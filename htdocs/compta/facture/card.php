<?php
/* Copyright (C) 2002-2006 Rodolphe Quiedeville  <rodolphe@quiedeville.org>
 * Copyright (C) 2004      Eric Seigne           <eric.seigne@ryxeo.com>
 * Copyright (C) 2004-2016 Laurent Destailleur   <eldy@users.sourceforge.net>
 * Copyright (C) 2005      Marc Barilley / Ocebo <marc@ocebo.com>
 * Copyright (C) 2005-2015 Regis Houssin         <regis.houssin@capnetworks.com>
 * Copyright (C) 2006      Andre Cianfarani      <acianfa@free.fr>
 * Copyright (C) 2010-2015 Juanjo Menent         <jmenent@2byte.es>
 * Copyright (C) 2012-2013 Christophe Battarel   <christophe.battarel@altairis.fr>
 * Copyright (C) 2012-2013 Cédric Salvador       <csalvador@gpcsolutions.fr>
 * Copyright (C) 2012-2014 Raphaël Doursenaud    <rdoursenaud@gpcsolutions.fr>
 * Copyright (C) 2013      Jean-Francois FERRY   <jfefe@aternatik.fr>
 * Copyright (C) 2013-2014 Florian Henry         <florian.henry@open-concept.pro>
 * Copyright (C) 2013      Cédric Salvador       <csalvador@gpcsolutions.fr>
 * Copyright (C) 2014	   Ferran Marcet	 	 <fmarcet@2byte.es>
 * Copyright (C) 2015-2016 Marcos García         <marcosgdf@gmail.com>
 *
 * This program is free software; you can redistribute it and/or modify
 * it under the terms of the GNU General Public License as published by
 * the Free Software Foundation; either version 3 of the License, or
 * (at your option) any later version.
 *
 * This program is distributed in the hope that it will be useful,
 * but WITHOUT ANY WARRANTY; without even the implied warranty of
 * MERCHANTABILITY or FITNESS FOR A PARTICULAR PURPOSE.  See the
 * GNU General Public License for more details.
 *
 * You should have received a copy of the GNU General Public License
 * along with this program. If not, see <http://www.gnu.org/licenses/>.
 */

/**
 * \file 	htdocs/compta/facture/card.php
 * \ingroup facture
 * \brief 	Page to create/see an invoice
 */

require '../../main.inc.php';
require_once DOL_DOCUMENT_ROOT . '/compta/facture/class/facture.class.php';
require_once DOL_DOCUMENT_ROOT . '/compta/facture/class/facture-rec.class.php';
require_once DOL_DOCUMENT_ROOT . '/compta/bank/class/account.class.php';
require_once DOL_DOCUMENT_ROOT . '/compta/paiement/class/paiement.class.php';
require_once DOL_DOCUMENT_ROOT . '/core/modules/facture/modules_facture.php';
require_once DOL_DOCUMENT_ROOT . '/core/class/discount.class.php';
require_once DOL_DOCUMENT_ROOT . '/core/class/html.formfile.class.php';
require_once DOL_DOCUMENT_ROOT . '/core/class/html.formother.class.php';
require_once DOL_DOCUMENT_ROOT . '/core/class/html.formmargin.class.php';
require_once DOL_DOCUMENT_ROOT . '/core/lib/invoice.lib.php';
require_once DOL_DOCUMENT_ROOT . '/core/lib/functions2.lib.php';
require_once DOL_DOCUMENT_ROOT . '/core/lib/date.lib.php';
require_once DOL_DOCUMENT_ROOT . '/core/class/extrafields.class.php';
if (! empty($conf->commande->enabled))
	require_once DOL_DOCUMENT_ROOT . '/commande/class/commande.class.php';
if (! empty($conf->projet->enabled)) {
	require_once DOL_DOCUMENT_ROOT . '/projet/class/project.class.php';
	require_once DOL_DOCUMENT_ROOT . '/core/class/html.formprojet.class.php';
}
require_once DOL_DOCUMENT_ROOT . '/core/class/doleditor.class.php';

if (!empty($conf->variants->enabled)) {
	require_once DOL_DOCUMENT_ROOT.'/variants/class/ProductCombination.class.php';
}
if (! empty($conf->accounting->enabled)) {
	require_once DOL_DOCUMENT_ROOT . '/accountancy/class/accountingjournal.class.php';
}

$langs->loadLangs(array('bills','companies','compta','products','banks','main','withdrawals'));
if (! empty($conf->incoterm->enabled)) $langs->load('incoterm');
if (! empty($conf->margin->enabled)) $langs->load('margins');

$projectid = (GETPOST('projectid','int') ? GETPOST('projectid', 'int') : 0);

$id = (GETPOST('id', 'int') ? GETPOST('id', 'int') : GETPOST('facid', 'int')); // For backward compatibility
$ref = GETPOST('ref', 'alpha');
$socid = GETPOST('socid', 'int');
$action = GETPOST('action', 'alpha');
$confirm = GETPOST('confirm', 'alpha');
$cancel = GETPOST('cancel', 'alpha');
$lineid = GETPOST('lineid', 'int');
$userid = GETPOST('userid', 'int');
$search_ref = GETPOST('sf_ref','alpha') ? GETPOST('sf_ref', 'alpha') : GETPOST('search_ref', 'alpha');
$search_societe = GETPOST('search_societe', 'alpha');
$search_montant_ht = GETPOST('search_montant_ht', 'alpha');
$search_montant_ttc = GETPOST('search_montant_ttc', 'alpha');
$origin = GETPOST('origin', 'alpha');
$originid = (GETPOST('originid', 'int') ? GETPOST('originid', 'int') : GETPOST('origin_id', 'int')); // For backward compatibility
$fac_rec=GETPOST('fac_rec','int');

// PDF
$hidedetails = (GETPOST('hidedetails', 'int') ? GETPOST('hidedetails', 'int') : (! empty($conf->global->MAIN_GENERATE_DOCUMENTS_HIDE_DETAILS) ? 1 : 0));
$hidedesc = (GETPOST('hidedesc', 'int') ? GETPOST('hidedesc', 'int') : (! empty($conf->global->MAIN_GENERATE_DOCUMENTS_HIDE_DESC) ? 1 : 0));
$hideref = (GETPOST('hideref', 'int') ? GETPOST('hideref', 'int') : (! empty($conf->global->MAIN_GENERATE_DOCUMENTS_HIDE_REF) ? 1 : 0));

// Security check
$fieldid = (! empty($ref) ? 'facnumber' : 'rowid');
if ($user->societe_id) $socid = $user->societe_id;
$result = restrictedArea($user, 'facture', $id, '', '', 'fk_soc', $fieldid);

// Nombre de ligne pour choix de produit/service predefinis
$NBLINES = 4;

$usehm = (! empty($conf->global->MAIN_USE_HOURMIN_IN_DATE_RANGE) ? $conf->global->MAIN_USE_HOURMIN_IN_DATE_RANGE : 0);

$object = new Facture($db);
$extrafields = new ExtraFields($db);

// Load object
if ($id > 0 || ! empty($ref)) {
	$ret = $object->fetch($id, $ref, '', '', $conf->global->INVOICE_USE_SITUATION);
}

// Initialize technical object to manage hooks of page. Note that conf->hooks_modules contains array of hook context
$hookmanager->initHooks(array('invoicecard','globalcard'));

$permissionnote = $user->rights->facture->creer; // Used by the include of actions_setnotes.inc.php
$permissiondellink=$user->rights->facture->creer;	// Used by the include of actions_dellink.inc.php
$permissiontoedit = $user->rights->facture->creer; // Used by the include of actions_lineupdonw.inc.php


/*
 * Actions
 */

$parameters = array('socid' => $socid);
$reshook = $hookmanager->executeHooks('doActions', $parameters, $object, $action); // Note that $action and $object may have been modified by some hooks
if ($reshook < 0) setEventMessages($hookmanager->error, $hookmanager->errors, 'errors');

if (empty($reshook))
{
	if ($cancel)
	{
		if (! empty($backtopage))
		{
			header("Location: ".$backtopage);
			exit;
		}
		$action='';
	}

	include DOL_DOCUMENT_ROOT.'/core/actions_setnotes.inc.php'; // Must be include, not include_once

	include DOL_DOCUMENT_ROOT.'/core/actions_dellink.inc.php';		// Must be include, not include_once

	include DOL_DOCUMENT_ROOT.'/core/actions_lineupdown.inc.php';	// Must be include, not include_once

	// Action clone object
	if ($action == 'confirm_clone' && $confirm == 'yes' && $user->rights->facture->creer) {
	//	if (1 == 0 && empty($_REQUEST["clone_content"]) && empty($_REQUEST["clone_receivers"])) {
	//		$mesgs [] = '<div class="error">' . $langs->trans("NoCloneOptionsSpecified") . '</div>';
	//	} else {
			if ($object->fetch($id) > 0) {
				$result = $object->createFromClone($socid);
				if ($result > 0) {
					header("Location: " . $_SERVER['PHP_SELF'] . '?facid=' . $result);
					exit();
				} else {
					setEventMessages($object->error, $object->errors, 'errors');
					$action = '';
				}
			}
	//	}
	}

	// Change status of invoice
	else if ($action == 'reopen' && $user->rights->facture->creer) {
		$result = $object->fetch($id);
		if ($object->statut == 2 || ($object->statut == 3 && $object->close_code != 'replaced') || ($object->statut == 1 && $object->paye == 1)) {    // ($object->statut == 1 && $object->paye == 1) should not happened but can be found when data are corrupted
			$result = $object->set_unpaid($user);
			if ($result > 0) {
				header('Location: ' . $_SERVER["PHP_SELF"] . '?facid=' . $id);
				exit();
			} else {
				setEventMessages($object->error, $object->errors, 'errors');
			}
		}
	}

	// Delete invoice
	else if ($action == 'confirm_delete' && $confirm == 'yes' && $user->rights->facture->supprimer) {
		$result = $object->fetch($id);
		$object->fetch_thirdparty();

		$idwarehouse = GETPOST('idwarehouse');

		$qualified_for_stock_change = 0;
		if (empty($conf->global->STOCK_SUPPORTS_SERVICES)) {
			$qualified_for_stock_change = $object->hasProductsOrServices(2);
		} else {
			$qualified_for_stock_change = $object->hasProductsOrServices(1);
		}

		$result = $object->delete($user, 0, $idwarehouse);
		if ($result > 0) {
			header('Location: ' . DOL_URL_ROOT . '/compta/facture/list.php');
			exit();
		} else {
			setEventMessages($object->error, $object->errors, 'errors');
			$action='';
		}
	}

	// Delete line
	else if ($action == 'confirm_deleteline' && $confirm == 'yes' && $user->rights->facture->creer)
	{
		$object->fetch($id);
		$object->fetch_thirdparty();

		$result = $object->deleteline(GETPOST('lineid'));
		if ($result > 0) {
			// Define output language
			$outputlangs = $langs;
			$newlang = '';
			if ($conf->global->MAIN_MULTILANGS && empty($newlang) && ! empty($_REQUEST['lang_id']))
				$newlang = $_REQUEST['lang_id'];
			if ($conf->global->MAIN_MULTILANGS && empty($newlang))
				$newlang = $object->thirdparty->default_lang;
			if (! empty($newlang)) {
				$outputlangs = new Translate("", $conf);
				$outputlangs->setDefaultLang($newlang);
				$outputlangs->load('products');
			}
			if (empty($conf->global->MAIN_DISABLE_PDF_AUTOUPDATE)) {
				$ret = $object->fetch($id); // Reload to get new records
				$result = $object->generateDocument($object->modelpdf, $outputlangs, $hidedetails, $hidedesc, $hideref);
			}
			if ($result >= 0) {
				header('Location: ' . $_SERVER["PHP_SELF"] . '?facid=' . $id);
				exit();
			}
		} else {
			setEventMessages($object->error, $object->errors, 'errors');
			$action = '';
		}
	}

	// Delete link of credit note to invoice
	else if ($action == 'unlinkdiscount' && $user->rights->facture->creer)
	{
		$discount = new DiscountAbsolute($db);
		$result = $discount->fetch(GETPOST("discountid"));
		$discount->unlink_invoice();
	}

	// Validation
	else if ($action == 'valid' && $user->rights->facture->creer)
	{
		$object->fetch($id);

		// On verifie signe facture
		if ($object->type == Facture::TYPE_CREDIT_NOTE) {
			// Si avoir, le signe doit etre negatif
			if ($object->total_ht >= 0) {
				setEventMessages($langs->trans("ErrorInvoiceAvoirMustBeNegative"), null, 'errors');
				$action = '';
			}
		} else {
			// Si non avoir, le signe doit etre positif
			if (empty($conf->global->FACTURE_ENABLE_NEGATIVE) && $object->total_ht < 0) {
				setEventMessages($langs->trans("ErrorInvoiceOfThisTypeMustBePositive"), null, 'errors');
				$action = '';
			}
		}
	}

	else if ($action == 'set_thirdparty' && $user->rights->facture->creer)
	{
		$object->fetch($id);
		$object->setValueFrom('fk_soc', $socid, '', null, 'int', '', $user, 'BILL_MODIFY');

		header('Location: ' . $_SERVER["PHP_SELF"] . '?facid=' . $id);
		exit();
	}

	else if ($action == 'classin' && $user->rights->facture->creer)
	{
		$object->fetch($id);
		$object->setProject($_POST['projectid']);
	}

	else if ($action == 'setmode' && $user->rights->facture->creer)
	{
		$object->fetch($id);
		$result = $object->setPaymentMethods(GETPOST('mode_reglement_id', 'int'));
		if ($result < 0)
			dol_print_error($db, $object->error);
	}

	// Multicurrency Code
	else if ($action == 'setmulticurrencycode' && $user->rights->facture->creer) {
		$result = $object->setMulticurrencyCode(GETPOST('multicurrency_code', 'alpha'));
	}

	// Multicurrency rate
	else if ($action == 'setmulticurrencyrate' && $user->rights->facture->creer) {
		$result = $object->setMulticurrencyRate(price2num(GETPOST('multicurrency_tx')), GETPOST('calculation_mode', 'int'));
	}

	else if ($action == 'setinvoicedate' && $user->rights->facture->creer)
	{
		$object->fetch($id);
		$old_date_lim_reglement = $object->date_lim_reglement;
		$date = dol_mktime(12, 0, 0, $_POST['invoicedatemonth'], $_POST['invoicedateday'], $_POST['invoicedateyear']);
		if (empty($date))
		{
			setEventMessages($langs->trans("ErrorFieldRequired", $langs->transnoentitiesnoconv("Date")), null, 'errors');
			header('Location: '.$_SERVER["PHP_SELF"].'?facid='.$id.'&action=editinvoicedate');
			exit;
		}
		$object->date=$date;
		$new_date_lim_reglement = $object->calculate_date_lim_reglement();
		if ($new_date_lim_reglement > $old_date_lim_reglement) $object->date_lim_reglement = $new_date_lim_reglement;
		if ($object->date_lim_reglement < $object->date) $object->date_lim_reglement = $object->date;
		$result = $object->update($user);
		if ($result < 0) dol_print_error($db, $object->error);
	}

	else if ($action == 'setdate_pointoftax' && $user->rights->facture->creer)
	{
		$object->fetch($id);
		$date_pointoftax = dol_mktime(12, 0, 0, $_POST['date_pointoftaxmonth'], $_POST['date_pointoftaxday'], $_POST['date_pointoftaxyear']);
		$object->date_pointoftax=$date_pointoftax;
		$result = $object->update($user);
		if ($result < 0) dol_print_error($db, $object->error);
	}

	else if ($action == 'setconditions' && $user->rights->facture->creer)
	{
		$object->fetch($id);
		$object->cond_reglement_code = 0; // To clean property
		$object->cond_reglement_id = 0; // To clean property
		$result = $object->setPaymentTerms(GETPOST('cond_reglement_id', 'int'));
		if ($result < 0) dol_print_error($db, $object->error);

		$old_date_lim_reglement = $object->date_lim_reglement;
		$new_date_lim_reglement = $object->calculate_date_lim_reglement();
		if ($new_date_lim_reglement > $old_date_lim_reglement) $object->date_lim_reglement = $new_date_lim_reglement;
		if ($object->date_lim_reglement < $object->date) $object->date_lim_reglement = $object->date;
		$result = $object->update($user);
		if ($result < 0) dol_print_error($db, $object->error);
	}

	else if ($action == 'setpaymentterm' && $user->rights->facture->creer)
	{
		$object->fetch($id);
		$object->date_lim_reglement = dol_mktime(12, 0, 0, $_POST['paymenttermmonth'], $_POST['paymenttermday'], $_POST['paymenttermyear']);
		if ($object->date_lim_reglement < $object->date) {
			$object->date_lim_reglement = $object->calculate_date_lim_reglement();
			setEventMessages($langs->trans("DatePaymentTermCantBeLowerThanObjectDate"), null, 'warnings');
		}
		$result = $object->update($user);
		if ($result < 0)
			dol_print_error($db, $object->error);
	}

	else if ($action == 'setrevenuestamp' && $user->rights->facture->creer)
	{
		$object->fetch($id);
		$object->revenuestamp = GETPOST('revenuestamp');
		$result = $object->update($user);
		$object->update_price(1);
		if ($result < 0)
			dol_print_error($db, $object->error);
	}

	// Set incoterm
	elseif ($action == 'set_incoterms' && !empty($conf->incoterm->enabled))
	{
		$result = $object->setIncoterms(GETPOST('incoterm_id', 'int'), GETPOST('location_incoterms', 'alpha'));
	}

	// bank account
	else if ($action == 'setbankaccount' && $user->rights->facture->creer)
	{
		$result=$object->setBankAccount(GETPOST('fk_account', 'int'));
	}

	else if ($action == 'setremisepercent' && $user->rights->facture->creer)
	{
		$object->fetch($id);
		$result = $object->set_remise($user, $_POST['remise_percent']);
	}

	else if ($action == "setabsolutediscount" && $user->rights->facture->creer)
	{
		// POST[remise_id] or POST[remise_id_for_payment]

		// We use the credit to reduce amount of invoice
		if (! empty($_POST["remise_id"])) {
			$ret = $object->fetch($id);
			if ($ret > 0) {
				$result = $object->insert_discount($_POST["remise_id"]);
				if ($result < 0) {
					setEventMessages($object->error, $object->errors, 'errors');
				}
			} else {
				dol_print_error($db, $object->error);
			}
		}
		// We use the credit to reduce remain to pay
		if (! empty($_POST["remise_id_for_payment"]))
		{
			require_once DOL_DOCUMENT_ROOT . '/core/class/discount.class.php';
			$discount = new DiscountAbsolute($db);
			$discount->fetch($_POST["remise_id_for_payment"]);

			//var_dump($object->getRemainToPay(0));
			//var_dump($discount->amount_ttc);exit;
			if ($discount->amount_ttc > $object->getRemainToPay(0))
			{
				// TODO Split the discount in 2 automatically
				$error++;
				setEventMessages($langs->trans("ErrorDiscountLargerThanRemainToPaySplitItBefore"), null, 'errors');
			}

			if (! $error)
			{
				$result = $discount->link_to_invoice(0, $id);
				if ($result < 0) {
					setEventMessages($discount->error, $discount->errors, 'errors');
				}
			}
		}

		if (empty($conf->global->MAIN_DISABLE_PDF_AUTOUPDATE))
		{
			$outputlangs = $langs;
			$newlang = '';
			if ($conf->global->MAIN_MULTILANGS && empty($newlang) && GETPOST('lang_id','aZ09')) $newlang = GETPOST('lang_id','aZ09');
			if ($conf->global->MAIN_MULTILANGS && empty($newlang))	$newlang = $object->thirdparty->default_lang;
			if (! empty($newlang)) {
				$outputlangs = new Translate("", $conf);
				$outputlangs->setDefaultLang($newlang);
			}
			$ret = $object->fetch($id); // Reload to get new records

			$result = $object->generateDocument($object->modelpdf, $outputlangs, $hidedetails, $hidedesc, $hideref);
			if ($result < 0) setEventMessages($object->error, $object->errors, 'errors');
		}
	}

	else if ($action == 'setref_client' && $user->rights->facture->creer)
	{
		$object->fetch($id);
		$object->set_ref_client(GETPOST('ref_client'));
	}

	// Classify to validated
	else if ($action == 'confirm_valid' && $confirm == 'yes' &&
		((empty($conf->global->MAIN_USE_ADVANCED_PERMS) && ! empty($user->rights->facture->creer))
	   	|| (! empty($conf->global->MAIN_USE_ADVANCED_PERMS) && ! empty($user->rights->facture->invoice_advance->validate)))
	)
	{
		$idwarehouse = GETPOST('idwarehouse','int');

		$object->fetch($id);
		$object->fetch_thirdparty();

		// Check parameters

		// Check for mandatory fields defined into setup
		$array_to_check=array('IDPROF1','IDPROF2','IDPROF3','IDPROF4','IDPROF5','IDPROF6','EMAIL');
		foreach($array_to_check as $key)
		{
			$keymin=strtolower($key);
			$i=(int) preg_replace('/[^0-9]/','',$key);
			$vallabel=$object->thirdparty->$keymin;

			if ($i > 0)
			{
				if ($object->thirdparty->isACompany())
				{
					// Check for mandatory prof id (but only if country is other than ours)
					if ($mysoc->country_id > 0 && $object->thirdparty->country_id == $mysoc->country_id)
					{
						$idprof_mandatory ='SOCIETE_'.$key.'_INVOICE_MANDATORY';
						if (! $vallabel && ! empty($conf->global->$idprof_mandatory))
						{
							$langs->load("errors");
							$error++;
							setEventMessages($langs->trans('ErrorProdIdIsMandatory', $langs->transcountry('ProfId'.$i, $object->thirdparty->country_code)).' ('.$langs->trans("ForbiddenBySetupRules").')', null, 'errors');
						}
					}
				}
			}
			else
			{
				//var_dump($conf->global->SOCIETE_EMAIL_MANDATORY);
				if ($key == 'EMAIL')
				{
					// Check for mandatory
					if (! empty($conf->global->SOCIETE_EMAIL_INVOICE_MANDATORY) && ! isValidEMail($object->thirdparty->email))
					{
						$langs->load("errors");
						$error++;
						setEventMessages($langs->trans("ErrorBadEMail", $object->thirdparty->email).' ('.$langs->trans("ForbiddenBySetupRules").')', null, 'errors');
					}
				}
			}
		}

		$qualified_for_stock_change = 0;
		if (empty($conf->global->STOCK_SUPPORTS_SERVICES)) {
			$qualified_for_stock_change = $object->hasProductsOrServices(2);
		} else {
			$qualified_for_stock_change = $object->hasProductsOrServices(1);
		}

		// Check for warehouse
		if ($object->type != Facture::TYPE_DEPOSIT && ! empty($conf->global->STOCK_CALCULATE_ON_BILL) && $qualified_for_stock_change)
		{
			if (! $idwarehouse || $idwarehouse == - 1) {
				$error ++;
				setEventMessages($langs->trans('ErrorFieldRequired', $langs->transnoentitiesnoconv("Warehouse")), null, 'errors');
				$action = '';
			}
		}

		if (! $error)
		{
			$result = $object->validate($user, '', $idwarehouse);
			if ($result >= 0)
			{
				// Define output language
				if (empty($conf->global->MAIN_DISABLE_PDF_AUTOUPDATE))
				{
					$outputlangs = $langs;
					$newlang = '';
					if ($conf->global->MAIN_MULTILANGS && empty($newlang) && GETPOST('lang_id','aZ09')) $newlang = GETPOST('lang_id','aZ09');
					if ($conf->global->MAIN_MULTILANGS && empty($newlang))	$newlang = $object->thirdparty->default_lang;
					if (! empty($newlang)) {
						$outputlangs = new Translate("", $conf);
						$outputlangs->setDefaultLang($newlang);
						$outputlangs->load('products');
					}
					$model=$object->modelpdf;
					$ret = $object->fetch($id); // Reload to get new records

					$result = $object->generateDocument($model, $outputlangs, $hidedetails, $hidedesc, $hideref);
					if ($result < 0) setEventMessages($object->error, $object->errors, 'errors');
				}
			}
			else
			{
				if (count($object->errors)) setEventMessages(null, $object->errors, 'errors');
				else setEventMessages($object->error, $object->errors, 'errors');
			}
		}
	}

	// Go back to draft status (unvalidate)
	else if ($action == 'confirm_modif' &&
		((empty($conf->global->MAIN_USE_ADVANCED_PERMS) && ! empty($user->rights->facture->creer))
	   	|| (! empty($conf->global->MAIN_USE_ADVANCED_PERMS) && ! empty($user->rights->facture->invoice_advance->unvalidate)))
	)
	{
		$idwarehouse = GETPOST('idwarehouse');

		$object->fetch($id);
		$object->fetch_thirdparty();

		$qualified_for_stock_change = 0;
		if (empty($conf->global->STOCK_SUPPORTS_SERVICES)) {
			$qualified_for_stock_change = $object->hasProductsOrServices(2);
		} else {
			$qualified_for_stock_change = $object->hasProductsOrServices(1);
		}

		// Check parameters
		if ($object->type != Facture::TYPE_DEPOSIT && ! empty($conf->global->STOCK_CALCULATE_ON_BILL) && $qualified_for_stock_change)
		{
			if (! $idwarehouse || $idwarehouse == - 1) {
				$error ++;
				setEventMessages($langs->trans('ErrorFieldRequired', $langs->transnoentitiesnoconv("Warehouse")), null, 'errors');
				$action = '';
			}
		}

		if (! $error) {
			// On verifie si la facture a des paiements
			$sql = 'SELECT pf.amount';
			$sql .= ' FROM ' . MAIN_DB_PREFIX . 'paiement_facture as pf';
			$sql .= ' WHERE pf.fk_facture = ' . $object->id;

			$result = $db->query($sql);
			if ($result) {
				$i = 0;
				$num = $db->num_rows($result);

				while ($i < $num) {
					$objp = $db->fetch_object($result);
					$totalpaye += $objp->amount;
					$i ++;
				}
			} else {
				dol_print_error($db, '');
			}

			$resteapayer = $object->total_ttc - $totalpaye;

			// On verifie si les lignes de factures ont ete exportees en compta et/ou ventilees
			$ventilExportCompta = $object->getVentilExportCompta();

			// On verifie si aucun paiement n'a ete effectue
			if ($ventilExportCompta == 0)
			{
				if (! empty($conf->global->INVOICE_CAN_ALWAYS_BE_EDITED) || ($resteapayer == $object->total_ttc && empty($object->paye)))
				{
					$result=$object->set_draft($user, $idwarehouse);
					if ($result<0) setEventMessages($object->error, $object->errors, 'errors');


<<<<<<< HEAD
					// Define output language
					if (empty($conf->global->MAIN_DISABLE_PDF_AUTOUPDATE))
					{
						$outputlangs = $langs;
						$newlang = '';
						if ($conf->global->MAIN_MULTILANGS && empty($newlang) && GETPOST('lang_id','aZ09')) $newlang = GETPOST('lang_id','aZ09');
						if ($conf->global->MAIN_MULTILANGS && empty($newlang))	$newlang = $object->thirdparty->default_lang;
						if (! empty($newlang)) {
							$outputlangs = new Translate("", $conf);
							$outputlangs->setDefaultLang($newlang);
						}
						$model=$object->modelpdf;
						$ret = $object->fetch($id); // Reload to get new records
=======
				// Define output language
				if (empty($conf->global->MAIN_DISABLE_PDF_AUTOUPDATE))
				{
					$outputlangs = $langs;
					$newlang = '';
					if ($conf->global->MAIN_MULTILANGS && empty($newlang) && GETPOST('lang_id','aZ09')) $newlang = GETPOST('lang_id','aZ09');
					if ($conf->global->MAIN_MULTILANGS && empty($newlang))	$newlang = $object->thirdparty->default_lang;
					if (! empty($newlang)) {
						$outputlangs = new Translate("", $conf);
						$outputlangs->setDefaultLang($newlang);
						$outputlangs->load('products');
					}
					$model=$object->modelpdf;
					$ret = $object->fetch($id); // Reload to get new records
>>>>>>> c988d3f1

						$object->generateDocument($model, $outputlangs, $hidedetails, $hidedesc, $hideref);
					}
				}
			}
		}
	}

	// Classify "paid"
	else if ($action == 'confirm_paid' && $confirm == 'yes' && $user->rights->facture->paiement)
	{
		$object->fetch($id);
		$result = $object->set_paid($user);
		if ($result<0) setEventMessages($object->error, $object->errors, 'errors');
	} // Classif "paid partialy"
	else if ($action == 'confirm_paid_partially' && $confirm == 'yes' && $user->rights->facture->paiement)
	{
		$object->fetch($id);
		$close_code = $_POST["close_code"];
		$close_note = $_POST["close_note"];
		if ($close_code) {
			$result = $object->set_paid($user, $close_code, $close_note);
			if ($result<0) setEventMessages($object->error, $object->errors, 'errors');
		} else {
			setEventMessages($langs->trans("ErrorFieldRequired", $langs->transnoentitiesnoconv("Reason")), null, 'errors');
		}
	} // Classify "abandoned"
	else if ($action == 'confirm_canceled' && $confirm == 'yes') {
		$object->fetch($id);
		$close_code = $_POST["close_code"];
		$close_note = $_POST["close_note"];
		if ($close_code) {
			$result = $object->set_canceled($user, $close_code, $close_note);
			if ($result<0) setEventMessages($object->error, $object->errors, 'errors');
		} else {
			setEventMessages($langs->trans("ErrorFieldRequired", $langs->transnoentitiesnoconv("Reason")), null, 'errors');
		}
	}

	// Convertir en reduc
	else if ($action == 'confirm_converttoreduc' && $confirm == 'yes' && $user->rights->facture->creer)
	{
		$object->fetch($id);
		$object->fetch_thirdparty();
		//$object->fetch_lines();	// Already done into fetch

		// Check if there is already a discount (protection to avoid duplicate creation when resubmit post)
		$discountcheck=new DiscountAbsolute($db);
		$result=$discountcheck->fetch(0,$object->id);

		$canconvert=0;
		if ($object->type == Facture::TYPE_DEPOSIT && empty($discountcheck->id)) $canconvert=1;	// we can convert deposit into discount if deposit is payed (completely, partially or not at all) and not already converted (see real condition into condition used to show button converttoreduc)
		if (($object->type == Facture::TYPE_CREDIT_NOTE || $object->type == Facture::TYPE_STANDARD) && $object->paye == 0 && empty($discountcheck->id)) $canconvert=1;	// we can convert credit note into discount if credit note is not payed back and not already converted and amount of payment is 0 (see real condition into condition used to show button converttoreduc)
		if ($canconvert)
		{
			$db->begin();

			$amount_ht = $amount_tva = $amount_ttc = array();

			// Loop on each vat rate
			$i = 0;
			foreach ($object->lines as $line)
			{
				if ($line->product_type < 9 && $line->total_ht != 0) // Remove lines with product_type greater than or equal to 9
				{ 	// no need to create discount if amount is null
					$amount_ht[$line->tva_tx] += $line->total_ht;
					$amount_tva[$line->tva_tx] += $line->total_tva;
					$amount_ttc[$line->tva_tx] += $line->total_ttc;
					$i ++;
				}
			}

			// Insert one discount by VAT rate category
			$discount = new DiscountAbsolute($db);
			if ($object->type == Facture::TYPE_CREDIT_NOTE)
				$discount->description = '(CREDIT_NOTE)';
			elseif ($object->type == Facture::TYPE_DEPOSIT)
				$discount->description = '(DEPOSIT)';
			elseif ($object->type == Facture::TYPE_STANDARD || $object->type == Facture::TYPE_REPLACEMENT || $object->type == Facture::TYPE_SITUATION)
				$discount->description = '(EXCESS RECEIVED)';
			else {
				setEventMessages($langs->trans('CantConvertToReducAnInvoiceOfThisType'), null, 'errors');
			}
			$discount->fk_soc = $object->socid;
			$discount->fk_facture_source = $object->id;

			$error = 0;

			if ($object->type == Facture::TYPE_STANDARD || $object->type == Facture::TYPE_REPLACEMENT || $object->type == Facture::TYPE_SITUATION)
			{
				// If we're on a standard invoice, we have to get excess received to create a discount in TTC without VAT

				$sql = 'SELECT SUM(pf.amount) as total_paiements';
				$sql.= ' FROM '.MAIN_DB_PREFIX.'paiement_facture as pf, '.MAIN_DB_PREFIX.'paiement as p';
				$sql.= ' LEFT JOIN '.MAIN_DB_PREFIX.'c_paiement as c ON p.fk_paiement = c.id AND c.entity IN (' . getEntity('c_paiement') . ')';
				$sql.= ' WHERE pf.fk_facture = '.$object->id;
				$sql.= ' AND pf.fk_paiement = p.rowid';
				$sql.= ' AND p.entity IN (' . getEntity('facture').')';
				$sql.= ' ORDER BY p.datep, p.tms';

				$resql = $db->query($sql);
				if (! $resql) dol_print_error($db);

				$res = $db->fetch_object($resql);
				$total_paiements = $res->total_paiements;

				$discount->amount_ht = $discount->amount_ttc = $total_paiements - $object->total_ttc;
				$discount->amount_tva = 0;
				$discount->tva_tx = 0;

				$result = $discount->create($user);
				if ($result < 0)
				{
					$error++;
				}

			}
			if ($object->type == Facture::TYPE_CREDIT_NOTE || $object->type == Facture::TYPE_DEPOSIT)
			{
				foreach ($amount_ht as $tva_tx => $xxx)
				{
					$discount->amount_ht = abs($amount_ht[$tva_tx]);
					$discount->amount_tva = abs($amount_tva[$tva_tx]);
					$discount->amount_ttc = abs($amount_ttc[$tva_tx]);
					$discount->tva_tx = abs($tva_tx);

					$result = $discount->create($user);
					if ($result < 0)
					{
						$error++;
						break;
					}
				}

			}

			if (empty($error))
			{
				if($object->type != Facture::TYPE_DEPOSIT) {
					// Classe facture
					$result = $object->set_paid($user);
					if ($result >= 0)
					{
						$db->commit();
					}
					else
					{
						setEventMessages($object->error, $object->errors, 'errors');
						$db->rollback();
					}
				} else {
					$db->commit();
				}
			}
			else
			{
				setEventMessages($discount->error, $discount->errors, 'errors');
				$db->rollback();
			}
		}
	}

	// Delete payment
	elseif ($action == 'confirm_delete_paiement' && $confirm == 'yes' && $user->rights->facture->creer)
	{
		$object->fetch($id);
		if ($object->statut == Facture::STATUS_VALIDATED && $object->paye == 0)
		{
			$paiement = new Paiement($db);
			$result=$paiement->fetch(GETPOST('paiement_id'));
			if ($result > 0) {
				$result=$paiement->delete(); // If fetch ok and found
				header("Location: ".$_SERVER['PHP_SELF']."?id=".$id);
			}
			if ($result < 0) {
				setEventMessages($paiement->error, $paiement->errors, 'errors');
			}
		}
	}

	/*
	 * Insert new invoice in database
	 */
	else if ($action == 'add' && $user->rights->facture->creer)
	{
		if ($socid > 0) $object->socid = GETPOST('socid', 'int');

		$db->begin();

		$error = 0;

		// Fill array 'array_options' with data from add form
		$extralabels = $extrafields->fetch_name_optionals_label($object->table_element);
		$ret = $extrafields->setOptionalsFromPost($extralabels, $object);
		if ($ret < 0) $error++;

		// Replacement invoice
		if ($_POST['type'] == Facture::TYPE_REPLACEMENT)
		{
			$dateinvoice = dol_mktime(12, 0, 0, $_POST['remonth'], $_POST['reday'], $_POST['reyear']);
			if (empty($dateinvoice))
			{
				$error++;
				setEventMessages($langs->trans("ErrorFieldRequired", $langs->transnoentitiesnoconv("Date")), null, 'errors');
			}

			if (! ($_POST['fac_replacement'] > 0)) {
				$error ++;
				setEventMessages($langs->trans("ErrorFieldRequired", $langs->transnoentitiesnoconv("ReplaceInvoice")), null, 'errors');
			}

			$date_pointoftax = dol_mktime(12, 0, 0, $_POST['date_pointoftaxmonth'], $_POST['date_pointoftaxday'], $_POST['date_pointoftaxyear']);

			if (! $error) {
				// This is a replacement invoice
				$result = $object->fetch($_POST['fac_replacement']);
				$object->fetch_thirdparty();

				$object->date				= $dateinvoice;
				$object->date_pointoftax	= $date_pointoftax;
				$object->note_public		= trim(GETPOST('note_public','none'));
				// We do not copy the private note
				$object->ref_client			= $_POST['ref_client'];
				$object->ref_int			= $_POST['ref_int'];
				$object->modelpdf			= $_POST['model'];
				$object->fk_project			= $_POST['projectid'];
				$object->cond_reglement_id	= $_POST['cond_reglement_id'];
				$object->mode_reglement_id	= $_POST['mode_reglement_id'];
				$object->fk_account         = GETPOST('fk_account', 'int');
				$object->remise_absolue		= $_POST['remise_absolue'];
				$object->remise_percent		= $_POST['remise_percent'];
				$object->fk_incoterms 		= GETPOST('incoterm_id', 'int');
				$object->location_incoterms = GETPOST('location_incoterms', 'alpha');
				$object->multicurrency_code = GETPOST('multicurrency_code', 'alpha');
				$object->multicurrency_tx   = GETPOST('originmulticurrency_tx', 'int');

				// Proprietes particulieres a facture de remplacement
				$object->fk_facture_source = $_POST['fac_replacement'];
				$object->type = Facture::TYPE_REPLACEMENT;

				$id = $object->createFromCurrent($user);
				if ($id <= 0) {
					setEventMessages($object->error, $object->errors, 'errors');
				}
			}
		}

		// Credit note invoice
		if ($_POST['type'] == Facture::TYPE_CREDIT_NOTE)
		{
			$sourceinvoice = GETPOST('fac_avoir');
			if (! ($sourceinvoice > 0) && empty($conf->global->INVOICE_CREDIT_NOTE_STANDALONE))
			{
				$error ++;
				setEventMessages($langs->trans("ErrorFieldRequired", $langs->transnoentitiesnoconv("CorrectInvoice")), null, 'errors');
			}

			$dateinvoice = dol_mktime(12, 0, 0, $_POST['remonth'], $_POST['reday'], $_POST['reyear']);
			if (empty($dateinvoice))
			{
				$error ++;
				setEventMessages($langs->trans("ErrorFieldRequired", $langs->trans("Date")), null, 'errors');
			}

			$date_pointoftax = dol_mktime(12, 0, 0, $_POST['date_pointoftaxmonth'], $_POST['date_pointoftaxday'], $_POST['date_pointoftaxyear']);

			if (! $error)
			{
				$object->socid				= GETPOST('socid','int');
				$object->number				= $_POST['facnumber'];
				$object->date				= $dateinvoice;
				$object->date_pointoftax	= $date_pointoftax;
				$object->note_public		= trim(GETPOST('note_public','none'));
				// We do not copy the private note
				$object->ref_client			= $_POST['ref_client'];
				$object->ref_int			= $_POST['ref_int'];
				$object->modelpdf			= $_POST['model'];
				$object->fk_project			= $_POST['projectid'];
				$object->cond_reglement_id	= 0;
				$object->mode_reglement_id	= $_POST['mode_reglement_id'];
				$object->fk_account         = GETPOST('fk_account', 'int');
				$object->remise_absolue		= $_POST['remise_absolue'];
				$object->remise_percent		= $_POST['remise_percent'];
				$object->fk_incoterms 		= GETPOST('incoterm_id', 'int');
				$object->location_incoterms = GETPOST('location_incoterms', 'alpha');
				$object->multicurrency_code = GETPOST('multicurrency_code', 'alpha');
				$object->multicurrency_tx   = GETPOST('originmulticurrency_tx', 'int');

				// Proprietes particulieres a facture avoir
				$object->fk_facture_source = $sourceinvoice > 0 ? $sourceinvoice : '';
				$object->type = Facture::TYPE_CREDIT_NOTE;

				$id = $object->create($user);

				if (GETPOST('invoiceAvoirWithLines', 'int')==1 && $id>0)
				{
					$facture_source = new Facture($db); // fetch origin object
					if ($facture_source->fetch($object->fk_facture_source)>0)
					{
						$fk_parent_line = 0;

						foreach($facture_source->lines as $line)
						{
							// Reset fk_parent_line for no child products and special product
							if (($line->product_type != 9 && empty($line->fk_parent_line)) || $line->product_type == 9) {
								$fk_parent_line = 0;
							}

							$line->fk_facture = $object->id;
							$line->fk_parent_line = $fk_parent_line;

							$line->subprice = -$line->subprice; // invert price for object
							$line->pa_ht = $line->pa_ht;       // we choosed to have buy/cost price always positive, so no revert of sign here
							$line->total_ht = -$line->total_ht;
							$line->total_tva = -$line->total_tva;
							$line->total_ttc = -$line->total_ttc;
							$line->total_localtax1 = -$line->total_localtax1;
							$line->total_localtax2 = -$line->total_localtax2;

							$line->multicurrency_subprice = -$line->multicurrency_subprice;
							$line->multicurrency_total_ht = -$line->multicurrency_total_ht;
							$line->multicurrency_total_tva = -$line->multicurrency_total_tva;
							$line->multicurrency_total_ttc = -$line->multicurrency_total_ttc;

							$result = $line->insert(0, 1);     // When creating credit note with same lines than source, we must ignore error if discount alreayd linked

							$object->lines[] = $line; // insert new line in current object

							// Defined the new fk_parent_line
							if ($result > 0 && $line->product_type == 9) {
								$fk_parent_line = $result;
							}
						}

						$object->update_price(1);
					}

				}

				if(GETPOST('invoiceAvoirWithPaymentRestAmount', 'int')==1 && $id>0)
				{
					$facture_source = new Facture($db); // fetch origin object if not previously defined
					if ($facture_source->fetch($object->fk_facture_source)>0)
					{
						$totalpaye = $facture_source->getSommePaiement();
						$totalcreditnotes = $facture_source->getSumCreditNotesUsed();
						$totaldeposits = $facture_source->getSumDepositsUsed();
						$remain_to_pay = abs($facture_source->total_ttc - $totalpaye - $totalcreditnotes - $totaldeposits);

						$object->addline($langs->trans('invoiceAvoirLineWithPaymentRestAmount'),$remain_to_pay,1,0,0,0,0,0,'','','TTC');
					}
				}
			}
		}

		// Standard invoice or Deposit invoice, created from a Predefined template invoice
		if (($_POST['type'] == Facture::TYPE_STANDARD || $_POST['type'] == Facture::TYPE_DEPOSIT) && GETPOST('fac_rec') > 0)
		{
			$dateinvoice = dol_mktime(12, 0, 0, $_POST['remonth'], $_POST['reday'], $_POST['reyear']);
			if (empty($dateinvoice))
			{
				$error++;
				setEventMessages($langs->trans("ErrorFieldRequired", $langs->transnoentitiesnoconv("Date")), null, 'errors');
			}

			$date_pointoftax = dol_mktime(12, 0, 0, $_POST['date_pointoftaxmonth'], $_POST['date_pointoftaxday'], $_POST['date_pointoftaxyear']);

			if (! $error)
			{
				$object->socid			 = GETPOST('socid','int');
				$object->type            = $_POST['type'];
				$object->number          = $_POST['facnumber'];
				$object->date            = $dateinvoice;
				$object->date_pointoftax = $date_pointoftax;
				$object->note_public	 = trim(GETPOST('note_public','none'));
				$object->note_private    = trim(GETPOST('note_private','none'));
				$object->ref_client      = $_POST['ref_client'];
				$object->ref_int     	 = $_POST['ref_int'];
				$object->modelpdf        = $_POST['model'];
				$object->fk_project		 = $_POST['projectid'];
				$object->cond_reglement_id	= ($_POST['type'] == 3?1:$_POST['cond_reglement_id']);
				$object->mode_reglement_id	= $_POST['mode_reglement_id'];
				$object->fk_account         = GETPOST('fk_account', 'int');
				$object->amount				= $_POST['amount'];
				$object->remise_absolue		= $_POST['remise_absolue'];
				$object->remise_percent		= $_POST['remise_percent'];
				$object->fk_incoterms 		= GETPOST('incoterm_id', 'int');
				$object->location_incoterms = GETPOST('location_incoterms', 'alpha');
				$object->multicurrency_code = GETPOST('multicurrency_code', 'alpha');
				$object->multicurrency_tx   = GETPOST('originmulticurrency_tx', 'int');

				// Source facture
				$object->fac_rec = GETPOST('fac_rec', 'int');

				$id = $object->create($user);       // This include recopy of links from recurring invoice and invoice lines
			}
		}

		// Standard or deposit or proforma invoice, not from a Predefined template invoice
		if (($_POST['type'] == Facture::TYPE_STANDARD || $_POST['type'] == Facture::TYPE_DEPOSIT || $_POST['type'] == Facture::TYPE_PROFORMA || ($_POST['type'] == Facture::TYPE_SITUATION && empty($_POST['situations']))) && GETPOST('fac_rec') <= 0)
		{
			if (GETPOST('socid', 'int') < 1)
			{
				$error ++;
				setEventMessages($langs->trans("ErrorFieldRequired", $langs->transnoentitiesnoconv("Customer")), null, 'errors');
			}

			$dateinvoice = dol_mktime(12, 0, 0, $_POST['remonth'], $_POST['reday'], $_POST['reyear']);
			if (empty($dateinvoice))
			{
				$error++;
				setEventMessages($langs->trans("ErrorFieldRequired", $langs->transnoentitiesnoconv("Date")), null, 'errors');
			}

			$date_pointoftax = dol_mktime(12, 0, 0, $_POST['date_pointoftaxmonth'], $_POST['date_pointoftaxday'], $_POST['date_pointoftaxyear']);

			if (! $error)
			{
				// Si facture standard
				$object->socid				= GETPOST('socid','int');
				$object->type				= GETPOST('type');
				$object->number				= $_POST['facnumber'];
				$object->date				= $dateinvoice;
				$object->date_pointoftax	= $date_pointoftax;
				$object->note_public		= trim(GETPOST('note_public','none'));
				$object->note_private		= trim(GETPOST('note_private','none'));
				$object->ref_client			= $_POST['ref_client'];
				$object->ref_int			= $_POST['ref_int'];
				$object->modelpdf			= $_POST['model'];
				$object->fk_project			= $_POST['projectid'];
				$object->cond_reglement_id	= ($_POST['type'] == 3?1:$_POST['cond_reglement_id']);
				$object->mode_reglement_id	= $_POST['mode_reglement_id'];
				$object->fk_account         = GETPOST('fk_account', 'int');
				$object->amount				= $_POST['amount'];
				$object->remise_absolue		= $_POST['remise_absolue'];
				$object->remise_percent		= $_POST['remise_percent'];
				$object->fk_incoterms 		= GETPOST('incoterm_id', 'int');
				$object->location_incoterms = GETPOST('location_incoterms', 'alpha');
				$object->multicurrency_code = GETPOST('multicurrency_code', 'alpha');
				$object->multicurrency_tx   = GETPOST('originmulticurrency_tx', 'int');

				if (GETPOST('type') == Facture::TYPE_SITUATION)
				{
					$object->situation_counter = 1;
					$object->situation_final = 0;
					$object->situation_cycle_ref = $object->newCycle();
				}

				$object->fetch_thirdparty();

				// If creation from another object of another module (Example: origin=propal, originid=1)
				if (! empty($origin) && ! empty($originid))
				{
					// Parse element/subelement (ex: project_task)
					$element = $subelement = $origin;
					if (preg_match('/^([^_]+)_([^_]+)/i', $origin, $regs)) {
						$element = $regs [1];
						$subelement = $regs [2];
					}

					// For compatibility
					if ($element == 'order') {
						$element = $subelement = 'commande';
					}
					if ($element == 'propal') {
						$element = 'comm/propal';
						$subelement = 'propal';
					}
					if ($element == 'contract') {
						$element = $subelement = 'contrat';
					}
					if ($element == 'inter') {
						$element = $subelement = 'ficheinter';
					}
					if ($element == 'shipping') {
						$element = $subelement = 'expedition';
					}

					$object->origin = $origin;
					$object->origin_id = $originid;

					// Possibility to add external linked objects with hooks
					$object->linked_objects[$object->origin] = $object->origin_id;
					// link with order if it is a shipping invoice
					if ($object->origin == 'shipping')
					{
						require_once DOL_DOCUMENT_ROOT . '/expedition/class/expedition.class.php';
						$exp = new Expedition($db);
						$exp->fetch($object->origin_id);
						$exp->fetchObjectLinked();
						if (is_array($exp->linkedObjectsIds['commande']) && count($exp->linkedObjectsIds['commande']) > 0) {
							foreach ($exp->linkedObjectsIds['commande'] as $key => $value){
								$object->linked_objects['commande'] = $value;
							}
						}
					}

					if (is_array($_POST['other_linked_objects']) && ! empty($_POST['other_linked_objects']))
					{
						$object->linked_objects = array_merge($object->linked_objects, $_POST['other_linked_objects']);
					}

					$id = $object->create($user);      // This include class to add_object_linked() and add add_contact()

					if ($id > 0)
					{
						dol_include_once('/' . $element . '/class/' . $subelement . '.class.php');

						$classname = ucfirst($subelement);
						$srcobject = new $classname($db);

						dol_syslog("Try to find source object origin=" . $object->origin . " originid=" . $object->origin_id . " to add lines or deposit lines");
						$result = $srcobject->fetch($object->origin_id);

						// If deposit invoice
						if ($_POST['type'] == Facture::TYPE_DEPOSIT)
						{
							$typeamount = GETPOST('typedeposit', 'alpha');
							$valuedeposit = GETPOST('valuedeposit', 'int');

							$amountdeposit = array();
							if (!empty($conf->global->MAIN_DEPOSIT_MULTI_TVA))
							{
								if ($typeamount == 'amount') $amount = $valuedeposit;
								else $amount = $srcobject->total_ttc * ($valuedeposit / 100);

								$TTotalByTva = array();
								foreach ($srcobject->lines as &$line)
								{
									if(! empty($line->special_code)) continue;
									$TTotalByTva[$line->tva_tx] += $line->total_ttc ;
								}

								$amount_to_diff = 0;
								foreach ($TTotalByTva as $tva => &$total)
								{
									$coef = $total / $srcobject->total_ttc; // Calc coef
									$am = $amount * $coef;
									$amount_ttc_diff += $am;
									$amountdeposit[$tva] += $am / (1 + $tva / 100); // Convert into HT for the addline
								}
							}
							else
							{
								if ($typeamount == 'amount')
								{
									$amountdeposit[0] = $valuedeposit;
								}
								else
								{
									if ($result > 0)
									{
										$totalamount = 0;
										$lines = $srcobject->lines;
										$numlines=count($lines);
										for ($i=0; $i<$numlines; $i++)
										{
											$qualified=1;
											if (empty($lines[$i]->qty)) $qualified=0;	// We discard qty=0, it is an option
											if (! empty($lines[$i]->special_code)) $qualified=0;	// We discard special_code (frais port, ecotaxe, option, ...)
											if ($qualified) $totalamount += $lines[$i]->total_ht; // Fixme : is it not for the customer ? Shouldn't we take total_ttc ?
										}

										if ($totalamount != 0) {
											if ($numlines > 0) $numlines = $numlines-1;
											$tva_tx = $lines[$numlines]->tva_tx;
											if (! empty($lines[$numlines]->vat_src_code) && ! preg_match('/\(/', $tva_tx)) $tva_tx .= ' ('.$lines[$numlines]->vat_src_code.')';
											$amountdeposit[$tva_tx] = ($totalamount * $valuedeposit) / 100;
										} else {
											$amountdeposit[0] = 0;
										}
									} else {
										setEventMessages($srcobject->error, $srcobject->errors, 'errors');
										$error ++;
									}
								}

								$amount_ttc_diff = $amountdeposit[0];
							}

							foreach ($amountdeposit as $tva => $amount)
							{
								$arraylist = array('amount' => 'FixAmount','variable' => 'VarAmount');
								$descline = $langs->trans('Deposit');
								$descline.= ' - '.$langs->trans($arraylist[$typeamount]);
								if ($typeamount=='amount') {
									$descline.= ' ('. price($valuedeposit, '', $langs, 0, - 1, - 1, (!empty($object->multicurrency_code) ? $object->multicurrency_code : $conf->currency)).')';
								} elseif ($typeamount=='variable') {
									$descline.= ' ('. $valuedeposit.'%)';
								}
								$descline.= ' - '.$srcobject->ref;
								$result = $object->addline(
										$descline,
										$amount,		 	// subprice
										1, 						// quantity
										$tva,     // vat rate
										0,                      // localtax1_tx
										0, 						// localtax2_tx
										(empty($conf->global->INVOICE_PRODUCTID_DEPOSIT)?0:$conf->global->INVOICE_PRODUCTID_DEPOSIT), 	// fk_product
										0, 						// remise_percent
										0, 						// date_start
										0, 						// date_end
										0,
										$lines[$i]->info_bits,  // info_bits
										0,
										'HT',
										0,
										0, 						// product_type
										1,
										$lines[$i]->special_code,
										$object->origin,
										0,
										0,
										0,
										0
										//,$langs->trans('Deposit') //Deprecated
									);
							}

							$diff = $object->total_ttc - $amount_ttc_diff;

							if (!empty($conf->global->MAIN_DEPOSIT_MULTI_TVA) && $diff != 0)
							{
								$object->fetch_lines();
								$subprice_diff = $object->lines[0]->subprice - $diff / (1 + $object->lines[0]->tva_tx / 100);
								$object->updateline($object->lines[0]->id, $object->lines[0]->desc, $subprice_diff, $object->lines[0]->qty, $object->lines[0]->remise_percent, $object->lines[0]->date_start, $object->lines[0]->date_end, $object->lines[0]->tva_tx, 0, 0, 'HT', $object->lines[0]->info_bits, $object->lines[0]->product_type, 0, 0, 0, $object->lines[0]->pa_ht, $object->lines[0]->label, 0, array(), 100);
							}

						}
						else
						{
							if ($result > 0)
							{
								$lines = $srcobject->lines;
								if (empty($lines) && method_exists($srcobject, 'fetch_lines'))
								{
									$srcobject->fetch_lines();
									$lines = $srcobject->lines;
								}

								$fk_parent_line=0;
								$num=count($lines);
								for ($i=0;$i<$num;$i++)
								{
									// Don't add lines with qty 0 when coming from a shipment including all order lines
									if($srcobject->element == 'shipping' && $conf->global->SHIPMENT_GETS_ALL_ORDER_PRODUCTS && $lines[$i]->qty == 0) continue;

									$label=(! empty($lines[$i]->label)?$lines[$i]->label:'');
									$desc=(! empty($lines[$i]->desc)?$lines[$i]->desc:$lines[$i]->libelle);
									if ($object->situation_counter == 1) $lines[$i]->situation_percent =  0;

									if ($lines[$i]->subprice < 0)
									{
										// Negative line, we create a discount line
										$discount = new DiscountAbsolute($db);
										$discount->fk_soc = $object->socid;
										$discount->amount_ht = abs($lines[$i]->total_ht);
										$discount->amount_tva = abs($lines[$i]->total_tva);
										$discount->amount_ttc = abs($lines[$i]->total_ttc);
										$discount->tva_tx = $lines[$i]->tva_tx;
										$discount->fk_user = $user->id;
										$discount->description = $desc;
										$discountid = $discount->create($user);
										if ($discountid > 0) {
											$result = $object->insert_discount($discountid); // This include link_to_invoice
										} else {
											setEventMessages($discount->error, $discount->errors, 'errors');
											$error ++;
											break;
										}
									} else {
										// Positive line
										$product_type = ($lines[$i]->product_type ? $lines[$i]->product_type : 0);

										// Date start
										$date_start = false;
										if ($lines[$i]->date_debut_prevue)
											$date_start = $lines[$i]->date_debut_prevue;
										if ($lines[$i]->date_debut_reel)
											$date_start = $lines[$i]->date_debut_reel;
										if ($lines[$i]->date_start)
											$date_start = $lines[$i]->date_start;

											// Date end
										$date_end = false;
										if ($lines[$i]->date_fin_prevue)
											$date_end = $lines[$i]->date_fin_prevue;
										if ($lines[$i]->date_fin_reel)
											$date_end = $lines[$i]->date_fin_reel;
										if ($lines[$i]->date_end)
											$date_end = $lines[$i]->date_end;

											// Reset fk_parent_line for no child products and special product
										if (($lines[$i]->product_type != 9 && empty($lines[$i]->fk_parent_line)) || $lines[$i]->product_type == 9) {
											$fk_parent_line = 0;
										}

										// Extrafields
										if (empty($conf->global->MAIN_EXTRAFIELDS_DISABLED) && method_exists($lines[$i], 'fetch_optionals')) {
											$lines[$i]->fetch_optionals($lines[$i]->rowid);
											$array_options = $lines[$i]->array_options;
										}

										$tva_tx = $lines[$i]->tva_tx;
										if (! empty($lines[$i]->vat_src_code) && ! preg_match('/\(/', $tva_tx)) $tva_tx .= ' ('.$lines[$i]->vat_src_code.')';

										// View third's localtaxes for NOW and do not use value from origin.
										// TODO Is this really what we want ? Yes if source if template invoice but what if proposal or order ?
										$localtax1_tx = get_localtax($tva_tx, 1, $object->thirdparty);
										$localtax2_tx = get_localtax($tva_tx, 2, $object->thirdparty);

										$result = $object->addline($desc, $lines[$i]->subprice, $lines[$i]->qty, $tva_tx, $localtax1_tx, $localtax2_tx, $lines[$i]->fk_product, $lines[$i]->remise_percent, $date_start, $date_end, 0, $lines[$i]->info_bits, $lines[$i]->fk_remise_except, 'HT', 0, $product_type, $lines[$i]->rang, $lines[$i]->special_code, $object->origin, $lines[$i]->rowid, $fk_parent_line, $lines[$i]->fk_fournprice, $lines[$i]->pa_ht, $label, $array_options, $lines[$i]->situation_percent, $lines[$i]->fk_prev_id, $lines[$i]->fk_unit);

										if ($result > 0) {
											$lineid = $result;
										} else {
											$lineid = 0;
											$error ++;
											break;
										}

										// Defined the new fk_parent_line
										if ($result > 0 && $lines[$i]->product_type == 9) {
											$fk_parent_line = $result;
										}
									}
								}
							} else {
								setEventMessages($srcobject->error, $srcobject->errors, 'errors');
								$error ++;
							}
						}

						// Now we create same links to contact than the ones found on origin object
						/* Useless, already into the create
						if (! empty($conf->global->MAIN_PROPAGATE_CONTACTS_FROM_ORIGIN))
						{
    						$originforcontact = $object->origin;
    						$originidforcontact = $object->origin_id;
    						if ($originforcontact == 'shipping')     // shipment and order share the same contacts. If creating from shipment we take data of order
    						{
    						    $originforcontact=$srcobject->origin;
    						    $originidforcontact=$srcobject->origin_id;
    						}
    						$sqlcontact = "SELECT code, fk_socpeople FROM ".MAIN_DB_PREFIX."element_contact as ec, ".MAIN_DB_PREFIX."c_type_contact as ctc";
    						$sqlcontact.= " WHERE element_id = ".$originidforcontact." AND ec.fk_c_type_contact = ctc.rowid AND ctc.element = '".$originforcontact."'";

    						$resqlcontact = $db->query($sqlcontact);
    						if ($resqlcontact)
    						{
                                while($objcontact = $db->fetch_object($resqlcontact))
                                {
                                    //print $objcontact->code.'-'.$objcontact->fk_socpeople."\n";
                                    $object->add_contact($objcontact->fk_socpeople, $objcontact->code);
                                }
    						}
    						else dol_print_error($resqlcontact);
						}*/

						// Hooks
						$parameters = array('objFrom' => $srcobject);
						$reshook = $hookmanager->executeHooks('createFrom', $parameters, $object, $action); // Note that $action and $object may have been
						// modified by hook
						if ($reshook < 0)
						{
							setEventMessages($hookmanager->error, $hookmanager->errors, 'errors');
							$error++;
						}

					} else {
						setEventMessages($object->error, $object->errors, 'errors');
						$error++;
					}
				}
				else
				{   // If some invoice's lines coming from page
					$id = $object->create($user);

					for ($i = 1; $i <= $NBLINES; $i ++) {
						if ($_POST['idprod' . $i]) {
							$product = new Product($db);
							$product->fetch($_POST['idprod' . $i]);
							$startday = dol_mktime(12, 0, 0, $_POST['date_start' . $i . 'month'], $_POST['date_start' . $i . 'day'], $_POST['date_start' . $i . 'year']);
							$endday = dol_mktime(12, 0, 0, $_POST['date_end' . $i . 'month'], $_POST['date_end' . $i . 'day'], $_POST['date_end' . $i . 'year']);
							$result = $object->addline($product->description, $product->price, $_POST['qty' . $i], $product->tva_tx, $product->localtax1_tx, $product->localtax2_tx, $_POST['idprod' . $i], $_POST['remise_percent' . $i], $startday, $endday, 0, 0, '', $product->price_base_type, $product->price_ttc, $product->type, -1, 0, '', 0, 0, null, 0, '', 0, 100, '', $product->fk_unit);
						}
					}
				}
			}
		}

		if (GETPOST('type') == Facture::TYPE_SITUATION && (!empty($_POST['situations'])))
		{
			$datefacture = dol_mktime(12, 0, 0, $_POST['remonth'], $_POST['reday'], $_POST['reyear']);
			if (empty($datefacture)) {
				$error++;
				$mesg = '<div class="error">' . $langs->trans("ErrorFieldRequired", $langs->trans("Date")) . '</div>';
			}

			$date_pointoftax = dol_mktime(12, 0, 0, $_POST['date_pointoftaxmonth'], $_POST['date_pointoftaxday'], $_POST['date_pointoftaxyear']);

			if (!($_POST['situations'] > 0)) {
				$error++;
				$mesg = '<div class="error">' . $langs->trans("ErrorFieldRequired", $langs->trans("InvoiceSituation")) . '</div>';
			}

			if (!$error) {
				$result = $object->fetch($_POST['situations']);
				$object->fk_facture_source = $_POST['situations'];
				$object->type = Facture::TYPE_SITUATION;

				if (!empty($origin) && !empty($originid))
				{
					$object->origin = $origin;
					$object->origin_id = $originid;

					foreach ($object->lines as &$line)
					{
						$line->origin = $object->origin;
						$line->origin_id = $line->id;
						$line->fetch_optionals($line->id);
					}
				}

				$object->fetch_thirdparty();
				$object->date = $datefacture;
				$object->date_pointoftax = $date_pointoftax;
				$object->note_public = trim($_POST['note_public']);
				$object->note = trim($_POST['note']);
				$object->ref_client = $_POST['ref_client'];
				$object->ref_int = $_POST['ref_int'];
				$object->modelpdf = $_POST['model'];
				$object->fk_project = $_POST['projectid'];
				$object->cond_reglement_id = $_POST['cond_reglement_id'];
				$object->mode_reglement_id = $_POST['mode_reglement_id'];
				$object->remise_absolue = $_POST['remise_absolue'];
				$object->remise_percent = $_POST['remise_percent'];

				// Proprietes particulieres a facture de remplacement

				$object->situation_counter = $object->situation_counter + 1;
				$id = $object->createFromCurrent($user);
				if ($id <= 0)
				{
					$mesg = $object->error;
				}
				else
				{
					$nextSituationInvoice = new Facture($db);
					$nextSituationInvoice->fetch($id);
					// create extrafields with data from create form
					$extralabels = $extrafields->fetch_name_optionals_label($nextSituationInvoice->table_element);
					$ret = $extrafields->setOptionalsFromPost($extralabels, $nextSituationInvoice);
					if ($ret > 0) {
						$nextSituationInvoice->insertExtraFields();
					}
				}
			}
		}

		// End of object creation, we show it
		if ($id > 0 && ! $error)
		{
			$db->commit();

			// Define output language
			if (empty($conf->global->MAIN_DISABLE_PDF_AUTOUPDATE) && count($object->lines))
			{
				$outputlangs = $langs;
				$newlang = '';
				if ($conf->global->MAIN_MULTILANGS && empty($newlang) && GETPOST('lang_id','aZ09')) $newlang = GETPOST('lang_id','aZ09');
				if ($conf->global->MAIN_MULTILANGS && empty($newlang))	$newlang = $object->thirdparty->default_lang;
				if (! empty($newlang)) {
					$outputlangs = new Translate("", $conf);
					$outputlangs->setDefaultLang($newlang);
					$outputlangs->load('products');
				}
				$model=$object->modelpdf;
				$ret = $object->fetch($id); // Reload to get new records

				$result = $object->generateDocument($model, $outputlangs, $hidedetails, $hidedesc, $hideref);
				if ($result < 0) setEventMessages($object->error, $object->errors, 'errors');
			}

			header('Location: ' . $_SERVER["PHP_SELF"] . '?facid=' . $id);
			exit();
		}
		else
		{
			$db->rollback();
			$action = 'create';
			$_GET["origin"] = $_POST["origin"];
			$_GET["originid"] = $_POST["originid"];
			setEventMessages($object->error, $object->errors, 'errors');
		}
	}

	// Add a new line
	else if ($action == 'addline' && $user->rights->facture->creer)
	{
		$langs->load('errors');
		$error = 0;

		// Set if we used free entry or predefined product
		$predef='';
		$product_desc=(GETPOST('dp_desc')?GETPOST('dp_desc'):'');
		$price_ht = GETPOST('price_ht');
		$price_ht_devise = GETPOST('multicurrency_price_ht');
		$prod_entry_mode = GETPOST('prod_entry_mode','alpha');
		if ($prod_entry_mode == 'free')
		{
			$idprod=0;
			$tva_tx = (GETPOST('tva_tx') ? GETPOST('tva_tx') : 0);
		}
		else
		{
			$idprod=GETPOST('idprod', 'int');
			$tva_tx = '';
		}

		$qty = GETPOST('qty' . $predef);
		$remise_percent = GETPOST('remise_percent' . $predef);

		// Extrafields
		$extrafieldsline = new ExtraFields($db);
		$extralabelsline = $extrafieldsline->fetch_name_optionals_label($object->table_element_line);
		$array_options = $extrafieldsline->getOptionalsFromPost($extralabelsline, $predef);
		// Unset extrafield
		if (is_array($extralabelsline)) {
			// Get extra fields
			foreach ($extralabelsline as $key => $value) {
				unset($_POST["options_" . $key . $predef]);
			}
		}

		if (empty($idprod) && ($price_ht < 0) && ($qty < 0)) {
			setEventMessages($langs->trans('ErrorBothFieldCantBeNegative', $langs->transnoentitiesnoconv('UnitPriceHT'), $langs->transnoentitiesnoconv('Qty')), null, 'errors');
			$error ++;
		}
		if (!$prod_entry_mode)
		{
			if (GETPOST('type') < 0 && ! GETPOST('search_idprod'))
			{
				setEventMessages($langs->trans('ErrorChooseBetweenFreeEntryOrPredefinedProduct'), null, 'errors');
				$error ++;
			}
		}
		if ($prod_entry_mode == 'free' && empty($idprod) && GETPOST('type') < 0) {
			setEventMessages($langs->trans('ErrorFieldRequired', $langs->transnoentitiesnoconv('Type')), null, 'errors');
			$error ++;
		}
		if ($prod_entry_mode == 'free' && empty($idprod) && (($price_ht < 0 && empty($conf->global->FACTURE_ENABLE_NEGATIVE_LINES)) || $price_ht == '') && $price_ht_devise == '') 	// Unit price can be 0 but not ''
		{
			setEventMessages($langs->trans("ErrorFieldRequired", $langs->transnoentitiesnoconv("UnitPriceHT")), null, 'errors');
			$error ++;
		}
		if ($qty == '') {
			setEventMessages($langs->trans('ErrorFieldRequired', $langs->transnoentitiesnoconv('Qty')), null, 'errors');
			$error ++;
		}
		if ($prod_entry_mode == 'free' && empty($idprod) && empty($product_desc)) {
			setEventMessages($langs->trans('ErrorFieldRequired', $langs->transnoentitiesnoconv('Description')), null, 'errors');
			$error ++;
		}
		if ($qty < 0) {
			$langs->load("errors");
			setEventMessages($langs->trans('ErrorQtyForCustomerInvoiceCantBeNegative'), null, 'errors');
			$error ++;
		}

		if (!$error && !empty($conf->variants->enabled) && $prod_entry_mode != 'free') {
			if ($combinations = GETPOST('combinations', 'array')) {
				//Check if there is a product with the given combination
				$prodcomb = new ProductCombination($db);

				if ($res = $prodcomb->fetchByProductCombination2ValuePairs($idprod, $combinations)) {
					$idprod = $res->fk_product_child;
				} else {
					setEventMessage($langs->trans('ErrorProductCombinationNotFound'), 'errors');
					$error ++;
				}
			}
		}

		if (! $error && ($qty >= 0) && (! empty($product_desc) || ! empty($idprod))) {

			$ret = $object->fetch($id);
			if ($ret < 0) {
				dol_print_error($db, $object->error);
				exit();
			}
			$ret = $object->fetch_thirdparty();

			// Clean parameters
			$date_start = dol_mktime(GETPOST('date_start' . $predef . 'hour'), GETPOST('date_start' . $predef . 'min'), GETPOST('date_start' . $predef . 'sec'), GETPOST('date_start' . $predef . 'month'), GETPOST('date_start' . $predef . 'day'), GETPOST('date_start' . $predef . 'year'));
			$date_end = dol_mktime(GETPOST('date_end' . $predef . 'hour'), GETPOST('date_end' . $predef . 'min'), GETPOST('date_end' . $predef . 'sec'), GETPOST('date_end' . $predef . 'month'), GETPOST('date_end' . $predef . 'day'), GETPOST('date_end' . $predef . 'year'));
			$price_base_type = (GETPOST('price_base_type', 'alpha') ? GETPOST('price_base_type', 'alpha') : 'HT');

			// Define special_code for special lines
			$special_code = 0;
			// if (empty($_POST['qty'])) $special_code=3; // Options should not exists on invoices

			// Ecrase $pu par celui du produit
			// Ecrase $desc par celui du produit
			// Ecrase $tva_tx par celui du produit
			// Ecrase $base_price_type par celui du produit
			// Replaces $fk_unit with the product's
			if (! empty($idprod))
			{
				$prod = new Product($db);
				$prod->fetch($idprod);

				$label = ((GETPOST('product_label') && GETPOST('product_label') != $prod->label) ? GETPOST('product_label') : '');

				// Update if prices fields are defined
				$tva_tx = get_default_tva($mysoc, $object->thirdparty, $prod->id);
				$tva_npr = get_default_npr($mysoc, $object->thirdparty, $prod->id);
				if (empty($tva_tx)) $tva_npr=0;

				$pu_ht = $prod->price;
				$pu_ttc = $prod->price_ttc;
				$price_min = $prod->price_min;
				$price_base_type = $prod->price_base_type;

				// If price per segment
				if (! empty($conf->global->PRODUIT_MULTIPRICES) && ! empty($object->thirdparty->price_level))
				{
					$pu_ht = $prod->multiprices[$object->thirdparty->price_level];
					$pu_ttc = $prod->multiprices_ttc[$object->thirdparty->price_level];
					$price_min = $prod->multiprices_min[$object->thirdparty->price_level];
					$price_base_type = $prod->multiprices_base_type[$object->thirdparty->price_level];
					if (! empty($conf->global->PRODUIT_MULTIPRICES_USE_VAT_PER_LEVEL))  // using this option is a bug. kept for backward compatibility
					{
						if (isset($prod->multiprices_tva_tx[$object->thirdparty->price_level])) $tva_tx=$prod->multiprices_tva_tx[$object->thirdparty->price_level];
						if (isset($prod->multiprices_recuperableonly[$object->thirdparty->price_level])) $tva_npr=$prod->multiprices_recuperableonly[$object->thirdparty->price_level];
						if (empty($tva_tx)) $tva_npr=0;
					}
				}
				// If price per customer
				elseif (! empty($conf->global->PRODUIT_CUSTOMER_PRICES))
				{
					require_once DOL_DOCUMENT_ROOT . '/product/class/productcustomerprice.class.php';

					$prodcustprice = new Productcustomerprice($db);

					$filter = array('t.fk_product' => $prod->id,'t.fk_soc' => $object->thirdparty->id);

					$result = $prodcustprice->fetch_all('', '', 0, 0, $filter);
					if ($result) {
						if (count($prodcustprice->lines) > 0) {
							$pu_ht = price($prodcustprice->lines[0]->price);
							$pu_ttc = price($prodcustprice->lines[0]->price_ttc);
							$price_base_type = $prodcustprice->lines[0]->price_base_type;
							$tva_tx = $prodcustprice->lines[0]->tva_tx;
							if ($prodcustprice->lines[0]->default_vat_code && ! preg_match('/\(.*\)/', $tva_tx)) $tva_tx.= ' ('.$prodcustprice->lines[0]->default_vat_code.')';
							$tva_npr = $prodcustprice->lines[0]->recuperableonly;
							if (empty($tva_tx)) $tva_npr=0;
						}
					}
				}
				// If price per quantity
				elseif (! empty($conf->global->PRODUIT_CUSTOMER_PRICES_BY_QTY))
				{
					if ($prod->prices_by_qty[0])	// yes, this product has some prices per quantity
					{
						// Search the correct price into loaded array product_price_by_qty using id of array retrieved into POST['pqp'].
						$pqp = GETPOST('pbq','int');

						// Search price into product_price_by_qty from $prod->id
						foreach($prod->prices_by_qty_list[0] as $priceforthequantityarray)
						{
							if ($priceforthequantityarray['rowid'] != $pqp) continue;
							// We found the price
							if ($priceforthequantityarray['price_base_type'] == 'HT')
							{
								$pu_ht = $priceforthequantityarray['unitprice'];
							}
							else
							{
								$pu_ttc = $priceforthequantityarray['unitprice'];
							}
							// Note: the remise_percent or price by qty is used to set data on form, so we will use value from POST.
							break;
						}
					}
				}
				// If price per quantity and customer
				elseif (! empty($conf->global->PRODUIT_CUSTOMER_PRICES_BY_QTY_MULTIPRICES))
				{
					// TODO Same than PRODUIT_CUSTOMER_PRICES_BY_QTY but using $object->thirdparty->price_level
				}

				$tmpvat = price2num(preg_replace('/\s*\(.*\)/', '', $tva_tx));
				$tmpprodvat = price2num(preg_replace('/\s*\(.*\)/', '', $prod->tva_tx));

				// if price ht was forced (ie: from gui when calculated by margin rate and cost price). TODO Why this ?
				if (! empty($price_ht))
				{
					$pu_ht = price2num($price_ht, 'MU');
					$pu_ttc = price2num($pu_ht * (1 + ($tmpvat / 100)), 'MU');
				}
				// On reevalue prix selon taux tva car taux tva transaction peut etre different
				// de ceux du produit par defaut (par exemple si pays different entre vendeur et acheteur).
				elseif ($tmpvat != $tmpprodvat)
				{
					if ($price_base_type != 'HT')
					{
						$pu_ht = price2num($pu_ttc / (1 + ($tmpvat / 100)), 'MU');
					}
					else
					{
						$pu_ttc = price2num($pu_ht * (1 + ($tmpvat / 100)), 'MU');
					}
				}

				$desc = '';

				// Define output language
				if (! empty($conf->global->MAIN_MULTILANGS) && ! empty($conf->global->PRODUIT_TEXTS_IN_THIRDPARTY_LANGUAGE)) {
					$outputlangs = $langs;
					$newlang = '';
					if (empty($newlang) && GETPOST('lang_id','aZ09'))
						$newlang = GETPOST('lang_id','aZ09');
					if (empty($newlang))
						$newlang = $object->thirdparty->default_lang;
					if (! empty($newlang)) {
						$outputlangs = new Translate("", $conf);
						$outputlangs->setDefaultLang($newlang);
						$outputlangs->load('products');
					}

					$desc = (! empty($prod->multilangs [$outputlangs->defaultlang] ["description"])) ? $prod->multilangs [$outputlangs->defaultlang] ["description"] : $prod->description;
				} else {
					$desc = $prod->description;
				}

				$desc = dol_concatdesc($desc, $product_desc);

				// Add custom code and origin country into description
				if (empty($conf->global->MAIN_PRODUCT_DISABLE_CUSTOMCOUNTRYCODE) && (! empty($prod->customcode) || ! empty($prod->country_code))) {
					$tmptxt = '(';
					// Define output language
					if (! empty($conf->global->MAIN_MULTILANGS) && ! empty($conf->global->PRODUIT_TEXTS_IN_THIRDPARTY_LANGUAGE)) {
						$outputlangs = $langs;
						$newlang = '';
						if (empty($newlang) && GETPOST('lang_id','alpha'))
							$newlang = GETPOST('lang_id','alpha');
						if (empty($newlang))
							$newlang = $object->thirdparty->default_lang;
						if (! empty($newlang)) {
							$outputlangs = new Translate("", $conf);
							$outputlangs->setDefaultLang($newlang);
							$outputlangs->load('products');
						}
						if (! empty($prod->customcode))
							$tmptxt .= $outputlangs->transnoentitiesnoconv("CustomCode") . ': ' . $prod->customcode;
						if (! empty($prod->customcode) && ! empty($prod->country_code))
							$tmptxt .= ' - ';
						if (! empty($prod->country_code))
							$tmptxt .= $outputlangs->transnoentitiesnoconv("CountryOrigin") . ': ' . getCountry($prod->country_code, 0, $db, $outputlangs, 0);
					} else {
						if (! empty($prod->customcode))
							$tmptxt .= $langs->transnoentitiesnoconv("CustomCode") . ': ' . $prod->customcode;
						if (! empty($prod->customcode) && ! empty($prod->country_code))
							$tmptxt .= ' - ';
						if (! empty($prod->country_code))
							$tmptxt .= $langs->transnoentitiesnoconv("CountryOrigin") . ': ' . getCountry($prod->country_code, 0, $db, $langs, 0);
					}
					$tmptxt .= ')';
					$desc = dol_concatdesc($desc, $tmptxt);
				}

				$type = $prod->type;
				$fk_unit = $prod->fk_unit;
			} else {
				$pu_ht = price2num($price_ht, 'MU');
				$pu_ttc = price2num(GETPOST('price_ttc'), 'MU');
				$tva_npr = (preg_match('/\*/', $tva_tx) ? 1 : 0);
				$tva_tx = str_replace('*', '', $tva_tx);
				if (empty($tva_tx)) $tva_npr=0;
				$label = (GETPOST('product_label') ? GETPOST('product_label') : '');
				$desc = $product_desc;
				$type = GETPOST('type');
				$fk_unit= GETPOST('units', 'alpha');
				$pu_ht_devise = price2num($price_ht_devise, 'MU');
			}

			// Margin
			$fournprice = price2num(GETPOST('fournprice' . $predef) ? GETPOST('fournprice' . $predef) : '');
			$buyingprice = price2num(GETPOST('buying_price' . $predef) != '' ? GETPOST('buying_price' . $predef) : '');    // If buying_price is '0', we must keep this value

			// Local Taxes
			$localtax1_tx = get_localtax($tva_tx, 1, $object->thirdparty, $mysoc, $tva_npr);
			$localtax2_tx = get_localtax($tva_tx, 2, $object->thirdparty, $mysoc, $tva_npr);

			$info_bits = 0;
			if ($tva_npr)
				$info_bits |= 0x01;

			if (! empty($price_min) && (price2num($pu_ht) * (1 - price2num($remise_percent) / 100) < price2num($price_min))) {
				$mesg = $langs->trans("CantBeLessThanMinPrice", price(price2num($price_min, 'MU'), 0, $langs, 0, 0, - 1, $conf->currency));
				setEventMessages($mesg, null, 'errors');
			} else {
				// Insert line
				$result = $object->addline($desc, $pu_ht, $qty, $tva_tx, $localtax1_tx, $localtax2_tx, $idprod, $remise_percent, $date_start, $date_end, 0, $info_bits, '', $price_base_type, $pu_ttc, $type, - 1, $special_code, '', 0, GETPOST('fk_parent_line'), $fournprice, $buyingprice, $label, $array_options, $_POST['progress'], '', $fk_unit, $pu_ht_devise);

				if ($result > 0)
				{
					// Define output language
					if (empty($conf->global->MAIN_DISABLE_PDF_AUTOUPDATE))
					{
						$outputlangs = $langs;
						$newlang = '';
						if ($conf->global->MAIN_MULTILANGS && empty($newlang) && GETPOST('lang_id','aZ09')) $newlang = GETPOST('lang_id','aZ09');
						if ($conf->global->MAIN_MULTILANGS && empty($newlang))	$newlang = $object->thirdparty->default_lang;
						if (! empty($newlang)) {
							$outputlangs = new Translate("", $conf);
							$outputlangs->setDefaultLang($newlang);
							$outputlangs->load('products');
						}
						$model=$object->modelpdf;
						$ret = $object->fetch($id); // Reload to get new records

						$result = $object->generateDocument($model, $outputlangs, $hidedetails, $hidedesc, $hideref);
						if ($result < 0) setEventMessages($object->error, $object->errors, 'errors');
					}

					unset($_POST['prod_entry_mode']);

					unset($_POST['qty']);
					unset($_POST['type']);
					unset($_POST['remise_percent']);
					unset($_POST['price_ht']);
					unset($_POST['multicurrency_price_ht']);
					unset($_POST['price_ttc']);
					unset($_POST['tva_tx']);
					unset($_POST['product_ref']);
					unset($_POST['product_label']);
					unset($_POST['product_desc']);
					unset($_POST['fournprice']);
					unset($_POST['buying_price']);
					unset($_POST['np_marginRate']);
					unset($_POST['np_markRate']);
					unset($_POST['dp_desc']);
					unset($_POST['idprod']);
					unset($_POST['units']);

					unset($_POST['date_starthour']);
					unset($_POST['date_startmin']);
					unset($_POST['date_startsec']);
					unset($_POST['date_startday']);
					unset($_POST['date_startmonth']);
					unset($_POST['date_startyear']);
					unset($_POST['date_endhour']);
					unset($_POST['date_endmin']);
					unset($_POST['date_endsec']);
					unset($_POST['date_endday']);
					unset($_POST['date_endmonth']);
					unset($_POST['date_endyear']);

					unset($_POST['situations']);
					unset($_POST['progress']);
				} else {
					setEventMessages($object->error, $object->errors, 'errors');
				}

				$action = '';
			}
		}
	}

	elseif ($action == 'updateligne' && $user->rights->facture->creer && ! GETPOST('cancel','alpha'))
	{
		if (! $object->fetch($id) > 0)	dol_print_error($db);
		$object->fetch_thirdparty();

		// Clean parameters
		$date_start = '';
		$date_end = '';
		$date_start = dol_mktime(GETPOST('date_starthour'), GETPOST('date_startmin'), GETPOST('date_startsec'), GETPOST('date_startmonth'), GETPOST('date_startday'), GETPOST('date_startyear'));
		$date_end = dol_mktime(GETPOST('date_endhour'), GETPOST('date_endmin'), GETPOST('date_endsec'), GETPOST('date_endmonth'), GETPOST('date_endday'), GETPOST('date_endyear'));
		$description = dol_htmlcleanlastbr(GETPOST('product_desc','none') ? GETPOST('product_desc','none') : GETPOST('desc','none'));
		$pu_ht = GETPOST('price_ht');
		$vat_rate = (GETPOST('tva_tx') ? GETPOST('tva_tx') : 0);
		$qty = GETPOST('qty');
		$pu_ht_devise = GETPOST('multicurrency_subprice');

		// Define info_bits
		$info_bits = 0;
		if (preg_match('/\*/', $vat_rate)) $info_bits |= 0x01;

		// Define vat_rate
		$vat_rate = str_replace('*', '', $vat_rate);
		$localtax1_rate = get_localtax($vat_rate, 1, $object->thirdparty);
		$localtax2_rate = get_localtax($vat_rate, 2, $object->thirdparty);

		// Add buying price
		$fournprice = price2num(GETPOST('fournprice') ? GETPOST('fournprice') : '');
		$buyingprice = price2num(GETPOST('buying_price') != '' ? GETPOST('buying_price') : '');       // If buying_price is '0', we muste keep this value

		// Extrafields
		$extrafieldsline = new ExtraFields($db);
		$extralabelsline = $extrafieldsline->fetch_name_optionals_label($object->table_element_line);
		$array_options = $extrafieldsline->getOptionalsFromPost($extralabelsline);
		// Unset extrafield
		if (is_array($extralabelsline)) {
			// Get extra fields
			foreach ($extralabelsline as $key => $value) {
				unset($_POST["options_" . $key]);
			}
		}

		// Define special_code for special lines
		$special_code=GETPOST('special_code');
		if (! GETPOST('qty')) $special_code=3;

		$line = new FactureLigne($db);
		$line->fetch(GETPOST('lineid'));
		$percent = $line->get_prev_progress($object->id);

		if (GETPOST('progress') < $percent)
		{
			$mesg = '<div class="warning">' . $langs->trans("CantBeLessThanMinPercent") . '</div>';
			setEventMessages($mesg, null, 'warnings');
			$error++;
			$result = -1;
		}

		// Check minimum price
		$productid = GETPOST('productid', 'int');
		if (! empty($productid))
		{
			$product = new Product($db);
			$product->fetch($productid);

			$type = $product->type;

			$price_min = $product->price_min;
			if (! empty($conf->global->PRODUIT_MULTIPRICES) && ! empty($object->thirdparty->price_level))
				$price_min = $product->multiprices_min [$object->thirdparty->price_level];

			$label = ((GETPOST('update_label') && GETPOST('product_label')) ? GETPOST('product_label') : '');

			// Check price is not lower than minimum (check is done only for standard or replacement invoices)
			if (($object->type == Facture::TYPE_STANDARD || $object->type == Facture::TYPE_REPLACEMENT) && $price_min && (price2num($pu_ht) * (1 - price2num(GETPOST('remise_percent')) / 100) < price2num($price_min))) {
				setEventMessages($langs->trans("CantBeLessThanMinPrice", price(price2num($price_min, 'MU'), 0, $langs, 0, 0, - 1, $conf->currency)), null, 'errors');
				$error ++;
			}
		} else {
			$type = GETPOST('type');
			$label = (GETPOST('product_label') ? GETPOST('product_label') : '');

			// Check parameters
			if (GETPOST('type') < 0) {
				setEventMessages($langs->trans("ErrorFieldRequired", $langs->transnoentitiesnoconv("Type")), null, 'errors');
				$error ++;
			}
		}
		if ($qty < 0) {
			$langs->load("errors");
			setEventMessages($langs->trans('ErrorQtyForCustomerInvoiceCantBeNegative'), null, 'errors');
			$error ++;
		}

		// Update line
		if (! $error) {
			if (empty($user->rights->margins->creer))
			{
				foreach ($object->lines as &$line)
				{
					if ($line->id == GETPOST('lineid'))
					{
						$fournprice = $line->fk_fournprice;
						$buyingprice = $line->pa_ht;
						break;
					}
				}
			}

			$result = $object->updateline(GETPOST('lineid'), $description, $pu_ht, $qty, GETPOST('remise_percent'),
				$date_start, $date_end, $vat_rate, $localtax1_rate, $localtax2_rate, 'HT', $info_bits, $type,
				GETPOST('fk_parent_line'), 0, $fournprice, $buyingprice, $label, $special_code, $array_options, GETPOST('progress'),
				$_POST['units'],$pu_ht_devise);

			if ($result >= 0) {
				if (empty($conf->global->MAIN_DISABLE_PDF_AUTOUPDATE)) {
					// Define output language
					$outputlangs = $langs;
					$newlang = '';
					if ($conf->global->MAIN_MULTILANGS && empty($newlang) && GETPOST('lang_id','aZ09'))
						$newlang = GETPOST('lang_id','aZ09');
					if ($conf->global->MAIN_MULTILANGS && empty($newlang))
						$newlang = $object->thirdparty->default_lang;
					if (! empty($newlang)) {
						$outputlangs = new Translate("", $conf);
						$outputlangs->setDefaultLang($newlang);
						$outputlangs->load('products');
					}

					$ret = $object->fetch($id); // Reload to get new records
					$object->generateDocument($object->modelpdf, $outputlangs, $hidedetails, $hidedesc, $hideref);
				}

				unset($_POST['qty']);
				unset($_POST['type']);
				unset($_POST['productid']);
				unset($_POST['remise_percent']);
				unset($_POST['price_ht']);
				unset($_POST['multicurrency_price_ht']);
				unset($_POST['price_ttc']);
				unset($_POST['tva_tx']);
				unset($_POST['product_ref']);
				unset($_POST['product_label']);
				unset($_POST['product_desc']);
				unset($_POST['fournprice']);
				unset($_POST['buying_price']);
				unset($_POST['np_marginRate']);
				unset($_POST['np_markRate']);

				unset($_POST['dp_desc']);
				unset($_POST['idprod']);
				unset($_POST['units']);

				unset($_POST['date_starthour']);
				unset($_POST['date_startmin']);
				unset($_POST['date_startsec']);
				unset($_POST['date_startday']);
				unset($_POST['date_startmonth']);
				unset($_POST['date_startyear']);
				unset($_POST['date_endhour']);
				unset($_POST['date_endmin']);
				unset($_POST['date_endsec']);
				unset($_POST['date_endday']);
				unset($_POST['date_endmonth']);
				unset($_POST['date_endyear']);

				unset($_POST['situations']);
				unset($_POST['progress']);
			} else {
				setEventMessages($object->error, $object->errors, 'errors');
			}
		}
	}

	else if ($action == 'updatealllines' && $user->rights->facture->creer && $_POST['all_percent'] == $langs->trans('Modifier'))
	{
		if (!$object->fetch($id) > 0) dol_print_error($db);
		if (!is_null(GETPOST('all_progress')) && GETPOST('all_progress') != "")
		{
			foreach ($object->lines as $line)
			{
				$percent = $line->get_prev_progress($object->id);
				if (GETPOST('all_progress') < $percent) {
					$mesg = '<div class="warning">' . $langs->trans("CantBeLessThanMinPercent") . '</div>';
					$result = -1;
				} else
					$object->update_percent($line, $_POST['all_progress']);
			}
		}
	}

	else if ($action == 'updateligne' && $user->rights->facture->creer && $_POST['cancel'] == $langs->trans('Cancel')) {
		header('Location: ' . $_SERVER["PHP_SELF"] . '?facid=' . $id); // Pour reaffichage de la fiche en cours d'edition
		exit();
	}

	// Actions when printing a doc from card
	include DOL_DOCUMENT_ROOT.'/core/actions_printing.inc.php';

	// Actions to send emails
	if (empty($id)) $id=$facid;
	$trigger_name='BILL_SENTBYMAIL';
	$paramname='id';
	$autocopy='MAIN_MAIL_AUTOCOPY_INVOICE_TO';
	$trackid='inv'.$object->id;
	include DOL_DOCUMENT_ROOT.'/core/actions_sendmails.inc.php';

	// Actions to build doc
	$upload_dir = $conf->facture->dir_output;
	$permissioncreate=$user->rights->facture->creer;
	include DOL_DOCUMENT_ROOT.'/core/actions_builddoc.inc.php';


	if ($action == 'update_extras') {
		// Fill array 'array_options' with data from add form
		$extralabels = $extrafields->fetch_name_optionals_label($object->table_element);
		$ret = $extrafields->setOptionalsFromPost($extralabels, $object, GETPOST('attribute'));
		if ($ret < 0) $error++;

		if (! $error) {
			// Actions on extra fields (by external module or standard code)
			// TODO le hook fait double emploi avec le trigger !!
			$hookmanager->initHooks(array('invoicedao'));
			$parameters = array('id' => $object->id);
			$reshook = $hookmanager->executeHooks('insertExtraFields', $parameters, $object, $action); // Note that $action and $object may have been modified by
			// some hooks
			if (empty($reshook)) {
				$result = $object->insertExtraFields();
				if ($result < 0)
				{
					setEventMessages($object->error, $object->errors, 'errors');
					$error++;
				}
			} else if ($reshook < 0)
				$error ++;
		}

		if ($error)
			$action = 'edit_extras';
	}

	if (! empty($conf->global->MAIN_DISABLE_CONTACTS_TAB) && $user->rights->facture->creer) {
		if ($action == 'addcontact') {
			$result = $object->fetch($id);

			if ($result > 0 && $id > 0) {
				$contactid = (GETPOST('userid') ? GETPOST('userid') : GETPOST('contactid'));
				$result = $object->add_contact($contactid, $_POST["type"], $_POST["source"]);
			}

			if ($result >= 0) {
				header("Location: ".$_SERVER['PHP_SELF']."?id=".$object->id);
				exit();
			} else {
				if ($object->error == 'DB_ERROR_RECORD_ALREADY_EXISTS') {
					$langs->load("errors");
					setEventMessages($langs->trans("ErrorThisContactIsAlreadyDefinedAsThisType"), null, 'errors');
				} else {
					setEventMessages($object->error, $object->errors, 'errors');
				}
			}
		} // bascule du statut d'un contact
		elseif ($action == 'swapstatut') {
			if ($object->fetch($id)) {
				$result = $object->swapContactStatus(GETPOST('ligne'));
			} else {
				dol_print_error($db);
			}
		} // Efface un contact
		elseif ($action == 'deletecontact') {
			$object->fetch($id);
			$result = $object->delete_contact($lineid);

			if ($result >= 0) {
				header("Location: ".$_SERVER['PHP_SELF']."?id=".$object->id);
				exit();
			} else {
				dol_print_error($db);
			}
		}

		if ($error)
			$action = 'edit_extras';
	}
}


/*
 * View
 */

$form = new Form($db);
$formother = new FormOther($db);
$formfile = new FormFile($db);
$formmargin = new FormMargin($db);
$paymentstatic=new Paiement($db);
$bankaccountstatic = new Account($db);
if (! empty($conf->projet->enabled)) { $formproject = new FormProjets($db); }

$now = dol_now();

$title = $langs->trans('InvoiceCustomer') . " - " . $langs->trans('Card');
$helpurl = "EN:Customers_Invoices|FR:Factures_Clients|ES:Facturas_a_clientes";
llxHeader('', $title, $helpurl);


// Mode creation

if ($action == 'create')
{
	$facturestatic = new Facture($db);
	$extralabels = $extrafields->fetch_name_optionals_label($facturestatic->table_element);

	print load_fiche_titre($langs->trans('NewBill'));

	$soc = new Societe($db);
	if ($socid > 0)
		$res = $soc->fetch($socid);

	$currency_code = $conf->currency;

	// Load objectsrc
	$remise_absolue = 0;

	if (! empty($origin) && ! empty($originid))
	{
		// Parse element/subelement (ex: project_task)
		$element = $subelement = $origin;
		if (preg_match('/^([^_]+)_([^_]+)/i', $origin, $regs)) {
			$element = $regs [1];
			$subelement = $regs [2];
		}

		if ($element == 'project') {
			$projectid = $originid;

			if (!$cond_reglement_id) {
				$cond_reglement_id = $soc->cond_reglement_id;
			}
			if (!$mode_reglement_id) {
				$mode_reglement_id = $soc->mode_reglement_id;
			}
			if (!$remise_percent) {
				$remise_percent = $soc->remise_percent;
			}
			if (!$dateinvoice) {
				// Do not set 0 here (0 for a date is 1970)
				$dateinvoice = (empty($dateinvoice)?(empty($conf->global->MAIN_AUTOFILL_DATE)?-1:''):$dateinvoice);
			}
		} else {
			// For compatibility
			if ($element == 'order' || $element == 'commande') {
				$element = $subelement = 'commande';
			}
			if ($element == 'propal') {
				$element = 'comm/propal';
				$subelement = 'propal';
			}
			if ($element == 'contract') {
				$element = $subelement = 'contrat';
			}
			if ($element == 'shipping') {
				$element = $subelement = 'expedition';
			}

			dol_include_once('/' . $element . '/class/' . $subelement . '.class.php');

			$classname = ucfirst($subelement);
			$objectsrc = new $classname($db);
			$objectsrc->fetch($originid);
			if (empty($objectsrc->lines) && method_exists($objectsrc, 'fetch_lines'))
				$objectsrc->fetch_lines();
			$objectsrc->fetch_thirdparty();

			$projectid = (! empty($projectid) ? $projectid : $objectsrc->fk_project);
			$ref_client = (! empty($objectsrc->ref_client) ? $objectsrc->ref_client : (! empty($objectsrc->ref_customer) ? $objectsrc->ref_customer:''));
			$ref_int = (! empty($objectsrc->ref_int) ? $objectsrc->ref_int : '');

			// only if socid not filled else it's allready done upper
			if (empty($socid))
				$soc = $objectsrc->thirdparty;

			$cond_reglement_id 	= (! empty($objectsrc->cond_reglement_id)?$objectsrc->cond_reglement_id:(! empty($soc->cond_reglement_id)?$soc->cond_reglement_id:0));
			$mode_reglement_id 	= (! empty($objectsrc->mode_reglement_id)?$objectsrc->mode_reglement_id:(! empty($soc->mode_reglement_id)?$soc->mode_reglement_id:0));
			$fk_account         = (! empty($objectsrc->fk_account)?$objectsrc->fk_account:(! empty($soc->fk_account)?$soc->fk_account:0));
			$remise_percent 	= (! empty($objectsrc->remise_percent)?$objectsrc->remise_percent:(! empty($soc->remise_percent)?$soc->remise_percent:0));
			$remise_absolue 	= (! empty($objectsrc->remise_absolue)?$objectsrc->remise_absolue:(! empty($soc->remise_absolue)?$soc->remise_absolue:0));
			$dateinvoice		= (empty($dateinvoice)?(empty($conf->global->MAIN_AUTOFILL_DATE)?-1:''):$dateinvoice);

			if (!empty($conf->multicurrency->enabled))
			{
				if (!empty($objectsrc->multicurrency_code)) $currency_code = $objectsrc->multicurrency_code;
				if (!empty($conf->global->MULTICURRENCY_USE_ORIGIN_TX) && !empty($objectsrc->multicurrency_tx))	$currency_tx = $objectsrc->multicurrency_tx;
			}

			// Replicate extrafields
			$objectsrc->fetch_optionals($originid);
			$object->array_options = $objectsrc->array_options;
		}
	}
	else
	{
		$cond_reglement_id 	= $soc->cond_reglement_id;
		$mode_reglement_id 	= $soc->mode_reglement_id;
		$fk_account        	= $soc->fk_account;
		$remise_percent 	= $soc->remise_percent;
		$remise_absolue 	= 0;
		$dateinvoice		= (empty($dateinvoice)?(empty($conf->global->MAIN_AUTOFILL_DATE)?-1:''):$dateinvoice);		// Do not set 0 here (0 for a date is 1970)

		if (!empty($conf->multicurrency->enabled) && !empty($soc->multicurrency_code)) $currency_code = $soc->multicurrency_code;
	}

	if (!empty($soc->id)) $absolute_discount = $soc->getAvailableDiscounts();
	$note_public = $object->getDefaultCreateValueFor('note_public', (is_object($objectsrc)?$objectsrc->note_public:null));
	$note_private = $object->getDefaultCreateValueFor('note_private', ((! empty($origin) && ! empty($originid) && is_object($objectsrc))?$objectsrc->note_private:null));

	if (! empty($conf->use_javascript_ajax))
	{
		require_once DOL_DOCUMENT_ROOT . '/core/lib/ajax.lib.php';
		print ajax_combobox('fac_replacement');
		print ajax_combobox('fac_avoir');
		print ajax_combobox('situations');

	}

	if ($origin == 'contrat')
	{
		$langs->load("admin");
		$text=$langs->trans("ToCreateARecurringInvoice");
		$text.=' '.$langs->trans("ToCreateARecurringInvoiceGene", $langs->transnoentitiesnoconv("MenuFinancial"), $langs->transnoentitiesnoconv("BillsCustomers"), $langs->transnoentitiesnoconv("ListOfTemplates"));
		if (empty($conf->global->INVOICE_DISABLE_AUTOMATIC_RECURRING_INVOICE))
		{
		   $text.=' '.$langs->trans("ToCreateARecurringInvoiceGeneAuto", $langs->transnoentitiesnoconv('Module2300Name'));
		}
		print info_admin($text, 0, 0, 0).'<br>';
	}

	print '<form name="add" action="' . $_SERVER["PHP_SELF"] . '" method="POST">';
	print '<input type="hidden" name="token" value="' . $_SESSION ['newtoken'] . '">';
	print '<input type="hidden" name="action" value="add">';
	if ($soc->id > 0) print '<input type="hidden" name="socid" value="' . $soc->id . '">' . "\n";
	print '<input name="facnumber" type="hidden" value="provisoire">';
	print '<input name="ref_client" type="hidden" value="' . $ref_client . '">';
	print '<input name="ref_int" type="hidden" value="' . $ref_int . '">';
	print '<input type="hidden" name="origin" value="' . $origin . '">';
	print '<input type="hidden" name="originid" value="' . $originid . '">';
	if (!empty($currency_tx)) print '<input type="hidden" name="originmulticurrency_tx" value="' . $currency_tx . '">';

	dol_fiche_head('');

	print '<table class="border" width="100%">';

	// Ref
	print '<tr><td class="titlefieldcreate fieldrequired">' . $langs->trans('Ref') . '</td><td colspan="2">' . $langs->trans('Draft') . '</td></tr>';

	// Thirdparty
	print '<td class="fieldrequired">' . $langs->trans('Customer') . '</td>';
	if ($soc->id > 0 && ! GETPOST('fac_rec','alpha'))
	{
		print '<td colspan="2">';
		print $soc->getNomUrl(1);
		print '<input type="hidden" name="socid" value="' . $soc->id . '">';
		// Outstanding Bill
		$outstandingBills = $soc->get_OutstandingBill();
		print ' (' . $langs->trans('CurrentOutstandingBill') . ': ';
		print price($outstandingBills, '', $langs, 0, 0, -1, $conf->currency);
		if ($soc->outstanding_limit != '')
		{
			if ($outstandingBills > $soc->outstanding_limit) print img_warning($langs->trans("OutstandingBillReached"));
			print ' / ' . price($soc->outstanding_limit, '', $langs, 0, 0, -1, $conf->currency);
		}
		print ')';
		print '</td>';
	}
	else
	{
		print '<td colspan="2">';
		print $form->select_company($soc->id, 'socid', '(s.client = 1 OR s.client = 3) AND status=1', 'SelectThirdParty', 0, 0, null, 0, 'minwidth300');
		// Option to reload page to retrieve customer informations. Note, this clear other input
		if (!empty($conf->global->RELOAD_PAGE_ON_CUSTOMER_CHANGE))
		{
			print '<script type="text/javascript">
			$(document).ready(function() {
				$("#socid").change(function() {
					var socid = $(this).val();
			        var fac_rec = $(\'#fac_rec\').val();
					// reload page
        			window.location.href = "'.$_SERVER["PHP_SELF"].'?action=create&socid="+socid+"&fac_rec="+fac_rec;
				});
			});
			</script>';
		}
		print ' <a href="'.DOL_URL_ROOT.'/societe/card.php?action=create&client=3&fournisseur=0&backtopage='.urlencode($_SERVER["PHP_SELF"].'?action=create').'">'.$langs->trans("AddThirdParty").'</a>';
		print '</td>';
	}
	print '</tr>' . "\n";

	$exampletemplateinvoice=new FactureRec($db);

	// Overwrite value if creation of invoice is from a predefined invoice
	if (empty($origin) && empty($originid) && GETPOST('fac_rec','int') > 0)
	{
		$invoice_predefined = new FactureRec($db);
		$invoice_predefined->fetch(GETPOST('fac_rec','int'));

		$dateinvoice = $invoice_predefined->date_when;     // To use next gen date by default later
		if (empty($projectid)) $projectid = $invoice_predefined->fk_project;
		$cond_reglement_id = $invoice_predefined->cond_reglement_id;
		$mode_reglement_id = $invoice_predefined->mode_reglement_id;
		$fk_account = $invoice_predefined->fk_account;
		$note_public = $invoice_predefined->note_public;
		$note_private = $invoice_predefined->note_private;

		$sql = 'SELECT r.rowid, r.titre, r.total_ttc';
		$sql .= ' FROM ' . MAIN_DB_PREFIX . 'facture_rec as r';
		$sql .= ' WHERE r.fk_soc = ' . $invoice_predefined->socid;

		$resql = $db->query($sql);
		if ($resql)
		{
			$num = $db->num_rows($resql);
			$i = 0;

			if ($num > 0)
			{
				print '<tr><td>' . $langs->trans('CreateFromRepeatableInvoice') . '</td><td>';
				print '<select class="flat" id="fac_rec" name="fac_rec">';
				print '<option value="0" selected></option>';
				while ($i < $num)
				{
					$objp = $db->fetch_object($resql);
					print '<option value="' . $objp->rowid . '"';
					if (GETPOST('fac_rec') == $objp->rowid)
					{
						print ' selected';
						$exampletemplateinvoice->fetch(GETPOST('fac_rec'));
					}
					print '>' . $objp->titre . ' (' . price($objp->total_ttc) . ' ' . $langs->trans("TTC") . ')</option>';
					$i ++;
				}
				print '</select>';
				// Option to reload page to retrieve customer informations. Note, this clear other input
				if (!empty($conf->global->RELOAD_PAGE_ON_TEMPLATE_CHANGE))
				{
					print '<script type="text/javascript">
        			$(document).ready(function() {
        				$("#fac_rec").change(function() {
        					var fac_rec = $(this).val();
        			        var socid = $(\'#socid\').val();
        					// reload page
        					window.location.href = "'.$_SERVER["PHP_SELF"].'?action=create&socid="+socid+"&fac_rec="+fac_rec;
        				});
        			});
        			</script>';
				}
				print '</td></tr>';
			}
			$db->free($resql);
		} else {
			dol_print_error($db);
		}
	}

	// Type de facture
	$facids = $facturestatic->list_replacable_invoices($soc->id);
	if ($facids < 0) {
		dol_print_error($db, $facturestatic);
		exit();
	}
	$options = "";
	foreach ($facids as $facparam)
	{
		$options .= '<option value="' . $facparam ['id'] . '"';
		if ($facparam ['id'] == $_POST['fac_replacement'])
			$options .= ' selected';
		$options .= '>' . $facparam ['ref'];
		$options .= ' (' . $facturestatic->LibStatut(0, $facparam ['status']) . ')';
		$options .= '</option>';
	}

	// Show link for credit note
	$facids=$facturestatic->list_qualified_avoir_invoices($soc->id);
	if ($facids < 0)
	{
		dol_print_error($db,$facturestatic);
		exit;
	}
	$optionsav = "";
	$newinvoice_static = new Facture($db);
	foreach ($facids as $key => $valarray)
	{
		$newinvoice_static->id = $key;
		$newinvoice_static->ref = $valarray ['ref'];
		$newinvoice_static->statut = $valarray ['status'];
		$newinvoice_static->type = $valarray ['type'];
		$newinvoice_static->paye = $valarray ['paye'];

		$optionsav .= '<option value="' . $key . '"';
		if ($key == GETPOST('fac_avoir'))
			$optionsav .= ' selected';
		$optionsav .= '>';
		$optionsav .= $newinvoice_static->ref;
		$optionsav .= ' (' . $newinvoice_static->getLibStatut(1, $valarray ['paymentornot']) . ')';
		$optionsav .= '</option>';
	}

	print '<tr><td class="tdtop fieldrequired">' . $langs->trans('Type') . '</td><td colspan="2">';

	print '<div class="tagtable">' . "\n";

	// Standard invoice
	print '<div class="tagtr listofinvoicetype"><div class="tagtd listofinvoicetype">';
	$tmp='<input type="radio" id="radio_standard" name="type" value="0"' . (GETPOST('type') == 0 ? ' checked' : '') . '> ';
	$desc = $form->textwithpicto($tmp.$langs->trans("InvoiceStandardAsk"), $langs->transnoentities("InvoiceStandardDesc"), 1, 'help', '', 0, 3);
	print $desc;
	print '</div></div>';

	if ((empty($origin)) || ((($origin == 'propal') || ($origin == 'commande')) && (! empty($originid))))
	{
		// Deposit
		if (empty($conf->global->INVOICE_DISABLE_DEPOSIT))
   		{
			print '<div class="tagtr listofinvoicetype"><div class="tagtd listofinvoicetype">';
			$tmp='<input type="radio" id="radio_deposit" name="type" value="3"' . (GETPOST('type') == 3 ? ' checked' : '') . '> ';
			print '<script type="text/javascript" language="javascript">
    		jQuery(document).ready(function() {
    			jQuery("#typedeposit, #valuedeposit").click(function() {
    				jQuery("#radio_deposit").prop("checked", true);
    			});
    		});
    		</script>';

			$desc = $form->textwithpicto($tmp.$langs->trans("InvoiceDeposit"), $langs->transnoentities("InvoiceDepositDesc"), 1, 'help', '', 0, 3);
			print '<table class="nobordernopadding"><tr><td>';
			print $desc;
			print '</td>';
			if (($origin == 'propal') || ($origin == 'commande'))
			{
				print '<td class="nowrap" style="padding-left: 5px">';
				$arraylist = array('amount' => 'FixAmount','variable' => 'VarAmount');
				print $form->selectarray('typedeposit', $arraylist, GETPOST('typedeposit'), 0, 0, 0, '', 1);
				print '</td>';
				print '<td class="nowrap" style="padding-left: 5px">' . $langs->trans('Value') . ':<input type="text" id="valuedeposit" name="valuedeposit" size="3" value="' . GETPOST('valuedeposit', 'int') . '"/>';
			}
			print '</td></tr></table>';

			print '</div></div>';
   		}
	}

	if ($socid > 0)
	{
		if (! empty($conf->global->INVOICE_USE_SITUATION))
		{
			// First situation invoice
			print '<div class="tagtr listofinvoicetype"><div class="tagtd listofinvoicetype">';
			$tmp='<input type="radio" name="type" value="5"' . (GETPOST('type') == 5 ? ' checked' : '') . '> ';
			$desc = $form->textwithpicto($tmp.$langs->trans("InvoiceFirstSituationAsk"), $langs->transnoentities("InvoiceFirstSituationDesc"), 1, 'help', '', 0, 3);
			print $desc;
			print '</div></div>';

			// Next situation invoice
			$opt = $form->selectSituationInvoices(GETPOST('originid'), $socid);
			print '<div class="tagtr listofinvoicetype"><div class="tagtd listofinvoicetype">';
			$tmp='<input type="radio" name="type" value="5"' . (GETPOST('type') == 5 && GETPOST('originid') ? ' checked' : '');
			if ($opt == ('<option value ="0" selected>' . $langs->trans('NoSituations') . '</option>') || (GETPOST('origin') && GETPOST('origin') != 'facture' && GETPOST('origin') != 'commande')) $tmp.=' disabled';
			$tmp.= '> ';
			$text = $tmp.$langs->trans("InvoiceSituationAsk") . ' ';
			$text .= '<select class="flat" id="situations" name="situations">';
			$text .= $opt;
			$text .= '</select>';
			$desc = $form->textwithpicto($text, $langs->transnoentities("InvoiceSituationDesc"), 1, 'help', '', 0, 3);
			print $desc;
			print '</div></div>';
		}

		// Replacement
		if (empty($conf->global->INVOICE_DISABLE_REPLACEMENT))
		{
			print '<!-- replacement line -->';
			print '<div class="tagtr listofinvoicetype"><div class="tagtd listofinvoicetype">';
			$tmp='<input type="radio" name="type" id="radio_replacement" value="1"' . (GETPOST('type') == 1 ? ' checked' : '');
			if (! $options) $tmp.=' disabled';
			$tmp.='> ';
			print '<script type="text/javascript" language="javascript">
    		jQuery(document).ready(function() {
    			jQuery("#fac_replacement").change(function() {
    				jQuery("#radio_replacement").prop("checked", true);
    			});
    		});
    		</script>';
			$text = $tmp.$langs->trans("InvoiceReplacementAsk") . ' ';
			$text .= '<select class="flat" name="fac_replacement" id="fac_replacement"';
			if (! $options)
				$text .= ' disabled';
			$text .= '>';
			if ($options) {
				$text .= '<option value="-1">&nbsp;</option>';
				$text .= $options;
			} else {
				$text .= '<option value="-1">' . $langs->trans("NoReplacableInvoice") . '</option>';
			}
			$text .= '</select>';
			$desc = $form->textwithpicto($text, $langs->transnoentities("InvoiceReplacementDesc"), 1, 'help', '', 0, 3);
			print $desc;
			print '</div></div>';
		}
	}
	else
	{
		print '<div class="tagtr listofinvoicetype"><div class="tagtd listofinvoicetype">';
		$tmp='<input type="radio" name="type" id="radio_replacement" value="0" disabled> ';
		$text = $tmp.$langs->trans("InvoiceReplacement") . ' ';
		$text.= '('.$langs->trans("YouMustCreateInvoiceFromThird").') ';
		$desc = $form->textwithpicto($text, $langs->transnoentities("InvoiceReplacementDesc"), 1, 'help', '', 0, 3);
		print $desc;
		print '</div></div>';
	}

	if (empty($origin))
	{
		if ($socid > 0)
		{
			// Credit note
			if (empty($conf->global->INVOICE_DISABLE_CREDIT_NOTE))
			{
				print '<div class="tagtr listofinvoicetype"><div class="tagtd listofinvoicetype">';
				$tmp='<input type="radio" id="radio_creditnote" name="type" value="2"' . (GETPOST('type') == 2 ? ' checked' : '');
				if (! $optionsav) $tmp.=' disabled';
				$tmp.= '> ';
				// Show credit note options only if we checked credit note
				print '<script type="text/javascript" language="javascript">
    			jQuery(document).ready(function() {
    				if (! jQuery("#radio_creditnote").is(":checked"))
    				{
    					jQuery("#credit_note_options").hide();
    				}
    				jQuery("#radio_creditnote").click(function() {
    					jQuery("#credit_note_options").show();
    				});
    				jQuery("#radio_standard, #radio_replacement, #radio_deposit").click(function() {
    					jQuery("#credit_note_options").hide();
    				});
    			});
    			</script>';
				$text = $tmp.$langs->transnoentities("InvoiceAvoirAsk") . ' ';
				// $text.='<input type="text" value="">';
				$text .= '<select class="flat valignmiddle" name="fac_avoir" id="fac_avoir"';
				if (! $optionsav)
					$text .= ' disabled';
				$text .= '>';
				if ($optionsav) {
					$text .= '<option value="-1"></option>';
					$text .= $optionsav;
				} else {
					$text .= '<option value="-1">' . $langs->trans("NoInvoiceToCorrect") . '</option>';
				}
				$text .= '</select>';
				$desc = $form->textwithpicto($text, $langs->transnoentities("InvoiceAvoirDesc"), 1, 'help', '', 0, 3);
				print $desc;

				print '<div id="credit_note_options" class="clearboth">';
				print '&nbsp;&nbsp;&nbsp; <input type="checkbox" name="invoiceAvoirWithLines" id="invoiceAvoirWithLines" value="1" onclick="$(\'#credit_note_options input[type=checkbox]\').not(this).prop(\'checked\', false);" '.(GETPOST('invoiceAvoirWithLines','int')>0 ? 'checked':'').' /> <label for="invoiceAvoirWithLines">'.$langs->trans('invoiceAvoirWithLines')."</label>";
				print '<br>&nbsp;&nbsp;&nbsp; <input type="checkbox" name="invoiceAvoirWithPaymentRestAmount" id="invoiceAvoirWithPaymentRestAmount" value="1" onclick="$(\'#credit_note_options input[type=checkbox]\').not(this).prop(\'checked\', false);" '.(GETPOST('invoiceAvoirWithPaymentRestAmount','int')>0 ? 'checked':'').' /> <label for="invoiceAvoirWithPaymentRestAmount">'.$langs->trans('invoiceAvoirWithPaymentRestAmount')."</label>";
				print '</div>';

    			print '</div></div>';
    		}
		}
		else
		{
			print '<div class="tagtr listofinvoicetype"><div class="tagtd listofinvoicetype">';
			if (empty($conf->global->INVOICE_CREDIT_NOTE_STANDALONE)) $tmp='<input type="radio" name="type" id="radio_creditnote" value="0" disabled> ';
			else $tmp='<input type="radio" name="type" id="radio_creditnote" value="2" > ';
			$text = $tmp.$langs->trans("InvoiceAvoir") . ' ';
			$text.= '('.$langs->trans("YouMustCreateInvoiceFromThird").') ';
			$desc = $form->textwithpicto($text, $langs->transnoentities("InvoiceAvoirDesc"), 1, 'help', '', 0, 3);
			print $desc;
			print '</div></div>' . "\n";
		}
	}

	// Template invoice
	print '<div class="tagtr listofinvoicetype"><div class="tagtd listofinvoicetype">';
	$tmp='<input type="radio" name="type" id="radio_template" value="0" disabled> ';
	$text = $tmp.$langs->trans("RepeatableInvoice") . ' ';
	//$text.= '('.$langs->trans("YouMustCreateStandardInvoiceFirst").') ';
	$desc = $form->textwithpicto($text, $langs->transnoentities("YouMustCreateStandardInvoiceFirstDesc"), 1, 'help', '', 0, 3);
	print $desc;
	print '</div></div>';

	print '</div>';

	print '</td></tr>';

	if ($socid > 0)
	{
		// Discounts for third party
		print '<tr><td>' . $langs->trans('Discounts') . '</td><td colspan="2">';
		if ($soc->remise_percent)
			print $langs->trans("CompanyHasRelativeDiscount", '<a href="' . DOL_URL_ROOT . '/comm/remise.php?id=' . $soc->id . '&backtopage=' . urlencode($_SERVER["PHP_SELF"] . '?socid=' . $soc->id . '&action=' . $action . '&origin=' . GETPOST('origin') . '&originid=' . GETPOST('originid')) . '">' . $soc->remise_percent . '</a>');
		else
			print $langs->trans("CompanyHasNoRelativeDiscount");
		print ' <a href="' . DOL_URL_ROOT . '/comm/remise.php?id=' . $soc->id . '&backtopage=' . urlencode($_SERVER["PHP_SELF"] . '?socid=' . $soc->id . '&action=' . $action . '&origin=' . GETPOST('origin') . '&originid=' . GETPOST('originid')) . '">(' . $langs->trans("EditRelativeDiscount") . ')</a>';
		print '. ';
		print '<br>';
		if ($absolute_discount)
			print $langs->trans("CompanyHasAbsoluteDiscount", '<a href="' . DOL_URL_ROOT . '/comm/remx.php?id=' . $soc->id . '&backtopage=' . urlencode($_SERVER["PHP_SELF"] . '?socid=' . $soc->id . '&action=' . $action . '&origin=' . GETPOST('origin') . '&originid=' . GETPOST('originid')) . '">' . price($absolute_discount) . '</a>', $langs->trans("Currency" . $conf->currency));
		else
			print $langs->trans("CompanyHasNoAbsoluteDiscount");
		print ' <a href="' . DOL_URL_ROOT . '/comm/remx.php?id=' . $soc->id . '&backtopage=' . urlencode($_SERVER["PHP_SELF"] . '?socid=' . $soc->id . '&action=' . $action . '&origin=' . GETPOST('origin') . '&originid=' . GETPOST('originid')) . '">(' . $langs->trans("EditGlobalDiscounts") . ')</a>';
		print '.';
		print '</td></tr>';
	}

	$datefacture = dol_mktime(12, 0, 0, $_POST['remonth'], $_POST['reday'], $_POST['reyear']);

	// Date invoice
	print '<tr><td class="fieldrequired">' . $langs->trans('DateInvoice') . '</td><td colspan="2">';
	print $form->select_date($datefacture?$datefacture:$dateinvoice, '', '', '', '', "add", 1, 1, 1);
	print '</td></tr>';

	// Date point of tax
	if (! empty($conf->global->INVOICE_POINTOFTAX_DATE))
	{
		print '<tr><td class="fieldrequired">' . $langs->trans('DatePointOfTax') . '</td><td colspan="2">';
		$date_pointoftax = dol_mktime(12, 0, 0, $_POST['date_pointoftaxmonth'], $_POST['date_pointoftaxday'], $_POST['date_pointoftaxyear']);
		print $form->select_date($date_pointoftax?$date_pointoftax:-1, 'date_pointoftax', '', '', '', "add", 1, 1, 1);
		print '</td></tr>';
	}

	// Payment term
	print '<tr><td class="nowrap fieldrequired">' . $langs->trans('PaymentConditionsShort') . '</td><td colspan="2">';
	$form->select_conditions_paiements(isset($_POST['cond_reglement_id']) ? $_POST['cond_reglement_id'] : $cond_reglement_id, 'cond_reglement_id');
	print '</td></tr>';

	// Payment mode
	print '<tr><td>' . $langs->trans('PaymentMode') . '</td><td colspan="2">';
	$form->select_types_paiements(isset($_POST['mode_reglement_id']) ? $_POST['mode_reglement_id'] : $mode_reglement_id, 'mode_reglement_id', 'CRDT');
	print '</td></tr>';

	// Bank Account
	if (isset($_POST['fk_account'])) {
		$fk_account = $_POST['fk_account'];
	}

	print '<tr><td>' . $langs->trans('BankAccount') . '</td><td colspan="2">';
	$form->select_comptes($fk_account, 'fk_account', 0, '', 1);
	print '</td></tr>';

	// Project
	if (! empty($conf->projet->enabled))
	{
		$langs->load('projects');
		print '<tr><td>' . $langs->trans('Project') . '</td><td colspan="2">';
		$numprojet = $formproject->select_projects(($socid > 0 ? $socid : -1), $projectid, 'projectid', 0, 0, 1, 1);
		print ' &nbsp; <a href="'.DOL_URL_ROOT.'/projet/card.php?socid=' . $soc->id . '&action=create&status=1&backtopage='.urlencode($_SERVER["PHP_SELF"].'?action=create&socid='.$soc->id.($fac_rec?'&fac_rec='.$fac_rec:'')).'">' . $langs->trans("AddProject") . '</a>';
		print '</td></tr>';
	}

	// Incoterms
	if (!empty($conf->incoterm->enabled))
	{
		print '<tr>';
		print '<td><label for="incoterm_id">'.$form->textwithpicto($langs->trans("IncotermLabel"), $objectsrc->libelle_incoterms, 1).'</label></td>';
		print '<td colspan="2" class="maxwidthonsmartphone">';
		$incoterm_id = GETPOST('incoterm_id');
		$incoterm_location = GETPOST('location_incoterms');
		if (empty($incoterm_id))
		{
			$incoterm_id = (!empty($objectsrc->fk_incoterms) ? $objectsrc->fk_incoterms : $soc->fk_incoterms);
			$incoterm_location = (!empty($objectsrc->location_incoterms) ? $objectsrc->location_incoterms : $soc->location_incoterms);
		}
		print $form->select_incoterms($incoterm_id, $incoterm_location);
		print '</td></tr>';
	}

	// Other attributes
	$parameters = array('objectsrc' => $objectsrc,'colspan' => ' colspan="2"', 'cols'=>2);
	$reshook = $hookmanager->executeHooks('formObjectOptions', $parameters, $object, $action); // Note that $action and $object may have been modified by hook
	print $hookmanager->resPrint;
	if (empty($reshook) && ! empty($extrafields->attribute_label)) {
		print $object->showOptionals($extrafields, 'edit');
	}

	// Template to use by default
	print '<tr><td>' . $langs->trans('Model') . '</td>';
	print '<td colspan="2">';
	include_once DOL_DOCUMENT_ROOT . '/core/modules/facture/modules_facture.php';
	$liste = ModelePDFFactures::liste_modeles($db);
	print $form->selectarray('model', $liste, $conf->global->FACTURE_ADDON_PDF);
	print "</td></tr>";

	// Multicurrency
	if (! empty($conf->multicurrency->enabled))
	{
		print '<tr>';
		print '<td>'.fieldLabel('Currency','multicurrency_code').'</td>';
		print '<td colspan="2" class="maxwidthonsmartphone">';
		print $form->selectMultiCurrency($currency_code, 'multicurrency_code');
		print '</td></tr>';
	}

	// Help of substitution key
	$htmltext='';
	if (GETPOST('fac_rec','int') > 0)
	{
		$dateexample=($datefacture ? $datefacture : $dateinvoice);
		if (empty($dateexample)) $dateexample=dol_now();
		$substitutionarray=array(
			'__TOTAL_HT__' => $langs->trans("AmountHT").' ('.$langs->trans("Example").': '.price($exampletemplateinvoice->total_ht).')',
			'__TOTAL_TTC__' =>  $langs->trans("AmountTTC").' ('.$langs->trans("Example").': '.price($exampletemplateinvoice->total_ttc).')',
			'__INVOICE_PREVIOUS_MONTH__' => $langs->trans("PreviousMonthOfInvoice").' ('.$langs->trans("Example").': '.dol_print_date(dol_time_plus_duree($dateexample, -1, 'm'),'%m').')',
			'__INVOICE_MONTH__' =>  $langs->trans("MonthOfInvoice").' ('.$langs->trans("Example").': '.dol_print_date($dateexample,'%m').')',
			'__INVOICE_NEXT_MONTH__' => $langs->trans("NextMonthOfInvoice").' ('.$langs->trans("Example").': '.dol_print_date(dol_time_plus_duree($dateexample, 1, 'm'),'%m').')',
			'__INVOICE_PREVIOUS_MONTH_TEXT__' => $langs->trans("TextPreviousMonthOfInvoice").' ('.$langs->trans("Example").': '.dol_print_date(dol_time_plus_duree($dateexample, -1, 'm'),'%B').')',
			'__INVOICE_MONTH_TEXT__' =>  $langs->trans("TextMonthOfInvoice").' ('.$langs->trans("Example").': '.dol_print_date($dateexample,'%B').')',
			'__INVOICE_NEXT_MONTH_TEXT__' => $langs->trans("TextNextMonthOfInvoice").' ('.$langs->trans("Example").': '.dol_print_date(dol_time_plus_duree($dateexample, 1, 'm'), '%B').')',
			'__INVOICE_PREVIOUS_YEAR__' => $langs->trans("YearOfInvoice").' ('.$langs->trans("Example").': '.dol_print_date(dol_time_plus_duree($dateexample, -1, 'y'),'%Y').')',
			'__INVOICE_YEAR__' =>  $langs->trans("PreviousYearOfInvoice").' ('.$langs->trans("Example").': '.dol_print_date($dateexample,'%Y').')',
			'__INVOICE_NEXT_YEAR__' => $langs->trans("NextYearOfInvoice").' ('.$langs->trans("Example").': '.dol_print_date(dol_time_plus_duree($dateexample, 1, 'y'),'%Y').')'
		);

		$htmltext = '<i>'.$langs->trans("FollowingConstantsWillBeSubstituted").':<br>';
		foreach($substitutionarray as $key => $val)
		{
			$htmltext.=$key.' = '.$langs->trans($val).'<br>';
		}
		$htmltext.='</i>';
	}

	// Public note
	print '<tr>';
	print '<td class="tdtop">';
	print $form->textwithpicto($langs->trans('NotePublic'), $htmltext);
	print '</td>';
	print '<td valign="top" colspan="2">';
	$doleditor = new DolEditor('note_public', $note_public, '', 80, 'dolibarr_notes', 'In', 0, false, true, ROWS_3, '90%');
	print $doleditor->Create(1);

	// Private note
	if (empty($user->societe_id))
	{
		print '<tr>';
		print '<td class="tdtop">';
		print $form->textwithpicto($langs->trans('NotePrivate'), $htmltext);
		print '</td>';
		print '<td valign="top" colspan="2">';
		$doleditor = new DolEditor('note_private', $note_private, '', 80, 'dolibarr_notes', 'In', 0, false, true, ROWS_3, '90%');
		print $doleditor->Create(1);
		// print '<textarea name="note_private" wrap="soft" cols="70" rows="'.ROWS_3.'">'.$note_private.'.</textarea>
		print '</td></tr>';
	}

	// Lines from source
	if (! empty($origin) && ! empty($originid) && is_object($objectsrc))
	{
		// TODO for compatibility
		if ($origin == 'contrat') {
			// Calcul contrat->price (HT), contrat->total (TTC), contrat->tva
			$objectsrc->remise_absolue = $remise_absolue;
			$objectsrc->remise_percent = $remise_percent;
			$objectsrc->update_price(1, - 1, 1);
		}

		print "\n<!-- " . $classname . " info -->";
		print "\n";
		print '<input type="hidden" name="amount"         value="' . $objectsrc->total_ht . '">' . "\n";
		print '<input type="hidden" name="total"          value="' . $objectsrc->total_ttc . '">' . "\n";
		print '<input type="hidden" name="tva"            value="' . $objectsrc->total_tva . '">' . "\n";
		print '<input type="hidden" name="origin"         value="' . $objectsrc->element . '">';
		print '<input type="hidden" name="originid"       value="' . $objectsrc->id . '">';

		switch ($classname) {
			case 'Propal':
				$newclassname = 'CommercialProposal';
				break;
			case 'Commande':
				$newclassname = 'Order';
				break;
			case 'Expedition':
				$newclassname = 'Sending';
				break;
			case 'Contrat':
				$newclassname = 'Contract';
				break;
			case 'Fichinter':
				$newclassname = 'Intervention';
				break;
			default:
				$newclassname = $classname;
		}

		print '<tr><td>' . $langs->trans($newclassname) . '</td><td colspan="2">' . $objectsrc->getNomUrl(1);
		// We check if Origin document (id and type is known) has already at least one invoice attached to it
		$objectsrc->fetchObjectLinked($originid,$origin,'','facture');
		$cntinvoice=count($objectsrc->linkedObjects['facture']);
		if ($cntinvoice>=1)
		{
			setEventMessages('WarningBillExist', null, 'warnings');
			echo ' ('.$langs->trans('LatestRelatedBill').end($objectsrc->linkedObjects['facture'])->getNomUrl(1).')';
		}
		echo '</td></tr>';
		print '<tr><td>' . $langs->trans('TotalHT') . '</td><td colspan="2">' . price($objectsrc->total_ht) . '</td></tr>';
		print '<tr><td>' . $langs->trans('TotalVAT') . '</td><td colspan="2">' . price($objectsrc->total_tva) . "</td></tr>";
		if ($mysoc->localtax1_assuj == "1" || $objectsrc->total_localtax1 != 0) 		// Localtax1
		{
			print '<tr><td>' . $langs->transcountry("AmountLT1", $mysoc->country_code) . '</td><td colspan="2">' . price($objectsrc->total_localtax1) . "</td></tr>";
		}

		if ($mysoc->localtax2_assuj == "1" || $objectsrc->total_localtax2 != 0) 		// Localtax2
		{
			print '<tr><td>' . $langs->transcountry("AmountLT2", $mysoc->country_code) . '</td><td colspan="2">' . price($objectsrc->total_localtax2) . "</td></tr>";
		}
		print '<tr><td>' . $langs->trans('TotalTTC') . '</td><td colspan="2">' . price($objectsrc->total_ttc) . "</td></tr>";

		if (!empty($conf->multicurrency->enabled))
		{
			print '<tr><td>' . $langs->trans('MulticurrencyAmountHT') . '</td><td colspan="2">' . price($objectsrc->multicurrency_total_ht) . '</td></tr>';
			print '<tr><td>' . $langs->trans('MulticurrencyAmountVAT') . '</td><td colspan="2">' . price($objectsrc->multicurrency_total_tva) . "</td></tr>";
			print '<tr><td>' . $langs->trans('MulticurrencyAmountTTC') . '</td><td colspan="2">' . price($objectsrc->multicurrency_total_ttc) . "</td></tr>";
		}
	}

	print "</table>\n";

	dol_fiche_end();

	// Button "Create Draft"
	print '<div class="center">';
	print '<input type="submit" class="button" name="bouton" value="' . $langs->trans('CreateDraft') . '">';
	print '&nbsp;&nbsp;&nbsp;&nbsp;&nbsp;';
	print '<input type="button" class="button" value="' . $langs->trans("Cancel") . '" onClick="javascript:history.go(-1)">';
	print '</div>';

	print "</form>\n";

	// Show origin lines
	if (! empty($origin) && ! empty($originid) && is_object($objectsrc)) {
		print '<br>';

		$title = $langs->trans('ProductsAndServices');
		print load_fiche_titre($title);

		print '<table class="noborder" width="100%">';

		$objectsrc->printOriginLinesList();

		print '</table>';
	}

	print '<br>';
}
else if ($id > 0 || ! empty($ref))
{
	/*
	 * Show object in view mode
	 */

	$result = $object->fetch($id, $ref);
	if ($result <= 0) {
		dol_print_error($db, $object->error);
		exit();
	}

	// fetch optionals attributes and labels
	$extralabels = $extrafields->fetch_name_optionals_label($object->table_element);

	if ($user->societe_id > 0 && $user->societe_id != $object->socid)
		accessforbidden('', 0);

	$result = $object->fetch_thirdparty();

	$soc = new Societe($db);
	$result=$soc->fetch($object->socid);
	if ($result < 0) dol_print_error($db);
	$selleruserevenustamp = $mysoc->useRevenueStamp();

	$totalpaye = $object->getSommePaiement();
	$totalcreditnotes = $object->getSumCreditNotesUsed();
	$totaldeposits = $object->getSumDepositsUsed();
	// print "totalpaye=".$totalpaye." totalcreditnotes=".$totalcreditnotes." totaldeposts=".$totaldeposits."
	// selleruserrevenuestamp=".$selleruserevenustamp;

	// We can also use bcadd to avoid pb with floating points
	// For example print 239.2 - 229.3 - 9.9; does not return 0.
	// $resteapayer=bcadd($object->total_ttc,$totalpaye,$conf->global->MAIN_MAX_DECIMALS_TOT);
	// $resteapayer=bcadd($resteapayer,$totalavoir,$conf->global->MAIN_MAX_DECIMALS_TOT);
	$resteapayer = price2num($object->total_ttc - $totalpaye - $totalcreditnotes - $totaldeposits, 'MT');

	if ($object->paye)
	{
		$resteapayer = 0;
	}
	$resteapayeraffiche = $resteapayer;

	if (! empty($conf->global->FACTURE_DEPOSITS_ARE_JUST_PAYMENTS)) {	// Never use this
		$filterabsolutediscount = "fk_facture_source IS NULL"; // If we want deposit to be substracted to payments only and not to total of final invoice
		$filtercreditnote = "fk_facture_source IS NOT NULL"; // If we want deposit to be substracted to payments only and not to total of final invoice
	} else {
		$filterabsolutediscount = "fk_facture_source IS NULL OR (fk_facture_source IS NOT NULL AND (description LIKE '(DEPOSIT)%' AND description NOT LIKE '(EXCESS RECEIVED)%'))";
		$filtercreditnote = "fk_facture_source IS NOT NULL AND (description NOT LIKE '(DEPOSIT)%' OR description LIKE '(EXCESS RECEIVED)%')";
	}

	$absolute_discount = $soc->getAvailableDiscounts('', $filterabsolutediscount);
	$absolute_creditnote = $soc->getAvailableDiscounts('', $filtercreditnote);
	$absolute_discount = price2num($absolute_discount, 'MT');
	$absolute_creditnote = price2num($absolute_creditnote, 'MT');

	$author = new User($db);
	if ($object->user_author) {
		$author->fetch($object->user_author);
	}

	$objectidnext = $object->getIdReplacingInvoice();

	$head = facture_prepare_head($object);

	dol_fiche_head($head, 'compta', $langs->trans('InvoiceCustomer'), -1, 'bill');

	$formconfirm = '';

	// Confirmation de la conversion de l'avoir en reduc
	if ($action == 'converttoreduc') {
		if($object->type == Facture::TYPE_STANDARD) $type_fac = 'ExcessReceived';
		elseif($object->type == Facture::TYPE_CREDIT_NOTE) $type_fac = 'CreditNote';
		elseif($object->type == Facture::TYPE_DEPOSIT) $type_fac = 'Deposit';
		$text = $langs->trans('ConfirmConvertToReduc', strtolower($langs->transnoentities($type_fac)));
		$formconfirm = $form->formconfirm($_SERVER['PHP_SELF'] . '?facid=' . $object->id, $langs->trans('ConvertToReduc'), $text, 'confirm_converttoreduc', '', "yes", 2);
	}

	// Confirmation to delete invoice
	if ($action == 'delete') {
		$text = $langs->trans('ConfirmDeleteBill', $object->ref);
		$formquestion = array();

		$qualified_for_stock_change = 0;
		if (empty($conf->global->STOCK_SUPPORTS_SERVICES)) {
			$qualified_for_stock_change = $object->hasProductsOrServices(2);
		} else {
			$qualified_for_stock_change = $object->hasProductsOrServices(1);
		}

		if ($object->type != Facture::TYPE_DEPOSIT && ! empty($conf->global->STOCK_CALCULATE_ON_BILL) && $qualified_for_stock_change && $object->statut >= 1)
		{
			$langs->load("stocks");
			require_once DOL_DOCUMENT_ROOT . '/product/class/html.formproduct.class.php';
			$formproduct = new FormProduct($db);
			$label = $object->type == Facture::TYPE_CREDIT_NOTE ? $langs->trans("SelectWarehouseForStockDecrease") : $langs->trans("SelectWarehouseForStockIncrease");
			$formquestion = array(
								// 'text' => $langs->trans("ConfirmClone"),
								// array('type' => 'checkbox', 'name' => 'clone_content', 'label' => $langs->trans("CloneMainAttributes"), 'value' =>
								// 1),
								// array('type' => 'checkbox', 'name' => 'update_prices', 'label' => $langs->trans("PuttingPricesUpToDate"), 'value'
								// => 1),
								array('type' => 'other','name' => 'idwarehouse','label' => $label,'value' => $formproduct->selectWarehouses(GETPOST('idwarehouse')?GETPOST('idwarehouse'):'ifone', 'idwarehouse', '', 1, 0, 0, $langs->trans("NoStockAction"))));
			$formconfirm = $form->formconfirm($_SERVER['PHP_SELF'] . '?facid=' . $object->id, $langs->trans('DeleteBill'), $text, 'confirm_delete', $formquestion, "yes", 1);
		} else {
			$formconfirm = $form->formconfirm($_SERVER['PHP_SELF'] . '?facid=' . $object->id, $langs->trans('DeleteBill'), $text, 'confirm_delete', '', '', 1);
		}
	}

	// Confirmation of validation
	if ($action == 'valid')
	{
		// we check object has a draft number
		$objectref = substr($object->ref, 1, 4);
		if ($objectref == 'PROV') {
			$savdate = $object->date;
			if (! empty($conf->global->FAC_FORCE_DATE_VALIDATION)) {
				$object->date = dol_now();
				$object->date_lim_reglement = $object->calculate_date_lim_reglement();
			}
			$numref = $object->getNextNumRef($soc);
			// $object->date=$savdate;
		} else {
			$numref = $object->ref;
		}

		$text = $langs->trans('ConfirmValidateBill', $numref);
		if (! empty($conf->notification->enabled)) {
			require_once DOL_DOCUMENT_ROOT . '/core/class/notify.class.php';
			$notify = new Notify($db);
			$text .= '<br>';
			$text .= $notify->confirmMessage('BILL_VALIDATE', $object->socid, $object);
		}
		$formquestion = array();

		$qualified_for_stock_change = 0;
		if (empty($conf->global->STOCK_SUPPORTS_SERVICES)) {
			$qualified_for_stock_change = $object->hasProductsOrServices(2);
		} else {
			$qualified_for_stock_change = $object->hasProductsOrServices(1);
		}

		if ($object->type != Facture::TYPE_DEPOSIT && ! empty($conf->global->STOCK_CALCULATE_ON_BILL) && $qualified_for_stock_change)
		{
			$langs->load("stocks");
			require_once DOL_DOCUMENT_ROOT . '/product/class/html.formproduct.class.php';
			require_once DOL_DOCUMENT_ROOT . '/product/stock/class/entrepot.class.php';
			$formproduct = new FormProduct($db);
			$warehouse = new Entrepot($db);
			$warehouse_array = $warehouse->list_array();
			if (count($warehouse_array) == 1) {
				$label = $object->type == Facture::TYPE_CREDIT_NOTE ? $langs->trans("WarehouseForStockIncrease", current($warehouse_array)) : $langs->trans("WarehouseForStockDecrease", current($warehouse_array));
				$value = '<input type="hidden" id="idwarehouse" name="idwarehouse" value="' . key($warehouse_array) . '">';
			} else {
				$label = $object->type == Facture::TYPE_CREDIT_NOTE ? $langs->trans("SelectWarehouseForStockIncrease") : $langs->trans("SelectWarehouseForStockDecrease");
				$value = $formproduct->selectWarehouses(GETPOST('idwarehouse')?GETPOST('idwarehouse'):'ifone', 'idwarehouse', '', 1);
			}
			$formquestion = array(
								// 'text' => $langs->trans("ConfirmClone"),
								// array('type' => 'checkbox', 'name' => 'clone_content', 'label' => $langs->trans("CloneMainAttributes"), 'value' =>
								// 1),
								// array('type' => 'checkbox', 'name' => 'update_prices', 'label' => $langs->trans("PuttingPricesUpToDate"), 'value'
								// => 1),
								array('type' => 'other','name' => 'idwarehouse','label' => $label,'value' => $value));
		}
		if ($object->type != Facture::TYPE_CREDIT_NOTE && $object->total_ttc < 0) 		// Can happen only if $conf->global->FACTURE_ENABLE_NEGATIVE is on
		{
			$text .= '<br>' . img_warning() . ' ' . $langs->trans("ErrorInvoiceOfThisTypeMustBePositive");
		}
		$formconfirm = $form->formconfirm($_SERVER["PHP_SELF"] . '?facid=' . $object->id, $langs->trans('ValidateBill'), $text, 'confirm_valid', $formquestion, (($object->type != Facture::TYPE_CREDIT_NOTE && $object->total_ttc < 0) ? "no" : "yes"), 2);
	}

	// Confirm back to draft status
	if ($action == 'modif') {
		$text = $langs->trans('ConfirmUnvalidateBill', $object->ref);
		$formquestion = array();

		$qualified_for_stock_change = 0;
		if (empty($conf->global->STOCK_SUPPORTS_SERVICES)) {
			$qualified_for_stock_change = $object->hasProductsOrServices(2);
		} else {
			$qualified_for_stock_change = $object->hasProductsOrServices(1);
		}
		if ($object->type != Facture::TYPE_DEPOSIT && ! empty($conf->global->STOCK_CALCULATE_ON_BILL) && $qualified_for_stock_change) {
			$langs->load("stocks");
			require_once DOL_DOCUMENT_ROOT . '/product/class/html.formproduct.class.php';
			require_once DOL_DOCUMENT_ROOT . '/product/stock/class/entrepot.class.php';
			$formproduct = new FormProduct($db);
			$warehouse = new Entrepot($db);
			$warehouse_array = $warehouse->list_array();
			if (count($warehouse_array) == 1) {
				$label = $object->type == Facture::TYPE_CREDIT_NOTE ? $langs->trans("WarehouseForStockDecrease", current($warehouse_array)) : $langs->trans("WarehouseForStockIncrease", current($warehouse_array));
				$value = '<input type="hidden" id="idwarehouse" name="idwarehouse" value="' . key($warehouse_array) . '">';
			} else {
				$label = $object->type == Facture::TYPE_CREDIT_NOTE ? $langs->trans("SelectWarehouseForStockDecrease") : $langs->trans("SelectWarehouseForStockIncrease");
				$value = $formproduct->selectWarehouses(GETPOST('idwarehouse')?GETPOST('idwarehouse'):'ifone', 'idwarehouse', '', 1);
			}
			$formquestion = array(
								// 'text' => $langs->trans("ConfirmClone"),
								// array('type' => 'checkbox', 'name' => 'clone_content', 'label' => $langs->trans("CloneMainAttributes"), 'value' =>
								// 1),
								// array('type' => 'checkbox', 'name' => 'update_prices', 'label' => $langs->trans("PuttingPricesUpToDate"), 'value'
								// => 1),
								array('type' => 'other','name' => 'idwarehouse','label' => $label,'value' => $value));
		}

		$formconfirm = $form->formconfirm($_SERVER["PHP_SELF"] . '?facid=' . $object->id, $langs->trans('UnvalidateBill'), $text, 'confirm_modif', $formquestion, "yes", 1);
	}

	// Confirmation du classement paye
	if ($action == 'paid' && $resteapayer <= 0) {
		$formconfirm = $form->formconfirm($_SERVER["PHP_SELF"] . '?facid=' . $object->id, $langs->trans('ClassifyPaid'), $langs->trans('ConfirmClassifyPaidBill', $object->ref), 'confirm_paid', '', "yes", 1);
	}
	if ($action == 'paid' && $resteapayer > 0) {
		// Code
		$i = 0;
		$close [$i] ['code'] = 'discount_vat';	// escompte
		$i ++;
		$close [$i] ['code'] = 'badcustomer';
		$i ++;
		// Help
		$i = 0;
		$close [$i] ['label'] = $langs->trans("HelpEscompte") . '<br><br>' . $langs->trans("ConfirmClassifyPaidPartiallyReasonDiscountVatDesc");
		$i ++;
		$close [$i] ['label'] = $langs->trans("ConfirmClassifyPaidPartiallyReasonBadCustomerDesc");
		$i ++;
		// Texte
		$i = 0;
		$close [$i] ['reason'] = $form->textwithpicto($langs->transnoentities("ConfirmClassifyPaidPartiallyReasonDiscount", $resteapayer, $langs->trans("Currency" . $conf->currency)), $close [$i] ['label'], 1);
		$i ++;
		$close [$i] ['reason'] = $form->textwithpicto($langs->transnoentities("ConfirmClassifyPaidPartiallyReasonBadCustomer", $resteapayer, $langs->trans("Currency" . $conf->currency)), $close [$i] ['label'], 1);
		$i ++;
		// arrayreasons[code]=reason
		foreach ($close as $key => $val) {
			$arrayreasons [$close [$key] ['code']] = $close [$key] ['reason'];
		}

		// Cree un tableau formulaire
		$formquestion = array('text' => $langs->trans("ConfirmClassifyPaidPartiallyQuestion"),array('type' => 'radio','name' => 'close_code','label' => $langs->trans("Reason"),'values' => $arrayreasons),array('type' => 'text','name' => 'close_note','label' => $langs->trans("Comment"),'value' => '','size' => '100'));
		// Paiement incomplet. On demande si motif = escompte ou autre
		$formconfirm = $form->formconfirm($_SERVER["PHP_SELF"] . '?facid=' . $object->id, $langs->trans('ClassifyPaid'), $langs->trans('ConfirmClassifyPaidPartially', $object->ref), 'confirm_paid_partially', $formquestion, "yes");
	}

	// Confirmation du classement abandonne
	if ($action == 'canceled') {
		// S'il y a une facture de remplacement pas encore validee (etat brouillon),
		// on ne permet pas de classer abandonner la facture.
		if ($objectidnext) {
			$facturereplacement = new Facture($db);
			$facturereplacement->fetch($objectidnext);
			$statusreplacement = $facturereplacement->statut;
		}
		if ($objectidnext && $statusreplacement == 0) {
			print '<div class="error">' . $langs->trans("ErrorCantCancelIfReplacementInvoiceNotValidated") . '</div>';
		} else {
			// Code
			$close [1] ['code'] = 'badcustomer';
			$close [2] ['code'] = 'abandon';
			// Help
			$close [1] ['label'] = $langs->trans("ConfirmClassifyPaidPartiallyReasonBadCustomerDesc");
			$close [2] ['label'] = $langs->trans("ConfirmClassifyAbandonReasonOtherDesc");
			// Texte
			$close [1] ['reason'] = $form->textwithpicto($langs->transnoentities("ConfirmClassifyPaidPartiallyReasonBadCustomer", $object->ref), $close [1] ['label'], 1);
			$close [2] ['reason'] = $form->textwithpicto($langs->transnoentities("ConfirmClassifyAbandonReasonOther"), $close [2] ['label'], 1);
			// arrayreasons
			$arrayreasons [$close [1] ['code']] = $close [1] ['reason'];
			$arrayreasons [$close [2] ['code']] = $close [2] ['reason'];

			// Cree un tableau formulaire
			$formquestion = array('text' => $langs->trans("ConfirmCancelBillQuestion"),array('type' => 'radio','name' => 'close_code','label' => $langs->trans("Reason"),'values' => $arrayreasons),array('type' => 'text','name' => 'close_note','label' => $langs->trans("Comment"),'value' => '','size' => '100'));

			$formconfirm = $form->formconfirm($_SERVER['PHP_SELF'] . '?facid=' . $object->id, $langs->trans('CancelBill'), $langs->trans('ConfirmCancelBill', $object->ref), 'confirm_canceled', $formquestion, "yes");
		}
	}

	if ($action == 'deletepaiement')
	{
		$payment_id = GETPOST('paiement_id');
		$formconfirm = $form->formconfirm($_SERVER["PHP_SELF"].'?id='.$object->id.'&paiement_id='.$payment_id, $langs->trans('DeletePayment'), $langs->trans('ConfirmDeletePayment'), 'confirm_delete_paiement', '', 0, 1);

	}

	// Confirmation de la suppression d'une ligne produit
	if ($action == 'ask_deleteline') {
		$formconfirm = $form->formconfirm($_SERVER["PHP_SELF"] . '?facid=' . $object->id . '&lineid=' . $lineid, $langs->trans('DeleteProductLine'), $langs->trans('ConfirmDeleteProductLine'), 'confirm_deleteline', '', 'no', 1);
	}

	// Clone confirmation
	if ($action == 'clone')
	{
		// Create an array for form
		$formquestion = array(
							// 'text' => $langs->trans("ConfirmClone"),
							// array('type' => 'checkbox', 'name' => 'clone_content', 'label' => $langs->trans("CloneMainAttributes"), 'value' => 1)
							array('type' => 'other','name' => 'socid','label' => $langs->trans("SelectThirdParty"),'value' => $form->select_company($object->socid, 'socid', '(s.client=1 OR s.client=2 OR s.client=3)', 1)));
		// Paiement incomplet. On demande si motif = escompte ou autre
		$formconfirm = $form->formconfirm($_SERVER["PHP_SELF"] . '?facid=' . $object->id, $langs->trans('CloneInvoice'), $langs->trans('ConfirmCloneInvoice', $object->ref), 'confirm_clone', $formquestion, 'yes', 1);
	}

	if (! $formconfirm)
	{
		$parameters = array('lineid' => $lineid);
		$reshook = $hookmanager->executeHooks('formConfirm', $parameters, $object, $action); // Note that $action and $object may have been modified by hook
		if (empty($reshook)) $formconfirm.=$hookmanager->resPrint;
		elseif ($reshook > 0) $formconfirm=$hookmanager->resPrint;
	}

	// Print form confirm
	print $formconfirm;

	// Invoice content

	$linkback = '<a href="' . DOL_URL_ROOT . '/compta/facture/list.php' . (! empty($socid) ? '?socid=' . $socid : '') . '">' . $langs->trans("BackToList") . '</a>';

	$morehtmlref='<div class="refidno">';
	// Ref customer
	$morehtmlref.=$form->editfieldkey("RefCustomer", 'ref_client', $object->ref_client, $object, $user->rights->facture->creer, 'string', '', 0, 1);
	$morehtmlref.=$form->editfieldval("RefCustomer", 'ref_client', $object->ref_client, $object, $user->rights->facture->creer, 'string', '', null, null, '', 1);
	// Thirdparty
	$morehtmlref.='<br>'.$langs->trans('ThirdParty') . ' : ' . $object->thirdparty->getNomUrl(1);
	if (empty($conf->global->MAIN_DISABLE_OTHER_LINK) && $object->thirdparty->id > 0) $morehtmlref.=' (<a href="'.DOL_URL_ROOT.'/compta/facture/list.php?socid='.$object->thirdparty->id.'">'.$langs->trans("OtherBills").'</a>)';
	// Project
	if (! empty($conf->projet->enabled))
	{
		$langs->load("projects");
		$morehtmlref.='<br>'.$langs->trans('Project') . ' ';
		if ($user->rights->facture->creer)
		{
			if ($action != 'classify')
				$morehtmlref.='<a href="' . $_SERVER['PHP_SELF'] . '?action=classify&amp;id=' . $object->id . '">' . img_edit($langs->transnoentitiesnoconv('SetProject')) . '</a> : ';
				if ($action == 'classify') {
					//$morehtmlref.=$form->form_project($_SERVER['PHP_SELF'] . '?id=' . $object->id, $object->socid, $object->fk_project, 'projectid', 0, 0, 1, 1);
					$morehtmlref.='<form method="post" action="'.$_SERVER['PHP_SELF'].'?id='.$object->id.'">';
					$morehtmlref.='<input type="hidden" name="action" value="classin">';
					$morehtmlref.='<input type="hidden" name="token" value="'.$_SESSION['newtoken'].'">';
					$morehtmlref.=$formproject->select_projects($object->socid, $object->fk_project, 'projectid', $maxlength, 0, 1, 0, 1, 0, 0, '', 1);
					$morehtmlref.='<input type="submit" class="button valignmiddle" value="'.$langs->trans("Modify").'">';
					$morehtmlref.='</form>';
				} else {
					$morehtmlref.=$form->form_project($_SERVER['PHP_SELF'] . '?id=' . $object->id, $object->socid, $object->fk_project, 'none', 0, 0, 0, 1);
				}
		} else {
			if (! empty($object->fk_project)) {
				$proj = new Project($db);
				$proj->fetch($object->fk_project);
				$morehtmlref.='<a href="'.DOL_URL_ROOT.'/projet/card.php?id=' . $object->fk_project . '" title="' . $langs->trans('ShowProject') . '">';
				$morehtmlref.=$proj->ref;
				$morehtmlref.='</a>';
			} else {
				$morehtmlref.='';
			}
		}
	}
	$morehtmlref.='</div>';

	$object->totalpaye = $totalpaye;   // To give a chance to dol_banner_tab to use already paid amount to show correct status

	dol_banner_tab($object, 'ref', $linkback, 1, 'facnumber', 'ref', $morehtmlref, '', 0, '', '');

	print '<div class="fichecenter">';
	print '<div class="fichehalfleft">';
	print '<div class="underbanner clearboth"></div>';

	print '<table class="border" width="100%">';

	// Type
	print '<tr><td class="titlefield">' . $langs->trans('Type') . '</td><td>';
	print $object->getLibType();
	if ($object->type == Facture::TYPE_REPLACEMENT) {
		$facreplaced = new Facture($db);
		$facreplaced->fetch($object->fk_facture_source);
		print ' (' . $langs->transnoentities("ReplaceInvoice", $facreplaced->getNomUrl(1)) . ')';
	}
	if ($object->type == Facture::TYPE_CREDIT_NOTE && !empty($object->fk_facture_source)) {
		$facusing = new Facture($db);
		$facusing->fetch($object->fk_facture_source);
		print ' (' . $langs->transnoentities("CorrectInvoice", $facusing->getNomUrl(1)) . ')';
	}

	$facidavoir = $object->getListIdAvoirFromInvoice();
	if (count($facidavoir) > 0) {
		print ' (' . $langs->transnoentities("InvoiceHasAvoir");
		$i = 0;
		foreach ($facidavoir as $id) {
			if ($i == 0)
				print ' ';
			else
				print ',';
			$facavoir = new Facture($db);
			$facavoir->fetch($id);
			print $facavoir->getNomUrl(1);
		}
		print ')';
	}
	if ($objectidnext > 0) {
		$facthatreplace = new Facture($db);
		$facthatreplace->fetch($objectidnext);
		print ' (' . $langs->transnoentities("ReplacedByInvoice", $facthatreplace->getNomUrl(1)) . ')';
	}

	if ($object->type == Facture::TYPE_CREDIT_NOTE || $object->type == Facture::TYPE_DEPOSIT) {
		$discount = new DiscountAbsolute($db);
		$result = $discount->fetch(0, $object->id);
		if ($result > 0){
			print '. '.$langs->trans("CreditNoteConvertedIntoDiscount", $object->getLibType(), $discount->getNomUrl(1, 'discount')).'<br>';
		}
	}
	print '</td></tr>';

	// Relative and absolute discounts
	$addrelativediscount = '<a href="' . DOL_URL_ROOT . '/comm/remise.php?id=' . $soc->id . '&backtopage=' . urlencode($_SERVER["PHP_SELF"]) . '?facid=' . $object->id . '">' . $langs->trans("EditRelativeDiscounts") . '</a>';
	$addabsolutediscount = '<a href="' . DOL_URL_ROOT . '/comm/remx.php?id=' . $soc->id . '&backtopage=' . urlencode($_SERVER["PHP_SELF"]) . '?facid=' . $object->id . '">' . $langs->trans("EditGlobalDiscounts") . '</a>';
	$addcreditnote = '<a href="' . DOL_URL_ROOT . '/compta/facture/card.php?action=create&socid=' . $soc->id . '&type=2&backtopage=' . urlencode($_SERVER["PHP_SELF"]) . '?facid=' . $object->id . '">' . $langs->trans("AddCreditNote") . '</a>';
	$viewabsolutediscount = '<a href="' . DOL_URL_ROOT . '/comm/remx.php?id=' . $soc->id . '&backtopage=' . urlencode($_SERVER["PHP_SELF"]) . '?facid=' . $object->id . '">' . $langs->trans("ViewAvailableGlobalDiscounts") . '</a>';

	print '<!-- Discounts --><tr><td>' . $langs->trans('Discounts');
	print '</td><td>';
	if ($soc->remise_percent)
		print $langs->trans("CompanyHasRelativeDiscount", $soc->remise_percent);
	else
		print $langs->trans("CompanyHasNoRelativeDiscount");
		// print ' ('.$addrelativediscount.')';

	// Is there is commercial discount or down payment available ?
	if ($absolute_discount > 0) {
		print '. ';
		if ($object->statut > 0 || $object->type == Facture::TYPE_CREDIT_NOTE || $object->type == Facture::TYPE_DEPOSIT) {
			if ($object->statut == 0) {
				print $langs->trans("CompanyHasAbsoluteDiscount", price($absolute_discount), $langs->transnoentities("Currency" . $conf->currency));
				print '. ';
			} else {
				if ($object->statut < 1 || $object->type == Facture::TYPE_CREDIT_NOTE || $object->type == Facture::TYPE_DEPOSIT) {
					$text = $langs->trans("CompanyHasAbsoluteDiscount", price($absolute_discount), $langs->transnoentities("Currency" . $conf->currency));
					print '<br>' . $text . '.<br>';
				} else {
					$text = $langs->trans("CompanyHasAbsoluteDiscount", price($absolute_discount), $langs->transnoentities("Currency" . $conf->currency));
					$text2 = $langs->trans("AbsoluteDiscountUse");
					print $form->textwithpicto($text, $text2);
				}
			}
		} else {
			// Discount available of type fixed amount (not credit note)
			print '<br>';
			$form->form_remise_dispo($_SERVER["PHP_SELF"] . '?facid=' . $object->id, GETPOST('discountid'), 'remise_id', $soc->id, $absolute_discount, $filterabsolutediscount, $resteapayer, ' (' . $addabsolutediscount . ')');
		}
	} else {
		if ($absolute_creditnote > 0) 		// If not, link will be added later
		{
			if ($object->statut == Facture::STATUS_DRAFT && $object->type != Facture::TYPE_CREDIT_NOTE && $object->type != Facture::TYPE_DEPOSIT)
				print ' (' . $addabsolutediscount . ')<br>';
			else
				print '. ';
		} else
			print '. ';
	}
	// Is there credit notes availables ?
	if ($absolute_creditnote > 0)
	{
		// If validated, we show link "add credit note to payment"
		if ($object->statut != Facture::STATUS_VALIDATED || $object->type == Facture::TYPE_CREDIT_NOTE) {
			if ($object->statut == 0 && $object->type != Facture::TYPE_DEPOSIT) {
				$text = $langs->trans("CompanyHasCreditNote", price($absolute_creditnote), $langs->transnoentities("Currency" . $conf->currency));
				print $form->textwithpicto($text, $langs->trans("CreditNoteDepositUse"));
			} else {
				print $langs->trans("CompanyHasCreditNote", price($absolute_creditnote), $langs->transnoentities("Currency" . $conf->currency)) . '.';
			}
		} else {  // We can add a credit note on a down payment or standard invoice or situation invoice
			// There is credit notes discounts available
			if (! $absolute_discount) print '<br>';
			// $form->form_remise_dispo($_SERVER["PHP_SELF"].'?facid='.$object->id, 0, 'remise_id_for_payment', $soc->id, $absolute_creditnote, $filtercreditnote, $resteapayer);
			$more=' ('.$addcreditnote. (($addcreditnote && $viewabsolutediscount) ? ' - ' : '') . $viewabsolutediscount . ')';
			$form->form_remise_dispo($_SERVER["PHP_SELF"] . '?facid=' . $object->id, 0, 'remise_id_for_payment', $soc->id, $absolute_creditnote, $filtercreditnote, 0, $more); // We allow credit note even if amount is higher
		}
	}
	if (! $absolute_discount && ! $absolute_creditnote) {
		print $langs->trans("CompanyHasNoAbsoluteDiscount");
		if ($object->statut == Facture::STATUS_DRAFT && $object->type != Facture::TYPE_CREDIT_NOTE && $object->type != Facture::TYPE_DEPOSIT)
			print ' (' . $addabsolutediscount . ')<br>';
		else
			print '. ';
	}
	// if ($object->statut == 0 && $object->type != 2 && $object->type != 3)
	// {
	// if (! $absolute_discount && ! $absolute_creditnote) print '<br>';
	// print ' &nbsp; - &nbsp; ';
	// print $addabsolutediscount;
	// print ' &nbsp; - &nbsp; '.$addcreditnote; // We disbale link to credit note
	// }
	print '</td></tr>';

	// Date invoice
	print '<tr><td>';
	print '<table class="nobordernopadding" width="100%"><tr><td>';
	print $langs->trans('DateInvoice');
	print '</td>';
	if ($object->type != Facture::TYPE_CREDIT_NOTE && $action != 'editinvoicedate' && ! empty($object->brouillon) && $user->rights->facture->creer && empty($conf->global->FAC_FORCE_DATE_VALIDATION))
		print '<td align="right"><a href="' . $_SERVER["PHP_SELF"] . '?action=editinvoicedate&amp;facid=' . $object->id . '">' . img_edit($langs->trans('SetDate'), 1) . '</a></td>';
	print '</tr></table>';
	print '</td><td>';

	if ($object->type != Facture::TYPE_CREDIT_NOTE) {
		if ($action == 'editinvoicedate') {
			$form->form_date($_SERVER['PHP_SELF'] . '?facid=' . $object->id, $object->date, 'invoicedate');
		} else {
			print dol_print_date($object->date, 'day');
		}
	} else {
		print dol_print_date($object->date, 'day');
	}
	print '</td>';

	print '</tr>';

	if (! empty($conf->global->INVOICE_POINTOFTAX_DATE))
	{
		// Date invoice
		print '<tr><td>';
		print '<table class="nobordernopadding" width="100%"><tr><td>';
		print $langs->trans('DatePointOfTax');
		print '</td>';
		print '<td align="right"><a href="' . $_SERVER["PHP_SELF"] . '?action=editdate_pointoftax&amp;facid=' . $object->id . '">' . img_edit($langs->trans('SetDate'), 1) . '</a></td>';
		print '</tr></table>';
		print '</td><td>';
		if ($action == 'editdate_pointoftax') {
			$form->form_date($_SERVER['PHP_SELF'] . '?facid=' . $object->id, $object->date_pointoftax, 'date_pointoftax');
		} else {
			print dol_print_date($object->date_pointoftax, 'day');
		}
		print '</td></tr>';
	}

	// Payment term
	print '<tr><td>';
	print '<table class="nobordernopadding" width="100%"><tr><td>';
	print $langs->trans('PaymentConditionsShort');
	print '</td>';
	if ($object->type != Facture::TYPE_CREDIT_NOTE && $action != 'editconditions' && $user->rights->facture->creer)
		print '<td align="right"><a href="' . $_SERVER["PHP_SELF"] . '?action=editconditions&amp;facid=' . $object->id . '">' . img_edit($langs->trans('SetConditions'), 1) . '</a></td>';
	print '</tr></table>';
	print '</td><td>';
	if ($object->type != Facture::TYPE_CREDIT_NOTE)
	{
		if ($action == 'editconditions') {
			$form->form_conditions_reglement($_SERVER['PHP_SELF'] . '?facid=' . $object->id, $object->cond_reglement_id, 'cond_reglement_id');
		} else {
			$form->form_conditions_reglement($_SERVER['PHP_SELF'] . '?facid=' . $object->id, $object->cond_reglement_id, 'none');
		}
	} else {
		print '&nbsp;';
	}
	print '</td></tr>';

	// Date payment term
	print '<tr><td>';
	print '<table class="nobordernopadding" width="100%"><tr><td>';
	print $langs->trans('DateMaxPayment');
	print '</td>';
	if ($object->type != Facture::TYPE_CREDIT_NOTE && $action != 'editpaymentterm' && $user->rights->facture->creer)
		print '<td align="right"><a href="' . $_SERVER["PHP_SELF"] . '?action=editpaymentterm&amp;facid=' . $object->id . '">' . img_edit($langs->trans('SetDate'), 1) . '</a></td>';
	print '</tr></table>';
	print '</td><td>';
	if ($object->type != Facture::TYPE_CREDIT_NOTE)
	{
		if ($action == 'editpaymentterm') {
			$form->form_date($_SERVER['PHP_SELF'] . '?facid=' . $object->id, $object->date_lim_reglement, 'paymentterm');
		} else {
			print dol_print_date($object->date_lim_reglement, 'day');
			if ($object->hasDelay()) {
				print img_warning($langs->trans('Late'));
			}
		}
	} else {
		print '&nbsp;';
	}
	print '</td></tr>';

	// Payment mode
	print '<tr><td>';
	print '<table class="nobordernopadding" width="100%"><tr><td>';
	print $langs->trans('PaymentMode');
	print '</td>';
	if ($action != 'editmode' && $user->rights->facture->creer)
		print '<td align="right"><a href="' . $_SERVER["PHP_SELF"] . '?action=editmode&amp;facid=' . $object->id . '">' . img_edit($langs->trans('SetMode'), 1) . '</a></td>';
	print '</tr></table>';
	print '</td><td>';
	if ($action == 'editmode')
	{
		$form->form_modes_reglement($_SERVER['PHP_SELF'].'?facid='.$object->id, $object->mode_reglement_id, 'mode_reglement_id', 'CRDT');
	}
	else
	{
		$form->form_modes_reglement($_SERVER['PHP_SELF'].'?facid='.$object->id, $object->mode_reglement_id, 'none', 'CRDT');
	}
	print '</td></tr>';

	// Multicurrency
	if (! empty($conf->multicurrency->enabled))
	{
		// Multicurrency code
		print '<tr>';
		print '<td>';
		print '<table class="nobordernopadding" width="100%"><tr><td>';
		print fieldLabel('Currency','multicurrency_code');
		print '</td>';
		if ($action != 'editmulticurrencycode' && ! empty($object->brouillon))
			print '<td align="right"><a href="' . $_SERVER["PHP_SELF"] . '?action=editmulticurrencycode&amp;id=' . $object->id . '">' . img_edit($langs->transnoentitiesnoconv('SetMultiCurrencyCode'), 1) . '</a></td>';
		print '</tr></table>';
		print '</td><td>';
		if ($action == 'editmulticurrencycode') {
			$form->form_multicurrency_code($_SERVER['PHP_SELF'] . '?id=' . $object->id, $object->multicurrency_code, 'multicurrency_code');
		} else {
			$form->form_multicurrency_code($_SERVER['PHP_SELF'] . '?id=' . $object->id, $object->multicurrency_code, 'none');
		}
		print '</td></tr>';

		print '<tr>';
		print '<td>';
		print '<table class="nobordernopadding" width="100%"><tr><td>';
		print fieldLabel('CurrencyRate','multicurrency_tx');
		print '</td>';
		if ($action != 'editmulticurrencyrate' && ! empty($object->brouillon) && $object->multicurrency_code && $object->multicurrency_code != $conf->currency)
			print '<td align="right"><a href="' . $_SERVER["PHP_SELF"] . '?action=editmulticurrencyrate&amp;id=' . $object->id . '">' . img_edit($langs->transnoentitiesnoconv('SetMultiCurrencyCode'), 1) . '</a></td>';
		print '</tr></table>';
		print '</td><td>';
		if ($action == 'editmulticurrencyrate' || $action == 'actualizemulticurrencyrate') {
			if($action == 'actualizemulticurrencyrate') {
				list($object->fk_multicurrency, $object->multicurrency_tx) = MultiCurrency::getIdAndTxFromCode($object->db, $object->multicurrency_code);
			}
			$form->form_multicurrency_rate($_SERVER['PHP_SELF'] . '?id=' . $object->id, $object->multicurrency_tx, 'multicurrency_tx', $object->multicurrency_code);
		} else {
			$form->form_multicurrency_rate($_SERVER['PHP_SELF'] . '?id=' . $object->id, $object->multicurrency_tx, 'none', $object->multicurrency_code);
			if($object->statut == $object::STATUS_DRAFT && $object->multicurrency_code && $object->multicurrency_code != $conf->currency) {
				print '<div class="inline-block"> &nbsp; &nbsp; &nbsp; &nbsp; ';
				print '<a href="'.$_SERVER["PHP_SELF"].'?id='.$object->id.'&action=actualizemulticurrencyrate">'.$langs->trans("ActualizeCurrency").'</a>';
				print '</div>';
			}
		}
		print '</td></tr>';
	}

	// Bank Account
	print '<tr><td class="nowrap">';
	print '<table width="100%" class="nobordernopadding"><tr><td class="nowrap">';
	print $langs->trans('BankAccount');
	print '<td>';
	if (($action != 'editbankaccount') && $user->rights->facture->creer)
		print '<td align="right"><a href="'.$_SERVER["PHP_SELF"].'?action=editbankaccount&amp;id='.$object->id.'">'.img_edit($langs->trans('SetBankAccount'),1).'</a></td>';
	print '</tr></table>';
	print '</td><td>';
	if ($action == 'editbankaccount')
	{
		$form->formSelectAccount($_SERVER['PHP_SELF'].'?id='.$object->id, $object->fk_account, 'fk_account', 1);
	}
	else
	{
		$form->formSelectAccount($_SERVER['PHP_SELF'].'?id='.$object->id, $object->fk_account, 'none');
	}
	print "</td>";
	print '</tr>';

	// Situations
	if (! empty($conf->global->INVOICE_USE_SITUATION))
	{
		if ($object->type == 5 && ($object->situation_counter > 1))
		{
			$prevsits = $object->get_prev_sits();
			print '<tr><td>';
			print $langs->trans('SituationAmount');
			print ' ';

			print $prevsits[0]->situation_counter;
			$cprevsits = count($prevsits);

		  for ($i = 1; $i < $cprevsits; $i++) {
				print ' + ';
				print $prevsits[$i]->situation_counter;
			}
			print ' + ';
			print $object->situation_counter;

			print '</td>';
			print '<td class="nowrap">';

			$prevsits_total_amount = 0;
			foreach ($prevsits as $situation) {
				$prevsits_total_amount += $situation->total_ht;
			}
			$prevsits_total_amount += $object->total_ht;

			print price($prevsits_total_amount, 0, $langs, 1, -1, -1, (!empty($object->multicurrency_code) ? $object->multicurrency_code : $conf->currency) );

			print '</td></tr>';

			// Previous situation(s) deduction(s)
			for ($i = 0; $i < $cprevsits; $i++) {
				print '<tr><td>';
				print '<a href="' . $_SERVER['PHP_SELF'] . '?facid=' . $prevsits[$i]->id . '">';
				print $langs->trans('SituationDeduction');
				print ' ';
				print $prevsits[$i]->situation_counter;
				print '</a></td>';

				print '<td class="nowrap">';
				print '- ' . price($prevsits[$i]->total_ht, 0, $langs, 1, -1, -1, (!empty($object->multicurrency_code) ? $object->multicurrency_code : $conf->currency) );
				print '</td></tr>';
			}
		}
	}

	// Incoterms
	if (!empty($conf->incoterm->enabled))
	{
		print '<tr><td>';
		print '<table width="100%" class="nobordernopadding"><tr><td>';
		print $langs->trans('IncotermLabel');
		print '<td><td align="right">';
		if ($user->rights->facture->creer) print '<a href="'.DOL_URL_ROOT.'/compta/facture/card.php?facid='.$object->id.'&action=editincoterm">'.img_edit().'</a>';
		else print '&nbsp;';
		print '</td></tr></table>';
		print '</td>';
		print '<td>';
		if ($action != 'editincoterm')
		{
			print $form->textwithpicto($object->display_incoterms(), $object->libelle_incoterms, 1);
		}
		else
		{
			print $form->select_incoterms((!empty($object->fk_incoterms) ? $object->fk_incoterms : ''), (!empty($object->location_incoterms)?$object->location_incoterms:''), $_SERVER['PHP_SELF'].'?id='.$object->id);
		}
		print '</td></tr>';
	}

	// Other attributes
	$cols = 2;
	include DOL_DOCUMENT_ROOT . '/core/tpl/extrafields_view.tpl.php';

	print '</table>';

	print '</div>';
	print '<div class="fichehalfright">';
	print '<div class="ficheaddleft">';
	print '<div class="underbanner clearboth"></div>';

	print '<table class="border centpercent">';

	if (!empty($conf->multicurrency->enabled) && ($object->multicurrency_code != $conf->currency))
	{
		// Multicurrency Amount HT
		print '<tr><td class="titlefieldmiddle">' . fieldLabel('MulticurrencyAmountHT','multicurrency_total_ht') . '</td>';
		print '<td class="nowrap amountcard">' . price($object->multicurrency_total_ht, '', $langs, 0, - 1, - 1, (!empty($object->multicurrency_code) ? $object->multicurrency_code : $conf->currency)) . '</td>';
		print '</tr>';

		// Multicurrency Amount VAT
		print '<tr><td>' . fieldLabel('MulticurrencyAmountVAT','multicurrency_total_tva') . '</td>';
		print '<td class="nowrap amountcard">' . price($object->multicurrency_total_tva, '', $langs, 0, - 1, - 1, (!empty($object->multicurrency_code) ? $object->multicurrency_code : $conf->currency)) . '</td>';
		print '</tr>';

		// Multicurrency Amount TTC
		print '<tr><td>' . fieldLabel('MulticurrencyAmountTTC','multicurrency_total_ttc') . '</td>';
		print '<td class="nowrap amountcard">' . price($object->multicurrency_total_ttc, '', $langs, 0, - 1, - 1, (!empty($object->multicurrency_code) ? $object->multicurrency_code : $conf->currency)) . '</td>';
		print '</tr>';
	}

	// Amount
	print '<tr><td class="titlefieldmiddle">' . $langs->trans('AmountHT') . '</td>';
	print '<td class="nowrap amountcard">' . price($object->total_ht, 1, '', 1, - 1, - 1, $conf->currency) . '</td></tr>';

	// Vat
	print '<tr><td>' . $langs->trans('AmountVAT') . '</td><td colspan="3" class="nowrap amountcard">' . price($object->total_tva, 1, '', 1, - 1, - 1, $conf->currency) . '</td></tr>';
	print '</tr>';

	// Amount Local Taxes
	if (($mysoc->localtax1_assuj == "1" && $mysoc->useLocalTax(1)) || $object->total_localtax1 != 0) 	// Localtax1
	{
		print '<tr><td>' . $langs->transcountry("AmountLT1", $mysoc->country_code) . '</td>';
		print '<td class="nowrap amountcard">' . price($object->total_localtax1, 1, '', 1, - 1, - 1, $conf->currency) . '</td></tr>';
	}
	if (($mysoc->localtax2_assuj == "1" && $mysoc->useLocalTax(2)) || $object->total_localtax2 != 0) 	// Localtax2
	{
		print '<tr><td>' . $langs->transcountry("AmountLT2", $mysoc->country_code) . '</td>';
		print '<td class=nowrap amountcard">' . price($object->total_localtax2, 1, '', 1, - 1, - 1, $conf->currency) . '</td></tr>';
	}

	// Revenue stamp
	if ($selleruserevenustamp) 	// Test company use revenue stamp
	{
		print '<tr><td>';
		print '<table class="nobordernopadding" width="100%"><tr><td>';
		print $langs->trans('RevenueStamp');
		print '</td>';
		if ($action != 'editrevenuestamp' && ! empty($object->brouillon) && $user->rights->facture->creer)
		{
			print '<td align="right"><a href="' . $_SERVER["PHP_SELF"] . '?action=editrevenuestamp&amp;facid=' . $object->id . '">' . img_edit($langs->trans('SetRevenuStamp'), 1) . '</a></td>';
		}
		print '</tr></table>';
		print '</td><td>';
		if ($action == 'editrevenuestamp') {
			print '<form action="' . $_SERVER["PHP_SELF"] . '?id=' . $object->id . '" method="post">';
			print '<input type="hidden" name="token" value="' . $_SESSION ['newtoken'] . '">';
			print '<input type="hidden" name="action" value="setrevenuestamp">';
			print '<input type="hidden" name="revenuestamp" id="revenuestamp_val" value="'.price2num($object->revenuestamp).'">';
			print $formother->select_revenue_stamp('', 'revenuestamp_type', $mysoc->country_code);
			print ' &rarr; <span id="revenuestamp_span"></span>';
			print ' <input type="submit" class="button" value="' . $langs->trans('Modify') . '">';
			print '</form>';
			print " <script>
                $(document).ready(function(){
                    js_recalculate_revenuestamp();
                    $('select[name=revenuestamp_type]').on('change',function(){
                        js_recalculate_revenuestamp();
                    });
                });
                function js_recalculate_revenuestamp(){
					var valselected = $('select[name=revenuestamp_type]').val();
					console.log('Calculate revenue stamp from '+valselected);
					var revenue = 0;
					if (valselected.indexOf('%') == -1)
					{
						revenue = valselected;
					}
					else
					{
	                    var revenue_type = parseFloat(valselected);
	                    var amount_net = ".round($object->total_ht, 2).";
	                    revenue = revenue_type * amount_net / 100;
	                    revenue = revenue.toFixed(2);
					}
                    $('#revenuestamp_val').val(revenue);
                    $('#revenuestamp_span').html(revenue);
                }
            </script>";
		} else {
			print price($object->revenuestamp, 1, '', 1, - 1, - 1, $conf->currency);
		}
		print '</td></tr>';
	}

	// Total with tax
	print '<tr><td>' . $langs->trans('AmountTTC') . '</td><td class="nowrap amountcard">' . price($object->total_ttc, 1, '', 1, - 1, - 1, $conf->currency) . '</td></tr>';

	print '</table>';


	// List of previous situation invoices

	$sign = 1;
	if ($object->type == Facture::TYPE_CREDIT_NOTE) $sign = - 1;
	$nbrows = 8;
	$nbcols = 3;
	if (! empty($conf->projet->enabled))
		$nbrows ++;
	if (! empty($conf->banque->enabled)) {
		$nbrows ++;
		$nbcols ++;
	}
	if ($mysoc->localtax1_assuj == "1" || $object->total_localtax1 != 0)
		$nbrows ++;
	if ($mysoc->localtax2_assuj == "1" || $object->total_localtax2 != 0)
		$nbrows ++;
	if ($selleruserevenustamp)
		$nbrows ++;
	if (! empty($conf->multicurrency->enabled))
		$nbrows += 5;
	if (! empty($conf->incoterm->enabled))
		$nbrows += 1;

	if ($object->type == Facture::TYPE_SITUATION && ! empty($conf->global->INVOICE_USE_SITUATION))
	{
		if (count($object->tab_previous_situation_invoice) > 0 || count($object->tab_next_situation_invoice) > 0)
			print '<table class="noborder situationstable" width="100%">';

		if (count($object->tab_previous_situation_invoice) > 0) {
			// List of previous invoices
			print '<tr class="liste_titre">';
			print '<td>' . $langs->trans('ListOfPreviousSituationInvoices') . '</td>';
			print '<td></td>';
			if (! empty($conf->banque->enabled)) print '<td align="right"></td>';
			print '<td align="right">' . $langs->trans('AmountHT') . '</td>';
			print '<td align="right">' . $langs->trans('AmountTTC') . '</td>';
			print '<td width="18">&nbsp;</td>';
			print '</tr>';

			$total_prev_ht = $total_prev_ttc = 0;
			foreach ($object->tab_previous_situation_invoice as $prev_invoice) {
				$totalpaye = $prev_invoice->getSommePaiement();
				$total_prev_ht += $prev_invoice->total_ht;
				$total_prev_ttc += $prev_invoice->total_ttc;
				print '<tr class="oddeven">';
				print '<td>' . $prev_invoice->getNomUrl(1) . '</td>';
				print '<td></td>';
				if (! empty($conf->banque->enabled)) print '<td align="right"></td>';
				print '<td align="right">' . price($prev_invoice->total_ht) . '</td>';
				print '<td align="right">' . price($prev_invoice->total_ttc) . '</td>';
				print '<td align="right">' . $prev_invoice->getLibStatut(3, $totalpaye) . '</td>';
				print '</tr>';

			}

			print '<tr class="oddeven">';
			print '<td></td>';
			print '<td></td>';
			if (! empty($conf->banque->enabled)) print '<td></td>';
			print '<td align="right"><b>' . price($total_prev_ht) . '</b></td>';
			print '<td align="right"><b>' . price($total_prev_ttc) . '</b></td>';
			print '<td width="18">&nbsp;</td>';
			print '</tr>';
		}

		if (count($object->tab_next_situation_invoice) > 0) {
			// List of next invoices
			print '<tr class="liste_titre">';
			print '<td>' . $langs->trans('ListOfNextSituationInvoices') . '</td>';
			print '<td></td>';
			if (! empty($conf->banque->enabled)) print '<td align="right"></td>';
			print '<td align="right">' . $langs->trans('AmountHT') . '</td>';
			print '<td align="right">' . $langs->trans('AmountTTC') . '</td>';
			print '<td width="18">&nbsp;</td>';
			print '</tr>';

			$total_next_ht = $total_next_ttc = 0;

			foreach ($object->tab_next_situation_invoice as $next_invoice) {
				$totalpaye = $next_invoice->getSommePaiement();
				$total_next_ht += $next_invoice->total_ht;
				$total_next_ttc += $next_invoice->total_ttc;
				print '<tr class="oddeven">';
				print '<td>' . $next_invoice->getNomUrl(1) . '</td>';
				print '<td></td>';
				if (! empty($conf->banque->enabled)) print '<td align="right"></td>';
				print '<td align="right">' . price($next_invoice->total_ht) . '</td>';
				print '<td align="right">' . price($next_invoice->total_ttc) . '</td>';
				print '<td align="right">' . $next_invoice->getLibStatut(3, $totalpaye) . '</td>';
				print '</tr>';

			}

			print '<tr class="oddeven">';
			print '<td colspan="2" align="right"></td>';
			if (! empty($conf->banque->enabled)) print '<td align="right"></td>';

			print '<td align="right"><b>' . price($total_next_ht) . '</b></td>';
			print '<td align="right"><b>' . price($total_next_ttc) . '</b></td>';
			print '<td width="18">&nbsp;</td>';
			print '</tr>';
		}

		if (count($object->tab_previous_situation_invoice) > 0 || count($object->tab_next_situation_invoice) > 0)
			print '</table>';
	}


	// List of payments already done

	print '<div class="div-table-responsive-no-min">';
	print '<table class="noborder paymenttable" width="100%">';

	print '<tr class="liste_titre">';
	print '<td class="liste_titre">' . ($object->type == Facture::TYPE_CREDIT_NOTE ? $langs->trans("PaymentsBack") : $langs->trans('Payments')) . '</td>';
	print '<td class="liste_titre">' . $langs->trans('Date') . '</td>';
	print '<td class="liste_titre">' . $langs->trans('Type') . '</td>';
	if (! empty($conf->banque->enabled)) {
		print '<td class="liste_titre" align="right">' . $langs->trans('BankAccount') . '</td>';
	}
	print '<td class="liste_titre" align="right">' . $langs->trans('Amount') . '</td>';
	print '<td class="liste_titre" width="18">&nbsp;</td>';
	print '</tr>';

	// Payments already done (from payment on this invoice)
	$sql = 'SELECT p.datep as dp, p.ref, p.num_paiement, p.rowid, p.fk_bank,';
	$sql .= ' c.code as payment_code, c.libelle as payment_label,';
	$sql .= ' pf.amount,';
	$sql .= ' ba.rowid as baid, ba.ref as baref, ba.label, ba.number as banumber, ba.account_number, ba.fk_accountancy_journal';
	$sql .= ' FROM ' . MAIN_DB_PREFIX . 'paiement_facture as pf, ' . MAIN_DB_PREFIX . 'paiement as p';
	$sql .= ' LEFT JOIN ' . MAIN_DB_PREFIX . 'c_paiement as c ON p.fk_paiement = c.id' ;
	$sql .= ' LEFT JOIN ' . MAIN_DB_PREFIX . 'bank as b ON p.fk_bank = b.rowid';
	$sql .= ' LEFT JOIN ' . MAIN_DB_PREFIX . 'bank_account as ba ON b.fk_account = ba.rowid';
	$sql .= ' WHERE pf.fk_facture = ' . $object->id . ' AND pf.fk_paiement = p.rowid';
	$sql .= ' AND p.entity IN (' . getEntity('facture').')';
	$sql .= ' ORDER BY p.datep, p.tms';

	$result = $db->query($sql);
	if ($result) {
		$num = $db->num_rows($result);
		$i = 0;

		// if ($object->type != 2)
		// {
		if ($num > 0) {
			while ($i < $num) {
				$objp = $db->fetch_object($result);

				$paymentstatic->id = $objp->rowid;
				$paymentstatic->datepaye = $db->jdate($objp->dp);
				$paymentstatic->ref = $objp->ref;
				$paymentstatic->num_paiement = $objp->num_paiement;
				$paymentstatic->payment_code = $objp->payment_code;

				print '<tr class="oddeven"><td>';
				print $paymentstatic->getNomUrl(1);
				print '</td>';
				print '<td>' . dol_print_date($db->jdate($objp->dp), 'day') . '</td>';
				$label = ($langs->trans("PaymentType" . $objp->payment_code) != ("PaymentType" . $objp->payment_code)) ? $langs->trans("PaymentType" . $objp->payment_code) : $objp->payment_label;
				print '<td>' . $label . ' ' . $objp->num_paiement . '</td>';
				if (! empty($conf->banque->enabled))
				{
					$bankaccountstatic->id = $objp->baid;
					$bankaccountstatic->ref = $objp->baref;
					$bankaccountstatic->label = $objp->baref;
					$bankaccountstatic->number = $objp->banumber;

					if (! empty($conf->accounting->enabled)) {
						$bankaccountstatic->account_number = $objp->account_number;

						$accountingjournal = new AccountingJournal($db);
						$accountingjournal->fetch($objp->fk_accountancy_journal);
						$bankaccountstatic->accountancy_journal = $accountingjournal->getNomUrl(0,1,1,'',1);
					}

					print '<td align="right">';
					if ($bankaccountstatic->id)
						print $bankaccountstatic->getNomUrl(1, 'transactions');
					print '</td>';
				}
				print '<td align="right">' . price($sign * $objp->amount) . '</td>';
				print '<td align="center">';
				if ($object->statut == Facture::STATUS_VALIDATED && $object->paye == 0 && $user->societe_id == 0)
				{
					print '<a href="'.$_SERVER["PHP_SELF"].'?id='.$object->id.'&action=deletepaiement&paiement_id='.$objp->rowid.'">';
					print img_delete();
					print '</a>';
				}
				print '</td>';
				print '</tr>';
				$i ++;
			}
		}
		/*else {
            print '<tr class="oddeven"><td colspan="' . $nbcols . '" class="opacitymedium">' . $langs->trans("None") . '</td><td></td><td></td></tr>';
        }*/
		// }
		$db->free($result);
	} else {
		dol_print_error($db);
	}

	if ($object->type != Facture::TYPE_CREDIT_NOTE) {
		// Total already paid
		print '<tr><td colspan="' . $nbcols . '" align="right">';
		if ($object->type != Facture::TYPE_DEPOSIT)
			print $langs->trans('AlreadyPaidNoCreditNotesNoDeposits');
		else
			print $langs->trans('AlreadyPaid');
		print ' :</td><td align="right"'.(($totalpaye > 0)?' class="amountalreadypaid"':'').'>' . price($totalpaye) . '</td><td>&nbsp;</td></tr>';

		$resteapayeraffiche = $resteapayer;
		$cssforamountpaymentcomplete = 'amountpaymentcomplete';

		// Loop on each credit note or deposit amount applied
		$creditnoteamount = 0;
		$depositamount = 0;
		$sql = "SELECT re.rowid, re.amount_ht, re.amount_tva, re.amount_ttc,";
		$sql .= " re.description, re.fk_facture_source";
		$sql .= " FROM " . MAIN_DB_PREFIX . "societe_remise_except as re";
		$sql .= " WHERE fk_facture = " . $object->id;
		$resql = $db->query($sql);
		if ($resql) {
			$num = $db->num_rows($resql);
			$i = 0;
			$invoice = new Facture($db);
			while ($i < $num) {
				$obj = $db->fetch_object($resql);
				$invoice->fetch($obj->fk_facture_source);
				print '<tr><td colspan="' . $nbcols . '" align="right">';
				if ($invoice->type == Facture::TYPE_CREDIT_NOTE)
					print $langs->trans("CreditNote") . ' ';
				if ($invoice->type == Facture::TYPE_DEPOSIT)
					print $langs->trans("Deposit") . ' ';
				print $invoice->getNomUrl(0);
				print ' :</td>';
				print '<td align="right">' . price($obj->amount_ttc) . '</td>';
				print '<td align="right">';
				print '<a href="' . $_SERVER["PHP_SELF"] . '?facid=' . $object->id . '&action=unlinkdiscount&discountid=' . $obj->rowid . '">' . img_delete() . '</a>';
				print '</td></tr>';
				$i ++;
				if ($invoice->type == Facture::TYPE_CREDIT_NOTE)
					$creditnoteamount += $obj->amount_ttc;
				if ($invoice->type == Facture::TYPE_DEPOSIT)
					$depositamount += $obj->amount_ttc;
			}
		} else {
			dol_print_error($db);
		}

		// Paye partiellement 'escompte'
		if (($object->statut == Facture::STATUS_CLOSED || $object->statut == Facture::STATUS_ABANDONED) && $object->close_code == 'discount_vat') {
			print '<tr><td colspan="' . $nbcols . '" align="right" class="nowrap">';
			print $form->textwithpicto($langs->trans("Discount") . ':', $langs->trans("HelpEscompte"), - 1);
			print '</td><td align="right">' . price($object->total_ttc - $creditnoteamount - $depositamount - $totalpaye) . '</td><td>&nbsp;</td></tr>';
			$resteapayeraffiche = 0;
			$cssforamountpaymentcomplete = '';
		}
		// Paye partiellement ou Abandon 'badcustomer'
		if (($object->statut == Facture::STATUS_CLOSED || $object->statut == Facture::STATUS_ABANDONED) && $object->close_code == 'badcustomer') {
			print '<tr><td colspan="' . $nbcols . '" align="right" class="nowrap">';
			print $form->textwithpicto($langs->trans("Abandoned") . ':', $langs->trans("HelpAbandonBadCustomer"), - 1);
			print '</td><td align="right">' . price($object->total_ttc - $creditnoteamount - $depositamount - $totalpaye) . '</td><td>&nbsp;</td></tr>';
			// $resteapayeraffiche=0;
			$cssforamountpaymentcomplete = '';
		}
		// Paye partiellement ou Abandon 'product_returned'
		if (($object->statut == Facture::STATUS_CLOSED || $object->statut == Facture::STATUS_ABANDONED) && $object->close_code == 'product_returned') {
			print '<tr><td colspan="' . $nbcols . '" align="right" class="nowrap">';
			print $form->textwithpicto($langs->trans("ProductReturned") . ':', $langs->trans("HelpAbandonProductReturned"), - 1);
			print '</td><td align="right">' . price($object->total_ttc - $creditnoteamount - $depositamount - $totalpaye) . '</td><td>&nbsp;</td></tr>';
			$resteapayeraffiche = 0;
			$cssforamountpaymentcomplete = '';
		}
		// Paye partiellement ou Abandon 'abandon'
		if (($object->statut == Facture::STATUS_CLOSED || $object->statut == Facture::STATUS_ABANDONED) && $object->close_code == 'abandon') {
			print '<tr><td colspan="' . $nbcols . '" align="right" class="nowrap">';
			$text = $langs->trans("HelpAbandonOther");
			if ($object->close_note)
				$text .= '<br><br><b>' . $langs->trans("Reason") . '</b>:' . $object->close_note;
			print $form->textwithpicto($langs->trans("Abandoned") . ':', $text, - 1);
			print '</td><td align="right">' . price($object->total_ttc - $creditnoteamount - $depositamount - $totalpaye) . '</td><td>&nbsp;</td></tr>';
			$resteapayeraffiche = 0;
			$cssforamountpaymentcomplete = '';
		}

		// Billed
		print '<tr><td colspan="' . $nbcols . '" align="right">' . $langs->trans("Billed") . ' :</td><td align="right">' . price($object->total_ttc) . '</td><td>&nbsp;</td></tr>';

		// Remainder to pay
		print '<tr><td colspan="' . $nbcols . '" align="right">';
		if ($resteapayeraffiche >= 0)
			print $langs->trans('RemainderToPay');
		else
			print $langs->trans('ExcessReceived');
		print ' :</td>';
		print '<td align="right"'.($resteapayeraffiche?' class="amountremaintopay"':(' class="'.$cssforamountpaymentcomplete.'"')).'>' . price($resteapayeraffiche) . '</td>';
		print '<td class="nowrap">&nbsp;</td></tr>';
	}
	else // Credit note
	{
		$cssforamountpaymentcomplete='';

		// Total already paid back
		print '<tr><td colspan="' . $nbcols . '" align="right">';
		print $langs->trans('AlreadyPaidBack');
		print ' :</td><td align="right">' . price($sign * $totalpaye) . '</td><td>&nbsp;</td></tr>';

		// Billed
		print '<tr><td colspan="' . $nbcols . '" align="right">' . $langs->trans("Billed") . ' :</td><td align="right">' . price($sign * $object->total_ttc) . '</td><td>&nbsp;</td></tr>';

		// Remainder to pay back
		print '<tr><td colspan="' . $nbcols . '" align="right">';
		if ($resteapayeraffiche <= 0)
			print $langs->trans('RemainderToPayBack');
		else
			print $langs->trans('ExcessPaydBack');
		print ' :</td>';
		print '<td align="right"'.($resteapayeraffiche?' class="amountremaintopayback"':(' class="'.$cssforamountpaymentcomplete.'"')).'>' . price($sign * $resteapayeraffiche) . '</td>';
		print '<td class="nowrap">&nbsp;</td></tr>';

		// Sold credit note
		// print '<tr><td colspan="'.$nbcols.'" align="right">'.$langs->trans('TotalTTC').' :</td>';
		// print '<td align="right" style="border: 1px solid;" bgcolor="#f0f0f0"><b>'.price($sign *
		// $object->total_ttc).'</b></td><td>&nbsp;</td></tr>';
	}

	print '</table>';
	print '</div>';

	// Margin Infos
	if (! empty($conf->margin->enabled)) {
		$formmargin->displayMarginInfos($object);
	}

	print '</div>';
	print '</div>';
	print '</div>';

	print '<div class="clearboth"></div><br>';

	if (! empty($conf->global->MAIN_DISABLE_CONTACTS_TAB)) {
		$blocname = 'contacts';
		$title = $langs->trans('ContactsAddresses');
		include DOL_DOCUMENT_ROOT . '/core/tpl/bloc_showhide.tpl.php';
	}

	if (! empty($conf->global->MAIN_DISABLE_NOTES_TAB)) {
		$blocname = 'notes';
		$title = $langs->trans('Notes');
		include DOL_DOCUMENT_ROOT . '/core/tpl/bloc_showhide.tpl.php';
	}

	// Lines
	$result = $object->getLinesArray();

	// Show global modifiers
	if (! empty($conf->global->INVOICE_USE_SITUATION))
	{
		if ($object->situation_cycle_ref && $object->statut == 0) {
			print '<div class="div-table-responsive">';

			print '<form name="updatealllines" id="updatealllines" action="' . $_SERVER['PHP_SELF'] . '?id=' . $object->id . '#updatealllines" method="POST">';
			print '<input type="hidden" name="token" value="' . $_SESSION['newtoken'] . '" />';
			print '<input type="hidden" name="action" value="updatealllines" />';
			print '<input type="hidden" name="id" value="' . $object->id . '" />';

			print '<table id="tablelines_all_progress" class="noborder noshadow" width="100%">';

			print '<tr class="liste_titre nodrag nodrop">';

			if (!empty($conf->global->MAIN_VIEW_LINE_NUMBER)) {
				print '<td align="center" width="5">&nbsp;</td>';
			}
			print '<td>' . $langs->trans('ModifyAllLines') . '</td>';
			print '<td align="right" width="50">&nbsp;</td>';
			print '<td align="right" width="80">&nbsp;</td>';
			if ($inputalsopricewithtax) print '<td align="right" width="80">&nbsp;</td>';
			print '<td align="right" width="50">&nbsp</td>';
			print '<td align="right" width="50">&nbsp</td>';
			print '<td align="right" width="50">' . $langs->trans('Progress') . '</td>';
			if (! empty($conf->margin->enabled) && empty($user->societe_id))
			{
				print '<td align="right" class="margininfos" width="80">&nbsp;</td>';
				if ((! empty($conf->global->DISPLAY_MARGIN_RATES) || ! empty($conf->global->DISPLAY_MARK_RATES)) && $user->rights->margins->liretous) {
					print '<td align="right" class="margininfos" width="50">&nbsp;</td>';
				}
			}
			print '<td align="right" width="50">&nbsp;</td>';
			print '<td>&nbsp;</td>';
			print '<td width="10">&nbsp;</td>';
			print '<td width="10">&nbsp;</td>';
			print "</tr>\n";

			if (!empty($conf->global->MAIN_VIEW_LINE_NUMBER)) {
				print '<td align="center" width="5">&nbsp;</td>';
			}
			print '<tr width="100%" class="nodrag nodrop">';
			print '<td>&nbsp;</td>';
			print '<td width="50">&nbsp;</td>';
			print '<td width="80">&nbsp;</td>';
			print '<td width="50">&nbsp;</td>';
			print '<td width="50">&nbsp;</td>';
			print '<td align="right" class="nowrap"><input type="text" size="1" value="" name="all_progress">%</td>';
			print '<td colspan="4" align="right"><input class="button" type="submit" name="all_percent" value="Modifier" /></td>';
			print '</tr>';

			print '</table>';

			print '</form>';

			print '</div>';
		}
	}

	print '	<form name="addproduct" id="addproduct" action="' . $_SERVER["PHP_SELF"] . '?id=' . $object->id . (($action != 'editline') ? '#addline' : '#line_' . GETPOST('lineid')) . '" method="POST">
	<input type="hidden" name="token" value="' . $_SESSION ['newtoken'] . '">
	<input type="hidden" name="action" value="' . (($action != 'editline') ? 'addline' : 'updateligne') . '">
	<input type="hidden" name="mode" value="">
	<input type="hidden" name="id" value="' . $object->id . '">
	';

	if (! empty($conf->use_javascript_ajax) && $object->statut == 0) {
		include DOL_DOCUMENT_ROOT . '/core/tpl/ajaxrow.tpl.php';
	}

	print '<div class="div-table-responsive-no-min">';
	print '<table id="tablelines" class="noborder noshadow" width="100%">';

	// Show object lines
	if (! empty($object->lines))
		$ret = $object->printObjectLines($action, $mysoc, $soc, $lineid, 1);

	// Form to add new line
	if ($object->statut == 0 && $user->rights->facture->creer && $action != 'valid' && $action != 'editline' && ($object->is_first() || !$object->situation_cycle_ref))
	{
		if ($action != 'editline')
		{
			// Add free products/services
			$object->formAddObjectLine(1, $mysoc, $soc);

			$parameters = array();
			$reshook = $hookmanager->executeHooks('formAddObjectLine', $parameters, $object, $action); // Note that $action and $object may have been modified by hook
		}
	}

	print "</table>\n";
	print "</div>";

	print "</form>\n";

	dol_fiche_end();


	// Actions buttons

	if ($action != 'prerelance' && $action != 'presend' && $action != 'valid' && $action != 'editline')
	{
		print '<div class="tabsAction">';

		$parameters = array();
		$reshook = $hookmanager->executeHooks('addMoreActionsButtons', $parameters, $object, $action); // Note that $action and $object may have been modified by hook
		if (empty($reshook)) {
			// Editer une facture deja validee, sans paiement effectue et pas exporte en compta
			if ($object->statut == Facture::STATUS_VALIDATED)
			{
				// On verifie si les lignes de factures ont ete exportees en compta et/ou ventilees
				$ventilExportCompta = $object->getVentilExportCompta();

				if ($ventilExportCompta == 0)
				{
					if (! empty($conf->global->INVOICE_CAN_ALWAYS_BE_EDITED) || ($resteapayer == $object->total_ttc && empty($object->paye)))
					{
						if (! $objectidnext && $object->is_last_in_cycle())
						{
							if ((empty($conf->global->MAIN_USE_ADVANCED_PERMS) && ! empty($user->rights->facture->creer))
		   						|| (! empty($conf->global->MAIN_USE_ADVANCED_PERMS) && ! empty($user->rights->facture->invoice_advance->unvalidate)))
							{
								print '<div class="inline-block divButAction"><a class="butAction" href="' . $_SERVER['PHP_SELF'] . '?facid=' . $object->id . '&amp;action=modif">' . $langs->trans('Modify') . '</a></div>';
							} else {
								print '<div class="inline-block divButAction"><span class="butActionRefused" title="' . $langs->trans("NotEnoughPermissions") . '">' . $langs->trans('Modify') . '</span></div>';
							}
						} else if (!$object->is_last_in_cycle()) {
							print '<div class="inline-block divButAction"><span class="butActionRefused" title="' . $langs->trans("NotLastInCycle") . '">' . $langs->trans('Modify') . '</span></div>';
						} else {
							print '<div class="inline-block divButAction"><span class="butActionRefused" title="' . $langs->trans("DisabledBecauseReplacedInvoice") . '">' . $langs->trans('Modify') . '</span></div>';
						}
					}
				}
				else
				{
					print '<div class="inline-block divButAction"><span class="butActionRefused" title="' . $langs->trans("DisabledBecauseDispatchedInAccounting") . '">' . $langs->trans('Modify') . '</span></div>';
				}
			}

			$discount = new DiscountAbsolute($db);
			$result = $discount->fetch(0, $object->id);

			// Reopen a standard paid invoice
			if ((($object->type == Facture::TYPE_STANDARD || $object->type == Facture::TYPE_REPLACEMENT)
				|| ($object->type == Facture::TYPE_CREDIT_NOTE && empty($discount->id))
				|| ($object->type == Facture::TYPE_DEPOSIT && empty($discount->id)))
				&& ($object->statut == 2 || $object->statut == 3 || ($object->statut == 1 && $object->paye == 1))   // Condition ($object->statut == 1 && $object->paye == 1) should not happened but can be found due to corrupted data
				&& ((empty($conf->global->MAIN_USE_ADVANCED_PERMS) && $user->rights->facture->creer) || (!empty($conf->global->MAIN_USE_ADVANCED_PERMS) && $user->rights->facture->invoice_advance->reopen)))				// A paid invoice (partially or completely)
			{
				if (! $objectidnext && $object->close_code != 'replaced') 				// Not replaced by another invoice
				{
					print '<div class="inline-block divButAction"><a class="butAction" href="' . $_SERVER['PHP_SELF'] . '?facid=' . $object->id . '&amp;action=reopen">' . $langs->trans('ReOpen') . '</a></div>';
				} else {
					print '<div class="inline-block divButAction"><span class="butActionRefused" title="' . $langs->trans("DisabledBecauseReplacedInvoice") . '">' . $langs->trans('ReOpen') . '</span></div>';
				}
			}

			// Validate
			if ($object->statut == Facture::STATUS_DRAFT && count($object->lines) > 0 && ((($object->type == Facture::TYPE_STANDARD || $object->type == Facture::TYPE_REPLACEMENT || $object->type == Facture::TYPE_DEPOSIT || $object->type == Facture::TYPE_PROFORMA || $object->type == Facture::TYPE_SITUATION) && (! empty($conf->global->FACTURE_ENABLE_NEGATIVE) || $object->total_ttc >= 0)) || ($object->type == Facture::TYPE_CREDIT_NOTE && $object->total_ttc <= 0))) {
				if ((empty($conf->global->MAIN_USE_ADVANCED_PERMS) && ! empty($user->rights->facture->creer))
		  		|| (! empty($conf->global->MAIN_USE_ADVANCED_PERMS) && ! empty($user->rights->facture->invoice_advance->validate)))
				{
					print '<div class="inline-block divButAction"><a class="butAction" href="' . $_SERVER["PHP_SELF"] . '?facid=' . $object->id . '&amp;action=valid">' . $langs->trans('Validate') . '</a></div>';
				}
			}

			// Send by mail
			if (($object->statut == Facture::STATUS_VALIDATED || $object->statut == Facture::STATUS_CLOSED) || ! empty($conf->global->FACTURE_SENDBYEMAIL_FOR_ALL_STATUS)) {
				if ($objectidnext) {
					print '<div class="inline-block divButAction"><span class="butActionRefused" title="' . $langs->trans("DisabledBecauseReplacedInvoice") . '">' . $langs->trans('SendByMail') . '</span></div>';
				} else {
					if (empty($conf->global->MAIN_USE_ADVANCED_PERMS) || $user->rights->facture->invoice_advance->send) {
						print '<div class="inline-block divButAction"><a class="butAction" href="' . $_SERVER['PHP_SELF'] . '?facid=' . $object->id . '&action=presend&mode=init#formmailbeforetitle">' . $langs->trans('SendByMail') . '</a></div>';
					} else
						print '<div class="inline-block divButAction"><a class="butActionRefused" href="#">' . $langs->trans('SendByMail') . '</a></div>';
				}
			}

			// Request a direct debit order
			if ($object->statut > Facture::STATUS_DRAFT && $object->paye == 0 && $num == 0)
			{
				if ($resteapayer > 0)
				{
					if ($user->rights->prelevement->bons->creer)
					{
						if (! $objectidnext && $object->close_code != 'replaced') 				// Not replaced by another invoice
						{
							print '<a class="butAction" href="'.DOL_URL_ROOT.'/compta/facture/prelevement.php?facid='.$object->id.'" title="'.dol_escape_htmltag($langs->trans("MakeWithdrawRequest")).'">'.$langs->trans("MakeWithdrawRequest").'</a>';
						} else {
							print '<div class="inline-block divButAction"><span class="butActionRefused" title="' . $langs->trans("DisabledBecauseReplacedInvoice") . '">' . $langs->trans('MakeWithdrawRequest') . '</span></div>';
						}
					}
					else
					{
						//print '<a class="butActionRefused" href="#" title="'.dol_escape_htmltag($langs->trans("NotEnoughPermissions")).'">'.$langs->trans("MakeWithdrawRequest").'</a>';
					}
				}
				else
				{
					//print '<a class="butActionRefused" href="#" title="'.dol_escape_htmltag($langs->trans("AmountMustBePositive")).'">'.$langs->trans("MakeWithdrawRequest").'</a>';
				}
			}

			// Create payment
			if ($object->type != Facture::TYPE_CREDIT_NOTE && $object->statut == 1 && $object->paye == 0 && $user->rights->facture->paiement) {
				if ($objectidnext) {
					print '<div class="inline-block divButAction"><span class="butActionRefused" title="' . $langs->trans("DisabledBecauseReplacedInvoice") . '">' . $langs->trans('DoPayment') . '</span></div>';
				} else {
					//if ($resteapayer == 0) {
					//	print '<div class="inline-block divButAction"><span class="butActionRefused" title="' . $langs->trans("DisabledBecauseRemainderToPayIsZero") . '">' . $langs->trans('DoPayment') . '</span></div>';
					//} else {
						print '<div class="inline-block divButAction"><a class="butAction" href="'. DOL_URL_ROOT .'/compta/paiement.php?facid=' . $object->id . '&amp;action=create&amp;accountid='.$object->fk_account.'">' . $langs->trans('DoPayment') . '</a></div>';
					//}
				}
			}

			// Reverse back money or convert to reduction
			if ($object->type == Facture::TYPE_CREDIT_NOTE || $object->type == Facture::TYPE_DEPOSIT || $object->type == Facture::TYPE_STANDARD) {
				// For credit note only
				if ($object->type == Facture::TYPE_CREDIT_NOTE && $object->statut == 1 && $object->paye == 0 && $user->rights->facture->paiement)
				{
					if ($resteapayer == 0)
					{
						print '<div class="inline-block divButAction"><span class="butActionRefused" title="'.$langs->trans("DisabledBecauseRemainderToPayIsZero").'">'.$langs->trans('DoPaymentBack').'</span></div>';
					}
					else
					{
						print '<div class="inline-block divButAction"><a class="butAction" href="'. DOL_URL_ROOT .'/compta/paiement.php?facid='.$object->id.'&amp;action=create&amp;accountid='.$object->fk_account.'">'.$langs->trans('DoPaymentBack').'</a></div>';
					}
				}

				// For standard invoice with excess received
				if ($object->type == Facture::TYPE_STANDARD && empty($object->paye) && ($object->total_ttc - $totalpaye - $totalcreditnotes - $totaldeposits) < 0 && $user->rights->facture->creer && empty($discount->id))
				{
					print '<div class="inline-block divButAction"><a class="butAction" href="'.$_SERVER["PHP_SELF"].'?facid='.$object->id.'&amp;action=converttoreduc">'.$langs->trans('ConvertExcessReceivedToReduc').'</a></div>';
				}
				// For credit note
				if ($object->type == Facture::TYPE_CREDIT_NOTE && $object->statut == 1 && $object->paye == 0 && $user->rights->facture->creer && $object->getSommePaiement() == 0) {
					print '<div class="inline-block divButAction"><a class="butAction" href="' . $_SERVER["PHP_SELF"] . '?facid=' . $object->id . '&amp;action=converttoreduc">' . $langs->trans('ConvertToReduc') . '</a></div>';
				}
				// For deposit invoice
				if ($object->type == Facture::TYPE_DEPOSIT && $user->rights->facture->creer && empty($discount->id))
				{
					print '<div class="inline-block divButAction"><a class="butAction" href="'.$_SERVER["PHP_SELF"].'?facid='.$object->id.'&amp;action=converttoreduc">'.$langs->trans('ConvertToReduc').'</a></div>';
				}
			}

			// Classify paid
			if ($object->statut == 1 && $object->paye == 0 && $user->rights->facture->paiement && (($object->type != Facture::TYPE_CREDIT_NOTE && $object->type != Facture::TYPE_DEPOSIT && $resteapayer <= 0) || ($object->type == Facture::TYPE_CREDIT_NOTE && $resteapayer >= 0))
				|| ($object->type == Facture::TYPE_DEPOSIT && $object->paye == 0 && $object->total_ttc > 0 && $resteapayer == 0 && $user->rights->facture->paiement && empty($discount->id))
			)
			{
				print '<div class="inline-block divButAction"><a class="butAction" href="'.$_SERVER['PHP_SELF'].'?facid='.$object->id.'&amp;action=paid">'.$langs->trans('ClassifyPaid').'</a></div>';
			}

			// Classify 'closed not completely paid' (possible si validee et pas encore classee payee)

			if ($object->statut == 1 && $object->paye == 0 && $resteapayer > 0 && $user->rights->facture->paiement)
			{
				if ($totalpaye > 0 || $totalcreditnotes > 0)
				{
					// If one payment or one credit note was linked to this invoice
					print '<div class="inline-block divButAction"><a class="butAction" href="' . $_SERVER['PHP_SELF'] . '?facid=' . $object->id . '&amp;action=paid">' . $langs->trans('ClassifyPaidPartially') . '</a></div>';
				}
				else
				{
					if ( empty($conf->global->INVOICE_CAN_NEVER_BE_CANCELED))
					{
						if ($objectidnext)
						{
							print '<div class="inline-block divButAction"><span class="butActionRefused" title="' . $langs->trans("DisabledBecauseReplacedInvoice") . '">' . $langs->trans('ClassifyCanceled') . '</span></div>';
						}
						else
						{
							print '<div class="inline-block divButAction"><a class="butAction" href="' . $_SERVER['PHP_SELF'] . '?facid=' . $object->id . '&amp;action=canceled">' . $langs->trans('ClassifyCanceled') . '</a></div>';
						}
					}
				}
			}

			// Clone
			if (($object->type == Facture::TYPE_STANDARD || $object->type == Facture::TYPE_DEPOSIT || $object->type == Facture::TYPE_PROFORMA) && $user->rights->facture->creer)
			{
				print '<div class="inline-block divButAction"><a class="butAction" href="' . $_SERVER['PHP_SELF'] . '?facid=' . $object->id . '&amp;action=clone&amp;object=invoice">' . $langs->trans("ToClone") . '</a></div>';
			}

			// Clone as predefined / Create template
			if (($object->type == Facture::TYPE_STANDARD || $object->type == Facture::TYPE_DEPOSIT || $object->type == Facture::TYPE_PROFORMA) && $object->statut == 0 && $user->rights->facture->creer)
			{
				if (! $objectidnext && count($object->lines) > 0)
				{
					print '<div class="inline-block divButAction"><a class="butAction" href="'.DOL_URL_ROOT.'/compta/facture/fiche-rec.php?facid=' . $object->id . '&amp;action=create">' . $langs->trans("ChangeIntoRepeatableInvoice") . '</a></div>';
				}
			}

			// Create a credit note
			if (($object->type == Facture::TYPE_STANDARD || $object->type == Facture::TYPE_DEPOSIT || $object->type == Facture::TYPE_PROFORMA) && $object->statut > 0 && $user->rights->facture->creer)
			{
				if (! $objectidnext)
				{
					print '<div class="inline-block divButAction"><a class="butAction" href="' . $_SERVER['PHP_SELF'] . '?socid=' . $object->socid .'&amp;fac_avoir=' . $object->id . '&amp;action=create&amp;type=2'.($object->fk_project > 0 ? '&amp;projectid='.$object->fk_project : '').'">' . $langs->trans("CreateCreditNote") . '</a></div>';
				}
			}

			// Create next situation invoice
			if ($user->rights->facture->creer && ($object->type == 5) && ($object->statut == 1 || $object->statut == 2)) {
				if ($object->is_last_in_cycle() && $object->situation_final != 1) {
					print '<div class="inline-block divButAction"><a class="butAction" href="' . $_SERVER['PHP_SELF'] . '?action=create&amp;type=5&amp;origin=facture&amp;originid=' . $object->id . '&amp;socid=' . $object->socid . '" >' . $langs->trans('CreateNextSituationInvoice') . '</a></div>';
				} else if (!$object->is_last_in_cycle()) {
					print '<div class="inline-block divButAction"><a class="butActionRefused" href="#" title="' . $langs->trans("DisabledBecauseNotLastInCycle") . '">' . $langs->trans('CreateNextSituationInvoice') . '</a></div>';
				} else {
					print '<div class="inline-block divButAction"><a class="butActionRefused" href="#" title="' . $langs->trans("DisabledBecauseFinal") . '">' . $langs->trans('CreateNextSituationInvoice') . '</a></div>';
				}
			}

			// Delete
			if ($user->rights->facture->supprimer)
			{
				$isErasable = $object->is_erasable();
				//var_dump($isErasable);
				if ($isErasable == -4) {
					print '<div class="inline-block divButAction"><a class="butActionRefused" href="#" title="' . $langs->trans("DisabledBecausePayments") . '">' . $langs->trans('Delete') . '</a></div>';
				}
				elseif ($isErasable == -3) {
					print '<div class="inline-block divButAction"><a class="butActionRefused" href="#" title="' . $langs->trans("DisabledBecauseNotLastSituationInvoice") . '">' . $langs->trans('Delete') . '</a></div>';
				}
				elseif ($isErasable == -2) {
					print '<div class="inline-block divButAction"><a class="butActionRefused" href="#" title="' . $langs->trans("DisabledBecauseNotLastInvoice") . '">' . $langs->trans('Delete') . '</a></div>';
				}
				elseif ($isErasable == -1) {
					print '<div class="inline-block divButAction"><a class="butActionRefused" href="#" title="' . $langs->trans("DisabledBecauseDispatchedInBookkeeping") . '">' . $langs->trans('Delete') . '</a></div>';
				}
				elseif ($isErasable <= 0)	// Any other cases
				{
					print '<div class="inline-block divButAction"><a class="butActionRefused" href="#" title="' . $langs->trans("DisabledBecauseNotErasable") . '">' . $langs->trans('Delete') . '</a></div>';
				}
				elseif ($objectidnext)
				{
					print '<div class="inline-block divButAction"><a class="butActionRefused" href="#" title="' . $langs->trans("DisabledBecauseReplacedInvoice") . '">' . $langs->trans('Delete') . '</a></div>';
				}
				else
				{
					print '<div class="inline-block divButAction"><a class="butActionDelete" href="' . $_SERVER["PHP_SELF"] . '?facid=' . $object->id . '&amp;action=delete">' . $langs->trans('Delete') . '</a></div>';
				}
			} else {
				print '<div class="inline-block divButAction"><a class="butActionRefused" href="#" title="' . $langs->trans("NotAllowed") . '">' . $langs->trans('Delete') . '</a></div>';
			}
		}
		print '</div>';
	}

	// Select mail models is same action as presend
	if (GETPOST('modelselected','alpha')) {
		$action = 'presend';
	}
	if ($action != 'prerelance' && $action != 'presend')
	{
		print '<div class="fichecenter"><div class="fichehalfleft">';
		print '<a name="builddoc"></a>'; // ancre

		// Documents generes
		$filename = dol_sanitizeFileName($object->ref);
		$filedir = $conf->facture->dir_output . '/' . dol_sanitizeFileName($object->ref);
		$urlsource = $_SERVER['PHP_SELF'] . '?facid=' . $object->id;
		$genallowed = $user->rights->facture->lire;
		$delallowed = $user->rights->facture->creer;

		print $formfile->showdocuments('facture', $filename, $filedir, $urlsource, $genallowed, $delallowed, $object->modelpdf, 1, 0, 0, 28, 0, '', '', '', $soc->default_lang);
		$somethingshown = $formfile->numoffiles;

		// Show links to link elements
		$linktoelem = $form->showLinkToObjectBlock($object, null, array('invoice'));
		$somethingshown = $form->showLinkedObjectBlock($object, $linktoelem);


		// Show online payment link
		$useonlinepayment = (! empty($conf->paypal->enabled) || ! empty($conf->stripe->enabled) || ! empty($conf->paybox->enabled));

		if ($object->statut != Facture::STATUS_DRAFT && $useonlinepayment)
		{
			print '<br><!-- Link to pay -->'."\n";
			require_once DOL_DOCUMENT_ROOT.'/core/lib/payments.lib.php';
			print showOnlinePaymentUrl('invoice', $object->ref).'<br>';
		}

		// Show direct download link
		if ($object->statut != Facture::STATUS_DRAFT && ! empty($conf->global->INVOICE_ALLOW_EXTERNAL_DOWNLOAD))
		{
			print '<br><!-- Link to download main doc -->'."\n";
			print showDirectDownloadLink($object).'<br>';
		}

		print '</div><div class="fichehalfright"><div class="ficheaddleft">';

		// List of actions on element
		include_once DOL_DOCUMENT_ROOT . '/core/class/html.formactions.class.php';
		$formactions = new FormActions($db);
		$somethingshown = $formactions->showactions($object, 'invoice', $socid, 1);

		print '</div></div></div>';
	}

<<<<<<< HEAD
=======
		// By default if $action=='presend'
		$titreform = 'SendBillByMail';
		$topicmail = 'SendBillRef';
		$modelmail = 'facture_send';

		if ($action == 'prerelance') 		// For backward compatibility
		{
			$titrefrom = 'SendReminderBillByMail';
			$topicmail = 'SendReminderBillRef';
			$modelmail = 'facture_relance';
			$action = 'relance';
		} else
			$action = 'send';

		$ref = dol_sanitizeFileName($object->ref);
		include_once DOL_DOCUMENT_ROOT . '/core/lib/files.lib.php';
		$fileparams = dol_most_recent_file($conf->facture->dir_output . '/' . $ref, preg_quote($ref, '/').'[^\-]+');
		$file = $fileparams['fullname'];

		// Define output language
		$outputlangs = $langs;
		$newlang = '';
		if ($conf->global->MAIN_MULTILANGS && empty($newlang) && ! empty($_REQUEST['lang_id']))
			$newlang = $_REQUEST['lang_id'];
		if ($conf->global->MAIN_MULTILANGS && empty($newlang))
			$newlang = $object->thirdparty->default_lang;

		if (!empty($newlang))
		{
			$outputlangs = new Translate('', $conf);
			$outputlangs->setDefaultLang($newlang);
			$outputlangs->load('bills');
			$outputlangs->load('products');
		}

		// Build document if it not exists
		if (! $file || ! is_readable($file)) {
			$result = $object->generateDocument(GETPOST('model') ? GETPOST('model') : $object->modelpdf, $outputlangs, $hidedetails, $hidedesc, $hideref);
			if ($result <= 0) {
				dol_print_error($db, $object->error, $object->errors);
				exit();
			}
			$fileparams = dol_most_recent_file($conf->facture->dir_output . '/' . $ref, preg_quote($ref, '/').'[^\-]+');
			$file = $fileparams['fullname'];
		}

		print '<div id="formmailbeforetitle" name="formmailbeforetitle"></div>';
		print '<div class="clearboth"></div>';
		print '<br>';
		print load_fiche_titre($langs->trans($titreform));
>>>>>>> c988d3f1

	// Presend form
	$modelmail='facture_send';
	$defaulttopic='SendBillRef';
	$diroutput = $conf->facture->dir_output;
	$trackid = 'inv'.$object->id;

	include DOL_DOCUMENT_ROOT.'/core/tpl/card_presend.tpl.php';
}

llxFooter();
$db->close();<|MERGE_RESOLUTION|>--- conflicted
+++ resolved
@@ -608,8 +608,6 @@
 					$result=$object->set_draft($user, $idwarehouse);
 					if ($result<0) setEventMessages($object->error, $object->errors, 'errors');
 
-
-<<<<<<< HEAD
 					// Define output language
 					if (empty($conf->global->MAIN_DISABLE_PDF_AUTOUPDATE))
 					{
@@ -620,25 +618,10 @@
 						if (! empty($newlang)) {
 							$outputlangs = new Translate("", $conf);
 							$outputlangs->setDefaultLang($newlang);
+							$outputlangs->load('products');
 						}
 						$model=$object->modelpdf;
 						$ret = $object->fetch($id); // Reload to get new records
-=======
-				// Define output language
-				if (empty($conf->global->MAIN_DISABLE_PDF_AUTOUPDATE))
-				{
-					$outputlangs = $langs;
-					$newlang = '';
-					if ($conf->global->MAIN_MULTILANGS && empty($newlang) && GETPOST('lang_id','aZ09')) $newlang = GETPOST('lang_id','aZ09');
-					if ($conf->global->MAIN_MULTILANGS && empty($newlang))	$newlang = $object->thirdparty->default_lang;
-					if (! empty($newlang)) {
-						$outputlangs = new Translate("", $conf);
-						$outputlangs->setDefaultLang($newlang);
-						$outputlangs->load('products');
-					}
-					$model=$object->modelpdf;
-					$ret = $object->fetch($id); // Reload to get new records
->>>>>>> c988d3f1
 
 						$object->generateDocument($model, $outputlangs, $hidedetails, $hidedesc, $hideref);
 					}
@@ -4563,59 +4546,6 @@
 		print '</div></div></div>';
 	}
 
-<<<<<<< HEAD
-=======
-		// By default if $action=='presend'
-		$titreform = 'SendBillByMail';
-		$topicmail = 'SendBillRef';
-		$modelmail = 'facture_send';
-
-		if ($action == 'prerelance') 		// For backward compatibility
-		{
-			$titrefrom = 'SendReminderBillByMail';
-			$topicmail = 'SendReminderBillRef';
-			$modelmail = 'facture_relance';
-			$action = 'relance';
-		} else
-			$action = 'send';
-
-		$ref = dol_sanitizeFileName($object->ref);
-		include_once DOL_DOCUMENT_ROOT . '/core/lib/files.lib.php';
-		$fileparams = dol_most_recent_file($conf->facture->dir_output . '/' . $ref, preg_quote($ref, '/').'[^\-]+');
-		$file = $fileparams['fullname'];
-
-		// Define output language
-		$outputlangs = $langs;
-		$newlang = '';
-		if ($conf->global->MAIN_MULTILANGS && empty($newlang) && ! empty($_REQUEST['lang_id']))
-			$newlang = $_REQUEST['lang_id'];
-		if ($conf->global->MAIN_MULTILANGS && empty($newlang))
-			$newlang = $object->thirdparty->default_lang;
-
-		if (!empty($newlang))
-		{
-			$outputlangs = new Translate('', $conf);
-			$outputlangs->setDefaultLang($newlang);
-			$outputlangs->load('bills');
-			$outputlangs->load('products');
-		}
-
-		// Build document if it not exists
-		if (! $file || ! is_readable($file)) {
-			$result = $object->generateDocument(GETPOST('model') ? GETPOST('model') : $object->modelpdf, $outputlangs, $hidedetails, $hidedesc, $hideref);
-			if ($result <= 0) {
-				dol_print_error($db, $object->error, $object->errors);
-				exit();
-			}
-			$fileparams = dol_most_recent_file($conf->facture->dir_output . '/' . $ref, preg_quote($ref, '/').'[^\-]+');
-			$file = $fileparams['fullname'];
-		}
-
-		print '<div id="formmailbeforetitle" name="formmailbeforetitle"></div>';
-		print '<div class="clearboth"></div>';
-		print '<br>';
-		print load_fiche_titre($langs->trans($titreform));
->>>>>>> c988d3f1
 
 	// Presend form
 	$modelmail='facture_send';
