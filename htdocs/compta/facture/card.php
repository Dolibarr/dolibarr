--- conflicted
+++ resolved
@@ -93,12 +93,9 @@
 $origin = GETPOST('origin', 'alpha');
 $originid = (GETPOST('originid', 'int') ? GETPOST('originid', 'int') : GETPOST('origin_id', 'int')); // For backward compatibility
 $fac_rec = GETPOST('fac_rec', 'int');
-<<<<<<< HEAD
-$rank = (GETPOST('rank', 'int') > 0) ? GETPOST('rank', 'int') : -1;
-=======
 $facid = GETPOST('facid', 'int');
 $ref_client = GETPOST('ref_client', 'int');
->>>>>>> d8a0dfad
+$rank = (GETPOST('rank', 'int') > 0) ? GETPOST('rank', 'int') : -1;
 
 // PDF
 $hidedetails = (GETPOST('hidedetails', 'int') ? GETPOST('hidedetails', 'int') : (!empty($conf->global->MAIN_GENERATE_DOCUMENTS_HIDE_DETAILS) ? 1 : 0));
