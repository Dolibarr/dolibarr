<?php
/* Copyright (C) 2002-2006  Rodolphe Quiedeville    <rodolphe@quiedeville.org>
 * Copyright (C) 2004       Eric Seigne             <eric.seigne@ryxeo.com>
 * Copyright (C) 2004-2020  Laurent Destailleur     <eldy@users.sourceforge.net>
 * Copyright (C) 2005       Marc Barilley / Ocebo   <marc@ocebo.com>
 * Copyright (C) 2005-2015  Regis Houssin           <regis.houssin@inodbox.com>
 * Copyright (C) 2006       Andre Cianfarani        <acianfa@free.fr>
 * Copyright (C) 2010-2015  Juanjo Menent           <jmenent@2byte.es>
 * Copyright (C) 2012-2013  Christophe Battarel     <christophe.battarel@altairis.fr>
 * Copyright (C) 2012-2013  Cédric Salvador         <csalvador@gpcsolutions.fr>
 * Copyright (C) 2012-2014  Raphaël Doursenaud      <rdoursenaud@gpcsolutions.fr>
 * Copyright (C) 2013       Jean-Francois FERRY     <jfefe@aternatik.fr>
 * Copyright (C) 2013-2014  Florian Henry           <florian.henry@open-concept.pro>
 * Copyright (C) 2013       Cédric Salvador         <csalvador@gpcsolutions.fr>
 * Copyright (C) 2014-2019  Ferran Marcet           <fmarcet@2byte.es>
 * Copyright (C) 2015-2016  Marcos García           <marcosgdf@gmail.com>
 * Copyright (C) 2018-2021  Frédéric France         <frederic.france@netlogic.fr>
 *
 * This program is free software; you can redistribute it and/or modify
 * it under the terms of the GNU General Public License as published by
 * the Free Software Foundation; either version 3 of the License, or
 * (at your option) any later version.
 *
 * This program is distributed in the hope that it will be useful,
 * but WITHOUT ANY WARRANTY; without even the implied warranty of
 * MERCHANTABILITY or FITNESS FOR A PARTICULAR PURPOSE.  See the
 * GNU General Public License for more details.
 *
 * You should have received a copy of the GNU General Public License
 * along with this program. If not, see <https://www.gnu.org/licenses/>.
 */

/**
 * \file 	htdocs/compta/facture/card.php
 * \ingroup facture
 * \brief 	Page to create/see an invoice
 */

require '../../main.inc.php';
require_once DOL_DOCUMENT_ROOT.'/compta/facture/class/facture.class.php';
require_once DOL_DOCUMENT_ROOT.'/compta/facture/class/facture-rec.class.php';
require_once DOL_DOCUMENT_ROOT.'/compta/bank/class/account.class.php';
require_once DOL_DOCUMENT_ROOT.'/compta/paiement/class/paiement.class.php';
require_once DOL_DOCUMENT_ROOT.'/core/modules/facture/modules_facture.php';
require_once DOL_DOCUMENT_ROOT.'/core/class/discount.class.php';
require_once DOL_DOCUMENT_ROOT.'/core/class/html.formfile.class.php';
require_once DOL_DOCUMENT_ROOT.'/core/class/html.formother.class.php';
require_once DOL_DOCUMENT_ROOT.'/core/class/html.formmargin.class.php';
require_once DOL_DOCUMENT_ROOT.'/core/lib/invoice.lib.php';
require_once DOL_DOCUMENT_ROOT.'/core/lib/functions2.lib.php';
require_once DOL_DOCUMENT_ROOT.'/core/lib/date.lib.php';
require_once DOL_DOCUMENT_ROOT.'/core/class/extrafields.class.php';
if (!empty($conf->commande->enabled)) {
	require_once DOL_DOCUMENT_ROOT.'/commande/class/commande.class.php';
}
if (!empty($conf->projet->enabled)) {
	require_once DOL_DOCUMENT_ROOT.'/projet/class/project.class.php';
	require_once DOL_DOCUMENT_ROOT.'/core/class/html.formprojet.class.php';
}
require_once DOL_DOCUMENT_ROOT.'/core/class/doleditor.class.php';

if (!empty($conf->variants->enabled)) {
	require_once DOL_DOCUMENT_ROOT.'/variants/class/ProductCombination.class.php';
}
if (!empty($conf->accounting->enabled)) {
	require_once DOL_DOCUMENT_ROOT.'/accountancy/class/accountingjournal.class.php';
}

// Load translation files required by the page
$langs->loadLangs(array('bills', 'companies', 'compta', 'products', 'banks', 'main', 'withdrawals'));
if (!empty($conf->incoterm->enabled)) {
	$langs->load('incoterm');
}
if (!empty($conf->margin->enabled)) {
	$langs->load('margins');
}

$projectid = (GETPOST('projectid', 'int') ? GETPOST('projectid', 'int') : 0);

$id = (GETPOST('id', 'int') ? GETPOST('id', 'int') : GETPOST('facid', 'int')); // For backward compatibility
$ref = GETPOST('ref', 'alpha');
$socid = GETPOST('socid', 'int');
$action = GETPOST('action', 'aZ09');
$confirm = GETPOST('confirm', 'alpha');
$cancel = GETPOST('cancel', 'alpha');
$lineid = GETPOST('lineid', 'int');
$userid = GETPOST('userid', 'int');
$search_ref = GETPOST('sf_ref', 'alpha') ? GETPOST('sf_ref', 'alpha') : GETPOST('search_ref', 'alpha');
$search_societe = GETPOST('search_societe', 'alpha');
$search_montant_ht = GETPOST('search_montant_ht', 'alpha');
$search_montant_ttc = GETPOST('search_montant_ttc', 'alpha');
$origin = GETPOST('origin', 'alpha');
$originid = (GETPOST('originid', 'int') ? GETPOST('originid', 'int') : GETPOST('origin_id', 'int')); // For backward compatibility
$fac_rec = GETPOST('fac_rec', 'int');

// PDF
$hidedetails = (GETPOST('hidedetails', 'int') ? GETPOST('hidedetails', 'int') : (!empty($conf->global->MAIN_GENERATE_DOCUMENTS_HIDE_DETAILS) ? 1 : 0));
$hidedesc = (GETPOST('hidedesc', 'int') ? GETPOST('hidedesc', 'int') : (!empty($conf->global->MAIN_GENERATE_DOCUMENTS_HIDE_DESC) ? 1 : 0));
$hideref = (GETPOST('hideref', 'int') ? GETPOST('hideref', 'int') : (!empty($conf->global->MAIN_GENERATE_DOCUMENTS_HIDE_REF) ? 1 : 0));

// Nombre de ligne pour choix de produit/service predefinis
$NBLINES = 4;

$usehm = (!empty($conf->global->MAIN_USE_HOURMIN_IN_DATE_RANGE) ? $conf->global->MAIN_USE_HOURMIN_IN_DATE_RANGE : 0);

$object = new Facture($db);
$extrafields = new ExtraFields($db);

// Fetch optionals attributes and labels
$extrafields->fetch_name_optionals_label($object->table_element);

// Load object
if ($id > 0 || !empty($ref)) {
	if ($action != 'add') {
		$ret = $object->fetch($id, $ref, '', '', $conf->global->INVOICE_USE_SITUATION);
	}
}

// Initialize technical object to manage hooks of page. Note that conf->hooks_modules contains array of hook context
$hookmanager->initHooks(array('invoicecard', 'globalcard'));

$usercanread = $user->rights->facture->lire;
$usercancreate = $user->rights->facture->creer;
$usercanissuepayment = $user->rights->facture->paiement;
$usercandelete = $user->rights->facture->supprimer;
$usercanvalidate = ((empty($conf->global->MAIN_USE_ADVANCED_PERMS) && $usercancreate) || (!empty($conf->global->MAIN_USE_ADVANCED_PERMS) && !empty($user->rights->facture->invoice_advance->validate)));
$usercansend = (empty($conf->global->MAIN_USE_ADVANCED_PERMS) || (!empty($conf->global->MAIN_USE_ADVANCED_PERMS) && !empty($user->rights->facture->invoice_advance->send)));
$usercanreopen = ((empty($conf->global->MAIN_USE_ADVANCED_PERMS) && $usercancreate) || (!empty($conf->global->MAIN_USE_ADVANCED_PERMS) && !empty($user->rights->facture->invoice_advance->reopen)));
if (!empty($conf->global->INVOICE_DISALLOW_REOPEN)) {
	$usercanreopen = false;
}
$usercanunvalidate = ((empty($conf->global->MAIN_USE_ADVANCED_PERMS) && !empty($usercancreate)) || (!empty($conf->global->MAIN_USE_ADVANCED_PERMS) && !empty($user->rights->facture->invoice_advance->unvalidate)));

$usercanproductignorepricemin = ((!empty($conf->global->MAIN_USE_ADVANCED_PERMS) && empty($user->rights->produit->ignore_price_min_advance)) || empty($conf->global->MAIN_USE_ADVANCED_PERMS));
$usercancreatemargin = $user->rights->margins->creer;
$usercanreadallmargin = $user->rights->margins->liretous;
$usercancreatewithdrarequest = $user->rights->prelevement->bons->creer;

$permissionnote = $usercancreate; // Used by the include of actions_setnotes.inc.php
$permissiondellink = $usercancreate; // Used by the include of actions_dellink.inc.php
$permissiontoedit = $usercancreate; // Used by the include of actions_lineupdonw.inc.php
$permissiontoadd = $usercancreate; // Used by the include of actions_addupdatedelete.inc.php

// retained warranty invoice available type
$retainedWarrantyInvoiceAvailableType = array();
if (!empty($conf->global->INVOICE_USE_RETAINED_WARRANTY)) {
	$retainedWarrantyInvoiceAvailableType = explode('+', $conf->global->INVOICE_USE_RETAINED_WARRANTY);
}

// Security check
$fieldid = (!empty($ref) ? 'ref' : 'rowid');
if ($user->socid) {
	$socid = $user->socid;
}
$isdraft = (($object->statut == Facture::STATUS_DRAFT) ? 1 : 0);
$result = restrictedArea($user, 'facture', $object->id, '', '', 'fk_soc', $fieldid, $isdraft);


/*
 * Actions
 */

$parameters = array('socid' => $socid);
$reshook = $hookmanager->executeHooks('doActions', $parameters, $object, $action); // Note that $action and $object may have been modified by some hooks
if ($reshook < 0) {
	setEventMessages($hookmanager->error, $hookmanager->errors, 'errors');
}

if (empty($reshook)) {
	if ($cancel) {
		if (!empty($backtopage)) {
			header("Location: ".$backtopage);
			exit;
		}
		$action = '';
	}

	include DOL_DOCUMENT_ROOT.'/core/actions_setnotes.inc.php'; // Must be include, not include_once

	include DOL_DOCUMENT_ROOT.'/core/actions_dellink.inc.php'; // Must be include, not include_once

	include DOL_DOCUMENT_ROOT.'/core/actions_lineupdown.inc.php'; // Must be include, not include_once

	// Action clone object
	if ($action == 'confirm_clone' && $confirm == 'yes' && $permissiontoadd) {
		$objectutil = dol_clone($object, 1); // To avoid to denaturate loaded object when setting some properties for clone. We use native clone to keep this->db valid.

		$objectutil->date = dol_mktime(12, 0, 0, GETPOST('newdatemonth', 'int'), GETPOST('newdateday', 'int'), GETPOST('newdateyear', 'int'));
		$objectutil->socid = $socid;
		$result = $objectutil->createFromClone($user, $id);
		if ($result > 0) {
			header("Location: ".$_SERVER['PHP_SELF'].'?facid='.$result);
			exit();
		} else {
			$langs->load("errors");
			setEventMessages($object->error, $object->errors, 'errors');
			$action = '';
		}
	} elseif ($action == 'reopen' && $usercanreopen) {
		$result = $object->fetch($id);

		if ($object->statut == Facture::STATUS_CLOSED || ($object->statut == Facture::STATUS_ABANDONED && ($object->close_code != 'replaced' || $object->getIdReplacingInvoice() == 0)) || ($object->statut == Facture::STATUS_VALIDATED && $object->paye == 1)) {    // ($object->statut == 1 && $object->paye == 1) should not happened but can be found when data are corrupted
			$result = $object->setUnpaid($user);
			if ($result > 0) {
				header('Location: '.$_SERVER["PHP_SELF"].'?facid='.$id);
				exit();
			} else {
				setEventMessages($object->error, $object->errors, 'errors');
			}
		}
	} elseif ($action == 'confirm_delete' && $confirm == 'yes') {
		// Delete invoice
		$result = $object->fetch($id);
		$object->fetch_thirdparty();

		$idwarehouse = GETPOST('idwarehouse');

		$qualified_for_stock_change = 0;
		if (empty($conf->global->STOCK_SUPPORTS_SERVICES)) {
			$qualified_for_stock_change = $object->hasProductsOrServices(2);
		} else {
			$qualified_for_stock_change = $object->hasProductsOrServices(1);
		}

		$isErasable = $object->is_erasable();

		if (($usercandelete && $isErasable > 0)
			|| ($usercancreate && $isErasable == 1)) {
			$result = $object->delete($user, 0, $idwarehouse);
			if ($result > 0) {
				header('Location: '.DOL_URL_ROOT.'/compta/facture/list.php?restore_lastsearch_values=1');
				exit();
			} else {
				setEventMessages($object->error, $object->errors, 'errors');
				$action = '';
			}
		}
	} elseif ($action == 'confirm_deleteline' && $confirm == 'yes' && $usercancreate) {
		// Delete line
		$object->fetch($id);
		$object->fetch_thirdparty();

		$result = $object->deleteline(GETPOST('lineid', 'int'));
		if ($result > 0) {
			// Define output language
			$outputlangs = $langs;
			$newlang = '';
			if ($conf->global->MAIN_MULTILANGS && empty($newlang) && GETPOST('lang_id')) {
				$newlang = GETPOST('lang_id');
			}
			if ($conf->global->MAIN_MULTILANGS && empty($newlang)) {
				$newlang = $object->thirdparty->default_lang;
			}
			if (!empty($newlang)) {
				$outputlangs = new Translate("", $conf);
				$outputlangs->setDefaultLang($newlang);
				$outputlangs->load('products');
			}
			if (empty($conf->global->MAIN_DISABLE_PDF_AUTOUPDATE)) {
				$ret = $object->fetch($id); // Reload to get new records
				$result = $object->generateDocument($object->model_pdf, $outputlangs, $hidedetails, $hidedesc, $hideref);
			}
			if ($result >= 0) {
				header('Location: '.$_SERVER["PHP_SELF"].'?facid='.$id);
				exit();
			}
		} else {
			setEventMessages($object->error, $object->errors, 'errors');
			$action = '';
		}
	} elseif ($action == 'unlinkdiscount' && $usercancreate) {
		// Delete link of credit note to invoice
		$discount = new DiscountAbsolute($db);
		$result = $discount->fetch(GETPOST("discountid"));
		$discount->unlink_invoice();
	} elseif ($action == 'valid' && $usercancreate) {
		// Validation
		$object->fetch($id);

		// On verifie signe facture
		if ($object->type == Facture::TYPE_CREDIT_NOTE) {
			// Si avoir, le signe doit etre negatif
			if ($object->total_ht >= 0) {
				setEventMessages($langs->trans("ErrorInvoiceAvoirMustBeNegative"), null, 'errors');
				$action = '';
			}
		} else {
			// If not a credit note, amount with tax must be positive or nul.
			// Note that amount excluding tax can be negative because you can have a invoice of 100 with vat of 20 that
			// consumes a credit note of 100 with vat 0 (total with tax is 0 but without tax is -20).
			// For some cases, credit notes can have a vat of 0 (for example when selling goods in France).
			if (empty($conf->global->FACTURE_ENABLE_NEGATIVE) && $object->total_ttc < 0) {
				setEventMessages($langs->trans("ErrorInvoiceOfThisTypeMustBePositive"), null, 'errors');
				$action = '';
			}

			// Also negative lines should not be allowed on 'non Credit notes' invoices. A test is done when adding or updating lines but we must
			// do it again in validation to avoid cases where invoice is created from another object that allow negative lines.
			// Note that we can accept the negative line if sum with other lines with same vat makes total positive: Because all the lines will be merged together
			// when converted into 'available credit' and we will get a positive available credit line.
			// Note: Other solution if you want to add a negative line on invoice, is to create a discount for customer and consumme it (but this is possible on standard invoice only).
			$array_of_total_ht_per_vat_rate = array();
			$array_of_total_ht_devise_per_vat_rate = array();
			foreach ($object->lines as $line) {
				//$vat_src_code_for_line = $line->vat_src_code;		// TODO We chek sign of total per vat without taking into account the vat code because for the moment the vat code is lost/unknown when we add a down payment.
				$vat_src_code_for_line = '';
				if (empty($array_of_total_ht_per_vat_rate[$line->tva_tx.'_'.$vat_src_code_for_line])) {
					$array_of_total_ht_per_vat_rate[$line->tva_tx.'_'.$vat_src_code_for_line] = 0;
				}
				if (empty($array_of_total_ht_devise_per_vat_rate[$line->tva_tx.'_'.$vat_src_code_for_line])) {
					$array_of_total_ht_devise_per_vat_rate[$line->tva_tx.'_'.$vat_src_code_for_line] = 0;
				}
				$array_of_total_ht_per_vat_rate[$line->tva_tx.'_'.$vat_src_code_for_line] += $line->total_ht;
				$array_of_total_ht_devise_per_vat_rate[$line->tva_tx.'_'.$vat_src_code_for_line] += $line->multicurrency_total_ht;
			}

			//var_dump($array_of_total_ht_per_vat_rate);exit;
			foreach ($array_of_total_ht_per_vat_rate as $vatrate => $tmpvalue) {
				$tmp_total_ht = $array_of_total_ht_per_vat_rate[$vatrate];
				$tmp_total_ht_devise = $array_of_total_ht_devise_per_vat_rate[$vatrate];

				if (($tmp_total_ht < 0 || $tmp_total_ht_devise < 0) && empty($conf->global->FACTURE_ENABLE_NEGATIVE_LINES)) {
					if ($object->type == $object::TYPE_DEPOSIT) {
						$langs->load("errors");
						// Using negative lines on deposit lead to headach and blocking problems when you want to consume them.
						setEventMessages($langs->trans("ErrorLinesCantBeNegativeOnDeposits"), null, 'errors');
						$error++;
						$action = '';
					} else {
						$tmpvatratetoshow = explode('_', $vatrate);
						$tmpvatratetoshow[0] = round($tmpvatratetoshow[0], 2);

						if ($tmpvatratetoshow[0] != 0) {
							$langs->load("errors");
							setEventMessages($langs->trans("ErrorLinesCantBeNegativeForOneVATRate", $tmpvatratetoshow[0]), null, 'errors');
							$error++;
							$action = '';
						}
					}
				}
			}
		}
	} elseif ($action == 'classin' && $usercancreate) {
		$object->fetch($id);
		$object->setProject($_POST['projectid']);
	} elseif ($action == 'setmode' && $usercancreate) {
		$object->fetch($id);
		$result = $object->setPaymentMethods(GETPOST('mode_reglement_id', 'int'));
		if ($result < 0) {
			dol_print_error($db, $object->error);
		}
	} elseif ($action == 'setretainedwarrantyconditions' && $user->rights->facture->creer) {
		$object->fetch($id);
		$object->retained_warranty_fk_cond_reglement = 0; // To clean property
		$result = $object->setRetainedWarrantyPaymentTerms(GETPOST('retained_warranty_fk_cond_reglement', 'int'));
		if ($result < 0) {
			dol_print_error($db, $object->error);
		}

		$old_rw_date_lim_reglement = $object->retained_warranty_date_limit;
		$new_rw_date_lim_reglement = $object->calculate_date_lim_reglement($object->retained_warranty_fk_cond_reglement);
		if ($new_rw_date_lim_reglement > $old_rw_date_lim_reglement) {
			$object->retained_warranty_date_limit = $new_rw_date_lim_reglement;
		}
		if ($object->retained_warranty_date_limit < $object->date) {
			$object->retained_warranty_date_limit = $object->date;
		}
		$result = $object->update($user);
		if ($result < 0) {
			dol_print_error($db, $object->error);
		}
	} elseif ($action == 'setretainedwarranty' && $user->rights->facture->creer) {
		$object->fetch($id);
		$result = $object->setRetainedWarranty(GETPOST('retained_warranty', 'float'));
		if ($result < 0) {
			dol_print_error($db, $object->error);
		}
	} elseif ($action == 'setretainedwarrantydatelimit' && $user->rights->facture->creer) {
		$object->fetch($id);
		$result = $object->setRetainedWarrantyDateLimit(GETPOST('retained_warranty_date_limit', 'float'));
		if ($result < 0) {
			dol_print_error($db, $object->error);
		}
	} elseif ($action == 'setmulticurrencycode' && $usercancreate) {	 // Multicurrency Code
		$result = $object->setMulticurrencyCode(GETPOST('multicurrency_code', 'alpha'));
	} elseif ($action == 'setmulticurrencyrate' && $usercancreate) {	// Multicurrency rate
		$result = $object->setMulticurrencyRate(price2num(GETPOST('multicurrency_tx')), GETPOST('calculation_mode', 'int'));
	} elseif ($action == 'setinvoicedate' && $usercancreate) {
		$object->fetch($id);
		$old_date_lim_reglement = $object->date_lim_reglement;
		$date = dol_mktime(12, 0, 0, GETPOST('invoicedatemonth', 'int'), GETPOST('invoicedateday', 'int'), GETPOST('invoicedateyear', 'int'));
		if (empty($date)) {
			setEventMessages($langs->trans("ErrorFieldRequired", $langs->transnoentitiesnoconv("Date")), null, 'errors');
			header('Location: '.$_SERVER["PHP_SELF"].'?facid='.$id.'&action=editinvoicedate');
			exit;
		}
		$object->date = $date;
		$new_date_lim_reglement = $object->calculate_date_lim_reglement();
		if ($new_date_lim_reglement > $old_date_lim_reglement) {
			$object->date_lim_reglement = $new_date_lim_reglement;
		}
		if ($object->date_lim_reglement < $object->date) {
			$object->date_lim_reglement = $object->date;
		}
		$result = $object->update($user);
		if ($result < 0) {
			dol_print_error($db, $object->error);
		}
	} elseif ($action == 'setdate_pointoftax' && $usercancreate) {
		$object->fetch($id);
		$date_pointoftax = dol_mktime(12, 0, 0, $_POST['date_pointoftaxmonth'], $_POST['date_pointoftaxday'], $_POST['date_pointoftaxyear']);
		$object->date_pointoftax = $date_pointoftax;
		$result = $object->update($user);
		if ($result < 0) {
			dol_print_error($db, $object->error);
		}
	} elseif ($action == 'setconditions' && $usercancreate) {
		$object->fetch($id);
		$object->cond_reglement_code = 0; // To clean property
		$object->cond_reglement_id = 0; // To clean property

		$error = 0;

		$db->begin();

		if (!$error) {
			$result = $object->setPaymentTerms(GETPOST('cond_reglement_id', 'int'));
			if ($result < 0) {
				$error++;
				setEventMessages($object->error, $object->errors, 'errors');
			}
		}

		if (!$error) {
			$old_date_lim_reglement = $object->date_lim_reglement;
			$new_date_lim_reglement = $object->calculate_date_lim_reglement();
			if ($new_date_lim_reglement > $old_date_lim_reglement) {
				$object->date_lim_reglement = $new_date_lim_reglement;
			}
			if ($object->date_lim_reglement < $object->date) {
				$object->date_lim_reglement = $object->date;
			}
			$result = $object->update($user);
			if ($result < 0) {
				$error++;
				setEventMessages($object->error, $object->errors, 'errors');
			}
		}

		if ($error) {
			$db->rollback();
		} else {
			$db->commit();
		}
	} elseif ($action == 'setpaymentterm' && $usercancreate) {
		$object->fetch($id);
		$object->date_lim_reglement = dol_mktime(12, 0, 0, $_POST['paymenttermmonth'], $_POST['paymenttermday'], $_POST['paymenttermyear']);
		if ($object->date_lim_reglement < $object->date) {
			$object->date_lim_reglement = $object->calculate_date_lim_reglement();
			setEventMessages($langs->trans("DatePaymentTermCantBeLowerThanObjectDate"), null, 'warnings');
		}
		$result = $object->update($user);
		if ($result < 0) {
			dol_print_error($db, $object->error);
		}
	} elseif ($action == 'setrevenuestamp' && $usercancreate) {
		$object->fetch($id);
		$object->revenuestamp = GETPOST('revenuestamp');
		$result = $object->update($user);
		$object->update_price(1);
		if ($result < 0) {
			dol_print_error($db, $object->error);
		} else {
			// Define output language
			if (empty($conf->global->MAIN_DISABLE_PDF_AUTOUPDATE)) {
				$outputlangs = $langs;
				$newlang = '';
				if ($conf->global->MAIN_MULTILANGS && empty($newlang) && GETPOST('lang_id', 'aZ09')) {
					$newlang = GETPOST('lang_id', 'aZ09');
				}
				if ($conf->global->MAIN_MULTILANGS && empty($newlang)) {
					$newlang = $object->thirdparty->default_lang;
				}
				if (!empty($newlang)) {
					$outputlangs = new Translate("", $conf);
					$outputlangs->setDefaultLang($newlang);
					$outputlangs->load('products');
				}
				$model = $object->model_pdf;
				$ret = $object->fetch($id); // Reload to get new records

				$result = $object->generateDocument($model, $outputlangs, $hidedetails, $hidedesc, $hideref);
				if ($result < 0) {
					setEventMessages($object->error, $object->errors, 'errors');
				}
			}
		}
	} elseif ($action == 'set_incoterms' && !empty($conf->incoterm->enabled)) {		// Set incoterm
		$result = $object->setIncoterms(GETPOST('incoterm_id', 'int'), GETPOST('location_incoterms', 'alpha'));
	} elseif ($action == 'setbankaccount' && $usercancreate) {	// bank account
		$result = $object->setBankAccount(GETPOST('fk_account', 'int'));
	} elseif ($action == 'setremisepercent' && $usercancreate) {
		$object->fetch($id);
		$result = $object->setDiscount($user, price2num(GETPOST('remise_percent'), 2));
	} elseif ($action == "setabsolutediscount" && $usercancreate) {
		// POST[remise_id] or POST[remise_id_for_payment]

		// We use the credit to reduce amount of invoice
		if (GETPOST("remise_id", 'int') > 0) {
			$ret = $object->fetch($id);
			if ($ret > 0) {
				$result = $object->insert_discount(GETPOST("remise_id", 'int'));
				if ($result < 0) {
					setEventMessages($object->error, $object->errors, 'errors');
				}
			} else {
				dol_print_error($db, $object->error);
			}
		}
		// We use the credit to reduce remain to pay
		if (GETPOST("remise_id_for_payment", 'int') > 0) {
			require_once DOL_DOCUMENT_ROOT.'/core/class/discount.class.php';
			$discount = new DiscountAbsolute($db);
			$discount->fetch(GETPOST("remise_id_for_payment", 'int'));

			//var_dump($object->getRemainToPay(0));
			//var_dump($discount->amount_ttc);exit;
			if (price2num($discount->amount_ttc) > price2num($object->getRemainToPay(0))) {
				// TODO Split the discount in 2 automatically
				$error++;
				setEventMessages($langs->trans("ErrorDiscountLargerThanRemainToPaySplitItBefore"), null, 'errors');
			}

			if (!$error) {
				$result = $discount->link_to_invoice(0, $id);
				if ($result < 0) {
					setEventMessages($discount->error, $discount->errors, 'errors');
				}
			}
		}

		if (empty($conf->global->MAIN_DISABLE_PDF_AUTOUPDATE)) {
			$outputlangs = $langs;
			$newlang = '';
			if ($conf->global->MAIN_MULTILANGS && empty($newlang) && GETPOST('lang_id', 'aZ09')) {
				$newlang = GETPOST('lang_id', 'aZ09');
			}
			if ($conf->global->MAIN_MULTILANGS && empty($newlang)) {
				$newlang = $object->thirdparty->default_lang;
			}
			if (!empty($newlang)) {
				$outputlangs = new Translate("", $conf);
				$outputlangs->setDefaultLang($newlang);
			}
			$ret = $object->fetch($id); // Reload to get new records

			$result = $object->generateDocument($object->model_pdf, $outputlangs, $hidedetails, $hidedesc, $hideref);
			if ($result < 0) {
				setEventMessages($object->error, $object->errors, 'errors');
			}
		}
	} elseif ($action == 'setref' && $usercancreate) {
		$object->fetch($id);
		$object->setValueFrom('ref', GETPOST('ref'), '', null, '', '', $user, 'BILL_MODIFY');
	} elseif ($action == 'setref_client' && $usercancreate) {
		$object->fetch($id);
		$object->set_ref_client(GETPOST('ref_client'));
	} elseif ($action == 'confirm_valid' && $confirm == 'yes' && $usercanvalidate) {
		// Classify to validated
		$idwarehouse = GETPOST('idwarehouse', 'int');

		$object->fetch($id);
		$object->fetch_thirdparty();

		// Check parameters

		// Check for mandatory fields in thirdparty (defined into setup)
		$array_to_check = array('IDPROF1', 'IDPROF2', 'IDPROF3', 'IDPROF4', 'IDPROF5', 'IDPROF6', 'EMAIL');
		foreach ($array_to_check as $key) {
			$keymin = strtolower($key);
			$i = (int) preg_replace('/[^0-9]/', '', $key);
			$vallabel = $object->thirdparty->$keymin;

			if ($i > 0) {
				if ($object->thirdparty->isACompany()) {
					// Check for mandatory prof id (but only if country is other than ours)
					if ($mysoc->country_id > 0 && $object->thirdparty->country_id == $mysoc->country_id) {
						$idprof_mandatory = 'SOCIETE_'.$key.'_INVOICE_MANDATORY';
						if (!$vallabel && !empty($conf->global->$idprof_mandatory)) {
							$langs->load("errors");
							$error++;
							setEventMessages($langs->trans('ErrorProdIdIsMandatory', $langs->transcountry('ProfId'.$i, $object->thirdparty->country_code)).' ('.$langs->trans("ForbiddenBySetupRules").')', null, 'errors');
						}
					}
				}
			} else {
				//var_dump($conf->global->SOCIETE_EMAIL_MANDATORY);
				if ($key == 'EMAIL') {
					// Check for mandatory
					if (!empty($conf->global->SOCIETE_EMAIL_INVOICE_MANDATORY) && !isValidEMail($object->thirdparty->email)) {
						$langs->load("errors");
						$error++;
						setEventMessages($langs->trans("ErrorBadEMail", $object->thirdparty->email).' ('.$langs->trans("ForbiddenBySetupRules").')', null, 'errors');
					}
				}
			}
		}

		// Check for mandatory fields in invoice
		$array_to_check = array('REF_CUSTOMER'=>'RefCustomer');
		foreach ($array_to_check as $key => $val) {
			$keymin = strtolower($key);
			$vallabel = $object->$keymin;

			// Check for mandatory
			$keymandatory = 'INVOICE_'.$key.'_MANDATORY_FOR_VALIDATION';
			if (!$vallabel && !empty($conf->global->$keymandatory)) {
				$langs->load("errors");
				$error++;
				setEventMessages($langs->trans("ErrorFieldRequired", $langs->transnoentitiesnoconv($val)), null, 'errors');
			}
		}

		// Check for warehouse
		if ($object->type != Facture::TYPE_DEPOSIT && !empty($conf->global->STOCK_CALCULATE_ON_BILL)) {
			$qualified_for_stock_change = 0;
			if (empty($conf->global->STOCK_SUPPORTS_SERVICES)) {
				$qualified_for_stock_change = $object->hasProductsOrServices(2);
			} else {
				$qualified_for_stock_change = $object->hasProductsOrServices(1);
			}

			if ($qualified_for_stock_change) {
				if (!$idwarehouse || $idwarehouse == - 1) {
					$error++;
					setEventMessages($langs->trans('ErrorFieldRequired', $langs->transnoentitiesnoconv("Warehouse")), null, 'errors');
					$action = '';
				}
			}
		}

		if (!$error) {
			$result = $object->validate($user, '', $idwarehouse);
			if ($result >= 0) {
				// Define output language
				if (empty($conf->global->MAIN_DISABLE_PDF_AUTOUPDATE)) {
					$outputlangs = $langs;
					$newlang = '';
					if ($conf->global->MAIN_MULTILANGS && empty($newlang) && GETPOST('lang_id', 'aZ09')) {
						$newlang = GETPOST('lang_id', 'aZ09');
					}
					if ($conf->global->MAIN_MULTILANGS && empty($newlang)) {
						$newlang = $object->thirdparty->default_lang;
					}
					if (!empty($newlang)) {
						$outputlangs = new Translate("", $conf);
						$outputlangs->setDefaultLang($newlang);
						$outputlangs->load('products');
					}
					$model = $object->model_pdf;

					$ret = $object->fetch($id); // Reload to get new records

					$result = $object->generateDocument($model, $outputlangs, $hidedetails, $hidedesc, $hideref);
					if ($result < 0) {
						setEventMessages($object->error, $object->errors, 'errors');
					}
				}
			} else {
				if (count($object->errors)) {
					setEventMessages(null, $object->errors, 'errors');
				} else {
					setEventMessages($object->error, $object->errors, 'errors');
				}
			}
		}
	} elseif ($action == 'confirm_modif' && $usercanunvalidate) {
		// Go back to draft status (unvalidate)
		$idwarehouse = GETPOST('idwarehouse', 'int');

		$object->fetch($id);
		$object->fetch_thirdparty();

		// Check parameters
		if ($object->type != Facture::TYPE_DEPOSIT && !empty($conf->global->STOCK_CALCULATE_ON_BILL)) {
			$qualified_for_stock_change = 0;
			if (empty($conf->global->STOCK_SUPPORTS_SERVICES)) {
				$qualified_for_stock_change = $object->hasProductsOrServices(2);
			} else {
				$qualified_for_stock_change = $object->hasProductsOrServices(1);
			}

			if ($qualified_for_stock_change) {
				if (!$idwarehouse || $idwarehouse == - 1) {
					$error++;
					setEventMessages($langs->trans('ErrorFieldRequired', $langs->transnoentitiesnoconv("Warehouse")), null, 'errors');
					$action = '';
				}
			}
		}

		if (!$error) {
			// On verifie si la facture a des paiements
			$sql = 'SELECT pf.amount';
			$sql .= ' FROM '.MAIN_DB_PREFIX.'paiement_facture as pf';
			$sql .= ' WHERE pf.fk_facture = '.$object->id;

			$result = $db->query($sql);
			if ($result) {
				$i = 0;
				$num = $db->num_rows($result);

				while ($i < $num) {
					$objp = $db->fetch_object($result);
					$totalpaye += $objp->amount;
					$i++;
				}
			} else {
				dol_print_error($db, '');
			}

			$resteapayer = $object->total_ttc - $totalpaye;

			// We check that invlice lines are transferred into accountancy
			$ventilExportCompta = $object->getVentilExportCompta();

			// On verifie si aucun paiement n'a ete effectue
			if ($ventilExportCompta == 0) {
				if (!empty($conf->global->INVOICE_CAN_ALWAYS_BE_EDITED) || ($resteapayer == $object->total_ttc && empty($object->paye))) {
					$result = $object->setDraft($user, $idwarehouse);
					if ($result < 0) {
						setEventMessages($object->error, $object->errors, 'errors');
					}

					// Define output language
					if (empty($conf->global->MAIN_DISABLE_PDF_AUTOUPDATE)) {
						$outputlangs = $langs;
						$newlang = '';
						if ($conf->global->MAIN_MULTILANGS && empty($newlang) && GETPOST('lang_id', 'aZ09')) {
							$newlang = GETPOST('lang_id', 'aZ09');
						}
						if ($conf->global->MAIN_MULTILANGS && empty($newlang)) {
							$newlang = $object->thirdparty->default_lang;
						}
						if (!empty($newlang)) {
							$outputlangs = new Translate("", $conf);
							$outputlangs->setDefaultLang($newlang);
							$outputlangs->load('products');
						}
						$model = $object->model_pdf;
						$ret = $object->fetch($id); // Reload to get new records

						$object->generateDocument($model, $outputlangs, $hidedetails, $hidedesc, $hideref);
					}
				}
			}
		}
	} elseif ($action == 'confirm_paid' && $confirm == 'yes' && $usercanissuepayment) {
		// Classify "paid"
		$object->fetch($id);
		$result = $object->setPaid($user);
		if ($result < 0) {
			setEventMessages($object->error, $object->errors, 'errors');
		}
	} elseif ($action == 'confirm_paid_partially' && $confirm == 'yes' && $usercanissuepayment) {
		// Classif "paid partialy"
		$object->fetch($id);
		$close_code = GETPOST("close_code", 'restricthtml');
		$close_note = GETPOST("close_note", 'restricthtml');
		if ($close_code) {
			$result = $object->setPaid($user, $close_code, $close_note);
			if ($result < 0) {
				setEventMessages($object->error, $object->errors, 'errors');
			}
		} else {
			setEventMessages($langs->trans("ErrorFieldRequired", $langs->transnoentitiesnoconv("Reason")), null, 'errors');
		}
	} elseif ($action == 'confirm_canceled' && $confirm == 'yes') {
		// Classify "abandoned"
		$object->fetch($id);
		$close_code = GETPOST("close_code", 'restricthtml');
		$close_note = GETPOST("close_note", 'restricthtml');
		if ($close_code) {
			$result = $object->setCanceled($user, $close_code, $close_note);
			if ($result < 0) {
				setEventMessages($object->error, $object->errors, 'errors');
			}
		} else {
			setEventMessages($langs->trans("ErrorFieldRequired", $langs->transnoentitiesnoconv("Reason")), null, 'errors');
		}
	} elseif ($action == 'confirm_converttoreduc' && $confirm == 'yes' && $usercancreate) {
		// Convertir en reduc
		$object->fetch($id);
		$object->fetch_thirdparty();
		//$object->fetch_lines();	// Already done into fetch

		// Check if there is already a discount (protection to avoid duplicate creation when resubmit post)
		$discountcheck = new DiscountAbsolute($db);
		$result = $discountcheck->fetch(0, $object->id);

		$canconvert = 0;
		if ($object->type == Facture::TYPE_DEPOSIT && empty($discountcheck->id)) {
			$canconvert = 1; // we can convert deposit into discount if deposit is payed (completely, partially or not at all) and not already converted (see real condition into condition used to show button converttoreduc)
		}
		if (($object->type == Facture::TYPE_CREDIT_NOTE || $object->type == Facture::TYPE_STANDARD || $object->type == Facture::TYPE_SITUATION) && $object->paye == 0 && empty($discountcheck->id)) {
			$canconvert = 1; // we can convert credit note into discount if credit note is not payed back and not already converted and amount of payment is 0 (see real condition into condition used to show button converttoreduc)
		}

		if ($canconvert) {
			$db->begin();

			$amount_ht = $amount_tva = $amount_ttc = array();
			$multicurrency_amount_ht = $multicurrency_amount_tva = $multicurrency_amount_ttc = array();

			// Loop on each vat rate
			$i = 0;
			foreach ($object->lines as $line) {
				if ($line->product_type < 9 && $line->total_ht != 0) { // Remove lines with product_type greater than or equal to 9 and no need to create discount if amount is null
					$keyforvatrate = $line->tva_tx.($line->vat_src_code ? ' ('.$line->vat_src_code.')' : '');

					$amount_ht[$keyforvatrate] += $line->total_ht;
					$amount_tva[$keyforvatrate] += $line->total_tva;
					$amount_ttc[$keyforvatrate] += $line->total_ttc;
					$multicurrency_amount_ht[$keyforvatrate] += $line->multicurrency_total_ht;
					$multicurrency_amount_tva[$keyforvatrate] += $line->multicurrency_total_tva;
					$multicurrency_amount_ttc[$keyforvatrate] += $line->multicurrency_total_ttc;
					$i++;
				}
			}

			// If some payments were already done, we change the amount to pay using same prorate
			if (!empty($conf->global->INVOICE_ALLOW_REUSE_OF_CREDIT_WHEN_PARTIALLY_REFUNDED)) {
				$alreadypaid = $object->getSommePaiement(); // This can be not 0 if we allow to create credit to reuse from credit notes partially refunded.
				if ($alreadypaid && abs($alreadypaid) < abs($object->total_ttc)) {
					$ratio = abs(($object->total_ttc - $alreadypaid) / $object->total_ttc);
					foreach ($amount_ht as $vatrate => $val) {
						$amount_ht[$vatrate] = price2num($amount_ht[$vatrate] * $ratio, 'MU');
						$amount_tva[$vatrate] = price2num($amount_tva[$vatrate] * $ratio, 'MU');
						$amount_ttc[$vatrate] = price2num($amount_ttc[$vatrate] * $ratio, 'MU');
						$multicurrency_amount_ht[$vatrate] = price2num($multicurrency_amount_ht[$vatrate] * $ratio, 'MU');
						$multicurrency_amount_tva[$vatrate] = price2num($multicurrency_amount_tva[$vatrate] * $ratio, 'MU');
						$multicurrency_amount_ttc[$vatrate] = price2num($multicurrency_amount_ttc[$vatrate] * $ratio, 'MU');
					}
				}
			}
			//var_dump($amount_ht);var_dump($amount_tva);var_dump($amount_ttc);exit;

			// Insert one discount by VAT rate category
			$discount = new DiscountAbsolute($db);
			if ($object->type == Facture::TYPE_CREDIT_NOTE) {
				$discount->description = '(CREDIT_NOTE)';
			} elseif ($object->type == Facture::TYPE_DEPOSIT) {
				$discount->description = '(DEPOSIT)';
			} elseif ($object->type == Facture::TYPE_STANDARD || $object->type == Facture::TYPE_REPLACEMENT || $object->type == Facture::TYPE_SITUATION) {
				$discount->description = '(EXCESS RECEIVED)';
			} else {
				setEventMessages($langs->trans('CantConvertToReducAnInvoiceOfThisType'), null, 'errors');
			}
			$discount->fk_soc = $object->socid;
			$discount->fk_facture_source = $object->id;

			$error = 0;

			if ($object->type == Facture::TYPE_STANDARD || $object->type == Facture::TYPE_REPLACEMENT || $object->type == Facture::TYPE_SITUATION) {
				// If we're on a standard invoice, we have to get excess received to create a discount in TTC without VAT

				// Total payments
				$sql = 'SELECT SUM(pf.amount) as total_paiements';
				$sql .= ' FROM '.MAIN_DB_PREFIX.'paiement_facture as pf, '.MAIN_DB_PREFIX.'paiement as p';
				$sql .= ' LEFT JOIN '.MAIN_DB_PREFIX.'c_paiement as c ON p.fk_paiement = c.id';
				$sql .= ' WHERE pf.fk_facture = '.$object->id;
				$sql .= ' AND pf.fk_paiement = p.rowid';
				$sql .= ' AND p.entity IN ('.getEntity('invoice').')';
				$resql = $db->query($sql);
				if (!$resql) {
					dol_print_error($db);
				}

				$res = $db->fetch_object($resql);
				$total_paiements = $res->total_paiements;

				// Total credit note and deposit
				$total_creditnote_and_deposit = 0;
				$sql = "SELECT re.rowid, re.amount_ht, re.amount_tva, re.amount_ttc,";
				$sql .= " re.description, re.fk_facture_source";
				$sql .= " FROM ".MAIN_DB_PREFIX."societe_remise_except as re";
				$sql .= " WHERE fk_facture = ".$object->id;
				$resql = $db->query($sql);
				if (!empty($resql)) {
					while ($obj = $db->fetch_object($resql)) {
						$total_creditnote_and_deposit += $obj->amount_ttc;
					}
				} else {
					dol_print_error($db);
				}

				$discount->amount_ht = $discount->amount_ttc = $total_paiements + $total_creditnote_and_deposit - $object->total_ttc;
				$discount->amount_tva = 0;
				$discount->tva_tx = 0;
				$discount->vat_src_code = '';

				$result = $discount->create($user);
				if ($result < 0) {
					$error++;
				}
			}
			if ($object->type == Facture::TYPE_CREDIT_NOTE || $object->type == Facture::TYPE_DEPOSIT) {
				foreach ($amount_ht as $tva_tx => $xxx) {
					$discount->amount_ht = abs($amount_ht[$tva_tx]);
					$discount->amount_tva = abs($amount_tva[$tva_tx]);
					$discount->amount_ttc = abs($amount_ttc[$tva_tx]);
					$discount->multicurrency_amount_ht = abs($multicurrency_amount_ht[$tva_tx]);
					$discount->multicurrency_amount_tva = abs($multicurrency_amount_tva[$tva_tx]);
					$discount->multicurrency_amount_ttc = abs($multicurrency_amount_ttc[$tva_tx]);

					// Clean vat code
					$reg = array();
					$vat_src_code = '';
					if (preg_match('/\((.*)\)/', $tva_tx, $reg)) {
						$vat_src_code = $reg[1];
						$tva_tx = preg_replace('/\s*\(.*\)/', '', $tva_tx); // Remove code into vatrate.
					}

					$discount->tva_tx = abs($tva_tx);
					$discount->vat_src_code = $vat_src_code;

					$result = $discount->create($user);
					if ($result < 0) {
						$error++;
						break;
					}
				}
			}

			if (empty($error)) {
				if ($object->type != Facture::TYPE_DEPOSIT) {
					// Classe facture
					$result = $object->setPaid($user);
					if ($result >= 0) {
						$db->commit();
					} else {
						setEventMessages($object->error, $object->errors, 'errors');
						$db->rollback();
					}
				} else {
					$db->commit();
				}
			} else {
				setEventMessages($discount->error, $discount->errors, 'errors');
				$db->rollback();
			}
		}
	} elseif ($action == 'confirm_delete_paiement' && $confirm == 'yes' && $usercancreate) {
		// Delete payment
		$object->fetch($id);
		if ($object->statut == Facture::STATUS_VALIDATED && $object->paye == 0) {
			$paiement = new Paiement($db);
			$result = $paiement->fetch(GETPOST('paiement_id'));
			if ($result > 0) {
				$result = $paiement->delete(); // If fetch ok and found
				header("Location: ".$_SERVER['PHP_SELF']."?id=".$id);
			}
			if ($result < 0) {
				setEventMessages($paiement->error, $paiement->errors, 'errors');
			}
		}
	} elseif ($action == 'add' && $usercancreate) {
		// Insert new invoice in database
		if ($socid > 0) {
			$object->socid = GETPOST('socid', 'int');
		}
		$selectedLines = GETPOST('toselect', 'array');

		$db->begin();

		$error = 0;
		$originentity = GETPOST('originentity');
		// Fill array 'array_options' with data from add form
		$ret = $extrafields->setOptionalsFromPost(null, $object);
		if ($ret < 0) {
			$error++;
		}

		// Replacement invoice
		if (GETPOST('type') == Facture::TYPE_REPLACEMENT) {
			$dateinvoice = dol_mktime(12, 0, 0, GETPOST('remonth', 'int'), GETPOST('reday', 'int'), GETPOST('reyear', 'int'));
			if (empty($dateinvoice)) {
				$error++;
				setEventMessages($langs->trans("ErrorFieldRequired", $langs->transnoentitiesnoconv("Date")), null, 'errors');
				$action = 'create';
			} elseif ($dateinvoice > (dol_get_last_hour(dol_now()) + (empty($conf->global->INVOICE_MAX_FUTURE_DELAY) ? 0 : $conf->global->INVOICE_MAX_FUTURE_DELAY))) {
				$error++;
				setEventMessages($langs->trans("ErrorDateIsInFuture"), null, 'errors');
				$action = 'create';
			}

			if (!(GETPOST('fac_replacement', 'int') > 0)) {
				$error++;
				setEventMessages($langs->trans("ErrorFieldRequired", $langs->transnoentitiesnoconv("ReplaceInvoice")), null, 'errors');
				$action = 'create';
			}

			$date_pointoftax = dol_mktime(12, 0, 0, GETPOST('date_pointoftaxmonth', 'int'), GETPOST('date_pointoftaxday', 'int'), GETPOST('date_pointoftaxyear', 'int'));

			if (!$error) {
				// This is a replacement invoice
				$result = $object->fetch(GETPOST('fac_replacement', 'int'));
				$object->fetch_thirdparty();

				$object->date = $dateinvoice;
				$object->date_pointoftax = $date_pointoftax;
				$object->note_public		= trim(GETPOST('note_public', 'restricthtml'));
				// We do not copy the private note
				$object->ref_client			= GETPOST('ref_client', 'alphanohtml');
				$object->model_pdf = GETPOST('model', 'alphanohtml');
				$object->fk_project			= GETPOST('projectid', 'int');
				$object->cond_reglement_id	= GETPOST('cond_reglement_id', 'int');
				$object->mode_reglement_id	= GETPOST('mode_reglement_id', 'int');
				$object->fk_account = GETPOST('fk_account', 'int');
				$object->remise_absolue		= price2num(GETPOST('remise_absolue'), 'MU');
				$object->remise_percent		= price2num(GETPOST('remise_percent'), 2);
				$object->fk_incoterms = GETPOST('incoterm_id', 'int');
				$object->location_incoterms = GETPOST('location_incoterms', 'alpha');
				$object->multicurrency_code = GETPOST('multicurrency_code', 'alpha');
				$object->multicurrency_tx   = GETPOST('originmulticurrency_tx', 'int');

				// Proprietes particulieres a facture de remplacement
				$object->fk_facture_source = GETPOST('fac_replacement', 'int');
				$object->type = Facture::TYPE_REPLACEMENT;

				$id = $object->createFromCurrent($user);
				if ($id <= 0) {
					setEventMessages($object->error, $object->errors, 'errors');
				}
			}
		}

		// Credit note invoice
		if (GETPOST('type') == Facture::TYPE_CREDIT_NOTE) {
			$sourceinvoice = GETPOST('fac_avoir', 'int');
			if (!($sourceinvoice > 0) && empty($conf->global->INVOICE_CREDIT_NOTE_STANDALONE)) {
				$error++;
				setEventMessages($langs->trans("ErrorFieldRequired", $langs->transnoentitiesnoconv("CorrectInvoice")), null, 'errors');
				$action = 'create';
			}

			$dateinvoice = dol_mktime(12, 0, 0, GETPOST('remonth', 'int'), GETPOST('reday', 'int'), GETPOST('reyear', 'int'));
			if (empty($dateinvoice)) {
				$error++;
				setEventMessages($langs->trans("ErrorFieldRequired", $langs->transnoentitiesnoconv("Date")), null, 'errors');
				$action = 'create';
			} elseif ($dateinvoice > (dol_get_last_hour(dol_now()) + (empty($conf->global->INVOICE_MAX_FUTURE_DELAY) ? 0 : $conf->global->INVOICE_MAX_FUTURE_DELAY))) {
				$error++;
				setEventMessages($langs->trans("ErrorDateIsInFuture"), null, 'errors');
				$action = 'create';
			}

			$date_pointoftax = dol_mktime(12, 0, 0, GETPOST('date_pointoftaxmonth', 'int'), GETPOST('date_pointoftaxday', 'int'), GETPOST('date_pointoftaxyear', 'int'));

			if (!$error) {
				if (!empty($originentity)) {
					$object->entity = $originentity;
				}
				$object->socid = GETPOST('socid', 'int');
				$object->ref = GETPOST('ref');
				$object->date = $dateinvoice;
				$object->date_pointoftax = $date_pointoftax;
				$object->note_public		= trim(GETPOST('note_public', 'restricthtml'));
				// We do not copy the private note
				$object->ref_client			= GETPOST('ref_client');
				$object->model_pdf = GETPOST('model');
				$object->fk_project			= GETPOST('projectid', 'int');
				$object->cond_reglement_id	= 0;		// No payment term for a credit note
				$object->mode_reglement_id	= GETPOST('mode_reglement_id', 'int');
				$object->fk_account = GETPOST('fk_account', 'int');
				$object->remise_absolue		= price2num(GETPOST('remise_absolue'), 'MU');
				$object->remise_percent		= price2num(GETPOST('remise_percent'), 2);
				$object->fk_incoterms = GETPOST('incoterm_id', 'int');
				$object->location_incoterms = GETPOST('location_incoterms', 'alpha');
				$object->multicurrency_code = GETPOST('multicurrency_code', 'alpha');
				$object->multicurrency_tx   = GETPOST('originmulticurrency_tx', 'int');

				// Proprietes particulieres a facture avoir
				$object->fk_facture_source = $sourceinvoice > 0 ? $sourceinvoice : '';
				$object->type = Facture::TYPE_CREDIT_NOTE;

				$facture_source = new Facture($db); // fetch origin object
				if ($facture_source->fetch($object->fk_facture_source) > 0) {
					if ($facture_source->type == Facture::TYPE_SITUATION) {
						$object->situation_counter = $facture_source->situation_counter;
						$object->situation_cycle_ref = $facture_source->situation_cycle_ref;
						$facture_source->fetchPreviousNextSituationInvoice();
					}
				}
				$id = $object->create($user);
				if ($id < 0) {
					$error++;
				} else {
					// copy internal contacts
					if ($object->copy_linked_contact($facture_source, 'internal') < 0) {
						$error++;
					} elseif ($facture_source->socid == $object->socid) {
						// copy external contacts if same company
						if ($object->copy_linked_contact($facture_source, 'external') < 0) {
							$error++;
						}
					}
				}

				// NOTE: Pb with situation invoice
				// NOTE: fields total on situation invoice are stored as cumulative values on total of lines (bad) but delta on invoice total
				// NOTE: fields total on credit note are stored as delta both on total of lines and on invoice total (good)
				// NOTE: fields situation_percent on situation invoice are stored as cumulative values on lines (bad)
				// NOTE: fields situation_percent on credit note are stored as delta on lines (good)
				if (GETPOST('invoiceAvoirWithLines', 'int') == 1 && $id > 0) {
					if (!empty($facture_source->lines)) {
						$fk_parent_line = 0;

						foreach ($facture_source->lines as $line) {
							// Extrafields
							if (method_exists($line, 'fetch_optionals')) {
								// load extrafields
								$line->fetch_optionals();
							}

							// Reset fk_parent_line for no child products and special product
							if (($line->product_type != 9 && empty($line->fk_parent_line)) || $line->product_type == 9) {
								$fk_parent_line = 0;
							}


							if ($facture_source->type == Facture::TYPE_SITUATION) {
								$source_fk_prev_id = $line->fk_prev_id; // temporary storing situation invoice fk_prev_id
								$line->fk_prev_id  = $line->id; // The new line of the new credit note we are creating must be linked to the situation invoice line it is created from

								if (!empty($facture_source->tab_previous_situation_invoice)) {
									// search the last standard invoice in cycle and the possible credit note between this last and facture_source
									// TODO Move this out of loop of $facture_source->lines
									$tab_jumped_credit_notes = array();
									$lineIndex = count($facture_source->tab_previous_situation_invoice) - 1;
									$searchPreviousInvoice = true;
									while ($searchPreviousInvoice) {
										if ($facture_source->tab_previous_situation_invoice[$lineIndex]->type == Facture::TYPE_SITUATION || $lineIndex < 1) {
											$searchPreviousInvoice = false; // find, exit;
											break;
										} else {
											if ($facture_source->tab_previous_situation_invoice[$lineIndex]->type == Facture::TYPE_CREDIT_NOTE) {
												$tab_jumped_credit_notes[$lineIndex] = $facture_source->tab_previous_situation_invoice[$lineIndex]->id;
											}
											$lineIndex--; // go to previous invoice in cycle
										}
									}

									$maxPrevSituationPercent = 0;
									foreach ($facture_source->tab_previous_situation_invoice[$lineIndex]->lines as $prevLine) {
										if ($prevLine->id == $source_fk_prev_id) {
											$maxPrevSituationPercent = max($maxPrevSituationPercent, $prevLine->situation_percent);

											//$line->subprice  = $line->subprice - $prevLine->subprice;
											$line->total_ht  = $line->total_ht - $prevLine->total_ht;
											$line->total_tva = $line->total_tva - $prevLine->total_tva;
											$line->total_ttc = $line->total_ttc - $prevLine->total_ttc;
											$line->total_localtax1 = $line->total_localtax1 - $prevLine->total_localtax1;
											$line->total_localtax2 = $line->total_localtax2 - $prevLine->total_localtax2;

											$line->multicurrency_subprice  = $line->multicurrency_subprice - $prevLine->multicurrency_subprice;
											$line->multicurrency_total_ht  = $line->multicurrency_total_ht - $prevLine->multicurrency_total_ht;
											$line->multicurrency_total_tva = $line->multicurrency_total_tva - $prevLine->multicurrency_total_tva;
											$line->multicurrency_total_ttc = $line->multicurrency_total_ttc - $prevLine->multicurrency_total_ttc;
										}
									}

									// prorata
									$line->situation_percent = $maxPrevSituationPercent - $line->situation_percent;

									//print 'New line based on invoice id '.$facture_source->tab_previous_situation_invoice[$lineIndex]->id.' fk_prev_id='.$source_fk_prev_id.' will be fk_prev_id='.$line->fk_prev_id.' '.$line->total_ht.' '.$line->situation_percent.'<br>';

									// If there is some credit note between last situation invoice and invoice used for credit note generation (note: credit notes are stored as delta)
									$maxPrevSituationPercent = 0;
									foreach ($tab_jumped_credit_notes as $index => $creditnoteid) {
										foreach ($facture_source->tab_previous_situation_invoice[$index]->lines as $prevLine) {
											if ($prevLine->fk_prev_id == $source_fk_prev_id) {
												$maxPrevSituationPercent = $prevLine->situation_percent;

												$line->total_ht  -= $prevLine->total_ht;
												$line->total_tva -= $prevLine->total_tva;
												$line->total_ttc -= $prevLine->total_ttc;
												$line->total_localtax1 -= $prevLine->total_localtax1;
												$line->total_localtax2 -= $prevLine->total_localtax2;

												$line->multicurrency_subprice  -= $prevLine->multicurrency_subprice;
												$line->multicurrency_total_ht  -= $prevLine->multicurrency_total_ht;
												$line->multicurrency_total_tva -= $prevLine->multicurrency_total_tva;
												$line->multicurrency_total_ttc -= $prevLine->multicurrency_total_ttc;
											}
										}
									}

									// prorata
									$line->situation_percent += $maxPrevSituationPercent;

									//print 'New line based on invoice id '.$facture_source->tab_previous_situation_invoice[$lineIndex]->id.' fk_prev_id='.$source_fk_prev_id.' will be fk_prev_id='.$line->fk_prev_id.' '.$line->total_ht.' '.$line->situation_percent.'<br>';
								}
							}

							$line->fk_facture = $object->id;
							$line->fk_parent_line = $fk_parent_line;

							$line->subprice = -$line->subprice; // invert price for object
							$line->pa_ht = $line->pa_ht; // we choosed to have buy/cost price always positive, so no revert of sign here
							$line->total_ht = -$line->total_ht;
							$line->total_tva = -$line->total_tva;
							$line->total_ttc = -$line->total_ttc;
							$line->total_localtax1 = -$line->total_localtax1;
							$line->total_localtax2 = -$line->total_localtax2;

							$line->multicurrency_subprice = -$line->multicurrency_subprice;
							$line->multicurrency_total_ht = -$line->multicurrency_total_ht;
							$line->multicurrency_total_tva = -$line->multicurrency_total_tva;
							$line->multicurrency_total_ttc = -$line->multicurrency_total_ttc;

							$result = $line->insert(0, 1); // When creating credit note with same lines than source, we must ignore error if discount alreayd linked

							$object->lines[] = $line; // insert new line in current object

							// Defined the new fk_parent_line
							if ($result > 0 && $line->product_type == 9) {
								$fk_parent_line = $result;
							}
						}

						$object->update_price(1);
					}
				}

				if (GETPOST('invoiceAvoirWithPaymentRestAmount', 'int') == 1 && $id > 0) {
					if ($facture_source->fetch($object->fk_facture_source) > 0) {
						$totalpaye = $facture_source->getSommePaiement();
						$totalcreditnotes = $facture_source->getSumCreditNotesUsed();
						$totaldeposits = $facture_source->getSumDepositsUsed();
						$remain_to_pay = abs($facture_source->total_ttc - $totalpaye - $totalcreditnotes - $totaldeposits);

						$object->addline($langs->trans('invoiceAvoirLineWithPaymentRestAmount'), $remain_to_pay, 1, 0, 0, 0, 0, 0, '', '', 'TTC');
					}
				}

				// Add link between credit note and origin
				if (!empty($object->fk_facture_source) && $id > 0) {
					$facture_source->fetch($object->fk_facture_source);
					$facture_source->fetchObjectLinked();

					if (!empty($facture_source->linkedObjectsIds)) {
						foreach ($facture_source->linkedObjectsIds as $sourcetype => $TIds) {
							$object->add_object_linked($sourcetype, current($TIds));
						}
					}
				}
			}
		}

		// Standard invoice or Deposit invoice, created from a Predefined template invoice
		if ((GETPOST('type') == Facture::TYPE_STANDARD || GETPOST('type') == Facture::TYPE_DEPOSIT) && GETPOST('fac_rec', 'int') > 0) {
			$dateinvoice = dol_mktime(12, 0, 0, GETPOST('remonth', 'int'), GETPOST('reday', 'int'), GETPOST('reyear', 'int'));
			if (empty($dateinvoice)) {
				$error++;
				setEventMessages($langs->trans("ErrorFieldRequired", $langs->transnoentitiesnoconv("Date")), null, 'errors');
				$action = 'create';
			} elseif ($dateinvoice > (dol_get_last_hour(dol_now()) + (empty($conf->global->INVOICE_MAX_FUTURE_DELAY) ? 0 : $conf->global->INVOICE_MAX_FUTURE_DELAY))) {
				$error++;
				setEventMessages($langs->trans("ErrorDateIsInFuture"), null, 'errors');
				$action = 'create';
			}

			$date_pointoftax = dol_mktime(12, 0, 0, $_POST['date_pointoftaxmonth'], $_POST['date_pointoftaxday'], $_POST['date_pointoftaxyear']);

			if (!$error) {
				$object->socid = GETPOST('socid', 'int');
				$object->type            = GETPOST('type');
				$object->ref             = GETPOST('ref');
				$object->date            = $dateinvoice;
				$object->date_pointoftax = $date_pointoftax;
				$object->note_public = trim(GETPOST('note_public', 'restricthtml'));
				$object->note_private    = trim(GETPOST('note_private', 'restricthtml'));
				$object->ref_client      = GETPOST('ref_client');
				$object->model_pdf = GETPOST('model');
				$object->fk_project = GETPOST('projectid', 'int');
				$object->cond_reglement_id	= (GETPOST('type') == 3 ? 1 : GETPOST('cond_reglement_id'));
				$object->mode_reglement_id	= GETPOST('mode_reglement_id', 'int');
				$object->fk_account = GETPOST('fk_account', 'int');
				$object->amount = price2num(GETPOST('amount'));
				$object->remise_absolue		= price2num(GETPOST('remise_absolue'), 'MU');
				$object->remise_percent		= price2num(GETPOST('remise_percent'), 2);
				$object->fk_incoterms = GETPOST('incoterm_id', 'int');
				$object->location_incoterms = GETPOST('location_incoterms', 'alpha');
				$object->multicurrency_code = GETPOST('multicurrency_code', 'alpha');
				$object->multicurrency_tx   = GETPOST('originmulticurrency_tx', 'int');

				// Source facture
				$object->fac_rec = GETPOST('fac_rec', 'int');

				$id = $object->create($user); // This include recopy of links from recurring invoice and recurring invoice lines
			}
		}

		// Standard or deposit invoice, not from a Predefined template invoice
		if ((GETPOST('type') == Facture::TYPE_STANDARD || GETPOST('type') == Facture::TYPE_DEPOSIT || GETPOST('type') == Facture::TYPE_PROFORMA || (GETPOST('type') == Facture::TYPE_SITUATION && !GETPOST('situations'))) && GETPOST('fac_rec') <= 0) {
			$typeamount = GETPOST('typedeposit', 'aZ09');
			$valuestandardinvoice = price2num(str_replace('%', '', GETPOST('valuestandardinvoice', 'alpha')), 'MU');
			$valuedeposit = price2num(str_replace('%', '', GETPOST('valuedeposit', 'alpha')), 'MU');
			$dateinvoice = dol_mktime(12, 0, 0, GETPOST('remonth', 'int'), GETPOST('reday', 'int'), GETPOST('reyear', 'int'));
			$date_pointoftax = dol_mktime(12, 0, 0, GETPOST('date_pointoftaxmonth', 'int'), GETPOST('date_pointoftaxday', 'int'), GETPOST('date_pointoftaxyear', 'int'));

			if (GETPOST('socid', 'int') < 1) {
				$error++;
				setEventMessages($langs->trans("ErrorFieldRequired", $langs->transnoentitiesnoconv("Customer")), null, 'errors');
				$action = 'create';
			}

			if (empty($dateinvoice)) {
				$error++;
				setEventMessages($langs->trans("ErrorFieldRequired", $langs->transnoentitiesnoconv("Date")), null, 'errors');
				$action = 'create';
			} elseif ($dateinvoice > (dol_get_last_hour(dol_now()) + (empty($conf->global->INVOICE_MAX_FUTURE_DELAY) ? 0 : $conf->global->INVOICE_MAX_FUTURE_DELAY))) {
				$error++;
				setEventMessages($langs->trans("ErrorDateIsInFuture"), null, 'errors');
				$action = 'create';
			}


			if (GETPOST('type') == Facture::TYPE_STANDARD) {
				if ($valuestandardinvoice < 0 || $valuestandardinvoice > 100) {
					setEventMessages($langs->trans("ErrorAPercentIsRequired"), null, 'errors');
					$error++;
					$action = 'create';
				}
			} elseif (GETPOST('type') == Facture::TYPE_DEPOSIT) {
				if ($typeamount && !empty($origin) && !empty($originid)) {
					if ($typeamount == 'amount' && $valuedeposit <= 0) {
						setEventMessages($langs->trans("ErrorAnAmountWithoutTaxIsRequired"), null, 'errors');
						$error++;
						$action = 'create';
					}
					if ($typeamount == 'variable' && $valuedeposit <= 0) {
						setEventMessages($langs->trans("ErrorAPercentIsRequired"), null, 'errors');
						$error++;
						$action = 'create';
					}
					if ($typeamount == 'variablealllines' && $valuedeposit <= 0) {
						setEventMessages($langs->trans("ErrorAPercentIsRequired"), null, 'errors');
						$error++;
						$action = 'create';
					}
				}
			}

			if (!$error) {
				// Si facture standard
				$object->socid = GETPOST('socid', 'int');
				$object->type				= GETPOST('type');
				$object->ref = GETPOST('ref');
				$object->date				= $dateinvoice;
				$object->date_pointoftax = $date_pointoftax;
				$object->note_public		= trim(GETPOST('note_public', 'restricthtml'));
				$object->note_private = trim(GETPOST('note_private', 'restricthtml'));
				$object->ref_client			= GETPOST('ref_client');
				$object->model_pdf = GETPOST('model');
				$object->fk_project			= GETPOST('projectid', 'int');
				$object->cond_reglement_id	= (GETPOST('type') == 3 ? 1 : GETPOST('cond_reglement_id'));
				$object->mode_reglement_id	= GETPOST('mode_reglement_id');
				$object->fk_account = GETPOST('fk_account', 'int');
				$object->amount = price2num(GETPOST('amount'));
				$object->remise_absolue		= price2num(GETPOST('remise_absolue'), 'MU');
				$object->remise_percent		= price2num(GETPOST('remise_percent'), 2);
				$object->fk_incoterms = GETPOST('incoterm_id', 'int');
				$object->location_incoterms = GETPOST('location_incoterms', 'alpha');
				$object->multicurrency_code = GETPOST('multicurrency_code', 'alpha');
				$object->multicurrency_tx   = GETPOST('originmulticurrency_tx', 'int');

				if (GETPOST('type') == Facture::TYPE_SITUATION) {
					$object->situation_counter = 1;
					$object->situation_final = 0;
					$object->situation_cycle_ref = $object->newCycle();
				}

				if (in_array($object->type, $retainedWarrantyInvoiceAvailableType)) {
					$object->retained_warranty = GETPOST('retained_warranty', 'int');
					$object->retained_warranty_fk_cond_reglement = GETPOST('retained_warranty_fk_cond_reglement', 'int');
				} else {
					$object->retained_warranty = 0;
					$object->retained_warranty_fk_cond_reglement = 0;
				}

				$retained_warranty_date_limit = GETPOST('retained_warranty_date_limit');
				if (!empty($retained_warranty_date_limit) && dol_stringtotime($retained_warranty_date_limit)) {
					$object->retained_warranty_date_limit = dol_stringtotime($retained_warranty_date_limit);
				}
				$object->retained_warranty_date_limit = !empty($object->retained_warranty_date_limit) ? $object->retained_warranty_date_limit : $object->calculate_date_lim_reglement($object->retained_warranty_fk_cond_reglement);

				$object->fetch_thirdparty();

				// If creation from another object of another module (Example: origin=propal, originid=1)
				if (!empty($origin) && !empty($originid)) {
					$regs = array();
					// Parse element/subelement (ex: project_task)
					$element = $subelement = $origin;
					if (preg_match('/^([^_]+)_([^_]+)/i', $origin, $regs)) {
						$element = $regs[1];
						$subelement = $regs[2];
					}

					// For compatibility
					if ($element == 'order') {
						$element = $subelement = 'commande';
					}
					if ($element == 'propal') {
						$element = 'comm/propal';
						$subelement = 'propal';
					}
					if ($element == 'contract') {
						$element = $subelement = 'contrat';
					}
					if ($element == 'inter') {
						$element = $subelement = 'ficheinter';
					}
					if ($element == 'shipping') {
						$element = $subelement = 'expedition';
					}

					$object->origin = $origin;
					$object->origin_id = $originid;

					// Possibility to add external linked objects with hooks
					$object->linked_objects[$object->origin] = $object->origin_id;
					// link with order if it is a shipping invoice
					if ($object->origin == 'shipping') {
						require_once DOL_DOCUMENT_ROOT.'/expedition/class/expedition.class.php';
						$exp = new Expedition($db);
						$exp->fetch($object->origin_id);
						$exp->fetchObjectLinked();
						if (is_array($exp->linkedObjectsIds['commande']) && count($exp->linkedObjectsIds['commande']) > 0) {
							foreach ($exp->linkedObjectsIds['commande'] as $key => $value) {
								$object->linked_objects['commande'] = $value;
							}
						}
					}

					if (is_array($_POST['other_linked_objects']) && !empty($_POST['other_linked_objects'])) {
						$object->linked_objects = array_merge($object->linked_objects, $_POST['other_linked_objects']);
					}

					$id = $object->create($user); // This include class to add_object_linked() and add add_contact()

					if ($id > 0) {
						dol_include_once('/'.$element.'/class/'.$subelement.'.class.php');

						$classname = ucfirst($subelement);
						$srcobject = new $classname($db);

						dol_syslog("Try to find source object origin=".$object->origin." originid=".$object->origin_id." to add lines or deposit lines");
						$result = $srcobject->fetch($object->origin_id);

						// If deposit invoice - down payment with 1 line (fixed amount or percent)
						if (GETPOST('type') == Facture::TYPE_DEPOSIT && in_array($typeamount, array('amount', 'variable'))) {
							// Define the array $amountdeposit
							$amountdeposit = array();
							if (!empty($conf->global->MAIN_DEPOSIT_MULTI_TVA)) {
								if ($typeamount == 'amount') {
									$amount = $valuedeposit;
								} else {
									$amount = $srcobject->total_ttc * ($valuedeposit / 100);
								}

								$TTotalByTva = array();
								foreach ($srcobject->lines as &$line) {
									if (!empty($line->special_code)) {
										continue;
									}
									$TTotalByTva[$line->tva_tx] += $line->total_ttc;
								}

								foreach ($TTotalByTva as $tva => &$total) {
									$coef = $total / $srcobject->total_ttc; // Calc coef
									$am = $amount * $coef;
									$amount_ttc_diff += $am;
									$amountdeposit[$tva] += $am / (1 + $tva / 100); // Convert into HT for the addline
								}
							} else {
								if ($typeamount == 'amount') {
									$amountdeposit[0] = $valuedeposit;
								} elseif ($typeamount == 'variable') {
									if ($result > 0) {
										$totalamount = 0;
										$lines = $srcobject->lines;
										$numlines = count($lines);
										for ($i = 0; $i < $numlines; $i++) {
											$qualified = 1;
											if (empty($lines[$i]->qty)) {
												$qualified = 0; // We discard qty=0, it is an option
											}
											if (!empty($lines[$i]->special_code)) {
												$qualified = 0; // We discard special_code (frais port, ecotaxe, option, ...)
											}
											if ($qualified) {
												$totalamount += $lines[$i]->total_ht; // Fixme : is it not for the customer ? Shouldn't we take total_ttc ?
												$tva_tx = $lines[$i]->tva_tx;
												$amountdeposit[$tva_tx] += ($lines[$i]->total_ht * $valuedeposit) / 100;
											}
										}

										if ($totalamount == 0) {
											$amountdeposit[0] = 0;
										}
									} else {
										setEventMessages($srcobject->error, $srcobject->errors, 'errors');
										$error++;
									}
								}

								$amount_ttc_diff = $amountdeposit[0];
							}

							foreach ($amountdeposit as $tva => $amount) {
								if (empty($amount)) {
									continue;
								}

								$arraylist = array(
									'amount' => 'FixAmount',
									'variable' => 'VarAmount'
								);
								$descline = '(DEPOSIT)';
								//$descline.= ' - '.$langs->trans($arraylist[$typeamount]);
								if ($typeamount == 'amount') {
									$descline .= ' ('.price($valuedeposit, '', $langs, 0, - 1, - 1, (!empty($object->multicurrency_code) ? $object->multicurrency_code : $conf->currency)).')';
								} elseif ($typeamount == 'variable') {
									$descline .= ' ('.$valuedeposit.'%)';
								}

								$descline .= ' - '.$srcobject->ref;
								$result = $object->addline(
									$descline,
									$amount, // subprice
									1, // quantity
									$tva, // vat rate
									0, // localtax1_tx
									0, // localtax2_tx
									(empty($conf->global->INVOICE_PRODUCTID_DEPOSIT) ? 0 : $conf->global->INVOICE_PRODUCTID_DEPOSIT), // fk_product
									0, // remise_percent
									0, // date_start
									0, // date_end
									0,
									$lines[$i]->info_bits, // info_bits
									0,
									'HT',
									0,
									0, // product_type
									1,
									$lines[$i]->special_code,
									$object->origin,
									0,
									0,
									0,
									0
									//,$langs->trans('Deposit') //Deprecated
								);
							}

							$diff = $object->total_ttc - $amount_ttc_diff;

							if (!empty($conf->global->MAIN_DEPOSIT_MULTI_TVA) && $diff != 0) {
								$object->fetch_lines();
								$subprice_diff = $object->lines[0]->subprice - $diff / (1 + $object->lines[0]->tva_tx / 100);
								$object->updateline($object->lines[0]->id, $object->lines[0]->desc, $subprice_diff, $object->lines[0]->qty, $object->lines[0]->remise_percent, $object->lines[0]->date_start, $object->lines[0]->date_end, $object->lines[0]->tva_tx, 0, 0, 'HT', $object->lines[0]->info_bits, $object->lines[0]->product_type, 0, 0, 0, $object->lines[0]->pa_ht, $object->lines[0]->label, 0, array(), 100);
							}
						}

						// standard invoice, credit note, or down payment from a percent of all lines
						if (GETPOST('type') != Facture::TYPE_DEPOSIT || (GETPOST('type') == Facture::TYPE_DEPOSIT && $typeamount == 'variablealllines')) {
							if ($result > 0) {
								$lines = $srcobject->lines;
								if (empty($lines) && method_exists($srcobject, 'fetch_lines')) {
									$srcobject->fetch_lines();
									$lines = $srcobject->lines;
								}

								// If we create a standard invoice with a percent, we change amount by changing the qty
								if (GETPOST('type') == Facture::TYPE_STANDARD && $valuestandardinvoice > 0 && $valuestandardinvoice < 100) {
									if (is_array($lines)) {
										foreach ($lines as $line) {
											// We keep ->subprice and ->pa_ht, but we change the qty
											$line->qty = price2num($line->qty * $valuestandardinvoice / 100, 'MS');
										}
									}
								}
								// If we create a down payment with a percent on all lines, we change amount by changing the qty
								if (GETPOST('type') == Facture::TYPE_DEPOSIT && $typeamount == 'variablealllines') {
									if (is_array($lines)) {
										foreach ($lines as $line) {
											// We keep ->subprice and ->pa_ht, but we change the qty
											$line->qty = price2num($line->qty * $valuedeposit / 100, 'MS');
										}
									}
								}

								$fk_parent_line = 0;
								$num = count($lines);

								for ($i = 0; $i < $num; $i++) {
									if (!in_array($lines[$i]->id, $selectedLines)) {
										continue; // Skip unselected lines
									}

									// Don't add lines with qty 0 when coming from a shipment including all order lines
									if ($srcobject->element == 'shipping' && $conf->global->SHIPMENT_GETS_ALL_ORDER_PRODUCTS && $lines[$i]->qty == 0) {
										continue;
									}
									// Don't add closed lines when coming from a contract (Set constant to '0,5' to exclude also inactive lines)
									if (!isset($conf->global->CONTRACT_EXCLUDE_SERVICES_STATUS_FOR_INVOICE)) {
										$conf->global->CONTRACT_EXCLUDE_SERVICES_STATUS_FOR_INVOICE = '5';
									}
									if ($srcobject->element == 'contrat' && in_array($lines[$i]->statut, explode(',', $conf->global->CONTRACT_EXCLUDE_SERVICES_STATUS_FOR_INVOICE))) {
										continue;
									}

									$label = (!empty($lines[$i]->label) ? $lines[$i]->label : '');
									$desc = (!empty($lines[$i]->desc) ? $lines[$i]->desc : $lines[$i]->libelle);
									if ($object->situation_counter == 1) {
										$lines[$i]->situation_percent = 0;
									}

									if ($lines[$i]->subprice < 0 && empty($conf->global->INVOICE_KEEP_DISCOUNT_LINES_AS_IN_ORIGIN)) {
										// Negative line, we create a discount line
										$discount = new DiscountAbsolute($db);
										$discount->fk_soc = $object->socid;
										$discount->amount_ht = abs($lines[$i]->total_ht);
										$discount->amount_tva = abs($lines[$i]->total_tva);
										$discount->amount_ttc = abs($lines[$i]->total_ttc);
										$discount->tva_tx = $lines[$i]->tva_tx;
										$discount->fk_user = $user->id;
										$discount->description = $desc;
										$discountid = $discount->create($user);
										if ($discountid > 0) {
											$result = $object->insert_discount($discountid); // This include link_to_invoice
										} else {
											setEventMessages($discount->error, $discount->errors, 'errors');
											$error++;
											break;
										}
									} else {
										// Positive line
										$product_type = ($lines[$i]->product_type ? $lines[$i]->product_type : 0);

										// Date start
										$date_start = false;
										if ($lines[$i]->date_debut_prevue) {
											$date_start = $lines[$i]->date_debut_prevue;
										}
										if ($lines[$i]->date_debut_reel) {
											$date_start = $lines[$i]->date_debut_reel;
										}
										if ($lines[$i]->date_start) {
											$date_start = $lines[$i]->date_start;
										}

										// Date end
										$date_end = false;
										if ($lines[$i]->date_fin_prevue) {
											$date_end = $lines[$i]->date_fin_prevue;
										}
										if ($lines[$i]->date_fin_reel) {
											$date_end = $lines[$i]->date_fin_reel;
										}
										if ($lines[$i]->date_end) {
											$date_end = $lines[$i]->date_end;
										}

										// Reset fk_parent_line for no child products and special product
										if (($lines[$i]->product_type != 9 && empty($lines[$i]->fk_parent_line)) || $lines[$i]->product_type == 9) {
											$fk_parent_line = 0;
										}

										// Extrafields
										if (method_exists($lines[$i], 'fetch_optionals')) {
											$lines[$i]->fetch_optionals();
											$array_options = $lines[$i]->array_options;
										}

										$tva_tx = $lines[$i]->tva_tx;
										if (!empty($lines[$i]->vat_src_code) && !preg_match('/\(/', $tva_tx)) {
											$tva_tx .= ' ('.$lines[$i]->vat_src_code.')';
										}

										// View third's localtaxes for NOW and do not use value from origin.
										// TODO Is this really what we want ? Yes if source is template invoice but what if proposal or order ?
										$localtax1_tx = get_localtax($tva_tx, 1, $object->thirdparty);
										$localtax2_tx = get_localtax($tva_tx, 2, $object->thirdparty);

										$result = $object->addline(
											$desc,
											$lines[$i]->subprice,
											$lines[$i]->qty,
											$tva_tx,
											$localtax1_tx,
											$localtax2_tx,
											$lines[$i]->fk_product,
											$lines[$i]->remise_percent,
											$date_start,
											$date_end,
											0,
											$lines[$i]->info_bits,
											$lines[$i]->fk_remise_except,
											'HT',
											0,
											$product_type,
											$lines[$i]->rang,
											$lines[$i]->special_code,
											$object->origin,
											$lines[$i]->rowid,
											$fk_parent_line,
											$lines[$i]->fk_fournprice,
											$lines[$i]->pa_ht,
											$label,
											$array_options,
											$lines[$i]->situation_percent,
											$lines[$i]->fk_prev_id,
											$lines[$i]->fk_unit
										);

										if ($result > 0) {
											$lineid = $result;
										} else {
											$lineid = 0;
											$error++;
											break;
										}

										// Defined the new fk_parent_line
										if ($result > 0 && $lines[$i]->product_type == 9) {
											$fk_parent_line = $result;
										}
									}
								}
							} else {
								setEventMessages($srcobject->error, $srcobject->errors, 'errors');
								$error++;
							}
						}

						// Now we create same links to contact than the ones found on origin object
						/* Useless, already into the create
						if (! empty($conf->global->MAIN_PROPAGATE_CONTACTS_FROM_ORIGIN))
						{
							$originforcontact = $object->origin;
							$originidforcontact = $object->origin_id;
							if ($originforcontact == 'shipping')     // shipment and order share the same contacts. If creating from shipment we take data of order
							{
								$originforcontact=$srcobject->origin;
								$originidforcontact=$srcobject->origin_id;
							}
							$sqlcontact = "SELECT code, fk_socpeople FROM ".MAIN_DB_PREFIX."element_contact as ec, ".MAIN_DB_PREFIX."c_type_contact as ctc";
							$sqlcontact.= " WHERE element_id = ".((int) $originidforcontact)." AND ec.fk_c_type_contact = ctc.rowid AND ctc.element = '".$db->escape($originforcontact)."'";

							$resqlcontact = $db->query($sqlcontact);
							if ($resqlcontact)
							{
								while($objcontact = $db->fetch_object($resqlcontact))
								{
									//print $objcontact->code.'-'.$objcontact->fk_socpeople."\n";
									$object->add_contact($objcontact->fk_socpeople, $objcontact->code);
								}
							}
							else dol_print_error($resqlcontact);
						}*/

						// Hooks
						$parameters = array('objFrom' => $srcobject);
						$reshook = $hookmanager->executeHooks('createFrom', $parameters, $object, $action); // Note that $action and $object may have been
						// modified by hook
						if ($reshook < 0) {
							setEventMessages($hookmanager->error, $hookmanager->errors, 'errors');
							$error++;
						}
					} else {
						setEventMessages($object->error, $object->errors, 'errors');
						$error++;
					}
				} else {   // If some invoice's lines coming from page
					$id = $object->create($user);

					for ($i = 1; $i <= $NBLINES; $i++) {
						if (GETPOST('idprod'.$i, 'int')) {
							$product = new Product($db);
							$product->fetch(GETPOST('idprod'.$i, 'int'));
							$startday = dol_mktime(12, 0, 0, GETPOST('date_start'.$i.'month'), GETPOST('date_start'.$i.'day'), GETPOST('date_start'.$i.'year'));
							$endday = dol_mktime(12, 0, 0, GETPOST('date_end'.$i.'month'), GETPOST('date_end'.$i.'day'), GETPOST('date_end'.$i.'year'));
							$result = $object->addline($product->description, $product->price, price2num(GETPOST('qty'.$i), 'MS'), $product->tva_tx, $product->localtax1_tx, $product->localtax2_tx, GETPOST('idprod'.$i, 'int'), price2num(GETPOST('remise_percent'.$i)), $startday, $endday, 0, 0, '', $product->price_base_type, $product->price_ttc, $product->type, -1, 0, '', 0, 0, null, 0, '', 0, 100, '', $product->fk_unit);
						}
					}
				}
			}
		}

		// Situation invoices
		if (GETPOST('type') == Facture::TYPE_SITUATION && GETPOST('situations')) {
			$dateinvoice = dol_mktime(12, 0, 0, GETPOST('remonth', 'int'), GETPOST('reday', 'int'), GETPOST('reyear', 'int'));
			if (empty($dateinvoice)) {
				$error++;
				$mesg = $langs->trans("ErrorFieldRequired", $langs->transnoentitiesnoconv("Date"));
				setEventMessages($mesg, null, 'errors');
			} elseif ($dateinvoice > (dol_get_last_hour(dol_now()) + (empty($conf->global->INVOICE_MAX_FUTURE_DELAY) ? 0 : $conf->global->INVOICE_MAX_FUTURE_DELAY))) {
				$error++;
				setEventMessages($langs->trans("ErrorDateIsInFuture"), null, 'errors');
				$action = 'create';
			}

			$date_pointoftax = dol_mktime(12, 0, 0, GETPOST('date_pointoftaxmonth', 'int'), GETPOST('date_pointoftaxday', 'int'), GETPOST('date_pointoftaxyear', 'int'));

			if (!(GETPOST('situations', 'int') > 0)) {
				$error++;
				$mesg = $langs->trans("ErrorFieldRequired", $langs->transnoentitiesnoconv("InvoiceSituation"));
				setEventMessages($mesg, null, 'errors');
				$action = 'create';
			}

			if (!$error) {
				$result = $object->fetch(GETPOST('situations', 'int'));
				$object->fk_facture_source = GETPOST('situations', 'int');
				$object->type = Facture::TYPE_SITUATION;

				if (!empty($origin) && !empty($originid)) {
					include_once DOL_DOCUMENT_ROOT.'/core/lib/price.lib.php';

					$object->origin = $origin;
					$object->origin_id = $originid;

					// retained warranty
					if (!empty($conf->global->INVOICE_USE_RETAINED_WARRANTY)) {
						$retained_warranty = GETPOST('retained_warranty', 'int');
						if (price2num($retained_warranty) > 0) {
							$object->retained_warranty = price2num($retained_warranty);
						}

						if (GETPOST('retained_warranty_fk_cond_reglement', 'int') > 0) {
							$object->retained_warranty_fk_cond_reglement = GETPOST('retained_warranty_fk_cond_reglement', 'int');
						}

						$retained_warranty_date_limit = GETPOST('retained_warranty_date_limit');
						if (!empty($retained_warranty_date_limit) && $db->jdate($retained_warranty_date_limit)) {
							$object->retained_warranty_date_limit = $db->jdate($retained_warranty_date_limit);
						}
						$object->retained_warranty_date_limit = !empty($object->retained_warranty_date_limit) ? $object->retained_warranty_date_limit : $object->calculate_date_lim_reglement($object->retained_warranty_fk_cond_reglement);
					}

					foreach ($object->lines as $i => &$line) {
						$line->origin = $object->origin;
						$line->origin_id = $line->id;
						$line->fk_prev_id = $line->id;
						$line->fetch_optionals();
						$line->situation_percent = $line->get_prev_progress($object->id); // get good progress including credit note

						// The $line->situation_percent has been modified, so we must recalculate all amounts
						$tabprice = calcul_price_total($line->qty, $line->subprice, $line->remise_percent, $line->tva_tx, $line->localtax1_tx, $line->localtax2_tx, 0, 'HT', 0, $line->product_type, $mysoc, '', $line->situation_percent);
						$line->total_ht = $tabprice[0];
						$line->total_tva = $tabprice[1];
						$line->total_ttc = $tabprice[2];
						$line->total_localtax1 = $tabprice[9];
						$line->total_localtax2 = $tabprice[10];
						$line->multicurrency_total_ht  = $tabprice[16];
						$line->multicurrency_total_tva = $tabprice[17];
						$line->multicurrency_total_ttc = $tabprice[18];

						// Si fk_remise_except defini on vérifie si la réduction à déjà été appliquée
						if ($line->fk_remise_except) {
							$discount = new DiscountAbsolute($line->db);
							$result = $discount->fetch($line->fk_remise_except);
							if ($result > 0) {
								// Check if discount not already affected to another invoice
								if ($discount->fk_facture_line > 0) {
									$line->fk_remise_except = 0;
								}
							}
						}
					}
				}

				$object->fetch_thirdparty();
				$object->date = $dateinvoice;
				$object->date_pointoftax = $date_pointoftax;
				$object->note_public = trim(GETPOST('note_public', 'restricthtml'));
				$object->note = trim(GETPOST('note', 'restricthtml'));
				$object->note_private = trim(GETPOST('note', 'restricthtml'));
				$object->ref_client = GETPOST('ref_client', 'alpha');
				$object->model_pdf = GETPOST('model', 'alpha');
				$object->fk_project = GETPOST('projectid', 'int');
				$object->cond_reglement_id = GETPOST('cond_reglement_id', 'int');
				$object->mode_reglement_id = GETPOST('mode_reglement_id', 'int');
				$object->remise_absolue =price2num(GETPOST('remise_absolue'), 'MU');
				$object->remise_percent = price2num(GETPOST('remise_percent'), 2);

				// Proprietes particulieres a facture de remplacement

				$object->situation_counter = $object->situation_counter + 1;
				$id = $object->createFromCurrent($user);
				if ($id <= 0) {
					$mesg = $object->error;
				} else {
					$nextSituationInvoice = new Facture($db);
					$nextSituationInvoice->fetch($id);

					// create extrafields with data from create form
					$extrafields->fetch_name_optionals_label($nextSituationInvoice->table_element);
					$ret = $extrafields->setOptionalsFromPost(null, $nextSituationInvoice);
					if ($ret > 0) {
						$nextSituationInvoice->insertExtraFields();
					}
				}
			}
		}

		// End of object creation, we show it
		if ($id > 0 && !$error) {
			$db->commit();

			// Define output language
			if (empty($conf->global->MAIN_DISABLE_PDF_AUTOUPDATE) && count($object->lines)) {
				$outputlangs = $langs;
				$newlang = '';
				if ($conf->global->MAIN_MULTILANGS && empty($newlang) && GETPOST('lang_id', 'aZ09')) {
					$newlang = GETPOST('lang_id', 'aZ09');
				}
				if ($conf->global->MAIN_MULTILANGS && empty($newlang)) {
					$newlang = $object->thirdparty->default_lang;
				}
				if (!empty($newlang)) {
					$outputlangs = new Translate("", $conf);
					$outputlangs->setDefaultLang($newlang);
					$outputlangs->load('products');
				}
				$model = $object->model_pdf;
				$ret = $object->fetch($id); // Reload to get new records

				$result = $object->generateDocument($model, $outputlangs, $hidedetails, $hidedesc, $hideref);
				if ($result < 0) {
					setEventMessages($object->error, $object->errors, 'errors');
				}
			}

			header('Location: '.$_SERVER["PHP_SELF"].'?facid='.$id);
			exit();
		} else {
			$db->rollback();
			$action = 'create';
			$_GET["origin"] = $_POST["origin"];
			$_GET["originid"] = $_POST["originid"];
			setEventMessages($object->error, $object->errors, 'errors');
		}
	} elseif ($action == 'addline' && GETPOST('submitforalllines', 'alpha') && GETPOST('vatforalllines', 'alpha') !== '') {
		// Define vat_rate
		$vat_rate = (GETPOST('vatforalllines') ? GETPOST('vatforalllines') : 0);
		$vat_rate = str_replace('*', '', $vat_rate);
		$localtax1_rate = get_localtax($vat_rate, 1, $object->thirdparty, $mysoc);
		$localtax2_rate = get_localtax($vat_rate, 2, $object->thirdparty, $mysoc);
		foreach ($object->lines as $line) {
			$result = $object->updateline($line->id, $line->desc, $line->subprice, $line->qty, $line->remise_percent, $line->date_start, $line->date_end, $vat_rate, $localtax1_rate, $localtax2_rate, 'HT', $line->info_bits, $line->product_type, $line->fk_parent_line, 0, $line->fk_fournprice, $line->pa_ht, $line->label, $line->special_code, $line->array_options, $line->situation_percent, $line->fk_unit, $line->multicurrency_subprice);
		}
	} elseif ($action == 'addline' && $usercancreate) {		// Add a new line
		$langs->load('errors');
		$error = 0;

		// Set if we used free entry or predefined product
		$predef = '';
		$product_desc =(GETPOSTISSET('dp_desc') ? GETPOST('dp_desc', 'restricthtml') : '');
		$price_ht = price2num(GETPOST('price_ht'), 'MU', 2);
		$price_ht_devise = price2num(GETPOST('multicurrency_price_ht'), 'CU', 2);
		$prod_entry_mode = GETPOST('prod_entry_mode', 'alpha');
		if ($prod_entry_mode == 'free') {
			$idprod = 0;
			$tva_tx = (GETPOST('tva_tx', 'alpha') ? GETPOST('tva_tx', 'alpha') : 0);
		} else {
			$idprod = GETPOST('idprod', 'int');
			$tva_tx = '';
		}

		$qty = price2num(GETPOST('qty'.$predef), 'MS');
		$remise_percent = price2num(GETPOST('remise_percent'.$predef), 2);

		// Extrafields
		$extralabelsline = $extrafields->fetch_name_optionals_label($object->table_element_line);
		$array_options = $extrafields->getOptionalsFromPost($object->table_element_line, $predef);
		// Unset extrafield
		if (is_array($extralabelsline)) {
			// Get extra fields
			foreach ($extralabelsline as $key => $value) {
				unset($_POST["options_".$key.$predef]);
			}
		}

		if (empty($idprod) && ($price_ht < 0) && ($qty < 0)) {
			setEventMessages($langs->trans('ErrorBothFieldCantBeNegative', $langs->transnoentitiesnoconv('UnitPriceHT'), $langs->transnoentitiesnoconv('Qty')), null, 'errors');
			$error++;
		}
		if (!$prod_entry_mode) {
			if (GETPOST('type') < 0 && !GETPOST('search_idprod')) {
				setEventMessages($langs->trans('ErrorChooseBetweenFreeEntryOrPredefinedProduct'), null, 'errors');
				$error++;
			}
		}
		if ($prod_entry_mode == 'free' && empty($idprod) && GETPOST('type') < 0) {
			setEventMessages($langs->trans('ErrorFieldRequired', $langs->transnoentitiesnoconv('Type')), null, 'errors');
			$error++;
		}
		if (($prod_entry_mode == 'free' && empty($idprod) && (($price_ht < 0 && empty($conf->global->FACTURE_ENABLE_NEGATIVE_LINES)) || $price_ht == '') && $price_ht_devise == '') && $object->type != Facture::TYPE_CREDIT_NOTE) { 	// Unit price can be 0 but not ''
			if ($price_ht < 0 && empty($conf->global->FACTURE_ENABLE_NEGATIVE_LINES)) {
				$langs->load("errors");
				if ($object->type == $object::TYPE_DEPOSIT) {
					// Using negative lines on deposit lead to headach and blocking problems when you want to consume them.
					setEventMessages($langs->trans("ErrorLinesCantBeNegativeOnDeposits"), null, 'errors');
				} else {
					setEventMessages($langs->trans("ErrorFieldCantBeNegativeOnInvoice", $langs->transnoentitiesnoconv("UnitPriceHT"), $langs->transnoentitiesnoconv("CustomerAbsoluteDiscountShort")), null, 'errors');
				}
				$error++;
			} else {
				setEventMessages($langs->trans("ErrorFieldRequired", $langs->transnoentitiesnoconv("UnitPriceHT")), null, 'errors');
				$error++;
			}
		}
		if ($qty == '') {
			setEventMessages($langs->trans('ErrorFieldRequired', $langs->transnoentitiesnoconv('Qty')), null, 'errors');
			$error++;
		}
		if ($prod_entry_mode == 'free' && empty($idprod) && empty($product_desc)) {
			setEventMessages($langs->trans('ErrorFieldRequired', $langs->transnoentitiesnoconv('Description')), null, 'errors');
			$error++;
		}
		if ($qty < 0) {
			$langs->load("errors");
			setEventMessages($langs->trans('ErrorQtyForCustomerInvoiceCantBeNegative'), null, 'errors');
			$error++;
		}

		if (!$error && !empty($conf->variants->enabled) && $prod_entry_mode != 'free') {
			if ($combinations = GETPOST('combinations', 'array')) {
				//Check if there is a product with the given combination
				$prodcomb = new ProductCombination($db);

				if ($res = $prodcomb->fetchByProductCombination2ValuePairs($idprod, $combinations)) {
					$idprod = $res->fk_product_child;
				} else {
					setEventMessages($langs->trans('ErrorProductCombinationNotFound'), null, 'errors');
					$error++;
				}
			}
		}

		if (!$error && ($qty >= 0) && (!empty($product_desc) || !empty($idprod))) {
			$ret = $object->fetch($id);
			if ($ret < 0) {
				dol_print_error($db, $object->error);
				exit();
			}
			$ret = $object->fetch_thirdparty();

			// Clean parameters
			$date_start = dol_mktime(GETPOST('date_start'.$predef.'hour'), GETPOST('date_start'.$predef.'min'), GETPOST('date_start'.$predef.'sec'), GETPOST('date_start'.$predef.'month'), GETPOST('date_start'.$predef.'day'), GETPOST('date_start'.$predef.'year'));
			$date_end = dol_mktime(GETPOST('date_end'.$predef.'hour'), GETPOST('date_end'.$predef.'min'), GETPOST('date_end'.$predef.'sec'), GETPOST('date_end'.$predef.'month'), GETPOST('date_end'.$predef.'day'), GETPOST('date_end'.$predef.'year'));
			$price_base_type = (GETPOST('price_base_type', 'alpha') ? GETPOST('price_base_type', 'alpha') : 'HT');

			// Define special_code for special lines
			$special_code = 0;
			// if (empty($_POST['qty'])) $special_code=3; // Options should not exists on invoices

			// Ecrase $pu par celui du produit
			// Ecrase $desc par celui du produit
			// Ecrase $tva_tx par celui du produit
			// Ecrase $base_price_type par celui du produit
			// Replaces $fk_unit with the product's
			if (!empty($idprod)) {
				$prod = new Product($db);
				$prod->fetch($idprod);

				$label = ((GETPOST('product_label') && GETPOST('product_label') != $prod->label) ? GETPOST('product_label') : '');

				// Search the correct price into loaded array product_price_by_qty using id of array retrieved into POST['pqp'].
				$pqp = (GETPOST('pbq', 'int') ? GETPOST('pbq', 'int') : 0);

				$datapriceofproduct = $prod->getSellPrice($mysoc, $object->thirdparty, $pqp);

				$pu_ht = $datapriceofproduct['pu_ht'];
				$pu_ttc = $datapriceofproduct['pu_ttc'];
				$price_min = $datapriceofproduct['price_min'];
				$price_base_type = $datapriceofproduct['price_base_type'];
				$tva_tx = $datapriceofproduct['tva_tx'];
				$tva_npr = $datapriceofproduct['tva_npr'];

				$tmpvat = price2num(preg_replace('/\s*\(.*\)/', '', $tva_tx));
				$tmpprodvat = price2num(preg_replace('/\s*\(.*\)/', '', $prod->tva_tx));

				// if price ht was forced (ie: from gui when calculated by margin rate and cost price). TODO Why this ?
				if (!empty($price_ht) || $price_ht === '0') {
					$pu_ht = price2num($price_ht, 'MU');
					$pu_ttc = price2num($pu_ht * (1 + ($tmpvat / 100)), 'MU');
				} elseif ($tmpvat != $tmpprodvat) {
					// On reevalue prix selon taux tva car taux tva transaction peut etre different
					// de ceux du produit par defaut (par exemple si pays different entre vendeur et acheteur).
					if ($price_base_type != 'HT') {
						$pu_ht = price2num($pu_ttc / (1 + ($tmpvat / 100)), 'MU');
					} else {
						$pu_ttc = price2num($pu_ht * (1 + ($tmpvat / 100)), 'MU');
					}
				}

				$desc = '';

				// Define output language
				if (!empty($conf->global->MAIN_MULTILANGS) && !empty($conf->global->PRODUIT_TEXTS_IN_THIRDPARTY_LANGUAGE)) {
					$outputlangs = $langs;
					$newlang = '';
					if (empty($newlang) && GETPOST('lang_id', 'aZ09')) {
						$newlang = GETPOST('lang_id', 'aZ09');
					}
					if (empty($newlang)) {
						$newlang = $object->thirdparty->default_lang;
					}
					if (!empty($newlang)) {
						$outputlangs = new Translate("", $conf);
						$outputlangs->setDefaultLang($newlang);
						$outputlangs->load('products');
					}

					$desc = (!empty($prod->multilangs [$outputlangs->defaultlang] ["description"])) ? $prod->multilangs [$outputlangs->defaultlang] ["description"] : $prod->description;
				} else {
					$desc = $prod->description;
				}

				//If text set in desc is the same as product descpription (as now it's preloaded) whe add it only one time
				if ($product_desc==$desc && !empty($conf->global->PRODUIT_AUTOFILL_DESC)) {
					$product_desc='';
				}

				if (!empty($product_desc) && !empty($conf->global->MAIN_NO_CONCAT_DESCRIPTION)) {
					$desc = $product_desc;
				} else {
					$desc = dol_concatdesc($desc, $product_desc, '', !empty($conf->global->MAIN_CHANGE_ORDER_CONCAT_DESCRIPTION));
				}

				// Add custom code and origin country into description
				if (empty($conf->global->MAIN_PRODUCT_DISABLE_CUSTOMCOUNTRYCODE) && (!empty($prod->customcode) || !empty($prod->country_code))) {
					$tmptxt = '(';
					// Define output language
					if (!empty($conf->global->MAIN_MULTILANGS) && !empty($conf->global->PRODUIT_TEXTS_IN_THIRDPARTY_LANGUAGE)) {
						$outputlangs = $langs;
						$newlang = '';
						if (empty($newlang) && GETPOST('lang_id', 'alpha')) {
							$newlang = GETPOST('lang_id', 'alpha');
						}
						if (empty($newlang)) {
							$newlang = $object->thirdparty->default_lang;
						}
						if (!empty($newlang)) {
							$outputlangs = new Translate("", $conf);
							$outputlangs->setDefaultLang($newlang);
							$outputlangs->load('products');
						}
						if (!empty($prod->customcode)) {
							$tmptxt .= $outputlangs->transnoentitiesnoconv("CustomCode").': '.$prod->customcode;
						}
						if (!empty($prod->customcode) && !empty($prod->country_code)) {
							$tmptxt .= ' - ';
						}
						if (!empty($prod->country_code)) {
							$tmptxt .= $outputlangs->transnoentitiesnoconv("CountryOrigin").': '.getCountry($prod->country_code, 0, $db, $outputlangs, 0);
						}
					} else {
						if (!empty($prod->customcode)) {
							$tmptxt .= $langs->transnoentitiesnoconv("CustomCode").': '.$prod->customcode;
						}
						if (!empty($prod->customcode) && !empty($prod->country_code)) {
							$tmptxt .= ' - ';
						}
						if (!empty($prod->country_code)) {
							$tmptxt .= $langs->transnoentitiesnoconv("CountryOrigin").': '.getCountry($prod->country_code, 0, $db, $langs, 0);
						}
					}
					$tmptxt .= ')';
					$desc = dol_concatdesc($desc, $tmptxt);
				}

				$type = $prod->type;
				$fk_unit = $prod->fk_unit;
			} else {
				$pu_ht = price2num($price_ht, 'MU');
				$pu_ttc = price2num(GETPOST('price_ttc'), 'MU');
				$tva_npr = (preg_match('/\*/', $tva_tx) ? 1 : 0);
				$tva_tx = str_replace('*', '', $tva_tx);
				if (empty($tva_tx)) {
					$tva_npr = 0;
				}
				$label = (GETPOST('product_label') ? GETPOST('product_label') : '');
				$desc = $product_desc;
				$type = GETPOST('type');
				$fk_unit = GETPOST('units', 'alpha');
				$pu_ht_devise = price2num($price_ht_devise, 'MU');
			}

			// Margin
			$fournprice = price2num(GETPOST('fournprice'.$predef) ? GETPOST('fournprice'.$predef) : '');
			$buyingprice = price2num(GETPOST('buying_price'.$predef) != '' ? GETPOST('buying_price'.$predef) : ''); // If buying_price is '0', we must keep this value

			// Local Taxes
			$localtax1_tx = get_localtax($tva_tx, 1, $object->thirdparty, $mysoc, $tva_npr);
			$localtax2_tx = get_localtax($tva_tx, 2, $object->thirdparty, $mysoc, $tva_npr);

			$info_bits = 0;
			if ($tva_npr) {
				$info_bits |= 0x01;
			}

			$price2num_pu_ht = price2num($pu_ht);
			$price2num_remise_percent = price2num($remise_percent);
			$price2num_price_min = price2num($price_min);
			if (empty($price2num_pu_ht)) {
				$price2num_pu_ht = 0;
			}
			if (empty($price2num_remise_percent)) {
				$price2num_remise_percent = 0;
			}
			if (empty($price2num_price_min)) {
				$price2num_price_min = 0;
			}

			if ($usercanproductignorepricemin && (!empty($price_min) && ($price2num_pu_ht * (1 - $price2num_remise_percent / 100) < $price2num_price_min))) {
				$mesg = $langs->trans("CantBeLessThanMinPrice", price(price2num($price_min, 'MU'), 0, $langs, 0, 0, - 1, $conf->currency));
				setEventMessages($mesg, null, 'errors');
			} else {
				// Add batchinfo if the detail_batch array is defined
				if (!empty($conf->productbatch->enabled) && !empty($lines[$i]->detail_batch) && is_array($lines[$i]->detail_batch) && !empty($conf->global->INVOICE_INCUDE_DETAILS_OF_LOTS_SERIALS)) {
					$langs->load('productbatch');
					foreach ($lines[$i]->detail_batch as $batchline) {
						$desc .= ' '.$langs->trans('Batch').' '.$batchline->batch.' '.$langs->trans('printQty', $batchline->qty).' ';
					}
				}

				// Insert line
				$result = $object->addline($desc, $pu_ht, $qty, $tva_tx, $localtax1_tx, $localtax2_tx, $idprod, $remise_percent, $date_start, $date_end, 0, $info_bits, '', $price_base_type, $pu_ttc, $type, - 1, $special_code, '', 0, GETPOST('fk_parent_line'), $fournprice, $buyingprice, $label, $array_options, $_POST['progress'], '', $fk_unit, $pu_ht_devise);

				if ($result > 0) {
					// Define output language and generate document
					if (empty($conf->global->MAIN_DISABLE_PDF_AUTOUPDATE)) {
						$outputlangs = $langs;
						$newlang = '';
						if ($conf->global->MAIN_MULTILANGS && empty($newlang) && GETPOST('lang_id', 'aZ09')) {
							$newlang = GETPOST('lang_id', 'aZ09');
						}
						if ($conf->global->MAIN_MULTILANGS && empty($newlang)) {
							$newlang = $object->thirdparty->default_lang;
						}
						if (!empty($newlang)) {
							$outputlangs = new Translate("", $conf);
							$outputlangs->setDefaultLang($newlang);
							$outputlangs->load('products');
						}
						$model = $object->model_pdf;
						$ret = $object->fetch($id); // Reload to get new records

						$result = $object->generateDocument($model, $outputlangs, $hidedetails, $hidedesc, $hideref);
						if ($result < 0) {
							setEventMessages($object->error, $object->errors, 'errors');
						}
					}

					unset($_POST['prod_entry_mode']);

					unset($_POST['qty']);
					unset($_POST['type']);
					unset($_POST['remise_percent']);
					unset($_POST['price_ht']);
					unset($_POST['multicurrency_price_ht']);
					unset($_POST['price_ttc']);
					unset($_POST['tva_tx']);
					unset($_POST['product_ref']);
					unset($_POST['product_label']);
					unset($_POST['product_desc']);
					unset($_POST['fournprice']);
					unset($_POST['buying_price']);
					unset($_POST['np_marginRate']);
					unset($_POST['np_markRate']);
					unset($_POST['dp_desc']);
					unset($_POST['idprod']);
					unset($_POST['units']);

					unset($_POST['date_starthour']);
					unset($_POST['date_startmin']);
					unset($_POST['date_startsec']);
					unset($_POST['date_startday']);
					unset($_POST['date_startmonth']);
					unset($_POST['date_startyear']);
					unset($_POST['date_endhour']);
					unset($_POST['date_endmin']);
					unset($_POST['date_endsec']);
					unset($_POST['date_endday']);
					unset($_POST['date_endmonth']);
					unset($_POST['date_endyear']);

					unset($_POST['situations']);
					unset($_POST['progress']);
				} else {
					setEventMessages($object->error, $object->errors, 'errors');
				}

				$action = '';
			}
		}
	} elseif ($action == 'updateline' && $usercancreate && !GETPOST('cancel', 'alpha')) {
		if (!$object->fetch($id) > 0) {
			dol_print_error($db);
		}
		$object->fetch_thirdparty();

		// Clean parameters
		$date_start = '';
		$date_end = '';
		$date_start = dol_mktime(GETPOST('date_starthour'), GETPOST('date_startmin'), GETPOST('date_startsec'), GETPOST('date_startmonth'), GETPOST('date_startday'), GETPOST('date_startyear'));
		$date_end = dol_mktime(GETPOST('date_endhour'), GETPOST('date_endmin'), GETPOST('date_endsec'), GETPOST('date_endmonth'), GETPOST('date_endday'), GETPOST('date_endyear'));
		$description = dol_htmlcleanlastbr(GETPOST('product_desc', 'restricthtml') ? GETPOST('product_desc', 'restricthtml') : GETPOST('desc', 'restricthtml'));
		$pu_ht = price2num(GETPOST('price_ht'), '', 2);
		$vat_rate = (GETPOST('tva_tx') ? GETPOST('tva_tx') : 0);
		$qty = GETPOST('qty');
		$pu_ht_devise = price2num(GETPOST('multicurrency_subprice'), '', 2);

		// Define info_bits
		$info_bits = 0;
		if (preg_match('/\*/', $vat_rate)) {
			$info_bits |= 0x01;
		}

		// Define vat_rate
		$vat_rate = str_replace('*', '', $vat_rate);
		$localtax1_rate = get_localtax($vat_rate, 1, $object->thirdparty);
		$localtax2_rate = get_localtax($vat_rate, 2, $object->thirdparty);

		// Add buying price
		$fournprice = price2num(GETPOST('fournprice') ? GETPOST('fournprice') : '');
		$buyingprice = price2num(GETPOST('buying_price') != '' ? GETPOST('buying_price') : ''); // If buying_price is '0', we muste keep this value

		// Extrafields
		$extralabelsline = $extrafields->fetch_name_optionals_label($object->table_element_line);
		$array_options = $extrafields->getOptionalsFromPost($object->table_element_line);
		// Unset extrafield
		if (is_array($extralabelsline)) {
			// Get extra fields
			foreach ($extralabelsline as $key => $value) {
				unset($_POST["options_".$key]);
			}
		}

		// Define special_code for special lines
		$special_code = GETPOST('special_code');
		if (!GETPOST('qty')) {
			$special_code = 3;
		}

		$line = new FactureLigne($db);
		$line->fetch(GETPOST('lineid', 'int'));
		$percent = $line->get_prev_progress($object->id);

		if ($object->type == Facture::TYPE_CREDIT_NOTE && $object->situation_cycle_ref > 0) {
			// in case of situation credit note
			if (GETPOST('progress') >= 0) {
				$mesg = $langs->trans("CantBeNullOrPositive");
				setEventMessages($mesg, null, 'warnings');
				$error++;
				$result = -1;
			} elseif (GETPOST('progress') < $line->situation_percent) { // TODO : use a modified $line->get_prev_progress($object->id) result
				$mesg = $langs->trans("CantBeLessThanMinPercent");
				setEventMessages($mesg, null, 'warnings');
				$error++;
				$result = -1;
			}
		} elseif (GETPOST('progress') < $percent) {
			$mesg = '<div class="warning">'.$langs->trans("CantBeLessThanMinPercent").'</div>';
			setEventMessages($mesg, null, 'warnings');
			$error++;
			$result = -1;
		}

		// Check minimum price
		$productid = GETPOST('productid', 'int');
		if (!empty($productid)) {
			$product = new Product($db);
			$product->fetch($productid);

			$type = $product->type;

			$price_min = $product->price_min;
			if ((!empty($conf->global->PRODUIT_MULTIPRICES) || !empty($conf->global->PRODUIT_CUSTOMER_PRICES_BY_QTY_MULTIPRICES)) && !empty($object->thirdparty->price_level)) {
				$price_min = $product->multiprices_min [$object->thirdparty->price_level];
			}

			$label = ((GETPOST('update_label') && GETPOST('product_label')) ? GETPOST('product_label') : '');

			// Check price is not lower than minimum (check is done only for standard or replacement invoices)
			if ($usercanproductignorepricemin && (($object->type == Facture::TYPE_STANDARD || $object->type == Facture::TYPE_REPLACEMENT) && $price_min && (price2num($pu_ht) * (1 - price2num(GETPOST('remise_percent'), 2) / 100) < price2num($price_min)))) {
				setEventMessages($langs->trans("CantBeLessThanMinPrice", price(price2num($price_min, 'MU'), 0, $langs, 0, 0, - 1, $conf->currency)), null, 'errors');
				$error++;
			}
		} else {
			$type = GETPOST('type');
			$label = (GETPOST('product_label') ? GETPOST('product_label') : '');

			// Check parameters
			if (GETPOST('type') < 0) {
				setEventMessages($langs->trans("ErrorFieldRequired", $langs->transnoentitiesnoconv("Type")), null, 'errors');
				$error++;
			}
		}
		if ($qty < 0) {
			$langs->load("errors");
			setEventMessages($langs->trans('ErrorQtyForCustomerInvoiceCantBeNegative'), null, 'errors');
			$error++;
		}
		if ((empty($productid) && (($pu_ht < 0 && empty($conf->global->FACTURE_ENABLE_NEGATIVE_LINES)) || $pu_ht == '') && $pu_ht_devise == '') && $object->type != Facture::TYPE_CREDIT_NOTE) { 	// Unit price can be 0 but not ''
			if ($pu_ht < 0 && empty($conf->global->FACTURE_ENABLE_NEGATIVE_LINES)) {
				$langs->load("errors");
				if ($object->type == $object::TYPE_DEPOSIT) {
					// Using negative lines on deposit lead to headach and blocking problems when you want to consume them.
					setEventMessages($langs->trans("ErrorLinesCantBeNegativeOnDeposits"), null, 'errors');
				} else {
					setEventMessages($langs->trans("ErrorFieldCantBeNegativeOnInvoice", $langs->transnoentitiesnoconv("UnitPriceHT"), $langs->transnoentitiesnoconv("CustomerAbsoluteDiscountShort")), null, 'errors');
				}
				$error++;
			} else {
				setEventMessages($langs->trans("ErrorFieldRequired", $langs->transnoentitiesnoconv("UnitPriceHT")), null, 'errors');
				$error++;
			}
		}


		// Update line
		if (!$error) {
			if (empty($usercancreatemargin)) {
				foreach ($object->lines as &$line) {
					if ($line->id == GETPOST('lineid', 'int')) {
						$fournprice = $line->fk_fournprice;
						$buyingprice = $line->pa_ht;
						break;
					}
				}
			}

			$result = $object->updateline(
				GETPOST('lineid', 'int'),
				$description,
				$pu_ht,
				$qty,
				price2num(GETPOST('remise_percent'), 2),
				$date_start,
				$date_end,
				$vat_rate,
				$localtax1_rate,
				$localtax2_rate,
				'HT',
				$info_bits,
				$type,
				GETPOST('fk_parent_line', 'int'),
				0,
				$fournprice,
				$buyingprice,
				$label,
				$special_code,
				$array_options,
				price2num(GETPOST('progress', 'alpha')),
				GETPOST('units', 'alpha'),
				$pu_ht_devise
			);

			if ($result >= 0) {
				if (empty($conf->global->MAIN_DISABLE_PDF_AUTOUPDATE)) {
					// Define output language
					$outputlangs = $langs;
					$newlang = '';
					if ($conf->global->MAIN_MULTILANGS && empty($newlang) && GETPOST('lang_id', 'aZ09')) {
						$newlang = GETPOST('lang_id', 'aZ09');
					}
					if ($conf->global->MAIN_MULTILANGS && empty($newlang)) {
						$newlang = $object->thirdparty->default_lang;
					}
					if (!empty($newlang)) {
						$outputlangs = new Translate("", $conf);
						$outputlangs->setDefaultLang($newlang);
						$outputlangs->load('products');
					}

					$ret = $object->fetch($id); // Reload to get new records
					$object->generateDocument($object->model_pdf, $outputlangs, $hidedetails, $hidedesc, $hideref);
				}

				unset($_POST['qty']);
				unset($_POST['type']);
				unset($_POST['productid']);
				unset($_POST['remise_percent']);
				unset($_POST['price_ht']);
				unset($_POST['multicurrency_price_ht']);
				unset($_POST['price_ttc']);
				unset($_POST['tva_tx']);
				unset($_POST['product_ref']);
				unset($_POST['product_label']);
				unset($_POST['product_desc']);
				unset($_POST['fournprice']);
				unset($_POST['buying_price']);
				unset($_POST['np_marginRate']);
				unset($_POST['np_markRate']);

				unset($_POST['dp_desc']);
				unset($_POST['idprod']);
				unset($_POST['units']);

				unset($_POST['date_starthour']);
				unset($_POST['date_startmin']);
				unset($_POST['date_startsec']);
				unset($_POST['date_startday']);
				unset($_POST['date_startmonth']);
				unset($_POST['date_startyear']);
				unset($_POST['date_endhour']);
				unset($_POST['date_endmin']);
				unset($_POST['date_endsec']);
				unset($_POST['date_endday']);
				unset($_POST['date_endmonth']);
				unset($_POST['date_endyear']);

				unset($_POST['situations']);
				unset($_POST['progress']);
			} else {
				setEventMessages($object->error, $object->errors, 'errors');
			}
		}
	} elseif ($action == 'updatealllines' && $usercancreate && $_POST['all_percent'] == $langs->trans('Modifier')) {	// Update all lines of situation invoice
		if (!$object->fetch($id) > 0) {
			dol_print_error($db);
		}
		if (GETPOST('all_progress') != "") {
			$all_progress = GETPOST('all_progress', 'int');
			foreach ($object->lines as $line) {
				$percent = $line->get_prev_progress($object->id);
				if (floatval($all_progress) < floatval($percent)) {
					$mesg = $langs->trans("Line").' '.$i.' : '.$langs->trans("CantBeLessThanMinPercent");
					setEventMessages($mesg, null, 'warnings');
					$result = -1;
				} else {
					$object->update_percent($line, $_POST['all_progress']);
				}
			}
		}
	} elseif ($action == 'updateline' && $usercancreate && $_POST['cancel'] == $langs->trans("Cancel")) {
		header('Location: '.$_SERVER["PHP_SELF"].'?facid='.$id); // To show again edited page
		exit();
	} elseif ($action == 'confirm_situationout' && $confirm == 'yes' && $usercancreate) {
		// Outing situation invoice from cycle
		$object->fetch($id, '', '', '', true);

		if (in_array($object->statut, array(Facture::STATUS_CLOSED, Facture::STATUS_VALIDATED))
			&& $object->type == Facture::TYPE_SITUATION
			&& $usercancreate
			&& !$objectidnext
			&& $object->is_last_in_cycle()
			&& $usercanunvalidate
			) {
			$outingError = 0;
			$newCycle = $object->newCycle(); // we need to keep the "situation behavior" so we place it on a new situation cycle
			if ($newCycle > 1) {
				// Search credit notes
				$lastCycle = $object->situation_cycle_ref;
				$lastSituationCounter = $object->situation_counter;
				$linkedCreditNotesList = array();

				if (count($object->tab_next_situation_invoice) > 0) {
					foreach ($object->tab_next_situation_invoice as $next_invoice) {
						if ($next_invoice->type == Facture::TYPE_CREDIT_NOTE
							&& $next_invoice->situation_counter == $object->situation_counter
							&& $next_invoice->fk_facture_source == $object->id
						  ) {
							$linkedCreditNotesList[] = $next_invoice->id;
						}
					}
				}

				$object->situation_cycle_ref = $newCycle;
				$object->situation_counter = 1;
				$object->situation_final = 0;
				if ($object->update($user) > 0) {
					$errors = 0;
					if (count($linkedCreditNotesList) > 0) {
						// now, credit note must follow
						$sql = 'UPDATE '.MAIN_DB_PREFIX.'facture ';
						$sql .= ' SET situation_cycle_ref='.$newCycle;
						$sql .= ' , situation_final=0';
						$sql .= ' , situation_counter='.$object->situation_counter;
						$sql .= ' WHERE rowid IN ('.$db->sanitize(implode(',', $linkedCreditNotesList)).')';

						$resql = $db->query($sql);
						if (!$resql) {
							$errors++;
						}

						// Change each progression persent on each lines
						foreach ($object->lines as $line) {
							// no traitement for special product
							if ($line->product_type == 9) {
								continue;
							}


							if (!empty($object->tab_previous_situation_invoice)) {
								// search the last invoice in cycle
								$lineIndex = count($object->tab_previous_situation_invoice) - 1;
								$searchPreviousInvoice = true;
								while ($searchPreviousInvoice) {
									if ($object->tab_previous_situation_invoice[$lineIndex]->type == Facture::TYPE_SITUATION || $lineIndex < 1) {
										$searchPreviousInvoice = false; // find, exit;
										break;
									} else {
										$lineIndex--; // go to previous invoice in cycle
									}
								}


								$maxPrevSituationPercent = 0;
								foreach ($object->tab_previous_situation_invoice[$lineIndex]->lines as $prevLine) {
									if ($prevLine->id == $line->fk_prev_id) {
										$maxPrevSituationPercent = max($maxPrevSituationPercent, $prevLine->situation_percent);
									}
								}


								$line->situation_percent = $line->situation_percent - $maxPrevSituationPercent;

								if ($line->update() < 0) {
									$errors++;
								}
							}
						}
					}

					if (!$errors) {
						setEventMessages($langs->trans('Updated'), '', 'mesgs');
						header("Location: ".$_SERVER['PHP_SELF']."?id=".$id);
					} else {
						setEventMessages($langs->trans('ErrorOutingSituationInvoiceCreditNote'), array(), 'errors');
					}
				} else {
					setEventMessages($langs->trans('ErrorOutingSituationInvoiceOnUpdate'), array(), 'errors');
				}
			} else {
				setEventMessages($langs->trans('ErrorFindNextSituationInvoice'), array(), 'errors');
			}
		}
	} elseif ($action == 'import_lines_from_object'
		&& $usercancreate
		&& $object->statut == Facture::STATUS_DRAFT
		&& ($object->type == Facture::TYPE_STANDARD || $object->type == Facture::TYPE_REPLACEMENT || $object->type == Facture::TYPE_DEPOSIT || $object->type == Facture::TYPE_PROFORMA || $object->type == Facture::TYPE_SITUATION)) {
		// add lines from objectlinked
		$fromElement = GETPOST('fromelement');
		$fromElementid = GETPOST('fromelementid');
		$importLines = GETPOST('line_checkbox');

		if (!empty($importLines) && is_array($importLines) && !empty($fromElement) && ctype_alpha($fromElement) && !empty($fromElementid)) {
			if ($fromElement == 'commande') {
				dol_include_once('/'.$fromElement.'/class/'.$fromElement.'.class.php');
				$lineClassName = 'OrderLine';
			} elseif ($fromElement == 'propal') {
				dol_include_once('/comm/'.$fromElement.'/class/'.$fromElement.'.class.php');
				$lineClassName = 'PropaleLigne';
			}
			$nextRang = count($object->lines) + 1;
			$importCount = 0;
			$error = 0;
			foreach ($importLines as $lineId) {
				$lineId = intval($lineId);
				$originLine = new $lineClassName($db);
				if (intval($fromElementid) > 0 && $originLine->fetch($lineId) > 0) {
					$originLine->fetch_optionals();
					$desc = $originLine->desc;
					$pu_ht = $originLine->subprice;
					$qty = $originLine->qty;
					$txtva = $originLine->tva_tx;
					$txlocaltax1 = $originLine->localtax1_tx;
					$txlocaltax2 = $originLine->localtax2_tx;
					$fk_product = $originLine->fk_product;
					$remise_percent = $originLine->remise_percent;
					$date_start = $originLine->date_start;
					$date_end = $originLine->date_end;
					$ventil = 0;
					$info_bits = $originLine->info_bits;
					$fk_remise_except = $originLine->fk_remise_except;
					$price_base_type = 'HT';
					$pu_ttc = 0;
					$type = $originLine->product_type;
					$rang = $nextRang++;
					$special_code = $originLine->special_code;
					$origin = $originLine->element;
					$origin_id = $originLine->id;
					$fk_parent_line = 0;
					$fk_fournprice = $originLine->fk_fournprice;
					$pa_ht = $originLine->pa_ht;
					$label = $originLine->label;
					$array_options = $originLine->array_options;
					if ($object->type == Facture::TYPE_SITUATION) {
						$situation_percent = 0;
					} else {
						$situation_percent = 100;
					}
					$fk_prev_id = '';
					$fk_unit = $originLine->fk_unit;
					$pu_ht_devise = $originLine->multicurrency_subprice;

					$res = $object->addline($desc, $pu_ht, $qty, $txtva, $txlocaltax1, $txlocaltax2, $fk_product, $remise_percent, $date_start, $date_end, $ventil, $info_bits, $fk_remise_except, $price_base_type, $pu_ttc, $type, $rang, $special_code, $origin, $origin_id, $fk_parent_line, $fk_fournprice, $pa_ht, $label, $array_options, $situation_percent, $fk_prev_id, $fk_unit, $pu_ht_devise);

					if ($res > 0) {
						$importCount++;
					} else {
						$error++;
					}
				} else {
					$error++;
				}
			}

			if ($error) {
				setEventMessages($langs->trans('ErrorsOnXLines', $error), null, 'errors');
			}
		}
	}

	// Actions when printing a doc from card
	include DOL_DOCUMENT_ROOT.'/core/actions_printing.inc.php';

	// Actions to send emails
	if (empty($id)) {
		$id = $facid;
	}
	$triggersendname = 'BILL_SENTBYMAIL';
	$paramname = 'id';
	$autocopy = 'MAIN_MAIL_AUTOCOPY_INVOICE_TO';
	$trackid = 'inv'.$object->id;
	include DOL_DOCUMENT_ROOT.'/core/actions_sendmails.inc.php';

	// Actions to build doc
	$upload_dir = $conf->facture->multidir_output[$object->entity];
	$permissiontoadd = $usercancreate;
	include DOL_DOCUMENT_ROOT.'/core/actions_builddoc.inc.php';


	if ($action == 'update_extras') {
		$object->oldcopy = dol_clone($object);

		// Fill array 'array_options' with data from add form
		$ret = $extrafields->setOptionalsFromPost(null, $object, GETPOST('attribute', 'restricthtml'));
		if ($ret < 0) {
			$error++;
		}

		if (!$error) {
			// Actions on extra fields
			$result = $object->insertExtraFields('BILL_MODIFY');
			if ($result < 0) {
				setEventMessages($object->error, $object->errors, 'errors');
				$error++;
			}
		}

		if ($error) {
			$action = 'edit_extras';
		}
	}

	if (!empty($conf->global->MAIN_DISABLE_CONTACTS_TAB) && $usercancreate) {
		if ($action == 'addcontact') {
			$result = $object->fetch($id);

			if ($result > 0 && $id > 0) {
				$contactid = (GETPOST('userid') ? GETPOST('userid') : GETPOST('contactid'));
				$typeid = (GETPOST('typecontact') ? GETPOST('typecontact') : GETPOST('type'));
				$result = $object->add_contact($contactid, $typeid, GETPOST("source", 'aZ09'));
			}

			if ($result >= 0) {
				header("Location: ".$_SERVER['PHP_SELF']."?id=".$object->id);
				exit();
			} else {
				if ($object->error == 'DB_ERROR_RECORD_ALREADY_EXISTS') {
					$langs->load("errors");
					setEventMessages($langs->trans("ErrorThisContactIsAlreadyDefinedAsThisType"), null, 'errors');
				} else {
					setEventMessages($object->error, $object->errors, 'errors');
				}
			}
		} elseif ($action == 'swapstatut') {
			// bascule du statut d'un contact
			if ($object->fetch($id)) {
				$result = $object->swapContactStatus(GETPOST('ligne', 'int'));
			} else {
				dol_print_error($db);
			}
		} elseif ($action == 'deletecontact') {
			// Efface un contact
			$object->fetch($id);
			$result = $object->delete_contact($lineid);

			if ($result >= 0) {
				header("Location: ".$_SERVER['PHP_SELF']."?id=".$object->id);
				exit();
			} else {
				dol_print_error($db);
			}
		}

		if ($error) {
			$action = 'edit_extras';
		}
	}
}


/*
 * View
 */

$form = new Form($db);
$formother = new FormOther($db);
$formfile = new FormFile($db);
$formmargin = new FormMargin($db);
$soc = new Societe($db);
$paymentstatic = new Paiement($db);
$bankaccountstatic = new Account($db);
if (!empty($conf->projet->enabled)) {
	$formproject = new FormProjets($db);
}

$now = dol_now();

$title = $langs->trans('InvoiceCustomer')." - ".$langs->trans('Card');

$help_url = "EN:Customers_Invoices|FR:Factures_Clients|ES:Facturas_a_clientes";

llxHeader('', $title, $help_url);

// Mode creation

if ($action == 'create') {
	$facturestatic = new Facture($db);
	$extrafields->fetch_name_optionals_label($facturestatic->table_element);

	print load_fiche_titre($langs->trans('NewBill'), '', 'bill');

	if ($socid > 0) {
		$res = $soc->fetch($socid);
	}

	$currency_code = $conf->currency;

	// Load objectsrc
	$remise_absolue = 0;
	if (!empty($origin) && !empty($originid)) {
		// Parse element/subelement (ex: project_task)
		$element = $subelement = $origin;
		$regs = array();
		if (preg_match('/^([^_]+)_([^_]+)/i', $origin, $regs)) {
			$element = $regs[1];
			$subelement = $regs[2];
		}

		if ($element == 'project') {
			$projectid = $originid;

			if (empty($cond_reglement_id)) {
				$cond_reglement_id = $soc->cond_reglement_id;
			}
			if (empty($mode_reglement_id)) {
				$mode_reglement_id = $soc->mode_reglement_id;
			}
			if (!$remise_percent) {
				$remise_percent = $soc->remise_percent;
			}
			if (!$dateinvoice) {
				// Do not set 0 here (0 for a date is 1970)
				$dateinvoice = (empty($dateinvoice) ? (empty($conf->global->MAIN_AUTOFILL_DATE) ?-1 : '') : $dateinvoice);
			}
		} else {
			// For compatibility
			if ($element == 'order' || $element == 'commande') {
				$element = $subelement = 'commande';
			}
			if ($element == 'propal') {
				$element = 'comm/propal';
				$subelement = 'propal';
			}
			if ($element == 'contract') {
				$element = $subelement = 'contrat';
			}
			if ($element == 'shipping') {
				$element = $subelement = 'expedition';
			}

			dol_include_once('/'.$element.'/class/'.$subelement.'.class.php');

			$classname = ucfirst($subelement);
			$objectsrc = new $classname($db);
			$objectsrc->fetch($originid);
			if (empty($objectsrc->lines) && method_exists($objectsrc, 'fetch_lines')) {
				$objectsrc->fetch_lines();
			}
			$objectsrc->fetch_thirdparty();

			$projectid = (!empty($projectid) ? $projectid : $objectsrc->fk_project);
			$ref_client = (!empty($objectsrc->ref_client) ? $objectsrc->ref_client : (!empty($objectsrc->ref_customer) ? $objectsrc->ref_customer : ''));

			// only if socid not filled else it's allready done upper
			if (empty($socid)) {
				$soc = $objectsrc->thirdparty;
			}

			$dateinvoice = (empty($dateinvoice) ? (empty($conf->global->MAIN_AUTOFILL_DATE) ?-1 : '') : $dateinvoice);

			if ($element == 'expedition') {
				$ref_client = (!empty($objectsrc->ref_customer) ? $objectsrc->ref_customer : '');

				$elem = $subelem = $objectsrc->origin;
				$expeoriginid = $objectsrc->origin_id;
				dol_include_once('/'.$elem.'/class/'.$subelem.'.class.php');
				$classname = ucfirst($subelem);

				$expesrc = new $classname($db);
				$expesrc->fetch($expeoriginid);

				$cond_reglement_id 	= (!empty($expesrc->cond_reglement_id) ? $expesrc->cond_reglement_id : (!empty($soc->cond_reglement_id) ? $soc->cond_reglement_id : 1));
				$mode_reglement_id 	= (!empty($expesrc->mode_reglement_id) ? $expesrc->mode_reglement_id : (!empty($soc->mode_reglement_id) ? $soc->mode_reglement_id : 0));
				$fk_account         = (!empty($expesrc->fk_account) ? $expesrc->fk_account : (!empty($soc->fk_account) ? $soc->fk_account : 0));
				$remise_percent 	= (!empty($expesrc->remise_percent) ? $expesrc->remise_percent : (!empty($soc->remise_percent) ? $soc->remise_percent : 0));
				$remise_absolue 	= (!empty($expesrc->remise_absolue) ? $expesrc->remise_absolue : (!empty($soc->remise_absolue) ? $soc->remise_absolue : 0));

				//Replicate extrafields
				$expesrc->fetch_optionals();
				$object->array_options = $expesrc->array_options;
			} else {
				$cond_reglement_id 	= (!empty($objectsrc->cond_reglement_id) ? $objectsrc->cond_reglement_id : (!empty($soc->cond_reglement_id) ? $soc->cond_reglement_id : 0));
				$mode_reglement_id 	= (!empty($objectsrc->mode_reglement_id) ? $objectsrc->mode_reglement_id : (!empty($soc->mode_reglement_id) ? $soc->mode_reglement_id : 0));
				$fk_account         = (!empty($objectsrc->fk_account) ? $objectsrc->fk_account : (!empty($soc->fk_account) ? $soc->fk_account : 0));
				$remise_percent 	= (!empty($objectsrc->remise_percent) ? $objectsrc->remise_percent : (!empty($soc->remise_percent) ? $soc->remise_percent : 0));
				$remise_absolue 	= (!empty($objectsrc->remise_absolue) ? $objectsrc->remise_absolue : (!empty($soc->remise_absolue) ? $soc->remise_absolue : 0));

				if (!empty($conf->multicurrency->enabled)) {
					if (!empty($objectsrc->multicurrency_code)) {
						$currency_code = $objectsrc->multicurrency_code;
					}
					if (!empty($conf->global->MULTICURRENCY_USE_ORIGIN_TX) && !empty($objectsrc->multicurrency_tx)) {
						$currency_tx = $objectsrc->multicurrency_tx;
					}
				}

				// Replicate extrafields
				$objectsrc->fetch_optionals();
				$object->array_options = $objectsrc->array_options;
			}
		}
	} else {
		$cond_reglement_id 	= $soc->cond_reglement_id;
		$mode_reglement_id 	= $soc->mode_reglement_id;
		$fk_account        	= $soc->fk_account;
		$remise_percent 	= $soc->remise_percent;
		$remise_absolue 	= 0;
		$dateinvoice = (empty($dateinvoice) ? (empty($conf->global->MAIN_AUTOFILL_DATE) ?-1 : '') : $dateinvoice); // Do not set 0 here (0 for a date is 1970)

		if (!empty($conf->multicurrency->enabled) && !empty($soc->multicurrency_code)) {
			$currency_code = $soc->multicurrency_code;
		}
	}

	// when payment condition is empty (means not override by payment condition form a other object, like third-party), try to use default value
	if (empty($cond_reglement_id)) {
		$cond_reglement_id = GETPOST("cond_reglement_id", 'int');
	}

	// when payment mode is empty (means not override by payment mode form a other object, like third-party), try to use default value
	if (empty($mode_reglement_id)) {
		$mode_reglement_id = GETPOST("mode_reglement_id", 'int');
	}

	if (!empty($soc->id)) {
		$absolute_discount = $soc->getAvailableDiscounts();
	}
	$note_public = $object->getDefaultCreateValueFor('note_public', ((!empty($origin) && !empty($originid) && is_object($objectsrc) && !empty($conf->global->FACTURE_REUSE_NOTES_ON_CREATE_FROM)) ? $objectsrc->note_public : null));
	$note_private = $object->getDefaultCreateValueFor('note_private', ((!empty($origin) && !empty($originid) && is_object($objectsrc) && !empty($conf->global->FACTURE_REUSE_NOTES_ON_CREATE_FROM)) ? $objectsrc->note_private : null));

	if (!empty($conf->use_javascript_ajax)) {
		require_once DOL_DOCUMENT_ROOT.'/core/lib/ajax.lib.php';
		print ajax_combobox('fac_replacement');
		print ajax_combobox('fac_avoir');
		print ajax_combobox('situations');
	}

	if ($origin == 'contrat') {
		$langs->load("admin");
		$text = $langs->trans("ToCreateARecurringInvoice");
		$text .= ' '.$langs->trans("ToCreateARecurringInvoiceGene", $langs->transnoentitiesnoconv("MenuFinancial"), $langs->transnoentitiesnoconv("BillsCustomers"), $langs->transnoentitiesnoconv("ListOfTemplates"));
		if (empty($conf->global->INVOICE_DISABLE_AUTOMATIC_RECURRING_INVOICE)) {
			$text .= ' '.$langs->trans("ToCreateARecurringInvoiceGeneAuto", $langs->transnoentitiesnoconv('Module2300Name'));
		}
		print info_admin($text, 0, 0, 0).'<br>';
	}

	print '<form name="add" action="'.$_SERVER["PHP_SELF"].'" method="POST" id="formtocreate" name="formtocreate">';
	print '<input type="hidden" name="token" value="'.newToken().'">';
	print '<input type="hidden" name="action" value="add">';
	if ($soc->id > 0) {
		print '<input type="hidden" name="socid" value="'.$soc->id.'">'."\n";
	}
	print '<input name="ref" type="hidden" value="provisoire">';
	print '<input name="ref_client" type="hidden" value="'.$ref_client.'">';
	print '<input name="force_cond_reglement_id" type="hidden" value="0">';
	print '<input name="force_mode_reglement_id" type="hidden" value="0">';
	print '<input name="force_fk_account" type="hidden" value="0">';
	print '<input type="hidden" name="origin" value="'.$origin.'">';
	print '<input type="hidden" name="originid" value="'.$originid.'">';
	print '<input type="hidden" name="originentity" value="'.GETPOST('originentity').'">';
	if (!empty($currency_tx)) {
		print '<input type="hidden" name="originmulticurrency_tx" value="'.$currency_tx.'">';
	}

	print dol_get_fiche_head('');

	print '<table class="border centpercent">';

	// Ref
	//print '<tr><td class="titlefieldcreate fieldrequired">'.$langs->trans('Ref').'</td><td colspan="2">'.$langs->trans('Draft').'</td></tr>';

	$exampletemplateinvoice = new FactureRec($db);
	$invoice_predefined = new FactureRec($db);
	if (empty($origin) && empty($originid) && GETPOST('fac_rec', 'int') > 0) {
		$invoice_predefined->fetch(GETPOST('fac_rec', 'int'));
	}

	// Thirdparty
	if ($soc->id > 0 && (!GETPOST('fac_rec', 'int') || !empty($invoice_predefined->frequency))) {
		// If thirdparty known and not a predefined invoiced without a recurring rule
		print '<tr><td class="fieldrequired">'.$langs->trans('Customer').'</td>';
		print '<td colspan="2">';
		print $soc->getNomUrl(1);
		print '<input type="hidden" name="socid" value="'.$soc->id.'">';
		// Outstanding Bill
		$arrayoutstandingbills = $soc->getOutstandingBills();
		$outstandingBills = $arrayoutstandingbills['opened'];
		print ' - <span class="opacitymedium">'.$langs->trans('CurrentOutstandingBill').':</span> ';
		print price($outstandingBills, '', $langs, 0, 0, -1, $conf->currency);
		if ($soc->outstanding_limit != '') {
			if ($outstandingBills > $soc->outstanding_limit) {
				print img_warning($langs->trans("OutstandingBillReached"));
			}
			print ' / '.price($soc->outstanding_limit, '', $langs, 0, 0, -1, $conf->currency);
		}
		print '</td>';
		print '</tr>'."\n";
	} else {
		print '<tr><td class="fieldrequired">'.$langs->trans('Customer').'</td>';
		print '<td colspan="2">';
		print img_picto('', 'company').$form->select_company($soc->id, 'socid', '((s.client = 1 OR s.client = 3) AND s.status=1)', 'SelectThirdParty', 0, 0, null, 0, 'minwidth300');
		// Option to reload page to retrieve customer informations.
		if (empty($conf->global->RELOAD_PAGE_ON_CUSTOMER_CHANGE_DISABLED)) {
			print '<script type="text/javascript">
			$(document).ready(function() {
				$("#socid").change(function() {
					/*
					console.log("Submit page");
					$(\'input[name="action"]\').val(\'create\');
					$(\'input[name="force_cond_reglement_id"]\').val(\'1\');
					$(\'input[name="force_mode_reglement_id"]\').val(\'1\');
					$(\'input[name="force_fk_account"]\').val(\'1\');
					$("#formtocreate").submit(); */

   					// For company change, we must reuse data of comany, not input already done, so we call a GET with action=create, not a POST submit.
					console.log("We have changed the company - Reload page");
					var socid = $(this).val();
			        var fac_rec = $(\'#fac_rec\').val();
        			window.location.href = "'.$_SERVER["PHP_SELF"].'?action=create&socid="+socid+"&fac_rec="+fac_rec;
				});
			});
			</script>';
		}
		if (!GETPOST('fac_rec', 'int')) {
			print ' <a href="'.DOL_URL_ROOT.'/societe/card.php?action=create&client=3&fournisseur=0&backtopage='.urlencode($_SERVER["PHP_SELF"].'?action=create').'"><span class="fa fa-plus-circle valignmiddle paddingleft" title="'.$langs->trans("AddThirdParty").'"></span></a>';
		}
		print '</td>';
		print '</tr>'."\n";
	}

	// Overwrite some values if creation of invoice is from a predefined invoice
	if (empty($origin) && empty($originid) && GETPOST('fac_rec', 'int') > 0) {
		$invoice_predefined->fetch(GETPOST('fac_rec', 'int'));

		$dateinvoice = $invoice_predefined->date_when; // To use next gen date by default later
		if (empty($projectid)) {
			$projectid = $invoice_predefined->fk_project;
		}
		$cond_reglement_id = $invoice_predefined->cond_reglement_id;
		$mode_reglement_id = $invoice_predefined->mode_reglement_id;
		$fk_account = $invoice_predefined->fk_account;
		$note_public = $invoice_predefined->note_public;
		$note_private = $invoice_predefined->note_private;

		if (!empty($invoice_predefined->multicurrency_code)) {
			$currency_code = $invoice_predefined->multicurrency_code;
		}
		if (!empty($invoice_predefined->multicurrency_tx)) {
			$currency_tx = $invoice_predefined->multicurrency_tx;
		}

		$sql = 'SELECT r.rowid, r.titre as title, r.total_ttc';
		$sql .= ' FROM '.MAIN_DB_PREFIX.'facture_rec as r';
		$sql .= ' WHERE r.fk_soc = '.((int) $invoice_predefined->socid);

		$resql = $db->query($sql);
		if ($resql) {
			$num = $db->num_rows($resql);
			$i = 0;

			if ($num > 0) {
				print '<tr><td>'.$langs->trans('CreateFromRepeatableInvoice').'</td><td>';
				//print '<input type="hidden" name="fac_rec" id="fac_rec" value="'.GETPOST('fac_rec', 'int').'">';
				print '<select class="flat" id="fac_rec" name="fac_rec">'; // We may want to change the template to use
				print '<option value="0" selected></option>';
				while ($i < $num) {
					$objp = $db->fetch_object($resql);
					print '<option value="'.$objp->rowid.'"';
					if (GETPOST('fac_rec', 'int') == $objp->rowid) {
						print ' selected';
						$exampletemplateinvoice->fetch(GETPOST('fac_rec', 'int'));
					}
					print '>'.$objp->title.' ('.price($objp->total_ttc).' '.$langs->trans("TTC").')</option>';
					$i++;
				}
				print '</select>';
				// Option to reload page to retrieve customer informations. Note, this clear other input
				if (empty($conf->global->RELOAD_PAGE_ON_TEMPLATE_CHANGE_DISABLED)) {
					print '<script type="text/javascript">
        			$(document).ready(function() {
        				$("#fac_rec").change(function() {
							console.log("We have changed the template invoice - Reload page");
        					var fac_rec = $(this).val();
        			        var socid = $(\'#socid\').val();
        					// For template invoice change, we must reuse data of template, not input already done, so we call a GET with action=create, not a POST submit.
        					window.location.href = "'.$_SERVER["PHP_SELF"].'?action=create&socid="+socid+"&fac_rec="+fac_rec;
        				});
        			});
        			</script>';
				}
				print '</td></tr>';
			}
			$db->free($resql);
		} else {
			dol_print_error($db);
		}
	}

	print '<tr><td class="tdtop fieldrequired">'.$langs->trans('Type').'</td><td colspan="2">';
	print '<div class="tagtable">'."\n";

	// Standard invoice
	print '<div class="tagtr listofinvoicetype"><div class="tagtd listofinvoicetype">';
	$tmp = '<input type="radio" id="radio_standard" name="type" value="0"'.(GETPOST('type') == 0 ? ' checked' : '').'> ';
	$tmp  = $tmp.'<label for="radio_standard" >'.$langs->trans("InvoiceStandardAsk").'</label>';
	$desc = $form->textwithpicto($tmp, $langs->transnoentities("InvoiceStandardDesc"), 1, 'help', '', 0, 3);
	print '<table class="nobordernopadding"><tr>';
	print '<td>';
	print $desc;
	print '</td>';
	if ((($origin == 'propal') || ($origin == 'commande')) && (!empty($originid))) {
		/*print '<td class="nowrap" style="padding-left: 5px">';
		$arraylist = array(
			//'amount' => $langs->transnoentitiesnoconv('FixAmount', $langs->transnoentitiesnoconv('Deposit')),
			//'variable' => $langs->transnoentitiesnoconv('VarAmountOneLine', $langs->transnoentitiesnoconv('Deposit')),
			'variablealllines' => $langs->transnoentitiesnoconv('VarAmountAllLines')
		);
		print $form->selectarray('typestandard', $arraylist, GETPOST('typestandard', 'aZ09'), 0, 0, 0, '', 1);
		print '</td>';*/
		print '<td class="nowrap" style="padding-left: 15px">';
		print '<span class="opacitymedium">'.$langs->trans('PercentOfOriginalObject').'</span>:<input class="right" placeholder="100%" type="text" id="valuestandardinvoice" name="valuestandardinvoice" size="3" value="'.(GETPOSTISSET('valuestandardinvoice') ? GETPOST('valuestandardinvoice', 'alpha') : '100%').'"/>';
		print '</td>';
	}
	print '</tr></table>';
	print '</div></div>';

	if ((empty($origin)) || ((($origin == 'propal') || ($origin == 'commande')) && (!empty($originid)))) {
		// Deposit - Down payment
		if (empty($conf->global->INVOICE_DISABLE_DEPOSIT)) {
			print '<div class="tagtr listofinvoicetype"><div class="tagtd listofinvoicetype">';
			$tmp = '<input type="radio" id="radio_deposit" name="type" value="3"'.(GETPOST('type') == 3 ? ' checked' : '').'> ';
			print '<script type="text/javascript" language="javascript">
    		jQuery(document).ready(function() {
    			jQuery("#typestandardinvoice, #valuestandardinvoice").click(function() {
    				jQuery("#radio_standard").prop("checked", true);
    			});
    			jQuery("#typedeposit, #valuedeposit").click(function() {
    				jQuery("#radio_deposit").prop("checked", true);
    			});
				jQuery("#typedeposit").change(function() {
					console.log("We change type of down payment");
					jQuery("#radio_deposit").prop("checked", true);
					setRadioForTypeOfIncoice();
				});
    			jQuery("#radio_standard, #radio_deposit, #radio_replacement, #radio_template").change(function() {
					setRadioForTypeOfIncoice();
				});
				function setRadioForTypeOfIncoice() {
					console.log("Change radio");
					if (jQuery("#radio_deposit").prop("checked") && (jQuery("#typedeposit").val() == \'amount\' || jQuery("#typedeposit").val() == \'variable\')) {
						jQuery(".checkforselect").prop("disabled", true);
						jQuery(".checkforselect").prop("checked", false);
					} else {
						jQuery(".checkforselect").prop("disabled", false);
						jQuery(".checkforselect").prop("checked", true);
					}
				};
    		});
    		</script>';

			$tmp  = $tmp.'<label for="radio_deposit" >'.$langs->trans("InvoiceDeposit").'</label>';
			$desc = $form->textwithpicto($tmp, $langs->transnoentities("InvoiceDepositDesc"), 1, 'help', '', 0, 3);
			print '<table class="nobordernopadding"><tr>';
			print '<td>';
			print $desc;
			print '</td>';
			if (($origin == 'propal') || ($origin == 'commande')) {
				print '<td class="nowrap" style="padding-left: 15px">';
				$arraylist = array(
					'amount' => $langs->transnoentitiesnoconv('FixAmount', $langs->transnoentitiesnoconv('Deposit')),
					'variable' => $langs->transnoentitiesnoconv('VarAmountOneLine', $langs->transnoentitiesnoconv('Deposit')),
					'variablealllines' => $langs->transnoentitiesnoconv('VarAmountAllLines')
				);
				print $form->selectarray('typedeposit', $arraylist, GETPOST('typedeposit', 'aZ09'), 0, 0, 0, '', 1);
				print '</td>';
				print '<td class="nowrap" style="padding-left: 5px">';
				print '<span class="opacitymedium paddingleft">'.$langs->trans("AmountOrPercent").'</span><input type="text" id="valuedeposit" name="valuedeposit" class="width75 right" value="'.GETPOST('valuedeposit', 'int').'"/>';
				print '</td>';
			}
			print '</tr></table>';

			print '</div></div>';
		}
	}

	if ($socid > 0) {
		if (!empty($conf->global->INVOICE_USE_SITUATION)) {
			// First situation invoice
			print '<div class="tagtr listofinvoicetype"><div class="tagtd listofinvoicetype">';
			$tmp = '<input id="radio_situation" type="radio" name="type" value="5"'.(GETPOST('type') == 5 ? ' checked' : '').'> ';
			$tmp  = $tmp.'<label for="radio_situation" >'.$langs->trans("InvoiceFirstSituationAsk").'</label>';
			$desc = $form->textwithpicto($tmp, $langs->transnoentities("InvoiceFirstSituationDesc"), 1, 'help', '', 0, 3);
			print $desc;
			print '</div></div>';

			// Next situation invoice
			$opt = $form->selectSituationInvoices(GETPOST('originid', 'int'), $socid);

			print '<div class="tagtr listofinvoicetype"><div class="tagtd listofinvoicetype">';
			$tmp = '<input type="radio" name="type" value="5"'.(GETPOST('type') == 5 && GETPOST('originid', 'int') ? ' checked' : '');
			if ($opt == ('<option value ="0" selected>'.$langs->trans('NoSituations').'</option>') || (GETPOST('origin') && GETPOST('origin') != 'facture' && GETPOST('origin') != 'commande')) {
				$tmp .= ' disabled';
			}
			$tmp .= '> ';
			$text = '<label>'.$tmp.$langs->trans("InvoiceSituationAsk").'</label> ';
			$text .= '<select class="flat" id="situations" name="situations"';
			if ($opt == ('<option value ="0" selected>'.$langs->trans('NoSituations').'</option>') || (GETPOST('origin') && GETPOST('origin') != 'facture' && GETPOST('origin') != 'commande')) {
				$text .= ' disabled';
			}
			$text .= '>';
			$text .= $opt;
			$text .= '</select>';
			$desc = $form->textwithpicto($text, $langs->transnoentities("InvoiceSituationDesc"), 1, 'help', '', 0, 3);
			print $desc;
			print '</div></div>';
		}

		// Replacement
		if (empty($conf->global->INVOICE_DISABLE_REPLACEMENT)) {
			// Type de facture
			$facids = $facturestatic->list_replacable_invoices($soc->id);
			if ($facids < 0) {
				dol_print_error($db, $facturestatic->error, $facturestatic->errors);
				exit();
			}
			$options = "";
			if (is_array($facids)) {
				foreach ($facids as $facparam) {
					$options .= '<option value="'.$facparam ['id'].'"';
					if ($facparam ['id'] == $_POST['fac_replacement']) {
						$options .= ' selected';
					}
					$options .= '>'.$facparam ['ref'];
					$options .= ' ('.$facturestatic->LibStatut(0, $facparam ['status']).')';
					$options .= '</option>';
				}
			}

			print '<!-- replacement line -->';
			print '<div class="tagtr listofinvoicetype"><div class="tagtd listofinvoicetype">';
			$tmp = '<input type="radio" name="type" id="radio_replacement" value="1"'.(GETPOST('type') == 1 ? ' checked' : '');
			if (!$options || $invoice_predefined->id > 0) {
				$tmp .= ' disabled';
			}
			$tmp .= '> ';
			print '<script type="text/javascript" language="javascript">
    		jQuery(document).ready(function() {
    			jQuery("#fac_replacement").change(function() {
    				jQuery("#radio_replacement").prop("checked", true);
    			});
    		});
    		</script>';
			$text = '<label>'.$tmp.$langs->trans("InvoiceReplacementAsk").'</label>';
			$text .= '<select class="flat" name="fac_replacement" id="fac_replacement"';
			if (!$options || $invoice_predefined->id > 0) {
				$text .= ' disabled';
			}
			$text .= '>';
			if ($options) {
				$text .= '<option value="-1">&nbsp;</option>';
				$text .= $options;
			} else {
				$text .= '<option value="-1">'.$langs->trans("NoReplacableInvoice").'</option>';
			}
			$text .= '</select>';
			$desc = $form->textwithpicto($text, $langs->transnoentities("InvoiceReplacementDesc"), 1, 'help', '', 0, 3);
			print $desc;
			print '</div></div>';
		}
	} else {
		if (!empty($conf->global->INVOICE_USE_SITUATION)) {
			print '<div class="tagtr listofinvoicetype"><div class="tagtd listofinvoicetype">';
			$tmp = '<input type="radio" name="type" id="radio_situation" value="0" disabled> ';
			$text = '<label>'.$tmp.$langs->trans("InvoiceFirstSituationAsk").'</label> ';
			$text .= '<span class="opacitymedium">('.$langs->trans("YouMustCreateInvoiceFromThird").')</span> ';
			$desc = $form->textwithpicto($text, $langs->transnoentities("InvoiceFirstSituationDesc"), 1, 'help', '', 0, 3);
			print $desc;
			print '</div></div>';

			print '<div class="tagtr listofinvoicetype"><div class="tagtd listofinvoicetype">';
			$tmp = '<input type="radio" name="type" id="radio_situation" value="0" disabled> ';
			$text = '<label>'.$tmp.$langs->trans("InvoiceSituationAsk").'</label> ';
			$text .= '<span class="opacitymedium">('.$langs->trans("YouMustCreateInvoiceFromThird").')</span> ';
			$desc = $form->textwithpicto($text, $langs->transnoentities("InvoiceFirstSituationDesc"), 1, 'help', '', 0, 3);
			print $desc;
			print '</div></div>';
		}

		print '<div class="tagtr listofinvoicetype"><div class="tagtd listofinvoicetype">';
		$tmp = '<input type="radio" name="type" id="radio_replacement" value="0" disabled> ';
		$text = '<label>'.$tmp.$langs->trans("InvoiceReplacement").'</label> ';
		$text .= '<span class="opacitymedium">('.$langs->trans("YouMustCreateInvoiceFromThird").')</span> ';
		$desc = $form->textwithpicto($text, $langs->transnoentities("InvoiceReplacementDesc"), 1, 'help', '', 0, 3);
		print $desc;
		print '</div></div>';
	}


	if (empty($origin)) {
		if ($socid > 0) {
			// Credit note
			if (empty($conf->global->INVOICE_DISABLE_CREDIT_NOTE)) {
				// Show link for credit note
				$facids = $facturestatic->list_qualified_avoir_invoices($soc->id);
<<<<<<< HEAD
				if ($facids < 0) {
					dol_print_error($db, $facturestatic);
=======
				if ($facids < 0)
				{
					dol_print_error($db, $facturestatic->error, $facturestatic->errors);
>>>>>>> cfbf051f
					exit;
				}
				$optionsav = "";
				$newinvoice_static = new Facture($db);
				foreach ($facids as $key => $valarray) {
					$newinvoice_static->id = $key;
					$newinvoice_static->ref = $valarray ['ref'];
					$newinvoice_static->statut = $valarray ['status'];
					$newinvoice_static->type = $valarray ['type'];
					$newinvoice_static->paye = $valarray ['paye'];

					$optionsav .= '<option value="'.$key.'"';
					if ($key == GETPOST('fac_avoir')) {
						$optionsav .= ' selected';
					}
					$optionsav .= '>';
					$optionsav .= $newinvoice_static->ref;
					$optionsav .= ' ('.$newinvoice_static->getLibStatut(1, $valarray ['paymentornot']).')';
					$optionsav .= '</option>';
				}

				print '<div class="tagtr listofinvoicetype"><div class="tagtd listofinvoicetype">';
				$tmp = '<input type="radio" id="radio_creditnote" name="type" value="2"'.(GETPOST('type') == 2 ? ' checked' : '');
				if ((!$optionsav && empty($conf->global->INVOICE_CREDIT_NOTE_STANDALONE)) || $invoice_predefined->id > 0) {
					$tmp .= ' disabled';
				}
				$tmp .= '> ';
				// Show credit note options only if we checked credit note
				print '<script type="text/javascript" language="javascript">
    			jQuery(document).ready(function() {
    				if (! jQuery("#radio_creditnote").is(":checked"))
    				{
    					jQuery("#credit_note_options").hide();
    				}
    				jQuery("#radio_creditnote").click(function() {
    					jQuery("#credit_note_options").show();
    				});
    				jQuery("#radio_standard, #radio_replacement, #radio_deposit").click(function() {
    					jQuery("#credit_note_options").hide();
    				});
    			});
    			</script>';
				$text = '<label>'.$tmp.$langs->transnoentities("InvoiceAvoirAsk").'</label> ';
				// $text.='<input type="text" value="">';
				$text .= '<select class="flat valignmiddle" name="fac_avoir" id="fac_avoir"';
				if (!$optionsav || $invoice_predefined->id > 0) {
					$text .= ' disabled';
				}
				$text .= '>';
				if ($optionsav) {
					$text .= '<option value="-1"></option>';
					$text .= $optionsav;
				} else {
					$text .= '<option value="-1">'.$langs->trans("NoInvoiceToCorrect").'</option>';
				}
				$text .= '</select>';
				$desc = $form->textwithpicto($text, $langs->transnoentities("InvoiceAvoirDesc"), 1, 'help', '', 0, 3);
				print $desc;

				print '<div id="credit_note_options" class="clearboth">';
				print '&nbsp;&nbsp;&nbsp; <input type="checkbox" name="invoiceAvoirWithLines" id="invoiceAvoirWithLines" value="1" onclick="$(\'#credit_note_options input[type=checkbox]\').not(this).prop(\'checked\', false);" '.(GETPOST('invoiceAvoirWithLines', 'int') > 0 ? 'checked' : '').' /> <label for="invoiceAvoirWithLines">'.$langs->trans('invoiceAvoirWithLines')."</label>";
				print '<br>&nbsp;&nbsp;&nbsp; <input type="checkbox" name="invoiceAvoirWithPaymentRestAmount" id="invoiceAvoirWithPaymentRestAmount" value="1" onclick="$(\'#credit_note_options input[type=checkbox]\').not(this).prop(\'checked\', false);" '.(GETPOST('invoiceAvoirWithPaymentRestAmount', 'int') > 0 ? 'checked' : '').' /> <label for="invoiceAvoirWithPaymentRestAmount">'.$langs->trans('invoiceAvoirWithPaymentRestAmount')."</label>";
				print '</div>';

				print '</div></div>';
			}
		} else {
			print '<div class="tagtr listofinvoicetype"><div class="tagtd listofinvoicetype">';
			if (empty($conf->global->INVOICE_CREDIT_NOTE_STANDALONE)) {
				$tmp = '<input type="radio" name="type" id="radio_creditnote" value="0" disabled> ';
			} else {
				$tmp = '<input type="radio" name="type" id="radio_creditnote" value="2" > ';
			}
			$text = '<label>'.$tmp.$langs->trans("InvoiceAvoir").'</label> ';
			$text .= '<span class="opacitymedium">('.$langs->trans("YouMustCreateInvoiceFromThird").')</span> ';
			$desc = $form->textwithpicto($text, $langs->transnoentities("InvoiceAvoirDesc"), 1, 'help', '', 0, 3);
			print $desc;
			print '</div></div>'."\n";
		}
	}

	// Template invoice
	print '<div class="tagtr listofinvoicetype"><div class="tagtd listofinvoicetype">';
	$tmp = '<input type="radio" name="type" id="radio_template" value="0" disabled> ';
	$text = '<label>'.$tmp.$langs->trans("RepeatableInvoice").'</label> ';
	//$text.= '('.$langs->trans("YouMustCreateStandardInvoiceFirst").') ';
	$desc = $form->textwithpicto($text, $langs->transnoentities("YouMustCreateStandardInvoiceFirstDesc"), 1, 'help', '', 0, 3);
	print $desc;
	print '</div></div>';

	print '</div>';


	if (!empty($conf->global->INVOICE_USE_DEFAULT_DOCUMENT)) { // Hidden conf
		// Add auto select default document model
		$listtType = array(Facture::TYPE_STANDARD, Facture::TYPE_REPLACEMENT, Facture::TYPE_CREDIT_NOTE, Facture::TYPE_DEPOSIT, Facture::TYPE_SITUATION);
		$jsListType = '';
		foreach ($listtType as $type) {
			$thisTypeConfName = 'FACTURE_ADDON_PDF_'.$type;
			$curent = !empty($conf->global->{$thisTypeConfName}) ? $conf->global->{$thisTypeConfName}:$conf->global->FACTURE_ADDON_PDF;
			$jsListType .= (!empty($jsListType) ? ',' : '').'"'.$type.'":"'.$curent.'"';
		}

		print '<script type="text/javascript" language="javascript">
        		$(document).ready(function() {
                    var listType = {'.$jsListType.'};
        			$("[name=\'type\'").change(function() {
        				if($( this ).prop("checked"))
                        {
                            if(($( this ).val() in listType))
                            {
                                $("#model").val(listType[$( this ).val()]);
                            }
                            else
                            {
                                $("#model").val("'.$conf->global->FACTURE_ADDON_PDF.'");
                            }
                        }
        			});
        		});
        		</script>';
	}



	print '</td></tr>';

	if ($socid > 0) {
		// Discounts for third party
		print '<tr><td>'.$langs->trans('Discounts').'</td><td colspan="2">';

		$thirdparty = $soc;
		$discount_type = 0;
		$backtopage = urlencode($_SERVER["PHP_SELF"].'?socid='.$thirdparty->id.'&action='.$action.'&origin='.GETPOST('origin', 'alpha').'&originid='.GETPOST('originid', 'int'));
		include DOL_DOCUMENT_ROOT.'/core/tpl/object_discounts.tpl.php';

		print '</td></tr>';
	}

	$newdateinvoice = dol_mktime(12, 0, 0, GETPOST('remonth', 'int'), GETPOST('reday', 'int'), GETPOST('reyear', 'int'));

	// Date invoice
	print '<tr><td class="fieldrequired">'.$langs->trans('DateInvoice').'</td><td colspan="2">';
	print $form->selectDate($newdateinvoice ? $newdateinvoice : $dateinvoice, '', '', '', '', "add", 1, 1);
	print '</td></tr>';

	// Date point of tax
	if (!empty($conf->global->INVOICE_POINTOFTAX_DATE)) {
		print '<tr><td class="fieldrequired">'.$langs->trans('DatePointOfTax').'</td><td colspan="2">';
		$date_pointoftax = dol_mktime(12, 0, 0, GETPOST('date_pointoftaxmonth', 'int'), GETPOST('date_pointoftaxday', 'int'), GETPOST('date_pointoftaxyear', 'int'));
		print $form->selectDate($date_pointoftax ? $date_pointoftax : -1, 'date_pointoftax', '', '', '', "add", 1, 1);
		print '</td></tr>';
	}

	// Payment term
	print '<tr><td class="nowrap fieldrequired">'.$langs->trans('PaymentConditionsShort').'</td><td colspan="2">';
	$form->select_conditions_paiements(GETPOSTISSET('cond_reglement_id') ? GETPOST('cond_reglement_id', 'int') : $cond_reglement_id, 'cond_reglement_id');
	print '</td></tr>';


	if ($conf->global->INVOICE_USE_RETAINED_WARRANTY) {
		$rwStyle = 'display:none;';
		if (in_array(GETPOST('type', 'int'), $retainedWarrantyInvoiceAvailableType)) {
			$rwStyle = '';
		}

		$retained_warranty = GETPOST('retained_warranty', 'int');
		if (empty($retained_warranty)) {
			if (!empty($objectsrc->retained_warranty)) { // use previous situation value
				$retained_warranty = $objectsrc->retained_warranty;
			}
		}
		$retained_warranty_js_default = !empty($retained_warranty) ? $retained_warranty : $conf->global->INVOICE_SITUATION_DEFAULT_RETAINED_WARRANTY_PERCENT;

		print '<tr class="retained-warranty-line" style="'.$rwStyle.'" ><td class="nowrap">'.$langs->trans('RetainedWarranty').'</td><td colspan="2">';
		print '<input id="new-situation-invoice-retained-warranty" name="retained_warranty" type="number" value="'.$retained_warranty.'" step="0.01" min="0" max="100" />%';

		// Retained warranty payment term
		print '<tr class="retained-warranty-line" style="'.$rwStyle.'" ><td class="nowrap">'.$langs->trans('PaymentConditionsShortRetainedWarranty').'</td><td colspan="2">';
		$retained_warranty_fk_cond_reglement = GETPOST('retained_warranty_fk_cond_reglement', 'int');
		if (empty($retained_warranty_fk_cond_reglement)) {
			$retained_warranty_fk_cond_reglement = $conf->global->INVOICE_SITUATION_DEFAULT_RETAINED_WARRANTY_COND_ID;
			if (!empty($objectsrc->retained_warranty_fk_cond_reglement)) { // use previous situation value
				$retained_warranty_fk_cond_reglement = $objectsrc->retained_warranty_fk_cond_reglement;
			} else {
				$retained_warranty_fk_cond_reglement = $conf->global->INVOICE_SITUATION_DEFAULT_RETAINED_WARRANTY_COND_ID;
			}
		}
		$form->select_conditions_paiements($retained_warranty_fk_cond_reglement, 'retained_warranty_fk_cond_reglement', -1, 1);
		print '</td></tr>';

		print '<script type="text/javascript" language="javascript">
		$(document).ready(function() {
		$("[name=\'type\']").change(function() {
				if($( this ).prop("checked") && $.inArray($( this ).val(), '.json_encode($retainedWarrantyInvoiceAvailableType).' ) !== -1)
				{
					$(".retained-warranty-line").show();
					$("#new-situation-invoice-retained-warranty").val("'.floatval($retained_warranty_js_default).'");
				}
				else{
					$(".retained-warranty-line").hide();
					$("#new-situation-invoice-retained-warranty").val("");
				}
			});

			$("[name=\'type\']:checked").trigger("change");
		});
		</script>';
	}

	// Payment mode
	print '<tr><td>'.$langs->trans('PaymentMode').'</td><td colspan="2">';
	print img_picto('', 'bank', 'class="pictofixedwidth"');
	$form->select_types_paiements(GETPOSTISSET('mode_reglement_id') ? GETPOST('mode_reglement_id') : $mode_reglement_id, 'mode_reglement_id', 'CRDT', 0, 1, 0, 0, 1, 'maxwidth200 widthcentpercentminusx');
	print '</td></tr>';

	// Bank Account
	if (!empty($conf->banque->enabled)) {
		print '<tr><td>'.$langs->trans('BankAccount').'</td><td colspan="2">';
		$fk_account = GETPOST('fk_account', 'int');
		print img_picto('', 'bank_account', 'class="pictofixedwidth"').$form->select_comptes(($fk_account < 0 ? '' : $fk_account), 'fk_account', 0, '', 1, '', 0, 'maxwidth200 widthcentpercentminusx', 1);
		print '</td></tr>';
	}

	// Project
	if (!empty($conf->projet->enabled)) {
		$langs->load('projects');
		print '<tr><td>'.$langs->trans('Project').'</td><td colspan="2">';
		print img_picto('', 'project').$formproject->select_projects(($socid > 0 ? $socid : -1), $projectid, 'projectid', 0, 0, 1, 1, 0, 0, 0, '', 1, 0, 'maxwidth500 widthcentpercentminusxx');
		print ' <a href="'.DOL_URL_ROOT.'/projet/card.php?socid='.$soc->id.'&action=create&status=1&backtopage='.urlencode($_SERVER["PHP_SELF"].'?action=create&socid='.$soc->id.($fac_rec ? '&fac_rec='.$fac_rec : '')).'"><span class="fa fa-plus-circle valignmiddle" title="'.$langs->trans("AddProject").'"></span></a>';
		print '</td></tr>';
	}

	// Incoterms
	if (!empty($conf->incoterm->enabled)) {
		print '<tr>';
		print '<td><label for="incoterm_id">'.$form->textwithpicto($langs->trans("IncotermLabel"), $objectsrc->label_incoterms, 1).'</label></td>';
		print '<td colspan="2" class="maxwidthonsmartphone">';
		$incoterm_id = GETPOST('incoterm_id');
		$incoterm_location = GETPOST('location_incoterms');
		if (empty($incoterm_id)) {
			$incoterm_id = (!empty($objectsrc->fk_incoterms) ? $objectsrc->fk_incoterms : $soc->fk_incoterms);
			$incoterm_location = (!empty($objectsrc->location_incoterms) ? $objectsrc->location_incoterms : $soc->location_incoterms);
		}
		print $form->select_incoterms($incoterm_id, $incoterm_location);
		print '</td></tr>';
	}

	// Other attributes
	$parameters = array('objectsrc' => $objectsrc, 'colspan' => ' colspan="2"', 'cols' => '2', 'socid'=>$socid);
	$reshook = $hookmanager->executeHooks('formObjectOptions', $parameters, $object, $action); // Note that $action and $object may have been modified by hook
	print $hookmanager->resPrint;
	if (empty($reshook)) {
		if (!empty($conf->global->THIRDPARTY_PROPAGATE_EXTRAFIELDS_TO_INVOICE) && !empty($soc->id)) {
			// copy from thirdparty
			$tpExtrafields = new Extrafields($db);
			$tpExtrafieldLabels = $tpExtrafields->fetch_name_optionals_label($soc->table_element);
			if ($soc->fetch_optionals() > 0) {
				$object->array_options = array_merge($object->array_options, $soc->array_options);
			}
		};

		print $object->showOptionals($extrafields, 'edit', $parameters);
	}

	// Template to use by default
	print '<tr><td>'.$langs->trans('Model').'</td>';
	print '<td colspan="2">';
	print img_picto('', 'pdf', 'class="pictofixedwidth"');
	include_once DOL_DOCUMENT_ROOT.'/core/modules/facture/modules_facture.php';
	$liste = ModelePDFFactures::liste_modeles($db);
	if (!empty($conf->global->INVOICE_USE_DEFAULT_DOCUMENT)) {
		// Hidden conf
		$paramkey = 'FACTURE_ADDON_PDF_'.$object->type;
		$preselected = !empty($conf->global->$paramkey) ? $conf->global->$paramkey : $conf->global->FACTURE_ADDON_PDF;
	} else {
		$preselected = $conf->global->FACTURE_ADDON_PDF;
	}
	print $form->selectarray('model', $liste, $preselected, 0, 0, 0, '', 0, 0, 0, '', 'maxwidth200 widthcentpercentminusx', 1);
	print "</td></tr>";

	// Multicurrency
	if (!empty($conf->multicurrency->enabled)) {
		print '<tr>';
		print '<td>'.$form->editfieldkey('Currency', 'multicurrency_code', '', $object, 0).'</td>';
		print '<td colspan="2" class="maxwidthonsmartphone">';
		print $form->selectMultiCurrency($currency_code, 'multicurrency_code');
		print '</td></tr>';
	}

	// Help of substitution key
	$htmltext = '';
	if (GETPOST('fac_rec', 'int') > 0) {
		$dateexample = ($newdateinvoice ? $newdateinvoice : $dateinvoice);
		if (empty($dateexample)) {
			$dateexample = dol_now();
		}
		$substitutionarray = array(
			'__TOTAL_HT__' => $langs->trans("AmountHT").' ('.$langs->trans("Example").': '.price($exampletemplateinvoice->total_ht).')',
			'__TOTAL_TTC__' =>  $langs->trans("AmountTTC").' ('.$langs->trans("Example").': '.price($exampletemplateinvoice->total_ttc).')',
			'__INVOICE_PREVIOUS_MONTH__' => $langs->trans("PreviousMonthOfInvoice").' ('.$langs->trans("Example").': '.dol_print_date(dol_time_plus_duree($dateexample, -1, 'm'), '%m').')',
			'__INVOICE_MONTH__' =>  $langs->trans("MonthOfInvoice").' ('.$langs->trans("Example").': '.dol_print_date($dateexample, '%m').')',
			'__INVOICE_NEXT_MONTH__' => $langs->trans("NextMonthOfInvoice").' ('.$langs->trans("Example").': '.dol_print_date(dol_time_plus_duree($dateexample, 1, 'm'), '%m').')',
			'__INVOICE_PREVIOUS_MONTH_TEXT__' => $langs->trans("TextPreviousMonthOfInvoice").' ('.$langs->trans("Example").': '.dol_print_date(dol_time_plus_duree($dateexample, -1, 'm'), '%B').')',
			'__INVOICE_MONTH_TEXT__' =>  $langs->trans("TextMonthOfInvoice").' ('.$langs->trans("Example").': '.dol_print_date($dateexample, '%B').')',
			'__INVOICE_NEXT_MONTH_TEXT__' => $langs->trans("TextNextMonthOfInvoice").' ('.$langs->trans("Example").': '.dol_print_date(dol_time_plus_duree($dateexample, 1, 'm'), '%B').')',
			'__INVOICE_PREVIOUS_YEAR__' => $langs->trans("PreviousYearOfInvoice").' ('.$langs->trans("Example").': '.dol_print_date(dol_time_plus_duree($dateexample, -1, 'y'), '%Y').')',
			'__INVOICE_YEAR__' =>  $langs->trans("YearOfInvoice").' ('.$langs->trans("Example").': '.dol_print_date($dateexample, '%Y').')',
			'__INVOICE_NEXT_YEAR__' => $langs->trans("NextYearOfInvoice").' ('.$langs->trans("Example").': '.dol_print_date(dol_time_plus_duree($dateexample, 1, 'y'), '%Y').')'
		);

		$htmltext = '<i>'.$langs->trans("FollowingConstantsWillBeSubstituted").':<br>';
		foreach ($substitutionarray as $key => $val) {
			$htmltext .= $key.' = '.$langs->trans($val).'<br>';
		}
		$htmltext .= '</i>';
	}

	// Public note
	print '<tr>';
	print '<td class="tdtop">';
	print $form->textwithpicto($langs->trans('NotePublic'), $htmltext);
	print '</td>';
	print '<td valign="top" colspan="2">';
	$doleditor = new DolEditor('note_public', $note_public, '', 80, 'dolibarr_notes', 'In', 0, false, empty($conf->global->FCKEDITOR_ENABLE_NOTE_PUBLIC) ? 0 : 1, ROWS_3, '90%');
	print $doleditor->Create(1);

	// Private note
	if (empty($user->socid)) {
		print '<tr>';
		print '<td class="tdtop">';
		print $form->textwithpicto($langs->trans('NotePrivate'), $htmltext);
		print '</td>';
		print '<td valign="top" colspan="2">';
		$doleditor = new DolEditor('note_private', $note_private, '', 80, 'dolibarr_notes', 'In', 0, false, empty($conf->global->FCKEDITOR_ENABLE_NOTE_PRIVATE) ? 0 : 1, ROWS_3, '90%');
		print $doleditor->Create(1);
		// print '<textarea name="note_private" wrap="soft" cols="70" rows="'.ROWS_3.'">'.$note_private.'.</textarea>
		print '</td></tr>';
	}

	// Lines from source (TODO Show them also when creating invoice from template invoice)
	if (!empty($origin) && !empty($originid) && is_object($objectsrc)) {
		$langs->loadLangs(array('orders', 'propal'));

		// TODO for compatibility
		if ($origin == 'contrat') {
			// Calcul contrat->price (HT), contrat->total (TTC), contrat->tva
			$objectsrc->remise_absolue = $remise_absolue;
			$objectsrc->remise_percent = $remise_percent;
			$objectsrc->update_price(1, - 1, 1);
		}

		print "\n<!-- Show ref of origin ".$classname." -->\n";
		print '<input type="hidden" name="amount"   value="'.$objectsrc->total_ht.'">'."\n";
		print '<input type="hidden" name="total"    value="'.$objectsrc->total_ttc.'">'."\n";
		print '<input type="hidden" name="tva"      value="'.$objectsrc->total_tva.'">'."\n";
		print '<input type="hidden" name="origin"   value="'.$objectsrc->element.'">';
		print '<input type="hidden" name="originid" value="'.$objectsrc->id.'">';

		switch (get_class($objectsrc)) {
			case 'Propal':
				$newclassname = 'CommercialProposal';
				break;
			case 'Commande':
				$newclassname = 'Order';
				break;
			case 'Expedition':
				$newclassname = 'Sending';
				break;
			case 'Contrat':
				$newclassname = 'Contract';
				break;
			case 'Fichinter':
				$newclassname = 'Intervention';
				break;
			default:
				$newclassname = get_class($objectsrc);
		}

		// Ref of origin
		print '<tr><td>'.$langs->trans($newclassname).'</td>';
		print '<td colspan="2">';
		print $objectsrc->getNomUrl(1);
		// We check if Origin document (id and type is known) has already at least one invoice attached to it
		$objectsrc->fetchObjectLinked($originid, $origin, '', 'facture');
		if (is_array($objectsrc->linkedObjects['facture']) && count($objectsrc->linkedObjects['facture']) >= 1) {
			setEventMessages('WarningBillExist', null, 'warnings');
			echo ' - '.$langs->trans('LatestRelatedBill').' '.end($objectsrc->linkedObjects['facture'])->getNomUrl(1);
		}
		echo '</td></tr>';
		print '<tr><td>'.$langs->trans('AmountHT').'</td><td colspan="2">'.price($objectsrc->total_ht).'</td></tr>';
		print '<tr><td>'.$langs->trans('AmountVAT').'</td><td colspan="2">'.price($objectsrc->total_tva)."</td></tr>";
		if ($mysoc->localtax1_assuj == "1" || $objectsrc->total_localtax1 != 0) {		// Localtax1
			print '<tr><td>'.$langs->transcountry("AmountLT1", $mysoc->country_code).'</td><td colspan="2">'.price($objectsrc->total_localtax1)."</td></tr>";
		}

		if ($mysoc->localtax2_assuj == "1" || $objectsrc->total_localtax2 != 0) {		// Localtax2
			print '<tr><td>'.$langs->transcountry("AmountLT2", $mysoc->country_code).'</td><td colspan="2">'.price($objectsrc->total_localtax2)."</td></tr>";
		}
		print '<tr><td>'.$langs->trans('AmountTTC').'</td><td colspan="2">'.price($objectsrc->total_ttc)."</td></tr>";

		if (!empty($conf->multicurrency->enabled)) {
			print '<tr><td>'.$langs->trans('MulticurrencyAmountHT').'</td><td colspan="2">'.price($objectsrc->multicurrency_total_ht).'</td></tr>';
			print '<tr><td>'.$langs->trans('MulticurrencyAmountVAT').'</td><td colspan="2">'.price($objectsrc->multicurrency_total_tva)."</td></tr>";
			print '<tr><td>'.$langs->trans('MulticurrencyAmountTTC').'</td><td colspan="2">'.price($objectsrc->multicurrency_total_ttc)."</td></tr>";
		}
	}

	print "</table>\n";

	print dol_get_fiche_end();

	// Button "Create Draft"
	print '<div class="center">';
	print '<input type="submit" class="button" name="bouton" value="'.$langs->trans('CreateDraft').'">';
	print '&nbsp;&nbsp;&nbsp;&nbsp;&nbsp;';
	print '<input type="button" class="button button-cancel" value="'.$langs->trans("Cancel").'" onClick="javascript:history.go(-1)">';
	print '</div>';

	// Show origin lines
	if (!empty($origin) && !empty($originid) && is_object($objectsrc)) {
		print '<br>';

		$title = $langs->trans('ProductsAndServices');
		print load_fiche_titre($title);

		print '<table class="noborder centpercent">';

		$objectsrc->printOriginLinesList('', $selectedLines);

		print '</table>';
	}

	print '</form>';
} elseif ($id > 0 || !empty($ref)) {
	/*
	 * Show object in view mode
	 */

	$result = $object->fetch($id, $ref);
	if ($result <= 0) {
		dol_print_error($db, $object->error, $object->errors);
		exit();
	}

	// fetch optionals attributes and labels
	$extrafields->fetch_name_optionals_label($object->table_element);

	if ($user->socid > 0 && $user->socid != $object->socid) {
		accessforbidden('', 0, 1);
	}

	$result = $object->fetch_thirdparty();

	$result = $soc->fetch($object->socid);
	if ($result < 0) {
		dol_print_error($db);
	}
	$selleruserevenustamp = $mysoc->useRevenueStamp();

	$totalpaye = $object->getSommePaiement();
	$totalcreditnotes = $object->getSumCreditNotesUsed();
	$totaldeposits = $object->getSumDepositsUsed();
	// print "totalpaye=".$totalpaye." totalcreditnotes=".$totalcreditnotes." totaldeposts=".$totaldeposits."
	// selleruserrevenuestamp=".$selleruserevenustamp;

	// We can also use bcadd to avoid pb with floating points
	// For example print 239.2 - 229.3 - 9.9; does not return 0.
	// $resteapayer=bcadd($object->total_ttc,$totalpaye,$conf->global->MAIN_MAX_DECIMALS_TOT);
	// $resteapayer=bcadd($resteapayer,$totalavoir,$conf->global->MAIN_MAX_DECIMALS_TOT);
	$resteapayer = price2num($object->total_ttc - $totalpaye - $totalcreditnotes - $totaldeposits, 'MT');

	if ($object->paye) {
		$resteapayer = 0;
	}
	$resteapayeraffiche = $resteapayer;

	if (!empty($conf->global->FACTURE_DEPOSITS_ARE_JUST_PAYMENTS)) {	// Never use this
		$filterabsolutediscount = "fk_facture_source IS NULL"; // If we want deposit to be substracted to payments only and not to total of final invoice
		$filtercreditnote = "fk_facture_source IS NOT NULL"; // If we want deposit to be substracted to payments only and not to total of final invoice
	} else {
		$filterabsolutediscount = "fk_facture_source IS NULL OR (description LIKE '(DEPOSIT)%' AND description NOT LIKE '(EXCESS RECEIVED)%')";
		$filtercreditnote = "fk_facture_source IS NOT NULL AND (description NOT LIKE '(DEPOSIT)%' OR description LIKE '(EXCESS RECEIVED)%')";
	}

	$absolute_discount = $soc->getAvailableDiscounts('', $filterabsolutediscount);
	$absolute_creditnote = $soc->getAvailableDiscounts('', $filtercreditnote);
	$absolute_discount = price2num($absolute_discount, 'MT');
	$absolute_creditnote = price2num($absolute_creditnote, 'MT');

	$author = new User($db);
	if ($object->user_author) {
		$author->fetch($object->user_author);
	}

	$objectidnext = $object->getIdReplacingInvoice();

	$head = facture_prepare_head($object);

	print dol_get_fiche_head($head, 'compta', $langs->trans('InvoiceCustomer'), -1, 'bill');

	$formconfirm = '';

	// Confirmation de la conversion de l'avoir en reduc
	if ($action == 'converttoreduc') {
		if ($object->type == Facture::TYPE_STANDARD || $object->type == Facture::TYPE_SITUATION) {
			$type_fac = 'ExcessReceived';
		} elseif ($object->type == Facture::TYPE_CREDIT_NOTE) {
			$type_fac = 'CreditNote';
		} elseif ($object->type == Facture::TYPE_DEPOSIT) {
			$type_fac = 'Deposit';
		}
		$text = $langs->trans('ConfirmConvertToReduc', strtolower($langs->transnoentities($type_fac)));
		$text .= '<br>'.$langs->trans('ConfirmConvertToReduc2');
		$formconfirm = $form->formconfirm($_SERVER['PHP_SELF'].'?facid='.$object->id, $langs->trans('ConvertToReduc'), $text, 'confirm_converttoreduc', '', "yes", 2);
	}

	// Confirmation to delete invoice
	if ($action == 'delete') {
		$text = $langs->trans('ConfirmDeleteBill', $object->ref);
		$formquestion = array();

		if ($object->type != Facture::TYPE_DEPOSIT && !empty($conf->global->STOCK_CALCULATE_ON_BILL) && $object->statut >= 1) {
			$qualified_for_stock_change = 0;
			if (empty($conf->global->STOCK_SUPPORTS_SERVICES)) {
				$qualified_for_stock_change = $object->hasProductsOrServices(2);
			} else {
				$qualified_for_stock_change = $object->hasProductsOrServices(1);
			}

			if ($qualified_for_stock_change) {
				$langs->load("stocks");
				require_once DOL_DOCUMENT_ROOT.'/product/class/html.formproduct.class.php';
				$formproduct = new FormProduct($db);
				$label = $object->type == Facture::TYPE_CREDIT_NOTE ? $langs->trans("SelectWarehouseForStockDecrease") : $langs->trans("SelectWarehouseForStockIncrease");
				$forcecombo = 0;
				if ($conf->browser->name == 'ie') {
					$forcecombo = 1; // There is a bug in IE10 that make combo inside popup crazy
				}
				$formquestion = array(
					// 'text' => $langs->trans("ConfirmClone"),
					// array('type' => 'checkbox', 'name' => 'clone_content', 'label' => $langs->trans("CloneMainAttributes"), 'value' => 1),
					// array('type' => 'checkbox', 'name' => 'update_prices', 'label' => $langs->trans("PuttingPricesUpToDate"), 'value' => 1),
					array('type' => 'other', 'name' => 'idwarehouse', 'label' => $label, 'value' => $formproduct->selectWarehouses(GETPOST('idwarehouse') ?GETPOST('idwarehouse') : 'ifone', 'idwarehouse', '', 1, 0, 0, $langs->trans("NoStockAction"), 0, $forcecombo))
				);
				$formconfirm = $form->formconfirm($_SERVER['PHP_SELF'].'?facid='.$object->id, $langs->trans('DeleteBill'), $text, 'confirm_delete', $formquestion, "yes", 1);
			} else {
				$formconfirm = $form->formconfirm($_SERVER['PHP_SELF'].'?facid='.$object->id, $langs->trans('DeleteBill'), $text, 'confirm_delete', '', 'no', 1);
			}
		} else {
			$formconfirm = $form->formconfirm($_SERVER['PHP_SELF'].'?facid='.$object->id, $langs->trans('DeleteBill'), $text, 'confirm_delete', '', 'no', 1);
		}
	}

	// Confirmation to remove invoice from cycle
	if ($action == 'situationout') {
		$text = $langs->trans('ConfirmRemoveSituationFromCycle', $object->ref);
		$label = $langs->trans("ConfirmOuting");
		$formquestion = array();
		// remove situation from cycle
		if (in_array($object->statut, array(Facture::STATUS_CLOSED, Facture::STATUS_VALIDATED))
			&& $usercancreate
			&& !$objectidnext
			&& $object->is_last_in_cycle()
			&& $usercanunvalidate
			) {
			$formconfirm = $form->formconfirm($_SERVER['PHP_SELF'].'?facid='.$object->id, $label, $text, 'confirm_situationout', $formquestion, "yes", 1);
		}
	}

	// Confirmation of validation
	if ($action == 'valid') {
		// we check object has a draft number
		$objectref = substr($object->ref, 1, 4);
		if ($objectref == 'PROV') {
			$savdate = $object->date;
			if (!empty($conf->global->FAC_FORCE_DATE_VALIDATION)) {
				$object->date = dol_now();
				$object->date_lim_reglement = $object->calculate_date_lim_reglement();
			}
			$numref = $object->getNextNumRef($soc);
			// $object->date=$savdate;
		} else {
			$numref = $object->ref;
		}

		$text = $langs->trans('ConfirmValidateBill', $numref);
		if (!empty($conf->notification->enabled)) {
			require_once DOL_DOCUMENT_ROOT.'/core/class/notify.class.php';
			$notify = new Notify($db);
			$text .= '<br>';
			$text .= $notify->confirmMessage('BILL_VALIDATE', $object->socid, $object);
		}
		$formquestion = array();

		if ($object->type != Facture::TYPE_DEPOSIT && !empty($conf->global->STOCK_CALCULATE_ON_BILL)) {
			$qualified_for_stock_change = 0;
			if (empty($conf->global->STOCK_SUPPORTS_SERVICES)) {
				$qualified_for_stock_change = $object->hasProductsOrServices(2);
			} else {
				$qualified_for_stock_change = $object->hasProductsOrServices(1);
			}

			if ($qualified_for_stock_change) {
				$langs->load("stocks");
				require_once DOL_DOCUMENT_ROOT.'/product/class/html.formproduct.class.php';
				require_once DOL_DOCUMENT_ROOT.'/product/stock/class/entrepot.class.php';
				$formproduct = new FormProduct($db);
				$warehouse = new Entrepot($db);
				$warehouse_array = $warehouse->list_array();
				if (count($warehouse_array) == 1) {
					$label = $object->type == Facture::TYPE_CREDIT_NOTE ? $langs->trans("WarehouseForStockIncrease", current($warehouse_array)) : $langs->trans("WarehouseForStockDecrease", current($warehouse_array));
					$value = '<input type="hidden" id="idwarehouse" name="idwarehouse" value="'.key($warehouse_array).'">';
				} else {
					$label = $object->type == Facture::TYPE_CREDIT_NOTE ? $langs->trans("SelectWarehouseForStockIncrease") : $langs->trans("SelectWarehouseForStockDecrease");
					$value = $formproduct->selectWarehouses(GETPOST('idwarehouse') ?GETPOST('idwarehouse') : 'ifone', 'idwarehouse', '', 1);
				}
				$formquestion = array(
									// 'text' => $langs->trans("ConfirmClone"),
									// array('type' => 'checkbox', 'name' => 'clone_content', 'label' => $langs->trans("CloneMainAttributes"), 'value' =>
									// 1),
									// array('type' => 'checkbox', 'name' => 'update_prices', 'label' => $langs->trans("PuttingPricesUpToDate"), 'value'
									// => 1),
									array('type' => 'other', 'name' => 'idwarehouse', 'label' => $label, 'value' => $value));
			}
		}
		if ($object->type != Facture::TYPE_CREDIT_NOTE && $object->total_ttc < 0) { 		// Can happen only if $conf->global->FACTURE_ENABLE_NEGATIVE is on
			$text .= '<br>'.img_warning().' '.$langs->trans("ErrorInvoiceOfThisTypeMustBePositive");
		}
		$formconfirm = $form->formconfirm($_SERVER["PHP_SELF"].'?facid='.$object->id, $langs->trans('ValidateBill'), $text, 'confirm_valid', $formquestion, (($object->type != Facture::TYPE_CREDIT_NOTE && $object->total_ttc < 0) ? "no" : "yes"), 2);
	}

	// Confirm back to draft status
	if ($action == 'modif') {
		$text = $langs->trans('ConfirmUnvalidateBill', $object->ref);
		$formquestion = array();

		if ($object->type != Facture::TYPE_DEPOSIT && !empty($conf->global->STOCK_CALCULATE_ON_BILL)) {
			$qualified_for_stock_change = 0;
			if (empty($conf->global->STOCK_SUPPORTS_SERVICES)) {
				$qualified_for_stock_change = $object->hasProductsOrServices(2);
			} else {
				$qualified_for_stock_change = $object->hasProductsOrServices(1);
			}

			if ($qualified_for_stock_change) {
				$langs->load("stocks");
				require_once DOL_DOCUMENT_ROOT.'/product/class/html.formproduct.class.php';
				require_once DOL_DOCUMENT_ROOT.'/product/stock/class/entrepot.class.php';
				$formproduct = new FormProduct($db);
				$warehouse = new Entrepot($db);
				$warehouse_array = $warehouse->list_array();
				if (count($warehouse_array) == 1) {
					$label = $object->type == Facture::TYPE_CREDIT_NOTE ? $langs->trans("WarehouseForStockDecrease", current($warehouse_array)) : $langs->trans("WarehouseForStockIncrease", current($warehouse_array));
					$value = '<input type="hidden" id="idwarehouse" name="idwarehouse" value="'.key($warehouse_array).'">';
				} else {
					$label = $object->type == Facture::TYPE_CREDIT_NOTE ? $langs->trans("SelectWarehouseForStockDecrease") : $langs->trans("SelectWarehouseForStockIncrease");
					$value = $formproduct->selectWarehouses(GETPOST('idwarehouse') ?GETPOST('idwarehouse') : 'ifone', 'idwarehouse', '', 1);
				}
				$formquestion = array(
									// 'text' => $langs->trans("ConfirmClone"),
									// array('type' => 'checkbox', 'name' => 'clone_content', 'label' => $langs->trans("CloneMainAttributes"), 'value' =>
									// 1),
									// array('type' => 'checkbox', 'name' => 'update_prices', 'label' => $langs->trans("PuttingPricesUpToDate"), 'value'
									// => 1),
									array('type' => 'other', 'name' => 'idwarehouse', 'label' => $label, 'value' => $value));
			}
		}

		$formconfirm = $form->formconfirm($_SERVER["PHP_SELF"].'?facid='.$object->id, $langs->trans('UnvalidateBill'), $text, 'confirm_modif', $formquestion, "yes", 1);
	}

	// Confirmation du classement paye
	if ($action == 'paid' && $resteapayer <= 0) {
		$formconfirm = $form->formconfirm($_SERVER["PHP_SELF"].'?facid='.$object->id, $langs->trans('ClassifyPaid'), $langs->trans('ConfirmClassifyPaidBill', $object->ref), 'confirm_paid', '', "yes", 1);
	}
	if ($action == 'paid' && $resteapayer > 0) {
		$close = array();
		// Code
		$i = 0;
		$close[$i]['code'] = 'discount_vat'; // escompte
		$i++;
		$close[$i]['code'] = 'badcustomer';
		$i++;
		$close[$i]['code'] = 'other';
		$i++;
		// Help
		$i = 0;
		$close[$i]['label'] = $langs->trans("HelpEscompte").'<br><br>'.$langs->trans("ConfirmClassifyPaidPartiallyReasonDiscountVatDesc");
		$i++;
		$close[$i]['label'] = $langs->trans("ConfirmClassifyPaidPartiallyReasonBadCustomerDesc");
		$i++;
		$close[$i]['label'] = $langs->trans("Other");
		$i++;
		// Texte
		$i = 0;
		$close[$i]['reason'] = $form->textwithpicto($langs->transnoentities("ConfirmClassifyPaidPartiallyReasonDiscount", $resteapayer, $langs->trans("Currency".$conf->currency)), $close[$i]['label'], 1);
		$i++;
		$close[$i]['reason'] = $form->textwithpicto($langs->transnoentities("ConfirmClassifyPaidPartiallyReasonBadCustomer", $resteapayer, $langs->trans("Currency".$conf->currency)), $close[$i]['label'], 1);
		$i++;
		$close[$i]['reason'] = $form->textwithpicto($langs->transnoentities("Other"), $close[$i]['label'], 1);
		$i++;
		// arrayreasons[code]=reason
		foreach ($close as $key => $val) {
			$arrayreasons[$close[$key]['code']] = $close[$key]['reason'];
		}

		// Cree un tableau formulaire
		$formquestion = array('text' => $langs->trans("ConfirmClassifyPaidPartiallyQuestion"), array('type' => 'radio', 'name' => 'close_code', 'label' => $langs->trans("Reason"), 'values' => $arrayreasons), array('type' => 'text', 'name' => 'close_note', 'label' => $langs->trans("Comment"), 'value' => '', 'morecss' => 'minwidth300'));
		// Paiement incomplet. On demande si motif = escompte ou autre
		$formconfirm = $form->formconfirm($_SERVER["PHP_SELF"].'?facid='.$object->id, $langs->trans('ClassifyPaid'), $langs->trans('ConfirmClassifyPaidPartially', $object->ref), 'confirm_paid_partially', $formquestion, "yes", 1, 310);
	}

	// Confirmation du classement abandonne
	if ($action == 'canceled') {
		// S'il y a une facture de remplacement pas encore validee (etat brouillon),
		// on ne permet pas de classer abandonner la facture.
		if ($objectidnext) {
			$facturereplacement = new Facture($db);
			$facturereplacement->fetch($objectidnext);
			$statusreplacement = $facturereplacement->statut;
		}
		if ($objectidnext && $statusreplacement == 0) {
			print '<div class="error">'.$langs->trans("ErrorCantCancelIfReplacementInvoiceNotValidated").'</div>';
		} else {
			// Code
			$close[1]['code'] = 'badcustomer';
			$close[2]['code'] = 'abandon';
			// Help
			$close[1]['label'] = $langs->trans("ConfirmClassifyPaidPartiallyReasonBadCustomerDesc");
			$close[2]['label'] = $langs->trans("ConfirmClassifyAbandonReasonOtherDesc");
			// Texte
			$close[1]['reason'] = $form->textwithpicto($langs->transnoentities("ConfirmClassifyPaidPartiallyReasonBadCustomer", $object->ref), $close[1]['label'], 1);
			$close[2]['reason'] = $form->textwithpicto($langs->transnoentities("ConfirmClassifyAbandonReasonOther"), $close[2]['label'], 1);
			// arrayreasons
			$arrayreasons[$close[1]['code']] = $close[1]['reason'];
			$arrayreasons[$close[2]['code']] = $close[2]['reason'];

			// Cree un tableau formulaire
			$formquestion = array('text' => $langs->trans("ConfirmCancelBillQuestion"), array('type' => 'radio', 'name' => 'close_code', 'label' => $langs->trans("Reason"), 'values' => $arrayreasons), array('type' => 'text', 'name' => 'close_note', 'label' => $langs->trans("Comment"), 'value' => '', 'morecss' => 'minwidth300'));

			$formconfirm = $form->formconfirm($_SERVER['PHP_SELF'].'?facid='.$object->id, $langs->trans('CancelBill'), $langs->trans('ConfirmCancelBill', $object->ref), 'confirm_canceled', $formquestion, "yes", 1, 250);
		}
	}

	if ($action == 'deletepayment') {
		$payment_id = GETPOST('paiement_id');
		$formconfirm = $form->formconfirm($_SERVER["PHP_SELF"].'?id='.$object->id.'&paiement_id='.$payment_id, $langs->trans('DeletePayment'), $langs->trans('ConfirmDeletePayment'), 'confirm_delete_paiement', '', 'no', 1);
	}

	// Confirmation de la suppression d'une ligne produit
	if ($action == 'ask_deleteline') {
		$formconfirm = $form->formconfirm($_SERVER["PHP_SELF"].'?facid='.$object->id.'&lineid='.$lineid, $langs->trans('DeleteProductLine'), $langs->trans('ConfirmDeleteProductLine'), 'confirm_deleteline', '', 'no', 1);
	}

	// Clone confirmation
	if ($action == 'clone') {
		// Create an array for form
		$formquestion = array(
			array('type' => 'other', 'name' => 'socid', 'label' => $langs->trans("SelectThirdParty"), 'value' => $form->select_company($object->socid, 'socid', '(s.client=1 OR s.client=2 OR s.client=3)', 1)),
			array('type' => 'date', 'name' => 'newdate', 'label' => $langs->trans("Date"), 'value' => dol_now())
		);
		// Ask confirmatio to clone
		$formconfirm = $form->formconfirm($_SERVER["PHP_SELF"].'?facid='.$object->id, $langs->trans('ToClone'), $langs->trans('ConfirmCloneInvoice', $object->ref), 'confirm_clone', $formquestion, 'yes', 1, 250);
	}

	if ($action == "remove_file_comfirm") {
		$file = GETPOST('file', 'alpha');

		$formconfirm = $form->formconfirm(
			$_SERVER["PHP_SELF"].'?facid='.$object->id.'&file='.$file,
			$langs->trans('DeleteFileHeader'),
			$langs->trans('DeleteFileText')."<br><br>".$file,
			'remove_file',
			'',
			'no',
			2
		);
	}

	// Call Hook formConfirm
	$parameters = array('formConfirm' => $formconfirm, 'lineid' => $lineid, 'remainingtopay' => &$resteapayer);
	$reshook = $hookmanager->executeHooks('formConfirm', $parameters, $object, $action); // Note that $action and $object may have been modified by hook
	if (empty($reshook)) {
		$formconfirm .= $hookmanager->resPrint;
	} elseif ($reshook > 0) {
		$formconfirm = $hookmanager->resPrint;
	}

	// Print form confirm
	print $formconfirm;

	// Invoice content

	$linkback = '<a href="'.DOL_URL_ROOT.'/compta/facture/list.php?restore_lastsearch_values=1'.(!empty($socid) ? '&socid='.$socid : '').'">'.$langs->trans("BackToList").'</a>';

	$morehtmlref = '<div class="refidno">';
	// Ref invoice
	if ($object->status == $object::STATUS_DRAFT && !$mysoc->isInEEC() && !empty($conf->global->INVOICE_ALLOW_FREE_REF)) {
		$morehtmlref .= $form->editfieldkey("Ref", 'ref', $object->ref, $object, $usercancreate, 'string', '', 0, 1);
		$morehtmlref .= $form->editfieldval("Ref", 'ref', $object->ref, $object, $usercancreate, 'string', '', null, null, '', 1);
		$morehtmlref .= '<br>';
	}
	// Ref customer
	$morehtmlref .= $form->editfieldkey("RefCustomer", 'ref_client', $object->ref_client, $object, $usercancreate, 'string', '', 0, 1);
	$morehtmlref .= $form->editfieldval("RefCustomer", 'ref_client', $object->ref_client, $object, $usercancreate, 'string', '', null, null, '', 1);
	// Thirdparty
	$morehtmlref .= '<br>'.$langs->trans('ThirdParty').' : '.$object->thirdparty->getNomUrl(1, 'customer');
	if (empty($conf->global->MAIN_DISABLE_OTHER_LINK) && $object->thirdparty->id > 0) {
		$morehtmlref .= ' (<a href="'.DOL_URL_ROOT.'/compta/facture/list.php?socid='.$object->thirdparty->id.'&search_societe='.urlencode($object->thirdparty->name).'">'.$langs->trans("OtherBills").'</a>)';
	}
	// Project
	if (!empty($conf->projet->enabled)) {
		$langs->load("projects");
		$morehtmlref .= '<br>'.$langs->trans('Project').' ';
		if ($usercancreate) {
			if ($action != 'classify') {
				$morehtmlref .= '<a class="editfielda" href="'.$_SERVER['PHP_SELF'].'?action=classify&amp;id='.$object->id.'">'.img_edit($langs->transnoentitiesnoconv('SetProject')).'</a> : ';
			}
			if ($action == 'classify') {
				//$morehtmlref.=$form->form_project($_SERVER['PHP_SELF'] . '?id=' . $object->id, $object->socid, $object->fk_project, 'projectid', 0, 0, 1, 1);
				$morehtmlref .= '<form method="post" action="'.$_SERVER['PHP_SELF'].'?id='.$object->id.'">';
				$morehtmlref .= '<input type="hidden" name="action" value="classin">';
				$morehtmlref .= '<input type="hidden" name="token" value="'.newToken().'">';
				$morehtmlref .= $formproject->select_projects($object->socid, $object->fk_project, 'projectid', $maxlength, 0, 1, 0, 1, 0, 0, '', 1);
				$morehtmlref .= '<input type="submit" class="button valignmiddle" value="'.$langs->trans("Modify").'">';
				$morehtmlref .= '</form>';
			} else {
				$morehtmlref .= $form->form_project($_SERVER['PHP_SELF'].'?id='.$object->id, $object->socid, $object->fk_project, 'none', 0, 0, 0, 1);
			}
		} else {
			if (!empty($object->fk_project)) {
				$proj = new Project($db);
				$proj->fetch($object->fk_project);
				$morehtmlref .= '<a href="'.DOL_URL_ROOT.'/projet/card.php?id='.$object->fk_project.'" title="'.$langs->trans('ShowProject').'">';
				$morehtmlref .= $proj->ref;
				$morehtmlref .= '</a>';
			} else {
				$morehtmlref .= '';
			}
		}
	}
	$morehtmlref .= '</div>';

	$object->totalpaye = $totalpaye; // To give a chance to dol_banner_tab to use already paid amount to show correct status

	dol_banner_tab($object, 'ref', $linkback, 1, 'ref', 'ref', $morehtmlref, '', 0, '', '');

	print '<div class="fichecenter">';
	print '<div class="fichehalfleft">';
	print '<div class="underbanner clearboth"></div>';

	print '<table class="border tableforfield" width="100%">';

	// Type
	print '<tr><td class="titlefield fieldname_type">'.$langs->trans('Type').'</td><td class="valuefield fieldname_type">';
	print '<span class="badgeneutral">';
	print $object->getLibType();
	print '</span>';
	if ($object->module_source) {
		print ' <span class="opacitymediumbycolor paddingleft">('.$langs->trans("POS").' '.ucfirst($object->module_source).' - '.$langs->trans("Terminal").' '.$object->pos_source.')</span>';
	}
	if ($object->type == Facture::TYPE_REPLACEMENT) {
		$facreplaced = new Facture($db);
		$facreplaced->fetch($object->fk_facture_source);
		print ' <span class="opacitymediumbycolor paddingleft">('.$langs->transnoentities("ReplaceInvoice", $facreplaced->getNomUrl(1)).')</span>';
	}
	if ($object->type == Facture::TYPE_CREDIT_NOTE && !empty($object->fk_facture_source)) {
		$facusing = new Facture($db);
		$facusing->fetch($object->fk_facture_source);
		print ' <span class="opacitymediumbycolor paddingleft">('.$langs->transnoentities("CorrectInvoice", $facusing->getNomUrl(1)).')</span>';
	}

	$facidavoir = $object->getListIdAvoirFromInvoice();
	if (count($facidavoir) > 0) {
		print ' <span class="opacitymediumbycolor paddingleft">('.$langs->transnoentities("InvoiceHasAvoir");
		$i = 0;
		foreach ($facidavoir as $id) {
			if ($i == 0) {
				print ' ';
			} else {
				print ',';
			}
			$facavoir = new Facture($db);
			$facavoir->fetch($id);
			print $facavoir->getNomUrl(1);
		}
		print ')</span>';
	}
	if ($objectidnext > 0) {
		$facthatreplace = new Facture($db);
		$facthatreplace->fetch($objectidnext);
		print ' <span class="opacitymediumbycolor paddingleft">('.str_replace('{s1}', $facthatreplace->getNomUrl(1), $langs->transnoentities("ReplacedByInvoice", '{s1}')).')</span>';
	}

	if ($object->type == Facture::TYPE_CREDIT_NOTE || $object->type == Facture::TYPE_DEPOSIT) {
		$discount = new DiscountAbsolute($db);
		$result = $discount->fetch(0, $object->id);
		if ($result > 0) {
			print ' <span class="opacitymediumbycolor paddingleft">';
			$s = $langs->trans("CreditNoteConvertedIntoDiscount", '{s1}', '{s2}');
			$s = str_replace('{s1}', $object->getLibType(1), $s);
			$s = str_replace('{s2}', $discount->getNomUrl(1, 'discount'), $s);
			print $s;
			print '</span><br>';
		}
	}

	if ($object->fk_fac_rec_source > 0) {
		$tmptemplate = new FactureRec($db);
		$result = $tmptemplate->fetch($object->fk_fac_rec_source);
		if ($result > 0) {
			print ' <span class="opacitymediumbycolor paddingleft">';
			$s = $langs->transnoentities("GeneratedFromTemplate", '{s1}');
			$s = str_replace('{s1}', '<a href="'.DOL_URL_ROOT.'/compta/facture/card-rec.php?facid='.$tmptemplate->id.'">'.dol_escape_htmltag($tmptemplate->ref).'</a>', $s);
			print $s;
			print '</span>';
		}
	}
	print '</td></tr>';

	// Relative and absolute discounts
	print '<!-- Discounts -->'."\n";
	print '<tr><td>'.$langs->trans('Discounts');
	print '</td><td>';
	$thirdparty = $soc;
	$discount_type = 0;
	$backtopage = urlencode($_SERVER["PHP_SELF"].'?facid='.$object->id);
	include DOL_DOCUMENT_ROOT.'/core/tpl/object_discounts.tpl.php';
	print '</td></tr>';

	// Date invoice
	print '<tr><td>';
	print '<table class="nobordernopadding" width="100%"><tr><td>';
	print $langs->trans('DateInvoice');
	print '</td>';
	if ($action != 'editinvoicedate' && !empty($object->brouillon) && $usercancreate && empty($conf->global->FAC_FORCE_DATE_VALIDATION)) {
		print '<td class="right"><a class="editfielda" href="'.$_SERVER["PHP_SELF"].'?action=editinvoicedate&amp;facid='.$object->id.'">'.img_edit($langs->trans('SetDate'), 1).'</a></td>';
	}
	print '</tr></table>';
	print '</td><td>';

	if ($action == 'editinvoicedate') {
		$form->form_date($_SERVER['PHP_SELF'].'?facid='.$object->id, $object->date, 'invoicedate');
	} else {
		print '<span class="valuedate">'.dol_print_date($object->date, 'day').'</span>';
	}
	print '</td>';

	print '</tr>';

	if (!empty($conf->global->INVOICE_POINTOFTAX_DATE)) {
		// Date invoice
		print '<tr><td>';
		print '<table class="nobordernopadding" width="100%"><tr><td>';
		print $langs->trans('DatePointOfTax');
		print '</td>';
		print '<td class="right"><a class="editfielda" href="'.$_SERVER["PHP_SELF"].'?action=editdate_pointoftax&amp;facid='.$object->id.'">'.img_edit($langs->trans('SetDate'), 1).'</a></td>';
		print '</tr></table>';
		print '</td><td>';
		if ($action == 'editdate_pointoftax') {
			$form->form_date($_SERVER['PHP_SELF'].'?facid='.$object->id, $object->date_pointoftax, 'date_pointoftax');
		} else {
			print '<span class="valuedate">'.dol_print_date($object->date_pointoftax, 'day').'</span>';
		}
		print '</td></tr>';
	}

	// Payment term
	print '<tr><td>';
	print '<table class="nobordernopadding" width="100%"><tr><td>';
	print $langs->trans('PaymentConditionsShort');
	print '</td>';
	if ($object->type != Facture::TYPE_CREDIT_NOTE && $action != 'editconditions' && $usercancreate) {
		print '<td class="right"><a class="editfielda" href="'.$_SERVER["PHP_SELF"].'?action=editconditions&amp;facid='.$object->id.'">'.img_edit($langs->trans('SetConditions'), 1).'</a></td>';
	}
	print '</tr></table>';
	print '</td><td>';
	if ($object->type != Facture::TYPE_CREDIT_NOTE) {
		if ($action == 'editconditions') {
			$form->form_conditions_reglement($_SERVER['PHP_SELF'].'?facid='.$object->id, $object->cond_reglement_id, 'cond_reglement_id');
		} else {
			$form->form_conditions_reglement($_SERVER['PHP_SELF'].'?facid='.$object->id, $object->cond_reglement_id, 'none');
		}
	} else {
		print '&nbsp;';
	}
	print '</td></tr>';

	// Date payment term
	print '<tr><td>';
	print '<table class="nobordernopadding" width="100%"><tr><td>';
	print $langs->trans('DateMaxPayment');
	print '</td>';
	if ($object->type != Facture::TYPE_CREDIT_NOTE && $action != 'editpaymentterm' && $usercancreate) {
		print '<td class="right"><a class="editfielda" href="'.$_SERVER["PHP_SELF"].'?action=editpaymentterm&amp;facid='.$object->id.'">'.img_edit($langs->trans('SetDate'), 1).'</a></td>';
	}
	print '</tr></table>';
	print '</td><td>';
	if ($object->type != Facture::TYPE_CREDIT_NOTE) {
		if ($action == 'editpaymentterm') {
			$form->form_date($_SERVER['PHP_SELF'].'?facid='.$object->id, $object->date_lim_reglement, 'paymentterm');
		} else {
			print '<span class="valuedate">'.dol_print_date($object->date_lim_reglement, 'day').'</span>';
			if ($object->hasDelay()) {
				print img_warning($langs->trans('Late'));
			}
		}
	} else {
		print '&nbsp;';
	}
	print '</td></tr>';

	// Payment mode
	print '<tr><td>';
	print '<table class="nobordernopadding" width="100%"><tr><td>';
	print $langs->trans('PaymentMode');
	print '</td>';
	if ($action != 'editmode' && $usercancreate) {
		print '<td class="right"><a class="editfielda" href="'.$_SERVER["PHP_SELF"].'?action=editmode&amp;facid='.$object->id.'">'.img_edit($langs->trans('SetMode'), 1).'</a></td>';
	}
	print '</tr></table>';
	print '</td><td>';
	if ($action == 'editmode') {
		$form->form_modes_reglement($_SERVER['PHP_SELF'].'?facid='.$object->id, $object->mode_reglement_id, 'mode_reglement_id', 'CRDT', 1, 1);
	} else {
		$form->form_modes_reglement($_SERVER['PHP_SELF'].'?facid='.$object->id, $object->mode_reglement_id, 'none', 'CRDT');
	}
	print '</td></tr>';

	// Multicurrency
	if (!empty($conf->multicurrency->enabled)) {
		// Multicurrency code
		print '<tr>';
		print '<td>';
		print '<table class="nobordernopadding" width="100%"><tr><td>';
		print $form->editfieldkey('Currency', 'multicurrency_code', '', $object, 0);
		print '</td>';
		if ($usercancreate && $action != 'editmulticurrencycode' && !empty($object->brouillon)) {
			print '<td class="right"><a class="editfielda" href="'.$_SERVER["PHP_SELF"].'?action=editmulticurrencycode&amp;id='.$object->id.'">'.img_edit($langs->transnoentitiesnoconv('SetMultiCurrencyCode'), 1).'</a></td>';
		}
		print '</tr></table>';
		print '</td><td>';
		$htmlname = (($usercancreate && $action == 'editmulticurrencycode') ? 'multicurrency_code' : 'none');
		$form->form_multicurrency_code($_SERVER['PHP_SELF'].'?id='.$object->id, $object->multicurrency_code, $htmlname);
		print '</td></tr>';

		// Multicurrency rate
		if ($object->multicurrency_code != $conf->currency || $object->multicurrency_tx != 1) {
			print '<tr>';
			print '<td>';
			print '<table class="nobordernopadding" width="100%"><tr><td>';
			print $form->editfieldkey('CurrencyRate', 'multicurrency_tx', '', $object, 0);
			print '</td>';
			if ($usercancreate && $action != 'editmulticurrencyrate' && !empty($object->brouillon) && $object->multicurrency_code && $object->multicurrency_code != $conf->currency) {
				print '<td class="right"><a class="editfielda" href="'.$_SERVER["PHP_SELF"].'?action=editmulticurrencyrate&amp;id='.$object->id.'">'.img_edit($langs->transnoentitiesnoconv('SetMultiCurrencyCode'), 1).'</a></td>';
			}
			print '</tr></table>';
			print '</td><td>';
			if ($action == 'editmulticurrencyrate' || $action == 'actualizemulticurrencyrate') {
				if ($action == 'actualizemulticurrencyrate') {
					list($object->fk_multicurrency, $object->multicurrency_tx) = MultiCurrency::getIdAndTxFromCode($object->db, $object->multicurrency_code);
				}
				$form->form_multicurrency_rate($_SERVER['PHP_SELF'].'?id='.$object->id, $object->multicurrency_tx, ($usercancreate ? 'multicurrency_tx' : 'none'), $object->multicurrency_code);
			} else {
				$form->form_multicurrency_rate($_SERVER['PHP_SELF'].'?id='.$object->id, $object->multicurrency_tx, 'none', $object->multicurrency_code);
				if ($object->statut == $object::STATUS_DRAFT && $object->multicurrency_code && $object->multicurrency_code != $conf->currency) {
					print '<div class="inline-block"> &nbsp; &nbsp; &nbsp; &nbsp; ';
					print '<a href="'.$_SERVER["PHP_SELF"].'?id='.$object->id.'&action=actualizemulticurrencyrate">'.$langs->trans("ActualizeCurrency").'</a>';
					print '</div>';
				}
			}
			print '</td></tr>';
		}
	}

	// Bank Account
	if (!empty($conf->banque->enabled)) {
		print '<tr><td class="nowrap">';
		print '<table width="100%" class="nobordernopadding"><tr><td class="nowrap">';
		print $langs->trans('BankAccount');
		print '<td>';
		if (($action != 'editbankaccount') && $usercancreate) {
			print '<td class="right"><a class="editfielda" href="'.$_SERVER["PHP_SELF"].'?action=editbankaccount&amp;id='.$object->id.'">'.img_edit($langs->trans('SetBankAccount'), 1).'</a></td>';
		}
		print '</tr></table>';
		print '</td><td>';
		if ($action == 'editbankaccount') {
			$form->formSelectAccount($_SERVER['PHP_SELF'].'?id='.$object->id, $object->fk_account, 'fk_account', 1);
		} else {
			$form->formSelectAccount($_SERVER['PHP_SELF'].'?id='.$object->id, $object->fk_account, 'none');
		}
		print "</td>";
		print '</tr>';
	}

	// Incoterms
	if (!empty($conf->incoterm->enabled)) {
		print '<tr><td>';
		print '<table width="100%" class="nobordernopadding"><tr><td>';
		print $langs->trans('IncotermLabel');
		print '<td><td class="right">';
		if ($usercancreate) {
			print '<a class="editfielda" href="'.DOL_URL_ROOT.'/compta/facture/card.php?facid='.$object->id.'&action=editincoterm">'.img_edit().'</a>';
		} else {
			print '&nbsp;';
		}
		print '</td></tr></table>';
		print '</td>';
		print '<td>';
		if ($action != 'editincoterm') {
			print $form->textwithpicto($object->display_incoterms(), $object->label_incoterms, 1);
		} else {
			print $form->select_incoterms((!empty($object->fk_incoterms) ? $object->fk_incoterms : ''), (!empty($object->location_incoterms) ? $object->location_incoterms : ''), $_SERVER['PHP_SELF'].'?id='.$object->id);
		}
		print '</td></tr>';
	}



	if (!empty($object->retained_warranty) || !empty($conf->global->INVOICE_USE_RETAINED_WARRANTY)) {
		$displayWarranty = true;
		if (!in_array($object->type, $retainedWarrantyInvoiceAvailableType) && empty($object->retained_warranty)) {
			$displayWarranty = false;
		}

		if ($displayWarranty) {
			// Retained Warranty
			print '<tr class="retained-warranty-lines"  ><td>';
			print '<table id="retained-warranty-table" class="nobordernopadding" width="100%"><tr><td>';
			print $langs->trans('RetainedWarranty');
			print '</td>';
			if ($action != 'editretainedwarranty' && $user->rights->facture->creer) {
				print '<td align="right"><a class="editfielda" href="'.$_SERVER["PHP_SELF"].'?action=editretainedwarranty&amp;facid='.$object->id.'">'.img_edit($langs->trans('setretainedwarranty'), 1).'</a></td>';
			}

			print '</tr></table>';
			print '</td><td>';
			if ($action == 'editretainedwarranty') {
				print '<form  id="retained-warranty-form"  method="POST" action="'.$_SERVER['PHP_SELF'].'?facid='.$object->id.'">';
				print '<input type="hidden" name="action" value="setretainedwarranty">';
				print '<input type="hidden" name="token" value="'.newToken().'">';
				print '<input name="retained_warranty" type="number" step="0.01" min="0" max="100" value="'.$object->retained_warranty.'" >';
				print '<input type="submit" class="button valignmiddle" value="'.$langs->trans("Modify").'">';
				print '</form>';
			} else {
				print price($object->retained_warranty).'%';
			}
			print '</td></tr>';

			// Retained warranty payment term
			print '<tr class="retained-warranty-lines"  ><td>';
			print '<table id="retained-warranty-cond-reglement-table"  class="nobordernopadding" width="100%"><tr><td>';
			print $langs->trans('PaymentConditionsShortRetainedWarranty');
			print '</td>';
			if ($action != 'editretainedwarrantypaymentterms' && $user->rights->facture->creer) {
				print '<td align="right"><a class="editfielda" href="'.$_SERVER["PHP_SELF"].'?action=editretainedwarrantypaymentterms&amp;facid='.$object->id.'">'.img_edit($langs->trans('setPaymentConditionsShortRetainedWarranty'), 1).'</a></td>';
			}

			print '</tr></table>';
			print '</td><td>';
			$defaultDate = !empty($object->retained_warranty_date_limit) ? $object->retained_warranty_date_limit : strtotime('-1 years', $object->date_lim_reglement);
			if ($object->date > $defaultDate) {
				$defaultDate = $object->date;
			}

			if ($action == 'editretainedwarrantypaymentterms') {
				//date('Y-m-d',$object->date_lim_reglement)
				print '<form method="POST" action="'.$_SERVER['PHP_SELF'].'?facid='.$object->id.'">';
				print '<input type="hidden" name="action" value="setretainedwarrantyconditions">';
				print '<input type="hidden" name="token" value="'.newToken().'">';
				$retained_warranty_fk_cond_reglement = GETPOST('retained_warranty_fk_cond_reglement', 'int');
				$retained_warranty_fk_cond_reglement = !empty($retained_warranty_fk_cond_reglement) ? $retained_warranty_fk_cond_reglement : $object->retained_warranty_fk_cond_reglement;
				$retained_warranty_fk_cond_reglement = !empty($retained_warranty_fk_cond_reglement) ? $retained_warranty_fk_cond_reglement : $conf->global->INVOICE_SITUATION_DEFAULT_RETAINED_WARRANTY_COND_ID;
				$form->select_conditions_paiements($retained_warranty_fk_cond_reglement, 'retained_warranty_fk_cond_reglement', -1, 1);
				print '<input type="submit" class="button valignmiddle" value="'.$langs->trans("Modify").'">';
				print '</form>';
			} else {
				$form->form_conditions_reglement($_SERVER['PHP_SELF'].'?facid='.$object->id, $object->retained_warranty_fk_cond_reglement, 'none');
				if (!$displayWarranty) {
					print img_picto($langs->trans('RetainedWarrantyNeed100Percent'), 'warning.png', 'class="pictowarning valignmiddle" ');
				}
			}
			print '</td></tr>';

			// Retained Warranty payment date limit
			print '<tr class="retained-warranty-lines"  ><td>';
			print '<table id="retained-warranty-date-limit-table"  class="nobordernopadding" width="100%"><tr><td>';
			print $langs->trans('RetainedWarrantyDateLimit');
			print '</td>';
			if ($action != 'editretainedwarrantydatelimit' && $user->rights->facture->creer) {
				print '<td align="right"><a class="editfielda" href="'.$_SERVER["PHP_SELF"].'?action=editretainedwarrantydatelimit&amp;facid='.$object->id.'">'.img_edit($langs->trans('setretainedwarrantyDateLimit'), 1).'</a></td>';
			}

			print '</tr></table>';
			print '</td><td>';
			$defaultDate = !empty($object->retained_warranty_date_limit) ? $object->retained_warranty_date_limit : strtotime('-1 years', $object->date_lim_reglement);
			if ($object->date > $defaultDate) {
				$defaultDate = $object->date;
			}

			if ($action == 'editretainedwarrantydatelimit') {
				//date('Y-m-d',$object->date_lim_reglement)
				print '<form method="POST" action="'.$_SERVER['PHP_SELF'].'?facid='.$object->id.'">';
				print '<input type="hidden" name="action" value="setretainedwarrantydatelimit">';
				print '<input type="hidden" name="token" value="'.newToken().'">';
				print '<input name="retained_warranty_date_limit" type="date" step="1" min="'.dol_print_date($object->date, '%Y-%m-%d').'" value="'.dol_print_date($defaultDate, '%Y-%m-%d').'" >';
				print '<input type="submit" class="button valignmiddle" value="'.$langs->trans("Modify").'">';
				print '</form>';
			} else {
				print dol_print_date($object->retained_warranty_date_limit, 'day');
			}
			print '</td></tr>';
		}
	}


	// Other attributes
	$cols = 2;
	include DOL_DOCUMENT_ROOT.'/core/tpl/extrafields_view.tpl.php';

	print '</table>';

	print '</div>';
	print '<div class="fichehalfright">';
	print '<div class="ficheaddleft">';

	print '<!-- amounts -->'."\n";
	print '<table class="border bordertop tableforfield centpercent">';

	$sign = 1;
	if (!empty($conf->global->INVOICE_POSITIVE_CREDIT_NOTE_SCREEN) && $object->type == $object::TYPE_CREDIT_NOTE) {
		$sign = -1; // We invert sign for output
	}

	if (!empty($conf->multicurrency->enabled) && ($object->multicurrency_code != $conf->currency)) {
		// Multicurrency Amount HT
		print '<tr><td class="titlefieldmiddle">'.$form->editfieldkey('MulticurrencyAmountHT', 'multicurrency_total_ht', '', $object, 0).'</td>';
		print '<td class="nowrap amountcard">'.price($sign * $object->multicurrency_total_ht, '', $langs, 0, -1, -1, (!empty($object->multicurrency_code) ? $object->multicurrency_code : $conf->currency)).'</td>';
		print '</tr>';

		// Multicurrency Amount VAT
		print '<tr><td>'.$form->editfieldkey('MulticurrencyAmountVAT', 'multicurrency_total_tva', '', $object, 0).'</td>';
		print '<td class="nowrap amountcard">'.price($sign * $object->multicurrency_total_tva, '', $langs, 0, -1, -1, (!empty($object->multicurrency_code) ? $object->multicurrency_code : $conf->currency)).'</td>';
		print '</tr>';

		// Multicurrency Amount TTC
		print '<tr><td>'.$form->editfieldkey('MulticurrencyAmountTTC', 'multicurrency_total_ttc', '', $object, 0).'</td>';
		print '<td class="nowrap amountcard">'.price($sign * $object->multicurrency_total_ttc, '', $langs, 0, -1, -1, (!empty($object->multicurrency_code) ? $object->multicurrency_code : $conf->currency)).'</td>';
		print '</tr>';
	}

	// Amount
	print '<tr><td class="titlefieldmiddle">'.$langs->trans('AmountHT').'</td>';
	print '<td class="nowrap amountcard">'.price($sign * $object->total_ht, 1, '', 1, - 1, - 1, $conf->currency).'</td></tr>';

	// Vat
	print '<tr><td>'.$langs->trans('AmountVAT').'</td><td colspan="3" class="nowrap amountcard">'.price($sign * $object->total_tva, 1, '', 1, - 1, - 1, $conf->currency).'</td></tr>';
	print '</tr>';

	// Amount Local Taxes
	if (($mysoc->localtax1_assuj == "1" && $mysoc->useLocalTax(1)) || $object->total_localtax1 != 0) { 	// Localtax1
		print '<tr><td>'.$langs->transcountry("AmountLT1", $mysoc->country_code).'</td>';
		print '<td class="nowrap amountcard">'.price($sign * $object->total_localtax1, 1, '', 1, - 1, - 1, $conf->currency).'</td></tr>';
	}
	if (($mysoc->localtax2_assuj == "1" && $mysoc->useLocalTax(2)) || $object->total_localtax2 != 0) {	// Localtax2
		print '<tr><td>'.$langs->transcountry("AmountLT2", $mysoc->country_code).'</td>';
		print '<td class=nowrap amountcard">'.price($sign * $object->total_localtax2, 1, '', 1, - 1, - 1, $conf->currency).'</td></tr>';
	}

	// Revenue stamp
	if ($selleruserevenustamp) {	// Test company use revenue stamp
		print '<tr><td>';
		print '<table class="nobordernopadding" width="100%"><tr><td>';
		print $langs->trans('RevenueStamp');
		print '</td>';
		if ($action != 'editrevenuestamp' && !empty($object->brouillon) && $usercancreate) {
			print '<td class="right"><a class="editfielda" href="'.$_SERVER["PHP_SELF"].'?action=editrevenuestamp&amp;facid='.$object->id.'">'.img_edit($langs->trans('SetRevenuStamp'), 1).'</a></td>';
		}
		print '</tr></table>';
		print '</td><td>';
		if ($action == 'editrevenuestamp') {
			print '<form action="'.$_SERVER["PHP_SELF"].'?id='.$object->id.'" method="post">';
			print '<input type="hidden" name="token" value="'.newToken().'">';
			print '<input type="hidden" name="action" value="setrevenuestamp">';
			print '<input type="hidden" name="revenuestamp" id="revenuestamp_val" value="'.price2num($object->revenuestamp).'">';
			print $formother->select_revenue_stamp('', 'revenuestamp_type', $mysoc->country_code);
			print ' &rarr; <span id="revenuestamp_span"></span>';
			print ' <input type="submit" class="button buttongen" value="'.$langs->trans('Modify').'">';
			print '</form>';
			print " <script>
                $(document).ready(function(){
                    js_recalculate_revenuestamp();
                    $('select[name=revenuestamp_type]').on('change',function(){
                        js_recalculate_revenuestamp();
                    });
                });
                function js_recalculate_revenuestamp(){
					var valselected = $('select[name=revenuestamp_type]').val();
					console.log('Calculate revenue stamp from '+valselected);
					var revenue = 0;
					if (valselected.indexOf('%') == -1)
					{
						revenue = valselected;
					}
					else
					{
	                    var revenue_type = parseFloat(valselected);
	                    var amount_net = ".round($object->total_ht, 2).";
	                    revenue = revenue_type * amount_net / 100;
	                    revenue = revenue.toFixed(2);
					}
                    $('#revenuestamp_val').val(revenue);
                    $('#revenuestamp_span').html(revenue);
                }
            </script>";
		} else {
			print price($object->revenuestamp, 1, '', 1, - 1, - 1, $conf->currency);
		}
		print '</td></tr>';
	}

	// Total with tax
	print '<tr><td>'.$langs->trans('AmountTTC').'</td><td class="nowrap amountcard">'.price($sign * $object->total_ttc, 1, '', 1, - 1, - 1, $conf->currency).'</td></tr>';

	print '</table>';


	$nbrows = 8;
	$nbcols = 3;
	if (!empty($conf->projet->enabled)) {
		$nbrows++;
	}
	if (!empty($conf->banque->enabled)) {
		$nbrows++;
		$nbcols++;
	}
	if ($mysoc->localtax1_assuj == "1" || $object->total_localtax1 != 0) {
		$nbrows++;
	}
	if ($mysoc->localtax2_assuj == "1" || $object->total_localtax2 != 0) {
		$nbrows++;
	}
	if ($selleruserevenustamp) {
		$nbrows++;
	}
	if (!empty($conf->multicurrency->enabled)) {
		$nbrows += 5;
	}
	if (!empty($conf->incoterm->enabled)) {
		$nbrows += 1;
	}

	// List of previous situation invoices
	if (($object->situation_cycle_ref > 0) && !empty($conf->global->INVOICE_USE_SITUATION)) {
		print '<table class="noborder situationstable" width="100%">';

		print '<tr class="liste_titre">';
		print '<td>'.$langs->trans('ListOfSituationInvoices').'</td>';
		print '<td></td>';
		print '<td class="center">'.$langs->trans('Situation').'</td>';
		if (!empty($conf->banque->enabled)) {
			print '<td class="right"></td>';
		}
		print '<td class="right">'.$langs->trans('AmountHT').'</td>';
		print '<td class="right">'.$langs->trans('AmountTTC').'</td>';
		print '<td width="18">&nbsp;</td>';
		print '</tr>';

		$total_prev_ht = $total_prev_ttc = 0;
		$total_global_ht = $total_global_ttc = 0;

		if (count($object->tab_previous_situation_invoice) > 0) {
			// List of previous invoices

			$current_situation_counter = array();
			foreach ($object->tab_previous_situation_invoice as $prev_invoice) {
				$tmptotalpaidforthisinvoice = $prev_invoice->getSommePaiement();
				$total_prev_ht += $prev_invoice->total_ht;
				$total_prev_ttc += $prev_invoice->total_ttc;
				$current_situation_counter[] = (($prev_invoice->type == Facture::TYPE_CREDIT_NOTE) ?-1 : 1) * $prev_invoice->situation_counter;
				print '<tr class="oddeven">';
				print '<td>'.$prev_invoice->getNomUrl(1).'</td>';
				print '<td></td>';
				print '<td align="center" >'.(($prev_invoice->type == Facture::TYPE_CREDIT_NOTE) ? $langs->trans('situationInvoiceShortcode_AS') : $langs->trans('situationInvoiceShortcode_S')).$prev_invoice->situation_counter.'</td>';
				if (!empty($conf->banque->enabled)) {
					print '<td class="right"></td>';
				}
				print '<td class="right"><span class="amount">'.price($prev_invoice->total_ht).'</span></td>';
				print '<td class="right"><span class="amount">'.price($prev_invoice->total_ttc).'</span></td>';
				print '<td class="right">'.$prev_invoice->getLibStatut(3, $tmptotalpaidforthisinvoice).'</td>';
				print '</tr>';
			}
		}


		$total_global_ht += $total_prev_ht;
		$total_global_ttc += $total_prev_ttc;
		$total_global_ht += $object->total_ht;
		$total_global_ttc += $object->total_ttc;
		$current_situation_counter[] = (($object->type == Facture::TYPE_CREDIT_NOTE) ?-1 : 1) * $object->situation_counter;
		print '<tr class="oddeven">';
		print '<td>'.$object->getNomUrl(1).'</td>';
		print '<td></td>';
		print '<td class="center">'.(($object->type == Facture::TYPE_CREDIT_NOTE) ? $langs->trans('situationInvoiceShortcode_AS') : $langs->trans('situationInvoiceShortcode_S')).$object->situation_counter.'</td>';
		if (!empty($conf->banque->enabled)) {
			print '<td class="right"></td>';
		}
		print '<td class="right"><span class="amount">'.price($object->total_ht).'</span></td>';
		print '<td class="right"><span class="amount">'.price($object->total_ttc).'</span></td>';
		print '<td class="right">'.$object->getLibStatut(3, $object->getSommePaiement()).'</td>';
		print '</tr>';


		print '<tr class="oddeven">';
		print '<td colspan="2" class="left"><b>'.$langs->trans('CurrentSituationTotal').'</b></td>';
		print '<td>';
		$i = 0;
		foreach ($current_situation_counter as $sit) {
			$curSign = $sit > 0 ? '+' : '-';
			$curType = $sit > 0 ? $langs->trans('situationInvoiceShortcode_S') : $langs->trans('situationInvoiceShortcode_AS');
			if ($i > 0) {
				print ' '.$curSign.' ';
			}
			print $curType.abs($sit);
			$i++;
		}
		print '</td>';
		if (!empty($conf->banque->enabled)) {
			print '<td></td>';
		}
		print '<td class="right"><b>'.price($total_global_ht).'</b></td>';
		print '<td class="right"><b>'.price($total_global_ttc).'</b></td>';
		print '<td width="18">&nbsp;</td>';
		print '</tr>';


		if (count($object->tab_next_situation_invoice) > 0) {
			// List of next invoices
			/*print '<tr class="liste_titre">';
			 print '<td>' . $langs->trans('ListOfNextSituationInvoices') . '</td>';
			 print '<td></td>';
			 print '<td></td>';
			 if (! empty($conf->banque->enabled)) print '<td class="right"></td>';
			 print '<td class="right">' . $langs->trans('AmountHT') . '</td>';
			 print '<td class="right">' . $langs->trans('AmountTTC') . '</td>';
			 print '<td width="18">&nbsp;</td>';
			 print '</tr>';*/

			$total_next_ht = $total_next_ttc = 0;

			foreach ($object->tab_next_situation_invoice as $next_invoice) {
				$totalpaye = $next_invoice->getSommePaiement();
				$total_next_ht += $next_invoice->total_ht;
				$total_next_ttc += $next_invoice->total_ttc;

				print '<tr class="oddeven">';
				print '<td>'.$next_invoice->getNomUrl(1).'</td>';
				print '<td></td>';
				print '<td class="center">'.(($next_invoice->type == Facture::TYPE_CREDIT_NOTE) ? $langs->trans('situationInvoiceShortcode_AS') : $langs->trans('situationInvoiceShortcode_S')).$next_invoice->situation_counter.'</td>';
				if (!empty($conf->banque->enabled)) {
					print '<td class="right"></td>';
				}
				print '<td class="right"><span class="amount">'.price($next_invoice->total_ht).'</span></td>';
				print '<td class="right"><span class="amount">'.price($next_invoice->total_ttc).'</span></td>';
				print '<td class="right">'.$next_invoice->getLibStatut(3, $totalpaye).'</td>';
				print '</tr>';
			}

			$total_global_ht += $total_next_ht;
			$total_global_ttc += $total_next_ttc;

			print '<tr class="oddeven">';
			print '<td colspan="3" class="right"></td>';
			if (!empty($conf->banque->enabled)) {
				print '<td class="right"></td>';
			}
			print '<td class="right"><b>'.price($total_global_ht).'</b></td>';
			print '<td class="right"><b>'.price($total_global_ttc).'</b></td>';
			print '<td width="18">&nbsp;</td>';
			print '</tr>';
		}

		print '</table>';
	}

	$sign = 1;
	if ($object->type == $object::TYPE_CREDIT_NOTE) {
		$sign = -1;
	}

	// List of payments already done

	print '<div class="div-table-responsive-no-min">';
	print '<table class="noborder paymenttable" width="100%">';

	print '<tr class="liste_titre">';
	print '<td class="liste_titre">'.($object->type == Facture::TYPE_CREDIT_NOTE ? $langs->trans("PaymentsBack") : $langs->trans('Payments')).'</td>';
	print '<td class="liste_titre">'.$langs->trans('Date').'</td>';
	print '<td class="liste_titre">'.$langs->trans('Type').'</td>';
	if (!empty($conf->banque->enabled)) {
		print '<td class="liste_titre right">'.$langs->trans('BankAccount').'</td>';
	}
	print '<td class="liste_titre right">'.$langs->trans('Amount').'</td>';
	print '<td class="liste_titre" width="18">&nbsp;</td>';
	print '</tr>';

	// Payments already done (from payment on this invoice)
	$sql = 'SELECT p.datep as dp, p.ref, p.num_paiement as num_payment, p.rowid, p.fk_bank,';
	$sql .= ' c.code as payment_code, c.libelle as payment_label,';
	$sql .= ' pf.amount,';
	$sql .= ' ba.rowid as baid, ba.ref as baref, ba.label, ba.number as banumber, ba.account_number, ba.fk_accountancy_journal';
	$sql .= ' FROM '.MAIN_DB_PREFIX.'paiement_facture as pf, '.MAIN_DB_PREFIX.'paiement as p';
	$sql .= ' LEFT JOIN '.MAIN_DB_PREFIX.'c_paiement as c ON p.fk_paiement = c.id';
	$sql .= ' LEFT JOIN '.MAIN_DB_PREFIX.'bank as b ON p.fk_bank = b.rowid';
	$sql .= ' LEFT JOIN '.MAIN_DB_PREFIX.'bank_account as ba ON b.fk_account = ba.rowid';
	$sql .= ' WHERE pf.fk_facture = '.$object->id.' AND pf.fk_paiement = p.rowid';
	$sql .= ' AND p.entity IN ('.getEntity('invoice').')';
	$sql .= ' ORDER BY p.datep, p.tms';

	$result = $db->query($sql);
	if ($result) {
		$num = $db->num_rows($result);
		$i = 0;

		if ($num > 0) {
			while ($i < $num) {
				$objp = $db->fetch_object($result);

				$paymentstatic->id = $objp->rowid;
				$paymentstatic->datepaye = $db->jdate($objp->dp);
				$paymentstatic->ref = $objp->ref;
				$paymentstatic->num_payment = $objp->num_payment;
				$paymentstatic->payment_code = $objp->payment_code;

				print '<tr class="oddeven"><td class="nowraponall">';
				print $paymentstatic->getNomUrl(1);
				print '</td>';
				print '<td>';
				$dateofpayment = $db->jdate($objp->dp);
				$tmparray = dol_getdate($dateofpayment);
				if ($tmparray['seconds'] == 0 && $tmparray['minutes'] == 0 && ($tmparray['hours'] == 0 || $tmparray['hours'] == 12)) {	// We set hours to 0:00 or 12:00 because we don't know it
					print dol_print_date($dateofpayment, 'day');
				} else {	// Hours was set to real date of payment (special case for POS for example)
					print dol_print_date($dateofpayment, 'dayhour', 'tzuser');
				}
				print '</td>';
				$label = ($langs->trans("PaymentType".$objp->payment_code) != ("PaymentType".$objp->payment_code)) ? $langs->trans("PaymentType".$objp->payment_code) : $objp->payment_label;
				print '<td>'.$label.' '.$objp->num_payment.'</td>';
				if (!empty($conf->banque->enabled)) {
					$bankaccountstatic->id = $objp->baid;
					$bankaccountstatic->ref = $objp->baref;
					$bankaccountstatic->label = $objp->baref;
					$bankaccountstatic->number = $objp->banumber;

					if (!empty($conf->accounting->enabled)) {
						$bankaccountstatic->account_number = $objp->account_number;

						$accountingjournal = new AccountingJournal($db);
						$accountingjournal->fetch($objp->fk_accountancy_journal);
						$bankaccountstatic->accountancy_journal = $accountingjournal->getNomUrl(0, 1, 1, '', 1);
					}

					print '<td class="nowraponall">';
					if ($bankaccountstatic->id) {
						print $bankaccountstatic->getNomUrl(1, 'transactions');
					}
					print '</td>';
				}
				print '<td class="right"><span class="amount">'.price($sign * $objp->amount).'</span></td>';
				print '<td class="center">';
				if ($object->statut == Facture::STATUS_VALIDATED && $object->paye == 0 && $user->socid == 0) {
					print '<a href="'.$_SERVER["PHP_SELF"].'?id='.$object->id.'&action=deletepayment&token='.newToken().'&paiement_id='.$objp->rowid.'">';
					print img_delete();
					print '</a>';
				}
				print '</td>';
				print '</tr>';
				$i++;
			}
		}

		$db->free($result);
	} else {
		dol_print_error($db);
	}

	if ($object->type != Facture::TYPE_CREDIT_NOTE) {
		// Total already paid
		print '<tr><td colspan="'.$nbcols.'" class="right">';
		print '<span class="opacitymedium">';
		if ($object->type != Facture::TYPE_DEPOSIT) {
			print $langs->trans('AlreadyPaidNoCreditNotesNoDeposits');
		} else {
			print $langs->trans('AlreadyPaid');
		}
		print '</span></td><td class="right'.(($totalpaye > 0) ? ' amountalreadypaid' : '').'">'.price($totalpaye).'</td><td>&nbsp;</td></tr>';

		$resteapayeraffiche = $resteapayer;
		$cssforamountpaymentcomplete = 'amountpaymentcomplete';

		// Loop on each credit note or deposit amount applied
		$creditnoteamount = 0;
		$depositamount = 0;
		$sql = "SELECT re.rowid, re.amount_ht, re.amount_tva, re.amount_ttc,";
		$sql .= " re.description, re.fk_facture_source";
		$sql .= " FROM ".MAIN_DB_PREFIX."societe_remise_except as re";
		$sql .= " WHERE fk_facture = ".$object->id;
		$resql = $db->query($sql);
		if ($resql) {
			$num = $db->num_rows($resql);
			$i = 0;
			$invoice = new Facture($db);
			while ($i < $num) {
				$obj = $db->fetch_object($resql);
				$invoice->fetch($obj->fk_facture_source);
				print '<tr><td colspan="'.$nbcols.'" class="right">';
				print '<span class="opacitymedium">';
				if ($invoice->type == Facture::TYPE_CREDIT_NOTE) {
					print $langs->trans("CreditNote").' ';
				}
				if ($invoice->type == Facture::TYPE_DEPOSIT) {
					print $langs->trans("Deposit").' ';
				}
				print $invoice->getNomUrl(0);
				print '</span>';
				print '</td>';
				print '<td class="right"><span class="amount">'.price($obj->amount_ttc).'</span></td>';
				print '<td class="right">';
				print '<a href="'.$_SERVER["PHP_SELF"].'?facid='.$object->id.'&action=unlinkdiscount&discountid='.$obj->rowid.'">'.img_delete().'</a>';
				print '</td></tr>';
				$i++;
				if ($invoice->type == Facture::TYPE_CREDIT_NOTE) {
					$creditnoteamount += $obj->amount_ttc;
				}
				if ($invoice->type == Facture::TYPE_DEPOSIT) {
					$depositamount += $obj->amount_ttc;
				}
			}
		} else {
			dol_print_error($db);
		}

		// Paye partiellement 'escompte'
		if (($object->statut == Facture::STATUS_CLOSED || $object->statut == Facture::STATUS_ABANDONED) && $object->close_code == 'discount_vat') {
			print '<tr><td colspan="'.$nbcols.'" class="nowrap right">';
			print '<span class="opacitymedium">';
			print $form->textwithpicto($langs->trans("Discount"), $langs->trans("HelpEscompte"), - 1);
			print '</span>';
			print '</td><td class="right"><span class="amount">'.price(price2num($object->total_ttc - $creditnoteamount - $depositamount - $totalpaye, 'MT')).'</span></td><td>&nbsp;</td></tr>';
			$resteapayeraffiche = 0;
			$cssforamountpaymentcomplete = 'amountpaymentneutral';
		}
		// Paye partiellement ou Abandon 'badcustomer'
		if (($object->statut == Facture::STATUS_CLOSED || $object->statut == Facture::STATUS_ABANDONED) && $object->close_code == 'badcustomer') {
			print '<tr><td colspan="'.$nbcols.'" class="nowrap right">';
			print '<span class="opacitymedium">';
			print $form->textwithpicto($langs->trans("Abandoned"), $langs->trans("HelpAbandonBadCustomer"), - 1);
			print '</span>';
			print '</td><td class="right">'.price(price2num($object->total_ttc - $creditnoteamount - $depositamount - $totalpaye, 'MT')).'</td><td>&nbsp;</td></tr>';
			// $resteapayeraffiche=0;
			$cssforamountpaymentcomplete = 'amountpaymentneutral';
		}
		// Paye partiellement ou Abandon 'product_returned'
		if (($object->statut == Facture::STATUS_CLOSED || $object->statut == Facture::STATUS_ABANDONED) && $object->close_code == 'product_returned') {
			print '<tr><td colspan="'.$nbcols.'" class="nowrap right">';
			print '<span class="opacitymedium">';
			print $form->textwithpicto($langs->trans("ProductReturned"), $langs->trans("HelpAbandonProductReturned"), - 1);
			print '</span>';
			print '</td><td class="right"><span class="amount">'.price(price2num($object->total_ttc - $creditnoteamount - $depositamount - $totalpaye, 'MT')).'</span></td><td>&nbsp;</td></tr>';
			$resteapayeraffiche = 0;
			$cssforamountpaymentcomplete = 'amountpaymentneutral';
		}
		// Paye partiellement ou Abandon 'abandon'
		if (($object->statut == Facture::STATUS_CLOSED || $object->statut == Facture::STATUS_ABANDONED) && $object->close_code == 'abandon') {
			print '<tr><td colspan="'.$nbcols.'" class="nowrap right">';
			$text = $langs->trans("HelpAbandonOther");
			if ($object->close_note) {
				$text .= '<br><br><b>'.$langs->trans("Reason").'</b>:'.$object->close_note;
			}
			print '<span class="opacitymedium">';
			print $form->textwithpicto($langs->trans("Abandoned"), $text, - 1);
			print '</span>';
			print '</td><td class="right"><span class="amount">'.price(price2num($object->total_ttc - $creditnoteamount - $depositamount - $totalpaye, 'MT')).'</span></td><td>&nbsp;</td></tr>';
			$resteapayeraffiche = 0;
			$cssforamountpaymentcomplete = 'amountpaymentneutral';
		}

		// Billed
		print '<tr><td colspan="'.$nbcols.'" class="right">';
		print '<span class="opacitymedium">';
		print $langs->trans("Billed");
		print '</td><td class="right">'.price($object->total_ttc).'</td><td>&nbsp;</td></tr>';
		// Remainder to pay
		print '<tr><td colspan="'.$nbcols.'" class="right">';
		print '<span class="opacitymedium">';
		print $langs->trans('RemainderToPay');
		if ($resteapayeraffiche < 0) {
			print ' ('.$langs->trans('ExcessReceived').')';
		}
		print '</span>';
		print '</td>';
		print '<td class="right'.($resteapayeraffiche ? ' amountremaintopay' : (' '.$cssforamountpaymentcomplete)).'">'.price($resteapayeraffiche).'</td>';
		print '<td class="nowrap">&nbsp;</td></tr>';

		// Retained warranty : usualy use on construction industry
		if (!empty($object->situation_final) && !empty($object->retained_warranty) && $displayWarranty) {
			// Billed - retained warranty
			if ($object->type == Facture::TYPE_SITUATION) {
				$retainedWarranty = $total_global_ttc * $object->retained_warranty / 100;
			} else {
				// Because one day retained warranty could be used on standard invoices
				$retainedWarranty = $object->total_ttc * $object->retained_warranty / 100;
			}

			$billedWithRetainedWarranty = $object->total_ttc - $retainedWarranty;

			print '<tr><td colspan="'.$nbcols.'" align="right">'.$langs->trans("ToPayOn", dol_print_date($object->date_lim_reglement, 'day')).' :</td><td align="right">'.price($billedWithRetainedWarranty).'</td><td>&nbsp;</td></tr>';

			// retained warranty
			print '<tr><td colspan="'.$nbcols.'" align="right">';
			print $langs->trans("RetainedWarranty").' ('.$object->retained_warranty.'%)';
			print !empty($object->retained_warranty_date_limit) ? ' '.$langs->trans("ToPayOn", dol_print_date($object->retained_warranty_date_limit, 'day')) : '';
			print ' :</td><td align="right">'.price($retainedWarranty).'</td><td>&nbsp;</td></tr>';
		}
	} else { // Credit note
		$cssforamountpaymentcomplete = 'amountpaymentneutral';

		// Total already paid back
		print '<tr><td colspan="'.$nbcols.'" class="right">';
		print $langs->trans('AlreadyPaidBack');
		print ' :</td><td class="right"><span class="amount">'.price($sign * $totalpaye).'</span></td><td>&nbsp;</td></tr>';

		// Billed
		print '<tr><td colspan="'.$nbcols.'" class="right">'.$langs->trans("Billed").' :</td><td class="right">'.price($sign * $object->total_ttc).'</td><td>&nbsp;</td></tr>';

		// Remainder to pay back
		print '<tr><td colspan="'.$nbcols.'" class="right">';
		print $langs->trans('RemainderToPayBack');
		if ($resteapayeraffiche > 0) {
			print ' ('.$langs->trans('ExcessPaid').')';
		}
		print ' :</td>';
		print '<td class="right'.($resteapayeraffiche ? ' amountremaintopayback' : (' '.$cssforamountpaymentcomplete)).'">'.price($sign * $resteapayeraffiche).'</td>';
		print '<td class="nowrap">&nbsp;</td></tr>';

		// Sold credit note
		// print '<tr><td colspan="'.$nbcols.'" class="right">'.$langs->trans('TotalTTC').' :</td>';
		// print '<td class="right" style="border: 1px solid;" bgcolor="#f0f0f0"><b>'.price($sign *
		// $object->total_ttc).'</b></td><td>&nbsp;</td></tr>';
	}

	print '</table>';
	print '</div>';

	// Margin Infos
	if (!empty($conf->margin->enabled)) {
		$formmargin->displayMarginInfos($object);
	}

	print '</div>';
	print '</div>';
	print '</div>';

	print '<div class="clearboth"></div><br>';

	if (!empty($conf->global->MAIN_DISABLE_CONTACTS_TAB)) {
		$blocname = 'contacts';
		$title = $langs->trans('ContactsAddresses');
		include DOL_DOCUMENT_ROOT.'/core/tpl/bloc_showhide.tpl.php';
	}

	if (!empty($conf->global->MAIN_DISABLE_NOTES_TAB)) {
		$blocname = 'notes';
		$title = $langs->trans('Notes');
		include DOL_DOCUMENT_ROOT.'/core/tpl/bloc_showhide.tpl.php';
	}

	// Lines
	$result = $object->getLinesArray();

	// Show global modifiers
	if (!empty($conf->global->INVOICE_USE_SITUATION)) {
		if ($object->situation_cycle_ref && $object->statut == 0) {
			print '<!-- Area to change globally the situation percent -->'."\n";
			print '<div class="div-table-responsive">';

			print '<form name="updatealllines" id="updatealllines" action="'.$_SERVER['PHP_SELF'].'?id='.$object->id.'#updatealllines" method="POST">';
			print '<input type="hidden" name="token" value="'.newToken().'" />';
			print '<input type="hidden" name="action" value="updatealllines" />';
			print '<input type="hidden" name="id" value="'.$object->id.'" />';

			print '<table id="tablelines_all_progress" class="noborder noshadow" width="100%">';

			print '<tr class="liste_titre nodrag nodrop">';

			// Adds a line numbering column
			if (!empty($conf->global->MAIN_VIEW_LINE_NUMBER)) {
				print '<td align="center" width="5">&nbsp;</td>';
			}
			print '<td class="minwidth500imp">'.$langs->trans('ModifyAllLines').'</td>';
			print '<td class="right">'.$langs->trans('Progress').'</td>';
			print '<td>&nbsp;</td>';
			print "</tr>\n";

			print '<tr class="nodrag nodrop">';
			// Adds a line numbering column
			if (!empty($conf->global->MAIN_VIEW_LINE_NUMBER)) {
				print '<td align="center" width="5">&nbsp;</td>';
			}
			print '<td>&nbsp;</td>';
			print '<td class="nowrap right"><input type="text" size="1" value="" name="all_progress">%</td>';
			print '<td class="right"><input class="button" type="submit" name="all_percent" value="Modifier" /></td>';
			print '</tr>';

			print '</table>';

			print '</form>';

			print '</div>';
		}
	}

	print '	<form name="addproduct" id="addproduct" action="'.$_SERVER["PHP_SELF"].'?id='.$object->id.(($action != 'editline') ? '#addline' : '#line_'.GETPOST('lineid', 'int')).'" method="POST">
	<input type="hidden" name="token" value="' . newToken().'">
	<input type="hidden" name="action" value="' . (($action != 'editline') ? 'addline' : 'updateline').'">
	<input type="hidden" name="mode" value="">
	<input type="hidden" name="id" value="' . $object->id.'">
	';

	if (!empty($conf->use_javascript_ajax) && $object->statut == 0) {
		include DOL_DOCUMENT_ROOT.'/core/tpl/ajaxrow.tpl.php';
	}

	print '<div class="div-table-responsive-no-min">';
	print '<table id="tablelines" class="noborder noshadow" width="100%">';

	// Show object lines
	if (!empty($object->lines)) {
		$ret = $object->printObjectLines($action, $mysoc, $soc, $lineid, 1);
	}

	// Form to add new line
	if ($object->statut == 0 && $usercancreate && $action != 'valid' && $action != 'editline') {
		if ($action != 'editline' && $action != 'selectlines') {
			// Add free products/services

			$parameters = array();
			$reshook = $hookmanager->executeHooks('formAddObjectLine', $parameters, $object, $action); // Note that $action and $object may have been modified by hook
			if ($reshook < 0) setEventMessages($hookmanager->error, $hookmanager->errors, 'errors');
			if (empty($reshook))
				$object->formAddObjectLine(1, $mysoc, $soc);
		}
	}

	print "</table>\n";
	print "</div>";

	print "</form>\n";

	print dol_get_fiche_end();


	// Actions buttons

	if ($action != 'prerelance' && $action != 'presend' && $action != 'valid' && $action != 'editline') {
		print '<div class="tabsAction">';

		$parameters = array();
		$reshook = $hookmanager->executeHooks('addMoreActionsButtons', $parameters, $object, $action); // Note that $action and $object may have been modified by hook
		if (empty($reshook)) {
			// Editer une facture deja validee, sans paiement effectue et pas exporte en compta
			if ($object->statut == Facture::STATUS_VALIDATED) {
				// We check if lines of invoice are not already transfered into accountancy
				$ventilExportCompta = $object->getVentilExportCompta();

				if ($ventilExportCompta == 0) {
					if (!empty($conf->global->INVOICE_CAN_ALWAYS_BE_EDITED) || ($resteapayer == price2num($object->total_ttc, 'MT', 1) && empty($object->paye))) {
						if (!$objectidnext && $object->is_last_in_cycle()) {
							if ($usercanunvalidate) {
								print '<a class="butAction'.($conf->use_javascript_ajax ? ' reposition' : '').'" href="'.$_SERVER['PHP_SELF'].'?facid='.$object->id.'&amp;action=modif">'.$langs->trans('Modify').'</a>';
							} else {
								print '<span class="butActionRefused classfortooltip" title="'.$langs->trans("NotEnoughPermissions").'">'.$langs->trans('Modify').'</span>';
							}
						} elseif (!$object->is_last_in_cycle()) {
							print '<span class="butActionRefused classfortooltip" title="'.$langs->trans("NotLastInCycle").'">'.$langs->trans('Modify').'</span>';
						} else {
							print '<span class="butActionRefused classfortooltip" title="'.$langs->trans("DisabledBecauseReplacedInvoice").'">'.$langs->trans('Modify').'</span>';
						}
					}
				} else {
					print '<span class="butActionRefused classfortooltip" title="'.$langs->trans("DisabledBecauseDispatchedInBookkeeping").'">'.$langs->trans('Modify').'</span>';
				}
			}

			$discount = new DiscountAbsolute($db);
			$result = $discount->fetch(0, $object->id);

			// Reopen a standard paid invoice
			if ((($object->type == Facture::TYPE_STANDARD || $object->type == Facture::TYPE_REPLACEMENT)
				|| ($object->type == Facture::TYPE_CREDIT_NOTE && empty($discount->id))
				|| ($object->type == Facture::TYPE_DEPOSIT && empty($discount->id)))
				&& ($object->statut == Facture::STATUS_CLOSED || $object->statut == Facture::STATUS_ABANDONED || ($object->statut == 1 && $object->paye == 1))   // Condition ($object->statut == 1 && $object->paye == 1) should not happened but can be found due to corrupted data
				&& ((empty($conf->global->MAIN_USE_ADVANCED_PERMS) && $usercancreate) || $usercanreopen)) {				// A paid invoice (partially or completely)
				if ($object->close_code != 'replaced' || (!$objectidnext)) { 				// Not replaced by another invoice or replaced but the replacement invoice has been deleted
					print '<a class="butAction'.($conf->use_javascript_ajax ? ' reposition' : '').'" href="'.$_SERVER['PHP_SELF'].'?facid='.$object->id.'&amp;action=reopen">'.$langs->trans('ReOpen').'</a>';
				} else {
					print '<span class="butActionRefused classfortooltip" title="'.$langs->trans("DisabledBecauseReplacedInvoice").'">'.$langs->trans('ReOpen').'</span>';
				}
			}

			// Validate
			if ($object->statut == Facture::STATUS_DRAFT && count($object->lines) > 0 && ((($object->type == Facture::TYPE_STANDARD || $object->type == Facture::TYPE_REPLACEMENT || $object->type == Facture::TYPE_DEPOSIT || $object->type == Facture::TYPE_PROFORMA || $object->type == Facture::TYPE_SITUATION) && (!empty($conf->global->FACTURE_ENABLE_NEGATIVE) || $object->total_ttc >= 0)) || ($object->type == Facture::TYPE_CREDIT_NOTE && $object->total_ttc <= 0))) {
				if ($usercanvalidate) {
					print '<a class="butAction'.($conf->use_javascript_ajax ? ' reposition' : '').'" href="'.$_SERVER["PHP_SELF"].'?facid='.$object->id.'&amp;action=valid">'.$langs->trans('Validate').'</a>';
				}
			}

			// Send by mail
			if (empty($user->socid)) {
				if (($object->statut == Facture::STATUS_VALIDATED || $object->statut == Facture::STATUS_CLOSED) || !empty($conf->global->FACTURE_SENDBYEMAIL_FOR_ALL_STATUS)) {
					if ($objectidnext) {
						print '<span class="butActionRefused classfortooltip" title="'.$langs->trans("DisabledBecauseReplacedInvoice").'">'.$langs->trans('SendMail').'</span>';
					} else {
						if ($usercansend) {
							print '<a class="butAction" href="'.$_SERVER['PHP_SELF'].'?facid='.$object->id.'&action=presend&mode=init#formmailbeforetitle">'.$langs->trans('SendMail').'</a>';
						} else {
							print '<a class="butActionRefused classfortooltip" href="#">'.$langs->trans('SendMail').'</a>';
						}
					}
				}
			}

			// Request a direct debit order
			if ($object->statut > Facture::STATUS_DRAFT && $object->paye == 0 && $num == 0) {
				if ($resteapayer > 0) {
					if ($usercancreatewithdrarequest) {
						if (!$objectidnext && $object->close_code != 'replaced') { 				// Not replaced by another invoice
							print '<a class="butAction" href="'.DOL_URL_ROOT.'/compta/facture/prelevement.php?facid='.$object->id.'" title="'.dol_escape_htmltag($langs->trans("MakeWithdrawRequest")).'">'.$langs->trans("MakeWithdrawRequest").'</a>';
						} else {
							print '<span class="butActionRefused classfortooltip" title="'.$langs->trans("DisabledBecauseReplacedInvoice").'">'.$langs->trans('MakeWithdrawRequest').'</span>';
						}
					} else {
						//print '<a class="butActionRefused classfortooltip" href="#" title="'.dol_escape_htmltag($langs->trans("NotEnoughPermissions")).'">'.$langs->trans("MakeWithdrawRequest").'</a>';
					}
				} else {
					//print '<a class="butActionRefused classfortooltip" href="#" title="'.dol_escape_htmltag($langs->trans("AmountMustBePositive")).'">'.$langs->trans("MakeWithdrawRequest").'</a>';
				}
			}

			// POS Ticket
			if (!empty($conf->takepos->enabled) && $object->module_source == 'takepos') {
				$langs->load("cashdesk");
				$receipt_url = DOL_URL_ROOT."/takepos/receipt.php";
				print '<a target="_blank" class="butAction" href="'.$receipt_url.'?facid='.$object->id.'">'.$langs->trans('POSTicket').'</a>';
			}

			// Create payment
			if ($object->type != Facture::TYPE_CREDIT_NOTE && $object->statut == 1 && $object->paye == 0 && $usercanissuepayment) {
				if ($objectidnext) {
					print '<span class="butActionRefused classfortooltip" title="'.$langs->trans("DisabledBecauseReplacedInvoice").'">'.$langs->trans('DoPayment').'</span>';
				} else {
					//if ($resteapayer == 0) {		// Sometimes we can receive more, so we accept to enter more and will offer a button to convert into discount (but it is not a credit note, just a prepayment done)
					//	print '<div class="inline-block divButAction"><span class="butActionRefused classfortooltip" title="' . $langs->trans("DisabledBecauseRemainderToPayIsZero") . '">' . $langs->trans('DoPayment') . '</span></div>';
					//} else {
						print '<a class="butAction" href="'.DOL_URL_ROOT.'/compta/paiement.php?facid='.$object->id.'&amp;action=create&amp;accountid='.$object->fk_account.'">'.$langs->trans('DoPayment').'</a>';
					//}
				}
			}

			// Reverse back money or convert to reduction
			if ($object->type == Facture::TYPE_CREDIT_NOTE || $object->type == Facture::TYPE_DEPOSIT || $object->type == Facture::TYPE_STANDARD || $object->type == Facture::TYPE_SITUATION) {
				// For credit note only
				if ($object->type == Facture::TYPE_CREDIT_NOTE && $object->statut == Facture::STATUS_VALIDATED && $object->paye == 0 && $usercanissuepayment) {
					if ($resteapayer == 0) {
						print '<span class="butActionRefused classfortooltip" title="'.$langs->trans("DisabledBecauseRemainderToPayIsZero").'">'.$langs->trans('DoPaymentBack').'</span>';
					} else {
						print '<a class="butAction" href="'.DOL_URL_ROOT.'/compta/paiement.php?facid='.$object->id.'&amp;action=create&amp;accountid='.$object->fk_account.'">'.$langs->trans('DoPaymentBack').'</a>';
					}
				}

				// For standard invoice with excess received
				if (($object->type == Facture::TYPE_STANDARD || $object->type == Facture::TYPE_SITUATION) && $object->statut == Facture::STATUS_VALIDATED && empty($object->paye) && $resteapayer < 0 && $usercancreate && empty($discount->id)) {
					print '<a class="butAction'.($conf->use_javascript_ajax ? ' reposition' : '').'" href="'.$_SERVER["PHP_SELF"].'?facid='.$object->id.'&amp;action=converttoreduc">'.$langs->trans('ConvertExcessReceivedToReduc').'</a>';
				}
				// For credit note
				if ($object->type == Facture::TYPE_CREDIT_NOTE && $object->statut == Facture::STATUS_VALIDATED && $object->paye == 0 && $usercancreate
					&& (!empty($conf->global->INVOICE_ALLOW_REUSE_OF_CREDIT_WHEN_PARTIALLY_REFUNDED) || $object->getSommePaiement() == 0)
					) {
					print '<a class="butAction'.($conf->use_javascript_ajax ? ' reposition' : '').'" href="'.$_SERVER["PHP_SELF"].'?facid='.$object->id.'&amp;action=converttoreduc" title="'.dol_escape_htmltag($langs->trans("ConfirmConvertToReduc2")).'">'.$langs->trans('ConvertToReduc').'</a>';
				}
				// For deposit invoice
				if ($object->type == Facture::TYPE_DEPOSIT && $usercancreate && $object->statut > 0 && empty($discount->id)) {
					print '<a class="butAction'.($conf->use_javascript_ajax ? ' reposition' : '').'" href="'.$_SERVER["PHP_SELF"].'?facid='.$object->id.'&amp;action=converttoreduc">'.$langs->trans('ConvertToReduc').'</a>';
				}
			}

			// Classify paid
			if (($object->statut == Facture::STATUS_VALIDATED && $object->paye == 0 && $usercanissuepayment && (($object->type != Facture::TYPE_CREDIT_NOTE && $object->type != Facture::TYPE_DEPOSIT && $resteapayer <= 0) || ($object->type == Facture::TYPE_CREDIT_NOTE && $resteapayer >= 0)))
				|| ($object->type == Facture::TYPE_DEPOSIT && $object->paye == 0 && $object->total_ttc > 0 && $resteapayer == 0 && $usercanissuepayment && empty($discount->id))
			) {
				print '<a class="butAction'.($conf->use_javascript_ajax ? ' reposition' : '').'" href="'.$_SERVER['PHP_SELF'].'?facid='.$object->id.'&amp;action=paid">'.$langs->trans('ClassifyPaid').'</a>';
			}

			// Classify 'closed not completely paid' (possible if validated and not yet filed paid)
			if ($object->statut == Facture::STATUS_VALIDATED && $object->paye == 0 && $resteapayer > 0 && $usercanissuepayment) {
				if ($totalpaye > 0 || $totalcreditnotes > 0) {
					// If one payment or one credit note was linked to this invoice
					print '<a class="butAction'.($conf->use_javascript_ajax ? ' reposition' : '').'" href="'.$_SERVER['PHP_SELF'].'?facid='.$object->id.'&amp;action=paid">'.$langs->trans('ClassifyPaidPartially').'</a>';
				} else {
					if (empty($conf->global->INVOICE_CAN_NEVER_BE_CANCELED)) {
						if ($objectidnext) {
							print '<span class="butActionRefused classfortooltip" title="'.$langs->trans("DisabledBecauseReplacedInvoice").'">'.$langs->trans('ClassifyCanceled').'</span>';
						} else {
							print '<a class="butAction'.($conf->use_javascript_ajax ? ' reposition' : '').'" href="'.$_SERVER['PHP_SELF'].'?facid='.$object->id.'&amp;action=canceled">'.$langs->trans('ClassifyCanceled').'</a>';
						}
					}
				}
			}

			// Create a credit note
			if (($object->type == Facture::TYPE_STANDARD || $object->type == Facture::TYPE_DEPOSIT || $object->type == Facture::TYPE_PROFORMA) && $object->statut > 0 && $usercancreate) {
				if (!$objectidnext) {
					print '<a class="butAction" href="'.$_SERVER['PHP_SELF'].'?socid='.$object->socid.'&amp;fac_avoir='.$object->id.'&amp;action=create&amp;type=2'.($object->fk_project > 0 ? '&amp;projectid='.$object->fk_project : '').($object->entity > 0 ? '&amp;originentity='.$object->entity : '').'">'.$langs->trans("CreateCreditNote").'</a>';
				}
			}

			// For situation invoice with excess received
			if ($object->statut > Facture::STATUS_DRAFT
				&& $object->type == Facture::TYPE_SITUATION
				&& ($object->total_ttc - $totalpaye - $totalcreditnotes - $totaldeposits) > 0
				&& $usercancreate
				&& !$objectidnext
				&& $object->is_last_in_cycle()
				&& $conf->global->INVOICE_USE_SITUATION_CREDIT_NOTE
				) {
				if ($usercanunvalidate) {
					print '<a class="butAction" href="'.$_SERVER['PHP_SELF'].'?socid='.$object->socid.'&amp;fac_avoir='.$object->id.'&amp;invoiceAvoirWithLines=1&amp;action=create&amp;type=2'.($object->fk_project > 0 ? '&amp;projectid='.$object->fk_project : '').'">'.$langs->trans("CreateCreditNote").'</a>';
				} else {
					print '<span class="butActionRefused classfortooltip" title="'.$langs->trans("NotEnoughPermissions").'">'.$langs->trans("CreateCreditNote").'</span>';
				}
			}

			// Clone
			if (($object->type == Facture::TYPE_STANDARD || $object->type == Facture::TYPE_DEPOSIT || $object->type == Facture::TYPE_PROFORMA) && $usercancreate) {
				print '<a class="butAction'.($conf->use_javascript_ajax ? ' reposition' : '').'" href="'.$_SERVER['PHP_SELF'].'?facid='.$object->id.'&amp;action=clone&amp;object=invoice">'.$langs->trans("ToClone").'</a>';
			}

			// Clone as predefined / Create template
			if (($object->type == Facture::TYPE_STANDARD || $object->type == Facture::TYPE_DEPOSIT || $object->type == Facture::TYPE_PROFORMA) && $object->statut == 0 && $usercancreate) {
				if (!$objectidnext && count($object->lines) > 0) {
					print '<a class="butAction" href="'.DOL_URL_ROOT.'/compta/facture/card-rec.php?facid='.$object->id.'&amp;action=create">'.$langs->trans("ChangeIntoRepeatableInvoice").'</a>';
				}
			}

			// Remove situation from cycle
			if (in_array($object->statut, array(Facture::STATUS_CLOSED, Facture::STATUS_VALIDATED))
				&& $object->type == Facture::TYPE_SITUATION
				&& $usercancreate
				&& !$objectidnext
				&& $object->situation_counter > 1
				&& $object->is_last_in_cycle()
				&& $usercanunvalidate
				) {
				if (($object->total_ttc - $totalcreditnotes) == 0) {
					print '<a id="butSituationOut" class="butAction" href="'.$_SERVER['PHP_SELF'].'?facid='.$object->id.'&amp;action=situationout">'.$langs->trans("RemoveSituationFromCycle").'</a>';
				} else {
					print '<a id="butSituationOutRefused" class="butActionRefused classfortooltip" href="#" title="'.$langs->trans("DisabledBecauseNotEnouthCreditNote").'" >'.$langs->trans("RemoveSituationFromCycle").'</a>';
				}
			}

			// Create next situation invoice
			if ($usercancreate && ($object->type == 5) && ($object->statut == 1 || $object->statut == 2)) {
				if ($object->is_last_in_cycle() && $object->situation_final != 1) {
					print '<a class="butAction" href="'.$_SERVER['PHP_SELF'].'?action=create&amp;type=5&amp;origin=facture&amp;originid='.$object->id.'&amp;socid='.$object->socid.'" >'.$langs->trans('CreateNextSituationInvoice').'</a>';
				} elseif (!$object->is_last_in_cycle()) {
					print '<a class="butActionRefused classfortooltip" href="#" title="'.$langs->trans("DisabledBecauseNotLastInCycle").'">'.$langs->trans('CreateNextSituationInvoice').'</a>';
				} else {
					print '<a class="butActionRefused classfortooltip" href="#" title="'.$langs->trans("DisabledBecauseFinal").'">'.$langs->trans('CreateNextSituationInvoice').'</a>';
				}
			}

			// Delete
			$isErasable = $object->is_erasable();
			if ($usercandelete || ($usercancreate && $isErasable == 1)) {	// isErasable = 1 means draft with temporary ref (draft can always be deleted with no need of permissions)
				//var_dump($isErasable);
				if ($isErasable == -4) {
					print '<a class="butActionRefused classfortooltip" href="#" title="'.$langs->trans("DisabledBecausePayments").'">'.$langs->trans('Delete').'</a>';
				} elseif ($isErasable == -3) {
					print '<a class="butActionRefused classfortooltip" href="#" title="'.$langs->trans("DisabledBecauseNotLastSituationInvoice").'">'.$langs->trans('Delete').'</a>';
				} elseif ($isErasable == -2) {
					print '<a class="butActionRefused classfortooltip" href="#" title="'.$langs->trans("DisabledBecauseNotLastInvoice").'">'.$langs->trans('Delete').'</a>';
				} elseif ($isErasable == -1) {
					print '<a class="butActionRefused classfortooltip" href="#" title="'.$langs->trans("DisabledBecauseDispatchedInBookkeeping").'">'.$langs->trans('Delete').'</a>';
				} elseif ($isErasable <= 0) {	// Any other cases
					print '<a class="butActionRefused classfortooltip" href="#" title="'.$langs->trans("DisabledBecauseNotErasable").'">'.$langs->trans('Delete').'</a>';
				} elseif ($objectidnext) {
					print '<a class="butActionRefused classfortooltip" href="#" title="'.$langs->trans("DisabledBecauseReplacedInvoice").'">'.$langs->trans('Delete').'</a>';
				} else {
					print '<a class="butActionDelete'.($conf->use_javascript_ajax ? ' reposition' : '').'" href="'.$_SERVER["PHP_SELF"].'?facid='.$object->id.'&amp;action=delete&amp;token='.newToken().'">'.$langs->trans('Delete').'</a>';
				}
			} else {
				print '<a class="butActionRefused classfortooltip" href="#" title="'.$langs->trans("NotAllowed").'">'.$langs->trans('Delete').'</a>';
			}
		}
		print '</div>';
	}

	// Select mail models is same action as presend
	if (GETPOST('modelselected', 'alpha')) {
		$action = 'presend';
	}
	if ($action != 'prerelance' && $action != 'presend') {
		print '<div class="fichecenter"><div class="fichehalfleft">';
		print '<a name="builddoc"></a>'; // ancre

		// Generated documents
		$filename = dol_sanitizeFileName($object->ref);
		$filedir = $conf->facture->multidir_output[$object->entity].'/'.dol_sanitizeFileName($object->ref);
		$urlsource = $_SERVER['PHP_SELF'].'?facid='.$object->id;
		$genallowed = $usercanread;
		$delallowed = $usercancreate;

		print $formfile->showdocuments(
			'facture',
			$filename,
			$filedir,
			$urlsource,
			$genallowed,
			$delallowed,
			$object->model_pdf,
			1,
			0,
			0,
			28,
			0,
			'',
			'',
			'',
			$soc->default_lang,
			'',
			$object,
			0,
			'remove_file_comfirm'
		);

		$somethingshown = $formfile->numoffiles;

		// Show links to link elements
		$linktoelem = $form->showLinkToObjectBlock($object, null, array('invoice'));

		$compatibleImportElementsList = false;
		if ($usercancreate
			&& $object->statut == Facture::STATUS_DRAFT
			&& ($object->type == Facture::TYPE_STANDARD || $object->type == Facture::TYPE_REPLACEMENT || $object->type == Facture::TYPE_DEPOSIT || $object->type == Facture::TYPE_PROFORMA || $object->type == Facture::TYPE_SITUATION)) {
			$compatibleImportElementsList = array('commande', 'propal'); // import from linked elements
		}
		$somethingshown = $form->showLinkedObjectBlock($object, $linktoelem, $compatibleImportElementsList);


		// Show online payment link
		$useonlinepayment = (!empty($conf->paypal->enabled) || !empty($conf->stripe->enabled) || !empty($conf->paybox->enabled));

		if ($object->statut != Facture::STATUS_DRAFT && $useonlinepayment) {
			print '<br><!-- Link to pay -->'."\n";
			require_once DOL_DOCUMENT_ROOT.'/core/lib/payments.lib.php';
			print showOnlinePaymentUrl('invoice', $object->ref).'<br>';
		}

		print '</div><div class="fichehalfright"><div class="ficheaddleft">';

		// List of actions on element
		include_once DOL_DOCUMENT_ROOT.'/core/class/html.formactions.class.php';
		$formactions = new FormActions($db);
		$somethingshown = $formactions->showactions($object, 'invoice', $socid, 1);

		print '</div></div></div>';
	}


	// Presend form
	$modelmail = 'facture_send';
	$defaulttopic = 'SendBillRef';
	$diroutput = $conf->facture->multidir_output[$object->entity];
	$trackid = 'inv'.$object->id;

	include DOL_DOCUMENT_ROOT.'/core/tpl/card_presend.tpl.php';
}

// End of page
llxFooter();
$db->close();<|MERGE_RESOLUTION|>--- conflicted
+++ resolved
@@ -3365,14 +3365,8 @@
 			if (empty($conf->global->INVOICE_DISABLE_CREDIT_NOTE)) {
 				// Show link for credit note
 				$facids = $facturestatic->list_qualified_avoir_invoices($soc->id);
-<<<<<<< HEAD
 				if ($facids < 0) {
-					dol_print_error($db, $facturestatic);
-=======
-				if ($facids < 0)
-				{
 					dol_print_error($db, $facturestatic->error, $facturestatic->errors);
->>>>>>> cfbf051f
 					exit;
 				}
 				$optionsav = "";
