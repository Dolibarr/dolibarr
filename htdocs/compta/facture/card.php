--- conflicted
+++ resolved
@@ -2381,20 +2381,12 @@
 				setEventMessages($mesg, null, 'warnings');
 				$error++;
 				$result = -1;
-			} elseif (GETPOST('progress') < $percent) {
+			} elseif ($progress < $percent) {
 				$mesg = '<div class="warning">'.$langs->trans("CantBeLessThanMinPercent").'</div>';
 				setEventMessages($mesg, null, 'warnings');
 				$error++;
 				$result = -1;
 			}
-<<<<<<< HEAD
-		} elseif ($progress < $percent) {
-			$mesg = '<div class="warning">'.$langs->trans("CantBeLessThanMinPercent").'</div>';
-			setEventMessages($mesg, null, 'warnings');
-			$error++;
-			$result = -1;
-=======
->>>>>>> 9236d388
 		}
 
 		// Check minimum price
