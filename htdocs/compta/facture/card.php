<?php
/* Copyright (C) 2002-2006 Rodolphe Quiedeville  <rodolphe@quiedeville.org>
 * Copyright (C) 2004      Eric Seigne           <eric.seigne@ryxeo.com>
 * Copyright (C) 2004-2016 Laurent Destailleur   <eldy@users.sourceforge.net>
 * Copyright (C) 2005      Marc Barilley / Ocebo <marc@ocebo.com>
 * Copyright (C) 2005-2015 Regis Houssin         <regis.houssin@capnetworks.com>
 * Copyright (C) 2006      Andre Cianfarani      <acianfa@free.fr>
 * Copyright (C) 2010-2015 Juanjo Menent         <jmenent@2byte.es>
 * Copyright (C) 2012-2013 Christophe Battarel   <christophe.battarel@altairis.fr>
 * Copyright (C) 2012-2013 Cédric Salvador       <csalvador@gpcsolutions.fr>
 * Copyright (C) 2012-2014 Raphaël Doursenaud    <rdoursenaud@gpcsolutions.fr>
 * Copyright (C) 2013      Jean-Francois FERRY   <jfefe@aternatik.fr>
 * Copyright (C) 2013-2014 Florian Henry         <florian.henry@open-concept.pro>
 * Copyright (C) 2013      Cédric Salvador       <csalvador@gpcsolutions.fr>
 * Copyright (C) 2014	   Ferran Marcet	 	 <fmarcet@2byte.es>
 * Copyright (C) 2015-2016 Marcos García         <marcosgdf@gmail.com>
 *
 * This program is free software; you can redistribute it and/or modify
 * it under the terms of the GNU General Public License as published by
 * the Free Software Foundation; either version 3 of the License, or
 * (at your option) any later version.
 *
 * This program is distributed in the hope that it will be useful,
 * but WITHOUT ANY WARRANTY; without even the implied warranty of
 * MERCHANTABILITY or FITNESS FOR A PARTICULAR PURPOSE.  See the
 * GNU General Public License for more details.
 *
 * You should have received a copy of the GNU General Public License
 * along with this program. If not, see <http://www.gnu.org/licenses/>.
 */

/**
 * \file 	htdocs/compta/facture/card.php
 * \ingroup facture
 * \brief 	Page to create/see an invoice
 */

require '../../main.inc.php';
require_once DOL_DOCUMENT_ROOT . '/compta/facture/class/facture.class.php';
require_once DOL_DOCUMENT_ROOT . '/compta/facture/class/facture-rec.class.php';
require_once DOL_DOCUMENT_ROOT . '/compta/bank/class/account.class.php';
require_once DOL_DOCUMENT_ROOT . '/compta/paiement/class/paiement.class.php';
require_once DOL_DOCUMENT_ROOT . '/core/modules/facture/modules_facture.php';
require_once DOL_DOCUMENT_ROOT . '/core/class/discount.class.php';
require_once DOL_DOCUMENT_ROOT . '/core/class/html.formfile.class.php';
require_once DOL_DOCUMENT_ROOT . '/core/class/html.formother.class.php';
require_once DOL_DOCUMENT_ROOT . '/core/class/html.formmargin.class.php';
require_once DOL_DOCUMENT_ROOT . '/core/lib/invoice.lib.php';
require_once DOL_DOCUMENT_ROOT . '/core/lib/functions2.lib.php';
require_once DOL_DOCUMENT_ROOT . '/core/lib/date.lib.php';
require_once DOL_DOCUMENT_ROOT . '/core/class/extrafields.class.php';
if (! empty($conf->commande->enabled))
	require_once DOL_DOCUMENT_ROOT . '/commande/class/commande.class.php';
if (! empty($conf->projet->enabled)) {
	require_once DOL_DOCUMENT_ROOT . '/projet/class/project.class.php';
	require_once DOL_DOCUMENT_ROOT . '/core/class/html.formprojet.class.php';
}
require_once DOL_DOCUMENT_ROOT . '/core/class/doleditor.class.php';

if (!empty($conf->variants->enabled)) {
	require_once DOL_DOCUMENT_ROOT.'/variants/class/ProductCombination.class.php';
}
if (! empty($conf->accounting->enabled)) {
	require_once DOL_DOCUMENT_ROOT . '/accountancy/class/accountingjournal.class.php';
}

$langs->loadLangs(array('bills','companies','compta','products','banks','main','withdrawals'));
if (! empty($conf->incoterm->enabled)) $langs->load('incoterm');
if (! empty($conf->margin->enabled)) $langs->load('margins');

$projectid = (GETPOST('projectid','int') ? GETPOST('projectid', 'int') : 0);

$id = (GETPOST('id', 'int') ? GETPOST('id', 'int') : GETPOST('facid', 'int')); // For backward compatibility
$ref = GETPOST('ref', 'alpha');
$socid = GETPOST('socid', 'int');
$action = GETPOST('action', 'alpha');
$confirm = GETPOST('confirm', 'alpha');
$cancel = GETPOST('cancel', 'alpha');
$lineid = GETPOST('lineid', 'int');
$userid = GETPOST('userid', 'int');
$search_ref = GETPOST('sf_ref','alpha') ? GETPOST('sf_ref', 'alpha') : GETPOST('search_ref', 'alpha');
$search_societe = GETPOST('search_societe', 'alpha');
$search_montant_ht = GETPOST('search_montant_ht', 'alpha');
$search_montant_ttc = GETPOST('search_montant_ttc', 'alpha');
$origin = GETPOST('origin', 'alpha');
$originid = (GETPOST('originid', 'int') ? GETPOST('originid', 'int') : GETPOST('origin_id', 'int')); // For backward compatibility
$fac_rec=GETPOST('fac_rec','int');

// PDF
$hidedetails = (GETPOST('hidedetails', 'int') ? GETPOST('hidedetails', 'int') : (! empty($conf->global->MAIN_GENERATE_DOCUMENTS_HIDE_DETAILS) ? 1 : 0));
$hidedesc = (GETPOST('hidedesc', 'int') ? GETPOST('hidedesc', 'int') : (! empty($conf->global->MAIN_GENERATE_DOCUMENTS_HIDE_DESC) ? 1 : 0));
$hideref = (GETPOST('hideref', 'int') ? GETPOST('hideref', 'int') : (! empty($conf->global->MAIN_GENERATE_DOCUMENTS_HIDE_REF) ? 1 : 0));

// Security check
$fieldid = (! empty($ref) ? 'facnumber' : 'rowid');
if ($user->societe_id) $socid = $user->societe_id;
$result = restrictedArea($user, 'facture', $id, '', '', 'fk_soc', $fieldid);

// Nombre de ligne pour choix de produit/service predefinis
$NBLINES = 4;

$usehm = (! empty($conf->global->MAIN_USE_HOURMIN_IN_DATE_RANGE) ? $conf->global->MAIN_USE_HOURMIN_IN_DATE_RANGE : 0);

$object = new Facture($db);
$extrafields = new ExtraFields($db);

// Load object
if ($id > 0 || ! empty($ref)) {
	$ret = $object->fetch($id, $ref, '', '', $conf->global->INVOICE_USE_SITUATION);
}

// Initialize technical object to manage hooks of page. Note that conf->hooks_modules contains array of hook context
$hookmanager->initHooks(array('invoicecard','globalcard'));

$permissionnote = $user->rights->facture->creer; // Used by the include of actions_setnotes.inc.php
$permissiondellink=$user->rights->facture->creer;	// Used by the include of actions_dellink.inc.php
$permissiontoedit = $user->rights->facture->creer; // Used by the include of actions_lineupdonw.inc.php


/*
 * Actions
 */

$parameters = array('socid' => $socid);
$reshook = $hookmanager->executeHooks('doActions', $parameters, $object, $action); // Note that $action and $object may have been modified by some hooks
if ($reshook < 0) setEventMessages($hookmanager->error, $hookmanager->errors, 'errors');

if (empty($reshook))
{
	if ($cancel)
	{
		if (! empty($backtopage))
		{
			header("Location: ".$backtopage);
			exit;
		}
		$action='';
	}

	include DOL_DOCUMENT_ROOT.'/core/actions_setnotes.inc.php'; // Must be include, not include_once

	include DOL_DOCUMENT_ROOT.'/core/actions_dellink.inc.php';		// Must be include, not include_once

	include DOL_DOCUMENT_ROOT.'/core/actions_lineupdown.inc.php';	// Must be include, not include_once

	// Action clone object
	if ($action == 'confirm_clone' && $confirm == 'yes' && $user->rights->facture->creer) {
	//	if (1 == 0 && empty($_REQUEST["clone_content"]) && empty($_REQUEST["clone_receivers"])) {
	//		$mesgs [] = '<div class="error">' . $langs->trans("NoCloneOptionsSpecified") . '</div>';
	//	} else {
			if ($object->fetch($id) > 0) {
				$result = $object->createFromClone($socid);
				if ($result > 0) {
					header("Location: " . $_SERVER['PHP_SELF'] . '?facid=' . $result);
					exit();
				} else {
					setEventMessages($object->error, $object->errors, 'errors');
					$action = '';
				}
			}
	//	}
	}

	// Change status of invoice
	else if ($action == 'reopen' && $user->rights->facture->creer) {
		$result = $object->fetch($id);
		if ($object->statut == 2 || ($object->statut == 3 && $object->close_code != 'replaced') || ($object->statut == 1 && $object->paye == 1)) {    // ($object->statut == 1 && $object->paye == 1) should not happened but can be found when data are corrupted
			$result = $object->set_unpaid($user);
			if ($result > 0) {
				header('Location: ' . $_SERVER["PHP_SELF"] . '?facid=' . $id);
				exit();
			} else {
				setEventMessages($object->error, $object->errors, 'errors');
			}
		}
	}

	// Delete invoice
	else if ($action == 'confirm_delete' && $confirm == 'yes' && $user->rights->facture->supprimer) {
		$result = $object->fetch($id);
		$object->fetch_thirdparty();

		$idwarehouse = GETPOST('idwarehouse');

		$qualified_for_stock_change = 0;
		if (empty($conf->global->STOCK_SUPPORTS_SERVICES)) {
			$qualified_for_stock_change = $object->hasProductsOrServices(2);
		} else {
			$qualified_for_stock_change = $object->hasProductsOrServices(1);
		}

<<<<<<< HEAD
		$result = $object->delete($user, 0, $idwarehouse);
		if ($result > 0) {
			header('Location: ' . DOL_URL_ROOT . '/compta/facture/list.php?restore_lastsearch_values=1');
			exit();
		} else {
			setEventMessages($object->error, $object->errors, 'errors');
			$action='';
=======
		if ($object->is_erasable()) {
		
			$result = $object->delete($user, 0, $idwarehouse);
			if ($result > 0) {
				header('Location: ' . DOL_URL_ROOT . '/compta/facture/list.php');
				exit();
			} else {
				setEventMessages($object->error, $object->errors, 'errors');
				$action='';
			}
			
>>>>>>> 1a1f0fbc
		}
	}

	// Delete line
	else if ($action == 'confirm_deleteline' && $confirm == 'yes' && $user->rights->facture->creer)
	{
		$object->fetch($id);
		$object->fetch_thirdparty();

		$result = $object->deleteline(GETPOST('lineid'));
		if ($result > 0) {
			// Define output language
			$outputlangs = $langs;
			$newlang = '';
			if ($conf->global->MAIN_MULTILANGS && empty($newlang) && ! empty($_REQUEST['lang_id']))
				$newlang = $_REQUEST['lang_id'];
			if ($conf->global->MAIN_MULTILANGS && empty($newlang))
				$newlang = $object->thirdparty->default_lang;
			if (! empty($newlang)) {
				$outputlangs = new Translate("", $conf);
				$outputlangs->setDefaultLang($newlang);
				$outputlangs->load('products');
			}
			if (empty($conf->global->MAIN_DISABLE_PDF_AUTOUPDATE)) {
				$ret = $object->fetch($id); // Reload to get new records
				$result = $object->generateDocument($object->modelpdf, $outputlangs, $hidedetails, $hidedesc, $hideref);
			}
			if ($result >= 0) {
				header('Location: ' . $_SERVER["PHP_SELF"] . '?facid=' . $id);
				exit();
			}
		} else {
			setEventMessages($object->error, $object->errors, 'errors');
			$action = '';
		}
	}

	// Delete link of credit note to invoice
	else if ($action == 'unlinkdiscount' && $user->rights->facture->creer)
	{
		$discount = new DiscountAbsolute($db);
		$result = $discount->fetch(GETPOST("discountid"));
		$discount->unlink_invoice();
	}

	// Validation
	else if ($action == 'valid' && $user->rights->facture->creer)
	{
		$object->fetch($id);

		// On verifie signe facture
		if ($object->type == Facture::TYPE_CREDIT_NOTE) {
			// Si avoir, le signe doit etre negatif
			if ($object->total_ht >= 0) {
				setEventMessages($langs->trans("ErrorInvoiceAvoirMustBeNegative"), null, 'errors');
				$action = '';
			}
		} else {
			// Si non avoir, le signe doit etre positif
			if (empty($conf->global->FACTURE_ENABLE_NEGATIVE) && $object->total_ht < 0) {
				setEventMessages($langs->trans("ErrorInvoiceOfThisTypeMustBePositive"), null, 'errors');
				$action = '';
			}
		}
	}

	else if ($action == 'set_thirdparty' && $user->rights->facture->creer)
	{
		$object->fetch($id);
		$object->setValueFrom('fk_soc', $socid, '', null, 'int', '', $user, 'BILL_MODIFY');

		header('Location: ' . $_SERVER["PHP_SELF"] . '?facid=' . $id);
		exit();
	}

	else if ($action == 'classin' && $user->rights->facture->creer)
	{
		$object->fetch($id);
		$object->setProject($_POST['projectid']);
	}

	else if ($action == 'setmode' && $user->rights->facture->creer)
	{
		$object->fetch($id);
		$result = $object->setPaymentMethods(GETPOST('mode_reglement_id', 'int'));
		if ($result < 0)
			dol_print_error($db, $object->error);
	}

	// Multicurrency Code
	else if ($action == 'setmulticurrencycode' && $user->rights->facture->creer) {
		$result = $object->setMulticurrencyCode(GETPOST('multicurrency_code', 'alpha'));
	}

	// Multicurrency rate
	else if ($action == 'setmulticurrencyrate' && $user->rights->facture->creer) {
		$result = $object->setMulticurrencyRate(price2num(GETPOST('multicurrency_tx')), GETPOST('calculation_mode', 'int'));
	}

	else if ($action == 'setinvoicedate' && $user->rights->facture->creer)
	{
		$object->fetch($id);
		$old_date_lim_reglement = $object->date_lim_reglement;
		$date = dol_mktime(12, 0, 0, $_POST['invoicedatemonth'], $_POST['invoicedateday'], $_POST['invoicedateyear']);
		if (empty($date))
		{
			setEventMessages($langs->trans("ErrorFieldRequired", $langs->transnoentitiesnoconv("Date")), null, 'errors');
			header('Location: '.$_SERVER["PHP_SELF"].'?facid='.$id.'&action=editinvoicedate');
			exit;
		}
		$object->date=$date;
		$new_date_lim_reglement = $object->calculate_date_lim_reglement();
		if ($new_date_lim_reglement > $old_date_lim_reglement) $object->date_lim_reglement = $new_date_lim_reglement;
		if ($object->date_lim_reglement < $object->date) $object->date_lim_reglement = $object->date;
		$result = $object->update($user);
		if ($result < 0) dol_print_error($db, $object->error);
	}

	else if ($action == 'setdate_pointoftax' && $user->rights->facture->creer)
	{
		$object->fetch($id);
		$date_pointoftax = dol_mktime(12, 0, 0, $_POST['date_pointoftaxmonth'], $_POST['date_pointoftaxday'], $_POST['date_pointoftaxyear']);
		$object->date_pointoftax=$date_pointoftax;
		$result = $object->update($user);
		if ($result < 0) dol_print_error($db, $object->error);
	}

	else if ($action == 'setconditions' && $user->rights->facture->creer)
	{
		$object->fetch($id);
		$object->cond_reglement_code = 0; // To clean property
		$object->cond_reglement_id = 0; // To clean property
		$result = $object->setPaymentTerms(GETPOST('cond_reglement_id', 'int'));
		if ($result < 0) dol_print_error($db, $object->error);

		$old_date_lim_reglement = $object->date_lim_reglement;
		$new_date_lim_reglement = $object->calculate_date_lim_reglement();
		if ($new_date_lim_reglement > $old_date_lim_reglement) $object->date_lim_reglement = $new_date_lim_reglement;
		if ($object->date_lim_reglement < $object->date) $object->date_lim_reglement = $object->date;
		$result = $object->update($user);
		if ($result < 0) dol_print_error($db, $object->error);
	}

	else if ($action == 'setpaymentterm' && $user->rights->facture->creer)
	{
		$object->fetch($id);
		$object->date_lim_reglement = dol_mktime(12, 0, 0, $_POST['paymenttermmonth'], $_POST['paymenttermday'], $_POST['paymenttermyear']);
		if ($object->date_lim_reglement < $object->date) {
			$object->date_lim_reglement = $object->calculate_date_lim_reglement();
			setEventMessages($langs->trans("DatePaymentTermCantBeLowerThanObjectDate"), null, 'warnings');
		}
		$result = $object->update($user);
		if ($result < 0)
			dol_print_error($db, $object->error);
	}

	else if ($action == 'setrevenuestamp' && $user->rights->facture->creer)
	{
		$object->fetch($id);
		$object->revenuestamp = GETPOST('revenuestamp');
		$result = $object->update($user);
		$object->update_price(1);
		if ($result < 0)
			dol_print_error($db, $object->error);
	}

	// Set incoterm
	elseif ($action == 'set_incoterms' && !empty($conf->incoterm->enabled))
	{
		$result = $object->setIncoterms(GETPOST('incoterm_id', 'int'), GETPOST('location_incoterms', 'alpha'));
	}

	// bank account
	else if ($action == 'setbankaccount' && $user->rights->facture->creer)
	{
		$result=$object->setBankAccount(GETPOST('fk_account', 'int'));
	}

	else if ($action == 'setremisepercent' && $user->rights->facture->creer)
	{
		$object->fetch($id);
		$result = $object->set_remise($user, $_POST['remise_percent']);
	}

	else if ($action == "setabsolutediscount" && $user->rights->facture->creer)
	{
		// POST[remise_id] or POST[remise_id_for_payment]

		// We use the credit to reduce amount of invoice
		if (! empty($_POST["remise_id"])) {
			$ret = $object->fetch($id);
			if ($ret > 0) {
				$result = $object->insert_discount($_POST["remise_id"]);
				if ($result < 0) {
					setEventMessages($object->error, $object->errors, 'errors');
				}
			} else {
				dol_print_error($db, $object->error);
			}
		}
		// We use the credit to reduce remain to pay
		if (! empty($_POST["remise_id_for_payment"]))
		{
			require_once DOL_DOCUMENT_ROOT . '/core/class/discount.class.php';
			$discount = new DiscountAbsolute($db);
			$discount->fetch($_POST["remise_id_for_payment"]);

			//var_dump($object->getRemainToPay(0));
			//var_dump($discount->amount_ttc);exit;
			if ($discount->amount_ttc > $object->getRemainToPay(0))
			{
				// TODO Split the discount in 2 automatically
				$error++;
				setEventMessages($langs->trans("ErrorDiscountLargerThanRemainToPaySplitItBefore"), null, 'errors');
			}

			if (! $error)
			{
				$result = $discount->link_to_invoice(0, $id);
				if ($result < 0) {
					setEventMessages($discount->error, $discount->errors, 'errors');
				}
			}
		}

		if (empty($conf->global->MAIN_DISABLE_PDF_AUTOUPDATE))
		{
			$outputlangs = $langs;
			$newlang = '';
			if ($conf->global->MAIN_MULTILANGS && empty($newlang) && GETPOST('lang_id','aZ09')) $newlang = GETPOST('lang_id','aZ09');
			if ($conf->global->MAIN_MULTILANGS && empty($newlang))	$newlang = $object->thirdparty->default_lang;
			if (! empty($newlang)) {
				$outputlangs = new Translate("", $conf);
				$outputlangs->setDefaultLang($newlang);
			}
			$ret = $object->fetch($id); // Reload to get new records

			$result = $object->generateDocument($object->modelpdf, $outputlangs, $hidedetails, $hidedesc, $hideref);
			if ($result < 0) setEventMessages($object->error, $object->errors, 'errors');
		}
	}

	else if ($action == 'setref_client' && $user->rights->facture->creer)
	{
		$object->fetch($id);
		$object->set_ref_client(GETPOST('ref_client'));
	}

	// Classify to validated
	else if ($action == 'confirm_valid' && $confirm == 'yes' &&
		((empty($conf->global->MAIN_USE_ADVANCED_PERMS) && ! empty($user->rights->facture->creer))
	   	|| (! empty($conf->global->MAIN_USE_ADVANCED_PERMS) && ! empty($user->rights->facture->invoice_advance->validate)))
	)
	{
		$idwarehouse = GETPOST('idwarehouse','int');

		$object->fetch($id);
		$object->fetch_thirdparty();

		// Check parameters

		// Check for mandatory fields defined into setup
		$array_to_check=array('IDPROF1','IDPROF2','IDPROF3','IDPROF4','IDPROF5','IDPROF6','EMAIL');
		foreach($array_to_check as $key)
		{
			$keymin=strtolower($key);
			$i=(int) preg_replace('/[^0-9]/','',$key);
			$vallabel=$object->thirdparty->$keymin;

			if ($i > 0)
			{
				if ($object->thirdparty->isACompany())
				{
					// Check for mandatory prof id (but only if country is other than ours)
					if ($mysoc->country_id > 0 && $object->thirdparty->country_id == $mysoc->country_id)
					{
						$idprof_mandatory ='SOCIETE_'.$key.'_INVOICE_MANDATORY';
						if (! $vallabel && ! empty($conf->global->$idprof_mandatory))
						{
							$langs->load("errors");
							$error++;
							setEventMessages($langs->trans('ErrorProdIdIsMandatory', $langs->transcountry('ProfId'.$i, $object->thirdparty->country_code)).' ('.$langs->trans("ForbiddenBySetupRules").')', null, 'errors');
						}
					}
				}
			}
			else
			{
				//var_dump($conf->global->SOCIETE_EMAIL_MANDATORY);
				if ($key == 'EMAIL')
				{
					// Check for mandatory
					if (! empty($conf->global->SOCIETE_EMAIL_INVOICE_MANDATORY) && ! isValidEMail($object->thirdparty->email))
					{
						$langs->load("errors");
						$error++;
						setEventMessages($langs->trans("ErrorBadEMail", $object->thirdparty->email).' ('.$langs->trans("ForbiddenBySetupRules").')', null, 'errors');
					}
				}
			}
		}

		$qualified_for_stock_change = 0;
		if (empty($conf->global->STOCK_SUPPORTS_SERVICES)) {
			$qualified_for_stock_change = $object->hasProductsOrServices(2);
		} else {
			$qualified_for_stock_change = $object->hasProductsOrServices(1);
		}

		// Check for warehouse
		if ($object->type != Facture::TYPE_DEPOSIT && ! empty($conf->global->STOCK_CALCULATE_ON_BILL) && $qualified_for_stock_change)
		{
			if (! $idwarehouse || $idwarehouse == - 1) {
				$error ++;
				setEventMessages($langs->trans('ErrorFieldRequired', $langs->transnoentitiesnoconv("Warehouse")), null, 'errors');
				$action = '';
			}
		}

		if (! $error)
		{
			$result = $object->validate($user, '', $idwarehouse);
			if ($result >= 0)
			{
				// Define output language
				if (empty($conf->global->MAIN_DISABLE_PDF_AUTOUPDATE))
				{
					$outputlangs = $langs;
					$newlang = '';
					if ($conf->global->MAIN_MULTILANGS && empty($newlang) && GETPOST('lang_id','aZ09')) $newlang = GETPOST('lang_id','aZ09');
					if ($conf->global->MAIN_MULTILANGS && empty($newlang))	$newlang = $object->thirdparty->default_lang;
					if (! empty($newlang)) {
						$outputlangs = new Translate("", $conf);
						$outputlangs->setDefaultLang($newlang);
						$outputlangs->load('products');
					}
					$model=$object->modelpdf;
					$ret = $object->fetch($id); // Reload to get new records

					$result = $object->generateDocument($model, $outputlangs, $hidedetails, $hidedesc, $hideref);
					if ($result < 0) setEventMessages($object->error, $object->errors, 'errors');
				}
			}
			else
			{
				if (count($object->errors)) setEventMessages(null, $object->errors, 'errors');
				else setEventMessages($object->error, $object->errors, 'errors');
			}
		}
	}

	// Go back to draft status (unvalidate)
	else if ($action == 'confirm_modif' &&
		((empty($conf->global->MAIN_USE_ADVANCED_PERMS) && ! empty($user->rights->facture->creer))
	   	|| (! empty($conf->global->MAIN_USE_ADVANCED_PERMS) && ! empty($user->rights->facture->invoice_advance->unvalidate)))
	)
	{
		$idwarehouse = GETPOST('idwarehouse');

		$object->fetch($id);
		$object->fetch_thirdparty();

		$qualified_for_stock_change = 0;
		if (empty($conf->global->STOCK_SUPPORTS_SERVICES)) {
			$qualified_for_stock_change = $object->hasProductsOrServices(2);
		} else {
			$qualified_for_stock_change = $object->hasProductsOrServices(1);
		}

		// Check parameters
		if ($object->type != Facture::TYPE_DEPOSIT && ! empty($conf->global->STOCK_CALCULATE_ON_BILL) && $qualified_for_stock_change)
		{
			if (! $idwarehouse || $idwarehouse == - 1) {
				$error ++;
				setEventMessages($langs->trans('ErrorFieldRequired', $langs->transnoentitiesnoconv("Warehouse")), null, 'errors');
				$action = '';
			}
		}

		if (! $error) {
			// On verifie si la facture a des paiements
			$sql = 'SELECT pf.amount';
			$sql .= ' FROM ' . MAIN_DB_PREFIX . 'paiement_facture as pf';
			$sql .= ' WHERE pf.fk_facture = ' . $object->id;

			$result = $db->query($sql);
			if ($result) {
				$i = 0;
				$num = $db->num_rows($result);

				while ($i < $num) {
					$objp = $db->fetch_object($result);
					$totalpaye += $objp->amount;
					$i ++;
				}
			} else {
				dol_print_error($db, '');
			}

			$resteapayer = $object->total_ttc - $totalpaye;

			// On verifie si les lignes de factures ont ete exportees en compta et/ou ventilees
			$ventilExportCompta = $object->getVentilExportCompta();

			// On verifie si aucun paiement n'a ete effectue
			if ($ventilExportCompta == 0)
			{
				if (! empty($conf->global->INVOICE_CAN_ALWAYS_BE_EDITED) || ($resteapayer == $object->total_ttc && empty($object->paye)))
				{
					$result=$object->set_draft($user, $idwarehouse);
					if ($result<0) setEventMessages($object->error, $object->errors, 'errors');

					// Define output language
					if (empty($conf->global->MAIN_DISABLE_PDF_AUTOUPDATE))
					{
						$outputlangs = $langs;
						$newlang = '';
						if ($conf->global->MAIN_MULTILANGS && empty($newlang) && GETPOST('lang_id','aZ09')) $newlang = GETPOST('lang_id','aZ09');
						if ($conf->global->MAIN_MULTILANGS && empty($newlang))	$newlang = $object->thirdparty->default_lang;
						if (! empty($newlang)) {
							$outputlangs = new Translate("", $conf);
							$outputlangs->setDefaultLang($newlang);
							$outputlangs->load('products');
						}
						$model=$object->modelpdf;
						$ret = $object->fetch($id); // Reload to get new records

						$object->generateDocument($model, $outputlangs, $hidedetails, $hidedesc, $hideref);
					}
				}
			}
		}
	}

	// Classify "paid"
	else if ($action == 'confirm_paid' && $confirm == 'yes' && $user->rights->facture->paiement)
	{
		$object->fetch($id);
		$result = $object->set_paid($user);
		if ($result<0) setEventMessages($object->error, $object->errors, 'errors');
	} // Classif "paid partialy"
	else if ($action == 'confirm_paid_partially' && $confirm == 'yes' && $user->rights->facture->paiement)
	{
		$object->fetch($id);
		$close_code = $_POST["close_code"];
		$close_note = $_POST["close_note"];
		if ($close_code) {
			$result = $object->set_paid($user, $close_code, $close_note);
			if ($result<0) setEventMessages($object->error, $object->errors, 'errors');
		} else {
			setEventMessages($langs->trans("ErrorFieldRequired", $langs->transnoentitiesnoconv("Reason")), null, 'errors');
		}
	} // Classify "abandoned"
	else if ($action == 'confirm_canceled' && $confirm == 'yes') {
		$object->fetch($id);
		$close_code = $_POST["close_code"];
		$close_note = $_POST["close_note"];
		if ($close_code) {
			$result = $object->set_canceled($user, $close_code, $close_note);
			if ($result<0) setEventMessages($object->error, $object->errors, 'errors');
		} else {
			setEventMessages($langs->trans("ErrorFieldRequired", $langs->transnoentitiesnoconv("Reason")), null, 'errors');
		}
	}

	// Convertir en reduc
	else if ($action == 'confirm_converttoreduc' && $confirm == 'yes' && $user->rights->facture->creer)
	{
		$object->fetch($id);
		$object->fetch_thirdparty();
		//$object->fetch_lines();	// Already done into fetch

		// Check if there is already a discount (protection to avoid duplicate creation when resubmit post)
		$discountcheck=new DiscountAbsolute($db);
		$result=$discountcheck->fetch(0,$object->id);

		$canconvert=0;
		if ($object->type == Facture::TYPE_DEPOSIT && empty($discountcheck->id)) $canconvert=1;	// we can convert deposit into discount if deposit is payed (completely, partially or not at all) and not already converted (see real condition into condition used to show button converttoreduc)
		if (($object->type == Facture::TYPE_CREDIT_NOTE || $object->type == Facture::TYPE_STANDARD) && $object->paye == 0 && empty($discountcheck->id)) $canconvert=1;	// we can convert credit note into discount if credit note is not payed back and not already converted and amount of payment is 0 (see real condition into condition used to show button converttoreduc)
		if ($canconvert)
		{
			$db->begin();

			$amount_ht = $amount_tva = $amount_ttc = array();

			// Loop on each vat rate
			$i = 0;
			foreach ($object->lines as $line)
			{
				if ($line->product_type < 9 && $line->total_ht != 0) // Remove lines with product_type greater than or equal to 9
				{ 	// no need to create discount if amount is null
					$amount_ht[$line->tva_tx] += $line->total_ht;
					$amount_tva[$line->tva_tx] += $line->total_tva;
					$amount_ttc[$line->tva_tx] += $line->total_ttc;
					$i ++;
				}
			}

			// Insert one discount by VAT rate category
			$discount = new DiscountAbsolute($db);
			if ($object->type == Facture::TYPE_CREDIT_NOTE)
				$discount->description = '(CREDIT_NOTE)';
			elseif ($object->type == Facture::TYPE_DEPOSIT)
				$discount->description = '(DEPOSIT)';
			elseif ($object->type == Facture::TYPE_STANDARD || $object->type == Facture::TYPE_REPLACEMENT || $object->type == Facture::TYPE_SITUATION)
				$discount->description = '(EXCESS RECEIVED)';
			else {
				setEventMessages($langs->trans('CantConvertToReducAnInvoiceOfThisType'), null, 'errors');
			}
			$discount->fk_soc = $object->socid;
			$discount->fk_facture_source = $object->id;

			$error = 0;

			if ($object->type == Facture::TYPE_STANDARD || $object->type == Facture::TYPE_REPLACEMENT || $object->type == Facture::TYPE_SITUATION)
			{
				// If we're on a standard invoice, we have to get excess received to create a discount in TTC without VAT

				$sql = 'SELECT SUM(pf.amount) as total_paiements';
				$sql.= ' FROM '.MAIN_DB_PREFIX.'paiement_facture as pf, '.MAIN_DB_PREFIX.'paiement as p';
				$sql.= ' LEFT JOIN '.MAIN_DB_PREFIX.'c_paiement as c ON p.fk_paiement = c.id AND c.entity IN (' . getEntity('c_paiement') . ')';
				$sql.= ' WHERE pf.fk_facture = '.$object->id;
				$sql.= ' AND pf.fk_paiement = p.rowid';
				$sql.= ' AND p.entity IN (' . getEntity('facture').')';

				$resql = $db->query($sql);
				if (! $resql) dol_print_error($db);

				$res = $db->fetch_object($resql);
				$total_paiements = $res->total_paiements;

				$discount->amount_ht = $discount->amount_ttc = $total_paiements - $object->total_ttc;
				$discount->amount_tva = 0;
				$discount->tva_tx = 0;

				$result = $discount->create($user);
				if ($result < 0)
				{
					$error++;
				}

			}
			if ($object->type == Facture::TYPE_CREDIT_NOTE || $object->type == Facture::TYPE_DEPOSIT)
			{
				foreach ($amount_ht as $tva_tx => $xxx)
				{
					$discount->amount_ht = abs($amount_ht[$tva_tx]);
					$discount->amount_tva = abs($amount_tva[$tva_tx]);
					$discount->amount_ttc = abs($amount_ttc[$tva_tx]);
					$discount->tva_tx = abs($tva_tx);

					$result = $discount->create($user);
					if ($result < 0)
					{
						$error++;
						break;
					}
				}

			}

			if (empty($error))
			{
				if($object->type != Facture::TYPE_DEPOSIT) {
					// Classe facture
					$result = $object->set_paid($user);
					if ($result >= 0)
					{
						$db->commit();
					}
					else
					{
						setEventMessages($object->error, $object->errors, 'errors');
						$db->rollback();
					}
				} else {
					$db->commit();
				}
			}
			else
			{
				setEventMessages($discount->error, $discount->errors, 'errors');
				$db->rollback();
			}
		}
	}

	// Delete payment
	elseif ($action == 'confirm_delete_paiement' && $confirm == 'yes' && $user->rights->facture->creer)
	{
		$object->fetch($id);
		if ($object->statut == Facture::STATUS_VALIDATED && $object->paye == 0)
		{
			$paiement = new Paiement($db);
			$result=$paiement->fetch(GETPOST('paiement_id'));
			if ($result > 0) {
				$result=$paiement->delete(); // If fetch ok and found
				header("Location: ".$_SERVER['PHP_SELF']."?id=".$id);
			}
			if ($result < 0) {
				setEventMessages($paiement->error, $paiement->errors, 'errors');
			}
		}
	}

	/*
	 * Insert new invoice in database
	 */
	else if ($action == 'add' && $user->rights->facture->creer)
	{
		if ($socid > 0) $object->socid = GETPOST('socid', 'int');

		$db->begin();

		$error = 0;

		// Fill array 'array_options' with data from add form
		$extralabels = $extrafields->fetch_name_optionals_label($object->table_element);
		$ret = $extrafields->setOptionalsFromPost($extralabels, $object);
		if ($ret < 0) $error++;

		// Replacement invoice
		if ($_POST['type'] == Facture::TYPE_REPLACEMENT)
		{
			$dateinvoice = dol_mktime(12, 0, 0, $_POST['remonth'], $_POST['reday'], $_POST['reyear']);
			if (empty($dateinvoice))
			{
				$error++;
				setEventMessages($langs->trans("ErrorFieldRequired", $langs->transnoentitiesnoconv("Date")), null, 'errors');
			}

			if (! ($_POST['fac_replacement'] > 0)) {
				$error ++;
				setEventMessages($langs->trans("ErrorFieldRequired", $langs->transnoentitiesnoconv("ReplaceInvoice")), null, 'errors');
			}

			$date_pointoftax = dol_mktime(12, 0, 0, $_POST['date_pointoftaxmonth'], $_POST['date_pointoftaxday'], $_POST['date_pointoftaxyear']);

			if (! $error) {
				// This is a replacement invoice
				$result = $object->fetch($_POST['fac_replacement']);
				$object->fetch_thirdparty();

				$object->date				= $dateinvoice;
				$object->date_pointoftax	= $date_pointoftax;
				$object->note_public		= trim(GETPOST('note_public','none'));
				// We do not copy the private note
				$object->ref_client			= $_POST['ref_client'];
				$object->ref_int			= $_POST['ref_int'];
				$object->modelpdf			= $_POST['model'];
				$object->fk_project			= $_POST['projectid'];
				$object->cond_reglement_id	= $_POST['cond_reglement_id'];
				$object->mode_reglement_id	= $_POST['mode_reglement_id'];
				$object->fk_account         = GETPOST('fk_account', 'int');
				$object->remise_absolue		= $_POST['remise_absolue'];
				$object->remise_percent		= $_POST['remise_percent'];
				$object->fk_incoterms 		= GETPOST('incoterm_id', 'int');
				$object->location_incoterms = GETPOST('location_incoterms', 'alpha');
				$object->multicurrency_code = GETPOST('multicurrency_code', 'alpha');
				$object->multicurrency_tx   = GETPOST('originmulticurrency_tx', 'int');

				// Proprietes particulieres a facture de remplacement
				$object->fk_facture_source = $_POST['fac_replacement'];
				$object->type = Facture::TYPE_REPLACEMENT;

				$id = $object->createFromCurrent($user);
				if ($id <= 0) {
					setEventMessages($object->error, $object->errors, 'errors');
				}
			}
		}

		// Credit note invoice
		if ($_POST['type'] == Facture::TYPE_CREDIT_NOTE)
		{
			$sourceinvoice = GETPOST('fac_avoir');
			if (! ($sourceinvoice > 0) && empty($conf->global->INVOICE_CREDIT_NOTE_STANDALONE))
			{
				$error ++;
				setEventMessages($langs->trans("ErrorFieldRequired", $langs->transnoentitiesnoconv("CorrectInvoice")), null, 'errors');
			}

			$dateinvoice = dol_mktime(12, 0, 0, $_POST['remonth'], $_POST['reday'], $_POST['reyear']);
			if (empty($dateinvoice))
			{
				$error ++;
				setEventMessages($langs->trans("ErrorFieldRequired", $langs->trans("Date")), null, 'errors');
			}

			$date_pointoftax = dol_mktime(12, 0, 0, $_POST['date_pointoftaxmonth'], $_POST['date_pointoftaxday'], $_POST['date_pointoftaxyear']);

			if (! $error)
			{
				$object->socid				= GETPOST('socid','int');
				$object->number				= $_POST['facnumber'];
				$object->date				= $dateinvoice;
				$object->date_pointoftax	= $date_pointoftax;
				$object->note_public		= trim(GETPOST('note_public','none'));
				// We do not copy the private note
				$object->ref_client			= $_POST['ref_client'];
				$object->ref_int			= $_POST['ref_int'];
				$object->modelpdf			= $_POST['model'];
				$object->fk_project			= $_POST['projectid'];
				$object->cond_reglement_id	= 0;
				$object->mode_reglement_id	= $_POST['mode_reglement_id'];
				$object->fk_account         = GETPOST('fk_account', 'int');
				$object->remise_absolue		= $_POST['remise_absolue'];
				$object->remise_percent		= $_POST['remise_percent'];
				$object->fk_incoterms 		= GETPOST('incoterm_id', 'int');
				$object->location_incoterms = GETPOST('location_incoterms', 'alpha');
				$object->multicurrency_code = GETPOST('multicurrency_code', 'alpha');
				$object->multicurrency_tx   = GETPOST('originmulticurrency_tx', 'int');

				// Proprietes particulieres a facture avoir
				$object->fk_facture_source = $sourceinvoice > 0 ? $sourceinvoice : '';
				$object->type = Facture::TYPE_CREDIT_NOTE;

				$id = $object->create($user);

				if (GETPOST('invoiceAvoirWithLines', 'int')==1 && $id>0)
				{
					$facture_source = new Facture($db); // fetch origin object
					if ($facture_source->fetch($object->fk_facture_source)>0)
					{
						$fk_parent_line = 0;

						foreach($facture_source->lines as $line)
						{
							// Extrafields
							if (empty($conf->global->MAIN_EXTRAFIELDS_DISABLED) && method_exists($line, 'fetch_optionals')) {
								// load extrafields
								$line->fetch_optionals();
							}

							// Reset fk_parent_line for no child products and special product
							if (($line->product_type != 9 && empty($line->fk_parent_line)) || $line->product_type == 9) {
								$fk_parent_line = 0;
							}

							$line->fk_facture = $object->id;
							$line->fk_parent_line = $fk_parent_line;

							$line->subprice = -$line->subprice; // invert price for object
							$line->pa_ht = $line->pa_ht;       // we choosed to have buy/cost price always positive, so no revert of sign here
							$line->total_ht = -$line->total_ht;
							$line->total_tva = -$line->total_tva;
							$line->total_ttc = -$line->total_ttc;
							$line->total_localtax1 = -$line->total_localtax1;
							$line->total_localtax2 = -$line->total_localtax2;

							$line->multicurrency_subprice = -$line->multicurrency_subprice;
							$line->multicurrency_total_ht = -$line->multicurrency_total_ht;
							$line->multicurrency_total_tva = -$line->multicurrency_total_tva;
							$line->multicurrency_total_ttc = -$line->multicurrency_total_ttc;

							$result = $line->insert(0, 1);     // When creating credit note with same lines than source, we must ignore error if discount alreayd linked

							$object->lines[] = $line; // insert new line in current object

							// Defined the new fk_parent_line
							if ($result > 0 && $line->product_type == 9) {
								$fk_parent_line = $result;
							}
						}

						$object->update_price(1);
					}

				}

				if(GETPOST('invoiceAvoirWithPaymentRestAmount', 'int')==1 && $id>0)
				{
					$facture_source = new Facture($db); // fetch origin object if not previously defined
					if ($facture_source->fetch($object->fk_facture_source)>0)
					{
						$totalpaye = $facture_source->getSommePaiement();
						$totalcreditnotes = $facture_source->getSumCreditNotesUsed();
						$totaldeposits = $facture_source->getSumDepositsUsed();
						$remain_to_pay = abs($facture_source->total_ttc - $totalpaye - $totalcreditnotes - $totaldeposits);

						$object->addline($langs->trans('invoiceAvoirLineWithPaymentRestAmount'),$remain_to_pay,1,0,0,0,0,0,'','','TTC');
					}
				}
			}
		}

		// Standard invoice or Deposit invoice, created from a Predefined template invoice
		if (($_POST['type'] == Facture::TYPE_STANDARD || $_POST['type'] == Facture::TYPE_DEPOSIT) && GETPOST('fac_rec') > 0)
		{
			$dateinvoice = dol_mktime(12, 0, 0, $_POST['remonth'], $_POST['reday'], $_POST['reyear']);
			if (empty($dateinvoice))
			{
				$error++;
				setEventMessages($langs->trans("ErrorFieldRequired", $langs->transnoentitiesnoconv("Date")), null, 'errors');
			}

			$date_pointoftax = dol_mktime(12, 0, 0, $_POST['date_pointoftaxmonth'], $_POST['date_pointoftaxday'], $_POST['date_pointoftaxyear']);

			if (! $error)
			{
				$object->socid			 = GETPOST('socid','int');
				$object->type            = $_POST['type'];
				$object->number          = $_POST['facnumber'];
				$object->date            = $dateinvoice;
				$object->date_pointoftax = $date_pointoftax;
				$object->note_public	 = trim(GETPOST('note_public','none'));
				$object->note_private    = trim(GETPOST('note_private','none'));
				$object->ref_client      = $_POST['ref_client'];
				$object->ref_int     	 = $_POST['ref_int'];
				$object->modelpdf        = $_POST['model'];
				$object->fk_project		 = $_POST['projectid'];
				$object->cond_reglement_id	= ($_POST['type'] == 3?1:$_POST['cond_reglement_id']);
				$object->mode_reglement_id	= $_POST['mode_reglement_id'];
				$object->fk_account         = GETPOST('fk_account', 'int');
				$object->amount				= $_POST['amount'];
				$object->remise_absolue		= $_POST['remise_absolue'];
				$object->remise_percent		= $_POST['remise_percent'];
				$object->fk_incoterms 		= GETPOST('incoterm_id', 'int');
				$object->location_incoterms = GETPOST('location_incoterms', 'alpha');
				$object->multicurrency_code = GETPOST('multicurrency_code', 'alpha');
				$object->multicurrency_tx   = GETPOST('originmulticurrency_tx', 'int');

				// Source facture
				$object->fac_rec = GETPOST('fac_rec', 'int');

				$id = $object->create($user);       // This include recopy of links from recurring invoice and invoice lines
			}
		}

		// Standard or deposit or proforma invoice, not from a Predefined template invoice
		if (($_POST['type'] == Facture::TYPE_STANDARD || $_POST['type'] == Facture::TYPE_DEPOSIT || $_POST['type'] == Facture::TYPE_PROFORMA || ($_POST['type'] == Facture::TYPE_SITUATION && empty($_POST['situations']))) && GETPOST('fac_rec') <= 0)
		{
			if (GETPOST('socid', 'int') < 1)
			{
				$error ++;
				setEventMessages($langs->trans("ErrorFieldRequired", $langs->transnoentitiesnoconv("Customer")), null, 'errors');
			}

			$dateinvoice = dol_mktime(12, 0, 0, $_POST['remonth'], $_POST['reday'], $_POST['reyear']);
			if (empty($dateinvoice))
			{
				$error++;
				setEventMessages($langs->trans("ErrorFieldRequired", $langs->transnoentitiesnoconv("Date")), null, 'errors');
			}

			$date_pointoftax = dol_mktime(12, 0, 0, $_POST['date_pointoftaxmonth'], $_POST['date_pointoftaxday'], $_POST['date_pointoftaxyear']);

			if (! $error)
			{
				// Si facture standard
				$object->socid				= GETPOST('socid','int');
				$object->type				= GETPOST('type');
				$object->number				= $_POST['facnumber'];
				$object->date				= $dateinvoice;
				$object->date_pointoftax	= $date_pointoftax;
				$object->note_public		= trim(GETPOST('note_public','none'));
				$object->note_private		= trim(GETPOST('note_private','none'));
				$object->ref_client			= $_POST['ref_client'];
				$object->ref_int			= $_POST['ref_int'];
				$object->modelpdf			= $_POST['model'];
				$object->fk_project			= $_POST['projectid'];
				$object->cond_reglement_id	= ($_POST['type'] == 3?1:$_POST['cond_reglement_id']);
				$object->mode_reglement_id	= $_POST['mode_reglement_id'];
				$object->fk_account         = GETPOST('fk_account', 'int');
				$object->amount				= $_POST['amount'];
				$object->remise_absolue		= $_POST['remise_absolue'];
				$object->remise_percent		= $_POST['remise_percent'];
				$object->fk_incoterms 		= GETPOST('incoterm_id', 'int');
				$object->location_incoterms = GETPOST('location_incoterms', 'alpha');
				$object->multicurrency_code = GETPOST('multicurrency_code', 'alpha');
				$object->multicurrency_tx   = GETPOST('originmulticurrency_tx', 'int');

				if (GETPOST('type') == Facture::TYPE_SITUATION)
				{
					$object->situation_counter = 1;
					$object->situation_final = 0;
					$object->situation_cycle_ref = $object->newCycle();
				}

				$object->fetch_thirdparty();

				// If creation from another object of another module (Example: origin=propal, originid=1)
				if (! empty($origin) && ! empty($originid))
				{
					// Parse element/subelement (ex: project_task)
					$element = $subelement = $origin;
					if (preg_match('/^([^_]+)_([^_]+)/i', $origin, $regs)) {
						$element = $regs [1];
						$subelement = $regs [2];
					}

					// For compatibility
					if ($element == 'order') {
						$element = $subelement = 'commande';
					}
					if ($element == 'propal') {
						$element = 'comm/propal';
						$subelement = 'propal';
					}
					if ($element == 'contract') {
						$element = $subelement = 'contrat';
					}
					if ($element == 'inter') {
						$element = $subelement = 'ficheinter';
					}
					if ($element == 'shipping') {
						$element = $subelement = 'expedition';
					}

					$object->origin = $origin;
					$object->origin_id = $originid;

					// Possibility to add external linked objects with hooks
					$object->linked_objects[$object->origin] = $object->origin_id;
					// link with order if it is a shipping invoice
					if ($object->origin == 'shipping')
					{
						require_once DOL_DOCUMENT_ROOT . '/expedition/class/expedition.class.php';
						$exp = new Expedition($db);
						$exp->fetch($object->origin_id);
						$exp->fetchObjectLinked();
						if (is_array($exp->linkedObjectsIds['commande']) && count($exp->linkedObjectsIds['commande']) > 0) {
							foreach ($exp->linkedObjectsIds['commande'] as $key => $value){
								$object->linked_objects['commande'] = $value;
							}
						}
					}

					if (is_array($_POST['other_linked_objects']) && ! empty($_POST['other_linked_objects']))
					{
						$object->linked_objects = array_merge($object->linked_objects, $_POST['other_linked_objects']);
					}

					$id = $object->create($user);      // This include class to add_object_linked() and add add_contact()

					if ($id > 0)
					{
						dol_include_once('/' . $element . '/class/' . $subelement . '.class.php');

						$classname = ucfirst($subelement);
						$srcobject = new $classname($db);

						dol_syslog("Try to find source object origin=" . $object->origin . " originid=" . $object->origin_id . " to add lines or deposit lines");
						$result = $srcobject->fetch($object->origin_id);

						// If deposit invoice
						if ($_POST['type'] == Facture::TYPE_DEPOSIT)
						{
							$typeamount = GETPOST('typedeposit', 'alpha');
							$valuedeposit = GETPOST('valuedeposit', 'int');

							$amountdeposit = array();
							if (!empty($conf->global->MAIN_DEPOSIT_MULTI_TVA))
							{
								if ($typeamount == 'amount') $amount = $valuedeposit;
								else $amount = $srcobject->total_ttc * ($valuedeposit / 100);

								$TTotalByTva = array();
								foreach ($srcobject->lines as &$line)
								{
									if(! empty($line->special_code)) continue;
									$TTotalByTva[$line->tva_tx] += $line->total_ttc ;
								}

								$amount_to_diff = 0;
								foreach ($TTotalByTva as $tva => &$total)
								{
									$coef = $total / $srcobject->total_ttc; // Calc coef
									$am = $amount * $coef;
									$amount_ttc_diff += $am;
									$amountdeposit[$tva] += $am / (1 + $tva / 100); // Convert into HT for the addline
								}
							}
							else
							{
								if ($typeamount == 'amount')
								{
									$amountdeposit[0] = $valuedeposit;
								}
								else
								{
									if ($result > 0)
									{
										$totalamount = 0;
										$lines = $srcobject->lines;
										$numlines=count($lines);
										for ($i=0; $i<$numlines; $i++)
										{
											$qualified=1;
											if (empty($lines[$i]->qty)) $qualified=0;	// We discard qty=0, it is an option
											if (! empty($lines[$i]->special_code)) $qualified=0;	// We discard special_code (frais port, ecotaxe, option, ...)
											if ($qualified) $totalamount += $lines[$i]->total_ht; // Fixme : is it not for the customer ? Shouldn't we take total_ttc ?
										}

										if ($totalamount != 0) {
											if ($numlines > 0) $numlines = $numlines-1;
											$tva_tx = $lines[$numlines]->tva_tx;
											if (! empty($lines[$numlines]->vat_src_code) && ! preg_match('/\(/', $tva_tx)) $tva_tx .= ' ('.$lines[$numlines]->vat_src_code.')';
											$amountdeposit[$tva_tx] = ($totalamount * $valuedeposit) / 100;
										} else {
											$amountdeposit[0] = 0;
										}
									} else {
										setEventMessages($srcobject->error, $srcobject->errors, 'errors');
										$error ++;
									}
								}

								$amount_ttc_diff = $amountdeposit[0];
							}

							foreach ($amountdeposit as $tva => $amount)
							{
								$arraylist = array('amount' => 'FixAmount','variable' => 'VarAmount');
								$descline = $langs->trans('Deposit');
								$descline.= ' - '.$langs->trans($arraylist[$typeamount]);
								if ($typeamount=='amount') {
									$descline.= ' ('. price($valuedeposit, '', $langs, 0, - 1, - 1, (!empty($object->multicurrency_code) ? $object->multicurrency_code : $conf->currency)).')';
								} elseif ($typeamount=='variable') {
									$descline.= ' ('. $valuedeposit.'%)';
								}
								$descline.= ' - '.$srcobject->ref;
								$result = $object->addline(
										$descline,
										$amount,		 	// subprice
										1, 						// quantity
										$tva,     // vat rate
										0,                      // localtax1_tx
										0, 						// localtax2_tx
										(empty($conf->global->INVOICE_PRODUCTID_DEPOSIT)?0:$conf->global->INVOICE_PRODUCTID_DEPOSIT), 	// fk_product
										0, 						// remise_percent
										0, 						// date_start
										0, 						// date_end
										0,
										$lines[$i]->info_bits,  // info_bits
										0,
										'HT',
										0,
										0, 						// product_type
										1,
										$lines[$i]->special_code,
										$object->origin,
										0,
										0,
										0,
										0
										//,$langs->trans('Deposit') //Deprecated
									);
							}

							$diff = $object->total_ttc - $amount_ttc_diff;

							if (!empty($conf->global->MAIN_DEPOSIT_MULTI_TVA) && $diff != 0)
							{
								$object->fetch_lines();
								$subprice_diff = $object->lines[0]->subprice - $diff / (1 + $object->lines[0]->tva_tx / 100);
								$object->updateline($object->lines[0]->id, $object->lines[0]->desc, $subprice_diff, $object->lines[0]->qty, $object->lines[0]->remise_percent, $object->lines[0]->date_start, $object->lines[0]->date_end, $object->lines[0]->tva_tx, 0, 0, 'HT', $object->lines[0]->info_bits, $object->lines[0]->product_type, 0, 0, 0, $object->lines[0]->pa_ht, $object->lines[0]->label, 0, array(), 100);
							}

						}
						else
						{
							if ($result > 0)
							{
								$lines = $srcobject->lines;
								if (empty($lines) && method_exists($srcobject, 'fetch_lines'))
								{
									$srcobject->fetch_lines();
									$lines = $srcobject->lines;
								}

								$fk_parent_line=0;
								$num=count($lines);
								for ($i=0;$i<$num;$i++)
								{
									// Don't add lines with qty 0 when coming from a shipment including all order lines
									if($srcobject->element == 'shipping' && $conf->global->SHIPMENT_GETS_ALL_ORDER_PRODUCTS && $lines[$i]->qty == 0) continue;

									$label=(! empty($lines[$i]->label)?$lines[$i]->label:'');
									$desc=(! empty($lines[$i]->desc)?$lines[$i]->desc:$lines[$i]->libelle);
									if ($object->situation_counter == 1) $lines[$i]->situation_percent =  0;

									if ($lines[$i]->subprice < 0)
									{
										// Negative line, we create a discount line
										$discount = new DiscountAbsolute($db);
										$discount->fk_soc = $object->socid;
										$discount->amount_ht = abs($lines[$i]->total_ht);
										$discount->amount_tva = abs($lines[$i]->total_tva);
										$discount->amount_ttc = abs($lines[$i]->total_ttc);
										$discount->tva_tx = $lines[$i]->tva_tx;
										$discount->fk_user = $user->id;
										$discount->description = $desc;
										$discountid = $discount->create($user);
										if ($discountid > 0) {
											$result = $object->insert_discount($discountid); // This include link_to_invoice
										} else {
											setEventMessages($discount->error, $discount->errors, 'errors');
											$error ++;
											break;
										}
									} else {
										// Positive line
										$product_type = ($lines[$i]->product_type ? $lines[$i]->product_type : 0);

										// Date start
										$date_start = false;
										if ($lines[$i]->date_debut_prevue)
											$date_start = $lines[$i]->date_debut_prevue;
										if ($lines[$i]->date_debut_reel)
											$date_start = $lines[$i]->date_debut_reel;
										if ($lines[$i]->date_start)
											$date_start = $lines[$i]->date_start;

											// Date end
										$date_end = false;
										if ($lines[$i]->date_fin_prevue)
											$date_end = $lines[$i]->date_fin_prevue;
										if ($lines[$i]->date_fin_reel)
											$date_end = $lines[$i]->date_fin_reel;
										if ($lines[$i]->date_end)
											$date_end = $lines[$i]->date_end;

											// Reset fk_parent_line for no child products and special product
										if (($lines[$i]->product_type != 9 && empty($lines[$i]->fk_parent_line)) || $lines[$i]->product_type == 9) {
											$fk_parent_line = 0;
										}

										// Extrafields
										if (empty($conf->global->MAIN_EXTRAFIELDS_DISABLED) && method_exists($lines[$i], 'fetch_optionals')) {
											$lines[$i]->fetch_optionals($lines[$i]->rowid);
											$array_options = $lines[$i]->array_options;
										}

										$tva_tx = $lines[$i]->tva_tx;
										if (! empty($lines[$i]->vat_src_code) && ! preg_match('/\(/', $tva_tx)) $tva_tx .= ' ('.$lines[$i]->vat_src_code.')';

										// View third's localtaxes for NOW and do not use value from origin.
										// TODO Is this really what we want ? Yes if source if template invoice but what if proposal or order ?
										$localtax1_tx = get_localtax($tva_tx, 1, $object->thirdparty);
										$localtax2_tx = get_localtax($tva_tx, 2, $object->thirdparty);

										$result = $object->addline($desc, $lines[$i]->subprice, $lines[$i]->qty, $tva_tx, $localtax1_tx, $localtax2_tx, $lines[$i]->fk_product, $lines[$i]->remise_percent, $date_start, $date_end, 0, $lines[$i]->info_bits, $lines[$i]->fk_remise_except, 'HT', 0, $product_type, $lines[$i]->rang, $lines[$i]->special_code, $object->origin, $lines[$i]->rowid, $fk_parent_line, $lines[$i]->fk_fournprice, $lines[$i]->pa_ht, $label, $array_options, $lines[$i]->situation_percent, $lines[$i]->fk_prev_id, $lines[$i]->fk_unit);

										if ($result > 0) {
											$lineid = $result;
										} else {
											$lineid = 0;
											$error ++;
											break;
										}

										// Defined the new fk_parent_line
										if ($result > 0 && $lines[$i]->product_type == 9) {
											$fk_parent_line = $result;
										}
									}
								}
							} else {
								setEventMessages($srcobject->error, $srcobject->errors, 'errors');
								$error ++;
							}
						}

						// Now we create same links to contact than the ones found on origin object
						/* Useless, already into the create
						if (! empty($conf->global->MAIN_PROPAGATE_CONTACTS_FROM_ORIGIN))
						{
    						$originforcontact = $object->origin;
    						$originidforcontact = $object->origin_id;
    						if ($originforcontact == 'shipping')     // shipment and order share the same contacts. If creating from shipment we take data of order
    						{
    						    $originforcontact=$srcobject->origin;
    						    $originidforcontact=$srcobject->origin_id;
    						}
    						$sqlcontact = "SELECT code, fk_socpeople FROM ".MAIN_DB_PREFIX."element_contact as ec, ".MAIN_DB_PREFIX."c_type_contact as ctc";
    						$sqlcontact.= " WHERE element_id = ".$originidforcontact." AND ec.fk_c_type_contact = ctc.rowid AND ctc.element = '".$originforcontact."'";

    						$resqlcontact = $db->query($sqlcontact);
    						if ($resqlcontact)
    						{
                                while($objcontact = $db->fetch_object($resqlcontact))
                                {
                                    //print $objcontact->code.'-'.$objcontact->fk_socpeople."\n";
                                    $object->add_contact($objcontact->fk_socpeople, $objcontact->code);
                                }
    						}
    						else dol_print_error($resqlcontact);
						}*/

						// Hooks
						$parameters = array('objFrom' => $srcobject);
						$reshook = $hookmanager->executeHooks('createFrom', $parameters, $object, $action); // Note that $action and $object may have been
						// modified by hook
						if ($reshook < 0)
						{
							setEventMessages($hookmanager->error, $hookmanager->errors, 'errors');
							$error++;
						}

					} else {
						setEventMessages($object->error, $object->errors, 'errors');
						$error++;
					}
				}
				else
				{   // If some invoice's lines coming from page
					$id = $object->create($user);

					for ($i = 1; $i <= $NBLINES; $i ++) {
						if ($_POST['idprod' . $i]) {
							$product = new Product($db);
							$product->fetch($_POST['idprod' . $i]);
							$startday = dol_mktime(12, 0, 0, $_POST['date_start' . $i . 'month'], $_POST['date_start' . $i . 'day'], $_POST['date_start' . $i . 'year']);
							$endday = dol_mktime(12, 0, 0, $_POST['date_end' . $i . 'month'], $_POST['date_end' . $i . 'day'], $_POST['date_end' . $i . 'year']);
							$result = $object->addline($product->description, $product->price, $_POST['qty' . $i], $product->tva_tx, $product->localtax1_tx, $product->localtax2_tx, $_POST['idprod' . $i], $_POST['remise_percent' . $i], $startday, $endday, 0, 0, '', $product->price_base_type, $product->price_ttc, $product->type, -1, 0, '', 0, 0, null, 0, '', 0, 100, '', $product->fk_unit);
						}
					}
				}
			}
		}

		if (GETPOST('type') == Facture::TYPE_SITUATION && (!empty($_POST['situations'])))
		{
			$datefacture = dol_mktime(12, 0, 0, $_POST['remonth'], $_POST['reday'], $_POST['reyear']);
			if (empty($datefacture)) {
				$error++;
				$mesg = '<div class="error">' . $langs->trans("ErrorFieldRequired", $langs->trans("Date")) . '</div>';
			}

			$date_pointoftax = dol_mktime(12, 0, 0, $_POST['date_pointoftaxmonth'], $_POST['date_pointoftaxday'], $_POST['date_pointoftaxyear']);

			if (!($_POST['situations'] > 0)) {
				$error++;
				$mesg = '<div class="error">' . $langs->trans("ErrorFieldRequired", $langs->trans("InvoiceSituation")) . '</div>';
			}

			if (!$error) {
				$result = $object->fetch($_POST['situations']);
				$object->fk_facture_source = $_POST['situations'];
				$object->type = Facture::TYPE_SITUATION;

				if (!empty($origin) && !empty($originid))
				{
					$object->origin = $origin;
					$object->origin_id = $originid;

					foreach ($object->lines as $i => &$line)
					{
						$line->origin = $object->origin;
						$line->origin_id = $line->id;
						$line->fetch_optionals($line->id);
						
						// Si fk_remise_except defini on vérifie si la réduction à déjà été appliquée
						if ($line->fk_remise_except)
						{
						    $discount=new DiscountAbsolute($line->db);
						    $result=$discount->fetch($line->fk_remise_except);
						    if ($result > 0)
						    {
						        // Check if discount not already affected to another invoice
						        if ($discount->fk_facture_line > 0)
						        {
						            $line->fk_remise_except = 0;
						        }
						    }
						}
					}
				}

				$object->fetch_thirdparty();
				$object->date = $datefacture;
				$object->date_pointoftax = $date_pointoftax;
				$object->note_public = trim($_POST['note_public']);
				$object->note = trim($_POST['note']);
				$object->ref_client = $_POST['ref_client'];
				$object->ref_int = $_POST['ref_int'];
				$object->modelpdf = $_POST['model'];
				$object->fk_project = $_POST['projectid'];
				$object->cond_reglement_id = $_POST['cond_reglement_id'];
				$object->mode_reglement_id = $_POST['mode_reglement_id'];
				$object->remise_absolue = $_POST['remise_absolue'];
				$object->remise_percent = $_POST['remise_percent'];

				// Proprietes particulieres a facture de remplacement

				$object->situation_counter = $object->situation_counter + 1;
				$id = $object->createFromCurrent($user);
				if ($id <= 0)
				{
					$mesg = $object->error;
				}
				else
				{
					$nextSituationInvoice = new Facture($db);
					$nextSituationInvoice->fetch($id);
					// create extrafields with data from create form
					$extralabels = $extrafields->fetch_name_optionals_label($nextSituationInvoice->table_element);
					$ret = $extrafields->setOptionalsFromPost($extralabels, $nextSituationInvoice);
					if ($ret > 0) {
						$nextSituationInvoice->insertExtraFields();
					}
				}
			}
		}

		// End of object creation, we show it
		if ($id > 0 && ! $error)
		{
			$db->commit();

			// Define output language
			if (empty($conf->global->MAIN_DISABLE_PDF_AUTOUPDATE) && count($object->lines))
			{
				$outputlangs = $langs;
				$newlang = '';
				if ($conf->global->MAIN_MULTILANGS && empty($newlang) && GETPOST('lang_id','aZ09')) $newlang = GETPOST('lang_id','aZ09');
				if ($conf->global->MAIN_MULTILANGS && empty($newlang))	$newlang = $object->thirdparty->default_lang;
				if (! empty($newlang)) {
					$outputlangs = new Translate("", $conf);
					$outputlangs->setDefaultLang($newlang);
					$outputlangs->load('products');
				}
				$model=$object->modelpdf;
				$ret = $object->fetch($id); // Reload to get new records

				$result = $object->generateDocument($model, $outputlangs, $hidedetails, $hidedesc, $hideref);
				if ($result < 0) setEventMessages($object->error, $object->errors, 'errors');
			}

			header('Location: ' . $_SERVER["PHP_SELF"] . '?facid=' . $id);
			exit();
		}
		else
		{
			$db->rollback();
			$action = 'create';
			$_GET["origin"] = $_POST["origin"];
			$_GET["originid"] = $_POST["originid"];
			setEventMessages($object->error, $object->errors, 'errors');
		}
	}

	// Add a new line
	else if ($action == 'addline' && $user->rights->facture->creer)
	{
		$langs->load('errors');
		$error = 0;

		// Set if we used free entry or predefined product
		$predef='';
		$product_desc=(GETPOST('dp_desc')?GETPOST('dp_desc'):'');
		$price_ht = GETPOST('price_ht');
		$price_ht_devise = GETPOST('multicurrency_price_ht');
		$prod_entry_mode = GETPOST('prod_entry_mode','alpha');
		if ($prod_entry_mode == 'free')
		{
			$idprod=0;
			$tva_tx = (GETPOST('tva_tx') ? GETPOST('tva_tx') : 0);
		}
		else
		{
			$idprod=GETPOST('idprod', 'int');
			$tva_tx = '';
		}

		$qty = GETPOST('qty' . $predef);
		$remise_percent = GETPOST('remise_percent' . $predef);

		// Extrafields
		$extrafieldsline = new ExtraFields($db);
		$extralabelsline = $extrafieldsline->fetch_name_optionals_label($object->table_element_line);
		$array_options = $extrafieldsline->getOptionalsFromPost($extralabelsline, $predef);
		// Unset extrafield
		if (is_array($extralabelsline)) {
			// Get extra fields
			foreach ($extralabelsline as $key => $value) {
				unset($_POST["options_" . $key . $predef]);
			}
		}

		if (empty($idprod) && ($price_ht < 0) && ($qty < 0)) {
			setEventMessages($langs->trans('ErrorBothFieldCantBeNegative', $langs->transnoentitiesnoconv('UnitPriceHT'), $langs->transnoentitiesnoconv('Qty')), null, 'errors');
			$error ++;
		}
		if (!$prod_entry_mode)
		{
			if (GETPOST('type') < 0 && ! GETPOST('search_idprod'))
			{
				setEventMessages($langs->trans('ErrorChooseBetweenFreeEntryOrPredefinedProduct'), null, 'errors');
				$error ++;
			}
		}
		if ($prod_entry_mode == 'free' && empty($idprod) && GETPOST('type') < 0) {
			setEventMessages($langs->trans('ErrorFieldRequired', $langs->transnoentitiesnoconv('Type')), null, 'errors');
			$error ++;
		}
		if ($prod_entry_mode == 'free' && empty($idprod) && (($price_ht < 0 && empty($conf->global->FACTURE_ENABLE_NEGATIVE_LINES)) || $price_ht == '') && $price_ht_devise == '') 	// Unit price can be 0 but not ''
		{
			setEventMessages($langs->trans("ErrorFieldRequired", $langs->transnoentitiesnoconv("UnitPriceHT")), null, 'errors');
			$error ++;
		}
		if ($qty == '') {
			setEventMessages($langs->trans('ErrorFieldRequired', $langs->transnoentitiesnoconv('Qty')), null, 'errors');
			$error ++;
		}
		if ($prod_entry_mode == 'free' && empty($idprod) && empty($product_desc)) {
			setEventMessages($langs->trans('ErrorFieldRequired', $langs->transnoentitiesnoconv('Description')), null, 'errors');
			$error ++;
		}
		if ($qty < 0) {
			$langs->load("errors");
			setEventMessages($langs->trans('ErrorQtyForCustomerInvoiceCantBeNegative'), null, 'errors');
			$error ++;
		}

		if (!$error && !empty($conf->variants->enabled) && $prod_entry_mode != 'free') {
			if ($combinations = GETPOST('combinations', 'array')) {
				//Check if there is a product with the given combination
				$prodcomb = new ProductCombination($db);

				if ($res = $prodcomb->fetchByProductCombination2ValuePairs($idprod, $combinations)) {
					$idprod = $res->fk_product_child;
				} else {
					setEventMessage($langs->trans('ErrorProductCombinationNotFound'), 'errors');
					$error ++;
				}
			}
		}

		if (! $error && ($qty >= 0) && (! empty($product_desc) || ! empty($idprod))) {

			$ret = $object->fetch($id);
			if ($ret < 0) {
				dol_print_error($db, $object->error);
				exit();
			}
			$ret = $object->fetch_thirdparty();

			// Clean parameters
			$date_start = dol_mktime(GETPOST('date_start' . $predef . 'hour'), GETPOST('date_start' . $predef . 'min'), GETPOST('date_start' . $predef . 'sec'), GETPOST('date_start' . $predef . 'month'), GETPOST('date_start' . $predef . 'day'), GETPOST('date_start' . $predef . 'year'));
			$date_end = dol_mktime(GETPOST('date_end' . $predef . 'hour'), GETPOST('date_end' . $predef . 'min'), GETPOST('date_end' . $predef . 'sec'), GETPOST('date_end' . $predef . 'month'), GETPOST('date_end' . $predef . 'day'), GETPOST('date_end' . $predef . 'year'));
			$price_base_type = (GETPOST('price_base_type', 'alpha') ? GETPOST('price_base_type', 'alpha') : 'HT');

			// Define special_code for special lines
			$special_code = 0;
			// if (empty($_POST['qty'])) $special_code=3; // Options should not exists on invoices

			// Ecrase $pu par celui du produit
			// Ecrase $desc par celui du produit
			// Ecrase $tva_tx par celui du produit
			// Ecrase $base_price_type par celui du produit
			// Replaces $fk_unit with the product's
			if (! empty($idprod))
			{
				$prod = new Product($db);
				$prod->fetch($idprod);

				$label = ((GETPOST('product_label') && GETPOST('product_label') != $prod->label) ? GETPOST('product_label') : '');

				// Update if prices fields are defined
				$tva_tx = get_default_tva($mysoc, $object->thirdparty, $prod->id);
				$tva_npr = get_default_npr($mysoc, $object->thirdparty, $prod->id);
				if (empty($tva_tx)) $tva_npr=0;

				$pu_ht = $prod->price;
				$pu_ttc = $prod->price_ttc;
				$price_min = $prod->price_min;
				$price_base_type = $prod->price_base_type;

				// If price per segment
				if (! empty($conf->global->PRODUIT_MULTIPRICES) && ! empty($object->thirdparty->price_level))
				{
					$pu_ht = $prod->multiprices[$object->thirdparty->price_level];
					$pu_ttc = $prod->multiprices_ttc[$object->thirdparty->price_level];
					$price_min = $prod->multiprices_min[$object->thirdparty->price_level];
					$price_base_type = $prod->multiprices_base_type[$object->thirdparty->price_level];
					if (! empty($conf->global->PRODUIT_MULTIPRICES_USE_VAT_PER_LEVEL))  // using this option is a bug. kept for backward compatibility
					{
						if (isset($prod->multiprices_tva_tx[$object->thirdparty->price_level])) $tva_tx=$prod->multiprices_tva_tx[$object->thirdparty->price_level];
						if (isset($prod->multiprices_recuperableonly[$object->thirdparty->price_level])) $tva_npr=$prod->multiprices_recuperableonly[$object->thirdparty->price_level];
						if (empty($tva_tx)) $tva_npr=0;
					}
				}
				// If price per customer
				elseif (! empty($conf->global->PRODUIT_CUSTOMER_PRICES))
				{
					require_once DOL_DOCUMENT_ROOT . '/product/class/productcustomerprice.class.php';

					$prodcustprice = new Productcustomerprice($db);

					$filter = array('t.fk_product' => $prod->id,'t.fk_soc' => $object->thirdparty->id);

					$result = $prodcustprice->fetch_all('', '', 0, 0, $filter);
					if ($result) {
						if (count($prodcustprice->lines) > 0) {
							$pu_ht = price($prodcustprice->lines[0]->price);
							$pu_ttc = price($prodcustprice->lines[0]->price_ttc);
							$price_base_type = $prodcustprice->lines[0]->price_base_type;
							$tva_tx = $prodcustprice->lines[0]->tva_tx;
							if ($prodcustprice->lines[0]->default_vat_code && ! preg_match('/\(.*\)/', $tva_tx)) $tva_tx.= ' ('.$prodcustprice->lines[0]->default_vat_code.')';
							$tva_npr = $prodcustprice->lines[0]->recuperableonly;
							if (empty($tva_tx)) $tva_npr=0;
						}
					}
				}
				// If price per quantity
				elseif (! empty($conf->global->PRODUIT_CUSTOMER_PRICES_BY_QTY))
				{
					if ($prod->prices_by_qty[0])	// yes, this product has some prices per quantity
					{
						// Search the correct price into loaded array product_price_by_qty using id of array retrieved into POST['pqp'].
						$pqp = GETPOST('pbq','int');

						// Search price into product_price_by_qty from $prod->id
						foreach($prod->prices_by_qty_list[0] as $priceforthequantityarray)
						{
							if ($priceforthequantityarray['rowid'] != $pqp) continue;
							// We found the price
							if ($priceforthequantityarray['price_base_type'] == 'HT')
							{
								$pu_ht = $priceforthequantityarray['unitprice'];
							}
							else
							{
								$pu_ttc = $priceforthequantityarray['unitprice'];
							}
							// Note: the remise_percent or price by qty is used to set data on form, so we will use value from POST.
							break;
						}
					}
				}
				// If price per quantity and customer
				elseif (! empty($conf->global->PRODUIT_CUSTOMER_PRICES_BY_QTY_MULTIPRICES))
				{
					// TODO Same than PRODUIT_CUSTOMER_PRICES_BY_QTY but using $object->thirdparty->price_level
				}

				$tmpvat = price2num(preg_replace('/\s*\(.*\)/', '', $tva_tx));
				$tmpprodvat = price2num(preg_replace('/\s*\(.*\)/', '', $prod->tva_tx));

				// if price ht was forced (ie: from gui when calculated by margin rate and cost price). TODO Why this ?
				if (! empty($price_ht))
				{
					$pu_ht = price2num($price_ht, 'MU');
					$pu_ttc = price2num($pu_ht * (1 + ($tmpvat / 100)), 'MU');
				}
				// On reevalue prix selon taux tva car taux tva transaction peut etre different
				// de ceux du produit par defaut (par exemple si pays different entre vendeur et acheteur).
				elseif ($tmpvat != $tmpprodvat)
				{
					if ($price_base_type != 'HT')
					{
						$pu_ht = price2num($pu_ttc / (1 + ($tmpvat / 100)), 'MU');
					}
					else
					{
						$pu_ttc = price2num($pu_ht * (1 + ($tmpvat / 100)), 'MU');
					}
				}

				$desc = '';

				// Define output language
				if (! empty($conf->global->MAIN_MULTILANGS) && ! empty($conf->global->PRODUIT_TEXTS_IN_THIRDPARTY_LANGUAGE)) {
					$outputlangs = $langs;
					$newlang = '';
					if (empty($newlang) && GETPOST('lang_id','aZ09'))
						$newlang = GETPOST('lang_id','aZ09');
					if (empty($newlang))
						$newlang = $object->thirdparty->default_lang;
					if (! empty($newlang)) {
						$outputlangs = new Translate("", $conf);
						$outputlangs->setDefaultLang($newlang);
						$outputlangs->load('products');
					}

					$desc = (! empty($prod->multilangs [$outputlangs->defaultlang] ["description"])) ? $prod->multilangs [$outputlangs->defaultlang] ["description"] : $prod->description;
				} else {
					$desc = $prod->description;
				}

				$desc = dol_concatdesc($desc, $product_desc);

				// Add custom code and origin country into description
				if (empty($conf->global->MAIN_PRODUCT_DISABLE_CUSTOMCOUNTRYCODE) && (! empty($prod->customcode) || ! empty($prod->country_code))) {
					$tmptxt = '(';
					// Define output language
					if (! empty($conf->global->MAIN_MULTILANGS) && ! empty($conf->global->PRODUIT_TEXTS_IN_THIRDPARTY_LANGUAGE)) {
						$outputlangs = $langs;
						$newlang = '';
						if (empty($newlang) && GETPOST('lang_id','alpha'))
							$newlang = GETPOST('lang_id','alpha');
						if (empty($newlang))
							$newlang = $object->thirdparty->default_lang;
						if (! empty($newlang)) {
							$outputlangs = new Translate("", $conf);
							$outputlangs->setDefaultLang($newlang);
							$outputlangs->load('products');
						}
						if (! empty($prod->customcode))
							$tmptxt .= $outputlangs->transnoentitiesnoconv("CustomCode") . ': ' . $prod->customcode;
						if (! empty($prod->customcode) && ! empty($prod->country_code))
							$tmptxt .= ' - ';
						if (! empty($prod->country_code))
							$tmptxt .= $outputlangs->transnoentitiesnoconv("CountryOrigin") . ': ' . getCountry($prod->country_code, 0, $db, $outputlangs, 0);
					} else {
						if (! empty($prod->customcode))
							$tmptxt .= $langs->transnoentitiesnoconv("CustomCode") . ': ' . $prod->customcode;
						if (! empty($prod->customcode) && ! empty($prod->country_code))
							$tmptxt .= ' - ';
						if (! empty($prod->country_code))
							$tmptxt .= $langs->transnoentitiesnoconv("CountryOrigin") . ': ' . getCountry($prod->country_code, 0, $db, $langs, 0);
					}
					$tmptxt .= ')';
					$desc = dol_concatdesc($desc, $tmptxt);
				}

				$type = $prod->type;
				$fk_unit = $prod->fk_unit;
			} else {
				$pu_ht = price2num($price_ht, 'MU');
				$pu_ttc = price2num(GETPOST('price_ttc'), 'MU');
				$tva_npr = (preg_match('/\*/', $tva_tx) ? 1 : 0);
				$tva_tx = str_replace('*', '', $tva_tx);
				if (empty($tva_tx)) $tva_npr=0;
				$label = (GETPOST('product_label') ? GETPOST('product_label') : '');
				$desc = $product_desc;
				$type = GETPOST('type');
				$fk_unit= GETPOST('units', 'alpha');
				$pu_ht_devise = price2num($price_ht_devise, 'MU');
			}

			// Margin
			$fournprice = price2num(GETPOST('fournprice' . $predef) ? GETPOST('fournprice' . $predef) : '');
			$buyingprice = price2num(GETPOST('buying_price' . $predef) != '' ? GETPOST('buying_price' . $predef) : '');    // If buying_price is '0', we must keep this value

			// Local Taxes
			$localtax1_tx = get_localtax($tva_tx, 1, $object->thirdparty, $mysoc, $tva_npr);
			$localtax2_tx = get_localtax($tva_tx, 2, $object->thirdparty, $mysoc, $tva_npr);

			$info_bits = 0;
			if ($tva_npr)
				$info_bits |= 0x01;

			if (! empty($price_min) && (price2num($pu_ht) * (1 - price2num($remise_percent) / 100) < price2num($price_min))) {
				$mesg = $langs->trans("CantBeLessThanMinPrice", price(price2num($price_min, 'MU'), 0, $langs, 0, 0, - 1, $conf->currency));
				setEventMessages($mesg, null, 'errors');
			} else {
				// Insert line
				$result = $object->addline($desc, $pu_ht, $qty, $tva_tx, $localtax1_tx, $localtax2_tx, $idprod, $remise_percent, $date_start, $date_end, 0, $info_bits, '', $price_base_type, $pu_ttc, $type, - 1, $special_code, '', 0, GETPOST('fk_parent_line'), $fournprice, $buyingprice, $label, $array_options, $_POST['progress'], '', $fk_unit, $pu_ht_devise);

				if ($result > 0)
				{
					// Define output language
					if (empty($conf->global->MAIN_DISABLE_PDF_AUTOUPDATE))
					{
						$outputlangs = $langs;
						$newlang = '';
						if ($conf->global->MAIN_MULTILANGS && empty($newlang) && GETPOST('lang_id','aZ09')) $newlang = GETPOST('lang_id','aZ09');
						if ($conf->global->MAIN_MULTILANGS && empty($newlang))	$newlang = $object->thirdparty->default_lang;
						if (! empty($newlang)) {
							$outputlangs = new Translate("", $conf);
							$outputlangs->setDefaultLang($newlang);
							$outputlangs->load('products');
						}
						$model=$object->modelpdf;
						$ret = $object->fetch($id); // Reload to get new records

						$result = $object->generateDocument($model, $outputlangs, $hidedetails, $hidedesc, $hideref);
						if ($result < 0) setEventMessages($object->error, $object->errors, 'errors');
					}

					unset($_POST['prod_entry_mode']);

					unset($_POST['qty']);
					unset($_POST['type']);
					unset($_POST['remise_percent']);
					unset($_POST['price_ht']);
					unset($_POST['multicurrency_price_ht']);
					unset($_POST['price_ttc']);
					unset($_POST['tva_tx']);
					unset($_POST['product_ref']);
					unset($_POST['product_label']);
					unset($_POST['product_desc']);
					unset($_POST['fournprice']);
					unset($_POST['buying_price']);
					unset($_POST['np_marginRate']);
					unset($_POST['np_markRate']);
					unset($_POST['dp_desc']);
					unset($_POST['idprod']);
					unset($_POST['units']);

					unset($_POST['date_starthour']);
					unset($_POST['date_startmin']);
					unset($_POST['date_startsec']);
					unset($_POST['date_startday']);
					unset($_POST['date_startmonth']);
					unset($_POST['date_startyear']);
					unset($_POST['date_endhour']);
					unset($_POST['date_endmin']);
					unset($_POST['date_endsec']);
					unset($_POST['date_endday']);
					unset($_POST['date_endmonth']);
					unset($_POST['date_endyear']);

					unset($_POST['situations']);
					unset($_POST['progress']);
				} else {
					setEventMessages($object->error, $object->errors, 'errors');
				}

				$action = '';
			}
		}
	}

	elseif ($action == 'updateligne' && $user->rights->facture->creer && ! GETPOST('cancel','alpha'))
	{
		if (! $object->fetch($id) > 0)	dol_print_error($db);
		$object->fetch_thirdparty();

		// Clean parameters
		$date_start = '';
		$date_end = '';
		$date_start = dol_mktime(GETPOST('date_starthour'), GETPOST('date_startmin'), GETPOST('date_startsec'), GETPOST('date_startmonth'), GETPOST('date_startday'), GETPOST('date_startyear'));
		$date_end = dol_mktime(GETPOST('date_endhour'), GETPOST('date_endmin'), GETPOST('date_endsec'), GETPOST('date_endmonth'), GETPOST('date_endday'), GETPOST('date_endyear'));
		$description = dol_htmlcleanlastbr(GETPOST('product_desc','none') ? GETPOST('product_desc','none') : GETPOST('desc','none'));
		$pu_ht = GETPOST('price_ht');
		$vat_rate = (GETPOST('tva_tx') ? GETPOST('tva_tx') : 0);
		$qty = GETPOST('qty');
		$pu_ht_devise = GETPOST('multicurrency_subprice');

		// Define info_bits
		$info_bits = 0;
		if (preg_match('/\*/', $vat_rate)) $info_bits |= 0x01;

		// Define vat_rate
		$vat_rate = str_replace('*', '', $vat_rate);
		$localtax1_rate = get_localtax($vat_rate, 1, $object->thirdparty);
		$localtax2_rate = get_localtax($vat_rate, 2, $object->thirdparty);

		// Add buying price
		$fournprice = price2num(GETPOST('fournprice') ? GETPOST('fournprice') : '');
		$buyingprice = price2num(GETPOST('buying_price') != '' ? GETPOST('buying_price') : '');       // If buying_price is '0', we muste keep this value

		// Extrafields
		$extrafieldsline = new ExtraFields($db);
		$extralabelsline = $extrafieldsline->fetch_name_optionals_label($object->table_element_line);
		$array_options = $extrafieldsline->getOptionalsFromPost($extralabelsline);
		// Unset extrafield
		if (is_array($extralabelsline)) {
			// Get extra fields
			foreach ($extralabelsline as $key => $value) {
				unset($_POST["options_" . $key]);
			}
		}

		// Define special_code for special lines
		$special_code=GETPOST('special_code');
		if (! GETPOST('qty')) $special_code=3;

		$line = new FactureLigne($db);
		$line->fetch(GETPOST('lineid'));
		$percent = $line->get_prev_progress($object->id);

		if (GETPOST('progress') < $percent)
		{
			$mesg = '<div class="warning">' . $langs->trans("CantBeLessThanMinPercent") . '</div>';
			setEventMessages($mesg, null, 'warnings');
			$error++;
			$result = -1;
		}

		// Check minimum price
		$productid = GETPOST('productid', 'int');
		if (! empty($productid))
		{
			$product = new Product($db);
			$product->fetch($productid);

			$type = $product->type;

			$price_min = $product->price_min;
			if (! empty($conf->global->PRODUIT_MULTIPRICES) && ! empty($object->thirdparty->price_level))
				$price_min = $product->multiprices_min [$object->thirdparty->price_level];

			$label = ((GETPOST('update_label') && GETPOST('product_label')) ? GETPOST('product_label') : '');

			// Check price is not lower than minimum (check is done only for standard or replacement invoices)
			if (($object->type == Facture::TYPE_STANDARD || $object->type == Facture::TYPE_REPLACEMENT) && $price_min && (price2num($pu_ht) * (1 - price2num(GETPOST('remise_percent')) / 100) < price2num($price_min))) {
				setEventMessages($langs->trans("CantBeLessThanMinPrice", price(price2num($price_min, 'MU'), 0, $langs, 0, 0, - 1, $conf->currency)), null, 'errors');
				$error ++;
			}
		} else {
			$type = GETPOST('type');
			$label = (GETPOST('product_label') ? GETPOST('product_label') : '');

			// Check parameters
			if (GETPOST('type') < 0) {
				setEventMessages($langs->trans("ErrorFieldRequired", $langs->transnoentitiesnoconv("Type")), null, 'errors');
				$error ++;
			}
		}
		if ($qty < 0) {
			$langs->load("errors");
			setEventMessages($langs->trans('ErrorQtyForCustomerInvoiceCantBeNegative'), null, 'errors');
			$error ++;
		}

		// Update line
		if (! $error) {
			if (empty($user->rights->margins->creer))
			{
				foreach ($object->lines as &$line)
				{
					if ($line->id == GETPOST('lineid'))
					{
						$fournprice = $line->fk_fournprice;
						$buyingprice = $line->pa_ht;
						break;
					}
				}
			}

			$result = $object->updateline(GETPOST('lineid'), $description, $pu_ht, $qty, GETPOST('remise_percent'),
				$date_start, $date_end, $vat_rate, $localtax1_rate, $localtax2_rate, 'HT', $info_bits, $type,
				GETPOST('fk_parent_line'), 0, $fournprice, $buyingprice, $label, $special_code, $array_options, GETPOST('progress'),
				$_POST['units'],$pu_ht_devise);

			if ($result >= 0) {
				if (empty($conf->global->MAIN_DISABLE_PDF_AUTOUPDATE)) {
					// Define output language
					$outputlangs = $langs;
					$newlang = '';
					if ($conf->global->MAIN_MULTILANGS && empty($newlang) && GETPOST('lang_id','aZ09'))
						$newlang = GETPOST('lang_id','aZ09');
					if ($conf->global->MAIN_MULTILANGS && empty($newlang))
						$newlang = $object->thirdparty->default_lang;
					if (! empty($newlang)) {
						$outputlangs = new Translate("", $conf);
						$outputlangs->setDefaultLang($newlang);
						$outputlangs->load('products');
					}

					$ret = $object->fetch($id); // Reload to get new records
					$object->generateDocument($object->modelpdf, $outputlangs, $hidedetails, $hidedesc, $hideref);
				}

				unset($_POST['qty']);
				unset($_POST['type']);
				unset($_POST['productid']);
				unset($_POST['remise_percent']);
				unset($_POST['price_ht']);
				unset($_POST['multicurrency_price_ht']);
				unset($_POST['price_ttc']);
				unset($_POST['tva_tx']);
				unset($_POST['product_ref']);
				unset($_POST['product_label']);
				unset($_POST['product_desc']);
				unset($_POST['fournprice']);
				unset($_POST['buying_price']);
				unset($_POST['np_marginRate']);
				unset($_POST['np_markRate']);

				unset($_POST['dp_desc']);
				unset($_POST['idprod']);
				unset($_POST['units']);

				unset($_POST['date_starthour']);
				unset($_POST['date_startmin']);
				unset($_POST['date_startsec']);
				unset($_POST['date_startday']);
				unset($_POST['date_startmonth']);
				unset($_POST['date_startyear']);
				unset($_POST['date_endhour']);
				unset($_POST['date_endmin']);
				unset($_POST['date_endsec']);
				unset($_POST['date_endday']);
				unset($_POST['date_endmonth']);
				unset($_POST['date_endyear']);

				unset($_POST['situations']);
				unset($_POST['progress']);
			} else {
				setEventMessages($object->error, $object->errors, 'errors');
			}
		}
	}

	else if ($action == 'updatealllines' && $user->rights->facture->creer && $_POST['all_percent'] == $langs->trans('Modifier'))
	{
		if (!$object->fetch($id) > 0) dol_print_error($db);
		if (!is_null(GETPOST('all_progress')) && GETPOST('all_progress') != "")
		{
			foreach ($object->lines as $line)
			{
				$percent = $line->get_prev_progress($object->id);
				if (GETPOST('all_progress') < $percent) {
					$mesg = '<div class="warning">' . $langs->trans("CantBeLessThanMinPercent") . '</div>';
					$result = -1;
				} else
					$object->update_percent($line, $_POST['all_progress']);
			}
		}
	}

	else if ($action == 'updateligne' && $user->rights->facture->creer && $_POST['cancel'] == $langs->trans('Cancel')) {
		header('Location: ' . $_SERVER["PHP_SELF"] . '?facid=' . $id); // Pour reaffichage de la fiche en cours d'edition
		exit();
	}

	// Actions when printing a doc from card
	include DOL_DOCUMENT_ROOT.'/core/actions_printing.inc.php';

	// Actions to send emails
	if (empty($id)) $id=$facid;
	$trigger_name='BILL_SENTBYMAIL';
	$paramname='id';
	$autocopy='MAIN_MAIL_AUTOCOPY_INVOICE_TO';
	$trackid='inv'.$object->id;
	include DOL_DOCUMENT_ROOT.'/core/actions_sendmails.inc.php';

	// Actions to build doc
	$upload_dir = $conf->facture->dir_output;
	$permissioncreate=$user->rights->facture->creer;
	include DOL_DOCUMENT_ROOT.'/core/actions_builddoc.inc.php';


	if ($action == 'update_extras') {
		// Fill array 'array_options' with data from add form
		$extralabels = $extrafields->fetch_name_optionals_label($object->table_element);
		$ret = $extrafields->setOptionalsFromPost($extralabels, $object, GETPOST('attribute'));
		if ($ret < 0) $error++;

		if (! $error) {
			// Actions on extra fields (by external module or standard code)
			// TODO le hook fait double emploi avec le trigger !!
			$hookmanager->initHooks(array('invoicedao'));
			$parameters = array('id' => $object->id);
			$reshook = $hookmanager->executeHooks('insertExtraFields', $parameters, $object, $action); // Note that $action and $object may have been modified by
			// some hooks
			if (empty($reshook)) {
				$result = $object->insertExtraFields();
				if ($result < 0)
				{
					setEventMessages($object->error, $object->errors, 'errors');
					$error++;
				}
			} else if ($reshook < 0)
				$error ++;
		}

		if ($error)
			$action = 'edit_extras';
	}

	if (! empty($conf->global->MAIN_DISABLE_CONTACTS_TAB) && $user->rights->facture->creer) {
		if ($action == 'addcontact') {
			$result = $object->fetch($id);

			if ($result > 0 && $id > 0) {
				$contactid = (GETPOST('userid') ? GETPOST('userid') : GETPOST('contactid'));
				$result = $object->add_contact($contactid, $_POST["type"], $_POST["source"]);
			}

			if ($result >= 0) {
				header("Location: ".$_SERVER['PHP_SELF']."?id=".$object->id);
				exit();
			} else {
				if ($object->error == 'DB_ERROR_RECORD_ALREADY_EXISTS') {
					$langs->load("errors");
					setEventMessages($langs->trans("ErrorThisContactIsAlreadyDefinedAsThisType"), null, 'errors');
				} else {
					setEventMessages($object->error, $object->errors, 'errors');
				}
			}
		} // bascule du statut d'un contact
		elseif ($action == 'swapstatut') {
			if ($object->fetch($id)) {
				$result = $object->swapContactStatus(GETPOST('ligne'));
			} else {
				dol_print_error($db);
			}
		} // Efface un contact
		elseif ($action == 'deletecontact') {
			$object->fetch($id);
			$result = $object->delete_contact($lineid);

			if ($result >= 0) {
				header("Location: ".$_SERVER['PHP_SELF']."?id=".$object->id);
				exit();
			} else {
				dol_print_error($db);
			}
		}

		if ($error)
			$action = 'edit_extras';
	}
}


/*
 * View
 */

$form = new Form($db);
$formother = new FormOther($db);
$formfile = new FormFile($db);
$formmargin = new FormMargin($db);
$paymentstatic=new Paiement($db);
$bankaccountstatic = new Account($db);
if (! empty($conf->projet->enabled)) { $formproject = new FormProjets($db); }

$now = dol_now();

$title = $langs->trans('InvoiceCustomer') . " - " . $langs->trans('Card');
$helpurl = "EN:Customers_Invoices|FR:Factures_Clients|ES:Facturas_a_clientes";
llxHeader('', $title, $helpurl);


// Mode creation

if ($action == 'create')
{
	$facturestatic = new Facture($db);
	$extralabels = $extrafields->fetch_name_optionals_label($facturestatic->table_element);

	print load_fiche_titre($langs->trans('NewBill'));

	$soc = new Societe($db);
	if ($socid > 0)
		$res = $soc->fetch($socid);

	$currency_code = $conf->currency;

	// Load objectsrc
	$remise_absolue = 0;

	if (! empty($origin) && ! empty($originid))
	{
		// Parse element/subelement (ex: project_task)
		$element = $subelement = $origin;
		if (preg_match('/^([^_]+)_([^_]+)/i', $origin, $regs)) {
			$element = $regs [1];
			$subelement = $regs [2];
		}

		if ($element == 'project') {
			$projectid = $originid;

			if (!$cond_reglement_id) {
				$cond_reglement_id = $soc->cond_reglement_id;
			}
			if (!$mode_reglement_id) {
				$mode_reglement_id = $soc->mode_reglement_id;
			}
			if (!$remise_percent) {
				$remise_percent = $soc->remise_percent;
			}
			if (!$dateinvoice) {
				// Do not set 0 here (0 for a date is 1970)
				$dateinvoice = (empty($dateinvoice)?(empty($conf->global->MAIN_AUTOFILL_DATE)?-1:''):$dateinvoice);
			}
		} else {
			// For compatibility
			if ($element == 'order' || $element == 'commande') {
				$element = $subelement = 'commande';
			}
			if ($element == 'propal') {
				$element = 'comm/propal';
				$subelement = 'propal';
			}
			if ($element == 'contract') {
				$element = $subelement = 'contrat';
			}
			if ($element == 'shipping') {
				$element = $subelement = 'expedition';
			}

			dol_include_once('/' . $element . '/class/' . $subelement . '.class.php');

			$classname = ucfirst($subelement);
			$objectsrc = new $classname($db);
			$objectsrc->fetch($originid);
			if (empty($objectsrc->lines) && method_exists($objectsrc, 'fetch_lines'))
				$objectsrc->fetch_lines();
			$objectsrc->fetch_thirdparty();

			$projectid = (! empty($projectid) ? $projectid : $objectsrc->fk_project);
			$ref_client = (! empty($objectsrc->ref_client) ? $objectsrc->ref_client : (! empty($objectsrc->ref_customer) ? $objectsrc->ref_customer:''));
			$ref_int = (! empty($objectsrc->ref_int) ? $objectsrc->ref_int : '');

			// only if socid not filled else it's allready done upper
			if (empty($socid))
				$soc = $objectsrc->thirdparty;

			$cond_reglement_id 	= (! empty($objectsrc->cond_reglement_id)?$objectsrc->cond_reglement_id:(! empty($soc->cond_reglement_id)?$soc->cond_reglement_id:0));
			$mode_reglement_id 	= (! empty($objectsrc->mode_reglement_id)?$objectsrc->mode_reglement_id:(! empty($soc->mode_reglement_id)?$soc->mode_reglement_id:0));
			$fk_account         = (! empty($objectsrc->fk_account)?$objectsrc->fk_account:(! empty($soc->fk_account)?$soc->fk_account:0));
			$remise_percent 	= (! empty($objectsrc->remise_percent)?$objectsrc->remise_percent:(! empty($soc->remise_percent)?$soc->remise_percent:0));
			$remise_absolue 	= (! empty($objectsrc->remise_absolue)?$objectsrc->remise_absolue:(! empty($soc->remise_absolue)?$soc->remise_absolue:0));
			$dateinvoice		= (empty($dateinvoice)?(empty($conf->global->MAIN_AUTOFILL_DATE)?-1:''):$dateinvoice);

			if (!empty($conf->multicurrency->enabled))
			{
				if (!empty($objectsrc->multicurrency_code)) $currency_code = $objectsrc->multicurrency_code;
				if (!empty($conf->global->MULTICURRENCY_USE_ORIGIN_TX) && !empty($objectsrc->multicurrency_tx))	$currency_tx = $objectsrc->multicurrency_tx;
			}

			// Replicate extrafields
			$objectsrc->fetch_optionals($originid);
			$object->array_options = $objectsrc->array_options;
		}
	}
	else
	{
		$cond_reglement_id 	= $soc->cond_reglement_id;
		$mode_reglement_id 	= $soc->mode_reglement_id;
		$fk_account        	= $soc->fk_account;
		$remise_percent 	= $soc->remise_percent;
		$remise_absolue 	= 0;
		$dateinvoice		= (empty($dateinvoice)?(empty($conf->global->MAIN_AUTOFILL_DATE)?-1:''):$dateinvoice);		// Do not set 0 here (0 for a date is 1970)

		if (!empty($conf->multicurrency->enabled) && !empty($soc->multicurrency_code)) $currency_code = $soc->multicurrency_code;
	}

	if (!empty($soc->id)) $absolute_discount = $soc->getAvailableDiscounts();
	$note_public = $object->getDefaultCreateValueFor('note_public', (is_object($objectsrc)?$objectsrc->note_public:null));
	$note_private = $object->getDefaultCreateValueFor('note_private', ((! empty($origin) && ! empty($originid) && is_object($objectsrc))?$objectsrc->note_private:null));

	if (! empty($conf->use_javascript_ajax))
	{
		require_once DOL_DOCUMENT_ROOT . '/core/lib/ajax.lib.php';
		print ajax_combobox('fac_replacement');
		print ajax_combobox('fac_avoir');
		print ajax_combobox('situations');

	}

	if ($origin == 'contrat')
	{
		$langs->load("admin");
		$text=$langs->trans("ToCreateARecurringInvoice");
		$text.=' '.$langs->trans("ToCreateARecurringInvoiceGene", $langs->transnoentitiesnoconv("MenuFinancial"), $langs->transnoentitiesnoconv("BillsCustomers"), $langs->transnoentitiesnoconv("ListOfTemplates"));
		if (empty($conf->global->INVOICE_DISABLE_AUTOMATIC_RECURRING_INVOICE))
		{
		   $text.=' '.$langs->trans("ToCreateARecurringInvoiceGeneAuto", $langs->transnoentitiesnoconv('Module2300Name'));
		}
		print info_admin($text, 0, 0, 0).'<br>';
	}

	print '<form name="add" action="' . $_SERVER["PHP_SELF"] . '" method="POST">';
	print '<input type="hidden" name="token" value="' . $_SESSION ['newtoken'] . '">';
	print '<input type="hidden" name="action" value="add">';
	if ($soc->id > 0) print '<input type="hidden" name="socid" value="' . $soc->id . '">' . "\n";
	print '<input name="facnumber" type="hidden" value="provisoire">';
	print '<input name="ref_client" type="hidden" value="' . $ref_client . '">';
	print '<input name="ref_int" type="hidden" value="' . $ref_int . '">';
	print '<input type="hidden" name="origin" value="' . $origin . '">';
	print '<input type="hidden" name="originid" value="' . $originid . '">';
	if (!empty($currency_tx)) print '<input type="hidden" name="originmulticurrency_tx" value="' . $currency_tx . '">';

	dol_fiche_head('');

	print '<table class="border" width="100%">';

	// Ref
	print '<tr><td class="titlefieldcreate fieldrequired">' . $langs->trans('Ref') . '</td><td colspan="2">' . $langs->trans('Draft') . '</td></tr>';

	// Thirdparty
	print '<td class="fieldrequired">' . $langs->trans('Customer') . '</td>';
	if ($soc->id > 0 && ! GETPOST('fac_rec','alpha'))
	{
		print '<td colspan="2">';
		print $soc->getNomUrl(1);
		print '<input type="hidden" name="socid" value="' . $soc->id . '">';
		// Outstanding Bill
		$outstandingBills = $soc->get_OutstandingBill();
		print ' (' . $langs->trans('CurrentOutstandingBill') . ': ';
		print price($outstandingBills, '', $langs, 0, 0, -1, $conf->currency);
		if ($soc->outstanding_limit != '')
		{
			if ($outstandingBills > $soc->outstanding_limit) print img_warning($langs->trans("OutstandingBillReached"));
			print ' / ' . price($soc->outstanding_limit, '', $langs, 0, 0, -1, $conf->currency);
		}
		print ')';
		print '</td>';
	}
	else
	{
		print '<td colspan="2">';
		print $form->select_company($soc->id, 'socid', '(s.client = 1 OR s.client = 3) AND status=1', 'SelectThirdParty', 0, 0, null, 0, 'minwidth300');
		// Option to reload page to retrieve customer informations. Note, this clear other input
		if (!empty($conf->global->RELOAD_PAGE_ON_CUSTOMER_CHANGE))
		{
			print '<script type="text/javascript">
			$(document).ready(function() {
				$("#socid").change(function() {
					var socid = $(this).val();
			        var fac_rec = $(\'#fac_rec\').val();
					// reload page
        			window.location.href = "'.$_SERVER["PHP_SELF"].'?action=create&socid="+socid+"&fac_rec="+fac_rec;
				});
			});
			</script>';
		}
		print ' <a href="'.DOL_URL_ROOT.'/societe/card.php?action=create&client=3&fournisseur=0&backtopage='.urlencode($_SERVER["PHP_SELF"].'?action=create').'">'.$langs->trans("AddThirdParty").'</a>';
		print '</td>';
	}
	print '</tr>' . "\n";

	$exampletemplateinvoice=new FactureRec($db);

	// Overwrite value if creation of invoice is from a predefined invoice
	if (empty($origin) && empty($originid) && GETPOST('fac_rec','int') > 0)
	{
		$invoice_predefined = new FactureRec($db);
		$invoice_predefined->fetch(GETPOST('fac_rec','int'));

		$dateinvoice = $invoice_predefined->date_when;     // To use next gen date by default later
		if (empty($projectid)) $projectid = $invoice_predefined->fk_project;
		$cond_reglement_id = $invoice_predefined->cond_reglement_id;
		$mode_reglement_id = $invoice_predefined->mode_reglement_id;
		$fk_account = $invoice_predefined->fk_account;
		$note_public = $invoice_predefined->note_public;
		$note_private = $invoice_predefined->note_private;

		$sql = 'SELECT r.rowid, r.titre, r.total_ttc';
		$sql .= ' FROM ' . MAIN_DB_PREFIX . 'facture_rec as r';
		$sql .= ' WHERE r.fk_soc = ' . $invoice_predefined->socid;

		$resql = $db->query($sql);
		if ($resql)
		{
			$num = $db->num_rows($resql);
			$i = 0;

			if ($num > 0)
			{
				print '<tr><td>' . $langs->trans('CreateFromRepeatableInvoice') . '</td><td>';
				print '<select class="flat" id="fac_rec" name="fac_rec">';
				print '<option value="0" selected></option>';
				while ($i < $num)
				{
					$objp = $db->fetch_object($resql);
					print '<option value="' . $objp->rowid . '"';
					if (GETPOST('fac_rec') == $objp->rowid)
					{
						print ' selected';
						$exampletemplateinvoice->fetch(GETPOST('fac_rec'));
					}
					print '>' . $objp->titre . ' (' . price($objp->total_ttc) . ' ' . $langs->trans("TTC") . ')</option>';
					$i ++;
				}
				print '</select>';
				// Option to reload page to retrieve customer informations. Note, this clear other input
				if (!empty($conf->global->RELOAD_PAGE_ON_TEMPLATE_CHANGE))
				{
					print '<script type="text/javascript">
        			$(document).ready(function() {
        				$("#fac_rec").change(function() {
        					var fac_rec = $(this).val();
        			        var socid = $(\'#socid\').val();
        					// reload page
        					window.location.href = "'.$_SERVER["PHP_SELF"].'?action=create&socid="+socid+"&fac_rec="+fac_rec;
        				});
        			});
        			</script>';
				}
				print '</td></tr>';
			}
			$db->free($resql);
		} else {
			dol_print_error($db);
		}
	}

	// Type de facture
	$facids = $facturestatic->list_replacable_invoices($soc->id);
	if ($facids < 0) {
		dol_print_error($db, $facturestatic);
		exit();
	}
	$options = "";
	foreach ($facids as $facparam)
	{
		$options .= '<option value="' . $facparam ['id'] . '"';
		if ($facparam ['id'] == $_POST['fac_replacement'])
			$options .= ' selected';
		$options .= '>' . $facparam ['ref'];
		$options .= ' (' . $facturestatic->LibStatut(0, $facparam ['status']) . ')';
		$options .= '</option>';
	}

	// Show link for credit note
	$facids=$facturestatic->list_qualified_avoir_invoices($soc->id);
	if ($facids < 0)
	{
		dol_print_error($db,$facturestatic);
		exit;
	}
	$optionsav = "";
	$newinvoice_static = new Facture($db);
	foreach ($facids as $key => $valarray)
	{
		$newinvoice_static->id = $key;
		$newinvoice_static->ref = $valarray ['ref'];
		$newinvoice_static->statut = $valarray ['status'];
		$newinvoice_static->type = $valarray ['type'];
		$newinvoice_static->paye = $valarray ['paye'];

		$optionsav .= '<option value="' . $key . '"';
		if ($key == GETPOST('fac_avoir'))
			$optionsav .= ' selected';
		$optionsav .= '>';
		$optionsav .= $newinvoice_static->ref;
		$optionsav .= ' (' . $newinvoice_static->getLibStatut(1, $valarray ['paymentornot']) . ')';
		$optionsav .= '</option>';
	}

	print '<tr><td class="tdtop fieldrequired">' . $langs->trans('Type') . '</td><td colspan="2">';

	print '<div class="tagtable">' . "\n";

	// Standard invoice
	print '<div class="tagtr listofinvoicetype"><div class="tagtd listofinvoicetype">';
	$tmp='<input type="radio" id="radio_standard" name="type" value="0"' . (GETPOST('type') == 0 ? ' checked' : '') . '> ';
	$desc = $form->textwithpicto($tmp.$langs->trans("InvoiceStandardAsk"), $langs->transnoentities("InvoiceStandardDesc"), 1, 'help', '', 0, 3);
	print $desc;
	print '</div></div>';

	if ((empty($origin)) || ((($origin == 'propal') || ($origin == 'commande')) && (! empty($originid))))
	{
		// Deposit
		if (empty($conf->global->INVOICE_DISABLE_DEPOSIT))
   		{
			print '<div class="tagtr listofinvoicetype"><div class="tagtd listofinvoicetype">';
			$tmp='<input type="radio" id="radio_deposit" name="type" value="3"' . (GETPOST('type') == 3 ? ' checked' : '') . '> ';
			print '<script type="text/javascript" language="javascript">
    		jQuery(document).ready(function() {
    			jQuery("#typedeposit, #valuedeposit").click(function() {
    				jQuery("#radio_deposit").prop("checked", true);
    			});
    		});
    		</script>';

			$desc = $form->textwithpicto($tmp.$langs->trans("InvoiceDeposit"), $langs->transnoentities("InvoiceDepositDesc"), 1, 'help', '', 0, 3);
			print '<table class="nobordernopadding"><tr><td>';
			print $desc;
			print '</td>';
			if (($origin == 'propal') || ($origin == 'commande'))
			{
				print '<td class="nowrap" style="padding-left: 5px">';
				$arraylist = array('amount' => 'FixAmount','variable' => 'VarAmount');
				print $form->selectarray('typedeposit', $arraylist, GETPOST('typedeposit'), 0, 0, 0, '', 1);
				print '</td>';
				print '<td class="nowrap" style="padding-left: 5px">' . $langs->trans('Value') . ':<input type="text" id="valuedeposit" name="valuedeposit" size="3" value="' . GETPOST('valuedeposit', 'int') . '"/>';
			}
			print '</td></tr></table>';

			print '</div></div>';
   		}
	}

	if ($socid > 0)
	{
		if (! empty($conf->global->INVOICE_USE_SITUATION))
		{
			// First situation invoice
			print '<div class="tagtr listofinvoicetype"><div class="tagtd listofinvoicetype">';
			$tmp='<input type="radio" name="type" value="5"' . (GETPOST('type') == 5 ? ' checked' : '') . '> ';
			$desc = $form->textwithpicto($tmp.$langs->trans("InvoiceFirstSituationAsk"), $langs->transnoentities("InvoiceFirstSituationDesc"), 1, 'help', '', 0, 3);
			print $desc;
			print '</div></div>';

			// Next situation invoice
			$opt = $form->selectSituationInvoices(GETPOST('originid'), $socid);
			print '<div class="tagtr listofinvoicetype"><div class="tagtd listofinvoicetype">';
			$tmp='<input type="radio" name="type" value="5"' . (GETPOST('type') == 5 && GETPOST('originid') ? ' checked' : '');
			if ($opt == ('<option value ="0" selected>' . $langs->trans('NoSituations') . '</option>') || (GETPOST('origin') && GETPOST('origin') != 'facture' && GETPOST('origin') != 'commande')) $tmp.=' disabled';
			$tmp.= '> ';
			$text = $tmp.$langs->trans("InvoiceSituationAsk") . ' ';
			$text .= '<select class="flat" id="situations" name="situations">';
			$text .= $opt;
			$text .= '</select>';
			$desc = $form->textwithpicto($text, $langs->transnoentities("InvoiceSituationDesc"), 1, 'help', '', 0, 3);
			print $desc;
			print '</div></div>';
		}

		// Replacement
		if (empty($conf->global->INVOICE_DISABLE_REPLACEMENT))
		{
			print '<!-- replacement line -->';
			print '<div class="tagtr listofinvoicetype"><div class="tagtd listofinvoicetype">';
			$tmp='<input type="radio" name="type" id="radio_replacement" value="1"' . (GETPOST('type') == 1 ? ' checked' : '');
			if (! $options) $tmp.=' disabled';
			$tmp.='> ';
			print '<script type="text/javascript" language="javascript">
    		jQuery(document).ready(function() {
    			jQuery("#fac_replacement").change(function() {
    				jQuery("#radio_replacement").prop("checked", true);
    			});
    		});
    		</script>';
			$text = $tmp.$langs->trans("InvoiceReplacementAsk") . ' ';
			$text .= '<select class="flat" name="fac_replacement" id="fac_replacement"';
			if (! $options)
				$text .= ' disabled';
			$text .= '>';
			if ($options) {
				$text .= '<option value="-1">&nbsp;</option>';
				$text .= $options;
			} else {
				$text .= '<option value="-1">' . $langs->trans("NoReplacableInvoice") . '</option>';
			}
			$text .= '</select>';
			$desc = $form->textwithpicto($text, $langs->transnoentities("InvoiceReplacementDesc"), 1, 'help', '', 0, 3);
			print $desc;
			print '</div></div>';
		}
	}
	else
	{
		print '<div class="tagtr listofinvoicetype"><div class="tagtd listofinvoicetype">';
		$tmp='<input type="radio" name="type" id="radio_replacement" value="0" disabled> ';
		$text = $tmp.$langs->trans("InvoiceReplacement") . ' ';
		$text.= '('.$langs->trans("YouMustCreateInvoiceFromThird").') ';
		$desc = $form->textwithpicto($text, $langs->transnoentities("InvoiceReplacementDesc"), 1, 'help', '', 0, 3);
		print $desc;
		print '</div></div>';
	}

	if (empty($origin))
	{
		if ($socid > 0)
		{
			// Credit note
			if (empty($conf->global->INVOICE_DISABLE_CREDIT_NOTE))
			{
				print '<div class="tagtr listofinvoicetype"><div class="tagtd listofinvoicetype">';
				$tmp='<input type="radio" id="radio_creditnote" name="type" value="2"' . (GETPOST('type') == 2 ? ' checked' : '');
				if (! $optionsav) $tmp.=' disabled';
				$tmp.= '> ';
				// Show credit note options only if we checked credit note
				print '<script type="text/javascript" language="javascript">
    			jQuery(document).ready(function() {
    				if (! jQuery("#radio_creditnote").is(":checked"))
    				{
    					jQuery("#credit_note_options").hide();
    				}
    				jQuery("#radio_creditnote").click(function() {
    					jQuery("#credit_note_options").show();
    				});
    				jQuery("#radio_standard, #radio_replacement, #radio_deposit").click(function() {
    					jQuery("#credit_note_options").hide();
    				});
    			});
    			</script>';
				$text = $tmp.$langs->transnoentities("InvoiceAvoirAsk") . ' ';
				// $text.='<input type="text" value="">';
				$text .= '<select class="flat valignmiddle" name="fac_avoir" id="fac_avoir"';
				if (! $optionsav)
					$text .= ' disabled';
				$text .= '>';
				if ($optionsav) {
					$text .= '<option value="-1"></option>';
					$text .= $optionsav;
				} else {
					$text .= '<option value="-1">' . $langs->trans("NoInvoiceToCorrect") . '</option>';
				}
				$text .= '</select>';
				$desc = $form->textwithpicto($text, $langs->transnoentities("InvoiceAvoirDesc"), 1, 'help', '', 0, 3);
				print $desc;

				print '<div id="credit_note_options" class="clearboth">';
				print '&nbsp;&nbsp;&nbsp; <input type="checkbox" name="invoiceAvoirWithLines" id="invoiceAvoirWithLines" value="1" onclick="$(\'#credit_note_options input[type=checkbox]\').not(this).prop(\'checked\', false);" '.(GETPOST('invoiceAvoirWithLines','int')>0 ? 'checked':'').' /> <label for="invoiceAvoirWithLines">'.$langs->trans('invoiceAvoirWithLines')."</label>";
				print '<br>&nbsp;&nbsp;&nbsp; <input type="checkbox" name="invoiceAvoirWithPaymentRestAmount" id="invoiceAvoirWithPaymentRestAmount" value="1" onclick="$(\'#credit_note_options input[type=checkbox]\').not(this).prop(\'checked\', false);" '.(GETPOST('invoiceAvoirWithPaymentRestAmount','int')>0 ? 'checked':'').' /> <label for="invoiceAvoirWithPaymentRestAmount">'.$langs->trans('invoiceAvoirWithPaymentRestAmount')."</label>";
				print '</div>';

    			print '</div></div>';
    		}
		}
		else
		{
			print '<div class="tagtr listofinvoicetype"><div class="tagtd listofinvoicetype">';
			if (empty($conf->global->INVOICE_CREDIT_NOTE_STANDALONE)) $tmp='<input type="radio" name="type" id="radio_creditnote" value="0" disabled> ';
			else $tmp='<input type="radio" name="type" id="radio_creditnote" value="2" > ';
			$text = $tmp.$langs->trans("InvoiceAvoir") . ' ';
			$text.= '('.$langs->trans("YouMustCreateInvoiceFromThird").') ';
			$desc = $form->textwithpicto($text, $langs->transnoentities("InvoiceAvoirDesc"), 1, 'help', '', 0, 3);
			print $desc;
			print '</div></div>' . "\n";
		}
	}

	// Template invoice
	print '<div class="tagtr listofinvoicetype"><div class="tagtd listofinvoicetype">';
	$tmp='<input type="radio" name="type" id="radio_template" value="0" disabled> ';
	$text = $tmp.$langs->trans("RepeatableInvoice") . ' ';
	//$text.= '('.$langs->trans("YouMustCreateStandardInvoiceFirst").') ';
	$desc = $form->textwithpicto($text, $langs->transnoentities("YouMustCreateStandardInvoiceFirstDesc"), 1, 'help', '', 0, 3);
	print $desc;
	print '</div></div>';

	print '</div>';

	print '</td></tr>';

	if ($socid > 0)
	{
		// Discounts for third party
		print '<tr><td>' . $langs->trans('Discounts') . '</td><td colspan="2">';
		if ($soc->remise_percent)
			print $langs->trans("CompanyHasRelativeDiscount", '<a href="' . DOL_URL_ROOT . '/comm/remise.php?id=' . $soc->id . '&backtopage=' . urlencode($_SERVER["PHP_SELF"] . '?socid=' . $soc->id . '&action=' . $action . '&origin=' . GETPOST('origin') . '&originid=' . GETPOST('originid')) . '">' . $soc->remise_percent . '</a>');
		else
			print $langs->trans("CompanyHasNoRelativeDiscount");
		print ' <a href="' . DOL_URL_ROOT . '/comm/remise.php?id=' . $soc->id . '&backtopage=' . urlencode($_SERVER["PHP_SELF"] . '?socid=' . $soc->id . '&action=' . $action . '&origin=' . GETPOST('origin') . '&originid=' . GETPOST('originid')) . '">(' . $langs->trans("EditRelativeDiscount") . ')</a>';
		print '. ';
		print '<br>';
		if ($absolute_discount)
			print $langs->trans("CompanyHasAbsoluteDiscount", '<a href="' . DOL_URL_ROOT . '/comm/remx.php?id=' . $soc->id . '&backtopage=' . urlencode($_SERVER["PHP_SELF"] . '?socid=' . $soc->id . '&action=' . $action . '&origin=' . GETPOST('origin') . '&originid=' . GETPOST('originid')) . '">' . price($absolute_discount) . '</a>', $langs->trans("Currency" . $conf->currency));
		else
			print $langs->trans("CompanyHasNoAbsoluteDiscount");
		print ' <a href="' . DOL_URL_ROOT . '/comm/remx.php?id=' . $soc->id . '&backtopage=' . urlencode($_SERVER["PHP_SELF"] . '?socid=' . $soc->id . '&action=' . $action . '&origin=' . GETPOST('origin') . '&originid=' . GETPOST('originid')) . '">(' . $langs->trans("EditGlobalDiscounts") . ')</a>';
		print '.';
		print '</td></tr>';
	}

	$datefacture = dol_mktime(12, 0, 0, $_POST['remonth'], $_POST['reday'], $_POST['reyear']);

	// Date invoice
	print '<tr><td class="fieldrequired">' . $langs->trans('DateInvoice') . '</td><td colspan="2">';
	print $form->select_date($datefacture?$datefacture:$dateinvoice, '', '', '', '', "add", 1, 1, 1);
	print '</td></tr>';

	// Date point of tax
	if (! empty($conf->global->INVOICE_POINTOFTAX_DATE))
	{
		print '<tr><td class="fieldrequired">' . $langs->trans('DatePointOfTax') . '</td><td colspan="2">';
		$date_pointoftax = dol_mktime(12, 0, 0, $_POST['date_pointoftaxmonth'], $_POST['date_pointoftaxday'], $_POST['date_pointoftaxyear']);
		print $form->select_date($date_pointoftax?$date_pointoftax:-1, 'date_pointoftax', '', '', '', "add", 1, 1, 1);
		print '</td></tr>';
	}

	// Payment term
	print '<tr><td class="nowrap fieldrequired">' . $langs->trans('PaymentConditionsShort') . '</td><td colspan="2">';
	$form->select_conditions_paiements(isset($_POST['cond_reglement_id']) ? $_POST['cond_reglement_id'] : $cond_reglement_id, 'cond_reglement_id');
	print '</td></tr>';

	// Payment mode
	print '<tr><td>' . $langs->trans('PaymentMode') . '</td><td colspan="2">';
	$form->select_types_paiements(isset($_POST['mode_reglement_id']) ? $_POST['mode_reglement_id'] : $mode_reglement_id, 'mode_reglement_id', 'CRDT');
	print '</td></tr>';

	// Bank Account
	if (isset($_POST['fk_account'])) {
		$fk_account = $_POST['fk_account'];
	}

	print '<tr><td>' . $langs->trans('BankAccount') . '</td><td colspan="2">';
	$form->select_comptes($fk_account, 'fk_account', 0, '', 1);
	print '</td></tr>';

	// Project
	if (! empty($conf->projet->enabled))
	{
		$langs->load('projects');
		print '<tr><td>' . $langs->trans('Project') . '</td><td colspan="2">';
		$numprojet = $formproject->select_projects(($socid > 0 ? $socid : -1), $projectid, 'projectid', 0, 0, 1, 1);
		print ' &nbsp; <a href="'.DOL_URL_ROOT.'/projet/card.php?socid=' . $soc->id . '&action=create&status=1&backtopage='.urlencode($_SERVER["PHP_SELF"].'?action=create&socid='.$soc->id.($fac_rec?'&fac_rec='.$fac_rec:'')).'">' . $langs->trans("AddProject") . '</a>';
		print '</td></tr>';
	}

	// Incoterms
	if (!empty($conf->incoterm->enabled))
	{
		print '<tr>';
		print '<td><label for="incoterm_id">'.$form->textwithpicto($langs->trans("IncotermLabel"), $objectsrc->libelle_incoterms, 1).'</label></td>';
		print '<td colspan="2" class="maxwidthonsmartphone">';
		$incoterm_id = GETPOST('incoterm_id');
		$incoterm_location = GETPOST('location_incoterms');
		if (empty($incoterm_id))
		{
			$incoterm_id = (!empty($objectsrc->fk_incoterms) ? $objectsrc->fk_incoterms : $soc->fk_incoterms);
			$incoterm_location = (!empty($objectsrc->location_incoterms) ? $objectsrc->location_incoterms : $soc->location_incoterms);
		}
		print $form->select_incoterms($incoterm_id, $incoterm_location);
		print '</td></tr>';
	}

	// Other attributes
	$parameters = array('objectsrc' => $objectsrc,'colspan' => ' colspan="2"', 'cols'=>2);
	$reshook = $hookmanager->executeHooks('formObjectOptions', $parameters, $object, $action); // Note that $action and $object may have been modified by hook
	print $hookmanager->resPrint;
	if (empty($reshook) && ! empty($extrafields->attribute_label)) {
		print $object->showOptionals($extrafields, 'edit');
	}

	// Template to use by default
	print '<tr><td>' . $langs->trans('Model') . '</td>';
	print '<td colspan="2">';
	include_once DOL_DOCUMENT_ROOT . '/core/modules/facture/modules_facture.php';
	$liste = ModelePDFFactures::liste_modeles($db);
	print $form->selectarray('model', $liste, $conf->global->FACTURE_ADDON_PDF);
	print "</td></tr>";

	// Multicurrency
	if (! empty($conf->multicurrency->enabled))
	{
		print '<tr>';
		print '<td>'.fieldLabel('Currency','multicurrency_code').'</td>';
		print '<td colspan="2" class="maxwidthonsmartphone">';
		print $form->selectMultiCurrency($currency_code, 'multicurrency_code');
		print '</td></tr>';
	}

	// Help of substitution key
	$htmltext='';
	if (GETPOST('fac_rec','int') > 0)
	{
		$dateexample=($datefacture ? $datefacture : $dateinvoice);
		if (empty($dateexample)) $dateexample=dol_now();
		$substitutionarray=array(
			'__TOTAL_HT__' => $langs->trans("AmountHT").' ('.$langs->trans("Example").': '.price($exampletemplateinvoice->total_ht).')',
			'__TOTAL_TTC__' =>  $langs->trans("AmountTTC").' ('.$langs->trans("Example").': '.price($exampletemplateinvoice->total_ttc).')',
			'__INVOICE_PREVIOUS_MONTH__' => $langs->trans("PreviousMonthOfInvoice").' ('.$langs->trans("Example").': '.dol_print_date(dol_time_plus_duree($dateexample, -1, 'm'),'%m').')',
			'__INVOICE_MONTH__' =>  $langs->trans("MonthOfInvoice").' ('.$langs->trans("Example").': '.dol_print_date($dateexample,'%m').')',
			'__INVOICE_NEXT_MONTH__' => $langs->trans("NextMonthOfInvoice").' ('.$langs->trans("Example").': '.dol_print_date(dol_time_plus_duree($dateexample, 1, 'm'),'%m').')',
			'__INVOICE_PREVIOUS_MONTH_TEXT__' => $langs->trans("TextPreviousMonthOfInvoice").' ('.$langs->trans("Example").': '.dol_print_date(dol_time_plus_duree($dateexample, -1, 'm'),'%B').')',
			'__INVOICE_MONTH_TEXT__' =>  $langs->trans("TextMonthOfInvoice").' ('.$langs->trans("Example").': '.dol_print_date($dateexample,'%B').')',
			'__INVOICE_NEXT_MONTH_TEXT__' => $langs->trans("TextNextMonthOfInvoice").' ('.$langs->trans("Example").': '.dol_print_date(dol_time_plus_duree($dateexample, 1, 'm'), '%B').')',
			'__INVOICE_PREVIOUS_YEAR__' => $langs->trans("YearOfInvoice").' ('.$langs->trans("Example").': '.dol_print_date(dol_time_plus_duree($dateexample, -1, 'y'),'%Y').')',
			'__INVOICE_YEAR__' =>  $langs->trans("PreviousYearOfInvoice").' ('.$langs->trans("Example").': '.dol_print_date($dateexample,'%Y').')',
			'__INVOICE_NEXT_YEAR__' => $langs->trans("NextYearOfInvoice").' ('.$langs->trans("Example").': '.dol_print_date(dol_time_plus_duree($dateexample, 1, 'y'),'%Y').')'
		);

		$htmltext = '<i>'.$langs->trans("FollowingConstantsWillBeSubstituted").':<br>';
		foreach($substitutionarray as $key => $val)
		{
			$htmltext.=$key.' = '.$langs->trans($val).'<br>';
		}
		$htmltext.='</i>';
	}

	// Public note
	print '<tr>';
	print '<td class="tdtop">';
	print $form->textwithpicto($langs->trans('NotePublic'), $htmltext);
	print '</td>';
	print '<td valign="top" colspan="2">';
	$doleditor = new DolEditor('note_public', $note_public, '', 80, 'dolibarr_notes', 'In', 0, false, true, ROWS_3, '90%');
	print $doleditor->Create(1);

	// Private note
	if (empty($user->societe_id))
	{
		print '<tr>';
		print '<td class="tdtop">';
		print $form->textwithpicto($langs->trans('NotePrivate'), $htmltext);
		print '</td>';
		print '<td valign="top" colspan="2">';
		$doleditor = new DolEditor('note_private', $note_private, '', 80, 'dolibarr_notes', 'In', 0, false, true, ROWS_3, '90%');
		print $doleditor->Create(1);
		// print '<textarea name="note_private" wrap="soft" cols="70" rows="'.ROWS_3.'">'.$note_private.'.</textarea>
		print '</td></tr>';
	}

	// Lines from source
	if (! empty($origin) && ! empty($originid) && is_object($objectsrc))
	{
		// TODO for compatibility
		if ($origin == 'contrat') {
			// Calcul contrat->price (HT), contrat->total (TTC), contrat->tva
			$objectsrc->remise_absolue = $remise_absolue;
			$objectsrc->remise_percent = $remise_percent;
			$objectsrc->update_price(1, - 1, 1);
		}

		print "\n<!-- " . $classname . " info -->";
		print "\n";
		print '<input type="hidden" name="amount"         value="' . $objectsrc->total_ht . '">' . "\n";
		print '<input type="hidden" name="total"          value="' . $objectsrc->total_ttc . '">' . "\n";
		print '<input type="hidden" name="tva"            value="' . $objectsrc->total_tva . '">' . "\n";
		print '<input type="hidden" name="origin"         value="' . $objectsrc->element . '">';
		print '<input type="hidden" name="originid"       value="' . $objectsrc->id . '">';

		switch ($classname) {
			case 'Propal':
				$newclassname = 'CommercialProposal';
				break;
			case 'Commande':
				$newclassname = 'Order';
				break;
			case 'Expedition':
				$newclassname = 'Sending';
				break;
			case 'Contrat':
				$newclassname = 'Contract';
				break;
			case 'Fichinter':
				$newclassname = 'Intervention';
				break;
			default:
				$newclassname = $classname;
		}

		print '<tr><td>' . $langs->trans($newclassname) . '</td><td colspan="2">' . $objectsrc->getNomUrl(1);
		// We check if Origin document (id and type is known) has already at least one invoice attached to it
		$objectsrc->fetchObjectLinked($originid,$origin,'','facture');
		$cntinvoice=count($objectsrc->linkedObjects['facture']);
		if ($cntinvoice>=1)
		{
			setEventMessages('WarningBillExist', null, 'warnings');
			echo ' ('.$langs->trans('LatestRelatedBill').end($objectsrc->linkedObjects['facture'])->getNomUrl(1).')';
		}
		echo '</td></tr>';
		print '<tr><td>' . $langs->trans('TotalHT') . '</td><td colspan="2">' . price($objectsrc->total_ht) . '</td></tr>';
		print '<tr><td>' . $langs->trans('TotalVAT') . '</td><td colspan="2">' . price($objectsrc->total_tva) . "</td></tr>";
		if ($mysoc->localtax1_assuj == "1" || $objectsrc->total_localtax1 != 0) 		// Localtax1
		{
			print '<tr><td>' . $langs->transcountry("AmountLT1", $mysoc->country_code) . '</td><td colspan="2">' . price($objectsrc->total_localtax1) . "</td></tr>";
		}

		if ($mysoc->localtax2_assuj == "1" || $objectsrc->total_localtax2 != 0) 		// Localtax2
		{
			print '<tr><td>' . $langs->transcountry("AmountLT2", $mysoc->country_code) . '</td><td colspan="2">' . price($objectsrc->total_localtax2) . "</td></tr>";
		}
		print '<tr><td>' . $langs->trans('TotalTTC') . '</td><td colspan="2">' . price($objectsrc->total_ttc) . "</td></tr>";

		if (!empty($conf->multicurrency->enabled))
		{
			print '<tr><td>' . $langs->trans('MulticurrencyAmountHT') . '</td><td colspan="2">' . price($objectsrc->multicurrency_total_ht) . '</td></tr>';
			print '<tr><td>' . $langs->trans('MulticurrencyAmountVAT') . '</td><td colspan="2">' . price($objectsrc->multicurrency_total_tva) . "</td></tr>";
			print '<tr><td>' . $langs->trans('MulticurrencyAmountTTC') . '</td><td colspan="2">' . price($objectsrc->multicurrency_total_ttc) . "</td></tr>";
		}
	}

	print "</table>\n";

	dol_fiche_end();

	// Button "Create Draft"
	print '<div class="center">';
	print '<input type="submit" class="button" name="bouton" value="' . $langs->trans('CreateDraft') . '">';
	print '&nbsp;&nbsp;&nbsp;&nbsp;&nbsp;';
	print '<input type="button" class="button" value="' . $langs->trans("Cancel") . '" onClick="javascript:history.go(-1)">';
	print '</div>';

	print "</form>\n";

	// Show origin lines
	if (! empty($origin) && ! empty($originid) && is_object($objectsrc)) {
		print '<br>';

		$title = $langs->trans('ProductsAndServices');
		print load_fiche_titre($title);

		print '<table class="noborder" width="100%">';

		$objectsrc->printOriginLinesList();

		print '</table>';
	}

	print '<br>';
}
else if ($id > 0 || ! empty($ref))
{
	/*
	 * Show object in view mode
	 */

	$result = $object->fetch($id, $ref);
	if ($result <= 0) {
		dol_print_error($db, $object->error);
		exit();
	}

	// fetch optionals attributes and labels
	$extralabels = $extrafields->fetch_name_optionals_label($object->table_element);

	if ($user->societe_id > 0 && $user->societe_id != $object->socid)
		accessforbidden('', 0);

	$result = $object->fetch_thirdparty();

	$soc = new Societe($db);
	$result=$soc->fetch($object->socid);
	if ($result < 0) dol_print_error($db);
	$selleruserevenustamp = $mysoc->useRevenueStamp();

	$totalpaye = $object->getSommePaiement();
	$totalcreditnotes = $object->getSumCreditNotesUsed();
	$totaldeposits = $object->getSumDepositsUsed();
	// print "totalpaye=".$totalpaye." totalcreditnotes=".$totalcreditnotes." totaldeposts=".$totaldeposits."
	// selleruserrevenuestamp=".$selleruserevenustamp;

	// We can also use bcadd to avoid pb with floating points
	// For example print 239.2 - 229.3 - 9.9; does not return 0.
	// $resteapayer=bcadd($object->total_ttc,$totalpaye,$conf->global->MAIN_MAX_DECIMALS_TOT);
	// $resteapayer=bcadd($resteapayer,$totalavoir,$conf->global->MAIN_MAX_DECIMALS_TOT);
	$resteapayer = price2num($object->total_ttc - $totalpaye - $totalcreditnotes - $totaldeposits, 'MT');

	if ($object->paye)
	{
		$resteapayer = 0;
	}
	$resteapayeraffiche = $resteapayer;

	if (! empty($conf->global->FACTURE_DEPOSITS_ARE_JUST_PAYMENTS)) {	// Never use this
		$filterabsolutediscount = "fk_facture_source IS NULL"; // If we want deposit to be substracted to payments only and not to total of final invoice
		$filtercreditnote = "fk_facture_source IS NOT NULL"; // If we want deposit to be substracted to payments only and not to total of final invoice
	} else {
		$filterabsolutediscount = "fk_facture_source IS NULL OR (fk_facture_source IS NOT NULL AND (description LIKE '(DEPOSIT)%' AND description NOT LIKE '(EXCESS RECEIVED)%'))";
		$filtercreditnote = "fk_facture_source IS NOT NULL AND (description NOT LIKE '(DEPOSIT)%' OR description LIKE '(EXCESS RECEIVED)%')";
	}

	$absolute_discount = $soc->getAvailableDiscounts('', $filterabsolutediscount);
	$absolute_creditnote = $soc->getAvailableDiscounts('', $filtercreditnote);
	$absolute_discount = price2num($absolute_discount, 'MT');
	$absolute_creditnote = price2num($absolute_creditnote, 'MT');

	$author = new User($db);
	if ($object->user_author) {
		$author->fetch($object->user_author);
	}

	$objectidnext = $object->getIdReplacingInvoice();

	$head = facture_prepare_head($object);

	dol_fiche_head($head, 'compta', $langs->trans('InvoiceCustomer'), -1, 'bill');

	$formconfirm = '';

	// Confirmation de la conversion de l'avoir en reduc
	if ($action == 'converttoreduc') {
		if($object->type == Facture::TYPE_STANDARD) $type_fac = 'ExcessReceived';
		elseif($object->type == Facture::TYPE_CREDIT_NOTE) $type_fac = 'CreditNote';
		elseif($object->type == Facture::TYPE_DEPOSIT) $type_fac = 'Deposit';
		$text = $langs->trans('ConfirmConvertToReduc', strtolower($langs->transnoentities($type_fac)));
		$formconfirm = $form->formconfirm($_SERVER['PHP_SELF'] . '?facid=' . $object->id, $langs->trans('ConvertToReduc'), $text, 'confirm_converttoreduc', '', "yes", 2);
	}

	// Confirmation to delete invoice
	if ($action == 'delete') {
		$text = $langs->trans('ConfirmDeleteBill', $object->ref);
		$formquestion = array();

		$qualified_for_stock_change = 0;
		if (empty($conf->global->STOCK_SUPPORTS_SERVICES)) {
			$qualified_for_stock_change = $object->hasProductsOrServices(2);
		} else {
			$qualified_for_stock_change = $object->hasProductsOrServices(1);
		}

		if ($object->type != Facture::TYPE_DEPOSIT && ! empty($conf->global->STOCK_CALCULATE_ON_BILL) && $qualified_for_stock_change && $object->statut >= 1)
		{
			$langs->load("stocks");
			require_once DOL_DOCUMENT_ROOT . '/product/class/html.formproduct.class.php';
			$formproduct = new FormProduct($db);
			$label = $object->type == Facture::TYPE_CREDIT_NOTE ? $langs->trans("SelectWarehouseForStockDecrease") : $langs->trans("SelectWarehouseForStockIncrease");
			$formquestion = array(
								// 'text' => $langs->trans("ConfirmClone"),
								// array('type' => 'checkbox', 'name' => 'clone_content', 'label' => $langs->trans("CloneMainAttributes"), 'value' =>
								// 1),
								// array('type' => 'checkbox', 'name' => 'update_prices', 'label' => $langs->trans("PuttingPricesUpToDate"), 'value'
								// => 1),
								array('type' => 'other','name' => 'idwarehouse','label' => $label,'value' => $formproduct->selectWarehouses(GETPOST('idwarehouse')?GETPOST('idwarehouse'):'ifone', 'idwarehouse', '', 1, 0, 0, $langs->trans("NoStockAction"))));
			$formconfirm = $form->formconfirm($_SERVER['PHP_SELF'] . '?facid=' . $object->id, $langs->trans('DeleteBill'), $text, 'confirm_delete', $formquestion, "yes", 1);
		} else {
			$formconfirm = $form->formconfirm($_SERVER['PHP_SELF'] . '?facid=' . $object->id, $langs->trans('DeleteBill'), $text, 'confirm_delete', '', '', 1);
		}
	}

	// Confirmation of validation
	if ($action == 'valid')
	{
		// we check object has a draft number
		$objectref = substr($object->ref, 1, 4);
		if ($objectref == 'PROV') {
			$savdate = $object->date;
			if (! empty($conf->global->FAC_FORCE_DATE_VALIDATION)) {
				$object->date = dol_now();
				$object->date_lim_reglement = $object->calculate_date_lim_reglement();
			}
			$numref = $object->getNextNumRef($soc);
			// $object->date=$savdate;
		} else {
			$numref = $object->ref;
		}

		$text = $langs->trans('ConfirmValidateBill', $numref);
		if (! empty($conf->notification->enabled)) {
			require_once DOL_DOCUMENT_ROOT . '/core/class/notify.class.php';
			$notify = new Notify($db);
			$text .= '<br>';
			$text .= $notify->confirmMessage('BILL_VALIDATE', $object->socid, $object);
		}
		$formquestion = array();

		$qualified_for_stock_change = 0;
		if (empty($conf->global->STOCK_SUPPORTS_SERVICES)) {
			$qualified_for_stock_change = $object->hasProductsOrServices(2);
		} else {
			$qualified_for_stock_change = $object->hasProductsOrServices(1);
		}

		if ($object->type != Facture::TYPE_DEPOSIT && ! empty($conf->global->STOCK_CALCULATE_ON_BILL) && $qualified_for_stock_change)
		{
			$langs->load("stocks");
			require_once DOL_DOCUMENT_ROOT . '/product/class/html.formproduct.class.php';
			require_once DOL_DOCUMENT_ROOT . '/product/stock/class/entrepot.class.php';
			$formproduct = new FormProduct($db);
			$warehouse = new Entrepot($db);
			$warehouse_array = $warehouse->list_array();
			if (count($warehouse_array) == 1) {
				$label = $object->type == Facture::TYPE_CREDIT_NOTE ? $langs->trans("WarehouseForStockIncrease", current($warehouse_array)) : $langs->trans("WarehouseForStockDecrease", current($warehouse_array));
				$value = '<input type="hidden" id="idwarehouse" name="idwarehouse" value="' . key($warehouse_array) . '">';
			} else {
				$label = $object->type == Facture::TYPE_CREDIT_NOTE ? $langs->trans("SelectWarehouseForStockIncrease") : $langs->trans("SelectWarehouseForStockDecrease");
				$value = $formproduct->selectWarehouses(GETPOST('idwarehouse')?GETPOST('idwarehouse'):'ifone', 'idwarehouse', '', 1);
			}
			$formquestion = array(
								// 'text' => $langs->trans("ConfirmClone"),
								// array('type' => 'checkbox', 'name' => 'clone_content', 'label' => $langs->trans("CloneMainAttributes"), 'value' =>
								// 1),
								// array('type' => 'checkbox', 'name' => 'update_prices', 'label' => $langs->trans("PuttingPricesUpToDate"), 'value'
								// => 1),
								array('type' => 'other','name' => 'idwarehouse','label' => $label,'value' => $value));
		}
		if ($object->type != Facture::TYPE_CREDIT_NOTE && $object->total_ttc < 0) 		// Can happen only if $conf->global->FACTURE_ENABLE_NEGATIVE is on
		{
			$text .= '<br>' . img_warning() . ' ' . $langs->trans("ErrorInvoiceOfThisTypeMustBePositive");
		}
		$formconfirm = $form->formconfirm($_SERVER["PHP_SELF"] . '?facid=' . $object->id, $langs->trans('ValidateBill'), $text, 'confirm_valid', $formquestion, (($object->type != Facture::TYPE_CREDIT_NOTE && $object->total_ttc < 0) ? "no" : "yes"), 2);
	}

	// Confirm back to draft status
	if ($action == 'modif') {
		$text = $langs->trans('ConfirmUnvalidateBill', $object->ref);
		$formquestion = array();

		$qualified_for_stock_change = 0;
		if (empty($conf->global->STOCK_SUPPORTS_SERVICES)) {
			$qualified_for_stock_change = $object->hasProductsOrServices(2);
		} else {
			$qualified_for_stock_change = $object->hasProductsOrServices(1);
		}
		if ($object->type != Facture::TYPE_DEPOSIT && ! empty($conf->global->STOCK_CALCULATE_ON_BILL) && $qualified_for_stock_change) {
			$langs->load("stocks");
			require_once DOL_DOCUMENT_ROOT . '/product/class/html.formproduct.class.php';
			require_once DOL_DOCUMENT_ROOT . '/product/stock/class/entrepot.class.php';
			$formproduct = new FormProduct($db);
			$warehouse = new Entrepot($db);
			$warehouse_array = $warehouse->list_array();
			if (count($warehouse_array) == 1) {
				$label = $object->type == Facture::TYPE_CREDIT_NOTE ? $langs->trans("WarehouseForStockDecrease", current($warehouse_array)) : $langs->trans("WarehouseForStockIncrease", current($warehouse_array));
				$value = '<input type="hidden" id="idwarehouse" name="idwarehouse" value="' . key($warehouse_array) . '">';
			} else {
				$label = $object->type == Facture::TYPE_CREDIT_NOTE ? $langs->trans("SelectWarehouseForStockDecrease") : $langs->trans("SelectWarehouseForStockIncrease");
				$value = $formproduct->selectWarehouses(GETPOST('idwarehouse')?GETPOST('idwarehouse'):'ifone', 'idwarehouse', '', 1);
			}
			$formquestion = array(
								// 'text' => $langs->trans("ConfirmClone"),
								// array('type' => 'checkbox', 'name' => 'clone_content', 'label' => $langs->trans("CloneMainAttributes"), 'value' =>
								// 1),
								// array('type' => 'checkbox', 'name' => 'update_prices', 'label' => $langs->trans("PuttingPricesUpToDate"), 'value'
								// => 1),
								array('type' => 'other','name' => 'idwarehouse','label' => $label,'value' => $value));
		}

		$formconfirm = $form->formconfirm($_SERVER["PHP_SELF"] . '?facid=' . $object->id, $langs->trans('UnvalidateBill'), $text, 'confirm_modif', $formquestion, "yes", 1);
	}

	// Confirmation du classement paye
	if ($action == 'paid' && $resteapayer <= 0) {
		$formconfirm = $form->formconfirm($_SERVER["PHP_SELF"] . '?facid=' . $object->id, $langs->trans('ClassifyPaid'), $langs->trans('ConfirmClassifyPaidBill', $object->ref), 'confirm_paid', '', "yes", 1);
	}
	if ($action == 'paid' && $resteapayer > 0) {
		// Code
		$i = 0;
		$close [$i] ['code'] = 'discount_vat';	// escompte
		$i ++;
		$close [$i] ['code'] = 'badcustomer';
		$i ++;
		// Help
		$i = 0;
		$close [$i] ['label'] = $langs->trans("HelpEscompte") . '<br><br>' . $langs->trans("ConfirmClassifyPaidPartiallyReasonDiscountVatDesc");
		$i ++;
		$close [$i] ['label'] = $langs->trans("ConfirmClassifyPaidPartiallyReasonBadCustomerDesc");
		$i ++;
		// Texte
		$i = 0;
		$close [$i] ['reason'] = $form->textwithpicto($langs->transnoentities("ConfirmClassifyPaidPartiallyReasonDiscount", $resteapayer, $langs->trans("Currency" . $conf->currency)), $close [$i] ['label'], 1);
		$i ++;
		$close [$i] ['reason'] = $form->textwithpicto($langs->transnoentities("ConfirmClassifyPaidPartiallyReasonBadCustomer", $resteapayer, $langs->trans("Currency" . $conf->currency)), $close [$i] ['label'], 1);
		$i ++;
		// arrayreasons[code]=reason
		foreach ($close as $key => $val) {
			$arrayreasons [$close [$key] ['code']] = $close [$key] ['reason'];
		}

		// Cree un tableau formulaire
		$formquestion = array('text' => $langs->trans("ConfirmClassifyPaidPartiallyQuestion"),array('type' => 'radio','name' => 'close_code','label' => $langs->trans("Reason"),'values' => $arrayreasons),array('type' => 'text','name' => 'close_note','label' => $langs->trans("Comment"),'value' => '','size' => '100'));
		// Paiement incomplet. On demande si motif = escompte ou autre
		$formconfirm = $form->formconfirm($_SERVER["PHP_SELF"] . '?facid=' . $object->id, $langs->trans('ClassifyPaid'), $langs->trans('ConfirmClassifyPaidPartially', $object->ref), 'confirm_paid_partially', $formquestion, "yes");
	}

	// Confirmation du classement abandonne
	if ($action == 'canceled') {
		// S'il y a une facture de remplacement pas encore validee (etat brouillon),
		// on ne permet pas de classer abandonner la facture.
		if ($objectidnext) {
			$facturereplacement = new Facture($db);
			$facturereplacement->fetch($objectidnext);
			$statusreplacement = $facturereplacement->statut;
		}
		if ($objectidnext && $statusreplacement == 0) {
			print '<div class="error">' . $langs->trans("ErrorCantCancelIfReplacementInvoiceNotValidated") . '</div>';
		} else {
			// Code
			$close [1] ['code'] = 'badcustomer';
			$close [2] ['code'] = 'abandon';
			// Help
			$close [1] ['label'] = $langs->trans("ConfirmClassifyPaidPartiallyReasonBadCustomerDesc");
			$close [2] ['label'] = $langs->trans("ConfirmClassifyAbandonReasonOtherDesc");
			// Texte
			$close [1] ['reason'] = $form->textwithpicto($langs->transnoentities("ConfirmClassifyPaidPartiallyReasonBadCustomer", $object->ref), $close [1] ['label'], 1);
			$close [2] ['reason'] = $form->textwithpicto($langs->transnoentities("ConfirmClassifyAbandonReasonOther"), $close [2] ['label'], 1);
			// arrayreasons
			$arrayreasons [$close [1] ['code']] = $close [1] ['reason'];
			$arrayreasons [$close [2] ['code']] = $close [2] ['reason'];

			// Cree un tableau formulaire
			$formquestion = array('text' => $langs->trans("ConfirmCancelBillQuestion"),array('type' => 'radio','name' => 'close_code','label' => $langs->trans("Reason"),'values' => $arrayreasons),array('type' => 'text','name' => 'close_note','label' => $langs->trans("Comment"),'value' => '','size' => '100'));

			$formconfirm = $form->formconfirm($_SERVER['PHP_SELF'] . '?facid=' . $object->id, $langs->trans('CancelBill'), $langs->trans('ConfirmCancelBill', $object->ref), 'confirm_canceled', $formquestion, "yes");
		}
	}

	if ($action == 'deletepaiement')
	{
		$payment_id = GETPOST('paiement_id');
		$formconfirm = $form->formconfirm($_SERVER["PHP_SELF"].'?id='.$object->id.'&paiement_id='.$payment_id, $langs->trans('DeletePayment'), $langs->trans('ConfirmDeletePayment'), 'confirm_delete_paiement', '', 0, 1);

	}

	// Confirmation de la suppression d'une ligne produit
	if ($action == 'ask_deleteline') {
		$formconfirm = $form->formconfirm($_SERVER["PHP_SELF"] . '?facid=' . $object->id . '&lineid=' . $lineid, $langs->trans('DeleteProductLine'), $langs->trans('ConfirmDeleteProductLine'), 'confirm_deleteline', '', 'no', 1);
	}

	// Clone confirmation
	if ($action == 'clone')
	{
		// Create an array for form
		$formquestion = array(
							// 'text' => $langs->trans("ConfirmClone"),
							// array('type' => 'checkbox', 'name' => 'clone_content', 'label' => $langs->trans("CloneMainAttributes"), 'value' => 1)
							array('type' => 'other','name' => 'socid','label' => $langs->trans("SelectThirdParty"),'value' => $form->select_company($object->socid, 'socid', '(s.client=1 OR s.client=2 OR s.client=3)', 1)));
		// Paiement incomplet. On demande si motif = escompte ou autre
		$formconfirm = $form->formconfirm($_SERVER["PHP_SELF"] . '?facid=' . $object->id, $langs->trans('CloneInvoice'), $langs->trans('ConfirmCloneInvoice', $object->ref), 'confirm_clone', $formquestion, 'yes', 1);
	}

	if (! $formconfirm)
	{
		$parameters = array('lineid' => $lineid);
		$reshook = $hookmanager->executeHooks('formConfirm', $parameters, $object, $action); // Note that $action and $object may have been modified by hook
		if (empty($reshook)) $formconfirm.=$hookmanager->resPrint;
		elseif ($reshook > 0) $formconfirm=$hookmanager->resPrint;
	}

	// Print form confirm
	print $formconfirm;

	// Invoice content

	$linkback = '<a href="' . DOL_URL_ROOT . '/compta/facture/list.php?restore_lastsearch_values=1' . (! empty($socid) ? '&socid=' . $socid : '') . '">' . $langs->trans("BackToList") . '</a>';

	$morehtmlref='<div class="refidno">';
	// Ref customer
	$morehtmlref.=$form->editfieldkey("RefCustomer", 'ref_client', $object->ref_client, $object, $user->rights->facture->creer, 'string', '', 0, 1);
	$morehtmlref.=$form->editfieldval("RefCustomer", 'ref_client', $object->ref_client, $object, $user->rights->facture->creer, 'string', '', null, null, '', 1);
	// Thirdparty
	$morehtmlref.='<br>'.$langs->trans('ThirdParty') . ' : ' . $object->thirdparty->getNomUrl(1);
	if (empty($conf->global->MAIN_DISABLE_OTHER_LINK) && $object->thirdparty->id > 0) $morehtmlref.=' (<a href="'.DOL_URL_ROOT.'/compta/facture/list.php?socid='.$object->thirdparty->id.'">'.$langs->trans("OtherBills").'</a>)';
	// Project
	if (! empty($conf->projet->enabled))
	{
		$langs->load("projects");
		$morehtmlref.='<br>'.$langs->trans('Project') . ' ';
		if ($user->rights->facture->creer)
		{
			if ($action != 'classify')
				$morehtmlref.='<a href="' . $_SERVER['PHP_SELF'] . '?action=classify&amp;id=' . $object->id . '">' . img_edit($langs->transnoentitiesnoconv('SetProject')) . '</a> : ';
				if ($action == 'classify') {
					//$morehtmlref.=$form->form_project($_SERVER['PHP_SELF'] . '?id=' . $object->id, $object->socid, $object->fk_project, 'projectid', 0, 0, 1, 1);
					$morehtmlref.='<form method="post" action="'.$_SERVER['PHP_SELF'].'?id='.$object->id.'">';
					$morehtmlref.='<input type="hidden" name="action" value="classin">';
					$morehtmlref.='<input type="hidden" name="token" value="'.$_SESSION['newtoken'].'">';
					$morehtmlref.=$formproject->select_projects($object->socid, $object->fk_project, 'projectid', $maxlength, 0, 1, 0, 1, 0, 0, '', 1);
					$morehtmlref.='<input type="submit" class="button valignmiddle" value="'.$langs->trans("Modify").'">';
					$morehtmlref.='</form>';
				} else {
					$morehtmlref.=$form->form_project($_SERVER['PHP_SELF'] . '?id=' . $object->id, $object->socid, $object->fk_project, 'none', 0, 0, 0, 1);
				}
		} else {
			if (! empty($object->fk_project)) {
				$proj = new Project($db);
				$proj->fetch($object->fk_project);
				$morehtmlref.='<a href="'.DOL_URL_ROOT.'/projet/card.php?id=' . $object->fk_project . '" title="' . $langs->trans('ShowProject') . '">';
				$morehtmlref.=$proj->ref;
				$morehtmlref.='</a>';
			} else {
				$morehtmlref.='';
			}
		}
	}
	$morehtmlref.='</div>';

	$object->totalpaye = $totalpaye;   // To give a chance to dol_banner_tab to use already paid amount to show correct status

	dol_banner_tab($object, 'ref', $linkback, 1, 'facnumber', 'ref', $morehtmlref, '', 0, '', '');

	print '<div class="fichecenter">';
	print '<div class="fichehalfleft">';
	print '<div class="underbanner clearboth"></div>';

	print '<table class="border" width="100%">';

	// Type
	print '<tr><td class="titlefield">' . $langs->trans('Type') . '</td><td>';
	print $object->getLibType();
	if ($object->type == Facture::TYPE_REPLACEMENT) {
		$facreplaced = new Facture($db);
		$facreplaced->fetch($object->fk_facture_source);
		print ' (' . $langs->transnoentities("ReplaceInvoice", $facreplaced->getNomUrl(1)) . ')';
	}
	if ($object->type == Facture::TYPE_CREDIT_NOTE && !empty($object->fk_facture_source)) {
		$facusing = new Facture($db);
		$facusing->fetch($object->fk_facture_source);
		print ' (' . $langs->transnoentities("CorrectInvoice", $facusing->getNomUrl(1)) . ')';
	}

	$facidavoir = $object->getListIdAvoirFromInvoice();
	if (count($facidavoir) > 0) {
		print ' (' . $langs->transnoentities("InvoiceHasAvoir");
		$i = 0;
		foreach ($facidavoir as $id) {
			if ($i == 0)
				print ' ';
			else
				print ',';
			$facavoir = new Facture($db);
			$facavoir->fetch($id);
			print $facavoir->getNomUrl(1);
		}
		print ')';
	}
	if ($objectidnext > 0) {
		$facthatreplace = new Facture($db);
		$facthatreplace->fetch($objectidnext);
		print ' (' . $langs->transnoentities("ReplacedByInvoice", $facthatreplace->getNomUrl(1)) . ')';
	}

	if ($object->type == Facture::TYPE_CREDIT_NOTE || $object->type == Facture::TYPE_DEPOSIT) {
		$discount = new DiscountAbsolute($db);
		$result = $discount->fetch(0, $object->id);
		if ($result > 0){
			print '. '.$langs->trans("CreditNoteConvertedIntoDiscount", $object->getLibType(), $discount->getNomUrl(1, 'discount')).'<br>';
		}
	}
	print '</td></tr>';

	// Relative and absolute discounts
	$addrelativediscount = '<a href="' . DOL_URL_ROOT . '/comm/remise.php?id=' . $soc->id . '&backtopage=' . urlencode($_SERVER["PHP_SELF"]) . '?facid=' . $object->id . '">' . $langs->trans("EditRelativeDiscounts") . '</a>';
	$addabsolutediscount = '<a href="' . DOL_URL_ROOT . '/comm/remx.php?id=' . $soc->id . '&backtopage=' . urlencode($_SERVER["PHP_SELF"]) . '?facid=' . $object->id . '">' . $langs->trans("EditGlobalDiscounts") . '</a>';
	$addcreditnote = '<a href="' . DOL_URL_ROOT . '/compta/facture/card.php?action=create&socid=' . $soc->id . '&type=2&backtopage=' . urlencode($_SERVER["PHP_SELF"]) . '?facid=' . $object->id . '">' . $langs->trans("AddCreditNote") . '</a>';
	$viewabsolutediscount = '<a href="' . DOL_URL_ROOT . '/comm/remx.php?id=' . $soc->id . '&backtopage=' . urlencode($_SERVER["PHP_SELF"]) . '?facid=' . $object->id . '">' . $langs->trans("ViewAvailableGlobalDiscounts") . '</a>';

	print '<!-- Discounts --><tr><td>' . $langs->trans('Discounts');
	print '</td><td>';
	if ($soc->remise_percent)
		print $langs->trans("CompanyHasRelativeDiscount", $soc->remise_percent);
	else
		print $langs->trans("CompanyHasNoRelativeDiscount");
		// print ' ('.$addrelativediscount.')';

	// Is there is commercial discount or down payment available ?
	if ($absolute_discount > 0) {
		print '. ';
		if ($object->statut > 0 || $object->type == Facture::TYPE_CREDIT_NOTE || $object->type == Facture::TYPE_DEPOSIT) {
			if ($object->statut == 0) {
				print $langs->trans("CompanyHasAbsoluteDiscount", price($absolute_discount), $langs->transnoentities("Currency" . $conf->currency));
				print '. ';
			} else {
				if ($object->statut < 1 || $object->type == Facture::TYPE_CREDIT_NOTE || $object->type == Facture::TYPE_DEPOSIT) {
					$text = $langs->trans("CompanyHasAbsoluteDiscount", price($absolute_discount), $langs->transnoentities("Currency" . $conf->currency));
					print '<br>' . $text . '.<br>';
				} else {
					$text = $langs->trans("CompanyHasAbsoluteDiscount", price($absolute_discount), $langs->transnoentities("Currency" . $conf->currency));
					$text2 = $langs->trans("AbsoluteDiscountUse");
					print $form->textwithpicto($text, $text2);
				}
			}
		} else {
			// Discount available of type fixed amount (not credit note)
			print '<br>';
			$form->form_remise_dispo($_SERVER["PHP_SELF"] . '?facid=' . $object->id, GETPOST('discountid'), 'remise_id', $soc->id, $absolute_discount, $filterabsolutediscount, $resteapayer, ' (' . $addabsolutediscount . ')');
		}
	} else {
		if ($absolute_creditnote > 0) 		// If not, link will be added later
		{
			if ($object->statut == Facture::STATUS_DRAFT && $object->type != Facture::TYPE_CREDIT_NOTE && $object->type != Facture::TYPE_DEPOSIT)
				print ' (' . $addabsolutediscount . ')<br>';
			else
				print '. ';
		} else
			print '. ';
	}
	// Is there credit notes availables ?
	if ($absolute_creditnote > 0)
	{
		// If validated, we show link "add credit note to payment"
		if ($object->statut != Facture::STATUS_VALIDATED || $object->type == Facture::TYPE_CREDIT_NOTE) {
			if ($object->statut == 0 && $object->type != Facture::TYPE_DEPOSIT) {
				$text = $langs->trans("CompanyHasCreditNote", price($absolute_creditnote), $langs->transnoentities("Currency" . $conf->currency));
				print $form->textwithpicto($text, $langs->trans("CreditNoteDepositUse"));
			} else {
				print $langs->trans("CompanyHasCreditNote", price($absolute_creditnote), $langs->transnoentities("Currency" . $conf->currency)) . '.';
			}
		} else {  // We can add a credit note on a down payment or standard invoice or situation invoice
			// There is credit notes discounts available
			if (! $absolute_discount) print '<br>';
			// $form->form_remise_dispo($_SERVER["PHP_SELF"].'?facid='.$object->id, 0, 'remise_id_for_payment', $soc->id, $absolute_creditnote, $filtercreditnote, $resteapayer);
			$more=' ('.$addcreditnote. (($addcreditnote && $viewabsolutediscount) ? ' - ' : '') . $viewabsolutediscount . ')';
			$form->form_remise_dispo($_SERVER["PHP_SELF"] . '?facid=' . $object->id, 0, 'remise_id_for_payment', $soc->id, $absolute_creditnote, $filtercreditnote, 0, $more); // We allow credit note even if amount is higher
		}
	}
	if (! $absolute_discount && ! $absolute_creditnote) {
		print $langs->trans("CompanyHasNoAbsoluteDiscount");
		if ($object->statut == Facture::STATUS_DRAFT && $object->type != Facture::TYPE_CREDIT_NOTE && $object->type != Facture::TYPE_DEPOSIT)
			print ' (' . $addabsolutediscount . ')<br>';
		else
			print '. ';
	}
	// if ($object->statut == 0 && $object->type != 2 && $object->type != 3)
	// {
	// if (! $absolute_discount && ! $absolute_creditnote) print '<br>';
	// print ' &nbsp; - &nbsp; ';
	// print $addabsolutediscount;
	// print ' &nbsp; - &nbsp; '.$addcreditnote; // We disbale link to credit note
	// }
	print '</td></tr>';

	// Date invoice
	print '<tr><td>';
	print '<table class="nobordernopadding" width="100%"><tr><td>';
	print $langs->trans('DateInvoice');
	print '</td>';
	if ($object->type != Facture::TYPE_CREDIT_NOTE && $action != 'editinvoicedate' && ! empty($object->brouillon) && $user->rights->facture->creer && empty($conf->global->FAC_FORCE_DATE_VALIDATION))
		print '<td align="right"><a href="' . $_SERVER["PHP_SELF"] . '?action=editinvoicedate&amp;facid=' . $object->id . '">' . img_edit($langs->trans('SetDate'), 1) . '</a></td>';
	print '</tr></table>';
	print '</td><td>';

	if ($object->type != Facture::TYPE_CREDIT_NOTE) {
		if ($action == 'editinvoicedate') {
			$form->form_date($_SERVER['PHP_SELF'] . '?facid=' . $object->id, $object->date, 'invoicedate');
		} else {
			print dol_print_date($object->date, 'day');
		}
	} else {
		print dol_print_date($object->date, 'day');
	}
	print '</td>';

	print '</tr>';

	if (! empty($conf->global->INVOICE_POINTOFTAX_DATE))
	{
		// Date invoice
		print '<tr><td>';
		print '<table class="nobordernopadding" width="100%"><tr><td>';
		print $langs->trans('DatePointOfTax');
		print '</td>';
		print '<td align="right"><a href="' . $_SERVER["PHP_SELF"] . '?action=editdate_pointoftax&amp;facid=' . $object->id . '">' . img_edit($langs->trans('SetDate'), 1) . '</a></td>';
		print '</tr></table>';
		print '</td><td>';
		if ($action == 'editdate_pointoftax') {
			$form->form_date($_SERVER['PHP_SELF'] . '?facid=' . $object->id, $object->date_pointoftax, 'date_pointoftax');
		} else {
			print dol_print_date($object->date_pointoftax, 'day');
		}
		print '</td></tr>';
	}

	// Payment term
	print '<tr><td>';
	print '<table class="nobordernopadding" width="100%"><tr><td>';
	print $langs->trans('PaymentConditionsShort');
	print '</td>';
	if ($object->type != Facture::TYPE_CREDIT_NOTE && $action != 'editconditions' && $user->rights->facture->creer)
		print '<td align="right"><a href="' . $_SERVER["PHP_SELF"] . '?action=editconditions&amp;facid=' . $object->id . '">' . img_edit($langs->trans('SetConditions'), 1) . '</a></td>';
	print '</tr></table>';
	print '</td><td>';
	if ($object->type != Facture::TYPE_CREDIT_NOTE)
	{
		if ($action == 'editconditions') {
			$form->form_conditions_reglement($_SERVER['PHP_SELF'] . '?facid=' . $object->id, $object->cond_reglement_id, 'cond_reglement_id');
		} else {
			$form->form_conditions_reglement($_SERVER['PHP_SELF'] . '?facid=' . $object->id, $object->cond_reglement_id, 'none');
		}
	} else {
		print '&nbsp;';
	}
	print '</td></tr>';

	// Date payment term
	print '<tr><td>';
	print '<table class="nobordernopadding" width="100%"><tr><td>';
	print $langs->trans('DateMaxPayment');
	print '</td>';
	if ($object->type != Facture::TYPE_CREDIT_NOTE && $action != 'editpaymentterm' && $user->rights->facture->creer)
		print '<td align="right"><a href="' . $_SERVER["PHP_SELF"] . '?action=editpaymentterm&amp;facid=' . $object->id . '">' . img_edit($langs->trans('SetDate'), 1) . '</a></td>';
	print '</tr></table>';
	print '</td><td>';
	if ($object->type != Facture::TYPE_CREDIT_NOTE)
	{
		if ($action == 'editpaymentterm') {
			$form->form_date($_SERVER['PHP_SELF'] . '?facid=' . $object->id, $object->date_lim_reglement, 'paymentterm');
		} else {
			print dol_print_date($object->date_lim_reglement, 'day');
			if ($object->hasDelay()) {
				print img_warning($langs->trans('Late'));
			}
		}
	} else {
		print '&nbsp;';
	}
	print '</td></tr>';

	// Payment mode
	print '<tr><td>';
	print '<table class="nobordernopadding" width="100%"><tr><td>';
	print $langs->trans('PaymentMode');
	print '</td>';
	if ($action != 'editmode' && $user->rights->facture->creer)
		print '<td align="right"><a href="' . $_SERVER["PHP_SELF"] . '?action=editmode&amp;facid=' . $object->id . '">' . img_edit($langs->trans('SetMode'), 1) . '</a></td>';
	print '</tr></table>';
	print '</td><td>';
	if ($action == 'editmode')
	{
		$form->form_modes_reglement($_SERVER['PHP_SELF'].'?facid='.$object->id, $object->mode_reglement_id, 'mode_reglement_id', 'CRDT');
	}
	else
	{
		$form->form_modes_reglement($_SERVER['PHP_SELF'].'?facid='.$object->id, $object->mode_reglement_id, 'none', 'CRDT');
	}
	print '</td></tr>';

	// Multicurrency
	if (! empty($conf->multicurrency->enabled))
	{
		// Multicurrency code
		print '<tr>';
		print '<td>';
		print '<table class="nobordernopadding" width="100%"><tr><td>';
		print fieldLabel('Currency','multicurrency_code');
		print '</td>';
		if ($action != 'editmulticurrencycode' && ! empty($object->brouillon))
			print '<td align="right"><a href="' . $_SERVER["PHP_SELF"] . '?action=editmulticurrencycode&amp;id=' . $object->id . '">' . img_edit($langs->transnoentitiesnoconv('SetMultiCurrencyCode'), 1) . '</a></td>';
		print '</tr></table>';
		print '</td><td>';
		if ($action == 'editmulticurrencycode') {
			$form->form_multicurrency_code($_SERVER['PHP_SELF'] . '?id=' . $object->id, $object->multicurrency_code, 'multicurrency_code');
		} else {
			$form->form_multicurrency_code($_SERVER['PHP_SELF'] . '?id=' . $object->id, $object->multicurrency_code, 'none');
		}
		print '</td></tr>';

		print '<tr>';
		print '<td>';
		print '<table class="nobordernopadding" width="100%"><tr><td>';
		print fieldLabel('CurrencyRate','multicurrency_tx');
		print '</td>';
		if ($action != 'editmulticurrencyrate' && ! empty($object->brouillon) && $object->multicurrency_code && $object->multicurrency_code != $conf->currency)
			print '<td align="right"><a href="' . $_SERVER["PHP_SELF"] . '?action=editmulticurrencyrate&amp;id=' . $object->id . '">' . img_edit($langs->transnoentitiesnoconv('SetMultiCurrencyCode'), 1) . '</a></td>';
		print '</tr></table>';
		print '</td><td>';
		if ($action == 'editmulticurrencyrate' || $action == 'actualizemulticurrencyrate') {
			if($action == 'actualizemulticurrencyrate') {
				list($object->fk_multicurrency, $object->multicurrency_tx) = MultiCurrency::getIdAndTxFromCode($object->db, $object->multicurrency_code);
			}
			$form->form_multicurrency_rate($_SERVER['PHP_SELF'] . '?id=' . $object->id, $object->multicurrency_tx, 'multicurrency_tx', $object->multicurrency_code);
		} else {
			$form->form_multicurrency_rate($_SERVER['PHP_SELF'] . '?id=' . $object->id, $object->multicurrency_tx, 'none', $object->multicurrency_code);
			if($object->statut == $object::STATUS_DRAFT && $object->multicurrency_code && $object->multicurrency_code != $conf->currency) {
				print '<div class="inline-block"> &nbsp; &nbsp; &nbsp; &nbsp; ';
				print '<a href="'.$_SERVER["PHP_SELF"].'?id='.$object->id.'&action=actualizemulticurrencyrate">'.$langs->trans("ActualizeCurrency").'</a>';
				print '</div>';
			}
		}
		print '</td></tr>';
	}

	// Bank Account
	print '<tr><td class="nowrap">';
	print '<table width="100%" class="nobordernopadding"><tr><td class="nowrap">';
	print $langs->trans('BankAccount');
	print '<td>';
	if (($action != 'editbankaccount') && $user->rights->facture->creer)
		print '<td align="right"><a href="'.$_SERVER["PHP_SELF"].'?action=editbankaccount&amp;id='.$object->id.'">'.img_edit($langs->trans('SetBankAccount'),1).'</a></td>';
	print '</tr></table>';
	print '</td><td>';
	if ($action == 'editbankaccount')
	{
		$form->formSelectAccount($_SERVER['PHP_SELF'].'?id='.$object->id, $object->fk_account, 'fk_account', 1);
	}
	else
	{
		$form->formSelectAccount($_SERVER['PHP_SELF'].'?id='.$object->id, $object->fk_account, 'none');
	}
	print "</td>";
	print '</tr>';

	// Situations
	if (! empty($conf->global->INVOICE_USE_SITUATION))
	{
		if ($object->type == 5 && ($object->situation_counter > 1))
		{
			$prevsits = $object->get_prev_sits();
			print '<tr><td>';
			print $langs->trans('SituationAmount');
			print ' ';

			print $prevsits[0]->situation_counter;
			$cprevsits = count($prevsits);

		  for ($i = 1; $i < $cprevsits; $i++) {
				print ' + ';
				print $prevsits[$i]->situation_counter;
			}
			print ' + ';
			print $object->situation_counter;

			print '</td>';
			print '<td class="nowrap">';

			$prevsits_total_amount = 0;
			foreach ($prevsits as $situation) {
				$prevsits_total_amount += $situation->total_ht;
			}
			$prevsits_total_amount += $object->total_ht;

			print price($prevsits_total_amount, 0, $langs, 1, -1, -1, (!empty($object->multicurrency_code) ? $object->multicurrency_code : $conf->currency) );

			print '</td></tr>';

			// Previous situation(s) deduction(s)
			for ($i = 0; $i < $cprevsits; $i++) {
				print '<tr><td>';
				print '<a href="' . $_SERVER['PHP_SELF'] . '?facid=' . $prevsits[$i]->id . '">';
				print $langs->trans('SituationDeduction');
				print ' ';
				print $prevsits[$i]->situation_counter;
				print '</a></td>';

				print '<td class="nowrap">';
				print '- ' . price($prevsits[$i]->total_ht, 0, $langs, 1, -1, -1, (!empty($object->multicurrency_code) ? $object->multicurrency_code : $conf->currency) );
				print '</td></tr>';
			}
		}
	}

	// Incoterms
	if (!empty($conf->incoterm->enabled))
	{
		print '<tr><td>';
		print '<table width="100%" class="nobordernopadding"><tr><td>';
		print $langs->trans('IncotermLabel');
		print '<td><td align="right">';
		if ($user->rights->facture->creer) print '<a href="'.DOL_URL_ROOT.'/compta/facture/card.php?facid='.$object->id.'&action=editincoterm">'.img_edit().'</a>';
		else print '&nbsp;';
		print '</td></tr></table>';
		print '</td>';
		print '<td>';
		if ($action != 'editincoterm')
		{
			print $form->textwithpicto($object->display_incoterms(), $object->libelle_incoterms, 1);
		}
		else
		{
			print $form->select_incoterms((!empty($object->fk_incoterms) ? $object->fk_incoterms : ''), (!empty($object->location_incoterms)?$object->location_incoterms:''), $_SERVER['PHP_SELF'].'?id='.$object->id);
		}
		print '</td></tr>';
	}

	// Other attributes
	$cols = 2;
	include DOL_DOCUMENT_ROOT . '/core/tpl/extrafields_view.tpl.php';

	print '</table>';

	print '</div>';
	print '<div class="fichehalfright">';
	print '<div class="ficheaddleft">';
	print '<div class="underbanner clearboth"></div>';

	print '<table class="border centpercent">';

	if (!empty($conf->multicurrency->enabled) && ($object->multicurrency_code != $conf->currency))
	{
		// Multicurrency Amount HT
		print '<tr><td class="titlefieldmiddle">' . fieldLabel('MulticurrencyAmountHT','multicurrency_total_ht') . '</td>';
		print '<td class="nowrap amountcard">' . price($object->multicurrency_total_ht, '', $langs, 0, - 1, - 1, (!empty($object->multicurrency_code) ? $object->multicurrency_code : $conf->currency)) . '</td>';
		print '</tr>';

		// Multicurrency Amount VAT
		print '<tr><td>' . fieldLabel('MulticurrencyAmountVAT','multicurrency_total_tva') . '</td>';
		print '<td class="nowrap amountcard">' . price($object->multicurrency_total_tva, '', $langs, 0, - 1, - 1, (!empty($object->multicurrency_code) ? $object->multicurrency_code : $conf->currency)) . '</td>';
		print '</tr>';

		// Multicurrency Amount TTC
		print '<tr><td>' . fieldLabel('MulticurrencyAmountTTC','multicurrency_total_ttc') . '</td>';
		print '<td class="nowrap amountcard">' . price($object->multicurrency_total_ttc, '', $langs, 0, - 1, - 1, (!empty($object->multicurrency_code) ? $object->multicurrency_code : $conf->currency)) . '</td>';
		print '</tr>';
	}

	// Amount
	print '<tr><td class="titlefieldmiddle">' . $langs->trans('AmountHT') . '</td>';
	print '<td class="nowrap amountcard">' . price($object->total_ht, 1, '', 1, - 1, - 1, $conf->currency) . '</td></tr>';

	// Vat
	print '<tr><td>' . $langs->trans('AmountVAT') . '</td><td colspan="3" class="nowrap amountcard">' . price($object->total_tva, 1, '', 1, - 1, - 1, $conf->currency) . '</td></tr>';
	print '</tr>';

	// Amount Local Taxes
	if (($mysoc->localtax1_assuj == "1" && $mysoc->useLocalTax(1)) || $object->total_localtax1 != 0) 	// Localtax1
	{
		print '<tr><td>' . $langs->transcountry("AmountLT1", $mysoc->country_code) . '</td>';
		print '<td class="nowrap amountcard">' . price($object->total_localtax1, 1, '', 1, - 1, - 1, $conf->currency) . '</td></tr>';
	}
	if (($mysoc->localtax2_assuj == "1" && $mysoc->useLocalTax(2)) || $object->total_localtax2 != 0) 	// Localtax2
	{
		print '<tr><td>' . $langs->transcountry("AmountLT2", $mysoc->country_code) . '</td>';
		print '<td class=nowrap amountcard">' . price($object->total_localtax2, 1, '', 1, - 1, - 1, $conf->currency) . '</td></tr>';
	}

	// Revenue stamp
	if ($selleruserevenustamp) 	// Test company use revenue stamp
	{
		print '<tr><td>';
		print '<table class="nobordernopadding" width="100%"><tr><td>';
		print $langs->trans('RevenueStamp');
		print '</td>';
		if ($action != 'editrevenuestamp' && ! empty($object->brouillon) && $user->rights->facture->creer)
		{
			print '<td align="right"><a href="' . $_SERVER["PHP_SELF"] . '?action=editrevenuestamp&amp;facid=' . $object->id . '">' . img_edit($langs->trans('SetRevenuStamp'), 1) . '</a></td>';
		}
		print '</tr></table>';
		print '</td><td>';
		if ($action == 'editrevenuestamp') {
			print '<form action="' . $_SERVER["PHP_SELF"] . '?id=' . $object->id . '" method="post">';
			print '<input type="hidden" name="token" value="' . $_SESSION ['newtoken'] . '">';
			print '<input type="hidden" name="action" value="setrevenuestamp">';
			print '<input type="hidden" name="revenuestamp" id="revenuestamp_val" value="'.price2num($object->revenuestamp).'">';
			print $formother->select_revenue_stamp('', 'revenuestamp_type', $mysoc->country_code);
			print ' &rarr; <span id="revenuestamp_span"></span>';
			print ' <input type="submit" class="button" value="' . $langs->trans('Modify') . '">';
			print '</form>';
			print " <script>
                $(document).ready(function(){
                    js_recalculate_revenuestamp();
                    $('select[name=revenuestamp_type]').on('change',function(){
                        js_recalculate_revenuestamp();
                    });
                });
                function js_recalculate_revenuestamp(){
					var valselected = $('select[name=revenuestamp_type]').val();
					console.log('Calculate revenue stamp from '+valselected);
					var revenue = 0;
					if (valselected.indexOf('%') == -1)
					{
						revenue = valselected;
					}
					else
					{
	                    var revenue_type = parseFloat(valselected);
	                    var amount_net = ".round($object->total_ht, 2).";
	                    revenue = revenue_type * amount_net / 100;
	                    revenue = revenue.toFixed(2);
					}
                    $('#revenuestamp_val').val(revenue);
                    $('#revenuestamp_span').html(revenue);
                }
            </script>";
		} else {
			print price($object->revenuestamp, 1, '', 1, - 1, - 1, $conf->currency);
		}
		print '</td></tr>';
	}

	// Total with tax
	print '<tr><td>' . $langs->trans('AmountTTC') . '</td><td class="nowrap amountcard">' . price($object->total_ttc, 1, '', 1, - 1, - 1, $conf->currency) . '</td></tr>';

	print '</table>';


	// List of previous situation invoices

	$sign = 1;
	if ($object->type == Facture::TYPE_CREDIT_NOTE) $sign = - 1;
	$nbrows = 8;
	$nbcols = 3;
	if (! empty($conf->projet->enabled))
		$nbrows ++;
	if (! empty($conf->banque->enabled)) {
		$nbrows ++;
		$nbcols ++;
	}
	if ($mysoc->localtax1_assuj == "1" || $object->total_localtax1 != 0)
		$nbrows ++;
	if ($mysoc->localtax2_assuj == "1" || $object->total_localtax2 != 0)
		$nbrows ++;
	if ($selleruserevenustamp)
		$nbrows ++;
	if (! empty($conf->multicurrency->enabled))
		$nbrows += 5;
	if (! empty($conf->incoterm->enabled))
		$nbrows += 1;

	if ($object->type == Facture::TYPE_SITUATION && ! empty($conf->global->INVOICE_USE_SITUATION))
	{
		if (count($object->tab_previous_situation_invoice) > 0 || count($object->tab_next_situation_invoice) > 0)
			print '<table class="noborder situationstable" width="100%">';

		if (count($object->tab_previous_situation_invoice) > 0) {
			// List of previous invoices
			print '<tr class="liste_titre">';
			print '<td>' . $langs->trans('ListOfPreviousSituationInvoices') . '</td>';
			print '<td></td>';
			if (! empty($conf->banque->enabled)) print '<td align="right"></td>';
			print '<td align="right">' . $langs->trans('AmountHT') . '</td>';
			print '<td align="right">' . $langs->trans('AmountTTC') . '</td>';
			print '<td width="18">&nbsp;</td>';
			print '</tr>';

			$total_prev_ht = $total_prev_ttc = 0;
			foreach ($object->tab_previous_situation_invoice as $prev_invoice) {
				$totalpaye = $prev_invoice->getSommePaiement();
				$total_prev_ht += $prev_invoice->total_ht;
				$total_prev_ttc += $prev_invoice->total_ttc;
				print '<tr class="oddeven">';
				print '<td>' . $prev_invoice->getNomUrl(1) . '</td>';
				print '<td></td>';
				if (! empty($conf->banque->enabled)) print '<td align="right"></td>';
				print '<td align="right">' . price($prev_invoice->total_ht) . '</td>';
				print '<td align="right">' . price($prev_invoice->total_ttc) . '</td>';
				print '<td align="right">' . $prev_invoice->getLibStatut(3, $totalpaye) . '</td>';
				print '</tr>';

			}

			print '<tr class="oddeven">';
			print '<td></td>';
			print '<td></td>';
			if (! empty($conf->banque->enabled)) print '<td></td>';
			print '<td align="right"><b>' . price($total_prev_ht) . '</b></td>';
			print '<td align="right"><b>' . price($total_prev_ttc) . '</b></td>';
			print '<td width="18">&nbsp;</td>';
			print '</tr>';
		}

		if (count($object->tab_next_situation_invoice) > 0) {
			// List of next invoices
			print '<tr class="liste_titre">';
			print '<td>' . $langs->trans('ListOfNextSituationInvoices') . '</td>';
			print '<td></td>';
			if (! empty($conf->banque->enabled)) print '<td align="right"></td>';
			print '<td align="right">' . $langs->trans('AmountHT') . '</td>';
			print '<td align="right">' . $langs->trans('AmountTTC') . '</td>';
			print '<td width="18">&nbsp;</td>';
			print '</tr>';

			$total_next_ht = $total_next_ttc = 0;

			foreach ($object->tab_next_situation_invoice as $next_invoice) {
				$totalpaye = $next_invoice->getSommePaiement();
				$total_next_ht += $next_invoice->total_ht;
				$total_next_ttc += $next_invoice->total_ttc;
				print '<tr class="oddeven">';
				print '<td>' . $next_invoice->getNomUrl(1) . '</td>';
				print '<td></td>';
				if (! empty($conf->banque->enabled)) print '<td align="right"></td>';
				print '<td align="right">' . price($next_invoice->total_ht) . '</td>';
				print '<td align="right">' . price($next_invoice->total_ttc) . '</td>';
				print '<td align="right">' . $next_invoice->getLibStatut(3, $totalpaye) . '</td>';
				print '</tr>';

			}

			print '<tr class="oddeven">';
			print '<td colspan="2" align="right"></td>';
			if (! empty($conf->banque->enabled)) print '<td align="right"></td>';

			print '<td align="right"><b>' . price($total_next_ht) . '</b></td>';
			print '<td align="right"><b>' . price($total_next_ttc) . '</b></td>';
			print '<td width="18">&nbsp;</td>';
			print '</tr>';
		}

		if (count($object->tab_previous_situation_invoice) > 0 || count($object->tab_next_situation_invoice) > 0)
			print '</table>';
	}


	// List of payments already done

	print '<div class="div-table-responsive-no-min">';
	print '<table class="noborder paymenttable" width="100%">';

	print '<tr class="liste_titre">';
	print '<td class="liste_titre">' . ($object->type == Facture::TYPE_CREDIT_NOTE ? $langs->trans("PaymentsBack") : $langs->trans('Payments')) . '</td>';
	print '<td class="liste_titre">' . $langs->trans('Date') . '</td>';
	print '<td class="liste_titre">' . $langs->trans('Type') . '</td>';
	if (! empty($conf->banque->enabled)) {
		print '<td class="liste_titre" align="right">' . $langs->trans('BankAccount') . '</td>';
	}
	print '<td class="liste_titre" align="right">' . $langs->trans('Amount') . '</td>';
	print '<td class="liste_titre" width="18">&nbsp;</td>';
	print '</tr>';

	// Payments already done (from payment on this invoice)
	$sql = 'SELECT p.datep as dp, p.ref, p.num_paiement, p.rowid, p.fk_bank,';
	$sql .= ' c.code as payment_code, c.libelle as payment_label,';
	$sql .= ' pf.amount,';
	$sql .= ' ba.rowid as baid, ba.ref as baref, ba.label, ba.number as banumber, ba.account_number, ba.fk_accountancy_journal';
	$sql .= ' FROM ' . MAIN_DB_PREFIX . 'paiement_facture as pf, ' . MAIN_DB_PREFIX . 'paiement as p';
	$sql .= ' LEFT JOIN ' . MAIN_DB_PREFIX . 'c_paiement as c ON p.fk_paiement = c.id' ;
	$sql .= ' LEFT JOIN ' . MAIN_DB_PREFIX . 'bank as b ON p.fk_bank = b.rowid';
	$sql .= ' LEFT JOIN ' . MAIN_DB_PREFIX . 'bank_account as ba ON b.fk_account = ba.rowid';
	$sql .= ' WHERE pf.fk_facture = ' . $object->id . ' AND pf.fk_paiement = p.rowid';
	$sql .= ' AND p.entity IN (' . getEntity('facture').')';
	$sql .= ' ORDER BY p.datep, p.tms';

	$result = $db->query($sql);
	if ($result) {
		$num = $db->num_rows($result);
		$i = 0;

		// if ($object->type != 2)
		// {
		if ($num > 0) {
			while ($i < $num) {
				$objp = $db->fetch_object($result);

				$paymentstatic->id = $objp->rowid;
				$paymentstatic->datepaye = $db->jdate($objp->dp);
				$paymentstatic->ref = $objp->ref;
				$paymentstatic->num_paiement = $objp->num_paiement;
				$paymentstatic->payment_code = $objp->payment_code;

				print '<tr class="oddeven"><td>';
				print $paymentstatic->getNomUrl(1);
				print '</td>';
				print '<td>' . dol_print_date($db->jdate($objp->dp), 'day') . '</td>';
				$label = ($langs->trans("PaymentType" . $objp->payment_code) != ("PaymentType" . $objp->payment_code)) ? $langs->trans("PaymentType" . $objp->payment_code) : $objp->payment_label;
				print '<td>' . $label . ' ' . $objp->num_paiement . '</td>';
				if (! empty($conf->banque->enabled))
				{
					$bankaccountstatic->id = $objp->baid;
					$bankaccountstatic->ref = $objp->baref;
					$bankaccountstatic->label = $objp->baref;
					$bankaccountstatic->number = $objp->banumber;

					if (! empty($conf->accounting->enabled)) {
						$bankaccountstatic->account_number = $objp->account_number;

						$accountingjournal = new AccountingJournal($db);
						$accountingjournal->fetch($objp->fk_accountancy_journal);
						$bankaccountstatic->accountancy_journal = $accountingjournal->getNomUrl(0,1,1,'',1);
					}

					print '<td align="right">';
					if ($bankaccountstatic->id)
						print $bankaccountstatic->getNomUrl(1, 'transactions');
					print '</td>';
				}
				print '<td align="right">' . price($sign * $objp->amount) . '</td>';
				print '<td align="center">';
				if ($object->statut == Facture::STATUS_VALIDATED && $object->paye == 0 && $user->societe_id == 0)
				{
					print '<a href="'.$_SERVER["PHP_SELF"].'?id='.$object->id.'&action=deletepaiement&paiement_id='.$objp->rowid.'">';
					print img_delete();
					print '</a>';
				}
				print '</td>';
				print '</tr>';
				$i ++;
			}
		}
		/*else {
            print '<tr class="oddeven"><td colspan="' . $nbcols . '" class="opacitymedium">' . $langs->trans("None") . '</td><td></td><td></td></tr>';
        }*/
		// }
		$db->free($result);
	} else {
		dol_print_error($db);
	}

	if ($object->type != Facture::TYPE_CREDIT_NOTE) {
		// Total already paid
		print '<tr><td colspan="' . $nbcols . '" align="right">';
		if ($object->type != Facture::TYPE_DEPOSIT)
			print $langs->trans('AlreadyPaidNoCreditNotesNoDeposits');
		else
			print $langs->trans('AlreadyPaid');
		print ' :</td><td align="right"'.(($totalpaye > 0)?' class="amountalreadypaid"':'').'>' . price($totalpaye) . '</td><td>&nbsp;</td></tr>';

		$resteapayeraffiche = $resteapayer;
		$cssforamountpaymentcomplete = 'amountpaymentcomplete';

		// Loop on each credit note or deposit amount applied
		$creditnoteamount = 0;
		$depositamount = 0;
		$sql = "SELECT re.rowid, re.amount_ht, re.amount_tva, re.amount_ttc,";
		$sql .= " re.description, re.fk_facture_source";
		$sql .= " FROM " . MAIN_DB_PREFIX . "societe_remise_except as re";
		$sql .= " WHERE fk_facture = " . $object->id;
		$resql = $db->query($sql);
		if ($resql) {
			$num = $db->num_rows($resql);
			$i = 0;
			$invoice = new Facture($db);
			while ($i < $num) {
				$obj = $db->fetch_object($resql);
				$invoice->fetch($obj->fk_facture_source);
				print '<tr><td colspan="' . $nbcols . '" align="right">';
				if ($invoice->type == Facture::TYPE_CREDIT_NOTE)
					print $langs->trans("CreditNote") . ' ';
				if ($invoice->type == Facture::TYPE_DEPOSIT)
					print $langs->trans("Deposit") . ' ';
				print $invoice->getNomUrl(0);
				print ' :</td>';
				print '<td align="right">' . price($obj->amount_ttc) . '</td>';
				print '<td align="right">';
				print '<a href="' . $_SERVER["PHP_SELF"] . '?facid=' . $object->id . '&action=unlinkdiscount&discountid=' . $obj->rowid . '">' . img_delete() . '</a>';
				print '</td></tr>';
				$i ++;
				if ($invoice->type == Facture::TYPE_CREDIT_NOTE)
					$creditnoteamount += $obj->amount_ttc;
				if ($invoice->type == Facture::TYPE_DEPOSIT)
					$depositamount += $obj->amount_ttc;
			}
		} else {
			dol_print_error($db);
		}

		// Paye partiellement 'escompte'
		if (($object->statut == Facture::STATUS_CLOSED || $object->statut == Facture::STATUS_ABANDONED) && $object->close_code == 'discount_vat') {
			print '<tr><td colspan="' . $nbcols . '" align="right" class="nowrap">';
			print $form->textwithpicto($langs->trans("Discount") . ':', $langs->trans("HelpEscompte"), - 1);
			print '</td><td align="right">' . price(price2num($object->total_ttc - $creditnoteamount - $depositamount - $totalpaye, 'MT')) . '</td><td>&nbsp;</td></tr>';
			$resteapayeraffiche = 0;
			$cssforamountpaymentcomplete = '';
		}
		// Paye partiellement ou Abandon 'badcustomer'
		if (($object->statut == Facture::STATUS_CLOSED || $object->statut == Facture::STATUS_ABANDONED) && $object->close_code == 'badcustomer') {
			print '<tr><td colspan="' . $nbcols . '" align="right" class="nowrap">';
			print $form->textwithpicto($langs->trans("Abandoned") . ':', $langs->trans("HelpAbandonBadCustomer"), - 1);
			print '</td><td align="right">' . price(price2num($object->total_ttc - $creditnoteamount - $depositamount - $totalpaye, 'MT')) . '</td><td>&nbsp;</td></tr>';
			// $resteapayeraffiche=0;
			$cssforamountpaymentcomplete = '';
		}
		// Paye partiellement ou Abandon 'product_returned'
		if (($object->statut == Facture::STATUS_CLOSED || $object->statut == Facture::STATUS_ABANDONED) && $object->close_code == 'product_returned') {
			print '<tr><td colspan="' . $nbcols . '" align="right" class="nowrap">';
			print $form->textwithpicto($langs->trans("ProductReturned") . ':', $langs->trans("HelpAbandonProductReturned"), - 1);
			print '</td><td align="right">' . price(price2num($object->total_ttc - $creditnoteamount - $depositamount - $totalpaye, 'MT')) . '</td><td>&nbsp;</td></tr>';
			$resteapayeraffiche = 0;
			$cssforamountpaymentcomplete = '';
		}
		// Paye partiellement ou Abandon 'abandon'
		if (($object->statut == Facture::STATUS_CLOSED || $object->statut == Facture::STATUS_ABANDONED) && $object->close_code == 'abandon') {
			print '<tr><td colspan="' . $nbcols . '" align="right" class="nowrap">';
			$text = $langs->trans("HelpAbandonOther");
			if ($object->close_note)
				$text .= '<br><br><b>' . $langs->trans("Reason") . '</b>:' . $object->close_note;
			print $form->textwithpicto($langs->trans("Abandoned") . ':', $text, - 1);
			print '</td><td align="right">' . price(price2num($object->total_ttc - $creditnoteamount - $depositamount - $totalpaye, 'MT')) . '</td><td>&nbsp;</td></tr>';
			$resteapayeraffiche = 0;
			$cssforamountpaymentcomplete = '';
		}

		// Billed
		print '<tr><td colspan="' . $nbcols . '" align="right">' . $langs->trans("Billed") . ' :</td><td align="right">' . price($object->total_ttc) . '</td><td>&nbsp;</td></tr>';

		// Remainder to pay
		print '<tr><td colspan="' . $nbcols . '" align="right">';
		if ($resteapayeraffiche >= 0)
			print $langs->trans('RemainderToPay');
		else
			print $langs->trans('ExcessReceived');
		print ' :</td>';
		print '<td align="right"'.($resteapayeraffiche?' class="amountremaintopay"':(' class="'.$cssforamountpaymentcomplete.'"')).'>' . price($resteapayeraffiche) . '</td>';
		print '<td class="nowrap">&nbsp;</td></tr>';
	}
	else // Credit note
	{
		$cssforamountpaymentcomplete='';

		// Total already paid back
		print '<tr><td colspan="' . $nbcols . '" align="right">';
		print $langs->trans('AlreadyPaidBack');
		print ' :</td><td align="right">' . price($sign * $totalpaye) . '</td><td>&nbsp;</td></tr>';

		// Billed
		print '<tr><td colspan="' . $nbcols . '" align="right">' . $langs->trans("Billed") . ' :</td><td align="right">' . price($sign * $object->total_ttc) . '</td><td>&nbsp;</td></tr>';

		// Remainder to pay back
		print '<tr><td colspan="' . $nbcols . '" align="right">';
		if ($resteapayeraffiche <= 0)
			print $langs->trans('RemainderToPayBack');
		else
			print $langs->trans('ExcessPaydBack');
		print ' :</td>';
		print '<td align="right"'.($resteapayeraffiche?' class="amountremaintopayback"':(' class="'.$cssforamountpaymentcomplete.'"')).'>' . price($sign * $resteapayeraffiche) . '</td>';
		print '<td class="nowrap">&nbsp;</td></tr>';

		// Sold credit note
		// print '<tr><td colspan="'.$nbcols.'" align="right">'.$langs->trans('TotalTTC').' :</td>';
		// print '<td align="right" style="border: 1px solid;" bgcolor="#f0f0f0"><b>'.price($sign *
		// $object->total_ttc).'</b></td><td>&nbsp;</td></tr>';
	}

	print '</table>';
	print '</div>';

	// Margin Infos
	if (! empty($conf->margin->enabled)) {
		$formmargin->displayMarginInfos($object);
	}

	print '</div>';
	print '</div>';
	print '</div>';

	print '<div class="clearboth"></div><br>';

	if (! empty($conf->global->MAIN_DISABLE_CONTACTS_TAB)) {
		$blocname = 'contacts';
		$title = $langs->trans('ContactsAddresses');
		include DOL_DOCUMENT_ROOT . '/core/tpl/bloc_showhide.tpl.php';
	}

	if (! empty($conf->global->MAIN_DISABLE_NOTES_TAB)) {
		$blocname = 'notes';
		$title = $langs->trans('Notes');
		include DOL_DOCUMENT_ROOT . '/core/tpl/bloc_showhide.tpl.php';
	}

	// Lines
	$result = $object->getLinesArray();

	// Show global modifiers
	if (! empty($conf->global->INVOICE_USE_SITUATION))
	{
		if ($object->situation_cycle_ref && $object->statut == 0) {
			print '<div class="div-table-responsive">';

			print '<form name="updatealllines" id="updatealllines" action="' . $_SERVER['PHP_SELF'] . '?id=' . $object->id . '#updatealllines" method="POST">';
			print '<input type="hidden" name="token" value="' . $_SESSION['newtoken'] . '" />';
			print '<input type="hidden" name="action" value="updatealllines" />';
			print '<input type="hidden" name="id" value="' . $object->id . '" />';

			print '<table id="tablelines_all_progress" class="noborder noshadow" width="100%">';

			print '<tr class="liste_titre nodrag nodrop">';

			if (!empty($conf->global->MAIN_VIEW_LINE_NUMBER)) {
				print '<td align="center" width="5">&nbsp;</td>';
			}
			print '<td>' . $langs->trans('ModifyAllLines') . '</td>';
			print '<td align="right" width="50">&nbsp;</td>';
			print '<td align="right" width="80">&nbsp;</td>';
			if ($inputalsopricewithtax) print '<td align="right" width="80">&nbsp;</td>';
			print '<td align="right" width="50">&nbsp</td>';
			print '<td align="right" width="50">&nbsp</td>';
			print '<td align="right" width="50">' . $langs->trans('Progress') . '</td>';
			if (! empty($conf->margin->enabled) && empty($user->societe_id))
			{
				print '<td align="right" class="margininfos" width="80">&nbsp;</td>';
				if ((! empty($conf->global->DISPLAY_MARGIN_RATES) || ! empty($conf->global->DISPLAY_MARK_RATES)) && $user->rights->margins->liretous) {
					print '<td align="right" class="margininfos" width="50">&nbsp;</td>';
				}
			}
			print '<td align="right" width="50">&nbsp;</td>';
			print '<td>&nbsp;</td>';
			print '<td width="10">&nbsp;</td>';
			print '<td width="10">&nbsp;</td>';
			print "</tr>\n";

			if (!empty($conf->global->MAIN_VIEW_LINE_NUMBER)) {
				print '<td align="center" width="5">&nbsp;</td>';
			}
			print '<tr width="100%" class="nodrag nodrop">';
			print '<td>&nbsp;</td>';
			print '<td width="50">&nbsp;</td>';
			print '<td width="80">&nbsp;</td>';
			print '<td width="50">&nbsp;</td>';
			print '<td width="50">&nbsp;</td>';
			print '<td align="right" class="nowrap"><input type="text" size="1" value="" name="all_progress">%</td>';
			print '<td colspan="4" align="right"><input class="button" type="submit" name="all_percent" value="Modifier" /></td>';
			print '</tr>';

			print '</table>';

			print '</form>';

			print '</div>';
		}
	}

	print '	<form name="addproduct" id="addproduct" action="' . $_SERVER["PHP_SELF"] . '?id=' . $object->id . (($action != 'editline') ? '#addline' : '#line_' . GETPOST('lineid')) . '" method="POST">
	<input type="hidden" name="token" value="' . $_SESSION ['newtoken'] . '">
	<input type="hidden" name="action" value="' . (($action != 'editline') ? 'addline' : 'updateligne') . '">
	<input type="hidden" name="mode" value="">
	<input type="hidden" name="id" value="' . $object->id . '">
	';

	if (! empty($conf->use_javascript_ajax) && $object->statut == 0) {
		include DOL_DOCUMENT_ROOT . '/core/tpl/ajaxrow.tpl.php';
	}

	print '<div class="div-table-responsive-no-min">';
	print '<table id="tablelines" class="noborder noshadow" width="100%">';

	// Show object lines
	if (! empty($object->lines))
		$ret = $object->printObjectLines($action, $mysoc, $soc, $lineid, 1);

	// Form to add new line
	if ($object->statut == 0 && $user->rights->facture->creer && $action != 'valid' && $action != 'editline' && ($object->is_first() || !$object->situation_cycle_ref))
	{
		if ($action != 'editline')
		{
			// Add free products/services
			$object->formAddObjectLine(1, $mysoc, $soc);

			$parameters = array();
			$reshook = $hookmanager->executeHooks('formAddObjectLine', $parameters, $object, $action); // Note that $action and $object may have been modified by hook
		}
	}

	print "</table>\n";
	print "</div>";

	print "</form>\n";

	dol_fiche_end();


	// Actions buttons

	if ($action != 'prerelance' && $action != 'presend' && $action != 'valid' && $action != 'editline')
	{
		print '<div class="tabsAction">';

		$parameters = array();
		$reshook = $hookmanager->executeHooks('addMoreActionsButtons', $parameters, $object, $action); // Note that $action and $object may have been modified by hook
		if (empty($reshook)) {
			// Editer une facture deja validee, sans paiement effectue et pas exporte en compta
			if ($object->statut == Facture::STATUS_VALIDATED)
			{
				// On verifie si les lignes de factures ont ete exportees en compta et/ou ventilees
				$ventilExportCompta = $object->getVentilExportCompta();

				if ($ventilExportCompta == 0)
				{
					if (! empty($conf->global->INVOICE_CAN_ALWAYS_BE_EDITED) || ($resteapayer == $object->total_ttc && empty($object->paye)))
					{
						if (! $objectidnext && $object->is_last_in_cycle())
						{
							if ((empty($conf->global->MAIN_USE_ADVANCED_PERMS) && ! empty($user->rights->facture->creer))
		   						|| (! empty($conf->global->MAIN_USE_ADVANCED_PERMS) && ! empty($user->rights->facture->invoice_advance->unvalidate)))
							{
								print '<div class="inline-block divButAction"><a class="butAction" href="' . $_SERVER['PHP_SELF'] . '?facid=' . $object->id . '&amp;action=modif">' . $langs->trans('Modify') . '</a></div>';
							} else {
								print '<div class="inline-block divButAction"><span class="butActionRefused" title="' . $langs->trans("NotEnoughPermissions") . '">' . $langs->trans('Modify') . '</span></div>';
							}
						} else if (!$object->is_last_in_cycle()) {
							print '<div class="inline-block divButAction"><span class="butActionRefused" title="' . $langs->trans("NotLastInCycle") . '">' . $langs->trans('Modify') . '</span></div>';
						} else {
							print '<div class="inline-block divButAction"><span class="butActionRefused" title="' . $langs->trans("DisabledBecauseReplacedInvoice") . '">' . $langs->trans('Modify') . '</span></div>';
						}
					}
				}
				else
				{
					print '<div class="inline-block divButAction"><span class="butActionRefused" title="' . $langs->trans("DisabledBecauseDispatchedInAccounting") . '">' . $langs->trans('Modify') . '</span></div>';
				}
			}

			$discount = new DiscountAbsolute($db);
			$result = $discount->fetch(0, $object->id);

			// Reopen a standard paid invoice
			if ((($object->type == Facture::TYPE_STANDARD || $object->type == Facture::TYPE_REPLACEMENT)
				|| ($object->type == Facture::TYPE_CREDIT_NOTE && empty($discount->id))
				|| ($object->type == Facture::TYPE_DEPOSIT && empty($discount->id)))
				&& ($object->statut == 2 || $object->statut == 3 || ($object->statut == 1 && $object->paye == 1))   // Condition ($object->statut == 1 && $object->paye == 1) should not happened but can be found due to corrupted data
				&& ((empty($conf->global->MAIN_USE_ADVANCED_PERMS) && $user->rights->facture->creer) || (!empty($conf->global->MAIN_USE_ADVANCED_PERMS) && $user->rights->facture->invoice_advance->reopen)))				// A paid invoice (partially or completely)
			{
				if (! $objectidnext && $object->close_code != 'replaced') 				// Not replaced by another invoice
				{
					print '<div class="inline-block divButAction"><a class="butAction" href="' . $_SERVER['PHP_SELF'] . '?facid=' . $object->id . '&amp;action=reopen">' . $langs->trans('ReOpen') . '</a></div>';
				} else {
					print '<div class="inline-block divButAction"><span class="butActionRefused" title="' . $langs->trans("DisabledBecauseReplacedInvoice") . '">' . $langs->trans('ReOpen') . '</span></div>';
				}
			}

			// Validate
			if ($object->statut == Facture::STATUS_DRAFT && count($object->lines) > 0 && ((($object->type == Facture::TYPE_STANDARD || $object->type == Facture::TYPE_REPLACEMENT || $object->type == Facture::TYPE_DEPOSIT || $object->type == Facture::TYPE_PROFORMA || $object->type == Facture::TYPE_SITUATION) && (! empty($conf->global->FACTURE_ENABLE_NEGATIVE) || $object->total_ttc >= 0)) || ($object->type == Facture::TYPE_CREDIT_NOTE && $object->total_ttc <= 0))) {
				if ((empty($conf->global->MAIN_USE_ADVANCED_PERMS) && ! empty($user->rights->facture->creer))
		  		|| (! empty($conf->global->MAIN_USE_ADVANCED_PERMS) && ! empty($user->rights->facture->invoice_advance->validate)))
				{
					print '<div class="inline-block divButAction"><a class="butAction" href="' . $_SERVER["PHP_SELF"] . '?facid=' . $object->id . '&amp;action=valid">' . $langs->trans('Validate') . '</a></div>';
				}
			}

			// Send by mail
			if (($object->statut == Facture::STATUS_VALIDATED || $object->statut == Facture::STATUS_CLOSED) || ! empty($conf->global->FACTURE_SENDBYEMAIL_FOR_ALL_STATUS)) {
				if ($objectidnext) {
					print '<div class="inline-block divButAction"><span class="butActionRefused" title="' . $langs->trans("DisabledBecauseReplacedInvoice") . '">' . $langs->trans('SendByMail') . '</span></div>';
				} else {
					if (empty($conf->global->MAIN_USE_ADVANCED_PERMS) || $user->rights->facture->invoice_advance->send) {
						print '<div class="inline-block divButAction"><a class="butAction" href="' . $_SERVER['PHP_SELF'] . '?facid=' . $object->id . '&action=presend&mode=init#formmailbeforetitle">' . $langs->trans('SendByMail') . '</a></div>';
					} else
						print '<div class="inline-block divButAction"><a class="butActionRefused" href="#">' . $langs->trans('SendByMail') . '</a></div>';
				}
			}

			// Request a direct debit order
			if ($object->statut > Facture::STATUS_DRAFT && $object->paye == 0 && $num == 0)
			{
				if ($resteapayer > 0)
				{
					if ($user->rights->prelevement->bons->creer)
					{
						if (! $objectidnext && $object->close_code != 'replaced') 				// Not replaced by another invoice
						{
							print '<a class="butAction" href="'.DOL_URL_ROOT.'/compta/facture/prelevement.php?facid='.$object->id.'" title="'.dol_escape_htmltag($langs->trans("MakeWithdrawRequest")).'">'.$langs->trans("MakeWithdrawRequest").'</a>';
						} else {
							print '<div class="inline-block divButAction"><span class="butActionRefused" title="' . $langs->trans("DisabledBecauseReplacedInvoice") . '">' . $langs->trans('MakeWithdrawRequest') . '</span></div>';
						}
					}
					else
					{
						//print '<a class="butActionRefused" href="#" title="'.dol_escape_htmltag($langs->trans("NotEnoughPermissions")).'">'.$langs->trans("MakeWithdrawRequest").'</a>';
					}
				}
				else
				{
					//print '<a class="butActionRefused" href="#" title="'.dol_escape_htmltag($langs->trans("AmountMustBePositive")).'">'.$langs->trans("MakeWithdrawRequest").'</a>';
				}
			}

			// Create payment
			if ($object->type != Facture::TYPE_CREDIT_NOTE && $object->statut == 1 && $object->paye == 0 && $user->rights->facture->paiement) {
				if ($objectidnext) {
					print '<div class="inline-block divButAction"><span class="butActionRefused" title="' . $langs->trans("DisabledBecauseReplacedInvoice") . '">' . $langs->trans('DoPayment') . '</span></div>';
				} else {
					//if ($resteapayer == 0) {
					//	print '<div class="inline-block divButAction"><span class="butActionRefused" title="' . $langs->trans("DisabledBecauseRemainderToPayIsZero") . '">' . $langs->trans('DoPayment') . '</span></div>';
					//} else {
						print '<div class="inline-block divButAction"><a class="butAction" href="'. DOL_URL_ROOT .'/compta/paiement.php?facid=' . $object->id . '&amp;action=create&amp;accountid='.$object->fk_account.'">' . $langs->trans('DoPayment') . '</a></div>';
					//}
				}
			}

			// Reverse back money or convert to reduction
			if ($object->type == Facture::TYPE_CREDIT_NOTE || $object->type == Facture::TYPE_DEPOSIT || $object->type == Facture::TYPE_STANDARD) {
				// For credit note only
				if ($object->type == Facture::TYPE_CREDIT_NOTE && $object->statut == 1 && $object->paye == 0 && $user->rights->facture->paiement)
				{
					if ($resteapayer == 0)
					{
						print '<div class="inline-block divButAction"><span class="butActionRefused" title="'.$langs->trans("DisabledBecauseRemainderToPayIsZero").'">'.$langs->trans('DoPaymentBack').'</span></div>';
					}
					else
					{
						print '<div class="inline-block divButAction"><a class="butAction" href="'. DOL_URL_ROOT .'/compta/paiement.php?facid='.$object->id.'&amp;action=create&amp;accountid='.$object->fk_account.'">'.$langs->trans('DoPaymentBack').'</a></div>';
					}
				}

				// For standard invoice with excess received
				if ($object->type == Facture::TYPE_STANDARD && empty($object->paye) && ($object->total_ttc - $totalpaye - $totalcreditnotes - $totaldeposits) < 0 && $user->rights->facture->creer && empty($discount->id))
				{
					print '<div class="inline-block divButAction"><a class="butAction" href="'.$_SERVER["PHP_SELF"].'?facid='.$object->id.'&amp;action=converttoreduc">'.$langs->trans('ConvertExcessReceivedToReduc').'</a></div>';
				}
				// For credit note
				if ($object->type == Facture::TYPE_CREDIT_NOTE && $object->statut == 1 && $object->paye == 0 && $user->rights->facture->creer && $object->getSommePaiement() == 0) {
					print '<div class="inline-block divButAction"><a class="butAction" href="' . $_SERVER["PHP_SELF"] . '?facid=' . $object->id . '&amp;action=converttoreduc">' . $langs->trans('ConvertToReduc') . '</a></div>';
				}
				// For deposit invoice
				if ($object->type == Facture::TYPE_DEPOSIT && $user->rights->facture->creer && empty($discount->id))
				{
					print '<div class="inline-block divButAction"><a class="butAction" href="'.$_SERVER["PHP_SELF"].'?facid='.$object->id.'&amp;action=converttoreduc">'.$langs->trans('ConvertToReduc').'</a></div>';
				}
			}

			// Classify paid
			if ($object->statut == 1 && $object->paye == 0 && $user->rights->facture->paiement && (($object->type != Facture::TYPE_CREDIT_NOTE && $object->type != Facture::TYPE_DEPOSIT && $resteapayer <= 0) || ($object->type == Facture::TYPE_CREDIT_NOTE && $resteapayer >= 0))
				|| ($object->type == Facture::TYPE_DEPOSIT && $object->paye == 0 && $object->total_ttc > 0 && $resteapayer == 0 && $user->rights->facture->paiement && empty($discount->id))
			)
			{
				print '<div class="inline-block divButAction"><a class="butAction" href="'.$_SERVER['PHP_SELF'].'?facid='.$object->id.'&amp;action=paid">'.$langs->trans('ClassifyPaid').'</a></div>';
			}

			// Classify 'closed not completely paid' (possible si validee et pas encore classee payee)

			if ($object->statut == 1 && $object->paye == 0 && $resteapayer > 0 && $user->rights->facture->paiement)
			{
				if ($totalpaye > 0 || $totalcreditnotes > 0)
				{
					// If one payment or one credit note was linked to this invoice
					print '<div class="inline-block divButAction"><a class="butAction" href="' . $_SERVER['PHP_SELF'] . '?facid=' . $object->id . '&amp;action=paid">' . $langs->trans('ClassifyPaidPartially') . '</a></div>';
				}
				else
				{
					if ( empty($conf->global->INVOICE_CAN_NEVER_BE_CANCELED))
					{
						if ($objectidnext)
						{
							print '<div class="inline-block divButAction"><span class="butActionRefused" title="' . $langs->trans("DisabledBecauseReplacedInvoice") . '">' . $langs->trans('ClassifyCanceled') . '</span></div>';
						}
						else
						{
							print '<div class="inline-block divButAction"><a class="butAction" href="' . $_SERVER['PHP_SELF'] . '?facid=' . $object->id . '&amp;action=canceled">' . $langs->trans('ClassifyCanceled') . '</a></div>';
						}
					}
				}
			}

			// Clone
			if (($object->type == Facture::TYPE_STANDARD || $object->type == Facture::TYPE_DEPOSIT || $object->type == Facture::TYPE_PROFORMA) && $user->rights->facture->creer)
			{
				print '<div class="inline-block divButAction"><a class="butAction" href="' . $_SERVER['PHP_SELF'] . '?facid=' . $object->id . '&amp;action=clone&amp;object=invoice">' . $langs->trans("ToClone") . '</a></div>';
			}

			// Clone as predefined / Create template
			if (($object->type == Facture::TYPE_STANDARD || $object->type == Facture::TYPE_DEPOSIT || $object->type == Facture::TYPE_PROFORMA) && $object->statut == 0 && $user->rights->facture->creer)
			{
				if (! $objectidnext && count($object->lines) > 0)
				{
					print '<div class="inline-block divButAction"><a class="butAction" href="'.DOL_URL_ROOT.'/compta/facture/fiche-rec.php?facid=' . $object->id . '&amp;action=create">' . $langs->trans("ChangeIntoRepeatableInvoice") . '</a></div>';
				}
			}

			// Create a credit note
			if (($object->type == Facture::TYPE_STANDARD || $object->type == Facture::TYPE_DEPOSIT || $object->type == Facture::TYPE_PROFORMA) && $object->statut > 0 && $user->rights->facture->creer)
			{
				if (! $objectidnext)
				{
					print '<div class="inline-block divButAction"><a class="butAction" href="' . $_SERVER['PHP_SELF'] . '?socid=' . $object->socid .'&amp;fac_avoir=' . $object->id . '&amp;action=create&amp;type=2'.($object->fk_project > 0 ? '&amp;projectid='.$object->fk_project : '').'">' . $langs->trans("CreateCreditNote") . '</a></div>';
				}
			}

			// Create next situation invoice
			if ($user->rights->facture->creer && ($object->type == 5) && ($object->statut == 1 || $object->statut == 2)) {
				if ($object->is_last_in_cycle() && $object->situation_final != 1) {
					print '<div class="inline-block divButAction"><a class="butAction" href="' . $_SERVER['PHP_SELF'] . '?action=create&amp;type=5&amp;origin=facture&amp;originid=' . $object->id . '&amp;socid=' . $object->socid . '" >' . $langs->trans('CreateNextSituationInvoice') . '</a></div>';
				} else if (!$object->is_last_in_cycle()) {
					print '<div class="inline-block divButAction"><a class="butActionRefused" href="#" title="' . $langs->trans("DisabledBecauseNotLastInCycle") . '">' . $langs->trans('CreateNextSituationInvoice') . '</a></div>';
				} else {
					print '<div class="inline-block divButAction"><a class="butActionRefused" href="#" title="' . $langs->trans("DisabledBecauseFinal") . '">' . $langs->trans('CreateNextSituationInvoice') . '</a></div>';
				}
			}

			// Delete
			if ($user->rights->facture->supprimer)
			{
				$isErasable = $object->is_erasable();
				//var_dump($isErasable);
				if ($isErasable == -4) {
					print '<div class="inline-block divButAction"><a class="butActionRefused" href="#" title="' . $langs->trans("DisabledBecausePayments") . '">' . $langs->trans('Delete') . '</a></div>';
				}
				elseif ($isErasable == -3) {
					print '<div class="inline-block divButAction"><a class="butActionRefused" href="#" title="' . $langs->trans("DisabledBecauseNotLastSituationInvoice") . '">' . $langs->trans('Delete') . '</a></div>';
				}
				elseif ($isErasable == -2) {
					print '<div class="inline-block divButAction"><a class="butActionRefused" href="#" title="' . $langs->trans("DisabledBecauseNotLastInvoice") . '">' . $langs->trans('Delete') . '</a></div>';
				}
				elseif ($isErasable == -1) {
					print '<div class="inline-block divButAction"><a class="butActionRefused" href="#" title="' . $langs->trans("DisabledBecauseDispatchedInBookkeeping") . '">' . $langs->trans('Delete') . '</a></div>';
				}
				elseif ($isErasable <= 0)	// Any other cases
				{
					print '<div class="inline-block divButAction"><a class="butActionRefused" href="#" title="' . $langs->trans("DisabledBecauseNotErasable") . '">' . $langs->trans('Delete') . '</a></div>';
				}
				elseif ($objectidnext)
				{
					print '<div class="inline-block divButAction"><a class="butActionRefused" href="#" title="' . $langs->trans("DisabledBecauseReplacedInvoice") . '">' . $langs->trans('Delete') . '</a></div>';
				}
				else
				{
					print '<div class="inline-block divButAction"><a class="butActionDelete" href="' . $_SERVER["PHP_SELF"] . '?facid=' . $object->id . '&amp;action=delete">' . $langs->trans('Delete') . '</a></div>';
				}
			} else {
				print '<div class="inline-block divButAction"><a class="butActionRefused" href="#" title="' . $langs->trans("NotAllowed") . '">' . $langs->trans('Delete') . '</a></div>';
			}
		}
		print '</div>';
	}

	// Select mail models is same action as presend
	if (GETPOST('modelselected','alpha')) {
		$action = 'presend';
	}
	if ($action != 'prerelance' && $action != 'presend')
	{
		print '<div class="fichecenter"><div class="fichehalfleft">';
		print '<a name="builddoc"></a>'; // ancre

		// Documents generes
		$filename = dol_sanitizeFileName($object->ref);
		$filedir = $conf->facture->dir_output . '/' . dol_sanitizeFileName($object->ref);
		$urlsource = $_SERVER['PHP_SELF'] . '?facid=' . $object->id;
		$genallowed = $user->rights->facture->lire;
		$delallowed = $user->rights->facture->creer;

		print $formfile->showdocuments('facture', $filename, $filedir, $urlsource, $genallowed, $delallowed, $object->modelpdf, 1, 0, 0, 28, 0, '', '', '', $soc->default_lang);
		$somethingshown = $formfile->numoffiles;

		// Show links to link elements
		$linktoelem = $form->showLinkToObjectBlock($object, null, array('invoice'));
		$somethingshown = $form->showLinkedObjectBlock($object, $linktoelem);


		// Show online payment link
		$useonlinepayment = (! empty($conf->paypal->enabled) || ! empty($conf->stripe->enabled) || ! empty($conf->paybox->enabled));

		if ($object->statut != Facture::STATUS_DRAFT && $useonlinepayment)
		{
			print '<br><!-- Link to pay -->'."\n";
			require_once DOL_DOCUMENT_ROOT.'/core/lib/payments.lib.php';
			print showOnlinePaymentUrl('invoice', $object->ref).'<br>';
		}

		// Show direct download link
		if ($object->statut != Facture::STATUS_DRAFT && ! empty($conf->global->INVOICE_ALLOW_EXTERNAL_DOWNLOAD))
		{
			print '<br><!-- Link to download main doc -->'."\n";
			print showDirectDownloadLink($object).'<br>';
		}

		print '</div><div class="fichehalfright"><div class="ficheaddleft">';

		// List of actions on element
		include_once DOL_DOCUMENT_ROOT . '/core/class/html.formactions.class.php';
		$formactions = new FormActions($db);
		$somethingshown = $formactions->showactions($object, 'invoice', $socid, 1);

		print '</div></div></div>';
	}


	// Presend form
	$modelmail='facture_send';
	$defaulttopic='SendBillRef';
	$diroutput = $conf->facture->dir_output;
	$trackid = 'inv'.$object->id;

	include DOL_DOCUMENT_ROOT.'/core/tpl/card_presend.tpl.php';
}

llxFooter();
$db->close();<|MERGE_RESOLUTION|>--- conflicted
+++ resolved
@@ -189,27 +189,16 @@
 			$qualified_for_stock_change = $object->hasProductsOrServices(1);
 		}
 
-<<<<<<< HEAD
-		$result = $object->delete($user, 0, $idwarehouse);
-		if ($result > 0) {
-			header('Location: ' . DOL_URL_ROOT . '/compta/facture/list.php?restore_lastsearch_values=1');
-			exit();
-		} else {
-			setEventMessages($object->error, $object->errors, 'errors');
-			$action='';
-=======
-		if ($object->is_erasable()) {
-		
+		if ($object->is_erasable())
+		{
 			$result = $object->delete($user, 0, $idwarehouse);
 			if ($result > 0) {
-				header('Location: ' . DOL_URL_ROOT . '/compta/facture/list.php');
+				header('Location: ' . DOL_URL_ROOT . '/compta/facture/list.php?restore_lastsearch_values=1');
 				exit();
 			} else {
 				setEventMessages($object->error, $object->errors, 'errors');
 				$action='';
 			}
-			
->>>>>>> 1a1f0fbc
 		}
 	}
 
@@ -1462,7 +1451,7 @@
 						$line->origin = $object->origin;
 						$line->origin_id = $line->id;
 						$line->fetch_optionals($line->id);
-						
+
 						// Si fk_remise_except defini on vérifie si la réduction à déjà été appliquée
 						if ($line->fk_remise_except)
 						{
