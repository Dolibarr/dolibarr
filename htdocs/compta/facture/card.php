<?php
/* Copyright (C) 2002-2006  Rodolphe Quiedeville    <rodolphe@quiedeville.org>
 * Copyright (C) 2004       Eric Seigne             <eric.seigne@ryxeo.com>
 * Copyright (C) 2004-2016  Laurent Destailleur     <eldy@users.sourceforge.net>
 * Copyright (C) 2005       Marc Barilley / Ocebo   <marc@ocebo.com>
 * Copyright (C) 2005-2015  Regis Houssin           <regis.houssin@inodbox.com>
 * Copyright (C) 2006       Andre Cianfarani        <acianfa@free.fr>
 * Copyright (C) 2010-2015  Juanjo Menent           <jmenent@2byte.es>
 * Copyright (C) 2012-2013  Christophe Battarel     <christophe.battarel@altairis.fr>
 * Copyright (C) 2012-2013  Cédric Salvador         <csalvador@gpcsolutions.fr>
 * Copyright (C) 2012-2014  Raphaël Doursenaud      <rdoursenaud@gpcsolutions.fr>
 * Copyright (C) 2013       Jean-Francois FERRY     <jfefe@aternatik.fr>
 * Copyright (C) 2013-2014  Florian Henry           <florian.henry@open-concept.pro>
 * Copyright (C) 2013       Cédric Salvador         <csalvador@gpcsolutions.fr>
 * Copyright (C) 2014-2018  Ferran Marcet           <fmarcet@2byte.es>
 * Copyright (C) 2015-2016  Marcos García           <marcosgdf@gmail.com>
 * Copyright (C) 2018       Frédéric France         <frederic.france@netlogic.fr>
 *
 * This program is free software; you can redistribute it and/or modify
 * it under the terms of the GNU General Public License as published by
 * the Free Software Foundation; either version 3 of the License, or
 * (at your option) any later version.
 *
 * This program is distributed in the hope that it will be useful,
 * but WITHOUT ANY WARRANTY; without even the implied warranty of
 * MERCHANTABILITY or FITNESS FOR A PARTICULAR PURPOSE.  See the
 * GNU General Public License for more details.
 *
 * You should have received a copy of the GNU General Public License
 * along with this program. If not, see <http://www.gnu.org/licenses/>.
 */

/**
 * \file 	htdocs/compta/facture/card.php
 * \ingroup facture
 * \brief 	Page to create/see an invoice
 */

require '../../main.inc.php';
require_once DOL_DOCUMENT_ROOT . '/compta/facture/class/facture.class.php';
require_once DOL_DOCUMENT_ROOT . '/compta/facture/class/facture-rec.class.php';
require_once DOL_DOCUMENT_ROOT . '/compta/bank/class/account.class.php';
require_once DOL_DOCUMENT_ROOT . '/compta/paiement/class/paiement.class.php';
require_once DOL_DOCUMENT_ROOT . '/core/modules/facture/modules_facture.php';
require_once DOL_DOCUMENT_ROOT . '/core/class/discount.class.php';
require_once DOL_DOCUMENT_ROOT . '/core/class/html.formfile.class.php';
require_once DOL_DOCUMENT_ROOT . '/core/class/html.formother.class.php';
require_once DOL_DOCUMENT_ROOT . '/core/class/html.formmargin.class.php';
require_once DOL_DOCUMENT_ROOT . '/core/lib/invoice.lib.php';
require_once DOL_DOCUMENT_ROOT . '/core/lib/functions2.lib.php';
require_once DOL_DOCUMENT_ROOT . '/core/lib/date.lib.php';
require_once DOL_DOCUMENT_ROOT . '/core/class/extrafields.class.php';
if (! empty($conf->commande->enabled))
	require_once DOL_DOCUMENT_ROOT . '/commande/class/commande.class.php';
if (! empty($conf->projet->enabled)) {
	require_once DOL_DOCUMENT_ROOT . '/projet/class/project.class.php';
	require_once DOL_DOCUMENT_ROOT . '/core/class/html.formprojet.class.php';
}
require_once DOL_DOCUMENT_ROOT . '/core/class/doleditor.class.php';

if (!empty($conf->variants->enabled)) {
	require_once DOL_DOCUMENT_ROOT.'/variants/class/ProductCombination.class.php';
}
if (! empty($conf->accounting->enabled)) {
	require_once DOL_DOCUMENT_ROOT . '/accountancy/class/accountingjournal.class.php';
}

// Load translation files required by the page
$langs->loadLangs(array('bills','companies','compta','products','banks','main','withdrawals'));
if (! empty($conf->incoterm->enabled)) $langs->load('incoterm');
if (! empty($conf->margin->enabled)) $langs->load('margins');

$projectid = (GETPOST('projectid','int') ? GETPOST('projectid', 'int') : 0);

$id = (GETPOST('id', 'int') ? GETPOST('id', 'int') : GETPOST('facid', 'int')); // For backward compatibility
$ref = GETPOST('ref', 'alpha');
$socid = GETPOST('socid', 'int');
$action = GETPOST('action', 'alpha');
$confirm = GETPOST('confirm', 'alpha');
$cancel = GETPOST('cancel', 'alpha');
$lineid = GETPOST('lineid', 'int');
$userid = GETPOST('userid', 'int');
$search_ref = GETPOST('sf_ref','alpha') ? GETPOST('sf_ref', 'alpha') : GETPOST('search_ref', 'alpha');
$search_societe = GETPOST('search_societe', 'alpha');
$search_montant_ht = GETPOST('search_montant_ht', 'alpha');
$search_montant_ttc = GETPOST('search_montant_ttc', 'alpha');
$origin = GETPOST('origin', 'alpha');
$originid = (GETPOST('originid', 'int') ? GETPOST('originid', 'int') : GETPOST('origin_id', 'int')); // For backward compatibility
$fac_rec=GETPOST('fac_rec','int');

// PDF
$hidedetails = (GETPOST('hidedetails', 'int') ? GETPOST('hidedetails', 'int') : (! empty($conf->global->MAIN_GENERATE_DOCUMENTS_HIDE_DETAILS) ? 1 : 0));
$hidedesc = (GETPOST('hidedesc', 'int') ? GETPOST('hidedesc', 'int') : (! empty($conf->global->MAIN_GENERATE_DOCUMENTS_HIDE_DESC) ? 1 : 0));
$hideref = (GETPOST('hideref', 'int') ? GETPOST('hideref', 'int') : (! empty($conf->global->MAIN_GENERATE_DOCUMENTS_HIDE_REF) ? 1 : 0));

// Nombre de ligne pour choix de produit/service predefinis
$NBLINES = 4;

$usehm = (! empty($conf->global->MAIN_USE_HOURMIN_IN_DATE_RANGE) ? $conf->global->MAIN_USE_HOURMIN_IN_DATE_RANGE : 0);

$object = new Facture($db);
$extrafields = new ExtraFields($db);

// Load object
if ($id > 0 || ! empty($ref)) {
	$ret = $object->fetch($id, $ref, '', '', $conf->global->INVOICE_USE_SITUATION);
}

// Initialize technical object to manage hooks of page. Note that conf->hooks_modules contains array of hook context
$hookmanager->initHooks(array('invoicecard','globalcard'));

$usercanread = $user->rights->facture->lire;
$usercancreate = $user->rights->facture->creer;
$usercanissuepayment = $user->rights->facture->paiement;
$usercandelete = $user->rights->facture->supprimer;
$usercanvalidate = ((empty($conf->global->MAIN_USE_ADVANCED_PERMS) && $usercancreate) || (! empty($conf->global->MAIN_USE_ADVANCED_PERMS) && ! empty($user->rights->facture->invoice_advance->validate)));
$usercansend = (empty($conf->global->MAIN_USE_ADVANCED_PERMS) || $user->rights->facture->invoice_advance->send);
$usercanreopen = (empty($conf->global->MAIN_USE_ADVANCED_PERMS) || $user->rights->facture->invoice_advance->reopen);
$usercanunvalidate = ((empty($conf->global->MAIN_USE_ADVANCED_PERMS) && ! empty($usercancreate)) || (! empty($conf->global->MAIN_USE_ADVANCED_PERMS) && ! empty($user->rights->facture->invoice_advance->unvalidate)));

$usercanproductignorepricemin = ((!empty($conf->global->MAIN_USE_ADVANCED_PERMS) && empty($user->rights->produit->ignore_price_min_advance)) || empty($conf->global->MAIN_USE_ADVANCED_PERMS));
$usercancreatemargin = $user->rights->margins->creer;
$usercanreadallmargin = $user->rights->margins->liretous;
$usercancreatewithdrarequest = $user->rights->prelevement->bons->creer;

$permissionnote = $usercancreate; // Used by the include of actions_setnotes.inc.php
$permissiondellink = $usercancreate;	// Used by the include of actions_dellink.inc.php
$permissiontoedit = $usercancreate; // Used by the include of actions_lineupdonw.inc.php

// Security check
$fieldid = (! empty($ref) ? 'facnumber' : 'rowid');
if ($user->societe_id) $socid = $user->societe_id;
$isdraft = (($object->statut == Facture::STATUS_DRAFT) ? 1 : 0);
$result = restrictedArea($user, 'facture', $id, '', '', 'fk_soc', $fieldid, $isdraft);


/*
 * Actions
 */

$parameters = array('socid' => $socid);
$reshook = $hookmanager->executeHooks('doActions', $parameters, $object, $action); // Note that $action and $object may have been modified by some hooks
if ($reshook < 0) setEventMessages($hookmanager->error, $hookmanager->errors, 'errors');

if (empty($reshook))
{
	if ($cancel)
	{
		if (! empty($backtopage))
		{
			header("Location: ".$backtopage);
			exit;
		}
		$action='';
	}

	include DOL_DOCUMENT_ROOT.'/core/actions_setnotes.inc.php'; // Must be include, not include_once

	include DOL_DOCUMENT_ROOT.'/core/actions_dellink.inc.php';		// Must be include, not include_once

	include DOL_DOCUMENT_ROOT.'/core/actions_lineupdown.inc.php';	// Must be include, not include_once

	// Action clone object
	if ($action == 'confirm_clone' && $confirm == 'yes' && $usercancreate) {
	//	if (1 == 0 && empty($_REQUEST["clone_content"]) && empty($_REQUEST["clone_receivers"])) {
	//		$mesgs [] = '<div class="error">' . $langs->trans("NoCloneOptionsSpecified") . '</div>';
	//	} else {
			if ($object->fetch($id) > 0) {
				$result = $object->createFromClone($socid);
				if ($result > 0) {
					header("Location: " . $_SERVER['PHP_SELF'] . '?facid=' . $result);
					exit();
				} else {
					setEventMessages($object->error, $object->errors, 'errors');
					$action = '';
				}
			}
	//	}
	}

	// Change status of invoice
	else if ($action == 'reopen' && $usercancreate) {
		$result = $object->fetch($id);

		if ($object->statut == Facture::STATUS_CLOSED || ($object->statut == Facture::STATUS_ABANDONED && ($object->close_code != 'replaced' || $object->getIdReplacingInvoice() == 0)) || ($object->statut == Facture::STATUS_VALIDATED && $object->paye == 1)) {    // ($object->statut == 1 && $object->paye == 1) should not happened but can be found when data are corrupted
			$result = $object->set_unpaid($user);
			if ($result > 0) {
				header('Location: ' . $_SERVER["PHP_SELF"] . '?facid=' . $id);
				exit();
			} else {
				setEventMessages($object->error, $object->errors, 'errors');
			}
		}
	}

	// Delete invoice
	else if ($action == 'confirm_delete' && $confirm == 'yes') {
		$result = $object->fetch($id);
		$object->fetch_thirdparty();

		$idwarehouse = GETPOST('idwarehouse');

		$qualified_for_stock_change = 0;
		if (empty($conf->global->STOCK_SUPPORTS_SERVICES)) {
			$qualified_for_stock_change = $object->hasProductsOrServices(2);
		} else {
			$qualified_for_stock_change = $object->hasProductsOrServices(1);
		}

		$isErasable=$object->is_erasable();

		if (($usercandelete && $isErasable > 0)
			|| ($usercancreate && $isErasable == 1))
		{
			$result = $object->delete($user, 0, $idwarehouse);
			if ($result > 0) {
				header('Location: ' . DOL_URL_ROOT . '/compta/facture/list.php?restore_lastsearch_values=1');
				exit();
			} else {
				setEventMessages($object->error, $object->errors, 'errors');
				$action='';
			}
		}
	}

	// Delete line
	else if ($action == 'confirm_deleteline' && $confirm == 'yes' && $usercancreate)
	{
		$object->fetch($id);
		$object->fetch_thirdparty();

		$result = $object->deleteline(GETPOST('lineid'));
		if ($result > 0) {
			// Define output language
			$outputlangs = $langs;
			$newlang = '';
			if ($conf->global->MAIN_MULTILANGS && empty($newlang) && ! empty($_REQUEST['lang_id']))
				$newlang = $_REQUEST['lang_id'];
			if ($conf->global->MAIN_MULTILANGS && empty($newlang))
				$newlang = $object->thirdparty->default_lang;
			if (! empty($newlang)) {
				$outputlangs = new Translate("", $conf);
				$outputlangs->setDefaultLang($newlang);
				$outputlangs->load('products');
			}
			if (empty($conf->global->MAIN_DISABLE_PDF_AUTOUPDATE)) {
				$ret = $object->fetch($id); // Reload to get new records
				$result = $object->generateDocument($object->modelpdf, $outputlangs, $hidedetails, $hidedesc, $hideref);
			}
			if ($result >= 0) {
				header('Location: ' . $_SERVER["PHP_SELF"] . '?facid=' . $id);
				exit();
			}
		} else {
			setEventMessages($object->error, $object->errors, 'errors');
			$action = '';
		}
	}

	// Delete link of credit note to invoice
	else if ($action == 'unlinkdiscount' && $usercancreate)
	{
		$discount = new DiscountAbsolute($db);
		$result = $discount->fetch(GETPOST("discountid"));
		$discount->unlink_invoice();
	}

	// Validation
	else if ($action == 'valid' && $usercancreate)
	{
		$object->fetch($id);

		// On verifie signe facture
		if ($object->type == Facture::TYPE_CREDIT_NOTE) {
			// Si avoir, le signe doit etre negatif
			if ($object->total_ht >= 0) {
				setEventMessages($langs->trans("ErrorInvoiceAvoirMustBeNegative"), null, 'errors');
				$action = '';
			}
		} else {
			// Si non avoir, le signe doit etre positif
			if (empty($conf->global->FACTURE_ENABLE_NEGATIVE) && $object->total_ht < 0) {
				setEventMessages($langs->trans("ErrorInvoiceOfThisTypeMustBePositive"), null, 'errors');
				$action = '';
			}
		}
	}

	else if ($action == 'set_thirdparty' && $usercancreate)
	{
		$object->fetch($id);
		$object->setValueFrom('fk_soc', $socid, '', null, 'int', '', $user, 'BILL_MODIFY');

		header('Location: ' . $_SERVER["PHP_SELF"] . '?facid=' . $id);
		exit();
	}

	else if ($action == 'classin' && $usercancreate)
	{
		$object->fetch($id);
		$object->setProject($_POST['projectid']);
	}

	else if ($action == 'setmode' && $usercancreate)
	{
		$object->fetch($id);
		$result = $object->setPaymentMethods(GETPOST('mode_reglement_id', 'int'));
		if ($result < 0)
			dol_print_error($db, $object->error);
	}

	// Multicurrency Code
	else if ($action == 'setmulticurrencycode' && $usercancreate) {
		$result = $object->setMulticurrencyCode(GETPOST('multicurrency_code', 'alpha'));
	}

	// Multicurrency rate
	else if ($action == 'setmulticurrencyrate' && $usercancreate) {
		$result = $object->setMulticurrencyRate(price2num(GETPOST('multicurrency_tx')), GETPOST('calculation_mode', 'int'));
	}

	else if ($action == 'setinvoicedate' && $usercancreate)
	{
		$object->fetch($id);
		$old_date_lim_reglement = $object->date_lim_reglement;
		$date = dol_mktime(12, 0, 0, $_POST['invoicedatemonth'], $_POST['invoicedateday'], $_POST['invoicedateyear']);
		if (empty($date))
		{
			setEventMessages($langs->trans("ErrorFieldRequired", $langs->transnoentitiesnoconv("Date")), null, 'errors');
			header('Location: '.$_SERVER["PHP_SELF"].'?facid='.$id.'&action=editinvoicedate');
			exit;
		}
		$object->date=$date;
		$new_date_lim_reglement = $object->calculate_date_lim_reglement();
		if ($new_date_lim_reglement > $old_date_lim_reglement) $object->date_lim_reglement = $new_date_lim_reglement;
		if ($object->date_lim_reglement < $object->date) $object->date_lim_reglement = $object->date;
		$result = $object->update($user);
		if ($result < 0) dol_print_error($db, $object->error);
	}

	else if ($action == 'setdate_pointoftax' && $usercancreate)
	{
		$object->fetch($id);
		$date_pointoftax = dol_mktime(12, 0, 0, $_POST['date_pointoftaxmonth'], $_POST['date_pointoftaxday'], $_POST['date_pointoftaxyear']);
		$object->date_pointoftax=$date_pointoftax;
		$result = $object->update($user);
		if ($result < 0) dol_print_error($db, $object->error);
	}

	else if ($action == 'setconditions' && $usercancreate)
	{
		$object->fetch($id);
		$object->cond_reglement_code = 0; // To clean property
		$object->cond_reglement_id = 0; // To clean property
		$result = $object->setPaymentTerms(GETPOST('cond_reglement_id', 'int'));
		if ($result < 0) dol_print_error($db, $object->error);

		$old_date_lim_reglement = $object->date_lim_reglement;
		$new_date_lim_reglement = $object->calculate_date_lim_reglement();
		if ($new_date_lim_reglement > $old_date_lim_reglement) $object->date_lim_reglement = $new_date_lim_reglement;
		if ($object->date_lim_reglement < $object->date) $object->date_lim_reglement = $object->date;
		$result = $object->update($user);
		if ($result < 0) dol_print_error($db, $object->error);
	}

	else if ($action == 'setpaymentterm' && $usercancreate)
	{
		$object->fetch($id);
		$object->date_lim_reglement = dol_mktime(12, 0, 0, $_POST['paymenttermmonth'], $_POST['paymenttermday'], $_POST['paymenttermyear']);
		if ($object->date_lim_reglement < $object->date) {
			$object->date_lim_reglement = $object->calculate_date_lim_reglement();
			setEventMessages($langs->trans("DatePaymentTermCantBeLowerThanObjectDate"), null, 'warnings');
		}
		$result = $object->update($user);
		if ($result < 0)
			dol_print_error($db, $object->error);
	}

	else if ($action == 'setrevenuestamp' && $usercancreate)
	{
		$object->fetch($id);
		$object->revenuestamp = GETPOST('revenuestamp');
		$result = $object->update($user);
		$object->update_price(1);
		if ($result < 0)
			dol_print_error($db, $object->error);
	}

	// Set incoterm
	elseif ($action == 'set_incoterms' && !empty($conf->incoterm->enabled))
	{
		$result = $object->setIncoterms(GETPOST('incoterm_id', 'int'), GETPOST('location_incoterms', 'alpha'));
	}

	// bank account
	else if ($action == 'setbankaccount' && $usercancreate)
	{
		$result=$object->setBankAccount(GETPOST('fk_account', 'int'));
	}

	else if ($action == 'setremisepercent' && $usercancreate)
	{
		$object->fetch($id);
		$result = $object->set_remise($user, $_POST['remise_percent']);
	}

	else if ($action == "setabsolutediscount" && $usercancreate)
	{
		// POST[remise_id] or POST[remise_id_for_payment]

		// We use the credit to reduce amount of invoice
		if (! empty($_POST["remise_id"])) {
			$ret = $object->fetch($id);
			if ($ret > 0) {
				$result = $object->insert_discount($_POST["remise_id"]);
				if ($result < 0) {
					setEventMessages($object->error, $object->errors, 'errors');
				}
			} else {
				dol_print_error($db, $object->error);
			}
		}
		// We use the credit to reduce remain to pay
		if (! empty($_POST["remise_id_for_payment"]))
		{
			require_once DOL_DOCUMENT_ROOT . '/core/class/discount.class.php';
			$discount = new DiscountAbsolute($db);
			$discount->fetch($_POST["remise_id_for_payment"]);

			//var_dump($object->getRemainToPay(0));
			//var_dump($discount->amount_ttc);exit;
			if (price2num($discount->amount_ttc) > price2num($object->getRemainToPay(0)))
			{
				// TODO Split the discount in 2 automatically
				$error++;
				setEventMessages($langs->trans("ErrorDiscountLargerThanRemainToPaySplitItBefore"), null, 'errors');
			}

			if (! $error)
			{
				$result = $discount->link_to_invoice(0, $id);
				if ($result < 0) {
					setEventMessages($discount->error, $discount->errors, 'errors');
				}
			}
		}

		if (empty($conf->global->MAIN_DISABLE_PDF_AUTOUPDATE))
		{
			$outputlangs = $langs;
			$newlang = '';
			if ($conf->global->MAIN_MULTILANGS && empty($newlang) && GETPOST('lang_id','aZ09')) $newlang = GETPOST('lang_id','aZ09');
			if ($conf->global->MAIN_MULTILANGS && empty($newlang))	$newlang = $object->thirdparty->default_lang;
			if (! empty($newlang)) {
				$outputlangs = new Translate("", $conf);
				$outputlangs->setDefaultLang($newlang);
			}
			$ret = $object->fetch($id); // Reload to get new records

			$result = $object->generateDocument($object->modelpdf, $outputlangs, $hidedetails, $hidedesc, $hideref);
			if ($result < 0) setEventMessages($object->error, $object->errors, 'errors');
		}
	}

	else if ($action == 'setref_client' && $usercancreate)
	{
		$object->fetch($id);
		$object->set_ref_client(GETPOST('ref_client'));
	}

	// Classify to validated
	else if ($action == 'confirm_valid' && $confirm == 'yes' && $usercanvalidate)
	{
		$idwarehouse = GETPOST('idwarehouse','int');

		$object->fetch($id);
		$object->fetch_thirdparty();

		// Check parameters

		// Check for mandatory fields defined into setup
		$array_to_check=array('IDPROF1','IDPROF2','IDPROF3','IDPROF4','IDPROF5','IDPROF6','EMAIL');
		foreach($array_to_check as $key)
		{
			$keymin=strtolower($key);
			$i=(int) preg_replace('/[^0-9]/','',$key);
			$vallabel=$object->thirdparty->$keymin;

			if ($i > 0)
			{
				if ($object->thirdparty->isACompany())
				{
					// Check for mandatory prof id (but only if country is other than ours)
					if ($mysoc->country_id > 0 && $object->thirdparty->country_id == $mysoc->country_id)
					{
						$idprof_mandatory ='SOCIETE_'.$key.'_INVOICE_MANDATORY';
						if (! $vallabel && ! empty($conf->global->$idprof_mandatory))
						{
							$langs->load("errors");
							$error++;
							setEventMessages($langs->trans('ErrorProdIdIsMandatory', $langs->transcountry('ProfId'.$i, $object->thirdparty->country_code)).' ('.$langs->trans("ForbiddenBySetupRules").')', null, 'errors');
						}
					}
				}
			}
			else
			{
				//var_dump($conf->global->SOCIETE_EMAIL_MANDATORY);
				if ($key == 'EMAIL')
				{
					// Check for mandatory
					if (! empty($conf->global->SOCIETE_EMAIL_INVOICE_MANDATORY) && ! isValidEMail($object->thirdparty->email))
					{
						$langs->load("errors");
						$error++;
						setEventMessages($langs->trans("ErrorBadEMail", $object->thirdparty->email).' ('.$langs->trans("ForbiddenBySetupRules").')', null, 'errors');
					}
				}
			}
		}

		$qualified_for_stock_change = 0;
		if (empty($conf->global->STOCK_SUPPORTS_SERVICES)) {
			$qualified_for_stock_change = $object->hasProductsOrServices(2);
		} else {
			$qualified_for_stock_change = $object->hasProductsOrServices(1);
		}

		// Check for warehouse
		if ($object->type != Facture::TYPE_DEPOSIT && ! empty($conf->global->STOCK_CALCULATE_ON_BILL) && $qualified_for_stock_change)
		{
			if (! $idwarehouse || $idwarehouse == - 1) {
				$error++;
				setEventMessages($langs->trans('ErrorFieldRequired', $langs->transnoentitiesnoconv("Warehouse")), null, 'errors');
				$action = '';
			}
		}

		if (! $error)
		{
			$result = $object->validate($user, '', $idwarehouse);
			if ($result >= 0)
			{
				// Define output language
				if (empty($conf->global->MAIN_DISABLE_PDF_AUTOUPDATE))
				{
					$outputlangs = $langs;
					$newlang = '';
					if ($conf->global->MAIN_MULTILANGS && empty($newlang) && GETPOST('lang_id','aZ09')) $newlang = GETPOST('lang_id','aZ09');
					if ($conf->global->MAIN_MULTILANGS && empty($newlang))	$newlang = $object->thirdparty->default_lang;
					if (! empty($newlang)) {
						$outputlangs = new Translate("", $conf);
						$outputlangs->setDefaultLang($newlang);
						$outputlangs->load('products');
					}
					$model=$object->modelpdf;
					$ret = $object->fetch($id); // Reload to get new records

					$result = $object->generateDocument($model, $outputlangs, $hidedetails, $hidedesc, $hideref);
					if ($result < 0) setEventMessages($object->error, $object->errors, 'errors');
				}
			}
			else
			{
				if (count($object->errors)) setEventMessages(null, $object->errors, 'errors');
				else setEventMessages($object->error, $object->errors, 'errors');
			}
		}
	}

	// Go back to draft status (unvalidate)
	else if ($action == 'confirm_modif' && $usercanunvalidate)
	{
		$idwarehouse = GETPOST('idwarehouse','int');

		$object->fetch($id);
		$object->fetch_thirdparty();

		$qualified_for_stock_change = 0;
		if (empty($conf->global->STOCK_SUPPORTS_SERVICES)) {
			$qualified_for_stock_change = $object->hasProductsOrServices(2);
		} else {
			$qualified_for_stock_change = $object->hasProductsOrServices(1);
		}

		// Check parameters
		if ($object->type != Facture::TYPE_DEPOSIT && ! empty($conf->global->STOCK_CALCULATE_ON_BILL) && $qualified_for_stock_change)
		{
			if (! $idwarehouse || $idwarehouse == - 1) {
				$error++;
				setEventMessages($langs->trans('ErrorFieldRequired', $langs->transnoentitiesnoconv("Warehouse")), null, 'errors');
				$action = '';
			}
		}

		if (! $error) {
			// On verifie si la facture a des paiements
			$sql = 'SELECT pf.amount';
			$sql .= ' FROM ' . MAIN_DB_PREFIX . 'paiement_facture as pf';
			$sql .= ' WHERE pf.fk_facture = ' . $object->id;

			$result = $db->query($sql);
			if ($result) {
				$i = 0;
				$num = $db->num_rows($result);

				while ($i < $num) {
					$objp = $db->fetch_object($result);
					$totalpaye += $objp->amount;
					$i ++;
				}
			} else {
				dol_print_error($db, '');
			}

			$resteapayer = $object->total_ttc - $totalpaye;

			// On verifie si les lignes de factures ont ete exportees en compta et/ou ventilees
			$ventilExportCompta = $object->getVentilExportCompta();

			// On verifie si aucun paiement n'a ete effectue
			if ($ventilExportCompta == 0)
			{
				if (! empty($conf->global->INVOICE_CAN_ALWAYS_BE_EDITED) || ($resteapayer == $object->total_ttc && empty($object->paye)))
				{
					$result=$object->set_draft($user, $idwarehouse);
					if ($result<0) setEventMessages($object->error, $object->errors, 'errors');

					// Define output language
					if (empty($conf->global->MAIN_DISABLE_PDF_AUTOUPDATE))
					{
						$outputlangs = $langs;
						$newlang = '';
						if ($conf->global->MAIN_MULTILANGS && empty($newlang) && GETPOST('lang_id','aZ09')) $newlang = GETPOST('lang_id','aZ09');
						if ($conf->global->MAIN_MULTILANGS && empty($newlang))	$newlang = $object->thirdparty->default_lang;
						if (! empty($newlang)) {
							$outputlangs = new Translate("", $conf);
							$outputlangs->setDefaultLang($newlang);
							$outputlangs->load('products');
						}
						$model=$object->modelpdf;
						$ret = $object->fetch($id); // Reload to get new records

						$object->generateDocument($model, $outputlangs, $hidedetails, $hidedesc, $hideref);
					}
				}
			}
		}
	}

	// Classify "paid"
	else if ($action == 'confirm_paid' && $confirm == 'yes' && $usercanissuepayment)
	{
		$object->fetch($id);
		$result = $object->set_paid($user);
		if ($result<0) setEventMessages($object->error, $object->errors, 'errors');
	} // Classif "paid partialy"
	else if ($action == 'confirm_paid_partially' && $confirm == 'yes' && $usercanissuepayment)
	{
		$object->fetch($id);
		$close_code = GETPOST("close_code",'none');
		$close_note = GETPOST("close_note",'none');
		if ($close_code) {
			$result = $object->set_paid($user, $close_code, $close_note);
			if ($result<0) setEventMessages($object->error, $object->errors, 'errors');
		} else {
			setEventMessages($langs->trans("ErrorFieldRequired", $langs->transnoentitiesnoconv("Reason")), null, 'errors');
		}
	} // Classify "abandoned"
	else if ($action == 'confirm_canceled' && $confirm == 'yes') {
		$object->fetch($id);
		$close_code = GETPOST("close_code",'none');
		$close_note = GETPOST("close_note",'none');
		if ($close_code) {
			$result = $object->set_canceled($user, $close_code, $close_note);
			if ($result<0) setEventMessages($object->error, $object->errors, 'errors');
		} else {
			setEventMessages($langs->trans("ErrorFieldRequired", $langs->transnoentitiesnoconv("Reason")), null, 'errors');
		}
	}

	// Convertir en reduc
	else if ($action == 'confirm_converttoreduc' && $confirm == 'yes' && $usercancreate)
	{
		$object->fetch($id);
		$object->fetch_thirdparty();
		//$object->fetch_lines();	// Already done into fetch

		// Check if there is already a discount (protection to avoid duplicate creation when resubmit post)
		$discountcheck=new DiscountAbsolute($db);
		$result=$discountcheck->fetch(0,$object->id);

		$canconvert=0;
		if ($object->type == Facture::TYPE_DEPOSIT && empty($discountcheck->id)) $canconvert=1;	// we can convert deposit into discount if deposit is payed (completely, partially or not at all) and not already converted (see real condition into condition used to show button converttoreduc)
		if (($object->type == Facture::TYPE_CREDIT_NOTE || $object->type == Facture::TYPE_STANDARD || $object->type == Facture::TYPE_SITUATION) && $object->paye == 0 && empty($discountcheck->id)) $canconvert=1;	// we can convert credit note into discount if credit note is not payed back and not already converted and amount of payment is 0 (see real condition into condition used to show button converttoreduc)
		if ($canconvert)
		{
			$db->begin();

			$amount_ht = $amount_tva = $amount_ttc = array();
			$multicurrency_amount_ht = $multicurrency_amount_tva = $multicurrency_amount_ttc = array();

			// Loop on each vat rate
			$i = 0;
			foreach ($object->lines as $line)
			{
				if ($line->product_type < 9 && $line->total_ht != 0) // Remove lines with product_type greater than or equal to 9
				{ 	// no need to create discount if amount is null
					$amount_ht[$line->tva_tx] += $line->total_ht;
					$amount_tva[$line->tva_tx] += $line->total_tva;
					$amount_ttc[$line->tva_tx] += $line->total_ttc;
					$multicurrency_amount_ht[$line->tva_tx] += $line->multicurrency_total_ht;
					$multicurrency_amount_tva[$line->tva_tx] += $line->multicurrency_total_tva;
					$multicurrency_amount_ttc[$line->tva_tx] += $line->multicurrency_total_ttc;
					$i++;
				}
			}

			// Insert one discount by VAT rate category
			$discount = new DiscountAbsolute($db);
			if ($object->type == Facture::TYPE_CREDIT_NOTE)
				$discount->description = '(CREDIT_NOTE)';
			elseif ($object->type == Facture::TYPE_DEPOSIT)
				$discount->description = '(DEPOSIT)';
			elseif ($object->type == Facture::TYPE_STANDARD || $object->type == Facture::TYPE_REPLACEMENT || $object->type == Facture::TYPE_SITUATION)
				$discount->description = '(EXCESS RECEIVED)';
			else {
				setEventMessages($langs->trans('CantConvertToReducAnInvoiceOfThisType'), null, 'errors');
			}
			$discount->fk_soc = $object->socid;
			$discount->fk_facture_source = $object->id;

			$error = 0;

			if ($object->type == Facture::TYPE_STANDARD || $object->type == Facture::TYPE_REPLACEMENT || $object->type == Facture::TYPE_SITUATION)
			{
				// If we're on a standard invoice, we have to get excess received to create a discount in TTC without VAT

				// Total payments
				$sql = 'SELECT SUM(pf.amount) as total_paiements';
				$sql.= ' FROM '.MAIN_DB_PREFIX.'paiement_facture as pf, '.MAIN_DB_PREFIX.'paiement as p';
				$sql.= ' LEFT JOIN '.MAIN_DB_PREFIX.'c_paiement as c ON p.fk_paiement = c.id';
				$sql.= ' WHERE pf.fk_facture = '.$object->id;
				$sql.= ' AND pf.fk_paiement = p.rowid';
				$sql.= ' AND p.entity IN (' . getEntity('facture').')';
				$resql = $db->query($sql);
				if (! $resql) dol_print_error($db);

				$res = $db->fetch_object($resql);
				$total_paiements = $res->total_paiements;

				// Total credit note and deposit
				$total_creditnote_and_deposit = 0;
		                $sql = "SELECT re.rowid, re.amount_ht, re.amount_tva, re.amount_ttc,";
		                $sql .= " re.description, re.fk_facture_source";
		                $sql .= " FROM " . MAIN_DB_PREFIX . "societe_remise_except as re";
		                $sql .= " WHERE fk_facture = " . $object->id;
		                $resql = $db->query($sql);
		                if (!empty($resql)) {
		                        while ($obj = $db->fetch_object($resql)) $total_creditnote_and_deposit += $obj->amount_ttc;
		                } else dol_print_error($db);

				$discount->amount_ht = $discount->amount_ttc = $total_paiements + $total_creditnote_and_deposit - $object->total_ttc;
				$discount->amount_tva = 0;
				$discount->tva_tx = 0;

				$result = $discount->create($user);
				if ($result < 0)
				{
					$error++;
				}
			}
			if ($object->type == Facture::TYPE_CREDIT_NOTE || $object->type == Facture::TYPE_DEPOSIT)
			{
				foreach ($amount_ht as $tva_tx => $xxx)
				{
					$discount->amount_ht = abs($amount_ht[$tva_tx]);
					$discount->amount_tva = abs($amount_tva[$tva_tx]);
					$discount->amount_ttc = abs($amount_ttc[$tva_tx]);
					$discount->multicurrency_amount_ht = abs($multicurrency_amount_ht[$tva_tx]);
					$discount->multicurrency_amount_tva = abs($multicurrency_amount_tva[$tva_tx]);
					$discount->multicurrency_amount_ttc = abs($multicurrency_amount_ttc[$tva_tx]);
					$discount->tva_tx = abs($tva_tx);

					$result = $discount->create($user);
					if ($result < 0)
					{
						$error++;
						break;
					}
				}
			}

			if (empty($error))
			{
				if($object->type != Facture::TYPE_DEPOSIT) {
					// Classe facture
					$result = $object->set_paid($user);
					if ($result >= 0)
					{
						$db->commit();
					}
					else
					{
						setEventMessages($object->error, $object->errors, 'errors');
						$db->rollback();
					}
				} else {
					$db->commit();
				}
			}
			else
			{
				setEventMessages($discount->error, $discount->errors, 'errors');
				$db->rollback();
			}
		}
	}

	// Delete payment
	elseif ($action == 'confirm_delete_paiement' && $confirm == 'yes' && $usercancreate)
	{
		$object->fetch($id);
		if ($object->statut == Facture::STATUS_VALIDATED && $object->paye == 0)
		{
			$paiement = new Paiement($db);
			$result=$paiement->fetch(GETPOST('paiement_id'));
			if ($result > 0) {
				$result=$paiement->delete(); // If fetch ok and found
				header("Location: ".$_SERVER['PHP_SELF']."?id=".$id);
			}
			if ($result < 0) {
				setEventMessages($paiement->error, $paiement->errors, 'errors');
			}
		}
	}

	/*
	 * Insert new invoice in database
	 */
	else if ($action == 'add' && $usercancreate)
	{
		if ($socid > 0) $object->socid = GETPOST('socid', 'int');

		$db->begin();

		$error = 0;

		// Fill array 'array_options' with data from add form
		$extralabels = $extrafields->fetch_name_optionals_label($object->table_element);
		$ret = $extrafields->setOptionalsFromPost($extralabels, $object);
		if ($ret < 0) $error++;

		// Replacement invoice
		if ($_POST['type'] == Facture::TYPE_REPLACEMENT)
		{
			$dateinvoice = dol_mktime(12, 0, 0, $_POST['remonth'], $_POST['reday'], $_POST['reyear']);
			if (empty($dateinvoice))
			{
				$error++;
				setEventMessages($langs->trans("ErrorFieldRequired", $langs->transnoentitiesnoconv("Date")), null, 'errors');
			}

			if (! ($_POST['fac_replacement'] > 0)) {
				$error++;
				setEventMessages($langs->trans("ErrorFieldRequired", $langs->transnoentitiesnoconv("ReplaceInvoice")), null, 'errors');
			}

			$date_pointoftax = dol_mktime(12, 0, 0, $_POST['date_pointoftaxmonth'], $_POST['date_pointoftaxday'], $_POST['date_pointoftaxyear']);

			if (! $error) {
				// This is a replacement invoice
				$result = $object->fetch($_POST['fac_replacement']);
				$object->fetch_thirdparty();

				$object->date				= $dateinvoice;
				$object->date_pointoftax	= $date_pointoftax;
				$object->note_public		= trim(GETPOST('note_public','none'));
				// We do not copy the private note
				$object->ref_client			= $_POST['ref_client'];
				$object->ref_int			= $_POST['ref_int'];
				$object->modelpdf			= $_POST['model'];
				$object->fk_project			= $_POST['projectid'];
				$object->cond_reglement_id	= $_POST['cond_reglement_id'];
				$object->mode_reglement_id	= $_POST['mode_reglement_id'];
				$object->fk_account         = GETPOST('fk_account', 'int');
				$object->remise_absolue		= $_POST['remise_absolue'];
				$object->remise_percent		= $_POST['remise_percent'];
				$object->fk_incoterms 		= GETPOST('incoterm_id', 'int');
				$object->location_incoterms = GETPOST('location_incoterms', 'alpha');
				$object->multicurrency_code = GETPOST('multicurrency_code', 'alpha');
				$object->multicurrency_tx   = GETPOST('originmulticurrency_tx', 'int');
				$object->entity				= (GETPOSTISSET('entity')?GETPOST('entity', 'int'):$conf->entity);

				// Proprietes particulieres a facture de remplacement
				$object->fk_facture_source = $_POST['fac_replacement'];
				$object->type = Facture::TYPE_REPLACEMENT;

				$id = $object->createFromCurrent($user);
				if ($id <= 0) {
					setEventMessages($object->error, $object->errors, 'errors');
				}
			}
		}

		// Credit note invoice
		if ($_POST['type'] == Facture::TYPE_CREDIT_NOTE)
		{
			$sourceinvoice = GETPOST('fac_avoir');
			if (! ($sourceinvoice > 0) && empty($conf->global->INVOICE_CREDIT_NOTE_STANDALONE))
			{
				$error++;
				setEventMessages($langs->trans("ErrorFieldRequired", $langs->transnoentitiesnoconv("CorrectInvoice")), null, 'errors');
			}

			$dateinvoice = dol_mktime(12, 0, 0, $_POST['remonth'], $_POST['reday'], $_POST['reyear']);
			if (empty($dateinvoice))
			{
				$error++;
				setEventMessages($langs->trans("ErrorFieldRequired", $langs->trans("Date")), null, 'errors');
			}

			$date_pointoftax = dol_mktime(12, 0, 0, $_POST['date_pointoftaxmonth'], $_POST['date_pointoftaxday'], $_POST['date_pointoftaxyear']);

			if (! $error)
			{
				$object->socid				= GETPOST('socid','int');
				$object->number				= $_POST['facnumber'];
				$object->date				= $dateinvoice;
				$object->date_pointoftax	= $date_pointoftax;
				$object->note_public		= trim(GETPOST('note_public','none'));
				// We do not copy the private note
				$object->ref_client			= $_POST['ref_client'];
				$object->ref_int			= $_POST['ref_int'];
				$object->modelpdf			= $_POST['model'];
				$object->fk_project			= $_POST['projectid'];
				$object->cond_reglement_id	= 0;
				$object->mode_reglement_id	= $_POST['mode_reglement_id'];
				$object->fk_account         = GETPOST('fk_account', 'int');
				$object->remise_absolue		= $_POST['remise_absolue'];
				$object->remise_percent		= $_POST['remise_percent'];
				$object->fk_incoterms 		= GETPOST('incoterm_id', 'int');
				$object->location_incoterms = GETPOST('location_incoterms', 'alpha');
				$object->multicurrency_code = GETPOST('multicurrency_code', 'alpha');
				$object->multicurrency_tx   = GETPOST('originmulticurrency_tx', 'int');
				$object->entity				= (GETPOSTISSET('entity')?GETPOST('entity', 'int'):$conf->entity);

				// Proprietes particulieres a facture avoir
				$object->fk_facture_source = $sourceinvoice > 0 ? $sourceinvoice : '';
				$object->type = Facture::TYPE_CREDIT_NOTE;

				$facture_source = new Facture($db); // fetch origin object
				if ($facture_source->fetch($object->fk_facture_source)>0)
				{
				    if ($facture_source->type == Facture::TYPE_SITUATION)
				    {
				        $object->situation_counter =  $facture_source->situation_counter;
				        $object->situation_cycle_ref = $facture_source->situation_cycle_ref;
				        $facture_source->fetchPreviousNextSituationInvoice();
				    }
				}
				$id = $object->create($user);

				if (GETPOST('invoiceAvoirWithLines', 'int')==1 && $id>0)
				{
					if (!empty($facture_source->lines))
					{
						$fk_parent_line = 0;

						foreach($facture_source->lines as $line)
						{
							// Extrafields
							if (empty($conf->global->MAIN_EXTRAFIELDS_DISABLED) && method_exists($line, 'fetch_optionals')) {
								// load extrafields
								$line->fetch_optionals();
							}

							// Reset fk_parent_line for no child products and special product
							if (($line->product_type != 9 && empty($line->fk_parent_line)) || $line->product_type == 9) {
								$fk_parent_line = 0;
							}




							if($facture_source->type == Facture::TYPE_SITUATION)
							{
							    $source_fk_prev_id = $line->fk_prev_id; // temporary storing situation invoice fk_prev_id
							    $line->fk_prev_id  = $line->id; // Credit note line need to be linked to the situation invoice it is create from

							    if(!empty($facture_source->tab_previous_situation_invoice))
							    {
							        // search the last invoice in cycle
							        $lineIndex = count($facture_source->tab_previous_situation_invoice) - 1;
							        $searchPreviousInvoice = true;
							        while( $searchPreviousInvoice )
							        {
							            if($facture_source->tab_previous_situation_invoice[$lineIndex]->type  == Facture::TYPE_SITUATION || $lineIndex < 1)
							            {
							                $searchPreviousInvoice=false; // find, exit;
							                break;
							            }
							            else
							            {
							                $lineIndex--; // go to previous invoice in cycle
							            }
							        }


							        $maxPrevSituationPercent = 0;
							        foreach($facture_source->tab_previous_situation_invoice[$lineIndex]->lines as $prevLine)
							        {
							            if($prevLine->id == $source_fk_prev_id)
							            {
							                $maxPrevSituationPercent = max($maxPrevSituationPercent,$prevLine->situation_percent);

							                //$line->subprice  = $line->subprice - $prevLine->subprice;
							                $line->total_ht  = $line->total_ht - $prevLine->total_ht;
							                $line->total_tva = $line->total_tva - $prevLine->total_tva;
							                $line->total_ttc = $line->total_ttc - $prevLine->total_ttc;
							                $line->total_localtax1 = $line->total_localtax1 - $prevLine->total_localtax1;
							                $line->total_localtax2 = $line->total_localtax2 - $prevLine->total_localtax2;

							                $line->multicurrency_subprice  = $line->multicurrency_subprice  - $prevLine->multicurrency_subprice;
							                $line->multicurrency_total_ht  = $line->multicurrency_total_ht  - $prevLine->multicurrency_total_ht;
							                $line->multicurrency_total_tva = $line->multicurrency_total_tva - $prevLine->multicurrency_total_tva;
							                $line->multicurrency_total_ttc = $line->multicurrency_total_ttc - $prevLine->multicurrency_total_ttc;
							            }
							        }

							        // prorata
							        $line->situation_percent = $maxPrevSituationPercent - $line->situation_percent;
							    }
							}

							$line->fk_facture = $object->id;
							$line->fk_parent_line = $fk_parent_line;

							$line->subprice = -$line->subprice; // invert price for object
							$line->pa_ht = $line->pa_ht;       // we choosed to have buy/cost price always positive, so no revert of sign here
							$line->total_ht = -$line->total_ht;
							$line->total_tva = -$line->total_tva;
							$line->total_ttc = -$line->total_ttc;
							$line->total_localtax1 = -$line->total_localtax1;
							$line->total_localtax2 = -$line->total_localtax2;

							$line->multicurrency_subprice = -$line->multicurrency_subprice;
							$line->multicurrency_total_ht = -$line->multicurrency_total_ht;
							$line->multicurrency_total_tva = -$line->multicurrency_total_tva;
							$line->multicurrency_total_ttc = -$line->multicurrency_total_ttc;

							$result = $line->insert(0, 1);     // When creating credit note with same lines than source, we must ignore error if discount alreayd linked

							$object->lines[] = $line; // insert new line in current object

							// Defined the new fk_parent_line
							if ($result > 0 && $line->product_type == 9) {
								$fk_parent_line = $result;
							}
						}

						$object->update_price(1);
					}
				}

				if(GETPOST('invoiceAvoirWithPaymentRestAmount', 'int')==1 && $id>0)
				{
					if ($facture_source->fetch($object->fk_facture_source)>0)
					{
						$totalpaye = $facture_source->getSommePaiement();
						$totalcreditnotes = $facture_source->getSumCreditNotesUsed();
						$totaldeposits = $facture_source->getSumDepositsUsed();
						$remain_to_pay = abs($facture_source->total_ttc - $totalpaye - $totalcreditnotes - $totaldeposits);

						$object->addline($langs->trans('invoiceAvoirLineWithPaymentRestAmount'),$remain_to_pay,1,0,0,0,0,0,'','','TTC');
					}
				}

				// Add link between credit note and origin
				if(! empty($object->fk_facture_source)) {
					$facture_source->fetch($object->fk_facture_source);
					$facture_source->fetchObjectLinked();

					if(! empty($facture_source->linkedObjectsIds)) {
						foreach($facture_source->linkedObjectsIds as $sourcetype => $TIds) {
							$object->add_object_linked($sourcetype, current($TIds));
						}
					}
				}
			}
		}

		// Standard invoice or Deposit invoice, created from a Predefined template invoice
		if (($_POST['type'] == Facture::TYPE_STANDARD || $_POST['type'] == Facture::TYPE_DEPOSIT) && GETPOST('fac_rec') > 0)
		{
			$dateinvoice = dol_mktime(12, 0, 0, $_POST['remonth'], $_POST['reday'], $_POST['reyear']);
			if (empty($dateinvoice))
			{
				$error++;
				setEventMessages($langs->trans("ErrorFieldRequired", $langs->transnoentitiesnoconv("Date")), null, 'errors');
			}

			$date_pointoftax = dol_mktime(12, 0, 0, $_POST['date_pointoftaxmonth'], $_POST['date_pointoftaxday'], $_POST['date_pointoftaxyear']);

			if (! $error)
			{
				$object->socid			 = GETPOST('socid','int');
				$object->type            = $_POST['type'];
				$object->number          = $_POST['facnumber'];
				$object->date            = $dateinvoice;
				$object->date_pointoftax = $date_pointoftax;
				$object->note_public	 = trim(GETPOST('note_public','none'));
				$object->note_private    = trim(GETPOST('note_private','none'));
				$object->ref_client      = $_POST['ref_client'];
				$object->ref_int     	 = $_POST['ref_int'];
				$object->modelpdf        = $_POST['model'];
				$object->fk_project		 = $_POST['projectid'];
				$object->cond_reglement_id	= ($_POST['type'] == 3?1:$_POST['cond_reglement_id']);
				$object->mode_reglement_id	= $_POST['mode_reglement_id'];
				$object->fk_account         = GETPOST('fk_account', 'int');
				$object->amount				= $_POST['amount'];
				$object->remise_absolue		= $_POST['remise_absolue'];
				$object->remise_percent		= $_POST['remise_percent'];
				$object->fk_incoterms 		= GETPOST('incoterm_id', 'int');
				$object->location_incoterms = GETPOST('location_incoterms', 'alpha');
				$object->multicurrency_code = GETPOST('multicurrency_code', 'alpha');
				$object->multicurrency_tx   = GETPOST('originmulticurrency_tx', 'int');
				$object->entity				= (GETPOSTISSET('entity')?GETPOST('entity', 'int'):$conf->entity);

				// Source facture
				$object->fac_rec = GETPOST('fac_rec', 'int');

				$id = $object->create($user);       // This include recopy of links from recurring invoice and recurring invoice lines
			}
		}

		// Standard or deposit or proforma invoice, not from a Predefined template invoice
		if (($_POST['type'] == Facture::TYPE_STANDARD || $_POST['type'] == Facture::TYPE_DEPOSIT || $_POST['type'] == Facture::TYPE_PROFORMA || ($_POST['type'] == Facture::TYPE_SITUATION && empty($_POST['situations']))) && GETPOST('fac_rec') <= 0)
		{
			if (GETPOST('socid', 'int') < 1)
			{
				$error++;
				setEventMessages($langs->trans("ErrorFieldRequired", $langs->transnoentitiesnoconv("Customer")), null, 'errors');
			}

			$dateinvoice = dol_mktime(12, 0, 0, $_POST['remonth'], $_POST['reday'], $_POST['reyear']);
			if (empty($dateinvoice))
			{
				$error++;
				setEventMessages($langs->trans("ErrorFieldRequired", $langs->transnoentitiesnoconv("Date")), null, 'errors');
			}

			$date_pointoftax = dol_mktime(12, 0, 0, $_POST['date_pointoftaxmonth'], $_POST['date_pointoftaxday'], $_POST['date_pointoftaxyear']);

			if (! $error)
			{
				// Si facture standard
				$object->socid				= GETPOST('socid','int');
				$object->type				= GETPOST('type');
				$object->number				= $_POST['facnumber'];
				$object->date				= $dateinvoice;
				$object->date_pointoftax	= $date_pointoftax;
				$object->note_public		= trim(GETPOST('note_public','none'));
				$object->note_private		= trim(GETPOST('note_private','none'));
				$object->ref_client			= $_POST['ref_client'];
				$object->ref_int			= $_POST['ref_int'];
				$object->modelpdf			= $_POST['model'];
				$object->fk_project			= $_POST['projectid'];
				$object->cond_reglement_id	= ($_POST['type'] == 3?1:$_POST['cond_reglement_id']);
				$object->mode_reglement_id	= $_POST['mode_reglement_id'];
				$object->fk_account         = GETPOST('fk_account', 'int');
				$object->amount				= $_POST['amount'];
				$object->remise_absolue		= $_POST['remise_absolue'];
				$object->remise_percent		= $_POST['remise_percent'];
				$object->fk_incoterms 		= GETPOST('incoterm_id', 'int');
				$object->location_incoterms = GETPOST('location_incoterms', 'alpha');
				$object->multicurrency_code = GETPOST('multicurrency_code', 'alpha');
				$object->multicurrency_tx   = GETPOST('originmulticurrency_tx', 'int');
				$object->entity				= (GETPOSTISSET('entity')?GETPOST('entity', 'int'):$conf->entity);

				if (GETPOST('type') == Facture::TYPE_SITUATION)
				{
					$object->situation_counter = 1;
					$object->situation_final = 0;
					$object->situation_cycle_ref = $object->newCycle();
				}

				$object->fetch_thirdparty();

				// If creation from another object of another module (Example: origin=propal, originid=1)
				if (! empty($origin) && ! empty($originid))
				{
					// Parse element/subelement (ex: project_task)
					$element = $subelement = $origin;
					if (preg_match('/^([^_]+)_([^_]+)/i', $origin, $regs)) {
						$element = $regs [1];
						$subelement = $regs [2];
					}

					// For compatibility
					if ($element == 'order') {
						$element = $subelement = 'commande';
					}
					if ($element == 'propal') {
						$element = 'comm/propal';
						$subelement = 'propal';
					}
					if ($element == 'contract') {
						$element = $subelement = 'contrat';
					}
					if ($element == 'inter') {
						$element = $subelement = 'ficheinter';
					}
					if ($element == 'shipping') {
						$element = $subelement = 'expedition';
					}

					$object->origin = $origin;
					$object->origin_id = $originid;

					// Possibility to add external linked objects with hooks
					$object->linked_objects[$object->origin] = $object->origin_id;
					// link with order if it is a shipping invoice
					if ($object->origin == 'shipping')
					{
						require_once DOL_DOCUMENT_ROOT . '/expedition/class/expedition.class.php';
						$exp = new Expedition($db);
						$exp->fetch($object->origin_id);
						$exp->fetchObjectLinked();
						if (is_array($exp->linkedObjectsIds['commande']) && count($exp->linkedObjectsIds['commande']) > 0) {
							foreach ($exp->linkedObjectsIds['commande'] as $key => $value){
								$object->linked_objects['commande'] = $value;
							}
						}
					}

					if (is_array($_POST['other_linked_objects']) && ! empty($_POST['other_linked_objects']))
					{
						$object->linked_objects = array_merge($object->linked_objects, $_POST['other_linked_objects']);
					}

					$id = $object->create($user);      // This include class to add_object_linked() and add add_contact()

					if ($id > 0)
					{
						dol_include_once('/' . $element . '/class/' . $subelement . '.class.php');

						$classname = ucfirst($subelement);
						$srcobject = new $classname($db);

						dol_syslog("Try to find source object origin=" . $object->origin . " originid=" . $object->origin_id . " to add lines or deposit lines");
						$result = $srcobject->fetch($object->origin_id);

						// If deposit invoice
						if ($_POST['type'] == Facture::TYPE_DEPOSIT)
						{
							$typeamount = GETPOST('typedeposit', 'alpha');
							$valuedeposit = GETPOST('valuedeposit', 'int');

							$amountdeposit = array();
							if (!empty($conf->global->MAIN_DEPOSIT_MULTI_TVA))
							{
								if ($typeamount == 'amount') $amount = $valuedeposit;
								else $amount = $srcobject->total_ttc * ($valuedeposit / 100);

								$TTotalByTva = array();
								foreach ($srcobject->lines as &$line)
								{
									if(! empty($line->special_code)) continue;
									$TTotalByTva[$line->tva_tx] += $line->total_ttc ;
								}

								$amount_to_diff = 0;
								foreach ($TTotalByTva as $tva => &$total)
								{
									$coef = $total / $srcobject->total_ttc; // Calc coef
									$am = $amount * $coef;
									$amount_ttc_diff += $am;
									$amountdeposit[$tva] += $am / (1 + $tva / 100); // Convert into HT for the addline
								}
							}
							else
							{
								if ($typeamount == 'amount')
								{
									$amountdeposit[0] = $valuedeposit;
								}
								else
								{
									if ($result > 0)
									{
										$totalamount = 0;
										$lines = $srcobject->lines;
										$numlines=count($lines);
										for ($i=0; $i<$numlines; $i++)
										{
											$qualified=1;
											if (empty($lines[$i]->qty)) $qualified=0;	// We discard qty=0, it is an option
											if (! empty($lines[$i]->special_code)) $qualified=0;	// We discard special_code (frais port, ecotaxe, option, ...)
											if ($qualified){
												$totalamount += $lines[$i]->total_ht; // Fixme : is it not for the customer ? Shouldn't we take total_ttc ?
												$tva_tx = $lines[$i]->tva_tx;
												$amountdeposit[$tva_tx] += ($lines[$i]->total_ht * $valuedeposit) / 100;
											}
										}

										if($totalamount == 0) {
											$amountdeposit[0] = 0;
										}
									} else {
										setEventMessages($srcobject->error, $srcobject->errors, 'errors');
										$error++;
									}
								}

								$amount_ttc_diff = $amountdeposit[0];
							}
							foreach ($amountdeposit as $tva => $amount)
							{
								if (empty($amount)) continue;

								$arraylist = array('amount' => 'FixAmount','variable' => 'VarAmount');
								$descline = '(DEPOSIT)';
								//$descline.= ' - '.$langs->trans($arraylist[$typeamount]);
								if ($typeamount=='amount') {
									$descline.= ' ('. price($valuedeposit, '', $langs, 0, - 1, - 1, (!empty($object->multicurrency_code) ? $object->multicurrency_code : $conf->currency)).')';
								} elseif ($typeamount=='variable') {
									$descline.= ' ('. $valuedeposit.'%)';
								}

								$descline.= ' - '.$srcobject->ref;
								$result = $object->addline(
										$descline,
										$amount,		 	// subprice
										1, 						// quantity
										$tva,     // vat rate
										0,                      // localtax1_tx
										0, 						// localtax2_tx
										(empty($conf->global->INVOICE_PRODUCTID_DEPOSIT)?0:$conf->global->INVOICE_PRODUCTID_DEPOSIT), 	// fk_product
										0, 						// remise_percent
										0, 						// date_start
										0, 						// date_end
										0,
										$lines[$i]->info_bits,  // info_bits
										0,
										'HT',
										0,
										0, 						// product_type
										1,
										$lines[$i]->special_code,
										$object->origin,
										0,
										0,
										0,
										0
										//,$langs->trans('Deposit') //Deprecated
									);
							}

							$diff = $object->total_ttc - $amount_ttc_diff;

							if (!empty($conf->global->MAIN_DEPOSIT_MULTI_TVA) && $diff != 0)
							{
								$object->fetch_lines();
								$subprice_diff = $object->lines[0]->subprice - $diff / (1 + $object->lines[0]->tva_tx / 100);
								$object->updateline($object->lines[0]->id, $object->lines[0]->desc, $subprice_diff, $object->lines[0]->qty, $object->lines[0]->remise_percent, $object->lines[0]->date_start, $object->lines[0]->date_end, $object->lines[0]->tva_tx, 0, 0, 'HT', $object->lines[0]->info_bits, $object->lines[0]->product_type, 0, 0, 0, $object->lines[0]->pa_ht, $object->lines[0]->label, 0, array(), 100);
							}
						}
						else
						{
							if ($result > 0)
							{
								$lines = $srcobject->lines;
								if (empty($lines) && method_exists($srcobject, 'fetch_lines'))
								{
									$srcobject->fetch_lines();
									$lines = $srcobject->lines;
								}

								$fk_parent_line=0;
								$num=count($lines);
								for ($i=0;$i<$num;$i++)
								{
									// Don't add lines with qty 0 when coming from a shipment including all order lines
									if($srcobject->element == 'shipping' && $conf->global->SHIPMENT_GETS_ALL_ORDER_PRODUCTS && $lines[$i]->qty == 0) continue;
									// Don't add closed lines when coming from a contract (Set constant to '0,5' to exclude also inactive lines)
									if (! isset( $conf->global->CONTRACT_EXCLUDE_SERVICES_STATUS_FOR_INVOICE)) $conf->global->CONTRACT_EXCLUDE_SERVICES_STATUS_FOR_INVOICE = '5';
									if ($srcobject->element == 'contrat' && in_array($lines[$i]->statut, explode(',', $conf->global->CONTRACT_EXCLUDE_SERVICES_STATUS_FOR_INVOICE))) continue;

									$label=(! empty($lines[$i]->label)?$lines[$i]->label:'');
									$desc=(! empty($lines[$i]->desc)?$lines[$i]->desc:$lines[$i]->libelle);
									if ($object->situation_counter == 1) $lines[$i]->situation_percent =  0;

									if ($lines[$i]->subprice < 0)
									{
										// Negative line, we create a discount line
										$discount = new DiscountAbsolute($db);
										$discount->fk_soc = $object->socid;
										$discount->amount_ht = abs($lines[$i]->total_ht);
										$discount->amount_tva = abs($lines[$i]->total_tva);
										$discount->amount_ttc = abs($lines[$i]->total_ttc);
										$discount->tva_tx = $lines[$i]->tva_tx;
										$discount->fk_user = $user->id;
										$discount->description = $desc;
										$discountid = $discount->create($user);
										if ($discountid > 0) {
											$result = $object->insert_discount($discountid); // This include link_to_invoice
										} else {
											setEventMessages($discount->error, $discount->errors, 'errors');
											$error++;
											break;
										}
									} else {
										// Positive line
										$product_type = ($lines[$i]->product_type ? $lines[$i]->product_type : 0);

										// Date start
										$date_start = false;
										if ($lines[$i]->date_debut_prevue)
											$date_start = $lines[$i]->date_debut_prevue;
										if ($lines[$i]->date_debut_reel)
											$date_start = $lines[$i]->date_debut_reel;
										if ($lines[$i]->date_start)
											$date_start = $lines[$i]->date_start;

											// Date end
										$date_end = false;
										if ($lines[$i]->date_fin_prevue)
											$date_end = $lines[$i]->date_fin_prevue;
										if ($lines[$i]->date_fin_reel)
											$date_end = $lines[$i]->date_fin_reel;
										if ($lines[$i]->date_end)
											$date_end = $lines[$i]->date_end;

											// Reset fk_parent_line for no child products and special product
										if (($lines[$i]->product_type != 9 && empty($lines[$i]->fk_parent_line)) || $lines[$i]->product_type == 9) {
											$fk_parent_line = 0;
										}

										// Extrafields
										if (empty($conf->global->MAIN_EXTRAFIELDS_DISABLED) && method_exists($lines[$i], 'fetch_optionals')) {
											$lines[$i]->fetch_optionals($lines[$i]->rowid);
											$array_options = $lines[$i]->array_options;
										}

										$tva_tx = $lines[$i]->tva_tx;
										if (! empty($lines[$i]->vat_src_code) && ! preg_match('/\(/', $tva_tx)) $tva_tx .= ' ('.$lines[$i]->vat_src_code.')';

										// View third's localtaxes for NOW and do not use value from origin.
										// TODO Is this really what we want ? Yes if source if template invoice but what if proposal or order ?
										$localtax1_tx = get_localtax($tva_tx, 1, $object->thirdparty);
										$localtax2_tx = get_localtax($tva_tx, 2, $object->thirdparty);

										$result = $object->addline(
											$desc, $lines[$i]->subprice, $lines[$i]->qty, $tva_tx, $localtax1_tx, $localtax2_tx, $lines[$i]->fk_product,
											$lines[$i]->remise_percent, $date_start, $date_end, 0, $lines[$i]->info_bits, $lines[$i]->fk_remise_except,
											'HT', 0, $product_type, $lines[$i]->rang, $lines[$i]->special_code, $object->origin, $lines[$i]->rowid,
											$fk_parent_line, $lines[$i]->fk_fournprice, $lines[$i]->pa_ht, $label, $array_options,
											$lines[$i]->situation_percent, $lines[$i]->fk_prev_id, $lines[$i]->fk_unit
										);

										if ($result > 0) {
											$lineid = $result;
										} else {
											$lineid = 0;
											$error++;
											break;
										}

										// Defined the new fk_parent_line
										if ($result > 0 && $lines[$i]->product_type == 9) {
											$fk_parent_line = $result;
										}
									}
								}
							} else {
								setEventMessages($srcobject->error, $srcobject->errors, 'errors');
								$error++;
							}
						}

						// Now we create same links to contact than the ones found on origin object
						/* Useless, already into the create
						if (! empty($conf->global->MAIN_PROPAGATE_CONTACTS_FROM_ORIGIN))
						{
    						$originforcontact = $object->origin;
    						$originidforcontact = $object->origin_id;
    						if ($originforcontact == 'shipping')     // shipment and order share the same contacts. If creating from shipment we take data of order
    						{
    						    $originforcontact=$srcobject->origin;
    						    $originidforcontact=$srcobject->origin_id;
    						}
    						$sqlcontact = "SELECT code, fk_socpeople FROM ".MAIN_DB_PREFIX."element_contact as ec, ".MAIN_DB_PREFIX."c_type_contact as ctc";
    						$sqlcontact.= " WHERE element_id = ".$originidforcontact." AND ec.fk_c_type_contact = ctc.rowid AND ctc.element = '".$originforcontact."'";

    						$resqlcontact = $db->query($sqlcontact);
    						if ($resqlcontact)
    						{
                                while($objcontact = $db->fetch_object($resqlcontact))
                                {
                                    //print $objcontact->code.'-'.$objcontact->fk_socpeople."\n";
                                    $object->add_contact($objcontact->fk_socpeople, $objcontact->code);
                                }
    						}
    						else dol_print_error($resqlcontact);
						}*/

						// Hooks
						$parameters = array('objFrom' => $srcobject);
						$reshook = $hookmanager->executeHooks('createFrom', $parameters, $object, $action); // Note that $action and $object may have been
						// modified by hook
						if ($reshook < 0)
						{
							setEventMessages($hookmanager->error, $hookmanager->errors, 'errors');
							$error++;
						}
					} else {
						setEventMessages($object->error, $object->errors, 'errors');
						$error++;
					}
				}
				else
				{   // If some invoice's lines coming from page
					$id = $object->create($user);

					for ($i = 1; $i <= $NBLINES; $i ++) {
						if ($_POST['idprod' . $i]) {
							$product = new Product($db);
							$product->fetch($_POST['idprod' . $i]);
							$startday = dol_mktime(12, 0, 0, $_POST['date_start' . $i . 'month'], $_POST['date_start' . $i . 'day'], $_POST['date_start' . $i . 'year']);
							$endday = dol_mktime(12, 0, 0, $_POST['date_end' . $i . 'month'], $_POST['date_end' . $i . 'day'], $_POST['date_end' . $i . 'year']);
							$result = $object->addline($product->description, $product->price, $_POST['qty' . $i], $product->tva_tx, $product->localtax1_tx, $product->localtax2_tx, $_POST['idprod' . $i], $_POST['remise_percent' . $i], $startday, $endday, 0, 0, '', $product->price_base_type, $product->price_ttc, $product->type, -1, 0, '', 0, 0, null, 0, '', 0, 100, '', $product->fk_unit);
						}
					}
				}
			}
		}

		// Situation invoices
		if (GETPOST('type') == Facture::TYPE_SITUATION && (!empty($_POST['situations'])))
		{
			$datefacture = dol_mktime(12, 0, 0, $_POST['remonth'], $_POST['reday'], $_POST['reyear']);
			if (empty($datefacture)) {
				$error++;
				$mesg = $langs->trans("ErrorFieldRequired", $langs->trans("Date"));
                setEventMessages($mesg, null, 'errors');
			}

			$date_pointoftax = dol_mktime(12, 0, 0, $_POST['date_pointoftaxmonth'], $_POST['date_pointoftaxday'], $_POST['date_pointoftaxyear']);

			if (!($_POST['situations'] > 0)) {
				$error++;
				$mesg = $langs->trans("ErrorFieldRequired", $langs->trans("InvoiceSituation"));
                setEventMessages($mesg, null, 'errors');
			}

			if (!$error) {
				$result = $object->fetch($_POST['situations']);
				$object->fk_facture_source = $_POST['situations'];
				$object->type = Facture::TYPE_SITUATION;

				if (!empty($origin) && !empty($originid))
				{
					$object->origin = $origin;
					$object->origin_id = $originid;

					foreach ($object->lines as $i => &$line)
					{
						$line->origin = $object->origin;
						$line->origin_id = $line->id;
						$line->fk_prev_id = $line->id;
						$line->fetch_optionals($line->id);
						$line->situation_percent =  $line->get_prev_progress($object->id); // get good progress including credit note

						// Si fk_remise_except defini on vérifie si la réduction à déjà été appliquée
						if ($line->fk_remise_except)
						{
						    $discount=new DiscountAbsolute($line->db);
						    $result=$discount->fetch($line->fk_remise_except);
						    if ($result > 0)
						    {
						        // Check if discount not already affected to another invoice
						        if ($discount->fk_facture_line > 0)
						        {
						            $line->fk_remise_except = 0;
						        }
						    }
						}
					}
				}

				$object->fetch_thirdparty();
				$object->date = $datefacture;
				$object->date_pointoftax = $date_pointoftax;
				$object->note_public = trim(GETPOST('note_public','none'));
				$object->note = trim(GETPOST('note','none'));
				$object->ref_client = GETPOST('ref_client','alpha');
				$object->ref_int = GETPOST('ref_int','alpha');
				$object->modelpdf = GETPOST('model','alpha');
				$object->fk_project = GETPOST('projectid','int');
				$object->cond_reglement_id = GETPOST('cond_reglement_id','int');
				$object->mode_reglement_id = GETPOST('mode_reglement_id','int');
				$object->remise_absolue = GETPOST('remise_absolue','int');
				$object->remise_percent = GETPOST('remise_percent','int');

				// Proprietes particulieres a facture de remplacement

				$object->situation_counter = $object->situation_counter + 1;
				$id = $object->createFromCurrent($user);
				if ($id <= 0)
				{
					$mesg = $object->error;
				}
				else
				{
					$nextSituationInvoice = new Facture($db);
					$nextSituationInvoice->fetch($id);
					// create extrafields with data from create form
					$extralabels = $extrafields->fetch_name_optionals_label($nextSituationInvoice->table_element);
					$ret = $extrafields->setOptionalsFromPost($extralabels, $nextSituationInvoice);
					if ($ret > 0) {
						$nextSituationInvoice->insertExtraFields();
					}
				}
			}
		}

		// End of object creation, we show it
		if ($id > 0 && ! $error)
		{
			$db->commit();

			// Define output language
			if (empty($conf->global->MAIN_DISABLE_PDF_AUTOUPDATE) && count($object->lines))
			{
				$outputlangs = $langs;
				$newlang = '';
				if ($conf->global->MAIN_MULTILANGS && empty($newlang) && GETPOST('lang_id','aZ09')) $newlang = GETPOST('lang_id','aZ09');
				if ($conf->global->MAIN_MULTILANGS && empty($newlang))	$newlang = $object->thirdparty->default_lang;
				if (! empty($newlang)) {
					$outputlangs = new Translate("", $conf);
					$outputlangs->setDefaultLang($newlang);
					$outputlangs->load('products');
				}
				$model=$object->modelpdf;
				$ret = $object->fetch($id); // Reload to get new records

				$result = $object->generateDocument($model, $outputlangs, $hidedetails, $hidedesc, $hideref);
				if ($result < 0) setEventMessages($object->error, $object->errors, 'errors');
			}

			header('Location: ' . $_SERVER["PHP_SELF"] . '?facid=' . $id);
			exit();
		}
		else
		{
			$db->rollback();
			$action = 'create';
			$_GET["origin"] = $_POST["origin"];
			$_GET["originid"] = $_POST["originid"];
			setEventMessages($object->error, $object->errors, 'errors');
		}
	}

	// Add a new line
	else if ($action == 'addline' && $usercancreate)
	{
		$langs->load('errors');
		$error = 0;

		// Set if we used free entry or predefined product
		$predef='';
		$product_desc=(GETPOST('dp_desc','none')?GETPOST('dp_desc','none'):'');
		$price_ht = GETPOST('price_ht');
		$price_ht_devise = GETPOST('multicurrency_price_ht');
		$prod_entry_mode = GETPOST('prod_entry_mode','alpha');
		if ($prod_entry_mode == 'free')
		{
			$idprod=0;
			$tva_tx = (GETPOST('tva_tx','alpha') ? GETPOST('tva_tx','alpha') : 0);
		}
		else
		{
			$idprod=GETPOST('idprod', 'int');
			$tva_tx = '';
		}

		$qty = GETPOST('qty' . $predef);
		$remise_percent = GETPOST('remise_percent' . $predef);

		// Extrafields
		$extrafieldsline = new ExtraFields($db);
		$extralabelsline = $extrafieldsline->fetch_name_optionals_label($object->table_element_line);
		$array_options = $extrafieldsline->getOptionalsFromPost($object->table_element_line, $predef);
		// Unset extrafield
		if (is_array($extralabelsline)) {
			// Get extra fields
			foreach ($extralabelsline as $key => $value) {
				unset($_POST["options_" . $key . $predef]);
			}
		}

		if (empty($idprod) && ($price_ht < 0) && ($qty < 0)) {
			setEventMessages($langs->trans('ErrorBothFieldCantBeNegative', $langs->transnoentitiesnoconv('UnitPriceHT'), $langs->transnoentitiesnoconv('Qty')), null, 'errors');
			$error++;
		}
		if (!$prod_entry_mode)
		{
			if (GETPOST('type') < 0 && ! GETPOST('search_idprod'))
			{
				setEventMessages($langs->trans('ErrorChooseBetweenFreeEntryOrPredefinedProduct'), null, 'errors');
				$error++;
			}
		}
		if ($prod_entry_mode == 'free' && empty($idprod) && GETPOST('type') < 0) {
			setEventMessages($langs->trans('ErrorFieldRequired', $langs->transnoentitiesnoconv('Type')), null, 'errors');
			$error++;
		}
		if (($prod_entry_mode == 'free' && empty($idprod) && (($price_ht < 0 && empty($conf->global->FACTURE_ENABLE_NEGATIVE_LINES)) || $price_ht == '') && $price_ht_devise == '') && $object->type != Facture::TYPE_CREDIT_NOTE) 	// Unit price can be 0 but not ''
		{
			if ($price_ht < 0 && empty($conf->global->FACTURE_ENABLE_NEGATIVE_LINES))
			{
				$langs->load("errors");
				setEventMessages($langs->trans("ErrorFieldCantBeNegativeOnInvoice", $langs->transnoentitiesnoconv("UnitPriceHT")), null, 'errors');
				$error++;
			}
			else
			{
				setEventMessages($langs->trans("ErrorFieldRequired", $langs->transnoentitiesnoconv("UnitPriceHT")), null, 'errors');
				$error++;
			}
		}
		if ($qty == '') {
			setEventMessages($langs->trans('ErrorFieldRequired', $langs->transnoentitiesnoconv('Qty')), null, 'errors');
			$error++;
		}
		if ($prod_entry_mode == 'free' && empty($idprod) && empty($product_desc)) {
			setEventMessages($langs->trans('ErrorFieldRequired', $langs->transnoentitiesnoconv('Description')), null, 'errors');
			$error++;
		}
		if ($qty < 0) {
			$langs->load("errors");
			setEventMessages($langs->trans('ErrorQtyForCustomerInvoiceCantBeNegative'), null, 'errors');
			$error++;
		}

		if (!$error && !empty($conf->variants->enabled) && $prod_entry_mode != 'free') {
			if ($combinations = GETPOST('combinations', 'array')) {
				//Check if there is a product with the given combination
				$prodcomb = new ProductCombination($db);

				if ($res = $prodcomb->fetchByProductCombination2ValuePairs($idprod, $combinations)) {
					$idprod = $res->fk_product_child;
				}
				else
				{
					setEventMessages($langs->trans('ErrorProductCombinationNotFound'), null, 'errors');
					$error++;
				}
			}
		}

		if (! $error && ($qty >= 0) && (! empty($product_desc) || ! empty($idprod))) {

			$ret = $object->fetch($id);
			if ($ret < 0) {
				dol_print_error($db, $object->error);
				exit();
			}
			$ret = $object->fetch_thirdparty();

			// Clean parameters
			$date_start = dol_mktime(GETPOST('date_start' . $predef . 'hour'), GETPOST('date_start' . $predef . 'min'), GETPOST('date_start' . $predef . 'sec'), GETPOST('date_start' . $predef . 'month'), GETPOST('date_start' . $predef . 'day'), GETPOST('date_start' . $predef . 'year'));
			$date_end = dol_mktime(GETPOST('date_end' . $predef . 'hour'), GETPOST('date_end' . $predef . 'min'), GETPOST('date_end' . $predef . 'sec'), GETPOST('date_end' . $predef . 'month'), GETPOST('date_end' . $predef . 'day'), GETPOST('date_end' . $predef . 'year'));
			$price_base_type = (GETPOST('price_base_type', 'alpha') ? GETPOST('price_base_type', 'alpha') : 'HT');

			// Define special_code for special lines
			$special_code = 0;
			// if (empty($_POST['qty'])) $special_code=3; // Options should not exists on invoices

			// Ecrase $pu par celui du produit
			// Ecrase $desc par celui du produit
			// Ecrase $tva_tx par celui du produit
			// Ecrase $base_price_type par celui du produit
			// Replaces $fk_unit with the product's
			if (! empty($idprod))
			{
				$prod = new Product($db);
				$prod->fetch($idprod);

				$label = ((GETPOST('product_label') && GETPOST('product_label') != $prod->label) ? GETPOST('product_label') : '');

				// Update if prices fields are defined
				$tva_tx = get_default_tva($mysoc, $object->thirdparty, $prod->id);
				$tva_npr = get_default_npr($mysoc, $object->thirdparty, $prod->id);
				if (empty($tva_tx)) $tva_npr=0;

				$pu_ht = $prod->price;
				$pu_ttc = $prod->price_ttc;
				$price_min = $prod->price_min;
				$price_base_type = $prod->price_base_type;

				// If price per segment
				if (! empty($conf->global->PRODUIT_MULTIPRICES) && ! empty($object->thirdparty->price_level))
				{
					$pu_ht = $prod->multiprices[$object->thirdparty->price_level];
					$pu_ttc = $prod->multiprices_ttc[$object->thirdparty->price_level];
					$price_min = $prod->multiprices_min[$object->thirdparty->price_level];
					$price_base_type = $prod->multiprices_base_type[$object->thirdparty->price_level];
					if (! empty($conf->global->PRODUIT_MULTIPRICES_USE_VAT_PER_LEVEL))  // using this option is a bug. kept for backward compatibility
					{
						if (isset($prod->multiprices_tva_tx[$object->thirdparty->price_level])) $tva_tx=$prod->multiprices_tva_tx[$object->thirdparty->price_level];
						if (isset($prod->multiprices_recuperableonly[$object->thirdparty->price_level])) $tva_npr=$prod->multiprices_recuperableonly[$object->thirdparty->price_level];
						if (empty($tva_tx)) $tva_npr=0;
					}
				}
				// If price per customer
				elseif (! empty($conf->global->PRODUIT_CUSTOMER_PRICES))
				{
					require_once DOL_DOCUMENT_ROOT . '/product/class/productcustomerprice.class.php';

					$prodcustprice = new Productcustomerprice($db);

					$filter = array('t.fk_product' => $prod->id,'t.fk_soc' => $object->thirdparty->id);

					$result = $prodcustprice->fetch_all('', '', 0, 0, $filter);
					if ($result) {
						if (count($prodcustprice->lines) > 0) {
							$pu_ht = price($prodcustprice->lines[0]->price);
							$pu_ttc = price($prodcustprice->lines[0]->price_ttc);
							$price_base_type = $prodcustprice->lines[0]->price_base_type;
							$tva_tx = $prodcustprice->lines[0]->tva_tx;
							if ($prodcustprice->lines[0]->default_vat_code && ! preg_match('/\(.*\)/', $tva_tx)) $tva_tx.= ' ('.$prodcustprice->lines[0]->default_vat_code.')';
							$tva_npr = $prodcustprice->lines[0]->recuperableonly;
							if (empty($tva_tx)) $tva_npr=0;
						}
					}
				}
				// If price per quantity
				elseif (! empty($conf->global->PRODUIT_CUSTOMER_PRICES_BY_QTY))
				{
					if ($prod->prices_by_qty[0])	// yes, this product has some prices per quantity
					{
						// Search the correct price into loaded array product_price_by_qty using id of array retrieved into POST['pqp'].
						$pqp = GETPOST('pbq','int');

						// Search price into product_price_by_qty from $prod->id
						foreach($prod->prices_by_qty_list[0] as $priceforthequantityarray)
						{
							if ($priceforthequantityarray['rowid'] != $pqp) continue;
							// We found the price
							if ($priceforthequantityarray['price_base_type'] == 'HT')
							{
								$pu_ht = $priceforthequantityarray['unitprice'];
							}
							else
							{
								$pu_ttc = $priceforthequantityarray['unitprice'];
							}
							// Note: the remise_percent or price by qty is used to set data on form, so we will use value from POST.
							break;
						}
					}
				}
				// If price per quantity and customer
				elseif (! empty($conf->global->PRODUIT_CUSTOMER_PRICES_BY_QTY_MULTIPRICES))
				{
					if ($prod->prices_by_qty[$object->thirdparty->price_level]) // yes, this product has some prices per quantity
					{
						// Search the correct price into loaded array product_price_by_qty using id of array retrieved into POST['pqp'].
						$pqp = GETPOST('pbq','int');

						// Search price into product_price_by_qty from $prod->id
						foreach($prod->prices_by_qty_list[$object->thirdparty->price_level] as $priceforthequantityarray)
						{
							if ($priceforthequantityarray['rowid'] != $pqp) continue;
							// We found the price
							if ($priceforthequantityarray['price_base_type'] == 'HT')
							{
								$pu_ht = $priceforthequantityarray['unitprice'];
							}
							else
							{
								$pu_ttc = $priceforthequantityarray['unitprice'];
							}
							// Note: the remise_percent or price by qty is used to set data on form, so we will use value from POST.
							break;
						}
					}
				}

				$tmpvat = price2num(preg_replace('/\s*\(.*\)/', '', $tva_tx));
				$tmpprodvat = price2num(preg_replace('/\s*\(.*\)/', '', $prod->tva_tx));

				// if price ht was forced (ie: from gui when calculated by margin rate and cost price). TODO Why this ?
				if (! empty($price_ht))
				{
					$pu_ht = price2num($price_ht, 'MU');
					$pu_ttc = price2num($pu_ht * (1 + ($tmpvat / 100)), 'MU');
				}
				// On reevalue prix selon taux tva car taux tva transaction peut etre different
				// de ceux du produit par defaut (par exemple si pays different entre vendeur et acheteur).
				elseif ($tmpvat != $tmpprodvat)
				{
					if ($price_base_type != 'HT')
					{
						$pu_ht = price2num($pu_ttc / (1 + ($tmpvat / 100)), 'MU');
					}
					else
					{
						$pu_ttc = price2num($pu_ht * (1 + ($tmpvat / 100)), 'MU');
					}
				}

				$desc = '';

				// Define output language
				if (! empty($conf->global->MAIN_MULTILANGS) && ! empty($conf->global->PRODUIT_TEXTS_IN_THIRDPARTY_LANGUAGE)) {
					$outputlangs = $langs;
					$newlang = '';
					if (empty($newlang) && GETPOST('lang_id','aZ09'))
						$newlang = GETPOST('lang_id','aZ09');
					if (empty($newlang))
						$newlang = $object->thirdparty->default_lang;
					if (! empty($newlang)) {
						$outputlangs = new Translate("", $conf);
						$outputlangs->setDefaultLang($newlang);
						$outputlangs->load('products');
					}

					$desc = (! empty($prod->multilangs [$outputlangs->defaultlang] ["description"])) ? $prod->multilangs [$outputlangs->defaultlang] ["description"] : $prod->description;
				} else {
					$desc = $prod->description;
				}

				$desc = dol_concatdesc($desc, $product_desc);

				// Add custom code and origin country into description
				if (empty($conf->global->MAIN_PRODUCT_DISABLE_CUSTOMCOUNTRYCODE) && (! empty($prod->customcode) || ! empty($prod->country_code))) {
					$tmptxt = '(';
					// Define output language
					if (! empty($conf->global->MAIN_MULTILANGS) && ! empty($conf->global->PRODUIT_TEXTS_IN_THIRDPARTY_LANGUAGE)) {
						$outputlangs = $langs;
						$newlang = '';
						if (empty($newlang) && GETPOST('lang_id','alpha'))
							$newlang = GETPOST('lang_id','alpha');
						if (empty($newlang))
							$newlang = $object->thirdparty->default_lang;
						if (! empty($newlang)) {
							$outputlangs = new Translate("", $conf);
							$outputlangs->setDefaultLang($newlang);
							$outputlangs->load('products');
						}
						if (! empty($prod->customcode))
							$tmptxt .= $outputlangs->transnoentitiesnoconv("CustomCode") . ': ' . $prod->customcode;
						if (! empty($prod->customcode) && ! empty($prod->country_code))
							$tmptxt .= ' - ';
						if (! empty($prod->country_code))
							$tmptxt .= $outputlangs->transnoentitiesnoconv("CountryOrigin") . ': ' . getCountry($prod->country_code, 0, $db, $outputlangs, 0);
					} else {
						if (! empty($prod->customcode))
							$tmptxt .= $langs->transnoentitiesnoconv("CustomCode") . ': ' . $prod->customcode;
						if (! empty($prod->customcode) && ! empty($prod->country_code))
							$tmptxt .= ' - ';
						if (! empty($prod->country_code))
							$tmptxt .= $langs->transnoentitiesnoconv("CountryOrigin") . ': ' . getCountry($prod->country_code, 0, $db, $langs, 0);
					}
					$tmptxt .= ')';
					$desc = dol_concatdesc($desc, $tmptxt);
				}

				$type = $prod->type;
				$fk_unit = $prod->fk_unit;
			} else {
				$pu_ht = price2num($price_ht, 'MU');
				$pu_ttc = price2num(GETPOST('price_ttc'), 'MU');
				$tva_npr = (preg_match('/\*/', $tva_tx) ? 1 : 0);
				$tva_tx = str_replace('*', '', $tva_tx);
				if (empty($tva_tx)) $tva_npr=0;
				$label = (GETPOST('product_label') ? GETPOST('product_label') : '');
				$desc = $product_desc;
				$type = GETPOST('type');
				$fk_unit= GETPOST('units', 'alpha');
				$pu_ht_devise = price2num($price_ht_devise, 'MU');
			}

			// Margin
			$fournprice = price2num(GETPOST('fournprice' . $predef) ? GETPOST('fournprice' . $predef) : '');
			$buyingprice = price2num(GETPOST('buying_price' . $predef) != '' ? GETPOST('buying_price' . $predef) : '');    // If buying_price is '0', we must keep this value

			// Local Taxes
			$localtax1_tx = get_localtax($tva_tx, 1, $object->thirdparty, $mysoc, $tva_npr);
			$localtax2_tx = get_localtax($tva_tx, 2, $object->thirdparty, $mysoc, $tva_npr);

			$info_bits = 0;
			if ($tva_npr)
				$info_bits |= 0x01;

			if ($usercanproductignorepricemin && (! empty($price_min) && (price2num($pu_ht) * (1 - price2num($remise_percent) / 100) < price2num($price_min)))) {
				$mesg = $langs->trans("CantBeLessThanMinPrice", price(price2num($price_min, 'MU'), 0, $langs, 0, 0, - 1, $conf->currency));
				setEventMessages($mesg, null, 'errors');
			} else {
				// Insert line
				$result = $object->addline($desc, $pu_ht, $qty, $tva_tx, $localtax1_tx, $localtax2_tx, $idprod, $remise_percent, $date_start, $date_end, 0, $info_bits, '', $price_base_type, $pu_ttc, $type, - 1, $special_code, '', 0, GETPOST('fk_parent_line'), $fournprice, $buyingprice, $label, $array_options, $_POST['progress'], '', $fk_unit, $pu_ht_devise);

				if ($result > 0)
				{
					// Define output language
					if (empty($conf->global->MAIN_DISABLE_PDF_AUTOUPDATE))
					{
						$outputlangs = $langs;
						$newlang = '';
						if ($conf->global->MAIN_MULTILANGS && empty($newlang) && GETPOST('lang_id','aZ09')) $newlang = GETPOST('lang_id','aZ09');
						if ($conf->global->MAIN_MULTILANGS && empty($newlang))	$newlang = $object->thirdparty->default_lang;
						if (! empty($newlang)) {
							$outputlangs = new Translate("", $conf);
							$outputlangs->setDefaultLang($newlang);
							$outputlangs->load('products');
						}
						$model=$object->modelpdf;
						$ret = $object->fetch($id); // Reload to get new records

						$result = $object->generateDocument($model, $outputlangs, $hidedetails, $hidedesc, $hideref);
						if ($result < 0) setEventMessages($object->error, $object->errors, 'errors');
					}

					unset($_POST['prod_entry_mode']);

					unset($_POST['qty']);
					unset($_POST['type']);
					unset($_POST['remise_percent']);
					unset($_POST['price_ht']);
					unset($_POST['multicurrency_price_ht']);
					unset($_POST['price_ttc']);
					unset($_POST['tva_tx']);
					unset($_POST['product_ref']);
					unset($_POST['product_label']);
					unset($_POST['product_desc']);
					unset($_POST['fournprice']);
					unset($_POST['buying_price']);
					unset($_POST['np_marginRate']);
					unset($_POST['np_markRate']);
					unset($_POST['dp_desc']);
					unset($_POST['idprod']);
					unset($_POST['units']);

					unset($_POST['date_starthour']);
					unset($_POST['date_startmin']);
					unset($_POST['date_startsec']);
					unset($_POST['date_startday']);
					unset($_POST['date_startmonth']);
					unset($_POST['date_startyear']);
					unset($_POST['date_endhour']);
					unset($_POST['date_endmin']);
					unset($_POST['date_endsec']);
					unset($_POST['date_endday']);
					unset($_POST['date_endmonth']);
					unset($_POST['date_endyear']);

					unset($_POST['situations']);
					unset($_POST['progress']);
				} else {
					setEventMessages($object->error, $object->errors, 'errors');
				}

				$action = '';
			}
		}
	}

	elseif ($action == 'updateline' && $usercancreate && ! GETPOST('cancel','alpha'))
	{
		if (! $object->fetch($id) > 0)	dol_print_error($db);
		$object->fetch_thirdparty();

		// Clean parameters
		$date_start = '';
		$date_end = '';
		$date_start = dol_mktime(GETPOST('date_starthour'), GETPOST('date_startmin'), GETPOST('date_startsec'), GETPOST('date_startmonth'), GETPOST('date_startday'), GETPOST('date_startyear'));
		$date_end = dol_mktime(GETPOST('date_endhour'), GETPOST('date_endmin'), GETPOST('date_endsec'), GETPOST('date_endmonth'), GETPOST('date_endday'), GETPOST('date_endyear'));
		$description = dol_htmlcleanlastbr(GETPOST('product_desc','none') ? GETPOST('product_desc','none') : GETPOST('desc','none'));
		$pu_ht = GETPOST('price_ht');
		$vat_rate = (GETPOST('tva_tx') ? GETPOST('tva_tx') : 0);
		$qty = GETPOST('qty');
		$pu_ht_devise = GETPOST('multicurrency_subprice');

		// Define info_bits
		$info_bits = 0;
		if (preg_match('/\*/', $vat_rate)) $info_bits |= 0x01;

		// Define vat_rate
		$vat_rate = str_replace('*', '', $vat_rate);
		$localtax1_rate = get_localtax($vat_rate, 1, $object->thirdparty);
		$localtax2_rate = get_localtax($vat_rate, 2, $object->thirdparty);

		// Add buying price
		$fournprice = price2num(GETPOST('fournprice') ? GETPOST('fournprice') : '');
		$buyingprice = price2num(GETPOST('buying_price') != '' ? GETPOST('buying_price') : '');       // If buying_price is '0', we muste keep this value

		// Extrafields
		$extrafieldsline = new ExtraFields($db);
		$extralabelsline = $extrafieldsline->fetch_name_optionals_label($object->table_element_line);
		$array_options = $extrafieldsline->getOptionalsFromPost($object->table_element_line);
		// Unset extrafield
		if (is_array($extralabelsline)) {
			// Get extra fields
			foreach ($extralabelsline as $key => $value) {
				unset($_POST["options_" . $key]);
			}
		}

		// Define special_code for special lines
		$special_code=GETPOST('special_code');
		if (! GETPOST('qty')) $special_code=3;

		$line = new FactureLigne($db);
		$line->fetch(GETPOST('lineid'));
		$percent = $line->get_prev_progress($object->id);

		if($object->type == Facture::TYPE_CREDIT_NOTE && $object->situation_cycle_ref>0)
		{
		    // in case of situation credit note
		    if(GETPOST('progress') >= 0 )
		    {
		        $mesg = $langs->trans("CantBeNullOrPositive");
		        setEventMessages($mesg, null, 'warnings');
		        $error++;
		        $result = -1;
		    }
		    elseif (GETPOST('progress') < $line->situation_percent) // TODO : use a modified $line->get_prev_progress($object->id) result
		    {
		        $mesg = $langs->trans("CantBeLessThanMinPercent");
		        setEventMessages($mesg, null, 'warnings');
		        $error++;
		        $result = -1;
		    }
		}
		elseif (GETPOST('progress') < $percent)
		{
			$mesg = '<div class="warning">' . $langs->trans("CantBeLessThanMinPercent") . '</div>';
			setEventMessages($mesg, null, 'warnings');
			$error++;
			$result = -1;
		}

		// Check minimum price
		$productid = GETPOST('productid', 'int');
		if (! empty($productid))
		{
			$product = new Product($db);
			$product->fetch($productid);

			$type = $product->type;

			$price_min = $product->price_min;
			if ((! empty($conf->global->PRODUIT_MULTIPRICES)  || ! empty($conf->global->PRODUIT_CUSTOMER_PRICES_BY_QTY_MULTIPRICES)) && ! empty($object->thirdparty->price_level))
				$price_min = $product->multiprices_min [$object->thirdparty->price_level];

			$label = ((GETPOST('update_label') && GETPOST('product_label')) ? GETPOST('product_label') : '');

			// Check price is not lower than minimum (check is done only for standard or replacement invoices)
			if ($usercanproductignorepricemin && (($object->type == Facture::TYPE_STANDARD || $object->type == Facture::TYPE_REPLACEMENT) && $price_min && (price2num($pu_ht) * (1 - price2num(GETPOST('remise_percent')) / 100) < price2num($price_min)))) {
				setEventMessages($langs->trans("CantBeLessThanMinPrice", price(price2num($price_min, 'MU'), 0, $langs, 0, 0, - 1, $conf->currency)), null, 'errors');
				$error++;
			}
		} else {
			$type = GETPOST('type');
			$label = (GETPOST('product_label') ? GETPOST('product_label') : '');

			// Check parameters
			if (GETPOST('type') < 0) {
				setEventMessages($langs->trans("ErrorFieldRequired", $langs->transnoentitiesnoconv("Type")), null, 'errors');
				$error++;
			}
		}
		if ($qty < 0) {
			$langs->load("errors");
			setEventMessages($langs->trans('ErrorQtyForCustomerInvoiceCantBeNegative'), null, 'errors');
			$error++;
		}
		if ((empty($productid) && (($pu_ht < 0 && empty($conf->global->FACTURE_ENABLE_NEGATIVE_LINES)) || $pu_ht == '') && $pu_ht_devise == '') && $object->type != Facture::TYPE_CREDIT_NOTE) 	// Unit price can be 0 but not ''
		{
			if ($pu_ht < 0 && empty($conf->global->FACTURE_ENABLE_NEGATIVE_LINES))
			{
				$langs->load("errors");
				setEventMessages($langs->trans("ErrorFieldCantBeNegativeOnInvoice", $langs->transnoentitiesnoconv("UnitPriceHT")), null, 'errors');
				$error++;
			}
			else
			{
				setEventMessages($langs->trans("ErrorFieldRequired", $langs->transnoentitiesnoconv("UnitPriceHT")), null, 'errors');
				$error++;
			}
		}


		// Update line
		if (! $error) {
			if (empty($usercancreatemargin))
			{
				foreach ($object->lines as &$line)
				{
					if ($line->id == GETPOST('lineid'))
					{
						$fournprice = $line->fk_fournprice;
						$buyingprice = $line->pa_ht;
						break;
					}
				}
			}

			$result = $object->updateline(GETPOST('lineid'), $description, $pu_ht, $qty, GETPOST('remise_percent'),
				$date_start, $date_end, $vat_rate, $localtax1_rate, $localtax2_rate, 'HT', $info_bits, $type,
				GETPOST('fk_parent_line'), 0, $fournprice, $buyingprice, $label, $special_code, $array_options, GETPOST('progress'),
				$_POST['units'],$pu_ht_devise);

			if ($result >= 0) {
				if (empty($conf->global->MAIN_DISABLE_PDF_AUTOUPDATE)) {
					// Define output language
					$outputlangs = $langs;
					$newlang = '';
					if ($conf->global->MAIN_MULTILANGS && empty($newlang) && GETPOST('lang_id','aZ09'))
						$newlang = GETPOST('lang_id','aZ09');
					if ($conf->global->MAIN_MULTILANGS && empty($newlang))
						$newlang = $object->thirdparty->default_lang;
					if (! empty($newlang)) {
						$outputlangs = new Translate("", $conf);
						$outputlangs->setDefaultLang($newlang);
						$outputlangs->load('products');
					}

					$ret = $object->fetch($id); // Reload to get new records
					$object->generateDocument($object->modelpdf, $outputlangs, $hidedetails, $hidedesc, $hideref);
				}

				unset($_POST['qty']);
				unset($_POST['type']);
				unset($_POST['productid']);
				unset($_POST['remise_percent']);
				unset($_POST['price_ht']);
				unset($_POST['multicurrency_price_ht']);
				unset($_POST['price_ttc']);
				unset($_POST['tva_tx']);
				unset($_POST['product_ref']);
				unset($_POST['product_label']);
				unset($_POST['product_desc']);
				unset($_POST['fournprice']);
				unset($_POST['buying_price']);
				unset($_POST['np_marginRate']);
				unset($_POST['np_markRate']);

				unset($_POST['dp_desc']);
				unset($_POST['idprod']);
				unset($_POST['units']);

				unset($_POST['date_starthour']);
				unset($_POST['date_startmin']);
				unset($_POST['date_startsec']);
				unset($_POST['date_startday']);
				unset($_POST['date_startmonth']);
				unset($_POST['date_startyear']);
				unset($_POST['date_endhour']);
				unset($_POST['date_endmin']);
				unset($_POST['date_endsec']);
				unset($_POST['date_endday']);
				unset($_POST['date_endmonth']);
				unset($_POST['date_endyear']);

				unset($_POST['situations']);
				unset($_POST['progress']);
			} else {
				setEventMessages($object->error, $object->errors, 'errors');
			}
		}
	}

	else if ($action == 'updatealllines' && $usercancreate && $_POST['all_percent'] == $langs->trans('Modifier'))
	{
		if (!$object->fetch($id) > 0) dol_print_error($db);
		if (!is_null(GETPOST('all_progress')) && GETPOST('all_progress') != "")
		{
            $all_progress = GETPOST('all_progress', 'int');
			foreach ($object->lines as $line)
			{
				$percent = $line->get_prev_progress($object->id);
				if (floatval($all_progress) < floatval($percent)) {
                    $mesg = $langs->trans("Line") . ' ' . $i . ' '. $line->ref .' : ' . $langs->trans("CantBeLessThanMinPercent");
                    setEventMessages($mesg, null, 'warnings');
					$result = -1;
				} else
					$object->update_percent($line, $_POST['all_progress']);
			}
		}
	}

	else if ($action == 'updateline' && $usercancreate && $_POST['cancel'] == $langs->trans('Cancel')) {
		header('Location: ' . $_SERVER["PHP_SELF"] . '?facid=' . $id); // Pour reaffichage de la fiche en cours d'edition
		exit();
	}

	// Outing situation invoice from cycle
	elseif ($action == 'confirm_situationout' && $confirm == 'yes' && $usercancreate)
	{
	    $object->fetch($id,'', '','', true);

	    if ($object->statut == Facture::STATUS_VALIDATED
	        && $object->type == Facture::TYPE_SITUATION
	        && $usercancreate
	        && !$objectidnext
	        && $object->is_last_in_cycle()
	    	&& $usercanunvalidate
	        )
	    {
	        $outingError = 0;
	        $newCycle = $object->newCycle(); // we need to keep the "situation behavior" so we place it on a new situation cycle
	        if($newCycle > 1)
	        {
	            // Search credit notes
	            $lastCycle = $object->situation_cycle_ref;
	            $lastSituationCounter = $object->situation_counter;
	            $linkedCreditNotesList = array();

                if (count($object->tab_next_situation_invoice) > 0) {
                    foreach ($object->tab_next_situation_invoice as $next_invoice) {
                        if($next_invoice->type == Facture::TYPE_CREDIT_NOTE
                            && $next_invoice->situation_counter == $object->situation_counter
                            && $next_invoice->fk_facture_source == $object->id
                          )
                        {
                            $linkedCreditNotesList[] = $next_invoice->id ;
                        }
                    }
                }

	            $object->situation_cycle_ref = $newCycle;
	            $object->situation_counter = 1;
	            $object->situation_final = 0;
	            if($object->update($user) > 0)
	            {
	                $errors = 0;
	                if(count($linkedCreditNotesList) > 0)
	                {
	                    // now, credit note must follow
	                    $sql = 'UPDATE '.MAIN_DB_PREFIX.'facture ';
	                    $sql.= ' SET situation_cycle_ref='.$newCycle;
	                    $sql.= ' , situation_final=0';
	                    $sql.= ' , situation_counter='.$object->situation_counter;
	                    $sql.= ' WHERE rowid IN ('.implode(',',$linkedCreditNotesList).')';

	                    $resql=$db->query($sql);
	                    if (!$resql) $errors++;

	                    // Change each progression persent on each lines
	                    foreach($object->lines as $line)
	                    {

	                        // no traitement for special product
	                        if ($line->product_type == 9 )  continue;


	                        if(!empty($object->tab_previous_situation_invoice))
	                        {
                                // search the last invoice in cycle
	                            $lineIndex = count($object->tab_previous_situation_invoice) - 1;
                                $searchPreviousInvoice = true;
                                while( $searchPreviousInvoice )
                                {
                                    if($object->tab_previous_situation_invoice[$lineIndex]->type  == Facture::TYPE_SITUATION || $lineIndex < 1)
                                    {
                                        $searchPreviousInvoice=false; // find, exit;
                                        break;
                                    }
                                    else
                                    {
                                        $lineIndex--; // go to previous invoice in cycle
                                    }
                                }


                                $maxPrevSituationPercent = 0;
                                foreach($object->tab_previous_situation_invoice[$lineIndex]->lines as $prevLine)
                                {
                                    if($prevLine->id == $line->fk_prev_id)
                                    {
                                        $maxPrevSituationPercent = max($maxPrevSituationPercent,$prevLine->situation_percent);
                                    }
                                }


                                $line->situation_percent = $line->situation_percent - $maxPrevSituationPercent;

                                if($line->update()<0) $errors++;
	                        }
	                    }
	                }

                    if (!$errors)
                    {
                        setEventMessages($langs->trans('Updated'), '', 'mesgs');
                        header("Location: ".$_SERVER['PHP_SELF']."?id=".$id);
                    }
                    else
                    {
                        setEventMessages($langs->trans('ErrorOutingSituationInvoiceCreditNote'), array(), 'errors');
                    }
	            }
	            else
	            {
	                setEventMessages($langs->trans('ErrorOutingSituationInvoiceOnUpdate'), array(), 'errors');
	            }
	        }
	        else
	        {
	            setEventMessages($langs->trans('ErrorFindNextSituationInvoice'), array(), 'errors');
	        }
	    }
	}

	// add lines from objectlinked
	elseif($action == 'import_lines_from_object'
	    && $usercancreate
	    && $object->statut == Facture::STATUS_DRAFT
	    && ($object->type == Facture::TYPE_STANDARD || $object->type == Facture::TYPE_REPLACEMENT || $object->type == Facture::TYPE_DEPOSIT || $object->type == Facture::TYPE_PROFORMA || $object->type == Facture::TYPE_SITUATION))
	{
	    $fromElement = GETPOST('fromelement');
	    $fromElementid = GETPOST('fromelementid');
	    $importLines = GETPOST('line_checkbox');

	    if(!empty($importLines) && is_array($importLines) && !empty($fromElement) && ctype_alpha($fromElement) && !empty($fromElementid))
	    {
	        if($fromElement == 'commande')
	        {
	            dol_include_once('/'.$fromElement.'/class/'.$fromElement.'.class.php');
	            $lineClassName = 'OrderLine';
	        }
	        elseif($fromElement == 'propal')
	        {
	            dol_include_once('/comm/'.$fromElement.'/class/'.$fromElement.'.class.php');
	            $lineClassName = 'PropaleLigne';
	        }
	        $nextRang = count($object->lines) + 1;
	        $importCount = 0;
	        $error = 0;
	        foreach($importLines as $lineId)
	        {
	            $lineId = intval($lineId);
                $originLine = new $lineClassName($db);
                if(intval($fromElementid) > 0 && $originLine->fetch( $lineId ) > 0)
                {
                    $originLine->fetch_optionals($lineId);
                    $desc = $originLine->desc;
                    $pu_ht = $originLine->subprice;
                    $qty = $originLine->qty;
                    $txtva = $originLine->tva_tx;
                    $txlocaltax1 = $originLine->localtax1_tx;
                    $txlocaltax2 = $originLine->localtax2_tx;
                    $fk_product = $originLine->fk_product;
                    $remise_percent = $originLine->remise_percent;
                    $date_start = $originLine->date_start;
                    $date_end = $originLine->date_end;
                    $ventil = 0;
                    $info_bits = $originLine->info_bits;
                    $fk_remise_except = $originLine->fk_remise_except;
                    $price_base_type='HT';
                    $pu_ttc=0;
                    $type = $originLine->product_type;
                    $rang=$nextRang++;
                    $special_code = $originLine->special_code;
                    $origin = $originLine->element;
                    $origin_id = $originLine->id;
                    $fk_parent_line=0;
                    $fk_fournprice=$originLine->fk_fournprice;
                    $pa_ht = $originLine->pa_ht;
                    $label = $originLine->label;
                    $array_options = $originLine->array_options;
                    $situation_percent = 100;
                    $fk_prev_id = '';
                    $fk_unit = $originLine->fk_unit;
                    $pu_ht_devise = $originLine->multicurrency_subprice;

                    $res = $object->addline($desc, $pu_ht, $qty, $txtva, $txlocaltax1, $txlocaltax2, $fk_product, $remise_percent, $date_start, $date_end, $ventil, $info_bits, $fk_remise_except, $price_base_type, $pu_ttc, $type, $rang, $special_code, $origin, $origin_id, $fk_parent_line, $fk_fournprice, $pa_ht, $label, $array_options, $situation_percent, $fk_prev_id, $fk_unit,$pu_ht_devise);

                    if($res > 0){
                        $importCount++;
                    }else{
                        $error++;
                    }
                }
                else{
                    $error++;
                }
	        }

	        if($error)
	        {
	            setEventMessages($langs->trans('ErrorsOnXLines',$error), null, 'errors');
	        }
	    }
	}

	// Actions when printing a doc from card
	include DOL_DOCUMENT_ROOT.'/core/actions_printing.inc.php';

	// Actions to send emails
	if (empty($id)) $id=$facid;
	$trigger_name='BILL_SENTBYMAIL';
	$paramname='id';
	$autocopy='MAIN_MAIL_AUTOCOPY_INVOICE_TO';
	$trackid='inv'.$object->id;
	include DOL_DOCUMENT_ROOT.'/core/actions_sendmails.inc.php';

	// Actions to build doc
	$upload_dir = $conf->facture->dir_output;
	$permissioncreate=$usercancreate;
	include DOL_DOCUMENT_ROOT.'/core/actions_builddoc.inc.php';


	if ($action == 'update_extras') {
		$object->oldcopy = dol_clone($object);

		// Fill array 'array_options' with data from add form
		$extralabels = $extrafields->fetch_name_optionals_label($object->table_element);
		$ret = $extrafields->setOptionalsFromPost($extralabels, $object, GETPOST('attribute','none'));
		if ($ret < 0) $error++;

		if (! $error)
		{
			// Actions on extra fields
			$result = $object->insertExtraFields('BILL_MODIFY');
			if ($result < 0)
			{
				setEventMessages($object->error, $object->errors, 'errors');
				$error++;
			}
		}

		if ($error)
			$action = 'edit_extras';
	}

	if (! empty($conf->global->MAIN_DISABLE_CONTACTS_TAB) && $usercancreate) {
		if ($action == 'addcontact') {
			$result = $object->fetch($id);

			if ($result > 0 && $id > 0) {
				$contactid = (GETPOST('userid') ? GETPOST('userid') : GETPOST('contactid'));
				$result = $object->add_contact($contactid, $_POST["type"], $_POST["source"]);
			}

			if ($result >= 0) {
				header("Location: ".$_SERVER['PHP_SELF']."?id=".$object->id);
				exit();
			} else {
				if ($object->error == 'DB_ERROR_RECORD_ALREADY_EXISTS') {
					$langs->load("errors");
					setEventMessages($langs->trans("ErrorThisContactIsAlreadyDefinedAsThisType"), null, 'errors');
				} else {
					setEventMessages($object->error, $object->errors, 'errors');
				}
			}
		} // bascule du statut d'un contact
		elseif ($action == 'swapstatut') {
			if ($object->fetch($id)) {
				$result = $object->swapContactStatus(GETPOST('ligne'));
			} else {
				dol_print_error($db);
			}
		} // Efface un contact
		elseif ($action == 'deletecontact') {
			$object->fetch($id);
			$result = $object->delete_contact($lineid);

			if ($result >= 0) {
				header("Location: ".$_SERVER['PHP_SELF']."?id=".$object->id);
				exit();
			} else {
				dol_print_error($db);
			}
		}

		if ($error)
			$action = 'edit_extras';
	}
}


/*
 * View
 */

$form = new Form($db);
$formother = new FormOther($db);
$formfile = new FormFile($db);
$formmargin = new FormMargin($db);
$paymentstatic=new Paiement($db);
$bankaccountstatic = new Account($db);
if (! empty($conf->projet->enabled)) { $formproject = new FormProjets($db); }

$now = dol_now();

$title = $langs->trans('InvoiceCustomer') . " - " . $langs->trans('Card');
$helpurl = "EN:Customers_Invoices|FR:Factures_Clients|ES:Facturas_a_clientes";
llxHeader('', $title, $helpurl);


// Mode creation

if ($action == 'create')
{
	$facturestatic = new Facture($db);
	$extralabels = $extrafields->fetch_name_optionals_label($facturestatic->table_element);

	print load_fiche_titre($langs->trans('NewBill'));

	$soc = new Societe($db);
	if ($socid > 0)
		$res = $soc->fetch($socid);

	$currency_code = $conf->currency;

	// Load objectsrc
	$remise_absolue = 0;

	if (! empty($origin) && ! empty($originid))
	{
		// Parse element/subelement (ex: project_task)
		$element = $subelement = $origin;
		if (preg_match('/^([^_]+)_([^_]+)/i', $origin, $regs)) {
			$element = $regs [1];
			$subelement = $regs [2];
		}

		if ($element == 'project') {
			$projectid = $originid;

			if (!$cond_reglement_id) {
				$cond_reglement_id = $soc->cond_reglement_id;
			}
			if (!$mode_reglement_id) {
				$mode_reglement_id = $soc->mode_reglement_id;
			}
			if (!$remise_percent) {
				$remise_percent = $soc->remise_percent;
			}
			if (!$dateinvoice) {
				// Do not set 0 here (0 for a date is 1970)
				$dateinvoice = (empty($dateinvoice)?(empty($conf->global->MAIN_AUTOFILL_DATE)?-1:''):$dateinvoice);
			}
		} else {
			// For compatibility
			if ($element == 'order' || $element == 'commande') {
				$element = $subelement = 'commande';
			}
			if ($element == 'propal') {
				$element = 'comm/propal';
				$subelement = 'propal';
			}
			if ($element == 'contract') {
				$element = $subelement = 'contrat';
			}
			if ($element == 'shipping') {
				$element = $subelement = 'expedition';
			}

			dol_include_once('/' . $element . '/class/' . $subelement . '.class.php');

			$classname = ucfirst($subelement);
			$objectsrc = new $classname($db);
			$objectsrc->fetch($originid);
			if (empty($objectsrc->lines) && method_exists($objectsrc, 'fetch_lines'))
				$objectsrc->fetch_lines();
			$objectsrc->fetch_thirdparty();

			$projectid = (! empty($projectid) ? $projectid : $objectsrc->fk_project);
			$ref_client = (! empty($objectsrc->ref_client) ? $objectsrc->ref_client : (! empty($objectsrc->ref_customer) ? $objectsrc->ref_customer:''));
			$ref_int = (! empty($objectsrc->ref_int) ? $objectsrc->ref_int : '');

			// only if socid not filled else it's allready done upper
			if (empty($socid))
				$soc = $objectsrc->thirdparty;

			$cond_reglement_id 	= (! empty($objectsrc->cond_reglement_id)?$objectsrc->cond_reglement_id:(! empty($soc->cond_reglement_id)?$soc->cond_reglement_id:0));
			$mode_reglement_id 	= (! empty($objectsrc->mode_reglement_id)?$objectsrc->mode_reglement_id:(! empty($soc->mode_reglement_id)?$soc->mode_reglement_id:0));
			$fk_account         = (! empty($objectsrc->fk_account)?$objectsrc->fk_account:(! empty($soc->fk_account)?$soc->fk_account:0));
			$remise_percent 	= (! empty($objectsrc->remise_percent)?$objectsrc->remise_percent:(! empty($soc->remise_percent)?$soc->remise_percent:0));
			$remise_absolue 	= (! empty($objectsrc->remise_absolue)?$objectsrc->remise_absolue:(! empty($soc->remise_absolue)?$soc->remise_absolue:0));
			$dateinvoice		= (empty($dateinvoice)?(empty($conf->global->MAIN_AUTOFILL_DATE)?-1:''):$dateinvoice);

			if (!empty($conf->multicurrency->enabled))
			{
				if (!empty($objectsrc->multicurrency_code)) $currency_code = $objectsrc->multicurrency_code;
				if (!empty($conf->global->MULTICURRENCY_USE_ORIGIN_TX) && !empty($objectsrc->multicurrency_tx))	$currency_tx = $objectsrc->multicurrency_tx;
			}

			// Replicate extrafields
			$objectsrc->fetch_optionals($originid);
			$object->array_options = $objectsrc->array_options;
		}
	}
	else
	{
		$cond_reglement_id 	= $soc->cond_reglement_id;
		$mode_reglement_id 	= $soc->mode_reglement_id;
		$fk_account        	= $soc->fk_account;
		$remise_percent 	= $soc->remise_percent;
		$remise_absolue 	= 0;
		$dateinvoice		= (empty($dateinvoice)?(empty($conf->global->MAIN_AUTOFILL_DATE)?-1:''):$dateinvoice);		// Do not set 0 here (0 for a date is 1970)

		if (!empty($conf->multicurrency->enabled) && !empty($soc->multicurrency_code)) $currency_code = $soc->multicurrency_code;
	}

	if (!empty($soc->id)) $absolute_discount = $soc->getAvailableDiscounts();
	$note_public = $object->getDefaultCreateValueFor('note_public', ((! empty($origin) && ! empty($originid) && is_object($objectsrc) && !empty($conf->global->FACTURE_REUSE_NOTES_ON_CREATE_FROM))?$objectsrc->note_public:null));
	$note_private = $object->getDefaultCreateValueFor('note_private', ((! empty($origin) && ! empty($originid) && is_object($objectsrc) && !empty($conf->global->FACTURE_REUSE_NOTES_ON_CREATE_FROM))?$objectsrc->note_private:null));

	if (! empty($conf->use_javascript_ajax))
	{
		require_once DOL_DOCUMENT_ROOT . '/core/lib/ajax.lib.php';
		print ajax_combobox('fac_replacement');
		print ajax_combobox('fac_avoir');
		print ajax_combobox('situations');
	}

	if ($origin == 'contrat')
	{
		$langs->load("admin");
		$text=$langs->trans("ToCreateARecurringInvoice");
		$text.=' '.$langs->trans("ToCreateARecurringInvoiceGene", $langs->transnoentitiesnoconv("MenuFinancial"), $langs->transnoentitiesnoconv("BillsCustomers"), $langs->transnoentitiesnoconv("ListOfTemplates"));
		if (empty($conf->global->INVOICE_DISABLE_AUTOMATIC_RECURRING_INVOICE))
		{
		   $text.=' '.$langs->trans("ToCreateARecurringInvoiceGeneAuto", $langs->transnoentitiesnoconv('Module2300Name'));
		}
		print info_admin($text, 0, 0, 0).'<br>';
	}

	print '<form name="add" action="' . $_SERVER["PHP_SELF"] . '" method="POST">';
	print '<input type="hidden" name="token" value="' . $_SESSION ['newtoken'] . '">';
	print '<input type="hidden" name="action" value="add">';
	if ($soc->id > 0) print '<input type="hidden" name="socid" value="' . $soc->id . '">' . "\n";
	print '<input name="facnumber" type="hidden" value="provisoire">';
	print '<input name="ref_client" type="hidden" value="' . $ref_client . '">';
	print '<input name="ref_int" type="hidden" value="' . $ref_int . '">';
	print '<input type="hidden" name="origin" value="' . $origin . '">';
	print '<input type="hidden" name="originid" value="' . $originid . '">';
	if (!empty($currency_tx)) print '<input type="hidden" name="originmulticurrency_tx" value="' . $currency_tx . '">';

	dol_fiche_head('');

	print '<table class="border" width="100%">';

	// Ref
	print '<tr><td class="titlefieldcreate fieldrequired">' . $langs->trans('Ref') . '</td><td colspan="2">' . $langs->trans('Draft') . '</td></tr>';

	// Thirdparty
	print '<td class="fieldrequired">' . $langs->trans('Customer') . '</td>';
	if ($soc->id > 0 && ! GETPOST('fac_rec','alpha'))
	{
		print '<td colspan="2">';
		print $soc->getNomUrl(1);
		print '<input type="hidden" name="socid" value="' . $soc->id . '">';
		// Outstanding Bill
		$outstandingBills = $soc->get_OutstandingBill();
		print ' (' . $langs->trans('CurrentOutstandingBill') . ': ';
		print price($outstandingBills, '', $langs, 0, 0, -1, $conf->currency);
		if ($soc->outstanding_limit != '')
		{
			if ($outstandingBills > $soc->outstanding_limit) print img_warning($langs->trans("OutstandingBillReached"));
			print ' / ' . price($soc->outstanding_limit, '', $langs, 0, 0, -1, $conf->currency);
		}
		print ')';
		print '</td>';
	}
	else
	{
		print '<td colspan="2">';
		print $form->select_company($soc->id, 'socid', '(s.client = 1 OR s.client = 3) AND status=1', 'SelectThirdParty', 0, 0, null, 0, 'minwidth300');
		// Option to reload page to retrieve customer informations. Note, this clear other input
		if (!empty($conf->global->RELOAD_PAGE_ON_CUSTOMER_CHANGE))
		{
			print '<script type="text/javascript">
			$(document).ready(function() {
				$("#socid").change(function() {
					var socid = $(this).val();
			        var fac_rec = $(\'#fac_rec\').val();
					// reload page
        			window.location.href = "'.$_SERVER["PHP_SELF"].'?action=create&socid="+socid+"&fac_rec="+fac_rec;
				});
			});
			</script>';
		}
		print ' <a href="'.DOL_URL_ROOT.'/societe/card.php?action=create&client=3&fournisseur=0&backtopage='.urlencode($_SERVER["PHP_SELF"].'?action=create').'">'.$langs->trans("AddThirdParty").'</a>';
		print '</td>';
	}
	print '</tr>' . "\n";

	$exampletemplateinvoice=new FactureRec($db);

	// Overwrite value if creation of invoice is from a predefined invoice
	if (empty($origin) && empty($originid) && GETPOST('fac_rec','int') > 0)
	{
		$invoice_predefined = new FactureRec($db);
		$invoice_predefined->fetch(GETPOST('fac_rec','int'));

		$dateinvoice = $invoice_predefined->date_when;     // To use next gen date by default later
		if (empty($projectid)) $projectid = $invoice_predefined->fk_project;
		$cond_reglement_id = $invoice_predefined->cond_reglement_id;
		$mode_reglement_id = $invoice_predefined->mode_reglement_id;
		$fk_account = $invoice_predefined->fk_account;
		$note_public = $invoice_predefined->note_public;
		$note_private = $invoice_predefined->note_private;

		$sql = 'SELECT r.rowid, r.titre, r.total_ttc';
		$sql .= ' FROM ' . MAIN_DB_PREFIX . 'facture_rec as r';
		$sql .= ' WHERE r.fk_soc = ' . $invoice_predefined->socid;

		$resql = $db->query($sql);
		if ($resql)
		{
			$num = $db->num_rows($resql);
			$i = 0;

			if ($num > 0)
			{
				print '<tr><td>' . $langs->trans('CreateFromRepeatableInvoice') . '</td><td>';
				print '<select class="flat" id="fac_rec" name="fac_rec">';
				print '<option value="0" selected></option>';
				while ($i < $num)
				{
					$objp = $db->fetch_object($resql);
					print '<option value="' . $objp->rowid . '"';
					if (GETPOST('fac_rec') == $objp->rowid)
					{
						print ' selected';
						$exampletemplateinvoice->fetch(GETPOST('fac_rec'));
					}
					print '>' . $objp->titre . ' (' . price($objp->total_ttc) . ' ' . $langs->trans("TTC") . ')</option>';
					$i ++;
				}
				print '</select>';
				// Option to reload page to retrieve customer informations. Note, this clear other input
				if (!empty($conf->global->RELOAD_PAGE_ON_TEMPLATE_CHANGE))
				{
					print '<script type="text/javascript">
        			$(document).ready(function() {
        				$("#fac_rec").change(function() {
        					var fac_rec = $(this).val();
        			        var socid = $(\'#socid\').val();
        					// reload page
        					window.location.href = "'.$_SERVER["PHP_SELF"].'?action=create&socid="+socid+"&fac_rec="+fac_rec;
        				});
        			});
        			</script>';
				}
				print '</td></tr>';
			}
			$db->free($resql);
		} else {
			dol_print_error($db);
		}
	}

	// Type de facture
	$facids = $facturestatic->list_replacable_invoices($soc->id);
	if ($facids < 0) {
		dol_print_error($db, $facturestatic);
		exit();
	}
	$options = "";
	foreach ($facids as $facparam)
	{
		$options .= '<option value="' . $facparam ['id'] . '"';
		if ($facparam ['id'] == $_POST['fac_replacement'])
			$options .= ' selected';
		$options .= '>' . $facparam ['ref'];
		$options .= ' (' . $facturestatic->LibStatut(0, $facparam ['status']) . ')';
		$options .= '</option>';
	}

	// Show link for credit note
	$facids=$facturestatic->list_qualified_avoir_invoices($soc->id);
	if ($facids < 0)
	{
		dol_print_error($db,$facturestatic);
		exit;
	}
	$optionsav = "";
	$newinvoice_static = new Facture($db);
	foreach ($facids as $key => $valarray)
	{
		$newinvoice_static->id = $key;
		$newinvoice_static->ref = $valarray ['ref'];
		$newinvoice_static->statut = $valarray ['status'];
		$newinvoice_static->type = $valarray ['type'];
		$newinvoice_static->paye = $valarray ['paye'];

		$optionsav .= '<option value="' . $key . '"';
		if ($key == GETPOST('fac_avoir'))
			$optionsav .= ' selected';
		$optionsav .= '>';
		$optionsav .= $newinvoice_static->ref;
		$optionsav .= ' (' . $newinvoice_static->getLibStatut(1, $valarray ['paymentornot']) . ')';
		$optionsav .= '</option>';
	}

	print '<tr><td class="tdtop fieldrequired">' . $langs->trans('Type') . '</td><td colspan="2">';

	print '<div class="tagtable">' . "\n";

	// Standard invoice
	print '<div class="tagtr listofinvoicetype"><div class="tagtd listofinvoicetype">';
	$tmp='<input type="radio" id="radio_standard" name="type" value="0"' . (GETPOST('type') == 0 ? ' checked' : '') . '> ';
	$tmp  = $tmp.'<label for="radio_standard" >'.$langs->trans("InvoiceStandardAsk").'</label>';
	$desc = $form->textwithpicto($tmp, $langs->transnoentities("InvoiceStandardDesc"), 1, 'help', '', 0, 3);
	print $desc;
	print '</div></div>';

	if ((empty($origin)) || ((($origin == 'propal') || ($origin == 'commande')) && (! empty($originid))))
	{
		// Deposit
		if (empty($conf->global->INVOICE_DISABLE_DEPOSIT))
   		{
			print '<div class="tagtr listofinvoicetype"><div class="tagtd listofinvoicetype">';
			$tmp='<input type="radio" id="radio_deposit" name="type" value="3"' . (GETPOST('type') == 3 ? ' checked' : '') . '> ';
			print '<script type="text/javascript" language="javascript">
    		jQuery(document).ready(function() {
    			jQuery("#typedeposit, #valuedeposit").click(function() {
    				jQuery("#radio_deposit").prop("checked", true);
    			});
    		});
    		</script>';

			$tmp  = $tmp.'<label for="radio_deposit" >'.$langs->trans("InvoiceDeposit").'</label>';
			$desc = $form->textwithpicto($tmp, $langs->transnoentities("InvoiceDepositDesc"), 1, 'help', '', 0, 3);
			print '<table class="nobordernopadding"><tr><td>';
			print $desc;
			print '</td>';
			if (($origin == 'propal') || ($origin == 'commande'))
			{
				print '<td class="nowrap" style="padding-left: 5px">';
				$arraylist = array('amount' => $langs->transnoentitiesnoconv('FixAmount'), 'variable' => $langs->transnoentitiesnoconv('VarAmountOneLine', $langs->transnoentitiesnoconv('Deposit')));
				print $form->selectarray('typedeposit', $arraylist, GETPOST('typedeposit'), 0, 0, 0, '', 1);
				print '</td>';
				print '<td class="nowrap" style="padding-left: 5px">' . $langs->trans('Value') . ':<input type="text" id="valuedeposit" name="valuedeposit" size="3" value="' . GETPOST('valuedeposit', 'int') . '"/>';
			}
			print '</td></tr></table>';

			print '</div></div>';
   		}
	}

	if ($socid > 0)
	{
		if (! empty($conf->global->INVOICE_USE_SITUATION))
		{
			// First situation invoice
			print '<div class="tagtr listofinvoicetype"><div class="tagtd listofinvoicetype">';
			$tmp='<input id="radio_situation" type="radio" name="type" value="5"' . (GETPOST('type') == 5 ? ' checked' : '') . '> ';
			$tmp  = $tmp.'<label for="radio_situation invoice" >'.$langs->trans("InvoiceFirstSituationAsk").'</label>';
			$desc = $form->textwithpicto($tmp, $langs->transnoentities("InvoiceFirstSituationDesc"), 1, 'help', '', 0, 3);
			print $desc;
			print '</div></div>';

			// Next situation invoice
			$opt = $form->selectSituationInvoices(GETPOST('originid'), $socid);
			print '<div class="tagtr listofinvoicetype"><div class="tagtd listofinvoicetype">';
			$tmp='<input type="radio" name="type" value="5"' . (GETPOST('type') == 5 && GETPOST('originid') ? ' checked' : '');
			if ($opt == ('<option value ="0" selected>' . $langs->trans('NoSituations') . '</option>') || (GETPOST('origin') && GETPOST('origin') != 'facture' && GETPOST('origin') != 'commande')) $tmp.=' disabled';
			$tmp.= '> ';
			$text = '<label>'.$tmp.$langs->trans("InvoiceSituationAsk") . '</label> ';
			$text .= '<select class="flat" id="situations" name="situations">';
			$text .= $opt;
			$text .= '</select>';
			$desc = $form->textwithpicto($text, $langs->transnoentities("InvoiceSituationDesc"), 1, 'help', '', 0, 3);
			print $desc;
			print '</div></div>';
		}

		// Replacement
		if (empty($conf->global->INVOICE_DISABLE_REPLACEMENT))
		{
			print '<!-- replacement line -->';
			print '<div class="tagtr listofinvoicetype"><div class="tagtd listofinvoicetype">';
			$tmp='<input type="radio" name="type" id="radio_replacement" value="1"' . (GETPOST('type') == 1 ? ' checked' : '');
			if (! $options) $tmp.=' disabled';
			$tmp.='> ';
			print '<script type="text/javascript" language="javascript">
    		jQuery(document).ready(function() {
    			jQuery("#fac_replacement").change(function() {
    				jQuery("#radio_replacement").prop("checked", true);
    			});
    		});
    		</script>';
			$text = '<label>'.$tmp.$langs->trans("InvoiceReplacementAsk") . '</label>';
			$text .= '<select class="flat" name="fac_replacement" id="fac_replacement"';
			if (! $options)
				$text .= ' disabled';
			$text .= '>';
			if ($options) {
				$text .= '<option value="-1">&nbsp;</option>';
				$text .= $options;
			} else {
				$text .= '<option value="-1">' . $langs->trans("NoReplacableInvoice") . '</option>';
			}
			$text .= '</select>';
			$desc = $form->textwithpicto($text, $langs->transnoentities("InvoiceReplacementDesc"), 1, 'help', '', 0, 3);
			print $desc;
			print '</div></div>';
		}
	}
	else
	{
	    if (! empty($conf->global->INVOICE_USE_SITUATION))
	    {
    	    print '<div class="tagtr listofinvoicetype"><div class="tagtd listofinvoicetype">';
    	    $tmp='<input type="radio" name="type" id="radio_situation" value="0" disabled> ';
    	    $text = '<label>'.$tmp.$langs->trans("InvoiceFirstSituationAsk") . '</label> ';
    	    $text.= '('.$langs->trans("YouMustCreateInvoiceFromThird").') ';
    	    $desc = $form->textwithpicto($text, $langs->transnoentities("InvoiceFirstSituationDesc"), 1, 'help', '', 0, 3);
    	    print $desc;
    	    print '</div></div>';

    	    print '<div class="tagtr listofinvoicetype"><div class="tagtd listofinvoicetype">';
    	    $tmp='<input type="radio" name="type" id="radio_situation" value="0" disabled> ';
    	    $text = '<label>'.$tmp.$langs->trans("InvoiceSituationAsk") . '</label> ';
    	    $text.= '('.$langs->trans("YouMustCreateInvoiceFromThird").') ';
    	    $desc = $form->textwithpicto($text, $langs->transnoentities("InvoiceFirstSituationDesc"), 1, 'help', '', 0, 3);
    	    print $desc;
    	    print '</div></div>';
	    }

	    print '<div class="tagtr listofinvoicetype"><div class="tagtd listofinvoicetype">';
		$tmp='<input type="radio" name="type" id="radio_replacement" value="0" disabled> ';
		$text = '<label>'.$tmp.$langs->trans("InvoiceReplacement") . '</label> ';
		$text.= '('.$langs->trans("YouMustCreateInvoiceFromThird").') ';
		$desc = $form->textwithpicto($text, $langs->transnoentities("InvoiceReplacementDesc"), 1, 'help', '', 0, 3);
		print $desc;
		print '</div></div>';
	}


	if (empty($origin))
	{
		if ($socid > 0)
		{
			// Credit note
			if (empty($conf->global->INVOICE_DISABLE_CREDIT_NOTE))
			{
				print '<div class="tagtr listofinvoicetype"><div class="tagtd listofinvoicetype">';
				$tmp='<input type="radio" id="radio_creditnote" name="type" value="2"' . (GETPOST('type') == 2 ? ' checked' : '');
				if (! $optionsav && empty($conf->global->INVOICE_CREDIT_NOTE_STANDALONE)) $tmp.=' disabled';
				$tmp.= '> ';
				// Show credit note options only if we checked credit note
				print '<script type="text/javascript" language="javascript">
    			jQuery(document).ready(function() {
    				if (! jQuery("#radio_creditnote").is(":checked"))
    				{
    					jQuery("#credit_note_options").hide();
    				}
    				jQuery("#radio_creditnote").click(function() {
    					jQuery("#credit_note_options").show();
    				});
    				jQuery("#radio_standard, #radio_replacement, #radio_deposit").click(function() {
    					jQuery("#credit_note_options").hide();
    				});
    			});
    			</script>';
				$text = '<label>'.$tmp.$langs->transnoentities("InvoiceAvoirAsk") . '</label> ';
				// $text.='<input type="text" value="">';
				$text .= '<select class="flat valignmiddle" name="fac_avoir" id="fac_avoir"';
				if (! $optionsav)
					$text .= ' disabled';
				$text .= '>';
				if ($optionsav) {
					$text .= '<option value="-1"></option>';
					$text .= $optionsav;
				} else {
					$text .= '<option value="-1">' . $langs->trans("NoInvoiceToCorrect") . '</option>';
				}
				$text .= '</select>';
				$desc = $form->textwithpicto($text, $langs->transnoentities("InvoiceAvoirDesc"), 1, 'help', '', 0, 3);
				print $desc;

				print '<div id="credit_note_options" class="clearboth">';
				print '&nbsp;&nbsp;&nbsp; <input type="checkbox" name="invoiceAvoirWithLines" id="invoiceAvoirWithLines" value="1" onclick="$(\'#credit_note_options input[type=checkbox]\').not(this).prop(\'checked\', false);" '.(GETPOST('invoiceAvoirWithLines','int')>0 ? 'checked':'').' /> <label for="invoiceAvoirWithLines">'.$langs->trans('invoiceAvoirWithLines')."</label>";
				print '<br>&nbsp;&nbsp;&nbsp; <input type="checkbox" name="invoiceAvoirWithPaymentRestAmount" id="invoiceAvoirWithPaymentRestAmount" value="1" onclick="$(\'#credit_note_options input[type=checkbox]\').not(this).prop(\'checked\', false);" '.(GETPOST('invoiceAvoirWithPaymentRestAmount','int')>0 ? 'checked':'').' /> <label for="invoiceAvoirWithPaymentRestAmount">'.$langs->trans('invoiceAvoirWithPaymentRestAmount')."</label>";
				print '</div>';

    			print '</div></div>';
    		}
		}
		else
		{
			print '<div class="tagtr listofinvoicetype"><div class="tagtd listofinvoicetype">';
			if (empty($conf->global->INVOICE_CREDIT_NOTE_STANDALONE)) $tmp='<input type="radio" name="type" id="radio_creditnote" value="0" disabled> ';
			else $tmp='<input type="radio" name="type" id="radio_creditnote" value="2" > ';
			$text = '<label>'.$tmp.$langs->trans("InvoiceAvoir") . '</label> ';
			$text.= '('.$langs->trans("YouMustCreateInvoiceFromThird").') ';
			$desc = $form->textwithpicto($text, $langs->transnoentities("InvoiceAvoirDesc"), 1, 'help', '', 0, 3);
			print $desc;
			print '</div></div>' . "\n";
		}
	}

	// Template invoice
	print '<div class="tagtr listofinvoicetype"><div class="tagtd listofinvoicetype">';
	$tmp='<input type="radio" name="type" id="radio_template" value="0" disabled> ';
	$text = '<label>'.$tmp.$langs->trans("RepeatableInvoice") . '</label> ';
	//$text.= '('.$langs->trans("YouMustCreateStandardInvoiceFirst").') ';
	$desc = $form->textwithpicto($text, $langs->transnoentities("YouMustCreateStandardInvoiceFirstDesc"), 1, 'help', '', 0, 3);
	print $desc;
	print '</div></div>';

	print '</div>';


	if(!empty($conf->global->INVOICE_USE_DEFAULT_DOCUMENT)) // Hidden conf
	{
    	// Add auto select default document model
    	$listtType=array(Facture::TYPE_STANDARD,Facture::TYPE_REPLACEMENT,Facture::TYPE_CREDIT_NOTE,Facture::TYPE_DEPOSIT,Facture::TYPE_SITUATION);
    	$jsListType='';
    	foreach ($listtType as $type)
    	{
    	    $thisTypeConfName = 'FACTURE_ADDON_PDF_'.$type;
    	    $curent = !empty($conf->global->{$thisTypeConfName})?$conf->global->{$thisTypeConfName}:$conf->global->FACTURE_ADDON_PDF;
    	    $jsListType.=(!empty($jsListType)?',':'').'"'.$type.'":"'.$curent.'"';
    	}

    	print '<script type="text/javascript" language="javascript">
        		$(document).ready(function() {
                    var listType = {'.$jsListType.'};
        			$("[name=\'type\'").change(function() {
        				if($( this ).prop("checked"))
                        {
                            if(($( this ).val() in listType))
                            {
                                $("#model").val(listType[$( this ).val()]);
                            }
                            else
                            {
                                $("#model").val("'.$conf->global->FACTURE_ADDON_PDF.'");
                            }
                        }
        			});
        		});
        		</script>';
	}



	print '</td></tr>';

	if ($socid > 0)
	{
		// Discounts for third party
		print '<tr><td>' . $langs->trans('Discounts') . '</td><td colspan="2">';

		$thirdparty = $soc;
		$discount_type = 0;
		$backtopage = urlencode($_SERVER["PHP_SELF"] . '?socid=' . $thirdparty->id . '&action=' . $action . '&origin=' . GETPOST('origin') . '&originid=' . GETPOST('originid'));
		include DOL_DOCUMENT_ROOT.'/core/tpl/object_discounts.tpl.php';

		print '</td></tr>';
	}

	$datefacture = dol_mktime(12, 0, 0, $_POST['remonth'], $_POST['reday'], $_POST['reyear']);

	// Date invoice
	print '<tr><td class="fieldrequired">' . $langs->trans('DateInvoice') . '</td><td colspan="2">';
	print $form->selectDate($datefacture?$datefacture:$dateinvoice, '', '', '', '', "add", 1, 1);
	print '</td></tr>';

	// Date point of tax
	if (! empty($conf->global->INVOICE_POINTOFTAX_DATE))
	{
		print '<tr><td class="fieldrequired">' . $langs->trans('DatePointOfTax') . '</td><td colspan="2">';
		$date_pointoftax = dol_mktime(12, 0, 0, $_POST['date_pointoftaxmonth'], $_POST['date_pointoftaxday'], $_POST['date_pointoftaxyear']);
		print $form->selectDate($date_pointoftax?$date_pointoftax:-1, 'date_pointoftax', '', '', '', "add", 1, 1);
		print '</td></tr>';
	}

	// Payment term
	print '<tr><td class="nowrap fieldrequired">' . $langs->trans('PaymentConditionsShort') . '</td><td colspan="2">';
	$form->select_conditions_paiements(isset($_POST['cond_reglement_id']) ? $_POST['cond_reglement_id'] : $cond_reglement_id, 'cond_reglement_id');
	print '</td></tr>';

	// Payment mode
	print '<tr><td>' . $langs->trans('PaymentMode') . '</td><td colspan="2">';
	$form->select_types_paiements(isset($_POST['mode_reglement_id']) ? $_POST['mode_reglement_id'] : $mode_reglement_id, 'mode_reglement_id', 'CRDT');
	print '</td></tr>';

	// Bank Account
	if (isset($_POST['fk_account'])) {
		$fk_account = $_POST['fk_account'];
	}

	print '<tr><td>' . $langs->trans('BankAccount') . '</td><td colspan="2">';
	$form->select_comptes($fk_account, 'fk_account', 0, '', 1);
	print '</td></tr>';

	// Project
	if (! empty($conf->projet->enabled))
	{
		$langs->load('projects');
		print '<tr><td>' . $langs->trans('Project') . '</td><td colspan="2">';
		$numprojet = $formproject->select_projects(($socid > 0 ? $socid : -1), $projectid, 'projectid', 0, 0, 1, 1);
		print ' &nbsp; <a href="'.DOL_URL_ROOT.'/projet/card.php?socid=' . $soc->id . '&action=create&status=1&backtopage='.urlencode($_SERVER["PHP_SELF"].'?action=create&socid='.$soc->id.($fac_rec?'&fac_rec='.$fac_rec:'')).'">' . $langs->trans("AddProject") . '</a>';
		print '</td></tr>';
	}

	// Incoterms
	if (!empty($conf->incoterm->enabled))
	{
		print '<tr>';
		print '<td><label for="incoterm_id">'.$form->textwithpicto($langs->trans("IncotermLabel"), $objectsrc->libelle_incoterms, 1).'</label></td>';
		print '<td colspan="2" class="maxwidthonsmartphone">';
		$incoterm_id = GETPOST('incoterm_id');
		$incoterm_location = GETPOST('location_incoterms');
		if (empty($incoterm_id))
		{
			$incoterm_id = (!empty($objectsrc->fk_incoterms) ? $objectsrc->fk_incoterms : $soc->fk_incoterms);
			$incoterm_location = (!empty($objectsrc->location_incoterms) ? $objectsrc->location_incoterms : $soc->location_incoterms);
		}
		print $form->select_incoterms($incoterm_id, $incoterm_location);
		print '</td></tr>';
	}

	// Other attributes
	$parameters = array('objectsrc' => $objectsrc,'colspan' => ' colspan="2"', 'cols'=>2);
	$reshook = $hookmanager->executeHooks('formObjectOptions', $parameters, $object, $action); // Note that $action and $object may have been modified by hook
	print $hookmanager->resPrint;
	if (empty($reshook)) {
		print $object->showOptionals($extrafields, 'edit');
	}

	// Template to use by default
	print '<tr><td>' . $langs->trans('Model') . '</td>';
	print '<td colspan="2">';
	include_once DOL_DOCUMENT_ROOT . '/core/modules/facture/modules_facture.php';
	$liste = ModelePDFFactures::liste_modeles($db);
	if(!empty($conf->global->INVOICE_USE_DEFAULT_DOCUMENT)){ // Hidden conf
	   $paramkey='FACTURE_ADDON_PDF_'.$object->type;
	   $curent = !empty($conf->global->$paramkey)?$conf->global->$paramkey:$conf->global->FACTURE_ADDON_PDF;
	}
	else{
	   $curent = $conf->global->FACTURE_ADDON_PDF;
	}
	print $form->selectarray('model', $liste, $curent);
	print "</td></tr>";

	// Multicurrency
	if (! empty($conf->multicurrency->enabled))
	{
		print '<tr>';
		print '<td>'.fieldLabel('Currency','multicurrency_code').'</td>';
		print '<td colspan="2" class="maxwidthonsmartphone">';
		print $form->selectMultiCurrency($currency_code, 'multicurrency_code');
		print '</td></tr>';
	}

	// Help of substitution key
	$htmltext='';
	if (GETPOST('fac_rec','int') > 0)
	{
		$dateexample=($datefacture ? $datefacture : $dateinvoice);
		if (empty($dateexample)) $dateexample=dol_now();
		$substitutionarray=array(
			'__TOTAL_HT__' => $langs->trans("AmountHT").' ('.$langs->trans("Example").': '.price($exampletemplateinvoice->total_ht).')',
			'__TOTAL_TTC__' =>  $langs->trans("AmountTTC").' ('.$langs->trans("Example").': '.price($exampletemplateinvoice->total_ttc).')',
			'__INVOICE_PREVIOUS_MONTH__' => $langs->trans("PreviousMonthOfInvoice").' ('.$langs->trans("Example").': '.dol_print_date(dol_time_plus_duree($dateexample, -1, 'm'),'%m').')',
			'__INVOICE_MONTH__' =>  $langs->trans("MonthOfInvoice").' ('.$langs->trans("Example").': '.dol_print_date($dateexample,'%m').')',
			'__INVOICE_NEXT_MONTH__' => $langs->trans("NextMonthOfInvoice").' ('.$langs->trans("Example").': '.dol_print_date(dol_time_plus_duree($dateexample, 1, 'm'),'%m').')',
			'__INVOICE_PREVIOUS_MONTH_TEXT__' => $langs->trans("TextPreviousMonthOfInvoice").' ('.$langs->trans("Example").': '.dol_print_date(dol_time_plus_duree($dateexample, -1, 'm'),'%B').')',
			'__INVOICE_MONTH_TEXT__' =>  $langs->trans("TextMonthOfInvoice").' ('.$langs->trans("Example").': '.dol_print_date($dateexample,'%B').')',
			'__INVOICE_NEXT_MONTH_TEXT__' => $langs->trans("TextNextMonthOfInvoice").' ('.$langs->trans("Example").': '.dol_print_date(dol_time_plus_duree($dateexample, 1, 'm'), '%B').')',
			'__INVOICE_PREVIOUS_YEAR__' => $langs->trans("YearOfInvoice").' ('.$langs->trans("Example").': '.dol_print_date(dol_time_plus_duree($dateexample, -1, 'y'),'%Y').')',
			'__INVOICE_YEAR__' =>  $langs->trans("PreviousYearOfInvoice").' ('.$langs->trans("Example").': '.dol_print_date($dateexample,'%Y').')',
			'__INVOICE_NEXT_YEAR__' => $langs->trans("NextYearOfInvoice").' ('.$langs->trans("Example").': '.dol_print_date(dol_time_plus_duree($dateexample, 1, 'y'),'%Y').')'
		);

		$htmltext = '<i>'.$langs->trans("FollowingConstantsWillBeSubstituted").':<br>';
		foreach($substitutionarray as $key => $val)
		{
			$htmltext.=$key.' = '.$langs->trans($val).'<br>';
		}
		$htmltext.='</i>';
	}

	// Public note
	print '<tr>';
	print '<td class="tdtop">';
	print $form->textwithpicto($langs->trans('NotePublic'), $htmltext);
	print '</td>';
	print '<td valign="top" colspan="2">';
	$doleditor = new DolEditor('note_public', $note_public, '', 80, 'dolibarr_notes', 'In', 0, false, true, ROWS_3, '90%');
	print $doleditor->Create(1);

	// Private note
	if (empty($user->societe_id))
	{
		print '<tr>';
		print '<td class="tdtop">';
		print $form->textwithpicto($langs->trans('NotePrivate'), $htmltext);
		print '</td>';
		print '<td valign="top" colspan="2">';
		$doleditor = new DolEditor('note_private', $note_private, '', 80, 'dolibarr_notes', 'In', 0, false, true, ROWS_3, '90%');
		print $doleditor->Create(1);
		// print '<textarea name="note_private" wrap="soft" cols="70" rows="'.ROWS_3.'">'.$note_private.'.</textarea>
		print '</td></tr>';
	}

	// Lines from source
	if (! empty($origin) && ! empty($originid) && is_object($objectsrc))
	{
		// TODO for compatibility
		if ($origin == 'contrat') {
			// Calcul contrat->price (HT), contrat->total (TTC), contrat->tva
			$objectsrc->remise_absolue = $remise_absolue;
			$objectsrc->remise_percent = $remise_percent;
			$objectsrc->update_price(1, - 1, 1);
		}

		print "\n<!-- " . $classname . " info -->";
		print "\n";
		print '<input type="hidden" name="amount"         value="' . $objectsrc->total_ht . '">' . "\n";
		print '<input type="hidden" name="total"          value="' . $objectsrc->total_ttc . '">' . "\n";
		print '<input type="hidden" name="tva"            value="' . $objectsrc->total_tva . '">' . "\n";
		print '<input type="hidden" name="origin"         value="' . $objectsrc->element . '">';
		print '<input type="hidden" name="originid"       value="' . $objectsrc->id . '">';

		switch (get_class($objectsrc)) {
			case 'Propal':
				$newclassname = 'CommercialProposal';
				break;
			case 'Commande':
				$newclassname = 'Order';
				break;
			case 'Expedition':
				$newclassname = 'Sending';
				break;
			case 'Contrat':
				$newclassname = 'Contract';
				break;
			case 'Fichinter':
				$newclassname = 'Intervention';
				break;
			default:
				$newclassname = get_class($objectsrc);
		}

		print '<tr><td>' . $langs->trans($newclassname) . '</td><td colspan="2">' . $objectsrc->getNomUrl(1);
		// We check if Origin document (id and type is known) has already at least one invoice attached to it
		$objectsrc->fetchObjectLinked($originid,$origin,'','facture');
		if (is_array($objectsrc->linkedObjects['facture']) && count($objectsrc->linkedObjects['facture']) >= 1)
		{
			setEventMessages('WarningBillExist', null, 'warnings');
			echo ' ('.$langs->trans('LatestRelatedBill').end($objectsrc->linkedObjects['facture'])->getNomUrl(1).')';
		}
		echo '</td></tr>';
		print '<tr><td>' . $langs->trans('TotalHT') . '</td><td colspan="2">' . price($objectsrc->total_ht) . '</td></tr>';
		print '<tr><td>' . $langs->trans('TotalVAT') . '</td><td colspan="2">' . price($objectsrc->total_tva) . "</td></tr>";
		if ($mysoc->localtax1_assuj == "1" || $objectsrc->total_localtax1 != 0) 		// Localtax1
		{
			print '<tr><td>' . $langs->transcountry("AmountLT1", $mysoc->country_code) . '</td><td colspan="2">' . price($objectsrc->total_localtax1) . "</td></tr>";
		}

		if ($mysoc->localtax2_assuj == "1" || $objectsrc->total_localtax2 != 0) 		// Localtax2
		{
			print '<tr><td>' . $langs->transcountry("AmountLT2", $mysoc->country_code) . '</td><td colspan="2">' . price($objectsrc->total_localtax2) . "</td></tr>";
		}
		print '<tr><td>' . $langs->trans('TotalTTC') . '</td><td colspan="2">' . price($objectsrc->total_ttc) . "</td></tr>";

		if (!empty($conf->multicurrency->enabled))
		{
			print '<tr><td>' . $langs->trans('MulticurrencyAmountHT') . '</td><td colspan="2">' . price($objectsrc->multicurrency_total_ht) . '</td></tr>';
			print '<tr><td>' . $langs->trans('MulticurrencyAmountVAT') . '</td><td colspan="2">' . price($objectsrc->multicurrency_total_tva) . "</td></tr>";
			print '<tr><td>' . $langs->trans('MulticurrencyAmountTTC') . '</td><td colspan="2">' . price($objectsrc->multicurrency_total_ttc) . "</td></tr>";
		}
	}

	print "</table>\n";

	dol_fiche_end();

	// Button "Create Draft"
	print '<div class="center">';
	print '<input type="submit" class="button" name="bouton" value="' . $langs->trans('CreateDraft') . '">';
	print '&nbsp;&nbsp;&nbsp;&nbsp;&nbsp;';
	print '<input type="button" class="button" value="' . $langs->trans("Cancel") . '" onClick="javascript:history.go(-1)">';
	print '</div>';

	print "</form>\n";

	// Show origin lines
	if (! empty($origin) && ! empty($originid) && is_object($objectsrc)) {
		print '<br>';

		$title = $langs->trans('ProductsAndServices');
		print load_fiche_titre($title);

		print '<table class="noborder" width="100%">';

		$objectsrc->printOriginLinesList();

		print '</table>';
	}

	print '<br>';
}
else if ($id > 0 || ! empty($ref))
{
	/*
	 * Show object in view mode
	 */

	$result = $object->fetch($id, $ref);
	if ($result <= 0) {
		dol_print_error($db, $object->error);
		exit();
	}

	// fetch optionals attributes and labels
	$extralabels = $extrafields->fetch_name_optionals_label($object->table_element);

	if ($user->societe_id > 0 && $user->societe_id != $object->socid)
		accessforbidden('', 0);

	$result = $object->fetch_thirdparty();

	$soc = new Societe($db);
	$result=$soc->fetch($object->socid);
	if ($result < 0) dol_print_error($db);
	$selleruserevenustamp = $mysoc->useRevenueStamp();

	$totalpaye = $object->getSommePaiement();
	$totalcreditnotes = $object->getSumCreditNotesUsed();
	$totaldeposits = $object->getSumDepositsUsed();
	// print "totalpaye=".$totalpaye." totalcreditnotes=".$totalcreditnotes." totaldeposts=".$totaldeposits."
	// selleruserrevenuestamp=".$selleruserevenustamp;

	// We can also use bcadd to avoid pb with floating points
	// For example print 239.2 - 229.3 - 9.9; does not return 0.
	// $resteapayer=bcadd($object->total_ttc,$totalpaye,$conf->global->MAIN_MAX_DECIMALS_TOT);
	// $resteapayer=bcadd($resteapayer,$totalavoir,$conf->global->MAIN_MAX_DECIMALS_TOT);
	$resteapayer = price2num($object->total_ttc - $totalpaye - $totalcreditnotes - $totaldeposits, 'MT');

	if ($object->paye)
	{
		$resteapayer = 0;
	}
	$resteapayeraffiche = $resteapayer;

	if (! empty($conf->global->FACTURE_DEPOSITS_ARE_JUST_PAYMENTS)) {	// Never use this
		$filterabsolutediscount = "fk_facture_source IS NULL"; // If we want deposit to be substracted to payments only and not to total of final invoice
		$filtercreditnote = "fk_facture_source IS NOT NULL"; // If we want deposit to be substracted to payments only and not to total of final invoice
	} else {
		$filterabsolutediscount = "fk_facture_source IS NULL OR (description LIKE '(DEPOSIT)%' AND description NOT LIKE '(EXCESS RECEIVED)%')";
		$filtercreditnote = "fk_facture_source IS NOT NULL AND (description NOT LIKE '(DEPOSIT)%' OR description LIKE '(EXCESS RECEIVED)%')";
	}

	$absolute_discount = $soc->getAvailableDiscounts('', $filterabsolutediscount);
	$absolute_creditnote = $soc->getAvailableDiscounts('', $filtercreditnote);
	$absolute_discount = price2num($absolute_discount, 'MT');
	$absolute_creditnote = price2num($absolute_creditnote, 'MT');

	$author = new User($db);
	if ($object->user_author) {
		$author->fetch($object->user_author);
	}

	$objectidnext = $object->getIdReplacingInvoice();

	$head = facture_prepare_head($object);

	dol_fiche_head($head, 'compta', $langs->trans('InvoiceCustomer'), -1, 'bill');

	$formconfirm = '';

	// Confirmation de la conversion de l'avoir en reduc
	if ($action == 'converttoreduc') {
		if($object->type == Facture::TYPE_STANDARD || $object->type == Facture::TYPE_SITUATION) $type_fac = 'ExcessReceived';
		elseif($object->type == Facture::TYPE_CREDIT_NOTE) $type_fac = 'CreditNote';
		elseif($object->type == Facture::TYPE_DEPOSIT) $type_fac = 'Deposit';
		$text = $langs->trans('ConfirmConvertToReduc', strtolower($langs->transnoentities($type_fac)));
		$formconfirm = $form->formconfirm($_SERVER['PHP_SELF'] . '?facid=' . $object->id, $langs->trans('ConvertToReduc'), $text, 'confirm_converttoreduc', '', "yes", 2);
	}

	// Confirmation to delete invoice
	if ($action == 'delete') {
		$text = $langs->trans('ConfirmDeleteBill', $object->ref);
		$formquestion = array();

		$qualified_for_stock_change = 0;
		if (empty($conf->global->STOCK_SUPPORTS_SERVICES)) {
			$qualified_for_stock_change = $object->hasProductsOrServices(2);
		} else {
			$qualified_for_stock_change = $object->hasProductsOrServices(1);
		}

		if ($object->type != Facture::TYPE_DEPOSIT && ! empty($conf->global->STOCK_CALCULATE_ON_BILL) && $qualified_for_stock_change && $object->statut >= 1)
		{
			$langs->load("stocks");
			require_once DOL_DOCUMENT_ROOT . '/product/class/html.formproduct.class.php';
			$formproduct = new FormProduct($db);
			$label = $object->type == Facture::TYPE_CREDIT_NOTE ? $langs->trans("SelectWarehouseForStockDecrease") : $langs->trans("SelectWarehouseForStockIncrease");
			$forcecombo=0;
			if ($conf->browser->name == 'ie') $forcecombo = 1;	// There is a bug in IE10 that make combo inside popup crazy
			$formquestion = array(
				// 'text' => $langs->trans("ConfirmClone"),
				// array('type' => 'checkbox', 'name' => 'clone_content', 'label' => $langs->trans("CloneMainAttributes"), 'value' => 1),
				// array('type' => 'checkbox', 'name' => 'update_prices', 'label' => $langs->trans("PuttingPricesUpToDate"), 'value' => 1),
				array('type' => 'other','name' => 'idwarehouse','label' => $label,'value' => $formproduct->selectWarehouses(GETPOST('idwarehouse')?GETPOST('idwarehouse'):'ifone', 'idwarehouse', '', 1, 0, 0, $langs->trans("NoStockAction"), 0, $forcecombo))
			);
			$formconfirm = $form->formconfirm($_SERVER['PHP_SELF'] . '?facid=' . $object->id, $langs->trans('DeleteBill'), $text, 'confirm_delete', $formquestion, "yes", 1);
		} else {
			$formconfirm = $form->formconfirm($_SERVER['PHP_SELF'] . '?facid=' . $object->id, $langs->trans('DeleteBill'), $text, 'confirm_delete', '', 'no', 1);
		}
	}

	// Confirmation to remove invoice from cycle
	if ($action == 'situationout') {
	    $text = $langs->trans('ConfirmRemoveSituationFromCycle', $object->ref);
	    $label = $langs->trans("ConfirmOuting");
	    $formquestion = array();
	    // remove situation from cycle
	    if ($object->statut == Facture::STATUS_VALIDATED
	        && $usercancreate
	        && !$objectidnext
	        && $object->is_last_in_cycle()
	    	&& $usercanunvalidate
	        )
	    {
	        $formconfirm = $form->formconfirm($_SERVER['PHP_SELF'] . '?facid=' . $object->id, $label, $text, 'confirm_situationout', $formquestion, "yes", 1);
		}
	}

	// Confirmation of validation
	if ($action == 'valid')
	{
		// we check object has a draft number
		$objectref = substr($object->ref, 1, 4);
		if ($objectref == 'PROV') {
			$savdate = $object->date;
			if (! empty($conf->global->FAC_FORCE_DATE_VALIDATION)) {
				$object->date = dol_now();
				$object->date_lim_reglement = $object->calculate_date_lim_reglement();
			}
			$numref = $object->getNextNumRef($soc);
			// $object->date=$savdate;
		} else {
			$numref = $object->ref;
		}

		$text = $langs->trans('ConfirmValidateBill', $numref);
		if (! empty($conf->notification->enabled)) {
			require_once DOL_DOCUMENT_ROOT . '/core/class/notify.class.php';
			$notify = new Notify($db);
			$text .= '<br>';
			$text .= $notify->confirmMessage('BILL_VALIDATE', $object->socid, $object);
		}
		$formquestion = array();

		$qualified_for_stock_change = 0;
		if (empty($conf->global->STOCK_SUPPORTS_SERVICES)) {
			$qualified_for_stock_change = $object->hasProductsOrServices(2);
		} else {
			$qualified_for_stock_change = $object->hasProductsOrServices(1);
		}

		if ($object->type != Facture::TYPE_DEPOSIT && ! empty($conf->global->STOCK_CALCULATE_ON_BILL) && $qualified_for_stock_change)
		{
			$langs->load("stocks");
			require_once DOL_DOCUMENT_ROOT . '/product/class/html.formproduct.class.php';
			require_once DOL_DOCUMENT_ROOT . '/product/stock/class/entrepot.class.php';
			$formproduct = new FormProduct($db);
			$warehouse = new Entrepot($db);
			$warehouse_array = $warehouse->list_array();
			if (count($warehouse_array) == 1) {
				$label = $object->type == Facture::TYPE_CREDIT_NOTE ? $langs->trans("WarehouseForStockIncrease", current($warehouse_array)) : $langs->trans("WarehouseForStockDecrease", current($warehouse_array));
				$value = '<input type="hidden" id="idwarehouse" name="idwarehouse" value="' . key($warehouse_array) . '">';
			} else {
				$label = $object->type == Facture::TYPE_CREDIT_NOTE ? $langs->trans("SelectWarehouseForStockIncrease") : $langs->trans("SelectWarehouseForStockDecrease");
				$value = $formproduct->selectWarehouses(GETPOST('idwarehouse')?GETPOST('idwarehouse'):'ifone', 'idwarehouse', '', 1);
			}
			$formquestion = array(
								// 'text' => $langs->trans("ConfirmClone"),
								// array('type' => 'checkbox', 'name' => 'clone_content', 'label' => $langs->trans("CloneMainAttributes"), 'value' =>
								// 1),
								// array('type' => 'checkbox', 'name' => 'update_prices', 'label' => $langs->trans("PuttingPricesUpToDate"), 'value'
								// => 1),
								array('type' => 'other','name' => 'idwarehouse','label' => $label,'value' => $value));
		}
		if ($object->type != Facture::TYPE_CREDIT_NOTE && $object->total_ttc < 0) 		// Can happen only if $conf->global->FACTURE_ENABLE_NEGATIVE is on
		{
			$text .= '<br>' . img_warning() . ' ' . $langs->trans("ErrorInvoiceOfThisTypeMustBePositive");
		}
		$formconfirm = $form->formconfirm($_SERVER["PHP_SELF"] . '?facid=' . $object->id, $langs->trans('ValidateBill'), $text, 'confirm_valid', $formquestion, (($object->type != Facture::TYPE_CREDIT_NOTE && $object->total_ttc < 0) ? "no" : "yes"), 2);
	}

	// Confirm back to draft status
	if ($action == 'modif') {
		$text = $langs->trans('ConfirmUnvalidateBill', $object->ref);
		$formquestion = array();

		$qualified_for_stock_change = 0;
		if (empty($conf->global->STOCK_SUPPORTS_SERVICES)) {
			$qualified_for_stock_change = $object->hasProductsOrServices(2);
		} else {
			$qualified_for_stock_change = $object->hasProductsOrServices(1);
		}
		if ($object->type != Facture::TYPE_DEPOSIT && ! empty($conf->global->STOCK_CALCULATE_ON_BILL) && $qualified_for_stock_change) {
			$langs->load("stocks");
			require_once DOL_DOCUMENT_ROOT . '/product/class/html.formproduct.class.php';
			require_once DOL_DOCUMENT_ROOT . '/product/stock/class/entrepot.class.php';
			$formproduct = new FormProduct($db);
			$warehouse = new Entrepot($db);
			$warehouse_array = $warehouse->list_array();
			if (count($warehouse_array) == 1) {
				$label = $object->type == Facture::TYPE_CREDIT_NOTE ? $langs->trans("WarehouseForStockDecrease", current($warehouse_array)) : $langs->trans("WarehouseForStockIncrease", current($warehouse_array));
				$value = '<input type="hidden" id="idwarehouse" name="idwarehouse" value="' . key($warehouse_array) . '">';
			} else {
				$label = $object->type == Facture::TYPE_CREDIT_NOTE ? $langs->trans("SelectWarehouseForStockDecrease") : $langs->trans("SelectWarehouseForStockIncrease");
				$value = $formproduct->selectWarehouses(GETPOST('idwarehouse')?GETPOST('idwarehouse'):'ifone', 'idwarehouse', '', 1);
			}
			$formquestion = array(
								// 'text' => $langs->trans("ConfirmClone"),
								// array('type' => 'checkbox', 'name' => 'clone_content', 'label' => $langs->trans("CloneMainAttributes"), 'value' =>
								// 1),
								// array('type' => 'checkbox', 'name' => 'update_prices', 'label' => $langs->trans("PuttingPricesUpToDate"), 'value'
								// => 1),
								array('type' => 'other','name' => 'idwarehouse','label' => $label,'value' => $value));
		}

		$formconfirm = $form->formconfirm($_SERVER["PHP_SELF"] . '?facid=' . $object->id, $langs->trans('UnvalidateBill'), $text, 'confirm_modif', $formquestion, "yes", 1);
	}

	// Confirmation du classement paye
	if ($action == 'paid' && $resteapayer <= 0) {
		$formconfirm = $form->formconfirm($_SERVER["PHP_SELF"] . '?facid=' . $object->id, $langs->trans('ClassifyPaid'), $langs->trans('ConfirmClassifyPaidBill', $object->ref), 'confirm_paid', '', "yes", 1);
	}
	if ($action == 'paid' && $resteapayer > 0) {
		// Code
		$i = 0;
		$close [$i]['code'] = 'discount_vat';	// escompte
		$i ++;
		$close [$i]['code'] = 'badcustomer';
		$i ++;
		// Help
		$i = 0;
		$close [$i]['label'] = $langs->trans("HelpEscompte") . '<br><br>' . $langs->trans("ConfirmClassifyPaidPartiallyReasonDiscountVatDesc");
		$i ++;
		$close [$i]['label'] = $langs->trans("ConfirmClassifyPaidPartiallyReasonBadCustomerDesc");
		$i ++;
		// Texte
		$i = 0;
		$close [$i]['reason'] = $form->textwithpicto($langs->transnoentities("ConfirmClassifyPaidPartiallyReasonDiscount", $resteapayer, $langs->trans("Currency" . $conf->currency)), $close[$i]['label'], 1);
		$i ++;
		$close [$i]['reason'] = $form->textwithpicto($langs->transnoentities("ConfirmClassifyPaidPartiallyReasonBadCustomer", $resteapayer, $langs->trans("Currency" . $conf->currency)), $close[$i]['label'], 1);
		$i ++;
		// arrayreasons[code]=reason
		foreach ($close as $key => $val) {
			$arrayreasons[$close [$key]['code']] = $close[$key]['reason'];
		}

		// Cree un tableau formulaire
		$formquestion = array('text' => $langs->trans("ConfirmClassifyPaidPartiallyQuestion"),array('type' => 'radio','name' => 'close_code','label' => $langs->trans("Reason"),'values' => $arrayreasons),array('type' => 'text','name' => 'close_note','label' => $langs->trans("Comment"),'value' => '','morecss' => 'minwidth300'));
		// Paiement incomplet. On demande si motif = escompte ou autre
		$formconfirm = $form->formconfirm($_SERVER["PHP_SELF"] . '?facid=' . $object->id, $langs->trans('ClassifyPaid'), $langs->trans('ConfirmClassifyPaidPartially', $object->ref), 'confirm_paid_partially', $formquestion, "yes", 1, 310);
	}

	// Confirmation du classement abandonne
	if ($action == 'canceled') {
		// S'il y a une facture de remplacement pas encore validee (etat brouillon),
		// on ne permet pas de classer abandonner la facture.
		if ($objectidnext) {
			$facturereplacement = new Facture($db);
			$facturereplacement->fetch($objectidnext);
			$statusreplacement = $facturereplacement->statut;
		}
		if ($objectidnext && $statusreplacement == 0) {
			print '<div class="error">' . $langs->trans("ErrorCantCancelIfReplacementInvoiceNotValidated") . '</div>';
		} else {
			// Code
			$close [1] ['code'] = 'badcustomer';
			$close [2] ['code'] = 'abandon';
			// Help
			$close [1] ['label'] = $langs->trans("ConfirmClassifyPaidPartiallyReasonBadCustomerDesc");
			$close [2] ['label'] = $langs->trans("ConfirmClassifyAbandonReasonOtherDesc");
			// Texte
			$close [1] ['reason'] = $form->textwithpicto($langs->transnoentities("ConfirmClassifyPaidPartiallyReasonBadCustomer", $object->ref), $close [1] ['label'], 1);
			$close [2] ['reason'] = $form->textwithpicto($langs->transnoentities("ConfirmClassifyAbandonReasonOther"), $close [2] ['label'], 1);
			// arrayreasons
			$arrayreasons [$close [1] ['code']] = $close [1] ['reason'];
			$arrayreasons [$close [2] ['code']] = $close [2] ['reason'];

			// Cree un tableau formulaire
			$formquestion = array('text' => $langs->trans("ConfirmCancelBillQuestion"),array('type' => 'radio','name' => 'close_code','label' => $langs->trans("Reason"),'values' => $arrayreasons),array('type' => 'text','name' => 'close_note','label' => $langs->trans("Comment"),'value' => '','morecss' => 'minwidth300'));

			$formconfirm = $form->formconfirm($_SERVER['PHP_SELF'] . '?facid=' . $object->id, $langs->trans('CancelBill'), $langs->trans('ConfirmCancelBill', $object->ref), 'confirm_canceled', $formquestion, "yes", 1, 250);
		}
	}

	if ($action == 'deletepaiement')
	{
		$payment_id = GETPOST('paiement_id');
		$formconfirm = $form->formconfirm($_SERVER["PHP_SELF"].'?id='.$object->id.'&paiement_id='.$payment_id, $langs->trans('DeletePayment'), $langs->trans('ConfirmDeletePayment'), 'confirm_delete_paiement', '', 'no', 1);
	}

	// Confirmation de la suppression d'une ligne produit
	if ($action == 'ask_deleteline') {
		$formconfirm = $form->formconfirm($_SERVER["PHP_SELF"] . '?facid=' . $object->id . '&lineid=' . $lineid, $langs->trans('DeleteProductLine'), $langs->trans('ConfirmDeleteProductLine'), 'confirm_deleteline', '', 'no', 1);
	}

	// Clone confirmation
	if ($action == 'clone')
	{
		// Create an array for form
		$formquestion = array(
							// 'text' => $langs->trans("ConfirmClone"),
							// array('type' => 'checkbox', 'name' => 'clone_content', 'label' => $langs->trans("CloneMainAttributes"), 'value' => 1)
							array('type' => 'other','name' => 'socid','label' => $langs->trans("SelectThirdParty"),'value' => $form->select_company($object->socid, 'socid', '(s.client=1 OR s.client=2 OR s.client=3)', 1)));
		// Paiement incomplet. On demande si motif = escompte ou autre
		$formconfirm = $form->formconfirm($_SERVER["PHP_SELF"] . '?facid=' . $object->id, $langs->trans('CloneInvoice'), $langs->trans('ConfirmCloneInvoice', $object->ref), 'confirm_clone', $formquestion, 'yes', 1);
	}

	// Call Hook formConfirm
	$parameters = array('lineid' => $lineid);
	$reshook = $hookmanager->executeHooks('formConfirm', $parameters, $object, $action); // Note that $action and $object may have been modified by hook
	if (empty($reshook)) $formconfirm.=$hookmanager->resPrint;
	elseif ($reshook > 0) $formconfirm=$hookmanager->resPrint;

	// Print form confirm
	print $formconfirm;

	// Invoice content

	$linkback = '<a href="' . DOL_URL_ROOT . '/compta/facture/list.php?restore_lastsearch_values=1' . (! empty($socid) ? '&socid=' . $socid : '') . '">' . $langs->trans("BackToList") . '</a>';

	$morehtmlref='<div class="refidno">';
	// Ref customer
	$morehtmlref.=$form->editfieldkey("RefCustomer", 'ref_client', $object->ref_client, $object, $usercancreate, 'string', '', 0, 1);
	$morehtmlref.=$form->editfieldval("RefCustomer", 'ref_client', $object->ref_client, $object, $usercancreate, 'string', '', null, null, '', 1);
	// Thirdparty
	$morehtmlref.='<br>'.$langs->trans('ThirdParty') . ' : ' . $object->thirdparty->getNomUrl(1,'customer');
	if (empty($conf->global->MAIN_DISABLE_OTHER_LINK) && $object->thirdparty->id > 0) $morehtmlref.=' (<a href="'.DOL_URL_ROOT.'/compta/facture/list.php?socid='.$object->thirdparty->id.'&search_societe='.urlencode($object->thirdparty->name).'">'.$langs->trans("OtherBills").'</a>)';
	// Project
	if (! empty($conf->projet->enabled))
	{
		$langs->load("projects");
		$morehtmlref.='<br>'.$langs->trans('Project') . ' ';
		if ($usercancreate)
		{
			if ($action != 'classify')
				$morehtmlref.='<a href="' . $_SERVER['PHP_SELF'] . '?action=classify&amp;id=' . $object->id . '">' . img_edit($langs->transnoentitiesnoconv('SetProject')) . '</a> : ';
				if ($action == 'classify') {
					//$morehtmlref.=$form->form_project($_SERVER['PHP_SELF'] . '?id=' . $object->id, $object->socid, $object->fk_project, 'projectid', 0, 0, 1, 1);
					$morehtmlref.='<form method="post" action="'.$_SERVER['PHP_SELF'].'?id='.$object->id.'">';
					$morehtmlref.='<input type="hidden" name="action" value="classin">';
					$morehtmlref.='<input type="hidden" name="token" value="'.$_SESSION['newtoken'].'">';
					$morehtmlref.=$formproject->select_projects($object->socid, $object->fk_project, 'projectid', $maxlength, 0, 1, 0, 1, 0, 0, '', 1);
					$morehtmlref.='<input type="submit" class="button valignmiddle" value="'.$langs->trans("Modify").'">';
					$morehtmlref.='</form>';
				} else {
					$morehtmlref.=$form->form_project($_SERVER['PHP_SELF'] . '?id=' . $object->id, $object->socid, $object->fk_project, 'none', 0, 0, 0, 1);
				}
		} else {
			if (! empty($object->fk_project)) {
				$proj = new Project($db);
				$proj->fetch($object->fk_project);
				$morehtmlref.='<a href="'.DOL_URL_ROOT.'/projet/card.php?id=' . $object->fk_project . '" title="' . $langs->trans('ShowProject') . '">';
				$morehtmlref.=$proj->ref;
				$morehtmlref.='</a>';
			} else {
				$morehtmlref.='';
			}
		}
	}
	$morehtmlref.='</div>';

	$object->totalpaye = $totalpaye;   // To give a chance to dol_banner_tab to use already paid amount to show correct status

	dol_banner_tab($object, 'ref', $linkback, 1, 'facnumber', 'ref', $morehtmlref, '', 0, '', '');

	print '<div class="fichecenter">';
	print '<div class="fichehalfleft">';
	print '<div class="underbanner clearboth"></div>';

	print '<table class="border" width="100%">';

	// Type
	print '<tr><td class="titlefield">' . $langs->trans('Type') . '</td><td>';
	print $object->getLibType();
	if ($object->type == Facture::TYPE_REPLACEMENT) {
		$facreplaced = new Facture($db);
		$facreplaced->fetch($object->fk_facture_source);
		print ' (' . $langs->transnoentities("ReplaceInvoice", $facreplaced->getNomUrl(1)) . ')';
	}
	if ($object->type == Facture::TYPE_CREDIT_NOTE && !empty($object->fk_facture_source)) {
		$facusing = new Facture($db);
		$facusing->fetch($object->fk_facture_source);
		print ' (' . $langs->transnoentities("CorrectInvoice", $facusing->getNomUrl(1)) . ')';
	}

	$facidavoir = $object->getListIdAvoirFromInvoice();
	if (count($facidavoir) > 0) {
		print ' (' . $langs->transnoentities("InvoiceHasAvoir");
		$i = 0;
		foreach ($facidavoir as $id) {
			if ($i == 0)
				print ' ';
			else
				print ',';
			$facavoir = new Facture($db);
			$facavoir->fetch($id);
			print $facavoir->getNomUrl(1);
		}
		print ')';
	}
	if ($objectidnext > 0) {
		$facthatreplace = new Facture($db);
		$facthatreplace->fetch($objectidnext);
		print ' (' . $langs->transnoentities("ReplacedByInvoice", $facthatreplace->getNomUrl(1)) . ')';
	}

	if ($object->type == Facture::TYPE_CREDIT_NOTE || $object->type == Facture::TYPE_DEPOSIT) {
		$discount = new DiscountAbsolute($db);
		$result = $discount->fetch(0, $object->id);
		if ($result > 0){
			print '. '.$langs->trans("CreditNoteConvertedIntoDiscount", $object->getLibType(1), $discount->getNomUrl(1, 'discount')).'<br>';
		}
	}
	print '</td></tr>';

	// Relative and absolute discounts
	print '<!-- Discounts --><tr><td>' . $langs->trans('Discounts');

	print '</td><td>';
	$thirdparty = $soc;
	$discount_type = 0;
	$backtopage = urlencode($_SERVER["PHP_SELF"] . '?facid=' . $object->id);
	include DOL_DOCUMENT_ROOT.'/core/tpl/object_discounts.tpl.php';

	print '</td></tr>';

	// Date invoice
	print '<tr><td>';
	print '<table class="nobordernopadding" width="100%"><tr><td>';
	print $langs->trans('DateInvoice');
	print '</td>';
	if ($object->type != Facture::TYPE_CREDIT_NOTE && $action != 'editinvoicedate' && ! empty($object->brouillon) && $usercancreate && empty($conf->global->FAC_FORCE_DATE_VALIDATION))
		print '<td align="right"><a href="' . $_SERVER["PHP_SELF"] . '?action=editinvoicedate&amp;facid=' . $object->id . '">' . img_edit($langs->trans('SetDate'), 1) . '</a></td>';
	print '</tr></table>';
	print '</td><td>';

	if ($object->type != Facture::TYPE_CREDIT_NOTE) {
		if ($action == 'editinvoicedate') {
			$form->form_date($_SERVER['PHP_SELF'] . '?facid=' . $object->id, $object->date, 'invoicedate');
		} else {
			print dol_print_date($object->date, 'day');
		}
	} else {
		print dol_print_date($object->date, 'day');
	}
	print '</td>';

	print '</tr>';

	if (! empty($conf->global->INVOICE_POINTOFTAX_DATE))
	{
		// Date invoice
		print '<tr><td>';
		print '<table class="nobordernopadding" width="100%"><tr><td>';
		print $langs->trans('DatePointOfTax');
		print '</td>';
		print '<td align="right"><a href="' . $_SERVER["PHP_SELF"] . '?action=editdate_pointoftax&amp;facid=' . $object->id . '">' . img_edit($langs->trans('SetDate'), 1) . '</a></td>';
		print '</tr></table>';
		print '</td><td>';
		if ($action == 'editdate_pointoftax') {
			$form->form_date($_SERVER['PHP_SELF'] . '?facid=' . $object->id, $object->date_pointoftax, 'date_pointoftax');
		} else {
			print dol_print_date($object->date_pointoftax, 'day');
		}
		print '</td></tr>';
	}

	// Payment term
	print '<tr><td>';
	print '<table class="nobordernopadding" width="100%"><tr><td>';
	print $langs->trans('PaymentConditionsShort');
	print '</td>';
	if ($object->type != Facture::TYPE_CREDIT_NOTE && $action != 'editconditions' && $usercancreate)
		print '<td align="right"><a href="' . $_SERVER["PHP_SELF"] . '?action=editconditions&amp;facid=' . $object->id . '">' . img_edit($langs->trans('SetConditions'), 1) . '</a></td>';
	print '</tr></table>';
	print '</td><td>';
	if ($object->type != Facture::TYPE_CREDIT_NOTE)
	{
		if ($action == 'editconditions') {
			$form->form_conditions_reglement($_SERVER['PHP_SELF'] . '?facid=' . $object->id, $object->cond_reglement_id, 'cond_reglement_id');
		} else {
			$form->form_conditions_reglement($_SERVER['PHP_SELF'] . '?facid=' . $object->id, $object->cond_reglement_id, 'none');
		}
	} else {
		print '&nbsp;';
	}
	print '</td></tr>';

	// Date payment term
	print '<tr><td>';
	print '<table class="nobordernopadding" width="100%"><tr><td>';
	print $langs->trans('DateMaxPayment');
	print '</td>';
	if ($object->type != Facture::TYPE_CREDIT_NOTE && $action != 'editpaymentterm' && $usercancreate)
		print '<td align="right"><a href="' . $_SERVER["PHP_SELF"] . '?action=editpaymentterm&amp;facid=' . $object->id . '">' . img_edit($langs->trans('SetDate'), 1) . '</a></td>';
	print '</tr></table>';
	print '</td><td>';
	if ($object->type != Facture::TYPE_CREDIT_NOTE)
	{
		if ($action == 'editpaymentterm') {
			$form->form_date($_SERVER['PHP_SELF'] . '?facid=' . $object->id, $object->date_lim_reglement, 'paymentterm');
		} else {
			print dol_print_date($object->date_lim_reglement, 'day');
			if ($object->hasDelay()) {
				print img_warning($langs->trans('Late'));
			}
		}
	} else {
		print '&nbsp;';
	}
	print '</td></tr>';

	// Payment mode
	print '<tr><td>';
	print '<table class="nobordernopadding" width="100%"><tr><td>';
	print $langs->trans('PaymentMode');
	print '</td>';
	if ($action != 'editmode' && $usercancreate)
		print '<td align="right"><a href="' . $_SERVER["PHP_SELF"] . '?action=editmode&amp;facid=' . $object->id . '">' . img_edit($langs->trans('SetMode'), 1) . '</a></td>';
	print '</tr></table>';
	print '</td><td>';
	if ($action == 'editmode')
	{
		$form->form_modes_reglement($_SERVER['PHP_SELF'].'?facid='.$object->id, $object->mode_reglement_id, 'mode_reglement_id', 'CRDT', 1, 1);
	}
	else
	{
		$form->form_modes_reglement($_SERVER['PHP_SELF'].'?facid='.$object->id, $object->mode_reglement_id, 'none', 'CRDT');
	}
	print '</td></tr>';

	// Multicurrency
	if (! empty($conf->multicurrency->enabled))
	{
		// Multicurrency code
		print '<tr>';
		print '<td>';
		print '<table class="nobordernopadding" width="100%"><tr><td>';
		print fieldLabel('Currency','multicurrency_code');
		print '</td>';
		if ($usercancreate && $action != 'editmulticurrencycode' && ! empty($object->brouillon))
			print '<td align="right"><a href="' . $_SERVER["PHP_SELF"] . '?action=editmulticurrencycode&amp;id=' . $object->id . '">' . img_edit($langs->transnoentitiesnoconv('SetMultiCurrencyCode'), 1) . '</a></td>';
		print '</tr></table>';
		print '</td><td>';
		$htmlname = (($usercancreate && $action == 'editmulticurrencycode')?'multicurrency_code':'none');
		$form->form_multicurrency_code($_SERVER['PHP_SELF'] . '?id=' . $object->id, $object->multicurrency_code, $htmlname);
		print '</td></tr>';

		print '<tr>';
		print '<td>';
		print '<table class="nobordernopadding" width="100%"><tr><td>';
		print fieldLabel('CurrencyRate','multicurrency_tx');
		print '</td>';
		if ($usercancreate && $action != 'editmulticurrencyrate' && ! empty($object->brouillon) && $object->multicurrency_code && $object->multicurrency_code != $conf->currency)
			print '<td align="right"><a href="' . $_SERVER["PHP_SELF"] . '?action=editmulticurrencyrate&amp;id=' . $object->id . '">' . img_edit($langs->transnoentitiesnoconv('SetMultiCurrencyCode'), 1) . '</a></td>';
		print '</tr></table>';
		print '</td><td>';
		if ($action == 'editmulticurrencyrate' || $action == 'actualizemulticurrencyrate') {
			if($action == 'actualizemulticurrencyrate') {
				list($object->fk_multicurrency, $object->multicurrency_tx) = MultiCurrency::getIdAndTxFromCode($object->db, $object->multicurrency_code);
			}
			$form->form_multicurrency_rate($_SERVER['PHP_SELF'] . '?id=' . $object->id, $object->multicurrency_tx, ($usercancreate?'multicurrency_tx':'none'), $object->multicurrency_code);
		} else {
			$form->form_multicurrency_rate($_SERVER['PHP_SELF'] . '?id=' . $object->id, $object->multicurrency_tx, 'none', $object->multicurrency_code);
			if($object->statut == $object::STATUS_DRAFT && $object->multicurrency_code && $object->multicurrency_code != $conf->currency) {
				print '<div class="inline-block"> &nbsp; &nbsp; &nbsp; &nbsp; ';
				print '<a href="'.$_SERVER["PHP_SELF"].'?id='.$object->id.'&action=actualizemulticurrencyrate">'.$langs->trans("ActualizeCurrency").'</a>';
				print '</div>';
			}
		}
		print '</td></tr>';
	}

	// Bank Account
	print '<tr><td class="nowrap">';
	print '<table width="100%" class="nobordernopadding"><tr><td class="nowrap">';
	print $langs->trans('BankAccount');
	print '<td>';
	if (($action != 'editbankaccount') && $usercancreate)
		print '<td align="right"><a href="'.$_SERVER["PHP_SELF"].'?action=editbankaccount&amp;id='.$object->id.'">'.img_edit($langs->trans('SetBankAccount'),1).'</a></td>';
	print '</tr></table>';
	print '</td><td>';
	if ($action == 'editbankaccount')
	{
		$form->formSelectAccount($_SERVER['PHP_SELF'].'?id='.$object->id, $object->fk_account, 'fk_account', 1);
	}
	else
	{
		$form->formSelectAccount($_SERVER['PHP_SELF'].'?id='.$object->id, $object->fk_account, 'none');
	}
	print "</td>";
	print '</tr>';






	// Incoterms
	if (!empty($conf->incoterm->enabled))
	{
		print '<tr><td>';
		print '<table width="100%" class="nobordernopadding"><tr><td>';
		print $langs->trans('IncotermLabel');
		print '<td><td align="right">';
		if ($usercancreate) print '<a href="'.DOL_URL_ROOT.'/compta/facture/card.php?facid='.$object->id.'&action=editincoterm">'.img_edit().'</a>';
		else print '&nbsp;';
		print '</td></tr></table>';
		print '</td>';
		print '<td>';
		if ($action != 'editincoterm')
		{
			print $form->textwithpicto($object->display_incoterms(), $object->libelle_incoterms, 1);
		}
		else
		{
			print $form->select_incoterms((!empty($object->fk_incoterms) ? $object->fk_incoterms : ''), (!empty($object->location_incoterms)?$object->location_incoterms:''), $_SERVER['PHP_SELF'].'?id='.$object->id);
		}
		print '</td></tr>';
	}

	// Other attributes
	$cols = 2;
	include DOL_DOCUMENT_ROOT . '/core/tpl/extrafields_view.tpl.php';

	print '</table>';

	print '</div>';
	print '<div class="fichehalfright">';
	print '<div class="ficheaddleft">';
	print '<div class="underbanner clearboth"></div>';

	print '<table class="border centpercent">';

	if (!empty($conf->multicurrency->enabled) && ($object->multicurrency_code != $conf->currency))
	{
		// Multicurrency Amount HT
		print '<tr><td class="titlefieldmiddle">' . fieldLabel('MulticurrencyAmountHT','multicurrency_total_ht') . '</td>';
		print '<td class="nowrap amountcard">' . price($object->multicurrency_total_ht, '', $langs, 0, - 1, - 1, (!empty($object->multicurrency_code) ? $object->multicurrency_code : $conf->currency)) . '</td>';
		print '</tr>';

		// Multicurrency Amount VAT
		print '<tr><td>' . fieldLabel('MulticurrencyAmountVAT','multicurrency_total_tva') . '</td>';
		print '<td class="nowrap amountcard">' . price($object->multicurrency_total_tva, '', $langs, 0, - 1, - 1, (!empty($object->multicurrency_code) ? $object->multicurrency_code : $conf->currency)) . '</td>';
		print '</tr>';

		// Multicurrency Amount TTC
		print '<tr><td>' . fieldLabel('MulticurrencyAmountTTC','multicurrency_total_ttc') . '</td>';
		print '<td class="nowrap amountcard">' . price($object->multicurrency_total_ttc, '', $langs, 0, - 1, - 1, (!empty($object->multicurrency_code) ? $object->multicurrency_code : $conf->currency)) . '</td>';
		print '</tr>';
	}

	// Amount
	print '<tr><td class="titlefieldmiddle">' . $langs->trans('AmountHT') . '</td>';
	print '<td class="nowrap amountcard">' . price($object->total_ht, 1, '', 1, - 1, - 1, $conf->currency) . '</td></tr>';

	// Vat
	print '<tr><td>' . $langs->trans('AmountVAT') . '</td><td colspan="3" class="nowrap amountcard">' . price($object->total_tva, 1, '', 1, - 1, - 1, $conf->currency) . '</td></tr>';
	print '</tr>';

	// Amount Local Taxes
	if (($mysoc->localtax1_assuj == "1" && $mysoc->useLocalTax(1)) || $object->total_localtax1 != 0) 	// Localtax1
	{
		print '<tr><td>' . $langs->transcountry("AmountLT1", $mysoc->country_code) . '</td>';
		print '<td class="nowrap amountcard">' . price($object->total_localtax1, 1, '', 1, - 1, - 1, $conf->currency) . '</td></tr>';
	}
	if (($mysoc->localtax2_assuj == "1" && $mysoc->useLocalTax(2)) || $object->total_localtax2 != 0) 	// Localtax2
	{
		print '<tr><td>' . $langs->transcountry("AmountLT2", $mysoc->country_code) . '</td>';
		print '<td class=nowrap amountcard">' . price($object->total_localtax2, 1, '', 1, - 1, - 1, $conf->currency) . '</td></tr>';
	}

	// Revenue stamp
	if ($selleruserevenustamp) 	// Test company use revenue stamp
	{
		print '<tr><td>';
		print '<table class="nobordernopadding" width="100%"><tr><td>';
		print $langs->trans('RevenueStamp');
		print '</td>';
		if ($action != 'editrevenuestamp' && ! empty($object->brouillon) && $usercancreate)
		{
			print '<td align="right"><a href="' . $_SERVER["PHP_SELF"] . '?action=editrevenuestamp&amp;facid=' . $object->id . '">' . img_edit($langs->trans('SetRevenuStamp'), 1) . '</a></td>';
		}
		print '</tr></table>';
		print '</td><td>';
		if ($action == 'editrevenuestamp') {
			print '<form action="' . $_SERVER["PHP_SELF"] . '?id=' . $object->id . '" method="post">';
			print '<input type="hidden" name="token" value="' . $_SESSION ['newtoken'] . '">';
			print '<input type="hidden" name="action" value="setrevenuestamp">';
			print '<input type="hidden" name="revenuestamp" id="revenuestamp_val" value="'.price2num($object->revenuestamp).'">';
			print $formother->select_revenue_stamp('', 'revenuestamp_type', $mysoc->country_code);
			print ' &rarr; <span id="revenuestamp_span"></span>';
			print ' <input type="submit" class="button" value="' . $langs->trans('Modify') . '">';
			print '</form>';
			print " <script>
                $(document).ready(function(){
                    js_recalculate_revenuestamp();
                    $('select[name=revenuestamp_type]').on('change',function(){
                        js_recalculate_revenuestamp();
                    });
                });
                function js_recalculate_revenuestamp(){
					var valselected = $('select[name=revenuestamp_type]').val();
					console.log('Calculate revenue stamp from '+valselected);
					var revenue = 0;
					if (valselected.indexOf('%') == -1)
					{
						revenue = valselected;
					}
					else
					{
	                    var revenue_type = parseFloat(valselected);
	                    var amount_net = ".round($object->total_ht, 2).";
	                    revenue = revenue_type * amount_net / 100;
	                    revenue = revenue.toFixed(2);
					}
                    $('#revenuestamp_val').val(revenue);
                    $('#revenuestamp_span').html(revenue);
                }
            </script>";
		} else {
			print price($object->revenuestamp, 1, '', 1, - 1, - 1, $conf->currency);
		}
		print '</td></tr>';
	}

	// Total with tax
	print '<tr><td>' . $langs->trans('AmountTTC') . '</td><td class="nowrap amountcard">' . price($object->total_ttc, 1, '', 1, - 1, - 1, $conf->currency) . '</td></tr>';

	print '</table>';


	$sign = 1;
	if ($object->type == Facture::TYPE_CREDIT_NOTE) $sign = - 1;
	$nbrows = 8;
	$nbcols = 3;
	if (! empty($conf->projet->enabled))
		$nbrows ++;
	if (! empty($conf->banque->enabled)) {
		$nbrows ++;
		$nbcols ++;
	}
	if ($mysoc->localtax1_assuj == "1" || $object->total_localtax1 != 0)
		$nbrows ++;
	if ($mysoc->localtax2_assuj == "1" || $object->total_localtax2 != 0)
		$nbrows ++;
	if ($selleruserevenustamp)
		$nbrows ++;
	if (! empty($conf->multicurrency->enabled))
		$nbrows += 5;
	if (! empty($conf->incoterm->enabled))
		$nbrows += 1;

	// List of previous situation invoices
	if (($object->situation_cycle_ref > 0) && ! empty($conf->global->INVOICE_USE_SITUATION))
	{

	    print '<table class="noborder situationstable" width="100%">';


	    print '<tr class="liste_titre">';
	    print '<td>' . $langs->trans('ListOfSituationInvoices') . '</td>';
	    print '<td></td>';
	    print '<td align="center">' . $langs->trans('Situation') . '</td>';
	    if (! empty($conf->banque->enabled)) print '<td align="right"></td>';
	    print '<td align="right">' . $langs->trans('AmountHT') . '</td>';
	    print '<td align="right">' . $langs->trans('AmountTTC') . '</td>';
	    print '<td width="18">&nbsp;</td>';
	    print '</tr>';


	    $total_prev_ht = $total_prev_ttc = 0;
	    $total_global_ht = $total_global_ttc = 0;

	    if (count($object->tab_previous_situation_invoice) > 0) {
	        // List of previous invoices

	        $current_situation_counter = array();
	        foreach ($object->tab_previous_situation_invoice as $prev_invoice) {
	            $totalpaye_prev = $prev_invoice->getSommePaiement();
	            $total_prev_ht += $prev_invoice->total_ht;
	            $total_prev_ttc += $prev_invoice->total_ttc;
	            $current_situation_counter[] = (($prev_invoice->type == Facture::TYPE_CREDIT_NOTE)?-1:1) * $prev_invoice->situation_counter;
	            print '<tr class="oddeven">';
	            print '<td>' . $prev_invoice->getNomUrl(1) . '</td>';
	            print '<td></td>';
	            print '<td align="center" >'.(($prev_invoice->type == Facture::TYPE_CREDIT_NOTE)?$langs->trans('situationInvoiceShortcode_AS'):$langs->trans('situationInvoiceShortcode_S')) . $prev_invoice->situation_counter.'</td>';
	            if (! empty($conf->banque->enabled)) print '<td align="right"></td>';
	            print '<td align="right">' . price($prev_invoice->total_ht) . '</td>';
	            print '<td align="right">' . price($prev_invoice->total_ttc) . '</td>';
	            print '<td align="right">' . $prev_invoice->getLibStatut(3, $totalpaye_prev) . '</td>';
	            print '</tr>';
	        }
	    }


	    $total_global_ht += $total_prev_ht ;
	    $total_global_ttc += $total_prev_ttc ;
	    $total_global_ht += $object->total_ht;
	    $total_global_ttc += $object->total_ttc;
	    $current_situation_counter[] = (($object->type == Facture::TYPE_CREDIT_NOTE)?-1:1) * $object->situation_counter;
	    print '<tr class="oddeven">';
	    print '<td>' . $object->getNomUrl(1) . '</td>';
	    print '<td></td>';
	    print '<td align="center">'.(($object->type == Facture::TYPE_CREDIT_NOTE)?$langs->trans('situationInvoiceShortcode_AS'):$langs->trans('situationInvoiceShortcode_S')) . $object->situation_counter.'</td>';
	    if (! empty($conf->banque->enabled)) print '<td align="right"></td>';
	    print '<td align="right">' . price($object->total_ht) . '</td>';
	    print '<td align="right">' . price($object->total_ttc) . '</td>';
	    print '<td align="right">' . $object->getLibStatut(3, $object->getSommePaiement()) . '</td>';
	    print '</tr>';


	    print '<tr class="oddeven">';
	    print '<td colspan="2" align="left"><b>' . $langs->trans('CurrentSituationTotal') . '</b></td>';
	    print '<td>';
	    $i =0;
	    foreach ($current_situation_counter as $sit)
	    {
	        $curSign = $sit>0?'+':'-';
	        $curType = $sit>0?$langs->trans('situationInvoiceShortcode_S'):$langs->trans('situationInvoiceShortcode_AS');
	        if($i>0) print ' '.$curSign.' ';
	        print $curType . abs($sit);
	        $i++;
	    }
	    print '</td>';
	    if (! empty($conf->banque->enabled)) print '<td></td>';
	    print '<td align="right"><b>' . price($total_global_ht) . '</b></td>';
	    print '<td align="right"><b>' . price($total_global_ttc) . '</b></td>';
	    print '<td width="18">&nbsp;</td>';
	    print '</tr>';


	    if (count($object->tab_next_situation_invoice) > 0) {
	        // List of next invoices
	        /*print '<tr class="liste_titre">';
	         print '<td>' . $langs->trans('ListOfNextSituationInvoices') . '</td>';
	         print '<td></td>';
	         print '<td></td>';
	         if (! empty($conf->banque->enabled)) print '<td align="right"></td>';
	         print '<td align="right">' . $langs->trans('AmountHT') . '</td>';
	         print '<td align="right">' . $langs->trans('AmountTTC') . '</td>';
	         print '<td width="18">&nbsp;</td>';
	         print '</tr>';*/

	        $total_next_ht = $total_next_ttc = 0;

	        foreach ($object->tab_next_situation_invoice as $next_invoice) {
	            $totalpaye = $next_invoice->getSommePaiement();
	            $total_next_ht += $next_invoice->total_ht;
	            $total_next_ttc += $next_invoice->total_ttc;

	            print '<tr class="oddeven">';
	            print '<td>' . $next_invoice->getNomUrl(1) . '</td>';
	            print '<td></td>';
	            print '<td align="center">'.(($next_invoice->type == Facture::TYPE_CREDIT_NOTE)?$langs->trans('situationInvoiceShortcode_AS'):$langs->trans('situationInvoiceShortcode_S')) . $next_invoice->situation_counter.'</td>';
	            if (! empty($conf->banque->enabled)) print '<td align="right"></td>';
	            print '<td align="right">' . price($next_invoice->total_ht) . '</td>';
	            print '<td align="right">' . price($next_invoice->total_ttc) . '</td>';
	            print '<td align="right">' . $next_invoice->getLibStatut(3, $totalpaye) . '</td>';
	            print '</tr>';
	        }

	        $total_global_ht += $total_next_ht;
	        $total_global_ttc += $total_next_ttc;

	        print '<tr class="oddeven">';
	        print '<td colspan="3" align="right"></td>';
	        if (! empty($conf->banque->enabled)) print '<td align="right"></td>';
	        print '<td align="right"><b>' . price($total_global_ht) . '</b></td>';
	        print '<td align="right"><b>' . price($total_global_ttc) . '</b></td>';
	        print '<td width="18">&nbsp;</td>';
	        print '</tr>';
	    }

	    print '</table>';
	}


	// List of payments already done

	print '<div class="div-table-responsive-no-min">';
	print '<table class="noborder paymenttable" width="100%">';

	print '<tr class="liste_titre">';
	print '<td class="liste_titre">' . ($object->type == Facture::TYPE_CREDIT_NOTE ? $langs->trans("PaymentsBack") : $langs->trans('Payments')) . '</td>';
	print '<td class="liste_titre">' . $langs->trans('Date') . '</td>';
	print '<td class="liste_titre">' . $langs->trans('Type') . '</td>';
	if (! empty($conf->banque->enabled)) {
		print '<td class="liste_titre" align="right">' . $langs->trans('BankAccount') . '</td>';
	}
	print '<td class="liste_titre" align="right">' . $langs->trans('Amount') . '</td>';
	print '<td class="liste_titre" width="18">&nbsp;</td>';
	print '</tr>';

	// Payments already done (from payment on this invoice)
	$sql = 'SELECT p.datep as dp, p.ref, p.num_paiement, p.rowid, p.fk_bank,';
	$sql .= ' c.code as payment_code, c.libelle as payment_label,';
	$sql .= ' pf.amount,';
	$sql .= ' ba.rowid as baid, ba.ref as baref, ba.label, ba.number as banumber, ba.account_number, ba.fk_accountancy_journal';
	$sql .= ' FROM ' . MAIN_DB_PREFIX . 'paiement_facture as pf, ' . MAIN_DB_PREFIX . 'paiement as p';
	$sql .= ' LEFT JOIN ' . MAIN_DB_PREFIX . 'c_paiement as c ON p.fk_paiement = c.id' ;
	$sql .= ' LEFT JOIN ' . MAIN_DB_PREFIX . 'bank as b ON p.fk_bank = b.rowid';
	$sql .= ' LEFT JOIN ' . MAIN_DB_PREFIX . 'bank_account as ba ON b.fk_account = ba.rowid';
	$sql .= ' WHERE pf.fk_facture = ' . $object->id . ' AND pf.fk_paiement = p.rowid';
	$sql .= ' AND p.entity IN (' . getEntity('facture').')';
	$sql .= ' ORDER BY p.datep, p.tms';

	$result = $db->query($sql);
	if ($result) {
		$num = $db->num_rows($result);
		$i = 0;

		// if ($object->type != 2)
		// {
		if ($num > 0) {
			while ($i < $num) {
				$objp = $db->fetch_object($result);

				$paymentstatic->id = $objp->rowid;
				$paymentstatic->datepaye = $db->jdate($objp->dp);
				$paymentstatic->ref = $objp->ref;
				$paymentstatic->num_paiement = $objp->num_paiement;
				$paymentstatic->payment_code = $objp->payment_code;

				print '<tr class="oddeven"><td>';
				print $paymentstatic->getNomUrl(1);
				print '</td>';
				print '<td>' . dol_print_date($db->jdate($objp->dp), 'day') . '</td>';
				$label = ($langs->trans("PaymentType" . $objp->payment_code) != ("PaymentType" . $objp->payment_code)) ? $langs->trans("PaymentType" . $objp->payment_code) : $objp->payment_label;
				print '<td>' . $label . ' ' . $objp->num_paiement . '</td>';
				if (! empty($conf->banque->enabled))
				{
					$bankaccountstatic->id = $objp->baid;
					$bankaccountstatic->ref = $objp->baref;
					$bankaccountstatic->label = $objp->baref;
					$bankaccountstatic->number = $objp->banumber;

					if (! empty($conf->accounting->enabled)) {
						$bankaccountstatic->account_number = $objp->account_number;

						$accountingjournal = new AccountingJournal($db);
						$accountingjournal->fetch($objp->fk_accountancy_journal);
						$bankaccountstatic->accountancy_journal = $accountingjournal->getNomUrl(0,1,1,'',1);
					}

					print '<td align="right">';
					if ($bankaccountstatic->id)
						print $bankaccountstatic->getNomUrl(1, 'transactions');
					print '</td>';
				}
				print '<td align="right">' . price($sign * $objp->amount) . '</td>';
				print '<td align="center">';
				if ($object->statut == Facture::STATUS_VALIDATED && $object->paye == 0 && $user->societe_id == 0)
				{
					print '<a href="'.$_SERVER["PHP_SELF"].'?id='.$object->id.'&action=deletepaiement&paiement_id='.$objp->rowid.'">';
					print img_delete();
					print '</a>';
				}
				print '</td>';
				print '</tr>';
				$i ++;
			}
		}
		/*else {
            print '<tr class="oddeven"><td colspan="' . $nbcols . '" class="opacitymedium">' . $langs->trans("None") . '</td><td></td><td></td></tr>';
        }*/
		// }
		$db->free($result);
	} else {
		dol_print_error($db);
	}

	if ($object->type != Facture::TYPE_CREDIT_NOTE) {
		// Total already paid
		print '<tr><td colspan="' . $nbcols . '" align="right">';
		if ($object->type != Facture::TYPE_DEPOSIT)
			print $langs->trans('AlreadyPaidNoCreditNotesNoDeposits');
		else
			print $langs->trans('AlreadyPaid');
		print ' :</td><td align="right"'.(($totalpaye > 0)?' class="amountalreadypaid"':'').'>' . price($totalpaye) . '</td><td>&nbsp;</td></tr>';

		$resteapayeraffiche = $resteapayer;
		$cssforamountpaymentcomplete = 'amountpaymentcomplete';

		// Loop on each credit note or deposit amount applied
		$creditnoteamount = 0;
		$depositamount = 0;
		$sql = "SELECT re.rowid, re.amount_ht, re.amount_tva, re.amount_ttc,";
		$sql .= " re.description, re.fk_facture_source";
		$sql .= " FROM " . MAIN_DB_PREFIX . "societe_remise_except as re";
		$sql .= " WHERE fk_facture = " . $object->id;
		$resql = $db->query($sql);
		if ($resql) {
			$num = $db->num_rows($resql);
			$i = 0;
			$invoice = new Facture($db);
			while ($i < $num) {
				$obj = $db->fetch_object($resql);
				$invoice->fetch($obj->fk_facture_source);
				print '<tr><td colspan="' . $nbcols . '" align="right">';
				if ($invoice->type == Facture::TYPE_CREDIT_NOTE)
					print $langs->trans("CreditNote") . ' ';
				if ($invoice->type == Facture::TYPE_DEPOSIT)
					print $langs->trans("Deposit") . ' ';
				print $invoice->getNomUrl(0);
				print ' :</td>';
				print '<td align="right">' . price($obj->amount_ttc) . '</td>';
				print '<td align="right">';
				print '<a href="' . $_SERVER["PHP_SELF"] . '?facid=' . $object->id . '&action=unlinkdiscount&discountid=' . $obj->rowid . '">' . img_delete() . '</a>';
				print '</td></tr>';
				$i ++;
				if ($invoice->type == Facture::TYPE_CREDIT_NOTE)
					$creditnoteamount += $obj->amount_ttc;
				if ($invoice->type == Facture::TYPE_DEPOSIT)
					$depositamount += $obj->amount_ttc;
			}
		} else {
			dol_print_error($db);
		}

		// Paye partiellement 'escompte'
		if (($object->statut == Facture::STATUS_CLOSED || $object->statut == Facture::STATUS_ABANDONED) && $object->close_code == 'discount_vat') {
			print '<tr><td colspan="' . $nbcols . '" align="right" class="nowrap">';
			print $form->textwithpicto($langs->trans("Discount") . ':', $langs->trans("HelpEscompte"), - 1);
			print '</td><td align="right">' . price(price2num($object->total_ttc - $creditnoteamount - $depositamount - $totalpaye, 'MT')) . '</td><td>&nbsp;</td></tr>';
			$resteapayeraffiche = 0;
			$cssforamountpaymentcomplete = 'amountpaymentneutral';
		}
		// Paye partiellement ou Abandon 'badcustomer'
		if (($object->statut == Facture::STATUS_CLOSED || $object->statut == Facture::STATUS_ABANDONED) && $object->close_code == 'badcustomer') {
			print '<tr><td colspan="' . $nbcols . '" align="right" class="nowrap">';
			print $form->textwithpicto($langs->trans("Abandoned") . ':', $langs->trans("HelpAbandonBadCustomer"), - 1);
			print '</td><td align="right">' . price(price2num($object->total_ttc - $creditnoteamount - $depositamount - $totalpaye, 'MT')) . '</td><td>&nbsp;</td></tr>';
			// $resteapayeraffiche=0;
			$cssforamountpaymentcomplete = 'amountpaymentneutral';
		}
		// Paye partiellement ou Abandon 'product_returned'
		if (($object->statut == Facture::STATUS_CLOSED || $object->statut == Facture::STATUS_ABANDONED) && $object->close_code == 'product_returned') {
			print '<tr><td colspan="' . $nbcols . '" align="right" class="nowrap">';
			print $form->textwithpicto($langs->trans("ProductReturned") . ':', $langs->trans("HelpAbandonProductReturned"), - 1);
			print '</td><td align="right">' . price(price2num($object->total_ttc - $creditnoteamount - $depositamount - $totalpaye, 'MT')) . '</td><td>&nbsp;</td></tr>';
			$resteapayeraffiche = 0;
			$cssforamountpaymentcomplete = 'amountpaymentneutral';
		}
		// Paye partiellement ou Abandon 'abandon'
		if (($object->statut == Facture::STATUS_CLOSED || $object->statut == Facture::STATUS_ABANDONED) && $object->close_code == 'abandon') {
			print '<tr><td colspan="' . $nbcols . '" align="right" class="nowrap">';
			$text = $langs->trans("HelpAbandonOther");
			if ($object->close_note)
				$text .= '<br><br><b>' . $langs->trans("Reason") . '</b>:' . $object->close_note;
			print $form->textwithpicto($langs->trans("Abandoned") . ':', $text, - 1);
			print '</td><td align="right">' . price(price2num($object->total_ttc - $creditnoteamount - $depositamount - $totalpaye, 'MT')) . '</td><td>&nbsp;</td></tr>';
			$resteapayeraffiche = 0;
			$cssforamountpaymentcomplete = 'amountpaymentneutral';
		}

		// Billed
		print '<tr><td colspan="' . $nbcols . '" align="right">' . $langs->trans("Billed") . ' :</td><td align="right">' . price($object->total_ttc) . '</td><td>&nbsp;</td></tr>';

		// Remainder to pay
		print '<tr><td colspan="' . $nbcols . '" align="right">';
		if ($resteapayeraffiche >= 0)
			print $langs->trans('RemainderToPay');
		else
			print $langs->trans('ExcessReceived');
		print ' :</td>';
		print '<td align="right"'.($resteapayeraffiche?' class="amountremaintopay"':(' class="'.$cssforamountpaymentcomplete.'"')).'>' . price($resteapayeraffiche) . '</td>';
		print '<td class="nowrap">&nbsp;</td></tr>';
	}
	else // Credit note
	{
		$cssforamountpaymentcomplete='amountpaymentneutral';

		// Total already paid back
		print '<tr><td colspan="' . $nbcols . '" align="right">';
		print $langs->trans('AlreadyPaidBack');
		print ' :</td><td align="right">' . price($sign * $totalpaye) . '</td><td>&nbsp;</td></tr>';

		// Billed
		print '<tr><td colspan="' . $nbcols . '" align="right">' . $langs->trans("Billed") . ' :</td><td align="right">' . price($sign * $object->total_ttc) . '</td><td>&nbsp;</td></tr>';

		// Remainder to pay back
		print '<tr><td colspan="' . $nbcols . '" align="right">';
		if ($resteapayeraffiche <= 0)
			print $langs->trans('RemainderToPayBack');
		else
			print $langs->trans('ExcessPaid');
		print ' :</td>';
		print '<td align="right"'.($resteapayeraffiche?' class="amountremaintopayback"':(' class="'.$cssforamountpaymentcomplete.'"')).'>' . price($sign * $resteapayeraffiche) . '</td>';
		print '<td class="nowrap">&nbsp;</td></tr>';

		// Sold credit note
		// print '<tr><td colspan="'.$nbcols.'" align="right">'.$langs->trans('TotalTTC').' :</td>';
		// print '<td align="right" style="border: 1px solid;" bgcolor="#f0f0f0"><b>'.price($sign *
		// $object->total_ttc).'</b></td><td>&nbsp;</td></tr>';
	}

	print '</table>';
	print '</div>';

	// Margin Infos
	if (! empty($conf->margin->enabled)) {
		$formmargin->displayMarginInfos($object);
	}

	print '</div>';
	print '</div>';
	print '</div>';

	print '<div class="clearboth"></div><br>';

	if (! empty($conf->global->MAIN_DISABLE_CONTACTS_TAB)) {
		$blocname = 'contacts';
		$title = $langs->trans('ContactsAddresses');
		include DOL_DOCUMENT_ROOT . '/core/tpl/bloc_showhide.tpl.php';
	}

	if (! empty($conf->global->MAIN_DISABLE_NOTES_TAB)) {
		$blocname = 'notes';
		$title = $langs->trans('Notes');
		include DOL_DOCUMENT_ROOT . '/core/tpl/bloc_showhide.tpl.php';
	}

	// Lines
	$result = $object->getLinesArray();

	// Show global modifiers
	if (! empty($conf->global->INVOICE_USE_SITUATION))
	{
		if ($object->situation_cycle_ref && $object->statut == 0) {
			print '<div class="div-table-responsive">';

			print '<form name="updatealllines" id="updatealllines" action="' . $_SERVER['PHP_SELF'] . '?id=' . $object->id . '#updatealllines" method="POST">';
			print '<input type="hidden" name="token" value="' . $_SESSION['newtoken'] . '" />';
			print '<input type="hidden" name="action" value="updatealllines" />';
			print '<input type="hidden" name="id" value="' . $object->id . '" />';

			print '<table id="tablelines_all_progress" class="noborder noshadow" width="100%">';

			print '<tr class="liste_titre nodrag nodrop">';

			// Adds a line numbering column
			if (!empty($conf->global->MAIN_VIEW_LINE_NUMBER)) {
				print '<td align="center" width="5">&nbsp;</td>';
			}
			print '<td>' . $langs->trans('ModifyAllLines') . '</td>';
			print '<td align="right" width="50">&nbsp;</td>';
			print '<td align="right" width="80">&nbsp;</td>';
			if ($inputalsopricewithtax) print '<td align="right" width="80">&nbsp;</td>';
			print '<td align="right" width="50">&nbsp</td>';
			print '<td align="right" width="50">&nbsp</td>';
			print '<td align="right" width="50">' . $langs->trans('Progress') . '</td>';
			if (! empty($conf->margin->enabled) && empty($user->societe_id))
			{
				print '<td align="right" class="margininfos" width="80">&nbsp;</td>';
				if ((! empty($conf->global->DISPLAY_MARGIN_RATES) || ! empty($conf->global->DISPLAY_MARK_RATES)) && $usercanreadallmargin) {
					print '<td align="right" class="margininfos" width="50">&nbsp;</td>';
				}
			}
			print '<td align="right" width="50">&nbsp;</td>';
			print '<td>&nbsp;</td>';
			print '<td width="10">&nbsp;</td>';
			print '<td width="10">&nbsp;</td>';
			print "</tr>\n";

			// Adds a line numbering column
			if (!empty($conf->global->MAIN_VIEW_LINE_NUMBER)) {
				print '<td align="center" width="5">&nbsp;</td>';
			}
			print '<tr width="100%" class="nodrag nodrop">';
			print '<td>&nbsp;</td>';
			print '<td width="50">&nbsp;</td>';
			print '<td width="80">&nbsp;</td>';
			print '<td width="50">&nbsp;</td>';
			print '<td width="50">&nbsp;</td>';
			print '<td align="right" class="nowrap"><input type="text" size="1" value="" name="all_progress">%</td>';
			print '<td colspan="4" align="right"><input class="button" type="submit" name="all_percent" value="Modifier" /></td>';
			print '</tr>';

			print '</table>';

			print '</form>';

			print '</div>';
		}
	}

	print '	<form name="addproduct" id="addproduct" action="' . $_SERVER["PHP_SELF"] . '?id=' . $object->id . (($action != 'editline') ? '#addline' : '#line_' . GETPOST('lineid')) . '" method="POST">
	<input type="hidden" name="token" value="' . $_SESSION ['newtoken'] . '">
	<input type="hidden" name="action" value="' . (($action != 'editline') ? 'addline' : 'updateline') . '">
	<input type="hidden" name="mode" value="">
	<input type="hidden" name="id" value="' . $object->id . '">
	';

	if (! empty($conf->use_javascript_ajax) && $object->statut == 0) {
		include DOL_DOCUMENT_ROOT . '/core/tpl/ajaxrow.tpl.php';
	}

	print '<div class="div-table-responsive-no-min">';
	print '<table id="tablelines" class="noborder noshadow" width="100%">';

	// Show object lines
	if (! empty($object->lines))
		$ret = $object->printObjectLines($action, $mysoc, $soc, $lineid, 1);

	// Form to add new line
	if ($object->statut == 0 && $usercancreate && $action != 'valid' && $action != 'editline')
	{
	    if ($action != 'editline' && $action != 'selectlines')
		{
			// Add free products/services
			$object->formAddObjectLine(1, $mysoc, $soc);

			$parameters = array();
			$reshook = $hookmanager->executeHooks('formAddObjectLine', $parameters, $object, $action); // Note that $action and $object may have been modified by hook
		}
	}

	print "</table>\n";
	print "</div>";

	print "</form>\n";

	dol_fiche_end();


	// Actions buttons

	if ($action != 'prerelance' && $action != 'presend' && $action != 'valid' && $action != 'editline')
	{
		print '<div class="tabsAction">';

		$parameters = array();
		$reshook = $hookmanager->executeHooks('addMoreActionsButtons', $parameters, $object, $action); // Note that $action and $object may have been modified by hook
		if (empty($reshook)) {
			// Editer une facture deja validee, sans paiement effectue et pas exporte en compta
			if ($object->statut == Facture::STATUS_VALIDATED)
			{
				// On verifie si les lignes de factures ont ete exportees en compta et/ou ventilees
				$ventilExportCompta = $object->getVentilExportCompta();

				if ($ventilExportCompta == 0)
				{
					if (! empty($conf->global->INVOICE_CAN_ALWAYS_BE_EDITED) || ($resteapayer == $object->total_ttc && empty($object->paye)))
					{
						if (! $objectidnext && $object->is_last_in_cycle())
						{
							if ($usercanunvalidate)
							{
								print '<div class="inline-block divButAction"><a class="butAction'.($conf->use_javascript_ajax?' reposition':'').'" href="' . $_SERVER['PHP_SELF'] . '?facid=' . $object->id . '&amp;action=modif">' . $langs->trans('Modify') . '</a></div>';
							} else {
								print '<div class="inline-block divButAction"><span class="butActionRefused" title="' . $langs->trans("NotEnoughPermissions") . '">' . $langs->trans('Modify') . '</span></div>';
							}
						} else if (!$object->is_last_in_cycle()) {
							print '<div class="inline-block divButAction"><span class="butActionRefused" title="' . $langs->trans("NotLastInCycle") . '">' . $langs->trans('Modify') . '</span></div>';
						} else {
							print '<div class="inline-block divButAction"><span class="butActionRefused" title="' . $langs->trans("DisabledBecauseReplacedInvoice") . '">' . $langs->trans('Modify') . '</span></div>';
						}
					}
				}
				else
				{
					print '<div class="inline-block divButAction"><span class="butActionRefused" title="' . $langs->trans("DisabledBecauseDispatchedInBookkeeping") . '">' . $langs->trans('Modify') . '</span></div>';
				}
			}

			$discount = new DiscountAbsolute($db);
			$result = $discount->fetch(0, $object->id);

			// Reopen a standard paid invoice
			if ((($object->type == Facture::TYPE_STANDARD || $object->type == Facture::TYPE_REPLACEMENT)
				|| ($object->type == Facture::TYPE_CREDIT_NOTE && empty($discount->id))
				|| ($object->type == Facture::TYPE_DEPOSIT && empty($discount->id)))
				&& ($object->statut == 2 || $object->statut == 3 || ($object->statut == 1 && $object->paye == 1))   // Condition ($object->statut == 1 && $object->paye == 1) should not happened but can be found due to corrupted data
				&& ((empty($conf->global->MAIN_USE_ADVANCED_PERMS) && $usercancreate) || $usercanreopen))				// A paid invoice (partially or completely)
			{
			    if ($object->close_code != 'replaced' || (! $objectidnext)) 				// Not replaced by another invoice or replaced but the replacement invoice has been deleted
				{
					print '<div class="inline-block divButAction"><a class="butAction'.($conf->use_javascript_ajax?' reposition':'').'" href="' . $_SERVER['PHP_SELF'] . '?facid=' . $object->id . '&amp;action=reopen">' . $langs->trans('ReOpen') . '</a></div>';
				} else {
				    print '<div class="inline-block divButAction"><span class="butActionRefused" title="' . $langs->trans("DisabledBecauseReplacedInvoice") . '">' . $langs->trans('ReOpen') . '</span></div>';
				}
			}

			// Validate
			if ($object->statut == Facture::STATUS_DRAFT && count($object->lines) > 0 && ((($object->type == Facture::TYPE_STANDARD || $object->type == Facture::TYPE_REPLACEMENT || $object->type == Facture::TYPE_DEPOSIT || $object->type == Facture::TYPE_PROFORMA || $object->type == Facture::TYPE_SITUATION) && (! empty($conf->global->FACTURE_ENABLE_NEGATIVE) || $object->total_ttc >= 0)) || ($object->type == Facture::TYPE_CREDIT_NOTE && $object->total_ttc <= 0))) {
				if ($usercanvalidate)
				{
					print '<div class="inline-block divButAction"><a class="butAction'.($conf->use_javascript_ajax?' reposition':'').'" href="' . $_SERVER["PHP_SELF"] . '?facid=' . $object->id . '&amp;action=valid">' . $langs->trans('Validate') . '</a></div>';
				}
			}

			// Send by mail
			if (($object->statut == Facture::STATUS_VALIDATED || $object->statut == Facture::STATUS_CLOSED) || ! empty($conf->global->FACTURE_SENDBYEMAIL_FOR_ALL_STATUS)) {
				if ($objectidnext) {
					print '<div class="inline-block divButAction"><span class="butActionRefused" title="' . $langs->trans("DisabledBecauseReplacedInvoice") . '">' . $langs->trans('SendMail') . '</span></div>';
				} else {
					if ($usercansend) {
						print '<div class="inline-block divButAction"><a class="butAction" href="' . $_SERVER['PHP_SELF'] . '?facid=' . $object->id . '&action=presend&mode=init#formmailbeforetitle">' . $langs->trans('SendMail') . '</a></div>';
					} else
						print '<div class="inline-block divButAction"><a class="butActionRefused" href="#">' . $langs->trans('SendMail') . '</a></div>';
				}
			}

			// Request a direct debit order
			if ($object->statut > Facture::STATUS_DRAFT && $object->paye == 0 && $num == 0)
			{
				if ($resteapayer > 0)
				{
					if ($usercancreatewithdrarequest)
					{
						if (! $objectidnext && $object->close_code != 'replaced') 				// Not replaced by another invoice
						{
							print '<a class="butAction" href="'.DOL_URL_ROOT.'/compta/facture/prelevement.php?facid='.$object->id.'" title="'.dol_escape_htmltag($langs->trans("MakeWithdrawRequest")).'">'.$langs->trans("MakeWithdrawRequest").'</a>';
						} else {
							print '<div class="inline-block divButAction"><span class="butActionRefused" title="' . $langs->trans("DisabledBecauseReplacedInvoice") . '">' . $langs->trans('MakeWithdrawRequest') . '</span></div>';
						}
					}
					else
					{
						//print '<a class="butActionRefused" href="#" title="'.dol_escape_htmltag($langs->trans("NotEnoughPermissions")).'">'.$langs->trans("MakeWithdrawRequest").'</a>';
					}
				}
				else
				{
					//print '<a class="butActionRefused" href="#" title="'.dol_escape_htmltag($langs->trans("AmountMustBePositive")).'">'.$langs->trans("MakeWithdrawRequest").'</a>';
				}
			}

			// Create payment
			if ($object->type != Facture::TYPE_CREDIT_NOTE && $object->statut == 1 && $object->paye == 0 && $usercanissuepayment) {
				if ($objectidnext) {
					print '<div class="inline-block divButAction"><span class="butActionRefused" title="' . $langs->trans("DisabledBecauseReplacedInvoice") . '">' . $langs->trans('DoPayment') . '</span></div>';
				} else {
					//if ($resteapayer == 0) {		// Sometimes we can receive more, so we accept to enter more and will offer a button to convert into discount (but it is not a credit note, just a prepayment done)
					//	print '<div class="inline-block divButAction"><span class="butActionRefused" title="' . $langs->trans("DisabledBecauseRemainderToPayIsZero") . '">' . $langs->trans('DoPayment') . '</span></div>';
					//} else {
						print '<div class="inline-block divButAction"><a class="butAction" href="'. DOL_URL_ROOT .'/compta/paiement.php?facid=' . $object->id . '&amp;action=create&amp;accountid='.$object->fk_account.'">' . $langs->trans('DoPayment') . '</a></div>';
					//}
				}
			}

			// Reverse back money or convert to reduction
			if ($object->type == Facture::TYPE_CREDIT_NOTE || $object->type == Facture::TYPE_DEPOSIT || $object->type == Facture::TYPE_STANDARD || $object->type == Facture::TYPE_SITUATION) {
				// For credit note only
				if ($object->type == Facture::TYPE_CREDIT_NOTE && $object->statut == 1 && $object->paye == 0 && $usercanissuepayment)
				{
					if ($resteapayer == 0)
					{
						print '<div class="inline-block divButAction"><span class="butActionRefused" title="'.$langs->trans("DisabledBecauseRemainderToPayIsZero").'">'.$langs->trans('DoPaymentBack').'</span></div>';
					}
					else
					{
						print '<div class="inline-block divButAction"><a class="butAction" href="'. DOL_URL_ROOT .'/compta/paiement.php?facid='.$object->id.'&amp;action=create&amp;accountid='.$object->fk_account.'">'.$langs->trans('DoPaymentBack').'</a></div>';
					}
				}

				// For standard invoice with excess received
<<<<<<< HEAD
				if ($object->type == Facture::TYPE_STANDARD && empty($object->paye) && ($object->total_ttc - $totalpaye - $totalcreditnotes - $totaldeposits) < 0 && $usercancreate && empty($discount->id))
=======
				if (($object->type == Facture::TYPE_STANDARD || $object->type == Facture::TYPE_SITUATION) && empty($object->paye) && $resteapayer < 0 && $user->rights->facture->creer && empty($discount->id))
>>>>>>> b1b00450
				{
					print '<div class="inline-block divButAction"><a class="butAction'.($conf->use_javascript_ajax?' reposition':'').'" href="'.$_SERVER["PHP_SELF"].'?facid='.$object->id.'&amp;action=converttoreduc">'.$langs->trans('ConvertExcessReceivedToReduc').'</a></div>';
				}
				// For credit note
				if ($object->type == Facture::TYPE_CREDIT_NOTE && $object->statut == 1 && $object->paye == 0 && $usercancreate && $object->getSommePaiement() == 0) {
					print '<div class="inline-block divButAction"><a class="butAction'.($conf->use_javascript_ajax?' reposition':'').'" href="' . $_SERVER["PHP_SELF"] . '?facid=' . $object->id . '&amp;action=converttoreduc">' . $langs->trans('ConvertToReduc') . '</a></div>';
				}
				// For deposit invoice
				if ($object->type == Facture::TYPE_DEPOSIT && $usercancreate && $object->statut > 0 && empty($discount->id))
				{
					print '<div class="inline-block divButAction"><a class="butAction'.($conf->use_javascript_ajax?' reposition':'').'" href="'.$_SERVER["PHP_SELF"].'?facid='.$object->id.'&amp;action=converttoreduc">'.$langs->trans('ConvertToReduc').'</a></div>';
				}
			}

			// POS Ticket
			if (! empty($conf->takepos->enabled) && $object->module_source != '')
			{
                $receipt_url=DOL_URL_ROOT."/takepos/receipt.php";
                print '<div class="inline-block divButAction"><a target="_blank" class="butAction" href="' . $receipt_url . '?facid=' . $object->id.'">' . $langs->trans('POSTicket') .'</a></div>';
			}

			// Classify paid
			if ($object->statut == 1 && $object->paye == 0 && $usercanissuepayment && (($object->type != Facture::TYPE_CREDIT_NOTE && $object->type != Facture::TYPE_DEPOSIT && $resteapayer <= 0) || ($object->type == Facture::TYPE_CREDIT_NOTE && $resteapayer >= 0))
				|| ($object->type == Facture::TYPE_DEPOSIT && $object->paye == 0 && $object->total_ttc > 0 && $resteapayer == 0 && $usercanissuepayment && empty($discount->id))
			)
			{
				print '<div class="inline-block divButAction"><a class="butAction'.($conf->use_javascript_ajax?' reposition':'').'" href="'.$_SERVER['PHP_SELF'].'?facid='.$object->id.'&amp;action=paid">'.$langs->trans('ClassifyPaid').'</a></div>';
			}

			// Classify 'closed not completely paid' (possible si validee et pas encore classee payee)

			if ($object->statut == 1 && $object->paye == 0 && $resteapayer > 0 && $usercanissuepayment)
			{
				if ($totalpaye > 0 || $totalcreditnotes > 0)
				{
					// If one payment or one credit note was linked to this invoice
					print '<div class="inline-block divButAction"><a class="butAction'.($conf->use_javascript_ajax?' reposition':'').'" href="' . $_SERVER['PHP_SELF'] . '?facid=' . $object->id . '&amp;action=paid">' . $langs->trans('ClassifyPaidPartially') . '</a></div>';
				}
				else
				{
					if ( empty($conf->global->INVOICE_CAN_NEVER_BE_CANCELED))
					{
						if ($objectidnext)
						{
							print '<div class="inline-block divButAction"><span class="butActionRefused" title="' . $langs->trans("DisabledBecauseReplacedInvoice") . '">' . $langs->trans('ClassifyCanceled') . '</span></div>';
						}
						else
						{
							print '<div class="inline-block divButAction"><a class="butAction'.($conf->use_javascript_ajax?' reposition':'').'" href="' . $_SERVER['PHP_SELF'] . '?facid=' . $object->id . '&amp;action=canceled">' . $langs->trans('ClassifyCanceled') . '</a></div>';
						}
					}
				}
			}

			// Clone
			if (($object->type == Facture::TYPE_STANDARD || $object->type == Facture::TYPE_DEPOSIT || $object->type == Facture::TYPE_PROFORMA) && $usercancreate)
			{
				print '<div class="inline-block divButAction"><a class="butAction'.($conf->use_javascript_ajax?' reposition':'').'" href="' . $_SERVER['PHP_SELF'] . '?facid=' . $object->id . '&amp;action=clone&amp;object=invoice">' . $langs->trans("ToClone") . '</a></div>';
			}

			// Clone as predefined / Create template
			if (($object->type == Facture::TYPE_STANDARD || $object->type == Facture::TYPE_DEPOSIT || $object->type == Facture::TYPE_PROFORMA) && $object->statut == 0 && $usercancreate)
			{
				if (! $objectidnext && count($object->lines) > 0)
				{
					print '<div class="inline-block divButAction"><a class="butAction" href="'.DOL_URL_ROOT.'/compta/facture/fiche-rec.php?facid=' . $object->id . '&amp;action=create">' . $langs->trans("ChangeIntoRepeatableInvoice") . '</a></div>';
				}
			}

			// Create a credit note
			if (($object->type == Facture::TYPE_STANDARD || $object->type == Facture::TYPE_DEPOSIT || $object->type == Facture::TYPE_PROFORMA) && $object->statut > 0 && $usercancreate)
			{
				if (! $objectidnext)
				{
					print '<div class="inline-block divButAction"><a class="butAction" href="' . $_SERVER['PHP_SELF'] . '?socid=' . $object->socid .'&amp;fac_avoir=' . $object->id . '&amp;action=create&amp;type=2'.($object->fk_project > 0 ? '&amp;projectid='.$object->fk_project : '').'">' . $langs->trans("CreateCreditNote") . '</a></div>';
				}
			}

			// For situation invoice with excess received
			if ($object->statut > Facture::STATUS_DRAFT
			    && ($object->total_ttc - $totalpaye - $totalcreditnotes - $totaldeposits) > 0
			    && $usercancreate
			    && !$objectidnext
			    && $object->is_last_in_cycle()
			    && $conf->global->INVOICE_USE_SITUATION_CREDIT_NOTE
			    )
			{
				if ($usercanunvalidate)
			    {
			        print '<div class="inline-block divButAction"><a class="butAction" href="' . $_SERVER['PHP_SELF'] . '?socid=' . $object->socid .'&amp;fac_avoir=' . $object->id . '&amp;invoiceAvoirWithLines=1&amp;action=create&amp;type=2'.($object->fk_project > 0 ? '&amp;projectid='.$object->fk_project : '').'">' . $langs->trans("CreateCreditNote") . '</a></div>';
			    } else {
			        print '<div class="inline-block divButAction"><span class="butActionRefused" title="' . $langs->trans("NotEnoughPermissions") . '">' . $langs->trans("CreateCreditNote") . '</span></div>';
			    }
			}

			// remove situation from cycle
			if ($object->statut > Facture::STATUS_DRAFT
			    && $object->type == Facture::TYPE_SITUATION
			    && $usercancreate
			    && !$objectidnext
			    && $object->situation_counter > 1
			    && $object->is_last_in_cycle()
				&& $usercanunvalidate
			    )
			{
			    if(($object->total_ttc - $totalcreditnotes  ) == 0 )
			    {
			        print '<div class="inline-block divButAction"><a id="butSituationOut" class="butAction" href="' . $_SERVER['PHP_SELF'] . '?facid=' . $object->id . '&amp;action=situationout">' . $langs->trans("RemoveSituationFromCycle") . '</a></div>';
			    }
			    else
			    {
			        print '<div class="inline-block divButAction"><a id="butSituationOutRefused" class="butActionRefused" href="#" title="' . $langs->trans("DisabledBecauseNotEnouthCreditNote") . '" >' . $langs->trans("RemoveSituationFromCycle") . '</a></div>';
			    }
			}

			// Create next situation invoice
			if ($usercancreate && ($object->type == 5) && ($object->statut == 1 || $object->statut == 2)) {
				if ($object->is_last_in_cycle() && $object->situation_final != 1) {
					print '<div class="inline-block divButAction"><a class="butAction" href="' . $_SERVER['PHP_SELF'] . '?action=create&amp;type=5&amp;origin=facture&amp;originid=' . $object->id . '&amp;socid=' . $object->socid . '" >' . $langs->trans('CreateNextSituationInvoice') . '</a></div>';
				} else if (!$object->is_last_in_cycle()) {
					print '<div class="inline-block divButAction"><a class="butActionRefused" href="#" title="' . $langs->trans("DisabledBecauseNotLastInCycle") . '">' . $langs->trans('CreateNextSituationInvoice') . '</a></div>';
				} else {
					print '<div class="inline-block divButAction"><a class="butActionRefused" href="#" title="' . $langs->trans("DisabledBecauseFinal") . '">' . $langs->trans('CreateNextSituationInvoice') . '</a></div>';
				}
			}

			// Delete
			$isErasable = $object->is_erasable();
			if ($usercandelete || ($usercancreate && $isErasable == 1))	// isErasable = 1 means draft with temporary ref (draft can always be deleted with no need of permissions)
			{
				//var_dump($isErasable);
				if ($isErasable == -4) {
					print '<div class="inline-block divButAction"><a class="butActionRefused" href="#" title="' . $langs->trans("DisabledBecausePayments") . '">' . $langs->trans('Delete') . '</a></div>';
				}
				elseif ($isErasable == -3) {
					print '<div class="inline-block divButAction"><a class="butActionRefused" href="#" title="' . $langs->trans("DisabledBecauseNotLastSituationInvoice") . '">' . $langs->trans('Delete') . '</a></div>';
				}
				elseif ($isErasable == -2) {
					print '<div class="inline-block divButAction"><a class="butActionRefused" href="#" title="' . $langs->trans("DisabledBecauseNotLastInvoice") . '">' . $langs->trans('Delete') . '</a></div>';
				}
				elseif ($isErasable == -1) {
					print '<div class="inline-block divButAction"><a class="butActionRefused" href="#" title="' . $langs->trans("DisabledBecauseDispatchedInBookkeeping") . '">' . $langs->trans('Delete') . '</a></div>';
				}
				elseif ($isErasable <= 0)	// Any other cases
				{
					print '<div class="inline-block divButAction"><a class="butActionRefused" href="#" title="' . $langs->trans("DisabledBecauseNotErasable") . '">' . $langs->trans('Delete') . '</a></div>';
				}
				elseif ($objectidnext)
				{
					print '<div class="inline-block divButAction"><a class="butActionRefused" href="#" title="' . $langs->trans("DisabledBecauseReplacedInvoice") . '">' . $langs->trans('Delete') . '</a></div>';
				}
				else
				{
					print '<div class="inline-block divButAction"><a class="butActionDelete'.($conf->use_javascript_ajax?' reposition':'').'" href="' . $_SERVER["PHP_SELF"] . '?facid=' . $object->id . '&amp;action=delete">' . $langs->trans('Delete') . '</a></div>';
				}
			} else {
				print '<div class="inline-block divButAction"><a class="butActionRefused" href="#" title="' . $langs->trans("NotAllowed") . '">' . $langs->trans('Delete') . '</a></div>';
			}
		}
		print '</div>';
	}

	// Select mail models is same action as presend
	if (GETPOST('modelselected','alpha')) {
		$action = 'presend';
	}
	if ($action != 'prerelance' && $action != 'presend')
	{
		print '<div class="fichecenter"><div class="fichehalfleft">';
		print '<a name="builddoc"></a>'; // ancre

		// Documents generes
		$filename = dol_sanitizeFileName($object->ref);
		$filedir = $conf->facture->dir_output . '/' . dol_sanitizeFileName($object->ref);
		$urlsource = $_SERVER['PHP_SELF'] . '?facid=' . $object->id;
		$genallowed = $usercanread;
		$delallowed = $usercancreate;

		print $formfile->showdocuments('facture', $filename, $filedir, $urlsource, $genallowed, $delallowed, $object->modelpdf, 1, 0, 0, 28, 0, '', '', '', $soc->default_lang);
		$somethingshown = $formfile->numoffiles;

		// Show links to link elements
		$linktoelem = $form->showLinkToObjectBlock($object, null, array('invoice'));

		$compatibleImportElementsList = false;
		if($usercancreate
		    && $object->statut == Facture::STATUS_DRAFT
		    && ($object->type == Facture::TYPE_STANDARD || $object->type == Facture::TYPE_REPLACEMENT || $object->type == Facture::TYPE_DEPOSIT || $object->type == Facture::TYPE_PROFORMA || $object->type == Facture::TYPE_SITUATION) )
		{
		    $compatibleImportElementsList = array('commande','propal'); // import from linked elements
		}
		$somethingshown = $form->showLinkedObjectBlock($object, $linktoelem,$compatibleImportElementsList);


		// Show online payment link
		$useonlinepayment = (! empty($conf->paypal->enabled) || ! empty($conf->stripe->enabled) || ! empty($conf->paybox->enabled));

		if ($object->statut != Facture::STATUS_DRAFT && $useonlinepayment)
		{
			print '<br><!-- Link to pay -->'."\n";
			require_once DOL_DOCUMENT_ROOT.'/core/lib/payments.lib.php';
			print showOnlinePaymentUrl('invoice', $object->ref).'<br>';
		}

		// Show direct download link
		if ($object->statut != Facture::STATUS_DRAFT && ! empty($conf->global->INVOICE_ALLOW_EXTERNAL_DOWNLOAD))
		{
			print '<br><!-- Link to download main doc -->'."\n";
			print showDirectDownloadLink($object).'<br>';
		}

		print '</div><div class="fichehalfright"><div class="ficheaddleft">';

		// List of actions on element
		include_once DOL_DOCUMENT_ROOT . '/core/class/html.formactions.class.php';
		$formactions = new FormActions($db);
		$somethingshown = $formactions->showactions($object, 'invoice', $socid, 1);

		print '</div></div></div>';
	}


	// Presend form
	$modelmail='facture_send';
	$defaulttopic='SendBillRef';
	$diroutput = $conf->facture->dir_output;
	$trackid = 'inv'.$object->id;

	include DOL_DOCUMENT_ROOT.'/core/tpl/card_presend.tpl.php';
}

// End of page
llxFooter();
$db->close();<|MERGE_RESOLUTION|>--- conflicted
+++ resolved
@@ -4773,11 +4773,7 @@
 				}
 
 				// For standard invoice with excess received
-<<<<<<< HEAD
-				if ($object->type == Facture::TYPE_STANDARD && empty($object->paye) && ($object->total_ttc - $totalpaye - $totalcreditnotes - $totaldeposits) < 0 && $usercancreate && empty($discount->id))
-=======
-				if (($object->type == Facture::TYPE_STANDARD || $object->type == Facture::TYPE_SITUATION) && empty($object->paye) && $resteapayer < 0 && $user->rights->facture->creer && empty($discount->id))
->>>>>>> b1b00450
+				if (($object->type == Facture::TYPE_STANDARD || $object->type == Facture::TYPE_SITUATION) && empty($object->paye) && $resteapayer < 0 && $usercancreate && empty($discount->id))
 				{
 					print '<div class="inline-block divButAction"><a class="butAction'.($conf->use_javascript_ajax?' reposition':'').'" href="'.$_SERVER["PHP_SELF"].'?facid='.$object->id.'&amp;action=converttoreduc">'.$langs->trans('ConvertExcessReceivedToReduc').'</a></div>';
 				}
