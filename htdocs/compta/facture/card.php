<?php
/* Copyright (C) 2002-2006 Rodolphe Quiedeville  <rodolphe@quiedeville.org>
 * Copyright (C) 2004      Eric Seigne           <eric.seigne@ryxeo.com>
 * Copyright (C) 2004-2016 Laurent Destailleur   <eldy@users.sourceforge.net>
 * Copyright (C) 2005      Marc Barilley / Ocebo <marc@ocebo.com>
 * Copyright (C) 2005-2015 Regis Houssin         <regis.houssin@capnetworks.com>
 * Copyright (C) 2006      Andre Cianfarani      <acianfa@free.fr>
 * Copyright (C) 2010-2015 Juanjo Menent         <jmenent@2byte.es>
 * Copyright (C) 2012-2013 Christophe Battarel   <christophe.battarel@altairis.fr>
 * Copyright (C) 2012-2013 Cédric Salvador       <csalvador@gpcsolutions.fr>
 * Copyright (C) 2012-2014 Raphaël Doursenaud    <rdoursenaud@gpcsolutions.fr>
 * Copyright (C) 2013      Jean-Francois FERRY   <jfefe@aternatik.fr>
 * Copyright (C) 2013-2014 Florian Henry         <florian.henry@open-concept.pro>
 * Copyright (C) 2013      Cédric Salvador       <csalvador@gpcsolutions.fr>
 * Copyright (C) 2014	   Ferran Marcet	 	 <fmarcet@2byte.es>
 * Copyright (C) 2015-2016 Marcos García         <marcosgdf@gmail.com>
 *
 * This program is free software; you can redistribute it and/or modify
 * it under the terms of the GNU General Public License as published by
 * the Free Software Foundation; either version 3 of the License, or
 * (at your option) any later version.
 *
 * This program is distributed in the hope that it will be useful,
 * but WITHOUT ANY WARRANTY; without even the implied warranty of
 * MERCHANTABILITY or FITNESS FOR A PARTICULAR PURPOSE.  See the
 * GNU General Public License for more details.
 *
 * You should have received a copy of the GNU General Public License
 * along with this program. If not, see <http://www.gnu.org/licenses/>.
 */

/**
 * \file 	htdocs/compta/facture/card.php
 * \ingroup facture
 * \brief 	Page to create/see an invoice
 */

require '../../main.inc.php';
require_once DOL_DOCUMENT_ROOT . '/compta/facture/class/facture.class.php';
require_once DOL_DOCUMENT_ROOT . '/compta/facture/class/facture-rec.class.php';
require_once DOL_DOCUMENT_ROOT . '/compta/bank/class/account.class.php';
require_once DOL_DOCUMENT_ROOT . '/compta/paiement/class/paiement.class.php';
require_once DOL_DOCUMENT_ROOT . '/core/modules/facture/modules_facture.php';
require_once DOL_DOCUMENT_ROOT . '/core/class/discount.class.php';
require_once DOL_DOCUMENT_ROOT . '/core/class/html.formfile.class.php';
require_once DOL_DOCUMENT_ROOT . '/core/class/html.formother.class.php';
require_once DOL_DOCUMENT_ROOT . '/core/class/html.formmargin.class.php';
require_once DOL_DOCUMENT_ROOT . '/core/lib/invoice.lib.php';
require_once DOL_DOCUMENT_ROOT . '/core/lib/functions2.lib.php';
require_once DOL_DOCUMENT_ROOT . '/core/lib/date.lib.php';
require_once DOL_DOCUMENT_ROOT . '/core/class/extrafields.class.php';
if (! empty($conf->commande->enabled))
	require_once DOL_DOCUMENT_ROOT . '/commande/class/commande.class.php';
if (! empty($conf->projet->enabled)) {
	require_once DOL_DOCUMENT_ROOT . '/projet/class/project.class.php';
	require_once DOL_DOCUMENT_ROOT . '/core/class/html.formprojet.class.php';
}
require_once DOL_DOCUMENT_ROOT . '/core/class/doleditor.class.php';

if (!empty($conf->variants->enabled)) {
	require_once DOL_DOCUMENT_ROOT.'/variants/class/ProductCombination.class.php';
}
if (! empty($conf->accounting->enabled)) {
	require_once DOL_DOCUMENT_ROOT . '/accountancy/class/accountingjournal.class.php';
}

$langs->loadLangs(array('bills','companies','compta','products','banks','main','withdrawals'));
if (! empty($conf->incoterm->enabled)) $langs->load('incoterm');
if (! empty($conf->margin->enabled)) $langs->load('margins');

$projectid = (GETPOST('projectid','int') ? GETPOST('projectid', 'int') : 0);

$id = (GETPOST('id', 'int') ? GETPOST('id', 'int') : GETPOST('facid', 'int')); // For backward compatibility
$ref = GETPOST('ref', 'alpha');
$socid = GETPOST('socid', 'int');
$action = GETPOST('action', 'alpha');
$confirm = GETPOST('confirm', 'alpha');
$cancel = GETPOST('cancel', 'alpha');
$lineid = GETPOST('lineid', 'int');
$userid = GETPOST('userid', 'int');
$search_ref = GETPOST('sf_ref','alpha') ? GETPOST('sf_ref', 'alpha') : GETPOST('search_ref', 'alpha');
$search_societe = GETPOST('search_societe', 'alpha');
$search_montant_ht = GETPOST('search_montant_ht', 'alpha');
$search_montant_ttc = GETPOST('search_montant_ttc', 'alpha');
$origin = GETPOST('origin', 'alpha');
$originid = (GETPOST('originid', 'int') ? GETPOST('originid', 'int') : GETPOST('origin_id', 'int')); // For backward compatibility
$fac_rec=GETPOST('fac_rec','int');

// PDF
$hidedetails = (GETPOST('hidedetails', 'int') ? GETPOST('hidedetails', 'int') : (! empty($conf->global->MAIN_GENERATE_DOCUMENTS_HIDE_DETAILS) ? 1 : 0));
$hidedesc = (GETPOST('hidedesc', 'int') ? GETPOST('hidedesc', 'int') : (! empty($conf->global->MAIN_GENERATE_DOCUMENTS_HIDE_DESC) ? 1 : 0));
$hideref = (GETPOST('hideref', 'int') ? GETPOST('hideref', 'int') : (! empty($conf->global->MAIN_GENERATE_DOCUMENTS_HIDE_REF) ? 1 : 0));

// Security check
$fieldid = (! empty($ref) ? 'facnumber' : 'rowid');
if ($user->societe_id) $socid = $user->societe_id;
$result = restrictedArea($user, 'facture', $id, '', '', 'fk_soc', $fieldid);

// Nombre de ligne pour choix de produit/service predefinis
$NBLINES = 4;

$usehm = (! empty($conf->global->MAIN_USE_HOURMIN_IN_DATE_RANGE) ? $conf->global->MAIN_USE_HOURMIN_IN_DATE_RANGE : 0);

$object = new Facture($db);
$extrafields = new ExtraFields($db);

// Load object
if ($id > 0 || ! empty($ref)) {
	$ret = $object->fetch($id, $ref, '', '', $conf->global->INVOICE_USE_SITUATION);
}

// Initialize technical object to manage hooks of page. Note that conf->hooks_modules contains array of hook context
$hookmanager->initHooks(array('invoicecard','globalcard'));

$permissionnote = $user->rights->facture->creer; // Used by the include of actions_setnotes.inc.php
$permissiondellink=$user->rights->facture->creer;	// Used by the include of actions_dellink.inc.php
$permissiontoedit = $user->rights->facture->creer; // Used by the include of actions_lineupdonw.inc.php


/*
 * Actions
 */

$parameters = array('socid' => $socid);
$reshook = $hookmanager->executeHooks('doActions', $parameters, $object, $action); // Note that $action and $object may have been modified by some hooks
if ($reshook < 0) setEventMessages($hookmanager->error, $hookmanager->errors, 'errors');

if (empty($reshook))
{
	if ($cancel)
	{
		if (! empty($backtopage))
		{
			header("Location: ".$backtopage);
			exit;
		}
		$action='';
	}

	include DOL_DOCUMENT_ROOT.'/core/actions_setnotes.inc.php'; // Must be include, not include_once

	include DOL_DOCUMENT_ROOT.'/core/actions_dellink.inc.php';		// Must be include, not include_once

	include DOL_DOCUMENT_ROOT.'/core/actions_lineupdown.inc.php';	// Must be include, not include_once

	// Action clone object
	if ($action == 'confirm_clone' && $confirm == 'yes' && $user->rights->facture->creer) {
	//	if (1 == 0 && empty($_REQUEST["clone_content"]) && empty($_REQUEST["clone_receivers"])) {
	//		$mesgs [] = '<div class="error">' . $langs->trans("NoCloneOptionsSpecified") . '</div>';
	//	} else {
			if ($object->fetch($id) > 0) {
				$result = $object->createFromClone($socid);
				if ($result > 0) {
					header("Location: " . $_SERVER['PHP_SELF'] . '?facid=' . $result);
					exit();
				} else {
					setEventMessages($object->error, $object->errors, 'errors');
					$action = '';
				}
			}
	//	}
	}

	// Change status of invoice
	else if ($action == 'reopen' && $user->rights->facture->creer) {
		$result = $object->fetch($id);
		if ($object->statut == 2 || ($object->statut == 3 && $object->close_code != 'replaced') || ($object->statut == 1 && $object->paye == 1)) {    // ($object->statut == 1 && $object->paye == 1) should not happened but can be found when data are corrupted
			$result = $object->set_unpaid($user);
			if ($result > 0) {
				header('Location: ' . $_SERVER["PHP_SELF"] . '?facid=' . $id);
				exit();
			} else {
				setEventMessages($object->error, $object->errors, 'errors');
			}
		}
	}

	// Delete invoice
	else if ($action == 'confirm_delete' && $confirm == 'yes' && $user->rights->facture->supprimer) {
		$result = $object->fetch($id);
		$object->fetch_thirdparty();

		$idwarehouse = GETPOST('idwarehouse');

		$qualified_for_stock_change = 0;
		if (empty($conf->global->STOCK_SUPPORTS_SERVICES)) {
			$qualified_for_stock_change = $object->hasProductsOrServices(2);
		} else {
			$qualified_for_stock_change = $object->hasProductsOrServices(1);
		}

		$result = $object->delete($user, 0, $idwarehouse);
		if ($result > 0) {
			header('Location: ' . DOL_URL_ROOT . '/compta/facture/list.php?restore_lastsearch_values=1');
			exit();
		} else {
			setEventMessages($object->error, $object->errors, 'errors');
			$action='';
		}
	}

	// Delete line
	else if ($action == 'confirm_deleteline' && $confirm == 'yes' && $user->rights->facture->creer)
	{
		$object->fetch($id);
		$object->fetch_thirdparty();

		$result = $object->deleteline(GETPOST('lineid'));
		if ($result > 0) {
			// Define output language
			$outputlangs = $langs;
			$newlang = '';
			if ($conf->global->MAIN_MULTILANGS && empty($newlang) && ! empty($_REQUEST['lang_id']))
				$newlang = $_REQUEST['lang_id'];
			if ($conf->global->MAIN_MULTILANGS && empty($newlang))
				$newlang = $object->thirdparty->default_lang;
			if (! empty($newlang)) {
				$outputlangs = new Translate("", $conf);
				$outputlangs->setDefaultLang($newlang);
				$outputlangs->load('products');
			}
			if (empty($conf->global->MAIN_DISABLE_PDF_AUTOUPDATE)) {
				$ret = $object->fetch($id); // Reload to get new records
				$result = $object->generateDocument($object->modelpdf, $outputlangs, $hidedetails, $hidedesc, $hideref);
			}
			if ($result >= 0) {
				header('Location: ' . $_SERVER["PHP_SELF"] . '?facid=' . $id);
				exit();
			}
		} else {
			setEventMessages($object->error, $object->errors, 'errors');
			$action = '';
		}
	}

	// Delete link of credit note to invoice
	else if ($action == 'unlinkdiscount' && $user->rights->facture->creer)
	{
		$discount = new DiscountAbsolute($db);
		$result = $discount->fetch(GETPOST("discountid"));
		$discount->unlink_invoice();
	}

	// Validation
	else if ($action == 'valid' && $user->rights->facture->creer)
	{
		$object->fetch($id);

		// On verifie signe facture
		if ($object->type == Facture::TYPE_CREDIT_NOTE) {
			// Si avoir, le signe doit etre negatif
			if ($object->total_ht >= 0) {
				setEventMessages($langs->trans("ErrorInvoiceAvoirMustBeNegative"), null, 'errors');
				$action = '';
			}
		} else {
			// Si non avoir, le signe doit etre positif
			if (empty($conf->global->FACTURE_ENABLE_NEGATIVE) && $object->total_ht < 0) {
				setEventMessages($langs->trans("ErrorInvoiceOfThisTypeMustBePositive"), null, 'errors');
				$action = '';
			}
		}
	}

	else if ($action == 'set_thirdparty' && $user->rights->facture->creer)
	{
		$object->fetch($id);
		$object->setValueFrom('fk_soc', $socid, '', null, 'int', '', $user, 'BILL_MODIFY');

		header('Location: ' . $_SERVER["PHP_SELF"] . '?facid=' . $id);
		exit();
	}

	else if ($action == 'classin' && $user->rights->facture->creer)
	{
		$object->fetch($id);
		$object->setProject($_POST['projectid']);
	}

	else if ($action == 'setmode' && $user->rights->facture->creer)
	{
		$object->fetch($id);
		$result = $object->setPaymentMethods(GETPOST('mode_reglement_id', 'int'));
		if ($result < 0)
			dol_print_error($db, $object->error);
	}

	// Multicurrency Code
	else if ($action == 'setmulticurrencycode' && $user->rights->facture->creer) {
		$result = $object->setMulticurrencyCode(GETPOST('multicurrency_code', 'alpha'));
	}

	// Multicurrency rate
	else if ($action == 'setmulticurrencyrate' && $user->rights->facture->creer) {
		$result = $object->setMulticurrencyRate(price2num(GETPOST('multicurrency_tx')), GETPOST('calculation_mode', 'int'));
	}

	else if ($action == 'setinvoicedate' && $user->rights->facture->creer)
	{
		$object->fetch($id);
		$old_date_lim_reglement = $object->date_lim_reglement;
		$date = dol_mktime(12, 0, 0, $_POST['invoicedatemonth'], $_POST['invoicedateday'], $_POST['invoicedateyear']);
		if (empty($date))
		{
			setEventMessages($langs->trans("ErrorFieldRequired", $langs->transnoentitiesnoconv("Date")), null, 'errors');
			header('Location: '.$_SERVER["PHP_SELF"].'?facid='.$id.'&action=editinvoicedate');
			exit;
		}
		$object->date=$date;
		$new_date_lim_reglement = $object->calculate_date_lim_reglement();
		if ($new_date_lim_reglement > $old_date_lim_reglement) $object->date_lim_reglement = $new_date_lim_reglement;
		if ($object->date_lim_reglement < $object->date) $object->date_lim_reglement = $object->date;
		$result = $object->update($user);
		if ($result < 0) dol_print_error($db, $object->error);
	}

	else if ($action == 'setdate_pointoftax' && $user->rights->facture->creer)
	{
		$object->fetch($id);
		$date_pointoftax = dol_mktime(12, 0, 0, $_POST['date_pointoftaxmonth'], $_POST['date_pointoftaxday'], $_POST['date_pointoftaxyear']);
		$object->date_pointoftax=$date_pointoftax;
		$result = $object->update($user);
		if ($result < 0) dol_print_error($db, $object->error);
	}

	else if ($action == 'setconditions' && $user->rights->facture->creer)
	{
		$object->fetch($id);
		$object->cond_reglement_code = 0; // To clean property
		$object->cond_reglement_id = 0; // To clean property
		$result = $object->setPaymentTerms(GETPOST('cond_reglement_id', 'int'));
		if ($result < 0) dol_print_error($db, $object->error);

		$old_date_lim_reglement = $object->date_lim_reglement;
		$new_date_lim_reglement = $object->calculate_date_lim_reglement();
		if ($new_date_lim_reglement > $old_date_lim_reglement) $object->date_lim_reglement = $new_date_lim_reglement;
		if ($object->date_lim_reglement < $object->date) $object->date_lim_reglement = $object->date;
		$result = $object->update($user);
		if ($result < 0) dol_print_error($db, $object->error);
	}

	else if ($action == 'setpaymentterm' && $user->rights->facture->creer)
	{
		$object->fetch($id);
		$object->date_lim_reglement = dol_mktime(12, 0, 0, $_POST['paymenttermmonth'], $_POST['paymenttermday'], $_POST['paymenttermyear']);
		if ($object->date_lim_reglement < $object->date) {
			$object->date_lim_reglement = $object->calculate_date_lim_reglement();
			setEventMessages($langs->trans("DatePaymentTermCantBeLowerThanObjectDate"), null, 'warnings');
		}
		$result = $object->update($user);
		if ($result < 0)
			dol_print_error($db, $object->error);
	}

	else if ($action == 'setrevenuestamp' && $user->rights->facture->creer)
	{
		$object->fetch($id);
		$object->revenuestamp = GETPOST('revenuestamp');
		$result = $object->update($user);
		$object->update_price(1);
		if ($result < 0)
			dol_print_error($db, $object->error);
	}

	// Set incoterm
	elseif ($action == 'set_incoterms' && !empty($conf->incoterm->enabled))
	{
		$result = $object->setIncoterms(GETPOST('incoterm_id', 'int'), GETPOST('location_incoterms', 'alpha'));
	}

	// bank account
	else if ($action == 'setbankaccount' && $user->rights->facture->creer)
	{
		$result=$object->setBankAccount(GETPOST('fk_account', 'int'));
	}

	else if ($action == 'setremisepercent' && $user->rights->facture->creer)
	{
		$object->fetch($id);
		$result = $object->set_remise($user, $_POST['remise_percent']);
	}

	else if ($action == "setabsolutediscount" && $user->rights->facture->creer)
	{
		// POST[remise_id] or POST[remise_id_for_payment]

		// We use the credit to reduce amount of invoice
		if (! empty($_POST["remise_id"])) {
			$ret = $object->fetch($id);
			if ($ret > 0) {
				$result = $object->insert_discount($_POST["remise_id"]);
				if ($result < 0) {
					setEventMessages($object->error, $object->errors, 'errors');
				}
			} else {
				dol_print_error($db, $object->error);
			}
		}
		// We use the credit to reduce remain to pay
		if (! empty($_POST["remise_id_for_payment"]))
		{
			require_once DOL_DOCUMENT_ROOT . '/core/class/discount.class.php';
			$discount = new DiscountAbsolute($db);
			$discount->fetch($_POST["remise_id_for_payment"]);

			//var_dump($object->getRemainToPay(0));
			//var_dump($discount->amount_ttc);exit;
			if ($discount->amount_ttc > $object->getRemainToPay(0))
			{
				// TODO Split the discount in 2 automatically
				$error++;
				setEventMessages($langs->trans("ErrorDiscountLargerThanRemainToPaySplitItBefore"), null, 'errors');
			}

			if (! $error)
			{
				$result = $discount->link_to_invoice(0, $id);
				if ($result < 0) {
					setEventMessages($discount->error, $discount->errors, 'errors');
				}
			}
		}

		if (empty($conf->global->MAIN_DISABLE_PDF_AUTOUPDATE))
		{
			$outputlangs = $langs;
			$newlang = '';
			if ($conf->global->MAIN_MULTILANGS && empty($newlang) && GETPOST('lang_id','aZ09')) $newlang = GETPOST('lang_id','aZ09');
			if ($conf->global->MAIN_MULTILANGS && empty($newlang))	$newlang = $object->thirdparty->default_lang;
			if (! empty($newlang)) {
				$outputlangs = new Translate("", $conf);
				$outputlangs->setDefaultLang($newlang);
			}
			$ret = $object->fetch($id); // Reload to get new records

			$result = $object->generateDocument($object->modelpdf, $outputlangs, $hidedetails, $hidedesc, $hideref);
			if ($result < 0) setEventMessages($object->error, $object->errors, 'errors');
		}
	}

	else if ($action == 'setref_client' && $user->rights->facture->creer)
	{
		$object->fetch($id);
		$object->set_ref_client(GETPOST('ref_client'));
	}

	// Classify to validated
	else if ($action == 'confirm_valid' && $confirm == 'yes' &&
		((empty($conf->global->MAIN_USE_ADVANCED_PERMS) && ! empty($user->rights->facture->creer))
	   	|| (! empty($conf->global->MAIN_USE_ADVANCED_PERMS) && ! empty($user->rights->facture->invoice_advance->validate)))
	)
	{
		$idwarehouse = GETPOST('idwarehouse','int');

		$object->fetch($id);
		$object->fetch_thirdparty();

		// Check parameters

		// Check for mandatory fields defined into setup
		$array_to_check=array('IDPROF1','IDPROF2','IDPROF3','IDPROF4','IDPROF5','IDPROF6','EMAIL');
		foreach($array_to_check as $key)
		{
			$keymin=strtolower($key);
			$i=(int) preg_replace('/[^0-9]/','',$key);
			$vallabel=$object->thirdparty->$keymin;

			if ($i > 0)
			{
				if ($object->thirdparty->isACompany())
				{
					// Check for mandatory prof id (but only if country is other than ours)
					if ($mysoc->country_id > 0 && $object->thirdparty->country_id == $mysoc->country_id)
					{
						$idprof_mandatory ='SOCIETE_'.$key.'_INVOICE_MANDATORY';
						if (! $vallabel && ! empty($conf->global->$idprof_mandatory))
						{
							$langs->load("errors");
							$error++;
							setEventMessages($langs->trans('ErrorProdIdIsMandatory', $langs->transcountry('ProfId'.$i, $object->thirdparty->country_code)).' ('.$langs->trans("ForbiddenBySetupRules").')', null, 'errors');
						}
					}
				}
			}
			else
			{
				//var_dump($conf->global->SOCIETE_EMAIL_MANDATORY);
				if ($key == 'EMAIL')
				{
					// Check for mandatory
					if (! empty($conf->global->SOCIETE_EMAIL_INVOICE_MANDATORY) && ! isValidEMail($object->thirdparty->email))
					{
						$langs->load("errors");
						$error++;
						setEventMessages($langs->trans("ErrorBadEMail", $object->thirdparty->email).' ('.$langs->trans("ForbiddenBySetupRules").')', null, 'errors');
					}
				}
			}
		}

		$qualified_for_stock_change = 0;
		if (empty($conf->global->STOCK_SUPPORTS_SERVICES)) {
			$qualified_for_stock_change = $object->hasProductsOrServices(2);
		} else {
			$qualified_for_stock_change = $object->hasProductsOrServices(1);
		}

		// Check for warehouse
		if ($object->type != Facture::TYPE_DEPOSIT && ! empty($conf->global->STOCK_CALCULATE_ON_BILL) && $qualified_for_stock_change)
		{
			if (! $idwarehouse || $idwarehouse == - 1) {
				$error ++;
				setEventMessages($langs->trans('ErrorFieldRequired', $langs->transnoentitiesnoconv("Warehouse")), null, 'errors');
				$action = '';
			}
		}

		if (! $error)
		{
			$result = $object->validate($user, '', $idwarehouse);
			if ($result >= 0)
			{
				// Define output language
				if (empty($conf->global->MAIN_DISABLE_PDF_AUTOUPDATE))
				{
					$outputlangs = $langs;
					$newlang = '';
					if ($conf->global->MAIN_MULTILANGS && empty($newlang) && GETPOST('lang_id','aZ09')) $newlang = GETPOST('lang_id','aZ09');
					if ($conf->global->MAIN_MULTILANGS && empty($newlang))	$newlang = $object->thirdparty->default_lang;
					if (! empty($newlang)) {
						$outputlangs = new Translate("", $conf);
						$outputlangs->setDefaultLang($newlang);
						$outputlangs->load('products');
					}
					$model=$object->modelpdf;
					$ret = $object->fetch($id); // Reload to get new records

					$result = $object->generateDocument($model, $outputlangs, $hidedetails, $hidedesc, $hideref);
					if ($result < 0) setEventMessages($object->error, $object->errors, 'errors');
				}
			}
			else
			{
				if (count($object->errors)) setEventMessages(null, $object->errors, 'errors');
				else setEventMessages($object->error, $object->errors, 'errors');
			}
		}
	}

	// Go back to draft status (unvalidate)
	else if ($action == 'confirm_modif' &&
		((empty($conf->global->MAIN_USE_ADVANCED_PERMS) && ! empty($user->rights->facture->creer))
	   	|| (! empty($conf->global->MAIN_USE_ADVANCED_PERMS) && ! empty($user->rights->facture->invoice_advance->unvalidate)))
	)
	{
		$idwarehouse = GETPOST('idwarehouse','int');

		$object->fetch($id);
		$object->fetch_thirdparty();

		$qualified_for_stock_change = 0;
		if (empty($conf->global->STOCK_SUPPORTS_SERVICES)) {
			$qualified_for_stock_change = $object->hasProductsOrServices(2);
		} else {
			$qualified_for_stock_change = $object->hasProductsOrServices(1);
		}

		// Check parameters
		if ($object->type != Facture::TYPE_DEPOSIT && ! empty($conf->global->STOCK_CALCULATE_ON_BILL) && $qualified_for_stock_change)
		{
			if (! $idwarehouse || $idwarehouse == - 1) {
				$error ++;
				setEventMessages($langs->trans('ErrorFieldRequired', $langs->transnoentitiesnoconv("Warehouse")), null, 'errors');
				$action = '';
			}
		}

		if (! $error) {
			// On verifie si la facture a des paiements
			$sql = 'SELECT pf.amount';
			$sql .= ' FROM ' . MAIN_DB_PREFIX . 'paiement_facture as pf';
			$sql .= ' WHERE pf.fk_facture = ' . $object->id;

			$result = $db->query($sql);
			if ($result) {
				$i = 0;
				$num = $db->num_rows($result);

				while ($i < $num) {
					$objp = $db->fetch_object($result);
					$totalpaye += $objp->amount;
					$i ++;
				}
			} else {
				dol_print_error($db, '');
			}

			$resteapayer = $object->total_ttc - $totalpaye;

			// On verifie si les lignes de factures ont ete exportees en compta et/ou ventilees
			$ventilExportCompta = $object->getVentilExportCompta();

			// On verifie si aucun paiement n'a ete effectue
			if ($ventilExportCompta == 0)
			{
				if (! empty($conf->global->INVOICE_CAN_ALWAYS_BE_EDITED) || ($resteapayer == $object->total_ttc && empty($object->paye)))
				{
					$result=$object->set_draft($user, $idwarehouse);
					if ($result<0) setEventMessages($object->error, $object->errors, 'errors');

					// Define output language
					if (empty($conf->global->MAIN_DISABLE_PDF_AUTOUPDATE))
					{
						$outputlangs = $langs;
						$newlang = '';
						if ($conf->global->MAIN_MULTILANGS && empty($newlang) && GETPOST('lang_id','aZ09')) $newlang = GETPOST('lang_id','aZ09');
						if ($conf->global->MAIN_MULTILANGS && empty($newlang))	$newlang = $object->thirdparty->default_lang;
						if (! empty($newlang)) {
							$outputlangs = new Translate("", $conf);
							$outputlangs->setDefaultLang($newlang);
							$outputlangs->load('products');
						}
						$model=$object->modelpdf;
						$ret = $object->fetch($id); // Reload to get new records

						$object->generateDocument($model, $outputlangs, $hidedetails, $hidedesc, $hideref);
					}
				}
			}
		}
	}

	// Classify "paid"
	else if ($action == 'confirm_paid' && $confirm == 'yes' && $user->rights->facture->paiement)
	{
		$object->fetch($id);
		$result = $object->set_paid($user);
		if ($result<0) setEventMessages($object->error, $object->errors, 'errors');
	} // Classif "paid partialy"
	else if ($action == 'confirm_paid_partially' && $confirm == 'yes' && $user->rights->facture->paiement)
	{
		$object->fetch($id);
		$close_code = GETPOST("close_code",'none');
		$close_note = GETPOST("close_note",'none');
		if ($close_code) {
			$result = $object->set_paid($user, $close_code, $close_note);
			if ($result<0) setEventMessages($object->error, $object->errors, 'errors');
		} else {
			setEventMessages($langs->trans("ErrorFieldRequired", $langs->transnoentitiesnoconv("Reason")), null, 'errors');
		}
	} // Classify "abandoned"
	else if ($action == 'confirm_canceled' && $confirm == 'yes') {
		$object->fetch($id);
		$close_code = GETPOST("close_code",'none');
		$close_note = GETPOST("close_note",'none');
		if ($close_code) {
			$result = $object->set_canceled($user, $close_code, $close_note);
			if ($result<0) setEventMessages($object->error, $object->errors, 'errors');
		} else {
			setEventMessages($langs->trans("ErrorFieldRequired", $langs->transnoentitiesnoconv("Reason")), null, 'errors');
		}
	}

	// Convertir en reduc
	else if ($action == 'confirm_converttoreduc' && $confirm == 'yes' && $user->rights->facture->creer)
	{
		$object->fetch($id);
		$object->fetch_thirdparty();
		//$object->fetch_lines();	// Already done into fetch

		// Check if there is already a discount (protection to avoid duplicate creation when resubmit post)
		$discountcheck=new DiscountAbsolute($db);
		$result=$discountcheck->fetch(0,$object->id);

		$canconvert=0;
		if ($object->type == Facture::TYPE_DEPOSIT && empty($discountcheck->id)) $canconvert=1;	// we can convert deposit into discount if deposit is payed (completely, partially or not at all) and not already converted (see real condition into condition used to show button converttoreduc)
		if (($object->type == Facture::TYPE_CREDIT_NOTE || $object->type == Facture::TYPE_STANDARD) && $object->paye == 0 && empty($discountcheck->id)) $canconvert=1;	// we can convert credit note into discount if credit note is not payed back and not already converted and amount of payment is 0 (see real condition into condition used to show button converttoreduc)
		if ($canconvert)
		{
			$db->begin();

			$amount_ht = $amount_tva = $amount_ttc = array();

			// Loop on each vat rate
			$i = 0;
			foreach ($object->lines as $line)
			{
				if ($line->product_type < 9 && $line->total_ht != 0) // Remove lines with product_type greater than or equal to 9
				{ 	// no need to create discount if amount is null
					$amount_ht[$line->tva_tx] += $line->total_ht;
					$amount_tva[$line->tva_tx] += $line->total_tva;
					$amount_ttc[$line->tva_tx] += $line->total_ttc;
					$i ++;
				}
			}

			// Insert one discount by VAT rate category
			$discount = new DiscountAbsolute($db);
			if ($object->type == Facture::TYPE_CREDIT_NOTE)
				$discount->description = '(CREDIT_NOTE)';
			elseif ($object->type == Facture::TYPE_DEPOSIT)
				$discount->description = '(DEPOSIT)';
			elseif ($object->type == Facture::TYPE_STANDARD || $object->type == Facture::TYPE_REPLACEMENT || $object->type == Facture::TYPE_SITUATION)
				$discount->description = '(EXCESS RECEIVED)';
			else {
				setEventMessages($langs->trans('CantConvertToReducAnInvoiceOfThisType'), null, 'errors');
			}
			$discount->fk_soc = $object->socid;
			$discount->fk_facture_source = $object->id;

			$error = 0;

			if ($object->type == Facture::TYPE_STANDARD || $object->type == Facture::TYPE_REPLACEMENT || $object->type == Facture::TYPE_SITUATION)
			{
				// If we're on a standard invoice, we have to get excess received to create a discount in TTC without VAT

				$sql = 'SELECT SUM(pf.amount) as total_paiements';
				$sql.= ' FROM '.MAIN_DB_PREFIX.'paiement_facture as pf, '.MAIN_DB_PREFIX.'paiement as p';
				$sql.= ' LEFT JOIN '.MAIN_DB_PREFIX.'c_paiement as c ON p.fk_paiement = c.id';
				$sql.= ' WHERE pf.fk_facture = '.$object->id;
				$sql.= ' AND pf.fk_paiement = p.rowid';
				$sql.= ' AND p.entity IN (' . getEntity('facture').')';
				$sql.= ' ORDER BY p.datep, p.tms';

				$resql = $db->query($sql);
				if (! $resql) dol_print_error($db);

				$res = $db->fetch_object($resql);
				$total_paiements = $res->total_paiements;

				$discount->amount_ht = $discount->amount_ttc = $total_paiements - $object->total_ttc;
				$discount->amount_tva = 0;
				$discount->tva_tx = 0;

				$result = $discount->create($user);
				if ($result < 0)
				{
					$error++;
				}

			}
			if ($object->type == Facture::TYPE_CREDIT_NOTE || $object->type == Facture::TYPE_DEPOSIT)
			{
				foreach ($amount_ht as $tva_tx => $xxx)
				{
					$discount->amount_ht = abs($amount_ht[$tva_tx]);
					$discount->amount_tva = abs($amount_tva[$tva_tx]);
					$discount->amount_ttc = abs($amount_ttc[$tva_tx]);
					$discount->tva_tx = abs($tva_tx);

					$result = $discount->create($user);
					if ($result < 0)
					{
						$error++;
						break;
					}
				}

			}

			if (empty($error))
			{
				if($object->type != Facture::TYPE_DEPOSIT) {
					// Classe facture
					$result = $object->set_paid($user);
					if ($result >= 0)
					{
						$db->commit();
					}
					else
					{
						setEventMessages($object->error, $object->errors, 'errors');
						$db->rollback();
					}
				} else {
					$db->commit();
				}
			}
			else
			{
				setEventMessages($discount->error, $discount->errors, 'errors');
				$db->rollback();
			}
		}
	}

	// Delete payment
	elseif ($action == 'confirm_delete_paiement' && $confirm == 'yes' && $user->rights->facture->creer)
	{
		$object->fetch($id);
		if ($object->statut == Facture::STATUS_VALIDATED && $object->paye == 0)
		{
			$paiement = new Paiement($db);
			$result=$paiement->fetch(GETPOST('paiement_id'));
			if ($result > 0) {
				$result=$paiement->delete(); // If fetch ok and found
				header("Location: ".$_SERVER['PHP_SELF']."?id=".$id);
			}
			if ($result < 0) {
				setEventMessages($paiement->error, $paiement->errors, 'errors');
			}
		}
	}

	/*
	 * Insert new invoice in database
	 */
	else if ($action == 'add' && $user->rights->facture->creer)
	{
		if ($socid > 0) $object->socid = GETPOST('socid', 'int');

		$db->begin();

		$error = 0;

		// Fill array 'array_options' with data from add form
		$extralabels = $extrafields->fetch_name_optionals_label($object->table_element);
		$ret = $extrafields->setOptionalsFromPost($extralabels, $object);
		if ($ret < 0) $error++;

		// Replacement invoice
		if ($_POST['type'] == Facture::TYPE_REPLACEMENT)
		{
			$dateinvoice = dol_mktime(12, 0, 0, $_POST['remonth'], $_POST['reday'], $_POST['reyear']);
			if (empty($dateinvoice))
			{
				$error++;
				setEventMessages($langs->trans("ErrorFieldRequired", $langs->transnoentitiesnoconv("Date")), null, 'errors');
			}

			if (! ($_POST['fac_replacement'] > 0)) {
				$error ++;
				setEventMessages($langs->trans("ErrorFieldRequired", $langs->transnoentitiesnoconv("ReplaceInvoice")), null, 'errors');
			}

			$date_pointoftax = dol_mktime(12, 0, 0, $_POST['date_pointoftaxmonth'], $_POST['date_pointoftaxday'], $_POST['date_pointoftaxyear']);

			if (! $error) {
				// This is a replacement invoice
				$result = $object->fetch($_POST['fac_replacement']);
				$object->fetch_thirdparty();

				$object->date				= $dateinvoice;
				$object->date_pointoftax	= $date_pointoftax;
				$object->note_public		= trim(GETPOST('note_public','none'));
				// We do not copy the private note
				$object->ref_client			= $_POST['ref_client'];
				$object->ref_int			= $_POST['ref_int'];
				$object->modelpdf			= $_POST['model'];
				$object->fk_project			= $_POST['projectid'];
				$object->cond_reglement_id	= $_POST['cond_reglement_id'];
				$object->mode_reglement_id	= $_POST['mode_reglement_id'];
				$object->fk_account         = GETPOST('fk_account', 'int');
				$object->remise_absolue		= $_POST['remise_absolue'];
				$object->remise_percent		= $_POST['remise_percent'];
				$object->fk_incoterms 		= GETPOST('incoterm_id', 'int');
				$object->location_incoterms = GETPOST('location_incoterms', 'alpha');
				$object->multicurrency_code = GETPOST('multicurrency_code', 'alpha');
				$object->multicurrency_tx   = GETPOST('originmulticurrency_tx', 'int');

				// Proprietes particulieres a facture de remplacement
				$object->fk_facture_source = $_POST['fac_replacement'];
				$object->type = Facture::TYPE_REPLACEMENT;

				$id = $object->createFromCurrent($user);
				if ($id <= 0) {
					setEventMessages($object->error, $object->errors, 'errors');
				}
			}
		}

		// Credit note invoice
		if ($_POST['type'] == Facture::TYPE_CREDIT_NOTE)
		{
			$sourceinvoice = GETPOST('fac_avoir');
			if (! ($sourceinvoice > 0) && empty($conf->global->INVOICE_CREDIT_NOTE_STANDALONE))
			{
				$error ++;
				setEventMessages($langs->trans("ErrorFieldRequired", $langs->transnoentitiesnoconv("CorrectInvoice")), null, 'errors');
			}

			$dateinvoice = dol_mktime(12, 0, 0, $_POST['remonth'], $_POST['reday'], $_POST['reyear']);
			if (empty($dateinvoice))
			{
				$error ++;
				setEventMessages($langs->trans("ErrorFieldRequired", $langs->trans("Date")), null, 'errors');
			}

			$date_pointoftax = dol_mktime(12, 0, 0, $_POST['date_pointoftaxmonth'], $_POST['date_pointoftaxday'], $_POST['date_pointoftaxyear']);

			if (! $error)
			{
				$object->socid				= GETPOST('socid','int');
				$object->number				= $_POST['facnumber'];
				$object->date				= $dateinvoice;
				$object->date_pointoftax	= $date_pointoftax;
				$object->note_public		= trim(GETPOST('note_public','none'));
				// We do not copy the private note
				$object->ref_client			= $_POST['ref_client'];
				$object->ref_int			= $_POST['ref_int'];
				$object->modelpdf			= $_POST['model'];
				$object->fk_project			= $_POST['projectid'];
				$object->cond_reglement_id	= 0;
				$object->mode_reglement_id	= $_POST['mode_reglement_id'];
				$object->fk_account         = GETPOST('fk_account', 'int');
				$object->remise_absolue		= $_POST['remise_absolue'];
				$object->remise_percent		= $_POST['remise_percent'];
				$object->fk_incoterms 		= GETPOST('incoterm_id', 'int');
				$object->location_incoterms = GETPOST('location_incoterms', 'alpha');
				$object->multicurrency_code = GETPOST('multicurrency_code', 'alpha');
				$object->multicurrency_tx   = GETPOST('originmulticurrency_tx', 'int');

				// Proprietes particulieres a facture avoir
				$object->fk_facture_source = $sourceinvoice > 0 ? $sourceinvoice : '';
				$object->type = Facture::TYPE_CREDIT_NOTE;

				$facture_source = new Facture($db); // fetch origin object
				if ($facture_source->fetch($object->fk_facture_source)>0)
				{
				    if ($facture_source->type == Facture::TYPE_SITUATION)
				    {
				        $object->situation_counter =  $facture_source->situation_counter;
				        $object->situation_cycle_ref = $facture_source->situation_cycle_ref;
				        $facture_source->fetchPreviousNextSituationInvoice();
				    }
				}
				$id = $object->create($user);

	            $facture_source = new Facture($db); // fetch origin object
				if (GETPOST('invoiceAvoirWithLines', 'int')==1 && $id>0)
				{
					if (!empty($facture_source->lines))
					{
						$fk_parent_line = 0;

						foreach($facture_source->lines as $line)
						{
							// Extrafields
							if (empty($conf->global->MAIN_EXTRAFIELDS_DISABLED) && method_exists($line, 'fetch_optionals')) {
								// load extrafields
								$line->fetch_optionals();
							}

							// Reset fk_parent_line for no child products and special product
							if (($line->product_type != 9 && empty($line->fk_parent_line)) || $line->product_type == 9) {
								$fk_parent_line = 0;
							}
							
							
							
							
							if($facture_source->type == Facture::TYPE_SITUATION)
							{
							   
							    if(!empty($facture_source->tab_previous_situation_invoice))
							    {
							        // search the last invoice in cycle
							        $lineIndex = count($facture_source->tab_previous_situation_invoice) - 1;
							        $searchPreviousInvoice = true;
							        while( $searchPreviousInvoice )
							        {
							            if($facture_source->tab_previous_situation_invoice[$lineIndex]->type  == Facture::TYPE_SITUATION || $lineIndex < 1)
							            {
							                $searchPreviousInvoice=false; // find, exit;
							                break;
							            }
							            else 
							            {
							                $lineIndex--; // go to previous invoice in cycle 
							            }
							        }
							        
							        
							        $maxPrevSituationPercent = 0;
							        foreach($facture_source->tab_previous_situation_invoice[$lineIndex]->lines as $prevLine)
							        {
							            if($prevLine->id == $line->fk_prev_id)
							            {
							                $maxPrevSituationPercent = max($maxPrevSituationPercent,$prevLine->situation_percent);
							                
							                //$line->subprice  = $line->subprice - $prevLine->subprice;
							                $line->total_ht  = $line->total_ht - $prevLine->total_ht;
							                $line->total_tva = $line->total_tva - $prevLine->total_tva;
							                $line->total_ttc = $line->total_ttc - $prevLine->total_ttc;
							                $line->total_localtax1 = $line->total_localtax1 - $prevLine->total_localtax1;
							                $line->total_localtax2 = $line->total_localtax2 - $prevLine->total_localtax2;
							                
							                $line->multicurrency_subprice  = $line->multicurrency_subprice  - $prevLine->multicurrency_subprice;
							                $line->multicurrency_total_ht  = $line->multicurrency_total_ht  - $prevLine->multicurrency_total_ht;
							                $line->multicurrency_total_tva = $line->multicurrency_total_tva - $prevLine->multicurrency_total_tva;
							                $line->multicurrency_total_ttc = $line->multicurrency_total_ttc - $prevLine->multicurrency_total_ttc;
							                
							               
							            }
							        }
							        
							        // prorata
							        $line->situation_percent = $maxPrevSituationPercent - $line->situation_percent;
							       
							       
							    }
							}

							$line->fk_facture = $object->id;
							$line->fk_parent_line = $fk_parent_line;

							$line->subprice = -$line->subprice; // invert price for object
							$line->pa_ht = $line->pa_ht;       // we choosed to have buy/cost price always positive, so no revert of sign here
							$line->total_ht = -$line->total_ht;
							$line->total_tva = -$line->total_tva;
							$line->total_ttc = -$line->total_ttc;
							$line->total_localtax1 = -$line->total_localtax1;
							$line->total_localtax2 = -$line->total_localtax2;

							$line->multicurrency_subprice = -$line->multicurrency_subprice;
							$line->multicurrency_total_ht = -$line->multicurrency_total_ht;
							$line->multicurrency_total_tva = -$line->multicurrency_total_tva;
							$line->multicurrency_total_ttc = -$line->multicurrency_total_ttc;

							$result = $line->insert(0, 1);     // When creating credit note with same lines than source, we must ignore error if discount alreayd linked

							$object->lines[] = $line; // insert new line in current object

							// Defined the new fk_parent_line
							if ($result > 0 && $line->product_type == 9) {
								$fk_parent_line = $result;
							}
						}

						$object->update_price(1);
					}

				}

				if(GETPOST('invoiceAvoirWithPaymentRestAmount', 'int')==1 && $id>0)
				{
					if ($facture_source->fetch($object->fk_facture_source)>0)
					{
						$totalpaye = $facture_source->getSommePaiement();
						$totalcreditnotes = $facture_source->getSumCreditNotesUsed();
						$totaldeposits = $facture_source->getSumDepositsUsed();
						$remain_to_pay = abs($facture_source->total_ttc - $totalpaye - $totalcreditnotes - $totaldeposits);

						$object->addline($langs->trans('invoiceAvoirLineWithPaymentRestAmount'),$remain_to_pay,1,0,0,0,0,0,'','','TTC');
					}
				}

				// Add link between credit note and origin
				if(! empty($object->fk_facture_source)) {
					$facture_source->fetch($object->fk_facture_source);
				}
				$facture_source->fetchObjectLinked();

				if(! empty($facture_source->linkedObjectsIds)) {
					$linkedObjectIds = $facture_source->linkedObjectsIds;
					$sourcetype = key($linkedObjectIds);
					$fk_origin = current($facture_source->linkedObjectsIds[$sourcetype]);

					$object->add_object_linked($sourcetype, $fk_origin);
				}
			}
		}

		// Standard invoice or Deposit invoice, created from a Predefined template invoice
		if (($_POST['type'] == Facture::TYPE_STANDARD || $_POST['type'] == Facture::TYPE_DEPOSIT) && GETPOST('fac_rec') > 0)
		{
			$dateinvoice = dol_mktime(12, 0, 0, $_POST['remonth'], $_POST['reday'], $_POST['reyear']);
			if (empty($dateinvoice))
			{
				$error++;
				setEventMessages($langs->trans("ErrorFieldRequired", $langs->transnoentitiesnoconv("Date")), null, 'errors');
			}

			$date_pointoftax = dol_mktime(12, 0, 0, $_POST['date_pointoftaxmonth'], $_POST['date_pointoftaxday'], $_POST['date_pointoftaxyear']);

			if (! $error)
			{
				$object->socid			 = GETPOST('socid','int');
				$object->type            = $_POST['type'];
				$object->number          = $_POST['facnumber'];
				$object->date            = $dateinvoice;
				$object->date_pointoftax = $date_pointoftax;
				$object->note_public	 = trim(GETPOST('note_public','none'));
				$object->note_private    = trim(GETPOST('note_private','none'));
				$object->ref_client      = $_POST['ref_client'];
				$object->ref_int     	 = $_POST['ref_int'];
				$object->modelpdf        = $_POST['model'];
				$object->fk_project		 = $_POST['projectid'];
				$object->cond_reglement_id	= ($_POST['type'] == 3?1:$_POST['cond_reglement_id']);
				$object->mode_reglement_id	= $_POST['mode_reglement_id'];
				$object->fk_account         = GETPOST('fk_account', 'int');
				$object->amount				= $_POST['amount'];
				$object->remise_absolue		= $_POST['remise_absolue'];
				$object->remise_percent		= $_POST['remise_percent'];
				$object->fk_incoterms 		= GETPOST('incoterm_id', 'int');
				$object->location_incoterms = GETPOST('location_incoterms', 'alpha');
				$object->multicurrency_code = GETPOST('multicurrency_code', 'alpha');
				$object->multicurrency_tx   = GETPOST('originmulticurrency_tx', 'int');

				// Source facture
				$object->fac_rec = GETPOST('fac_rec', 'int');

				$id = $object->create($user);       // This include recopy of links from recurring invoice and invoice lines
			}
		}

		// Standard or deposit or proforma invoice, not from a Predefined template invoice
		if (($_POST['type'] == Facture::TYPE_STANDARD || $_POST['type'] == Facture::TYPE_DEPOSIT || $_POST['type'] == Facture::TYPE_PROFORMA || ($_POST['type'] == Facture::TYPE_SITUATION && empty($_POST['situations']))) && GETPOST('fac_rec') <= 0)
		{
			if (GETPOST('socid', 'int') < 1)
			{
				$error ++;
				setEventMessages($langs->trans("ErrorFieldRequired", $langs->transnoentitiesnoconv("Customer")), null, 'errors');
			}

			$dateinvoice = dol_mktime(12, 0, 0, $_POST['remonth'], $_POST['reday'], $_POST['reyear']);
			if (empty($dateinvoice))
			{
				$error++;
				setEventMessages($langs->trans("ErrorFieldRequired", $langs->transnoentitiesnoconv("Date")), null, 'errors');
			}

			$date_pointoftax = dol_mktime(12, 0, 0, $_POST['date_pointoftaxmonth'], $_POST['date_pointoftaxday'], $_POST['date_pointoftaxyear']);

			if (! $error)
			{
				// Si facture standard
				$object->socid				= GETPOST('socid','int');
				$object->type				= GETPOST('type');
				$object->number				= $_POST['facnumber'];
				$object->date				= $dateinvoice;
				$object->date_pointoftax	= $date_pointoftax;
				$object->note_public		= trim(GETPOST('note_public','none'));
				$object->note_private		= trim(GETPOST('note_private','none'));
				$object->ref_client			= $_POST['ref_client'];
				$object->ref_int			= $_POST['ref_int'];
				$object->modelpdf			= $_POST['model'];
				$object->fk_project			= $_POST['projectid'];
				$object->cond_reglement_id	= ($_POST['type'] == 3?1:$_POST['cond_reglement_id']);
				$object->mode_reglement_id	= $_POST['mode_reglement_id'];
				$object->fk_account         = GETPOST('fk_account', 'int');
				$object->amount				= $_POST['amount'];
				$object->remise_absolue		= $_POST['remise_absolue'];
				$object->remise_percent		= $_POST['remise_percent'];
				$object->fk_incoterms 		= GETPOST('incoterm_id', 'int');
				$object->location_incoterms = GETPOST('location_incoterms', 'alpha');
				$object->multicurrency_code = GETPOST('multicurrency_code', 'alpha');
				$object->multicurrency_tx   = GETPOST('originmulticurrency_tx', 'int');

				if (GETPOST('type') == Facture::TYPE_SITUATION)
				{
					$object->situation_counter = 1;
					$object->situation_final = 0;
					$object->situation_cycle_ref = $object->newCycle();
				}

				$object->fetch_thirdparty();

				// If creation from another object of another module (Example: origin=propal, originid=1)
				if (! empty($origin) && ! empty($originid))
				{
					// Parse element/subelement (ex: project_task)
					$element = $subelement = $origin;
					if (preg_match('/^([^_]+)_([^_]+)/i', $origin, $regs)) {
						$element = $regs [1];
						$subelement = $regs [2];
					}

					// For compatibility
					if ($element == 'order') {
						$element = $subelement = 'commande';
					}
					if ($element == 'propal') {
						$element = 'comm/propal';
						$subelement = 'propal';
					}
					if ($element == 'contract') {
						$element = $subelement = 'contrat';
					}
					if ($element == 'inter') {
						$element = $subelement = 'ficheinter';
					}
					if ($element == 'shipping') {
						$element = $subelement = 'expedition';
					}

					$object->origin = $origin;
					$object->origin_id = $originid;

					// Possibility to add external linked objects with hooks
					$object->linked_objects[$object->origin] = $object->origin_id;
					// link with order if it is a shipping invoice
					if ($object->origin == 'shipping')
					{
						require_once DOL_DOCUMENT_ROOT . '/expedition/class/expedition.class.php';
						$exp = new Expedition($db);
						$exp->fetch($object->origin_id);
						$exp->fetchObjectLinked();
						if (is_array($exp->linkedObjectsIds['commande']) && count($exp->linkedObjectsIds['commande']) > 0) {
							foreach ($exp->linkedObjectsIds['commande'] as $key => $value){
								$object->linked_objects['commande'] = $value;
							}
						}
					}

					if (is_array($_POST['other_linked_objects']) && ! empty($_POST['other_linked_objects']))
					{
						$object->linked_objects = array_merge($object->linked_objects, $_POST['other_linked_objects']);
					}

					$id = $object->create($user);      // This include class to add_object_linked() and add add_contact()

					if ($id > 0)
					{
						dol_include_once('/' . $element . '/class/' . $subelement . '.class.php');

						$classname = ucfirst($subelement);
						$srcobject = new $classname($db);

						dol_syslog("Try to find source object origin=" . $object->origin . " originid=" . $object->origin_id . " to add lines or deposit lines");
						$result = $srcobject->fetch($object->origin_id);

						// If deposit invoice
						if ($_POST['type'] == Facture::TYPE_DEPOSIT)
						{
							$typeamount = GETPOST('typedeposit', 'alpha');
							$valuedeposit = GETPOST('valuedeposit', 'int');

							$amountdeposit = array();
							if (!empty($conf->global->MAIN_DEPOSIT_MULTI_TVA))
							{
								if ($typeamount == 'amount') $amount = $valuedeposit;
								else $amount = $srcobject->total_ttc * ($valuedeposit / 100);

								$TTotalByTva = array();
								foreach ($srcobject->lines as &$line)
								{
									if(! empty($line->special_code)) continue;
									$TTotalByTva[$line->tva_tx] += $line->total_ttc ;
								}

								$amount_to_diff = 0;
								foreach ($TTotalByTva as $tva => &$total)
								{
									$coef = $total / $srcobject->total_ttc; // Calc coef
									$am = $amount * $coef;
									$amount_ttc_diff += $am;
									$amountdeposit[$tva] += $am / (1 + $tva / 100); // Convert into HT for the addline
								}
							}
							else
							{
								if ($typeamount == 'amount')
								{
									$amountdeposit[0] = $valuedeposit;
								}
								else
								{
									if ($result > 0)
									{
										$totalamount = 0;
										$lines = $srcobject->lines;
										$numlines=count($lines);
										for ($i=0; $i<$numlines; $i++)
										{
											$qualified=1;
											if (empty($lines[$i]->qty)) $qualified=0;	// We discard qty=0, it is an option
											if (! empty($lines[$i]->special_code)) $qualified=0;	// We discard special_code (frais port, ecotaxe, option, ...)
											if ($qualified) $totalamount += $lines[$i]->total_ht; // Fixme : is it not for the customer ? Shouldn't we take total_ttc ?
										}

										if ($totalamount != 0) {
											if ($numlines > 0) $numlines = $numlines-1;
											$tva_tx = $lines[$numlines]->tva_tx;
											if (! empty($lines[$numlines]->vat_src_code) && ! preg_match('/\(/', $tva_tx)) $tva_tx .= ' ('.$lines[$numlines]->vat_src_code.')';
											$amountdeposit[$tva_tx] = ($totalamount * $valuedeposit) / 100;
										} else {
											$amountdeposit[0] = 0;
										}
									} else {
										setEventMessages($srcobject->error, $srcobject->errors, 'errors');
										$error ++;
									}
								}

								$amount_ttc_diff = $amountdeposit[0];
							}

							foreach ($amountdeposit as $tva => $amount)
							{
								$arraylist = array('amount' => 'FixAmount','variable' => 'VarAmount');
								$descline = $langs->trans('Deposit');
								$descline.= ' - '.$langs->trans($arraylist[$typeamount]);
								if ($typeamount=='amount') {
									$descline.= ' ('. price($valuedeposit, '', $langs, 0, - 1, - 1, (!empty($object->multicurrency_code) ? $object->multicurrency_code : $conf->currency)).')';
								} elseif ($typeamount=='variable') {
									$descline.= ' ('. $valuedeposit.'%)';
								}
								$descline.= ' - '.$srcobject->ref;
								$result = $object->addline(
										$descline,
										$amount,		 	// subprice
										1, 						// quantity
										$tva,     // vat rate
										0,                      // localtax1_tx
										0, 						// localtax2_tx
										(empty($conf->global->INVOICE_PRODUCTID_DEPOSIT)?0:$conf->global->INVOICE_PRODUCTID_DEPOSIT), 	// fk_product
										0, 						// remise_percent
										0, 						// date_start
										0, 						// date_end
										0,
										$lines[$i]->info_bits,  // info_bits
										0,
										'HT',
										0,
										0, 						// product_type
										1,
										$lines[$i]->special_code,
										$object->origin,
										0,
										0,
										0,
										0
										//,$langs->trans('Deposit') //Deprecated
									);
							}

							$diff = $object->total_ttc - $amount_ttc_diff;

							if (!empty($conf->global->MAIN_DEPOSIT_MULTI_TVA) && $diff != 0)
							{
								$object->fetch_lines();
								$subprice_diff = $object->lines[0]->subprice - $diff / (1 + $object->lines[0]->tva_tx / 100);
								$object->updateline($object->lines[0]->id, $object->lines[0]->desc, $subprice_diff, $object->lines[0]->qty, $object->lines[0]->remise_percent, $object->lines[0]->date_start, $object->lines[0]->date_end, $object->lines[0]->tva_tx, 0, 0, 'HT', $object->lines[0]->info_bits, $object->lines[0]->product_type, 0, 0, 0, $object->lines[0]->pa_ht, $object->lines[0]->label, 0, array(), 100);
							}

						}
						else
						{
							if ($result > 0)
							{
								$lines = $srcobject->lines;
								if (empty($lines) && method_exists($srcobject, 'fetch_lines'))
								{
									$srcobject->fetch_lines();
									$lines = $srcobject->lines;
								}

								$fk_parent_line=0;
								$num=count($lines);
								for ($i=0;$i<$num;$i++)
								{
									// Don't add lines with qty 0 when coming from a shipment including all order lines
									if($srcobject->element == 'shipping' && $conf->global->SHIPMENT_GETS_ALL_ORDER_PRODUCTS && $lines[$i]->qty == 0) continue;

									$label=(! empty($lines[$i]->label)?$lines[$i]->label:'');
									$desc=(! empty($lines[$i]->desc)?$lines[$i]->desc:$lines[$i]->libelle);
									if ($object->situation_counter == 1) $lines[$i]->situation_percent =  0;

									if ($lines[$i]->subprice < 0)
									{
										// Negative line, we create a discount line
										$discount = new DiscountAbsolute($db);
										$discount->fk_soc = $object->socid;
										$discount->amount_ht = abs($lines[$i]->total_ht);
										$discount->amount_tva = abs($lines[$i]->total_tva);
										$discount->amount_ttc = abs($lines[$i]->total_ttc);
										$discount->tva_tx = $lines[$i]->tva_tx;
										$discount->fk_user = $user->id;
										$discount->description = $desc;
										$discountid = $discount->create($user);
										if ($discountid > 0) {
											$result = $object->insert_discount($discountid); // This include link_to_invoice
										} else {
											setEventMessages($discount->error, $discount->errors, 'errors');
											$error ++;
											break;
										}
									} else {
										// Positive line
										$product_type = ($lines[$i]->product_type ? $lines[$i]->product_type : 0);

										// Date start
										$date_start = false;
										if ($lines[$i]->date_debut_prevue)
											$date_start = $lines[$i]->date_debut_prevue;
										if ($lines[$i]->date_debut_reel)
											$date_start = $lines[$i]->date_debut_reel;
										if ($lines[$i]->date_start)
											$date_start = $lines[$i]->date_start;

											// Date end
										$date_end = false;
										if ($lines[$i]->date_fin_prevue)
											$date_end = $lines[$i]->date_fin_prevue;
										if ($lines[$i]->date_fin_reel)
											$date_end = $lines[$i]->date_fin_reel;
										if ($lines[$i]->date_end)
											$date_end = $lines[$i]->date_end;

											// Reset fk_parent_line for no child products and special product
										if (($lines[$i]->product_type != 9 && empty($lines[$i]->fk_parent_line)) || $lines[$i]->product_type == 9) {
											$fk_parent_line = 0;
										}

										// Extrafields
										if (empty($conf->global->MAIN_EXTRAFIELDS_DISABLED) && method_exists($lines[$i], 'fetch_optionals')) {
											$lines[$i]->fetch_optionals($lines[$i]->rowid);
											$array_options = $lines[$i]->array_options;
										}

										$tva_tx = $lines[$i]->tva_tx;
										if (! empty($lines[$i]->vat_src_code) && ! preg_match('/\(/', $tva_tx)) $tva_tx .= ' ('.$lines[$i]->vat_src_code.')';

										// View third's localtaxes for NOW and do not use value from origin.
										// TODO Is this really what we want ? Yes if source if template invoice but what if proposal or order ?
										$localtax1_tx = get_localtax($tva_tx, 1, $object->thirdparty);
										$localtax2_tx = get_localtax($tva_tx, 2, $object->thirdparty);

										$result = $object->addline($desc, $lines[$i]->subprice, $lines[$i]->qty, $tva_tx, $localtax1_tx, $localtax2_tx, $lines[$i]->fk_product, $lines[$i]->remise_percent, $date_start, $date_end, 0, $lines[$i]->info_bits, $lines[$i]->fk_remise_except, 'HT', 0, $product_type, $lines[$i]->rang, $lines[$i]->special_code, $object->origin, $lines[$i]->rowid, $fk_parent_line, $lines[$i]->fk_fournprice, $lines[$i]->pa_ht, $label, $array_options, $lines[$i]->situation_percent, $lines[$i]->fk_prev_id, $lines[$i]->fk_unit);

										if ($result > 0) {
											$lineid = $result;
										} else {
											$lineid = 0;
											$error ++;
											break;
										}

										// Defined the new fk_parent_line
										if ($result > 0 && $lines[$i]->product_type == 9) {
											$fk_parent_line = $result;
										}
									}
								}
							} else {
								setEventMessages($srcobject->error, $srcobject->errors, 'errors');
								$error ++;
							}
						}

						// Now we create same links to contact than the ones found on origin object
						/* Useless, already into the create
						if (! empty($conf->global->MAIN_PROPAGATE_CONTACTS_FROM_ORIGIN))
						{
    						$originforcontact = $object->origin;
    						$originidforcontact = $object->origin_id;
    						if ($originforcontact == 'shipping')     // shipment and order share the same contacts. If creating from shipment we take data of order
    						{
    						    $originforcontact=$srcobject->origin;
    						    $originidforcontact=$srcobject->origin_id;
    						}
    						$sqlcontact = "SELECT code, fk_socpeople FROM ".MAIN_DB_PREFIX."element_contact as ec, ".MAIN_DB_PREFIX."c_type_contact as ctc";
    						$sqlcontact.= " WHERE element_id = ".$originidforcontact." AND ec.fk_c_type_contact = ctc.rowid AND ctc.element = '".$originforcontact."'";

    						$resqlcontact = $db->query($sqlcontact);
    						if ($resqlcontact)
    						{
                                while($objcontact = $db->fetch_object($resqlcontact))
                                {
                                    //print $objcontact->code.'-'.$objcontact->fk_socpeople."\n";
                                    $object->add_contact($objcontact->fk_socpeople, $objcontact->code);
                                }
    						}
    						else dol_print_error($resqlcontact);
						}*/

						// Hooks
						$parameters = array('objFrom' => $srcobject);
						$reshook = $hookmanager->executeHooks('createFrom', $parameters, $object, $action); // Note that $action and $object may have been
						// modified by hook
						if ($reshook < 0)
						{
							setEventMessages($hookmanager->error, $hookmanager->errors, 'errors');
							$error++;
						}

					} else {
						setEventMessages($object->error, $object->errors, 'errors');
						$error++;
					}
				}
				else
				{   // If some invoice's lines coming from page
					$id = $object->create($user);

					for ($i = 1; $i <= $NBLINES; $i ++) {
						if ($_POST['idprod' . $i]) {
							$product = new Product($db);
							$product->fetch($_POST['idprod' . $i]);
							$startday = dol_mktime(12, 0, 0, $_POST['date_start' . $i . 'month'], $_POST['date_start' . $i . 'day'], $_POST['date_start' . $i . 'year']);
							$endday = dol_mktime(12, 0, 0, $_POST['date_end' . $i . 'month'], $_POST['date_end' . $i . 'day'], $_POST['date_end' . $i . 'year']);
							$result = $object->addline($product->description, $product->price, $_POST['qty' . $i], $product->tva_tx, $product->localtax1_tx, $product->localtax2_tx, $_POST['idprod' . $i], $_POST['remise_percent' . $i], $startday, $endday, 0, 0, '', $product->price_base_type, $product->price_ttc, $product->type, -1, 0, '', 0, 0, null, 0, '', 0, 100, '', $product->fk_unit);
						}
					}
				}
			}
		}

		// Situation invoices
		if (GETPOST('type') == Facture::TYPE_SITUATION && (!empty($_POST['situations'])))
		{
			$datefacture = dol_mktime(12, 0, 0, $_POST['remonth'], $_POST['reday'], $_POST['reyear']);
			if (empty($datefacture)) {
				$error++;
				$mesg = '<div class="error">' . $langs->trans("ErrorFieldRequired", $langs->trans("Date")) . '</div>';
			}

			$date_pointoftax = dol_mktime(12, 0, 0, $_POST['date_pointoftaxmonth'], $_POST['date_pointoftaxday'], $_POST['date_pointoftaxyear']);

			if (!($_POST['situations'] > 0)) {
				$error++;
				$mesg = '<div class="error">' . $langs->trans("ErrorFieldRequired", $langs->trans("InvoiceSituation")) . '</div>';
			}

			if (!$error) {
				$result = $object->fetch($_POST['situations']);
				$object->fk_facture_source = $_POST['situations'];
				$object->type = Facture::TYPE_SITUATION;

				if (!empty($origin) && !empty($originid))
				{
					$object->origin = $origin;
					$object->origin_id = $originid;

					foreach ($object->lines as &$line)
					{
						$line->origin = $object->origin;
						$line->origin_id = $line->id;
						$line->fetch_optionals($line->id);
					}
				}

				$object->fetch_thirdparty();
				$object->date = $datefacture;
				$object->date_pointoftax = $date_pointoftax;
				$object->note_public = trim(GETPOST('note_public','none'));
				$object->note = trim(GETPOST('note','none'));
				$object->ref_client = GETPOST('ref_client','alpha');
				$object->ref_int = GETPOST('ref_int','alpha');
				$object->modelpdf = GETPOST('model','alpha');
				$object->fk_project = GETPOST('projectid','int');
				$object->cond_reglement_id = GETPOST('cond_reglement_id','int');
				$object->mode_reglement_id = GETPOST('mode_reglement_id','int');
				$object->remise_absolue = GETPOST('remise_absolue','int');
				$object->remise_percent = GETPOST('remise_percent','int');

				// Proprietes particulieres a facture de remplacement

				$object->situation_counter = $object->situation_counter + 1;
				$id = $object->createFromCurrent($user);
				if ($id <= 0)
				{
					$mesg = $object->error;
				}
				else
				{
					$nextSituationInvoice = new Facture($db);
					$nextSituationInvoice->fetch($id);
					// create extrafields with data from create form
					$extralabels = $extrafields->fetch_name_optionals_label($nextSituationInvoice->table_element);
					$ret = $extrafields->setOptionalsFromPost($extralabels, $nextSituationInvoice);
					if ($ret > 0) {
						$nextSituationInvoice->insertExtraFields();
					}
				}
			}
		}

		// End of object creation, we show it
		if ($id > 0 && ! $error)
		{
			$db->commit();

			// Define output language
			if (empty($conf->global->MAIN_DISABLE_PDF_AUTOUPDATE) && count($object->lines))
			{
				$outputlangs = $langs;
				$newlang = '';
				if ($conf->global->MAIN_MULTILANGS && empty($newlang) && GETPOST('lang_id','aZ09')) $newlang = GETPOST('lang_id','aZ09');
				if ($conf->global->MAIN_MULTILANGS && empty($newlang))	$newlang = $object->thirdparty->default_lang;
				if (! empty($newlang)) {
					$outputlangs = new Translate("", $conf);
					$outputlangs->setDefaultLang($newlang);
					$outputlangs->load('products');
				}
				$model=$object->modelpdf;
				$ret = $object->fetch($id); // Reload to get new records

				$result = $object->generateDocument($model, $outputlangs, $hidedetails, $hidedesc, $hideref);
				if ($result < 0) setEventMessages($object->error, $object->errors, 'errors');
			}

			header('Location: ' . $_SERVER["PHP_SELF"] . '?facid=' . $id);
			exit();
		}
		else
		{
			$db->rollback();
			$action = 'create';
			$_GET["origin"] = $_POST["origin"];
			$_GET["originid"] = $_POST["originid"];
			setEventMessages($object->error, $object->errors, 'errors');
		}
	}

	// Add a new line
	else if ($action == 'addline' && $user->rights->facture->creer)
	{
		$langs->load('errors');
		$error = 0;

		// Set if we used free entry or predefined product
		$predef='';
		$product_desc=(GETPOST('dp_desc','none')?GETPOST('dp_desc','none'):'');
		$price_ht = GETPOST('price_ht');
		$price_ht_devise = GETPOST('multicurrency_price_ht');
		$prod_entry_mode = GETPOST('prod_entry_mode','alpha');
		if ($prod_entry_mode == 'free')
		{
			$idprod=0;
			$tva_tx = (GETPOST('tva_tx','alpha') ? GETPOST('tva_tx','alpha') : 0);
		}
		else
		{
			$idprod=GETPOST('idprod', 'int');
			$tva_tx = '';
		}

		$qty = GETPOST('qty' . $predef);
		$remise_percent = GETPOST('remise_percent' . $predef);

		// Extrafields
		$extrafieldsline = new ExtraFields($db);
		$extralabelsline = $extrafieldsline->fetch_name_optionals_label($object->table_element_line);
		$array_options = $extrafieldsline->getOptionalsFromPost($extralabelsline, $predef);
		// Unset extrafield
		if (is_array($extralabelsline)) {
			// Get extra fields
			foreach ($extralabelsline as $key => $value) {
				unset($_POST["options_" . $key . $predef]);
			}
		}

		if (empty($idprod) && ($price_ht < 0) && ($qty < 0)) {
			setEventMessages($langs->trans('ErrorBothFieldCantBeNegative', $langs->transnoentitiesnoconv('UnitPriceHT'), $langs->transnoentitiesnoconv('Qty')), null, 'errors');
			$error ++;
		}
		if (!$prod_entry_mode)
		{
			if (GETPOST('type') < 0 && ! GETPOST('search_idprod'))
			{
				setEventMessages($langs->trans('ErrorChooseBetweenFreeEntryOrPredefinedProduct'), null, 'errors');
				$error ++;
			}
		}
		if ($prod_entry_mode == 'free' && empty($idprod) && GETPOST('type') < 0) {
			setEventMessages($langs->trans('ErrorFieldRequired', $langs->transnoentitiesnoconv('Type')), null, 'errors');
			$error ++;
		}
		if ($prod_entry_mode == 'free' && empty($idprod) && (($price_ht < 0 && empty($conf->global->FACTURE_ENABLE_NEGATIVE_LINES)) || $price_ht == '') && $price_ht_devise == '') 	// Unit price can be 0 but not ''
		{
			setEventMessages($langs->trans("ErrorFieldRequired", $langs->transnoentitiesnoconv("UnitPriceHT")), null, 'errors');
			$error ++;
		}
		if ($qty == '') {
			setEventMessages($langs->trans('ErrorFieldRequired', $langs->transnoentitiesnoconv('Qty')), null, 'errors');
			$error ++;
		}
		if ($prod_entry_mode == 'free' && empty($idprod) && empty($product_desc)) {
			setEventMessages($langs->trans('ErrorFieldRequired', $langs->transnoentitiesnoconv('Description')), null, 'errors');
			$error ++;
		}
		if ($qty < 0) {
			$langs->load("errors");
			setEventMessages($langs->trans('ErrorQtyForCustomerInvoiceCantBeNegative'), null, 'errors');
			$error ++;
		}

		if (!$error && !empty($conf->variants->enabled) && $prod_entry_mode != 'free') {
			if ($combinations = GETPOST('combinations', 'array')) {
				//Check if there is a product with the given combination
				$prodcomb = new ProductCombination($db);

				if ($res = $prodcomb->fetchByProductCombination2ValuePairs($idprod, $combinations)) {
					$idprod = $res->fk_product_child;
				} else {
					setEventMessage($langs->trans('ErrorProductCombinationNotFound'), 'errors');
					$error ++;
				}
			}
		}

		if (! $error && ($qty >= 0) && (! empty($product_desc) || ! empty($idprod))) {

			$ret = $object->fetch($id);
			if ($ret < 0) {
				dol_print_error($db, $object->error);
				exit();
			}
			$ret = $object->fetch_thirdparty();

			// Clean parameters
			$date_start = dol_mktime(GETPOST('date_start' . $predef . 'hour'), GETPOST('date_start' . $predef . 'min'), GETPOST('date_start' . $predef . 'sec'), GETPOST('date_start' . $predef . 'month'), GETPOST('date_start' . $predef . 'day'), GETPOST('date_start' . $predef . 'year'));
			$date_end = dol_mktime(GETPOST('date_end' . $predef . 'hour'), GETPOST('date_end' . $predef . 'min'), GETPOST('date_end' . $predef . 'sec'), GETPOST('date_end' . $predef . 'month'), GETPOST('date_end' . $predef . 'day'), GETPOST('date_end' . $predef . 'year'));
			$price_base_type = (GETPOST('price_base_type', 'alpha') ? GETPOST('price_base_type', 'alpha') : 'HT');

			// Define special_code for special lines
			$special_code = 0;
			// if (empty($_POST['qty'])) $special_code=3; // Options should not exists on invoices

			// Ecrase $pu par celui du produit
			// Ecrase $desc par celui du produit
			// Ecrase $tva_tx par celui du produit
			// Ecrase $base_price_type par celui du produit
			// Replaces $fk_unit with the product's
			if (! empty($idprod))
			{
				$prod = new Product($db);
				$prod->fetch($idprod);

				$label = ((GETPOST('product_label') && GETPOST('product_label') != $prod->label) ? GETPOST('product_label') : '');

				// Update if prices fields are defined
				$tva_tx = get_default_tva($mysoc, $object->thirdparty, $prod->id);
				$tva_npr = get_default_npr($mysoc, $object->thirdparty, $prod->id);
				if (empty($tva_tx)) $tva_npr=0;

				$pu_ht = $prod->price;
				$pu_ttc = $prod->price_ttc;
				$price_min = $prod->price_min;
				$price_base_type = $prod->price_base_type;

				// If price per segment
				if (! empty($conf->global->PRODUIT_MULTIPRICES) && ! empty($object->thirdparty->price_level))
				{
					$pu_ht = $prod->multiprices[$object->thirdparty->price_level];
					$pu_ttc = $prod->multiprices_ttc[$object->thirdparty->price_level];
					$price_min = $prod->multiprices_min[$object->thirdparty->price_level];
					$price_base_type = $prod->multiprices_base_type[$object->thirdparty->price_level];
					if (! empty($conf->global->PRODUIT_MULTIPRICES_USE_VAT_PER_LEVEL))  // using this option is a bug. kept for backward compatibility
					{
						if (isset($prod->multiprices_tva_tx[$object->thirdparty->price_level])) $tva_tx=$prod->multiprices_tva_tx[$object->thirdparty->price_level];
						if (isset($prod->multiprices_recuperableonly[$object->thirdparty->price_level])) $tva_npr=$prod->multiprices_recuperableonly[$object->thirdparty->price_level];
						if (empty($tva_tx)) $tva_npr=0;
					}
				}
				// If price per customer
				elseif (! empty($conf->global->PRODUIT_CUSTOMER_PRICES))
				{
					require_once DOL_DOCUMENT_ROOT . '/product/class/productcustomerprice.class.php';

					$prodcustprice = new Productcustomerprice($db);

					$filter = array('t.fk_product' => $prod->id,'t.fk_soc' => $object->thirdparty->id);

					$result = $prodcustprice->fetch_all('', '', 0, 0, $filter);
					if ($result) {
						if (count($prodcustprice->lines) > 0) {
							$pu_ht = price($prodcustprice->lines[0]->price);
							$pu_ttc = price($prodcustprice->lines[0]->price_ttc);
							$price_base_type = $prodcustprice->lines[0]->price_base_type;
							$tva_tx = $prodcustprice->lines[0]->tva_tx;
							if ($prodcustprice->lines[0]->default_vat_code && ! preg_match('/\(.*\)/', $tva_tx)) $tva_tx.= ' ('.$prodcustprice->lines[0]->default_vat_code.')';
							$tva_npr = $prodcustprice->lines[0]->recuperableonly;
							if (empty($tva_tx)) $tva_npr=0;
						}
					}
				}
				// If price per quantity
				elseif (! empty($conf->global->PRODUIT_CUSTOMER_PRICES_BY_QTY))
				{
					if ($prod->prices_by_qty[0])	// yes, this product has some prices per quantity
					{
						// Search the correct price into loaded array product_price_by_qty using id of array retrieved into POST['pqp'].
						$pqp = GETPOST('pbq','int');

						// Search price into product_price_by_qty from $prod->id
						foreach($prod->prices_by_qty_list[0] as $priceforthequantityarray)
						{
							if ($priceforthequantityarray['rowid'] != $pqp) continue;
							// We found the price
							if ($priceforthequantityarray['price_base_type'] == 'HT')
							{
								$pu_ht = $priceforthequantityarray['unitprice'];
							}
							else
							{
								$pu_ttc = $priceforthequantityarray['unitprice'];
							}
							// Note: the remise_percent or price by qty is used to set data on form, so we will use value from POST.
							break;
						}
					}
				}
				// If price per quantity and customer
				elseif (! empty($conf->global->PRODUIT_CUSTOMER_PRICES_BY_QTY_MULTIPRICES))
				{
					// TODO Same than PRODUIT_CUSTOMER_PRICES_BY_QTY but using $object->thirdparty->price_level
				}

				$tmpvat = price2num(preg_replace('/\s*\(.*\)/', '', $tva_tx));
				$tmpprodvat = price2num(preg_replace('/\s*\(.*\)/', '', $prod->tva_tx));

				// if price ht was forced (ie: from gui when calculated by margin rate and cost price). TODO Why this ?
				if (! empty($price_ht))
				{
					$pu_ht = price2num($price_ht, 'MU');
					$pu_ttc = price2num($pu_ht * (1 + ($tmpvat / 100)), 'MU');
				}
				// On reevalue prix selon taux tva car taux tva transaction peut etre different
				// de ceux du produit par defaut (par exemple si pays different entre vendeur et acheteur).
				elseif ($tmpvat != $tmpprodvat)
				{
					if ($price_base_type != 'HT')
					{
						$pu_ht = price2num($pu_ttc / (1 + ($tmpvat / 100)), 'MU');
					}
					else
					{
						$pu_ttc = price2num($pu_ht * (1 + ($tmpvat / 100)), 'MU');
					}
				}

				$desc = '';

				// Define output language
				if (! empty($conf->global->MAIN_MULTILANGS) && ! empty($conf->global->PRODUIT_TEXTS_IN_THIRDPARTY_LANGUAGE)) {
					$outputlangs = $langs;
					$newlang = '';
					if (empty($newlang) && GETPOST('lang_id','aZ09'))
						$newlang = GETPOST('lang_id','aZ09');
					if (empty($newlang))
						$newlang = $object->thirdparty->default_lang;
					if (! empty($newlang)) {
						$outputlangs = new Translate("", $conf);
						$outputlangs->setDefaultLang($newlang);
						$outputlangs->load('products');
					}

					$desc = (! empty($prod->multilangs [$outputlangs->defaultlang] ["description"])) ? $prod->multilangs [$outputlangs->defaultlang] ["description"] : $prod->description;
				} else {
					$desc = $prod->description;
				}

				$desc = dol_concatdesc($desc, $product_desc);

				// Add custom code and origin country into description
				if (empty($conf->global->MAIN_PRODUCT_DISABLE_CUSTOMCOUNTRYCODE) && (! empty($prod->customcode) || ! empty($prod->country_code))) {
					$tmptxt = '(';
					// Define output language
					if (! empty($conf->global->MAIN_MULTILANGS) && ! empty($conf->global->PRODUIT_TEXTS_IN_THIRDPARTY_LANGUAGE)) {
						$outputlangs = $langs;
						$newlang = '';
						if (empty($newlang) && GETPOST('lang_id','alpha'))
							$newlang = GETPOST('lang_id','alpha');
						if (empty($newlang))
							$newlang = $object->thirdparty->default_lang;
						if (! empty($newlang)) {
							$outputlangs = new Translate("", $conf);
							$outputlangs->setDefaultLang($newlang);
							$outputlangs->load('products');
						}
						if (! empty($prod->customcode))
							$tmptxt .= $outputlangs->transnoentitiesnoconv("CustomCode") . ': ' . $prod->customcode;
						if (! empty($prod->customcode) && ! empty($prod->country_code))
							$tmptxt .= ' - ';
						if (! empty($prod->country_code))
							$tmptxt .= $outputlangs->transnoentitiesnoconv("CountryOrigin") . ': ' . getCountry($prod->country_code, 0, $db, $outputlangs, 0);
					} else {
						if (! empty($prod->customcode))
							$tmptxt .= $langs->transnoentitiesnoconv("CustomCode") . ': ' . $prod->customcode;
						if (! empty($prod->customcode) && ! empty($prod->country_code))
							$tmptxt .= ' - ';
						if (! empty($prod->country_code))
							$tmptxt .= $langs->transnoentitiesnoconv("CountryOrigin") . ': ' . getCountry($prod->country_code, 0, $db, $langs, 0);
					}
					$tmptxt .= ')';
					$desc = dol_concatdesc($desc, $tmptxt);
				}

				$type = $prod->type;
				$fk_unit = $prod->fk_unit;
			} else {
				$pu_ht = price2num($price_ht, 'MU');
				$pu_ttc = price2num(GETPOST('price_ttc'), 'MU');
				$tva_npr = (preg_match('/\*/', $tva_tx) ? 1 : 0);
				$tva_tx = str_replace('*', '', $tva_tx);
				if (empty($tva_tx)) $tva_npr=0;
				$label = (GETPOST('product_label') ? GETPOST('product_label') : '');
				$desc = $product_desc;
				$type = GETPOST('type');
				$fk_unit= GETPOST('units', 'alpha');
				$pu_ht_devise = price2num($price_ht_devise, 'MU');
			}

			// Margin
			$fournprice = price2num(GETPOST('fournprice' . $predef) ? GETPOST('fournprice' . $predef) : '');
			$buyingprice = price2num(GETPOST('buying_price' . $predef) != '' ? GETPOST('buying_price' . $predef) : '');    // If buying_price is '0', we must keep this value

			// Local Taxes
			$localtax1_tx = get_localtax($tva_tx, 1, $object->thirdparty, $mysoc, $tva_npr);
			$localtax2_tx = get_localtax($tva_tx, 2, $object->thirdparty, $mysoc, $tva_npr);

			$info_bits = 0;
			if ($tva_npr)
				$info_bits |= 0x01;

			if (! empty($price_min) && (price2num($pu_ht) * (1 - price2num($remise_percent) / 100) < price2num($price_min))) {
				$mesg = $langs->trans("CantBeLessThanMinPrice", price(price2num($price_min, 'MU'), 0, $langs, 0, 0, - 1, $conf->currency));
				setEventMessages($mesg, null, 'errors');
			} else {
				// Insert line
				$result = $object->addline($desc, $pu_ht, $qty, $tva_tx, $localtax1_tx, $localtax2_tx, $idprod, $remise_percent, $date_start, $date_end, 0, $info_bits, '', $price_base_type, $pu_ttc, $type, - 1, $special_code, '', 0, GETPOST('fk_parent_line'), $fournprice, $buyingprice, $label, $array_options, $_POST['progress'], '', $fk_unit, $pu_ht_devise);

				if ($result > 0)
				{
					// Define output language
					if (empty($conf->global->MAIN_DISABLE_PDF_AUTOUPDATE))
					{
						$outputlangs = $langs;
						$newlang = '';
						if ($conf->global->MAIN_MULTILANGS && empty($newlang) && GETPOST('lang_id','aZ09')) $newlang = GETPOST('lang_id','aZ09');
						if ($conf->global->MAIN_MULTILANGS && empty($newlang))	$newlang = $object->thirdparty->default_lang;
						if (! empty($newlang)) {
							$outputlangs = new Translate("", $conf);
							$outputlangs->setDefaultLang($newlang);
							$outputlangs->load('products');
						}
						$model=$object->modelpdf;
						$ret = $object->fetch($id); // Reload to get new records

						$result = $object->generateDocument($model, $outputlangs, $hidedetails, $hidedesc, $hideref);
						if ($result < 0) setEventMessages($object->error, $object->errors, 'errors');
					}

					unset($_POST['prod_entry_mode']);

					unset($_POST['qty']);
					unset($_POST['type']);
					unset($_POST['remise_percent']);
					unset($_POST['price_ht']);
					unset($_POST['multicurrency_price_ht']);
					unset($_POST['price_ttc']);
					unset($_POST['tva_tx']);
					unset($_POST['product_ref']);
					unset($_POST['product_label']);
					unset($_POST['product_desc']);
					unset($_POST['fournprice']);
					unset($_POST['buying_price']);
					unset($_POST['np_marginRate']);
					unset($_POST['np_markRate']);
					unset($_POST['dp_desc']);
					unset($_POST['idprod']);
					unset($_POST['units']);

					unset($_POST['date_starthour']);
					unset($_POST['date_startmin']);
					unset($_POST['date_startsec']);
					unset($_POST['date_startday']);
					unset($_POST['date_startmonth']);
					unset($_POST['date_startyear']);
					unset($_POST['date_endhour']);
					unset($_POST['date_endmin']);
					unset($_POST['date_endsec']);
					unset($_POST['date_endday']);
					unset($_POST['date_endmonth']);
					unset($_POST['date_endyear']);

					unset($_POST['situations']);
					unset($_POST['progress']);
				} else {
					setEventMessages($object->error, $object->errors, 'errors');
				}

				$action = '';
			}
		}
	}

	elseif ($action == 'updateligne' && $user->rights->facture->creer && ! GETPOST('cancel','alpha'))
	{
		if (! $object->fetch($id) > 0)	dol_print_error($db);
		$object->fetch_thirdparty();

		// Clean parameters
		$date_start = '';
		$date_end = '';
		$date_start = dol_mktime(GETPOST('date_starthour'), GETPOST('date_startmin'), GETPOST('date_startsec'), GETPOST('date_startmonth'), GETPOST('date_startday'), GETPOST('date_startyear'));
		$date_end = dol_mktime(GETPOST('date_endhour'), GETPOST('date_endmin'), GETPOST('date_endsec'), GETPOST('date_endmonth'), GETPOST('date_endday'), GETPOST('date_endyear'));
		$description = dol_htmlcleanlastbr(GETPOST('product_desc','none') ? GETPOST('product_desc','none') : GETPOST('desc','none'));
		$pu_ht = GETPOST('price_ht');
		$vat_rate = (GETPOST('tva_tx') ? GETPOST('tva_tx') : 0);
		$qty = GETPOST('qty');
		$pu_ht_devise = GETPOST('multicurrency_subprice');

		// Define info_bits
		$info_bits = 0;
		if (preg_match('/\*/', $vat_rate)) $info_bits |= 0x01;

		// Define vat_rate
		$vat_rate = str_replace('*', '', $vat_rate);
		$localtax1_rate = get_localtax($vat_rate, 1, $object->thirdparty);
		$localtax2_rate = get_localtax($vat_rate, 2, $object->thirdparty);

		// Add buying price
		$fournprice = price2num(GETPOST('fournprice') ? GETPOST('fournprice') : '');
		$buyingprice = price2num(GETPOST('buying_price') != '' ? GETPOST('buying_price') : '');       // If buying_price is '0', we muste keep this value

		// Extrafields
		$extrafieldsline = new ExtraFields($db);
		$extralabelsline = $extrafieldsline->fetch_name_optionals_label($object->table_element_line);
		$array_options = $extrafieldsline->getOptionalsFromPost($extralabelsline);
		// Unset extrafield
		if (is_array($extralabelsline)) {
			// Get extra fields
			foreach ($extralabelsline as $key => $value) {
				unset($_POST["options_" . $key]);
			}
		}

		// Define special_code for special lines
		$special_code=GETPOST('special_code');
		if (! GETPOST('qty')) $special_code=3;

		$line = new FactureLigne($db);
		$line->fetch(GETPOST('lineid'));
		$percent = $line->get_prev_progress($object->id);

		if($object->type == Facture::TYPE_CREDIT_NOTE && $object->situation_cycle_ref>0)
		{
		    // in case of situation credit note
		    if(GETPOST('progress') >= 0 )
		    {
		        $mesg = $langs->trans("CantBeNullOrPositive");
		        setEventMessages($mesg, null, 'warnings');
		        $error++;
		        $result = -1;
		    }
		    elseif (GETPOST('progress') < $line->situation_percent) // TODO : use a modified $line->get_prev_progress($object->id) result
		    {
		        $mesg = $langs->trans("CantBeLessThanMinPercent");
		        setEventMessages($mesg, null, 'warnings');
		        $error++;
		        $result = -1;
		    }
		}
		elseif (GETPOST('progress') < $percent)
		{
			$mesg = '<div class="warning">' . $langs->trans("CantBeLessThanMinPercent") . '</div>';
			setEventMessages($mesg, null, 'warnings');
			$error++;
			$result = -1;
		}

		// Check minimum price
		$productid = GETPOST('productid', 'int');
		if (! empty($productid))
		{
			$product = new Product($db);
			$product->fetch($productid);

			$type = $product->type;

			$price_min = $product->price_min;
			if (! empty($conf->global->PRODUIT_MULTIPRICES) && ! empty($object->thirdparty->price_level))
				$price_min = $product->multiprices_min [$object->thirdparty->price_level];

			$label = ((GETPOST('update_label') && GETPOST('product_label')) ? GETPOST('product_label') : '');

			// Check price is not lower than minimum (check is done only for standard or replacement invoices)
			if (($object->type == Facture::TYPE_STANDARD || $object->type == Facture::TYPE_REPLACEMENT) && $price_min && (price2num($pu_ht) * (1 - price2num(GETPOST('remise_percent')) / 100) < price2num($price_min))) {
				setEventMessages($langs->trans("CantBeLessThanMinPrice", price(price2num($price_min, 'MU'), 0, $langs, 0, 0, - 1, $conf->currency)), null, 'errors');
				$error ++;
			}
		} else {
			$type = GETPOST('type');
			$label = (GETPOST('product_label') ? GETPOST('product_label') : '');

			// Check parameters
			if (GETPOST('type') < 0) {
				setEventMessages($langs->trans("ErrorFieldRequired", $langs->transnoentitiesnoconv("Type")), null, 'errors');
				$error ++;
			}
		}
		if ($qty < 0) {
			$langs->load("errors");
			setEventMessages($langs->trans('ErrorQtyForCustomerInvoiceCantBeNegative'), null, 'errors');
			$error ++;
		}

		// Update line
		if (! $error) {
			if (empty($user->rights->margins->creer))
			{
				foreach ($object->lines as &$line)
				{
					if ($line->id == GETPOST('lineid'))
					{
						$fournprice = $line->fk_fournprice;
						$buyingprice = $line->pa_ht;
						break;
					}
				}
			}

			$result = $object->updateline(GETPOST('lineid'), $description, $pu_ht, $qty, GETPOST('remise_percent'),
				$date_start, $date_end, $vat_rate, $localtax1_rate, $localtax2_rate, 'HT', $info_bits, $type,
				GETPOST('fk_parent_line'), 0, $fournprice, $buyingprice, $label, $special_code, $array_options, GETPOST('progress'),
				$_POST['units'],$pu_ht_devise);

			if ($result >= 0) {
				if (empty($conf->global->MAIN_DISABLE_PDF_AUTOUPDATE)) {
					// Define output language
					$outputlangs = $langs;
					$newlang = '';
					if ($conf->global->MAIN_MULTILANGS && empty($newlang) && GETPOST('lang_id','aZ09'))
						$newlang = GETPOST('lang_id','aZ09');
					if ($conf->global->MAIN_MULTILANGS && empty($newlang))
						$newlang = $object->thirdparty->default_lang;
					if (! empty($newlang)) {
						$outputlangs = new Translate("", $conf);
						$outputlangs->setDefaultLang($newlang);
						$outputlangs->load('products');
					}

					$ret = $object->fetch($id); // Reload to get new records
					$object->generateDocument($object->modelpdf, $outputlangs, $hidedetails, $hidedesc, $hideref);
				}

				unset($_POST['qty']);
				unset($_POST['type']);
				unset($_POST['productid']);
				unset($_POST['remise_percent']);
				unset($_POST['price_ht']);
				unset($_POST['multicurrency_price_ht']);
				unset($_POST['price_ttc']);
				unset($_POST['tva_tx']);
				unset($_POST['product_ref']);
				unset($_POST['product_label']);
				unset($_POST['product_desc']);
				unset($_POST['fournprice']);
				unset($_POST['buying_price']);
				unset($_POST['np_marginRate']);
				unset($_POST['np_markRate']);

				unset($_POST['dp_desc']);
				unset($_POST['idprod']);
				unset($_POST['units']);

				unset($_POST['date_starthour']);
				unset($_POST['date_startmin']);
				unset($_POST['date_startsec']);
				unset($_POST['date_startday']);
				unset($_POST['date_startmonth']);
				unset($_POST['date_startyear']);
				unset($_POST['date_endhour']);
				unset($_POST['date_endmin']);
				unset($_POST['date_endsec']);
				unset($_POST['date_endday']);
				unset($_POST['date_endmonth']);
				unset($_POST['date_endyear']);

				unset($_POST['situations']);
				unset($_POST['progress']);
			} else {
				setEventMessages($object->error, $object->errors, 'errors');
			}
		}
	}

	else if ($action == 'updatealllines' && $user->rights->facture->creer && $_POST['all_percent'] == $langs->trans('Modifier'))
	{
		if (!$object->fetch($id) > 0) dol_print_error($db);
		if (!is_null(GETPOST('all_progress')) && GETPOST('all_progress') != "")
		{
			foreach ($object->lines as $line)
			{
				$percent = $line->get_prev_progress($object->id);
				if (GETPOST('all_progress') < $percent) {
					$mesg = '<div class="warning">' . $langs->trans("CantBeLessThanMinPercent") . '</div>';
					$result = -1;
				} else
					$object->update_percent($line, $_POST['all_progress']);
			}
		}
	}

	else if ($action == 'updateligne' && $user->rights->facture->creer && $_POST['cancel'] == $langs->trans('Cancel')) {
		header('Location: ' . $_SERVER["PHP_SELF"] . '?facid=' . $id); // Pour reaffichage de la fiche en cours d'edition
		exit();
	}
	
	// Outing situation invoice from cycle 
	elseif ($action == 'confirm_situationout' && $confirm == 'yes' && $user->rights->facture->creer)
	{
	    $object->fetch($id,'', '','', TRUE);
	    
	    if ($object->statut == Facture::STATUS_VALIDATED
	        && $object->type == Facture::TYPE_SITUATION
	        && $user->rights->facture->creer
	        && !$objectidnext
	        && $object->is_last_in_cycle()
	        && ((empty($conf->global->MAIN_USE_ADVANCED_PERMS) && ! empty($user->rights->facture->creer))
	            || (! empty($conf->global->MAIN_USE_ADVANCED_PERMS) && ! empty($user->rights->facture->invoice_advance->unvalidate)))
	        ) 
	    {
	        $outingError = 0;
	        $newCycle = $object->newCycle(); // we need to keep the "situation behavior" so we place it on a new situation cycle
	        if($newCycle > 1)
	        {
	            // Search credit notes 
	            $lastCycle = $object->situation_cycle_ref;
	            $lastSituationCounter = $object->situation_counter;
	            $linkedCreditNotesList = array();
	            
                if (count($object->tab_next_situation_invoice) > 0) {
                    foreach ($object->tab_next_situation_invoice as $next_invoice) {
                        if($next_invoice->type == Facture::TYPE_CREDIT_NOTE 
                            && $next_invoice->situation_counter == $object->situation_counter
                            && $next_invoice->fk_facture_source == $object->id
                          )
                        {
                            $linkedCreditNotesList[] = $next_invoice->id ;
                        }
                    }
                }
                
	            $object->situation_cycle_ref = $newCycle;
	            $object->situation_counter = 1;
	            $object->situation_final = 0;
	            if($object->update($user) > 0)
	            {
	                $errors = 0;
	                if(count($linkedCreditNotesList) > 0)
	                {
	                    // now, credit note must follow
	                    $sql = 'UPDATE '.MAIN_DB_PREFIX.'facture ';
	                    $sql.= ' SET situation_cycle_ref='.$newCycle;
	                    $sql.= ' , situation_final=0';
	                    $sql.= ' , situation_counter='.$object->situation_counter;
	                    $sql.= ' WHERE rowid IN ('.implode(',',$linkedCreditNotesList).')';
	                    
	                    $resql=$db->query($sql);
	                    if (!$resql) $errors++;
	                    
	                    // Change each progression persent on each lines
	                    foreach($object->lines as $line)
	                    {
	                        
	                        // no traitement for special product
	                        if ($line->product_type == 9 )  continue;
	                        
	                        
	                        if(!empty($object->tab_previous_situation_invoice))
	                        {
                                // search the last invoice in cycle
	                            $lineIndex = count($object->tab_previous_situation_invoice) - 1;
                                $searchPreviousInvoice = true;
                                while( $searchPreviousInvoice )
                                {
                                    if($object->tab_previous_situation_invoice[$lineIndex]->type  == Facture::TYPE_SITUATION || $lineIndex < 1)
                                    {
                                        $searchPreviousInvoice=false; // find, exit;
                                        break;
                                    }
                                    else
                                    {
                                        $lineIndex--; // go to previous invoice in cycle
                                    }
                                }
	                                
	                                
                                $maxPrevSituationPercent = 0;
                                foreach($object->tab_previous_situation_invoice[$lineIndex]->lines as $prevLine)
                                {
                                    if($prevLine->id == $line->fk_prev_id)
                                    {
                                        $maxPrevSituationPercent = max($maxPrevSituationPercent,$prevLine->situation_percent);
                                    }
                                }
                                
                                
                                $line->situation_percent = $line->situation_percent - $maxPrevSituationPercent;
                                
                                if($line->update()<0) $errors++;
	                                
	                        }
	                    }
	                }
	                
                    if (!$errors)
                    {
                        setEventMessages($langs->trans('Updated'));
                        header("Location: ".$_SERVER['PHP_SELF']."?id=".$id);
                    }
                    else
                    {
                        setEventMessages($langs->trans('ErrorOutingSituationInvoiceCreditNote'), array(), 'errors');
                    }
	            }
	            else 
	            {
	                setEventMessages($langs->trans('ErrorOutingSituationInvoiceOnUpdate'), array(), 'errors');
	            }
	        }
	        else
	        {
	            setEventMessages($langs->trans('ErrorFindNextSituationInvoice'), array(), 'errors');
	        }
	    }
	}

	// add lines from objectlinked
	elseif($action == 'import_lines_from_object'
	    && $user->rights->facture->creer
	    && $object->statut == Facture::STATUS_DRAFT
	    && ($object->type == Facture::TYPE_STANDARD || $object->type == Facture::TYPE_REPLACEMENT || $object->type == Facture::TYPE_DEPOSIT || $object->type == Facture::TYPE_PROFORMA || $object->type == Facture::TYPE_SITUATION))
	{
	    $fromElement = GETPOST('fromelement');
	    $fromElementid = GETPOST('fromelementid');
	    $importLines = GETPOST('line_checkbox');
	    
	    if(!empty($importLines) && is_array($importLines) && !empty($fromElement) && ctype_alpha($fromElement) && !empty($fromElementid))
	    {
	        if($fromElement == 'commande')
	        {
	            dol_include_once('/'.$fromElement.'/class/'.$fromElement.'.class');
	            $lineClassName = 'OrderLine';
	        }
	        $nextRang = count($object->lines) + 1;
	        $importCount = 0;
	        $error = 0;
	        foreach($importLines as $lineId)
	        {
	            $lineId = intval($lineId);
                $originLine = new $lineClassName($db);
                if(intval($fromElementid) > 0 && $originLine->fetch( $lineId ) > 0)
                {
                    $originLine->fetch_optionals($lineId);
                    $desc = $originLine->desc;
                    $pu_ht = $originLine->subprice;
                    $qty = $originLine->qty;
                    $txtva = $originLine->tva_tx;
                    $txlocaltax1 = $originLine->localtax1_tx;
                    $txlocaltax2 = $originLine->localtax2_tx;
                    $fk_product = $originLine->fk_product;
                    $remise_percent = $originLine->remise_percent;
                    $date_start = $originLine->date_start;
                    $date_end = $originLine->date_end;
                    $ventil = 0;
                    $info_bits = $originLine->info_bits;
                    $fk_remise_except = $originLine->fk_remise_except;
                    $price_base_type='HT';
                    $pu_ttc=0;
                    $type = $originLine->product_type;
                    $rang=$nextRang++;
                    $special_code = $originLine->special_code;
                    $origin = $originLine->element;
                    $origin_id = $originLine->id;
                    $fk_parent_line=0;
                    $fk_fournprice=$originLine->fk_fournprice;
                    $pa_ht = $originLine->pa_ht;
                    $label = $originLine->label;
                    $array_options = $originLine->array_options;
                    $situation_percent = 100;
                    $fk_prev_id = '';
                    $fk_unit = $originLine->fk_unit;
                    $pu_ht_devise = $originLine->multicurrency_subprice;
                    
                    $res = $object->addline($desc, $pu_ht, $qty, $txtva, $txlocaltax1, $txlocaltax2, $fk_product, $remise_percent, $date_start, $date_end, $ventil, $info_bits, $fk_remise_except, $price_base_type, $pu_ttc, $type, $rang, $special_code, $origin, $origin_id, $fk_parent_line, $fk_fournprice, $pa_ht, $label, $array_options, $situation_percent, $fk_prev_id, $fk_unit,$pu_ht_devise);
                    if($res > 0){
                        $importCount++;
                    }else{
                        $error++;
                    }
                }
                else{ 
                    $error++; 
                }
	        }
	        
	        if($error)
	        {
	            setEventMessage($langs->trans('ErrorsOnXLines',$error), 'errors');
	        }
	    }
	}
<<<<<<< HEAD
	
=======

>>>>>>> 63180f45
	// Actions when printing a doc from card
	include DOL_DOCUMENT_ROOT.'/core/actions_printing.inc.php';

	// Actions to send emails
	if (empty($id)) $id=$facid;
	$trigger_name='BILL_SENTBYMAIL';
	$paramname='id';
	$autocopy='MAIN_MAIL_AUTOCOPY_INVOICE_TO';
	$trackid='inv'.$object->id;
	include DOL_DOCUMENT_ROOT.'/core/actions_sendmails.inc.php';

	// Actions to build doc
	$upload_dir = $conf->facture->dir_output;
	$permissioncreate=$user->rights->facture->creer;
	include DOL_DOCUMENT_ROOT.'/core/actions_builddoc.inc.php';


	if ($action == 'update_extras') {
		$object->oldcopy = dol_clone($object);

		// Fill array 'array_options' with data from add form
		$extralabels = $extrafields->fetch_name_optionals_label($object->table_element);
		$ret = $extrafields->setOptionalsFromPost($extralabels, $object, GETPOST('attribute','none'));
		if ($ret < 0) $error++;

		if (! $error) {
			// Actions on extra fields (by external module or standard code)
			// TODO le hook fait double emploi avec le trigger !!
			$hookmanager->initHooks(array('invoicedao'));
			$parameters = array('id' => $object->id);
			$reshook = $hookmanager->executeHooks('insertExtraFields', $parameters, $object, $action); // Note that $action and $object may have been modified by
			// some hooks
			if (empty($reshook)) {
				$result = $object->insertExtraFields('BILL_MODIFY');
				if ($result < 0)
				{
					setEventMessages($object->error, $object->errors, 'errors');
					$error++;
				}
			} else if ($reshook < 0)
				$error ++;
		}

		if ($error)
			$action = 'edit_extras';
	}

	if (! empty($conf->global->MAIN_DISABLE_CONTACTS_TAB) && $user->rights->facture->creer) {
		if ($action == 'addcontact') {
			$result = $object->fetch($id);

			if ($result > 0 && $id > 0) {
				$contactid = (GETPOST('userid') ? GETPOST('userid') : GETPOST('contactid'));
				$result = $object->add_contact($contactid, $_POST["type"], $_POST["source"]);
			}

			if ($result >= 0) {
				header("Location: ".$_SERVER['PHP_SELF']."?id=".$object->id);
				exit();
			} else {
				if ($object->error == 'DB_ERROR_RECORD_ALREADY_EXISTS') {
					$langs->load("errors");
					setEventMessages($langs->trans("ErrorThisContactIsAlreadyDefinedAsThisType"), null, 'errors');
				} else {
					setEventMessages($object->error, $object->errors, 'errors');
				}
			}
		} // bascule du statut d'un contact
		elseif ($action == 'swapstatut') {
			if ($object->fetch($id)) {
				$result = $object->swapContactStatus(GETPOST('ligne'));
			} else {
				dol_print_error($db);
			}
		} // Efface un contact
		elseif ($action == 'deletecontact') {
			$object->fetch($id);
			$result = $object->delete_contact($lineid);

			if ($result >= 0) {
				header("Location: ".$_SERVER['PHP_SELF']."?id=".$object->id);
				exit();
			} else {
				dol_print_error($db);
			}
		}

		if ($error)
			$action = 'edit_extras';
	}
}


/*
 * View
 */

$form = new Form($db);
$formother = new FormOther($db);
$formfile = new FormFile($db);
$formmargin = new FormMargin($db);
$paymentstatic=new Paiement($db);
$bankaccountstatic = new Account($db);
if (! empty($conf->projet->enabled)) { $formproject = new FormProjets($db); }

$now = dol_now();

$title = $langs->trans('InvoiceCustomer') . " - " . $langs->trans('Card');
$helpurl = "EN:Customers_Invoices|FR:Factures_Clients|ES:Facturas_a_clientes";
llxHeader('', $title, $helpurl);


// Mode creation

if ($action == 'create')
{
	$facturestatic = new Facture($db);
	$extralabels = $extrafields->fetch_name_optionals_label($facturestatic->table_element);

	print load_fiche_titre($langs->trans('NewBill'));

	$soc = new Societe($db);
	if ($socid > 0)
		$res = $soc->fetch($socid);

	$currency_code = $conf->currency;

	// Load objectsrc
	$remise_absolue = 0;

	if (! empty($origin) && ! empty($originid))
	{
		// Parse element/subelement (ex: project_task)
		$element = $subelement = $origin;
		if (preg_match('/^([^_]+)_([^_]+)/i', $origin, $regs)) {
			$element = $regs [1];
			$subelement = $regs [2];
		}

		if ($element == 'project') {
			$projectid = $originid;

			if (!$cond_reglement_id) {
				$cond_reglement_id = $soc->cond_reglement_id;
			}
			if (!$mode_reglement_id) {
				$mode_reglement_id = $soc->mode_reglement_id;
			}
			if (!$remise_percent) {
				$remise_percent = $soc->remise_percent;
			}
			if (!$dateinvoice) {
				// Do not set 0 here (0 for a date is 1970)
				$dateinvoice = (empty($dateinvoice)?(empty($conf->global->MAIN_AUTOFILL_DATE)?-1:''):$dateinvoice);
			}
		} else {
			// For compatibility
			if ($element == 'order' || $element == 'commande') {
				$element = $subelement = 'commande';
			}
			if ($element == 'propal') {
				$element = 'comm/propal';
				$subelement = 'propal';
			}
			if ($element == 'contract') {
				$element = $subelement = 'contrat';
			}
			if ($element == 'shipping') {
				$element = $subelement = 'expedition';
			}

			dol_include_once('/' . $element . '/class/' . $subelement . '.class.php');

			$classname = ucfirst($subelement);
			$objectsrc = new $classname($db);
			$objectsrc->fetch($originid);
			if (empty($objectsrc->lines) && method_exists($objectsrc, 'fetch_lines'))
				$objectsrc->fetch_lines();
			$objectsrc->fetch_thirdparty();

			$projectid = (! empty($projectid) ? $projectid : $objectsrc->fk_project);
			$ref_client = (! empty($objectsrc->ref_client) ? $objectsrc->ref_client : (! empty($objectsrc->ref_customer) ? $objectsrc->ref_customer:''));
			$ref_int = (! empty($objectsrc->ref_int) ? $objectsrc->ref_int : '');

			// only if socid not filled else it's allready done upper
			if (empty($socid))
				$soc = $objectsrc->thirdparty;

			$cond_reglement_id 	= (! empty($objectsrc->cond_reglement_id)?$objectsrc->cond_reglement_id:(! empty($soc->cond_reglement_id)?$soc->cond_reglement_id:0));
			$mode_reglement_id 	= (! empty($objectsrc->mode_reglement_id)?$objectsrc->mode_reglement_id:(! empty($soc->mode_reglement_id)?$soc->mode_reglement_id:0));
			$fk_account         = (! empty($objectsrc->fk_account)?$objectsrc->fk_account:(! empty($soc->fk_account)?$soc->fk_account:0));
			$remise_percent 	= (! empty($objectsrc->remise_percent)?$objectsrc->remise_percent:(! empty($soc->remise_percent)?$soc->remise_percent:0));
			$remise_absolue 	= (! empty($objectsrc->remise_absolue)?$objectsrc->remise_absolue:(! empty($soc->remise_absolue)?$soc->remise_absolue:0));
			$dateinvoice		= (empty($dateinvoice)?(empty($conf->global->MAIN_AUTOFILL_DATE)?-1:''):$dateinvoice);

			if (!empty($conf->multicurrency->enabled))
			{
				if (!empty($objectsrc->multicurrency_code)) $currency_code = $objectsrc->multicurrency_code;
				if (!empty($conf->global->MULTICURRENCY_USE_ORIGIN_TX) && !empty($objectsrc->multicurrency_tx))	$currency_tx = $objectsrc->multicurrency_tx;
			}

			// Replicate extrafields
			$objectsrc->fetch_optionals($originid);
			$object->array_options = $objectsrc->array_options;
		}
	}
	else
	{
		$cond_reglement_id 	= $soc->cond_reglement_id;
		$mode_reglement_id 	= $soc->mode_reglement_id;
		$fk_account        	= $soc->fk_account;
		$remise_percent 	= $soc->remise_percent;
		$remise_absolue 	= 0;
		$dateinvoice		= (empty($dateinvoice)?(empty($conf->global->MAIN_AUTOFILL_DATE)?-1:''):$dateinvoice);		// Do not set 0 here (0 for a date is 1970)

		if (!empty($conf->multicurrency->enabled) && !empty($soc->multicurrency_code)) $currency_code = $soc->multicurrency_code;
	}

	if (!empty($soc->id)) $absolute_discount = $soc->getAvailableDiscounts();
	$note_public = $object->getDefaultCreateValueFor('note_public', (is_object($objectsrc)?$objectsrc->note_public:null));
	$note_private = $object->getDefaultCreateValueFor('note_private', ((! empty($origin) && ! empty($originid) && is_object($objectsrc))?$objectsrc->note_private:null));

	if (! empty($conf->use_javascript_ajax))
	{
		require_once DOL_DOCUMENT_ROOT . '/core/lib/ajax.lib.php';
		print ajax_combobox('fac_replacement');
		print ajax_combobox('fac_avoir');
		print ajax_combobox('situations');

	}

	if ($origin == 'contrat')
	{
		$langs->load("admin");
		$text=$langs->trans("ToCreateARecurringInvoice");
		$text.=' '.$langs->trans("ToCreateARecurringInvoiceGene", $langs->transnoentitiesnoconv("MenuFinancial"), $langs->transnoentitiesnoconv("BillsCustomers"), $langs->transnoentitiesnoconv("ListOfTemplates"));
		if (empty($conf->global->INVOICE_DISABLE_AUTOMATIC_RECURRING_INVOICE))
		{
		   $text.=' '.$langs->trans("ToCreateARecurringInvoiceGeneAuto", $langs->transnoentitiesnoconv('Module2300Name'));
		}
		print info_admin($text, 0, 0, 0).'<br>';
	}

	print '<form name="add" action="' . $_SERVER["PHP_SELF"] . '" method="POST">';
	print '<input type="hidden" name="token" value="' . $_SESSION ['newtoken'] . '">';
	print '<input type="hidden" name="action" value="add">';
	if ($soc->id > 0) print '<input type="hidden" name="socid" value="' . $soc->id . '">' . "\n";
	print '<input name="facnumber" type="hidden" value="provisoire">';
	print '<input name="ref_client" type="hidden" value="' . $ref_client . '">';
	print '<input name="ref_int" type="hidden" value="' . $ref_int . '">';
	print '<input type="hidden" name="origin" value="' . $origin . '">';
	print '<input type="hidden" name="originid" value="' . $originid . '">';
	if (!empty($currency_tx)) print '<input type="hidden" name="originmulticurrency_tx" value="' . $currency_tx . '">';

	dol_fiche_head('');

	print '<table class="border" width="100%">';

	// Ref
	print '<tr><td class="titlefieldcreate fieldrequired">' . $langs->trans('Ref') . '</td><td colspan="2">' . $langs->trans('Draft') . '</td></tr>';

	// Thirdparty
	print '<td class="fieldrequired">' . $langs->trans('Customer') . '</td>';
	if ($soc->id > 0 && ! GETPOST('fac_rec','alpha'))
	{
		print '<td colspan="2">';
		print $soc->getNomUrl(1);
		print '<input type="hidden" name="socid" value="' . $soc->id . '">';
		// Outstanding Bill
		$outstandingBills = $soc->get_OutstandingBill();
		print ' (' . $langs->trans('CurrentOutstandingBill') . ': ';
		print price($outstandingBills, '', $langs, 0, 0, -1, $conf->currency);
		if ($soc->outstanding_limit != '')
		{
			if ($outstandingBills > $soc->outstanding_limit) print img_warning($langs->trans("OutstandingBillReached"));
			print ' / ' . price($soc->outstanding_limit, '', $langs, 0, 0, -1, $conf->currency);
		}
		print ')';
		print '</td>';
	}
	else
	{
		print '<td colspan="2">';
		print $form->select_company($soc->id, 'socid', '(s.client = 1 OR s.client = 3) AND status=1', 'SelectThirdParty', 0, 0, null, 0, 'minwidth300');
		// Option to reload page to retrieve customer informations. Note, this clear other input
		if (!empty($conf->global->RELOAD_PAGE_ON_CUSTOMER_CHANGE))
		{
			print '<script type="text/javascript">
			$(document).ready(function() {
				$("#socid").change(function() {
					var socid = $(this).val();
			        var fac_rec = $(\'#fac_rec\').val();
					// reload page
        			window.location.href = "'.$_SERVER["PHP_SELF"].'?action=create&socid="+socid+"&fac_rec="+fac_rec;
				});
			});
			</script>';
		}
		print ' <a href="'.DOL_URL_ROOT.'/societe/card.php?action=create&client=3&fournisseur=0&backtopage='.urlencode($_SERVER["PHP_SELF"].'?action=create').'">'.$langs->trans("AddThirdParty").'</a>';
		print '</td>';
	}
	print '</tr>' . "\n";

	$exampletemplateinvoice=new FactureRec($db);

	// Overwrite value if creation of invoice is from a predefined invoice
	if (empty($origin) && empty($originid) && GETPOST('fac_rec','int') > 0)
	{
		$invoice_predefined = new FactureRec($db);
		$invoice_predefined->fetch(GETPOST('fac_rec','int'));

		$dateinvoice = $invoice_predefined->date_when;     // To use next gen date by default later
		if (empty($projectid)) $projectid = $invoice_predefined->fk_project;
		$cond_reglement_id = $invoice_predefined->cond_reglement_id;
		$mode_reglement_id = $invoice_predefined->mode_reglement_id;
		$fk_account = $invoice_predefined->fk_account;
		$note_public = $invoice_predefined->note_public;
		$note_private = $invoice_predefined->note_private;

		$sql = 'SELECT r.rowid, r.titre, r.total_ttc';
		$sql .= ' FROM ' . MAIN_DB_PREFIX . 'facture_rec as r';
		$sql .= ' WHERE r.fk_soc = ' . $invoice_predefined->socid;

		$resql = $db->query($sql);
		if ($resql)
		{
			$num = $db->num_rows($resql);
			$i = 0;

			if ($num > 0)
			{
				print '<tr><td>' . $langs->trans('CreateFromRepeatableInvoice') . '</td><td>';
				print '<select class="flat" id="fac_rec" name="fac_rec">';
				print '<option value="0" selected></option>';
				while ($i < $num)
				{
					$objp = $db->fetch_object($resql);
					print '<option value="' . $objp->rowid . '"';
					if (GETPOST('fac_rec') == $objp->rowid)
					{
						print ' selected';
						$exampletemplateinvoice->fetch(GETPOST('fac_rec'));
					}
					print '>' . $objp->titre . ' (' . price($objp->total_ttc) . ' ' . $langs->trans("TTC") . ')</option>';
					$i ++;
				}
				print '</select>';
				// Option to reload page to retrieve customer informations. Note, this clear other input
				if (!empty($conf->global->RELOAD_PAGE_ON_TEMPLATE_CHANGE))
				{
					print '<script type="text/javascript">
        			$(document).ready(function() {
        				$("#fac_rec").change(function() {
        					var fac_rec = $(this).val();
        			        var socid = $(\'#socid\').val();
        					// reload page
        					window.location.href = "'.$_SERVER["PHP_SELF"].'?action=create&socid="+socid+"&fac_rec="+fac_rec;
        				});
        			});
        			</script>';
				}
				print '</td></tr>';
			}
			$db->free($resql);
		} else {
			dol_print_error($db);
		}
	}

	// Type de facture
	$facids = $facturestatic->list_replacable_invoices($soc->id);
	if ($facids < 0) {
		dol_print_error($db, $facturestatic);
		exit();
	}
	$options = "";
	foreach ($facids as $facparam)
	{
		$options .= '<option value="' . $facparam ['id'] . '"';
		if ($facparam ['id'] == $_POST['fac_replacement'])
			$options .= ' selected';
		$options .= '>' . $facparam ['ref'];
		$options .= ' (' . $facturestatic->LibStatut(0, $facparam ['status']) . ')';
		$options .= '</option>';
	}

	// Show link for credit note
	$facids=$facturestatic->list_qualified_avoir_invoices($soc->id);
	if ($facids < 0)
	{
		dol_print_error($db,$facturestatic);
		exit;
	}
	$optionsav = "";
	$newinvoice_static = new Facture($db);
	foreach ($facids as $key => $valarray)
	{
		$newinvoice_static->id = $key;
		$newinvoice_static->ref = $valarray ['ref'];
		$newinvoice_static->statut = $valarray ['status'];
		$newinvoice_static->type = $valarray ['type'];
		$newinvoice_static->paye = $valarray ['paye'];

		$optionsav .= '<option value="' . $key . '"';
		if ($key == GETPOST('fac_avoir'))
			$optionsav .= ' selected';
		$optionsav .= '>';
		$optionsav .= $newinvoice_static->ref;
		$optionsav .= ' (' . $newinvoice_static->getLibStatut(1, $valarray ['paymentornot']) . ')';
		$optionsav .= '</option>';
	}

	print '<tr><td class="tdtop fieldrequired">' . $langs->trans('Type') . '</td><td colspan="2">';

	print '<div class="tagtable">' . "\n";

	// Standard invoice
	print '<div class="tagtr listofinvoicetype"><div class="tagtd listofinvoicetype">';
	$tmp='<input type="radio" id="radio_standard" name="type" value="0"' . (GETPOST('type') == 0 ? ' checked' : '') . '> ';
	$tmp  = $tmp.'<label for="radio_standard" >'.$langs->trans("InvoiceStandardAsk").'</label>';
	$desc = $form->textwithpicto($tmp, $langs->transnoentities("InvoiceStandardDesc"), 1, 'help', '', 0, 3);
	print $desc;
	print '</div></div>';

	if ((empty($origin)) || ((($origin == 'propal') || ($origin == 'commande')) && (! empty($originid))))
	{
		// Deposit
		if (empty($conf->global->INVOICE_DISABLE_DEPOSIT))
   		{
			print '<div class="tagtr listofinvoicetype"><div class="tagtd listofinvoicetype">';
			$tmp='<input type="radio" id="radio_deposit" name="type" value="3"' . (GETPOST('type') == 3 ? ' checked' : '') . '> ';
			print '<script type="text/javascript" language="javascript">
    		jQuery(document).ready(function() {
    			jQuery("#typedeposit, #valuedeposit").click(function() {
    				jQuery("#radio_deposit").prop("checked", true);
    			});
    		});
    		</script>';

			$tmp  = $tmp.'<label for="radio_deposit" >'.$langs->trans("InvoiceDeposit").'</label>';
			$desc = $form->textwithpicto($tmp, $langs->transnoentities("InvoiceDepositDesc"), 1, 'help', '', 0, 3);
			print '<table class="nobordernopadding"><tr><td>';
			print $desc;
			print '</td>';
			if (($origin == 'propal') || ($origin == 'commande'))
			{
				print '<td class="nowrap" style="padding-left: 5px">';
				$arraylist = array('amount' => 'FixAmount','variable' => 'VarAmount');
				print $form->selectarray('typedeposit', $arraylist, GETPOST('typedeposit'), 0, 0, 0, '', 1);
				print '</td>';
				print '<td class="nowrap" style="padding-left: 5px">' . $langs->trans('Value') . ':<input type="text" id="valuedeposit" name="valuedeposit" size="3" value="' . GETPOST('valuedeposit', 'int') . '"/>';
			}
			print '</td></tr></table>';

			print '</div></div>';
   		}
	}

	if ($socid > 0)
	{
		if (! empty($conf->global->INVOICE_USE_SITUATION))
		{
			// First situation invoice
			print '<div class="tagtr listofinvoicetype"><div class="tagtd listofinvoicetype">';
			$tmp='<input id="radio_situation invoice" type="radio" name="type" value="5"' . (GETPOST('type') == 5 ? ' checked' : '') . '> ';
			$tmp  = $tmp.'<label for="radio_situation invoice" >'.$langs->trans("InvoiceFirstSituationAsk").'</label>';
			$desc = $form->textwithpicto($tmp, $langs->transnoentities("InvoiceFirstSituationDesc"), 1, 'help', '', 0, 3);
			print $desc;
			print '</div></div>';

			// Next situation invoice
			$opt = $form->selectSituationInvoices(GETPOST('originid'), $socid);
			print '<div class="tagtr listofinvoicetype"><div class="tagtd listofinvoicetype">';
			$tmp='<input type="radio" name="type" value="5"' . (GETPOST('type') == 5 && GETPOST('originid') ? ' checked' : '');
			if ($opt == ('<option value ="0" selected>' . $langs->trans('NoSituations') . '</option>') || (GETPOST('origin') && GETPOST('origin') != 'facture' && GETPOST('origin') != 'commande')) $tmp.=' disabled';
			$tmp.= '> ';
			$text = '<label>'.$tmp.$langs->trans("InvoiceSituationAsk") . '</label> ';
			$text .= '<select class="flat" id="situations" name="situations">';
			$text .= $opt;
			$text .= '</select>';
			$desc = $form->textwithpicto($text, $langs->transnoentities("InvoiceSituationDesc"), 1, 'help', '', 0, 3);
			print $desc;
			print '</div></div>';
		}

		// Replacement
		if (empty($conf->global->INVOICE_DISABLE_REPLACEMENT))
		{
			print '<!-- replacement line -->';
			print '<div class="tagtr listofinvoicetype"><div class="tagtd listofinvoicetype">';
			$tmp='<input type="radio" name="type" id="radio_replacement" value="1"' . (GETPOST('type') == 1 ? ' checked' : '');
			if (! $options) $tmp.=' disabled';
			$tmp.='> ';
			print '<script type="text/javascript" language="javascript">
    		jQuery(document).ready(function() {
    			jQuery("#fac_replacement").change(function() {
    				jQuery("#radio_replacement").prop("checked", true);
    			});
    		});
    		</script>';
			$text = '<label>'.$tmp.$langs->trans("InvoiceReplacementAsk") . '</label>';
			$text .= '<select class="flat" name="fac_replacement" id="fac_replacement"';
			if (! $options)
				$text .= ' disabled';
			$text .= '>';
			if ($options) {
				$text .= '<option value="-1">&nbsp;</option>';
				$text .= $options;
			} else {
				$text .= '<option value="-1">' . $langs->trans("NoReplacableInvoice") . '</option>';
			}
			$text .= '</select>';
			$desc = $form->textwithpicto($text, $langs->transnoentities("InvoiceReplacementDesc"), 1, 'help', '', 0, 3);
			print $desc;
			print '</div></div>';
		}
	}
	else
	{
		print '<div class="tagtr listofinvoicetype"><div class="tagtd listofinvoicetype">';
		$tmp='<input type="radio" name="type" id="radio_replacement" value="0" disabled> ';
		$text = '<label>'.$tmp.$langs->trans("InvoiceReplacement") . '</label> ';
		$text.= '('.$langs->trans("YouMustCreateInvoiceFromThird").') ';
		$desc = $form->textwithpicto($text, $langs->transnoentities("InvoiceReplacementDesc"), 1, 'help', '', 0, 3);
		print $desc;
		print '</div></div>';
	}
	
	
	if (empty($origin))
	{
		if ($socid > 0)
		{
			// Credit note
			if (empty($conf->global->INVOICE_DISABLE_CREDIT_NOTE))
			{
				print '<div class="tagtr listofinvoicetype"><div class="tagtd listofinvoicetype">';
				$tmp='<input type="radio" id="radio_creditnote" name="type" value="2"' . (GETPOST('type') == 2 ? ' checked' : '');
				if (! $optionsav) $tmp.=' disabled';
				$tmp.= '> ';
				// Show credit note options only if we checked credit note
				print '<script type="text/javascript" language="javascript">
    			jQuery(document).ready(function() {
    				if (! jQuery("#radio_creditnote").is(":checked"))
    				{
    					jQuery("#credit_note_options").hide();
    				}
    				jQuery("#radio_creditnote").click(function() {
    					jQuery("#credit_note_options").show();
    				});
    				jQuery("#radio_standard, #radio_replacement, #radio_deposit").click(function() {
    					jQuery("#credit_note_options").hide();
    				});
    			});
    			</script>';
				$text = '<label>'.$tmp.$langs->transnoentities("InvoiceAvoirAsk") . '</label> ';
				// $text.='<input type="text" value="">';
				$text .= '<select class="flat valignmiddle" name="fac_avoir" id="fac_avoir"';
				if (! $optionsav)
					$text .= ' disabled';
				$text .= '>';
				if ($optionsav) {
					$text .= '<option value="-1"></option>';
					$text .= $optionsav;
				} else {
					$text .= '<option value="-1">' . $langs->trans("NoInvoiceToCorrect") . '</option>';
				}
				$text .= '</select>';
				$desc = $form->textwithpicto($text, $langs->transnoentities("InvoiceAvoirDesc"), 1, 'help', '', 0, 3);
				print $desc;

				print '<div id="credit_note_options" class="clearboth">';
				print '&nbsp;&nbsp;&nbsp; <input type="checkbox" name="invoiceAvoirWithLines" id="invoiceAvoirWithLines" value="1" onclick="$(\'#credit_note_options input[type=checkbox]\').not(this).prop(\'checked\', false);" '.(GETPOST('invoiceAvoirWithLines','int')>0 ? 'checked':'').' /> <label for="invoiceAvoirWithLines">'.$langs->trans('invoiceAvoirWithLines')."</label>";
				print '<br>&nbsp;&nbsp;&nbsp; <input type="checkbox" name="invoiceAvoirWithPaymentRestAmount" id="invoiceAvoirWithPaymentRestAmount" value="1" onclick="$(\'#credit_note_options input[type=checkbox]\').not(this).prop(\'checked\', false);" '.(GETPOST('invoiceAvoirWithPaymentRestAmount','int')>0 ? 'checked':'').' /> <label for="invoiceAvoirWithPaymentRestAmount">'.$langs->trans('invoiceAvoirWithPaymentRestAmount')."</label>";
				print '</div>';

    			print '</div></div>';
    		}
		}
		else
		{
			print '<div class="tagtr listofinvoicetype"><div class="tagtd listofinvoicetype">';
			if (empty($conf->global->INVOICE_CREDIT_NOTE_STANDALONE)) $tmp='<input type="radio" name="type" id="radio_creditnote" value="0" disabled> ';
			else $tmp='<input type="radio" name="type" id="radio_creditnote" value="2" > ';
			$text = '<label>'.$tmp.$langs->trans("InvoiceAvoir") . '</label> ';
			$text.= '('.$langs->trans("YouMustCreateInvoiceFromThird").') ';
			$desc = $form->textwithpicto($text, $langs->transnoentities("InvoiceAvoirDesc"), 1, 'help', '', 0, 3);
			print $desc;
			print '</div></div>' . "\n";
		}
	}

	// Template invoice
	print '<div class="tagtr listofinvoicetype"><div class="tagtd listofinvoicetype">';
	$tmp='<input type="radio" name="type" id="radio_template" value="0" disabled> ';
	$text = '<label>'.$tmp.$langs->trans("RepeatableInvoice") . '</label> ';
	//$text.= '('.$langs->trans("YouMustCreateStandardInvoiceFirst").') ';
	$desc = $form->textwithpicto($text, $langs->transnoentities("YouMustCreateStandardInvoiceFirstDesc"), 1, 'help', '', 0, 3);
	print $desc;
	print '</div></div>';

	print '</div>';

	
	
	// Add auto select default document model
	$listtType=array(Facture::TYPE_STANDARD,Facture::TYPE_REPLACEMENT,Facture::TYPE_CREDIT_NOTE,Facture::TYPE_DEPOSIT,Facture::TYPE_SITUATION);
	$jsListType='';
	foreach ($listtType as $type)
	{
	    $thisTypeConfName = 'FACTURE_ADDON_PDF_'.$type;
	    $curent = !empty($conf->global->{$thisTypeConfName})?$conf->global->{$thisTypeConfName}:$conf->global->FACTURE_ADDON_PDF;
	    $jsListType.=(!empty($jsListType)?',':'').'"'.$type.'":"'.$curent.'"';
	}
	
	print '<script type="text/javascript" language="javascript">
    		$(document).ready(function() {
                var listType = {'.$jsListType.'};
    			$("[name=\'type\'").change(function() {
    				if($( this ).prop("checked"))
                    {
                        if(($( this ).val() in listType))
                        {
                            $("#model").val(listType[$( this ).val()]);
                        }
                        else
                        {
                            $("#model").val("'.$conf->global->FACTURE_ADDON_PDF.'");
                        }
                    }
    			});
    		});
    		</script>';
	
	
	
	
	print '</td></tr>';

	if ($socid > 0)
	{
		// Discounts for third party
		print '<tr><td>' . $langs->trans('Discounts') . '</td><td colspan="2">';

		$thirdparty = $soc;
		$discount_type = 0;
		$backtopage = urlencode($_SERVER["PHP_SELF"] . '?socid=' . $thirdparty->id . '&action=' . $action . '&origin=' . GETPOST('origin') . '&originid=' . GETPOST('originid'));
		include DOL_DOCUMENT_ROOT.'/core/tpl/object_discounts.tpl.php';

		print '</td></tr>';
	}

	$datefacture = dol_mktime(12, 0, 0, $_POST['remonth'], $_POST['reday'], $_POST['reyear']);

	// Date invoice
	print '<tr><td class="fieldrequired">' . $langs->trans('DateInvoice') . '</td><td colspan="2">';
	print $form->select_date($datefacture?$datefacture:$dateinvoice, '', '', '', '', "add", 1, 1, 1);
	print '</td></tr>';

	// Date point of tax
	if (! empty($conf->global->INVOICE_POINTOFTAX_DATE))
	{
		print '<tr><td class="fieldrequired">' . $langs->trans('DatePointOfTax') . '</td><td colspan="2">';
		$date_pointoftax = dol_mktime(12, 0, 0, $_POST['date_pointoftaxmonth'], $_POST['date_pointoftaxday'], $_POST['date_pointoftaxyear']);
		print $form->select_date($date_pointoftax?$date_pointoftax:-1, 'date_pointoftax', '', '', '', "add", 1, 1, 1);
		print '</td></tr>';
	}

	// Payment term
	print '<tr><td class="nowrap fieldrequired">' . $langs->trans('PaymentConditionsShort') . '</td><td colspan="2">';
	$form->select_conditions_paiements(isset($_POST['cond_reglement_id']) ? $_POST['cond_reglement_id'] : $cond_reglement_id, 'cond_reglement_id');
	print '</td></tr>';

	// Payment mode
	print '<tr><td>' . $langs->trans('PaymentMode') . '</td><td colspan="2">';
	$form->select_types_paiements(isset($_POST['mode_reglement_id']) ? $_POST['mode_reglement_id'] : $mode_reglement_id, 'mode_reglement_id', 'CRDT');
	print '</td></tr>';

	// Bank Account
	if (isset($_POST['fk_account'])) {
		$fk_account = $_POST['fk_account'];
	}

	print '<tr><td>' . $langs->trans('BankAccount') . '</td><td colspan="2">';
	$form->select_comptes($fk_account, 'fk_account', 0, '', 1);
	print '</td></tr>';

	// Project
	if (! empty($conf->projet->enabled))
	{
		$langs->load('projects');
		print '<tr><td>' . $langs->trans('Project') . '</td><td colspan="2">';
		$numprojet = $formproject->select_projects(($socid > 0 ? $socid : -1), $projectid, 'projectid', 0, 0, 1, 1);
		print ' &nbsp; <a href="'.DOL_URL_ROOT.'/projet/card.php?socid=' . $soc->id . '&action=create&status=1&backtopage='.urlencode($_SERVER["PHP_SELF"].'?action=create&socid='.$soc->id.($fac_rec?'&fac_rec='.$fac_rec:'')).'">' . $langs->trans("AddProject") . '</a>';
		print '</td></tr>';
	}

	// Incoterms
	if (!empty($conf->incoterm->enabled))
	{
		print '<tr>';
		print '<td><label for="incoterm_id">'.$form->textwithpicto($langs->trans("IncotermLabel"), $objectsrc->libelle_incoterms, 1).'</label></td>';
		print '<td colspan="2" class="maxwidthonsmartphone">';
		$incoterm_id = GETPOST('incoterm_id');
		$incoterm_location = GETPOST('location_incoterms');
		if (empty($incoterm_id))
		{
			$incoterm_id = (!empty($objectsrc->fk_incoterms) ? $objectsrc->fk_incoterms : $soc->fk_incoterms);
			$incoterm_location = (!empty($objectsrc->location_incoterms) ? $objectsrc->location_incoterms : $soc->location_incoterms);
		}
		print $form->select_incoterms($incoterm_id, $incoterm_location);
		print '</td></tr>';
	}

	// Other attributes
	$parameters = array('objectsrc' => $objectsrc,'colspan' => ' colspan="2"', 'cols'=>2);
	$reshook = $hookmanager->executeHooks('formObjectOptions', $parameters, $object, $action); // Note that $action and $object may have been modified by hook
	print $hookmanager->resPrint;
	if (empty($reshook) && ! empty($extrafields->attribute_label)) {
		print $object->showOptionals($extrafields, 'edit');
	}

	// Template to use by default
	print '<tr><td>' . $langs->trans('Model') . '</td>';
	print '<td colspan="2">';
	include_once DOL_DOCUMENT_ROOT . '/core/modules/facture/modules_facture.php';
	$liste = ModelePDFFactures::liste_modeles($db);
	$curent = !empty($conf->global->{'FACTURE_ADDON_PDF_'.$object->type})?$conf->global->{'FACTURE_ADDON_PDF_'.$object->type}:$conf->global->FACTURE_ADDON_PDF;
	print $form->selectarray('model', $liste, $curent);
	print "</td></tr>";

	// Multicurrency
	if (! empty($conf->multicurrency->enabled))
	{
		print '<tr>';
		print '<td>'.fieldLabel('Currency','multicurrency_code').'</td>';
		print '<td colspan="2" class="maxwidthonsmartphone">';
		print $form->selectMultiCurrency($currency_code, 'multicurrency_code');
		print '</td></tr>';
	}

	// Help of substitution key
	$htmltext='';
	if (GETPOST('fac_rec','int') > 0)
	{
		$dateexample=($datefacture ? $datefacture : $dateinvoice);
		if (empty($dateexample)) $dateexample=dol_now();
		$substitutionarray=array(
			'__TOTAL_HT__' => $langs->trans("AmountHT").' ('.$langs->trans("Example").': '.price($exampletemplateinvoice->total_ht).')',
			'__TOTAL_TTC__' =>  $langs->trans("AmountTTC").' ('.$langs->trans("Example").': '.price($exampletemplateinvoice->total_ttc).')',
			'__INVOICE_PREVIOUS_MONTH__' => $langs->trans("PreviousMonthOfInvoice").' ('.$langs->trans("Example").': '.dol_print_date(dol_time_plus_duree($dateexample, -1, 'm'),'%m').')',
			'__INVOICE_MONTH__' =>  $langs->trans("MonthOfInvoice").' ('.$langs->trans("Example").': '.dol_print_date($dateexample,'%m').')',
			'__INVOICE_NEXT_MONTH__' => $langs->trans("NextMonthOfInvoice").' ('.$langs->trans("Example").': '.dol_print_date(dol_time_plus_duree($dateexample, 1, 'm'),'%m').')',
			'__INVOICE_PREVIOUS_MONTH_TEXT__' => $langs->trans("TextPreviousMonthOfInvoice").' ('.$langs->trans("Example").': '.dol_print_date(dol_time_plus_duree($dateexample, -1, 'm'),'%B').')',
			'__INVOICE_MONTH_TEXT__' =>  $langs->trans("TextMonthOfInvoice").' ('.$langs->trans("Example").': '.dol_print_date($dateexample,'%B').')',
			'__INVOICE_NEXT_MONTH_TEXT__' => $langs->trans("TextNextMonthOfInvoice").' ('.$langs->trans("Example").': '.dol_print_date(dol_time_plus_duree($dateexample, 1, 'm'), '%B').')',
			'__INVOICE_PREVIOUS_YEAR__' => $langs->trans("YearOfInvoice").' ('.$langs->trans("Example").': '.dol_print_date(dol_time_plus_duree($dateexample, -1, 'y'),'%Y').')',
			'__INVOICE_YEAR__' =>  $langs->trans("PreviousYearOfInvoice").' ('.$langs->trans("Example").': '.dol_print_date($dateexample,'%Y').')',
			'__INVOICE_NEXT_YEAR__' => $langs->trans("NextYearOfInvoice").' ('.$langs->trans("Example").': '.dol_print_date(dol_time_plus_duree($dateexample, 1, 'y'),'%Y').')'
		);

		$htmltext = '<i>'.$langs->trans("FollowingConstantsWillBeSubstituted").':<br>';
		foreach($substitutionarray as $key => $val)
		{
			$htmltext.=$key.' = '.$langs->trans($val).'<br>';
		}
		$htmltext.='</i>';
	}

	// Public note
	print '<tr>';
	print '<td class="tdtop">';
	print $form->textwithpicto($langs->trans('NotePublic'), $htmltext);
	print '</td>';
	print '<td valign="top" colspan="2">';
	$doleditor = new DolEditor('note_public', $note_public, '', 80, 'dolibarr_notes', 'In', 0, false, true, ROWS_3, '90%');
	print $doleditor->Create(1);

	// Private note
	if (empty($user->societe_id))
	{
		print '<tr>';
		print '<td class="tdtop">';
		print $form->textwithpicto($langs->trans('NotePrivate'), $htmltext);
		print '</td>';
		print '<td valign="top" colspan="2">';
		$doleditor = new DolEditor('note_private', $note_private, '', 80, 'dolibarr_notes', 'In', 0, false, true, ROWS_3, '90%');
		print $doleditor->Create(1);
		// print '<textarea name="note_private" wrap="soft" cols="70" rows="'.ROWS_3.'">'.$note_private.'.</textarea>
		print '</td></tr>';
	}

	// Lines from source
	if (! empty($origin) && ! empty($originid) && is_object($objectsrc))
	{
		// TODO for compatibility
		if ($origin == 'contrat') {
			// Calcul contrat->price (HT), contrat->total (TTC), contrat->tva
			$objectsrc->remise_absolue = $remise_absolue;
			$objectsrc->remise_percent = $remise_percent;
			$objectsrc->update_price(1, - 1, 1);
		}

		print "\n<!-- " . $classname . " info -->";
		print "\n";
		print '<input type="hidden" name="amount"         value="' . $objectsrc->total_ht . '">' . "\n";
		print '<input type="hidden" name="total"          value="' . $objectsrc->total_ttc . '">' . "\n";
		print '<input type="hidden" name="tva"            value="' . $objectsrc->total_tva . '">' . "\n";
		print '<input type="hidden" name="origin"         value="' . $objectsrc->element . '">';
		print '<input type="hidden" name="originid"       value="' . $objectsrc->id . '">';

		switch ($classname) {
			case 'Propal':
				$newclassname = 'CommercialProposal';
				break;
			case 'Commande':
				$newclassname = 'Order';
				break;
			case 'Expedition':
				$newclassname = 'Sending';
				break;
			case 'Contrat':
				$newclassname = 'Contract';
				break;
			case 'Fichinter':
				$newclassname = 'Intervention';
				break;
			default:
				$newclassname = $classname;
		}

		print '<tr><td>' . $langs->trans($newclassname) . '</td><td colspan="2">' . $objectsrc->getNomUrl(1);
		// We check if Origin document (id and type is known) has already at least one invoice attached to it
		$objectsrc->fetchObjectLinked($originid,$origin,'','facture');
		$cntinvoice=count($objectsrc->linkedObjects['facture']);
		if ($cntinvoice>=1)
		{
			setEventMessages('WarningBillExist', null, 'warnings');
			echo ' ('.$langs->trans('LatestRelatedBill').end($objectsrc->linkedObjects['facture'])->getNomUrl(1).')';
		}
		echo '</td></tr>';
		print '<tr><td>' . $langs->trans('TotalHT') . '</td><td colspan="2">' . price($objectsrc->total_ht) . '</td></tr>';
		print '<tr><td>' . $langs->trans('TotalVAT') . '</td><td colspan="2">' . price($objectsrc->total_tva) . "</td></tr>";
		if ($mysoc->localtax1_assuj == "1" || $objectsrc->total_localtax1 != 0) 		// Localtax1
		{
			print '<tr><td>' . $langs->transcountry("AmountLT1", $mysoc->country_code) . '</td><td colspan="2">' . price($objectsrc->total_localtax1) . "</td></tr>";
		}

		if ($mysoc->localtax2_assuj == "1" || $objectsrc->total_localtax2 != 0) 		// Localtax2
		{
			print '<tr><td>' . $langs->transcountry("AmountLT2", $mysoc->country_code) . '</td><td colspan="2">' . price($objectsrc->total_localtax2) . "</td></tr>";
		}
		print '<tr><td>' . $langs->trans('TotalTTC') . '</td><td colspan="2">' . price($objectsrc->total_ttc) . "</td></tr>";

		if (!empty($conf->multicurrency->enabled))
		{
			print '<tr><td>' . $langs->trans('MulticurrencyAmountHT') . '</td><td colspan="2">' . price($objectsrc->multicurrency_total_ht) . '</td></tr>';
			print '<tr><td>' . $langs->trans('MulticurrencyAmountVAT') . '</td><td colspan="2">' . price($objectsrc->multicurrency_total_tva) . "</td></tr>";
			print '<tr><td>' . $langs->trans('MulticurrencyAmountTTC') . '</td><td colspan="2">' . price($objectsrc->multicurrency_total_ttc) . "</td></tr>";
		}
	}

	print "</table>\n";

	dol_fiche_end();

	// Button "Create Draft"
	print '<div class="center">';
	print '<input type="submit" class="button" name="bouton" value="' . $langs->trans('CreateDraft') . '">';
	print '&nbsp;&nbsp;&nbsp;&nbsp;&nbsp;';
	print '<input type="button" class="button" value="' . $langs->trans("Cancel") . '" onClick="javascript:history.go(-1)">';
	print '</div>';

	print "</form>\n";

	// Show origin lines
	if (! empty($origin) && ! empty($originid) && is_object($objectsrc)) {
		print '<br>';

		$title = $langs->trans('ProductsAndServices');
		print load_fiche_titre($title);

		print '<table class="noborder" width="100%">';

		$objectsrc->printOriginLinesList();

		print '</table>';
	}

	print '<br>';
}
else if ($id > 0 || ! empty($ref))
{
	/*
	 * Show object in view mode
	 */

	$result = $object->fetch($id, $ref);
	if ($result <= 0) {
		dol_print_error($db, $object->error);
		exit();
	}

	// fetch optionals attributes and labels
	$extralabels = $extrafields->fetch_name_optionals_label($object->table_element);

	if ($user->societe_id > 0 && $user->societe_id != $object->socid)
		accessforbidden('', 0);

	$result = $object->fetch_thirdparty();

	$soc = new Societe($db);
	$result=$soc->fetch($object->socid);
	if ($result < 0) dol_print_error($db);
	$selleruserevenustamp = $mysoc->useRevenueStamp();

	$totalpaye = $object->getSommePaiement();
	$totalcreditnotes = $object->getSumCreditNotesUsed();
	$totaldeposits = $object->getSumDepositsUsed();
	// print "totalpaye=".$totalpaye." totalcreditnotes=".$totalcreditnotes." totaldeposts=".$totaldeposits."
	// selleruserrevenuestamp=".$selleruserevenustamp;

	// We can also use bcadd to avoid pb with floating points
	// For example print 239.2 - 229.3 - 9.9; does not return 0.
	// $resteapayer=bcadd($object->total_ttc,$totalpaye,$conf->global->MAIN_MAX_DECIMALS_TOT);
	// $resteapayer=bcadd($resteapayer,$totalavoir,$conf->global->MAIN_MAX_DECIMALS_TOT);
	$resteapayer = price2num($object->total_ttc - $totalpaye - $totalcreditnotes - $totaldeposits, 'MT');

	if ($object->paye)
	{
		$resteapayer = 0;
	}
	$resteapayeraffiche = $resteapayer;

	if (! empty($conf->global->FACTURE_DEPOSITS_ARE_JUST_PAYMENTS)) {	// Never use this
		$filterabsolutediscount = "fk_facture_source IS NULL"; // If we want deposit to be substracted to payments only and not to total of final invoice
		$filtercreditnote = "fk_facture_source IS NOT NULL"; // If we want deposit to be substracted to payments only and not to total of final invoice
	} else {
		$filterabsolutediscount = "fk_facture_source IS NULL OR (description LIKE '(DEPOSIT)%' AND description NOT LIKE '(EXCESS RECEIVED)%')";
		$filtercreditnote = "fk_facture_source IS NOT NULL AND (description NOT LIKE '(DEPOSIT)%' OR description LIKE '(EXCESS RECEIVED)%')";
	}

	$absolute_discount = $soc->getAvailableDiscounts('', $filterabsolutediscount);
	$absolute_creditnote = $soc->getAvailableDiscounts('', $filtercreditnote);
	$absolute_discount = price2num($absolute_discount, 'MT');
	$absolute_creditnote = price2num($absolute_creditnote, 'MT');

	$author = new User($db);
	if ($object->user_author) {
		$author->fetch($object->user_author);
	}

	$objectidnext = $object->getIdReplacingInvoice();

	$head = facture_prepare_head($object);

	dol_fiche_head($head, 'compta', $langs->trans('InvoiceCustomer'), -1, 'bill');

	$formconfirm = '';

	// Confirmation de la conversion de l'avoir en reduc
	if ($action == 'converttoreduc') {
		if($object->type == Facture::TYPE_STANDARD) $type_fac = 'ExcessReceived';
		elseif($object->type == Facture::TYPE_CREDIT_NOTE) $type_fac = 'CreditNote';
		elseif($object->type == Facture::TYPE_DEPOSIT) $type_fac = 'Deposit';
		$text = $langs->trans('ConfirmConvertToReduc', strtolower($langs->transnoentities($type_fac)));
		$formconfirm = $form->formconfirm($_SERVER['PHP_SELF'] . '?facid=' . $object->id, $langs->trans('ConvertToReduc'), $text, 'confirm_converttoreduc', '', "yes", 2);
	}

	// Confirmation to delete invoice
	if ($action == 'delete') {
		$text = $langs->trans('ConfirmDeleteBill', $object->ref);
		$formquestion = array();

		$qualified_for_stock_change = 0;
		if (empty($conf->global->STOCK_SUPPORTS_SERVICES)) {
			$qualified_for_stock_change = $object->hasProductsOrServices(2);
		} else {
			$qualified_for_stock_change = $object->hasProductsOrServices(1);
		}

		if ($object->type != Facture::TYPE_DEPOSIT && ! empty($conf->global->STOCK_CALCULATE_ON_BILL) && $qualified_for_stock_change && $object->statut >= 1)
		{
			$langs->load("stocks");
			require_once DOL_DOCUMENT_ROOT . '/product/class/html.formproduct.class.php';
			$formproduct = new FormProduct($db);
			$label = $object->type == Facture::TYPE_CREDIT_NOTE ? $langs->trans("SelectWarehouseForStockDecrease") : $langs->trans("SelectWarehouseForStockIncrease");
			$formquestion = array(
								// 'text' => $langs->trans("ConfirmClone"),
								// array('type' => 'checkbox', 'name' => 'clone_content', 'label' => $langs->trans("CloneMainAttributes"), 'value' =>
								// 1),
								// array('type' => 'checkbox', 'name' => 'update_prices', 'label' => $langs->trans("PuttingPricesUpToDate"), 'value'
								// => 1),
								array('type' => 'other','name' => 'idwarehouse','label' => $label,'value' => $formproduct->selectWarehouses(GETPOST('idwarehouse')?GETPOST('idwarehouse'):'ifone', 'idwarehouse', '', 1, 0, 0, $langs->trans("NoStockAction"))));
			$formconfirm = $form->formconfirm($_SERVER['PHP_SELF'] . '?facid=' . $object->id, $langs->trans('DeleteBill'), $text, 'confirm_delete', $formquestion, "yes", 1);
		} else {
			$formconfirm = $form->formconfirm($_SERVER['PHP_SELF'] . '?facid=' . $object->id, $langs->trans('DeleteBill'), $text, 'confirm_delete', '', 'no', 1);
		}
	}
	
	// Confirmation to remove invoice from cycle
	if ($action == 'situationout') {
	    $text = $langs->trans('ConfirmRemoveSituationFromCycle', $object->ref);
	    $label = $langs->trans("ConfirmOuting");
	    $formquestion = array();
	    // remove situation from cycle
	    if ($object->statut == Facture::STATUS_VALIDATED
	        && $user->rights->facture->creer
	        && !$objectidnext
	        && $object->is_last_in_cycle()
	        && ((empty($conf->global->MAIN_USE_ADVANCED_PERMS) && ! empty($user->rights->facture->creer))
	            || (! empty($conf->global->MAIN_USE_ADVANCED_PERMS) && ! empty($user->rights->facture->invoice_advance->unvalidate)))
	        )
	    {
	        $formconfirm = $form->formconfirm($_SERVER['PHP_SELF'] . '?facid=' . $object->id, $label, $text, 'confirm_situationout', $formquestion, "yes", 1);
		}
	}

	// Confirmation of validation
	if ($action == 'valid')
	{
		// we check object has a draft number
		$objectref = substr($object->ref, 1, 4);
		if ($objectref == 'PROV') {
			$savdate = $object->date;
			if (! empty($conf->global->FAC_FORCE_DATE_VALIDATION)) {
				$object->date = dol_now();
				$object->date_lim_reglement = $object->calculate_date_lim_reglement();
			}
			$numref = $object->getNextNumRef($soc);
			// $object->date=$savdate;
		} else {
			$numref = $object->ref;
		}

		$text = $langs->trans('ConfirmValidateBill', $numref);
		if (! empty($conf->notification->enabled)) {
			require_once DOL_DOCUMENT_ROOT . '/core/class/notify.class.php';
			$notify = new Notify($db);
			$text .= '<br>';
			$text .= $notify->confirmMessage('BILL_VALIDATE', $object->socid, $object);
		}
		$formquestion = array();

		$qualified_for_stock_change = 0;
		if (empty($conf->global->STOCK_SUPPORTS_SERVICES)) {
			$qualified_for_stock_change = $object->hasProductsOrServices(2);
		} else {
			$qualified_for_stock_change = $object->hasProductsOrServices(1);
		}

		if ($object->type != Facture::TYPE_DEPOSIT && ! empty($conf->global->STOCK_CALCULATE_ON_BILL) && $qualified_for_stock_change)
		{
			$langs->load("stocks");
			require_once DOL_DOCUMENT_ROOT . '/product/class/html.formproduct.class.php';
			require_once DOL_DOCUMENT_ROOT . '/product/stock/class/entrepot.class.php';
			$formproduct = new FormProduct($db);
			$warehouse = new Entrepot($db);
			$warehouse_array = $warehouse->list_array();
			if (count($warehouse_array) == 1) {
				$label = $object->type == Facture::TYPE_CREDIT_NOTE ? $langs->trans("WarehouseForStockIncrease", current($warehouse_array)) : $langs->trans("WarehouseForStockDecrease", current($warehouse_array));
				$value = '<input type="hidden" id="idwarehouse" name="idwarehouse" value="' . key($warehouse_array) . '">';
			} else {
				$label = $object->type == Facture::TYPE_CREDIT_NOTE ? $langs->trans("SelectWarehouseForStockIncrease") : $langs->trans("SelectWarehouseForStockDecrease");
				$value = $formproduct->selectWarehouses(GETPOST('idwarehouse')?GETPOST('idwarehouse'):'ifone', 'idwarehouse', '', 1);
			}
			$formquestion = array(
								// 'text' => $langs->trans("ConfirmClone"),
								// array('type' => 'checkbox', 'name' => 'clone_content', 'label' => $langs->trans("CloneMainAttributes"), 'value' =>
								// 1),
								// array('type' => 'checkbox', 'name' => 'update_prices', 'label' => $langs->trans("PuttingPricesUpToDate"), 'value'
								// => 1),
								array('type' => 'other','name' => 'idwarehouse','label' => $label,'value' => $value));
		}
		if ($object->type != Facture::TYPE_CREDIT_NOTE && $object->total_ttc < 0) 		// Can happen only if $conf->global->FACTURE_ENABLE_NEGATIVE is on
		{
			$text .= '<br>' . img_warning() . ' ' . $langs->trans("ErrorInvoiceOfThisTypeMustBePositive");
		}
		$formconfirm = $form->formconfirm($_SERVER["PHP_SELF"] . '?facid=' . $object->id, $langs->trans('ValidateBill'), $text, 'confirm_valid', $formquestion, (($object->type != Facture::TYPE_CREDIT_NOTE && $object->total_ttc < 0) ? "no" : "yes"), 2);
	}

	// Confirm back to draft status
	if ($action == 'modif') {
		$text = $langs->trans('ConfirmUnvalidateBill', $object->ref);
		$formquestion = array();

		$qualified_for_stock_change = 0;
		if (empty($conf->global->STOCK_SUPPORTS_SERVICES)) {
			$qualified_for_stock_change = $object->hasProductsOrServices(2);
		} else {
			$qualified_for_stock_change = $object->hasProductsOrServices(1);
		}
		if ($object->type != Facture::TYPE_DEPOSIT && ! empty($conf->global->STOCK_CALCULATE_ON_BILL) && $qualified_for_stock_change) {
			$langs->load("stocks");
			require_once DOL_DOCUMENT_ROOT . '/product/class/html.formproduct.class.php';
			require_once DOL_DOCUMENT_ROOT . '/product/stock/class/entrepot.class.php';
			$formproduct = new FormProduct($db);
			$warehouse = new Entrepot($db);
			$warehouse_array = $warehouse->list_array();
			if (count($warehouse_array) == 1) {
				$label = $object->type == Facture::TYPE_CREDIT_NOTE ? $langs->trans("WarehouseForStockDecrease", current($warehouse_array)) : $langs->trans("WarehouseForStockIncrease", current($warehouse_array));
				$value = '<input type="hidden" id="idwarehouse" name="idwarehouse" value="' . key($warehouse_array) . '">';
			} else {
				$label = $object->type == Facture::TYPE_CREDIT_NOTE ? $langs->trans("SelectWarehouseForStockDecrease") : $langs->trans("SelectWarehouseForStockIncrease");
				$value = $formproduct->selectWarehouses(GETPOST('idwarehouse')?GETPOST('idwarehouse'):'ifone', 'idwarehouse', '', 1);
			}
			$formquestion = array(
								// 'text' => $langs->trans("ConfirmClone"),
								// array('type' => 'checkbox', 'name' => 'clone_content', 'label' => $langs->trans("CloneMainAttributes"), 'value' =>
								// 1),
								// array('type' => 'checkbox', 'name' => 'update_prices', 'label' => $langs->trans("PuttingPricesUpToDate"), 'value'
								// => 1),
								array('type' => 'other','name' => 'idwarehouse','label' => $label,'value' => $value));
		}

		$formconfirm = $form->formconfirm($_SERVER["PHP_SELF"] . '?facid=' . $object->id, $langs->trans('UnvalidateBill'), $text, 'confirm_modif', $formquestion, "yes", 1);
	}

	// Confirmation du classement paye
	if ($action == 'paid' && $resteapayer <= 0) {
		$formconfirm = $form->formconfirm($_SERVER["PHP_SELF"] . '?facid=' . $object->id, $langs->trans('ClassifyPaid'), $langs->trans('ConfirmClassifyPaidBill', $object->ref), 'confirm_paid', '', "yes", 1);
	}
	if ($action == 'paid' && $resteapayer > 0) {
		// Code
		$i = 0;
		$close [$i]['code'] = 'discount_vat';	// escompte
		$i ++;
		$close [$i]['code'] = 'badcustomer';
		$i ++;
		// Help
		$i = 0;
		$close [$i]['label'] = $langs->trans("HelpEscompte") . '<br><br>' . $langs->trans("ConfirmClassifyPaidPartiallyReasonDiscountVatDesc");
		$i ++;
		$close [$i]['label'] = $langs->trans("ConfirmClassifyPaidPartiallyReasonBadCustomerDesc");
		$i ++;
		// Texte
		$i = 0;
		$close [$i]['reason'] = $form->textwithpicto($langs->transnoentities("ConfirmClassifyPaidPartiallyReasonDiscount", $resteapayer, $langs->trans("Currency" . $conf->currency)), $close[$i]['label'], 1);
		$i ++;
		$close [$i]['reason'] = $form->textwithpicto($langs->transnoentities("ConfirmClassifyPaidPartiallyReasonBadCustomer", $resteapayer, $langs->trans("Currency" . $conf->currency)), $close[$i]['label'], 1);
		$i ++;
		// arrayreasons[code]=reason
		foreach ($close as $key => $val) {
			$arrayreasons[$close [$key]['code']] = $close[$key]['reason'];
		}

		// Cree un tableau formulaire
		$formquestion = array('text' => $langs->trans("ConfirmClassifyPaidPartiallyQuestion"),array('type' => 'radio','name' => 'close_code','label' => $langs->trans("Reason"),'values' => $arrayreasons),array('type' => 'text','name' => 'close_note','label' => $langs->trans("Comment"),'value' => '','morecss' => 'minwidth300'));
		// Paiement incomplet. On demande si motif = escompte ou autre
		$formconfirm = $form->formconfirm($_SERVER["PHP_SELF"] . '?facid=' . $object->id, $langs->trans('ClassifyPaid'), $langs->trans('ConfirmClassifyPaidPartially', $object->ref), 'confirm_paid_partially', $formquestion, "yes", 1, 250);
	}

	// Confirmation du classement abandonne
	if ($action == 'canceled') {
		// S'il y a une facture de remplacement pas encore validee (etat brouillon),
		// on ne permet pas de classer abandonner la facture.
		if ($objectidnext) {
			$facturereplacement = new Facture($db);
			$facturereplacement->fetch($objectidnext);
			$statusreplacement = $facturereplacement->statut;
		}
		if ($objectidnext && $statusreplacement == 0) {
			print '<div class="error">' . $langs->trans("ErrorCantCancelIfReplacementInvoiceNotValidated") . '</div>';
		} else {
			// Code
			$close [1] ['code'] = 'badcustomer';
			$close [2] ['code'] = 'abandon';
			// Help
			$close [1] ['label'] = $langs->trans("ConfirmClassifyPaidPartiallyReasonBadCustomerDesc");
			$close [2] ['label'] = $langs->trans("ConfirmClassifyAbandonReasonOtherDesc");
			// Texte
			$close [1] ['reason'] = $form->textwithpicto($langs->transnoentities("ConfirmClassifyPaidPartiallyReasonBadCustomer", $object->ref), $close [1] ['label'], 1);
			$close [2] ['reason'] = $form->textwithpicto($langs->transnoentities("ConfirmClassifyAbandonReasonOther"), $close [2] ['label'], 1);
			// arrayreasons
			$arrayreasons [$close [1] ['code']] = $close [1] ['reason'];
			$arrayreasons [$close [2] ['code']] = $close [2] ['reason'];

			// Cree un tableau formulaire
			$formquestion = array('text' => $langs->trans("ConfirmCancelBillQuestion"),array('type' => 'radio','name' => 'close_code','label' => $langs->trans("Reason"),'values' => $arrayreasons),array('type' => 'text','name' => 'close_note','label' => $langs->trans("Comment"),'value' => '','morecss' => 'minwidth300'));

			$formconfirm = $form->formconfirm($_SERVER['PHP_SELF'] . '?facid=' . $object->id, $langs->trans('CancelBill'), $langs->trans('ConfirmCancelBill', $object->ref), 'confirm_canceled', $formquestion, "yes", 1, 250);
		}
	}

	if ($action == 'deletepaiement')
	{
		$payment_id = GETPOST('paiement_id');
		$formconfirm = $form->formconfirm($_SERVER["PHP_SELF"].'?id='.$object->id.'&paiement_id='.$payment_id, $langs->trans('DeletePayment'), $langs->trans('ConfirmDeletePayment'), 'confirm_delete_paiement', '', 'no', 1);

	}

	// Confirmation de la suppression d'une ligne produit
	if ($action == 'ask_deleteline') {
		$formconfirm = $form->formconfirm($_SERVER["PHP_SELF"] . '?facid=' . $object->id . '&lineid=' . $lineid, $langs->trans('DeleteProductLine'), $langs->trans('ConfirmDeleteProductLine'), 'confirm_deleteline', '', 'no', 1);
	}

	// Clone confirmation
	if ($action == 'clone')
	{
		// Create an array for form
		$formquestion = array(
							// 'text' => $langs->trans("ConfirmClone"),
							// array('type' => 'checkbox', 'name' => 'clone_content', 'label' => $langs->trans("CloneMainAttributes"), 'value' => 1)
							array('type' => 'other','name' => 'socid','label' => $langs->trans("SelectThirdParty"),'value' => $form->select_company($object->socid, 'socid', '(s.client=1 OR s.client=2 OR s.client=3)', 1)));
		// Paiement incomplet. On demande si motif = escompte ou autre
		$formconfirm = $form->formconfirm($_SERVER["PHP_SELF"] . '?facid=' . $object->id, $langs->trans('CloneInvoice'), $langs->trans('ConfirmCloneInvoice', $object->ref), 'confirm_clone', $formquestion, 'yes', 1);
	}

	if (! $formconfirm)
	{
		$parameters = array('lineid' => $lineid);
		$reshook = $hookmanager->executeHooks('formConfirm', $parameters, $object, $action); // Note that $action and $object may have been modified by hook
		if (empty($reshook)) $formconfirm.=$hookmanager->resPrint;
		elseif ($reshook > 0) $formconfirm=$hookmanager->resPrint;
	}

	// Print form confirm
	print $formconfirm;

	// Invoice content

	$linkback = '<a href="' . DOL_URL_ROOT . '/compta/facture/list.php?restore_lastsearch_values=1' . (! empty($socid) ? '&socid=' . $socid : '') . '">' . $langs->trans("BackToList") . '</a>';

	$morehtmlref='<div class="refidno">';
	// Ref customer
	$morehtmlref.=$form->editfieldkey("RefCustomer", 'ref_client', $object->ref_client, $object, $user->rights->facture->creer, 'string', '', 0, 1);
	$morehtmlref.=$form->editfieldval("RefCustomer", 'ref_client', $object->ref_client, $object, $user->rights->facture->creer, 'string', '', null, null, '', 1);
	// Thirdparty
	$morehtmlref.='<br>'.$langs->trans('ThirdParty') . ' : ' . $object->thirdparty->getNomUrl(1,'customer');
	if (empty($conf->global->MAIN_DISABLE_OTHER_LINK) && $object->thirdparty->id > 0) $morehtmlref.=' (<a href="'.DOL_URL_ROOT.'/compta/facture/list.php?socid='.$object->thirdparty->id.'">'.$langs->trans("OtherBills").'</a>)';
	// Project
	if (! empty($conf->projet->enabled))
	{
		$langs->load("projects");
		$morehtmlref.='<br>'.$langs->trans('Project') . ' ';
		if ($user->rights->facture->creer)
		{
			if ($action != 'classify')
				$morehtmlref.='<a href="' . $_SERVER['PHP_SELF'] . '?action=classify&amp;id=' . $object->id . '">' . img_edit($langs->transnoentitiesnoconv('SetProject')) . '</a> : ';
				if ($action == 'classify') {
					//$morehtmlref.=$form->form_project($_SERVER['PHP_SELF'] . '?id=' . $object->id, $object->socid, $object->fk_project, 'projectid', 0, 0, 1, 1);
					$morehtmlref.='<form method="post" action="'.$_SERVER['PHP_SELF'].'?id='.$object->id.'">';
					$morehtmlref.='<input type="hidden" name="action" value="classin">';
					$morehtmlref.='<input type="hidden" name="token" value="'.$_SESSION['newtoken'].'">';
					$morehtmlref.=$formproject->select_projects($object->socid, $object->fk_project, 'projectid', $maxlength, 0, 1, 0, 1, 0, 0, '', 1);
					$morehtmlref.='<input type="submit" class="button valignmiddle" value="'.$langs->trans("Modify").'">';
					$morehtmlref.='</form>';
				} else {
					$morehtmlref.=$form->form_project($_SERVER['PHP_SELF'] . '?id=' . $object->id, $object->socid, $object->fk_project, 'none', 0, 0, 0, 1);
				}
		} else {
			if (! empty($object->fk_project)) {
				$proj = new Project($db);
				$proj->fetch($object->fk_project);
				$morehtmlref.='<a href="'.DOL_URL_ROOT.'/projet/card.php?id=' . $object->fk_project . '" title="' . $langs->trans('ShowProject') . '">';
				$morehtmlref.=$proj->ref;
				$morehtmlref.='</a>';
			} else {
				$morehtmlref.='';
			}
		}
	}
	$morehtmlref.='</div>';

	$object->totalpaye = $totalpaye;   // To give a chance to dol_banner_tab to use already paid amount to show correct status

	dol_banner_tab($object, 'ref', $linkback, 1, 'facnumber', 'ref', $morehtmlref, '', 0, '', '');

	print '<div class="fichecenter">';
	print '<div class="fichehalfleft">';
	print '<div class="underbanner clearboth"></div>';

	print '<table class="border" width="100%">';

	// Type
	print '<tr><td class="titlefield">' . $langs->trans('Type') . '</td><td>';
	print $object->getLibType();
	if ($object->type == Facture::TYPE_REPLACEMENT) {
		$facreplaced = new Facture($db);
		$facreplaced->fetch($object->fk_facture_source);
		print ' (' . $langs->transnoentities("ReplaceInvoice", $facreplaced->getNomUrl(1)) . ')';
	}
	if ($object->type == Facture::TYPE_CREDIT_NOTE && !empty($object->fk_facture_source)) {
		$facusing = new Facture($db);
		$facusing->fetch($object->fk_facture_source);
		print ' (' . $langs->transnoentities("CorrectInvoice", $facusing->getNomUrl(1)) . ')';
	}

	$facidavoir = $object->getListIdAvoirFromInvoice();
	if (count($facidavoir) > 0) {
		print ' (' . $langs->transnoentities("InvoiceHasAvoir");
		$i = 0;
		foreach ($facidavoir as $id) {
			if ($i == 0)
				print ' ';
			else
				print ',';
			$facavoir = new Facture($db);
			$facavoir->fetch($id);
			print $facavoir->getNomUrl(1);
		}
		print ')';
	}
	if ($objectidnext > 0) {
		$facthatreplace = new Facture($db);
		$facthatreplace->fetch($objectidnext);
		print ' (' . $langs->transnoentities("ReplacedByInvoice", $facthatreplace->getNomUrl(1)) . ')';
	}

	if ($object->type == Facture::TYPE_CREDIT_NOTE || $object->type == Facture::TYPE_DEPOSIT) {
		$discount = new DiscountAbsolute($db);
		$result = $discount->fetch(0, $object->id);
		if ($result > 0){
			print '. '.$langs->trans("CreditNoteConvertedIntoDiscount", $object->getLibType(), $discount->getNomUrl(1, 'discount')).'<br>';
		}
	}
	print '</td></tr>';

	// Relative and absolute discounts
	print '<!-- Discounts --><tr><td>' . $langs->trans('Discounts');

	print '</td><td>';
	$thirdparty = $soc;
	$discount_type = 0;
	$backtopage = urlencode($_SERVER["PHP_SELF"] . '?facid=' . $object->id);
	include DOL_DOCUMENT_ROOT.'/core/tpl/object_discounts.tpl.php';

	print '</td></tr>';

	// Date invoice
	print '<tr><td>';
	print '<table class="nobordernopadding" width="100%"><tr><td>';
	print $langs->trans('DateInvoice');
	print '</td>';
	if ($object->type != Facture::TYPE_CREDIT_NOTE && $action != 'editinvoicedate' && ! empty($object->brouillon) && $user->rights->facture->creer && empty($conf->global->FAC_FORCE_DATE_VALIDATION))
		print '<td align="right"><a href="' . $_SERVER["PHP_SELF"] . '?action=editinvoicedate&amp;facid=' . $object->id . '">' . img_edit($langs->trans('SetDate'), 1) . '</a></td>';
	print '</tr></table>';
	print '</td><td>';

	if ($object->type != Facture::TYPE_CREDIT_NOTE) {
		if ($action == 'editinvoicedate') {
			$form->form_date($_SERVER['PHP_SELF'] . '?facid=' . $object->id, $object->date, 'invoicedate');
		} else {
			print dol_print_date($object->date, 'day');
		}
	} else {
		print dol_print_date($object->date, 'day');
	}
	print '</td>';

	print '</tr>';

	if (! empty($conf->global->INVOICE_POINTOFTAX_DATE))
	{
		// Date invoice
		print '<tr><td>';
		print '<table class="nobordernopadding" width="100%"><tr><td>';
		print $langs->trans('DatePointOfTax');
		print '</td>';
		print '<td align="right"><a href="' . $_SERVER["PHP_SELF"] . '?action=editdate_pointoftax&amp;facid=' . $object->id . '">' . img_edit($langs->trans('SetDate'), 1) . '</a></td>';
		print '</tr></table>';
		print '</td><td>';
		if ($action == 'editdate_pointoftax') {
			$form->form_date($_SERVER['PHP_SELF'] . '?facid=' . $object->id, $object->date_pointoftax, 'date_pointoftax');
		} else {
			print dol_print_date($object->date_pointoftax, 'day');
		}
		print '</td></tr>';
	}

	// Payment term
	print '<tr><td>';
	print '<table class="nobordernopadding" width="100%"><tr><td>';
	print $langs->trans('PaymentConditionsShort');
	print '</td>';
	if ($object->type != Facture::TYPE_CREDIT_NOTE && $action != 'editconditions' && $user->rights->facture->creer)
		print '<td align="right"><a href="' . $_SERVER["PHP_SELF"] . '?action=editconditions&amp;facid=' . $object->id . '">' . img_edit($langs->trans('SetConditions'), 1) . '</a></td>';
	print '</tr></table>';
	print '</td><td>';
	if ($object->type != Facture::TYPE_CREDIT_NOTE)
	{
		if ($action == 'editconditions') {
			$form->form_conditions_reglement($_SERVER['PHP_SELF'] . '?facid=' . $object->id, $object->cond_reglement_id, 'cond_reglement_id');
		} else {
			$form->form_conditions_reglement($_SERVER['PHP_SELF'] . '?facid=' . $object->id, $object->cond_reglement_id, 'none');
		}
	} else {
		print '&nbsp;';
	}
	print '</td></tr>';

	// Date payment term
	print '<tr><td>';
	print '<table class="nobordernopadding" width="100%"><tr><td>';
	print $langs->trans('DateMaxPayment');
	print '</td>';
	if ($object->type != Facture::TYPE_CREDIT_NOTE && $action != 'editpaymentterm' && $user->rights->facture->creer)
		print '<td align="right"><a href="' . $_SERVER["PHP_SELF"] . '?action=editpaymentterm&amp;facid=' . $object->id . '">' . img_edit($langs->trans('SetDate'), 1) . '</a></td>';
	print '</tr></table>';
	print '</td><td>';
	if ($object->type != Facture::TYPE_CREDIT_NOTE)
	{
		if ($action == 'editpaymentterm') {
			$form->form_date($_SERVER['PHP_SELF'] . '?facid=' . $object->id, $object->date_lim_reglement, 'paymentterm');
		} else {
			print dol_print_date($object->date_lim_reglement, 'day');
			if ($object->hasDelay()) {
				print img_warning($langs->trans('Late'));
			}
		}
	} else {
		print '&nbsp;';
	}
	print '</td></tr>';

	// Payment mode
	print '<tr><td>';
	print '<table class="nobordernopadding" width="100%"><tr><td>';
	print $langs->trans('PaymentMode');
	print '</td>';
	if ($action != 'editmode' && $user->rights->facture->creer)
		print '<td align="right"><a href="' . $_SERVER["PHP_SELF"] . '?action=editmode&amp;facid=' . $object->id . '">' . img_edit($langs->trans('SetMode'), 1) . '</a></td>';
	print '</tr></table>';
	print '</td><td>';
	if ($action == 'editmode')
	{
		$form->form_modes_reglement($_SERVER['PHP_SELF'].'?facid='.$object->id, $object->mode_reglement_id, 'mode_reglement_id', 'CRDT');
	}
	else
	{
		$form->form_modes_reglement($_SERVER['PHP_SELF'].'?facid='.$object->id, $object->mode_reglement_id, 'none', 'CRDT');
	}
	print '</td></tr>';

	// Multicurrency
	if (! empty($conf->multicurrency->enabled))
	{
		// Multicurrency code
		print '<tr>';
		print '<td>';
		print '<table class="nobordernopadding" width="100%"><tr><td>';
		print fieldLabel('Currency','multicurrency_code');
		print '</td>';
		if ($action != 'editmulticurrencycode' && ! empty($object->brouillon))
			print '<td align="right"><a href="' . $_SERVER["PHP_SELF"] . '?action=editmulticurrencycode&amp;id=' . $object->id . '">' . img_edit($langs->transnoentitiesnoconv('SetMultiCurrencyCode'), 1) . '</a></td>';
		print '</tr></table>';
		print '</td><td>';
		if ($action == 'editmulticurrencycode') {
			$form->form_multicurrency_code($_SERVER['PHP_SELF'] . '?id=' . $object->id, $object->multicurrency_code, 'multicurrency_code');
		} else {
			$form->form_multicurrency_code($_SERVER['PHP_SELF'] . '?id=' . $object->id, $object->multicurrency_code, 'none');
		}
		print '</td></tr>';

		print '<tr>';
		print '<td>';
		print '<table class="nobordernopadding" width="100%"><tr><td>';
		print fieldLabel('CurrencyRate','multicurrency_tx');
		print '</td>';
		if ($action != 'editmulticurrencyrate' && ! empty($object->brouillon) && $object->multicurrency_code && $object->multicurrency_code != $conf->currency)
			print '<td align="right"><a href="' . $_SERVER["PHP_SELF"] . '?action=editmulticurrencyrate&amp;id=' . $object->id . '">' . img_edit($langs->transnoentitiesnoconv('SetMultiCurrencyCode'), 1) . '</a></td>';
		print '</tr></table>';
		print '</td><td>';
		if ($action == 'editmulticurrencyrate' || $action == 'actualizemulticurrencyrate') {
			if($action == 'actualizemulticurrencyrate') {
				list($object->fk_multicurrency, $object->multicurrency_tx) = MultiCurrency::getIdAndTxFromCode($object->db, $object->multicurrency_code);
			}
			$form->form_multicurrency_rate($_SERVER['PHP_SELF'] . '?id=' . $object->id, $object->multicurrency_tx, 'multicurrency_tx', $object->multicurrency_code);
		} else {
			$form->form_multicurrency_rate($_SERVER['PHP_SELF'] . '?id=' . $object->id, $object->multicurrency_tx, 'none', $object->multicurrency_code);
			if($object->statut == $object::STATUS_DRAFT && $object->multicurrency_code && $object->multicurrency_code != $conf->currency) {
				print '<div class="inline-block"> &nbsp; &nbsp; &nbsp; &nbsp; ';
				print '<a href="'.$_SERVER["PHP_SELF"].'?id='.$object->id.'&action=actualizemulticurrencyrate">'.$langs->trans("ActualizeCurrency").'</a>';
				print '</div>';
			}
		}
		print '</td></tr>';
	}

	// Bank Account
	print '<tr><td class="nowrap">';
	print '<table width="100%" class="nobordernopadding"><tr><td class="nowrap">';
	print $langs->trans('BankAccount');
	print '<td>';
	if (($action != 'editbankaccount') && $user->rights->facture->creer)
		print '<td align="right"><a href="'.$_SERVER["PHP_SELF"].'?action=editbankaccount&amp;id='.$object->id.'">'.img_edit($langs->trans('SetBankAccount'),1).'</a></td>';
	print '</tr></table>';
	print '</td><td>';
	if ($action == 'editbankaccount')
	{
		$form->formSelectAccount($_SERVER['PHP_SELF'].'?id='.$object->id, $object->fk_account, 'fk_account', 1);
	}
	else
	{
		$form->formSelectAccount($_SERVER['PHP_SELF'].'?id='.$object->id, $object->fk_account, 'none');
	}
	print "</td>";
	print '</tr>';

	// Situations
	/*if (! empty($conf->global->INVOICE_USE_SITUATION))
	{
		if ($object->type == 5 && ($object->situation_counter > 1))
		{
			$prevsits = $object->get_prev_sits();
			print '<tr><td>';
			print $langs->trans('SituationAmount');
			print ' ';

			print $prevsits[0]->situation_counter;
			$cprevsits = count($prevsits);

		  for ($i = 1; $i < $cprevsits; $i++) {
				print ' + ';
				print $prevsits[$i]->situation_counter;
			}
			print ' + ';
			print $object->situation_counter;

			print '</td>';
			print '<td class="nowrap">';

			$prevsits_total_amount = 0;
			foreach ($prevsits as $situation) {
				$prevsits_total_amount += $situation->total_ht;
			}
			$prevsits_total_amount += $object->total_ht;

			print price($prevsits_total_amount, 0, $langs, 1, -1, -1, (!empty($object->multicurrency_code) ? $object->multicurrency_code : $conf->currency) );

			print '</td></tr>';

			// Previous situation(s) deduction(s)
			for ($i = 0; $i < $cprevsits; $i++) {
				print '<tr><td>';
				print '<a href="' . $_SERVER['PHP_SELF'] . '?facid=' . $prevsits[$i]->id . '">';
				print $langs->trans('SituationDeduction');
				print ' ';
				print $prevsits[$i]->situation_counter;
				print '</a></td>';

				print '<td class="nowrap">';
				print '- ' . price($prevsits[$i]->total_ht, 0, $langs, 1, -1, -1, (!empty($object->multicurrency_code) ? $object->multicurrency_code : $conf->currency) );
				print '</td></tr>';
			}
		}
	}*/

	
	// List of previous situation invoices
	if (($object->situation_cycle_ref > 0) && ! empty($conf->global->INVOICE_USE_SITUATION))
	{
	    
	    print '<table class="noborder situationstable" width="100%">';
	    
	    
	    print '<tr class="liste_titre">';
	    print '<td>' . $langs->trans('ListOfSituationInvoices') . '</td>';
	    print '<td></td>';
	    print '<td align="center">' . $langs->trans('Situation') . '</td>';
	    if (! empty($conf->banque->enabled)) print '<td align="right"></td>';
	    print '<td align="right">' . $langs->trans('AmountHT') . '</td>';
	    print '<td align="right">' . $langs->trans('AmountTTC') . '</td>';
	    print '<td width="18">&nbsp;</td>';
	    print '</tr>';
	    
	    
	    $total_prev_ht = $total_prev_ttc = 0;
	    $total_global_ht = $total_global_ttc = 0;
	    
	    if (count($object->tab_previous_situation_invoice) > 0) {
	        // List of previous invoices
	        
	        $current_situation_counter = array();
	        foreach ($object->tab_previous_situation_invoice as $prev_invoice) {
	            $totalpaye = $prev_invoice->getSommePaiement();
	            $total_prev_ht += $prev_invoice->total_ht;
	            $total_prev_ttc += $prev_invoice->total_ttc;
	            $current_situation_counter[] = (($prev_invoice->type == Facture::TYPE_CREDIT_NOTE)?-1:1) * $prev_invoice->situation_counter;
	            print '<tr class="oddeven">';
	            print '<td>' . $prev_invoice->getNomUrl(1) . '</td>';
	            print '<td></td>';
	            print '<td align="center" >'.(($prev_invoice->type == Facture::TYPE_CREDIT_NOTE)?$langs->trans('situationInvoiceShortcode_AS'):$langs->trans('situationInvoiceShortcode_S')) . $prev_invoice->situation_counter.'</td>';
	            if (! empty($conf->banque->enabled)) print '<td align="right"></td>';
	            print '<td align="right">' . price($prev_invoice->total_ht) . '</td>';
	            print '<td align="right">' . price($prev_invoice->total_ttc) . '</td>';
	            print '<td align="right">' . $prev_invoice->getLibStatut(3, $totalpaye) . '</td>';
	            print '</tr>';
			}
	    }
	    
	    
	    $total_global_ht += $total_prev_ht ;
	    $total_global_ttc += $total_prev_ttc ;
	    $total_global_ht += $object->total_ht;
	    $total_global_ttc += $object->total_ttc;
	    $current_situation_counter[] = (($object->type == Facture::TYPE_CREDIT_NOTE)?-1:1) * $object->situation_counter;
	    print '<tr class="oddeven">';
	    print '<td>' . $object->getNomUrl(1) . '</td>';
	    print '<td></td>';
	    print '<td align="center">'.(($object->type == Facture::TYPE_CREDIT_NOTE)?$langs->trans('situationInvoiceShortcode_AS'):$langs->trans('situationInvoiceShortcode_S')) . $object->situation_counter.'</td>';
	    if (! empty($conf->banque->enabled)) print '<td align="right"></td>';
	    print '<td align="right">' . price($object->total_ht) . '</td>';
	    print '<td align="right">' . price($object->total_ttc) . '</td>';
	    print '<td align="right">' . $object->getLibStatut(3, $object->getSommePaiement()) . '</td>';
	    print '</tr>';
	    
	    
	    print '<tr class="oddeven">';
	    print '<td colspan="2" align="left"><b>' . $langs->trans('CurrentSituationTotal') . '</b></td>';
	    print '<td>';
	    $i =0;
	    foreach ($current_situation_counter as $sit)
	    {
	        $curSign = $sit>0?'+':'-';
	        $curType = $sit>0?$langs->trans('situationInvoiceShortcode_S'):$langs->trans('situationInvoiceShortcode_AS');
	        if($i>0) print ' '.$curSign.' ';
	        print $curType . abs($sit);
	        $i++;
	    }
	    print '</td>';
	    if (! empty($conf->banque->enabled)) print '<td></td>';
	    print '<td align="right"><b>' . price($total_global_ht) . '</b></td>';
	    print '<td align="right"><b>' . price($total_global_ttc) . '</b></td>';
	    print '<td width="18">&nbsp;</td>';
	    print '</tr>';
	    
	    
	    if (count($object->tab_next_situation_invoice) > 0) {
	        // List of next invoices
	        /*print '<tr class="liste_titre">';
	         print '<td>' . $langs->trans('ListOfNextSituationInvoices') . '</td>';
	         print '<td></td>';
	         print '<td></td>';
	         if (! empty($conf->banque->enabled)) print '<td align="right"></td>';
	         print '<td align="right">' . $langs->trans('AmountHT') . '</td>';
	         print '<td align="right">' . $langs->trans('AmountTTC') . '</td>';
	         print '<td width="18">&nbsp;</td>';
	         print '</tr>';*/
	        
	        $total_next_ht = $total_next_ttc = 0;
	        
	        foreach ($object->tab_next_situation_invoice as $next_invoice) {
	            $totalpaye = $next_invoice->getSommePaiement();
	            $total_next_ht += $next_invoice->total_ht;
	            $total_next_ttc += $next_invoice->total_ttc;
	            
	            print '<tr class="oddeven">';
	            print '<td>' . $next_invoice->getNomUrl(1) . '</td>';
	            print '<td></td>';
	            print '<td align="center">'.(($next_invoice->type == Facture::TYPE_CREDIT_NOTE)?$langs->trans('situationInvoiceShortcode_AS'):$langs->trans('situationInvoiceShortcode_S')) . $next_invoice->situation_counter.'</td>';
	            if (! empty($conf->banque->enabled)) print '<td align="right"></td>';
	            print '<td align="right">' . price($next_invoice->total_ht) . '</td>';
	            print '<td align="right">' . price($next_invoice->total_ttc) . '</td>';
	            print '<td align="right">' . $next_invoice->getLibStatut(3, $totalpaye) . '</td>';
	            print '</tr>';
	            
	        }
	        
	        $total_global_ht += $total_next_ht;
	        $total_global_ttc += $total_next_ttc;
	        
	        print '<tr class="oddeven">';
	        print '<td colspan="3" align="right"></td>';
	        if (! empty($conf->banque->enabled)) print '<td align="right"></td>';
	        print '<td align="right"><b>' . price($total_global_ht) . '</b></td>';
	        print '<td align="right"><b>' . price($total_global_ttc) . '</b></td>';
	        print '<td width="18">&nbsp;</td>';
	        print '</tr>';
	    }
	    
	    print '</table>';
	}

	// Incoterms
	if (!empty($conf->incoterm->enabled))
	{
		print '<tr><td>';
		print '<table width="100%" class="nobordernopadding"><tr><td>';
		print $langs->trans('IncotermLabel');
		print '<td><td align="right">';
		if ($user->rights->facture->creer) print '<a href="'.DOL_URL_ROOT.'/compta/facture/card.php?facid='.$object->id.'&action=editincoterm">'.img_edit().'</a>';
		else print '&nbsp;';
		print '</td></tr></table>';
		print '</td>';
		print '<td>';
		if ($action != 'editincoterm')
		{
			print $form->textwithpicto($object->display_incoterms(), $object->libelle_incoterms, 1);
		}
		else
		{
			print $form->select_incoterms((!empty($object->fk_incoterms) ? $object->fk_incoterms : ''), (!empty($object->location_incoterms)?$object->location_incoterms:''), $_SERVER['PHP_SELF'].'?id='.$object->id);
		}
		print '</td></tr>';
	}

	// Other attributes
	$cols = 2;
	include DOL_DOCUMENT_ROOT . '/core/tpl/extrafields_view.tpl.php';

	print '</table>';

	print '</div>';
	print '<div class="fichehalfright">';
	print '<div class="ficheaddleft">';
	print '<div class="underbanner clearboth"></div>';

	print '<table class="border centpercent">';

	if (!empty($conf->multicurrency->enabled) && ($object->multicurrency_code != $conf->currency))
	{
		// Multicurrency Amount HT
		print '<tr><td class="titlefieldmiddle">' . fieldLabel('MulticurrencyAmountHT','multicurrency_total_ht') . '</td>';
		print '<td class="nowrap amountcard">' . price($object->multicurrency_total_ht, '', $langs, 0, - 1, - 1, (!empty($object->multicurrency_code) ? $object->multicurrency_code : $conf->currency)) . '</td>';
		print '</tr>';

		// Multicurrency Amount VAT
		print '<tr><td>' . fieldLabel('MulticurrencyAmountVAT','multicurrency_total_tva') . '</td>';
		print '<td class="nowrap amountcard">' . price($object->multicurrency_total_tva, '', $langs, 0, - 1, - 1, (!empty($object->multicurrency_code) ? $object->multicurrency_code : $conf->currency)) . '</td>';
		print '</tr>';

		// Multicurrency Amount TTC
		print '<tr><td>' . fieldLabel('MulticurrencyAmountTTC','multicurrency_total_ttc') . '</td>';
		print '<td class="nowrap amountcard">' . price($object->multicurrency_total_ttc, '', $langs, 0, - 1, - 1, (!empty($object->multicurrency_code) ? $object->multicurrency_code : $conf->currency)) . '</td>';
		print '</tr>';
	}

	// Amount
	print '<tr><td class="titlefieldmiddle">' . $langs->trans('AmountHT') . '</td>';
	print '<td class="nowrap amountcard">' . price($object->total_ht, 1, '', 1, - 1, - 1, $conf->currency) . '</td></tr>';

	// Vat
	print '<tr><td>' . $langs->trans('AmountVAT') . '</td><td colspan="3" class="nowrap amountcard">' . price($object->total_tva, 1, '', 1, - 1, - 1, $conf->currency) . '</td></tr>';
	print '</tr>';

	// Amount Local Taxes
	if (($mysoc->localtax1_assuj == "1" && $mysoc->useLocalTax(1)) || $object->total_localtax1 != 0) 	// Localtax1
	{
		print '<tr><td>' . $langs->transcountry("AmountLT1", $mysoc->country_code) . '</td>';
		print '<td class="nowrap amountcard">' . price($object->total_localtax1, 1, '', 1, - 1, - 1, $conf->currency) . '</td></tr>';
	}
	if (($mysoc->localtax2_assuj == "1" && $mysoc->useLocalTax(2)) || $object->total_localtax2 != 0) 	// Localtax2
	{
		print '<tr><td>' . $langs->transcountry("AmountLT2", $mysoc->country_code) . '</td>';
		print '<td class=nowrap amountcard">' . price($object->total_localtax2, 1, '', 1, - 1, - 1, $conf->currency) . '</td></tr>';
	}

	// Revenue stamp
	if ($selleruserevenustamp) 	// Test company use revenue stamp
	{
		print '<tr><td>';
		print '<table class="nobordernopadding" width="100%"><tr><td>';
		print $langs->trans('RevenueStamp');
		print '</td>';
		if ($action != 'editrevenuestamp' && ! empty($object->brouillon) && $user->rights->facture->creer)
		{
			print '<td align="right"><a href="' . $_SERVER["PHP_SELF"] . '?action=editrevenuestamp&amp;facid=' . $object->id . '">' . img_edit($langs->trans('SetRevenuStamp'), 1) . '</a></td>';
		}
		print '</tr></table>';
		print '</td><td>';
		if ($action == 'editrevenuestamp') {
			print '<form action="' . $_SERVER["PHP_SELF"] . '?id=' . $object->id . '" method="post">';
			print '<input type="hidden" name="token" value="' . $_SESSION ['newtoken'] . '">';
			print '<input type="hidden" name="action" value="setrevenuestamp">';
			print '<input type="hidden" name="revenuestamp" id="revenuestamp_val" value="'.price2num($object->revenuestamp).'">';
			print $formother->select_revenue_stamp('', 'revenuestamp_type', $mysoc->country_code);
			print ' &rarr; <span id="revenuestamp_span"></span>';
			print ' <input type="submit" class="button" value="' . $langs->trans('Modify') . '">';
			print '</form>';
			print " <script>
                $(document).ready(function(){
                    js_recalculate_revenuestamp();
                    $('select[name=revenuestamp_type]').on('change',function(){
                        js_recalculate_revenuestamp();
                    });
                });
                function js_recalculate_revenuestamp(){
					var valselected = $('select[name=revenuestamp_type]').val();
					console.log('Calculate revenue stamp from '+valselected);
					var revenue = 0;
					if (valselected.indexOf('%') == -1)
					{
						revenue = valselected;
					}
					else
					{
	                    var revenue_type = parseFloat(valselected);
	                    var amount_net = ".round($object->total_ht, 2).";
	                    revenue = revenue_type * amount_net / 100;
	                    revenue = revenue.toFixed(2);
					}
                    $('#revenuestamp_val').val(revenue);
                    $('#revenuestamp_span').html(revenue);
                }
            </script>";
		} else {
			print price($object->revenuestamp, 1, '', 1, - 1, - 1, $conf->currency);
		}
		print '</td></tr>';
	}

	// Total with tax
	print '<tr><td>' . $langs->trans('AmountTTC') . '</td><td class="nowrap amountcard">' . price($object->total_ttc, 1, '', 1, - 1, - 1, $conf->currency) . '</td></tr>';

	print '</table>';


	// List of previous situation invoices

	$sign = 1;
	if ($object->type == Facture::TYPE_CREDIT_NOTE) $sign = - 1;
	$nbrows = 8;
	$nbcols = 3;
	if (! empty($conf->projet->enabled))
		$nbrows ++;
	if (! empty($conf->banque->enabled)) {
		$nbrows ++;
		$nbcols ++;
	}
	if ($mysoc->localtax1_assuj == "1" || $object->total_localtax1 != 0)
		$nbrows ++;
	if ($mysoc->localtax2_assuj == "1" || $object->total_localtax2 != 0)
		$nbrows ++;
	if ($selleruserevenustamp)
		$nbrows ++;
	if (! empty($conf->multicurrency->enabled))
		$nbrows += 5;
	if (! empty($conf->incoterm->enabled))
		$nbrows += 1;

	if ($object->type == Facture::TYPE_SITUATION && ! empty($conf->global->INVOICE_USE_SITUATION))
	{
		if (count($object->tab_previous_situation_invoice) > 0 || count($object->tab_next_situation_invoice) > 0)
			print '<table class="noborder situationstable" width="100%">';

		if (count($object->tab_previous_situation_invoice) > 0) {
			// List of previous invoices
			print '<tr class="liste_titre">';
			print '<td>' . $langs->trans('ListOfPreviousSituationInvoices') . '</td>';
			print '<td></td>';
			if (! empty($conf->banque->enabled)) print '<td align="right"></td>';
			print '<td align="right">' . $langs->trans('AmountHT') . '</td>';
			print '<td align="right">' . $langs->trans('AmountTTC') . '</td>';
			print '<td width="18">&nbsp;</td>';
			print '</tr>';

			$total_prev_ht = $total_prev_ttc = 0;
			foreach ($object->tab_previous_situation_invoice as $prev_invoice) {
				$totalpaye = $prev_invoice->getSommePaiement();
				$total_prev_ht += $prev_invoice->total_ht;
				$total_prev_ttc += $prev_invoice->total_ttc;
				print '<tr class="oddeven">';
				print '<td>' . $prev_invoice->getNomUrl(1) . '</td>';
				print '<td></td>';
				if (! empty($conf->banque->enabled)) print '<td align="right"></td>';
				print '<td align="right">' . price($prev_invoice->total_ht) . '</td>';
				print '<td align="right">' . price($prev_invoice->total_ttc) . '</td>';
				print '<td align="right">' . $prev_invoice->getLibStatut(3, $totalpaye) . '</td>';
				print '</tr>';

			}

			print '<tr class="oddeven">';
			print '<td></td>';
			print '<td></td>';
			if (! empty($conf->banque->enabled)) print '<td></td>';
			print '<td align="right"><b>' . price($total_prev_ht) . '</b></td>';
			print '<td align="right"><b>' . price($total_prev_ttc) . '</b></td>';
			print '<td width="18">&nbsp;</td>';
			print '</tr>';
		}

		if (count($object->tab_next_situation_invoice) > 0) {
			// List of next invoices
			print '<tr class="liste_titre">';
			print '<td>' . $langs->trans('ListOfNextSituationInvoices') . '</td>';
			print '<td></td>';
			if (! empty($conf->banque->enabled)) print '<td align="right"></td>';
			print '<td align="right">' . $langs->trans('AmountHT') . '</td>';
			print '<td align="right">' . $langs->trans('AmountTTC') . '</td>';
			print '<td width="18">&nbsp;</td>';
			print '</tr>';

			$total_next_ht = $total_next_ttc = 0;

			foreach ($object->tab_next_situation_invoice as $next_invoice) {
				$totalpaye = $next_invoice->getSommePaiement();
				$total_next_ht += $next_invoice->total_ht;
				$total_next_ttc += $next_invoice->total_ttc;
				print '<tr class="oddeven">';
				print '<td>' . $next_invoice->getNomUrl(1) . '</td>';
				print '<td></td>';
				if (! empty($conf->banque->enabled)) print '<td align="right"></td>';
				print '<td align="right">' . price($next_invoice->total_ht) . '</td>';
				print '<td align="right">' . price($next_invoice->total_ttc) . '</td>';
				print '<td align="right">' . $next_invoice->getLibStatut(3, $totalpaye) . '</td>';
				print '</tr>';

			}

			print '<tr class="oddeven">';
			print '<td colspan="2" align="right"></td>';
			if (! empty($conf->banque->enabled)) print '<td align="right"></td>';

			print '<td align="right"><b>' . price($total_next_ht) . '</b></td>';
			print '<td align="right"><b>' . price($total_next_ttc) . '</b></td>';
			print '<td width="18">&nbsp;</td>';
			print '</tr>';
		}

		if (count($object->tab_previous_situation_invoice) > 0 || count($object->tab_next_situation_invoice) > 0)
			print '</table>';
	}


	// List of payments already done

	print '<div class="div-table-responsive-no-min">';
	print '<table class="noborder paymenttable" width="100%">';

	print '<tr class="liste_titre">';
	print '<td class="liste_titre">' . ($object->type == Facture::TYPE_CREDIT_NOTE ? $langs->trans("PaymentsBack") : $langs->trans('Payments')) . '</td>';
	print '<td class="liste_titre">' . $langs->trans('Date') . '</td>';
	print '<td class="liste_titre">' . $langs->trans('Type') . '</td>';
	if (! empty($conf->banque->enabled)) {
		print '<td class="liste_titre" align="right">' . $langs->trans('BankAccount') . '</td>';
	}
	print '<td class="liste_titre" align="right">' . $langs->trans('Amount') . '</td>';
	print '<td class="liste_titre" width="18">&nbsp;</td>';
	print '</tr>';

	// Payments already done (from payment on this invoice)
	$sql = 'SELECT p.datep as dp, p.ref, p.num_paiement, p.rowid, p.fk_bank,';
	$sql .= ' c.code as payment_code, c.libelle as payment_label,';
	$sql .= ' pf.amount,';
	$sql .= ' ba.rowid as baid, ba.ref as baref, ba.label, ba.number as banumber, ba.account_number, ba.fk_accountancy_journal';
	$sql .= ' FROM ' . MAIN_DB_PREFIX . 'paiement_facture as pf, ' . MAIN_DB_PREFIX . 'paiement as p';
	$sql .= ' LEFT JOIN ' . MAIN_DB_PREFIX . 'c_paiement as c ON p.fk_paiement = c.id' ;
	$sql .= ' LEFT JOIN ' . MAIN_DB_PREFIX . 'bank as b ON p.fk_bank = b.rowid';
	$sql .= ' LEFT JOIN ' . MAIN_DB_PREFIX . 'bank_account as ba ON b.fk_account = ba.rowid';
	$sql .= ' WHERE pf.fk_facture = ' . $object->id . ' AND pf.fk_paiement = p.rowid';
	$sql .= ' AND p.entity IN (' . getEntity('facture').')';
	$sql .= ' ORDER BY p.datep, p.tms';

	$result = $db->query($sql);
	if ($result) {
		$num = $db->num_rows($result);
		$i = 0;

		// if ($object->type != 2)
		// {
		if ($num > 0) {
			while ($i < $num) {
				$objp = $db->fetch_object($result);

				$paymentstatic->id = $objp->rowid;
				$paymentstatic->datepaye = $db->jdate($objp->dp);
				$paymentstatic->ref = $objp->ref;
				$paymentstatic->num_paiement = $objp->num_paiement;
				$paymentstatic->payment_code = $objp->payment_code;

				print '<tr class="oddeven"><td>';
				print $paymentstatic->getNomUrl(1);
				print '</td>';
				print '<td>' . dol_print_date($db->jdate($objp->dp), 'day') . '</td>';
				$label = ($langs->trans("PaymentType" . $objp->payment_code) != ("PaymentType" . $objp->payment_code)) ? $langs->trans("PaymentType" . $objp->payment_code) : $objp->payment_label;
				print '<td>' . $label . ' ' . $objp->num_paiement . '</td>';
				if (! empty($conf->banque->enabled))
				{
					$bankaccountstatic->id = $objp->baid;
					$bankaccountstatic->ref = $objp->baref;
					$bankaccountstatic->label = $objp->baref;
					$bankaccountstatic->number = $objp->banumber;

					if (! empty($conf->accounting->enabled)) {
						$bankaccountstatic->account_number = $objp->account_number;

						$accountingjournal = new AccountingJournal($db);
						$accountingjournal->fetch($objp->fk_accountancy_journal);
						$bankaccountstatic->accountancy_journal = $accountingjournal->getNomUrl(0,1,1,'',1);
					}

					print '<td align="right">';
					if ($bankaccountstatic->id)
						print $bankaccountstatic->getNomUrl(1, 'transactions');
					print '</td>';
				}
				print '<td align="right">' . price($sign * $objp->amount) . '</td>';
				print '<td align="center">';
				if ($object->statut == Facture::STATUS_VALIDATED && $object->paye == 0 && $user->societe_id == 0)
				{
					print '<a href="'.$_SERVER["PHP_SELF"].'?id='.$object->id.'&action=deletepaiement&paiement_id='.$objp->rowid.'">';
					print img_delete();
					print '</a>';
				}
				print '</td>';
				print '</tr>';
				$i ++;
			}
		}
		/*else {
            print '<tr class="oddeven"><td colspan="' . $nbcols . '" class="opacitymedium">' . $langs->trans("None") . '</td><td></td><td></td></tr>';
        }*/
		// }
		$db->free($result);
	} else {
		dol_print_error($db);
	}

	if ($object->type != Facture::TYPE_CREDIT_NOTE) {
		// Total already paid
		print '<tr><td colspan="' . $nbcols . '" align="right">';
		if ($object->type != Facture::TYPE_DEPOSIT)
			print $langs->trans('AlreadyPaidNoCreditNotesNoDeposits');
		else
			print $langs->trans('AlreadyPaid');
		print ' :</td><td align="right"'.(($totalpaye > 0)?' class="amountalreadypaid"':'').'>' . price($totalpaye) . '</td><td>&nbsp;</td></tr>';

		$resteapayeraffiche = $resteapayer;
		$cssforamountpaymentcomplete = 'amountpaymentcomplete';

		// Loop on each credit note or deposit amount applied
		$creditnoteamount = 0;
		$depositamount = 0;
		$sql = "SELECT re.rowid, re.amount_ht, re.amount_tva, re.amount_ttc,";
		$sql .= " re.description, re.fk_facture_source";
		$sql .= " FROM " . MAIN_DB_PREFIX . "societe_remise_except as re";
		$sql .= " WHERE fk_facture = " . $object->id;
		$resql = $db->query($sql);
		if ($resql) {
			$num = $db->num_rows($resql);
			$i = 0;
			$invoice = new Facture($db);
			while ($i < $num) {
				$obj = $db->fetch_object($resql);
				$invoice->fetch($obj->fk_facture_source);
				print '<tr><td colspan="' . $nbcols . '" align="right">';
				if ($invoice->type == Facture::TYPE_CREDIT_NOTE)
					print $langs->trans("CreditNote") . ' ';
				if ($invoice->type == Facture::TYPE_DEPOSIT)
					print $langs->trans("Deposit") . ' ';
				print $invoice->getNomUrl(0);
				print ' :</td>';
				print '<td align="right">' . price($obj->amount_ttc) . '</td>';
				print '<td align="right">';
				print '<a href="' . $_SERVER["PHP_SELF"] . '?facid=' . $object->id . '&action=unlinkdiscount&discountid=' . $obj->rowid . '">' . img_delete() . '</a>';
				print '</td></tr>';
				$i ++;
				if ($invoice->type == Facture::TYPE_CREDIT_NOTE)
					$creditnoteamount += $obj->amount_ttc;
				if ($invoice->type == Facture::TYPE_DEPOSIT)
					$depositamount += $obj->amount_ttc;
			}
		} else {
			dol_print_error($db);
		}

		// Paye partiellement 'escompte'
		if (($object->statut == Facture::STATUS_CLOSED || $object->statut == Facture::STATUS_ABANDONED) && $object->close_code == 'discount_vat') {
			print '<tr><td colspan="' . $nbcols . '" align="right" class="nowrap">';
			print $form->textwithpicto($langs->trans("Discount") . ':', $langs->trans("HelpEscompte"), - 1);
			print '</td><td align="right">' . price(price2num($object->total_ttc - $creditnoteamount - $depositamount - $totalpaye, 'MT')) . '</td><td>&nbsp;</td></tr>';
			$resteapayeraffiche = 0;
			$cssforamountpaymentcomplete = '';
		}
		// Paye partiellement ou Abandon 'badcustomer'
		if (($object->statut == Facture::STATUS_CLOSED || $object->statut == Facture::STATUS_ABANDONED) && $object->close_code == 'badcustomer') {
			print '<tr><td colspan="' . $nbcols . '" align="right" class="nowrap">';
			print $form->textwithpicto($langs->trans("Abandoned") . ':', $langs->trans("HelpAbandonBadCustomer"), - 1);
			print '</td><td align="right">' . price(price2num($object->total_ttc - $creditnoteamount - $depositamount - $totalpaye, 'MT')) . '</td><td>&nbsp;</td></tr>';
			// $resteapayeraffiche=0;
			$cssforamountpaymentcomplete = '';
		}
		// Paye partiellement ou Abandon 'product_returned'
		if (($object->statut == Facture::STATUS_CLOSED || $object->statut == Facture::STATUS_ABANDONED) && $object->close_code == 'product_returned') {
			print '<tr><td colspan="' . $nbcols . '" align="right" class="nowrap">';
			print $form->textwithpicto($langs->trans("ProductReturned") . ':', $langs->trans("HelpAbandonProductReturned"), - 1);
			print '</td><td align="right">' . price(price2num($object->total_ttc - $creditnoteamount - $depositamount - $totalpaye, 'MT')) . '</td><td>&nbsp;</td></tr>';
			$resteapayeraffiche = 0;
			$cssforamountpaymentcomplete = '';
		}
		// Paye partiellement ou Abandon 'abandon'
		if (($object->statut == Facture::STATUS_CLOSED || $object->statut == Facture::STATUS_ABANDONED) && $object->close_code == 'abandon') {
			print '<tr><td colspan="' . $nbcols . '" align="right" class="nowrap">';
			$text = $langs->trans("HelpAbandonOther");
			if ($object->close_note)
				$text .= '<br><br><b>' . $langs->trans("Reason") . '</b>:' . $object->close_note;
			print $form->textwithpicto($langs->trans("Abandoned") . ':', $text, - 1);
			print '</td><td align="right">' . price(price2num($object->total_ttc - $creditnoteamount - $depositamount - $totalpaye, 'MT')) . '</td><td>&nbsp;</td></tr>';
			$resteapayeraffiche = 0;
			$cssforamountpaymentcomplete = '';
		}

		// Billed
		print '<tr><td colspan="' . $nbcols . '" align="right">' . $langs->trans("Billed") . ' :</td><td align="right">' . price($object->total_ttc) . '</td><td>&nbsp;</td></tr>';

		// Remainder to pay
		print '<tr><td colspan="' . $nbcols . '" align="right">';
		if ($resteapayeraffiche >= 0)
			print $langs->trans('RemainderToPay');
		else
			print $langs->trans('ExcessReceived');
		print ' :</td>';
		print '<td align="right"'.($resteapayeraffiche?' class="amountremaintopay"':(' class="'.$cssforamountpaymentcomplete.'"')).'>' . price($resteapayeraffiche) . '</td>';
		print '<td class="nowrap">&nbsp;</td></tr>';
	}
	else // Credit note
	{
		$cssforamountpaymentcomplete='';

		// Total already paid back
		print '<tr><td colspan="' . $nbcols . '" align="right">';
		print $langs->trans('AlreadyPaidBack');
		print ' :</td><td align="right">' . price($sign * $totalpaye) . '</td><td>&nbsp;</td></tr>';

		// Billed
		print '<tr><td colspan="' . $nbcols . '" align="right">' . $langs->trans("Billed") . ' :</td><td align="right">' . price($sign * $object->total_ttc) . '</td><td>&nbsp;</td></tr>';

		// Remainder to pay back
		print '<tr><td colspan="' . $nbcols . '" align="right">';
		if ($resteapayeraffiche <= 0)
			print $langs->trans('RemainderToPayBack');
		else
			print $langs->trans('ExcessPaydBack');
		print ' :</td>';
		print '<td align="right"'.($resteapayeraffiche?' class="amountremaintopayback"':(' class="'.$cssforamountpaymentcomplete.'"')).'>' . price($sign * $resteapayeraffiche) . '</td>';
		print '<td class="nowrap">&nbsp;</td></tr>';

		// Sold credit note
		// print '<tr><td colspan="'.$nbcols.'" align="right">'.$langs->trans('TotalTTC').' :</td>';
		// print '<td align="right" style="border: 1px solid;" bgcolor="#f0f0f0"><b>'.price($sign *
		// $object->total_ttc).'</b></td><td>&nbsp;</td></tr>';
	}

	print '</table>';
	print '</div>';

	// Margin Infos
	if (! empty($conf->margin->enabled)) {
		$formmargin->displayMarginInfos($object);
	}

	print '</div>';
	print '</div>';
	print '</div>';

	print '<div class="clearboth"></div><br>';

	if (! empty($conf->global->MAIN_DISABLE_CONTACTS_TAB)) {
		$blocname = 'contacts';
		$title = $langs->trans('ContactsAddresses');
		include DOL_DOCUMENT_ROOT . '/core/tpl/bloc_showhide.tpl.php';
	}

	if (! empty($conf->global->MAIN_DISABLE_NOTES_TAB)) {
		$blocname = 'notes';
		$title = $langs->trans('Notes');
		include DOL_DOCUMENT_ROOT . '/core/tpl/bloc_showhide.tpl.php';
	}

	// Lines
	$result = $object->getLinesArray();

	// Show global modifiers
	if (! empty($conf->global->INVOICE_USE_SITUATION))
	{
		if ($object->situation_cycle_ref && $object->statut == 0) {
			print '<div class="div-table-responsive">';

			print '<form name="updatealllines" id="updatealllines" action="' . $_SERVER['PHP_SELF'] . '?id=' . $object->id . '#updatealllines" method="POST">';
			print '<input type="hidden" name="token" value="' . $_SESSION['newtoken'] . '" />';
			print '<input type="hidden" name="action" value="updatealllines" />';
			print '<input type="hidden" name="id" value="' . $object->id . '" />';

			print '<table id="tablelines_all_progress" class="noborder noshadow" width="100%">';

			print '<tr class="liste_titre nodrag nodrop">';

			if (!empty($conf->global->MAIN_VIEW_LINE_NUMBER)) {
				print '<td align="center" width="5">&nbsp;</td>';
			}
			print '<td>' . $langs->trans('ModifyAllLines') . '</td>';
			print '<td align="right" width="50">&nbsp;</td>';
			print '<td align="right" width="80">&nbsp;</td>';
			if ($inputalsopricewithtax) print '<td align="right" width="80">&nbsp;</td>';
			print '<td align="right" width="50">&nbsp</td>';
			print '<td align="right" width="50">&nbsp</td>';
			print '<td align="right" width="50">' . $langs->trans('Progress') . '</td>';
			if (! empty($conf->margin->enabled) && empty($user->societe_id))
			{
				print '<td align="right" class="margininfos" width="80">&nbsp;</td>';
				if ((! empty($conf->global->DISPLAY_MARGIN_RATES) || ! empty($conf->global->DISPLAY_MARK_RATES)) && $user->rights->margins->liretous) {
					print '<td align="right" class="margininfos" width="50">&nbsp;</td>';
				}
			}
			print '<td align="right" width="50">&nbsp;</td>';
			print '<td>&nbsp;</td>';
			print '<td width="10">&nbsp;</td>';
			print '<td width="10">&nbsp;</td>';
			print "</tr>\n";

			if (!empty($conf->global->MAIN_VIEW_LINE_NUMBER)) {
				print '<td align="center" width="5">&nbsp;</td>';
			}
			print '<tr width="100%" class="nodrag nodrop">';
			print '<td>&nbsp;</td>';
			print '<td width="50">&nbsp;</td>';
			print '<td width="80">&nbsp;</td>';
			print '<td width="50">&nbsp;</td>';
			print '<td width="50">&nbsp;</td>';
			print '<td align="right" class="nowrap"><input type="text" size="1" value="" name="all_progress">%</td>';
			print '<td colspan="4" align="right"><input class="button" type="submit" name="all_percent" value="Modifier" /></td>';
			print '</tr>';

			print '</table>';

			print '</form>';

			print '</div>';
		}
	}

	print '	<form name="addproduct" id="addproduct" action="' . $_SERVER["PHP_SELF"] . '?id=' . $object->id . (($action != 'editline') ? '#addline' : '#line_' . GETPOST('lineid')) . '" method="POST">
	<input type="hidden" name="token" value="' . $_SESSION ['newtoken'] . '">
	<input type="hidden" name="action" value="' . (($action != 'editline') ? 'addline' : 'updateligne') . '">
	<input type="hidden" name="mode" value="">
	<input type="hidden" name="id" value="' . $object->id . '">
	';

	if (! empty($conf->use_javascript_ajax) && $object->statut == 0) {
		include DOL_DOCUMENT_ROOT . '/core/tpl/ajaxrow.tpl.php';
	}

	print '<div class="div-table-responsive-no-min">';
	print '<table id="tablelines" class="noborder noshadow" width="100%">';

	// Show object lines
	if (! empty($object->lines))
		$ret = $object->printObjectLines($action, $mysoc, $soc, $lineid, 1);

	// Form to add new line
	if ($object->statut == 0 && $user->rights->facture->creer && $action != 'valid' && $action != 'editline' && ($object->is_first() || !$object->situation_cycle_ref))
	{
	    if ($action != 'editline' && $action != 'selectlines')
		{
			// Add free products/services
			$object->formAddObjectLine(1, $mysoc, $soc);

			$parameters = array();
			$reshook = $hookmanager->executeHooks('formAddObjectLine', $parameters, $object, $action); // Note that $action and $object may have been modified by hook
		}
	}

	print "</table>\n";
	print "</div>";

	print "</form>\n";

	dol_fiche_end();


	// Actions buttons

	if ($action != 'prerelance' && $action != 'presend' && $action != 'valid' && $action != 'editline')
	{
		print '<div class="tabsAction">';

		$parameters = array();
		$reshook = $hookmanager->executeHooks('addMoreActionsButtons', $parameters, $object, $action); // Note that $action and $object may have been modified by hook
		if (empty($reshook)) {
			// Editer une facture deja validee, sans paiement effectue et pas exporte en compta
			if ($object->statut == Facture::STATUS_VALIDATED)
			{
				// On verifie si les lignes de factures ont ete exportees en compta et/ou ventilees
				$ventilExportCompta = $object->getVentilExportCompta();

				if ($ventilExportCompta == 0)
				{
					if (! empty($conf->global->INVOICE_CAN_ALWAYS_BE_EDITED) || ($resteapayer == $object->total_ttc && empty($object->paye)))
					{
						if (! $objectidnext && $object->is_last_in_cycle())
						{
							if ((empty($conf->global->MAIN_USE_ADVANCED_PERMS) && ! empty($user->rights->facture->creer))
		   						|| (! empty($conf->global->MAIN_USE_ADVANCED_PERMS) && ! empty($user->rights->facture->invoice_advance->unvalidate)))
							{
								print '<div class="inline-block divButAction"><a class="butAction'.($conf->use_javascript_ajax?' reposition':'').'" href="' . $_SERVER['PHP_SELF'] . '?facid=' . $object->id . '&amp;action=modif">' . $langs->trans('Modify') . '</a></div>';
							} else {
								print '<div class="inline-block divButAction"><span class="butActionRefused" title="' . $langs->trans("NotEnoughPermissions") . '">' . $langs->trans('Modify') . '</span></div>';
							}
						} else if (!$object->is_last_in_cycle()) {
							print '<div class="inline-block divButAction"><span class="butActionRefused" title="' . $langs->trans("NotLastInCycle") . '">' . $langs->trans('Modify') . '</span></div>';
						} else {
							print '<div class="inline-block divButAction"><span class="butActionRefused" title="' . $langs->trans("DisabledBecauseReplacedInvoice") . '">' . $langs->trans('Modify') . '</span></div>';
						}
					}
				}
				else
				{
					print '<div class="inline-block divButAction"><span class="butActionRefused" title="' . $langs->trans("DisabledBecauseDispatchedInAccounting") . '">' . $langs->trans('Modify') . '</span></div>';
				}
			}

			$discount = new DiscountAbsolute($db);
			$result = $discount->fetch(0, $object->id);

			// Reopen a standard paid invoice
			if ((($object->type == Facture::TYPE_STANDARD || $object->type == Facture::TYPE_REPLACEMENT)
				|| ($object->type == Facture::TYPE_CREDIT_NOTE && empty($discount->id))
				|| ($object->type == Facture::TYPE_DEPOSIT && empty($discount->id)))
				&& ($object->statut == 2 || $object->statut == 3 || ($object->statut == 1 && $object->paye == 1))   // Condition ($object->statut == 1 && $object->paye == 1) should not happened but can be found due to corrupted data
				&& ((empty($conf->global->MAIN_USE_ADVANCED_PERMS) && $user->rights->facture->creer) || (!empty($conf->global->MAIN_USE_ADVANCED_PERMS) && $user->rights->facture->invoice_advance->reopen)))				// A paid invoice (partially or completely)
			{
				if (! $objectidnext && $object->close_code != 'replaced') 				// Not replaced by another invoice
				{
					print '<div class="inline-block divButAction"><a class="butAction'.($conf->use_javascript_ajax?' reposition':'').'" href="' . $_SERVER['PHP_SELF'] . '?facid=' . $object->id . '&amp;action=reopen">' . $langs->trans('ReOpen') . '</a></div>';
				} else {
					print '<div class="inline-block divButAction"><span class="butActionRefused" title="' . $langs->trans("DisabledBecauseReplacedInvoice") . '">' . $langs->trans('ReOpen') . '</span></div>';
				}
			}

			// Validate
			if ($object->statut == Facture::STATUS_DRAFT && count($object->lines) > 0 && ((($object->type == Facture::TYPE_STANDARD || $object->type == Facture::TYPE_REPLACEMENT || $object->type == Facture::TYPE_DEPOSIT || $object->type == Facture::TYPE_PROFORMA || $object->type == Facture::TYPE_SITUATION) && (! empty($conf->global->FACTURE_ENABLE_NEGATIVE) || $object->total_ttc >= 0)) || ($object->type == Facture::TYPE_CREDIT_NOTE && $object->total_ttc <= 0))) {
				if ((empty($conf->global->MAIN_USE_ADVANCED_PERMS) && ! empty($user->rights->facture->creer))
		  		|| (! empty($conf->global->MAIN_USE_ADVANCED_PERMS) && ! empty($user->rights->facture->invoice_advance->validate)))
				{
					print '<div class="inline-block divButAction"><a class="butAction'.($conf->use_javascript_ajax?' reposition':'').'" href="' . $_SERVER["PHP_SELF"] . '?facid=' . $object->id . '&amp;action=valid">' . $langs->trans('Validate') . '</a></div>';
				}
			}

			// Send by mail
			if (($object->statut == Facture::STATUS_VALIDATED || $object->statut == Facture::STATUS_CLOSED) || ! empty($conf->global->FACTURE_SENDBYEMAIL_FOR_ALL_STATUS)) {
				if ($objectidnext) {
					print '<div class="inline-block divButAction"><span class="butActionRefused" title="' . $langs->trans("DisabledBecauseReplacedInvoice") . '">' . $langs->trans('SendMail') . '</span></div>';
				} else {
					if (empty($conf->global->MAIN_USE_ADVANCED_PERMS) || $user->rights->facture->invoice_advance->send) {
						print '<div class="inline-block divButAction"><a class="butAction" href="' . $_SERVER['PHP_SELF'] . '?facid=' . $object->id . '&action=presend&mode=init#formmailbeforetitle">' . $langs->trans('SendMail') . '</a></div>';
					} else
						print '<div class="inline-block divButAction"><a class="butActionRefused" href="#">' . $langs->trans('SendMail') . '</a></div>';
				}
			}

			// Request a direct debit order
			if ($object->statut > Facture::STATUS_DRAFT && $object->paye == 0 && $num == 0)
			{
				if ($resteapayer > 0)
				{
					if ($user->rights->prelevement->bons->creer)
					{
						if (! $objectidnext && $object->close_code != 'replaced') 				// Not replaced by another invoice
						{
							print '<a class="butAction" href="'.DOL_URL_ROOT.'/compta/facture/prelevement.php?facid='.$object->id.'" title="'.dol_escape_htmltag($langs->trans("MakeWithdrawRequest")).'">'.$langs->trans("MakeWithdrawRequest").'</a>';
						} else {
							print '<div class="inline-block divButAction"><span class="butActionRefused" title="' . $langs->trans("DisabledBecauseReplacedInvoice") . '">' . $langs->trans('MakeWithdrawRequest') . '</span></div>';
						}
					}
					else
					{
						//print '<a class="butActionRefused" href="#" title="'.dol_escape_htmltag($langs->trans("NotEnoughPermissions")).'">'.$langs->trans("MakeWithdrawRequest").'</a>';
					}
				}
				else
				{
					//print '<a class="butActionRefused" href="#" title="'.dol_escape_htmltag($langs->trans("AmountMustBePositive")).'">'.$langs->trans("MakeWithdrawRequest").'</a>';
				}
			}

			// Create payment
			if ($object->type != Facture::TYPE_CREDIT_NOTE && $object->statut == 1 && $object->paye == 0 && $user->rights->facture->paiement) {
				if ($objectidnext) {
					print '<div class="inline-block divButAction"><span class="butActionRefused" title="' . $langs->trans("DisabledBecauseReplacedInvoice") . '">' . $langs->trans('DoPayment') . '</span></div>';
				} else {
					//if ($resteapayer == 0) {
					//	print '<div class="inline-block divButAction"><span class="butActionRefused" title="' . $langs->trans("DisabledBecauseRemainderToPayIsZero") . '">' . $langs->trans('DoPayment') . '</span></div>';
					//} else {
						print '<div class="inline-block divButAction"><a class="butAction" href="'. DOL_URL_ROOT .'/compta/paiement.php?facid=' . $object->id . '&amp;action=create&amp;accountid='.$object->fk_account.'">' . $langs->trans('DoPayment') . '</a></div>';
					//}
				}
			}

			// Reverse back money or convert to reduction
			if ($object->type == Facture::TYPE_CREDIT_NOTE || $object->type == Facture::TYPE_DEPOSIT || $object->type == Facture::TYPE_STANDARD) {
				// For credit note only
				if ($object->type == Facture::TYPE_CREDIT_NOTE && $object->statut == 1 && $object->paye == 0 && $user->rights->facture->paiement)
				{
					if ($resteapayer == 0)
					{
						print '<div class="inline-block divButAction"><span class="butActionRefused" title="'.$langs->trans("DisabledBecauseRemainderToPayIsZero").'">'.$langs->trans('DoPaymentBack').'</span></div>';
					}
					else
					{
						print '<div class="inline-block divButAction"><a class="butAction" href="'. DOL_URL_ROOT .'/compta/paiement.php?facid='.$object->id.'&amp;action=create&amp;accountid='.$object->fk_account.'">'.$langs->trans('DoPaymentBack').'</a></div>';
					}
				}

				// For standard invoice with excess received
				if ($object->type == Facture::TYPE_STANDARD && empty($object->paye) && ($object->total_ttc - $totalpaye - $totalcreditnotes - $totaldeposits) < 0 && $user->rights->facture->creer && empty($discount->id))
				{
					print '<div class="inline-block divButAction"><a class="butAction'.($conf->use_javascript_ajax?' reposition':'').'" href="'.$_SERVER["PHP_SELF"].'?facid='.$object->id.'&amp;action=converttoreduc">'.$langs->trans('ConvertExcessReceivedToReduc').'</a></div>';
				}
				// For credit note
				if ($object->type == Facture::TYPE_CREDIT_NOTE && $object->statut == 1 && $object->paye == 0 && $user->rights->facture->creer && $object->getSommePaiement() == 0) {
					print '<div class="inline-block divButAction"><a class="butAction'.($conf->use_javascript_ajax?' reposition':'').'" href="' . $_SERVER["PHP_SELF"] . '?facid=' . $object->id . '&amp;action=converttoreduc">' . $langs->trans('ConvertToReduc') . '</a></div>';
				}
				// For deposit invoice
				if ($object->type == Facture::TYPE_DEPOSIT && $user->rights->facture->creer && empty($discount->id))
				{
					print '<div class="inline-block divButAction"><a class="butAction'.($conf->use_javascript_ajax?' reposition':'').'" href="'.$_SERVER["PHP_SELF"].'?facid='.$object->id.'&amp;action=converttoreduc">'.$langs->trans('ConvertToReduc').'</a></div>';
				}
			}

			// Classify paid
			if ($object->statut == 1 && $object->paye == 0 && $user->rights->facture->paiement && (($object->type != Facture::TYPE_CREDIT_NOTE && $object->type != Facture::TYPE_DEPOSIT && $resteapayer <= 0) || ($object->type == Facture::TYPE_CREDIT_NOTE && $resteapayer >= 0))
				|| ($object->type == Facture::TYPE_DEPOSIT && $object->paye == 0 && $object->total_ttc > 0 && $resteapayer == 0 && $user->rights->facture->paiement && empty($discount->id))
			)
			{
				print '<div class="inline-block divButAction"><a class="butAction'.($conf->use_javascript_ajax?' reposition':'').'" href="'.$_SERVER['PHP_SELF'].'?facid='.$object->id.'&amp;action=paid">'.$langs->trans('ClassifyPaid').'</a></div>';
			}

			// Classify 'closed not completely paid' (possible si validee et pas encore classee payee)

			if ($object->statut == 1 && $object->paye == 0 && $resteapayer > 0 && $user->rights->facture->paiement)
			{
				if ($totalpaye > 0 || $totalcreditnotes > 0)
				{
					// If one payment or one credit note was linked to this invoice
					print '<div class="inline-block divButAction"><a class="butAction'.($conf->use_javascript_ajax?' reposition':'').'" href="' . $_SERVER['PHP_SELF'] . '?facid=' . $object->id . '&amp;action=paid">' . $langs->trans('ClassifyPaidPartially') . '</a></div>';
				}
				else
				{
					if ( empty($conf->global->INVOICE_CAN_NEVER_BE_CANCELED))
					{
						if ($objectidnext)
						{
							print '<div class="inline-block divButAction"><span class="butActionRefused" title="' . $langs->trans("DisabledBecauseReplacedInvoice") . '">' . $langs->trans('ClassifyCanceled') . '</span></div>';
						}
						else
						{
							print '<div class="inline-block divButAction"><a class="butAction'.($conf->use_javascript_ajax?' reposition':'').'" href="' . $_SERVER['PHP_SELF'] . '?facid=' . $object->id . '&amp;action=canceled">' . $langs->trans('ClassifyCanceled') . '</a></div>';
						}
					}
				}
			}

			// Clone
			if (($object->type == Facture::TYPE_STANDARD || $object->type == Facture::TYPE_DEPOSIT || $object->type == Facture::TYPE_PROFORMA) && $user->rights->facture->creer)
			{
				print '<div class="inline-block divButAction"><a class="butAction'.($conf->use_javascript_ajax?' reposition':'').'" href="' . $_SERVER['PHP_SELF'] . '?facid=' . $object->id . '&amp;action=clone&amp;object=invoice">' . $langs->trans("ToClone") . '</a></div>';
			}

			// Clone as predefined / Create template
			if (($object->type == Facture::TYPE_STANDARD || $object->type == Facture::TYPE_DEPOSIT || $object->type == Facture::TYPE_PROFORMA) && $object->statut == 0 && $user->rights->facture->creer)
			{
				if (! $objectidnext && count($object->lines) > 0)
				{
					print '<div class="inline-block divButAction"><a class="butAction" href="'.DOL_URL_ROOT.'/compta/facture/fiche-rec.php?facid=' . $object->id . '&amp;action=create">' . $langs->trans("ChangeIntoRepeatableInvoice") . '</a></div>';
				}
			}

			// Create a credit note
			if (($object->type == Facture::TYPE_STANDARD || $object->type == Facture::TYPE_DEPOSIT || $object->type == Facture::TYPE_PROFORMA) && $object->statut > 0 && $user->rights->facture->creer)
			{
				if (! $objectidnext)
				{
					print '<div class="inline-block divButAction"><a class="butAction" href="' . $_SERVER['PHP_SELF'] . '?socid=' . $object->socid .'&amp;fac_avoir=' . $object->id . '&amp;action=create&amp;type=2'.($object->fk_project > 0 ? '&amp;projectid='.$object->fk_project : '').'">' . $langs->trans("CreateCreditNote") . '</a></div>';
				}
			}
			
			
			// For situation invoice with excess received
			if ($object->statut == Facture::STATUS_VALIDATED
			    && ($object->total_ttc - $totalpaye - $totalcreditnotes - $totaldeposits) > 0
			    && $user->rights->facture->creer
			    && !$objectidnext
			    && $object->is_last_in_cycle()
			    )
			{
			    if ((empty($conf->global->MAIN_USE_ADVANCED_PERMS) && ! empty($user->rights->facture->creer))
			        || (! empty($conf->global->MAIN_USE_ADVANCED_PERMS) && ! empty($user->rights->facture->invoice_advance->unvalidate)))
			    {
			        print '<div class="inline-block divButAction"><a class="butAction" href="' . $_SERVER['PHP_SELF'] . '?socid=' . $object->socid .'&amp;fac_avoir=' . $object->id . '&amp;invoiceAvoirWithLines=1&amp;action=create&amp;type=2'.($object->fk_project > 0 ? '&amp;projectid='.$object->fk_project : '').'">' . $langs->trans("CreateCreditNote") . '</a></div>';
			    } else {
			        print '<div class="inline-block divButAction"><span class="butActionRefused" title="' . $langs->trans("NotEnoughPermissions") . '">' . $langs->trans("CreateCreditNote") . '</span></div>';
			    } 
			}
			
			// remove situation from cycle
			if ($object->statut == Facture::STATUS_VALIDATED
			    && $object->type == Facture::TYPE_SITUATION
			    && $user->rights->facture->creer
			    && !$objectidnext
			    && $object->situation_counter > 1
			    && $object->is_last_in_cycle()
			    && ((empty($conf->global->MAIN_USE_ADVANCED_PERMS) && ! empty($user->rights->facture->creer))
			        || (! empty($conf->global->MAIN_USE_ADVANCED_PERMS) && ! empty($user->rights->facture->invoice_advance->unvalidate)))
			    )
			{
			    if(($object->total_ttc - $totalcreditnotes  ) == 0 )
			    {
			        print '<div class="inline-block divButAction"><a id="butSituationOut" class="butAction" href="' . $_SERVER['PHP_SELF'] . '?facid=' . $object->id . '&amp;action=situationout">' . $langs->trans("RemoveSituationFromCycle") . '</a></div>';
			    }
			    else 
			    {
			        print '<div class="inline-block divButAction"><a id="butSituationOutRefused" class="butActionRefused" href="#" title="' . $langs->trans("DisabledBecauseNotEnouthCreditNote") . '" >' . $langs->trans("RemoveSituationFromCycle") . '</a></div>';
			    }
			}

			// Create next situation invoice
			if ($user->rights->facture->creer && ($object->type == 5) && ($object->statut == 1 || $object->statut == 2)) {
				if ($object->is_last_in_cycle() && $object->situation_final != 1) {
					print '<div class="inline-block divButAction"><a class="butAction" href="' . $_SERVER['PHP_SELF'] . '?action=create&amp;type=5&amp;origin=facture&amp;originid=' . $object->id . '&amp;socid=' . $object->socid . '" >' . $langs->trans('CreateNextSituationInvoice') . '</a></div>';
				} else if (!$object->is_last_in_cycle()) {
					print '<div class="inline-block divButAction"><a class="butActionRefused" href="#" title="' . $langs->trans("DisabledBecauseNotLastInCycle") . '">' . $langs->trans('CreateNextSituationInvoice') . '</a></div>';
				} else {
					print '<div class="inline-block divButAction"><a class="butActionRefused" href="#" title="' . $langs->trans("DisabledBecauseFinal") . '">' . $langs->trans('CreateNextSituationInvoice') . '</a></div>';
				}
			}

			// Delete
			if ($user->rights->facture->supprimer)
			{
				$isErasable = $object->is_erasable();
				//var_dump($isErasable);
				if ($isErasable == -4) {
					print '<div class="inline-block divButAction"><a class="butActionRefused" href="#" title="' . $langs->trans("DisabledBecausePayments") . '">' . $langs->trans('Delete') . '</a></div>';
				}
				elseif ($isErasable == -3) {
					print '<div class="inline-block divButAction"><a class="butActionRefused" href="#" title="' . $langs->trans("DisabledBecauseNotLastSituationInvoice") . '">' . $langs->trans('Delete') . '</a></div>';
				}
				elseif ($isErasable == -2) {
					print '<div class="inline-block divButAction"><a class="butActionRefused" href="#" title="' . $langs->trans("DisabledBecauseNotLastInvoice") . '">' . $langs->trans('Delete') . '</a></div>';
				}
				elseif ($isErasable == -1) {
					print '<div class="inline-block divButAction"><a class="butActionRefused" href="#" title="' . $langs->trans("DisabledBecauseDispatchedInBookkeeping") . '">' . $langs->trans('Delete') . '</a></div>';
				}
				elseif ($isErasable <= 0)	// Any other cases
				{
					print '<div class="inline-block divButAction"><a class="butActionRefused" href="#" title="' . $langs->trans("DisabledBecauseNotErasable") . '">' . $langs->trans('Delete') . '</a></div>';
				}
				elseif ($objectidnext)
				{
					print '<div class="inline-block divButAction"><a class="butActionRefused" href="#" title="' . $langs->trans("DisabledBecauseReplacedInvoice") . '">' . $langs->trans('Delete') . '</a></div>';
				}
				else
				{
					print '<div class="inline-block divButAction"><a class="butActionDelete'.($conf->use_javascript_ajax?' reposition':'').'" href="' . $_SERVER["PHP_SELF"] . '?facid=' . $object->id . '&amp;action=delete">' . $langs->trans('Delete') . '</a></div>';
				}
			} else {
				print '<div class="inline-block divButAction"><a class="butActionRefused" href="#" title="' . $langs->trans("NotAllowed") . '">' . $langs->trans('Delete') . '</a></div>';
			}
		}
		print '</div>';
	}

	// Select mail models is same action as presend
	if (GETPOST('modelselected','alpha')) {
		$action = 'presend';
	}
	if ($action != 'prerelance' && $action != 'presend')
	{
		print '<div class="fichecenter"><div class="fichehalfleft">';
		print '<a name="builddoc"></a>'; // ancre

		// Documents generes
		$filename = dol_sanitizeFileName($object->ref);
		$filedir = $conf->facture->dir_output . '/' . dol_sanitizeFileName($object->ref);
		$urlsource = $_SERVER['PHP_SELF'] . '?facid=' . $object->id;
		$genallowed = $user->rights->facture->lire;
		$delallowed = $user->rights->facture->creer;

		print $formfile->showdocuments('facture', $filename, $filedir, $urlsource, $genallowed, $delallowed, $object->modelpdf, 1, 0, 0, 28, 0, '', '', '', $soc->default_lang);
		$somethingshown = $formfile->numoffiles;

		// Show links to link elements
		$linktoelem = $form->showLinkToObjectBlock($object, null, array('invoice'));
<<<<<<< HEAD
		
=======
>>>>>>> 63180f45
		$compatibleImportElementsList = false;
		if($user->rights->facture->creer 
		    && $object->statut == Facture::STATUS_DRAFT 
		    && ($object->type == Facture::TYPE_STANDARD || $object->type == Facture::TYPE_REPLACEMENT || $object->type == Facture::TYPE_DEPOSIT || $object->type == Facture::TYPE_PROFORMA || $object->type == Facture::TYPE_SITUATION) )
		{
		    $compatibleImportElementsList = array('commande'); // import from linked elements
		}
		$somethingshown = $form->showLinkedObjectBlock($object, $linktoelem,$compatibleImportElementsList);
<<<<<<< HEAD
		
=======

>>>>>>> 63180f45

		// Show online payment link
		$useonlinepayment = (! empty($conf->paypal->enabled) || ! empty($conf->stripe->enabled) || ! empty($conf->paybox->enabled));

		if ($object->statut != Facture::STATUS_DRAFT && $useonlinepayment)
		{
			print '<br><!-- Link to pay -->'."\n";
			require_once DOL_DOCUMENT_ROOT.'/core/lib/payments.lib.php';
			print showOnlinePaymentUrl('invoice', $object->ref).'<br>';
		}

		// Show direct download link
		if ($object->statut != Facture::STATUS_DRAFT && ! empty($conf->global->INVOICE_ALLOW_EXTERNAL_DOWNLOAD))
		{
			print '<br><!-- Link to download main doc -->'."\n";
			print showDirectDownloadLink($object).'<br>';
		}

		print '</div><div class="fichehalfright"><div class="ficheaddleft">';

		// List of actions on element
		include_once DOL_DOCUMENT_ROOT . '/core/class/html.formactions.class.php';
		$formactions = new FormActions($db);
		$somethingshown = $formactions->showactions($object, 'invoice', $socid, 1);

		print '</div></div></div>';
	}


	// Presend form
	$modelmail='facture_send';
	$defaulttopic='SendBillRef';
	$diroutput = $conf->facture->dir_output;
	$trackid = 'inv'.$object->id;

	include DOL_DOCUMENT_ROOT.'/core/tpl/card_presend.tpl.php';
}

llxFooter();
$db->close();<|MERGE_RESOLUTION|>--- conflicted
+++ resolved
@@ -2386,11 +2386,7 @@
 	        }
 	    }
 	}
-<<<<<<< HEAD
-	
-=======
-
->>>>>>> 63180f45
+
 	// Actions when printing a doc from card
 	include DOL_DOCUMENT_ROOT.'/core/actions_printing.inc.php';
 
@@ -4966,10 +4962,6 @@
 
 		// Show links to link elements
 		$linktoelem = $form->showLinkToObjectBlock($object, null, array('invoice'));
-<<<<<<< HEAD
-		
-=======
->>>>>>> 63180f45
 		$compatibleImportElementsList = false;
 		if($user->rights->facture->creer 
 		    && $object->statut == Facture::STATUS_DRAFT 
@@ -4978,11 +4970,7 @@
 		    $compatibleImportElementsList = array('commande'); // import from linked elements
 		}
 		$somethingshown = $form->showLinkedObjectBlock($object, $linktoelem,$compatibleImportElementsList);
-<<<<<<< HEAD
-		
-=======
-
->>>>>>> 63180f45
+
 
 		// Show online payment link
 		$useonlinepayment = (! empty($conf->paypal->enabled) || ! empty($conf->stripe->enabled) || ! empty($conf->paybox->enabled));
