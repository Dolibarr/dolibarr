<?php
/* Copyright (C) 2002-2006  Rodolphe Quiedeville    <rodolphe@quiedeville.org>
 * Copyright (C) 2004       Eric Seigne             <eric.seigne@ryxeo.com>
 * Copyright (C) 2004-2020  Laurent Destailleur     <eldy@users.sourceforge.net>
 * Copyright (C) 2005       Marc Barilley / Ocebo   <marc@ocebo.com>
 * Copyright (C) 2005-2015  Regis Houssin           <regis.houssin@inodbox.com>
 * Copyright (C) 2006       Andre Cianfarani        <acianfa@free.fr>
 * Copyright (C) 2010-2015  Juanjo Menent           <jmenent@2byte.es>
 * Copyright (C) 2012-2013  Christophe Battarel     <christophe.battarel@altairis.fr>
 * Copyright (C) 2012-2013  Cédric Salvador         <csalvador@gpcsolutions.fr>
 * Copyright (C) 2012-2014  Raphaël Doursenaud      <rdoursenaud@gpcsolutions.fr>
 * Copyright (C) 2013       Jean-Francois FERRY     <jfefe@aternatik.fr>
 * Copyright (C) 2013-2014  Florian Henry           <florian.henry@open-concept.pro>
 * Copyright (C) 2013       Cédric Salvador         <csalvador@gpcsolutions.fr>
 * Copyright (C) 2014-2019  Ferran Marcet           <fmarcet@2byte.es>
 * Copyright (C) 2015-2016  Marcos García           <marcosgdf@gmail.com>
 * Copyright (C) 2018-2019  Frédéric France         <frederic.france@netlogic.fr>
 *
 * This program is free software; you can redistribute it and/or modify
 * it under the terms of the GNU General Public License as published by
 * the Free Software Foundation; either version 3 of the License, or
 * (at your option) any later version.
 *
 * This program is distributed in the hope that it will be useful,
 * but WITHOUT ANY WARRANTY; without even the implied warranty of
 * MERCHANTABILITY or FITNESS FOR A PARTICULAR PURPOSE.  See the
 * GNU General Public License for more details.
 *
 * You should have received a copy of the GNU General Public License
 * along with this program. If not, see <https://www.gnu.org/licenses/>.
 */

/**
 * \file 	htdocs/compta/facture/card.php
 * \ingroup facture
 * \brief 	Page to create/see an invoice
 */

require '../../main.inc.php';
require_once DOL_DOCUMENT_ROOT.'/compta/facture/class/facture.class.php';
require_once DOL_DOCUMENT_ROOT.'/compta/facture/class/facture-rec.class.php';
require_once DOL_DOCUMENT_ROOT.'/compta/bank/class/account.class.php';
require_once DOL_DOCUMENT_ROOT.'/compta/paiement/class/paiement.class.php';
require_once DOL_DOCUMENT_ROOT.'/core/modules/facture/modules_facture.php';
require_once DOL_DOCUMENT_ROOT.'/core/class/discount.class.php';
require_once DOL_DOCUMENT_ROOT.'/core/class/html.formfile.class.php';
require_once DOL_DOCUMENT_ROOT.'/core/class/html.formother.class.php';
require_once DOL_DOCUMENT_ROOT.'/core/class/html.formmargin.class.php';
require_once DOL_DOCUMENT_ROOT.'/core/lib/invoice.lib.php';
require_once DOL_DOCUMENT_ROOT.'/core/lib/functions2.lib.php';
require_once DOL_DOCUMENT_ROOT.'/core/lib/date.lib.php';
require_once DOL_DOCUMENT_ROOT.'/core/class/extrafields.class.php';
if (!empty($conf->commande->enabled))
	require_once DOL_DOCUMENT_ROOT.'/commande/class/commande.class.php';
if (!empty($conf->projet->enabled)) {
	require_once DOL_DOCUMENT_ROOT.'/projet/class/project.class.php';
	require_once DOL_DOCUMENT_ROOT.'/core/class/html.formprojet.class.php';
}
require_once DOL_DOCUMENT_ROOT.'/core/class/doleditor.class.php';

if (!empty($conf->variants->enabled)) {
	require_once DOL_DOCUMENT_ROOT.'/variants/class/ProductCombination.class.php';
}
if (!empty($conf->accounting->enabled)) {
	require_once DOL_DOCUMENT_ROOT.'/accountancy/class/accountingjournal.class.php';
}

// Load translation files required by the page
$langs->loadLangs(array('bills', 'companies', 'compta', 'products', 'banks', 'main', 'withdrawals'));
if (!empty($conf->incoterm->enabled)) $langs->load('incoterm');
if (!empty($conf->margin->enabled)) $langs->load('margins');

$projectid = (GETPOST('projectid', 'int') ? GETPOST('projectid', 'int') : 0);

$id = (GETPOST('id', 'int') ? GETPOST('id', 'int') : GETPOST('facid', 'int')); // For backward compatibility
$ref = GETPOST('ref', 'alpha');
$socid = GETPOST('socid', 'int');
$action = GETPOST('action', 'alpha');
$confirm = GETPOST('confirm', 'alpha');
$cancel = GETPOST('cancel', 'alpha');
$lineid = GETPOST('lineid', 'int');
$userid = GETPOST('userid', 'int');
$search_ref = GETPOST('sf_ref', 'alpha') ? GETPOST('sf_ref', 'alpha') : GETPOST('search_ref', 'alpha');
$search_societe = GETPOST('search_societe', 'alpha');
$search_montant_ht = GETPOST('search_montant_ht', 'alpha');
$search_montant_ttc = GETPOST('search_montant_ttc', 'alpha');
$origin = GETPOST('origin', 'alpha');
$originid = (GETPOST('originid', 'int') ? GETPOST('originid', 'int') : GETPOST('origin_id', 'int')); // For backward compatibility
$fac_rec = GETPOST('fac_rec', 'int');

// PDF
$hidedetails = (GETPOST('hidedetails', 'int') ? GETPOST('hidedetails', 'int') : (!empty($conf->global->MAIN_GENERATE_DOCUMENTS_HIDE_DETAILS) ? 1 : 0));
$hidedesc = (GETPOST('hidedesc', 'int') ? GETPOST('hidedesc', 'int') : (!empty($conf->global->MAIN_GENERATE_DOCUMENTS_HIDE_DESC) ? 1 : 0));
$hideref = (GETPOST('hideref', 'int') ? GETPOST('hideref', 'int') : (!empty($conf->global->MAIN_GENERATE_DOCUMENTS_HIDE_REF) ? 1 : 0));

// Nombre de ligne pour choix de produit/service predefinis
$NBLINES = 4;

$usehm = (!empty($conf->global->MAIN_USE_HOURMIN_IN_DATE_RANGE) ? $conf->global->MAIN_USE_HOURMIN_IN_DATE_RANGE : 0);

$object = new Facture($db);
$extrafields = new ExtraFields($db);

// Fetch optionals attributes and labels
$extrafields->fetch_name_optionals_label($object->table_element);

// Load object
if ($id > 0 || !empty($ref)) {
	if ($action != 'add') {
		$ret = $object->fetch($id, $ref, '', '', $conf->global->INVOICE_USE_SITUATION);
	}
}

// Initialize technical object to manage hooks of page. Note that conf->hooks_modules contains array of hook context
$hookmanager->initHooks(array('invoicecard', 'globalcard'));

$usercanread = $user->rights->facture->lire;
$usercancreate = $user->rights->facture->creer;
$usercanissuepayment = $user->rights->facture->paiement;
$usercandelete = $user->rights->facture->supprimer;
$usercanvalidate = ((empty($conf->global->MAIN_USE_ADVANCED_PERMS) && $usercancreate) || (!empty($conf->global->MAIN_USE_ADVANCED_PERMS) && !empty($user->rights->facture->invoice_advance->validate)));
$usercansend = (empty($conf->global->MAIN_USE_ADVANCED_PERMS) || $user->rights->facture->invoice_advance->send);
$usercanreopen = (empty($conf->global->MAIN_USE_ADVANCED_PERMS) || $user->rights->facture->invoice_advance->reopen);
$usercanunvalidate = ((empty($conf->global->MAIN_USE_ADVANCED_PERMS) && !empty($usercancreate)) || (!empty($conf->global->MAIN_USE_ADVANCED_PERMS) && !empty($user->rights->facture->invoice_advance->unvalidate)));

$usercanproductignorepricemin = ((!empty($conf->global->MAIN_USE_ADVANCED_PERMS) && empty($user->rights->produit->ignore_price_min_advance)) || empty($conf->global->MAIN_USE_ADVANCED_PERMS));
$usercancreatemargin = $user->rights->margins->creer;
$usercanreadallmargin = $user->rights->margins->liretous;
$usercancreatewithdrarequest = $user->rights->prelevement->bons->creer;

$permissionnote = $usercancreate; // Used by the include of actions_setnotes.inc.php
$permissiondellink = $usercancreate; // Used by the include of actions_dellink.inc.php
$permissiontoedit = $usercancreate; // Used by the include of actions_lineupdonw.inc.php
$permissiontoadd = $usercancreate; // Used by the include of actions_addupdatedelete.inc.php

// Security check
$fieldid = (!empty($ref) ? 'ref' : 'rowid');
if ($user->socid) $socid = $user->socid;
$isdraft = (($object->statut == Facture::STATUS_DRAFT) ? 1 : 0);
$result = restrictedArea($user, 'facture', $id, '', '', 'fk_soc', $fieldid, $isdraft);

// retained warranty invoice available type
$retainedWarrantyInvoiceAvailableType=array();
if(!empty($conf->global->INVOICE_USE_RETAINED_WARRANTY)) {
	$retainedWarrantyInvoiceAvailableType = explode('+', $conf->global->INVOICE_USE_RETAINED_WARRANTY);
}


/*
 * Actions
 */

$parameters = array('socid' => $socid);
$reshook = $hookmanager->executeHooks('doActions', $parameters, $object, $action); // Note that $action and $object may have been modified by some hooks
if ($reshook < 0) setEventMessages($hookmanager->error, $hookmanager->errors, 'errors');

if (empty($reshook))
{
	if ($cancel)
	{
		if (!empty($backtopage))
		{
			header("Location: ".$backtopage);
			exit;
		}
		$action = '';
	}

	include DOL_DOCUMENT_ROOT.'/core/actions_setnotes.inc.php'; // Must be include, not include_once

	include DOL_DOCUMENT_ROOT.'/core/actions_dellink.inc.php'; // Must be include, not include_once

	include DOL_DOCUMENT_ROOT.'/core/actions_lineupdown.inc.php'; // Must be include, not include_once

	// Action clone object
	if ($action == 'confirm_clone' && $confirm == 'yes' && $permissiontoadd)
	{
	    $objectutil = dol_clone($object, 1); // To avoid to denaturate loaded object when setting some properties for clone. We use native clone to keep this->db valid.

	    $objectutil->date = dol_mktime(12, 0, 0, GETPOST('newdatemonth', 'int'), GETPOST('newdateday', 'int'), GETPOST('newdateyear', 'int'));
	    $objectutil->socid = $socid;
	    $result = $objectutil->createFromClone($user, $id);
	    if ($result > 0) {
       		header("Location: ".$_SERVER['PHP_SELF'].'?facid='.$result);
       		exit();
       	} else {
       	    $langs->load("errors");
       		setEventMessages($object->error, $object->errors, 'errors');
       		$action = '';
        }
	}

	// Change status of invoice
	elseif ($action == 'reopen' && $usercancreate) {
		$result = $object->fetch($id);

		if ($object->statut == Facture::STATUS_CLOSED || ($object->statut == Facture::STATUS_ABANDONED && ($object->close_code != 'replaced' || $object->getIdReplacingInvoice() == 0)) || ($object->statut == Facture::STATUS_VALIDATED && $object->paye == 1)) {    // ($object->statut == 1 && $object->paye == 1) should not happened but can be found when data are corrupted
			$result = $object->set_unpaid($user);
			if ($result > 0) {
				header('Location: '.$_SERVER["PHP_SELF"].'?facid='.$id);
				exit();
			} else {
				setEventMessages($object->error, $object->errors, 'errors');
			}
		}
	}

	// Delete invoice
	elseif ($action == 'confirm_delete' && $confirm == 'yes') {
		$result = $object->fetch($id);
		$object->fetch_thirdparty();

		$idwarehouse = GETPOST('idwarehouse');

		$qualified_for_stock_change = 0;
		if (empty($conf->global->STOCK_SUPPORTS_SERVICES)) {
			$qualified_for_stock_change = $object->hasProductsOrServices(2);
		} else {
			$qualified_for_stock_change = $object->hasProductsOrServices(1);
		}

		$isErasable = $object->is_erasable();

		if (($usercandelete && $isErasable > 0)
			|| ($usercancreate && $isErasable == 1))
		{
			$result = $object->delete($user, 0, $idwarehouse);
			if ($result > 0) {
				header('Location: '.DOL_URL_ROOT.'/compta/facture/list.php?restore_lastsearch_values=1');
				exit();
			} else {
				setEventMessages($object->error, $object->errors, 'errors');
				$action = '';
			}
		}
	}

	// Delete line
	elseif ($action == 'confirm_deleteline' && $confirm == 'yes' && $usercancreate)
	{
		$object->fetch($id);
		$object->fetch_thirdparty();

		$result = $object->deleteline(GETPOST('lineid'));
		if ($result > 0) {
			// Define output language
			$outputlangs = $langs;
			$newlang = '';
			if ($conf->global->MAIN_MULTILANGS && empty($newlang) && !empty($_REQUEST['lang_id']))
				$newlang = $_REQUEST['lang_id'];
			if ($conf->global->MAIN_MULTILANGS && empty($newlang))
				$newlang = $object->thirdparty->default_lang;
			if (!empty($newlang)) {
				$outputlangs = new Translate("", $conf);
				$outputlangs->setDefaultLang($newlang);
				$outputlangs->load('products');
			}
			if (empty($conf->global->MAIN_DISABLE_PDF_AUTOUPDATE)) {
				$ret = $object->fetch($id); // Reload to get new records
				$result = $object->generateDocument($object->modelpdf, $outputlangs, $hidedetails, $hidedesc, $hideref);
			}
			if ($result >= 0) {
				header('Location: '.$_SERVER["PHP_SELF"].'?facid='.$id);
				exit();
			}
		} else {
			setEventMessages($object->error, $object->errors, 'errors');
			$action = '';
		}
	}

	// Delete link of credit note to invoice
	elseif ($action == 'unlinkdiscount' && $usercancreate)
	{
		$discount = new DiscountAbsolute($db);
		$result = $discount->fetch(GETPOST("discountid"));
		$discount->unlink_invoice();
	}

	// Validation
	elseif ($action == 'valid' && $usercancreate)
	{
		$object->fetch($id);

		// On verifie signe facture
		if ($object->type == Facture::TYPE_CREDIT_NOTE) {
			// Si avoir, le signe doit etre negatif
			if ($object->total_ht >= 0) {
				setEventMessages($langs->trans("ErrorInvoiceAvoirMustBeNegative"), null, 'errors');
				$action = '';
			}
		} else {
			// If not a credit note, amount with tax must be positive or nul.
			// Note that amount excluding tax can be negative because you can have a invoice of 100 with vat of 20 that
			// consumes a credit note of 100 with vat 0 (total with tax is 0 but without tax is -20).
			// For some cases, credit notes can have a vat of 0 (for example when selling goods in France).
			if (empty($conf->global->FACTURE_ENABLE_NEGATIVE) && $object->total_ttc < 0) {
				setEventMessages($langs->trans("ErrorInvoiceOfThisTypeMustBePositive"), null, 'errors');
				$action = '';
			}

			// Also negative lines should not be allowed on 'non Credit notes' invoices. A test is done when adding or updating lines but we must
			// do it again in validation to avoid cases where invoice is created from another object that allow negative lines.
			// Note that we can accept the negative line if sum with other lines with same vat makes total positive: Because all the lines will be merged together
			// when converted into 'available credit' and we will get a positive available credit line.
			// Note: Other solution if you want to add a negative line on invoice, is to create a discount for customer and consumme it (but this is possible on standard invoice only).
			$array_of_total_ht_per_vat_rate = array();
			$array_of_total_ht_devise_per_vat_rate = array();
			foreach ($object->lines as $line) {
				//$vat_src_code_for_line = $line->vat_src_code;		// TODO We chek sign of total per vat without taking into account the vat code because for the moment the vat code is lost/unknown when we add a down payment.
				$vat_src_code_for_line = '';
				if (empty($array_of_total_ht_per_vat_rate[$line->tva_tx.'_'.$vat_src_code_for_line])) $array_of_total_ht_per_vat_rate[$line->tva_tx.'_'.$vat_src_code_for_line] = 0;
				if (empty($array_of_total_ht_devise_per_vat_rate[$line->tva_tx.'_'.$vat_src_code_for_line])) $array_of_total_ht_devise_per_vat_rate[$line->tva_tx.'_'.$vat_src_code_for_line] = 0;
				$array_of_total_ht_per_vat_rate[$line->tva_tx.'_'.$vat_src_code_for_line] += $line->total_ht;
				$array_of_total_ht_devise_per_vat_rate[$line->tva_tx.'_'.$vat_src_code_for_line] += $line->multicurrency_total_ht;
			}

			//var_dump($array_of_total_ht_per_vat_rate);exit;
			foreach ($array_of_total_ht_per_vat_rate as $vatrate => $tmpvalue)
			{
				$tmp_total_ht = $array_of_total_ht_per_vat_rate[$vatrate];
				$tmp_total_ht_devise = $array_of_total_ht_devise_per_vat_rate[$vatrate];

				if (($tmp_total_ht < 0 || $tmp_total_ht_devise < 0) && empty($conf->global->FACTURE_ENABLE_NEGATIVE_LINES))
				{
					$langs->load("errors");
					if ($object->type == $object::TYPE_DEPOSIT) {
						// Using negative lines on deposit lead to headach and blocking problems when you want to consume them.
						setEventMessages($langs->trans("ErrorLinesCantBeNegativeOnDeposits"), null, 'errors');
					} else {
						setEventMessages($langs->trans("ErrorLinesCantBeNegativeForOneVATRate"), null, 'errors');
					}
					$error++;
					$action = '';
				}
			}
		}
	}

	elseif ($action == 'set_thirdparty' && $usercancreate)
	{
		$object->fetch($id);
		$object->setValueFrom('fk_soc', $socid, '', null, 'int', '', $user, 'BILL_MODIFY');

		header('Location: '.$_SERVER["PHP_SELF"].'?facid='.$id);
		exit();
	}

	elseif ($action == 'classin' && $usercancreate)
	{
		$object->fetch($id);
		$object->setProject($_POST['projectid']);
	}

	elseif ($action == 'setmode' && $usercancreate)
	{
		$object->fetch($id);
		$result = $object->setPaymentMethods(GETPOST('mode_reglement_id', 'int'));
		if ($result < 0)
			dol_print_error($db, $object->error);
	}

	elseif ($action == 'setretainedwarrantyconditions' && $user->rights->facture->creer)
	{
	    $object->fetch($id);
	    $object->retained_warranty_fk_cond_reglement = 0; // To clean property
	    $result = $object->setRetainedWarrantyPaymentTerms(GETPOST('retained_warranty_fk_cond_reglement', 'int'));
	    if ($result < 0) dol_print_error($db, $object->error);

	    $old_rw_date_lim_reglement = $object->retained_warranty_date_limit;
	    $new_rw_date_lim_reglement = $object->calculate_date_lim_reglement($object->retained_warranty_fk_cond_reglement);
	    if ($new_rw_date_lim_reglement > $old_rw_date_lim_reglement) $object->retained_warranty_date_limit = $new_rw_date_lim_reglement;
	    if ($object->retained_warranty_date_limit < $object->date) $object->retained_warranty_date_limit = $object->date;
	    $result = $object->update($user);
	    if ($result < 0) dol_print_error($db, $object->error);
	}

	elseif ($action == 'setretainedwarranty' && $user->rights->facture->creer)
	{
	    $object->fetch($id);
	    $result = $object->setRetainedWarranty(GETPOST('retained_warranty', 'float'));
	    if ($result < 0)
	        dol_print_error($db, $object->error);
	}

	elseif ($action == 'setretainedwarrantydatelimit' && $user->rights->facture->creer)
	{
	    $object->fetch($id);
	    $result = $object->setRetainedWarrantyDateLimit(GETPOST('retained_warranty_date_limit', 'float'));
	    if ($result < 0)
	        dol_print_error($db, $object->error);
	}


	// Multicurrency Code
	elseif ($action == 'setmulticurrencycode' && $usercancreate) {
		$result = $object->setMulticurrencyCode(GETPOST('multicurrency_code', 'alpha'));
	}

	// Multicurrency rate
	elseif ($action == 'setmulticurrencyrate' && $usercancreate) {
		$result = $object->setMulticurrencyRate(price2num(GETPOST('multicurrency_tx')), GETPOST('calculation_mode', 'int'));
	}

	elseif ($action == 'setinvoicedate' && $usercancreate)
	{
		$object->fetch($id);
		$old_date_lim_reglement = $object->date_lim_reglement;
		$date = dol_mktime(12, 0, 0, $_POST['invoicedatemonth'], $_POST['invoicedateday'], $_POST['invoicedateyear']);
		if (empty($date))
		{
			setEventMessages($langs->trans("ErrorFieldRequired", $langs->transnoentitiesnoconv("Date")), null, 'errors');
			header('Location: '.$_SERVER["PHP_SELF"].'?facid='.$id.'&action=editinvoicedate');
			exit;
		}
		$object->date = $date;
		$new_date_lim_reglement = $object->calculate_date_lim_reglement();
		if ($new_date_lim_reglement > $old_date_lim_reglement) $object->date_lim_reglement = $new_date_lim_reglement;
		if ($object->date_lim_reglement < $object->date) $object->date_lim_reglement = $object->date;
		$result = $object->update($user);
		if ($result < 0) {
			dol_print_error($db, $object->error);
		}
	}

	elseif ($action == 'setdate_pointoftax' && $usercancreate)
	{
		$object->fetch($id);
		$date_pointoftax = dol_mktime(12, 0, 0, $_POST['date_pointoftaxmonth'], $_POST['date_pointoftaxday'], $_POST['date_pointoftaxyear']);
		$object->date_pointoftax = $date_pointoftax;
		$result = $object->update($user);
		if ($result < 0) {
			dol_print_error($db, $object->error);
		}
	}

	elseif ($action == 'setconditions' && $usercancreate)
	{
		$object->fetch($id);
		$object->cond_reglement_code = 0; // To clean property
		$object->cond_reglement_id = 0; // To clean property
		$result = $object->setPaymentTerms(GETPOST('cond_reglement_id', 'int'));
		if ($result < 0) dol_print_error($db, $object->error);

		$old_date_lim_reglement = $object->date_lim_reglement;
		$new_date_lim_reglement = $object->calculate_date_lim_reglement();
		if ($new_date_lim_reglement > $old_date_lim_reglement) $object->date_lim_reglement = $new_date_lim_reglement;
		if ($object->date_lim_reglement < $object->date) $object->date_lim_reglement = $object->date;
		$result = $object->update($user);
		if ($result < 0) {
			dol_print_error($db, $object->error);
		}
	}

	elseif ($action == 'setpaymentterm' && $usercancreate)
	{
		$object->fetch($id);
		$object->date_lim_reglement = dol_mktime(12, 0, 0, $_POST['paymenttermmonth'], $_POST['paymenttermday'], $_POST['paymenttermyear']);
		if ($object->date_lim_reglement < $object->date) {
			$object->date_lim_reglement = $object->calculate_date_lim_reglement();
			setEventMessages($langs->trans("DatePaymentTermCantBeLowerThanObjectDate"), null, 'warnings');
		}
		$result = $object->update($user);
		if ($result < 0) {
			dol_print_error($db, $object->error);
		}
	}

	elseif ($action == 'setrevenuestamp' && $usercancreate)
	{
		$object->fetch($id);
		$object->revenuestamp = GETPOST('revenuestamp');
		$result = $object->update($user);
		$object->update_price(1);
		if ($result < 0) {
			dol_print_error($db, $object->error);
		} else {
			// Define output language
			if (empty($conf->global->MAIN_DISABLE_PDF_AUTOUPDATE))
			{
				$outputlangs = $langs;
				$newlang = '';
				if ($conf->global->MAIN_MULTILANGS && empty($newlang) && GETPOST('lang_id', 'aZ09')) $newlang = GETPOST('lang_id', 'aZ09');
				if ($conf->global->MAIN_MULTILANGS && empty($newlang))	$newlang = $object->thirdparty->default_lang;
				if (!empty($newlang)) {
					$outputlangs = new Translate("", $conf);
					$outputlangs->setDefaultLang($newlang);
					$outputlangs->load('products');
				}
				$model = $object->modelpdf;
				$ret = $object->fetch($id); // Reload to get new records

				$result = $object->generateDocument($model, $outputlangs, $hidedetails, $hidedesc, $hideref);
				if ($result < 0) setEventMessages($object->error, $object->errors, 'errors');
			}
		}
	}

	// Set incoterm
	elseif ($action == 'set_incoterms' && !empty($conf->incoterm->enabled))
	{
		$result = $object->setIncoterms(GETPOST('incoterm_id', 'int'), GETPOST('location_incoterms', 'alpha'));
	}

	// bank account
	elseif ($action == 'setbankaccount' && $usercancreate)
	{
		$result = $object->setBankAccount(GETPOST('fk_account', 'int'));
	}

	elseif ($action == 'setremisepercent' && $usercancreate)
	{
		$object->fetch($id);
		$result = $object->set_remise($user, $_POST['remise_percent']);
	}

	elseif ($action == "setabsolutediscount" && $usercancreate)
	{
		// POST[remise_id] or POST[remise_id_for_payment]

		// We use the credit to reduce amount of invoice
		if (GETPOST("remise_id", 'int') > 0) {
			$ret = $object->fetch($id);
			if ($ret > 0) {
				$result = $object->insert_discount(GETPOST("remise_id", 'int'));
				if ($result < 0) {
					setEventMessages($object->error, $object->errors, 'errors');
				}
			} else {
				dol_print_error($db, $object->error);
			}
		}
		// We use the credit to reduce remain to pay
		if (GETPOST("remise_id_for_payment", 'int') > 0)
		{
			require_once DOL_DOCUMENT_ROOT.'/core/class/discount.class.php';
			$discount = new DiscountAbsolute($db);
			$discount->fetch(GETPOST("remise_id_for_payment", 'int'));

			//var_dump($object->getRemainToPay(0));
			//var_dump($discount->amount_ttc);exit;
			if (price2num($discount->amount_ttc) > price2num($object->getRemainToPay(0)))
			{
				// TODO Split the discount in 2 automatically
				$error++;
				setEventMessages($langs->trans("ErrorDiscountLargerThanRemainToPaySplitItBefore"), null, 'errors');
			}

			if (!$error)
			{
				$result = $discount->link_to_invoice(0, $id);
				if ($result < 0) {
					setEventMessages($discount->error, $discount->errors, 'errors');
				}
			}
		}

		if (empty($conf->global->MAIN_DISABLE_PDF_AUTOUPDATE))
		{
			$outputlangs = $langs;
			$newlang = '';
			if ($conf->global->MAIN_MULTILANGS && empty($newlang) && GETPOST('lang_id', 'aZ09')) $newlang = GETPOST('lang_id', 'aZ09');
			if ($conf->global->MAIN_MULTILANGS && empty($newlang))	$newlang = $object->thirdparty->default_lang;
			if (!empty($newlang)) {
				$outputlangs = new Translate("", $conf);
				$outputlangs->setDefaultLang($newlang);
			}
			$ret = $object->fetch($id); // Reload to get new records

			$result = $object->generateDocument($object->modelpdf, $outputlangs, $hidedetails, $hidedesc, $hideref);
			if ($result < 0) setEventMessages($object->error, $object->errors, 'errors');
		}
	}

	elseif ($action == 'setref' && $usercancreate)
	{
		$object->fetch($id);
		$object->setValueFrom('ref', GETPOST('ref'), '', null, '', '', $user, 'BILL_MODIFY');
	}

	elseif ($action == 'setref_client' && $usercancreate)
	{
		$object->fetch($id);
		$object->set_ref_client(GETPOST('ref_client'));
	}

	// Classify to validated
	elseif ($action == 'confirm_valid' && $confirm == 'yes' && $usercanvalidate)
	{
		$idwarehouse = GETPOST('idwarehouse', 'int');

		$object->fetch($id);
		$object->fetch_thirdparty();

		// Check parameters

		// Check for mandatory fields in thirdparty (defined into setup)
		$array_to_check = array('IDPROF1', 'IDPROF2', 'IDPROF3', 'IDPROF4', 'IDPROF5', 'IDPROF6', 'EMAIL');
		foreach ($array_to_check as $key)
		{
			$keymin = strtolower($key);
			$i = (int) preg_replace('/[^0-9]/', '', $key);
			$vallabel = $object->thirdparty->$keymin;

			if ($i > 0)
			{
				if ($object->thirdparty->isACompany())
				{
					// Check for mandatory prof id (but only if country is other than ours)
					if ($mysoc->country_id > 0 && $object->thirdparty->country_id == $mysoc->country_id)
					{
						$idprof_mandatory = 'SOCIETE_'.$key.'_INVOICE_MANDATORY';
						if (!$vallabel && !empty($conf->global->$idprof_mandatory))
						{
							$langs->load("errors");
							$error++;
							setEventMessages($langs->trans('ErrorProdIdIsMandatory', $langs->transcountry('ProfId'.$i, $object->thirdparty->country_code)).' ('.$langs->trans("ForbiddenBySetupRules").')', null, 'errors');
						}
					}
				}
			}
			else
			{
				//var_dump($conf->global->SOCIETE_EMAIL_MANDATORY);
				if ($key == 'EMAIL')
				{
					// Check for mandatory
					if (!empty($conf->global->SOCIETE_EMAIL_INVOICE_MANDATORY) && !isValidEMail($object->thirdparty->email))
					{
						$langs->load("errors");
						$error++;
						setEventMessages($langs->trans("ErrorBadEMail", $object->thirdparty->email).' ('.$langs->trans("ForbiddenBySetupRules").')', null, 'errors');
					}
				}
			}
		}

		// Check for mandatory fields in invoice
		$array_to_check = array('REF_CUSTOMER'=>'RefCustomer');
		foreach ($array_to_check as $key => $val)
		{
			$keymin = strtolower($key);
			$vallabel = $object->$keymin;

			// Check for mandatory
			$keymandatory = 'INVOICE_'.$key.'_MANDATORY_FOR_VALIDATION';
			if (!$vallabel && !empty($conf->global->$keymandatory))
			{
				$langs->load("errors");
				$error++;
				setEventMessages($langs->trans("ErrorFieldRequired", $langs->transnoentitiesnoconv($val)), null, 'errors');
			}
		}

		// Check for warehouse
		if ($object->type != Facture::TYPE_DEPOSIT && !empty($conf->global->STOCK_CALCULATE_ON_BILL))
		{
			$qualified_for_stock_change = 0;
			if (empty($conf->global->STOCK_SUPPORTS_SERVICES)) {
				$qualified_for_stock_change = $object->hasProductsOrServices(2);
			} else {
				$qualified_for_stock_change = $object->hasProductsOrServices(1);
			}

			if ($qualified_for_stock_change)
			{
				if (!$idwarehouse || $idwarehouse == - 1) {
					$error++;
					setEventMessages($langs->trans('ErrorFieldRequired', $langs->transnoentitiesnoconv("Warehouse")), null, 'errors');
					$action = '';
				}
			}
		}

		if (!$error)
		{
			$result = $object->validate($user, '', $idwarehouse);
			if ($result >= 0)
			{
				// Define output language
				if (empty($conf->global->MAIN_DISABLE_PDF_AUTOUPDATE))
				{
					$outputlangs = $langs;
					$newlang = '';
					if ($conf->global->MAIN_MULTILANGS && empty($newlang) && GETPOST('lang_id', 'aZ09')) $newlang = GETPOST('lang_id', 'aZ09');
					if ($conf->global->MAIN_MULTILANGS && empty($newlang))	$newlang = $object->thirdparty->default_lang;
					if (!empty($newlang)) {
						$outputlangs = new Translate("", $conf);
						$outputlangs->setDefaultLang($newlang);
						$outputlangs->load('products');
					}
					$model = $object->modelpdf;
					$ret = $object->fetch($id); // Reload to get new records

					$result = $object->generateDocument($model, $outputlangs, $hidedetails, $hidedesc, $hideref);
					if ($result < 0) setEventMessages($object->error, $object->errors, 'errors');
				}
			}
			else
			{
				if (count($object->errors)) setEventMessages(null, $object->errors, 'errors');
				else setEventMessages($object->error, $object->errors, 'errors');
			}
		}
	}

	// Go back to draft status (unvalidate)
	elseif ($action == 'confirm_modif' && $usercanunvalidate)
	{
		$idwarehouse = GETPOST('idwarehouse', 'int');

		$object->fetch($id);
		$object->fetch_thirdparty();

		// Check parameters
		if ($object->type != Facture::TYPE_DEPOSIT && !empty($conf->global->STOCK_CALCULATE_ON_BILL))
		{
			$qualified_for_stock_change = 0;
			if (empty($conf->global->STOCK_SUPPORTS_SERVICES)) {
				$qualified_for_stock_change = $object->hasProductsOrServices(2);
			} else {
				$qualified_for_stock_change = $object->hasProductsOrServices(1);
			}

			if ($qualified_for_stock_change)
			{
				if (!$idwarehouse || $idwarehouse == - 1) {
					$error++;
					setEventMessages($langs->trans('ErrorFieldRequired', $langs->transnoentitiesnoconv("Warehouse")), null, 'errors');
					$action = '';
				}
			}
		}

		if (!$error) {
			// On verifie si la facture a des paiements
			$sql = 'SELECT pf.amount';
			$sql .= ' FROM '.MAIN_DB_PREFIX.'paiement_facture as pf';
			$sql .= ' WHERE pf.fk_facture = '.$object->id;

			$result = $db->query($sql);
			if ($result) {
				$i = 0;
				$num = $db->num_rows($result);

				while ($i < $num) {
					$objp = $db->fetch_object($result);
					$totalpaye += $objp->amount;
					$i++;
				}
			} else {
				dol_print_error($db, '');
			}

			$resteapayer = $object->total_ttc - $totalpaye;

			// We check that invlice lines are transferred into accountancy
			$ventilExportCompta = $object->getVentilExportCompta();

			// On verifie si aucun paiement n'a ete effectue
			if ($ventilExportCompta == 0)
			{
				if (!empty($conf->global->INVOICE_CAN_ALWAYS_BE_EDITED) || ($resteapayer == $object->total_ttc && empty($object->paye)))
				{
					$result = $object->setDraft($user, $idwarehouse);
					if ($result < 0) setEventMessages($object->error, $object->errors, 'errors');

					// Define output language
					if (empty($conf->global->MAIN_DISABLE_PDF_AUTOUPDATE))
					{
						$outputlangs = $langs;
						$newlang = '';
						if ($conf->global->MAIN_MULTILANGS && empty($newlang) && GETPOST('lang_id', 'aZ09')) $newlang = GETPOST('lang_id', 'aZ09');
						if ($conf->global->MAIN_MULTILANGS && empty($newlang))	$newlang = $object->thirdparty->default_lang;
						if (!empty($newlang)) {
							$outputlangs = new Translate("", $conf);
							$outputlangs->setDefaultLang($newlang);
							$outputlangs->load('products');
						}
						$model = $object->modelpdf;
						$ret = $object->fetch($id); // Reload to get new records

						$object->generateDocument($model, $outputlangs, $hidedetails, $hidedesc, $hideref);
					}
				}
			}
		}
	}

	// Classify "paid"
	elseif ($action == 'confirm_paid' && $confirm == 'yes' && $usercanissuepayment)
	{
		$object->fetch($id);
		$result = $object->set_paid($user);
		if ($result < 0) setEventMessages($object->error, $object->errors, 'errors');
	} // Classif "paid partialy"
	elseif ($action == 'confirm_paid_partially' && $confirm == 'yes' && $usercanissuepayment)
	{
		$object->fetch($id);
		$close_code = GETPOST("close_code", 'none');
		$close_note = GETPOST("close_note", 'none');
		if ($close_code) {
			$result = $object->set_paid($user, $close_code, $close_note);
			if ($result < 0) setEventMessages($object->error, $object->errors, 'errors');
		} else {
			setEventMessages($langs->trans("ErrorFieldRequired", $langs->transnoentitiesnoconv("Reason")), null, 'errors');
		}
	} // Classify "abandoned"
	elseif ($action == 'confirm_canceled' && $confirm == 'yes') {
		$object->fetch($id);
		$close_code = GETPOST("close_code", 'none');
		$close_note = GETPOST("close_note", 'none');
		if ($close_code) {
			$result = $object->set_canceled($user, $close_code, $close_note);
			if ($result < 0) setEventMessages($object->error, $object->errors, 'errors');
		} else {
			setEventMessages($langs->trans("ErrorFieldRequired", $langs->transnoentitiesnoconv("Reason")), null, 'errors');
		}
	}

	// Convertir en reduc
	elseif ($action == 'confirm_converttoreduc' && $confirm == 'yes' && $usercancreate)
	{
		$object->fetch($id);
		$object->fetch_thirdparty();
		//$object->fetch_lines();	// Already done into fetch

		// Check if there is already a discount (protection to avoid duplicate creation when resubmit post)
		$discountcheck = new DiscountAbsolute($db);
		$result = $discountcheck->fetch(0, $object->id);

		$canconvert = 0;
		if ($object->type == Facture::TYPE_DEPOSIT && empty($discountcheck->id)) $canconvert = 1; // we can convert deposit into discount if deposit is payed (completely, partially or not at all) and not already converted (see real condition into condition used to show button converttoreduc)
		if (($object->type == Facture::TYPE_CREDIT_NOTE || $object->type == Facture::TYPE_STANDARD || $object->type == Facture::TYPE_SITUATION) && $object->paye == 0 && empty($discountcheck->id)) $canconvert = 1; // we can convert credit note into discount if credit note is not payed back and not already converted and amount of payment is 0 (see real condition into condition used to show button converttoreduc)
		if ($canconvert)
		{
			$db->begin();

			$amount_ht = $amount_tva = $amount_ttc = array();
			$multicurrency_amount_ht = $multicurrency_amount_tva = $multicurrency_amount_ttc = array();

			// Loop on each vat rate
			$i = 0;
			foreach ($object->lines as $line)
			{
				if ($line->product_type < 9 && $line->total_ht != 0) // Remove lines with product_type greater than or equal to 9 and no need to create discount if amount is null
				{
					$keyforvatrate = $line->tva_tx.($line->vat_src_code ? ' ('.$line->vat_src_code.')' : '');

					$amount_ht[$keyforvatrate] += $line->total_ht;
					$amount_tva[$keyforvatrate] += $line->total_tva;
					$amount_ttc[$keyforvatrate] += $line->total_ttc;
					$multicurrency_amount_ht[$keyforvatrate] += $line->multicurrency_total_ht;
					$multicurrency_amount_tva[$keyforvatrate] += $line->multicurrency_total_tva;
					$multicurrency_amount_ttc[$keyforvatrate] += $line->multicurrency_total_ttc;
					$i++;
				}
			}

			// If some payments were already done, we change the amount to pay using same prorate
			if (!empty($conf->global->INVOICE_ALLOW_REUSE_OF_CREDIT_WHEN_PARTIALLY_REFUNDED)) {
				$alreadypaid = $object->getSommePaiement(); // This can be not 0 if we allow to create credit to reuse from credit notes partially refunded.
				if ($alreadypaid && abs($alreadypaid) < abs($object->total_ttc)) {
					$ratio = abs(($object->total_ttc - $alreadypaid) / $object->total_ttc);
					foreach ($amount_ht as $vatrate => $val) {
						$amount_ht[$vatrate] = price2num($amount_ht[$vatrate] * $ratio, 'MU');
						$amount_tva[$vatrate] = price2num($amount_tva[$vatrate] * $ratio, 'MU');
						$amount_ttc[$vatrate] = price2num($amount_ttc[$vatrate] * $ratio, 'MU');
						$multicurrency_amount_ht[$vatrate] = price2num($multicurrency_amount_ht[$vatrate] * $ratio, 'MU');
						$multicurrency_amount_tva[$vatrate] = price2num($multicurrency_amount_tva[$vatrate] * $ratio, 'MU');
						$multicurrency_amount_ttc[$vatrate] = price2num($multicurrency_amount_ttc[$vatrate] * $ratio, 'MU');
					}
				}
			}
			//var_dump($amount_ht);var_dump($amount_tva);var_dump($amount_ttc);exit;

			// Insert one discount by VAT rate category
			$discount = new DiscountAbsolute($db);
			if ($object->type == Facture::TYPE_CREDIT_NOTE)
				$discount->description = '(CREDIT_NOTE)';
			elseif ($object->type == Facture::TYPE_DEPOSIT)
				$discount->description = '(DEPOSIT)';
			elseif ($object->type == Facture::TYPE_STANDARD || $object->type == Facture::TYPE_REPLACEMENT || $object->type == Facture::TYPE_SITUATION)
				$discount->description = '(EXCESS RECEIVED)';
			else {
				setEventMessages($langs->trans('CantConvertToReducAnInvoiceOfThisType'), null, 'errors');
			}
			$discount->fk_soc = $object->socid;
			$discount->fk_facture_source = $object->id;

			$error = 0;

			if ($object->type == Facture::TYPE_STANDARD || $object->type == Facture::TYPE_REPLACEMENT || $object->type == Facture::TYPE_SITUATION)
			{
				// If we're on a standard invoice, we have to get excess received to create a discount in TTC without VAT

				// Total payments
				$sql = 'SELECT SUM(pf.amount) as total_paiements';
				$sql .= ' FROM '.MAIN_DB_PREFIX.'paiement_facture as pf, '.MAIN_DB_PREFIX.'paiement as p';
				$sql .= ' LEFT JOIN '.MAIN_DB_PREFIX.'c_paiement as c ON p.fk_paiement = c.id';
				$sql .= ' WHERE pf.fk_facture = '.$object->id;
				$sql .= ' AND pf.fk_paiement = p.rowid';
				$sql .= ' AND p.entity IN ('.getEntity('invoice').')';
				$resql = $db->query($sql);
				if (!$resql) dol_print_error($db);

				$res = $db->fetch_object($resql);
				$total_paiements = $res->total_paiements;

				// Total credit note and deposit
				$total_creditnote_and_deposit = 0;
                $sql = "SELECT re.rowid, re.amount_ht, re.amount_tva, re.amount_ttc,";
                $sql .= " re.description, re.fk_facture_source";
                $sql .= " FROM ".MAIN_DB_PREFIX."societe_remise_except as re";
                $sql .= " WHERE fk_facture = ".$object->id;
                $resql = $db->query($sql);
                if (!empty($resql)) {
                    while ($obj = $db->fetch_object($resql)) {
                        $total_creditnote_and_deposit += $obj->amount_ttc;
                    }
                } else dol_print_error($db);

				$discount->amount_ht = $discount->amount_ttc = $total_paiements + $total_creditnote_and_deposit - $object->total_ttc;
				$discount->amount_tva = 0;
				$discount->tva_tx = 0;
				$discount->vat_src_code = '';

				$result = $discount->create($user);
				if ($result < 0)
				{
					$error++;
				}
			}
			if ($object->type == Facture::TYPE_CREDIT_NOTE || $object->type == Facture::TYPE_DEPOSIT)
			{
				foreach ($amount_ht as $tva_tx => $xxx)
				{
					$discount->amount_ht = abs($amount_ht[$tva_tx]);
					$discount->amount_tva = abs($amount_tva[$tva_tx]);
					$discount->amount_ttc = abs($amount_ttc[$tva_tx]);
					$discount->multicurrency_amount_ht = abs($multicurrency_amount_ht[$tva_tx]);
					$discount->multicurrency_amount_tva = abs($multicurrency_amount_tva[$tva_tx]);
					$discount->multicurrency_amount_ttc = abs($multicurrency_amount_ttc[$tva_tx]);

					// Clean vat code
					$reg = array();
					$vat_src_code = '';
					if (preg_match('/\((.*)\)/', $tva_tx, $reg))
					{
						$vat_src_code = $reg[1];
						$tva_tx = preg_replace('/\s*\(.*\)/', '', $tva_tx); // Remove code into vatrate.
					}

					$discount->tva_tx = abs($tva_tx);
					$discount->vat_src_code =$vat_src_code;

					$result = $discount->create($user);
					if ($result < 0)
					{
						$error++;
						break;
					}
				}
			}

			if (empty($error))
			{
				if ($object->type != Facture::TYPE_DEPOSIT) {
					// Classe facture
					$result = $object->set_paid($user);
					if ($result >= 0)
					{
						$db->commit();
					}
					else
					{
						setEventMessages($object->error, $object->errors, 'errors');
						$db->rollback();
					}
				} else {
					$db->commit();
				}
			}
			else
			{
				setEventMessages($discount->error, $discount->errors, 'errors');
				$db->rollback();
			}
		}
	}

	// Delete payment
	elseif ($action == 'confirm_delete_paiement' && $confirm == 'yes' && $usercancreate)
	{
		$object->fetch($id);
		if ($object->statut == Facture::STATUS_VALIDATED && $object->paye == 0)
		{
			$paiement = new Paiement($db);
			$result = $paiement->fetch(GETPOST('paiement_id'));
			if ($result > 0) {
				$result = $paiement->delete(); // If fetch ok and found
				header("Location: ".$_SERVER['PHP_SELF']."?id=".$id);
			}
			if ($result < 0) {
				setEventMessages($paiement->error, $paiement->errors, 'errors');
			}
		}
	}

	/*
	 * Insert new invoice in database
	 */
	elseif ($action == 'add' && $usercancreate)
	{
		if ($socid > 0) $object->socid = GETPOST('socid', 'int');

		$db->begin();

		$error = 0;
		$originentity = GETPOST('originentity');
		// Fill array 'array_options' with data from add form
		$ret = $extrafields->setOptionalsFromPost(null, $object);
		if ($ret < 0) $error++;

		// Replacement invoice
		if ($_POST['type'] == Facture::TYPE_REPLACEMENT)
		{
			$dateinvoice = dol_mktime(12, 0, 0, $_POST['remonth'], $_POST['reday'], $_POST['reyear']);
			if (empty($dateinvoice))
			{
				$error++;
				setEventMessages($langs->trans("ErrorFieldRequired", $langs->transnoentitiesnoconv("Date")), null, 'errors');
				$action = 'create';
			}

			if (!($_POST['fac_replacement'] > 0)) {
				$error++;
				setEventMessages($langs->trans("ErrorFieldRequired", $langs->transnoentitiesnoconv("ReplaceInvoice")), null, 'errors');
				$action = 'create';
			}

			$date_pointoftax = dol_mktime(12, 0, 0, $_POST['date_pointoftaxmonth'], $_POST['date_pointoftaxday'], $_POST['date_pointoftaxyear']);

			if (!$error) {
				// This is a replacement invoice
				$result = $object->fetch($_POST['fac_replacement']);
				$object->fetch_thirdparty();

				$object->date = $dateinvoice;
				$object->date_pointoftax = $date_pointoftax;
				$object->note_public		= trim(GETPOST('note_public', 'none'));
				// We do not copy the private note
				$object->ref_client			= $_POST['ref_client'];
				$object->ref_int = $_POST['ref_int'];
				$object->modelpdf = $_POST['model'];
				$object->fk_project			= $_POST['projectid'];
				$object->cond_reglement_id	= $_POST['cond_reglement_id'];
				$object->mode_reglement_id	= $_POST['mode_reglement_id'];
				$object->fk_account = GETPOST('fk_account', 'int');
				$object->remise_absolue		= $_POST['remise_absolue'];
				$object->remise_percent		= $_POST['remise_percent'];
				$object->fk_incoterms = GETPOST('incoterm_id', 'int');
				$object->location_incoterms = GETPOST('location_incoterms', 'alpha');
				$object->multicurrency_code = GETPOST('multicurrency_code', 'alpha');
				$object->multicurrency_tx   = GETPOST('originmulticurrency_tx', 'int');

				// Proprietes particulieres a facture de remplacement
				$object->fk_facture_source = $_POST['fac_replacement'];
				$object->type = Facture::TYPE_REPLACEMENT;

				$id = $object->createFromCurrent($user);
				if ($id <= 0) {
					setEventMessages($object->error, $object->errors, 'errors');
				}
			}
		}

		// Credit note invoice
		if ($_POST['type'] == Facture::TYPE_CREDIT_NOTE)
		{
			$sourceinvoice = GETPOST('fac_avoir');
			if (!($sourceinvoice > 0) && empty($conf->global->INVOICE_CREDIT_NOTE_STANDALONE))
			{
				$error++;
				setEventMessages($langs->trans("ErrorFieldRequired", $langs->transnoentitiesnoconv("CorrectInvoice")), null, 'errors');
				$action = 'create';
			}

			$dateinvoice = dol_mktime(12, 0, 0, $_POST['remonth'], $_POST['reday'], $_POST['reyear']);
			if (empty($dateinvoice))
			{
				$error++;
				setEventMessages($langs->trans("ErrorFieldRequired", $langs->transnoentitiesnoconv("Date")), null, 'errors');
				$action = 'create';
			}

			$date_pointoftax = dol_mktime(12, 0, 0, $_POST['date_pointoftaxmonth'], $_POST['date_pointoftaxday'], $_POST['date_pointoftaxyear']);

			if (!$error)
			{
				if (!empty($originentity)) {
					$object->entity = $originentity;
				}
				$object->socid = GETPOST('socid', 'int');
				$object->ref = $_POST['ref'];
				$object->date = $dateinvoice;
				$object->date_pointoftax = $date_pointoftax;
				$object->note_public		= trim(GETPOST('note_public', 'none'));
				// We do not copy the private note
				$object->ref_client			= $_POST['ref_client'];
				$object->ref_int = $_POST['ref_int'];
				$object->modelpdf = $_POST['model'];
				$object->fk_project			= $_POST['projectid'];
				$object->cond_reglement_id	= 0;
				$object->mode_reglement_id	= $_POST['mode_reglement_id'];
				$object->fk_account = GETPOST('fk_account', 'int');
				$object->remise_absolue		= $_POST['remise_absolue'];
				$object->remise_percent		= $_POST['remise_percent'];
				$object->fk_incoterms = GETPOST('incoterm_id', 'int');
				$object->location_incoterms = GETPOST('location_incoterms', 'alpha');
				$object->multicurrency_code = GETPOST('multicurrency_code', 'alpha');
				$object->multicurrency_tx   = GETPOST('originmulticurrency_tx', 'int');

				// Proprietes particulieres a facture avoir
				$object->fk_facture_source = $sourceinvoice > 0 ? $sourceinvoice : '';
				$object->type = Facture::TYPE_CREDIT_NOTE;

				$facture_source = new Facture($db); // fetch origin object
				if ($facture_source->fetch($object->fk_facture_source) > 0)
				{
				    if ($facture_source->type == Facture::TYPE_SITUATION)
				    {
				        $object->situation_counter = $facture_source->situation_counter;
				        $object->situation_cycle_ref = $facture_source->situation_cycle_ref;
				        $facture_source->fetchPreviousNextSituationInvoice();
				    }
				}
				$id = $object->create($user);

				if (GETPOST('invoiceAvoirWithLines', 'int') == 1 && $id > 0)
				{
					if (!empty($facture_source->lines))
					{
						$fk_parent_line = 0;

						foreach ($facture_source->lines as $line)
						{
							// Extrafields
							if (empty($conf->global->MAIN_EXTRAFIELDS_DISABLED) && method_exists($line, 'fetch_optionals')) {
								// load extrafields
								$line->fetch_optionals();
							}

							// Reset fk_parent_line for no child products and special product
							if (($line->product_type != 9 && empty($line->fk_parent_line)) || $line->product_type == 9) {
								$fk_parent_line = 0;
							}




							if ($facture_source->type == Facture::TYPE_SITUATION)
							{
							    $source_fk_prev_id = $line->fk_prev_id; // temporary storing situation invoice fk_prev_id
							    $line->fk_prev_id  = $line->id; // Credit note line need to be linked to the situation invoice it is create from

							    if (!empty($facture_source->tab_previous_situation_invoice))
							    {
							        // search the last invoice in cycle
							        $lineIndex = count($facture_source->tab_previous_situation_invoice) - 1;
							        $searchPreviousInvoice = true;
							        while ($searchPreviousInvoice)
							        {
							            if ($facture_source->tab_previous_situation_invoice[$lineIndex]->type == Facture::TYPE_SITUATION || $lineIndex < 1)
							            {
							                $searchPreviousInvoice = false; // find, exit;
							                break;
							            }
							            else
							            {
							                $lineIndex--; // go to previous invoice in cycle
							            }
							        }


							        $maxPrevSituationPercent = 0;
							        foreach ($facture_source->tab_previous_situation_invoice[$lineIndex]->lines as $prevLine)
							        {
							            if ($prevLine->id == $source_fk_prev_id)
							            {
							                $maxPrevSituationPercent = max($maxPrevSituationPercent, $prevLine->situation_percent);

							                //$line->subprice  = $line->subprice - $prevLine->subprice;
							                $line->total_ht  = $line->total_ht - $prevLine->total_ht;
							                $line->total_tva = $line->total_tva - $prevLine->total_tva;
							                $line->total_ttc = $line->total_ttc - $prevLine->total_ttc;
							                $line->total_localtax1 = $line->total_localtax1 - $prevLine->total_localtax1;
							                $line->total_localtax2 = $line->total_localtax2 - $prevLine->total_localtax2;

							                $line->multicurrency_subprice  = $line->multicurrency_subprice - $prevLine->multicurrency_subprice;
							                $line->multicurrency_total_ht  = $line->multicurrency_total_ht - $prevLine->multicurrency_total_ht;
							                $line->multicurrency_total_tva = $line->multicurrency_total_tva - $prevLine->multicurrency_total_tva;
							                $line->multicurrency_total_ttc = $line->multicurrency_total_ttc - $prevLine->multicurrency_total_ttc;
							            }
							        }

							        // prorata
							        $line->situation_percent = $maxPrevSituationPercent - $line->situation_percent;
							    }
							}

							$line->fk_facture = $object->id;
							$line->fk_parent_line = $fk_parent_line;

							$line->subprice = -$line->subprice; // invert price for object
							$line->pa_ht = $line->pa_ht; // we choosed to have buy/cost price always positive, so no revert of sign here
							$line->total_ht = -$line->total_ht;
							$line->total_tva = -$line->total_tva;
							$line->total_ttc = -$line->total_ttc;
							$line->total_localtax1 = -$line->total_localtax1;
							$line->total_localtax2 = -$line->total_localtax2;

							$line->multicurrency_subprice = -$line->multicurrency_subprice;
							$line->multicurrency_total_ht = -$line->multicurrency_total_ht;
							$line->multicurrency_total_tva = -$line->multicurrency_total_tva;
							$line->multicurrency_total_ttc = -$line->multicurrency_total_ttc;

							$result = $line->insert(0, 1); // When creating credit note with same lines than source, we must ignore error if discount alreayd linked

							$object->lines[] = $line; // insert new line in current object

							// Defined the new fk_parent_line
							if ($result > 0 && $line->product_type == 9) {
								$fk_parent_line = $result;
							}
						}

						$object->update_price(1);
					}
				}

				if (GETPOST('invoiceAvoirWithPaymentRestAmount', 'int') == 1 && $id > 0)
				{
					if ($facture_source->fetch($object->fk_facture_source) > 0)
					{
						$totalpaye = $facture_source->getSommePaiement();
						$totalcreditnotes = $facture_source->getSumCreditNotesUsed();
						$totaldeposits = $facture_source->getSumDepositsUsed();
						$remain_to_pay = abs($facture_source->total_ttc - $totalpaye - $totalcreditnotes - $totaldeposits);

						$object->addline($langs->trans('invoiceAvoirLineWithPaymentRestAmount'), $remain_to_pay, 1, 0, 0, 0, 0, 0, '', '', 'TTC');
					}
				}

				// Add link between credit note and origin
				if (!empty($object->fk_facture_source)) {
					$facture_source->fetch($object->fk_facture_source);
					$facture_source->fetchObjectLinked();

					if (!empty($facture_source->linkedObjectsIds)) {
						foreach ($facture_source->linkedObjectsIds as $sourcetype => $TIds) {
							$object->add_object_linked($sourcetype, current($TIds));
						}
					}
				}
			}
		}

		// Standard invoice or Deposit invoice, created from a Predefined template invoice
		if (($_POST['type'] == Facture::TYPE_STANDARD || $_POST['type'] == Facture::TYPE_DEPOSIT) && GETPOST('fac_rec', 'int') > 0)
		{
			$dateinvoice = dol_mktime(12, 0, 0, $_POST['remonth'], $_POST['reday'], $_POST['reyear']);
			if (empty($dateinvoice))
			{
				$error++;
				setEventMessages($langs->trans("ErrorFieldRequired", $langs->transnoentitiesnoconv("Date")), null, 'errors');
				$action = 'create';
			}

			$date_pointoftax = dol_mktime(12, 0, 0, $_POST['date_pointoftaxmonth'], $_POST['date_pointoftaxday'], $_POST['date_pointoftaxyear']);

			if (!$error)
			{
				$object->socid = GETPOST('socid', 'int');
				$object->type            = $_POST['type'];
				$object->ref             = $_POST['ref'];
				$object->date            = $dateinvoice;
				$object->date_pointoftax = $date_pointoftax;
				$object->note_public = trim(GETPOST('note_public', 'none'));
				$object->note_private    = trim(GETPOST('note_private', 'none'));
				$object->ref_client      = $_POST['ref_client'];
				$object->ref_int = $_POST['ref_int'];
				$object->modelpdf        = $_POST['model'];
				$object->fk_project = $_POST['projectid'];
				$object->cond_reglement_id	= ($_POST['type'] == 3 ? 1 : $_POST['cond_reglement_id']);
				$object->mode_reglement_id	= $_POST['mode_reglement_id'];
				$object->fk_account = GETPOST('fk_account', 'int');
				$object->amount = $_POST['amount'];
				$object->remise_absolue		= $_POST['remise_absolue'];
				$object->remise_percent		= $_POST['remise_percent'];
				$object->fk_incoterms = GETPOST('incoterm_id', 'int');
				$object->location_incoterms = GETPOST('location_incoterms', 'alpha');
				$object->multicurrency_code = GETPOST('multicurrency_code', 'alpha');
				$object->multicurrency_tx   = GETPOST('originmulticurrency_tx', 'int');

				// Source facture
				$object->fac_rec = GETPOST('fac_rec', 'int');

				$id = $object->create($user); // This include recopy of links from recurring invoice and recurring invoice lines
			}
		}

		// Standard or deposit or proforma invoice, not from a Predefined template invoice
		if (($_POST['type'] == Facture::TYPE_STANDARD || $_POST['type'] == Facture::TYPE_DEPOSIT || $_POST['type'] == Facture::TYPE_PROFORMA || ($_POST['type'] == Facture::TYPE_SITUATION && empty($_POST['situations']))) && GETPOST('fac_rec') <= 0)
		{
			if (GETPOST('socid', 'int') < 1)
			{
				$error++;
				setEventMessages($langs->trans("ErrorFieldRequired", $langs->transnoentitiesnoconv("Customer")), null, 'errors');
				$action = 'create';
			}

			$dateinvoice = dol_mktime(12, 0, 0, $_POST['remonth'], $_POST['reday'], $_POST['reyear']);
			if (empty($dateinvoice))
			{
				$error++;
				setEventMessages($langs->trans("ErrorFieldRequired", $langs->transnoentitiesnoconv("Date")), null, 'errors');
				$action = 'create';
			}

			$date_pointoftax = dol_mktime(12, 0, 0, $_POST['date_pointoftaxmonth'], $_POST['date_pointoftaxday'], $_POST['date_pointoftaxyear']);

			if (!$error)
			{
				// Si facture standard
				$object->socid = GETPOST('socid', 'int');
				$object->type				= GETPOST('type');
				$object->ref = $_POST['ref'];
				$object->date				= $dateinvoice;
				$object->date_pointoftax = $date_pointoftax;
				$object->note_public		= trim(GETPOST('note_public', 'none'));
				$object->note_private = trim(GETPOST('note_private', 'none'));
				$object->ref_client			= $_POST['ref_client'];
				$object->ref_int = $_POST['ref_int'];
				$object->modelpdf = $_POST['model'];
				$object->fk_project			= $_POST['projectid'];
				$object->cond_reglement_id	= ($_POST['type'] == 3 ? 1 : $_POST['cond_reglement_id']);
				$object->mode_reglement_id	= $_POST['mode_reglement_id'];
				$object->fk_account = GETPOST('fk_account', 'int');
				$object->amount = $_POST['amount'];
				$object->remise_absolue		= $_POST['remise_absolue'];
				$object->remise_percent		= $_POST['remise_percent'];
				$object->fk_incoterms = GETPOST('incoterm_id', 'int');
				$object->location_incoterms = GETPOST('location_incoterms', 'alpha');
				$object->multicurrency_code = GETPOST('multicurrency_code', 'alpha');
				$object->multicurrency_tx   = GETPOST('originmulticurrency_tx', 'int');

				if (GETPOST('type') == Facture::TYPE_SITUATION)
				{
					$object->situation_counter = 1;
					$object->situation_final = 0;
					$object->situation_cycle_ref = $object->newCycle();
				}

				$object->retained_warranty = GETPOST('retained_warranty', 'int');
				$object->retained_warranty_fk_cond_reglement = GETPOST('retained_warranty_fk_cond_reglement', 'int');

			    $retained_warranty_date_limit = GETPOST('retained_warranty_date_limit');
			    if (!empty($retained_warranty_date_limit) && $db->jdate($retained_warranty_date_limit)) {
			        $object->retained_warranty_date_limit = $db->jdate($retained_warranty_date_limit);
			    }
			    $object->retained_warranty_date_limit = !empty($object->retained_warranty_date_limit) ? $object->retained_warranty_date_limit : $object->calculate_date_lim_reglement($object->retained_warranty_fk_cond_reglement);

				$object->fetch_thirdparty();

				// If creation from another object of another module (Example: origin=propal, originid=1)
				if (!empty($origin) && !empty($originid))
				{
					// Parse element/subelement (ex: project_task)
					$element = $subelement = $origin;
					if (preg_match('/^([^_]+)_([^_]+)/i', $origin, $regs)) {
						$element = $regs [1];
						$subelement = $regs [2];
					}

					// For compatibility
					if ($element == 'order') {
						$element = $subelement = 'commande';
					}
					if ($element == 'propal') {
						$element = 'comm/propal';
						$subelement = 'propal';
					}
					if ($element == 'contract') {
						$element = $subelement = 'contrat';
					}
					if ($element == 'inter') {
						$element = $subelement = 'ficheinter';
					}
					if ($element == 'shipping') {
						$element = $subelement = 'expedition';
					}

					$object->origin = $origin;
					$object->origin_id = $originid;

					// Possibility to add external linked objects with hooks
					$object->linked_objects[$object->origin] = $object->origin_id;
					// link with order if it is a shipping invoice
					if ($object->origin == 'shipping')
					{
						require_once DOL_DOCUMENT_ROOT.'/expedition/class/expedition.class.php';
						$exp = new Expedition($db);
						$exp->fetch($object->origin_id);
						$exp->fetchObjectLinked();
						if (is_array($exp->linkedObjectsIds['commande']) && count($exp->linkedObjectsIds['commande']) > 0) {
							foreach ($exp->linkedObjectsIds['commande'] as $key => $value) {
								$object->linked_objects['commande'] = $value;
							}
						}
					}

					if (is_array($_POST['other_linked_objects']) && !empty($_POST['other_linked_objects']))
					{
						$object->linked_objects = array_merge($object->linked_objects, $_POST['other_linked_objects']);
					}

					$id = $object->create($user); // This include class to add_object_linked() and add add_contact()

					if ($id > 0)
					{
						dol_include_once('/'.$element.'/class/'.$subelement.'.class.php');

						$classname = ucfirst($subelement);
						$srcobject = new $classname($db);

						dol_syslog("Try to find source object origin=".$object->origin." originid=".$object->origin_id." to add lines or deposit lines");
						$result = $srcobject->fetch($object->origin_id);

						$typeamount = GETPOST('typedeposit', 'aZ09');
						$valuedeposit = GETPOST('valuedeposit', 'int');

						// If deposit invoice
						if ($_POST['type'] == Facture::TYPE_DEPOSIT && in_array($typeamount, array('amount', 'variable')))
						{
							$amountdeposit = array();
							if (!empty($conf->global->MAIN_DEPOSIT_MULTI_TVA))
							{
								if ($typeamount == 'amount') $amount = $valuedeposit;
								else $amount = $srcobject->total_ttc * ($valuedeposit / 100);

								$TTotalByTva = array();
								foreach ($srcobject->lines as &$line)
								{
									if (!empty($line->special_code)) continue;
									$TTotalByTva[$line->tva_tx] += $line->total_ttc;
								}

								foreach ($TTotalByTva as $tva => &$total)
								{
									$coef = $total / $srcobject->total_ttc; // Calc coef
									$am = $amount * $coef;
									$amount_ttc_diff += $am;
									$amountdeposit[$tva] += $am / (1 + $tva / 100); // Convert into HT for the addline
								}
							}
							else
							{
								if ($typeamount == 'amount')
								{
									$amountdeposit[0] = $valuedeposit;
								}
								elseif ($typeamount == 'variable')
								{
									if ($result > 0)
									{
										$totalamount = 0;
										$lines = $srcobject->lines;
										$numlines = count($lines);
										for ($i = 0; $i < $numlines; $i++)
										{
											$qualified = 1;
											if (empty($lines[$i]->qty)) $qualified = 0; // We discard qty=0, it is an option
											if (!empty($lines[$i]->special_code)) $qualified = 0; // We discard special_code (frais port, ecotaxe, option, ...)
											if ($qualified) {
												$totalamount += $lines[$i]->total_ht; // Fixme : is it not for the customer ? Shouldn't we take total_ttc ?
												$tva_tx = $lines[$i]->tva_tx;
												$amountdeposit[$tva_tx] += ($lines[$i]->total_ht * $valuedeposit) / 100;
											}
										}

										if ($totalamount == 0) {
											$amountdeposit[0] = 0;
										}
									} else {
										setEventMessages($srcobject->error, $srcobject->errors, 'errors');
										$error++;
									}
								}

								$amount_ttc_diff = $amountdeposit[0];
							}

							foreach ($amountdeposit as $tva => $amount)
							{
								if (empty($amount)) continue;

								$arraylist = array(
									'amount' => 'FixAmount',
									'variable' => 'VarAmount'
								);
								$descline = '(DEPOSIT)';
								//$descline.= ' - '.$langs->trans($arraylist[$typeamount]);
								if ($typeamount == 'amount') {
									$descline .= ' ('.price($valuedeposit, '', $langs, 0, - 1, - 1, (!empty($object->multicurrency_code) ? $object->multicurrency_code : $conf->currency)).')';
								} elseif ($typeamount == 'variable') {
									$descline .= ' ('.$valuedeposit.'%)';
								}

								$descline .= ' - '.$srcobject->ref;
								$result = $object->addline(
										$descline,
										$amount, // subprice
										1, // quantity
										$tva, // vat rate
										0, // localtax1_tx
										0, // localtax2_tx
										(empty($conf->global->INVOICE_PRODUCTID_DEPOSIT) ? 0 : $conf->global->INVOICE_PRODUCTID_DEPOSIT), // fk_product
										0, // remise_percent
										0, // date_start
										0, // date_end
										0,
										$lines[$i]->info_bits, // info_bits
										0,
										'HT',
										0,
										0, // product_type
										1,
										$lines[$i]->special_code,
										$object->origin,
										0,
										0,
										0,
										0
										//,$langs->trans('Deposit') //Deprecated
									);
							}

							$diff = $object->total_ttc - $amount_ttc_diff;

							if (!empty($conf->global->MAIN_DEPOSIT_MULTI_TVA) && $diff != 0)
							{
								$object->fetch_lines();
								$subprice_diff = $object->lines[0]->subprice - $diff / (1 + $object->lines[0]->tva_tx / 100);
								$object->updateline($object->lines[0]->id, $object->lines[0]->desc, $subprice_diff, $object->lines[0]->qty, $object->lines[0]->remise_percent, $object->lines[0]->date_start, $object->lines[0]->date_end, $object->lines[0]->tva_tx, 0, 0, 'HT', $object->lines[0]->info_bits, $object->lines[0]->product_type, 0, 0, 0, $object->lines[0]->pa_ht, $object->lines[0]->label, 0, array(), 100);
							}
						}

						if ($_POST['type'] != Facture::TYPE_DEPOSIT || ($_POST['type'] == Facture::TYPE_DEPOSIT && $typeamount == 'variablealllines'))
						{
							if ($result > 0)
							{
								$lines = $srcobject->lines;
								if (empty($lines) && method_exists($srcobject, 'fetch_lines'))
								{
									$srcobject->fetch_lines();
									$lines = $srcobject->lines;
								}

								// If we create a deposit with all lines and a percent, we change amount
								if ($_POST['type'] == Facture::TYPE_DEPOSIT && $typeamount == 'variablealllines') {
									if (is_array($lines)) {
										foreach ($lines as $line) {
											// We keep ->subprice and ->pa_ht, but we change the qty
											$line->qty = price2num($line->qty * $valuedeposit / 100, 'MS');
										}
									}
								}

								$fk_parent_line = 0;
								$num = count($lines);
								for ($i = 0; $i < $num; $i++)
								{
									// Don't add lines with qty 0 when coming from a shipment including all order lines
									if ($srcobject->element == 'shipping' && $conf->global->SHIPMENT_GETS_ALL_ORDER_PRODUCTS && $lines[$i]->qty == 0) continue;
									// Don't add closed lines when coming from a contract (Set constant to '0,5' to exclude also inactive lines)
									if (!isset($conf->global->CONTRACT_EXCLUDE_SERVICES_STATUS_FOR_INVOICE)) $conf->global->CONTRACT_EXCLUDE_SERVICES_STATUS_FOR_INVOICE = '5';
									if ($srcobject->element == 'contrat' && in_array($lines[$i]->statut, explode(',', $conf->global->CONTRACT_EXCLUDE_SERVICES_STATUS_FOR_INVOICE))) continue;

									$label = (!empty($lines[$i]->label) ? $lines[$i]->label : '');
									$desc = (!empty($lines[$i]->desc) ? $lines[$i]->desc : $lines[$i]->libelle);
									if ($object->situation_counter == 1) $lines[$i]->situation_percent = 0;

									if ($lines[$i]->subprice < 0 && empty($conf->global->INVOICE_KEEP_DISCOUNT_LINES_AS_IN_ORIGIN))
									{
										// Negative line, we create a discount line
										$discount = new DiscountAbsolute($db);
										$discount->fk_soc = $object->socid;
										$discount->amount_ht = abs($lines[$i]->total_ht);
										$discount->amount_tva = abs($lines[$i]->total_tva);
										$discount->amount_ttc = abs($lines[$i]->total_ttc);
										$discount->tva_tx = $lines[$i]->tva_tx;
										$discount->fk_user = $user->id;
										$discount->description = $desc;
										$discountid = $discount->create($user);
										if ($discountid > 0) {
											$result = $object->insert_discount($discountid); // This include link_to_invoice
										} else {
											setEventMessages($discount->error, $discount->errors, 'errors');
											$error++;
											break;
										}
									} else {
										// Positive line
										$product_type = ($lines[$i]->product_type ? $lines[$i]->product_type : 0);

										// Date start
										$date_start = false;
										if ($lines[$i]->date_debut_prevue)
											$date_start = $lines[$i]->date_debut_prevue;
										if ($lines[$i]->date_debut_reel)
											$date_start = $lines[$i]->date_debut_reel;
										if ($lines[$i]->date_start)
											$date_start = $lines[$i]->date_start;

											// Date end
										$date_end = false;
										if ($lines[$i]->date_fin_prevue)
											$date_end = $lines[$i]->date_fin_prevue;
										if ($lines[$i]->date_fin_reel)
											$date_end = $lines[$i]->date_fin_reel;
										if ($lines[$i]->date_end)
											$date_end = $lines[$i]->date_end;

											// Reset fk_parent_line for no child products and special product
										if (($lines[$i]->product_type != 9 && empty($lines[$i]->fk_parent_line)) || $lines[$i]->product_type == 9) {
											$fk_parent_line = 0;
										}

										// Extrafields
										if (empty($conf->global->MAIN_EXTRAFIELDS_DISABLED) && method_exists($lines[$i], 'fetch_optionals')) {
											$lines[$i]->fetch_optionals();
											$array_options = $lines[$i]->array_options;
										}

										$tva_tx = $lines[$i]->tva_tx;
										if (!empty($lines[$i]->vat_src_code) && !preg_match('/\(/', $tva_tx)) $tva_tx .= ' ('.$lines[$i]->vat_src_code.')';

										// View third's localtaxes for NOW and do not use value from origin.
										// TODO Is this really what we want ? Yes if source is template invoice but what if proposal or order ?
										$localtax1_tx = get_localtax($tva_tx, 1, $object->thirdparty);
										$localtax2_tx = get_localtax($tva_tx, 2, $object->thirdparty);

                                        $result = $object->addline(
											$desc, $lines[$i]->subprice, $lines[$i]->qty, $tva_tx, $localtax1_tx, $localtax2_tx, $lines[$i]->fk_product,
											$lines[$i]->remise_percent, $date_start, $date_end, 0, $lines[$i]->info_bits, $lines[$i]->fk_remise_except,
											'HT', 0, $product_type, $lines[$i]->rang, $lines[$i]->special_code, $object->origin, $lines[$i]->rowid,
											$fk_parent_line, $lines[$i]->fk_fournprice, $lines[$i]->pa_ht, $label, $array_options,
											$lines[$i]->situation_percent, $lines[$i]->fk_prev_id, $lines[$i]->fk_unit
										);

										if ($result > 0) {
											$lineid = $result;
										} else {
											$lineid = 0;
											$error++;
											break;
										}

										// Defined the new fk_parent_line
										if ($result > 0 && $lines[$i]->product_type == 9) {
											$fk_parent_line = $result;
										}
									}
								}
							} else {
								setEventMessages($srcobject->error, $srcobject->errors, 'errors');
								$error++;
							}
						}

						// Now we create same links to contact than the ones found on origin object
						/* Useless, already into the create
						if (! empty($conf->global->MAIN_PROPAGATE_CONTACTS_FROM_ORIGIN))
						{
    						$originforcontact = $object->origin;
    						$originidforcontact = $object->origin_id;
    						if ($originforcontact == 'shipping')     // shipment and order share the same contacts. If creating from shipment we take data of order
    						{
    						    $originforcontact=$srcobject->origin;
    						    $originidforcontact=$srcobject->origin_id;
    						}
    						$sqlcontact = "SELECT code, fk_socpeople FROM ".MAIN_DB_PREFIX."element_contact as ec, ".MAIN_DB_PREFIX."c_type_contact as ctc";
    						$sqlcontact.= " WHERE element_id = ".$originidforcontact." AND ec.fk_c_type_contact = ctc.rowid AND ctc.element = '".$originforcontact."'";

    						$resqlcontact = $db->query($sqlcontact);
    						if ($resqlcontact)
    						{
                                while($objcontact = $db->fetch_object($resqlcontact))
                                {
                                    //print $objcontact->code.'-'.$objcontact->fk_socpeople."\n";
                                    $object->add_contact($objcontact->fk_socpeople, $objcontact->code);
                                }
    						}
    						else dol_print_error($resqlcontact);
						}*/

						// Hooks
						$parameters = array('objFrom' => $srcobject);
						$reshook = $hookmanager->executeHooks('createFrom', $parameters, $object, $action); // Note that $action and $object may have been
						// modified by hook
						if ($reshook < 0)
						{
							setEventMessages($hookmanager->error, $hookmanager->errors, 'errors');
							$error++;
						}
					} else {
						setEventMessages($object->error, $object->errors, 'errors');
						$error++;
					}
				}
				else
				{   // If some invoice's lines coming from page
					$id = $object->create($user);

					for ($i = 1; $i <= $NBLINES; $i++) {
						if ($_POST['idprod'.$i]) {
							$product = new Product($db);
							$product->fetch($_POST['idprod'.$i]);
							$startday = dol_mktime(12, 0, 0, $_POST['date_start'.$i.'month'], $_POST['date_start'.$i.'day'], $_POST['date_start'.$i.'year']);
							$endday = dol_mktime(12, 0, 0, $_POST['date_end'.$i.'month'], $_POST['date_end'.$i.'day'], $_POST['date_end'.$i.'year']);
							$result = $object->addline($product->description, $product->price, $_POST['qty'.$i], $product->tva_tx, $product->localtax1_tx, $product->localtax2_tx, $_POST['idprod'.$i], $_POST['remise_percent'.$i], $startday, $endday, 0, 0, '', $product->price_base_type, $product->price_ttc, $product->type, -1, 0, '', 0, 0, null, 0, '', 0, 100, '', $product->fk_unit);
						}
					}
				}
			}
		}

		// Situation invoices
		if (GETPOST('type') == Facture::TYPE_SITUATION && (!empty($_POST['situations'])))
		{
			$datefacture = dol_mktime(12, 0, 0, $_POST['remonth'], $_POST['reday'], $_POST['reyear']);
			if (empty($datefacture)) {
				$error++;
				$mesg = $langs->trans("ErrorFieldRequired", $langs->transnoentitiesnoconv("Date"));
                setEventMessages($mesg, null, 'errors');
			}

			$date_pointoftax = dol_mktime(12, 0, 0, $_POST['date_pointoftaxmonth'], $_POST['date_pointoftaxday'], $_POST['date_pointoftaxyear']);

			if (!($_POST['situations'] > 0)) {
				$error++;
				$mesg = $langs->trans("ErrorFieldRequired", $langs->transnoentitiesnoconv("InvoiceSituation"));
                setEventMessages($mesg, null, 'errors');
                $action = 'create';
			}

			if (!$error) {
				$result = $object->fetch($_POST['situations']);
				$object->fk_facture_source = $_POST['situations'];
				$object->type = Facture::TYPE_SITUATION;

				if (!empty($origin) && !empty($originid))
				{
					$object->origin = $origin;
					$object->origin_id = $originid;

					// retained warranty
					if(!empty($conf->global->INVOICE_USE_RETAINED_WARRANTY))
					{
					    $retained_warranty = GETPOST('retained_warranty', 'int');
					    if(price2num($retained_warranty) > 0)
					    {
					        $object->retained_warranty  = price2num($retained_warranty);
					    }

					    if(GETPOST('retained_warranty_fk_cond_reglement', 'int') > 0)
					    {
                			$object->retained_warranty_fk_cond_reglement = GETPOST('retained_warranty_fk_cond_reglement', 'int');
					    }

				        $retained_warranty_date_limit = GETPOST('retained_warranty_date_limit');
				        if (!empty($retained_warranty_date_limit) && $db->jdate($retained_warranty_date_limit)) {
				            $object->retained_warranty_date_limit = $db->jdate($retained_warranty_date_limit);
				        }
					    $object->retained_warranty_date_limit = !empty($object->retained_warranty_date_limit) ? $object->retained_warranty_date_limit : $object->calculate_date_lim_reglement($object->retained_warranty_fk_cond_reglement);
                	}

					foreach ($object->lines as $i => &$line)
					{
						$line->origin = $object->origin;
						$line->origin_id = $line->id;
						$line->fk_prev_id = $line->id;
						$line->fetch_optionals();
						$line->situation_percent = $line->get_prev_progress($object->id); // get good progress including credit note

						// Si fk_remise_except defini on vérifie si la réduction à déjà été appliquée
						if ($line->fk_remise_except)
						{
						    $discount = new DiscountAbsolute($line->db);
						    $result = $discount->fetch($line->fk_remise_except);
						    if ($result > 0)
						    {
						        // Check if discount not already affected to another invoice
						        if ($discount->fk_facture_line > 0)
						        {
						            $line->fk_remise_except = 0;
						        }
						    }
						}
					}
				}

				$object->fetch_thirdparty();
				$object->date = $datefacture;
				$object->date_pointoftax = $date_pointoftax;
				$object->note_public = trim(GETPOST('note_public', 'none'));
				$object->note = trim(GETPOST('note', 'none'));
				$object->note_private = trim(GETPOST('note', 'none'));
				$object->ref_client = GETPOST('ref_client', 'alpha');
				$object->ref_int = GETPOST('ref_int', 'alpha');
				$object->modelpdf = GETPOST('model', 'alpha');
				$object->fk_project = GETPOST('projectid', 'int');
				$object->cond_reglement_id = GETPOST('cond_reglement_id', 'int');
				$object->mode_reglement_id = GETPOST('mode_reglement_id', 'int');
				$object->remise_absolue = GETPOST('remise_absolue', 'int');
				$object->remise_percent = GETPOST('remise_percent', 'int');

				// Proprietes particulieres a facture de remplacement

				$object->situation_counter = $object->situation_counter + 1;
				$id = $object->createFromCurrent($user);
				if ($id <= 0)
				{
					$mesg = $object->error;
				}
				else
				{
					$nextSituationInvoice = new Facture($db);
					$nextSituationInvoice->fetch($id);
					// create extrafields with data from create form
					$extrafields->fetch_name_optionals_label($nextSituationInvoice->table_element);
					$ret = $extrafields->setOptionalsFromPost(null, $nextSituationInvoice);
					if ($ret > 0) {
						$nextSituationInvoice->insertExtraFields();
					}
				}
			}
		}

		// End of object creation, we show it
		if ($id > 0 && !$error)
		{
			$db->commit();

			// Define output language
			if (empty($conf->global->MAIN_DISABLE_PDF_AUTOUPDATE) && count($object->lines))
			{
				$outputlangs = $langs;
				$newlang = '';
				if ($conf->global->MAIN_MULTILANGS && empty($newlang) && GETPOST('lang_id', 'aZ09')) $newlang = GETPOST('lang_id', 'aZ09');
				if ($conf->global->MAIN_MULTILANGS && empty($newlang))	$newlang = $object->thirdparty->default_lang;
				if (!empty($newlang)) {
					$outputlangs = new Translate("", $conf);
					$outputlangs->setDefaultLang($newlang);
					$outputlangs->load('products');
				}
				$model = $object->modelpdf;
				$ret = $object->fetch($id); // Reload to get new records

				$result = $object->generateDocument($model, $outputlangs, $hidedetails, $hidedesc, $hideref);
				if ($result < 0) setEventMessages($object->error, $object->errors, 'errors');
			}

			header('Location: '.$_SERVER["PHP_SELF"].'?facid='.$id);
			exit();
		}
		else
		{
			$db->rollback();
			$action = 'create';
			$_GET["origin"] = $_POST["origin"];
			$_GET["originid"] = $_POST["originid"];
			setEventMessages($object->error, $object->errors, 'errors');
		}
	}

	// Add a new line
	elseif ($action == 'addline' && $usercancreate)
	{
		$langs->load('errors');
		$error = 0;

		// Set if we used free entry or predefined product
		$predef = '';
		$product_desc = (GETPOST('dp_desc', 'none') ?GETPOST('dp_desc', 'none') : '');
		$price_ht = GETPOST('price_ht');
		$price_ht_devise = GETPOST('multicurrency_price_ht');
		$prod_entry_mode = GETPOST('prod_entry_mode', 'alpha');
		if ($prod_entry_mode == 'free')
		{
			$idprod = 0;
			$tva_tx = (GETPOST('tva_tx', 'alpha') ? GETPOST('tva_tx', 'alpha') : 0);
		}
		else
		{
			$idprod = GETPOST('idprod', 'int');
			$tva_tx = '';
		}

		$qty = GETPOST('qty'.$predef);
		$remise_percent = GETPOST('remise_percent'.$predef);

		// Extrafields
		$extralabelsline = $extrafields->fetch_name_optionals_label($object->table_element_line);
		$array_options = $extrafields->getOptionalsFromPost($object->table_element_line, $predef);
		// Unset extrafield
		if (is_array($extralabelsline)) {
			// Get extra fields
			foreach ($extralabelsline as $key => $value) {
				unset($_POST["options_".$key.$predef]);
			}
		}

		if (empty($idprod) && ($price_ht < 0) && ($qty < 0)) {
			setEventMessages($langs->trans('ErrorBothFieldCantBeNegative', $langs->transnoentitiesnoconv('UnitPriceHT'), $langs->transnoentitiesnoconv('Qty')), null, 'errors');
			$error++;
		}
		if (!$prod_entry_mode)
		{
			if (GETPOST('type') < 0 && !GETPOST('search_idprod'))
			{
				setEventMessages($langs->trans('ErrorChooseBetweenFreeEntryOrPredefinedProduct'), null, 'errors');
				$error++;
			}
		}
		if ($prod_entry_mode == 'free' && empty($idprod) && GETPOST('type') < 0) {
			setEventMessages($langs->trans('ErrorFieldRequired', $langs->transnoentitiesnoconv('Type')), null, 'errors');
			$error++;
		}
		if (($prod_entry_mode == 'free' && empty($idprod) && (($price_ht < 0 && empty($conf->global->FACTURE_ENABLE_NEGATIVE_LINES)) || $price_ht == '') && $price_ht_devise == '') && $object->type != Facture::TYPE_CREDIT_NOTE) 	// Unit price can be 0 but not ''
		{
			if ($price_ht < 0 && empty($conf->global->FACTURE_ENABLE_NEGATIVE_LINES))
			{
				$langs->load("errors");
				if ($object->type == $object::TYPE_DEPOSIT) {
					// Using negative lines on deposit lead to headach and blocking problems when you want to consume them.
					setEventMessages($langs->trans("ErrorLinesCantBeNegativeOnDeposits"), null, 'errors');
				} else {
					setEventMessages($langs->trans("ErrorFieldCantBeNegativeOnInvoice", $langs->transnoentitiesnoconv("UnitPriceHT"), $langs->transnoentitiesnoconv("CustomerAbsoluteDiscountShort")), null, 'errors');
				}
				$error++;
			}
			else
			{
				setEventMessages($langs->trans("ErrorFieldRequired", $langs->transnoentitiesnoconv("UnitPriceHT")), null, 'errors');
				$error++;
			}
		}
		if ($qty == '') {
			setEventMessages($langs->trans('ErrorFieldRequired', $langs->transnoentitiesnoconv('Qty')), null, 'errors');
			$error++;
		}
		if ($prod_entry_mode == 'free' && empty($idprod) && empty($product_desc)) {
			setEventMessages($langs->trans('ErrorFieldRequired', $langs->transnoentitiesnoconv('Description')), null, 'errors');
			$error++;
		}
		if ($qty < 0) {
			$langs->load("errors");
			setEventMessages($langs->trans('ErrorQtyForCustomerInvoiceCantBeNegative'), null, 'errors');
			$error++;
		}

		if (!$error && !empty($conf->variants->enabled) && $prod_entry_mode != 'free') {
			if ($combinations = GETPOST('combinations', 'array')) {
				//Check if there is a product with the given combination
				$prodcomb = new ProductCombination($db);

				if ($res = $prodcomb->fetchByProductCombination2ValuePairs($idprod, $combinations)) {
					$idprod = $res->fk_product_child;
				}
				else
				{
					setEventMessages($langs->trans('ErrorProductCombinationNotFound'), null, 'errors');
					$error++;
				}
			}
		}

		if (!$error && ($qty >= 0) && (!empty($product_desc) || !empty($idprod))) {
			$ret = $object->fetch($id);
			if ($ret < 0) {
				dol_print_error($db, $object->error);
				exit();
			}
			$ret = $object->fetch_thirdparty();

			// Clean parameters
			$date_start = dol_mktime(GETPOST('date_start'.$predef.'hour'), GETPOST('date_start'.$predef.'min'), GETPOST('date_start'.$predef.'sec'), GETPOST('date_start'.$predef.'month'), GETPOST('date_start'.$predef.'day'), GETPOST('date_start'.$predef.'year'));
			$date_end = dol_mktime(GETPOST('date_end'.$predef.'hour'), GETPOST('date_end'.$predef.'min'), GETPOST('date_end'.$predef.'sec'), GETPOST('date_end'.$predef.'month'), GETPOST('date_end'.$predef.'day'), GETPOST('date_end'.$predef.'year'));
			$price_base_type = (GETPOST('price_base_type', 'alpha') ? GETPOST('price_base_type', 'alpha') : 'HT');

			// Define special_code for special lines
			$special_code = 0;
			// if (empty($_POST['qty'])) $special_code=3; // Options should not exists on invoices

			// Ecrase $pu par celui du produit
			// Ecrase $desc par celui du produit
			// Ecrase $tva_tx par celui du produit
			// Ecrase $base_price_type par celui du produit
			// Replaces $fk_unit with the product's
			if (!empty($idprod))
			{
				$prod = new Product($db);
				$prod->fetch($idprod);

				$label = ((GETPOST('product_label') && GETPOST('product_label') != $prod->label) ? GETPOST('product_label') : '');

				// Search the correct price into loaded array product_price_by_qty using id of array retrieved into POST['pqp'].
				$pqp = (GETPOST('pbq', 'int') ? GETPOST('pbq', 'int') : 0);

				$datapriceofproduct = $prod->getSellPrice($mysoc, $object->thirdparty, $pqp);

				$pu_ht = $datapriceofproduct['pu_ht'];
				$pu_ttc = $datapriceofproduct['pu_ttc'];
				$price_min = $datapriceofproduct['price_min'];
				$price_base_type = $datapriceofproduct['price_base_type'];
				$tva_tx = $datapriceofproduct['tva_tx'];
				$tva_npr = $datapriceofproduct['tva_npr'];

				$tmpvat = price2num(preg_replace('/\s*\(.*\)/', '', $tva_tx));
				$tmpprodvat = price2num(preg_replace('/\s*\(.*\)/', '', $prod->tva_tx));

				// if price ht was forced (ie: from gui when calculated by margin rate and cost price). TODO Why this ?
				if (!empty($price_ht))
				{
					$pu_ht = price2num($price_ht, 'MU');
					$pu_ttc = price2num($pu_ht * (1 + ($tmpvat / 100)), 'MU');
				}
				// On reevalue prix selon taux tva car taux tva transaction peut etre different
				// de ceux du produit par defaut (par exemple si pays different entre vendeur et acheteur).
				elseif ($tmpvat != $tmpprodvat)
				{
					if ($price_base_type != 'HT')
					{
						$pu_ht = price2num($pu_ttc / (1 + ($tmpvat / 100)), 'MU');
					}
					else
					{
						$pu_ttc = price2num($pu_ht * (1 + ($tmpvat / 100)), 'MU');
					}
				}

				$desc = '';

				// Define output language
				if (!empty($conf->global->MAIN_MULTILANGS) && !empty($conf->global->PRODUIT_TEXTS_IN_THIRDPARTY_LANGUAGE)) {
					$outputlangs = $langs;
					$newlang = '';
					if (empty($newlang) && GETPOST('lang_id', 'aZ09'))
						$newlang = GETPOST('lang_id', 'aZ09');
					if (empty($newlang))
						$newlang = $object->thirdparty->default_lang;
					if (!empty($newlang)) {
						$outputlangs = new Translate("", $conf);
						$outputlangs->setDefaultLang($newlang);
						$outputlangs->load('products');
					}

					$desc = (!empty($prod->multilangs [$outputlangs->defaultlang] ["description"])) ? $prod->multilangs [$outputlangs->defaultlang] ["description"] : $prod->description;
				} else {
					$desc = $prod->description;
				}

				if (!empty($product_desc) && !empty($conf->global->MAIN_NO_CONCAT_DESCRIPTION)) $desc = $product_desc;
				else $desc = dol_concatdesc($desc, $product_desc, '', !empty($conf->global->MAIN_CHANGE_ORDER_CONCAT_DESCRIPTION));

				// Add custom code and origin country into description
				if (empty($conf->global->MAIN_PRODUCT_DISABLE_CUSTOMCOUNTRYCODE) && (!empty($prod->customcode) || !empty($prod->country_code))) {
					$tmptxt = '(';
					// Define output language
					if (!empty($conf->global->MAIN_MULTILANGS) && !empty($conf->global->PRODUIT_TEXTS_IN_THIRDPARTY_LANGUAGE)) {
						$outputlangs = $langs;
						$newlang = '';
						if (empty($newlang) && GETPOST('lang_id', 'alpha'))
							$newlang = GETPOST('lang_id', 'alpha');
						if (empty($newlang))
							$newlang = $object->thirdparty->default_lang;
						if (!empty($newlang)) {
							$outputlangs = new Translate("", $conf);
							$outputlangs->setDefaultLang($newlang);
							$outputlangs->load('products');
						}
						if (!empty($prod->customcode))
							$tmptxt .= $outputlangs->transnoentitiesnoconv("CustomCode").': '.$prod->customcode;
						if (!empty($prod->customcode) && !empty($prod->country_code))
							$tmptxt .= ' - ';
						if (!empty($prod->country_code))
							$tmptxt .= $outputlangs->transnoentitiesnoconv("CountryOrigin").': '.getCountry($prod->country_code, 0, $db, $outputlangs, 0);
					} else {
						if (!empty($prod->customcode))
							$tmptxt .= $langs->transnoentitiesnoconv("CustomCode").': '.$prod->customcode;
						if (!empty($prod->customcode) && !empty($prod->country_code))
							$tmptxt .= ' - ';
						if (!empty($prod->country_code))
							$tmptxt .= $langs->transnoentitiesnoconv("CountryOrigin").': '.getCountry($prod->country_code, 0, $db, $langs, 0);
					}
					$tmptxt .= ')';
					$desc = dol_concatdesc($desc, $tmptxt);
				}

				$type = $prod->type;
				$fk_unit = $prod->fk_unit;
			} else {
				$pu_ht = price2num($price_ht, 'MU');
				$pu_ttc = price2num(GETPOST('price_ttc'), 'MU');
				$tva_npr = (preg_match('/\*/', $tva_tx) ? 1 : 0);
				$tva_tx = str_replace('*', '', $tva_tx);
				if (empty($tva_tx)) $tva_npr = 0;
				$label = (GETPOST('product_label') ? GETPOST('product_label') : '');
				$desc = $product_desc;
				$type = GETPOST('type');
				$fk_unit = GETPOST('units', 'alpha');
				$pu_ht_devise = price2num($price_ht_devise, 'MU');
			}

			// Margin
			$fournprice = price2num(GETPOST('fournprice'.$predef) ? GETPOST('fournprice'.$predef) : '');
			$buyingprice = price2num(GETPOST('buying_price'.$predef) != '' ? GETPOST('buying_price'.$predef) : ''); // If buying_price is '0', we must keep this value

			// Local Taxes
			$localtax1_tx = get_localtax($tva_tx, 1, $object->thirdparty, $mysoc, $tva_npr);
			$localtax2_tx = get_localtax($tva_tx, 2, $object->thirdparty, $mysoc, $tva_npr);

			$info_bits = 0;
			if ($tva_npr)
				$info_bits |= 0x01;

			$price2num_pu_ht = price2num($pu_ht);
			$price2num_remise_percent = price2num($remise_percent);
			$price2num_price_min = price2num($price_min);
			if (empty($price2num_pu_ht)) $price2num_pu_ht = 0;
			if (empty($price2num_remise_percent)) $price2num_remise_percent = 0;
			if (empty($price2num_price_min)) $price2num_price_min = 0;

			if ($usercanproductignorepricemin && (!empty($price_min) && ($price2num_pu_ht * (1 - $price2num_remise_percent / 100) < $price2num_price_min))) {
				$mesg = $langs->trans("CantBeLessThanMinPrice", price(price2num($price_min, 'MU'), 0, $langs, 0, 0, - 1, $conf->currency));
				setEventMessages($mesg, null, 'errors');
			} else {
				// Insert line
				$result = $object->addline($desc, $pu_ht, $qty, $tva_tx, $localtax1_tx, $localtax2_tx, $idprod, $remise_percent, $date_start, $date_end, 0, $info_bits, '', $price_base_type, $pu_ttc, $type, - 1, $special_code, '', 0, GETPOST('fk_parent_line'), $fournprice, $buyingprice, $label, $array_options, $_POST['progress'], '', $fk_unit, $pu_ht_devise);

				if ($result > 0)
				{
					// Define output language and generate document
					if (empty($conf->global->MAIN_DISABLE_PDF_AUTOUPDATE))
					{
						$outputlangs = $langs;
						$newlang = '';
						if ($conf->global->MAIN_MULTILANGS && empty($newlang) && GETPOST('lang_id', 'aZ09')) $newlang = GETPOST('lang_id', 'aZ09');
						if ($conf->global->MAIN_MULTILANGS && empty($newlang))	$newlang = $object->thirdparty->default_lang;
						if (!empty($newlang)) {
							$outputlangs = new Translate("", $conf);
							$outputlangs->setDefaultLang($newlang);
							$outputlangs->load('products');
						}
						$model = $object->modelpdf;
						$ret = $object->fetch($id); // Reload to get new records

						$result = $object->generateDocument($model, $outputlangs, $hidedetails, $hidedesc, $hideref);
						if ($result < 0) setEventMessages($object->error, $object->errors, 'errors');
					}

					unset($_POST['prod_entry_mode']);

					unset($_POST['qty']);
					unset($_POST['type']);
					unset($_POST['remise_percent']);
					unset($_POST['price_ht']);
					unset($_POST['multicurrency_price_ht']);
					unset($_POST['price_ttc']);
					unset($_POST['tva_tx']);
					unset($_POST['product_ref']);
					unset($_POST['product_label']);
					unset($_POST['product_desc']);
					unset($_POST['fournprice']);
					unset($_POST['buying_price']);
					unset($_POST['np_marginRate']);
					unset($_POST['np_markRate']);
					unset($_POST['dp_desc']);
					unset($_POST['idprod']);
					unset($_POST['units']);

					unset($_POST['date_starthour']);
					unset($_POST['date_startmin']);
					unset($_POST['date_startsec']);
					unset($_POST['date_startday']);
					unset($_POST['date_startmonth']);
					unset($_POST['date_startyear']);
					unset($_POST['date_endhour']);
					unset($_POST['date_endmin']);
					unset($_POST['date_endsec']);
					unset($_POST['date_endday']);
					unset($_POST['date_endmonth']);
					unset($_POST['date_endyear']);

					unset($_POST['situations']);
					unset($_POST['progress']);
				} else {
					setEventMessages($object->error, $object->errors, 'errors');
				}

				$action = '';
			}
		}
	}

	elseif ($action == 'updateline' && $usercancreate && !GETPOST('cancel', 'alpha'))
	{
		if (!$object->fetch($id) > 0)	dol_print_error($db);
		$object->fetch_thirdparty();

		// Clean parameters
		$date_start = '';
		$date_end = '';
		$date_start = dol_mktime(GETPOST('date_starthour'), GETPOST('date_startmin'), GETPOST('date_startsec'), GETPOST('date_startmonth'), GETPOST('date_startday'), GETPOST('date_startyear'));
		$date_end = dol_mktime(GETPOST('date_endhour'), GETPOST('date_endmin'), GETPOST('date_endsec'), GETPOST('date_endmonth'), GETPOST('date_endday'), GETPOST('date_endyear'));
		$description = dol_htmlcleanlastbr(GETPOST('product_desc', 'none') ? GETPOST('product_desc', 'none') : GETPOST('desc', 'none'));
		$pu_ht = GETPOST('price_ht');
		$vat_rate = (GETPOST('tva_tx') ? GETPOST('tva_tx') : 0);
		$qty = GETPOST('qty');
		$pu_ht_devise = GETPOST('multicurrency_subprice');

		// Define info_bits
		$info_bits = 0;
		if (preg_match('/\*/', $vat_rate)) $info_bits |= 0x01;

		// Define vat_rate
		$vat_rate = str_replace('*', '', $vat_rate);
		$localtax1_rate = get_localtax($vat_rate, 1, $object->thirdparty);
		$localtax2_rate = get_localtax($vat_rate, 2, $object->thirdparty);

		// Add buying price
		$fournprice = price2num(GETPOST('fournprice') ? GETPOST('fournprice') : '');
		$buyingprice = price2num(GETPOST('buying_price') != '' ? GETPOST('buying_price') : ''); // If buying_price is '0', we muste keep this value

		// Extrafields
		$extralabelsline = $extrafields->fetch_name_optionals_label($object->table_element_line);
		$array_options = $extrafields->getOptionalsFromPost($object->table_element_line);
		// Unset extrafield
		if (is_array($extralabelsline)) {
			// Get extra fields
			foreach ($extralabelsline as $key => $value) {
				unset($_POST["options_".$key]);
			}
		}

		// Define special_code for special lines
		$special_code = GETPOST('special_code');
		if (!GETPOST('qty')) $special_code = 3;

		$line = new FactureLigne($db);
		$line->fetch(GETPOST('lineid', 'int'));
		$percent = $line->get_prev_progress($object->id);

		if ($object->type == Facture::TYPE_CREDIT_NOTE && $object->situation_cycle_ref > 0)
		{
		    // in case of situation credit note
		    if (GETPOST('progress') >= 0)
		    {
		        $mesg = $langs->trans("CantBeNullOrPositive");
		        setEventMessages($mesg, null, 'warnings');
		        $error++;
		        $result = -1;
		    }
		    elseif (GETPOST('progress') < $line->situation_percent) // TODO : use a modified $line->get_prev_progress($object->id) result
		    {
		        $mesg = $langs->trans("CantBeLessThanMinPercent");
		        setEventMessages($mesg, null, 'warnings');
		        $error++;
		        $result = -1;
		    }
		}
		elseif (GETPOST('progress') < $percent)
		{
			$mesg = '<div class="warning">'.$langs->trans("CantBeLessThanMinPercent").'</div>';
			setEventMessages($mesg, null, 'warnings');
			$error++;
			$result = -1;
		}

		// Check minimum price
		$productid = GETPOST('productid', 'int');
		if (!empty($productid))
		{
			$product = new Product($db);
			$product->fetch($productid);

			$type = $product->type;

			$price_min = $product->price_min;
			if ((!empty($conf->global->PRODUIT_MULTIPRICES) || !empty($conf->global->PRODUIT_CUSTOMER_PRICES_BY_QTY_MULTIPRICES)) && !empty($object->thirdparty->price_level))
				$price_min = $product->multiprices_min [$object->thirdparty->price_level];

			$label = ((GETPOST('update_label') && GETPOST('product_label')) ? GETPOST('product_label') : '');

			// Check price is not lower than minimum (check is done only for standard or replacement invoices)
			if ($usercanproductignorepricemin && (($object->type == Facture::TYPE_STANDARD || $object->type == Facture::TYPE_REPLACEMENT) && $price_min && (price2num($pu_ht) * (1 - price2num(GETPOST('remise_percent')) / 100) < price2num($price_min)))) {
				setEventMessages($langs->trans("CantBeLessThanMinPrice", price(price2num($price_min, 'MU'), 0, $langs, 0, 0, - 1, $conf->currency)), null, 'errors');
				$error++;
			}
		} else {
			$type = GETPOST('type');
			$label = (GETPOST('product_label') ? GETPOST('product_label') : '');

			// Check parameters
			if (GETPOST('type') < 0) {
				setEventMessages($langs->trans("ErrorFieldRequired", $langs->transnoentitiesnoconv("Type")), null, 'errors');
				$error++;
			}
		}
		if ($qty < 0) {
			$langs->load("errors");
			setEventMessages($langs->trans('ErrorQtyForCustomerInvoiceCantBeNegative'), null, 'errors');
			$error++;
		}
		if ((empty($productid) && (($pu_ht < 0 && empty($conf->global->FACTURE_ENABLE_NEGATIVE_LINES)) || $pu_ht == '') && $pu_ht_devise == '') && $object->type != Facture::TYPE_CREDIT_NOTE) 	// Unit price can be 0 but not ''
		{
			if ($pu_ht < 0 && empty($conf->global->FACTURE_ENABLE_NEGATIVE_LINES))
			{
				$langs->load("errors");
				if ($object->type == $object::TYPE_DEPOSIT) {
					// Using negative lines on deposit lead to headach and blocking problems when you want to consume them.
					setEventMessages($langs->trans("ErrorLinesCantBeNegativeOnDeposits"), null, 'errors');
				} else {
					setEventMessages($langs->trans("ErrorFieldCantBeNegativeOnInvoice", $langs->transnoentitiesnoconv("UnitPriceHT"), $langs->transnoentitiesnoconv("CustomerAbsoluteDiscountShort")), null, 'errors');
				}
				$error++;
			}
			else
			{
				setEventMessages($langs->trans("ErrorFieldRequired", $langs->transnoentitiesnoconv("UnitPriceHT")), null, 'errors');
				$error++;
			}
		}


		// Update line
		if (!$error) {
			if (empty($usercancreatemargin))
			{
				foreach ($object->lines as &$line)
				{
					if ($line->id == GETPOST('lineid'))
					{
						$fournprice = $line->fk_fournprice;
						$buyingprice = $line->pa_ht;
						break;
					}
				}
			}

			$result = $object->updateline(GETPOST('lineid'), $description, $pu_ht, $qty, GETPOST('remise_percent'),
				$date_start, $date_end, $vat_rate, $localtax1_rate, $localtax2_rate, 'HT', $info_bits, $type,
				GETPOST('fk_parent_line'), 0, $fournprice, $buyingprice, $label, $special_code, $array_options, GETPOST('progress'),
				$_POST['units'], $pu_ht_devise);

			if ($result >= 0) {
				if (empty($conf->global->MAIN_DISABLE_PDF_AUTOUPDATE)) {
					// Define output language
					$outputlangs = $langs;
					$newlang = '';
					if ($conf->global->MAIN_MULTILANGS && empty($newlang) && GETPOST('lang_id', 'aZ09'))
						$newlang = GETPOST('lang_id', 'aZ09');
					if ($conf->global->MAIN_MULTILANGS && empty($newlang))
						$newlang = $object->thirdparty->default_lang;
					if (!empty($newlang)) {
						$outputlangs = new Translate("", $conf);
						$outputlangs->setDefaultLang($newlang);
						$outputlangs->load('products');
					}

					$ret = $object->fetch($id); // Reload to get new records
					$object->generateDocument($object->modelpdf, $outputlangs, $hidedetails, $hidedesc, $hideref);
				}

				unset($_POST['qty']);
				unset($_POST['type']);
				unset($_POST['productid']);
				unset($_POST['remise_percent']);
				unset($_POST['price_ht']);
				unset($_POST['multicurrency_price_ht']);
				unset($_POST['price_ttc']);
				unset($_POST['tva_tx']);
				unset($_POST['product_ref']);
				unset($_POST['product_label']);
				unset($_POST['product_desc']);
				unset($_POST['fournprice']);
				unset($_POST['buying_price']);
				unset($_POST['np_marginRate']);
				unset($_POST['np_markRate']);

				unset($_POST['dp_desc']);
				unset($_POST['idprod']);
				unset($_POST['units']);

				unset($_POST['date_starthour']);
				unset($_POST['date_startmin']);
				unset($_POST['date_startsec']);
				unset($_POST['date_startday']);
				unset($_POST['date_startmonth']);
				unset($_POST['date_startyear']);
				unset($_POST['date_endhour']);
				unset($_POST['date_endmin']);
				unset($_POST['date_endsec']);
				unset($_POST['date_endday']);
				unset($_POST['date_endmonth']);
				unset($_POST['date_endyear']);

				unset($_POST['situations']);
				unset($_POST['progress']);
			} else {
				setEventMessages($object->error, $object->errors, 'errors');
			}
		}
	}

	elseif ($action == 'updatealllines' && $usercancreate && $_POST['all_percent'] == $langs->trans('Modifier'))	// Update all lines of situation invoice
	{
		if (!$object->fetch($id) > 0) dol_print_error($db);
		if (GETPOST('all_progress') != "")
		{
            $all_progress = GETPOST('all_progress', 'int');
			foreach ($object->lines as $line)
			{
				$percent = $line->get_prev_progress($object->id);
				if (floatval($all_progress) < floatval($percent)) {
                    $mesg = $langs->trans("Line").' '.$i.' : '.$langs->trans("CantBeLessThanMinPercent");
                    setEventMessages($mesg, null, 'warnings');
					$result = -1;
				} else
					$object->update_percent($line, $_POST['all_progress']);
			}
		}
	}

	elseif ($action == 'updateline' && $usercancreate && $_POST['cancel'] == $langs->trans('Cancel')) {
		header('Location: '.$_SERVER["PHP_SELF"].'?facid='.$id); // To show again edited page
		exit();
	}

	// Outing situation invoice from cycle
	elseif ($action == 'confirm_situationout' && $confirm == 'yes' && $usercancreate)
	{
	    $object->fetch($id, '', '', '', true);

	    if ($object->statut == Facture::STATUS_VALIDATED
	        && $object->type == Facture::TYPE_SITUATION
	        && $usercancreate
	        && !$objectidnext
	        && $object->is_last_in_cycle()
	    	&& $usercanunvalidate
	        )
	    {
	        $outingError = 0;
	        $newCycle = $object->newCycle(); // we need to keep the "situation behavior" so we place it on a new situation cycle
	        if ($newCycle > 1)
	        {
	            // Search credit notes
	            $lastCycle = $object->situation_cycle_ref;
	            $lastSituationCounter = $object->situation_counter;
	            $linkedCreditNotesList = array();

                if (count($object->tab_next_situation_invoice) > 0) {
                    foreach ($object->tab_next_situation_invoice as $next_invoice) {
                        if ($next_invoice->type == Facture::TYPE_CREDIT_NOTE
                            && $next_invoice->situation_counter == $object->situation_counter
                            && $next_invoice->fk_facture_source == $object->id
                          )
                        {
                            $linkedCreditNotesList[] = $next_invoice->id;
                        }
                    }
                }

	            $object->situation_cycle_ref = $newCycle;
	            $object->situation_counter = 1;
	            $object->situation_final = 0;
	            if ($object->update($user) > 0)
	            {
	                $errors = 0;
	                if (count($linkedCreditNotesList) > 0)
	                {
	                    // now, credit note must follow
	                    $sql = 'UPDATE '.MAIN_DB_PREFIX.'facture ';
	                    $sql .= ' SET situation_cycle_ref='.$newCycle;
	                    $sql .= ' , situation_final=0';
	                    $sql .= ' , situation_counter='.$object->situation_counter;
	                    $sql .= ' WHERE rowid IN ('.implode(',', $linkedCreditNotesList).')';

	                    $resql = $db->query($sql);
	                    if (!$resql) $errors++;

	                    // Change each progression persent on each lines
	                    foreach ($object->lines as $line)
	                    {
	                        // no traitement for special product
	                        if ($line->product_type == 9)  continue;


	                        if (!empty($object->tab_previous_situation_invoice))
	                        {
                                // search the last invoice in cycle
	                            $lineIndex = count($object->tab_previous_situation_invoice) - 1;
                                $searchPreviousInvoice = true;
                                while ($searchPreviousInvoice)
                                {
                                    if ($object->tab_previous_situation_invoice[$lineIndex]->type == Facture::TYPE_SITUATION || $lineIndex < 1)
                                    {
                                        $searchPreviousInvoice = false; // find, exit;
                                        break;
                                    }
                                    else
                                    {
                                        $lineIndex--; // go to previous invoice in cycle
                                    }
                                }


                                $maxPrevSituationPercent = 0;
                                foreach ($object->tab_previous_situation_invoice[$lineIndex]->lines as $prevLine)
                                {
                                    if ($prevLine->id == $line->fk_prev_id)
                                    {
                                        $maxPrevSituationPercent = max($maxPrevSituationPercent, $prevLine->situation_percent);
                                    }
                                }


                                $line->situation_percent = $line->situation_percent - $maxPrevSituationPercent;

                                if ($line->update() < 0) $errors++;
	                        }
	                    }
	                }

                    if (!$errors)
                    {
                        setEventMessages($langs->trans('Updated'), '', 'mesgs');
                        header("Location: ".$_SERVER['PHP_SELF']."?id=".$id);
                    }
                    else
                    {
                        setEventMessages($langs->trans('ErrorOutingSituationInvoiceCreditNote'), array(), 'errors');
                    }
	            }
	            else
	            {
	                setEventMessages($langs->trans('ErrorOutingSituationInvoiceOnUpdate'), array(), 'errors');
	            }
	        }
	        else
	        {
	            setEventMessages($langs->trans('ErrorFindNextSituationInvoice'), array(), 'errors');
	        }
	    }
	}

	// add lines from objectlinked
	elseif ($action == 'import_lines_from_object'
	    && $usercancreate
	    && $object->statut == Facture::STATUS_DRAFT
	    && ($object->type == Facture::TYPE_STANDARD || $object->type == Facture::TYPE_REPLACEMENT || $object->type == Facture::TYPE_DEPOSIT || $object->type == Facture::TYPE_PROFORMA || $object->type == Facture::TYPE_SITUATION))
	{
	    $fromElement = GETPOST('fromelement');
	    $fromElementid = GETPOST('fromelementid');
	    $importLines = GETPOST('line_checkbox');

	    if (!empty($importLines) && is_array($importLines) && !empty($fromElement) && ctype_alpha($fromElement) && !empty($fromElementid))
	    {
	        if ($fromElement == 'commande')
	        {
	            dol_include_once('/'.$fromElement.'/class/'.$fromElement.'.class.php');
	            $lineClassName = 'OrderLine';
	        }
	        elseif ($fromElement == 'propal')
	        {
	            dol_include_once('/comm/'.$fromElement.'/class/'.$fromElement.'.class.php');
	            $lineClassName = 'PropaleLigne';
	        }
	        $nextRang = count($object->lines) + 1;
	        $importCount = 0;
	        $error = 0;
	        foreach ($importLines as $lineId)
	        {
	            $lineId = intval($lineId);
                $originLine = new $lineClassName($db);
                if (intval($fromElementid) > 0 && $originLine->fetch($lineId) > 0)
                {
                    $originLine->fetch_optionals();
                    $desc = $originLine->desc;
                    $pu_ht = $originLine->subprice;
                    $qty = $originLine->qty;
                    $txtva = $originLine->tva_tx;
                    $txlocaltax1 = $originLine->localtax1_tx;
                    $txlocaltax2 = $originLine->localtax2_tx;
                    $fk_product = $originLine->fk_product;
                    $remise_percent = $originLine->remise_percent;
                    $date_start = $originLine->date_start;
                    $date_end = $originLine->date_end;
                    $ventil = 0;
                    $info_bits = $originLine->info_bits;
                    $fk_remise_except = $originLine->fk_remise_except;
                    $price_base_type = 'HT';
                    $pu_ttc = 0;
                    $type = $originLine->product_type;
                    $rang = $nextRang++;
                    $special_code = $originLine->special_code;
                    $origin = $originLine->element;
                    $origin_id = $originLine->id;
                    $fk_parent_line = 0;
                    $fk_fournprice = $originLine->fk_fournprice;
                    $pa_ht = $originLine->pa_ht;
                    $label = $originLine->label;
                    $array_options = $originLine->array_options;
                    if($object->type == Facture::TYPE_SITUATION){
                        $situation_percent = 0;
                    }
                    else{
                        $situation_percent = 100;
                    }
                    $fk_prev_id = '';
                    $fk_unit = $originLine->fk_unit;
                    $pu_ht_devise = $originLine->multicurrency_subprice;

                    $res = $object->addline($desc, $pu_ht, $qty, $txtva, $txlocaltax1, $txlocaltax2, $fk_product, $remise_percent, $date_start, $date_end, $ventil, $info_bits, $fk_remise_except, $price_base_type, $pu_ttc, $type, $rang, $special_code, $origin, $origin_id, $fk_parent_line, $fk_fournprice, $pa_ht, $label, $array_options, $situation_percent, $fk_prev_id, $fk_unit, $pu_ht_devise);

                    if ($res > 0) {
                        $importCount++;
                    } else {
                        $error++;
                    }
                }
                else {
                    $error++;
                }
	        }

	        if ($error)
	        {
	            setEventMessages($langs->trans('ErrorsOnXLines', $error), null, 'errors');
	        }
	    }
	}

	// Actions when printing a doc from card
	include DOL_DOCUMENT_ROOT.'/core/actions_printing.inc.php';

	// Actions to send emails
	if (empty($id)) $id = $facid;
	$triggersendname = 'BILL_SENTBYMAIL';
	$paramname = 'id';
	$autocopy = 'MAIN_MAIL_AUTOCOPY_INVOICE_TO';
	$trackid = 'inv'.$object->id;
	include DOL_DOCUMENT_ROOT.'/core/actions_sendmails.inc.php';

	// Actions to build doc
	$upload_dir = $conf->facture->multidir_output[$object->entity];
	$permissiontoadd = $usercancreate;
	include DOL_DOCUMENT_ROOT.'/core/actions_builddoc.inc.php';


	if ($action == 'update_extras') {
		$object->oldcopy = dol_clone($object);

		// Fill array 'array_options' with data from add form
		$ret = $extrafields->setOptionalsFromPost(null, $object, GETPOST('attribute', 'none'));
		if ($ret < 0) $error++;

		if (!$error)
		{
			// Actions on extra fields
			$result = $object->insertExtraFields('BILL_MODIFY');
			if ($result < 0)
			{
				setEventMessages($object->error, $object->errors, 'errors');
				$error++;
			}
		}

		if ($error)
			$action = 'edit_extras';
	}

	if (!empty($conf->global->MAIN_DISABLE_CONTACTS_TAB) && $usercancreate) {
		if ($action == 'addcontact') {
			$result = $object->fetch($id);

			if ($result > 0 && $id > 0) {
				$contactid = (GETPOST('userid') ? GETPOST('userid') : GETPOST('contactid'));
				$result = $object->add_contact($contactid, $_POST["type"], $_POST["source"]);
			}

			if ($result >= 0) {
				header("Location: ".$_SERVER['PHP_SELF']."?id=".$object->id);
				exit();
			} else {
				if ($object->error == 'DB_ERROR_RECORD_ALREADY_EXISTS') {
					$langs->load("errors");
					setEventMessages($langs->trans("ErrorThisContactIsAlreadyDefinedAsThisType"), null, 'errors');
				} else {
					setEventMessages($object->error, $object->errors, 'errors');
				}
			}
		} // bascule du statut d'un contact
		elseif ($action == 'swapstatut') {
			if ($object->fetch($id)) {
				$result = $object->swapContactStatus(GETPOST('ligne'));
			} else {
				dol_print_error($db);
			}
		} // Efface un contact
		elseif ($action == 'deletecontact') {
			$object->fetch($id);
			$result = $object->delete_contact($lineid);

			if ($result >= 0) {
				header("Location: ".$_SERVER['PHP_SELF']."?id=".$object->id);
				exit();
			} else {
				dol_print_error($db);
			}
		}

		if ($error)
			$action = 'edit_extras';
	}
}


/*
 * View
 */

$form = new Form($db);
$formother = new FormOther($db);
$formfile = new FormFile($db);
$formmargin = new FormMargin($db);
$soc = new Societe($db);
$paymentstatic = new Paiement($db);
$bankaccountstatic = new Account($db);
if (!empty($conf->projet->enabled)) { $formproject = new FormProjets($db); }

$now = dol_now();

$title = $langs->trans('InvoiceCustomer')." - ".$langs->trans('Card');
$helpurl = "EN:Customers_Invoices|FR:Factures_Clients|ES:Facturas_a_clientes";
llxHeader('', $title, $helpurl);

// Mode creation

if ($action == 'create')
{
	$facturestatic = new Facture($db);
	$extrafields->fetch_name_optionals_label($facturestatic->table_element);

	print load_fiche_titre($langs->trans('NewBill'), '', 'invoicing');

	if ($socid > 0)
		$res = $soc->fetch($socid);

	$currency_code = $conf->currency;

	// Load objectsrc
	$remise_absolue = 0;
	if (!empty($origin) && !empty($originid))
	{
		// Parse element/subelement (ex: project_task)
		$element = $subelement = $origin;
		$regs = array();
		if (preg_match('/^([^_]+)_([^_]+)/i', $origin, $regs)) {
			$element = $regs[1];
			$subelement = $regs[2];
		}

		if ($element == 'project') {
			$projectid = $originid;

			if (empty($cond_reglement_id)) {
				$cond_reglement_id = $soc->cond_reglement_id;
			}
			if (empty($mode_reglement_id)) {
				$mode_reglement_id = $soc->mode_reglement_id;
			}
			if (!$remise_percent) {
				$remise_percent = $soc->remise_percent;
			}
			if (!$dateinvoice) {
				// Do not set 0 here (0 for a date is 1970)
				$dateinvoice = (empty($dateinvoice) ? (empty($conf->global->MAIN_AUTOFILL_DATE) ?-1 : '') : $dateinvoice);
			}
		} else {
			// For compatibility
			if ($element == 'order' || $element == 'commande') {
				$element = $subelement = 'commande';
			}
			if ($element == 'propal') {
				$element = 'comm/propal';
				$subelement = 'propal';
			}
			if ($element == 'contract') {
				$element = $subelement = 'contrat';
			}
			if ($element == 'shipping') {
				$element = $subelement = 'expedition';
			}

			dol_include_once('/'.$element.'/class/'.$subelement.'.class.php');

			$classname = ucfirst($subelement);
			$objectsrc = new $classname($db);
			$objectsrc->fetch($originid);
			if (empty($objectsrc->lines) && method_exists($objectsrc, 'fetch_lines'))
				$objectsrc->fetch_lines();
			$objectsrc->fetch_thirdparty();

			$projectid = (!empty($projectid) ? $projectid : $objectsrc->fk_project);
			$ref_client = (!empty($objectsrc->ref_client) ? $objectsrc->ref_client : (!empty($objectsrc->ref_customer) ? $objectsrc->ref_customer : ''));
			$ref_int = (!empty($objectsrc->ref_int) ? $objectsrc->ref_int : '');

			// only if socid not filled else it's allready done upper
			if (empty($socid))
				$soc = $objectsrc->thirdparty;

			$dateinvoice = (empty($dateinvoice) ? (empty($conf->global->MAIN_AUTOFILL_DATE) ?-1 : '') : $dateinvoice);

			if ($element == 'expedition') {
				$ref_client = (!empty($objectsrc->ref_customer) ? $objectsrc->ref_customer : '');

				$elem = $subelem = $objectsrc->origin;
				$expeoriginid = $objectsrc->origin_id;
				dol_include_once('/'.$elem.'/class/'.$subelem.'.class.php');
				$classname = ucfirst($subelem);

				$expesrc = new $classname($db);
				$expesrc->fetch($expeoriginid);

				$cond_reglement_id 	= (!empty($expesrc->cond_reglement_id) ? $expesrc->cond_reglement_id : (!empty($soc->cond_reglement_id) ? $soc->cond_reglement_id : 1));
				$mode_reglement_id 	= (!empty($expesrc->mode_reglement_id) ? $expesrc->mode_reglement_id : (!empty($soc->mode_reglement_id) ? $soc->mode_reglement_id : 0));
				$fk_account         = (!empty($expesrc->fk_account) ? $expesrc->fk_account : (!empty($soc->fk_account) ? $soc->fk_account : 0));
				$remise_percent 	= (!empty($expesrc->remise_percent) ? $expesrc->remise_percent : (!empty($soc->remise_percent) ? $soc->remise_percent : 0));
				$remise_absolue 	= (!empty($expesrc->remise_absolue) ? $expesrc->remise_absolue : (!empty($soc->remise_absolue) ? $soc->remise_absolue : 0));

				//Replicate extrafields
				$expesrc->fetch_optionals();
				$object->array_options = $expesrc->array_options;
			}
			else
			{
				$cond_reglement_id 	= (!empty($objectsrc->cond_reglement_id) ? $objectsrc->cond_reglement_id : (!empty($soc->cond_reglement_id) ? $soc->cond_reglement_id : 0));
				$mode_reglement_id 	= (!empty($objectsrc->mode_reglement_id) ? $objectsrc->mode_reglement_id : (!empty($soc->mode_reglement_id) ? $soc->mode_reglement_id : 0));
				$fk_account         = (!empty($objectsrc->fk_account) ? $objectsrc->fk_account : (!empty($soc->fk_account) ? $soc->fk_account : 0));
				$remise_percent 	= (!empty($objectsrc->remise_percent) ? $objectsrc->remise_percent : (!empty($soc->remise_percent) ? $soc->remise_percent : 0));
				$remise_absolue 	= (!empty($objectsrc->remise_absolue) ? $objectsrc->remise_absolue : (!empty($soc->remise_absolue) ? $soc->remise_absolue : 0));

				if (!empty($conf->multicurrency->enabled))
				{
					if (!empty($objectsrc->multicurrency_code)) $currency_code = $objectsrc->multicurrency_code;
					if (!empty($conf->global->MULTICURRENCY_USE_ORIGIN_TX) && !empty($objectsrc->multicurrency_tx))	$currency_tx = $objectsrc->multicurrency_tx;
				}

				// Replicate extrafields
				$objectsrc->fetch_optionals();
				$object->array_options = $objectsrc->array_options;
			}
		}
	}
	else
	{
		$cond_reglement_id 	= $soc->cond_reglement_id;
		$mode_reglement_id 	= $soc->mode_reglement_id;
		$fk_account        	= $soc->fk_account;
		$remise_percent 	= $soc->remise_percent;
		$remise_absolue 	= 0;
		$dateinvoice = (empty($dateinvoice) ? (empty($conf->global->MAIN_AUTOFILL_DATE) ?-1 : '') : $dateinvoice); // Do not set 0 here (0 for a date is 1970)

		if (!empty($conf->multicurrency->enabled) && !empty($soc->multicurrency_code)) $currency_code = $soc->multicurrency_code;
	}

	if (!empty($soc->id)) $absolute_discount = $soc->getAvailableDiscounts();
	$note_public = $object->getDefaultCreateValueFor('note_public', ((!empty($origin) && !empty($originid) && is_object($objectsrc) && !empty($conf->global->FACTURE_REUSE_NOTES_ON_CREATE_FROM)) ? $objectsrc->note_public : null));
	$note_private = $object->getDefaultCreateValueFor('note_private', ((!empty($origin) && !empty($originid) && is_object($objectsrc) && !empty($conf->global->FACTURE_REUSE_NOTES_ON_CREATE_FROM)) ? $objectsrc->note_private : null));

	if (!empty($conf->use_javascript_ajax))
	{
		require_once DOL_DOCUMENT_ROOT.'/core/lib/ajax.lib.php';
		print ajax_combobox('fac_replacement');
		print ajax_combobox('fac_avoir');
		print ajax_combobox('situations');
	}

	if ($origin == 'contrat')
	{
		$langs->load("admin");
		$text = $langs->trans("ToCreateARecurringInvoice");
		$text .= ' '.$langs->trans("ToCreateARecurringInvoiceGene", $langs->transnoentitiesnoconv("MenuFinancial"), $langs->transnoentitiesnoconv("BillsCustomers"), $langs->transnoentitiesnoconv("ListOfTemplates"));
		if (empty($conf->global->INVOICE_DISABLE_AUTOMATIC_RECURRING_INVOICE))
		{
		    $text .= ' '.$langs->trans("ToCreateARecurringInvoiceGeneAuto", $langs->transnoentitiesnoconv('Module2300Name'));
		}
		print info_admin($text, 0, 0, 0).'<br>';
	}

	print '<form name="add" action="'.$_SERVER["PHP_SELF"].'" method="POST">';
	print '<input type="hidden" name="token" value="'.newToken().'">';
	print '<input type="hidden" name="action" value="add">';
	if ($soc->id > 0) print '<input type="hidden" name="socid" value="'.$soc->id.'">'."\n";
	print '<input name="ref" type="hidden" value="provisoire">';
	print '<input name="ref_client" type="hidden" value="'.$ref_client.'">';
	print '<input name="ref_int" type="hidden" value="'.$ref_int.'">';
	print '<input type="hidden" name="origin" value="'.$origin.'">';
	print '<input type="hidden" name="originid" value="'.$originid.'">';
	print '<input type="hidden" name="originentity" value="'.GETPOST('originentity').'">';
	if (!empty($currency_tx)) print '<input type="hidden" name="originmulticurrency_tx" value="'.$currency_tx.'">';

	dol_fiche_head('');

	print '<table class="border centpercent">';

	// Ref
	print '<tr><td class="titlefieldcreate fieldrequired">'.$langs->trans('Ref').'</td><td colspan="2">'.$langs->trans('Draft').'</td></tr>';

	$exampletemplateinvoice = new FactureRec($db);
	$invoice_predefined = new FactureRec($db);
	if (empty($origin) && empty($originid) && GETPOST('fac_rec', 'int') > 0)
	{
		$invoice_predefined->fetch(GETPOST('fac_rec', 'int'));
	}

	// Thirdparty
	if ($soc->id > 0 && (!GETPOST('fac_rec', 'int') || !empty($invoice_predefined->frequency)))
	{
		// If thirdparty known and not a predefined invoiced without a recurring rule
		print '<tr><td class="fieldrequired">'.$langs->trans('Customer').'</td>';
		print '<td colspan="2">';
		print $soc->getNomUrl(1);
		print '<input type="hidden" name="socid" value="'.$soc->id.'">';
		// Outstanding Bill
		$arrayoutstandingbills = $soc->getOutstandingBills();
		$outstandingBills = $arrayoutstandingbills['opened'];
		print ' ('.$langs->trans('CurrentOutstandingBill').': ';
		print price($outstandingBills, '', $langs, 0, 0, -1, $conf->currency);
		if ($soc->outstanding_limit != '')
		{
			if ($outstandingBills > $soc->outstanding_limit) print img_warning($langs->trans("OutstandingBillReached"));
			print ' / '.price($soc->outstanding_limit, '', $langs, 0, 0, -1, $conf->currency);
		}
		print ')';
		print '</td>';
		print '</tr>'."\n";
	}
	else
	{
		print '<tr><td class="fieldrequired">'.$langs->trans('Customer').'</td>';
		print '<td colspan="2">';
		print $form->select_company($soc->id, 'socid', '((s.client = 1 OR s.client = 3) AND s.status=1)', 'SelectThirdParty', 0, 0, null, 0, 'minwidth300');
		// Option to reload page to retrieve customer informations. Note, this clear other input
		if (!empty($conf->global->RELOAD_PAGE_ON_CUSTOMER_CHANGE))
		{
			print '<script type="text/javascript">
			$(document).ready(function() {
				$("#socid").change(function() {
					var socid = $(this).val();
			        var fac_rec = $(\'#fac_rec\').val();
					// reload page
        			window.location.href = "'.$_SERVER["PHP_SELF"].'?action=create&socid="+socid+"&fac_rec="+fac_rec;
				});
			});
			</script>';
		}
		if (!GETPOST('fac_rec', 'int')) print ' <a href="'.DOL_URL_ROOT.'/societe/card.php?action=create&client=3&fournisseur=0&backtopage='.urlencode($_SERVER["PHP_SELF"].'?action=create').'"><span class="fa fa-plus-circle valignmiddle paddingleft" title="'.$langs->trans("AddThirdParty").'"></span></a>';
		print '</td>';
		print '</tr>'."\n";
	}

	// Overwrite some values if creation of invoice is from a predefined invoice
	if (empty($origin) && empty($originid) && GETPOST('fac_rec', 'int') > 0)
	{
		$invoice_predefined->fetch(GETPOST('fac_rec', 'int'));

		$dateinvoice = $invoice_predefined->date_when; // To use next gen date by default later
		if (empty($projectid)) $projectid = $invoice_predefined->fk_project;
		$cond_reglement_id = $invoice_predefined->cond_reglement_id;
		$mode_reglement_id = $invoice_predefined->mode_reglement_id;
		$fk_account = $invoice_predefined->fk_account;
		$note_public = $invoice_predefined->note_public;
		$note_private = $invoice_predefined->note_private;

		if (!empty($invoice_predefined->multicurrency_code)) $currency_code = $invoice_predefined->multicurrency_code;
		if (!empty($invoice_predefined->multicurrency_tx)) $currency_tx = $invoice_predefined->multicurrency_tx;

		$sql = 'SELECT r.rowid, r.titre as title, r.total_ttc';
		$sql .= ' FROM '.MAIN_DB_PREFIX.'facture_rec as r';
		$sql .= ' WHERE r.fk_soc = '.$invoice_predefined->socid;

		$resql = $db->query($sql);
		if ($resql)
		{
			$num = $db->num_rows($resql);
			$i = 0;

			if ($num > 0)
			{
				print '<tr><td>'.$langs->trans('CreateFromRepeatableInvoice').'</td><td>';
				//print '<input type="hidden" name="fac_rec" id="fac_rec" value="'.GETPOST('fac_rec', 'int').'">';
				print '<select class="flat" id="fac_rec" name="fac_rec">'; // We may want to change the template to use
				print '<option value="0" selected></option>';
				while ($i < $num)
				{
					$objp = $db->fetch_object($resql);
					print '<option value="'.$objp->rowid.'"';
					if (GETPOST('fac_rec', 'int') == $objp->rowid)
					{
						print ' selected';
						$exampletemplateinvoice->fetch(GETPOST('fac_rec', 'int'));
					}
					print '>'.$objp->title.' ('.price($objp->total_ttc).' '.$langs->trans("TTC").')</option>';
					$i++;
				}
				print '</select>';
				// Option to reload page to retrieve customer informations. Note, this clear other input
				if (!empty($conf->global->RELOAD_PAGE_ON_TEMPLATE_CHANGE))
				{
					print '<script type="text/javascript">
        			$(document).ready(function() {
        				$("#fac_rec").change(function() {
							console.log("We changed the template invoice");
        					var fac_rec = $(this).val();
        			        var socid = $(\'#socid\').val();
        					// reload page
        					window.location.href = "'.$_SERVER["PHP_SELF"].'?action=create&socid="+socid+"&fac_rec="+fac_rec;
        				});
        			});
        			</script>';
				}
				print '</td></tr>';
			}
			$db->free($resql);
		} else {
			dol_print_error($db);
		}
	}

	print '<tr><td class="tdtop fieldrequired">'.$langs->trans('Type').'</td><td colspan="2">';

	print '<div class="tagtable">'."\n";

	// Standard invoice
	print '<div class="tagtr listofinvoicetype"><div class="tagtd listofinvoicetype">';
	$tmp = '<input type="radio" id="radio_standard" name="type" value="0"'.(GETPOST('type') == 0 ? ' checked' : '').'> ';
	$tmp  = $tmp.'<label for="radio_standard" >'.$langs->trans("InvoiceStandardAsk").'</label>';
	$desc = $form->textwithpicto($tmp, $langs->transnoentities("InvoiceStandardDesc"), 1, 'help', '', 0, 3);
	print $desc;
	print '</div></div>';

	if ((empty($origin)) || ((($origin == 'propal') || ($origin == 'commande')) && (!empty($originid))))
	{
		// Deposit
		if (empty($conf->global->INVOICE_DISABLE_DEPOSIT))
   		{
			print '<div class="tagtr listofinvoicetype"><div class="tagtd listofinvoicetype">';
			$tmp = '<input type="radio" id="radio_deposit" name="type" value="3"'.(GETPOST('type') == 3 ? ' checked' : '').'> ';
			print '<script type="text/javascript" language="javascript">
    		jQuery(document).ready(function() {
    			jQuery("#typedeposit, #valuedeposit").click(function() {
    				jQuery("#radio_deposit").prop("checked", true);
    			});
    		});
    		</script>';

			$tmp  = $tmp.'<label for="radio_deposit" >'.$langs->trans("InvoiceDeposit").'</label>';
			$desc = $form->textwithpicto($tmp, $langs->transnoentities("InvoiceDepositDesc"), 1, 'help', '', 0, 3);
			print '<table class="nobordernopadding"><tr><td>';
			print $desc;
			print '</td>';
			if (($origin == 'propal') || ($origin == 'commande'))
			{
				print '<td class="nowrap" style="padding-left: 5px">';
				$arraylist = array(
					'amount' => $langs->transnoentitiesnoconv('FixAmount', $langs->transnoentitiesnoconv('Deposit')),
					'variable' => $langs->transnoentitiesnoconv('VarAmountOneLine', $langs->transnoentitiesnoconv('Deposit')),
					'variablealllines' => $langs->transnoentitiesnoconv('VarAmountAllLines')
				);
				print $form->selectarray('typedeposit', $arraylist, GETPOST('typedeposit', 'aZ09'), 0, 0, 0, '', 1);
				print '</td>';
				print '<td class="nowrap" style="padding-left: 5px">'.$langs->trans('Value').':<input type="text" id="valuedeposit" name="valuedeposit" size="3" value="'.GETPOST('valuedeposit', 'int').'"/>';
			}
			print '</td></tr></table>';

			print '</div></div>';
   		}
	}

	if ($socid > 0)
	{
		if (!empty($conf->global->INVOICE_USE_SITUATION))
		{
			// First situation invoice
			print '<div class="tagtr listofinvoicetype"><div class="tagtd listofinvoicetype">';
			$tmp = '<input id="radio_situation" type="radio" name="type" value="5"'.(GETPOST('type') == 5 ? ' checked' : '').'> ';
			$tmp  = $tmp.'<label for="radio_situation" >'.$langs->trans("InvoiceFirstSituationAsk").'</label>';
			$desc = $form->textwithpicto($tmp, $langs->transnoentities("InvoiceFirstSituationDesc"), 1, 'help', '', 0, 3);
			print $desc;
			print '</div></div>';

			// Next situation invoice
			$opt = $form->selectSituationInvoices(GETPOST('originid'), $socid);

			print '<div class="tagtr listofinvoicetype"><div class="tagtd listofinvoicetype">';
			$tmp = '<input type="radio" name="type" value="5"'.(GETPOST('type') == 5 && GETPOST('originid') ? ' checked' : '');
			if ($opt == ('<option value ="0" selected>'.$langs->trans('NoSituations').'</option>') || (GETPOST('origin') && GETPOST('origin') != 'facture' && GETPOST('origin') != 'commande'))
				$tmp .= ' disabled';
			$tmp .= '> ';
			$text = '<label>'.$tmp.$langs->trans("InvoiceSituationAsk").'</label> ';
			$text .= '<select class="flat" id="situations" name="situations"';
			if ($opt == ('<option value ="0" selected>'.$langs->trans('NoSituations').'</option>') || (GETPOST('origin') && GETPOST('origin') != 'facture' && GETPOST('origin') != 'commande'))
				$text .= ' disabled';
			$text .= '>';
			$text .= $opt;
			$text .= '</select>';
			$desc = $form->textwithpicto($text, $langs->transnoentities("InvoiceSituationDesc"), 1, 'help', '', 0, 3);
			print $desc;
			print '</div></div>';
		}

		// Replacement
		if (empty($conf->global->INVOICE_DISABLE_REPLACEMENT))
		{
			// Type de facture
			$facids = $facturestatic->list_replacable_invoices($soc->id);
			if ($facids < 0) {
				dol_print_error($db, $facturestatic);
				exit();
			}
			$options = "";
			if (is_array($facids)) {
				foreach ($facids as $facparam)
				{
					$options .= '<option value="'.$facparam ['id'].'"';
					if ($facparam ['id'] == $_POST['fac_replacement'])
						$options .= ' selected';
					$options .= '>'.$facparam ['ref'];
					$options .= ' ('.$facturestatic->LibStatut(0, $facparam ['status']).')';
					$options .= '</option>';
				}
			}

			print '<!-- replacement line -->';
			print '<div class="tagtr listofinvoicetype"><div class="tagtd listofinvoicetype">';
			$tmp = '<input type="radio" name="type" id="radio_replacement" value="1"'.(GETPOST('type') == 1 ? ' checked' : '');
			if (!$options || $invoice_predefined->id > 0) $tmp .= ' disabled';
			$tmp .= '> ';
			print '<script type="text/javascript" language="javascript">
    		jQuery(document).ready(function() {
    			jQuery("#fac_replacement").change(function() {
    				jQuery("#radio_replacement").prop("checked", true);
    			});
    		});
    		</script>';
			$text = '<label>'.$tmp.$langs->trans("InvoiceReplacementAsk").'</label>';
			$text .= '<select class="flat" name="fac_replacement" id="fac_replacement"';
			if (!$options || $invoice_predefined->id > 0)
				$text .= ' disabled';
			$text .= '>';
			if ($options) {
				$text .= '<option value="-1">&nbsp;</option>';
				$text .= $options;
			} else {
				$text .= '<option value="-1">'.$langs->trans("NoReplacableInvoice").'</option>';
			}
			$text .= '</select>';
			$desc = $form->textwithpicto($text, $langs->transnoentities("InvoiceReplacementDesc"), 1, 'help', '', 0, 3);
			print $desc;
			print '</div></div>';
		}
	}
	else
	{
	    if (!empty($conf->global->INVOICE_USE_SITUATION))
	    {
    	    print '<div class="tagtr listofinvoicetype"><div class="tagtd listofinvoicetype">';
    	    $tmp = '<input type="radio" name="type" id="radio_situation" value="0" disabled> ';
    	    $text = '<label>'.$tmp.$langs->trans("InvoiceFirstSituationAsk").'</label> ';
    	    $text .= '<span class="opacitymedium">('.$langs->trans("YouMustCreateInvoiceFromThird").')</span> ';
    	    $desc = $form->textwithpicto($text, $langs->transnoentities("InvoiceFirstSituationDesc"), 1, 'help', '', 0, 3);
    	    print $desc;
    	    print '</div></div>';

    	    print '<div class="tagtr listofinvoicetype"><div class="tagtd listofinvoicetype">';
    	    $tmp = '<input type="radio" name="type" id="radio_situation" value="0" disabled> ';
    	    $text = '<label>'.$tmp.$langs->trans("InvoiceSituationAsk").'</label> ';
    	    $text .= '<span class="opacitymedium">('.$langs->trans("YouMustCreateInvoiceFromThird").')</span> ';
    	    $desc = $form->textwithpicto($text, $langs->transnoentities("InvoiceFirstSituationDesc"), 1, 'help', '', 0, 3);
    	    print $desc;
    	    print '</div></div>';
	    }

	    print '<div class="tagtr listofinvoicetype"><div class="tagtd listofinvoicetype">';
		$tmp = '<input type="radio" name="type" id="radio_replacement" value="0" disabled> ';
		$text = '<label>'.$tmp.$langs->trans("InvoiceReplacement").'</label> ';
		$text .= '<span class="opacitymedium">('.$langs->trans("YouMustCreateInvoiceFromThird").')</span> ';
		$desc = $form->textwithpicto($text, $langs->transnoentities("InvoiceReplacementDesc"), 1, 'help', '', 0, 3);
		print $desc;
		print '</div></div>';
	}


	if (empty($origin))
	{
		if ($socid > 0)
		{
			// Credit note
			if (empty($conf->global->INVOICE_DISABLE_CREDIT_NOTE))
			{
				// Show link for credit note
				$facids = $facturestatic->list_qualified_avoir_invoices($soc->id);
				if ($facids < 0)
				{
					dol_print_error($db, $facturestatic);
					exit;
				}
				$optionsav = "";
				$newinvoice_static = new Facture($db);
				foreach ($facids as $key => $valarray)
				{
					$newinvoice_static->id = $key;
					$newinvoice_static->ref = $valarray ['ref'];
					$newinvoice_static->statut = $valarray ['status'];
					$newinvoice_static->type = $valarray ['type'];
					$newinvoice_static->paye = $valarray ['paye'];

					$optionsav .= '<option value="'.$key.'"';
					if ($key == GETPOST('fac_avoir'))
						$optionsav .= ' selected';
					$optionsav .= '>';
					$optionsav .= $newinvoice_static->ref;
					$optionsav .= ' ('.$newinvoice_static->getLibStatut(1, $valarray ['paymentornot']).')';
					$optionsav .= '</option>';
				}

				print '<div class="tagtr listofinvoicetype"><div class="tagtd listofinvoicetype">';
				$tmp = '<input type="radio" id="radio_creditnote" name="type" value="2"'.(GETPOST('type') == 2 ? ' checked' : '');
				if ((!$optionsav && empty($conf->global->INVOICE_CREDIT_NOTE_STANDALONE)) || $invoice_predefined->id > 0) $tmp .= ' disabled';
				$tmp .= '> ';
				// Show credit note options only if we checked credit note
				print '<script type="text/javascript" language="javascript">
    			jQuery(document).ready(function() {
    				if (! jQuery("#radio_creditnote").is(":checked"))
    				{
    					jQuery("#credit_note_options").hide();
    				}
    				jQuery("#radio_creditnote").click(function() {
    					jQuery("#credit_note_options").show();
    				});
    				jQuery("#radio_standard, #radio_replacement, #radio_deposit").click(function() {
    					jQuery("#credit_note_options").hide();
    				});
    			});
    			</script>';
				$text = '<label>'.$tmp.$langs->transnoentities("InvoiceAvoirAsk").'</label> ';
				// $text.='<input type="text" value="">';
				$text .= '<select class="flat valignmiddle" name="fac_avoir" id="fac_avoir"';
				if (!$optionsav || $invoice_predefined->id > 0)
					$text .= ' disabled';
				$text .= '>';
				if ($optionsav) {
					$text .= '<option value="-1"></option>';
					$text .= $optionsav;
				} else {
					$text .= '<option value="-1">'.$langs->trans("NoInvoiceToCorrect").'</option>';
				}
				$text .= '</select>';
				$desc = $form->textwithpicto($text, $langs->transnoentities("InvoiceAvoirDesc"), 1, 'help', '', 0, 3);
				print $desc;

				print '<div id="credit_note_options" class="clearboth">';
				print '&nbsp;&nbsp;&nbsp; <input type="checkbox" name="invoiceAvoirWithLines" id="invoiceAvoirWithLines" value="1" onclick="$(\'#credit_note_options input[type=checkbox]\').not(this).prop(\'checked\', false);" '.(GETPOST('invoiceAvoirWithLines', 'int') > 0 ? 'checked' : '').' /> <label for="invoiceAvoirWithLines">'.$langs->trans('invoiceAvoirWithLines')."</label>";
				print '<br>&nbsp;&nbsp;&nbsp; <input type="checkbox" name="invoiceAvoirWithPaymentRestAmount" id="invoiceAvoirWithPaymentRestAmount" value="1" onclick="$(\'#credit_note_options input[type=checkbox]\').not(this).prop(\'checked\', false);" '.(GETPOST('invoiceAvoirWithPaymentRestAmount', 'int') > 0 ? 'checked' : '').' /> <label for="invoiceAvoirWithPaymentRestAmount">'.$langs->trans('invoiceAvoirWithPaymentRestAmount')."</label>";
				print '</div>';

    			print '</div></div>';
    		}
		}
		else
		{
			print '<div class="tagtr listofinvoicetype"><div class="tagtd listofinvoicetype">';
			if (empty($conf->global->INVOICE_CREDIT_NOTE_STANDALONE)) $tmp = '<input type="radio" name="type" id="radio_creditnote" value="0" disabled> ';
			else $tmp = '<input type="radio" name="type" id="radio_creditnote" value="2" > ';
			$text = '<label>'.$tmp.$langs->trans("InvoiceAvoir").'</label> ';
			$text .= '<span class="opacitymedium">('.$langs->trans("YouMustCreateInvoiceFromThird").')</span> ';
			$desc = $form->textwithpicto($text, $langs->transnoentities("InvoiceAvoirDesc"), 1, 'help', '', 0, 3);
			print $desc;
			print '</div></div>'."\n";
		}
	}

	// Template invoice
	print '<div class="tagtr listofinvoicetype"><div class="tagtd listofinvoicetype">';
	$tmp = '<input type="radio" name="type" id="radio_template" value="0" disabled> ';
	$text = '<label>'.$tmp.$langs->trans("RepeatableInvoice").'</label> ';
	//$text.= '('.$langs->trans("YouMustCreateStandardInvoiceFirst").') ';
	$desc = $form->textwithpicto($text, $langs->transnoentities("YouMustCreateStandardInvoiceFirstDesc"), 1, 'help', '', 0, 3);
	print $desc;
	print '</div></div>';

	print '</div>';


	if (!empty($conf->global->INVOICE_USE_DEFAULT_DOCUMENT)) // Hidden conf
	{
    	// Add auto select default document model
    	$listtType = array(Facture::TYPE_STANDARD, Facture::TYPE_REPLACEMENT, Facture::TYPE_CREDIT_NOTE, Facture::TYPE_DEPOSIT, Facture::TYPE_SITUATION);
    	$jsListType = '';
    	foreach ($listtType as $type)
    	{
    	    $thisTypeConfName = 'FACTURE_ADDON_PDF_'.$type;
    	    $curent = !empty($conf->global->{$thisTypeConfName}) ? $conf->global->{$thisTypeConfName}:$conf->global->FACTURE_ADDON_PDF;
    	    $jsListType .= (!empty($jsListType) ? ',' : '').'"'.$type.'":"'.$curent.'"';
    	}

    	print '<script type="text/javascript" language="javascript">
        		$(document).ready(function() {
                    var listType = {'.$jsListType.'};
        			$("[name=\'type\'").change(function() {
        				if($( this ).prop("checked"))
                        {
                            if(($( this ).val() in listType))
                            {
                                $("#model").val(listType[$( this ).val()]);
                            }
                            else
                            {
                                $("#model").val("'.$conf->global->FACTURE_ADDON_PDF.'");
                            }
                        }
        			});
        		});
        		</script>';
	}



	print '</td></tr>';

	if ($socid > 0)
	{
		// Discounts for third party
		print '<tr><td>'.$langs->trans('Discounts').'</td><td colspan="2">';

		$thirdparty = $soc;
		$discount_type = 0;
		$backtopage = urlencode($_SERVER["PHP_SELF"].'?socid='.$thirdparty->id.'&action='.$action.'&origin='.GETPOST('origin', 'alpha').'&originid='.GETPOST('originid', 'int'));
		include DOL_DOCUMENT_ROOT.'/core/tpl/object_discounts.tpl.php';

		print '</td></tr>';
	}

	$datefacture = dol_mktime(12, 0, 0, GETPOST('remonth', 'int'), GETPOST('reday', 'int'), GETPOST('reyear', 'int'));

	// Date invoice
	print '<tr><td class="fieldrequired">'.$langs->trans('DateInvoice').'</td><td colspan="2">';
	print $form->selectDate($datefacture ? $datefacture : $dateinvoice, '', '', '', '', "add", 1, 1);
	print '</td></tr>';

	// Date point of tax
	if (!empty($conf->global->INVOICE_POINTOFTAX_DATE))
	{
		print '<tr><td class="fieldrequired">'.$langs->trans('DatePointOfTax').'</td><td colspan="2">';
		$date_pointoftax = dol_mktime(12, 0, 0, GETPOST('date_pointoftaxmonth', 'int'), GETPOST('date_pointoftaxday', 'int'), GETPOST('date_pointoftaxyear', 'int'));
		print $form->selectDate($date_pointoftax ? $date_pointoftax : -1, 'date_pointoftax', '', '', '', "add", 1, 1);
		print '</td></tr>';
	}

	// Payment term
	print '<tr><td class="nowrap fieldrequired">'.$langs->trans('PaymentConditionsShort').'</td><td colspan="2">';
	$form->select_conditions_paiements(GETPOSTISSET('cond_reglement_id') ? GETPOST('cond_reglement_id', 'int') : $cond_reglement_id, 'cond_reglement_id');
	print '</td></tr>';


	if($conf->global->INVOICE_USE_RETAINED_WARRANTY){
	        $rwStyle = 'display:none;';
		if(in_array(GETPOST('type', 'int'), $retainedWarrantyInvoiceAvailableType)){
			$rwStyle = '';
		}

	        $retained_warranty = GETPOST('retained_warranty', 'int');
<<<<<<< HEAD
	        if(empty($retained_warranty)){
                if(!empty($objectsrc->retained_warranty)){ // use previous situation value
                    $retained_warranty = $objectsrc->retained_warranty;
                }
            }
			$retained_warranty_js_default = !empty($retained_warranty)?$retained_warranty:$conf->global->INVOICE_SITUATION_DEFAULT_RETAINED_WARRANTY_PERCENT;
=======
		if(empty($retained_warranty)){
			if(!empty($objectsrc->retained_warranty)){ // use previous situation value
				$retained_warranty = $objectsrc->retained_warranty;
			}else{
				$retained_warranty = $conf->global->INVOICE_SITUATION_DEFAULT_RETAINED_WARRANTY_PERCENT;
			}
		}
>>>>>>> cbf6afb4

			print '<tr class="retained-warranty-line" style="'.$rwStyle.'" ><td class="nowrap">'.$langs->trans('RetainedWarranty').'</td><td colspan="2">';
	        print '<input id="new-situation-invoice-retained-warranty" name="retained_warranty" type="number" value="'.$retained_warranty.'" step="0.01" min="0" max="100" />%';

	        // Retained warranty payment term
	        print '<tr class="retained-warranty-line" style="'.$rwStyle.'" ><td class="nowrap">'.$langs->trans('PaymentConditionsShortRetainedWarranty').'</td><td colspan="2">';
	        $retained_warranty_fk_cond_reglement = GETPOST('retained_warranty_fk_cond_reglement', 'int');
		if(empty($retained_warranty_fk_cond_reglement)){
			$retained_warranty_fk_cond_reglement = $conf->global->INVOICE_SITUATION_DEFAULT_RETAINED_WARRANTY_COND_ID;
			if(!empty($objectsrc->retained_warranty_fk_cond_reglement)){ // use previous situation value
				$retained_warranty_fk_cond_reglement = $objectsrc->retained_warranty_fk_cond_reglement;
			}else{
				$retained_warranty_fk_cond_reglement = $conf->global->INVOICE_SITUATION_DEFAULT_RETAINED_WARRANTY_COND_ID;
			}
		}
	        $form->select_conditions_paiements($retained_warranty_fk_cond_reglement, 'retained_warranty_fk_cond_reglement', -1, 1);
	        print '</td></tr>';

	        print '<script type="text/javascript" language="javascript">
    		$(document).ready(function() {
				$("[name=\'type\']").change(function() {
					if($( this ).prop("checked") && $.inArray($( this ).val(), '.json_encode($retainedWarrantyInvoiceAvailableType).' ) !== -1)
                    {
                        $(".retained-warranty-line").show();
                        $("#new-situation-invoice-retained-warranty").val("'.doubleval($retained_warranty_js_default).'");
                    }
                    else{
                        $(".retained-warranty-line").hide();
                        $("#new-situation-invoice-retained-warranty").val("");
                    }
    			});

				$("[name=\'type\']").trigger("change");
    		});
    		</script>';
	}

	// Payment mode
	print '<tr><td>'.$langs->trans('PaymentMode').'</td><td colspan="2">';
	$form->select_types_paiements(isset($_POST['mode_reglement_id']) ? $_POST['mode_reglement_id'] : $mode_reglement_id, 'mode_reglement_id', 'CRDT');
	print '</td></tr>';

	// Bank Account
	if (GETPOSTISSET('fk_account')) {
		$fk_account = GETPOST('fk_account');
	}

	print '<tr><td>'.$langs->trans('BankAccount').'</td><td colspan="2">';
	$form->select_comptes($fk_account, 'fk_account', 0, '', 1);
	print '</td></tr>';

	// Project
	if (!empty($conf->projet->enabled))
	{
		$langs->load('projects');
		print '<tr><td>'.$langs->trans('Project').'</td><td colspan="2">';
		$numprojet = $formproject->select_projects(($socid > 0 ? $socid : -1), $projectid, 'projectid', 0, 0, 1, 1, 0, 0, 0, '', 0, 0, 'maxwidth500');
		print ' <a href="'.DOL_URL_ROOT.'/projet/card.php?socid='.$soc->id.'&action=create&status=1&backtopage='.urlencode($_SERVER["PHP_SELF"].'?action=create&socid='.$soc->id.($fac_rec ? '&fac_rec='.$fac_rec : '')).'"><span class="fa fa-plus-circle valignmiddle" title="'.$langs->trans("AddProject").'"></span></a>';
		print '</td></tr>';
	}

	// Incoterms
	if (!empty($conf->incoterm->enabled))
	{
		print '<tr>';
		print '<td><label for="incoterm_id">'.$form->textwithpicto($langs->trans("IncotermLabel"), $objectsrc->label_incoterms, 1).'</label></td>';
		print '<td colspan="2" class="maxwidthonsmartphone">';
		$incoterm_id = GETPOST('incoterm_id');
		$incoterm_location = GETPOST('location_incoterms');
		if (empty($incoterm_id))
		{
			$incoterm_id = (!empty($objectsrc->fk_incoterms) ? $objectsrc->fk_incoterms : $soc->fk_incoterms);
			$incoterm_location = (!empty($objectsrc->location_incoterms) ? $objectsrc->location_incoterms : $soc->location_incoterms);
		}
		print $form->select_incoterms($incoterm_id, $incoterm_location);
		print '</td></tr>';
	}

	// Other attributes
	$parameters = array('objectsrc' => $objectsrc, 'colspan' => ' colspan="2"', 'cols' => '2');
	$reshook = $hookmanager->executeHooks('formObjectOptions', $parameters, $object, $action); // Note that $action and $object may have been modified by hook
	print $hookmanager->resPrint;
	if (empty($reshook)) {
		print $object->showOptionals($extrafields, 'edit', $parameters);
	}

	// Template to use by default
	print '<tr><td>'.$langs->trans('Model').'</td>';
	print '<td colspan="2">';
	include_once DOL_DOCUMENT_ROOT.'/core/modules/facture/modules_facture.php';
	$liste = ModelePDFFactures::liste_modeles($db);
	if (!empty($conf->global->INVOICE_USE_DEFAULT_DOCUMENT)) {
		// Hidden conf
	    $paramkey = 'FACTURE_ADDON_PDF_'.$object->type;
	    $curent = !empty($conf->global->$paramkey) ? $conf->global->$paramkey : $conf->global->FACTURE_ADDON_PDF;
	} else {
	    $curent = $conf->global->FACTURE_ADDON_PDF;
	}
	print $form->selectarray('model', $liste, $curent);
	print "</td></tr>";

	// Multicurrency
	if (!empty($conf->multicurrency->enabled))
	{
		print '<tr>';
		print '<td>'.$form->editfieldkey('Currency', 'multicurrency_code', '', $object, 0).'</td>';
		print '<td colspan="2" class="maxwidthonsmartphone">';
		print $form->selectMultiCurrency($currency_code, 'multicurrency_code');
		print '</td></tr>';
	}

	// Help of substitution key
	$htmltext = '';
	if (GETPOST('fac_rec', 'int') > 0)
	{
		$dateexample = ($datefacture ? $datefacture : $dateinvoice);
		if (empty($dateexample)) $dateexample = dol_now();
		$substitutionarray = array(
			'__TOTAL_HT__' => $langs->trans("AmountHT").' ('.$langs->trans("Example").': '.price($exampletemplateinvoice->total_ht).')',
			'__TOTAL_TTC__' =>  $langs->trans("AmountTTC").' ('.$langs->trans("Example").': '.price($exampletemplateinvoice->total_ttc).')',
			'__INVOICE_PREVIOUS_MONTH__' => $langs->trans("PreviousMonthOfInvoice").' ('.$langs->trans("Example").': '.dol_print_date(dol_time_plus_duree($dateexample, -1, 'm'), '%m').')',
			'__INVOICE_MONTH__' =>  $langs->trans("MonthOfInvoice").' ('.$langs->trans("Example").': '.dol_print_date($dateexample, '%m').')',
			'__INVOICE_NEXT_MONTH__' => $langs->trans("NextMonthOfInvoice").' ('.$langs->trans("Example").': '.dol_print_date(dol_time_plus_duree($dateexample, 1, 'm'), '%m').')',
			'__INVOICE_PREVIOUS_MONTH_TEXT__' => $langs->trans("TextPreviousMonthOfInvoice").' ('.$langs->trans("Example").': '.dol_print_date(dol_time_plus_duree($dateexample, -1, 'm'), '%B').')',
			'__INVOICE_MONTH_TEXT__' =>  $langs->trans("TextMonthOfInvoice").' ('.$langs->trans("Example").': '.dol_print_date($dateexample, '%B').')',
			'__INVOICE_NEXT_MONTH_TEXT__' => $langs->trans("TextNextMonthOfInvoice").' ('.$langs->trans("Example").': '.dol_print_date(dol_time_plus_duree($dateexample, 1, 'm'), '%B').')',
			'__INVOICE_PREVIOUS_YEAR__' => $langs->trans("PreviousYearOfInvoice").' ('.$langs->trans("Example").': '.dol_print_date(dol_time_plus_duree($dateexample, -1, 'y'), '%Y').')',
			'__INVOICE_YEAR__' =>  $langs->trans("YearOfInvoice").' ('.$langs->trans("Example").': '.dol_print_date($dateexample, '%Y').')',
			'__INVOICE_NEXT_YEAR__' => $langs->trans("NextYearOfInvoice").' ('.$langs->trans("Example").': '.dol_print_date(dol_time_plus_duree($dateexample, 1, 'y'), '%Y').')'
		);

		$htmltext = '<i>'.$langs->trans("FollowingConstantsWillBeSubstituted").':<br>';
		foreach ($substitutionarray as $key => $val)
		{
			$htmltext .= $key.' = '.$langs->trans($val).'<br>';
		}
		$htmltext .= '</i>';
	}

	// Public note
	print '<tr>';
	print '<td class="tdtop">';
	print $form->textwithpicto($langs->trans('NotePublic'), $htmltext);
	print '</td>';
	print '<td valign="top" colspan="2">';
	$doleditor = new DolEditor('note_public', $note_public, '', 80, 'dolibarr_notes', 'In', 0, false, true, ROWS_3, '90%');
	print $doleditor->Create(1);

	// Private note
	if (empty($user->socid))
	{
		print '<tr>';
		print '<td class="tdtop">';
		print $form->textwithpicto($langs->trans('NotePrivate'), $htmltext);
		print '</td>';
		print '<td valign="top" colspan="2">';
		$doleditor = new DolEditor('note_private', $note_private, '', 80, 'dolibarr_notes', 'In', 0, false, true, ROWS_3, '90%');
		print $doleditor->Create(1);
		// print '<textarea name="note_private" wrap="soft" cols="70" rows="'.ROWS_3.'">'.$note_private.'.</textarea>
		print '</td></tr>';
	}

	// Lines from source (TODO Show them also when creating invoice from tempalte invoice)
	if (!empty($origin) && !empty($originid) && is_object($objectsrc))
	{
		// TODO for compatibility
		if ($origin == 'contrat') {
			// Calcul contrat->price (HT), contrat->total (TTC), contrat->tva
			$objectsrc->remise_absolue = $remise_absolue;
			$objectsrc->remise_percent = $remise_percent;
			$objectsrc->update_price(1, - 1, 1);
		}

		print "\n<!-- ".$classname." info -->";
		print "\n";
		print '<input type="hidden" name="amount"         value="'.$objectsrc->total_ht.'">'."\n";
		print '<input type="hidden" name="total"          value="'.$objectsrc->total_ttc.'">'."\n";
		print '<input type="hidden" name="tva"            value="'.$objectsrc->total_tva.'">'."\n";
		print '<input type="hidden" name="origin"         value="'.$objectsrc->element.'">';
		print '<input type="hidden" name="originid"       value="'.$objectsrc->id.'">';

		switch (get_class($objectsrc)) {
			case 'Propal':
				$newclassname = 'CommercialProposal';
				break;
			case 'Commande':
				$newclassname = 'Order';
				break;
			case 'Expedition':
				$newclassname = 'Sending';
				break;
			case 'Contrat':
				$newclassname = 'Contract';
				break;
			case 'Fichinter':
				$newclassname = 'Intervention';
				break;
			default:
				$newclassname = get_class($objectsrc);
		}

		print '<tr><td>'.$langs->trans($newclassname).'</td><td colspan="2">'.$objectsrc->getNomUrl(1);
		// We check if Origin document (id and type is known) has already at least one invoice attached to it
		$objectsrc->fetchObjectLinked($originid, $origin, '', 'facture');
		if (is_array($objectsrc->linkedObjects['facture']) && count($objectsrc->linkedObjects['facture']) >= 1)
		{
			setEventMessages('WarningBillExist', null, 'warnings');
			echo ' ('.$langs->trans('LatestRelatedBill').end($objectsrc->linkedObjects['facture'])->getNomUrl(1).')';
		}
		echo '</td></tr>';
		print '<tr><td>'.$langs->trans('AmountHT').'</td><td colspan="2">'.price($objectsrc->total_ht).'</td></tr>';
		print '<tr><td>'.$langs->trans('AmountVAT').'</td><td colspan="2">'.price($objectsrc->total_tva)."</td></tr>";
		if ($mysoc->localtax1_assuj == "1" || $objectsrc->total_localtax1 != 0) 		// Localtax1
		{
			print '<tr><td>'.$langs->transcountry("AmountLT1", $mysoc->country_code).'</td><td colspan="2">'.price($objectsrc->total_localtax1)."</td></tr>";
		}

		if ($mysoc->localtax2_assuj == "1" || $objectsrc->total_localtax2 != 0) 		// Localtax2
		{
			print '<tr><td>'.$langs->transcountry("AmountLT2", $mysoc->country_code).'</td><td colspan="2">'.price($objectsrc->total_localtax2)."</td></tr>";
		}
		print '<tr><td>'.$langs->trans('AmountTTC').'</td><td colspan="2">'.price($objectsrc->total_ttc)."</td></tr>";

		if (!empty($conf->multicurrency->enabled))
		{
			print '<tr><td>'.$langs->trans('MulticurrencyAmountHT').'</td><td colspan="2">'.price($objectsrc->multicurrency_total_ht).'</td></tr>';
			print '<tr><td>'.$langs->trans('MulticurrencyAmountVAT').'</td><td colspan="2">'.price($objectsrc->multicurrency_total_tva)."</td></tr>";
			print '<tr><td>'.$langs->trans('MulticurrencyAmountTTC').'</td><td colspan="2">'.price($objectsrc->multicurrency_total_ttc)."</td></tr>";
		}
	}

	print "</table>\n";

	dol_fiche_end();

	// Button "Create Draft"
	print '<div class="center">';
	print '<input type="submit" class="button" name="bouton" value="'.$langs->trans('CreateDraft').'">';
	print '&nbsp;&nbsp;&nbsp;&nbsp;&nbsp;';
	print '<input type="button" class="button" value="'.$langs->trans("Cancel").'" onClick="javascript:history.go(-1)">';
	print '</div>';

	print "</form>\n";

	// Show origin lines
	if (!empty($origin) && !empty($originid) && is_object($objectsrc)) {
		print '<br>';

		$title = $langs->trans('ProductsAndServices');
		print load_fiche_titre($title);

		print '<table class="noborder centpercent">';

		$objectsrc->printOriginLinesList();

		print '</table>';
	}

	print '<br>';
}
elseif ($id > 0 || !empty($ref))
{
	/*
	 * Show object in view mode
	 */

	$result = $object->fetch($id, $ref);
	if ($result <= 0) {
		dol_print_error($db, $object->error);
		exit();
	}

	// fetch optionals attributes and labels
	$extrafields->fetch_name_optionals_label($object->table_element);

	if ($user->socid > 0 && $user->socid != $object->socid)
	{
		accessforbidden('', 0, 1);
	}

	$result = $object->fetch_thirdparty();

	$result = $soc->fetch($object->socid);
	if ($result < 0) dol_print_error($db);
	$selleruserevenustamp = $mysoc->useRevenueStamp();

	$totalpaye = $object->getSommePaiement();
	$totalcreditnotes = $object->getSumCreditNotesUsed();
	$totaldeposits = $object->getSumDepositsUsed();
	// print "totalpaye=".$totalpaye." totalcreditnotes=".$totalcreditnotes." totaldeposts=".$totaldeposits."
	// selleruserrevenuestamp=".$selleruserevenustamp;

	// We can also use bcadd to avoid pb with floating points
	// For example print 239.2 - 229.3 - 9.9; does not return 0.
	// $resteapayer=bcadd($object->total_ttc,$totalpaye,$conf->global->MAIN_MAX_DECIMALS_TOT);
	// $resteapayer=bcadd($resteapayer,$totalavoir,$conf->global->MAIN_MAX_DECIMALS_TOT);
	$resteapayer = price2num($object->total_ttc - $totalpaye - $totalcreditnotes - $totaldeposits, 'MT');

	if ($object->paye)
	{
		$resteapayer = 0;
	}
	$resteapayeraffiche = $resteapayer;

	if (!empty($conf->global->FACTURE_DEPOSITS_ARE_JUST_PAYMENTS)) {	// Never use this
		$filterabsolutediscount = "fk_facture_source IS NULL"; // If we want deposit to be substracted to payments only and not to total of final invoice
		$filtercreditnote = "fk_facture_source IS NOT NULL"; // If we want deposit to be substracted to payments only and not to total of final invoice
	} else {
		$filterabsolutediscount = "fk_facture_source IS NULL OR (description LIKE '(DEPOSIT)%' AND description NOT LIKE '(EXCESS RECEIVED)%')";
		$filtercreditnote = "fk_facture_source IS NOT NULL AND (description NOT LIKE '(DEPOSIT)%' OR description LIKE '(EXCESS RECEIVED)%')";
	}

	$absolute_discount = $soc->getAvailableDiscounts('', $filterabsolutediscount);
	$absolute_creditnote = $soc->getAvailableDiscounts('', $filtercreditnote);
	$absolute_discount = price2num($absolute_discount, 'MT');
	$absolute_creditnote = price2num($absolute_creditnote, 'MT');

	$author = new User($db);
	if ($object->user_author) {
		$author->fetch($object->user_author);
	}

	$objectidnext = $object->getIdReplacingInvoice();

	$head = facture_prepare_head($object);

	dol_fiche_head($head, 'compta', $langs->trans('InvoiceCustomer'), -1, 'bill');

	$formconfirm = '';

	// Confirmation de la conversion de l'avoir en reduc
	if ($action == 'converttoreduc') {
		if ($object->type == Facture::TYPE_STANDARD || $object->type == Facture::TYPE_SITUATION) $type_fac = 'ExcessReceived';
		elseif ($object->type == Facture::TYPE_CREDIT_NOTE) $type_fac = 'CreditNote';
		elseif ($object->type == Facture::TYPE_DEPOSIT) $type_fac = 'Deposit';
		$text = $langs->trans('ConfirmConvertToReduc', strtolower($langs->transnoentities($type_fac)));
		$text .= '<br>'.$langs->trans('ConfirmConvertToReduc2');
		$formconfirm = $form->formconfirm($_SERVER['PHP_SELF'].'?facid='.$object->id, $langs->trans('ConvertToReduc'), $text, 'confirm_converttoreduc', '', "yes", 2);
	}

	// Confirmation to delete invoice
	if ($action == 'delete') {
		$text = $langs->trans('ConfirmDeleteBill', $object->ref);
		$formquestion = array();

		if ($object->type != Facture::TYPE_DEPOSIT && !empty($conf->global->STOCK_CALCULATE_ON_BILL) && $object->statut >= 1)
		{
			$qualified_for_stock_change = 0;
			if (empty($conf->global->STOCK_SUPPORTS_SERVICES)) {
				$qualified_for_stock_change = $object->hasProductsOrServices(2);
			} else {
				$qualified_for_stock_change = $object->hasProductsOrServices(1);
			}

			if ($qualified_for_stock_change)
			{
				$langs->load("stocks");
				require_once DOL_DOCUMENT_ROOT.'/product/class/html.formproduct.class.php';
				$formproduct = new FormProduct($db);
				$label = $object->type == Facture::TYPE_CREDIT_NOTE ? $langs->trans("SelectWarehouseForStockDecrease") : $langs->trans("SelectWarehouseForStockIncrease");
				$forcecombo = 0;
				if ($conf->browser->name == 'ie') $forcecombo = 1; // There is a bug in IE10 that make combo inside popup crazy
				$formquestion = array(
					// 'text' => $langs->trans("ConfirmClone"),
					// array('type' => 'checkbox', 'name' => 'clone_content', 'label' => $langs->trans("CloneMainAttributes"), 'value' => 1),
					// array('type' => 'checkbox', 'name' => 'update_prices', 'label' => $langs->trans("PuttingPricesUpToDate"), 'value' => 1),
					array('type' => 'other', 'name' => 'idwarehouse', 'label' => $label, 'value' => $formproduct->selectWarehouses(GETPOST('idwarehouse') ?GETPOST('idwarehouse') : 'ifone', 'idwarehouse', '', 1, 0, 0, $langs->trans("NoStockAction"), 0, $forcecombo))
				);
				$formconfirm = $form->formconfirm($_SERVER['PHP_SELF'].'?facid='.$object->id, $langs->trans('DeleteBill'), $text, 'confirm_delete', $formquestion, "yes", 1);
			}
			else
			{
				$formconfirm = $form->formconfirm($_SERVER['PHP_SELF'].'?facid='.$object->id, $langs->trans('DeleteBill'), $text, 'confirm_delete', '', 'no', 1);
			}
		} else {
			$formconfirm = $form->formconfirm($_SERVER['PHP_SELF'].'?facid='.$object->id, $langs->trans('DeleteBill'), $text, 'confirm_delete', '', 'no', 1);
		}
	}

	// Confirmation to remove invoice from cycle
	if ($action == 'situationout') {
	    $text = $langs->trans('ConfirmRemoveSituationFromCycle', $object->ref);
	    $label = $langs->trans("ConfirmOuting");
	    $formquestion = array();
	    // remove situation from cycle
	    if ($object->statut == Facture::STATUS_VALIDATED
	        && $usercancreate
	        && !$objectidnext
	        && $object->is_last_in_cycle()
	    	&& $usercanunvalidate
	        )
	    {
	        $formconfirm = $form->formconfirm($_SERVER['PHP_SELF'].'?facid='.$object->id, $label, $text, 'confirm_situationout', $formquestion, "yes", 1);
		}
	}

	// Confirmation of validation
	if ($action == 'valid')
	{
		// we check object has a draft number
		$objectref = substr($object->ref, 1, 4);
		if ($objectref == 'PROV') {
			$savdate = $object->date;
			if (!empty($conf->global->FAC_FORCE_DATE_VALIDATION)) {
				$object->date = dol_now();
				$object->date_lim_reglement = $object->calculate_date_lim_reglement();
			}
			$numref = $object->getNextNumRef($soc);
			// $object->date=$savdate;
		} else {
			$numref = $object->ref;
		}

		$text = $langs->trans('ConfirmValidateBill', $numref);
		if (!empty($conf->notification->enabled)) {
			require_once DOL_DOCUMENT_ROOT.'/core/class/notify.class.php';
			$notify = new Notify($db);
			$text .= '<br>';
			$text .= $notify->confirmMessage('BILL_VALIDATE', $object->socid, $object);
		}
		$formquestion = array();

		if ($object->type != Facture::TYPE_DEPOSIT && !empty($conf->global->STOCK_CALCULATE_ON_BILL))
		{
			$qualified_for_stock_change = 0;
			if (empty($conf->global->STOCK_SUPPORTS_SERVICES)) {
				$qualified_for_stock_change = $object->hasProductsOrServices(2);
			} else {
				$qualified_for_stock_change = $object->hasProductsOrServices(1);
			}

			if ($qualified_for_stock_change)
			{
				$langs->load("stocks");
				require_once DOL_DOCUMENT_ROOT.'/product/class/html.formproduct.class.php';
				require_once DOL_DOCUMENT_ROOT.'/product/stock/class/entrepot.class.php';
				$formproduct = new FormProduct($db);
				$warehouse = new Entrepot($db);
				$warehouse_array = $warehouse->list_array();
				if (count($warehouse_array) == 1) {
					$label = $object->type == Facture::TYPE_CREDIT_NOTE ? $langs->trans("WarehouseForStockIncrease", current($warehouse_array)) : $langs->trans("WarehouseForStockDecrease", current($warehouse_array));
					$value = '<input type="hidden" id="idwarehouse" name="idwarehouse" value="'.key($warehouse_array).'">';
				} else {
					$label = $object->type == Facture::TYPE_CREDIT_NOTE ? $langs->trans("SelectWarehouseForStockIncrease") : $langs->trans("SelectWarehouseForStockDecrease");
					$value = $formproduct->selectWarehouses(GETPOST('idwarehouse') ?GETPOST('idwarehouse') : 'ifone', 'idwarehouse', '', 1);
				}
				$formquestion = array(
									// 'text' => $langs->trans("ConfirmClone"),
									// array('type' => 'checkbox', 'name' => 'clone_content', 'label' => $langs->trans("CloneMainAttributes"), 'value' =>
									// 1),
									// array('type' => 'checkbox', 'name' => 'update_prices', 'label' => $langs->trans("PuttingPricesUpToDate"), 'value'
									// => 1),
									array('type' => 'other', 'name' => 'idwarehouse', 'label' => $label, 'value' => $value));
			}
		}
		if ($object->type != Facture::TYPE_CREDIT_NOTE && $object->total_ttc < 0) 		// Can happen only if $conf->global->FACTURE_ENABLE_NEGATIVE is on
		{
			$text .= '<br>'.img_warning().' '.$langs->trans("ErrorInvoiceOfThisTypeMustBePositive");
		}
		$formconfirm = $form->formconfirm($_SERVER["PHP_SELF"].'?facid='.$object->id, $langs->trans('ValidateBill'), $text, 'confirm_valid', $formquestion, (($object->type != Facture::TYPE_CREDIT_NOTE && $object->total_ttc < 0) ? "no" : "yes"), 2);
	}

	// Confirm back to draft status
	if ($action == 'modif') {
		$text = $langs->trans('ConfirmUnvalidateBill', $object->ref);
		$formquestion = array();

		if ($object->type != Facture::TYPE_DEPOSIT && !empty($conf->global->STOCK_CALCULATE_ON_BILL))
		{
			$qualified_for_stock_change = 0;
			if (empty($conf->global->STOCK_SUPPORTS_SERVICES)) {
				$qualified_for_stock_change = $object->hasProductsOrServices(2);
			} else {
				$qualified_for_stock_change = $object->hasProductsOrServices(1);
			}

			if ($qualified_for_stock_change)
			{
				$langs->load("stocks");
				require_once DOL_DOCUMENT_ROOT.'/product/class/html.formproduct.class.php';
				require_once DOL_DOCUMENT_ROOT.'/product/stock/class/entrepot.class.php';
				$formproduct = new FormProduct($db);
				$warehouse = new Entrepot($db);
				$warehouse_array = $warehouse->list_array();
				if (count($warehouse_array) == 1) {
					$label = $object->type == Facture::TYPE_CREDIT_NOTE ? $langs->trans("WarehouseForStockDecrease", current($warehouse_array)) : $langs->trans("WarehouseForStockIncrease", current($warehouse_array));
					$value = '<input type="hidden" id="idwarehouse" name="idwarehouse" value="'.key($warehouse_array).'">';
				} else {
					$label = $object->type == Facture::TYPE_CREDIT_NOTE ? $langs->trans("SelectWarehouseForStockDecrease") : $langs->trans("SelectWarehouseForStockIncrease");
					$value = $formproduct->selectWarehouses(GETPOST('idwarehouse') ?GETPOST('idwarehouse') : 'ifone', 'idwarehouse', '', 1);
				}
				$formquestion = array(
									// 'text' => $langs->trans("ConfirmClone"),
									// array('type' => 'checkbox', 'name' => 'clone_content', 'label' => $langs->trans("CloneMainAttributes"), 'value' =>
									// 1),
									// array('type' => 'checkbox', 'name' => 'update_prices', 'label' => $langs->trans("PuttingPricesUpToDate"), 'value'
									// => 1),
									array('type' => 'other', 'name' => 'idwarehouse', 'label' => $label, 'value' => $value));
			}
		}

		$formconfirm = $form->formconfirm($_SERVER["PHP_SELF"].'?facid='.$object->id, $langs->trans('UnvalidateBill'), $text, 'confirm_modif', $formquestion, "yes", 1);
	}

	// Confirmation du classement paye
	if ($action == 'paid' && $resteapayer <= 0) {
		$formconfirm = $form->formconfirm($_SERVER["PHP_SELF"].'?facid='.$object->id, $langs->trans('ClassifyPaid'), $langs->trans('ConfirmClassifyPaidBill', $object->ref), 'confirm_paid', '', "yes", 1);
	}
	if ($action == 'paid' && $resteapayer > 0) {
		// Code
		$i = 0;
		$close[$i]['code'] = 'discount_vat'; // escompte
		$i++;
		$close[$i]['code'] = 'badcustomer';
		$i++;
		$close[$i]['code'] = 'other';
		$i++;
		// Help
		$i = 0;
		$close[$i]['label'] = $langs->trans("HelpEscompte").'<br><br>'.$langs->trans("ConfirmClassifyPaidPartiallyReasonDiscountVatDesc");
		$i++;
		$close[$i]['label'] = $langs->trans("ConfirmClassifyPaidPartiallyReasonBadCustomerDesc");
		$i++;
		$close[$i]['label'] = $langs->trans("Other");
		$i++;
		// Texte
		$i = 0;
		$close[$i]['reason'] = $form->textwithpicto($langs->transnoentities("ConfirmClassifyPaidPartiallyReasonDiscount", $resteapayer, $langs->trans("Currency".$conf->currency)), $close[$i]['label'], 1);
		$i++;
		$close[$i]['reason'] = $form->textwithpicto($langs->transnoentities("ConfirmClassifyPaidPartiallyReasonBadCustomer", $resteapayer, $langs->trans("Currency".$conf->currency)), $close[$i]['label'], 1);
		$i++;
		$close[$i]['reason'] = $form->textwithpicto($langs->transnoentities("Other"), $close[$i]['label'], 1);
		$i++;
		// arrayreasons[code]=reason
		foreach ($close as $key => $val) {
			$arrayreasons[$close [$key]['code']] = $close[$key]['reason'];
		}

		// Cree un tableau formulaire
		$formquestion = array('text' => $langs->trans("ConfirmClassifyPaidPartiallyQuestion"), array('type' => 'radio', 'name' => 'close_code', 'label' => $langs->trans("Reason"), 'values' => $arrayreasons), array('type' => 'text', 'name' => 'close_note', 'label' => $langs->trans("Comment"), 'value' => '', 'morecss' => 'minwidth300'));
		// Paiement incomplet. On demande si motif = escompte ou autre
		$formconfirm = $form->formconfirm($_SERVER["PHP_SELF"].'?facid='.$object->id, $langs->trans('ClassifyPaid'), $langs->trans('ConfirmClassifyPaidPartially', $object->ref), 'confirm_paid_partially', $formquestion, "yes", 1, 310);
	}

	// Confirmation du classement abandonne
	if ($action == 'canceled') {
		// S'il y a une facture de remplacement pas encore validee (etat brouillon),
		// on ne permet pas de classer abandonner la facture.
		if ($objectidnext) {
			$facturereplacement = new Facture($db);
			$facturereplacement->fetch($objectidnext);
			$statusreplacement = $facturereplacement->statut;
		}
		if ($objectidnext && $statusreplacement == 0) {
			print '<div class="error">'.$langs->trans("ErrorCantCancelIfReplacementInvoiceNotValidated").'</div>';
		} else {
			// Code
			$close[1]['code'] = 'badcustomer';
			$close[2]['code'] = 'abandon';
			// Help
			$close[1]['label'] = $langs->trans("ConfirmClassifyPaidPartiallyReasonBadCustomerDesc");
			$close[2]['label'] = $langs->trans("ConfirmClassifyAbandonReasonOtherDesc");
			// Texte
			$close[1]['reason'] = $form->textwithpicto($langs->transnoentities("ConfirmClassifyPaidPartiallyReasonBadCustomer", $object->ref), $close[1]['label'], 1);
			$close[2]['reason'] = $form->textwithpicto($langs->transnoentities("ConfirmClassifyAbandonReasonOther"), $close[2]['label'], 1);
			// arrayreasons
			$arrayreasons[$close[1]['code']] = $close[1]['reason'];
			$arrayreasons[$close[2]['code']] = $close[2]['reason'];

			// Cree un tableau formulaire
			$formquestion = array('text' => $langs->trans("ConfirmCancelBillQuestion"), array('type' => 'radio', 'name' => 'close_code', 'label' => $langs->trans("Reason"), 'values' => $arrayreasons), array('type' => 'text', 'name' => 'close_note', 'label' => $langs->trans("Comment"), 'value' => '', 'morecss' => 'minwidth300'));

			$formconfirm = $form->formconfirm($_SERVER['PHP_SELF'].'?facid='.$object->id, $langs->trans('CancelBill'), $langs->trans('ConfirmCancelBill', $object->ref), 'confirm_canceled', $formquestion, "yes", 1, 250);
		}
	}

	if ($action == 'deletepaiement')
	{
		$payment_id = GETPOST('paiement_id');
		$formconfirm = $form->formconfirm($_SERVER["PHP_SELF"].'?id='.$object->id.'&paiement_id='.$payment_id, $langs->trans('DeletePayment'), $langs->trans('ConfirmDeletePayment'), 'confirm_delete_paiement', '', 'no', 1);
	}

	// Confirmation de la suppression d'une ligne produit
	if ($action == 'ask_deleteline') {
		$formconfirm = $form->formconfirm($_SERVER["PHP_SELF"].'?facid='.$object->id.'&lineid='.$lineid, $langs->trans('DeleteProductLine'), $langs->trans('ConfirmDeleteProductLine'), 'confirm_deleteline', '', 'no', 1);
	}

	// Clone confirmation
	if ($action == 'clone')
	{
		// Create an array for form
		$formquestion = array(
			array('type' => 'other', 'name' => 'socid', 'label' => $langs->trans("SelectThirdParty"), 'value' => $form->select_company($object->socid, 'socid', '(s.client=1 OR s.client=2 OR s.client=3)', 1)),
		    array('type' => 'date', 'name' => 'newdate', 'label' => $langs->trans("Date"), 'value' => dol_now())
		);
		// Ask confirmatio to clone
		$formconfirm = $form->formconfirm($_SERVER["PHP_SELF"].'?facid='.$object->id, $langs->trans('ToClone'), $langs->trans('ConfirmCloneInvoice', $object->ref), 'confirm_clone', $formquestion, 'yes', 1, 250);
	}

	if ($action == "remove_file_comfirm")
	{
		$file = GETPOST('file', 'alpha');

		$formconfirm = $form->formconfirm(
			$_SERVER["PHP_SELF"].'?facid='.$object->id.'&file='.$file,
			$langs->trans('DeleteFileHeader'),
			$langs->trans('DeleteFileText')."<br><br>".$file,
			'remove_file',
			'',
			'no',
			2);
	}

	// Call Hook formConfirm
	$parameters = array('formConfirm' => $formconfirm, 'lineid' => $lineid, 'remainingtopay' => &$resteapayer);
	$reshook = $hookmanager->executeHooks('formConfirm', $parameters, $object, $action); // Note that $action and $object may have been modified by hook
	if (empty($reshook)) $formconfirm .= $hookmanager->resPrint;
	elseif ($reshook > 0) $formconfirm = $hookmanager->resPrint;

	// Print form confirm
	print $formconfirm;

	// Invoice content

	$linkback = '<a href="'.DOL_URL_ROOT.'/compta/facture/list.php?restore_lastsearch_values=1'.(!empty($socid) ? '&socid='.$socid : '').'">'.$langs->trans("BackToList").'</a>';

	$morehtmlref = '<div class="refidno">';
	// Ref invoice
	if ($object->status == $object::STATUS_DRAFT && !$mysoc->isInEEC() && !empty($conf->global->INVOICE_ALLOW_FREE_REF)) {
		$morehtmlref .= $form->editfieldkey("Ref", 'ref', $object->ref, $object, $usercancreate, 'string', '', 0, 1);
		$morehtmlref .= $form->editfieldval("Ref", 'ref', $object->ref, $object, $usercancreate, 'string', '', null, null, '', 1);
		$morehtmlref .= '<br>';
	}
	// Ref customer
	$morehtmlref .= $form->editfieldkey("RefCustomer", 'ref_client', $object->ref_client, $object, $usercancreate, 'string', '', 0, 1);
	$morehtmlref .= $form->editfieldval("RefCustomer", 'ref_client', $object->ref_client, $object, $usercancreate, 'string', '', null, null, '', 1);
	// Thirdparty
	$morehtmlref .= '<br>'.$langs->trans('ThirdParty').' : '.$object->thirdparty->getNomUrl(1, 'customer');
	if (empty($conf->global->MAIN_DISABLE_OTHER_LINK) && $object->thirdparty->id > 0) $morehtmlref .= ' (<a href="'.DOL_URL_ROOT.'/compta/facture/list.php?socid='.$object->thirdparty->id.'&search_societe='.urlencode($object->thirdparty->name).'">'.$langs->trans("OtherBills").'</a>)';
	// Project
	if (!empty($conf->projet->enabled))
	{
		$langs->load("projects");
		$morehtmlref .= '<br>'.$langs->trans('Project').' ';
		if ($usercancreate)
		{
			if ($action != 'classify') {
				$morehtmlref .= '<a class="editfielda" href="'.$_SERVER['PHP_SELF'].'?action=classify&amp;id='.$object->id.'">'.img_edit($langs->transnoentitiesnoconv('SetProject')).'</a> : ';
			}
			if ($action == 'classify') {
				//$morehtmlref.=$form->form_project($_SERVER['PHP_SELF'] . '?id=' . $object->id, $object->socid, $object->fk_project, 'projectid', 0, 0, 1, 1);
				$morehtmlref .= '<form method="post" action="'.$_SERVER['PHP_SELF'].'?id='.$object->id.'">';
				$morehtmlref .= '<input type="hidden" name="action" value="classin">';
				$morehtmlref .= '<input type="hidden" name="token" value="'.newToken().'">';
				$morehtmlref .= $formproject->select_projects($object->socid, $object->fk_project, 'projectid', $maxlength, 0, 1, 0, 1, 0, 0, '', 1);
				$morehtmlref .= '<input type="submit" class="button valignmiddle" value="'.$langs->trans("Modify").'">';
				$morehtmlref .= '</form>';
			} else {
				$morehtmlref .= $form->form_project($_SERVER['PHP_SELF'].'?id='.$object->id, $object->socid, $object->fk_project, 'none', 0, 0, 0, 1);
			}
		} else {
			if (!empty($object->fk_project)) {
				$proj = new Project($db);
				$proj->fetch($object->fk_project);
				$morehtmlref .= '<a href="'.DOL_URL_ROOT.'/projet/card.php?id='.$object->fk_project.'" title="'.$langs->trans('ShowProject').'">';
				$morehtmlref .= $proj->ref;
				$morehtmlref .= '</a>';
			} else {
				$morehtmlref .= '';
			}
		}
	}
	$morehtmlref .= '</div>';

	$object->totalpaye = $totalpaye; // To give a chance to dol_banner_tab to use already paid amount to show correct status

	dol_banner_tab($object, 'ref', $linkback, 1, 'ref', 'ref', $morehtmlref, '', 0, '', '');

	print '<div class="fichecenter">';
	print '<div class="fichehalfleft">';
	print '<div class="underbanner clearboth"></div>';

	print '<table class="border tableforfield" width="100%">';

	// Type
	print '<tr><td class="titlefield fieldname_type">'.$langs->trans('Type').'</td><td class="valuefield fieldname_type">';
	print $object->getLibType();
	if ($object->module_source) {
		print ' <span class="opacitymediumbycolor">('.$langs->trans("POS").' '.$object->module_source.' - '.$langs->trans("Terminal").' '.$object->pos_source.')</span>';
	}
	if ($object->type == Facture::TYPE_REPLACEMENT) {
		$facreplaced = new Facture($db);
		$facreplaced->fetch($object->fk_facture_source);
		print ' <span class="opacitymediumbycolor">('.$langs->transnoentities("ReplaceInvoice", $facreplaced->getNomUrl(1)).')</span>';
	}
	if ($object->type == Facture::TYPE_CREDIT_NOTE && !empty($object->fk_facture_source)) {
		$facusing = new Facture($db);
		$facusing->fetch($object->fk_facture_source);
		print ' <span class="opacitymediumbycolor">('.$langs->transnoentities("CorrectInvoice", $facusing->getNomUrl(1)).')</span>';
	}

	$facidavoir = $object->getListIdAvoirFromInvoice();
	if (count($facidavoir) > 0) {
		print ' <span class="opacitymediumbycolor">('.$langs->transnoentities("InvoiceHasAvoir");
		$i = 0;
		foreach ($facidavoir as $id) {
			if ($i == 0)
				print ' ';
			else
				print ',';
			$facavoir = new Facture($db);
			$facavoir->fetch($id);
			print $facavoir->getNomUrl(1);
		}
		print ')</span>';
	}
	if ($objectidnext > 0) {
		$facthatreplace = new Facture($db);
		$facthatreplace->fetch($objectidnext);
		print ' <span class="opacitymediumbycolor">('.$langs->transnoentities("ReplacedByInvoice", $facthatreplace->getNomUrl(1)).')</span>';
	}

	if ($object->type == Facture::TYPE_CREDIT_NOTE || $object->type == Facture::TYPE_DEPOSIT) {
		$discount = new DiscountAbsolute($db);
		$result = $discount->fetch(0, $object->id);
		if ($result > 0) {
			print '. <span class="opacitymediumbycolor">'.$langs->trans("CreditNoteConvertedIntoDiscount", $object->getLibType(1), $discount->getNomUrl(1, 'discount')).'</span><br>';
		}
	}

	if ($object->fk_fac_rec_source > 0)
	{
		$tmptemplate = new FactureRec($db);
		$result = $tmptemplate->fetch($object->fk_fac_rec_source);
		if ($result > 0) {
			print '. <span class="opacitymediumbycolor">'.$langs->trans(
				"GeneratedFromTemplate",
				'<a href="'.DOL_MAIN_URL_ROOT.'/compta/facture/card-rec.php?facid='.$tmptemplate->id.'">'.$tmptemplate->ref.'</a>'
			).'</span>';
		}
	}
	print '</td></tr>';

	// Relative and absolute discounts
	print '<!-- Discounts -->'."\n";
	print '<tr><td>'.$langs->trans('Discounts');

	print '</td><td>';
	$thirdparty = $soc;
	$discount_type = 0;
	$backtopage = urlencode($_SERVER["PHP_SELF"].'?facid='.$object->id);
	include DOL_DOCUMENT_ROOT.'/core/tpl/object_discounts.tpl.php';

	print '</td></tr>';

	// Date invoice
	print '<tr><td>';
	print '<table class="nobordernopadding" width="100%"><tr><td>';
	print $langs->trans('DateInvoice');
	print '</td>';
	if ($object->type != Facture::TYPE_CREDIT_NOTE && $action != 'editinvoicedate' && !empty($object->brouillon) && $usercancreate && empty($conf->global->FAC_FORCE_DATE_VALIDATION))
		print '<td class="right"><a class="editfielda" href="'.$_SERVER["PHP_SELF"].'?action=editinvoicedate&amp;facid='.$object->id.'">'.img_edit($langs->trans('SetDate'), 1).'</a></td>';
	print '</tr></table>';
	print '</td><td>';

	if ($object->type != Facture::TYPE_CREDIT_NOTE) {
		if ($action == 'editinvoicedate') {
			$form->form_date($_SERVER['PHP_SELF'].'?facid='.$object->id, $object->date, 'invoicedate');
		} else {
			print dol_print_date($object->date, 'day');
		}
	} else {
		print dol_print_date($object->date, 'day');
	}
	print '</td>';

	print '</tr>';

	if (!empty($conf->global->INVOICE_POINTOFTAX_DATE))
	{
		// Date invoice
		print '<tr><td>';
		print '<table class="nobordernopadding" width="100%"><tr><td>';
		print $langs->trans('DatePointOfTax');
		print '</td>';
		print '<td class="right"><a class="editfielda" href="'.$_SERVER["PHP_SELF"].'?action=editdate_pointoftax&amp;facid='.$object->id.'">'.img_edit($langs->trans('SetDate'), 1).'</a></td>';
		print '</tr></table>';
		print '</td><td>';
		if ($action == 'editdate_pointoftax') {
			$form->form_date($_SERVER['PHP_SELF'].'?facid='.$object->id, $object->date_pointoftax, 'date_pointoftax');
		} else {
			print dol_print_date($object->date_pointoftax, 'day');
		}
		print '</td></tr>';
	}

	// Payment term
	print '<tr><td>';
	print '<table class="nobordernopadding" width="100%"><tr><td>';
	print $langs->trans('PaymentConditionsShort');
	print '</td>';
	if ($object->type != Facture::TYPE_CREDIT_NOTE && $action != 'editconditions' && $usercancreate)
		print '<td class="right"><a class="editfielda" href="'.$_SERVER["PHP_SELF"].'?action=editconditions&amp;facid='.$object->id.'">'.img_edit($langs->trans('SetConditions'), 1).'</a></td>';
	print '</tr></table>';
	print '</td><td>';
	if ($object->type != Facture::TYPE_CREDIT_NOTE)
	{
		if ($action == 'editconditions') {
			$form->form_conditions_reglement($_SERVER['PHP_SELF'].'?facid='.$object->id, $object->cond_reglement_id, 'cond_reglement_id');
		} else {
			$form->form_conditions_reglement($_SERVER['PHP_SELF'].'?facid='.$object->id, $object->cond_reglement_id, 'none');
		}
	} else {
		print '&nbsp;';
	}
	print '</td></tr>';

	// Date payment term
	print '<tr><td>';
	print '<table class="nobordernopadding" width="100%"><tr><td>';
	print $langs->trans('DateMaxPayment');
	print '</td>';
	if ($object->type != Facture::TYPE_CREDIT_NOTE && $action != 'editpaymentterm' && $usercancreate)
		print '<td class="right"><a class="editfielda" href="'.$_SERVER["PHP_SELF"].'?action=editpaymentterm&amp;facid='.$object->id.'">'.img_edit($langs->trans('SetDate'), 1).'</a></td>';
	print '</tr></table>';
	print '</td><td>';
	if ($object->type != Facture::TYPE_CREDIT_NOTE)
	{
		if ($action == 'editpaymentterm') {
			$form->form_date($_SERVER['PHP_SELF'].'?facid='.$object->id, $object->date_lim_reglement, 'paymentterm');
		} else {
			print dol_print_date($object->date_lim_reglement, 'day');
			if ($object->hasDelay()) {
				print img_warning($langs->trans('Late'));
			}
		}
	} else {
		print '&nbsp;';
	}
	print '</td></tr>';

	// Payment mode
	print '<tr><td>';
	print '<table class="nobordernopadding" width="100%"><tr><td>';
	print $langs->trans('PaymentMode');
	print '</td>';
	if ($action != 'editmode' && $usercancreate)
		print '<td class="right"><a class="editfielda" href="'.$_SERVER["PHP_SELF"].'?action=editmode&amp;facid='.$object->id.'">'.img_edit($langs->trans('SetMode'), 1).'</a></td>';
	print '</tr></table>';
	print '</td><td>';
	if ($action == 'editmode')
	{
		$form->form_modes_reglement($_SERVER['PHP_SELF'].'?facid='.$object->id, $object->mode_reglement_id, 'mode_reglement_id', 'CRDT', 1, 1);
	}
	else
	{
		$form->form_modes_reglement($_SERVER['PHP_SELF'].'?facid='.$object->id, $object->mode_reglement_id, 'none', 'CRDT');
	}
	print '</td></tr>';

	// Multicurrency
	if (!empty($conf->multicurrency->enabled))
	{
		// Multicurrency code
		print '<tr>';
		print '<td>';
		print '<table class="nobordernopadding" width="100%"><tr><td>';
		print $form->editfieldkey('Currency', 'multicurrency_code', '', $object, 0);
		print '</td>';
		if ($usercancreate && $action != 'editmulticurrencycode' && !empty($object->brouillon))
			print '<td class="right"><a class="editfielda" href="'.$_SERVER["PHP_SELF"].'?action=editmulticurrencycode&amp;id='.$object->id.'">'.img_edit($langs->transnoentitiesnoconv('SetMultiCurrencyCode'), 1).'</a></td>';
		print '</tr></table>';
		print '</td><td>';
		$htmlname = (($usercancreate && $action == 'editmulticurrencycode') ? 'multicurrency_code' : 'none');
		$form->form_multicurrency_code($_SERVER['PHP_SELF'].'?id='.$object->id, $object->multicurrency_code, $htmlname);
		print '</td></tr>';

		// Multicurrency rate
		if ($object->multicurrency_code != $conf->currency || $object->multicurrency_tx != 1)
		{
			print '<tr>';
			print '<td>';
			print '<table class="nobordernopadding" width="100%"><tr><td>';
			print $form->editfieldkey('CurrencyRate', 'multicurrency_tx', '', $object, 0);
			print '</td>';
			if ($usercancreate && $action != 'editmulticurrencyrate' && !empty($object->brouillon) && $object->multicurrency_code && $object->multicurrency_code != $conf->currency)
				print '<td class="right"><a href="'.$_SERVER["PHP_SELF"].'?action=editmulticurrencyrate&amp;id='.$object->id.'">'.img_edit($langs->transnoentitiesnoconv('SetMultiCurrencyCode'), 1).'</a></td>';
			print '</tr></table>';
			print '</td><td>';
			if ($action == 'editmulticurrencyrate' || $action == 'actualizemulticurrencyrate') {
				if ($action == 'actualizemulticurrencyrate') {
					list($object->fk_multicurrency, $object->multicurrency_tx) = MultiCurrency::getIdAndTxFromCode($object->db, $object->multicurrency_code);
				}
				$form->form_multicurrency_rate($_SERVER['PHP_SELF'].'?id='.$object->id, $object->multicurrency_tx, ($usercancreate ? 'multicurrency_tx' : 'none'), $object->multicurrency_code);
			} else {
				$form->form_multicurrency_rate($_SERVER['PHP_SELF'].'?id='.$object->id, $object->multicurrency_tx, 'none', $object->multicurrency_code);
				if ($object->statut == $object::STATUS_DRAFT && $object->multicurrency_code && $object->multicurrency_code != $conf->currency) {
					print '<div class="inline-block"> &nbsp; &nbsp; &nbsp; &nbsp; ';
					print '<a href="'.$_SERVER["PHP_SELF"].'?id='.$object->id.'&action=actualizemulticurrencyrate">'.$langs->trans("ActualizeCurrency").'</a>';
					print '</div>';
				}
			}
			print '</td></tr>';
		}
	}

	// Bank Account
	print '<tr><td class="nowrap">';
	print '<table width="100%" class="nobordernopadding"><tr><td class="nowrap">';
	print $langs->trans('BankAccount');
	print '<td>';
	if (($action != 'editbankaccount') && $usercancreate)
		print '<td class="right"><a class="editfielda" href="'.$_SERVER["PHP_SELF"].'?action=editbankaccount&amp;id='.$object->id.'">'.img_edit($langs->trans('SetBankAccount'), 1).'</a></td>';
	print '</tr></table>';
	print '</td><td>';
	if ($action == 'editbankaccount')
	{
		$form->formSelectAccount($_SERVER['PHP_SELF'].'?id='.$object->id, $object->fk_account, 'fk_account', 1);
	}
	else
	{
		$form->formSelectAccount($_SERVER['PHP_SELF'].'?id='.$object->id, $object->fk_account, 'none');
	}
	print "</td>";
	print '</tr>';

	// Incoterms
	if (!empty($conf->incoterm->enabled))
	{
		print '<tr><td>';
		print '<table width="100%" class="nobordernopadding"><tr><td>';
		print $langs->trans('IncotermLabel');
		print '<td><td class="right">';
		if ($usercancreate) print '<a class="editfielda" href="'.DOL_URL_ROOT.'/compta/facture/card.php?facid='.$object->id.'&action=editincoterm">'.img_edit().'</a>';
		else print '&nbsp;';
		print '</td></tr></table>';
		print '</td>';
		print '<td>';
		if ($action != 'editincoterm')
		{
			print $form->textwithpicto($object->display_incoterms(), $object->label_incoterms, 1);
		}
		else
		{
			print $form->select_incoterms((!empty($object->fk_incoterms) ? $object->fk_incoterms : ''), (!empty($object->location_incoterms) ? $object->location_incoterms : ''), $_SERVER['PHP_SELF'].'?id='.$object->id);
		}
		print '</td></tr>';
	}



	if(!empty($object->retained_warranty) || !empty($conf->global->INVOICE_USE_RETAINED_WARRANTY)) {

        $displayWarranty = true;
		if(!in_array($object->type, $retainedWarrantyInvoiceAvailableType) && empty($object->retained_warranty)){
			$displayWarranty = false;
		}

		if($displayWarranty)
		{

			// Retained Warranty
			print '<tr class="retained-warranty-lines"  ><td>';
			print '<table id="retained-warranty-table" class="nobordernopadding" width="100%"><tr><td>';
			print $langs->trans('RetainedWarranty');
			print '</td>';
			if ($action != 'editretainedwarranty' && $user->rights->facture->creer) {
			    print '<td align="right"><a class="editfielda" href="'.$_SERVER["PHP_SELF"].'?action=editretainedwarranty&amp;facid='.$object->id.'">'.img_edit($langs->trans('setretainedwarranty'), 1).'</a></td>';
			}

		    print '</tr></table>';
		    print '</td><td>';
		    if ($action == 'editretainedwarranty')
		    {
		        print '<form  id="retained-warranty-form"  method="POST" action="'.$_SERVER['PHP_SELF'].'?facid='.$object->id.'">';
		        print '<input type="hidden" name="action" value="setretainedwarranty">';
		        print '<input type="hidden" name="token" value="'.newToken().'">';
		        print '<input name="retained_warranty" type="number" step="0.01" min="0" max="100" value="'.$object->retained_warranty.'" >';
		        print '<input type="submit" class="button valignmiddle" value="'.$langs->trans("Modify").'">';
		        print '</form>';
		    }
		    else
		    {
		        print price($object->retained_warranty).'%';
		    }
		    print '</td></tr>';

		    // Retained warranty payment term
		    print '<tr class="retained-warranty-lines"  ><td>';
		    print '<table id="retained-warranty-cond-reglement-table"  class="nobordernopadding" width="100%"><tr><td>';
		    print $langs->trans('PaymentConditionsShortRetainedWarranty');
		    print '</td>';
		    if ($action != 'editretainedwarrantypaymentterms' && $user->rights->facture->creer) {
		        print '<td align="right"><a class="editfielda" href="'.$_SERVER["PHP_SELF"].'?action=editretainedwarrantypaymentterms&amp;facid='.$object->id.'">'.img_edit($langs->trans('setPaymentConditionsShortRetainedWarranty'), 1).'</a></td>';
		    }

		    print '</tr></table>';
		    print '</td><td>';
		    $defaultDate = !empty($object->retained_warranty_date_limit) ? $object->retained_warranty_date_limit : strtotime('-1 years', $object->date_lim_reglement);
		    if ($object->date > $defaultDate) {
		        $defaultDate = $object->date;
		    }

		    if ($action == 'editretainedwarrantypaymentterms')
		    {
		        //date('Y-m-d',$object->date_lim_reglement)
		        print '<form method="POST" action="'.$_SERVER['PHP_SELF'].'?facid='.$object->id.'">';
		        print '<input type="hidden" name="action" value="setretainedwarrantyconditions">';
		        print '<input type="hidden" name="token" value="'.newToken().'">';
		        $retained_warranty_fk_cond_reglement = GETPOST('retained_warranty_fk_cond_reglement', 'int');
		        $retained_warranty_fk_cond_reglement = !empty($retained_warranty_fk_cond_reglement) ? $retained_warranty_fk_cond_reglement : $object->retained_warranty_fk_cond_reglement;
		        $retained_warranty_fk_cond_reglement = !empty($retained_warranty_fk_cond_reglement) ? $retained_warranty_fk_cond_reglement : $conf->global->INVOICE_SITUATION_DEFAULT_RETAINED_WARRANTY_COND_ID;
		        $form->select_conditions_paiements($retained_warranty_fk_cond_reglement, 'retained_warranty_fk_cond_reglement', -1, 1);
		        print '<input type="submit" class="button valignmiddle" value="'.$langs->trans("Modify").'">';
		        print '</form>';
		    }
		    else
		    {
		        $form->form_conditions_reglement($_SERVER['PHP_SELF'].'?facid='.$object->id, $object->retained_warranty_fk_cond_reglement, 'none');
		        if (!$displayWarranty) {
		            print img_picto($langs->trans('RetainedWarrantyNeed100Percent'), 'warning.png', 'class="pictowarning valignmiddle" ');
		        }
		    }
		    print '</td></tr>';

            // Retained Warranty payment date limit
            print '<tr class="retained-warranty-lines"  ><td>';
            print '<table id="retained-warranty-date-limit-table"  class="nobordernopadding" width="100%"><tr><td>';
            print $langs->trans('RetainedWarrantyDateLimit');
            print '</td>';
            if ($action != 'editretainedwarrantydatelimit' && $user->rights->facture->creer) {
                print '<td align="right"><a class="editfielda" href="'.$_SERVER["PHP_SELF"].'?action=editretainedwarrantydatelimit&amp;facid='.$object->id.'">'.img_edit($langs->trans('setretainedwarrantyDateLimit'), 1).'</a></td>';
            }

            print '</tr></table>';
            print '</td><td>';
            $defaultDate = !empty($object->retained_warranty_date_limit) ? $object->retained_warranty_date_limit : strtotime('-1 years', $object->date_lim_reglement);
            if ($object->date > $defaultDate) {
                $defaultDate = $object->date;
            }

            if ($action == 'editretainedwarrantydatelimit')
            {
                //date('Y-m-d',$object->date_lim_reglement)
                print '<form method="POST" action="'.$_SERVER['PHP_SELF'].'?facid='.$object->id.'">';
                print '<input type="hidden" name="action" value="setretainedwarrantydatelimit">';
                print '<input type="hidden" name="token" value="'.newToken().'">';
                print '<input name="retained_warranty_date_limit" type="date" step="1" min="'.dol_print_date($object->date, '%Y-%m-%d').'" value="'.dol_print_date($defaultDate, '%Y-%m-%d').'" >';
                print '<input type="submit" class="button valignmiddle" value="'.$langs->trans("Modify").'">';
                print '</form>';
            }
            else
            {
                print dol_print_date($object->retained_warranty_date_limit, 'day');
            }
            print '</td></tr>';
        }
	}


	// Other attributes
	$cols = 2;
	include DOL_DOCUMENT_ROOT.'/core/tpl/extrafields_view.tpl.php';

	print '</table>';

	print '</div>';
	print '<div class="fichehalfright">';
	print '<div class="ficheaddleft">';

	print '<table class="border bordertop tableforfield centpercent">';

	if (!empty($conf->multicurrency->enabled) && ($object->multicurrency_code != $conf->currency))
	{
		// Multicurrency Amount HT
		print '<tr><td class="titlefieldmiddle">'.$form->editfieldkey('MulticurrencyAmountHT', 'multicurrency_total_ht', '', $object, 0).'</td>';
		print '<td class="nowrap amountcard">'.price($object->multicurrency_total_ht, '', $langs, 0, - 1, - 1, (!empty($object->multicurrency_code) ? $object->multicurrency_code : $conf->currency)).'</td>';
		print '</tr>';

		// Multicurrency Amount VAT
		print '<tr><td>'.$form->editfieldkey('MulticurrencyAmountVAT', 'multicurrency_total_tva', '', $object, 0).'</td>';
		print '<td class="nowrap amountcard">'.price($object->multicurrency_total_tva, '', $langs, 0, - 1, - 1, (!empty($object->multicurrency_code) ? $object->multicurrency_code : $conf->currency)).'</td>';
		print '</tr>';

		// Multicurrency Amount TTC
		print '<tr><td>'.$form->editfieldkey('MulticurrencyAmountTTC', 'multicurrency_total_ttc', '', $object, 0).'</td>';
		print '<td class="nowrap amountcard">'.price($object->multicurrency_total_ttc, '', $langs, 0, - 1, - 1, (!empty($object->multicurrency_code) ? $object->multicurrency_code : $conf->currency)).'</td>';
		print '</tr>';
	}

	// Amount
	print '<tr><td class="titlefieldmiddle">'.$langs->trans('AmountHT').'</td>';
	print '<td class="nowrap amountcard">'.price($object->total_ht, 1, '', 1, - 1, - 1, $conf->currency).'</td></tr>';

	// Vat
	print '<tr><td>'.$langs->trans('AmountVAT').'</td><td colspan="3" class="nowrap amountcard">'.price($object->total_tva, 1, '', 1, - 1, - 1, $conf->currency).'</td></tr>';
	print '</tr>';

	// Amount Local Taxes
	if (($mysoc->localtax1_assuj == "1" && $mysoc->useLocalTax(1)) || $object->total_localtax1 != 0) 	// Localtax1
	{
		print '<tr><td>'.$langs->transcountry("AmountLT1", $mysoc->country_code).'</td>';
		print '<td class="nowrap amountcard">'.price($object->total_localtax1, 1, '', 1, - 1, - 1, $conf->currency).'</td></tr>';
	}
	if (($mysoc->localtax2_assuj == "1" && $mysoc->useLocalTax(2)) || $object->total_localtax2 != 0) 	// Localtax2
	{
		print '<tr><td>'.$langs->transcountry("AmountLT2", $mysoc->country_code).'</td>';
		print '<td class=nowrap amountcard">'.price($object->total_localtax2, 1, '', 1, - 1, - 1, $conf->currency).'</td></tr>';
	}

	// Revenue stamp
	if ($selleruserevenustamp) 	// Test company use revenue stamp
	{
		print '<tr><td>';
		print '<table class="nobordernopadding" width="100%"><tr><td>';
		print $langs->trans('RevenueStamp');
		print '</td>';
		if ($action != 'editrevenuestamp' && !empty($object->brouillon) && $usercancreate)
		{
			print '<td class="right"><a class="editfielda" href="'.$_SERVER["PHP_SELF"].'?action=editrevenuestamp&amp;facid='.$object->id.'">'.img_edit($langs->trans('SetRevenuStamp'), 1).'</a></td>';
		}
		print '</tr></table>';
		print '</td><td>';
		if ($action == 'editrevenuestamp') {
			print '<form action="'.$_SERVER["PHP_SELF"].'?id='.$object->id.'" method="post">';
			print '<input type="hidden" name="token" value="'.newToken().'">';
			print '<input type="hidden" name="action" value="setrevenuestamp">';
			print '<input type="hidden" name="revenuestamp" id="revenuestamp_val" value="'.price2num($object->revenuestamp).'">';
			print $formother->select_revenue_stamp('', 'revenuestamp_type', $mysoc->country_code);
			print ' &rarr; <span id="revenuestamp_span"></span>';
			print ' <input type="submit" class="button buttongen" value="'.$langs->trans('Modify').'">';
			print '</form>';
			print " <script>
                $(document).ready(function(){
                    js_recalculate_revenuestamp();
                    $('select[name=revenuestamp_type]').on('change',function(){
                        js_recalculate_revenuestamp();
                    });
                });
                function js_recalculate_revenuestamp(){
					var valselected = $('select[name=revenuestamp_type]').val();
					console.log('Calculate revenue stamp from '+valselected);
					var revenue = 0;
					if (valselected.indexOf('%') == -1)
					{
						revenue = valselected;
					}
					else
					{
	                    var revenue_type = parseFloat(valselected);
	                    var amount_net = ".round($object->total_ht, 2).";
	                    revenue = revenue_type * amount_net / 100;
	                    revenue = revenue.toFixed(2);
					}
                    $('#revenuestamp_val').val(revenue);
                    $('#revenuestamp_span').html(revenue);
                }
            </script>";
		} else {
			print price($object->revenuestamp, 1, '', 1, - 1, - 1, $conf->currency);
		}
		print '</td></tr>';
	}

	// Total with tax
	print '<tr><td>'.$langs->trans('AmountTTC').'</td><td class="nowrap amountcard">'.price($object->total_ttc, 1, '', 1, - 1, - 1, $conf->currency).'</td></tr>';

	print '</table>';


	$sign = 1;
	if ($object->type == Facture::TYPE_CREDIT_NOTE) $sign = - 1;
	$nbrows = 8;
	$nbcols = 3;
	if (!empty($conf->projet->enabled))
		$nbrows++;
	if (!empty($conf->banque->enabled)) {
		$nbrows++;
		$nbcols++;
	}
	if ($mysoc->localtax1_assuj == "1" || $object->total_localtax1 != 0)
		$nbrows++;
	if ($mysoc->localtax2_assuj == "1" || $object->total_localtax2 != 0)
		$nbrows++;
	if ($selleruserevenustamp)
		$nbrows++;
	if (!empty($conf->multicurrency->enabled))
		$nbrows += 5;
	if (!empty($conf->incoterm->enabled))
		$nbrows += 1;

	// List of previous situation invoices
	if (($object->situation_cycle_ref > 0) && !empty($conf->global->INVOICE_USE_SITUATION))
	{
	    print '<table class="noborder situationstable" width="100%">';


	    print '<tr class="liste_titre">';
	    print '<td>'.$langs->trans('ListOfSituationInvoices').'</td>';
	    print '<td></td>';
	    print '<td class="center">'.$langs->trans('Situation').'</td>';
	    if (!empty($conf->banque->enabled)) print '<td class="right"></td>';
	    print '<td class="right">'.$langs->trans('AmountHT').'</td>';
	    print '<td class="right">'.$langs->trans('AmountTTC').'</td>';
	    print '<td width="18">&nbsp;</td>';
	    print '</tr>';


	    $total_prev_ht = $total_prev_ttc = 0;
	    $total_global_ht = $total_global_ttc = 0;

	    if (count($object->tab_previous_situation_invoice) > 0) {
	        // List of previous invoices

	        $current_situation_counter = array();
	        foreach ($object->tab_previous_situation_invoice as $prev_invoice) {
	            $totalpaye_prev = $prev_invoice->getSommePaiement();
	            $total_prev_ht += $prev_invoice->total_ht;
	            $total_prev_ttc += $prev_invoice->total_ttc;
	            $current_situation_counter[] = (($prev_invoice->type == Facture::TYPE_CREDIT_NOTE) ?-1 : 1) * $prev_invoice->situation_counter;
	            print '<tr class="oddeven">';
	            print '<td>'.$prev_invoice->getNomUrl(1).'</td>';
	            print '<td></td>';
	            print '<td align="center" >'.(($prev_invoice->type == Facture::TYPE_CREDIT_NOTE) ? $langs->trans('situationInvoiceShortcode_AS') : $langs->trans('situationInvoiceShortcode_S')).$prev_invoice->situation_counter.'</td>';
	            if (!empty($conf->banque->enabled)) print '<td class="right"></td>';
	            print '<td class="right">'.price($prev_invoice->total_ht).'</td>';
	            print '<td class="right">'.price($prev_invoice->total_ttc).'</td>';
	            print '<td class="right">'.$prev_invoice->getLibStatut(3, $totalpaye_prev).'</td>';
	            print '</tr>';
	        }
	    }


	    $total_global_ht += $total_prev_ht;
	    $total_global_ttc += $total_prev_ttc;
	    $total_global_ht += $object->total_ht;
	    $total_global_ttc += $object->total_ttc;
	    $current_situation_counter[] = (($object->type == Facture::TYPE_CREDIT_NOTE) ?-1 : 1) * $object->situation_counter;
	    print '<tr class="oddeven">';
	    print '<td>'.$object->getNomUrl(1).'</td>';
	    print '<td></td>';
	    print '<td class="center">'.(($object->type == Facture::TYPE_CREDIT_NOTE) ? $langs->trans('situationInvoiceShortcode_AS') : $langs->trans('situationInvoiceShortcode_S')).$object->situation_counter.'</td>';
	    if (!empty($conf->banque->enabled)) print '<td class="right"></td>';
	    print '<td class="right">'.price($object->total_ht).'</td>';
	    print '<td class="right">'.price($object->total_ttc).'</td>';
	    print '<td class="right">'.$object->getLibStatut(3, $object->getSommePaiement()).'</td>';
	    print '</tr>';


	    print '<tr class="oddeven">';
	    print '<td colspan="2" class="left"><b>'.$langs->trans('CurrentSituationTotal').'</b></td>';
	    print '<td>';
	    $i = 0;
	    foreach ($current_situation_counter as $sit)
	    {
	        $curSign = $sit > 0 ? '+' : '-';
	        $curType = $sit > 0 ? $langs->trans('situationInvoiceShortcode_S') : $langs->trans('situationInvoiceShortcode_AS');
	        if ($i > 0) print ' '.$curSign.' ';
	        print $curType.abs($sit);
	        $i++;
	    }
	    print '</td>';
	    if (!empty($conf->banque->enabled)) print '<td></td>';
	    print '<td class="right"><b>'.price($total_global_ht).'</b></td>';
	    print '<td class="right"><b>'.price($total_global_ttc).'</b></td>';
	    print '<td width="18">&nbsp;</td>';
	    print '</tr>';


	    if (count($object->tab_next_situation_invoice) > 0) {
	        // List of next invoices
	        /*print '<tr class="liste_titre">';
	         print '<td>' . $langs->trans('ListOfNextSituationInvoices') . '</td>';
	         print '<td></td>';
	         print '<td></td>';
	         if (! empty($conf->banque->enabled)) print '<td class="right"></td>';
	         print '<td class="right">' . $langs->trans('AmountHT') . '</td>';
	         print '<td class="right">' . $langs->trans('AmountTTC') . '</td>';
	         print '<td width="18">&nbsp;</td>';
	         print '</tr>';*/

	        $total_next_ht = $total_next_ttc = 0;

	        foreach ($object->tab_next_situation_invoice as $next_invoice) {
	            $totalpaye = $next_invoice->getSommePaiement();
	            $total_next_ht += $next_invoice->total_ht;
	            $total_next_ttc += $next_invoice->total_ttc;

	            print '<tr class="oddeven">';
	            print '<td>'.$next_invoice->getNomUrl(1).'</td>';
	            print '<td></td>';
	            print '<td class="center">'.(($next_invoice->type == Facture::TYPE_CREDIT_NOTE) ? $langs->trans('situationInvoiceShortcode_AS') : $langs->trans('situationInvoiceShortcode_S')).$next_invoice->situation_counter.'</td>';
	            if (!empty($conf->banque->enabled)) print '<td class="right"></td>';
	            print '<td class="right">'.price($next_invoice->total_ht).'</td>';
	            print '<td class="right">'.price($next_invoice->total_ttc).'</td>';
	            print '<td class="right">'.$next_invoice->getLibStatut(3, $totalpaye).'</td>';
	            print '</tr>';
	        }

	        $total_global_ht += $total_next_ht;
	        $total_global_ttc += $total_next_ttc;

	        print '<tr class="oddeven">';
	        print '<td colspan="3" class="right"></td>';
	        if (!empty($conf->banque->enabled)) print '<td class="right"></td>';
	        print '<td class="right"><b>'.price($total_global_ht).'</b></td>';
	        print '<td class="right"><b>'.price($total_global_ttc).'</b></td>';
	        print '<td width="18">&nbsp;</td>';
	        print '</tr>';
	    }

	    print '</table>';
	}


	// List of payments already done

	print '<div class="div-table-responsive-no-min">';
	print '<table class="noborder paymenttable" width="100%">';

	print '<tr class="liste_titre">';
	print '<td class="liste_titre">'.($object->type == Facture::TYPE_CREDIT_NOTE ? $langs->trans("PaymentsBack") : $langs->trans('Payments')).'</td>';
	print '<td class="liste_titre">'.$langs->trans('Date').'</td>';
	print '<td class="liste_titre">'.$langs->trans('Type').'</td>';
	if (!empty($conf->banque->enabled)) {
		print '<td class="liste_titre right">'.$langs->trans('BankAccount').'</td>';
	}
	print '<td class="liste_titre right">'.$langs->trans('Amount').'</td>';
	print '<td class="liste_titre" width="18">&nbsp;</td>';
	print '</tr>';

	// Payments already done (from payment on this invoice)
	$sql = 'SELECT p.datep as dp, p.ref, p.num_paiement as num_payment, p.rowid, p.fk_bank,';
	$sql .= ' c.code as payment_code, c.libelle as payment_label,';
	$sql .= ' pf.amount,';
	$sql .= ' ba.rowid as baid, ba.ref as baref, ba.label, ba.number as banumber, ba.account_number, ba.fk_accountancy_journal';
	$sql .= ' FROM '.MAIN_DB_PREFIX.'paiement_facture as pf, '.MAIN_DB_PREFIX.'paiement as p';
	$sql .= ' LEFT JOIN '.MAIN_DB_PREFIX.'c_paiement as c ON p.fk_paiement = c.id';
	$sql .= ' LEFT JOIN '.MAIN_DB_PREFIX.'bank as b ON p.fk_bank = b.rowid';
	$sql .= ' LEFT JOIN '.MAIN_DB_PREFIX.'bank_account as ba ON b.fk_account = ba.rowid';
	$sql .= ' WHERE pf.fk_facture = '.$object->id.' AND pf.fk_paiement = p.rowid';
	$sql .= ' AND p.entity IN ('.getEntity('invoice').')';
	$sql .= ' ORDER BY p.datep, p.tms';

	$result = $db->query($sql);
	if ($result) {
		$num = $db->num_rows($result);
		$i = 0;

		// if ($object->type != 2)
		// {
		if ($num > 0) {
			while ($i < $num) {
				$objp = $db->fetch_object($result);

				$paymentstatic->id = $objp->rowid;
				$paymentstatic->datepaye = $db->jdate($objp->dp);
				$paymentstatic->ref = $objp->ref;
				$paymentstatic->num_payment = $objp->num_payment;
				$paymentstatic->payment_code = $objp->payment_code;

				print '<tr class="oddeven"><td>';
				print $paymentstatic->getNomUrl(1);
				print '</td>';
				print '<td>'.dol_print_date($db->jdate($objp->dp), 'dayhour').'</td>';
				$label = ($langs->trans("PaymentType".$objp->payment_code) != ("PaymentType".$objp->payment_code)) ? $langs->trans("PaymentType".$objp->payment_code) : $objp->payment_label;
				print '<td>'.$label.' '.$objp->num_payment.'</td>';
				if (!empty($conf->banque->enabled))
				{
					$bankaccountstatic->id = $objp->baid;
					$bankaccountstatic->ref = $objp->baref;
					$bankaccountstatic->label = $objp->baref;
					$bankaccountstatic->number = $objp->banumber;

					if (!empty($conf->accounting->enabled)) {
						$bankaccountstatic->account_number = $objp->account_number;

						$accountingjournal = new AccountingJournal($db);
						$accountingjournal->fetch($objp->fk_accountancy_journal);
						$bankaccountstatic->accountancy_journal = $accountingjournal->getNomUrl(0, 1, 1, '', 1);
					}

					print '<td class="right">';
					if ($bankaccountstatic->id)
						print $bankaccountstatic->getNomUrl(1, 'transactions');
					print '</td>';
				}
				print '<td class="right">'.price($sign * $objp->amount).'</td>';
				print '<td class="center">';
				if ($object->statut == Facture::STATUS_VALIDATED && $object->paye == 0 && $user->socid == 0)
				{
					print '<a href="'.$_SERVER["PHP_SELF"].'?id='.$object->id.'&action=deletepaiement&paiement_id='.$objp->rowid.'">';
					print img_delete();
					print '</a>';
				}
				print '</td>';
				print '</tr>';
				$i++;
			}
		}
		/*else {
            print '<tr class="oddeven"><td colspan="' . $nbcols . '" class="opacitymedium">' . $langs->trans("None") . '</td><td></td><td></td></tr>';
        }*/
		// }
		$db->free($result);
	} else {
		dol_print_error($db);
	}

	if ($object->type != Facture::TYPE_CREDIT_NOTE) {
		// Total already paid
		print '<tr><td colspan="'.$nbcols.'" class="right">';
		if ($object->type != Facture::TYPE_DEPOSIT)
			print $langs->trans('AlreadyPaidNoCreditNotesNoDeposits');
		else
			print $langs->trans('AlreadyPaid');
		print ' :</td><td class="right'.(($totalpaye > 0) ? ' amountalreadypaid' : '').'">'.price($totalpaye).'</td><td>&nbsp;</td></tr>';

		$resteapayeraffiche = $resteapayer;
		$cssforamountpaymentcomplete = 'amountpaymentcomplete';

		// Loop on each credit note or deposit amount applied
		$creditnoteamount = 0;
		$depositamount = 0;
		$sql = "SELECT re.rowid, re.amount_ht, re.amount_tva, re.amount_ttc,";
		$sql .= " re.description, re.fk_facture_source";
		$sql .= " FROM ".MAIN_DB_PREFIX."societe_remise_except as re";
		$sql .= " WHERE fk_facture = ".$object->id;
		$resql = $db->query($sql);
		if ($resql) {
			$num = $db->num_rows($resql);
			$i = 0;
			$invoice = new Facture($db);
			while ($i < $num) {
				$obj = $db->fetch_object($resql);
				$invoice->fetch($obj->fk_facture_source);
				print '<tr><td colspan="'.$nbcols.'" class="right">';
				if ($invoice->type == Facture::TYPE_CREDIT_NOTE)
					print $langs->trans("CreditNote").' ';
				if ($invoice->type == Facture::TYPE_DEPOSIT)
					print $langs->trans("Deposit").' ';
				print $invoice->getNomUrl(0);
				print ' :</td>';
				print '<td class="right">'.price($obj->amount_ttc).'</td>';
				print '<td class="right">';
				print '<a href="'.$_SERVER["PHP_SELF"].'?facid='.$object->id.'&action=unlinkdiscount&discountid='.$obj->rowid.'">'.img_delete().'</a>';
				print '</td></tr>';
				$i++;
				if ($invoice->type == Facture::TYPE_CREDIT_NOTE)
					$creditnoteamount += $obj->amount_ttc;
				if ($invoice->type == Facture::TYPE_DEPOSIT)
					$depositamount += $obj->amount_ttc;
			}
		} else {
			dol_print_error($db);
		}

		// Paye partiellement 'escompte'
		if (($object->statut == Facture::STATUS_CLOSED || $object->statut == Facture::STATUS_ABANDONED) && $object->close_code == 'discount_vat') {
			print '<tr><td colspan="'.$nbcols.'" class="nowrap right">';
			print $form->textwithpicto($langs->trans("Discount").':', $langs->trans("HelpEscompte"), - 1);
			print '</td><td class="right">'.price(price2num($object->total_ttc - $creditnoteamount - $depositamount - $totalpaye, 'MT')).'</td><td>&nbsp;</td></tr>';
			$resteapayeraffiche = 0;
			$cssforamountpaymentcomplete = 'amountpaymentneutral';
		}
		// Paye partiellement ou Abandon 'badcustomer'
		if (($object->statut == Facture::STATUS_CLOSED || $object->statut == Facture::STATUS_ABANDONED) && $object->close_code == 'badcustomer') {
			print '<tr><td colspan="'.$nbcols.'" class="nowrap right">';
			print $form->textwithpicto($langs->trans("Abandoned").':', $langs->trans("HelpAbandonBadCustomer"), - 1);
			print '</td><td class="right">'.price(price2num($object->total_ttc - $creditnoteamount - $depositamount - $totalpaye, 'MT')).'</td><td>&nbsp;</td></tr>';
			// $resteapayeraffiche=0;
			$cssforamountpaymentcomplete = 'amountpaymentneutral';
		}
		// Paye partiellement ou Abandon 'product_returned'
		if (($object->statut == Facture::STATUS_CLOSED || $object->statut == Facture::STATUS_ABANDONED) && $object->close_code == 'product_returned') {
			print '<tr><td colspan="'.$nbcols.'" class="nowrap right">';
			print $form->textwithpicto($langs->trans("ProductReturned").':', $langs->trans("HelpAbandonProductReturned"), - 1);
			print '</td><td class="right">'.price(price2num($object->total_ttc - $creditnoteamount - $depositamount - $totalpaye, 'MT')).'</td><td>&nbsp;</td></tr>';
			$resteapayeraffiche = 0;
			$cssforamountpaymentcomplete = 'amountpaymentneutral';
		}
		// Paye partiellement ou Abandon 'abandon'
		if (($object->statut == Facture::STATUS_CLOSED || $object->statut == Facture::STATUS_ABANDONED) && $object->close_code == 'abandon') {
			print '<tr><td colspan="'.$nbcols.'" class="nowrap right">';
			$text = $langs->trans("HelpAbandonOther");
			if ($object->close_note)
				$text .= '<br><br><b>'.$langs->trans("Reason").'</b>:'.$object->close_note;
			print $form->textwithpicto($langs->trans("Abandoned").':', $text, - 1);
			print '</td><td class="right">'.price(price2num($object->total_ttc - $creditnoteamount - $depositamount - $totalpaye, 'MT')).'</td><td>&nbsp;</td></tr>';
			$resteapayeraffiche = 0;
			$cssforamountpaymentcomplete = 'amountpaymentneutral';
		}

		// Billed
		print '<tr><td colspan="'.$nbcols.'" class="right">'.$langs->trans("Billed").' :</td><td class="right">'.price($object->total_ttc).'</td><td>&nbsp;</td></tr>';
		// Remainder to pay
		print '<tr><td colspan="'.$nbcols.'" class="right">';
		print $langs->trans('RemainderToPay');
		if ($resteapayeraffiche < 0)
		    print ' ('.$langs->trans('ExcessReceived').')';
		print ' :</td>';
		print '<td class="right'.($resteapayeraffiche ? ' amountremaintopay' : (' '.$cssforamountpaymentcomplete)).'">'.price($resteapayeraffiche).'</td>';
		print '<td class="nowrap">&nbsp;</td></tr>';

		// Retained warranty : usualy use on construction industry
		if (!empty($object->situation_final) && !empty($object->retained_warranty) && $displayWarranty) {
		    // Billed - retained warranty
		    if ($object->type == Facture::TYPE_SITUATION)
		    {
		        $retainedWarranty = $total_global_ttc * $object->retained_warranty / 100;
		    }
		    else
		    {
		        // Because one day retained warranty could be used on standard invoices
		        $retainedWarranty = $object->total_ttc * $object->retained_warranty / 100;
		    }

		    $billedWithRetainedWarranty = $object->total_ttc - $retainedWarranty;

		    print '<tr><td colspan="'.$nbcols.'" align="right">'.$langs->trans("ToPayOn", dol_print_date($object->date_lim_reglement, 'day')).' :</td><td align="right">'.price($billedWithRetainedWarranty).'</td><td>&nbsp;</td></tr>';

		    // retained warranty
		    print '<tr><td colspan="'.$nbcols.'" align="right">';
		    print $langs->trans("RetainedWarranty").' ('.$object->retained_warranty.'%)';
		    print !empty($object->retained_warranty_date_limit) ? ' '.$langs->trans("ToPayOn", dol_print_date($object->retained_warranty_date_limit, 'day')) : '';
		    print ' :</td><td align="right">'.price($retainedWarranty).'</td><td>&nbsp;</td></tr>';
		}
	}
	else // Credit note
	{
		$cssforamountpaymentcomplete = 'amountpaymentneutral';

		// Total already paid back
		print '<tr><td colspan="'.$nbcols.'" class="right">';
		print $langs->trans('AlreadyPaidBack');
		print ' :</td><td class="right">'.price($sign * $totalpaye).'</td><td>&nbsp;</td></tr>';

		// Billed
		print '<tr><td colspan="'.$nbcols.'" class="right">'.$langs->trans("Billed").' :</td><td class="right">'.price($sign * $object->total_ttc).'</td><td>&nbsp;</td></tr>';

		// Remainder to pay back
		print '<tr><td colspan="'.$nbcols.'" class="right">';
		print $langs->trans('RemainderToPayBack');
		if ($resteapayeraffiche > 0)
			print ' ('.$langs->trans('ExcessPaid').')';
		print ' :</td>';
		print '<td class="right'.($resteapayeraffiche ? ' amountremaintopayback' : (' '.$cssforamountpaymentcomplete)).'">'.price($sign * $resteapayeraffiche).'</td>';
		print '<td class="nowrap">&nbsp;</td></tr>';

		// Sold credit note
		// print '<tr><td colspan="'.$nbcols.'" class="right">'.$langs->trans('TotalTTC').' :</td>';
		// print '<td class="right" style="border: 1px solid;" bgcolor="#f0f0f0"><b>'.price($sign *
		// $object->total_ttc).'</b></td><td>&nbsp;</td></tr>';
	}

	print '</table>';
	print '</div>';

	// Margin Infos
	if (!empty($conf->margin->enabled)) {
		$formmargin->displayMarginInfos($object);
	}

	print '</div>';
	print '</div>';
	print '</div>';

	print '<div class="clearboth"></div><br>';

	if (!empty($conf->global->MAIN_DISABLE_CONTACTS_TAB)) {
		$blocname = 'contacts';
		$title = $langs->trans('ContactsAddresses');
		include DOL_DOCUMENT_ROOT.'/core/tpl/bloc_showhide.tpl.php';
	}

	if (!empty($conf->global->MAIN_DISABLE_NOTES_TAB)) {
		$blocname = 'notes';
		$title = $langs->trans('Notes');
		include DOL_DOCUMENT_ROOT.'/core/tpl/bloc_showhide.tpl.php';
	}

	// Lines
	$result = $object->getLinesArray();

	// Show global modifiers
	if (!empty($conf->global->INVOICE_USE_SITUATION))
	{
		if ($object->situation_cycle_ref && $object->statut == 0)
		{
		    print '<!-- Area to change globally the situation percent -->'."\n";
			print '<div class="div-table-responsive">';

			print '<form name="updatealllines" id="updatealllines" action="'.$_SERVER['PHP_SELF'].'?id='.$object->id.'#updatealllines" method="POST">';
			print '<input type="hidden" name="token" value="'.newToken().'" />';
			print '<input type="hidden" name="action" value="updatealllines" />';
			print '<input type="hidden" name="id" value="'.$object->id.'" />';

			print '<table id="tablelines_all_progress" class="noborder noshadow" width="100%">';

			print '<tr class="liste_titre nodrag nodrop">';

			// Adds a line numbering column
			if (!empty($conf->global->MAIN_VIEW_LINE_NUMBER)) {
				print '<td align="center" width="5">&nbsp;</td>';
			}
			print '<td class="minwidth500imp">'.$langs->trans('ModifyAllLines').'</td>';
			print '<td class="right">'.$langs->trans('Progress').'</td>';
			print '<td>&nbsp;</td>';
			print "</tr>\n";

			print '<tr class="nodrag nodrop">';
			// Adds a line numbering column
			if (!empty($conf->global->MAIN_VIEW_LINE_NUMBER)) {
			    print '<td align="center" width="5">&nbsp;</td>';
			}
			print '<td>&nbsp;</td>';
			print '<td class="nowrap right"><input type="text" size="1" value="" name="all_progress">%</td>';
			print '<td class="right"><input class="button" type="submit" name="all_percent" value="Modifier" /></td>';
			print '</tr>';

			print '</table>';

			print '</form>';

			print '</div>';
		}
	}

	print '	<form name="addproduct" id="addproduct" action="'.$_SERVER["PHP_SELF"].'?id='.$object->id.(($action != 'editline') ? '#addline' : '#line_'.GETPOST('lineid')).'" method="POST">
	<input type="hidden" name="token" value="' . newToken().'">
	<input type="hidden" name="action" value="' . (($action != 'editline') ? 'addline' : 'updateline').'">
	<input type="hidden" name="mode" value="">
	<input type="hidden" name="id" value="' . $object->id.'">
	';

	if (!empty($conf->use_javascript_ajax) && $object->statut == 0) {
		include DOL_DOCUMENT_ROOT.'/core/tpl/ajaxrow.tpl.php';
	}

	print '<div class="div-table-responsive-no-min">';
	print '<table id="tablelines" class="noborder noshadow" width="100%">';

	// Show object lines
	if (!empty($object->lines))
		$ret = $object->printObjectLines($action, $mysoc, $soc, $lineid, 1);

	// Form to add new line
	if ($object->statut == 0 && $usercancreate && $action != 'valid' && $action != 'editline')
	{
	    if ($action != 'editline' && $action != 'selectlines')
		{
			// Add free products/services
			$object->formAddObjectLine(1, $mysoc, $soc);

			$parameters = array();
			$reshook = $hookmanager->executeHooks('formAddObjectLine', $parameters, $object, $action); // Note that $action and $object may have been modified by hook
		}
	}

	print "</table>\n";
	print "</div>";

	print "</form>\n";

	dol_fiche_end();


	// Actions buttons

	if ($action != 'prerelance' && $action != 'presend' && $action != 'valid' && $action != 'editline')
	{
		print '<div class="tabsAction">';

		$parameters = array();
		$reshook = $hookmanager->executeHooks('addMoreActionsButtons', $parameters, $object, $action); // Note that $action and $object may have been modified by hook
		if (empty($reshook)) {
			// Editer une facture deja validee, sans paiement effectue et pas exporte en compta
			if ($object->statut == Facture::STATUS_VALIDATED)
			{
				// We check if lines of invoice are not already transfered into accountancy
				$ventilExportCompta = $object->getVentilExportCompta();

				if ($ventilExportCompta == 0)
				{
					if (!empty($conf->global->INVOICE_CAN_ALWAYS_BE_EDITED) || ($resteapayer == price2num($object->total_ttc, 'MT', 1) && empty($object->paye)))
					{
						if (!$objectidnext && $object->is_last_in_cycle())
						{
							if ($usercanunvalidate)
							{
								print '<a class="butAction'.($conf->use_javascript_ajax ? ' reposition' : '').'" href="'.$_SERVER['PHP_SELF'].'?facid='.$object->id.'&amp;action=modif">'.$langs->trans('Modify').'</a>';
							} else {
								print '<span class="butActionRefused classfortooltip" title="'.$langs->trans("NotEnoughPermissions").'">'.$langs->trans('Modify').'</span>';
							}
						} elseif (!$object->is_last_in_cycle()) {
							print '<span class="butActionRefused classfortooltip" title="'.$langs->trans("NotLastInCycle").'">'.$langs->trans('Modify').'</span>';
						} else {
							print '<span class="butActionRefused classfortooltip" title="'.$langs->trans("DisabledBecauseReplacedInvoice").'">'.$langs->trans('Modify').'</span>';
						}
					}
				}
				else
				{
					print '<span class="butActionRefused classfortooltip" title="'.$langs->trans("DisabledBecauseDispatchedInBookkeeping").'">'.$langs->trans('Modify').'</span>';
				}
			}

			$discount = new DiscountAbsolute($db);
			$result = $discount->fetch(0, $object->id);

			// Reopen a standard paid invoice
			if ((($object->type == Facture::TYPE_STANDARD || $object->type == Facture::TYPE_REPLACEMENT)
				|| ($object->type == Facture::TYPE_CREDIT_NOTE && empty($discount->id))
				|| ($object->type == Facture::TYPE_DEPOSIT && empty($discount->id)))
				&& ($object->statut == Facture::STATUS_CLOSED || $object->statut == Facture::STATUS_ABANDONED || ($object->statut == 1 && $object->paye == 1))   // Condition ($object->statut == 1 && $object->paye == 1) should not happened but can be found due to corrupted data
				&& ((empty($conf->global->MAIN_USE_ADVANCED_PERMS) && $usercancreate) || $usercanreopen))				// A paid invoice (partially or completely)
			{
			    if ($object->close_code != 'replaced' || (!$objectidnext)) 				// Not replaced by another invoice or replaced but the replacement invoice has been deleted
				{
					print '<a class="butAction'.($conf->use_javascript_ajax ? ' reposition' : '').'" href="'.$_SERVER['PHP_SELF'].'?facid='.$object->id.'&amp;action=reopen">'.$langs->trans('ReOpen').'</a>';
				} else {
					print '<span class="butActionRefused classfortooltip" title="'.$langs->trans("DisabledBecauseReplacedInvoice").'">'.$langs->trans('ReOpen').'</span>';
				}
			}

			// Validate
			if ($object->statut == Facture::STATUS_DRAFT && count($object->lines) > 0 && ((($object->type == Facture::TYPE_STANDARD || $object->type == Facture::TYPE_REPLACEMENT || $object->type == Facture::TYPE_DEPOSIT || $object->type == Facture::TYPE_PROFORMA || $object->type == Facture::TYPE_SITUATION) && (!empty($conf->global->FACTURE_ENABLE_NEGATIVE) || $object->total_ttc >= 0)) || ($object->type == Facture::TYPE_CREDIT_NOTE && $object->total_ttc <= 0))) {
				if ($usercanvalidate)
				{
					print '<a class="butAction'.($conf->use_javascript_ajax ? ' reposition' : '').'" href="'.$_SERVER["PHP_SELF"].'?facid='.$object->id.'&amp;action=valid">'.$langs->trans('Validate').'</a>';
				}
			}

			// Send by mail
			if (empty($user->socid)) {
				if (($object->statut == Facture::STATUS_VALIDATED || $object->statut == Facture::STATUS_CLOSED) || !empty($conf->global->FACTURE_SENDBYEMAIL_FOR_ALL_STATUS)) {
					if ($objectidnext) {
						print '<span class="butActionRefused classfortooltip" title="'.$langs->trans("DisabledBecauseReplacedInvoice").'">'.$langs->trans('SendMail').'</span>';
					} else {
						if ($usercansend) {
							print '<a class="butAction" href="'.$_SERVER['PHP_SELF'].'?facid='.$object->id.'&action=presend&mode=init#formmailbeforetitle">'.$langs->trans('SendMail').'</a>';
						} else
							print '<a class="butActionRefused classfortooltip" href="#">'.$langs->trans('SendMail').'</a>';
					}
				}
			}

			// Request a direct debit order
			if ($object->statut > Facture::STATUS_DRAFT && $object->paye == 0 && $num == 0)
			{
				if ($resteapayer > 0)
				{
					if ($usercancreatewithdrarequest)
					{
						if (!$objectidnext && $object->close_code != 'replaced') 				// Not replaced by another invoice
						{
							print '<a class="butAction" href="'.DOL_URL_ROOT.'/compta/facture/prelevement.php?facid='.$object->id.'" title="'.dol_escape_htmltag($langs->trans("MakeWithdrawRequest")).'">'.$langs->trans("MakeWithdrawRequest").'</a>';
						} else {
							print '<span class="butActionRefused classfortooltip" title="'.$langs->trans("DisabledBecauseReplacedInvoice").'">'.$langs->trans('MakeWithdrawRequest').'</span>';
						}
					}
					else
					{
						//print '<a class="butActionRefused classfortooltip" href="#" title="'.dol_escape_htmltag($langs->trans("NotEnoughPermissions")).'">'.$langs->trans("MakeWithdrawRequest").'</a>';
					}
				}
				else
				{
					//print '<a class="butActionRefused classfortooltip" href="#" title="'.dol_escape_htmltag($langs->trans("AmountMustBePositive")).'">'.$langs->trans("MakeWithdrawRequest").'</a>';
				}
			}

			// POS Ticket
			if (!empty($conf->takepos->enabled) && $object->module_source == 'takepos')
			{
			    $langs->load("cashdesk");
			    $receipt_url = DOL_URL_ROOT."/takepos/receipt.php";
			    print '<a target="_blank" class="butAction" href="'.$receipt_url.'?facid='.$object->id.'">'.$langs->trans('POSTicket').'</a>';
			}

			// Create payment
			if ($object->type != Facture::TYPE_CREDIT_NOTE && $object->statut == 1 && $object->paye == 0 && $usercanissuepayment) {
				if ($objectidnext) {
					print '<span class="butActionRefused classfortooltip" title="'.$langs->trans("DisabledBecauseReplacedInvoice").'">'.$langs->trans('DoPayment').'</span>';
				} else {
					//if ($resteapayer == 0) {		// Sometimes we can receive more, so we accept to enter more and will offer a button to convert into discount (but it is not a credit note, just a prepayment done)
					//	print '<div class="inline-block divButAction"><span class="butActionRefused classfortooltip" title="' . $langs->trans("DisabledBecauseRemainderToPayIsZero") . '">' . $langs->trans('DoPayment') . '</span></div>';
					//} else {
						print '<a class="butAction" href="'.DOL_URL_ROOT.'/compta/paiement.php?facid='.$object->id.'&amp;action=create&amp;accountid='.$object->fk_account.'">'.$langs->trans('DoPayment').'</a>';
					//}
				}
			}

			// Reverse back money or convert to reduction
			if ($object->type == Facture::TYPE_CREDIT_NOTE || $object->type == Facture::TYPE_DEPOSIT || $object->type == Facture::TYPE_STANDARD || $object->type == Facture::TYPE_SITUATION) {
				// For credit note only
				if ($object->type == Facture::TYPE_CREDIT_NOTE && $object->statut == Facture::STATUS_VALIDATED && $object->paye == 0 && $usercanissuepayment)
				{
					if ($resteapayer == 0)
					{
						print '<span class="butActionRefused classfortooltip" title="'.$langs->trans("DisabledBecauseRemainderToPayIsZero").'">'.$langs->trans('DoPaymentBack').'</span>';
					}
					else
					{
						print '<a class="butAction" href="'.DOL_URL_ROOT.'/compta/paiement.php?facid='.$object->id.'&amp;action=create&amp;accountid='.$object->fk_account.'">'.$langs->trans('DoPaymentBack').'</a>';
					}
				}

				// For standard invoice with excess received
				if (($object->type == Facture::TYPE_STANDARD || $object->type == Facture::TYPE_SITUATION) && $object->statut == Facture::STATUS_VALIDATED && empty($object->paye) && $resteapayer < 0 && $usercancreate && empty($discount->id))
				{
					print '<a class="butAction'.($conf->use_javascript_ajax ? ' reposition' : '').'" href="'.$_SERVER["PHP_SELF"].'?facid='.$object->id.'&amp;action=converttoreduc">'.$langs->trans('ConvertExcessReceivedToReduc').'</a>';
				}
				// For credit note
				if ($object->type == Facture::TYPE_CREDIT_NOTE && $object->statut == Facture::STATUS_VALIDATED && $object->paye == 0 && $usercancreate
					&& (!empty($conf->global->INVOICE_ALLOW_REUSE_OF_CREDIT_WHEN_PARTIALLY_REFUNDED) || $object->getSommePaiement() == 0)
					) {
					print '<a class="butAction'.($conf->use_javascript_ajax ? ' reposition' : '').'" href="'.$_SERVER["PHP_SELF"].'?facid='.$object->id.'&amp;action=converttoreduc" title="'.dol_escape_htmltag($langs->trans("ConfirmConvertToReduc2")).'">'.$langs->trans('ConvertToReduc').'</a>';
				}
				// For deposit invoice
				if ($object->type == Facture::TYPE_DEPOSIT && $usercancreate && $object->statut > 0 && empty($discount->id))
				{
					print '<a class="butAction'.($conf->use_javascript_ajax ? ' reposition' : '').'" href="'.$_SERVER["PHP_SELF"].'?facid='.$object->id.'&amp;action=converttoreduc">'.$langs->trans('ConvertToReduc').'</a>';
				}
			}

			// Classify paid
			if (($object->statut == Facture::STATUS_VALIDATED && $object->paye == 0 && $usercanissuepayment && (($object->type != Facture::TYPE_CREDIT_NOTE && $object->type != Facture::TYPE_DEPOSIT && $resteapayer <= 0) || ($object->type == Facture::TYPE_CREDIT_NOTE && $resteapayer >= 0)))
				|| ($object->type == Facture::TYPE_DEPOSIT && $object->paye == 0 && $object->total_ttc > 0 && $resteapayer == 0 && $usercanissuepayment && empty($discount->id))
			)
			{
				print '<a class="butAction'.($conf->use_javascript_ajax ? ' reposition' : '').'" href="'.$_SERVER['PHP_SELF'].'?facid='.$object->id.'&amp;action=paid">'.$langs->trans('ClassifyPaid').'</a>';
			}

			// Classify 'closed not completely paid' (possible si validee et pas encore classee payee)

			if ($object->statut == Facture::STATUS_VALIDATED && $object->paye == 0 && $resteapayer > 0 && $usercanissuepayment)
			{
				if ($totalpaye > 0 || $totalcreditnotes > 0)
				{
					// If one payment or one credit note was linked to this invoice
					print '<a class="butAction'.($conf->use_javascript_ajax ? ' reposition' : '').'" href="'.$_SERVER['PHP_SELF'].'?facid='.$object->id.'&amp;action=paid">'.$langs->trans('ClassifyPaidPartially').'</a>';
				}
				else
				{
					if (empty($conf->global->INVOICE_CAN_NEVER_BE_CANCELED))
					{
						if ($objectidnext)
						{
							print '<span class="butActionRefused classfortooltip" title="'.$langs->trans("DisabledBecauseReplacedInvoice").'">'.$langs->trans('ClassifyCanceled').'</span>';
						}
						else
						{
							print '<a class="butAction'.($conf->use_javascript_ajax ? ' reposition' : '').'" href="'.$_SERVER['PHP_SELF'].'?facid='.$object->id.'&amp;action=canceled">'.$langs->trans('ClassifyCanceled').'</a>';
						}
					}
				}
			}

			// Create a credit note
			if (($object->type == Facture::TYPE_STANDARD || $object->type == Facture::TYPE_DEPOSIT || $object->type == Facture::TYPE_PROFORMA) && $object->statut > 0 && $usercancreate)
			{
				if (!$objectidnext)
				{
					print '<a class="butAction" href="'.$_SERVER['PHP_SELF'].'?socid='.$object->socid.'&amp;fac_avoir='.$object->id.'&amp;action=create&amp;type=2'.($object->fk_project > 0 ? '&amp;projectid='.$object->fk_project : '').''.$object->id.'&amp;action=create&amp;type=2'.($object->entity > 0 ? '&amp;originentity='.$object->entity : '').'">'.$langs->trans("CreateCreditNote").'</a>';
				}
			}

			// For situation invoice with excess received
			if ($object->statut > Facture::STATUS_DRAFT
				&& $object->type == Facture::TYPE_SITUATION
			    && ($object->total_ttc - $totalpaye - $totalcreditnotes - $totaldeposits) > 0
			    && $usercancreate
			    && !$objectidnext
			    && $object->is_last_in_cycle()
			    && $conf->global->INVOICE_USE_SITUATION_CREDIT_NOTE
			    )
			{
				if ($usercanunvalidate)
			    {
			        print '<a class="butAction" href="'.$_SERVER['PHP_SELF'].'?socid='.$object->socid.'&amp;fac_avoir='.$object->id.'&amp;invoiceAvoirWithLines=1&amp;action=create&amp;type=2'.($object->fk_project > 0 ? '&amp;projectid='.$object->fk_project : '').'">'.$langs->trans("CreateCreditNote").'</a>';
			    } else {
			        print '<span class="butActionRefused classfortooltip" title="'.$langs->trans("NotEnoughPermissions").'">'.$langs->trans("CreateCreditNote").'</span>';
			    }
			}

			// Clone
			if (($object->type == Facture::TYPE_STANDARD || $object->type == Facture::TYPE_DEPOSIT || $object->type == Facture::TYPE_PROFORMA) && $usercancreate)
			{
				print '<a class="butAction'.($conf->use_javascript_ajax ? ' reposition' : '').'" href="'.$_SERVER['PHP_SELF'].'?facid='.$object->id.'&amp;action=clone&amp;object=invoice">'.$langs->trans("ToClone").'</a>';
			}

			// Clone as predefined / Create template
			if (($object->type == Facture::TYPE_STANDARD || $object->type == Facture::TYPE_DEPOSIT || $object->type == Facture::TYPE_PROFORMA) && $object->statut == 0 && $usercancreate)
			{
				if (!$objectidnext && count($object->lines) > 0)
				{
					print '<a class="butAction" href="'.DOL_URL_ROOT.'/compta/facture/card-rec.php?facid='.$object->id.'&amp;action=create">'.$langs->trans("ChangeIntoRepeatableInvoice").'</a>';
				}
			}

			// Remove situation from cycle
			if ($object->statut > Facture::STATUS_DRAFT
			    && $object->type == Facture::TYPE_SITUATION
			    && $usercancreate
			    && !$objectidnext
			    && $object->situation_counter > 1
			    && $object->is_last_in_cycle()
				&& $usercanunvalidate
			    )
			{
			    if (($object->total_ttc - $totalcreditnotes) == 0)
			    {
			        print '<a id="butSituationOut" class="butAction" href="'.$_SERVER['PHP_SELF'].'?facid='.$object->id.'&amp;action=situationout">'.$langs->trans("RemoveSituationFromCycle").'</a>';
			    }
			    else
			    {
			        print '<a id="butSituationOutRefused" class="butActionRefused classfortooltip" href="#" title="'.$langs->trans("DisabledBecauseNotEnouthCreditNote").'" >'.$langs->trans("RemoveSituationFromCycle").'</a>';
			    }
			}

			// Create next situation invoice
			if ($usercancreate && ($object->type == 5) && ($object->statut == 1 || $object->statut == 2)) {
				if ($object->is_last_in_cycle() && $object->situation_final != 1) {
					print '<a class="butAction" href="'.$_SERVER['PHP_SELF'].'?action=create&amp;type=5&amp;origin=facture&amp;originid='.$object->id.'&amp;socid='.$object->socid.'" >'.$langs->trans('CreateNextSituationInvoice').'</a>';
				} elseif (!$object->is_last_in_cycle()) {
					print '<a class="butActionRefused classfortooltip" href="#" title="'.$langs->trans("DisabledBecauseNotLastInCycle").'">'.$langs->trans('CreateNextSituationInvoice').'</a>';
				} else {
					print '<a class="butActionRefused classfortooltip" href="#" title="'.$langs->trans("DisabledBecauseFinal").'">'.$langs->trans('CreateNextSituationInvoice').'</a>';
				}
			}

			// Delete
			$isErasable = $object->is_erasable();
			if ($usercandelete || ($usercancreate && $isErasable == 1))	// isErasable = 1 means draft with temporary ref (draft can always be deleted with no need of permissions)
			{
				//var_dump($isErasable);
				if ($isErasable == -4) {
					print '<a class="butActionRefused classfortooltip" href="#" title="'.$langs->trans("DisabledBecausePayments").'">'.$langs->trans('Delete').'</a>';
				}
				elseif ($isErasable == -3) {
					print '<a class="butActionRefused classfortooltip" href="#" title="'.$langs->trans("DisabledBecauseNotLastSituationInvoice").'">'.$langs->trans('Delete').'</a>';
				}
				elseif ($isErasable == -2) {
					print '<a class="butActionRefused classfortooltip" href="#" title="'.$langs->trans("DisabledBecauseNotLastInvoice").'">'.$langs->trans('Delete').'</a>';
				}
				elseif ($isErasable == -1) {
					print '<a class="butActionRefused classfortooltip" href="#" title="'.$langs->trans("DisabledBecauseDispatchedInBookkeeping").'">'.$langs->trans('Delete').'</a>';
				}
				elseif ($isErasable <= 0)	// Any other cases
				{
					print '<a class="butActionRefused classfortooltip" href="#" title="'.$langs->trans("DisabledBecauseNotErasable").'">'.$langs->trans('Delete').'</a>';
				}
				elseif ($objectidnext)
				{
					print '<a class="butActionRefused classfortooltip" href="#" title="'.$langs->trans("DisabledBecauseReplacedInvoice").'">'.$langs->trans('Delete').'</a>';
				}
				else
				{
					print '<a class="butActionDelete'.($conf->use_javascript_ajax ? ' reposition' : '').'" href="'.$_SERVER["PHP_SELF"].'?facid='.$object->id.'&amp;action=delete">'.$langs->trans('Delete').'</a>';
				}
			} else {
				print '<a class="butActionRefused classfortooltip" href="#" title="'.$langs->trans("NotAllowed").'">'.$langs->trans('Delete').'</a>';
			}
		}
		print '</div>';
	}

	// Select mail models is same action as presend
	if (GETPOST('modelselected', 'alpha')) {
		$action = 'presend';
	}
	if ($action != 'prerelance' && $action != 'presend')
	{
		print '<div class="fichecenter"><div class="fichehalfleft">';
		print '<a name="builddoc"></a>'; // ancre

		// Documents generes
		$filename = dol_sanitizeFileName($object->ref);
		$filedir = $conf->facture->multidir_output[$object->entity].'/'.dol_sanitizeFileName($object->ref);
		$urlsource = $_SERVER['PHP_SELF'].'?facid='.$object->id;
		$genallowed = $usercanread;
		$delallowed = $usercancreate;

		print $formfile->showdocuments(
			'facture', $filename, $filedir, $urlsource, $genallowed,
			$delallowed, $object->modelpdf, 1, 0, 0, 28, 0, '', '', '',
			$soc->default_lang, '', $object, 0, 'remove_file_comfirm');

		$somethingshown = $formfile->numoffiles;

		// Show links to link elements
		$linktoelem = $form->showLinkToObjectBlock($object, null, array('invoice'));

		$compatibleImportElementsList = false;
		if ($usercancreate
		    && $object->statut == Facture::STATUS_DRAFT
		    && ($object->type == Facture::TYPE_STANDARD || $object->type == Facture::TYPE_REPLACEMENT || $object->type == Facture::TYPE_DEPOSIT || $object->type == Facture::TYPE_PROFORMA || $object->type == Facture::TYPE_SITUATION))
		{
		    $compatibleImportElementsList = array('commande', 'propal'); // import from linked elements
		}
		$somethingshown = $form->showLinkedObjectBlock($object, $linktoelem, $compatibleImportElementsList);


		// Show online payment link
		$useonlinepayment = (!empty($conf->paypal->enabled) || !empty($conf->stripe->enabled) || !empty($conf->paybox->enabled));

		if ($object->statut != Facture::STATUS_DRAFT && $useonlinepayment)
		{
			print '<br><!-- Link to pay -->'."\n";
			require_once DOL_DOCUMENT_ROOT.'/core/lib/payments.lib.php';
			print showOnlinePaymentUrl('invoice', $object->ref).'<br>';
		}

		// Show direct download link
		if ($object->statut != Facture::STATUS_DRAFT && !empty($conf->global->INVOICE_ALLOW_EXTERNAL_DOWNLOAD))
		{
			print '<br><!-- Link to download main doc -->'."\n";
			print showDirectDownloadLink($object).'<br>';
		}

		print '</div><div class="fichehalfright"><div class="ficheaddleft">';

		// List of actions on element
		include_once DOL_DOCUMENT_ROOT.'/core/class/html.formactions.class.php';
		$formactions = new FormActions($db);
		$somethingshown = $formactions->showactions($object, 'invoice', $socid, 1);

		print '</div></div></div>';
	}


	// Presend form
	$modelmail = 'facture_send';
	$defaulttopic = 'SendBillRef';
	$diroutput = $conf->facture->multidir_output[$object->entity];
	$trackid = 'inv'.$object->id;

	include DOL_DOCUMENT_ROOT.'/core/tpl/card_presend.tpl.php';
}

// End of page
llxFooter();
$db->close();<|MERGE_RESOLUTION|>--- conflicted
+++ resolved
@@ -3389,48 +3389,38 @@
 
 	if($conf->global->INVOICE_USE_RETAINED_WARRANTY){
 	        $rwStyle = 'display:none;';
-		if(in_array(GETPOST('type', 'int'), $retainedWarrantyInvoiceAvailableType)){
-			$rwStyle = '';
-		}
+			if(in_array(GETPOST('type', 'int'), $retainedWarrantyInvoiceAvailableType)){
+	            $rwStyle = '';
+	        }
 
 	        $retained_warranty = GETPOST('retained_warranty', 'int');
-<<<<<<< HEAD
 	        if(empty($retained_warranty)){
                 if(!empty($objectsrc->retained_warranty)){ // use previous situation value
                     $retained_warranty = $objectsrc->retained_warranty;
                 }
             }
 			$retained_warranty_js_default = !empty($retained_warranty)?$retained_warranty:$conf->global->INVOICE_SITUATION_DEFAULT_RETAINED_WARRANTY_PERCENT;
-=======
-		if(empty($retained_warranty)){
-			if(!empty($objectsrc->retained_warranty)){ // use previous situation value
-				$retained_warranty = $objectsrc->retained_warranty;
-			}else{
-				$retained_warranty = $conf->global->INVOICE_SITUATION_DEFAULT_RETAINED_WARRANTY_PERCENT;
-			}
-		}
->>>>>>> cbf6afb4
-
-			print '<tr class="retained-warranty-line" style="'.$rwStyle.'" ><td class="nowrap">'.$langs->trans('RetainedWarranty').'</td><td colspan="2">';
+
+	        print '<tr class="retained-warranty-line" style="'.$rwStyle.'" ><td class="nowrap">'.$langs->trans('RetainedWarranty').'</td><td colspan="2">';
 	        print '<input id="new-situation-invoice-retained-warranty" name="retained_warranty" type="number" value="'.$retained_warranty.'" step="0.01" min="0" max="100" />%';
 
 	        // Retained warranty payment term
 	        print '<tr class="retained-warranty-line" style="'.$rwStyle.'" ><td class="nowrap">'.$langs->trans('PaymentConditionsShortRetainedWarranty').'</td><td colspan="2">';
 	        $retained_warranty_fk_cond_reglement = GETPOST('retained_warranty_fk_cond_reglement', 'int');
-		if(empty($retained_warranty_fk_cond_reglement)){
-			$retained_warranty_fk_cond_reglement = $conf->global->INVOICE_SITUATION_DEFAULT_RETAINED_WARRANTY_COND_ID;
-			if(!empty($objectsrc->retained_warranty_fk_cond_reglement)){ // use previous situation value
-				$retained_warranty_fk_cond_reglement = $objectsrc->retained_warranty_fk_cond_reglement;
-			}else{
-				$retained_warranty_fk_cond_reglement = $conf->global->INVOICE_SITUATION_DEFAULT_RETAINED_WARRANTY_COND_ID;
-			}
-		}
+	        if(empty($retained_warranty_fk_cond_reglement)){
+                $retained_warranty_fk_cond_reglement = $conf->global->INVOICE_SITUATION_DEFAULT_RETAINED_WARRANTY_COND_ID;
+                if(!empty($objectsrc->retained_warranty_fk_cond_reglement)){ // use previous situation value
+                    $retained_warranty_fk_cond_reglement = $objectsrc->retained_warranty_fk_cond_reglement;
+                }else{
+                    $retained_warranty_fk_cond_reglement = $conf->global->INVOICE_SITUATION_DEFAULT_RETAINED_WARRANTY_COND_ID;
+                }
+            }
 	        $form->select_conditions_paiements($retained_warranty_fk_cond_reglement, 'retained_warranty_fk_cond_reglement', -1, 1);
 	        print '</td></tr>';
 
 	        print '<script type="text/javascript" language="javascript">
     		$(document).ready(function() {
-				$("[name=\'type\']").change(function() {
+			$("[name=\'type\']").change(function() {
 					if($( this ).prop("checked") && $.inArray($( this ).val(), '.json_encode($retainedWarrantyInvoiceAvailableType).' ) !== -1)
                     {
                         $(".retained-warranty-line").show();
