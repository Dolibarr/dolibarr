--- conflicted
+++ resolved
@@ -5014,36 +5014,21 @@
 			print '<td class="titlefieldmiddle">' . $langs->transcountry("AmountLT1", $mysoc->country_code) . '</td>';
 			print '<td class="nowrap amountcard right">' . price($sign * $object->total_localtax1, 0, $langs, 0, -1, -1, $conf->currency) . '</td>';
 			if (isModEnabled("multicurrency") && ($object->multicurrency_code && $object->multicurrency_code != $conf->currency)) {
-<<<<<<< HEAD
-				print '<td class="nowrap amountcard right">' . price($sign * $object->total_localtax1, 0, $langs, 0, -1, -1, $object->multicurrency_code) . '</td>';
-=======
 				$object->multicurrency_total_localtax1 = price2num($object->total_localtax1 * $object->multicurrency_tx, 'MT');
 
-				print '<td class="nowrap amountcard right">' . price($sign * $object->multicurrency_total_localtax1, '', $langs, 0, -1, -1, $object->multicurrency_code) . '</td>';
->>>>>>> 8bfc0779
+				print '<td class="nowrap amountcard right">' . price($sign * $object->multicurrency_total_localtax1, 0, $langs, 0, -1, -1, $object->multicurrency_code) . '</td>';
 			}
 			print '</tr>';
 		}
 
-<<<<<<< HEAD
-			if (($mysoc->localtax2_assuj == "1" && $mysoc->useLocalTax(2)) || $object->total_localtax2 != 0) {
-				print '<tr>';
-				print '<td>' . $langs->transcountry("AmountLT2", $mysoc->country_code) . '</td>';
-				print '<td class="nowrap amountcard right">' . price($sign * $object->total_localtax2, 0, $langs, 0, -1, -1, $conf->currency) . '</td>';
-				if (isModEnabled("multicurrency") && ($object->multicurrency_code && $object->multicurrency_code != $conf->currency)) {
-					print '<td class="nowrap amountcard right">' . price($sign * $object->total_localtax2, 0, $langs, 0, -1, -1, $object->multicurrency_code) . '</td>';
-				}
-				print '</tr>';
-=======
 		if (($mysoc->localtax2_assuj == "1" && $mysoc->useLocalTax(2)) || $object->total_localtax2 != 0) {
 			print '<tr>';
 			print '<td>' . $langs->transcountry("AmountLT2", $mysoc->country_code) . '</td>';
-			print '<td class="nowrap amountcard right">' . price($sign * $object->total_localtax2, '', $langs, 0, -1, -1, $conf->currency) . '</td>';
+			print '<td class="nowrap amountcard right">' . price($sign * $object->total_localtax2, 0, $langs, 0, -1, -1, $conf->currency) . '</td>';
 			if (isModEnabled("multicurrency") && ($object->multicurrency_code && $object->multicurrency_code != $conf->currency)) {
 				$object->multicurrency_total_localtax2 = price2num($object->total_localtax2 * $object->multicurrency_tx, 'MT');
 
-				print '<td class="nowrap amountcard right">' . price($sign * $object->multicurrency_total_localtax2, '', $langs, 0, -1, -1, $object->multicurrency_code) . '</td>';
->>>>>>> 8bfc0779
+				print '<td class="nowrap amountcard right">' . price($sign * $object->multicurrency_total_localtax2, 0, $langs, 0, -1, -1, $object->multicurrency_code) . '</td>';
 			}
 			print '</tr>';
 		}
