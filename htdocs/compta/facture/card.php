--- conflicted
+++ resolved
@@ -4870,7 +4870,6 @@
 					$defaultDate = $object->date;
 				}
 
-<<<<<<< HEAD
 				if ($action == 'editretainedwarrantypaymentterms' && $object->statut == Facture::STATUS_DRAFT) {
 					//date('Y-m-d',$object->date_lim_reglement)
 					print '<form method="POST" action="'.$_SERVER['PHP_SELF'].'?facid='.$object->id.'">';
@@ -4920,28 +4919,6 @@
 					print dol_print_date($object->retained_warranty_date_limit, 'day');
 				}
 				print '</td></tr>';
-=======
-	// Amount Local Taxes
-	if (($mysoc->localtax1_assuj == "1" && $mysoc->useLocalTax(1)) || $object->total_localtax1 != 0) {
-		print '<tr>';
-		print '<td class="titlefieldmiddle">' . $langs->transcountry("AmountLT1", $mysoc->country_code) . '</td>';
-		print '<td class="nowrap amountcard right">' . price($sign * $object->total_localtax1, '', $langs, 0, -1, -1, $conf->currency) . '</td>';
-		if (isModEnabled("multicurrency") && ($object->multicurrency_code && $object->multicurrency_code != $conf->currency)) {
-			$object->multicurrency_total_localtax1 = price2num($object->total_localtax1 * $object->multicurrency_tx, 'MT');
-
-			print '<td class="nowrap amountcard right">' . price($sign * $object->multicurrency_total_localtax1, '', $langs, 0, -1, -1, $object->multicurrency_code) . '</td>';
-		}
-		print '</tr>';
-
-		if (($mysoc->localtax2_assuj == "1" && $mysoc->useLocalTax(2)) || $object->total_localtax2 != 0) {
-			print '<tr>';
-			print '<td>' . $langs->transcountry("AmountLT2", $mysoc->country_code) . '</td>';
-			print '<td class="nowrap amountcard right">' . price($sign * $object->total_localtax2, '', $langs, 0, -1, -1, $conf->currency) . '</td>';
-			if (isModEnabled("multicurrency") && ($object->multicurrency_code && $object->multicurrency_code != $conf->currency)) {
-				$object->multicurrency_total_localtax2 = price2num($object->total_localtax2 * $object->multicurrency_tx, 'MT');
-
-				print '<td class="nowrap amountcard right">' . price($sign * $object->multicurrency_total_localtax2, '', $langs, 0, -1, -1, $object->multicurrency_code) . '</td>';
->>>>>>> aa10a32d
 			}
 		}
 
@@ -4990,21 +4967,24 @@
 			print '<td class="titlefieldmiddle">' . $langs->transcountry("AmountLT1", $mysoc->country_code) . '</td>';
 			print '<td class="nowrap amountcard right">' . price($sign * $object->total_localtax1, '', $langs, 0, -1, -1, $conf->currency) . '</td>';
 			if (isModEnabled("multicurrency") && ($object->multicurrency_code && $object->multicurrency_code != $conf->currency)) {
-				print '<td class="nowrap amountcard right">' . price($sign * $object->total_localtax1, '', $langs, 0, -1, -1, $object->multicurrency_code) . '</td>';
+				$object->multicurrency_total_localtax1 = price2num($object->total_localtax1 * $object->multicurrency_tx, 'MT');
+
+				print '<td class="nowrap amountcard right">' . price($sign * $object->multicurrency_total_localtax1, '', $langs, 0, -1, -1, $object->multicurrency_code) . '</td>';
 			}
 			print '</tr>';
-
-			if (($mysoc->localtax2_assuj == "1" && $mysoc->useLocalTax(2)) || $object->total_localtax2 != 0) {
-				print '<tr>';
-				print '<td>' . $langs->transcountry("AmountLT2", $mysoc->country_code) . '</td>';
-				print '<td class="nowrap amountcard right">' . price($sign * $object->total_localtax2, '', $langs, 0, -1, -1, $conf->currency) . '</td>';
-				if (isModEnabled("multicurrency") && ($object->multicurrency_code && $object->multicurrency_code != $conf->currency)) {
-					print '<td class="nowrap amountcard right">' . price($sign * $object->total_localtax2, '', $langs, 0, -1, -1, $object->multicurrency_code) . '</td>';
-				}
-				print '</tr>';
-			}
-		}
-
+		}
+
+		if (($mysoc->localtax2_assuj == "1" && $mysoc->useLocalTax(2)) || $object->total_localtax2 != 0) {
+			print '<tr>';
+			print '<td>' . $langs->transcountry("AmountLT2", $mysoc->country_code) . '</td>';
+			print '<td class="nowrap amountcard right">' . price($sign * $object->total_localtax2, '', $langs, 0, -1, -1, $conf->currency) . '</td>';
+			if (isModEnabled("multicurrency") && ($object->multicurrency_code && $object->multicurrency_code != $conf->currency)) {
+				$object->multicurrency_total_localtax2 = price2num($object->total_localtax2 * $object->multicurrency_tx, 'MT');
+
+				print '<td class="nowrap amountcard right">' . price($sign * $object->multicurrency_total_localtax2, '', $langs, 0, -1, -1, $object->multicurrency_code) . '</td>';
+			}
+			print '</tr>';
+		}
 
 		// Add the revenue stamp
 		if ($selleruserevenustamp) {
