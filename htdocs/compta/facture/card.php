<?php
/* Copyright (C) 2002-2006  Rodolphe Quiedeville    <rodolphe@quiedeville.org>
 * Copyright (C) 2004       Eric Seigne             <eric.seigne@ryxeo.com>
 * Copyright (C) 2004-2016  Laurent Destailleur     <eldy@users.sourceforge.net>
 * Copyright (C) 2005       Marc Barilley / Ocebo   <marc@ocebo.com>
 * Copyright (C) 2005-2015  Regis Houssin           <regis.houssin@inodbox.com>
 * Copyright (C) 2006       Andre Cianfarani        <acianfa@free.fr>
 * Copyright (C) 2010-2015  Juanjo Menent           <jmenent@2byte.es>
 * Copyright (C) 2012-2013  Christophe Battarel     <christophe.battarel@altairis.fr>
 * Copyright (C) 2012-2013  Cédric Salvador         <csalvador@gpcsolutions.fr>
 * Copyright (C) 2012-2014  Raphaël Doursenaud      <rdoursenaud@gpcsolutions.fr>
 * Copyright (C) 2013       Jean-Francois FERRY     <jfefe@aternatik.fr>
 * Copyright (C) 2013-2014  Florian Henry           <florian.henry@open-concept.pro>
 * Copyright (C) 2013       Cédric Salvador         <csalvador@gpcsolutions.fr>
 * Copyright (C) 2014-2019  Ferran Marcet           <fmarcet@2byte.es>
 * Copyright (C) 2015-2016  Marcos García           <marcosgdf@gmail.com>
 * Copyright (C) 2018-2019  Frédéric France         <frederic.france@netlogic.fr>
 *
 * This program is free software; you can redistribute it and/or modify
 * it under the terms of the GNU General Public License as published by
 * the Free Software Foundation; either version 3 of the License, or
 * (at your option) any later version.
 *
 * This program is distributed in the hope that it will be useful,
 * but WITHOUT ANY WARRANTY; without even the implied warranty of
 * MERCHANTABILITY or FITNESS FOR A PARTICULAR PURPOSE.  See the
 * GNU General Public License for more details.
 *
 * You should have received a copy of the GNU General Public License
 * along with this program. If not, see <https://www.gnu.org/licenses/>.
 */

/**
 * \file 	htdocs/compta/facture/card.php
 * \ingroup facture
 * \brief 	Page to create/see an invoice
 */

require '../../main.inc.php';
require_once DOL_DOCUMENT_ROOT.'/compta/facture/class/facture.class.php';
require_once DOL_DOCUMENT_ROOT.'/compta/facture/class/facture-rec.class.php';
require_once DOL_DOCUMENT_ROOT.'/compta/bank/class/account.class.php';
require_once DOL_DOCUMENT_ROOT.'/compta/paiement/class/paiement.class.php';
require_once DOL_DOCUMENT_ROOT.'/core/modules/facture/modules_facture.php';
require_once DOL_DOCUMENT_ROOT.'/core/class/discount.class.php';
require_once DOL_DOCUMENT_ROOT.'/core/class/html.formfile.class.php';
require_once DOL_DOCUMENT_ROOT.'/core/class/html.formother.class.php';
require_once DOL_DOCUMENT_ROOT.'/core/class/html.formmargin.class.php';
require_once DOL_DOCUMENT_ROOT.'/core/lib/invoice.lib.php';
require_once DOL_DOCUMENT_ROOT.'/core/lib/functions2.lib.php';
require_once DOL_DOCUMENT_ROOT.'/core/lib/date.lib.php';
require_once DOL_DOCUMENT_ROOT.'/core/class/extrafields.class.php';
if (!empty($conf->commande->enabled))
	require_once DOL_DOCUMENT_ROOT.'/commande/class/commande.class.php';
if (!empty($conf->projet->enabled)) {
	require_once DOL_DOCUMENT_ROOT.'/projet/class/project.class.php';
	require_once DOL_DOCUMENT_ROOT.'/core/class/html.formprojet.class.php';
}
require_once DOL_DOCUMENT_ROOT.'/core/class/doleditor.class.php';

if (!empty($conf->variants->enabled)) {
	require_once DOL_DOCUMENT_ROOT.'/variants/class/ProductCombination.class.php';
}
if (!empty($conf->accounting->enabled)) {
	require_once DOL_DOCUMENT_ROOT.'/accountancy/class/accountingjournal.class.php';
}

// Load translation files required by the page
$langs->loadLangs(array('bills', 'companies', 'compta', 'products', 'banks', 'main', 'withdrawals'));
if (!empty($conf->incoterm->enabled)) $langs->load('incoterm');
if (!empty($conf->margin->enabled)) $langs->load('margins');

$projectid = (GETPOST('projectid', 'int') ? GETPOST('projectid', 'int') : 0);

$id = (GETPOST('id', 'int') ? GETPOST('id', 'int') : GETPOST('facid', 'int')); // For backward compatibility
$ref = GETPOST('ref', 'alpha');
$socid = GETPOST('socid', 'int');
$action = GETPOST('action', 'alpha');
$confirm = GETPOST('confirm', 'alpha');
$cancel = GETPOST('cancel', 'alpha');
$lineid = GETPOST('lineid', 'int');
$userid = GETPOST('userid', 'int');
$search_ref = GETPOST('sf_ref', 'alpha') ? GETPOST('sf_ref', 'alpha') : GETPOST('search_ref', 'alpha');
$search_societe = GETPOST('search_societe', 'alpha');
$search_montant_ht = GETPOST('search_montant_ht', 'alpha');
$search_montant_ttc = GETPOST('search_montant_ttc', 'alpha');
$origin = GETPOST('origin', 'alpha');
$originid = (GETPOST('originid', 'int') ? GETPOST('originid', 'int') : GETPOST('origin_id', 'int')); // For backward compatibility
$fac_rec = GETPOST('fac_rec', 'int');

// PDF
$hidedetails = (GETPOST('hidedetails', 'int') ? GETPOST('hidedetails', 'int') : (!empty($conf->global->MAIN_GENERATE_DOCUMENTS_HIDE_DETAILS) ? 1 : 0));
$hidedesc = (GETPOST('hidedesc', 'int') ? GETPOST('hidedesc', 'int') : (!empty($conf->global->MAIN_GENERATE_DOCUMENTS_HIDE_DESC) ? 1 : 0));
$hideref = (GETPOST('hideref', 'int') ? GETPOST('hideref', 'int') : (!empty($conf->global->MAIN_GENERATE_DOCUMENTS_HIDE_REF) ? 1 : 0));

// Nombre de ligne pour choix de produit/service predefinis
$NBLINES = 4;

$usehm = (!empty($conf->global->MAIN_USE_HOURMIN_IN_DATE_RANGE) ? $conf->global->MAIN_USE_HOURMIN_IN_DATE_RANGE : 0);

$object = new Facture($db);
$extrafields = new ExtraFields($db);

// Fetch optionals attributes and labels
$extrafields->fetch_name_optionals_label($object->table_element);

// Load object
if ($id > 0 || !empty($ref)) {
	if ($action != 'add') {
		$ret = $object->fetch($id, $ref, '', '', $conf->global->INVOICE_USE_SITUATION);
	}
}

// Initialize technical object to manage hooks of page. Note that conf->hooks_modules contains array of hook context
$hookmanager->initHooks(array('invoicecard', 'globalcard'));

$usercanread = $user->rights->facture->lire;
$usercancreate = $user->rights->facture->creer;
$usercanissuepayment = $user->rights->facture->paiement;
$usercandelete = $user->rights->facture->supprimer;
$usercanvalidate = ((empty($conf->global->MAIN_USE_ADVANCED_PERMS) && $usercancreate) || (!empty($conf->global->MAIN_USE_ADVANCED_PERMS) && !empty($user->rights->facture->invoice_advance->validate)));
$usercansend = (empty($conf->global->MAIN_USE_ADVANCED_PERMS) || $user->rights->facture->invoice_advance->send);
$usercanreopen = (empty($conf->global->MAIN_USE_ADVANCED_PERMS) || $user->rights->facture->invoice_advance->reopen);
$usercanunvalidate = ((empty($conf->global->MAIN_USE_ADVANCED_PERMS) && !empty($usercancreate)) || (!empty($conf->global->MAIN_USE_ADVANCED_PERMS) && !empty($user->rights->facture->invoice_advance->unvalidate)));

$usercanproductignorepricemin = ((!empty($conf->global->MAIN_USE_ADVANCED_PERMS) && empty($user->rights->produit->ignore_price_min_advance)) || empty($conf->global->MAIN_USE_ADVANCED_PERMS));
$usercancreatemargin = $user->rights->margins->creer;
$usercanreadallmargin = $user->rights->margins->liretous;
$usercancreatewithdrarequest = $user->rights->prelevement->bons->creer;

$permissionnote = $usercancreate; // Used by the include of actions_setnotes.inc.php
$permissiondellink = $usercancreate; // Used by the include of actions_dellink.inc.php
$permissiontoedit = $usercancreate; // Used by the include of actions_lineupdonw.inc.php
$permissiontoadd = $usercancreate; // Used by the include of actions_addupdatedelete.inc.php

// Security check
$fieldid = (!empty($ref) ? 'ref' : 'rowid');
if ($user->socid) $socid = $user->socid;
$isdraft = (($object->statut == Facture::STATUS_DRAFT) ? 1 : 0);
$result = restrictedArea($user, 'facture', $id, '', '', 'fk_soc', $fieldid, $isdraft);




/*
 * Actions
 */

$parameters = array('socid' => $socid);
$reshook = $hookmanager->executeHooks('doActions', $parameters, $object, $action); // Note that $action and $object may have been modified by some hooks
if ($reshook < 0) setEventMessages($hookmanager->error, $hookmanager->errors, 'errors');

if (empty($reshook))
{
	if ($cancel)
	{
		if (!empty($backtopage))
		{
			header("Location: ".$backtopage);
			exit;
		}
		$action = '';
	}

	include DOL_DOCUMENT_ROOT.'/core/actions_setnotes.inc.php'; // Must be include, not include_once

	include DOL_DOCUMENT_ROOT.'/core/actions_dellink.inc.php'; // Must be include, not include_once

	include DOL_DOCUMENT_ROOT.'/core/actions_lineupdown.inc.php'; // Must be include, not include_once

	// Action clone object
	if ($action == 'confirm_clone' && $confirm == 'yes' && $permissiontoadd)
	{
	    $objectutil = dol_clone($object, 1); // To avoid to denaturate loaded object when setting some properties for clone. We use native clone to keep this->db valid.

	    $objectutil->date = dol_mktime(12, 0, 0, GETPOST('newdatemonth', 'int'), GETPOST('newdateday', 'int'), GETPOST('newdateyear', 'int'));
	    $objectutil->socid = $socid;
	    $result = $objectutil->createFromClone($user, $id);
	    if ($result > 0) {
       		header("Location: ".$_SERVER['PHP_SELF'].'?facid='.$result);
       		exit();
       	} else {
       	    $langs->load("errors");
       		setEventMessages($object->error, $object->errors, 'errors');
       		$action = '';
        }
	}

	// Change status of invoice
	elseif ($action == 'reopen' && $usercancreate) {
		$result = $object->fetch($id);

		if ($object->statut == Facture::STATUS_CLOSED || ($object->statut == Facture::STATUS_ABANDONED && ($object->close_code != 'replaced' || $object->getIdReplacingInvoice() == 0)) || ($object->statut == Facture::STATUS_VALIDATED && $object->paye == 1)) {    // ($object->statut == 1 && $object->paye == 1) should not happened but can be found when data are corrupted
			$result = $object->set_unpaid($user);
			if ($result > 0) {
				header('Location: '.$_SERVER["PHP_SELF"].'?facid='.$id);
				exit();
			} else {
				setEventMessages($object->error, $object->errors, 'errors');
			}
		}
	}

	// Delete invoice
	elseif ($action == 'confirm_delete' && $confirm == 'yes') {
		$result = $object->fetch($id);
		$object->fetch_thirdparty();

		$idwarehouse = GETPOST('idwarehouse');

		$qualified_for_stock_change = 0;
		if (empty($conf->global->STOCK_SUPPORTS_SERVICES)) {
			$qualified_for_stock_change = $object->hasProductsOrServices(2);
		} else {
			$qualified_for_stock_change = $object->hasProductsOrServices(1);
		}

		$isErasable = $object->is_erasable();

		if (($usercandelete && $isErasable > 0)
			|| ($usercancreate && $isErasable == 1))
		{
			$result = $object->delete($user, 0, $idwarehouse);
			if ($result > 0) {
				header('Location: '.DOL_URL_ROOT.'/compta/facture/list.php?restore_lastsearch_values=1');
				exit();
			} else {
				setEventMessages($object->error, $object->errors, 'errors');
				$action = '';
			}
		}
	}

	// Delete line
	elseif ($action == 'confirm_deleteline' && $confirm == 'yes' && $usercancreate)
	{
		$object->fetch($id);
		$object->fetch_thirdparty();

		$result = $object->deleteline(GETPOST('lineid'));
		if ($result > 0) {
			// Define output language
			$outputlangs = $langs;
			$newlang = '';
			if ($conf->global->MAIN_MULTILANGS && empty($newlang) && !empty($_REQUEST['lang_id']))
				$newlang = $_REQUEST['lang_id'];
			if ($conf->global->MAIN_MULTILANGS && empty($newlang))
				$newlang = $object->thirdparty->default_lang;
			if (!empty($newlang)) {
				$outputlangs = new Translate("", $conf);
				$outputlangs->setDefaultLang($newlang);
				$outputlangs->load('products');
			}
			if (empty($conf->global->MAIN_DISABLE_PDF_AUTOUPDATE)) {
				$ret = $object->fetch($id); // Reload to get new records
				$result = $object->generateDocument($object->modelpdf, $outputlangs, $hidedetails, $hidedesc, $hideref);
			}
			if ($result >= 0) {
				header('Location: '.$_SERVER["PHP_SELF"].'?facid='.$id);
				exit();
			}
		} else {
			setEventMessages($object->error, $object->errors, 'errors');
			$action = '';
		}
	}

	// Delete link of credit note to invoice
	elseif ($action == 'unlinkdiscount' && $usercancreate)
	{
		$discount = new DiscountAbsolute($db);
		$result = $discount->fetch(GETPOST("discountid"));
		$discount->unlink_invoice();
	}

	// Validation
	elseif ($action == 'valid' && $usercancreate)
	{
		$object->fetch($id);

		// On verifie signe facture
		if ($object->type == Facture::TYPE_CREDIT_NOTE) {
			// Si avoir, le signe doit etre negatif
			if ($object->total_ht >= 0) {
				setEventMessages($langs->trans("ErrorInvoiceAvoirMustBeNegative"), null, 'errors');
				$action = '';
			}
		} else {
			// If not a credit note, amount with tax must be positive or nul.
			// Note that amount excluding tax can be negative because you can have a invoice of 100 with vat of 20 that
			// consumes a credit note of 100 with vat 0 (total with tax is 0 but without tax is -20).
			// For some cases, credit notes can have a vat of 0 (for example when selling goods in France).
			if (empty($conf->global->FACTURE_ENABLE_NEGATIVE) && $object->total_ttc < 0) {
				setEventMessages($langs->trans("ErrorInvoiceOfThisTypeMustBePositive"), null, 'errors');
				$action = '';
			}

			// Also negative lines should not be allowed on 'non Credit notes' invoices. A test is done when adding or updating lines but we must
			// do it again in validation to avoid cases where invoice is created from another object that allow negative lines.
			// Note that we can accept the negative line if sum with other lines with same vat makes total positive: Because all the lines will be merged together
			// when converted into 'available credit' and we will get a positive available credit line.
			// Note: Other solution if you want to add a negative line on invoice, is to create a discount for customer and consumme it (but this is possible on standard invoice only).
			$array_of_total_ht_per_vat_rate = array();
			$array_of_total_ht_devise_per_vat_rate = array();
			foreach ($object->lines as $line) {
				//$vat_src_code_for_line = $line->vat_src_code;		// TODO We chek sign of total per vat without taking into account the vat code because for the moment the vat code is lost/unknown when we add a down payment.
				$vat_src_code_for_line = '';
				if (empty($array_of_total_ht_per_vat_rate[$line->tva_tx.'_'.$vat_src_code_for_line])) $array_of_total_ht_per_vat_rate[$line->tva_tx.'_'.$vat_src_code_for_line] = 0;
				if (empty($array_of_total_ht_devise_per_vat_rate[$line->tva_tx.'_'.$vat_src_code_for_line])) $array_of_total_ht_devise_per_vat_rate[$line->tva_tx.'_'.$vat_src_code_for_line] = 0;
				$array_of_total_ht_per_vat_rate[$line->tva_tx.'_'.$vat_src_code_for_line] += $line->total_ht;
				$array_of_total_ht_devise_per_vat_rate[$line->tva_tx.'_'.$vat_src_code_for_line] += $line->multicurrency_total_ht;
			}

			//var_dump($array_of_total_ht_per_vat_rate);exit;
			foreach($array_of_total_ht_per_vat_rate as $vatrate => $tmpvalue)
			{
				$tmp_total_ht = $array_of_total_ht_per_vat_rate[$vatrate];
				$tmp_total_ht_devise = $array_of_total_ht_devise_per_vat_rate[$vatrate];

				if (($tmp_total_ht < 0 || $tmp_total_ht_devise < 0) && empty($conf->global->FACTURE_ENABLE_NEGATIVE_LINES))
				{
					$langs->load("errors");
					if ($object->type == $object::TYPE_DEPOSIT) {
						// Using negative lines on deposit lead to headach and blocking problems when you want to consume them.
						setEventMessages($langs->trans("ErrorLinesCantBeNegativeOnDeposits"), null, 'errors');
					} else {
						setEventMessages($langs->trans("ErrorLinesCantBeNegativeForOneVATRate"), null, 'errors');
					}
					$error++;
					$action = '';
				}
			}
		}
	}

	elseif ($action == 'set_thirdparty' && $usercancreate)
	{
		$object->fetch($id);
		$object->setValueFrom('fk_soc', $socid, '', null, 'int', '', $user, 'BILL_MODIFY');

		header('Location: '.$_SERVER["PHP_SELF"].'?facid='.$id);
		exit();
	}

	elseif ($action == 'classin' && $usercancreate)
	{
		$object->fetch($id);
		$object->setProject($_POST['projectid']);
	}

	elseif ($action == 'setmode' && $usercancreate)
	{
		$object->fetch($id);
		$result = $object->setPaymentMethods(GETPOST('mode_reglement_id', 'int'));
		if ($result < 0)
			dol_print_error($db, $object->error);
	}

	elseif ($action == 'setretainedwarrantyconditions' && $user->rights->facture->creer)
	{
	    $object->fetch($id);
	    $object->retained_warranty_fk_cond_reglement = 0; // To clean property
	    $result = $object->setRetainedWarrantyPaymentTerms(GETPOST('retained_warranty_fk_cond_reglement', 'int'));
	    if ($result < 0) dol_print_error($db, $object->error);

	    $old_rw_date_lim_reglement = $object->retained_warranty_date_limit;
	    $new_rw_date_lim_reglement = $object->calculate_date_lim_reglement($object->retained_warranty_fk_cond_reglement);
	    if ($new_rw_date_lim_reglement > $old_rw_date_lim_reglement) $object->retained_warranty_date_limit = $new_rw_date_lim_reglement;
	    if ($object->retained_warranty_date_limit < $object->date) $object->retained_warranty_date_limit = $object->date;
	    $result = $object->update($user);
	    if ($result < 0) dol_print_error($db, $object->error);
	}

	elseif ($action == 'setretainedwarranty' && $user->rights->facture->creer)
	{
	    $object->fetch($id);
	    $result = $object->setRetainedWarranty(GETPOST('retained_warranty', 'float'));
	    if ($result < 0)
	        dol_print_error($db, $object->error);
	}

	elseif ($action == 'setretainedwarrantydatelimit' && $user->rights->facture->creer)
	{
	    $object->fetch($id);
	    $result = $object->setRetainedWarrantyDateLimit(GETPOST('retained_warranty_date_limit', 'float'));
	    if ($result < 0)
	        dol_print_error($db, $object->error);
	}


	// Multicurrency Code
	elseif ($action == 'setmulticurrencycode' && $usercancreate) {
		$result = $object->setMulticurrencyCode(GETPOST('multicurrency_code', 'alpha'));
	}

	// Multicurrency rate
	elseif ($action == 'setmulticurrencyrate' && $usercancreate) {
		$result = $object->setMulticurrencyRate(price2num(GETPOST('multicurrency_tx')), GETPOST('calculation_mode', 'int'));
	}

	elseif ($action == 'setinvoicedate' && $usercancreate)
	{
		$object->fetch($id);
		$old_date_lim_reglement = $object->date_lim_reglement;
		$date = dol_mktime(12, 0, 0, $_POST['invoicedatemonth'], $_POST['invoicedateday'], $_POST['invoicedateyear']);
		if (empty($date))
		{
			setEventMessages($langs->trans("ErrorFieldRequired", $langs->transnoentitiesnoconv("Date")), null, 'errors');
			header('Location: '.$_SERVER["PHP_SELF"].'?facid='.$id.'&action=editinvoicedate');
			exit;
		}
		$object->date = $date;
		$new_date_lim_reglement = $object->calculate_date_lim_reglement();
		if ($new_date_lim_reglement > $old_date_lim_reglement) $object->date_lim_reglement = $new_date_lim_reglement;
		if ($object->date_lim_reglement < $object->date) $object->date_lim_reglement = $object->date;
		$result = $object->update($user);
		if ($result < 0) dol_print_error($db, $object->error);
	}

	elseif ($action == 'setdate_pointoftax' && $usercancreate)
	{
		$object->fetch($id);
		$date_pointoftax = dol_mktime(12, 0, 0, $_POST['date_pointoftaxmonth'], $_POST['date_pointoftaxday'], $_POST['date_pointoftaxyear']);
		$object->date_pointoftax = $date_pointoftax;
		$result = $object->update($user);
		if ($result < 0) dol_print_error($db, $object->error);
	}

	elseif ($action == 'setconditions' && $usercancreate)
	{
		$object->fetch($id);
		$object->cond_reglement_code = 0; // To clean property
		$object->cond_reglement_id = 0; // To clean property
		$result = $object->setPaymentTerms(GETPOST('cond_reglement_id', 'int'));
		if ($result < 0) dol_print_error($db, $object->error);

		$old_date_lim_reglement = $object->date_lim_reglement;
		$new_date_lim_reglement = $object->calculate_date_lim_reglement();
		if ($new_date_lim_reglement > $old_date_lim_reglement) $object->date_lim_reglement = $new_date_lim_reglement;
		if ($object->date_lim_reglement < $object->date) $object->date_lim_reglement = $object->date;
		$result = $object->update($user);
		if ($result < 0) dol_print_error($db, $object->error);
	}

	elseif ($action == 'setpaymentterm' && $usercancreate)
	{
		$object->fetch($id);
		$object->date_lim_reglement = dol_mktime(12, 0, 0, $_POST['paymenttermmonth'], $_POST['paymenttermday'], $_POST['paymenttermyear']);
		if ($object->date_lim_reglement < $object->date) {
			$object->date_lim_reglement = $object->calculate_date_lim_reglement();
			setEventMessages($langs->trans("DatePaymentTermCantBeLowerThanObjectDate"), null, 'warnings');
		}
		$result = $object->update($user);
		if ($result < 0)
			dol_print_error($db, $object->error);
	}

	elseif ($action == 'setrevenuestamp' && $usercancreate)
	{
		$object->fetch($id);
		$object->revenuestamp = GETPOST('revenuestamp');
		$result = $object->update($user);
		$object->update_price(1);
		if ($result < 0)
			dol_print_error($db, $object->error);
	}

	// Set incoterm
	elseif ($action == 'set_incoterms' && !empty($conf->incoterm->enabled))
	{
		$result = $object->setIncoterms(GETPOST('incoterm_id', 'int'), GETPOST('location_incoterms', 'alpha'));
	}

	// bank account
	elseif ($action == 'setbankaccount' && $usercancreate)
	{
		$result = $object->setBankAccount(GETPOST('fk_account', 'int'));
	}

	elseif ($action == 'setremisepercent' && $usercancreate)
	{
		$object->fetch($id);
		$result = $object->set_remise($user, $_POST['remise_percent']);
	}

	elseif ($action == "setabsolutediscount" && $usercancreate)
	{
		// POST[remise_id] or POST[remise_id_for_payment]

		// We use the credit to reduce amount of invoice
		if (!empty($_POST["remise_id"])) {
			$ret = $object->fetch($id);
			if ($ret > 0) {
				$result = $object->insert_discount($_POST["remise_id"]);
				if ($result < 0) {
					setEventMessages($object->error, $object->errors, 'errors');
				}
			} else {
				dol_print_error($db, $object->error);
			}
		}
		// We use the credit to reduce remain to pay
		if (!empty($_POST["remise_id_for_payment"]))
		{
			require_once DOL_DOCUMENT_ROOT.'/core/class/discount.class.php';
			$discount = new DiscountAbsolute($db);
			$discount->fetch($_POST["remise_id_for_payment"]);

			//var_dump($object->getRemainToPay(0));
			//var_dump($discount->amount_ttc);exit;
			if (price2num($discount->amount_ttc) > price2num($object->getRemainToPay(0)))
			{
				// TODO Split the discount in 2 automatically
				$error++;
				setEventMessages($langs->trans("ErrorDiscountLargerThanRemainToPaySplitItBefore"), null, 'errors');
			}

			if (!$error)
			{
				$result = $discount->link_to_invoice(0, $id);
				if ($result < 0) {
					setEventMessages($discount->error, $discount->errors, 'errors');
				}
			}
		}

		if (empty($conf->global->MAIN_DISABLE_PDF_AUTOUPDATE))
		{
			$outputlangs = $langs;
			$newlang = '';
			if ($conf->global->MAIN_MULTILANGS && empty($newlang) && GETPOST('lang_id', 'aZ09')) $newlang = GETPOST('lang_id', 'aZ09');
			if ($conf->global->MAIN_MULTILANGS && empty($newlang))	$newlang = $object->thirdparty->default_lang;
			if (!empty($newlang)) {
				$outputlangs = new Translate("", $conf);
				$outputlangs->setDefaultLang($newlang);
			}
			$ret = $object->fetch($id); // Reload to get new records

			$result = $object->generateDocument($object->modelpdf, $outputlangs, $hidedetails, $hidedesc, $hideref);
			if ($result < 0) setEventMessages($object->error, $object->errors, 'errors');
		}
	}

	elseif ($action == 'setref' && $usercancreate)
	{
		$object->fetch($id);
		$object->setValueFrom('ref', GETPOST('ref'), '', null, '', '', $user, 'BILL_MODIFY');
	}

	elseif ($action == 'setref_client' && $usercancreate)
	{
		$object->fetch($id);
		$object->set_ref_client(GETPOST('ref_client'));
	}

	// Classify to validated
	elseif ($action == 'confirm_valid' && $confirm == 'yes' && $usercanvalidate)
	{
		$idwarehouse = GETPOST('idwarehouse', 'int');

		$object->fetch($id);
		$object->fetch_thirdparty();

		// Check parameters

		// Check for mandatory fields in thirdparty (defined into setup)
		$array_to_check = array('IDPROF1', 'IDPROF2', 'IDPROF3', 'IDPROF4', 'IDPROF5', 'IDPROF6', 'EMAIL');
		foreach ($array_to_check as $key)
		{
			$keymin = strtolower($key);
			$i = (int) preg_replace('/[^0-9]/', '', $key);
			$vallabel = $object->thirdparty->$keymin;

			if ($i > 0)
			{
				if ($object->thirdparty->isACompany())
				{
					// Check for mandatory prof id (but only if country is other than ours)
					if ($mysoc->country_id > 0 && $object->thirdparty->country_id == $mysoc->country_id)
					{
						$idprof_mandatory = 'SOCIETE_'.$key.'_INVOICE_MANDATORY';
						if (!$vallabel && !empty($conf->global->$idprof_mandatory))
						{
							$langs->load("errors");
							$error++;
							setEventMessages($langs->trans('ErrorProdIdIsMandatory', $langs->transcountry('ProfId'.$i, $object->thirdparty->country_code)).' ('.$langs->trans("ForbiddenBySetupRules").')', null, 'errors');
						}
					}
				}
			}
			else
			{
				//var_dump($conf->global->SOCIETE_EMAIL_MANDATORY);
				if ($key == 'EMAIL')
				{
					// Check for mandatory
					if (!empty($conf->global->SOCIETE_EMAIL_INVOICE_MANDATORY) && !isValidEMail($object->thirdparty->email))
					{
						$langs->load("errors");
						$error++;
						setEventMessages($langs->trans("ErrorBadEMail", $object->thirdparty->email).' ('.$langs->trans("ForbiddenBySetupRules").')', null, 'errors');
					}
				}
			}
		}

		// Check for mandatory fields in invoice
		$array_to_check = array('REF_CUSTOMER'=>'RefCustomer');
		foreach ($array_to_check as $key => $val)
		{
			$keymin = strtolower($key);
			$vallabel = $object->$keymin;

			// Check for mandatory
			$keymandatory = 'INVOICE_'.$key.'_MANDATORY_FOR_VALIDATION';
			if (!$vallabel && !empty($conf->global->$keymandatory))
			{
				$langs->load("errors");
				$error++;
				setEventMessages($langs->trans("ErrorFieldRequired", $langs->transnoentitiesnoconv($val)), null, 'errors');
			}
		}

		// Check for warehouse
		if ($object->type != Facture::TYPE_DEPOSIT && !empty($conf->global->STOCK_CALCULATE_ON_BILL))
		{
			$qualified_for_stock_change = 0;
			if (empty($conf->global->STOCK_SUPPORTS_SERVICES)) {
				$qualified_for_stock_change = $object->hasProductsOrServices(2);
			} else {
				$qualified_for_stock_change = $object->hasProductsOrServices(1);
			}

			if ($qualified_for_stock_change)
			{
				if (!$idwarehouse || $idwarehouse == - 1) {
					$error++;
					setEventMessages($langs->trans('ErrorFieldRequired', $langs->transnoentitiesnoconv("Warehouse")), null, 'errors');
					$action = '';
				}
			}
		}

		if (!$error)
		{
			$result = $object->validate($user, '', $idwarehouse);
			if ($result >= 0)
			{
				// Define output language
				if (empty($conf->global->MAIN_DISABLE_PDF_AUTOUPDATE))
				{
					$outputlangs = $langs;
					$newlang = '';
					if ($conf->global->MAIN_MULTILANGS && empty($newlang) && GETPOST('lang_id', 'aZ09')) $newlang = GETPOST('lang_id', 'aZ09');
					if ($conf->global->MAIN_MULTILANGS && empty($newlang))	$newlang = $object->thirdparty->default_lang;
					if (!empty($newlang)) {
						$outputlangs = new Translate("", $conf);
						$outputlangs->setDefaultLang($newlang);
						$outputlangs->load('products');
					}
					$model = $object->modelpdf;
					$ret = $object->fetch($id); // Reload to get new records

					$result = $object->generateDocument($model, $outputlangs, $hidedetails, $hidedesc, $hideref);
					if ($result < 0) setEventMessages($object->error, $object->errors, 'errors');
				}
			}
			else
			{
				if (count($object->errors)) setEventMessages(null, $object->errors, 'errors');
				else setEventMessages($object->error, $object->errors, 'errors');
			}
		}
	}

	// Go back to draft status (unvalidate)
	elseif ($action == 'confirm_modif' && $usercanunvalidate)
	{
		$idwarehouse = GETPOST('idwarehouse', 'int');

		$object->fetch($id);
		$object->fetch_thirdparty();

		// Check parameters
		if ($object->type != Facture::TYPE_DEPOSIT && !empty($conf->global->STOCK_CALCULATE_ON_BILL))
		{
			$qualified_for_stock_change = 0;
			if (empty($conf->global->STOCK_SUPPORTS_SERVICES)) {
				$qualified_for_stock_change = $object->hasProductsOrServices(2);
			} else {
				$qualified_for_stock_change = $object->hasProductsOrServices(1);
			}

			if ($qualified_for_stock_change)
			{
				if (!$idwarehouse || $idwarehouse == - 1) {
					$error++;
					setEventMessages($langs->trans('ErrorFieldRequired', $langs->transnoentitiesnoconv("Warehouse")), null, 'errors');
					$action = '';
				}
			}
		}

		if (!$error) {
			// On verifie si la facture a des paiements
			$sql = 'SELECT pf.amount';
			$sql .= ' FROM '.MAIN_DB_PREFIX.'paiement_facture as pf';
			$sql .= ' WHERE pf.fk_facture = '.$object->id;

			$result = $db->query($sql);
			if ($result) {
				$i = 0;
				$num = $db->num_rows($result);

				while ($i < $num) {
					$objp = $db->fetch_object($result);
					$totalpaye += $objp->amount;
					$i++;
				}
			} else {
				dol_print_error($db, '');
			}

			$resteapayer = $object->total_ttc - $totalpaye;

			// We check that invlice lines are transferred into accountancy
			$ventilExportCompta = $object->getVentilExportCompta();

			// On verifie si aucun paiement n'a ete effectue
			if ($ventilExportCompta == 0)
			{
				if (!empty($conf->global->INVOICE_CAN_ALWAYS_BE_EDITED) || ($resteapayer == $object->total_ttc && empty($object->paye)))
				{
					$result = $object->setDraft($user, $idwarehouse);
					if ($result < 0) setEventMessages($object->error, $object->errors, 'errors');

					// Define output language
					if (empty($conf->global->MAIN_DISABLE_PDF_AUTOUPDATE))
					{
						$outputlangs = $langs;
						$newlang = '';
						if ($conf->global->MAIN_MULTILANGS && empty($newlang) && GETPOST('lang_id', 'aZ09')) $newlang = GETPOST('lang_id', 'aZ09');
						if ($conf->global->MAIN_MULTILANGS && empty($newlang))	$newlang = $object->thirdparty->default_lang;
						if (!empty($newlang)) {
							$outputlangs = new Translate("", $conf);
							$outputlangs->setDefaultLang($newlang);
							$outputlangs->load('products');
						}
						$model = $object->modelpdf;
						$ret = $object->fetch($id); // Reload to get new records

						$object->generateDocument($model, $outputlangs, $hidedetails, $hidedesc, $hideref);
					}
				}
			}
		}
	}

	// Classify "paid"
	elseif ($action == 'confirm_paid' && $confirm == 'yes' && $usercanissuepayment)
	{
		$object->fetch($id);
		$result = $object->set_paid($user);
		if ($result < 0) setEventMessages($object->error, $object->errors, 'errors');
	} // Classif "paid partialy"
	elseif ($action == 'confirm_paid_partially' && $confirm == 'yes' && $usercanissuepayment)
	{
		$object->fetch($id);
		$close_code = GETPOST("close_code", 'none');
		$close_note = GETPOST("close_note", 'none');
		if ($close_code) {
			$result = $object->set_paid($user, $close_code, $close_note);
			if ($result < 0) setEventMessages($object->error, $object->errors, 'errors');
		} else {
			setEventMessages($langs->trans("ErrorFieldRequired", $langs->transnoentitiesnoconv("Reason")), null, 'errors');
		}
	} // Classify "abandoned"
	elseif ($action == 'confirm_canceled' && $confirm == 'yes') {
		$object->fetch($id);
		$close_code = GETPOST("close_code", 'none');
		$close_note = GETPOST("close_note", 'none');
		if ($close_code) {
			$result = $object->set_canceled($user, $close_code, $close_note);
			if ($result < 0) setEventMessages($object->error, $object->errors, 'errors');
		} else {
			setEventMessages($langs->trans("ErrorFieldRequired", $langs->transnoentitiesnoconv("Reason")), null, 'errors');
		}
	}

	// Convertir en reduc
	elseif ($action == 'confirm_converttoreduc' && $confirm == 'yes' && $usercancreate)
	{
		$object->fetch($id);
		$object->fetch_thirdparty();
		//$object->fetch_lines();	// Already done into fetch

		// Check if there is already a discount (protection to avoid duplicate creation when resubmit post)
		$discountcheck = new DiscountAbsolute($db);
		$result = $discountcheck->fetch(0, $object->id);

		$canconvert = 0;
		if ($object->type == Facture::TYPE_DEPOSIT && empty($discountcheck->id)) $canconvert = 1; // we can convert deposit into discount if deposit is payed (completely, partially or not at all) and not already converted (see real condition into condition used to show button converttoreduc)
		if (($object->type == Facture::TYPE_CREDIT_NOTE || $object->type == Facture::TYPE_STANDARD || $object->type == Facture::TYPE_SITUATION) && $object->paye == 0 && empty($discountcheck->id)) $canconvert = 1; // we can convert credit note into discount if credit note is not payed back and not already converted and amount of payment is 0 (see real condition into condition used to show button converttoreduc)
		if ($canconvert)
		{
			$db->begin();

			$amount_ht = $amount_tva = $amount_ttc = array();
			$multicurrency_amount_ht = $multicurrency_amount_tva = $multicurrency_amount_ttc = array();

			// Loop on each vat rate
			$i = 0;
			foreach ($object->lines as $line)
			{
				if ($line->product_type < 9 && $line->total_ht != 0) // Remove lines with product_type greater than or equal to 9
				{ 	// no need to create discount if amount is null
					$amount_ht[$line->tva_tx] += $line->total_ht;
					$amount_tva[$line->tva_tx] += $line->total_tva;
					$amount_ttc[$line->tva_tx] += $line->total_ttc;
					$multicurrency_amount_ht[$line->tva_tx] += $line->multicurrency_total_ht;
					$multicurrency_amount_tva[$line->tva_tx] += $line->multicurrency_total_tva;
					$multicurrency_amount_ttc[$line->tva_tx] += $line->multicurrency_total_ttc;
					$i++;
				}
			}

			// If some payments were already done, we change the amount to pay using same prorate
			if (! empty($conf->global->INVOICE_ALLOW_REUSE_OF_CREDIT_WHEN_PARTIALLY_REFUNDED)) {
				$alreadypaid = $object->getSommePaiement();		// This can be not 0 if we allow to create credit to reuse from credit notes partially refunded.
				if ($alreadypaid && abs($alreadypaid) < abs($object->total_ttc)) {
					$ratio = abs(($object->total_ttc - $alreadypaid) / $object->total_ttc);
					foreach($amount_ht as $vatrate => $val) {
						$amount_ht[$vatrate] = price2num($amount_ht[$vatrate] * $ratio, 'MU');
						$amount_tva[$vatrate] = price2num($amount_tva[$vatrate] * $ratio, 'MU');
						$amount_ttc[$vatrate] = price2num($amount_ttc[$vatrate] * $ratio, 'MU');
						$multicurrency_amount_ht[$vatrate] = price2num($multicurrency_amount_ht[$vatrate] * $ratio, 'MU');
						$multicurrency_amount_tva[$vatrate] = price2num($multicurrency_amount_tva[$vatrate] * $ratio, 'MU');
						$multicurrency_amount_ttc[$vatrate] = price2num($multicurrency_amount_ttc[$vatrate] * $ratio, 'MU');
					}
				}
			}
			//var_dump($amount_ht);var_dump($amount_tva);var_dump($amount_ttc);exit;

			// Insert one discount by VAT rate category
			$discount = new DiscountAbsolute($db);
			if ($object->type == Facture::TYPE_CREDIT_NOTE)
				$discount->description = '(CREDIT_NOTE)';
			elseif ($object->type == Facture::TYPE_DEPOSIT)
				$discount->description = '(DEPOSIT)';
			elseif ($object->type == Facture::TYPE_STANDARD || $object->type == Facture::TYPE_REPLACEMENT || $object->type == Facture::TYPE_SITUATION)
				$discount->description = '(EXCESS RECEIVED)';
			else {
				setEventMessages($langs->trans('CantConvertToReducAnInvoiceOfThisType'), null, 'errors');
			}
			$discount->fk_soc = $object->socid;
			$discount->fk_facture_source = $object->id;

			$error = 0;

			if ($object->type == Facture::TYPE_STANDARD || $object->type == Facture::TYPE_REPLACEMENT || $object->type == Facture::TYPE_SITUATION)
			{
				// If we're on a standard invoice, we have to get excess received to create a discount in TTC without VAT

				// Total payments
				$sql = 'SELECT SUM(pf.amount) as total_paiements';
				$sql .= ' FROM '.MAIN_DB_PREFIX.'paiement_facture as pf, '.MAIN_DB_PREFIX.'paiement as p';
				$sql .= ' LEFT JOIN '.MAIN_DB_PREFIX.'c_paiement as c ON p.fk_paiement = c.id';
				$sql .= ' WHERE pf.fk_facture = '.$object->id;
				$sql .= ' AND pf.fk_paiement = p.rowid';
				$sql .= ' AND p.entity IN ('.getEntity('invoice').')';
				$resql = $db->query($sql);
				if (!$resql) dol_print_error($db);

				$res = $db->fetch_object($resql);
				$total_paiements = $res->total_paiements;

				// Total credit note and deposit
				$total_creditnote_and_deposit = 0;
                $sql = "SELECT re.rowid, re.amount_ht, re.amount_tva, re.amount_ttc,";
                $sql .= " re.description, re.fk_facture_source";
                $sql .= " FROM ".MAIN_DB_PREFIX."societe_remise_except as re";
                $sql .= " WHERE fk_facture = ".$object->id;
                $resql = $db->query($sql);
                if (!empty($resql)) {
                    while ($obj = $db->fetch_object($resql)) {
                        $total_creditnote_and_deposit += $obj->amount_ttc;
                    }
                } else dol_print_error($db);

				$discount->amount_ht = $discount->amount_ttc = $total_paiements + $total_creditnote_and_deposit - $object->total_ttc;
				$discount->amount_tva = 0;
				$discount->tva_tx = 0;

				$result = $discount->create($user);
				if ($result < 0)
				{
					$error++;
				}
			}
			if ($object->type == Facture::TYPE_CREDIT_NOTE || $object->type == Facture::TYPE_DEPOSIT)
			{
				foreach ($amount_ht as $tva_tx => $xxx)
				{
					$discount->amount_ht = abs($amount_ht[$tva_tx]);
					$discount->amount_tva = abs($amount_tva[$tva_tx]);
					$discount->amount_ttc = abs($amount_ttc[$tva_tx]);
					$discount->multicurrency_amount_ht = abs($multicurrency_amount_ht[$tva_tx]);
					$discount->multicurrency_amount_tva = abs($multicurrency_amount_tva[$tva_tx]);
					$discount->multicurrency_amount_ttc = abs($multicurrency_amount_ttc[$tva_tx]);
					$discount->tva_tx = abs($tva_tx);

					$result = $discount->create($user);
					if ($result < 0)
					{
						$error++;
						break;
					}
				}
			}

			if (empty($error))
			{
				if ($object->type != Facture::TYPE_DEPOSIT) {
					// Classe facture
					$result = $object->set_paid($user);
					if ($result >= 0)
					{
						$db->commit();
					}
					else
					{
						setEventMessages($object->error, $object->errors, 'errors');
						$db->rollback();
					}
				} else {
					$db->commit();
				}
			}
			else
			{
				setEventMessages($discount->error, $discount->errors, 'errors');
				$db->rollback();
			}
		}
	}

	// Delete payment
	elseif ($action == 'confirm_delete_paiement' && $confirm == 'yes' && $usercancreate)
	{
		$object->fetch($id);
		if ($object->statut == Facture::STATUS_VALIDATED && $object->paye == 0)
		{
			$paiement = new Paiement($db);
			$result = $paiement->fetch(GETPOST('paiement_id'));
			if ($result > 0) {
				$result = $paiement->delete(); // If fetch ok and found
				header("Location: ".$_SERVER['PHP_SELF']."?id=".$id);
			}
			if ($result < 0) {
				setEventMessages($paiement->error, $paiement->errors, 'errors');
			}
		}
	}

	/*
	 * Insert new invoice in database
	 */
	elseif ($action == 'add' && $usercancreate)
	{
		if ($socid > 0) $object->socid = GETPOST('socid', 'int');

		$db->begin();

		$error = 0;
		$originentity = GETPOST('originentity');
		// Fill array 'array_options' with data from add form
		$ret = $extrafields->setOptionalsFromPost(null, $object);
		if ($ret < 0) $error++;

		// Replacement invoice
		if ($_POST['type'] == Facture::TYPE_REPLACEMENT)
		{
			$dateinvoice = dol_mktime(12, 0, 0, $_POST['remonth'], $_POST['reday'], $_POST['reyear']);
			if (empty($dateinvoice))
			{
				$error++;
				setEventMessages($langs->trans("ErrorFieldRequired", $langs->transnoentitiesnoconv("Date")), null, 'errors');
				$action = 'create';
			}

			if (!($_POST['fac_replacement'] > 0)) {
				$error++;
				setEventMessages($langs->trans("ErrorFieldRequired", $langs->transnoentitiesnoconv("ReplaceInvoice")), null, 'errors');
				$action = 'create';
			}

			$date_pointoftax = dol_mktime(12, 0, 0, $_POST['date_pointoftaxmonth'], $_POST['date_pointoftaxday'], $_POST['date_pointoftaxyear']);

			if (!$error) {
				// This is a replacement invoice
				$result = $object->fetch($_POST['fac_replacement']);
				$object->fetch_thirdparty();

				$object->date = $dateinvoice;
				$object->date_pointoftax = $date_pointoftax;
				$object->note_public		= trim(GETPOST('note_public', 'none'));
				// We do not copy the private note
				$object->ref_client			= $_POST['ref_client'];
				$object->ref_int = $_POST['ref_int'];
				$object->modelpdf = $_POST['model'];
				$object->fk_project			= $_POST['projectid'];
				$object->cond_reglement_id	= $_POST['cond_reglement_id'];
				$object->mode_reglement_id	= $_POST['mode_reglement_id'];
				$object->fk_account = GETPOST('fk_account', 'int');
				$object->remise_absolue		= $_POST['remise_absolue'];
				$object->remise_percent		= $_POST['remise_percent'];
				$object->fk_incoterms = GETPOST('incoterm_id', 'int');
				$object->location_incoterms = GETPOST('location_incoterms', 'alpha');
				$object->multicurrency_code = GETPOST('multicurrency_code', 'alpha');
				$object->multicurrency_tx   = GETPOST('originmulticurrency_tx', 'int');

				// Proprietes particulieres a facture de remplacement
				$object->fk_facture_source = $_POST['fac_replacement'];
				$object->type = Facture::TYPE_REPLACEMENT;

				$id = $object->createFromCurrent($user);
				if ($id <= 0) {
					setEventMessages($object->error, $object->errors, 'errors');
				}
			}
		}

		// Credit note invoice
		if ($_POST['type'] == Facture::TYPE_CREDIT_NOTE)
		{
			$sourceinvoice = GETPOST('fac_avoir');
			if (!($sourceinvoice > 0) && empty($conf->global->INVOICE_CREDIT_NOTE_STANDALONE))
			{
				$error++;
				setEventMessages($langs->trans("ErrorFieldRequired", $langs->transnoentitiesnoconv("CorrectInvoice")), null, 'errors');
				$action = 'create';
			}

			$dateinvoice = dol_mktime(12, 0, 0, $_POST['remonth'], $_POST['reday'], $_POST['reyear']);
			if (empty($dateinvoice))
			{
				$error++;
				setEventMessages($langs->trans("ErrorFieldRequired", $langs->transnoentitiesnoconv("Date")), null, 'errors');
				$action = 'create';
			}

			$date_pointoftax = dol_mktime(12, 0, 0, $_POST['date_pointoftaxmonth'], $_POST['date_pointoftaxday'], $_POST['date_pointoftaxyear']);

			if (!$error)
			{
				if (!empty($originentity)) {
					$object->entity = $originentity;
				}
				$object->socid = GETPOST('socid', 'int');
				$object->ref = $_POST['ref'];
				$object->date = $dateinvoice;
				$object->date_pointoftax = $date_pointoftax;
				$object->note_public		= trim(GETPOST('note_public', 'none'));
				// We do not copy the private note
				$object->ref_client			= $_POST['ref_client'];
				$object->ref_int = $_POST['ref_int'];
				$object->modelpdf = $_POST['model'];
				$object->fk_project			= $_POST['projectid'];
				$object->cond_reglement_id	= 0;
				$object->mode_reglement_id	= $_POST['mode_reglement_id'];
				$object->fk_account = GETPOST('fk_account', 'int');
				$object->remise_absolue		= $_POST['remise_absolue'];
				$object->remise_percent		= $_POST['remise_percent'];
				$object->fk_incoterms = GETPOST('incoterm_id', 'int');
				$object->location_incoterms = GETPOST('location_incoterms', 'alpha');
				$object->multicurrency_code = GETPOST('multicurrency_code', 'alpha');
				$object->multicurrency_tx   = GETPOST('originmulticurrency_tx', 'int');

				// Proprietes particulieres a facture avoir
				$object->fk_facture_source = $sourceinvoice > 0 ? $sourceinvoice : '';
				$object->type = Facture::TYPE_CREDIT_NOTE;

				$facture_source = new Facture($db); // fetch origin object
				if ($facture_source->fetch($object->fk_facture_source) > 0)
				{
				    if ($facture_source->type == Facture::TYPE_SITUATION)
				    {
				        $object->situation_counter = $facture_source->situation_counter;
				        $object->situation_cycle_ref = $facture_source->situation_cycle_ref;
				        $facture_source->fetchPreviousNextSituationInvoice();
				    }
				}
				$id = $object->create($user);

<<<<<<< HEAD
				if (GETPOST('invoiceAvoirWithLines', 'int') == 1 && $id > 0)
=======
				// NOTE: Pb with situation invoice
				// NOTE: fields total on situation invoice are stored as cumulative values on total of lines (bad) but delta on invoice total
				// NOTE: fields total on credit note are stored as delta both on total of lines and on invoice total (good)
				// NOTE: fields situation_percent on situation invoice are stored as cumulative values on lines (bad)
				// NOTE: fields situation_percent on credit note are stored as delta on lines (good)
				if (GETPOST('invoiceAvoirWithLines', 'int')==1 && $id>0)
>>>>>>> 4020d973
				{
					if (!empty($facture_source->lines))
					{
						$fk_parent_line = 0;

						foreach ($facture_source->lines as $line)
						{
							// Extrafields
							if (empty($conf->global->MAIN_EXTRAFIELDS_DISABLED) && method_exists($line, 'fetch_optionals')) {
								// load extrafields
								$line->fetch_optionals();
							}

							// Reset fk_parent_line for no child products and special product
							if (($line->product_type != 9 && empty($line->fk_parent_line)) || $line->product_type == 9) {
								$fk_parent_line = 0;
							}


<<<<<<< HEAD


=======
>>>>>>> 4020d973
							if ($facture_source->type == Facture::TYPE_SITUATION)
							{
							    $source_fk_prev_id = $line->fk_prev_id; // temporary storing situation invoice fk_prev_id
							    $line->fk_prev_id  = $line->id; // The new line of the new credit note we are creating must be linked to the situation invoice line it is created from

							    if (!empty($facture_source->tab_previous_situation_invoice))
							    {
							        // search the last standard invoice in cycle and the possible credit note between this last and facture_source
							    	// TODO Move this out of loop of $facture_source->lines
							    	$tab_jumped_credit_notes = array();
							    	$lineIndex = count($facture_source->tab_previous_situation_invoice) - 1;
							        $searchPreviousInvoice = true;
							        while ($searchPreviousInvoice)
							        {
<<<<<<< HEAD
							            if ($facture_source->tab_previous_situation_invoice[$lineIndex]->type == Facture::TYPE_SITUATION || $lineIndex < 1)
=======
							            if ($facture_source->tab_previous_situation_invoice[$lineIndex]->type  == Facture::TYPE_SITUATION || $lineIndex < 1)
>>>>>>> 4020d973
							            {
							                $searchPreviousInvoice = false; // find, exit;
							                break;
							            }
							            else
							            {
							            	if ($facture_source->tab_previous_situation_invoice[$lineIndex]->type  == Facture::TYPE_CREDIT_NOTE) {
							            		$tab_jumped_credit_notes[$lineIndex] = $facture_source->tab_previous_situation_invoice[$lineIndex]->id;
							            	}
							                $lineIndex--; // go to previous invoice in cycle
							            }
							        }

							        $maxPrevSituationPercent = 0;
							        foreach ($facture_source->tab_previous_situation_invoice[$lineIndex]->lines as $prevLine)
							        {
							            if ($prevLine->id == $source_fk_prev_id)
							            {
							                $maxPrevSituationPercent = max($maxPrevSituationPercent, $prevLine->situation_percent);

							                //$line->subprice  = $line->subprice - $prevLine->subprice;
							                $line->total_ht  = $line->total_ht - $prevLine->total_ht;
							                $line->total_tva = $line->total_tva - $prevLine->total_tva;
							                $line->total_ttc = $line->total_ttc - $prevLine->total_ttc;
							                $line->total_localtax1 = $line->total_localtax1 - $prevLine->total_localtax1;
							                $line->total_localtax2 = $line->total_localtax2 - $prevLine->total_localtax2;

							                $line->multicurrency_subprice  = $line->multicurrency_subprice - $prevLine->multicurrency_subprice;
							                $line->multicurrency_total_ht  = $line->multicurrency_total_ht - $prevLine->multicurrency_total_ht;
							                $line->multicurrency_total_tva = $line->multicurrency_total_tva - $prevLine->multicurrency_total_tva;
							                $line->multicurrency_total_ttc = $line->multicurrency_total_ttc - $prevLine->multicurrency_total_ttc;
							            }
							        }

							        // prorata
							        $line->situation_percent = $maxPrevSituationPercent - $line->situation_percent;

							        //print 'New line based on invoice id '.$facture_source->tab_previous_situation_invoice[$lineIndex]->id.' fk_prev_id='.$source_fk_prev_id.' will be fk_prev_id='.$line->fk_prev_id.' '.$line->total_ht.' '.$line->situation_percent.'<br>';

							        // If there is some credit note between last situation invoice and invoice used for credit note generation (note: credit notes are stored as delta)
							        $maxPrevSituationPercent = 0;
							        foreach ($tab_jumped_credit_notes as $index => $creditnoteid) {
							        	foreach ($facture_source->tab_previous_situation_invoice[$index]->lines as $prevLine)
							        	{
							        		if ($prevLine->fk_prev_id == $source_fk_prev_id)
							        		{
							        			$maxPrevSituationPercent = $prevLine->situation_percent;

							        			$line->total_ht  -= $prevLine->total_ht;
							        			$line->total_tva -= $prevLine->total_tva;
							        			$line->total_ttc -= $prevLine->total_ttc;
							        			$line->total_localtax1 -= $prevLine->total_localtax1;
							        			$line->total_localtax2 -= $prevLine->total_localtax2;

							        			$line->multicurrency_subprice  -= $prevLine->multicurrency_subprice;
							        			$line->multicurrency_total_ht  -= $prevLine->multicurrency_total_ht;
							        			$line->multicurrency_total_tva -= $prevLine->multicurrency_total_tva;
							        			$line->multicurrency_total_ttc -= $prevLine->multicurrency_total_ttc;
							        		}
							        	}
							        }

							        // prorata
							        $line->situation_percent += $maxPrevSituationPercent;

							        //print 'New line based on invoice id '.$facture_source->tab_previous_situation_invoice[$lineIndex]->id.' fk_prev_id='.$source_fk_prev_id.' will be fk_prev_id='.$line->fk_prev_id.' '.$line->total_ht.' '.$line->situation_percent.'<br>';
							    }
							}

							$line->fk_facture = $object->id;
							$line->fk_parent_line = $fk_parent_line;

							$line->subprice = -$line->subprice; // invert price for object
							$line->pa_ht = $line->pa_ht; // we choosed to have buy/cost price always positive, so no revert of sign here
							$line->total_ht = -$line->total_ht;
							$line->total_tva = -$line->total_tva;
							$line->total_ttc = -$line->total_ttc;
							$line->total_localtax1 = -$line->total_localtax1;
							$line->total_localtax2 = -$line->total_localtax2;

							$line->multicurrency_subprice = -$line->multicurrency_subprice;
							$line->multicurrency_total_ht = -$line->multicurrency_total_ht;
							$line->multicurrency_total_tva = -$line->multicurrency_total_tva;
							$line->multicurrency_total_ttc = -$line->multicurrency_total_ttc;

<<<<<<< HEAD
							$result = $line->insert(0, 1); // When creating credit note with same lines than source, we must ignore error if discount alreayd linked
=======
							$result = $line->insert(0, 1);     // When creating credit note with same lines than source, we must ignore error if discount already linked
>>>>>>> 4020d973

							$object->lines[] = $line; // insert new line in current object

							// Defined the new fk_parent_line
							if ($result > 0 && $line->product_type == 9) {
								$fk_parent_line = $result;
							}
						}

						$object->update_price(1);
					}
				}

				if (GETPOST('invoiceAvoirWithPaymentRestAmount', 'int') == 1 && $id > 0)
				{
					if ($facture_source->fetch($object->fk_facture_source) > 0)
					{
						$totalpaye = $facture_source->getSommePaiement();
						$totalcreditnotes = $facture_source->getSumCreditNotesUsed();
						$totaldeposits = $facture_source->getSumDepositsUsed();
						$remain_to_pay = abs($facture_source->total_ttc - $totalpaye - $totalcreditnotes - $totaldeposits);

						$object->addline($langs->trans('invoiceAvoirLineWithPaymentRestAmount'), $remain_to_pay, 1, 0, 0, 0, 0, 0, '', '', 'TTC');
					}
				}

				// Add link between credit note and origin
				if (!empty($object->fk_facture_source) && $id > 0) {
					$facture_source->fetch($object->fk_facture_source);
					$facture_source->fetchObjectLinked();

					if (!empty($facture_source->linkedObjectsIds)) {
						foreach ($facture_source->linkedObjectsIds as $sourcetype => $TIds) {
							$object->add_object_linked($sourcetype, current($TIds));
						}
					}
				}
			}
		}

		// Standard invoice or Deposit invoice, created from a Predefined template invoice
		if (($_POST['type'] == Facture::TYPE_STANDARD || $_POST['type'] == Facture::TYPE_DEPOSIT) && GETPOST('fac_rec', 'int') > 0)
		{
			$dateinvoice = dol_mktime(12, 0, 0, $_POST['remonth'], $_POST['reday'], $_POST['reyear']);
			if (empty($dateinvoice))
			{
				$error++;
				setEventMessages($langs->trans("ErrorFieldRequired", $langs->transnoentitiesnoconv("Date")), null, 'errors');
				$action = 'create';
			}

			$date_pointoftax = dol_mktime(12, 0, 0, $_POST['date_pointoftaxmonth'], $_POST['date_pointoftaxday'], $_POST['date_pointoftaxyear']);

			if (!$error)
			{
				$object->socid = GETPOST('socid', 'int');
				$object->type            = $_POST['type'];
				$object->ref             = $_POST['ref'];
				$object->date            = $dateinvoice;
				$object->date_pointoftax = $date_pointoftax;
				$object->note_public = trim(GETPOST('note_public', 'none'));
				$object->note_private    = trim(GETPOST('note_private', 'none'));
				$object->ref_client      = $_POST['ref_client'];
				$object->ref_int = $_POST['ref_int'];
				$object->modelpdf        = $_POST['model'];
				$object->fk_project = $_POST['projectid'];
				$object->cond_reglement_id	= ($_POST['type'] == 3 ? 1 : $_POST['cond_reglement_id']);
				$object->mode_reglement_id	= $_POST['mode_reglement_id'];
				$object->fk_account = GETPOST('fk_account', 'int');
				$object->amount = $_POST['amount'];
				$object->remise_absolue		= $_POST['remise_absolue'];
				$object->remise_percent		= $_POST['remise_percent'];
				$object->fk_incoterms = GETPOST('incoterm_id', 'int');
				$object->location_incoterms = GETPOST('location_incoterms', 'alpha');
				$object->multicurrency_code = GETPOST('multicurrency_code', 'alpha');
				$object->multicurrency_tx   = GETPOST('originmulticurrency_tx', 'int');

				// Source facture
				$object->fac_rec = GETPOST('fac_rec', 'int');

				$id = $object->create($user); // This include recopy of links from recurring invoice and recurring invoice lines
			}
		}

		// Standard or deposit or proforma invoice, not from a Predefined template invoice
		if (($_POST['type'] == Facture::TYPE_STANDARD || $_POST['type'] == Facture::TYPE_DEPOSIT || $_POST['type'] == Facture::TYPE_PROFORMA || ($_POST['type'] == Facture::TYPE_SITUATION && empty($_POST['situations']))) && GETPOST('fac_rec') <= 0)
		{
			if (GETPOST('socid', 'int') < 1)
			{
				$error++;
				setEventMessages($langs->trans("ErrorFieldRequired", $langs->transnoentitiesnoconv("Customer")), null, 'errors');
				$action = 'create';
			}

			$dateinvoice = dol_mktime(12, 0, 0, $_POST['remonth'], $_POST['reday'], $_POST['reyear']);
			if (empty($dateinvoice))
			{
				$error++;
				setEventMessages($langs->trans("ErrorFieldRequired", $langs->transnoentitiesnoconv("Date")), null, 'errors');
				$action = 'create';
			}

			$date_pointoftax = dol_mktime(12, 0, 0, $_POST['date_pointoftaxmonth'], $_POST['date_pointoftaxday'], $_POST['date_pointoftaxyear']);

			if (!$error)
			{
				// Si facture standard
				$object->socid = GETPOST('socid', 'int');
				$object->type				= GETPOST('type');
				$object->ref = $_POST['ref'];
				$object->date				= $dateinvoice;
				$object->date_pointoftax = $date_pointoftax;
				$object->note_public		= trim(GETPOST('note_public', 'none'));
				$object->note_private = trim(GETPOST('note_private', 'none'));
				$object->ref_client			= $_POST['ref_client'];
				$object->ref_int = $_POST['ref_int'];
				$object->modelpdf = $_POST['model'];
				$object->fk_project			= $_POST['projectid'];
				$object->cond_reglement_id	= ($_POST['type'] == 3 ? 1 : $_POST['cond_reglement_id']);
				$object->mode_reglement_id	= $_POST['mode_reglement_id'];
				$object->fk_account = GETPOST('fk_account', 'int');
				$object->amount = $_POST['amount'];
				$object->remise_absolue		= $_POST['remise_absolue'];
				$object->remise_percent		= $_POST['remise_percent'];
				$object->fk_incoterms = GETPOST('incoterm_id', 'int');
				$object->location_incoterms = GETPOST('location_incoterms', 'alpha');
				$object->multicurrency_code = GETPOST('multicurrency_code', 'alpha');
				$object->multicurrency_tx   = GETPOST('originmulticurrency_tx', 'int');

				if (GETPOST('type') == Facture::TYPE_SITUATION)
				{
					$object->situation_counter = 1;
					$object->situation_final = 0;
					$object->situation_cycle_ref = $object->newCycle();


					$object->retained_warranty = GETPOST('retained_warranty', 'int');
					$object->retained_warranty_fk_cond_reglement = GETPOST('retained_warranty_fk_cond_reglement', 'int');

				    $retained_warranty_date_limit = GETPOST('retained_warranty_date_limit');
				    if (!empty($retained_warranty_date_limit) && $db->jdate($retained_warranty_date_limit)) {
				        $object->retained_warranty_date_limit = $db->jdate($retained_warranty_date_limit);
				    }
				    $object->retained_warranty_date_limit = !empty($object->retained_warranty_date_limit) ? $object->retained_warranty_date_limit : $object->calculate_date_lim_reglement($object->retained_warranty_fk_cond_reglement);
				}

				$object->fetch_thirdparty();

				// If creation from another object of another module (Example: origin=propal, originid=1)
				if (!empty($origin) && !empty($originid))
				{
					// Parse element/subelement (ex: project_task)
					$element = $subelement = $origin;
					if (preg_match('/^([^_]+)_([^_]+)/i', $origin, $regs)) {
						$element = $regs [1];
						$subelement = $regs [2];
					}

					// For compatibility
					if ($element == 'order') {
						$element = $subelement = 'commande';
					}
					if ($element == 'propal') {
						$element = 'comm/propal';
						$subelement = 'propal';
					}
					if ($element == 'contract') {
						$element = $subelement = 'contrat';
					}
					if ($element == 'inter') {
						$element = $subelement = 'ficheinter';
					}
					if ($element == 'shipping') {
						$element = $subelement = 'expedition';
					}

					$object->origin = $origin;
					$object->origin_id = $originid;

					// Possibility to add external linked objects with hooks
					$object->linked_objects[$object->origin] = $object->origin_id;
					// link with order if it is a shipping invoice
					if ($object->origin == 'shipping')
					{
						require_once DOL_DOCUMENT_ROOT.'/expedition/class/expedition.class.php';
						$exp = new Expedition($db);
						$exp->fetch($object->origin_id);
						$exp->fetchObjectLinked();
						if (is_array($exp->linkedObjectsIds['commande']) && count($exp->linkedObjectsIds['commande']) > 0) {
							foreach ($exp->linkedObjectsIds['commande'] as $key => $value) {
								$object->linked_objects['commande'] = $value;
							}
						}
					}

					if (is_array($_POST['other_linked_objects']) && !empty($_POST['other_linked_objects']))
					{
						$object->linked_objects = array_merge($object->linked_objects, $_POST['other_linked_objects']);
					}

					$id = $object->create($user); // This include class to add_object_linked() and add add_contact()

					if ($id > 0)
					{
						dol_include_once('/'.$element.'/class/'.$subelement.'.class.php');

						$classname = ucfirst($subelement);
						$srcobject = new $classname($db);

						dol_syslog("Try to find source object origin=".$object->origin." originid=".$object->origin_id." to add lines or deposit lines");
						$result = $srcobject->fetch($object->origin_id);

						// If deposit invoice
						if ($_POST['type'] == Facture::TYPE_DEPOSIT)
						{
							$typeamount = GETPOST('typedeposit', 'alpha');
							$valuedeposit = GETPOST('valuedeposit', 'int');

							$amountdeposit = array();
							if (!empty($conf->global->MAIN_DEPOSIT_MULTI_TVA))
							{
								if ($typeamount == 'amount') $amount = $valuedeposit;
								else $amount = $srcobject->total_ttc * ($valuedeposit / 100);

								$TTotalByTva = array();
								foreach ($srcobject->lines as &$line)
								{
									if (!empty($line->special_code)) continue;
									$TTotalByTva[$line->tva_tx] += $line->total_ttc;
								}

								foreach ($TTotalByTva as $tva => &$total)
								{
									$coef = $total / $srcobject->total_ttc; // Calc coef
									$am = $amount * $coef;
									$amount_ttc_diff += $am;
									$amountdeposit[$tva] += $am / (1 + $tva / 100); // Convert into HT for the addline
								}
							}
							else
							{
								if ($typeamount == 'amount')
								{
									$amountdeposit[0] = $valuedeposit;
								}
								else
								{
									if ($result > 0)
									{
										$totalamount = 0;
										$lines = $srcobject->lines;
										$numlines = count($lines);
										for ($i = 0; $i < $numlines; $i++)
										{
											$qualified = 1;
											if (empty($lines[$i]->qty)) $qualified = 0; // We discard qty=0, it is an option
											if (!empty($lines[$i]->special_code)) $qualified = 0; // We discard special_code (frais port, ecotaxe, option, ...)
											if ($qualified) {
												$totalamount += $lines[$i]->total_ht; // Fixme : is it not for the customer ? Shouldn't we take total_ttc ?
												$tva_tx = $lines[$i]->tva_tx;
												$amountdeposit[$tva_tx] += ($lines[$i]->total_ht * $valuedeposit) / 100;
											}
										}

										if ($totalamount == 0) {
											$amountdeposit[0] = 0;
										}
									} else {
										setEventMessages($srcobject->error, $srcobject->errors, 'errors');
										$error++;
									}
								}

								$amount_ttc_diff = $amountdeposit[0];
							}
							foreach ($amountdeposit as $tva => $amount)
							{
								if (empty($amount)) continue;

								$arraylist = array('amount' => 'FixAmount', 'variable' => 'VarAmount');
								$descline = '(DEPOSIT)';
								//$descline.= ' - '.$langs->trans($arraylist[$typeamount]);
								if ($typeamount == 'amount') {
									$descline .= ' ('.price($valuedeposit, '', $langs, 0, - 1, - 1, (!empty($object->multicurrency_code) ? $object->multicurrency_code : $conf->currency)).')';
								} elseif ($typeamount == 'variable') {
									$descline .= ' ('.$valuedeposit.'%)';
								}

								$descline .= ' - '.$srcobject->ref;
								$result = $object->addline(
										$descline,
										$amount, // subprice
										1, // quantity
										$tva, // vat rate
										0, // localtax1_tx
										0, // localtax2_tx
										(empty($conf->global->INVOICE_PRODUCTID_DEPOSIT) ? 0 : $conf->global->INVOICE_PRODUCTID_DEPOSIT), // fk_product
										0, // remise_percent
										0, // date_start
										0, // date_end
										0,
										$lines[$i]->info_bits, // info_bits
										0,
										'HT',
										0,
										0, // product_type
										1,
										$lines[$i]->special_code,
										$object->origin,
										0,
										0,
										0,
										0
										//,$langs->trans('Deposit') //Deprecated
									);
							}

							$diff = $object->total_ttc - $amount_ttc_diff;

							if (!empty($conf->global->MAIN_DEPOSIT_MULTI_TVA) && $diff != 0)
							{
								$object->fetch_lines();
								$subprice_diff = $object->lines[0]->subprice - $diff / (1 + $object->lines[0]->tva_tx / 100);
								$object->updateline($object->lines[0]->id, $object->lines[0]->desc, $subprice_diff, $object->lines[0]->qty, $object->lines[0]->remise_percent, $object->lines[0]->date_start, $object->lines[0]->date_end, $object->lines[0]->tva_tx, 0, 0, 'HT', $object->lines[0]->info_bits, $object->lines[0]->product_type, 0, 0, 0, $object->lines[0]->pa_ht, $object->lines[0]->label, 0, array(), 100);
							}
						}
						else
						{
							if ($result > 0)
							{
								$lines = $srcobject->lines;
								if (empty($lines) && method_exists($srcobject, 'fetch_lines'))
								{
									$srcobject->fetch_lines();
									$lines = $srcobject->lines;
								}

								$fk_parent_line = 0;
								$num = count($lines);
								for ($i = 0; $i < $num; $i++)
								{
									// Don't add lines with qty 0 when coming from a shipment including all order lines
									if ($srcobject->element == 'shipping' && $conf->global->SHIPMENT_GETS_ALL_ORDER_PRODUCTS && $lines[$i]->qty == 0) continue;
									// Don't add closed lines when coming from a contract (Set constant to '0,5' to exclude also inactive lines)
									if (!isset($conf->global->CONTRACT_EXCLUDE_SERVICES_STATUS_FOR_INVOICE)) $conf->global->CONTRACT_EXCLUDE_SERVICES_STATUS_FOR_INVOICE = '5';
									if ($srcobject->element == 'contrat' && in_array($lines[$i]->statut, explode(',', $conf->global->CONTRACT_EXCLUDE_SERVICES_STATUS_FOR_INVOICE))) continue;

									$label = (!empty($lines[$i]->label) ? $lines[$i]->label : '');
									$desc = (!empty($lines[$i]->desc) ? $lines[$i]->desc : $lines[$i]->libelle);
									if ($object->situation_counter == 1) $lines[$i]->situation_percent = 0;

									if ($lines[$i]->subprice < 0 && empty($conf->global->INVOICE_KEEP_DISCOUNT_LINES_AS_IN_ORIGIN))
									{
										// Negative line, we create a discount line
										$discount = new DiscountAbsolute($db);
										$discount->fk_soc = $object->socid;
										$discount->amount_ht = abs($lines[$i]->total_ht);
										$discount->amount_tva = abs($lines[$i]->total_tva);
										$discount->amount_ttc = abs($lines[$i]->total_ttc);
										$discount->tva_tx = $lines[$i]->tva_tx;
										$discount->fk_user = $user->id;
										$discount->description = $desc;
										$discountid = $discount->create($user);
										if ($discountid > 0) {
											$result = $object->insert_discount($discountid); // This include link_to_invoice
										} else {
											setEventMessages($discount->error, $discount->errors, 'errors');
											$error++;
											break;
										}
									} else {
										// Positive line
										$product_type = ($lines[$i]->product_type ? $lines[$i]->product_type : 0);

										// Date start
										$date_start = false;
										if ($lines[$i]->date_debut_prevue)
											$date_start = $lines[$i]->date_debut_prevue;
										if ($lines[$i]->date_debut_reel)
											$date_start = $lines[$i]->date_debut_reel;
										if ($lines[$i]->date_start)
											$date_start = $lines[$i]->date_start;

											// Date end
										$date_end = false;
										if ($lines[$i]->date_fin_prevue)
											$date_end = $lines[$i]->date_fin_prevue;
										if ($lines[$i]->date_fin_reel)
											$date_end = $lines[$i]->date_fin_reel;
										if ($lines[$i]->date_end)
											$date_end = $lines[$i]->date_end;

											// Reset fk_parent_line for no child products and special product
										if (($lines[$i]->product_type != 9 && empty($lines[$i]->fk_parent_line)) || $lines[$i]->product_type == 9) {
											$fk_parent_line = 0;
										}

										// Extrafields
										if (empty($conf->global->MAIN_EXTRAFIELDS_DISABLED) && method_exists($lines[$i], 'fetch_optionals')) {
											$lines[$i]->fetch_optionals($lines[$i]->rowid);
											$array_options = $lines[$i]->array_options;
										}

										$tva_tx = $lines[$i]->tva_tx;
										if (!empty($lines[$i]->vat_src_code) && !preg_match('/\(/', $tva_tx)) $tva_tx .= ' ('.$lines[$i]->vat_src_code.')';

										// View third's localtaxes for NOW and do not use value from origin.
										// TODO Is this really what we want ? Yes if source is template invoice but what if proposal or order ?
										$localtax1_tx = get_localtax($tva_tx, 1, $object->thirdparty);
										$localtax2_tx = get_localtax($tva_tx, 2, $object->thirdparty);

                                        $result = $object->addline(
											$desc, $lines[$i]->subprice, $lines[$i]->qty, $tva_tx, $localtax1_tx, $localtax2_tx, $lines[$i]->fk_product,
											$lines[$i]->remise_percent, $date_start, $date_end, 0, $lines[$i]->info_bits, $lines[$i]->fk_remise_except,
											'HT', 0, $product_type, $lines[$i]->rang, $lines[$i]->special_code, $object->origin, $lines[$i]->rowid,
											$fk_parent_line, $lines[$i]->fk_fournprice, $lines[$i]->pa_ht, $label, $array_options,
											$lines[$i]->situation_percent, $lines[$i]->fk_prev_id, $lines[$i]->fk_unit
										);

										if ($result > 0) {
											$lineid = $result;
										} else {
											$lineid = 0;
											$error++;
											break;
										}

										// Defined the new fk_parent_line
										if ($result > 0 && $lines[$i]->product_type == 9) {
											$fk_parent_line = $result;
										}
									}
								}
							} else {
								setEventMessages($srcobject->error, $srcobject->errors, 'errors');
								$error++;
							}
						}

						// Now we create same links to contact than the ones found on origin object
						/* Useless, already into the create
						if (! empty($conf->global->MAIN_PROPAGATE_CONTACTS_FROM_ORIGIN))
						{
    						$originforcontact = $object->origin;
    						$originidforcontact = $object->origin_id;
    						if ($originforcontact == 'shipping')     // shipment and order share the same contacts. If creating from shipment we take data of order
    						{
    						    $originforcontact=$srcobject->origin;
    						    $originidforcontact=$srcobject->origin_id;
    						}
    						$sqlcontact = "SELECT code, fk_socpeople FROM ".MAIN_DB_PREFIX."element_contact as ec, ".MAIN_DB_PREFIX."c_type_contact as ctc";
    						$sqlcontact.= " WHERE element_id = ".$originidforcontact." AND ec.fk_c_type_contact = ctc.rowid AND ctc.element = '".$originforcontact."'";

    						$resqlcontact = $db->query($sqlcontact);
    						if ($resqlcontact)
    						{
                                while($objcontact = $db->fetch_object($resqlcontact))
                                {
                                    //print $objcontact->code.'-'.$objcontact->fk_socpeople."\n";
                                    $object->add_contact($objcontact->fk_socpeople, $objcontact->code);
                                }
    						}
    						else dol_print_error($resqlcontact);
						}*/

						// Hooks
						$parameters = array('objFrom' => $srcobject);
						$reshook = $hookmanager->executeHooks('createFrom', $parameters, $object, $action); // Note that $action and $object may have been
						// modified by hook
						if ($reshook < 0)
						{
							setEventMessages($hookmanager->error, $hookmanager->errors, 'errors');
							$error++;
						}
					} else {
						setEventMessages($object->error, $object->errors, 'errors');
						$error++;
					}
				}
				else
				{   // If some invoice's lines coming from page
					$id = $object->create($user);

					for ($i = 1; $i <= $NBLINES; $i++) {
						if ($_POST['idprod'.$i]) {
							$product = new Product($db);
							$product->fetch($_POST['idprod'.$i]);
							$startday = dol_mktime(12, 0, 0, $_POST['date_start'.$i.'month'], $_POST['date_start'.$i.'day'], $_POST['date_start'.$i.'year']);
							$endday = dol_mktime(12, 0, 0, $_POST['date_end'.$i.'month'], $_POST['date_end'.$i.'day'], $_POST['date_end'.$i.'year']);
							$result = $object->addline($product->description, $product->price, $_POST['qty'.$i], $product->tva_tx, $product->localtax1_tx, $product->localtax2_tx, $_POST['idprod'.$i], $_POST['remise_percent'.$i], $startday, $endday, 0, 0, '', $product->price_base_type, $product->price_ttc, $product->type, -1, 0, '', 0, 0, null, 0, '', 0, 100, '', $product->fk_unit);
						}
					}
				}
			}
		}

		// Situation invoices
		if (GETPOST('type') == Facture::TYPE_SITUATION && (!empty($_POST['situations'])))
		{
			$datefacture = dol_mktime(12, 0, 0, $_POST['remonth'], $_POST['reday'], $_POST['reyear']);
			if (empty($datefacture)) {
				$error++;
				$mesg = $langs->trans("ErrorFieldRequired", $langs->transnoentitiesnoconv("Date"));
                setEventMessages($mesg, null, 'errors');
			}

			$date_pointoftax = dol_mktime(12, 0, 0, $_POST['date_pointoftaxmonth'], $_POST['date_pointoftaxday'], $_POST['date_pointoftaxyear']);

			if (!($_POST['situations'] > 0)) {
				$error++;
				$mesg = $langs->trans("ErrorFieldRequired", $langs->transnoentitiesnoconv("InvoiceSituation"));
                setEventMessages($mesg, null, 'errors');
                $action = 'create';
			}

			if (!$error) {
				$result = $object->fetch($_POST['situations']);
				$object->fk_facture_source = $_POST['situations'];
				$object->type = Facture::TYPE_SITUATION;


                $object->retained_warranty = GETPOST('retained_warranty', 'int');
                $object->retained_warranty_fk_cond_reglement = GETPOST('retained_warranty_fk_cond_reglement', 'int');

                $retained_warranty_date_limit = GETPOST('retained_warranty_date_limit');
                if (!empty($retained_warranty_date_limit) && $db->jdate($retained_warranty_date_limit)) {
                    $object->retained_warranty_date_limit = $db->jdate($retained_warranty_date_limit);
                }
                $object->retained_warranty_date_limit = !empty($object->retained_warranty_date_limit) ? $object->retained_warranty_date_limit : $object->calculate_date_lim_reglement($object->retained_warranty_fk_cond_reglement);

                if (!empty($origin) && !empty($originid))
				{
					include_once DOL_DOCUMENT_ROOT.'/core/lib/price.lib.php';

					$object->origin = $origin;
					$object->origin_id = $originid;

					foreach ($object->lines as $i => &$line)
					{
						$line->origin = $object->origin;
						$line->origin_id = $line->id;
						$line->fk_prev_id = $line->id;
						$line->fetch_optionals($line->id);
						$line->situation_percent = $line->get_prev_progress($object->id); // get good progress including credit note

						// The $line->situation_percent has been modified, so we must recalculate all amounts
						$tabprice = calcul_price_total($line->qty, $line->subprice, $line->remise_percent, $line->tva_tx, $line->localtax1_tx, $line->localtax2_tx, 0, 'HT', 0, $line->product_type, $mysoc, '', $line->situation_percent);
						$line->total_ht = $tabprice[0];
						$line->total_tva = $tabprice[1];
						$line->total_ttc = $tabprice[2];
						$line->total_localtax1 = $tabprice[9];
						$line->total_localtax2 = $tabprice[10];
						$line->multicurrency_total_ht  = $tabprice[16];
						$line->multicurrency_total_tva = $tabprice[17];
						$line->multicurrency_total_ttc = $tabprice[18];

						// Si fk_remise_except defini on vérifie si la réduction à déjà été appliquée
						if ($line->fk_remise_except)
						{
						    $discount = new DiscountAbsolute($line->db);
						    $result = $discount->fetch($line->fk_remise_except);
						    if ($result > 0)
						    {
						        // Check if discount not already affected to another invoice
						        if ($discount->fk_facture_line > 0)
						        {
						            $line->fk_remise_except = 0;
						        }
						    }
						}
					}
				}

				$object->fetch_thirdparty();
				$object->date = $datefacture;
				$object->date_pointoftax = $date_pointoftax;
				$object->note_public = trim(GETPOST('note_public', 'none'));
				$object->note = trim(GETPOST('note', 'none'));
				$object->note_private = trim(GETPOST('note', 'none'));
				$object->ref_client = GETPOST('ref_client', 'alpha');
				$object->ref_int = GETPOST('ref_int', 'alpha');
				$object->modelpdf = GETPOST('model', 'alpha');
				$object->fk_project = GETPOST('projectid', 'int');
				$object->cond_reglement_id = GETPOST('cond_reglement_id', 'int');
				$object->mode_reglement_id = GETPOST('mode_reglement_id', 'int');
				$object->remise_absolue = GETPOST('remise_absolue', 'int');
				$object->remise_percent = GETPOST('remise_percent', 'int');

				// Proprietes particulieres a facture de remplacement

				$object->situation_counter = $object->situation_counter + 1;
				$id = $object->createFromCurrent($user);
				if ($id <= 0)
				{
					$mesg = $object->error;
				}
				else
				{
					$nextSituationInvoice = new Facture($db);
					$nextSituationInvoice->fetch($id);

					// create extrafields with data from create form
					$extrafields->fetch_name_optionals_label($nextSituationInvoice->table_element);
					$ret = $extrafields->setOptionalsFromPost(null, $nextSituationInvoice);
					if ($ret > 0) {
						$nextSituationInvoice->insertExtraFields();
					}
				}
			}
		}

		// End of object creation, we show it
		if ($id > 0 && !$error)
		{
			$db->commit();

			// Define output language
			if (empty($conf->global->MAIN_DISABLE_PDF_AUTOUPDATE) && count($object->lines))
			{
				$outputlangs = $langs;
				$newlang = '';
				if ($conf->global->MAIN_MULTILANGS && empty($newlang) && GETPOST('lang_id', 'aZ09')) $newlang = GETPOST('lang_id', 'aZ09');
				if ($conf->global->MAIN_MULTILANGS && empty($newlang))	$newlang = $object->thirdparty->default_lang;
				if (!empty($newlang)) {
					$outputlangs = new Translate("", $conf);
					$outputlangs->setDefaultLang($newlang);
					$outputlangs->load('products');
				}
				$model = $object->modelpdf;
				$ret = $object->fetch($id); // Reload to get new records

				$result = $object->generateDocument($model, $outputlangs, $hidedetails, $hidedesc, $hideref);
				if ($result < 0) setEventMessages($object->error, $object->errors, 'errors');
			}

			header('Location: '.$_SERVER["PHP_SELF"].'?facid='.$id);
			exit();
		}
		else
		{
			$db->rollback();
			$action = 'create';
			$_GET["origin"] = $_POST["origin"];
			$_GET["originid"] = $_POST["originid"];
			setEventMessages($object->error, $object->errors, 'errors');
		}
	}

	// Add a new line
	elseif ($action == 'addline' && $usercancreate)
	{
		$langs->load('errors');
		$error = 0;

		// Set if we used free entry or predefined product
		$predef = '';
		$product_desc = (GETPOST('dp_desc', 'none') ?GETPOST('dp_desc', 'none') : '');
		$price_ht = GETPOST('price_ht');
		$price_ht_devise = GETPOST('multicurrency_price_ht');
		$prod_entry_mode = GETPOST('prod_entry_mode', 'alpha');
		if ($prod_entry_mode == 'free')
		{
			$idprod = 0;
			$tva_tx = (GETPOST('tva_tx', 'alpha') ? GETPOST('tva_tx', 'alpha') : 0);
		}
		else
		{
			$idprod = GETPOST('idprod', 'int');
			$tva_tx = '';
		}

		$qty = GETPOST('qty'.$predef);
		$remise_percent = GETPOST('remise_percent'.$predef);

		// Extrafields
		$extralabelsline = $extrafields->fetch_name_optionals_label($object->table_element_line);
		$array_options = $extrafields->getOptionalsFromPost($object->table_element_line, $predef);
		// Unset extrafield
		if (is_array($extralabelsline)) {
			// Get extra fields
			foreach ($extralabelsline as $key => $value) {
				unset($_POST["options_".$key.$predef]);
			}
		}

		if (empty($idprod) && ($price_ht < 0) && ($qty < 0)) {
			setEventMessages($langs->trans('ErrorBothFieldCantBeNegative', $langs->transnoentitiesnoconv('UnitPriceHT'), $langs->transnoentitiesnoconv('Qty')), null, 'errors');
			$error++;
		}
		if (!$prod_entry_mode)
		{
			if (GETPOST('type') < 0 && !GETPOST('search_idprod'))
			{
				setEventMessages($langs->trans('ErrorChooseBetweenFreeEntryOrPredefinedProduct'), null, 'errors');
				$error++;
			}
		}
		if ($prod_entry_mode == 'free' && empty($idprod) && GETPOST('type') < 0) {
			setEventMessages($langs->trans('ErrorFieldRequired', $langs->transnoentitiesnoconv('Type')), null, 'errors');
			$error++;
		}
		if (($prod_entry_mode == 'free' && empty($idprod) && (($price_ht < 0 && empty($conf->global->FACTURE_ENABLE_NEGATIVE_LINES)) || $price_ht == '') && $price_ht_devise == '') && $object->type != Facture::TYPE_CREDIT_NOTE) 	// Unit price can be 0 but not ''
		{
			if ($price_ht < 0 && empty($conf->global->FACTURE_ENABLE_NEGATIVE_LINES))
			{
				$langs->load("errors");
				if ($object->type == $object::TYPE_DEPOSIT) {
					// Using negative lines on deposit lead to headach and blocking problems when you want to consume them.
					setEventMessages($langs->trans("ErrorLinesCantBeNegativeOnDeposits"), null, 'errors');
				} else {
					setEventMessages($langs->trans("ErrorFieldCantBeNegativeOnInvoice", $langs->transnoentitiesnoconv("UnitPriceHT"), $langs->transnoentitiesnoconv("CustomerAbsoluteDiscountShort")), null, 'errors');
				}
				$error++;
			}
			else
			{
				setEventMessages($langs->trans("ErrorFieldRequired", $langs->transnoentitiesnoconv("UnitPriceHT")), null, 'errors');
				$error++;
			}
		}
		if ($qty == '') {
			setEventMessages($langs->trans('ErrorFieldRequired', $langs->transnoentitiesnoconv('Qty')), null, 'errors');
			$error++;
		}
		if ($prod_entry_mode == 'free' && empty($idprod) && empty($product_desc)) {
			setEventMessages($langs->trans('ErrorFieldRequired', $langs->transnoentitiesnoconv('Description')), null, 'errors');
			$error++;
		}
		if ($qty < 0) {
			$langs->load("errors");
			setEventMessages($langs->trans('ErrorQtyForCustomerInvoiceCantBeNegative'), null, 'errors');
			$error++;
		}

		if (!$error && !empty($conf->variants->enabled) && $prod_entry_mode != 'free') {
			if ($combinations = GETPOST('combinations', 'array')) {
				//Check if there is a product with the given combination
				$prodcomb = new ProductCombination($db);

				if ($res = $prodcomb->fetchByProductCombination2ValuePairs($idprod, $combinations)) {
					$idprod = $res->fk_product_child;
				}
				else
				{
					setEventMessages($langs->trans('ErrorProductCombinationNotFound'), null, 'errors');
					$error++;
				}
			}
		}

		if (!$error && ($qty >= 0) && (!empty($product_desc) || !empty($idprod))) {
			$ret = $object->fetch($id);
			if ($ret < 0) {
				dol_print_error($db, $object->error);
				exit();
			}
			$ret = $object->fetch_thirdparty();

			// Clean parameters
			$date_start = dol_mktime(GETPOST('date_start'.$predef.'hour'), GETPOST('date_start'.$predef.'min'), GETPOST('date_start'.$predef.'sec'), GETPOST('date_start'.$predef.'month'), GETPOST('date_start'.$predef.'day'), GETPOST('date_start'.$predef.'year'));
			$date_end = dol_mktime(GETPOST('date_end'.$predef.'hour'), GETPOST('date_end'.$predef.'min'), GETPOST('date_end'.$predef.'sec'), GETPOST('date_end'.$predef.'month'), GETPOST('date_end'.$predef.'day'), GETPOST('date_end'.$predef.'year'));
			$price_base_type = (GETPOST('price_base_type', 'alpha') ? GETPOST('price_base_type', 'alpha') : 'HT');

			// Define special_code for special lines
			$special_code = 0;
			// if (empty($_POST['qty'])) $special_code=3; // Options should not exists on invoices

			// Ecrase $pu par celui du produit
			// Ecrase $desc par celui du produit
			// Ecrase $tva_tx par celui du produit
			// Ecrase $base_price_type par celui du produit
			// Replaces $fk_unit with the product's
			if (!empty($idprod))
			{
				$prod = new Product($db);
				$prod->fetch($idprod);

				$label = ((GETPOST('product_label') && GETPOST('product_label') != $prod->label) ? GETPOST('product_label') : '');

				// Search the correct price into loaded array product_price_by_qty using id of array retrieved into POST['pqp'].
				$pqp = (GETPOST('pbq', 'int') ? GETPOST('pbq', 'int') : 0);

				$datapriceofproduct = $prod->getSellPrice($mysoc, $object->thirdparty, $pqp);

				$pu_ht = $datapriceofproduct['pu_ht'];
				$pu_ttc = $datapriceofproduct['pu_ttc'];
				$price_min = $datapriceofproduct['price_min'];
				$price_base_type = $datapriceofproduct['price_base_type'];
				$tva_tx = $datapriceofproduct['tva_tx'];
				$tva_npr = $datapriceofproduct['tva_npr'];

				$tmpvat = price2num(preg_replace('/\s*\(.*\)/', '', $tva_tx));
				$tmpprodvat = price2num(preg_replace('/\s*\(.*\)/', '', $prod->tva_tx));

				// if price ht was forced (ie: from gui when calculated by margin rate and cost price). TODO Why this ?
				if (!empty($price_ht))
				{
					$pu_ht = price2num($price_ht, 'MU');
					$pu_ttc = price2num($pu_ht * (1 + ($tmpvat / 100)), 'MU');
				}
				// On reevalue prix selon taux tva car taux tva transaction peut etre different
				// de ceux du produit par defaut (par exemple si pays different entre vendeur et acheteur).
				elseif ($tmpvat != $tmpprodvat)
				{
					if ($price_base_type != 'HT')
					{
						$pu_ht = price2num($pu_ttc / (1 + ($tmpvat / 100)), 'MU');
					}
					else
					{
						$pu_ttc = price2num($pu_ht * (1 + ($tmpvat / 100)), 'MU');
					}
				}

				$desc = '';

				// Define output language
				if (!empty($conf->global->MAIN_MULTILANGS) && !empty($conf->global->PRODUIT_TEXTS_IN_THIRDPARTY_LANGUAGE)) {
					$outputlangs = $langs;
					$newlang = '';
					if (empty($newlang) && GETPOST('lang_id', 'aZ09'))
						$newlang = GETPOST('lang_id', 'aZ09');
					if (empty($newlang))
						$newlang = $object->thirdparty->default_lang;
					if (!empty($newlang)) {
						$outputlangs = new Translate("", $conf);
						$outputlangs->setDefaultLang($newlang);
						$outputlangs->load('products');
					}

					$desc = (!empty($prod->multilangs [$outputlangs->defaultlang] ["description"])) ? $prod->multilangs [$outputlangs->defaultlang] ["description"] : $prod->description;
				} else {
					$desc = $prod->description;
				}

				if (!empty($product_desc) && !empty($conf->global->MAIN_NO_CONCAT_DESCRIPTION)) $desc = $product_desc;
				else $desc = dol_concatdesc($desc, $product_desc, '', !empty($conf->global->MAIN_CHANGE_ORDER_CONCAT_DESCRIPTION));

				// Add custom code and origin country into description
				if (empty($conf->global->MAIN_PRODUCT_DISABLE_CUSTOMCOUNTRYCODE) && (!empty($prod->customcode) || !empty($prod->country_code))) {
					$tmptxt = '(';
					// Define output language
					if (!empty($conf->global->MAIN_MULTILANGS) && !empty($conf->global->PRODUIT_TEXTS_IN_THIRDPARTY_LANGUAGE)) {
						$outputlangs = $langs;
						$newlang = '';
						if (empty($newlang) && GETPOST('lang_id', 'alpha'))
							$newlang = GETPOST('lang_id', 'alpha');
						if (empty($newlang))
							$newlang = $object->thirdparty->default_lang;
						if (!empty($newlang)) {
							$outputlangs = new Translate("", $conf);
							$outputlangs->setDefaultLang($newlang);
							$outputlangs->load('products');
						}
						if (!empty($prod->customcode))
							$tmptxt .= $outputlangs->transnoentitiesnoconv("CustomCode").': '.$prod->customcode;
						if (!empty($prod->customcode) && !empty($prod->country_code))
							$tmptxt .= ' - ';
						if (!empty($prod->country_code))
							$tmptxt .= $outputlangs->transnoentitiesnoconv("CountryOrigin").': '.getCountry($prod->country_code, 0, $db, $outputlangs, 0);
					} else {
						if (!empty($prod->customcode))
							$tmptxt .= $langs->transnoentitiesnoconv("CustomCode").': '.$prod->customcode;
						if (!empty($prod->customcode) && !empty($prod->country_code))
							$tmptxt .= ' - ';
						if (!empty($prod->country_code))
							$tmptxt .= $langs->transnoentitiesnoconv("CountryOrigin").': '.getCountry($prod->country_code, 0, $db, $langs, 0);
					}
					$tmptxt .= ')';
					$desc = dol_concatdesc($desc, $tmptxt);
				}

				$type = $prod->type;
				$fk_unit = $prod->fk_unit;
			} else {
				$pu_ht = price2num($price_ht, 'MU');
				$pu_ttc = price2num(GETPOST('price_ttc'), 'MU');
				$tva_npr = (preg_match('/\*/', $tva_tx) ? 1 : 0);
				$tva_tx = str_replace('*', '', $tva_tx);
				if (empty($tva_tx)) $tva_npr = 0;
				$label = (GETPOST('product_label') ? GETPOST('product_label') : '');
				$desc = $product_desc;
				$type = GETPOST('type');
				$fk_unit = GETPOST('units', 'alpha');
				$pu_ht_devise = price2num($price_ht_devise, 'MU');
			}

			// Margin
			$fournprice = price2num(GETPOST('fournprice'.$predef) ? GETPOST('fournprice'.$predef) : '');
			$buyingprice = price2num(GETPOST('buying_price'.$predef) != '' ? GETPOST('buying_price'.$predef) : ''); // If buying_price is '0', we must keep this value

			// Local Taxes
			$localtax1_tx = get_localtax($tva_tx, 1, $object->thirdparty, $mysoc, $tva_npr);
			$localtax2_tx = get_localtax($tva_tx, 2, $object->thirdparty, $mysoc, $tva_npr);

			$info_bits = 0;
			if ($tva_npr)
				$info_bits |= 0x01;

			$price2num_pu_ht = price2num($pu_ht);
			$price2num_remise_percent = price2num($remise_percent);
			$price2num_price_min = price2num($price_min);
			if (empty($price2num_pu_ht)) $price2num_pu_ht = 0;
			if (empty($price2num_remise_percent)) $price2num_remise_percent = 0;
			if (empty($price2num_price_min)) $price2num_price_min = 0;

			if ($usercanproductignorepricemin && (!empty($price_min) && ($price2num_pu_ht * (1 - $price2num_remise_percent / 100) < $price2num_price_min))) {
				$mesg = $langs->trans("CantBeLessThanMinPrice", price(price2num($price_min, 'MU'), 0, $langs, 0, 0, - 1, $conf->currency));
				setEventMessages($mesg, null, 'errors');
			} else {
				// Insert line
				$result = $object->addline($desc, $pu_ht, $qty, $tva_tx, $localtax1_tx, $localtax2_tx, $idprod, $remise_percent, $date_start, $date_end, 0, $info_bits, '', $price_base_type, $pu_ttc, $type, - 1, $special_code, '', 0, GETPOST('fk_parent_line'), $fournprice, $buyingprice, $label, $array_options, $_POST['progress'], '', $fk_unit, $pu_ht_devise);

				if ($result > 0)
				{
					// Define output language and generate document
					if (empty($conf->global->MAIN_DISABLE_PDF_AUTOUPDATE))
					{
						$outputlangs = $langs;
						$newlang = '';
						if ($conf->global->MAIN_MULTILANGS && empty($newlang) && GETPOST('lang_id', 'aZ09')) $newlang = GETPOST('lang_id', 'aZ09');
						if ($conf->global->MAIN_MULTILANGS && empty($newlang))	$newlang = $object->thirdparty->default_lang;
						if (!empty($newlang)) {
							$outputlangs = new Translate("", $conf);
							$outputlangs->setDefaultLang($newlang);
							$outputlangs->load('products');
						}
						$model = $object->modelpdf;
						$ret = $object->fetch($id); // Reload to get new records

						$result = $object->generateDocument($model, $outputlangs, $hidedetails, $hidedesc, $hideref);
						if ($result < 0) setEventMessages($object->error, $object->errors, 'errors');
					}

					unset($_POST['prod_entry_mode']);

					unset($_POST['qty']);
					unset($_POST['type']);
					unset($_POST['remise_percent']);
					unset($_POST['price_ht']);
					unset($_POST['multicurrency_price_ht']);
					unset($_POST['price_ttc']);
					unset($_POST['tva_tx']);
					unset($_POST['product_ref']);
					unset($_POST['product_label']);
					unset($_POST['product_desc']);
					unset($_POST['fournprice']);
					unset($_POST['buying_price']);
					unset($_POST['np_marginRate']);
					unset($_POST['np_markRate']);
					unset($_POST['dp_desc']);
					unset($_POST['idprod']);
					unset($_POST['units']);

					unset($_POST['date_starthour']);
					unset($_POST['date_startmin']);
					unset($_POST['date_startsec']);
					unset($_POST['date_startday']);
					unset($_POST['date_startmonth']);
					unset($_POST['date_startyear']);
					unset($_POST['date_endhour']);
					unset($_POST['date_endmin']);
					unset($_POST['date_endsec']);
					unset($_POST['date_endday']);
					unset($_POST['date_endmonth']);
					unset($_POST['date_endyear']);

					unset($_POST['situations']);
					unset($_POST['progress']);
				} else {
					setEventMessages($object->error, $object->errors, 'errors');
				}

				$action = '';
			}
		}
	}

	elseif ($action == 'updateline' && $usercancreate && !GETPOST('cancel', 'alpha'))
	{
		if (!$object->fetch($id) > 0)	dol_print_error($db);
		$object->fetch_thirdparty();

		// Clean parameters
		$date_start = '';
		$date_end = '';
		$date_start = dol_mktime(GETPOST('date_starthour'), GETPOST('date_startmin'), GETPOST('date_startsec'), GETPOST('date_startmonth'), GETPOST('date_startday'), GETPOST('date_startyear'));
		$date_end = dol_mktime(GETPOST('date_endhour'), GETPOST('date_endmin'), GETPOST('date_endsec'), GETPOST('date_endmonth'), GETPOST('date_endday'), GETPOST('date_endyear'));
		$description = dol_htmlcleanlastbr(GETPOST('product_desc', 'none') ? GETPOST('product_desc', 'none') : GETPOST('desc', 'none'));
		$pu_ht = GETPOST('price_ht');
		$vat_rate = (GETPOST('tva_tx') ? GETPOST('tva_tx') : 0);
		$qty = GETPOST('qty');
		$pu_ht_devise = GETPOST('multicurrency_subprice');

		// Define info_bits
		$info_bits = 0;
		if (preg_match('/\*/', $vat_rate)) $info_bits |= 0x01;

		// Define vat_rate
		$vat_rate = str_replace('*', '', $vat_rate);
		$localtax1_rate = get_localtax($vat_rate, 1, $object->thirdparty);
		$localtax2_rate = get_localtax($vat_rate, 2, $object->thirdparty);

		// Add buying price
		$fournprice = price2num(GETPOST('fournprice') ? GETPOST('fournprice') : '');
		$buyingprice = price2num(GETPOST('buying_price') != '' ? GETPOST('buying_price') : ''); // If buying_price is '0', we muste keep this value

		// Extrafields
		$extralabelsline = $extrafields->fetch_name_optionals_label($object->table_element_line);
		$array_options = $extrafields->getOptionalsFromPost($object->table_element_line);
		// Unset extrafield
		if (is_array($extralabelsline)) {
			// Get extra fields
			foreach ($extralabelsline as $key => $value) {
				unset($_POST["options_".$key]);
			}
		}

		// Define special_code for special lines
		$special_code = GETPOST('special_code');
		if (!GETPOST('qty')) $special_code = 3;

		$line = new FactureLigne($db);
		$line->fetch(GETPOST('lineid', 'int'));
		$percent = $line->get_prev_progress($object->id);

		if ($object->type == Facture::TYPE_CREDIT_NOTE && $object->situation_cycle_ref > 0)
		{
		    // in case of situation credit note
		    if (GETPOST('progress') >= 0)
		    {
		        $mesg = $langs->trans("CantBeNullOrPositive");
		        setEventMessages($mesg, null, 'warnings');
		        $error++;
		        $result = -1;
		    }
		    elseif (GETPOST('progress') < $line->situation_percent) // TODO : use a modified $line->get_prev_progress($object->id) result
		    {
		        $mesg = $langs->trans("CantBeLessThanMinPercent");
		        setEventMessages($mesg, null, 'warnings');
		        $error++;
		        $result = -1;
		    }
		}
		elseif (GETPOST('progress') < $percent)
		{
			$mesg = '<div class="warning">'.$langs->trans("CantBeLessThanMinPercent").'</div>';
			setEventMessages($mesg, null, 'warnings');
			$error++;
			$result = -1;
		}

		// Check minimum price
		$productid = GETPOST('productid', 'int');
		if (!empty($productid))
		{
			$product = new Product($db);
			$product->fetch($productid);

			$type = $product->type;

			$price_min = $product->price_min;
			if ((!empty($conf->global->PRODUIT_MULTIPRICES) || !empty($conf->global->PRODUIT_CUSTOMER_PRICES_BY_QTY_MULTIPRICES)) && !empty($object->thirdparty->price_level))
				$price_min = $product->multiprices_min [$object->thirdparty->price_level];

			$label = ((GETPOST('update_label') && GETPOST('product_label')) ? GETPOST('product_label') : '');

			// Check price is not lower than minimum (check is done only for standard or replacement invoices)
			if ($usercanproductignorepricemin && (($object->type == Facture::TYPE_STANDARD || $object->type == Facture::TYPE_REPLACEMENT) && $price_min && (price2num($pu_ht) * (1 - price2num(GETPOST('remise_percent')) / 100) < price2num($price_min)))) {
				setEventMessages($langs->trans("CantBeLessThanMinPrice", price(price2num($price_min, 'MU'), 0, $langs, 0, 0, - 1, $conf->currency)), null, 'errors');
				$error++;
			}
		} else {
			$type = GETPOST('type');
			$label = (GETPOST('product_label') ? GETPOST('product_label') : '');

			// Check parameters
			if (GETPOST('type') < 0) {
				setEventMessages($langs->trans("ErrorFieldRequired", $langs->transnoentitiesnoconv("Type")), null, 'errors');
				$error++;
			}
		}
		if ($qty < 0) {
			$langs->load("errors");
			setEventMessages($langs->trans('ErrorQtyForCustomerInvoiceCantBeNegative'), null, 'errors');
			$error++;
		}
		if ((empty($productid) && (($pu_ht < 0 && empty($conf->global->FACTURE_ENABLE_NEGATIVE_LINES)) || $pu_ht == '') && $pu_ht_devise == '') && $object->type != Facture::TYPE_CREDIT_NOTE) 	// Unit price can be 0 but not ''
		{
			if ($pu_ht < 0 && empty($conf->global->FACTURE_ENABLE_NEGATIVE_LINES))
			{
				$langs->load("errors");
				if ($object->type == $object::TYPE_DEPOSIT) {
					// Using negative lines on deposit lead to headach and blocking problems when you want to consume them.
					setEventMessages($langs->trans("ErrorLinesCantBeNegativeOnDeposits"), null, 'errors');
				} else {
					setEventMessages($langs->trans("ErrorFieldCantBeNegativeOnInvoice", $langs->transnoentitiesnoconv("UnitPriceHT"), $langs->transnoentitiesnoconv("CustomerAbsoluteDiscountShort")), null, 'errors');
				}
				$error++;
			}
			else
			{
				setEventMessages($langs->trans("ErrorFieldRequired", $langs->transnoentitiesnoconv("UnitPriceHT")), null, 'errors');
				$error++;
			}
		}


		// Update line
		if (!$error) {
			if (empty($usercancreatemargin))
			{
				foreach ($object->lines as &$line)
				{
					if ($line->id == GETPOST('lineid'))
					{
						$fournprice = $line->fk_fournprice;
						$buyingprice = $line->pa_ht;
						break;
					}
				}
			}

			$result = $object->updateline(GETPOST('lineid'), $description, $pu_ht, $qty, GETPOST('remise_percent'),
				$date_start, $date_end, $vat_rate, $localtax1_rate, $localtax2_rate, 'HT', $info_bits, $type,
				GETPOST('fk_parent_line'), 0, $fournprice, $buyingprice, $label, $special_code, $array_options, GETPOST('progress'),
				$_POST['units'], $pu_ht_devise);

			if ($result >= 0) {
				if (empty($conf->global->MAIN_DISABLE_PDF_AUTOUPDATE)) {
					// Define output language
					$outputlangs = $langs;
					$newlang = '';
					if ($conf->global->MAIN_MULTILANGS && empty($newlang) && GETPOST('lang_id', 'aZ09'))
						$newlang = GETPOST('lang_id', 'aZ09');
					if ($conf->global->MAIN_MULTILANGS && empty($newlang))
						$newlang = $object->thirdparty->default_lang;
					if (!empty($newlang)) {
						$outputlangs = new Translate("", $conf);
						$outputlangs->setDefaultLang($newlang);
						$outputlangs->load('products');
					}

					$ret = $object->fetch($id); // Reload to get new records
					$object->generateDocument($object->modelpdf, $outputlangs, $hidedetails, $hidedesc, $hideref);
				}

				unset($_POST['qty']);
				unset($_POST['type']);
				unset($_POST['productid']);
				unset($_POST['remise_percent']);
				unset($_POST['price_ht']);
				unset($_POST['multicurrency_price_ht']);
				unset($_POST['price_ttc']);
				unset($_POST['tva_tx']);
				unset($_POST['product_ref']);
				unset($_POST['product_label']);
				unset($_POST['product_desc']);
				unset($_POST['fournprice']);
				unset($_POST['buying_price']);
				unset($_POST['np_marginRate']);
				unset($_POST['np_markRate']);

				unset($_POST['dp_desc']);
				unset($_POST['idprod']);
				unset($_POST['units']);

				unset($_POST['date_starthour']);
				unset($_POST['date_startmin']);
				unset($_POST['date_startsec']);
				unset($_POST['date_startday']);
				unset($_POST['date_startmonth']);
				unset($_POST['date_startyear']);
				unset($_POST['date_endhour']);
				unset($_POST['date_endmin']);
				unset($_POST['date_endsec']);
				unset($_POST['date_endday']);
				unset($_POST['date_endmonth']);
				unset($_POST['date_endyear']);

				unset($_POST['situations']);
				unset($_POST['progress']);
			} else {
				setEventMessages($object->error, $object->errors, 'errors');
			}
		}
	}

	elseif ($action == 'updatealllines' && $usercancreate && $_POST['all_percent'] == $langs->trans('Modifier'))	// Update all lines of situation invoice
	{
		if (!$object->fetch($id) > 0) dol_print_error($db);
		if (GETPOST('all_progress') != "")
		{
            $all_progress = GETPOST('all_progress', 'int');
			foreach ($object->lines as $line)
			{
				$percent = $line->get_prev_progress($object->id);
				if (floatval($all_progress) < floatval($percent)) {
                    $mesg = $langs->trans("Line").' '.$i.' : '.$langs->trans("CantBeLessThanMinPercent");
                    setEventMessages($mesg, null, 'warnings');
					$result = -1;
				} else
					$object->update_percent($line, $_POST['all_progress']);
			}
		}
	}

	elseif ($action == 'updateline' && $usercancreate && $_POST['cancel'] == $langs->trans('Cancel')) {
		header('Location: '.$_SERVER["PHP_SELF"].'?facid='.$id); // To show again edited page
		exit();
	}

	// Outing situation invoice from cycle
	elseif ($action == 'confirm_situationout' && $confirm == 'yes' && $usercancreate)
	{
	    $object->fetch($id, '', '', '', true);

	    if ($object->statut == Facture::STATUS_VALIDATED
	        && $object->type == Facture::TYPE_SITUATION
	        && $usercancreate
	        && !$objectidnext
	        && $object->is_last_in_cycle()
	    	&& $usercanunvalidate
	        )
	    {
	        $outingError = 0;
	        $newCycle = $object->newCycle(); // we need to keep the "situation behavior" so we place it on a new situation cycle
	        if ($newCycle > 1)
	        {
	            // Search credit notes
	            $lastCycle = $object->situation_cycle_ref;
	            $lastSituationCounter = $object->situation_counter;
	            $linkedCreditNotesList = array();

                if (count($object->tab_next_situation_invoice) > 0) {
                    foreach ($object->tab_next_situation_invoice as $next_invoice) {
                        if ($next_invoice->type == Facture::TYPE_CREDIT_NOTE
                            && $next_invoice->situation_counter == $object->situation_counter
                            && $next_invoice->fk_facture_source == $object->id
                          )
                        {
                            $linkedCreditNotesList[] = $next_invoice->id;
                        }
                    }
                }

	            $object->situation_cycle_ref = $newCycle;
	            $object->situation_counter = 1;
	            $object->situation_final = 0;
	            if ($object->update($user) > 0)
	            {
	                $errors = 0;
	                if (count($linkedCreditNotesList) > 0)
	                {
	                    // now, credit note must follow
	                    $sql = 'UPDATE '.MAIN_DB_PREFIX.'facture ';
	                    $sql .= ' SET situation_cycle_ref='.$newCycle;
	                    $sql .= ' , situation_final=0';
	                    $sql .= ' , situation_counter='.$object->situation_counter;
	                    $sql .= ' WHERE rowid IN ('.implode(',', $linkedCreditNotesList).')';

	                    $resql = $db->query($sql);
	                    if (!$resql) $errors++;

	                    // Change each progression persent on each lines
	                    foreach ($object->lines as $line)
	                    {
	                        // no traitement for special product
	                        if ($line->product_type == 9)  continue;


	                        if (!empty($object->tab_previous_situation_invoice))
	                        {
                                // search the last invoice in cycle
	                            $lineIndex = count($object->tab_previous_situation_invoice) - 1;
                                $searchPreviousInvoice = true;
                                while ($searchPreviousInvoice)
                                {
                                    if ($object->tab_previous_situation_invoice[$lineIndex]->type == Facture::TYPE_SITUATION || $lineIndex < 1)
                                    {
                                        $searchPreviousInvoice = false; // find, exit;
                                        break;
                                    }
                                    else
                                    {
                                        $lineIndex--; // go to previous invoice in cycle
                                    }
                                }


                                $maxPrevSituationPercent = 0;
                                foreach ($object->tab_previous_situation_invoice[$lineIndex]->lines as $prevLine)
                                {
                                    if ($prevLine->id == $line->fk_prev_id)
                                    {
                                        $maxPrevSituationPercent = max($maxPrevSituationPercent, $prevLine->situation_percent);
                                    }
                                }


                                $line->situation_percent = $line->situation_percent - $maxPrevSituationPercent;

                                if ($line->update() < 0) $errors++;
	                        }
	                    }
	                }

                    if (!$errors)
                    {
                        setEventMessages($langs->trans('Updated'), '', 'mesgs');
                        header("Location: ".$_SERVER['PHP_SELF']."?id=".$id);
                    }
                    else
                    {
                        setEventMessages($langs->trans('ErrorOutingSituationInvoiceCreditNote'), array(), 'errors');
                    }
	            }
	            else
	            {
	                setEventMessages($langs->trans('ErrorOutingSituationInvoiceOnUpdate'), array(), 'errors');
	            }
	        }
	        else
	        {
	            setEventMessages($langs->trans('ErrorFindNextSituationInvoice'), array(), 'errors');
	        }
	    }
	}

	// add lines from objectlinked
	elseif ($action == 'import_lines_from_object'
	    && $usercancreate
	    && $object->statut == Facture::STATUS_DRAFT
	    && ($object->type == Facture::TYPE_STANDARD || $object->type == Facture::TYPE_REPLACEMENT || $object->type == Facture::TYPE_DEPOSIT || $object->type == Facture::TYPE_PROFORMA || $object->type == Facture::TYPE_SITUATION))
	{
	    $fromElement = GETPOST('fromelement');
	    $fromElementid = GETPOST('fromelementid');
	    $importLines = GETPOST('line_checkbox');

	    if (!empty($importLines) && is_array($importLines) && !empty($fromElement) && ctype_alpha($fromElement) && !empty($fromElementid))
	    {
	        if ($fromElement == 'commande')
	        {
	            dol_include_once('/'.$fromElement.'/class/'.$fromElement.'.class.php');
	            $lineClassName = 'OrderLine';
	        }
	        elseif ($fromElement == 'propal')
	        {
	            dol_include_once('/comm/'.$fromElement.'/class/'.$fromElement.'.class.php');
	            $lineClassName = 'PropaleLigne';
	        }
	        $nextRang = count($object->lines) + 1;
	        $importCount = 0;
	        $error = 0;
	        foreach ($importLines as $lineId)
	        {
	            $lineId = intval($lineId);
                $originLine = new $lineClassName($db);
                if (intval($fromElementid) > 0 && $originLine->fetch($lineId) > 0)
                {
                    $originLine->fetch_optionals($lineId);
                    $desc = $originLine->desc;
                    $pu_ht = $originLine->subprice;
                    $qty = $originLine->qty;
                    $txtva = $originLine->tva_tx;
                    $txlocaltax1 = $originLine->localtax1_tx;
                    $txlocaltax2 = $originLine->localtax2_tx;
                    $fk_product = $originLine->fk_product;
                    $remise_percent = $originLine->remise_percent;
                    $date_start = $originLine->date_start;
                    $date_end = $originLine->date_end;
                    $ventil = 0;
                    $info_bits = $originLine->info_bits;
                    $fk_remise_except = $originLine->fk_remise_except;
                    $price_base_type = 'HT';
                    $pu_ttc = 0;
                    $type = $originLine->product_type;
                    $rang = $nextRang++;
                    $special_code = $originLine->special_code;
                    $origin = $originLine->element;
                    $origin_id = $originLine->id;
                    $fk_parent_line = 0;
                    $fk_fournprice = $originLine->fk_fournprice;
                    $pa_ht = $originLine->pa_ht;
                    $label = $originLine->label;
                    $array_options = $originLine->array_options;
                    if($object->type == Facture::TYPE_SITUATION){
                        $situation_percent = 0;
                    }
                    else{
                        $situation_percent = 100;
                    }
                    $fk_prev_id = '';
                    $fk_unit = $originLine->fk_unit;
                    $pu_ht_devise = $originLine->multicurrency_subprice;

                    $res = $object->addline($desc, $pu_ht, $qty, $txtva, $txlocaltax1, $txlocaltax2, $fk_product, $remise_percent, $date_start, $date_end, $ventil, $info_bits, $fk_remise_except, $price_base_type, $pu_ttc, $type, $rang, $special_code, $origin, $origin_id, $fk_parent_line, $fk_fournprice, $pa_ht, $label, $array_options, $situation_percent, $fk_prev_id, $fk_unit, $pu_ht_devise);

                    if ($res > 0) {
                        $importCount++;
                    } else {
                        $error++;
                    }
                }
                else {
                    $error++;
                }
	        }

	        if ($error)
	        {
	            setEventMessages($langs->trans('ErrorsOnXLines', $error), null, 'errors');
	        }
	    }
	}

	// Actions when printing a doc from card
	include DOL_DOCUMENT_ROOT.'/core/actions_printing.inc.php';

	// Actions to send emails
	if (empty($id)) $id = $facid;
	$triggersendname = 'BILL_SENTBYMAIL';
	$paramname = 'id';
	$autocopy = 'MAIN_MAIL_AUTOCOPY_INVOICE_TO';
	$trackid = 'inv'.$object->id;
	include DOL_DOCUMENT_ROOT.'/core/actions_sendmails.inc.php';

	// Actions to build doc
	$upload_dir = $conf->facture->multidir_output[$object->entity];
	$permissiontoadd = $usercancreate;
	include DOL_DOCUMENT_ROOT.'/core/actions_builddoc.inc.php';


	if ($action == 'update_extras') {
		$object->oldcopy = dol_clone($object);

		// Fill array 'array_options' with data from add form
		$ret = $extrafields->setOptionalsFromPost(null, $object, GETPOST('attribute', 'none'));
		if ($ret < 0) $error++;

		if (!$error)
		{
			// Actions on extra fields
			$result = $object->insertExtraFields('BILL_MODIFY');
			if ($result < 0)
			{
				setEventMessages($object->error, $object->errors, 'errors');
				$error++;
			}
		}

		if ($error)
			$action = 'edit_extras';
	}

	if (!empty($conf->global->MAIN_DISABLE_CONTACTS_TAB) && $usercancreate) {
		if ($action == 'addcontact') {
			$result = $object->fetch($id);

			if ($result > 0 && $id > 0) {
				$contactid = (GETPOST('userid') ? GETPOST('userid') : GETPOST('contactid'));
				$result = $object->add_contact($contactid, $_POST["type"], $_POST["source"]);
			}

			if ($result >= 0) {
				header("Location: ".$_SERVER['PHP_SELF']."?id=".$object->id);
				exit();
			} else {
				if ($object->error == 'DB_ERROR_RECORD_ALREADY_EXISTS') {
					$langs->load("errors");
					setEventMessages($langs->trans("ErrorThisContactIsAlreadyDefinedAsThisType"), null, 'errors');
				} else {
					setEventMessages($object->error, $object->errors, 'errors');
				}
			}
		} // bascule du statut d'un contact
		elseif ($action == 'swapstatut') {
			if ($object->fetch($id)) {
				$result = $object->swapContactStatus(GETPOST('ligne'));
			} else {
				dol_print_error($db);
			}
		} // Efface un contact
		elseif ($action == 'deletecontact') {
			$object->fetch($id);
			$result = $object->delete_contact($lineid);

			if ($result >= 0) {
				header("Location: ".$_SERVER['PHP_SELF']."?id=".$object->id);
				exit();
			} else {
				dol_print_error($db);
			}
		}

		if ($error)
			$action = 'edit_extras';
	}
}


/*
 * View
 */

$form = new Form($db);
$formother = new FormOther($db);
$formfile = new FormFile($db);
$formmargin = new FormMargin($db);
$soc = new Societe($db);
$paymentstatic = new Paiement($db);
$bankaccountstatic = new Account($db);
if (!empty($conf->projet->enabled)) { $formproject = new FormProjets($db); }

$now = dol_now();

$title = $langs->trans('InvoiceCustomer')." - ".$langs->trans('Card');
$helpurl = "EN:Customers_Invoices|FR:Factures_Clients|ES:Facturas_a_clientes";
llxHeader('', $title, $helpurl);

// Mode creation

if ($action == 'create')
{
	$facturestatic = new Facture($db);
	$extrafields->fetch_name_optionals_label($facturestatic->table_element);

	print load_fiche_titre($langs->trans('NewBill'), '', 'invoicing');

	if ($socid > 0)
		$res = $soc->fetch($socid);

	$currency_code = $conf->currency;

	// Load objectsrc
	$remise_absolue = 0;
	if (!empty($origin) && !empty($originid))
	{
		// Parse element/subelement (ex: project_task)
		$element = $subelement = $origin;
		$regs = array();
		if (preg_match('/^([^_]+)_([^_]+)/i', $origin, $regs)) {
			$element = $regs[1];
			$subelement = $regs[2];
		}

		if ($element == 'project') {
			$projectid = $originid;

			if (empty($cond_reglement_id)) {
				$cond_reglement_id = $soc->cond_reglement_id;
			}
			if (empty($mode_reglement_id)) {
				$mode_reglement_id = $soc->mode_reglement_id;
			}
			if (!$remise_percent) {
				$remise_percent = $soc->remise_percent;
			}
			if (!$dateinvoice) {
				// Do not set 0 here (0 for a date is 1970)
				$dateinvoice = (empty($dateinvoice) ? (empty($conf->global->MAIN_AUTOFILL_DATE) ?-1 : '') : $dateinvoice);
			}
		} else {
			// For compatibility
			if ($element == 'order' || $element == 'commande') {
				$element = $subelement = 'commande';
			}
			if ($element == 'propal') {
				$element = 'comm/propal';
				$subelement = 'propal';
			}
			if ($element == 'contract') {
				$element = $subelement = 'contrat';
			}
			if ($element == 'shipping') {
				$element = $subelement = 'expedition';
			}

			dol_include_once('/'.$element.'/class/'.$subelement.'.class.php');

			$classname = ucfirst($subelement);
			$objectsrc = new $classname($db);
			$objectsrc->fetch($originid);
			if (empty($objectsrc->lines) && method_exists($objectsrc, 'fetch_lines'))
				$objectsrc->fetch_lines();
			$objectsrc->fetch_thirdparty();

			$projectid = (!empty($projectid) ? $projectid : $objectsrc->fk_project);
			$ref_client = (!empty($objectsrc->ref_client) ? $objectsrc->ref_client : (!empty($objectsrc->ref_customer) ? $objectsrc->ref_customer : ''));
			$ref_int = (!empty($objectsrc->ref_int) ? $objectsrc->ref_int : '');

			// only if socid not filled else it's allready done upper
			if (empty($socid))
				$soc = $objectsrc->thirdparty;

			$dateinvoice = (empty($dateinvoice) ? (empty($conf->global->MAIN_AUTOFILL_DATE) ?-1 : '') : $dateinvoice);

			if ($element == 'expedition') {
				$ref_client = (!empty($objectsrc->ref_customer) ? $objectsrc->ref_customer : '');

				$elem = $subelem = $objectsrc->origin;
				$expeoriginid = $objectsrc->origin_id;
				dol_include_once('/'.$elem.'/class/'.$subelem.'.class.php');
				$classname = ucfirst($subelem);

				$expesrc = new $classname($db);
				$expesrc->fetch($expeoriginid);

				$cond_reglement_id 	= (!empty($expesrc->cond_reglement_id) ? $expesrc->cond_reglement_id : (!empty($soc->cond_reglement_id) ? $soc->cond_reglement_id : 1));
				$mode_reglement_id 	= (!empty($expesrc->mode_reglement_id) ? $expesrc->mode_reglement_id : (!empty($soc->mode_reglement_id) ? $soc->mode_reglement_id : 0));
				$fk_account         = (!empty($expesrc->fk_account) ? $expesrc->fk_account : (!empty($soc->fk_account) ? $soc->fk_account : 0));
				$remise_percent 	= (!empty($expesrc->remise_percent) ? $expesrc->remise_percent : (!empty($soc->remise_percent) ? $soc->remise_percent : 0));
				$remise_absolue 	= (!empty($expesrc->remise_absolue) ? $expesrc->remise_absolue : (!empty($soc->remise_absolue) ? $soc->remise_absolue : 0));

				//Replicate extrafields
				$expesrc->fetch_optionals($expeoriginid);
				$object->array_options = $expesrc->array_options;
			}
			else
			{
				$cond_reglement_id 	= (!empty($objectsrc->cond_reglement_id) ? $objectsrc->cond_reglement_id : (!empty($soc->cond_reglement_id) ? $soc->cond_reglement_id : 0));
				$mode_reglement_id 	= (!empty($objectsrc->mode_reglement_id) ? $objectsrc->mode_reglement_id : (!empty($soc->mode_reglement_id) ? $soc->mode_reglement_id : 0));
				$fk_account         = (!empty($objectsrc->fk_account) ? $objectsrc->fk_account : (!empty($soc->fk_account) ? $soc->fk_account : 0));
				$remise_percent 	= (!empty($objectsrc->remise_percent) ? $objectsrc->remise_percent : (!empty($soc->remise_percent) ? $soc->remise_percent : 0));
				$remise_absolue 	= (!empty($objectsrc->remise_absolue) ? $objectsrc->remise_absolue : (!empty($soc->remise_absolue) ? $soc->remise_absolue : 0));

				if (!empty($conf->multicurrency->enabled))
				{
					if (!empty($objectsrc->multicurrency_code)) $currency_code = $objectsrc->multicurrency_code;
					if (!empty($conf->global->MULTICURRENCY_USE_ORIGIN_TX) && !empty($objectsrc->multicurrency_tx))	$currency_tx = $objectsrc->multicurrency_tx;
				}

				// Replicate extrafields
				$objectsrc->fetch_optionals($originid);
				$object->array_options = $objectsrc->array_options;
			}
		}
	}
	else
	{
		$cond_reglement_id 	= $soc->cond_reglement_id;
		$mode_reglement_id 	= $soc->mode_reglement_id;
		$fk_account        	= $soc->fk_account;
		$remise_percent 	= $soc->remise_percent;
		$remise_absolue 	= 0;
		$dateinvoice = (empty($dateinvoice) ? (empty($conf->global->MAIN_AUTOFILL_DATE) ?-1 : '') : $dateinvoice); // Do not set 0 here (0 for a date is 1970)

		if (!empty($conf->multicurrency->enabled) && !empty($soc->multicurrency_code)) $currency_code = $soc->multicurrency_code;
	}

	if (!empty($soc->id)) $absolute_discount = $soc->getAvailableDiscounts();
	$note_public = $object->getDefaultCreateValueFor('note_public', ((!empty($origin) && !empty($originid) && is_object($objectsrc) && !empty($conf->global->FACTURE_REUSE_NOTES_ON_CREATE_FROM)) ? $objectsrc->note_public : null));
	$note_private = $object->getDefaultCreateValueFor('note_private', ((!empty($origin) && !empty($originid) && is_object($objectsrc) && !empty($conf->global->FACTURE_REUSE_NOTES_ON_CREATE_FROM)) ? $objectsrc->note_private : null));

	if (!empty($conf->use_javascript_ajax))
	{
		require_once DOL_DOCUMENT_ROOT.'/core/lib/ajax.lib.php';
		print ajax_combobox('fac_replacement');
		print ajax_combobox('fac_avoir');
		print ajax_combobox('situations');
	}

	if ($origin == 'contrat')
	{
		$langs->load("admin");
		$text = $langs->trans("ToCreateARecurringInvoice");
		$text .= ' '.$langs->trans("ToCreateARecurringInvoiceGene", $langs->transnoentitiesnoconv("MenuFinancial"), $langs->transnoentitiesnoconv("BillsCustomers"), $langs->transnoentitiesnoconv("ListOfTemplates"));
		if (empty($conf->global->INVOICE_DISABLE_AUTOMATIC_RECURRING_INVOICE))
		{
		    $text .= ' '.$langs->trans("ToCreateARecurringInvoiceGeneAuto", $langs->transnoentitiesnoconv('Module2300Name'));
		}
		print info_admin($text, 0, 0, 0).'<br>';
	}

	print '<form name="add" action="'.$_SERVER["PHP_SELF"].'" method="POST">';
	print '<input type="hidden" name="token" value="'.newToken().'">';
	print '<input type="hidden" name="action" value="add">';
	if ($soc->id > 0) print '<input type="hidden" name="socid" value="'.$soc->id.'">'."\n";
	print '<input name="ref" type="hidden" value="provisoire">';
	print '<input name="ref_client" type="hidden" value="'.$ref_client.'">';
	print '<input name="ref_int" type="hidden" value="'.$ref_int.'">';
	print '<input type="hidden" name="origin" value="'.$origin.'">';
	print '<input type="hidden" name="originid" value="'.$originid.'">';
	print '<input type="hidden" name="originentity" value="'.GETPOST('originentity').'">';
	if (!empty($currency_tx)) print '<input type="hidden" name="originmulticurrency_tx" value="'.$currency_tx.'">';

	dol_fiche_head('');

	print '<table class="border centpercent">';

	// Ref
	print '<tr><td class="titlefieldcreate fieldrequired">'.$langs->trans('Ref').'</td><td colspan="2">'.$langs->trans('Draft').'</td></tr>';

	$exampletemplateinvoice = new FactureRec($db);
	$invoice_predefined = new FactureRec($db);
	if (empty($origin) && empty($originid) && GETPOST('fac_rec', 'int') > 0)
	{
		$invoice_predefined->fetch(GETPOST('fac_rec', 'int'));
	}

	// Thirdparty
	if ($soc->id > 0 && (!GETPOST('fac_rec', 'int') || !empty($invoice_predefined->frequency)))
	{
		// If thirdparty known and not a predefined invoiced without a recurring rule
		print '<tr><td class="fieldrequired">'.$langs->trans('Customer').'</td>';
		print '<td colspan="2">';
		print $soc->getNomUrl(1);
		print '<input type="hidden" name="socid" value="'.$soc->id.'">';
		// Outstanding Bill
		$arrayoutstandingbills = $soc->getOutstandingBills();
		$outstandingBills = $arrayoutstandingbills['opened'];
		print ' ('.$langs->trans('CurrentOutstandingBill').': ';
		print price($outstandingBills, '', $langs, 0, 0, -1, $conf->currency);
		if ($soc->outstanding_limit != '')
		{
			if ($outstandingBills > $soc->outstanding_limit) print img_warning($langs->trans("OutstandingBillReached"));
			print ' / '.price($soc->outstanding_limit, '', $langs, 0, 0, -1, $conf->currency);
		}
		print ')';
		print '</td>';
		print '</tr>'."\n";
	}
	else
	{
		print '<tr><td class="fieldrequired">'.$langs->trans('Customer').'</td>';
		print '<td colspan="2">';
		print $form->select_company($soc->id, 'socid', '((s.client = 1 OR s.client = 3) AND s.status=1)', 'SelectThirdParty', 0, 0, null, 0, 'minwidth300');
		// Option to reload page to retrieve customer informations. Note, this clear other input
		if (!empty($conf->global->RELOAD_PAGE_ON_CUSTOMER_CHANGE))
		{
			print '<script type="text/javascript">
			$(document).ready(function() {
				$("#socid").change(function() {
					var socid = $(this).val();
			        var fac_rec = $(\'#fac_rec\').val();
					// reload page
        			window.location.href = "'.$_SERVER["PHP_SELF"].'?action=create&socid="+socid+"&fac_rec="+fac_rec;
				});
			});
			</script>';
		}
		if (!GETPOST('fac_rec', 'int')) print ' <a href="'.DOL_URL_ROOT.'/societe/card.php?action=create&client=3&fournisseur=0&backtopage='.urlencode($_SERVER["PHP_SELF"].'?action=create').'"><span class="fa fa-plus-circle valignmiddle paddingleft" title="'.$langs->trans("AddThirdParty").'"></span></a>';
		print '</td>';
		print '</tr>'."\n";
	}

	// Overwrite some values if creation of invoice is from a predefined invoice
	if (empty($origin) && empty($originid) && GETPOST('fac_rec', 'int') > 0)
	{
		$invoice_predefined->fetch(GETPOST('fac_rec', 'int'));

		$dateinvoice = $invoice_predefined->date_when; // To use next gen date by default later
		if (empty($projectid)) $projectid = $invoice_predefined->fk_project;
		$cond_reglement_id = $invoice_predefined->cond_reglement_id;
		$mode_reglement_id = $invoice_predefined->mode_reglement_id;
		$fk_account = $invoice_predefined->fk_account;
		$note_public = $invoice_predefined->note_public;
		$note_private = $invoice_predefined->note_private;

		if (!empty($invoice_predefined->multicurrency_code)) $currency_code = $invoice_predefined->multicurrency_code;
		if (!empty($invoice_predefined->multicurrency_tx)) $currency_tx = $invoice_predefined->multicurrency_tx;

		$sql = 'SELECT r.rowid, r.titre as title, r.total_ttc';
		$sql .= ' FROM '.MAIN_DB_PREFIX.'facture_rec as r';
		$sql .= ' WHERE r.fk_soc = '.$invoice_predefined->socid;

		$resql = $db->query($sql);
		if ($resql)
		{
			$num = $db->num_rows($resql);
			$i = 0;

			if ($num > 0)
			{
				print '<tr><td>'.$langs->trans('CreateFromRepeatableInvoice').'</td><td>';
				//print '<input type="hidden" name="fac_rec" id="fac_rec" value="'.GETPOST('fac_rec', 'int').'">';
				print '<select class="flat" id="fac_rec" name="fac_rec">'; // We may want to change the template to use
				print '<option value="0" selected></option>';
				while ($i < $num)
				{
					$objp = $db->fetch_object($resql);
					print '<option value="'.$objp->rowid.'"';
					if (GETPOST('fac_rec', 'int') == $objp->rowid)
					{
						print ' selected';
						$exampletemplateinvoice->fetch(GETPOST('fac_rec', 'int'));
					}
					print '>'.$objp->title.' ('.price($objp->total_ttc).' '.$langs->trans("TTC").')</option>';
					$i++;
				}
				print '</select>';
				// Option to reload page to retrieve customer informations. Note, this clear other input
				if (!empty($conf->global->RELOAD_PAGE_ON_TEMPLATE_CHANGE))
				{
					print '<script type="text/javascript">
        			$(document).ready(function() {
        				$("#fac_rec").change(function() {
							console.log("We changed the template invoice");
        					var fac_rec = $(this).val();
        			        var socid = $(\'#socid\').val();
        					// reload page
        					window.location.href = "'.$_SERVER["PHP_SELF"].'?action=create&socid="+socid+"&fac_rec="+fac_rec;
        				});
        			});
        			</script>';
				}
				print '</td></tr>';
			}
			$db->free($resql);
		} else {
			dol_print_error($db);
		}
	}

	print '<tr><td class="tdtop fieldrequired">'.$langs->trans('Type').'</td><td colspan="2">';

	print '<div class="tagtable">'."\n";

	// Standard invoice
	print '<div class="tagtr listofinvoicetype"><div class="tagtd listofinvoicetype">';
	$tmp = '<input type="radio" id="radio_standard" name="type" value="0"'.(GETPOST('type') == 0 ? ' checked' : '').'> ';
	$tmp  = $tmp.'<label for="radio_standard" >'.$langs->trans("InvoiceStandardAsk").'</label>';
	$desc = $form->textwithpicto($tmp, $langs->transnoentities("InvoiceStandardDesc"), 1, 'help', '', 0, 3);
	print $desc;
	print '</div></div>';

	if ((empty($origin)) || ((($origin == 'propal') || ($origin == 'commande')) && (!empty($originid))))
	{
		// Deposit
		if (empty($conf->global->INVOICE_DISABLE_DEPOSIT))
   		{
			print '<div class="tagtr listofinvoicetype"><div class="tagtd listofinvoicetype">';
			$tmp = '<input type="radio" id="radio_deposit" name="type" value="3"'.(GETPOST('type') == 3 ? ' checked' : '').'> ';
			print '<script type="text/javascript" language="javascript">
    		jQuery(document).ready(function() {
    			jQuery("#typedeposit, #valuedeposit").click(function() {
    				jQuery("#radio_deposit").prop("checked", true);
    			});
    		});
    		</script>';

			$tmp  = $tmp.'<label for="radio_deposit" >'.$langs->trans("InvoiceDeposit").'</label>';
			$desc = $form->textwithpicto($tmp, $langs->transnoentities("InvoiceDepositDesc"), 1, 'help', '', 0, 3);
			print '<table class="nobordernopadding"><tr><td>';
			print $desc;
			print '</td>';
			if (($origin == 'propal') || ($origin == 'commande'))
			{
				print '<td class="nowrap" style="padding-left: 5px">';
				$arraylist = array('amount' => $langs->transnoentitiesnoconv('FixAmount', $langs->transnoentitiesnoconv('Deposit')), 'variable' => $langs->transnoentitiesnoconv('VarAmountOneLine', $langs->transnoentitiesnoconv('Deposit')));
				print $form->selectarray('typedeposit', $arraylist, GETPOST('typedeposit'), 0, 0, 0, '', 1);
				print '</td>';
				print '<td class="nowrap" style="padding-left: 5px">'.$langs->trans('Value').':<input type="text" id="valuedeposit" name="valuedeposit" size="3" value="'.GETPOST('valuedeposit', 'int').'"/>';
			}
			print '</td></tr></table>';

			print '</div></div>';
   		}
	}

	if ($socid > 0)
	{
		if (!empty($conf->global->INVOICE_USE_SITUATION))
		{
			// First situation invoice
			print '<div class="tagtr listofinvoicetype"><div class="tagtd listofinvoicetype">';
			$tmp = '<input id="radio_situation" type="radio" name="type" value="5"'.(GETPOST('type') == 5 ? ' checked' : '').'> ';
			$tmp  = $tmp.'<label for="radio_situation" >'.$langs->trans("InvoiceFirstSituationAsk").'</label>';
			$desc = $form->textwithpicto($tmp, $langs->transnoentities("InvoiceFirstSituationDesc"), 1, 'help', '', 0, 3);
			print $desc;
			print '</div></div>';

			// Next situation invoice
			$opt = $form->selectSituationInvoices(GETPOST('originid'), $socid);

			print '<div class="tagtr listofinvoicetype"><div class="tagtd listofinvoicetype">';
			$tmp = '<input type="radio" name="type" value="5"'.(GETPOST('type') == 5 && GETPOST('originid') ? ' checked' : '');
			if ($opt == ('<option value ="0" selected>'.$langs->trans('NoSituations').'</option>') || (GETPOST('origin') && GETPOST('origin') != 'facture' && GETPOST('origin') != 'commande'))
				$tmp .= ' disabled';
			$tmp .= '> ';
			$text = '<label>'.$tmp.$langs->trans("InvoiceSituationAsk").'</label> ';
			$text .= '<select class="flat" id="situations" name="situations"';
			if ($opt == ('<option value ="0" selected>'.$langs->trans('NoSituations').'</option>') || (GETPOST('origin') && GETPOST('origin') != 'facture' && GETPOST('origin') != 'commande'))
				$text .= ' disabled';
			$text .= '>';
			$text .= $opt;
			$text .= '</select>';
			$desc = $form->textwithpicto($text, $langs->transnoentities("InvoiceSituationDesc"), 1, 'help', '', 0, 3);
			print $desc;
			print '</div></div>';
		}

		// Replacement
		if (empty($conf->global->INVOICE_DISABLE_REPLACEMENT))
		{
			// Type de facture
			$facids = $facturestatic->list_replacable_invoices($soc->id);
			if ($facids < 0) {
				dol_print_error($db, $facturestatic);
				exit();
			}
			$options = "";
			if (is_array($facids)) {
				foreach ($facids as $facparam)
				{
					$options .= '<option value="'.$facparam ['id'].'"';
					if ($facparam ['id'] == $_POST['fac_replacement'])
						$options .= ' selected';
					$options .= '>'.$facparam ['ref'];
					$options .= ' ('.$facturestatic->LibStatut(0, $facparam ['status']).')';
					$options .= '</option>';
				}
			}

			print '<!-- replacement line -->';
			print '<div class="tagtr listofinvoicetype"><div class="tagtd listofinvoicetype">';
			$tmp = '<input type="radio" name="type" id="radio_replacement" value="1"'.(GETPOST('type') == 1 ? ' checked' : '');
			if (!$options || $invoice_predefined->id > 0) $tmp .= ' disabled';
			$tmp .= '> ';
			print '<script type="text/javascript" language="javascript">
    		jQuery(document).ready(function() {
    			jQuery("#fac_replacement").change(function() {
    				jQuery("#radio_replacement").prop("checked", true);
    			});
    		});
    		</script>';
			$text = '<label>'.$tmp.$langs->trans("InvoiceReplacementAsk").'</label>';
			$text .= '<select class="flat" name="fac_replacement" id="fac_replacement"';
			if (!$options || $invoice_predefined->id > 0)
				$text .= ' disabled';
			$text .= '>';
			if ($options) {
				$text .= '<option value="-1">&nbsp;</option>';
				$text .= $options;
			} else {
				$text .= '<option value="-1">'.$langs->trans("NoReplacableInvoice").'</option>';
			}
			$text .= '</select>';
			$desc = $form->textwithpicto($text, $langs->transnoentities("InvoiceReplacementDesc"), 1, 'help', '', 0, 3);
			print $desc;
			print '</div></div>';
		}
	}
	else
	{
	    if (!empty($conf->global->INVOICE_USE_SITUATION))
	    {
    	    print '<div class="tagtr listofinvoicetype"><div class="tagtd listofinvoicetype">';
    	    $tmp = '<input type="radio" name="type" id="radio_situation" value="0" disabled> ';
    	    $text = '<label>'.$tmp.$langs->trans("InvoiceFirstSituationAsk").'</label> ';
    	    $text .= '<span class="opacitymedium">('.$langs->trans("YouMustCreateInvoiceFromThird").')</span> ';
    	    $desc = $form->textwithpicto($text, $langs->transnoentities("InvoiceFirstSituationDesc"), 1, 'help', '', 0, 3);
    	    print $desc;
    	    print '</div></div>';

    	    print '<div class="tagtr listofinvoicetype"><div class="tagtd listofinvoicetype">';
    	    $tmp = '<input type="radio" name="type" id="radio_situation" value="0" disabled> ';
    	    $text = '<label>'.$tmp.$langs->trans("InvoiceSituationAsk").'</label> ';
    	    $text .= '<span class="opacitymedium">('.$langs->trans("YouMustCreateInvoiceFromThird").')</span> ';
    	    $desc = $form->textwithpicto($text, $langs->transnoentities("InvoiceFirstSituationDesc"), 1, 'help', '', 0, 3);
    	    print $desc;
    	    print '</div></div>';
	    }

	    print '<div class="tagtr listofinvoicetype"><div class="tagtd listofinvoicetype">';
		$tmp = '<input type="radio" name="type" id="radio_replacement" value="0" disabled> ';
		$text = '<label>'.$tmp.$langs->trans("InvoiceReplacement").'</label> ';
		$text .= '<span class="opacitymedium">('.$langs->trans("YouMustCreateInvoiceFromThird").')</span> ';
		$desc = $form->textwithpicto($text, $langs->transnoentities("InvoiceReplacementDesc"), 1, 'help', '', 0, 3);
		print $desc;
		print '</div></div>';
	}


	if (empty($origin))
	{
		if ($socid > 0)
		{
			// Credit note
			if (empty($conf->global->INVOICE_DISABLE_CREDIT_NOTE))
			{
				// Show link for credit note
				$facids = $facturestatic->list_qualified_avoir_invoices($soc->id);
				if ($facids < 0)
				{
					dol_print_error($db, $facturestatic);
					exit;
				}
				$optionsav = "";
				$newinvoice_static = new Facture($db);
				foreach ($facids as $key => $valarray)
				{
					$newinvoice_static->id = $key;
					$newinvoice_static->ref = $valarray ['ref'];
					$newinvoice_static->statut = $valarray ['status'];
					$newinvoice_static->type = $valarray ['type'];
					$newinvoice_static->paye = $valarray ['paye'];

					$optionsav .= '<option value="'.$key.'"';
					if ($key == GETPOST('fac_avoir'))
						$optionsav .= ' selected';
					$optionsav .= '>';
					$optionsav .= $newinvoice_static->ref;
					$optionsav .= ' ('.$newinvoice_static->getLibStatut(1, $valarray ['paymentornot']).')';
					$optionsav .= '</option>';
				}

				print '<div class="tagtr listofinvoicetype"><div class="tagtd listofinvoicetype">';
				$tmp = '<input type="radio" id="radio_creditnote" name="type" value="2"'.(GETPOST('type') == 2 ? ' checked' : '');
				if ((!$optionsav && empty($conf->global->INVOICE_CREDIT_NOTE_STANDALONE)) || $invoice_predefined->id > 0) $tmp .= ' disabled';
				$tmp .= '> ';
				// Show credit note options only if we checked credit note
				print '<script type="text/javascript" language="javascript">
    			jQuery(document).ready(function() {
    				if (! jQuery("#radio_creditnote").is(":checked"))
    				{
    					jQuery("#credit_note_options").hide();
    				}
    				jQuery("#radio_creditnote").click(function() {
    					jQuery("#credit_note_options").show();
    				});
    				jQuery("#radio_standard, #radio_replacement, #radio_deposit").click(function() {
    					jQuery("#credit_note_options").hide();
    				});
    			});
    			</script>';
				$text = '<label>'.$tmp.$langs->transnoentities("InvoiceAvoirAsk").'</label> ';
				// $text.='<input type="text" value="">';
				$text .= '<select class="flat valignmiddle" name="fac_avoir" id="fac_avoir"';
				if (!$optionsav || $invoice_predefined->id > 0)
					$text .= ' disabled';
				$text .= '>';
				if ($optionsav) {
					$text .= '<option value="-1"></option>';
					$text .= $optionsav;
				} else {
					$text .= '<option value="-1">'.$langs->trans("NoInvoiceToCorrect").'</option>';
				}
				$text .= '</select>';
				$desc = $form->textwithpicto($text, $langs->transnoentities("InvoiceAvoirDesc"), 1, 'help', '', 0, 3);
				print $desc;

				print '<div id="credit_note_options" class="clearboth">';
				print '&nbsp;&nbsp;&nbsp; <input type="checkbox" name="invoiceAvoirWithLines" id="invoiceAvoirWithLines" value="1" onclick="$(\'#credit_note_options input[type=checkbox]\').not(this).prop(\'checked\', false);" '.(GETPOST('invoiceAvoirWithLines', 'int') > 0 ? 'checked' : '').' /> <label for="invoiceAvoirWithLines">'.$langs->trans('invoiceAvoirWithLines')."</label>";
				print '<br>&nbsp;&nbsp;&nbsp; <input type="checkbox" name="invoiceAvoirWithPaymentRestAmount" id="invoiceAvoirWithPaymentRestAmount" value="1" onclick="$(\'#credit_note_options input[type=checkbox]\').not(this).prop(\'checked\', false);" '.(GETPOST('invoiceAvoirWithPaymentRestAmount', 'int') > 0 ? 'checked' : '').' /> <label for="invoiceAvoirWithPaymentRestAmount">'.$langs->trans('invoiceAvoirWithPaymentRestAmount')."</label>";
				print '</div>';

    			print '</div></div>';
    		}
		}
		else
		{
			print '<div class="tagtr listofinvoicetype"><div class="tagtd listofinvoicetype">';
			if (empty($conf->global->INVOICE_CREDIT_NOTE_STANDALONE)) $tmp = '<input type="radio" name="type" id="radio_creditnote" value="0" disabled> ';
			else $tmp = '<input type="radio" name="type" id="radio_creditnote" value="2" > ';
			$text = '<label>'.$tmp.$langs->trans("InvoiceAvoir").'</label> ';
			$text .= '<span class="opacitymedium">('.$langs->trans("YouMustCreateInvoiceFromThird").')</span> ';
			$desc = $form->textwithpicto($text, $langs->transnoentities("InvoiceAvoirDesc"), 1, 'help', '', 0, 3);
			print $desc;
			print '</div></div>'."\n";
		}
	}

	// Template invoice
	print '<div class="tagtr listofinvoicetype"><div class="tagtd listofinvoicetype">';
	$tmp = '<input type="radio" name="type" id="radio_template" value="0" disabled> ';
	$text = '<label>'.$tmp.$langs->trans("RepeatableInvoice").'</label> ';
	//$text.= '('.$langs->trans("YouMustCreateStandardInvoiceFirst").') ';
	$desc = $form->textwithpicto($text, $langs->transnoentities("YouMustCreateStandardInvoiceFirstDesc"), 1, 'help', '', 0, 3);
	print $desc;
	print '</div></div>';

	print '</div>';


	if (!empty($conf->global->INVOICE_USE_DEFAULT_DOCUMENT)) // Hidden conf
	{
    	// Add auto select default document model
    	$listtType = array(Facture::TYPE_STANDARD, Facture::TYPE_REPLACEMENT, Facture::TYPE_CREDIT_NOTE, Facture::TYPE_DEPOSIT, Facture::TYPE_SITUATION);
    	$jsListType = '';
    	foreach ($listtType as $type)
    	{
    	    $thisTypeConfName = 'FACTURE_ADDON_PDF_'.$type;
    	    $curent = !empty($conf->global->{$thisTypeConfName}) ? $conf->global->{$thisTypeConfName}:$conf->global->FACTURE_ADDON_PDF;
    	    $jsListType .= (!empty($jsListType) ? ',' : '').'"'.$type.'":"'.$curent.'"';
    	}

    	print '<script type="text/javascript" language="javascript">
        		$(document).ready(function() {
                    var listType = {'.$jsListType.'};
        			$("[name=\'type\'").change(function() {
        				if($( this ).prop("checked"))
                        {
                            if(($( this ).val() in listType))
                            {
                                $("#model").val(listType[$( this ).val()]);
                            }
                            else
                            {
                                $("#model").val("'.$conf->global->FACTURE_ADDON_PDF.'");
                            }
                        }
        			});
        		});
        		</script>';
	}



	print '</td></tr>';

	if ($socid > 0)
	{
		// Discounts for third party
		print '<tr><td>'.$langs->trans('Discounts').'</td><td colspan="2">';

		$thirdparty = $soc;
		$discount_type = 0;
		$backtopage = urlencode($_SERVER["PHP_SELF"].'?socid='.$thirdparty->id.'&action='.$action.'&origin='.GETPOST('origin', 'alpha').'&originid='.GETPOST('originid', 'int'));
		include DOL_DOCUMENT_ROOT.'/core/tpl/object_discounts.tpl.php';

		print '</td></tr>';
	}

	$datefacture = dol_mktime(12, 0, 0, GETPOST('remonth', 'int'), GETPOST('reday', 'int'), GETPOST('reyear', 'int'));

	// Date invoice
	print '<tr><td class="fieldrequired">'.$langs->trans('DateInvoice').'</td><td colspan="2">';
	print $form->selectDate($datefacture ? $datefacture : $dateinvoice, '', '', '', '', "add", 1, 1);
	print '</td></tr>';

	// Date point of tax
	if (!empty($conf->global->INVOICE_POINTOFTAX_DATE))
	{
		print '<tr><td class="fieldrequired">'.$langs->trans('DatePointOfTax').'</td><td colspan="2">';
		$date_pointoftax = dol_mktime(12, 0, 0, GETPOST('date_pointoftaxmonth', 'int'), GETPOST('date_pointoftaxday', 'int'), GETPOST('date_pointoftaxyear', 'int'));
		print $form->selectDate($date_pointoftax ? $date_pointoftax : -1, 'date_pointoftax', '', '', '', "add", 1, 1);
		print '</td></tr>';
	}

	// Payment term
	print '<tr><td class="nowrap fieldrequired">'.$langs->trans('PaymentConditionsShort').'</td><td colspan="2">';
	$form->select_conditions_paiements(GETPOSTISSET('cond_reglement_id') ? GETPOST('cond_reglement_id', 'int') : $cond_reglement_id, 'cond_reglement_id');
	print '</td></tr>';

	if (!empty($conf->global->INVOICE_USE_SITUATION))
	{
	    if ($conf->global->INVOICE_USE_SITUATION_RETAINED_WARRANTY) {
	        $rwStyle = 'display:none;';
	        if (GETPOST('type', 'int') == Facture::TYPE_SITUATION) {
	            $rwStyle = '';
	        }

	        $retained_warranty = GETPOST('retained_warranty', 'int');
	        if(empty($retained_warranty)){
                if(!empty($objectsrc->retained_warranty)){ // use previous situation value
                    $retained_warranty = $objectsrc->retained_warranty;
                }else{
                    $retained_warranty = $conf->global->INVOICE_SITUATION_DEFAULT_RETAINED_WARRANTY_PERCENT;
                }
            }

	        print '<tr class="retained-warranty-line" style="'.$rwStyle.'" ><td class="nowrap">'.$langs->trans('RetainedWarranty').'</td><td colspan="2">';
	        print '<input id="new-situation-invoice-retained-warranty" name="retained_warranty" type="number" value="'.$retained_warranty.'" step="0.01" min="0" max="100" />%';

	        // Retained warranty payment term
	        print '<tr class="retained-warranty-line" style="'.$rwStyle.'" ><td class="nowrap">'.$langs->trans('PaymentConditionsShortRetainedWarranty').'</td><td colspan="2">';
	        $retained_warranty_fk_cond_reglement = GETPOST('retained_warranty_fk_cond_reglement', 'int');
	        if(empty($retained_warranty_fk_cond_reglement)){
                $retained_warranty_fk_cond_reglement = $conf->global->INVOICE_SITUATION_DEFAULT_RETAINED_WARRANTY_COND_ID;
                if(!empty($objectsrc->retained_warranty_fk_cond_reglement)){ // use previous situation value
                    $retained_warranty_fk_cond_reglement = $objectsrc->retained_warranty_fk_cond_reglement;
                }else{
                    $retained_warranty_fk_cond_reglement = $conf->global->INVOICE_SITUATION_DEFAULT_RETAINED_WARRANTY_COND_ID;
                }
            }
	        $form->select_conditions_paiements($retained_warranty_fk_cond_reglement, 'retained_warranty_fk_cond_reglement', -1, 1);
	        print '</td></tr>';

	        print '<script type="text/javascript" language="javascript">
    		$(document).ready(function() {
    			$("[name=\'type\'").change(function() {
    				if($( this ).prop("checked") && $( this ).val() == '.Facture::TYPE_SITUATION.')
                    {
                        $(".retained-warranty-line").show();
                    }
                    else{
                        $(".retained-warranty-line").hide();
                    }
    			});
    		});
    		</script>';
	    }
	}

	// Payment mode
	print '<tr><td>'.$langs->trans('PaymentMode').'</td><td colspan="2">';
	$form->select_types_paiements(isset($_POST['mode_reglement_id']) ? $_POST['mode_reglement_id'] : $mode_reglement_id, 'mode_reglement_id', 'CRDT');
	print '</td></tr>';

	// Bank Account
	if (isset($_POST['fk_account'])) {
		$fk_account = $_POST['fk_account'];
	}

	print '<tr><td>'.$langs->trans('BankAccount').'</td><td colspan="2">';
	$form->select_comptes($fk_account, 'fk_account', 0, '', 1);
	print '</td></tr>';

	// Project
	if (!empty($conf->projet->enabled))
	{
		$langs->load('projects');
		print '<tr><td>'.$langs->trans('Project').'</td><td colspan="2">';
		$numprojet = $formproject->select_projects(($socid > 0 ? $socid : -1), $projectid, 'projectid', 0, 0, 1, 1);
		print ' <a href="'.DOL_URL_ROOT.'/projet/card.php?socid='.$soc->id.'&action=create&status=1&backtopage='.urlencode($_SERVER["PHP_SELF"].'?action=create&socid='.$soc->id.($fac_rec ? '&fac_rec='.$fac_rec : '')).'"><span class="fa fa-plus-circle valignmiddle" title="'.$langs->trans("AddProject").'"></span></a>';
		print '</td></tr>';
	}

	// Incoterms
	if (!empty($conf->incoterm->enabled))
	{
		print '<tr>';
		print '<td><label for="incoterm_id">'.$form->textwithpicto($langs->trans("IncotermLabel"), $objectsrc->label_incoterms, 1).'</label></td>';
		print '<td colspan="2" class="maxwidthonsmartphone">';
		$incoterm_id = GETPOST('incoterm_id');
		$incoterm_location = GETPOST('location_incoterms');
		if (empty($incoterm_id))
		{
			$incoterm_id = (!empty($objectsrc->fk_incoterms) ? $objectsrc->fk_incoterms : $soc->fk_incoterms);
			$incoterm_location = (!empty($objectsrc->location_incoterms) ? $objectsrc->location_incoterms : $soc->location_incoterms);
		}
		print $form->select_incoterms($incoterm_id, $incoterm_location);
		print '</td></tr>';
	}

	// Other attributes
	$parameters = array('objectsrc' => $objectsrc, 'colspan' => ' colspan="2"', 'cols' => '2');
	$reshook = $hookmanager->executeHooks('formObjectOptions', $parameters, $object, $action); // Note that $action and $object may have been modified by hook
	print $hookmanager->resPrint;
	if (empty($reshook)) {
		print $object->showOptionals($extrafields, 'edit', $parameters);
	}

	// Template to use by default
	print '<tr><td>'.$langs->trans('Model').'</td>';
	print '<td colspan="2">';
	include_once DOL_DOCUMENT_ROOT.'/core/modules/facture/modules_facture.php';
	$liste = ModelePDFFactures::liste_modeles($db);
	if (!empty($conf->global->INVOICE_USE_DEFAULT_DOCUMENT)) {
		// Hidden conf
	    $paramkey = 'FACTURE_ADDON_PDF_'.$object->type;
	    $curent = !empty($conf->global->$paramkey) ? $conf->global->$paramkey : $conf->global->FACTURE_ADDON_PDF;
	} else {
	    $curent = $conf->global->FACTURE_ADDON_PDF;
	}
	print $form->selectarray('model', $liste, $curent);
	print "</td></tr>";

	// Multicurrency
	if (!empty($conf->multicurrency->enabled))
	{
		print '<tr>';
		print '<td>'.$form->editfieldkey('Currency', 'multicurrency_code', '', $object, 0).'</td>';
		print '<td colspan="2" class="maxwidthonsmartphone">';
		print $form->selectMultiCurrency($currency_code, 'multicurrency_code');
		print '</td></tr>';
	}

	// Help of substitution key
	$htmltext = '';
	if (GETPOST('fac_rec', 'int') > 0)
	{
		$dateexample = ($datefacture ? $datefacture : $dateinvoice);
		if (empty($dateexample)) $dateexample = dol_now();
		$substitutionarray = array(
			'__TOTAL_HT__' => $langs->trans("AmountHT").' ('.$langs->trans("Example").': '.price($exampletemplateinvoice->total_ht).')',
			'__TOTAL_TTC__' =>  $langs->trans("AmountTTC").' ('.$langs->trans("Example").': '.price($exampletemplateinvoice->total_ttc).')',
			'__INVOICE_PREVIOUS_MONTH__' => $langs->trans("PreviousMonthOfInvoice").' ('.$langs->trans("Example").': '.dol_print_date(dol_time_plus_duree($dateexample, -1, 'm'), '%m').')',
			'__INVOICE_MONTH__' =>  $langs->trans("MonthOfInvoice").' ('.$langs->trans("Example").': '.dol_print_date($dateexample, '%m').')',
			'__INVOICE_NEXT_MONTH__' => $langs->trans("NextMonthOfInvoice").' ('.$langs->trans("Example").': '.dol_print_date(dol_time_plus_duree($dateexample, 1, 'm'), '%m').')',
			'__INVOICE_PREVIOUS_MONTH_TEXT__' => $langs->trans("TextPreviousMonthOfInvoice").' ('.$langs->trans("Example").': '.dol_print_date(dol_time_plus_duree($dateexample, -1, 'm'), '%B').')',
			'__INVOICE_MONTH_TEXT__' =>  $langs->trans("TextMonthOfInvoice").' ('.$langs->trans("Example").': '.dol_print_date($dateexample, '%B').')',
			'__INVOICE_NEXT_MONTH_TEXT__' => $langs->trans("TextNextMonthOfInvoice").' ('.$langs->trans("Example").': '.dol_print_date(dol_time_plus_duree($dateexample, 1, 'm'), '%B').')',
			'__INVOICE_PREVIOUS_YEAR__' => $langs->trans("PreviousYearOfInvoice").' ('.$langs->trans("Example").': '.dol_print_date(dol_time_plus_duree($dateexample, -1, 'y'), '%Y').')',
			'__INVOICE_YEAR__' =>  $langs->trans("YearOfInvoice").' ('.$langs->trans("Example").': '.dol_print_date($dateexample, '%Y').')',
			'__INVOICE_NEXT_YEAR__' => $langs->trans("NextYearOfInvoice").' ('.$langs->trans("Example").': '.dol_print_date(dol_time_plus_duree($dateexample, 1, 'y'), '%Y').')'
		);

		$htmltext = '<i>'.$langs->trans("FollowingConstantsWillBeSubstituted").':<br>';
		foreach ($substitutionarray as $key => $val)
		{
			$htmltext .= $key.' = '.$langs->trans($val).'<br>';
		}
		$htmltext .= '</i>';
	}

	// Public note
	print '<tr>';
	print '<td class="tdtop">';
	print $form->textwithpicto($langs->trans('NotePublic'), $htmltext);
	print '</td>';
	print '<td valign="top" colspan="2">';
	$doleditor = new DolEditor('note_public', $note_public, '', 80, 'dolibarr_notes', 'In', 0, false, true, ROWS_3, '90%');
	print $doleditor->Create(1);

	// Private note
	if (empty($user->socid))
	{
		print '<tr>';
		print '<td class="tdtop">';
		print $form->textwithpicto($langs->trans('NotePrivate'), $htmltext);
		print '</td>';
		print '<td valign="top" colspan="2">';
		$doleditor = new DolEditor('note_private', $note_private, '', 80, 'dolibarr_notes', 'In', 0, false, true, ROWS_3, '90%');
		print $doleditor->Create(1);
		// print '<textarea name="note_private" wrap="soft" cols="70" rows="'.ROWS_3.'">'.$note_private.'.</textarea>
		print '</td></tr>';
	}

	// Lines from source (TODO Show them also when creating invoice from tempalte invoice)
	if (!empty($origin) && !empty($originid) && is_object($objectsrc))
	{
		// TODO for compatibility
		if ($origin == 'contrat') {
			// Calcul contrat->price (HT), contrat->total (TTC), contrat->tva
			$objectsrc->remise_absolue = $remise_absolue;
			$objectsrc->remise_percent = $remise_percent;
			$objectsrc->update_price(1, - 1, 1);
		}

		print "\n<!-- ".$classname." info -->";
		print "\n";
		print '<input type="hidden" name="amount"         value="'.$objectsrc->total_ht.'">'."\n";
		print '<input type="hidden" name="total"          value="'.$objectsrc->total_ttc.'">'."\n";
		print '<input type="hidden" name="tva"            value="'.$objectsrc->total_tva.'">'."\n";
		print '<input type="hidden" name="origin"         value="'.$objectsrc->element.'">';
		print '<input type="hidden" name="originid"       value="'.$objectsrc->id.'">';

		switch (get_class($objectsrc)) {
			case 'Propal':
				$newclassname = 'CommercialProposal';
				break;
			case 'Commande':
				$newclassname = 'Order';
				break;
			case 'Expedition':
				$newclassname = 'Sending';
				break;
			case 'Contrat':
				$newclassname = 'Contract';
				break;
			case 'Fichinter':
				$newclassname = 'Intervention';
				break;
			default:
				$newclassname = get_class($objectsrc);
		}

		print '<tr><td>'.$langs->trans($newclassname).'</td><td colspan="2">'.$objectsrc->getNomUrl(1);
		// We check if Origin document (id and type is known) has already at least one invoice attached to it
		$objectsrc->fetchObjectLinked($originid, $origin, '', 'facture');
		if (is_array($objectsrc->linkedObjects['facture']) && count($objectsrc->linkedObjects['facture']) >= 1)
		{
			setEventMessages('WarningBillExist', null, 'warnings');
			echo ' ('.$langs->trans('LatestRelatedBill').end($objectsrc->linkedObjects['facture'])->getNomUrl(1).')';
		}
		echo '</td></tr>';
		print '<tr><td>'.$langs->trans('AmountHT').'</td><td colspan="2">'.price($objectsrc->total_ht).'</td></tr>';
		print '<tr><td>'.$langs->trans('AmountVAT').'</td><td colspan="2">'.price($objectsrc->total_tva)."</td></tr>";
		if ($mysoc->localtax1_assuj == "1" || $objectsrc->total_localtax1 != 0) 		// Localtax1
		{
			print '<tr><td>'.$langs->transcountry("AmountLT1", $mysoc->country_code).'</td><td colspan="2">'.price($objectsrc->total_localtax1)."</td></tr>";
		}

		if ($mysoc->localtax2_assuj == "1" || $objectsrc->total_localtax2 != 0) 		// Localtax2
		{
			print '<tr><td>'.$langs->transcountry("AmountLT2", $mysoc->country_code).'</td><td colspan="2">'.price($objectsrc->total_localtax2)."</td></tr>";
		}
		print '<tr><td>'.$langs->trans('AmountTTC').'</td><td colspan="2">'.price($objectsrc->total_ttc)."</td></tr>";

		if (!empty($conf->multicurrency->enabled))
		{
			print '<tr><td>'.$langs->trans('MulticurrencyAmountHT').'</td><td colspan="2">'.price($objectsrc->multicurrency_total_ht).'</td></tr>';
			print '<tr><td>'.$langs->trans('MulticurrencyAmountVAT').'</td><td colspan="2">'.price($objectsrc->multicurrency_total_tva)."</td></tr>";
			print '<tr><td>'.$langs->trans('MulticurrencyAmountTTC').'</td><td colspan="2">'.price($objectsrc->multicurrency_total_ttc)."</td></tr>";
		}
	}

	print "</table>\n";

	dol_fiche_end();

	// Button "Create Draft"
	print '<div class="center">';
	print '<input type="submit" class="button" name="bouton" value="'.$langs->trans('CreateDraft').'">';
	print '&nbsp;&nbsp;&nbsp;&nbsp;&nbsp;';
	print '<input type="button" class="button" value="'.$langs->trans("Cancel").'" onClick="javascript:history.go(-1)">';
	print '</div>';

	print "</form>\n";

	// Show origin lines
	if (!empty($origin) && !empty($originid) && is_object($objectsrc)) {
		print '<br>';

		$title = $langs->trans('ProductsAndServices');
		print load_fiche_titre($title);

		print '<table class="noborder centpercent">';

		$objectsrc->printOriginLinesList();

		print '</table>';
	}

	print '<br>';
}
elseif ($id > 0 || !empty($ref))
{
	/*
	 * Show object in view mode
	 */

	$result = $object->fetch($id, $ref);
	if ($result <= 0) {
		dol_print_error($db, $object->error);
		exit();
	}

	// fetch optionals attributes and labels
	$extrafields->fetch_name_optionals_label($object->table_element);

	if ($user->socid > 0 && $user->socid != $object->socid)
	{
		accessforbidden('', 0, 1);
	}

	$result = $object->fetch_thirdparty();

	$result = $soc->fetch($object->socid);
	if ($result < 0) dol_print_error($db);
	$selleruserevenustamp = $mysoc->useRevenueStamp();

	$totalpaye = $object->getSommePaiement();
	$totalcreditnotes = $object->getSumCreditNotesUsed();
	$totaldeposits = $object->getSumDepositsUsed();
	// print "totalpaye=".$totalpaye." totalcreditnotes=".$totalcreditnotes." totaldeposts=".$totaldeposits."
	// selleruserrevenuestamp=".$selleruserevenustamp;

	// We can also use bcadd to avoid pb with floating points
	// For example print 239.2 - 229.3 - 9.9; does not return 0.
	// $resteapayer=bcadd($object->total_ttc,$totalpaye,$conf->global->MAIN_MAX_DECIMALS_TOT);
	// $resteapayer=bcadd($resteapayer,$totalavoir,$conf->global->MAIN_MAX_DECIMALS_TOT);
	$resteapayer = price2num($object->total_ttc - $totalpaye - $totalcreditnotes - $totaldeposits, 'MT');

	if ($object->paye)
	{
		$resteapayer = 0;
	}
	$resteapayeraffiche = $resteapayer;

	if (!empty($conf->global->FACTURE_DEPOSITS_ARE_JUST_PAYMENTS)) {	// Never use this
		$filterabsolutediscount = "fk_facture_source IS NULL"; // If we want deposit to be substracted to payments only and not to total of final invoice
		$filtercreditnote = "fk_facture_source IS NOT NULL"; // If we want deposit to be substracted to payments only and not to total of final invoice
	} else {
		$filterabsolutediscount = "fk_facture_source IS NULL OR (description LIKE '(DEPOSIT)%' AND description NOT LIKE '(EXCESS RECEIVED)%')";
		$filtercreditnote = "fk_facture_source IS NOT NULL AND (description NOT LIKE '(DEPOSIT)%' OR description LIKE '(EXCESS RECEIVED)%')";
	}

	$absolute_discount = $soc->getAvailableDiscounts('', $filterabsolutediscount);
	$absolute_creditnote = $soc->getAvailableDiscounts('', $filtercreditnote);
	$absolute_discount = price2num($absolute_discount, 'MT');
	$absolute_creditnote = price2num($absolute_creditnote, 'MT');

	$author = new User($db);
	if ($object->user_author) {
		$author->fetch($object->user_author);
	}

	$objectidnext = $object->getIdReplacingInvoice();

	$head = facture_prepare_head($object);

	dol_fiche_head($head, 'compta', $langs->trans('InvoiceCustomer'), -1, 'bill');

	$formconfirm = '';

	// Confirmation de la conversion de l'avoir en reduc
	if ($action == 'converttoreduc') {
		if ($object->type == Facture::TYPE_STANDARD || $object->type == Facture::TYPE_SITUATION) $type_fac = 'ExcessReceived';
		elseif ($object->type == Facture::TYPE_CREDIT_NOTE) $type_fac = 'CreditNote';
		elseif ($object->type == Facture::TYPE_DEPOSIT) $type_fac = 'Deposit';
		$text = $langs->trans('ConfirmConvertToReduc', strtolower($langs->transnoentities($type_fac)));
		$text .= '<br>'.$langs->trans('ConfirmConvertToReduc2');
		$formconfirm = $form->formconfirm($_SERVER['PHP_SELF'].'?facid='.$object->id, $langs->trans('ConvertToReduc'), $text, 'confirm_converttoreduc', '', "yes", 2);
	}

	// Confirmation to delete invoice
	if ($action == 'delete') {
		$text = $langs->trans('ConfirmDeleteBill', $object->ref);
		$formquestion = array();

		if ($object->type != Facture::TYPE_DEPOSIT && !empty($conf->global->STOCK_CALCULATE_ON_BILL) && $object->statut >= 1)
		{
			$qualified_for_stock_change = 0;
			if (empty($conf->global->STOCK_SUPPORTS_SERVICES)) {
				$qualified_for_stock_change = $object->hasProductsOrServices(2);
			} else {
				$qualified_for_stock_change = $object->hasProductsOrServices(1);
			}

			if ($qualified_for_stock_change)
			{
				$langs->load("stocks");
				require_once DOL_DOCUMENT_ROOT.'/product/class/html.formproduct.class.php';
				$formproduct = new FormProduct($db);
				$label = $object->type == Facture::TYPE_CREDIT_NOTE ? $langs->trans("SelectWarehouseForStockDecrease") : $langs->trans("SelectWarehouseForStockIncrease");
				$forcecombo = 0;
				if ($conf->browser->name == 'ie') $forcecombo = 1; // There is a bug in IE10 that make combo inside popup crazy
				$formquestion = array(
					// 'text' => $langs->trans("ConfirmClone"),
					// array('type' => 'checkbox', 'name' => 'clone_content', 'label' => $langs->trans("CloneMainAttributes"), 'value' => 1),
					// array('type' => 'checkbox', 'name' => 'update_prices', 'label' => $langs->trans("PuttingPricesUpToDate"), 'value' => 1),
					array('type' => 'other', 'name' => 'idwarehouse', 'label' => $label, 'value' => $formproduct->selectWarehouses(GETPOST('idwarehouse') ?GETPOST('idwarehouse') : 'ifone', 'idwarehouse', '', 1, 0, 0, $langs->trans("NoStockAction"), 0, $forcecombo))
				);
				$formconfirm = $form->formconfirm($_SERVER['PHP_SELF'].'?facid='.$object->id, $langs->trans('DeleteBill'), $text, 'confirm_delete', $formquestion, "yes", 1);
			}
			else
			{
				$formconfirm = $form->formconfirm($_SERVER['PHP_SELF'].'?facid='.$object->id, $langs->trans('DeleteBill'), $text, 'confirm_delete', '', 'no', 1);
			}
		} else {
			$formconfirm = $form->formconfirm($_SERVER['PHP_SELF'].'?facid='.$object->id, $langs->trans('DeleteBill'), $text, 'confirm_delete', '', 'no', 1);
		}
	}

	// Confirmation to remove invoice from cycle
	if ($action == 'situationout') {
	    $text = $langs->trans('ConfirmRemoveSituationFromCycle', $object->ref);
	    $label = $langs->trans("ConfirmOuting");
	    $formquestion = array();
	    // remove situation from cycle
	    if ($object->statut == Facture::STATUS_VALIDATED
	        && $usercancreate
	        && !$objectidnext
	        && $object->is_last_in_cycle()
	    	&& $usercanunvalidate
	        )
	    {
	        $formconfirm = $form->formconfirm($_SERVER['PHP_SELF'].'?facid='.$object->id, $label, $text, 'confirm_situationout', $formquestion, "yes", 1);
		}
	}

	// Confirmation of validation
	if ($action == 'valid')
	{
		// we check object has a draft number
		$objectref = substr($object->ref, 1, 4);
		if ($objectref == 'PROV') {
			$savdate = $object->date;
			if (!empty($conf->global->FAC_FORCE_DATE_VALIDATION)) {
				$object->date = dol_now();
				$object->date_lim_reglement = $object->calculate_date_lim_reglement();
			}
			$numref = $object->getNextNumRef($soc);
			// $object->date=$savdate;
		} else {
			$numref = $object->ref;
		}

		$text = $langs->trans('ConfirmValidateBill', $numref);
		if (!empty($conf->notification->enabled)) {
			require_once DOL_DOCUMENT_ROOT.'/core/class/notify.class.php';
			$notify = new Notify($db);
			$text .= '<br>';
			$text .= $notify->confirmMessage('BILL_VALIDATE', $object->socid, $object);
		}
		$formquestion = array();

		if ($object->type != Facture::TYPE_DEPOSIT && !empty($conf->global->STOCK_CALCULATE_ON_BILL))
		{
			$qualified_for_stock_change = 0;
			if (empty($conf->global->STOCK_SUPPORTS_SERVICES)) {
				$qualified_for_stock_change = $object->hasProductsOrServices(2);
			} else {
				$qualified_for_stock_change = $object->hasProductsOrServices(1);
			}

			if ($qualified_for_stock_change)
			{
				$langs->load("stocks");
				require_once DOL_DOCUMENT_ROOT.'/product/class/html.formproduct.class.php';
				require_once DOL_DOCUMENT_ROOT.'/product/stock/class/entrepot.class.php';
				$formproduct = new FormProduct($db);
				$warehouse = new Entrepot($db);
				$warehouse_array = $warehouse->list_array();
				if (count($warehouse_array) == 1) {
					$label = $object->type == Facture::TYPE_CREDIT_NOTE ? $langs->trans("WarehouseForStockIncrease", current($warehouse_array)) : $langs->trans("WarehouseForStockDecrease", current($warehouse_array));
					$value = '<input type="hidden" id="idwarehouse" name="idwarehouse" value="'.key($warehouse_array).'">';
				} else {
					$label = $object->type == Facture::TYPE_CREDIT_NOTE ? $langs->trans("SelectWarehouseForStockIncrease") : $langs->trans("SelectWarehouseForStockDecrease");
					$value = $formproduct->selectWarehouses(GETPOST('idwarehouse') ?GETPOST('idwarehouse') : 'ifone', 'idwarehouse', '', 1);
				}
				$formquestion = array(
									// 'text' => $langs->trans("ConfirmClone"),
									// array('type' => 'checkbox', 'name' => 'clone_content', 'label' => $langs->trans("CloneMainAttributes"), 'value' =>
									// 1),
									// array('type' => 'checkbox', 'name' => 'update_prices', 'label' => $langs->trans("PuttingPricesUpToDate"), 'value'
									// => 1),
									array('type' => 'other', 'name' => 'idwarehouse', 'label' => $label, 'value' => $value));
			}
		}
		if ($object->type != Facture::TYPE_CREDIT_NOTE && $object->total_ttc < 0) 		// Can happen only if $conf->global->FACTURE_ENABLE_NEGATIVE is on
		{
			$text .= '<br>'.img_warning().' '.$langs->trans("ErrorInvoiceOfThisTypeMustBePositive");
		}
		$formconfirm = $form->formconfirm($_SERVER["PHP_SELF"].'?facid='.$object->id, $langs->trans('ValidateBill'), $text, 'confirm_valid', $formquestion, (($object->type != Facture::TYPE_CREDIT_NOTE && $object->total_ttc < 0) ? "no" : "yes"), 2);
	}

	// Confirm back to draft status
	if ($action == 'modif') {
		$text = $langs->trans('ConfirmUnvalidateBill', $object->ref);
		$formquestion = array();

		if ($object->type != Facture::TYPE_DEPOSIT && !empty($conf->global->STOCK_CALCULATE_ON_BILL))
		{
			$qualified_for_stock_change = 0;
			if (empty($conf->global->STOCK_SUPPORTS_SERVICES)) {
				$qualified_for_stock_change = $object->hasProductsOrServices(2);
			} else {
				$qualified_for_stock_change = $object->hasProductsOrServices(1);
			}

			if ($qualified_for_stock_change)
			{
				$langs->load("stocks");
				require_once DOL_DOCUMENT_ROOT.'/product/class/html.formproduct.class.php';
				require_once DOL_DOCUMENT_ROOT.'/product/stock/class/entrepot.class.php';
				$formproduct = new FormProduct($db);
				$warehouse = new Entrepot($db);
				$warehouse_array = $warehouse->list_array();
				if (count($warehouse_array) == 1) {
					$label = $object->type == Facture::TYPE_CREDIT_NOTE ? $langs->trans("WarehouseForStockDecrease", current($warehouse_array)) : $langs->trans("WarehouseForStockIncrease", current($warehouse_array));
					$value = '<input type="hidden" id="idwarehouse" name="idwarehouse" value="'.key($warehouse_array).'">';
				} else {
					$label = $object->type == Facture::TYPE_CREDIT_NOTE ? $langs->trans("SelectWarehouseForStockDecrease") : $langs->trans("SelectWarehouseForStockIncrease");
					$value = $formproduct->selectWarehouses(GETPOST('idwarehouse') ?GETPOST('idwarehouse') : 'ifone', 'idwarehouse', '', 1);
				}
				$formquestion = array(
									// 'text' => $langs->trans("ConfirmClone"),
									// array('type' => 'checkbox', 'name' => 'clone_content', 'label' => $langs->trans("CloneMainAttributes"), 'value' =>
									// 1),
									// array('type' => 'checkbox', 'name' => 'update_prices', 'label' => $langs->trans("PuttingPricesUpToDate"), 'value'
									// => 1),
									array('type' => 'other', 'name' => 'idwarehouse', 'label' => $label, 'value' => $value));
			}
		}

		$formconfirm = $form->formconfirm($_SERVER["PHP_SELF"].'?facid='.$object->id, $langs->trans('UnvalidateBill'), $text, 'confirm_modif', $formquestion, "yes", 1);
	}

	// Confirmation du classement paye
	if ($action == 'paid' && $resteapayer <= 0) {
		$formconfirm = $form->formconfirm($_SERVER["PHP_SELF"].'?facid='.$object->id, $langs->trans('ClassifyPaid'), $langs->trans('ConfirmClassifyPaidBill', $object->ref), 'confirm_paid', '', "yes", 1);
	}
	if ($action == 'paid' && $resteapayer > 0) {
		// Code
		$i = 0;
		$close[$i]['code'] = 'discount_vat'; // escompte
		$i++;
		$close[$i]['code'] = 'badcustomer';
		$i++;
		$close[$i]['code'] = 'other';
		$i++;
		// Help
		$i = 0;
		$close[$i]['label'] = $langs->trans("HelpEscompte").'<br><br>'.$langs->trans("ConfirmClassifyPaidPartiallyReasonDiscountVatDesc");
		$i++;
		$close[$i]['label'] = $langs->trans("ConfirmClassifyPaidPartiallyReasonBadCustomerDesc");
		$i++;
		$close[$i]['label'] = $langs->trans("Other");
		$i++;
		// Texte
		$i = 0;
		$close[$i]['reason'] = $form->textwithpicto($langs->transnoentities("ConfirmClassifyPaidPartiallyReasonDiscount", $resteapayer, $langs->trans("Currency".$conf->currency)), $close[$i]['label'], 1);
		$i++;
		$close[$i]['reason'] = $form->textwithpicto($langs->transnoentities("ConfirmClassifyPaidPartiallyReasonBadCustomer", $resteapayer, $langs->trans("Currency".$conf->currency)), $close[$i]['label'], 1);
		$i++;
		$close[$i]['reason'] = $form->textwithpicto($langs->transnoentities("Other"), $close[$i]['label'], 1);
		$i++;
		// arrayreasons[code]=reason
		foreach ($close as $key => $val) {
			$arrayreasons[$close [$key]['code']] = $close[$key]['reason'];
		}

		// Cree un tableau formulaire
		$formquestion = array('text' => $langs->trans("ConfirmClassifyPaidPartiallyQuestion"), array('type' => 'radio', 'name' => 'close_code', 'label' => $langs->trans("Reason"), 'values' => $arrayreasons), array('type' => 'text', 'name' => 'close_note', 'label' => $langs->trans("Comment"), 'value' => '', 'morecss' => 'minwidth300'));
		// Paiement incomplet. On demande si motif = escompte ou autre
		$formconfirm = $form->formconfirm($_SERVER["PHP_SELF"].'?facid='.$object->id, $langs->trans('ClassifyPaid'), $langs->trans('ConfirmClassifyPaidPartially', $object->ref), 'confirm_paid_partially', $formquestion, "yes", 1, 310);
	}

	// Confirmation du classement abandonne
	if ($action == 'canceled') {
		// S'il y a une facture de remplacement pas encore validee (etat brouillon),
		// on ne permet pas de classer abandonner la facture.
		if ($objectidnext) {
			$facturereplacement = new Facture($db);
			$facturereplacement->fetch($objectidnext);
			$statusreplacement = $facturereplacement->statut;
		}
		if ($objectidnext && $statusreplacement == 0) {
			print '<div class="error">'.$langs->trans("ErrorCantCancelIfReplacementInvoiceNotValidated").'</div>';
		} else {
			// Code
			$close[1]['code'] = 'badcustomer';
			$close[2]['code'] = 'abandon';
			// Help
			$close[1]['label'] = $langs->trans("ConfirmClassifyPaidPartiallyReasonBadCustomerDesc");
			$close[2]['label'] = $langs->trans("ConfirmClassifyAbandonReasonOtherDesc");
			// Texte
			$close[1]['reason'] = $form->textwithpicto($langs->transnoentities("ConfirmClassifyPaidPartiallyReasonBadCustomer", $object->ref), $close[1]['label'], 1);
			$close[2]['reason'] = $form->textwithpicto($langs->transnoentities("ConfirmClassifyAbandonReasonOther"), $close[2]['label'], 1);
			// arrayreasons
			$arrayreasons[$close[1]['code']] = $close[1]['reason'];
			$arrayreasons[$close[2]['code']] = $close[2]['reason'];

			// Cree un tableau formulaire
			$formquestion = array('text' => $langs->trans("ConfirmCancelBillQuestion"), array('type' => 'radio', 'name' => 'close_code', 'label' => $langs->trans("Reason"), 'values' => $arrayreasons), array('type' => 'text', 'name' => 'close_note', 'label' => $langs->trans("Comment"), 'value' => '', 'morecss' => 'minwidth300'));

			$formconfirm = $form->formconfirm($_SERVER['PHP_SELF'].'?facid='.$object->id, $langs->trans('CancelBill'), $langs->trans('ConfirmCancelBill', $object->ref), 'confirm_canceled', $formquestion, "yes", 1, 250);
		}
	}

	if ($action == 'deletepaiement')
	{
		$payment_id = GETPOST('paiement_id');
		$formconfirm = $form->formconfirm($_SERVER["PHP_SELF"].'?id='.$object->id.'&paiement_id='.$payment_id, $langs->trans('DeletePayment'), $langs->trans('ConfirmDeletePayment'), 'confirm_delete_paiement', '', 'no', 1);
	}

	// Confirmation de la suppression d'une ligne produit
	if ($action == 'ask_deleteline') {
		$formconfirm = $form->formconfirm($_SERVER["PHP_SELF"].'?facid='.$object->id.'&lineid='.$lineid, $langs->trans('DeleteProductLine'), $langs->trans('ConfirmDeleteProductLine'), 'confirm_deleteline', '', 'no', 1);
	}

	// Clone confirmation
	if ($action == 'clone')
	{
		// Create an array for form
		$formquestion = array(
			array('type' => 'other', 'name' => 'socid', 'label' => $langs->trans("SelectThirdParty"), 'value' => $form->select_company($object->socid, 'socid', '(s.client=1 OR s.client=2 OR s.client=3)', 1)),
		    array('type' => 'date', 'name' => 'newdate', 'label' => $langs->trans("Date"), 'value' => dol_now())
		);
		// Ask confirmatio to clone
		$formconfirm = $form->formconfirm($_SERVER["PHP_SELF"].'?facid='.$object->id, $langs->trans('ToClone'), $langs->trans('ConfirmCloneInvoice', $object->ref), 'confirm_clone', $formquestion, 'yes', 1, 250);
	}

	// Call Hook formConfirm
	$parameters = array('formConfirm' => $formconfirm, 'lineid' => $lineid, 'remainingtopay' => &$resteapayer);
	$reshook = $hookmanager->executeHooks('formConfirm', $parameters, $object, $action); // Note that $action and $object may have been modified by hook
	if (empty($reshook)) $formconfirm .= $hookmanager->resPrint;
	elseif ($reshook > 0) $formconfirm = $hookmanager->resPrint;

	// Print form confirm
	print $formconfirm;

	// Invoice content

	$linkback = '<a href="'.DOL_URL_ROOT.'/compta/facture/list.php?restore_lastsearch_values=1'.(!empty($socid) ? '&socid='.$socid : '').'">'.$langs->trans("BackToList").'</a>';

	$morehtmlref = '<div class="refidno">';
	// Ref invoice
	if ($object->status == $object::STATUS_DRAFT && ! $mysoc->isInEEC() && ! empty($conf->global->INVOICE_ALLOW_FREE_REF)) {
		$morehtmlref .= $form->editfieldkey("Ref", 'ref', $object->ref, $object, $usercancreate, 'string', '', 0, 1);
		$morehtmlref .= $form->editfieldval("Ref", 'ref', $object->ref, $object, $usercancreate, 'string', '', null, null, '', 1);
		$morehtmlref .= '<br>';
	}
	// Ref customer
	$morehtmlref .= $form->editfieldkey("RefCustomer", 'ref_client', $object->ref_client, $object, $usercancreate, 'string', '', 0, 1);
	$morehtmlref .= $form->editfieldval("RefCustomer", 'ref_client', $object->ref_client, $object, $usercancreate, 'string', '', null, null, '', 1);
	// Thirdparty
	$morehtmlref .= '<br>'.$langs->trans('ThirdParty').' : '.$object->thirdparty->getNomUrl(1, 'customer');
	if (empty($conf->global->MAIN_DISABLE_OTHER_LINK) && $object->thirdparty->id > 0) $morehtmlref .= ' (<a href="'.DOL_URL_ROOT.'/compta/facture/list.php?socid='.$object->thirdparty->id.'&search_societe='.urlencode($object->thirdparty->name).'">'.$langs->trans("OtherBills").'</a>)';
	// Project
	if (!empty($conf->projet->enabled))
	{
		$langs->load("projects");
		$morehtmlref .= '<br>'.$langs->trans('Project').' ';
		if ($usercancreate)
		{
			if ($action != 'classify') {
				$morehtmlref .= '<a class="editfielda" href="'.$_SERVER['PHP_SELF'].'?action=classify&amp;id='.$object->id.'">'.img_edit($langs->transnoentitiesnoconv('SetProject')).'</a> : ';
			}
			if ($action == 'classify') {
				//$morehtmlref.=$form->form_project($_SERVER['PHP_SELF'] . '?id=' . $object->id, $object->socid, $object->fk_project, 'projectid', 0, 0, 1, 1);
				$morehtmlref .= '<form method="post" action="'.$_SERVER['PHP_SELF'].'?id='.$object->id.'">';
				$morehtmlref .= '<input type="hidden" name="action" value="classin">';
				$morehtmlref .= '<input type="hidden" name="token" value="'.newToken().'">';
				$morehtmlref .= $formproject->select_projects($object->socid, $object->fk_project, 'projectid', $maxlength, 0, 1, 0, 1, 0, 0, '', 1);
				$morehtmlref .= '<input type="submit" class="button valignmiddle" value="'.$langs->trans("Modify").'">';
				$morehtmlref .= '</form>';
			} else {
				$morehtmlref .= $form->form_project($_SERVER['PHP_SELF'].'?id='.$object->id, $object->socid, $object->fk_project, 'none', 0, 0, 0, 1);
			}
		} else {
			if (!empty($object->fk_project)) {
				$proj = new Project($db);
				$proj->fetch($object->fk_project);
				$morehtmlref .= '<a href="'.DOL_URL_ROOT.'/projet/card.php?id='.$object->fk_project.'" title="'.$langs->trans('ShowProject').'">';
				$morehtmlref .= $proj->ref;
				$morehtmlref .= '</a>';
			} else {
				$morehtmlref .= '';
			}
		}
	}
	$morehtmlref .= '</div>';

	$object->totalpaye = $totalpaye; // To give a chance to dol_banner_tab to use already paid amount to show correct status

	dol_banner_tab($object, 'ref', $linkback, 1, 'ref', 'ref', $morehtmlref, '', 0, '', '');

	print '<div class="fichecenter">';
	print '<div class="fichehalfleft">';
	print '<div class="underbanner clearboth"></div>';

	print '<table class="border tableforfield" width="100%">';

	// Type
	print '<tr><td class="titlefield fieldname_type">'.$langs->trans('Type').'</td><td class="valuefield fieldname_type">';
	print $object->getLibType();
	if ($object->module_source) {
		print ' <span class="opacitymediumbycolor">('.$langs->trans("POS").' '.$object->module_source.' - '.$langs->trans("Terminal").' '.$object->pos_source.')</span>';
	}
	if ($object->type == Facture::TYPE_REPLACEMENT) {
		$facreplaced = new Facture($db);
		$facreplaced->fetch($object->fk_facture_source);
		print ' <span class="opacitymediumbycolor">('.$langs->transnoentities("ReplaceInvoice", $facreplaced->getNomUrl(1)).')</span>';
	}
	if ($object->type == Facture::TYPE_CREDIT_NOTE && !empty($object->fk_facture_source)) {
		$facusing = new Facture($db);
		$facusing->fetch($object->fk_facture_source);
		print ' <span class="opacitymediumbycolor">('.$langs->transnoentities("CorrectInvoice", $facusing->getNomUrl(1)).')</span>';
	}

	$facidavoir = $object->getListIdAvoirFromInvoice();
	if (count($facidavoir) > 0) {
		print ' <span class="opacitymediumbycolor">('.$langs->transnoentities("InvoiceHasAvoir");
		$i = 0;
		foreach ($facidavoir as $id) {
			if ($i == 0)
				print ' ';
			else
				print ',';
			$facavoir = new Facture($db);
			$facavoir->fetch($id);
			print $facavoir->getNomUrl(1);
		}
		print ')</span>';
	}
	if ($objectidnext > 0) {
		$facthatreplace = new Facture($db);
		$facthatreplace->fetch($objectidnext);
		print ' <span class="opacitymediumbycolor">('.$langs->transnoentities("ReplacedByInvoice", $facthatreplace->getNomUrl(1)).')</span>';
	}

	if ($object->type == Facture::TYPE_CREDIT_NOTE || $object->type == Facture::TYPE_DEPOSIT) {
		$discount = new DiscountAbsolute($db);
		$result = $discount->fetch(0, $object->id);
		if ($result > 0) {
			print '. <span class="opacitymediumbycolor">'.$langs->trans("CreditNoteConvertedIntoDiscount", $object->getLibType(1), $discount->getNomUrl(1, 'discount')).'</span><br>';
		}
	}

	if ($object->fk_fac_rec_source > 0)
	{
		$tmptemplate = new FactureRec($db);
		$result = $tmptemplate->fetch($object->fk_fac_rec_source);
		if ($result > 0) {
			print '. <span class="opacitymediumbycolor">'.$langs->trans(
				"GeneratedFromTemplate",
				'<a href="'.DOL_MAIN_URL_ROOT.'/compta/facture/card-rec.php?facid='.$tmptemplate->id.'">'.$tmptemplate->ref.'</a>'
			).'</span>';
		}
	}
	print '</td></tr>';

	// Relative and absolute discounts
	print '<!-- Discounts -->'."\n";
	print '<tr><td>'.$langs->trans('Discounts');

	print '</td><td>';
	$thirdparty = $soc;
	$discount_type = 0;
	$backtopage = urlencode($_SERVER["PHP_SELF"].'?facid='.$object->id);
	include DOL_DOCUMENT_ROOT.'/core/tpl/object_discounts.tpl.php';

	print '</td></tr>';

	// Date invoice
	print '<tr><td>';
	print '<table class="nobordernopadding" width="100%"><tr><td>';
	print $langs->trans('DateInvoice');
	print '</td>';
	if ($object->type != Facture::TYPE_CREDIT_NOTE && $action != 'editinvoicedate' && !empty($object->brouillon) && $usercancreate && empty($conf->global->FAC_FORCE_DATE_VALIDATION))
		print '<td class="right"><a class="editfielda" href="'.$_SERVER["PHP_SELF"].'?action=editinvoicedate&amp;facid='.$object->id.'">'.img_edit($langs->trans('SetDate'), 1).'</a></td>';
	print '</tr></table>';
	print '</td><td>';

	if ($object->type != Facture::TYPE_CREDIT_NOTE) {
		if ($action == 'editinvoicedate') {
			$form->form_date($_SERVER['PHP_SELF'].'?facid='.$object->id, $object->date, 'invoicedate');
		} else {
			print dol_print_date($object->date, 'day');
		}
	} else {
		print dol_print_date($object->date, 'day');
	}
	print '</td>';

	print '</tr>';

	if (!empty($conf->global->INVOICE_POINTOFTAX_DATE))
	{
		// Date invoice
		print '<tr><td>';
		print '<table class="nobordernopadding" width="100%"><tr><td>';
		print $langs->trans('DatePointOfTax');
		print '</td>';
		print '<td class="right"><a class="editfielda" href="'.$_SERVER["PHP_SELF"].'?action=editdate_pointoftax&amp;facid='.$object->id.'">'.img_edit($langs->trans('SetDate'), 1).'</a></td>';
		print '</tr></table>';
		print '</td><td>';
		if ($action == 'editdate_pointoftax') {
			$form->form_date($_SERVER['PHP_SELF'].'?facid='.$object->id, $object->date_pointoftax, 'date_pointoftax');
		} else {
			print dol_print_date($object->date_pointoftax, 'day');
		}
		print '</td></tr>';
	}

	// Payment term
	print '<tr><td>';
	print '<table class="nobordernopadding" width="100%"><tr><td>';
	print $langs->trans('PaymentConditionsShort');
	print '</td>';
	if ($object->type != Facture::TYPE_CREDIT_NOTE && $action != 'editconditions' && $usercancreate)
		print '<td class="right"><a class="editfielda" href="'.$_SERVER["PHP_SELF"].'?action=editconditions&amp;facid='.$object->id.'">'.img_edit($langs->trans('SetConditions'), 1).'</a></td>';
	print '</tr></table>';
	print '</td><td>';
	if ($object->type != Facture::TYPE_CREDIT_NOTE)
	{
		if ($action == 'editconditions') {
			$form->form_conditions_reglement($_SERVER['PHP_SELF'].'?facid='.$object->id, $object->cond_reglement_id, 'cond_reglement_id');
		} else {
			$form->form_conditions_reglement($_SERVER['PHP_SELF'].'?facid='.$object->id, $object->cond_reglement_id, 'none');
		}
	} else {
		print '&nbsp;';
	}
	print '</td></tr>';

	// Date payment term
	print '<tr><td>';
	print '<table class="nobordernopadding" width="100%"><tr><td>';
	print $langs->trans('DateMaxPayment');
	print '</td>';
	if ($object->type != Facture::TYPE_CREDIT_NOTE && $action != 'editpaymentterm' && $usercancreate)
		print '<td class="right"><a class="editfielda" href="'.$_SERVER["PHP_SELF"].'?action=editpaymentterm&amp;facid='.$object->id.'">'.img_edit($langs->trans('SetDate'), 1).'</a></td>';
	print '</tr></table>';
	print '</td><td>';
	if ($object->type != Facture::TYPE_CREDIT_NOTE)
	{
		if ($action == 'editpaymentterm') {
			$form->form_date($_SERVER['PHP_SELF'].'?facid='.$object->id, $object->date_lim_reglement, 'paymentterm');
		} else {
			print dol_print_date($object->date_lim_reglement, 'day');
			if ($object->hasDelay()) {
				print img_warning($langs->trans('Late'));
			}
		}
	} else {
		print '&nbsp;';
	}
	print '</td></tr>';

	// Payment mode
	print '<tr><td>';
	print '<table class="nobordernopadding" width="100%"><tr><td>';
	print $langs->trans('PaymentMode');
	print '</td>';
	if ($action != 'editmode' && $usercancreate)
		print '<td class="right"><a class="editfielda" href="'.$_SERVER["PHP_SELF"].'?action=editmode&amp;facid='.$object->id.'">'.img_edit($langs->trans('SetMode'), 1).'</a></td>';
	print '</tr></table>';
	print '</td><td>';
	if ($action == 'editmode')
	{
		$form->form_modes_reglement($_SERVER['PHP_SELF'].'?facid='.$object->id, $object->mode_reglement_id, 'mode_reglement_id', 'CRDT', 1, 1);
	}
	else
	{
		$form->form_modes_reglement($_SERVER['PHP_SELF'].'?facid='.$object->id, $object->mode_reglement_id, 'none', 'CRDT');
	}
	print '</td></tr>';

	// Multicurrency
	if (!empty($conf->multicurrency->enabled))
	{
		// Multicurrency code
		print '<tr>';
		print '<td>';
		print '<table class="nobordernopadding" width="100%"><tr><td>';
		print $form->editfieldkey('Currency', 'multicurrency_code', '', $object, 0);
		print '</td>';
		if ($usercancreate && $action != 'editmulticurrencycode' && !empty($object->brouillon))
			print '<td class="right"><a class="editfielda" href="'.$_SERVER["PHP_SELF"].'?action=editmulticurrencycode&amp;id='.$object->id.'">'.img_edit($langs->transnoentitiesnoconv('SetMultiCurrencyCode'), 1).'</a></td>';
		print '</tr></table>';
		print '</td><td>';
		$htmlname = (($usercancreate && $action == 'editmulticurrencycode') ? 'multicurrency_code' : 'none');
		$form->form_multicurrency_code($_SERVER['PHP_SELF'].'?id='.$object->id, $object->multicurrency_code, $htmlname);
		print '</td></tr>';

		// Multicurrency rate
		if ($object->multicurrency_code != $conf->currency || $object->multicurrency_tx != 1)
		{
			print '<tr>';
			print '<td>';
			print '<table class="nobordernopadding" width="100%"><tr><td>';
			print $form->editfieldkey('CurrencyRate', 'multicurrency_tx', '', $object, 0);
			print '</td>';
			if ($usercancreate && $action != 'editmulticurrencyrate' && !empty($object->brouillon) && $object->multicurrency_code && $object->multicurrency_code != $conf->currency)
				print '<td class="right"><a href="'.$_SERVER["PHP_SELF"].'?action=editmulticurrencyrate&amp;id='.$object->id.'">'.img_edit($langs->transnoentitiesnoconv('SetMultiCurrencyCode'), 1).'</a></td>';
			print '</tr></table>';
			print '</td><td>';
			if ($action == 'editmulticurrencyrate' || $action == 'actualizemulticurrencyrate') {
				if ($action == 'actualizemulticurrencyrate') {
					list($object->fk_multicurrency, $object->multicurrency_tx) = MultiCurrency::getIdAndTxFromCode($object->db, $object->multicurrency_code);
				}
				$form->form_multicurrency_rate($_SERVER['PHP_SELF'].'?id='.$object->id, $object->multicurrency_tx, ($usercancreate ? 'multicurrency_tx' : 'none'), $object->multicurrency_code);
			} else {
				$form->form_multicurrency_rate($_SERVER['PHP_SELF'].'?id='.$object->id, $object->multicurrency_tx, 'none', $object->multicurrency_code);
				if ($object->statut == $object::STATUS_DRAFT && $object->multicurrency_code && $object->multicurrency_code != $conf->currency) {
					print '<div class="inline-block"> &nbsp; &nbsp; &nbsp; &nbsp; ';
					print '<a href="'.$_SERVER["PHP_SELF"].'?id='.$object->id.'&action=actualizemulticurrencyrate">'.$langs->trans("ActualizeCurrency").'</a>';
					print '</div>';
				}
			}
			print '</td></tr>';
		}
	}

	// Bank Account
	print '<tr><td class="nowrap">';
	print '<table width="100%" class="nobordernopadding"><tr><td class="nowrap">';
	print $langs->trans('BankAccount');
	print '<td>';
	if (($action != 'editbankaccount') && $usercancreate)
		print '<td class="right"><a class="editfielda" href="'.$_SERVER["PHP_SELF"].'?action=editbankaccount&amp;id='.$object->id.'">'.img_edit($langs->trans('SetBankAccount'), 1).'</a></td>';
	print '</tr></table>';
	print '</td><td>';
	if ($action == 'editbankaccount')
	{
		$form->formSelectAccount($_SERVER['PHP_SELF'].'?id='.$object->id, $object->fk_account, 'fk_account', 1);
	}
	else
	{
		$form->formSelectAccount($_SERVER['PHP_SELF'].'?id='.$object->id, $object->fk_account, 'none');
	}
	print "</td>";
	print '</tr>';

	// Incoterms
	if (!empty($conf->incoterm->enabled))
	{
		print '<tr><td>';
		print '<table width="100%" class="nobordernopadding"><tr><td>';
		print $langs->trans('IncotermLabel');
		print '<td><td class="right">';
		if ($usercancreate) print '<a class="editfielda" href="'.DOL_URL_ROOT.'/compta/facture/card.php?facid='.$object->id.'&action=editincoterm">'.img_edit().'</a>';
		else print '&nbsp;';
		print '</td></tr></table>';
		print '</td>';
		print '<td>';
		if ($action != 'editincoterm')
		{
			print $form->textwithpicto($object->display_incoterms(), $object->label_incoterms, 1);
		}
		else
		{
			print $form->select_incoterms((!empty($object->fk_incoterms) ? $object->fk_incoterms : ''), (!empty($object->location_incoterms) ? $object->location_incoterms : ''), $_SERVER['PHP_SELF'].'?id='.$object->id);
		}
		print '</td></tr>';
	}

	$displayWarranty = false;
	if (($object->type == Facture::TYPE_SITUATION && (!empty($object->retained_warranty) || !empty($conf->global->INVOICE_USE_SITUATION_RETAINED_WARRANTY))))
	{
	    // Check if this situation invoice is 100% for real
	    if (!empty($object->situation_final) && !empty($object->lines)) {
	        $displayWarranty = true;
	        foreach ($object->lines as $i => $line) {
	            if ($line->product_type < 2 && $line->situation_percent < 100) {
	                $displayWarranty = false;
	                break;
	            }
	        }
	    }



    	// Retained Warranty
    	print '<tr class="retained-warranty-lines"  ><td>';
    	print '<table id="retained-warranty-table" class="nobordernopadding" width="100%"><tr><td>';
    	print $langs->trans('RetainedWarranty');
    	print '</td>';
    	if ($action != 'editretainedwarranty' && $user->rights->facture->creer) {
    	    print '<td align="right"><a class="editfielda" href="'.$_SERVER["PHP_SELF"].'?action=editretainedwarranty&amp;facid='.$object->id.'">'.img_edit($langs->trans('setretainedwarranty'), 1).'</a></td>';
    	}

        print '</tr></table>';
        print '</td><td>';
        if ($action == 'editretainedwarranty')
        {
            print '<form  id="retained-warranty-form"  method="POST" action="'.$_SERVER['PHP_SELF'].'?facid='.$object->id.'">';
            print '<input type="hidden" name="action" value="setretainedwarranty">';
            print '<input type="hidden" name="token" value="'.newToken().'">';
            print '<input name="retained_warranty" type="number" step="0.01" min="0" max="100" value="'.$object->retained_warranty.'" >';
            print '<input type="submit" class="button valignmiddle" value="'.$langs->trans("Modify").'">';
            print '</form>';
        }
        else
        {
            print price($object->retained_warranty).'%';
        }
        print '</td></tr>';

        // Retained warranty payment term
        print '<tr class="retained-warranty-lines"  ><td>';
        print '<table id="retained-warranty-cond-reglement-table"  class="nobordernopadding" width="100%"><tr><td>';
        print $langs->trans('PaymentConditionsShortRetainedWarranty');
        print '</td>';
        if ($action != 'editretainedwarrantypaymentterms' && $user->rights->facture->creer) {
            print '<td align="right"><a class="editfielda" href="'.$_SERVER["PHP_SELF"].'?action=editretainedwarrantypaymentterms&amp;facid='.$object->id.'">'.img_edit($langs->trans('setPaymentConditionsShortRetainedWarranty'), 1).'</a></td>';
        }

        print '</tr></table>';
        print '</td><td>';
        $defaultDate = !empty($object->retained_warranty_date_limit) ? $object->retained_warranty_date_limit : strtotime('-1 years', $object->date_lim_reglement);
        if ($object->date > $defaultDate) {
            $defaultDate = $object->date;
        }

        if ($action == 'editretainedwarrantypaymentterms')
        {
            //date('Y-m-d',$object->date_lim_reglement)
            print '<form method="POST" action="'.$_SERVER['PHP_SELF'].'?facid='.$object->id.'">';
            print '<input type="hidden" name="action" value="setretainedwarrantyconditions">';
            print '<input type="hidden" name="token" value="'.newToken().'">';
            $retained_warranty_fk_cond_reglement = GETPOST('retained_warranty_fk_cond_reglement', 'int');
            $retained_warranty_fk_cond_reglement = !empty($retained_warranty_fk_cond_reglement) ? $retained_warranty_fk_cond_reglement : $object->retained_warranty_fk_cond_reglement;
            $retained_warranty_fk_cond_reglement = !empty($retained_warranty_fk_cond_reglement) ? $retained_warranty_fk_cond_reglement : $conf->global->INVOICE_SITUATION_DEFAULT_RETAINED_WARRANTY_COND_ID;
            $form->select_conditions_paiements($retained_warranty_fk_cond_reglement, 'retained_warranty_fk_cond_reglement', -1, 1);
            print '<input type="submit" class="button valignmiddle" value="'.$langs->trans("Modify").'">';
            print '</form>';
        }
        else
        {
            $form->form_conditions_reglement($_SERVER['PHP_SELF'].'?facid='.$object->id, $object->retained_warranty_fk_cond_reglement, 'none');
            if (!$displayWarranty) {
                print img_picto($langs->trans('RetainedWarrantyNeed100Percent'), 'warning.png', 'class="pictowarning valignmiddle" ');
            }
        }
        print '</td></tr>';


        if ($displayWarranty)
        {
            // Retained Warranty payment date limit
            print '<tr class="retained-warranty-lines"  ><td>';
            print '<table id="retained-warranty-date-limit-table"  class="nobordernopadding" width="100%"><tr><td>';
            print $langs->trans('RetainedWarrantyDateLimit');
            print '</td>';
            if ($action != 'editretainedwarrantydatelimit' && $user->rights->facture->creer) {
                print '<td align="right"><a class="editfielda" href="'.$_SERVER["PHP_SELF"].'?action=editretainedwarrantydatelimit&amp;facid='.$object->id.'">'.img_edit($langs->trans('setretainedwarrantyDateLimit'), 1).'</a></td>';
            }

            print '</tr></table>';
            print '</td><td>';
            $defaultDate = !empty($object->retained_warranty_date_limit) ? $object->retained_warranty_date_limit : strtotime('-1 years', $object->date_lim_reglement);
            if ($object->date > $defaultDate) {
                $defaultDate = $object->date;
            }

            if ($action == 'editretainedwarrantydatelimit')
            {
                //date('Y-m-d',$object->date_lim_reglement)
                print '<form method="POST" action="'.$_SERVER['PHP_SELF'].'?facid='.$object->id.'">';
                print '<input type="hidden" name="action" value="setretainedwarrantydatelimit">';
                print '<input type="hidden" name="token" value="'.newToken().'">';
                print '<input name="retained_warranty_date_limit" type="date" step="1" min="'.dol_print_date($object->date, '%Y-%m-%d').'" value="'.dol_print_date($defaultDate, '%Y-%m-%d').'" >';
                print '<input type="submit" class="button valignmiddle" value="'.$langs->trans("Modify").'">';
                print '</form>';
            }
            else
            {
                print dol_print_date($object->retained_warranty_date_limit, 'day');
            }
            print '</td></tr>';
        }
	}


	// Other attributes
	$cols = 2;
	include DOL_DOCUMENT_ROOT.'/core/tpl/extrafields_view.tpl.php';

	print '</table>';

	print '</div>';
	print '<div class="fichehalfright">';
	print '<div class="ficheaddleft">';

	print '<table class="border bordertop tableforfield centpercent">';

	if (!empty($conf->multicurrency->enabled) && ($object->multicurrency_code != $conf->currency))
	{
		// Multicurrency Amount HT
		print '<tr><td class="titlefieldmiddle">'.$form->editfieldkey('MulticurrencyAmountHT', 'multicurrency_total_ht', '', $object, 0).'</td>';
		print '<td class="nowrap amountcard">'.price($object->multicurrency_total_ht, '', $langs, 0, - 1, - 1, (!empty($object->multicurrency_code) ? $object->multicurrency_code : $conf->currency)).'</td>';
		print '</tr>';

		// Multicurrency Amount VAT
		print '<tr><td>'.$form->editfieldkey('MulticurrencyAmountVAT', 'multicurrency_total_tva', '', $object, 0).'</td>';
		print '<td class="nowrap amountcard">'.price($object->multicurrency_total_tva, '', $langs, 0, - 1, - 1, (!empty($object->multicurrency_code) ? $object->multicurrency_code : $conf->currency)).'</td>';
		print '</tr>';

		// Multicurrency Amount TTC
		print '<tr><td>'.$form->editfieldkey('MulticurrencyAmountTTC', 'multicurrency_total_ttc', '', $object, 0).'</td>';
		print '<td class="nowrap amountcard">'.price($object->multicurrency_total_ttc, '', $langs, 0, - 1, - 1, (!empty($object->multicurrency_code) ? $object->multicurrency_code : $conf->currency)).'</td>';
		print '</tr>';
	}

	// Amount
	print '<tr><td class="titlefieldmiddle">'.$langs->trans('AmountHT').'</td>';
	print '<td class="nowrap amountcard">'.price($object->total_ht, 1, '', 1, - 1, - 1, $conf->currency).'</td></tr>';

	// Vat
	print '<tr><td>'.$langs->trans('AmountVAT').'</td><td colspan="3" class="nowrap amountcard">'.price($object->total_tva, 1, '', 1, - 1, - 1, $conf->currency).'</td></tr>';
	print '</tr>';

	// Amount Local Taxes
	if (($mysoc->localtax1_assuj == "1" && $mysoc->useLocalTax(1)) || $object->total_localtax1 != 0) 	// Localtax1
	{
		print '<tr><td>'.$langs->transcountry("AmountLT1", $mysoc->country_code).'</td>';
		print '<td class="nowrap amountcard">'.price($object->total_localtax1, 1, '', 1, - 1, - 1, $conf->currency).'</td></tr>';
	}
	if (($mysoc->localtax2_assuj == "1" && $mysoc->useLocalTax(2)) || $object->total_localtax2 != 0) 	// Localtax2
	{
		print '<tr><td>'.$langs->transcountry("AmountLT2", $mysoc->country_code).'</td>';
		print '<td class=nowrap amountcard">'.price($object->total_localtax2, 1, '', 1, - 1, - 1, $conf->currency).'</td></tr>';
	}

	// Revenue stamp
	if ($selleruserevenustamp) 	// Test company use revenue stamp
	{
		print '<tr><td>';
		print '<table class="nobordernopadding" width="100%"><tr><td>';
		print $langs->trans('RevenueStamp');
		print '</td>';
		if ($action != 'editrevenuestamp' && !empty($object->brouillon) && $usercancreate)
		{
			print '<td class="right"><a class="editfielda" href="'.$_SERVER["PHP_SELF"].'?action=editrevenuestamp&amp;facid='.$object->id.'">'.img_edit($langs->trans('SetRevenuStamp'), 1).'</a></td>';
		}
		print '</tr></table>';
		print '</td><td>';
		if ($action == 'editrevenuestamp') {
			print '<form action="'.$_SERVER["PHP_SELF"].'?id='.$object->id.'" method="post">';
			print '<input type="hidden" name="token" value="'.newToken().'">';
			print '<input type="hidden" name="action" value="setrevenuestamp">';
			print '<input type="hidden" name="revenuestamp" id="revenuestamp_val" value="'.price2num($object->revenuestamp).'">';
			print $formother->select_revenue_stamp('', 'revenuestamp_type', $mysoc->country_code);
			print ' &rarr; <span id="revenuestamp_span"></span>';
			print ' <input type="submit" class="button" value="'.$langs->trans('Modify').'">';
			print '</form>';
			print " <script>
                $(document).ready(function(){
                    js_recalculate_revenuestamp();
                    $('select[name=revenuestamp_type]').on('change',function(){
                        js_recalculate_revenuestamp();
                    });
                });
                function js_recalculate_revenuestamp(){
					var valselected = $('select[name=revenuestamp_type]').val();
					console.log('Calculate revenue stamp from '+valselected);
					var revenue = 0;
					if (valselected.indexOf('%') == -1)
					{
						revenue = valselected;
					}
					else
					{
	                    var revenue_type = parseFloat(valselected);
	                    var amount_net = ".round($object->total_ht, 2).";
	                    revenue = revenue_type * amount_net / 100;
	                    revenue = revenue.toFixed(2);
					}
                    $('#revenuestamp_val').val(revenue);
                    $('#revenuestamp_span').html(revenue);
                }
            </script>";
		} else {
			print price($object->revenuestamp, 1, '', 1, - 1, - 1, $conf->currency);
		}
		print '</td></tr>';
	}

	// Total with tax
	print '<tr><td>'.$langs->trans('AmountTTC').'</td><td class="nowrap amountcard">'.price($object->total_ttc, 1, '', 1, - 1, - 1, $conf->currency).'</td></tr>';

	print '</table>';


	$sign = 1;
	if ($object->type == Facture::TYPE_CREDIT_NOTE) $sign = - 1;
	$nbrows = 8;
	$nbcols = 3;
	if (!empty($conf->projet->enabled))
		$nbrows++;
	if (!empty($conf->banque->enabled)) {
		$nbrows++;
		$nbcols++;
	}
	if ($mysoc->localtax1_assuj == "1" || $object->total_localtax1 != 0)
		$nbrows++;
	if ($mysoc->localtax2_assuj == "1" || $object->total_localtax2 != 0)
		$nbrows++;
	if ($selleruserevenustamp)
		$nbrows++;
	if (!empty($conf->multicurrency->enabled))
		$nbrows += 5;
	if (!empty($conf->incoterm->enabled))
		$nbrows += 1;

	// List of previous situation invoices
	if (($object->situation_cycle_ref > 0) && !empty($conf->global->INVOICE_USE_SITUATION))
	{
	    print '<table class="noborder situationstable" width="100%">';


	    print '<tr class="liste_titre">';
	    print '<td>'.$langs->trans('ListOfSituationInvoices').'</td>';
	    print '<td></td>';
	    print '<td class="center">'.$langs->trans('Situation').'</td>';
	    if (!empty($conf->banque->enabled)) print '<td class="right"></td>';
	    print '<td class="right">'.$langs->trans('AmountHT').'</td>';
	    print '<td class="right">'.$langs->trans('AmountTTC').'</td>';
	    print '<td width="18">&nbsp;</td>';
	    print '</tr>';


	    $total_prev_ht = $total_prev_ttc = 0;
	    $total_global_ht = $total_global_ttc = 0;

	    if (count($object->tab_previous_situation_invoice) > 0) {
	        // List of previous invoices

	        $current_situation_counter = array();
	        foreach ($object->tab_previous_situation_invoice as $prev_invoice) {
	            $tmptotalpaidforthisinvoice = $prev_invoice->getSommePaiement();
	            $total_prev_ht += $prev_invoice->total_ht;
	            $total_prev_ttc += $prev_invoice->total_ttc;
	            $current_situation_counter[] = (($prev_invoice->type == Facture::TYPE_CREDIT_NOTE) ?-1 : 1) * $prev_invoice->situation_counter;
	            print '<tr class="oddeven">';
	            print '<td>'.$prev_invoice->getNomUrl(1).'</td>';
	            print '<td></td>';
	            print '<td align="center" >'.(($prev_invoice->type == Facture::TYPE_CREDIT_NOTE) ? $langs->trans('situationInvoiceShortcode_AS') : $langs->trans('situationInvoiceShortcode_S')).$prev_invoice->situation_counter.'</td>';
	            if (!empty($conf->banque->enabled)) print '<td class="right"></td>';
	            print '<td class="right">'.price($prev_invoice->total_ht).'</td>';
	            print '<td class="right">'.price($prev_invoice->total_ttc).'</td>';
	            print '<td class="right">'.$prev_invoice->getLibStatut(3, $tmptotalpaidforthisinvoice).'</td>';
	            print '</tr>';
	        }
	    }


	    $total_global_ht += $total_prev_ht;
	    $total_global_ttc += $total_prev_ttc;
	    $total_global_ht += $object->total_ht;
	    $total_global_ttc += $object->total_ttc;
	    $current_situation_counter[] = (($object->type == Facture::TYPE_CREDIT_NOTE) ?-1 : 1) * $object->situation_counter;
	    print '<tr class="oddeven">';
	    print '<td>'.$object->getNomUrl(1).'</td>';
	    print '<td></td>';
	    print '<td class="center">'.(($object->type == Facture::TYPE_CREDIT_NOTE) ? $langs->trans('situationInvoiceShortcode_AS') : $langs->trans('situationInvoiceShortcode_S')).$object->situation_counter.'</td>';
	    if (!empty($conf->banque->enabled)) print '<td class="right"></td>';
	    print '<td class="right">'.price($object->total_ht).'</td>';
	    print '<td class="right">'.price($object->total_ttc).'</td>';
	    print '<td class="right">'.$object->getLibStatut(3, $object->getSommePaiement()).'</td>';
	    print '</tr>';


	    print '<tr class="oddeven">';
	    print '<td colspan="2" class="left"><b>'.$langs->trans('CurrentSituationTotal').'</b></td>';
	    print '<td>';
	    $i = 0;
	    foreach ($current_situation_counter as $sit)
	    {
	        $curSign = $sit > 0 ? '+' : '-';
	        $curType = $sit > 0 ? $langs->trans('situationInvoiceShortcode_S') : $langs->trans('situationInvoiceShortcode_AS');
	        if ($i > 0) print ' '.$curSign.' ';
	        print $curType.abs($sit);
	        $i++;
	    }
	    print '</td>';
	    if (!empty($conf->banque->enabled)) print '<td></td>';
	    print '<td class="right"><b>'.price($total_global_ht).'</b></td>';
	    print '<td class="right"><b>'.price($total_global_ttc).'</b></td>';
	    print '<td width="18">&nbsp;</td>';
	    print '</tr>';


	    if (count($object->tab_next_situation_invoice) > 0) {
	        // List of next invoices
	        /*print '<tr class="liste_titre">';
	         print '<td>' . $langs->trans('ListOfNextSituationInvoices') . '</td>';
	         print '<td></td>';
	         print '<td></td>';
	         if (! empty($conf->banque->enabled)) print '<td class="right"></td>';
	         print '<td class="right">' . $langs->trans('AmountHT') . '</td>';
	         print '<td class="right">' . $langs->trans('AmountTTC') . '</td>';
	         print '<td width="18">&nbsp;</td>';
	         print '</tr>';*/

	        $total_next_ht = $total_next_ttc = 0;

	        foreach ($object->tab_next_situation_invoice as $next_invoice) {
	            $totalpaye = $next_invoice->getSommePaiement();
	            $total_next_ht += $next_invoice->total_ht;
	            $total_next_ttc += $next_invoice->total_ttc;

	            print '<tr class="oddeven">';
	            print '<td>'.$next_invoice->getNomUrl(1).'</td>';
	            print '<td></td>';
	            print '<td class="center">'.(($next_invoice->type == Facture::TYPE_CREDIT_NOTE) ? $langs->trans('situationInvoiceShortcode_AS') : $langs->trans('situationInvoiceShortcode_S')).$next_invoice->situation_counter.'</td>';
	            if (!empty($conf->banque->enabled)) print '<td class="right"></td>';
	            print '<td class="right">'.price($next_invoice->total_ht).'</td>';
	            print '<td class="right">'.price($next_invoice->total_ttc).'</td>';
	            print '<td class="right">'.$next_invoice->getLibStatut(3, $totalpaye).'</td>';
	            print '</tr>';
	        }

	        $total_global_ht += $total_next_ht;
	        $total_global_ttc += $total_next_ttc;

	        print '<tr class="oddeven">';
	        print '<td colspan="3" class="right"></td>';
	        if (!empty($conf->banque->enabled)) print '<td class="right"></td>';
	        print '<td class="right"><b>'.price($total_global_ht).'</b></td>';
	        print '<td class="right"><b>'.price($total_global_ttc).'</b></td>';
	        print '<td width="18">&nbsp;</td>';
	        print '</tr>';
	    }

	    print '</table>';
	}


	// List of payments already done

	print '<div class="div-table-responsive-no-min">';
	print '<table class="noborder paymenttable" width="100%">';

	print '<tr class="liste_titre">';
	print '<td class="liste_titre">'.($object->type == Facture::TYPE_CREDIT_NOTE ? $langs->trans("PaymentsBack") : $langs->trans('Payments')).'</td>';
	print '<td class="liste_titre">'.$langs->trans('Date').'</td>';
	print '<td class="liste_titre">'.$langs->trans('Type').'</td>';
	if (!empty($conf->banque->enabled)) {
		print '<td class="liste_titre right">'.$langs->trans('BankAccount').'</td>';
	}
	print '<td class="liste_titre right">'.$langs->trans('Amount').'</td>';
	print '<td class="liste_titre" width="18">&nbsp;</td>';
	print '</tr>';

	// Payments already done (from payment on this invoice)
	$sql = 'SELECT p.datep as dp, p.ref, p.num_paiement as num_payment, p.rowid, p.fk_bank,';
	$sql .= ' c.code as payment_code, c.libelle as payment_label,';
	$sql .= ' pf.amount,';
	$sql .= ' ba.rowid as baid, ba.ref as baref, ba.label, ba.number as banumber, ba.account_number, ba.fk_accountancy_journal';
	$sql .= ' FROM '.MAIN_DB_PREFIX.'paiement_facture as pf, '.MAIN_DB_PREFIX.'paiement as p';
	$sql .= ' LEFT JOIN '.MAIN_DB_PREFIX.'c_paiement as c ON p.fk_paiement = c.id';
	$sql .= ' LEFT JOIN '.MAIN_DB_PREFIX.'bank as b ON p.fk_bank = b.rowid';
	$sql .= ' LEFT JOIN '.MAIN_DB_PREFIX.'bank_account as ba ON b.fk_account = ba.rowid';
	$sql .= ' WHERE pf.fk_facture = '.$object->id.' AND pf.fk_paiement = p.rowid';
	$sql .= ' AND p.entity IN ('.getEntity('invoice').')';
	$sql .= ' ORDER BY p.datep, p.tms';

	$result = $db->query($sql);
	if ($result) {
		$num = $db->num_rows($result);
		$i = 0;

		// if ($object->type != 2)
		// {
		if ($num > 0) {
			while ($i < $num) {
				$objp = $db->fetch_object($result);

				$paymentstatic->id = $objp->rowid;
				$paymentstatic->datepaye = $db->jdate($objp->dp);
				$paymentstatic->ref = $objp->ref;
				$paymentstatic->num_payment = $objp->num_payment;
				$paymentstatic->payment_code = $objp->payment_code;

				print '<tr class="oddeven"><td>';
				print $paymentstatic->getNomUrl(1);
				print '</td>';
				print '<td>'.dol_print_date($db->jdate($objp->dp), 'dayhour').'</td>';
				$label = ($langs->trans("PaymentType".$objp->payment_code) != ("PaymentType".$objp->payment_code)) ? $langs->trans("PaymentType".$objp->payment_code) : $objp->payment_label;
				print '<td>'.$label.' '.$objp->num_payment.'</td>';
				if (!empty($conf->banque->enabled))
				{
					$bankaccountstatic->id = $objp->baid;
					$bankaccountstatic->ref = $objp->baref;
					$bankaccountstatic->label = $objp->baref;
					$bankaccountstatic->number = $objp->banumber;

					if (!empty($conf->accounting->enabled)) {
						$bankaccountstatic->account_number = $objp->account_number;

						$accountingjournal = new AccountingJournal($db);
						$accountingjournal->fetch($objp->fk_accountancy_journal);
						$bankaccountstatic->accountancy_journal = $accountingjournal->getNomUrl(0, 1, 1, '', 1);
					}

					print '<td class="right">';
					if ($bankaccountstatic->id)
						print $bankaccountstatic->getNomUrl(1, 'transactions');
					print '</td>';
				}
				print '<td class="right">'.price($sign * $objp->amount).'</td>';
				print '<td class="center">';
				if ($object->statut == Facture::STATUS_VALIDATED && $object->paye == 0 && $user->socid == 0)
				{
					print '<a href="'.$_SERVER["PHP_SELF"].'?id='.$object->id.'&action=deletepaiement&paiement_id='.$objp->rowid.'">';
					print img_delete();
					print '</a>';
				}
				print '</td>';
				print '</tr>';
				$i++;
			}
		}
		/*else {
            print '<tr class="oddeven"><td colspan="' . $nbcols . '" class="opacitymedium">' . $langs->trans("None") . '</td><td></td><td></td></tr>';
        }*/
		// }
		$db->free($result);
	} else {
		dol_print_error($db);
	}

	if ($object->type != Facture::TYPE_CREDIT_NOTE) {
		// Total already paid
		print '<tr><td colspan="'.$nbcols.'" class="right">';
		if ($object->type != Facture::TYPE_DEPOSIT)
			print $langs->trans('AlreadyPaidNoCreditNotesNoDeposits');
		else
			print $langs->trans('AlreadyPaid');
		print ' :</td><td class="right'.(($totalpaye > 0) ? ' amountalreadypaid' : '').'">'.price($totalpaye).'</td><td>&nbsp;</td></tr>';

		$resteapayeraffiche = $resteapayer;
		$cssforamountpaymentcomplete = 'amountpaymentcomplete';

		// Loop on each credit note or deposit amount applied
		$creditnoteamount = 0;
		$depositamount = 0;
		$sql = "SELECT re.rowid, re.amount_ht, re.amount_tva, re.amount_ttc,";
		$sql .= " re.description, re.fk_facture_source";
		$sql .= " FROM ".MAIN_DB_PREFIX."societe_remise_except as re";
		$sql .= " WHERE fk_facture = ".$object->id;
		$resql = $db->query($sql);
		if ($resql) {
			$num = $db->num_rows($resql);
			$i = 0;
			$invoice = new Facture($db);
			while ($i < $num) {
				$obj = $db->fetch_object($resql);
				$invoice->fetch($obj->fk_facture_source);
				print '<tr><td colspan="'.$nbcols.'" class="right">';
				if ($invoice->type == Facture::TYPE_CREDIT_NOTE)
					print $langs->trans("CreditNote").' ';
				if ($invoice->type == Facture::TYPE_DEPOSIT)
					print $langs->trans("Deposit").' ';
				print $invoice->getNomUrl(0);
				print ' :</td>';
				print '<td class="right">'.price($obj->amount_ttc).'</td>';
				print '<td class="right">';
				print '<a href="'.$_SERVER["PHP_SELF"].'?facid='.$object->id.'&action=unlinkdiscount&discountid='.$obj->rowid.'">'.img_delete().'</a>';
				print '</td></tr>';
				$i++;
				if ($invoice->type == Facture::TYPE_CREDIT_NOTE)
					$creditnoteamount += $obj->amount_ttc;
				if ($invoice->type == Facture::TYPE_DEPOSIT)
					$depositamount += $obj->amount_ttc;
			}
		} else {
			dol_print_error($db);
		}

		// Paye partiellement 'escompte'
		if (($object->statut == Facture::STATUS_CLOSED || $object->statut == Facture::STATUS_ABANDONED) && $object->close_code == 'discount_vat') {
			print '<tr><td colspan="'.$nbcols.'" class="nowrap right">';
			print $form->textwithpicto($langs->trans("Discount").':', $langs->trans("HelpEscompte"), - 1);
			print '</td><td class="right">'.price(price2num($object->total_ttc - $creditnoteamount - $depositamount - $totalpaye, 'MT')).'</td><td>&nbsp;</td></tr>';
			$resteapayeraffiche = 0;
			$cssforamountpaymentcomplete = 'amountpaymentneutral';
		}
		// Paye partiellement ou Abandon 'badcustomer'
		if (($object->statut == Facture::STATUS_CLOSED || $object->statut == Facture::STATUS_ABANDONED) && $object->close_code == 'badcustomer') {
			print '<tr><td colspan="'.$nbcols.'" class="nowrap right">';
			print $form->textwithpicto($langs->trans("Abandoned").':', $langs->trans("HelpAbandonBadCustomer"), - 1);
			print '</td><td class="right">'.price(price2num($object->total_ttc - $creditnoteamount - $depositamount - $totalpaye, 'MT')).'</td><td>&nbsp;</td></tr>';
			// $resteapayeraffiche=0;
			$cssforamountpaymentcomplete = 'amountpaymentneutral';
		}
		// Paye partiellement ou Abandon 'product_returned'
		if (($object->statut == Facture::STATUS_CLOSED || $object->statut == Facture::STATUS_ABANDONED) && $object->close_code == 'product_returned') {
			print '<tr><td colspan="'.$nbcols.'" class="nowrap right">';
			print $form->textwithpicto($langs->trans("ProductReturned").':', $langs->trans("HelpAbandonProductReturned"), - 1);
			print '</td><td class="right">'.price(price2num($object->total_ttc - $creditnoteamount - $depositamount - $totalpaye, 'MT')).'</td><td>&nbsp;</td></tr>';
			$resteapayeraffiche = 0;
			$cssforamountpaymentcomplete = 'amountpaymentneutral';
		}
		// Paye partiellement ou Abandon 'abandon'
		if (($object->statut == Facture::STATUS_CLOSED || $object->statut == Facture::STATUS_ABANDONED) && $object->close_code == 'abandon') {
			print '<tr><td colspan="'.$nbcols.'" class="nowrap right">';
			$text = $langs->trans("HelpAbandonOther");
			if ($object->close_note)
				$text .= '<br><br><b>'.$langs->trans("Reason").'</b>:'.$object->close_note;
			print $form->textwithpicto($langs->trans("Abandoned").':', $text, - 1);
			print '</td><td class="right">'.price(price2num($object->total_ttc - $creditnoteamount - $depositamount - $totalpaye, 'MT')).'</td><td>&nbsp;</td></tr>';
			$resteapayeraffiche = 0;
			$cssforamountpaymentcomplete = 'amountpaymentneutral';
		}

		// Billed
		print '<tr><td colspan="'.$nbcols.'" class="right">'.$langs->trans("Billed").' :</td><td class="right">'.price($object->total_ttc).'</td><td>&nbsp;</td></tr>';
		// Remainder to pay
		print '<tr><td colspan="'.$nbcols.'" class="right">';
		print $langs->trans('RemainderToPay');
		if ($resteapayeraffiche < 0)
		    print ' ('.$langs->trans('ExcessReceived').')';
		print ' :</td>';
		print '<td class="right'.($resteapayeraffiche ? ' amountremaintopay' : (' '.$cssforamountpaymentcomplete)).'">'.price($resteapayeraffiche).'</td>';
		print '<td class="nowrap">&nbsp;</td></tr>';

		// Retained warranty : usualy use on construction industry
		if (!empty($object->situation_final) && !empty($object->retained_warranty) && $displayWarranty) {
		    // Billed - retained warranty
		    if ($object->type == Facture::TYPE_SITUATION)
		    {
		        $retainedWarranty = $total_global_ttc * $object->retained_warranty / 100;
		    }
		    else
		    {
		        // Because one day retained warranty could be used on standard invoices
		        $retainedWarranty = $object->total_ttc * $object->retained_warranty / 100;
		    }

		    $billedWithRetainedWarranty = $object->total_ttc - $retainedWarranty;

		    print '<tr><td colspan="'.$nbcols.'" align="right">'.$langs->trans("ToPayOn", dol_print_date($object->date_lim_reglement, 'day')).' :</td><td align="right">'.price($billedWithRetainedWarranty).'</td><td>&nbsp;</td></tr>';

		    // retained warranty
		    print '<tr><td colspan="'.$nbcols.'" align="right">';
		    print $langs->trans("RetainedWarranty").' ('.$object->retained_warranty.'%)';
		    print !empty($object->retained_warranty_date_limit) ? ' '.$langs->trans("ToPayOn", dol_print_date($object->retained_warranty_date_limit, 'day')) : '';
		    print ' :</td><td align="right">'.price($retainedWarranty).'</td><td>&nbsp;</td></tr>';
		}
	}
	else // Credit note
	{
		$cssforamountpaymentcomplete = 'amountpaymentneutral';

		// Total already paid back
		print '<tr><td colspan="'.$nbcols.'" class="right">';
		print $langs->trans('AlreadyPaidBack');
		print ' :</td><td class="right">'.price($sign * $totalpaye).'</td><td>&nbsp;</td></tr>';

		// Billed
		print '<tr><td colspan="'.$nbcols.'" class="right">'.$langs->trans("Billed").' :</td><td class="right">'.price($sign * $object->total_ttc).'</td><td>&nbsp;</td></tr>';

		// Remainder to pay back
		print '<tr><td colspan="'.$nbcols.'" class="right">';
		print $langs->trans('RemainderToPayBack');
		if ($resteapayeraffiche > 0)
			print ' ('.$langs->trans('ExcessPaid').')';
		print ' :</td>';
		print '<td class="right'.($resteapayeraffiche ? ' amountremaintopayback' : (' '.$cssforamountpaymentcomplete)).'">'.price($sign * $resteapayeraffiche).'</td>';
		print '<td class="nowrap">&nbsp;</td></tr>';

		// Sold credit note
		// print '<tr><td colspan="'.$nbcols.'" class="right">'.$langs->trans('TotalTTC').' :</td>';
		// print '<td class="right" style="border: 1px solid;" bgcolor="#f0f0f0"><b>'.price($sign *
		// $object->total_ttc).'</b></td><td>&nbsp;</td></tr>';
	}

	print '</table>';
	print '</div>';

	// Margin Infos
	if (!empty($conf->margin->enabled)) {
		$formmargin->displayMarginInfos($object);
	}

	print '</div>';
	print '</div>';
	print '</div>';

	print '<div class="clearboth"></div><br>';

	if (!empty($conf->global->MAIN_DISABLE_CONTACTS_TAB)) {
		$blocname = 'contacts';
		$title = $langs->trans('ContactsAddresses');
		include DOL_DOCUMENT_ROOT.'/core/tpl/bloc_showhide.tpl.php';
	}

	if (!empty($conf->global->MAIN_DISABLE_NOTES_TAB)) {
		$blocname = 'notes';
		$title = $langs->trans('Notes');
		include DOL_DOCUMENT_ROOT.'/core/tpl/bloc_showhide.tpl.php';
	}

	// Lines
	$result = $object->getLinesArray();

	// Show global modifiers
	if (!empty($conf->global->INVOICE_USE_SITUATION))
	{
		if ($object->situation_cycle_ref && $object->statut == 0)
		{
		    print '<!-- Area to change globally the situation percent -->'."\n";
			print '<div class="div-table-responsive">';

			print '<form name="updatealllines" id="updatealllines" action="'.$_SERVER['PHP_SELF'].'?id='.$object->id.'#updatealllines" method="POST">';
			print '<input type="hidden" name="token" value="'.newToken().'" />';
			print '<input type="hidden" name="action" value="updatealllines" />';
			print '<input type="hidden" name="id" value="'.$object->id.'" />';

			print '<table id="tablelines_all_progress" class="noborder noshadow" width="100%">';

			print '<tr class="liste_titre nodrag nodrop">';

			// Adds a line numbering column
			if (!empty($conf->global->MAIN_VIEW_LINE_NUMBER)) {
				print '<td align="center" width="5">&nbsp;</td>';
			}
			print '<td class="minwidth500imp">'.$langs->trans('ModifyAllLines').'</td>';
			print '<td class="right">'.$langs->trans('Progress').'</td>';
			print '<td>&nbsp;</td>';
			print "</tr>\n";

			print '<tr class="nodrag nodrop">';
			// Adds a line numbering column
			if (!empty($conf->global->MAIN_VIEW_LINE_NUMBER)) {
			    print '<td align="center" width="5">&nbsp;</td>';
			}
			print '<td>&nbsp;</td>';
			print '<td class="nowrap right"><input type="text" size="1" value="" name="all_progress">%</td>';
			print '<td class="right"><input class="button" type="submit" name="all_percent" value="Modifier" /></td>';
			print '</tr>';

			print '</table>';

			print '</form>';

			print '</div>';
		}
	}

	print '	<form name="addproduct" id="addproduct" action="'.$_SERVER["PHP_SELF"].'?id='.$object->id.(($action != 'editline') ? '#addline' : '#line_'.GETPOST('lineid')).'" method="POST">
	<input type="hidden" name="token" value="' . newToken().'">
	<input type="hidden" name="action" value="' . (($action != 'editline') ? 'addline' : 'updateline').'">
	<input type="hidden" name="mode" value="">
	<input type="hidden" name="id" value="' . $object->id.'">
	';

	if (!empty($conf->use_javascript_ajax) && $object->statut == 0) {
		include DOL_DOCUMENT_ROOT.'/core/tpl/ajaxrow.tpl.php';
	}

	print '<div class="div-table-responsive-no-min">';
	print '<table id="tablelines" class="noborder noshadow" width="100%">';

	// Show object lines
	if (!empty($object->lines))
		$ret = $object->printObjectLines($action, $mysoc, $soc, $lineid, 1);

	// Form to add new line
	if ($object->statut == 0 && $usercancreate && $action != 'valid' && $action != 'editline')
	{
	    if ($action != 'editline' && $action != 'selectlines')
		{
			// Add free products/services
			$object->formAddObjectLine(1, $mysoc, $soc);

			$parameters = array();
			$reshook = $hookmanager->executeHooks('formAddObjectLine', $parameters, $object, $action); // Note that $action and $object may have been modified by hook
		}
	}

	print "</table>\n";
	print "</div>";

	print "</form>\n";

	dol_fiche_end();


	// Actions buttons

	if ($action != 'prerelance' && $action != 'presend' && $action != 'valid' && $action != 'editline')
	{
		print '<div class="tabsAction">';

		$parameters = array();
		$reshook = $hookmanager->executeHooks('addMoreActionsButtons', $parameters, $object, $action); // Note that $action and $object may have been modified by hook
		if (empty($reshook)) {
			// Editer une facture deja validee, sans paiement effectue et pas exporte en compta
			if ($object->statut == Facture::STATUS_VALIDATED)
			{
				// We check if lines of invoice are not already transfered into accountancy
				$ventilExportCompta = $object->getVentilExportCompta();

				if ($ventilExportCompta == 0)
				{
					if (!empty($conf->global->INVOICE_CAN_ALWAYS_BE_EDITED) || ($resteapayer == price2num($object->total_ttc, 'MT', 1) && empty($object->paye)))
					{
						if (!$objectidnext && $object->is_last_in_cycle())
						{
							if ($usercanunvalidate)
							{
								print '<a class="butAction'.($conf->use_javascript_ajax ? ' reposition' : '').'" href="'.$_SERVER['PHP_SELF'].'?facid='.$object->id.'&amp;action=modif">'.$langs->trans('Modify').'</a>';
							} else {
								print '<span class="butActionRefused classfortooltip" title="'.$langs->trans("NotEnoughPermissions").'">'.$langs->trans('Modify').'</span>';
							}
						} elseif (!$object->is_last_in_cycle()) {
							print '<span class="butActionRefused classfortooltip" title="'.$langs->trans("NotLastInCycle").'">'.$langs->trans('Modify').'</span>';
						} else {
							print '<span class="butActionRefused classfortooltip" title="'.$langs->trans("DisabledBecauseReplacedInvoice").'">'.$langs->trans('Modify').'</span>';
						}
					}
				}
				else
				{
					print '<span class="butActionRefused classfortooltip" title="'.$langs->trans("DisabledBecauseDispatchedInBookkeeping").'">'.$langs->trans('Modify').'</span>';
				}
			}

			$discount = new DiscountAbsolute($db);
			$result = $discount->fetch(0, $object->id);

			// Reopen a standard paid invoice
			if ((($object->type == Facture::TYPE_STANDARD || $object->type == Facture::TYPE_REPLACEMENT)
				|| ($object->type == Facture::TYPE_CREDIT_NOTE && empty($discount->id))
				|| ($object->type == Facture::TYPE_DEPOSIT && empty($discount->id)))
				&& ($object->statut == Facture::STATUS_CLOSED || $object->statut == Facture::STATUS_ABANDONED || ($object->statut == 1 && $object->paye == 1))   // Condition ($object->statut == 1 && $object->paye == 1) should not happened but can be found due to corrupted data
				&& ((empty($conf->global->MAIN_USE_ADVANCED_PERMS) && $usercancreate) || $usercanreopen))				// A paid invoice (partially or completely)
			{
			    if ($object->close_code != 'replaced' || (!$objectidnext)) 				// Not replaced by another invoice or replaced but the replacement invoice has been deleted
				{
					print '<a class="butAction'.($conf->use_javascript_ajax ? ' reposition' : '').'" href="'.$_SERVER['PHP_SELF'].'?facid='.$object->id.'&amp;action=reopen">'.$langs->trans('ReOpen').'</a>';
				} else {
					print '<span class="butActionRefused classfortooltip" title="'.$langs->trans("DisabledBecauseReplacedInvoice").'">'.$langs->trans('ReOpen').'</span>';
				}
			}

			// Validate
			if ($object->statut == Facture::STATUS_DRAFT && count($object->lines) > 0 && ((($object->type == Facture::TYPE_STANDARD || $object->type == Facture::TYPE_REPLACEMENT || $object->type == Facture::TYPE_DEPOSIT || $object->type == Facture::TYPE_PROFORMA || $object->type == Facture::TYPE_SITUATION) && (!empty($conf->global->FACTURE_ENABLE_NEGATIVE) || $object->total_ttc >= 0)) || ($object->type == Facture::TYPE_CREDIT_NOTE && $object->total_ttc <= 0))) {
				if ($usercanvalidate)
				{
					print '<a class="butAction'.($conf->use_javascript_ajax ? ' reposition' : '').'" href="'.$_SERVER["PHP_SELF"].'?facid='.$object->id.'&amp;action=valid">'.$langs->trans('Validate').'</a>';
				}
			}

			// Send by mail
			if (empty($user->socid)) {
				if (($object->statut == Facture::STATUS_VALIDATED || $object->statut == Facture::STATUS_CLOSED) || !empty($conf->global->FACTURE_SENDBYEMAIL_FOR_ALL_STATUS)) {
					if ($objectidnext) {
						print '<span class="butActionRefused classfortooltip" title="'.$langs->trans("DisabledBecauseReplacedInvoice").'">'.$langs->trans('SendMail').'</span>';
					} else {
						if ($usercansend) {
							print '<a class="butAction" href="'.$_SERVER['PHP_SELF'].'?facid='.$object->id.'&action=presend&mode=init#formmailbeforetitle">'.$langs->trans('SendMail').'</a>';
						} else
							print '<a class="butActionRefused classfortooltip" href="#">'.$langs->trans('SendMail').'</a>';
					}
				}
			}

			// Request a direct debit order
			if ($object->statut > Facture::STATUS_DRAFT && $object->paye == 0 && $num == 0)
			{
				if ($resteapayer > 0)
				{
					if ($usercancreatewithdrarequest)
					{
						if (!$objectidnext && $object->close_code != 'replaced') 				// Not replaced by another invoice
						{
							print '<a class="butAction" href="'.DOL_URL_ROOT.'/compta/facture/prelevement.php?facid='.$object->id.'" title="'.dol_escape_htmltag($langs->trans("MakeWithdrawRequest")).'">'.$langs->trans("MakeWithdrawRequest").'</a>';
						} else {
							print '<span class="butActionRefused classfortooltip" title="'.$langs->trans("DisabledBecauseReplacedInvoice").'">'.$langs->trans('MakeWithdrawRequest').'</span>';
						}
					}
					else
					{
						//print '<a class="butActionRefused classfortooltip" href="#" title="'.dol_escape_htmltag($langs->trans("NotEnoughPermissions")).'">'.$langs->trans("MakeWithdrawRequest").'</a>';
					}
				}
				else
				{
					//print '<a class="butActionRefused classfortooltip" href="#" title="'.dol_escape_htmltag($langs->trans("AmountMustBePositive")).'">'.$langs->trans("MakeWithdrawRequest").'</a>';
				}
			}

			// POS Ticket
			if (!empty($conf->takepos->enabled) && $object->module_source == 'takepos')
			{
			    $langs->load("cashdesk");
			    $receipt_url = DOL_URL_ROOT."/takepos/receipt.php";
			    print '<a target="_blank" class="butAction" href="'.$receipt_url.'?facid='.$object->id.'">'.$langs->trans('POSTicket').'</a>';
			}

			// Create payment
			if ($object->type != Facture::TYPE_CREDIT_NOTE && $object->statut == 1 && $object->paye == 0 && $usercanissuepayment) {
				if ($objectidnext) {
					print '<span class="butActionRefused classfortooltip" title="'.$langs->trans("DisabledBecauseReplacedInvoice").'">'.$langs->trans('DoPayment').'</span>';
				} else {
					//if ($resteapayer == 0) {		// Sometimes we can receive more, so we accept to enter more and will offer a button to convert into discount (but it is not a credit note, just a prepayment done)
					//	print '<div class="inline-block divButAction"><span class="butActionRefused classfortooltip" title="' . $langs->trans("DisabledBecauseRemainderToPayIsZero") . '">' . $langs->trans('DoPayment') . '</span></div>';
					//} else {
						print '<a class="butAction" href="'.DOL_URL_ROOT.'/compta/paiement.php?facid='.$object->id.'&amp;action=create&amp;accountid='.$object->fk_account.'">'.$langs->trans('DoPayment').'</a>';
					//}
				}
			}

			// Reverse back money or convert to reduction
			if ($object->type == Facture::TYPE_CREDIT_NOTE || $object->type == Facture::TYPE_DEPOSIT || $object->type == Facture::TYPE_STANDARD || $object->type == Facture::TYPE_SITUATION) {
				// For credit note only
				if ($object->type == Facture::TYPE_CREDIT_NOTE && $object->statut == Facture::STATUS_VALIDATED && $object->paye == 0 && $usercanissuepayment)
				{
					if ($resteapayer == 0)
					{
						print '<span class="butActionRefused classfortooltip" title="'.$langs->trans("DisabledBecauseRemainderToPayIsZero").'">'.$langs->trans('DoPaymentBack').'</span>';
					}
					else
					{
						print '<a class="butAction" href="'.DOL_URL_ROOT.'/compta/paiement.php?facid='.$object->id.'&amp;action=create&amp;accountid='.$object->fk_account.'">'.$langs->trans('DoPaymentBack').'</a>';
					}
				}

				// For standard invoice with excess received
				if (($object->type == Facture::TYPE_STANDARD || $object->type == Facture::TYPE_SITUATION) && $object->statut == Facture::STATUS_VALIDATED && empty($object->paye) && $resteapayer < 0 && $usercancreate && empty($discount->id))
				{
					print '<a class="butAction'.($conf->use_javascript_ajax ? ' reposition' : '').'" href="'.$_SERVER["PHP_SELF"].'?facid='.$object->id.'&amp;action=converttoreduc">'.$langs->trans('ConvertExcessReceivedToReduc').'</a>';
				}
				// For credit note
				if ($object->type == Facture::TYPE_CREDIT_NOTE && $object->statut == Facture::STATUS_VALIDATED && $object->paye == 0 && $usercancreate
					&& (! empty($conf->global->INVOICE_ALLOW_REUSE_OF_CREDIT_WHEN_PARTIALLY_REFUNDED) || $object->getSommePaiement() == 0)
					) {
					print '<a class="butAction'.($conf->use_javascript_ajax ? ' reposition' : '').'" href="'.$_SERVER["PHP_SELF"].'?facid='.$object->id.'&amp;action=converttoreduc" title="'.dol_escape_htmltag($langs->trans("ConfirmConvertToReduc2")).'">'.$langs->trans('ConvertToReduc').'</a>';
				}
				// For deposit invoice
				if ($object->type == Facture::TYPE_DEPOSIT && $usercancreate && $object->statut > 0 && empty($discount->id))
				{
					print '<a class="butAction'.($conf->use_javascript_ajax ? ' reposition' : '').'" href="'.$_SERVER["PHP_SELF"].'?facid='.$object->id.'&amp;action=converttoreduc">'.$langs->trans('ConvertToReduc').'</a>';
				}
			}

			// Classify paid
			if (($object->statut == Facture::STATUS_VALIDATED && $object->paye == 0 && $usercanissuepayment && (($object->type != Facture::TYPE_CREDIT_NOTE && $object->type != Facture::TYPE_DEPOSIT && $resteapayer <= 0) || ($object->type == Facture::TYPE_CREDIT_NOTE && $resteapayer >= 0)))
				|| ($object->type == Facture::TYPE_DEPOSIT && $object->paye == 0 && $object->total_ttc > 0 && $resteapayer == 0 && $usercanissuepayment && empty($discount->id))
			)
			{
				print '<a class="butAction'.($conf->use_javascript_ajax ? ' reposition' : '').'" href="'.$_SERVER['PHP_SELF'].'?facid='.$object->id.'&amp;action=paid">'.$langs->trans('ClassifyPaid').'</a>';
			}

			// Classify 'closed not completely paid' (possible si validee et pas encore classee payee)

			if ($object->statut == Facture::STATUS_VALIDATED && $object->paye == 0 && $resteapayer > 0 && $usercanissuepayment)
			{
				if ($totalpaye > 0 || $totalcreditnotes > 0)
				{
					// If one payment or one credit note was linked to this invoice
					print '<a class="butAction'.($conf->use_javascript_ajax ? ' reposition' : '').'" href="'.$_SERVER['PHP_SELF'].'?facid='.$object->id.'&amp;action=paid">'.$langs->trans('ClassifyPaidPartially').'</a>';
				}
				else
				{
					if (empty($conf->global->INVOICE_CAN_NEVER_BE_CANCELED))
					{
						if ($objectidnext)
						{
							print '<span class="butActionRefused classfortooltip" title="'.$langs->trans("DisabledBecauseReplacedInvoice").'">'.$langs->trans('ClassifyCanceled').'</span>';
						}
						else
						{
							print '<a class="butAction'.($conf->use_javascript_ajax ? ' reposition' : '').'" href="'.$_SERVER['PHP_SELF'].'?facid='.$object->id.'&amp;action=canceled">'.$langs->trans('ClassifyCanceled').'</a>';
						}
					}
				}
			}

			// Create a credit note
			if (($object->type == Facture::TYPE_STANDARD || $object->type == Facture::TYPE_DEPOSIT || $object->type == Facture::TYPE_PROFORMA) && $object->statut > 0 && $usercancreate)
			{
				if (!$objectidnext)
				{
					print '<a class="butAction" href="'.$_SERVER['PHP_SELF'].'?socid='.$object->socid.'&amp;fac_avoir='.$object->id.'&amp;action=create&amp;type=2'.($object->fk_project > 0 ? '&amp;projectid='.$object->fk_project : '').''.($object->entity > 0 ? '&amp;originentity='.$object->entity : '').'">'.$langs->trans("CreateCreditNote").'</a>';
				}
			}

			// For situation invoice with excess received
			if ($object->statut > Facture::STATUS_DRAFT
				&& $object->type == Facture::TYPE_SITUATION
			    && ($object->total_ttc - $totalpaye - $totalcreditnotes - $totaldeposits) > 0
			    && $usercancreate
			    && !$objectidnext
			    && $object->is_last_in_cycle()
			    && $conf->global->INVOICE_USE_SITUATION_CREDIT_NOTE
			    )
			{
				if ($usercanunvalidate)
			    {
			        print '<a class="butAction" href="'.$_SERVER['PHP_SELF'].'?socid='.$object->socid.'&amp;fac_avoir='.$object->id.'&amp;invoiceAvoirWithLines=1&amp;action=create&amp;type=2'.($object->fk_project > 0 ? '&amp;projectid='.$object->fk_project : '').'">'.$langs->trans("CreateCreditNote").'</a>';
			    } else {
			        print '<span class="butActionRefused classfortooltip" title="'.$langs->trans("NotEnoughPermissions").'">'.$langs->trans("CreateCreditNote").'</span>';
			    }
			}

			// Clone
			if (($object->type == Facture::TYPE_STANDARD || $object->type == Facture::TYPE_DEPOSIT || $object->type == Facture::TYPE_PROFORMA) && $usercancreate)
			{
				print '<a class="butAction'.($conf->use_javascript_ajax ? ' reposition' : '').'" href="'.$_SERVER['PHP_SELF'].'?facid='.$object->id.'&amp;action=clone&amp;object=invoice">'.$langs->trans("ToClone").'</a>';
			}

			// Clone as predefined / Create template
			if (($object->type == Facture::TYPE_STANDARD || $object->type == Facture::TYPE_DEPOSIT || $object->type == Facture::TYPE_PROFORMA) && $object->statut == 0 && $usercancreate)
			{
				if (!$objectidnext && count($object->lines) > 0)
				{
					print '<a class="butAction" href="'.DOL_URL_ROOT.'/compta/facture/card-rec.php?facid='.$object->id.'&amp;action=create">'.$langs->trans("ChangeIntoRepeatableInvoice").'</a>';
				}
			}

			// Remove situation from cycle
			if ($object->statut > Facture::STATUS_DRAFT
			    && $object->type == Facture::TYPE_SITUATION
			    && $usercancreate
			    && !$objectidnext
			    && $object->situation_counter > 1
			    && $object->is_last_in_cycle()
				&& $usercanunvalidate
			    )
			{
			    if (($object->total_ttc - $totalcreditnotes) == 0)
			    {
			        print '<a id="butSituationOut" class="butAction" href="'.$_SERVER['PHP_SELF'].'?facid='.$object->id.'&amp;action=situationout">'.$langs->trans("RemoveSituationFromCycle").'</a>';
			    }
			    else
			    {
			        print '<a id="butSituationOutRefused" class="butActionRefused classfortooltip" href="#" title="'.$langs->trans("DisabledBecauseNotEnouthCreditNote").'" >'.$langs->trans("RemoveSituationFromCycle").'</a>';
			    }
			}

			// Create next situation invoice
			if ($usercancreate && ($object->type == 5) && ($object->statut == 1 || $object->statut == 2)) {
				if ($object->is_last_in_cycle() && $object->situation_final != 1) {
					print '<a class="butAction" href="'.$_SERVER['PHP_SELF'].'?action=create&amp;type=5&amp;origin=facture&amp;originid='.$object->id.'&amp;socid='.$object->socid.'" >'.$langs->trans('CreateNextSituationInvoice').'</a>';
				} elseif (!$object->is_last_in_cycle()) {
					print '<a class="butActionRefused classfortooltip" href="#" title="'.$langs->trans("DisabledBecauseNotLastInCycle").'">'.$langs->trans('CreateNextSituationInvoice').'</a>';
				} else {
					print '<a class="butActionRefused classfortooltip" href="#" title="'.$langs->trans("DisabledBecauseFinal").'">'.$langs->trans('CreateNextSituationInvoice').'</a>';
				}
			}

			// Delete
			$isErasable = $object->is_erasable();
			if ($usercandelete || ($usercancreate && $isErasable == 1))	// isErasable = 1 means draft with temporary ref (draft can always be deleted with no need of permissions)
			{
				//var_dump($isErasable);
				if ($isErasable == -4) {
					print '<a class="butActionRefused classfortooltip" href="#" title="'.$langs->trans("DisabledBecausePayments").'">'.$langs->trans('Delete').'</a>';
				}
				elseif ($isErasable == -3) {
					print '<a class="butActionRefused classfortooltip" href="#" title="'.$langs->trans("DisabledBecauseNotLastSituationInvoice").'">'.$langs->trans('Delete').'</a>';
				}
				elseif ($isErasable == -2) {
					print '<a class="butActionRefused classfortooltip" href="#" title="'.$langs->trans("DisabledBecauseNotLastInvoice").'">'.$langs->trans('Delete').'</a>';
				}
				elseif ($isErasable == -1) {
					print '<a class="butActionRefused classfortooltip" href="#" title="'.$langs->trans("DisabledBecauseDispatchedInBookkeeping").'">'.$langs->trans('Delete').'</a>';
				}
				elseif ($isErasable <= 0)	// Any other cases
				{
					print '<a class="butActionRefused classfortooltip" href="#" title="'.$langs->trans("DisabledBecauseNotErasable").'">'.$langs->trans('Delete').'</a>';
				}
				elseif ($objectidnext)
				{
					print '<a class="butActionRefused classfortooltip" href="#" title="'.$langs->trans("DisabledBecauseReplacedInvoice").'">'.$langs->trans('Delete').'</a>';
				}
				else
				{
					print '<a class="butActionDelete'.($conf->use_javascript_ajax ? ' reposition' : '').'" href="'.$_SERVER["PHP_SELF"].'?facid='.$object->id.'&amp;action=delete">'.$langs->trans('Delete').'</a>';
				}
			} else {
				print '<a class="butActionRefused classfortooltip" href="#" title="'.$langs->trans("NotAllowed").'">'.$langs->trans('Delete').'</a>';
			}
		}
		print '</div>';
	}

	// Select mail models is same action as presend
	if (GETPOST('modelselected', 'alpha')) {
		$action = 'presend';
	}
	if ($action != 'prerelance' && $action != 'presend')
	{
		print '<div class="fichecenter"><div class="fichehalfleft">';
		print '<a name="builddoc"></a>'; // ancre

		// Documents generes
		$filename = dol_sanitizeFileName($object->ref);
		$filedir = $conf->facture->multidir_output[$object->entity].'/'.dol_sanitizeFileName($object->ref);
		$urlsource = $_SERVER['PHP_SELF'].'?facid='.$object->id;
		$genallowed = $usercanread;
		$delallowed = $usercancreate;

		print $formfile->showdocuments('facture', $filename, $filedir, $urlsource, $genallowed, $delallowed, $object->modelpdf, 1, 0, 0, 28, 0, '', '', '', $soc->default_lang, '', $object);
		$somethingshown = $formfile->numoffiles;

		// Show links to link elements
		$linktoelem = $form->showLinkToObjectBlock($object, null, array('invoice'));

		$compatibleImportElementsList = false;
		if ($usercancreate
		    && $object->statut == Facture::STATUS_DRAFT
		    && ($object->type == Facture::TYPE_STANDARD || $object->type == Facture::TYPE_REPLACEMENT || $object->type == Facture::TYPE_DEPOSIT || $object->type == Facture::TYPE_PROFORMA || $object->type == Facture::TYPE_SITUATION))
		{
		    $compatibleImportElementsList = array('commande', 'propal'); // import from linked elements
		}
		$somethingshown = $form->showLinkedObjectBlock($object, $linktoelem, $compatibleImportElementsList);


		// Show online payment link
		$useonlinepayment = (!empty($conf->paypal->enabled) || !empty($conf->stripe->enabled) || !empty($conf->paybox->enabled));

		if ($object->statut != Facture::STATUS_DRAFT && $useonlinepayment)
		{
			print '<br><!-- Link to pay -->'."\n";
			require_once DOL_DOCUMENT_ROOT.'/core/lib/payments.lib.php';
			print showOnlinePaymentUrl('invoice', $object->ref).'<br>';
		}

		// Show direct download link
		if ($object->statut != Facture::STATUS_DRAFT && !empty($conf->global->INVOICE_ALLOW_EXTERNAL_DOWNLOAD))
		{
			print '<br><!-- Link to download main doc -->'."\n";
			print showDirectDownloadLink($object).'<br>';
		}

		print '</div><div class="fichehalfright"><div class="ficheaddleft">';

		// List of actions on element
		include_once DOL_DOCUMENT_ROOT.'/core/class/html.formactions.class.php';
		$formactions = new FormActions($db);
		$somethingshown = $formactions->showactions($object, 'invoice', $socid, 1);

		print '</div></div></div>';
	}


	// Presend form
	$modelmail = 'facture_send';
	$defaulttopic = 'SendBillRef';
	$diroutput = $conf->facture->multidir_output[$object->entity];
	$trackid = 'inv'.$object->id;

	include DOL_DOCUMENT_ROOT.'/core/tpl/card_presend.tpl.php';
}

// End of page
llxFooter();
$db->close();<|MERGE_RESOLUTION|>--- conflicted
+++ resolved
@@ -1092,16 +1092,12 @@
 				}
 				$id = $object->create($user);
 
-<<<<<<< HEAD
-				if (GETPOST('invoiceAvoirWithLines', 'int') == 1 && $id > 0)
-=======
 				// NOTE: Pb with situation invoice
 				// NOTE: fields total on situation invoice are stored as cumulative values on total of lines (bad) but delta on invoice total
 				// NOTE: fields total on credit note are stored as delta both on total of lines and on invoice total (good)
 				// NOTE: fields situation_percent on situation invoice are stored as cumulative values on lines (bad)
 				// NOTE: fields situation_percent on credit note are stored as delta on lines (good)
-				if (GETPOST('invoiceAvoirWithLines', 'int')==1 && $id>0)
->>>>>>> 4020d973
+				if (GETPOST('invoiceAvoirWithLines', 'int') == 1 && $id > 0)
 				{
 					if (!empty($facture_source->lines))
 					{
@@ -1121,11 +1117,6 @@
 							}
 
 
-<<<<<<< HEAD
-
-
-=======
->>>>>>> 4020d973
 							if ($facture_source->type == Facture::TYPE_SITUATION)
 							{
 							    $source_fk_prev_id = $line->fk_prev_id; // temporary storing situation invoice fk_prev_id
@@ -1140,18 +1131,14 @@
 							        $searchPreviousInvoice = true;
 							        while ($searchPreviousInvoice)
 							        {
-<<<<<<< HEAD
 							            if ($facture_source->tab_previous_situation_invoice[$lineIndex]->type == Facture::TYPE_SITUATION || $lineIndex < 1)
-=======
-							            if ($facture_source->tab_previous_situation_invoice[$lineIndex]->type  == Facture::TYPE_SITUATION || $lineIndex < 1)
->>>>>>> 4020d973
 							            {
 							                $searchPreviousInvoice = false; // find, exit;
 							                break;
 							            }
 							            else
 							            {
-							            	if ($facture_source->tab_previous_situation_invoice[$lineIndex]->type  == Facture::TYPE_CREDIT_NOTE) {
+							            	if ($facture_source->tab_previous_situation_invoice[$lineIndex]->type == Facture::TYPE_CREDIT_NOTE) {
 							            		$tab_jumped_credit_notes[$lineIndex] = $facture_source->tab_previous_situation_invoice[$lineIndex]->id;
 							            	}
 							                $lineIndex--; // go to previous invoice in cycle
@@ -1230,11 +1217,7 @@
 							$line->multicurrency_total_tva = -$line->multicurrency_total_tva;
 							$line->multicurrency_total_ttc = -$line->multicurrency_total_ttc;
 
-<<<<<<< HEAD
 							$result = $line->insert(0, 1); // When creating credit note with same lines than source, we must ignore error if discount alreayd linked
-=======
-							$result = $line->insert(0, 1);     // When creating credit note with same lines than source, we must ignore error if discount already linked
->>>>>>> 4020d973
 
 							$object->lines[] = $line; // insert new line in current object
 
