<?php
/* Copyright (C) 2002-2006  Rodolphe Quiedeville    <rodolphe@quiedeville.org>
 * Copyright (C) 2004       Eric Seigne             <eric.seigne@ryxeo.com>
 * Copyright (C) 2004-2020  Laurent Destailleur     <eldy@users.sourceforge.net>
 * Copyright (C) 2005       Marc Barilley / Ocebo   <marc@ocebo.com>
 * Copyright (C) 2005-2015  Regis Houssin           <regis.houssin@inodbox.com>
 * Copyright (C) 2006       Andre Cianfarani        <acianfa@free.fr>
 * Copyright (C) 2010-2015  Juanjo Menent           <jmenent@2byte.es>
 * Copyright (C) 2012-2023  Christophe Battarel     <christophe.battarel@altairis.fr>
 * Copyright (C) 2012-2013  Cédric Salvador         <csalvador@gpcsolutions.fr>
 * Copyright (C) 2012-2014  Raphaël Doursenaud      <rdoursenaud@gpcsolutions.fr>
 * Copyright (C) 2013       Jean-Francois FERRY     <jfefe@aternatik.fr>
 * Copyright (C) 2013-2014  Florian Henry           <florian.henry@open-concept.pro>
 * Copyright (C) 2013       Cédric Salvador         <csalvador@gpcsolutions.fr>
 * Copyright (C) 2014-2024  Ferran Marcet           <fmarcet@2byte.es>
 * Copyright (C) 2015-2016  Marcos García           <marcosgdf@gmail.com>
 * Copyright (C) 2018-2024  Frédéric France         <frederic.france@free.fr>
 * Copyright (C) 2022       Gauthier VERDOL         <gauthier.verdol@atm-consulting.fr>
 * Copyright (C) 2023       Nick Fragoulis
 * Copyright (C) 2024       MDW                     <mdeweerd@users.noreply.github.com>
 * Copyright (C) 2024       Alexandre Spangaro      <alexandre@inovea-conseil.com>
 *
 * This program is free software; you can redistribute it and/or modify
 * it under the terms of the GNU General Public License as published by
 * the Free Software Foundation; either version 3 of the License, or
 * (at your option) any later version.
 *
 * This program is distributed in the hope that it will be useful,
 * but WITHOUT ANY WARRANTY; without even the implied warranty of
 * MERCHANTABILITY or FITNESS FOR A PARTICULAR PURPOSE.  See the
 * GNU General Public License for more details.
 *
 * You should have received a copy of the GNU General Public License
 * along with this program. If not, see <https://www.gnu.org/licenses/>.
 */

/**
 * \file 	htdocs/compta/facture/card.php
 * \ingroup facture
 * \brief 	Page to create/see an invoice
 */

// Libraries
require '../../main.inc.php';
require_once DOL_DOCUMENT_ROOT.'/compta/facture/class/facture.class.php';
require_once DOL_DOCUMENT_ROOT.'/compta/facture/class/facture-rec.class.php';
require_once DOL_DOCUMENT_ROOT.'/compta/bank/class/account.class.php';
require_once DOL_DOCUMENT_ROOT.'/compta/paiement/class/paiement.class.php';
require_once DOL_DOCUMENT_ROOT.'/core/modules/facture/modules_facture.php';
require_once DOL_DOCUMENT_ROOT.'/core/class/discount.class.php';
require_once DOL_DOCUMENT_ROOT.'/core/class/extrafields.class.php';
require_once DOL_DOCUMENT_ROOT.'/core/class/html.formfile.class.php';
require_once DOL_DOCUMENT_ROOT.'/core/class/html.formother.class.php';
require_once DOL_DOCUMENT_ROOT.'/core/class/html.formmargin.class.php';
require_once DOL_DOCUMENT_ROOT.'/core/lib/invoice.lib.php';
require_once DOL_DOCUMENT_ROOT.'/core/lib/functions2.lib.php';
require_once DOL_DOCUMENT_ROOT.'/core/lib/date.lib.php';
if (isModEnabled('order')) {
	require_once DOL_DOCUMENT_ROOT.'/commande/class/commande.class.php';
}
if (isModEnabled('project')) {
	require_once DOL_DOCUMENT_ROOT.'/projet/class/project.class.php';
	require_once DOL_DOCUMENT_ROOT.'/core/class/html.formprojet.class.php';
}
require_once DOL_DOCUMENT_ROOT.'/core/class/doleditor.class.php';

if (isModEnabled('variants')) {
	require_once DOL_DOCUMENT_ROOT.'/variants/class/ProductCombination.class.php';
}
if (isModEnabled('accounting')) {
	require_once DOL_DOCUMENT_ROOT.'/accountancy/class/accountingjournal.class.php';
}

// Load translation files required by the page
$langs->loadLangs(array('bills', 'companies', 'compta', 'products', 'banks', 'main', 'withdrawals'));
if (isModEnabled('incoterm')) {
	$langs->load('incoterm');
}
if (isModEnabled('margin')) {
	$langs->load('margins');
}

// General $Variables
$id = (GETPOSTINT('id') ? GETPOSTINT('id') : GETPOSTINT('facid'));    // For backward compatibility
$ref = GETPOST('ref', 'alpha');
$socid = GETPOSTINT('socid');
$action = GETPOST('action', 'aZ09');
$confirm = GETPOST('confirm', 'alpha');
$cancel = GETPOST('cancel', 'alpha');
$backtopage = GETPOST('backtopage', 'alpha');					// if not set, a default page will be used
$backtopageforcancel = GETPOST('backtopageforcancel', 'alpha');	// if not set, $backtopage will be used
$lineid = GETPOSTINT('lineid');
$userid = GETPOSTINT('userid');
$search_ref = GETPOST('sf_ref', 'alpha') ? GETPOST('sf_ref', 'alpha') : GETPOST('search_ref', 'alpha');
$search_societe = GETPOST('search_societe', 'alpha');
$search_montant_ht = GETPOST('search_montant_ht', 'alpha');
$search_montant_ttc = GETPOST('search_montant_ttc', 'alpha');
$origin = GETPOST('origin', 'alpha');
$originid = (GETPOSTINT('originid') ? GETPOSTINT('originid') : GETPOSTINT('origin_id')); // For backward compatibility
$fac_rec = GETPOSTINT('fac_rec');
$facid = GETPOSTINT('facid');
$ref_client = GETPOSTINT('ref_client');
$rank = (GETPOSTINT('rank') > 0) ? GETPOSTINT('rank') : -1;
$projectid = (GETPOSTINT('projectid') ? GETPOSTINT('projectid') : 0);
$selectedLines = GETPOST('toselect', 'array');

// PDF
$hidedetails = (GETPOSTINT('hidedetails') ? GETPOSTINT('hidedetails') : (getDolGlobalString('MAIN_GENERATE_DOCUMENTS_HIDE_DETAILS') ? 1 : 0));
$hidedesc = (GETPOSTINT('hidedesc') ? GETPOSTINT('hidedesc') : (getDolGlobalString('MAIN_GENERATE_DOCUMENTS_HIDE_DESC') ? 1 : 0));
$hideref = (GETPOSTINT('hideref') ? GETPOSTINT('hideref') : (getDolGlobalString('MAIN_GENERATE_DOCUMENTS_HIDE_REF') ? 1 : 0));

// Number of lines for predefined product/service choices
$NBLINES = 4;

$usehm = getDolGlobalInt('MAIN_USE_HOURMIN_IN_DATE_RANGE');

$object = new Facture($db);
$extrafields = new ExtraFields($db);

// Fetch optionals attributes and labels
$extrafields->fetch_name_optionals_label($object->table_element);

// Load object
if ($id > 0 || !empty($ref)) {
	if ($action != 'add') {
		if (!getDolGlobalString('INVOICE_USE_SITUATION')) {
			$fetch_situation = false;
		} else {
			$fetch_situation = true;
		}
		$ret = $object->fetch($id, $ref, '', 0, $fetch_situation);
		if ($ret > 0 && isset($object->fk_project)) {
			$ret = $object->fetch_project();
		}
	}
}

// Initialize a technical object to manage hooks of page. Note that conf->hooks_modules contains an array of hook context
$hookmanager->initHooks(array('invoicecard', 'globalcard'));

// Permissions
$usercanread = $user->hasRight("facture", "lire");
$usercancreate = $user->hasRight("facture", "creer");
$usercanissuepayment = $user->hasRight("facture", "paiement");
$usercandelete = $user->hasRight("facture", "supprimer") || ($usercancreate && isset($object->status) && $object->status == $object::STATUS_DRAFT);
$usercancreatecontract = $user->hasRight("contrat", "creer");

// Advanced Permissions
$usercanvalidate = ((!getDolGlobalString('MAIN_USE_ADVANCED_PERMS') && $usercancreate) || (getDolGlobalString('MAIN_USE_ADVANCED_PERMS') && $user->hasRight('facture', 'invoice_advance', 'validate')));
$usercansend = (!getDolGlobalString('MAIN_USE_ADVANCED_PERMS') || (getDolGlobalString('MAIN_USE_ADVANCED_PERMS') && $user->hasRight('facture', 'invoice_advance', 'send')));
$usercanreopen = ((!getDolGlobalString('MAIN_USE_ADVANCED_PERMS') && $usercancreate) || (getDolGlobalString('MAIN_USE_ADVANCED_PERMS') && $user->hasRight('facture', 'invoice_advance', 'reopen')));
if (getDolGlobalString('INVOICE_DISALLOW_REOPEN')) {
	$usercanreopen = false;
}
$usercanunvalidate = ((!getDolGlobalString('MAIN_USE_ADVANCED_PERMS') && !empty($usercancreate)) || (getDolGlobalString('MAIN_USE_ADVANCED_PERMS') && $user->hasRight('facture', 'invoice_advance', 'unvalidate')));
$usermustrespectpricemin = ((getDolGlobalString('MAIN_USE_ADVANCED_PERMS') && !$user->hasRight('produit', 'ignore_price_min_advance')) || !getDolGlobalString('MAIN_USE_ADVANCED_PERMS'));

// Other permissions
$usercancreatemargin = $user->hasRight('margins', 'creer');
$usercanreadallmargin = $user->hasRight('margins', 'liretous');
$usercancreatewithdrarequest = $user->hasRight('prelevement', 'bons', 'creer');

$permissionnote = $usercancreate; // Used by the include of actions_setnotes.inc.php
$permissiondellink = $usercancreate; // Used by the include of actions_dellink.inc.php
$permissiontoedit = $usercancreate; // Used by the include of actions_lineupdonw.inc.php
$permissiontoadd = $usercancreate; // Used by the include of actions_addupdatedelete.inc.php

// retained warranty invoice available type
$retainedWarrantyInvoiceAvailableType = array();
if (getDolGlobalString('INVOICE_USE_RETAINED_WARRANTY')) {
	$retainedWarrantyInvoiceAvailableType = explode('+', getDolGlobalString('INVOICE_USE_RETAINED_WARRANTY'));
}

// Security check
if ($user->socid) {
	$socid = $user->socid;
}
$isdraft = (($object->status == Facture::STATUS_DRAFT) ? 1 : 0);

$result = restrictedArea($user, 'facture', $object->id, '', '', 'fk_soc', 'rowid', $isdraft);


/*
 * Actions
 */

$parameters = array('socid' => $socid);
$reshook = $hookmanager->executeHooks('doActions', $parameters, $object, $action); // Note that $action and $object may have been modified by some hooks
if ($reshook < 0) {
	setEventMessages($hookmanager->error, $hookmanager->errors, 'errors');
}

if (empty($reshook)) {
	$backurlforlist = DOL_URL_ROOT.'/compta/facture/list.php';

	if (empty($backtopage) || ($cancel && empty($id))) {
		if (empty($backtopage) || ($cancel && strpos($backtopage, '__ID__'))) {
			if (empty($id) && (($action != 'add' && $action != 'create') || $cancel)) {
				$backtopage = $backurlforlist;
			} else {
				$backtopage = DOL_URL_ROOT.'/compta/facture/card.php?id='.((!empty($id) && $id > 0) ? $id : '__ID__');
			}
		}
	}

	if ($cancel) {
		if (!empty($backtopageforcancel)) {
			header("Location: ".$backtopageforcancel);
			exit;
		} elseif (!empty($backtopage)) {
			header("Location: ".$backtopage);
			exit;
		}
		$action = '';
	}

	include DOL_DOCUMENT_ROOT.'/core/actions_setnotes.inc.php'; // Must be 'include', not 'include_once'

	include DOL_DOCUMENT_ROOT.'/core/actions_dellink.inc.php'; // Must be 'include', not 'include_once'

	include DOL_DOCUMENT_ROOT.'/core/actions_lineupdown.inc.php'; // Must be 'include', not 'include_once'

	// Action clone object
	if ($action == 'confirm_clone' && $confirm == 'yes' && $permissiontoadd) {
		if (!($socid > 0)) {
			setEventMessages($langs->trans('ErrorFieldRequired', $langs->transnoentitiesnoconv('IdThirdParty')), null, 'errors');
		} else {
			$objectutil = dol_clone($object, 1); // We use a clone to avoid to denaturate loaded object when setting some properties for clone. We use native clone to keep this->db valid.
			'@phan-var-force Facture $objectutil';

			$objectutil->date = dol_mktime(12, 0, 0, GETPOSTINT('newdatemonth'), GETPOSTINT('newdateday'), GETPOSTINT('newdateyear'));
			$objectutil->socid = $socid;
			$result = $objectutil->createFromClone($user, $id);
			if ($result > 0) {
				$warningMsgLineList = array();
				// check all product lines are to sell otherwise add a warning message for each product line is not to sell
				foreach ($objectutil->lines as $line) {
					if (!is_object($line->product)) {
						$line->fetch_product();
					}
					if (is_object($line->product) && $line->product->id > 0) {
						if (empty($line->product->status)) {
							$warningMsgLineList[$line->id] = $langs->trans('WarningLineProductNotToSell', $line->product->ref);
						}
					}
				}
				if (!empty($warningMsgLineList)) {
					setEventMessages('', $warningMsgLineList, 'warnings');
				}

				header("Location: " . $_SERVER['PHP_SELF'] . '?facid=' . $result);
				exit();
			} else {
				$langs->load("errors");
				setEventMessages($objectutil->error, $objectutil->errors, 'errors');
				$action = '';
			}
		}
	} elseif ($action == 'reopen' && $usercanreopen) {
		$result = $object->fetch($id);

		if ($object->status == Facture::STATUS_CLOSED || ($object->status == Facture::STATUS_ABANDONED && ($object->close_code != 'replaced' || $object->getIdReplacingInvoice() == 0)) || ($object->status == Facture::STATUS_VALIDATED && $object->paye == 1)) {    // ($object->status == 1 && $object->paye == 1) should not happened but can be found when data are corrupted
			$result = $object->setUnpaid($user);
			if ($result > 0) {
				header('Location: '.$_SERVER["PHP_SELF"].'?facid='.$id);
				exit();
			} else {
				setEventMessages($object->error, $object->errors, 'errors');
			}
		}
	} elseif ($action == 'confirm_delete' && $confirm == 'yes') {
		// Delete invoice
		$result = $object->fetch($id);
		$object->fetch_thirdparty();

		$idwarehouse = GETPOST('idwarehouse');

		$qualified_for_stock_change = 0;
		if (!getDolGlobalString('STOCK_SUPPORTS_SERVICES')) {
			$qualified_for_stock_change = $object->hasProductsOrServices(2);
		} else {
			$qualified_for_stock_change = $object->hasProductsOrServices(1);
		}

		$isErasable = $object->is_erasable();

		if (($usercandelete && $isErasable > 0)
			|| ($usercancreate && $isErasable == 1)) {
			$result = $object->delete($user, 0, $idwarehouse);
			if ($result > 0) {
				header('Location: '.DOL_URL_ROOT.'/compta/facture/list.php?restore_lastsearch_values=1');
				exit();
			} else {
				setEventMessages($object->error, $object->errors, 'errors');
				$action = '';
			}
		}
	} elseif ($action == 'confirm_deleteline' && $confirm == 'yes' && $usercancreate) {
		// Delete line
		$object->fetch($id);
		$object->fetch_thirdparty();

		$result = $object->deleteLine(GETPOSTINT('lineid'));
		if ($result > 0) {
			// reorder lines
			$object->line_order(true);
			// Define output language
			$outputlangs = $langs;
			$newlang = '';
			if (getDolGlobalInt('MAIN_MULTILANGS') && empty($newlang) && GETPOST('lang_id')) {
				$newlang = GETPOST('lang_id');
			}
			if (getDolGlobalInt('MAIN_MULTILANGS') && empty($newlang)) {
				$newlang = $object->thirdparty->default_lang;
			}
			if (!empty($newlang)) {
				$outputlangs = new Translate("", $conf);
				$outputlangs->setDefaultLang($newlang);
				$outputlangs->load('products');
			}
			if (!getDolGlobalString('MAIN_DISABLE_PDF_AUTOUPDATE')) {
				$ret = $object->fetch($id); // Reload to get new records
				$result = $object->generateDocument($object->model_pdf, $outputlangs, $hidedetails, $hidedesc, $hideref);
			}
			if ($result >= 0) {
				header('Location: '.$_SERVER["PHP_SELF"].'?facid='.$id);
				exit();
			}
		} else {
			setEventMessages($object->error, $object->errors, 'errors');
			$action = '';
		}
	} elseif ($action == 'unlinkdiscount' && $usercancreate) {
		// Delete link of credit note to invoice
		$discount = new DiscountAbsolute($db);
		$result = $discount->fetch(GETPOSTINT("discountid"));
		$discount->unlink_invoice();
	} elseif ($action == 'valid' && $usercancreate) {
		// Validation
		$object->fetch($id);

		if ((preg_match('/^[\(]?PROV/i', $object->ref) || empty($object->ref)) &&	// empty should not happened, but when it occurs, the test save life
			getDolGlobalString('FAC_FORCE_DATE_VALIDATION')								// If option enabled, we force invoice date
		) {
			$object->date = dol_now();
		}

		if (getDolGlobalString('INVOICE_CHECK_POSTERIOR_DATE')) {
			$last_of_type = $object->willBeLastOfSameType(true);
			if (empty($object->date_validation) && !$last_of_type[0]) {
				setEventMessages($langs->transnoentities("ErrorInvoiceIsNotLastOfSameType", $object->ref, dol_print_date($object->date, 'day'), dol_print_date($last_of_type[1], 'day')), null, 'errors');
				$action = '';
			}
		}

		// We check invoice sign
		if ($object->type == Facture::TYPE_CREDIT_NOTE) {
			// If a credit note, the sign must be negative
			if ($object->total_ht > 0) {
				setEventMessages($langs->trans("ErrorInvoiceAvoirMustBeNegative"), null, 'errors');
				$action = '';
			}
		} else {
			// If not a credit note, amount with tax must be positive or nul.
			// Note that amount excluding tax can be negative because you can have a invoice of 100 with vat of 20 that
			// consumes a credit note of 100 with vat 0 (total with tax is 0 but without tax is -20).
			// For some cases, credit notes can have a vat of 0 (for example when selling goods in France).
			if (!getDolGlobalString('FACTURE_ENABLE_NEGATIVE') && $object->total_ttc < 0) {
				setEventMessages($langs->trans("ErrorInvoiceOfThisTypeMustBePositive"), null, 'errors');
				$action = '';
			}

			// Also negative lines should not be allowed on 'non Credit notes' invoices. A test is done when adding or updating lines but we must
			// do it again in validation to avoid cases where invoice is created from another object that allow negative lines.
			// Note that we can accept the negative line if sum with other lines with same vat makes total positive: Because all the lines will be merged together
			// when converted into 'available credit' and we will get a positive available credit line.
			// Note: Other solution if you want to add a negative line on invoice, is to create a discount for customer and consumme it (but this is possible on standard invoice only).
			$array_of_total_ht_per_vat_rate = array();
			$array_of_total_ht_devise_per_vat_rate = array();
			foreach ($object->lines as $line) {
				//$vat_src_code_for_line = $line->vat_src_code;		// TODO We check sign of total per vat without taking into account the vat code because for the moment the vat code is lost/unknown when we add a down payment.
				$vat_src_code_for_line = '';
				if (empty($array_of_total_ht_per_vat_rate[$line->tva_tx.'_'.$vat_src_code_for_line])) {
					$array_of_total_ht_per_vat_rate[$line->tva_tx.'_'.$vat_src_code_for_line] = 0;
				}
				if (empty($array_of_total_ht_devise_per_vat_rate[$line->tva_tx.'_'.$vat_src_code_for_line])) {
					$array_of_total_ht_devise_per_vat_rate[$line->tva_tx.'_'.$vat_src_code_for_line] = 0;
				}
				$array_of_total_ht_per_vat_rate[$line->tva_tx.'_'.$vat_src_code_for_line] += $line->total_ht;
				$array_of_total_ht_devise_per_vat_rate[$line->tva_tx.'_'.$vat_src_code_for_line] += $line->multicurrency_total_ht;
			}

			//var_dump($array_of_total_ht_per_vat_rate);exit;
			foreach ($array_of_total_ht_per_vat_rate as $vatrate => $tmpvalue) {
				$tmp_total_ht = price2num($array_of_total_ht_per_vat_rate[$vatrate]);
				$tmp_total_ht_devise = price2num($array_of_total_ht_devise_per_vat_rate[$vatrate]);

				if (($tmp_total_ht < 0 || $tmp_total_ht_devise < 0) && !getDolGlobalString('FACTURE_ENABLE_NEGATIVE_LINES')) {
					if ($object->type == $object::TYPE_DEPOSIT) {
						$langs->load("errors");
						// Using negative lines on deposit lead to headach and blocking problems when you want to consume them.
						setEventMessages($langs->trans("ErrorLinesCantBeNegativeOnDeposits"), null, 'errors');
						$error++;
						$action = '';
					} else {
						$tmpvatratetoshow = explode('_', $vatrate);
						$tmpvatratetoshow[0] = round((float) $tmpvatratetoshow[0], 2);

						if ($tmpvatratetoshow[0] != 0) {
							$langs->load("errors");
							setEventMessages($langs->trans("ErrorLinesCantBeNegativeForOneVATRate", $tmpvatratetoshow[0]), null, 'errors');
							$error++;
							$action = '';
						}
					}
				}
			}
		}
	} elseif ($action == 'classin' && $usercancreate) {
		$object->fetch($id);
		$object->setProject(GETPOSTINT('projectid'));
	} elseif ($action == 'setmode' && $usercancreate) {
		$object->fetch($id);
		$result = $object->setPaymentMethods(GETPOSTINT('mode_reglement_id'));
		if ($result < 0) {
			dol_print_error($db, $object->error);
		}
	} elseif ($action == 'setretainedwarrantyconditions' && $usercancreate) {
		$object->fetch($id);
		$object->retained_warranty_fk_cond_reglement = 0; // To clean property
		$result = $object->setRetainedWarrantyPaymentTerms(GETPOSTINT('retained_warranty_fk_cond_reglement'));
		if ($result < 0) {
			dol_print_error($db, $object->error);
		}

		$old_rw_date_lim_reglement = $object->retained_warranty_date_limit;
		$new_rw_date_lim_reglement = $object->calculate_date_lim_reglement($object->retained_warranty_fk_cond_reglement);
		if ($new_rw_date_lim_reglement > $old_rw_date_lim_reglement) {
			$object->retained_warranty_date_limit = $new_rw_date_lim_reglement;
		}
		if ($object->retained_warranty_date_limit < $object->date) {
			$object->retained_warranty_date_limit = $object->date;
		}
		$result = $object->update($user);
		if ($result < 0) {
			dol_print_error($db, $object->error);
		}
	} elseif ($action == 'setretainedwarranty' && $usercancreate) {
		$object->fetch($id);
		$result = $object->setRetainedWarranty(GETPOSTFLOAT('retained_warranty'));
		if ($result < 0) {
			dol_print_error($db, $object->error);
		}
	} elseif ($action == 'setretainedwarrantydatelimit' && $usercancreate) {
		$object->fetch($id);
		$result = $object->setRetainedWarrantyDateLimit(GETPOSTFLOAT('retained_warranty_date_limit'));
		if ($result < 0) {
			dol_print_error($db, $object->error);
		}
	} elseif ($action == 'setmulticurrencycode' && $usercancreate) {	 // Multicurrency Code
		$result = $object->setMulticurrencyCode(GETPOST('multicurrency_code', 'alpha'));
	} elseif ($action == 'setmulticurrencyrate' && $usercancreate) {	// Multicurrency rate
		$result = $object->setMulticurrencyRate(price2num(GETPOST('multicurrency_tx')), GETPOSTINT('calculation_mode'));
	} elseif ($action == 'setinvoicedate' && $usercancreate) {
		$object->fetch($id);
		$old_date_lim_reglement = $object->date_lim_reglement;
		$newdate = dol_mktime(0, 0, 0, GETPOSTINT('invoicedatemonth'), GETPOSTINT('invoicedateday'), GETPOSTINT('invoicedateyear'), 'tzserver');
		if (empty($newdate)) {
			setEventMessages($langs->trans("ErrorFieldRequired", $langs->transnoentitiesnoconv("Date")), null, 'errors');
			header('Location: '.$_SERVER["PHP_SELF"].'?facid='.$id.'&action=editinvoicedate&token='.newToken());
			exit;
		}
		if ($newdate > (dol_now('tzuserrel') + getDolGlobalInt('INVOICE_MAX_FUTURE_DELAY'))) {
			if (!getDolGlobalString('INVOICE_MAX_FUTURE_DELAY')) {
				setEventMessages($langs->trans("WarningInvoiceDateInFuture"), null, 'warnings');
			} else {
				setEventMessages($langs->trans("WarningInvoiceDateTooFarInFuture"), null, 'warnings');
			}
		}

		$object->date = $newdate;
		$new_date_lim_reglement = $object->calculate_date_lim_reglement();
		if ($new_date_lim_reglement) {
			$object->date_lim_reglement = $new_date_lim_reglement;
		}
		if ($object->date_lim_reglement < $object->date) {
			$object->date_lim_reglement = $object->date;
		}
		$result = $object->update($user);
		if ($result < 0) {
			setEventMessages($object->error, $object->errors, 'errors');
			$action = 'editinvoicedate';
		}
	} elseif ($action == 'setdate_pointoftax' && $usercancreate) {
		$object->fetch($id);

		$date_pointoftax = dol_mktime(0, 0, 0, GETPOSTINT('date_pointoftaxmonth'), GETPOSTINT('date_pointoftaxday'), GETPOSTINT('date_pointoftaxyear'), 'tzserver');

		$object->date_pointoftax = $date_pointoftax;
		$result = $object->update($user);
		if ($result < 0) {
			dol_print_error($db, $object->error);
		}
	} elseif ($action == 'setconditions' && $usercancreate) {
		$object->fetch($id);
		$object->cond_reglement_code = 0; // To clean property
		$object->cond_reglement_id = 0; // To clean property

		$error = 0;

		$db->begin();

		if (!$error) {
			$result = $object->setPaymentTerms(GETPOSTINT('cond_reglement_id'));
			if ($result < 0) {
				$error++;
				setEventMessages($object->error, $object->errors, 'errors');
			}
		}

		if (!$error) {
			$old_date_lim_reglement = $object->date_lim_reglement;
			$new_date_lim_reglement = $object->calculate_date_lim_reglement();
			if ($new_date_lim_reglement) {
				$object->date_lim_reglement = $new_date_lim_reglement;
			}
			if ($object->date_lim_reglement < $object->date) {
				$object->date_lim_reglement = $object->date;
			}
			$result = $object->update($user);
			if ($result < 0) {
				$error++;
				setEventMessages($object->error, $object->errors, 'errors');
			}
		}

		if ($error) {
			$db->rollback();
		} else {
			$db->commit();
		}
	} elseif ($action == 'setpaymentterm' && $usercancreate) {
		$object->fetch($id);
		$object->date_lim_reglement = dol_mktime(12, 0, 0, GETPOSTINT('paymenttermmonth'), GETPOSTINT('paymenttermday'), GETPOSTINT('paymenttermyear'));
		if ($object->date_lim_reglement < $object->date) {
			$object->date_lim_reglement = $object->calculate_date_lim_reglement();
			setEventMessages($langs->trans("DatePaymentTermCantBeLowerThanObjectDate"), null, 'warnings');
		}
		$result = $object->update($user);
		if ($result < 0) {
			dol_print_error($db, $object->error);
		}
	} elseif ($action == 'setrevenuestamp' && $usercancreate) {
		$object->fetch($id);
		$object->revenuestamp = (float) price2num(GETPOST('revenuestamp'));
		$result = $object->update($user);
		$object->update_price(1);
		if ($result < 0) {
			dol_print_error($db, $object->error);
		} else {
			// Define output language
			if (!getDolGlobalString('MAIN_DISABLE_PDF_AUTOUPDATE')) {
				$outputlangs = $langs;
				$newlang = '';
				if (getDolGlobalInt('MAIN_MULTILANGS') && empty($newlang) && GETPOST('lang_id', 'aZ09')) {
					$newlang = GETPOST('lang_id', 'aZ09');
				}
				if (getDolGlobalInt('MAIN_MULTILANGS') && empty($newlang)) {
					$newlang = $object->thirdparty->default_lang;
				}
				if (!empty($newlang)) {
					$outputlangs = new Translate("", $conf);
					$outputlangs->setDefaultLang($newlang);
					$outputlangs->load('products');
				}
				$model = $object->model_pdf;
				$ret = $object->fetch($id); // Reload to get new records

				$result = $object->generateDocument($model, $outputlangs, $hidedetails, $hidedesc, $hideref);
				if ($result < 0) {
					setEventMessages($object->error, $object->errors, 'errors');
				}
			}
		}
	} elseif ($action == 'set_incoterms' && isModEnabled('incoterm') && $usercancreate) {		// Set incoterm
		$result = $object->setIncoterms(GETPOSTINT('incoterm_id'), GETPOSTINT('location_incoterms'));
	} elseif ($action == 'setbankaccount' && $usercancreate) {	// bank account
		$result = $object->setBankAccount(GETPOSTINT('fk_account'));
	} elseif ($action == 'setremisepercent' && $usercancreate) {
		$object->fetch($id);
		$result = $object->setDiscount($user, price2num(GETPOST('remise_percent'), '', 2));
	} elseif ($action == "setabsolutediscount" && $usercancreate) {
		// We have POST[remise_id] or POST[remise_id_for_payment]
		$db->begin();

		// We use the credit to reduce amount of invoice
		if (GETPOSTINT("remise_id") > 0) {
			$ret = $object->fetch($id);
			if ($ret > 0) {
				$result = $object->insert_discount(GETPOSTINT("remise_id"));
				if ($result < 0) {
					setEventMessages($object->error, $object->errors, 'errors');
				}
			} else {
				$error++;
				setEventMessages($object->error, $object->errors, 'errors');
			}
		}
		// We use the credit to reduce remain to pay
		if (GETPOSTINT("remise_id_for_payment") > 0) {
			require_once DOL_DOCUMENT_ROOT.'/core/class/discount.class.php';
			$discount = new DiscountAbsolute($db);
			$discount->fetch(GETPOSTINT("remise_id_for_payment"));

			//var_dump($object->getRemainToPay(0));
			//var_dump($discount->amount_ttc);exit;
			$remaintopay = $object->getRemainToPay(0);
			if (price2num($discount->amount_ttc) > price2num($remaintopay)) {
				// TODO Split the discount in 2 automatically
				$error++;
				setEventMessages($langs->trans("ErrorDiscountLargerThanRemainToPaySplitItBefore"), null, 'errors');
			}

			if (!$error) {
				$result = $discount->link_to_invoice(0, $id);
				if ($result < 0) {
					$error++;
					setEventMessages($discount->error, $discount->errors, 'errors');
				}
			}

			if (!$error) {
				$newremaintopay = $object->getRemainToPay(0);
				if ($newremaintopay == 0) {
					$object->setPaid($user);
				}
			}
		}

		if (!$error) {
			$db->commit();
		} else {
			$db->rollback();
		}

		if (empty($error) && !getDolGlobalString('MAIN_DISABLE_PDF_AUTOUPDATE')) {
			$outputlangs = $langs;
			$newlang = '';
			if (getDolGlobalInt('MAIN_MULTILANGS') && empty($newlang) && GETPOST('lang_id', 'aZ09')) {
				$newlang = GETPOST('lang_id', 'aZ09');
			}
			if (getDolGlobalInt('MAIN_MULTILANGS') && empty($newlang)) {
				$object->fetch_thirdparty();
				$newlang = $object->thirdparty->default_lang;
			}
			if (!empty($newlang)) {
				$outputlangs = new Translate("", $conf);
				$outputlangs->setDefaultLang($newlang);
			}
			$ret = $object->fetch($id); // Reload to get new records

			$result = $object->generateDocument($object->model_pdf, $outputlangs, $hidedetails, $hidedesc, $hideref);
			if ($result < 0) {
				setEventMessages($object->error, $object->errors, 'errors');
			}
		}
	} elseif ($action == 'setref' && $usercancreate) {
		$object->fetch($id);
		$object->setValueFrom('ref', GETPOST('ref'), '', 0, '', '', $user, 'BILL_MODIFY');
	} elseif ($action == 'setref_client' && $usercancreate) {
		$object->fetch($id);
		$object->set_ref_client(GETPOST('ref_client'));
	} elseif ($action == 'confirm_valid' && $confirm == 'yes' && $usercanvalidate) {
		// Classify to validated
		$idwarehouse = GETPOSTINT('idwarehouse');

		$object->fetch($id);
		$object->fetch_thirdparty();

		// Check for warehouse
		if ($object->type != Facture::TYPE_DEPOSIT && getDolGlobalString('STOCK_CALCULATE_ON_BILL')) {
			$qualified_for_stock_change = 0;
			if (!getDolGlobalString('STOCK_SUPPORTS_SERVICES')) {
				$qualified_for_stock_change = $object->hasProductsOrServices(2);
			} else {
				$qualified_for_stock_change = $object->hasProductsOrServices(1);
			}

			if ($qualified_for_stock_change) {
				if (!$idwarehouse || $idwarehouse == - 1) {
					$error++;
					setEventMessages($langs->trans('ErrorFieldRequired', $langs->transnoentitiesnoconv("Warehouse")), null, 'errors');
					$action = '';
				}
			}
		}

		if (!$error) {
			$result = $object->validate($user, '', $idwarehouse);
			if ($result >= 0) {
				// Define output language
				if (!getDolGlobalString('MAIN_DISABLE_PDF_AUTOUPDATE')) {
					$outputlangs = $langs;
					$newlang = '';
					if (getDolGlobalInt('MAIN_MULTILANGS') && empty($newlang) && GETPOST('lang_id', 'aZ09')) {
						$newlang = GETPOST('lang_id', 'aZ09');
					}
					if (getDolGlobalInt('MAIN_MULTILANGS') && empty($newlang)) {
						$newlang = $object->thirdparty->default_lang;
					}
					if (!empty($newlang)) {
						$outputlangs = new Translate("", $conf);
						$outputlangs->setDefaultLang($newlang);
						$outputlangs->load('products');
					}
					$model = $object->model_pdf;

					$ret = $object->fetch($id); // Reload to get new records

					$result = $object->generateDocument($model, $outputlangs, $hidedetails, $hidedesc, $hideref);
					if ($result < 0) {
						setEventMessages($object->error, $object->errors, 'errors');
					}
				}
			} else {
				if (count($object->errors)) {
					setEventMessages(null, $object->errors, 'errors');
				} else {
					setEventMessages($object->error, $object->errors, 'errors');
				}
			}
		}
	} elseif ($action == 'confirm_modif' && $usercanunvalidate) {
		// Go back to draft status (unvalidate)
		$idwarehouse = GETPOSTINT('idwarehouse');

		$object->fetch($id);
		$object->fetch_thirdparty();

		// Check parameters
		if ($object->type != Facture::TYPE_DEPOSIT && getDolGlobalString('STOCK_CALCULATE_ON_BILL')) {
			$qualified_for_stock_change = 0;
			if (!getDolGlobalString('STOCK_SUPPORTS_SERVICES')) {
				$qualified_for_stock_change = $object->hasProductsOrServices(2);
			} else {
				$qualified_for_stock_change = $object->hasProductsOrServices(1);
			}

			if ($qualified_for_stock_change) {
				if (!$idwarehouse || $idwarehouse == - 1) {
					$error++;
					setEventMessages($langs->trans('ErrorFieldRequired', $langs->transnoentitiesnoconv("Warehouse")), null, 'errors');
					$action = '';
				}
			}
		}

		if (!$error) {
			// We check if invoice has payments
			$totalpaid = 0;
			$sql = 'SELECT pf.amount';
			$sql .= ' FROM '.MAIN_DB_PREFIX.'paiement_facture as pf';
			$sql .= ' WHERE pf.fk_facture = '.((int) $object->id);

			$result = $db->query($sql);
			if ($result) {
				$i = 0;
				$num = $db->num_rows($result);

				while ($i < $num) {
					$objp = $db->fetch_object($result);
					$totalpaid += $objp->amount;
					$i++;
				}
			} else {
				dol_print_error($db, '');
			}

			$resteapayer = $object->total_ttc - $totalpaid;

			// We check that invoice lines are transferred into accountancy
			$ventilExportCompta = $object->getVentilExportCompta();

			// We check if no payment has been made
			if ($ventilExportCompta == 0) {
				if (getDolGlobalString('INVOICE_CAN_BE_EDITED_EVEN_IF_PAYMENT_DONE') || ($resteapayer == $object->total_ttc && empty($object->paye))) {
					$result = $object->setDraft($user, $idwarehouse);
					if ($result < 0) {
						setEventMessages($object->error, $object->errors, 'errors');
					}

					// Define output language
					if (!getDolGlobalString('MAIN_DISABLE_PDF_AUTOUPDATE')) {
						$outputlangs = $langs;
						$newlang = '';
						if (getDolGlobalInt('MAIN_MULTILANGS') && empty($newlang) && GETPOST('lang_id', 'aZ09')) {
							$newlang = GETPOST('lang_id', 'aZ09');
						}
						if (getDolGlobalInt('MAIN_MULTILANGS') && empty($newlang)) {
							$newlang = $object->thirdparty->default_lang;
						}
						if (!empty($newlang)) {
							$outputlangs = new Translate("", $conf);
							$outputlangs->setDefaultLang($newlang);
							$outputlangs->load('products');
						}
						$model = $object->model_pdf;
						$ret = $object->fetch($id); // Reload to get new records

						$object->generateDocument($model, $outputlangs, $hidedetails, $hidedesc, $hideref);
					}
				}
			}
		}
	} elseif ($action == 'confirm_paid' && $confirm == 'yes' && $usercanissuepayment) {
		// Classify "paid"
		$object->fetch($id);
		$result = $object->setPaid($user);
		if ($result < 0) {
			setEventMessages($object->error, $object->errors, 'errors');
		}
	} elseif ($action == 'confirm_paid_partially' && $confirm == 'yes' && $usercanissuepayment) {
		// Classif "paid partially"
		$object->fetch($id);
		$close_code = GETPOST("close_code", 'restricthtml');
		$close_note = GETPOST("close_note", 'restricthtml');
		if ($close_code) {
			$result = $object->setPaid($user, $close_code, $close_note);
			if ($result < 0) {
				setEventMessages($object->error, $object->errors, 'errors');
			}
		} else {
			setEventMessages($langs->trans("ErrorFieldRequired", $langs->transnoentitiesnoconv("Reason")), null, 'errors');
		}
	} elseif ($action == 'confirm_canceled' && $confirm == 'yes' && $usercancreate) {
		// Classify "abandoned"
		$object->fetch($id);
		$close_code = GETPOST("close_code", 'restricthtml');
		$close_note = GETPOST("close_note", 'restricthtml');
		if ($close_code) {
			$result = $object->setCanceled($user, $close_code, $close_note);
			if ($result < 0) {
				setEventMessages($object->error, $object->errors, 'errors');
			}
		} else {
			setEventMessages($langs->trans("ErrorFieldRequired", $langs->transnoentitiesnoconv("Reason")), null, 'errors');
		}
	} elseif ($action == 'confirm_converttoreduc' && $confirm == 'yes' && $usercancreate) {
		// Convert to reduce
		$object->fetch($id);
		$object->fetch_thirdparty();
		//$object->fetch_lines();	// Already done into fetch

		// Check if there is already a discount (protection to avoid duplicate creation when resubmit post)
		$discountcheck = new DiscountAbsolute($db);
		$result = $discountcheck->fetch(0, $object->id);

		$canconvert = 0;
		if ($object->type == Facture::TYPE_DEPOSIT && empty($discountcheck->id)) {
			$canconvert = 1; // we can convert deposit into discount if deposit is paid (completely, partially or not at all) and not already converted (see real condition into condition used to show button converttoreduc)
		}
		if (($object->type == Facture::TYPE_CREDIT_NOTE || $object->type == Facture::TYPE_STANDARD || $object->type == Facture::TYPE_SITUATION) && $object->paye == 0 && empty($discountcheck->id)) {
			$canconvert = 1; // we can convert credit note into discount if credit note is not paid back and not already converted and amount of payment is 0 (see real condition into condition used to show button converttoreduc)
		}

		if ($canconvert) {
			$db->begin();

			$amount_ht = $amount_tva = $amount_ttc = array();
			$multicurrency_amount_ht = $multicurrency_amount_tva = $multicurrency_amount_ttc = array();

			// Loop on each vat rate
			$i = 0;
			foreach ($object->lines as $line) {
				if ($line->product_type < 9 && $line->total_ht != 0) { // Remove lines with product_type greater than or equal to 9 and no need to create discount if amount is null
					$keyforvatrate = $line->tva_tx.($line->vat_src_code ? ' ('.$line->vat_src_code.')' : '');

					$amount_ht[$keyforvatrate] += $line->total_ht;
					$amount_tva[$keyforvatrate] += $line->total_tva;
					$amount_ttc[$keyforvatrate] += $line->total_ttc;
					$multicurrency_amount_ht[$keyforvatrate] += $line->multicurrency_total_ht;
					$multicurrency_amount_tva[$keyforvatrate] += $line->multicurrency_total_tva;
					$multicurrency_amount_ttc[$keyforvatrate] += $line->multicurrency_total_ttc;
					$i++;
				}
			}
			'@phan-var-force array<string,float> $amount_ht
			 @phan-var-force array<string,float> $amount_tva
			 @phan-var-force array<string,float> $amount_ttc
			 @phan-var-force array<string,float> $multicurrency_amount_ht
			 @phan-var-force array<string,float> $multicurrency_amount_tva
			 @phan-var-force array<string,float> $multicurrency_amount_ttc';

			// If some payments were already done, we change the amount to pay using same prorate
			if (getDolGlobalString('INVOICE_ALLOW_REUSE_OF_CREDIT_WHEN_PARTIALLY_REFUNDED') && $object->type == Facture::TYPE_CREDIT_NOTE) {
				$alreadypaid = $object->getSommePaiement(); // This can be not 0 if we allow to create credit to reuse from credit notes partially refunded.
				if ($alreadypaid && abs($alreadypaid) < abs($object->total_ttc)) {
					$ratio = abs(($object->total_ttc - $alreadypaid) / $object->total_ttc);
					foreach ($amount_ht as $vatrate => $val) {
						$amount_ht[$vatrate] = price2num($amount_ht[$vatrate] * $ratio, 'MU');
						$amount_tva[$vatrate] = price2num($amount_tva[$vatrate] * $ratio, 'MU');
						$amount_ttc[$vatrate] = price2num($amount_ttc[$vatrate] * $ratio, 'MU');
						$multicurrency_amount_ht[$vatrate] = price2num($multicurrency_amount_ht[$vatrate] * $ratio, 'MU');
						$multicurrency_amount_tva[$vatrate] = price2num($multicurrency_amount_tva[$vatrate] * $ratio, 'MU');
						$multicurrency_amount_ttc[$vatrate] = price2num($multicurrency_amount_ttc[$vatrate] * $ratio, 'MU');
					}
				}
			}
			//var_dump($amount_ht);var_dump($amount_tva);var_dump($amount_ttc);exit;

			// Insert one discount by VAT rate category
			$discount = new DiscountAbsolute($db);
			if ($object->type == Facture::TYPE_CREDIT_NOTE) {
				$discount->description = '(CREDIT_NOTE)';
			} elseif ($object->type == Facture::TYPE_DEPOSIT) {
				$discount->description = '(DEPOSIT)';
			} elseif ($object->type == Facture::TYPE_STANDARD || $object->type == Facture::TYPE_REPLACEMENT || $object->type == Facture::TYPE_SITUATION) {
				$discount->description = '(EXCESS RECEIVED)';
			} else {
				setEventMessages($langs->trans('CantConvertToReducAnInvoiceOfThisType'), null, 'errors');
			}
			$discount->fk_soc = $object->socid;
			$discount->socid = $object->socid;
			$discount->fk_facture_source = $object->id;

			$error = 0;

			if ($object->type == Facture::TYPE_STANDARD || $object->type == Facture::TYPE_REPLACEMENT || $object->type == Facture::TYPE_SITUATION) {
				// If we're on a standard invoice, we have to get excess received to create a discount in TTC without VAT

				// Total payments
				$sql = 'SELECT SUM(pf.amount) as total_paiements';
				$sql .= ' FROM '.MAIN_DB_PREFIX.'paiement_facture as pf, '.MAIN_DB_PREFIX.'paiement as p';
				$sql .= ' LEFT JOIN '.MAIN_DB_PREFIX.'c_paiement as c ON p.fk_paiement = c.id';
				$sql .= ' WHERE pf.fk_facture = '.((int) $object->id);
				$sql .= ' AND pf.fk_paiement = p.rowid';
				$sql .= ' AND p.entity IN ('.getEntity('invoice').')';
				$resql = $db->query($sql);
				if (!$resql) {
					dol_print_error($db);
				}

				$res = $db->fetch_object($resql);
				$total_paiements = $res->total_paiements;

				// Total credit note and deposit
				$total_creditnote_and_deposit = 0;
				$sql = "SELECT re.rowid, re.amount_ht, re.amount_tva, re.amount_ttc,";
				$sql .= " re.description, re.fk_facture_source";
				$sql .= " FROM ".MAIN_DB_PREFIX."societe_remise_except as re";
				$sql .= " WHERE fk_facture = ".((int) $object->id);
				$resql = $db->query($sql);
				if (!empty($resql)) {
					while ($obj = $db->fetch_object($resql)) {
						$total_creditnote_and_deposit += $obj->amount_ttc;
					}
				} else {
					dol_print_error($db);
				}

				$discount->amount_ht = $discount->amount_ttc = $total_paiements + $total_creditnote_and_deposit - $object->total_ttc;
				$discount->amount_tva = 0;
				$discount->tva_tx = 0;
				$discount->vat_src_code = '';

				$result = $discount->create($user);
				if ($result < 0) {
					$error++;
				}
			}
			if ($object->type == Facture::TYPE_CREDIT_NOTE || $object->type == Facture::TYPE_DEPOSIT) {
				foreach ($amount_ht as $tva_tx => $xxx) {
					$discount->amount_ht = abs((float) $amount_ht[$tva_tx]);
					$discount->amount_tva = abs((float) $amount_tva[$tva_tx]);
					$discount->amount_ttc = abs((float) $amount_ttc[$tva_tx]);
					$discount->multicurrency_amount_ht = abs((float) $multicurrency_amount_ht[$tva_tx]);
					$discount->multicurrency_amount_tva = abs((float) $multicurrency_amount_tva[$tva_tx]);
					$discount->multicurrency_amount_ttc = abs((float) $multicurrency_amount_ttc[$tva_tx]);

					// Clean vat code
					$reg = array();
					$vat_src_code = '';
					if (preg_match('/\((.*)\)/', $tva_tx, $reg)) {
						$vat_src_code = $reg[1];
						$tva_tx = preg_replace('/\s*\(.*\)/', '', $tva_tx); // Remove code into vatrate.
					}

					$discount->tva_tx = abs((float) $tva_tx);
					$discount->vat_src_code = $vat_src_code;

					$result = $discount->create($user);
					if ($result < 0) {
						$error++;
						break;
					}
				}
			}

			if (empty($error)) {
				if ($object->type != Facture::TYPE_DEPOSIT) {
					// Set invoice as paid
					$result = $object->setPaid($user);
					if ($result >= 0) {
						$db->commit();
					} else {
						setEventMessages($object->error, $object->errors, 'errors');
						$db->rollback();
					}
				} else {
					$db->commit();
				}
			} else {
				setEventMessages($discount->error, $discount->errors, 'errors');
				$db->rollback();
			}
		}
	} elseif ($action == 'confirm_delete_paiement' && $confirm == 'yes' && $usercanissuepayment) {
		// Delete payment
		$object->fetch($id);
		if ($object->status == Facture::STATUS_VALIDATED && $object->paye == 0) {
			$paiement = new Paiement($db);
			$result = $paiement->fetch(GETPOSTINT('paiement_id'));
			if ($result > 0) {
				$result = $paiement->delete($user); // If fetch ok and found
				if ($result >= 0) {
					header("Location: ".$_SERVER['PHP_SELF']."?id=".$id);
					exit;
				}
			}
			if ($result < 0) {
				setEventMessages($paiement->error, $paiement->errors, 'errors');
			}
		}
	} elseif ($action == 'add' && $usercancreate) {
		// Insert new invoice in database
		if ($socid > 0) {
			$object->socid = GETPOSTINT('socid');
		}

		if (GETPOST('type') === '') {
			setEventMessages($langs->trans("ErrorFieldRequired", $langs->transnoentitiesnoconv("Type")), null, 'errors');
		}

		$db->begin();

		$error = 0;
		$originentity = GETPOSTINT('originentity');
		// Fill array 'array_options' with data from add form
		$ret = $extrafields->setOptionalsFromPost(null, $object);
		if ($ret < 0) {
			$error++;
		}

		$dateinvoice = dol_mktime(0, 0, 0, GETPOSTINT('remonth'), GETPOSTINT('reday'), GETPOSTINT('reyear'), 'tzserver');	// If we enter the 02 january, we need to save the 02 january for server
		$date_pointoftax = dol_mktime(0, 0, 0, GETPOSTINT('date_pointoftaxmonth'), GETPOSTINT('date_pointoftaxday'), GETPOSTINT('date_pointoftaxyear'), 'tzserver');

		// Replacement invoice
		if (GETPOST('type') == Facture::TYPE_REPLACEMENT) {
			if (empty($dateinvoice)) {
				$error++;
				setEventMessages($langs->trans("ErrorFieldRequired", $langs->transnoentitiesnoconv("Date")), null, 'errors');
				$action = 'create';
			} elseif ($dateinvoice > (dol_get_last_hour(dol_now('tzuserrel')) + getDolGlobalInt('INVOICE_MAX_FUTURE_DELAY'))) {
				$error++;
				setEventMessages($langs->trans("ErrorDateIsInFuture"), null, 'errors');
				$action = 'create';
			}

			if (!(GETPOSTINT('fac_replacement') > 0)) {
				$error++;
				setEventMessages($langs->trans("ErrorFieldRequired", $langs->transnoentitiesnoconv("ReplaceInvoice")), null, 'errors');
				$action = 'create';
			}

			if (!$error) {
				// This is a replacement invoice
				$result = $object->fetch(GETPOSTINT('fac_replacement'));
				$object->fetch_thirdparty();

				$object->date               = $dateinvoice;
				$object->date_pointoftax    = $date_pointoftax;
				$object->note_public		= trim(GETPOST('note_public', 'restricthtml'));
				$object->note_private		= trim(GETPOST('note_private', 'restricthtml'));
				$object->ref_client			= GETPOST('ref_client', 'alphanohtml');
				$object->ref_customer		= GETPOST('ref_client', 'alphanohtml');
				$object->model_pdf          = GETPOST('model', 'alphanohtml');
				$object->fk_project			= GETPOSTINT('projectid');
				$object->cond_reglement_id	= GETPOSTINT('cond_reglement_id');
				$object->mode_reglement_id	= GETPOSTINT('mode_reglement_id');
				$object->fk_account         = GETPOSTINT('fk_account');
				//$object->remise_absolue		= price2num(GETPOST('remise_absolue'), 'MU', 2);
				//$object->remise_percent		= price2num(GETPOST('remise_percent'), '', 2);
				$object->fk_incoterms       = GETPOSTINT('incoterm_id');
				$object->location_incoterms = GETPOST('location_incoterms', 'alpha');
				$object->multicurrency_code = GETPOST('multicurrency_code', 'alpha');
				$object->multicurrency_tx   = GETPOSTINT('originmulticurrency_tx');

				// Special properties of replacement invoice
				$object->fk_facture_source = GETPOSTINT('fac_replacement');
				$object->type              = Facture::TYPE_REPLACEMENT;

				$id = $object->createFromCurrent($user);
				if ($id <= 0) {
					setEventMessages($object->error, $object->errors, 'errors');
				}
			}
		}

		// Credit note invoice
		if (GETPOST('type') == Facture::TYPE_CREDIT_NOTE) {
			$sourceinvoice = GETPOSTINT('fac_avoir');
			if (!($sourceinvoice > 0) && !getDolGlobalString('INVOICE_CREDIT_NOTE_STANDALONE')) {
				$error++;
				setEventMessages($langs->trans("ErrorFieldRequired", $langs->transnoentitiesnoconv("CorrectInvoice")), null, 'errors');
				$action = 'create';
			}

			if (empty($dateinvoice)) {
				$error++;
				setEventMessages($langs->trans("ErrorFieldRequired", $langs->transnoentitiesnoconv("Date")), null, 'errors');
				$action = 'create';
			} elseif ($dateinvoice > (dol_get_last_hour(dol_now('tzuserrel')) + getDolGlobalInt('INVOICE_MAX_FUTURE_DELAY'))) {
				$error++;
				setEventMessages($langs->trans("ErrorDateIsInFuture"), null, 'errors');
				$action = 'create';
			}

			if (getDolGlobalInt('INVOICE_SUBTYPE_ENABLED') && empty(GETPOST("subtype"))) {
				$error++;
				setEventMessages($langs->trans("ErrorFieldRequired", $langs->transnoentitiesnoconv("InvoiceSubtype")), null, 'errors');
				$action = 'create';
			}

			if (!$error) {
				if (!empty($originentity)) {
					$object->entity = $originentity;
				}
				$object->socid              = GETPOSTINT('socid');
				$object->subtype            = GETPOSTINT('subtype');
				$object->ref                = GETPOST('ref');
				$object->date               = $dateinvoice;
				$object->date_pointoftax    = $date_pointoftax;
				$object->note_public		= trim(GETPOST('note_public', 'restricthtml'));
				$object->note_private		= trim(GETPOST('note_private', 'restricthtml'));
				$object->ref_client			= GETPOST('ref_client', 'alphanohtml');
				$object->ref_customer		= GETPOST('ref_client', 'alphanohtml');
				$object->model_pdf          = GETPOST('model');
				$object->fk_project			= GETPOSTINT('projectid');
				$object->cond_reglement_id	= 0;		// No payment term for a credit note
				$object->mode_reglement_id	= GETPOSTINT('mode_reglement_id');
				$object->fk_account         = GETPOSTINT('fk_account');
				//$object->remise_absolue		= price2num(GETPOST('remise_absolue'), 'MU');
				//$object->remise_percent		= price2num(GETPOST('remise_percent'), '', 2);
				$object->fk_incoterms       = GETPOSTINT('incoterm_id');
				$object->location_incoterms = GETPOST('location_incoterms', 'alpha');
				$object->multicurrency_code = GETPOST('multicurrency_code', 'alpha');
				$object->multicurrency_tx   = GETPOSTINT('originmulticurrency_tx');

				// Special properties of replacement invoice
				$object->fk_facture_source = $sourceinvoice > 0 ? $sourceinvoice : '';
				$object->type = Facture::TYPE_CREDIT_NOTE;

				$facture_source = new Facture($db); // fetch origin object
				if ($facture_source->fetch($object->fk_facture_source) > 0) {
					if ($facture_source->type == Facture::TYPE_SITUATION) {
						$object->situation_counter = $facture_source->situation_counter;
						$object->situation_cycle_ref = $facture_source->situation_cycle_ref;
						$facture_source->fetchPreviousNextSituationInvoice();
					}
				}


				$id = $object->create($user);
				if ($id < 0) {
					$error++;
				} else {
					// copy internal contacts
					if ($object->copy_linked_contact($facture_source, 'internal') < 0) {
						$error++;
					} elseif ($facture_source->socid == $object->socid) {
						// copy external contacts if same company
						if ($object->copy_linked_contact($facture_source, 'external') < 0) {
							$error++;
						}
					}
				}

				// NOTE: Pb with situation invoice
				// NOTE: fields total on situation invoice are stored as cumulative values on total of lines (bad) but delta on invoice total
				// NOTE: fields total on credit note are stored as delta both on total of lines and on invoice total (good)
				// NOTE: fields situation_percent on situation invoice are stored as cumulative values on lines (bad)
				// NOTE: fields situation_percent on credit note are stored as delta on lines (good)
				if (GETPOSTINT('invoiceAvoirWithLines') == 1 && $id > 0) {
					if (!empty($facture_source->lines)) {
						$fk_parent_line = 0;

						foreach ($facture_source->lines as $line) {
							// Extrafields
							if (method_exists($line, 'fetch_optionals')) {
								// load extrafields
								$line->fetch_optionals();
							}

							// Reset fk_parent_line for no child products and special product
							if (($line->product_type != 9 && empty($line->fk_parent_line)) || $line->product_type == 9) {
								$fk_parent_line = 0;
							}


							if ($facture_source->type == Facture::TYPE_SITUATION) {
								$source_fk_prev_id = $line->fk_prev_id; // temporary storing situation invoice fk_prev_id
								$line->fk_prev_id  = $line->id; // The new line of the new credit note we are creating must be linked to the situation invoice line it is created from

								if (!empty($facture_source->tab_previous_situation_invoice)) {
									// search the last standard invoice in cycle and the possible credit note between this last and facture_source
									// TODO Move this out of loop of $facture_source->lines
									$tab_jumped_credit_notes = array();
									$lineIndex = count($facture_source->tab_previous_situation_invoice) - 1;
									$searchPreviousInvoice = true;
									while ($searchPreviousInvoice) {
										if ($facture_source->tab_previous_situation_invoice[$lineIndex]->type == Facture::TYPE_SITUATION || $lineIndex < 1) {
											$searchPreviousInvoice = false; // find, exit;
											break;
										} else {
											if ($facture_source->tab_previous_situation_invoice[$lineIndex]->type == Facture::TYPE_CREDIT_NOTE) {
												$tab_jumped_credit_notes[$lineIndex] = $facture_source->tab_previous_situation_invoice[$lineIndex]->id;
											}
											$lineIndex--; // go to previous invoice in cycle
										}
									}

									$maxPrevSituationPercent = 0;
									foreach ($facture_source->tab_previous_situation_invoice[$lineIndex]->lines as $prevLine) {
										if ($prevLine->id == $source_fk_prev_id) {
											$maxPrevSituationPercent = max($maxPrevSituationPercent, $prevLine->situation_percent);

											//$line->subprice  = $line->subprice - $prevLine->subprice;
											$line->total_ht  -= $prevLine->total_ht;
											$line->total_tva -= $prevLine->total_tva;
											$line->total_ttc -= $prevLine->total_ttc;
											$line->total_localtax1 -= $prevLine->total_localtax1;
											$line->total_localtax2 -= $prevLine->total_localtax2;

											$line->multicurrency_subprice  -= $prevLine->multicurrency_subprice;
											$line->multicurrency_total_ht  -= $prevLine->multicurrency_total_ht;
											$line->multicurrency_total_tva -= $prevLine->multicurrency_total_tva;
											$line->multicurrency_total_ttc -= $prevLine->multicurrency_total_ttc;
										}
									}

									// prorata
									$line->situation_percent = $maxPrevSituationPercent - $line->situation_percent;

									//print 'New line based on invoice id '.$facture_source->tab_previous_situation_invoice[$lineIndex]->id.' fk_prev_id='.$source_fk_prev_id.' will be fk_prev_id='.$line->fk_prev_id.' '.$line->total_ht.' '.$line->situation_percent.'<br>';

									// If there is some credit note between last situation invoice and invoice used for credit note generation (note: credit notes are stored as delta)
									$maxPrevSituationPercent = 0;
									foreach ($tab_jumped_credit_notes as $index => $creditnoteid) {
										foreach ($facture_source->tab_previous_situation_invoice[$index]->lines as $prevLine) {
											if ($prevLine->fk_prev_id == $source_fk_prev_id) {
												$maxPrevSituationPercent = $prevLine->situation_percent;

												$line->total_ht  -= $prevLine->total_ht;
												$line->total_tva -= $prevLine->total_tva;
												$line->total_ttc -= $prevLine->total_ttc;
												$line->total_localtax1 -= $prevLine->total_localtax1;
												$line->total_localtax2 -= $prevLine->total_localtax2;

												$line->multicurrency_subprice  -= $prevLine->multicurrency_subprice;
												$line->multicurrency_total_ht  -= $prevLine->multicurrency_total_ht;
												$line->multicurrency_total_tva -= $prevLine->multicurrency_total_tva;
												$line->multicurrency_total_ttc -= $prevLine->multicurrency_total_ttc;
											}
										}
									}

									// prorata
									$line->situation_percent += $maxPrevSituationPercent;

									//print 'New line based on invoice id '.$facture_source->tab_previous_situation_invoice[$lineIndex]->id.' fk_prev_id='.$source_fk_prev_id.' will be fk_prev_id='.$line->fk_prev_id.' '.$line->total_ht.' '.$line->situation_percent.'<br>';
								}
							}

							$line->fk_facture = $object->id;
							$line->fk_parent_line = $fk_parent_line;

							$line->subprice = -$line->subprice; // invert price for object
							// $line->pa_ht = $line->pa_ht; // we chose to have buy/cost price always positive, so no revert of sign here
							$line->total_ht = -$line->total_ht;
							$line->total_tva = -$line->total_tva;
							$line->total_ttc = -$line->total_ttc;
							$line->total_localtax1 = -$line->total_localtax1;
							$line->total_localtax2 = -$line->total_localtax2;

							$line->multicurrency_subprice = -$line->multicurrency_subprice;
							$line->multicurrency_total_ht = -$line->multicurrency_total_ht;
							$line->multicurrency_total_tva = -$line->multicurrency_total_tva;
							$line->multicurrency_total_ttc = -$line->multicurrency_total_ttc;

							$line->context['createcreditnotefrominvoice'] = 1;
							$result = $line->insert(0, 1); // When creating credit note with same lines than source, we must ignore error if discount already linked

							$object->lines[] = $line; // insert new line in current object

							// Defined the new fk_parent_line
							if ($result > 0 && $line->product_type == 9) {
								$fk_parent_line = $result;
							}
						}

						$object->update_price(1);
					}
				}

				if (GETPOSTINT('invoiceAvoirWithPaymentRestAmount') == 1 && $id > 0) {
					if ($facture_source->fetch($object->fk_facture_source) > 0) {
						$totalpaid = $facture_source->getSommePaiement();
						$totalcreditnotes = $facture_source->getSumCreditNotesUsed();
						$totaldeposits = $facture_source->getSumDepositsUsed();
						$remain_to_pay = abs($facture_source->total_ttc - $totalpaid - $totalcreditnotes - $totaldeposits);

						if (getDolGlobalString('INVOICE_VAT_TO_USE_ON_CREDIT_NOTE_WHEN_GENERATED_FROM_REMAIN_TO_PAY') == 'default') {
							if ((empty($object->thirdparty) || !is_object($object->thirdparty) || get_class($object->thirdparty) != 'Societe')) {
								$object->fetch_thirdparty();
							}
							if (!empty($object->thirdparty) && is_object($object->thirdparty) && get_class($object->thirdparty) == 'Societe') {
								$tva_tx = get_default_tva($mysoc, $object->thirdparty);
							} else {
								$tva_tx = 0;
							}
						} elseif ((float) getDolGlobalString('INVOICE_VAT_TO_USE_ON_CREDIT_NOTE_WHEN_GENERATED_FROM_REMAIN_TO_PAY') > 0) {
							$tva_tx = (float) getDolGlobalString('INVOICE_VAT_TO_USE_ON_CREDIT_NOTE_WHEN_GENERATED_FROM_REMAIN_TO_PAY');
						} else {
							$tva_tx = 0;
						}

						$object->addline($langs->trans('invoiceAvoirLineWithPaymentRestAmount'), $remain_to_pay, 1, $tva_tx, 0, 0, 0, 0, '', '', 0, 0, 0, 'TTC');
					}
				}

				// Add link between credit note and origin
				if (!empty($object->fk_facture_source) && $id > 0) {
					$facture_source->fetch($object->fk_facture_source);
					$facture_source->fetchObjectLinked();

					if (!empty($facture_source->linkedObjectsIds)) {
						foreach ($facture_source->linkedObjectsIds as $sourcetype => $TIds) {
							$object->add_object_linked($sourcetype, current($TIds));
						}
					}
				}
			}
		}

		// Standard invoice or Deposit invoice, created from a Predefined template invoice
		if ((GETPOST('type') == Facture::TYPE_STANDARD || GETPOST('type') == Facture::TYPE_DEPOSIT) && GETPOSTINT('fac_rec') > 0) {
			if (empty($dateinvoice)) {
				$error++;
				setEventMessages($langs->trans("ErrorFieldRequired", $langs->transnoentitiesnoconv("Date")), null, 'errors');
				$action = 'create';
			} elseif ($dateinvoice > (dol_get_last_hour(dol_now('tzuserrel')) + getDolGlobalInt('INVOICE_MAX_FUTURE_DELAY'))) {
				$error++;
				setEventMessages($langs->trans("ErrorDateIsInFuture"), null, 'errors');
				$action = 'create';
			}


			if (getDolGlobalInt('INVOICE_SUBTYPE_ENABLED') && empty(GETPOST("subtype"))) {
				$error++;
				setEventMessages($langs->trans("ErrorFieldRequired", $langs->transnoentitiesnoconv("InvoiceSubtype")), null, 'errors');
				$action = 'create';
			}

			if (!$error) {
				$object->socid              = GETPOSTINT('socid');
				$object->type               = GETPOSTINT('type');
				$object->subtype            = GETPOSTINT('subtype');
				$object->ref                = GETPOST('ref');
				$object->date               = $dateinvoice;
				$object->date_pointoftax    = $date_pointoftax;
				$object->note_public        = trim(GETPOST('note_public', 'restricthtml'));
				$object->note_private       = trim(GETPOST('note_private', 'restricthtml'));
				$object->ref_customer       = GETPOST('ref_client');
				$object->ref_client         = $object->ref_customer;
				$object->model_pdf          = GETPOST('model');
				$object->fk_project         = GETPOSTINT('projectid');
				$object->cond_reglement_id	= (GETPOSTINT('type') == 3 ? 1 : GETPOST('cond_reglement_id'));
				$object->mode_reglement_id	= GETPOSTINT('mode_reglement_id');
				$object->fk_account         = GETPOSTINT('fk_account');
				$object->amount             = price2num(GETPOST('amount'));
				//$object->remise_absolue		= price2num(GETPOST('remise_absolue'), 'MU');
				//$object->remise_percent		= price2num(GETPOST('remise_percent'), '', 2);
				$object->fk_incoterms       = GETPOSTINT('incoterm_id');
				$object->location_incoterms = GETPOST('location_incoterms', 'alpha');
				$object->multicurrency_code = GETPOST('multicurrency_code', 'alpha');
				$object->multicurrency_tx   = GETPOSTINT('originmulticurrency_tx');

				// Source facture
				$object->fac_rec = GETPOSTINT('fac_rec');

				$id = $object->create($user); // This include recopy of links from recurring invoice and recurring invoice lines
			}
		}

		// Standard or deposit invoice, not from a Predefined template invoice
		if ((GETPOST('type') == Facture::TYPE_STANDARD || GETPOST('type') == Facture::TYPE_DEPOSIT || GETPOST('type') == Facture::TYPE_PROFORMA || (GETPOST('type') == Facture::TYPE_SITUATION && !GETPOST('situations'))) && GETPOST('fac_rec') <= 0) {
			$typeamount = GETPOST('typedeposit', 'aZ09');
			$valuestandardinvoice = price2num(str_replace('%', '', GETPOST('valuestandardinvoice', 'alpha')), 'MU');
			$valuedeposit = price2num(str_replace('%', '', GETPOST('valuedeposit', 'alpha')), 'MU');

			if (GETPOSTINT('socid') < 1) {
				$error++;
				setEventMessages($langs->trans("ErrorFieldRequired", $langs->transnoentitiesnoconv("Customer")), null, 'errors');
				$action = 'create';
			}

			if (empty($dateinvoice)) {
				$error++;
				setEventMessages($langs->trans("ErrorFieldRequired", $langs->transnoentitiesnoconv("Date")), null, 'errors');
				$action = 'create';
			} elseif ($dateinvoice > (dol_get_last_hour(dol_now('tzuserrel')) + getDolGlobalInt('INVOICE_MAX_FUTURE_DELAY'))) {
				$error++;
				setEventMessages($langs->trans("ErrorDateIsInFuture"), null, 'errors');
				$action = 'create';
			}


			if (GETPOST('type') == Facture::TYPE_STANDARD) {
				if ($valuestandardinvoice < 0 || $valuestandardinvoice > 100) {
					setEventMessages($langs->trans("ErrorAPercentIsRequired"), null, 'errors');
					$error++;
					$action = 'create';
				}
			} elseif (GETPOST('type') == Facture::TYPE_DEPOSIT) {
				if ($typeamount && !empty($origin) && !empty($originid)) {
					if ($typeamount == 'amount' && $valuedeposit <= 0) {
						setEventMessages($langs->trans("ErrorAnAmountWithoutTaxIsRequired"), null, 'errors');
						$error++;
						$action = 'create';
					}
					if ($typeamount == 'variable' && $valuedeposit <= 0) {
						setEventMessages($langs->trans("ErrorAPercentIsRequired"), null, 'errors');
						$error++;
						$action = 'create';
					}
					if ($typeamount == 'variablealllines' && $valuedeposit <= 0) {
						setEventMessages($langs->trans("ErrorAPercentIsRequired"), null, 'errors');
						$error++;
						$action = 'create';
					}
				}
			}


			if (getDolGlobalInt('INVOICE_SUBTYPE_ENABLED') && empty(GETPOST("subtype"))) {
				$error++;
				setEventMessages($langs->trans("ErrorFieldRequired", $langs->transnoentitiesnoconv("InvoiceSubtype")), null, 'errors');
				$action = 'create';
			}

			if (!$error) {
				$object->socid              = GETPOSTINT('socid');
				$object->type				= GETPOSTINT('type');
				$object->subtype            = GETPOSTINT('subtype');
				$object->ref                = GETPOST('ref');
				$object->date				= $dateinvoice;
				$object->date_pointoftax    = $date_pointoftax;
				$object->note_public		= trim(GETPOST('note_public', 'restricthtml'));
				$object->note_private       = trim(GETPOST('note_private', 'restricthtml'));
				$object->ref_client			= GETPOST('ref_client');
				$object->ref_customer		= GETPOST('ref_client');
				$object->model_pdf          = GETPOST('model');
				$object->fk_project			= GETPOSTINT('projectid');
				$object->cond_reglement_id	= (GETPOSTINT('type') == 3 ? 1 : GETPOST('cond_reglement_id'));
				$object->mode_reglement_id	= GETPOST('mode_reglement_id');
				$object->fk_account         = GETPOSTINT('fk_account');
				$object->amount             = price2num(GETPOST('amount'));
				//$object->remise_absolue		= price2num(GETPOST('remise_absolue'), 'MU');
				//$object->remise_percent		= price2num(GETPOST('remise_percent'), '', 2);
				$object->fk_incoterms       = GETPOSTINT('incoterm_id');
				$object->location_incoterms = GETPOST('location_incoterms', 'alpha');
				$object->multicurrency_code = GETPOST('multicurrency_code', 'alpha');
				$object->multicurrency_tx   = GETPOSTINT('originmulticurrency_tx');

				if (GETPOST('type') == Facture::TYPE_SITUATION) {
					$object->situation_counter = 1;
					$object->situation_final = 0;
					$object->situation_cycle_ref = $object->newCycle();
				}

				if (in_array($object->type, $retainedWarrantyInvoiceAvailableType)) {
					$object->retained_warranty = GETPOSTINT('retained_warranty');
					$object->retained_warranty_fk_cond_reglement = GETPOSTINT('retained_warranty_fk_cond_reglement');
				} else {
					$object->retained_warranty = 0;
					$object->retained_warranty_fk_cond_reglement = 0;
				}

				$retained_warranty_date_limit = GETPOST('retained_warranty_date_limit');
				if (!empty($retained_warranty_date_limit) && dol_stringtotime($retained_warranty_date_limit)) {
					$object->retained_warranty_date_limit = dol_stringtotime($retained_warranty_date_limit);
				}
				$object->retained_warranty_date_limit = !empty($object->retained_warranty_date_limit) ? $object->retained_warranty_date_limit : $object->calculate_date_lim_reglement($object->retained_warranty_fk_cond_reglement);

				$object->fetch_thirdparty();

				// If creation from another object of another module (Example: origin=propal, originid=1)
				if (!empty($origin) && !empty($originid)) {
					$regs = array();
					// Parse element/subelement (ex: project_task)
					$element = $subelement = $origin;
					if (preg_match('/^([^_]+)_([^_]+)/i', $origin, $regs)) {
						$element = $regs[1];
						$subelement = $regs[2];
					}

					// For compatibility
					if ($element == 'order') {
						$element = $subelement = 'commande';
					}
					if ($element == 'propal') {
						$element = 'comm/propal';
						$subelement = 'propal';
					}
					if ($element == 'contract') {
						$element = $subelement = 'contrat';
					}
					if ($element == 'inter') {
						$element = $subelement = 'ficheinter';
					}
					if ($element == 'shipping') {
						$element = $subelement = 'expedition';
					}

					$object->origin = $origin;		// deprecated
					$object->origin_type = $origin;
					$object->origin_id = $originid;

					// Possibility to add external linked objects with hooks
					$object->linked_objects[$object->origin_type] = $object->origin_id;
					// link with order if it is a shipping invoice
					if ($object->origin == 'shipping') {
						require_once DOL_DOCUMENT_ROOT.'/expedition/class/expedition.class.php';
						$exp = new Expedition($db);
						$exp->fetch($object->origin_id);
						$exp->fetchObjectLinked();
						if (is_array($exp->linkedObjectsIds['commande']) && count($exp->linkedObjectsIds['commande']) > 0) {
							foreach ($exp->linkedObjectsIds['commande'] as $key => $value) {
								$object->linked_objects['commande'] = $value;
							}
						}
					}

					if (GETPOSTISARRAY('other_linked_objects')) {
						$object->linked_objects = array_merge($object->linked_objects, GETPOST('other_linked_objects', 'array:int'));
					}

					$id = $object->create($user); // This include class to add_object_linked() and add add_contact()

					if ($id > 0) {
						dol_include_once('/'.$element.'/class/'.$subelement.'.class.php');

						$classname = ucfirst($subelement);
						$srcobject = new $classname($db);
						'@phan-var-force CommonObject $srcobject';

						dol_syslog("Try to find source object origin=".$object->origin." originid=".$object->origin_id." to add lines or deposit lines");
						$result = $srcobject->fetch($object->origin_id);

						// If deposit invoice - down payment with 1 line (fixed amount or percent)
						if (GETPOST('type') == Facture::TYPE_DEPOSIT && in_array($typeamount, array('amount', 'variable'))) {
							// Define the array $amountdeposit
							$amountdeposit = array();
<<<<<<< HEAD
							if (getDolGlobalString('MAIN_DEPOSIT_MULTI_TVA')) {
=======
							if (getDolGlobalString('MAIN_DEPOSIT_MULTI_TVA')) {	// We want to split the discount line into several lines, one per vat rate.
>>>>>>> cc80841a
								if ($typeamount == 'amount') {
									$amount = (float) $valuedeposit;
								} else {
									$amount = $srcobject->total_ttc * ((float) $valuedeposit / 100);
								}

								$TTotalByTva = array();
								foreach ($srcobject->lines as &$line) {
									if (empty($line->qty)) {
										continue; // We discard qty=0, it is an option
									}
									if (!empty($line->special_code)) {
										continue;
									}
									$TTotalByTva[$line->tva_tx] += $line->total_ttc;
								}
								'@phan-var-force array<string,float> $TTotalByTva';

								$amount_ttc_diff = 0.;
								foreach ($TTotalByTva as $tva => &$total) {
									$coef = $total / $srcobject->total_ttc; // Calc coef
									$am = $amount * $coef;
									$amount_ttc_diff += $am;
									$amountdeposit[$tva] += $am / (1 + (float) $tva / 100); // Convert into HT for the addline
								}
							} else {
								if ($typeamount == 'amount') {
									$amountdeposit[0] = $valuedeposit;
								} elseif ($typeamount == 'variable') {
									if ($result > 0) {
										$totalamount = 0;
										$lines = $srcobject->lines;
										$numlines = count($lines);
										for ($i = 0; $i < $numlines; $i++) {
											$qualified = 1;
											if (empty($lines[$i]->qty)) {
												$qualified = 0; // We discard qty=0, it is an option
											}
											if (!empty($lines[$i]->special_code)) {
												$qualified = 0; // We discard special_code (frais port, ecotaxe, option, ...)
											}
											if ($qualified) {
												$totalamount += $lines[$i]->total_ht; // Fixme : is it not for the customer ? Shouldn't we take total_ttc ?
												$tva_tx = $lines[$i]->tva_tx;
												$amountdeposit[$tva_tx] += ($lines[$i]->total_ht * (float) $valuedeposit) / 100;
											}
										}

										if ($totalamount == 0) {
											$amountdeposit[0] = 0;
										}
									} else {
										setEventMessages($srcobject->error, $srcobject->errors, 'errors');
										$error++;
									}
								}

								$amount_ttc_diff = $amountdeposit[0];
							}

							foreach ($amountdeposit as $tva => $amount) {
								if (empty($amount)) {
									continue;
								}

								$arraylist = array(
									'amount' => 'FixAmount',
									'variable' => 'VarAmount'
								);
								$descline = '(DEPOSIT)';
								//$descline.= ' - '.$langs->trans($arraylist[$typeamount]);
								if ($typeamount == 'amount') {
									$descline .= ' ('.price($valuedeposit, 0, $langs, 0, - 1, - 1, (!empty($object->multicurrency_code) ? $object->multicurrency_code : $conf->currency)).')';
								} elseif ($typeamount == 'variable') {
									$descline .= ' ('.$valuedeposit.'%)';
								}

								$descline .= ' - '.$srcobject->ref;
								$result = $object->addline(
									$descline,
									$amount, // subprice
									1, // quantity
									$tva, // vat rate
									0, // localtax1_tx
									0, // localtax2_tx
									getDolGlobalInt('INVOICE_PRODUCTID_DEPOSIT'), // fk_product
									0, // remise_percent
									0, // date_start
									0, // date_end
									0,
									$lines[$i]->info_bits, // info_bits
									0,
									'HT',
									0,
									0, // product_type
									1,
									$lines[$i]->special_code,
									$object->origin,
									0,
									0,
									0,
									0,
									'',
									array(), // array_options
									100,
									0,
									null,
									0,
									'',
									(!empty($conf->global->MAIN_DEPOSIT_MULTI_TVA) ? 0 : 1)
								);
							}

							$diff = $object->total_ttc - $amount_ttc_diff;

							if (getDolGlobalString('MAIN_DEPOSIT_MULTI_TVA') && $diff != 0) {
								$object->fetch_lines();
								$subprice_diff = $object->lines[0]->subprice - $diff / (1 + $object->lines[0]->tva_tx / 100);
								$object->updateline($object->lines[0]->id, $object->lines[0]->desc, $subprice_diff, $object->lines[0]->qty, $object->lines[0]->remise_percent, $object->lines[0]->date_start, $object->lines[0]->date_end, $object->lines[0]->tva_tx, 0, 0, 'HT', $object->lines[0]->info_bits, $object->lines[0]->product_type, 0, 0, 0, $object->lines[0]->pa_ht, $object->lines[0]->label, 0, array(), 100);
							}
						}

						// standard invoice, credit note, or down payment from a percent of all lines
						if (GETPOST('type') != Facture::TYPE_DEPOSIT || (GETPOST('type') == Facture::TYPE_DEPOSIT && $typeamount == 'variablealllines')) {
							if ($result > 0) {
								$lines = $srcobject->lines;
								if (empty($lines) && method_exists($srcobject, 'fetch_lines')) {
									$srcobject->fetch_lines();
									$lines = $srcobject->lines;
								}

								// If we create a standard invoice with a percent, we change amount by changing the qty
								if (GETPOST('type') == Facture::TYPE_STANDARD && $valuestandardinvoice > 0 && $valuestandardinvoice < 100) {
									if (is_array($lines)) {
										foreach ($lines as $line) {
											// We keep ->subprice and ->pa_ht, but we change the qty
											$line->qty = price2num((float) $line->qty * (float) $valuestandardinvoice / 100, 'MS');
										}
									}
								}
								// If we create a down payment with a percent on all lines, we change amount by changing the qty
								if (GETPOST('type') == Facture::TYPE_DEPOSIT && $typeamount == 'variablealllines') {
									if (is_array($lines)) {
										foreach ($lines as $line) {
											// We keep ->subprice and ->pa_ht, but we change the qty
											$line->qty = price2num((float) $line->qty * (float) $valuedeposit / 100, 'MS');
										}
									}
								}

								$fk_parent_line = 0;
								$num = count($lines);

								for ($i = 0; $i < $num; $i++) {
									if (!in_array($lines[$i]->id, $selectedLines)) {
										continue; // Skip unselected lines
									}

									// Don't add lines with qty 0 when coming from a shipment including all order lines
									if ($srcobject->element == 'shipping' && getDolGlobalString('SHIPMENT_GETS_ALL_ORDER_PRODUCTS') && $lines[$i]->qty == 0) {
										continue;
									}
									// Don't add closed lines when coming from a contract (Set constant to '0,5' to exclude also inactive lines)
									if (!isset($conf->global->CONTRACT_EXCLUDE_SERVICES_STATUS_FOR_INVOICE)) {
										$conf->global->CONTRACT_EXCLUDE_SERVICES_STATUS_FOR_INVOICE = '5';
									}
									if ($srcobject->element == 'contrat' && in_array($lines[$i]->statut, explode(',', getDolGlobalString('CONTRACT_EXCLUDE_SERVICES_STATUS_FOR_INVOICE')))) {
										continue;
									}

									$label = (!empty($lines[$i]->label) ? $lines[$i]->label : '');
									$desc = (!empty($lines[$i]->desc) ? $lines[$i]->desc : '');

									if ($object->situation_counter == 1) {
										$lines[$i]->situation_percent = 0;
									}

									if ($lines[$i]->subprice < 0 && !getDolGlobalString('INVOICE_KEEP_DISCOUNT_LINES_AS_IN_ORIGIN')) {
										// Negative line, we create a discount line
										if (empty($desc)) {
											$desc = $label ? $label : $langs->trans('Discount');
										}

										$discount = new DiscountAbsolute($db);
										$discount->fk_soc = $object->socid;
										$discount->socid = $object->socid;
										$discount->amount_ht = abs($lines[$i]->total_ht);
										$discount->amount_tva = abs($lines[$i]->total_tva);
										$discount->amount_ttc = abs($lines[$i]->total_ttc);
										$discount->tva_tx = $lines[$i]->tva_tx;
										$discount->fk_user = $user->id;
										$discount->description = $desc;
										$discount->multicurrency_subprice = abs($lines[$i]->multicurrency_subprice);
										$discount->multicurrency_amount_ht = abs($lines[$i]->multicurrency_total_ht);
										$discount->multicurrency_amount_tva = abs($lines[$i]->multicurrency_total_tva);
										$discount->multicurrency_amount_ttc = abs($lines[$i]->multicurrency_total_ttc);

										$discountid = $discount->create($user);
										if ($discountid > 0) {
											$result = $object->insert_discount($discountid); // This include link_to_invoice
										} else {
											setEventMessages($discount->error, $discount->errors, 'errors');
											$error++;
											break;
										}
									} else {
										// Positive line
										// we keep first type from product if exist, otherwise we keep type from line (free line) and at last default Product
										$product_type = $lines[$i]->product_type ?? ($lines[$i]->type ?? Product::TYPE_PRODUCT);

										// Date start
										$date_start = false;
										if (isset($lines[$i]->date_debut_prevue)) {
											$date_start = $lines[$i]->date_debut_prevue;
										}
										if (isset($lines[$i]->date_debut_reel)) {
											$date_start = $lines[$i]->date_debut_reel;
										}
										if (isset($lines[$i]->date_start)) {
											$date_start = $lines[$i]->date_start;
										}

										// Date end
										$date_end = false;
										if (isset($lines[$i]->date_fin_prevue)) {
											$date_end = $lines[$i]->date_fin_prevue;
										}
										if (isset($lines[$i]->date_fin_reel)) {
											$date_end = $lines[$i]->date_fin_reel;
										}
										if (isset($lines[$i]->date_end)) {
											$date_end = $lines[$i]->date_end;
										}

										// Reset fk_parent_line for no child products and special product
										if (($lines[$i]->product_type != 9 && empty($lines[$i]->fk_parent_line)) || $lines[$i]->product_type == 9) {
											$fk_parent_line = 0;
										}

										// Extrafields
										if (method_exists($lines[$i], 'fetch_optionals')) {
											$lines[$i]->fetch_optionals();
											$array_options = $lines[$i]->array_options;
										}

										$tva_tx = $lines[$i]->tva_tx;
										if (!empty($lines[$i]->vat_src_code) && !preg_match('/\(/', $tva_tx)) {
											$tva_tx .= ' ('.$lines[$i]->vat_src_code.')';
										}

										// View third's localtaxes for NOW and do not use value from origin.
										// TODO Is this really what we want ? Yes if source is template invoice but what if proposal or order ?
										$localtax1_tx = get_localtax($tva_tx, 1, $object->thirdparty);
										$localtax2_tx = get_localtax($tva_tx, 2, $object->thirdparty);

										$result = $object->addline(
											$desc,
											$lines[$i]->subprice,
											$lines[$i]->qty,
											$tva_tx,
											$localtax1_tx,
											$localtax2_tx,
											$lines[$i]->fk_product,
											$lines[$i]->remise_percent,
											$date_start,
											$date_end,
											0,
											$lines[$i]->info_bits,
											isset($lines[$i]->fk_remise_except) ? $lines[$i]->fk_remise_except : null,
											'HT',
											0,
											$product_type,
											$lines[$i]->rang,
											$lines[$i]->special_code,
											$object->origin,
											$lines[$i]->rowid,
											$fk_parent_line,
											isset($lines[$i]->fk_fournprice) ? $lines[$i]->fk_fournprice : null,
											$lines[$i]->pa_ht,
											$label,
											$array_options,
											$lines[$i]->situation_percent ?? 100,
											$lines[$i]->fk_prev_id ?? 0,
											$lines[$i]->fk_unit,
											0,
											'',
											1
										);

										if ($result > 0) {
											$lineid = $result;
										} else {
											$lineid = 0;
											$error++;
											break;
										}

										// Defined the new fk_parent_line
										if ($result > 0 && $lines[$i]->product_type == 9) {
											$fk_parent_line = $result;
										}
									}
								}
							} else {
								setEventMessages($srcobject->error, $srcobject->errors, 'errors');
								$error++;
							}
						}

						$object->update_price(1, 'auto', 0, $mysoc);

						// Now we create same links to contact than the ones found on origin object
						/* Useless, already into the create
						if (getDolGlobalString('MAIN_PROPAGATE_CONTACTS_FROM_ORIGIN')) {
							$originforcontact = $object->origin;
							$originidforcontact = $object->origin_id;
							if ($originforcontact == 'shipping')     // shipment and order share the same contacts. If creating from shipment we take data of order
							{
								$originforcontact=$srcobject->origin;
								$originidforcontact=$srcobject->origin_id;
							}
							$sqlcontact = "SELECT code, fk_socpeople FROM ".MAIN_DB_PREFIX."element_contact as ec, ".MAIN_DB_PREFIX."c_type_contact as ctc";
							$sqlcontact.= " WHERE element_id = ".((int) $originidforcontact)." AND ec.fk_c_type_contact = ctc.rowid AND ctc.element = '".$db->escape($originforcontact)."'";

							$resqlcontact = $db->query($sqlcontact);
							if ($resqlcontact)
							{
								while($objcontact = $db->fetch_object($resqlcontact))
								{
									//print $objcontact->code.'-'.$objcontact->fk_socpeople."\n";
									$object->add_contact($objcontact->fk_socpeople, $objcontact->code);
								}
							}
							else dol_print_error($resqlcontact);
						}*/

						// Hooks
						$parameters = array('origin_type' => $object->origin_type, 'origin_id' => $object->origin_id, 'objFrom' => $srcobject);
						$reshook = $hookmanager->executeHooks('createFrom', $parameters, $object, $action); // Note that $action and $object may have been
						// modified by hook
						if ($reshook < 0) {
							setEventMessages($hookmanager->error, $hookmanager->errors, 'errors');
							$error++;
						}
					} else {
						setEventMessages($object->error, $object->errors, 'errors');
						$error++;
					}
				} else {   // If some invoice's lines coming from page
					$id = $object->create($user);

					for ($i = 1; $i <= $NBLINES; $i++) {
						if (GETPOSTINT('idprod'.$i)) {
							$product = new Product($db);
							$product->fetch(GETPOSTINT('idprod'.$i));
							$startday = dol_mktime(12, 0, 0, GETPOST('date_start'.$i.'month'), GETPOST('date_start'.$i.'day'), GETPOST('date_start'.$i.'year'));
							$endday = dol_mktime(12, 0, 0, GETPOST('date_end'.$i.'month'), GETPOST('date_end'.$i.'day'), GETPOST('date_end'.$i.'year'));
							$result = $object->addline($product->description, $product->price, price2num(GETPOST('qty'.$i), 'MS'), $product->tva_tx, $product->localtax1_tx, $product->localtax2_tx, GETPOSTINT('idprod'.$i), price2num(GETPOST('remise_percent'.$i), '', 2), $startday, $endday, 0, 0, 0, $product->price_base_type, $product->price_ttc, $product->type, -1, 0, '', 0, 0, 0, 0, '', array(), 100, 0, $product->fk_unit, 0, '', 1);
						}
					}

					$object->update_price(1, 'auto', 0, $mysoc);
				}
			}
		}

		// Situation invoices
		if (GETPOST('type') == Facture::TYPE_SITUATION && GETPOST('situations')) {
			if (empty($dateinvoice)) {
				$error++;
				$mesg = $langs->trans("ErrorFieldRequired", $langs->transnoentitiesnoconv("Date"));
				setEventMessages($mesg, null, 'errors');
			} elseif ($dateinvoice > (dol_get_last_hour(dol_now('tzuserrel')) + getDolGlobalInt('INVOICE_MAX_FUTURE_DELAY'))) {
				$error++;
				setEventMessages($langs->trans("ErrorDateIsInFuture"), null, 'errors');
				$action = 'create';
			}

			if (!(GETPOSTINT('situations') > 0)) {
				$error++;
				$mesg = $langs->trans("ErrorFieldRequired", $langs->transnoentitiesnoconv("InvoiceSituation"));
				setEventMessages($mesg, null, 'errors');
				$action = 'create';
			}

			if (!$error) {
				$result = $object->fetch(GETPOSTINT('situations'));
				$object->fk_facture_source = GETPOSTINT('situations');
				$object->type = Facture::TYPE_SITUATION;

				if (!empty($origin) && !empty($originid)) {
					include_once DOL_DOCUMENT_ROOT.'/core/lib/price.lib.php';

					$object->origin = $origin;		// deprecated
					$object->origin_type = $origin;
					$object->origin_id = $originid;

					// retained warranty
					if (getDolGlobalString('INVOICE_USE_RETAINED_WARRANTY')) {
						$retained_warranty = GETPOSTINT('retained_warranty');
						if (price2num($retained_warranty) > 0) {
							$object->retained_warranty = (float) price2num($retained_warranty);
						}

						if (GETPOSTINT('retained_warranty_fk_cond_reglement') > 0) {
							$object->retained_warranty_fk_cond_reglement = GETPOSTINT('retained_warranty_fk_cond_reglement');
						}

						$retained_warranty_date_limit = GETPOST('retained_warranty_date_limit');
						if (!empty($retained_warranty_date_limit) && $db->jdate($retained_warranty_date_limit)) {
							$object->retained_warranty_date_limit = $db->jdate($retained_warranty_date_limit);
						}
						$object->retained_warranty_date_limit = !empty($object->retained_warranty_date_limit) ? $object->retained_warranty_date_limit : $object->calculate_date_lim_reglement($object->retained_warranty_fk_cond_reglement);
					}

					foreach ($object->lines as $i => &$line) {
						$line->fk_prev_id = $line->id;
						$line->fetch_optionals();
						if (getDolGlobalInt('INVOICE_USE_SITUATION') == 2) {
							$line->situation_percent = $line->get_allprev_progress($object->id);; // get good progress including credit note
						} else {
							$line->situation_percent = $line->get_prev_progress($object->id); // get good progress including credit note
						}

						// The $line->situation_percent has been modified, so we must recalculate all amounts
						$tabprice = calcul_price_total($line->qty, $line->subprice, $line->remise_percent, $line->tva_tx, $line->localtax1_tx, $line->localtax2_tx, 0, 'HT', 0, $line->product_type, $mysoc, array(), $line->situation_percent);
						$line->total_ht = $tabprice[0];
						$line->total_tva = $tabprice[1];
						$line->total_ttc = $tabprice[2];
						$line->total_localtax1 = $tabprice[9];
						$line->total_localtax2 = $tabprice[10];
						$line->multicurrency_total_ht  = $tabprice[16];
						$line->multicurrency_total_tva = $tabprice[17];
						$line->multicurrency_total_ttc = $tabprice[18];

						// If fk_remise_except defined we check if the reduction has already been applied
						if ($line->fk_remise_except) {
							$discount = new DiscountAbsolute($line->db);
							$result = $discount->fetch($line->fk_remise_except);
							if ($result > 0) {
								// Check if discount not already affected to another invoice
								if ($discount->fk_facture_line > 0) {
									$line->fk_remise_except = 0;
								}
							}
						}
					}
				}

				$object->fetch_thirdparty();
				$object->date = $dateinvoice;
				$object->date_pointoftax = $date_pointoftax;
				$object->note_public = trim(GETPOST('note_public', 'restricthtml'));
				$object->note = trim(GETPOST('note', 'restricthtml'));
				$object->note_private = trim(GETPOST('note', 'restricthtml'));
				$object->ref_client = GETPOST('ref_client', 'alpha');
				$object->ref_customer = GETPOST('ref_client', 'alpha');
				$object->model_pdf = GETPOST('model', 'alpha');
				$object->fk_project = GETPOSTINT('projectid');
				$object->cond_reglement_id = GETPOSTINT('cond_reglement_id');
				$object->mode_reglement_id = GETPOSTINT('mode_reglement_id');
				//$object->remise_absolue =price2num(GETPOST('remise_absolue'), 'MU', 2);
				//$object->remise_percent = price2num(GETPOST('remise_percent'), '', 2);
				$object->fk_account = GETPOSTINT('fk_account');

<<<<<<< HEAD

				// Special properties of replacement invoice

=======

				// Special properties of replacement invoice

>>>>>>> cc80841a
				$object->situation_counter += 1;

				$id = $object->createFromCurrent($user);
				if ($id <= 0) {
					$mesg = $object->error;
				} else {
					$nextSituationInvoice = new Facture($db);
					$nextSituationInvoice->fetch($id);

					// create extrafields with data from create form
					$extrafields->fetch_name_optionals_label($nextSituationInvoice->table_element);
					$ret = $extrafields->setOptionalsFromPost(null, $nextSituationInvoice);
					if ($ret > 0) {
						$nextSituationInvoice->insertExtraFields();
					}

					// Hooks
					$parameters = array('origin_type' => $object->origin_type, 'origin_id' => $object->origin_id);
					$reshook = $hookmanager->executeHooks('createFrom', $parameters, $nextSituationInvoice, $action); // Note that $action and $object may have been
					// modified by hook
					if ($reshook < 0) {
						setEventMessages($hookmanager->error, $hookmanager->errors, 'errors');
						$error++;
					}
				}
			}
		}

		// End of object creation, we show it
		if ($id > 0 && !$error) {
			$db->commit();

			// Define output language
			if (!getDolGlobalString('MAIN_DISABLE_PDF_AUTOUPDATE') && count($object->lines)) {
				$outputlangs = $langs;
				$newlang = '';
				if (getDolGlobalInt('MAIN_MULTILANGS') && empty($newlang) && GETPOST('lang_id', 'aZ09')) {
					$newlang = GETPOST('lang_id', 'aZ09');
				}
				if (getDolGlobalInt('MAIN_MULTILANGS') && empty($newlang)) {
					$newlang = $object->thirdparty->default_lang;
				}
				if (!empty($newlang)) {
					$outputlangs = new Translate("", $conf);
					$outputlangs->setDefaultLang($newlang);
					$outputlangs->load('products');
				}
				$model = $object->model_pdf;
				$ret = $object->fetch($id); // Reload to get new records

				$result = $object->generateDocument($model, $outputlangs, $hidedetails, $hidedesc, $hideref);
				if ($result < 0) {
					setEventMessages($object->error, $object->errors, 'errors');
				}
			}

			header('Location: '.$_SERVER["PHP_SELF"].'?facid='.$id);
			exit();
		} else {
			$db->rollback();
			$action = 'create';
			$_GET["origin"] = $_POST["origin"];		// Keep GET and POST here ?
			$_GET["originid"] = $_POST["originid"]; // Keep GET and POST here ?
			setEventMessages($object->error, $object->errors, 'errors');
		}
	} elseif ($action == 'addline' && GETPOST('submitforalllines', 'aZ09') && (GETPOST('alldate_start', 'alpha') || GETPOST('alldate_end', 'alpha')) && $usercancreate) {
		// Define date start and date end for all line
		$alldate_start = dol_mktime(GETPOST('alldate_starthour'), GETPOST('alldate_startmin'), 0, GETPOST('alldate_startmonth'), GETPOST('alldate_startday'), GETPOST('alldate_startyear'));
		$alldate_end = dol_mktime(GETPOST('alldate_endhour'), GETPOST('alldate_endmin'), 0, GETPOST('alldate_endmonth'), GETPOST('alldate_endday'), GETPOST('alldate_endyear'));
		foreach ($object->lines as $line) {
			if ($line->product_type == 1) { // only service line
				$result = $object->updateline($line->id, $line->desc, $line->subprice, $line->qty, $line->remise_percent, $alldate_start, $alldate_end, $line->tva_tx, $line->localtax1_tx, $line->localtax2_tx, 'HT', $line->info_bits, $line->product_type, $line->fk_parent_line, 0, $line->fk_fournprice, $line->pa_ht, $line->label, $line->special_code, $line->array_options, $line->situation_percent, $line->fk_unit, $line->multicurrency_subprice);
			}
		}
	} elseif ($action == 'addline' && GETPOST('submitforalllines', 'alpha') && GETPOST('vatforalllines', 'alpha') !== '' && $usercancreate) {
		// Define vat_rate
		$vat_rate = (GETPOST('vatforalllines') ? GETPOST('vatforalllines') : 0);
		$vat_rate = str_replace('*', '', $vat_rate);
		$localtax1_rate = get_localtax($vat_rate, 1, $object->thirdparty, $mysoc);
		$localtax2_rate = get_localtax($vat_rate, 2, $object->thirdparty, $mysoc);
		foreach ($object->lines as $line) {
			$result = $object->updateline($line->id, $line->desc, $line->subprice, $line->qty, $line->remise_percent, $line->date_start, $line->date_end, $vat_rate, $localtax1_rate, $localtax2_rate, 'HT', $line->info_bits, $line->product_type, $line->fk_parent_line, 0, $line->fk_fournprice, $line->pa_ht, $line->label, $line->special_code, $line->array_options, $line->situation_percent, $line->fk_unit, $line->multicurrency_subprice);
		}
	} elseif ($action == 'addline' && GETPOST('submitforalllines', 'alpha') && GETPOST('remiseforalllines', 'alpha') !== '' && $usercancreate) {
		// Define vat_rate
		$remise_percent = (GETPOST('remiseforalllines') ? GETPOST('remiseforalllines') : 0);
		$remise_percent = str_replace('*', '', $remise_percent);
		foreach ($object->lines as $line) {
			$tvatx= $line->tva_tx;
			if (!empty($line->vat_src_code)) {
				$tvatx .= ' ('.$line->vat_src_code.')';
			}
			$result = $object->updateline($line->id, $line->desc, $line->subprice, $line->qty, $remise_percent, $line->date_start, $line->date_end, $tvatx, $line->localtax1_tx, $line->localtax2_tx, 'HT', $line->info_bits, $line->product_type, $line->fk_parent_line, 0, $line->fk_fournprice, $line->pa_ht, $line->label, $line->special_code, $line->array_options, $line->situation_percent, $line->fk_unit, $line->multicurrency_subprice);
		}
	} elseif ($action == 'addline' && !GETPOST('submitforalllines', 'alpha') && !GETPOST('submitforallmargins', 'alpha') && $usercancreate) {		// Add a new line
		$langs->load('errors');
		$error = 0;

		// Set if we used free entry or predefined product
		$predef = '';
		$product_desc = (GETPOSTISSET('dp_desc') ? GETPOST('dp_desc', 'restricthtml') : '');

		$price_ht = '';
		$price_ht_devise = '';
		$price_ttc = '';
		$price_ttc_devise = '';
		$price_min = '';
		$price_min_ttc = '';

		if (GETPOST('price_ht') !== '') {
			$price_ht = price2num(GETPOST('price_ht'), 'MU', 2);
		}
		if (GETPOST('multicurrency_price_ht') !== '') {
			$price_ht_devise = price2num(GETPOST('multicurrency_price_ht'), 'CU', 2);
		}
		if (GETPOST('price_ttc') !== '') {
			$price_ttc = price2num(GETPOST('price_ttc'), 'MU', 2);
		}
		if (GETPOST('multicurrency_price_ttc') !== '') {
			$price_ttc_devise = price2num(GETPOST('multicurrency_price_ttc'), 'CU', 2);
		}

		$prod_entry_mode = GETPOST('prod_entry_mode', 'aZ09');
		if ($prod_entry_mode == 'free') {
			$idprod = 0;
		} else {
			$idprod = GETPOSTINT('idprod');

			if (getDolGlobalString('MAIN_DISABLE_FREE_LINES') && $idprod <= 0) {
				setEventMessages($langs->trans("ErrorFieldRequired", $langs->transnoentitiesnoconv("ProductOrService")), null, 'errors');
				$error++;
			}
		}

		$tva_tx = GETPOST('tva_tx', 'alpha');

		$qty = price2num(GETPOST('qty'.$predef, 'alpha'), 'MS', 2);
		$remise_percent = (GETPOSTISSET('remise_percent'.$predef) ? price2num(GETPOST('remise_percent'.$predef, 'alpha'), '', 2) : 0);
		if (empty($remise_percent)) {
			$remise_percent = 0;
		}

		// Extrafields
		$extralabelsline = $extrafields->fetch_name_optionals_label($object->table_element_line);
		$array_options = $extrafields->getOptionalsFromPost($object->table_element_line, $predef);
		// Unset extrafield
		if (is_array($extralabelsline)) {
			// Get extra fields
			foreach ($extralabelsline as $key => $value) {
				unset($_POST["options_".$key.$predef]);
			}
		}

		if ((empty($idprod) || $idprod < 0) && ($price_ht < 0) && ($qty < 0)) {
			setEventMessages($langs->trans('ErrorBothFieldCantBeNegative', $langs->transnoentitiesnoconv('UnitPriceHT'), $langs->transnoentitiesnoconv('Qty')), null, 'errors');
			$error++;
		}
		if (!$prod_entry_mode) {
			if (GETPOST('type') < 0 && !GETPOST('search_idprod')) {
				setEventMessages($langs->trans('ErrorChooseBetweenFreeEntryOrPredefinedProduct'), null, 'errors');
				$error++;
			}
		}
		if ($prod_entry_mode == 'free' && (empty($idprod) || $idprod < 0) && GETPOST('type') < 0) {
			setEventMessages($langs->trans('ErrorFieldRequired', $langs->transnoentitiesnoconv('Type')), null, 'errors');
			$error++;
		}
		if ($prod_entry_mode == 'free' && (empty($idprod) || $idprod < 0) && (($price_ht < 0 && !getDolGlobalString('FACTURE_ENABLE_NEGATIVE_LINES')) || $price_ht == '') && (($price_ht_devise < 0 && !getDolGlobalString('FACTURE_ENABLE_NEGATIVE_LINES')) || $price_ht_devise == '') && $price_ttc === '' && $price_ttc_devise === '' && $object->type != Facture::TYPE_CREDIT_NOTE) { 	// Unit price can be 0 but not ''
			if (($price_ht < 0 || $price_ttc < 0) && !getDolGlobalString('FACTURE_ENABLE_NEGATIVE_LINES')) {
				$langs->load("errors");
				if ($object->type == $object::TYPE_DEPOSIT) {
					// Using negative lines on deposit lead to headach and blocking problems when you want to consume them.
					setEventMessages($langs->trans("ErrorLinesCantBeNegativeOnDeposits"), null, 'errors');
				} else {
					setEventMessages($langs->trans("ErrorFieldCantBeNegativeOnInvoice", $langs->transnoentitiesnoconv("UnitPriceHT"), $langs->transnoentitiesnoconv("CustomerAbsoluteDiscountShort")), null, 'errors');
				}
				$error++;
			} else {
				setEventMessages($langs->trans("ErrorFieldRequired", $langs->transnoentitiesnoconv("UnitPriceHT")), null, 'errors');
				$error++;
			}
		}
		if ($qty == '') {
			setEventMessages($langs->trans('ErrorFieldRequired', $langs->transnoentitiesnoconv('Qty')), null, 'errors');
			$error++;
		}
		if ($prod_entry_mode == 'free' && empty($idprod) && empty($product_desc)) {
			setEventMessages($langs->trans('ErrorFieldRequired', $langs->transnoentitiesnoconv('Description')), null, 'errors');
			$error++;
		}
		if ($qty < 0) {
			$langs->load("errors");
			setEventMessages($langs->trans('ErrorQtyForCustomerInvoiceCantBeNegative'), null, 'errors');
			$error++;
		}

		if (!$error && isModEnabled('variants') && $prod_entry_mode != 'free') {
			if ($combinations = GETPOST('combinations', 'array')) {
				//Check if there is a product with the given combination
				$prodcomb = new ProductCombination($db);

				if ($res = $prodcomb->fetchByProductCombination2ValuePairs($idprod, $combinations)) {
					$idprod = $res->fk_product_child;
				} else {
					setEventMessages($langs->trans('ErrorProductCombinationNotFound'), null, 'errors');
					$error++;
				}
			}
		}

		if (!$error && ($qty >= 0) && (!empty($product_desc) || (!empty($idprod) && $idprod > 0))) {
			$ret = $object->fetch($id);
			if ($ret < 0) {
				dol_print_error($db, $object->error);
				exit();
			}
			$ret = $object->fetch_thirdparty();

			// Clean parameters
			$date_start = dol_mktime(GETPOST('date_start'.$predef.'hour'), GETPOST('date_start'.$predef.'min'), GETPOST('date_start'.$predef.'sec'), GETPOST('date_start'.$predef.'month'), GETPOST('date_start'.$predef.'day'), GETPOST('date_start'.$predef.'year'));
			$date_end = dol_mktime(GETPOST('date_end'.$predef.'hour'), GETPOST('date_end'.$predef.'min'), GETPOST('date_end'.$predef.'sec'), GETPOST('date_end'.$predef.'month'), GETPOST('date_end'.$predef.'day'), GETPOST('date_end'.$predef.'year'));
			$price_base_type = (GETPOST('price_base_type', 'alpha') ? GETPOST('price_base_type', 'alpha') : 'HT');
			$tva_npr = "";

			// Define special_code for special lines
			$special_code = 0;
			// if (!GETPOST(qty)) $special_code=3; // Options should not exists on invoices

			// Replaces $pu with that of the product
			// Replaces $desc with that of the product
			// Replaces $base_price_type with that of the product
			// Replaces $fk_unit with that of the product
			if (!empty($idprod) && $idprod > 0) {
				$prod = new Product($db);
				$prod->fetch($idprod);

				$label = ((GETPOST('product_label') && GETPOST('product_label') != $prod->label) ? GETPOST('product_label') : '');

				// Search the correct price into loaded array product_price_by_qty using id of array retrieved into POST['pqp'].
				$pqp = (GETPOSTINT('pbq') ? GETPOSTINT('pbq') : 0);

				$datapriceofproduct = $prod->getSellPrice($mysoc, $object->thirdparty, $pqp);

				$pu_ht = $datapriceofproduct['pu_ht'];
				$pu_ttc = $datapriceofproduct['pu_ttc'];
				$price_min = $datapriceofproduct['price_min'];
				$price_min_ttc = (isset($datapriceofproduct['price_min_ttc'])) ? $datapriceofproduct['price_min_ttc'] : null;
				$price_base_type = empty($datapriceofproduct['price_base_type']) ? 'HT' : $datapriceofproduct['price_base_type'];

				//$tva_tx = $datapriceofproduct['tva_tx'];
				//$tva_npr = $datapriceofproduct['tva_npr'];
				$tmpvat = (float) price2num(preg_replace('/\s*\(.*\)/', '', $tva_tx));
				$tmpprodvat = price2num(preg_replace('/\s*\(.*\)/', '', (string) $prod->tva_tx));

				// Set unit price to use
				// TODO We should not have this
				if (!empty($price_ht) || $price_ht === '0') {
					$pu_ht = price2num($price_ht, 'MU');
					$pu_ttc = price2num((float) $pu_ht * (1 + ($tmpvat / 100)), 'MU');
				} elseif (!empty($price_ht_devise) || $price_ht_devise === '0') {
					$pu_ht_devise = price2num($price_ht_devise, 'MU');
					$pu_ht = '';
					$pu_ttc = '';
				} elseif (!empty($price_ttc) || $price_ttc === '0') {
					$pu_ttc = price2num($price_ttc, 'MU');
					$pu_ht = price2num((float) $pu_ttc / (1 + ($tmpvat / 100)), 'MU');
				} elseif ($tmpvat != $tmpprodvat) {
					// Is this still used ?
					if ($price_base_type != 'HT') {
						$pu_ht = price2num($pu_ttc / (1 + ($tmpvat / 100)), 'MU');
					} else {
						$pu_ttc = price2num($pu_ht * (1 + ($tmpvat / 100)), 'MU');
					}
				}

				$desc = '';

				// Define output language
				if (getDolGlobalInt('MAIN_MULTILANGS') && getDolGlobalString('PRODUIT_TEXTS_IN_THIRDPARTY_LANGUAGE')) {
					$outputlangs = $langs;
					$newlang = '';
					if (empty($newlang) && GETPOST('lang_id', 'aZ09')) {
						$newlang = GETPOST('lang_id', 'aZ09');
					}
					if (empty($newlang)) {
						$newlang = $object->thirdparty->default_lang;
					}
					if (!empty($newlang)) {
						$outputlangs = new Translate("", $conf);
						$outputlangs->setDefaultLang($newlang);
						$outputlangs->load('products');
					}

					$desc = (!empty($prod->multilangs [$outputlangs->defaultlang] ["description"])) ? $prod->multilangs [$outputlangs->defaultlang] ["description"] : $prod->description;
				} else {
					$desc = $prod->description;
				}

				//If text set in desc is the same as product descpription (as now it's preloaded) we add it only one time
				if ($product_desc == $desc && getDolGlobalString('PRODUIT_AUTOFILL_DESC')) {
					$product_desc = '';
				}

				if (!empty($product_desc) && getDolGlobalString('MAIN_NO_CONCAT_DESCRIPTION')) {
					$desc = $product_desc;
				} else {
<<<<<<< HEAD
					$desc = dol_concatdesc($desc, $product_desc, '', getDolGlobalString('MAIN_CHANGE_ORDER_CONCAT_DESCRIPTION'));
=======
					$desc = dol_concatdesc($desc, $product_desc, false, getDolGlobalString('MAIN_CHANGE_ORDER_CONCAT_DESCRIPTION') ? true : false);
>>>>>>> cc80841a
				}

				// Add custom code and origin country into description
				if (!getDolGlobalString('MAIN_PRODUCT_DISABLE_CUSTOMCOUNTRYCODE') && (!empty($prod->customcode) || !empty($prod->country_code))) {
					$tmptxt = '(';
					// Define output language
					if (getDolGlobalInt('MAIN_MULTILANGS') && getDolGlobalString('PRODUIT_TEXTS_IN_THIRDPARTY_LANGUAGE')) {
						$outputlangs = $langs;
						$newlang = '';
						if (empty($newlang) && GETPOST('lang_id', 'alpha')) {
							$newlang = GETPOST('lang_id', 'alpha');
						}
						if (empty($newlang)) {
							$newlang = $object->thirdparty->default_lang;
						}
						if (!empty($newlang)) {
							$outputlangs = new Translate("", $conf);
							$outputlangs->setDefaultLang($newlang);
							$outputlangs->load('products');
						}
						if (!empty($prod->customcode)) {
							$tmptxt .= $outputlangs->transnoentitiesnoconv("CustomCode").': '.$prod->customcode;
						}
						if (!empty($prod->customcode) && !empty($prod->country_code)) {
							$tmptxt .= ' - ';
						}
						if (!empty($prod->country_code)) {
							$tmptxt .= $outputlangs->transnoentitiesnoconv("CountryOrigin").': '.getCountry($prod->country_code, '', $db, $outputlangs, 0);
						}
					} else {
						if (!empty($prod->customcode)) {
							$tmptxt .= $langs->transnoentitiesnoconv("CustomCode").': '.$prod->customcode;
						}
						if (!empty($prod->customcode) && !empty($prod->country_code)) {
							$tmptxt .= ' - ';
						}
						if (!empty($prod->country_code)) {
							$tmptxt .= $langs->transnoentitiesnoconv("CountryOrigin").': '.getCountry($prod->country_code, '', $db, $langs, 0);
						}
					}
					$tmptxt .= ')';
					$desc = dol_concatdesc($desc, $tmptxt);
				}

				$type = $prod->type;
				$fk_unit = $prod->fk_unit;
			} else {
				if (!empty($price_ht)) {
					$pu_ht = price2num($price_ht, 'MU');
				} else {
					$pu_ht = '';
				}
				if (!empty($price_ttc)) {
					$pu_ttc = price2num($price_ttc, 'MU');
				} else {
					$pu_ttc = '';
				}
				$tva_npr = (preg_match('/\*/', $tva_tx) ? 1 : 0);
				$tva_tx = str_replace('*', '', $tva_tx);
				if (empty($tva_tx)) {
					$tva_npr = 0;
				}
				$label = (GETPOST('product_label') ? GETPOST('product_label') : '');
				$desc = $product_desc;
				$type = GETPOST('type');
				$fk_unit = GETPOST('units', 'alpha');

				if ($pu_ttc && !$pu_ht) {
					$price_base_type = 'TTC';
				}
			}

			// Define info_bits
			$info_bits = 0;
			if ($tva_npr) {
				$info_bits |= 0x01;
			}

			// Local Taxes
			$localtax1_tx = get_localtax($tva_tx, 1, $object->thirdparty, $mysoc, $tva_npr);
			$localtax2_tx = get_localtax($tva_tx, 2, $object->thirdparty, $mysoc, $tva_npr);

			$pu_ht_devise = price2num($price_ht_devise, '', 2);
			$pu_ttc_devise = price2num($price_ttc_devise, '', 2);

			// Prepare a price equivalent for minimum price check
			$pu_equivalent = $pu_ht;
			$pu_equivalent_ttc = $pu_ttc;

			$currency_tx = $object->multicurrency_tx;

			// Check if we have a foreign currency
			// If so, we update the pu_equiv as the equivalent price in base currency
			if ($pu_ht == '' && $pu_ht_devise != '' && $currency_tx != '') {
				$pu_equivalent = (float) $pu_ht_devise * $currency_tx;
<<<<<<< HEAD
=======
			}
			if ($pu_ttc == '' && $pu_ttc_devise != '' && $currency_tx != '') {
				$pu_equivalent_ttc = (float) $pu_ttc_devise * $currency_tx;
>>>>>>> cc80841a
			}
			if ($pu_ttc == '' && $pu_ttc_devise != '' && $currency_tx != '') {
				$pu_equivalent_ttc = (float) $pu_ttc_devise * $currency_tx;
			}

			// TODO $pu_equivalent or $pu_equivalent_ttc must be calculated from the one not null taking into account all taxes
			/*
			 if ($pu_equivalent) {
			 $tmp = calcul_price_total(1, $pu_equivalent, 0, $tva_tx, -1, -1, 0, 'HT', $info_bits, $type);
			 $pu_equivalent_ttc = ...
			 } else {
			 $tmp = calcul_price_total(1, $pu_equivalent_ttc, 0, $tva_tx, -1, -1, 0, 'TTC', $info_bits, $type);
			 $pu_equivalent_ht = ...
			 }
			 */

			// Margin
			$fournprice = price2num(GETPOST('fournprice'.$predef) ? GETPOST('fournprice'.$predef) : '');
			$buyingprice = price2num(GETPOST('buying_price'.$predef) != '' ? GETPOST('buying_price'.$predef) : ''); // If buying_price is '0', we must keep this value


			// TODO $pu_equivalent or $pu_equivalent_ttc must be calculated from the one not null taking into account all taxes
			/*
			 if ($pu_equivalent) {
			 $tmp = calcul_price_total(1, $pu_equivalent, 0, $tva_tx, -1, -1, 0, 'HT', $info_bits, $type);
			 $pu_equivalent_ttc = ...
			 } else {
			 $tmp = calcul_price_total(1, $pu_equivalent_ttc, 0, $tva_tx, -1, -1, 0, 'TTC', $info_bits, $type);
			 $pu_equivalent_ht = ...
			 }
			 */

			// Margin
			$fournprice = price2num(GETPOST('fournprice'.$predef) ? GETPOST('fournprice'.$predef) : '');
			$buyingprice = price2num(GETPOST('buying_price'.$predef) != '' ? GETPOST('buying_price'.$predef) : ''); // If buying_price is '0', we must keep this value


			$price2num_pu_ht = price2num($pu_ht);
			$price2num_remise_percent = price2num($remise_percent);
			$price2num_price_min = price2num($price_min);
			$price2num_price_min_ttc = price2num($price_min_ttc);
			if (empty($price2num_pu_ht)) {
				$price2num_pu_ht = 0;
			}
			if (empty($price2num_remise_percent)) {
				$price2num_remise_percent = 0;
			}
			if (empty($price2num_price_min)) {
				$price2num_price_min = 0;
			}
			if (empty($price2num_price_min_ttc)) {
				$price2num_price_min_ttc = 0;
			}

			// Check price is not lower than minimum (check is done only for standard or replacement invoices)
			if ($usermustrespectpricemin && ($object->type == Facture::TYPE_STANDARD || $object->type == Facture::TYPE_REPLACEMENT)) {
				if ($pu_equivalent && $price_min && (((float) price2num($pu_equivalent) * (1 - $remise_percent / 100)) < (float) price2num($price_min)) && $price_base_type == 'HT') {
					$mesg = $langs->trans("CantBeLessThanMinPrice", price(price2num($price_min, 'MU'), 0, $langs, 0, 0, -1, $conf->currency));
					setEventMessages($mesg, null, 'errors');
					$error++;
				} elseif ($pu_equivalent_ttc && $price_min_ttc && (((float) price2num($pu_equivalent_ttc) * (1 - $remise_percent / 100)) < (float) price2num($price_min_ttc)) && $price_base_type == 'TTC') {
					$mesg = $langs->trans("CantBeLessThanMinPriceInclTax", price(price2num($price_min_ttc, 'MU'), 0, $langs, 0, 0, -1, $conf->currency));
					setEventMessages($mesg, null, 'errors');
					$error++;
				}
			}

			if (!$error) {
				'@phan-var-force array<string,mixed> $lines';
				// Add batchinfo if the detail_batch array is defined
				if (isModEnabled('productbatch') && !empty($lines[$i]->detail_batch) && is_array($lines[$i]->detail_batch) && getDolGlobalString('INVOICE_INCUDE_DETAILS_OF_LOTS_SERIALS')) {
					$langs->load('productbatch');
					foreach ($lines[$i]->detail_batch as $batchline) {
						$desc .= ' '.$langs->trans('Batch').' '.$batchline->batch.' '.$langs->trans('printQty', $batchline->qty).' ';
					}
				}

				// Insert line
				$result = $object->addline($desc, $pu_ht, $qty, $tva_tx, $localtax1_tx, $localtax2_tx, $idprod, $remise_percent, $date_start, $date_end, 0, $info_bits, 0, $price_base_type, $pu_ttc, $type, min($rank, count($object->lines) + 1), $special_code, '', 0, GETPOST('fk_parent_line'), $fournprice, $buyingprice, $label, $array_options, GETPOST('progress'), 0, $fk_unit, $pu_ht_devise);

				if ($result > 0) {
					// Define output language and generate document
					if (!getDolGlobalString('MAIN_DISABLE_PDF_AUTOUPDATE')) {
						$outputlangs = $langs;
						$newlang = '';
						if (getDolGlobalInt('MAIN_MULTILANGS') && empty($newlang) && GETPOST('lang_id', 'aZ09')) {
							$newlang = GETPOST('lang_id', 'aZ09');
						}
						if (getDolGlobalInt('MAIN_MULTILANGS') && empty($newlang)) {
							$newlang = $object->thirdparty->default_lang;
						}
						if (!empty($newlang)) {
							$outputlangs = new Translate("", $conf);
							$outputlangs->setDefaultLang($newlang);
							$outputlangs->load('products');
						}
						$model = $object->model_pdf;
						$ret = $object->fetch($id); // Reload to get new records

						$result = $object->generateDocument($model, $outputlangs, $hidedetails, $hidedesc, $hideref);
						if ($result < 0) {
							setEventMessages($object->error, $object->errors, 'errors');
						}
					}

					unset($_POST['prod_entry_mode']);
					unset($_POST['qty']);
					unset($_POST['type']);
					unset($_POST['remise_percent']);
					unset($_POST['price_ht']);
					unset($_POST['multicurrency_price_ht']);
					unset($_POST['price_ttc']);
					unset($_POST['tva_tx']);
					unset($_POST['product_ref']);
					unset($_POST['product_label']);
					unset($_POST['product_desc']);
					unset($_POST['fournprice']);
					unset($_POST['buying_price']);
					unset($_POST['np_marginRate']);
					unset($_POST['np_markRate']);
					unset($_POST['dp_desc']);
					unset($_POST['idprod']);
					unset($_POST['units']);
					unset($_POST['date_starthour']);
					unset($_POST['date_startmin']);
					unset($_POST['date_startsec']);
					unset($_POST['date_startday']);
					unset($_POST['date_startmonth']);
					unset($_POST['date_startyear']);
					unset($_POST['date_endhour']);
					unset($_POST['date_endmin']);
					unset($_POST['date_endsec']);
					unset($_POST['date_endday']);
					unset($_POST['date_endmonth']);
					unset($_POST['date_endyear']);
					unset($_POST['situations']);
					unset($_POST['progress']);
				} else {
					setEventMessages($object->error, $object->errors, 'errors');
				}

				$action = '';
			}
		}
	} elseif ($action == 'updateline' && $usercancreate && !GETPOST('cancel', 'alpha')) {
		if (!$object->fetch($id) > 0) {
			dol_print_error($db);
		}
		$object->fetch_thirdparty();

		// Clean parameters
		$date_start = '';
		$date_end = '';
		$date_start = dol_mktime(GETPOST('date_starthour'), GETPOST('date_startmin'), GETPOST('date_startsec'), GETPOST('date_startmonth'), GETPOST('date_startday'), GETPOST('date_startyear'));
		$date_end = dol_mktime(GETPOST('date_endhour'), GETPOST('date_endmin'), GETPOST('date_endsec'), GETPOST('date_endmonth'), GETPOST('date_endday'), GETPOST('date_endyear'));
		$description = dol_htmlcleanlastbr(GETPOST('product_desc', 'restricthtml') ? GETPOST('product_desc', 'restricthtml') : GETPOST('desc', 'restricthtml'));
		$vat_rate = (GETPOST('tva_tx') ? GETPOST('tva_tx') : 0);
		$vat_rate = str_replace('*', '', $vat_rate);

		$pu_ht = price2num(GETPOST('price_ht'), '', 2);
		$pu_ttc = price2num(GETPOST('price_ttc'), '', 2);

		$pu_ht_devise = price2num(GETPOST('multicurrency_subprice'), '', 2);
		$pu_ttc_devise = price2num(GETPOST('multicurrency_subprice_ttc'), '', 2);

		$qty = price2num(GETPOST('qty', 'alpha'), 'MS');

		// Define info_bits
		$info_bits = 0;
		if (preg_match('/\*/', $vat_rate)) {
			$info_bits |= 0x01;
		}

		// Define vat_rate
		$vat_rate = str_replace('*', '', $vat_rate);
		$localtax1_rate = get_localtax($vat_rate, 1, $object->thirdparty);
		$localtax2_rate = get_localtax($vat_rate, 2, $object->thirdparty);

		// Add buying price
		$fournprice = price2num(GETPOST('fournprice') ? GETPOST('fournprice') : '');
		$buyingprice = price2num(GETPOST('buying_price') != '' ? GETPOST('buying_price') : ''); // If buying_price is '0', we must keep this value

		// Prepare a price equivalent for minimum price check
		$pu_equivalent = $pu_ht;
		$pu_equivalent_ttc = $pu_ttc;

		$currency_tx = $object->multicurrency_tx;

		// Check if we have a foreign currency
		// If so, we update the pu_equiv as the equivalent price in base currency
		if ($pu_ht == '' && $pu_ht_devise != '' && $currency_tx != '') {
			$pu_equivalent = (float) $pu_ht_devise * (float) $currency_tx;
		}
		if ($pu_ttc == '' && $pu_ttc_devise != '' && $currency_tx != '') {
			$pu_equivalent_ttc = (float) $pu_ttc_devise * (float) $currency_tx;
		}

		// TODO $pu_equivalent or $pu_equivalent_ttc must be calculated from the one not null taking into account all taxes
		/*
		 if ($pu_equivalent) {
		 $tmp = calcul_price_total(1, $pu_equivalent, 0, $vat_rate, -1, -1, 0, 'HT', $info_bits, $type);
		 $pu_equivalent_ttc = ...
		 } else {
		 $tmp = calcul_price_total(1, $pu_equivalent_ttc, 0, $vat_rate, -1, -1, 0, 'TTC', $info_bits, $type);
		 $pu_equivalent_ht = ...
		 }
		 */

		// Extrafields
		$extralabelsline = $extrafields->fetch_name_optionals_label($object->table_element_line);
		$array_options = $extrafields->getOptionalsFromPost($object->table_element_line);
		// Unset extrafield
		if (is_array($extralabelsline)) {
			// Get extra fields
			foreach ($extralabelsline as $key => $value) {
				unset($_POST["options_".$key]);
			}
		}

		// Define special_code for special lines
		$special_code = GETPOSTINT('special_code');
		if ($special_code == 3) {
			$special_code = 0;	// Options should not exists on invoices
		}

		$line = new FactureLigne($db);
		$line->fetch(GETPOSTINT('lineid'));
		$percent = $line->get_prev_progress($object->id);
		$progress = price2num(GETPOST('progress', 'alpha'));

		if ($object->type == Facture::TYPE_CREDIT_NOTE && $object->situation_cycle_ref > 0) {
			// in case of situation credit note
			if ($progress >= 0) {
				$mesg = $langs->trans("CantBeNullOrPositive");
				setEventMessages($mesg, null, 'warnings');
				$error++;
				$result = -1;
			} elseif ($progress < $line->situation_percent) { // TODO : use a modified $line->get_prev_progress($object->id) result
				$mesg = $langs->trans("CantBeLessThanMinPercent");
				setEventMessages($mesg, null, 'warnings');
				$error++;
				$result = -1;
			} elseif ($progress < $percent) {
				$mesg = '<div class="warning">'.$langs->trans("CantBeLessThanMinPercent").'</div>';
				setEventMessages($mesg, null, 'warnings');
				$error++;
				$result = -1;
			}
		}

		$remise_percent = price2num(GETPOST('remise_percent'), '', 2);

		// Check minimum price
		$productid = GETPOSTINT('productid');
		if (!empty($productid)) {
			$product = new Product($db);
			$product->fetch($productid);

			$type = $product->type;

			$price_min = $product->price_min;
			if ((getDolGlobalString('PRODUIT_MULTIPRICES') || getDolGlobalString('PRODUIT_CUSTOMER_PRICES_BY_QTY_MULTIPRICES')) && !empty($object->thirdparty->price_level)) {
				$price_min = $product->multiprices_min[$object->thirdparty->price_level];
			}
			$price_min_ttc = $product->price_min_ttc;
			if ((getDolGlobalString('PRODUIT_MULTIPRICES') || getDolGlobalString('PRODUIT_CUSTOMER_PRICES_BY_QTY_MULTIPRICES')) && !empty($object->thirdparty->price_level)) {
				$price_min_ttc = $product->multiprices_min_ttc[$object->thirdparty->price_level];
			}

			$label = ((GETPOST('update_label') && GETPOST('product_label')) ? GETPOST('product_label') : '');

			// Check price is not lower than minimum (check is done only for standard or replacement invoices)
			if ($usermustrespectpricemin && ($object->type == Facture::TYPE_STANDARD || $object->type == Facture::TYPE_REPLACEMENT)) {
				if ($pu_equivalent && $price_min && (((float) price2num($pu_equivalent) * (1 - (float) $remise_percent / 100)) < (float) price2num($price_min)) && $price_base_type == 'HT') {
					$mesg = $langs->trans("CantBeLessThanMinPrice", price(price2num($price_min, 'MU'), 0, $langs, 0, 0, -1, $conf->currency));
					setEventMessages($mesg, null, 'errors');
					$error++;
					$action = 'editline';
				} elseif ($pu_equivalent_ttc && $price_min_ttc && (((float) price2num($pu_equivalent_ttc) * (1 - (float) $remise_percent / 100)) < (float) price2num($price_min_ttc)) && $price_base_type == 'TTC') {
					$mesg = $langs->trans("CantBeLessThanMinPriceInclTax", price(price2num($price_min_ttc, 'MU'), 0, $langs, 0, 0, -1, $conf->currency));
					setEventMessages($mesg, null, 'errors');
					$error++;
					$action = 'editline';
				}
			}
		} else {
			$type = GETPOST('type');
			$label = (GETPOST('product_label') ? GETPOST('product_label') : '');

			// Check parameters
			if (GETPOST('type') < 0) {
				setEventMessages($langs->trans("ErrorFieldRequired", $langs->transnoentitiesnoconv("Type")), null, 'errors');
				$error++;
			}
		}
		if ($qty < 0) {
			$langs->load("errors");
			setEventMessages($langs->trans('ErrorQtyForCustomerInvoiceCantBeNegative'), null, 'errors');
			$error++;
		}
		if (empty($productid) && (($pu_ht < 0 && !getDolGlobalString('FACTURE_ENABLE_NEGATIVE_LINES')) || $pu_ht == '') && (($pu_ht_devise < 0 && !getDolGlobalString('FACTURE_ENABLE_NEGATIVE_LINES')) || $pu_ht_devise == '') && $pu_ttc === '' && $pu_ttc_devise === '' && $object->type != Facture::TYPE_CREDIT_NOTE) { 	// Unit price can be 0 but not ''
			if (($pu_ht < 0 || $pu_ttc < 0) && !getDolGlobalString('FACTURE_ENABLE_NEGATIVE_LINES')) {
				$langs->load("errors");
				if ($object->type == $object::TYPE_DEPOSIT) {
					// Using negative lines on deposit lead to headach and blocking problems when you want to consume them.
					setEventMessages($langs->trans("ErrorLinesCantBeNegativeOnDeposits"), null, 'errors');
				} else {
					setEventMessages($langs->trans("ErrorFieldCantBeNegativeOnInvoice", $langs->transnoentitiesnoconv("UnitPriceHT"), $langs->transnoentitiesnoconv("CustomerAbsoluteDiscountShort")), null, 'errors');
				}
				$error++;
			} else {
				setEventMessages($langs->trans("ErrorFieldRequired", $langs->transnoentitiesnoconv("UnitPriceHT")), null, 'errors');
				$error++;
			}
		}

		// Invoice situation
		if (getDolGlobalInt('INVOICE_USE_SITUATION') == 2) {
			$previousprogress = $line->get_allprev_progress($line->fk_facture);
			$fullprogress = price2num(GETPOST('progress', 'alpha'));

			if ($fullprogress < $previousprogress) {
				$error++;
				setEventMessages($langs->trans('CantBeLessThanMinPercent'), null, 'errors');
			}

			// Max 100%
			if ($fullprogress > 100) {
				$fullprogress = 100;
			}
			$addprogress = $fullprogress - $previousprogress;
		} else {
			$addprogress = price2num(GETPOST('progress', 'alpha'));
		}

		// Update line
		if (!$error) {
			if (empty($usercancreatemargin)) {
				foreach ($object->lines as &$line) {
					if ($line->id == GETPOSTINT('lineid')) {
						$fournprice = $line->fk_fournprice;
						$buyingprice = $line->pa_ht;
						break;
					}
				}
			}

			$price_base_type = 'HT';
			$pu = $pu_ht;
			if (empty($pu) && !empty($pu_ttc)) {
				$pu = $pu_ttc;
				$price_base_type = 'TTC';
			}

			$result = $object->updateline(
				GETPOSTINT('lineid'),
				$description,
				$pu,
				$qty,
				$remise_percent,
				$date_start,
				$date_end,
				$vat_rate,
				$localtax1_rate,
				$localtax2_rate,
				$price_base_type,
				$info_bits,
				$type,
				GETPOSTINT('fk_parent_line'),
				0,
				$fournprice,
				$buyingprice,
				$label,
				$special_code,
				$array_options,
				$addprogress,
				GETPOST('units', 'alpha'),
				$pu_ht_devise
			);

			if ($result >= 0) {
				if (!getDolGlobalString('MAIN_DISABLE_PDF_AUTOUPDATE')) {
					// Define output language
					$outputlangs = $langs;
					$newlang = '';
					if (getDolGlobalInt('MAIN_MULTILANGS') && empty($newlang) && GETPOST('lang_id', 'aZ09')) {
						$newlang = GETPOST('lang_id', 'aZ09');
					}
					if (getDolGlobalInt('MAIN_MULTILANGS') && empty($newlang)) {
						$newlang = $object->thirdparty->default_lang;
					}
					if (!empty($newlang)) {
						$outputlangs = new Translate("", $conf);
						$outputlangs->setDefaultLang($newlang);
						$outputlangs->load('products');
					}

					$ret = $object->fetch($id); // Reload to get new records
					$object->generateDocument($object->model_pdf, $outputlangs, $hidedetails, $hidedesc, $hideref);
				}

				unset($_POST['qty']);
				unset($_POST['type']);
				unset($_POST['productid']);
				unset($_POST['remise_percent']);
				unset($_POST['price_ht']);
				unset($_POST['multicurrency_price_ht']);
				unset($_POST['price_ttc']);
				unset($_POST['tva_tx']);
				unset($_POST['product_ref']);
				unset($_POST['product_label']);
				unset($_POST['product_desc']);
				unset($_POST['fournprice']);
				unset($_POST['buying_price']);
				unset($_POST['np_marginRate']);
				unset($_POST['np_markRate']);
				unset($_POST['dp_desc']);
				unset($_POST['idprod']);
				unset($_POST['units']);
				unset($_POST['date_starthour']);
				unset($_POST['date_startmin']);
				unset($_POST['date_startsec']);
				unset($_POST['date_startday']);
				unset($_POST['date_startmonth']);
				unset($_POST['date_startyear']);
				unset($_POST['date_endhour']);
				unset($_POST['date_endmin']);
				unset($_POST['date_endsec']);
				unset($_POST['date_endday']);
				unset($_POST['date_endmonth']);
				unset($_POST['date_endyear']);
				unset($_POST['situations']);
				unset($_POST['progress']);
			} else {
				setEventMessages($object->error, $object->errors, 'errors');
			}
		}
	} elseif ($action == 'updatealllines' && $usercancreate && GETPOST('all_percent') == $langs->trans('Modifier')) {	// Update all lines of situation invoice
		if (!$object->fetch($id) > 0) {
			dol_print_error($db);
		}
		if (GETPOST('all_progress') != "") {
			$all_progress = GETPOSTINT('all_progress');
			foreach ($object->lines as $line) {
				if (getDolGlobalInt('INVOICE_USE_SITUATION') == 2) {
					$percent = $line->get_allprev_progress($object->id);
				} else {
					$percent = $line->get_prev_progress($object->id);
				}
				if ((float) $all_progress < (float) $percent) {
					$mesg = $langs->trans("Line").' '.$i.' : '.$langs->trans("CantBeLessThanMinPercent");
					setEventMessages($mesg, null, 'warnings');
					$result = -1;
				} else {
					$object->update_percent($line, GETPOST('all_progress'), false);
				}
			}
			$object->update_price(1);
		}
	} elseif ($action == 'updateline' && $usercancreate && !$cancel) {
		header('Location: '.$_SERVER["PHP_SELF"].'?facid='.$id); // To show again edited page
		exit();
	} elseif ($action == 'confirm_situationout' && $confirm == 'yes' && $usercancreate) {
		// Outing situation invoice from cycle
		$object->fetch($id, '', '', 0, true);

		if (in_array($object->status, array(Facture::STATUS_CLOSED, Facture::STATUS_VALIDATED))
			&& $object->type == Facture::TYPE_SITUATION
			&& $usercancreate
			&& !$objectidnext
			&& $object->is_last_in_cycle()
			&& $usercanunvalidate
		) {
			$outingError = 0;
			$newCycle = $object->newCycle(); // we need to keep the "situation behavior" so we place it on a new situation cycle
			if ($newCycle > 1) {
				// Search credit notes
				$lastCycle = $object->situation_cycle_ref;
				$lastSituationCounter = $object->situation_counter;
				$linkedCreditNotesList = array();

				if (count($object->tab_next_situation_invoice) > 0) {
					foreach ($object->tab_next_situation_invoice as $next_invoice) {
						if ($next_invoice->type == Facture::TYPE_CREDIT_NOTE
							&& $next_invoice->situation_counter == $object->situation_counter
							&& $next_invoice->fk_facture_source == $object->id
						) {
							$linkedCreditNotesList[] = $next_invoice->id;
						}
					}
				}

				$object->situation_cycle_ref = $newCycle;
				$object->situation_counter = 1;
				$object->situation_final = 0;
				if ($object->update($user) > 0) {
					$errors = 0;
					if (count($linkedCreditNotesList) > 0) {
						// now, credit note must follow
						$sql = 'UPDATE '.MAIN_DB_PREFIX.'facture';
						$sql .= ' SET situation_cycle_ref = '.((int) $newCycle);
						$sql .= ' , situation_final=0';
						$sql .= ' , situation_counter='.((int) $object->situation_counter);
						$sql .= ' WHERE rowid IN ('.$db->sanitize(implode(',', $linkedCreditNotesList)).')';

						$resql = $db->query($sql);
						if (!$resql) {
							$errors++;
						}

						// Change each progression percent on each lines
						foreach ($object->lines as $line) {
							// no traitement for special product
							if ($line->product_type == 9) {
								continue;
							}


							if (!empty($object->tab_previous_situation_invoice)) {
								// search the last invoice in cycle
								$lineIndex = count($object->tab_previous_situation_invoice) - 1;
								$searchPreviousInvoice = true;
								while ($searchPreviousInvoice) {
									if ($object->tab_previous_situation_invoice[$lineIndex]->type == Facture::TYPE_SITUATION || $lineIndex < 1) {
										$searchPreviousInvoice = false; // find, exit;
										break;
									} else {
										$lineIndex--; // go to previous invoice in cycle
									}
								}


								$maxPrevSituationPercent = 0;
								foreach ($object->tab_previous_situation_invoice[$lineIndex]->lines as $prevLine) {
									if ($prevLine->id == $line->fk_prev_id) {
										$maxPrevSituationPercent = max($maxPrevSituationPercent, $prevLine->situation_percent);
									}
								}


								$line->situation_percent -= $maxPrevSituationPercent;

								if ($line->update() < 0) {
									$errors++;
								}
							}
						}
					}

					if (!$errors) {
						setEventMessages($langs->trans('Updated'), null, 'mesgs');
						header("Location: ".$_SERVER['PHP_SELF']."?id=".$id);
					} else {
						setEventMessages($langs->trans('ErrorOutingSituationInvoiceCreditNote'), array(), 'errors');
					}
				} else {
					setEventMessages($langs->trans('ErrorOutingSituationInvoiceOnUpdate'), array(), 'errors');
				}
			} else {
				setEventMessages($langs->trans('ErrorFindNextSituationInvoice'), array(), 'errors');
			}
		}
	} elseif ($action == 'import_lines_from_object' && $usercancreate && $object->status == Facture::STATUS_DRAFT
		&& ($object->type == Facture::TYPE_STANDARD || $object->type == Facture::TYPE_REPLACEMENT || $object->type == Facture::TYPE_DEPOSIT || $object->type == Facture::TYPE_PROFORMA || $object->type == Facture::TYPE_SITUATION)) {
		// add lines from objectlinked
		$fromElement = GETPOST('fromelement');
		$fromElementid = GETPOST('fromelementid');
		$importLines = GETPOST('line_checkbox');

		if (!empty($importLines) && is_array($importLines) && !empty($fromElement) && ctype_alpha($fromElement) && !empty($fromElementid)) {
			if ($fromElement == 'commande') {
				dol_include_once('/'.$fromElement.'/class/'.$fromElement.'.class.php');
				$lineClassName = 'OrderLine';
			} elseif ($fromElement == 'propal') {
				dol_include_once('/comm/'.$fromElement.'/class/'.$fromElement.'.class.php');
				$lineClassName = 'PropaleLigne';
			}
			$nextRang = count($object->lines) + 1;
			$importCount = 0;
			$error = 0;
			foreach ($importLines as $lineId) {
				$lineId = intval($lineId);
				$originLine = new $lineClassName($db);
				if (intval($fromElementid) > 0 && $originLine->fetch($lineId) > 0) {
					$originLine->fetch_optionals();
					$desc = $originLine->desc;
					$pu_ht = $originLine->subprice;
					$qty = $originLine->qty;
					$txtva = $originLine->tva_tx;
					$txlocaltax1 = $originLine->localtax1_tx;
					$txlocaltax2 = $originLine->localtax2_tx;
					$fk_product = $originLine->fk_product;
					$remise_percent = $originLine->remise_percent;
					$date_start = $originLine->date_start;
					$date_end = $originLine->date_end;
					$fk_code_ventilation = 0;
					$info_bits = $originLine->info_bits;
					$fk_remise_except = $originLine->fk_remise_except;
					$price_base_type = 'HT';
					$pu_ttc = 0;
					$type = $originLine->product_type;
					$rang = $nextRang++;
					$special_code = $originLine->special_code;
					$origin = $originLine->element;
					$origin_id = $originLine->id;
					$fk_parent_line = 0;
					$fk_fournprice = $originLine->fk_fournprice;
					$pa_ht = $originLine->pa_ht;
					$label = $originLine->label;
					$array_options = $originLine->array_options;
					if ($object->type == Facture::TYPE_SITUATION) {
						$situation_percent = 0;
					} else {
						$situation_percent = 100;
					}
					$fk_prev_id = 0;
					$fk_unit = $originLine->fk_unit;
					$pu_ht_devise = $originLine->multicurrency_subprice;

					$res = $object->addline($desc, $pu_ht, $qty, $txtva, $txlocaltax1, $txlocaltax2, $fk_product, $remise_percent, $date_start, $date_end, $fk_code_ventilation, $info_bits, $fk_remise_except, $price_base_type, $pu_ttc, $type, $rang, $special_code, $origin, $origin_id, $fk_parent_line, $fk_fournprice, $pa_ht, $label, $array_options, $situation_percent, $fk_prev_id, $fk_unit, $pu_ht_devise);

					if ($res > 0) {
						$importCount++;
					} else {
						$error++;
					}
				} else {
					$error++;
				}
			}

			if ($error) {
				setEventMessages($langs->trans('ErrorsOnXLines', $error), null, 'errors');
			}
		}
	}

	// Actions when printing a doc from card
	include DOL_DOCUMENT_ROOT.'/core/actions_printing.inc.php';

	// Actions to send emails
	if (empty($id)) {
		$id = $facid;
	}
	$triggersendname = 'BILL_SENTBYMAIL';
	$paramname = 'id';
	$autocopy = 'MAIN_MAIL_AUTOCOPY_INVOICE_TO';
	$trackid = 'inv'.$object->id;
	include DOL_DOCUMENT_ROOT.'/core/actions_sendmails.inc.php';

	// Actions to build doc
	$upload_dir = $conf->invoice->multidir_output[!empty($object->entity) ? $object->entity : $conf->entity];
	$permissiontoadd = $usercancreate;
	include DOL_DOCUMENT_ROOT.'/core/actions_builddoc.inc.php';


	if ($action == 'update_extras' && $usercancreate) {
		$object->oldcopy = dol_clone($object, 2);
<<<<<<< HEAD
=======
		$attribute_name = GETPOST('attribute', 'restricthtml');
>>>>>>> cc80841a

		// Fill array 'array_options' with data from add form
		$ret = $extrafields->setOptionalsFromPost(null, $object, $attribute_name);
		if ($ret < 0) {
			$error++;
		}

		if (!$error) {
			// Actions on extra fields
			$result = $object->updateExtraField($attribute_name, 'BILL_MODIFY');
			if ($result < 0) {
				setEventMessages($object->error, $object->errors, 'errors');
				$error++;
			}
		}

		if ($error) {
			$action = 'edit_extras';
		}
	}

	if (getDolGlobalString('MAIN_DISABLE_CONTACTS_TAB')) {
		if ($action == 'addcontact' && $usercancreate) {
			$result = $object->fetch($id);

			if ($result > 0 && $id > 0) {
				$contactid = (GETPOST('userid') ? GETPOST('userid') : GETPOST('contactid'));
				$typeid = (GETPOST('typecontact') ? GETPOST('typecontact') : GETPOST('type'));
				$result = $object->add_contact($contactid, $typeid, GETPOST("source", 'aZ09'));
			}

			if ($result >= 0) {
				header("Location: ".$_SERVER['PHP_SELF']."?id=".$object->id);
				exit();
			} else {
				if ($object->error == 'DB_ERROR_RECORD_ALREADY_EXISTS') {
					$langs->load("errors");
					setEventMessages($langs->trans("ErrorThisContactIsAlreadyDefinedAsThisType"), null, 'errors');
				} else {
					setEventMessages($object->error, $object->errors, 'errors');
				}
			}
		} elseif ($action == 'swapstatut' && $usercancreate) {
			// toggle the status of a contact
			if ($object->fetch($id)) {
				$result = $object->swapContactStatus(GETPOSTINT('ligne'));
			} else {
				dol_print_error($db);
			}
		} elseif ($action == 'deletecontact' && $usercancreate) {
			// Delete a contact
			$object->fetch($id);
			$result = $object->delete_contact($lineid);

			if ($result >= 0) {
				header("Location: ".$_SERVER['PHP_SELF']."?id=".$object->id);
				exit();
			} else {
				dol_print_error($db);
			}
		}

		if ($error) {
			$action = 'edit_extras';
		}
	}
}


/*
 * View
 */


$form = new Form($db);
$formother = new FormOther($db);
$formfile = new FormFile($db);
$formmargin = new FormMargin($db);
$soc = new Societe($db);
$paymentstatic = new Paiement($db);
$bankaccountstatic = new Account($db);
if (isModEnabled('project')) {
	$formproject = new FormProjets($db);
}

$now = dol_now();

$title = $object->ref." - ".$langs->trans('Card');
if ($action == 'create') {
	$title = $langs->trans("NewBill");
}
$help_url = "EN:Customers_Invoices|FR:Factures_Clients|ES:Facturas_a_clientes";

llxHeader('', $title, $help_url);

// Mode creation

if ($action == 'create') {
	$facturestatic = new Facture($db);
	$extrafields->fetch_name_optionals_label($facturestatic->table_element);

	print load_fiche_titre($langs->trans('NewBill'), '', 'bill');

	if ($socid > 0) {
		$res = $soc->fetch($socid);
	}

	$currency_code = $conf->currency;

	$cond_reglement_id = GETPOSTINT('cond_reglement_id');
	$mode_reglement_id = GETPOSTINT('mode_reglement_id');
	$fk_account = GETPOSTINT('fk_account');

	// Load objectsrc
	//$remise_absolue = 0;
	if (!empty($origin) && !empty($originid)) {
		// Parse element/subelement (ex: project_task)
		$element = $subelement = $origin;
		$regs = array();
		if (preg_match('/^([^_]+)_([^_]+)/i', $origin, $regs)) {
			$element = $regs[1];
			$subelement = $regs[2];
		}

		$dateinvoice = dol_mktime(0, 0, 0, GETPOSTINT('remonth'), GETPOSTINT('reday'), GETPOSTINT('reyear'), 'tzserver');	// If we enter the 02 january, we need to save the 02 january for server
		$date_pointoftax = dol_mktime(0, 0, 0, GETPOSTINT('date_pointoftaxmonth'), GETPOSTINT('date_pointoftaxday'), GETPOSTINT('date_pointoftaxyear'), 'tzserver');

		if ($element == 'project') {
			$projectid = $originid;

			if (empty($cond_reglement_id)) {
				$cond_reglement_id = $soc->cond_reglement_id;
			}
			if (empty($mode_reglement_id)) {
				$mode_reglement_id = $soc->mode_reglement_id;
			}
			if (empty($fk_account)) {
				$fk_account = $soc->fk_account;
			}
			if (empty($dateinvoice)) {
				// Do not set 0 here (0 for a date is 1970)
				$dateinvoice = getDolGlobalString('MAIN_AUTOFILL_DATE') ? '' : -1;
			}
		} else {
			// For compatibility
			if ($element == 'order' || $element == 'commande') {
				$element = $subelement = 'commande';
			}
			if ($element == 'propal') {
				$element = 'comm/propal';
				$subelement = 'propal';
			}
			if ($element == 'contract') {
				$element = $subelement = 'contrat';
			}
			if ($element == 'shipping') {
				$element = $subelement = 'expedition';
			}

			dol_include_once('/'.$element.'/class/'.$subelement.'.class.php');

			$classname = ucfirst($subelement);
			$objectsrc = new $classname($db);
			$objectsrc->fetch($originid);
			if (empty($objectsrc->lines) && method_exists($objectsrc, 'fetch_lines')) {
				$objectsrc->fetch_lines();
			}
			$objectsrc->fetch_thirdparty();

			$projectid = (!empty($projectid) ? $projectid : $objectsrc->fk_project);
			$ref_client = (!empty($objectsrc->ref_client) ? $objectsrc->ref_client : (!empty($objectsrc->ref_customer) ? $objectsrc->ref_customer : ''));

			// only if socid not filled else it's already done above
			if (empty($socid)) {
				$soc = $objectsrc->thirdparty;
			}

			$dateinvoice = (empty($dateinvoice) ? (!getDolGlobalString('MAIN_AUTOFILL_DATE') ? -1 : '') : $dateinvoice);

			if ($element == 'expedition') {
				$ref_client = (!empty($objectsrc->ref_customer) ? $objectsrc->ref_customer : '');

				$elem = $subelem = $objectsrc->origin;
				$expeoriginid = $objectsrc->origin_id;
				dol_include_once('/'.$elem.'/class/'.$subelem.'.class.php');
				$classname = ucfirst($subelem);

				$expesrc = new $classname($db);
				$expesrc->fetch($expeoriginid);

				$cond_reglement_id 	= (!empty($expesrc->cond_reglement_id) ? $expesrc->cond_reglement_id : (!empty($soc->cond_reglement_id) ? $soc->cond_reglement_id : 1));
				$mode_reglement_id 	= (!empty($expesrc->mode_reglement_id) ? $expesrc->mode_reglement_id : (!empty($soc->mode_reglement_id) ? $soc->mode_reglement_id : 0));
				$fk_account         = (!empty($expesrc->fk_account) ? $expesrc->fk_account : (!empty($soc->fk_account) ? $soc->fk_account : 0));

				if (isModEnabled('multicurrency')) {
					$currency_code 	= (!empty($expesrc->multicurrency_code) ? $expesrc->multicurrency_code : (!empty($soc->multicurrency_code) ? $soc->multicurrency_code : $objectsrc->multicurrency_code));
					$currency_tx 	= (!empty($expesrc->multicurrency_tx) ? $expesrc->multicurrency_tx : (!empty($soc->multicurrency_tx) ? $soc->multicurrency_tx : $objectsrc->multicurrency_tx));
				}

				//Replicate extrafields
				$expesrc->fetch_optionals();
				$object->array_options = $expesrc->array_options;
			} else {
				$cond_reglement_id 	= (!empty($objectsrc->cond_reglement_id) ? $objectsrc->cond_reglement_id : (!empty($soc->cond_reglement_id) ? $soc->cond_reglement_id : 0));
				$mode_reglement_id 	= (!empty($objectsrc->mode_reglement_id) ? $objectsrc->mode_reglement_id : (!empty($soc->mode_reglement_id) ? $soc->mode_reglement_id : 0));
				$fk_account         = (!empty($objectsrc->fk_account) ? $objectsrc->fk_account : (!empty($soc->fk_account) ? $soc->fk_account : 0));

				if (isModEnabled('multicurrency')) {
					if (!empty($objectsrc->multicurrency_code)) {
						$currency_code = $objectsrc->multicurrency_code;
					}
					if (getDolGlobalString('MULTICURRENCY_USE_ORIGIN_TX') && !empty($objectsrc->multicurrency_tx)) {
						$currency_tx = $objectsrc->multicurrency_tx;
					}
				}

				// Replicate extrafields
				$objectsrc->fetch_optionals();
				$object->array_options = $objectsrc->array_options;
			}
		}
	} else {
		$cond_reglement_id 	= empty($soc->cond_reglement_id) ? $cond_reglement_id : $soc->cond_reglement_id;
		$mode_reglement_id  = empty($soc->mode_reglement_id) ? $mode_reglement_id : $soc->mode_reglement_id;
		$fk_account         = empty($soc->fk_account) ? $fk_account : $soc->fk_account;

		$dateinvoice = (empty($dateinvoice) ? (!getDolGlobalString('MAIN_AUTOFILL_DATE') ? -1 : '') : $dateinvoice); // Do not set 0 here (0 for a date is 1970)

		if (isModEnabled('multicurrency') && !empty($soc->multicurrency_code)) {
			$currency_code = $soc->multicurrency_code;
		}
	}

	// If form was posted (but error returned), we must reuse the value posted in priority (standard Dolibarr behaviour)
	if (!GETPOST('changecompany')) {
		if (GETPOSTISSET('cond_reglement_id')) {
			$cond_reglement_id = GETPOSTINT('cond_reglement_id');
		}
		if (GETPOSTISSET('mode_reglement_id')) {
			$mode_reglement_id = GETPOSTINT('mode_reglement_id');
		}
		if (GETPOSTISSET('cond_reglement_id')) {
			$fk_account = GETPOSTINT('fk_account');
		}
	}

	// when payment condition is empty (means not override by payment condition form a other object, like third-party), try to use default value
	if (empty($cond_reglement_id)) {
		$cond_reglement_id = GETPOSTINT("cond_reglement_id");
	}

	// when payment mode is empty (means not override by payment mode form a other object, like third-party), try to use default value
	if (empty($mode_reglement_id)) {
		$mode_reglement_id = GETPOSTINT("mode_reglement_id");
	}

	// when bank account is empty (means not override by payment mode form a other object, like third-party), try to use default value
	// if ($socid > 0 && $fk_account) {	// A company has already been set and it has a default fk_account
	// 	$fk_account = GETPOSTISSET('fk_account') ? GETPOST("fk_account", 'int') : $fk_account;	// The GETPOST is used only if form was posted to avoid to take default value, because in such case, the default must be the one of the company
	// } else {	// No company forced
	// 	$fk_account = GETPOST("fk_account", 'int');
	// }

	if (!empty($soc->id)) {
		$absolute_discount = $soc->getAvailableDiscounts();
	}
	$note_public = $object->getDefaultCreateValueFor('note_public', ((!empty($origin) && !empty($originid) && is_object($objectsrc) && getDolGlobalString('FACTURE_REUSE_NOTES_ON_CREATE_FROM')) ? $objectsrc->note_public : null));
	$note_private = $object->getDefaultCreateValueFor('note_private', ((!empty($origin) && !empty($originid) && is_object($objectsrc) && getDolGlobalString('FACTURE_REUSE_NOTES_ON_CREATE_FROM')) ? $objectsrc->note_private : null));

	if (!empty($conf->use_javascript_ajax)) {
		require_once DOL_DOCUMENT_ROOT.'/core/lib/ajax.lib.php';
		print ajax_combobox('fac_replacement');
		print ajax_combobox('fac_avoir');
		print ajax_combobox('situations');
	}

	if ($origin == 'contrat') {
		$langs->load("admin");
		$text = $langs->trans("ToCreateARecurringInvoice");
		$text .= ' '.$langs->trans("ToCreateARecurringInvoiceGene", $langs->transnoentitiesnoconv("MenuFinancial"), $langs->transnoentitiesnoconv("BillsCustomers"), $langs->transnoentitiesnoconv("ListOfTemplates"));
		if (!getDolGlobalString('INVOICE_DISABLE_AUTOMATIC_RECURRING_INVOICE')) {
			$text .= ' '.$langs->trans("ToCreateARecurringInvoiceGeneAuto", $langs->transnoentitiesnoconv('Module2300Name'));
		}
<<<<<<< HEAD
		print info_admin($text, 0, 0, 0, 'opacitymedium').'<br>';
=======
		print info_admin($text, 0, 0, '0', 'opacitymedium').'<br>';
>>>>>>> cc80841a
	}

	print '<form name="add" action="'.$_SERVER["PHP_SELF"].'" method="POST" id="formtocreate" name="formtocreate">';
	print '<input type="hidden" name="token" value="'.newToken().'">';
	print '<input type="hidden" name="action" id="formtocreateaction" value="add">';
	print '<input type="hidden" name="changecompany" value="0">';	// will be set to 1 by javascript so we know post is done after a company change
	if ($soc->id > 0) {
		print '<input type="hidden" name="socid" value="'.$soc->id.'">'."\n";
	}
	print '<input type="hidden" name="backtopage" value="'.$backtopage.'">';
	print '<input name="ref" type="hidden" value="provisoire">';
	print '<input name="ref_client" type="hidden" value="'.$ref_client.'">';
	print '<input name="force_cond_reglement_id" type="hidden" value="0">';
	print '<input name="force_mode_reglement_id" type="hidden" value="0">';
	print '<input name="force_fk_account" type="hidden" value="0">';
	print '<input type="hidden" name="origin" value="'.$origin.'">';
	print '<input type="hidden" name="originid" value="'.$originid.'">';
	print '<input type="hidden" name="originentity" value="'.GETPOSTINT('originentity').'">';
	if (!empty($currency_tx)) {
		print '<input type="hidden" name="originmulticurrency_tx" value="'.$currency_tx.'">';
	}

	print dol_get_fiche_head();

	// Call Hook tabContentCreateInvoice
	$parameters = array();
	// Note that $action and $object may be modified by hook
	$reshook = $hookmanager->executeHooks('tabContentCreateInvoice', $parameters, $object, $action);
	if (empty($reshook)) {
		print '<table class="border centpercent">';

		$exampletemplateinvoice = new FactureRec($db);
		$invoice_predefined = new FactureRec($db);
		if (empty($origin) && empty($originid) && GETPOSTINT('fac_rec') > 0) {
			$invoice_predefined->fetch(GETPOSTINT('fac_rec'));
		}

		// Thirdparty
		if ($soc->id > 0 && (!GETPOSTINT('fac_rec') || !empty($invoice_predefined->frequency))) {
			// If thirdparty known and not a predefined invoiced without a recurring rule
			print '<tr><td class="fieldrequired">'.$langs->trans('Customer').'</td>';
			print '<td colspan="2">';
			print $soc->getNomUrl(1, 'customer');
			print '<input type="hidden" name="socid" value="'.$soc->id.'">';
			// Outstanding Bill
			$arrayoutstandingbills = $soc->getOutstandingBills();
			$outstandingBills = $arrayoutstandingbills['opened'];
			print ' - <span class="opacitymedium">'.$langs->trans('CurrentOutstandingBill').':</span> ';
			print '<span class="amount">'.price($outstandingBills, 0, $langs, 0, 0, -1, $conf->currency).'</span>';
			if ($soc->outstanding_limit != '') {
				if ($outstandingBills > $soc->outstanding_limit) {
					print img_warning($langs->trans("OutstandingBillReached"));
				}
				print ' / '.price($soc->outstanding_limit, 0, $langs, 0, 0, -1, $conf->currency);
			}
			print '</td>';
			print '</tr>'."\n";
		} else {
			print '<tr><td class="fieldrequired">'.$langs->trans('Customer').'</td>';
			print '<td colspan="2">';
			$filter = '((s.client:IN:1,2,3) AND (s.status:=:1))';
			print img_picto('', 'company', 'class="pictofixedwidth"').$form->select_company($soc->id, 'socid', $filter, 'SelectThirdParty', 1, 0, array(), 0, 'minwidth300 widthcentpercentminusxx maxwidth500');
			// Option to reload page to retrieve customer information.
			if (!getDolGlobalString('RELOAD_PAGE_ON_CUSTOMER_CHANGE_DISABLED')) {
				print '<script>
				$(document).ready(function() {
					$("#socid").change(function() {
						/*
						console.log("Submit page");
						$(\'input[name="action"]\').val(\'create\');
						$(\'input[name="force_cond_reglement_id"]\').val(\'1\');
						$(\'input[name="force_mode_reglement_id"]\').val(\'1\');
						$(\'input[name="force_fk_account"]\').val(\'1\');
						$("#formtocreate").submit(); */

						// For company change, we must submit page with action=create instead of action=add
						console.log("We have changed the company - Resubmit page");
						jQuery("input[name=changecompany]").val("1");
						jQuery("#formtocreateaction").val("create");
						jQuery("#formtocreate").submit();
					});
				});
				</script>';
			}
			if (!GETPOSTINT('fac_rec')) {
				print ' <a href="'.DOL_URL_ROOT.'/societe/card.php?action=create&client=3&fournisseur=0&backtopage='.urlencode($_SERVER["PHP_SELF"].'?action=create').'"><span class="fa fa-plus-circle valignmiddle paddingleft" title="'.$langs->trans("AddThirdParty").'"></span></a>';
			}
			print '</td>';
			print '</tr>'."\n";
		}

		// Overwrite some values if creation of invoice is from a predefined invoice
		if (empty($origin) && empty($originid) && GETPOSTINT('fac_rec') > 0) {
			$invoice_predefined->fetch(GETPOSTINT('fac_rec'));

			$dateinvoice = $invoice_predefined->date_when; // To use next gen date by default later
			if (empty($projectid)) {
				$projectid = $invoice_predefined->fk_project;
			}
			$cond_reglement_id = $invoice_predefined->cond_reglement_id;
			$mode_reglement_id = $invoice_predefined->mode_reglement_id;
			$fk_account = $invoice_predefined->fk_account;
			$note_public = $invoice_predefined->note_public;
			$note_private = $invoice_predefined->note_private;

			if (!empty($invoice_predefined->multicurrency_code)) {
				$currency_code = $invoice_predefined->multicurrency_code;
			}
			if (!empty($invoice_predefined->multicurrency_tx)) {
				$currency_tx = $invoice_predefined->multicurrency_tx;
			}

			$sql = 'SELECT r.rowid, r.titre as title, r.total_ttc';
			$sql .= ' FROM '.MAIN_DB_PREFIX.'facture_rec as r';
			$sql .= ' WHERE r.fk_soc = '.((int) $invoice_predefined->socid);

			$resql = $db->query($sql);
			if ($resql) {
				$num = $db->num_rows($resql);
				$i = 0;

				if ($num > 0) {
					print '<tr><td>'.$langs->trans('CreateFromRepeatableInvoice').'</td><td>';
					//print '<input type="hidden" name="fac_rec" id="fac_rec" value="'.GETPOST('fac_rec', 'int').'">';
					print '<select class="flat" id="fac_rec" name="fac_rec">'; // We may want to change the template to use
					print '<option value="0" selected></option>';
					while ($i < $num) {
						$objp = $db->fetch_object($resql);
						print '<option value="'.$objp->rowid.'"';
						if (GETPOSTINT('fac_rec') == $objp->rowid) {
							print ' selected';
							$exampletemplateinvoice->fetch(GETPOSTINT('fac_rec'));
						}
						print '>'.$objp->title.' ('.price($objp->total_ttc).' '.$langs->trans("TTC").')</option>';
						$i++;
					}
					print '</select>';

					print ajax_combobox("fac_rec");

					// Option to reload page to retrieve customer information. Note, this clear other input
					if (!getDolGlobalString('RELOAD_PAGE_ON_TEMPLATE_CHANGE_DISABLED')) {
						print '<script type="text/javascript">
						$(document).ready(function() {
							$("#fac_rec").change(function() {
								console.log("We have changed the template invoice - Reload page");
								var fac_rec = $(this).val();
								var socid = $(\'#socid\').val();
								// For template invoice change, we must reuse data of template, not input already done, so we call a GET with action=create, not a POST submit.
								window.location.href = "'.$_SERVER["PHP_SELF"].'?action=create&socid="+socid+"&fac_rec="+fac_rec;
							});
						});
						</script>';
					}
					print '</td></tr>';
				}
				$db->free($resql);
			} else {
				dol_print_error($db);
			}
		}

		print '<tr><td class="tdtop fieldrequired">'.$langs->trans('Type').'</td><td colspan="2">';
		print '<div class="tagtable">'."\n";

		// Standard invoice
		print '<div class="tagtr listofinvoicetype"><div class="tagtd listofinvoicetype">';
		$tmp = '<input type="radio" id="radio_standard" name="type" value="0"'.(GETPOSTINT('type') ? '' : ' checked').'> ';
		$tmp  = $tmp.'<label for="radio_standard" >'.$langs->trans("InvoiceStandardAsk").'</label>';
		// @phan-suppress-next-line PhanPluginSuspiciousParamOrder
		$desc = $form->textwithpicto($tmp, $langs->transnoentities("InvoiceStandardDesc"), 1, 'help', 'nowraponall', 0, 3, 'standardonsmartphone');
		print '<table class="nobordernopadding"><tr>';
		print '<td>';
		print $desc;
		print '</td>';
		if ((($origin == 'propal') || ($origin == 'commande')) && (!empty($originid))) {
			/*print '<td class="nowrap" style="padding-left: 5px">';
			$arraylist = array(
				//'amount' => $langs->transnoentitiesnoconv('FixAmount', $langs->transnoentitiesnoconv('Deposit')),
				//'variable' => $langs->transnoentitiesnoconv('VarAmountOneLine', $langs->transnoentitiesnoconv('Deposit')),
				'variablealllines' => $langs->transnoentitiesnoconv('VarAmountAllLines')
			);
			print $form->selectarray('typestandard', $arraylist, GETPOST('typestandard', 'aZ09'), 0, 0, 0, '', 1);
			print '</td>';*/
			print '<td class="nowrap" style="padding-left: 15px">';
			print '<span class="opacitymedium">'.$langs->trans('PercentOfOriginalObject').'</span>:<input class="right" placeholder="100%" type="text" id="valuestandardinvoice" name="valuestandardinvoice" size="3" value="'.(GETPOSTISSET('valuestandardinvoice') ? GETPOST('valuestandardinvoice', 'alpha') : '100%').'"/>';
			print '</td>';
		}
		print '</tr></table>';
		print '</div></div>';

		if ((empty($origin)) || ((($origin == 'propal') || ($origin == 'commande')) && (!empty($originid)))) {
			// Deposit - Down payment
			if (!getDolGlobalString('INVOICE_DISABLE_DEPOSIT')) {
				print '<div class="tagtr listofinvoicetype"><div class="tagtd listofinvoicetype">';
				$tmp = '<input type="radio" id="radio_deposit" name="type" value="3"'.(GETPOSTINT('type') == 3 ? ' checked' : '').'> ';
				print '<script type="text/javascript">
				jQuery(document).ready(function() {
					jQuery("#typestandardinvoice, #valuestandardinvoice").click(function() {
						jQuery("#radio_standard").prop("checked", true);
					});
					jQuery("#typedeposit, #valuedeposit").click(function() {
						jQuery("#radio_deposit").prop("checked", true);
					});
					jQuery("#typedeposit").change(function() {
						console.log("We change type of down payment");
						jQuery("#radio_deposit").prop("checked", true);
						setRadioForTypeOfInvoice();
					});
					jQuery("#radio_standard, #radio_deposit, #radio_replacement, #radio_creditnote, #radio_template").change(function() {
						setRadioForTypeOfInvoice();
					});
					function setRadioForTypeOfInvoice() {
						console.log("Change radio for type of invoice");
						if (jQuery("#radio_deposit").prop("checked") && (jQuery("#typedeposit").val() == \'amount\' || jQuery("#typedeposit").val() == \'variable\')) {
							jQuery("#checkforselects").prop("disabled", true);
							jQuery("#checkforselects").prop("checked", false);
							jQuery(".checkforselect").prop("disabled", true);
							jQuery(".checkforselect").prop("checked", false);
						} else {
							jQuery("#checkforselects").prop("disabled", false);
							jQuery("#checkforselects").prop("checked", true);
							jQuery(".checkforselect").prop("disabled", false);
							jQuery(".checkforselect").prop("checked", true);
						}
					}
				});
				</script>';

				print '<table class="nobordernopadding"><tr>';
				print '<td>';
				$tmp  = $tmp.'<label for="radio_deposit">'.$langs->trans("InvoiceDeposit").'</label>';
				// @phan-suppress-next-line PhanPluginSuspiciousParamOrder
				$desc = $form->textwithpicto($tmp, $langs->transnoentities("InvoiceDepositDesc"), 1, 'help', '', 0, 3, 'depositonsmartphone');
				print $desc;
				print '</td>';
				if (($origin == 'propal') || ($origin == 'commande')) {
					print '<td class="nowrap" style="padding-left: 15px">';
					$arraylist = array(
						'amount' => $langs->transnoentitiesnoconv('FixAmount', $langs->transnoentitiesnoconv('Deposit')),
						'variable' => $langs->transnoentitiesnoconv('VarAmountOneLine', $langs->transnoentitiesnoconv('Deposit')),
						'variablealllines' => $langs->transnoentitiesnoconv('VarAmountAllLines')
					);
					$typedeposit = GETPOST('typedeposit', 'aZ09');
					$valuedeposit = GETPOSTINT('valuedeposit');
					if (empty($typedeposit) && !empty($objectsrc->deposit_percent)) {
						$origin_payment_conditions_deposit_percent = getDictionaryValue('c_payment_term', 'deposit_percent', $objectsrc->cond_reglement_id);
						if (!empty($origin_payment_conditions_deposit_percent)) {
							$typedeposit = 'variable';
						}
<<<<<<< HEAD
					}
					if (empty($valuedeposit) && $typedeposit == 'variable' && !empty($objectsrc->deposit_percent)) {
						$valuedeposit = $objectsrc->deposit_percent;
					}
=======
					}
					if (empty($valuedeposit) && $typedeposit == 'variable' && !empty($objectsrc->deposit_percent)) {
						$valuedeposit = $objectsrc->deposit_percent;
					}
>>>>>>> cc80841a
					print $form->selectarray('typedeposit', $arraylist, $typedeposit, 0, 0, 0, '', 1);
					print '</td>';
					print '<td class="nowrap" style="padding-left: 5px">';
					print '<span class="opacitymedium paddingleft">'.$langs->trans("AmountOrPercent").'</span><input type="text" id="valuedeposit" name="valuedeposit" class="width75 right" value="'.$valuedeposit.'"/>';
					print '</td>';
				}
				print '</tr></table>';

				print '</div></div>';
			}
		}

		if ($socid > 0) {
			if (getDolGlobalString('INVOICE_USE_SITUATION')) {
				// First situation invoice
				print '<div class="tagtr listofinvoicetype"><div class="tagtd listofinvoicetype">';
				$tmp = '<input id="radio_situation" type="radio" name="type" value="5"'.(GETPOST('type') == 5 ? ' checked' : '').'> ';
				$tmp  = $tmp.'<label for="radio_situation" >'.$langs->trans("InvoiceFirstSituationAsk").'</label>';
				// @phan-suppress-next-line PhanPluginSuspiciousParamOrder
				$desc = $form->textwithpicto($tmp, $langs->transnoentities("InvoiceFirstSituationDesc"), 1, 'help', '', 0, 3, 'firstsituationonsmartphone');
				print $desc;
				print '</div></div>';

				// Next situation invoice
				$opt = $form->selectSituationInvoices(GETPOSTINT('originid'), $socid);

				print '<div class="tagtr listofinvoicetype"><div class="tagtd listofinvoicetype">';
				$tmp = '<input type="radio" name="type" value="5"'.(GETPOST('type') == 5 && GETPOSTINT('originid') ? ' checked' : '');
				if ($opt == ('<option value ="0" selected>'.$langs->trans('NoSituations').'</option>') || (GETPOST('origin') && GETPOST('origin') != 'facture' && GETPOST('origin') != 'commande')) {
					$tmp .= ' disabled';
				}
				$tmp .= '> ';
				$text = $tmp.'<label>'.$langs->trans("InvoiceSituationAsk").'</label> ';
				$text .= '<select class="flat" id="situations" name="situations"';
				if ($opt == ('<option value ="0" selected>'.$langs->trans('NoSituations').'</option>') || (GETPOST('origin') && GETPOST('origin') != 'facture' && GETPOST('origin') != 'commande')) {
					$text .= ' disabled';
				}
				$text .= '>';
				$text .= $opt;
				$text .= '</select>';
				$desc = $form->textwithpicto($text, $langs->transnoentities("InvoiceSituationDesc"), 1, 'help', '', 0, 3);
				print $desc;
				print '</div></div>';
			}

			// Replacement
			if (!getDolGlobalString('INVOICE_DISABLE_REPLACEMENT')) {
				// Type de facture
				$facids = $facturestatic->list_replacable_invoices($soc->id);
				if ($facids < 0) {
					dol_print_error($db, $facturestatic->error, $facturestatic->errors);
					exit();
				}
				$options = "";
				if (is_array($facids)) {
					foreach ($facids as $facparam) {
						$options .= '<option value="'.$facparam ['id'].'"';
						if ($facparam['id'] == GETPOSTINT('fac_replacement')) {
							$options .= ' selected';
						}
						$options .= '>'.$facparam['ref'];
						$options .= ' ('.$facturestatic->LibStatut($facparam['paid'], $facparam['status'], 0, $facparam['alreadypaid']).')';
						$options .= '</option>';
					}
				}

				print '<!-- replacement line -->';
				print '<div class="tagtr listofinvoicetype"><div class="tagtd listofinvoicetype">';
				$tmp = '<input type="radio" name="type" id="radio_replacement" value="1"'.(GETPOST('type') == 1 ? ' checked' : '');
				if (!$options || $invoice_predefined->id > 0) {
					$tmp .= ' disabled';
				}
				$tmp .= '> ';
				print '<script type="text/javascript">
				jQuery(document).ready(function() {
					jQuery("#fac_replacement").change(function() {
						jQuery("#radio_replacement").prop("checked", true);
					});
				});
				</script>';
				$text = $tmp.'<label for="radio_replacement">'.$langs->trans("InvoiceReplacementAsk").'</label>';
				$text .= '<select class="flat" name="fac_replacement" id="fac_replacement"';
				if (!$options || $invoice_predefined->id > 0) {
					$text .= ' disabled';
				}
				$text .= '>';
				if ($options) {
					$text .= '<option value="-1">&nbsp;</option>';
					$text .= $options;
				} else {
					$text .= '<option value="-1">'.$langs->trans("NoReplacableInvoice").'</option>';
				}
				$text .= '</select>';
				$desc = $form->textwithpicto($text, $langs->transnoentities("InvoiceReplacementDesc"), 1, 'help', '', 0, 3);
				print $desc;
				print '</div></div>';
			}
		} else {
			if (getDolGlobalString('INVOICE_USE_SITUATION')) {
				print '<div class="tagtr listofinvoicetype"><div class="tagtd listofinvoicetype">';
				$tmp = '<input type="radio" name="type" id="radio_situation" value="0" disabled> ';
				$text = $tmp.'<label>'.$langs->trans("InvoiceSituationAsk").'</label> ';
				$text .= '<span class="opacitymedium">('.$langs->trans("YouMustCreateInvoiceFromThird").')</span> ';
				$desc = $form->textwithpicto($text, $langs->transnoentities("InvoiceFirstSituationDesc"), 1, 'help', 'nowraponall', 0, 3, 'firstsituationonsmartphone');
				print $desc;
				print '</div></div>';
			}

			print '<div class="tagtr listofinvoicetype"><div class="tagtd listofinvoicetype">';
			$tmp = '<input type="radio" name="type" id="radio_replacement" value="0" disabled> ';
			$text = $tmp.'<label for="radio_replacement" class="opacitymedium">'.$langs->trans("InvoiceReplacement").'</label> ';
			//$text .= '<span class="opacitymedium hideonsmartphone">('.$langs->trans("YouMustCreateInvoiceFromThird").')</span> ';
			$desc = $form->textwithpicto($text, $langs->transnoentities("InvoiceReplacementDesc").'<br><br>'.$langs->trans("YouMustCreateInvoiceFromThird"), 1, 'help', 'nowraponall', 0, 3, 'replacementonsmartphone');
			print $desc;
			print '</div></div>';
		}

		if (empty($origin)) {
			if ($socid > 0) {
				// Credit note
				if (!getDolGlobalString('INVOICE_DISABLE_CREDIT_NOTE')) {
					// Show link for credit note
					$facids = $facturestatic->list_qualified_avoir_invoices($soc->id);
					if ($facids < 0) {
						dol_print_error($db, $facturestatic->error, $facturestatic->errors);
						exit;
					}
					$optionsav = "";
					$newinvoice_static = new Facture($db);
					foreach ($facids as $key => $valarray) {
						$newinvoice_static->id = $key;
						$newinvoice_static->ref = $valarray ['ref'];
						$newinvoice_static->statut = $valarray ['status'];
						$newinvoice_static->status = $valarray ['status'];
						$newinvoice_static->type = $valarray ['type'];
						$newinvoice_static->paye = $valarray ['paye'];

						$optionsav .= '<option value="'.$key.'"';
						if ($key == GETPOST('fac_avoir')) {
							$optionsav .= ' selected';

							// pre-filled extra fields with selected credit note
							$newinvoice_static->fetch_optionals($key);
							$object->array_options = $newinvoice_static->array_options;
						}
						$optionsav .= '>';
						$optionsav .= $newinvoice_static->ref;
						$optionsav .= ' ('.$newinvoice_static->getLibStatut(1, $valarray ['paymentornot']).')';
						$optionsav .= '</option>';
					}
<<<<<<< HEAD

					print '<div class="tagtr listofinvoicetype"><div class="tagtd listofinvoicetype">';
					$tmp = '<input type="radio" id="radio_creditnote" name="type" value="2"'.(GETPOST('type') == 2 ? ' checked' : '');
					if ((!$optionsav && !getDolGlobalString('INVOICE_CREDIT_NOTE_STANDALONE')) || $invoice_predefined->id > 0) {
						$tmp .= ' disabled';
					}
					$tmp .= '> ';
					// Show credit note options only if we checked credit note and disable standard invoice if "create credit note" button is pressed
					print '<script type="text/javascript">
					jQuery(document).ready(function() {
						if (jQuery("#radio_creditnote").is(":checked"))
						{
							jQuery("#radio_standard").prop("disabled", true);
						} else {
							jQuery("#radio_standard").prop("disabled", false);
						}
						if (! jQuery("#radio_creditnote").is(":checked"))
						{
							jQuery("#credit_note_options").hide();
						}
						jQuery("#radio_creditnote").click(function() {
							jQuery("#credit_note_options").show();
						});
						jQuery("#radio_standard, #radio_replacement, #radio_deposit").click(function() {
							jQuery("#credit_note_options").hide();
						});
					});
					</script>';
					$text = '<label>'.$tmp.$langs->transnoentities("InvoiceAvoirAsk").'</label> ';
					$text .= '<select class="flat valignmiddle" name="fac_avoir" id="fac_avoir"';
					if (!$optionsav || $invoice_predefined->id > 0) {
						$text .= ' disabled';
					}
					$text .= '>';
					if ($optionsav) {
						$text .= '<option value="-1"></option>';
						$text .= $optionsav;
					} else {
						$text .= '<option value="-1">'.$langs->trans("NoInvoiceToCorrect").'</option>';
					}
					$text .= '</select>';
					$desc = $form->textwithpicto($text, $langs->transnoentities("InvoiceAvoirDesc"), 1, 'help', '', 0, 3);
					print $desc;

					print '<div id="credit_note_options" class="clearboth paddingtop marginbottomonly">';
					print '&nbsp;&nbsp;&nbsp; <input type="checkbox" name="invoiceAvoirWithLines" id="invoiceAvoirWithLines" value="1" onclick="$(\'#credit_note_options input[type=checkbox]\').not(this).prop(\'checked\', false);" '.(GETPOSTINT('invoiceAvoirWithLines') > 0 ? 'checked' : '').' /> <label for="invoiceAvoirWithLines">'.$langs->trans('invoiceAvoirWithLines')."</label>";
					print '<br>&nbsp;&nbsp;&nbsp; <input type="checkbox" name="invoiceAvoirWithPaymentRestAmount" id="invoiceAvoirWithPaymentRestAmount" value="1" onclick="$(\'#credit_note_options input[type=checkbox]\').not(this).prop(\'checked\', false);" '.(GETPOSTINT('invoiceAvoirWithPaymentRestAmount') > 0 ? 'checked' : '').' /> <label for="invoiceAvoirWithPaymentRestAmount">'.$langs->trans('invoiceAvoirWithPaymentRestAmount')."</label>";
					print '</div>';

					print '</div></div>';
				}
			} else {
				print '<div class="tagtr listofinvoicetype"><div class="tagtd listofinvoicetype">';
				if (!getDolGlobalString('INVOICE_CREDIT_NOTE_STANDALONE')) {
					$tmp = '<input type="radio" name="type" id="radio_creditnote" value="0" disabled> ';
				} else {
					$tmp = '<input type="radio" name="type" id="radio_creditnote" value="2" > ';
				}
				$text = $tmp.'<label class="opacitymedium" for="radio_creditnote">'.$langs->trans("InvoiceAvoir").'</label> ';
				//$text .= '<span class="opacitymedium hideonsmartphone">('.$langs->trans("YouMustCreateInvoiceFromThird").')</span> ';
				$desc = $form->textwithpicto($text, $langs->transnoentities("InvoiceAvoirDesc").'<br><br>'.$langs->trans("CreateCreditNoteWhenClientInvoiceExists"), 1, 'help', '', 0, 3, 'creditnoteonsmartphone');
				print $desc;
				print '</div></div>'."\n";
			}
		}

		// Template invoice
		print '<div class="tagtr listofinvoicetype"><div class="tagtd listofinvoicetype">';
		$tmp = '<input type="radio" name="type" id="radio_template" value="0" disabled> ';
		$text = $tmp.'<label class="opacitymedium" for="radio_template">'.$langs->trans("RepeatableInvoice").'</label> ';
		$desc = $form->textwithpicto($text, $langs->transnoentities("YouMustCreateStandardInvoiceFirstDesc"), 1, 'help', '', 0, 3, 'templateonsmartphone');
		print $desc;
		print '</div></div>';

		print '</div>';


		if (getDolGlobalString('INVOICE_USE_DEFAULT_DOCUMENT')) { // Hidden conf
			// Add auto select default document model
			$listtType = array(Facture::TYPE_STANDARD, Facture::TYPE_REPLACEMENT, Facture::TYPE_CREDIT_NOTE, Facture::TYPE_DEPOSIT, Facture::TYPE_SITUATION);
			$jsListType = '';
			foreach ($listtType as $type) {
				$thisTypeConfName = 'FACTURE_ADDON_PDF_'.$type;
				$current = getDolGlobalString($thisTypeConfName, getDolGlobalString('FACTURE_ADDON_PDF'));
				$jsListType .= (!empty($jsListType) ? ',' : '').'"'.$type.'":"'.$current.'"';
			}

=======

					print '<div class="tagtr listofinvoicetype"><div class="tagtd listofinvoicetype">';
					$tmp = '<input type="radio" id="radio_creditnote" name="type" value="2"'.(GETPOST('type') == 2 ? ' checked' : '');
					if ((!$optionsav && !getDolGlobalString('INVOICE_CREDIT_NOTE_STANDALONE')) || $invoice_predefined->id > 0) {
						$tmp .= ' disabled';
					}
					$tmp .= '> ';
					// Show credit note options only if we checked credit note and disable standard invoice if "create credit note" button is pressed
					print '<script type="text/javascript">
					jQuery(document).ready(function() {
						if (jQuery("#radio_creditnote").is(":checked"))
						{
							jQuery("#radio_standard").prop("disabled", true);
						} else {
							jQuery("#radio_standard").prop("disabled", false);
						}
						if (! jQuery("#radio_creditnote").is(":checked"))
						{
							jQuery("#credit_note_options").hide();
						}
						jQuery("#radio_creditnote").click(function() {
							jQuery("#credit_note_options").show();
						});
						jQuery("#radio_standard, #radio_replacement, #radio_deposit").click(function() {
							jQuery("#credit_note_options").hide();
						});
					});
					</script>';
					$text = '<label>'.$tmp.$langs->transnoentities("InvoiceAvoirAsk").'</label> ';
					$text .= '<select class="flat valignmiddle" name="fac_avoir" id="fac_avoir"';
					if (!$optionsav || $invoice_predefined->id > 0) {
						$text .= ' disabled';
					}
					$text .= '>';
					if ($optionsav) {
						$text .= '<option value="-1"></option>';
						$text .= $optionsav;
					} else {
						$text .= '<option value="-1">'.$langs->trans("NoInvoiceToCorrect").'</option>';
					}
					$text .= '</select>';
					$desc = $form->textwithpicto($text, $langs->transnoentities("InvoiceAvoirDesc"), 1, 'help', '', 0, 3);
					print $desc;

					print '<div id="credit_note_options" class="clearboth paddingtop marginbottomonly">';
					print '&nbsp;&nbsp;&nbsp; <input type="checkbox" name="invoiceAvoirWithLines" id="invoiceAvoirWithLines" value="1" onclick="$(\'#credit_note_options input[type=checkbox]\').not(this).prop(\'checked\', false);" '.(GETPOSTINT('invoiceAvoirWithLines') > 0 ? 'checked' : '').' /> <label for="invoiceAvoirWithLines">'.$langs->trans('invoiceAvoirWithLines')."</label>";
					print '<br>&nbsp;&nbsp;&nbsp; <input type="checkbox" name="invoiceAvoirWithPaymentRestAmount" id="invoiceAvoirWithPaymentRestAmount" value="1" onclick="$(\'#credit_note_options input[type=checkbox]\').not(this).prop(\'checked\', false);" '.(GETPOSTINT('invoiceAvoirWithPaymentRestAmount') > 0 ? 'checked' : '').' /> <label for="invoiceAvoirWithPaymentRestAmount">'.$langs->trans('invoiceAvoirWithPaymentRestAmount')."</label>";
					print '</div>';

					print '</div></div>';
				}
			} else {
				print '<div class="tagtr listofinvoicetype"><div class="tagtd listofinvoicetype">';
				if (!getDolGlobalString('INVOICE_CREDIT_NOTE_STANDALONE')) {
					$tmp = '<input type="radio" name="type" id="radio_creditnote" value="0" disabled> ';
				} else {
					$tmp = '<input type="radio" name="type" id="radio_creditnote" value="2" > ';
				}
				$text = $tmp.'<label class="opacitymedium" for="radio_creditnote">'.$langs->trans("InvoiceAvoir").'</label> ';
				//$text .= '<span class="opacitymedium hideonsmartphone">('.$langs->trans("YouMustCreateInvoiceFromThird").')</span> ';
				$desc = $form->textwithpicto($text, $langs->transnoentities("InvoiceAvoirDesc").'<br><br>'.$langs->trans("CreateCreditNoteWhenClientInvoiceExists"), 1, 'help', '', 0, 3, 'creditnoteonsmartphone');
				print $desc;
				print '</div></div>'."\n";
			}
		}

		// Template invoice
		print '<div class="tagtr listofinvoicetype"><div class="tagtd listofinvoicetype">';
		$tmp = '<input type="radio" name="type" id="radio_template" value="0" disabled> ';
		$text = $tmp.'<label class="opacitymedium" for="radio_template">'.$langs->trans("RepeatableInvoice").'</label> ';
		$desc = $form->textwithpicto($text, $langs->transnoentities("YouMustCreateStandardInvoiceFirstDesc"), 1, 'help', '', 0, 3, 'templateonsmartphone');
		print $desc;
		print '</div></div>';

		print '</div>';


		if (getDolGlobalString('INVOICE_USE_DEFAULT_DOCUMENT')) { // Hidden conf
			// Add auto select default document model
			$listtType = array(Facture::TYPE_STANDARD, Facture::TYPE_REPLACEMENT, Facture::TYPE_CREDIT_NOTE, Facture::TYPE_DEPOSIT, Facture::TYPE_SITUATION);
			$jsListType = '';
			foreach ($listtType as $type) {
				$thisTypeConfName = 'FACTURE_ADDON_PDF_'.$type;
				$current = getDolGlobalString($thisTypeConfName, getDolGlobalString('FACTURE_ADDON_PDF'));
				$jsListType .= (!empty($jsListType) ? ',' : '').'"'.$type.'":"'.$current.'"';
			}

>>>>>>> cc80841a
			print '<script type="text/javascript">
					$(document).ready(function() {
						var listType = {'.$jsListType.'};
						$("[name=\'type\'").change(function() {
							console.log("change name=type");
							if ($( this ).prop("checked"))
							{
								if(($( this ).val() in listType))
								{
									$("#model").val(listType[$( this ).val()]);
								}
								else
								{
									$("#model").val("' . getDolGlobalString('FACTURE_ADDON_PDF').'");
								}
							}
						});
					});
					</script>';
		}


		print '</td></tr>';

		// Invoice Subtype
		if (getDolGlobalInt('INVOICE_SUBTYPE_ENABLED')) {
			print '<tr><td class="fieldrequired">'.$langs->trans('InvoiceSubtype').'</td><td colspan="2">';
			print $form->getSelectInvoiceSubtype(GETPOST('subtype'), 'subtype', 1, 0, '');
			print '</td></tr>';
		}
<<<<<<< HEAD

		// Discounts for the known third party
		if ($socid > 0) {
			print '<tr><td>'.$langs->trans('DiscountStillRemaining').'</td><td colspan="2">';

			$thirdparty = $soc;	// used by object_discounts.tpl.php
			$discount_type = 0;	// used by object_discounts.tpl.php
			$backtopage = $_SERVER["PHP_SELF"].'?socid='.$thirdparty->id.'&action='.$action.'&origin='.urlencode((string) (GETPOST('origin'))).'&originid='.urlencode((string) (GETPOSTINT('originid')));
			include DOL_DOCUMENT_ROOT.'/core/tpl/object_discounts.tpl.php';

			print '</td></tr>';
		}

		$newdateinvoice = dol_mktime(0, 0, 0, GETPOSTINT('remonth'), GETPOSTINT('reday'), GETPOSTINT('reyear'), 'tzserver');
		$date_pointoftax = dol_mktime(0, 0, 0, GETPOSTINT('date_pointoftaxmonth'), GETPOSTINT('date_pointoftaxday'), GETPOSTINT('date_pointoftaxyear'), 'tzserver');

		// Date invoice
		print '<tr><td class="fieldrequired">'.$langs->trans('DateInvoice').'</td><td colspan="2">';
		print img_picto('', 'action', 'class="pictofixedwidth"');
		print $form->selectDate($newdateinvoice ? $newdateinvoice : $dateinvoice, '', 0, 0, 0, "add", 1, 1);
		print '</td></tr>';

=======

		// Discounts for the known third party
		if ($socid > 0) {
			print '<tr><td>'.$langs->trans('DiscountStillRemaining').'</td><td colspan="2">';

			$thirdparty = $soc;	// used by object_discounts.tpl.php
			$discount_type = 0;	// used by object_discounts.tpl.php
			$backtopage = $_SERVER["PHP_SELF"].'?socid='.$thirdparty->id.'&action='.$action.'&origin='.urlencode((string) (GETPOST('origin'))).'&originid='.urlencode((string) (GETPOSTINT('originid')));
			include DOL_DOCUMENT_ROOT.'/core/tpl/object_discounts.tpl.php';

			print '</td></tr>';
		}

		$newdateinvoice = dol_mktime(0, 0, 0, GETPOSTINT('remonth'), GETPOSTINT('reday'), GETPOSTINT('reyear'), 'tzserver');
		$date_pointoftax = dol_mktime(0, 0, 0, GETPOSTINT('date_pointoftaxmonth'), GETPOSTINT('date_pointoftaxday'), GETPOSTINT('date_pointoftaxyear'), 'tzserver');

		// Date invoice
		print '<tr><td class="fieldrequired">'.$langs->trans('DateInvoice').'</td><td colspan="2">';
		print img_picto('', 'action', 'class="pictofixedwidth"');
		print $form->selectDate($newdateinvoice ? $newdateinvoice : $dateinvoice, '', 0, 0, 0, "add", 1, 1);
		print '</td></tr>';

>>>>>>> cc80841a
		// Date point of tax
		if (getDolGlobalString('INVOICE_POINTOFTAX_DATE')) {
			print '<tr><td class="fieldrequired">'.$langs->trans('DatePointOfTax').'</td><td colspan="2">';
			print img_picto('', 'action', 'class="pictofixedwidth"');
			print $form->selectDate($date_pointoftax ? $date_pointoftax : -1, 'date_pointoftax', 0, 0, 0, "add", 1, 1);
			print '</td></tr>';
		}

		// Payment term
		print '<tr><td class="nowrap fieldrequired">'.$langs->trans('PaymentConditionsShort').'</td><td colspan="2">';
		print img_picto('', 'payment', 'class="pictofixedwidth"');
		print $form->getSelectConditionsPaiements($cond_reglement_id, 'cond_reglement_id', -1, 1, 0, 'maxwidth500 widthcentpercentminusx');
		print '</td></tr>';

		// Warranty
		if (getDolGlobalString('INVOICE_USE_RETAINED_WARRANTY')) {
			$rwStyle = 'display:none;';
			if (in_array(GETPOSTINT('type'), $retainedWarrantyInvoiceAvailableType)) {
				$rwStyle = '';
			}

			$retained_warranty = GETPOSTINT('retained_warranty');
			if (empty($retained_warranty)) {
				if (!empty($objectsrc->retained_warranty)) { // use previous situation value
					$retained_warranty = $objectsrc->retained_warranty;
				}
			}
			$retained_warranty_js_default = !empty($retained_warranty) ? $retained_warranty : getDolGlobalString('INVOICE_SITUATION_DEFAULT_RETAINED_WARRANTY_PERCENT');

			print '<tr class="retained-warranty-line" style="'.$rwStyle.'" ><td class="nowrap">'.$langs->trans('RetainedWarranty').'</td><td colspan="2">';
			print '<input id="new-situation-invoice-retained-warranty" name="retained_warranty" type="number" value="'.$retained_warranty.'" step="0.01" min="0" max="100" />%';

			// Retained warranty payment term
			print '<tr class="retained-warranty-line" style="'.$rwStyle.'" ><td class="nowrap">'.$langs->trans('PaymentConditionsShortRetainedWarranty').'</td><td colspan="2">';
			$retained_warranty_fk_cond_reglement = GETPOSTINT('retained_warranty_fk_cond_reglement');
			if (empty($retained_warranty_fk_cond_reglement)) {
				$retained_warranty_fk_cond_reglement = getDolGlobalString('INVOICE_SITUATION_DEFAULT_RETAINED_WARRANTY_COND_ID');
				if (!empty($objectsrc->retained_warranty_fk_cond_reglement)) { // use previous situation value
					$retained_warranty_fk_cond_reglement = $objectsrc->retained_warranty_fk_cond_reglement;
				} else {
					$retained_warranty_fk_cond_reglement = getDolGlobalString('INVOICE_SITUATION_DEFAULT_RETAINED_WARRANTY_COND_ID');
				}
			}
			print $form->getSelectConditionsPaiements($retained_warranty_fk_cond_reglement, 'retained_warranty_fk_cond_reglement', -1, 1);
			print '</td></tr>';

			print '<script type="text/javascript">
			$(document).ready(function() {
			$("[name=\'type\']").change(function() {
					if($( this ).prop("checked") && $.inArray($( this ).val(), '.json_encode($retainedWarrantyInvoiceAvailableType).' ) !== -1)
					{
						$(".retained-warranty-line").show();
						$("#new-situation-invoice-retained-warranty").val("'.(float) $retained_warranty_js_default.'");
					}
					else{
						$(".retained-warranty-line").hide();
						$("#new-situation-invoice-retained-warranty").val("");
					}
				});

				$("[name=\'type\']:checked").trigger("change");
			});
			</script>';
		}

		// Payment mode
		print '<tr><td>'.$langs->trans('PaymentMode').'</td><td colspan="2">';
		print img_picto('', 'bank', 'class="pictofixedwidth"');
		print $form->select_types_paiements($mode_reglement_id, 'mode_reglement_id', 'CRDT', 0, 1, 0, 0, 1, 'maxwidth200 widthcentpercentminusx', 1);
		print '</td></tr>';

		// Bank Account
		if (isModEnabled("bank")) {
			print '<tr><td>'.$langs->trans('BankAccount').'</td><td colspan="2">';
			print img_picto('', 'bank_account', 'class="pictofixedwidth"');
			print $form->select_comptes($fk_account, 'fk_account', 0, '', 1, '', 0, 'maxwidth200 widthcentpercentminusx', 1);
			print '</td></tr>';
		}

		// Project
		if (isModEnabled('project')) {
			$langs->load('projects');
			print '<tr><td>'.$langs->trans('Project').'</td><td colspan="2">';
			print img_picto('', 'project', 'class="pictofixedwidth"').$formproject->select_projects(($socid > 0 ? $socid : -1), $projectid, 'projectid', 0, 0, 1, 1, 0, 0, 0, '', 1, 0, 'maxwidth500 widthcentpercentminusxx');
			print ' <a href="'.DOL_URL_ROOT.'/projet/card.php?socid='.$soc->id.'&action=create&status=1&backtopage='.urlencode($_SERVER["PHP_SELF"].'?action=create&socid='.$soc->id.($fac_rec ? '&fac_rec='.$fac_rec : '')).'"><span class="fa fa-plus-circle valignmiddle" title="'.$langs->trans("AddProject").'"></span></a>';
			print '</td></tr>';
		}

		// Incoterms
		if (isModEnabled('incoterm')) {
			print '<tr>';
			print '<td><label for="incoterm_id">'.$form->textwithpicto($langs->trans("IncotermLabel"), !empty($objectsrc->label_incoterms) ? $objectsrc->label_incoterms : '', 1).'</label></td>';
			print '<td colspan="2" class="maxwidthonsmartphone">';
			$incoterm_id = GETPOST('incoterm_id');
			$location_incoterms = GETPOST('location_incoterms');
			if (empty($incoterm_id)) {
				$incoterm_id = (!empty($objectsrc->fk_incoterms) ? $objectsrc->fk_incoterms : $soc->fk_incoterms);
				$location_incoterms = (!empty($objectsrc->location_incoterms) ? $objectsrc->location_incoterms : $soc->location_incoterms);
			}
			print img_picto('', 'incoterm', 'class="pictofixedwidth"');
			print $form->select_incoterms($incoterm_id, $location_incoterms);
			print '</td></tr>';
		}

		// Other attributes
		$parameters = array('objectsrc' => !empty($objectsrc) ? $objectsrc : 0, 'colspan' => ' colspan="2"', 'cols' => '2', 'socid' => $socid);
		$reshook = $hookmanager->executeHooks('formObjectOptions', $parameters, $object, $action); // Note that $action and $object may have been modified by hook
		print $hookmanager->resPrint;
		if (empty($reshook)) {
			if (getDolGlobalString('THIRDPARTY_PROPAGATE_EXTRAFIELDS_TO_INVOICE') && !empty($soc->id)) {
				// copy from thirdparty
				$tpExtrafields = new ExtraFields($db);
				$tpExtrafieldLabels = $tpExtrafields->fetch_name_optionals_label($soc->table_element);
				if ($soc->fetch_optionals() > 0) {
					$object->array_options = array_merge($object->array_options, $soc->array_options);
				}
			}

			print $object->showOptionals($extrafields, 'create', $parameters);
		}

		// Template to use by default
		print '<tr><td>'.$langs->trans('Model').'</td>';
		print '<td colspan="2">';
		print img_picto('', 'pdf', 'class="pictofixedwidth"');
		include_once DOL_DOCUMENT_ROOT.'/core/modules/facture/modules_facture.php';
		$liste = ModelePDFFactures::liste_modeles($db);
		if (getDolGlobalString('INVOICE_USE_DEFAULT_DOCUMENT')) {
			$type = GETPOSTISSET('type') ? GETPOSTINT('type') : $object->type;
			// Hidden conf
			$paramkey = 'FACTURE_ADDON_PDF_'.$type;
			$preselected = getDolGlobalString($paramkey, getDolGlobalString('FACTURE_ADDON_PDF'));
		} else {
			$preselected = getDolGlobalString('FACTURE_ADDON_PDF');
		}
		print $form->selectarray('model', $liste, $preselected, 0, 0, 0, '', 0, 0, 0, '', 'maxwidth200 widthcentpercentminusx', 1);
		print "</td></tr>";

		// Multicurrency
		if (isModEnabled('multicurrency')) {
			print '<tr>';
			print '<td>'.$form->editfieldkey('Currency', 'multicurrency_code', '', $object, 0).'</td>';
			print '<td colspan="2" class="maxwidthonsmartphone">';
			print img_picto('', 'currency', 'class="pictofixedwidth"');
			print $form->selectMultiCurrency(((GETPOSTISSET('multicurrency_code') && !GETPOST('changecompany')) ? GETPOST('multicurrency_code') : $currency_code), 'multicurrency_code', 0, '', false, 'maxwidth100 widthcentpercentminusx');
			print '</td></tr>';
		}

		// Help of substitution key
		$htmltext = '';
		if (GETPOSTINT('fac_rec') > 0) {
			$dateexample = ($newdateinvoice ? $newdateinvoice : $dateinvoice);
			if (empty($dateexample)) {
				$dateexample = dol_now();
			}
			$substitutionarray = array(
				'__TOTAL_HT__' => $langs->trans("AmountHT").' ('.$langs->trans("Example").': '.price($exampletemplateinvoice->total_ht).')',
				'__TOTAL_TTC__' =>  $langs->trans("AmountTTC").' ('.$langs->trans("Example").': '.price($exampletemplateinvoice->total_ttc).')',
				'__INVOICE_PREVIOUS_MONTH__' => $langs->trans("PreviousMonthOfInvoice").' ('.$langs->trans("Example").': '.dol_print_date(dol_time_plus_duree($dateexample, -1, 'm'), '%m').')',
				'__INVOICE_MONTH__' =>  $langs->trans("MonthOfInvoice").' ('.$langs->trans("Example").': '.dol_print_date($dateexample, '%m').')',
				'__INVOICE_NEXT_MONTH__' => $langs->trans("NextMonthOfInvoice").' ('.$langs->trans("Example").': '.dol_print_date(dol_time_plus_duree($dateexample, 1, 'm'), '%m').')',
				'__INVOICE_PREVIOUS_MONTH_TEXT__' => $langs->trans("TextPreviousMonthOfInvoice").' ('.$langs->trans("Example").': '.dol_print_date(dol_time_plus_duree($dateexample, -1, 'm'), '%B').')',
				'__INVOICE_MONTH_TEXT__' =>  $langs->trans("TextMonthOfInvoice").' ('.$langs->trans("Example").': '.dol_print_date($dateexample, '%B').')',
				'__INVOICE_NEXT_MONTH_TEXT__' => $langs->trans("TextNextMonthOfInvoice").' ('.$langs->trans("Example").': '.dol_print_date(dol_time_plus_duree($dateexample, 1, 'm'), '%B').')',
				'__INVOICE_PREVIOUS_YEAR__' => $langs->trans("PreviousYearOfInvoice").' ('.$langs->trans("Example").': '.dol_print_date(dol_time_plus_duree($dateexample, -1, 'y'), '%Y').')',
				'__INVOICE_YEAR__' =>  $langs->trans("YearOfInvoice").' ('.$langs->trans("Example").': '.dol_print_date($dateexample, '%Y').')',
				'__INVOICE_NEXT_YEAR__' => $langs->trans("NextYearOfInvoice").' ('.$langs->trans("Example").': '.dol_print_date(dol_time_plus_duree($dateexample, 1, 'y'), '%Y').')'
			);

			$htmltext = '<i>'.$langs->trans("FollowingConstantsWillBeSubstituted").':<br>';
			foreach ($substitutionarray as $key => $val) {
				$htmltext .= $key.' = '.$langs->trans($val).'<br>';
			}
			$htmltext .= '</i>';
		}

		// Public note
		print '<tr>';
		print '<td class="tdtop">';
		print $form->textwithpicto($langs->trans('NotePublic'), $htmltext);
		print '</td>';
		print '<td valign="top" colspan="2">';
		$doleditor = new DolEditor('note_public', $note_public, '', 80, 'dolibarr_notes', 'In', 0, false, !getDolGlobalString('FCKEDITOR_ENABLE_NOTE_PUBLIC') ? 0 : 1, ROWS_3, '90%');
		print $doleditor->Create(1);

		// Private note
		if (empty($user->socid)) {
			print '<tr>';
			print '<td class="tdtop">';
			print $form->textwithpicto($langs->trans('NotePrivate'), $htmltext);
			print '</td>';
			print '<td valign="top" colspan="2">';
			$doleditor = new DolEditor('note_private', $note_private, '', 80, 'dolibarr_notes', 'In', 0, false, !getDolGlobalString('FCKEDITOR_ENABLE_NOTE_PRIVATE') ? 0 : 1, ROWS_3, '90%');
			print $doleditor->Create(1);
			// print '<textarea name="note_private" wrap="soft" cols="70" rows="'.ROWS_3.'">'.$note_private.'.</textarea>
			print '</td></tr>';
		}

		// Lines from source (TODO Show them also when creating invoice from template invoice)
		if (!empty($origin) && !empty($originid) && is_object($objectsrc)) {
			$langs->loadLangs(array('orders', 'propal'));

			// TODO for compatibility
			if ($origin == 'contrat') {
				// Calcul contrat->price (HT), contrat->total (TTC), contrat->tva
				$objectsrc->update_price(1, 'auto', 1);
			}

			print "\n<!-- Show ref of origin ".$classname." -->\n";
			print '<input type="hidden" name="amount"   value="'.$objectsrc->total_ht.'">'."\n";
			print '<input type="hidden" name="total"    value="'.$objectsrc->total_ttc.'">'."\n";
			print '<input type="hidden" name="tva"      value="'.$objectsrc->total_tva.'">'."\n";
			// The commented lines below are fields already added as hidden parameters before
			//print '<input type="hidden" name="origin"   value="'.$objectsrc->element.'">';
			//print '<input type="hidden" name="originid" value="'.$objectsrc->id.'">';

			switch (get_class($objectsrc)) {
				case 'Propal':
					$newclassname = 'CommercialProposal';
					break;
				case 'Commande':
					$newclassname = 'Order';
					break;
				case 'Expedition':
					$newclassname = 'Sending';
					break;
				case 'Contrat':
					$newclassname = 'Contract';
					break;
				case 'Fichinter':
					$newclassname = 'Intervention';
					break;
				default:
					$newclassname = get_class($objectsrc);
			}

			// Ref of origin
			print '<tr><td>'.$langs->trans($newclassname).'</td>';
			print '<td colspan="2">';
			print $objectsrc->getNomUrl(1);
			// We check if Origin document (id and type is known) has already at least one invoice attached to it
			$objectsrc->fetchObjectLinked($originid, $origin, null, 'facture');
			if (isset($objectsrc->linkedObjects['facture']) && is_array($objectsrc->linkedObjects['facture']) && count($objectsrc->linkedObjects['facture']) >= 1) {
				setEventMessages('WarningBillExist', null, 'warnings');
				echo ' - '.$langs->trans('LatestRelatedBill').' '.end($objectsrc->linkedObjects['facture'])->getNomUrl(1);
			}
			echo '</td></tr>';
			print '<tr><td>'.$langs->trans('AmountHT').'</td><td colspan="2">'.price($objectsrc->total_ht).'</td></tr>';
			print '<tr><td>'.$langs->trans('AmountVAT').'</td><td colspan="2">'.price($objectsrc->total_tva)."</td></tr>";
			if ($mysoc->localtax1_assuj == "1" || $objectsrc->total_localtax1 != 0) {		// Localtax1
				print '<tr><td>'.$langs->transcountry("AmountLT1", $mysoc->country_code).'</td><td colspan="2">'.price($objectsrc->total_localtax1)."</td></tr>";
			}

			if ($mysoc->localtax2_assuj == "1" || $objectsrc->total_localtax2 != 0) {		// Localtax2
				print '<tr><td>'.$langs->transcountry("AmountLT2", $mysoc->country_code).'</td><td colspan="2">'.price($objectsrc->total_localtax2)."</td></tr>";
			}
			print '<tr><td>'.$langs->trans('AmountTTC').'</td><td colspan="2">'.price($objectsrc->total_ttc)."</td></tr>";

			if (isModEnabled('multicurrency')) {
				print '<tr><td>'.$langs->trans('MulticurrencyAmountHT').'</td><td colspan="2">'.price($objectsrc->multicurrency_total_ht).'</td></tr>';
				print '<tr><td>'.$langs->trans('MulticurrencyAmountVAT').'</td><td colspan="2">'.price($objectsrc->multicurrency_total_tva)."</td></tr>";
				print '<tr><td>'.$langs->trans('MulticurrencyAmountTTC').'</td><td colspan="2">'.price($objectsrc->multicurrency_total_ttc)."</td></tr>";
			}
		}

		print "</table>\n";
	}
	print dol_get_fiche_end();

	print $form->buttonsSaveCancel("CreateDraft");

	// Show origin lines
	if (!empty($origin) && !empty($originid) && is_object($objectsrc)) {
		print '<br>';

		$title = $langs->trans('ProductsAndServices');
		print load_fiche_titre($title);

		print '<div class="div-table-responsive-no-min">';
		print '<table class="noborder centpercent">';

		$objectsrc->printOriginLinesList('', $selectedLines);

		print '</table>';
		print '</div>';
	}

	print "</form>\n";
} elseif ($id > 0 || !empty($ref)) {
	if (empty($object->id)) {
		$langs->load('errors');
		echo '<div class="error">'.$langs->trans("ErrorRecordNotFound").'</div>';
		llxFooter();
		exit;
	}

	/*
	 * Show object in view mode
	 */

	$result = $object->fetch($id, $ref);
	if ($result <= 0) {
		dol_print_error($db, $object->error, $object->errors);
		exit();
	}

	// fetch optionals attributes and labels
	$extrafields->fetch_name_optionals_label($object->table_element);

	if ($user->socid > 0 && $user->socid != $object->socid) {
		accessforbidden('', 0, 1);
	}

	$result = $object->fetch_thirdparty();

	$result = $soc->fetch($object->socid);
	if ($result < 0) {
		dol_print_error($db);
	}
	$selleruserevenustamp = $mysoc->useRevenueStamp();

	$totalpaid = $object->getSommePaiement();
	$totalcreditnotes = $object->getSumCreditNotesUsed();
	$totaldeposits = $object->getSumDepositsUsed();
	//print "totalpaid=".$totalpaid." totalcreditnotes=".$totalcreditnotes." totaldeposts=".$totaldeposits."
	// selleruserrevenuestamp=".$selleruserevenustamp;

	// We can also use bcadd to avoid pb with floating points
	// For example print 239.2 - 229.3 - 9.9; does not return 0.
	$resteapayer = price2num($object->total_ttc - $totalpaid - $totalcreditnotes - $totaldeposits, 'MT');

	// Multicurrency
	if (isModEnabled('multicurrency')) {
		$multicurrency_totalpaid = $object->getSommePaiement(1);
		$multicurrency_totalcreditnotes = $object->getSumCreditNotesUsed(1);
		$multicurrency_totaldeposits = $object->getSumDepositsUsed(1);
		$multicurrency_resteapayer = price2num($object->multicurrency_total_ttc - $multicurrency_totalpaid - $multicurrency_totalcreditnotes - $multicurrency_totaldeposits, 'MT');
		// Code to fix case of corrupted data
		// TODO We should not need this. Also data comes from a not reliable value of $object->multicurrency_total_ttc that may be wrong if it was
		// calculated by summing lines that were in a currency for some of them and into another for others (lines from discount/down payment into another currency for example)
		if ($resteapayer == 0 && $multicurrency_resteapayer != 0 && $object->multicurrency_code != $conf->currency) {
			$resteapayer = price2num((float) $multicurrency_resteapayer / $object->multicurrency_tx, 'MT');
		}
	}

	if ($object->paye) {
		$resteapayer = 0;
	}
	$resteapayeraffiche = $resteapayer;

	if (getDolGlobalString('FACTURE_DEPOSITS_ARE_JUST_PAYMENTS')) {	// Never use this
		$filterabsolutediscount = "fk_facture_source IS NULL"; // If we want deposit to be subtracted to payments only and not to total of final invoice
		$filtercreditnote = "fk_facture_source IS NOT NULL"; // If we want deposit to be subtracted to payments only and not to total of final invoice
	} else {
		$filterabsolutediscount = "fk_facture_source IS NULL OR (description LIKE '(DEPOSIT)%' AND description NOT LIKE '(EXCESS RECEIVED)%')";
		$filtercreditnote = "fk_facture_source IS NOT NULL AND (description NOT LIKE '(DEPOSIT)%' OR description LIKE '(EXCESS RECEIVED)%')";
	}

	$absolute_discount = $soc->getAvailableDiscounts(null, $filterabsolutediscount);
	$absolute_creditnote = $soc->getAvailableDiscounts(null, $filtercreditnote);
	$absolute_discount = price2num($absolute_discount, 'MT');
	$absolute_creditnote = price2num($absolute_creditnote, 'MT');

	$author = new User($db);
	if ($object->user_creation_id) {
		$author->fetch($object->user_creation_id);
	}

	$objectidnext = $object->getIdReplacingInvoice();

	$head = facture_prepare_head($object);

	print dol_get_fiche_head($head, 'compta', $langs->trans('InvoiceCustomer'), -1, 'bill');

	$formconfirm = '';

	// Confirmation of the conversion of the credit into a reduction
	if ($action == 'converttoreduc') {
		if ($object->type == Facture::TYPE_STANDARD || $object->type == Facture::TYPE_SITUATION) {
			$type_fac = 'ExcessReceived';
		} elseif ($object->type == Facture::TYPE_CREDIT_NOTE) {
			$type_fac = 'CreditNote';
		} elseif ($object->type == Facture::TYPE_DEPOSIT) {
			$type_fac = 'Deposit';
		}
		$text = $langs->trans('ConfirmConvertToReduc', strtolower($langs->transnoentities($type_fac)));
		$text .= '<br>'.$langs->trans('ConfirmConvertToReduc2');
		$formconfirm = $form->formconfirm($_SERVER['PHP_SELF'].'?facid='.$object->id, $langs->trans('ConvertToReduc'), $text, 'confirm_converttoreduc', '', "yes", 2);
	}

	// Confirmation to delete invoice
	if ($action == 'delete') {
		$text = $langs->trans('ConfirmDeleteBill', $object->ref);
		$formquestion = array();

		if ($object->type != Facture::TYPE_DEPOSIT && getDolGlobalString('STOCK_CALCULATE_ON_BILL') && $object->status >= 1) {
			$qualified_for_stock_change = 0;
			if (!getDolGlobalString('STOCK_SUPPORTS_SERVICES')) {
				$qualified_for_stock_change = $object->hasProductsOrServices(2);
			} else {
				$qualified_for_stock_change = $object->hasProductsOrServices(1);
			}

			if ($qualified_for_stock_change) {
				$langs->load("stocks");
				require_once DOL_DOCUMENT_ROOT.'/product/class/html.formproduct.class.php';
				$formproduct = new FormProduct($db);
				$label = $object->type == Facture::TYPE_CREDIT_NOTE ? $langs->trans("SelectWarehouseForStockDecrease") : $langs->trans("SelectWarehouseForStockIncrease");
				$forcecombo = 0;
				if ($conf->browser->name == 'ie') {
					$forcecombo = 1; // There is a bug in IE10 that make combo inside popup crazy
				}
				$formquestion = array(
					// 'text' => $langs->trans("ConfirmClone"),
					// array('type' => 'checkbox', 'name' => 'clone_content', 'label' => $langs->trans("CloneMainAttributes"), 'value' => 1),
					// array('type' => 'checkbox', 'name' => 'update_prices', 'label' => $langs->trans("PuttingPricesUpToDate"), 'value' => 1),
					array('type' => 'other', 'name' => 'idwarehouse', 'label' => $label, 'value' => $formproduct->selectWarehouses(GETPOST('idwarehouse') ? GETPOST('idwarehouse') : 'ifone', 'idwarehouse', '', 1, 0, 0, $langs->trans("NoStockAction"), 0, $forcecombo))
				);
				$formconfirm = $form->formconfirm($_SERVER['PHP_SELF'].'?facid='.$object->id, $langs->trans('DeleteBill'), $text, 'confirm_delete', $formquestion, "yes", 1);
			} else {
				$formconfirm = $form->formconfirm($_SERVER['PHP_SELF'].'?facid='.$object->id, $langs->trans('DeleteBill'), $text, 'confirm_delete', '', 'no', 1);
			}
		} else {
			$formconfirm = $form->formconfirm($_SERVER['PHP_SELF'].'?facid='.$object->id, $langs->trans('DeleteBill'), $text, 'confirm_delete', '', 'no', 1);
		}
	}

	// Confirmation to remove invoice from cycle
	if ($action == 'situationout') {
		$text = $langs->trans('ConfirmRemoveSituationFromCycle', $object->ref);
		$label = $langs->trans("ConfirmOuting");
		$formquestion = array();
		// remove situation from cycle
		if (in_array($object->status, array(Facture::STATUS_CLOSED, Facture::STATUS_VALIDATED))
			&& $usercancreate
			&& !$objectidnext
			&& $object->is_last_in_cycle()
			&& $usercanunvalidate
		) {
			$formconfirm = $form->formconfirm($_SERVER['PHP_SELF'].'?facid='.$object->id, $label, $text, 'confirm_situationout', $formquestion, "yes", 1);
		}
	}

	// Confirmation of validation
	if ($action == 'valid') {
		// we check object has a draft number
		$objectref = substr($object->ref, 1, 4);
		if ($objectref == 'PROV') {
			$savdate = $object->date;
			if (getDolGlobalString('FAC_FORCE_DATE_VALIDATION')) {
				$object->date = dol_now();
				$object->date_lim_reglement = $object->calculate_date_lim_reglement();
			}
			$numref = $object->getNextNumRef($soc);
			// $object->date=$savdate;
		} else {
			$numref = $object->ref;
		}

		$text = $langs->trans('ConfirmValidateBill', $numref);
		if (isModEnabled('notification')) {
			require_once DOL_DOCUMENT_ROOT.'/core/class/notify.class.php';
			$notify = new Notify($db);
			$text .= '<br>';
			$text .= $notify->confirmMessage('BILL_VALIDATE', $object->socid, $object);
		}
		$formquestion = array();

		if ($object->type != Facture::TYPE_DEPOSIT && getDolGlobalString('STOCK_CALCULATE_ON_BILL')) {
			$qualified_for_stock_change = 0;
			if (!getDolGlobalString('STOCK_SUPPORTS_SERVICES')) {
				$qualified_for_stock_change = $object->hasProductsOrServices(2);
			} else {
				$qualified_for_stock_change = $object->hasProductsOrServices(1);
			}

			if ($qualified_for_stock_change) {
				$langs->load("stocks");
				require_once DOL_DOCUMENT_ROOT.'/product/class/html.formproduct.class.php';
				require_once DOL_DOCUMENT_ROOT.'/product/stock/class/entrepot.class.php';
				$formproduct = new FormProduct($db);
				$warehouse = new Entrepot($db);
				$warehouse_array = $warehouse->list_array();
				if (count($warehouse_array) == 1) {
					$label = $object->type == Facture::TYPE_CREDIT_NOTE ? $langs->trans("WarehouseForStockIncrease", current($warehouse_array)) : $langs->trans("WarehouseForStockDecrease", current($warehouse_array));
					$value = '<input type="hidden" id="idwarehouse" name="idwarehouse" value="'.key($warehouse_array).'">';
				} else {
					$label = $object->type == Facture::TYPE_CREDIT_NOTE ? $langs->trans("SelectWarehouseForStockIncrease") : $langs->trans("SelectWarehouseForStockDecrease");
					$value = $formproduct->selectWarehouses(GETPOST('idwarehouse') ? GETPOST('idwarehouse') : 'ifone', 'idwarehouse', '', 1);
				}
				$formquestion = array(
									// 'text' => $langs->trans("ConfirmClone"),
									// array('type' => 'checkbox', 'name' => 'clone_content', 'label' => $langs->trans("CloneMainAttributes"), 'value' =>
									// 1),
									// array('type' => 'checkbox', 'name' => 'update_prices', 'label' => $langs->trans("PuttingPricesUpToDate"), 'value'
									// => 1),
									array('type' => 'other', 'name' => 'idwarehouse', 'label' => $label, 'value' => $value));
			}
		}
		if ($object->type != Facture::TYPE_CREDIT_NOTE && $object->total_ttc < 0) { 		// Can happen only if getDolGlobalString('FACTURE_ENABLE_NEGATIVE') is on
			$text .= '<br>'.img_warning().' '.$langs->trans("ErrorInvoiceOfThisTypeMustBePositive");
		}

		// mandatoryPeriod
		$nbMandated = 0;
		foreach ($object->lines as $line) {
			$res = $line->fetch_product();
			if ($res  > 0) {
				if ($line->product->isService() && $line->product->isMandatoryPeriod() && (empty($line->date_start) || empty($line->date_end))) {
					$nbMandated++;
					break;
				}
			}
		}
		if ($nbMandated > 0) {
			if (getDolGlobalString('SERVICE_STRICT_MANDATORY_PERIOD')) {
				setEventMessages($langs->trans("mandatoryPeriodNeedTobeSetMsgValidate"), null, 'errors');
				$error++;
			} else {
				$text .= '<div><span class="clearboth nowraponall warning">'.img_warning().$langs->trans("mandatoryPeriodNeedTobeSetMsgValidate").'</span></div>';
			}
		}

		if (!$error) {
			$formconfirm = $form->formconfirm($_SERVER["PHP_SELF"].'?facid='.$object->id, $langs->trans('ValidateBill'), $text, 'confirm_valid', $formquestion, (($object->type != Facture::TYPE_CREDIT_NOTE && $object->total_ttc < 0) ? "no" : "yes"), 2, 240);
		}
	}

	// Confirm back to draft status
	if ($action == 'modif') {
		$text = $langs->trans('ConfirmUnvalidateBill', $object->ref);
		$formquestion = array();

		if ($object->type != Facture::TYPE_DEPOSIT && getDolGlobalString('STOCK_CALCULATE_ON_BILL')) {
			$qualified_for_stock_change = 0;
			if (!getDolGlobalString('STOCK_SUPPORTS_SERVICES')) {
				$qualified_for_stock_change = $object->hasProductsOrServices(2);
			} else {
				$qualified_for_stock_change = $object->hasProductsOrServices(1);
			}

			if ($qualified_for_stock_change) {
				$langs->load("stocks");
				require_once DOL_DOCUMENT_ROOT.'/product/class/html.formproduct.class.php';
				require_once DOL_DOCUMENT_ROOT.'/product/stock/class/entrepot.class.php';
				$formproduct = new FormProduct($db);
				$warehouse = new Entrepot($db);
				$warehouse_array = $warehouse->list_array();
				if (count($warehouse_array) == 1) {
					$label = $object->type == Facture::TYPE_CREDIT_NOTE ? $langs->trans("WarehouseForStockDecrease", current($warehouse_array)) : $langs->trans("WarehouseForStockIncrease", current($warehouse_array));
					$value = '<input type="hidden" id="idwarehouse" name="idwarehouse" value="'.key($warehouse_array).'">';
				} else {
					$label = $object->type == Facture::TYPE_CREDIT_NOTE ? $langs->trans("SelectWarehouseForStockDecrease") : $langs->trans("SelectWarehouseForStockIncrease");
					$value = $formproduct->selectWarehouses(GETPOST('idwarehouse') ? GETPOST('idwarehouse') : 'ifone', 'idwarehouse', '', 1);
				}
				$formquestion = array(
									// 'text' => $langs->trans("ConfirmClone"),
									// array('type' => 'checkbox', 'name' => 'clone_content', 'label' => $langs->trans("CloneMainAttributes"), 'value' =>
									// 1),
									// array('type' => 'checkbox', 'name' => 'update_prices', 'label' => $langs->trans("PuttingPricesUpToDate"), 'value'
									// => 1),
									array('type' => 'other', 'name' => 'idwarehouse', 'label' => $label, 'value' => $value));
			}
		}

		$formconfirm = $form->formconfirm($_SERVER["PHP_SELF"].'?facid='.$object->id, $langs->trans('UnvalidateBill'), $text, 'confirm_modif', $formquestion, "yes", 1);
	}

	// Confirmation of payment classification
	if ($action == 'paid' && ($resteapayer <= 0 || (getDolGlobalString('INVOICE_CAN_SET_PAID_EVEN_IF_PARTIALLY_PAID') && $resteapayer == $object->total_ttc))) {
		$formconfirm = $form->formconfirm($_SERVER["PHP_SELF"].'?facid='.$object->id, $langs->trans('ClassifyPaid'), $langs->trans('ConfirmClassifyPaidBill', $object->ref), 'confirm_paid', '', "yes", 1);
	}
	if ($action == 'paid' && $resteapayer > 0 && (!getDolGlobalString('INVOICE_CAN_SET_PAID_EVEN_IF_PARTIALLY_PAID') || $resteapayer != $object->total_ttc)) {
		$close = array();
		// Code
		$i = 0;
		$close[$i]['code'] = 'discount_vat'; // escompte
		$i++;
		$close[$i]['code'] = 'badcustomer';
		$i++;
		$close[$i]['code'] = 'bankcharge';
		$i++;
		$close[$i]['code'] = 'withholdingtax';
		$i++;
		$close[$i]['code'] = 'other';
		$i++;
		// Help
		$i = 0;
		$close[$i]['label'] = $langs->trans("HelpEscompte").'<br><br>'.$langs->trans("ConfirmClassifyPaidPartiallyReasonDiscountVatDesc");
		$i++;
		$close[$i]['label'] = $langs->trans("ConfirmClassifyPaidPartiallyReasonBadCustomerDesc");
		$i++;
		$close[$i]['label'] = $langs->trans("ConfirmClassifyPaidPartiallyReasonBankChargeDesc");
		$i++;
		$close[$i]['label'] = $langs->trans("ConfirmClassifyPaidPartiallyReasonWithholdingTaxDesc");
		$i++;
		$close[$i]['label'] = $langs->trans("Other");
		$i++;
		// Texte
		$i = 0;
		$close[$i]['reason'] = $form->textwithpicto($langs->transnoentities("ConfirmClassifyPaidPartiallyReasonDiscount", $resteapayer, $langs->trans("Currency".$conf->currency)), $close[$i]['label'], 1);
		$i++;
		$close[$i]['reason'] = $form->textwithpicto($langs->transnoentities("ConfirmClassifyPaidPartiallyReasonBadCustomer", $resteapayer, $langs->trans("Currency".$conf->currency)), $close[$i]['label'], 1);
		$i++;
		$close[$i]['reason'] = $form->textwithpicto($langs->transnoentities("ConfirmClassifyPaidPartiallyReasonBankCharge", $resteapayer, $langs->trans("Currency".$conf->currency)), $close[$i]['label'], 1);
		$i++;
		$close[$i]['reason'] = $form->textwithpicto($langs->transnoentities("ConfirmClassifyPaidPartiallyReasonWithholdingTax"), $close[$i]['label'], 1);
		$i++;
		$close[$i]['reason'] = $form->textwithpicto($langs->transnoentities("Other"), $close[$i]['label'], 1);
		$i++;
		// arrayreasons[code]=reason
		$arrayreasons = [];
		foreach ($close as $key => $val) {
			$arrayreasons[$close[$key]['code']] = $close[$key]['reason'];
		}

		// Create a form table
		$formquestion = array('text' => $langs->trans("ConfirmClassifyPaidPartiallyQuestion"), 0 => array('type' => 'radio', 'name' => 'close_code', 'label' => $langs->trans("Reason"), 'values' => $arrayreasons), 1 => array('type' => 'text', 'name' => 'close_note', 'label' => $langs->trans("Comment"), 'value' => '', 'morecss' => 'minwidth300'));
		// Incomplete payment. We ask if reason = discount or other
		$formconfirm = $form->formconfirm($_SERVER["PHP_SELF"].'?facid='.$object->id, $langs->trans('ClassifyPaid'), $langs->trans('ConfirmClassifyPaidPartially', $object->ref), 'confirm_paid_partially', $formquestion, "yes", 1, 380, 600);
	}

	// Confirmation of status abandoned
	if ($action == 'canceled') {
		// If there is a replacement invoice not yet validated (draft state),
		// it is not allowed to classify the invoice as abandoned.
		if ($objectidnext) {
			$facturereplacement = new Facture($db);
			$facturereplacement->fetch($objectidnext);
			$statusreplacement = $facturereplacement->status;
		}
		if ($objectidnext && $statusreplacement == 0) {
			print '<div class="error">'.$langs->trans("ErrorCantCancelIfReplacementInvoiceNotValidated").'</div>';
		} else {
			// Code
			$close[1]['code'] = 'badcustomer';
			$close[2]['code'] = 'abandon';
			// Help
			$close[1]['label'] = $langs->trans("ConfirmClassifyPaidPartiallyReasonBadCustomerDesc");
			$close[2]['label'] = $langs->trans("ConfirmClassifyAbandonReasonOtherDesc");
			// Text
			$close[1]['reason'] = $form->textwithpicto($langs->transnoentities("ConfirmClassifyPaidPartiallyReasonBadCustomer", $object->ref), $close[1]['label'], 1);
			$close[2]['reason'] = $form->textwithpicto($langs->transnoentities("ConfirmClassifyAbandonReasonOther"), $close[2]['label'], 1);
			// arrayreasons
			$arrayreasons = [];
			$arrayreasons[$close[1]['code']] = $close[1]['reason'];
			$arrayreasons[$close[2]['code']] = $close[2]['reason'];

			// Create a form table
			$formquestion = array('text' => $langs->trans("ConfirmCancelBillQuestion"), 0 => array('type' => 'radio', 'name' => 'close_code', 'label' => $langs->trans("Reason"), 'values' => $arrayreasons), 1 => array('type' => 'text', 'name' => 'close_note', 'label' => $langs->trans("Comment"), 'value' => '', 'morecss' => 'minwidth300'));

			$formconfirm = $form->formconfirm($_SERVER['PHP_SELF'].'?facid='.$object->id, $langs->trans('CancelBill'), $langs->trans('ConfirmCancelBill', $object->ref), 'confirm_canceled', $formquestion, "yes", 1, 270);
		}
	}

	if ($action == 'deletepayment') {
		$payment_id = GETPOST('paiement_id');
		$formconfirm = $form->formconfirm($_SERVER["PHP_SELF"].'?id='.$object->id.'&paiement_id='.$payment_id, $langs->trans('DeletePayment'), $langs->trans('ConfirmDeletePayment'), 'confirm_delete_paiement', '', 'no', 1);
	}

	// Confirmation de la suppression d'une ligne produit
	if ($action == 'ask_deleteline') {
		$formconfirm = $form->formconfirm($_SERVER["PHP_SELF"].'?facid='.$object->id.'&lineid='.$lineid, $langs->trans('DeleteProductLine'), $langs->trans('ConfirmDeleteProductLine'), 'confirm_deleteline', '', 'no', 1);
	}

	// Clone confirmation
	if ($action == 'clone') {
		$filter = '(s.client:IN:1,2,3)';
		// Create an array for form
		$formquestion = array(
			array('type' => 'other', 'name' => 'socid', 'label' => $langs->trans("SelectThirdParty"), 'value' => $form->select_company($object->socid, 'socid', $filter, 1)),
			array('type' => 'date', 'name' => 'newdate', 'label' => $langs->trans("Date"), 'value' => dol_now())
		);
		// Request confirmation to clone
		$formconfirm = $form->formconfirm($_SERVER["PHP_SELF"].'?facid='.$object->id, $langs->trans('ToClone'), $langs->trans('ConfirmCloneInvoice', $object->ref), 'confirm_clone', $formquestion, 'yes', 1, 250);
	}

	if ($action == "remove_file_comfirm") {
		$file = GETPOST('file', 'alpha');

		$formconfirm = $form->formconfirm(
			$_SERVER["PHP_SELF"].'?facid='.$object->id.'&file='.urlencode($file),
			$langs->trans('DeleteFileHeader'),
			$langs->trans('DeleteFileText')."<br><br>".$file,
			'remove_file',
			'',
			'no',
			1
		);
	}

	// Call Hook formConfirm
	$parameters = array('formConfirm' => $formconfirm, 'lineid' => $lineid, 'remainingtopay' => &$resteapayer);
	$reshook = $hookmanager->executeHooks('formConfirm', $parameters, $object, $action); // Note that $action and $object may have been modified by hook
	if (empty($reshook)) {
		$formconfirm .= $hookmanager->resPrint;
	} elseif ($reshook > 0) {
		$formconfirm = $hookmanager->resPrint;
	}

	// Print form confirm
	print $formconfirm;

	// Invoice content

	$linkback = '<a href="'.DOL_URL_ROOT.'/compta/facture/list.php?restore_lastsearch_values=1'.(!empty($socid) ? '&socid='.$socid : '').'">'.$langs->trans("BackToList").'</a>';

	$morehtmlref = '<div class="refidno">';
	// Ref invoice
	if ($object->status == $object::STATUS_DRAFT && !$mysoc->isInEEC() && getDolGlobalString('INVOICE_ALLOW_FREE_REF')) {
		$morehtmlref .= $form->editfieldkey("Ref", 'ref', $object->ref, $object, $usercancreate, 'string', '', 0, 1);
		$morehtmlref .= $form->editfieldval("Ref", 'ref', $object->ref, $object, $usercancreate, 'string', '', null, null, '', 1);
		$morehtmlref .= '<br>';
	}
	// Ref customer
	$morehtmlref .= $form->editfieldkey("RefCustomer", 'ref_client', $object->ref_customer, $object, $usercancreate, 'string', '', 0, 1);
	$morehtmlref .= $form->editfieldval("RefCustomer", 'ref_client', $object->ref_customer, $object, $usercancreate, 'string'.(getDolGlobalString('THIRDPARTY_REF_INPUT_SIZE') ? ':' . getDolGlobalString('THIRDPARTY_REF_INPUT_SIZE') : ''), '', null, null, '', 1);
	// Thirdparty
	$morehtmlref .= '<br>'.$object->thirdparty->getNomUrl(1, 'customer');
	if (!getDolGlobalString('MAIN_DISABLE_OTHER_LINK') && $object->thirdparty->id > 0) {
		$morehtmlref .= ' (<a href="'.DOL_URL_ROOT.'/compta/facture/list.php?socid='.$object->thirdparty->id.'&search_societe='.urlencode($object->thirdparty->name).'">'.$langs->trans("OtherBills").'</a>)';
	}
	// Project
	if (isModEnabled('project')) {
		$langs->load("projects");
		$morehtmlref .= '<br>';
		if ($usercancreate) {
			$morehtmlref .= img_picto($langs->trans("Project"), 'project', 'class="pictofixedwidth"');
			if ($action != 'classify') {
				$morehtmlref .= '<a class="editfielda" href="'.$_SERVER['PHP_SELF'].'?action=classify&token='.newToken().'&id='.$object->id.'">'.img_edit($langs->transnoentitiesnoconv('SetProject')).'</a> ';
			}
			$morehtmlref .= $form->form_project($_SERVER['PHP_SELF'].'?id='.$object->id, $object->socid, $object->fk_project, ($action == 'classify' ? 'projectid' : 'none'), 0, 0, 0, 1, '', 'maxwidth300');
		} else {
			if (!empty($object->fk_project)) {
				$proj = new Project($db);
				$proj->fetch($object->fk_project);
				$morehtmlref .= $proj->getNomUrl(1);
				if ($proj->title) {
					$morehtmlref .= '<span class="opacitymedium"> - '.dol_escape_htmltag($proj->title).'</span>';
				}
			}
		}
	}
	$morehtmlref .= '</div>';

	$object->totalpaid = $totalpaid; // To give a chance to dol_banner_tab to use already paid amount to show correct status
<<<<<<< HEAD
=======
	$object->totalcreditnotes = $totalcreditnotes;
	$object->totaldeposits = $totaldeposits;
	$object->remaintopay = price2num($object->invoice->total_ttc - $object->invoice->totalpaid - $object->invoice->totalcreditnotes - $object->invoice->totaldeposits, 'MT');
>>>>>>> cc80841a

	dol_banner_tab($object, 'ref', $linkback, 1, 'ref', 'ref', $morehtmlref, '', 0, '', '');

	// Call Hook tabContentViewInvoice
	$parameters = array();
	// Note that $action and $object may be modified by hook
	$reshook = $hookmanager->executeHooks('tabContentViewInvoice', $parameters, $object, $action);
	if (empty($reshook)) {
		print '<div class="fichecenter">';
		print '<div class="fichehalfleft">';
		print '<div class="underbanner clearboth"></div>';

		print '<table class="border centpercent tableforfield">';

		// Type
		print '<tr><td class="fieldname_type">'.$langs->trans('Type').'</td><td class="valuefield fieldname_type">';
		print $object->getLibType(2);
		if ($object->subtype > 0) {
			print ' '.$object->getSubtypeLabel('facture');
		}
		if ($object->module_source) {
			print ' <span class="opacitymediumbycolor paddingleft">('.$langs->trans("POS").' '.dol_escape_htmltag(ucfirst($object->module_source)).' - '.$langs->trans("Terminal").' '.dol_escape_htmltag($object->pos_source).')</span>';
		}
		if ($object->type == Facture::TYPE_REPLACEMENT) {
			$facreplaced = new Facture($db);
			$facreplaced->fetch($object->fk_facture_source);
			print ' <span class="opacitymediumbycolor paddingleft">'.$langs->transnoentities("ReplaceInvoice", $facreplaced->getNomUrl(1, '', 32)).'</span>';
		}
		if ($object->type == Facture::TYPE_CREDIT_NOTE && !empty($object->fk_facture_source)) {
			$facusing = new Facture($db);
			$facusing->fetch($object->fk_facture_source);
			print ' <span class="opacitymediumbycolor paddingleft">'.$langs->transnoentities("CorrectInvoice", $facusing->getNomUrl(1, '', 32)).'</span>';
		}

		$facidavoir = $object->getListIdAvoirFromInvoice();
		if (count($facidavoir) > 0) {
			print ' <span class="opacitymediumbycolor paddingleft">'.$langs->transnoentities("InvoiceHasAvoir");
			$i = 0;
			foreach ($facidavoir as $id) {
				if ($i == 0) {
					print ' ';
				} else {
					print ',';
				}
				$facavoir = new Facture($db);
				$facavoir->fetch($id);
				print $facavoir->getNomUrl(1, '', 32);
			}
			print '</span>';
		}
		if ($objectidnext > 0) {
			$facthatreplace = new Facture($db);
			$facthatreplace->fetch($objectidnext);
			print ' <span class="opacitymediumbycolor paddingleft">'.str_replace('{s1}', $facthatreplace->getNomUrl(1), $langs->transnoentities("ReplacedByInvoice", '{s1}')).'</span>';
		}

		if ($object->type == Facture::TYPE_CREDIT_NOTE || $object->type == Facture::TYPE_DEPOSIT) {
			$discount = new DiscountAbsolute($db);
			$result = $discount->fetch(0, $object->id);
			if ($result > 0) {
				print ' <span class="opacitymediumbycolor paddingleft">';
				$s = $langs->trans("CreditNoteConvertedIntoDiscount", '{s1}', '{s2}');
				$s = str_replace('{s1}', $object->getLibType(0), $s);
				$s = str_replace('{s2}', $discount->getNomUrl(1, 'discount'), $s);
				print $s;
				print '</span><br>';
			}
		}

		if ($object->fk_fac_rec_source > 0) {
			$tmptemplate = new FactureRec($db);
			$result = $tmptemplate->fetch($object->fk_fac_rec_source);
			if ($result > 0) {
				print ' <span class="opacitymediumbycolor paddingleft">';
				$s = $langs->transnoentities("GeneratedFromTemplate", '{s1}');
				$s = str_replace('{s1}', $tmptemplate->getNomUrl(1, '', 32), $s);
				print $s;
				print '</span>';
			}
		}
		print '</td></tr>';

		// Relative and absolute discounts
		print '<!-- Discounts -->'."\n";
		print '<tr><td>'.$langs->trans('DiscountStillRemaining').'</td>';
		print '<td>';
		$thirdparty = $soc;
		$discount_type = 0;
		$backtopage = $_SERVER["PHP_SELF"].'?facid='.$object->id;
		include DOL_DOCUMENT_ROOT.'/core/tpl/object_discounts.tpl.php';
		print '</td></tr>';

		// Date invoice
		print '<tr><td>';
		print '<table class="nobordernopadding centpercent"><tr><td>';
		print $langs->trans('DateInvoice');
		print '</td>';
		if ($action != 'editinvoicedate' && $object->status == $object::STATUS_DRAFT && $usercancreate && !getDolGlobalString('FAC_FORCE_DATE_VALIDATION')) {
			print '<td class="right"><a class="editfielda" href="'.$_SERVER["PHP_SELF"].'?action=editinvoicedate&token='.newToken().'&facid='.$object->id.'">'.img_edit($langs->trans('SetDate'), 1).'</a></td>';
		}
		print '</tr></table>';
		print '</td><td>';

		if ($action == 'editinvoicedate') {
			$form->form_date($_SERVER['PHP_SELF'].'?facid='.$object->id, $object->date, 'invoicedate');
		} else {
			print '<span class="valuedate">'.dol_print_date($object->date, 'day').'</span>';
		}
		print '</td>';

		print '</tr>';

		if (getDolGlobalString('INVOICE_POINTOFTAX_DATE')) {
			// Date invoice point of tax
			print '<tr><td>';
			print '<table class="nobordernopadding centpercent"><tr><td>';
			print $langs->trans('DatePointOfTax');
			print '</td>';
			print '<td class="right"><a class="editfielda" href="'.$_SERVER["PHP_SELF"].'?action=editdate_pointoftax&token='.newToken().'&facid='.$object->id.'">'.img_edit($langs->trans('SetDate'), 1).'</a></td>';
			print '</tr></table>';
			print '</td><td>';
			if ($action == 'editdate_pointoftax') {
				$form->form_date($_SERVER['PHP_SELF'].'?facid='.$object->id, $object->date_pointoftax, 'date_pointoftax');
			} else {
				print '<span class="valuedate">'.dol_print_date($object->date_pointoftax, 'day').'</span>';
			}
			print '</td></tr>';
		}

		// Payment term
		print '<tr><td>';
		print '<table class="nobordernopadding centpercent"><tr><td>';
		print $langs->trans('PaymentConditionsShort');
		print '</td>';
		if ($object->type != Facture::TYPE_CREDIT_NOTE && $action != 'editconditions' && $usercancreate) {
			print '<td class="right"><a class="editfielda" href="'.$_SERVER["PHP_SELF"].'?action=editconditions&token='.newToken().'&facid='.$object->id.'">'.img_edit($langs->trans('SetConditions'), 1).'</a></td>';
		}
		print '</tr></table>';
		print '</td><td>';
		if ($object->type != Facture::TYPE_CREDIT_NOTE) {
			if ($action == 'editconditions') {
				$form->form_conditions_reglement($_SERVER['PHP_SELF'].'?facid='.$object->id, $object->cond_reglement_id, 'cond_reglement_id');
			} else {
				$form->form_conditions_reglement($_SERVER['PHP_SELF'].'?facid='.$object->id, $object->cond_reglement_id, 'none');
			}
		} else {
			print '&nbsp;';
		}
		print '</td></tr>';

		// Date payment term
		print '<tr><td>';
		print '<table class="nobordernopadding centpercent"><tr><td>';
		print $langs->trans('DateMaxPayment');
		print '</td>';
		if ($object->type != Facture::TYPE_CREDIT_NOTE && $action != 'editpaymentterm' && $usercancreate) {
			print '<td class="right"><a class="editfielda" href="'.$_SERVER["PHP_SELF"].'?action=editpaymentterm&token='.newToken().'&facid='.$object->id.'">'.img_edit($langs->trans('SetDate'), 1).'</a></td>';
		}
		print '</tr></table>';
		print '</td><td>';
		if ($object->type != Facture::TYPE_CREDIT_NOTE) {
			if ($action == 'editpaymentterm') {
				$form->form_date($_SERVER['PHP_SELF'].'?facid='.$object->id, $object->date_lim_reglement, 'paymentterm');
			} else {
				print '<span class="valuedate">'.dol_print_date($object->date_lim_reglement, 'day').'</span>';
				if ($object->hasDelay()) {
					print img_warning($langs->trans('Late'));
				}
			}
		} else {
			print '&nbsp;';
		}
		print '</td></tr>';

		// Payment mode
		print '<tr><td>';
		print '<table class="nobordernopadding centpercent"><tr><td>';
		print $langs->trans('PaymentMode');
		print '</td>';
		if ($action != 'editmode' && $usercancreate) {
			print '<td class="right"><a class="editfielda" href="'.$_SERVER["PHP_SELF"].'?action=editmode&token='.newToken().'&facid='.$object->id.'">'.img_edit($langs->trans('SetMode'), 1).'</a></td>';
		}
		print '</tr></table>';
		print '</td><td>';
		if ($action == 'editmode') {
			$form->form_modes_reglement($_SERVER['PHP_SELF'].'?facid='.$object->id, $object->mode_reglement_id, 'mode_reglement_id', 'CRDT', 1, 1);
		} else {
			$form->form_modes_reglement($_SERVER['PHP_SELF'].'?facid='.$object->id, $object->mode_reglement_id, 'none', 'CRDT');
		}
		print '</td></tr>';

<<<<<<< HEAD
		// Multicurrency
		if (isModEnabled('multicurrency')) {
			// Multicurrency code
			print '<tr>';
			print '<td>';
			print '<table class="nobordernopadding centpercent"><tr><td>';
			print $form->editfieldkey('Currency', 'multicurrency_code', '', $object, 0);
			print '</td>';
			if ($usercancreate && $action != 'editmulticurrencycode' && $object->status == $object::STATUS_DRAFT) {
				print '<td class="right"><a class="editfielda" href="'.$_SERVER["PHP_SELF"].'?action=editmulticurrencycode&token='.newToken().'&id='.$object->id.'">'.img_edit($langs->transnoentitiesnoconv('SetMultiCurrencyCode'), 1).'</a></td>';
			}
			print '</tr></table>';
			print '</td><td>';
			$htmlname = (($usercancreate && $action == 'editmulticurrencycode') ? 'multicurrency_code' : 'none');
			$form->form_multicurrency_code($_SERVER['PHP_SELF'].'?id='.$object->id, $object->multicurrency_code, $htmlname);
			print '</td></tr>';

			// Multicurrency rate
			if ($object->multicurrency_code != $conf->currency || $object->multicurrency_tx != 1) {
				print '<tr>';
				print '<td>';
				print '<table class="nobordernopadding" width="100%"><tr><td>';
				print $form->editfieldkey('CurrencyRate', 'multicurrency_tx', '', $object, 0);
				print '</td>';
				if ($usercancreate && $action != 'editmulticurrencyrate' && $object->status == $object::STATUS_DRAFT && $object->multicurrency_code && $object->multicurrency_code != $conf->currency) {
					print '<td class="right"><a class="editfielda" href="'.$_SERVER["PHP_SELF"].'?action=editmulticurrencyrate&token='.newToken().'&id='.$object->id.'">'.img_edit($langs->transnoentitiesnoconv('SetMultiCurrencyCode'), 1).'</a></td>';
				}
				print '</tr></table>';
				print '</td><td>';
				if ($action == 'editmulticurrencyrate' || $action == 'actualizemulticurrencyrate') {
					if ($action == 'actualizemulticurrencyrate') {
						list($object->fk_multicurrency, $object->multicurrency_tx) = MultiCurrency::getIdAndTxFromCode($object->db, $object->multicurrency_code);
					}
					$form->form_multicurrency_rate($_SERVER['PHP_SELF'].'?id='.$object->id, $object->multicurrency_tx, ($usercancreate ? 'multicurrency_tx' : 'none'), $object->multicurrency_code);
				} else {
					$form->form_multicurrency_rate($_SERVER['PHP_SELF'].'?id='.$object->id, $object->multicurrency_tx, 'none', $object->multicurrency_code);
					if ($object->status == $object::STATUS_DRAFT && $object->multicurrency_code && $object->multicurrency_code != $conf->currency) {
						print '<div class="inline-block"> &nbsp; &nbsp; &nbsp; &nbsp; ';
						print '<a href="'.$_SERVER["PHP_SELF"].'?id='.$object->id.'&action=actualizemulticurrencyrate">'.$langs->trans("ActualizeCurrency").'</a>';
						print '</div>';
					}
				}
				print '</td></tr>';
			}
		}

		// Bank Account
		if (isModEnabled("bank")) {
			print '<tr><td class="nowrap">';
			print '<table class="nobordernopadding centpercent"><tr><td class="nowrap">';
			print $langs->trans('BankAccount');
			print '<td>';
			if (($action != 'editbankaccount') && $usercancreate) {
				print '<td class="right"><a class="editfielda" href="'.$_SERVER["PHP_SELF"].'?action=editbankaccount&token='.newToken().'&id='.$object->id.'">'.img_edit($langs->trans('SetBankAccount'), 1).'</a></td>';
			}
			print '</tr></table>';
			print '</td><td>';
=======
		// Bank Account
		if (isModEnabled("bank")) {
			print '<tr><td class="nowrap">';
			print '<table class="nobordernopadding centpercent"><tr><td class="nowrap">';
			print $langs->trans('BankAccount');
			print '<td>';
			if (($action != 'editbankaccount') && $usercancreate) {
				print '<td class="right"><a class="editfielda" href="'.$_SERVER["PHP_SELF"].'?action=editbankaccount&token='.newToken().'&id='.$object->id.'">'.img_edit($langs->trans('SetBankAccount'), 1).'</a></td>';
			}
			print '</tr></table>';
			print '</td><td>';
>>>>>>> cc80841a
			if ($action == 'editbankaccount') {
				$form->formSelectAccount($_SERVER['PHP_SELF'].'?id='.$object->id, $object->fk_account, 'fk_account', 1);
			} else {
				$form->formSelectAccount($_SERVER['PHP_SELF'].'?id='.$object->id, $object->fk_account, 'none');
			}
			print "</td>";
			print '</tr>';
		}

		// Incoterms
		if (isModEnabled('incoterm')) {
			print '<tr><td>';
			print '<table class="nobordernopadding centpercent"><tr><td>';
			print $langs->trans('IncotermLabel');
			print '<td><td class="right">';
			if ($usercancreate) {
				print '<a class="editfielda" href="'.DOL_URL_ROOT.'/compta/facture/card.php?facid='.$object->id.'&action=editincoterm&token='.newToken().'">'.img_edit().'</a>';
			} else {
				print '&nbsp;';
			}
			print '</td></tr></table>';
			print '</td>';
			print '<td>';
			if ($action != 'editincoterm') {
				print $form->textwithpicto($object->display_incoterms(), $object->label_incoterms, 1);
			} else {
				print $form->select_incoterms((!empty($object->fk_incoterms) ? $object->fk_incoterms : ''), (!empty($object->location_incoterms) ? $object->location_incoterms : ''), $_SERVER['PHP_SELF'].'?id='.$object->id);
			}
			print '</td></tr>';
		}
<<<<<<< HEAD



		if (!empty($object->retained_warranty) || getDolGlobalString('INVOICE_USE_RETAINED_WARRANTY')) {
			$displayWarranty = true;
			if (!in_array($object->type, $retainedWarrantyInvoiceAvailableType) && empty($object->retained_warranty)) {
				$displayWarranty = false;
			}

			if ($displayWarranty) {
				// Retained Warranty
				print '<tr class="retained-warranty-lines"  ><td>';
				print '<table id="retained-warranty-table" class="nobordernopadding centpercent"><tr><td>';
				print $langs->trans('RetainedWarranty');
				print '</td>';
				if ($action != 'editretainedwarranty' && $user->hasRight('facture', 'creer') && $object->status == Facture::STATUS_DRAFT) {
					print '<td align="right"><a class="editfielda" href="'.$_SERVER["PHP_SELF"].'?action=editretainedwarranty&token='.newToken().'&facid='.$object->id.'">'.img_edit($langs->trans('setRetainedWarranty'), 1).'</a></td>';
=======



		if (!empty($object->retained_warranty) || getDolGlobalString('INVOICE_USE_RETAINED_WARRANTY')) {
			$displayWarranty = true;
			if (!in_array($object->type, $retainedWarrantyInvoiceAvailableType) && empty($object->retained_warranty)) {
				$displayWarranty = false;
			}

			if ($displayWarranty) {
				// Retained Warranty
				print '<tr class="retained-warranty-lines"  ><td>';
				print '<table id="retained-warranty-table" class="nobordernopadding centpercent"><tr><td>';
				print $langs->trans('RetainedWarranty');
				print '</td>';
				if ($action != 'editretainedwarranty' && $user->hasRight('facture', 'creer') && $object->status == Facture::STATUS_DRAFT) {
					print '<td align="right"><a class="editfielda" href="'.$_SERVER["PHP_SELF"].'?action=editretainedwarranty&token='.newToken().'&facid='.$object->id.'">'.img_edit($langs->trans('setRetainedWarranty'), 1).'</a></td>';
				}

				print '</tr></table>';
				print '</td><td>';
				if ($action == 'editretainedwarranty' && $object->status == Facture::STATUS_DRAFT) {
					print '<form  id="retained-warranty-form"  method="POST" action="'.$_SERVER['PHP_SELF'].'?facid='.$object->id.'">';
					print '<input type="hidden" name="action" value="setretainedwarranty">';
					print '<input type="hidden" name="token" value="'.newToken().'">';
					print '<input type="hidden" name="backtopage" value="'.$backtopage.'">';
					print '<input name="retained_warranty" type="number" step="0.01" min="0" max="100" value="'.$object->retained_warranty.'" >';
					print '<input type="submit" class="button valignmiddle smallpaddingimp" value="'.$langs->trans("Modify").'">';
					print '</form>';
				} else {
					print price($object->retained_warranty).'%';
				}
				print '</td></tr>';

				// Retained warranty payment term
				print '<tr class="retained-warranty-lines"  ><td>';
				print '<table id="retained-warranty-cond-reglement-table"  class="nobordernopadding" width="100%"><tr><td>';
				print $langs->trans('PaymentConditionsShortRetainedWarranty');
				print '</td>';
				if ($action != 'editretainedwarrantypaymentterms' && $user->hasRight('facture', 'creer') && $object->status == Facture::STATUS_DRAFT) {
					print '<td align="right"><a class="editfielda" href="'.$_SERVER["PHP_SELF"].'?action=editretainedwarrantypaymentterms&token='.newToken().'&facid='.$object->id.'">'.img_edit($langs->trans('setPaymentConditionsShortRetainedWarranty'), 1).'</a></td>';
>>>>>>> cc80841a
				}

				print '</tr></table>';
				print '</td><td>';
<<<<<<< HEAD
				if ($action == 'editretainedwarranty' && $object->status == Facture::STATUS_DRAFT) {
					print '<form  id="retained-warranty-form"  method="POST" action="'.$_SERVER['PHP_SELF'].'?facid='.$object->id.'">';
					print '<input type="hidden" name="action" value="setretainedwarranty">';
					print '<input type="hidden" name="token" value="'.newToken().'">';
					print '<input type="hidden" name="backtopage" value="'.$backtopage.'">';
					print '<input name="retained_warranty" type="number" step="0.01" min="0" max="100" value="'.$object->retained_warranty.'" >';
					print '<input type="submit" class="button valignmiddle smallpaddingimp" value="'.$langs->trans("Modify").'">';
					print '</form>';
				} else {
					print price($object->retained_warranty).'%';
				}
				print '</td></tr>';

				// Retained warranty payment term
				print '<tr class="retained-warranty-lines"  ><td>';
				print '<table id="retained-warranty-cond-reglement-table"  class="nobordernopadding" width="100%"><tr><td>';
				print $langs->trans('PaymentConditionsShortRetainedWarranty');
				print '</td>';
				if ($action != 'editretainedwarrantypaymentterms' && $user->hasRight('facture', 'creer') && $object->status == Facture::STATUS_DRAFT) {
					print '<td align="right"><a class="editfielda" href="'.$_SERVER["PHP_SELF"].'?action=editretainedwarrantypaymentterms&token='.newToken().'&facid='.$object->id.'">'.img_edit($langs->trans('setPaymentConditionsShortRetainedWarranty'), 1).'</a></td>';
				}

				print '</tr></table>';
				print '</td><td>';
				$defaultDate = !empty($object->retained_warranty_date_limit) ? $object->retained_warranty_date_limit : strtotime('-1 years', $object->date_lim_reglement);
				if ($object->date > $defaultDate) {
					$defaultDate = $object->date;
				}

				if ($action == 'editretainedwarrantypaymentterms' && $object->status == Facture::STATUS_DRAFT) {
					//date('Y-m-d',$object->date_lim_reglement)
					print '<form method="POST" action="'.$_SERVER['PHP_SELF'].'?facid='.$object->id.'">';
					print '<input type="hidden" name="action" value="setretainedwarrantyconditions">';
					print '<input type="hidden" name="token" value="'.newToken().'">';
					print '<input type="hidden" name="backtopage" value="'.$backtopage.'">';
					$retained_warranty_fk_cond_reglement = GETPOSTINT('retained_warranty_fk_cond_reglement');
					$retained_warranty_fk_cond_reglement = !empty($retained_warranty_fk_cond_reglement) ? $retained_warranty_fk_cond_reglement : $object->retained_warranty_fk_cond_reglement;
					$retained_warranty_fk_cond_reglement = !empty($retained_warranty_fk_cond_reglement) ? $retained_warranty_fk_cond_reglement : getDolGlobalString('INVOICE_SITUATION_DEFAULT_RETAINED_WARRANTY_COND_ID');
					print $form->getSelectConditionsPaiements($retained_warranty_fk_cond_reglement, 'retained_warranty_fk_cond_reglement', -1, 1);
					print '<input type="submit" class="button valignmiddle" value="'.$langs->trans("Modify").'">';
					print '</form>';
				} else {
					$form->form_conditions_reglement($_SERVER['PHP_SELF'].'?facid='.$object->id, $object->retained_warranty_fk_cond_reglement, 'none');
					if (!$displayWarranty) {
						print img_picto($langs->trans('RetainedWarrantyNeed100Percent'), 'warning.png', 'class="pictowarning valignmiddle" ');
					}
				}
				print '</td></tr>';

				// Retained Warranty payment date limit
				print '<tr class="retained-warranty-lines"  ><td>';
				print '<table id="retained-warranty-date-limit-table"  class="nobordernopadding" width="100%"><tr><td>';
				print $langs->trans('RetainedWarrantyDateLimit');
				print '</td>';
				if ($action != 'editretainedwarrantydatelimit' && $user->hasRight('facture', 'creer') && $object->status == Facture::STATUS_DRAFT) {
					print '<td align="right"><a class="editfielda" href="'.$_SERVER["PHP_SELF"].'?action=editretainedwarrantydatelimit&token='.newToken().'&facid='.$object->id.'">'.img_edit($langs->trans('setRetainedWarrantyDateLimit'), 1).'</a></td>';
				}

				print '</tr></table>';
				print '</td><td>';
				$defaultDate = !empty($object->retained_warranty_date_limit) ? $object->retained_warranty_date_limit : strtotime('-1 years', $object->date_lim_reglement);
				if ($object->date > $defaultDate) {
					$defaultDate = $object->date;
				}

				if ($action == 'editretainedwarrantydatelimit' && $object->status == Facture::STATUS_DRAFT) {
					//date('Y-m-d',$object->date_lim_reglement)
					print '<form method="POST" action="'.$_SERVER['PHP_SELF'].'?facid='.$object->id.'">';
					print '<input type="hidden" name="action" value="setretainedwarrantydatelimit">';
					print '<input type="hidden" name="token" value="'.newToken().'">';
					print '<input type="hidden" name="backtopage" value="'.$backtopage.'">';
					print '<input name="retained_warranty_date_limit" type="date" step="1" min="'.dol_print_date($object->date, '%Y-%m-%d').'" value="'.dol_print_date($defaultDate, '%Y-%m-%d').'" >';
					print '<input type="submit" class="button valignmiddle" value="'.$langs->trans("Modify").'">';
					print '</form>';
				} else {
					print dol_print_date($object->retained_warranty_date_limit, 'day');
				}
				print '</td></tr>';
			}
		}


		// Other attributes
		$cols = 2;
		include DOL_DOCUMENT_ROOT.'/core/tpl/extrafields_view.tpl.php';

		print '</table>';

		print '</div>';
		print '<div class="fichehalfright">';

		print '<!-- amounts -->'."\n";
		print '<div class="underbanner clearboth"></div>'."\n";

		print '<table class="border tableforfield centpercent">';

=======
				$defaultDate = !empty($object->retained_warranty_date_limit) ? $object->retained_warranty_date_limit : strtotime('-1 years', $object->date_lim_reglement);
				if ($object->date > $defaultDate) {
					$defaultDate = $object->date;
				}

				if ($action == 'editretainedwarrantypaymentterms' && $object->status == Facture::STATUS_DRAFT) {
					//date('Y-m-d',$object->date_lim_reglement)
					print '<form method="POST" action="'.$_SERVER['PHP_SELF'].'?facid='.$object->id.'">';
					print '<input type="hidden" name="action" value="setretainedwarrantyconditions">';
					print '<input type="hidden" name="token" value="'.newToken().'">';
					print '<input type="hidden" name="backtopage" value="'.$backtopage.'">';
					$retained_warranty_fk_cond_reglement = GETPOSTINT('retained_warranty_fk_cond_reglement');
					$retained_warranty_fk_cond_reglement = !empty($retained_warranty_fk_cond_reglement) ? $retained_warranty_fk_cond_reglement : $object->retained_warranty_fk_cond_reglement;
					$retained_warranty_fk_cond_reglement = !empty($retained_warranty_fk_cond_reglement) ? $retained_warranty_fk_cond_reglement : getDolGlobalString('INVOICE_SITUATION_DEFAULT_RETAINED_WARRANTY_COND_ID');
					print $form->getSelectConditionsPaiements($retained_warranty_fk_cond_reglement, 'retained_warranty_fk_cond_reglement', -1, 1);
					print '<input type="submit" class="button valignmiddle" value="'.$langs->trans("Modify").'">';
					print '</form>';
				} else {
					$form->form_conditions_reglement($_SERVER['PHP_SELF'].'?facid='.$object->id, $object->retained_warranty_fk_cond_reglement, 'none');
					if (!$displayWarranty) {
						print img_picto($langs->trans('RetainedWarrantyNeed100Percent'), 'warning.png', 'class="pictowarning valignmiddle" ');
					}
				}
				print '</td></tr>';

				// Retained Warranty payment date limit
				print '<tr class="retained-warranty-lines"  ><td>';
				print '<table id="retained-warranty-date-limit-table"  class="nobordernopadding" width="100%"><tr><td>';
				print $langs->trans('RetainedWarrantyDateLimit');
				print '</td>';
				if ($action != 'editretainedwarrantydatelimit' && $user->hasRight('facture', 'creer') && $object->status == Facture::STATUS_DRAFT) {
					print '<td align="right"><a class="editfielda" href="'.$_SERVER["PHP_SELF"].'?action=editretainedwarrantydatelimit&token='.newToken().'&facid='.$object->id.'">'.img_edit($langs->trans('setRetainedWarrantyDateLimit'), 1).'</a></td>';
				}

				print '</tr></table>';
				print '</td><td>';
				$defaultDate = !empty($object->retained_warranty_date_limit) ? $object->retained_warranty_date_limit : strtotime('-1 years', $object->date_lim_reglement);
				if ($object->date > $defaultDate) {
					$defaultDate = $object->date;
				}

				if ($action == 'editretainedwarrantydatelimit' && $object->status == Facture::STATUS_DRAFT) {
					//date('Y-m-d',$object->date_lim_reglement)
					print '<form method="POST" action="'.$_SERVER['PHP_SELF'].'?facid='.$object->id.'">';
					print '<input type="hidden" name="action" value="setretainedwarrantydatelimit">';
					print '<input type="hidden" name="token" value="'.newToken().'">';
					print '<input type="hidden" name="backtopage" value="'.$backtopage.'">';
					print '<input name="retained_warranty_date_limit" type="date" step="1" min="'.dol_print_date($object->date, '%Y-%m-%d').'" value="'.dol_print_date($defaultDate, '%Y-%m-%d').'" >';
					print '<input type="submit" class="button valignmiddle" value="'.$langs->trans("Modify").'">';
					print '</form>';
				} else {
					print dol_print_date($object->retained_warranty_date_limit, 'day');
				}
				print '</td></tr>';
			}
		}


		// Other attributes
		$cols = 2;
		include DOL_DOCUMENT_ROOT.'/core/tpl/extrafields_view.tpl.php';

		print '</table>';

		print '</div>';
		print '<div class="fichehalfright">';

		print '<!-- amounts -->'."\n";
		print '<div class="underbanner clearboth"></div>'."\n";

		print '<table class="border tableforfield centpercent">';

		include DOL_DOCUMENT_ROOT.'/core/tpl/object_currency_amount.tpl.php';

>>>>>>> cc80841a
		$sign = 1;
		if (getDolGlobalString('INVOICE_POSITIVE_CREDIT_NOTE_SCREEN') && $object->type == $object::TYPE_CREDIT_NOTE) {
			$sign = -1; // We invert sign for output
		}
		print '<tr>';
		// Amount HT
		print '<td class="titlefieldmiddle">' . $langs->trans('AmountHT') . '</td>';
		print '<td class="nowrap amountcard right">' . price($sign * $object->total_ht, 0, $langs, 0, -1, -1, $conf->currency) . '</td>';
		if (isModEnabled("multicurrency") && ($object->multicurrency_code && $object->multicurrency_code != $conf->currency)) {
			// Multicurrency Amount HT
			print '<td class="nowrap amountcard right">' . price($sign * $object->multicurrency_total_ht, 0, $langs, 0, -1, -1, $object->multicurrency_code) . '</td>';
		}
		print '</tr>';

		print '<tr>';
		// Amount VAT
<<<<<<< HEAD
		print '<td class="titlefieldmiddle">' . $langs->trans('AmountVAT') . '</td>';
=======
		print '<td>' . $langs->trans('AmountVAT') . '</td>';
>>>>>>> cc80841a
		print '<td class="nowrap amountcard right">' . price($sign * $object->total_tva, 0, $langs, 0, -1, -1, $conf->currency) . '</td>';
		if (isModEnabled("multicurrency") && ($object->multicurrency_code && $object->multicurrency_code != $conf->currency)) {
			// Multicurrency Amount VAT
			print '<td class="nowrap amountcard right">' . price($sign * $object->multicurrency_total_tva, 0, $langs, 0, -1, -1, $object->multicurrency_code) . '</td>';
		}
		print '</tr>';

		// Amount Local Taxes
		if (($mysoc->localtax1_assuj == "1" && $mysoc->useLocalTax(1)) || $object->total_localtax1 != 0) {
			print '<tr>';
			print '<td class="titlefieldmiddle">' . $langs->transcountry("AmountLT1", $mysoc->country_code) . '</td>';
			print '<td class="nowrap amountcard right">' . price($sign * $object->total_localtax1, 0, $langs, 0, -1, -1, $conf->currency) . '</td>';
			if (isModEnabled("multicurrency") && ($object->multicurrency_code && $object->multicurrency_code != $conf->currency)) {
				$object->multicurrency_total_localtax1 = (float) price2num($object->total_localtax1 * $object->multicurrency_tx, 'MT');

				print '<td class="nowrap amountcard right">' . price($sign * $object->multicurrency_total_localtax1, 0, $langs, 0, -1, -1, $object->multicurrency_code) . '</td>';
			}
			print '</tr>';
		}

		if (($mysoc->localtax2_assuj == "1" && $mysoc->useLocalTax(2)) || $object->total_localtax2 != 0) {
			print '<tr>';
			print '<td>' . $langs->transcountry("AmountLT2", $mysoc->country_code) . '</td>';
			print '<td class="nowrap amountcard right">' . price($sign * $object->total_localtax2, 0, $langs, 0, -1, -1, $conf->currency) . '</td>';
			if (isModEnabled("multicurrency") && ($object->multicurrency_code && $object->multicurrency_code != $conf->currency)) {
				$object->multicurrency_total_localtax2 = (float) price2num($object->total_localtax2 * $object->multicurrency_tx, 'MT');

				print '<td class="nowrap amountcard right">' . price($sign * $object->multicurrency_total_localtax2, 0, $langs, 0, -1, -1, $object->multicurrency_code) . '</td>';
			}
			print '</tr>';
		}

		// Add the revenue stamp
		if ($selleruserevenustamp) {
			print '<tr><td class="titlefieldmiddle">';
			print '<table class="nobordernopadding centpercent"><tr><td>';
			print $langs->trans('RevenueStamp');
			print '</td>';
			if ($action != 'editrevenuestamp' && $object->status == $object::STATUS_DRAFT && $usercancreate) {
				print '<td class="right"><a class="editfielda" href="'.$_SERVER["PHP_SELF"].'?action=editrevenuestamp&token='.newToken().'&facid='.$object->id.'">'.img_edit($langs->trans('SetRevenuStamp'), 1).'</a></td>';
<<<<<<< HEAD
			}
			print '</tr></table>';
			print '</td><td class="nowrap amountcard right">';
			if ($action == 'editrevenuestamp') {
				print '<form action="'.$_SERVER["PHP_SELF"].'?id='.$object->id.'" method="post">';
				print '<input type="hidden" name="token" value="'.newToken().'">';
				print '<input type="hidden" name="action" value="setrevenuestamp">';
				print '<input type="hidden" name="revenuestamp" id="revenuestamp_val" value="'.price2num($object->revenuestamp).'">';
				print '<input type="hidden" name="backtopage" value="'.$backtopage.'">';
				print $formother->select_revenue_stamp('', 'revenuestamp_type', $mysoc->country_code);
				print ' &rarr; <span id="revenuestamp_span"></span>';
				print ' <input type="submit" class="button buttongen button-save small" value="'.$langs->trans('Modify').'">';
				print '</form>';
				print " <script>
					$(document).ready(function(){
						js_recalculate_revenuestamp();
						$('select[name=revenuestamp_type]').on('change',function(){
							js_recalculate_revenuestamp();
						});
					});
					function js_recalculate_revenuestamp(){
						var valselected = $('select[name=revenuestamp_type]').val();
						console.log('Calculate revenue stamp from '+valselected);
						var revenue = 0;
						if (valselected.indexOf('%') == -1)
						{
							revenue = valselected;
						}
						else
						{
							var revenue_type = parseFloat(valselected);
							var amount_net = ".round($object->total_ht, 2).";
							revenue = revenue_type * amount_net / 100;
							revenue = revenue.toFixed(2);
						}
						$('#revenuestamp_val').val(revenue);
						$('#revenuestamp_span').html(revenue);
					}
				</script>";
			} else {
				print price($object->revenuestamp, 1, '', 1, -1, -1, $conf->currency);
			}
=======
			}
			print '</tr></table>';
			print '</td><td class="nowrap amountcard right">';
			if ($action == 'editrevenuestamp') {
				print '<form action="'.$_SERVER["PHP_SELF"].'?id='.$object->id.'" method="post">';
				print '<input type="hidden" name="token" value="'.newToken().'">';
				print '<input type="hidden" name="action" value="setrevenuestamp">';
				print '<input type="hidden" name="revenuestamp" id="revenuestamp_val" value="'.price2num($object->revenuestamp).'">';
				print '<input type="hidden" name="backtopage" value="'.$backtopage.'">';
				print $formother->select_revenue_stamp('', 'revenuestamp_type', $mysoc->country_code);
				print ' &rarr; <span id="revenuestamp_span"></span>';
				print ' <input type="submit" class="button buttongen button-save small" value="'.$langs->trans('Modify').'">';
				print '</form>';
				print " <script>
					$(document).ready(function(){
						js_recalculate_revenuestamp();
						$('select[name=revenuestamp_type]').on('change',function(){
							js_recalculate_revenuestamp();
						});
					});
					function js_recalculate_revenuestamp(){
						var valselected = $('select[name=revenuestamp_type]').val();
						console.log('Calculate revenue stamp from '+valselected);
						var revenue = 0;
						if (valselected.indexOf('%') == -1)
						{
							revenue = valselected;
						}
						else
						{
							var revenue_type = parseFloat(valselected);
							var amount_net = ".round($object->total_ht, 2).";
							revenue = revenue_type * amount_net / 100;
							revenue = revenue.toFixed(2);
						}
						$('#revenuestamp_val').val(revenue);
						$('#revenuestamp_span').html(revenue);
					}
				</script>";
			} else {
				print price($object->revenuestamp, 1, '', 1, -1, -1, $conf->currency);
			}
>>>>>>> cc80841a
			print '</td></tr>';
		}

		print '<tr>';
		// Amount TTC
		print '<td>' . $langs->trans('AmountTTC') . '</td>';
		print '<td class="nowrap amountcard right">' . price($sign * $object->total_ttc, 0, $langs, 0, -1, -1, $conf->currency) . '</td>';
		if (isModEnabled("multicurrency") && ($object->multicurrency_code && $object->multicurrency_code != $conf->currency)) {
			// Multicurrency Amount TTC
			print '<td class="nowrap amountcard right">' . price($sign * $object->multicurrency_total_ttc, 0, $langs, 0, -1, -1, $object->multicurrency_code) . '</td>';
		}
		print '</tr>';

		print '</table>';

		$nbrows = 8;
		$nbcols = 3;
		if (isModEnabled('project')) {
			$nbrows++;
		}
		if (isModEnabled("bank")) {
			$nbrows++;
			$nbcols++;
		}
		if ($mysoc->localtax1_assuj == "1" || $object->total_localtax1 != 0) {
			$nbrows++;
		}
		if ($mysoc->localtax2_assuj == "1" || $object->total_localtax2 != 0) {
			$nbrows++;
		}
		if ($selleruserevenustamp) {
			$nbrows++;
		}
		if (isModEnabled('multicurrency')) {
			$nbrows += 5;
		}
		if (isModEnabled('incoterm')) {
			$nbrows += 1;
		}

		// List of previous situation invoices
		if (($object->situation_cycle_ref > 0) && getDolGlobalString('INVOICE_USE_SITUATION')) {
			print '<!-- List of situation invoices -->';
			print '<table class="noborder situationstable" width="100%">';

			print '<tr class="liste_titre">';
			print '<td>'.$langs->trans('ListOfSituationInvoices').'</td>';
			print '<td></td>';
			print '<td class="center">'.$langs->trans('Situation').'</td>';
			if (isModEnabled("bank")) {
				print '<td class="right"></td>';
			}
			print '<td class="right">'.$langs->trans('AmountHT').'</td>';
			print '<td class="right">'.$langs->trans('AmountTTC').'</td>';
			print '<td width="18">&nbsp;</td>';
			print '</tr>';

			$total_prev_ht = $total_prev_ttc = 0;
			$total_global_ht = $total_global_ttc = 0;

			if (count($object->tab_previous_situation_invoice) > 0) {
				// List of previous invoices

				$current_situation_counter = array();
				foreach ($object->tab_previous_situation_invoice as $prev_invoice) {
					$tmptotalpaidforthisinvoice = $prev_invoice->getSommePaiement();
					$total_prev_ht += $prev_invoice->total_ht;
					$total_prev_ttc += $prev_invoice->total_ttc;
					$current_situation_counter[] = (($prev_invoice->type == Facture::TYPE_CREDIT_NOTE) ? -1 : 1) * $prev_invoice->situation_counter;
					print '<tr class="oddeven">';
					print '<td>'.$prev_invoice->getNomUrl(1).'</td>';
					print '<td></td>';
					print '<td align="center" >'.(($prev_invoice->type == Facture::TYPE_CREDIT_NOTE) ? $langs->trans('situationInvoiceShortcode_AS') : $langs->trans('situationInvoiceShortcode_S')).$prev_invoice->situation_counter.'</td>';
					if (isModEnabled("bank")) {
						print '<td class="right"></td>';
					}
					print '<td class="right"><span class="amount">'.price($prev_invoice->total_ht).'</span></td>';
					print '<td class="right"><span class="amount">'.price($prev_invoice->total_ttc).'</span></td>';
					print '<td class="right">'.$prev_invoice->getLibStatut(3, $tmptotalpaidforthisinvoice).'</td>';
					print '</tr>';
				}
			}


			$total_global_ht += $total_prev_ht;
			$total_global_ttc += $total_prev_ttc;
			$total_global_ht += $object->total_ht;
			$total_global_ttc += $object->total_ttc;
			$current_situation_counter[] = (($object->type == Facture::TYPE_CREDIT_NOTE) ? -1 : 1) * $object->situation_counter;
			print '<tr class="oddeven">';
			print '<td>'.$object->getNomUrl(1).'</td>';
			print '<td></td>';
			print '<td class="center">'.(($object->type == Facture::TYPE_CREDIT_NOTE) ? $langs->trans('situationInvoiceShortcode_AS') : $langs->trans('situationInvoiceShortcode_S')).$object->situation_counter.'</td>';
			if (isModEnabled("bank")) {
				print '<td class="right"></td>';
			}
			print '<td class="right"><span class="amount">'.price($object->total_ht).'</span></td>';
			print '<td class="right"><span class="amount">'.price($object->total_ttc).'</span></td>';
			print '<td class="right">'.$object->getLibStatut(3, $object->getSommePaiement()).'</td>';
			print '</tr>';


			print '<tr class="oddeven">';
			print '<td colspan="2" class="left"><b>'.$langs->trans('CurrentSituationTotal').'</b></td>';
			print '<td>';
			$i = 0;
			foreach ($current_situation_counter as $sit) {
				$curSign = $sit > 0 ? '+' : '-';
				$curType = $sit > 0 ? $langs->trans('situationInvoiceShortcode_S') : $langs->trans('situationInvoiceShortcode_AS');
				if ($i > 0) {
					print ' '.$curSign.' ';
				}
				print $curType.abs($sit);
				$i++;
			}
			print '</td>';
			if (isModEnabled("bank")) {
				print '<td></td>';
			}
			print '<td class="right"><b>'.price($total_global_ht).'</b></td>';
			print '<td class="right"><b>'.price($total_global_ttc).'</b></td>';
			print '<td width="18">&nbsp;</td>';
			print '</tr>';


			if (count($object->tab_next_situation_invoice) > 0) {
				// List of next invoices
				/*print '<tr class="liste_titre">';
				 print '<td>' . $langs->trans('ListOfNextSituationInvoices') . '</td>';
				 print '<td></td>';
				 print '<td></td>';
				 if (isModEnabled('banque')) print '<td class="right"></td>';
				 print '<td class="right">' . $langs->trans('AmountHT') . '</td>';
				 print '<td class="right">' . $langs->trans('AmountTTC') . '</td>';
				 print '<td width="18">&nbsp;</td>';
				 print '</tr>';*/

				$total_next_ht = $total_next_ttc = 0;

				foreach ($object->tab_next_situation_invoice as $next_invoice) {
					$totalpaid = $next_invoice->getSommePaiement();
					$total_next_ht += $next_invoice->total_ht;
					$total_next_ttc += $next_invoice->total_ttc;

					print '<tr class="oddeven">';
					print '<td>'.$next_invoice->getNomUrl(1).'</td>';
					print '<td></td>';
					print '<td class="center">'.(($next_invoice->type == Facture::TYPE_CREDIT_NOTE) ? $langs->trans('situationInvoiceShortcode_AS') : $langs->trans('situationInvoiceShortcode_S')).$next_invoice->situation_counter.'</td>';
					if (isModEnabled("bank")) {
						print '<td class="right"></td>';
					}
					print '<td class="right"><span class="amount">'.price($next_invoice->total_ht).'</span></td>';
					print '<td class="right"><span class="amount">'.price($next_invoice->total_ttc).'</span></td>';
					print '<td class="right">'.$next_invoice->getLibStatut(3, $totalpaid).'</td>';
					print '</tr>';
				}

				$total_global_ht += $total_next_ht;
				$total_global_ttc += $total_next_ttc;

				print '<tr class="oddeven">';
				print '<td colspan="3" class="right"></td>';
				if (isModEnabled("bank")) {
					print '<td class="right"></td>';
				}
				print '<td class="right"><b>'.price($total_global_ht).'</b></td>';
				print '<td class="right"><b>'.price($total_global_ttc).'</b></td>';
				print '<td width="18">&nbsp;</td>';
				print '</tr>';
			}

			print '</table>';
		}

		$sign = 1;
		if ($object->type == $object::TYPE_CREDIT_NOTE) {
			$sign = -1;
		}

		// List of payments already done

		print '<!-- List of payments already done -->';
		print '<div class="div-table-responsive-no-min">';
		print '<table class="noborder paymenttable centpercent">';

		print '<tr class="liste_titre">';
		print '<td class="liste_titre">'.($object->type == Facture::TYPE_CREDIT_NOTE ? $langs->trans("PaymentsBack") : $langs->trans('Payments')).'</td>';
		print '<td class="liste_titre"><span class="hideonsmartphone">'.$langs->trans('Date').'</span></td>';
		print '<td class="liste_titre"><span class="hideonsmartphone">'.$langs->trans('Type').'</span></td>';
		if (isModEnabled("bank")) {
			print '<td class="liste_titre"><span class="hideonsmartphone">'.$langs->trans('BankAccount').'</span></td>';
		}
		print '<td class="liste_titre right">'.$langs->trans('Amount').'</td>';
		print '<td class="liste_titre" width="18">&nbsp;</td>';
		print '</tr>';

		// Payments already done (from payment on this invoice)
		$sql = 'SELECT p.datep as dp, p.ref, p.num_paiement as num_payment, p.rowid, p.fk_bank,';
		$sql .= ' c.code as payment_code, c.libelle as payment_label,';
		$sql .= ' pf.amount,';
		$sql .= ' ba.rowid as baid, ba.ref as baref, ba.label, ba.number as banumber, ba.account_number, ba.fk_accountancy_journal, ba.currency_code as bacurrency_code';
		$sql .= ' FROM '.MAIN_DB_PREFIX.'paiement_facture as pf, '.MAIN_DB_PREFIX.'paiement as p';
		$sql .= ' LEFT JOIN '.MAIN_DB_PREFIX.'c_paiement as c ON p.fk_paiement = c.id';
		$sql .= ' LEFT JOIN '.MAIN_DB_PREFIX.'bank as b ON p.fk_bank = b.rowid';
		$sql .= ' LEFT JOIN '.MAIN_DB_PREFIX.'bank_account as ba ON b.fk_account = ba.rowid';
		$sql .= ' WHERE pf.fk_facture = '.((int) $object->id).' AND pf.fk_paiement = p.rowid';
		$sql .= ' AND p.entity IN ('.getEntity('invoice').')';
		$sql .= ' ORDER BY p.datep, p.tms';

		$result = $db->query($sql);
		if ($result) {
			$num = $db->num_rows($result);
			$i = 0;

			if ($num > 0) {
				while ($i < $num) {
					$objp = $db->fetch_object($result);

					$paymentstatic->id = $objp->rowid;
					$paymentstatic->datepaye = $db->jdate($objp->dp);
					$paymentstatic->ref = $objp->ref;
					$paymentstatic->num_payment = $objp->num_payment;
					$paymentstatic->paiementcode = $objp->payment_code;

					print '<tr class="oddeven"><td class="nowraponall">';
					print $paymentstatic->getNomUrl(1);
					print '</td>';
					print '<td>';
					$dateofpayment = $db->jdate($objp->dp);
					$tmparray = dol_getdate($dateofpayment);
					if ($tmparray['seconds'] == 0 && $tmparray['minutes'] == 0 && ($tmparray['hours'] == 0 || $tmparray['hours'] == 12)) {	// We set hours to 0:00 or 12:00 because we don't know it
						print dol_print_date($dateofpayment, 'day');
					} else {	// Hours was set to real date of payment (special case for POS for example)
						print dol_print_date($dateofpayment, 'dayhour', 'tzuser');
					}
					print '</td>';
<<<<<<< HEAD

					$label = ($langs->trans("PaymentType".$objp->payment_code) != "PaymentType".$objp->payment_code) ? $langs->trans("PaymentType".$objp->payment_code) : $objp->payment_label;
					print '<td class="tdoverflowmax80" title="'.dol_escape_htmltag($label.' '.$objp->num_payment).'">'.dol_escape_htmltag($label.' '.$objp->num_payment).'</td>';
					if (isModEnabled("bank")) {
						$bankaccountstatic->id = $objp->baid;
						$bankaccountstatic->ref = $objp->baref;
						$bankaccountstatic->label = $objp->baref;
						$bankaccountstatic->number = $objp->banumber;
						$bankaccountstatic->currency_code = $objp->bacurrency_code;

						if (isModEnabled('accounting')) {
							$bankaccountstatic->account_number = $objp->account_number;

							$accountingjournal = new AccountingJournal($db);
							$accountingjournal->fetch($objp->fk_accountancy_journal);
							$bankaccountstatic->accountancy_journal = $accountingjournal->getNomUrl(0, 1, 1, '', 1);
						}

=======

					$label = ($langs->trans("PaymentType".$objp->payment_code) != "PaymentType".$objp->payment_code) ? $langs->trans("PaymentType".$objp->payment_code) : $objp->payment_label;
					print '<td class="tdoverflowmax80" title="'.dol_escape_htmltag($label.' '.$objp->num_payment).'">'.dol_escape_htmltag($label.' '.$objp->num_payment).'</td>';
					if (isModEnabled("bank")) {
						$bankaccountstatic->id = $objp->baid;
						$bankaccountstatic->ref = $objp->baref;
						$bankaccountstatic->label = $objp->baref;
						$bankaccountstatic->number = $objp->banumber;
						$bankaccountstatic->currency_code = $objp->bacurrency_code;

						if (isModEnabled('accounting')) {
							$bankaccountstatic->account_number = $objp->account_number;

							$accountingjournal = new AccountingJournal($db);
							$accountingjournal->fetch($objp->fk_accountancy_journal);
							$bankaccountstatic->accountancy_journal = $accountingjournal->getNomUrl(0, 1, 1, '', 1);
						}

>>>>>>> cc80841a
						print '<td class="nowraponall">';
						if ($bankaccountstatic->id) {
							print $bankaccountstatic->getNomUrl(1, 'transactions');
						}
						print '</td>';
					}
					print '<td class="right"><span class="amount">'.price($sign * $objp->amount).'</span></td>';
					print '<td class="center">';

					$paiement = new Paiement($db);
					$paiement->fetch($objp->rowid);
					if ($object->status == Facture::STATUS_VALIDATED && $object->paye == 0 && $user->socid == 0 && !$paiement->isReconciled()) {
						print '<a href="'.$_SERVER["PHP_SELF"].'?id='.$object->id.'&action=deletepayment&token='.newToken().'&paiement_id='.$objp->rowid.'">';
						print img_delete();
						print '</a>';
					}
					print '</td>';
					print '</tr>';
					$i++;
				}
			}

			$db->free($result);
		} else {
			dol_print_error($db);
		}

		if ($object->type != Facture::TYPE_CREDIT_NOTE) {
			// Total already paid
			print '<tr><td colspan="'.$nbcols.'" class="right">';
			print '<span class="opacitymedium">';
			if ($object->type != Facture::TYPE_DEPOSIT) {
				print $langs->trans('AlreadyPaidNoCreditNotesNoDeposits');
			} else {
				print $langs->trans('AlreadyPaid');
			}
			print '</span></td><td class="right'.(($totalpaid > 0) ? ' amountalreadypaid' : '').'">'.price($totalpaid).'</td><td>&nbsp;</td></tr>';

			$resteapayeraffiche = $resteapayer;
			$cssforamountpaymentcomplete = 'amountpaymentcomplete';

			// Loop on each credit note or deposit amount applied
			$creditnoteamount = 0;
			$depositamount = 0;
			$sql = "SELECT re.rowid, re.amount_ht, re.amount_tva, re.amount_ttc,";
			$sql .= " re.description, re.fk_facture_source";
			$sql .= " FROM ".MAIN_DB_PREFIX."societe_remise_except as re";
			$sql .= " WHERE fk_facture = ".((int) $object->id);
			$resql = $db->query($sql);
			if ($resql) {
				$num = $db->num_rows($resql);
				$i = 0;
				$invoice = new Facture($db);
				while ($i < $num) {
					$obj = $db->fetch_object($resql);
					$invoice->fetch($obj->fk_facture_source);
					print '<tr><td colspan="'.$nbcols.'" class="right">';
					print '<span class="opacitymedium">';
					if ($invoice->type == Facture::TYPE_CREDIT_NOTE) {
						print $langs->trans("CreditNote").' ';
					}
					if ($invoice->type == Facture::TYPE_DEPOSIT) {
						print $langs->trans("Deposit").' ';
					}
					print $invoice->getNomUrl(0);
					print '</span>';
					print '</td>';
					print '<td class="right"><span class="amount">'.price($obj->amount_ttc).'</span></td>';
					print '<td class="right">';
					print '<a href="'.$_SERVER["PHP_SELF"].'?facid='.$object->id.'&action=unlinkdiscount&token='.newToken().'&discountid='.$obj->rowid.'">';
					print img_picto($langs->transnoentitiesnoconv("RemoveDiscount"), 'unlink');
					print '</a>';
					print '</td></tr>';
					$i++;
					if ($invoice->type == Facture::TYPE_CREDIT_NOTE) {
						$creditnoteamount += $obj->amount_ttc;
					}
					if ($invoice->type == Facture::TYPE_DEPOSIT) {
						$depositamount += $obj->amount_ttc;
					}
				}
			} else {
				dol_print_error($db);
			}

			// Partially paid 'discount'
			if (($object->status == Facture::STATUS_CLOSED || $object->status == Facture::STATUS_ABANDONED) && $object->close_code == 'discount_vat') {
				print '<tr><td colspan="'.$nbcols.'" class="nowrap right">';
				print '<span class="opacitymedium">';
				print $form->textwithpicto($langs->trans("Discount"), $langs->trans("HelpEscompte"), - 1);
				print '</span>';
				print '</td><td class="right"><span class="amount">'.price(price2num($object->total_ttc - $creditnoteamount - $depositamount - $totalpaid, 'MT')).'</span></td><td>&nbsp;</td></tr>';
				$resteapayeraffiche = 0;
				$cssforamountpaymentcomplete = 'amountpaymentneutral';
			}
			// Partially paid or abandoned 'badcustomer'
			if (($object->status == Facture::STATUS_CLOSED || $object->status == Facture::STATUS_ABANDONED) && $object->close_code == 'badcustomer') {
				print '<tr><td colspan="'.$nbcols.'" class="nowrap right">';
				print '<span class="opacitymedium">';
				print $form->textwithpicto($langs->trans("Abandoned"), $langs->trans("HelpAbandonBadCustomer"), - 1);
				print '</span>';
				print '</td><td class="right">'.price(price2num($object->total_ttc - $creditnoteamount - $depositamount - $totalpaid, 'MT')).'</td><td>&nbsp;</td></tr>';
				// $resteapayeraffiche=0;
				$cssforamountpaymentcomplete = 'amountpaymentneutral';
			}
			// Partially paid or abandoned 'product_returned'
			if (($object->status == Facture::STATUS_CLOSED || $object->status == Facture::STATUS_ABANDONED) && $object->close_code == 'product_returned') {
				print '<tr><td colspan="'.$nbcols.'" class="nowrap right">';
				print '<span class="opacitymedium">';
				print $form->textwithpicto($langs->trans("ProductReturned"), $langs->trans("HelpAbandonProductReturned"), - 1);
				print '</span>';
				print '</td><td class="right"><span class="amount">'.price(price2num($object->total_ttc - $creditnoteamount - $depositamount - $totalpaid, 'MT')).'</span></td><td>&nbsp;</td></tr>';
				$resteapayeraffiche = 0;
				$cssforamountpaymentcomplete = 'amountpaymentneutral';
			}
			// Partially paid or abandoned 'abandoned'
			if (($object->status == Facture::STATUS_CLOSED || $object->status == Facture::STATUS_ABANDONED) && $object->close_code == 'abandon') {
				print '<tr><td colspan="'.$nbcols.'" class="nowrap right">';
				$text = $langs->trans("HelpAbandonOther");
				if ($object->close_note) {
					$text .= '<br><br><b>'.$langs->trans("Reason").'</b>:'.$object->close_note;
				}
				print '<span class="opacitymedium">';
				// @phan-suppress-next-line PhanPluginSuspiciousParamPosition
				print $form->textwithpicto($langs->trans("Abandoned"), $text, - 1);
				print '</span>';
				print '</td><td class="right"><span class="amount">'.price(price2num($object->total_ttc - $creditnoteamount - $depositamount - $totalpaid, 'MT')).'</span></td><td>&nbsp;</td></tr>';
				$resteapayeraffiche = 0;
				$cssforamountpaymentcomplete = 'amountpaymentneutral';
			}

			// Billed
			print '<tr><td colspan="'.$nbcols.'" class="right">';
			print '<span class="opacitymedium">';
			print $langs->trans("Billed");
			print '</td><td class="right">'.price($object->total_ttc).'</td><td>&nbsp;</td></tr>';
			// Remainder to pay
			print '<tr><td colspan="'.$nbcols.'" class="right">';
			print '<span class="opacitymedium">';
			print $langs->trans('RemainderToPay');
			if ($resteapayeraffiche < 0) {
				print ' ('.$langs->trans('NegativeIfExcessReceived').')';
			}
			print '</span>';
			print '</td>';
			print '<td class="right'.($resteapayeraffiche ? ' amountremaintopay' : (' '.$cssforamountpaymentcomplete)).'">'.price($resteapayeraffiche).'</td><td>&nbsp;</td></tr>';

			// Remainder to pay Multicurrency
			if ($object->multicurrency_code != $conf->currency || $object->multicurrency_tx != 1) {
				print '<tr><td colspan="'.$nbcols.'" class="right">';
				print '<span class="opacitymedium">';
				print $langs->trans('RemainderToPayMulticurrency');
				if ($resteapayeraffiche < 0) {
					print ' ('.$langs->trans('NegativeIfExcessReceived').')';
				}
				print '</span>';
				print '</td>';
				print '<td class="right'.($resteapayeraffiche ? ' amountremaintopay' : (' '.$cssforamountpaymentcomplete)).'">';
				//print (empty($object->multicurrency_code) ? $conf->currency : $object->multicurrency_code).' ';
				print price(price2num($object->multicurrency_tx * $resteapayeraffiche, 'MT'), 1, $langs, 1, -1, -1, (empty($object->multicurrency_code) ? $conf->currency : $object->multicurrency_code)).'</td><td>&nbsp;</td></tr>';
			}

			// Retained warranty : usually use on construction industry
			if (!empty($object->situation_final) && !empty($object->retained_warranty) && $displayWarranty) {
				// Billed - retained warranty
				if ($object->type == Facture::TYPE_SITUATION) {
					$retainedWarranty = $total_global_ttc * $object->retained_warranty / 100;
				} else {
					// Because one day retained warranty could be used on standard invoices
					$retainedWarranty = $object->total_ttc * $object->retained_warranty / 100;
				}

				$billedWithRetainedWarranty = $object->total_ttc - $retainedWarranty;

				print '<tr><td colspan="'.$nbcols.'" align="right">'.$langs->trans("ToPayOn", dol_print_date($object->date_lim_reglement, 'day')).' :</td><td align="right">'.price($billedWithRetainedWarranty).'</td><td>&nbsp;</td></tr>';

				// retained warranty
				print '<tr><td colspan="'.$nbcols.'" align="right">';
				print $langs->trans("RetainedWarranty").' ('.$object->retained_warranty.'%)';
				print !empty($object->retained_warranty_date_limit) ? ' '.$langs->trans("ToPayOn", dol_print_date($object->retained_warranty_date_limit, 'day')) : '';
				print ' :</td><td align="right">'.price($retainedWarranty).'</td><td>&nbsp;</td></tr>';
			}
		} else { // Credit note
			$resteapayeraffiche = $resteapayer;
			$cssforamountpaymentcomplete = 'amountpaymentneutral';

			// Total already paid back
			print '<tr><td colspan="'.$nbcols.'" class="right">';
			print '<span class="opacitymedium">'.$langs->trans('AlreadyPaidBack').'</span>';
			print '</td><td class="right"><span class="amount">'.price($sign * $totalpaid).'</span></td><td>&nbsp;</td></tr>';

			// Billed
			print '<tr><td colspan="'.$nbcols.'" class="right"><span class="opacitymedium">'.$langs->trans("Billed").'</span></td><td class="right">'.price($sign * $object->total_ttc).'</td><td>&nbsp;</td></tr>';

			// Remainder to pay back
			print '<tr><td colspan="'.$nbcols.'" class="right">';
			print '<span class="opacitymedium">'.$langs->trans('RemainderToPayBack');
			if ($resteapayeraffiche > 0) {
				print ' ('.$langs->trans('NegativeIfExcessRefunded').')';
			}
			print '</span></td>';
			print '<td class="right'.($resteapayeraffiche ? ' amountremaintopayback' : (' '.$cssforamountpaymentcomplete)).'">'.price($sign * $resteapayeraffiche).'</td>';
			print '<td class="nowrap">&nbsp;</td></tr>';

			// Remainder to pay back Multicurrency
			if ($object->multicurrency_code != $conf->currency || $object->multicurrency_tx != 1) {
				print '<tr><td colspan="'.$nbcols.'" class="right">';
				print '<span class="opacitymedium">'.$langs->trans('RemainderToPayBackMulticurrency');
				if ($resteapayeraffiche > 0) {
					print ' ('.$langs->trans('NegativeIfExcessRefunded').')';
				}
				print '</span>';
				print '</td>';
				print '<td class="right'.($resteapayeraffiche ? ' amountremaintopayback' : (' '.$cssforamountpaymentcomplete)).'">'.(!empty($object->multicurrency_code) ? $object->multicurrency_code : $conf->currency).' '.price(price2num($sign * $object->multicurrency_tx * $resteapayeraffiche, 'MT')).'</td><td>&nbsp;</td></tr>';
			}

			// Sold credit note
			// print '<tr><td colspan="'.$nbcols.'" class="right">'.$langs->trans('TotalTTC').' :</td>';
			// print '<td class="right" style="border: 1px solid;" bgcolor="#f0f0f0"><b>'.price($sign *
			// $object->total_ttc).'</b></td><td>&nbsp;</td></tr>';
		}

		print '</table>';
		print '</div>';

		// Margin Infos
		if (isModEnabled('margin')) {
			$formmargin->displayMarginInfos($object);
		}

		print '</div>';
		print '</div>';

		print '<div class="clearboth"></div><br><br>';

		if (getDolGlobalString('MAIN_DISABLE_CONTACTS_TAB')) {
			$blocname = 'contacts';
			$title = $langs->trans('ContactsAddresses');
			include DOL_DOCUMENT_ROOT.'/core/tpl/bloc_showhide.tpl.php';
		}

		if (getDolGlobalString('MAIN_DISABLE_NOTES_TAB')) {
			$blocname = 'notes';
			$title = $langs->trans('Notes');
			include DOL_DOCUMENT_ROOT.'/core/tpl/bloc_showhide.tpl.php';
		}

		// Get object lines
		$result = $object->getLinesArray();

		// Add products/services form
		//$forceall = 1;
		global $inputalsopricewithtax;
		$inputalsopricewithtax = 1;

		// Show global modifiers for situation invoices
		if (getDolGlobalString('INVOICE_USE_SITUATION')) {
			if ($object->situation_cycle_ref && $object->status == 0) {
				print '<!-- Area to change globally the situation percent -->'."\n";
				print '<div class="div-table-responsive">';

				print '<form name="updatealllines" id="updatealllines" action="'.$_SERVER['PHP_SELF'].'?id='.$object->id.'#updatealllines" method="POST">';
				print '<input type="hidden" name="token" value="'.newToken().'" />';
				print '<input type="hidden" name="action" value="updatealllines" />';
				print '<input type="hidden" name="id" value="'.$object->id.'" />';
				print '<input type="hidden" name="backtopage" value="'.$backtopage.'">';

				print '<table id="tablelines_all_progress" class="noborder noshadow" width="100%">';

				print '<tr class="liste_titre nodrag nodrop">';

				// Adds a line numbering column
				if (getDolGlobalString('MAIN_VIEW_LINE_NUMBER')) {
					print '<td align="center" width="5">&nbsp;</td>';
				}
				print '<td class="minwidth500imp">'.$langs->trans('ModifyAllLines').'</td>';
				print '<td class="right">'.$langs->trans('Progress').'</td>';
				print '<td>&nbsp;</td>';
				print "</tr>\n";

				print '<tr class="nodrag nodrop">';
				// Adds a line numbering column
				if (getDolGlobalString('MAIN_VIEW_LINE_NUMBER')) {
					print '<td align="center" width="5">&nbsp;</td>';
				}
				print '<td>&nbsp;</td>';
				print '<td class="nowrap right"><input type="text" size="1" value="" name="all_progress">%</td>';
				print '<td class="right"><input type="submit" class="button" name="all_percent" value="Modifier" /></td>';
				print '</tr>';

				print '</table>';

				print '</form>';

				print '</div>';
			}
		}

		print '	<form name="addproduct" id="addproduct" action="'.$_SERVER["PHP_SELF"].'?id='.$object->id.'" method="POST">
		<input type="hidden" name="token" value="' . newToken().'">
		<input type="hidden" name="action" value="' . (($action != 'editline') ? 'addline' : 'updateline').'">
		<input type="hidden" name="mode" value="">
		<input type="hidden" name="page_y" value="">
		<input type="hidden" name="id" value="' . $object->id.'">
		<input type="hidden" name="backtopage" value="'.$backtopage.'">
		';

		if (!empty($conf->use_javascript_ajax) && $object->status == 0) {
			include DOL_DOCUMENT_ROOT.'/core/tpl/ajaxrow.tpl.php';
		}

		print '<div class="div-table-responsive-no-min">';
		print '<table id="tablelines" class="noborder noshadow" width="100%">';

		// Show object lines
		if (!empty($object->lines)) {
			$object->printObjectLines($action, $mysoc, $soc, $lineid, 1);
		}

		// Form to add new line
		if ($object->status == 0 && $usercancreate && $action != 'valid') {
			if ($action != 'editline' && $action != 'selectlines') {
				// Add free products/services

				$parameters = array();
				$reshook = $hookmanager->executeHooks('formAddObjectLine', $parameters, $object, $action); // Note that $action and $object may have been modified by hook
				if ($reshook < 0) {
					setEventMessages($hookmanager->error, $hookmanager->errors, 'errors');
				}
				if (empty($reshook)) {
					$object->formAddObjectLine(1, $mysoc, $soc);
				}
			} else {
				$parameters = array();
				$reshook = $hookmanager->executeHooks('formEditObjectLine', $parameters, $object, $action); // Note that $action and $object may have been modified by hook
			}
		}

		print "</table>\n";
		print "</div>";

		print "</form>\n";
	}
	print dol_get_fiche_end();


	// Actions buttons

	if ($action != 'prerelance' && $action != 'presend' && $action != 'valid' && $action != 'editline') {
		print '<div class="tabsAction">';

		$parameters = array();
		$reshook = $hookmanager->executeHooks('addMoreActionsButtons', $parameters, $object, $action); // Note that $action and $object may have been modified by hook
		if (empty($reshook)) {
			$params = array(
				'attr' => array(
					'class' => 'classfortooltip',
					'title' => ''
				)
			);
			// Edit a validated invoice without any payment and not transferred to accounting
			if ($object->status == Facture::STATUS_VALIDATED) {
				// We check if lines of invoice are not already transferred into accountancy
				$ventilExportCompta = $object->getVentilExportCompta();

				if ($ventilExportCompta == 0) {
					if (getDolGlobalString('INVOICE_CAN_BE_EDITED_EVEN_IF_PAYMENT_DONE') || ($resteapayer == price2num($object->total_ttc, 'MT', 1) && empty($object->paye))) {
						if (!$objectidnext && $object->is_last_in_cycle()) {
							if ($usercanunvalidate) {
								unset($params['attr']['title']);
								print dolGetButtonAction($langs->trans('Modify'), '', 'default', $_SERVER['PHP_SELF'].'?facid='.$object->id.'&action=modif&token='.newToken(), '', true, $params);
							} else {
								$params['attr']['title'] = $langs->trans('NotEnoughPermissions');
								print dolGetButtonAction($langs->trans('Modify'), '', 'default', $_SERVER['PHP_SELF'].'?facid='.$object->id.'&action=modif&token='.newToken(), '', false, $params);
							}
						} elseif (!$object->is_last_in_cycle()) {
							$params['attr']['title'] = $langs->trans('NotLastInCycle');
							print dolGetButtonAction($langs->trans('Modify'), '', 'default', '#', '', false, $params);
						} else {
							$params['attr']['title'] = $langs->trans('DisabledBecauseReplacedInvoice');
							print dolGetButtonAction($langs->trans('Modify'), '', 'default', '#', '', false, $params);
						}
					}
				} else {
					$params['attr']['title'] = $langs->trans('DisabledBecauseDispatchedInBookkeeping');
					print dolGetButtonAction($langs->trans('Modify'), '', 'default', '#', '', false, $params);
				}
			}

			$discount = new DiscountAbsolute($db);
			$result = $discount->fetch(0, $object->id);

			// Reopen an invoice
			if ((($object->type == Facture::TYPE_STANDARD || $object->type == Facture::TYPE_REPLACEMENT)
				|| ($object->type == Facture::TYPE_CREDIT_NOTE && empty($discount->id))
				|| ($object->type == Facture::TYPE_DEPOSIT && empty($discount->id))
				|| ($object->type == Facture::TYPE_SITUATION && empty($discount->id)))
				&& ($object->status == Facture::STATUS_CLOSED || $object->status == Facture::STATUS_ABANDONED || ($object->status == 1 && $object->paye == 1))   // Condition ($object->status == 1 && $object->paye == 1) should not happened but can be found due to corrupted data
				&& ((!getDolGlobalString('MAIN_USE_ADVANCED_PERMS') && $usercancreate) || $usercanreopen)) {				// A paid invoice (partially or completely)
				if ($object->close_code != 'replaced' || (!$objectidnext)) { 				// Not replaced by another invoice or replaced but the replacement invoice has been deleted
					unset($params['attr']['title']);
					print dolGetButtonAction($langs->trans('ReOpen'), '', 'default', $_SERVER['PHP_SELF'].'?facid='.$object->id.'&action=reopen&token='.newToken(), '', true, $params);
				} else {
					$params['attr']['title'] = $langs->trans("DisabledBecauseReplacedInvoice");
					print dolGetButtonAction($langs->trans('ReOpen'), '', 'default', '#', '', false, $params);
				}
			}

			// Create contract
			if (getDolGlobalString('CONTRACT_CREATE_FROM_INVOICE')) {
				if (isModEnabled('contract') && $object->status == Facture::STATUS_VALIDATED) {
					$langs->load("contracts");

					if ($usercancreatecontract) {
						print '<a class="butAction" href="' . DOL_URL_ROOT . '/contrat/card.php?action=create&amp;origin=' . $object->element . '&amp;originid=' . $object->id . '&amp;socid=' . $object->socid . '">' . $langs->trans('AddContract') . '</a>';
					}
				}
			}

			// Validate
			if ($object->status == Facture::STATUS_DRAFT && count($object->lines) > 0 && ((($object->type == Facture::TYPE_STANDARD || $object->type == Facture::TYPE_REPLACEMENT || $object->type == Facture::TYPE_DEPOSIT || $object->type == Facture::TYPE_PROFORMA || $object->type == Facture::TYPE_SITUATION) && (getDolGlobalString('FACTURE_ENABLE_NEGATIVE') || $object->total_ttc >= 0)) || ($object->type == Facture::TYPE_CREDIT_NOTE && $object->total_ttc <= 0))) {
				if ($usercanvalidate) {
					unset($params['attr']['title']);
					print dolGetButtonAction($langs->trans('Validate'), '', 'default', $_SERVER["PHP_SELF"].'?facid='.$object->id.'&action=valid&token='.newToken(), '', true, $params);
				}
			}

			// Send by mail
			if (empty($user->socid)) {
				if (($object->status == Facture::STATUS_VALIDATED || $object->status == Facture::STATUS_CLOSED) || getDolGlobalString('FACTURE_SENDBYEMAIL_FOR_ALL_STATUS')) {
					if ($objectidnext) {
						print '<span class="butActionRefused classfortooltip" title="'.$langs->trans("DisabledBecauseReplacedInvoice").'">'.$langs->trans('SendMail').'</span>';
					} else {
						if ($usercansend) {
							unset($params['attr']['title']);
							print dolGetButtonAction('', $langs->trans('SendMail'), 'default', $_SERVER['PHP_SELF'].'?facid='.$object->id.'&action=presend&mode=init#formmailbeforetitle', '', true, $params);
						} else {
							unset($params['attr']['title']);
							print dolGetButtonAction('', $langs->trans('SendMail'), 'default', '#', '', false, $params);
						}
					}
				}
			}

			// Request a direct debit order
			if ($object->status > Facture::STATUS_DRAFT && $object->paye == 0 && $num == 0) {
				if ($resteapayer > 0) {
					if ($usercancreatewithdrarequest) {
						if (!$objectidnext && $object->close_code != 'replaced') { 				// Not replaced by another invoice
							print '<a class="butAction" href="'.DOL_URL_ROOT.'/compta/facture/prelevement.php?facid='.$object->id.'" title="'.dol_escape_htmltag($langs->trans("MakeWithdrawRequest")).'">'.$langs->trans("MakeWithdrawRequest").'</a>';
						} else {
							print '<span class="butActionRefused classfortooltip" title="'.$langs->trans("DisabledBecauseReplacedInvoice").'">'.$langs->trans('MakeWithdrawRequest').'</span>';
						}
					} else {
						//print '<a class="butActionRefused classfortooltip" href="#" title="'.dol_escape_htmltag($langs->trans("NotEnoughPermissions")).'">'.$langs->trans("MakeWithdrawRequest").'</a>';
					}
				} else {
					//print '<a class="butActionRefused classfortooltip" href="#" title="'.dol_escape_htmltag($langs->trans("AmountMustBePositive")).'">'.$langs->trans("MakeWithdrawRequest").'</a>';
				}
			}

			// POS Ticket
			if (isModEnabled('takepos') && $object->module_source == 'takepos') {
				$langs->load("cashdesk");
				$receipt_url = DOL_URL_ROOT."/takepos/receipt.php";
				print '<a target="_blank" rel="noopener noreferrer" class="butAction" href="'.$receipt_url.'?facid='.((int) $object->id).'">'.$langs->trans('POSTicket').'</a>';
			}

			// Create payment
			if ($object->type != Facture::TYPE_CREDIT_NOTE && $object->status == 1 && $object->paye == 0 && $usercanissuepayment) {
				if ($objectidnext) {
					print '<span class="butActionRefused classfortooltip" title="'.$langs->trans("DisabledBecauseReplacedInvoice").'">'.$langs->trans('DoPayment').'</span>';
				} else {
					if ($object->type == Facture::TYPE_DEPOSIT && $resteapayer == 0) {
						// For down payment, we refuse to receive more than amount to pay.
						$params['attr']['title'] = $langs->trans('DisabledBecauseRemainderToPayIsZero');
						print dolGetButtonAction($langs->trans('DoPayment'), '', 'default', '#', '', false, $params);
					} else {
						// Sometimes we can receive more, so we accept to enter more and will offer a button to convert into discount (but it is not a credit note, just a prepayment done)
						//print '<a class="butAction" href="'.DOL_URL_ROOT.'/compta/paiement.php?facid='.$object->id.'&amp;action=create&amp;accountid='.$object->fk_account.'">'.$langs->trans('DoPayment').'</a>';
						unset($params['attr']['title']);
						print dolGetButtonAction($langs->trans('DoPayment'), '', 'default', DOL_URL_ROOT.'/compta/paiement.php?facid='.$object->id.'&amp;action=create'.($object->fk_account > 0 ? '&amp;accountid='.$object->fk_account : ''), '', true, $params);
					}
				}
			}

			$sumofpayment = $totalpaid;
			$sumofpaymentall = $totalpaid + $totalcreditnotes + $totaldeposits;

			// Reverse back money or convert to reduction
			if ($object->type == Facture::TYPE_CREDIT_NOTE || $object->type == Facture::TYPE_DEPOSIT || $object->type == Facture::TYPE_STANDARD || $object->type == Facture::TYPE_SITUATION) {
				// For credit note only
				if ($object->type == Facture::TYPE_CREDIT_NOTE && $object->status == Facture::STATUS_VALIDATED && $object->paye == 0 && $usercanissuepayment) {
					if ($resteapayer == 0) {
						print '<span class="butActionRefused classfortooltip" title="'.$langs->trans("DisabledBecauseRemainderToPayIsZero").'">'.$langs->trans('DoPaymentBack').'</span>';
					} else {
						print '<a class="butAction" href="'.DOL_URL_ROOT.'/compta/paiement.php?facid='.$object->id.'&amp;action=create&amp;accountid='.$object->fk_account.'">'.$langs->trans('DoPaymentBack').'</a>';
					}
				}

				// For standard invoice with excess received
				if (($object->type == Facture::TYPE_STANDARD || $object->type == Facture::TYPE_SITUATION) && $object->status == Facture::STATUS_VALIDATED && empty($object->paye) && $resteapayer < 0 && $usercancreate && empty($discount->id)) {
					print '<a class="butAction'.($conf->use_javascript_ajax ? ' reposition' : '').'" href="'.$_SERVER["PHP_SELF"].'?facid='.$object->id.'&action=converttoreduc&token='.newToken().'">'.$langs->trans('ConvertExcessReceivedToReduc').'</a>';
				}
				// For credit note
				if ($object->type == Facture::TYPE_CREDIT_NOTE && $object->status == Facture::STATUS_VALIDATED && $object->paye == 0 && $usercancreate
					&& (getDolGlobalString('INVOICE_ALLOW_REUSE_OF_CREDIT_WHEN_PARTIALLY_REFUNDED') || $sumofpayment == 0) && $object->total_ht < 0
				) {
					print '<a class="butAction classfortooltip'.($conf->use_javascript_ajax ? ' reposition' : '').'" href="'.$_SERVER["PHP_SELF"].'?facid='.$object->id.'&action=converttoreduc&token='.newToken().'" title="'.dol_escape_htmltag($langs->trans("ConfirmConvertToReduc2")).'">'.$langs->trans('ConvertToReduc').'</a>';
				}
				// For down payment invoice (deposit)

				if ($object->type == Facture::TYPE_DEPOSIT && $usercancreate && $object->status > Facture::STATUS_DRAFT && empty($discount->id)) {
					// We can close a down payment only if paid amount is same than amount of down payment (by definition). We can bypass this if hidden and unstable option DEPOSIT_AS_CREDIT_AVAILABLE_EVEN_UNPAID is set.
					if (price2num($object->total_ttc, 'MT') == price2num($sumofpaymentall, 'MT') || getDolGlobalInt('DEPOSIT_AS_CREDIT_AVAILABLE_EVEN_UNPAID') || ($object->type == Facture::STATUS_ABANDONED && in_array($object->close_code, array('bankcharge', 'discount_vat', 'other')))) {
						print '<a class="butAction'.($conf->use_javascript_ajax ? ' reposition' : '').'" href="'.$_SERVER["PHP_SELF"].'?facid='.$object->id.'&action=converttoreduc&token='.newToken().'">'.$langs->trans('ConvertToReduc').'</a>';
					} else {
						print '<span class="butActionRefused classfortooltip" title="'.$langs->trans("AmountPaidMustMatchAmountOfDownPayment").'">'.$langs->trans('ConvertToReduc').'</span>';
					}
				}
			}

			// Classify paid
			if ($object->status == Facture::STATUS_VALIDATED && $object->paye == 0 && $usercanissuepayment && (
				($object->type != Facture::TYPE_CREDIT_NOTE && $object->type != Facture::TYPE_DEPOSIT && ($resteapayer <= 0 || (getDolGlobalString('INVOICE_CAN_SET_PAID_EVEN_IF_PARTIALLY_PAID') && $object->total_ttc == $resteapayer))) ||
				($object->type == Facture::TYPE_CREDIT_NOTE && $resteapayer >= 0) ||
				($object->type == Facture::TYPE_DEPOSIT && $object->total_ttc > 0)
			)
			) {
				if ($object->type == Facture::TYPE_DEPOSIT && price2num($object->total_ttc, 'MT') != price2num($sumofpaymentall, 'MT')) {
					// We can close a down payment only if paid amount is same than amount of down payment (by definition)
					$params['attr']['title'] = $langs->trans('AmountPaidMustMatchAmountOfDownPayment');
					print dolGetButtonAction($langs->trans('ClassifyPaid'), '', 'default', '#', '', false, $params);
				} else {
					unset($params['attr']['title']);
					print dolGetButtonAction($langs->trans('ClassifyPaid'), '', 'default', $_SERVER['PHP_SELF'].'?facid='.$object->id.'&action=paid&token='.newToken(), '', true, $params);
				}
			}

			// Classify 'closed not completely paid' (possible if validated and not yet filed paid)
			if ($object->status == Facture::STATUS_VALIDATED && $object->paye == 0 && $resteapayer > 0 && (!getDolGlobalString('INVOICE_CAN_SET_PAID_EVEN_IF_PARTIALLY_PAID') || $resteapayer != $object->total_ttc) && $usercanissuepayment) {
				if ($totalpaid > 0 || $totalcreditnotes > 0) {
					// If one payment or one credit note was linked to this invoice
					print '<a class="butAction'.($conf->use_javascript_ajax ? ' reposition' : '').'" href="'.$_SERVER['PHP_SELF'].'?facid='.$object->id.'&action=paid&token='.newToken().'">'.$langs->trans('ClassifyPaidPartially').'</a>';
				} else {
					if (!getDolGlobalString('INVOICE_CAN_NEVER_BE_CANCELED')) {
						if ($objectidnext) {
							print '<span class="butActionRefused classfortooltip" title="'.$langs->trans("DisabledBecauseReplacedInvoice").'">'.$langs->trans('ClassifyCanceled').'</span>';
						} else {
							print '<a class="butAction'.($conf->use_javascript_ajax ? ' reposition' : '').'" href="'.$_SERVER['PHP_SELF'].'?facid='.$object->id.'&amp;action=canceled">'.$langs->trans('ClassifyCanceled').'</a>';
						}
					}
				}
			}

			// Create a credit note
			if (($object->type == Facture::TYPE_STANDARD || ($object->type == Facture::TYPE_DEPOSIT && !getDolGlobalString('FACTURE_DEPOSITS_ARE_JUST_PAYMENTS')) || $object->type == Facture::TYPE_PROFORMA) && $object->status > 0 && $usercancreate) {
				if (!$objectidnext) {
					print '<a class="butAction" href="'.$_SERVER['PHP_SELF'].'?socid='.$object->socid.'&amp;fac_avoir='.$object->id.'&amp;action=create&amp;type=2'.($object->fk_project > 0 ? '&amp;projectid='.$object->fk_project : '').($object->entity > 0 ? '&amp;originentity='.$object->entity : '').'">'.$langs->trans("CreateCreditNote").'</a>';
				}
			}

			// For situation invoice with excess received
			if ($object->status > Facture::STATUS_DRAFT
				&& $object->type == Facture::TYPE_SITUATION
				&& ($object->total_ttc - $totalpaid - $totalcreditnotes - $totaldeposits) > 0
				&& $usercancreate
				&& !$objectidnext
				&& $object->is_last_in_cycle()
				&& getDolGlobalInt('INVOICE_USE_SITUATION_CREDIT_NOTE')
			) {
				if ($usercanunvalidate) {
					print '<a class="butAction" href="'.$_SERVER['PHP_SELF'].'?socid='.$object->socid.'&amp;fac_avoir='.$object->id.'&amp;invoiceAvoirWithLines=1&amp;action=create&amp;type=2'.($object->fk_project > 0 ? '&amp;projectid='.$object->fk_project : '').'">'.$langs->trans("CreateCreditNote").'</a>';
				} else {
					print '<span class="butActionRefused classfortooltip" title="'.$langs->trans("NotEnoughPermissions").'">'.$langs->trans("CreateCreditNote").'</span>';
				}
			}

			// Clone
			if (($object->type == Facture::TYPE_STANDARD || $object->type == Facture::TYPE_DEPOSIT || $object->type == Facture::TYPE_PROFORMA) && $usercancreate) {
				unset($params['attr']['title']);
				print dolGetButtonAction($langs->trans('ToClone'), '', 'default', $_SERVER['PHP_SELF'].'?facid='.$object->id.'&action=clone&object=invoice&token='.newToken(), '', true, $params);
			}

			// Clone as predefined / Create template
			if (($object->type == Facture::TYPE_STANDARD || $object->type == Facture::TYPE_DEPOSIT || $object->type == Facture::TYPE_PROFORMA) && $object->status == 0 && $usercancreate) {
				if (!$objectidnext && count($object->lines) > 0) {
					unset($params['attr']['title']);
					print dolGetButtonAction($langs->trans('ChangeIntoRepeatableInvoice'), '', 'default', DOL_URL_ROOT.'/compta/facture/card-rec.php?facid='.$object->id.'&amp;action=create', '', true, $params);
				}
			}

			// Remove situation from cycle
			if (in_array($object->status, array(Facture::STATUS_CLOSED, Facture::STATUS_VALIDATED))
				&& $object->type == Facture::TYPE_SITUATION
				&& $usercancreate
				&& !$objectidnext
				&& $object->situation_counter > 1
				&& $object->is_last_in_cycle()
				&& $usercanunvalidate
			) {
				if (($object->total_ttc - $totalcreditnotes) == 0) {
					print '<a id="butSituationOut" class="butAction" href="'.$_SERVER['PHP_SELF'].'?facid='.$object->id.'&amp;action=situationout">'.$langs->trans("RemoveSituationFromCycle").'</a>';
				} else {
					print '<a id="butSituationOutRefused" class="butActionRefused classfortooltip" href="#" title="'.$langs->trans("DisabledBecauseNotEnouthCreditNote").'" >'.$langs->trans("RemoveSituationFromCycle").'</a>';
				}
			}

			// Create next situation invoice
			if ($usercancreate && ($object->type == 5) && ($object->status == 1 || $object->status == 2)) {
				if ($object->is_last_in_cycle() && $object->situation_final != 1) {
					print '<a class="butAction" href="'.$_SERVER['PHP_SELF'].'?action=create&amp;type=5&amp;origin=facture&amp;originid='.$object->id.'&amp;socid='.$object->socid.'" >'.$langs->trans('CreateNextSituationInvoice').'</a>';
				} elseif (!$object->is_last_in_cycle()) {
					print '<a class="butActionRefused classfortooltip" href="#" title="'.$langs->trans("DisabledBecauseNotLastInCycle").'">'.$langs->trans('CreateNextSituationInvoice').'</a>';
				} else {
					print '<a class="butActionRefused classfortooltip" href="#" title="'.$langs->trans("DisabledBecauseFinal").'">'.$langs->trans('CreateNextSituationInvoice').'</a>';
				}
			}

			// Delete
			$isErasable = $object->is_erasable();
			$htmltooltip = '';
			if ($isErasable == -4) {
				$htmltooltip = $langs->trans('DisabledBecausePayments');
			} elseif ($isErasable == -3) {
				$htmltooltip = $langs->trans('DisabledBecauseNotLastSituationInvoice');
			} elseif ($isErasable == -2) {
				$htmltooltip = $langs->trans('DisabledBecauseNotLastInvoice');
			} elseif ($isErasable == -1) {
				$htmltooltip = $langs->trans('DisabledBecauseDispatchedInBookkeeping');
			} elseif ($isErasable <= 0) {	// Any other cases
				$htmltooltip = $langs->trans('DisabledBecauseNotErasable');
			} elseif ($objectidnext) {
				$htmltooltip = $langs->trans('DisabledBecauseReplacedInvoice');
			}
			if ($usercandelete || ($usercancreate && $isErasable == 1)) {	// isErasable = 1 means draft with temporary ref (draft can always be deleted with no need of permissions)
				$enableDelete = false;
				$deleteHref = '#';
				if ($isErasable > 0 && ! $objectidnext) {
					$deleteHref = $_SERVER["PHP_SELF"].'?facid='.$object->id.'&action=delete&token='.newToken();
					$enableDelete = true;
				}
				unset($params['attr']['title']);
				print dolGetButtonAction($htmltooltip, $langs->trans('Delete'), 'delete', $deleteHref, '', $enableDelete, $params);
			} else {
				unset($params['attr']['title']);
				print dolGetButtonAction($htmltooltip, $langs->trans('Delete'), 'delete', '#', '', false);
			}
		}
		print '</div>';
	}

	// Select mail models is same action as presend
	if (GETPOST('modelselected', 'alpha')) {
		$action = 'presend';
	}
	if ($action != 'prerelance' && $action != 'presend') {
		print '<div class="fichecenter"><div class="fichehalfleft">';
		print '<a name="builddoc"></a>'; // ancre

		// Generated documents
		$filename = dol_sanitizeFileName($object->ref);
		$filedir = $conf->invoice->multidir_output[$object->entity].'/'.dol_sanitizeFileName($object->ref);
		$urlsource = $_SERVER['PHP_SELF'].'?facid='.$object->id;
		$genallowed = $usercanread;
		$delallowed = $usercancreate;

		print $formfile->showdocuments(
			'facture',
			$filename,
			$filedir,
			$urlsource,
			$genallowed,
			$delallowed,
			$object->model_pdf,
			1,
			0,
			0,
			28,
			0,
			'',
			'',
			'',
			$soc->default_lang,
			'',
			$object,
			0,
			'remove_file_comfirm'
		);

		$somethingshown = $formfile->numoffiles;

		// Show links to link elements
		$linktoelem = $form->showLinkToObjectBlock($object, array(), array('invoice'));

		$compatibleImportElementsList = false;
		if ($usercancreate
			&& $object->status == Facture::STATUS_DRAFT
			&& ($object->type == Facture::TYPE_STANDARD || $object->type == Facture::TYPE_REPLACEMENT || $object->type == Facture::TYPE_DEPOSIT || $object->type == Facture::TYPE_PROFORMA || $object->type == Facture::TYPE_SITUATION)) {
			$compatibleImportElementsList = array('commande', 'propal'); // import from linked elements
		}
		$somethingshown = $form->showLinkedObjectBlock($object, $linktoelem, $compatibleImportElementsList);

		// Show online payment link
		// The list can be complete by the hook 'doValidatePayment' executed inside getValidOnlinePaymentMethods()
		include_once DOL_DOCUMENT_ROOT.'/core/lib/payments.lib.php';
		$validpaymentmethod = getValidOnlinePaymentMethods('');
		$useonlinepayment = count($validpaymentmethod);

		if ($object->status != Facture::STATUS_DRAFT && $useonlinepayment) {
			print '<br><!-- Link to pay -->'."\n";
			require_once DOL_DOCUMENT_ROOT.'/core/lib/payments.lib.php';
			print showOnlinePaymentUrl('invoice', $object->ref).'<br>';
		}

		print '</div><div class="fichehalfright">';

		$MAXEVENT = 10;

<<<<<<< HEAD
		$morehtmlcenter = dolGetButtonTitle($langs->trans('SeeAll'), '', 'fa fa-bars imgforviewmode', DOL_URL_ROOT.'/compta/facture/agenda.php?id='.$object->id);
=======
		$morehtmlcenter = '<div class="nowraponall">';
		$morehtmlcenter .= dolGetButtonTitle($langs->trans('FullConversation'), '', 'fa fa-comments imgforviewmode', DOL_URL_ROOT.'/compta/facture/messaging.php?id='.$object->id);
		$morehtmlcenter .= dolGetButtonTitle($langs->trans('FullList'), '', 'fa fa-bars imgforviewmode', DOL_URL_ROOT.'/compta/facture/agenda.php?id='.$object->id);
		$morehtmlcenter .= '</div>';
>>>>>>> cc80841a

		// List of actions on element
		include_once DOL_DOCUMENT_ROOT.'/core/class/html.formactions.class.php';
		$formactions = new FormActions($db);
		$somethingshown = $formactions->showactions($object, 'invoice', $socid, 1, '', $MAXEVENT, '', $morehtmlcenter); // Show all action for thirdparty

		print '</div></div>';
	}


	// Presend form
	$modelmail = 'facture_send';
	$defaulttopic = 'SendBillRef';
	$diroutput = $conf->invoice->multidir_output[$object->entity];
	$trackid = 'inv'.$object->id;

	include DOL_DOCUMENT_ROOT.'/core/tpl/card_presend.tpl.php';
}

// End of page
llxFooter();
$db->close();<|MERGE_RESOLUTION|>--- conflicted
+++ resolved
@@ -1571,11 +1571,7 @@
 						if (GETPOST('type') == Facture::TYPE_DEPOSIT && in_array($typeamount, array('amount', 'variable'))) {
 							// Define the array $amountdeposit
 							$amountdeposit = array();
-<<<<<<< HEAD
-							if (getDolGlobalString('MAIN_DEPOSIT_MULTI_TVA')) {
-=======
 							if (getDolGlobalString('MAIN_DEPOSIT_MULTI_TVA')) {	// We want to split the discount line into several lines, one per vat rate.
->>>>>>> cc80841a
 								if ($typeamount == 'amount') {
 									$amount = (float) $valuedeposit;
 								} else {
@@ -2041,15 +2037,9 @@
 				//$object->remise_percent = price2num(GETPOST('remise_percent'), '', 2);
 				$object->fk_account = GETPOSTINT('fk_account');
 
-<<<<<<< HEAD
 
 				// Special properties of replacement invoice
 
-=======
-
-				// Special properties of replacement invoice
-
->>>>>>> cc80841a
 				$object->situation_counter += 1;
 
 				$id = $object->createFromCurrent($user);
@@ -2356,11 +2346,7 @@
 				if (!empty($product_desc) && getDolGlobalString('MAIN_NO_CONCAT_DESCRIPTION')) {
 					$desc = $product_desc;
 				} else {
-<<<<<<< HEAD
-					$desc = dol_concatdesc($desc, $product_desc, '', getDolGlobalString('MAIN_CHANGE_ORDER_CONCAT_DESCRIPTION'));
-=======
 					$desc = dol_concatdesc($desc, $product_desc, false, getDolGlobalString('MAIN_CHANGE_ORDER_CONCAT_DESCRIPTION') ? true : false);
->>>>>>> cc80841a
 				}
 
 				// Add custom code and origin country into description
@@ -2456,32 +2442,10 @@
 			// If so, we update the pu_equiv as the equivalent price in base currency
 			if ($pu_ht == '' && $pu_ht_devise != '' && $currency_tx != '') {
 				$pu_equivalent = (float) $pu_ht_devise * $currency_tx;
-<<<<<<< HEAD
-=======
 			}
 			if ($pu_ttc == '' && $pu_ttc_devise != '' && $currency_tx != '') {
 				$pu_equivalent_ttc = (float) $pu_ttc_devise * $currency_tx;
->>>>>>> cc80841a
-			}
-			if ($pu_ttc == '' && $pu_ttc_devise != '' && $currency_tx != '') {
-				$pu_equivalent_ttc = (float) $pu_ttc_devise * $currency_tx;
-			}
-
-			// TODO $pu_equivalent or $pu_equivalent_ttc must be calculated from the one not null taking into account all taxes
-			/*
-			 if ($pu_equivalent) {
-			 $tmp = calcul_price_total(1, $pu_equivalent, 0, $tva_tx, -1, -1, 0, 'HT', $info_bits, $type);
-			 $pu_equivalent_ttc = ...
-			 } else {
-			 $tmp = calcul_price_total(1, $pu_equivalent_ttc, 0, $tva_tx, -1, -1, 0, 'TTC', $info_bits, $type);
-			 $pu_equivalent_ht = ...
-			 }
-			 */
-
-			// Margin
-			$fournprice = price2num(GETPOST('fournprice'.$predef) ? GETPOST('fournprice'.$predef) : '');
-			$buyingprice = price2num(GETPOST('buying_price'.$predef) != '' ? GETPOST('buying_price'.$predef) : ''); // If buying_price is '0', we must keep this value
-
+			}
 
 			// TODO $pu_equivalent or $pu_equivalent_ttc must be calculated from the one not null taking into account all taxes
 			/*
@@ -3120,10 +3084,7 @@
 
 	if ($action == 'update_extras' && $usercancreate) {
 		$object->oldcopy = dol_clone($object, 2);
-<<<<<<< HEAD
-=======
 		$attribute_name = GETPOST('attribute', 'restricthtml');
->>>>>>> cc80841a
 
 		// Fill array 'array_options' with data from add form
 		$ret = $extrafields->setOptionalsFromPost(null, $object, $attribute_name);
@@ -3407,11 +3368,7 @@
 		if (!getDolGlobalString('INVOICE_DISABLE_AUTOMATIC_RECURRING_INVOICE')) {
 			$text .= ' '.$langs->trans("ToCreateARecurringInvoiceGeneAuto", $langs->transnoentitiesnoconv('Module2300Name'));
 		}
-<<<<<<< HEAD
-		print info_admin($text, 0, 0, 0, 'opacitymedium').'<br>';
-=======
 		print info_admin($text, 0, 0, '0', 'opacitymedium').'<br>';
->>>>>>> cc80841a
 	}
 
 	print '<form name="add" action="'.$_SERVER["PHP_SELF"].'" method="POST" id="formtocreate" name="formtocreate">';
@@ -3662,17 +3619,10 @@
 						if (!empty($origin_payment_conditions_deposit_percent)) {
 							$typedeposit = 'variable';
 						}
-<<<<<<< HEAD
 					}
 					if (empty($valuedeposit) && $typedeposit == 'variable' && !empty($objectsrc->deposit_percent)) {
 						$valuedeposit = $objectsrc->deposit_percent;
 					}
-=======
-					}
-					if (empty($valuedeposit) && $typedeposit == 'variable' && !empty($objectsrc->deposit_percent)) {
-						$valuedeposit = $objectsrc->deposit_percent;
-					}
->>>>>>> cc80841a
 					print $form->selectarray('typedeposit', $arraylist, $typedeposit, 0, 0, 0, '', 1);
 					print '</td>';
 					print '<td class="nowrap" style="padding-left: 5px">';
@@ -3823,7 +3773,6 @@
 						$optionsav .= ' ('.$newinvoice_static->getLibStatut(1, $valarray ['paymentornot']).')';
 						$optionsav .= '</option>';
 					}
-<<<<<<< HEAD
 
 					print '<div class="tagtr listofinvoicetype"><div class="tagtd listofinvoicetype">';
 					$tmp = '<input type="radio" id="radio_creditnote" name="type" value="2"'.(GETPOST('type') == 2 ? ' checked' : '');
@@ -3911,95 +3860,6 @@
 				$jsListType .= (!empty($jsListType) ? ',' : '').'"'.$type.'":"'.$current.'"';
 			}
 
-=======
-
-					print '<div class="tagtr listofinvoicetype"><div class="tagtd listofinvoicetype">';
-					$tmp = '<input type="radio" id="radio_creditnote" name="type" value="2"'.(GETPOST('type') == 2 ? ' checked' : '');
-					if ((!$optionsav && !getDolGlobalString('INVOICE_CREDIT_NOTE_STANDALONE')) || $invoice_predefined->id > 0) {
-						$tmp .= ' disabled';
-					}
-					$tmp .= '> ';
-					// Show credit note options only if we checked credit note and disable standard invoice if "create credit note" button is pressed
-					print '<script type="text/javascript">
-					jQuery(document).ready(function() {
-						if (jQuery("#radio_creditnote").is(":checked"))
-						{
-							jQuery("#radio_standard").prop("disabled", true);
-						} else {
-							jQuery("#radio_standard").prop("disabled", false);
-						}
-						if (! jQuery("#radio_creditnote").is(":checked"))
-						{
-							jQuery("#credit_note_options").hide();
-						}
-						jQuery("#radio_creditnote").click(function() {
-							jQuery("#credit_note_options").show();
-						});
-						jQuery("#radio_standard, #radio_replacement, #radio_deposit").click(function() {
-							jQuery("#credit_note_options").hide();
-						});
-					});
-					</script>';
-					$text = '<label>'.$tmp.$langs->transnoentities("InvoiceAvoirAsk").'</label> ';
-					$text .= '<select class="flat valignmiddle" name="fac_avoir" id="fac_avoir"';
-					if (!$optionsav || $invoice_predefined->id > 0) {
-						$text .= ' disabled';
-					}
-					$text .= '>';
-					if ($optionsav) {
-						$text .= '<option value="-1"></option>';
-						$text .= $optionsav;
-					} else {
-						$text .= '<option value="-1">'.$langs->trans("NoInvoiceToCorrect").'</option>';
-					}
-					$text .= '</select>';
-					$desc = $form->textwithpicto($text, $langs->transnoentities("InvoiceAvoirDesc"), 1, 'help', '', 0, 3);
-					print $desc;
-
-					print '<div id="credit_note_options" class="clearboth paddingtop marginbottomonly">';
-					print '&nbsp;&nbsp;&nbsp; <input type="checkbox" name="invoiceAvoirWithLines" id="invoiceAvoirWithLines" value="1" onclick="$(\'#credit_note_options input[type=checkbox]\').not(this).prop(\'checked\', false);" '.(GETPOSTINT('invoiceAvoirWithLines') > 0 ? 'checked' : '').' /> <label for="invoiceAvoirWithLines">'.$langs->trans('invoiceAvoirWithLines')."</label>";
-					print '<br>&nbsp;&nbsp;&nbsp; <input type="checkbox" name="invoiceAvoirWithPaymentRestAmount" id="invoiceAvoirWithPaymentRestAmount" value="1" onclick="$(\'#credit_note_options input[type=checkbox]\').not(this).prop(\'checked\', false);" '.(GETPOSTINT('invoiceAvoirWithPaymentRestAmount') > 0 ? 'checked' : '').' /> <label for="invoiceAvoirWithPaymentRestAmount">'.$langs->trans('invoiceAvoirWithPaymentRestAmount')."</label>";
-					print '</div>';
-
-					print '</div></div>';
-				}
-			} else {
-				print '<div class="tagtr listofinvoicetype"><div class="tagtd listofinvoicetype">';
-				if (!getDolGlobalString('INVOICE_CREDIT_NOTE_STANDALONE')) {
-					$tmp = '<input type="radio" name="type" id="radio_creditnote" value="0" disabled> ';
-				} else {
-					$tmp = '<input type="radio" name="type" id="radio_creditnote" value="2" > ';
-				}
-				$text = $tmp.'<label class="opacitymedium" for="radio_creditnote">'.$langs->trans("InvoiceAvoir").'</label> ';
-				//$text .= '<span class="opacitymedium hideonsmartphone">('.$langs->trans("YouMustCreateInvoiceFromThird").')</span> ';
-				$desc = $form->textwithpicto($text, $langs->transnoentities("InvoiceAvoirDesc").'<br><br>'.$langs->trans("CreateCreditNoteWhenClientInvoiceExists"), 1, 'help', '', 0, 3, 'creditnoteonsmartphone');
-				print $desc;
-				print '</div></div>'."\n";
-			}
-		}
-
-		// Template invoice
-		print '<div class="tagtr listofinvoicetype"><div class="tagtd listofinvoicetype">';
-		$tmp = '<input type="radio" name="type" id="radio_template" value="0" disabled> ';
-		$text = $tmp.'<label class="opacitymedium" for="radio_template">'.$langs->trans("RepeatableInvoice").'</label> ';
-		$desc = $form->textwithpicto($text, $langs->transnoentities("YouMustCreateStandardInvoiceFirstDesc"), 1, 'help', '', 0, 3, 'templateonsmartphone');
-		print $desc;
-		print '</div></div>';
-
-		print '</div>';
-
-
-		if (getDolGlobalString('INVOICE_USE_DEFAULT_DOCUMENT')) { // Hidden conf
-			// Add auto select default document model
-			$listtType = array(Facture::TYPE_STANDARD, Facture::TYPE_REPLACEMENT, Facture::TYPE_CREDIT_NOTE, Facture::TYPE_DEPOSIT, Facture::TYPE_SITUATION);
-			$jsListType = '';
-			foreach ($listtType as $type) {
-				$thisTypeConfName = 'FACTURE_ADDON_PDF_'.$type;
-				$current = getDolGlobalString($thisTypeConfName, getDolGlobalString('FACTURE_ADDON_PDF'));
-				$jsListType .= (!empty($jsListType) ? ',' : '').'"'.$type.'":"'.$current.'"';
-			}
-
->>>>>>> cc80841a
 			print '<script type="text/javascript">
 					$(document).ready(function() {
 						var listType = {'.$jsListType.'};
@@ -4030,7 +3890,6 @@
 			print $form->getSelectInvoiceSubtype(GETPOST('subtype'), 'subtype', 1, 0, '');
 			print '</td></tr>';
 		}
-<<<<<<< HEAD
 
 		// Discounts for the known third party
 		if ($socid > 0) {
@@ -4053,30 +3912,6 @@
 		print $form->selectDate($newdateinvoice ? $newdateinvoice : $dateinvoice, '', 0, 0, 0, "add", 1, 1);
 		print '</td></tr>';
 
-=======
-
-		// Discounts for the known third party
-		if ($socid > 0) {
-			print '<tr><td>'.$langs->trans('DiscountStillRemaining').'</td><td colspan="2">';
-
-			$thirdparty = $soc;	// used by object_discounts.tpl.php
-			$discount_type = 0;	// used by object_discounts.tpl.php
-			$backtopage = $_SERVER["PHP_SELF"].'?socid='.$thirdparty->id.'&action='.$action.'&origin='.urlencode((string) (GETPOST('origin'))).'&originid='.urlencode((string) (GETPOSTINT('originid')));
-			include DOL_DOCUMENT_ROOT.'/core/tpl/object_discounts.tpl.php';
-
-			print '</td></tr>';
-		}
-
-		$newdateinvoice = dol_mktime(0, 0, 0, GETPOSTINT('remonth'), GETPOSTINT('reday'), GETPOSTINT('reyear'), 'tzserver');
-		$date_pointoftax = dol_mktime(0, 0, 0, GETPOSTINT('date_pointoftaxmonth'), GETPOSTINT('date_pointoftaxday'), GETPOSTINT('date_pointoftaxyear'), 'tzserver');
-
-		// Date invoice
-		print '<tr><td class="fieldrequired">'.$langs->trans('DateInvoice').'</td><td colspan="2">';
-		print img_picto('', 'action', 'class="pictofixedwidth"');
-		print $form->selectDate($newdateinvoice ? $newdateinvoice : $dateinvoice, '', 0, 0, 0, "add", 1, 1);
-		print '</td></tr>';
-
->>>>>>> cc80841a
 		// Date point of tax
 		if (getDolGlobalString('INVOICE_POINTOFTAX_DATE')) {
 			print '<tr><td class="fieldrequired">'.$langs->trans('DatePointOfTax').'</td><td colspan="2">';
@@ -4823,12 +4658,9 @@
 	$morehtmlref .= '</div>';
 
 	$object->totalpaid = $totalpaid; // To give a chance to dol_banner_tab to use already paid amount to show correct status
-<<<<<<< HEAD
-=======
 	$object->totalcreditnotes = $totalcreditnotes;
 	$object->totaldeposits = $totaldeposits;
 	$object->remaintopay = price2num($object->invoice->total_ttc - $object->invoice->totalpaid - $object->invoice->totalcreditnotes - $object->invoice->totaldeposits, 'MT');
->>>>>>> cc80841a
 
 	dol_banner_tab($object, 'ref', $linkback, 1, 'ref', 'ref', $morehtmlref, '', 0, '', '');
 
@@ -5020,53 +4852,6 @@
 		}
 		print '</td></tr>';
 
-<<<<<<< HEAD
-		// Multicurrency
-		if (isModEnabled('multicurrency')) {
-			// Multicurrency code
-			print '<tr>';
-			print '<td>';
-			print '<table class="nobordernopadding centpercent"><tr><td>';
-			print $form->editfieldkey('Currency', 'multicurrency_code', '', $object, 0);
-			print '</td>';
-			if ($usercancreate && $action != 'editmulticurrencycode' && $object->status == $object::STATUS_DRAFT) {
-				print '<td class="right"><a class="editfielda" href="'.$_SERVER["PHP_SELF"].'?action=editmulticurrencycode&token='.newToken().'&id='.$object->id.'">'.img_edit($langs->transnoentitiesnoconv('SetMultiCurrencyCode'), 1).'</a></td>';
-			}
-			print '</tr></table>';
-			print '</td><td>';
-			$htmlname = (($usercancreate && $action == 'editmulticurrencycode') ? 'multicurrency_code' : 'none');
-			$form->form_multicurrency_code($_SERVER['PHP_SELF'].'?id='.$object->id, $object->multicurrency_code, $htmlname);
-			print '</td></tr>';
-
-			// Multicurrency rate
-			if ($object->multicurrency_code != $conf->currency || $object->multicurrency_tx != 1) {
-				print '<tr>';
-				print '<td>';
-				print '<table class="nobordernopadding" width="100%"><tr><td>';
-				print $form->editfieldkey('CurrencyRate', 'multicurrency_tx', '', $object, 0);
-				print '</td>';
-				if ($usercancreate && $action != 'editmulticurrencyrate' && $object->status == $object::STATUS_DRAFT && $object->multicurrency_code && $object->multicurrency_code != $conf->currency) {
-					print '<td class="right"><a class="editfielda" href="'.$_SERVER["PHP_SELF"].'?action=editmulticurrencyrate&token='.newToken().'&id='.$object->id.'">'.img_edit($langs->transnoentitiesnoconv('SetMultiCurrencyCode'), 1).'</a></td>';
-				}
-				print '</tr></table>';
-				print '</td><td>';
-				if ($action == 'editmulticurrencyrate' || $action == 'actualizemulticurrencyrate') {
-					if ($action == 'actualizemulticurrencyrate') {
-						list($object->fk_multicurrency, $object->multicurrency_tx) = MultiCurrency::getIdAndTxFromCode($object->db, $object->multicurrency_code);
-					}
-					$form->form_multicurrency_rate($_SERVER['PHP_SELF'].'?id='.$object->id, $object->multicurrency_tx, ($usercancreate ? 'multicurrency_tx' : 'none'), $object->multicurrency_code);
-				} else {
-					$form->form_multicurrency_rate($_SERVER['PHP_SELF'].'?id='.$object->id, $object->multicurrency_tx, 'none', $object->multicurrency_code);
-					if ($object->status == $object::STATUS_DRAFT && $object->multicurrency_code && $object->multicurrency_code != $conf->currency) {
-						print '<div class="inline-block"> &nbsp; &nbsp; &nbsp; &nbsp; ';
-						print '<a href="'.$_SERVER["PHP_SELF"].'?id='.$object->id.'&action=actualizemulticurrencyrate">'.$langs->trans("ActualizeCurrency").'</a>';
-						print '</div>';
-					}
-				}
-				print '</td></tr>';
-			}
-		}
-
 		// Bank Account
 		if (isModEnabled("bank")) {
 			print '<tr><td class="nowrap">';
@@ -5078,19 +4863,6 @@
 			}
 			print '</tr></table>';
 			print '</td><td>';
-=======
-		// Bank Account
-		if (isModEnabled("bank")) {
-			print '<tr><td class="nowrap">';
-			print '<table class="nobordernopadding centpercent"><tr><td class="nowrap">';
-			print $langs->trans('BankAccount');
-			print '<td>';
-			if (($action != 'editbankaccount') && $usercancreate) {
-				print '<td class="right"><a class="editfielda" href="'.$_SERVER["PHP_SELF"].'?action=editbankaccount&token='.newToken().'&id='.$object->id.'">'.img_edit($langs->trans('SetBankAccount'), 1).'</a></td>';
-			}
-			print '</tr></table>';
-			print '</td><td>';
->>>>>>> cc80841a
 			if ($action == 'editbankaccount') {
 				$form->formSelectAccount($_SERVER['PHP_SELF'].'?id='.$object->id, $object->fk_account, 'fk_account', 1);
 			} else {
@@ -5121,7 +4893,6 @@
 			}
 			print '</td></tr>';
 		}
-<<<<<<< HEAD
 
 
 
@@ -5139,54 +4910,10 @@
 				print '</td>';
 				if ($action != 'editretainedwarranty' && $user->hasRight('facture', 'creer') && $object->status == Facture::STATUS_DRAFT) {
 					print '<td align="right"><a class="editfielda" href="'.$_SERVER["PHP_SELF"].'?action=editretainedwarranty&token='.newToken().'&facid='.$object->id.'">'.img_edit($langs->trans('setRetainedWarranty'), 1).'</a></td>';
-=======
-
-
-
-		if (!empty($object->retained_warranty) || getDolGlobalString('INVOICE_USE_RETAINED_WARRANTY')) {
-			$displayWarranty = true;
-			if (!in_array($object->type, $retainedWarrantyInvoiceAvailableType) && empty($object->retained_warranty)) {
-				$displayWarranty = false;
-			}
-
-			if ($displayWarranty) {
-				// Retained Warranty
-				print '<tr class="retained-warranty-lines"  ><td>';
-				print '<table id="retained-warranty-table" class="nobordernopadding centpercent"><tr><td>';
-				print $langs->trans('RetainedWarranty');
-				print '</td>';
-				if ($action != 'editretainedwarranty' && $user->hasRight('facture', 'creer') && $object->status == Facture::STATUS_DRAFT) {
-					print '<td align="right"><a class="editfielda" href="'.$_SERVER["PHP_SELF"].'?action=editretainedwarranty&token='.newToken().'&facid='.$object->id.'">'.img_edit($langs->trans('setRetainedWarranty'), 1).'</a></td>';
 				}
 
 				print '</tr></table>';
 				print '</td><td>';
-				if ($action == 'editretainedwarranty' && $object->status == Facture::STATUS_DRAFT) {
-					print '<form  id="retained-warranty-form"  method="POST" action="'.$_SERVER['PHP_SELF'].'?facid='.$object->id.'">';
-					print '<input type="hidden" name="action" value="setretainedwarranty">';
-					print '<input type="hidden" name="token" value="'.newToken().'">';
-					print '<input type="hidden" name="backtopage" value="'.$backtopage.'">';
-					print '<input name="retained_warranty" type="number" step="0.01" min="0" max="100" value="'.$object->retained_warranty.'" >';
-					print '<input type="submit" class="button valignmiddle smallpaddingimp" value="'.$langs->trans("Modify").'">';
-					print '</form>';
-				} else {
-					print price($object->retained_warranty).'%';
-				}
-				print '</td></tr>';
-
-				// Retained warranty payment term
-				print '<tr class="retained-warranty-lines"  ><td>';
-				print '<table id="retained-warranty-cond-reglement-table"  class="nobordernopadding" width="100%"><tr><td>';
-				print $langs->trans('PaymentConditionsShortRetainedWarranty');
-				print '</td>';
-				if ($action != 'editretainedwarrantypaymentterms' && $user->hasRight('facture', 'creer') && $object->status == Facture::STATUS_DRAFT) {
-					print '<td align="right"><a class="editfielda" href="'.$_SERVER["PHP_SELF"].'?action=editretainedwarrantypaymentterms&token='.newToken().'&facid='.$object->id.'">'.img_edit($langs->trans('setPaymentConditionsShortRetainedWarranty'), 1).'</a></td>';
->>>>>>> cc80841a
-				}
-
-				print '</tr></table>';
-				print '</td><td>';
-<<<<<<< HEAD
 				if ($action == 'editretainedwarranty' && $object->status == Facture::STATUS_DRAFT) {
 					print '<form  id="retained-warranty-form"  method="POST" action="'.$_SERVER['PHP_SELF'].'?facid='.$object->id.'">';
 					print '<input type="hidden" name="action" value="setretainedwarranty">';
@@ -5283,82 +5010,8 @@
 
 		print '<table class="border tableforfield centpercent">';
 
-=======
-				$defaultDate = !empty($object->retained_warranty_date_limit) ? $object->retained_warranty_date_limit : strtotime('-1 years', $object->date_lim_reglement);
-				if ($object->date > $defaultDate) {
-					$defaultDate = $object->date;
-				}
-
-				if ($action == 'editretainedwarrantypaymentterms' && $object->status == Facture::STATUS_DRAFT) {
-					//date('Y-m-d',$object->date_lim_reglement)
-					print '<form method="POST" action="'.$_SERVER['PHP_SELF'].'?facid='.$object->id.'">';
-					print '<input type="hidden" name="action" value="setretainedwarrantyconditions">';
-					print '<input type="hidden" name="token" value="'.newToken().'">';
-					print '<input type="hidden" name="backtopage" value="'.$backtopage.'">';
-					$retained_warranty_fk_cond_reglement = GETPOSTINT('retained_warranty_fk_cond_reglement');
-					$retained_warranty_fk_cond_reglement = !empty($retained_warranty_fk_cond_reglement) ? $retained_warranty_fk_cond_reglement : $object->retained_warranty_fk_cond_reglement;
-					$retained_warranty_fk_cond_reglement = !empty($retained_warranty_fk_cond_reglement) ? $retained_warranty_fk_cond_reglement : getDolGlobalString('INVOICE_SITUATION_DEFAULT_RETAINED_WARRANTY_COND_ID');
-					print $form->getSelectConditionsPaiements($retained_warranty_fk_cond_reglement, 'retained_warranty_fk_cond_reglement', -1, 1);
-					print '<input type="submit" class="button valignmiddle" value="'.$langs->trans("Modify").'">';
-					print '</form>';
-				} else {
-					$form->form_conditions_reglement($_SERVER['PHP_SELF'].'?facid='.$object->id, $object->retained_warranty_fk_cond_reglement, 'none');
-					if (!$displayWarranty) {
-						print img_picto($langs->trans('RetainedWarrantyNeed100Percent'), 'warning.png', 'class="pictowarning valignmiddle" ');
-					}
-				}
-				print '</td></tr>';
-
-				// Retained Warranty payment date limit
-				print '<tr class="retained-warranty-lines"  ><td>';
-				print '<table id="retained-warranty-date-limit-table"  class="nobordernopadding" width="100%"><tr><td>';
-				print $langs->trans('RetainedWarrantyDateLimit');
-				print '</td>';
-				if ($action != 'editretainedwarrantydatelimit' && $user->hasRight('facture', 'creer') && $object->status == Facture::STATUS_DRAFT) {
-					print '<td align="right"><a class="editfielda" href="'.$_SERVER["PHP_SELF"].'?action=editretainedwarrantydatelimit&token='.newToken().'&facid='.$object->id.'">'.img_edit($langs->trans('setRetainedWarrantyDateLimit'), 1).'</a></td>';
-				}
-
-				print '</tr></table>';
-				print '</td><td>';
-				$defaultDate = !empty($object->retained_warranty_date_limit) ? $object->retained_warranty_date_limit : strtotime('-1 years', $object->date_lim_reglement);
-				if ($object->date > $defaultDate) {
-					$defaultDate = $object->date;
-				}
-
-				if ($action == 'editretainedwarrantydatelimit' && $object->status == Facture::STATUS_DRAFT) {
-					//date('Y-m-d',$object->date_lim_reglement)
-					print '<form method="POST" action="'.$_SERVER['PHP_SELF'].'?facid='.$object->id.'">';
-					print '<input type="hidden" name="action" value="setretainedwarrantydatelimit">';
-					print '<input type="hidden" name="token" value="'.newToken().'">';
-					print '<input type="hidden" name="backtopage" value="'.$backtopage.'">';
-					print '<input name="retained_warranty_date_limit" type="date" step="1" min="'.dol_print_date($object->date, '%Y-%m-%d').'" value="'.dol_print_date($defaultDate, '%Y-%m-%d').'" >';
-					print '<input type="submit" class="button valignmiddle" value="'.$langs->trans("Modify").'">';
-					print '</form>';
-				} else {
-					print dol_print_date($object->retained_warranty_date_limit, 'day');
-				}
-				print '</td></tr>';
-			}
-		}
-
-
-		// Other attributes
-		$cols = 2;
-		include DOL_DOCUMENT_ROOT.'/core/tpl/extrafields_view.tpl.php';
-
-		print '</table>';
-
-		print '</div>';
-		print '<div class="fichehalfright">';
-
-		print '<!-- amounts -->'."\n";
-		print '<div class="underbanner clearboth"></div>'."\n";
-
-		print '<table class="border tableforfield centpercent">';
-
 		include DOL_DOCUMENT_ROOT.'/core/tpl/object_currency_amount.tpl.php';
 
->>>>>>> cc80841a
 		$sign = 1;
 		if (getDolGlobalString('INVOICE_POSITIVE_CREDIT_NOTE_SCREEN') && $object->type == $object::TYPE_CREDIT_NOTE) {
 			$sign = -1; // We invert sign for output
@@ -5375,11 +5028,7 @@
 
 		print '<tr>';
 		// Amount VAT
-<<<<<<< HEAD
-		print '<td class="titlefieldmiddle">' . $langs->trans('AmountVAT') . '</td>';
-=======
 		print '<td>' . $langs->trans('AmountVAT') . '</td>';
->>>>>>> cc80841a
 		print '<td class="nowrap amountcard right">' . price($sign * $object->total_tva, 0, $langs, 0, -1, -1, $conf->currency) . '</td>';
 		if (isModEnabled("multicurrency") && ($object->multicurrency_code && $object->multicurrency_code != $conf->currency)) {
 			// Multicurrency Amount VAT
@@ -5420,7 +5069,6 @@
 			print '</td>';
 			if ($action != 'editrevenuestamp' && $object->status == $object::STATUS_DRAFT && $usercancreate) {
 				print '<td class="right"><a class="editfielda" href="'.$_SERVER["PHP_SELF"].'?action=editrevenuestamp&token='.newToken().'&facid='.$object->id.'">'.img_edit($langs->trans('SetRevenuStamp'), 1).'</a></td>';
-<<<<<<< HEAD
 			}
 			print '</tr></table>';
 			print '</td><td class="nowrap amountcard right">';
@@ -5463,50 +5111,6 @@
 			} else {
 				print price($object->revenuestamp, 1, '', 1, -1, -1, $conf->currency);
 			}
-=======
-			}
-			print '</tr></table>';
-			print '</td><td class="nowrap amountcard right">';
-			if ($action == 'editrevenuestamp') {
-				print '<form action="'.$_SERVER["PHP_SELF"].'?id='.$object->id.'" method="post">';
-				print '<input type="hidden" name="token" value="'.newToken().'">';
-				print '<input type="hidden" name="action" value="setrevenuestamp">';
-				print '<input type="hidden" name="revenuestamp" id="revenuestamp_val" value="'.price2num($object->revenuestamp).'">';
-				print '<input type="hidden" name="backtopage" value="'.$backtopage.'">';
-				print $formother->select_revenue_stamp('', 'revenuestamp_type', $mysoc->country_code);
-				print ' &rarr; <span id="revenuestamp_span"></span>';
-				print ' <input type="submit" class="button buttongen button-save small" value="'.$langs->trans('Modify').'">';
-				print '</form>';
-				print " <script>
-					$(document).ready(function(){
-						js_recalculate_revenuestamp();
-						$('select[name=revenuestamp_type]').on('change',function(){
-							js_recalculate_revenuestamp();
-						});
-					});
-					function js_recalculate_revenuestamp(){
-						var valselected = $('select[name=revenuestamp_type]').val();
-						console.log('Calculate revenue stamp from '+valselected);
-						var revenue = 0;
-						if (valselected.indexOf('%') == -1)
-						{
-							revenue = valselected;
-						}
-						else
-						{
-							var revenue_type = parseFloat(valselected);
-							var amount_net = ".round($object->total_ht, 2).";
-							revenue = revenue_type * amount_net / 100;
-							revenue = revenue.toFixed(2);
-						}
-						$('#revenuestamp_val').val(revenue);
-						$('#revenuestamp_span').html(revenue);
-					}
-				</script>";
-			} else {
-				print price($object->revenuestamp, 1, '', 1, -1, -1, $conf->currency);
-			}
->>>>>>> cc80841a
 			print '</td></tr>';
 		}
 
@@ -5743,7 +5347,6 @@
 						print dol_print_date($dateofpayment, 'dayhour', 'tzuser');
 					}
 					print '</td>';
-<<<<<<< HEAD
 
 					$label = ($langs->trans("PaymentType".$objp->payment_code) != "PaymentType".$objp->payment_code) ? $langs->trans("PaymentType".$objp->payment_code) : $objp->payment_label;
 					print '<td class="tdoverflowmax80" title="'.dol_escape_htmltag($label.' '.$objp->num_payment).'">'.dol_escape_htmltag($label.' '.$objp->num_payment).'</td>';
@@ -5762,26 +5365,6 @@
 							$bankaccountstatic->accountancy_journal = $accountingjournal->getNomUrl(0, 1, 1, '', 1);
 						}
 
-=======
-
-					$label = ($langs->trans("PaymentType".$objp->payment_code) != "PaymentType".$objp->payment_code) ? $langs->trans("PaymentType".$objp->payment_code) : $objp->payment_label;
-					print '<td class="tdoverflowmax80" title="'.dol_escape_htmltag($label.' '.$objp->num_payment).'">'.dol_escape_htmltag($label.' '.$objp->num_payment).'</td>';
-					if (isModEnabled("bank")) {
-						$bankaccountstatic->id = $objp->baid;
-						$bankaccountstatic->ref = $objp->baref;
-						$bankaccountstatic->label = $objp->baref;
-						$bankaccountstatic->number = $objp->banumber;
-						$bankaccountstatic->currency_code = $objp->bacurrency_code;
-
-						if (isModEnabled('accounting')) {
-							$bankaccountstatic->account_number = $objp->account_number;
-
-							$accountingjournal = new AccountingJournal($db);
-							$accountingjournal->fetch($objp->fk_accountancy_journal);
-							$bankaccountstatic->accountancy_journal = $accountingjournal->getNomUrl(0, 1, 1, '', 1);
-						}
-
->>>>>>> cc80841a
 						print '<td class="nowraponall">';
 						if ($bankaccountstatic->id) {
 							print $bankaccountstatic->getNomUrl(1, 'transactions');
@@ -6501,14 +6084,10 @@
 
 		$MAXEVENT = 10;
 
-<<<<<<< HEAD
-		$morehtmlcenter = dolGetButtonTitle($langs->trans('SeeAll'), '', 'fa fa-bars imgforviewmode', DOL_URL_ROOT.'/compta/facture/agenda.php?id='.$object->id);
-=======
 		$morehtmlcenter = '<div class="nowraponall">';
 		$morehtmlcenter .= dolGetButtonTitle($langs->trans('FullConversation'), '', 'fa fa-comments imgforviewmode', DOL_URL_ROOT.'/compta/facture/messaging.php?id='.$object->id);
 		$morehtmlcenter .= dolGetButtonTitle($langs->trans('FullList'), '', 'fa fa-bars imgforviewmode', DOL_URL_ROOT.'/compta/facture/agenda.php?id='.$object->id);
 		$morehtmlcenter .= '</div>';
->>>>>>> cc80841a
 
 		// List of actions on element
 		include_once DOL_DOCUMENT_ROOT.'/core/class/html.formactions.class.php';
