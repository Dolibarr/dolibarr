--- conflicted
+++ resolved
@@ -300,18 +300,6 @@
 			// Note that we can accept the negative line if sum with other lines with same vat makes total positive: Because all the lines will be merged together
 			// when converted into 'available credit' and we will get a positive available credit line.
 			// Note: Other solution if you want to add a negative line on invoice, is to create a discount for customer and consumme it (but this is possible on standard invoice only).
-<<<<<<< HEAD
-			$array_of_pu_ht_per_vat_rate = array();
-			$array_of_pu_ht_devise_per_vat_rate = array();
-			foreach ($object->lines as $line) {
-				if (empty($array_of_pu_ht_per_vat_rate[$line->tva_tx.'_'.$line->vat_src_code])) $array_of_pu_ht_per_vat_rate[$line->tva_tx.'_'.$line->vat_src_code] = 0;
-				if (empty($array_of_pu_ht_devise_per_vat_rate[$line->tva_tx.'_'.$line->vat_src_code])) $array_of_pu_ht_devise_per_vat_rate[$line->tva_tx.'_'.$line->vat_src_code] = 0;
-				$array_of_pu_ht_per_vat_rate[$line->tva_tx.'_'.$line->vat_src_code] += $line->subprice;
-				$array_of_pu_ht_devise_per_vat_rate[$line->tva_tx.'_'.$line->vat_src_code] += $line->multicurrency_subprice;
-			}
-			//var_dump($array_of_pu_ht_per_vat_rate);exit;
-			foreach ($array_of_pu_ht_per_vat_rate as $vatrate => $tmpvalue)
-=======
 			$array_of_total_ht_per_vat_rate = array();
 			$array_of_total_ht_devise_per_vat_rate = array();
 			foreach($object->lines as $line) {
@@ -323,7 +311,6 @@
 
 			//var_dump($array_of_total_ht_per_vat_rate);exit;
 			foreach($array_of_total_ht_per_vat_rate as $vatrate => $tmpvalue)
->>>>>>> 13ecf9a5
 			{
 				$tmp_total_ht = $array_of_total_ht_per_vat_rate[$vatrate];
 				$tmp_total_ht_devise = $array_of_total_ht_devise_per_vat_rate[$vatrate];
@@ -5131,13 +5118,8 @@
 					print '<a class="butAction'.($conf->use_javascript_ajax ? ' reposition' : '').'" href="'.$_SERVER["PHP_SELF"].'?facid='.$object->id.'&amp;action=converttoreduc">'.$langs->trans('ConvertExcessReceivedToReduc').'</a>';
 				}
 				// For credit note
-<<<<<<< HEAD
-				if ($object->type == Facture::TYPE_CREDIT_NOTE && $object->statut == Facture::STATUS_VALIDATED  && $object->paye == 0 && $usercancreate
-					&& (!empty($conf->global->INVOICE_ALLOW_REUSE_OF_CREDIT_WHEN_PARTIALLY_REFUNDED) || $object->getSommePaiement() == 0)
-=======
 				if ($object->type == Facture::TYPE_CREDIT_NOTE && $object->statut == Facture::STATUS_VALIDATED && $object->paye == 0 && $usercancreate
 					&& (! empty($conf->global->INVOICE_ALLOW_REUSE_OF_CREDIT_WHEN_PARTIALLY_REFUNDED) || $object->getSommePaiement() == 0)
->>>>>>> 13ecf9a5
 					) {
 					print '<a class="butAction'.($conf->use_javascript_ajax ? ' reposition' : '').'" href="'.$_SERVER["PHP_SELF"].'?facid='.$object->id.'&amp;action=converttoreduc" title="'.dol_escape_htmltag($langs->trans("ConfirmConvertToReduc2")).'">'.$langs->trans('ConvertToReduc').'</a>';
 				}
