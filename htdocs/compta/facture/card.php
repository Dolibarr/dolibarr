<?php
/* Copyright (C) 2002-2006  Rodolphe Quiedeville    <rodolphe@quiedeville.org>
 * Copyright (C) 2004       Eric Seigne             <eric.seigne@ryxeo.com>
 * Copyright (C) 2004-2020  Laurent Destailleur     <eldy@users.sourceforge.net>
 * Copyright (C) 2005       Marc Barilley / Ocebo   <marc@ocebo.com>
 * Copyright (C) 2005-2015  Regis Houssin           <regis.houssin@inodbox.com>
 * Copyright (C) 2006       Andre Cianfarani        <acianfa@free.fr>
 * Copyright (C) 2010-2015  Juanjo Menent           <jmenent@2byte.es>
 * Copyright (C) 2012-2013  Christophe Battarel     <christophe.battarel@altairis.fr>
 * Copyright (C) 2012-2013  Cédric Salvador         <csalvador@gpcsolutions.fr>
 * Copyright (C) 2012-2014  Raphaël Doursenaud      <rdoursenaud@gpcsolutions.fr>
 * Copyright (C) 2013       Jean-Francois FERRY     <jfefe@aternatik.fr>
 * Copyright (C) 2013-2014  Florian Henry           <florian.henry@open-concept.pro>
 * Copyright (C) 2013       Cédric Salvador         <csalvador@gpcsolutions.fr>
 * Copyright (C) 2014-2019  Ferran Marcet           <fmarcet@2byte.es>
 * Copyright (C) 2015-2016  Marcos García           <marcosgdf@gmail.com>
 * Copyright (C) 2018-2021  Frédéric France         <frederic.france@netlogic.fr>
 *
 * This program is free software; you can redistribute it and/or modify
 * it under the terms of the GNU General Public License as published by
 * the Free Software Foundation; either version 3 of the License, or
 * (at your option) any later version.
 *
 * This program is distributed in the hope that it will be useful,
 * but WITHOUT ANY WARRANTY; without even the implied warranty of
 * MERCHANTABILITY or FITNESS FOR A PARTICULAR PURPOSE.  See the
 * GNU General Public License for more details.
 *
 * You should have received a copy of the GNU General Public License
 * along with this program. If not, see <https://www.gnu.org/licenses/>.
 */

/**
 * \file 	htdocs/compta/facture/card.php
 * \ingroup facture
 * \brief 	Page to create/see an invoice
 */

require '../../main.inc.php';
require_once DOL_DOCUMENT_ROOT.'/compta/facture/class/facture.class.php';
require_once DOL_DOCUMENT_ROOT.'/compta/facture/class/facture-rec.class.php';
require_once DOL_DOCUMENT_ROOT.'/compta/bank/class/account.class.php';
require_once DOL_DOCUMENT_ROOT.'/compta/paiement/class/paiement.class.php';
require_once DOL_DOCUMENT_ROOT.'/core/modules/facture/modules_facture.php';
require_once DOL_DOCUMENT_ROOT.'/core/class/discount.class.php';
require_once DOL_DOCUMENT_ROOT.'/core/class/html.formfile.class.php';
require_once DOL_DOCUMENT_ROOT.'/core/class/html.formother.class.php';
require_once DOL_DOCUMENT_ROOT.'/core/class/html.formmargin.class.php';
require_once DOL_DOCUMENT_ROOT.'/core/lib/invoice.lib.php';
require_once DOL_DOCUMENT_ROOT.'/core/lib/functions2.lib.php';
require_once DOL_DOCUMENT_ROOT.'/core/lib/date.lib.php';
require_once DOL_DOCUMENT_ROOT.'/core/class/extrafields.class.php';
if (!empty($conf->commande->enabled)) {
	require_once DOL_DOCUMENT_ROOT.'/commande/class/commande.class.php';
}
if (!empty($conf->projet->enabled)) {
	require_once DOL_DOCUMENT_ROOT.'/projet/class/project.class.php';
	require_once DOL_DOCUMENT_ROOT.'/core/class/html.formprojet.class.php';
}
require_once DOL_DOCUMENT_ROOT.'/core/class/doleditor.class.php';

if (!empty($conf->variants->enabled)) {
	require_once DOL_DOCUMENT_ROOT.'/variants/class/ProductCombination.class.php';
}
if (!empty($conf->accounting->enabled)) {
	require_once DOL_DOCUMENT_ROOT.'/accountancy/class/accountingjournal.class.php';
}

// Load translation files required by the page
$langs->loadLangs(array('bills', 'companies', 'compta', 'products', 'banks', 'main', 'withdrawals'));
if (!empty($conf->incoterm->enabled)) {
	$langs->load('incoterm');
}
if (!empty($conf->margin->enabled)) {
	$langs->load('margins');
}

$projectid = (GETPOST('projectid', 'int') ? GETPOST('projectid', 'int') : 0);

$id = (GETPOST('id', 'int') ? GETPOST('id', 'int') : GETPOST('facid', 'int')); // For backward compatibility
$ref = GETPOST('ref', 'alpha');
$socid = GETPOST('socid', 'int');
$action = GETPOST('action', 'aZ09');
$confirm = GETPOST('confirm', 'alpha');
$cancel = GETPOST('cancel', 'alpha');
$lineid = GETPOST('lineid', 'int');
$userid = GETPOST('userid', 'int');
$search_ref = GETPOST('sf_ref', 'alpha') ? GETPOST('sf_ref', 'alpha') : GETPOST('search_ref', 'alpha');
$search_societe = GETPOST('search_societe', 'alpha');
$search_montant_ht = GETPOST('search_montant_ht', 'alpha');
$search_montant_ttc = GETPOST('search_montant_ttc', 'alpha');
$origin = GETPOST('origin', 'alpha');
$originid = (GETPOST('originid', 'int') ? GETPOST('originid', 'int') : GETPOST('origin_id', 'int')); // For backward compatibility
$fac_rec = GETPOST('fac_rec', 'int');

// PDF
$hidedetails = (GETPOST('hidedetails', 'int') ? GETPOST('hidedetails', 'int') : (!empty($conf->global->MAIN_GENERATE_DOCUMENTS_HIDE_DETAILS) ? 1 : 0));
$hidedesc = (GETPOST('hidedesc', 'int') ? GETPOST('hidedesc', 'int') : (!empty($conf->global->MAIN_GENERATE_DOCUMENTS_HIDE_DESC) ? 1 : 0));
$hideref = (GETPOST('hideref', 'int') ? GETPOST('hideref', 'int') : (!empty($conf->global->MAIN_GENERATE_DOCUMENTS_HIDE_REF) ? 1 : 0));

// Nombre de ligne pour choix de produit/service predefinis
$NBLINES = 4;

$usehm = (!empty($conf->global->MAIN_USE_HOURMIN_IN_DATE_RANGE) ? $conf->global->MAIN_USE_HOURMIN_IN_DATE_RANGE : 0);

$object = new Facture($db);
$extrafields = new ExtraFields($db);

// Fetch optionals attributes and labels
$extrafields->fetch_name_optionals_label($object->table_element);

// Load object
if ($id > 0 || !empty($ref)) {
	if ($action != 'add') {
		if (empty($conf->global->INVOICE_USE_SITUATION)) {
			$fetch_situation = false;
		} else {
			$fetch_situation = true;
		}
		$ret = $object->fetch($id, $ref, '', '', $fetch_situation);
	}
}

// Initialize technical object to manage hooks of page. Note that conf->hooks_modules contains array of hook context
$hookmanager->initHooks(array('invoicecard', 'globalcard'));

$usercanread = $user->rights->facture->lire;
$usercancreate = $user->rights->facture->creer;
$usercanissuepayment = $user->rights->facture->paiement;
$usercandelete = $user->rights->facture->supprimer;
$usercanvalidate = ((empty($conf->global->MAIN_USE_ADVANCED_PERMS) && $usercancreate) || (!empty($conf->global->MAIN_USE_ADVANCED_PERMS) && !empty($user->rights->facture->invoice_advance->validate)));
$usercansend = (empty($conf->global->MAIN_USE_ADVANCED_PERMS) || (!empty($conf->global->MAIN_USE_ADVANCED_PERMS) && !empty($user->rights->facture->invoice_advance->send)));
$usercanreopen = ((empty($conf->global->MAIN_USE_ADVANCED_PERMS) && $usercancreate) || (!empty($conf->global->MAIN_USE_ADVANCED_PERMS) && !empty($user->rights->facture->invoice_advance->reopen)));
if (!empty($conf->global->INVOICE_DISALLOW_REOPEN)) {
	$usercanreopen = false;
}
$usercanunvalidate = ((empty($conf->global->MAIN_USE_ADVANCED_PERMS) && !empty($usercancreate)) || (!empty($conf->global->MAIN_USE_ADVANCED_PERMS) && !empty($user->rights->facture->invoice_advance->unvalidate)));

$usercanproductignorepricemin = ((!empty($conf->global->MAIN_USE_ADVANCED_PERMS) && empty($user->rights->produit->ignore_price_min_advance)) || empty($conf->global->MAIN_USE_ADVANCED_PERMS));
$usercancreatemargin = $user->rights->margins->creer;
$usercanreadallmargin = $user->rights->margins->liretous;
$usercancreatewithdrarequest = $user->rights->prelevement->bons->creer;

$permissionnote = $usercancreate; // Used by the include of actions_setnotes.inc.php
$permissiondellink = $usercancreate; // Used by the include of actions_dellink.inc.php
$permissiontoedit = $usercancreate; // Used by the include of actions_lineupdonw.inc.php
$permissiontoadd = $usercancreate; // Used by the include of actions_addupdatedelete.inc.php

// retained warranty invoice available type
$retainedWarrantyInvoiceAvailableType = array();
if (!empty($conf->global->INVOICE_USE_RETAINED_WARRANTY)) {
	$retainedWarrantyInvoiceAvailableType = explode('+', $conf->global->INVOICE_USE_RETAINED_WARRANTY);
}

// Security check
$fieldid = (!empty($ref) ? 'ref' : 'rowid');
if ($user->socid) {
	$socid = $user->socid;
}
$isdraft = (($object->statut == Facture::STATUS_DRAFT) ? 1 : 0);
$result = restrictedArea($user, 'facture', $object->id, '', '', 'fk_soc', $fieldid, $isdraft);


/*
 * Actions
 */

$parameters = array('socid' => $socid);
$reshook = $hookmanager->executeHooks('doActions', $parameters, $object, $action); // Note that $action and $object may have been modified by some hooks
if ($reshook < 0) {
	setEventMessages($hookmanager->error, $hookmanager->errors, 'errors');
}

if (empty($reshook)) {
	$backurlforlist = DOL_URL_ROOT.'/compta/facture/list.php';

	if (empty($backtopage) || ($cancel && empty($id))) {
		if (empty($backtopage) || ($cancel && strpos($backtopage, '__ID__'))) {
			if (empty($id) && (($action != 'add' && $action != 'create') || $cancel)) {
				$backtopage = $backurlforlist;
			} else {
				$backtopage = DOL_URL_ROOT.'/compta/facture/card.php?id='.((!empty($id) && $id > 0) ? $id : '__ID__');
			}
		}
	}

	if ($cancel) {
		if (!empty($backtopageforcancel)) {
			header("Location: ".$backtopageforcancel);
			exit;
		} elseif (!empty($backtopage)) {
			header("Location: ".$backtopage);
			exit;
		}
		$action = '';
	}

	include DOL_DOCUMENT_ROOT.'/core/actions_setnotes.inc.php'; // Must be include, not include_once

	include DOL_DOCUMENT_ROOT.'/core/actions_dellink.inc.php'; // Must be include, not include_once

	include DOL_DOCUMENT_ROOT.'/core/actions_lineupdown.inc.php'; // Must be include, not include_once

	// Action clone object
	if ($action == 'confirm_clone' && $confirm == 'yes' && $permissiontoadd) {
		$objectutil = dol_clone($object, 1); // To avoid to denaturate loaded object when setting some properties for clone. We use native clone to keep this->db valid.

		$objectutil->date = dol_mktime(12, 0, 0, GETPOST('newdatemonth', 'int'), GETPOST('newdateday', 'int'), GETPOST('newdateyear', 'int'));
		$objectutil->socid = $socid;
		$result = $objectutil->createFromClone($user, $id);
		if ($result > 0) {
			header("Location: ".$_SERVER['PHP_SELF'].'?facid='.$result);
			exit();
		} else {
			$langs->load("errors");
			setEventMessages($objectutil->error, $objectutil->errors, 'errors');
			$action = '';
		}
	} elseif ($action == 'reopen' && $usercanreopen) {
		$result = $object->fetch($id);

		if ($object->statut == Facture::STATUS_CLOSED || ($object->statut == Facture::STATUS_ABANDONED && ($object->close_code != 'replaced' || $object->getIdReplacingInvoice() == 0)) || ($object->statut == Facture::STATUS_VALIDATED && $object->paye == 1)) {    // ($object->statut == 1 && $object->paye == 1) should not happened but can be found when data are corrupted
			$result = $object->setUnpaid($user);
			if ($result > 0) {
				header('Location: '.$_SERVER["PHP_SELF"].'?facid='.$id);
				exit();
			} else {
				setEventMessages($object->error, $object->errors, 'errors');
			}
		}
	} elseif ($action == 'confirm_delete' && $confirm == 'yes') {
		// Delete invoice
		$result = $object->fetch($id);
		$object->fetch_thirdparty();

		$idwarehouse = GETPOST('idwarehouse');

		$qualified_for_stock_change = 0;
		if (empty($conf->global->STOCK_SUPPORTS_SERVICES)) {
			$qualified_for_stock_change = $object->hasProductsOrServices(2);
		} else {
			$qualified_for_stock_change = $object->hasProductsOrServices(1);
		}

		$isErasable = $object->is_erasable();

		if (($usercandelete && $isErasable > 0)
			|| ($usercancreate && $isErasable == 1)) {
			$result = $object->delete($user, 0, $idwarehouse);
			if ($result > 0) {
				header('Location: '.DOL_URL_ROOT.'/compta/facture/list.php?restore_lastsearch_values=1');
				exit();
			} else {
				setEventMessages($object->error, $object->errors, 'errors');
				$action = '';
			}
		}
	} elseif ($action == 'confirm_deleteline' && $confirm == 'yes' && $usercancreate) {
		// Delete line
		$object->fetch($id);
		$object->fetch_thirdparty();

		$result = $object->deleteline(GETPOST('lineid', 'int'));
		if ($result > 0) {
			// Define output language
			$outputlangs = $langs;
			$newlang = '';
			if ($conf->global->MAIN_MULTILANGS && empty($newlang) && GETPOST('lang_id')) {
				$newlang = GETPOST('lang_id');
			}
			if ($conf->global->MAIN_MULTILANGS && empty($newlang)) {
				$newlang = $object->thirdparty->default_lang;
			}
			if (!empty($newlang)) {
				$outputlangs = new Translate("", $conf);
				$outputlangs->setDefaultLang($newlang);
				$outputlangs->load('products');
			}
			if (empty($conf->global->MAIN_DISABLE_PDF_AUTOUPDATE)) {
				$ret = $object->fetch($id); // Reload to get new records
				$result = $object->generateDocument($object->model_pdf, $outputlangs, $hidedetails, $hidedesc, $hideref);
			}
			if ($result >= 0) {
				header('Location: '.$_SERVER["PHP_SELF"].'?facid='.$id);
				exit();
			}
		} else {
			setEventMessages($object->error, $object->errors, 'errors');
			$action = '';
		}
	} elseif ($action == 'unlinkdiscount' && $usercancreate) {
		// Delete link of credit note to invoice
		$discount = new DiscountAbsolute($db);
		$result = $discount->fetch(GETPOST("discountid"));
		$discount->unlink_invoice();
	} elseif ($action == 'valid' && $usercancreate) {
		// Validation
		$object->fetch($id);

		// On verifie signe facture
		if ($object->type == Facture::TYPE_CREDIT_NOTE) {
			// Si avoir, le signe doit etre negatif
			if ($object->total_ht >= 0) {
				setEventMessages($langs->trans("ErrorInvoiceAvoirMustBeNegative"), null, 'errors');
				$action = '';
			}
		} else {
			// If not a credit note, amount with tax must be positive or nul.
			// Note that amount excluding tax can be negative because you can have a invoice of 100 with vat of 20 that
			// consumes a credit note of 100 with vat 0 (total with tax is 0 but without tax is -20).
			// For some cases, credit notes can have a vat of 0 (for example when selling goods in France).
			if (empty($conf->global->FACTURE_ENABLE_NEGATIVE) && $object->total_ttc < 0) {
				setEventMessages($langs->trans("ErrorInvoiceOfThisTypeMustBePositive"), null, 'errors');
				$action = '';
			}

			// Also negative lines should not be allowed on 'non Credit notes' invoices. A test is done when adding or updating lines but we must
			// do it again in validation to avoid cases where invoice is created from another object that allow negative lines.
			// Note that we can accept the negative line if sum with other lines with same vat makes total positive: Because all the lines will be merged together
			// when converted into 'available credit' and we will get a positive available credit line.
			// Note: Other solution if you want to add a negative line on invoice, is to create a discount for customer and consumme it (but this is possible on standard invoice only).
			$array_of_total_ht_per_vat_rate = array();
			$array_of_total_ht_devise_per_vat_rate = array();
			foreach ($object->lines as $line) {
				//$vat_src_code_for_line = $line->vat_src_code;		// TODO We chek sign of total per vat without taking into account the vat code because for the moment the vat code is lost/unknown when we add a down payment.
				$vat_src_code_for_line = '';
				if (empty($array_of_total_ht_per_vat_rate[$line->tva_tx.'_'.$vat_src_code_for_line])) {
					$array_of_total_ht_per_vat_rate[$line->tva_tx.'_'.$vat_src_code_for_line] = 0;
				}
				if (empty($array_of_total_ht_devise_per_vat_rate[$line->tva_tx.'_'.$vat_src_code_for_line])) {
					$array_of_total_ht_devise_per_vat_rate[$line->tva_tx.'_'.$vat_src_code_for_line] = 0;
				}
				$array_of_total_ht_per_vat_rate[$line->tva_tx.'_'.$vat_src_code_for_line] += $line->total_ht;
				$array_of_total_ht_devise_per_vat_rate[$line->tva_tx.'_'.$vat_src_code_for_line] += $line->multicurrency_total_ht;
			}

			//var_dump($array_of_total_ht_per_vat_rate);exit;
			foreach ($array_of_total_ht_per_vat_rate as $vatrate => $tmpvalue) {
				$tmp_total_ht = price2num($array_of_total_ht_per_vat_rate[$vatrate]);
				$tmp_total_ht_devise = price2num($array_of_total_ht_devise_per_vat_rate[$vatrate]);

				if (($tmp_total_ht < 0 || $tmp_total_ht_devise < 0) && empty($conf->global->FACTURE_ENABLE_NEGATIVE_LINES)) {
					if ($object->type == $object::TYPE_DEPOSIT) {
						$langs->load("errors");
						// Using negative lines on deposit lead to headach and blocking problems when you want to consume them.
						setEventMessages($langs->trans("ErrorLinesCantBeNegativeOnDeposits"), null, 'errors');
						$error++;
						$action = '';
					} else {
						$tmpvatratetoshow = explode('_', $vatrate);
						$tmpvatratetoshow[0] = round($tmpvatratetoshow[0], 2);

						if ($tmpvatratetoshow[0] != 0) {
							$langs->load("errors");
							setEventMessages($langs->trans("ErrorLinesCantBeNegativeForOneVATRate", $tmpvatratetoshow[0]), null, 'errors');
							$error++;
							$action = '';
						}
					}
				}
			}
		}
	} elseif ($action == 'classin' && $usercancreate) {
		$object->fetch($id);
		$object->setProject($_POST['projectid']);
	} elseif ($action == 'setmode' && $usercancreate) {
		$object->fetch($id);
		$result = $object->setPaymentMethods(GETPOST('mode_reglement_id', 'int'));
		if ($result < 0) {
			dol_print_error($db, $object->error);
		}
	} elseif ($action == 'setretainedwarrantyconditions' && $user->rights->facture->creer) {
		$object->fetch($id);
		$object->retained_warranty_fk_cond_reglement = 0; // To clean property
		$result = $object->setRetainedWarrantyPaymentTerms(GETPOST('retained_warranty_fk_cond_reglement', 'int'));
		if ($result < 0) {
			dol_print_error($db, $object->error);
		}

		$old_rw_date_lim_reglement = $object->retained_warranty_date_limit;
		$new_rw_date_lim_reglement = $object->calculate_date_lim_reglement($object->retained_warranty_fk_cond_reglement);
		if ($new_rw_date_lim_reglement > $old_rw_date_lim_reglement) {
			$object->retained_warranty_date_limit = $new_rw_date_lim_reglement;
		}
		if ($object->retained_warranty_date_limit < $object->date) {
			$object->retained_warranty_date_limit = $object->date;
		}
		$result = $object->update($user);
		if ($result < 0) {
			dol_print_error($db, $object->error);
		}
	} elseif ($action == 'setretainedwarranty' && $user->rights->facture->creer) {
		$object->fetch($id);
		$result = $object->setRetainedWarranty(GETPOST('retained_warranty', 'float'));
		if ($result < 0) {
			dol_print_error($db, $object->error);
		}
	} elseif ($action == 'setretainedwarrantydatelimit' && $user->rights->facture->creer) {
		$object->fetch($id);
		$result = $object->setRetainedWarrantyDateLimit(GETPOST('retained_warranty_date_limit', 'float'));
		if ($result < 0) {
			dol_print_error($db, $object->error);
		}
	} elseif ($action == 'setmulticurrencycode' && $usercancreate) {	 // Multicurrency Code
		$result = $object->setMulticurrencyCode(GETPOST('multicurrency_code', 'alpha'));
	} elseif ($action == 'setmulticurrencyrate' && $usercancreate) {	// Multicurrency rate
		$result = $object->setMulticurrencyRate(price2num(GETPOST('multicurrency_tx')), GETPOST('calculation_mode', 'int'));
	} elseif ($action == 'setinvoicedate' && $usercancreate) {
		$object->fetch($id);
		$old_date_lim_reglement = $object->date_lim_reglement;
		$newdate = dol_mktime(0, 0, 0, GETPOST('invoicedatemonth', 'int'), GETPOST('invoicedateday', 'int'), GETPOST('invoicedateyear', 'int'), 'tzserver');
		if (empty($newdate)) {
			setEventMessages($langs->trans("ErrorFieldRequired", $langs->transnoentitiesnoconv("Date")), null, 'errors');
			header('Location: '.$_SERVER["PHP_SELF"].'?facid='.$id.'&action=editinvoicedate&token='.newToken());
			exit;
		}
		if ($newdate > (dol_now('tzuserrel') + (empty($conf->global->INVOICE_MAX_FUTURE_DELAY) ? 0 : $conf->global->INVOICE_MAX_FUTURE_DELAY))) {
			if (empty($conf->global->INVOICE_MAX_FUTURE_DELAY)) {
				setEventMessages($langs->trans("WarningInvoiceDateInFuture"), null, 'warnings');
			} else {
				setEventMessages($langs->trans("WarningInvoiceDateTooFarInFuture"), null, 'warnings');
			}
		}

		$object->date = $newdate;
		$new_date_lim_reglement = $object->calculate_date_lim_reglement();
		if ($new_date_lim_reglement > $old_date_lim_reglement) {
			$object->date_lim_reglement = $new_date_lim_reglement;
		}
		if ($object->date_lim_reglement < $object->date) {
			$object->date_lim_reglement = $object->date;
		}
		$result = $object->update($user);
		if ($result < 0) {
			dol_print_error($db, $object->error);
		}
	} elseif ($action == 'setdate_pointoftax' && $usercancreate) {
		$object->fetch($id);

		$date_pointoftax = dol_mktime(0, 0, 0, GETPOST('date_pointoftaxmonth', 'int'), GETPOST('date_pointoftaxday', 'int'), GETPOST('date_pointoftaxyear', 'int'), 'tzserver');

		$object->date_pointoftax = $date_pointoftax;
		$result = $object->update($user);
		if ($result < 0) {
			dol_print_error($db, $object->error);
		}
	} elseif ($action == 'setconditions' && $usercancreate) {
		$object->fetch($id);
		$object->cond_reglement_code = 0; // To clean property
		$object->cond_reglement_id = 0; // To clean property

		$error = 0;

		$db->begin();

		if (!$error) {
			$result = $object->setPaymentTerms(GETPOST('cond_reglement_id', 'int'));
			if ($result < 0) {
				$error++;
				setEventMessages($object->error, $object->errors, 'errors');
			}
		}

		if (!$error) {
			$old_date_lim_reglement = $object->date_lim_reglement;
			$new_date_lim_reglement = $object->calculate_date_lim_reglement();
			if ($new_date_lim_reglement > $old_date_lim_reglement) {
				$object->date_lim_reglement = $new_date_lim_reglement;
			}
			if ($object->date_lim_reglement < $object->date) {
				$object->date_lim_reglement = $object->date;
			}
			$result = $object->update($user);
			if ($result < 0) {
				$error++;
				setEventMessages($object->error, $object->errors, 'errors');
			}
		}

		if ($error) {
			$db->rollback();
		} else {
			$db->commit();
		}
	} elseif ($action == 'setpaymentterm' && $usercancreate) {
		$object->fetch($id);
		$object->date_lim_reglement = dol_mktime(12, 0, 0, $_POST['paymenttermmonth'], $_POST['paymenttermday'], $_POST['paymenttermyear']);
		if ($object->date_lim_reglement < $object->date) {
			$object->date_lim_reglement = $object->calculate_date_lim_reglement();
			setEventMessages($langs->trans("DatePaymentTermCantBeLowerThanObjectDate"), null, 'warnings');
		}
		$result = $object->update($user);
		if ($result < 0) {
			dol_print_error($db, $object->error);
		}
	} elseif ($action == 'setrevenuestamp' && $usercancreate) {
		$object->fetch($id);
		$object->revenuestamp = GETPOST('revenuestamp');
		$result = $object->update($user);
		$object->update_price(1);
		if ($result < 0) {
			dol_print_error($db, $object->error);
		} else {
			// Define output language
			if (empty($conf->global->MAIN_DISABLE_PDF_AUTOUPDATE)) {
				$outputlangs = $langs;
				$newlang = '';
				if ($conf->global->MAIN_MULTILANGS && empty($newlang) && GETPOST('lang_id', 'aZ09')) {
					$newlang = GETPOST('lang_id', 'aZ09');
				}
				if ($conf->global->MAIN_MULTILANGS && empty($newlang)) {
					$newlang = $object->thirdparty->default_lang;
				}
				if (!empty($newlang)) {
					$outputlangs = new Translate("", $conf);
					$outputlangs->setDefaultLang($newlang);
					$outputlangs->load('products');
				}
				$model = $object->model_pdf;
				$ret = $object->fetch($id); // Reload to get new records

				$result = $object->generateDocument($model, $outputlangs, $hidedetails, $hidedesc, $hideref);
				if ($result < 0) {
					setEventMessages($object->error, $object->errors, 'errors');
				}
			}
		}
	} elseif ($action == 'set_incoterms' && !empty($conf->incoterm->enabled)) {		// Set incoterm
		$result = $object->setIncoterms(GETPOST('incoterm_id', 'int'), GETPOST('location_incoterms', 'alpha'));
	} elseif ($action == 'setbankaccount' && $usercancreate) {	// bank account
		$result = $object->setBankAccount(GETPOST('fk_account', 'int'));
	} elseif ($action == 'setremisepercent' && $usercancreate) {
		$object->fetch($id);
		$result = $object->setDiscount($user, price2num(GETPOST('remise_percent'), '', 2));
	} elseif ($action == "setabsolutediscount" && $usercancreate) {
		// POST[remise_id] or POST[remise_id_for_payment]

		// We use the credit to reduce amount of invoice
		if (GETPOST("remise_id", 'int') > 0) {
			$ret = $object->fetch($id);
			if ($ret > 0) {
				$result = $object->insert_discount(GETPOST("remise_id", 'int'));
				if ($result < 0) {
					setEventMessages($object->error, $object->errors, 'errors');
				}
			} else {
				dol_print_error($db, $object->error);
			}
		}
		// We use the credit to reduce remain to pay
		if (GETPOST("remise_id_for_payment", 'int') > 0) {
			require_once DOL_DOCUMENT_ROOT.'/core/class/discount.class.php';
			$discount = new DiscountAbsolute($db);
			$discount->fetch(GETPOST("remise_id_for_payment", 'int'));

			//var_dump($object->getRemainToPay(0));
			//var_dump($discount->amount_ttc);exit;
			if (price2num($discount->amount_ttc) > price2num($object->getRemainToPay(0))) {
				// TODO Split the discount in 2 automatically
				$error++;
				setEventMessages($langs->trans("ErrorDiscountLargerThanRemainToPaySplitItBefore"), null, 'errors');
			}

			if (!$error) {
				$result = $discount->link_to_invoice(0, $id);
				if ($result < 0) {
					setEventMessages($discount->error, $discount->errors, 'errors');
				}
			}
		}

		if (empty($conf->global->MAIN_DISABLE_PDF_AUTOUPDATE)) {
			$outputlangs = $langs;
			$newlang = '';
			if ($conf->global->MAIN_MULTILANGS && empty($newlang) && GETPOST('lang_id', 'aZ09')) {
				$newlang = GETPOST('lang_id', 'aZ09');
			}
			if ($conf->global->MAIN_MULTILANGS && empty($newlang)) {
				$newlang = $object->thirdparty->default_lang;
			}
			if (!empty($newlang)) {
				$outputlangs = new Translate("", $conf);
				$outputlangs->setDefaultLang($newlang);
			}
			$ret = $object->fetch($id); // Reload to get new records

			$result = $object->generateDocument($object->model_pdf, $outputlangs, $hidedetails, $hidedesc, $hideref);
			if ($result < 0) {
				setEventMessages($object->error, $object->errors, 'errors');
			}
		}
	} elseif ($action == 'setref' && $usercancreate) {
		$object->fetch($id);
		$object->setValueFrom('ref', GETPOST('ref'), '', null, '', '', $user, 'BILL_MODIFY');
	} elseif ($action == 'setref_client' && $usercancreate) {
		$object->fetch($id);
		$object->set_ref_client(GETPOST('ref_client'));
	} elseif ($action == 'confirm_valid' && $confirm == 'yes' && $usercanvalidate) {
		// Classify to validated
		$idwarehouse = GETPOST('idwarehouse', 'int');

		$object->fetch($id);
		$object->fetch_thirdparty();

		// Check parameters

		// Check for mandatory fields in thirdparty (defined into setup)
		$array_to_check = array('IDPROF1', 'IDPROF2', 'IDPROF3', 'IDPROF4', 'IDPROF5', 'IDPROF6', 'EMAIL');
		foreach ($array_to_check as $key) {
			$keymin = strtolower($key);
			$i = (int) preg_replace('/[^0-9]/', '', $key);
			$vallabel = $object->thirdparty->$keymin;

			if ($i > 0) {
				if ($object->thirdparty->isACompany()) {
					// Check for mandatory prof id (but only if country is other than ours)
					if ($mysoc->country_id > 0 && $object->thirdparty->country_id == $mysoc->country_id) {
						$idprof_mandatory = 'SOCIETE_'.$key.'_INVOICE_MANDATORY';
						if (!$vallabel && !empty($conf->global->$idprof_mandatory)) {
							$langs->load("errors");
							$error++;
							setEventMessages($langs->trans('ErrorProdIdIsMandatory', $langs->transcountry('ProfId'.$i, $object->thirdparty->country_code)).' ('.$langs->trans("ForbiddenBySetupRules").')', null, 'errors');
						}
					}
				}
			} else {
				//var_dump($conf->global->SOCIETE_EMAIL_MANDATORY);
				if ($key == 'EMAIL') {
					// Check for mandatory
					if (!empty($conf->global->SOCIETE_EMAIL_INVOICE_MANDATORY) && !isValidEMail($object->thirdparty->email)) {
						$langs->load("errors");
						$error++;
						setEventMessages($langs->trans("ErrorBadEMail", $object->thirdparty->email).' ('.$langs->trans("ForbiddenBySetupRules").')', null, 'errors');
					}
				}
			}
		}

		// Check for mandatory fields in invoice
		$array_to_check = array('REF_CLIENT'=>'RefCustomer');
		foreach ($array_to_check as $key => $val) {
			$keymin = strtolower($key);
			$vallabel = $object->$keymin;

			// Check for mandatory
			$keymandatory = 'INVOICE_'.$key.'_MANDATORY_FOR_VALIDATION';
			if (!$vallabel && !empty($conf->global->$keymandatory)) {
				$langs->load("errors");
				$error++;
				setEventMessages($langs->trans("ErrorFieldRequired", $langs->transnoentitiesnoconv($val)), null, 'errors');
			}
		}

		// Check for warehouse
		if ($object->type != Facture::TYPE_DEPOSIT && !empty($conf->global->STOCK_CALCULATE_ON_BILL)) {
			$qualified_for_stock_change = 0;
			if (empty($conf->global->STOCK_SUPPORTS_SERVICES)) {
				$qualified_for_stock_change = $object->hasProductsOrServices(2);
			} else {
				$qualified_for_stock_change = $object->hasProductsOrServices(1);
			}

			if ($qualified_for_stock_change) {
				if (!$idwarehouse || $idwarehouse == - 1) {
					$error++;
					setEventMessages($langs->trans('ErrorFieldRequired', $langs->transnoentitiesnoconv("Warehouse")), null, 'errors');
					$action = '';
				}
			}
		}

		if (!$error) {
			$result = $object->validate($user, '', $idwarehouse);
			if ($result >= 0) {
				// Define output language
				if (empty($conf->global->MAIN_DISABLE_PDF_AUTOUPDATE)) {
					$outputlangs = $langs;
					$newlang = '';
					if ($conf->global->MAIN_MULTILANGS && empty($newlang) && GETPOST('lang_id', 'aZ09')) {
						$newlang = GETPOST('lang_id', 'aZ09');
					}
					if ($conf->global->MAIN_MULTILANGS && empty($newlang)) {
						$newlang = $object->thirdparty->default_lang;
					}
					if (!empty($newlang)) {
						$outputlangs = new Translate("", $conf);
						$outputlangs->setDefaultLang($newlang);
						$outputlangs->load('products');
					}
					$model = $object->model_pdf;

					$ret = $object->fetch($id); // Reload to get new records

					$result = $object->generateDocument($model, $outputlangs, $hidedetails, $hidedesc, $hideref);
					if ($result < 0) {
						setEventMessages($object->error, $object->errors, 'errors');
					}
				}
			} else {
				if (count($object->errors)) {
					setEventMessages(null, $object->errors, 'errors');
				} else {
					setEventMessages($object->error, $object->errors, 'errors');
				}
			}
		}
	} elseif ($action == 'confirm_modif' && $usercanunvalidate) {
		// Go back to draft status (unvalidate)
		$idwarehouse = GETPOST('idwarehouse', 'int');

		$object->fetch($id);
		$object->fetch_thirdparty();

		// Check parameters
		if ($object->type != Facture::TYPE_DEPOSIT && !empty($conf->global->STOCK_CALCULATE_ON_BILL)) {
			$qualified_for_stock_change = 0;
			if (empty($conf->global->STOCK_SUPPORTS_SERVICES)) {
				$qualified_for_stock_change = $object->hasProductsOrServices(2);
			} else {
				$qualified_for_stock_change = $object->hasProductsOrServices(1);
			}

			if ($qualified_for_stock_change) {
				if (!$idwarehouse || $idwarehouse == - 1) {
					$error++;
					setEventMessages($langs->trans('ErrorFieldRequired', $langs->transnoentitiesnoconv("Warehouse")), null, 'errors');
					$action = '';
				}
			}
		}

		if (!$error) {
			// On verifie si la facture a des paiements
			$sql = 'SELECT pf.amount';
			$sql .= ' FROM '.MAIN_DB_PREFIX.'paiement_facture as pf';
			$sql .= ' WHERE pf.fk_facture = '.((int) $object->id);

			$result = $db->query($sql);
			if ($result) {
				$i = 0;
				$num = $db->num_rows($result);

				while ($i < $num) {
					$objp = $db->fetch_object($result);
					$totalpaye += $objp->amount;
					$i++;
				}
			} else {
				dol_print_error($db, '');
			}

			$resteapayer = $object->total_ttc - $totalpaye;

			// We check that invlice lines are transferred into accountancy
			$ventilExportCompta = $object->getVentilExportCompta();

			// On verifie si aucun paiement n'a ete effectue
			if ($ventilExportCompta == 0) {
				if (!empty($conf->global->INVOICE_CAN_ALWAYS_BE_EDITED) || ($resteapayer == $object->total_ttc && empty($object->paye))) {
					$result = $object->setDraft($user, $idwarehouse);
					if ($result < 0) {
						setEventMessages($object->error, $object->errors, 'errors');
					}

					// Define output language
					if (empty($conf->global->MAIN_DISABLE_PDF_AUTOUPDATE)) {
						$outputlangs = $langs;
						$newlang = '';
						if ($conf->global->MAIN_MULTILANGS && empty($newlang) && GETPOST('lang_id', 'aZ09')) {
							$newlang = GETPOST('lang_id', 'aZ09');
						}
						if ($conf->global->MAIN_MULTILANGS && empty($newlang)) {
							$newlang = $object->thirdparty->default_lang;
						}
						if (!empty($newlang)) {
							$outputlangs = new Translate("", $conf);
							$outputlangs->setDefaultLang($newlang);
							$outputlangs->load('products');
						}
						$model = $object->model_pdf;
						$ret = $object->fetch($id); // Reload to get new records

						$object->generateDocument($model, $outputlangs, $hidedetails, $hidedesc, $hideref);
					}
				}
			}
		}
	} elseif ($action == 'confirm_paid' && $confirm == 'yes' && $usercanissuepayment) {
		// Classify "paid"
		$object->fetch($id);
		$result = $object->setPaid($user);
		if ($result < 0) {
			setEventMessages($object->error, $object->errors, 'errors');
		}
	} elseif ($action == 'confirm_paid_partially' && $confirm == 'yes' && $usercanissuepayment) {
		// Classif "paid partialy"
		$object->fetch($id);
		$close_code = GETPOST("close_code", 'restricthtml');
		$close_note = GETPOST("close_note", 'restricthtml');
		if ($close_code) {
			$result = $object->setPaid($user, $close_code, $close_note);
			if ($result < 0) {
				setEventMessages($object->error, $object->errors, 'errors');
			}
		} else {
			setEventMessages($langs->trans("ErrorFieldRequired", $langs->transnoentitiesnoconv("Reason")), null, 'errors');
		}
	} elseif ($action == 'confirm_canceled' && $confirm == 'yes') {
		// Classify "abandoned"
		$object->fetch($id);
		$close_code = GETPOST("close_code", 'restricthtml');
		$close_note = GETPOST("close_note", 'restricthtml');
		if ($close_code) {
			$result = $object->setCanceled($user, $close_code, $close_note);
			if ($result < 0) {
				setEventMessages($object->error, $object->errors, 'errors');
			}
		} else {
			setEventMessages($langs->trans("ErrorFieldRequired", $langs->transnoentitiesnoconv("Reason")), null, 'errors');
		}
	} elseif ($action == 'confirm_converttoreduc' && $confirm == 'yes' && $usercancreate) {
		// Convertir en reduc
		$object->fetch($id);
		$object->fetch_thirdparty();
		//$object->fetch_lines();	// Already done into fetch

		// Check if there is already a discount (protection to avoid duplicate creation when resubmit post)
		$discountcheck = new DiscountAbsolute($db);
		$result = $discountcheck->fetch(0, $object->id);

		$canconvert = 0;
		if ($object->type == Facture::TYPE_DEPOSIT && empty($discountcheck->id)) {
			$canconvert = 1; // we can convert deposit into discount if deposit is payed (completely, partially or not at all) and not already converted (see real condition into condition used to show button converttoreduc)
		}
		if (($object->type == Facture::TYPE_CREDIT_NOTE || $object->type == Facture::TYPE_STANDARD || $object->type == Facture::TYPE_SITUATION) && $object->paye == 0 && empty($discountcheck->id)) {
			$canconvert = 1; // we can convert credit note into discount if credit note is not payed back and not already converted and amount of payment is 0 (see real condition into condition used to show button converttoreduc)
		}

		if ($canconvert) {
			$db->begin();

			$amount_ht = $amount_tva = $amount_ttc = array();
			$multicurrency_amount_ht = $multicurrency_amount_tva = $multicurrency_amount_ttc = array();

			// Loop on each vat rate
			$i = 0;
			foreach ($object->lines as $line) {
				if ($line->product_type < 9 && $line->total_ht != 0) { // Remove lines with product_type greater than or equal to 9 and no need to create discount if amount is null
					$keyforvatrate = $line->tva_tx.($line->vat_src_code ? ' ('.$line->vat_src_code.')' : '');

					$amount_ht[$keyforvatrate] += $line->total_ht;
					$amount_tva[$keyforvatrate] += $line->total_tva;
					$amount_ttc[$keyforvatrate] += $line->total_ttc;
					$multicurrency_amount_ht[$keyforvatrate] += $line->multicurrency_total_ht;
					$multicurrency_amount_tva[$keyforvatrate] += $line->multicurrency_total_tva;
					$multicurrency_amount_ttc[$keyforvatrate] += $line->multicurrency_total_ttc;
					$i++;
				}
			}

			// If some payments were already done, we change the amount to pay using same prorate
			if (!empty($conf->global->INVOICE_ALLOW_REUSE_OF_CREDIT_WHEN_PARTIALLY_REFUNDED) && $object->type == Facture::TYPE_CREDIT_NOTE) {
				$alreadypaid = $object->getSommePaiement(); // This can be not 0 if we allow to create credit to reuse from credit notes partially refunded.
				if ($alreadypaid && abs($alreadypaid) < abs($object->total_ttc)) {
					$ratio = abs(($object->total_ttc - $alreadypaid) / $object->total_ttc);
					foreach ($amount_ht as $vatrate => $val) {
						$amount_ht[$vatrate] = price2num($amount_ht[$vatrate] * $ratio, 'MU');
						$amount_tva[$vatrate] = price2num($amount_tva[$vatrate] * $ratio, 'MU');
						$amount_ttc[$vatrate] = price2num($amount_ttc[$vatrate] * $ratio, 'MU');
						$multicurrency_amount_ht[$vatrate] = price2num($multicurrency_amount_ht[$vatrate] * $ratio, 'MU');
						$multicurrency_amount_tva[$vatrate] = price2num($multicurrency_amount_tva[$vatrate] * $ratio, 'MU');
						$multicurrency_amount_ttc[$vatrate] = price2num($multicurrency_amount_ttc[$vatrate] * $ratio, 'MU');
					}
				}
			}
			//var_dump($amount_ht);var_dump($amount_tva);var_dump($amount_ttc);exit;

			// Insert one discount by VAT rate category
			$discount = new DiscountAbsolute($db);
			if ($object->type == Facture::TYPE_CREDIT_NOTE) {
				$discount->description = '(CREDIT_NOTE)';
			} elseif ($object->type == Facture::TYPE_DEPOSIT) {
				$discount->description = '(DEPOSIT)';
			} elseif ($object->type == Facture::TYPE_STANDARD || $object->type == Facture::TYPE_REPLACEMENT || $object->type == Facture::TYPE_SITUATION) {
				$discount->description = '(EXCESS RECEIVED)';
			} else {
				setEventMessages($langs->trans('CantConvertToReducAnInvoiceOfThisType'), null, 'errors');
			}
			$discount->fk_soc = $object->socid;
			$discount->fk_facture_source = $object->id;

			$error = 0;

			if ($object->type == Facture::TYPE_STANDARD || $object->type == Facture::TYPE_REPLACEMENT || $object->type == Facture::TYPE_SITUATION) {
				// If we're on a standard invoice, we have to get excess received to create a discount in TTC without VAT

				// Total payments
				$sql = 'SELECT SUM(pf.amount) as total_paiements';
				$sql .= ' FROM '.MAIN_DB_PREFIX.'paiement_facture as pf, '.MAIN_DB_PREFIX.'paiement as p';
				$sql .= ' LEFT JOIN '.MAIN_DB_PREFIX.'c_paiement as c ON p.fk_paiement = c.id';
				$sql .= ' WHERE pf.fk_facture = '.((int) $object->id);
				$sql .= ' AND pf.fk_paiement = p.rowid';
				$sql .= ' AND p.entity IN ('.getEntity('invoice').')';
				$resql = $db->query($sql);
				if (!$resql) {
					dol_print_error($db);
				}

				$res = $db->fetch_object($resql);
				$total_paiements = $res->total_paiements;

				// Total credit note and deposit
				$total_creditnote_and_deposit = 0;
				$sql = "SELECT re.rowid, re.amount_ht, re.amount_tva, re.amount_ttc,";
				$sql .= " re.description, re.fk_facture_source";
				$sql .= " FROM ".MAIN_DB_PREFIX."societe_remise_except as re";
				$sql .= " WHERE fk_facture = ".((int) $object->id);
				$resql = $db->query($sql);
				if (!empty($resql)) {
					while ($obj = $db->fetch_object($resql)) {
						$total_creditnote_and_deposit += $obj->amount_ttc;
					}
				} else {
					dol_print_error($db);
				}

				$discount->amount_ht = $discount->amount_ttc = $total_paiements + $total_creditnote_and_deposit - $object->total_ttc;
				$discount->amount_tva = 0;
				$discount->tva_tx = 0;
				$discount->vat_src_code = '';

				$result = $discount->create($user);
				if ($result < 0) {
					$error++;
				}
			}
			if ($object->type == Facture::TYPE_CREDIT_NOTE || $object->type == Facture::TYPE_DEPOSIT) {
				foreach ($amount_ht as $tva_tx => $xxx) {
					$discount->amount_ht = abs($amount_ht[$tva_tx]);
					$discount->amount_tva = abs($amount_tva[$tva_tx]);
					$discount->amount_ttc = abs($amount_ttc[$tva_tx]);
					$discount->multicurrency_amount_ht = abs($multicurrency_amount_ht[$tva_tx]);
					$discount->multicurrency_amount_tva = abs($multicurrency_amount_tva[$tva_tx]);
					$discount->multicurrency_amount_ttc = abs($multicurrency_amount_ttc[$tva_tx]);

					// Clean vat code
					$reg = array();
					$vat_src_code = '';
					if (preg_match('/\((.*)\)/', $tva_tx, $reg)) {
						$vat_src_code = $reg[1];
						$tva_tx = preg_replace('/\s*\(.*\)/', '', $tva_tx); // Remove code into vatrate.
					}

					$discount->tva_tx = abs($tva_tx);
					$discount->vat_src_code = $vat_src_code;

					$result = $discount->create($user);
					if ($result < 0) {
						$error++;
						break;
					}
				}
			}

			if (empty($error)) {
				if ($object->type != Facture::TYPE_DEPOSIT) {
					// Classe facture
					$result = $object->setPaid($user);
					if ($result >= 0) {
						$db->commit();
					} else {
						setEventMessages($object->error, $object->errors, 'errors');
						$db->rollback();
					}
				} else {
					$db->commit();
				}
			} else {
				setEventMessages($discount->error, $discount->errors, 'errors');
				$db->rollback();
			}
		}
	} elseif ($action == 'confirm_delete_paiement' && $confirm == 'yes' && $usercancreate) {
		// Delete payment
		$object->fetch($id);
		if ($object->statut == Facture::STATUS_VALIDATED && $object->paye == 0) {
			$paiement = new Paiement($db);
			$result = $paiement->fetch(GETPOST('paiement_id'));
			if ($result > 0) {
				$result = $paiement->delete(); // If fetch ok and found
				header("Location: ".$_SERVER['PHP_SELF']."?id=".$id);
			}
			if ($result < 0) {
				setEventMessages($paiement->error, $paiement->errors, 'errors');
			}
		}
	} elseif ($action == 'add' && $usercancreate) {
		// Insert new invoice in database
		if ($socid > 0) {
			$object->socid = GETPOST('socid', 'int');
		}
		$selectedLines = GETPOST('toselect', 'array');

		$db->begin();

		$error = 0;
		$originentity = GETPOST('originentity');
		// Fill array 'array_options' with data from add form
		$ret = $extrafields->setOptionalsFromPost(null, $object);
		if ($ret < 0) {
			$error++;
		}

		$dateinvoice = dol_mktime(0, 0, 0, GETPOST('remonth', 'int'), GETPOST('reday', 'int'), GETPOST('reyear', 'int'), 'tzserver');	// If we enter the 02 january, we need to save the 02 january for server
		$date_pointoftax = dol_mktime(0, 0, 0, GETPOST('date_pointoftaxmonth', 'int'), GETPOST('date_pointoftaxday', 'int'), GETPOST('date_pointoftaxyear', 'int'), 'tzserver');

		// Replacement invoice
		if (GETPOST('type') == Facture::TYPE_REPLACEMENT) {
			if (empty($dateinvoice)) {
				$error++;
				setEventMessages($langs->trans("ErrorFieldRequired", $langs->transnoentitiesnoconv("Date")), null, 'errors');
				$action = 'create';
			} elseif ($dateinvoice > (dol_get_last_hour(dol_now('tzuserrel')) + (empty($conf->global->INVOICE_MAX_FUTURE_DELAY) ? 0 : $conf->global->INVOICE_MAX_FUTURE_DELAY))) {
				$error++;
				setEventMessages($langs->trans("ErrorDateIsInFuture"), null, 'errors');
				$action = 'create';
			}

			if (!(GETPOST('fac_replacement', 'int') > 0)) {
				$error++;
				setEventMessages($langs->trans("ErrorFieldRequired", $langs->transnoentitiesnoconv("ReplaceInvoice")), null, 'errors');
				$action = 'create';
			}

			if (!$error) {
				// This is a replacement invoice
				$result = $object->fetch(GETPOST('fac_replacement', 'int'));
				$object->fetch_thirdparty();

				$object->date = $dateinvoice;
				$object->date_pointoftax = $date_pointoftax;
				$object->note_public		= trim(GETPOST('note_public', 'restricthtml'));
				// We do not copy the private note
				$object->ref_client			= GETPOST('ref_client', 'alphanohtml');
				$object->model_pdf = GETPOST('model', 'alphanohtml');
				$object->fk_project			= GETPOST('projectid', 'int');
				$object->cond_reglement_id	= GETPOST('cond_reglement_id', 'int');
				$object->mode_reglement_id	= GETPOST('mode_reglement_id', 'int');
				$object->fk_account = GETPOST('fk_account', 'int');
				$object->remise_absolue		= price2num(GETPOST('remise_absolue'), 'MU', 2);
				$object->remise_percent		= price2num(GETPOST('remise_percent'), '', 2);
				$object->fk_incoterms = GETPOST('incoterm_id', 'int');
				$object->location_incoterms = GETPOST('location_incoterms', 'alpha');
				$object->multicurrency_code = GETPOST('multicurrency_code', 'alpha');
				$object->multicurrency_tx   = GETPOST('originmulticurrency_tx', 'int');

				// Proprietes particulieres a facture de remplacement
				$object->fk_facture_source = GETPOST('fac_replacement', 'int');
				$object->type = Facture::TYPE_REPLACEMENT;

				$id = $object->createFromCurrent($user);
				if ($id <= 0) {
					setEventMessages($object->error, $object->errors, 'errors');
				}
			}
		}

		// Credit note invoice
		if (GETPOST('type') == Facture::TYPE_CREDIT_NOTE) {
			$sourceinvoice = GETPOST('fac_avoir', 'int');
			if (!($sourceinvoice > 0) && empty($conf->global->INVOICE_CREDIT_NOTE_STANDALONE)) {
				$error++;
				setEventMessages($langs->trans("ErrorFieldRequired", $langs->transnoentitiesnoconv("CorrectInvoice")), null, 'errors');
				$action = 'create';
			}

			if (empty($dateinvoice)) {
				$error++;
				setEventMessages($langs->trans("ErrorFieldRequired", $langs->transnoentitiesnoconv("Date")), null, 'errors');
				$action = 'create';
			} elseif ($dateinvoice > (dol_get_last_hour(dol_now('tzuserrel')) + (empty($conf->global->INVOICE_MAX_FUTURE_DELAY) ? 0 : $conf->global->INVOICE_MAX_FUTURE_DELAY))) {
				$error++;
				setEventMessages($langs->trans("ErrorDateIsInFuture"), null, 'errors');
				$action = 'create';
			}

			if (!$error) {
				if (!empty($originentity)) {
					$object->entity = $originentity;
				}
				$object->socid = GETPOST('socid', 'int');
				$object->ref = GETPOST('ref');
				$object->date = $dateinvoice;
				$object->date_pointoftax = $date_pointoftax;
				$object->note_public		= trim(GETPOST('note_public', 'restricthtml'));
				// We do not copy the private note
				$object->ref_client			= GETPOST('ref_client');
				$object->model_pdf = GETPOST('model');
				$object->fk_project			= GETPOST('projectid', 'int');
				$object->cond_reglement_id	= 0;		// No payment term for a credit note
				$object->mode_reglement_id	= GETPOST('mode_reglement_id', 'int');
				$object->fk_account = GETPOST('fk_account', 'int');
				$object->remise_absolue		= price2num(GETPOST('remise_absolue'), 'MU');
				$object->remise_percent		= price2num(GETPOST('remise_percent'), '', 2);
				$object->fk_incoterms = GETPOST('incoterm_id', 'int');
				$object->location_incoterms = GETPOST('location_incoterms', 'alpha');
				$object->multicurrency_code = GETPOST('multicurrency_code', 'alpha');
				$object->multicurrency_tx   = GETPOST('originmulticurrency_tx', 'int');

				// Proprietes particulieres a facture avoir
				$object->fk_facture_source = $sourceinvoice > 0 ? $sourceinvoice : '';
				$object->type = Facture::TYPE_CREDIT_NOTE;

				$facture_source = new Facture($db); // fetch origin object
				if ($facture_source->fetch($object->fk_facture_source) > 0) {
					if ($facture_source->type == Facture::TYPE_SITUATION) {
						$object->situation_counter = $facture_source->situation_counter;
						$object->situation_cycle_ref = $facture_source->situation_cycle_ref;
						$facture_source->fetchPreviousNextSituationInvoice();
					}
				}
				$id = $object->create($user);
				if ($id < 0) {
					$error++;
				} else {
					// copy internal contacts
					if ($object->copy_linked_contact($facture_source, 'internal') < 0) {
						$error++;
					} elseif ($facture_source->socid == $object->socid) {
						// copy external contacts if same company
						if ($object->copy_linked_contact($facture_source, 'external') < 0) {
							$error++;
						}
					}
				}

				// NOTE: Pb with situation invoice
				// NOTE: fields total on situation invoice are stored as cumulative values on total of lines (bad) but delta on invoice total
				// NOTE: fields total on credit note are stored as delta both on total of lines and on invoice total (good)
				// NOTE: fields situation_percent on situation invoice are stored as cumulative values on lines (bad)
				// NOTE: fields situation_percent on credit note are stored as delta on lines (good)
				if (GETPOST('invoiceAvoirWithLines', 'int') == 1 && $id > 0) {
					if (!empty($facture_source->lines)) {
						$fk_parent_line = 0;

						foreach ($facture_source->lines as $line) {
							// Extrafields
							if (method_exists($line, 'fetch_optionals')) {
								// load extrafields
								$line->fetch_optionals();
							}

							// Reset fk_parent_line for no child products and special product
							if (($line->product_type != 9 && empty($line->fk_parent_line)) || $line->product_type == 9) {
								$fk_parent_line = 0;
							}


							if ($facture_source->type == Facture::TYPE_SITUATION) {
								$source_fk_prev_id = $line->fk_prev_id; // temporary storing situation invoice fk_prev_id
								$line->fk_prev_id  = $line->id; // The new line of the new credit note we are creating must be linked to the situation invoice line it is created from

								if (!empty($facture_source->tab_previous_situation_invoice)) {
									// search the last standard invoice in cycle and the possible credit note between this last and facture_source
									// TODO Move this out of loop of $facture_source->lines
									$tab_jumped_credit_notes = array();
									$lineIndex = count($facture_source->tab_previous_situation_invoice) - 1;
									$searchPreviousInvoice = true;
									while ($searchPreviousInvoice) {
										if ($facture_source->tab_previous_situation_invoice[$lineIndex]->type == Facture::TYPE_SITUATION || $lineIndex < 1) {
											$searchPreviousInvoice = false; // find, exit;
											break;
										} else {
											if ($facture_source->tab_previous_situation_invoice[$lineIndex]->type == Facture::TYPE_CREDIT_NOTE) {
												$tab_jumped_credit_notes[$lineIndex] = $facture_source->tab_previous_situation_invoice[$lineIndex]->id;
											}
											$lineIndex--; // go to previous invoice in cycle
										}
									}

									$maxPrevSituationPercent = 0;
									foreach ($facture_source->tab_previous_situation_invoice[$lineIndex]->lines as $prevLine) {
										if ($prevLine->id == $source_fk_prev_id) {
											$maxPrevSituationPercent = max($maxPrevSituationPercent, $prevLine->situation_percent);

											//$line->subprice  = $line->subprice - $prevLine->subprice;
											$line->total_ht  = $line->total_ht - $prevLine->total_ht;
											$line->total_tva = $line->total_tva - $prevLine->total_tva;
											$line->total_ttc = $line->total_ttc - $prevLine->total_ttc;
											$line->total_localtax1 = $line->total_localtax1 - $prevLine->total_localtax1;
											$line->total_localtax2 = $line->total_localtax2 - $prevLine->total_localtax2;

											$line->multicurrency_subprice  = $line->multicurrency_subprice - $prevLine->multicurrency_subprice;
											$line->multicurrency_total_ht  = $line->multicurrency_total_ht - $prevLine->multicurrency_total_ht;
											$line->multicurrency_total_tva = $line->multicurrency_total_tva - $prevLine->multicurrency_total_tva;
											$line->multicurrency_total_ttc = $line->multicurrency_total_ttc - $prevLine->multicurrency_total_ttc;
										}
									}

									// prorata
									$line->situation_percent = $maxPrevSituationPercent - $line->situation_percent;

									//print 'New line based on invoice id '.$facture_source->tab_previous_situation_invoice[$lineIndex]->id.' fk_prev_id='.$source_fk_prev_id.' will be fk_prev_id='.$line->fk_prev_id.' '.$line->total_ht.' '.$line->situation_percent.'<br>';

									// If there is some credit note between last situation invoice and invoice used for credit note generation (note: credit notes are stored as delta)
									$maxPrevSituationPercent = 0;
									foreach ($tab_jumped_credit_notes as $index => $creditnoteid) {
										foreach ($facture_source->tab_previous_situation_invoice[$index]->lines as $prevLine) {
											if ($prevLine->fk_prev_id == $source_fk_prev_id) {
												$maxPrevSituationPercent = $prevLine->situation_percent;

												$line->total_ht  -= $prevLine->total_ht;
												$line->total_tva -= $prevLine->total_tva;
												$line->total_ttc -= $prevLine->total_ttc;
												$line->total_localtax1 -= $prevLine->total_localtax1;
												$line->total_localtax2 -= $prevLine->total_localtax2;

												$line->multicurrency_subprice  -= $prevLine->multicurrency_subprice;
												$line->multicurrency_total_ht  -= $prevLine->multicurrency_total_ht;
												$line->multicurrency_total_tva -= $prevLine->multicurrency_total_tva;
												$line->multicurrency_total_ttc -= $prevLine->multicurrency_total_ttc;
											}
										}
									}

									// prorata
									$line->situation_percent += $maxPrevSituationPercent;

									//print 'New line based on invoice id '.$facture_source->tab_previous_situation_invoice[$lineIndex]->id.' fk_prev_id='.$source_fk_prev_id.' will be fk_prev_id='.$line->fk_prev_id.' '.$line->total_ht.' '.$line->situation_percent.'<br>';
								}
							}

							$line->fk_facture = $object->id;
							$line->fk_parent_line = $fk_parent_line;

							$line->subprice = -$line->subprice; // invert price for object
							$line->pa_ht = $line->pa_ht; // we choosed to have buy/cost price always positive, so no revert of sign here
							$line->total_ht = -$line->total_ht;
							$line->total_tva = -$line->total_tva;
							$line->total_ttc = -$line->total_ttc;
							$line->total_localtax1 = -$line->total_localtax1;
							$line->total_localtax2 = -$line->total_localtax2;

							$line->multicurrency_subprice = -$line->multicurrency_subprice;
							$line->multicurrency_total_ht = -$line->multicurrency_total_ht;
							$line->multicurrency_total_tva = -$line->multicurrency_total_tva;
							$line->multicurrency_total_ttc = -$line->multicurrency_total_ttc;

							$result = $line->insert(0, 1); // When creating credit note with same lines than source, we must ignore error if discount alreayd linked

							$object->lines[] = $line; // insert new line in current object

							// Defined the new fk_parent_line
							if ($result > 0 && $line->product_type == 9) {
								$fk_parent_line = $result;
							}
						}

						$object->update_price(1);
					}
				}

				if (GETPOST('invoiceAvoirWithPaymentRestAmount', 'int') == 1 && $id > 0) {
					if ($facture_source->fetch($object->fk_facture_source) > 0) {
						$totalpaye = $facture_source->getSommePaiement();
						$totalcreditnotes = $facture_source->getSumCreditNotesUsed();
						$totaldeposits = $facture_source->getSumDepositsUsed();
						$remain_to_pay = abs($facture_source->total_ttc - $totalpaye - $totalcreditnotes - $totaldeposits);

						$object->addline($langs->trans('invoiceAvoirLineWithPaymentRestAmount'), $remain_to_pay, 1, 0, 0, 0, 0, 0, '', '', 'TTC');
					}
				}

				// Add link between credit note and origin
				if (!empty($object->fk_facture_source) && $id > 0) {
					$facture_source->fetch($object->fk_facture_source);
					$facture_source->fetchObjectLinked();

					if (!empty($facture_source->linkedObjectsIds)) {
						foreach ($facture_source->linkedObjectsIds as $sourcetype => $TIds) {
							$object->add_object_linked($sourcetype, current($TIds));
						}
					}
				}
			}
		}

		// Standard invoice or Deposit invoice, created from a Predefined template invoice
		if ((GETPOST('type') == Facture::TYPE_STANDARD || GETPOST('type') == Facture::TYPE_DEPOSIT) && GETPOST('fac_rec', 'int') > 0) {
			if (empty($dateinvoice)) {
				$error++;
				setEventMessages($langs->trans("ErrorFieldRequired", $langs->transnoentitiesnoconv("Date")), null, 'errors');
				$action = 'create';
			} elseif ($dateinvoice > (dol_get_last_hour(dol_now('tzuserrel')) + (empty($conf->global->INVOICE_MAX_FUTURE_DELAY) ? 0 : $conf->global->INVOICE_MAX_FUTURE_DELAY))) {
				$error++;
				setEventMessages($langs->trans("ErrorDateIsInFuture"), null, 'errors');
				$action = 'create';
			}

			if (!$error) {
				$object->socid = GETPOST('socid', 'int');
				$object->type            = GETPOST('type');
				$object->ref             = GETPOST('ref');
				$object->date            = $dateinvoice;
				$object->date_pointoftax = $date_pointoftax;
				$object->note_public = trim(GETPOST('note_public', 'restricthtml'));
				$object->note_private    = trim(GETPOST('note_private', 'restricthtml'));
				$object->ref_client      = GETPOST('ref_client');
				$object->model_pdf = GETPOST('model');
				$object->fk_project = GETPOST('projectid', 'int');
				$object->cond_reglement_id	= (GETPOST('type') == 3 ? 1 : GETPOST('cond_reglement_id'));
				$object->mode_reglement_id	= GETPOST('mode_reglement_id', 'int');
				$object->fk_account = GETPOST('fk_account', 'int');
				$object->amount = price2num(GETPOST('amount'));
				$object->remise_absolue		= price2num(GETPOST('remise_absolue'), 'MU');
				$object->remise_percent		= price2num(GETPOST('remise_percent'), '', 2);
				$object->fk_incoterms = GETPOST('incoterm_id', 'int');
				$object->location_incoterms = GETPOST('location_incoterms', 'alpha');
				$object->multicurrency_code = GETPOST('multicurrency_code', 'alpha');
				$object->multicurrency_tx   = GETPOST('originmulticurrency_tx', 'int');

				// Source facture
				$object->fac_rec = GETPOST('fac_rec', 'int');

				$id = $object->create($user); // This include recopy of links from recurring invoice and recurring invoice lines
			}
		}

		// Standard or deposit invoice, not from a Predefined template invoice
		if ((GETPOST('type') == Facture::TYPE_STANDARD || GETPOST('type') == Facture::TYPE_DEPOSIT || GETPOST('type') == Facture::TYPE_PROFORMA || (GETPOST('type') == Facture::TYPE_SITUATION && !GETPOST('situations'))) && GETPOST('fac_rec') <= 0) {
			$typeamount = GETPOST('typedeposit', 'aZ09');
			$valuestandardinvoice = price2num(str_replace('%', '', GETPOST('valuestandardinvoice', 'alpha')), 'MU');
			$valuedeposit = price2num(str_replace('%', '', GETPOST('valuedeposit', 'alpha')), 'MU');

			if (GETPOST('socid', 'int') < 1) {
				$error++;
				setEventMessages($langs->trans("ErrorFieldRequired", $langs->transnoentitiesnoconv("Customer")), null, 'errors');
				$action = 'create';
			}

			if (empty($dateinvoice)) {
				$error++;
				setEventMessages($langs->trans("ErrorFieldRequired", $langs->transnoentitiesnoconv("Date")), null, 'errors');
				$action = 'create';
			} elseif ($dateinvoice > (dol_get_last_hour(dol_now('tzuserrel')) + (empty($conf->global->INVOICE_MAX_FUTURE_DELAY) ? 0 : $conf->global->INVOICE_MAX_FUTURE_DELAY))) {
				$error++;
				setEventMessages($langs->trans("ErrorDateIsInFuture"), null, 'errors');
				$action = 'create';
			}


			if (GETPOST('type') == Facture::TYPE_STANDARD) {
				if ($valuestandardinvoice < 0 || $valuestandardinvoice > 100) {
					setEventMessages($langs->trans("ErrorAPercentIsRequired"), null, 'errors');
					$error++;
					$action = 'create';
				}
			} elseif (GETPOST('type') == Facture::TYPE_DEPOSIT) {
				if ($typeamount && !empty($origin) && !empty($originid)) {
					if ($typeamount == 'amount' && $valuedeposit <= 0) {
						setEventMessages($langs->trans("ErrorAnAmountWithoutTaxIsRequired"), null, 'errors');
						$error++;
						$action = 'create';
					}
					if ($typeamount == 'variable' && $valuedeposit <= 0) {
						setEventMessages($langs->trans("ErrorAPercentIsRequired"), null, 'errors');
						$error++;
						$action = 'create';
					}
					if ($typeamount == 'variablealllines' && $valuedeposit <= 0) {
						setEventMessages($langs->trans("ErrorAPercentIsRequired"), null, 'errors');
						$error++;
						$action = 'create';
					}
				}
			}

			if (!$error) {
				// Si facture standard
				$object->socid = GETPOST('socid', 'int');
				$object->type				= GETPOST('type');
				$object->ref = GETPOST('ref');
				$object->date				= $dateinvoice;
				$object->date_pointoftax = $date_pointoftax;
				$object->note_public		= trim(GETPOST('note_public', 'restricthtml'));
				$object->note_private = trim(GETPOST('note_private', 'restricthtml'));
				$object->ref_client			= GETPOST('ref_client');
				$object->model_pdf = GETPOST('model');
				$object->fk_project			= GETPOST('projectid', 'int');
				$object->cond_reglement_id	= (GETPOST('type') == 3 ? 1 : GETPOST('cond_reglement_id'));
				$object->mode_reglement_id	= GETPOST('mode_reglement_id');
				$object->fk_account = GETPOST('fk_account', 'int');
				$object->amount = price2num(GETPOST('amount'));
				$object->remise_absolue		= price2num(GETPOST('remise_absolue'), 'MU');
				$object->remise_percent		= price2num(GETPOST('remise_percent'), '', 2);
				$object->fk_incoterms = GETPOST('incoterm_id', 'int');
				$object->location_incoterms = GETPOST('location_incoterms', 'alpha');
				$object->multicurrency_code = GETPOST('multicurrency_code', 'alpha');
				$object->multicurrency_tx   = GETPOST('originmulticurrency_tx', 'int');

				if (GETPOST('type') == Facture::TYPE_SITUATION) {
					$object->situation_counter = 1;
					$object->situation_final = 0;
					$object->situation_cycle_ref = $object->newCycle();
				}

				if (in_array($object->type, $retainedWarrantyInvoiceAvailableType)) {
					$object->retained_warranty = GETPOST('retained_warranty', 'int');
					$object->retained_warranty_fk_cond_reglement = GETPOST('retained_warranty_fk_cond_reglement', 'int');
				} else {
					$object->retained_warranty = 0;
					$object->retained_warranty_fk_cond_reglement = 0;
				}

				$retained_warranty_date_limit = GETPOST('retained_warranty_date_limit');
				if (!empty($retained_warranty_date_limit) && dol_stringtotime($retained_warranty_date_limit)) {
					$object->retained_warranty_date_limit = dol_stringtotime($retained_warranty_date_limit);
				}
				$object->retained_warranty_date_limit = !empty($object->retained_warranty_date_limit) ? $object->retained_warranty_date_limit : $object->calculate_date_lim_reglement($object->retained_warranty_fk_cond_reglement);

				$object->fetch_thirdparty();

				// If creation from another object of another module (Example: origin=propal, originid=1)
				if (!empty($origin) && !empty($originid)) {
					$regs = array();
					// Parse element/subelement (ex: project_task)
					$element = $subelement = $origin;
					if (preg_match('/^([^_]+)_([^_]+)/i', $origin, $regs)) {
						$element = $regs[1];
						$subelement = $regs[2];
					}

					// For compatibility
					if ($element == 'order') {
						$element = $subelement = 'commande';
					}
					if ($element == 'propal') {
						$element = 'comm/propal';
						$subelement = 'propal';
					}
					if ($element == 'contract') {
						$element = $subelement = 'contrat';
					}
					if ($element == 'inter') {
						$element = $subelement = 'ficheinter';
					}
					if ($element == 'shipping') {
						$element = $subelement = 'expedition';
					}

					$object->origin = $origin;
					$object->origin_id = $originid;

					// Possibility to add external linked objects with hooks
					$object->linked_objects[$object->origin] = $object->origin_id;
					// link with order if it is a shipping invoice
					if ($object->origin == 'shipping') {
						require_once DOL_DOCUMENT_ROOT.'/expedition/class/expedition.class.php';
						$exp = new Expedition($db);
						$exp->fetch($object->origin_id);
						$exp->fetchObjectLinked();
						if (is_array($exp->linkedObjectsIds['commande']) && count($exp->linkedObjectsIds['commande']) > 0) {
							foreach ($exp->linkedObjectsIds['commande'] as $key => $value) {
								$object->linked_objects['commande'] = $value;
							}
						}
					}

					if (is_array($_POST['other_linked_objects']) && !empty($_POST['other_linked_objects'])) {
						$object->linked_objects = array_merge($object->linked_objects, $_POST['other_linked_objects']);
					}

					$id = $object->create($user); // This include class to add_object_linked() and add add_contact()

					if ($id > 0) {
						dol_include_once('/'.$element.'/class/'.$subelement.'.class.php');

						$classname = ucfirst($subelement);
						$srcobject = new $classname($db);

						dol_syslog("Try to find source object origin=".$object->origin." originid=".$object->origin_id." to add lines or deposit lines");
						$result = $srcobject->fetch($object->origin_id);

						// If deposit invoice - down payment with 1 line (fixed amount or percent)
						if (GETPOST('type') == Facture::TYPE_DEPOSIT && in_array($typeamount, array('amount', 'variable'))) {
							// Define the array $amountdeposit
							$amountdeposit = array();
							if (!empty($conf->global->MAIN_DEPOSIT_MULTI_TVA)) {
								if ($typeamount == 'amount') {
									$amount = $valuedeposit;
								} else {
									$amount = $srcobject->total_ttc * ($valuedeposit / 100);
								}

								$TTotalByTva = array();
								foreach ($srcobject->lines as &$line) {
									if (!empty($line->special_code)) {
										continue;
									}
									$TTotalByTva[$line->tva_tx] += $line->total_ttc;
								}

								foreach ($TTotalByTva as $tva => &$total) {
									$coef = $total / $srcobject->total_ttc; // Calc coef
									$am = $amount * $coef;
									$amount_ttc_diff += $am;
									$amountdeposit[$tva] += $am / (1 + $tva / 100); // Convert into HT for the addline
								}
							} else {
								if ($typeamount == 'amount') {
									$amountdeposit[0] = $valuedeposit;
								} elseif ($typeamount == 'variable') {
									if ($result > 0) {
										$totalamount = 0;
										$lines = $srcobject->lines;
										$numlines = count($lines);
										for ($i = 0; $i < $numlines; $i++) {
											$qualified = 1;
											if (empty($lines[$i]->qty)) {
												$qualified = 0; // We discard qty=0, it is an option
											}
											if (!empty($lines[$i]->special_code)) {
												$qualified = 0; // We discard special_code (frais port, ecotaxe, option, ...)
											}
											if ($qualified) {
												$totalamount += $lines[$i]->total_ht; // Fixme : is it not for the customer ? Shouldn't we take total_ttc ?
												$tva_tx = $lines[$i]->tva_tx;
												$amountdeposit[$tva_tx] += ($lines[$i]->total_ht * $valuedeposit) / 100;
											}
										}

										if ($totalamount == 0) {
											$amountdeposit[0] = 0;
										}
									} else {
										setEventMessages($srcobject->error, $srcobject->errors, 'errors');
										$error++;
									}
								}

								$amount_ttc_diff = $amountdeposit[0];
							}

							foreach ($amountdeposit as $tva => $amount) {
								if (empty($amount)) {
									continue;
								}

								$arraylist = array(
									'amount' => 'FixAmount',
									'variable' => 'VarAmount'
								);
								$descline = '(DEPOSIT)';
								//$descline.= ' - '.$langs->trans($arraylist[$typeamount]);
								if ($typeamount == 'amount') {
									$descline .= ' ('.price($valuedeposit, '', $langs, 0, - 1, - 1, (!empty($object->multicurrency_code) ? $object->multicurrency_code : $conf->currency)).')';
								} elseif ($typeamount == 'variable') {
									$descline .= ' ('.$valuedeposit.'%)';
								}

								$descline .= ' - '.$srcobject->ref;
								$result = $object->addline(
									$descline,
									$amount, // subprice
									1, // quantity
									$tva, // vat rate
									0, // localtax1_tx
									0, // localtax2_tx
									(empty($conf->global->INVOICE_PRODUCTID_DEPOSIT) ? 0 : $conf->global->INVOICE_PRODUCTID_DEPOSIT), // fk_product
									0, // remise_percent
									0, // date_start
									0, // date_end
									0,
									$lines[$i]->info_bits, // info_bits
									0,
									'HT',
									0,
									0, // product_type
									1,
									$lines[$i]->special_code,
									$object->origin,
									0,
									0,
									0,
									0
									//,$langs->trans('Deposit') //Deprecated
								);
							}

							$diff = $object->total_ttc - $amount_ttc_diff;

							if (!empty($conf->global->MAIN_DEPOSIT_MULTI_TVA) && $diff != 0) {
								$object->fetch_lines();
								$subprice_diff = $object->lines[0]->subprice - $diff / (1 + $object->lines[0]->tva_tx / 100);
								$object->updateline($object->lines[0]->id, $object->lines[0]->desc, $subprice_diff, $object->lines[0]->qty, $object->lines[0]->remise_percent, $object->lines[0]->date_start, $object->lines[0]->date_end, $object->lines[0]->tva_tx, 0, 0, 'HT', $object->lines[0]->info_bits, $object->lines[0]->product_type, 0, 0, 0, $object->lines[0]->pa_ht, $object->lines[0]->label, 0, array(), 100);
							}
						}

						// standard invoice, credit note, or down payment from a percent of all lines
						if (GETPOST('type') != Facture::TYPE_DEPOSIT || (GETPOST('type') == Facture::TYPE_DEPOSIT && $typeamount == 'variablealllines')) {
							if ($result > 0) {
								$lines = $srcobject->lines;
								if (empty($lines) && method_exists($srcobject, 'fetch_lines')) {
									$srcobject->fetch_lines();
									$lines = $srcobject->lines;
								}

								// If we create a standard invoice with a percent, we change amount by changing the qty
								if (GETPOST('type') == Facture::TYPE_STANDARD && $valuestandardinvoice > 0 && $valuestandardinvoice < 100) {
									if (is_array($lines)) {
										foreach ($lines as $line) {
											// We keep ->subprice and ->pa_ht, but we change the qty
											$line->qty = price2num($line->qty * $valuestandardinvoice / 100, 'MS');
										}
									}
								}
								// If we create a down payment with a percent on all lines, we change amount by changing the qty
								if (GETPOST('type') == Facture::TYPE_DEPOSIT && $typeamount == 'variablealllines') {
									if (is_array($lines)) {
										foreach ($lines as $line) {
											// We keep ->subprice and ->pa_ht, but we change the qty
											$line->qty = price2num($line->qty * $valuedeposit / 100, 'MS');
										}
									}
								}

								$fk_parent_line = 0;
								$num = count($lines);

								for ($i = 0; $i < $num; $i++) {
									if (!in_array($lines[$i]->id, $selectedLines)) {
										continue; // Skip unselected lines
									}

									// Don't add lines with qty 0 when coming from a shipment including all order lines
									if ($srcobject->element == 'shipping' && $conf->global->SHIPMENT_GETS_ALL_ORDER_PRODUCTS && $lines[$i]->qty == 0) {
										continue;
									}
									// Don't add closed lines when coming from a contract (Set constant to '0,5' to exclude also inactive lines)
									if (!isset($conf->global->CONTRACT_EXCLUDE_SERVICES_STATUS_FOR_INVOICE)) {
										$conf->global->CONTRACT_EXCLUDE_SERVICES_STATUS_FOR_INVOICE = '5';
									}
									if ($srcobject->element == 'contrat' && in_array($lines[$i]->statut, explode(',', $conf->global->CONTRACT_EXCLUDE_SERVICES_STATUS_FOR_INVOICE))) {
										continue;
									}

									$label = (!empty($lines[$i]->label) ? $lines[$i]->label : '');
									$desc = (!empty($lines[$i]->desc) ? $lines[$i]->desc : $lines[$i]->libelle);
									if ($object->situation_counter == 1) {
										$lines[$i]->situation_percent = 0;
									}

									if ($lines[$i]->subprice < 0 && empty($conf->global->INVOICE_KEEP_DISCOUNT_LINES_AS_IN_ORIGIN)) {
										// Negative line, we create a discount line
										$discount = new DiscountAbsolute($db);
										$discount->fk_soc = $object->socid;
										$discount->amount_ht = abs($lines[$i]->total_ht);
										$discount->amount_tva = abs($lines[$i]->total_tva);
										$discount->amount_ttc = abs($lines[$i]->total_ttc);
										$discount->tva_tx = $lines[$i]->tva_tx;
										$discount->fk_user = $user->id;
										$discount->description = $desc;
										$discountid = $discount->create($user);
										if ($discountid > 0) {
											$result = $object->insert_discount($discountid); // This include link_to_invoice
										} else {
											setEventMessages($discount->error, $discount->errors, 'errors');
											$error++;
											break;
										}
									} else {
										// Positive line
										$product_type = ($lines[$i]->product_type ? $lines[$i]->product_type : 0);

										// Date start
										$date_start = false;
										if ($lines[$i]->date_debut_prevue) {
											$date_start = $lines[$i]->date_debut_prevue;
										}
										if ($lines[$i]->date_debut_reel) {
											$date_start = $lines[$i]->date_debut_reel;
										}
										if ($lines[$i]->date_start) {
											$date_start = $lines[$i]->date_start;
										}

										// Date end
										$date_end = false;
										if ($lines[$i]->date_fin_prevue) {
											$date_end = $lines[$i]->date_fin_prevue;
										}
										if ($lines[$i]->date_fin_reel) {
											$date_end = $lines[$i]->date_fin_reel;
										}
										if ($lines[$i]->date_end) {
											$date_end = $lines[$i]->date_end;
										}

										// Reset fk_parent_line for no child products and special product
										if (($lines[$i]->product_type != 9 && empty($lines[$i]->fk_parent_line)) || $lines[$i]->product_type == 9) {
											$fk_parent_line = 0;
										}

										// Extrafields
										if (method_exists($lines[$i], 'fetch_optionals')) {
											$lines[$i]->fetch_optionals();
											$array_options = $lines[$i]->array_options;
										}

										$tva_tx = $lines[$i]->tva_tx;
										if (!empty($lines[$i]->vat_src_code) && !preg_match('/\(/', $tva_tx)) {
											$tva_tx .= ' ('.$lines[$i]->vat_src_code.')';
										}

										// View third's localtaxes for NOW and do not use value from origin.
										// TODO Is this really what we want ? Yes if source is template invoice but what if proposal or order ?
										$localtax1_tx = get_localtax($tva_tx, 1, $object->thirdparty);
										$localtax2_tx = get_localtax($tva_tx, 2, $object->thirdparty);

										$result = $object->addline(
											$desc,
											$lines[$i]->subprice,
											$lines[$i]->qty,
											$tva_tx,
											$localtax1_tx,
											$localtax2_tx,
											$lines[$i]->fk_product,
											$lines[$i]->remise_percent,
											$date_start,
											$date_end,
											0,
											$lines[$i]->info_bits,
											$lines[$i]->fk_remise_except,
											'HT',
											0,
											$product_type,
											$lines[$i]->rang,
											$lines[$i]->special_code,
											$object->origin,
											$lines[$i]->rowid,
											$fk_parent_line,
											$lines[$i]->fk_fournprice,
											$lines[$i]->pa_ht,
											$label,
											$array_options,
											$lines[$i]->situation_percent,
											$lines[$i]->fk_prev_id,
											$lines[$i]->fk_unit
										);

										if ($result > 0) {
											$lineid = $result;
										} else {
											$lineid = 0;
											$error++;
											break;
										}

										// Defined the new fk_parent_line
										if ($result > 0 && $lines[$i]->product_type == 9) {
											$fk_parent_line = $result;
										}
									}
								}
							} else {
								setEventMessages($srcobject->error, $srcobject->errors, 'errors');
								$error++;
							}
						}

						// Now we create same links to contact than the ones found on origin object
						/* Useless, already into the create
						if (! empty($conf->global->MAIN_PROPAGATE_CONTACTS_FROM_ORIGIN))
						{
							$originforcontact = $object->origin;
							$originidforcontact = $object->origin_id;
							if ($originforcontact == 'shipping')     // shipment and order share the same contacts. If creating from shipment we take data of order
							{
								$originforcontact=$srcobject->origin;
								$originidforcontact=$srcobject->origin_id;
							}
							$sqlcontact = "SELECT code, fk_socpeople FROM ".MAIN_DB_PREFIX."element_contact as ec, ".MAIN_DB_PREFIX."c_type_contact as ctc";
							$sqlcontact.= " WHERE element_id = ".((int) $originidforcontact)." AND ec.fk_c_type_contact = ctc.rowid AND ctc.element = '".$db->escape($originforcontact)."'";

							$resqlcontact = $db->query($sqlcontact);
							if ($resqlcontact)
							{
								while($objcontact = $db->fetch_object($resqlcontact))
								{
									//print $objcontact->code.'-'.$objcontact->fk_socpeople."\n";
									$object->add_contact($objcontact->fk_socpeople, $objcontact->code);
								}
							}
							else dol_print_error($resqlcontact);
						}*/

						// Hooks
						$parameters = array('objFrom' => $srcobject);
						$reshook = $hookmanager->executeHooks('createFrom', $parameters, $object, $action); // Note that $action and $object may have been
						// modified by hook
						if ($reshook < 0) {
							setEventMessages($hookmanager->error, $hookmanager->errors, 'errors');
							$error++;
						}
					} else {
						setEventMessages($object->error, $object->errors, 'errors');
						$error++;
					}
				} else {   // If some invoice's lines coming from page
					$id = $object->create($user);

					for ($i = 1; $i <= $NBLINES; $i++) {
						if (GETPOST('idprod'.$i, 'int')) {
							$product = new Product($db);
							$product->fetch(GETPOST('idprod'.$i, 'int'));
							$startday = dol_mktime(12, 0, 0, GETPOST('date_start'.$i.'month'), GETPOST('date_start'.$i.'day'), GETPOST('date_start'.$i.'year'));
							$endday = dol_mktime(12, 0, 0, GETPOST('date_end'.$i.'month'), GETPOST('date_end'.$i.'day'), GETPOST('date_end'.$i.'year'));
							$result = $object->addline($product->description, $product->price, price2num(GETPOST('qty'.$i), 'MS'), $product->tva_tx, $product->localtax1_tx, $product->localtax2_tx, GETPOST('idprod'.$i, 'int'), price2num(GETPOST('remise_percent'.$i), '', 2), $startday, $endday, 0, 0, '', $product->price_base_type, $product->price_ttc, $product->type, -1, 0, '', 0, 0, null, 0, '', 0, 100, '', $product->fk_unit);
						}
					}
				}
			}
		}

		// Situation invoices
		if (GETPOST('type') == Facture::TYPE_SITUATION && GETPOST('situations')) {
			if (empty($dateinvoice)) {
				$error++;
				$mesg = $langs->trans("ErrorFieldRequired", $langs->transnoentitiesnoconv("Date"));
				setEventMessages($mesg, null, 'errors');
			} elseif ($dateinvoice > (dol_get_last_hour(dol_now('tzuserrel')) + (empty($conf->global->INVOICE_MAX_FUTURE_DELAY) ? 0 : $conf->global->INVOICE_MAX_FUTURE_DELAY))) {
				$error++;
				setEventMessages($langs->trans("ErrorDateIsInFuture"), null, 'errors');
				$action = 'create';
			}

			if (!(GETPOST('situations', 'int') > 0)) {
				$error++;
				$mesg = $langs->trans("ErrorFieldRequired", $langs->transnoentitiesnoconv("InvoiceSituation"));
				setEventMessages($mesg, null, 'errors');
				$action = 'create';
			}

			if (!$error) {
				$result = $object->fetch(GETPOST('situations', 'int'));
				$object->fk_facture_source = GETPOST('situations', 'int');
				$object->type = Facture::TYPE_SITUATION;

				if (!empty($origin) && !empty($originid)) {
					include_once DOL_DOCUMENT_ROOT.'/core/lib/price.lib.php';

					$object->origin = $origin;
					$object->origin_id = $originid;

					// retained warranty
					if (!empty($conf->global->INVOICE_USE_RETAINED_WARRANTY)) {
						$retained_warranty = GETPOST('retained_warranty', 'int');
						if (price2num($retained_warranty) > 0) {
							$object->retained_warranty = price2num($retained_warranty);
						}

						if (GETPOST('retained_warranty_fk_cond_reglement', 'int') > 0) {
							$object->retained_warranty_fk_cond_reglement = GETPOST('retained_warranty_fk_cond_reglement', 'int');
						}

						$retained_warranty_date_limit = GETPOST('retained_warranty_date_limit');
						if (!empty($retained_warranty_date_limit) && $db->jdate($retained_warranty_date_limit)) {
							$object->retained_warranty_date_limit = $db->jdate($retained_warranty_date_limit);
						}
						$object->retained_warranty_date_limit = !empty($object->retained_warranty_date_limit) ? $object->retained_warranty_date_limit : $object->calculate_date_lim_reglement($object->retained_warranty_fk_cond_reglement);
					}

					foreach ($object->lines as $i => &$line) {
						$line->origin = $object->origin;
						$line->origin_id = $line->id;
						$line->fk_prev_id = $line->id;
						$line->fetch_optionals();
						$line->situation_percent = $line->get_prev_progress($object->id); // get good progress including credit note

						// The $line->situation_percent has been modified, so we must recalculate all amounts
						$tabprice = calcul_price_total($line->qty, $line->subprice, $line->remise_percent, $line->tva_tx, $line->localtax1_tx, $line->localtax2_tx, 0, 'HT', 0, $line->product_type, $mysoc, '', $line->situation_percent);
						$line->total_ht = $tabprice[0];
						$line->total_tva = $tabprice[1];
						$line->total_ttc = $tabprice[2];
						$line->total_localtax1 = $tabprice[9];
						$line->total_localtax2 = $tabprice[10];
						$line->multicurrency_total_ht  = $tabprice[16];
						$line->multicurrency_total_tva = $tabprice[17];
						$line->multicurrency_total_ttc = $tabprice[18];

						// Si fk_remise_except defini on vérifie si la réduction à déjà été appliquée
						if ($line->fk_remise_except) {
							$discount = new DiscountAbsolute($line->db);
							$result = $discount->fetch($line->fk_remise_except);
							if ($result > 0) {
								// Check if discount not already affected to another invoice
								if ($discount->fk_facture_line > 0) {
									$line->fk_remise_except = 0;
								}
							}
						}
					}
				}

				$object->fetch_thirdparty();
				$object->date = $dateinvoice;
				$object->date_pointoftax = $date_pointoftax;
				$object->note_public = trim(GETPOST('note_public', 'restricthtml'));
				$object->note = trim(GETPOST('note', 'restricthtml'));
				$object->note_private = trim(GETPOST('note', 'restricthtml'));
				$object->ref_client = GETPOST('ref_client', 'alpha');
				$object->model_pdf = GETPOST('model', 'alpha');
				$object->fk_project = GETPOST('projectid', 'int');
				$object->cond_reglement_id = GETPOST('cond_reglement_id', 'int');
				$object->mode_reglement_id = GETPOST('mode_reglement_id', 'int');
				$object->remise_absolue =price2num(GETPOST('remise_absolue'), 'MU', 2);
				$object->remise_percent = price2num(GETPOST('remise_percent'), '', 2);

				// Proprietes particulieres a facture de remplacement

				$object->situation_counter = $object->situation_counter + 1;
				$id = $object->createFromCurrent($user);
				if ($id <= 0) {
					$mesg = $object->error;
				} else {
					$nextSituationInvoice = new Facture($db);
					$nextSituationInvoice->fetch($id);

					// create extrafields with data from create form
					$extrafields->fetch_name_optionals_label($nextSituationInvoice->table_element);
					$ret = $extrafields->setOptionalsFromPost(null, $nextSituationInvoice);
					if ($ret > 0) {
						$nextSituationInvoice->insertExtraFields();
					}
				}
			}
		}

		// End of object creation, we show it
		if ($id > 0 && !$error) {
			$db->commit();

			// Define output language
			if (empty($conf->global->MAIN_DISABLE_PDF_AUTOUPDATE) && count($object->lines)) {
				$outputlangs = $langs;
				$newlang = '';
				if ($conf->global->MAIN_MULTILANGS && empty($newlang) && GETPOST('lang_id', 'aZ09')) {
					$newlang = GETPOST('lang_id', 'aZ09');
				}
				if ($conf->global->MAIN_MULTILANGS && empty($newlang)) {
					$newlang = $object->thirdparty->default_lang;
				}
				if (!empty($newlang)) {
					$outputlangs = new Translate("", $conf);
					$outputlangs->setDefaultLang($newlang);
					$outputlangs->load('products');
				}
				$model = $object->model_pdf;
				$ret = $object->fetch($id); // Reload to get new records

				$result = $object->generateDocument($model, $outputlangs, $hidedetails, $hidedesc, $hideref);
				if ($result < 0) {
					setEventMessages($object->error, $object->errors, 'errors');
				}
			}

			header('Location: '.$_SERVER["PHP_SELF"].'?facid='.$id);
			exit();
		} else {
			$db->rollback();
			$action = 'create';
			$_GET["origin"] = $_POST["origin"];
			$_GET["originid"] = $_POST["originid"];
			setEventMessages($object->error, $object->errors, 'errors');
		}
	} elseif ($action == 'addline' && GETPOST('submitforalllines', 'alpha') && GETPOST('vatforalllines', 'alpha') !== '') {
		// Define vat_rate
		$vat_rate = (GETPOST('vatforalllines') ? GETPOST('vatforalllines') : 0);
		$vat_rate = str_replace('*', '', $vat_rate);
		$localtax1_rate = get_localtax($vat_rate, 1, $object->thirdparty, $mysoc);
		$localtax2_rate = get_localtax($vat_rate, 2, $object->thirdparty, $mysoc);
		foreach ($object->lines as $line) {
			$result = $object->updateline($line->id, $line->desc, $line->subprice, $line->qty, $line->remise_percent, $line->date_start, $line->date_end, $vat_rate, $localtax1_rate, $localtax2_rate, 'HT', $line->info_bits, $line->product_type, $line->fk_parent_line, 0, $line->fk_fournprice, $line->pa_ht, $line->label, $line->special_code, $line->array_options, $line->situation_percent, $line->fk_unit, $line->multicurrency_subprice);
		}
	} elseif ($action == 'addline' && $usercancreate) {		// Add a new line
		$langs->load('errors');
		$error = 0;

		// Set if we used free entry or predefined product
		$predef = '';
		$product_desc =(GETPOSTISSET('dp_desc') ? GETPOST('dp_desc', 'restricthtml') : '');
		$price_ht = price2num(GETPOST('price_ht'), 'MU', 2);
		$price_ht_devise = price2num(GETPOST('multicurrency_price_ht'), 'CU', 2);
		$prod_entry_mode = GETPOST('prod_entry_mode', 'alpha');
		if ($prod_entry_mode == 'free') {
			$idprod = 0;
			$tva_tx = (GETPOST('tva_tx', 'alpha') ? GETPOST('tva_tx', 'alpha') : 0);
		} else {
			$idprod = GETPOST('idprod', 'int');
			$tva_tx = '';
		}

		$qty = price2num(GETPOST('qty'.$predef), 'MS', 2);
		$remise_percent = price2num(GETPOST('remise_percent'.$predef), '', 2);

		// Extrafields
		$extralabelsline = $extrafields->fetch_name_optionals_label($object->table_element_line);
		$array_options = $extrafields->getOptionalsFromPost($object->table_element_line, $predef);
		// Unset extrafield
		if (is_array($extralabelsline)) {
			// Get extra fields
			foreach ($extralabelsline as $key => $value) {
				unset($_POST["options_".$key.$predef]);
			}
		}

		if ((empty($idprod) || $idprod < 0) && ($price_ht < 0) && ($qty < 0)) {
			setEventMessages($langs->trans('ErrorBothFieldCantBeNegative', $langs->transnoentitiesnoconv('UnitPriceHT'), $langs->transnoentitiesnoconv('Qty')), null, 'errors');
			$error++;
		}
		if (!$prod_entry_mode) {
			if (GETPOST('type') < 0 && !GETPOST('search_idprod')) {
				setEventMessages($langs->trans('ErrorChooseBetweenFreeEntryOrPredefinedProduct'), null, 'errors');
				$error++;
			}
		}
		if ($prod_entry_mode == 'free' && (empty($idprod) || $idprod < 0) && GETPOST('type') < 0) {
			setEventMessages($langs->trans('ErrorFieldRequired', $langs->transnoentitiesnoconv('Type')), null, 'errors');
			$error++;
		}
		if (($prod_entry_mode == 'free' && (empty($idprod) || $idprod < 0) && (($price_ht < 0 && empty($conf->global->FACTURE_ENABLE_NEGATIVE_LINES)) || $price_ht == '') && $price_ht_devise == '') && $object->type != Facture::TYPE_CREDIT_NOTE) { 	// Unit price can be 0 but not ''
			if ($price_ht < 0 && empty($conf->global->FACTURE_ENABLE_NEGATIVE_LINES)) {
				$langs->load("errors");
				if ($object->type == $object::TYPE_DEPOSIT) {
					// Using negative lines on deposit lead to headach and blocking problems when you want to consume them.
					setEventMessages($langs->trans("ErrorLinesCantBeNegativeOnDeposits"), null, 'errors');
				} else {
					setEventMessages($langs->trans("ErrorFieldCantBeNegativeOnInvoice", $langs->transnoentitiesnoconv("UnitPriceHT"), $langs->transnoentitiesnoconv("CustomerAbsoluteDiscountShort")), null, 'errors');
				}
				$error++;
			} else {
				setEventMessages($langs->trans("ErrorFieldRequired", $langs->transnoentitiesnoconv("UnitPriceHT")), null, 'errors');
				$error++;
			}
		}
		if ($qty == '') {
			setEventMessages($langs->trans('ErrorFieldRequired', $langs->transnoentitiesnoconv('Qty')), null, 'errors');
			$error++;
		}
		if ($prod_entry_mode == 'free' && empty($idprod) && empty($product_desc)) {
			setEventMessages($langs->trans('ErrorFieldRequired', $langs->transnoentitiesnoconv('Description')), null, 'errors');
			$error++;
		}
		if ($qty < 0) {
			$langs->load("errors");
			setEventMessages($langs->trans('ErrorQtyForCustomerInvoiceCantBeNegative'), null, 'errors');
			$error++;
		}

		if (!$error && !empty($conf->variants->enabled) && $prod_entry_mode != 'free') {
			if ($combinations = GETPOST('combinations', 'array')) {
				//Check if there is a product with the given combination
				$prodcomb = new ProductCombination($db);

				if ($res = $prodcomb->fetchByProductCombination2ValuePairs($idprod, $combinations)) {
					$idprod = $res->fk_product_child;
				} else {
					setEventMessages($langs->trans('ErrorProductCombinationNotFound'), null, 'errors');
					$error++;
				}
			}
		}

		if (!$error && ($qty >= 0) && (!empty($product_desc) || (!empty($idprod) && $idprod > 0))) {
			$ret = $object->fetch($id);
			if ($ret < 0) {
				dol_print_error($db, $object->error);
				exit();
			}
			$ret = $object->fetch_thirdparty();

			// Clean parameters
			$date_start = dol_mktime(GETPOST('date_start'.$predef.'hour'), GETPOST('date_start'.$predef.'min'), GETPOST('date_start'.$predef.'sec'), GETPOST('date_start'.$predef.'month'), GETPOST('date_start'.$predef.'day'), GETPOST('date_start'.$predef.'year'));
			$date_end = dol_mktime(GETPOST('date_end'.$predef.'hour'), GETPOST('date_end'.$predef.'min'), GETPOST('date_end'.$predef.'sec'), GETPOST('date_end'.$predef.'month'), GETPOST('date_end'.$predef.'day'), GETPOST('date_end'.$predef.'year'));
			$price_base_type = (GETPOST('price_base_type', 'alpha') ? GETPOST('price_base_type', 'alpha') : 'HT');

			// Define special_code for special lines
			$special_code = 0;
			// if (empty($_POST['qty'])) $special_code=3; // Options should not exists on invoices

			// Ecrase $pu par celui du produit
			// Ecrase $desc par celui du produit
			// Ecrase $tva_tx par celui du produit
			// Ecrase $base_price_type par celui du produit
			// Replaces $fk_unit with the product's
			if (!empty($idprod) && $idprod > 0) {
				$prod = new Product($db);
				$prod->fetch($idprod);

				$label = ((GETPOST('product_label') && GETPOST('product_label') != $prod->label) ? GETPOST('product_label') : '');

				// Search the correct price into loaded array product_price_by_qty using id of array retrieved into POST['pqp'].
				$pqp = (GETPOST('pbq', 'int') ? GETPOST('pbq', 'int') : 0);

				$datapriceofproduct = $prod->getSellPrice($mysoc, $object->thirdparty, $pqp);

				$pu_ht = $datapriceofproduct['pu_ht'];
				$pu_ttc = $datapriceofproduct['pu_ttc'];
				$price_min = $datapriceofproduct['price_min'];
				$price_base_type = $datapriceofproduct['price_base_type'];
				$tva_tx = $datapriceofproduct['tva_tx'];
				$tva_npr = $datapriceofproduct['tva_npr'];

				$tmpvat = price2num(preg_replace('/\s*\(.*\)/', '', $tva_tx));
				$tmpprodvat = price2num(preg_replace('/\s*\(.*\)/', '', $prod->tva_tx));

				// if price ht was forced (ie: from gui when calculated by margin rate and cost price). TODO Why this ?
				if (!empty($price_ht) || $price_ht === '0') {
					$pu_ht = price2num($price_ht, 'MU');
					$pu_ttc = price2num($pu_ht * (1 + ($tmpvat / 100)), 'MU');
				} elseif ($tmpvat != $tmpprodvat) {
					// On reevalue prix selon taux tva car taux tva transaction peut etre different
					// de ceux du produit par defaut (par exemple si pays different entre vendeur et acheteur).
					if ($price_base_type != 'HT') {
						$pu_ht = price2num($pu_ttc / (1 + ($tmpvat / 100)), 'MU');
					} else {
						$pu_ttc = price2num($pu_ht * (1 + ($tmpvat / 100)), 'MU');
					}
				}

				$desc = '';

				// Define output language
				if (!empty($conf->global->MAIN_MULTILANGS) && !empty($conf->global->PRODUIT_TEXTS_IN_THIRDPARTY_LANGUAGE)) {
					$outputlangs = $langs;
					$newlang = '';
					if (empty($newlang) && GETPOST('lang_id', 'aZ09')) {
						$newlang = GETPOST('lang_id', 'aZ09');
					}
					if (empty($newlang)) {
						$newlang = $object->thirdparty->default_lang;
					}
					if (!empty($newlang)) {
						$outputlangs = new Translate("", $conf);
						$outputlangs->setDefaultLang($newlang);
						$outputlangs->load('products');
					}

					$desc = (!empty($prod->multilangs [$outputlangs->defaultlang] ["description"])) ? $prod->multilangs [$outputlangs->defaultlang] ["description"] : $prod->description;
				} else {
					$desc = $prod->description;
				}

				//If text set in desc is the same as product descpription (as now it's preloaded) whe add it only one time
				if ($product_desc==$desc && !empty($conf->global->PRODUIT_AUTOFILL_DESC)) {
					$product_desc='';
				}

				if (!empty($product_desc) && !empty($conf->global->MAIN_NO_CONCAT_DESCRIPTION)) {
					$desc = $product_desc;
				} else {
					$desc = dol_concatdesc($desc, $product_desc, '', !empty($conf->global->MAIN_CHANGE_ORDER_CONCAT_DESCRIPTION));
				}

				// Add custom code and origin country into description
				if (empty($conf->global->MAIN_PRODUCT_DISABLE_CUSTOMCOUNTRYCODE) && (!empty($prod->customcode) || !empty($prod->country_code))) {
					$tmptxt = '(';
					// Define output language
					if (!empty($conf->global->MAIN_MULTILANGS) && !empty($conf->global->PRODUIT_TEXTS_IN_THIRDPARTY_LANGUAGE)) {
						$outputlangs = $langs;
						$newlang = '';
						if (empty($newlang) && GETPOST('lang_id', 'alpha')) {
							$newlang = GETPOST('lang_id', 'alpha');
						}
						if (empty($newlang)) {
							$newlang = $object->thirdparty->default_lang;
						}
						if (!empty($newlang)) {
							$outputlangs = new Translate("", $conf);
							$outputlangs->setDefaultLang($newlang);
							$outputlangs->load('products');
						}
						if (!empty($prod->customcode)) {
							$tmptxt .= $outputlangs->transnoentitiesnoconv("CustomCode").': '.$prod->customcode;
						}
						if (!empty($prod->customcode) && !empty($prod->country_code)) {
							$tmptxt .= ' - ';
						}
						if (!empty($prod->country_code)) {
							$tmptxt .= $outputlangs->transnoentitiesnoconv("CountryOrigin").': '.getCountry($prod->country_code, 0, $db, $outputlangs, 0);
						}
					} else {
						if (!empty($prod->customcode)) {
							$tmptxt .= $langs->transnoentitiesnoconv("CustomCode").': '.$prod->customcode;
						}
						if (!empty($prod->customcode) && !empty($prod->country_code)) {
							$tmptxt .= ' - ';
						}
						if (!empty($prod->country_code)) {
							$tmptxt .= $langs->transnoentitiesnoconv("CountryOrigin").': '.getCountry($prod->country_code, 0, $db, $langs, 0);
						}
					}
					$tmptxt .= ')';
					$desc = dol_concatdesc($desc, $tmptxt);
				}

				$type = $prod->type;
				$fk_unit = $prod->fk_unit;
			} else {
				$pu_ht = price2num($price_ht, 'MU');
				$pu_ttc = price2num(GETPOST('price_ttc'), 'MU');
				$tva_npr = (preg_match('/\*/', $tva_tx) ? 1 : 0);
				$tva_tx = str_replace('*', '', $tva_tx);
				if (empty($tva_tx)) {
					$tva_npr = 0;
				}
				$label = (GETPOST('product_label') ? GETPOST('product_label') : '');
				$desc = $product_desc;
				$type = GETPOST('type');
				$fk_unit = GETPOST('units', 'alpha');
				$pu_ht_devise = price2num($price_ht_devise, 'MU');
			}

			// Margin
			$fournprice = price2num(GETPOST('fournprice'.$predef) ? GETPOST('fournprice'.$predef) : '');
			$buyingprice = price2num(GETPOST('buying_price'.$predef) != '' ? GETPOST('buying_price'.$predef) : ''); // If buying_price is '0', we must keep this value

			// Local Taxes
			$localtax1_tx = get_localtax($tva_tx, 1, $object->thirdparty, $mysoc, $tva_npr);
			$localtax2_tx = get_localtax($tva_tx, 2, $object->thirdparty, $mysoc, $tva_npr);

			$info_bits = 0;
			if ($tva_npr) {
				$info_bits |= 0x01;
			}

			$price2num_pu_ht = price2num($pu_ht);
			$price2num_remise_percent = price2num($remise_percent);
			$price2num_price_min = price2num($price_min);
			if (empty($price2num_pu_ht)) {
				$price2num_pu_ht = 0;
			}
			if (empty($price2num_remise_percent)) {
				$price2num_remise_percent = 0;
			}
			if (empty($price2num_price_min)) {
				$price2num_price_min = 0;
			}

			if ($usercanproductignorepricemin && (!empty($price_min) && ($price2num_pu_ht * (1 - $price2num_remise_percent / 100) < $price2num_price_min))) {
				$mesg = $langs->trans("CantBeLessThanMinPrice", price(price2num($price_min, 'MU'), 0, $langs, 0, 0, - 1, $conf->currency));
				setEventMessages($mesg, null, 'errors');
			} else {
				// Add batchinfo if the detail_batch array is defined
				if (!empty($conf->productbatch->enabled) && !empty($lines[$i]->detail_batch) && is_array($lines[$i]->detail_batch) && !empty($conf->global->INVOICE_INCUDE_DETAILS_OF_LOTS_SERIALS)) {
					$langs->load('productbatch');
					foreach ($lines[$i]->detail_batch as $batchline) {
						$desc .= ' '.$langs->trans('Batch').' '.$batchline->batch.' '.$langs->trans('printQty', $batchline->qty).' ';
					}
				}

				// Insert line
				$result = $object->addline($desc, $pu_ht, $qty, $tva_tx, $localtax1_tx, $localtax2_tx, $idprod, $remise_percent, $date_start, $date_end, 0, $info_bits, '', $price_base_type, $pu_ttc, $type, - 1, $special_code, '', 0, GETPOST('fk_parent_line'), $fournprice, $buyingprice, $label, $array_options, $_POST['progress'], '', $fk_unit, $pu_ht_devise);

				if ($result > 0) {
					// Define output language and generate document
					if (empty($conf->global->MAIN_DISABLE_PDF_AUTOUPDATE)) {
						$outputlangs = $langs;
						$newlang = '';
						if ($conf->global->MAIN_MULTILANGS && empty($newlang) && GETPOST('lang_id', 'aZ09')) {
							$newlang = GETPOST('lang_id', 'aZ09');
						}
						if ($conf->global->MAIN_MULTILANGS && empty($newlang)) {
							$newlang = $object->thirdparty->default_lang;
						}
						if (!empty($newlang)) {
							$outputlangs = new Translate("", $conf);
							$outputlangs->setDefaultLang($newlang);
							$outputlangs->load('products');
						}
						$model = $object->model_pdf;
						$ret = $object->fetch($id); // Reload to get new records

						$result = $object->generateDocument($model, $outputlangs, $hidedetails, $hidedesc, $hideref);
						if ($result < 0) {
							setEventMessages($object->error, $object->errors, 'errors');
						}
					}

					unset($_POST['prod_entry_mode']);

					unset($_POST['qty']);
					unset($_POST['type']);
					unset($_POST['remise_percent']);
					unset($_POST['price_ht']);
					unset($_POST['multicurrency_price_ht']);
					unset($_POST['price_ttc']);
					unset($_POST['tva_tx']);
					unset($_POST['product_ref']);
					unset($_POST['product_label']);
					unset($_POST['product_desc']);
					unset($_POST['fournprice']);
					unset($_POST['buying_price']);
					unset($_POST['np_marginRate']);
					unset($_POST['np_markRate']);
					unset($_POST['dp_desc']);
					unset($_POST['idprod']);
					unset($_POST['units']);

					unset($_POST['date_starthour']);
					unset($_POST['date_startmin']);
					unset($_POST['date_startsec']);
					unset($_POST['date_startday']);
					unset($_POST['date_startmonth']);
					unset($_POST['date_startyear']);
					unset($_POST['date_endhour']);
					unset($_POST['date_endmin']);
					unset($_POST['date_endsec']);
					unset($_POST['date_endday']);
					unset($_POST['date_endmonth']);
					unset($_POST['date_endyear']);

					unset($_POST['situations']);
					unset($_POST['progress']);
				} else {
					setEventMessages($object->error, $object->errors, 'errors');
				}

				$action = '';
			}
		}
	} elseif ($action == 'updateline' && $usercancreate && !GETPOST('cancel', 'alpha')) {
		if (!$object->fetch($id) > 0) {
			dol_print_error($db);
		}
		$object->fetch_thirdparty();

		// Clean parameters
		$date_start = '';
		$date_end = '';
		$date_start = dol_mktime(GETPOST('date_starthour'), GETPOST('date_startmin'), GETPOST('date_startsec'), GETPOST('date_startmonth'), GETPOST('date_startday'), GETPOST('date_startyear'));
		$date_end = dol_mktime(GETPOST('date_endhour'), GETPOST('date_endmin'), GETPOST('date_endsec'), GETPOST('date_endmonth'), GETPOST('date_endday'), GETPOST('date_endyear'));
		$description = dol_htmlcleanlastbr(GETPOST('product_desc', 'restricthtml') ? GETPOST('product_desc', 'restricthtml') : GETPOST('desc', 'restricthtml'));
		$pu_ht = price2num(GETPOST('price_ht'), '', 2);
		$vat_rate = (GETPOST('tva_tx') ? GETPOST('tva_tx') : 0);
		$qty = GETPOST('qty');
		$pu_ht_devise = price2num(GETPOST('multicurrency_subprice'), '', 2);

		// Define info_bits
		$info_bits = 0;
		if (preg_match('/\*/', $vat_rate)) {
			$info_bits |= 0x01;
		}

		// Define vat_rate
		$vat_rate = str_replace('*', '', $vat_rate);
		$localtax1_rate = get_localtax($vat_rate, 1, $object->thirdparty);
		$localtax2_rate = get_localtax($vat_rate, 2, $object->thirdparty);

		// Add buying price
		$fournprice = price2num(GETPOST('fournprice') ? GETPOST('fournprice') : '');
		$buyingprice = price2num(GETPOST('buying_price') != '' ? GETPOST('buying_price') : ''); // If buying_price is '0', we muste keep this value

		// Extrafields
		$extralabelsline = $extrafields->fetch_name_optionals_label($object->table_element_line);
		$array_options = $extrafields->getOptionalsFromPost($object->table_element_line);
		// Unset extrafield
		if (is_array($extralabelsline)) {
			// Get extra fields
			foreach ($extralabelsline as $key => $value) {
				unset($_POST["options_".$key]);
			}
		}

		// Define special_code for special lines
		$special_code = GETPOST('special_code');
		if (!GETPOST('qty')) {
			$special_code = 3;
		}

		$line = new FactureLigne($db);
		$line->fetch(GETPOST('lineid', 'int'));
		$percent = $line->get_prev_progress($object->id);
		$progress = price2num(GETPOST('progress', 'alpha'));

		if ($object->type == Facture::TYPE_CREDIT_NOTE && $object->situation_cycle_ref > 0) {
			// in case of situation credit note
			if ($progress >= 0) {
				$mesg = $langs->trans("CantBeNullOrPositive");
				setEventMessages($mesg, null, 'warnings');
				$error++;
				$result = -1;
			} elseif ($progress < $line->situation_percent) { // TODO : use a modified $line->get_prev_progress($object->id) result
				$mesg = $langs->trans("CantBeLessThanMinPercent");
				setEventMessages($mesg, null, 'warnings');
				$error++;
				$result = -1;
			} elseif ($progress < $percent) {
				$mesg = '<div class="warning">'.$langs->trans("CantBeLessThanMinPercent").'</div>';
				setEventMessages($mesg, null, 'warnings');
				$error++;
				$result = -1;
			}
		}

		$remise_percent = price2num(GETPOST('remise_percent'), '', 2);

		// Check minimum price
		$productid = GETPOST('productid', 'int');
		if (!empty($productid)) {
			$product = new Product($db);
			$product->fetch($productid);

			$type = $product->type;

			$price_min = $product->price_min;
			if ((!empty($conf->global->PRODUIT_MULTIPRICES) || !empty($conf->global->PRODUIT_CUSTOMER_PRICES_BY_QTY_MULTIPRICES)) && !empty($object->thirdparty->price_level)) {
				$price_min = $product->multiprices_min [$object->thirdparty->price_level];
			}

			$label = ((GETPOST('update_label') && GETPOST('product_label')) ? GETPOST('product_label') : '');

			// Check price is not lower than minimum (check is done only for standard or replacement invoices)
			if ($usercanproductignorepricemin && (($object->type == Facture::TYPE_STANDARD || $object->type == Facture::TYPE_REPLACEMENT) && $price_min && (price2num($pu_ht) * (1 - $remise_percent / 100) < price2num($price_min)))) {
				setEventMessages($langs->trans("CantBeLessThanMinPrice", price(price2num($price_min, 'MU'), 0, $langs, 0, 0, - 1, $conf->currency)), null, 'errors');
				$error++;
			}
		} else {
			$type = GETPOST('type');
			$label = (GETPOST('product_label') ? GETPOST('product_label') : '');

			// Check parameters
			if (GETPOST('type') < 0) {
				setEventMessages($langs->trans("ErrorFieldRequired", $langs->transnoentitiesnoconv("Type")), null, 'errors');
				$error++;
			}
		}
		if ($qty < 0) {
			$langs->load("errors");
			setEventMessages($langs->trans('ErrorQtyForCustomerInvoiceCantBeNegative'), null, 'errors');
			$error++;
		}
		if ((empty($productid) && (($pu_ht < 0 && empty($conf->global->FACTURE_ENABLE_NEGATIVE_LINES)) || $pu_ht == '') && $pu_ht_devise == '') && $object->type != Facture::TYPE_CREDIT_NOTE) { 	// Unit price can be 0 but not ''
			if ($pu_ht < 0 && empty($conf->global->FACTURE_ENABLE_NEGATIVE_LINES)) {
				$langs->load("errors");
				if ($object->type == $object::TYPE_DEPOSIT) {
					// Using negative lines on deposit lead to headach and blocking problems when you want to consume them.
					setEventMessages($langs->trans("ErrorLinesCantBeNegativeOnDeposits"), null, 'errors');
				} else {
					setEventMessages($langs->trans("ErrorFieldCantBeNegativeOnInvoice", $langs->transnoentitiesnoconv("UnitPriceHT"), $langs->transnoentitiesnoconv("CustomerAbsoluteDiscountShort")), null, 'errors');
				}
				$error++;
			} else {
				setEventMessages($langs->trans("ErrorFieldRequired", $langs->transnoentitiesnoconv("UnitPriceHT")), null, 'errors');
				$error++;
			}
		}


		// Update line
		if (!$error) {
			if (empty($usercancreatemargin)) {
				foreach ($object->lines as &$line) {
					if ($line->id == GETPOST('lineid', 'int')) {
						$fournprice = $line->fk_fournprice;
						$buyingprice = $line->pa_ht;
						break;
					}
				}
			}

			$result = $object->updateline(
				GETPOST('lineid', 'int'),
				$description,
				$pu_ht,
				$qty,
				$remise_percent,
				$date_start,
				$date_end,
				$vat_rate,
				$localtax1_rate,
				$localtax2_rate,
				'HT',
				$info_bits,
				$type,
				GETPOST('fk_parent_line', 'int'),
				0,
				$fournprice,
				$buyingprice,
				$label,
				$special_code,
				$array_options,
				price2num(GETPOST('progress', 'alpha')),
				GETPOST('units', 'alpha'),
				$pu_ht_devise
			);

			if ($result >= 0) {
				if (empty($conf->global->MAIN_DISABLE_PDF_AUTOUPDATE)) {
					// Define output language
					$outputlangs = $langs;
					$newlang = '';
					if ($conf->global->MAIN_MULTILANGS && empty($newlang) && GETPOST('lang_id', 'aZ09')) {
						$newlang = GETPOST('lang_id', 'aZ09');
					}
					if ($conf->global->MAIN_MULTILANGS && empty($newlang)) {
						$newlang = $object->thirdparty->default_lang;
					}
					if (!empty($newlang)) {
						$outputlangs = new Translate("", $conf);
						$outputlangs->setDefaultLang($newlang);
						$outputlangs->load('products');
					}

					$ret = $object->fetch($id); // Reload to get new records
					$object->generateDocument($object->model_pdf, $outputlangs, $hidedetails, $hidedesc, $hideref);
				}

				unset($_POST['qty']);
				unset($_POST['type']);
				unset($_POST['productid']);
				unset($_POST['remise_percent']);
				unset($_POST['price_ht']);
				unset($_POST['multicurrency_price_ht']);
				unset($_POST['price_ttc']);
				unset($_POST['tva_tx']);
				unset($_POST['product_ref']);
				unset($_POST['product_label']);
				unset($_POST['product_desc']);
				unset($_POST['fournprice']);
				unset($_POST['buying_price']);
				unset($_POST['np_marginRate']);
				unset($_POST['np_markRate']);

				unset($_POST['dp_desc']);
				unset($_POST['idprod']);
				unset($_POST['units']);

				unset($_POST['date_starthour']);
				unset($_POST['date_startmin']);
				unset($_POST['date_startsec']);
				unset($_POST['date_startday']);
				unset($_POST['date_startmonth']);
				unset($_POST['date_startyear']);
				unset($_POST['date_endhour']);
				unset($_POST['date_endmin']);
				unset($_POST['date_endsec']);
				unset($_POST['date_endday']);
				unset($_POST['date_endmonth']);
				unset($_POST['date_endyear']);

				unset($_POST['situations']);
				unset($_POST['progress']);
			} else {
				setEventMessages($object->error, $object->errors, 'errors');
			}
		}
	} elseif ($action == 'updatealllines' && $usercancreate && $_POST['all_percent'] == $langs->trans('Modifier')) {	// Update all lines of situation invoice
		if (!$object->fetch($id) > 0) {
			dol_print_error($db);
		}
		if (GETPOST('all_progress') != "") {
			$all_progress = GETPOST('all_progress', 'int');
			foreach ($object->lines as $line) {
				$percent = $line->get_prev_progress($object->id);
				if (floatval($all_progress) < floatval($percent)) {
					$mesg = $langs->trans("Line").' '.$i.' : '.$langs->trans("CantBeLessThanMinPercent");
					setEventMessages($mesg, null, 'warnings');
					$result = -1;
				} else {
					$object->update_percent($line, $_POST['all_progress']);
				}
			}
		}
	} elseif ($action == 'updateline' && $usercancreate && $_POST['cancel'] == $langs->trans("Cancel")) {
		header('Location: '.$_SERVER["PHP_SELF"].'?facid='.$id); // To show again edited page
		exit();
	} elseif ($action == 'confirm_situationout' && $confirm == 'yes' && $usercancreate) {
		// Outing situation invoice from cycle
		$object->fetch($id, '', '', '', true);

		if (in_array($object->statut, array(Facture::STATUS_CLOSED, Facture::STATUS_VALIDATED))
			&& $object->type == Facture::TYPE_SITUATION
			&& $usercancreate
			&& !$objectidnext
			&& $object->is_last_in_cycle()
			&& $usercanunvalidate
			) {
			$outingError = 0;
			$newCycle = $object->newCycle(); // we need to keep the "situation behavior" so we place it on a new situation cycle
			if ($newCycle > 1) {
				// Search credit notes
				$lastCycle = $object->situation_cycle_ref;
				$lastSituationCounter = $object->situation_counter;
				$linkedCreditNotesList = array();

				if (count($object->tab_next_situation_invoice) > 0) {
					foreach ($object->tab_next_situation_invoice as $next_invoice) {
						if ($next_invoice->type == Facture::TYPE_CREDIT_NOTE
							&& $next_invoice->situation_counter == $object->situation_counter
							&& $next_invoice->fk_facture_source == $object->id
						  ) {
							$linkedCreditNotesList[] = $next_invoice->id;
						}
					}
				}

				$object->situation_cycle_ref = $newCycle;
				$object->situation_counter = 1;
				$object->situation_final = 0;
				if ($object->update($user) > 0) {
					$errors = 0;
					if (count($linkedCreditNotesList) > 0) {
						// now, credit note must follow
						$sql = 'UPDATE '.MAIN_DB_PREFIX.'facture';
						$sql .= ' SET situation_cycle_ref = '.((int) $newCycle);
						$sql .= ' , situation_final=0';
						$sql .= ' , situation_counter='.((int) $object->situation_counter);
						$sql .= ' WHERE rowid IN ('.$db->sanitize(implode(',', $linkedCreditNotesList)).')';

						$resql = $db->query($sql);
						if (!$resql) {
							$errors++;
						}

						// Change each progression persent on each lines
						foreach ($object->lines as $line) {
							// no traitement for special product
							if ($line->product_type == 9) {
								continue;
							}


							if (!empty($object->tab_previous_situation_invoice)) {
								// search the last invoice in cycle
								$lineIndex = count($object->tab_previous_situation_invoice) - 1;
								$searchPreviousInvoice = true;
								while ($searchPreviousInvoice) {
									if ($object->tab_previous_situation_invoice[$lineIndex]->type == Facture::TYPE_SITUATION || $lineIndex < 1) {
										$searchPreviousInvoice = false; // find, exit;
										break;
									} else {
										$lineIndex--; // go to previous invoice in cycle
									}
								}


								$maxPrevSituationPercent = 0;
								foreach ($object->tab_previous_situation_invoice[$lineIndex]->lines as $prevLine) {
									if ($prevLine->id == $line->fk_prev_id) {
										$maxPrevSituationPercent = max($maxPrevSituationPercent, $prevLine->situation_percent);
									}
								}


								$line->situation_percent = $line->situation_percent - $maxPrevSituationPercent;

								if ($line->update() < 0) {
									$errors++;
								}
							}
						}
					}

					if (!$errors) {
						setEventMessages($langs->trans('Updated'), '', 'mesgs');
						header("Location: ".$_SERVER['PHP_SELF']."?id=".$id);
					} else {
						setEventMessages($langs->trans('ErrorOutingSituationInvoiceCreditNote'), array(), 'errors');
					}
				} else {
					setEventMessages($langs->trans('ErrorOutingSituationInvoiceOnUpdate'), array(), 'errors');
				}
			} else {
				setEventMessages($langs->trans('ErrorFindNextSituationInvoice'), array(), 'errors');
			}
		}
	} elseif ($action == 'import_lines_from_object'
		&& $usercancreate
		&& $object->statut == Facture::STATUS_DRAFT
		&& ($object->type == Facture::TYPE_STANDARD || $object->type == Facture::TYPE_REPLACEMENT || $object->type == Facture::TYPE_DEPOSIT || $object->type == Facture::TYPE_PROFORMA || $object->type == Facture::TYPE_SITUATION)) {
		// add lines from objectlinked
		$fromElement = GETPOST('fromelement');
		$fromElementid = GETPOST('fromelementid');
		$importLines = GETPOST('line_checkbox');

		if (!empty($importLines) && is_array($importLines) && !empty($fromElement) && ctype_alpha($fromElement) && !empty($fromElementid)) {
			if ($fromElement == 'commande') {
				dol_include_once('/'.$fromElement.'/class/'.$fromElement.'.class.php');
				$lineClassName = 'OrderLine';
			} elseif ($fromElement == 'propal') {
				dol_include_once('/comm/'.$fromElement.'/class/'.$fromElement.'.class.php');
				$lineClassName = 'PropaleLigne';
			}
			$nextRang = count($object->lines) + 1;
			$importCount = 0;
			$error = 0;
			foreach ($importLines as $lineId) {
				$lineId = intval($lineId);
				$originLine = new $lineClassName($db);
				if (intval($fromElementid) > 0 && $originLine->fetch($lineId) > 0) {
					$originLine->fetch_optionals();
					$desc = $originLine->desc;
					$pu_ht = $originLine->subprice;
					$qty = $originLine->qty;
					$txtva = $originLine->tva_tx;
					$txlocaltax1 = $originLine->localtax1_tx;
					$txlocaltax2 = $originLine->localtax2_tx;
					$fk_product = $originLine->fk_product;
					$remise_percent = $originLine->remise_percent;
					$date_start = $originLine->date_start;
					$date_end = $originLine->date_end;
					$ventil = 0;
					$info_bits = $originLine->info_bits;
					$fk_remise_except = $originLine->fk_remise_except;
					$price_base_type = 'HT';
					$pu_ttc = 0;
					$type = $originLine->product_type;
					$rang = $nextRang++;
					$special_code = $originLine->special_code;
					$origin = $originLine->element;
					$origin_id = $originLine->id;
					$fk_parent_line = 0;
					$fk_fournprice = $originLine->fk_fournprice;
					$pa_ht = $originLine->pa_ht;
					$label = $originLine->label;
					$array_options = $originLine->array_options;
					if ($object->type == Facture::TYPE_SITUATION) {
						$situation_percent = 0;
					} else {
						$situation_percent = 100;
					}
					$fk_prev_id = '';
					$fk_unit = $originLine->fk_unit;
					$pu_ht_devise = $originLine->multicurrency_subprice;

					$res = $object->addline($desc, $pu_ht, $qty, $txtva, $txlocaltax1, $txlocaltax2, $fk_product, $remise_percent, $date_start, $date_end, $ventil, $info_bits, $fk_remise_except, $price_base_type, $pu_ttc, $type, $rang, $special_code, $origin, $origin_id, $fk_parent_line, $fk_fournprice, $pa_ht, $label, $array_options, $situation_percent, $fk_prev_id, $fk_unit, $pu_ht_devise);

					if ($res > 0) {
						$importCount++;
					} else {
						$error++;
					}
				} else {
					$error++;
				}
			}

			if ($error) {
				setEventMessages($langs->trans('ErrorsOnXLines', $error), null, 'errors');
			}
		}
	}

	// Actions when printing a doc from card
	include DOL_DOCUMENT_ROOT.'/core/actions_printing.inc.php';

	// Actions to send emails
	if (empty($id)) {
		$id = $facid;
	}
	$triggersendname = 'BILL_SENTBYMAIL';
	$paramname = 'id';
	$autocopy = 'MAIN_MAIL_AUTOCOPY_INVOICE_TO';
	$trackid = 'inv'.$object->id;
	include DOL_DOCUMENT_ROOT.'/core/actions_sendmails.inc.php';

	// Actions to build doc
	$upload_dir = $conf->facture->multidir_output[$object->entity];
	$permissiontoadd = $usercancreate;
	include DOL_DOCUMENT_ROOT.'/core/actions_builddoc.inc.php';


	if ($action == 'update_extras') {
		$object->oldcopy = dol_clone($object);

		// Fill array 'array_options' with data from add form
		$ret = $extrafields->setOptionalsFromPost(null, $object, GETPOST('attribute', 'restricthtml'));
		if ($ret < 0) {
			$error++;
		}

		if (!$error) {
			// Actions on extra fields
			$result = $object->insertExtraFields('BILL_MODIFY');
			if ($result < 0) {
				setEventMessages($object->error, $object->errors, 'errors');
				$error++;
			}
		}

		if ($error) {
			$action = 'edit_extras';
		}
	}

	if (!empty($conf->global->MAIN_DISABLE_CONTACTS_TAB) && $usercancreate) {
		if ($action == 'addcontact') {
			$result = $object->fetch($id);

			if ($result > 0 && $id > 0) {
				$contactid = (GETPOST('userid') ? GETPOST('userid') : GETPOST('contactid'));
				$typeid = (GETPOST('typecontact') ? GETPOST('typecontact') : GETPOST('type'));
				$result = $object->add_contact($contactid, $typeid, GETPOST("source", 'aZ09'));
			}

			if ($result >= 0) {
				header("Location: ".$_SERVER['PHP_SELF']."?id=".$object->id);
				exit();
			} else {
				if ($object->error == 'DB_ERROR_RECORD_ALREADY_EXISTS') {
					$langs->load("errors");
					setEventMessages($langs->trans("ErrorThisContactIsAlreadyDefinedAsThisType"), null, 'errors');
				} else {
					setEventMessages($object->error, $object->errors, 'errors');
				}
			}
		} elseif ($action == 'swapstatut') {
			// bascule du statut d'un contact
			if ($object->fetch($id)) {
				$result = $object->swapContactStatus(GETPOST('ligne', 'int'));
			} else {
				dol_print_error($db);
			}
		} elseif ($action == 'deletecontact') {
			// Efface un contact
			$object->fetch($id);
			$result = $object->delete_contact($lineid);

			if ($result >= 0) {
				header("Location: ".$_SERVER['PHP_SELF']."?id=".$object->id);
				exit();
			} else {
				dol_print_error($db);
			}
		}

		if ($error) {
			$action = 'edit_extras';
		}
	}
}


/*
 * View
 */


$form = new Form($db);
$formother = new FormOther($db);
$formfile = new FormFile($db);
$formmargin = new FormMargin($db);
$soc = new Societe($db);
$paymentstatic = new Paiement($db);
$bankaccountstatic = new Account($db);
if (!empty($conf->projet->enabled)) {
	$formproject = new FormProjets($db);
}

$now = dol_now();

$title = $langs->trans('InvoiceCustomer')." - ".$langs->trans('Card');

$help_url = "EN:Customers_Invoices|FR:Factures_Clients|ES:Facturas_a_clientes";

llxHeader('', $title, $help_url);

// Mode creation

if ($action == 'create') {
	$facturestatic = new Facture($db);
	$extrafields->fetch_name_optionals_label($facturestatic->table_element);

	print load_fiche_titre($langs->trans('NewBill'), '', 'bill');

	if ($socid > 0) {
		$res = $soc->fetch($socid);
	}

	$currency_code = $conf->currency;

	// Load objectsrc
	$remise_absolue = 0;
	if (!empty($origin) && !empty($originid)) {
		// Parse element/subelement (ex: project_task)
		$element = $subelement = $origin;
		$regs = array();
		if (preg_match('/^([^_]+)_([^_]+)/i', $origin, $regs)) {
			$element = $regs[1];
			$subelement = $regs[2];
		}

		if ($element == 'project') {
			$projectid = $originid;

			if (empty($cond_reglement_id)) {
				$cond_reglement_id = $soc->cond_reglement_id;
			}
			if (empty($mode_reglement_id)) {
				$mode_reglement_id = $soc->mode_reglement_id;
			}
			if (!$remise_percent) {
				$remise_percent = $soc->remise_percent;
			}
			if (!$dateinvoice) {
				// Do not set 0 here (0 for a date is 1970)
				$dateinvoice = (empty($dateinvoice) ? (empty($conf->global->MAIN_AUTOFILL_DATE) ?-1 : '') : $dateinvoice);
			}
		} else {
			// For compatibility
			if ($element == 'order' || $element == 'commande') {
				$element = $subelement = 'commande';
			}
			if ($element == 'propal') {
				$element = 'comm/propal';
				$subelement = 'propal';
			}
			if ($element == 'contract') {
				$element = $subelement = 'contrat';
			}
			if ($element == 'shipping') {
				$element = $subelement = 'expedition';
			}

			dol_include_once('/'.$element.'/class/'.$subelement.'.class.php');

			$classname = ucfirst($subelement);
			$objectsrc = new $classname($db);
			$objectsrc->fetch($originid);
			if (empty($objectsrc->lines) && method_exists($objectsrc, 'fetch_lines')) {
				$objectsrc->fetch_lines();
			}
			$objectsrc->fetch_thirdparty();

			$projectid = (!empty($projectid) ? $projectid : $objectsrc->fk_project);
			$ref_client = (!empty($objectsrc->ref_client) ? $objectsrc->ref_client : (!empty($objectsrc->ref_customer) ? $objectsrc->ref_customer : ''));

			// only if socid not filled else it's allready done upper
			if (empty($socid)) {
				$soc = $objectsrc->thirdparty;
			}

			$dateinvoice = (empty($dateinvoice) ? (empty($conf->global->MAIN_AUTOFILL_DATE) ?-1 : '') : $dateinvoice);

			if ($element == 'expedition') {
				$ref_client = (!empty($objectsrc->ref_customer) ? $objectsrc->ref_customer : '');

				$elem = $subelem = $objectsrc->origin;
				$expeoriginid = $objectsrc->origin_id;
				dol_include_once('/'.$elem.'/class/'.$subelem.'.class.php');
				$classname = ucfirst($subelem);

				$expesrc = new $classname($db);
				$expesrc->fetch($expeoriginid);

				$cond_reglement_id 	= (!empty($expesrc->cond_reglement_id) ? $expesrc->cond_reglement_id : (!empty($soc->cond_reglement_id) ? $soc->cond_reglement_id : 1));
				$mode_reglement_id 	= (!empty($expesrc->mode_reglement_id) ? $expesrc->mode_reglement_id : (!empty($soc->mode_reglement_id) ? $soc->mode_reglement_id : 0));
				$fk_account         = (!empty($expesrc->fk_account) ? $expesrc->fk_account : (!empty($soc->fk_account) ? $soc->fk_account : 0));
				$remise_percent 	= (!empty($expesrc->remise_percent) ? $expesrc->remise_percent : (!empty($soc->remise_percent) ? $soc->remise_percent : 0));
				$remise_absolue 	= (!empty($expesrc->remise_absolue) ? $expesrc->remise_absolue : (!empty($soc->remise_absolue) ? $soc->remise_absolue : 0));

				//Replicate extrafields
				$expesrc->fetch_optionals();
				$object->array_options = $expesrc->array_options;
			} else {
				$cond_reglement_id 	= (!empty($objectsrc->cond_reglement_id) ? $objectsrc->cond_reglement_id : (!empty($soc->cond_reglement_id) ? $soc->cond_reglement_id : 0));
				$mode_reglement_id 	= (!empty($objectsrc->mode_reglement_id) ? $objectsrc->mode_reglement_id : (!empty($soc->mode_reglement_id) ? $soc->mode_reglement_id : 0));
				$fk_account         = (!empty($objectsrc->fk_account) ? $objectsrc->fk_account : (!empty($soc->fk_account) ? $soc->fk_account : 0));
				$remise_percent 	= (!empty($objectsrc->remise_percent) ? $objectsrc->remise_percent : (!empty($soc->remise_percent) ? $soc->remise_percent : 0));
				$remise_absolue 	= (!empty($objectsrc->remise_absolue) ? $objectsrc->remise_absolue : (!empty($soc->remise_absolue) ? $soc->remise_absolue : 0));

				if (!empty($conf->multicurrency->enabled)) {
					if (!empty($objectsrc->multicurrency_code)) {
						$currency_code = $objectsrc->multicurrency_code;
					}
					if (!empty($conf->global->MULTICURRENCY_USE_ORIGIN_TX) && !empty($objectsrc->multicurrency_tx)) {
						$currency_tx = $objectsrc->multicurrency_tx;
					}
				}

				// Replicate extrafields
				$objectsrc->fetch_optionals();
				$object->array_options = $objectsrc->array_options;
			}
		}
	} else {
		$cond_reglement_id 	= $soc->cond_reglement_id;
		$mode_reglement_id 	= $soc->mode_reglement_id;
		$fk_account        	= $soc->fk_account;
		$remise_percent 	= $soc->remise_percent;
		$remise_absolue 	= 0;
		$dateinvoice = (empty($dateinvoice) ? (empty($conf->global->MAIN_AUTOFILL_DATE) ?-1 : '') : $dateinvoice); // Do not set 0 here (0 for a date is 1970)

		if (!empty($conf->multicurrency->enabled) && !empty($soc->multicurrency_code)) {
			$currency_code = $soc->multicurrency_code;
		}
	}

	// when payment condition is empty (means not override by payment condition form a other object, like third-party), try to use default value
	if (empty($cond_reglement_id)) {
		$cond_reglement_id = GETPOST("cond_reglement_id", 'int');
	}

	// when payment mode is empty (means not override by payment mode form a other object, like third-party), try to use default value
	if (empty($mode_reglement_id)) {
		$mode_reglement_id = GETPOST("mode_reglement_id", 'int');
	}

	if (!empty($soc->id)) {
		$absolute_discount = $soc->getAvailableDiscounts();
	}
	$note_public = $object->getDefaultCreateValueFor('note_public', ((!empty($origin) && !empty($originid) && is_object($objectsrc) && !empty($conf->global->FACTURE_REUSE_NOTES_ON_CREATE_FROM)) ? $objectsrc->note_public : null));
	$note_private = $object->getDefaultCreateValueFor('note_private', ((!empty($origin) && !empty($originid) && is_object($objectsrc) && !empty($conf->global->FACTURE_REUSE_NOTES_ON_CREATE_FROM)) ? $objectsrc->note_private : null));

	if (!empty($conf->use_javascript_ajax)) {
		require_once DOL_DOCUMENT_ROOT.'/core/lib/ajax.lib.php';
		print ajax_combobox('fac_replacement');
		print ajax_combobox('fac_avoir');
		print ajax_combobox('situations');
	}

	if ($origin == 'contrat') {
		$langs->load("admin");
		$text = $langs->trans("ToCreateARecurringInvoice");
		$text .= ' '.$langs->trans("ToCreateARecurringInvoiceGene", $langs->transnoentitiesnoconv("MenuFinancial"), $langs->transnoentitiesnoconv("BillsCustomers"), $langs->transnoentitiesnoconv("ListOfTemplates"));
		if (empty($conf->global->INVOICE_DISABLE_AUTOMATIC_RECURRING_INVOICE)) {
			$text .= ' '.$langs->trans("ToCreateARecurringInvoiceGeneAuto", $langs->transnoentitiesnoconv('Module2300Name'));
		}
		print info_admin($text, 0, 0, 0).'<br>';
	}

	print '<form name="add" action="'.$_SERVER["PHP_SELF"].'" method="POST" id="formtocreate" name="formtocreate">';
	print '<input type="hidden" name="token" value="'.newToken().'">';
	print '<input type="hidden" name="action" value="add">';
	if ($soc->id > 0) {
		print '<input type="hidden" name="socid" value="'.$soc->id.'">'."\n";
	}
	print '<input name="ref" type="hidden" value="provisoire">';
	print '<input name="ref_client" type="hidden" value="'.$ref_client.'">';
	print '<input name="force_cond_reglement_id" type="hidden" value="0">';
	print '<input name="force_mode_reglement_id" type="hidden" value="0">';
	print '<input name="force_fk_account" type="hidden" value="0">';
	print '<input type="hidden" name="origin" value="'.$origin.'">';
	print '<input type="hidden" name="originid" value="'.$originid.'">';
	print '<input type="hidden" name="originentity" value="'.GETPOST('originentity').'">';
	if (!empty($currency_tx)) {
		print '<input type="hidden" name="originmulticurrency_tx" value="'.$currency_tx.'">';
	}

	print dol_get_fiche_head('');

	print '<table class="border centpercent">';

	// Ref
	//print '<tr><td class="titlefieldcreate fieldrequired">'.$langs->trans('Ref').'</td><td colspan="2">'.$langs->trans('Draft').'</td></tr>';

	$exampletemplateinvoice = new FactureRec($db);
	$invoice_predefined = new FactureRec($db);
	if (empty($origin) && empty($originid) && GETPOST('fac_rec', 'int') > 0) {
		$invoice_predefined->fetch(GETPOST('fac_rec', 'int'));
	}

	// Thirdparty
	if ($soc->id > 0 && (!GETPOST('fac_rec', 'int') || !empty($invoice_predefined->frequency))) {
		// If thirdparty known and not a predefined invoiced without a recurring rule
		print '<tr><td class="fieldrequired">'.$langs->trans('Customer').'</td>';
		print '<td colspan="2">';
		print $soc->getNomUrl(1);
		print '<input type="hidden" name="socid" value="'.$soc->id.'">';
		// Outstanding Bill
		$arrayoutstandingbills = $soc->getOutstandingBills();
		$outstandingBills = $arrayoutstandingbills['opened'];
		print ' - <span class="opacitymedium">'.$langs->trans('CurrentOutstandingBill').':</span> ';
		print price($outstandingBills, '', $langs, 0, 0, -1, $conf->currency);
		if ($soc->outstanding_limit != '') {
			if ($outstandingBills > $soc->outstanding_limit) {
				print img_warning($langs->trans("OutstandingBillReached"));
			}
			print ' / '.price($soc->outstanding_limit, '', $langs, 0, 0, -1, $conf->currency);
		}
		print '</td>';
		print '</tr>'."\n";
	} else {
		print '<tr><td class="fieldrequired">'.$langs->trans('Customer').'</td>';
		print '<td colspan="2">';
		print img_picto('', 'company').$form->select_company($soc->id, 'socid', '((s.client = 1 OR s.client = 3) AND s.status=1)', 'SelectThirdParty', 0, 0, null, 0, 'minwidth300 widthcentpercentminusxx maxwidth500');
		// Option to reload page to retrieve customer informations.
		if (empty($conf->global->RELOAD_PAGE_ON_CUSTOMER_CHANGE_DISABLED)) {
			print '<script type="text/javascript">
			$(document).ready(function() {
				$("#socid").change(function() {
					/*
					console.log("Submit page");
					$(\'input[name="action"]\').val(\'create\');
					$(\'input[name="force_cond_reglement_id"]\').val(\'1\');
					$(\'input[name="force_mode_reglement_id"]\').val(\'1\');
					$(\'input[name="force_fk_account"]\').val(\'1\');
					$("#formtocreate").submit(); */

   					// For company change, we must reuse data of comany, not input already done, so we call a GET with action=create, not a POST submit.
					console.log("We have changed the company - Reload page");
					var socid = $(this).val();
			        var fac_rec = $(\'#fac_rec\').val();
        			window.location.href = "'.$_SERVER["PHP_SELF"].'?action=create&socid="+socid+"&fac_rec="+fac_rec;
				});
			});
			</script>';
		}
		if (!GETPOST('fac_rec', 'int')) {
			print ' <a href="'.DOL_URL_ROOT.'/societe/card.php?action=create&client=3&fournisseur=0&backtopage='.urlencode($_SERVER["PHP_SELF"].'?action=create').'"><span class="fa fa-plus-circle valignmiddle paddingleft" title="'.$langs->trans("AddThirdParty").'"></span></a>';
		}
		print '</td>';
		print '</tr>'."\n";
	}

	// Overwrite some values if creation of invoice is from a predefined invoice
	if (empty($origin) && empty($originid) && GETPOST('fac_rec', 'int') > 0) {
		$invoice_predefined->fetch(GETPOST('fac_rec', 'int'));

		$dateinvoice = $invoice_predefined->date_when; // To use next gen date by default later
		if (empty($projectid)) {
			$projectid = $invoice_predefined->fk_project;
		}
		$cond_reglement_id = $invoice_predefined->cond_reglement_id;
		$mode_reglement_id = $invoice_predefined->mode_reglement_id;
		$fk_account = $invoice_predefined->fk_account;
		$note_public = $invoice_predefined->note_public;
		$note_private = $invoice_predefined->note_private;

		if (!empty($invoice_predefined->multicurrency_code)) {
			$currency_code = $invoice_predefined->multicurrency_code;
		}
		if (!empty($invoice_predefined->multicurrency_tx)) {
			$currency_tx = $invoice_predefined->multicurrency_tx;
		}

		$sql = 'SELECT r.rowid, r.titre as title, r.total_ttc';
		$sql .= ' FROM '.MAIN_DB_PREFIX.'facture_rec as r';
		$sql .= ' WHERE r.fk_soc = '.((int) $invoice_predefined->socid);

		$resql = $db->query($sql);
		if ($resql) {
			$num = $db->num_rows($resql);
			$i = 0;

			if ($num > 0) {
				print '<tr><td>'.$langs->trans('CreateFromRepeatableInvoice').'</td><td>';
				//print '<input type="hidden" name="fac_rec" id="fac_rec" value="'.GETPOST('fac_rec', 'int').'">';
				print '<select class="flat" id="fac_rec" name="fac_rec">'; // We may want to change the template to use
				print '<option value="0" selected></option>';
				while ($i < $num) {
					$objp = $db->fetch_object($resql);
					print '<option value="'.$objp->rowid.'"';
					if (GETPOST('fac_rec', 'int') == $objp->rowid) {
						print ' selected';
						$exampletemplateinvoice->fetch(GETPOST('fac_rec', 'int'));
					}
					print '>'.$objp->title.' ('.price($objp->total_ttc).' '.$langs->trans("TTC").')</option>';
					$i++;
				}
				print '</select>';
				// Option to reload page to retrieve customer informations. Note, this clear other input
				if (empty($conf->global->RELOAD_PAGE_ON_TEMPLATE_CHANGE_DISABLED)) {
					print '<script type="text/javascript">
        			$(document).ready(function() {
        				$("#fac_rec").change(function() {
							console.log("We have changed the template invoice - Reload page");
        					var fac_rec = $(this).val();
        			        var socid = $(\'#socid\').val();
        					// For template invoice change, we must reuse data of template, not input already done, so we call a GET with action=create, not a POST submit.
        					window.location.href = "'.$_SERVER["PHP_SELF"].'?action=create&socid="+socid+"&fac_rec="+fac_rec;
        				});
        			});
        			</script>';
				}
				print '</td></tr>';
			}
			$db->free($resql);
		} else {
			dol_print_error($db);
		}
	}

	print '<tr><td class="tdtop fieldrequired">'.$langs->trans('Type').'</td><td colspan="2">';
	print '<div class="tagtable">'."\n";

	// Standard invoice
	print '<div class="tagtr listofinvoicetype"><div class="tagtd listofinvoicetype">';
	$tmp = '<input type="radio" id="radio_standard" name="type" value="0"'.(GETPOST('type') == 0 ? ' checked' : '').'> ';
	$tmp  = $tmp.'<label for="radio_standard" >'.$langs->trans("InvoiceStandardAsk").'</label>';
	$desc = $form->textwithpicto($tmp, $langs->transnoentities("InvoiceStandardDesc"), 1, 'help', '', 0, 3);
	print '<table class="nobordernopadding"><tr>';
	print '<td>';
	print $desc;
	print '</td>';
	if ((($origin == 'propal') || ($origin == 'commande')) && (!empty($originid))) {
		/*print '<td class="nowrap" style="padding-left: 5px">';
		$arraylist = array(
			//'amount' => $langs->transnoentitiesnoconv('FixAmount', $langs->transnoentitiesnoconv('Deposit')),
			//'variable' => $langs->transnoentitiesnoconv('VarAmountOneLine', $langs->transnoentitiesnoconv('Deposit')),
			'variablealllines' => $langs->transnoentitiesnoconv('VarAmountAllLines')
		);
		print $form->selectarray('typestandard', $arraylist, GETPOST('typestandard', 'aZ09'), 0, 0, 0, '', 1);
		print '</td>';*/
		print '<td class="nowrap" style="padding-left: 15px">';
		print '<span class="opacitymedium">'.$langs->trans('PercentOfOriginalObject').'</span>:<input class="right" placeholder="100%" type="text" id="valuestandardinvoice" name="valuestandardinvoice" size="3" value="'.(GETPOSTISSET('valuestandardinvoice') ? GETPOST('valuestandardinvoice', 'alpha') : '100%').'"/>';
		print '</td>';
	}
	print '</tr></table>';
	print '</div></div>';

	if ((empty($origin)) || ((($origin == 'propal') || ($origin == 'commande')) && (!empty($originid)))) {
		// Deposit - Down payment
		if (empty($conf->global->INVOICE_DISABLE_DEPOSIT)) {
			print '<div class="tagtr listofinvoicetype"><div class="tagtd listofinvoicetype">';
			$tmp = '<input type="radio" id="radio_deposit" name="type" value="3"'.(GETPOST('type') == 3 ? ' checked' : '').'> ';
			print '<script type="text/javascript" language="javascript">
    		jQuery(document).ready(function() {
    			jQuery("#typestandardinvoice, #valuestandardinvoice").click(function() {
    				jQuery("#radio_standard").prop("checked", true);
    			});
    			jQuery("#typedeposit, #valuedeposit").click(function() {
    				jQuery("#radio_deposit").prop("checked", true);
    			});
				jQuery("#typedeposit").change(function() {
					console.log("We change type of down payment");
					jQuery("#radio_deposit").prop("checked", true);
					setRadioForTypeOfIncoice();
				});
    			jQuery("#radio_standard, #radio_deposit, #radio_replacement, #radio_template").change(function() {
					setRadioForTypeOfIncoice();
				});
				function setRadioForTypeOfIncoice() {
					console.log("Change radio");
					if (jQuery("#radio_deposit").prop("checked") && (jQuery("#typedeposit").val() == \'amount\' || jQuery("#typedeposit").val() == \'variable\')) {
						jQuery(".checkforselect").prop("disabled", true);
						jQuery(".checkforselect").prop("checked", false);
					} else {
						jQuery(".checkforselect").prop("disabled", false);
						jQuery(".checkforselect").prop("checked", true);
					}
				};
    		});
    		</script>';

			$tmp  = $tmp.'<label for="radio_deposit" >'.$langs->trans("InvoiceDeposit").'</label>';
			$desc = $form->textwithpicto($tmp, $langs->transnoentities("InvoiceDepositDesc"), 1, 'help', '', 0, 3);
			print '<table class="nobordernopadding"><tr>';
			print '<td>';
			print $desc;
			print '</td>';
			if (($origin == 'propal') || ($origin == 'commande')) {
				print '<td class="nowrap" style="padding-left: 15px">';
				$arraylist = array(
					'amount' => $langs->transnoentitiesnoconv('FixAmount', $langs->transnoentitiesnoconv('Deposit')),
					'variable' => $langs->transnoentitiesnoconv('VarAmountOneLine', $langs->transnoentitiesnoconv('Deposit')),
					'variablealllines' => $langs->transnoentitiesnoconv('VarAmountAllLines')
				);
				print $form->selectarray('typedeposit', $arraylist, GETPOST('typedeposit', 'aZ09'), 0, 0, 0, '', 1);
				print '</td>';
				print '<td class="nowrap" style="padding-left: 5px">';
				print '<span class="opacitymedium paddingleft">'.$langs->trans("AmountOrPercent").'</span><input type="text" id="valuedeposit" name="valuedeposit" class="width75 right" value="'.GETPOST('valuedeposit', 'int').'"/>';
				print '</td>';
			}
			print '</tr></table>';

			print '</div></div>';
		}
	}

	if ($socid > 0) {
		if (!empty($conf->global->INVOICE_USE_SITUATION)) {
			// First situation invoice
			print '<div class="tagtr listofinvoicetype"><div class="tagtd listofinvoicetype">';
			$tmp = '<input id="radio_situation" type="radio" name="type" value="5"'.(GETPOST('type') == 5 ? ' checked' : '').'> ';
			$tmp  = $tmp.'<label for="radio_situation" >'.$langs->trans("InvoiceFirstSituationAsk").'</label>';
			$desc = $form->textwithpicto($tmp, $langs->transnoentities("InvoiceFirstSituationDesc"), 1, 'help', '', 0, 3);
			print $desc;
			print '</div></div>';

			// Next situation invoice
			$opt = $form->selectSituationInvoices(GETPOST('originid', 'int'), $socid);

			print '<div class="tagtr listofinvoicetype"><div class="tagtd listofinvoicetype">';
			$tmp = '<input type="radio" name="type" value="5"'.(GETPOST('type') == 5 && GETPOST('originid', 'int') ? ' checked' : '');
			if ($opt == ('<option value ="0" selected>'.$langs->trans('NoSituations').'</option>') || (GETPOST('origin') && GETPOST('origin') != 'facture' && GETPOST('origin') != 'commande')) {
				$tmp .= ' disabled';
			}
			$tmp .= '> ';
			$text = '<label>'.$tmp.$langs->trans("InvoiceSituationAsk").'</label> ';
			$text .= '<select class="flat" id="situations" name="situations"';
			if ($opt == ('<option value ="0" selected>'.$langs->trans('NoSituations').'</option>') || (GETPOST('origin') && GETPOST('origin') != 'facture' && GETPOST('origin') != 'commande')) {
				$text .= ' disabled';
			}
			$text .= '>';
			$text .= $opt;
			$text .= '</select>';
			$desc = $form->textwithpicto($text, $langs->transnoentities("InvoiceSituationDesc"), 1, 'help', '', 0, 3);
			print $desc;
			print '</div></div>';
		}

		// Replacement
		if (empty($conf->global->INVOICE_DISABLE_REPLACEMENT)) {
			// Type de facture
			$facids = $facturestatic->list_replacable_invoices($soc->id);
			if ($facids < 0) {
				dol_print_error($db, $facturestatic->error, $facturestatic->errors);
				exit();
			}
			$options = "";
			if (is_array($facids)) {
				foreach ($facids as $facparam) {
					$options .= '<option value="'.$facparam ['id'].'"';
					if ($facparam['id'] == GETPOST('fac_replacement', 'int')) {
						$options .= ' selected';
					}
					$options .= '>'.$facparam['ref'];
					$options .= ' ('.$facturestatic->LibStatut($facparam['paid'], $facparam['status'], 0, $facparam['alreadypaid']).')';
					$options .= '</option>';
				}
			}

			print '<!-- replacement line -->';
			print '<div class="tagtr listofinvoicetype"><div class="tagtd listofinvoicetype">';
			$tmp = '<input type="radio" name="type" id="radio_replacement" value="1"'.(GETPOST('type') == 1 ? ' checked' : '');
			if (!$options || $invoice_predefined->id > 0) {
				$tmp .= ' disabled';
			}
			$tmp .= '> ';
			print '<script type="text/javascript" language="javascript">
    		jQuery(document).ready(function() {
    			jQuery("#fac_replacement").change(function() {
    				jQuery("#radio_replacement").prop("checked", true);
    			});
    		});
    		</script>';
			$text = '<label>'.$tmp.$langs->trans("InvoiceReplacementAsk").'</label>';
			$text .= '<select class="flat" name="fac_replacement" id="fac_replacement"';
			if (!$options || $invoice_predefined->id > 0) {
				$text .= ' disabled';
			}
			$text .= '>';
			if ($options) {
				$text .= '<option value="-1">&nbsp;</option>';
				$text .= $options;
			} else {
				$text .= '<option value="-1">'.$langs->trans("NoReplacableInvoice").'</option>';
			}
			$text .= '</select>';
			$desc = $form->textwithpicto($text, $langs->transnoentities("InvoiceReplacementDesc"), 1, 'help', '', 0, 3);
			print $desc;
			print '</div></div>';
		}
	} else {
		if (!empty($conf->global->INVOICE_USE_SITUATION)) {
			print '<div class="tagtr listofinvoicetype"><div class="tagtd listofinvoicetype">';
			$tmp = '<input type="radio" name="type" id="radio_situation" value="0" disabled> ';
			$text = '<label>'.$tmp.$langs->trans("InvoiceFirstSituationAsk").'</label> ';
			$text .= '<span class="opacitymedium">('.$langs->trans("YouMustCreateInvoiceFromThird").')</span> ';
			$desc = $form->textwithpicto($text, $langs->transnoentities("InvoiceFirstSituationDesc"), 1, 'help', '', 0, 3);
			print $desc;
			print '</div></div>';

			print '<div class="tagtr listofinvoicetype"><div class="tagtd listofinvoicetype">';
			$tmp = '<input type="radio" name="type" id="radio_situation" value="0" disabled> ';
			$text = '<label>'.$tmp.$langs->trans("InvoiceSituationAsk").'</label> ';
			$text .= '<span class="opacitymedium">('.$langs->trans("YouMustCreateInvoiceFromThird").')</span> ';
			$desc = $form->textwithpicto($text, $langs->transnoentities("InvoiceFirstSituationDesc"), 1, 'help', '', 0, 3);
			print $desc;
			print '</div></div>';
		}

		print '<div class="tagtr listofinvoicetype"><div class="tagtd listofinvoicetype">';
		$tmp = '<input type="radio" name="type" id="radio_replacement" value="0" disabled> ';
		$text = '<label>'.$tmp.$langs->trans("InvoiceReplacement").'</label> ';
		$text .= '<span class="opacitymedium">('.$langs->trans("YouMustCreateInvoiceFromThird").')</span> ';
		$desc = $form->textwithpicto($text, $langs->transnoentities("InvoiceReplacementDesc"), 1, 'help', '', 0, 3);
		print $desc;
		print '</div></div>';
	}


	if (empty($origin)) {
		if ($socid > 0) {
			// Credit note
			if (empty($conf->global->INVOICE_DISABLE_CREDIT_NOTE)) {
				// Show link for credit note
				$facids = $facturestatic->list_qualified_avoir_invoices($soc->id);
				if ($facids < 0) {
					dol_print_error($db, $facturestatic->error, $facturestatic->errors);
					exit;
				}
				$optionsav = "";
				$newinvoice_static = new Facture($db);
				foreach ($facids as $key => $valarray) {
					$newinvoice_static->id = $key;
					$newinvoice_static->ref = $valarray ['ref'];
					$newinvoice_static->statut = $valarray ['status'];
					$newinvoice_static->type = $valarray ['type'];
					$newinvoice_static->paye = $valarray ['paye'];

					$optionsav .= '<option value="'.$key.'"';
					if ($key == GETPOST('fac_avoir')) {
						$optionsav .= ' selected';
					}
					$optionsav .= '>';
					$optionsav .= $newinvoice_static->ref;
					$optionsav .= ' ('.$newinvoice_static->getLibStatut(1, $valarray ['paymentornot']).')';
					$optionsav .= '</option>';
				}

				print '<div class="tagtr listofinvoicetype"><div class="tagtd listofinvoicetype">';
				$tmp = '<input type="radio" id="radio_creditnote" name="type" value="2"'.(GETPOST('type') == 2 ? ' checked' : '');
				if ((!$optionsav && empty($conf->global->INVOICE_CREDIT_NOTE_STANDALONE)) || $invoice_predefined->id > 0) {
					$tmp .= ' disabled';
				}
				$tmp .= '> ';
				// Show credit note options only if we checked credit note
				print '<script type="text/javascript" language="javascript">
    			jQuery(document).ready(function() {
    				if (! jQuery("#radio_creditnote").is(":checked"))
    				{
    					jQuery("#credit_note_options").hide();
    				}
    				jQuery("#radio_creditnote").click(function() {
    					jQuery("#credit_note_options").show();
    				});
    				jQuery("#radio_standard, #radio_replacement, #radio_deposit").click(function() {
    					jQuery("#credit_note_options").hide();
    				});
    			});
    			</script>';
				$text = '<label>'.$tmp.$langs->transnoentities("InvoiceAvoirAsk").'</label> ';
				// $text.='<input type="text" value="">';
				$text .= '<select class="flat valignmiddle" name="fac_avoir" id="fac_avoir"';
				if (!$optionsav || $invoice_predefined->id > 0) {
					$text .= ' disabled';
				}
				$text .= '>';
				if ($optionsav) {
					$text .= '<option value="-1"></option>';
					$text .= $optionsav;
				} else {
					$text .= '<option value="-1">'.$langs->trans("NoInvoiceToCorrect").'</option>';
				}
				$text .= '</select>';
				$desc = $form->textwithpicto($text, $langs->transnoentities("InvoiceAvoirDesc"), 1, 'help', '', 0, 3);
				print $desc;

				print '<div id="credit_note_options" class="clearboth">';
				print '&nbsp;&nbsp;&nbsp; <input type="checkbox" name="invoiceAvoirWithLines" id="invoiceAvoirWithLines" value="1" onclick="$(\'#credit_note_options input[type=checkbox]\').not(this).prop(\'checked\', false);" '.(GETPOST('invoiceAvoirWithLines', 'int') > 0 ? 'checked' : '').' /> <label for="invoiceAvoirWithLines">'.$langs->trans('invoiceAvoirWithLines')."</label>";
				print '<br>&nbsp;&nbsp;&nbsp; <input type="checkbox" name="invoiceAvoirWithPaymentRestAmount" id="invoiceAvoirWithPaymentRestAmount" value="1" onclick="$(\'#credit_note_options input[type=checkbox]\').not(this).prop(\'checked\', false);" '.(GETPOST('invoiceAvoirWithPaymentRestAmount', 'int') > 0 ? 'checked' : '').' /> <label for="invoiceAvoirWithPaymentRestAmount">'.$langs->trans('invoiceAvoirWithPaymentRestAmount')."</label>";
				print '</div>';

				print '</div></div>';
			}
		} else {
			print '<div class="tagtr listofinvoicetype"><div class="tagtd listofinvoicetype">';
			if (empty($conf->global->INVOICE_CREDIT_NOTE_STANDALONE)) {
				$tmp = '<input type="radio" name="type" id="radio_creditnote" value="0" disabled> ';
			} else {
				$tmp = '<input type="radio" name="type" id="radio_creditnote" value="2" > ';
			}
			$text = '<label>'.$tmp.$langs->trans("InvoiceAvoir").'</label> ';
			$text .= '<span class="opacitymedium">('.$langs->trans("YouMustCreateInvoiceFromThird").')</span> ';
			$desc = $form->textwithpicto($text, $langs->transnoentities("InvoiceAvoirDesc"), 1, 'help', '', 0, 3);
			print $desc;
			print '</div></div>'."\n";
		}
	}

	// Template invoice
	print '<div class="tagtr listofinvoicetype"><div class="tagtd listofinvoicetype">';
	$tmp = '<input type="radio" name="type" id="radio_template" value="0" disabled> ';
	$text = '<label>'.$tmp.$langs->trans("RepeatableInvoice").'</label> ';
	//$text.= '('.$langs->trans("YouMustCreateStandardInvoiceFirst").') ';
	$desc = $form->textwithpicto($text, $langs->transnoentities("YouMustCreateStandardInvoiceFirstDesc"), 1, 'help', '', 0, 3);
	print $desc;
	print '</div></div>';

	print '</div>';


	if (!empty($conf->global->INVOICE_USE_DEFAULT_DOCUMENT)) { // Hidden conf
		// Add auto select default document model
		$listtType = array(Facture::TYPE_STANDARD, Facture::TYPE_REPLACEMENT, Facture::TYPE_CREDIT_NOTE, Facture::TYPE_DEPOSIT, Facture::TYPE_SITUATION);
		$jsListType = '';
		foreach ($listtType as $type) {
			$thisTypeConfName = 'FACTURE_ADDON_PDF_'.$type;
			$curent = !empty($conf->global->{$thisTypeConfName}) ? $conf->global->{$thisTypeConfName}:$conf->global->FACTURE_ADDON_PDF;
			$jsListType .= (!empty($jsListType) ? ',' : '').'"'.$type.'":"'.$curent.'"';
		}

		print '<script type="text/javascript" language="javascript">
        		$(document).ready(function() {
                    var listType = {'.$jsListType.'};
        			$("[name=\'type\'").change(function() {
        				if($( this ).prop("checked"))
                        {
                            if(($( this ).val() in listType))
                            {
                                $("#model").val(listType[$( this ).val()]);
                            }
                            else
                            {
                                $("#model").val("'.$conf->global->FACTURE_ADDON_PDF.'");
                            }
                        }
        			});
        		});
        		</script>';
	}



	print '</td></tr>';

	if ($socid > 0) {
		// Discounts for third party
		print '<tr><td>'.$langs->trans('Discounts').'</td><td colspan="2">';

		$thirdparty = $soc;
		$discount_type = 0;
		$backtopage = urlencode($_SERVER["PHP_SELF"].'?socid='.$thirdparty->id.'&action='.$action.'&origin='.GETPOST('origin', 'alpha').'&originid='.GETPOST('originid', 'int'));
		include DOL_DOCUMENT_ROOT.'/core/tpl/object_discounts.tpl.php';

		print '</td></tr>';
	}

	$newdateinvoice = dol_mktime(0, 0, 0, GETPOST('remonth', 'int'), GETPOST('reday', 'int'), GETPOST('reyear', 'int'), 'tzserver');
	$date_pointoftax = dol_mktime(0, 0, 0, GETPOST('date_pointoftaxmonth', 'int'), GETPOST('date_pointoftaxday', 'int'), GETPOST('date_pointoftaxyear', 'int'), 'tzserver');

	// Date invoice
	print '<tr><td class="fieldrequired">'.$langs->trans('DateInvoice').'</td><td colspan="2">';
	print $form->selectDate($newdateinvoice ? $newdateinvoice : $dateinvoice, '', '', '', '', "add", 1, 1);
	print '</td></tr>';

	// Date point of tax
	if (!empty($conf->global->INVOICE_POINTOFTAX_DATE)) {
		print '<tr><td class="fieldrequired">'.$langs->trans('DatePointOfTax').'</td><td colspan="2">';
		print $form->selectDate($date_pointoftax ? $date_pointoftax : -1, 'date_pointoftax', '', '', '', "add", 1, 1);
		print '</td></tr>';
	}

	// Payment term
	print '<tr><td class="nowrap fieldrequired">'.$langs->trans('PaymentConditionsShort').'</td><td colspan="2">';
	$form->select_conditions_paiements(GETPOSTISSET('cond_reglement_id') ? GETPOST('cond_reglement_id', 'int') : $cond_reglement_id, 'cond_reglement_id');
	print '</td></tr>';


	if ($conf->global->INVOICE_USE_RETAINED_WARRANTY) {
		$rwStyle = 'display:none;';
		if (in_array(GETPOST('type', 'int'), $retainedWarrantyInvoiceAvailableType)) {
			$rwStyle = '';
		}

		$retained_warranty = GETPOST('retained_warranty', 'int');
		if (empty($retained_warranty)) {
			if (!empty($objectsrc->retained_warranty)) { // use previous situation value
				$retained_warranty = $objectsrc->retained_warranty;
			}
		}
		$retained_warranty_js_default = !empty($retained_warranty) ? $retained_warranty : $conf->global->INVOICE_SITUATION_DEFAULT_RETAINED_WARRANTY_PERCENT;

		print '<tr class="retained-warranty-line" style="'.$rwStyle.'" ><td class="nowrap">'.$langs->trans('RetainedWarranty').'</td><td colspan="2">';
		print '<input id="new-situation-invoice-retained-warranty" name="retained_warranty" type="number" value="'.$retained_warranty.'" step="0.01" min="0" max="100" />%';

		// Retained warranty payment term
		print '<tr class="retained-warranty-line" style="'.$rwStyle.'" ><td class="nowrap">'.$langs->trans('PaymentConditionsShortRetainedWarranty').'</td><td colspan="2">';
		$retained_warranty_fk_cond_reglement = GETPOST('retained_warranty_fk_cond_reglement', 'int');
		if (empty($retained_warranty_fk_cond_reglement)) {
			$retained_warranty_fk_cond_reglement = $conf->global->INVOICE_SITUATION_DEFAULT_RETAINED_WARRANTY_COND_ID;
			if (!empty($objectsrc->retained_warranty_fk_cond_reglement)) { // use previous situation value
				$retained_warranty_fk_cond_reglement = $objectsrc->retained_warranty_fk_cond_reglement;
			} else {
				$retained_warranty_fk_cond_reglement = $conf->global->INVOICE_SITUATION_DEFAULT_RETAINED_WARRANTY_COND_ID;
			}
		}
		$form->select_conditions_paiements($retained_warranty_fk_cond_reglement, 'retained_warranty_fk_cond_reglement', -1, 1);
		print '</td></tr>';

		print '<script type="text/javascript" language="javascript">
		$(document).ready(function() {
		$("[name=\'type\']").change(function() {
				if($( this ).prop("checked") && $.inArray($( this ).val(), '.json_encode($retainedWarrantyInvoiceAvailableType).' ) !== -1)
				{
					$(".retained-warranty-line").show();
					$("#new-situation-invoice-retained-warranty").val("'.floatval($retained_warranty_js_default).'");
				}
				else{
					$(".retained-warranty-line").hide();
					$("#new-situation-invoice-retained-warranty").val("");
				}
			});

			$("[name=\'type\']:checked").trigger("change");
		});
		</script>';
	}

	// Payment mode
	print '<tr><td>'.$langs->trans('PaymentMode').'</td><td colspan="2">';
	print img_picto('', 'bank', 'class="pictofixedwidth"');
	$form->select_types_paiements(GETPOSTISSET('mode_reglement_id') ? GETPOST('mode_reglement_id') : $mode_reglement_id, 'mode_reglement_id', 'CRDT', 0, 1, 0, 0, 1, 'maxwidth200 widthcentpercentminusx');
	print '</td></tr>';

	// Bank Account
	if (!empty($conf->banque->enabled)) {
		print '<tr><td>'.$langs->trans('BankAccount').'</td><td colspan="2">';
		$fk_account = GETPOST('fk_account', 'int');
		print img_picto('', 'bank_account', 'class="pictofixedwidth"').$form->select_comptes(($fk_account < 0 ? '' : $fk_account), 'fk_account', 0, '', 1, '', 0, 'maxwidth200 widthcentpercentminusx', 1);
		print '</td></tr>';
	}

	// Project
	if (!empty($conf->projet->enabled)) {
		$langs->load('projects');
		print '<tr><td>'.$langs->trans('Project').'</td><td colspan="2">';
		print img_picto('', 'project').$formproject->select_projects(($socid > 0 ? $socid : -1), $projectid, 'projectid', 0, 0, 1, 1, 0, 0, 0, '', 1, 0, 'maxwidth500 widthcentpercentminusxx');
		print ' <a href="'.DOL_URL_ROOT.'/projet/card.php?socid='.$soc->id.'&action=create&status=1&backtopage='.urlencode($_SERVER["PHP_SELF"].'?action=create&socid='.$soc->id.($fac_rec ? '&fac_rec='.$fac_rec : '')).'"><span class="fa fa-plus-circle valignmiddle" title="'.$langs->trans("AddProject").'"></span></a>';
		print '</td></tr>';
	}

	// Incoterms
	if (!empty($conf->incoterm->enabled)) {
		print '<tr>';
		print '<td><label for="incoterm_id">'.$form->textwithpicto($langs->trans("IncotermLabel"), $objectsrc->label_incoterms, 1).'</label></td>';
		print '<td colspan="2" class="maxwidthonsmartphone">';
		$incoterm_id = GETPOST('incoterm_id');
		$incoterm_location = GETPOST('location_incoterms');
		if (empty($incoterm_id)) {
			$incoterm_id = (!empty($objectsrc->fk_incoterms) ? $objectsrc->fk_incoterms : $soc->fk_incoterms);
			$incoterm_location = (!empty($objectsrc->location_incoterms) ? $objectsrc->location_incoterms : $soc->location_incoterms);
		}
		print $form->select_incoterms($incoterm_id, $incoterm_location);
		print '</td></tr>';
	}

	// Other attributes
	$parameters = array('objectsrc' => $objectsrc, 'colspan' => ' colspan="2"', 'cols' => '2', 'socid'=>$socid);
	$reshook = $hookmanager->executeHooks('formObjectOptions', $parameters, $object, $action); // Note that $action and $object may have been modified by hook
	print $hookmanager->resPrint;
	if (empty($reshook)) {
		if (!empty($conf->global->THIRDPARTY_PROPAGATE_EXTRAFIELDS_TO_INVOICE) && !empty($soc->id)) {
			// copy from thirdparty
			$tpExtrafields = new Extrafields($db);
			$tpExtrafieldLabels = $tpExtrafields->fetch_name_optionals_label($soc->table_element);
			if ($soc->fetch_optionals() > 0) {
				$object->array_options = array_merge($object->array_options, $soc->array_options);
			}
		};

		print $object->showOptionals($extrafields, 'create', $parameters);
	}

	// Template to use by default
	print '<tr><td>'.$langs->trans('Model').'</td>';
	print '<td colspan="2">';
	print img_picto('', 'pdf', 'class="pictofixedwidth"');
	include_once DOL_DOCUMENT_ROOT.'/core/modules/facture/modules_facture.php';
	$liste = ModelePDFFactures::liste_modeles($db);
	if (!empty($conf->global->INVOICE_USE_DEFAULT_DOCUMENT)) {
		// Hidden conf
		$paramkey = 'FACTURE_ADDON_PDF_'.$object->type;
		$preselected = !empty($conf->global->$paramkey) ? $conf->global->$paramkey : $conf->global->FACTURE_ADDON_PDF;
	} else {
		$preselected = $conf->global->FACTURE_ADDON_PDF;
	}
	print $form->selectarray('model', $liste, $preselected, 0, 0, 0, '', 0, 0, 0, '', 'maxwidth200 widthcentpercentminusx', 1);
	print "</td></tr>";

	// Multicurrency
	if (!empty($conf->multicurrency->enabled)) {
		print '<tr>';
		print '<td>'.$form->editfieldkey('Currency', 'multicurrency_code', '', $object, 0).'</td>';
		print '<td colspan="2" class="maxwidthonsmartphone">';
		print $form->selectMultiCurrency($currency_code, 'multicurrency_code');
		print '</td></tr>';
	}

	// Help of substitution key
	$htmltext = '';
	if (GETPOST('fac_rec', 'int') > 0) {
		$dateexample = ($newdateinvoice ? $newdateinvoice : $dateinvoice);
		if (empty($dateexample)) {
			$dateexample = dol_now();
		}
		$substitutionarray = array(
			'__TOTAL_HT__' => $langs->trans("AmountHT").' ('.$langs->trans("Example").': '.price($exampletemplateinvoice->total_ht).')',
			'__TOTAL_TTC__' =>  $langs->trans("AmountTTC").' ('.$langs->trans("Example").': '.price($exampletemplateinvoice->total_ttc).')',
			'__INVOICE_PREVIOUS_MONTH__' => $langs->trans("PreviousMonthOfInvoice").' ('.$langs->trans("Example").': '.dol_print_date(dol_time_plus_duree($dateexample, -1, 'm'), '%m').')',
			'__INVOICE_MONTH__' =>  $langs->trans("MonthOfInvoice").' ('.$langs->trans("Example").': '.dol_print_date($dateexample, '%m').')',
			'__INVOICE_NEXT_MONTH__' => $langs->trans("NextMonthOfInvoice").' ('.$langs->trans("Example").': '.dol_print_date(dol_time_plus_duree($dateexample, 1, 'm'), '%m').')',
			'__INVOICE_PREVIOUS_MONTH_TEXT__' => $langs->trans("TextPreviousMonthOfInvoice").' ('.$langs->trans("Example").': '.dol_print_date(dol_time_plus_duree($dateexample, -1, 'm'), '%B').')',
			'__INVOICE_MONTH_TEXT__' =>  $langs->trans("TextMonthOfInvoice").' ('.$langs->trans("Example").': '.dol_print_date($dateexample, '%B').')',
			'__INVOICE_NEXT_MONTH_TEXT__' => $langs->trans("TextNextMonthOfInvoice").' ('.$langs->trans("Example").': '.dol_print_date(dol_time_plus_duree($dateexample, 1, 'm'), '%B').')',
			'__INVOICE_PREVIOUS_YEAR__' => $langs->trans("PreviousYearOfInvoice").' ('.$langs->trans("Example").': '.dol_print_date(dol_time_plus_duree($dateexample, -1, 'y'), '%Y').')',
			'__INVOICE_YEAR__' =>  $langs->trans("YearOfInvoice").' ('.$langs->trans("Example").': '.dol_print_date($dateexample, '%Y').')',
			'__INVOICE_NEXT_YEAR__' => $langs->trans("NextYearOfInvoice").' ('.$langs->trans("Example").': '.dol_print_date(dol_time_plus_duree($dateexample, 1, 'y'), '%Y').')'
		);

		$htmltext = '<i>'.$langs->trans("FollowingConstantsWillBeSubstituted").':<br>';
		foreach ($substitutionarray as $key => $val) {
			$htmltext .= $key.' = '.$langs->trans($val).'<br>';
		}
		$htmltext .= '</i>';
	}

	// Public note
	print '<tr>';
	print '<td class="tdtop">';
	print $form->textwithpicto($langs->trans('NotePublic'), $htmltext);
	print '</td>';
	print '<td valign="top" colspan="2">';
	$doleditor = new DolEditor('note_public', $note_public, '', 80, 'dolibarr_notes', 'In', 0, false, empty($conf->global->FCKEDITOR_ENABLE_NOTE_PUBLIC) ? 0 : 1, ROWS_3, '90%');
	print $doleditor->Create(1);

	// Private note
	if (empty($user->socid)) {
		print '<tr>';
		print '<td class="tdtop">';
		print $form->textwithpicto($langs->trans('NotePrivate'), $htmltext);
		print '</td>';
		print '<td valign="top" colspan="2">';
		$doleditor = new DolEditor('note_private', $note_private, '', 80, 'dolibarr_notes', 'In', 0, false, empty($conf->global->FCKEDITOR_ENABLE_NOTE_PRIVATE) ? 0 : 1, ROWS_3, '90%');
		print $doleditor->Create(1);
		// print '<textarea name="note_private" wrap="soft" cols="70" rows="'.ROWS_3.'">'.$note_private.'.</textarea>
		print '</td></tr>';
	}

	// Lines from source (TODO Show them also when creating invoice from template invoice)
	if (!empty($origin) && !empty($originid) && is_object($objectsrc)) {
		$langs->loadLangs(array('orders', 'propal'));

		// TODO for compatibility
		if ($origin == 'contrat') {
			// Calcul contrat->price (HT), contrat->total (TTC), contrat->tva
			$objectsrc->remise_absolue = $remise_absolue;
			$objectsrc->remise_percent = $remise_percent;
			$objectsrc->update_price(1, - 1, 1);
		}

		print "\n<!-- Show ref of origin ".$classname." -->\n";
		print '<input type="hidden" name="amount"   value="'.$objectsrc->total_ht.'">'."\n";
		print '<input type="hidden" name="total"    value="'.$objectsrc->total_ttc.'">'."\n";
		print '<input type="hidden" name="tva"      value="'.$objectsrc->total_tva.'">'."\n";
		// The commented lines below are fields already added as hidden parameters before
		//print '<input type="hidden" name="origin"   value="'.$objectsrc->element.'">';
		//print '<input type="hidden" name="originid" value="'.$objectsrc->id.'">';

		switch (get_class($objectsrc)) {
			case 'Propal':
				$newclassname = 'CommercialProposal';
				break;
			case 'Commande':
				$newclassname = 'Order';
				break;
			case 'Expedition':
				$newclassname = 'Sending';
				break;
			case 'Contrat':
				$newclassname = 'Contract';
				break;
			case 'Fichinter':
				$newclassname = 'Intervention';
				break;
			default:
				$newclassname = get_class($objectsrc);
		}

		// Ref of origin
		print '<tr><td>'.$langs->trans($newclassname).'</td>';
		print '<td colspan="2">';
		print $objectsrc->getNomUrl(1);
		// We check if Origin document (id and type is known) has already at least one invoice attached to it
		$objectsrc->fetchObjectLinked($originid, $origin, '', 'facture');
		if (is_array($objectsrc->linkedObjects['facture']) && count($objectsrc->linkedObjects['facture']) >= 1) {
			setEventMessages('WarningBillExist', null, 'warnings');
			echo ' - '.$langs->trans('LatestRelatedBill').' '.end($objectsrc->linkedObjects['facture'])->getNomUrl(1);
		}
		echo '</td></tr>';
		print '<tr><td>'.$langs->trans('AmountHT').'</td><td colspan="2">'.price($objectsrc->total_ht).'</td></tr>';
		print '<tr><td>'.$langs->trans('AmountVAT').'</td><td colspan="2">'.price($objectsrc->total_tva)."</td></tr>";
		if ($mysoc->localtax1_assuj == "1" || $objectsrc->total_localtax1 != 0) {		// Localtax1
			print '<tr><td>'.$langs->transcountry("AmountLT1", $mysoc->country_code).'</td><td colspan="2">'.price($objectsrc->total_localtax1)."</td></tr>";
		}

		if ($mysoc->localtax2_assuj == "1" || $objectsrc->total_localtax2 != 0) {		// Localtax2
			print '<tr><td>'.$langs->transcountry("AmountLT2", $mysoc->country_code).'</td><td colspan="2">'.price($objectsrc->total_localtax2)."</td></tr>";
		}
		print '<tr><td>'.$langs->trans('AmountTTC').'</td><td colspan="2">'.price($objectsrc->total_ttc)."</td></tr>";

		if (!empty($conf->multicurrency->enabled)) {
			print '<tr><td>'.$langs->trans('MulticurrencyAmountHT').'</td><td colspan="2">'.price($objectsrc->multicurrency_total_ht).'</td></tr>';
			print '<tr><td>'.$langs->trans('MulticurrencyAmountVAT').'</td><td colspan="2">'.price($objectsrc->multicurrency_total_tva)."</td></tr>";
			print '<tr><td>'.$langs->trans('MulticurrencyAmountTTC').'</td><td colspan="2">'.price($objectsrc->multicurrency_total_ttc)."</td></tr>";
		}
	}

	print "</table>\n";

	print dol_get_fiche_end();

	print $form->buttonsSaveCancel("CreateDraft");

	// Show origin lines
	if (!empty($origin) && !empty($originid) && is_object($objectsrc)) {
		print '<br>';

		$title = $langs->trans('ProductsAndServices');
		print load_fiche_titre($title);

		print '<table class="noborder centpercent">';

		$objectsrc->printOriginLinesList('', $selectedLines);

		print '</table>';
	}

	print "</form>\n";
} elseif ($id > 0 || !empty($ref)) {
	if (empty($object->id)) {
		llxHeader();
		$langs->load('errors');
		echo '<div class="error">'.$langs->trans("ErrorRecordNotFound").'</div>';
		llxFooter();
		exit;
	}

	/*
	 * Show object in view mode
	 */

	$result = $object->fetch($id, $ref);
	if ($result <= 0) {
		dol_print_error($db, $object->error, $object->errors);
		exit();
	}

	// fetch optionals attributes and labels
	$extrafields->fetch_name_optionals_label($object->table_element);

	if ($user->socid > 0 && $user->socid != $object->socid) {
		accessforbidden('', 0, 1);
	}

	$result = $object->fetch_thirdparty();

	$result = $soc->fetch($object->socid);
	if ($result < 0) {
		dol_print_error($db);
	}
	$selleruserevenustamp = $mysoc->useRevenueStamp();

	$totalpaye = $object->getSommePaiement();
	$totalcreditnotes = $object->getSumCreditNotesUsed();
	$totaldeposits = $object->getSumDepositsUsed();
	//print "totalpaye=".$totalpaye." totalcreditnotes=".$totalcreditnotes." totaldeposts=".$totaldeposits."
	// selleruserrevenuestamp=".$selleruserevenustamp;

	// We can also use bcadd to avoid pb with floating points
	// For example print 239.2 - 229.3 - 9.9; does not return 0.
	// $resteapayer=bcadd($object->total_ttc,$totalpaye,$conf->global->MAIN_MAX_DECIMALS_TOT);
	// $resteapayer=bcadd($resteapayer,$totalavoir,$conf->global->MAIN_MAX_DECIMALS_TOT);

	$resteapayer = price2num($object->total_ttc - $totalpaye - $totalcreditnotes - $totaldeposits, 'MT');

	// Multicurrency
	if (!empty($conf->multicurrency->enabled)) {
		$multicurrency_totalpaye = $object->getSommePaiement(1);
		$multicurrency_totalcreditnotes = $object->getSumCreditNotesUsed(1);
		$multicurrency_totaldeposits = $object->getSumDepositsUsed(1);
		$multicurrency_resteapayer = price2num($object->multicurrency_total_ttc - $multicurrency_totalpaye - $multicurrency_totalcreditnotes - $multicurrency_totaldeposits, 'MT');
		$resteapayer = price2num($multicurrency_resteapayer / $object->multicurrency_tx, 'MT');
	}

	if ($object->paye) {
		$resteapayer = 0;
	}
	$resteapayeraffiche = $resteapayer;

	if (!empty($conf->global->FACTURE_DEPOSITS_ARE_JUST_PAYMENTS)) {	// Never use this
		$filterabsolutediscount = "fk_facture_source IS NULL"; // If we want deposit to be substracted to payments only and not to total of final invoice
		$filtercreditnote = "fk_facture_source IS NOT NULL"; // If we want deposit to be substracted to payments only and not to total of final invoice
	} else {
		$filterabsolutediscount = "fk_facture_source IS NULL OR (description LIKE '(DEPOSIT)%' AND description NOT LIKE '(EXCESS RECEIVED)%')";
		$filtercreditnote = "fk_facture_source IS NOT NULL AND (description NOT LIKE '(DEPOSIT)%' OR description LIKE '(EXCESS RECEIVED)%')";
	}

	$absolute_discount = $soc->getAvailableDiscounts('', $filterabsolutediscount);
	$absolute_creditnote = $soc->getAvailableDiscounts('', $filtercreditnote);
	$absolute_discount = price2num($absolute_discount, 'MT');
	$absolute_creditnote = price2num($absolute_creditnote, 'MT');

	$author = new User($db);
	if ($object->user_author) {
		$author->fetch($object->user_author);
	}

	$objectidnext = $object->getIdReplacingInvoice();

	$head = facture_prepare_head($object);

	print dol_get_fiche_head($head, 'compta', $langs->trans('InvoiceCustomer'), -1, 'bill');

	$formconfirm = '';

	// Confirmation de la conversion de l'avoir en reduc
	if ($action == 'converttoreduc') {
		if ($object->type == Facture::TYPE_STANDARD || $object->type == Facture::TYPE_SITUATION) {
			$type_fac = 'ExcessReceived';
		} elseif ($object->type == Facture::TYPE_CREDIT_NOTE) {
			$type_fac = 'CreditNote';
		} elseif ($object->type == Facture::TYPE_DEPOSIT) {
			$type_fac = 'Deposit';
		}
		$text = $langs->trans('ConfirmConvertToReduc', strtolower($langs->transnoentities($type_fac)));
		$text .= '<br>'.$langs->trans('ConfirmConvertToReduc2');
		$formconfirm = $form->formconfirm($_SERVER['PHP_SELF'].'?facid='.$object->id, $langs->trans('ConvertToReduc'), $text, 'confirm_converttoreduc', '', "yes", 2);
	}

	// Confirmation to delete invoice
	if ($action == 'delete') {
		$text = $langs->trans('ConfirmDeleteBill', $object->ref);
		$formquestion = array();

		if ($object->type != Facture::TYPE_DEPOSIT && !empty($conf->global->STOCK_CALCULATE_ON_BILL) && $object->statut >= 1) {
			$qualified_for_stock_change = 0;
			if (empty($conf->global->STOCK_SUPPORTS_SERVICES)) {
				$qualified_for_stock_change = $object->hasProductsOrServices(2);
			} else {
				$qualified_for_stock_change = $object->hasProductsOrServices(1);
			}

			if ($qualified_for_stock_change) {
				$langs->load("stocks");
				require_once DOL_DOCUMENT_ROOT.'/product/class/html.formproduct.class.php';
				$formproduct = new FormProduct($db);
				$label = $object->type == Facture::TYPE_CREDIT_NOTE ? $langs->trans("SelectWarehouseForStockDecrease") : $langs->trans("SelectWarehouseForStockIncrease");
				$forcecombo = 0;
				if ($conf->browser->name == 'ie') {
					$forcecombo = 1; // There is a bug in IE10 that make combo inside popup crazy
				}
				$formquestion = array(
					// 'text' => $langs->trans("ConfirmClone"),
					// array('type' => 'checkbox', 'name' => 'clone_content', 'label' => $langs->trans("CloneMainAttributes"), 'value' => 1),
					// array('type' => 'checkbox', 'name' => 'update_prices', 'label' => $langs->trans("PuttingPricesUpToDate"), 'value' => 1),
					array('type' => 'other', 'name' => 'idwarehouse', 'label' => $label, 'value' => $formproduct->selectWarehouses(GETPOST('idwarehouse') ?GETPOST('idwarehouse') : 'ifone', 'idwarehouse', '', 1, 0, 0, $langs->trans("NoStockAction"), 0, $forcecombo))
				);
				$formconfirm = $form->formconfirm($_SERVER['PHP_SELF'].'?facid='.$object->id, $langs->trans('DeleteBill'), $text, 'confirm_delete', $formquestion, "yes", 1);
			} else {
				$formconfirm = $form->formconfirm($_SERVER['PHP_SELF'].'?facid='.$object->id, $langs->trans('DeleteBill'), $text, 'confirm_delete', '', 'no', 1);
			}
		} else {
			$formconfirm = $form->formconfirm($_SERVER['PHP_SELF'].'?facid='.$object->id, $langs->trans('DeleteBill'), $text, 'confirm_delete', '', 'no', 1);
		}
	}

	// Confirmation to remove invoice from cycle
	if ($action == 'situationout') {
		$text = $langs->trans('ConfirmRemoveSituationFromCycle', $object->ref);
		$label = $langs->trans("ConfirmOuting");
		$formquestion = array();
		// remove situation from cycle
		if (in_array($object->statut, array(Facture::STATUS_CLOSED, Facture::STATUS_VALIDATED))
			&& $usercancreate
			&& !$objectidnext
			&& $object->is_last_in_cycle()
			&& $usercanunvalidate
			) {
			$formconfirm = $form->formconfirm($_SERVER['PHP_SELF'].'?facid='.$object->id, $label, $text, 'confirm_situationout', $formquestion, "yes", 1);
		}
	}

	// Confirmation of validation
	if ($action == 'valid') {
		// we check object has a draft number
		$objectref = substr($object->ref, 1, 4);
		if ($objectref == 'PROV') {
			$savdate = $object->date;
			if (!empty($conf->global->FAC_FORCE_DATE_VALIDATION)) {
				$object->date = dol_now();
				$object->date_lim_reglement = $object->calculate_date_lim_reglement();
			}
			$numref = $object->getNextNumRef($soc);
			// $object->date=$savdate;
		} else {
			$numref = $object->ref;
		}

		$text = $langs->trans('ConfirmValidateBill', $numref);
		if (!empty($conf->notification->enabled)) {
			require_once DOL_DOCUMENT_ROOT.'/core/class/notify.class.php';
			$notify = new Notify($db);
			$text .= '<br>';
			$text .= $notify->confirmMessage('BILL_VALIDATE', $object->socid, $object);
		}
		$formquestion = array();

		if ($object->type != Facture::TYPE_DEPOSIT && !empty($conf->global->STOCK_CALCULATE_ON_BILL)) {
			$qualified_for_stock_change = 0;
			if (empty($conf->global->STOCK_SUPPORTS_SERVICES)) {
				$qualified_for_stock_change = $object->hasProductsOrServices(2);
			} else {
				$qualified_for_stock_change = $object->hasProductsOrServices(1);
			}

			if ($qualified_for_stock_change) {
				$langs->load("stocks");
				require_once DOL_DOCUMENT_ROOT.'/product/class/html.formproduct.class.php';
				require_once DOL_DOCUMENT_ROOT.'/product/stock/class/entrepot.class.php';
				$formproduct = new FormProduct($db);
				$warehouse = new Entrepot($db);
				$warehouse_array = $warehouse->list_array();
				if (count($warehouse_array) == 1) {
					$label = $object->type == Facture::TYPE_CREDIT_NOTE ? $langs->trans("WarehouseForStockIncrease", current($warehouse_array)) : $langs->trans("WarehouseForStockDecrease", current($warehouse_array));
					$value = '<input type="hidden" id="idwarehouse" name="idwarehouse" value="'.key($warehouse_array).'">';
				} else {
					$label = $object->type == Facture::TYPE_CREDIT_NOTE ? $langs->trans("SelectWarehouseForStockIncrease") : $langs->trans("SelectWarehouseForStockDecrease");
					$value = $formproduct->selectWarehouses(GETPOST('idwarehouse') ?GETPOST('idwarehouse') : 'ifone', 'idwarehouse', '', 1);
				}
				$formquestion = array(
									// 'text' => $langs->trans("ConfirmClone"),
									// array('type' => 'checkbox', 'name' => 'clone_content', 'label' => $langs->trans("CloneMainAttributes"), 'value' =>
									// 1),
									// array('type' => 'checkbox', 'name' => 'update_prices', 'label' => $langs->trans("PuttingPricesUpToDate"), 'value'
									// => 1),
									array('type' => 'other', 'name' => 'idwarehouse', 'label' => $label, 'value' => $value));
			}
		}
		if ($object->type != Facture::TYPE_CREDIT_NOTE && $object->total_ttc < 0) { 		// Can happen only if $conf->global->FACTURE_ENABLE_NEGATIVE is on
			$text .= '<br>'.img_warning().' '.$langs->trans("ErrorInvoiceOfThisTypeMustBePositive");
		}

		// mandatoryPeriod
		$nbMandated = 0;
		foreach ($object->lines as $line) {
			$res = $line->fetch_product();
			if ($res  > 0  ) {
				if ($line->product->isService() && $line->product->isMandatoryPeriod() && (empty($line->date_start) || empty($line->date_end) )) {
					$nbMandated++;
					break;
				}
			}
		}
		if ($nbMandated > 0 ) $text .= '<div><span class="clearboth nowraponall warning">'.$langs->trans("mandatoryPeriodNeedTobeSetMsgValidate").'</span></div>';


		$formconfirm = $form->formconfirm($_SERVER["PHP_SELF"].'?facid='.$object->id, $langs->trans('ValidateBill'), $text, 'confirm_valid', $formquestion, (($object->type != Facture::TYPE_CREDIT_NOTE && $object->total_ttc < 0) ? "no" : "yes"), 2);
	}

	// Confirm back to draft status
	if ($action == 'modif') {
		$text = $langs->trans('ConfirmUnvalidateBill', $object->ref);
		$formquestion = array();

		if ($object->type != Facture::TYPE_DEPOSIT && !empty($conf->global->STOCK_CALCULATE_ON_BILL)) {
			$qualified_for_stock_change = 0;
			if (empty($conf->global->STOCK_SUPPORTS_SERVICES)) {
				$qualified_for_stock_change = $object->hasProductsOrServices(2);
			} else {
				$qualified_for_stock_change = $object->hasProductsOrServices(1);
			}

			if ($qualified_for_stock_change) {
				$langs->load("stocks");
				require_once DOL_DOCUMENT_ROOT.'/product/class/html.formproduct.class.php';
				require_once DOL_DOCUMENT_ROOT.'/product/stock/class/entrepot.class.php';
				$formproduct = new FormProduct($db);
				$warehouse = new Entrepot($db);
				$warehouse_array = $warehouse->list_array();
				if (count($warehouse_array) == 1) {
					$label = $object->type == Facture::TYPE_CREDIT_NOTE ? $langs->trans("WarehouseForStockDecrease", current($warehouse_array)) : $langs->trans("WarehouseForStockIncrease", current($warehouse_array));
					$value = '<input type="hidden" id="idwarehouse" name="idwarehouse" value="'.key($warehouse_array).'">';
				} else {
					$label = $object->type == Facture::TYPE_CREDIT_NOTE ? $langs->trans("SelectWarehouseForStockDecrease") : $langs->trans("SelectWarehouseForStockIncrease");
					$value = $formproduct->selectWarehouses(GETPOST('idwarehouse') ?GETPOST('idwarehouse') : 'ifone', 'idwarehouse', '', 1);
				}
				$formquestion = array(
									// 'text' => $langs->trans("ConfirmClone"),
									// array('type' => 'checkbox', 'name' => 'clone_content', 'label' => $langs->trans("CloneMainAttributes"), 'value' =>
									// 1),
									// array('type' => 'checkbox', 'name' => 'update_prices', 'label' => $langs->trans("PuttingPricesUpToDate"), 'value'
									// => 1),
									array('type' => 'other', 'name' => 'idwarehouse', 'label' => $label, 'value' => $value));
			}
		}

		$formconfirm = $form->formconfirm($_SERVER["PHP_SELF"].'?facid='.$object->id, $langs->trans('UnvalidateBill'), $text, 'confirm_modif', $formquestion, "yes", 1);
	}

	// Confirmation du classement paye
	if ($action == 'paid' && ($resteapayer <= 0 || (!empty($conf->global->INVOICE_CAN_ADD_PAYMENT_EVEN_IF_ALREADY_PAID) && $resteapayer == $object->total_ttc))) {
		$formconfirm = $form->formconfirm($_SERVER["PHP_SELF"].'?facid='.$object->id, $langs->trans('ClassifyPaid'), $langs->trans('ConfirmClassifyPaidBill', $object->ref), 'confirm_paid', '', "yes", 1);
	}
	if ($action == 'paid' && $resteapayer > 0 && (empty($conf->global->INVOICE_CAN_ADD_PAYMENT_EVEN_IF_ALREADY_PAID) || $resteapayer != $object->total_ttc)) {
		$close = array();
		// Code
		$i = 0;
		$close[$i]['code'] = 'discount_vat'; // escompte
		$i++;
		$close[$i]['code'] = 'badcustomer';
		$i++;
		$close[$i]['code'] = 'bankcharge';
		$i++;
		$close[$i]['code'] = 'other';
		$i++;
		// Help
		$i = 0;
		$close[$i]['label'] = $langs->trans("HelpEscompte").'<br><br>'.$langs->trans("ConfirmClassifyPaidPartiallyReasonDiscountVatDesc");
		$i++;
		$close[$i]['label'] = $langs->trans("ConfirmClassifyPaidPartiallyReasonBadCustomerDesc");
		$i++;
		$close[$i]['label'] = $langs->trans("ConfirmClassifyPaidPartiallyReasonBankChargeDesc");
		$i++;
		$close[$i]['label'] = $langs->trans("Other");
		$i++;
		// Texte
		$i = 0;
		$close[$i]['reason'] = $form->textwithpicto($langs->transnoentities("ConfirmClassifyPaidPartiallyReasonDiscount", $resteapayer, $langs->trans("Currency".$conf->currency)), $close[$i]['label'], 1);
		$i++;
		$close[$i]['reason'] = $form->textwithpicto($langs->transnoentities("ConfirmClassifyPaidPartiallyReasonBadCustomer", $resteapayer, $langs->trans("Currency".$conf->currency)), $close[$i]['label'], 1);
		$i++;
		$close[$i]['reason'] = $form->textwithpicto($langs->transnoentities("ConfirmClassifyPaidPartiallyReasonBankCharge", $resteapayer, $langs->trans("Currency".$conf->currency)), $close[$i]['label'], 1);
		$i++;
		$close[$i]['reason'] = $form->textwithpicto($langs->transnoentities("Other"), $close[$i]['label'], 1);
		$i++;
		// arrayreasons[code]=reason
		foreach ($close as $key => $val) {
			$arrayreasons[$close[$key]['code']] = $close[$key]['reason'];
		}

		// Cree un tableau formulaire
		$formquestion = array('text' => $langs->trans("ConfirmClassifyPaidPartiallyQuestion"), array('type' => 'radio', 'name' => 'close_code', 'label' => $langs->trans("Reason"), 'values' => $arrayreasons), array('type' => 'text', 'name' => 'close_note', 'label' => $langs->trans("Comment"), 'value' => '', 'morecss' => 'minwidth300'));
		// Paiement incomplet. On demande si motif = escompte ou autre
		$formconfirm = $form->formconfirm($_SERVER["PHP_SELF"].'?facid='.$object->id, $langs->trans('ClassifyPaid'), $langs->trans('ConfirmClassifyPaidPartially', $object->ref), 'confirm_paid_partially', $formquestion, "yes", 1, 310);
	}

	// Confirmation du classement abandonne
	if ($action == 'canceled') {
		// S'il y a une facture de remplacement pas encore validee (etat brouillon),
		// on ne permet pas de classer abandonner la facture.
		if ($objectidnext) {
			$facturereplacement = new Facture($db);
			$facturereplacement->fetch($objectidnext);
			$statusreplacement = $facturereplacement->statut;
		}
		if ($objectidnext && $statusreplacement == 0) {
			print '<div class="error">'.$langs->trans("ErrorCantCancelIfReplacementInvoiceNotValidated").'</div>';
		} else {
			// Code
			$close[1]['code'] = 'badcustomer';
			$close[2]['code'] = 'abandon';
			// Help
			$close[1]['label'] = $langs->trans("ConfirmClassifyPaidPartiallyReasonBadCustomerDesc");
			$close[2]['label'] = $langs->trans("ConfirmClassifyAbandonReasonOtherDesc");
			// Texte
			$close[1]['reason'] = $form->textwithpicto($langs->transnoentities("ConfirmClassifyPaidPartiallyReasonBadCustomer", $object->ref), $close[1]['label'], 1);
			$close[2]['reason'] = $form->textwithpicto($langs->transnoentities("ConfirmClassifyAbandonReasonOther"), $close[2]['label'], 1);
			// arrayreasons
			$arrayreasons[$close[1]['code']] = $close[1]['reason'];
			$arrayreasons[$close[2]['code']] = $close[2]['reason'];

			// Cree un tableau formulaire
			$formquestion = array('text' => $langs->trans("ConfirmCancelBillQuestion"), array('type' => 'radio', 'name' => 'close_code', 'label' => $langs->trans("Reason"), 'values' => $arrayreasons), array('type' => 'text', 'name' => 'close_note', 'label' => $langs->trans("Comment"), 'value' => '', 'morecss' => 'minwidth300'));

			$formconfirm = $form->formconfirm($_SERVER['PHP_SELF'].'?facid='.$object->id, $langs->trans('CancelBill'), $langs->trans('ConfirmCancelBill', $object->ref), 'confirm_canceled', $formquestion, "yes", 1, 250);
		}
	}

	if ($action == 'deletepayment') {
		$payment_id = GETPOST('paiement_id');
		$formconfirm = $form->formconfirm($_SERVER["PHP_SELF"].'?id='.$object->id.'&paiement_id='.$payment_id, $langs->trans('DeletePayment'), $langs->trans('ConfirmDeletePayment'), 'confirm_delete_paiement', '', 'no', 1);
	}

	// Confirmation de la suppression d'une ligne produit
	if ($action == 'ask_deleteline') {
		$formconfirm = $form->formconfirm($_SERVER["PHP_SELF"].'?facid='.$object->id.'&lineid='.$lineid, $langs->trans('DeleteProductLine'), $langs->trans('ConfirmDeleteProductLine'), 'confirm_deleteline', '', 'no', 1);
	}

	// Clone confirmation
	if ($action == 'clone') {
		// Create an array for form
		$formquestion = array(
			array('type' => 'other', 'name' => 'socid', 'label' => $langs->trans("SelectThirdParty"), 'value' => $form->select_company($object->socid, 'socid', '(s.client=1 OR s.client=2 OR s.client=3)', 1)),
			array('type' => 'date', 'name' => 'newdate', 'label' => $langs->trans("Date"), 'value' => dol_now())
		);
		// Ask confirmatio to clone
		$formconfirm = $form->formconfirm($_SERVER["PHP_SELF"].'?facid='.$object->id, $langs->trans('ToClone'), $langs->trans('ConfirmCloneInvoice', $object->ref), 'confirm_clone', $formquestion, 'yes', 1, 250);
	}

	if ($action == "remove_file_comfirm") {
		$file = GETPOST('file', 'alpha');

		$formconfirm = $form->formconfirm(
			$_SERVER["PHP_SELF"].'?facid='.$object->id.'&file='.$file,
			$langs->trans('DeleteFileHeader'),
			$langs->trans('DeleteFileText')."<br><br>".$file,
			'remove_file',
			'',
			'no',
			2
		);
	}

	// Call Hook formConfirm
	$parameters = array('formConfirm' => $formconfirm, 'lineid' => $lineid, 'remainingtopay' => &$resteapayer);
	$reshook = $hookmanager->executeHooks('formConfirm', $parameters, $object, $action); // Note that $action and $object may have been modified by hook
	if (empty($reshook)) {
		$formconfirm .= $hookmanager->resPrint;
	} elseif ($reshook > 0) {
		$formconfirm = $hookmanager->resPrint;
	}

	// Print form confirm
	print $formconfirm;

	// Invoice content

	$linkback = '<a href="'.DOL_URL_ROOT.'/compta/facture/list.php?restore_lastsearch_values=1'.(!empty($socid) ? '&socid='.$socid : '').'">'.$langs->trans("BackToList").'</a>';

	$morehtmlref = '<div class="refidno">';
	// Ref invoice
	if ($object->status == $object::STATUS_DRAFT && !$mysoc->isInEEC() && !empty($conf->global->INVOICE_ALLOW_FREE_REF)) {
		$morehtmlref .= $form->editfieldkey("Ref", 'ref', $object->ref, $object, $usercancreate, 'string', '', 0, 1);
		$morehtmlref .= $form->editfieldval("Ref", 'ref', $object->ref, $object, $usercancreate, 'string', '', null, null, '', 1);
		$morehtmlref .= '<br>';
	}
	// Ref customer
	$morehtmlref .= $form->editfieldkey("RefCustomer", 'ref_client', $object->ref_client, $object, $usercancreate, 'string', '', 0, 1);
	$morehtmlref .= $form->editfieldval("RefCustomer", 'ref_client', $object->ref_client, $object, $usercancreate, 'string', '', null, null, '', 1);
	// Thirdparty
	$morehtmlref .= '<br>'.$langs->trans('ThirdParty').' : '.$object->thirdparty->getNomUrl(1, 'customer');
	if (empty($conf->global->MAIN_DISABLE_OTHER_LINK) && $object->thirdparty->id > 0) {
		$morehtmlref .= ' (<a href="'.DOL_URL_ROOT.'/compta/facture/list.php?socid='.$object->thirdparty->id.'&search_societe='.urlencode($object->thirdparty->name).'">'.$langs->trans("OtherBills").'</a>)';
	}
	// Project
	if (!empty($conf->projet->enabled)) {
		$langs->load("projects");
		$morehtmlref .= '<br>'.$langs->trans('Project').' ';
		if ($usercancreate) {
			if ($action != 'classify') {
				$morehtmlref .= '<a class="editfielda" href="'.$_SERVER['PHP_SELF'].'?action=classify&token='.newToken().'&id='.$object->id.'">'.img_edit($langs->transnoentitiesnoconv('SetProject')).'</a> : ';
			}
			if ($action == 'classify') {
				//$morehtmlref.=$form->form_project($_SERVER['PHP_SELF'] . '?id=' . $object->id, $object->socid, $object->fk_project, 'projectid', 0, 0, 1, 1);
				$morehtmlref .= '<form method="post" action="'.$_SERVER['PHP_SELF'].'?id='.$object->id.'">';
				$morehtmlref .= '<input type="hidden" name="action" value="classin">';
				$morehtmlref .= '<input type="hidden" name="token" value="'.newToken().'">';
				$morehtmlref .= $formproject->select_projects($object->socid, $object->fk_project, 'projectid', $maxlength, 0, 1, 0, 1, 0, 0, '', 1);
				$morehtmlref .= '<input type="submit" class="button valignmiddle" value="'.$langs->trans("Modify").'">';
				$morehtmlref .= '</form>';
			} else {
				$morehtmlref .= $form->form_project($_SERVER['PHP_SELF'].'?id='.$object->id, $object->socid, $object->fk_project, 'none', 0, 0, 0, 1);
			}
		} else {
			if (!empty($object->fk_project)) {
				$proj = new Project($db);
				$proj->fetch($object->fk_project);
				$morehtmlref .= ' : '.$proj->getNomUrl(1);
				if ($proj->title) {
					$morehtmlref .= ' - '.$proj->title;
				}
			} else {
				$morehtmlref .= '';
			}
		}
	}
	$morehtmlref .= '</div>';

	$object->totalpaye = $totalpaye; // To give a chance to dol_banner_tab to use already paid amount to show correct status

	dol_banner_tab($object, 'ref', $linkback, 1, 'ref', 'ref', $morehtmlref, '', 0, '', '');

	print '<div class="fichecenter">';
	print '<div class="fichehalfleft">';
	print '<div class="underbanner clearboth"></div>';

	print '<table class="border tableforfield" width="100%">';

	// Type
	print '<tr><td class="titlefield fieldname_type">'.$langs->trans('Type').'</td><td class="valuefield fieldname_type">';
	print '<span class="badgeneutral">';
	print $object->getLibType();
	print '</span>';
	if ($object->module_source) {
		print ' <span class="opacitymediumbycolor paddingleft">('.$langs->trans("POS").' '.ucfirst($object->module_source).' - '.$langs->trans("Terminal").' '.$object->pos_source.')</span>';
	}
	if ($object->type == Facture::TYPE_REPLACEMENT) {
		$facreplaced = new Facture($db);
		$facreplaced->fetch($object->fk_facture_source);
		print ' <span class="opacitymediumbycolor paddingleft">('.$langs->transnoentities("ReplaceInvoice", $facreplaced->getNomUrl(1)).')</span>';
	}
	if ($object->type == Facture::TYPE_CREDIT_NOTE && !empty($object->fk_facture_source)) {
		$facusing = new Facture($db);
		$facusing->fetch($object->fk_facture_source);
		print ' <span class="opacitymediumbycolor paddingleft">('.$langs->transnoentities("CorrectInvoice", $facusing->getNomUrl(1)).')</span>';
	}

	$facidavoir = $object->getListIdAvoirFromInvoice();
	if (count($facidavoir) > 0) {
		print ' <span class="opacitymediumbycolor paddingleft">('.$langs->transnoentities("InvoiceHasAvoir");
		$i = 0;
		foreach ($facidavoir as $id) {
			if ($i == 0) {
				print ' ';
			} else {
				print ',';
			}
			$facavoir = new Facture($db);
			$facavoir->fetch($id);
			print $facavoir->getNomUrl(1);
		}
		print ')</span>';
	}
	if ($objectidnext > 0) {
		$facthatreplace = new Facture($db);
		$facthatreplace->fetch($objectidnext);
		print ' <span class="opacitymediumbycolor paddingleft">('.str_replace('{s1}', $facthatreplace->getNomUrl(1), $langs->transnoentities("ReplacedByInvoice", '{s1}')).')</span>';
	}

	if ($object->type == Facture::TYPE_CREDIT_NOTE || $object->type == Facture::TYPE_DEPOSIT) {
		$discount = new DiscountAbsolute($db);
		$result = $discount->fetch(0, $object->id);
		if ($result > 0) {
			print ' <span class="opacitymediumbycolor paddingleft">';
			$s = $langs->trans("CreditNoteConvertedIntoDiscount", '{s1}', '{s2}');
			$s = str_replace('{s1}', $object->getLibType(1), $s);
			$s = str_replace('{s2}', $discount->getNomUrl(1, 'discount'), $s);
			print $s;
			print '</span><br>';
		}
	}

	if ($object->fk_fac_rec_source > 0) {
		$tmptemplate = new FactureRec($db);
		$result = $tmptemplate->fetch($object->fk_fac_rec_source);
		if ($result > 0) {
			print ' <span class="opacitymediumbycolor paddingleft">';
			$s = $langs->transnoentities("GeneratedFromTemplate", '{s1}');
			$s = str_replace('{s1}', '<a href="'.DOL_URL_ROOT.'/compta/facture/card-rec.php?facid='.$tmptemplate->id.'">'.dol_escape_htmltag($tmptemplate->ref).'</a>', $s);
			print $s;
			print '</span>';
		}
	}
	print '</td></tr>';

	// Relative and absolute discounts
	print '<!-- Discounts -->'."\n";
	print '<tr><td>'.$langs->trans('Discounts');
	print '</td><td>';
	$thirdparty = $soc;
	$discount_type = 0;
	$backtopage = urlencode($_SERVER["PHP_SELF"].'?facid='.$object->id);
	include DOL_DOCUMENT_ROOT.'/core/tpl/object_discounts.tpl.php';
	print '</td></tr>';

	// Date invoice
	print '<tr><td>';
	print '<table class="nobordernopadding" width="100%"><tr><td>';
	print $langs->trans('DateInvoice');
	print '</td>';
	if ($action != 'editinvoicedate' && !empty($object->brouillon) && $usercancreate && empty($conf->global->FAC_FORCE_DATE_VALIDATION)) {
		print '<td class="right"><a class="editfielda" href="'.$_SERVER["PHP_SELF"].'?action=editinvoicedate&token='.newToken().'&facid='.$object->id.'">'.img_edit($langs->trans('SetDate'), 1).'</a></td>';
	}
	print '</tr></table>';
	print '</td><td>';

	if ($action == 'editinvoicedate') {
		$form->form_date($_SERVER['PHP_SELF'].'?facid='.$object->id, $object->date, 'invoicedate');
	} else {
		print '<span class="valuedate">'.dol_print_date($object->date, 'day').'</span>';
	}
	print '</td>';

	print '</tr>';

	if (!empty($conf->global->INVOICE_POINTOFTAX_DATE)) {
		// Date invoice
		print '<tr><td>';
		print '<table class="nobordernopadding" width="100%"><tr><td>';
		print $langs->trans('DatePointOfTax');
		print '</td>';
		print '<td class="right"><a class="editfielda" href="'.$_SERVER["PHP_SELF"].'?action=editdate_pointoftax&token='.newToken().'&facid='.$object->id.'">'.img_edit($langs->trans('SetDate'), 1).'</a></td>';
		print '</tr></table>';
		print '</td><td>';
		if ($action == 'editdate_pointoftax') {
			$form->form_date($_SERVER['PHP_SELF'].'?facid='.$object->id, $object->date_pointoftax, 'date_pointoftax');
		} else {
			print '<span class="valuedate">'.dol_print_date($object->date_pointoftax, 'day').'</span>';
		}
		print '</td></tr>';
	}

	// Payment term
	print '<tr><td>';
	print '<table class="nobordernopadding" width="100%"><tr><td>';
	print $langs->trans('PaymentConditionsShort');
	print '</td>';
	if ($object->type != Facture::TYPE_CREDIT_NOTE && $action != 'editconditions' && $usercancreate) {
		print '<td class="right"><a class="editfielda" href="'.$_SERVER["PHP_SELF"].'?action=editconditions&token='.newToken().'&facid='.$object->id.'">'.img_edit($langs->trans('SetConditions'), 1).'</a></td>';
	}
	print '</tr></table>';
	print '</td><td>';
	if ($object->type != Facture::TYPE_CREDIT_NOTE) {
		if ($action == 'editconditions') {
			$form->form_conditions_reglement($_SERVER['PHP_SELF'].'?facid='.$object->id, $object->cond_reglement_id, 'cond_reglement_id');
		} else {
			$form->form_conditions_reglement($_SERVER['PHP_SELF'].'?facid='.$object->id, $object->cond_reglement_id, 'none');
		}
	} else {
		print '&nbsp;';
	}
	print '</td></tr>';

	// Date payment term
	print '<tr><td>';
	print '<table class="nobordernopadding" width="100%"><tr><td>';
	print $langs->trans('DateMaxPayment');
	print '</td>';
	if ($object->type != Facture::TYPE_CREDIT_NOTE && $action != 'editpaymentterm' && $usercancreate) {
		print '<td class="right"><a class="editfielda" href="'.$_SERVER["PHP_SELF"].'?action=editpaymentterm&token='.newToken().'&facid='.$object->id.'">'.img_edit($langs->trans('SetDate'), 1).'</a></td>';
	}
	print '</tr></table>';
	print '</td><td>';
	if ($object->type != Facture::TYPE_CREDIT_NOTE) {
		if ($action == 'editpaymentterm') {
			$form->form_date($_SERVER['PHP_SELF'].'?facid='.$object->id, $object->date_lim_reglement, 'paymentterm');
		} else {
			print '<span class="valuedate">'.dol_print_date($object->date_lim_reglement, 'day').'</span>';
			if ($object->hasDelay()) {
				print img_warning($langs->trans('Late'));
			}
		}
	} else {
		print '&nbsp;';
	}
	print '</td></tr>';

	// Payment mode
	print '<tr><td>';
	print '<table class="nobordernopadding" width="100%"><tr><td>';
	print $langs->trans('PaymentMode');
	print '</td>';
	if ($action != 'editmode' && $usercancreate) {
		print '<td class="right"><a class="editfielda" href="'.$_SERVER["PHP_SELF"].'?action=editmode&token='.newToken().'&facid='.$object->id.'">'.img_edit($langs->trans('SetMode'), 1).'</a></td>';
	}
	print '</tr></table>';
	print '</td><td>';
	if ($action == 'editmode') {
		$form->form_modes_reglement($_SERVER['PHP_SELF'].'?facid='.$object->id, $object->mode_reglement_id, 'mode_reglement_id', 'CRDT', 1, 1);
	} else {
		$form->form_modes_reglement($_SERVER['PHP_SELF'].'?facid='.$object->id, $object->mode_reglement_id, 'none', 'CRDT');
	}
	print '</td></tr>';

	// Multicurrency
	if (!empty($conf->multicurrency->enabled)) {
		// Multicurrency code
		print '<tr>';
		print '<td>';
		print '<table class="nobordernopadding" width="100%"><tr><td>';
		print $form->editfieldkey('Currency', 'multicurrency_code', '', $object, 0);
		print '</td>';
		if ($usercancreate && $action != 'editmulticurrencycode' && !empty($object->brouillon)) {
			print '<td class="right"><a class="editfielda" href="'.$_SERVER["PHP_SELF"].'?action=editmulticurrencycode&token='.newToken().'&id='.$object->id.'">'.img_edit($langs->transnoentitiesnoconv('SetMultiCurrencyCode'), 1).'</a></td>';
		}
		print '</tr></table>';
		print '</td><td>';
		$htmlname = (($usercancreate && $action == 'editmulticurrencycode') ? 'multicurrency_code' : 'none');
		$form->form_multicurrency_code($_SERVER['PHP_SELF'].'?id='.$object->id, $object->multicurrency_code, $htmlname);
		print '</td></tr>';

		// Multicurrency rate
		if ($object->multicurrency_code != $conf->currency || $object->multicurrency_tx != 1) {
			print '<tr>';
			print '<td>';
			print '<table class="nobordernopadding" width="100%"><tr><td>';
			print $form->editfieldkey('CurrencyRate', 'multicurrency_tx', '', $object, 0);
			print '</td>';
			if ($usercancreate && $action != 'editmulticurrencyrate' && !empty($object->brouillon) && $object->multicurrency_code && $object->multicurrency_code != $conf->currency) {
				print '<td class="right"><a class="editfielda" href="'.$_SERVER["PHP_SELF"].'?action=editmulticurrencyrate&token='.newToken().'&id='.$object->id.'">'.img_edit($langs->transnoentitiesnoconv('SetMultiCurrencyCode'), 1).'</a></td>';
			}
			print '</tr></table>';
			print '</td><td>';
			if ($action == 'editmulticurrencyrate' || $action == 'actualizemulticurrencyrate') {
				if ($action == 'actualizemulticurrencyrate') {
					list($object->fk_multicurrency, $object->multicurrency_tx) = MultiCurrency::getIdAndTxFromCode($object->db, $object->multicurrency_code);
				}
				$form->form_multicurrency_rate($_SERVER['PHP_SELF'].'?id='.$object->id, $object->multicurrency_tx, ($usercancreate ? 'multicurrency_tx' : 'none'), $object->multicurrency_code);
			} else {
				$form->form_multicurrency_rate($_SERVER['PHP_SELF'].'?id='.$object->id, $object->multicurrency_tx, 'none', $object->multicurrency_code);
				if ($object->statut == $object::STATUS_DRAFT && $object->multicurrency_code && $object->multicurrency_code != $conf->currency) {
					print '<div class="inline-block"> &nbsp; &nbsp; &nbsp; &nbsp; ';
					print '<a href="'.$_SERVER["PHP_SELF"].'?id='.$object->id.'&action=actualizemulticurrencyrate">'.$langs->trans("ActualizeCurrency").'</a>';
					print '</div>';
				}
			}
			print '</td></tr>';
		}
	}

	// Bank Account
	if (!empty($conf->banque->enabled)) {
		print '<tr><td class="nowrap">';
		print '<table width="100%" class="nobordernopadding"><tr><td class="nowrap">';
		print $langs->trans('BankAccount');
		print '<td>';
		if (($action != 'editbankaccount') && $usercancreate) {
			print '<td class="right"><a class="editfielda" href="'.$_SERVER["PHP_SELF"].'?action=editbankaccount&token='.newToken().'&id='.$object->id.'">'.img_edit($langs->trans('SetBankAccount'), 1).'</a></td>';
		}
		print '</tr></table>';
		print '</td><td>';
		if ($action == 'editbankaccount') {
			$form->formSelectAccount($_SERVER['PHP_SELF'].'?id='.$object->id, $object->fk_account, 'fk_account', 1);
		} else {
			$form->formSelectAccount($_SERVER['PHP_SELF'].'?id='.$object->id, $object->fk_account, 'none');
		}
		print "</td>";
		print '</tr>';
	}

	// Incoterms
	if (!empty($conf->incoterm->enabled)) {
		print '<tr><td>';
		print '<table width="100%" class="nobordernopadding"><tr><td>';
		print $langs->trans('IncotermLabel');
		print '<td><td class="right">';
		if ($usercancreate) {
			print '<a class="editfielda" href="'.DOL_URL_ROOT.'/compta/facture/card.php?facid='.$object->id.'&action=editincoterm&token='.newToken().'">'.img_edit().'</a>';
		} else {
			print '&nbsp;';
		}
		print '</td></tr></table>';
		print '</td>';
		print '<td>';
		if ($action != 'editincoterm') {
			print $form->textwithpicto($object->display_incoterms(), $object->label_incoterms, 1);
		} else {
			print $form->select_incoterms((!empty($object->fk_incoterms) ? $object->fk_incoterms : ''), (!empty($object->location_incoterms) ? $object->location_incoterms : ''), $_SERVER['PHP_SELF'].'?id='.$object->id);
		}
		print '</td></tr>';
	}



	if (!empty($object->retained_warranty) || !empty($conf->global->INVOICE_USE_RETAINED_WARRANTY)) {
		$displayWarranty = true;
		if (!in_array($object->type, $retainedWarrantyInvoiceAvailableType) && empty($object->retained_warranty)) {
			$displayWarranty = false;
		}

		if ($displayWarranty) {
			// Retained Warranty
			print '<tr class="retained-warranty-lines"  ><td>';
			print '<table id="retained-warranty-table" class="nobordernopadding" width="100%"><tr><td>';
			print $langs->trans('RetainedWarranty');
			print '</td>';
			if ($action != 'editretainedwarranty' && $user->rights->facture->creer) {
				print '<td align="right"><a class="editfielda" href="'.$_SERVER["PHP_SELF"].'?action=editretainedwarranty&token='.newToken().'&facid='.$object->id.'">'.img_edit($langs->trans('setretainedwarranty'), 1).'</a></td>';
			}

			print '</tr></table>';
			print '</td><td>';
			if ($action == 'editretainedwarranty') {
				print '<form  id="retained-warranty-form"  method="POST" action="'.$_SERVER['PHP_SELF'].'?facid='.$object->id.'">';
				print '<input type="hidden" name="action" value="setretainedwarranty">';
				print '<input type="hidden" name="token" value="'.newToken().'">';
				print '<input name="retained_warranty" type="number" step="0.01" min="0" max="100" value="'.$object->retained_warranty.'" >';
				print '<input type="submit" class="button valignmiddle" value="'.$langs->trans("Modify").'">';
				print '</form>';
			} else {
				print price($object->retained_warranty).'%';
			}
			print '</td></tr>';

			// Retained warranty payment term
			print '<tr class="retained-warranty-lines"  ><td>';
			print '<table id="retained-warranty-cond-reglement-table"  class="nobordernopadding" width="100%"><tr><td>';
			print $langs->trans('PaymentConditionsShortRetainedWarranty');
			print '</td>';
			if ($action != 'editretainedwarrantypaymentterms' && $user->rights->facture->creer) {
				print '<td align="right"><a class="editfielda" href="'.$_SERVER["PHP_SELF"].'?action=editretainedwarrantypaymentterms&token='.newToken().'&facid='.$object->id.'">'.img_edit($langs->trans('setPaymentConditionsShortRetainedWarranty'), 1).'</a></td>';
			}

			print '</tr></table>';
			print '</td><td>';
			$defaultDate = !empty($object->retained_warranty_date_limit) ? $object->retained_warranty_date_limit : strtotime('-1 years', $object->date_lim_reglement);
			if ($object->date > $defaultDate) {
				$defaultDate = $object->date;
			}

			if ($action == 'editretainedwarrantypaymentterms') {
				//date('Y-m-d',$object->date_lim_reglement)
				print '<form method="POST" action="'.$_SERVER['PHP_SELF'].'?facid='.$object->id.'">';
				print '<input type="hidden" name="action" value="setretainedwarrantyconditions">';
				print '<input type="hidden" name="token" value="'.newToken().'">';
				$retained_warranty_fk_cond_reglement = GETPOST('retained_warranty_fk_cond_reglement', 'int');
				$retained_warranty_fk_cond_reglement = !empty($retained_warranty_fk_cond_reglement) ? $retained_warranty_fk_cond_reglement : $object->retained_warranty_fk_cond_reglement;
				$retained_warranty_fk_cond_reglement = !empty($retained_warranty_fk_cond_reglement) ? $retained_warranty_fk_cond_reglement : $conf->global->INVOICE_SITUATION_DEFAULT_RETAINED_WARRANTY_COND_ID;
				$form->select_conditions_paiements($retained_warranty_fk_cond_reglement, 'retained_warranty_fk_cond_reglement', -1, 1);
				print '<input type="submit" class="button valignmiddle" value="'.$langs->trans("Modify").'">';
				print '</form>';
			} else {
				$form->form_conditions_reglement($_SERVER['PHP_SELF'].'?facid='.$object->id, $object->retained_warranty_fk_cond_reglement, 'none');
				if (!$displayWarranty) {
					print img_picto($langs->trans('RetainedWarrantyNeed100Percent'), 'warning.png', 'class="pictowarning valignmiddle" ');
				}
			}
			print '</td></tr>';

			// Retained Warranty payment date limit
			print '<tr class="retained-warranty-lines"  ><td>';
			print '<table id="retained-warranty-date-limit-table"  class="nobordernopadding" width="100%"><tr><td>';
			print $langs->trans('RetainedWarrantyDateLimit');
			print '</td>';
			if ($action != 'editretainedwarrantydatelimit' && $user->rights->facture->creer) {
				print '<td align="right"><a class="editfielda" href="'.$_SERVER["PHP_SELF"].'?action=editretainedwarrantydatelimit&token='.newToken().'&facid='.$object->id.'">'.img_edit($langs->trans('setretainedwarrantyDateLimit'), 1).'</a></td>';
			}

			print '</tr></table>';
			print '</td><td>';
			$defaultDate = !empty($object->retained_warranty_date_limit) ? $object->retained_warranty_date_limit : strtotime('-1 years', $object->date_lim_reglement);
			if ($object->date > $defaultDate) {
				$defaultDate = $object->date;
			}

			if ($action == 'editretainedwarrantydatelimit') {
				//date('Y-m-d',$object->date_lim_reglement)
				print '<form method="POST" action="'.$_SERVER['PHP_SELF'].'?facid='.$object->id.'">';
				print '<input type="hidden" name="action" value="setretainedwarrantydatelimit">';
				print '<input type="hidden" name="token" value="'.newToken().'">';
				print '<input name="retained_warranty_date_limit" type="date" step="1" min="'.dol_print_date($object->date, '%Y-%m-%d').'" value="'.dol_print_date($defaultDate, '%Y-%m-%d').'" >';
				print '<input type="submit" class="button valignmiddle" value="'.$langs->trans("Modify").'">';
				print '</form>';
			} else {
				print dol_print_date($object->retained_warranty_date_limit, 'day');
			}
			print '</td></tr>';
		}
	}


	// Other attributes
	$cols = 2;
	include DOL_DOCUMENT_ROOT.'/core/tpl/extrafields_view.tpl.php';

	print '</table>';

	print '</div>';
	print '<div class="fichehalfright">';

	print '<!-- amounts -->'."\n";
	print '<table class="border bordertop tableforfield centpercent">';

	$sign = 1;
	if (!empty($conf->global->INVOICE_POSITIVE_CREDIT_NOTE_SCREEN) && $object->type == $object::TYPE_CREDIT_NOTE) {
		$sign = -1; // We invert sign for output
	}

	if (!empty($conf->multicurrency->enabled) && ($object->multicurrency_code != $conf->currency)) {
		// Multicurrency Amount HT
		print '<tr><td class="titlefieldmiddle">'.$form->editfieldkey('MulticurrencyAmountHT', 'multicurrency_total_ht', '', $object, 0).'</td>';
		print '<td class="nowrap amountcard">'.price($sign * $object->multicurrency_total_ht, '', $langs, 0, -1, -1, (!empty($object->multicurrency_code) ? $object->multicurrency_code : $conf->currency)).'</td>';
		print '</tr>';

		// Multicurrency Amount VAT
		print '<tr><td>'.$form->editfieldkey('MulticurrencyAmountVAT', 'multicurrency_total_tva', '', $object, 0).'</td>';
		print '<td class="nowrap amountcard">'.price($sign * $object->multicurrency_total_tva, '', $langs, 0, -1, -1, (!empty($object->multicurrency_code) ? $object->multicurrency_code : $conf->currency)).'</td>';
		print '</tr>';

		// Multicurrency Amount TTC
		print '<tr><td>'.$form->editfieldkey('MulticurrencyAmountTTC', 'multicurrency_total_ttc', '', $object, 0).'</td>';
		print '<td class="nowrap amountcard">'.price($sign * $object->multicurrency_total_ttc, '', $langs, 0, -1, -1, (!empty($object->multicurrency_code) ? $object->multicurrency_code : $conf->currency)).'</td>';
		print '</tr>';
	}

	// Amount
	print '<tr><td class="titlefieldmiddle">'.$langs->trans('AmountHT').'</td>';
	print '<td class="nowrap amountcard">'.price($sign * $object->total_ht, 1, '', 1, - 1, - 1, $conf->currency).'</td></tr>';

	// Vat
	print '<tr><td>'.$langs->trans('AmountVAT').'</td><td colspan="3" class="nowrap amountcard">'.price($sign * $object->total_tva, 1, '', 1, - 1, - 1, $conf->currency).'</td></tr>';
	print '</tr>';

	// Amount Local Taxes
	if (($mysoc->localtax1_assuj == "1" && $mysoc->useLocalTax(1)) || $object->total_localtax1 != 0) { 	// Localtax1
		print '<tr><td>'.$langs->transcountry("AmountLT1", $mysoc->country_code).'</td>';
		print '<td class="nowrap amountcard">'.price($sign * $object->total_localtax1, 1, '', 1, - 1, - 1, $conf->currency).'</td></tr>';
	}
	if (($mysoc->localtax2_assuj == "1" && $mysoc->useLocalTax(2)) || $object->total_localtax2 != 0) {	// Localtax2
		print '<tr><td>'.$langs->transcountry("AmountLT2", $mysoc->country_code).'</td>';
		print '<td class=nowrap amountcard">'.price($sign * $object->total_localtax2, 1, '', 1, - 1, - 1, $conf->currency).'</td></tr>';
	}

	// Revenue stamp
	if ($selleruserevenustamp) {	// Test company use revenue stamp
		print '<tr><td>';
		print '<table class="nobordernopadding" width="100%"><tr><td>';
		print $langs->trans('RevenueStamp');
		print '</td>';
		if ($action != 'editrevenuestamp' && !empty($object->brouillon) && $usercancreate) {
			print '<td class="right"><a class="editfielda" href="'.$_SERVER["PHP_SELF"].'?action=editrevenuestamp&token='.newToken().'&facid='.$object->id.'">'.img_edit($langs->trans('SetRevenuStamp'), 1).'</a></td>';
		}
		print '</tr></table>';
		print '</td><td>';
		if ($action == 'editrevenuestamp') {
			print '<form action="'.$_SERVER["PHP_SELF"].'?id='.$object->id.'" method="post">';
			print '<input type="hidden" name="token" value="'.newToken().'">';
			print '<input type="hidden" name="action" value="setrevenuestamp">';
			print '<input type="hidden" name="revenuestamp" id="revenuestamp_val" value="'.price2num($object->revenuestamp).'">';
			print $formother->select_revenue_stamp('', 'revenuestamp_type', $mysoc->country_code);
			print ' &rarr; <span id="revenuestamp_span"></span>';
			print ' <input type="submit" class="button buttongen button-save" value="'.$langs->trans('Modify').'">';
			print '</form>';
			print " <script>
                $(document).ready(function(){
                    js_recalculate_revenuestamp();
                    $('select[name=revenuestamp_type]').on('change',function(){
                        js_recalculate_revenuestamp();
                    });
                });
                function js_recalculate_revenuestamp(){
					var valselected = $('select[name=revenuestamp_type]').val();
					console.log('Calculate revenue stamp from '+valselected);
					var revenue = 0;
					if (valselected.indexOf('%') == -1)
					{
						revenue = valselected;
					}
					else
					{
	                    var revenue_type = parseFloat(valselected);
	                    var amount_net = ".round($object->total_ht, 2).";
	                    revenue = revenue_type * amount_net / 100;
	                    revenue = revenue.toFixed(2);
					}
                    $('#revenuestamp_val').val(revenue);
                    $('#revenuestamp_span').html(revenue);
                }
            </script>";
		} else {
			print price($object->revenuestamp, 1, '', 1, - 1, - 1, $conf->currency);
		}
		print '</td></tr>';
	}

	// Total with tax
	print '<tr><td>'.$langs->trans('AmountTTC').'</td><td class="nowrap amountcard">'.price($sign * $object->total_ttc, 1, '', 1, - 1, - 1, $conf->currency).'</td></tr>';

	print '</table>';


	$nbrows = 8;
	$nbcols = 3;
	if (!empty($conf->projet->enabled)) {
		$nbrows++;
	}
	if (!empty($conf->banque->enabled)) {
		$nbrows++;
		$nbcols++;
	}
	if ($mysoc->localtax1_assuj == "1" || $object->total_localtax1 != 0) {
		$nbrows++;
	}
	if ($mysoc->localtax2_assuj == "1" || $object->total_localtax2 != 0) {
		$nbrows++;
	}
	if ($selleruserevenustamp) {
		$nbrows++;
	}
	if (!empty($conf->multicurrency->enabled)) {
		$nbrows += 5;
	}
	if (!empty($conf->incoterm->enabled)) {
		$nbrows += 1;
	}

	// List of previous situation invoices
	if (($object->situation_cycle_ref > 0) && !empty($conf->global->INVOICE_USE_SITUATION)) {
		print '<table class="noborder situationstable" width="100%">';

		print '<tr class="liste_titre">';
		print '<td>'.$langs->trans('ListOfSituationInvoices').'</td>';
		print '<td></td>';
		print '<td class="center">'.$langs->trans('Situation').'</td>';
		if (!empty($conf->banque->enabled)) {
			print '<td class="right"></td>';
		}
		print '<td class="right">'.$langs->trans('AmountHT').'</td>';
		print '<td class="right">'.$langs->trans('AmountTTC').'</td>';
		print '<td width="18">&nbsp;</td>';
		print '</tr>';

		$total_prev_ht = $total_prev_ttc = 0;
		$total_global_ht = $total_global_ttc = 0;

		if (count($object->tab_previous_situation_invoice) > 0) {
			// List of previous invoices

			$current_situation_counter = array();
			foreach ($object->tab_previous_situation_invoice as $prev_invoice) {
				$tmptotalpaidforthisinvoice = $prev_invoice->getSommePaiement();
				$total_prev_ht += $prev_invoice->total_ht;
				$total_prev_ttc += $prev_invoice->total_ttc;
				$current_situation_counter[] = (($prev_invoice->type == Facture::TYPE_CREDIT_NOTE) ?-1 : 1) * $prev_invoice->situation_counter;
				print '<tr class="oddeven">';
				print '<td>'.$prev_invoice->getNomUrl(1).'</td>';
				print '<td></td>';
				print '<td align="center" >'.(($prev_invoice->type == Facture::TYPE_CREDIT_NOTE) ? $langs->trans('situationInvoiceShortcode_AS') : $langs->trans('situationInvoiceShortcode_S')).$prev_invoice->situation_counter.'</td>';
				if (!empty($conf->banque->enabled)) {
					print '<td class="right"></td>';
				}
				print '<td class="right"><span class="amount">'.price($prev_invoice->total_ht).'</span></td>';
				print '<td class="right"><span class="amount">'.price($prev_invoice->total_ttc).'</span></td>';
				print '<td class="right">'.$prev_invoice->getLibStatut(3, $tmptotalpaidforthisinvoice).'</td>';
				print '</tr>';
			}
		}


		$total_global_ht += $total_prev_ht;
		$total_global_ttc += $total_prev_ttc;
		$total_global_ht += $object->total_ht;
		$total_global_ttc += $object->total_ttc;
		$current_situation_counter[] = (($object->type == Facture::TYPE_CREDIT_NOTE) ?-1 : 1) * $object->situation_counter;
		print '<tr class="oddeven">';
		print '<td>'.$object->getNomUrl(1).'</td>';
		print '<td></td>';
		print '<td class="center">'.(($object->type == Facture::TYPE_CREDIT_NOTE) ? $langs->trans('situationInvoiceShortcode_AS') : $langs->trans('situationInvoiceShortcode_S')).$object->situation_counter.'</td>';
		if (!empty($conf->banque->enabled)) {
			print '<td class="right"></td>';
		}
		print '<td class="right"><span class="amount">'.price($object->total_ht).'</span></td>';
		print '<td class="right"><span class="amount">'.price($object->total_ttc).'</span></td>';
		print '<td class="right">'.$object->getLibStatut(3, $object->getSommePaiement()).'</td>';
		print '</tr>';


		print '<tr class="oddeven">';
		print '<td colspan="2" class="left"><b>'.$langs->trans('CurrentSituationTotal').'</b></td>';
		print '<td>';
		$i = 0;
		foreach ($current_situation_counter as $sit) {
			$curSign = $sit > 0 ? '+' : '-';
			$curType = $sit > 0 ? $langs->trans('situationInvoiceShortcode_S') : $langs->trans('situationInvoiceShortcode_AS');
			if ($i > 0) {
				print ' '.$curSign.' ';
			}
			print $curType.abs($sit);
			$i++;
		}
		print '</td>';
		if (!empty($conf->banque->enabled)) {
			print '<td></td>';
		}
		print '<td class="right"><b>'.price($total_global_ht).'</b></td>';
		print '<td class="right"><b>'.price($total_global_ttc).'</b></td>';
		print '<td width="18">&nbsp;</td>';
		print '</tr>';


		if (count($object->tab_next_situation_invoice) > 0) {
			// List of next invoices
			/*print '<tr class="liste_titre">';
			 print '<td>' . $langs->trans('ListOfNextSituationInvoices') . '</td>';
			 print '<td></td>';
			 print '<td></td>';
			 if (! empty($conf->banque->enabled)) print '<td class="right"></td>';
			 print '<td class="right">' . $langs->trans('AmountHT') . '</td>';
			 print '<td class="right">' . $langs->trans('AmountTTC') . '</td>';
			 print '<td width="18">&nbsp;</td>';
			 print '</tr>';*/

			$total_next_ht = $total_next_ttc = 0;

			foreach ($object->tab_next_situation_invoice as $next_invoice) {
				$totalpaye = $next_invoice->getSommePaiement();
				$total_next_ht += $next_invoice->total_ht;
				$total_next_ttc += $next_invoice->total_ttc;

				print '<tr class="oddeven">';
				print '<td>'.$next_invoice->getNomUrl(1).'</td>';
				print '<td></td>';
				print '<td class="center">'.(($next_invoice->type == Facture::TYPE_CREDIT_NOTE) ? $langs->trans('situationInvoiceShortcode_AS') : $langs->trans('situationInvoiceShortcode_S')).$next_invoice->situation_counter.'</td>';
				if (!empty($conf->banque->enabled)) {
					print '<td class="right"></td>';
				}
				print '<td class="right"><span class="amount">'.price($next_invoice->total_ht).'</span></td>';
				print '<td class="right"><span class="amount">'.price($next_invoice->total_ttc).'</span></td>';
				print '<td class="right">'.$next_invoice->getLibStatut(3, $totalpaye).'</td>';
				print '</tr>';
			}

			$total_global_ht += $total_next_ht;
			$total_global_ttc += $total_next_ttc;

			print '<tr class="oddeven">';
			print '<td colspan="3" class="right"></td>';
			if (!empty($conf->banque->enabled)) {
				print '<td class="right"></td>';
			}
			print '<td class="right"><b>'.price($total_global_ht).'</b></td>';
			print '<td class="right"><b>'.price($total_global_ttc).'</b></td>';
			print '<td width="18">&nbsp;</td>';
			print '</tr>';
		}

		print '</table>';
	}

	$sign = 1;
	if ($object->type == $object::TYPE_CREDIT_NOTE) {
		$sign = -1;
	}

	// List of payments already done

	print '<div class="div-table-responsive-no-min">';
	print '<table class="noborder paymenttable" width="100%">';

	print '<tr class="liste_titre">';
	print '<td class="liste_titre">'.($object->type == Facture::TYPE_CREDIT_NOTE ? $langs->trans("PaymentsBack") : $langs->trans('Payments')).'</td>';
	print '<td class="liste_titre">'.$langs->trans('Date').'</td>';
	print '<td class="liste_titre">'.$langs->trans('Type').'</td>';
	if (!empty($conf->banque->enabled)) {
		print '<td class="liste_titre right">'.$langs->trans('BankAccount').'</td>';
	}
	print '<td class="liste_titre right">'.$langs->trans('Amount').'</td>';
	print '<td class="liste_titre" width="18">&nbsp;</td>';
	print '</tr>';

	// Payments already done (from payment on this invoice)
	$sql = 'SELECT p.datep as dp, p.ref, p.num_paiement as num_payment, p.rowid, p.fk_bank,';
	$sql .= ' c.code as payment_code, c.libelle as payment_label,';
	$sql .= ' pf.amount,';
	$sql .= ' ba.rowid as baid, ba.ref as baref, ba.label, ba.number as banumber, ba.account_number, ba.fk_accountancy_journal';
	$sql .= ' FROM '.MAIN_DB_PREFIX.'paiement_facture as pf, '.MAIN_DB_PREFIX.'paiement as p';
	$sql .= ' LEFT JOIN '.MAIN_DB_PREFIX.'c_paiement as c ON p.fk_paiement = c.id';
	$sql .= ' LEFT JOIN '.MAIN_DB_PREFIX.'bank as b ON p.fk_bank = b.rowid';
	$sql .= ' LEFT JOIN '.MAIN_DB_PREFIX.'bank_account as ba ON b.fk_account = ba.rowid';
	$sql .= ' WHERE pf.fk_facture = '.((int) $object->id).' AND pf.fk_paiement = p.rowid';
	$sql .= ' AND p.entity IN ('.getEntity('invoice').')';
	$sql .= ' ORDER BY p.datep, p.tms';

	$result = $db->query($sql);
	if ($result) {
		$num = $db->num_rows($result);
		$i = 0;

		if ($num > 0) {
			while ($i < $num) {
				$objp = $db->fetch_object($result);

				$paymentstatic->id = $objp->rowid;
				$paymentstatic->datepaye = $db->jdate($objp->dp);
				$paymentstatic->ref = $objp->ref;
				$paymentstatic->num_payment = $objp->num_payment;
				$paymentstatic->payment_code = $objp->payment_code;

				print '<tr class="oddeven"><td class="nowraponall">';
				print $paymentstatic->getNomUrl(1);
				print '</td>';
				print '<td>';
				$dateofpayment = $db->jdate($objp->dp);
				$tmparray = dol_getdate($dateofpayment);
				if ($tmparray['seconds'] == 0 && $tmparray['minutes'] == 0 && ($tmparray['hours'] == 0 || $tmparray['hours'] == 12)) {	// We set hours to 0:00 or 12:00 because we don't know it
					print dol_print_date($dateofpayment, 'day');
				} else {	// Hours was set to real date of payment (special case for POS for example)
					print dol_print_date($dateofpayment, 'dayhour', 'tzuser');
				}
				print '</td>';
				$label = ($langs->trans("PaymentType".$objp->payment_code) != ("PaymentType".$objp->payment_code)) ? $langs->trans("PaymentType".$objp->payment_code) : $objp->payment_label;
				print '<td>'.$label.' '.$objp->num_payment.'</td>';
				if (!empty($conf->banque->enabled)) {
					$bankaccountstatic->id = $objp->baid;
					$bankaccountstatic->ref = $objp->baref;
					$bankaccountstatic->label = $objp->baref;
					$bankaccountstatic->number = $objp->banumber;

					if (!empty($conf->accounting->enabled)) {
						$bankaccountstatic->account_number = $objp->account_number;

						$accountingjournal = new AccountingJournal($db);
						$accountingjournal->fetch($objp->fk_accountancy_journal);
						$bankaccountstatic->accountancy_journal = $accountingjournal->getNomUrl(0, 1, 1, '', 1);
					}

					print '<td class="nowraponall">';
					if ($bankaccountstatic->id) {
						print $bankaccountstatic->getNomUrl(1, 'transactions');
					}
					print '</td>';
				}
				print '<td class="right"><span class="amount">'.price($sign * $objp->amount).'</span></td>';
				print '<td class="center">';
				if ($object->statut == Facture::STATUS_VALIDATED && $object->paye == 0 && $user->socid == 0) {
					print '<a href="'.$_SERVER["PHP_SELF"].'?id='.$object->id.'&action=deletepayment&token='.newToken().'&paiement_id='.$objp->rowid.'">';
					print img_delete();
					print '</a>';
				}
				print '</td>';
				print '</tr>';
				$i++;
			}
		}

		$db->free($result);
	} else {
		dol_print_error($db);
	}

	if ($object->type != Facture::TYPE_CREDIT_NOTE) {
		// Total already paid
		print '<tr><td colspan="'.$nbcols.'" class="right">';
		print '<span class="opacitymedium">';
		if ($object->type != Facture::TYPE_DEPOSIT) {
			print $langs->trans('AlreadyPaidNoCreditNotesNoDeposits');
		} else {
			print $langs->trans('AlreadyPaid');
		}
		print '</span></td><td class="right'.(($totalpaye > 0) ? ' amountalreadypaid' : '').'">'.price($totalpaye).'</td><td>&nbsp;</td></tr>';

		$resteapayeraffiche = $resteapayer;
		$cssforamountpaymentcomplete = 'amountpaymentcomplete';

		// Loop on each credit note or deposit amount applied
		$creditnoteamount = 0;
		$depositamount = 0;
		$sql = "SELECT re.rowid, re.amount_ht, re.amount_tva, re.amount_ttc,";
		$sql .= " re.description, re.fk_facture_source";
		$sql .= " FROM ".MAIN_DB_PREFIX."societe_remise_except as re";
		$sql .= " WHERE fk_facture = ".((int) $object->id);
		$resql = $db->query($sql);
		if ($resql) {
			$num = $db->num_rows($resql);
			$i = 0;
			$invoice = new Facture($db);
			while ($i < $num) {
				$obj = $db->fetch_object($resql);
				$invoice->fetch($obj->fk_facture_source);
				print '<tr><td colspan="'.$nbcols.'" class="right">';
				print '<span class="opacitymedium">';
				if ($invoice->type == Facture::TYPE_CREDIT_NOTE) {
					print $langs->trans("CreditNote").' ';
				}
				if ($invoice->type == Facture::TYPE_DEPOSIT) {
					print $langs->trans("Deposit").' ';
				}
				print $invoice->getNomUrl(0);
				print '</span>';
				print '</td>';
				print '<td class="right"><span class="amount">'.price($obj->amount_ttc).'</span></td>';
				print '<td class="right">';
				print '<a href="'.$_SERVER["PHP_SELF"].'?facid='.$object->id.'&action=unlinkdiscount&discountid='.$obj->rowid.'">'.img_delete().'</a>';
				print '</td></tr>';
				$i++;
				if ($invoice->type == Facture::TYPE_CREDIT_NOTE) {
					$creditnoteamount += $obj->amount_ttc;
				}
				if ($invoice->type == Facture::TYPE_DEPOSIT) {
					$depositamount += $obj->amount_ttc;
				}
			}
		} else {
			dol_print_error($db);
		}

		// Paye partiellement 'escompte'
		if (($object->statut == Facture::STATUS_CLOSED || $object->statut == Facture::STATUS_ABANDONED) && $object->close_code == 'discount_vat') {
			print '<tr><td colspan="'.$nbcols.'" class="nowrap right">';
			print '<span class="opacitymedium">';
			print $form->textwithpicto($langs->trans("Discount"), $langs->trans("HelpEscompte"), - 1);
			print '</span>';
			print '</td><td class="right"><span class="amount">'.price(price2num($object->total_ttc - $creditnoteamount - $depositamount - $totalpaye, 'MT')).'</span></td><td>&nbsp;</td></tr>';
			$resteapayeraffiche = 0;
			$cssforamountpaymentcomplete = 'amountpaymentneutral';
		}
		// Paye partiellement ou Abandon 'badcustomer'
		if (($object->statut == Facture::STATUS_CLOSED || $object->statut == Facture::STATUS_ABANDONED) && $object->close_code == 'badcustomer') {
			print '<tr><td colspan="'.$nbcols.'" class="nowrap right">';
			print '<span class="opacitymedium">';
			print $form->textwithpicto($langs->trans("Abandoned"), $langs->trans("HelpAbandonBadCustomer"), - 1);
			print '</span>';
			print '</td><td class="right">'.price(price2num($object->total_ttc - $creditnoteamount - $depositamount - $totalpaye, 'MT')).'</td><td>&nbsp;</td></tr>';
			// $resteapayeraffiche=0;
			$cssforamountpaymentcomplete = 'amountpaymentneutral';
		}
		// Paye partiellement ou Abandon 'product_returned'
		if (($object->statut == Facture::STATUS_CLOSED || $object->statut == Facture::STATUS_ABANDONED) && $object->close_code == 'product_returned') {
			print '<tr><td colspan="'.$nbcols.'" class="nowrap right">';
			print '<span class="opacitymedium">';
			print $form->textwithpicto($langs->trans("ProductReturned"), $langs->trans("HelpAbandonProductReturned"), - 1);
			print '</span>';
			print '</td><td class="right"><span class="amount">'.price(price2num($object->total_ttc - $creditnoteamount - $depositamount - $totalpaye, 'MT')).'</span></td><td>&nbsp;</td></tr>';
			$resteapayeraffiche = 0;
			$cssforamountpaymentcomplete = 'amountpaymentneutral';
		}
		// Paye partiellement ou Abandon 'abandon'
		if (($object->statut == Facture::STATUS_CLOSED || $object->statut == Facture::STATUS_ABANDONED) && $object->close_code == 'abandon') {
			print '<tr><td colspan="'.$nbcols.'" class="nowrap right">';
			$text = $langs->trans("HelpAbandonOther");
			if ($object->close_note) {
				$text .= '<br><br><b>'.$langs->trans("Reason").'</b>:'.$object->close_note;
			}
			print '<span class="opacitymedium">';
			print $form->textwithpicto($langs->trans("Abandoned"), $text, - 1);
			print '</span>';
			print '</td><td class="right"><span class="amount">'.price(price2num($object->total_ttc - $creditnoteamount - $depositamount - $totalpaye, 'MT')).'</span></td><td>&nbsp;</td></tr>';
			$resteapayeraffiche = 0;
			$cssforamountpaymentcomplete = 'amountpaymentneutral';
		}

		// Billed
		print '<tr><td colspan="'.$nbcols.'" class="right">';
		print '<span class="opacitymedium">';
		print $langs->trans("Billed");
		print '</td><td class="right">'.price($object->total_ttc).'</td><td>&nbsp;</td></tr>';
		// Remainder to pay
		print '<tr><td colspan="'.$nbcols.'" class="right">';
		print '<span class="opacitymedium">';
<<<<<<< HEAD
		if ($resteapayeraffiche >= 0) {
			print $langs->trans('RemainderToPay');
		} else {
			print $langs->trans('ExcessReceived');
=======
		print $langs->trans('RemainderToPay');
		if ($resteapayeraffiche < 0) {
			print ' ('.$langs->trans('NegativeIfExcessReceived').')';
>>>>>>> cd4f59bb
		}
		print '</span>';
		print '</td>';
		print '<td class="right'.($resteapayeraffiche ? ' amountremaintopay' : (' '.$cssforamountpaymentcomplete)).'">'.price($resteapayeraffiche).'</td><td>&nbsp;</td></tr>';

		// Remainder to pay Multicurrency
		if ($object->multicurrency_code != $conf->currency || $object->multicurrency_tx != 1) {
			print '<tr><td colspan="'.$nbcols.'" class="right">';
			print '<span class="opacitymedium">';
			if ($resteapayeraffiche >= 0) {
				print $langs->trans('RemainderToPayMulticurrency');
			} else {
				print $langs->trans('ExcessReceivedMulticurrency');
			}
			print '</span>';
			print '</td>';
			print '<td class="right'.($resteapayeraffiche ? ' amountremaintopay' : (' '.$cssforamountpaymentcomplete)).'">'.(!empty($object->multicurrency_code) ? $object->multicurrency_code : $conf->currency).' '.price(price2num($object->multicurrency_tx*$resteapayeraffiche, 'MT')).'</td><td>&nbsp;</td></tr>';
		}

		// Retained warranty : usualy use on construction industry
		if (!empty($object->situation_final) && !empty($object->retained_warranty) && $displayWarranty) {
			// Billed - retained warranty
			if ($object->type == Facture::TYPE_SITUATION) {
				$retainedWarranty = $total_global_ttc * $object->retained_warranty / 100;
			} else {
				// Because one day retained warranty could be used on standard invoices
				$retainedWarranty = $object->total_ttc * $object->retained_warranty / 100;
			}

			$billedWithRetainedWarranty = $object->total_ttc - $retainedWarranty;

			print '<tr><td colspan="'.$nbcols.'" align="right">'.$langs->trans("ToPayOn", dol_print_date($object->date_lim_reglement, 'day')).' :</td><td align="right">'.price($billedWithRetainedWarranty).'</td><td>&nbsp;</td></tr>';

			// retained warranty
			print '<tr><td colspan="'.$nbcols.'" align="right">';
			print $langs->trans("RetainedWarranty").' ('.$object->retained_warranty.'%)';
			print !empty($object->retained_warranty_date_limit) ? ' '.$langs->trans("ToPayOn", dol_print_date($object->retained_warranty_date_limit, 'day')) : '';
			print ' :</td><td align="right">'.price($retainedWarranty).'</td><td>&nbsp;</td></tr>';
		}
	} else { // Credit note

		$resteapayeraffiche = $resteapayer;
		$cssforamountpaymentcomplete = 'amountpaymentneutral';

		// Total already paid back
		print '<tr><td colspan="'.$nbcols.'" class="right">';
		print '<span class="opacitymedium">'.$langs->trans('AlreadyPaidBack').'</span>';
		print '</td><td class="right"><span class="amount">'.price($sign * $totalpaye).'</span></td><td>&nbsp;</td></tr>';

		// Billed
		print '<tr><td colspan="'.$nbcols.'" class="right"><span class="opacitymedium">'.$langs->trans("Billed").'</span></td><td class="right">'.price($sign * $object->total_ttc).'</td><td>&nbsp;</td></tr>';

		// Remainder to pay back
		print '<tr><td colspan="'.$nbcols.'" class="right">';
		print '<span class="opacitymedium">'.$langs->trans('RemainderToPayBack');
		if ($resteapayeraffiche > 0) {
			print ' ('.$langs->trans('NegativeIfExcessRefunded').')';
		}
<<<<<<< HEAD
		print ' :</td>';
		print '<td class="right'.($resteapayeraffiche ? ' amountremaintopayback' : (' '.$cssforamountpaymentcomplete)).'">'.price($sign * $resteapayeraffiche).'</td><td>&nbsp;</td></tr>';

		// Remainder to pay back Multicurrency
		if ($object->multicurrency_code != $conf->currency || $object->multicurrency_tx != 1) {
			print '<tr><td colspan="'.$nbcols.'" class="right">';
			print '<span class="opacitymedium">';
			if ($resteapayeraffiche <= 0) {
				print $langs->trans('RemainderToPayBackMulticurrency');
			} else {
				print $langs->trans('ExcessPaidMulticurrency');
			}
			print '</span>';
			print '</td>';
			print '<td class="right'.($resteapayeraffiche ? ' amountremaintopayback' : (' '.$cssforamountpaymentcomplete)).'">'.(!empty($object->multicurrency_code) ? $object->multicurrency_code : $conf->currency).' '.price(price2num($sign * $object->multicurrency_tx * $resteapayeraffiche, 'MT')).'</td><td>&nbsp;</td></tr>';
		}
=======
		print '</span></td>';
		print '<td class="right'.($resteapayeraffiche ? ' amountremaintopayback' : (' '.$cssforamountpaymentcomplete)).'">'.price($sign * $resteapayeraffiche).'</td>';
		print '<td class="nowrap">&nbsp;</td></tr>';
>>>>>>> cd4f59bb

		// Sold credit note
		// print '<tr><td colspan="'.$nbcols.'" class="right">'.$langs->trans('TotalTTC').' :</td>';
		// print '<td class="right" style="border: 1px solid;" bgcolor="#f0f0f0"><b>'.price($sign *
		// $object->total_ttc).'</b></td><td>&nbsp;</td></tr>';
	}

	print '</table>';
	print '</div>';

	// Margin Infos
	if (!empty($conf->margin->enabled)) {
		$formmargin->displayMarginInfos($object);
	}

	print '</div>';
	print '</div>';

	print '<div class="clearboth"></div><br>';

	if (!empty($conf->global->MAIN_DISABLE_CONTACTS_TAB)) {
		$blocname = 'contacts';
		$title = $langs->trans('ContactsAddresses');
		include DOL_DOCUMENT_ROOT.'/core/tpl/bloc_showhide.tpl.php';
	}

	if (!empty($conf->global->MAIN_DISABLE_NOTES_TAB)) {
		$blocname = 'notes';
		$title = $langs->trans('Notes');
		include DOL_DOCUMENT_ROOT.'/core/tpl/bloc_showhide.tpl.php';
	}

	// Lines
	$result = $object->getLinesArray();

	// Show global modifiers
	if (!empty($conf->global->INVOICE_USE_SITUATION)) {
		if ($object->situation_cycle_ref && $object->statut == 0) {
			print '<!-- Area to change globally the situation percent -->'."\n";
			print '<div class="div-table-responsive">';

			print '<form name="updatealllines" id="updatealllines" action="'.$_SERVER['PHP_SELF'].'?id='.$object->id.'#updatealllines" method="POST">';
			print '<input type="hidden" name="token" value="'.newToken().'" />';
			print '<input type="hidden" name="action" value="updatealllines" />';
			print '<input type="hidden" name="id" value="'.$object->id.'" />';

			print '<table id="tablelines_all_progress" class="noborder noshadow" width="100%">';

			print '<tr class="liste_titre nodrag nodrop">';

			// Adds a line numbering column
			if (!empty($conf->global->MAIN_VIEW_LINE_NUMBER)) {
				print '<td align="center" width="5">&nbsp;</td>';
			}
			print '<td class="minwidth500imp">'.$langs->trans('ModifyAllLines').'</td>';
			print '<td class="right">'.$langs->trans('Progress').'</td>';
			print '<td>&nbsp;</td>';
			print "</tr>\n";

			print '<tr class="nodrag nodrop">';
			// Adds a line numbering column
			if (!empty($conf->global->MAIN_VIEW_LINE_NUMBER)) {
				print '<td align="center" width="5">&nbsp;</td>';
			}
			print '<td>&nbsp;</td>';
			print '<td class="nowrap right"><input type="text" size="1" value="" name="all_progress">%</td>';
			print '<td class="right"><input type="submit" class="button" name="all_percent" value="Modifier" /></td>';
			print '</tr>';

			print '</table>';

			print '</form>';

			print '</div>';
		}
	}

	print '	<form name="addproduct" id="addproduct" action="'.$_SERVER["PHP_SELF"].'?id='.$object->id.(($action != 'editline') ? '' : '#line_'.GETPOST('lineid', 'int')).'" method="POST">
	<input type="hidden" name="token" value="' . newToken().'">
	<input type="hidden" name="action" value="' . (($action != 'editline') ? 'addline' : 'updateline').'">
	<input type="hidden" name="mode" value="">
	<input type="hidden" name="page_y" value="">
	<input type="hidden" name="id" value="' . $object->id.'">
	';

	if (!empty($conf->use_javascript_ajax) && $object->statut == 0) {
		include DOL_DOCUMENT_ROOT.'/core/tpl/ajaxrow.tpl.php';
	}

	print '<div class="div-table-responsive-no-min">';
	print '<table id="tablelines" class="noborder noshadow" width="100%">';

	// Show object lines
	if (!empty($object->lines)) {
		$ret = $object->printObjectLines($action, $mysoc, $soc, $lineid, 1);
	}

	// Form to add new line
	if ($object->statut == 0 && $usercancreate && $action != 'valid' && $action != 'editline') {
		if ($action != 'editline' && $action != 'selectlines') {
			// Add free products/services

			$parameters = array();
			$reshook = $hookmanager->executeHooks('formAddObjectLine', $parameters, $object, $action); // Note that $action and $object may have been modified by hook
			if ($reshook < 0) setEventMessages($hookmanager->error, $hookmanager->errors, 'errors');
			if (empty($reshook))
				$object->formAddObjectLine(1, $mysoc, $soc);
		}
	}

	print "</table>\n";
	print "</div>";

	print "</form>\n";

	print dol_get_fiche_end();


	// Actions buttons

	if ($action != 'prerelance' && $action != 'presend' && $action != 'valid' && $action != 'editline') {
		print '<div class="tabsAction">';

		$parameters = array();
		$reshook = $hookmanager->executeHooks('addMoreActionsButtons', $parameters, $object, $action); // Note that $action and $object may have been modified by hook
		if (empty($reshook)) {
			// Editer une facture deja validee, sans paiement effectue et pas exporte en compta
			if ($object->statut == Facture::STATUS_VALIDATED) {
				// We check if lines of invoice are not already transfered into accountancy
				$ventilExportCompta = $object->getVentilExportCompta();

				if ($ventilExportCompta == 0) {
					if (!empty($conf->global->INVOICE_CAN_ALWAYS_BE_EDITED) || ($resteapayer == price2num($object->total_ttc, 'MT', 1) && empty($object->paye))) {
						if (!$objectidnext && $object->is_last_in_cycle()) {
							if ($usercanunvalidate) {
								print '<a class="butAction'.($conf->use_javascript_ajax ? ' reposition' : '').'" href="'.$_SERVER['PHP_SELF'].'?facid='.$object->id.'&amp;action=modif">'.$langs->trans('Modify').'</a>';
							} else {
								print '<span class="butActionRefused classfortooltip" title="'.$langs->trans("NotEnoughPermissions").'">'.$langs->trans('Modify').'</span>';
							}
						} elseif (!$object->is_last_in_cycle()) {
							print '<span class="butActionRefused classfortooltip" title="'.$langs->trans("NotLastInCycle").'">'.$langs->trans('Modify').'</span>';
						} else {
							print '<span class="butActionRefused classfortooltip" title="'.$langs->trans("DisabledBecauseReplacedInvoice").'">'.$langs->trans('Modify').'</span>';
						}
					}
				} else {
					print '<span class="butActionRefused classfortooltip" title="'.$langs->trans("DisabledBecauseDispatchedInBookkeeping").'">'.$langs->trans('Modify').'</span>';
				}
			}

			$discount = new DiscountAbsolute($db);
			$result = $discount->fetch(0, $object->id);

			// Reopen a standard paid invoice
			if ((($object->type == Facture::TYPE_STANDARD || $object->type == Facture::TYPE_REPLACEMENT)
				|| ($object->type == Facture::TYPE_CREDIT_NOTE && empty($discount->id))
				|| ($object->type == Facture::TYPE_DEPOSIT && empty($discount->id))
				|| ($object->type == Facture::TYPE_SITUATION && empty($discount->id)))
				&& ($object->statut == Facture::STATUS_CLOSED || $object->statut == Facture::STATUS_ABANDONED || ($object->statut == 1 && $object->paye == 1))   // Condition ($object->statut == 1 && $object->paye == 1) should not happened but can be found due to corrupted data
				&& ((empty($conf->global->MAIN_USE_ADVANCED_PERMS) && $usercancreate) || $usercanreopen)) {				// A paid invoice (partially or completely)
				if ($object->close_code != 'replaced' || (!$objectidnext)) { 				// Not replaced by another invoice or replaced but the replacement invoice has been deleted
					print '<a class="butAction'.($conf->use_javascript_ajax ? ' reposition' : '').'" href="'.$_SERVER['PHP_SELF'].'?facid='.$object->id.'&action=reopen&token='.newToken().'">'.$langs->trans('ReOpen').'</a>';
				} else {
					print '<span class="butActionRefused classfortooltip" title="'.$langs->trans("DisabledBecauseReplacedInvoice").'">'.$langs->trans('ReOpen').'</span>';
				}
			}

			// Validate
			if ($object->statut == Facture::STATUS_DRAFT && count($object->lines) > 0 && ((($object->type == Facture::TYPE_STANDARD || $object->type == Facture::TYPE_REPLACEMENT || $object->type == Facture::TYPE_DEPOSIT || $object->type == Facture::TYPE_PROFORMA || $object->type == Facture::TYPE_SITUATION) && (!empty($conf->global->FACTURE_ENABLE_NEGATIVE) || $object->total_ttc >= 0)) || ($object->type == Facture::TYPE_CREDIT_NOTE && $object->total_ttc <= 0))) {
				if ($usercanvalidate) {
					print '<a class="butAction'.($conf->use_javascript_ajax ? ' reposition' : '').'" href="'.$_SERVER["PHP_SELF"].'?facid='.$object->id.'&action=valid&token='.newToken().'">'.$langs->trans('Validate').'</a>';
				}
			}

			// Send by mail
			if (empty($user->socid)) {
				if (($object->statut == Facture::STATUS_VALIDATED || $object->statut == Facture::STATUS_CLOSED) || !empty($conf->global->FACTURE_SENDBYEMAIL_FOR_ALL_STATUS)) {
					if ($objectidnext) {
						print '<span class="butActionRefused classfortooltip" title="'.$langs->trans("DisabledBecauseReplacedInvoice").'">'.$langs->trans('SendMail').'</span>';
					} else {
						if ($usercansend) {
							print '<a class="butAction" href="'.$_SERVER['PHP_SELF'].'?facid='.$object->id.'&action=presend&mode=init#formmailbeforetitle">'.$langs->trans('SendMail').'</a>';
						} else {
							print '<a class="butActionRefused classfortooltip" href="#">'.$langs->trans('SendMail').'</a>';
						}
					}
				}
			}

			// Request a direct debit order
			if ($object->statut > Facture::STATUS_DRAFT && $object->paye == 0 && $num == 0) {
				if ($resteapayer > 0) {
					if ($usercancreatewithdrarequest) {
						if (!$objectidnext && $object->close_code != 'replaced') { 				// Not replaced by another invoice
							print '<a class="butAction" href="'.DOL_URL_ROOT.'/compta/facture/prelevement.php?facid='.$object->id.'" title="'.dol_escape_htmltag($langs->trans("MakeWithdrawRequest")).'">'.$langs->trans("MakeWithdrawRequest").'</a>';
						} else {
							print '<span class="butActionRefused classfortooltip" title="'.$langs->trans("DisabledBecauseReplacedInvoice").'">'.$langs->trans('MakeWithdrawRequest').'</span>';
						}
					} else {
						//print '<a class="butActionRefused classfortooltip" href="#" title="'.dol_escape_htmltag($langs->trans("NotEnoughPermissions")).'">'.$langs->trans("MakeWithdrawRequest").'</a>';
					}
				} else {
					//print '<a class="butActionRefused classfortooltip" href="#" title="'.dol_escape_htmltag($langs->trans("AmountMustBePositive")).'">'.$langs->trans("MakeWithdrawRequest").'</a>';
				}
			}

			// POS Ticket
			if (!empty($conf->takepos->enabled) && $object->module_source == 'takepos') {
				$langs->load("cashdesk");
				$receipt_url = DOL_URL_ROOT."/takepos/receipt.php";
				print '<a target="_blank" class="butAction" href="'.$receipt_url.'?facid='.$object->id.'">'.$langs->trans('POSTicket').'</a>';
			}

			// Create payment
			if ($object->type != Facture::TYPE_CREDIT_NOTE && $object->statut == 1 && $object->paye == 0 && $usercanissuepayment) {
				if ($objectidnext) {
					print '<span class="butActionRefused classfortooltip" title="'.$langs->trans("DisabledBecauseReplacedInvoice").'">'.$langs->trans('DoPayment').'</span>';
				} else {
					//if ($resteapayer == 0) {		// Sometimes we can receive more, so we accept to enter more and will offer a button to convert into discount (but it is not a credit note, just a prepayment done)
					//	print '<div class="inline-block divButAction"><span class="butActionRefused classfortooltip" title="' . $langs->trans("DisabledBecauseRemainderToPayIsZero") . '">' . $langs->trans('DoPayment') . '</span></div>';
					//} else {
						print '<a class="butAction" href="'.DOL_URL_ROOT.'/compta/paiement.php?facid='.$object->id.'&amp;action=create&amp;accountid='.$object->fk_account.'">'.$langs->trans('DoPayment').'</a>';
					//}
				}
			}

			// Reverse back money or convert to reduction
			if ($object->type == Facture::TYPE_CREDIT_NOTE || $object->type == Facture::TYPE_DEPOSIT || $object->type == Facture::TYPE_STANDARD || $object->type == Facture::TYPE_SITUATION) {
				// For credit note only
				if ($object->type == Facture::TYPE_CREDIT_NOTE && $object->statut == Facture::STATUS_VALIDATED && $object->paye == 0 && $usercanissuepayment) {
					if ($resteapayer == 0) {
						print '<span class="butActionRefused classfortooltip" title="'.$langs->trans("DisabledBecauseRemainderToPayIsZero").'">'.$langs->trans('DoPaymentBack').'</span>';
					} else {
						print '<a class="butAction" href="'.DOL_URL_ROOT.'/compta/paiement.php?facid='.$object->id.'&amp;action=create&amp;accountid='.$object->fk_account.'">'.$langs->trans('DoPaymentBack').'</a>';
					}
				}

				// For standard invoice with excess received
				if (($object->type == Facture::TYPE_STANDARD || $object->type == Facture::TYPE_SITUATION) && $object->statut == Facture::STATUS_VALIDATED && empty($object->paye) && $resteapayer < 0 && $usercancreate && empty($discount->id)) {
					print '<a class="butAction'.($conf->use_javascript_ajax ? ' reposition' : '').'" href="'.$_SERVER["PHP_SELF"].'?facid='.$object->id.'&amp;action=converttoreduc">'.$langs->trans('ConvertExcessReceivedToReduc').'</a>';
				}
				// For credit note
				if ($object->type == Facture::TYPE_CREDIT_NOTE && $object->statut == Facture::STATUS_VALIDATED && $object->paye == 0 && $usercancreate
					&& (!empty($conf->global->INVOICE_ALLOW_REUSE_OF_CREDIT_WHEN_PARTIALLY_REFUNDED) || $object->getSommePaiement() == 0)
					) {
					print '<a class="butAction'.($conf->use_javascript_ajax ? ' reposition' : '').'" href="'.$_SERVER["PHP_SELF"].'?facid='.$object->id.'&amp;action=converttoreduc" title="'.dol_escape_htmltag($langs->trans("ConfirmConvertToReduc2")).'">'.$langs->trans('ConvertToReduc').'</a>';
				}
				// For deposit invoice
				if ($object->type == Facture::TYPE_DEPOSIT && $usercancreate && $object->statut > 0 && empty($discount->id)) {
					print '<a class="butAction'.($conf->use_javascript_ajax ? ' reposition' : '').'" href="'.$_SERVER["PHP_SELF"].'?facid='.$object->id.'&amp;action=converttoreduc">'.$langs->trans('ConvertToReduc').'</a>';
				}
			}

			// Classify paid
			if ($object->statut == Facture::STATUS_VALIDATED && $object->paye == 0 && $usercanissuepayment && (
					($object->type != Facture::TYPE_CREDIT_NOTE && $object->type != Facture::TYPE_DEPOSIT && ($resteapayer <= 0 || (!empty($conf->global->INVOICE_CAN_ADD_PAYMENT_EVEN_IF_ALREADY_PAID) && $object->total_ttc == $resteapayer))) ||
					($object->type == Facture::TYPE_CREDIT_NOTE && $resteapayer >= 0) ||
					($object->type == Facture::TYPE_DEPOSIT && $object->total_ttc > 0 && ($resteapayer == 0 || (!empty($conf->global->INVOICE_CAN_ADD_PAYMENT_EVEN_IF_ALREADY_PAID) && $object->total_ttc == $resteapayer)))
				)
			) {
				print '<a class="butAction'.($conf->use_javascript_ajax ? ' reposition' : '').'" href="'.$_SERVER['PHP_SELF'].'?facid='.$object->id.'&amp;action=paid">'.$langs->trans('ClassifyPaid').'</a>';
			}

			// Classify 'closed not completely paid' (possible if validated and not yet filed paid)
			if ($object->statut == Facture::STATUS_VALIDATED && $object->paye == 0 && $resteapayer > 0 && (empty($conf->global->INVOICE_CAN_ADD_PAYMENT_EVEN_IF_ALREADY_PAID) || $resteapayer != $object->total_ttc) && $usercanissuepayment) {
				if ($totalpaye > 0 || $totalcreditnotes > 0) {
					// If one payment or one credit note was linked to this invoice
					print '<a class="butAction'.($conf->use_javascript_ajax ? ' reposition' : '').'" href="'.$_SERVER['PHP_SELF'].'?facid='.$object->id.'&amp;action=paid">'.$langs->trans('ClassifyPaidPartially').'</a>';
				} else {
					if (empty($conf->global->INVOICE_CAN_NEVER_BE_CANCELED)) {
						if ($objectidnext) {
							print '<span class="butActionRefused classfortooltip" title="'.$langs->trans("DisabledBecauseReplacedInvoice").'">'.$langs->trans('ClassifyCanceled').'</span>';
						} else {
							print '<a class="butAction'.($conf->use_javascript_ajax ? ' reposition' : '').'" href="'.$_SERVER['PHP_SELF'].'?facid='.$object->id.'&amp;action=canceled">'.$langs->trans('ClassifyCanceled').'</a>';
						}
					}
				}
			}

			// Create a credit note
			if (($object->type == Facture::TYPE_STANDARD || ($object->type == Facture::TYPE_DEPOSIT && empty($conf->global->FACTURE_DEPOSITS_ARE_JUST_PAYMENTS)) || $object->type == Facture::TYPE_PROFORMA) && $object->statut > 0 && $usercancreate) {
				if (!$objectidnext) {
					print '<a class="butAction" href="'.$_SERVER['PHP_SELF'].'?socid='.$object->socid.'&amp;fac_avoir='.$object->id.'&amp;action=create&amp;type=2'.($object->fk_project > 0 ? '&amp;projectid='.$object->fk_project : '').($object->entity > 0 ? '&amp;originentity='.$object->entity : '').'">'.$langs->trans("CreateCreditNote").'</a>';
				}
			}

			// For situation invoice with excess received
			if ($object->statut > Facture::STATUS_DRAFT
				&& $object->type == Facture::TYPE_SITUATION
				&& ($object->total_ttc - $totalpaye - $totalcreditnotes - $totaldeposits) > 0
				&& $usercancreate
				&& !$objectidnext
				&& $object->is_last_in_cycle()
				&& $conf->global->INVOICE_USE_SITUATION_CREDIT_NOTE
				) {
				if ($usercanunvalidate) {
					print '<a class="butAction" href="'.$_SERVER['PHP_SELF'].'?socid='.$object->socid.'&amp;fac_avoir='.$object->id.'&amp;invoiceAvoirWithLines=1&amp;action=create&amp;type=2'.($object->fk_project > 0 ? '&amp;projectid='.$object->fk_project : '').'">'.$langs->trans("CreateCreditNote").'</a>';
				} else {
					print '<span class="butActionRefused classfortooltip" title="'.$langs->trans("NotEnoughPermissions").'">'.$langs->trans("CreateCreditNote").'</span>';
				}
			}

			// Clone
			if (($object->type == Facture::TYPE_STANDARD || $object->type == Facture::TYPE_DEPOSIT || $object->type == Facture::TYPE_PROFORMA) && $usercancreate) {
				print '<a class="butAction'.($conf->use_javascript_ajax ? ' reposition' : '').'" href="'.$_SERVER['PHP_SELF'].'?facid='.$object->id.'&amp;action=clone&amp;object=invoice">'.$langs->trans("ToClone").'</a>';
			}

			// Clone as predefined / Create template
			if (($object->type == Facture::TYPE_STANDARD || $object->type == Facture::TYPE_DEPOSIT || $object->type == Facture::TYPE_PROFORMA) && $object->statut == 0 && $usercancreate) {
				if (!$objectidnext && count($object->lines) > 0) {
					print '<a class="butAction" href="'.DOL_URL_ROOT.'/compta/facture/card-rec.php?facid='.$object->id.'&amp;action=create">'.$langs->trans("ChangeIntoRepeatableInvoice").'</a>';
				}
			}

			// Remove situation from cycle
			if (in_array($object->statut, array(Facture::STATUS_CLOSED, Facture::STATUS_VALIDATED))
				&& $object->type == Facture::TYPE_SITUATION
				&& $usercancreate
				&& !$objectidnext
				&& $object->situation_counter > 1
				&& $object->is_last_in_cycle()
				&& $usercanunvalidate
				) {
				if (($object->total_ttc - $totalcreditnotes) == 0) {
					print '<a id="butSituationOut" class="butAction" href="'.$_SERVER['PHP_SELF'].'?facid='.$object->id.'&amp;action=situationout">'.$langs->trans("RemoveSituationFromCycle").'</a>';
				} else {
					print '<a id="butSituationOutRefused" class="butActionRefused classfortooltip" href="#" title="'.$langs->trans("DisabledBecauseNotEnouthCreditNote").'" >'.$langs->trans("RemoveSituationFromCycle").'</a>';
				}
			}

			// Create next situation invoice
			if ($usercancreate && ($object->type == 5) && ($object->statut == 1 || $object->statut == 2)) {
				if ($object->is_last_in_cycle() && $object->situation_final != 1) {
					print '<a class="butAction" href="'.$_SERVER['PHP_SELF'].'?action=create&amp;type=5&amp;origin=facture&amp;originid='.$object->id.'&amp;socid='.$object->socid.'" >'.$langs->trans('CreateNextSituationInvoice').'</a>';
				} elseif (!$object->is_last_in_cycle()) {
					print '<a class="butActionRefused classfortooltip" href="#" title="'.$langs->trans("DisabledBecauseNotLastInCycle").'">'.$langs->trans('CreateNextSituationInvoice').'</a>';
				} else {
					print '<a class="butActionRefused classfortooltip" href="#" title="'.$langs->trans("DisabledBecauseFinal").'">'.$langs->trans('CreateNextSituationInvoice').'</a>';
				}
			}

			// Delete
			$isErasable = $object->is_erasable();
			if ($usercandelete || ($usercancreate && $isErasable == 1)) {	// isErasable = 1 means draft with temporary ref (draft can always be deleted with no need of permissions)
				//var_dump($isErasable);
				if ($isErasable == -4) {
					print '<a class="butActionRefused classfortooltip" href="#" title="'.$langs->trans("DisabledBecausePayments").'">'.$langs->trans('Delete').'</a>';
				} elseif ($isErasable == -3) {
					print '<a class="butActionRefused classfortooltip" href="#" title="'.$langs->trans("DisabledBecauseNotLastSituationInvoice").'">'.$langs->trans('Delete').'</a>';
				} elseif ($isErasable == -2) {
					print '<a class="butActionRefused classfortooltip" href="#" title="'.$langs->trans("DisabledBecauseNotLastInvoice").'">'.$langs->trans('Delete').'</a>';
				} elseif ($isErasable == -1) {
					print '<a class="butActionRefused classfortooltip" href="#" title="'.$langs->trans("DisabledBecauseDispatchedInBookkeeping").'">'.$langs->trans('Delete').'</a>';
				} elseif ($isErasable <= 0) {	// Any other cases
					print '<a class="butActionRefused classfortooltip" href="#" title="'.$langs->trans("DisabledBecauseNotErasable").'">'.$langs->trans('Delete').'</a>';
				} elseif ($objectidnext) {
					print '<a class="butActionRefused classfortooltip" href="#" title="'.$langs->trans("DisabledBecauseReplacedInvoice").'">'.$langs->trans('Delete').'</a>';
				} else {
					print '<a class="butActionDelete'.($conf->use_javascript_ajax ? ' reposition' : '').'" href="'.$_SERVER["PHP_SELF"].'?facid='.$object->id.'&action=delete&token='.newToken().'">'.$langs->trans('Delete').'</a>';
				}
			} else {
				print '<a class="butActionRefused classfortooltip" href="#" title="'.$langs->trans("NotAllowed").'">'.$langs->trans('Delete').'</a>';
			}
		}
		print '</div>';
	}

	// Select mail models is same action as presend
	if (GETPOST('modelselected', 'alpha')) {
		$action = 'presend';
	}
	if ($action != 'prerelance' && $action != 'presend') {
		print '<div class="fichecenter"><div class="fichehalfleft">';
		print '<a name="builddoc"></a>'; // ancre

		// Generated documents
		$filename = dol_sanitizeFileName($object->ref);
		$filedir = $conf->facture->multidir_output[$object->entity].'/'.dol_sanitizeFileName($object->ref);
		$urlsource = $_SERVER['PHP_SELF'].'?facid='.$object->id;
		$genallowed = $usercanread;
		$delallowed = $usercancreate;

		print $formfile->showdocuments(
			'facture',
			$filename,
			$filedir,
			$urlsource,
			$genallowed,
			$delallowed,
			$object->model_pdf,
			1,
			0,
			0,
			28,
			0,
			'',
			'',
			'',
			$soc->default_lang,
			'',
			$object,
			0,
			'remove_file_comfirm'
		);

		$somethingshown = $formfile->numoffiles;

		// Show links to link elements
		$linktoelem = $form->showLinkToObjectBlock($object, null, array('invoice'));

		$compatibleImportElementsList = false;
		if ($usercancreate
			&& $object->statut == Facture::STATUS_DRAFT
			&& ($object->type == Facture::TYPE_STANDARD || $object->type == Facture::TYPE_REPLACEMENT || $object->type == Facture::TYPE_DEPOSIT || $object->type == Facture::TYPE_PROFORMA || $object->type == Facture::TYPE_SITUATION)) {
			$compatibleImportElementsList = array('commande', 'propal'); // import from linked elements
		}
		$somethingshown = $form->showLinkedObjectBlock($object, $linktoelem, $compatibleImportElementsList);


		// Show online payment link
		$useonlinepayment = (!empty($conf->paypal->enabled) || !empty($conf->stripe->enabled) || !empty($conf->paybox->enabled));

		if ($object->statut != Facture::STATUS_DRAFT && $useonlinepayment) {
			print '<br><!-- Link to pay -->'."\n";
			require_once DOL_DOCUMENT_ROOT.'/core/lib/payments.lib.php';
			print showOnlinePaymentUrl('invoice', $object->ref).'<br>';
		}

		print '</div><div class="fichehalfright">';

		// List of actions on element
		include_once DOL_DOCUMENT_ROOT.'/core/class/html.formactions.class.php';
		$formactions = new FormActions($db);
		$somethingshown = $formactions->showactions($object, 'invoice', $socid, 1);

		print '</div></div>';
	}


	// Presend form
	$modelmail = 'facture_send';
	$defaulttopic = 'SendBillRef';
	$diroutput = $conf->facture->multidir_output[$object->entity];
	$trackid = 'inv'.$object->id;

	include DOL_DOCUMENT_ROOT.'/core/tpl/card_presend.tpl.php';
}

// End of page
llxFooter();
$db->close();<|MERGE_RESOLUTION|>--- conflicted
+++ resolved
@@ -5121,16 +5121,9 @@
 		// Remainder to pay
 		print '<tr><td colspan="'.$nbcols.'" class="right">';
 		print '<span class="opacitymedium">';
-<<<<<<< HEAD
-		if ($resteapayeraffiche >= 0) {
-			print $langs->trans('RemainderToPay');
-		} else {
-			print $langs->trans('ExcessReceived');
-=======
 		print $langs->trans('RemainderToPay');
 		if ($resteapayeraffiche < 0) {
 			print ' ('.$langs->trans('NegativeIfExcessReceived').')';
->>>>>>> cd4f59bb
 		}
 		print '</span>';
 		print '</td>';
@@ -5140,10 +5133,9 @@
 		if ($object->multicurrency_code != $conf->currency || $object->multicurrency_tx != 1) {
 			print '<tr><td colspan="'.$nbcols.'" class="right">';
 			print '<span class="opacitymedium">';
-			if ($resteapayeraffiche >= 0) {
-				print $langs->trans('RemainderToPayMulticurrency');
-			} else {
-				print $langs->trans('ExcessReceivedMulticurrency');
+			print $langs->trans('RemainderToPayMulticurrency');
+			if ($resteapayeraffiche < 0) {
+				print ' ('.$langs->trans('NegativeIfExcessReceived').')';
 			}
 			print '</span>';
 			print '</td>';
@@ -5171,7 +5163,6 @@
 			print ' :</td><td align="right">'.price($retainedWarranty).'</td><td>&nbsp;</td></tr>';
 		}
 	} else { // Credit note
-
 		$resteapayeraffiche = $resteapayer;
 		$cssforamountpaymentcomplete = 'amountpaymentneutral';
 
@@ -5189,28 +5180,21 @@
 		if ($resteapayeraffiche > 0) {
 			print ' ('.$langs->trans('NegativeIfExcessRefunded').')';
 		}
-<<<<<<< HEAD
-		print ' :</td>';
-		print '<td class="right'.($resteapayeraffiche ? ' amountremaintopayback' : (' '.$cssforamountpaymentcomplete)).'">'.price($sign * $resteapayeraffiche).'</td><td>&nbsp;</td></tr>';
+		print '</span></td>';
+		print '<td class="right'.($resteapayeraffiche ? ' amountremaintopayback' : (' '.$cssforamountpaymentcomplete)).'">'.price($sign * $resteapayeraffiche).'</td>';
+		print '<td class="nowrap">&nbsp;</td></tr>';
 
 		// Remainder to pay back Multicurrency
 		if ($object->multicurrency_code != $conf->currency || $object->multicurrency_tx != 1) {
 			print '<tr><td colspan="'.$nbcols.'" class="right">';
-			print '<span class="opacitymedium">';
-			if ($resteapayeraffiche <= 0) {
-				print $langs->trans('RemainderToPayBackMulticurrency');
-			} else {
-				print $langs->trans('ExcessPaidMulticurrency');
+			print '<span class="opacitymedium">'.$langs->trans('RemainderToPayBackMulticurrency');
+			if ($resteapayeraffiche > 0) {
+				print ' ('.$langs->trans('NegativeIfExcessRefunded').')';
 			}
 			print '</span>';
 			print '</td>';
 			print '<td class="right'.($resteapayeraffiche ? ' amountremaintopayback' : (' '.$cssforamountpaymentcomplete)).'">'.(!empty($object->multicurrency_code) ? $object->multicurrency_code : $conf->currency).' '.price(price2num($sign * $object->multicurrency_tx * $resteapayeraffiche, 'MT')).'</td><td>&nbsp;</td></tr>';
 		}
-=======
-		print '</span></td>';
-		print '<td class="right'.($resteapayeraffiche ? ' amountremaintopayback' : (' '.$cssforamountpaymentcomplete)).'">'.price($sign * $resteapayeraffiche).'</td>';
-		print '<td class="nowrap">&nbsp;</td></tr>';
->>>>>>> cd4f59bb
 
 		// Sold credit note
 		// print '<tr><td colspan="'.$nbcols.'" class="right">'.$langs->trans('TotalTTC').' :</td>';
