--- conflicted
+++ resolved
@@ -3908,20 +3908,14 @@
 
 	if ($object->fk_fac_rec_source > 0)
 	{
-<<<<<<< HEAD
 		$tmptemplate = new FactureRec($db);
 		$result = $tmptemplate->fetch($object->fk_fac_rec_source);
 		if ($result > 0) {
-			print '. '.$langs->trans(
+			print '. <span class="opacitymedium">'.$langs->trans(
 				"GeneratedFromTemplate",
 				'<a href="'.DOL_MAIN_URL_ROOT.'/compta/facture/fiche-rec.php?facid='.$tmptemplate->id.'">'.$tmptemplate->ref.'</a>'
-			);
-		}
-=======
-	    $tmptemplate = new FactureRec($db);
-	    $result = $tmptemplate->fetch($object->fk_fac_rec_source);
-	    if ($result > 0) print '<span class="opacitymedium">. '.$langs->trans("GeneratedFromTemplate", $tmptemplate->ref).'</span>';
->>>>>>> 78998921
+			).'</span>';
+		}
 	}
 	print '</td></tr>';
 
