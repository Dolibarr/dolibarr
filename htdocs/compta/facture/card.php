--- conflicted
+++ resolved
@@ -918,7 +918,6 @@
 
 				if (GETPOST('invoiceAvoirWithLines', 'int')==1 && $id>0)
 				{
-<<<<<<< HEAD
 					$facture_source = new Facture($db); // fetch origin object
 					if ($facture_source->fetch($object->fk_facture_source)>0)
 					{
@@ -926,6 +925,12 @@
 
 						foreach($facture_source->lines as $line)
 						{
+							// Extrafields
+							if (empty($conf->global->MAIN_EXTRAFIELDS_DISABLED) && method_exists($line, 'fetch_optionals')) {
+								// load extrafields
+								$line->fetch_optionals();
+							}
+
 							// Reset fk_parent_line for no child products and special product
 							if (($line->product_type != 9 && empty($line->fk_parent_line)) || $line->product_type == 9) {
 								$fk_parent_line = 0;
@@ -959,54 +964,6 @@
 
 						$object->update_price(1);
 					}
-=======
-	                $facture_source = new Facture($db); // fetch origin object
-	                if ($facture_source->fetch($object->fk_facture_source)>0)
-	                {
-	                	$fk_parent_line = 0;
-
-	                    foreach($facture_source->lines as $line)
-	                    {
-	                        // Extrafields
-	                        if (empty($conf->global->MAIN_EXTRAFIELDS_DISABLED) && method_exists($line, 'fetch_optionals')) {
-	                            // load extrafields
-	                            $line->fetch_optionals();
-	                        }
-	                        
-	                    	// Reset fk_parent_line for no child products and special product
-	                    	if (($line->product_type != 9 && empty($line->fk_parent_line)) || $line->product_type == 9) {
-	                    		$fk_parent_line = 0;
-	                    	}
-
-	                        $line->fk_facture = $object->id;
-	                        $line->fk_parent_line = $fk_parent_line;
-
-	                        $line->subprice = -$line->subprice; // invert price for object
-	                        $line->pa_ht = $line->pa_ht;       // we choosed to have buy/cost price always positive, so no revert of sign here
-	                        $line->total_ht = -$line->total_ht;
-	                        $line->total_tva = -$line->total_tva;
-	                        $line->total_ttc = -$line->total_ttc;
-	                        $line->total_localtax1 = -$line->total_localtax1;
-	                        $line->total_localtax2 = -$line->total_localtax2;
-
-	                        $line->multicurrency_subprice = -$line->multicurrency_subprice;
-	                        $line->multicurrency_total_ht = -$line->multicurrency_total_ht;
-	                        $line->multicurrency_total_tva = -$line->multicurrency_total_tva;
-	                        $line->multicurrency_total_ttc = -$line->multicurrency_total_ttc;
-
-	                        $result = $line->insert(0, 1);     // When creating credit note with same lines than source, we must ignore error if discount alreayd linked
-
-	                        $object->lines[] = $line; // insert new line in current object
-
-	                        // Defined the new fk_parent_line
-	                        if ($result > 0 && $line->product_type == 9) {
-	                        	$fk_parent_line = $result;
-	                        }
-	                    }
-
-	                    $object->update_price(1);
-	                }
->>>>>>> 4056b87a
 
 				}
 
