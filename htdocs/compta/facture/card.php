<?php
/* Copyright (C) 2002-2006  Rodolphe Quiedeville    <rodolphe@quiedeville.org>
 * Copyright (C) 2004       Eric Seigne             <eric.seigne@ryxeo.com>
 * Copyright (C) 2004-2020  Laurent Destailleur     <eldy@users.sourceforge.net>
 * Copyright (C) 2005       Marc Barilley / Ocebo   <marc@ocebo.com>
 * Copyright (C) 2005-2015  Regis Houssin           <regis.houssin@inodbox.com>
 * Copyright (C) 2006       Andre Cianfarani        <acianfa@free.fr>
 * Copyright (C) 2010-2015  Juanjo Menent           <jmenent@2byte.es>
 * Copyright (C) 2012-2013  Christophe Battarel     <christophe.battarel@altairis.fr>
 * Copyright (C) 2012-2013  Cédric Salvador         <csalvador@gpcsolutions.fr>
 * Copyright (C) 2012-2014  Raphaël Doursenaud      <rdoursenaud@gpcsolutions.fr>
 * Copyright (C) 2013       Jean-Francois FERRY     <jfefe@aternatik.fr>
 * Copyright (C) 2013-2014  Florian Henry           <florian.henry@open-concept.pro>
 * Copyright (C) 2013       Cédric Salvador         <csalvador@gpcsolutions.fr>
 * Copyright (C) 2014-2019  Ferran Marcet           <fmarcet@2byte.es>
 * Copyright (C) 2015-2016  Marcos García           <marcosgdf@gmail.com>
 * Copyright (C) 2018-2021  Frédéric France         <frederic.france@netlogic.fr>
 *
 * This program is free software; you can redistribute it and/or modify
 * it under the terms of the GNU General Public License as published by
 * the Free Software Foundation; either version 3 of the License, or
 * (at your option) any later version.
 *
 * This program is distributed in the hope that it will be useful,
 * but WITHOUT ANY WARRANTY; without even the implied warranty of
 * MERCHANTABILITY or FITNESS FOR A PARTICULAR PURPOSE.  See the
 * GNU General Public License for more details.
 *
 * You should have received a copy of the GNU General Public License
 * along with this program. If not, see <https://www.gnu.org/licenses/>.
 */

/**
 * \file 	htdocs/compta/facture/card.php
 * \ingroup facture
 * \brief 	Page to create/see an invoice
 */

require '../../main.inc.php';
require_once DOL_DOCUMENT_ROOT.'/compta/facture/class/facture.class.php';
require_once DOL_DOCUMENT_ROOT.'/compta/facture/class/facture-rec.class.php';
require_once DOL_DOCUMENT_ROOT.'/compta/bank/class/account.class.php';
require_once DOL_DOCUMENT_ROOT.'/compta/paiement/class/paiement.class.php';
require_once DOL_DOCUMENT_ROOT.'/core/modules/facture/modules_facture.php';
require_once DOL_DOCUMENT_ROOT.'/core/class/discount.class.php';
require_once DOL_DOCUMENT_ROOT.'/core/class/html.formfile.class.php';
require_once DOL_DOCUMENT_ROOT.'/core/class/html.formother.class.php';
require_once DOL_DOCUMENT_ROOT.'/core/class/html.formmargin.class.php';
require_once DOL_DOCUMENT_ROOT.'/core/lib/invoice.lib.php';
require_once DOL_DOCUMENT_ROOT.'/core/lib/functions2.lib.php';
require_once DOL_DOCUMENT_ROOT.'/core/lib/date.lib.php';
require_once DOL_DOCUMENT_ROOT.'/core/class/extrafields.class.php';
if (!empty($conf->commande->enabled)) {
	require_once DOL_DOCUMENT_ROOT.'/commande/class/commande.class.php';
}
if (!empty($conf->projet->enabled)) {
	require_once DOL_DOCUMENT_ROOT.'/projet/class/project.class.php';
	require_once DOL_DOCUMENT_ROOT.'/core/class/html.formprojet.class.php';
}
require_once DOL_DOCUMENT_ROOT.'/core/class/doleditor.class.php';

if (!empty($conf->variants->enabled)) {
	require_once DOL_DOCUMENT_ROOT.'/variants/class/ProductCombination.class.php';
}
if (!empty($conf->accounting->enabled)) {
	require_once DOL_DOCUMENT_ROOT.'/accountancy/class/accountingjournal.class.php';
}

// Load translation files required by the page
$langs->loadLangs(array('bills', 'companies', 'compta', 'products', 'banks', 'main', 'withdrawals'));
if (!empty($conf->incoterm->enabled)) {
	$langs->load('incoterm');
}
if (!empty($conf->margin->enabled)) {
	$langs->load('margins');
}

$projectid = (GETPOST('projectid', 'int') ? GETPOST('projectid', 'int') : 0);

$id = (GETPOST('id', 'int') ? GETPOST('id', 'int') : GETPOST('facid', 'int')); // For backward compatibility
$ref = GETPOST('ref', 'alpha');
$socid = GETPOST('socid', 'int');
$action = GETPOST('action', 'aZ09');
$confirm = GETPOST('confirm', 'alpha');
$cancel = GETPOST('cancel', 'alpha');
$lineid = GETPOST('lineid', 'int');
$userid = GETPOST('userid', 'int');
$search_ref = GETPOST('sf_ref', 'alpha') ? GETPOST('sf_ref', 'alpha') : GETPOST('search_ref', 'alpha');
$search_societe = GETPOST('search_societe', 'alpha');
$search_montant_ht = GETPOST('search_montant_ht', 'alpha');
$search_montant_ttc = GETPOST('search_montant_ttc', 'alpha');
$origin = GETPOST('origin', 'alpha');
$originid = (GETPOST('originid', 'int') ? GETPOST('originid', 'int') : GETPOST('origin_id', 'int')); // For backward compatibility
$fac_rec = GETPOST('fac_rec', 'int');
$facid = GETPOST('facid', 'int');
$ref_client = GETPOST('ref_client', 'int');

// PDF
$hidedetails = (GETPOST('hidedetails', 'int') ? GETPOST('hidedetails', 'int') : (!empty($conf->global->MAIN_GENERATE_DOCUMENTS_HIDE_DETAILS) ? 1 : 0));
$hidedesc = (GETPOST('hidedesc', 'int') ? GETPOST('hidedesc', 'int') : (!empty($conf->global->MAIN_GENERATE_DOCUMENTS_HIDE_DESC) ? 1 : 0));
$hideref = (GETPOST('hideref', 'int') ? GETPOST('hideref', 'int') : (!empty($conf->global->MAIN_GENERATE_DOCUMENTS_HIDE_REF) ? 1 : 0));

// Nombre de ligne pour choix de produit/service predefinis
$NBLINES = 4;

$usehm = (!empty($conf->global->MAIN_USE_HOURMIN_IN_DATE_RANGE) ? $conf->global->MAIN_USE_HOURMIN_IN_DATE_RANGE : 0);

$object = new Facture($db);
$extrafields = new ExtraFields($db);

// Fetch optionals attributes and labels
$extrafields->fetch_name_optionals_label($object->table_element);

// Load object
if ($id > 0 || !empty($ref)) {
	if ($action != 'add') {
		if (empty($conf->global->INVOICE_USE_SITUATION)) {
			$fetch_situation = false;
		} else {
			$fetch_situation = true;
		}
		$ret = $object->fetch($id, $ref, '', '', $fetch_situation);
	}
}

// Initialize technical object to manage hooks of page. Note that conf->hooks_modules contains array of hook context
$hookmanager->initHooks(array('invoicecard', 'globalcard'));

$usercanread = $user->rights->facture->lire;
$usercancreate = $user->rights->facture->creer;
$usercanissuepayment = $user->rights->facture->paiement;
$usercandelete = $user->rights->facture->supprimer;
$usercanvalidate = ((empty($conf->global->MAIN_USE_ADVANCED_PERMS) && $usercancreate) || (!empty($conf->global->MAIN_USE_ADVANCED_PERMS) && !empty($user->rights->facture->invoice_advance->validate)));
$usercansend = (empty($conf->global->MAIN_USE_ADVANCED_PERMS) || (!empty($conf->global->MAIN_USE_ADVANCED_PERMS) && !empty($user->rights->facture->invoice_advance->send)));
$usercanreopen = ((empty($conf->global->MAIN_USE_ADVANCED_PERMS) && $usercancreate) || (!empty($conf->global->MAIN_USE_ADVANCED_PERMS) && !empty($user->rights->facture->invoice_advance->reopen)));
if (!empty($conf->global->INVOICE_DISALLOW_REOPEN)) {
	$usercanreopen = false;
}
$usercanunvalidate = ((empty($conf->global->MAIN_USE_ADVANCED_PERMS) && !empty($usercancreate)) || (!empty($conf->global->MAIN_USE_ADVANCED_PERMS) && !empty($user->rights->facture->invoice_advance->unvalidate)));

$usercanproductignorepricemin = ((!empty($conf->global->MAIN_USE_ADVANCED_PERMS) && empty($user->rights->produit->ignore_price_min_advance)) || empty($conf->global->MAIN_USE_ADVANCED_PERMS));
$usercancreatemargin = $user->rights->margins->creer;
$usercanreadallmargin = $user->rights->margins->liretous;
$usercancreatewithdrarequest = $user->rights->prelevement->bons->creer;

$permissionnote = $usercancreate; // Used by the include of actions_setnotes.inc.php
$permissiondellink = $usercancreate; // Used by the include of actions_dellink.inc.php
$permissiontoedit = $usercancreate; // Used by the include of actions_lineupdonw.inc.php
$permissiontoadd = $usercancreate; // Used by the include of actions_addupdatedelete.inc.php

// retained warranty invoice available type
$retainedWarrantyInvoiceAvailableType = array();
if (!empty($conf->global->INVOICE_USE_RETAINED_WARRANTY)) {
	$retainedWarrantyInvoiceAvailableType = explode('+', $conf->global->INVOICE_USE_RETAINED_WARRANTY);
}

// Security check
$fieldid = (!empty($ref) ? 'ref' : 'rowid');
if ($user->socid) {
	$socid = $user->socid;
}
$isdraft = (($object->statut == Facture::STATUS_DRAFT) ? 1 : 0);
$result = restrictedArea($user, 'facture', $object->id, '', '', 'fk_soc', $fieldid, $isdraft);


/*
 * Actions
 */

$parameters = array('socid' => $socid);
$reshook = $hookmanager->executeHooks('doActions', $parameters, $object, $action); // Note that $action and $object may have been modified by some hooks
if ($reshook < 0) {
	setEventMessages($hookmanager->error, $hookmanager->errors, 'errors');
}

if (empty($reshook)) {
	$backurlforlist = DOL_URL_ROOT.'/compta/facture/list.php';

	if (empty($backtopage) || ($cancel && empty($id))) {
		if (empty($backtopage) || ($cancel && strpos($backtopage, '__ID__'))) {
			if (empty($id) && (($action != 'add' && $action != 'create') || $cancel)) {
				$backtopage = $backurlforlist;
			} else {
				$backtopage = DOL_URL_ROOT.'/compta/facture/card.php?id='.((!empty($id) && $id > 0) ? $id : '__ID__');
			}
		}
	}

	if ($cancel) {
		if (!empty($backtopageforcancel)) {
			header("Location: ".$backtopageforcancel);
			exit;
		} elseif (!empty($backtopage)) {
			header("Location: ".$backtopage);
			exit;
		}
		$action = '';
	}

	include DOL_DOCUMENT_ROOT.'/core/actions_setnotes.inc.php'; // Must be include, not include_once

	include DOL_DOCUMENT_ROOT.'/core/actions_dellink.inc.php'; // Must be include, not include_once

	include DOL_DOCUMENT_ROOT.'/core/actions_lineupdown.inc.php'; // Must be include, not include_once

	// Action clone object
	if ($action == 'confirm_clone' && $confirm == 'yes' && $permissiontoadd) {
		$objectutil = dol_clone($object, 1); // To avoid to denaturate loaded object when setting some properties for clone. We use native clone to keep this->db valid.

		$objectutil->date = dol_mktime(12, 0, 0, GETPOST('newdatemonth', 'int'), GETPOST('newdateday', 'int'), GETPOST('newdateyear', 'int'));
		$objectutil->socid = $socid;
		$result = $objectutil->createFromClone($user, $id);
		if ($result > 0) {
			header("Location: ".$_SERVER['PHP_SELF'].'?facid='.$result);
			exit();
		} else {
			$langs->load("errors");
			setEventMessages($objectutil->error, $objectutil->errors, 'errors');
			$action = '';
		}
	} elseif ($action == 'reopen' && $usercanreopen) {
		$result = $object->fetch($id);

		if ($object->statut == Facture::STATUS_CLOSED || ($object->statut == Facture::STATUS_ABANDONED && ($object->close_code != 'replaced' || $object->getIdReplacingInvoice() == 0)) || ($object->statut == Facture::STATUS_VALIDATED && $object->paye == 1)) {    // ($object->statut == 1 && $object->paye == 1) should not happened but can be found when data are corrupted
			$result = $object->setUnpaid($user);
			if ($result > 0) {
				header('Location: '.$_SERVER["PHP_SELF"].'?facid='.$id);
				exit();
			} else {
				setEventMessages($object->error, $object->errors, 'errors');
			}
		}
	} elseif ($action == 'confirm_delete' && $confirm == 'yes') {
		// Delete invoice
		$result = $object->fetch($id);
		$object->fetch_thirdparty();

		$idwarehouse = GETPOST('idwarehouse');

		$qualified_for_stock_change = 0;
		if (empty($conf->global->STOCK_SUPPORTS_SERVICES)) {
			$qualified_for_stock_change = $object->hasProductsOrServices(2);
		} else {
			$qualified_for_stock_change = $object->hasProductsOrServices(1);
		}

		$isErasable = $object->is_erasable();

		if (($usercandelete && $isErasable > 0)
			|| ($usercancreate && $isErasable == 1)) {
			$result = $object->delete($user, 0, $idwarehouse);
			if ($result > 0) {
				header('Location: '.DOL_URL_ROOT.'/compta/facture/list.php?restore_lastsearch_values=1');
				exit();
			} else {
				setEventMessages($object->error, $object->errors, 'errors');
				$action = '';
			}
		}
	} elseif ($action == 'confirm_deleteline' && $confirm == 'yes' && $usercancreate) {
		// Delete line
		$object->fetch($id);
		$object->fetch_thirdparty();

		$result = $object->deleteline(GETPOST('lineid', 'int'));
		if ($result > 0) {
			// reorder lines
			$object->line_order(true);
			// Define output language
			$outputlangs = $langs;
			$newlang = '';
			if ($conf->global->MAIN_MULTILANGS && empty($newlang) && GETPOST('lang_id')) {
				$newlang = GETPOST('lang_id');
			}
			if ($conf->global->MAIN_MULTILANGS && empty($newlang)) {
				$newlang = $object->thirdparty->default_lang;
			}
			if (!empty($newlang)) {
				$outputlangs = new Translate("", $conf);
				$outputlangs->setDefaultLang($newlang);
				$outputlangs->load('products');
			}
			if (empty($conf->global->MAIN_DISABLE_PDF_AUTOUPDATE)) {
				$ret = $object->fetch($id); // Reload to get new records
				$result = $object->generateDocument($object->model_pdf, $outputlangs, $hidedetails, $hidedesc, $hideref);
			}
			if ($result >= 0) {
				header('Location: '.$_SERVER["PHP_SELF"].'?facid='.$id);
				exit();
			}
		} else {
			setEventMessages($object->error, $object->errors, 'errors');
			$action = '';
		}
	} elseif ($action == 'unlinkdiscount' && $usercancreate) {
		// Delete link of credit note to invoice
		$discount = new DiscountAbsolute($db);
		$result = $discount->fetch(GETPOST("discountid"));
		$discount->unlink_invoice();
	} elseif ($action == 'valid' && $usercancreate) {
		// Validation
		$object->fetch($id);

		// On verifie signe facture
		if ($object->type == Facture::TYPE_CREDIT_NOTE) {
			// Si avoir, le signe doit etre negatif
			if ($object->total_ht >= 0) {
				setEventMessages($langs->trans("ErrorInvoiceAvoirMustBeNegative"), null, 'errors');
				$action = '';
			}
		} else {
			// If not a credit note, amount with tax must be positive or nul.
			// Note that amount excluding tax can be negative because you can have a invoice of 100 with vat of 20 that
			// consumes a credit note of 100 with vat 0 (total with tax is 0 but without tax is -20).
			// For some cases, credit notes can have a vat of 0 (for example when selling goods in France).
			if (empty($conf->global->FACTURE_ENABLE_NEGATIVE) && $object->total_ttc < 0) {
				setEventMessages($langs->trans("ErrorInvoiceOfThisTypeMustBePositive"), null, 'errors');
				$action = '';
			}

			// Also negative lines should not be allowed on 'non Credit notes' invoices. A test is done when adding or updating lines but we must
			// do it again in validation to avoid cases where invoice is created from another object that allow negative lines.
			// Note that we can accept the negative line if sum with other lines with same vat makes total positive: Because all the lines will be merged together
			// when converted into 'available credit' and we will get a positive available credit line.
			// Note: Other solution if you want to add a negative line on invoice, is to create a discount for customer and consumme it (but this is possible on standard invoice only).
			$array_of_total_ht_per_vat_rate = array();
			$array_of_total_ht_devise_per_vat_rate = array();
			foreach ($object->lines as $line) {
				//$vat_src_code_for_line = $line->vat_src_code;		// TODO We chek sign of total per vat without taking into account the vat code because for the moment the vat code is lost/unknown when we add a down payment.
				$vat_src_code_for_line = '';
				if (empty($array_of_total_ht_per_vat_rate[$line->tva_tx.'_'.$vat_src_code_for_line])) {
					$array_of_total_ht_per_vat_rate[$line->tva_tx.'_'.$vat_src_code_for_line] = 0;
				}
				if (empty($array_of_total_ht_devise_per_vat_rate[$line->tva_tx.'_'.$vat_src_code_for_line])) {
					$array_of_total_ht_devise_per_vat_rate[$line->tva_tx.'_'.$vat_src_code_for_line] = 0;
				}
				$array_of_total_ht_per_vat_rate[$line->tva_tx.'_'.$vat_src_code_for_line] += $line->total_ht;
				$array_of_total_ht_devise_per_vat_rate[$line->tva_tx.'_'.$vat_src_code_for_line] += $line->multicurrency_total_ht;
			}

			//var_dump($array_of_total_ht_per_vat_rate);exit;
			foreach ($array_of_total_ht_per_vat_rate as $vatrate => $tmpvalue) {
				$tmp_total_ht = price2num($array_of_total_ht_per_vat_rate[$vatrate]);
				$tmp_total_ht_devise = price2num($array_of_total_ht_devise_per_vat_rate[$vatrate]);

				if (($tmp_total_ht < 0 || $tmp_total_ht_devise < 0) && empty($conf->global->FACTURE_ENABLE_NEGATIVE_LINES)) {
					if ($object->type == $object::TYPE_DEPOSIT) {
						$langs->load("errors");
						// Using negative lines on deposit lead to headach and blocking problems when you want to consume them.
						setEventMessages($langs->trans("ErrorLinesCantBeNegativeOnDeposits"), null, 'errors');
						$error++;
						$action = '';
					} else {
						$tmpvatratetoshow = explode('_', $vatrate);
						$tmpvatratetoshow[0] = round($tmpvatratetoshow[0], 2);

						if ($tmpvatratetoshow[0] != 0) {
							$langs->load("errors");
							setEventMessages($langs->trans("ErrorLinesCantBeNegativeForOneVATRate", $tmpvatratetoshow[0]), null, 'errors');
							$error++;
							$action = '';
						}
					}
				}
			}
		}
	} elseif ($action == 'classin' && $usercancreate) {
		$object->fetch($id);
		$object->setProject($_POST['projectid']);
	} elseif ($action == 'setmode' && $usercancreate) {
		$object->fetch($id);
		$result = $object->setPaymentMethods(GETPOST('mode_reglement_id', 'int'));
		if ($result < 0) {
			dol_print_error($db, $object->error);
		}
	} elseif ($action == 'setretainedwarrantyconditions' && $user->rights->facture->creer) {
		$object->fetch($id);
		$object->retained_warranty_fk_cond_reglement = 0; // To clean property
		$result = $object->setRetainedWarrantyPaymentTerms(GETPOST('retained_warranty_fk_cond_reglement', 'int'));
		if ($result < 0) {
			dol_print_error($db, $object->error);
		}

		$old_rw_date_lim_reglement = $object->retained_warranty_date_limit;
		$new_rw_date_lim_reglement = $object->calculate_date_lim_reglement($object->retained_warranty_fk_cond_reglement);
		if ($new_rw_date_lim_reglement > $old_rw_date_lim_reglement) {
			$object->retained_warranty_date_limit = $new_rw_date_lim_reglement;
		}
		if ($object->retained_warranty_date_limit < $object->date) {
			$object->retained_warranty_date_limit = $object->date;
		}
		$result = $object->update($user);
		if ($result < 0) {
			dol_print_error($db, $object->error);
		}
	} elseif ($action == 'setretainedwarranty' && $user->rights->facture->creer) {
		$object->fetch($id);
		$result = $object->setRetainedWarranty(GETPOST('retained_warranty', 'float'));
		if ($result < 0) {
			dol_print_error($db, $object->error);
		}
	} elseif ($action == 'setretainedwarrantydatelimit' && $user->rights->facture->creer) {
		$object->fetch($id);
		$result = $object->setRetainedWarrantyDateLimit(GETPOST('retained_warranty_date_limit', 'float'));
		if ($result < 0) {
			dol_print_error($db, $object->error);
		}
	} elseif ($action == 'setmulticurrencycode' && $usercancreate) {	 // Multicurrency Code
		$result = $object->setMulticurrencyCode(GETPOST('multicurrency_code', 'alpha'));
	} elseif ($action == 'setmulticurrencyrate' && $usercancreate) {	// Multicurrency rate
		$result = $object->setMulticurrencyRate(price2num(GETPOST('multicurrency_tx')), GETPOST('calculation_mode', 'int'));
	} elseif ($action == 'setinvoicedate' && $usercancreate) {
		$object->fetch($id);
		$old_date_lim_reglement = $object->date_lim_reglement;
		$newdate = dol_mktime(0, 0, 0, GETPOST('invoicedatemonth', 'int'), GETPOST('invoicedateday', 'int'), GETPOST('invoicedateyear', 'int'), 'tzserver');
		if (empty($newdate)) {
			setEventMessages($langs->trans("ErrorFieldRequired", $langs->transnoentitiesnoconv("Date")), null, 'errors');
			header('Location: '.$_SERVER["PHP_SELF"].'?facid='.$id.'&action=editinvoicedate&token='.newToken());
			exit;
		}
		if ($newdate > (dol_now('tzuserrel') + (empty($conf->global->INVOICE_MAX_FUTURE_DELAY) ? 0 : $conf->global->INVOICE_MAX_FUTURE_DELAY))) {
			if (empty($conf->global->INVOICE_MAX_FUTURE_DELAY)) {
				setEventMessages($langs->trans("WarningInvoiceDateInFuture"), null, 'warnings');
			} else {
				setEventMessages($langs->trans("WarningInvoiceDateTooFarInFuture"), null, 'warnings');
			}
		}

		$object->date = $newdate;
		$new_date_lim_reglement = $object->calculate_date_lim_reglement();
		if ($new_date_lim_reglement > $old_date_lim_reglement) {
			$object->date_lim_reglement = $new_date_lim_reglement;
		}
		if ($object->date_lim_reglement < $object->date) {
			$object->date_lim_reglement = $object->date;
		}
		$result = $object->update($user);
		if ($result < 0) {
			dol_print_error($db, $object->error);
		}
	} elseif ($action == 'setdate_pointoftax' && $usercancreate) {
		$object->fetch($id);

		$date_pointoftax = dol_mktime(0, 0, 0, GETPOST('date_pointoftaxmonth', 'int'), GETPOST('date_pointoftaxday', 'int'), GETPOST('date_pointoftaxyear', 'int'), 'tzserver');

		$object->date_pointoftax = $date_pointoftax;
		$result = $object->update($user);
		if ($result < 0) {
			dol_print_error($db, $object->error);
		}
	} elseif ($action == 'setconditions' && $usercancreate) {
		$object->fetch($id);
		$object->cond_reglement_code = 0; // To clean property
		$object->cond_reglement_id = 0; // To clean property

		$error = 0;

		$db->begin();

		if (!$error) {
			$result = $object->setPaymentTerms(GETPOST('cond_reglement_id', 'int'));
			if ($result < 0) {
				$error++;
				setEventMessages($object->error, $object->errors, 'errors');
			}
		}

		if (!$error) {
			$old_date_lim_reglement = $object->date_lim_reglement;
			$new_date_lim_reglement = $object->calculate_date_lim_reglement();
			if ($new_date_lim_reglement > $old_date_lim_reglement) {
				$object->date_lim_reglement = $new_date_lim_reglement;
			}
			if ($object->date_lim_reglement < $object->date) {
				$object->date_lim_reglement = $object->date;
			}
			$result = $object->update($user);
			if ($result < 0) {
				$error++;
				setEventMessages($object->error, $object->errors, 'errors');
			}
		}

		if ($error) {
			$db->rollback();
		} else {
			$db->commit();
		}
	} elseif ($action == 'setpaymentterm' && $usercancreate) {
		$object->fetch($id);
		$object->date_lim_reglement = dol_mktime(12, 0, 0, $_POST['paymenttermmonth'], $_POST['paymenttermday'], $_POST['paymenttermyear']);
		if ($object->date_lim_reglement < $object->date) {
			$object->date_lim_reglement = $object->calculate_date_lim_reglement();
			setEventMessages($langs->trans("DatePaymentTermCantBeLowerThanObjectDate"), null, 'warnings');
		}
		$result = $object->update($user);
		if ($result < 0) {
			dol_print_error($db, $object->error);
		}
	} elseif ($action == 'setrevenuestamp' && $usercancreate) {
		$object->fetch($id);
		$object->revenuestamp = GETPOST('revenuestamp');
		$result = $object->update($user);
		$object->update_price(1);
		if ($result < 0) {
			dol_print_error($db, $object->error);
		} else {
			// Define output language
			if (empty($conf->global->MAIN_DISABLE_PDF_AUTOUPDATE)) {
				$outputlangs = $langs;
				$newlang = '';
				if ($conf->global->MAIN_MULTILANGS && empty($newlang) && GETPOST('lang_id', 'aZ09')) {
					$newlang = GETPOST('lang_id', 'aZ09');
				}
				if ($conf->global->MAIN_MULTILANGS && empty($newlang)) {
					$newlang = $object->thirdparty->default_lang;
				}
				if (!empty($newlang)) {
					$outputlangs = new Translate("", $conf);
					$outputlangs->setDefaultLang($newlang);
					$outputlangs->load('products');
				}
				$model = $object->model_pdf;
				$ret = $object->fetch($id); // Reload to get new records

				$result = $object->generateDocument($model, $outputlangs, $hidedetails, $hidedesc, $hideref);
				if ($result < 0) {
					setEventMessages($object->error, $object->errors, 'errors');
				}
			}
		}
	} elseif ($action == 'set_incoterms' && !empty($conf->incoterm->enabled)) {		// Set incoterm
		$result = $object->setIncoterms(GETPOST('incoterm_id', 'int'), GETPOST('location_incoterms', 'alpha'));
	} elseif ($action == 'setbankaccount' && $usercancreate) {	// bank account
		$result = $object->setBankAccount(GETPOST('fk_account', 'int'));
	} elseif ($action == 'setremisepercent' && $usercancreate) {
		$object->fetch($id);
		$result = $object->setDiscount($user, price2num(GETPOST('remise_percent'), '', 2));
	} elseif ($action == "setabsolutediscount" && $usercancreate) {
		// POST[remise_id] or POST[remise_id_for_payment]

		// We use the credit to reduce amount of invoice
		if (GETPOST("remise_id", 'int') > 0) {
			$ret = $object->fetch($id);
			if ($ret > 0) {
				$result = $object->insert_discount(GETPOST("remise_id", 'int'));
				if ($result < 0) {
					setEventMessages($object->error, $object->errors, 'errors');
				}
			} else {
				dol_print_error($db, $object->error);
			}
		}
		// We use the credit to reduce remain to pay
		if (GETPOST("remise_id_for_payment", 'int') > 0) {
			require_once DOL_DOCUMENT_ROOT.'/core/class/discount.class.php';
			$discount = new DiscountAbsolute($db);
			$discount->fetch(GETPOST("remise_id_for_payment", 'int'));

			//var_dump($object->getRemainToPay(0));
			//var_dump($discount->amount_ttc);exit;
			if (price2num($discount->amount_ttc) > price2num($object->getRemainToPay(0))) {
				// TODO Split the discount in 2 automatically
				$error++;
				setEventMessages($langs->trans("ErrorDiscountLargerThanRemainToPaySplitItBefore"), null, 'errors');
			}

			if (!$error) {
				$result = $discount->link_to_invoice(0, $id);
				if ($result < 0) {
					setEventMessages($discount->error, $discount->errors, 'errors');
				}
			}
		}

		if (empty($conf->global->MAIN_DISABLE_PDF_AUTOUPDATE)) {
			$outputlangs = $langs;
			$newlang = '';
			if ($conf->global->MAIN_MULTILANGS && empty($newlang) && GETPOST('lang_id', 'aZ09')) {
				$newlang = GETPOST('lang_id', 'aZ09');
			}
			if ($conf->global->MAIN_MULTILANGS && empty($newlang)) {
				$newlang = $object->thirdparty->default_lang;
			}
			if (!empty($newlang)) {
				$outputlangs = new Translate("", $conf);
				$outputlangs->setDefaultLang($newlang);
			}
			$ret = $object->fetch($id); // Reload to get new records

			$result = $object->generateDocument($object->model_pdf, $outputlangs, $hidedetails, $hidedesc, $hideref);
			if ($result < 0) {
				setEventMessages($object->error, $object->errors, 'errors');
			}
		}
	} elseif ($action == 'setref' && $usercancreate) {
		$object->fetch($id);
		$object->setValueFrom('ref', GETPOST('ref'), '', null, '', '', $user, 'BILL_MODIFY');
	} elseif ($action == 'setref_client' && $usercancreate) {
		$object->fetch($id);
		$object->set_ref_client(GETPOST('ref_client'));
	} elseif ($action == 'confirm_valid' && $confirm == 'yes' && $usercanvalidate) {
		// Classify to validated
		$idwarehouse = GETPOST('idwarehouse', 'int');

		$object->fetch($id);
		$object->fetch_thirdparty();

		// Check parameters

		// Check for mandatory fields in thirdparty (defined into setup)
		$array_to_check = array('IDPROF1', 'IDPROF2', 'IDPROF3', 'IDPROF4', 'IDPROF5', 'IDPROF6', 'EMAIL');
		foreach ($array_to_check as $key) {
			$keymin = strtolower($key);
			$i = (int) preg_replace('/[^0-9]/', '', $key);
			$vallabel = $object->thirdparty->$keymin;

			if ($i > 0) {
				if ($object->thirdparty->isACompany()) {
					// Check for mandatory prof id (but only if country is other than ours)
					if ($mysoc->country_id > 0 && $object->thirdparty->country_id == $mysoc->country_id) {
						$idprof_mandatory = 'SOCIETE_'.$key.'_INVOICE_MANDATORY';
						if (!$vallabel && !empty($conf->global->$idprof_mandatory)) {
							$langs->load("errors");
							$error++;
							setEventMessages($langs->trans('ErrorProdIdIsMandatory', $langs->transcountry('ProfId'.$i, $object->thirdparty->country_code)).' ('.$langs->trans("ForbiddenBySetupRules").')', null, 'errors');
						}
					}
				}
			} else {
				//var_dump($conf->global->SOCIETE_EMAIL_MANDATORY);
				if ($key == 'EMAIL') {
					// Check for mandatory
					if (!empty($conf->global->SOCIETE_EMAIL_INVOICE_MANDATORY) && !isValidEMail($object->thirdparty->email)) {
						$langs->load("errors");
						$error++;
						setEventMessages($langs->trans("ErrorBadEMail", $object->thirdparty->email).' ('.$langs->trans("ForbiddenBySetupRules").')', null, 'errors');
					}
				}
			}
		}

		// Check for mandatory fields in invoice
		$array_to_check = array('REF_CLIENT'=>'RefCustomer');
		foreach ($array_to_check as $key => $val) {
			$keymin = strtolower($key);
			$vallabel = $object->$keymin;

			// Check for mandatory
			$keymandatory = 'INVOICE_'.$key.'_MANDATORY_FOR_VALIDATION';
			if (!$vallabel && !empty($conf->global->$keymandatory)) {
				$langs->load("errors");
				$error++;
				setEventMessages($langs->trans("ErrorFieldRequired", $langs->transnoentitiesnoconv($val)), null, 'errors');
			}
		}

		// Check for warehouse
		if ($object->type != Facture::TYPE_DEPOSIT && !empty($conf->global->STOCK_CALCULATE_ON_BILL)) {
			$qualified_for_stock_change = 0;
			if (empty($conf->global->STOCK_SUPPORTS_SERVICES)) {
				$qualified_for_stock_change = $object->hasProductsOrServices(2);
			} else {
				$qualified_for_stock_change = $object->hasProductsOrServices(1);
			}

			if ($qualified_for_stock_change) {
				if (!$idwarehouse || $idwarehouse == - 1) {
					$error++;
					setEventMessages($langs->trans('ErrorFieldRequired', $langs->transnoentitiesnoconv("Warehouse")), null, 'errors');
					$action = '';
				}
			}
		}

		if (!$error) {
			$result = $object->validate($user, '', $idwarehouse);
			if ($result >= 0) {
				// Define output language
				if (empty($conf->global->MAIN_DISABLE_PDF_AUTOUPDATE)) {
					$outputlangs = $langs;
					$newlang = '';
					if ($conf->global->MAIN_MULTILANGS && empty($newlang) && GETPOST('lang_id', 'aZ09')) {
						$newlang = GETPOST('lang_id', 'aZ09');
					}
					if ($conf->global->MAIN_MULTILANGS && empty($newlang)) {
						$newlang = $object->thirdparty->default_lang;
					}
					if (!empty($newlang)) {
						$outputlangs = new Translate("", $conf);
						$outputlangs->setDefaultLang($newlang);
						$outputlangs->load('products');
					}
					$model = $object->model_pdf;

					$ret = $object->fetch($id); // Reload to get new records

					$result = $object->generateDocument($model, $outputlangs, $hidedetails, $hidedesc, $hideref);
					if ($result < 0) {
						setEventMessages($object->error, $object->errors, 'errors');
					}
				}
			} else {
				if (count($object->errors)) {
					setEventMessages(null, $object->errors, 'errors');
				} else {
					setEventMessages($object->error, $object->errors, 'errors');
				}
			}
		}
	} elseif ($action == 'confirm_modif' && $usercanunvalidate) {
		// Go back to draft status (unvalidate)
		$idwarehouse = GETPOST('idwarehouse', 'int');

		$object->fetch($id);
		$object->fetch_thirdparty();

		// Check parameters
		if ($object->type != Facture::TYPE_DEPOSIT && !empty($conf->global->STOCK_CALCULATE_ON_BILL)) {
			$qualified_for_stock_change = 0;
			if (empty($conf->global->STOCK_SUPPORTS_SERVICES)) {
				$qualified_for_stock_change = $object->hasProductsOrServices(2);
			} else {
				$qualified_for_stock_change = $object->hasProductsOrServices(1);
			}

			if ($qualified_for_stock_change) {
				if (!$idwarehouse || $idwarehouse == - 1) {
					$error++;
					setEventMessages($langs->trans('ErrorFieldRequired', $langs->transnoentitiesnoconv("Warehouse")), null, 'errors');
					$action = '';
				}
			}
		}

		if (!$error) {
			// We check if invoice has payments
			$sql = 'SELECT pf.amount';
			$sql .= ' FROM '.MAIN_DB_PREFIX.'paiement_facture as pf';
			$sql .= ' WHERE pf.fk_facture = '.((int) $object->id);

			$result = $db->query($sql);
			if ($result) {
				$i = 0;
				$num = $db->num_rows($result);

				while ($i < $num) {
					$objp = $db->fetch_object($result);
					$totalpaye += $objp->amount;
					$i++;
				}
			} else {
				dol_print_error($db, '');
			}

			$resteapayer = $object->total_ttc - $totalpaye;

			// We check that invlice lines are transferred into accountancy
			$ventilExportCompta = $object->getVentilExportCompta();

			// On verifie si aucun paiement n'a ete effectue
			if ($ventilExportCompta == 0) {
				if (!empty($conf->global->INVOICE_CAN_ALWAYS_BE_EDITED) || ($resteapayer == $object->total_ttc && empty($object->paye))) {
					$result = $object->setDraft($user, $idwarehouse);
					if ($result < 0) {
						setEventMessages($object->error, $object->errors, 'errors');
					}

					// Define output language
					if (empty($conf->global->MAIN_DISABLE_PDF_AUTOUPDATE)) {
						$outputlangs = $langs;
						$newlang = '';
						if ($conf->global->MAIN_MULTILANGS && empty($newlang) && GETPOST('lang_id', 'aZ09')) {
							$newlang = GETPOST('lang_id', 'aZ09');
						}
						if ($conf->global->MAIN_MULTILANGS && empty($newlang)) {
							$newlang = $object->thirdparty->default_lang;
						}
						if (!empty($newlang)) {
							$outputlangs = new Translate("", $conf);
							$outputlangs->setDefaultLang($newlang);
							$outputlangs->load('products');
						}
						$model = $object->model_pdf;
						$ret = $object->fetch($id); // Reload to get new records

						$object->generateDocument($model, $outputlangs, $hidedetails, $hidedesc, $hideref);
					}
				}
			}
		}
	} elseif ($action == 'confirm_paid' && $confirm == 'yes' && $usercanissuepayment) {
		// Classify "paid"
		$object->fetch($id);
		$result = $object->setPaid($user);
		if ($result < 0) {
			setEventMessages($object->error, $object->errors, 'errors');
		}
	} elseif ($action == 'confirm_paid_partially' && $confirm == 'yes' && $usercanissuepayment) {
		// Classif "paid partialy"
		$object->fetch($id);
		$close_code = GETPOST("close_code", 'restricthtml');
		$close_note = GETPOST("close_note", 'restricthtml');
		if ($close_code) {
			$result = $object->setPaid($user, $close_code, $close_note);
			if ($result < 0) {
				setEventMessages($object->error, $object->errors, 'errors');
			}
		} else {
			setEventMessages($langs->trans("ErrorFieldRequired", $langs->transnoentitiesnoconv("Reason")), null, 'errors');
		}
	} elseif ($action == 'confirm_canceled' && $confirm == 'yes') {
		// Classify "abandoned"
		$object->fetch($id);
		$close_code = GETPOST("close_code", 'restricthtml');
		$close_note = GETPOST("close_note", 'restricthtml');
		if ($close_code) {
			$result = $object->setCanceled($user, $close_code, $close_note);
			if ($result < 0) {
				setEventMessages($object->error, $object->errors, 'errors');
			}
		} else {
			setEventMessages($langs->trans("ErrorFieldRequired", $langs->transnoentitiesnoconv("Reason")), null, 'errors');
		}
	} elseif ($action == 'confirm_converttoreduc' && $confirm == 'yes' && $usercancreate) {
		// Convertir en reduc
		$object->fetch($id);
		$object->fetch_thirdparty();
		//$object->fetch_lines();	// Already done into fetch

		// Check if there is already a discount (protection to avoid duplicate creation when resubmit post)
		$discountcheck = new DiscountAbsolute($db);
		$result = $discountcheck->fetch(0, $object->id);

		$canconvert = 0;
		if ($object->type == Facture::TYPE_DEPOSIT && empty($discountcheck->id)) {
			$canconvert = 1; // we can convert deposit into discount if deposit is payed (completely, partially or not at all) and not already converted (see real condition into condition used to show button converttoreduc)
		}
		if (($object->type == Facture::TYPE_CREDIT_NOTE || $object->type == Facture::TYPE_STANDARD || $object->type == Facture::TYPE_SITUATION) && $object->paye == 0 && empty($discountcheck->id)) {
			$canconvert = 1; // we can convert credit note into discount if credit note is not payed back and not already converted and amount of payment is 0 (see real condition into condition used to show button converttoreduc)
		}

		if ($canconvert) {
			$db->begin();

			$amount_ht = $amount_tva = $amount_ttc = array();
			$multicurrency_amount_ht = $multicurrency_amount_tva = $multicurrency_amount_ttc = array();

			// Loop on each vat rate
			$i = 0;
			foreach ($object->lines as $line) {
				if ($line->product_type < 9 && $line->total_ht != 0) { // Remove lines with product_type greater than or equal to 9 and no need to create discount if amount is null
					$keyforvatrate = $line->tva_tx.($line->vat_src_code ? ' ('.$line->vat_src_code.')' : '');

					$amount_ht[$keyforvatrate] += $line->total_ht;
					$amount_tva[$keyforvatrate] += $line->total_tva;
					$amount_ttc[$keyforvatrate] += $line->total_ttc;
					$multicurrency_amount_ht[$keyforvatrate] += $line->multicurrency_total_ht;
					$multicurrency_amount_tva[$keyforvatrate] += $line->multicurrency_total_tva;
					$multicurrency_amount_ttc[$keyforvatrate] += $line->multicurrency_total_ttc;
					$i++;
				}
			}

			// If some payments were already done, we change the amount to pay using same prorate
			if (!empty($conf->global->INVOICE_ALLOW_REUSE_OF_CREDIT_WHEN_PARTIALLY_REFUNDED) && $object->type == Facture::TYPE_CREDIT_NOTE) {
				$alreadypaid = $object->getSommePaiement(); // This can be not 0 if we allow to create credit to reuse from credit notes partially refunded.
				if ($alreadypaid && abs($alreadypaid) < abs($object->total_ttc)) {
					$ratio = abs(($object->total_ttc - $alreadypaid) / $object->total_ttc);
					foreach ($amount_ht as $vatrate => $val) {
						$amount_ht[$vatrate] = price2num($amount_ht[$vatrate] * $ratio, 'MU');
						$amount_tva[$vatrate] = price2num($amount_tva[$vatrate] * $ratio, 'MU');
						$amount_ttc[$vatrate] = price2num($amount_ttc[$vatrate] * $ratio, 'MU');
						$multicurrency_amount_ht[$vatrate] = price2num($multicurrency_amount_ht[$vatrate] * $ratio, 'MU');
						$multicurrency_amount_tva[$vatrate] = price2num($multicurrency_amount_tva[$vatrate] * $ratio, 'MU');
						$multicurrency_amount_ttc[$vatrate] = price2num($multicurrency_amount_ttc[$vatrate] * $ratio, 'MU');
					}
				}
			}
			//var_dump($amount_ht);var_dump($amount_tva);var_dump($amount_ttc);exit;

			// Insert one discount by VAT rate category
			$discount = new DiscountAbsolute($db);
			if ($object->type == Facture::TYPE_CREDIT_NOTE) {
				$discount->description = '(CREDIT_NOTE)';
			} elseif ($object->type == Facture::TYPE_DEPOSIT) {
				$discount->description = '(DEPOSIT)';
			} elseif ($object->type == Facture::TYPE_STANDARD || $object->type == Facture::TYPE_REPLACEMENT || $object->type == Facture::TYPE_SITUATION) {
				$discount->description = '(EXCESS RECEIVED)';
			} else {
				setEventMessages($langs->trans('CantConvertToReducAnInvoiceOfThisType'), null, 'errors');
			}
			$discount->fk_soc = $object->socid;
			$discount->fk_facture_source = $object->id;

			$error = 0;

			if ($object->type == Facture::TYPE_STANDARD || $object->type == Facture::TYPE_REPLACEMENT || $object->type == Facture::TYPE_SITUATION) {
				// If we're on a standard invoice, we have to get excess received to create a discount in TTC without VAT

				// Total payments
				$sql = 'SELECT SUM(pf.amount) as total_paiements';
				$sql .= ' FROM '.MAIN_DB_PREFIX.'paiement_facture as pf, '.MAIN_DB_PREFIX.'paiement as p';
				$sql .= ' LEFT JOIN '.MAIN_DB_PREFIX.'c_paiement as c ON p.fk_paiement = c.id';
				$sql .= ' WHERE pf.fk_facture = '.((int) $object->id);
				$sql .= ' AND pf.fk_paiement = p.rowid';
				$sql .= ' AND p.entity IN ('.getEntity('invoice').')';
				$resql = $db->query($sql);
				if (!$resql) {
					dol_print_error($db);
				}

				$res = $db->fetch_object($resql);
				$total_paiements = $res->total_paiements;

				// Total credit note and deposit
				$total_creditnote_and_deposit = 0;
				$sql = "SELECT re.rowid, re.amount_ht, re.amount_tva, re.amount_ttc,";
				$sql .= " re.description, re.fk_facture_source";
				$sql .= " FROM ".MAIN_DB_PREFIX."societe_remise_except as re";
				$sql .= " WHERE fk_facture = ".((int) $object->id);
				$resql = $db->query($sql);
				if (!empty($resql)) {
					while ($obj = $db->fetch_object($resql)) {
						$total_creditnote_and_deposit += $obj->amount_ttc;
					}
				} else {
					dol_print_error($db);
				}

				$discount->amount_ht = $discount->amount_ttc = $total_paiements + $total_creditnote_and_deposit - $object->total_ttc;
				$discount->amount_tva = 0;
				$discount->tva_tx = 0;
				$discount->vat_src_code = '';

				$result = $discount->create($user);
				if ($result < 0) {
					$error++;
				}
			}
			if ($object->type == Facture::TYPE_CREDIT_NOTE || $object->type == Facture::TYPE_DEPOSIT) {
				foreach ($amount_ht as $tva_tx => $xxx) {
					$discount->amount_ht = abs($amount_ht[$tva_tx]);
					$discount->amount_tva = abs($amount_tva[$tva_tx]);
					$discount->amount_ttc = abs($amount_ttc[$tva_tx]);
					$discount->multicurrency_amount_ht = abs($multicurrency_amount_ht[$tva_tx]);
					$discount->multicurrency_amount_tva = abs($multicurrency_amount_tva[$tva_tx]);
					$discount->multicurrency_amount_ttc = abs($multicurrency_amount_ttc[$tva_tx]);

					// Clean vat code
					$reg = array();
					$vat_src_code = '';
					if (preg_match('/\((.*)\)/', $tva_tx, $reg)) {
						$vat_src_code = $reg[1];
						$tva_tx = preg_replace('/\s*\(.*\)/', '', $tva_tx); // Remove code into vatrate.
					}

					$discount->tva_tx = abs($tva_tx);
					$discount->vat_src_code = $vat_src_code;

					$result = $discount->create($user);
					if ($result < 0) {
						$error++;
						break;
					}
				}
			}

			if (empty($error)) {
				if ($object->type != Facture::TYPE_DEPOSIT) {
					// Classe facture
					$result = $object->setPaid($user);
					if ($result >= 0) {
						$db->commit();
					} else {
						setEventMessages($object->error, $object->errors, 'errors');
						$db->rollback();
					}
				} else {
					$db->commit();
				}
			} else {
				setEventMessages($discount->error, $discount->errors, 'errors');
				$db->rollback();
			}
		}
	} elseif ($action == 'confirm_delete_paiement' && $confirm == 'yes' && $usercanissuepayment) {
		// Delete payment
		$object->fetch($id);
		if ($object->statut == Facture::STATUS_VALIDATED && $object->paye == 0) {
			$paiement = new Paiement($db);
			$result = $paiement->fetch(GETPOST('paiement_id', 'int'));
			if ($result > 0) {
				$result = $paiement->delete(); // If fetch ok and found
				if ($result >= 0) {
					header("Location: ".$_SERVER['PHP_SELF']."?id=".$id);
					exit;
				}
			}
			if ($result < 0) {
				setEventMessages($paiement->error, $paiement->errors, 'errors');
			}
		}
	} elseif ($action == 'add' && $usercancreate) {
		// Insert new invoice in database
		if ($socid > 0) {
			$object->socid = GETPOST('socid', 'int');
		}
		$selectedLines = GETPOST('toselect', 'array');

		$db->begin();

		$error = 0;
		$originentity = GETPOST('originentity');
		// Fill array 'array_options' with data from add form
		$ret = $extrafields->setOptionalsFromPost(null, $object);
		if ($ret < 0) {
			$error++;
		}

		$dateinvoice = dol_mktime(0, 0, 0, GETPOST('remonth', 'int'), GETPOST('reday', 'int'), GETPOST('reyear', 'int'), 'tzserver');	// If we enter the 02 january, we need to save the 02 january for server
		$date_pointoftax = dol_mktime(0, 0, 0, GETPOST('date_pointoftaxmonth', 'int'), GETPOST('date_pointoftaxday', 'int'), GETPOST('date_pointoftaxyear', 'int'), 'tzserver');

		// Replacement invoice
		if (GETPOST('type') == Facture::TYPE_REPLACEMENT) {
			if (empty($dateinvoice)) {
				$error++;
				setEventMessages($langs->trans("ErrorFieldRequired", $langs->transnoentitiesnoconv("Date")), null, 'errors');
				$action = 'create';
			} elseif ($dateinvoice > (dol_get_last_hour(dol_now('tzuserrel')) + (empty($conf->global->INVOICE_MAX_FUTURE_DELAY) ? 0 : $conf->global->INVOICE_MAX_FUTURE_DELAY))) {
				$error++;
				setEventMessages($langs->trans("ErrorDateIsInFuture"), null, 'errors');
				$action = 'create';
			}

			if (!(GETPOST('fac_replacement', 'int') > 0)) {
				$error++;
				setEventMessages($langs->trans("ErrorFieldRequired", $langs->transnoentitiesnoconv("ReplaceInvoice")), null, 'errors');
				$action = 'create';
			}

			if (!$error) {
				// This is a replacement invoice
				$result = $object->fetch(GETPOST('fac_replacement', 'int'));
				$object->fetch_thirdparty();

				$object->date = $dateinvoice;
				$object->date_pointoftax = $date_pointoftax;
				$object->note_public		= trim(GETPOST('note_public', 'restricthtml'));
				// We do not copy the private note
				$object->ref_client			= GETPOST('ref_client', 'alphanohtml');
				$object->model_pdf = GETPOST('model', 'alphanohtml');
				$object->fk_project			= GETPOST('projectid', 'int');
				$object->cond_reglement_id	= GETPOST('cond_reglement_id', 'int');
				$object->mode_reglement_id	= GETPOST('mode_reglement_id', 'int');
				$object->fk_account = GETPOST('fk_account', 'int');
				$object->remise_absolue		= price2num(GETPOST('remise_absolue'), 'MU', 2);
				$object->remise_percent		= price2num(GETPOST('remise_percent'), '', 2);
				$object->fk_incoterms = GETPOST('incoterm_id', 'int');
				$object->location_incoterms = GETPOST('location_incoterms', 'alpha');
				$object->multicurrency_code = GETPOST('multicurrency_code', 'alpha');
				$object->multicurrency_tx   = GETPOST('originmulticurrency_tx', 'int');

				// Proprietes particulieres a facture de remplacement
				$object->fk_facture_source = GETPOST('fac_replacement', 'int');
				$object->type = Facture::TYPE_REPLACEMENT;

				$id = $object->createFromCurrent($user);
				if ($id <= 0) {
					setEventMessages($object->error, $object->errors, 'errors');
				}
			}
		}

		// Credit note invoice
		if (GETPOST('type') == Facture::TYPE_CREDIT_NOTE) {
			$sourceinvoice = GETPOST('fac_avoir', 'int');
			if (!($sourceinvoice > 0) && empty($conf->global->INVOICE_CREDIT_NOTE_STANDALONE)) {
				$error++;
				setEventMessages($langs->trans("ErrorFieldRequired", $langs->transnoentitiesnoconv("CorrectInvoice")), null, 'errors');
				$action = 'create';
			}

			if (empty($dateinvoice)) {
				$error++;
				setEventMessages($langs->trans("ErrorFieldRequired", $langs->transnoentitiesnoconv("Date")), null, 'errors');
				$action = 'create';
			} elseif ($dateinvoice > (dol_get_last_hour(dol_now('tzuserrel')) + (empty($conf->global->INVOICE_MAX_FUTURE_DELAY) ? 0 : $conf->global->INVOICE_MAX_FUTURE_DELAY))) {
				$error++;
				setEventMessages($langs->trans("ErrorDateIsInFuture"), null, 'errors');
				$action = 'create';
			}

			if (!$error) {
				if (!empty($originentity)) {
					$object->entity = $originentity;
				}
				$object->socid = GETPOST('socid', 'int');
				$object->ref = GETPOST('ref');
				$object->date = $dateinvoice;
				$object->date_pointoftax = $date_pointoftax;
				$object->note_public		= trim(GETPOST('note_public', 'restricthtml'));
				// We do not copy the private note
				$object->ref_client			= GETPOST('ref_client');
				$object->model_pdf = GETPOST('model');
				$object->fk_project			= GETPOST('projectid', 'int');
				$object->cond_reglement_id	= 0;		// No payment term for a credit note
				$object->mode_reglement_id	= GETPOST('mode_reglement_id', 'int');
				$object->fk_account = GETPOST('fk_account', 'int');
				$object->remise_absolue		= price2num(GETPOST('remise_absolue'), 'MU');
				$object->remise_percent		= price2num(GETPOST('remise_percent'), '', 2);
				$object->fk_incoterms = GETPOST('incoterm_id', 'int');
				$object->location_incoterms = GETPOST('location_incoterms', 'alpha');
				$object->multicurrency_code = GETPOST('multicurrency_code', 'alpha');
				$object->multicurrency_tx   = GETPOST('originmulticurrency_tx', 'int');

				// Proprietes particulieres a facture avoir
				$object->fk_facture_source = $sourceinvoice > 0 ? $sourceinvoice : '';
				$object->type = Facture::TYPE_CREDIT_NOTE;

				$facture_source = new Facture($db); // fetch origin object
				if ($facture_source->fetch($object->fk_facture_source) > 0) {
					if ($facture_source->type == Facture::TYPE_SITUATION) {
						$object->situation_counter = $facture_source->situation_counter;
						$object->situation_cycle_ref = $facture_source->situation_cycle_ref;
						$facture_source->fetchPreviousNextSituationInvoice();
					}
				}


				$id = $object->create($user);
				if ($id < 0) {
					$error++;
				} else {
					// copy internal contacts
					if ($object->copy_linked_contact($facture_source, 'internal') < 0) {
						$error++;
					} elseif ($facture_source->socid == $object->socid) {
						// copy external contacts if same company
						if ($object->copy_linked_contact($facture_source, 'external') < 0) {
							$error++;
						}
					}
				}

				// NOTE: Pb with situation invoice
				// NOTE: fields total on situation invoice are stored as cumulative values on total of lines (bad) but delta on invoice total
				// NOTE: fields total on credit note are stored as delta both on total of lines and on invoice total (good)
				// NOTE: fields situation_percent on situation invoice are stored as cumulative values on lines (bad)
				// NOTE: fields situation_percent on credit note are stored as delta on lines (good)
				if (GETPOST('invoiceAvoirWithLines', 'int') == 1 && $id > 0) {
					if (!empty($facture_source->lines)) {
						$fk_parent_line = 0;

						foreach ($facture_source->lines as $line) {
							// Extrafields
							if (method_exists($line, 'fetch_optionals')) {
								// load extrafields
								$line->fetch_optionals();
							}

							// Reset fk_parent_line for no child products and special product
							if (($line->product_type != 9 && empty($line->fk_parent_line)) || $line->product_type == 9) {
								$fk_parent_line = 0;
							}


							if ($facture_source->type == Facture::TYPE_SITUATION) {
								$source_fk_prev_id = $line->fk_prev_id; // temporary storing situation invoice fk_prev_id
								$line->fk_prev_id  = $line->id; // The new line of the new credit note we are creating must be linked to the situation invoice line it is created from

								if (!empty($facture_source->tab_previous_situation_invoice)) {
									// search the last standard invoice in cycle and the possible credit note between this last and facture_source
									// TODO Move this out of loop of $facture_source->lines
									$tab_jumped_credit_notes = array();
									$lineIndex = count($facture_source->tab_previous_situation_invoice) - 1;
									$searchPreviousInvoice = true;
									while ($searchPreviousInvoice) {
										if ($facture_source->tab_previous_situation_invoice[$lineIndex]->type == Facture::TYPE_SITUATION || $lineIndex < 1) {
											$searchPreviousInvoice = false; // find, exit;
											break;
										} else {
											if ($facture_source->tab_previous_situation_invoice[$lineIndex]->type == Facture::TYPE_CREDIT_NOTE) {
												$tab_jumped_credit_notes[$lineIndex] = $facture_source->tab_previous_situation_invoice[$lineIndex]->id;
											}
											$lineIndex--; // go to previous invoice in cycle
										}
									}

									$maxPrevSituationPercent = 0;
									foreach ($facture_source->tab_previous_situation_invoice[$lineIndex]->lines as $prevLine) {
										if ($prevLine->id == $source_fk_prev_id) {
											$maxPrevSituationPercent = max($maxPrevSituationPercent, $prevLine->situation_percent);

											//$line->subprice  = $line->subprice - $prevLine->subprice;
											$line->total_ht  = $line->total_ht - $prevLine->total_ht;
											$line->total_tva = $line->total_tva - $prevLine->total_tva;
											$line->total_ttc = $line->total_ttc - $prevLine->total_ttc;
											$line->total_localtax1 = $line->total_localtax1 - $prevLine->total_localtax1;
											$line->total_localtax2 = $line->total_localtax2 - $prevLine->total_localtax2;

											$line->multicurrency_subprice  = $line->multicurrency_subprice - $prevLine->multicurrency_subprice;
											$line->multicurrency_total_ht  = $line->multicurrency_total_ht - $prevLine->multicurrency_total_ht;
											$line->multicurrency_total_tva = $line->multicurrency_total_tva - $prevLine->multicurrency_total_tva;
											$line->multicurrency_total_ttc = $line->multicurrency_total_ttc - $prevLine->multicurrency_total_ttc;
										}
									}

									// prorata
									$line->situation_percent = $maxPrevSituationPercent - $line->situation_percent;

									//print 'New line based on invoice id '.$facture_source->tab_previous_situation_invoice[$lineIndex]->id.' fk_prev_id='.$source_fk_prev_id.' will be fk_prev_id='.$line->fk_prev_id.' '.$line->total_ht.' '.$line->situation_percent.'<br>';

									// If there is some credit note between last situation invoice and invoice used for credit note generation (note: credit notes are stored as delta)
									$maxPrevSituationPercent = 0;
									foreach ($tab_jumped_credit_notes as $index => $creditnoteid) {
										foreach ($facture_source->tab_previous_situation_invoice[$index]->lines as $prevLine) {
											if ($prevLine->fk_prev_id == $source_fk_prev_id) {
												$maxPrevSituationPercent = $prevLine->situation_percent;

												$line->total_ht  -= $prevLine->total_ht;
												$line->total_tva -= $prevLine->total_tva;
												$line->total_ttc -= $prevLine->total_ttc;
												$line->total_localtax1 -= $prevLine->total_localtax1;
												$line->total_localtax2 -= $prevLine->total_localtax2;

												$line->multicurrency_subprice  -= $prevLine->multicurrency_subprice;
												$line->multicurrency_total_ht  -= $prevLine->multicurrency_total_ht;
												$line->multicurrency_total_tva -= $prevLine->multicurrency_total_tva;
												$line->multicurrency_total_ttc -= $prevLine->multicurrency_total_ttc;
											}
										}
									}

									// prorata
									$line->situation_percent += $maxPrevSituationPercent;

									//print 'New line based on invoice id '.$facture_source->tab_previous_situation_invoice[$lineIndex]->id.' fk_prev_id='.$source_fk_prev_id.' will be fk_prev_id='.$line->fk_prev_id.' '.$line->total_ht.' '.$line->situation_percent.'<br>';
								}
							}

							$line->fk_facture = $object->id;
							$line->fk_parent_line = $fk_parent_line;

							$line->subprice = -$line->subprice; // invert price for object
							$line->pa_ht = $line->pa_ht; // we choosed to have buy/cost price always positive, so no revert of sign here
							$line->total_ht = -$line->total_ht;
							$line->total_tva = -$line->total_tva;
							$line->total_ttc = -$line->total_ttc;
							$line->total_localtax1 = -$line->total_localtax1;
							$line->total_localtax2 = -$line->total_localtax2;

							$line->multicurrency_subprice = -$line->multicurrency_subprice;
							$line->multicurrency_total_ht = -$line->multicurrency_total_ht;
							$line->multicurrency_total_tva = -$line->multicurrency_total_tva;
							$line->multicurrency_total_ttc = -$line->multicurrency_total_ttc;

							$line->context['createcreditnotefrominvoice'] = 1;
							$result = $line->insert(0, 1); // When creating credit note with same lines than source, we must ignore error if discount alreayd linked

							$object->lines[] = $line; // insert new line in current object

							// Defined the new fk_parent_line
							if ($result > 0 && $line->product_type == 9) {
								$fk_parent_line = $result;
							}
						}

						$object->update_price(1);
					}
				}

				if (GETPOST('invoiceAvoirWithPaymentRestAmount', 'int') == 1 && $id > 0) {
					if ($facture_source->fetch($object->fk_facture_source) > 0) {
						$totalpaye = $facture_source->getSommePaiement();
						$totalcreditnotes = $facture_source->getSumCreditNotesUsed();
						$totaldeposits = $facture_source->getSumDepositsUsed();
						$remain_to_pay = abs($facture_source->total_ttc - $totalpaye - $totalcreditnotes - $totaldeposits);

						$object->addline($langs->trans('invoiceAvoirLineWithPaymentRestAmount'), $remain_to_pay, 1, 0, 0, 0, 0, 0, '', '', 'TTC');
					}
				}

				// Add link between credit note and origin
				if (!empty($object->fk_facture_source) && $id > 0) {
					$facture_source->fetch($object->fk_facture_source);
					$facture_source->fetchObjectLinked();

					if (!empty($facture_source->linkedObjectsIds)) {
						foreach ($facture_source->linkedObjectsIds as $sourcetype => $TIds) {
							$object->add_object_linked($sourcetype, current($TIds));
						}
					}
				}
			}
		}

		// Standard invoice or Deposit invoice, created from a Predefined template invoice
		if ((GETPOST('type') == Facture::TYPE_STANDARD || GETPOST('type') == Facture::TYPE_DEPOSIT) && GETPOST('fac_rec', 'int') > 0) {
			if (empty($dateinvoice)) {
				$error++;
				setEventMessages($langs->trans("ErrorFieldRequired", $langs->transnoentitiesnoconv("Date")), null, 'errors');
				$action = 'create';
			} elseif ($dateinvoice > (dol_get_last_hour(dol_now('tzuserrel')) + (empty($conf->global->INVOICE_MAX_FUTURE_DELAY) ? 0 : $conf->global->INVOICE_MAX_FUTURE_DELAY))) {
				$error++;
				setEventMessages($langs->trans("ErrorDateIsInFuture"), null, 'errors');
				$action = 'create';
			}

			if (!$error) {
				$object->socid = GETPOST('socid', 'int');
				$object->type            = GETPOST('type');
				$object->ref             = GETPOST('ref');
				$object->date            = $dateinvoice;
				$object->date_pointoftax = $date_pointoftax;
				$object->note_public = trim(GETPOST('note_public', 'restricthtml'));
				$object->note_private    = trim(GETPOST('note_private', 'restricthtml'));
				$object->ref_client      = GETPOST('ref_client');
				$object->model_pdf = GETPOST('model');
				$object->fk_project = GETPOST('projectid', 'int');
				$object->cond_reglement_id	= (GETPOST('type') == 3 ? 1 : GETPOST('cond_reglement_id'));
				$object->mode_reglement_id	= GETPOST('mode_reglement_id', 'int');
				$object->fk_account = GETPOST('fk_account', 'int');
				$object->amount = price2num(GETPOST('amount'));
				$object->remise_absolue		= price2num(GETPOST('remise_absolue'), 'MU');
				$object->remise_percent		= price2num(GETPOST('remise_percent'), '', 2);
				$object->fk_incoterms = GETPOST('incoterm_id', 'int');
				$object->location_incoterms = GETPOST('location_incoterms', 'alpha');
				$object->multicurrency_code = GETPOST('multicurrency_code', 'alpha');
				$object->multicurrency_tx   = GETPOST('originmulticurrency_tx', 'int');

				// Source facture
				$object->fac_rec = GETPOST('fac_rec', 'int');

				$id = $object->create($user); // This include recopy of links from recurring invoice and recurring invoice lines
			}
		}

		// Standard or deposit invoice, not from a Predefined template invoice
		if ((GETPOST('type') == Facture::TYPE_STANDARD || GETPOST('type') == Facture::TYPE_DEPOSIT || GETPOST('type') == Facture::TYPE_PROFORMA || (GETPOST('type') == Facture::TYPE_SITUATION && !GETPOST('situations'))) && GETPOST('fac_rec') <= 0) {
			$typeamount = GETPOST('typedeposit', 'aZ09');
			$valuestandardinvoice = price2num(str_replace('%', '', GETPOST('valuestandardinvoice', 'alpha')), 'MU');
			$valuedeposit = price2num(str_replace('%', '', GETPOST('valuedeposit', 'alpha')), 'MU');

			if (GETPOST('socid', 'int') < 1) {
				$error++;
				setEventMessages($langs->trans("ErrorFieldRequired", $langs->transnoentitiesnoconv("Customer")), null, 'errors');
				$action = 'create';
			}

			if (empty($dateinvoice)) {
				$error++;
				setEventMessages($langs->trans("ErrorFieldRequired", $langs->transnoentitiesnoconv("Date")), null, 'errors');
				$action = 'create';
			} elseif ($dateinvoice > (dol_get_last_hour(dol_now('tzuserrel')) + (empty($conf->global->INVOICE_MAX_FUTURE_DELAY) ? 0 : $conf->global->INVOICE_MAX_FUTURE_DELAY))) {
				$error++;
				setEventMessages($langs->trans("ErrorDateIsInFuture"), null, 'errors');
				$action = 'create';
			}


			if (GETPOST('type') == Facture::TYPE_STANDARD) {
				if ($valuestandardinvoice < 0 || $valuestandardinvoice > 100) {
					setEventMessages($langs->trans("ErrorAPercentIsRequired"), null, 'errors');
					$error++;
					$action = 'create';
				}
			} elseif (GETPOST('type') == Facture::TYPE_DEPOSIT) {
				if ($typeamount && !empty($origin) && !empty($originid)) {
					if ($typeamount == 'amount' && $valuedeposit <= 0) {
						setEventMessages($langs->trans("ErrorAnAmountWithoutTaxIsRequired"), null, 'errors');
						$error++;
						$action = 'create';
					}
					if ($typeamount == 'variable' && $valuedeposit <= 0) {
						setEventMessages($langs->trans("ErrorAPercentIsRequired"), null, 'errors');
						$error++;
						$action = 'create';
					}
					if ($typeamount == 'variablealllines' && $valuedeposit <= 0) {
						setEventMessages($langs->trans("ErrorAPercentIsRequired"), null, 'errors');
						$error++;
						$action = 'create';
					}
				}
			}

			if (!$error) {
				// Si facture standard
				$object->socid = GETPOST('socid', 'int');
				$object->type				= GETPOST('type');
				$object->ref = GETPOST('ref');
				$object->date				= $dateinvoice;
				$object->date_pointoftax = $date_pointoftax;
				$object->note_public		= trim(GETPOST('note_public', 'restricthtml'));
				$object->note_private = trim(GETPOST('note_private', 'restricthtml'));
				$object->ref_client			= GETPOST('ref_client');
				$object->model_pdf = GETPOST('model');
				$object->fk_project			= GETPOST('projectid', 'int');
				$object->cond_reglement_id	= (GETPOST('type') == 3 ? 1 : GETPOST('cond_reglement_id'));
				$object->mode_reglement_id	= GETPOST('mode_reglement_id');
				$object->fk_account = GETPOST('fk_account', 'int');
				$object->amount = price2num(GETPOST('amount'));
				$object->remise_absolue		= price2num(GETPOST('remise_absolue'), 'MU');
				$object->remise_percent		= price2num(GETPOST('remise_percent'), '', 2);
				$object->fk_incoterms = GETPOST('incoterm_id', 'int');
				$object->location_incoterms = GETPOST('location_incoterms', 'alpha');
				$object->multicurrency_code = GETPOST('multicurrency_code', 'alpha');
				$object->multicurrency_tx   = GETPOST('originmulticurrency_tx', 'int');

				if (GETPOST('type') == Facture::TYPE_SITUATION) {
					$object->situation_counter = 1;
					$object->situation_final = 0;
					$object->situation_cycle_ref = $object->newCycle();
				}

				if (in_array($object->type, $retainedWarrantyInvoiceAvailableType)) {
					$object->retained_warranty = GETPOST('retained_warranty', 'int');
					$object->retained_warranty_fk_cond_reglement = GETPOST('retained_warranty_fk_cond_reglement', 'int');
				} else {
					$object->retained_warranty = 0;
					$object->retained_warranty_fk_cond_reglement = 0;
				}

				$retained_warranty_date_limit = GETPOST('retained_warranty_date_limit');
				if (!empty($retained_warranty_date_limit) && dol_stringtotime($retained_warranty_date_limit)) {
					$object->retained_warranty_date_limit = dol_stringtotime($retained_warranty_date_limit);
				}
				$object->retained_warranty_date_limit = !empty($object->retained_warranty_date_limit) ? $object->retained_warranty_date_limit : $object->calculate_date_lim_reglement($object->retained_warranty_fk_cond_reglement);

				$object->fetch_thirdparty();

				// If creation from another object of another module (Example: origin=propal, originid=1)
				if (!empty($origin) && !empty($originid)) {
					$regs = array();
					// Parse element/subelement (ex: project_task)
					$element = $subelement = $origin;
					if (preg_match('/^([^_]+)_([^_]+)/i', $origin, $regs)) {
						$element = $regs[1];
						$subelement = $regs[2];
					}

					// For compatibility
					if ($element == 'order') {
						$element = $subelement = 'commande';
					}
					if ($element == 'propal') {
						$element = 'comm/propal';
						$subelement = 'propal';
					}
					if ($element == 'contract') {
						$element = $subelement = 'contrat';
					}
					if ($element == 'inter') {
						$element = $subelement = 'ficheinter';
					}
					if ($element == 'shipping') {
						$element = $subelement = 'expedition';
					}

					$object->origin = $origin;
					$object->origin_id = $originid;

					// Possibility to add external linked objects with hooks
					$object->linked_objects[$object->origin] = $object->origin_id;
					// link with order if it is a shipping invoice
					if ($object->origin == 'shipping') {
						require_once DOL_DOCUMENT_ROOT.'/expedition/class/expedition.class.php';
						$exp = new Expedition($db);
						$exp->fetch($object->origin_id);
						$exp->fetchObjectLinked();
						if (is_array($exp->linkedObjectsIds['commande']) && count($exp->linkedObjectsIds['commande']) > 0) {
							foreach ($exp->linkedObjectsIds['commande'] as $key => $value) {
								$object->linked_objects['commande'] = $value;
							}
						}
					}

					if (is_array($_POST['other_linked_objects']) && !empty($_POST['other_linked_objects'])) {
						$object->linked_objects = array_merge($object->linked_objects, $_POST['other_linked_objects']);
					}

					$id = $object->create($user); // This include class to add_object_linked() and add add_contact()

					if ($id > 0) {
						dol_include_once('/'.$element.'/class/'.$subelement.'.class.php');

						$classname = ucfirst($subelement);
						$srcobject = new $classname($db);

						dol_syslog("Try to find source object origin=".$object->origin." originid=".$object->origin_id." to add lines or deposit lines");
						$result = $srcobject->fetch($object->origin_id);

						// If deposit invoice - down payment with 1 line (fixed amount or percent)
						if (GETPOST('type') == Facture::TYPE_DEPOSIT && in_array($typeamount, array('amount', 'variable'))) {
							// Define the array $amountdeposit
							$amountdeposit = array();
							if (!empty($conf->global->MAIN_DEPOSIT_MULTI_TVA)) {
								if ($typeamount == 'amount') {
									$amount = $valuedeposit;
								} else {
									$amount = $srcobject->total_ttc * ($valuedeposit / 100);
								}

								$TTotalByTva = array();
								foreach ($srcobject->lines as &$line) {
									if (!empty($line->special_code)) {
										continue;
									}
									$TTotalByTva[$line->tva_tx] += $line->total_ttc;
								}

								foreach ($TTotalByTva as $tva => &$total) {
									$coef = $total / $srcobject->total_ttc; // Calc coef
									$am = $amount * $coef;
									$amount_ttc_diff += $am;
									$amountdeposit[$tva] += $am / (1 + $tva / 100); // Convert into HT for the addline
								}
							} else {
								if ($typeamount == 'amount') {
									$amountdeposit[0] = $valuedeposit;
								} elseif ($typeamount == 'variable') {
									if ($result > 0) {
										$totalamount = 0;
										$lines = $srcobject->lines;
										$numlines = count($lines);
										for ($i = 0; $i < $numlines; $i++) {
											$qualified = 1;
											if (empty($lines[$i]->qty)) {
												$qualified = 0; // We discard qty=0, it is an option
											}
											if (!empty($lines[$i]->special_code)) {
												$qualified = 0; // We discard special_code (frais port, ecotaxe, option, ...)
											}
											if ($qualified) {
												$totalamount += $lines[$i]->total_ht; // Fixme : is it not for the customer ? Shouldn't we take total_ttc ?
												$tva_tx = $lines[$i]->tva_tx;
												$amountdeposit[$tva_tx] += ($lines[$i]->total_ht * $valuedeposit) / 100;
											}
										}

										if ($totalamount == 0) {
											$amountdeposit[0] = 0;
										}
									} else {
										setEventMessages($srcobject->error, $srcobject->errors, 'errors');
										$error++;
									}
								}

								$amount_ttc_diff = $amountdeposit[0];
							}

							foreach ($amountdeposit as $tva => $amount) {
								if (empty($amount)) {
									continue;
								}

								$arraylist = array(
									'amount' => 'FixAmount',
									'variable' => 'VarAmount'
								);
								$descline = '(DEPOSIT)';
								//$descline.= ' - '.$langs->trans($arraylist[$typeamount]);
								if ($typeamount == 'amount') {
									$descline .= ' ('.price($valuedeposit, '', $langs, 0, - 1, - 1, (!empty($object->multicurrency_code) ? $object->multicurrency_code : $conf->currency)).')';
								} elseif ($typeamount == 'variable') {
									$descline .= ' ('.$valuedeposit.'%)';
								}

								$descline .= ' - '.$srcobject->ref;
								$result = $object->addline(
									$descline,
									$amount, // subprice
									1, // quantity
									$tva, // vat rate
									0, // localtax1_tx
									0, // localtax2_tx
									(empty($conf->global->INVOICE_PRODUCTID_DEPOSIT) ? 0 : $conf->global->INVOICE_PRODUCTID_DEPOSIT), // fk_product
									0, // remise_percent
									0, // date_start
									0, // date_end
									0,
									$lines[$i]->info_bits, // info_bits
									0,
									'HT',
									0,
									0, // product_type
									1,
									$lines[$i]->special_code,
									$object->origin,
									0,
									0,
									0,
									0
									//,$langs->trans('Deposit') //Deprecated
								);
							}

							$diff = $object->total_ttc - $amount_ttc_diff;

							if (!empty($conf->global->MAIN_DEPOSIT_MULTI_TVA) && $diff != 0) {
								$object->fetch_lines();
								$subprice_diff = $object->lines[0]->subprice - $diff / (1 + $object->lines[0]->tva_tx / 100);
								$object->updateline($object->lines[0]->id, $object->lines[0]->desc, $subprice_diff, $object->lines[0]->qty, $object->lines[0]->remise_percent, $object->lines[0]->date_start, $object->lines[0]->date_end, $object->lines[0]->tva_tx, 0, 0, 'HT', $object->lines[0]->info_bits, $object->lines[0]->product_type, 0, 0, 0, $object->lines[0]->pa_ht, $object->lines[0]->label, 0, array(), 100);
							}
						}

						// standard invoice, credit note, or down payment from a percent of all lines
						if (GETPOST('type') != Facture::TYPE_DEPOSIT || (GETPOST('type') == Facture::TYPE_DEPOSIT && $typeamount == 'variablealllines')) {
							if ($result > 0) {
								$lines = $srcobject->lines;
								if (empty($lines) && method_exists($srcobject, 'fetch_lines')) {
									$srcobject->fetch_lines();
									$lines = $srcobject->lines;
								}

								// If we create a standard invoice with a percent, we change amount by changing the qty
								if (GETPOST('type') == Facture::TYPE_STANDARD && $valuestandardinvoice > 0 && $valuestandardinvoice < 100) {
									if (is_array($lines)) {
										foreach ($lines as $line) {
											// We keep ->subprice and ->pa_ht, but we change the qty
											$line->qty = price2num($line->qty * $valuestandardinvoice / 100, 'MS');
										}
									}
								}
								// If we create a down payment with a percent on all lines, we change amount by changing the qty
								if (GETPOST('type') == Facture::TYPE_DEPOSIT && $typeamount == 'variablealllines') {
									if (is_array($lines)) {
										foreach ($lines as $line) {
											// We keep ->subprice and ->pa_ht, but we change the qty
											$line->qty = price2num($line->qty * $valuedeposit / 100, 'MS');
										}
									}
								}

								$fk_parent_line = 0;
								$num = count($lines);

								for ($i = 0; $i < $num; $i++) {
									if (!in_array($lines[$i]->id, $selectedLines)) {
										continue; // Skip unselected lines
									}

									// Don't add lines with qty 0 when coming from a shipment including all order lines
									if ($srcobject->element == 'shipping' && $conf->global->SHIPMENT_GETS_ALL_ORDER_PRODUCTS && $lines[$i]->qty == 0) {
										continue;
									}
									// Don't add closed lines when coming from a contract (Set constant to '0,5' to exclude also inactive lines)
									if (!isset($conf->global->CONTRACT_EXCLUDE_SERVICES_STATUS_FOR_INVOICE)) {
										$conf->global->CONTRACT_EXCLUDE_SERVICES_STATUS_FOR_INVOICE = '5';
									}
									if ($srcobject->element == 'contrat' && in_array($lines[$i]->statut, explode(',', $conf->global->CONTRACT_EXCLUDE_SERVICES_STATUS_FOR_INVOICE))) {
										continue;
									}

									$label = (!empty($lines[$i]->label) ? $lines[$i]->label : '');
									$desc = (!empty($lines[$i]->desc) ? $lines[$i]->desc : $lines[$i]->libelle);
									if ($object->situation_counter == 1) {
										$lines[$i]->situation_percent = 0;
									}

									if ($lines[$i]->subprice < 0 && empty($conf->global->INVOICE_KEEP_DISCOUNT_LINES_AS_IN_ORIGIN)) {
										// Negative line, we create a discount line
										$discount = new DiscountAbsolute($db);
										$discount->fk_soc = $object->socid;
										$discount->amount_ht = abs($lines[$i]->total_ht);
										$discount->amount_tva = abs($lines[$i]->total_tva);
										$discount->amount_ttc = abs($lines[$i]->total_ttc);
										$discount->tva_tx = $lines[$i]->tva_tx;
										$discount->fk_user = $user->id;
										$discount->description = $desc;
										$discount->multicurrency_subprice = abs($lines[$i]->multicurrency_subprice);
										$discount->multicurrency_amount_ht = abs($lines[$i]->multicurrency_total_ht);
										$discount->multicurrency_amount_tva = abs($lines[$i]->multicurrency_total_tva);
										$discount->multicurrency_amount_ttc = abs($lines[$i]->multicurrency_total_ttc);

										$discountid = $discount->create($user);
										if ($discountid > 0) {
											$result = $object->insert_discount($discountid); // This include link_to_invoice
										} else {
											setEventMessages($discount->error, $discount->errors, 'errors');
											$error++;
											break;
										}
									} else {
										// Positive line
										$product_type = ($lines[$i]->product_type ? $lines[$i]->product_type : 0);

										// Date start
										$date_start = false;
										if ($lines[$i]->date_debut_prevue) {
											$date_start = $lines[$i]->date_debut_prevue;
										}
										if ($lines[$i]->date_debut_reel) {
											$date_start = $lines[$i]->date_debut_reel;
										}
										if ($lines[$i]->date_start) {
											$date_start = $lines[$i]->date_start;
										}

										// Date end
										$date_end = false;
										if ($lines[$i]->date_fin_prevue) {
											$date_end = $lines[$i]->date_fin_prevue;
										}
										if ($lines[$i]->date_fin_reel) {
											$date_end = $lines[$i]->date_fin_reel;
										}
										if ($lines[$i]->date_end) {
											$date_end = $lines[$i]->date_end;
										}

										// Reset fk_parent_line for no child products and special product
										if (($lines[$i]->product_type != 9 && empty($lines[$i]->fk_parent_line)) || $lines[$i]->product_type == 9) {
											$fk_parent_line = 0;
										}

										// Extrafields
										if (method_exists($lines[$i], 'fetch_optionals')) {
											$lines[$i]->fetch_optionals();
											$array_options = $lines[$i]->array_options;
										}

										$tva_tx = $lines[$i]->tva_tx;
										if (!empty($lines[$i]->vat_src_code) && !preg_match('/\(/', $tva_tx)) {
											$tva_tx .= ' ('.$lines[$i]->vat_src_code.')';
										}

										// View third's localtaxes for NOW and do not use value from origin.
										// TODO Is this really what we want ? Yes if source is template invoice but what if proposal or order ?
										$localtax1_tx = get_localtax($tva_tx, 1, $object->thirdparty);
										$localtax2_tx = get_localtax($tva_tx, 2, $object->thirdparty);

										$result = $object->addline(
											$desc,
											$lines[$i]->subprice,
											$lines[$i]->qty,
											$tva_tx,
											$localtax1_tx,
											$localtax2_tx,
											$lines[$i]->fk_product,
											$lines[$i]->remise_percent,
											$date_start,
											$date_end,
											0,
											$lines[$i]->info_bits,
											$lines[$i]->fk_remise_except,
											'HT',
											0,
											$product_type,
											$lines[$i]->rang,
											$lines[$i]->special_code,
											$object->origin,
											$lines[$i]->rowid,
											$fk_parent_line,
											$lines[$i]->fk_fournprice,
											$lines[$i]->pa_ht,
											$label,
											$array_options,
											$lines[$i]->situation_percent,
											$lines[$i]->fk_prev_id,
											$lines[$i]->fk_unit
										);

										if ($result > 0) {
											$lineid = $result;
										} else {
											$lineid = 0;
											$error++;
											break;
										}

										// Defined the new fk_parent_line
										if ($result > 0 && $lines[$i]->product_type == 9) {
											$fk_parent_line = $result;
										}
									}
								}
							} else {
								setEventMessages($srcobject->error, $srcobject->errors, 'errors');
								$error++;
							}
						}

						// Now we create same links to contact than the ones found on origin object
						/* Useless, already into the create
						if (! empty($conf->global->MAIN_PROPAGATE_CONTACTS_FROM_ORIGIN))
						{
							$originforcontact = $object->origin;
							$originidforcontact = $object->origin_id;
							if ($originforcontact == 'shipping')     // shipment and order share the same contacts. If creating from shipment we take data of order
							{
								$originforcontact=$srcobject->origin;
								$originidforcontact=$srcobject->origin_id;
							}
							$sqlcontact = "SELECT code, fk_socpeople FROM ".MAIN_DB_PREFIX."element_contact as ec, ".MAIN_DB_PREFIX."c_type_contact as ctc";
							$sqlcontact.= " WHERE element_id = ".((int) $originidforcontact)." AND ec.fk_c_type_contact = ctc.rowid AND ctc.element = '".$db->escape($originforcontact)."'";

							$resqlcontact = $db->query($sqlcontact);
							if ($resqlcontact)
							{
								while($objcontact = $db->fetch_object($resqlcontact))
								{
									//print $objcontact->code.'-'.$objcontact->fk_socpeople."\n";
									$object->add_contact($objcontact->fk_socpeople, $objcontact->code);
								}
							}
							else dol_print_error($resqlcontact);
						}*/

						// Hooks
						$parameters = array('objFrom' => $srcobject);
						$reshook = $hookmanager->executeHooks('createFrom', $parameters, $object, $action); // Note that $action and $object may have been
						// modified by hook
						if ($reshook < 0) {
							setEventMessages($hookmanager->error, $hookmanager->errors, 'errors');
							$error++;
						}
					} else {
						setEventMessages($object->error, $object->errors, 'errors');
						$error++;
					}
				} else {   // If some invoice's lines coming from page
					$id = $object->create($user);

					for ($i = 1; $i <= $NBLINES; $i++) {
						if (GETPOST('idprod'.$i, 'int')) {
							$product = new Product($db);
							$product->fetch(GETPOST('idprod'.$i, 'int'));
							$startday = dol_mktime(12, 0, 0, GETPOST('date_start'.$i.'month'), GETPOST('date_start'.$i.'day'), GETPOST('date_start'.$i.'year'));
							$endday = dol_mktime(12, 0, 0, GETPOST('date_end'.$i.'month'), GETPOST('date_end'.$i.'day'), GETPOST('date_end'.$i.'year'));
							$result = $object->addline($product->description, $product->price, price2num(GETPOST('qty'.$i), 'MS'), $product->tva_tx, $product->localtax1_tx, $product->localtax2_tx, GETPOST('idprod'.$i, 'int'), price2num(GETPOST('remise_percent'.$i), '', 2), $startday, $endday, 0, 0, '', $product->price_base_type, $product->price_ttc, $product->type, -1, 0, '', 0, 0, null, 0, '', 0, 100, '', $product->fk_unit);
						}
					}
				}
			}
		}

		// Situation invoices
		if (GETPOST('type') == Facture::TYPE_SITUATION && GETPOST('situations')) {
			if (empty($dateinvoice)) {
				$error++;
				$mesg = $langs->trans("ErrorFieldRequired", $langs->transnoentitiesnoconv("Date"));
				setEventMessages($mesg, null, 'errors');
			} elseif ($dateinvoice > (dol_get_last_hour(dol_now('tzuserrel')) + (empty($conf->global->INVOICE_MAX_FUTURE_DELAY) ? 0 : $conf->global->INVOICE_MAX_FUTURE_DELAY))) {
				$error++;
				setEventMessages($langs->trans("ErrorDateIsInFuture"), null, 'errors');
				$action = 'create';
			}

			if (!(GETPOST('situations', 'int') > 0)) {
				$error++;
				$mesg = $langs->trans("ErrorFieldRequired", $langs->transnoentitiesnoconv("InvoiceSituation"));
				setEventMessages($mesg, null, 'errors');
				$action = 'create';
			}

			if (!$error) {
				$result = $object->fetch(GETPOST('situations', 'int'));
				$object->fk_facture_source = GETPOST('situations', 'int');
				$object->type = Facture::TYPE_SITUATION;

				if (!empty($origin) && !empty($originid)) {
					include_once DOL_DOCUMENT_ROOT.'/core/lib/price.lib.php';

					$object->origin = $origin;
					$object->origin_id = $originid;

					// retained warranty
					if (!empty($conf->global->INVOICE_USE_RETAINED_WARRANTY)) {
						$retained_warranty = GETPOST('retained_warranty', 'int');
						if (price2num($retained_warranty) > 0) {
							$object->retained_warranty = price2num($retained_warranty);
						}

						if (GETPOST('retained_warranty_fk_cond_reglement', 'int') > 0) {
							$object->retained_warranty_fk_cond_reglement = GETPOST('retained_warranty_fk_cond_reglement', 'int');
						}

						$retained_warranty_date_limit = GETPOST('retained_warranty_date_limit');
						if (!empty($retained_warranty_date_limit) && $db->jdate($retained_warranty_date_limit)) {
							$object->retained_warranty_date_limit = $db->jdate($retained_warranty_date_limit);
						}
						$object->retained_warranty_date_limit = !empty($object->retained_warranty_date_limit) ? $object->retained_warranty_date_limit : $object->calculate_date_lim_reglement($object->retained_warranty_fk_cond_reglement);
					}

					foreach ($object->lines as $i => &$line) {
						$line->origin = $object->origin;
						$line->origin_id = $line->id;
						$line->fk_prev_id = $line->id;
						$line->fetch_optionals();
						$line->situation_percent = $line->get_prev_progress($object->id); // get good progress including credit note

						// The $line->situation_percent has been modified, so we must recalculate all amounts
						$tabprice = calcul_price_total($line->qty, $line->subprice, $line->remise_percent, $line->tva_tx, $line->localtax1_tx, $line->localtax2_tx, 0, 'HT', 0, $line->product_type, $mysoc, '', $line->situation_percent);
						$line->total_ht = $tabprice[0];
						$line->total_tva = $tabprice[1];
						$line->total_ttc = $tabprice[2];
						$line->total_localtax1 = $tabprice[9];
						$line->total_localtax2 = $tabprice[10];
						$line->multicurrency_total_ht  = $tabprice[16];
						$line->multicurrency_total_tva = $tabprice[17];
						$line->multicurrency_total_ttc = $tabprice[18];

						// Si fk_remise_except defini on vérifie si la réduction à déjà été appliquée
						if ($line->fk_remise_except) {
							$discount = new DiscountAbsolute($line->db);
							$result = $discount->fetch($line->fk_remise_except);
							if ($result > 0) {
								// Check if discount not already affected to another invoice
								if ($discount->fk_facture_line > 0) {
									$line->fk_remise_except = 0;
								}
							}
						}
					}
				}

				$object->fetch_thirdparty();
				$object->date = $dateinvoice;
				$object->date_pointoftax = $date_pointoftax;
				$object->note_public = trim(GETPOST('note_public', 'restricthtml'));
				$object->note = trim(GETPOST('note', 'restricthtml'));
				$object->note_private = trim(GETPOST('note', 'restricthtml'));
				$object->ref_client = GETPOST('ref_client', 'alpha');
				$object->model_pdf = GETPOST('model', 'alpha');
				$object->fk_project = GETPOST('projectid', 'int');
				$object->cond_reglement_id = GETPOST('cond_reglement_id', 'int');
				$object->mode_reglement_id = GETPOST('mode_reglement_id', 'int');
				$object->remise_absolue =price2num(GETPOST('remise_absolue'), 'MU', 2);
				$object->remise_percent = price2num(GETPOST('remise_percent'), '', 2);

				// Proprietes particulieres a facture de remplacement

				$object->situation_counter = $object->situation_counter + 1;
				$id = $object->createFromCurrent($user);
				if ($id <= 0) {
					$mesg = $object->error;
				} else {
					$nextSituationInvoice = new Facture($db);
					$nextSituationInvoice->fetch($id);

					// create extrafields with data from create form
					$extrafields->fetch_name_optionals_label($nextSituationInvoice->table_element);
					$ret = $extrafields->setOptionalsFromPost(null, $nextSituationInvoice);
					if ($ret > 0) {
						$nextSituationInvoice->insertExtraFields();
					}
				}
			}
		}

		// End of object creation, we show it
		if ($id > 0 && !$error) {
			$db->commit();

			// Define output language
			if (empty($conf->global->MAIN_DISABLE_PDF_AUTOUPDATE) && count($object->lines)) {
				$outputlangs = $langs;
				$newlang = '';
				if ($conf->global->MAIN_MULTILANGS && empty($newlang) && GETPOST('lang_id', 'aZ09')) {
					$newlang = GETPOST('lang_id', 'aZ09');
				}
				if ($conf->global->MAIN_MULTILANGS && empty($newlang)) {
					$newlang = $object->thirdparty->default_lang;
				}
				if (!empty($newlang)) {
					$outputlangs = new Translate("", $conf);
					$outputlangs->setDefaultLang($newlang);
					$outputlangs->load('products');
				}
				$model = $object->model_pdf;
				$ret = $object->fetch($id); // Reload to get new records

				$result = $object->generateDocument($model, $outputlangs, $hidedetails, $hidedesc, $hideref);
				if ($result < 0) {
					setEventMessages($object->error, $object->errors, 'errors');
				}
			}

			header('Location: '.$_SERVER["PHP_SELF"].'?facid='.$id);
			exit();
		} else {
			$db->rollback();
			$action = 'create';
			$_GET["origin"] = $_POST["origin"];
			$_GET["originid"] = $_POST["originid"];
			setEventMessages($object->error, $object->errors, 'errors');
		}
	} elseif ($action == 'addline' && GETPOST('submitforalllines', 'alpha') && GETPOST('vatforalllines', 'alpha') !== '') {
		// Define vat_rate
		$vat_rate = (GETPOST('vatforalllines') ? GETPOST('vatforalllines') : 0);
		$vat_rate = str_replace('*', '', $vat_rate);
		$localtax1_rate = get_localtax($vat_rate, 1, $object->thirdparty, $mysoc);
		$localtax2_rate = get_localtax($vat_rate, 2, $object->thirdparty, $mysoc);
		foreach ($object->lines as $line) {
			$result = $object->updateline($line->id, $line->desc, $line->subprice, $line->qty, $line->remise_percent, $line->date_start, $line->date_end, $vat_rate, $localtax1_rate, $localtax2_rate, 'HT', $line->info_bits, $line->product_type, $line->fk_parent_line, 0, $line->fk_fournprice, $line->pa_ht, $line->label, $line->special_code, $line->array_options, $line->situation_percent, $line->fk_unit, $line->multicurrency_subprice);
		}
	} elseif ($action == 'addline' && $usercancreate) {		// Add a new line
		$langs->load('errors');
		$error = 0;

		// Set if we used free entry or predefined product
		$predef = '';
		$product_desc =(GETPOSTISSET('dp_desc') ? GETPOST('dp_desc', 'restricthtml') : '');
		$price_ht = price2num(GETPOST('price_ht'), 'MU', 2);
		$price_ht_devise = price2num(GETPOST('multicurrency_price_ht'), 'CU', 2);
		$prod_entry_mode = GETPOST('prod_entry_mode', 'alpha');
		if ($prod_entry_mode == 'free') {
			$idprod = 0;
			$tva_tx = (GETPOST('tva_tx', 'alpha') ? GETPOST('tva_tx', 'alpha') : 0);
		} else {
			$idprod = GETPOST('idprod', 'int');
			$tva_tx = '';
		}

		$qty = price2num(GETPOST('qty'.$predef), 'MS', 2);
		$remise_percent = price2num(GETPOST('remise_percent'.$predef), '', 2);

		// Extrafields
		$extralabelsline = $extrafields->fetch_name_optionals_label($object->table_element_line);
		$array_options = $extrafields->getOptionalsFromPost($object->table_element_line, $predef);
		// Unset extrafield
		if (is_array($extralabelsline)) {
			// Get extra fields
			foreach ($extralabelsline as $key => $value) {
				unset($_POST["options_".$key.$predef]);
			}
		}

		if ((empty($idprod) || $idprod < 0) && ($price_ht < 0) && ($qty < 0)) {
			setEventMessages($langs->trans('ErrorBothFieldCantBeNegative', $langs->transnoentitiesnoconv('UnitPriceHT'), $langs->transnoentitiesnoconv('Qty')), null, 'errors');
			$error++;
		}
		if (!$prod_entry_mode) {
			if (GETPOST('type') < 0 && !GETPOST('search_idprod')) {
				setEventMessages($langs->trans('ErrorChooseBetweenFreeEntryOrPredefinedProduct'), null, 'errors');
				$error++;
			}
		}
		if ($prod_entry_mode == 'free' && (empty($idprod) || $idprod < 0) && GETPOST('type') < 0) {
			setEventMessages($langs->trans('ErrorFieldRequired', $langs->transnoentitiesnoconv('Type')), null, 'errors');
			$error++;
		}
		if (($prod_entry_mode == 'free' && (empty($idprod) || $idprod < 0) && (($price_ht < 0 && empty($conf->global->FACTURE_ENABLE_NEGATIVE_LINES)) || $price_ht == '') && $price_ht_devise == '') && $object->type != Facture::TYPE_CREDIT_NOTE) { 	// Unit price can be 0 but not ''
			if ($price_ht < 0 && empty($conf->global->FACTURE_ENABLE_NEGATIVE_LINES)) {
				$langs->load("errors");
				if ($object->type == $object::TYPE_DEPOSIT) {
					// Using negative lines on deposit lead to headach and blocking problems when you want to consume them.
					setEventMessages($langs->trans("ErrorLinesCantBeNegativeOnDeposits"), null, 'errors');
				} else {
					setEventMessages($langs->trans("ErrorFieldCantBeNegativeOnInvoice", $langs->transnoentitiesnoconv("UnitPriceHT"), $langs->transnoentitiesnoconv("CustomerAbsoluteDiscountShort")), null, 'errors');
				}
				$error++;
			} else {
				setEventMessages($langs->trans("ErrorFieldRequired", $langs->transnoentitiesnoconv("UnitPriceHT")), null, 'errors');
				$error++;
			}
		}
		if ($qty == '') {
			setEventMessages($langs->trans('ErrorFieldRequired', $langs->transnoentitiesnoconv('Qty')), null, 'errors');
			$error++;
		}
		if ($prod_entry_mode == 'free' && empty($idprod) && empty($product_desc)) {
			setEventMessages($langs->trans('ErrorFieldRequired', $langs->transnoentitiesnoconv('Description')), null, 'errors');
			$error++;
		}
		if ($qty < 0) {
			$langs->load("errors");
			setEventMessages($langs->trans('ErrorQtyForCustomerInvoiceCantBeNegative'), null, 'errors');
			$error++;
		}

		if (!$error && !empty($conf->variants->enabled) && $prod_entry_mode != 'free') {
			if ($combinations = GETPOST('combinations', 'array')) {
				//Check if there is a product with the given combination
				$prodcomb = new ProductCombination($db);

				if ($res = $prodcomb->fetchByProductCombination2ValuePairs($idprod, $combinations)) {
					$idprod = $res->fk_product_child;
				} else {
					setEventMessages($langs->trans('ErrorProductCombinationNotFound'), null, 'errors');
					$error++;
				}
			}
		}

		if (!$error && ($qty >= 0) && (!empty($product_desc) || (!empty($idprod) && $idprod > 0))) {
			$ret = $object->fetch($id);
			if ($ret < 0) {
				dol_print_error($db, $object->error);
				exit();
			}
			$ret = $object->fetch_thirdparty();

			// Clean parameters
			$date_start = dol_mktime(GETPOST('date_start'.$predef.'hour'), GETPOST('date_start'.$predef.'min'), GETPOST('date_start'.$predef.'sec'), GETPOST('date_start'.$predef.'month'), GETPOST('date_start'.$predef.'day'), GETPOST('date_start'.$predef.'year'));
			$date_end = dol_mktime(GETPOST('date_end'.$predef.'hour'), GETPOST('date_end'.$predef.'min'), GETPOST('date_end'.$predef.'sec'), GETPOST('date_end'.$predef.'month'), GETPOST('date_end'.$predef.'day'), GETPOST('date_end'.$predef.'year'));
			$price_base_type = (GETPOST('price_base_type', 'alpha') ? GETPOST('price_base_type', 'alpha') : 'HT');

			// Define special_code for special lines
			$special_code = 0;
			// if (empty($_POST['qty'])) $special_code=3; // Options should not exists on invoices

			// Ecrase $pu par celui du produit
			// Ecrase $desc par celui du produit
			// Ecrase $tva_tx par celui du produit
			// Ecrase $base_price_type par celui du produit
			// Replaces $fk_unit with the product's
			if (!empty($idprod) && $idprod > 0) {
				$prod = new Product($db);
				$prod->fetch($idprod);

				$label = ((GETPOST('product_label') && GETPOST('product_label') != $prod->label) ? GETPOST('product_label') : '');

				// Search the correct price into loaded array product_price_by_qty using id of array retrieved into POST['pqp'].
				$pqp = (GETPOST('pbq', 'int') ? GETPOST('pbq', 'int') : 0);

				$datapriceofproduct = $prod->getSellPrice($mysoc, $object->thirdparty, $pqp);

				$pu_ht = $datapriceofproduct['pu_ht'];
				$pu_ttc = $datapriceofproduct['pu_ttc'];
				$price_min = $datapriceofproduct['price_min'];
				$price_base_type = $datapriceofproduct['price_base_type'];
				$tva_tx = $datapriceofproduct['tva_tx'];
				$tva_npr = $datapriceofproduct['tva_npr'];

				$tmpvat = price2num(preg_replace('/\s*\(.*\)/', '', $tva_tx));
				$tmpprodvat = price2num(preg_replace('/\s*\(.*\)/', '', $prod->tva_tx));

				// if price ht was forced (ie: from gui when calculated by margin rate and cost price). TODO Why this ?
				if (!empty($price_ht) || $price_ht === '0') {
					$pu_ht = price2num($price_ht, 'MU');
					$pu_ttc = price2num($pu_ht * (1 + ($tmpvat / 100)), 'MU');
				} elseif ($tmpvat != $tmpprodvat) {
					// On reevalue prix selon taux tva car taux tva transaction peut etre different
					// de ceux du produit par defaut (par exemple si pays different entre vendeur et acheteur).
					if ($price_base_type != 'HT') {
						$pu_ht = price2num($pu_ttc / (1 + ($tmpvat / 100)), 'MU');
					} else {
						$pu_ttc = price2num($pu_ht * (1 + ($tmpvat / 100)), 'MU');
					}
				}

				$desc = '';

				// Define output language
				if (!empty($conf->global->MAIN_MULTILANGS) && !empty($conf->global->PRODUIT_TEXTS_IN_THIRDPARTY_LANGUAGE)) {
					$outputlangs = $langs;
					$newlang = '';
					if (empty($newlang) && GETPOST('lang_id', 'aZ09')) {
						$newlang = GETPOST('lang_id', 'aZ09');
					}
					if (empty($newlang)) {
						$newlang = $object->thirdparty->default_lang;
					}
					if (!empty($newlang)) {
						$outputlangs = new Translate("", $conf);
						$outputlangs->setDefaultLang($newlang);
						$outputlangs->load('products');
					}

					$desc = (!empty($prod->multilangs [$outputlangs->defaultlang] ["description"])) ? $prod->multilangs [$outputlangs->defaultlang] ["description"] : $prod->description;
				} else {
					$desc = $prod->description;
				}

				//If text set in desc is the same as product descpription (as now it's preloaded) whe add it only one time
				if ($product_desc==$desc && !empty($conf->global->PRODUIT_AUTOFILL_DESC)) {
					$product_desc='';
				}

				if (!empty($product_desc) && !empty($conf->global->MAIN_NO_CONCAT_DESCRIPTION)) {
					$desc = $product_desc;
				} else {
					$desc = dol_concatdesc($desc, $product_desc, '', !empty($conf->global->MAIN_CHANGE_ORDER_CONCAT_DESCRIPTION));
				}

				// Add custom code and origin country into description
				if (empty($conf->global->MAIN_PRODUCT_DISABLE_CUSTOMCOUNTRYCODE) && (!empty($prod->customcode) || !empty($prod->country_code))) {
					$tmptxt = '(';
					// Define output language
					if (!empty($conf->global->MAIN_MULTILANGS) && !empty($conf->global->PRODUIT_TEXTS_IN_THIRDPARTY_LANGUAGE)) {
						$outputlangs = $langs;
						$newlang = '';
						if (empty($newlang) && GETPOST('lang_id', 'alpha')) {
							$newlang = GETPOST('lang_id', 'alpha');
						}
						if (empty($newlang)) {
							$newlang = $object->thirdparty->default_lang;
						}
						if (!empty($newlang)) {
							$outputlangs = new Translate("", $conf);
							$outputlangs->setDefaultLang($newlang);
							$outputlangs->load('products');
						}
						if (!empty($prod->customcode)) {
							$tmptxt .= $outputlangs->transnoentitiesnoconv("CustomCode").': '.$prod->customcode;
						}
						if (!empty($prod->customcode) && !empty($prod->country_code)) {
							$tmptxt .= ' - ';
						}
						if (!empty($prod->country_code)) {
							$tmptxt .= $outputlangs->transnoentitiesnoconv("CountryOrigin").': '.getCountry($prod->country_code, 0, $db, $outputlangs, 0);
						}
					} else {
						if (!empty($prod->customcode)) {
							$tmptxt .= $langs->transnoentitiesnoconv("CustomCode").': '.$prod->customcode;
						}
						if (!empty($prod->customcode) && !empty($prod->country_code)) {
							$tmptxt .= ' - ';
						}
						if (!empty($prod->country_code)) {
							$tmptxt .= $langs->transnoentitiesnoconv("CountryOrigin").': '.getCountry($prod->country_code, 0, $db, $langs, 0);
						}
					}
					$tmptxt .= ')';
					$desc = dol_concatdesc($desc, $tmptxt);
				}

				$type = $prod->type;
				$fk_unit = $prod->fk_unit;
			} else {
				$pu_ht = price2num($price_ht, 'MU');
				$pu_ttc = price2num(GETPOST('price_ttc'), 'MU');
				$tva_npr = (preg_match('/\*/', $tva_tx) ? 1 : 0);
				$tva_tx = str_replace('*', '', $tva_tx);
				if (empty($tva_tx)) {
					$tva_npr = 0;
				}
				$label = (GETPOST('product_label') ? GETPOST('product_label') : '');
				$desc = $product_desc;
				$type = GETPOST('type');
				$fk_unit = GETPOST('units', 'alpha');
				$pu_ht_devise = price2num($price_ht_devise, 'MU');
			}

			// Margin
			$fournprice = price2num(GETPOST('fournprice'.$predef) ? GETPOST('fournprice'.$predef) : '');
			$buyingprice = price2num(GETPOST('buying_price'.$predef) != '' ? GETPOST('buying_price'.$predef) : ''); // If buying_price is '0', we must keep this value

			// Local Taxes
			$localtax1_tx = get_localtax($tva_tx, 1, $object->thirdparty, $mysoc, $tva_npr);
			$localtax2_tx = get_localtax($tva_tx, 2, $object->thirdparty, $mysoc, $tva_npr);

			$info_bits = 0;
			if ($tva_npr) {
				$info_bits |= 0x01;
			}

			$price2num_pu_ht = price2num($pu_ht);
			$price2num_remise_percent = price2num($remise_percent);
			$price2num_price_min = price2num($price_min);
			if (empty($price2num_pu_ht)) {
				$price2num_pu_ht = 0;
			}
			if (empty($price2num_remise_percent)) {
				$price2num_remise_percent = 0;
			}
			if (empty($price2num_price_min)) {
				$price2num_price_min = 0;
			}

			if ($usercanproductignorepricemin && (!empty($price_min) && ($price2num_pu_ht * (1 - $price2num_remise_percent / 100) < $price2num_price_min))) {
				$mesg = $langs->trans("CantBeLessThanMinPrice", price(price2num($price_min, 'MU'), 0, $langs, 0, 0, - 1, $conf->currency));
				setEventMessages($mesg, null, 'errors');
			} else {
				// Add batchinfo if the detail_batch array is defined
				if (!empty($conf->productbatch->enabled) && !empty($lines[$i]->detail_batch) && is_array($lines[$i]->detail_batch) && !empty($conf->global->INVOICE_INCUDE_DETAILS_OF_LOTS_SERIALS)) {
					$langs->load('productbatch');
					foreach ($lines[$i]->detail_batch as $batchline) {
						$desc .= ' '.$langs->trans('Batch').' '.$batchline->batch.' '.$langs->trans('printQty', $batchline->qty).' ';
					}
				}

				// Insert line
				$result = $object->addline($desc, $pu_ht, $qty, $tva_tx, $localtax1_tx, $localtax2_tx, $idprod, $remise_percent, $date_start, $date_end, 0, $info_bits, '', $price_base_type, $pu_ttc, $type, - 1, $special_code, '', 0, GETPOST('fk_parent_line'), $fournprice, $buyingprice, $label, $array_options, $_POST['progress'], '', $fk_unit, $pu_ht_devise);

				if ($result > 0) {
					// Define output language and generate document
					if (empty($conf->global->MAIN_DISABLE_PDF_AUTOUPDATE)) {
						$outputlangs = $langs;
						$newlang = '';
						if ($conf->global->MAIN_MULTILANGS && empty($newlang) && GETPOST('lang_id', 'aZ09')) {
							$newlang = GETPOST('lang_id', 'aZ09');
						}
						if ($conf->global->MAIN_MULTILANGS && empty($newlang)) {
							$newlang = $object->thirdparty->default_lang;
						}
						if (!empty($newlang)) {
							$outputlangs = new Translate("", $conf);
							$outputlangs->setDefaultLang($newlang);
							$outputlangs->load('products');
						}
						$model = $object->model_pdf;
						$ret = $object->fetch($id); // Reload to get new records

						$result = $object->generateDocument($model, $outputlangs, $hidedetails, $hidedesc, $hideref);
						if ($result < 0) {
							setEventMessages($object->error, $object->errors, 'errors');
						}
					}

					unset($_POST['prod_entry_mode']);

					unset($_POST['qty']);
					unset($_POST['type']);
					unset($_POST['remise_percent']);
					unset($_POST['price_ht']);
					unset($_POST['multicurrency_price_ht']);
					unset($_POST['price_ttc']);
					unset($_POST['tva_tx']);
					unset($_POST['product_ref']);
					unset($_POST['product_label']);
					unset($_POST['product_desc']);
					unset($_POST['fournprice']);
					unset($_POST['buying_price']);
					unset($_POST['np_marginRate']);
					unset($_POST['np_markRate']);
					unset($_POST['dp_desc']);
					unset($_POST['idprod']);
					unset($_POST['units']);

					unset($_POST['date_starthour']);
					unset($_POST['date_startmin']);
					unset($_POST['date_startsec']);
					unset($_POST['date_startday']);
					unset($_POST['date_startmonth']);
					unset($_POST['date_startyear']);
					unset($_POST['date_endhour']);
					unset($_POST['date_endmin']);
					unset($_POST['date_endsec']);
					unset($_POST['date_endday']);
					unset($_POST['date_endmonth']);
					unset($_POST['date_endyear']);

					unset($_POST['situations']);
					unset($_POST['progress']);
				} else {
					setEventMessages($object->error, $object->errors, 'errors');
				}

				$action = '';
			}
		}
	} elseif ($action == 'updateline' && $usercancreate && !GETPOST('cancel', 'alpha')) {
		if (!$object->fetch($id) > 0) {
			dol_print_error($db);
		}
		$object->fetch_thirdparty();

		// Clean parameters
		$date_start = '';
		$date_end = '';
		$date_start = dol_mktime(GETPOST('date_starthour'), GETPOST('date_startmin'), GETPOST('date_startsec'), GETPOST('date_startmonth'), GETPOST('date_startday'), GETPOST('date_startyear'));
		$date_end = dol_mktime(GETPOST('date_endhour'), GETPOST('date_endmin'), GETPOST('date_endsec'), GETPOST('date_endmonth'), GETPOST('date_endday'), GETPOST('date_endyear'));
		$description = dol_htmlcleanlastbr(GETPOST('product_desc', 'restricthtml') ? GETPOST('product_desc', 'restricthtml') : GETPOST('desc', 'restricthtml'));
		$pu_ht = price2num(GETPOST('price_ht'), '', 2);
		$vat_rate = (GETPOST('tva_tx') ? GETPOST('tva_tx') : 0);
		$qty = GETPOST('qty');
		$pu_ht_devise = price2num(GETPOST('multicurrency_subprice'), '', 2);

		// Define info_bits
		$info_bits = 0;
		if (preg_match('/\*/', $vat_rate)) {
			$info_bits |= 0x01;
		}

		// Define vat_rate
		$vat_rate = str_replace('*', '', $vat_rate);
		$localtax1_rate = get_localtax($vat_rate, 1, $object->thirdparty);
		$localtax2_rate = get_localtax($vat_rate, 2, $object->thirdparty);

		// Add buying price
		$fournprice = price2num(GETPOST('fournprice') ? GETPOST('fournprice') : '');
		$buyingprice = price2num(GETPOST('buying_price') != '' ? GETPOST('buying_price') : ''); // If buying_price is '0', we muste keep this value

		// Extrafields
		$extralabelsline = $extrafields->fetch_name_optionals_label($object->table_element_line);
		$array_options = $extrafields->getOptionalsFromPost($object->table_element_line);
		// Unset extrafield
		if (is_array($extralabelsline)) {
			// Get extra fields
			foreach ($extralabelsline as $key => $value) {
				unset($_POST["options_".$key]);
			}
		}

		// Define special_code for special lines
		$special_code = GETPOST('special_code', 'int');
		if ($special_code == 3) {
			$special_code = 0;	// Options should not exists on invoices
		}

		$line = new FactureLigne($db);
		$line->fetch(GETPOST('lineid', 'int'));
		$percent = $line->get_prev_progress($object->id);
		$progress = price2num(GETPOST('progress', 'alpha'));

		if ($object->type == Facture::TYPE_CREDIT_NOTE && $object->situation_cycle_ref > 0) {
			// in case of situation credit note
			if ($progress >= 0) {
				$mesg = $langs->trans("CantBeNullOrPositive");
				setEventMessages($mesg, null, 'warnings');
				$error++;
				$result = -1;
			} elseif ($progress < $line->situation_percent) { // TODO : use a modified $line->get_prev_progress($object->id) result
				$mesg = $langs->trans("CantBeLessThanMinPercent");
				setEventMessages($mesg, null, 'warnings');
				$error++;
				$result = -1;
			} elseif ($progress < $percent) {
				$mesg = '<div class="warning">'.$langs->trans("CantBeLessThanMinPercent").'</div>';
				setEventMessages($mesg, null, 'warnings');
				$error++;
				$result = -1;
			}
		}

		$remise_percent = price2num(GETPOST('remise_percent'), '', 2);

		// Check minimum price
		$productid = GETPOST('productid', 'int');
		if (!empty($productid)) {
			$product = new Product($db);
			$product->fetch($productid);

			$type = $product->type;

			$price_min = $product->price_min;
			if ((!empty($conf->global->PRODUIT_MULTIPRICES) || !empty($conf->global->PRODUIT_CUSTOMER_PRICES_BY_QTY_MULTIPRICES)) && !empty($object->thirdparty->price_level)) {
				$price_min = $product->multiprices_min [$object->thirdparty->price_level];
			}

			$label = ((GETPOST('update_label') && GETPOST('product_label')) ? GETPOST('product_label') : '');

			// Check price is not lower than minimum (check is done only for standard or replacement invoices)
			if ($usercanproductignorepricemin && (($object->type == Facture::TYPE_STANDARD || $object->type == Facture::TYPE_REPLACEMENT) && $price_min && (price2num($pu_ht) * (1 - $remise_percent / 100) < price2num($price_min)))) {
				setEventMessages($langs->trans("CantBeLessThanMinPrice", price(price2num($price_min, 'MU'), 0, $langs, 0, 0, - 1, $conf->currency)), null, 'errors');
				$error++;
			}
		} else {
			$type = GETPOST('type');
			$label = (GETPOST('product_label') ? GETPOST('product_label') : '');

			// Check parameters
			if (GETPOST('type') < 0) {
				setEventMessages($langs->trans("ErrorFieldRequired", $langs->transnoentitiesnoconv("Type")), null, 'errors');
				$error++;
			}
		}
		if ($qty < 0) {
			$langs->load("errors");
			setEventMessages($langs->trans('ErrorQtyForCustomerInvoiceCantBeNegative'), null, 'errors');
			$error++;
		}
		if ((empty($productid) && (($pu_ht < 0 && empty($conf->global->FACTURE_ENABLE_NEGATIVE_LINES)) || $pu_ht == '') && $pu_ht_devise == '') && $object->type != Facture::TYPE_CREDIT_NOTE) { 	// Unit price can be 0 but not ''
			if ($pu_ht < 0 && empty($conf->global->FACTURE_ENABLE_NEGATIVE_LINES)) {
				$langs->load("errors");
				if ($object->type == $object::TYPE_DEPOSIT) {
					// Using negative lines on deposit lead to headach and blocking problems when you want to consume them.
					setEventMessages($langs->trans("ErrorLinesCantBeNegativeOnDeposits"), null, 'errors');
				} else {
					setEventMessages($langs->trans("ErrorFieldCantBeNegativeOnInvoice", $langs->transnoentitiesnoconv("UnitPriceHT"), $langs->transnoentitiesnoconv("CustomerAbsoluteDiscountShort")), null, 'errors');
				}
				$error++;
			} else {
				setEventMessages($langs->trans("ErrorFieldRequired", $langs->transnoentitiesnoconv("UnitPriceHT")), null, 'errors');
				$error++;
			}
		}


		// Update line
		if (!$error) {
			if (empty($usercancreatemargin)) {
				foreach ($object->lines as &$line) {
					if ($line->id == GETPOST('lineid', 'int')) {
						$fournprice = $line->fk_fournprice;
						$buyingprice = $line->pa_ht;
						break;
					}
				}
			}

			$result = $object->updateline(
				GETPOST('lineid', 'int'),
				$description,
				$pu_ht,
				$qty,
				$remise_percent,
				$date_start,
				$date_end,
				$vat_rate,
				$localtax1_rate,
				$localtax2_rate,
				'HT',
				$info_bits,
				$type,
				GETPOST('fk_parent_line', 'int'),
				0,
				$fournprice,
				$buyingprice,
				$label,
				$special_code,
				$array_options,
				price2num(GETPOST('progress', 'alpha')),
				GETPOST('units', 'alpha'),
				$pu_ht_devise
			);

			if ($result >= 0) {
				if (empty($conf->global->MAIN_DISABLE_PDF_AUTOUPDATE)) {
					// Define output language
					$outputlangs = $langs;
					$newlang = '';
					if ($conf->global->MAIN_MULTILANGS && empty($newlang) && GETPOST('lang_id', 'aZ09')) {
						$newlang = GETPOST('lang_id', 'aZ09');
					}
					if ($conf->global->MAIN_MULTILANGS && empty($newlang)) {
						$newlang = $object->thirdparty->default_lang;
					}
					if (!empty($newlang)) {
						$outputlangs = new Translate("", $conf);
						$outputlangs->setDefaultLang($newlang);
						$outputlangs->load('products');
					}

					$ret = $object->fetch($id); // Reload to get new records
					$object->generateDocument($object->model_pdf, $outputlangs, $hidedetails, $hidedesc, $hideref);
				}

				unset($_POST['qty']);
				unset($_POST['type']);
				unset($_POST['productid']);
				unset($_POST['remise_percent']);
				unset($_POST['price_ht']);
				unset($_POST['multicurrency_price_ht']);
				unset($_POST['price_ttc']);
				unset($_POST['tva_tx']);
				unset($_POST['product_ref']);
				unset($_POST['product_label']);
				unset($_POST['product_desc']);
				unset($_POST['fournprice']);
				unset($_POST['buying_price']);
				unset($_POST['np_marginRate']);
				unset($_POST['np_markRate']);

				unset($_POST['dp_desc']);
				unset($_POST['idprod']);
				unset($_POST['units']);

				unset($_POST['date_starthour']);
				unset($_POST['date_startmin']);
				unset($_POST['date_startsec']);
				unset($_POST['date_startday']);
				unset($_POST['date_startmonth']);
				unset($_POST['date_startyear']);
				unset($_POST['date_endhour']);
				unset($_POST['date_endmin']);
				unset($_POST['date_endsec']);
				unset($_POST['date_endday']);
				unset($_POST['date_endmonth']);
				unset($_POST['date_endyear']);

				unset($_POST['situations']);
				unset($_POST['progress']);
			} else {
				setEventMessages($object->error, $object->errors, 'errors');
			}
		}
	} elseif ($action == 'updatealllines' && $usercancreate && $_POST['all_percent'] == $langs->trans('Modifier')) {	// Update all lines of situation invoice
		if (!$object->fetch($id) > 0) {
			dol_print_error($db);
		}
		if (GETPOST('all_progress') != "") {
			$all_progress = GETPOST('all_progress', 'int');
			foreach ($object->lines as $line) {
				$percent = $line->get_prev_progress($object->id);
				if (floatval($all_progress) < floatval($percent)) {
					$mesg = $langs->trans("Line").' '.$i.' : '.$langs->trans("CantBeLessThanMinPercent");
					setEventMessages($mesg, null, 'warnings');
					$result = -1;
				} else {
					$object->update_percent($line, $_POST['all_progress']);
				}
			}
		}
	} elseif ($action == 'updateline' && $usercancreate && $_POST['cancel'] == $langs->trans("Cancel")) {
		header('Location: '.$_SERVER["PHP_SELF"].'?facid='.$id); // To show again edited page
		exit();
	} elseif ($action == 'confirm_situationout' && $confirm == 'yes' && $usercancreate) {
		// Outing situation invoice from cycle
		$object->fetch($id, '', '', '', true);

		if (in_array($object->statut, array(Facture::STATUS_CLOSED, Facture::STATUS_VALIDATED))
			&& $object->type == Facture::TYPE_SITUATION
			&& $usercancreate
			&& !$objectidnext
			&& $object->is_last_in_cycle()
			&& $usercanunvalidate
			) {
			$outingError = 0;
			$newCycle = $object->newCycle(); // we need to keep the "situation behavior" so we place it on a new situation cycle
			if ($newCycle > 1) {
				// Search credit notes
				$lastCycle = $object->situation_cycle_ref;
				$lastSituationCounter = $object->situation_counter;
				$linkedCreditNotesList = array();

				if (count($object->tab_next_situation_invoice) > 0) {
					foreach ($object->tab_next_situation_invoice as $next_invoice) {
						if ($next_invoice->type == Facture::TYPE_CREDIT_NOTE
							&& $next_invoice->situation_counter == $object->situation_counter
							&& $next_invoice->fk_facture_source == $object->id
						  ) {
							$linkedCreditNotesList[] = $next_invoice->id;
						}
					}
				}

				$object->situation_cycle_ref = $newCycle;
				$object->situation_counter = 1;
				$object->situation_final = 0;
				if ($object->update($user) > 0) {
					$errors = 0;
					if (count($linkedCreditNotesList) > 0) {
						// now, credit note must follow
						$sql = 'UPDATE '.MAIN_DB_PREFIX.'facture';
						$sql .= ' SET situation_cycle_ref = '.((int) $newCycle);
						$sql .= ' , situation_final=0';
						$sql .= ' , situation_counter='.((int) $object->situation_counter);
						$sql .= ' WHERE rowid IN ('.$db->sanitize(implode(',', $linkedCreditNotesList)).')';

						$resql = $db->query($sql);
						if (!$resql) {
							$errors++;
						}

						// Change each progression persent on each lines
						foreach ($object->lines as $line) {
							// no traitement for special product
							if ($line->product_type == 9) {
								continue;
							}


							if (!empty($object->tab_previous_situation_invoice)) {
								// search the last invoice in cycle
								$lineIndex = count($object->tab_previous_situation_invoice) - 1;
								$searchPreviousInvoice = true;
								while ($searchPreviousInvoice) {
									if ($object->tab_previous_situation_invoice[$lineIndex]->type == Facture::TYPE_SITUATION || $lineIndex < 1) {
										$searchPreviousInvoice = false; // find, exit;
										break;
									} else {
										$lineIndex--; // go to previous invoice in cycle
									}
								}


								$maxPrevSituationPercent = 0;
								foreach ($object->tab_previous_situation_invoice[$lineIndex]->lines as $prevLine) {
									if ($prevLine->id == $line->fk_prev_id) {
										$maxPrevSituationPercent = max($maxPrevSituationPercent, $prevLine->situation_percent);
									}
								}


								$line->situation_percent = $line->situation_percent - $maxPrevSituationPercent;

								if ($line->update() < 0) {
									$errors++;
								}
							}
						}
					}

					if (!$errors) {
						setEventMessages($langs->trans('Updated'), '', 'mesgs');
						header("Location: ".$_SERVER['PHP_SELF']."?id=".$id);
					} else {
						setEventMessages($langs->trans('ErrorOutingSituationInvoiceCreditNote'), array(), 'errors');
					}
				} else {
					setEventMessages($langs->trans('ErrorOutingSituationInvoiceOnUpdate'), array(), 'errors');
				}
			} else {
				setEventMessages($langs->trans('ErrorFindNextSituationInvoice'), array(), 'errors');
			}
		}
	} elseif ($action == 'import_lines_from_object'
		&& $usercancreate
		&& $object->statut == Facture::STATUS_DRAFT
		&& ($object->type == Facture::TYPE_STANDARD || $object->type == Facture::TYPE_REPLACEMENT || $object->type == Facture::TYPE_DEPOSIT || $object->type == Facture::TYPE_PROFORMA || $object->type == Facture::TYPE_SITUATION)) {
		// add lines from objectlinked
		$fromElement = GETPOST('fromelement');
		$fromElementid = GETPOST('fromelementid');
		$importLines = GETPOST('line_checkbox');

		if (!empty($importLines) && is_array($importLines) && !empty($fromElement) && ctype_alpha($fromElement) && !empty($fromElementid)) {
			if ($fromElement == 'commande') {
				dol_include_once('/'.$fromElement.'/class/'.$fromElement.'.class.php');
				$lineClassName = 'OrderLine';
			} elseif ($fromElement == 'propal') {
				dol_include_once('/comm/'.$fromElement.'/class/'.$fromElement.'.class.php');
				$lineClassName = 'PropaleLigne';
			}
			$nextRang = count($object->lines) + 1;
			$importCount = 0;
			$error = 0;
			foreach ($importLines as $lineId) {
				$lineId = intval($lineId);
				$originLine = new $lineClassName($db);
				if (intval($fromElementid) > 0 && $originLine->fetch($lineId) > 0) {
					$originLine->fetch_optionals();
					$desc = $originLine->desc;
					$pu_ht = $originLine->subprice;
					$qty = $originLine->qty;
					$txtva = $originLine->tva_tx;
					$txlocaltax1 = $originLine->localtax1_tx;
					$txlocaltax2 = $originLine->localtax2_tx;
					$fk_product = $originLine->fk_product;
					$remise_percent = $originLine->remise_percent;
					$date_start = $originLine->date_start;
					$date_end = $originLine->date_end;
					$ventil = 0;
					$info_bits = $originLine->info_bits;
					$fk_remise_except = $originLine->fk_remise_except;
					$price_base_type = 'HT';
					$pu_ttc = 0;
					$type = $originLine->product_type;
					$rang = $nextRang++;
					$special_code = $originLine->special_code;
					$origin = $originLine->element;
					$origin_id = $originLine->id;
					$fk_parent_line = 0;
					$fk_fournprice = $originLine->fk_fournprice;
					$pa_ht = $originLine->pa_ht;
					$label = $originLine->label;
					$array_options = $originLine->array_options;
					if ($object->type == Facture::TYPE_SITUATION) {
						$situation_percent = 0;
					} else {
						$situation_percent = 100;
					}
					$fk_prev_id = '';
					$fk_unit = $originLine->fk_unit;
					$pu_ht_devise = $originLine->multicurrency_subprice;

					$res = $object->addline($desc, $pu_ht, $qty, $txtva, $txlocaltax1, $txlocaltax2, $fk_product, $remise_percent, $date_start, $date_end, $ventil, $info_bits, $fk_remise_except, $price_base_type, $pu_ttc, $type, $rang, $special_code, $origin, $origin_id, $fk_parent_line, $fk_fournprice, $pa_ht, $label, $array_options, $situation_percent, $fk_prev_id, $fk_unit, $pu_ht_devise);

					if ($res > 0) {
						$importCount++;
					} else {
						$error++;
					}
				} else {
					$error++;
				}
			}

			if ($error) {
				setEventMessages($langs->trans('ErrorsOnXLines', $error), null, 'errors');
			}
		}
	}

	// Actions when printing a doc from card
	include DOL_DOCUMENT_ROOT.'/core/actions_printing.inc.php';

	// Actions to send emails
	if (empty($id)) {
		$id = $facid;
	}
	$triggersendname = 'BILL_SENTBYMAIL';
	$paramname = 'id';
	$autocopy = 'MAIN_MAIL_AUTOCOPY_INVOICE_TO';
	$trackid = 'inv'.$object->id;
	include DOL_DOCUMENT_ROOT.'/core/actions_sendmails.inc.php';

	// Actions to build doc
	$upload_dir = $conf->facture->multidir_output[!empty($object->entity) ? $object->entity : $conf->entity];
	$permissiontoadd = $usercancreate;
	include DOL_DOCUMENT_ROOT.'/core/actions_builddoc.inc.php';


	if ($action == 'update_extras') {
		$object->oldcopy = dol_clone($object);

		// Fill array 'array_options' with data from add form
		$ret = $extrafields->setOptionalsFromPost(null, $object, GETPOST('attribute', 'restricthtml'));
		if ($ret < 0) {
			$error++;
		}

		if (!$error) {
			// Actions on extra fields
			$result = $object->insertExtraFields('BILL_MODIFY');
			if ($result < 0) {
				setEventMessages($object->error, $object->errors, 'errors');
				$error++;
			}
		}

		if ($error) {
			$action = 'edit_extras';
		}
	}

	if (!empty($conf->global->MAIN_DISABLE_CONTACTS_TAB) && $usercancreate) {
		if ($action == 'addcontact') {
			$result = $object->fetch($id);

			if ($result > 0 && $id > 0) {
				$contactid = (GETPOST('userid') ? GETPOST('userid') : GETPOST('contactid'));
				$typeid = (GETPOST('typecontact') ? GETPOST('typecontact') : GETPOST('type'));
				$result = $object->add_contact($contactid, $typeid, GETPOST("source", 'aZ09'));
			}

			if ($result >= 0) {
				header("Location: ".$_SERVER['PHP_SELF']."?id=".$object->id);
				exit();
			} else {
				if ($object->error == 'DB_ERROR_RECORD_ALREADY_EXISTS') {
					$langs->load("errors");
					setEventMessages($langs->trans("ErrorThisContactIsAlreadyDefinedAsThisType"), null, 'errors');
				} else {
					setEventMessages($object->error, $object->errors, 'errors');
				}
			}
		} elseif ($action == 'swapstatut') {
			// bascule du statut d'un contact
			if ($object->fetch($id)) {
				$result = $object->swapContactStatus(GETPOST('ligne', 'int'));
			} else {
				dol_print_error($db);
			}
		} elseif ($action == 'deletecontact') {
			// Efface un contact
			$object->fetch($id);
			$result = $object->delete_contact($lineid);

			if ($result >= 0) {
				header("Location: ".$_SERVER['PHP_SELF']."?id=".$object->id);
				exit();
			} else {
				dol_print_error($db);
			}
		}

		if ($error) {
			$action = 'edit_extras';
		}
	}
}


/*
 * View
 */


$form = new Form($db);
$formother = new FormOther($db);
$formfile = new FormFile($db);
$formmargin = new FormMargin($db);
$soc = new Societe($db);
$paymentstatic = new Paiement($db);
$bankaccountstatic = new Account($db);
if (!empty($conf->projet->enabled)) {
	$formproject = new FormProjets($db);
}

$now = dol_now();

$title = $langs->trans('InvoiceCustomer')." - ".$langs->trans('Card');

$help_url = "EN:Customers_Invoices|FR:Factures_Clients|ES:Facturas_a_clientes";

llxHeader('', $title, $help_url);

// Mode creation

if ($action == 'create') {
	$facturestatic = new Facture($db);
	$extrafields->fetch_name_optionals_label($facturestatic->table_element);

	print load_fiche_titre($langs->trans('NewBill'), '', 'bill');

	if ($socid > 0) {
		$res = $soc->fetch($socid);
	}

	$currency_code = $conf->currency;
	$fk_account = 0;

	// Load objectsrc
	$remise_absolue = 0;
	if (!empty($origin) && !empty($originid)) {
		// Parse element/subelement (ex: project_task)
		$element = $subelement = $origin;
		$regs = array();
		if (preg_match('/^([^_]+)_([^_]+)/i', $origin, $regs)) {
			$element = $regs[1];
			$subelement = $regs[2];
		}

		if ($element == 'project') {
			$projectid = $originid;

			if (empty($cond_reglement_id)) {
				$cond_reglement_id = $soc->cond_reglement_id;
			}
			if (empty($mode_reglement_id)) {
				$mode_reglement_id = $soc->mode_reglement_id;
			}
			if (empty($fk_account)) {
				$fk_account = $soc->fk_account;
			}
			if (!$remise_percent) {
				$remise_percent = $soc->remise_percent;
			}
			if (!$dateinvoice) {
				// Do not set 0 here (0 for a date is 1970)
				$dateinvoice = (empty($dateinvoice) ? (empty($conf->global->MAIN_AUTOFILL_DATE) ?-1 : '') : $dateinvoice);
			}
		} else {
			// For compatibility
			if ($element == 'order' || $element == 'commande') {
				$element = $subelement = 'commande';
			}
			if ($element == 'propal') {
				$element = 'comm/propal';
				$subelement = 'propal';
			}
			if ($element == 'contract') {
				$element = $subelement = 'contrat';
			}
			if ($element == 'shipping') {
				$element = $subelement = 'expedition';
			}

			dol_include_once('/'.$element.'/class/'.$subelement.'.class.php');

			$classname = ucfirst($subelement);
			$objectsrc = new $classname($db);
			$objectsrc->fetch($originid);
			if (empty($objectsrc->lines) && method_exists($objectsrc, 'fetch_lines')) {
				$objectsrc->fetch_lines();
			}
			$objectsrc->fetch_thirdparty();

			$projectid = (!empty($projectid) ? $projectid : $objectsrc->fk_project);
			$ref_client = (!empty($objectsrc->ref_client) ? $objectsrc->ref_client : (!empty($objectsrc->ref_customer) ? $objectsrc->ref_customer : ''));

			// only if socid not filled else it's allready done upper
			if (empty($socid)) {
				$soc = $objectsrc->thirdparty;
			}

			$dateinvoice = (empty($dateinvoice) ? (empty($conf->global->MAIN_AUTOFILL_DATE) ?-1 : '') : $dateinvoice);

			if ($element == 'expedition') {
				$ref_client = (!empty($objectsrc->ref_customer) ? $objectsrc->ref_customer : '');

				$elem = $subelem = $objectsrc->origin;
				$expeoriginid = $objectsrc->origin_id;
				dol_include_once('/'.$elem.'/class/'.$subelem.'.class.php');
				$classname = ucfirst($subelem);

				$expesrc = new $classname($db);
				$expesrc->fetch($expeoriginid);

				$cond_reglement_id 	= (!empty($expesrc->cond_reglement_id) ? $expesrc->cond_reglement_id : (!empty($soc->cond_reglement_id) ? $soc->cond_reglement_id : 1));
				$mode_reglement_id 	= (!empty($expesrc->mode_reglement_id) ? $expesrc->mode_reglement_id : (!empty($soc->mode_reglement_id) ? $soc->mode_reglement_id : 0));
				$fk_account         = (!empty($expesrc->fk_account) ? $expesrc->fk_account : (!empty($soc->fk_account) ? $soc->fk_account : 0));
				$remise_percent 	= (!empty($expesrc->remise_percent) ? $expesrc->remise_percent : (!empty($soc->remise_percent) ? $soc->remise_percent : 0));
				$remise_absolue 	= (!empty($expesrc->remise_absolue) ? $expesrc->remise_absolue : (!empty($soc->remise_absolue) ? $soc->remise_absolue : 0));

				//Replicate extrafields
				$expesrc->fetch_optionals();
				$object->array_options = $expesrc->array_options;
			} else {
				$cond_reglement_id 	= (!empty($objectsrc->cond_reglement_id) ? $objectsrc->cond_reglement_id : (!empty($soc->cond_reglement_id) ? $soc->cond_reglement_id : 0));
				$mode_reglement_id 	= (!empty($objectsrc->mode_reglement_id) ? $objectsrc->mode_reglement_id : (!empty($soc->mode_reglement_id) ? $soc->mode_reglement_id : 0));
				$fk_account         = (!empty($objectsrc->fk_account) ? $objectsrc->fk_account : (!empty($soc->fk_account) ? $soc->fk_account : 0));
				$remise_percent 	= (!empty($objectsrc->remise_percent) ? $objectsrc->remise_percent : (!empty($soc->remise_percent) ? $soc->remise_percent : 0));
				$remise_absolue 	= (!empty($objectsrc->remise_absolue) ? $objectsrc->remise_absolue : (!empty($soc->remise_absolue) ? $soc->remise_absolue : 0));

				if (!empty($conf->multicurrency->enabled)) {
					if (!empty($objectsrc->multicurrency_code)) {
						$currency_code = $objectsrc->multicurrency_code;
					}
					if (!empty($conf->global->MULTICURRENCY_USE_ORIGIN_TX) && !empty($objectsrc->multicurrency_tx)) {
						$currency_tx = $objectsrc->multicurrency_tx;
					}
				}

				// Replicate extrafields
				$objectsrc->fetch_optionals();
				$object->array_options = $objectsrc->array_options;
			}
		}
	} else {
		$cond_reglement_id 	= $soc->cond_reglement_id;
		$mode_reglement_id 	= $soc->mode_reglement_id;
		$fk_account        	= $soc->fk_account;
		$remise_percent 	= $soc->remise_percent;
		$remise_absolue 	= 0;
		$dateinvoice = (empty($dateinvoice) ? (empty($conf->global->MAIN_AUTOFILL_DATE) ?-1 : '') : $dateinvoice); // Do not set 0 here (0 for a date is 1970)

		if (!empty($conf->multicurrency->enabled) && !empty($soc->multicurrency_code)) {
			$currency_code = $soc->multicurrency_code;
		}
	}

	// when payment condition is empty (means not override by payment condition form a other object, like third-party), try to use default value
	if (empty($cond_reglement_id)) {
		$cond_reglement_id = GETPOST("cond_reglement_id", 'int');
	}

	// when payment mode is empty (means not override by payment mode form a other object, like third-party), try to use default value
	if (empty($mode_reglement_id)) {
		$mode_reglement_id = GETPOST("mode_reglement_id", 'int');
	}

	// when bank account is empty (means not override by payment mode form a other object, like third-party), try to use default value
	$fk_account = GETPOSTISSET("fk_account") ? GETPOST("fk_account", 'int') : $fk_account;

	if (!empty($soc->id)) {
		$absolute_discount = $soc->getAvailableDiscounts();
	}
	$note_public = $object->getDefaultCreateValueFor('note_public', ((!empty($origin) && !empty($originid) && is_object($objectsrc) && !empty($conf->global->FACTURE_REUSE_NOTES_ON_CREATE_FROM)) ? $objectsrc->note_public : null));
	$note_private = $object->getDefaultCreateValueFor('note_private', ((!empty($origin) && !empty($originid) && is_object($objectsrc) && !empty($conf->global->FACTURE_REUSE_NOTES_ON_CREATE_FROM)) ? $objectsrc->note_private : null));

	if (!empty($conf->use_javascript_ajax)) {
		require_once DOL_DOCUMENT_ROOT.'/core/lib/ajax.lib.php';
		print ajax_combobox('fac_replacement');
		print ajax_combobox('fac_avoir');
		print ajax_combobox('situations');
	}

	if ($origin == 'contrat') {
		$langs->load("admin");
		$text = $langs->trans("ToCreateARecurringInvoice");
		$text .= ' '.$langs->trans("ToCreateARecurringInvoiceGene", $langs->transnoentitiesnoconv("MenuFinancial"), $langs->transnoentitiesnoconv("BillsCustomers"), $langs->transnoentitiesnoconv("ListOfTemplates"));
		if (empty($conf->global->INVOICE_DISABLE_AUTOMATIC_RECURRING_INVOICE)) {
			$text .= ' '.$langs->trans("ToCreateARecurringInvoiceGeneAuto", $langs->transnoentitiesnoconv('Module2300Name'));
		}
		print info_admin($text, 0, 0, 0).'<br>';
	}

	print '<form name="add" action="'.$_SERVER["PHP_SELF"].'" method="POST" id="formtocreate" name="formtocreate">';
	print '<input type="hidden" name="token" value="'.newToken().'">';
	print '<input type="hidden" name="action" value="add">';
	if ($soc->id > 0) {
		print '<input type="hidden" name="socid" value="'.$soc->id.'">'."\n";
	}
	print '<input name="ref" type="hidden" value="provisoire">';
	print '<input name="ref_client" type="hidden" value="'.$ref_client.'">';
	print '<input name="force_cond_reglement_id" type="hidden" value="0">';
	print '<input name="force_mode_reglement_id" type="hidden" value="0">';
	print '<input name="force_fk_account" type="hidden" value="0">';
	print '<input type="hidden" name="origin" value="'.$origin.'">';
	print '<input type="hidden" name="originid" value="'.$originid.'">';
	print '<input type="hidden" name="originentity" value="'.GETPOST('originentity').'">';
	if (!empty($currency_tx)) {
		print '<input type="hidden" name="originmulticurrency_tx" value="'.$currency_tx.'">';
	}

	print dol_get_fiche_head('');

	print '<table class="border centpercent">';

	// Ref
	//print '<tr><td class="titlefieldcreate fieldrequired">'.$langs->trans('Ref').'</td><td colspan="2">'.$langs->trans('Draft').'</td></tr>';

	$exampletemplateinvoice = new FactureRec($db);
	$invoice_predefined = new FactureRec($db);
	if (empty($origin) && empty($originid) && GETPOST('fac_rec', 'int') > 0) {
		$invoice_predefined->fetch(GETPOST('fac_rec', 'int'));
	}

	// Thirdparty
	if ($soc->id > 0 && (!GETPOST('fac_rec', 'int') || !empty($invoice_predefined->frequency))) {
		// If thirdparty known and not a predefined invoiced without a recurring rule
		print '<tr><td class="fieldrequired">'.$langs->trans('Customer').'</td>';
		print '<td colspan="2">';
		print $soc->getNomUrl(1);
		print '<input type="hidden" name="socid" value="'.$soc->id.'">';
		// Outstanding Bill
		$arrayoutstandingbills = $soc->getOutstandingBills();
		$outstandingBills = $arrayoutstandingbills['opened'];
		print ' - <span class="opacitymedium">'.$langs->trans('CurrentOutstandingBill').':</span> ';
		print price($outstandingBills, '', $langs, 0, 0, -1, $conf->currency);
		if ($soc->outstanding_limit != '') {
			if ($outstandingBills > $soc->outstanding_limit) {
				print img_warning($langs->trans("OutstandingBillReached"));
			}
			print ' / '.price($soc->outstanding_limit, '', $langs, 0, 0, -1, $conf->currency);
		}
		print '</td>';
		print '</tr>'."\n";
	} else {
		print '<tr><td class="fieldrequired">'.$langs->trans('Customer').'</td>';
		print '<td colspan="2">';
		print img_picto('', 'company').$form->select_company($soc->id, 'socid', '((s.client = 1 OR s.client = 3) AND s.status=1)', 'SelectThirdParty', 0, 0, null, 0, 'minwidth300 widthcentpercentminusxx maxwidth500');
		// Option to reload page to retrieve customer informations.
		if (empty($conf->global->RELOAD_PAGE_ON_CUSTOMER_CHANGE_DISABLED)) {
			print '<script type="text/javascript">
			$(document).ready(function() {
				$("#socid").change(function() {
					/*
					console.log("Submit page");
					$(\'input[name="action"]\').val(\'create\');
					$(\'input[name="force_cond_reglement_id"]\').val(\'1\');
					$(\'input[name="force_mode_reglement_id"]\').val(\'1\');
					$(\'input[name="force_fk_account"]\').val(\'1\');
					$("#formtocreate").submit(); */

   					// For company change, we must reuse data of comany, not input already done, so we call a GET with action=create, not a POST submit.
					console.log("We have changed the company - Reload page");
					var socid = $(this).val();
			        var fac_rec = $(\'#fac_rec\').val();
        			window.location.href = "'.$_SERVER["PHP_SELF"].'?action=create&socid="+socid+"&fac_rec="+fac_rec;
				});
			});
			</script>';
		}
		if (!GETPOST('fac_rec', 'int')) {
			print ' <a href="'.DOL_URL_ROOT.'/societe/card.php?action=create&client=3&fournisseur=0&backtopage='.urlencode($_SERVER["PHP_SELF"].'?action=create').'"><span class="fa fa-plus-circle valignmiddle paddingleft" title="'.$langs->trans("AddThirdParty").'"></span></a>';
		}
		print '</td>';
		print '</tr>'."\n";
	}

	// Overwrite some values if creation of invoice is from a predefined invoice
	if (empty($origin) && empty($originid) && GETPOST('fac_rec', 'int') > 0) {
		$invoice_predefined->fetch(GETPOST('fac_rec', 'int'));

		$dateinvoice = $invoice_predefined->date_when; // To use next gen date by default later
		if (empty($projectid)) {
			$projectid = $invoice_predefined->fk_project;
		}
		$cond_reglement_id = $invoice_predefined->cond_reglement_id;
		$mode_reglement_id = $invoice_predefined->mode_reglement_id;
		$fk_account = $invoice_predefined->fk_account;
		$note_public = $invoice_predefined->note_public;
		$note_private = $invoice_predefined->note_private;

		if (!empty($invoice_predefined->multicurrency_code)) {
			$currency_code = $invoice_predefined->multicurrency_code;
		}
		if (!empty($invoice_predefined->multicurrency_tx)) {
			$currency_tx = $invoice_predefined->multicurrency_tx;
		}

		$sql = 'SELECT r.rowid, r.titre as title, r.total_ttc';
		$sql .= ' FROM '.MAIN_DB_PREFIX.'facture_rec as r';
		$sql .= ' WHERE r.fk_soc = '.((int) $invoice_predefined->socid);

		$resql = $db->query($sql);
		if ($resql) {
			$num = $db->num_rows($resql);
			$i = 0;

			if ($num > 0) {
				print '<tr><td>'.$langs->trans('CreateFromRepeatableInvoice').'</td><td>';
				//print '<input type="hidden" name="fac_rec" id="fac_rec" value="'.GETPOST('fac_rec', 'int').'">';
				print '<select class="flat" id="fac_rec" name="fac_rec">'; // We may want to change the template to use
				print '<option value="0" selected></option>';
				while ($i < $num) {
					$objp = $db->fetch_object($resql);
					print '<option value="'.$objp->rowid.'"';
					if (GETPOST('fac_rec', 'int') == $objp->rowid) {
						print ' selected';
						$exampletemplateinvoice->fetch(GETPOST('fac_rec', 'int'));
					}
					print '>'.$objp->title.' ('.price($objp->total_ttc).' '.$langs->trans("TTC").')</option>';
					$i++;
				}
				print '</select>';
				// Option to reload page to retrieve customer informations. Note, this clear other input
				if (empty($conf->global->RELOAD_PAGE_ON_TEMPLATE_CHANGE_DISABLED)) {
					print '<script type="text/javascript">
        			$(document).ready(function() {
        				$("#fac_rec").change(function() {
							console.log("We have changed the template invoice - Reload page");
        					var fac_rec = $(this).val();
        			        var socid = $(\'#socid\').val();
        					// For template invoice change, we must reuse data of template, not input already done, so we call a GET with action=create, not a POST submit.
        					window.location.href = "'.$_SERVER["PHP_SELF"].'?action=create&socid="+socid+"&fac_rec="+fac_rec;
        				});
        			});
        			</script>';
				}
				print '</td></tr>';
			}
			$db->free($resql);
		} else {
			dol_print_error($db);
		}
	}

	print '<tr><td class="tdtop fieldrequired">'.$langs->trans('Type').'</td><td colspan="2">';
	print '<div class="tagtable">'."\n";

	// Standard invoice
	print '<div class="tagtr listofinvoicetype"><div class="tagtd listofinvoicetype">';
	$tmp = '<input type="radio" id="radio_standard" name="type" value="0"'.(GETPOST('type') == 0 ? ' checked' : '').'> ';
	$tmp  = $tmp.'<label for="radio_standard" >'.$langs->trans("InvoiceStandardAsk").'</label>';
	$desc = $form->textwithpicto($tmp, $langs->transnoentities("InvoiceStandardDesc"), 1, 'help', '', 0, 3);
	print '<table class="nobordernopadding"><tr>';
	print '<td>';
	print $desc;
	print '</td>';
	if ((($origin == 'propal') || ($origin == 'commande')) && (!empty($originid))) {
		/*print '<td class="nowrap" style="padding-left: 5px">';
		$arraylist = array(
			//'amount' => $langs->transnoentitiesnoconv('FixAmount', $langs->transnoentitiesnoconv('Deposit')),
			//'variable' => $langs->transnoentitiesnoconv('VarAmountOneLine', $langs->transnoentitiesnoconv('Deposit')),
			'variablealllines' => $langs->transnoentitiesnoconv('VarAmountAllLines')
		);
		print $form->selectarray('typestandard', $arraylist, GETPOST('typestandard', 'aZ09'), 0, 0, 0, '', 1);
		print '</td>';*/
		print '<td class="nowrap" style="padding-left: 15px">';
		print '<span class="opacitymedium">'.$langs->trans('PercentOfOriginalObject').'</span>:<input class="right" placeholder="100%" type="text" id="valuestandardinvoice" name="valuestandardinvoice" size="3" value="'.(GETPOSTISSET('valuestandardinvoice') ? GETPOST('valuestandardinvoice', 'alpha') : '100%').'"/>';
		print '</td>';
	}
	print '</tr></table>';
	print '</div></div>';

	if ((empty($origin)) || ((($origin == 'propal') || ($origin == 'commande')) && (!empty($originid)))) {
		// Deposit - Down payment
		if (empty($conf->global->INVOICE_DISABLE_DEPOSIT)) {
			print '<div class="tagtr listofinvoicetype"><div class="tagtd listofinvoicetype">';
			$tmp = '<input type="radio" id="radio_deposit" name="type" value="3"'.(GETPOST('type') == 3 ? ' checked' : '').'> ';
			print '<script type="text/javascript">
    		jQuery(document).ready(function() {
    			jQuery("#typestandardinvoice, #valuestandardinvoice").click(function() {
    				jQuery("#radio_standard").prop("checked", true);
    			});
    			jQuery("#typedeposit, #valuedeposit").click(function() {
    				jQuery("#radio_deposit").prop("checked", true);
    			});
				jQuery("#typedeposit").change(function() {
					console.log("We change type of down payment");
					jQuery("#radio_deposit").prop("checked", true);
					setRadioForTypeOfIncoice();
				});
    			jQuery("#radio_standard, #radio_deposit, #radio_replacement, #radio_template").change(function() {
					setRadioForTypeOfIncoice();
				});
				function setRadioForTypeOfIncoice() {
					console.log("Change radio");
					if (jQuery("#radio_deposit").prop("checked") && (jQuery("#typedeposit").val() == \'amount\' || jQuery("#typedeposit").val() == \'variable\')) {
						jQuery(".checkforselect").prop("disabled", true);
						jQuery(".checkforselect").prop("checked", false);
					} else {
						jQuery(".checkforselect").prop("disabled", false);
						jQuery(".checkforselect").prop("checked", true);
					}
				};
    		});
    		</script>';

			$tmp  = $tmp.'<label for="radio_deposit" >'.$langs->trans("InvoiceDeposit").'</label>';
			$desc = $form->textwithpicto($tmp, $langs->transnoentities("InvoiceDepositDesc"), 1, 'help', '', 0, 3);
			print '<table class="nobordernopadding"><tr>';
			print '<td>';
			print $desc;
			print '</td>';
			if (($origin == 'propal') || ($origin == 'commande')) {
				print '<td class="nowrap" style="padding-left: 15px">';
				$arraylist = array(
					'amount' => $langs->transnoentitiesnoconv('FixAmount', $langs->transnoentitiesnoconv('Deposit')),
					'variable' => $langs->transnoentitiesnoconv('VarAmountOneLine', $langs->transnoentitiesnoconv('Deposit')),
					'variablealllines' => $langs->transnoentitiesnoconv('VarAmountAllLines')
				);
				print $form->selectarray('typedeposit', $arraylist, GETPOST('typedeposit', 'aZ09'), 0, 0, 0, '', 1);
				print '</td>';
				print '<td class="nowrap" style="padding-left: 5px">';
				print '<span class="opacitymedium paddingleft">'.$langs->trans("AmountOrPercent").'</span><input type="text" id="valuedeposit" name="valuedeposit" class="width75 right" value="'.GETPOST('valuedeposit', 'int').'"/>';
				print '</td>';
			}
			print '</tr></table>';

			print '</div></div>';
		}
	}

	if ($socid > 0) {
		if (!empty($conf->global->INVOICE_USE_SITUATION)) {
			// First situation invoice
			print '<div class="tagtr listofinvoicetype"><div class="tagtd listofinvoicetype">';
			$tmp = '<input id="radio_situation" type="radio" name="type" value="5"'.(GETPOST('type') == 5 ? ' checked' : '').'> ';
			$tmp  = $tmp.'<label for="radio_situation" >'.$langs->trans("InvoiceFirstSituationAsk").'</label>';
			$desc = $form->textwithpicto($tmp, $langs->transnoentities("InvoiceFirstSituationDesc"), 1, 'help', '', 0, 3);
			print $desc;
			print '</div></div>';

			// Next situation invoice
			$opt = $form->selectSituationInvoices(GETPOST('originid', 'int'), $socid);

			print '<div class="tagtr listofinvoicetype"><div class="tagtd listofinvoicetype">';
			$tmp = '<input type="radio" name="type" value="5"'.(GETPOST('type') == 5 && GETPOST('originid', 'int') ? ' checked' : '');
			if ($opt == ('<option value ="0" selected>'.$langs->trans('NoSituations').'</option>') || (GETPOST('origin') && GETPOST('origin') != 'facture' && GETPOST('origin') != 'commande')) {
				$tmp .= ' disabled';
			}
			$tmp .= '> ';
			$text = '<label>'.$tmp.$langs->trans("InvoiceSituationAsk").'</label> ';
			$text .= '<select class="flat" id="situations" name="situations"';
			if ($opt == ('<option value ="0" selected>'.$langs->trans('NoSituations').'</option>') || (GETPOST('origin') && GETPOST('origin') != 'facture' && GETPOST('origin') != 'commande')) {
				$text .= ' disabled';
			}
			$text .= '>';
			$text .= $opt;
			$text .= '</select>';
			$desc = $form->textwithpicto($text, $langs->transnoentities("InvoiceSituationDesc"), 1, 'help', '', 0, 3);
			print $desc;
			print '</div></div>';
		}

		// Replacement
		if (empty($conf->global->INVOICE_DISABLE_REPLACEMENT)) {
			// Type de facture
			$facids = $facturestatic->list_replacable_invoices($soc->id);
			if ($facids < 0) {
				dol_print_error($db, $facturestatic->error, $facturestatic->errors);
				exit();
			}
			$options = "";
			if (is_array($facids)) {
				foreach ($facids as $facparam) {
					$options .= '<option value="'.$facparam ['id'].'"';
					if ($facparam['id'] == GETPOST('fac_replacement', 'int')) {
						$options .= ' selected';
					}
					$options .= '>'.$facparam['ref'];
					$options .= ' ('.$facturestatic->LibStatut($facparam['paid'], $facparam['status'], 0, $facparam['alreadypaid']).')';
					$options .= '</option>';
				}
			}

			print '<!-- replacement line -->';
			print '<div class="tagtr listofinvoicetype"><div class="tagtd listofinvoicetype">';
			$tmp = '<input type="radio" name="type" id="radio_replacement" value="1"'.(GETPOST('type') == 1 ? ' checked' : '');
			if (!$options || $invoice_predefined->id > 0) {
				$tmp .= ' disabled';
			}
			$tmp .= '> ';
			print '<script type="text/javascript">
    		jQuery(document).ready(function() {
    			jQuery("#fac_replacement").change(function() {
    				jQuery("#radio_replacement").prop("checked", true);
    			});
    		});
    		</script>';
			$text = '<label>'.$tmp.$langs->trans("InvoiceReplacementAsk").'</label>';
			$text .= '<select class="flat" name="fac_replacement" id="fac_replacement"';
			if (!$options || $invoice_predefined->id > 0) {
				$text .= ' disabled';
			}
			$text .= '>';
			if ($options) {
				$text .= '<option value="-1">&nbsp;</option>';
				$text .= $options;
			} else {
				$text .= '<option value="-1">'.$langs->trans("NoReplacableInvoice").'</option>';
			}
			$text .= '</select>';
			$desc = $form->textwithpicto($text, $langs->transnoentities("InvoiceReplacementDesc"), 1, 'help', '', 0, 3);
			print $desc;
			print '</div></div>';
		}
	} else {
		if (!empty($conf->global->INVOICE_USE_SITUATION)) {
			print '<div class="tagtr listofinvoicetype"><div class="tagtd listofinvoicetype">';
			$tmp = '<input type="radio" name="type" id="radio_situation" value="0" disabled> ';
			$text = '<label>'.$tmp.$langs->trans("InvoiceFirstSituationAsk").'</label> ';
			$text .= '<span class="opacitymedium">('.$langs->trans("YouMustCreateInvoiceFromThird").')</span> ';
			$desc = $form->textwithpicto($text, $langs->transnoentities("InvoiceFirstSituationDesc"), 1, 'help', '', 0, 3);
			print $desc;
			print '</div></div>';

			print '<div class="tagtr listofinvoicetype"><div class="tagtd listofinvoicetype">';
			$tmp = '<input type="radio" name="type" id="radio_situation" value="0" disabled> ';
			$text = '<label>'.$tmp.$langs->trans("InvoiceSituationAsk").'</label> ';
			$text .= '<span class="opacitymedium">('.$langs->trans("YouMustCreateInvoiceFromThird").')</span> ';
			$desc = $form->textwithpicto($text, $langs->transnoentities("InvoiceFirstSituationDesc"), 1, 'help', '', 0, 3);
			print $desc;
			print '</div></div>';
		}

		print '<div class="tagtr listofinvoicetype"><div class="tagtd listofinvoicetype">';
		$tmp = '<input type="radio" name="type" id="radio_replacement" value="0" disabled> ';
		$text = '<label>'.$tmp.$langs->trans("InvoiceReplacement").'</label> ';
		$text .= '<span class="opacitymedium">('.$langs->trans("YouMustCreateInvoiceFromThird").')</span> ';
		$desc = $form->textwithpicto($text, $langs->transnoentities("InvoiceReplacementDesc"), 1, 'help', '', 0, 3);
		print $desc;
		print '</div></div>';
	}


	if (empty($origin)) {
		if ($socid > 0) {
			// Credit note
			if (empty($conf->global->INVOICE_DISABLE_CREDIT_NOTE)) {
				// Show link for credit note
				$facids = $facturestatic->list_qualified_avoir_invoices($soc->id);
				if ($facids < 0) {
					dol_print_error($db, $facturestatic->error, $facturestatic->errors);
					exit;
				}
				$optionsav = "";
				$newinvoice_static = new Facture($db);
				foreach ($facids as $key => $valarray) {
					$newinvoice_static->id = $key;
					$newinvoice_static->ref = $valarray ['ref'];
					$newinvoice_static->statut = $valarray ['status'];
					$newinvoice_static->type = $valarray ['type'];
					$newinvoice_static->paye = $valarray ['paye'];

					$optionsav .= '<option value="'.$key.'"';
					if ($key == GETPOST('fac_avoir')) {
						$optionsav .= ' selected';
					}
					$optionsav .= '>';
					$optionsav .= $newinvoice_static->ref;
					$optionsav .= ' ('.$newinvoice_static->getLibStatut(1, $valarray ['paymentornot']).')';
					$optionsav .= '</option>';
				}

				print '<div class="tagtr listofinvoicetype"><div class="tagtd listofinvoicetype">';
				$tmp = '<input type="radio" id="radio_creditnote" name="type" value="2"'.(GETPOST('type') == 2 ? ' checked' : '');
				if ((!$optionsav && empty($conf->global->INVOICE_CREDIT_NOTE_STANDALONE)) || $invoice_predefined->id > 0) {
					$tmp .= ' disabled';
				}
				$tmp .= '> ';
				// Show credit note options only if we checked credit note
				print '<script type="text/javascript">
    			jQuery(document).ready(function() {
    				if (! jQuery("#radio_creditnote").is(":checked"))
    				{
    					jQuery("#credit_note_options").hide();
    				}
    				jQuery("#radio_creditnote").click(function() {
    					jQuery("#credit_note_options").show();
    				});
    				jQuery("#radio_standard, #radio_replacement, #radio_deposit").click(function() {
    					jQuery("#credit_note_options").hide();
    				});
    			});
    			</script>';
				$text = '<label>'.$tmp.$langs->transnoentities("InvoiceAvoirAsk").'</label> ';
				// $text.='<input type="text" value="">';
				$text .= '<select class="flat valignmiddle" name="fac_avoir" id="fac_avoir"';
				if (!$optionsav || $invoice_predefined->id > 0) {
					$text .= ' disabled';
				}
				$text .= '>';
				if ($optionsav) {
					$text .= '<option value="-1"></option>';
					$text .= $optionsav;
				} else {
					$text .= '<option value="-1">'.$langs->trans("NoInvoiceToCorrect").'</option>';
				}
				$text .= '</select>';
				$desc = $form->textwithpicto($text, $langs->transnoentities("InvoiceAvoirDesc"), 1, 'help', '', 0, 3);
				print $desc;

				print '<div id="credit_note_options" class="clearboth">';
				print '&nbsp;&nbsp;&nbsp; <input type="checkbox" name="invoiceAvoirWithLines" id="invoiceAvoirWithLines" value="1" onclick="$(\'#credit_note_options input[type=checkbox]\').not(this).prop(\'checked\', false);" '.(GETPOST('invoiceAvoirWithLines', 'int') > 0 ? 'checked' : '').' /> <label for="invoiceAvoirWithLines">'.$langs->trans('invoiceAvoirWithLines')."</label>";
				print '<br>&nbsp;&nbsp;&nbsp; <input type="checkbox" name="invoiceAvoirWithPaymentRestAmount" id="invoiceAvoirWithPaymentRestAmount" value="1" onclick="$(\'#credit_note_options input[type=checkbox]\').not(this).prop(\'checked\', false);" '.(GETPOST('invoiceAvoirWithPaymentRestAmount', 'int') > 0 ? 'checked' : '').' /> <label for="invoiceAvoirWithPaymentRestAmount">'.$langs->trans('invoiceAvoirWithPaymentRestAmount')."</label>";
				print '</div>';

				print '</div></div>';
			}
		} else {
			print '<div class="tagtr listofinvoicetype"><div class="tagtd listofinvoicetype">';
			if (empty($conf->global->INVOICE_CREDIT_NOTE_STANDALONE)) {
				$tmp = '<input type="radio" name="type" id="radio_creditnote" value="0" disabled> ';
			} else {
				$tmp = '<input type="radio" name="type" id="radio_creditnote" value="2" > ';
			}
			$text = '<label>'.$tmp.$langs->trans("InvoiceAvoir").'</label> ';
			$text .= '<span class="opacitymedium">('.$langs->trans("YouMustCreateInvoiceFromThird").')</span> ';
			$desc = $form->textwithpicto($text, $langs->transnoentities("InvoiceAvoirDesc"), 1, 'help', '', 0, 3);
			print $desc;
			print '</div></div>'."\n";
		}
	}

	// Template invoice
	print '<div class="tagtr listofinvoicetype"><div class="tagtd listofinvoicetype">';
	$tmp = '<input type="radio" name="type" id="radio_template" value="0" disabled> ';
	$text = '<label>'.$tmp.$langs->trans("RepeatableInvoice").'</label> ';
	//$text.= '('.$langs->trans("YouMustCreateStandardInvoiceFirst").') ';
	$desc = $form->textwithpicto($text, $langs->transnoentities("YouMustCreateStandardInvoiceFirstDesc"), 1, 'help', '', 0, 3);
	print $desc;
	print '</div></div>';

	print '</div>';


	if (!empty($conf->global->INVOICE_USE_DEFAULT_DOCUMENT)) { // Hidden conf
		// Add auto select default document model
		$listtType = array(Facture::TYPE_STANDARD, Facture::TYPE_REPLACEMENT, Facture::TYPE_CREDIT_NOTE, Facture::TYPE_DEPOSIT, Facture::TYPE_SITUATION);
		$jsListType = '';
		foreach ($listtType as $type) {
			$thisTypeConfName = 'FACTURE_ADDON_PDF_'.$type;
			$curent = !empty($conf->global->{$thisTypeConfName}) ? $conf->global->{$thisTypeConfName}:$conf->global->FACTURE_ADDON_PDF;
			$jsListType .= (!empty($jsListType) ? ',' : '').'"'.$type.'":"'.$curent.'"';
		}

		print '<script type="text/javascript">
        		$(document).ready(function() {
                    var listType = {'.$jsListType.'};
        			$("[name=\'type\'").change(function() {
        				if($( this ).prop("checked"))
                        {
                            if(($( this ).val() in listType))
                            {
                                $("#model").val(listType[$( this ).val()]);
                            }
                            else
                            {
                                $("#model").val("'.$conf->global->FACTURE_ADDON_PDF.'");
                            }
                        }
        			});
        		});
        		</script>';
	}



	print '</td></tr>';

	if ($socid > 0) {
		// Discounts for third party
		print '<tr><td>'.$langs->trans('Discounts').'</td><td colspan="2">';

		$thirdparty = $soc;
		$discount_type = 0;
		$backtopage = urlencode($_SERVER["PHP_SELF"].'?socid='.$thirdparty->id.'&action='.$action.'&origin='.GETPOST('origin', 'alpha').'&originid='.GETPOST('originid', 'int'));
		include DOL_DOCUMENT_ROOT.'/core/tpl/object_discounts.tpl.php';

		print '</td></tr>';
	}

	$newdateinvoice = dol_mktime(0, 0, 0, GETPOST('remonth', 'int'), GETPOST('reday', 'int'), GETPOST('reyear', 'int'), 'tzserver');
	$date_pointoftax = dol_mktime(0, 0, 0, GETPOST('date_pointoftaxmonth', 'int'), GETPOST('date_pointoftaxday', 'int'), GETPOST('date_pointoftaxyear', 'int'), 'tzserver');

	// Date invoice
	print '<tr><td class="fieldrequired">'.$langs->trans('DateInvoice').'</td><td colspan="2">';
	print $form->selectDate($newdateinvoice ? $newdateinvoice : $dateinvoice, '', '', '', '', "add", 1, 1);
	print '</td></tr>';

	// Date point of tax
	if (!empty($conf->global->INVOICE_POINTOFTAX_DATE)) {
		print '<tr><td class="fieldrequired">'.$langs->trans('DatePointOfTax').'</td><td colspan="2">';
		print $form->selectDate($date_pointoftax ? $date_pointoftax : -1, 'date_pointoftax', '', '', '', "add", 1, 1);
		print '</td></tr>';
	}

	// Payment term
	print '<tr><td class="nowrap fieldrequired">'.$langs->trans('PaymentConditionsShort').'</td><td colspan="2">';
	$form->select_conditions_paiements(GETPOSTISSET('cond_reglement_id') ? GETPOST('cond_reglement_id', 'int') : $cond_reglement_id, 'cond_reglement_id');
	print '</td></tr>';


	if (!empty($conf->global->INVOICE_USE_RETAINED_WARRANTY)) {
		$rwStyle = 'display:none;';
		if (in_array(GETPOST('type', 'int'), $retainedWarrantyInvoiceAvailableType)) {
			$rwStyle = '';
		}

		$retained_warranty = GETPOST('retained_warranty', 'int');
		if (empty($retained_warranty)) {
			if (!empty($objectsrc->retained_warranty)) { // use previous situation value
				$retained_warranty = $objectsrc->retained_warranty;
			}
		}
		$retained_warranty_js_default = !empty($retained_warranty) ? $retained_warranty : $conf->global->INVOICE_SITUATION_DEFAULT_RETAINED_WARRANTY_PERCENT;

		print '<tr class="retained-warranty-line" style="'.$rwStyle.'" ><td class="nowrap">'.$langs->trans('RetainedWarranty').'</td><td colspan="2">';
		print '<input id="new-situation-invoice-retained-warranty" name="retained_warranty" type="number" value="'.$retained_warranty.'" step="0.01" min="0" max="100" />%';

		// Retained warranty payment term
		print '<tr class="retained-warranty-line" style="'.$rwStyle.'" ><td class="nowrap">'.$langs->trans('PaymentConditionsShortRetainedWarranty').'</td><td colspan="2">';
		$retained_warranty_fk_cond_reglement = GETPOST('retained_warranty_fk_cond_reglement', 'int');
		if (empty($retained_warranty_fk_cond_reglement)) {
			$retained_warranty_fk_cond_reglement = $conf->global->INVOICE_SITUATION_DEFAULT_RETAINED_WARRANTY_COND_ID;
			if (!empty($objectsrc->retained_warranty_fk_cond_reglement)) { // use previous situation value
				$retained_warranty_fk_cond_reglement = $objectsrc->retained_warranty_fk_cond_reglement;
			} else {
				$retained_warranty_fk_cond_reglement = $conf->global->INVOICE_SITUATION_DEFAULT_RETAINED_WARRANTY_COND_ID;
			}
		}
		$form->select_conditions_paiements($retained_warranty_fk_cond_reglement, 'retained_warranty_fk_cond_reglement', -1, 1);
		print '</td></tr>';

		print '<script type="text/javascript">
		$(document).ready(function() {
		$("[name=\'type\']").change(function() {
				if($( this ).prop("checked") && $.inArray($( this ).val(), '.json_encode($retainedWarrantyInvoiceAvailableType).' ) !== -1)
				{
					$(".retained-warranty-line").show();
					$("#new-situation-invoice-retained-warranty").val("'.floatval($retained_warranty_js_default).'");
				}
				else{
					$(".retained-warranty-line").hide();
					$("#new-situation-invoice-retained-warranty").val("");
				}
			});

			$("[name=\'type\']:checked").trigger("change");
		});
		</script>';
	}

	// Payment mode
	print '<tr><td>'.$langs->trans('PaymentMode').'</td><td colspan="2">';
	print img_picto('', 'bank', 'class="pictofixedwidth"');
	$form->select_types_paiements(GETPOSTISSET('mode_reglement_id') ? GETPOST('mode_reglement_id') : $mode_reglement_id, 'mode_reglement_id', 'CRDT', 0, 1, 0, 0, 1, 'maxwidth200 widthcentpercentminusx');
	print '</td></tr>';

	// Bank Account
	if (!empty($conf->banque->enabled)) {
		print '<tr><td>'.$langs->trans('BankAccount').'</td><td colspan="2">';
<<<<<<< HEAD
		$fk_account = GETPOSTISSET('fk_account') ? GETPOST('fk_account', 'int') : $fk_account;
		print img_picto('', 'bank_account', 'class="pictofixedwidth"').$form->select_comptes(($fk_account < 0 ? '' : $fk_account), 'fk_account', 0, '', 1, '', 0, 'maxwidth200 widthcentpercentminusx', 1);
=======
		print img_picto('', 'bank_account', 'class="pictofixedwidth"');
		print $form->select_comptes($fk_account, 'fk_account', 0, '', 1, '', 0, 'maxwidth200 widthcentpercentminusx', 1);
>>>>>>> 20a35147
		print '</td></tr>';
	}

	// Project
	if (!empty($conf->projet->enabled)) {
		$langs->load('projects');
		print '<tr><td>'.$langs->trans('Project').'</td><td colspan="2">';
		print img_picto('', 'project').$formproject->select_projects(($socid > 0 ? $socid : -1), $projectid, 'projectid', 0, 0, 1, 1, 0, 0, 0, '', 1, 0, 'maxwidth500 widthcentpercentminusxx');
		print ' <a href="'.DOL_URL_ROOT.'/projet/card.php?socid='.$soc->id.'&action=create&status=1&backtopage='.urlencode($_SERVER["PHP_SELF"].'?action=create&socid='.$soc->id.($fac_rec ? '&fac_rec='.$fac_rec : '')).'"><span class="fa fa-plus-circle valignmiddle" title="'.$langs->trans("AddProject").'"></span></a>';
		print '</td></tr>';
	}

	// Incoterms
	if (!empty($conf->incoterm->enabled)) {
		print '<tr>';
		print '<td><label for="incoterm_id">'.$form->textwithpicto($langs->trans("IncotermLabel"), !empty($objectsrc->label_incoterms) ? $objectsrc->label_incoterms : '', 1).'</label></td>';
		print '<td colspan="2" class="maxwidthonsmartphone">';
		$incoterm_id = GETPOST('incoterm_id');
		$incoterm_location = GETPOST('location_incoterms');
		if (empty($incoterm_id)) {
			$incoterm_id = (!empty($objectsrc->fk_incoterms) ? $objectsrc->fk_incoterms : $soc->fk_incoterms);
			$incoterm_location = (!empty($objectsrc->location_incoterms) ? $objectsrc->location_incoterms : $soc->location_incoterms);
		}
		print $form->select_incoterms($incoterm_id, $incoterm_location);
		print '</td></tr>';
	}

	// Other attributes
	$parameters = array('objectsrc' => !empty($objectsrc) ? $objectsrc : 0, 'colspan' => ' colspan="2"', 'cols' => '2', 'socid'=>$socid);
	$reshook = $hookmanager->executeHooks('formObjectOptions', $parameters, $object, $action); // Note that $action and $object may have been modified by hook
	print $hookmanager->resPrint;
	if (empty($reshook)) {
		if (!empty($conf->global->THIRDPARTY_PROPAGATE_EXTRAFIELDS_TO_INVOICE) && !empty($soc->id)) {
			// copy from thirdparty
			$tpExtrafields = new Extrafields($db);
			$tpExtrafieldLabels = $tpExtrafields->fetch_name_optionals_label($soc->table_element);
			if ($soc->fetch_optionals() > 0) {
				$object->array_options = array_merge($object->array_options, $soc->array_options);
			}
		};

		print $object->showOptionals($extrafields, 'create', $parameters);
	}

	// Template to use by default
	print '<tr><td>'.$langs->trans('Model').'</td>';
	print '<td colspan="2">';
	print img_picto('', 'pdf', 'class="pictofixedwidth"');
	include_once DOL_DOCUMENT_ROOT.'/core/modules/facture/modules_facture.php';
	$liste = ModelePDFFactures::liste_modeles($db);
	if (!empty($conf->global->INVOICE_USE_DEFAULT_DOCUMENT)) {
		// Hidden conf
		$paramkey = 'FACTURE_ADDON_PDF_'.$object->type;
		$preselected = !empty($conf->global->$paramkey) ? $conf->global->$paramkey : $conf->global->FACTURE_ADDON_PDF;
	} else {
		$preselected = $conf->global->FACTURE_ADDON_PDF;
	}
	print $form->selectarray('model', $liste, $preselected, 0, 0, 0, '', 0, 0, 0, '', 'maxwidth200 widthcentpercentminusx', 1);
	print "</td></tr>";

	// Multicurrency
	if (!empty($conf->multicurrency->enabled)) {
		print '<tr>';
		print '<td>'.$form->editfieldkey('Currency', 'multicurrency_code', '', $object, 0).'</td>';
		print '<td colspan="2" class="maxwidthonsmartphone">';
		print $form->selectMultiCurrency($currency_code, 'multicurrency_code');
		print '</td></tr>';
	}

	// Help of substitution key
	$htmltext = '';
	if (GETPOST('fac_rec', 'int') > 0) {
		$dateexample = ($newdateinvoice ? $newdateinvoice : $dateinvoice);
		if (empty($dateexample)) {
			$dateexample = dol_now();
		}
		$substitutionarray = array(
			'__TOTAL_HT__' => $langs->trans("AmountHT").' ('.$langs->trans("Example").': '.price($exampletemplateinvoice->total_ht).')',
			'__TOTAL_TTC__' =>  $langs->trans("AmountTTC").' ('.$langs->trans("Example").': '.price($exampletemplateinvoice->total_ttc).')',
			'__INVOICE_PREVIOUS_MONTH__' => $langs->trans("PreviousMonthOfInvoice").' ('.$langs->trans("Example").': '.dol_print_date(dol_time_plus_duree($dateexample, -1, 'm'), '%m').')',
			'__INVOICE_MONTH__' =>  $langs->trans("MonthOfInvoice").' ('.$langs->trans("Example").': '.dol_print_date($dateexample, '%m').')',
			'__INVOICE_NEXT_MONTH__' => $langs->trans("NextMonthOfInvoice").' ('.$langs->trans("Example").': '.dol_print_date(dol_time_plus_duree($dateexample, 1, 'm'), '%m').')',
			'__INVOICE_PREVIOUS_MONTH_TEXT__' => $langs->trans("TextPreviousMonthOfInvoice").' ('.$langs->trans("Example").': '.dol_print_date(dol_time_plus_duree($dateexample, -1, 'm'), '%B').')',
			'__INVOICE_MONTH_TEXT__' =>  $langs->trans("TextMonthOfInvoice").' ('.$langs->trans("Example").': '.dol_print_date($dateexample, '%B').')',
			'__INVOICE_NEXT_MONTH_TEXT__' => $langs->trans("TextNextMonthOfInvoice").' ('.$langs->trans("Example").': '.dol_print_date(dol_time_plus_duree($dateexample, 1, 'm'), '%B').')',
			'__INVOICE_PREVIOUS_YEAR__' => $langs->trans("PreviousYearOfInvoice").' ('.$langs->trans("Example").': '.dol_print_date(dol_time_plus_duree($dateexample, -1, 'y'), '%Y').')',
			'__INVOICE_YEAR__' =>  $langs->trans("YearOfInvoice").' ('.$langs->trans("Example").': '.dol_print_date($dateexample, '%Y').')',
			'__INVOICE_NEXT_YEAR__' => $langs->trans("NextYearOfInvoice").' ('.$langs->trans("Example").': '.dol_print_date(dol_time_plus_duree($dateexample, 1, 'y'), '%Y').')'
		);

		$htmltext = '<i>'.$langs->trans("FollowingConstantsWillBeSubstituted").':<br>';
		foreach ($substitutionarray as $key => $val) {
			$htmltext .= $key.' = '.$langs->trans($val).'<br>';
		}
		$htmltext .= '</i>';
	}

	// Public note
	print '<tr>';
	print '<td class="tdtop">';
	print $form->textwithpicto($langs->trans('NotePublic'), $htmltext);
	print '</td>';
	print '<td valign="top" colspan="2">';
	$doleditor = new DolEditor('note_public', $note_public, '', 80, 'dolibarr_notes', 'In', 0, false, empty($conf->global->FCKEDITOR_ENABLE_NOTE_PUBLIC) ? 0 : 1, ROWS_3, '90%');
	print $doleditor->Create(1);

	// Private note
	if (empty($user->socid)) {
		print '<tr>';
		print '<td class="tdtop">';
		print $form->textwithpicto($langs->trans('NotePrivate'), $htmltext);
		print '</td>';
		print '<td valign="top" colspan="2">';
		$doleditor = new DolEditor('note_private', $note_private, '', 80, 'dolibarr_notes', 'In', 0, false, empty($conf->global->FCKEDITOR_ENABLE_NOTE_PRIVATE) ? 0 : 1, ROWS_3, '90%');
		print $doleditor->Create(1);
		// print '<textarea name="note_private" wrap="soft" cols="70" rows="'.ROWS_3.'">'.$note_private.'.</textarea>
		print '</td></tr>';
	}

	// Lines from source (TODO Show them also when creating invoice from template invoice)
	if (!empty($origin) && !empty($originid) && is_object($objectsrc)) {
		$langs->loadLangs(array('orders', 'propal'));

		// TODO for compatibility
		if ($origin == 'contrat') {
			// Calcul contrat->price (HT), contrat->total (TTC), contrat->tva
			$objectsrc->remise_absolue = $remise_absolue;
			$objectsrc->remise_percent = $remise_percent;
			$objectsrc->update_price(1, - 1, 1);
		}

		print "\n<!-- Show ref of origin ".$classname." -->\n";
		print '<input type="hidden" name="amount"   value="'.$objectsrc->total_ht.'">'."\n";
		print '<input type="hidden" name="total"    value="'.$objectsrc->total_ttc.'">'."\n";
		print '<input type="hidden" name="tva"      value="'.$objectsrc->total_tva.'">'."\n";
		// The commented lines below are fields already added as hidden parameters before
		//print '<input type="hidden" name="origin"   value="'.$objectsrc->element.'">';
		//print '<input type="hidden" name="originid" value="'.$objectsrc->id.'">';

		switch (get_class($objectsrc)) {
			case 'Propal':
				$newclassname = 'CommercialProposal';
				break;
			case 'Commande':
				$newclassname = 'Order';
				break;
			case 'Expedition':
				$newclassname = 'Sending';
				break;
			case 'Contrat':
				$newclassname = 'Contract';
				break;
			case 'Fichinter':
				$newclassname = 'Intervention';
				break;
			default:
				$newclassname = get_class($objectsrc);
		}

		// Ref of origin
		print '<tr><td>'.$langs->trans($newclassname).'</td>';
		print '<td colspan="2">';
		print $objectsrc->getNomUrl(1);
		// We check if Origin document (id and type is known) has already at least one invoice attached to it
		$objectsrc->fetchObjectLinked($originid, $origin, '', 'facture');
		if (is_array($objectsrc->linkedObjects['facture']) && count($objectsrc->linkedObjects['facture']) >= 1) {
			setEventMessages('WarningBillExist', null, 'warnings');
			echo ' - '.$langs->trans('LatestRelatedBill').' '.end($objectsrc->linkedObjects['facture'])->getNomUrl(1);
		}
		echo '</td></tr>';
		print '<tr><td>'.$langs->trans('AmountHT').'</td><td colspan="2">'.price($objectsrc->total_ht).'</td></tr>';
		print '<tr><td>'.$langs->trans('AmountVAT').'</td><td colspan="2">'.price($objectsrc->total_tva)."</td></tr>";
		if ($mysoc->localtax1_assuj == "1" || $objectsrc->total_localtax1 != 0) {		// Localtax1
			print '<tr><td>'.$langs->transcountry("AmountLT1", $mysoc->country_code).'</td><td colspan="2">'.price($objectsrc->total_localtax1)."</td></tr>";
		}

		if ($mysoc->localtax2_assuj == "1" || $objectsrc->total_localtax2 != 0) {		// Localtax2
			print '<tr><td>'.$langs->transcountry("AmountLT2", $mysoc->country_code).'</td><td colspan="2">'.price($objectsrc->total_localtax2)."</td></tr>";
		}
		print '<tr><td>'.$langs->trans('AmountTTC').'</td><td colspan="2">'.price($objectsrc->total_ttc)."</td></tr>";

		if (!empty($conf->multicurrency->enabled)) {
			print '<tr><td>'.$langs->trans('MulticurrencyAmountHT').'</td><td colspan="2">'.price($objectsrc->multicurrency_total_ht).'</td></tr>';
			print '<tr><td>'.$langs->trans('MulticurrencyAmountVAT').'</td><td colspan="2">'.price($objectsrc->multicurrency_total_tva)."</td></tr>";
			print '<tr><td>'.$langs->trans('MulticurrencyAmountTTC').'</td><td colspan="2">'.price($objectsrc->multicurrency_total_ttc)."</td></tr>";
		}
	}

	print "</table>\n";

	print dol_get_fiche_end();

	print $form->buttonsSaveCancel("CreateDraft");

	// Show origin lines
	if (!empty($origin) && !empty($originid) && is_object($objectsrc)) {
		print '<br>';

		$title = $langs->trans('ProductsAndServices');
		print load_fiche_titre($title);

		print '<table class="noborder centpercent">';

		$objectsrc->printOriginLinesList('', $selectedLines);

		print '</table>';
	}

	print "</form>\n";
} elseif ($id > 0 || !empty($ref)) {
	if (empty($object->id)) {
		llxHeader();
		$langs->load('errors');
		echo '<div class="error">'.$langs->trans("ErrorRecordNotFound").'</div>';
		llxFooter();
		exit;
	}

	/*
	 * Show object in view mode
	 */

	$result = $object->fetch($id, $ref);
	if ($result <= 0) {
		dol_print_error($db, $object->error, $object->errors);
		exit();
	}

	// fetch optionals attributes and labels
	$extrafields->fetch_name_optionals_label($object->table_element);

	if ($user->socid > 0 && $user->socid != $object->socid) {
		accessforbidden('', 0, 1);
	}

	$result = $object->fetch_thirdparty();

	$result = $soc->fetch($object->socid);
	if ($result < 0) {
		dol_print_error($db);
	}
	$selleruserevenustamp = $mysoc->useRevenueStamp();

	$totalpaye = $object->getSommePaiement();
	$totalcreditnotes = $object->getSumCreditNotesUsed();
	$totaldeposits = $object->getSumDepositsUsed();
	//print "totalpaye=".$totalpaye." totalcreditnotes=".$totalcreditnotes." totaldeposts=".$totaldeposits."
	// selleruserrevenuestamp=".$selleruserevenustamp;

	// We can also use bcadd to avoid pb with floating points
	// For example print 239.2 - 229.3 - 9.9; does not return 0.
	// $resteapayer=bcadd($object->total_ttc,$totalpaye,$conf->global->MAIN_MAX_DECIMALS_TOT);
	// $resteapayer=bcadd($resteapayer,$totalavoir,$conf->global->MAIN_MAX_DECIMALS_TOT);
	$resteapayer = price2num($object->total_ttc - $totalpaye - $totalcreditnotes - $totaldeposits, 'MT');

	// Multicurrency
	if (!empty($conf->multicurrency->enabled)) {
		$multicurrency_totalpaye = $object->getSommePaiement(1);
		$multicurrency_totalcreditnotes = $object->getSumCreditNotesUsed(1);
		$multicurrency_totaldeposits = $object->getSumDepositsUsed(1);
		$multicurrency_resteapayer = price2num($object->multicurrency_total_ttc - $multicurrency_totalpaye - $multicurrency_totalcreditnotes - $multicurrency_totaldeposits, 'MT');
		// Code to fix case of corrupted data
		if ($resteapayer == 0 && $multicurrency_resteapayer != 0) {
			$resteapayer = price2num($multicurrency_resteapayer / $object->multicurrency_tx, 'MT');
		}
	}

	if ($object->paye) {
		$resteapayer = 0;
	}
	$resteapayeraffiche = $resteapayer;

	if (!empty($conf->global->FACTURE_DEPOSITS_ARE_JUST_PAYMENTS)) {	// Never use this
		$filterabsolutediscount = "fk_facture_source IS NULL"; // If we want deposit to be substracted to payments only and not to total of final invoice
		$filtercreditnote = "fk_facture_source IS NOT NULL"; // If we want deposit to be substracted to payments only and not to total of final invoice
	} else {
		$filterabsolutediscount = "fk_facture_source IS NULL OR (description LIKE '(DEPOSIT)%' AND description NOT LIKE '(EXCESS RECEIVED)%')";
		$filtercreditnote = "fk_facture_source IS NOT NULL AND (description NOT LIKE '(DEPOSIT)%' OR description LIKE '(EXCESS RECEIVED)%')";
	}

	$absolute_discount = $soc->getAvailableDiscounts('', $filterabsolutediscount);
	$absolute_creditnote = $soc->getAvailableDiscounts('', $filtercreditnote);
	$absolute_discount = price2num($absolute_discount, 'MT');
	$absolute_creditnote = price2num($absolute_creditnote, 'MT');

	$author = new User($db);
	if ($object->user_author) {
		$author->fetch($object->user_author);
	}

	$objectidnext = $object->getIdReplacingInvoice();

	$head = facture_prepare_head($object);

	print dol_get_fiche_head($head, 'compta', $langs->trans('InvoiceCustomer'), -1, 'bill');

	$formconfirm = '';

	// Confirmation de la conversion de l'avoir en reduc
	if ($action == 'converttoreduc') {
		if ($object->type == Facture::TYPE_STANDARD || $object->type == Facture::TYPE_SITUATION) {
			$type_fac = 'ExcessReceived';
		} elseif ($object->type == Facture::TYPE_CREDIT_NOTE) {
			$type_fac = 'CreditNote';
		} elseif ($object->type == Facture::TYPE_DEPOSIT) {
			$type_fac = 'Deposit';
		}
		$text = $langs->trans('ConfirmConvertToReduc', strtolower($langs->transnoentities($type_fac)));
		$text .= '<br>'.$langs->trans('ConfirmConvertToReduc2');
		$formconfirm = $form->formconfirm($_SERVER['PHP_SELF'].'?facid='.$object->id, $langs->trans('ConvertToReduc'), $text, 'confirm_converttoreduc', '', "yes", 2);
	}

	// Confirmation to delete invoice
	if ($action == 'delete') {
		$text = $langs->trans('ConfirmDeleteBill', $object->ref);
		$formquestion = array();

		if ($object->type != Facture::TYPE_DEPOSIT && !empty($conf->global->STOCK_CALCULATE_ON_BILL) && $object->statut >= 1) {
			$qualified_for_stock_change = 0;
			if (empty($conf->global->STOCK_SUPPORTS_SERVICES)) {
				$qualified_for_stock_change = $object->hasProductsOrServices(2);
			} else {
				$qualified_for_stock_change = $object->hasProductsOrServices(1);
			}

			if ($qualified_for_stock_change) {
				$langs->load("stocks");
				require_once DOL_DOCUMENT_ROOT.'/product/class/html.formproduct.class.php';
				$formproduct = new FormProduct($db);
				$label = $object->type == Facture::TYPE_CREDIT_NOTE ? $langs->trans("SelectWarehouseForStockDecrease") : $langs->trans("SelectWarehouseForStockIncrease");
				$forcecombo = 0;
				if ($conf->browser->name == 'ie') {
					$forcecombo = 1; // There is a bug in IE10 that make combo inside popup crazy
				}
				$formquestion = array(
					// 'text' => $langs->trans("ConfirmClone"),
					// array('type' => 'checkbox', 'name' => 'clone_content', 'label' => $langs->trans("CloneMainAttributes"), 'value' => 1),
					// array('type' => 'checkbox', 'name' => 'update_prices', 'label' => $langs->trans("PuttingPricesUpToDate"), 'value' => 1),
					array('type' => 'other', 'name' => 'idwarehouse', 'label' => $label, 'value' => $formproduct->selectWarehouses(GETPOST('idwarehouse') ?GETPOST('idwarehouse') : 'ifone', 'idwarehouse', '', 1, 0, 0, $langs->trans("NoStockAction"), 0, $forcecombo))
				);
				$formconfirm = $form->formconfirm($_SERVER['PHP_SELF'].'?facid='.$object->id, $langs->trans('DeleteBill'), $text, 'confirm_delete', $formquestion, "yes", 1);
			} else {
				$formconfirm = $form->formconfirm($_SERVER['PHP_SELF'].'?facid='.$object->id, $langs->trans('DeleteBill'), $text, 'confirm_delete', '', 'no', 1);
			}
		} else {
			$formconfirm = $form->formconfirm($_SERVER['PHP_SELF'].'?facid='.$object->id, $langs->trans('DeleteBill'), $text, 'confirm_delete', '', 'no', 1);
		}
	}

	// Confirmation to remove invoice from cycle
	if ($action == 'situationout') {
		$text = $langs->trans('ConfirmRemoveSituationFromCycle', $object->ref);
		$label = $langs->trans("ConfirmOuting");
		$formquestion = array();
		// remove situation from cycle
		if (in_array($object->statut, array(Facture::STATUS_CLOSED, Facture::STATUS_VALIDATED))
			&& $usercancreate
			&& !$objectidnext
			&& $object->is_last_in_cycle()
			&& $usercanunvalidate
			) {
			$formconfirm = $form->formconfirm($_SERVER['PHP_SELF'].'?facid='.$object->id, $label, $text, 'confirm_situationout', $formquestion, "yes", 1);
		}
	}

	// Confirmation of validation
	if ($action == 'valid') {
		// we check object has a draft number
		$objectref = substr($object->ref, 1, 4);
		if ($objectref == 'PROV') {
			$savdate = $object->date;
			if (!empty($conf->global->FAC_FORCE_DATE_VALIDATION)) {
				$object->date = dol_now();
				$object->date_lim_reglement = $object->calculate_date_lim_reglement();
			}
			$numref = $object->getNextNumRef($soc);
			// $object->date=$savdate;
		} else {
			$numref = $object->ref;
		}

		$text = $langs->trans('ConfirmValidateBill', $numref);
		if (!empty($conf->notification->enabled)) {
			require_once DOL_DOCUMENT_ROOT.'/core/class/notify.class.php';
			$notify = new Notify($db);
			$text .= '<br>';
			$text .= $notify->confirmMessage('BILL_VALIDATE', $object->socid, $object);
		}
		$formquestion = array();

		if ($object->type != Facture::TYPE_DEPOSIT && !empty($conf->global->STOCK_CALCULATE_ON_BILL)) {
			$qualified_for_stock_change = 0;
			if (empty($conf->global->STOCK_SUPPORTS_SERVICES)) {
				$qualified_for_stock_change = $object->hasProductsOrServices(2);
			} else {
				$qualified_for_stock_change = $object->hasProductsOrServices(1);
			}

			if ($qualified_for_stock_change) {
				$langs->load("stocks");
				require_once DOL_DOCUMENT_ROOT.'/product/class/html.formproduct.class.php';
				require_once DOL_DOCUMENT_ROOT.'/product/stock/class/entrepot.class.php';
				$formproduct = new FormProduct($db);
				$warehouse = new Entrepot($db);
				$warehouse_array = $warehouse->list_array();
				if (count($warehouse_array) == 1) {
					$label = $object->type == Facture::TYPE_CREDIT_NOTE ? $langs->trans("WarehouseForStockIncrease", current($warehouse_array)) : $langs->trans("WarehouseForStockDecrease", current($warehouse_array));
					$value = '<input type="hidden" id="idwarehouse" name="idwarehouse" value="'.key($warehouse_array).'">';
				} else {
					$label = $object->type == Facture::TYPE_CREDIT_NOTE ? $langs->trans("SelectWarehouseForStockIncrease") : $langs->trans("SelectWarehouseForStockDecrease");
					$value = $formproduct->selectWarehouses(GETPOST('idwarehouse') ?GETPOST('idwarehouse') : 'ifone', 'idwarehouse', '', 1);
				}
				$formquestion = array(
									// 'text' => $langs->trans("ConfirmClone"),
									// array('type' => 'checkbox', 'name' => 'clone_content', 'label' => $langs->trans("CloneMainAttributes"), 'value' =>
									// 1),
									// array('type' => 'checkbox', 'name' => 'update_prices', 'label' => $langs->trans("PuttingPricesUpToDate"), 'value'
									// => 1),
									array('type' => 'other', 'name' => 'idwarehouse', 'label' => $label, 'value' => $value));
			}
		}
		if ($object->type != Facture::TYPE_CREDIT_NOTE && $object->total_ttc < 0) { 		// Can happen only if $conf->global->FACTURE_ENABLE_NEGATIVE is on
			$text .= '<br>'.img_warning().' '.$langs->trans("ErrorInvoiceOfThisTypeMustBePositive");
		}

		// mandatoryPeriod
		$nbMandated = 0;
		foreach ($object->lines as $line) {
			$res = $line->fetch_product();
			if ($res  > 0  ) {
				if ($line->product->isService() && $line->product->isMandatoryPeriod() && (empty($line->date_start) || empty($line->date_end) )) {
					$nbMandated++;
					break;
				}
			}
		}
		if ($nbMandated > 0 ) $text .= '<div><span class="clearboth nowraponall warning">'.$langs->trans("mandatoryPeriodNeedTobeSetMsgValidate").'</span></div>';


		$formconfirm = $form->formconfirm($_SERVER["PHP_SELF"].'?facid='.$object->id, $langs->trans('ValidateBill'), $text, 'confirm_valid', $formquestion, (($object->type != Facture::TYPE_CREDIT_NOTE && $object->total_ttc < 0) ? "no" : "yes"), 2);
	}

	// Confirm back to draft status
	if ($action == 'modif') {
		$text = $langs->trans('ConfirmUnvalidateBill', $object->ref);
		$formquestion = array();

		if ($object->type != Facture::TYPE_DEPOSIT && !empty($conf->global->STOCK_CALCULATE_ON_BILL)) {
			$qualified_for_stock_change = 0;
			if (empty($conf->global->STOCK_SUPPORTS_SERVICES)) {
				$qualified_for_stock_change = $object->hasProductsOrServices(2);
			} else {
				$qualified_for_stock_change = $object->hasProductsOrServices(1);
			}

			if ($qualified_for_stock_change) {
				$langs->load("stocks");
				require_once DOL_DOCUMENT_ROOT.'/product/class/html.formproduct.class.php';
				require_once DOL_DOCUMENT_ROOT.'/product/stock/class/entrepot.class.php';
				$formproduct = new FormProduct($db);
				$warehouse = new Entrepot($db);
				$warehouse_array = $warehouse->list_array();
				if (count($warehouse_array) == 1) {
					$label = $object->type == Facture::TYPE_CREDIT_NOTE ? $langs->trans("WarehouseForStockDecrease", current($warehouse_array)) : $langs->trans("WarehouseForStockIncrease", current($warehouse_array));
					$value = '<input type="hidden" id="idwarehouse" name="idwarehouse" value="'.key($warehouse_array).'">';
				} else {
					$label = $object->type == Facture::TYPE_CREDIT_NOTE ? $langs->trans("SelectWarehouseForStockDecrease") : $langs->trans("SelectWarehouseForStockIncrease");
					$value = $formproduct->selectWarehouses(GETPOST('idwarehouse') ?GETPOST('idwarehouse') : 'ifone', 'idwarehouse', '', 1);
				}
				$formquestion = array(
									// 'text' => $langs->trans("ConfirmClone"),
									// array('type' => 'checkbox', 'name' => 'clone_content', 'label' => $langs->trans("CloneMainAttributes"), 'value' =>
									// 1),
									// array('type' => 'checkbox', 'name' => 'update_prices', 'label' => $langs->trans("PuttingPricesUpToDate"), 'value'
									// => 1),
									array('type' => 'other', 'name' => 'idwarehouse', 'label' => $label, 'value' => $value));
			}
		}

		$formconfirm = $form->formconfirm($_SERVER["PHP_SELF"].'?facid='.$object->id, $langs->trans('UnvalidateBill'), $text, 'confirm_modif', $formquestion, "yes", 1);
	}

	// Confirmation du classement paye
	if ($action == 'paid' && ($resteapayer <= 0 || (!empty($conf->global->INVOICE_CAN_SET_PAID_EVEN_IF_PARTIALLY_PAID) && $resteapayer == $object->total_ttc))) {
		$formconfirm = $form->formconfirm($_SERVER["PHP_SELF"].'?facid='.$object->id, $langs->trans('ClassifyPaid'), $langs->trans('ConfirmClassifyPaidBill', $object->ref), 'confirm_paid', '', "yes", 1);
	}
	if ($action == 'paid' && $resteapayer > 0 && (empty($conf->global->INVOICE_CAN_SET_PAID_EVEN_IF_PARTIALLY_PAID) || $resteapayer != $object->total_ttc)) {
		$close = array();
		// Code
		$i = 0;
		$close[$i]['code'] = 'discount_vat'; // escompte
		$i++;
		$close[$i]['code'] = 'badcustomer';
		$i++;
		$close[$i]['code'] = 'bankcharge';
		$i++;
		$close[$i]['code'] = 'other';
		$i++;
		// Help
		$i = 0;
		$close[$i]['label'] = $langs->trans("HelpEscompte").'<br><br>'.$langs->trans("ConfirmClassifyPaidPartiallyReasonDiscountVatDesc");
		$i++;
		$close[$i]['label'] = $langs->trans("ConfirmClassifyPaidPartiallyReasonBadCustomerDesc");
		$i++;
		$close[$i]['label'] = $langs->trans("ConfirmClassifyPaidPartiallyReasonBankChargeDesc");
		$i++;
		$close[$i]['label'] = $langs->trans("Other");
		$i++;
		// Texte
		$i = 0;
		$close[$i]['reason'] = $form->textwithpicto($langs->transnoentities("ConfirmClassifyPaidPartiallyReasonDiscount", $resteapayer, $langs->trans("Currency".$conf->currency)), $close[$i]['label'], 1);
		$i++;
		$close[$i]['reason'] = $form->textwithpicto($langs->transnoentities("ConfirmClassifyPaidPartiallyReasonBadCustomer", $resteapayer, $langs->trans("Currency".$conf->currency)), $close[$i]['label'], 1);
		$i++;
		$close[$i]['reason'] = $form->textwithpicto($langs->transnoentities("ConfirmClassifyPaidPartiallyReasonBankCharge", $resteapayer, $langs->trans("Currency".$conf->currency)), $close[$i]['label'], 1);
		$i++;
		$close[$i]['reason'] = $form->textwithpicto($langs->transnoentities("Other"), $close[$i]['label'], 1);
		$i++;
		// arrayreasons[code]=reason
		foreach ($close as $key => $val) {
			$arrayreasons[$close[$key]['code']] = $close[$key]['reason'];
		}

		// Cree un tableau formulaire
		$formquestion = array('text' => $langs->trans("ConfirmClassifyPaidPartiallyQuestion"), array('type' => 'radio', 'name' => 'close_code', 'label' => $langs->trans("Reason"), 'values' => $arrayreasons), array('type' => 'text', 'name' => 'close_note', 'label' => $langs->trans("Comment"), 'value' => '', 'morecss' => 'minwidth300'));
		// Paiement incomplet. On demande si motif = escompte ou autre
		$formconfirm = $form->formconfirm($_SERVER["PHP_SELF"].'?facid='.$object->id, $langs->trans('ClassifyPaid'), $langs->trans('ConfirmClassifyPaidPartially', $object->ref), 'confirm_paid_partially', $formquestion, "yes", 1, 310);
	}

	// Confirmation du classement abandonne
	if ($action == 'canceled') {
		// S'il y a une facture de remplacement pas encore validee (etat brouillon),
		// on ne permet pas de classer abandonner la facture.
		if ($objectidnext) {
			$facturereplacement = new Facture($db);
			$facturereplacement->fetch($objectidnext);
			$statusreplacement = $facturereplacement->statut;
		}
		if ($objectidnext && $statusreplacement == 0) {
			print '<div class="error">'.$langs->trans("ErrorCantCancelIfReplacementInvoiceNotValidated").'</div>';
		} else {
			// Code
			$close[1]['code'] = 'badcustomer';
			$close[2]['code'] = 'abandon';
			// Help
			$close[1]['label'] = $langs->trans("ConfirmClassifyPaidPartiallyReasonBadCustomerDesc");
			$close[2]['label'] = $langs->trans("ConfirmClassifyAbandonReasonOtherDesc");
			// Texte
			$close[1]['reason'] = $form->textwithpicto($langs->transnoentities("ConfirmClassifyPaidPartiallyReasonBadCustomer", $object->ref), $close[1]['label'], 1);
			$close[2]['reason'] = $form->textwithpicto($langs->transnoentities("ConfirmClassifyAbandonReasonOther"), $close[2]['label'], 1);
			// arrayreasons
			$arrayreasons[$close[1]['code']] = $close[1]['reason'];
			$arrayreasons[$close[2]['code']] = $close[2]['reason'];

			// Cree un tableau formulaire
			$formquestion = array('text' => $langs->trans("ConfirmCancelBillQuestion"), array('type' => 'radio', 'name' => 'close_code', 'label' => $langs->trans("Reason"), 'values' => $arrayreasons), array('type' => 'text', 'name' => 'close_note', 'label' => $langs->trans("Comment"), 'value' => '', 'morecss' => 'minwidth300'));

			$formconfirm = $form->formconfirm($_SERVER['PHP_SELF'].'?facid='.$object->id, $langs->trans('CancelBill'), $langs->trans('ConfirmCancelBill', $object->ref), 'confirm_canceled', $formquestion, "yes", 1, 250);
		}
	}

	if ($action == 'deletepayment') {
		$payment_id = GETPOST('paiement_id');
		$formconfirm = $form->formconfirm($_SERVER["PHP_SELF"].'?id='.$object->id.'&paiement_id='.$payment_id, $langs->trans('DeletePayment'), $langs->trans('ConfirmDeletePayment'), 'confirm_delete_paiement', '', 'no', 1);
	}

	// Confirmation de la suppression d'une ligne produit
	if ($action == 'ask_deleteline') {
		$formconfirm = $form->formconfirm($_SERVER["PHP_SELF"].'?facid='.$object->id.'&lineid='.$lineid, $langs->trans('DeleteProductLine'), $langs->trans('ConfirmDeleteProductLine'), 'confirm_deleteline', '', 'no', 1);
	}

	// Clone confirmation
	if ($action == 'clone') {
		// Create an array for form
		$formquestion = array(
			array('type' => 'other', 'name' => 'socid', 'label' => $langs->trans("SelectThirdParty"), 'value' => $form->select_company($object->socid, 'socid', '(s.client=1 OR s.client=2 OR s.client=3)', 1)),
			array('type' => 'date', 'name' => 'newdate', 'label' => $langs->trans("Date"), 'value' => dol_now())
		);
		// Ask confirmatio to clone
		$formconfirm = $form->formconfirm($_SERVER["PHP_SELF"].'?facid='.$object->id, $langs->trans('ToClone'), $langs->trans('ConfirmCloneInvoice', $object->ref), 'confirm_clone', $formquestion, 'yes', 1, 250);
	}

	if ($action == "remove_file_comfirm") {
		$file = GETPOST('file', 'alpha');

		$formconfirm = $form->formconfirm(
			$_SERVER["PHP_SELF"].'?facid='.$object->id.'&file='.$file,
			$langs->trans('DeleteFileHeader'),
			$langs->trans('DeleteFileText')."<br><br>".$file,
			'remove_file',
			'',
			'no',
			2
		);
	}

	// Call Hook formConfirm
	$parameters = array('formConfirm' => $formconfirm, 'lineid' => $lineid, 'remainingtopay' => &$resteapayer);
	$reshook = $hookmanager->executeHooks('formConfirm', $parameters, $object, $action); // Note that $action and $object may have been modified by hook
	if (empty($reshook)) {
		$formconfirm .= $hookmanager->resPrint;
	} elseif ($reshook > 0) {
		$formconfirm = $hookmanager->resPrint;
	}

	// Print form confirm
	print $formconfirm;

	// Invoice content

	$linkback = '<a href="'.DOL_URL_ROOT.'/compta/facture/list.php?restore_lastsearch_values=1'.(!empty($socid) ? '&socid='.$socid : '').'">'.$langs->trans("BackToList").'</a>';

	$morehtmlref = '<div class="refidno">';
	// Ref invoice
	if ($object->status == $object::STATUS_DRAFT && !$mysoc->isInEEC() && !empty($conf->global->INVOICE_ALLOW_FREE_REF)) {
		$morehtmlref .= $form->editfieldkey("Ref", 'ref', $object->ref, $object, $usercancreate, 'string', '', 0, 1);
		$morehtmlref .= $form->editfieldval("Ref", 'ref', $object->ref, $object, $usercancreate, 'string', '', null, null, '', 1);
		$morehtmlref .= '<br>';
	}
	// Ref customer
	$morehtmlref .= $form->editfieldkey("RefCustomer", 'ref_client', $object->ref_client, $object, $usercancreate, 'string', '', 0, 1);
	$morehtmlref .= $form->editfieldval("RefCustomer", 'ref_client', $object->ref_client, $object, $usercancreate, 'string', '', null, null, '', 1);
	// Thirdparty
	$morehtmlref .= '<br>'.$langs->trans('ThirdParty').' : '.$object->thirdparty->getNomUrl(1, 'customer');
	if (empty($conf->global->MAIN_DISABLE_OTHER_LINK) && $object->thirdparty->id > 0) {
		$morehtmlref .= ' (<a href="'.DOL_URL_ROOT.'/compta/facture/list.php?socid='.$object->thirdparty->id.'&search_societe='.urlencode($object->thirdparty->name).'">'.$langs->trans("OtherBills").'</a>)';
	}
	// Project
	if (!empty($conf->projet->enabled)) {
		$langs->load("projects");
		$morehtmlref .= '<br>'.$langs->trans('Project').' ';
		if ($usercancreate) {
			if ($action != 'classify') {
				$morehtmlref .= '<a class="editfielda" href="'.$_SERVER['PHP_SELF'].'?action=classify&token='.newToken().'&id='.$object->id.'">'.img_edit($langs->transnoentitiesnoconv('SetProject')).'</a> : ';
			}
			if ($action == 'classify') {
				//$morehtmlref.=$form->form_project($_SERVER['PHP_SELF'] . '?id=' . $object->id, $object->socid, $object->fk_project, 'projectid', 0, 0, 1, 1);
				$morehtmlref .= '<form method="post" action="'.$_SERVER['PHP_SELF'].'?id='.$object->id.'">';
				$morehtmlref .= '<input type="hidden" name="action" value="classin">';
				$morehtmlref .= '<input type="hidden" name="token" value="'.newToken().'">';
				$morehtmlref .= $formproject->select_projects($object->socid, $object->fk_project, 'projectid', $maxlength, 0, 1, 0, 1, 0, 0, '', 1);
				$morehtmlref .= '<input type="submit" class="button valignmiddle" value="'.$langs->trans("Modify").'">';
				$morehtmlref .= '</form>';
			} else {
				$morehtmlref .= $form->form_project($_SERVER['PHP_SELF'].'?id='.$object->id, $object->socid, $object->fk_project, 'none', 0, 0, 0, 1);
			}
		} else {
			if (!empty($object->fk_project)) {
				$proj = new Project($db);
				$proj->fetch($object->fk_project);
				$morehtmlref .= ' : '.$proj->getNomUrl(1);
				if ($proj->title) {
					$morehtmlref .= ' - '.$proj->title;
				}
			} else {
				$morehtmlref .= '';
			}
		}
	}
	$morehtmlref .= '</div>';

	$object->totalpaye = $totalpaye; // To give a chance to dol_banner_tab to use already paid amount to show correct status

	dol_banner_tab($object, 'ref', $linkback, 1, 'ref', 'ref', $morehtmlref, '', 0, '', '');

	print '<div class="fichecenter">';
	print '<div class="fichehalfleft">';
	print '<div class="underbanner clearboth"></div>';

	print '<table class="border tableforfield centpercent">';

	// Type
	print '<tr><td class="titlefield fieldname_type">'.$langs->trans('Type').'</td><td class="valuefield fieldname_type">';
	print '<span class="badgeneutral">';
	print $object->getLibType();
	print '</span>';
	if ($object->module_source) {
		print ' <span class="opacitymediumbycolor paddingleft">('.$langs->trans("POS").' '.ucfirst($object->module_source).' - '.$langs->trans("Terminal").' '.$object->pos_source.')</span>';
	}
	if ($object->type == Facture::TYPE_REPLACEMENT) {
		$facreplaced = new Facture($db);
		$facreplaced->fetch($object->fk_facture_source);
		print ' <span class="opacitymediumbycolor paddingleft">('.$langs->transnoentities("ReplaceInvoice", $facreplaced->getNomUrl(1)).')</span>';
	}
	if ($object->type == Facture::TYPE_CREDIT_NOTE && !empty($object->fk_facture_source)) {
		$facusing = new Facture($db);
		$facusing->fetch($object->fk_facture_source);
		print ' <span class="opacitymediumbycolor paddingleft">('.$langs->transnoentities("CorrectInvoice", $facusing->getNomUrl(1)).')</span>';
	}

	$facidavoir = $object->getListIdAvoirFromInvoice();
	if (count($facidavoir) > 0) {
		print ' <span class="opacitymediumbycolor paddingleft">('.$langs->transnoentities("InvoiceHasAvoir");
		$i = 0;
		foreach ($facidavoir as $id) {
			if ($i == 0) {
				print ' ';
			} else {
				print ',';
			}
			$facavoir = new Facture($db);
			$facavoir->fetch($id);
			print $facavoir->getNomUrl(1);
		}
		print ')</span>';
	}
	if ($objectidnext > 0) {
		$facthatreplace = new Facture($db);
		$facthatreplace->fetch($objectidnext);
		print ' <span class="opacitymediumbycolor paddingleft">('.str_replace('{s1}', $facthatreplace->getNomUrl(1), $langs->transnoentities("ReplacedByInvoice", '{s1}')).')</span>';
	}

	if ($object->type == Facture::TYPE_CREDIT_NOTE || $object->type == Facture::TYPE_DEPOSIT) {
		$discount = new DiscountAbsolute($db);
		$result = $discount->fetch(0, $object->id);
		if ($result > 0) {
			print ' <span class="opacitymediumbycolor paddingleft">';
			$s = $langs->trans("CreditNoteConvertedIntoDiscount", '{s1}', '{s2}');
			$s = str_replace('{s1}', $object->getLibType(1), $s);
			$s = str_replace('{s2}', $discount->getNomUrl(1, 'discount'), $s);
			print $s;
			print '</span><br>';
		}
	}

	if ($object->fk_fac_rec_source > 0) {
		$tmptemplate = new FactureRec($db);
		$result = $tmptemplate->fetch($object->fk_fac_rec_source);
		if ($result > 0) {
			print ' <span class="opacitymediumbycolor paddingleft">';
			$s = $langs->transnoentities("GeneratedFromTemplate", '{s1}');
			$s = str_replace('{s1}', '<a href="'.DOL_URL_ROOT.'/compta/facture/card-rec.php?facid='.$tmptemplate->id.'">'.dol_escape_htmltag($tmptemplate->ref).'</a>', $s);
			print $s;
			print '</span>';
		}
	}
	print '</td></tr>';

	// Relative and absolute discounts
	print '<!-- Discounts -->'."\n";
	print '<tr><td>'.$langs->trans('Discounts');
	print '</td><td>';
	$thirdparty = $soc;
	$discount_type = 0;
	$backtopage = urlencode($_SERVER["PHP_SELF"].'?facid='.$object->id);
	include DOL_DOCUMENT_ROOT.'/core/tpl/object_discounts.tpl.php';
	print '</td></tr>';

	// Date invoice
	print '<tr><td>';
	print '<table class="nobordernopadding centpercent"><tr><td>';
	print $langs->trans('DateInvoice');
	print '</td>';
	if ($action != 'editinvoicedate' && !empty($object->brouillon) && $usercancreate && empty($conf->global->FAC_FORCE_DATE_VALIDATION)) {
		print '<td class="right"><a class="editfielda" href="'.$_SERVER["PHP_SELF"].'?action=editinvoicedate&token='.newToken().'&facid='.$object->id.'">'.img_edit($langs->trans('SetDate'), 1).'</a></td>';
	}
	print '</tr></table>';
	print '</td><td>';

	if ($action == 'editinvoicedate') {
		$form->form_date($_SERVER['PHP_SELF'].'?facid='.$object->id, $object->date, 'invoicedate');
	} else {
		print '<span class="valuedate">'.dol_print_date($object->date, 'day').'</span>';
	}
	print '</td>';

	print '</tr>';

	if (!empty($conf->global->INVOICE_POINTOFTAX_DATE)) {
		// Date invoice
		print '<tr><td>';
		print '<table class="nobordernopadding centpercent"><tr><td>';
		print $langs->trans('DatePointOfTax');
		print '</td>';
		print '<td class="right"><a class="editfielda" href="'.$_SERVER["PHP_SELF"].'?action=editdate_pointoftax&token='.newToken().'&facid='.$object->id.'">'.img_edit($langs->trans('SetDate'), 1).'</a></td>';
		print '</tr></table>';
		print '</td><td>';
		if ($action == 'editdate_pointoftax') {
			$form->form_date($_SERVER['PHP_SELF'].'?facid='.$object->id, $object->date_pointoftax, 'date_pointoftax');
		} else {
			print '<span class="valuedate">'.dol_print_date($object->date_pointoftax, 'day').'</span>';
		}
		print '</td></tr>';
	}

	// Payment term
	print '<tr><td>';
	print '<table class="nobordernopadding centpercent"><tr><td>';
	print $langs->trans('PaymentConditionsShort');
	print '</td>';
	if ($object->type != Facture::TYPE_CREDIT_NOTE && $action != 'editconditions' && $usercancreate) {
		print '<td class="right"><a class="editfielda" href="'.$_SERVER["PHP_SELF"].'?action=editconditions&token='.newToken().'&facid='.$object->id.'">'.img_edit($langs->trans('SetConditions'), 1).'</a></td>';
	}
	print '</tr></table>';
	print '</td><td>';
	if ($object->type != Facture::TYPE_CREDIT_NOTE) {
		if ($action == 'editconditions') {
			$form->form_conditions_reglement($_SERVER['PHP_SELF'].'?facid='.$object->id, $object->cond_reglement_id, 'cond_reglement_id');
		} else {
			$form->form_conditions_reglement($_SERVER['PHP_SELF'].'?facid='.$object->id, $object->cond_reglement_id, 'none');
		}
	} else {
		print '&nbsp;';
	}
	print '</td></tr>';

	// Date payment term
	print '<tr><td>';
	print '<table class="nobordernopadding centpercent"><tr><td>';
	print $langs->trans('DateMaxPayment');
	print '</td>';
	if ($object->type != Facture::TYPE_CREDIT_NOTE && $action != 'editpaymentterm' && $usercancreate) {
		print '<td class="right"><a class="editfielda" href="'.$_SERVER["PHP_SELF"].'?action=editpaymentterm&token='.newToken().'&facid='.$object->id.'">'.img_edit($langs->trans('SetDate'), 1).'</a></td>';
	}
	print '</tr></table>';
	print '</td><td>';
	if ($object->type != Facture::TYPE_CREDIT_NOTE) {
		if ($action == 'editpaymentterm') {
			$form->form_date($_SERVER['PHP_SELF'].'?facid='.$object->id, $object->date_lim_reglement, 'paymentterm');
		} else {
			print '<span class="valuedate">'.dol_print_date($object->date_lim_reglement, 'day').'</span>';
			if ($object->hasDelay()) {
				print img_warning($langs->trans('Late'));
			}
		}
	} else {
		print '&nbsp;';
	}
	print '</td></tr>';

	// Payment mode
	print '<tr><td>';
	print '<table class="nobordernopadding centpercent"><tr><td>';
	print $langs->trans('PaymentMode');
	print '</td>';
	if ($action != 'editmode' && $usercancreate) {
		print '<td class="right"><a class="editfielda" href="'.$_SERVER["PHP_SELF"].'?action=editmode&token='.newToken().'&facid='.$object->id.'">'.img_edit($langs->trans('SetMode'), 1).'</a></td>';
	}
	print '</tr></table>';
	print '</td><td>';
	if ($action == 'editmode') {
		$form->form_modes_reglement($_SERVER['PHP_SELF'].'?facid='.$object->id, $object->mode_reglement_id, 'mode_reglement_id', 'CRDT', 1, 1);
	} else {
		$form->form_modes_reglement($_SERVER['PHP_SELF'].'?facid='.$object->id, $object->mode_reglement_id, 'none', 'CRDT');
	}
	print '</td></tr>';

	// Multicurrency
	if (!empty($conf->multicurrency->enabled)) {
		// Multicurrency code
		print '<tr>';
		print '<td>';
		print '<table class="nobordernopadding centpercent"><tr><td>';
		print $form->editfieldkey('Currency', 'multicurrency_code', '', $object, 0);
		print '</td>';
		if ($usercancreate && $action != 'editmulticurrencycode' && !empty($object->brouillon)) {
			print '<td class="right"><a class="editfielda" href="'.$_SERVER["PHP_SELF"].'?action=editmulticurrencycode&token='.newToken().'&id='.$object->id.'">'.img_edit($langs->transnoentitiesnoconv('SetMultiCurrencyCode'), 1).'</a></td>';
		}
		print '</tr></table>';
		print '</td><td>';
		$htmlname = (($usercancreate && $action == 'editmulticurrencycode') ? 'multicurrency_code' : 'none');
		$form->form_multicurrency_code($_SERVER['PHP_SELF'].'?id='.$object->id, $object->multicurrency_code, $htmlname);
		print '</td></tr>';

		// Multicurrency rate
		if ($object->multicurrency_code != $conf->currency || $object->multicurrency_tx != 1) {
			print '<tr>';
			print '<td>';
			print '<table class="nobordernopadding" width="100%"><tr><td>';
			print $form->editfieldkey('CurrencyRate', 'multicurrency_tx', '', $object, 0);
			print '</td>';
			if ($usercancreate && $action != 'editmulticurrencyrate' && !empty($object->brouillon) && $object->multicurrency_code && $object->multicurrency_code != $conf->currency) {
				print '<td class="right"><a class="editfielda" href="'.$_SERVER["PHP_SELF"].'?action=editmulticurrencyrate&token='.newToken().'&id='.$object->id.'">'.img_edit($langs->transnoentitiesnoconv('SetMultiCurrencyCode'), 1).'</a></td>';
			}
			print '</tr></table>';
			print '</td><td>';
			if ($action == 'editmulticurrencyrate' || $action == 'actualizemulticurrencyrate') {
				if ($action == 'actualizemulticurrencyrate') {
					list($object->fk_multicurrency, $object->multicurrency_tx) = MultiCurrency::getIdAndTxFromCode($object->db, $object->multicurrency_code);
				}
				$form->form_multicurrency_rate($_SERVER['PHP_SELF'].'?id='.$object->id, $object->multicurrency_tx, ($usercancreate ? 'multicurrency_tx' : 'none'), $object->multicurrency_code);
			} else {
				$form->form_multicurrency_rate($_SERVER['PHP_SELF'].'?id='.$object->id, $object->multicurrency_tx, 'none', $object->multicurrency_code);
				if ($object->statut == $object::STATUS_DRAFT && $object->multicurrency_code && $object->multicurrency_code != $conf->currency) {
					print '<div class="inline-block"> &nbsp; &nbsp; &nbsp; &nbsp; ';
					print '<a href="'.$_SERVER["PHP_SELF"].'?id='.$object->id.'&action=actualizemulticurrencyrate">'.$langs->trans("ActualizeCurrency").'</a>';
					print '</div>';
				}
			}
			print '</td></tr>';
		}
	}

	// Bank Account
	if (!empty($conf->banque->enabled)) {
		print '<tr><td class="nowrap">';
		print '<table class="nobordernopadding centpercent"><tr><td class="nowrap">';
		print $langs->trans('BankAccount');
		print '<td>';
		if (($action != 'editbankaccount') && $usercancreate) {
			print '<td class="right"><a class="editfielda" href="'.$_SERVER["PHP_SELF"].'?action=editbankaccount&token='.newToken().'&id='.$object->id.'">'.img_edit($langs->trans('SetBankAccount'), 1).'</a></td>';
		}
		print '</tr></table>';
		print '</td><td>';
		if ($action == 'editbankaccount') {
			$form->formSelectAccount($_SERVER['PHP_SELF'].'?id='.$object->id, $object->fk_account, 'fk_account', 1);
		} else {
			$form->formSelectAccount($_SERVER['PHP_SELF'].'?id='.$object->id, $object->fk_account, 'none');
		}
		print "</td>";
		print '</tr>';
	}

	// Incoterms
	if (!empty($conf->incoterm->enabled)) {
		print '<tr><td>';
		print '<table class="nobordernopadding centpercent"><tr><td>';
		print $langs->trans('IncotermLabel');
		print '<td><td class="right">';
		if ($usercancreate) {
			print '<a class="editfielda" href="'.DOL_URL_ROOT.'/compta/facture/card.php?facid='.$object->id.'&action=editincoterm&token='.newToken().'">'.img_edit().'</a>';
		} else {
			print '&nbsp;';
		}
		print '</td></tr></table>';
		print '</td>';
		print '<td>';
		if ($action != 'editincoterm') {
			print $form->textwithpicto($object->display_incoterms(), $object->label_incoterms, 1);
		} else {
			print $form->select_incoterms((!empty($object->fk_incoterms) ? $object->fk_incoterms : ''), (!empty($object->location_incoterms) ? $object->location_incoterms : ''), $_SERVER['PHP_SELF'].'?id='.$object->id);
		}
		print '</td></tr>';
	}



	if (!empty($object->retained_warranty) || !empty($conf->global->INVOICE_USE_RETAINED_WARRANTY)) {
		$displayWarranty = true;
		if (!in_array($object->type, $retainedWarrantyInvoiceAvailableType) && empty($object->retained_warranty)) {
			$displayWarranty = false;
		}

		if ($displayWarranty) {
			// Retained Warranty
			print '<tr class="retained-warranty-lines"  ><td>';
			print '<table id="retained-warranty-table" class="nobordernopadding" width="100%"><tr><td>';
			print $langs->trans('RetainedWarranty');
			print '</td>';
			if ($action != 'editretainedwarranty' && $user->rights->facture->creer) {
				print '<td align="right"><a class="editfielda" href="'.$_SERVER["PHP_SELF"].'?action=editretainedwarranty&token='.newToken().'&facid='.$object->id.'">'.img_edit($langs->trans('setretainedwarranty'), 1).'</a></td>';
			}

			print '</tr></table>';
			print '</td><td>';
			if ($action == 'editretainedwarranty') {
				print '<form  id="retained-warranty-form"  method="POST" action="'.$_SERVER['PHP_SELF'].'?facid='.$object->id.'">';
				print '<input type="hidden" name="action" value="setretainedwarranty">';
				print '<input type="hidden" name="token" value="'.newToken().'">';
				print '<input name="retained_warranty" type="number" step="0.01" min="0" max="100" value="'.$object->retained_warranty.'" >';
				print '<input type="submit" class="button valignmiddle" value="'.$langs->trans("Modify").'">';
				print '</form>';
			} else {
				print price($object->retained_warranty).'%';
			}
			print '</td></tr>';

			// Retained warranty payment term
			print '<tr class="retained-warranty-lines"  ><td>';
			print '<table id="retained-warranty-cond-reglement-table"  class="nobordernopadding" width="100%"><tr><td>';
			print $langs->trans('PaymentConditionsShortRetainedWarranty');
			print '</td>';
			if ($action != 'editretainedwarrantypaymentterms' && $user->rights->facture->creer) {
				print '<td align="right"><a class="editfielda" href="'.$_SERVER["PHP_SELF"].'?action=editretainedwarrantypaymentterms&token='.newToken().'&facid='.$object->id.'">'.img_edit($langs->trans('setPaymentConditionsShortRetainedWarranty'), 1).'</a></td>';
			}

			print '</tr></table>';
			print '</td><td>';
			$defaultDate = !empty($object->retained_warranty_date_limit) ? $object->retained_warranty_date_limit : strtotime('-1 years', $object->date_lim_reglement);
			if ($object->date > $defaultDate) {
				$defaultDate = $object->date;
			}

			if ($action == 'editretainedwarrantypaymentterms') {
				//date('Y-m-d',$object->date_lim_reglement)
				print '<form method="POST" action="'.$_SERVER['PHP_SELF'].'?facid='.$object->id.'">';
				print '<input type="hidden" name="action" value="setretainedwarrantyconditions">';
				print '<input type="hidden" name="token" value="'.newToken().'">';
				$retained_warranty_fk_cond_reglement = GETPOST('retained_warranty_fk_cond_reglement', 'int');
				$retained_warranty_fk_cond_reglement = !empty($retained_warranty_fk_cond_reglement) ? $retained_warranty_fk_cond_reglement : $object->retained_warranty_fk_cond_reglement;
				$retained_warranty_fk_cond_reglement = !empty($retained_warranty_fk_cond_reglement) ? $retained_warranty_fk_cond_reglement : $conf->global->INVOICE_SITUATION_DEFAULT_RETAINED_WARRANTY_COND_ID;
				$form->select_conditions_paiements($retained_warranty_fk_cond_reglement, 'retained_warranty_fk_cond_reglement', -1, 1);
				print '<input type="submit" class="button valignmiddle" value="'.$langs->trans("Modify").'">';
				print '</form>';
			} else {
				$form->form_conditions_reglement($_SERVER['PHP_SELF'].'?facid='.$object->id, $object->retained_warranty_fk_cond_reglement, 'none');
				if (!$displayWarranty) {
					print img_picto($langs->trans('RetainedWarrantyNeed100Percent'), 'warning.png', 'class="pictowarning valignmiddle" ');
				}
			}
			print '</td></tr>';

			// Retained Warranty payment date limit
			print '<tr class="retained-warranty-lines"  ><td>';
			print '<table id="retained-warranty-date-limit-table"  class="nobordernopadding" width="100%"><tr><td>';
			print $langs->trans('RetainedWarrantyDateLimit');
			print '</td>';
			if ($action != 'editretainedwarrantydatelimit' && $user->rights->facture->creer) {
				print '<td align="right"><a class="editfielda" href="'.$_SERVER["PHP_SELF"].'?action=editretainedwarrantydatelimit&token='.newToken().'&facid='.$object->id.'">'.img_edit($langs->trans('setretainedwarrantyDateLimit'), 1).'</a></td>';
			}

			print '</tr></table>';
			print '</td><td>';
			$defaultDate = !empty($object->retained_warranty_date_limit) ? $object->retained_warranty_date_limit : strtotime('-1 years', $object->date_lim_reglement);
			if ($object->date > $defaultDate) {
				$defaultDate = $object->date;
			}

			if ($action == 'editretainedwarrantydatelimit') {
				//date('Y-m-d',$object->date_lim_reglement)
				print '<form method="POST" action="'.$_SERVER['PHP_SELF'].'?facid='.$object->id.'">';
				print '<input type="hidden" name="action" value="setretainedwarrantydatelimit">';
				print '<input type="hidden" name="token" value="'.newToken().'">';
				print '<input name="retained_warranty_date_limit" type="date" step="1" min="'.dol_print_date($object->date, '%Y-%m-%d').'" value="'.dol_print_date($defaultDate, '%Y-%m-%d').'" >';
				print '<input type="submit" class="button valignmiddle" value="'.$langs->trans("Modify").'">';
				print '</form>';
			} else {
				print dol_print_date($object->retained_warranty_date_limit, 'day');
			}
			print '</td></tr>';
		}
	}


	// Other attributes
	$cols = 2;
	include DOL_DOCUMENT_ROOT.'/core/tpl/extrafields_view.tpl.php';

	print '</table>';

	print '</div>';
	print '<div class="fichehalfright">';

	print '<!-- amounts -->'."\n";
	print '<div class="underbanner clearboth"></div>'."\n";
	print '<table class="border tableforfield centpercent">';

	$sign = 1;
	if (!empty($conf->global->INVOICE_POSITIVE_CREDIT_NOTE_SCREEN) && $object->type == $object::TYPE_CREDIT_NOTE) {
		$sign = -1; // We invert sign for output
	}

	if (!empty($conf->multicurrency->enabled) && ($object->multicurrency_code != $conf->currency)) {
		// Multicurrency Amount HT
		print '<tr><td class="titlefieldmiddle">'.$form->editfieldkey('MulticurrencyAmountHT', 'multicurrency_total_ht', '', $object, 0).'</td>';
		print '<td class="nowrap amountcard">'.price($sign * $object->multicurrency_total_ht, '', $langs, 0, -1, -1, (!empty($object->multicurrency_code) ? $object->multicurrency_code : $conf->currency)).'</td>';
		print '</tr>';

		// Multicurrency Amount VAT
		print '<tr><td>'.$form->editfieldkey('MulticurrencyAmountVAT', 'multicurrency_total_tva', '', $object, 0).'</td>';
		print '<td class="nowrap amountcard">'.price($sign * $object->multicurrency_total_tva, '', $langs, 0, -1, -1, (!empty($object->multicurrency_code) ? $object->multicurrency_code : $conf->currency)).'</td>';
		print '</tr>';

		// Multicurrency Amount TTC
		print '<tr><td>'.$form->editfieldkey('MulticurrencyAmountTTC', 'multicurrency_total_ttc', '', $object, 0).'</td>';
		print '<td class="nowrap amountcard">'.price($sign * $object->multicurrency_total_ttc, '', $langs, 0, -1, -1, (!empty($object->multicurrency_code) ? $object->multicurrency_code : $conf->currency)).'</td>';
		print '</tr>';
	}

	// Amount
	print '<tr><td class="titlefieldmiddle">'.$langs->trans('AmountHT').'</td>';
	print '<td class="nowrap amountcard">'.price($sign * $object->total_ht, 1, '', 1, - 1, - 1, $conf->currency).'</td></tr>';

	// Vat
	print '<tr><td>'.$langs->trans('AmountVAT').'</td><td colspan="3" class="nowrap amountcard">'.price($sign * $object->total_tva, 1, '', 1, - 1, - 1, $conf->currency).'</td></tr>';
	print '</tr>';

	// Amount Local Taxes
	if (($mysoc->localtax1_assuj == "1" && $mysoc->useLocalTax(1)) || $object->total_localtax1 != 0) { 	// Localtax1
		print '<tr><td>'.$langs->transcountry("AmountLT1", $mysoc->country_code).'</td>';
		print '<td class="nowrap amountcard">'.price($sign * $object->total_localtax1, 1, '', 1, - 1, - 1, $conf->currency).'</td></tr>';
	}
	if (($mysoc->localtax2_assuj == "1" && $mysoc->useLocalTax(2)) || $object->total_localtax2 != 0) {	// Localtax2
		print '<tr><td>'.$langs->transcountry("AmountLT2", $mysoc->country_code).'</td>';
		print '<td class=nowrap amountcard">'.price($sign * $object->total_localtax2, 1, '', 1, - 1, - 1, $conf->currency).'</td></tr>';
	}

	// Revenue stamp
	if ($selleruserevenustamp) {	// Test company use revenue stamp
		print '<tr><td>';
		print '<table class="nobordernopadding" width="100%"><tr><td>';
		print $langs->trans('RevenueStamp');
		print '</td>';
		if ($action != 'editrevenuestamp' && !empty($object->brouillon) && $usercancreate) {
			print '<td class="right"><a class="editfielda" href="'.$_SERVER["PHP_SELF"].'?action=editrevenuestamp&token='.newToken().'&facid='.$object->id.'">'.img_edit($langs->trans('SetRevenuStamp'), 1).'</a></td>';
		}
		print '</tr></table>';
		print '</td><td>';
		if ($action == 'editrevenuestamp') {
			print '<form action="'.$_SERVER["PHP_SELF"].'?id='.$object->id.'" method="post">';
			print '<input type="hidden" name="token" value="'.newToken().'">';
			print '<input type="hidden" name="action" value="setrevenuestamp">';
			print '<input type="hidden" name="revenuestamp" id="revenuestamp_val" value="'.price2num($object->revenuestamp).'">';
			print $formother->select_revenue_stamp('', 'revenuestamp_type', $mysoc->country_code);
			print ' &rarr; <span id="revenuestamp_span"></span>';
			print ' <input type="submit" class="button buttongen button-save" value="'.$langs->trans('Modify').'">';
			print '</form>';
			print " <script>
                $(document).ready(function(){
                    js_recalculate_revenuestamp();
                    $('select[name=revenuestamp_type]').on('change',function(){
                        js_recalculate_revenuestamp();
                    });
                });
                function js_recalculate_revenuestamp(){
					var valselected = $('select[name=revenuestamp_type]').val();
					console.log('Calculate revenue stamp from '+valselected);
					var revenue = 0;
					if (valselected.indexOf('%') == -1)
					{
						revenue = valselected;
					}
					else
					{
	                    var revenue_type = parseFloat(valselected);
	                    var amount_net = ".round($object->total_ht, 2).";
	                    revenue = revenue_type * amount_net / 100;
	                    revenue = revenue.toFixed(2);
					}
                    $('#revenuestamp_val').val(revenue);
                    $('#revenuestamp_span').html(revenue);
                }
            </script>";
		} else {
			print price($object->revenuestamp, 1, '', 1, - 1, - 1, $conf->currency);
		}
		print '</td></tr>';
	}

	// Total with tax
	print '<tr><td>'.$langs->trans('AmountTTC').'</td><td class="nowrap amountcard">'.price($sign * $object->total_ttc, 1, '', 1, - 1, - 1, $conf->currency).'</td></tr>';

	print '</table>';


	$nbrows = 8;
	$nbcols = 3;
	if (!empty($conf->projet->enabled)) {
		$nbrows++;
	}
	if (!empty($conf->banque->enabled)) {
		$nbrows++;
		$nbcols++;
	}
	if ($mysoc->localtax1_assuj == "1" || $object->total_localtax1 != 0) {
		$nbrows++;
	}
	if ($mysoc->localtax2_assuj == "1" || $object->total_localtax2 != 0) {
		$nbrows++;
	}
	if ($selleruserevenustamp) {
		$nbrows++;
	}
	if (!empty($conf->multicurrency->enabled)) {
		$nbrows += 5;
	}
	if (!empty($conf->incoterm->enabled)) {
		$nbrows += 1;
	}

	// List of previous situation invoices
	if (($object->situation_cycle_ref > 0) && !empty($conf->global->INVOICE_USE_SITUATION)) {
		print '<table class="noborder situationstable" width="100%">';

		print '<tr class="liste_titre">';
		print '<td>'.$langs->trans('ListOfSituationInvoices').'</td>';
		print '<td></td>';
		print '<td class="center">'.$langs->trans('Situation').'</td>';
		if (!empty($conf->banque->enabled)) {
			print '<td class="right"></td>';
		}
		print '<td class="right">'.$langs->trans('AmountHT').'</td>';
		print '<td class="right">'.$langs->trans('AmountTTC').'</td>';
		print '<td width="18">&nbsp;</td>';
		print '</tr>';

		$total_prev_ht = $total_prev_ttc = 0;
		$total_global_ht = $total_global_ttc = 0;

		if (count($object->tab_previous_situation_invoice) > 0) {
			// List of previous invoices

			$current_situation_counter = array();
			foreach ($object->tab_previous_situation_invoice as $prev_invoice) {
				$tmptotalpaidforthisinvoice = $prev_invoice->getSommePaiement();
				$total_prev_ht += $prev_invoice->total_ht;
				$total_prev_ttc += $prev_invoice->total_ttc;
				$current_situation_counter[] = (($prev_invoice->type == Facture::TYPE_CREDIT_NOTE) ?-1 : 1) * $prev_invoice->situation_counter;
				print '<tr class="oddeven">';
				print '<td>'.$prev_invoice->getNomUrl(1).'</td>';
				print '<td></td>';
				print '<td align="center" >'.(($prev_invoice->type == Facture::TYPE_CREDIT_NOTE) ? $langs->trans('situationInvoiceShortcode_AS') : $langs->trans('situationInvoiceShortcode_S')).$prev_invoice->situation_counter.'</td>';
				if (!empty($conf->banque->enabled)) {
					print '<td class="right"></td>';
				}
				print '<td class="right"><span class="amount">'.price($prev_invoice->total_ht).'</span></td>';
				print '<td class="right"><span class="amount">'.price($prev_invoice->total_ttc).'</span></td>';
				print '<td class="right">'.$prev_invoice->getLibStatut(3, $tmptotalpaidforthisinvoice).'</td>';
				print '</tr>';
			}
		}


		$total_global_ht += $total_prev_ht;
		$total_global_ttc += $total_prev_ttc;
		$total_global_ht += $object->total_ht;
		$total_global_ttc += $object->total_ttc;
		$current_situation_counter[] = (($object->type == Facture::TYPE_CREDIT_NOTE) ?-1 : 1) * $object->situation_counter;
		print '<tr class="oddeven">';
		print '<td>'.$object->getNomUrl(1).'</td>';
		print '<td></td>';
		print '<td class="center">'.(($object->type == Facture::TYPE_CREDIT_NOTE) ? $langs->trans('situationInvoiceShortcode_AS') : $langs->trans('situationInvoiceShortcode_S')).$object->situation_counter.'</td>';
		if (!empty($conf->banque->enabled)) {
			print '<td class="right"></td>';
		}
		print '<td class="right"><span class="amount">'.price($object->total_ht).'</span></td>';
		print '<td class="right"><span class="amount">'.price($object->total_ttc).'</span></td>';
		print '<td class="right">'.$object->getLibStatut(3, $object->getSommePaiement()).'</td>';
		print '</tr>';


		print '<tr class="oddeven">';
		print '<td colspan="2" class="left"><b>'.$langs->trans('CurrentSituationTotal').'</b></td>';
		print '<td>';
		$i = 0;
		foreach ($current_situation_counter as $sit) {
			$curSign = $sit > 0 ? '+' : '-';
			$curType = $sit > 0 ? $langs->trans('situationInvoiceShortcode_S') : $langs->trans('situationInvoiceShortcode_AS');
			if ($i > 0) {
				print ' '.$curSign.' ';
			}
			print $curType.abs($sit);
			$i++;
		}
		print '</td>';
		if (!empty($conf->banque->enabled)) {
			print '<td></td>';
		}
		print '<td class="right"><b>'.price($total_global_ht).'</b></td>';
		print '<td class="right"><b>'.price($total_global_ttc).'</b></td>';
		print '<td width="18">&nbsp;</td>';
		print '</tr>';


		if (count($object->tab_next_situation_invoice) > 0) {
			// List of next invoices
			/*print '<tr class="liste_titre">';
			 print '<td>' . $langs->trans('ListOfNextSituationInvoices') . '</td>';
			 print '<td></td>';
			 print '<td></td>';
			 if (! empty($conf->banque->enabled)) print '<td class="right"></td>';
			 print '<td class="right">' . $langs->trans('AmountHT') . '</td>';
			 print '<td class="right">' . $langs->trans('AmountTTC') . '</td>';
			 print '<td width="18">&nbsp;</td>';
			 print '</tr>';*/

			$total_next_ht = $total_next_ttc = 0;

			foreach ($object->tab_next_situation_invoice as $next_invoice) {
				$totalpaye = $next_invoice->getSommePaiement();
				$total_next_ht += $next_invoice->total_ht;
				$total_next_ttc += $next_invoice->total_ttc;

				print '<tr class="oddeven">';
				print '<td>'.$next_invoice->getNomUrl(1).'</td>';
				print '<td></td>';
				print '<td class="center">'.(($next_invoice->type == Facture::TYPE_CREDIT_NOTE) ? $langs->trans('situationInvoiceShortcode_AS') : $langs->trans('situationInvoiceShortcode_S')).$next_invoice->situation_counter.'</td>';
				if (!empty($conf->banque->enabled)) {
					print '<td class="right"></td>';
				}
				print '<td class="right"><span class="amount">'.price($next_invoice->total_ht).'</span></td>';
				print '<td class="right"><span class="amount">'.price($next_invoice->total_ttc).'</span></td>';
				print '<td class="right">'.$next_invoice->getLibStatut(3, $totalpaye).'</td>';
				print '</tr>';
			}

			$total_global_ht += $total_next_ht;
			$total_global_ttc += $total_next_ttc;

			print '<tr class="oddeven">';
			print '<td colspan="3" class="right"></td>';
			if (!empty($conf->banque->enabled)) {
				print '<td class="right"></td>';
			}
			print '<td class="right"><b>'.price($total_global_ht).'</b></td>';
			print '<td class="right"><b>'.price($total_global_ttc).'</b></td>';
			print '<td width="18">&nbsp;</td>';
			print '</tr>';
		}

		print '</table>';
	}

	$sign = 1;
	if ($object->type == $object::TYPE_CREDIT_NOTE) {
		$sign = -1;
	}

	// List of payments already done

	print '<div class="div-table-responsive-no-min">';
	print '<table class="noborder paymenttable centpercent">';

	print '<tr class="liste_titre">';
	print '<td class="liste_titre">'.($object->type == Facture::TYPE_CREDIT_NOTE ? $langs->trans("PaymentsBack") : $langs->trans('Payments')).'</td>';
	print '<td class="liste_titre">'.$langs->trans('Date').'</td>';
	print '<td class="liste_titre">'.$langs->trans('Type').'</td>';
	if (!empty($conf->banque->enabled)) {
		print '<td class="liste_titre">'.$langs->trans('BankAccount').'</td>';
	}
	print '<td class="liste_titre right">'.$langs->trans('Amount').'</td>';
	print '<td class="liste_titre" width="18">&nbsp;</td>';
	print '</tr>';

	// Payments already done (from payment on this invoice)
	$sql = 'SELECT p.datep as dp, p.ref, p.num_paiement as num_payment, p.rowid, p.fk_bank,';
	$sql .= ' c.code as payment_code, c.libelle as payment_label,';
	$sql .= ' pf.amount,';
	$sql .= ' ba.rowid as baid, ba.ref as baref, ba.label, ba.number as banumber, ba.account_number, ba.fk_accountancy_journal';
	$sql .= ' FROM '.MAIN_DB_PREFIX.'paiement_facture as pf, '.MAIN_DB_PREFIX.'paiement as p';
	$sql .= ' LEFT JOIN '.MAIN_DB_PREFIX.'c_paiement as c ON p.fk_paiement = c.id';
	$sql .= ' LEFT JOIN '.MAIN_DB_PREFIX.'bank as b ON p.fk_bank = b.rowid';
	$sql .= ' LEFT JOIN '.MAIN_DB_PREFIX.'bank_account as ba ON b.fk_account = ba.rowid';
	$sql .= ' WHERE pf.fk_facture = '.((int) $object->id).' AND pf.fk_paiement = p.rowid';
	$sql .= ' AND p.entity IN ('.getEntity('invoice').')';
	$sql .= ' ORDER BY p.datep, p.tms';

	$result = $db->query($sql);
	if ($result) {
		$num = $db->num_rows($result);
		$i = 0;

		if ($num > 0) {
			while ($i < $num) {
				$objp = $db->fetch_object($result);

				$paymentstatic->id = $objp->rowid;
				$paymentstatic->datepaye = $db->jdate($objp->dp);
				$paymentstatic->ref = $objp->ref;
				$paymentstatic->num_payment = $objp->num_payment;
				$paymentstatic->payment_code = $objp->payment_code;

				print '<tr class="oddeven"><td class="nowraponall">';
				print $paymentstatic->getNomUrl(1);
				print '</td>';
				print '<td>';
				$dateofpayment = $db->jdate($objp->dp);
				$tmparray = dol_getdate($dateofpayment);
				if ($tmparray['seconds'] == 0 && $tmparray['minutes'] == 0 && ($tmparray['hours'] == 0 || $tmparray['hours'] == 12)) {	// We set hours to 0:00 or 12:00 because we don't know it
					print dol_print_date($dateofpayment, 'day');
				} else {	// Hours was set to real date of payment (special case for POS for example)
					print dol_print_date($dateofpayment, 'dayhour', 'tzuser');
				}
				print '</td>';
				$label = ($langs->trans("PaymentType".$objp->payment_code) != ("PaymentType".$objp->payment_code)) ? $langs->trans("PaymentType".$objp->payment_code) : $objp->payment_label;
				print '<td>'.$label.' '.$objp->num_payment.'</td>';
				if (!empty($conf->banque->enabled)) {
					$bankaccountstatic->id = $objp->baid;
					$bankaccountstatic->ref = $objp->baref;
					$bankaccountstatic->label = $objp->baref;
					$bankaccountstatic->number = $objp->banumber;

					if (!empty($conf->accounting->enabled)) {
						$bankaccountstatic->account_number = $objp->account_number;

						$accountingjournal = new AccountingJournal($db);
						$accountingjournal->fetch($objp->fk_accountancy_journal);
						$bankaccountstatic->accountancy_journal = $accountingjournal->getNomUrl(0, 1, 1, '', 1);
					}

					print '<td class="nowraponall">';
					if ($bankaccountstatic->id) {
						print $bankaccountstatic->getNomUrl(1, 'transactions');
					}
					print '</td>';
				}
				print '<td class="right"><span class="amount">'.price($sign * $objp->amount).'</span></td>';
				print '<td class="center">';
				if ($object->statut == Facture::STATUS_VALIDATED && $object->paye == 0 && $user->socid == 0) {
					print '<a href="'.$_SERVER["PHP_SELF"].'?id='.$object->id.'&action=deletepayment&token='.newToken().'&paiement_id='.$objp->rowid.'">';
					print img_delete();
					print '</a>';
				}
				print '</td>';
				print '</tr>';
				$i++;
			}
		}

		$db->free($result);
	} else {
		dol_print_error($db);
	}

	if ($object->type != Facture::TYPE_CREDIT_NOTE) {
		// Total already paid
		print '<tr><td colspan="'.$nbcols.'" class="right">';
		print '<span class="opacitymedium">';
		if ($object->type != Facture::TYPE_DEPOSIT) {
			print $langs->trans('AlreadyPaidNoCreditNotesNoDeposits');
		} else {
			print $langs->trans('AlreadyPaid');
		}
		print '</span></td><td class="right'.(($totalpaye > 0) ? ' amountalreadypaid' : '').'">'.price($totalpaye).'</td><td>&nbsp;</td></tr>';

		$resteapayeraffiche = $resteapayer;
		$cssforamountpaymentcomplete = 'amountpaymentcomplete';

		// Loop on each credit note or deposit amount applied
		$creditnoteamount = 0;
		$depositamount = 0;
		$sql = "SELECT re.rowid, re.amount_ht, re.amount_tva, re.amount_ttc,";
		$sql .= " re.description, re.fk_facture_source";
		$sql .= " FROM ".MAIN_DB_PREFIX."societe_remise_except as re";
		$sql .= " WHERE fk_facture = ".((int) $object->id);
		$resql = $db->query($sql);
		if ($resql) {
			$num = $db->num_rows($resql);
			$i = 0;
			$invoice = new Facture($db);
			while ($i < $num) {
				$obj = $db->fetch_object($resql);
				$invoice->fetch($obj->fk_facture_source);
				print '<tr><td colspan="'.$nbcols.'" class="right">';
				print '<span class="opacitymedium">';
				if ($invoice->type == Facture::TYPE_CREDIT_NOTE) {
					print $langs->trans("CreditNote").' ';
				}
				if ($invoice->type == Facture::TYPE_DEPOSIT) {
					print $langs->trans("Deposit").' ';
				}
				print $invoice->getNomUrl(0);
				print '</span>';
				print '</td>';
				print '<td class="right"><span class="amount">'.price($obj->amount_ttc).'</span></td>';
				print '<td class="right">';
				print '<a href="'.$_SERVER["PHP_SELF"].'?facid='.$object->id.'&action=unlinkdiscount&discountid='.$obj->rowid.'">'.img_delete().'</a>';
				print '</td></tr>';
				$i++;
				if ($invoice->type == Facture::TYPE_CREDIT_NOTE) {
					$creditnoteamount += $obj->amount_ttc;
				}
				if ($invoice->type == Facture::TYPE_DEPOSIT) {
					$depositamount += $obj->amount_ttc;
				}
			}
		} else {
			dol_print_error($db);
		}

		// Paye partiellement 'escompte'
		if (($object->statut == Facture::STATUS_CLOSED || $object->statut == Facture::STATUS_ABANDONED) && $object->close_code == 'discount_vat') {
			print '<tr><td colspan="'.$nbcols.'" class="nowrap right">';
			print '<span class="opacitymedium">';
			print $form->textwithpicto($langs->trans("Discount"), $langs->trans("HelpEscompte"), - 1);
			print '</span>';
			print '</td><td class="right"><span class="amount">'.price(price2num($object->total_ttc - $creditnoteamount - $depositamount - $totalpaye, 'MT')).'</span></td><td>&nbsp;</td></tr>';
			$resteapayeraffiche = 0;
			$cssforamountpaymentcomplete = 'amountpaymentneutral';
		}
		// Paye partiellement ou Abandon 'badcustomer'
		if (($object->statut == Facture::STATUS_CLOSED || $object->statut == Facture::STATUS_ABANDONED) && $object->close_code == 'badcustomer') {
			print '<tr><td colspan="'.$nbcols.'" class="nowrap right">';
			print '<span class="opacitymedium">';
			print $form->textwithpicto($langs->trans("Abandoned"), $langs->trans("HelpAbandonBadCustomer"), - 1);
			print '</span>';
			print '</td><td class="right">'.price(price2num($object->total_ttc - $creditnoteamount - $depositamount - $totalpaye, 'MT')).'</td><td>&nbsp;</td></tr>';
			// $resteapayeraffiche=0;
			$cssforamountpaymentcomplete = 'amountpaymentneutral';
		}
		// Paye partiellement ou Abandon 'product_returned'
		if (($object->statut == Facture::STATUS_CLOSED || $object->statut == Facture::STATUS_ABANDONED) && $object->close_code == 'product_returned') {
			print '<tr><td colspan="'.$nbcols.'" class="nowrap right">';
			print '<span class="opacitymedium">';
			print $form->textwithpicto($langs->trans("ProductReturned"), $langs->trans("HelpAbandonProductReturned"), - 1);
			print '</span>';
			print '</td><td class="right"><span class="amount">'.price(price2num($object->total_ttc - $creditnoteamount - $depositamount - $totalpaye, 'MT')).'</span></td><td>&nbsp;</td></tr>';
			$resteapayeraffiche = 0;
			$cssforamountpaymentcomplete = 'amountpaymentneutral';
		}
		// Paye partiellement ou Abandon 'abandon'
		if (($object->statut == Facture::STATUS_CLOSED || $object->statut == Facture::STATUS_ABANDONED) && $object->close_code == 'abandon') {
			print '<tr><td colspan="'.$nbcols.'" class="nowrap right">';
			$text = $langs->trans("HelpAbandonOther");
			if ($object->close_note) {
				$text .= '<br><br><b>'.$langs->trans("Reason").'</b>:'.$object->close_note;
			}
			print '<span class="opacitymedium">';
			print $form->textwithpicto($langs->trans("Abandoned"), $text, - 1);
			print '</span>';
			print '</td><td class="right"><span class="amount">'.price(price2num($object->total_ttc - $creditnoteamount - $depositamount - $totalpaye, 'MT')).'</span></td><td>&nbsp;</td></tr>';
			$resteapayeraffiche = 0;
			$cssforamountpaymentcomplete = 'amountpaymentneutral';
		}

		// Billed
		print '<tr><td colspan="'.$nbcols.'" class="right">';
		print '<span class="opacitymedium">';
		print $langs->trans("Billed");
		print '</td><td class="right">'.price($object->total_ttc).'</td><td>&nbsp;</td></tr>';
		// Remainder to pay
		print '<tr><td colspan="'.$nbcols.'" class="right">';
		print '<span class="opacitymedium">';
		print $langs->trans('RemainderToPay');
		if ($resteapayeraffiche < 0) {
			print ' ('.$langs->trans('NegativeIfExcessReceived').')';
		}
		print '</span>';
		print '</td>';
		print '<td class="right'.($resteapayeraffiche ? ' amountremaintopay' : (' '.$cssforamountpaymentcomplete)).'">'.price($resteapayeraffiche).'</td><td>&nbsp;</td></tr>';

		// Remainder to pay Multicurrency
		if ($object->multicurrency_code != $conf->currency || $object->multicurrency_tx != 1) {
			print '<tr><td colspan="'.$nbcols.'" class="right">';
			print '<span class="opacitymedium">';
			print $langs->trans('RemainderToPayMulticurrency');
			if ($resteapayeraffiche < 0) {
				print ' ('.$langs->trans('NegativeIfExcessReceived').')';
			}
			print '</span>';
			print '</td>';
			print '<td class="right'.($resteapayeraffiche ? ' amountremaintopay' : (' '.$cssforamountpaymentcomplete)).'">'.(!empty($object->multicurrency_code) ? $object->multicurrency_code : $conf->currency).' '.price(price2num($object->multicurrency_tx*$resteapayeraffiche, 'MT')).'</td><td>&nbsp;</td></tr>';
		}

		// Retained warranty : usualy use on construction industry
		if (!empty($object->situation_final) && !empty($object->retained_warranty) && $displayWarranty) {
			// Billed - retained warranty
			if ($object->type == Facture::TYPE_SITUATION) {
				$retainedWarranty = $total_global_ttc * $object->retained_warranty / 100;
			} else {
				// Because one day retained warranty could be used on standard invoices
				$retainedWarranty = $object->total_ttc * $object->retained_warranty / 100;
			}

			$billedWithRetainedWarranty = $object->total_ttc - $retainedWarranty;

			print '<tr><td colspan="'.$nbcols.'" align="right">'.$langs->trans("ToPayOn", dol_print_date($object->date_lim_reglement, 'day')).' :</td><td align="right">'.price($billedWithRetainedWarranty).'</td><td>&nbsp;</td></tr>';

			// retained warranty
			print '<tr><td colspan="'.$nbcols.'" align="right">';
			print $langs->trans("RetainedWarranty").' ('.$object->retained_warranty.'%)';
			print !empty($object->retained_warranty_date_limit) ? ' '.$langs->trans("ToPayOn", dol_print_date($object->retained_warranty_date_limit, 'day')) : '';
			print ' :</td><td align="right">'.price($retainedWarranty).'</td><td>&nbsp;</td></tr>';
		}
	} else { // Credit note
		$resteapayeraffiche = $resteapayer;
		$cssforamountpaymentcomplete = 'amountpaymentneutral';

		// Total already paid back
		print '<tr><td colspan="'.$nbcols.'" class="right">';
		print '<span class="opacitymedium">'.$langs->trans('AlreadyPaidBack').'</span>';
		print '</td><td class="right"><span class="amount">'.price($sign * $totalpaye).'</span></td><td>&nbsp;</td></tr>';

		// Billed
		print '<tr><td colspan="'.$nbcols.'" class="right"><span class="opacitymedium">'.$langs->trans("Billed").'</span></td><td class="right">'.price($sign * $object->total_ttc).'</td><td>&nbsp;</td></tr>';

		// Remainder to pay back
		print '<tr><td colspan="'.$nbcols.'" class="right">';
		print '<span class="opacitymedium">'.$langs->trans('RemainderToPayBack');
		if ($resteapayeraffiche > 0) {
			print ' ('.$langs->trans('NegativeIfExcessRefunded').')';
		}
		print '</span></td>';
		print '<td class="right'.($resteapayeraffiche ? ' amountremaintopayback' : (' '.$cssforamountpaymentcomplete)).'">'.price($sign * $resteapayeraffiche).'</td>';
		print '<td class="nowrap">&nbsp;</td></tr>';

		// Remainder to pay back Multicurrency
		if ($object->multicurrency_code != $conf->currency || $object->multicurrency_tx != 1) {
			print '<tr><td colspan="'.$nbcols.'" class="right">';
			print '<span class="opacitymedium">'.$langs->trans('RemainderToPayBackMulticurrency');
			if ($resteapayeraffiche > 0) {
				print ' ('.$langs->trans('NegativeIfExcessRefunded').')';
			}
			print '</span>';
			print '</td>';
			print '<td class="right'.($resteapayeraffiche ? ' amountremaintopayback' : (' '.$cssforamountpaymentcomplete)).'">'.(!empty($object->multicurrency_code) ? $object->multicurrency_code : $conf->currency).' '.price(price2num($sign * $object->multicurrency_tx * $resteapayeraffiche, 'MT')).'</td><td>&nbsp;</td></tr>';
		}

		// Sold credit note
		// print '<tr><td colspan="'.$nbcols.'" class="right">'.$langs->trans('TotalTTC').' :</td>';
		// print '<td class="right" style="border: 1px solid;" bgcolor="#f0f0f0"><b>'.price($sign *
		// $object->total_ttc).'</b></td><td>&nbsp;</td></tr>';
	}

	print '</table>';
	print '</div>';

	// Margin Infos
	if (!empty($conf->margin->enabled)) {
		$formmargin->displayMarginInfos($object);
	}

	print '</div>';
	print '</div>';

	print '<div class="clearboth"></div><br>';

	if (!empty($conf->global->MAIN_DISABLE_CONTACTS_TAB)) {
		$blocname = 'contacts';
		$title = $langs->trans('ContactsAddresses');
		include DOL_DOCUMENT_ROOT.'/core/tpl/bloc_showhide.tpl.php';
	}

	if (!empty($conf->global->MAIN_DISABLE_NOTES_TAB)) {
		$blocname = 'notes';
		$title = $langs->trans('Notes');
		include DOL_DOCUMENT_ROOT.'/core/tpl/bloc_showhide.tpl.php';
	}

	// Lines
	$result = $object->getLinesArray();

	// Show global modifiers
	if (!empty($conf->global->INVOICE_USE_SITUATION)) {
		if ($object->situation_cycle_ref && $object->statut == 0) {
			print '<!-- Area to change globally the situation percent -->'."\n";
			print '<div class="div-table-responsive">';

			print '<form name="updatealllines" id="updatealllines" action="'.$_SERVER['PHP_SELF'].'?id='.$object->id.'#updatealllines" method="POST">';
			print '<input type="hidden" name="token" value="'.newToken().'" />';
			print '<input type="hidden" name="action" value="updatealllines" />';
			print '<input type="hidden" name="id" value="'.$object->id.'" />';

			print '<table id="tablelines_all_progress" class="noborder noshadow" width="100%">';

			print '<tr class="liste_titre nodrag nodrop">';

			// Adds a line numbering column
			if (!empty($conf->global->MAIN_VIEW_LINE_NUMBER)) {
				print '<td align="center" width="5">&nbsp;</td>';
			}
			print '<td class="minwidth500imp">'.$langs->trans('ModifyAllLines').'</td>';
			print '<td class="right">'.$langs->trans('Progress').'</td>';
			print '<td>&nbsp;</td>';
			print "</tr>\n";

			print '<tr class="nodrag nodrop">';
			// Adds a line numbering column
			if (!empty($conf->global->MAIN_VIEW_LINE_NUMBER)) {
				print '<td align="center" width="5">&nbsp;</td>';
			}
			print '<td>&nbsp;</td>';
			print '<td class="nowrap right"><input type="text" size="1" value="" name="all_progress">%</td>';
			print '<td class="right"><input type="submit" class="button" name="all_percent" value="Modifier" /></td>';
			print '</tr>';

			print '</table>';

			print '</form>';

			print '</div>';
		}
	}

	print '	<form name="addproduct" id="addproduct" action="'.$_SERVER["PHP_SELF"].'?id='.$object->id.(($action != 'editline') ? '' : '#line_'.GETPOST('lineid', 'int')).'" method="POST">
	<input type="hidden" name="token" value="' . newToken().'">
	<input type="hidden" name="action" value="' . (($action != 'editline') ? 'addline' : 'updateline').'">
	<input type="hidden" name="mode" value="">
	<input type="hidden" name="page_y" value="">
	<input type="hidden" name="id" value="' . $object->id.'">
	';

	if (!empty($conf->use_javascript_ajax) && $object->statut == 0) {
		include DOL_DOCUMENT_ROOT.'/core/tpl/ajaxrow.tpl.php';
	}

	print '<div class="div-table-responsive-no-min">';
	print '<table id="tablelines" class="noborder noshadow" width="100%">';

	// Show object lines
	if (!empty($object->lines)) {
		$ret = $object->printObjectLines($action, $mysoc, $soc, $lineid, 1);
	}

	// Form to add new line
	if ($object->statut == 0 && $usercancreate && $action != 'valid' && $action != 'editline') {
		if ($action != 'editline' && $action != 'selectlines') {
			// Add free products/services

			$parameters = array();
			$reshook = $hookmanager->executeHooks('formAddObjectLine', $parameters, $object, $action); // Note that $action and $object may have been modified by hook
			if ($reshook < 0) setEventMessages($hookmanager->error, $hookmanager->errors, 'errors');
			if (empty($reshook))
				$object->formAddObjectLine(1, $mysoc, $soc);
		}
	}

	print "</table>\n";
	print "</div>";

	print "</form>\n";

	print dol_get_fiche_end();


	// Actions buttons

	if ($action != 'prerelance' && $action != 'presend' && $action != 'valid' && $action != 'editline') {
		print '<div class="tabsAction">';

		$parameters = array();
		$reshook = $hookmanager->executeHooks('addMoreActionsButtons', $parameters, $object, $action); // Note that $action and $object may have been modified by hook
		if (empty($reshook)) {
			// Editer une facture deja validee, sans paiement effectue et pas exporte en compta
			if ($object->statut == Facture::STATUS_VALIDATED) {
				// We check if lines of invoice are not already transfered into accountancy
				$ventilExportCompta = $object->getVentilExportCompta();

				if ($ventilExportCompta == 0) {
					if (!empty($conf->global->INVOICE_CAN_ALWAYS_BE_EDITED) || ($resteapayer == price2num($object->total_ttc, 'MT', 1) && empty($object->paye))) {
						if (!$objectidnext && $object->is_last_in_cycle()) {
							if ($usercanunvalidate) {
								print '<a class="butAction'.($conf->use_javascript_ajax ? ' reposition' : '').'" href="'.$_SERVER['PHP_SELF'].'?facid='.$object->id.'&amp;action=modif">'.$langs->trans('Modify').'</a>';
							} else {
								print '<span class="butActionRefused classfortooltip" title="'.$langs->trans("NotEnoughPermissions").'">'.$langs->trans('Modify').'</span>';
							}
						} elseif (!$object->is_last_in_cycle()) {
							print '<span class="butActionRefused classfortooltip" title="'.$langs->trans("NotLastInCycle").'">'.$langs->trans('Modify').'</span>';
						} else {
							print '<span class="butActionRefused classfortooltip" title="'.$langs->trans("DisabledBecauseReplacedInvoice").'">'.$langs->trans('Modify').'</span>';
						}
					}
				} else {
					print '<span class="butActionRefused classfortooltip" title="'.$langs->trans("DisabledBecauseDispatchedInBookkeeping").'">'.$langs->trans('Modify').'</span>';
				}
			}

			$discount = new DiscountAbsolute($db);
			$result = $discount->fetch(0, $object->id);

			// Reopen an invoice
			if ((($object->type == Facture::TYPE_STANDARD || $object->type == Facture::TYPE_REPLACEMENT)
				|| ($object->type == Facture::TYPE_CREDIT_NOTE && empty($discount->id))
				|| ($object->type == Facture::TYPE_DEPOSIT && empty($discount->id))
				|| ($object->type == Facture::TYPE_SITUATION && empty($discount->id)))
				&& ($object->statut == Facture::STATUS_CLOSED || $object->statut == Facture::STATUS_ABANDONED || ($object->statut == 1 && $object->paye == 1))   // Condition ($object->statut == 1 && $object->paye == 1) should not happened but can be found due to corrupted data
				&& ((empty($conf->global->MAIN_USE_ADVANCED_PERMS) && $usercancreate) || $usercanreopen)) {				// A paid invoice (partially or completely)
				if ($object->close_code != 'replaced' || (!$objectidnext)) { 				// Not replaced by another invoice or replaced but the replacement invoice has been deleted
					print '<a class="butAction'.($conf->use_javascript_ajax ? ' reposition' : '').'" href="'.$_SERVER['PHP_SELF'].'?facid='.$object->id.'&action=reopen&token='.newToken().'">'.$langs->trans('ReOpen').'</a>';
				} else {
					print '<span class="butActionRefused classfortooltip" title="'.$langs->trans("DisabledBecauseReplacedInvoice").'">'.$langs->trans('ReOpen').'</span>';
				}
			}

			// Validate
			if ($object->statut == Facture::STATUS_DRAFT && count($object->lines) > 0 && ((($object->type == Facture::TYPE_STANDARD || $object->type == Facture::TYPE_REPLACEMENT || $object->type == Facture::TYPE_DEPOSIT || $object->type == Facture::TYPE_PROFORMA || $object->type == Facture::TYPE_SITUATION) && (!empty($conf->global->FACTURE_ENABLE_NEGATIVE) || $object->total_ttc >= 0)) || ($object->type == Facture::TYPE_CREDIT_NOTE && $object->total_ttc <= 0))) {
				if ($usercanvalidate) {
					print '<a class="butAction'.($conf->use_javascript_ajax ? ' reposition' : '').'" href="'.$_SERVER["PHP_SELF"].'?facid='.$object->id.'&action=valid&token='.newToken().'">'.$langs->trans('Validate').'</a>';
				}
			}

			// Send by mail
			if (empty($user->socid)) {
				if (($object->statut == Facture::STATUS_VALIDATED || $object->statut == Facture::STATUS_CLOSED) || !empty($conf->global->FACTURE_SENDBYEMAIL_FOR_ALL_STATUS)) {
					if ($objectidnext) {
						print '<span class="butActionRefused classfortooltip" title="'.$langs->trans("DisabledBecauseReplacedInvoice").'">'.$langs->trans('SendMail').'</span>';
					} else {
						if ($usercansend) {
							print '<a class="butAction" href="'.$_SERVER['PHP_SELF'].'?facid='.$object->id.'&action=presend&mode=init#formmailbeforetitle">'.$langs->trans('SendMail').'</a>';
						} else {
							print '<a class="butActionRefused classfortooltip" href="#">'.$langs->trans('SendMail').'</a>';
						}
					}
				}
			}

			// Request a direct debit order
			if ($object->statut > Facture::STATUS_DRAFT && $object->paye == 0 && $num == 0) {
				if ($resteapayer > 0) {
					if ($usercancreatewithdrarequest) {
						if (!$objectidnext && $object->close_code != 'replaced') { 				// Not replaced by another invoice
							print '<a class="butAction" href="'.DOL_URL_ROOT.'/compta/facture/prelevement.php?facid='.$object->id.'" title="'.dol_escape_htmltag($langs->trans("MakeWithdrawRequest")).'">'.$langs->trans("MakeWithdrawRequest").'</a>';
						} else {
							print '<span class="butActionRefused classfortooltip" title="'.$langs->trans("DisabledBecauseReplacedInvoice").'">'.$langs->trans('MakeWithdrawRequest').'</span>';
						}
					} else {
						//print '<a class="butActionRefused classfortooltip" href="#" title="'.dol_escape_htmltag($langs->trans("NotEnoughPermissions")).'">'.$langs->trans("MakeWithdrawRequest").'</a>';
					}
				} else {
					//print '<a class="butActionRefused classfortooltip" href="#" title="'.dol_escape_htmltag($langs->trans("AmountMustBePositive")).'">'.$langs->trans("MakeWithdrawRequest").'</a>';
				}
			}

			// POS Ticket
			if (!empty($conf->takepos->enabled) && $object->module_source == 'takepos') {
				$langs->load("cashdesk");
				$receipt_url = DOL_URL_ROOT."/takepos/receipt.php";
				print '<a target="_blank" rel="noopener noreferrer" class="butAction" href="'.$receipt_url.'?facid='.((int) $object->id).'">'.$langs->trans('POSTicket').'</a>';
			}

			// Create payment
			if ($object->type != Facture::TYPE_CREDIT_NOTE && $object->statut == 1 && $object->paye == 0 && $usercanissuepayment) {
				if ($objectidnext) {
					print '<span class="butActionRefused classfortooltip" title="'.$langs->trans("DisabledBecauseReplacedInvoice").'">'.$langs->trans('DoPayment').'</span>';
				} else {
					if ($object->type == Facture::TYPE_DEPOSIT && $resteapayer == 0) {
						// For down payment, we refuse to receive more than amount to pay.
						print '<span class="butActionRefused" title="'.$langs->trans("DisabledBecauseRemainderToPayIsZero").'">'.$langs->trans('DoPayment').'</span>';
					} else {
						// Sometimes we can receive more, so we accept to enter more and will offer a button to convert into discount (but it is not a credit note, just a prepayment done)
						print '<a class="butAction" href="'.DOL_URL_ROOT.'/compta/paiement.php?facid='.$object->id.'&amp;action=create&amp;accountid='.$object->fk_account.'">'.$langs->trans('DoPayment').'</a>';
					}
				}
			}

			$sumofpayment = $totalpaye;
			$sumofpaymentall = $totalpaye + $totalcreditnotes + $totaldeposits;

			// Reverse back money or convert to reduction
			if ($object->type == Facture::TYPE_CREDIT_NOTE || $object->type == Facture::TYPE_DEPOSIT || $object->type == Facture::TYPE_STANDARD || $object->type == Facture::TYPE_SITUATION) {
				// For credit note only
				if ($object->type == Facture::TYPE_CREDIT_NOTE && $object->statut == Facture::STATUS_VALIDATED && $object->paye == 0 && $usercanissuepayment) {
					if ($resteapayer == 0) {
						print '<span class="butActionRefused classfortooltip" title="'.$langs->trans("DisabledBecauseRemainderToPayIsZero").'">'.$langs->trans('DoPaymentBack').'</span>';
					} else {
						print '<a class="butAction" href="'.DOL_URL_ROOT.'/compta/paiement.php?facid='.$object->id.'&amp;action=create&amp;accountid='.$object->fk_account.'">'.$langs->trans('DoPaymentBack').'</a>';
					}
				}

				// For standard invoice with excess received
				if (($object->type == Facture::TYPE_STANDARD || $object->type == Facture::TYPE_SITUATION) && $object->statut == Facture::STATUS_VALIDATED && empty($object->paye) && $resteapayer < 0 && $usercancreate && empty($discount->id)) {
					print '<a class="butAction'.($conf->use_javascript_ajax ? ' reposition' : '').'" href="'.$_SERVER["PHP_SELF"].'?facid='.$object->id.'&amp;action=converttoreduc">'.$langs->trans('ConvertExcessReceivedToReduc').'</a>';
				}
				// For credit note
				if ($object->type == Facture::TYPE_CREDIT_NOTE && $object->statut == Facture::STATUS_VALIDATED && $object->paye == 0 && $usercancreate
					&& (!empty($conf->global->INVOICE_ALLOW_REUSE_OF_CREDIT_WHEN_PARTIALLY_REFUNDED) || $sumofpayment == 0)
					) {
					print '<a class="butAction'.($conf->use_javascript_ajax ? ' reposition' : '').'" href="'.$_SERVER["PHP_SELF"].'?facid='.$object->id.'&amp;action=converttoreduc" title="'.dol_escape_htmltag($langs->trans("ConfirmConvertToReduc2")).'">'.$langs->trans('ConvertToReduc').'</a>';
				}
				// For deposit invoice
				if ($object->type == Facture::TYPE_DEPOSIT && $usercancreate && $object->statut > Facture::STATUS_DRAFT && empty($discount->id)) {
					if (price2num($object->total_ttc, 'MT') == price2num($sumofpaymentall, 'MT')) {
						// We can close a down payment only if paid amount is same than amount of down payment (by definition)
						print '<a class="butAction'.($conf->use_javascript_ajax ? ' reposition' : '').'" href="'.$_SERVER["PHP_SELF"].'?facid='.$object->id.'&amp;action=converttoreduc">'.$langs->trans('ConvertToReduc').'</a>';
					} else {
						print '<span class="butActionRefused" title="'.$langs->trans("AmountPaidMustMatchAmountOfDownPayment").'">'.$langs->trans('ConvertToReduc').'</span>';
					}
				}
			}

			// Classify paid
			if ($object->statut == Facture::STATUS_VALIDATED && $object->paye == 0 && $usercanissuepayment && (
					($object->type != Facture::TYPE_CREDIT_NOTE && $object->type != Facture::TYPE_DEPOSIT && ($resteapayer <= 0 || (!empty($conf->global->INVOICE_CAN_SET_PAID_EVEN_IF_PARTIALLY_PAID) && $object->total_ttc == $resteapayer))) ||
					($object->type == Facture::TYPE_CREDIT_NOTE && $resteapayer >= 0) ||
					($object->type == Facture::TYPE_DEPOSIT && $object->total_ttc > 0)
				)
			) {
				if ($object->type == Facture::TYPE_DEPOSIT && price2num($object->total_ttc, 'MT') != price2num($sumofpaymentall, 'MT')) {
					// We can close a down payment only if paid amount is same than amount of down payment (by definition)
					print '<span class="butActionRefused" title="'.$langs->trans("AmountPaidMustMatchAmountOfDownPayment").'">'.$langs->trans('ClassifyPaid').'</span>';
				} else {
					print '<a class="butAction'.($conf->use_javascript_ajax ? ' reposition' : '').'" href="'.$_SERVER['PHP_SELF'].'?facid='.$object->id.'&amp;action=paid">'.$langs->trans('ClassifyPaid').'</a>';
				}
			}

			// Classify 'closed not completely paid' (possible if validated and not yet filed paid)
			if ($object->statut == Facture::STATUS_VALIDATED && $object->paye == 0 && $resteapayer > 0 && (empty($conf->global->INVOICE_CAN_SET_PAID_EVEN_IF_PARTIALLY_PAID) || $resteapayer != $object->total_ttc) && $usercanissuepayment) {
				if ($totalpaye > 0 || $totalcreditnotes > 0) {
					// If one payment or one credit note was linked to this invoice
					print '<a class="butAction'.($conf->use_javascript_ajax ? ' reposition' : '').'" href="'.$_SERVER['PHP_SELF'].'?facid='.$object->id.'&amp;action=paid">'.$langs->trans('ClassifyPaidPartially').'</a>';
				} else {
					if (empty($conf->global->INVOICE_CAN_NEVER_BE_CANCELED)) {
						if ($objectidnext) {
							print '<span class="butActionRefused classfortooltip" title="'.$langs->trans("DisabledBecauseReplacedInvoice").'">'.$langs->trans('ClassifyCanceled').'</span>';
						} else {
							print '<a class="butAction'.($conf->use_javascript_ajax ? ' reposition' : '').'" href="'.$_SERVER['PHP_SELF'].'?facid='.$object->id.'&amp;action=canceled">'.$langs->trans('ClassifyCanceled').'</a>';
						}
					}
				}
			}

			// Create a credit note
			if (($object->type == Facture::TYPE_STANDARD || ($object->type == Facture::TYPE_DEPOSIT && empty($conf->global->FACTURE_DEPOSITS_ARE_JUST_PAYMENTS)) || $object->type == Facture::TYPE_PROFORMA) && $object->statut > 0 && $usercancreate) {
				if (!$objectidnext) {
					print '<a class="butAction" href="'.$_SERVER['PHP_SELF'].'?socid='.$object->socid.'&amp;fac_avoir='.$object->id.'&amp;action=create&amp;type=2'.($object->fk_project > 0 ? '&amp;projectid='.$object->fk_project : '').($object->entity > 0 ? '&amp;originentity='.$object->entity : '').'">'.$langs->trans("CreateCreditNote").'</a>';
				}
			}

			// For situation invoice with excess received
			if ($object->statut > Facture::STATUS_DRAFT
				&& $object->type == Facture::TYPE_SITUATION
				&& ($object->total_ttc - $totalpaye - $totalcreditnotes - $totaldeposits) > 0
				&& $usercancreate
				&& !$objectidnext
				&& $object->is_last_in_cycle()
				&& $conf->global->INVOICE_USE_SITUATION_CREDIT_NOTE
				) {
				if ($usercanunvalidate) {
					print '<a class="butAction" href="'.$_SERVER['PHP_SELF'].'?socid='.$object->socid.'&amp;fac_avoir='.$object->id.'&amp;invoiceAvoirWithLines=1&amp;action=create&amp;type=2'.($object->fk_project > 0 ? '&amp;projectid='.$object->fk_project : '').'">'.$langs->trans("CreateCreditNote").'</a>';
				} else {
					print '<span class="butActionRefused classfortooltip" title="'.$langs->trans("NotEnoughPermissions").'">'.$langs->trans("CreateCreditNote").'</span>';
				}
			}

			// Clone
			if (($object->type == Facture::TYPE_STANDARD || $object->type == Facture::TYPE_DEPOSIT || $object->type == Facture::TYPE_PROFORMA) && $usercancreate) {
				print '<a class="butAction'.($conf->use_javascript_ajax ? ' reposition' : '').'" href="'.$_SERVER['PHP_SELF'].'?facid='.$object->id.'&amp;action=clone&amp;object=invoice">'.$langs->trans("ToClone").'</a>';
			}

			// Clone as predefined / Create template
			if (($object->type == Facture::TYPE_STANDARD || $object->type == Facture::TYPE_DEPOSIT || $object->type == Facture::TYPE_PROFORMA) && $object->statut == 0 && $usercancreate) {
				if (!$objectidnext && count($object->lines) > 0) {
					print '<a class="butAction" href="'.DOL_URL_ROOT.'/compta/facture/card-rec.php?facid='.$object->id.'&amp;action=create">'.$langs->trans("ChangeIntoRepeatableInvoice").'</a>';
				}
			}

			// Remove situation from cycle
			if (in_array($object->statut, array(Facture::STATUS_CLOSED, Facture::STATUS_VALIDATED))
				&& $object->type == Facture::TYPE_SITUATION
				&& $usercancreate
				&& !$objectidnext
				&& $object->situation_counter > 1
				&& $object->is_last_in_cycle()
				&& $usercanunvalidate
				) {
				if (($object->total_ttc - $totalcreditnotes) == 0) {
					print '<a id="butSituationOut" class="butAction" href="'.$_SERVER['PHP_SELF'].'?facid='.$object->id.'&amp;action=situationout">'.$langs->trans("RemoveSituationFromCycle").'</a>';
				} else {
					print '<a id="butSituationOutRefused" class="butActionRefused classfortooltip" href="#" title="'.$langs->trans("DisabledBecauseNotEnouthCreditNote").'" >'.$langs->trans("RemoveSituationFromCycle").'</a>';
				}
			}

			// Create next situation invoice
			if ($usercancreate && ($object->type == 5) && ($object->statut == 1 || $object->statut == 2)) {
				if ($object->is_last_in_cycle() && $object->situation_final != 1) {
					print '<a class="butAction" href="'.$_SERVER['PHP_SELF'].'?action=create&amp;type=5&amp;origin=facture&amp;originid='.$object->id.'&amp;socid='.$object->socid.'" >'.$langs->trans('CreateNextSituationInvoice').'</a>';
				} elseif (!$object->is_last_in_cycle()) {
					print '<a class="butActionRefused classfortooltip" href="#" title="'.$langs->trans("DisabledBecauseNotLastInCycle").'">'.$langs->trans('CreateNextSituationInvoice').'</a>';
				} else {
					print '<a class="butActionRefused classfortooltip" href="#" title="'.$langs->trans("DisabledBecauseFinal").'">'.$langs->trans('CreateNextSituationInvoice').'</a>';
				}
			}

			// Delete
			$isErasable = $object->is_erasable();
			if ($usercandelete || ($usercancreate && $isErasable == 1)) {	// isErasable = 1 means draft with temporary ref (draft can always be deleted with no need of permissions)
				//var_dump($isErasable);
				if ($isErasable == -4) {
					print '<a class="butActionRefused classfortooltip" href="#" title="'.$langs->trans("DisabledBecausePayments").'">'.$langs->trans('Delete').'</a>';
				} elseif ($isErasable == -3) {
					print '<a class="butActionRefused classfortooltip" href="#" title="'.$langs->trans("DisabledBecauseNotLastSituationInvoice").'">'.$langs->trans('Delete').'</a>';
				} elseif ($isErasable == -2) {
					print '<a class="butActionRefused classfortooltip" href="#" title="'.$langs->trans("DisabledBecauseNotLastInvoice").'">'.$langs->trans('Delete').'</a>';
				} elseif ($isErasable == -1) {
					print '<a class="butActionRefused classfortooltip" href="#" title="'.$langs->trans("DisabledBecauseDispatchedInBookkeeping").'">'.$langs->trans('Delete').'</a>';
				} elseif ($isErasable <= 0) {	// Any other cases
					print '<a class="butActionRefused classfortooltip" href="#" title="'.$langs->trans("DisabledBecauseNotErasable").'">'.$langs->trans('Delete').'</a>';
				} elseif ($objectidnext) {
					print '<a class="butActionRefused classfortooltip" href="#" title="'.$langs->trans("DisabledBecauseReplacedInvoice").'">'.$langs->trans('Delete').'</a>';
				} else {
					print '<a class="butActionDelete'.($conf->use_javascript_ajax ? ' reposition' : '').'" href="'.$_SERVER["PHP_SELF"].'?facid='.$object->id.'&action=delete&token='.newToken().'">'.$langs->trans('Delete').'</a>';
				}
			} else {
				print '<a class="butActionRefused classfortooltip" href="#" title="'.$langs->trans("NotAllowed").'">'.$langs->trans('Delete').'</a>';
			}
		}
		print '</div>';
	}

	// Select mail models is same action as presend
	if (GETPOST('modelselected', 'alpha')) {
		$action = 'presend';
	}
	if ($action != 'prerelance' && $action != 'presend') {
		print '<div class="fichecenter"><div class="fichehalfleft">';
		print '<a name="builddoc"></a>'; // ancre

		// Generated documents
		$filename = dol_sanitizeFileName($object->ref);
		$filedir = $conf->facture->multidir_output[$object->entity].'/'.dol_sanitizeFileName($object->ref);
		$urlsource = $_SERVER['PHP_SELF'].'?facid='.$object->id;
		$genallowed = $usercanread;
		$delallowed = $usercancreate;

		print $formfile->showdocuments(
			'facture',
			$filename,
			$filedir,
			$urlsource,
			$genallowed,
			$delallowed,
			$object->model_pdf,
			1,
			0,
			0,
			28,
			0,
			'',
			'',
			'',
			$soc->default_lang,
			'',
			$object,
			0,
			'remove_file_comfirm'
		);

		$somethingshown = $formfile->numoffiles;

		// Show links to link elements
		$linktoelem = $form->showLinkToObjectBlock($object, null, array('invoice'));

		$compatibleImportElementsList = false;
		if ($usercancreate
			&& $object->statut == Facture::STATUS_DRAFT
			&& ($object->type == Facture::TYPE_STANDARD || $object->type == Facture::TYPE_REPLACEMENT || $object->type == Facture::TYPE_DEPOSIT || $object->type == Facture::TYPE_PROFORMA || $object->type == Facture::TYPE_SITUATION)) {
			$compatibleImportElementsList = array('commande', 'propal'); // import from linked elements
		}
		$somethingshown = $form->showLinkedObjectBlock($object, $linktoelem, $compatibleImportElementsList);


		// Show online payment link
		$useonlinepayment = (!empty($conf->paypal->enabled) || !empty($conf->stripe->enabled) || !empty($conf->paybox->enabled));

		if ($object->statut != Facture::STATUS_DRAFT && $useonlinepayment) {
			print '<br><!-- Link to pay -->'."\n";
			require_once DOL_DOCUMENT_ROOT.'/core/lib/payments.lib.php';
			print showOnlinePaymentUrl('invoice', $object->ref).'<br>';
		}

		print '</div><div class="fichehalfright">';

		// List of actions on element
		include_once DOL_DOCUMENT_ROOT.'/core/class/html.formactions.class.php';
		$formactions = new FormActions($db);
		$somethingshown = $formactions->showactions($object, 'invoice', $socid, 1);

		print '</div></div>';
	}


	// Presend form
	$modelmail = 'facture_send';
	$defaulttopic = 'SendBillRef';
	$diroutput = $conf->facture->multidir_output[$object->entity];
	$trackid = 'inv'.$object->id;

	include DOL_DOCUMENT_ROOT.'/core/tpl/card_presend.tpl.php';
}

// End of page
llxFooter();
$db->close();<|MERGE_RESOLUTION|>--- conflicted
+++ resolved
@@ -3631,13 +3631,8 @@
 	// Bank Account
 	if (!empty($conf->banque->enabled)) {
 		print '<tr><td>'.$langs->trans('BankAccount').'</td><td colspan="2">';
-<<<<<<< HEAD
-		$fk_account = GETPOSTISSET('fk_account') ? GETPOST('fk_account', 'int') : $fk_account;
-		print img_picto('', 'bank_account', 'class="pictofixedwidth"').$form->select_comptes(($fk_account < 0 ? '' : $fk_account), 'fk_account', 0, '', 1, '', 0, 'maxwidth200 widthcentpercentminusx', 1);
-=======
 		print img_picto('', 'bank_account', 'class="pictofixedwidth"');
-		print $form->select_comptes($fk_account, 'fk_account', 0, '', 1, '', 0, 'maxwidth200 widthcentpercentminusx', 1);
->>>>>>> 20a35147
+		print $form->select_comptes(($fk_account < 0 ? '' : $fk_account), 'fk_account', 0, '', 1, '', 0, 'maxwidth200 widthcentpercentminusx', 1);
 		print '</td></tr>';
 	}
 
