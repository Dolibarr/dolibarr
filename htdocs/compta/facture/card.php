<?php
/* Copyright (C) 2002-2006  Rodolphe Quiedeville    <rodolphe@quiedeville.org>
 * Copyright (C) 2004       Eric Seigne             <eric.seigne@ryxeo.com>
 * Copyright (C) 2004-2020  Laurent Destailleur     <eldy@users.sourceforge.net>
 * Copyright (C) 2005       Marc Barilley / Ocebo   <marc@ocebo.com>
 * Copyright (C) 2005-2015  Regis Houssin           <regis.houssin@inodbox.com>
 * Copyright (C) 2006       Andre Cianfarani        <acianfa@free.fr>
 * Copyright (C) 2010-2015  Juanjo Menent           <jmenent@2byte.es>
 * Copyright (C) 2012-2023  Christophe Battarel     <christophe.battarel@altairis.fr>
 * Copyright (C) 2012-2013  Cédric Salvador         <csalvador@gpcsolutions.fr>
 * Copyright (C) 2012-2014  Raphaël Doursenaud      <rdoursenaud@gpcsolutions.fr>
 * Copyright (C) 2013       Jean-Francois FERRY     <jfefe@aternatik.fr>
 * Copyright (C) 2013-2014  Florian Henry           <florian.henry@open-concept.pro>
 * Copyright (C) 2013       Cédric Salvador         <csalvador@gpcsolutions.fr>
 * Copyright (C) 2014-2019  Ferran Marcet           <fmarcet@2byte.es>
 * Copyright (C) 2015-2016  Marcos García           <marcosgdf@gmail.com>
 * Copyright (C) 2018-2023  Frédéric France         <frederic.france@netlogic.fr>
 * Copyright (C) 2022       Gauthier VERDOL         <gauthier.verdol@atm-consulting.fr>
 * Copyright (C) 2023		Nick Fragoulis
 *
 * This program is free software; you can redistribute it and/or modify
 * it under the terms of the GNU General Public License as published by
 * the Free Software Foundation; either version 3 of the License, or
 * (at your option) any later version.
 *
 * This program is distributed in the hope that it will be useful,
 * but WITHOUT ANY WARRANTY; without even the implied warranty of
 * MERCHANTABILITY or FITNESS FOR A PARTICULAR PURPOSE.  See the
 * GNU General Public License for more details.
 *
 * You should have received a copy of the GNU General Public License
 * along with this program. If not, see <https://www.gnu.org/licenses/>.
 */

/**
 * \file 	htdocs/compta/facture/card.php
 * \ingroup facture
 * \brief 	Page to create/see an invoice
 */

// Libraries
require '../../main.inc.php';
require_once DOL_DOCUMENT_ROOT.'/compta/facture/class/facture.class.php';
require_once DOL_DOCUMENT_ROOT.'/compta/facture/class/facture-rec.class.php';
require_once DOL_DOCUMENT_ROOT.'/compta/bank/class/account.class.php';
require_once DOL_DOCUMENT_ROOT.'/compta/paiement/class/paiement.class.php';
require_once DOL_DOCUMENT_ROOT.'/core/modules/facture/modules_facture.php';
require_once DOL_DOCUMENT_ROOT.'/core/class/discount.class.php';
require_once DOL_DOCUMENT_ROOT.'/core/class/html.formfile.class.php';
require_once DOL_DOCUMENT_ROOT.'/core/class/html.formother.class.php';
require_once DOL_DOCUMENT_ROOT.'/core/class/html.formmargin.class.php';
require_once DOL_DOCUMENT_ROOT.'/core/lib/invoice.lib.php';
require_once DOL_DOCUMENT_ROOT.'/core/lib/functions2.lib.php';
require_once DOL_DOCUMENT_ROOT.'/core/lib/date.lib.php';
require_once DOL_DOCUMENT_ROOT.'/core/class/extrafields.class.php';

if (isModEnabled('commande')) {
	require_once DOL_DOCUMENT_ROOT.'/commande/class/commande.class.php';
}
if (isModEnabled('project')) {
	require_once DOL_DOCUMENT_ROOT.'/projet/class/project.class.php';
	require_once DOL_DOCUMENT_ROOT.'/core/class/html.formprojet.class.php';
}
require_once DOL_DOCUMENT_ROOT.'/core/class/doleditor.class.php';

if (isModEnabled('variants')) {
	require_once DOL_DOCUMENT_ROOT.'/variants/class/ProductCombination.class.php';
}
if (isModEnabled('accounting')) {
	require_once DOL_DOCUMENT_ROOT.'/accountancy/class/accountingjournal.class.php';
}

// Load translation files required by the page
$langs->loadLangs(array('bills', 'companies', 'compta', 'products', 'banks', 'main', 'withdrawals'));
if (isModEnabled('incoterm')) {
	$langs->load('incoterm');
}
if (isModEnabled('margin')) {
	$langs->load('margins');
}

// General $Variables
$id = (GETPOST('id', 'int') ? GETPOST('id', 'int') : GETPOST('facid', 'int'));    // For backward compatibility
$ref = GETPOST('ref', 'alpha');
$socid = GETPOST('socid', 'int');
$action = GETPOST('action', 'aZ09');
$confirm = GETPOST('confirm', 'alpha');
$cancel = GETPOST('cancel', 'alpha');
$backtopage = GETPOST('backtopage', 'alpha');
$lineid = GETPOST('lineid', 'int');
$userid = GETPOST('userid', 'int');
$search_ref = GETPOST('sf_ref', 'alpha') ? GETPOST('sf_ref', 'alpha') : GETPOST('search_ref', 'alpha');
$search_societe = GETPOST('search_societe', 'alpha');
$search_montant_ht = GETPOST('search_montant_ht', 'alpha');
$search_montant_ttc = GETPOST('search_montant_ttc', 'alpha');
$origin = GETPOST('origin', 'alpha');
$originid = (GETPOST('originid', 'int') ? GETPOST('originid', 'int') : GETPOST('origin_id', 'int')); // For backward compatibility
$fac_rec = GETPOST('fac_rec', 'int');
$facid = GETPOST('facid', 'int');
$ref_client = GETPOST('ref_client', 'int');
$rank = (GETPOST('rank', 'int') > 0) ? GETPOST('rank', 'int') : -1;
$projectid = (GETPOST('projectid', 'int') ? GETPOST('projectid', 'int') : 0);
$selectedLines = GETPOST('toselect', 'array');

// PDF
$hidedetails = (GETPOST('hidedetails', 'int') ? GETPOST('hidedetails', 'int') : (getDolGlobalString('MAIN_GENERATE_DOCUMENTS_HIDE_DETAILS') ? 1 : 0));
$hidedesc = (GETPOST('hidedesc', 'int') ? GETPOST('hidedesc', 'int') : (getDolGlobalString('MAIN_GENERATE_DOCUMENTS_HIDE_DESC') ? 1 : 0));
$hideref = (GETPOST('hideref', 'int') ? GETPOST('hideref', 'int') : (getDolGlobalString('MAIN_GENERATE_DOCUMENTS_HIDE_REF') ? 1 : 0));

// Number of lines for predefined product/service choices
$NBLINES = 4;

$usehm = (getDolGlobalString('MAIN_USE_HOURMIN_IN_DATE_RANGE') ? $conf->global->MAIN_USE_HOURMIN_IN_DATE_RANGE : 0);

$object = new Facture($db);
$extrafields = new ExtraFields($db);

// Fetch optionals attributes and labels
$extrafields->fetch_name_optionals_label($object->table_element);

// Load object
if ($id > 0 || !empty($ref)) {
	if ($action != 'add') {
		if (!getDolGlobalString('INVOICE_USE_SITUATION')) {
			$fetch_situation = false;
		} else {
			$fetch_situation = true;
		}
		$ret = $object->fetch($id, $ref, '', '', $fetch_situation);
		if ($ret > 0 && isset($object->fk_project)) {
			$ret = $object->fetch_project();
		}
	}
}

// Initialize technical object to manage hooks of page. Note that conf->hooks_modules contains array of hook context
$hookmanager->initHooks(array('invoicecard', 'globalcard'));

// Permissions
$usercanread = $user->hasRight("facture", "lire");
$usercancreate = $user->hasRight("facture", "creer");
$usercanissuepayment = $user->hasRight("facture", "paiement");
$usercandelete = $user->hasRight("facture", "supprimer");
$usercancreatecontract = $user->hasRight("contrat", "creer");

// Advanced Permissions
$usercanvalidate = ((!getDolGlobalString('MAIN_USE_ADVANCED_PERMS') && $usercancreate) || (getDolGlobalString('MAIN_USE_ADVANCED_PERMS') && !empty($user->rights->facture->invoice_advance->validate)));
$usercansend = (!getDolGlobalString('MAIN_USE_ADVANCED_PERMS') || (getDolGlobalString('MAIN_USE_ADVANCED_PERMS') && !empty($user->rights->facture->invoice_advance->send)));
$usercanreopen = ((!getDolGlobalString('MAIN_USE_ADVANCED_PERMS') && $usercancreate) || (getDolGlobalString('MAIN_USE_ADVANCED_PERMS') && !empty($user->rights->facture->invoice_advance->reopen)));
if (getDolGlobalString('INVOICE_DISALLOW_REOPEN')) {
	$usercanreopen = false;
}
$usercanunvalidate = ((!getDolGlobalString('MAIN_USE_ADVANCED_PERMS') && !empty($usercancreate)) || (getDolGlobalString('MAIN_USE_ADVANCED_PERMS') && !empty($user->rights->facture->invoice_advance->unvalidate)));

$usermustrespectpricemin = ((getDolGlobalString('MAIN_USE_ADVANCED_PERMS') && empty($user->rights->produit->ignore_price_min_advance)) || !getDolGlobalString('MAIN_USE_ADVANCED_PERMS'));
$usercancreatemargin = (!empty($user->rights->margins->creer) ? $user->rights->margins->creer : 0);
$usercanreadallmargin = (!empty($user->rights->margins->liretous) ? $user->rights->margins->liretous : 0);
$usercancreatewithdrarequest = (!empty($user->rights->prelevement->bons->creer) ? $user->rights->prelevement->bons->creer : 0);

$permissionnote = $usercancreate; // Used by the include of actions_setnotes.inc.php
$permissiondellink = $usercancreate; // Used by the include of actions_dellink.inc.php
$permissiontoedit = $usercancreate; // Used by the include of actions_lineupdonw.inc.php
$permissiontoadd = $usercancreate; // Used by the include of actions_addupdatedelete.inc.php

// retained warranty invoice available type
$retainedWarrantyInvoiceAvailableType = array();
if (getDolGlobalString('INVOICE_USE_RETAINED_WARRANTY')) {
	$retainedWarrantyInvoiceAvailableType = explode('+', getDolGlobalString('INVOICE_USE_RETAINED_WARRANTY'));
}

// Security check
if ($user->socid) {
	$socid = $user->socid;
}
$isdraft = (($object->status == Facture::STATUS_DRAFT) ? 1 : 0);

$result = restrictedArea($user, 'facture', $object->id, '', '', 'fk_soc', 'rowid', $isdraft);


/*
 * Actions
 */

$parameters = array('socid' => $socid);
$reshook = $hookmanager->executeHooks('doActions', $parameters, $object, $action); // Note that $action and $object may have been modified by some hooks
if ($reshook < 0) {
	setEventMessages($hookmanager->error, $hookmanager->errors, 'errors');
}

if (empty($reshook)) {
	$backurlforlist = DOL_URL_ROOT.'/compta/facture/list.php';

	if (empty($backtopage) || ($cancel && empty($id))) {
		if (empty($backtopage) || ($cancel && strpos($backtopage, '__ID__'))) {
			if (empty($id) && (($action != 'add' && $action != 'create') || $cancel)) {
				$backtopage = $backurlforlist;
			} else {
				$backtopage = DOL_URL_ROOT.'/compta/facture/card.php?id='.((!empty($id) && $id > 0) ? $id : '__ID__');
			}
		}
	}

	if ($cancel) {
		if (!empty($backtopageforcancel)) {
			header("Location: ".$backtopageforcancel);
			exit;
		} elseif (!empty($backtopage)) {
			header("Location: ".$backtopage);
			exit;
		}
		$action = '';
	}

	include DOL_DOCUMENT_ROOT.'/core/actions_setnotes.inc.php'; // Must be include, not include_once

	include DOL_DOCUMENT_ROOT.'/core/actions_dellink.inc.php'; // Must be include, not include_once

	include DOL_DOCUMENT_ROOT.'/core/actions_lineupdown.inc.php'; // Must be include, not include_once

	// Action clone object
	if ($action == 'confirm_clone' && $confirm == 'yes' && $permissiontoadd) {
		$objectutil = dol_clone($object, 1); // To avoid to denaturate loaded object when setting some properties for clone. We use native clone to keep this->db valid.

		$objectutil->date = dol_mktime(12, 0, 0, GETPOST('newdatemonth', 'int'), GETPOST('newdateday', 'int'), GETPOST('newdateyear', 'int'));
		$objectutil->socid = $socid;
		$result = $objectutil->createFromClone($user, $id);
		if ($result > 0) {
			header("Location: ".$_SERVER['PHP_SELF'].'?facid='.$result);
			exit();
		} else {
			$langs->load("errors");
			setEventMessages($objectutil->error, $objectutil->errors, 'errors');
			$action = '';
		}
	} elseif ($action == 'reopen' && $usercanreopen) {
		$result = $object->fetch($id);

		if ($object->status == Facture::STATUS_CLOSED || ($object->status == Facture::STATUS_ABANDONED && ($object->close_code != 'replaced' || $object->getIdReplacingInvoice() == 0)) || ($object->status == Facture::STATUS_VALIDATED && $object->paye == 1)) {    // ($object->status == 1 && $object->paye == 1) should not happened but can be found when data are corrupted
			$result = $object->setUnpaid($user);
			if ($result > 0) {
				header('Location: '.$_SERVER["PHP_SELF"].'?facid='.$id);
				exit();
			} else {
				setEventMessages($object->error, $object->errors, 'errors');
			}
		}
	} elseif ($action == 'confirm_delete' && $confirm == 'yes') {
		// Delete invoice
		$result = $object->fetch($id);
		$object->fetch_thirdparty();

		$idwarehouse = GETPOST('idwarehouse');

		$qualified_for_stock_change = 0;
		if (!getDolGlobalString('STOCK_SUPPORTS_SERVICES')) {
			$qualified_for_stock_change = $object->hasProductsOrServices(2);
		} else {
			$qualified_for_stock_change = $object->hasProductsOrServices(1);
		}

		$isErasable = $object->is_erasable();

		if (($usercandelete && $isErasable > 0)
			|| ($usercancreate && $isErasable == 1)) {
			$result = $object->delete($user, 0, $idwarehouse);
			if ($result > 0) {
				header('Location: '.DOL_URL_ROOT.'/compta/facture/list.php?restore_lastsearch_values=1');
				exit();
			} else {
				setEventMessages($object->error, $object->errors, 'errors');
				$action = '';
			}
		}
	} elseif ($action == 'confirm_deleteline' && $confirm == 'yes' && $usercancreate) {
		// Delete line
		$object->fetch($id);
		$object->fetch_thirdparty();

		$result = $object->deleteline(GETPOST('lineid', 'int'));
		if ($result > 0) {
			// reorder lines
			$object->line_order(true);
			// Define output language
			$outputlangs = $langs;
			$newlang = '';
			if (getDolGlobalInt('MAIN_MULTILANGS') && empty($newlang) && GETPOST('lang_id')) {
				$newlang = GETPOST('lang_id');
			}
			if (getDolGlobalInt('MAIN_MULTILANGS') && empty($newlang)) {
				$newlang = $object->thirdparty->default_lang;
			}
			if (!empty($newlang)) {
				$outputlangs = new Translate("", $conf);
				$outputlangs->setDefaultLang($newlang);
				$outputlangs->load('products');
			}
			if (!getDolGlobalString('MAIN_DISABLE_PDF_AUTOUPDATE')) {
				$ret = $object->fetch($id); // Reload to get new records
				$result = $object->generateDocument($object->model_pdf, $outputlangs, $hidedetails, $hidedesc, $hideref);
			}
			if ($result >= 0) {
				header('Location: '.$_SERVER["PHP_SELF"].'?facid='.$id);
				exit();
			}
		} else {
			setEventMessages($object->error, $object->errors, 'errors');
			$action = '';
		}
	} elseif ($action == 'unlinkdiscount' && $usercancreate) {
		// Delete link of credit note to invoice
		$discount = new DiscountAbsolute($db);
		$result = $discount->fetch(GETPOSTINT("discountid"));
		$discount->unlink_invoice();
	} elseif ($action == 'valid' && $usercancreate) {
		// Validation
		$object->fetch($id);

		if ((preg_match('/^[\(]?PROV/i', $object->ref) || empty($object->ref)) &&	// empty should not happened, but when it occurs, the test save life
			getDolGlobalString('FAC_FORCE_DATE_VALIDATION')								// If option enabled, we force invoice date
		) {
			$object->date = dol_now();
		}

		if (getDolGlobalString('INVOICE_CHECK_POSTERIOR_DATE')) {
			$last_of_type = $object->willBeLastOfSameType(true);
			if (empty($object->date_validation) && !$last_of_type[0]) {
				setEventMessages($langs->transnoentities("ErrorInvoiceIsNotLastOfSameType", $object->ref, dol_print_date($object->date, 'day'), dol_print_date($last_of_type[1], 'day')), null, 'errors');
				$action = '';
			}
		}

		// We check invoice sign
		if ($object->type == Facture::TYPE_CREDIT_NOTE) {
			// If a credit note, the sign must be negative
			if ($object->total_ht > 0) {
				setEventMessages($langs->trans("ErrorInvoiceAvoirMustBeNegative"), null, 'errors');
				$action = '';
			}
		} else {
			// If not a credit note, amount with tax must be positive or nul.
			// Note that amount excluding tax can be negative because you can have a invoice of 100 with vat of 20 that
			// consumes a credit note of 100 with vat 0 (total with tax is 0 but without tax is -20).
			// For some cases, credit notes can have a vat of 0 (for example when selling goods in France).
			if (!getDolGlobalString('FACTURE_ENABLE_NEGATIVE') && $object->total_ttc < 0) {
				setEventMessages($langs->trans("ErrorInvoiceOfThisTypeMustBePositive"), null, 'errors');
				$action = '';
			}

			// Also negative lines should not be allowed on 'non Credit notes' invoices. A test is done when adding or updating lines but we must
			// do it again in validation to avoid cases where invoice is created from another object that allow negative lines.
			// Note that we can accept the negative line if sum with other lines with same vat makes total positive: Because all the lines will be merged together
			// when converted into 'available credit' and we will get a positive available credit line.
			// Note: Other solution if you want to add a negative line on invoice, is to create a discount for customer and consumme it (but this is possible on standard invoice only).
			$array_of_total_ht_per_vat_rate = array();
			$array_of_total_ht_devise_per_vat_rate = array();
			foreach ($object->lines as $line) {
				//$vat_src_code_for_line = $line->vat_src_code;		// TODO We check sign of total per vat without taking into account the vat code because for the moment the vat code is lost/unknown when we add a down payment.
				$vat_src_code_for_line = '';
				if (empty($array_of_total_ht_per_vat_rate[$line->tva_tx.'_'.$vat_src_code_for_line])) {
					$array_of_total_ht_per_vat_rate[$line->tva_tx.'_'.$vat_src_code_for_line] = 0;
				}
				if (empty($array_of_total_ht_devise_per_vat_rate[$line->tva_tx.'_'.$vat_src_code_for_line])) {
					$array_of_total_ht_devise_per_vat_rate[$line->tva_tx.'_'.$vat_src_code_for_line] = 0;
				}
				$array_of_total_ht_per_vat_rate[$line->tva_tx.'_'.$vat_src_code_for_line] += $line->total_ht;
				$array_of_total_ht_devise_per_vat_rate[$line->tva_tx.'_'.$vat_src_code_for_line] += $line->multicurrency_total_ht;
			}

			//var_dump($array_of_total_ht_per_vat_rate);exit;
			foreach ($array_of_total_ht_per_vat_rate as $vatrate => $tmpvalue) {
				$tmp_total_ht = price2num($array_of_total_ht_per_vat_rate[$vatrate]);
				$tmp_total_ht_devise = price2num($array_of_total_ht_devise_per_vat_rate[$vatrate]);

				if (($tmp_total_ht < 0 || $tmp_total_ht_devise < 0) && !getDolGlobalString('FACTURE_ENABLE_NEGATIVE_LINES')) {
					if ($object->type == $object::TYPE_DEPOSIT) {
						$langs->load("errors");
						// Using negative lines on deposit lead to headach and blocking problems when you want to consume them.
						setEventMessages($langs->trans("ErrorLinesCantBeNegativeOnDeposits"), null, 'errors');
						$error++;
						$action = '';
					} else {
						$tmpvatratetoshow = explode('_', $vatrate);
						$tmpvatratetoshow[0] = round($tmpvatratetoshow[0], 2);

						if ($tmpvatratetoshow[0] != 0) {
							$langs->load("errors");
							setEventMessages($langs->trans("ErrorLinesCantBeNegativeForOneVATRate", $tmpvatratetoshow[0]), null, 'errors');
							$error++;
							$action = '';
						}
					}
				}
			}
		}
	} elseif ($action == 'classin' && $usercancreate) {
		$object->fetch($id);
		$object->setProject(GETPOST('projectid', 'int'));
	} elseif ($action == 'setmode' && $usercancreate) {
		$object->fetch($id);
		$result = $object->setPaymentMethods(GETPOST('mode_reglement_id', 'int'));
		if ($result < 0) {
			dol_print_error($db, $object->error);
		}
	} elseif ($action == 'setretainedwarrantyconditions' && $user->hasRight('facture', 'creer')) {
		$object->fetch($id);
		$object->retained_warranty_fk_cond_reglement = 0; // To clean property
		$result = $object->setRetainedWarrantyPaymentTerms(GETPOST('retained_warranty_fk_cond_reglement', 'int'));
		if ($result < 0) {
			dol_print_error($db, $object->error);
		}

		$old_rw_date_lim_reglement = $object->retained_warranty_date_limit;
		$new_rw_date_lim_reglement = $object->calculate_date_lim_reglement($object->retained_warranty_fk_cond_reglement);
		if ($new_rw_date_lim_reglement > $old_rw_date_lim_reglement) {
			$object->retained_warranty_date_limit = $new_rw_date_lim_reglement;
		}
		if ($object->retained_warranty_date_limit < $object->date) {
			$object->retained_warranty_date_limit = $object->date;
		}
		$result = $object->update($user);
		if ($result < 0) {
			dol_print_error($db, $object->error);
		}
	} elseif ($action == 'setretainedwarranty' && $user->hasRight('facture', 'creer')) {
		$object->fetch($id);
		$result = $object->setRetainedWarranty(GETPOST('retained_warranty', 'float'));
		if ($result < 0) {
			dol_print_error($db, $object->error);
		}
	} elseif ($action == 'setretainedwarrantydatelimit' && $user->hasRight('facture', 'creer')) {
		$object->fetch($id);
		$result = $object->setRetainedWarrantyDateLimit(GETPOST('retained_warranty_date_limit', 'float'));
		if ($result < 0) {
			dol_print_error($db, $object->error);
		}
	} elseif ($action == 'setmulticurrencycode' && $usercancreate) {	 // Multicurrency Code
		$result = $object->setMulticurrencyCode(GETPOST('multicurrency_code', 'alpha'));
	} elseif ($action == 'setmulticurrencyrate' && $usercancreate) {	// Multicurrency rate
		$result = $object->setMulticurrencyRate(price2num(GETPOST('multicurrency_tx')), GETPOST('calculation_mode', 'int'));
	} elseif ($action == 'setinvoicedate' && $usercancreate) {
		$object->fetch($id);
		$old_date_lim_reglement = $object->date_lim_reglement;
		$newdate = dol_mktime(0, 0, 0, GETPOST('invoicedatemonth', 'int'), GETPOST('invoicedateday', 'int'), GETPOST('invoicedateyear', 'int'), 'tzserver');
		if (empty($newdate)) {
			setEventMessages($langs->trans("ErrorFieldRequired", $langs->transnoentitiesnoconv("Date")), null, 'errors');
			header('Location: '.$_SERVER["PHP_SELF"].'?facid='.$id.'&action=editinvoicedate&token='.newToken());
			exit;
		}
		if ($newdate > (dol_now('tzuserrel') + (!getDolGlobalString('INVOICE_MAX_FUTURE_DELAY') ? 0 : $conf->global->INVOICE_MAX_FUTURE_DELAY))) {
			if (!getDolGlobalString('INVOICE_MAX_FUTURE_DELAY')) {
				setEventMessages($langs->trans("WarningInvoiceDateInFuture"), null, 'warnings');
			} else {
				setEventMessages($langs->trans("WarningInvoiceDateTooFarInFuture"), null, 'warnings');
			}
		}

		$object->date = $newdate;
		$new_date_lim_reglement = $object->calculate_date_lim_reglement();
		if ($new_date_lim_reglement > $old_date_lim_reglement) {
			$object->date_lim_reglement = $new_date_lim_reglement;
		}
		if ($object->date_lim_reglement < $object->date) {
			$object->date_lim_reglement = $object->date;
		}
		$result = $object->update($user);
		if ($result < 0) {
			setEventMessages($object->error, $object->errors, 'errors');
			$action = 'editinvoicedate';
		}
	} elseif ($action == 'setdate_pointoftax' && $usercancreate) {
		$object->fetch($id);

		$date_pointoftax = dol_mktime(0, 0, 0, GETPOST('date_pointoftaxmonth', 'int'), GETPOST('date_pointoftaxday', 'int'), GETPOST('date_pointoftaxyear', 'int'), 'tzserver');

		$object->date_pointoftax = $date_pointoftax;
		$result = $object->update($user);
		if ($result < 0) {
			dol_print_error($db, $object->error);
		}
	} elseif ($action == 'setconditions' && $usercancreate) {
		$object->fetch($id);
		$object->cond_reglement_code = 0; // To clean property
		$object->cond_reglement_id = 0; // To clean property

		$error = 0;

		$db->begin();

		if (!$error) {
			$result = $object->setPaymentTerms(GETPOST('cond_reglement_id', 'int'));
			if ($result < 0) {
				$error++;
				setEventMessages($object->error, $object->errors, 'errors');
			}
		}

		if (!$error) {
			$old_date_lim_reglement = $object->date_lim_reglement;
			$new_date_lim_reglement = $object->calculate_date_lim_reglement();
			if ($new_date_lim_reglement > $old_date_lim_reglement) {
				$object->date_lim_reglement = $new_date_lim_reglement;
			}
			if ($object->date_lim_reglement < $object->date) {
				$object->date_lim_reglement = $object->date;
			}
			$result = $object->update($user);
			if ($result < 0) {
				$error++;
				setEventMessages($object->error, $object->errors, 'errors');
			}
		}

		if ($error) {
			$db->rollback();
		} else {
			$db->commit();
		}
	} elseif ($action == 'setpaymentterm' && $usercancreate) {
		$object->fetch($id);
		$object->date_lim_reglement = dol_mktime(12, 0, 0, GETPOST('paymenttermmonth', 'int'), GETPOST('paymenttermday', 'int'), GETPOST('paymenttermyear', 'int'));
		if ($object->date_lim_reglement < $object->date) {
			$object->date_lim_reglement = $object->calculate_date_lim_reglement();
			setEventMessages($langs->trans("DatePaymentTermCantBeLowerThanObjectDate"), null, 'warnings');
		}
		$result = $object->update($user);
		if ($result < 0) {
			dol_print_error($db, $object->error);
		}
	} elseif ($action == 'setrevenuestamp' && $usercancreate) {
		$object->fetch($id);
		$object->revenuestamp = (float) price2num(GETPOST('revenuestamp'));
		$result = $object->update($user);
		$object->update_price(1);
		if ($result < 0) {
			dol_print_error($db, $object->error);
		} else {
			// Define output language
			if (!getDolGlobalString('MAIN_DISABLE_PDF_AUTOUPDATE')) {
				$outputlangs = $langs;
				$newlang = '';
				if (getDolGlobalInt('MAIN_MULTILANGS') && empty($newlang) && GETPOST('lang_id', 'aZ09')) {
					$newlang = GETPOST('lang_id', 'aZ09');
				}
				if (getDolGlobalInt('MAIN_MULTILANGS') && empty($newlang)) {
					$newlang = $object->thirdparty->default_lang;
				}
				if (!empty($newlang)) {
					$outputlangs = new Translate("", $conf);
					$outputlangs->setDefaultLang($newlang);
					$outputlangs->load('products');
				}
				$model = $object->model_pdf;
				$ret = $object->fetch($id); // Reload to get new records

				$result = $object->generateDocument($model, $outputlangs, $hidedetails, $hidedesc, $hideref);
				if ($result < 0) {
					setEventMessages($object->error, $object->errors, 'errors');
				}
			}
		}
	} elseif ($action == 'set_incoterms' && isModEnabled('incoterm')) {		// Set incoterm
		$result = $object->setIncoterms(GETPOST('incoterm_id', 'int'), GETPOST('location_incoterms', 'alpha'));
	} elseif ($action == 'setbankaccount' && $usercancreate) {	// bank account
		$result = $object->setBankAccount(GETPOST('fk_account', 'int'));
	} elseif ($action == 'setremisepercent' && $usercancreate) {
		$object->fetch($id);
		$result = $object->setDiscount($user, price2num(GETPOST('remise_percent'), '', 2));
	} elseif ($action == "setabsolutediscount" && $usercancreate) {
		// We have POST[remise_id] or POST[remise_id_for_payment]
		$db->begin();

		// We use the credit to reduce amount of invoice
		if (GETPOST("remise_id", 'int') > 0) {
			$ret = $object->fetch($id);
			if ($ret > 0) {
				$result = $object->insert_discount(GETPOST("remise_id", 'int'));
				if ($result < 0) {
					setEventMessages($object->error, $object->errors, 'errors');
				}
			} else {
				$error++;
				setEventMessages($object->error, $object->errors, 'errors');
			}
		}
		// We use the credit to reduce remain to pay
		if (GETPOST("remise_id_for_payment", 'int') > 0) {
			require_once DOL_DOCUMENT_ROOT.'/core/class/discount.class.php';
			$discount = new DiscountAbsolute($db);
			$discount->fetch(GETPOST("remise_id_for_payment", 'int'));

			//var_dump($object->getRemainToPay(0));
			//var_dump($discount->amount_ttc);exit;
			$remaintopay = $object->getRemainToPay(0);
			if (price2num($discount->amount_ttc) > price2num($remaintopay)) {
				// TODO Split the discount in 2 automatically
				$error++;
				setEventMessages($langs->trans("ErrorDiscountLargerThanRemainToPaySplitItBefore"), null, 'errors');
			}

			if (!$error) {
				$result = $discount->link_to_invoice(0, $id);
				if ($result < 0) {
					$error++;
					setEventMessages($discount->error, $discount->errors, 'errors');
				}
			}

			if (!$error) {
				$newremaintopay = $object->getRemainToPay(0);
				if ($newremaintopay == 0) {
					$object->setPaid($user);
				}
			}
		}

		if (!$error) {
			$db->commit();
		} else {
			$db->rollback();
		}

		if (empty($error) && !getDolGlobalString('MAIN_DISABLE_PDF_AUTOUPDATE')) {
			$outputlangs = $langs;
			$newlang = '';
			if (getDolGlobalInt('MAIN_MULTILANGS') && empty($newlang) && GETPOST('lang_id', 'aZ09')) {
				$newlang = GETPOST('lang_id', 'aZ09');
			}
			if (getDolGlobalInt('MAIN_MULTILANGS') && empty($newlang)) {
				$object->fetch_thirdparty();
				$newlang = $object->thirdparty->default_lang;
			}
			if (!empty($newlang)) {
				$outputlangs = new Translate("", $conf);
				$outputlangs->setDefaultLang($newlang);
			}
			$ret = $object->fetch($id); // Reload to get new records

			$result = $object->generateDocument($object->model_pdf, $outputlangs, $hidedetails, $hidedesc, $hideref);
			if ($result < 0) {
				setEventMessages($object->error, $object->errors, 'errors');
			}
		}
	} elseif ($action == 'setref' && $usercancreate) {
		$object->fetch($id);
		$object->setValueFrom('ref', GETPOST('ref'), '', null, '', '', $user, 'BILL_MODIFY');
	} elseif ($action == 'setref_client' && $usercancreate) {
		$object->fetch($id);
		$object->set_ref_client(GETPOST('ref_client'));
	} elseif ($action == 'confirm_valid' && $confirm == 'yes' && $usercanvalidate) {
		// Classify to validated
		$idwarehouse = GETPOST('idwarehouse', 'int');

		$object->fetch($id);
		$object->fetch_thirdparty();

		// Check for warehouse
		if ($object->type != Facture::TYPE_DEPOSIT && getDolGlobalString('STOCK_CALCULATE_ON_BILL')) {
			$qualified_for_stock_change = 0;
			if (!getDolGlobalString('STOCK_SUPPORTS_SERVICES')) {
				$qualified_for_stock_change = $object->hasProductsOrServices(2);
			} else {
				$qualified_for_stock_change = $object->hasProductsOrServices(1);
			}

			if ($qualified_for_stock_change) {
				if (!$idwarehouse || $idwarehouse == - 1) {
					$error++;
					setEventMessages($langs->trans('ErrorFieldRequired', $langs->transnoentitiesnoconv("Warehouse")), null, 'errors');
					$action = '';
				}
			}
		}

		if (!$error) {
			$result = $object->validate($user, '', $idwarehouse);
			if ($result >= 0) {
				// Define output language
				if (!getDolGlobalString('MAIN_DISABLE_PDF_AUTOUPDATE')) {
					$outputlangs = $langs;
					$newlang = '';
					if (getDolGlobalInt('MAIN_MULTILANGS') && empty($newlang) && GETPOST('lang_id', 'aZ09')) {
						$newlang = GETPOST('lang_id', 'aZ09');
					}
					if (getDolGlobalInt('MAIN_MULTILANGS') && empty($newlang)) {
						$newlang = $object->thirdparty->default_lang;
					}
					if (!empty($newlang)) {
						$outputlangs = new Translate("", $conf);
						$outputlangs->setDefaultLang($newlang);
						$outputlangs->load('products');
					}
					$model = $object->model_pdf;

					$ret = $object->fetch($id); // Reload to get new records

					$result = $object->generateDocument($model, $outputlangs, $hidedetails, $hidedesc, $hideref);
					if ($result < 0) {
						setEventMessages($object->error, $object->errors, 'errors');
					}
				}
			} else {
				if (count($object->errors)) {
					setEventMessages(null, $object->errors, 'errors');
				} else {
					setEventMessages($object->error, $object->errors, 'errors');
				}
			}
		}
	} elseif ($action == 'confirm_modif' && $usercanunvalidate) {
		// Go back to draft status (unvalidate)
		$idwarehouse = GETPOST('idwarehouse', 'int');

		$object->fetch($id);
		$object->fetch_thirdparty();

		// Check parameters
		if ($object->type != Facture::TYPE_DEPOSIT && getDolGlobalString('STOCK_CALCULATE_ON_BILL')) {
			$qualified_for_stock_change = 0;
			if (!getDolGlobalString('STOCK_SUPPORTS_SERVICES')) {
				$qualified_for_stock_change = $object->hasProductsOrServices(2);
			} else {
				$qualified_for_stock_change = $object->hasProductsOrServices(1);
			}

			if ($qualified_for_stock_change) {
				if (!$idwarehouse || $idwarehouse == - 1) {
					$error++;
					setEventMessages($langs->trans('ErrorFieldRequired', $langs->transnoentitiesnoconv("Warehouse")), null, 'errors');
					$action = '';
				}
			}
		}

		if (!$error) {
			// We check if invoice has payments
			$totalpaid = 0;
			$sql = 'SELECT pf.amount';
			$sql .= ' FROM '.MAIN_DB_PREFIX.'paiement_facture as pf';
			$sql .= ' WHERE pf.fk_facture = '.((int) $object->id);

			$result = $db->query($sql);
			if ($result) {
				$i = 0;
				$num = $db->num_rows($result);

				while ($i < $num) {
					$objp = $db->fetch_object($result);
					$totalpaid += $objp->amount;
					$i++;
				}
			} else {
				dol_print_error($db, '');
			}

			$resteapayer = $object->total_ttc - $totalpaid;

			// We check that invoice lines are transferred into accountancy
			$ventilExportCompta = $object->getVentilExportCompta();

			// We check if no payment has been made
			if ($ventilExportCompta == 0) {
				if (getDolGlobalString('INVOICE_CAN_BE_EDITED_EVEN_IF_PAYMENT_DONE') || ($resteapayer == $object->total_ttc && empty($object->paye))) {
					$result = $object->setDraft($user, $idwarehouse);
					if ($result < 0) {
						setEventMessages($object->error, $object->errors, 'errors');
					}

					// Define output language
					if (!getDolGlobalString('MAIN_DISABLE_PDF_AUTOUPDATE')) {
						$outputlangs = $langs;
						$newlang = '';
						if (getDolGlobalInt('MAIN_MULTILANGS') && empty($newlang) && GETPOST('lang_id', 'aZ09')) {
							$newlang = GETPOST('lang_id', 'aZ09');
						}
						if (getDolGlobalInt('MAIN_MULTILANGS') && empty($newlang)) {
							$newlang = $object->thirdparty->default_lang;
						}
						if (!empty($newlang)) {
							$outputlangs = new Translate("", $conf);
							$outputlangs->setDefaultLang($newlang);
							$outputlangs->load('products');
						}
						$model = $object->model_pdf;
						$ret = $object->fetch($id); // Reload to get new records

						$object->generateDocument($model, $outputlangs, $hidedetails, $hidedesc, $hideref);
					}
				}
			}
		}
	} elseif ($action == 'confirm_paid' && $confirm == 'yes' && $usercanissuepayment) {
		// Classify "paid"
		$object->fetch($id);
		$result = $object->setPaid($user);
		if ($result < 0) {
			setEventMessages($object->error, $object->errors, 'errors');
		}
	} elseif ($action == 'confirm_paid_partially' && $confirm == 'yes' && $usercanissuepayment) {
		// Classif "paid partially"
		$object->fetch($id);
		$close_code = GETPOST("close_code", 'restricthtml');
		$close_note = GETPOST("close_note", 'restricthtml');
		if ($close_code) {
			$result = $object->setPaid($user, $close_code, $close_note);
			if ($result < 0) {
				setEventMessages($object->error, $object->errors, 'errors');
			}
		} else {
			setEventMessages($langs->trans("ErrorFieldRequired", $langs->transnoentitiesnoconv("Reason")), null, 'errors');
		}
	} elseif ($action == 'confirm_canceled' && $confirm == 'yes') {
		// Classify "abandoned"
		$object->fetch($id);
		$close_code = GETPOST("close_code", 'restricthtml');
		$close_note = GETPOST("close_note", 'restricthtml');
		if ($close_code) {
			$result = $object->setCanceled($user, $close_code, $close_note);
			if ($result < 0) {
				setEventMessages($object->error, $object->errors, 'errors');
			}
		} else {
			setEventMessages($langs->trans("ErrorFieldRequired", $langs->transnoentitiesnoconv("Reason")), null, 'errors');
		}
	} elseif ($action == 'confirm_converttoreduc' && $confirm == 'yes' && $usercancreate) {
		// Convert to reduce
		$object->fetch($id);
		$object->fetch_thirdparty();
		//$object->fetch_lines();	// Already done into fetch

		// Check if there is already a discount (protection to avoid duplicate creation when resubmit post)
		$discountcheck = new DiscountAbsolute($db);
		$result = $discountcheck->fetch(0, $object->id);

		$canconvert = 0;
		if ($object->type == Facture::TYPE_DEPOSIT && empty($discountcheck->id)) {
			$canconvert = 1; // we can convert deposit into discount if deposit is paid (completely, partially or not at all) and not already converted (see real condition into condition used to show button converttoreduc)
		}
		if (($object->type == Facture::TYPE_CREDIT_NOTE || $object->type == Facture::TYPE_STANDARD || $object->type == Facture::TYPE_SITUATION) && $object->paye == 0 && empty($discountcheck->id)) {
			$canconvert = 1; // we can convert credit note into discount if credit note is not paid back and not already converted and amount of payment is 0 (see real condition into condition used to show button converttoreduc)
		}

		if ($canconvert) {
			$db->begin();

			$amount_ht = $amount_tva = $amount_ttc = array();
			$multicurrency_amount_ht = $multicurrency_amount_tva = $multicurrency_amount_ttc = array();

			// Loop on each vat rate
			$i = 0;
			foreach ($object->lines as $line) {
				if ($line->product_type < 9 && $line->total_ht != 0) { // Remove lines with product_type greater than or equal to 9 and no need to create discount if amount is null
					$keyforvatrate = $line->tva_tx.($line->vat_src_code ? ' ('.$line->vat_src_code.')' : '');

					$amount_ht[$keyforvatrate] += $line->total_ht;
					$amount_tva[$keyforvatrate] += $line->total_tva;
					$amount_ttc[$keyforvatrate] += $line->total_ttc;
					$multicurrency_amount_ht[$keyforvatrate] += $line->multicurrency_total_ht;
					$multicurrency_amount_tva[$keyforvatrate] += $line->multicurrency_total_tva;
					$multicurrency_amount_ttc[$keyforvatrate] += $line->multicurrency_total_ttc;
					$i++;
				}
			}

			// If some payments were already done, we change the amount to pay using same prorate
			if (getDolGlobalString('INVOICE_ALLOW_REUSE_OF_CREDIT_WHEN_PARTIALLY_REFUNDED') && $object->type == Facture::TYPE_CREDIT_NOTE) {
				$alreadypaid = $object->getSommePaiement(); // This can be not 0 if we allow to create credit to reuse from credit notes partially refunded.
				if ($alreadypaid && abs($alreadypaid) < abs($object->total_ttc)) {
					$ratio = abs(($object->total_ttc - $alreadypaid) / $object->total_ttc);
					foreach ($amount_ht as $vatrate => $val) {
						$amount_ht[$vatrate] = price2num($amount_ht[$vatrate] * $ratio, 'MU');
						$amount_tva[$vatrate] = price2num($amount_tva[$vatrate] * $ratio, 'MU');
						$amount_ttc[$vatrate] = price2num($amount_ttc[$vatrate] * $ratio, 'MU');
						$multicurrency_amount_ht[$vatrate] = price2num($multicurrency_amount_ht[$vatrate] * $ratio, 'MU');
						$multicurrency_amount_tva[$vatrate] = price2num($multicurrency_amount_tva[$vatrate] * $ratio, 'MU');
						$multicurrency_amount_ttc[$vatrate] = price2num($multicurrency_amount_ttc[$vatrate] * $ratio, 'MU');
					}
				}
			}
			//var_dump($amount_ht);var_dump($amount_tva);var_dump($amount_ttc);exit;

			// Insert one discount by VAT rate category
			$discount = new DiscountAbsolute($db);
			if ($object->type == Facture::TYPE_CREDIT_NOTE) {
				$discount->description = '(CREDIT_NOTE)';
			} elseif ($object->type == Facture::TYPE_DEPOSIT) {
				$discount->description = '(DEPOSIT)';
			} elseif ($object->type == Facture::TYPE_STANDARD || $object->type == Facture::TYPE_REPLACEMENT || $object->type == Facture::TYPE_SITUATION) {
				$discount->description = '(EXCESS RECEIVED)';
			} else {
				setEventMessages($langs->trans('CantConvertToReducAnInvoiceOfThisType'), null, 'errors');
			}
			$discount->fk_soc = $object->socid;
			$discount->fk_facture_source = $object->id;

			$error = 0;

			if ($object->type == Facture::TYPE_STANDARD || $object->type == Facture::TYPE_REPLACEMENT || $object->type == Facture::TYPE_SITUATION) {
				// If we're on a standard invoice, we have to get excess received to create a discount in TTC without VAT

				// Total payments
				$sql = 'SELECT SUM(pf.amount) as total_paiements';
				$sql .= ' FROM '.MAIN_DB_PREFIX.'paiement_facture as pf, '.MAIN_DB_PREFIX.'paiement as p';
				$sql .= ' LEFT JOIN '.MAIN_DB_PREFIX.'c_paiement as c ON p.fk_paiement = c.id';
				$sql .= ' WHERE pf.fk_facture = '.((int) $object->id);
				$sql .= ' AND pf.fk_paiement = p.rowid';
				$sql .= ' AND p.entity IN ('.getEntity('invoice').')';
				$resql = $db->query($sql);
				if (!$resql) {
					dol_print_error($db);
				}

				$res = $db->fetch_object($resql);
				$total_paiements = $res->total_paiements;

				// Total credit note and deposit
				$total_creditnote_and_deposit = 0;
				$sql = "SELECT re.rowid, re.amount_ht, re.amount_tva, re.amount_ttc,";
				$sql .= " re.description, re.fk_facture_source";
				$sql .= " FROM ".MAIN_DB_PREFIX."societe_remise_except as re";
				$sql .= " WHERE fk_facture = ".((int) $object->id);
				$resql = $db->query($sql);
				if (!empty($resql)) {
					while ($obj = $db->fetch_object($resql)) {
						$total_creditnote_and_deposit += $obj->amount_ttc;
					}
				} else {
					dol_print_error($db);
				}

				$discount->amount_ht = $discount->amount_ttc = $total_paiements + $total_creditnote_and_deposit - $object->total_ttc;
				$discount->amount_tva = 0;
				$discount->tva_tx = 0;
				$discount->vat_src_code = '';

				$result = $discount->create($user);
				if ($result < 0) {
					$error++;
				}
			}
			if ($object->type == Facture::TYPE_CREDIT_NOTE || $object->type == Facture::TYPE_DEPOSIT) {
				foreach ($amount_ht as $tva_tx => $xxx) {
					$discount->amount_ht = abs($amount_ht[$tva_tx]);
					$discount->amount_tva = abs($amount_tva[$tva_tx]);
					$discount->amount_ttc = abs($amount_ttc[$tva_tx]);
					$discount->multicurrency_amount_ht = abs($multicurrency_amount_ht[$tva_tx]);
					$discount->multicurrency_amount_tva = abs($multicurrency_amount_tva[$tva_tx]);
					$discount->multicurrency_amount_ttc = abs($multicurrency_amount_ttc[$tva_tx]);

					// Clean vat code
					$reg = array();
					$vat_src_code = '';
					if (preg_match('/\((.*)\)/', $tva_tx, $reg)) {
						$vat_src_code = $reg[1];
						$tva_tx = preg_replace('/\s*\(.*\)/', '', $tva_tx); // Remove code into vatrate.
					}

					$discount->tva_tx = abs($tva_tx);
					$discount->vat_src_code = $vat_src_code;

					$result = $discount->create($user);
					if ($result < 0) {
						$error++;
						break;
					}
				}
			}

			if (empty($error)) {
				if ($object->type != Facture::TYPE_DEPOSIT) {
					// Set invoice as paid
					$result = $object->setPaid($user);
					if ($result >= 0) {
						$db->commit();
					} else {
						setEventMessages($object->error, $object->errors, 'errors');
						$db->rollback();
					}
				} else {
					$db->commit();
				}
			} else {
				setEventMessages($discount->error, $discount->errors, 'errors');
				$db->rollback();
			}
		}
	} elseif ($action == 'confirm_delete_paiement' && $confirm == 'yes' && $usercanissuepayment) {
		// Delete payment
		$object->fetch($id);
		if ($object->status == Facture::STATUS_VALIDATED && $object->paye == 0) {
			$paiement = new Paiement($db);
			$result = $paiement->fetch(GETPOST('paiement_id', 'int'));
			if ($result > 0) {
				$result = $paiement->delete(); // If fetch ok and found
				if ($result >= 0) {
					header("Location: ".$_SERVER['PHP_SELF']."?id=".$id);
					exit;
				}
			}
			if ($result < 0) {
				setEventMessages($paiement->error, $paiement->errors, 'errors');
			}
		}
	} elseif ($action == 'add' && $usercancreate) {
		// Insert new invoice in database
		if ($socid > 0) {
			$object->socid = GETPOSTINT('socid');
		}

		if (GETPOST('type', 'int') === '') {
			setEventMessages($langs->trans("ErrorFieldRequired", $langs->transnoentitiesnoconv("Type")), null, 'errors');
		}

		$db->begin();

		$error = 0;
		$originentity = GETPOST('originentity');
		// Fill array 'array_options' with data from add form
		$ret = $extrafields->setOptionalsFromPost(null, $object);
		if ($ret < 0) {
			$error++;
		}

		$dateinvoice = dol_mktime(0, 0, 0, GETPOST('remonth', 'int'), GETPOST('reday', 'int'), GETPOST('reyear', 'int'), 'tzserver');	// If we enter the 02 january, we need to save the 02 january for server
		$date_pointoftax = dol_mktime(0, 0, 0, GETPOST('date_pointoftaxmonth', 'int'), GETPOST('date_pointoftaxday', 'int'), GETPOST('date_pointoftaxyear', 'int'), 'tzserver');

		// Replacement invoice
		if (GETPOST('type') == Facture::TYPE_REPLACEMENT) {
			if (empty($dateinvoice)) {
				$error++;
				setEventMessages($langs->trans("ErrorFieldRequired", $langs->transnoentitiesnoconv("Date")), null, 'errors');
				$action = 'create';
			} elseif ($dateinvoice > (dol_get_last_hour(dol_now('tzuserrel')) + (!getDolGlobalString('INVOICE_MAX_FUTURE_DELAY') ? 0 : $conf->global->INVOICE_MAX_FUTURE_DELAY))) {
				$error++;
				setEventMessages($langs->trans("ErrorDateIsInFuture"), null, 'errors');
				$action = 'create';
			}

			if (!(GETPOST('fac_replacement', 'int') > 0)) {
				$error++;
				setEventMessages($langs->trans("ErrorFieldRequired", $langs->transnoentitiesnoconv("ReplaceInvoice")), null, 'errors');
				$action = 'create';
			}

			if (!$error) {
				// This is a replacement invoice
				$result = $object->fetch(GETPOST('fac_replacement', 'int'));
				$object->fetch_thirdparty();

				$object->date               = $dateinvoice;
				$object->date_pointoftax    = $date_pointoftax;
				$object->note_public		= trim(GETPOST('note_public', 'restricthtml'));
				$object->note_private		= trim(GETPOST('note_private', 'restricthtml'));
				$object->ref_client			= GETPOST('ref_client', 'alphanohtml');
				$object->ref_customer		= GETPOST('ref_client', 'alphanohtml');
				$object->model_pdf          = GETPOST('model', 'alphanohtml');
				$object->fk_project			= GETPOST('projectid', 'int');
				$object->cond_reglement_id	= GETPOST('cond_reglement_id', 'int');
				$object->mode_reglement_id	= GETPOST('mode_reglement_id', 'int');
				$object->fk_account         = GETPOST('fk_account', 'int');
				//$object->remise_absolue		= price2num(GETPOST('remise_absolue'), 'MU', 2);
				//$object->remise_percent		= price2num(GETPOST('remise_percent'), '', 2);
				$object->fk_incoterms       = GETPOST('incoterm_id', 'int');
				$object->location_incoterms = GETPOST('location_incoterms', 'alpha');
				$object->multicurrency_code = GETPOST('multicurrency_code', 'alpha');
				$object->multicurrency_tx   = GETPOST('originmulticurrency_tx', 'int');

				// Special properties of replacement invoice
				$object->fk_facture_source = GETPOST('fac_replacement', 'int');
				$object->type              = Facture::TYPE_REPLACEMENT;

				$id = $object->createFromCurrent($user);
				if ($id <= 0) {
					setEventMessages($object->error, $object->errors, 'errors');
				}
			}
		}

		// Credit note invoice
		if (GETPOST('type') == Facture::TYPE_CREDIT_NOTE) {
			$sourceinvoice = GETPOST('fac_avoir', 'int');
			if (!($sourceinvoice > 0) && !getDolGlobalString('INVOICE_CREDIT_NOTE_STANDALONE')) {
				$error++;
				setEventMessages($langs->trans("ErrorFieldRequired", $langs->transnoentitiesnoconv("CorrectInvoice")), null, 'errors');
				$action = 'create';
			}

			if (empty($dateinvoice)) {
				$error++;
				setEventMessages($langs->trans("ErrorFieldRequired", $langs->transnoentitiesnoconv("Date")), null, 'errors');
				$action = 'create';
			} elseif ($dateinvoice > (dol_get_last_hour(dol_now('tzuserrel')) + (!getDolGlobalString('INVOICE_MAX_FUTURE_DELAY') ? 0 : $conf->global->INVOICE_MAX_FUTURE_DELAY))) {
				$error++;
				setEventMessages($langs->trans("ErrorDateIsInFuture"), null, 'errors');
				$action = 'create';
			}

			if (getDolGlobalInt('INVOICE_SUBTYPE_ENABLED') && empty(GETPOST("subtype"))) {
				$error++;
				setEventMessages($langs->trans("ErrorFieldRequired", $langs->transnoentitiesnoconv("InvoiceSubtype")), null, 'errors');
				$action = 'create';
			}

			if (!$error) {
				if (!empty($originentity)) {
					$object->entity = $originentity;
				}
				$object->socid              = GETPOSTINT('socid');
				$object->subtype            = GETPOST('subtype');
				$object->ref                = GETPOST('ref');
				$object->date               = $dateinvoice;
				$object->date_pointoftax    = $date_pointoftax;
				$object->note_public		= trim(GETPOST('note_public', 'restricthtml'));
				$object->note_private		= trim(GETPOST('note_private', 'restricthtml'));
				$object->ref_client			= GETPOST('ref_client', 'alphanohtml');
				$object->ref_customer		= GETPOST('ref_client', 'alphanohtml');
				$object->model_pdf          = GETPOST('model');
				$object->fk_project			= GETPOST('projectid', 'int');
				$object->cond_reglement_id	= 0;		// No payment term for a credit note
				$object->mode_reglement_id	= GETPOST('mode_reglement_id', 'int');
				$object->fk_account         = GETPOST('fk_account', 'int');
				//$object->remise_absolue		= price2num(GETPOST('remise_absolue'), 'MU');
				//$object->remise_percent		= price2num(GETPOST('remise_percent'), '', 2);
				$object->fk_incoterms       = GETPOST('incoterm_id', 'int');
				$object->location_incoterms = GETPOST('location_incoterms', 'alpha');
				$object->multicurrency_code = GETPOST('multicurrency_code', 'alpha');
				$object->multicurrency_tx   = GETPOST('originmulticurrency_tx', 'int');

				// Special properties of replacement invoice
				$object->fk_facture_source = $sourceinvoice > 0 ? $sourceinvoice : '';
				$object->type = Facture::TYPE_CREDIT_NOTE;

				$facture_source = new Facture($db); // fetch origin object
				if ($facture_source->fetch($object->fk_facture_source) > 0) {
					if ($facture_source->type == Facture::TYPE_SITUATION) {
						$object->situation_counter = $facture_source->situation_counter;
						$object->situation_cycle_ref = $facture_source->situation_cycle_ref;
						$facture_source->fetchPreviousNextSituationInvoice();
					}
				}


				$id = $object->create($user);
				if ($id < 0) {
					$error++;
				} else {
					// copy internal contacts
					if ($object->copy_linked_contact($facture_source, 'internal') < 0) {
						$error++;
					} elseif ($facture_source->socid == $object->socid) {
						// copy external contacts if same company
						if ($object->copy_linked_contact($facture_source, 'external') < 0) {
							$error++;
						}
					}
				}

				// NOTE: Pb with situation invoice
				// NOTE: fields total on situation invoice are stored as cumulative values on total of lines (bad) but delta on invoice total
				// NOTE: fields total on credit note are stored as delta both on total of lines and on invoice total (good)
				// NOTE: fields situation_percent on situation invoice are stored as cumulative values on lines (bad)
				// NOTE: fields situation_percent on credit note are stored as delta on lines (good)
				if (GETPOST('invoiceAvoirWithLines', 'int') == 1 && $id > 0) {
					if (!empty($facture_source->lines)) {
						$fk_parent_line = 0;

						foreach ($facture_source->lines as $line) {
							// Extrafields
							if (method_exists($line, 'fetch_optionals')) {
								// load extrafields
								$line->fetch_optionals();
							}

							// Reset fk_parent_line for no child products and special product
							if (($line->product_type != 9 && empty($line->fk_parent_line)) || $line->product_type == 9) {
								$fk_parent_line = 0;
							}


							if ($facture_source->type == Facture::TYPE_SITUATION) {
								$source_fk_prev_id = $line->fk_prev_id; // temporary storing situation invoice fk_prev_id
								$line->fk_prev_id  = $line->id; // The new line of the new credit note we are creating must be linked to the situation invoice line it is created from

								if (!empty($facture_source->tab_previous_situation_invoice)) {
									// search the last standard invoice in cycle and the possible credit note between this last and facture_source
									// TODO Move this out of loop of $facture_source->lines
									$tab_jumped_credit_notes = array();
									$lineIndex = count($facture_source->tab_previous_situation_invoice) - 1;
									$searchPreviousInvoice = true;
									while ($searchPreviousInvoice) {
										if ($facture_source->tab_previous_situation_invoice[$lineIndex]->type == Facture::TYPE_SITUATION || $lineIndex < 1) {
											$searchPreviousInvoice = false; // find, exit;
											break;
										} else {
											if ($facture_source->tab_previous_situation_invoice[$lineIndex]->type == Facture::TYPE_CREDIT_NOTE) {
												$tab_jumped_credit_notes[$lineIndex] = $facture_source->tab_previous_situation_invoice[$lineIndex]->id;
											}
											$lineIndex--; // go to previous invoice in cycle
										}
									}

									$maxPrevSituationPercent = 0;
									foreach ($facture_source->tab_previous_situation_invoice[$lineIndex]->lines as $prevLine) {
										if ($prevLine->id == $source_fk_prev_id) {
											$maxPrevSituationPercent = max($maxPrevSituationPercent, $prevLine->situation_percent);

											//$line->subprice  = $line->subprice - $prevLine->subprice;
											$line->total_ht  = $line->total_ht - $prevLine->total_ht;
											$line->total_tva = $line->total_tva - $prevLine->total_tva;
											$line->total_ttc = $line->total_ttc - $prevLine->total_ttc;
											$line->total_localtax1 = $line->total_localtax1 - $prevLine->total_localtax1;
											$line->total_localtax2 = $line->total_localtax2 - $prevLine->total_localtax2;

											$line->multicurrency_subprice  = $line->multicurrency_subprice - $prevLine->multicurrency_subprice;
											$line->multicurrency_total_ht  = $line->multicurrency_total_ht - $prevLine->multicurrency_total_ht;
											$line->multicurrency_total_tva = $line->multicurrency_total_tva - $prevLine->multicurrency_total_tva;
											$line->multicurrency_total_ttc = $line->multicurrency_total_ttc - $prevLine->multicurrency_total_ttc;
										}
									}

									// prorata
									$line->situation_percent = $maxPrevSituationPercent - $line->situation_percent;

									//print 'New line based on invoice id '.$facture_source->tab_previous_situation_invoice[$lineIndex]->id.' fk_prev_id='.$source_fk_prev_id.' will be fk_prev_id='.$line->fk_prev_id.' '.$line->total_ht.' '.$line->situation_percent.'<br>';

									// If there is some credit note between last situation invoice and invoice used for credit note generation (note: credit notes are stored as delta)
									$maxPrevSituationPercent = 0;
									foreach ($tab_jumped_credit_notes as $index => $creditnoteid) {
										foreach ($facture_source->tab_previous_situation_invoice[$index]->lines as $prevLine) {
											if ($prevLine->fk_prev_id == $source_fk_prev_id) {
												$maxPrevSituationPercent = $prevLine->situation_percent;

												$line->total_ht  -= $prevLine->total_ht;
												$line->total_tva -= $prevLine->total_tva;
												$line->total_ttc -= $prevLine->total_ttc;
												$line->total_localtax1 -= $prevLine->total_localtax1;
												$line->total_localtax2 -= $prevLine->total_localtax2;

												$line->multicurrency_subprice  -= $prevLine->multicurrency_subprice;
												$line->multicurrency_total_ht  -= $prevLine->multicurrency_total_ht;
												$line->multicurrency_total_tva -= $prevLine->multicurrency_total_tva;
												$line->multicurrency_total_ttc -= $prevLine->multicurrency_total_ttc;
											}
										}
									}

									// prorata
									$line->situation_percent += $maxPrevSituationPercent;

									//print 'New line based on invoice id '.$facture_source->tab_previous_situation_invoice[$lineIndex]->id.' fk_prev_id='.$source_fk_prev_id.' will be fk_prev_id='.$line->fk_prev_id.' '.$line->total_ht.' '.$line->situation_percent.'<br>';
								}
							}

							$line->fk_facture = $object->id;
							$line->fk_parent_line = $fk_parent_line;

							$line->subprice = -$line->subprice; // invert price for object
							$line->pa_ht = $line->pa_ht; // we chose to have buy/cost price always positive, so no revert of sign here
							$line->total_ht = -$line->total_ht;
							$line->total_tva = -$line->total_tva;
							$line->total_ttc = -$line->total_ttc;
							$line->total_localtax1 = -$line->total_localtax1;
							$line->total_localtax2 = -$line->total_localtax2;

							$line->multicurrency_subprice = -$line->multicurrency_subprice;
							$line->multicurrency_total_ht = -$line->multicurrency_total_ht;
							$line->multicurrency_total_tva = -$line->multicurrency_total_tva;
							$line->multicurrency_total_ttc = -$line->multicurrency_total_ttc;

							$line->context['createcreditnotefrominvoice'] = 1;
							$result = $line->insert(0, 1); // When creating credit note with same lines than source, we must ignore error if discount already linked

							$object->lines[] = $line; // insert new line in current object

							// Defined the new fk_parent_line
							if ($result > 0 && $line->product_type == 9) {
								$fk_parent_line = $result;
							}
						}

						$object->update_price(1);
					}
				}

				if (GETPOST('invoiceAvoirWithPaymentRestAmount', 'int') == 1 && $id > 0) {
					if ($facture_source->fetch($object->fk_facture_source) > 0) {
						$totalpaid = $facture_source->getSommePaiement();
						$totalcreditnotes = $facture_source->getSumCreditNotesUsed();
						$totaldeposits = $facture_source->getSumDepositsUsed();
						$remain_to_pay = abs($facture_source->total_ttc - $totalpaid - $totalcreditnotes - $totaldeposits);

						$object->addline($langs->trans('invoiceAvoirLineWithPaymentRestAmount'), $remain_to_pay, 1, 0, 0, 0, 0, 0, '', '', 'TTC');
					}
				}

				// Add link between credit note and origin
				if (!empty($object->fk_facture_source) && $id > 0) {
					$facture_source->fetch($object->fk_facture_source);
					$facture_source->fetchObjectLinked();

					if (!empty($facture_source->linkedObjectsIds)) {
						foreach ($facture_source->linkedObjectsIds as $sourcetype => $TIds) {
							$object->add_object_linked($sourcetype, current($TIds));
						}
					}
				}
			}
		}

		// Standard invoice or Deposit invoice, created from a Predefined template invoice
		if ((GETPOST('type') == Facture::TYPE_STANDARD || GETPOST('type') == Facture::TYPE_DEPOSIT) && GETPOST('fac_rec', 'int') > 0) {
			if (empty($dateinvoice)) {
				$error++;
				setEventMessages($langs->trans("ErrorFieldRequired", $langs->transnoentitiesnoconv("Date")), null, 'errors');
				$action = 'create';
			} elseif ($dateinvoice > (dol_get_last_hour(dol_now('tzuserrel')) + (!getDolGlobalString('INVOICE_MAX_FUTURE_DELAY') ? 0 : $conf->global->INVOICE_MAX_FUTURE_DELAY))) {
				$error++;
				setEventMessages($langs->trans("ErrorDateIsInFuture"), null, 'errors');
				$action = 'create';
			}


			if (getDolGlobalInt('INVOICE_SUBTYPE_ENABLED') && empty(GETPOST("subtype"))) {
				$error++;
				setEventMessages($langs->trans("ErrorFieldRequired", $langs->transnoentitiesnoconv("InvoiceSubtype")), null, 'errors');
				$action = 'create';
			}

			if (!$error) {
				$object->socid              = GETPOSTINT('socid');
				$object->type               = GETPOST('type');
				$object->subtype            = GETPOST('subtype');
				$object->ref                = GETPOST('ref');
				$object->date               = $dateinvoice;
				$object->date_pointoftax    = $date_pointoftax;
				$object->note_public        = trim(GETPOST('note_public', 'restricthtml'));
				$object->note_private       = trim(GETPOST('note_private', 'restricthtml'));
				$object->ref_customer       = GETPOST('ref_client');
				$object->ref_client         = $object->ref_customer;
				$object->model_pdf          = GETPOST('model');
				$object->fk_project         = GETPOST('projectid', 'int');
				$object->cond_reglement_id	= (GETPOST('type') == 3 ? 1 : GETPOST('cond_reglement_id'));
				$object->mode_reglement_id	= GETPOST('mode_reglement_id', 'int');
				$object->fk_account         = GETPOST('fk_account', 'int');
				$object->amount             = price2num(GETPOST('amount'));
				//$object->remise_absolue		= price2num(GETPOST('remise_absolue'), 'MU');
				//$object->remise_percent		= price2num(GETPOST('remise_percent'), '', 2);
				$object->fk_incoterms       = GETPOST('incoterm_id', 'int');
				$object->location_incoterms = GETPOST('location_incoterms', 'alpha');
				$object->multicurrency_code = GETPOST('multicurrency_code', 'alpha');
				$object->multicurrency_tx   = GETPOST('originmulticurrency_tx', 'int');

				// Source facture
				$object->fac_rec = GETPOST('fac_rec', 'int');

				$id = $object->create($user); // This include recopy of links from recurring invoice and recurring invoice lines
			}
		}

		// Standard or deposit invoice, not from a Predefined template invoice
		if ((GETPOST('type') == Facture::TYPE_STANDARD || GETPOST('type') == Facture::TYPE_DEPOSIT || GETPOST('type') == Facture::TYPE_PROFORMA || (GETPOST('type') == Facture::TYPE_SITUATION && !GETPOST('situations'))) && GETPOST('fac_rec') <= 0) {
			$typeamount = GETPOST('typedeposit', 'aZ09');
			$valuestandardinvoice = price2num(str_replace('%', '', GETPOST('valuestandardinvoice', 'alpha')), 'MU');
			$valuedeposit = price2num(str_replace('%', '', GETPOST('valuedeposit', 'alpha')), 'MU');

			if (GETPOST('socid', 'int') < 1) {
				$error++;
				setEventMessages($langs->trans("ErrorFieldRequired", $langs->transnoentitiesnoconv("Customer")), null, 'errors');
				$action = 'create';
			}

			if (empty($dateinvoice)) {
				$error++;
				setEventMessages($langs->trans("ErrorFieldRequired", $langs->transnoentitiesnoconv("Date")), null, 'errors');
				$action = 'create';
			} elseif ($dateinvoice > (dol_get_last_hour(dol_now('tzuserrel')) + (!getDolGlobalString('INVOICE_MAX_FUTURE_DELAY') ? 0 : $conf->global->INVOICE_MAX_FUTURE_DELAY))) {
				$error++;
				setEventMessages($langs->trans("ErrorDateIsInFuture"), null, 'errors');
				$action = 'create';
			}


			if (GETPOST('type') == Facture::TYPE_STANDARD) {
				if ($valuestandardinvoice < 0 || $valuestandardinvoice > 100) {
					setEventMessages($langs->trans("ErrorAPercentIsRequired"), null, 'errors');
					$error++;
					$action = 'create';
				}
			} elseif (GETPOST('type') == Facture::TYPE_DEPOSIT) {
				if ($typeamount && !empty($origin) && !empty($originid)) {
					if ($typeamount == 'amount' && $valuedeposit <= 0) {
						setEventMessages($langs->trans("ErrorAnAmountWithoutTaxIsRequired"), null, 'errors');
						$error++;
						$action = 'create';
					}
					if ($typeamount == 'variable' && $valuedeposit <= 0) {
						setEventMessages($langs->trans("ErrorAPercentIsRequired"), null, 'errors');
						$error++;
						$action = 'create';
					}
					if ($typeamount == 'variablealllines' && $valuedeposit <= 0) {
						setEventMessages($langs->trans("ErrorAPercentIsRequired"), null, 'errors');
						$error++;
						$action = 'create';
					}
				}
			}


			if (getDolGlobalInt('INVOICE_SUBTYPE_ENABLED') && empty(GETPOST("subtype"))) {
				$error++;
				setEventMessages($langs->trans("ErrorFieldRequired", $langs->transnoentitiesnoconv("InvoiceSubtype")), null, 'errors');
				$action = 'create';
			}

			if (!$error) {
				$object->socid              = GETPOSTINT('socid');
				$object->type				= GETPOST('type');
				$object->subtype            = GETPOST('subtype');
				$object->ref                = GETPOST('ref');
				$object->date				= $dateinvoice;
				$object->date_pointoftax    = $date_pointoftax;
				$object->note_public		= trim(GETPOST('note_public', 'restricthtml'));
				$object->note_private       = trim(GETPOST('note_private', 'restricthtml'));
				$object->ref_client			= GETPOST('ref_client');
				$object->ref_customer		= GETPOST('ref_client');
				$object->model_pdf          = GETPOST('model');
				$object->fk_project			= GETPOST('projectid', 'int');
				$object->cond_reglement_id	= (GETPOST('type') == 3 ? 1 : GETPOST('cond_reglement_id'));
				$object->mode_reglement_id	= GETPOST('mode_reglement_id');
				$object->fk_account         = GETPOST('fk_account', 'int');
				$object->amount             = price2num(GETPOST('amount'));
				//$object->remise_absolue		= price2num(GETPOST('remise_absolue'), 'MU');
				//$object->remise_percent		= price2num(GETPOST('remise_percent'), '', 2);
				$object->fk_incoterms       = GETPOST('incoterm_id', 'int');
				$object->location_incoterms = GETPOST('location_incoterms', 'alpha');
				$object->multicurrency_code = GETPOST('multicurrency_code', 'alpha');
				$object->multicurrency_tx   = GETPOST('originmulticurrency_tx', 'int');

				if (GETPOST('type') == Facture::TYPE_SITUATION) {
					$object->situation_counter = 1;
					$object->situation_final = 0;
					$object->situation_cycle_ref = $object->newCycle();
				}

				if (in_array($object->type, $retainedWarrantyInvoiceAvailableType)) {
					$object->retained_warranty = GETPOST('retained_warranty', 'int');
					$object->retained_warranty_fk_cond_reglement = GETPOST('retained_warranty_fk_cond_reglement', 'int');
				} else {
					$object->retained_warranty = 0;
					$object->retained_warranty_fk_cond_reglement = 0;
				}

				$retained_warranty_date_limit = GETPOST('retained_warranty_date_limit');
				if (!empty($retained_warranty_date_limit) && dol_stringtotime($retained_warranty_date_limit)) {
					$object->retained_warranty_date_limit = dol_stringtotime($retained_warranty_date_limit);
				}
				$object->retained_warranty_date_limit = !empty($object->retained_warranty_date_limit) ? $object->retained_warranty_date_limit : $object->calculate_date_lim_reglement($object->retained_warranty_fk_cond_reglement);

				$object->fetch_thirdparty();

				// If creation from another object of another module (Example: origin=propal, originid=1)
				if (!empty($origin) && !empty($originid)) {
					$regs = array();
					// Parse element/subelement (ex: project_task)
					$element = $subelement = $origin;
					if (preg_match('/^([^_]+)_([^_]+)/i', $origin, $regs)) {
						$element = $regs[1];
						$subelement = $regs[2];
					}

					// For compatibility
					if ($element == 'order') {
						$element = $subelement = 'commande';
					}
					if ($element == 'propal') {
						$element = 'comm/propal';
						$subelement = 'propal';
					}
					if ($element == 'contract') {
						$element = $subelement = 'contrat';
					}
					if ($element == 'inter') {
						$element = $subelement = 'ficheinter';
					}
					if ($element == 'shipping') {
						$element = $subelement = 'expedition';
					}

					$object->origin = $origin;
					$object->origin_id = $originid;

					// Possibility to add external linked objects with hooks
					$object->linked_objects[$object->origin] = $object->origin_id;
					// link with order if it is a shipping invoice
					if ($object->origin == 'shipping') {
						require_once DOL_DOCUMENT_ROOT.'/expedition/class/expedition.class.php';
						$exp = new Expedition($db);
						$exp->fetch($object->origin_id);
						$exp->fetchObjectLinked();
						if (is_array($exp->linkedObjectsIds['commande']) && count($exp->linkedObjectsIds['commande']) > 0) {
							foreach ($exp->linkedObjectsIds['commande'] as $key => $value) {
								$object->linked_objects['commande'] = $value;
							}
						}
					}

					if (is_array($_POST['other_linked_objects']) && !empty($_POST['other_linked_objects'])) {
						$object->linked_objects = array_merge($object->linked_objects, $_POST['other_linked_objects']);
					}

					$id = $object->create($user); // This include class to add_object_linked() and add add_contact()

					if ($id > 0) {
						dol_include_once('/'.$element.'/class/'.$subelement.'.class.php');

						$classname = ucfirst($subelement);
						$srcobject = new $classname($db);

						dol_syslog("Try to find source object origin=".$object->origin." originid=".$object->origin_id." to add lines or deposit lines");
						$result = $srcobject->fetch($object->origin_id);

						// If deposit invoice - down payment with 1 line (fixed amount or percent)
						if (GETPOST('type') == Facture::TYPE_DEPOSIT && in_array($typeamount, array('amount', 'variable'))) {
							// Define the array $amountdeposit
							$amountdeposit = array();
							if (getDolGlobalString('MAIN_DEPOSIT_MULTI_TVA')) {
								if ($typeamount == 'amount') {
									$amount = $valuedeposit;
								} else {
									$amount = $srcobject->total_ttc * ($valuedeposit / 100);
								}

								$TTotalByTva = array();
								foreach ($srcobject->lines as &$line) {
									if (!empty($line->special_code)) {
										continue;
									}
									$TTotalByTva[$line->tva_tx] += $line->total_ttc;
								}

								foreach ($TTotalByTva as $tva => &$total) {
									$coef = $total / $srcobject->total_ttc; // Calc coef
									$am = $amount * $coef;
									$amount_ttc_diff += $am;
									$amountdeposit[$tva] += $am / (1 + $tva / 100); // Convert into HT for the addline
								}
							} else {
								if ($typeamount == 'amount') {
									$amountdeposit[0] = $valuedeposit;
								} elseif ($typeamount == 'variable') {
									if ($result > 0) {
										$totalamount = 0;
										$lines = $srcobject->lines;
										$numlines = count($lines);
										for ($i = 0; $i < $numlines; $i++) {
											$qualified = 1;
											if (empty($lines[$i]->qty)) {
												$qualified = 0; // We discard qty=0, it is an option
											}
											if (!empty($lines[$i]->special_code)) {
												$qualified = 0; // We discard special_code (frais port, ecotaxe, option, ...)
											}
											if ($qualified) {
												$totalamount += $lines[$i]->total_ht; // Fixme : is it not for the customer ? Shouldn't we take total_ttc ?
												$tva_tx = $lines[$i]->tva_tx;
												$amountdeposit[$tva_tx] += ($lines[$i]->total_ht * $valuedeposit) / 100;
											}
										}

										if ($totalamount == 0) {
											$amountdeposit[0] = 0;
										}
									} else {
										setEventMessages($srcobject->error, $srcobject->errors, 'errors');
										$error++;
									}
								}

								$amount_ttc_diff = $amountdeposit[0];
							}

							foreach ($amountdeposit as $tva => $amount) {
								if (empty($amount)) {
									continue;
								}

								$arraylist = array(
									'amount' => 'FixAmount',
									'variable' => 'VarAmount'
								);
								$descline = '(DEPOSIT)';
								//$descline.= ' - '.$langs->trans($arraylist[$typeamount]);
								if ($typeamount == 'amount') {
									$descline .= ' ('.price($valuedeposit, '', $langs, 0, - 1, - 1, (!empty($object->multicurrency_code) ? $object->multicurrency_code : $conf->currency)).')';
								} elseif ($typeamount == 'variable') {
									$descline .= ' ('.$valuedeposit.'%)';
								}

								$descline .= ' - '.$srcobject->ref;
								$result = $object->addline(
									$descline,
									$amount, // subprice
									1, // quantity
									$tva, // vat rate
									0, // localtax1_tx
									0, // localtax2_tx
									(!getDolGlobalString('INVOICE_PRODUCTID_DEPOSIT') ? 0 : $conf->global->INVOICE_PRODUCTID_DEPOSIT), // fk_product
									0, // remise_percent
									0, // date_start
									0, // date_end
									0,
									$lines[$i]->info_bits, // info_bits
									0,
									'HT',
									0,
									0, // product_type
									1,
									$lines[$i]->special_code,
									$object->origin,
									0,
									0,
									0,
									0,
									'',
									0,
									100,
									0,
									null,
									0,
									'',
									1
								);
							}

							$diff = $object->total_ttc - $amount_ttc_diff;

							if (getDolGlobalString('MAIN_DEPOSIT_MULTI_TVA') && $diff != 0) {
								$object->fetch_lines();
								$subprice_diff = $object->lines[0]->subprice - $diff / (1 + $object->lines[0]->tva_tx / 100);
								$object->updateline($object->lines[0]->id, $object->lines[0]->desc, $subprice_diff, $object->lines[0]->qty, $object->lines[0]->remise_percent, $object->lines[0]->date_start, $object->lines[0]->date_end, $object->lines[0]->tva_tx, 0, 0, 'HT', $object->lines[0]->info_bits, $object->lines[0]->product_type, 0, 0, 0, $object->lines[0]->pa_ht, $object->lines[0]->label, 0, array(), 100);
							}
						}

						// standard invoice, credit note, or down payment from a percent of all lines
						if (GETPOST('type') != Facture::TYPE_DEPOSIT || (GETPOST('type') == Facture::TYPE_DEPOSIT && $typeamount == 'variablealllines')) {
							if ($result > 0) {
								$lines = $srcobject->lines;
								if (empty($lines) && method_exists($srcobject, 'fetch_lines')) {
									$srcobject->fetch_lines();
									$lines = $srcobject->lines;
								}

								// If we create a standard invoice with a percent, we change amount by changing the qty
								if (GETPOST('type') == Facture::TYPE_STANDARD && $valuestandardinvoice > 0 && $valuestandardinvoice < 100) {
									if (is_array($lines)) {
										foreach ($lines as $line) {
											// We keep ->subprice and ->pa_ht, but we change the qty
											$line->qty = price2num($line->qty * $valuestandardinvoice / 100, 'MS');
										}
									}
								}
								// If we create a down payment with a percent on all lines, we change amount by changing the qty
								if (GETPOST('type') == Facture::TYPE_DEPOSIT && $typeamount == 'variablealllines') {
									if (is_array($lines)) {
										foreach ($lines as $line) {
											// We keep ->subprice and ->pa_ht, but we change the qty
											$line->qty = price2num($line->qty * $valuedeposit / 100, 'MS');
										}
									}
								}

								$fk_parent_line = 0;
								$num = count($lines);

								for ($i = 0; $i < $num; $i++) {
									if (!in_array($lines[$i]->id, $selectedLines)) {
										continue; // Skip unselected lines
									}

									// Don't add lines with qty 0 when coming from a shipment including all order lines
									if ($srcobject->element == 'shipping' && getDolGlobalString('SHIPMENT_GETS_ALL_ORDER_PRODUCTS') && $lines[$i]->qty == 0) {
										continue;
									}
									// Don't add closed lines when coming from a contract (Set constant to '0,5' to exclude also inactive lines)
									if (!isset($conf->global->CONTRACT_EXCLUDE_SERVICES_STATUS_FOR_INVOICE)) {
										$conf->global->CONTRACT_EXCLUDE_SERVICES_STATUS_FOR_INVOICE = '5';
									}
									if ($srcobject->element == 'contrat' && in_array($lines[$i]->statut, explode(',', getDolGlobalString('CONTRACT_EXCLUDE_SERVICES_STATUS_FOR_INVOICE')))) {
										continue;
									}

									$label = (!empty($lines[$i]->label) ? $lines[$i]->label : '');
									$desc = (!empty($lines[$i]->desc) ? $lines[$i]->desc : '');
									if ($object->situation_counter == 1) {
										$lines[$i]->situation_percent = 0;
									}

									if ($lines[$i]->subprice < 0 && !getDolGlobalString('INVOICE_KEEP_DISCOUNT_LINES_AS_IN_ORIGIN')) {
										// Negative line, we create a discount line
										if (empty($desc)) {
											$desc = $label ? $label : $langs->trans('Discount');
										}

										$discount = new DiscountAbsolute($db);
										$discount->fk_soc = $object->socid;
										$discount->amount_ht = abs($lines[$i]->total_ht);
										$discount->amount_tva = abs($lines[$i]->total_tva);
										$discount->amount_ttc = abs($lines[$i]->total_ttc);
										$discount->tva_tx = $lines[$i]->tva_tx;
										$discount->fk_user = $user->id;
										$discount->description = $desc;
										$discount->multicurrency_subprice = abs($lines[$i]->multicurrency_subprice);
										$discount->multicurrency_amount_ht = abs($lines[$i]->multicurrency_total_ht);
										$discount->multicurrency_amount_tva = abs($lines[$i]->multicurrency_total_tva);
										$discount->multicurrency_amount_ttc = abs($lines[$i]->multicurrency_total_ttc);

										$discountid = $discount->create($user);
										if ($discountid > 0) {
											$result = $object->insert_discount($discountid); // This include link_to_invoice
										} else {
											setEventMessages($discount->error, $discount->errors, 'errors');
											$error++;
											break;
										}
									} else {
										// Positive line
										// we keep first type from product if exist, otherwise we keep type from line (free line) and at last default Product
										$product_type = $lines[$i]->product_type ?? ($lines[$i]->type ?? Product::TYPE_PRODUCT);

										// Date start
										$date_start = false;
										if ($lines[$i]->date_debut_prevue) {
											$date_start = $lines[$i]->date_debut_prevue;
										}
										if ($lines[$i]->date_debut_reel) {
											$date_start = $lines[$i]->date_debut_reel;
										}
										if ($lines[$i]->date_start) {
											$date_start = $lines[$i]->date_start;
										}

										// Date end
										$date_end = false;
										if ($lines[$i]->date_fin_prevue) {
											$date_end = $lines[$i]->date_fin_prevue;
										}
										if ($lines[$i]->date_fin_reel) {
											$date_end = $lines[$i]->date_fin_reel;
										}
										if ($lines[$i]->date_end) {
											$date_end = $lines[$i]->date_end;
										}

										// Reset fk_parent_line for no child products and special product
										if (($lines[$i]->product_type != 9 && empty($lines[$i]->fk_parent_line)) || $lines[$i]->product_type == 9) {
											$fk_parent_line = 0;
										}

										// Extrafields
										if (method_exists($lines[$i], 'fetch_optionals')) {
											$lines[$i]->fetch_optionals();
											$array_options = $lines[$i]->array_options;
										}

										$tva_tx = $lines[$i]->tva_tx;
										if (!empty($lines[$i]->vat_src_code) && !preg_match('/\(/', $tva_tx)) {
											$tva_tx .= ' ('.$lines[$i]->vat_src_code.')';
										}

										// View third's localtaxes for NOW and do not use value from origin.
										// TODO Is this really what we want ? Yes if source is template invoice but what if proposal or order ?
										$localtax1_tx = get_localtax($tva_tx, 1, $object->thirdparty);
										$localtax2_tx = get_localtax($tva_tx, 2, $object->thirdparty);

										$result = $object->addline(
											$desc,
											$lines[$i]->subprice,
											$lines[$i]->qty,
											$tva_tx,
											$localtax1_tx,
											$localtax2_tx,
											$lines[$i]->fk_product,
											$lines[$i]->remise_percent,
											$date_start,
											$date_end,
											0,
											$lines[$i]->info_bits,
											$lines[$i]->fk_remise_except,
											'HT',
											0,
											$product_type,
											$lines[$i]->rang,
											$lines[$i]->special_code,
											$object->origin,
											$lines[$i]->rowid,
											$fk_parent_line,
											$lines[$i]->fk_fournprice,
											$lines[$i]->pa_ht,
											$label,
											$array_options,
											$lines[$i]->situation_percent ?? 100,
											$lines[$i]->fk_prev_id ?? 0,
											$lines[$i]->fk_unit,
											0,
											'',
											1
										);

										if ($result > 0) {
											$lineid = $result;
										} else {
											$lineid = 0;
											$error++;
											break;
										}

										// Defined the new fk_parent_line
										if ($result > 0 && $lines[$i]->product_type == 9) {
											$fk_parent_line = $result;
										}
									}
								}
							} else {
								setEventMessages($srcobject->error, $srcobject->errors, 'errors');
								$error++;
							}
						}

						$object->update_price(1, 'auto', 0, $mysoc);

						// Now we create same links to contact than the ones found on origin object
						/* Useless, already into the create
						if (!empty($conf->global->MAIN_PROPAGATE_CONTACTS_FROM_ORIGIN))
						{
							$originforcontact = $object->origin;
							$originidforcontact = $object->origin_id;
							if ($originforcontact == 'shipping')     // shipment and order share the same contacts. If creating from shipment we take data of order
							{
								$originforcontact=$srcobject->origin;
								$originidforcontact=$srcobject->origin_id;
							}
							$sqlcontact = "SELECT code, fk_socpeople FROM ".MAIN_DB_PREFIX."element_contact as ec, ".MAIN_DB_PREFIX."c_type_contact as ctc";
							$sqlcontact.= " WHERE element_id = ".((int) $originidforcontact)." AND ec.fk_c_type_contact = ctc.rowid AND ctc.element = '".$db->escape($originforcontact)."'";

							$resqlcontact = $db->query($sqlcontact);
							if ($resqlcontact)
							{
								while($objcontact = $db->fetch_object($resqlcontact))
								{
									//print $objcontact->code.'-'.$objcontact->fk_socpeople."\n";
									$object->add_contact($objcontact->fk_socpeople, $objcontact->code);
								}
							}
							else dol_print_error($resqlcontact);
						}*/

						// Hooks
						$parameters = array('objFrom' => $srcobject);
						$reshook = $hookmanager->executeHooks('createFrom', $parameters, $object, $action); // Note that $action and $object may have been
						// modified by hook
						if ($reshook < 0) {
							setEventMessages($hookmanager->error, $hookmanager->errors, 'errors');
							$error++;
						}
					} else {
						setEventMessages($object->error, $object->errors, 'errors');
						$error++;
					}
				} else {   // If some invoice's lines coming from page
					$id = $object->create($user);

					for ($i = 1; $i <= $NBLINES; $i++) {
						if (GETPOST('idprod'.$i, 'int')) {
							$product = new Product($db);
							$product->fetch(GETPOST('idprod'.$i, 'int'));
							$startday = dol_mktime(12, 0, 0, GETPOST('date_start'.$i.'month'), GETPOST('date_start'.$i.'day'), GETPOST('date_start'.$i.'year'));
							$endday = dol_mktime(12, 0, 0, GETPOST('date_end'.$i.'month'), GETPOST('date_end'.$i.'day'), GETPOST('date_end'.$i.'year'));
							$result = $object->addline($product->description, $product->price, price2num(GETPOST('qty'.$i), 'MS'), $product->tva_tx, $product->localtax1_tx, $product->localtax2_tx, GETPOST('idprod'.$i, 'int'), price2num(GETPOST('remise_percent'.$i), '', 2), $startday, $endday, 0, 0, '', $product->price_base_type, $product->price_ttc, $product->type, -1, 0, '', 0, 0, null, 0, '', 0, 100, '', $product->fk_unit, 0, '', 1);
						}
					}

					$object->update_price(1, 'auto', 0, $mysoc);
				}
			}
		}

		// Situation invoices
		if (GETPOST('type') == Facture::TYPE_SITUATION && GETPOST('situations')) {
			if (empty($dateinvoice)) {
				$error++;
				$mesg = $langs->trans("ErrorFieldRequired", $langs->transnoentitiesnoconv("Date"));
				setEventMessages($mesg, null, 'errors');
			} elseif ($dateinvoice > (dol_get_last_hour(dol_now('tzuserrel')) + (!getDolGlobalString('INVOICE_MAX_FUTURE_DELAY') ? 0 : $conf->global->INVOICE_MAX_FUTURE_DELAY))) {
				$error++;
				setEventMessages($langs->trans("ErrorDateIsInFuture"), null, 'errors');
				$action = 'create';
			}

			if (!(GETPOST('situations', 'int') > 0)) {
				$error++;
				$mesg = $langs->trans("ErrorFieldRequired", $langs->transnoentitiesnoconv("InvoiceSituation"));
				setEventMessages($mesg, null, 'errors');
				$action = 'create';
			}

			if (!$error) {
				$result = $object->fetch(GETPOST('situations', 'int'));
				$object->fk_facture_source = GETPOST('situations', 'int');
				$object->type = Facture::TYPE_SITUATION;

				if (!empty($origin) && !empty($originid)) {
					include_once DOL_DOCUMENT_ROOT.'/core/lib/price.lib.php';

					$object->origin = $origin;
					$object->origin_id = $originid;

					// retained warranty
					if (getDolGlobalString('INVOICE_USE_RETAINED_WARRANTY')) {
						$retained_warranty = GETPOST('retained_warranty', 'int');
						if (price2num($retained_warranty) > 0) {
							$object->retained_warranty = price2num($retained_warranty);
						}

						if (GETPOST('retained_warranty_fk_cond_reglement', 'int') > 0) {
							$object->retained_warranty_fk_cond_reglement = GETPOST('retained_warranty_fk_cond_reglement', 'int');
						}

						$retained_warranty_date_limit = GETPOST('retained_warranty_date_limit');
						if (!empty($retained_warranty_date_limit) && $db->jdate($retained_warranty_date_limit)) {
							$object->retained_warranty_date_limit = $db->jdate($retained_warranty_date_limit);
						}
						$object->retained_warranty_date_limit = !empty($object->retained_warranty_date_limit) ? $object->retained_warranty_date_limit : $object->calculate_date_lim_reglement($object->retained_warranty_fk_cond_reglement);
					}

					foreach ($object->lines as $i => &$line) {
						$line->origin = $object->origin;
						$line->origin_id = $line->id;
						$line->fk_prev_id = $line->id;
						$line->fetch_optionals();
						$line->situation_percent = $line->get_prev_progress($object->id); // get good progress including credit note

						// The $line->situation_percent has been modified, so we must recalculate all amounts
						$tabprice = calcul_price_total($line->qty, $line->subprice, $line->remise_percent, $line->tva_tx, $line->localtax1_tx, $line->localtax2_tx, 0, 'HT', 0, $line->product_type, $mysoc, '', $line->situation_percent);
						$line->total_ht = $tabprice[0];
						$line->total_tva = $tabprice[1];
						$line->total_ttc = $tabprice[2];
						$line->total_localtax1 = $tabprice[9];
						$line->total_localtax2 = $tabprice[10];
						$line->multicurrency_total_ht  = $tabprice[16];
						$line->multicurrency_total_tva = $tabprice[17];
						$line->multicurrency_total_ttc = $tabprice[18];

						// If fk_remise_except defined we check if the reduction has already been applied
						if ($line->fk_remise_except) {
							$discount = new DiscountAbsolute($line->db);
							$result = $discount->fetch($line->fk_remise_except);
							if ($result > 0) {
								// Check if discount not already affected to another invoice
								if ($discount->fk_facture_line > 0) {
									$line->fk_remise_except = 0;
								}
							}
						}
					}
				}

				$object->fetch_thirdparty();
				$object->date = $dateinvoice;
				$object->date_pointoftax = $date_pointoftax;
				$object->note_public = trim(GETPOST('note_public', 'restricthtml'));
				$object->note = trim(GETPOST('note', 'restricthtml'));
				$object->note_private = trim(GETPOST('note', 'restricthtml'));
				$object->ref_client = GETPOST('ref_client', 'alpha');
				$object->model_pdf = GETPOST('model', 'alpha');
				$object->fk_project = GETPOST('projectid', 'int');
				$object->cond_reglement_id = GETPOST('cond_reglement_id', 'int');
				$object->mode_reglement_id = GETPOST('mode_reglement_id', 'int');
				//$object->remise_absolue =price2num(GETPOST('remise_absolue'), 'MU', 2);
				//$object->remise_percent = price2num(GETPOST('remise_percent'), '', 2);
				$object->fk_account = GETPOST('fk_account', 'int');


				// Special properties of replacement invoice

				$object->situation_counter = $object->situation_counter + 1;
				$id = $object->createFromCurrent($user);
				if ($id <= 0) {
					$mesg = $object->error;
				} else {
					$nextSituationInvoice = new Facture($db);
					$nextSituationInvoice->fetch($id);

					// create extrafields with data from create form
					$extrafields->fetch_name_optionals_label($nextSituationInvoice->table_element);
					$ret = $extrafields->setOptionalsFromPost(null, $nextSituationInvoice);
					if ($ret > 0) {
						$nextSituationInvoice->insertExtraFields();
					}
				}
			}
		}

		// End of object creation, we show it
		if ($id > 0 && !$error) {
			$db->commit();

			// Define output language
			if (!getDolGlobalString('MAIN_DISABLE_PDF_AUTOUPDATE') && count($object->lines)) {
				$outputlangs = $langs;
				$newlang = '';
				if (getDolGlobalInt('MAIN_MULTILANGS') && empty($newlang) && GETPOST('lang_id', 'aZ09')) {
					$newlang = GETPOST('lang_id', 'aZ09');
				}
				if (getDolGlobalInt('MAIN_MULTILANGS') && empty($newlang)) {
					$newlang = $object->thirdparty->default_lang;
				}
				if (!empty($newlang)) {
					$outputlangs = new Translate("", $conf);
					$outputlangs->setDefaultLang($newlang);
					$outputlangs->load('products');
				}
				$model = $object->model_pdf;
				$ret = $object->fetch($id); // Reload to get new records

				$result = $object->generateDocument($model, $outputlangs, $hidedetails, $hidedesc, $hideref);
				if ($result < 0) {
					setEventMessages($object->error, $object->errors, 'errors');
				}
			}

			header('Location: '.$_SERVER["PHP_SELF"].'?facid='.$id);
			exit();
		} else {
			$db->rollback();
			$action = 'create';
			$_GET["origin"] = $_POST["origin"];
			$_GET["originid"] = $_POST["originid"];
			setEventMessages($object->error, $object->errors, 'errors');
		}
	} elseif ($action == 'addline' && GETPOST('submitforalllines', 'alpha') && GETPOST('vatforalllines', 'alpha') !== '') {
		// Define vat_rate
		$vat_rate = (GETPOST('vatforalllines') ? GETPOST('vatforalllines') : 0);
		$vat_rate = str_replace('*', '', $vat_rate);
		$localtax1_rate = get_localtax($vat_rate, 1, $object->thirdparty, $mysoc);
		$localtax2_rate = get_localtax($vat_rate, 2, $object->thirdparty, $mysoc);
		foreach ($object->lines as $line) {
			$result = $object->updateline($line->id, $line->desc, $line->subprice, $line->qty, $line->remise_percent, $line->date_start, $line->date_end, $vat_rate, $localtax1_rate, $localtax2_rate, 'HT', $line->info_bits, $line->product_type, $line->fk_parent_line, 0, $line->fk_fournprice, $line->pa_ht, $line->label, $line->special_code, $line->array_options, $line->situation_percent, $line->fk_unit, $line->multicurrency_subprice);
		}
	} elseif ($action == 'addline' && GETPOST('submitforalllines', 'alpha') && GETPOST('remiseforalllines', 'alpha') !== '' && $usercancreate) {
		// Define vat_rate
		$remise_percent = (GETPOST('remiseforalllines') ? GETPOST('remiseforalllines') : 0);
		$remise_percent = str_replace('*', '', $remise_percent);
		foreach ($object->lines as $line) {
			$result = $object->updateline($line->id, $line->desc, $line->subprice, $line->qty, $remise_percent, $line->date_start, $line->date_end, $line->tva_tx, $line->localtax1_tx, $line->localtax2_tx, 'HT', $line->info_bits, $line->product_type, $line->fk_parent_line, 0, $line->fk_fournprice, $line->pa_ht, $line->label, $line->special_code, $line->array_options, $line->situation_percent, $line->fk_unit, $line->multicurrency_subprice);
		}
	} elseif ($action == 'addline' && $usercancreate) {		// Add a new line
		$langs->load('errors');
		$error = 0;

		// Set if we used free entry or predefined product
		$predef = '';
		$product_desc =(GETPOSTISSET('dp_desc') ? GETPOST('dp_desc', 'restricthtml') : '');

		$price_ht = '';
		$price_ht_devise = '';
		$price_ttc = '';
		$price_ttc_devise = '';
		$price_min = '';
		$price_min_ttc = '';

		if (GETPOST('price_ht') !== '') {
			$price_ht = price2num(GETPOST('price_ht'), 'MU', 2);
		}
		if (GETPOST('multicurrency_price_ht') !== '') {
			$price_ht_devise = price2num(GETPOST('multicurrency_price_ht'), 'CU', 2);
		}
		if (GETPOST('price_ttc') !== '') {
			$price_ttc = price2num(GETPOST('price_ttc'), 'MU', 2);
		}
		if (GETPOST('multicurrency_price_ttc') !== '') {
			$price_ttc_devise = price2num(GETPOST('multicurrency_price_ttc'), 'CU', 2);
		}

		$prod_entry_mode = GETPOST('prod_entry_mode', 'aZ09');
		if ($prod_entry_mode == 'free') {
			$idprod = 0;
		} else {
			$idprod = GETPOST('idprod', 'int');

			if (getDolGlobalString('MAIN_DISABLE_FREE_LINES') && $idprod <= 0) {
				setEventMessages($langs->trans("ErrorFieldRequired", $langs->transnoentitiesnoconv("ProductOrService")), null, 'errors');
				$error++;
			}
		}

		$tva_tx = GETPOST('tva_tx', 'alpha');

		$qty = price2num(GETPOST('qty'.$predef, 'alpha'), 'MS', 2);
		$remise_percent = (GETPOSTISSET('remise_percent'.$predef) ? price2num(GETPOST('remise_percent'.$predef, 'alpha'), '', 2) : 0);
		if (empty($remise_percent)) {
			$remise_percent = 0;
		}

		// Extrafields
		$extralabelsline = $extrafields->fetch_name_optionals_label($object->table_element_line);
		$array_options = $extrafields->getOptionalsFromPost($object->table_element_line, $predef);
		// Unset extrafield
		if (is_array($extralabelsline)) {
			// Get extra fields
			foreach ($extralabelsline as $key => $value) {
				unset($_POST["options_".$key.$predef]);
			}
		}

		if ((empty($idprod) || $idprod < 0) && ($price_ht < 0) && ($qty < 0)) {
			setEventMessages($langs->trans('ErrorBothFieldCantBeNegative', $langs->transnoentitiesnoconv('UnitPriceHT'), $langs->transnoentitiesnoconv('Qty')), null, 'errors');
			$error++;
		}
		if (!$prod_entry_mode) {
			if (GETPOST('type') < 0 && !GETPOST('search_idprod')) {
				setEventMessages($langs->trans('ErrorChooseBetweenFreeEntryOrPredefinedProduct'), null, 'errors');
				$error++;
			}
		}
		if ($prod_entry_mode == 'free' && (empty($idprod) || $idprod < 0) && GETPOST('type') < 0) {
			setEventMessages($langs->trans('ErrorFieldRequired', $langs->transnoentitiesnoconv('Type')), null, 'errors');
			$error++;
		}
		if ($prod_entry_mode == 'free' && (empty($idprod) || $idprod < 0) && (($price_ht < 0 && !getDolGlobalString('FACTURE_ENABLE_NEGATIVE_LINES')) || $price_ht == '') && (($price_ht_devise < 0 && !getDolGlobalString('FACTURE_ENABLE_NEGATIVE_LINES')) || $price_ht_devise == '') && $price_ttc === '' && $price_ttc_devise === '' && $object->type != Facture::TYPE_CREDIT_NOTE) { 	// Unit price can be 0 but not ''
			if (($price_ht < 0 || $price_ttc < 0) && !getDolGlobalString('FACTURE_ENABLE_NEGATIVE_LINES')) {
				$langs->load("errors");
				if ($object->type == $object::TYPE_DEPOSIT) {
					// Using negative lines on deposit lead to headach and blocking problems when you want to consume them.
					setEventMessages($langs->trans("ErrorLinesCantBeNegativeOnDeposits"), null, 'errors');
				} else {
					setEventMessages($langs->trans("ErrorFieldCantBeNegativeOnInvoice", $langs->transnoentitiesnoconv("UnitPriceHT"), $langs->transnoentitiesnoconv("CustomerAbsoluteDiscountShort")), null, 'errors');
				}
				$error++;
			} else {
				setEventMessages($langs->trans("ErrorFieldRequired", $langs->transnoentitiesnoconv("UnitPriceHT")), null, 'errors');
				$error++;
			}
		}
		if ($qty == '') {
			setEventMessages($langs->trans('ErrorFieldRequired', $langs->transnoentitiesnoconv('Qty')), null, 'errors');
			$error++;
		}
		if ($prod_entry_mode == 'free' && empty($idprod) && empty($product_desc)) {
			setEventMessages($langs->trans('ErrorFieldRequired', $langs->transnoentitiesnoconv('Description')), null, 'errors');
			$error++;
		}
		if ($qty < 0) {
			$langs->load("errors");
			setEventMessages($langs->trans('ErrorQtyForCustomerInvoiceCantBeNegative'), null, 'errors');
			$error++;
		}

		if (!$error && isModEnabled('variants') && $prod_entry_mode != 'free') {
			if ($combinations = GETPOST('combinations', 'array')) {
				//Check if there is a product with the given combination
				$prodcomb = new ProductCombination($db);

				if ($res = $prodcomb->fetchByProductCombination2ValuePairs($idprod, $combinations)) {
					$idprod = $res->fk_product_child;
				} else {
					setEventMessages($langs->trans('ErrorProductCombinationNotFound'), null, 'errors');
					$error++;
				}
			}
		}

		if (!$error && ($qty >= 0) && (!empty($product_desc) || (!empty($idprod) && $idprod > 0))) {
			$ret = $object->fetch($id);
			if ($ret < 0) {
				dol_print_error($db, $object->error);
				exit();
			}
			$ret = $object->fetch_thirdparty();

			// Clean parameters
			$date_start = dol_mktime(GETPOST('date_start'.$predef.'hour'), GETPOST('date_start'.$predef.'min'), GETPOST('date_start'.$predef.'sec'), GETPOST('date_start'.$predef.'month'), GETPOST('date_start'.$predef.'day'), GETPOST('date_start'.$predef.'year'));
			$date_end = dol_mktime(GETPOST('date_end'.$predef.'hour'), GETPOST('date_end'.$predef.'min'), GETPOST('date_end'.$predef.'sec'), GETPOST('date_end'.$predef.'month'), GETPOST('date_end'.$predef.'day'), GETPOST('date_end'.$predef.'year'));
			$price_base_type = (GETPOST('price_base_type', 'alpha') ? GETPOST('price_base_type', 'alpha') : 'HT');
			$tva_npr = "";

			// Define special_code for special lines
			$special_code = 0;
			// if (!GETPOST(qty)) $special_code=3; // Options should not exists on invoices

			// Replaces $pu with that of the product
			// Replaces $desc with that of the product
			// Replaces $base_price_type with that of the product
			// Replaces $fk_unit with that of the product
			if (!empty($idprod) && $idprod > 0) {
				$prod = new Product($db);
				$prod->fetch($idprod);

				$label = ((GETPOST('product_label') && GETPOST('product_label') != $prod->label) ? GETPOST('product_label') : '');

				// Search the correct price into loaded array product_price_by_qty using id of array retrieved into POST['pqp'].
				$pqp = (GETPOST('pbq', 'int') ? GETPOST('pbq', 'int') : 0);

				$datapriceofproduct = $prod->getSellPrice($mysoc, $object->thirdparty, $pqp);

				$pu_ht = $datapriceofproduct['pu_ht'];
				$pu_ttc = $datapriceofproduct['pu_ttc'];
				$price_min = $datapriceofproduct['price_min'];
				$price_min_ttc = (isset($datapriceofproduct['price_min_ttc'])) ? $datapriceofproduct['price_min_ttc'] : null;
				$price_base_type = empty($datapriceofproduct['price_base_type']) ? 'HT' : $datapriceofproduct['price_base_type'];

				//$tva_tx = $datapriceofproduct['tva_tx'];
				//$tva_npr = $datapriceofproduct['tva_npr'];
				$tmpvat = (float) price2num(preg_replace('/\s*\(.*\)/', '', $tva_tx));
				$tmpprodvat = price2num(preg_replace('/\s*\(.*\)/', '', $prod->tva_tx));

				// Set unit price to use
				// TODO We should not have this
				if (!empty($price_ht) || $price_ht === '0') {
					$pu_ht = price2num($price_ht, 'MU');
					$pu_ttc = price2num($pu_ht * (1 + ($tmpvat / 100)), 'MU');
				} elseif (!empty($price_ht_devise) || $price_ht_devise === '0') {
					$pu_ht_devise = price2num($price_ht_devise, 'MU');
					$pu_ht = '';
					$pu_ttc = '';
				} elseif (!empty($price_ttc) || $price_ttc === '0') {
					$pu_ttc = price2num($price_ttc, 'MU');
					$pu_ht = price2num($pu_ttc / (1 + ($tmpvat / 100)), 'MU');
				} elseif ($tmpvat != $tmpprodvat) {
					// Is this still used ?
					if ($price_base_type != 'HT') {
						$pu_ht = price2num($pu_ttc / (1 + ($tmpvat / 100)), 'MU');
					} else {
						$pu_ttc = price2num($pu_ht * (1 + ($tmpvat / 100)), 'MU');
					}
				}

				$desc = '';

				// Define output language
				if (getDolGlobalInt('MAIN_MULTILANGS') && getDolGlobalString('PRODUIT_TEXTS_IN_THIRDPARTY_LANGUAGE')) {
					$outputlangs = $langs;
					$newlang = '';
					if (empty($newlang) && GETPOST('lang_id', 'aZ09')) {
						$newlang = GETPOST('lang_id', 'aZ09');
					}
					if (empty($newlang)) {
						$newlang = $object->thirdparty->default_lang;
					}
					if (!empty($newlang)) {
						$outputlangs = new Translate("", $conf);
						$outputlangs->setDefaultLang($newlang);
						$outputlangs->load('products');
					}

					$desc = (!empty($prod->multilangs [$outputlangs->defaultlang] ["description"])) ? $prod->multilangs [$outputlangs->defaultlang] ["description"] : $prod->description;
				} else {
					$desc = $prod->description;
				}

				//If text set in desc is the same as product descpription (as now it's preloaded) we add it only one time
				if ($product_desc==$desc && getDolGlobalString('PRODUIT_AUTOFILL_DESC')) {
					$product_desc='';
				}

				if (!empty($product_desc) && getDolGlobalString('MAIN_NO_CONCAT_DESCRIPTION')) {
					$desc = $product_desc;
				} else {
					$desc = dol_concatdesc($desc, $product_desc, '', getDolGlobalString('MAIN_CHANGE_ORDER_CONCAT_DESCRIPTION'));
				}

				// Add custom code and origin country into description
				if (!getDolGlobalString('MAIN_PRODUCT_DISABLE_CUSTOMCOUNTRYCODE') && (!empty($prod->customcode) || !empty($prod->country_code))) {
					$tmptxt = '(';
					// Define output language
					if (getDolGlobalInt('MAIN_MULTILANGS') && getDolGlobalString('PRODUIT_TEXTS_IN_THIRDPARTY_LANGUAGE')) {
						$outputlangs = $langs;
						$newlang = '';
						if (empty($newlang) && GETPOST('lang_id', 'alpha')) {
							$newlang = GETPOST('lang_id', 'alpha');
						}
						if (empty($newlang)) {
							$newlang = $object->thirdparty->default_lang;
						}
						if (!empty($newlang)) {
							$outputlangs = new Translate("", $conf);
							$outputlangs->setDefaultLang($newlang);
							$outputlangs->load('products');
						}
						if (!empty($prod->customcode)) {
							$tmptxt .= $outputlangs->transnoentitiesnoconv("CustomCode").': '.$prod->customcode;
						}
						if (!empty($prod->customcode) && !empty($prod->country_code)) {
							$tmptxt .= ' - ';
						}
						if (!empty($prod->country_code)) {
							$tmptxt .= $outputlangs->transnoentitiesnoconv("CountryOrigin").': '.getCountry($prod->country_code, 0, $db, $outputlangs, 0);
						}
					} else {
						if (!empty($prod->customcode)) {
							$tmptxt .= $langs->transnoentitiesnoconv("CustomCode").': '.$prod->customcode;
						}
						if (!empty($prod->customcode) && !empty($prod->country_code)) {
							$tmptxt .= ' - ';
						}
						if (!empty($prod->country_code)) {
							$tmptxt .= $langs->transnoentitiesnoconv("CountryOrigin").': '.getCountry($prod->country_code, 0, $db, $langs, 0);
						}
					}
					$tmptxt .= ')';
					$desc = dol_concatdesc($desc, $tmptxt);
				}

				$type = $prod->type;
				$fk_unit = $prod->fk_unit;
			} else {
				if (!empty($price_ht)) $pu_ht = price2num($price_ht, 'MU');
				else $pu_ht = '';
				if (!empty($price_ttc)) $pu_ttc = price2num($price_ttc, 'MU');
				else $pu_ttc = '';
				$tva_npr = (preg_match('/\*/', $tva_tx) ? 1 : 0);
				$tva_tx = str_replace('*', '', $tva_tx);
				if (empty($tva_tx)) {
					$tva_npr = 0;
				}
				$label = (GETPOST('product_label') ? GETPOST('product_label') : '');
				$desc = $product_desc;
				$type = GETPOST('type');
				$fk_unit = GETPOST('units', 'alpha');

				if ($pu_ttc && !$pu_ht) {
					$price_base_type = 'TTC';
				}
			}

			// Define info_bits
			$info_bits = 0;
			if ($tva_npr) {
				$info_bits |= 0x01;
			}

			// Local Taxes
			$localtax1_tx = get_localtax($tva_tx, 1, $object->thirdparty, $mysoc, $tva_npr);
			$localtax2_tx = get_localtax($tva_tx, 2, $object->thirdparty, $mysoc, $tva_npr);

			$pu_ht_devise = price2num($price_ht_devise, '', 2);
			$pu_ttc_devise = price2num($price_ttc_devise, '', 2);

			// Prepare a price equivalent for minimum price check
			$pu_equivalent = $pu_ht;
			$pu_equivalent_ttc = $pu_ttc;

			$currency_tx = $object->multicurrency_tx;

			// Check if we have a foreign currency
			// If so, we update the pu_equiv as the equivalent price in base currency
			if ($pu_ht == '' && $pu_ht_devise != '' && $currency_tx != '') {
				$pu_equivalent = $pu_ht_devise * $currency_tx;
			}
			if ($pu_ttc == '' && $pu_ttc_devise != '' && $currency_tx != '') {
				$pu_equivalent_ttc = $pu_ttc_devise * $currency_tx;
			}

			// TODO $pu_equivalent or $pu_equivalent_ttc must be calculated from the one not null taking into account all taxes
			/*
			 if ($pu_equivalent) {
			 $tmp = calcul_price_total(1, $pu_equivalent, 0, $tva_tx, -1, -1, 0, 'HT', $info_bits, $type);
			 $pu_equivalent_ttc = ...
			 } else {
			 $tmp = calcul_price_total(1, $pu_equivalent_ttc, 0, $tva_tx, -1, -1, 0, 'TTC', $info_bits, $type);
			 $pu_equivalent_ht = ...
			 }
			 */

			// Margin
			$fournprice = price2num(GETPOST('fournprice'.$predef) ? GETPOST('fournprice'.$predef) : '');
			$buyingprice = price2num(GETPOST('buying_price'.$predef) != '' ? GETPOST('buying_price'.$predef) : ''); // If buying_price is '0', we must keep this value


			$price2num_pu_ht = price2num($pu_ht);
			$price2num_remise_percent = price2num($remise_percent);
			$price2num_price_min = price2num($price_min);
			$price2num_price_min_ttc = price2num($price_min_ttc);
			if (empty($price2num_pu_ht)) {
				$price2num_pu_ht = 0;
			}
			if (empty($price2num_remise_percent)) {
				$price2num_remise_percent = 0;
			}
			if (empty($price2num_price_min)) {
				$price2num_price_min = 0;
			}
			if (empty($price2num_price_min_ttc)) {
				$price2num_price_min_ttc = 0;
			}

			// Check price is not lower than minimum (check is done only for standard or replacement invoices)
			if ($usermustrespectpricemin && ($object->type == Facture::TYPE_STANDARD || $object->type == Facture::TYPE_REPLACEMENT)) {
				if ($pu_equivalent && $price_min && ((price2num($pu_equivalent) * (1 - $remise_percent / 100)) < price2num($price_min)) && $price_base_type == 'HT') {
					$mesg = $langs->trans("CantBeLessThanMinPrice", price(price2num($price_min, 'MU'), 0, $langs, 0, 0, -1, $conf->currency));
					setEventMessages($mesg, null, 'errors');
					$error++;
				} elseif ($pu_equivalent_ttc && $price_min_ttc && ((price2num($pu_equivalent_ttc) * (1 - $remise_percent / 100)) < price2num($price_min_ttc)) && $price_base_type == 'TTC') {
					$mesg = $langs->trans("CantBeLessThanMinPriceInclTax", price(price2num($price_min_ttc, 'MU'), 0, $langs, 0, 0, -1, $conf->currency));
					setEventMessages($mesg, null, 'errors');
					$error++;
				}
			}

			if (!$error) {
				// Add batchinfo if the detail_batch array is defined
				if (isModEnabled('productbatch') && !empty($lines[$i]->detail_batch) && is_array($lines[$i]->detail_batch) && getDolGlobalString('INVOICE_INCUDE_DETAILS_OF_LOTS_SERIALS')) {
					$langs->load('productbatch');
					foreach ($lines[$i]->detail_batch as $batchline) {
						$desc .= ' '.$langs->trans('Batch').' '.$batchline->batch.' '.$langs->trans('printQty', $batchline->qty).' ';
					}
				}

				// Insert line
				$result = $object->addline($desc, $pu_ht, $qty, $tva_tx, $localtax1_tx, $localtax2_tx, $idprod, $remise_percent, $date_start, $date_end, 0, $info_bits, '', $price_base_type, $pu_ttc, $type, min($rank, count($object->lines) + 1), $special_code, '', 0, GETPOST('fk_parent_line'), $fournprice, $buyingprice, $label, $array_options, GETPOST('progress'), '', $fk_unit, $pu_ht_devise);

				if ($result > 0) {
					// Define output language and generate document
					if (!getDolGlobalString('MAIN_DISABLE_PDF_AUTOUPDATE')) {
						$outputlangs = $langs;
						$newlang = '';
						if (getDolGlobalInt('MAIN_MULTILANGS') && empty($newlang) && GETPOST('lang_id', 'aZ09')) {
							$newlang = GETPOST('lang_id', 'aZ09');
						}
						if (getDolGlobalInt('MAIN_MULTILANGS') && empty($newlang)) {
							$newlang = $object->thirdparty->default_lang;
						}
						if (!empty($newlang)) {
							$outputlangs = new Translate("", $conf);
							$outputlangs->setDefaultLang($newlang);
							$outputlangs->load('products');
						}
						$model = $object->model_pdf;
						$ret = $object->fetch($id); // Reload to get new records

						$result = $object->generateDocument($model, $outputlangs, $hidedetails, $hidedesc, $hideref);
						if ($result < 0) {
							setEventMessages($object->error, $object->errors, 'errors');
						}
					}

					unset($_POST['prod_entry_mode']);
					unset($_POST['qty']);
					unset($_POST['type']);
					unset($_POST['remise_percent']);
					unset($_POST['price_ht']);
					unset($_POST['multicurrency_price_ht']);
					unset($_POST['price_ttc']);
					unset($_POST['tva_tx']);
					unset($_POST['product_ref']);
					unset($_POST['product_label']);
					unset($_POST['product_desc']);
					unset($_POST['fournprice']);
					unset($_POST['buying_price']);
					unset($_POST['np_marginRate']);
					unset($_POST['np_markRate']);
					unset($_POST['dp_desc']);
					unset($_POST['idprod']);
					unset($_POST['units']);
					unset($_POST['date_starthour']);
					unset($_POST['date_startmin']);
					unset($_POST['date_startsec']);
					unset($_POST['date_startday']);
					unset($_POST['date_startmonth']);
					unset($_POST['date_startyear']);
					unset($_POST['date_endhour']);
					unset($_POST['date_endmin']);
					unset($_POST['date_endsec']);
					unset($_POST['date_endday']);
					unset($_POST['date_endmonth']);
					unset($_POST['date_endyear']);
					unset($_POST['situations']);
					unset($_POST['progress']);
				} else {
					setEventMessages($object->error, $object->errors, 'errors');
				}

				$action = '';
			}
		}
	} elseif ($action == 'updateline' && $usercancreate && !GETPOST('cancel', 'alpha')) {
		if (!$object->fetch($id) > 0) {
			dol_print_error($db);
		}
		$object->fetch_thirdparty();

		// Clean parameters
		$date_start = '';
		$date_end = '';
		$date_start = dol_mktime(GETPOST('date_starthour'), GETPOST('date_startmin'), GETPOST('date_startsec'), GETPOST('date_startmonth'), GETPOST('date_startday'), GETPOST('date_startyear'));
		$date_end = dol_mktime(GETPOST('date_endhour'), GETPOST('date_endmin'), GETPOST('date_endsec'), GETPOST('date_endmonth'), GETPOST('date_endday'), GETPOST('date_endyear'));
		$description = dol_htmlcleanlastbr(GETPOST('product_desc', 'restricthtml') ? GETPOST('product_desc', 'restricthtml') : GETPOST('desc', 'restricthtml'));
		$vat_rate = (GETPOST('tva_tx') ? GETPOST('tva_tx') : 0);
		$vat_rate = str_replace('*', '', $vat_rate);

		$pu_ht = price2num(GETPOST('price_ht'), '', 2);
		$pu_ttc = price2num(GETPOST('price_ttc'), '', 2);

		$pu_ht_devise = price2num(GETPOST('multicurrency_subprice'), '', 2);
		$pu_ttc_devise = price2num(GETPOST('multicurrency_subprice_ttc'), '', 2);

		$qty = price2num(GETPOST('qty', 'alpha'), 'MS');

		// Define info_bits
		$info_bits = 0;
		if (preg_match('/\*/', $vat_rate)) {
			$info_bits |= 0x01;
		}

		// Define vat_rate
		$vat_rate = str_replace('*', '', $vat_rate);
		$localtax1_rate = get_localtax($vat_rate, 1, $object->thirdparty);
		$localtax2_rate = get_localtax($vat_rate, 2, $object->thirdparty);

		// Add buying price
		$fournprice = price2num(GETPOST('fournprice') ? GETPOST('fournprice') : '');
		$buyingprice = price2num(GETPOST('buying_price') != '' ? GETPOST('buying_price') : ''); // If buying_price is '0', we must keep this value

		// Prepare a price equivalent for minimum price check
		$pu_equivalent = $pu_ht;
		$pu_equivalent_ttc = $pu_ttc;

		$currency_tx = $object->multicurrency_tx;

		// Check if we have a foreign currency
		// If so, we update the pu_equiv as the equivalent price in base currency
		if ($pu_ht == '' && $pu_ht_devise != '' && $currency_tx != '') {
			$pu_equivalent = $pu_ht_devise * $currency_tx;
		}
		if ($pu_ttc == '' && $pu_ttc_devise != '' && $currency_tx != '') {
			$pu_equivalent_ttc = $pu_ttc_devise * $currency_tx;
		}

		// TODO $pu_equivalent or $pu_equivalent_ttc must be calculated from the one not null taking into account all taxes
		/*
		 if ($pu_equivalent) {
		 $tmp = calcul_price_total(1, $pu_equivalent, 0, $vat_rate, -1, -1, 0, 'HT', $info_bits, $type);
		 $pu_equivalent_ttc = ...
		 } else {
		 $tmp = calcul_price_total(1, $pu_equivalent_ttc, 0, $vat_rate, -1, -1, 0, 'TTC', $info_bits, $type);
		 $pu_equivalent_ht = ...
		 }
		 */

		// Extrafields
		$extralabelsline = $extrafields->fetch_name_optionals_label($object->table_element_line);
		$array_options = $extrafields->getOptionalsFromPost($object->table_element_line);
		// Unset extrafield
		if (is_array($extralabelsline)) {
			// Get extra fields
			foreach ($extralabelsline as $key => $value) {
				unset($_POST["options_".$key]);
			}
		}

		// Define special_code for special lines
		$special_code = GETPOST('special_code', 'int');
		if ($special_code == 3) {
			$special_code = 0;	// Options should not exists on invoices
		}

		$line = new FactureLigne($db);
		$line->fetch(GETPOST('lineid', 'int'));
		$percent = $line->get_prev_progress($object->id);
		$progress = price2num(GETPOST('progress', 'alpha'));

		if ($object->type == Facture::TYPE_CREDIT_NOTE && $object->situation_cycle_ref > 0) {
			// in case of situation credit note
			if ($progress >= 0) {
				$mesg = $langs->trans("CantBeNullOrPositive");
				setEventMessages($mesg, null, 'warnings');
				$error++;
				$result = -1;
			} elseif ($progress < $line->situation_percent) { // TODO : use a modified $line->get_prev_progress($object->id) result
				$mesg = $langs->trans("CantBeLessThanMinPercent");
				setEventMessages($mesg, null, 'warnings');
				$error++;
				$result = -1;
			} elseif ($progress < $percent) {
				$mesg = '<div class="warning">'.$langs->trans("CantBeLessThanMinPercent").'</div>';
				setEventMessages($mesg, null, 'warnings');
				$error++;
				$result = -1;
			}
		}

		$remise_percent = price2num(GETPOST('remise_percent'), '', 2);

		// Check minimum price
		$productid = GETPOST('productid', 'int');
		if (!empty($productid)) {
			$product = new Product($db);
			$product->fetch($productid);

			$type = $product->type;

			$price_min = $product->price_min;
			if ((getDolGlobalString('PRODUIT_MULTIPRICES') || getDolGlobalString('PRODUIT_CUSTOMER_PRICES_BY_QTY_MULTIPRICES')) && !empty($object->thirdparty->price_level)) {
				$price_min = $product->multiprices_min[$object->thirdparty->price_level];
			}
			$price_min_ttc = $product->price_min_ttc;
			if ((getDolGlobalString('PRODUIT_MULTIPRICES') || getDolGlobalString('PRODUIT_CUSTOMER_PRICES_BY_QTY_MULTIPRICES')) && !empty($object->thirdparty->price_level)) {
				$price_min_ttc = $product->multiprices_min_ttc[$object->thirdparty->price_level];
			}

			$label = ((GETPOST('update_label') && GETPOST('product_label')) ? GETPOST('product_label') : '');

			// Check price is not lower than minimum (check is done only for standard or replacement invoices)
			if ($usermustrespectpricemin && ($object->type == Facture::TYPE_STANDARD || $object->type == Facture::TYPE_REPLACEMENT)) {
				if ($pu_equivalent && $price_min && (((float) price2num($pu_equivalent) * (1 - (float) $remise_percent / 100)) < (float) price2num($price_min)) && $price_base_type == 'HT') {
					$mesg = $langs->trans("CantBeLessThanMinPrice", price(price2num($price_min, 'MU'), 0, $langs, 0, 0, -1, $conf->currency));
					setEventMessages($mesg, null, 'errors');
					$error++;
					$action = 'editline';
				} elseif ($pu_equivalent_ttc && $price_min_ttc && ((price2num($pu_equivalent_ttc) * (1 - (float) $remise_percent / 100)) < price2num($price_min_ttc)) && $price_base_type == 'TTC') {
					$mesg = $langs->trans("CantBeLessThanMinPriceInclTax", price(price2num($price_min_ttc, 'MU'), 0, $langs, 0, 0, -1, $conf->currency));
					setEventMessages($mesg, null, 'errors');
					$error++;
					$action = 'editline';
				}
			}
		} else {
			$type = GETPOST('type');
			$label = (GETPOST('product_label') ? GETPOST('product_label') : '');

			// Check parameters
			if (GETPOST('type') < 0) {
				setEventMessages($langs->trans("ErrorFieldRequired", $langs->transnoentitiesnoconv("Type")), null, 'errors');
				$error++;
			}
		}
		if ($qty < 0) {
			$langs->load("errors");
			setEventMessages($langs->trans('ErrorQtyForCustomerInvoiceCantBeNegative'), null, 'errors');
			$error++;
		}
		if (empty($productid) && (($pu_ht < 0 && !getDolGlobalString('FACTURE_ENABLE_NEGATIVE_LINES')) || $pu_ht == '') && (($pu_ht_devise < 0 && !getDolGlobalString('FACTURE_ENABLE_NEGATIVE_LINES')) || $pu_ht_devise == '') && $pu_ttc === '' && $pu_ttc_devise === '' && $object->type != Facture::TYPE_CREDIT_NOTE) { 	// Unit price can be 0 but not ''
			if (($pu_ht < 0 || $pu_ttc < 0) && !getDolGlobalString('FACTURE_ENABLE_NEGATIVE_LINES')) {
				$langs->load("errors");
				if ($object->type == $object::TYPE_DEPOSIT) {
					// Using negative lines on deposit lead to headach and blocking problems when you want to consume them.
					setEventMessages($langs->trans("ErrorLinesCantBeNegativeOnDeposits"), null, 'errors');
				} else {
					setEventMessages($langs->trans("ErrorFieldCantBeNegativeOnInvoice", $langs->transnoentitiesnoconv("UnitPriceHT"), $langs->transnoentitiesnoconv("CustomerAbsoluteDiscountShort")), null, 'errors');
				}
				$error++;
			} else {
				setEventMessages($langs->trans("ErrorFieldRequired", $langs->transnoentitiesnoconv("UnitPriceHT")), null, 'errors');
				$error++;
			}
		}


		// Update line
		if (!$error) {
			if (empty($usercancreatemargin)) {
				foreach ($object->lines as &$line) {
					if ($line->id == GETPOST('lineid', 'int')) {
						$fournprice = $line->fk_fournprice;
						$buyingprice = $line->pa_ht;
						break;
					}
				}
			}

			$price_base_type = 'HT';
			$pu = $pu_ht;
			if (empty($pu) && !empty($pu_ttc)) {
				$pu = $pu_ttc;
				$price_base_type = 'TTC';
			}

			$result = $object->updateline(
				GETPOST('lineid', 'int'),
				$description,
				$pu,
				$qty,
				$remise_percent,
				$date_start,
				$date_end,
				$vat_rate,
				$localtax1_rate,
				$localtax2_rate,
				$price_base_type,
				$info_bits,
				$type,
				GETPOST('fk_parent_line', 'int'),
				0,
				$fournprice,
				$buyingprice,
				$label,
				$special_code,
				$array_options,
				price2num(GETPOST('progress', 'alpha')),
				GETPOST('units', 'alpha'),
				$pu_ht_devise
			);

			if ($result >= 0) {
				if (!getDolGlobalString('MAIN_DISABLE_PDF_AUTOUPDATE')) {
					// Define output language
					$outputlangs = $langs;
					$newlang = '';
					if (getDolGlobalInt('MAIN_MULTILANGS') && empty($newlang) && GETPOST('lang_id', 'aZ09')) {
						$newlang = GETPOST('lang_id', 'aZ09');
					}
					if (getDolGlobalInt('MAIN_MULTILANGS') && empty($newlang)) {
						$newlang = $object->thirdparty->default_lang;
					}
					if (!empty($newlang)) {
						$outputlangs = new Translate("", $conf);
						$outputlangs->setDefaultLang($newlang);
						$outputlangs->load('products');
					}

					$ret = $object->fetch($id); // Reload to get new records
					$object->generateDocument($object->model_pdf, $outputlangs, $hidedetails, $hidedesc, $hideref);
				}

				unset($_POST['qty']);
				unset($_POST['type']);
				unset($_POST['productid']);
				unset($_POST['remise_percent']);
				unset($_POST['price_ht']);
				unset($_POST['multicurrency_price_ht']);
				unset($_POST['price_ttc']);
				unset($_POST['tva_tx']);
				unset($_POST['product_ref']);
				unset($_POST['product_label']);
				unset($_POST['product_desc']);
				unset($_POST['fournprice']);
				unset($_POST['buying_price']);
				unset($_POST['np_marginRate']);
				unset($_POST['np_markRate']);
				unset($_POST['dp_desc']);
				unset($_POST['idprod']);
				unset($_POST['units']);
				unset($_POST['date_starthour']);
				unset($_POST['date_startmin']);
				unset($_POST['date_startsec']);
				unset($_POST['date_startday']);
				unset($_POST['date_startmonth']);
				unset($_POST['date_startyear']);
				unset($_POST['date_endhour']);
				unset($_POST['date_endmin']);
				unset($_POST['date_endsec']);
				unset($_POST['date_endday']);
				unset($_POST['date_endmonth']);
				unset($_POST['date_endyear']);
				unset($_POST['situations']);
				unset($_POST['progress']);
			} else {
				setEventMessages($object->error, $object->errors, 'errors');
			}
		}
	} elseif ($action == 'updatealllines' && $usercancreate && GETPOST('all_percent') == $langs->trans('Modifier')) {	// Update all lines of situation invoice
		if (!$object->fetch($id) > 0) {
			dol_print_error($db);
		}
		if (GETPOST('all_progress') != "") {
			$all_progress = GETPOST('all_progress', 'int');
			foreach ($object->lines as $line) {
				$percent = $line->get_prev_progress($object->id);
				if ((float) $all_progress < (float) $percent) {
					$mesg = $langs->trans("Line").' '.$i.' : '.$langs->trans("CantBeLessThanMinPercent");
					setEventMessages($mesg, null, 'warnings');
					$result = -1;
				} else {
					$object->update_percent($line, GETPOST('all_progress'), false);
				}
			}
			$object->update_price(1);
		}
	} elseif ($action == 'updateline' && $usercancreate && !$cancel) {
		header('Location: '.$_SERVER["PHP_SELF"].'?facid='.$id); // To show again edited page
		exit();
	} elseif ($action == 'confirm_situationout' && $confirm == 'yes' && $usercancreate) {
		// Outing situation invoice from cycle
		$object->fetch($id, '', '', '', true);

		if (in_array($object->status, array(Facture::STATUS_CLOSED, Facture::STATUS_VALIDATED))
			&& $object->type == Facture::TYPE_SITUATION
			&& $usercancreate
			&& !$objectidnext
			&& $object->is_last_in_cycle()
			&& $usercanunvalidate
			) {
			$outingError = 0;
			$newCycle = $object->newCycle(); // we need to keep the "situation behavior" so we place it on a new situation cycle
			if ($newCycle > 1) {
				// Search credit notes
				$lastCycle = $object->situation_cycle_ref;
				$lastSituationCounter = $object->situation_counter;
				$linkedCreditNotesList = array();

				if (count($object->tab_next_situation_invoice) > 0) {
					foreach ($object->tab_next_situation_invoice as $next_invoice) {
						if ($next_invoice->type == Facture::TYPE_CREDIT_NOTE
							&& $next_invoice->situation_counter == $object->situation_counter
							&& $next_invoice->fk_facture_source == $object->id
						  ) {
							$linkedCreditNotesList[] = $next_invoice->id;
						}
					}
				}

				$object->situation_cycle_ref = $newCycle;
				$object->situation_counter = 1;
				$object->situation_final = 0;
				if ($object->update($user) > 0) {
					$errors = 0;
					if (count($linkedCreditNotesList) > 0) {
						// now, credit note must follow
						$sql = 'UPDATE '.MAIN_DB_PREFIX.'facture';
						$sql .= ' SET situation_cycle_ref = '.((int) $newCycle);
						$sql .= ' , situation_final=0';
						$sql .= ' , situation_counter='.((int) $object->situation_counter);
						$sql .= ' WHERE rowid IN ('.$db->sanitize(implode(',', $linkedCreditNotesList)).')';

						$resql = $db->query($sql);
						if (!$resql) {
							$errors++;
						}

						// Change each progression percent on each lines
						foreach ($object->lines as $line) {
							// no traitement for special product
							if ($line->product_type == 9) {
								continue;
							}


							if (!empty($object->tab_previous_situation_invoice)) {
								// search the last invoice in cycle
								$lineIndex = count($object->tab_previous_situation_invoice) - 1;
								$searchPreviousInvoice = true;
								while ($searchPreviousInvoice) {
									if ($object->tab_previous_situation_invoice[$lineIndex]->type == Facture::TYPE_SITUATION || $lineIndex < 1) {
										$searchPreviousInvoice = false; // find, exit;
										break;
									} else {
										$lineIndex--; // go to previous invoice in cycle
									}
								}


								$maxPrevSituationPercent = 0;
								foreach ($object->tab_previous_situation_invoice[$lineIndex]->lines as $prevLine) {
									if ($prevLine->id == $line->fk_prev_id) {
										$maxPrevSituationPercent = max($maxPrevSituationPercent, $prevLine->situation_percent);
									}
								}


								$line->situation_percent = $line->situation_percent - $maxPrevSituationPercent;

								if ($line->update() < 0) {
									$errors++;
								}
							}
						}
					}

					if (!$errors) {
						setEventMessages($langs->trans('Updated'), null, 'mesgs');
						header("Location: ".$_SERVER['PHP_SELF']."?id=".$id);
					} else {
						setEventMessages($langs->trans('ErrorOutingSituationInvoiceCreditNote'), array(), 'errors');
					}
				} else {
					setEventMessages($langs->trans('ErrorOutingSituationInvoiceOnUpdate'), array(), 'errors');
				}
			} else {
				setEventMessages($langs->trans('ErrorFindNextSituationInvoice'), array(), 'errors');
			}
		}
	} elseif ($action == 'import_lines_from_object'
		&& $usercancreate
		&& $object->status == Facture::STATUS_DRAFT
		&& ($object->type == Facture::TYPE_STANDARD || $object->type == Facture::TYPE_REPLACEMENT || $object->type == Facture::TYPE_DEPOSIT || $object->type == Facture::TYPE_PROFORMA || $object->type == Facture::TYPE_SITUATION)) {
		// add lines from objectlinked
		$fromElement = GETPOST('fromelement');
		$fromElementid = GETPOST('fromelementid');
		$importLines = GETPOST('line_checkbox');

		if (!empty($importLines) && is_array($importLines) && !empty($fromElement) && ctype_alpha($fromElement) && !empty($fromElementid)) {
			if ($fromElement == 'commande') {
				dol_include_once('/'.$fromElement.'/class/'.$fromElement.'.class.php');
				$lineClassName = 'OrderLine';
			} elseif ($fromElement == 'propal') {
				dol_include_once('/comm/'.$fromElement.'/class/'.$fromElement.'.class.php');
				$lineClassName = 'PropaleLigne';
			}
			$nextRang = count($object->lines) + 1;
			$importCount = 0;
			$error = 0;
			foreach ($importLines as $lineId) {
				$lineId = intval($lineId);
				$originLine = new $lineClassName($db);
				if (intval($fromElementid) > 0 && $originLine->fetch($lineId) > 0) {
					$originLine->fetch_optionals();
					$desc = $originLine->desc;
					$pu_ht = $originLine->subprice;
					$qty = $originLine->qty;
					$txtva = $originLine->tva_tx;
					$txlocaltax1 = $originLine->localtax1_tx;
					$txlocaltax2 = $originLine->localtax2_tx;
					$fk_product = $originLine->fk_product;
					$remise_percent = $originLine->remise_percent;
					$date_start = $originLine->date_start;
					$date_end = $originLine->date_end;
					$ventil = 0;
					$info_bits = $originLine->info_bits;
					$fk_remise_except = $originLine->fk_remise_except;
					$price_base_type = 'HT';
					$pu_ttc = 0;
					$type = $originLine->product_type;
					$rang = $nextRang++;
					$special_code = $originLine->special_code;
					$origin = $originLine->element;
					$origin_id = $originLine->id;
					$fk_parent_line = 0;
					$fk_fournprice = $originLine->fk_fournprice;
					$pa_ht = $originLine->pa_ht;
					$label = $originLine->label;
					$array_options = $originLine->array_options;
					if ($object->type == Facture::TYPE_SITUATION) {
						$situation_percent = 0;
					} else {
						$situation_percent = 100;
					}
					$fk_prev_id = '';
					$fk_unit = $originLine->fk_unit;
					$pu_ht_devise = $originLine->multicurrency_subprice;

					$res = $object->addline($desc, $pu_ht, $qty, $txtva, $txlocaltax1, $txlocaltax2, $fk_product, $remise_percent, $date_start, $date_end, $ventil, $info_bits, $fk_remise_except, $price_base_type, $pu_ttc, $type, $rang, $special_code, $origin, $origin_id, $fk_parent_line, $fk_fournprice, $pa_ht, $label, $array_options, $situation_percent, $fk_prev_id, $fk_unit, $pu_ht_devise);

					if ($res > 0) {
						$importCount++;
					} else {
						$error++;
					}
				} else {
					$error++;
				}
			}

			if ($error) {
				setEventMessages($langs->trans('ErrorsOnXLines', $error), null, 'errors');
			}
		}
	}

	// Actions when printing a doc from card
	include DOL_DOCUMENT_ROOT.'/core/actions_printing.inc.php';

	// Actions to send emails
	if (empty($id)) {
		$id = $facid;
	}
	$triggersendname = 'BILL_SENTBYMAIL';
	$paramname = 'id';
	$autocopy = 'MAIN_MAIL_AUTOCOPY_INVOICE_TO';
	$trackid = 'inv'.$object->id;
	include DOL_DOCUMENT_ROOT.'/core/actions_sendmails.inc.php';

	// Actions to build doc
	$upload_dir = $conf->facture->multidir_output[!empty($object->entity) ? $object->entity : $conf->entity];
	$permissiontoadd = $usercancreate;
	include DOL_DOCUMENT_ROOT.'/core/actions_builddoc.inc.php';


	if ($action == 'update_extras') {
		$object->oldcopy = dol_clone($object, 2);

		// Fill array 'array_options' with data from add form
		$ret = $extrafields->setOptionalsFromPost(null, $object, GETPOST('attribute', 'restricthtml'));
		if ($ret < 0) {
			$error++;
		}

		if (!$error) {
			// Actions on extra fields
			$result = $object->insertExtraFields('BILL_MODIFY');
			if ($result < 0) {
				setEventMessages($object->error, $object->errors, 'errors');
				$error++;
			}
		}

		if ($error) {
			$action = 'edit_extras';
		}
	}

	if (getDolGlobalString('MAIN_DISABLE_CONTACTS_TAB') && $usercancreate) {
		if ($action == 'addcontact') {
			$result = $object->fetch($id);

			if ($result > 0 && $id > 0) {
				$contactid = (GETPOST('userid') ? GETPOST('userid') : GETPOST('contactid'));
				$typeid = (GETPOST('typecontact') ? GETPOST('typecontact') : GETPOST('type'));
				$result = $object->add_contact($contactid, $typeid, GETPOST("source", 'aZ09'));
			}

			if ($result >= 0) {
				header("Location: ".$_SERVER['PHP_SELF']."?id=".$object->id);
				exit();
			} else {
				if ($object->error == 'DB_ERROR_RECORD_ALREADY_EXISTS') {
					$langs->load("errors");
					setEventMessages($langs->trans("ErrorThisContactIsAlreadyDefinedAsThisType"), null, 'errors');
				} else {
					setEventMessages($object->error, $object->errors, 'errors');
				}
			}
		} elseif ($action == 'swapstatut') {
			// toggle the status of a contact
			if ($object->fetch($id)) {
				$result = $object->swapContactStatus(GETPOST('ligne', 'int'));
			} else {
				dol_print_error($db);
			}
		} elseif ($action == 'deletecontact') {
			// Delete a contact
			$object->fetch($id);
			$result = $object->delete_contact($lineid);

			if ($result >= 0) {
				header("Location: ".$_SERVER['PHP_SELF']."?id=".$object->id);
				exit();
			} else {
				dol_print_error($db);
			}
		}

		if ($error) {
			$action = 'edit_extras';
		}
	}
}


/*
 * View
 */


$form = new Form($db);
$formother = new FormOther($db);
$formfile = new FormFile($db);
$formmargin = new FormMargin($db);
$soc = new Societe($db);
$paymentstatic = new Paiement($db);
$bankaccountstatic = new Account($db);
if (isModEnabled('project')) {
	$formproject = new FormProjets($db);
}

$now = dol_now();

$title = $object->ref." - ".$langs->trans('Card');
if ($action == 'create') {
	$title = $langs->trans("NewBill");
}
$help_url = "EN:Customers_Invoices|FR:Factures_Clients|ES:Facturas_a_clientes";

llxHeader('', $title, $help_url);

// Mode creation

if ($action == 'create') {
	$facturestatic = new Facture($db);
	$extrafields->fetch_name_optionals_label($facturestatic->table_element);

	print load_fiche_titre($langs->trans('NewBill'), '', 'bill');

	if ($socid > 0) {
		$res = $soc->fetch($socid);
	}

	$currency_code = $conf->currency;

	$cond_reglement_id = GETPOST('cond_reglement_id', 'int');
	$mode_reglement_id = GETPOST('mode_reglement_id', 'int');
	$fk_account = GETPOST('fk_account', 'int');

	// Load objectsrc
	//$remise_absolue = 0;
	if (!empty($origin) && !empty($originid)) {
		// Parse element/subelement (ex: project_task)
		$element = $subelement = $origin;
		$regs = array();
		if (preg_match('/^([^_]+)_([^_]+)/i', $origin, $regs)) {
			$element = $regs[1];
			$subelement = $regs[2];
		}

		if ($element == 'project') {
			$projectid = $originid;

			if (empty($cond_reglement_id)) {
				$cond_reglement_id = $soc->cond_reglement_id;
			}
			if (empty($mode_reglement_id)) {
				$mode_reglement_id = $soc->mode_reglement_id;
			}
			if (empty($fk_account)) {
				$fk_account = $soc->fk_account;
			}
			if (!$remise_percent) {
				$remise_percent = $soc->remise_percent;
			}
			if (!$dateinvoice) {
				// Do not set 0 here (0 for a date is 1970)
				$dateinvoice = (empty($dateinvoice) ? (!getDolGlobalString('MAIN_AUTOFILL_DATE') ? -1 : '') : $dateinvoice);
			}
		} else {
			// For compatibility
			if ($element == 'order' || $element == 'commande') {
				$element = $subelement = 'commande';
			}
			if ($element == 'propal') {
				$element = 'comm/propal';
				$subelement = 'propal';
			}
			if ($element == 'contract') {
				$element = $subelement = 'contrat';
			}
			if ($element == 'shipping') {
				$element = $subelement = 'expedition';
			}

			dol_include_once('/'.$element.'/class/'.$subelement.'.class.php');

			$classname = ucfirst($subelement);
			$objectsrc = new $classname($db);
			$objectsrc->fetch($originid);
			if (empty($objectsrc->lines) && method_exists($objectsrc, 'fetch_lines')) {
				$objectsrc->fetch_lines();
			}
			$objectsrc->fetch_thirdparty();

			$projectid = (!empty($projectid) ? $projectid : $objectsrc->fk_project);
			$ref_client = (!empty($objectsrc->ref_client) ? $objectsrc->ref_client : (!empty($objectsrc->ref_customer) ? $objectsrc->ref_customer : ''));

			// only if socid not filled else it's already done above
			if (empty($socid)) {
				$soc = $objectsrc->thirdparty;
			}

			$dateinvoice = (empty($dateinvoice) ? (!getDolGlobalString('MAIN_AUTOFILL_DATE') ? -1 : '') : $dateinvoice);

			if ($element == 'expedition') {
				$ref_client = (!empty($objectsrc->ref_customer) ? $objectsrc->ref_customer : '');

				$elem = $subelem = $objectsrc->origin;
				$expeoriginid = $objectsrc->origin_id;
				dol_include_once('/'.$elem.'/class/'.$subelem.'.class.php');
				$classname = ucfirst($subelem);

				$expesrc = new $classname($db);
				$expesrc->fetch($expeoriginid);

				$cond_reglement_id 	= (!empty($expesrc->cond_reglement_id) ? $expesrc->cond_reglement_id : (!empty($soc->cond_reglement_id) ? $soc->cond_reglement_id : 1));
				$mode_reglement_id 	= (!empty($expesrc->mode_reglement_id) ? $expesrc->mode_reglement_id : (!empty($soc->mode_reglement_id) ? $soc->mode_reglement_id : 0));
				$fk_account         = (!empty($expesrc->fk_account) ? $expesrc->fk_account : (!empty($soc->fk_account) ? $soc->fk_account : 0));
				//$remise_percent 	= (!empty($expesrc->remise_percent) ? $expesrc->remise_percent : (!empty($soc->remise_percent) ? $soc->remise_percent : 0));
				//$remise_absolue 	= (!empty($expesrc->remise_absolue) ? $expesrc->remise_absolue : (!empty($soc->remise_absolue) ? $soc->remise_absolue : 0));

				if (isModEnabled('multicurrency')) {
					$currency_code 	= (!empty($expesrc->multicurrency_code) ? $expesrc->multicurrency_code : (!empty($soc->multicurrency_code) ? $soc->multicurrency_code : $objectsrc->multicurrency_code));
					$currency_tx 	= (!empty($expesrc->multicurrency_tx) ? $expesrc->multicurrency_tx : (!empty($soc->multicurrency_tx) ? $soc->multicurrency_tx : $objectsrc->multicurrency_tx));
				}

				//Replicate extrafields
				$expesrc->fetch_optionals();
				$object->array_options = $expesrc->array_options;
			} else {
				$cond_reglement_id 	= (!empty($objectsrc->cond_reglement_id) ? $objectsrc->cond_reglement_id : (!empty($soc->cond_reglement_id) ? $soc->cond_reglement_id : 0));
				$mode_reglement_id 	= (!empty($objectsrc->mode_reglement_id) ? $objectsrc->mode_reglement_id : (!empty($soc->mode_reglement_id) ? $soc->mode_reglement_id : 0));
				$fk_account         = (!empty($objectsrc->fk_account) ? $objectsrc->fk_account : (!empty($soc->fk_account) ? $soc->fk_account : 0));
				//$remise_percent 	= (!empty($objectsrc->remise_percent) ? $objectsrc->remise_percent : (!empty($soc->remise_percent) ? $soc->remise_percent : 0));
				//$remise_absolue 	= (!empty($objectsrc->remise_absolue) ? $objectsrc->remise_absolue : (!empty($soc->remise_absolue) ? $soc->remise_absolue : 0));

				if (isModEnabled('multicurrency')) {
					if (!empty($objectsrc->multicurrency_code)) {
						$currency_code = $objectsrc->multicurrency_code;
					}
					if (getDolGlobalString('MULTICURRENCY_USE_ORIGIN_TX') && !empty($objectsrc->multicurrency_tx)) {
						$currency_tx = $objectsrc->multicurrency_tx;
					}
				}

				// Replicate extrafields
				$objectsrc->fetch_optionals();
				$object->array_options = $objectsrc->array_options;
			}
		}
	} else {
		$cond_reglement_id 	= empty($soc->cond_reglement_id) ? $cond_reglement_id : $soc->cond_reglement_id;
		$mode_reglement_id  = empty($soc->mode_reglement_id) ? $mode_reglement_id : $soc->mode_reglement_id;
		$fk_account         = empty($soc->fk_account) ? $fk_account : $soc->fk_account;
		//$remise_percent 	= $soc->remise_percent;
		//$remise_absolue 	= 0;
		$dateinvoice = (empty($dateinvoice) ? (!getDolGlobalString('MAIN_AUTOFILL_DATE') ? -1 : '') : $dateinvoice); // Do not set 0 here (0 for a date is 1970)

		if (isModEnabled('multicurrency') && !empty($soc->multicurrency_code)) {
			$currency_code = $soc->multicurrency_code;
		}
	}

	// If form was posted (but error returned), we must reuse the value posted in priority (standard Dolibarr behaviour)
	if (!GETPOST('changecompany')) {
		if (GETPOSTISSET('cond_reglement_id')) {
			$cond_reglement_id = GETPOST('cond_reglement_id', 'int');
		}
		if (GETPOSTISSET('mode_reglement_id')) {
			$mode_reglement_id = GETPOST('mode_reglement_id', 'int');
		}
		if (GETPOSTISSET('cond_reglement_id')) {
			$fk_account = GETPOST('fk_account', 'int');
		}
	}

	// when payment condition is empty (means not override by payment condition form a other object, like third-party), try to use default value
	if (empty($cond_reglement_id)) {
		$cond_reglement_id = GETPOST("cond_reglement_id", 'int');
	}

	// when payment mode is empty (means not override by payment mode form a other object, like third-party), try to use default value
	if (empty($mode_reglement_id)) {
		$mode_reglement_id = GETPOST("mode_reglement_id", 'int');
	}

	// when bank account is empty (means not override by payment mode form a other object, like third-party), try to use default value
	// if ($socid > 0 && $fk_account) {	// A company has already been set and it has a default fk_account
	// 	$fk_account = GETPOSTISSET('fk_account') ? GETPOST("fk_account", 'int') : $fk_account;	// The GETPOST is used only if form was posted to avoid to take default value, because in such case, the default must be the one of the company
	// } else {	// No company forced
	// 	$fk_account = GETPOST("fk_account", 'int');
	// }

	if (!empty($soc->id)) {
		$absolute_discount = $soc->getAvailableDiscounts();
	}
	$note_public = $object->getDefaultCreateValueFor('note_public', ((!empty($origin) && !empty($originid) && is_object($objectsrc) && getDolGlobalString('FACTURE_REUSE_NOTES_ON_CREATE_FROM')) ? $objectsrc->note_public : null));
	$note_private = $object->getDefaultCreateValueFor('note_private', ((!empty($origin) && !empty($originid) && is_object($objectsrc) && getDolGlobalString('FACTURE_REUSE_NOTES_ON_CREATE_FROM')) ? $objectsrc->note_private : null));

	if (!empty($conf->use_javascript_ajax)) {
		require_once DOL_DOCUMENT_ROOT.'/core/lib/ajax.lib.php';
		print ajax_combobox('fac_replacement');
		print ajax_combobox('fac_avoir');
		print ajax_combobox('situations');
	}

	if ($origin == 'contrat') {
		$langs->load("admin");
		$text = $langs->trans("ToCreateARecurringInvoice");
		$text .= ' '.$langs->trans("ToCreateARecurringInvoiceGene", $langs->transnoentitiesnoconv("MenuFinancial"), $langs->transnoentitiesnoconv("BillsCustomers"), $langs->transnoentitiesnoconv("ListOfTemplates"));
		if (!getDolGlobalString('INVOICE_DISABLE_AUTOMATIC_RECURRING_INVOICE')) {
			$text .= ' '.$langs->trans("ToCreateARecurringInvoiceGeneAuto", $langs->transnoentitiesnoconv('Module2300Name'));
		}
		print info_admin($text, 0, 0, 0, 'opacitymedium').'<br>';
	}

	print '<form name="add" action="'.$_SERVER["PHP_SELF"].'" method="POST" id="formtocreate" name="formtocreate">';
	print '<input type="hidden" name="token" value="'.newToken().'">';
	print '<input type="hidden" name="action" id="formtocreateaction" value="add">';
	print '<input type="hidden" name="changecompany" value="0">';	// will be set to 1 by javascript so we know post is done after a company change
	if ($soc->id > 0) {
		print '<input type="hidden" name="socid" value="'.$soc->id.'">'."\n";
	}
	print '<input type="hidden" name="backtopage" value="'.$backtopage.'">';
	print '<input name="ref" type="hidden" value="provisoire">';
	print '<input name="ref_client" type="hidden" value="'.$ref_client.'">';
	print '<input name="force_cond_reglement_id" type="hidden" value="0">';
	print '<input name="force_mode_reglement_id" type="hidden" value="0">';
	print '<input name="force_fk_account" type="hidden" value="0">';
	print '<input type="hidden" name="origin" value="'.$origin.'">';
	print '<input type="hidden" name="originid" value="'.$originid.'">';
	print '<input type="hidden" name="originentity" value="'.GETPOST('originentity').'">';
	if (!empty($currency_tx)) {
		print '<input type="hidden" name="originmulticurrency_tx" value="'.$currency_tx.'">';
	}

	print dol_get_fiche_head('');

	// Call Hook tabContentCreateInvoice
	$parameters = array();
	// Note that $action and $object may be modified by hook
	$reshook = $hookmanager->executeHooks('tabContentCreateInvoice', $parameters, $object, $action);
	if (empty($reshook)) {
		print '<table class="border centpercent">';

		// Ref
		//print '<tr><td class="titlefieldcreate fieldrequired">'.$langs->trans('Ref').'</td><td colspan="2">'.$langs->trans('Draft').'</td></tr>';

		$exampletemplateinvoice = new FactureRec($db);
		$invoice_predefined = new FactureRec($db);
		if (empty($origin) && empty($originid) && GETPOST('fac_rec', 'int') > 0) {
			$invoice_predefined->fetch(GETPOST('fac_rec', 'int'));
		}

		// Thirdparty
		if ($soc->id > 0 && (!GETPOST('fac_rec', 'int') || !empty($invoice_predefined->frequency))) {
			// If thirdparty known and not a predefined invoiced without a recurring rule
			print '<tr><td class="fieldrequired">'.$langs->trans('Customer').'</td>';
			print '<td colspan="2">';
			print $soc->getNomUrl(1, 'customer');
			print '<input type="hidden" name="socid" value="'.$soc->id.'">';
			// Outstanding Bill
			$arrayoutstandingbills = $soc->getOutstandingBills();
			$outstandingBills = $arrayoutstandingbills['opened'];
			print ' - <span class="opacitymedium">'.$langs->trans('CurrentOutstandingBill').':</span> ';
			print '<span class="amount">'.price($outstandingBills, '', $langs, 0, 0, -1, $conf->currency).'</span>';
			if ($soc->outstanding_limit != '') {
				if ($outstandingBills > $soc->outstanding_limit) {
					print img_warning($langs->trans("OutstandingBillReached"));
				}
				print ' / '.price($soc->outstanding_limit, '', $langs, 0, 0, -1, $conf->currency);
			}
			print '</td>';
			print '</tr>'."\n";
		} else {
			print '<tr><td class="fieldrequired">'.$langs->trans('Customer').'</td>';
			print '<td colspan="2">';
			$filter = '((s.client:IN:1,2,3) AND (s.status:=:1))';
			print img_picto('', 'company', 'class="pictofixedwidth"').$form->select_company($soc->id, 'socid', $filter, 'SelectThirdParty', 1, 0, null, 0, 'minwidth300 widthcentpercentminusxx maxwidth500');
			// Option to reload page to retrieve customer information.
			if (!getDolGlobalString('RELOAD_PAGE_ON_CUSTOMER_CHANGE_DISABLED')) {
				print '<script>
				$(document).ready(function() {
					$("#socid").change(function() {
						/*
						console.log("Submit page");
						$(\'input[name="action"]\').val(\'create\');
						$(\'input[name="force_cond_reglement_id"]\').val(\'1\');
						$(\'input[name="force_mode_reglement_id"]\').val(\'1\');
						$(\'input[name="force_fk_account"]\').val(\'1\');
						$("#formtocreate").submit(); */

						// For company change, we must submit page with action=create instead of action=add
						console.log("We have changed the company - Resubmit page");
						jQuery("input[name=changecompany]").val("1");
						jQuery("#formtocreateaction").val("create");
						jQuery("#formtocreate").submit();
					});
				});
				</script>';
			}
			if (!GETPOST('fac_rec', 'int')) {
				print ' <a href="'.DOL_URL_ROOT.'/societe/card.php?action=create&client=3&fournisseur=0&backtopage='.urlencode($_SERVER["PHP_SELF"].'?action=create').'"><span class="fa fa-plus-circle valignmiddle paddingleft" title="'.$langs->trans("AddThirdParty").'"></span></a>';
			}
			print '</td>';
			print '</tr>'."\n";
		}

		// Overwrite some values if creation of invoice is from a predefined invoice
		if (empty($origin) && empty($originid) && GETPOST('fac_rec', 'int') > 0) {
			$invoice_predefined->fetch(GETPOST('fac_rec', 'int'));

			$dateinvoice = $invoice_predefined->date_when; // To use next gen date by default later
			if (empty($projectid)) {
				$projectid = $invoice_predefined->fk_project;
			}
			$cond_reglement_id = $invoice_predefined->cond_reglement_id;
			$mode_reglement_id = $invoice_predefined->mode_reglement_id;
			$fk_account = $invoice_predefined->fk_account;
			$note_public = $invoice_predefined->note_public;
			$note_private = $invoice_predefined->note_private;

			if (!empty($invoice_predefined->multicurrency_code)) {
				$currency_code = $invoice_predefined->multicurrency_code;
			}
			if (!empty($invoice_predefined->multicurrency_tx)) {
				$currency_tx = $invoice_predefined->multicurrency_tx;
			}

			$sql = 'SELECT r.rowid, r.titre as title, r.total_ttc';
			$sql .= ' FROM '.MAIN_DB_PREFIX.'facture_rec as r';
			$sql .= ' WHERE r.fk_soc = '.((int) $invoice_predefined->socid);

			$resql = $db->query($sql);
			if ($resql) {
				$num = $db->num_rows($resql);
				$i = 0;

				if ($num > 0) {
					print '<tr><td>'.$langs->trans('CreateFromRepeatableInvoice').'</td><td>';
					//print '<input type="hidden" name="fac_rec" id="fac_rec" value="'.GETPOST('fac_rec', 'int').'">';
					print '<select class="flat" id="fac_rec" name="fac_rec">'; // We may want to change the template to use
					print '<option value="0" selected></option>';
					while ($i < $num) {
						$objp = $db->fetch_object($resql);
						print '<option value="'.$objp->rowid.'"';
						if (GETPOST('fac_rec', 'int') == $objp->rowid) {
							print ' selected';
							$exampletemplateinvoice->fetch(GETPOST('fac_rec', 'int'));
						}
						print '>'.$objp->title.' ('.price($objp->total_ttc).' '.$langs->trans("TTC").')</option>';
						$i++;
					}
					print '</select>';

					print ajax_combobox("fac_rec");

					// Option to reload page to retrieve customer information. Note, this clear other input
					if (!getDolGlobalString('RELOAD_PAGE_ON_TEMPLATE_CHANGE_DISABLED')) {
						print '<script type="text/javascript">
						$(document).ready(function() {
							$("#fac_rec").change(function() {
								console.log("We have changed the template invoice - Reload page");
								var fac_rec = $(this).val();
								var socid = $(\'#socid\').val();
								// For template invoice change, we must reuse data of template, not input already done, so we call a GET with action=create, not a POST submit.
								window.location.href = "'.$_SERVER["PHP_SELF"].'?action=create&socid="+socid+"&fac_rec="+fac_rec;
							});
						});
						</script>';
					}
					print '</td></tr>';
				}
				$db->free($resql);
			} else {
				dol_print_error($db);
			}
		}

		print '<tr><td class="tdtop fieldrequired">'.$langs->trans('Type').'</td><td colspan="2">';
		print '<div class="tagtable">'."\n";

		// Standard invoice
		print '<div class="tagtr listofinvoicetype"><div class="tagtd listofinvoicetype">';
		$tmp = '<input type="radio" id="radio_standard" name="type" value="0"'.(GETPOST('type', 'int') ? '' : ' checked').'> ';
		$tmp  = $tmp.'<label for="radio_standard" >'.$langs->trans("InvoiceStandardAsk").'</label>';
		$desc = $form->textwithpicto($tmp, $langs->transnoentities("InvoiceStandardDesc"), 1, 'help', '', 0, 3, 'standardonsmartphone');
		print '<table class="nobordernopadding"><tr>';
		print '<td>';
		print $desc;
		print '</td>';
		if ((($origin == 'propal') || ($origin == 'commande')) && (!empty($originid))) {
			/*print '<td class="nowrap" style="padding-left: 5px">';
			$arraylist = array(
				//'amount' => $langs->transnoentitiesnoconv('FixAmount', $langs->transnoentitiesnoconv('Deposit')),
				//'variable' => $langs->transnoentitiesnoconv('VarAmountOneLine', $langs->transnoentitiesnoconv('Deposit')),
				'variablealllines' => $langs->transnoentitiesnoconv('VarAmountAllLines')
			);
			print $form->selectarray('typestandard', $arraylist, GETPOST('typestandard', 'aZ09'), 0, 0, 0, '', 1);
			print '</td>';*/
			print '<td class="nowrap" style="padding-left: 15px">';
			print '<span class="opacitymedium">'.$langs->trans('PercentOfOriginalObject').'</span>:<input class="right" placeholder="100%" type="text" id="valuestandardinvoice" name="valuestandardinvoice" size="3" value="'.(GETPOSTISSET('valuestandardinvoice') ? GETPOST('valuestandardinvoice', 'alpha') : '100%').'"/>';
			print '</td>';
		}
		print '</tr></table>';
		print '</div></div>';

		if ((empty($origin)) || ((($origin == 'propal') || ($origin == 'commande')) && (!empty($originid)))) {
			// Deposit - Down payment
			if (!getDolGlobalString('INVOICE_DISABLE_DEPOSIT')) {
				print '<div class="tagtr listofinvoicetype"><div class="tagtd listofinvoicetype">';
				$tmp = '<input type="radio" id="radio_deposit" name="type" value="3"'.(GETPOST('type') == 3 ? ' checked' : '').'> ';
				print '<script type="text/javascript">
				jQuery(document).ready(function() {
					jQuery("#typestandardinvoice, #valuestandardinvoice").click(function() {
						jQuery("#radio_standard").prop("checked", true);
					});
					jQuery("#typedeposit, #valuedeposit").click(function() {
						jQuery("#radio_deposit").prop("checked", true);
					});
					jQuery("#typedeposit").change(function() {
						console.log("We change type of down payment");
						jQuery("#radio_deposit").prop("checked", true);
						setRadioForTypeOfInvoice();
					});
					jQuery("#radio_standard, #radio_deposit, #radio_replacement, #radio_creditnote, #radio_template").change(function() {
						setRadioForTypeOfInvoice();
					});
					function setRadioForTypeOfInvoice() {
						console.log("Change radio");
						if (jQuery("#radio_deposit").prop("checked") && (jQuery("#typedeposit").val() == \'amount\' || jQuery("#typedeposit").val() == \'variable\')) {
							jQuery(".checkforselect").prop("disabled", true);
							jQuery(".checkforselect").prop("checked", false);
						} else {
							jQuery(".checkforselect").prop("disabled", false);
							jQuery(".checkforselect").prop("checked", true);
						}
					}
				});
				</script>';

				print '<table class="nobordernopadding"><tr>';
				print '<td>';
				$tmp  = $tmp.'<label for="radio_deposit">'.$langs->trans("InvoiceDeposit").'</label>';
				$desc = $form->textwithpicto($tmp, $langs->transnoentities("InvoiceDepositDesc"), 1, 'help', '', 0, 3, 'depositonsmartphone');
				print $desc;
				print '</td>';
				if (($origin == 'propal') || ($origin == 'commande')) {
					print '<td class="nowrap" style="padding-left: 15px">';
					$arraylist = array(
						'amount' => $langs->transnoentitiesnoconv('FixAmount', $langs->transnoentitiesnoconv('Deposit')),
						'variable' => $langs->transnoentitiesnoconv('VarAmountOneLine', $langs->transnoentitiesnoconv('Deposit')),
						'variablealllines' => $langs->transnoentitiesnoconv('VarAmountAllLines')
					);
					$typedeposit = GETPOST('typedeposit', 'aZ09');
					$valuedeposit = GETPOST('valuedeposit', 'int');
					if (empty($typedeposit) && !empty($objectsrc->deposit_percent)) {
						$origin_payment_conditions_deposit_percent = getDictionaryValue('c_payment_term', 'deposit_percent', $objectsrc->cond_reglement_id);
						if (!empty($origin_payment_conditions_deposit_percent)) {
							$typedeposit = 'variable';
						}
					}
					if (empty($valuedeposit) && $typedeposit == 'variable' && !empty($objectsrc->deposit_percent)) {
						$valuedeposit = $objectsrc->deposit_percent;
					}
					print $form->selectarray('typedeposit', $arraylist, $typedeposit, 0, 0, 0, '', 1);
					print '</td>';
					print '<td class="nowrap" style="padding-left: 5px">';
					print '<span class="opacitymedium paddingleft">'.$langs->trans("AmountOrPercent").'</span><input type="text" id="valuedeposit" name="valuedeposit" class="width75 right" value="'.$valuedeposit.'"/>';
					print '</td>';
				}
				print '</tr></table>';

				print '</div></div>';
			}
		}

		if ($socid > 0) {
			if (getDolGlobalString('INVOICE_USE_SITUATION')) {
				// First situation invoice
				print '<div class="tagtr listofinvoicetype"><div class="tagtd listofinvoicetype">';
				$tmp = '<input id="radio_situation" type="radio" name="type" value="5"'.(GETPOST('type') == 5 ? ' checked' : '').'> ';
				$tmp  = $tmp.'<label for="radio_situation" >'.$langs->trans("InvoiceFirstSituationAsk").'</label>';
				$desc = $form->textwithpicto($tmp, $langs->transnoentities("InvoiceFirstSituationDesc"), 1, 'help', '', 0, 3, 'firstsituationonsmartphone');
				print $desc;
				print '</div></div>';

				// Next situation invoice
				$opt = $form->selectSituationInvoices(GETPOST('originid', 'int'), $socid);

				print '<div class="tagtr listofinvoicetype"><div class="tagtd listofinvoicetype">';
				$tmp = '<input type="radio" name="type" value="5"'.(GETPOST('type') == 5 && GETPOST('originid', 'int') ? ' checked' : '');
				if ($opt == ('<option value ="0" selected>'.$langs->trans('NoSituations').'</option>') || (GETPOST('origin') && GETPOST('origin') != 'facture' && GETPOST('origin') != 'commande')) {
					$tmp .= ' disabled';
				}
				$tmp .= '> ';
				$text = $tmp.'<label>'.$langs->trans("InvoiceSituationAsk").'</label> ';
				$text .= '<select class="flat" id="situations" name="situations"';
				if ($opt == ('<option value ="0" selected>'.$langs->trans('NoSituations').'</option>') || (GETPOST('origin') && GETPOST('origin') != 'facture' && GETPOST('origin') != 'commande')) {
					$text .= ' disabled';
				}
				$text .= '>';
				$text .= $opt;
				$text .= '</select>';
				$desc = $form->textwithpicto($text, $langs->transnoentities("InvoiceSituationDesc"), 1, 'help', '', 0, 3);
				print $desc;
				print '</div></div>';
			}

			// Replacement
			if (!getDolGlobalString('INVOICE_DISABLE_REPLACEMENT')) {
				// Type de facture
				$facids = $facturestatic->list_replacable_invoices($soc->id);
				if ($facids < 0) {
					dol_print_error($db, $facturestatic->error, $facturestatic->errors);
					exit();
				}
				$options = "";
				if (is_array($facids)) {
					foreach ($facids as $facparam) {
						$options .= '<option value="'.$facparam ['id'].'"';
						if ($facparam['id'] == GETPOST('fac_replacement', 'int')) {
							$options .= ' selected';
						}
						$options .= '>'.$facparam['ref'];
						$options .= ' ('.$facturestatic->LibStatut($facparam['paid'], $facparam['status'], 0, $facparam['alreadypaid']).')';
						$options .= '</option>';
					}
				}

				print '<!-- replacement line -->';
				print '<div class="tagtr listofinvoicetype"><div class="tagtd listofinvoicetype">';
				$tmp = '<input type="radio" name="type" id="radio_replacement" value="1"'.(GETPOST('type') == 1 ? ' checked' : '');
				if (!$options || $invoice_predefined->id > 0) {
					$tmp .= ' disabled';
				}
				$tmp .= '> ';
				print '<script type="text/javascript">
				jQuery(document).ready(function() {
					jQuery("#fac_replacement").change(function() {
						jQuery("#radio_replacement").prop("checked", true);
					});
				});
				</script>';
				$text = $tmp.'<label for="radio_replacement">'.$langs->trans("InvoiceReplacementAsk").'</label>';
				$text .= '<select class="flat" name="fac_replacement" id="fac_replacement"';
				if (!$options || $invoice_predefined->id > 0) {
					$text .= ' disabled';
				}
				$text .= '>';
				if ($options) {
					$text .= '<option value="-1">&nbsp;</option>';
					$text .= $options;
				} else {
					$text .= '<option value="-1">'.$langs->trans("NoReplacableInvoice").'</option>';
				}
				$text .= '</select>';
				$desc = $form->textwithpicto($text, $langs->transnoentities("InvoiceReplacementDesc"), 1, 'help', '', 0, 3);
				print $desc;
				print '</div></div>';
			}
		} else {
			if (getDolGlobalString('INVOICE_USE_SITUATION')) {
				print '<div class="tagtr listofinvoicetype"><div class="tagtd listofinvoicetype">';
				$tmp = '<input type="radio" name="type" id="radio_situation" value="0" disabled> ';
				$text = $tmp.'<label>'.$langs->trans("InvoiceSituationAsk").'</label> ';
				$text .= '<span class="opacitymedium">('.$langs->trans("YouMustCreateInvoiceFromThird").')</span> ';
				$desc = $form->textwithpicto($text, $langs->transnoentities("InvoiceFirstSituationDesc"), 1, 'help', '', 0, 3, 'firstsituationonsmartphone');
				print $desc;
				print '</div></div>';
			}

			print '<div class="tagtr listofinvoicetype"><div class="tagtd listofinvoicetype">';
			$tmp = '<input type="radio" name="type" id="radio_replacement" value="0" disabled> ';
			$text = $tmp.'<label for="radio_replacement" class="opacitymedium">'.$langs->trans("InvoiceReplacement").'</label> ';
			//$text .= '<span class="opacitymedium hideonsmartphone">('.$langs->trans("YouMustCreateInvoiceFromThird").')</span> ';
			$desc = $form->textwithpicto($text, $langs->transnoentities("InvoiceReplacementDesc").'<br><br>'.$langs->trans("YouMustCreateInvoiceFromThird"), 1, 'help', '', 0, 3, 'replacementonsmartphone');
			print $desc;
			print '</div></div>';
		}

		if (empty($origin)) {
			if ($socid > 0) {
				// Credit note
				if (!getDolGlobalString('INVOICE_DISABLE_CREDIT_NOTE')) {
					// Show link for credit note
					$facids = $facturestatic->list_qualified_avoir_invoices($soc->id);
					if ($facids < 0) {
						dol_print_error($db, $facturestatic->error, $facturestatic->errors);
						exit;
					}
					$optionsav = "";
					$newinvoice_static = new Facture($db);
					foreach ($facids as $key => $valarray) {
						$newinvoice_static->id = $key;
						$newinvoice_static->ref = $valarray ['ref'];
						$newinvoice_static->statut = $valarray ['status'];
						$newinvoice_static->type = $valarray ['type'];
						$newinvoice_static->paye = $valarray ['paye'];

						$optionsav .= '<option value="'.$key.'"';
						if ($key == GETPOST('fac_avoir')) {
							$optionsav .= ' selected';

							// pre-filled extra fields with selected credit note
							$newinvoice_static->fetch_optionals($key);
							$object->array_options = $newinvoice_static->array_options;
						}
						$optionsav .= '>';
						$optionsav .= $newinvoice_static->ref;
						$optionsav .= ' ('.$newinvoice_static->getLibStatut(1, $valarray ['paymentornot']).')';
						$optionsav .= '</option>';
					}

					print '<div class="tagtr listofinvoicetype"><div class="tagtd listofinvoicetype">';
					$tmp = '<input type="radio" id="radio_creditnote" name="type" value="2"'.(GETPOST('type') == 2 ? ' checked' : '');
					if ((!$optionsav && !getDolGlobalString('INVOICE_CREDIT_NOTE_STANDALONE')) || $invoice_predefined->id > 0) {
						$tmp .= ' disabled';
					}
					$tmp .= '> ';
					// Show credit note options only if we checked credit note and disable standard invoice if "create credit note" button is pressed
					print '<script type="text/javascript">
					jQuery(document).ready(function() {
						if (jQuery("#radio_creditnote").is(":checked"))
						{
							jQuery("#radio_standard").prop("disabled", true);
						} else {
							jQuery("#radio_standard").prop("disabled", false);
						}
						if (! jQuery("#radio_creditnote").is(":checked"))
						{
							jQuery("#credit_note_options").hide();
						}
						jQuery("#radio_creditnote").click(function() {
							jQuery("#credit_note_options").show();
						});
						jQuery("#radio_standard, #radio_replacement, #radio_deposit").click(function() {
							jQuery("#credit_note_options").hide();
						});
					});
					</script>';
					$text = '<label>'.$tmp.$langs->transnoentities("InvoiceAvoirAsk").'</label> ';
					$text .= '<select class="flat valignmiddle" name="fac_avoir" id="fac_avoir"';
					if (!$optionsav || $invoice_predefined->id > 0) {
						$text .= ' disabled';
					}
					$text .= '>';
					if ($optionsav) {
						$text .= '<option value="-1"></option>';
						$text .= $optionsav;
					} else {
						$text .= '<option value="-1">'.$langs->trans("NoInvoiceToCorrect").'</option>';
					}
					$text .= '</select>';
					$desc = $form->textwithpicto($text, $langs->transnoentities("InvoiceAvoirDesc"), 1, 'help', '', 0, 3);
					print $desc;

					print '<div id="credit_note_options" class="clearboth paddingtop marginbottomonly">';
					print '&nbsp;&nbsp;&nbsp; <input type="checkbox" name="invoiceAvoirWithLines" id="invoiceAvoirWithLines" value="1" onclick="$(\'#credit_note_options input[type=checkbox]\').not(this).prop(\'checked\', false);" '.(GETPOST('invoiceAvoirWithLines', 'int') > 0 ? 'checked' : '').' /> <label for="invoiceAvoirWithLines">'.$langs->trans('invoiceAvoirWithLines')."</label>";
					print '<br>&nbsp;&nbsp;&nbsp; <input type="checkbox" name="invoiceAvoirWithPaymentRestAmount" id="invoiceAvoirWithPaymentRestAmount" value="1" onclick="$(\'#credit_note_options input[type=checkbox]\').not(this).prop(\'checked\', false);" '.(GETPOST('invoiceAvoirWithPaymentRestAmount', 'int') > 0 ? 'checked' : '').' /> <label for="invoiceAvoirWithPaymentRestAmount">'.$langs->trans('invoiceAvoirWithPaymentRestAmount')."</label>";
					print '</div>';

					print '</div></div>';
				}
			} else {
				print '<div class="tagtr listofinvoicetype"><div class="tagtd listofinvoicetype">';
				if (!getDolGlobalString('INVOICE_CREDIT_NOTE_STANDALONE')) {
					$tmp = '<input type="radio" name="type" id="radio_creditnote" value="0" disabled> ';
				} else {
					$tmp = '<input type="radio" name="type" id="radio_creditnote" value="2" > ';
				}
				$text = $tmp.'<label class="opacitymedium" for="radio_creditnote">'.$langs->trans("InvoiceAvoir").'</label> ';
				//$text .= '<span class="opacitymedium hideonsmartphone">('.$langs->trans("YouMustCreateInvoiceFromThird").')</span> ';
				$desc = $form->textwithpicto($text, $langs->transnoentities("InvoiceAvoirDesc").'<br><br>'.$langs->trans("CreateCreditNoteWhenClientInvoiceExists"), 1, 'help', '', 0, 3, 'creditnoteonsmartphone');
				print $desc;
				print '</div></div>'."\n";
			}
		}

		// Template invoice
		print '<div class="tagtr listofinvoicetype"><div class="tagtd listofinvoicetype">';
		$tmp = '<input type="radio" name="type" id="radio_template" value="0" disabled> ';
		$text = $tmp.'<label class="opacitymedium" for="radio_template">'.$langs->trans("RepeatableInvoice").'</label> ';
		$desc = $form->textwithpicto($text, $langs->transnoentities("YouMustCreateStandardInvoiceFirstDesc"), 1, 'help', '', 0, 3, 'templateonsmartphone');
		print $desc;
		print '</div></div>';

		print '</div>';


		if (getDolGlobalString('INVOICE_USE_DEFAULT_DOCUMENT')) { // Hidden conf
			// Add auto select default document model
			$listtType = array(Facture::TYPE_STANDARD, Facture::TYPE_REPLACEMENT, Facture::TYPE_CREDIT_NOTE, Facture::TYPE_DEPOSIT, Facture::TYPE_SITUATION);
			$jsListType = '';
			foreach ($listtType as $type) {
				$thisTypeConfName = 'FACTURE_ADDON_PDF_'.$type;
				$current = getDolGlobalString($thisTypeConfName, getDolGlobalString('FACTURE_ADDON_PDF'));
				$jsListType .= (!empty($jsListType) ? ',' : '').'"'.$type.'":"'.$current.'"';
			}

			print '<script type="text/javascript">
					$(document).ready(function() {
						var listType = {'.$jsListType.'};
						$("[name=\'type\'").change(function() {
							console.log("change name=type");
							if ($( this ).prop("checked"))
							{
								if(($( this ).val() in listType))
								{
									$("#model").val(listType[$( this ).val()]);
								}
								else
								{
									$("#model").val("' . getDolGlobalString('FACTURE_ADDON_PDF').'");
								}
							}
						});
					});
					</script>';
		}


		print '</td></tr>';

		// Invoice Subtype
		if (getDolGlobalInt('INVOICE_SUBTYPE_ENABLED')) {
			print '<tr><td class="fieldrequired">'.$langs->trans('InvoiceSubtype').'</td><td colspan="2">';
			print $form->getSelectInvoiceSubtype(GETPOST('subtype'), 'subtype', 1, 0, '');
			print '</td></tr>';
		}

		if ($socid > 0) {
			// Discounts for third party
			print '<tr><td>'.$langs->trans('DiscountStillRemaining').'</td><td colspan="2">';

			$thirdparty = $soc;
			$discount_type = 0;
			$backtopage = $_SERVER["PHP_SELF"].'?socid='.$thirdparty->id.'&action='.$action.'&origin='.urlencode(GETPOST('origin')).'&originid='.urlencode(GETPOSTINT('originid'));
			include DOL_DOCUMENT_ROOT.'/core/tpl/object_discounts.tpl.php';

			print '</td></tr>';
		}

		$newdateinvoice = dol_mktime(0, 0, 0, GETPOST('remonth', 'int'), GETPOST('reday', 'int'), GETPOST('reyear', 'int'), 'tzserver');
		$date_pointoftax = dol_mktime(0, 0, 0, GETPOST('date_pointoftaxmonth', 'int'), GETPOST('date_pointoftaxday', 'int'), GETPOST('date_pointoftaxyear', 'int'), 'tzserver');

		// Date invoice
		print '<tr><td class="fieldrequired">'.$langs->trans('DateInvoice').'</td><td colspan="2">';
		print img_picto('', 'action', 'class="pictofixedwidth"');
		print $form->selectDate($newdateinvoice ? $newdateinvoice : $dateinvoice, '', '', '', '', "add", 1, 1);
		print '</td></tr>';

		// Date point of tax
		if (getDolGlobalString('INVOICE_POINTOFTAX_DATE')) {
			print '<tr><td class="fieldrequired">'.$langs->trans('DatePointOfTax').'</td><td colspan="2">';
			print img_picto('', 'action', 'class="pictofixedwidth"');
			print $form->selectDate($date_pointoftax ? $date_pointoftax : -1, 'date_pointoftax', '', '', '', "add", 1, 1);
			print '</td></tr>';
		}

		// Payment term
		print '<tr><td class="nowrap fieldrequired">'.$langs->trans('PaymentConditionsShort').'</td><td colspan="2">';
		print img_picto('', 'payment', 'class="pictofixedwidth"');
		print $form->getSelectConditionsPaiements($cond_reglement_id, 'cond_reglement_id', -1, 1, 0, 'maxwidth500 widthcentpercentminusx');
		print '</td></tr>';


		if (getDolGlobalString('INVOICE_USE_RETAINED_WARRANTY')) {
			$rwStyle = 'display:none;';
			if (in_array(GETPOST('type', 'int'), $retainedWarrantyInvoiceAvailableType)) {
				$rwStyle = '';
			}

			$retained_warranty = GETPOST('retained_warranty', 'int');
			if (empty($retained_warranty)) {
				if (!empty($objectsrc->retained_warranty)) { // use previous situation value
					$retained_warranty = $objectsrc->retained_warranty;
				}
			}
			$retained_warranty_js_default = !empty($retained_warranty) ? $retained_warranty : $conf->global->INVOICE_SITUATION_DEFAULT_RETAINED_WARRANTY_PERCENT;

			print '<tr class="retained-warranty-line" style="'.$rwStyle.'" ><td class="nowrap">'.$langs->trans('RetainedWarranty').'</td><td colspan="2">';
			print '<input id="new-situation-invoice-retained-warranty" name="retained_warranty" type="number" value="'.$retained_warranty.'" step="0.01" min="0" max="100" />%';

			// Retained warranty payment term
			print '<tr class="retained-warranty-line" style="'.$rwStyle.'" ><td class="nowrap">'.$langs->trans('PaymentConditionsShortRetainedWarranty').'</td><td colspan="2">';
			$retained_warranty_fk_cond_reglement = GETPOST('retained_warranty_fk_cond_reglement', 'int');
			if (empty($retained_warranty_fk_cond_reglement)) {
				$retained_warranty_fk_cond_reglement = getDolGlobalString('INVOICE_SITUATION_DEFAULT_RETAINED_WARRANTY_COND_ID');
				if (!empty($objectsrc->retained_warranty_fk_cond_reglement)) { // use previous situation value
					$retained_warranty_fk_cond_reglement = $objectsrc->retained_warranty_fk_cond_reglement;
				} else {
					$retained_warranty_fk_cond_reglement = getDolGlobalString('INVOICE_SITUATION_DEFAULT_RETAINED_WARRANTY_COND_ID');
				}
			}
			print $form->getSelectConditionsPaiements($retained_warranty_fk_cond_reglement, 'retained_warranty_fk_cond_reglement', -1, 1);
			print '</td></tr>';

			print '<script type="text/javascript">
			$(document).ready(function() {
			$("[name=\'type\']").change(function() {
					if($( this ).prop("checked") && $.inArray($( this ).val(), '.json_encode($retainedWarrantyInvoiceAvailableType).' ) !== -1)
					{
						$(".retained-warranty-line").show();
						$("#new-situation-invoice-retained-warranty").val("'.(float) $retained_warranty_js_default.'");
					}
					else{
						$(".retained-warranty-line").hide();
						$("#new-situation-invoice-retained-warranty").val("");
					}
				});

				$("[name=\'type\']:checked").trigger("change");
			});
			</script>';
		}

		// Payment mode
		print '<tr><td>'.$langs->trans('PaymentMode').'</td><td colspan="2">';
		print img_picto('', 'bank', 'class="pictofixedwidth"');
		print $form->select_types_paiements($mode_reglement_id, 'mode_reglement_id', 'CRDT', 0, 1, 0, 0, 1, 'maxwidth200 widthcentpercentminusx', 1);
		print '</td></tr>';

		// Bank Account
		if (isModEnabled("banque")) {
			print '<tr><td>'.$langs->trans('BankAccount').'</td><td colspan="2">';
			print img_picto('', 'bank_account', 'class="pictofixedwidth"');
			print $form->select_comptes($fk_account, 'fk_account', 0, '', 1, '', 0, 'maxwidth200 widthcentpercentminusx', 1);
			print '</td></tr>';
		}

		// Project
		if (isModEnabled('project')) {
			$langs->load('projects');
			print '<tr><td>'.$langs->trans('Project').'</td><td colspan="2">';
			print img_picto('', 'project', 'class="pictofixedwidth"').$formproject->select_projects(($socid > 0 ? $socid : -1), $projectid, 'projectid', 0, 0, 1, 1, 0, 0, 0, '', 1, 0, 'maxwidth500 widthcentpercentminusxx');
			print ' <a href="'.DOL_URL_ROOT.'/projet/card.php?socid='.$soc->id.'&action=create&status=1&backtopage='.urlencode($_SERVER["PHP_SELF"].'?action=create&socid='.$soc->id.($fac_rec ? '&fac_rec='.$fac_rec : '')).'"><span class="fa fa-plus-circle valignmiddle" title="'.$langs->trans("AddProject").'"></span></a>';
			print '</td></tr>';
		}

		// Incoterms
		if (isModEnabled('incoterm')) {
			print '<tr>';
			print '<td><label for="incoterm_id">'.$form->textwithpicto($langs->trans("IncotermLabel"), !empty($objectsrc->label_incoterms) ? $objectsrc->label_incoterms : '', 1).'</label></td>';
			print '<td colspan="2" class="maxwidthonsmartphone">';
			$incoterm_id = GETPOST('incoterm_id');
			$incoterm_location = GETPOST('location_incoterms');
			if (empty($incoterm_id)) {
				$incoterm_id = (!empty($objectsrc->fk_incoterms) ? $objectsrc->fk_incoterms : $soc->fk_incoterms);
				$incoterm_location = (!empty($objectsrc->location_incoterms) ? $objectsrc->location_incoterms : $soc->location_incoterms);
			}
			print img_picto('', 'incoterm', 'class="pictofixedwidth"');
			print $form->select_incoterms($incoterm_id, $incoterm_location);
			print '</td></tr>';
		}

		// Other attributes
		$parameters = array('objectsrc' => !empty($objectsrc) ? $objectsrc : 0, 'colspan' => ' colspan="2"', 'cols' => '2', 'socid'=>$socid);
		$reshook = $hookmanager->executeHooks('formObjectOptions', $parameters, $object, $action); // Note that $action and $object may have been modified by hook
		print $hookmanager->resPrint;
		if (empty($reshook)) {
			if (getDolGlobalString('THIRDPARTY_PROPAGATE_EXTRAFIELDS_TO_INVOICE') && !empty($soc->id)) {
				// copy from thirdparty
				$tpExtrafields = new ExtraFields($db);
				$tpExtrafieldLabels = $tpExtrafields->fetch_name_optionals_label($soc->table_element);
				if ($soc->fetch_optionals() > 0) {
					$object->array_options = array_merge($object->array_options, $soc->array_options);
				}
			}

			print $object->showOptionals($extrafields, 'create', $parameters);
		}

		// Template to use by default
		print '<tr><td>'.$langs->trans('Model').'</td>';
		print '<td colspan="2">';
		print img_picto('', 'pdf', 'class="pictofixedwidth"');
		include_once DOL_DOCUMENT_ROOT.'/core/modules/facture/modules_facture.php';
		$liste = ModelePDFFactures::liste_modeles($db);
		if (getDolGlobalString('INVOICE_USE_DEFAULT_DOCUMENT')) {
			// Hidden conf
			$paramkey = 'FACTURE_ADDON_PDF_'.$object->type;
			$preselected = getDolGlobalString($paramkey, getDolGlobalString('FACTURE_ADDON_PDF'));
		} else {
			$preselected = getDolGlobalString('FACTURE_ADDON_PDF');
		}
		print $form->selectarray('model', $liste, $preselected, 0, 0, 0, '', 0, 0, 0, '', 'maxwidth200 widthcentpercentminusx', 1);
		print "</td></tr>";

		// Multicurrency
		if (isModEnabled('multicurrency')) {
			print '<tr>';
			print '<td>'.$form->editfieldkey('Currency', 'multicurrency_code', '', $object, 0).'</td>';
			print '<td colspan="2" class="maxwidthonsmartphone">';
			print img_picto('', 'currency', 'class="pictofixedwidth"');
			print $form->selectMultiCurrency(((GETPOSTISSET('multicurrency_code') && !GETPOST('changecompany')) ? GETPOST('multicurrency_code') : $currency_code), 'multicurrency_code');
			print '</td></tr>';
		}

		// Help of substitution key
		$htmltext = '';
		if (GETPOST('fac_rec', 'int') > 0) {
			$dateexample = ($newdateinvoice ? $newdateinvoice : $dateinvoice);
			if (empty($dateexample)) {
				$dateexample = dol_now();
			}
			$substitutionarray = array(
				'__TOTAL_HT__' => $langs->trans("AmountHT").' ('.$langs->trans("Example").': '.price($exampletemplateinvoice->total_ht).')',
				'__TOTAL_TTC__' =>  $langs->trans("AmountTTC").' ('.$langs->trans("Example").': '.price($exampletemplateinvoice->total_ttc).')',
				'__INVOICE_PREVIOUS_MONTH__' => $langs->trans("PreviousMonthOfInvoice").' ('.$langs->trans("Example").': '.dol_print_date(dol_time_plus_duree($dateexample, -1, 'm'), '%m').')',
				'__INVOICE_MONTH__' =>  $langs->trans("MonthOfInvoice").' ('.$langs->trans("Example").': '.dol_print_date($dateexample, '%m').')',
				'__INVOICE_NEXT_MONTH__' => $langs->trans("NextMonthOfInvoice").' ('.$langs->trans("Example").': '.dol_print_date(dol_time_plus_duree($dateexample, 1, 'm'), '%m').')',
				'__INVOICE_PREVIOUS_MONTH_TEXT__' => $langs->trans("TextPreviousMonthOfInvoice").' ('.$langs->trans("Example").': '.dol_print_date(dol_time_plus_duree($dateexample, -1, 'm'), '%B').')',
				'__INVOICE_MONTH_TEXT__' =>  $langs->trans("TextMonthOfInvoice").' ('.$langs->trans("Example").': '.dol_print_date($dateexample, '%B').')',
				'__INVOICE_NEXT_MONTH_TEXT__' => $langs->trans("TextNextMonthOfInvoice").' ('.$langs->trans("Example").': '.dol_print_date(dol_time_plus_duree($dateexample, 1, 'm'), '%B').')',
				'__INVOICE_PREVIOUS_YEAR__' => $langs->trans("PreviousYearOfInvoice").' ('.$langs->trans("Example").': '.dol_print_date(dol_time_plus_duree($dateexample, -1, 'y'), '%Y').')',
				'__INVOICE_YEAR__' =>  $langs->trans("YearOfInvoice").' ('.$langs->trans("Example").': '.dol_print_date($dateexample, '%Y').')',
				'__INVOICE_NEXT_YEAR__' => $langs->trans("NextYearOfInvoice").' ('.$langs->trans("Example").': '.dol_print_date(dol_time_plus_duree($dateexample, 1, 'y'), '%Y').')'
			);

			$htmltext = '<i>'.$langs->trans("FollowingConstantsWillBeSubstituted").':<br>';
			foreach ($substitutionarray as $key => $val) {
				$htmltext .= $key.' = '.$langs->trans($val).'<br>';
			}
			$htmltext .= '</i>';
		}

		// Public note
		print '<tr>';
		print '<td class="tdtop">';
		print $form->textwithpicto($langs->trans('NotePublic'), $htmltext);
		print '</td>';
		print '<td valign="top" colspan="2">';
		$doleditor = new DolEditor('note_public', $note_public, '', 80, 'dolibarr_notes', 'In', 0, false, !getDolGlobalString('FCKEDITOR_ENABLE_NOTE_PUBLIC') ? 0 : 1, ROWS_3, '90%');
		print $doleditor->Create(1);

		// Private note
		if (empty($user->socid)) {
			print '<tr>';
			print '<td class="tdtop">';
			print $form->textwithpicto($langs->trans('NotePrivate'), $htmltext);
			print '</td>';
			print '<td valign="top" colspan="2">';
			$doleditor = new DolEditor('note_private', $note_private, '', 80, 'dolibarr_notes', 'In', 0, false, !getDolGlobalString('FCKEDITOR_ENABLE_NOTE_PRIVATE') ? 0 : 1, ROWS_3, '90%');
			print $doleditor->Create(1);
			// print '<textarea name="note_private" wrap="soft" cols="70" rows="'.ROWS_3.'">'.$note_private.'.</textarea>
			print '</td></tr>';
		}

		// Lines from source (TODO Show them also when creating invoice from template invoice)
		if (!empty($origin) && !empty($originid) && is_object($objectsrc)) {
			$langs->loadLangs(array('orders', 'propal'));

			// TODO for compatibility
			if ($origin == 'contrat') {
				// Calcul contrat->price (HT), contrat->total (TTC), contrat->tva
				//$objectsrc->remise_absolue = $remise_absolue;
				//$objectsrc->remise_percent = $remise_percent;
				$objectsrc->update_price(1, 'auto', 1);
			}

			print "\n<!-- Show ref of origin ".$classname." -->\n";
			print '<input type="hidden" name="amount"   value="'.$objectsrc->total_ht.'">'."\n";
			print '<input type="hidden" name="total"    value="'.$objectsrc->total_ttc.'">'."\n";
			print '<input type="hidden" name="tva"      value="'.$objectsrc->total_tva.'">'."\n";
			// The commented lines below are fields already added as hidden parameters before
			//print '<input type="hidden" name="origin"   value="'.$objectsrc->element.'">';
			//print '<input type="hidden" name="originid" value="'.$objectsrc->id.'">';

			switch (get_class($objectsrc)) {
				case 'Propal':
					$newclassname = 'CommercialProposal';
					break;
				case 'Commande':
					$newclassname = 'Order';
					break;
				case 'Expedition':
					$newclassname = 'Sending';
					break;
				case 'Contrat':
					$newclassname = 'Contract';
					break;
				case 'Fichinter':
					$newclassname = 'Intervention';
					break;
				default:
					$newclassname = get_class($objectsrc);
			}

			// Ref of origin
			print '<tr><td>'.$langs->trans($newclassname).'</td>';
			print '<td colspan="2">';
			print $objectsrc->getNomUrl(1);
			// We check if Origin document (id and type is known) has already at least one invoice attached to it
			$objectsrc->fetchObjectLinked($originid, $origin, '', 'facture');
			if (isset($objectsrc->linkedObjects['facture']) && is_array($objectsrc->linkedObjects['facture']) && count($objectsrc->linkedObjects['facture']) >= 1) {
				setEventMessages('WarningBillExist', null, 'warnings');
				echo ' - '.$langs->trans('LatestRelatedBill').' '.end($objectsrc->linkedObjects['facture'])->getNomUrl(1);
			}
			echo '</td></tr>';
			print '<tr><td>'.$langs->trans('AmountHT').'</td><td colspan="2">'.price($objectsrc->total_ht).'</td></tr>';
			print '<tr><td>'.$langs->trans('AmountVAT').'</td><td colspan="2">'.price($objectsrc->total_tva)."</td></tr>";
			if ($mysoc->localtax1_assuj == "1" || $objectsrc->total_localtax1 != 0) {		// Localtax1
				print '<tr><td>'.$langs->transcountry("AmountLT1", $mysoc->country_code).'</td><td colspan="2">'.price($objectsrc->total_localtax1)."</td></tr>";
			}

			if ($mysoc->localtax2_assuj == "1" || $objectsrc->total_localtax2 != 0) {		// Localtax2
				print '<tr><td>'.$langs->transcountry("AmountLT2", $mysoc->country_code).'</td><td colspan="2">'.price($objectsrc->total_localtax2)."</td></tr>";
			}
			print '<tr><td>'.$langs->trans('AmountTTC').'</td><td colspan="2">'.price($objectsrc->total_ttc)."</td></tr>";

			if (isModEnabled('multicurrency')) {
				print '<tr><td>'.$langs->trans('MulticurrencyAmountHT').'</td><td colspan="2">'.price($objectsrc->multicurrency_total_ht).'</td></tr>';
				print '<tr><td>'.$langs->trans('MulticurrencyAmountVAT').'</td><td colspan="2">'.price($objectsrc->multicurrency_total_tva)."</td></tr>";
				print '<tr><td>'.$langs->trans('MulticurrencyAmountTTC').'</td><td colspan="2">'.price($objectsrc->multicurrency_total_ttc)."</td></tr>";
			}
		}

		print "</table>\n";
	}
	print dol_get_fiche_end();

	print $form->buttonsSaveCancel("CreateDraft");

	// Show origin lines
	if (!empty($origin) && !empty($originid) && is_object($objectsrc)) {
		print '<br>';

		$title = $langs->trans('ProductsAndServices');
		print load_fiche_titre($title);

		print '<div class="div-table-responsive-no-min">';
		print '<table class="noborder centpercent">';

		$objectsrc->printOriginLinesList('', $selectedLines);

		print '</table>';
		print '</div>';
	}

	print "</form>\n";
} elseif ($id > 0 || !empty($ref)) {
	if (empty($object->id)) {
		$langs->load('errors');
		echo '<div class="error">'.$langs->trans("ErrorRecordNotFound").'</div>';
		llxFooter();
		exit;
	}

	/*
	 * Show object in view mode
	 */

	$result = $object->fetch($id, $ref);
	if ($result <= 0) {
		dol_print_error($db, $object->error, $object->errors);
		exit();
	}

	// fetch optionals attributes and labels
	$extrafields->fetch_name_optionals_label($object->table_element);

	if ($user->socid > 0 && $user->socid != $object->socid) {
		accessforbidden('', 0, 1);
	}

	$result = $object->fetch_thirdparty();

	$result = $soc->fetch($object->socid);
	if ($result < 0) {
		dol_print_error($db);
	}
	$selleruserevenustamp = $mysoc->useRevenueStamp();

	$totalpaid = $object->getSommePaiement();
	$totalcreditnotes = $object->getSumCreditNotesUsed();
	$totaldeposits = $object->getSumDepositsUsed();
	//print "totalpaid=".$totalpaid." totalcreditnotes=".$totalcreditnotes." totaldeposts=".$totaldeposits."
	// selleruserrevenuestamp=".$selleruserevenustamp;

	// We can also use bcadd to avoid pb with floating points
	// For example print 239.2 - 229.3 - 9.9; does not return 0.
	// $resteapayer=bcadd($object->total_ttc,$totalpaid,$conf->global->MAIN_MAX_DECIMALS_TOT);
	// $resteapayer=bcadd($resteapayer,$totalavoir,$conf->global->MAIN_MAX_DECIMALS_TOT);
	$resteapayer = price2num($object->total_ttc - $totalpaid - $totalcreditnotes - $totaldeposits, 'MT');

	// Multicurrency
	if (isModEnabled('multicurrency')) {
		$multicurrency_totalpaid = $object->getSommePaiement(1);
		$multicurrency_totalcreditnotes = $object->getSumCreditNotesUsed(1);
		$multicurrency_totaldeposits = $object->getSumDepositsUsed(1);
		$multicurrency_resteapayer = price2num($object->multicurrency_total_ttc - $multicurrency_totalpaid - $multicurrency_totalcreditnotes - $multicurrency_totaldeposits, 'MT');
		// Code to fix case of corrupted data
		// TODO We should not need this. Also data comes from a not reliable value of $object->multicurrency_total_ttc that may be wrong if it was
		// calculated by summing lines that were in a currency for some of them and into another for others (lines from discount/down payment into another currency for example)
		if ($resteapayer == 0 && $multicurrency_resteapayer != 0 && $object->multicurrency_code != $conf->currency) {
			$resteapayer = price2num($multicurrency_resteapayer / $object->multicurrency_tx, 'MT');
		}
	}

	if ($object->paye) {
		$resteapayer = 0;
	}
	$resteapayeraffiche = $resteapayer;

	if (getDolGlobalString('FACTURE_DEPOSITS_ARE_JUST_PAYMENTS')) {	// Never use this
		$filterabsolutediscount = "fk_facture_source IS NULL"; // If we want deposit to be subtracted to payments only and not to total of final invoice
		$filtercreditnote = "fk_facture_source IS NOT NULL"; // If we want deposit to be subtracted to payments only and not to total of final invoice
	} else {
		$filterabsolutediscount = "fk_facture_source IS NULL OR (description LIKE '(DEPOSIT)%' AND description NOT LIKE '(EXCESS RECEIVED)%')";
		$filtercreditnote = "fk_facture_source IS NOT NULL AND (description NOT LIKE '(DEPOSIT)%' OR description LIKE '(EXCESS RECEIVED)%')";
	}

	$absolute_discount = $soc->getAvailableDiscounts('', $filterabsolutediscount);
	$absolute_creditnote = $soc->getAvailableDiscounts('', $filtercreditnote);
	$absolute_discount = price2num($absolute_discount, 'MT');
	$absolute_creditnote = price2num($absolute_creditnote, 'MT');

	$author = new User($db);
	if ($object->user_author) {
		$author->fetch($object->user_author);
	}

	$objectidnext = $object->getIdReplacingInvoice();

	$head = facture_prepare_head($object);

	print dol_get_fiche_head($head, 'compta', $langs->trans('InvoiceCustomer'), -1, 'bill');

	$formconfirm = '';

	// Confirmation of the conversion of the credit into a reduction
	if ($action == 'converttoreduc') {
		if ($object->type == Facture::TYPE_STANDARD || $object->type == Facture::TYPE_SITUATION) {
			$type_fac = 'ExcessReceived';
		} elseif ($object->type == Facture::TYPE_CREDIT_NOTE) {
			$type_fac = 'CreditNote';
		} elseif ($object->type == Facture::TYPE_DEPOSIT) {
			$type_fac = 'Deposit';
		}
		$text = $langs->trans('ConfirmConvertToReduc', strtolower($langs->transnoentities($type_fac)));
		$text .= '<br>'.$langs->trans('ConfirmConvertToReduc2');
		$formconfirm = $form->formconfirm($_SERVER['PHP_SELF'].'?facid='.$object->id, $langs->trans('ConvertToReduc'), $text, 'confirm_converttoreduc', '', "yes", 2);
	}

	// Confirmation to delete invoice
	if ($action == 'delete') {
		$text = $langs->trans('ConfirmDeleteBill', $object->ref);
		$formquestion = array();

		if ($object->type != Facture::TYPE_DEPOSIT && getDolGlobalString('STOCK_CALCULATE_ON_BILL') && $object->status >= 1) {
			$qualified_for_stock_change = 0;
			if (!getDolGlobalString('STOCK_SUPPORTS_SERVICES')) {
				$qualified_for_stock_change = $object->hasProductsOrServices(2);
			} else {
				$qualified_for_stock_change = $object->hasProductsOrServices(1);
			}

			if ($qualified_for_stock_change) {
				$langs->load("stocks");
				require_once DOL_DOCUMENT_ROOT.'/product/class/html.formproduct.class.php';
				$formproduct = new FormProduct($db);
				$label = $object->type == Facture::TYPE_CREDIT_NOTE ? $langs->trans("SelectWarehouseForStockDecrease") : $langs->trans("SelectWarehouseForStockIncrease");
				$forcecombo = 0;
				if ($conf->browser->name == 'ie') {
					$forcecombo = 1; // There is a bug in IE10 that make combo inside popup crazy
				}
				$formquestion = array(
					// 'text' => $langs->trans("ConfirmClone"),
					// array('type' => 'checkbox', 'name' => 'clone_content', 'label' => $langs->trans("CloneMainAttributes"), 'value' => 1),
					// array('type' => 'checkbox', 'name' => 'update_prices', 'label' => $langs->trans("PuttingPricesUpToDate"), 'value' => 1),
					array('type' => 'other', 'name' => 'idwarehouse', 'label' => $label, 'value' => $formproduct->selectWarehouses(GETPOST('idwarehouse') ? GETPOST('idwarehouse') : 'ifone', 'idwarehouse', '', 1, 0, 0, $langs->trans("NoStockAction"), 0, $forcecombo))
				);
				$formconfirm = $form->formconfirm($_SERVER['PHP_SELF'].'?facid='.$object->id, $langs->trans('DeleteBill'), $text, 'confirm_delete', $formquestion, "yes", 1);
			} else {
				$formconfirm = $form->formconfirm($_SERVER['PHP_SELF'].'?facid='.$object->id, $langs->trans('DeleteBill'), $text, 'confirm_delete', '', 'no', 1);
			}
		} else {
			$formconfirm = $form->formconfirm($_SERVER['PHP_SELF'].'?facid='.$object->id, $langs->trans('DeleteBill'), $text, 'confirm_delete', '', 'no', 1);
		}
	}

	// Confirmation to remove invoice from cycle
	if ($action == 'situationout') {
		$text = $langs->trans('ConfirmRemoveSituationFromCycle', $object->ref);
		$label = $langs->trans("ConfirmOuting");
		$formquestion = array();
		// remove situation from cycle
		if (in_array($object->status, array(Facture::STATUS_CLOSED, Facture::STATUS_VALIDATED))
			&& $usercancreate
			&& !$objectidnext
			&& $object->is_last_in_cycle()
			&& $usercanunvalidate
			) {
			$formconfirm = $form->formconfirm($_SERVER['PHP_SELF'].'?facid='.$object->id, $label, $text, 'confirm_situationout', $formquestion, "yes", 1);
		}
	}

	// Confirmation of validation
	if ($action == 'valid') {
		// we check object has a draft number
		$objectref = substr($object->ref, 1, 4);
		if ($objectref == 'PROV') {
			$savdate = $object->date;
			if (getDolGlobalString('FAC_FORCE_DATE_VALIDATION')) {
				$object->date = dol_now();
				$object->date_lim_reglement = $object->calculate_date_lim_reglement();
			}
			$numref = $object->getNextNumRef($soc);
			// $object->date=$savdate;
		} else {
			$numref = $object->ref;
		}

		$text = $langs->trans('ConfirmValidateBill', $numref);
		if (isModEnabled('notification')) {
			require_once DOL_DOCUMENT_ROOT.'/core/class/notify.class.php';
			$notify = new Notify($db);
			$text .= '<br>';
			$text .= $notify->confirmMessage('BILL_VALIDATE', $object->socid, $object);
		}
		$formquestion = array();

		if ($object->type != Facture::TYPE_DEPOSIT && getDolGlobalString('STOCK_CALCULATE_ON_BILL')) {
			$qualified_for_stock_change = 0;
			if (!getDolGlobalString('STOCK_SUPPORTS_SERVICES')) {
				$qualified_for_stock_change = $object->hasProductsOrServices(2);
			} else {
				$qualified_for_stock_change = $object->hasProductsOrServices(1);
			}

			if ($qualified_for_stock_change) {
				$langs->load("stocks");
				require_once DOL_DOCUMENT_ROOT.'/product/class/html.formproduct.class.php';
				require_once DOL_DOCUMENT_ROOT.'/product/stock/class/entrepot.class.php';
				$formproduct = new FormProduct($db);
				$warehouse = new Entrepot($db);
				$warehouse_array = $warehouse->list_array();
				if (count($warehouse_array) == 1) {
					$label = $object->type == Facture::TYPE_CREDIT_NOTE ? $langs->trans("WarehouseForStockIncrease", current($warehouse_array)) : $langs->trans("WarehouseForStockDecrease", current($warehouse_array));
					$value = '<input type="hidden" id="idwarehouse" name="idwarehouse" value="'.key($warehouse_array).'">';
				} else {
					$label = $object->type == Facture::TYPE_CREDIT_NOTE ? $langs->trans("SelectWarehouseForStockIncrease") : $langs->trans("SelectWarehouseForStockDecrease");
					$value = $formproduct->selectWarehouses(GETPOST('idwarehouse') ? GETPOST('idwarehouse') : 'ifone', 'idwarehouse', '', 1);
				}
				$formquestion = array(
									// 'text' => $langs->trans("ConfirmClone"),
									// array('type' => 'checkbox', 'name' => 'clone_content', 'label' => $langs->trans("CloneMainAttributes"), 'value' =>
									// 1),
									// array('type' => 'checkbox', 'name' => 'update_prices', 'label' => $langs->trans("PuttingPricesUpToDate"), 'value'
									// => 1),
									array('type' => 'other', 'name' => 'idwarehouse', 'label' => $label, 'value' => $value));
			}
		}
		if ($object->type != Facture::TYPE_CREDIT_NOTE && $object->total_ttc < 0) { 		// Can happen only if $conf->global->FACTURE_ENABLE_NEGATIVE is on
			$text .= '<br>'.img_warning().' '.$langs->trans("ErrorInvoiceOfThisTypeMustBePositive");
		}

		// mandatoryPeriod
		$nbMandated = 0;
		foreach ($object->lines as $line) {
			$res = $line->fetch_product();
			if ($res  > 0) {
				if ($line->product->isService() && $line->product->isMandatoryPeriod() && (empty($line->date_start) || empty($line->date_end))) {
					$nbMandated++;
					break;
				}
			}
		}
		if ($nbMandated > 0) {
			$text .= '<div><span class="clearboth nowraponall warning">'.$langs->trans("mandatoryPeriodNeedTobeSetMsgValidate").'</span></div>';
		}


		$formconfirm = $form->formconfirm($_SERVER["PHP_SELF"].'?facid='.$object->id, $langs->trans('ValidateBill'), $text, 'confirm_valid', $formquestion, (($object->type != Facture::TYPE_CREDIT_NOTE && $object->total_ttc < 0) ? "no" : "yes"), 2);
	}

	// Confirm back to draft status
	if ($action == 'modif') {
		$text = $langs->trans('ConfirmUnvalidateBill', $object->ref);
		$formquestion = array();

		if ($object->type != Facture::TYPE_DEPOSIT && getDolGlobalString('STOCK_CALCULATE_ON_BILL')) {
			$qualified_for_stock_change = 0;
			if (!getDolGlobalString('STOCK_SUPPORTS_SERVICES')) {
				$qualified_for_stock_change = $object->hasProductsOrServices(2);
			} else {
				$qualified_for_stock_change = $object->hasProductsOrServices(1);
			}

			if ($qualified_for_stock_change) {
				$langs->load("stocks");
				require_once DOL_DOCUMENT_ROOT.'/product/class/html.formproduct.class.php';
				require_once DOL_DOCUMENT_ROOT.'/product/stock/class/entrepot.class.php';
				$formproduct = new FormProduct($db);
				$warehouse = new Entrepot($db);
				$warehouse_array = $warehouse->list_array();
				if (count($warehouse_array) == 1) {
					$label = $object->type == Facture::TYPE_CREDIT_NOTE ? $langs->trans("WarehouseForStockDecrease", current($warehouse_array)) : $langs->trans("WarehouseForStockIncrease", current($warehouse_array));
					$value = '<input type="hidden" id="idwarehouse" name="idwarehouse" value="'.key($warehouse_array).'">';
				} else {
					$label = $object->type == Facture::TYPE_CREDIT_NOTE ? $langs->trans("SelectWarehouseForStockDecrease") : $langs->trans("SelectWarehouseForStockIncrease");
					$value = $formproduct->selectWarehouses(GETPOST('idwarehouse') ? GETPOST('idwarehouse') : 'ifone', 'idwarehouse', '', 1);
				}
				$formquestion = array(
									// 'text' => $langs->trans("ConfirmClone"),
									// array('type' => 'checkbox', 'name' => 'clone_content', 'label' => $langs->trans("CloneMainAttributes"), 'value' =>
									// 1),
									// array('type' => 'checkbox', 'name' => 'update_prices', 'label' => $langs->trans("PuttingPricesUpToDate"), 'value'
									// => 1),
									array('type' => 'other', 'name' => 'idwarehouse', 'label' => $label, 'value' => $value));
			}
		}

		$formconfirm = $form->formconfirm($_SERVER["PHP_SELF"].'?facid='.$object->id, $langs->trans('UnvalidateBill'), $text, 'confirm_modif', $formquestion, "yes", 1);
	}

	// Confirmation of payment classification
	if ($action == 'paid' && ($resteapayer <= 0 || (getDolGlobalString('INVOICE_CAN_SET_PAID_EVEN_IF_PARTIALLY_PAID') && $resteapayer == $object->total_ttc))) {
		$formconfirm = $form->formconfirm($_SERVER["PHP_SELF"].'?facid='.$object->id, $langs->trans('ClassifyPaid'), $langs->trans('ConfirmClassifyPaidBill', $object->ref), 'confirm_paid', '', "yes", 1);
	}
	if ($action == 'paid' && $resteapayer > 0 && (!getDolGlobalString('INVOICE_CAN_SET_PAID_EVEN_IF_PARTIALLY_PAID') || $resteapayer != $object->total_ttc)) {
		$close = array();
		// Code
		$i = 0;
		$close[$i]['code'] = 'discount_vat'; // escompte
		$i++;
		$close[$i]['code'] = 'badcustomer';
		$i++;
		$close[$i]['code'] = 'bankcharge';
		$i++;
		$close[$i]['code'] = 'withholdingtax';
		$i++;
		$close[$i]['code'] = 'other';
		$i++;
		// Help
		$i = 0;
		$close[$i]['label'] = $langs->trans("HelpEscompte").'<br><br>'.$langs->trans("ConfirmClassifyPaidPartiallyReasonDiscountVatDesc");
		$i++;
		$close[$i]['label'] = $langs->trans("ConfirmClassifyPaidPartiallyReasonBadCustomerDesc");
		$i++;
		$close[$i]['label'] = $langs->trans("ConfirmClassifyPaidPartiallyReasonBankChargeDesc");
		$i++;
		$close[$i]['label'] = $langs->trans("ConfirmClassifyPaidPartiallyReasonWithholdingTaxDesc");
		$i++;
		$close[$i]['label'] = $langs->trans("Other");
		$i++;
		// Texte
		$i = 0;
		$close[$i]['reason'] = $form->textwithpicto($langs->transnoentities("ConfirmClassifyPaidPartiallyReasonDiscount", $resteapayer, $langs->trans("Currency".$conf->currency)), $close[$i]['label'], 1);
		$i++;
		$close[$i]['reason'] = $form->textwithpicto($langs->transnoentities("ConfirmClassifyPaidPartiallyReasonBadCustomer", $resteapayer, $langs->trans("Currency".$conf->currency)), $close[$i]['label'], 1);
		$i++;
		$close[$i]['reason'] = $form->textwithpicto($langs->transnoentities("ConfirmClassifyPaidPartiallyReasonBankCharge", $resteapayer, $langs->trans("Currency".$conf->currency)), $close[$i]['label'], 1);
		$i++;
		$close[$i]['reason'] = $form->textwithpicto($langs->transnoentities("ConfirmClassifyPaidPartiallyReasonWithholdingTax"), $close[$i]['label'], 1);
		$i++;
		$close[$i]['reason'] = $form->textwithpicto($langs->transnoentities("Other"), $close[$i]['label'], 1);
		$i++;
		// arrayreasons[code]=reason
		foreach ($close as $key => $val) {
			$arrayreasons[$close[$key]['code']] = $close[$key]['reason'];
		}

		// Create a form table
		$formquestion = array('text' => $langs->trans("ConfirmClassifyPaidPartiallyQuestion"), array('type' => 'radio', 'name' => 'close_code', 'label' => $langs->trans("Reason"), 'values' => $arrayreasons), array('type' => 'text', 'name' => 'close_note', 'label' => $langs->trans("Comment"), 'value' => '', 'morecss' => 'minwidth300'));
		// Incomplete payment. We ask if reason = discount or other
		$formconfirm = $form->formconfirm($_SERVER["PHP_SELF"].'?facid='.$object->id, $langs->trans('ClassifyPaid'), $langs->trans('ConfirmClassifyPaidPartially', $object->ref), 'confirm_paid_partially', $formquestion, "yes", 1, 380, 600);
	}

	// Confirmation of status abandoned
	if ($action == 'canceled') {
		// If there is a replacement invoice not yet validated (draft state),
		// it is not allowed to classify the invoice as abandoned.
		if ($objectidnext) {
			$facturereplacement = new Facture($db);
			$facturereplacement->fetch($objectidnext);
			$statusreplacement = $facturereplacement->statut;
		}
		if ($objectidnext && $statusreplacement == 0) {
			print '<div class="error">'.$langs->trans("ErrorCantCancelIfReplacementInvoiceNotValidated").'</div>';
		} else {
			// Code
			$close[1]['code'] = 'badcustomer';
			$close[2]['code'] = 'abandon';
			// Help
			$close[1]['label'] = $langs->trans("ConfirmClassifyPaidPartiallyReasonBadCustomerDesc");
			$close[2]['label'] = $langs->trans("ConfirmClassifyAbandonReasonOtherDesc");
			// Text
			$close[1]['reason'] = $form->textwithpicto($langs->transnoentities("ConfirmClassifyPaidPartiallyReasonBadCustomer", $object->ref), $close[1]['label'], 1);
			$close[2]['reason'] = $form->textwithpicto($langs->transnoentities("ConfirmClassifyAbandonReasonOther"), $close[2]['label'], 1);
			// arrayreasons
			$arrayreasons[$close[1]['code']] = $close[1]['reason'];
			$arrayreasons[$close[2]['code']] = $close[2]['reason'];

			// Create a form table
			$formquestion = array('text' => $langs->trans("ConfirmCancelBillQuestion"), array('type' => 'radio', 'name' => 'close_code', 'label' => $langs->trans("Reason"), 'values' => $arrayreasons), array('type' => 'text', 'name' => 'close_note', 'label' => $langs->trans("Comment"), 'value' => '', 'morecss' => 'minwidth300'));

			$formconfirm = $form->formconfirm($_SERVER['PHP_SELF'].'?facid='.$object->id, $langs->trans('CancelBill'), $langs->trans('ConfirmCancelBill', $object->ref), 'confirm_canceled', $formquestion, "yes", 1, 270);
		}
	}

	if ($action == 'deletepayment') {
		$payment_id = GETPOST('paiement_id');
		$formconfirm = $form->formconfirm($_SERVER["PHP_SELF"].'?id='.$object->id.'&paiement_id='.$payment_id, $langs->trans('DeletePayment'), $langs->trans('ConfirmDeletePayment'), 'confirm_delete_paiement', '', 'no', 1);
	}

	// Confirmation de la suppression d'une ligne produit
	if ($action == 'ask_deleteline') {
		$formconfirm = $form->formconfirm($_SERVER["PHP_SELF"].'?facid='.$object->id.'&lineid='.$lineid, $langs->trans('DeleteProductLine'), $langs->trans('ConfirmDeleteProductLine'), 'confirm_deleteline', '', 'no', 1);
	}

	// Clone confirmation
	if ($action == 'clone') {
		$filter = '(s.client:IN:1,2,3)';
		// Create an array for form
		$formquestion = array(
			array('type' => 'other', 'name' => 'socid', 'label' => $langs->trans("SelectThirdParty"), 'value' => $form->select_company($object->socid, 'socid', $filter, 1)),
			array('type' => 'date', 'name' => 'newdate', 'label' => $langs->trans("Date"), 'value' => dol_now())
		);
		// Request confirmation to clone
		$formconfirm = $form->formconfirm($_SERVER["PHP_SELF"].'?facid='.$object->id, $langs->trans('ToClone'), $langs->trans('ConfirmCloneInvoice', $object->ref), 'confirm_clone', $formquestion, 'yes', 1, 250);
	}

	if ($action == "remove_file_comfirm") {
		$file = GETPOST('file', 'alpha');

		$formconfirm = $form->formconfirm(
			$_SERVER["PHP_SELF"].'?facid='.$object->id.'&file='.$file,
			$langs->trans('DeleteFileHeader'),
			$langs->trans('DeleteFileText')."<br><br>".$file,
			'remove_file',
			'',
			'no',
			2
		);
	}

	// Call Hook formConfirm
	$parameters = array('formConfirm' => $formconfirm, 'lineid' => $lineid, 'remainingtopay' => &$resteapayer);
	$reshook = $hookmanager->executeHooks('formConfirm', $parameters, $object, $action); // Note that $action and $object may have been modified by hook
	if (empty($reshook)) {
		$formconfirm .= $hookmanager->resPrint;
	} elseif ($reshook > 0) {
		$formconfirm = $hookmanager->resPrint;
	}

	// Print form confirm
	print $formconfirm;

	// Invoice content

	$linkback = '<a href="'.DOL_URL_ROOT.'/compta/facture/list.php?restore_lastsearch_values=1'.(!empty($socid) ? '&socid='.$socid : '').'">'.$langs->trans("BackToList").'</a>';

	$morehtmlref = '<div class="refidno">';
	// Ref invoice
	if ($object->status == $object::STATUS_DRAFT && !$mysoc->isInEEC() && getDolGlobalString('INVOICE_ALLOW_FREE_REF')) {
		$morehtmlref .= $form->editfieldkey("Ref", 'ref', $object->ref, $object, $usercancreate, 'string', '', 0, 1);
		$morehtmlref .= $form->editfieldval("Ref", 'ref', $object->ref, $object, $usercancreate, 'string', '', null, null, '', 1);
		$morehtmlref .= '<br>';
	}
	// Ref customer
	$morehtmlref .= $form->editfieldkey("RefCustomer", 'ref_client', $object->ref_client, $object, $usercancreate, 'string', '', 0, 1);
	$morehtmlref .= $form->editfieldval("RefCustomer", 'ref_client', $object->ref_client, $object, $usercancreate, 'string'.(isset($conf->global->THIRDPARTY_REF_INPUT_SIZE) ? ':' . getDolGlobalString('THIRDPARTY_REF_INPUT_SIZE') : ''), '', null, null, '', 1);
	// Thirdparty
	$morehtmlref .= '<br>'.$object->thirdparty->getNomUrl(1, 'customer');
	if (!getDolGlobalString('MAIN_DISABLE_OTHER_LINK') && $object->thirdparty->id > 0) {
		$morehtmlref .= ' (<a href="'.DOL_URL_ROOT.'/compta/facture/list.php?socid='.$object->thirdparty->id.'&search_societe='.urlencode($object->thirdparty->name).'">'.$langs->trans("OtherBills").'</a>)';
	}
	// Project
	if (isModEnabled('project')) {
		$langs->load("projects");
		$morehtmlref .= '<br>';
		if ($usercancreate) {
			$morehtmlref .= img_picto($langs->trans("Project"), 'project', 'class="pictofixedwidth"');
			if ($action != 'classify') {
				$morehtmlref .= '<a class="editfielda" href="'.$_SERVER['PHP_SELF'].'?action=classify&token='.newToken().'&id='.$object->id.'">'.img_edit($langs->transnoentitiesnoconv('SetProject')).'</a> ';
			}
			$morehtmlref .= $form->form_project($_SERVER['PHP_SELF'].'?id='.$object->id, $object->socid, $object->fk_project, ($action == 'classify' ? 'projectid' : 'none'), 0, 0, 0, 1, '', 'maxwidth300');
		} else {
			if (!empty($object->fk_project)) {
				$proj = new Project($db);
				$proj->fetch($object->fk_project);
				$morehtmlref .= $proj->getNomUrl(1);
				if ($proj->title) {
					$morehtmlref .= '<span class="opacitymedium"> - '.dol_escape_htmltag($proj->title).'</span>';
				}
			}
		}
	}
	$morehtmlref .= '</div>';

	$object->totalpaid = $totalpaid; // To give a chance to dol_banner_tab to use already paid amount to show correct status

	dol_banner_tab($object, 'ref', $linkback, 1, 'ref', 'ref', $morehtmlref, '', 0, '', '');

	// Call Hook tabContentViewInvoice
	$parameters = array();
	// Note that $action and $object may be modified by hook
	$reshook = $hookmanager->executeHooks('tabContentViewInvoice', $parameters, $object, $action);
	if (empty($reshook)) {
		print '<div class="fichecenter">';
		print '<div class="fichehalfleft">';
		print '<div class="underbanner clearboth"></div>';

		print '<table class="border centpercent tableforfield">';

		// Type
		print '<tr><td class="titlefield fieldname_type">'.$langs->trans('Type').'</td><td class="valuefield fieldname_type">';
		print $object->getLibType(2);
		if ($object->subtype > 0) {
			print ' '.$object->getSubtypeLabel('facture');
		}
		if ($object->module_source) {
			print ' <span class="opacitymediumbycolor paddingleft">('.$langs->trans("POS").' '.dol_escape_htmltag(ucfirst($object->module_source)).' - '.$langs->trans("Terminal").' '.dol_escape_htmltag($object->pos_source).')</span>';
		}
		if ($object->type == Facture::TYPE_REPLACEMENT) {
			$facreplaced = new Facture($db);
			$facreplaced->fetch($object->fk_facture_source);
			print ' <span class="opacitymediumbycolor paddingleft">'.$langs->transnoentities("ReplaceInvoice", $facreplaced->getNomUrl(1, '', 32)).'</span>';
		}
		if ($object->type == Facture::TYPE_CREDIT_NOTE && !empty($object->fk_facture_source)) {
			$facusing = new Facture($db);
			$facusing->fetch($object->fk_facture_source);
			print ' <span class="opacitymediumbycolor paddingleft">'.$langs->transnoentities("CorrectInvoice", $facusing->getNomUrl(1, '', 32)).'</span>';
		}

		$facidavoir = $object->getListIdAvoirFromInvoice();
		if (count($facidavoir) > 0) {
			print ' <span class="opacitymediumbycolor paddingleft">'.$langs->transnoentities("InvoiceHasAvoir");
			$i = 0;
			foreach ($facidavoir as $id) {
				if ($i == 0) {
					print ' ';
				} else {
					print ',';
				}
				$facavoir = new Facture($db);
				$facavoir->fetch($id);
				print $facavoir->getNomUrl(1, '', 32);
			}
			print '</span>';
		}
		if ($objectidnext > 0) {
			$facthatreplace = new Facture($db);
			$facthatreplace->fetch($objectidnext);
			print ' <span class="opacitymediumbycolor paddingleft">'.str_replace('{s1}', $facthatreplace->getNomUrl(1), $langs->transnoentities("ReplacedByInvoice", '{s1}')).'</span>';
		}

		if ($object->type == Facture::TYPE_CREDIT_NOTE || $object->type == Facture::TYPE_DEPOSIT) {
			$discount = new DiscountAbsolute($db);
			$result = $discount->fetch(0, $object->id);
			if ($result > 0) {
				print ' <span class="opacitymediumbycolor paddingleft">';
				$s = $langs->trans("CreditNoteConvertedIntoDiscount", '{s1}', '{s2}');
				$s = str_replace('{s1}', $object->getLibType(0), $s);
				$s = str_replace('{s2}', $discount->getNomUrl(1, 'discount'), $s);
				print $s;
				print '</span><br>';
			}
		}

		if ($object->fk_fac_rec_source > 0) {
			$tmptemplate = new FactureRec($db);
			$result = $tmptemplate->fetch($object->fk_fac_rec_source);
			if ($result > 0) {
				print ' <span class="opacitymediumbycolor paddingleft">';
				$s = $langs->transnoentities("GeneratedFromTemplate", '{s1}');
				$s = str_replace('{s1}', $tmptemplate->getNomUrl(1, '', 32), $s);
				print $s;
				print '</span>';
			}
		}
		print '</td></tr>';

		// Relative and absolute discounts
		print '<!-- Discounts -->'."\n";
		print '<tr><td>'.$langs->trans('DiscountStillRemaining').'</td>';
		print '<td>';
		$thirdparty = $soc;
		$discount_type = 0;
		$backtopage = $_SERVER["PHP_SELF"].'?facid='.$object->id;
		include DOL_DOCUMENT_ROOT.'/core/tpl/object_discounts.tpl.php';
		print '</td></tr>';

		// Date invoice
		print '<tr><td>';
		print '<table class="nobordernopadding centpercent"><tr><td>';
		print $langs->trans('DateInvoice');
		print '</td>';
		if ($action != 'editinvoicedate' && $object->status == $object::STATUS_DRAFT && $usercancreate && !getDolGlobalString('FAC_FORCE_DATE_VALIDATION')) {
			print '<td class="right"><a class="editfielda" href="'.$_SERVER["PHP_SELF"].'?action=editinvoicedate&token='.newToken().'&facid='.$object->id.'">'.img_edit($langs->trans('SetDate'), 1).'</a></td>';
		}
		print '</tr></table>';
		print '</td><td>';

		if ($action == 'editinvoicedate') {
			$form->form_date($_SERVER['PHP_SELF'].'?facid='.$object->id, $object->date, 'invoicedate');
		} else {
			print '<span class="valuedate">'.dol_print_date($object->date, 'day').'</span>';
		}
		print '</td>';

		print '</tr>';

		if (getDolGlobalString('INVOICE_POINTOFTAX_DATE')) {
			// Date invoice point of tax
			print '<tr><td>';
			print '<table class="nobordernopadding centpercent"><tr><td>';
			print $langs->trans('DatePointOfTax');
			print '</td>';
			print '<td class="right"><a class="editfielda" href="'.$_SERVER["PHP_SELF"].'?action=editdate_pointoftax&token='.newToken().'&facid='.$object->id.'">'.img_edit($langs->trans('SetDate'), 1).'</a></td>';
			print '</tr></table>';
			print '</td><td>';
			if ($action == 'editdate_pointoftax') {
				$form->form_date($_SERVER['PHP_SELF'].'?facid='.$object->id, $object->date_pointoftax, 'date_pointoftax');
			} else {
				print '<span class="valuedate">'.dol_print_date($object->date_pointoftax, 'day').'</span>';
			}
			print '</td></tr>';
		}

		// Payment term
		print '<tr><td>';
		print '<table class="nobordernopadding centpercent"><tr><td>';
		print $langs->trans('PaymentConditionsShort');
		print '</td>';
		if ($object->type != Facture::TYPE_CREDIT_NOTE && $action != 'editconditions' && $usercancreate) {
			print '<td class="right"><a class="editfielda" href="'.$_SERVER["PHP_SELF"].'?action=editconditions&token='.newToken().'&facid='.$object->id.'">'.img_edit($langs->trans('SetConditions'), 1).'</a></td>';
		}
		print '</tr></table>';
		print '</td><td>';
		if ($object->type != Facture::TYPE_CREDIT_NOTE) {
			if ($action == 'editconditions') {
				$form->form_conditions_reglement($_SERVER['PHP_SELF'].'?facid='.$object->id, $object->cond_reglement_id, 'cond_reglement_id');
			} else {
				$form->form_conditions_reglement($_SERVER['PHP_SELF'].'?facid='.$object->id, $object->cond_reglement_id, 'none');
			}
		} else {
			print '&nbsp;';
		}
		print '</td></tr>';

		// Date payment term
		print '<tr><td>';
		print '<table class="nobordernopadding centpercent"><tr><td>';
		print $langs->trans('DateMaxPayment');
		print '</td>';
		if ($object->type != Facture::TYPE_CREDIT_NOTE && $action != 'editpaymentterm' && $usercancreate) {
			print '<td class="right"><a class="editfielda" href="'.$_SERVER["PHP_SELF"].'?action=editpaymentterm&token='.newToken().'&facid='.$object->id.'">'.img_edit($langs->trans('SetDate'), 1).'</a></td>';
		}
		print '</tr></table>';
		print '</td><td>';
		if ($object->type != Facture::TYPE_CREDIT_NOTE) {
			if ($action == 'editpaymentterm') {
				$form->form_date($_SERVER['PHP_SELF'].'?facid='.$object->id, $object->date_lim_reglement, 'paymentterm');
			} else {
				print '<span class="valuedate">'.dol_print_date($object->date_lim_reglement, 'day').'</span>';
				if ($object->hasDelay()) {
					print img_warning($langs->trans('Late'));
				}
			}
		} else {
			print '&nbsp;';
		}
		print '</td></tr>';

		// Payment mode
		print '<tr><td>';
		print '<table class="nobordernopadding centpercent"><tr><td>';
		print $langs->trans('PaymentMode');
		print '</td>';
		if ($action != 'editmode' && $usercancreate) {
			print '<td class="right"><a class="editfielda" href="'.$_SERVER["PHP_SELF"].'?action=editmode&token='.newToken().'&facid='.$object->id.'">'.img_edit($langs->trans('SetMode'), 1).'</a></td>';
		}
		print '</tr></table>';
		print '</td><td>';
		if ($action == 'editmode') {
			$form->form_modes_reglement($_SERVER['PHP_SELF'].'?facid='.$object->id, $object->mode_reglement_id, 'mode_reglement_id', 'CRDT', 1, 1);
		} else {
			$form->form_modes_reglement($_SERVER['PHP_SELF'].'?facid='.$object->id, $object->mode_reglement_id, 'none', 'CRDT');
		}
		print '</td></tr>';

		// Multicurrency
		if (isModEnabled('multicurrency')) {
			// Multicurrency code
			print '<tr>';
			print '<td>';
			print '<table class="nobordernopadding centpercent"><tr><td>';
			print $form->editfieldkey('Currency', 'multicurrency_code', '', $object, 0);
			print '</td>';
			if ($usercancreate && $action != 'editmulticurrencycode' && $object->status == $object::STATUS_DRAFT) {
				print '<td class="right"><a class="editfielda" href="'.$_SERVER["PHP_SELF"].'?action=editmulticurrencycode&token='.newToken().'&id='.$object->id.'">'.img_edit($langs->transnoentitiesnoconv('SetMultiCurrencyCode'), 1).'</a></td>';
			}
			print '</tr></table>';
			print '</td><td>';
			$htmlname = (($usercancreate && $action == 'editmulticurrencycode') ? 'multicurrency_code' : 'none');
			$form->form_multicurrency_code($_SERVER['PHP_SELF'].'?id='.$object->id, $object->multicurrency_code, $htmlname);
			print '</td></tr>';

			// Multicurrency rate
			if ($object->multicurrency_code != $conf->currency || $object->multicurrency_tx != 1) {
				print '<tr>';
				print '<td>';
				print '<table class="nobordernopadding" width="100%"><tr><td>';
				print $form->editfieldkey('CurrencyRate', 'multicurrency_tx', '', $object, 0);
				print '</td>';
				if ($usercancreate && $action != 'editmulticurrencyrate' && $object->status == $object::STATUS_DRAFT && $object->multicurrency_code && $object->multicurrency_code != $conf->currency) {
					print '<td class="right"><a class="editfielda" href="'.$_SERVER["PHP_SELF"].'?action=editmulticurrencyrate&token='.newToken().'&id='.$object->id.'">'.img_edit($langs->transnoentitiesnoconv('SetMultiCurrencyCode'), 1).'</a></td>';
				}
				print '</tr></table>';
				print '</td><td>';
				if ($action == 'editmulticurrencyrate' || $action == 'actualizemulticurrencyrate') {
					if ($action == 'actualizemulticurrencyrate') {
						list($object->fk_multicurrency, $object->multicurrency_tx) = MultiCurrency::getIdAndTxFromCode($object->db, $object->multicurrency_code);
					}
					$form->form_multicurrency_rate($_SERVER['PHP_SELF'].'?id='.$object->id, $object->multicurrency_tx, ($usercancreate ? 'multicurrency_tx' : 'none'), $object->multicurrency_code);
				} else {
					$form->form_multicurrency_rate($_SERVER['PHP_SELF'].'?id='.$object->id, $object->multicurrency_tx, 'none', $object->multicurrency_code);
					if ($object->status == $object::STATUS_DRAFT && $object->multicurrency_code && $object->multicurrency_code != $conf->currency) {
						print '<div class="inline-block"> &nbsp; &nbsp; &nbsp; &nbsp; ';
						print '<a href="'.$_SERVER["PHP_SELF"].'?id='.$object->id.'&action=actualizemulticurrencyrate">'.$langs->trans("ActualizeCurrency").'</a>';
						print '</div>';
					}
				}
				print '</td></tr>';
			}
		}

		// Bank Account
		if (isModEnabled("banque")) {
			print '<tr><td class="nowrap">';
			print '<table class="nobordernopadding centpercent"><tr><td class="nowrap">';
			print $langs->trans('BankAccount');
			print '<td>';
			if (($action != 'editbankaccount') && $usercancreate) {
				print '<td class="right"><a class="editfielda" href="'.$_SERVER["PHP_SELF"].'?action=editbankaccount&token='.newToken().'&id='.$object->id.'">'.img_edit($langs->trans('SetBankAccount'), 1).'</a></td>';
			}
			print '</tr></table>';
			print '</td><td>';
			if ($action == 'editbankaccount') {
				$form->formSelectAccount($_SERVER['PHP_SELF'].'?id='.$object->id, $object->fk_account, 'fk_account', 1);
			} else {
				$form->formSelectAccount($_SERVER['PHP_SELF'].'?id='.$object->id, $object->fk_account, 'none');
			}
			print "</td>";
			print '</tr>';
		}

		// Incoterms
		if (isModEnabled('incoterm')) {
			print '<tr><td>';
			print '<table class="nobordernopadding centpercent"><tr><td>';
			print $langs->trans('IncotermLabel');
			print '<td><td class="right">';
			if ($usercancreate) {
				print '<a class="editfielda" href="'.DOL_URL_ROOT.'/compta/facture/card.php?facid='.$object->id.'&action=editincoterm&token='.newToken().'">'.img_edit().'</a>';
			} else {
				print '&nbsp;';
			}
			print '</td></tr></table>';
			print '</td>';
			print '<td>';
			if ($action != 'editincoterm') {
				print $form->textwithpicto($object->display_incoterms(), $object->label_incoterms, 1);
			} else {
				print $form->select_incoterms((!empty($object->fk_incoterms) ? $object->fk_incoterms : ''), (!empty($object->location_incoterms) ? $object->location_incoterms : ''), $_SERVER['PHP_SELF'].'?id='.$object->id);
			}
			print '</td></tr>';
		}



		if (!empty($object->retained_warranty) || getDolGlobalString('INVOICE_USE_RETAINED_WARRANTY')) {
			$displayWarranty = true;
			if (!in_array($object->type, $retainedWarrantyInvoiceAvailableType) && empty($object->retained_warranty)) {
				$displayWarranty = false;
			}

			if ($displayWarranty) {
				// Retained Warranty
				print '<tr class="retained-warranty-lines"  ><td>';
				print '<table id="retained-warranty-table" class="nobordernopadding centpercent"><tr><td>';
				print $langs->trans('RetainedWarranty');
				print '</td>';
				if ($action != 'editretainedwarranty' && $user->hasRight('facture', 'creer') && $object->status == Facture::STATUS_DRAFT) {
					print '<td align="right"><a class="editfielda" href="'.$_SERVER["PHP_SELF"].'?action=editretainedwarranty&token='.newToken().'&facid='.$object->id.'">'.img_edit($langs->trans('setretainedwarranty'), 1).'</a></td>';
				}

				print '</tr></table>';
				print '</td><td>';
				if ($action == 'editretainedwarranty' && $object->status == Facture::STATUS_DRAFT) {
					print '<form  id="retained-warranty-form"  method="POST" action="'.$_SERVER['PHP_SELF'].'?facid='.$object->id.'">';
					print '<input type="hidden" name="action" value="setretainedwarranty">';
					print '<input type="hidden" name="token" value="'.newToken().'">';
					print '<input type="hidden" name="backtopage" value="'.$backtopage.'">';
					print '<input name="retained_warranty" type="number" step="0.01" min="0" max="100" value="'.$object->retained_warranty.'" >';
					print '<input type="submit" class="button valignmiddle smallpaddingimp" value="'.$langs->trans("Modify").'">';
					print '</form>';
				} else {
					print price($object->retained_warranty).'%';
				}
				print '</td></tr>';

				// Retained warranty payment term
				print '<tr class="retained-warranty-lines"  ><td>';
				print '<table id="retained-warranty-cond-reglement-table"  class="nobordernopadding" width="100%"><tr><td>';
				print $langs->trans('PaymentConditionsShortRetainedWarranty');
				print '</td>';
				if ($action != 'editretainedwarrantypaymentterms' && $user->hasRight('facture', 'creer') && $object->status == Facture::STATUS_DRAFT) {
					print '<td align="right"><a class="editfielda" href="'.$_SERVER["PHP_SELF"].'?action=editretainedwarrantypaymentterms&token='.newToken().'&facid='.$object->id.'">'.img_edit($langs->trans('setPaymentConditionsShortRetainedWarranty'), 1).'</a></td>';
				}

				print '</tr></table>';
				print '</td><td>';
				$defaultDate = !empty($object->retained_warranty_date_limit) ? $object->retained_warranty_date_limit : strtotime('-1 years', $object->date_lim_reglement);
				if ($object->date > $defaultDate) {
					$defaultDate = $object->date;
				}

				if ($action == 'editretainedwarrantypaymentterms' && $object->status == Facture::STATUS_DRAFT) {
					//date('Y-m-d',$object->date_lim_reglement)
					print '<form method="POST" action="'.$_SERVER['PHP_SELF'].'?facid='.$object->id.'">';
					print '<input type="hidden" name="action" value="setretainedwarrantyconditions">';
					print '<input type="hidden" name="token" value="'.newToken().'">';
					print '<input type="hidden" name="backtopage" value="'.$backtopage.'">';
					$retained_warranty_fk_cond_reglement = GETPOST('retained_warranty_fk_cond_reglement', 'int');
					$retained_warranty_fk_cond_reglement = !empty($retained_warranty_fk_cond_reglement) ? $retained_warranty_fk_cond_reglement : $object->retained_warranty_fk_cond_reglement;
					$retained_warranty_fk_cond_reglement = !empty($retained_warranty_fk_cond_reglement) ? $retained_warranty_fk_cond_reglement : $conf->global->INVOICE_SITUATION_DEFAULT_RETAINED_WARRANTY_COND_ID;
					print $form->getSelectConditionsPaiements($retained_warranty_fk_cond_reglement, 'retained_warranty_fk_cond_reglement', -1, 1);
					print '<input type="submit" class="button valignmiddle" value="'.$langs->trans("Modify").'">';
					print '</form>';
				} else {
					$form->form_conditions_reglement($_SERVER['PHP_SELF'].'?facid='.$object->id, $object->retained_warranty_fk_cond_reglement, 'none');
					if (!$displayWarranty) {
						print img_picto($langs->trans('RetainedWarrantyNeed100Percent'), 'warning.png', 'class="pictowarning valignmiddle" ');
					}
				}
				print '</td></tr>';

				// Retained Warranty payment date limit
				print '<tr class="retained-warranty-lines"  ><td>';
				print '<table id="retained-warranty-date-limit-table"  class="nobordernopadding" width="100%"><tr><td>';
				print $langs->trans('RetainedWarrantyDateLimit');
				print '</td>';
				if ($action != 'editretainedwarrantydatelimit' && $user->hasRight('facture', 'creer') && $object->status == Facture::STATUS_DRAFT) {
					print '<td align="right"><a class="editfielda" href="'.$_SERVER["PHP_SELF"].'?action=editretainedwarrantydatelimit&token='.newToken().'&facid='.$object->id.'">'.img_edit($langs->trans('setretainedwarrantyDateLimit'), 1).'</a></td>';
				}

				print '</tr></table>';
				print '</td><td>';
				$defaultDate = !empty($object->retained_warranty_date_limit) ? $object->retained_warranty_date_limit : strtotime('-1 years', $object->date_lim_reglement);
				if ($object->date > $defaultDate) {
					$defaultDate = $object->date;
				}

				if ($action == 'editretainedwarrantydatelimit' && $object->status == Facture::STATUS_DRAFT) {
					//date('Y-m-d',$object->date_lim_reglement)
					print '<form method="POST" action="'.$_SERVER['PHP_SELF'].'?facid='.$object->id.'">';
					print '<input type="hidden" name="action" value="setretainedwarrantydatelimit">';
					print '<input type="hidden" name="token" value="'.newToken().'">';
					print '<input type="hidden" name="backtopage" value="'.$backtopage.'">';
					print '<input name="retained_warranty_date_limit" type="date" step="1" min="'.dol_print_date($object->date, '%Y-%m-%d').'" value="'.dol_print_date($defaultDate, '%Y-%m-%d').'" >';
					print '<input type="submit" class="button valignmiddle" value="'.$langs->trans("Modify").'">';
					print '</form>';
				} else {
					print dol_print_date($object->retained_warranty_date_limit, 'day');
				}
				print '</td></tr>';
			}
		}


		// Other attributes
		$cols = 2;
		include DOL_DOCUMENT_ROOT.'/core/tpl/extrafields_view.tpl.php';

		print '</table>';

		print '</div>';
		print '<div class="fichehalfright">';

		print '<!-- amounts -->'."\n";
		print '<div class="underbanner clearboth"></div>'."\n";

		print '<table class="border tableforfield centpercent">';

		$sign = 1;
		if (getDolGlobalString('INVOICE_POSITIVE_CREDIT_NOTE_SCREEN') && $object->type == $object::TYPE_CREDIT_NOTE) {
			$sign = -1; // We invert sign for output
		}
		print '<tr>';
		// Amount HT
		print '<td class="titlefieldmiddle">' . $langs->trans('AmountHT') . '</td>';
		print '<td class="nowrap amountcard right">' . price($sign * $object->total_ht, '', $langs, 0, -1, -1, $conf->currency) . '</td>';
		if (isModEnabled("multicurrency") && ($object->multicurrency_code && $object->multicurrency_code != $conf->currency)) {
			// Multicurrency Amount HT
			print '<td class="nowrap amountcard right">' . price($sign * $object->multicurrency_total_ht, '', $langs, 0, -1, -1, $object->multicurrency_code) . '</td>';
		}
		print '</tr>';

		print '<tr>';
		// Amount VAT
		print '<td class="titlefieldmiddle">' . $langs->trans('AmountVAT') . '</td>';
		print '<td class="nowrap amountcard right">' . price($sign * $object->total_tva, '', $langs, 0, -1, -1, $conf->currency) . '</td>';
		if (isModEnabled("multicurrency") && ($object->multicurrency_code && $object->multicurrency_code != $conf->currency)) {
			// Multicurrency Amount VAT
			print '<td class="nowrap amountcard right">' . price($sign * $object->multicurrency_total_tva, '', $langs, 0, -1, -1, $object->multicurrency_code) . '</td>';
		}
		print '</tr>';

		// Amount Local Taxes
		if (($mysoc->localtax1_assuj == "1" && $mysoc->useLocalTax(1)) || $object->total_localtax1 != 0) {
			print '<tr>';
			print '<td class="titlefieldmiddle">' . $langs->transcountry("AmountLT1", $mysoc->country_code) . '</td>';
			print '<td class="nowrap amountcard right">' . price($sign * $object->total_localtax1, '', $langs, 0, -1, -1, $conf->currency) . '</td>';
			if (isModEnabled("multicurrency") && ($object->multicurrency_code && $object->multicurrency_code != $conf->currency)) {
				print '<td class="nowrap amountcard right">' . price($sign * $object->total_localtax1, '', $langs, 0, -1, -1, $object->multicurrency_code) . '</td>';
			}
			print '</tr>';

			if (($mysoc->localtax2_assuj == "1" && $mysoc->useLocalTax(2)) || $object->total_localtax2 != 0) {
				print '<tr>';
				print '<td>' . $langs->transcountry("AmountLT2", $mysoc->country_code) . '</td>';
				print '<td class="nowrap amountcard right">' . price($sign * $object->total_localtax2, '', $langs, 0, -1, -1, $conf->currency) . '</td>';
				if (isModEnabled("multicurrency") && ($object->multicurrency_code && $object->multicurrency_code != $conf->currency)) {
					print '<td class="nowrap amountcard right">' . price($sign * $object->total_localtax2, '', $langs, 0, -1, -1, $object->multicurrency_code) . '</td>';
				}
				print '</tr>';
			}
		}


		// Add the revenue stamp
		if ($selleruserevenustamp) {
			print '<tr><td class="titlefieldmiddle">';
			print '<table class="nobordernopadding centpercent"><tr><td>';
			print $langs->trans('RevenueStamp');
			print '</td>';
			if ($action != 'editrevenuestamp' && $object->status == $object::STATUS_DRAFT && $usercancreate) {
				print '<td class="right"><a class="editfielda" href="'.$_SERVER["PHP_SELF"].'?action=editrevenuestamp&token='.newToken().'&facid='.$object->id.'">'.img_edit($langs->trans('SetRevenuStamp'), 1).'</a></td>';
			}
			print '</tr></table>';
			print '</td><td class="nowrap amountcard right">';
			if ($action == 'editrevenuestamp') {
				print '<form action="'.$_SERVER["PHP_SELF"].'?id='.$object->id.'" method="post">';
				print '<input type="hidden" name="token" value="'.newToken().'">';
				print '<input type="hidden" name="action" value="setrevenuestamp">';
				print '<input type="hidden" name="revenuestamp" id="revenuestamp_val" value="'.price2num($object->revenuestamp).'">';
				print '<input type="hidden" name="backtopage" value="'.$backtopage.'">';
				print $formother->select_revenue_stamp('', 'revenuestamp_type', $mysoc->country_code);
				print ' &rarr; <span id="revenuestamp_span"></span>';
				print ' <input type="submit" class="button buttongen button-save small" value="'.$langs->trans('Modify').'">';
				print '</form>';
				print " <script>
					$(document).ready(function(){
						js_recalculate_revenuestamp();
						$('select[name=revenuestamp_type]').on('change',function(){
							js_recalculate_revenuestamp();
						});
					});
					function js_recalculate_revenuestamp(){
						var valselected = $('select[name=revenuestamp_type]').val();
						console.log('Calculate revenue stamp from '+valselected);
						var revenue = 0;
						if (valselected.indexOf('%') == -1)
						{
							revenue = valselected;
						}
						else
						{
							var revenue_type = parseFloat(valselected);
							var amount_net = ".round($object->total_ht, 2).";
							revenue = revenue_type * amount_net / 100;
							revenue = revenue.toFixed(2);
						}
						$('#revenuestamp_val').val(revenue);
						$('#revenuestamp_span').html(revenue);
					}
				</script>";
			} else {
				print price($object->revenuestamp, 1, '', 1, -1, -1, $conf->currency);
			}
			print '</td></tr>';
		}

		print '<tr>';
		// Amount TTC
		print '<td>' . $langs->trans('AmountTTC') . '</td>';
		print '<td class="nowrap amountcard right">' . price($sign * $object->total_ttc, '', $langs, 0, -1, -1, $conf->currency) . '</td>';
		if (isModEnabled("multicurrency") && ($object->multicurrency_code && $object->multicurrency_code != $conf->currency)) {
			// Multicurrency Amount TTC
			print '<td class="nowrap amountcard right">' . price($sign * $object->multicurrency_total_ttc, '', $langs, 0, -1, -1, $object->multicurrency_code) . '</td>';
		}
		print '</tr>';

		print '</table>';

		$nbrows = 8;
		$nbcols = 3;
		if (isModEnabled('project')) {
			$nbrows++;
		}
		if (isModEnabled("banque")) {
			$nbrows++;
			$nbcols++;
		}
		if ($mysoc->localtax1_assuj == "1" || $object->total_localtax1 != 0) {
			$nbrows++;
		}
		if ($mysoc->localtax2_assuj == "1" || $object->total_localtax2 != 0) {
			$nbrows++;
		}
		if ($selleruserevenustamp) {
			$nbrows++;
		}
		if (isModEnabled('multicurrency')) {
			$nbrows += 5;
		}
		if (isModEnabled('incoterm')) {
			$nbrows += 1;
		}

		// List of previous situation invoices
		if (($object->situation_cycle_ref > 0) && getDolGlobalString('INVOICE_USE_SITUATION')) {
			print '<!-- List of situation invoices -->';
			print '<table class="noborder situationstable" width="100%">';

			print '<tr class="liste_titre">';
			print '<td>'.$langs->trans('ListOfSituationInvoices').'</td>';
			print '<td></td>';
			print '<td class="center">'.$langs->trans('Situation').'</td>';
			if (isModEnabled("banque")) {
				print '<td class="right"></td>';
			}
			print '<td class="right">'.$langs->trans('AmountHT').'</td>';
			print '<td class="right">'.$langs->trans('AmountTTC').'</td>';
			print '<td width="18">&nbsp;</td>';
			print '</tr>';

			$total_prev_ht = $total_prev_ttc = 0;
			$total_global_ht = $total_global_ttc = 0;

			if (count($object->tab_previous_situation_invoice) > 0) {
				// List of previous invoices

				$current_situation_counter = array();
				foreach ($object->tab_previous_situation_invoice as $prev_invoice) {
					$tmptotalpaidforthisinvoice = $prev_invoice->getSommePaiement();
					$total_prev_ht += $prev_invoice->total_ht;
					$total_prev_ttc += $prev_invoice->total_ttc;
					$current_situation_counter[] = (($prev_invoice->type == Facture::TYPE_CREDIT_NOTE) ? -1 : 1) * $prev_invoice->situation_counter;
					print '<tr class="oddeven">';
					print '<td>'.$prev_invoice->getNomUrl(1).'</td>';
					print '<td></td>';
					print '<td align="center" >'.(($prev_invoice->type == Facture::TYPE_CREDIT_NOTE) ? $langs->trans('situationInvoiceShortcode_AS') : $langs->trans('situationInvoiceShortcode_S')).$prev_invoice->situation_counter.'</td>';
					if (isModEnabled("banque")) {
						print '<td class="right"></td>';
					}
					print '<td class="right"><span class="amount">'.price($prev_invoice->total_ht).'</span></td>';
					print '<td class="right"><span class="amount">'.price($prev_invoice->total_ttc).'</span></td>';
					print '<td class="right">'.$prev_invoice->getLibStatut(3, $tmptotalpaidforthisinvoice).'</td>';
					print '</tr>';
				}
			}


			$total_global_ht += $total_prev_ht;
			$total_global_ttc += $total_prev_ttc;
			$total_global_ht += $object->total_ht;
			$total_global_ttc += $object->total_ttc;
			$current_situation_counter[] = (($object->type == Facture::TYPE_CREDIT_NOTE) ? -1 : 1) * $object->situation_counter;
			print '<tr class="oddeven">';
			print '<td>'.$object->getNomUrl(1).'</td>';
			print '<td></td>';
			print '<td class="center">'.(($object->type == Facture::TYPE_CREDIT_NOTE) ? $langs->trans('situationInvoiceShortcode_AS') : $langs->trans('situationInvoiceShortcode_S')).$object->situation_counter.'</td>';
			if (isModEnabled("banque")) {
				print '<td class="right"></td>';
			}
			print '<td class="right"><span class="amount">'.price($object->total_ht).'</span></td>';
			print '<td class="right"><span class="amount">'.price($object->total_ttc).'</span></td>';
			print '<td class="right">'.$object->getLibStatut(3, $object->getSommePaiement()).'</td>';
			print '</tr>';


			print '<tr class="oddeven">';
			print '<td colspan="2" class="left"><b>'.$langs->trans('CurrentSituationTotal').'</b></td>';
			print '<td>';
			$i = 0;
			foreach ($current_situation_counter as $sit) {
				$curSign = $sit > 0 ? '+' : '-';
				$curType = $sit > 0 ? $langs->trans('situationInvoiceShortcode_S') : $langs->trans('situationInvoiceShortcode_AS');
				if ($i > 0) {
					print ' '.$curSign.' ';
				}
				print $curType.abs($sit);
				$i++;
			}
			print '</td>';
			if (isModEnabled("banque")) {
				print '<td></td>';
			}
			print '<td class="right"><b>'.price($total_global_ht).'</b></td>';
			print '<td class="right"><b>'.price($total_global_ttc).'</b></td>';
			print '<td width="18">&nbsp;</td>';
			print '</tr>';


			if (count($object->tab_next_situation_invoice) > 0) {
				// List of next invoices
				/*print '<tr class="liste_titre">';
				 print '<td>' . $langs->trans('ListOfNextSituationInvoices') . '</td>';
				 print '<td></td>';
				 print '<td></td>';
				 if (isModEnabled('banque')) print '<td class="right"></td>';
				 print '<td class="right">' . $langs->trans('AmountHT') . '</td>';
				 print '<td class="right">' . $langs->trans('AmountTTC') . '</td>';
				 print '<td width="18">&nbsp;</td>';
				 print '</tr>';*/

				$total_next_ht = $total_next_ttc = 0;

				foreach ($object->tab_next_situation_invoice as $next_invoice) {
					$totalpaid = $next_invoice->getSommePaiement();
					$total_next_ht += $next_invoice->total_ht;
					$total_next_ttc += $next_invoice->total_ttc;

					print '<tr class="oddeven">';
					print '<td>'.$next_invoice->getNomUrl(1).'</td>';
					print '<td></td>';
					print '<td class="center">'.(($next_invoice->type == Facture::TYPE_CREDIT_NOTE) ? $langs->trans('situationInvoiceShortcode_AS') : $langs->trans('situationInvoiceShortcode_S')).$next_invoice->situation_counter.'</td>';
					if (isModEnabled("banque")) {
						print '<td class="right"></td>';
					}
					print '<td class="right"><span class="amount">'.price($next_invoice->total_ht).'</span></td>';
					print '<td class="right"><span class="amount">'.price($next_invoice->total_ttc).'</span></td>';
					print '<td class="right">'.$next_invoice->getLibStatut(3, $totalpaid).'</td>';
					print '</tr>';
				}

				$total_global_ht += $total_next_ht;
				$total_global_ttc += $total_next_ttc;

				print '<tr class="oddeven">';
				print '<td colspan="3" class="right"></td>';
				if (isModEnabled("banque")) {
					print '<td class="right"></td>';
				}
				print '<td class="right"><b>'.price($total_global_ht).'</b></td>';
				print '<td class="right"><b>'.price($total_global_ttc).'</b></td>';
				print '<td width="18">&nbsp;</td>';
				print '</tr>';
			}

			print '</table>';
		}

		$sign = 1;
		if ($object->type == $object::TYPE_CREDIT_NOTE) {
			$sign = -1;
		}

		// List of payments already done

		print '<!-- List of payments already done -->';
		print '<div class="div-table-responsive-no-min">';
		print '<table class="noborder paymenttable centpercent">';

		print '<tr class="liste_titre">';
		print '<td class="liste_titre">'.($object->type == Facture::TYPE_CREDIT_NOTE ? $langs->trans("PaymentsBack") : $langs->trans('Payments')).'</td>';
		print '<td class="liste_titre"><span class="hideonsmartphone">'.$langs->trans('Date').'</span></td>';
		print '<td class="liste_titre"><span class="hideonsmartphone">'.$langs->trans('Type').'</span></td>';
		if (isModEnabled("banque")) {
			print '<td class="liste_titre"><span class="hideonsmartphone">'.$langs->trans('BankAccount').'</span></td>';
		}
		print '<td class="liste_titre right">'.$langs->trans('Amount').'</td>';
		print '<td class="liste_titre" width="18">&nbsp;</td>';
		print '</tr>';

		// Payments already done (from payment on this invoice)
		$sql = 'SELECT p.datep as dp, p.ref, p.num_paiement as num_payment, p.rowid, p.fk_bank,';
		$sql .= ' c.code as payment_code, c.libelle as payment_label,';
		$sql .= ' pf.amount,';
		$sql .= ' ba.rowid as baid, ba.ref as baref, ba.label, ba.number as banumber, ba.account_number, ba.fk_accountancy_journal, ba.currency_code as bacurrency_code';
		$sql .= ' FROM '.MAIN_DB_PREFIX.'paiement_facture as pf, '.MAIN_DB_PREFIX.'paiement as p';
		$sql .= ' LEFT JOIN '.MAIN_DB_PREFIX.'c_paiement as c ON p.fk_paiement = c.id';
		$sql .= ' LEFT JOIN '.MAIN_DB_PREFIX.'bank as b ON p.fk_bank = b.rowid';
		$sql .= ' LEFT JOIN '.MAIN_DB_PREFIX.'bank_account as ba ON b.fk_account = ba.rowid';
		$sql .= ' WHERE pf.fk_facture = '.((int) $object->id).' AND pf.fk_paiement = p.rowid';
		$sql .= ' AND p.entity IN ('.getEntity('invoice').')';
		$sql .= ' ORDER BY p.datep, p.tms';

		$result = $db->query($sql);
		if ($result) {
			$num = $db->num_rows($result);
			$i = 0;

			if ($num > 0) {
				while ($i < $num) {
					$objp = $db->fetch_object($result);

					$paymentstatic->id = $objp->rowid;
					$paymentstatic->datepaye = $db->jdate($objp->dp);
					$paymentstatic->ref = $objp->ref;
					$paymentstatic->num_payment = $objp->num_payment;
					$paymentstatic->paiementcode = $objp->payment_code;

					print '<tr class="oddeven"><td class="nowraponall">';
					print $paymentstatic->getNomUrl(1);
					print '</td>';
					print '<td>';
					$dateofpayment = $db->jdate($objp->dp);
					$tmparray = dol_getdate($dateofpayment);
					if ($tmparray['seconds'] == 0 && $tmparray['minutes'] == 0 && ($tmparray['hours'] == 0 || $tmparray['hours'] == 12)) {	// We set hours to 0:00 or 12:00 because we don't know it
						print dol_print_date($dateofpayment, 'day');
					} else {	// Hours was set to real date of payment (special case for POS for example)
						print dol_print_date($dateofpayment, 'dayhour', 'tzuser');
					}
					print '</td>';

					$label = ($langs->trans("PaymentType".$objp->payment_code) != "PaymentType".$objp->payment_code) ? $langs->trans("PaymentType".$objp->payment_code) : $objp->payment_label;
					print '<td class="tdoverflowmax80" title="'.dol_escape_htmltag($label.' '.$objp->num_payment).'">'.dol_escape_htmltag($label.' '.$objp->num_payment).'</td>';
					if (isModEnabled("banque")) {
						$bankaccountstatic->id = $objp->baid;
						$bankaccountstatic->ref = $objp->baref;
						$bankaccountstatic->label = $objp->baref;
						$bankaccountstatic->number = $objp->banumber;
						$bankaccountstatic->currency_code = $objp->bacurrency_code;

						if (isModEnabled('accounting')) {
							$bankaccountstatic->account_number = $objp->account_number;

							$accountingjournal = new AccountingJournal($db);
							$accountingjournal->fetch($objp->fk_accountancy_journal);
							$bankaccountstatic->accountancy_journal = $accountingjournal->getNomUrl(0, 1, 1, '', 1);
						}

						print '<td class="nowraponall">';
						if ($bankaccountstatic->id) {
							print $bankaccountstatic->getNomUrl(1, 'transactions');
						}
						print '</td>';
					}
					print '<td class="right"><span class="amount">'.price($sign * $objp->amount).'</span></td>';
					print '<td class="center">';

					$paiement = new Paiement($db);
					$paiement->fetch($objp->rowid);
					if ($object->status == Facture::STATUS_VALIDATED && $object->paye == 0 && $user->socid == 0 && !$paiement->isReconciled()) {
						print '<a href="'.$_SERVER["PHP_SELF"].'?id='.$object->id.'&action=deletepayment&token='.newToken().'&paiement_id='.$objp->rowid.'">';
						print img_delete();
						print '</a>';
					}
					print '</td>';
					print '</tr>';
					$i++;
				}
			}

			$db->free($result);
		} else {
			dol_print_error($db);
		}

		if ($object->type != Facture::TYPE_CREDIT_NOTE) {
			// Total already paid
			print '<tr><td colspan="'.$nbcols.'" class="right">';
			print '<span class="opacitymedium">';
			if ($object->type != Facture::TYPE_DEPOSIT) {
				print $langs->trans('AlreadyPaidNoCreditNotesNoDeposits');
			} else {
				print $langs->trans('AlreadyPaid');
			}
			print '</span></td><td class="right'.(($totalpaid > 0) ? ' amountalreadypaid' : '').'">'.price($totalpaid).'</td><td>&nbsp;</td></tr>';

			$resteapayeraffiche = $resteapayer;
			$cssforamountpaymentcomplete = 'amountpaymentcomplete';

			// Loop on each credit note or deposit amount applied
			$creditnoteamount = 0;
			$depositamount = 0;
			$sql = "SELECT re.rowid, re.amount_ht, re.amount_tva, re.amount_ttc,";
			$sql .= " re.description, re.fk_facture_source";
			$sql .= " FROM ".MAIN_DB_PREFIX."societe_remise_except as re";
			$sql .= " WHERE fk_facture = ".((int) $object->id);
			$resql = $db->query($sql);
			if ($resql) {
				$num = $db->num_rows($resql);
				$i = 0;
				$invoice = new Facture($db);
				while ($i < $num) {
					$obj = $db->fetch_object($resql);
					$invoice->fetch($obj->fk_facture_source);
					print '<tr><td colspan="'.$nbcols.'" class="right">';
					print '<span class="opacitymedium">';
					if ($invoice->type == Facture::TYPE_CREDIT_NOTE) {
						print $langs->trans("CreditNote").' ';
					}
					if ($invoice->type == Facture::TYPE_DEPOSIT) {
						print $langs->trans("Deposit").' ';
					}
					print $invoice->getNomUrl(0);
					print '</span>';
					print '</td>';
					print '<td class="right"><span class="amount">'.price($obj->amount_ttc).'</span></td>';
					print '<td class="right">';
					print '<a href="'.$_SERVER["PHP_SELF"].'?facid='.$object->id.'&action=unlinkdiscount&token='.newToken().'&discountid='.$obj->rowid.'">';
					print img_picto($langs->transnoentitiesnoconv("RemoveDiscount"), 'unlink');
					print '</a>';
					print '</td></tr>';
					$i++;
					if ($invoice->type == Facture::TYPE_CREDIT_NOTE) {
						$creditnoteamount += $obj->amount_ttc;
					}
					if ($invoice->type == Facture::TYPE_DEPOSIT) {
						$depositamount += $obj->amount_ttc;
					}
				}
			} else {
				dol_print_error($db);
			}

			// Partially paid 'discount'
			if (($object->status == Facture::STATUS_CLOSED || $object->status == Facture::STATUS_ABANDONED) && $object->close_code == 'discount_vat') {
				print '<tr><td colspan="'.$nbcols.'" class="nowrap right">';
				print '<span class="opacitymedium">';
				print $form->textwithpicto($langs->trans("Discount"), $langs->trans("HelpEscompte"), - 1);
				print '</span>';
				print '</td><td class="right"><span class="amount">'.price(price2num($object->total_ttc - $creditnoteamount - $depositamount - $totalpaid, 'MT')).'</span></td><td>&nbsp;</td></tr>';
				$resteapayeraffiche = 0;
				$cssforamountpaymentcomplete = 'amountpaymentneutral';
			}
			// Partially paid or abandoned 'badcustomer'
			if (($object->status == Facture::STATUS_CLOSED || $object->status == Facture::STATUS_ABANDONED) && $object->close_code == 'badcustomer') {
				print '<tr><td colspan="'.$nbcols.'" class="nowrap right">';
				print '<span class="opacitymedium">';
				print $form->textwithpicto($langs->trans("Abandoned"), $langs->trans("HelpAbandonBadCustomer"), - 1);
				print '</span>';
				print '</td><td class="right">'.price(price2num($object->total_ttc - $creditnoteamount - $depositamount - $totalpaid, 'MT')).'</td><td>&nbsp;</td></tr>';
				// $resteapayeraffiche=0;
				$cssforamountpaymentcomplete = 'amountpaymentneutral';
			}
			// Partially paid or abandoned 'product_returned'
			if (($object->status == Facture::STATUS_CLOSED || $object->status == Facture::STATUS_ABANDONED) && $object->close_code == 'product_returned') {
				print '<tr><td colspan="'.$nbcols.'" class="nowrap right">';
				print '<span class="opacitymedium">';
				print $form->textwithpicto($langs->trans("ProductReturned"), $langs->trans("HelpAbandonProductReturned"), - 1);
				print '</span>';
				print '</td><td class="right"><span class="amount">'.price(price2num($object->total_ttc - $creditnoteamount - $depositamount - $totalpaid, 'MT')).'</span></td><td>&nbsp;</td></tr>';
				$resteapayeraffiche = 0;
				$cssforamountpaymentcomplete = 'amountpaymentneutral';
			}
			// Partially paid or abandoned 'abandoned'
			if (($object->status == Facture::STATUS_CLOSED || $object->status == Facture::STATUS_ABANDONED) && $object->close_code == 'abandon') {
				print '<tr><td colspan="'.$nbcols.'" class="nowrap right">';
				$text = $langs->trans("HelpAbandonOther");
				if ($object->close_note) {
					$text .= '<br><br><b>'.$langs->trans("Reason").'</b>:'.$object->close_note;
				}
				print '<span class="opacitymedium">';
				print $form->textwithpicto($langs->trans("Abandoned"), $text, - 1);
				print '</span>';
				print '</td><td class="right"><span class="amount">'.price(price2num($object->total_ttc - $creditnoteamount - $depositamount - $totalpaid, 'MT')).'</span></td><td>&nbsp;</td></tr>';
				$resteapayeraffiche = 0;
				$cssforamountpaymentcomplete = 'amountpaymentneutral';
			}

			// Billed
			print '<tr><td colspan="'.$nbcols.'" class="right">';
			print '<span class="opacitymedium">';
			print $langs->trans("Billed");
			print '</td><td class="right">'.price($object->total_ttc).'</td><td>&nbsp;</td></tr>';
			// Remainder to pay
			print '<tr><td colspan="'.$nbcols.'" class="right">';
			print '<span class="opacitymedium">';
			print $langs->trans('RemainderToPay');
			if ($resteapayeraffiche < 0) {
				print ' ('.$langs->trans('NegativeIfExcessReceived').')';
			}
			print '</span>';
			print '</td>';
			print '<td class="right'.($resteapayeraffiche ? ' amountremaintopay' : (' '.$cssforamountpaymentcomplete)).'">'.price($resteapayeraffiche).'</td><td>&nbsp;</td></tr>';

			// Remainder to pay Multicurrency
			if ($object->multicurrency_code != $conf->currency || $object->multicurrency_tx != 1) {
				print '<tr><td colspan="'.$nbcols.'" class="right">';
				print '<span class="opacitymedium">';
				print $langs->trans('RemainderToPayMulticurrency');
				if ($resteapayeraffiche < 0) {
					print ' ('.$langs->trans('NegativeIfExcessReceived').')';
				}
				print '</span>';
				print '</td>';
				print '<td class="right'.($resteapayeraffiche ? ' amountremaintopay' : (' '.$cssforamountpaymentcomplete)).'">';
				//print (empty($object->multicurrency_code) ? $conf->currency : $object->multicurrency_code).' ';
				print price(price2num($object->multicurrency_tx*$resteapayeraffiche, 'MT'), 1, $langs, 1, -1, -1, (empty($object->multicurrency_code) ? $conf->currency : $object->multicurrency_code)).'</td><td>&nbsp;</td></tr>';
			}

			// Retained warranty : usually use on construction industry
			if (!empty($object->situation_final) && !empty($object->retained_warranty) && $displayWarranty) {
				// Billed - retained warranty
				if ($object->type == Facture::TYPE_SITUATION) {
					$retainedWarranty = $total_global_ttc * $object->retained_warranty / 100;
				} else {
					// Because one day retained warranty could be used on standard invoices
					$retainedWarranty = $object->total_ttc * $object->retained_warranty / 100;
				}

				$billedWithRetainedWarranty = $object->total_ttc - $retainedWarranty;

				print '<tr><td colspan="'.$nbcols.'" align="right">'.$langs->trans("ToPayOn", dol_print_date($object->date_lim_reglement, 'day')).' :</td><td align="right">'.price($billedWithRetainedWarranty).'</td><td>&nbsp;</td></tr>';

				// retained warranty
				print '<tr><td colspan="'.$nbcols.'" align="right">';
				print $langs->trans("RetainedWarranty").' ('.$object->retained_warranty.'%)';
				print !empty($object->retained_warranty_date_limit) ? ' '.$langs->trans("ToPayOn", dol_print_date($object->retained_warranty_date_limit, 'day')) : '';
				print ' :</td><td align="right">'.price($retainedWarranty).'</td><td>&nbsp;</td></tr>';
			}
		} else { // Credit note
			$resteapayeraffiche = $resteapayer;
			$cssforamountpaymentcomplete = 'amountpaymentneutral';

			// Total already paid back
			print '<tr><td colspan="'.$nbcols.'" class="right">';
			print '<span class="opacitymedium">'.$langs->trans('AlreadyPaidBack').'</span>';
			print '</td><td class="right"><span class="amount">'.price($sign * $totalpaid).'</span></td><td>&nbsp;</td></tr>';

			// Billed
			print '<tr><td colspan="'.$nbcols.'" class="right"><span class="opacitymedium">'.$langs->trans("Billed").'</span></td><td class="right">'.price($sign * $object->total_ttc).'</td><td>&nbsp;</td></tr>';

			// Remainder to pay back
			print '<tr><td colspan="'.$nbcols.'" class="right">';
			print '<span class="opacitymedium">'.$langs->trans('RemainderToPayBack');
			if ($resteapayeraffiche > 0) {
				print ' ('.$langs->trans('NegativeIfExcessRefunded').')';
			}
			print '</span></td>';
			print '<td class="right'.($resteapayeraffiche ? ' amountremaintopayback' : (' '.$cssforamountpaymentcomplete)).'">'.price($sign * $resteapayeraffiche).'</td>';
			print '<td class="nowrap">&nbsp;</td></tr>';

			// Remainder to pay back Multicurrency
			if ($object->multicurrency_code != $conf->currency || $object->multicurrency_tx != 1) {
				print '<tr><td colspan="'.$nbcols.'" class="right">';
				print '<span class="opacitymedium">'.$langs->trans('RemainderToPayBackMulticurrency');
				if ($resteapayeraffiche > 0) {
					print ' ('.$langs->trans('NegativeIfExcessRefunded').')';
				}
				print '</span>';
				print '</td>';
				print '<td class="right'.($resteapayeraffiche ? ' amountremaintopayback' : (' '.$cssforamountpaymentcomplete)).'">'.(!empty($object->multicurrency_code) ? $object->multicurrency_code : $conf->currency).' '.price(price2num($sign * $object->multicurrency_tx * $resteapayeraffiche, 'MT')).'</td><td>&nbsp;</td></tr>';
			}

			// Sold credit note
			// print '<tr><td colspan="'.$nbcols.'" class="right">'.$langs->trans('TotalTTC').' :</td>';
			// print '<td class="right" style="border: 1px solid;" bgcolor="#f0f0f0"><b>'.price($sign *
			// $object->total_ttc).'</b></td><td>&nbsp;</td></tr>';
		}

		print '</table>';
		print '</div>';

		// Margin Infos
		if (isModEnabled('margin')) {
			$formmargin->displayMarginInfos($object);
		}

		print '</div>';
		print '</div>';

		print '<div class="clearboth"></div><br><br>';

		if (getDolGlobalString('MAIN_DISABLE_CONTACTS_TAB')) {
			$blocname = 'contacts';
			$title = $langs->trans('ContactsAddresses');
			include DOL_DOCUMENT_ROOT.'/core/tpl/bloc_showhide.tpl.php';
		}

		if (getDolGlobalString('MAIN_DISABLE_NOTES_TAB')) {
			$blocname = 'notes';
			$title = $langs->trans('Notes');
			include DOL_DOCUMENT_ROOT.'/core/tpl/bloc_showhide.tpl.php';
		}

		// Get object lines
		$result = $object->getLinesArray();

		// Add products/services form
		//$forceall = 1;
		global $inputalsopricewithtax;
		$inputalsopricewithtax = 1;

		// Show global modifiers for situation invoices
		if (getDolGlobalString('INVOICE_USE_SITUATION')) {
			if ($object->situation_cycle_ref && $object->status == 0) {
				print '<!-- Area to change globally the situation percent -->'."\n";
				print '<div class="div-table-responsive">';

				print '<form name="updatealllines" id="updatealllines" action="'.$_SERVER['PHP_SELF'].'?id='.$object->id.'#updatealllines" method="POST">';
				print '<input type="hidden" name="token" value="'.newToken().'" />';
				print '<input type="hidden" name="action" value="updatealllines" />';
				print '<input type="hidden" name="id" value="'.$object->id.'" />';
				print '<input type="hidden" name="backtopage" value="'.$backtopage.'">';

				print '<table id="tablelines_all_progress" class="noborder noshadow" width="100%">';

				print '<tr class="liste_titre nodrag nodrop">';

				// Adds a line numbering column
				if (getDolGlobalString('MAIN_VIEW_LINE_NUMBER')) {
					print '<td align="center" width="5">&nbsp;</td>';
				}
				print '<td class="minwidth500imp">'.$langs->trans('ModifyAllLines').'</td>';
				print '<td class="right">'.$langs->trans('Progress').'</td>';
				print '<td>&nbsp;</td>';
				print "</tr>\n";

				print '<tr class="nodrag nodrop">';
				// Adds a line numbering column
				if (getDolGlobalString('MAIN_VIEW_LINE_NUMBER')) {
					print '<td align="center" width="5">&nbsp;</td>';
				}
				print '<td>&nbsp;</td>';
				print '<td class="nowrap right"><input type="text" size="1" value="" name="all_progress">%</td>';
				print '<td class="right"><input type="submit" class="button" name="all_percent" value="Modifier" /></td>';
				print '</tr>';

				print '</table>';

				print '</form>';

				print '</div>';
			}
		}

		print '	<form name="addproduct" id="addproduct" action="'.$_SERVER["PHP_SELF"].'?id='.$object->id.'" method="POST">
		<input type="hidden" name="token" value="' . newToken().'">
		<input type="hidden" name="action" value="' . (($action != 'editline') ? 'addline' : 'updateline').'">
		<input type="hidden" name="mode" value="">
		<input type="hidden" name="page_y" value="">
		<input type="hidden" name="id" value="' . $object->id.'">
		<input type="hidden" name="backtopage" value="'.$backtopage.'">
		';

		if (!empty($conf->use_javascript_ajax) && $object->status == 0) {
			include DOL_DOCUMENT_ROOT.'/core/tpl/ajaxrow.tpl.php';
		}

		print '<div class="div-table-responsive-no-min">';
		print '<table id="tablelines" class="noborder noshadow" width="100%">';

		// Show object lines
		if (!empty($object->lines)) {
			$object->printObjectLines($action, $mysoc, $soc, $lineid, 1);
		}

		// Form to add new line
		if ($object->status == 0 && $usercancreate && $action != 'valid') {
			if ($action != 'editline' && $action != 'selectlines') {
				// Add free products/services

				$parameters = array();
				$reshook = $hookmanager->executeHooks('formAddObjectLine', $parameters, $object, $action); // Note that $action and $object may have been modified by hook
				if ($reshook < 0) {
					setEventMessages($hookmanager->error, $hookmanager->errors, 'errors');
				}
				if (empty($reshook)) {
					$object->formAddObjectLine(1, $mysoc, $soc);
				}
			} else {
				$parameters = array();
				$reshook = $hookmanager->executeHooks('formEditObjectLine', $parameters, $object, $action); // Note that $action and $object may have been modified by hook
			}
		}

		print "</table>\n";
		print "</div>";

		print "</form>\n";
	}
	print dol_get_fiche_end();


	// Actions buttons

	if ($action != 'prerelance' && $action != 'presend' && $action != 'valid' && $action != 'editline') {
		print '<div class="tabsAction">';

		$parameters = array();
		$reshook = $hookmanager->executeHooks('addMoreActionsButtons', $parameters, $object, $action); // Note that $action and $object may have been modified by hook
		if (empty($reshook)) {
			$params = array(
				'attr' => array(
					'class' => 'classfortooltip'
				)
			);
			// Edit a validated invoice without any payment and not transferred to accounting
			if ($object->status == Facture::STATUS_VALIDATED) {
				// We check if lines of invoice are not already transferred into accountancy
				$ventilExportCompta = $object->getVentilExportCompta();

				if ($ventilExportCompta == 0) {
					if (getDolGlobalString('INVOICE_CAN_BE_EDITED_EVEN_IF_PAYMENT_DONE') || ($resteapayer == price2num($object->total_ttc, 'MT', 1) && empty($object->paye))) {
						if (!$objectidnext && $object->is_last_in_cycle()) {
							if ($usercanunvalidate) {
								$params['attr']['title'] = '';
								print dolGetButtonAction($langs->trans('Modify'), '', 'default', $_SERVER['PHP_SELF'].'?facid='.$object->id.'&action=modif&token='.newToken(), '', true, $params);
							} else {
								$params['attr']['title'] = $langs->trans('NotEnoughPermissions');
								print dolGetButtonAction($langs->trans('Modify'), '', 'default', $_SERVER['PHP_SELF'].'?facid='.$object->id.'&action=modif&token='.newToken(), '', false, $params);
							}
						} elseif (!$object->is_last_in_cycle()) {
							$params['attr']['title'] = $langs->trans('NotLastInCycle');
							print dolGetButtonAction($langs->trans('Modify'), '', 'default', '#', '', false, $params);
						} else {
							$params['attr']['title'] = $langs->trans('DisabledBecauseReplacedInvoice');
							print dolGetButtonAction($langs->trans('Modify'), '', 'default', '#', '', false, $params);
						}
					}
				} else {
					$params['attr']['title'] = $langs->trans('DisabledBecauseDispatchedInBookkeeping');
					print dolGetButtonAction($langs->trans('Modify'), '', 'default', '#', '', false, $params);
				}
			}

			$discount = new DiscountAbsolute($db);
			$result = $discount->fetch(0, $object->id);

			// Reopen an invoice
			if ((($object->type == Facture::TYPE_STANDARD || $object->type == Facture::TYPE_REPLACEMENT)
				|| ($object->type == Facture::TYPE_CREDIT_NOTE && empty($discount->id))
				|| ($object->type == Facture::TYPE_DEPOSIT && empty($discount->id))
				|| ($object->type == Facture::TYPE_SITUATION && empty($discount->id)))
				&& ($object->statut == Facture::STATUS_CLOSED || $object->status == Facture::STATUS_ABANDONED || ($object->status == 1 && $object->paye == 1))   // Condition ($object->statut == 1 && $object->paye == 1) should not happened but can be found due to corrupted data
				&& ((!getDolGlobalString('MAIN_USE_ADVANCED_PERMS') && $usercancreate) || $usercanreopen)) {				// A paid invoice (partially or completely)
				if ($object->close_code != 'replaced' || (!$objectidnext)) { 				// Not replaced by another invoice or replaced but the replacement invoice has been deleted
					$params['attr']['title'] = '';
					print dolGetButtonAction($langs->trans('ReOpen'), '', 'default', $_SERVER['PHP_SELF'].'?facid='.$object->id.'&action=reopen&token='.newToken(), '', true, $params);
				} else {
					$params['attr']['title'] = $langs->trans("DisabledBecauseReplacedInvoice");
					print dolGetButtonAction($langs->trans('ReOpen'), '', 'default', '#', '', false, $params);
				}
			}

			// Create contract
			if (getDolGlobalString('CONTRACT_CREATE_FROM_INVOICE')) {
				if (isModEnabled('contrat') && $object->status == Facture::STATUS_VALIDATED) {
					$langs->load("contracts");

					if ($usercancreatecontract) {
						print '<a class="butAction" href="' . DOL_URL_ROOT . '/contrat/card.php?action=create&amp;origin=' . $object->element . '&amp;originid=' . $object->id . '&amp;socid=' . $object->socid . '">' . $langs->trans('AddContract') . '</a>';
					}
				}
			}

			// Validate
			if ($object->status == Facture::STATUS_DRAFT && count($object->lines) > 0 && ((($object->type == Facture::TYPE_STANDARD || $object->type == Facture::TYPE_REPLACEMENT || $object->type == Facture::TYPE_DEPOSIT || $object->type == Facture::TYPE_PROFORMA || $object->type == Facture::TYPE_SITUATION) && (getDolGlobalString('FACTURE_ENABLE_NEGATIVE') || $object->total_ttc >= 0)) || ($object->type == Facture::TYPE_CREDIT_NOTE && $object->total_ttc <= 0))) {
				if ($usercanvalidate) {
					$params['attr']['title'] = '';
					print dolGetButtonAction($langs->trans('Validate'), '', 'default', $_SERVER["PHP_SELF"].'?facid='.$object->id.'&action=valid&token='.newToken(), '', true, $params);
				}
			}

			// Send by mail
			if (empty($user->socid)) {
				if (($object->status == Facture::STATUS_VALIDATED || $object->status == Facture::STATUS_CLOSED) || getDolGlobalString('FACTURE_SENDBYEMAIL_FOR_ALL_STATUS')) {
					if ($objectidnext) {
						print '<span class="butActionRefused classfortooltip" title="'.$langs->trans("DisabledBecauseReplacedInvoice").'">'.$langs->trans('SendMail').'</span>';
					} else {
						if ($usercansend) {
							$params['attr']['title'] = '';
							print dolGetButtonAction('', $langs->trans('SendMail'), 'default', $_SERVER['PHP_SELF'].'?facid='.$object->id.'&action=presend&mode=init#formmailbeforetitle', '', true, $params);
						} else {
							$params['attr']['title'] = '';
							print dolGetButtonAction('', $langs->trans('SendMail'), 'default', '#', '', false, $params);
						}
					}
				}
			}

			// Request a direct debit order
			if ($object->status > Facture::STATUS_DRAFT && $object->paye == 0 && $num == 0) {
				if ($resteapayer > 0) {
					if ($usercancreatewithdrarequest) {
						if (!$objectidnext && $object->close_code != 'replaced') { 				// Not replaced by another invoice
							print '<a class="butAction" href="'.DOL_URL_ROOT.'/compta/facture/prelevement.php?facid='.$object->id.'" title="'.dol_escape_htmltag($langs->trans("MakeWithdrawRequest")).'">'.$langs->trans("MakeWithdrawRequest").'</a>';
						} else {
							print '<span class="butActionRefused classfortooltip" title="'.$langs->trans("DisabledBecauseReplacedInvoice").'">'.$langs->trans('MakeWithdrawRequest').'</span>';
						}
					} else {
						//print '<a class="butActionRefused classfortooltip" href="#" title="'.dol_escape_htmltag($langs->trans("NotEnoughPermissions")).'">'.$langs->trans("MakeWithdrawRequest").'</a>';
					}
				} else {
					//print '<a class="butActionRefused classfortooltip" href="#" title="'.dol_escape_htmltag($langs->trans("AmountMustBePositive")).'">'.$langs->trans("MakeWithdrawRequest").'</a>';
				}
			}

			// POS Ticket
			if (isModEnabled('takepos') && $object->module_source == 'takepos') {
				$langs->load("cashdesk");
				$receipt_url = DOL_URL_ROOT."/takepos/receipt.php";
				print '<a target="_blank" rel="noopener noreferrer" class="butAction" href="'.$receipt_url.'?facid='.((int) $object->id).'">'.$langs->trans('POSTicket').'</a>';
			}

			// Create payment
			if ($object->type != Facture::TYPE_CREDIT_NOTE && $object->status == 1 && $object->paye == 0 && $usercanissuepayment) {
				if ($objectidnext) {
					print '<span class="butActionRefused classfortooltip" title="'.$langs->trans("DisabledBecauseReplacedInvoice").'">'.$langs->trans('DoPayment').'</span>';
				} else {
					if ($object->type == Facture::TYPE_DEPOSIT && $resteapayer == 0) {
						// For down payment, we refuse to receive more than amount to pay.
						$params['attr']['title'] = $langs->trans('DisabledBecauseRemainderToPayIsZero');
						print dolGetButtonAction($langs->trans('DoPayment'), '', 'default', '#', '', false, $params);
					} else {
						// Sometimes we can receive more, so we accept to enter more and will offer a button to convert into discount (but it is not a credit note, just a prepayment done)
						//print '<a class="butAction" href="'.DOL_URL_ROOT.'/compta/paiement.php?facid='.$object->id.'&amp;action=create&amp;accountid='.$object->fk_account.'">'.$langs->trans('DoPayment').'</a>';
						$params['attr']['title'] = '';
						print dolGetButtonAction($langs->trans('DoPayment'), '', 'default', DOL_URL_ROOT.'/compta/paiement.php?facid='.$object->id.'&amp;action=create&amp;accountid='.$object->fk_account, '', true, $params);
					}
				}
			}

			$sumofpayment = $totalpaid;
			$sumofpaymentall = $totalpaid + $totalcreditnotes + $totaldeposits;

			// Reverse back money or convert to reduction
			if ($object->type == Facture::TYPE_CREDIT_NOTE || $object->type == Facture::TYPE_DEPOSIT || $object->type == Facture::TYPE_STANDARD || $object->type == Facture::TYPE_SITUATION) {
				// For credit note only
				if ($object->type == Facture::TYPE_CREDIT_NOTE && $object->status == Facture::STATUS_VALIDATED && $object->paye == 0 && $usercanissuepayment) {
					if ($resteapayer == 0) {
						print '<span class="butActionRefused classfortooltip" title="'.$langs->trans("DisabledBecauseRemainderToPayIsZero").'">'.$langs->trans('DoPaymentBack').'</span>';
					} else {
						print '<a class="butAction" href="'.DOL_URL_ROOT.'/compta/paiement.php?facid='.$object->id.'&amp;action=create&amp;accountid='.$object->fk_account.'">'.$langs->trans('DoPaymentBack').'</a>';
					}
				}

				// For standard invoice with excess received
				if (($object->type == Facture::TYPE_STANDARD || $object->type == Facture::TYPE_SITUATION) && $object->status == Facture::STATUS_VALIDATED && empty($object->paye) && $resteapayer < 0 && $usercancreate && empty($discount->id)) {
					print '<a class="butAction'.($conf->use_javascript_ajax ? ' reposition' : '').'" href="'.$_SERVER["PHP_SELF"].'?facid='.$object->id.'&amp;action=converttoreduc">'.$langs->trans('ConvertExcessReceivedToReduc').'</a>';
				}
				// For credit note
				if ($object->type == Facture::TYPE_CREDIT_NOTE && $object->status == Facture::STATUS_VALIDATED && $object->paye == 0 && $usercancreate
					&& (getDolGlobalString('INVOICE_ALLOW_REUSE_OF_CREDIT_WHEN_PARTIALLY_REFUNDED') || $sumofpayment == 0) && $object->total_ht < 0
					) {
					print '<a class="butAction'.($conf->use_javascript_ajax ? ' reposition' : '').'" href="'.$_SERVER["PHP_SELF"].'?facid='.$object->id.'&amp;action=converttoreduc" title="'.dol_escape_htmltag($langs->trans("ConfirmConvertToReduc2")).'">'.$langs->trans('ConvertToReduc').'</a>';
				}
				// For down payment invoice (deposit)

				if ($object->type == Facture::TYPE_DEPOSIT && $usercancreate && $object->status > Facture::STATUS_DRAFT && empty($discount->id)) {
					// We can close a down payment only if paid amount is same than amount of down payment (by definition). We can bypass this if hidden and unstable option DEPOSIT_AS_CREDIT_AVAILABLE_EVEN_UNPAID is set.
					if (price2num($object->total_ttc, 'MT') == price2num($sumofpaymentall, 'MT') || getDolGlobalInt('DEPOSIT_AS_CREDIT_AVAILABLE_EVEN_UNPAID') || ($object->type == Facture::STATUS_ABANDONED && in_array($object->close_code, array('bankcharge', 'discount_vat', 'other')))) {
						print '<a class="butAction'.($conf->use_javascript_ajax ? ' reposition' : '').'" href="'.$_SERVER["PHP_SELF"].'?facid='.$object->id.'&amp;action=converttoreduc">'.$langs->trans('ConvertToReduc').'</a>';
					} else {
						print '<span class="butActionRefused" title="'.$langs->trans("AmountPaidMustMatchAmountOfDownPayment").'">'.$langs->trans('ConvertToReduc').'</span>';
					}
				}
			}

			// Classify paid
			if ($object->status == Facture::STATUS_VALIDATED && $object->paye == 0 && $usercanissuepayment && (
				($object->type != Facture::TYPE_CREDIT_NOTE && $object->type != Facture::TYPE_DEPOSIT && ($resteapayer <= 0 || (getDolGlobalString('INVOICE_CAN_SET_PAID_EVEN_IF_PARTIALLY_PAID') && $object->total_ttc == $resteapayer))) ||
				($object->type == Facture::TYPE_CREDIT_NOTE && $resteapayer >= 0) ||
				($object->type == Facture::TYPE_DEPOSIT && $object->total_ttc > 0)
			)
			) {
				if ($object->type == Facture::TYPE_DEPOSIT && price2num($object->total_ttc, 'MT') != price2num($sumofpaymentall, 'MT')) {
					// We can close a down payment only if paid amount is same than amount of down payment (by definition)
					$params['attr']['title'] = $langs->trans('AmountPaidMustMatchAmountOfDownPayment');
					print dolGetButtonAction($langs->trans('ClassifyPaid'), '', 'default', '#', '', false, $params);
				} else {
					$params['attr']['title'] = '';
					print dolGetButtonAction($langs->trans('ClassifyPaid'), '', 'default', $_SERVER['PHP_SELF'].'?facid='.$object->id.'&amp;action=paid', '', true, $params);
				}
			}

			// Classify 'closed not completely paid' (possible if validated and not yet filed paid)
			if ($object->status == Facture::STATUS_VALIDATED && $object->paye == 0 && $resteapayer > 0 && (!getDolGlobalString('INVOICE_CAN_SET_PAID_EVEN_IF_PARTIALLY_PAID') || $resteapayer != $object->total_ttc) && $usercanissuepayment) {
				if ($totalpaid > 0 || $totalcreditnotes > 0) {
					// If one payment or one credit note was linked to this invoice
					print '<a class="butAction'.($conf->use_javascript_ajax ? ' reposition' : '').'" href="'.$_SERVER['PHP_SELF'].'?facid='.$object->id.'&amp;action=paid">'.$langs->trans('ClassifyPaidPartially').'</a>';
				} else {
					if (!getDolGlobalString('INVOICE_CAN_NEVER_BE_CANCELED')) {
						if ($objectidnext) {
							print '<span class="butActionRefused classfortooltip" title="'.$langs->trans("DisabledBecauseReplacedInvoice").'">'.$langs->trans('ClassifyCanceled').'</span>';
						} else {
							print '<a class="butAction'.($conf->use_javascript_ajax ? ' reposition' : '').'" href="'.$_SERVER['PHP_SELF'].'?facid='.$object->id.'&amp;action=canceled">'.$langs->trans('ClassifyCanceled').'</a>';
						}
					}
				}
			}

			// Create a credit note
			if (($object->type == Facture::TYPE_STANDARD || ($object->type == Facture::TYPE_DEPOSIT && !getDolGlobalString('FACTURE_DEPOSITS_ARE_JUST_PAYMENTS')) || $object->type == Facture::TYPE_PROFORMA) && $object->status > 0 && $usercancreate) {
				if (!$objectidnext) {
					print '<a class="butAction" href="'.$_SERVER['PHP_SELF'].'?socid='.$object->socid.'&amp;fac_avoir='.$object->id.'&amp;action=create&amp;type=2'.($object->fk_project > 0 ? '&amp;projectid='.$object->fk_project : '').($object->entity > 0 ? '&amp;originentity='.$object->entity : '').'">'.$langs->trans("CreateCreditNote").'</a>';
				}
			}

			// For situation invoice with excess received
			if ($object->status > Facture::STATUS_DRAFT
				&& $object->type == Facture::TYPE_SITUATION
				&& ($object->total_ttc - $totalpaid - $totalcreditnotes - $totaldeposits) > 0
				&& $usercancreate
				&& !$objectidnext
				&& $object->is_last_in_cycle()
				&& getDolGlobalInt('INVOICE_USE_SITUATION_CREDIT_NOTE')
				) {
				if ($usercanunvalidate) {
					print '<a class="butAction" href="'.$_SERVER['PHP_SELF'].'?socid='.$object->socid.'&amp;fac_avoir='.$object->id.'&amp;invoiceAvoirWithLines=1&amp;action=create&amp;type=2'.($object->fk_project > 0 ? '&amp;projectid='.$object->fk_project : '').'">'.$langs->trans("CreateCreditNote").'</a>';
				} else {
					print '<span class="butActionRefused classfortooltip" title="'.$langs->trans("NotEnoughPermissions").'">'.$langs->trans("CreateCreditNote").'</span>';
				}
			}

			// Clone
			if (($object->type == Facture::TYPE_STANDARD || $object->type == Facture::TYPE_DEPOSIT || $object->type == Facture::TYPE_PROFORMA) && $usercancreate) {
				$params['attr']['title'] = '';
				print dolGetButtonAction($langs->trans('ToClone'), '', 'default', $_SERVER['PHP_SELF'].'?facid='.$object->id.'&amp;action=clone&amp;object=invoice', '', true, $params);
			}

			// Clone as predefined / Create template
			if (($object->type == Facture::TYPE_STANDARD || $object->type == Facture::TYPE_DEPOSIT || $object->type == Facture::TYPE_PROFORMA) && $object->status == 0 && $usercancreate) {
				if (!$objectidnext && count($object->lines) > 0) {
					$params['attr']['title'] = '';
					print dolGetButtonAction($langs->trans('ChangeIntoRepeatableInvoice'), '', 'default', DOL_URL_ROOT.'/compta/facture/card-rec.php?facid='.$object->id.'&amp;action=create', '', true, $params);
				}
			}

			// Remove situation from cycle
			if (in_array($object->status, array(Facture::STATUS_CLOSED, Facture::STATUS_VALIDATED))
				&& $object->type == Facture::TYPE_SITUATION
				&& $usercancreate
				&& !$objectidnext
				&& $object->situation_counter > 1
				&& $object->is_last_in_cycle()
				&& $usercanunvalidate
				) {
				if (($object->total_ttc - $totalcreditnotes) == 0) {
					print '<a id="butSituationOut" class="butAction" href="'.$_SERVER['PHP_SELF'].'?facid='.$object->id.'&amp;action=situationout">'.$langs->trans("RemoveSituationFromCycle").'</a>';
				} else {
					print '<a id="butSituationOutRefused" class="butActionRefused classfortooltip" href="#" title="'.$langs->trans("DisabledBecauseNotEnouthCreditNote").'" >'.$langs->trans("RemoveSituationFromCycle").'</a>';
				}
			}

			// Create next situation invoice
			if ($usercancreate && ($object->type == 5) && ($object->status == 1 || $object->status == 2)) {
				if ($object->is_last_in_cycle() && $object->situation_final != 1) {
					print '<a class="butAction" href="'.$_SERVER['PHP_SELF'].'?action=create&amp;type=5&amp;origin=facture&amp;originid='.$object->id.'&amp;socid='.$object->socid.'" >'.$langs->trans('CreateNextSituationInvoice').'</a>';
				} elseif (!$object->is_last_in_cycle()) {
					print '<a class="butActionRefused classfortooltip" href="#" title="'.$langs->trans("DisabledBecauseNotLastInCycle").'">'.$langs->trans('CreateNextSituationInvoice').'</a>';
				} else {
					print '<a class="butActionRefused classfortooltip" href="#" title="'.$langs->trans("DisabledBecauseFinal").'">'.$langs->trans('CreateNextSituationInvoice').'</a>';
				}
			}

			// Delete
			$isErasable = $object->is_erasable();
			if ($usercandelete || ($usercancreate && $isErasable == 1)) {	// isErasable = 1 means draft with temporary ref (draft can always be deleted with no need of permissions)
				$enableDelete = false;
				$deleteHref = '#';
				$htmltooltip = '';
				if ($isErasable == -4) {
					$htmltooltip = $langs->trans('DisabledBecausePayments');
				} elseif ($isErasable == -3) {
					$htmltooltip = $langs->trans('DisabledBecauseNotLastSituationInvoice');
				} elseif ($isErasable == -2) {
					$htmltooltip = $langs->trans('DisabledBecauseNotLastInvoice');
				} elseif ($isErasable == -1) {
					$htmltooltip = $langs->trans('DisabledBecauseDispatchedInBookkeeping');
				} elseif ($isErasable <= 0) {	// Any other cases
					$htmltooltip = $langs->trans('DisabledBecauseNotErasable');
				} elseif ($objectidnext) {
					$htmltooltip = $langs->trans('DisabledBecauseReplacedInvoice');
				} else {
					$deleteHref = $_SERVER["PHP_SELF"].'?facid='.$object->id.'&action=delete&token='.newToken();
					$enableDelete = true;
				}
				$params['attr']['title'] = '';
				print dolGetButtonAction($htmltooltip, $langs->trans('Delete'), 'delete', $deleteHref, '', $enableDelete, $params);
			} else {
				$params['attr']['title'] = '';
				print dolGetButtonAction($htmltooltip, $langs->trans('Delete'), 'delete', '#', '', false);
			}
		}
		print '</div>';
	}

	// Select mail models is same action as presend
	if (GETPOST('modelselected', 'alpha')) {
		$action = 'presend';
	}
	if ($action != 'prerelance' && $action != 'presend') {
		print '<div class="fichecenter"><div class="fichehalfleft">';
		print '<a name="builddoc"></a>'; // ancre

		// Generated documents
		$filename = dol_sanitizeFileName($object->ref);
		$filedir = $conf->facture->multidir_output[$object->entity].'/'.dol_sanitizeFileName($object->ref);
		$urlsource = $_SERVER['PHP_SELF'].'?facid='.$object->id;
		$genallowed = $usercanread;
		$delallowed = $usercancreate;

		print $formfile->showdocuments(
			'facture',
			$filename,
			$filedir,
			$urlsource,
			$genallowed,
			$delallowed,
			$object->model_pdf,
			1,
			0,
			0,
			28,
			0,
			'',
			'',
			'',
			$soc->default_lang,
			'',
			$object,
			0,
			'remove_file_comfirm'
		);

		$somethingshown = $formfile->numoffiles;

		// Show links to link elements
		$linktoelem = $form->showLinkToObjectBlock($object, null, array('invoice'));

		$compatibleImportElementsList = false;
		if ($usercancreate
			&& $object->status == Facture::STATUS_DRAFT
			&& ($object->type == Facture::TYPE_STANDARD || $object->type == Facture::TYPE_REPLACEMENT || $object->type == Facture::TYPE_DEPOSIT || $object->type == Facture::TYPE_PROFORMA || $object->type == Facture::TYPE_SITUATION)) {
			$compatibleImportElementsList = array('commande', 'propal'); // import from linked elements
		}
		$somethingshown = $form->showLinkedObjectBlock($object, $linktoelem, $compatibleImportElementsList);


		// Show online payment link
		$useonlinepayment = (isModEnabled('paypal') || isModEnabled('stripe') || isModEnabled('paybox'));

<<<<<<< HEAD
=======
		$parameters = array();
		$reshook = $hookmanager->executeHooks('doShowOnlinePaymentUrl', $parameters, $object, $action); // Note that $action and $object may have been modified by some hooks
		if ($reshook > 0) {
			if (isset($hookmanager->resArray['showonlinepaymenturl'])) {
				$useonlinepayment = $hookmanager->resArray['showonlinepaymenturl'];
			}
		}

>>>>>>> 6313c57e
		if ($object->status != Facture::STATUS_DRAFT && $useonlinepayment) {
			print '<br><!-- Link to pay -->'."\n";
			require_once DOL_DOCUMENT_ROOT.'/core/lib/payments.lib.php';
			print showOnlinePaymentUrl('invoice', $object->ref).'<br>';
		}

		print '</div><div class="fichehalfright">';

		$MAXEVENT = 10;

		$morehtmlcenter = dolGetButtonTitle($langs->trans('SeeAll'), '', 'fa fa-bars imgforviewmode', DOL_URL_ROOT.'/compta/facture/agenda.php?id='.$object->id);

		// List of actions on element
		include_once DOL_DOCUMENT_ROOT.'/core/class/html.formactions.class.php';
		$formactions = new FormActions($db);
		$somethingshown = $formactions->showactions($object, 'invoice', $socid, 1, '', $MAXEVENT, '', $morehtmlcenter); // Show all action for thirdparty

		print '</div></div>';
	}


	// Presend form
	$modelmail = 'facture_send';
	$defaulttopic = 'SendBillRef';
	$diroutput = $conf->facture->multidir_output[$object->entity];
	$trackid = 'inv'.$object->id;

	include DOL_DOCUMENT_ROOT.'/core/tpl/card_presend.tpl.php';
}

// End of page
llxFooter();
$db->close();<|MERGE_RESOLUTION|>--- conflicted
+++ resolved
@@ -5993,8 +5993,6 @@
 		// Show online payment link
 		$useonlinepayment = (isModEnabled('paypal') || isModEnabled('stripe') || isModEnabled('paybox'));
 
-<<<<<<< HEAD
-=======
 		$parameters = array();
 		$reshook = $hookmanager->executeHooks('doShowOnlinePaymentUrl', $parameters, $object, $action); // Note that $action and $object may have been modified by some hooks
 		if ($reshook > 0) {
@@ -6003,7 +6001,6 @@
 			}
 		}
 
->>>>>>> 6313c57e
 		if ($object->status != Facture::STATUS_DRAFT && $useonlinepayment) {
 			print '<br><!-- Link to pay -->'."\n";
 			require_once DOL_DOCUMENT_ROOT.'/core/lib/payments.lib.php';
