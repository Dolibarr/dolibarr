--- conflicted
+++ resolved
@@ -3296,18 +3296,11 @@
 			if (is_array($facids)) {
 				foreach ($facids as $facparam) {
 					$options .= '<option value="'.$facparam ['id'].'"';
-<<<<<<< HEAD
-					if ($facparam ['id'] == $_POST['fac_replacement']) {
+					if ($facparam['id'] == GETPOST('fac_replacement', 'int')) {
 						$options .= ' selected';
 					}
-					$options .= '>'.$facparam ['ref'];
-					$options .= ' ('.$facturestatic->LibStatut(0, $facparam ['status']).')';
-=======
-					if ($facparam['id'] == $_POST['fac_replacement'])
-						$options .= ' selected';
 					$options .= '>'.$facparam['ref'];
 					$options .= ' ('.$facturestatic->LibStatut($facparam['paid'], $facparam['status'], 0, $facparam['alreadypaid']).')';
->>>>>>> 51456741
 					$options .= '</option>';
 				}
 			}
