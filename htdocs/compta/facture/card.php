<?php
/* Copyright (C) 2002-2006  Rodolphe Quiedeville    <rodolphe@quiedeville.org>
 * Copyright (C) 2004       Eric Seigne             <eric.seigne@ryxeo.com>
 * Copyright (C) 2004-2020  Laurent Destailleur     <eldy@users.sourceforge.net>
 * Copyright (C) 2005       Marc Barilley / Ocebo   <marc@ocebo.com>
 * Copyright (C) 2005-2015  Regis Houssin           <regis.houssin@inodbox.com>
 * Copyright (C) 2006       Andre Cianfarani        <acianfa@free.fr>
 * Copyright (C) 2010-2015  Juanjo Menent           <jmenent@2byte.es>
 * Copyright (C) 2012-2023  Christophe Battarel     <christophe.battarel@altairis.fr>
 * Copyright (C) 2012-2013  Cédric Salvador         <csalvador@gpcsolutions.fr>
 * Copyright (C) 2012-2014  Raphaël Doursenaud      <rdoursenaud@gpcsolutions.fr>
 * Copyright (C) 2013       Jean-Francois FERRY     <jfefe@aternatik.fr>
 * Copyright (C) 2013-2014  Florian Henry           <florian.henry@open-concept.pro>
 * Copyright (C) 2013       Cédric Salvador         <csalvador@gpcsolutions.fr>
 * Copyright (C) 2014-2019  Ferran Marcet           <fmarcet@2byte.es>
 * Copyright (C) 2015-2016  Marcos García           <marcosgdf@gmail.com>
 * Copyright (C) 2018-2023  Frédéric France         <frederic.france@netlogic.fr>
 * Copyright (C) 2022       Gauthier VERDOL         <gauthier.verdol@atm-consulting.fr>
 * Copyright (C) 2023		Nick Fragoulis
 *
 * This program is free software; you can redistribute it and/or modify
 * it under the terms of the GNU General Public License as published by
 * the Free Software Foundation; either version 3 of the License, or
 * (at your option) any later version.
 *
 * This program is distributed in the hope that it will be useful,
 * but WITHOUT ANY WARRANTY; without even the implied warranty of
 * MERCHANTABILITY or FITNESS FOR A PARTICULAR PURPOSE.  See the
 * GNU General Public License for more details.
 *
 * You should have received a copy of the GNU General Public License
 * along with this program. If not, see <https://www.gnu.org/licenses/>.
 */

/**
 * \file 	htdocs/compta/facture/card.php
 * \ingroup facture
 * \brief 	Page to create/see an invoice
 */

// Libraries
require '../../main.inc.php';
require_once DOL_DOCUMENT_ROOT.'/compta/facture/class/facture.class.php';
require_once DOL_DOCUMENT_ROOT.'/compta/facture/class/facture-rec.class.php';
require_once DOL_DOCUMENT_ROOT.'/compta/bank/class/account.class.php';
require_once DOL_DOCUMENT_ROOT.'/compta/paiement/class/paiement.class.php';
require_once DOL_DOCUMENT_ROOT.'/core/modules/facture/modules_facture.php';
require_once DOL_DOCUMENT_ROOT.'/core/class/discount.class.php';
require_once DOL_DOCUMENT_ROOT.'/core/class/html.formfile.class.php';
require_once DOL_DOCUMENT_ROOT.'/core/class/html.formother.class.php';
require_once DOL_DOCUMENT_ROOT.'/core/class/html.formmargin.class.php';
require_once DOL_DOCUMENT_ROOT.'/core/lib/invoice.lib.php';
require_once DOL_DOCUMENT_ROOT.'/core/lib/functions2.lib.php';
require_once DOL_DOCUMENT_ROOT.'/core/lib/date.lib.php';
require_once DOL_DOCUMENT_ROOT.'/core/class/extrafields.class.php';

if (isModEnabled('commande')) {
	require_once DOL_DOCUMENT_ROOT.'/commande/class/commande.class.php';
}
if (isModEnabled('project')) {
	require_once DOL_DOCUMENT_ROOT.'/projet/class/project.class.php';
	require_once DOL_DOCUMENT_ROOT.'/core/class/html.formprojet.class.php';
}
require_once DOL_DOCUMENT_ROOT.'/core/class/doleditor.class.php';

if (isModEnabled('variants')) {
	require_once DOL_DOCUMENT_ROOT.'/variants/class/ProductCombination.class.php';
}
if (isModEnabled('accounting')) {
	require_once DOL_DOCUMENT_ROOT.'/accountancy/class/accountingjournal.class.php';
}

// Load translation files required by the page
$langs->loadLangs(array('bills', 'companies', 'compta', 'products', 'banks', 'main', 'withdrawals'));
if (isModEnabled('incoterm')) {
	$langs->load('incoterm');
}
if (isModEnabled('margin')) {
	$langs->load('margins');
}

// General $Variables
$id = (GETPOST('id', 'int') ? GETPOST('id', 'int') : GETPOST('facid', 'int'));    // For backward compatibility
$ref = GETPOST('ref', 'alpha');
$socid = GETPOST('socid', 'int');
$action = GETPOST('action', 'aZ09');
$confirm = GETPOST('confirm', 'alpha');
$cancel = GETPOST('cancel', 'alpha');
$backtopage = GETPOST('backtopage', 'alpha');
$lineid = GETPOST('lineid', 'int');
$userid = GETPOST('userid', 'int');
$search_ref = GETPOST('sf_ref', 'alpha') ? GETPOST('sf_ref', 'alpha') : GETPOST('search_ref', 'alpha');
$search_societe = GETPOST('search_societe', 'alpha');
$search_montant_ht = GETPOST('search_montant_ht', 'alpha');
$search_montant_ttc = GETPOST('search_montant_ttc', 'alpha');
$origin = GETPOST('origin', 'alpha');
$originid = (GETPOST('originid', 'int') ? GETPOST('originid', 'int') : GETPOST('origin_id', 'int')); // For backward compatibility
$fac_rec = GETPOST('fac_rec', 'int');
$facid = GETPOST('facid', 'int');
$ref_client = GETPOST('ref_client', 'int');
$rank = (GETPOST('rank', 'int') > 0) ? GETPOST('rank', 'int') : -1;
$projectid = (GETPOST('projectid', 'int') ? GETPOST('projectid', 'int') : 0);
$selectedLines = GETPOST('toselect', 'array');

// PDF
$hidedetails = (GETPOST('hidedetails', 'int') ? GETPOST('hidedetails', 'int') : (getDolGlobalString('MAIN_GENERATE_DOCUMENTS_HIDE_DETAILS') ? 1 : 0));
$hidedesc = (GETPOST('hidedesc', 'int') ? GETPOST('hidedesc', 'int') : (getDolGlobalString('MAIN_GENERATE_DOCUMENTS_HIDE_DESC') ? 1 : 0));
$hideref = (GETPOST('hideref', 'int') ? GETPOST('hideref', 'int') : (getDolGlobalString('MAIN_GENERATE_DOCUMENTS_HIDE_REF') ? 1 : 0));

// Number of lines for predefined product/service choices
$NBLINES = 4;

$usehm = (getDolGlobalString('MAIN_USE_HOURMIN_IN_DATE_RANGE') ? $conf->global->MAIN_USE_HOURMIN_IN_DATE_RANGE : 0);

$object = new Facture($db);
$extrafields = new ExtraFields($db);

// Fetch optionals attributes and labels
$extrafields->fetch_name_optionals_label($object->table_element);

// Load object
if ($id > 0 || !empty($ref)) {
	if ($action != 'add') {
		if (!getDolGlobalString('INVOICE_USE_SITUATION')) {
			$fetch_situation = false;
		} else {
			$fetch_situation = true;
		}
		$ret = $object->fetch($id, $ref, '', '', $fetch_situation);
		if ($ret > 0 && isset($object->fk_project)) {
			$ret = $object->fetch_project();
		}
	}
}

// Initialize technical object to manage hooks of page. Note that conf->hooks_modules contains array of hook context
$hookmanager->initHooks(array('invoicecard', 'globalcard'));

// Permissions
$usercanread = $user->hasRight("facture", "lire");
$usercancreate = $user->hasRight("facture", "creer");
$usercanissuepayment = $user->hasRight("facture", "paiement");
$usercandelete = $user->hasRight("facture", "supprimer");
$usercancreatecontract = $user->hasRight("contrat", "creer");

// Advanced Permissions
$usercanvalidate = ((!getDolGlobalString('MAIN_USE_ADVANCED_PERMS') && $usercancreate) || (getDolGlobalString('MAIN_USE_ADVANCED_PERMS') && !empty($user->rights->facture->invoice_advance->validate)));
$usercansend = (!getDolGlobalString('MAIN_USE_ADVANCED_PERMS') || (getDolGlobalString('MAIN_USE_ADVANCED_PERMS') && !empty($user->rights->facture->invoice_advance->send)));
$usercanreopen = ((!getDolGlobalString('MAIN_USE_ADVANCED_PERMS') && $usercancreate) || (getDolGlobalString('MAIN_USE_ADVANCED_PERMS') && !empty($user->rights->facture->invoice_advance->reopen)));
if (getDolGlobalString('INVOICE_DISALLOW_REOPEN')) {
	$usercanreopen = false;
}
$usercanunvalidate = ((!getDolGlobalString('MAIN_USE_ADVANCED_PERMS') && !empty($usercancreate)) || (getDolGlobalString('MAIN_USE_ADVANCED_PERMS') && !empty($user->rights->facture->invoice_advance->unvalidate)));

$usermustrespectpricemin = ((getDolGlobalString('MAIN_USE_ADVANCED_PERMS') && empty($user->rights->produit->ignore_price_min_advance)) || !getDolGlobalString('MAIN_USE_ADVANCED_PERMS'));
$usercancreatemargin = (!empty($user->rights->margins->creer) ? $user->rights->margins->creer : 0);
$usercanreadallmargin = (!empty($user->rights->margins->liretous) ? $user->rights->margins->liretous : 0);
$usercancreatewithdrarequest = (!empty($user->rights->prelevement->bons->creer) ? $user->rights->prelevement->bons->creer : 0);

$permissionnote = $usercancreate; // Used by the include of actions_setnotes.inc.php
$permissiondellink = $usercancreate; // Used by the include of actions_dellink.inc.php
$permissiontoedit = $usercancreate; // Used by the include of actions_lineupdonw.inc.php
$permissiontoadd = $usercancreate; // Used by the include of actions_addupdatedelete.inc.php

// retained warranty invoice available type
$retainedWarrantyInvoiceAvailableType = array();
if (getDolGlobalString('INVOICE_USE_RETAINED_WARRANTY')) {
	$retainedWarrantyInvoiceAvailableType = explode('+', $conf->global->INVOICE_USE_RETAINED_WARRANTY);
}

// Security check
if ($user->socid) {
	$socid = $user->socid;
}
$isdraft = (($object->status == Facture::STATUS_DRAFT) ? 1 : 0);

$result = restrictedArea($user, 'facture', $object->id, '', '', 'fk_soc', 'rowid', $isdraft);


/*
 * Actions
 */

$parameters = array('socid' => $socid);
$reshook = $hookmanager->executeHooks('doActions', $parameters, $object, $action); // Note that $action and $object may have been modified by some hooks
if ($reshook < 0) {
	setEventMessages($hookmanager->error, $hookmanager->errors, 'errors');
}

if (empty($reshook)) {
	$backurlforlist = DOL_URL_ROOT.'/compta/facture/list.php';

	if (empty($backtopage) || ($cancel && empty($id))) {
		if (empty($backtopage) || ($cancel && strpos($backtopage, '__ID__'))) {
			if (empty($id) && (($action != 'add' && $action != 'create') || $cancel)) {
				$backtopage = $backurlforlist;
			} else {
				$backtopage = DOL_URL_ROOT.'/compta/facture/card.php?id='.((!empty($id) && $id > 0) ? $id : '__ID__');
			}
		}
	}

	if ($cancel) {
		if (!empty($backtopageforcancel)) {
			header("Location: ".$backtopageforcancel);
			exit;
		} elseif (!empty($backtopage)) {
			header("Location: ".$backtopage);
			exit;
		}
		$action = '';
	}

	include DOL_DOCUMENT_ROOT.'/core/actions_setnotes.inc.php'; // Must be include, not include_once

	include DOL_DOCUMENT_ROOT.'/core/actions_dellink.inc.php'; // Must be include, not include_once

	include DOL_DOCUMENT_ROOT.'/core/actions_lineupdown.inc.php'; // Must be include, not include_once

	// Action clone object
	if ($action == 'confirm_clone' && $confirm == 'yes' && $permissiontoadd) {
		$objectutil = dol_clone($object, 1); // To avoid to denaturate loaded object when setting some properties for clone. We use native clone to keep this->db valid.

		$objectutil->date = dol_mktime(12, 0, 0, GETPOST('newdatemonth', 'int'), GETPOST('newdateday', 'int'), GETPOST('newdateyear', 'int'));
		$objectutil->socid = $socid;
		$result = $objectutil->createFromClone($user, $id);
		if ($result > 0) {
			header("Location: ".$_SERVER['PHP_SELF'].'?facid='.$result);
			exit();
		} else {
			$langs->load("errors");
			setEventMessages($objectutil->error, $objectutil->errors, 'errors');
			$action = '';
		}
	} elseif ($action == 'reopen' && $usercanreopen) {
		$result = $object->fetch($id);

		if ($object->status == Facture::STATUS_CLOSED || ($object->status == Facture::STATUS_ABANDONED && ($object->close_code != 'replaced' || $object->getIdReplacingInvoice() == 0)) || ($object->status == Facture::STATUS_VALIDATED && $object->paye == 1)) {    // ($object->status == 1 && $object->paye == 1) should not happened but can be found when data are corrupted
			$result = $object->setUnpaid($user);
			if ($result > 0) {
				header('Location: '.$_SERVER["PHP_SELF"].'?facid='.$id);
				exit();
			} else {
				setEventMessages($object->error, $object->errors, 'errors');
			}
		}
	} elseif ($action == 'confirm_delete' && $confirm == 'yes') {
		// Delete invoice
		$result = $object->fetch($id);
		$object->fetch_thirdparty();

		$idwarehouse = GETPOST('idwarehouse');

		$qualified_for_stock_change = 0;
		if (!getDolGlobalString('STOCK_SUPPORTS_SERVICES')) {
			$qualified_for_stock_change = $object->hasProductsOrServices(2);
		} else {
			$qualified_for_stock_change = $object->hasProductsOrServices(1);
		}

		$isErasable = $object->is_erasable();

		if (($usercandelete && $isErasable > 0)
			|| ($usercancreate && $isErasable == 1)) {
			$result = $object->delete($user, 0, $idwarehouse);
			if ($result > 0) {
				header('Location: '.DOL_URL_ROOT.'/compta/facture/list.php?restore_lastsearch_values=1');
				exit();
			} else {
				setEventMessages($object->error, $object->errors, 'errors');
				$action = '';
			}
		}
	} elseif ($action == 'confirm_deleteline' && $confirm == 'yes' && $usercancreate) {
		// Delete line
		$object->fetch($id);
		$object->fetch_thirdparty();

		$result = $object->deleteline(GETPOST('lineid', 'int'));
		if ($result > 0) {
			// reorder lines
			$object->line_order(true);
			// Define output language
			$outputlangs = $langs;
			$newlang = '';
			if (getDolGlobalInt('MAIN_MULTILANGS') && empty($newlang) && GETPOST('lang_id')) {
				$newlang = GETPOST('lang_id');
			}
			if (getDolGlobalInt('MAIN_MULTILANGS') && empty($newlang)) {
				$newlang = $object->thirdparty->default_lang;
			}
			if (!empty($newlang)) {
				$outputlangs = new Translate("", $conf);
				$outputlangs->setDefaultLang($newlang);
				$outputlangs->load('products');
			}
			if (!getDolGlobalString('MAIN_DISABLE_PDF_AUTOUPDATE')) {
				$ret = $object->fetch($id); // Reload to get new records
				$result = $object->generateDocument($object->model_pdf, $outputlangs, $hidedetails, $hidedesc, $hideref);
			}
			if ($result >= 0) {
				header('Location: '.$_SERVER["PHP_SELF"].'?facid='.$id);
				exit();
			}
		} else {
			setEventMessages($object->error, $object->errors, 'errors');
			$action = '';
		}
	} elseif ($action == 'unlinkdiscount' && $usercancreate) {
		// Delete link of credit note to invoice
		$discount = new DiscountAbsolute($db);
		$result = $discount->fetch(GETPOSTINT("discountid"));
		$discount->unlink_invoice();
	} elseif ($action == 'valid' && $usercancreate) {
		// Validation
		$object->fetch($id);

		if (getDolGlobalString('INVOICE_CHECK_POSTERIOR_DATE')) {
			$last_of_type = $object->willBeLastOfSameType(true);
			if (empty($object->date_validation) && !$last_of_type[0]) {
				setEventMessages($langs->transnoentities("ErrorInvoiceIsNotLastOfSameType", $object->ref, dol_print_date($object->date, 'day'), dol_print_date($last_of_type[1], 'day')), null, 'errors');
				$action = '';
			}
		}

		// We check invoice sign
		if ($object->type == Facture::TYPE_CREDIT_NOTE) {
			// If a credit note, the sign must be negative
			if ($object->total_ht > 0) {
				setEventMessages($langs->trans("ErrorInvoiceAvoirMustBeNegative"), null, 'errors');
				$action = '';
			}
		} else {
			// If not a credit note, amount with tax must be positive or nul.
			// Note that amount excluding tax can be negative because you can have a invoice of 100 with vat of 20 that
			// consumes a credit note of 100 with vat 0 (total with tax is 0 but without tax is -20).
			// For some cases, credit notes can have a vat of 0 (for example when selling goods in France).
			if (!getDolGlobalString('FACTURE_ENABLE_NEGATIVE') && $object->total_ttc < 0) {
				setEventMessages($langs->trans("ErrorInvoiceOfThisTypeMustBePositive"), null, 'errors');
				$action = '';
			}

			// Also negative lines should not be allowed on 'non Credit notes' invoices. A test is done when adding or updating lines but we must
			// do it again in validation to avoid cases where invoice is created from another object that allow negative lines.
			// Note that we can accept the negative line if sum with other lines with same vat makes total positive: Because all the lines will be merged together
			// when converted into 'available credit' and we will get a positive available credit line.
			// Note: Other solution if you want to add a negative line on invoice, is to create a discount for customer and consumme it (but this is possible on standard invoice only).
			$array_of_total_ht_per_vat_rate = array();
			$array_of_total_ht_devise_per_vat_rate = array();
			foreach ($object->lines as $line) {
				//$vat_src_code_for_line = $line->vat_src_code;		// TODO We chek sign of total per vat without taking into account the vat code because for the moment the vat code is lost/unknown when we add a down payment.
				$vat_src_code_for_line = '';
				if (empty($array_of_total_ht_per_vat_rate[$line->tva_tx.'_'.$vat_src_code_for_line])) {
					$array_of_total_ht_per_vat_rate[$line->tva_tx.'_'.$vat_src_code_for_line] = 0;
				}
				if (empty($array_of_total_ht_devise_per_vat_rate[$line->tva_tx.'_'.$vat_src_code_for_line])) {
					$array_of_total_ht_devise_per_vat_rate[$line->tva_tx.'_'.$vat_src_code_for_line] = 0;
				}
				$array_of_total_ht_per_vat_rate[$line->tva_tx.'_'.$vat_src_code_for_line] += $line->total_ht;
				$array_of_total_ht_devise_per_vat_rate[$line->tva_tx.'_'.$vat_src_code_for_line] += $line->multicurrency_total_ht;
			}

			//var_dump($array_of_total_ht_per_vat_rate);exit;
			foreach ($array_of_total_ht_per_vat_rate as $vatrate => $tmpvalue) {
				$tmp_total_ht = price2num($array_of_total_ht_per_vat_rate[$vatrate]);
				$tmp_total_ht_devise = price2num($array_of_total_ht_devise_per_vat_rate[$vatrate]);

				if (($tmp_total_ht < 0 || $tmp_total_ht_devise < 0) && !getDolGlobalString('FACTURE_ENABLE_NEGATIVE_LINES')) {
					if ($object->type == $object::TYPE_DEPOSIT) {
						$langs->load("errors");
						// Using negative lines on deposit lead to headach and blocking problems when you want to consume them.
						setEventMessages($langs->trans("ErrorLinesCantBeNegativeOnDeposits"), null, 'errors');
						$error++;
						$action = '';
					} else {
						$tmpvatratetoshow = explode('_', $vatrate);
						$tmpvatratetoshow[0] = round($tmpvatratetoshow[0], 2);

						if ($tmpvatratetoshow[0] != 0) {
							$langs->load("errors");
							setEventMessages($langs->trans("ErrorLinesCantBeNegativeForOneVATRate", $tmpvatratetoshow[0]), null, 'errors');
							$error++;
							$action = '';
						}
					}
				}
			}
		}
	} elseif ($action == 'classin' && $usercancreate) {
		$object->fetch($id);
		$object->setProject(GETPOST('projectid', 'int'));
	} elseif ($action == 'setmode' && $usercancreate) {
		$object->fetch($id);
		$result = $object->setPaymentMethods(GETPOST('mode_reglement_id', 'int'));
		if ($result < 0) {
			dol_print_error($db, $object->error);
		}
	} elseif ($action == 'setretainedwarrantyconditions' && $user->hasRight('facture', 'creer')) {
		$object->fetch($id);
		$object->retained_warranty_fk_cond_reglement = 0; // To clean property
		$result = $object->setRetainedWarrantyPaymentTerms(GETPOST('retained_warranty_fk_cond_reglement', 'int'));
		if ($result < 0) {
			dol_print_error($db, $object->error);
		}

		$old_rw_date_lim_reglement = $object->retained_warranty_date_limit;
		$new_rw_date_lim_reglement = $object->calculate_date_lim_reglement($object->retained_warranty_fk_cond_reglement);
		if ($new_rw_date_lim_reglement > $old_rw_date_lim_reglement) {
			$object->retained_warranty_date_limit = $new_rw_date_lim_reglement;
		}
		if ($object->retained_warranty_date_limit < $object->date) {
			$object->retained_warranty_date_limit = $object->date;
		}
		$result = $object->update($user);
		if ($result < 0) {
			dol_print_error($db, $object->error);
		}
	} elseif ($action == 'setretainedwarranty' && $user->hasRight('facture', 'creer')) {
		$object->fetch($id);
		$result = $object->setRetainedWarranty(GETPOST('retained_warranty', 'float'));
		if ($result < 0) {
			dol_print_error($db, $object->error);
		}
	} elseif ($action == 'setretainedwarrantydatelimit' && $user->hasRight('facture', 'creer')) {
		$object->fetch($id);
		$result = $object->setRetainedWarrantyDateLimit(GETPOST('retained_warranty_date_limit', 'float'));
		if ($result < 0) {
			dol_print_error($db, $object->error);
		}
	} elseif ($action == 'setmulticurrencycode' && $usercancreate) {	 // Multicurrency Code
		$result = $object->setMulticurrencyCode(GETPOST('multicurrency_code', 'alpha'));
	} elseif ($action == 'setmulticurrencyrate' && $usercancreate) {	// Multicurrency rate
		$result = $object->setMulticurrencyRate(price2num(GETPOST('multicurrency_tx')), GETPOST('calculation_mode', 'int'));
	} elseif ($action == 'setinvoicedate' && $usercancreate) {
		$object->fetch($id);
		$old_date_lim_reglement = $object->date_lim_reglement;
		$newdate = dol_mktime(0, 0, 0, GETPOST('invoicedatemonth', 'int'), GETPOST('invoicedateday', 'int'), GETPOST('invoicedateyear', 'int'), 'tzserver');
		if (empty($newdate)) {
			setEventMessages($langs->trans("ErrorFieldRequired", $langs->transnoentitiesnoconv("Date")), null, 'errors');
			header('Location: '.$_SERVER["PHP_SELF"].'?facid='.$id.'&action=editinvoicedate&token='.newToken());
			exit;
		}
		if ($newdate > (dol_now('tzuserrel') + (!getDolGlobalString('INVOICE_MAX_FUTURE_DELAY') ? 0 : $conf->global->INVOICE_MAX_FUTURE_DELAY))) {
			if (!getDolGlobalString('INVOICE_MAX_FUTURE_DELAY')) {
				setEventMessages($langs->trans("WarningInvoiceDateInFuture"), null, 'warnings');
			} else {
				setEventMessages($langs->trans("WarningInvoiceDateTooFarInFuture"), null, 'warnings');
			}
		}

		$object->date = $newdate;
		$new_date_lim_reglement = $object->calculate_date_lim_reglement();
		if ($new_date_lim_reglement > $old_date_lim_reglement) {
			$object->date_lim_reglement = $new_date_lim_reglement;
		}
		if ($object->date_lim_reglement < $object->date) {
			$object->date_lim_reglement = $object->date;
		}
		$result = $object->update($user);
		if ($result < 0) {
			dol_print_error($db, $object->error);
		}
	} elseif ($action == 'setdate_pointoftax' && $usercancreate) {
		$object->fetch($id);

		$date_pointoftax = dol_mktime(0, 0, 0, GETPOST('date_pointoftaxmonth', 'int'), GETPOST('date_pointoftaxday', 'int'), GETPOST('date_pointoftaxyear', 'int'), 'tzserver');

		$object->date_pointoftax = $date_pointoftax;
		$result = $object->update($user);
		if ($result < 0) {
			dol_print_error($db, $object->error);
		}
	} elseif ($action == 'setconditions' && $usercancreate) {
		$object->fetch($id);
		$object->cond_reglement_code = 0; // To clean property
		$object->cond_reglement_id = 0; // To clean property

		$error = 0;

		$db->begin();

		if (!$error) {
			$result = $object->setPaymentTerms(GETPOST('cond_reglement_id', 'int'));
			if ($result < 0) {
				$error++;
				setEventMessages($object->error, $object->errors, 'errors');
			}
		}

		if (!$error) {
			$old_date_lim_reglement = $object->date_lim_reglement;
			$new_date_lim_reglement = $object->calculate_date_lim_reglement();
			if ($new_date_lim_reglement > $old_date_lim_reglement) {
				$object->date_lim_reglement = $new_date_lim_reglement;
			}
			if ($object->date_lim_reglement < $object->date) {
				$object->date_lim_reglement = $object->date;
			}
			$result = $object->update($user);
			if ($result < 0) {
				$error++;
				setEventMessages($object->error, $object->errors, 'errors');
			}
		}

		if ($error) {
			$db->rollback();
		} else {
			$db->commit();
		}
	} elseif ($action == 'setpaymentterm' && $usercancreate) {
		$object->fetch($id);
		$object->date_lim_reglement = dol_mktime(12, 0, 0, GETPOST('paymenttermmonth', 'int'), GETPOST('paymenttermday', 'int'), GETPOST('paymenttermyear', 'int'));
		if ($object->date_lim_reglement < $object->date) {
			$object->date_lim_reglement = $object->calculate_date_lim_reglement();
			setEventMessages($langs->trans("DatePaymentTermCantBeLowerThanObjectDate"), null, 'warnings');
		}
		$result = $object->update($user);
		if ($result < 0) {
			dol_print_error($db, $object->error);
		}
	} elseif ($action == 'setrevenuestamp' && $usercancreate) {
		$object->fetch($id);
		$object->revenuestamp = GETPOST('revenuestamp');
		$result = $object->update($user);
		$object->update_price(1);
		if ($result < 0) {
			dol_print_error($db, $object->error);
		} else {
			// Define output language
			if (!getDolGlobalString('MAIN_DISABLE_PDF_AUTOUPDATE')) {
				$outputlangs = $langs;
				$newlang = '';
				if (getDolGlobalInt('MAIN_MULTILANGS') && empty($newlang) && GETPOST('lang_id', 'aZ09')) {
					$newlang = GETPOST('lang_id', 'aZ09');
				}
				if (getDolGlobalInt('MAIN_MULTILANGS') && empty($newlang)) {
					$newlang = $object->thirdparty->default_lang;
				}
				if (!empty($newlang)) {
					$outputlangs = new Translate("", $conf);
					$outputlangs->setDefaultLang($newlang);
					$outputlangs->load('products');
				}
				$model = $object->model_pdf;
				$ret = $object->fetch($id); // Reload to get new records

				$result = $object->generateDocument($model, $outputlangs, $hidedetails, $hidedesc, $hideref);
				if ($result < 0) {
					setEventMessages($object->error, $object->errors, 'errors');
				}
			}
		}
	} elseif ($action == 'set_incoterms' && isModEnabled('incoterm')) {		// Set incoterm
		$result = $object->setIncoterms(GETPOST('incoterm_id', 'int'), GETPOST('location_incoterms', 'alpha'));
	} elseif ($action == 'setbankaccount' && $usercancreate) {	// bank account
		$result = $object->setBankAccount(GETPOST('fk_account', 'int'));
	} elseif ($action == 'setremisepercent' && $usercancreate) {
		$object->fetch($id);
		$result = $object->setDiscount($user, price2num(GETPOST('remise_percent'), '', 2));
	} elseif ($action == "setabsolutediscount" && $usercancreate) {
		// We have POST[remise_id] or POST[remise_id_for_payment]
		$db->begin();

		// We use the credit to reduce amount of invoice
		if (GETPOST("remise_id", 'int') > 0) {
			$ret = $object->fetch($id);
			if ($ret > 0) {
				$result = $object->insert_discount(GETPOST("remise_id", 'int'));
				if ($result < 0) {
					setEventMessages($object->error, $object->errors, 'errors');
				}
			} else {
				$error++;
				setEventMessages($object->error, $object->errors, 'errors');
			}
		}
		// We use the credit to reduce remain to pay
		if (GETPOST("remise_id_for_payment", 'int') > 0) {
			require_once DOL_DOCUMENT_ROOT.'/core/class/discount.class.php';
			$discount = new DiscountAbsolute($db);
			$discount->fetch(GETPOST("remise_id_for_payment", 'int'));

			//var_dump($object->getRemainToPay(0));
			//var_dump($discount->amount_ttc);exit;
			$remaintopay = $object->getRemainToPay(0);
			if (price2num($discount->amount_ttc) > price2num($remaintopay)) {
				// TODO Split the discount in 2 automatically
				$error++;
				setEventMessages($langs->trans("ErrorDiscountLargerThanRemainToPaySplitItBefore"), null, 'errors');
			}

			if (!$error) {
				$result = $discount->link_to_invoice(0, $id);
				if ($result < 0) {
					$error++;
					setEventMessages($discount->error, $discount->errors, 'errors');
				}
			}

			if (!$error) {
				$newremaintopay = $object->getRemainToPay(0);
				if ($newremaintopay == 0) {
					$object->setPaid($user);
				}
			}
		}

		if (!$error) {
			$db->commit();
		} else {
			$db->rollback();
		}

		if (empty($error) && !getDolGlobalString('MAIN_DISABLE_PDF_AUTOUPDATE')) {
			$outputlangs = $langs;
			$newlang = '';
			if (getDolGlobalInt('MAIN_MULTILANGS') && empty($newlang) && GETPOST('lang_id', 'aZ09')) {
				$newlang = GETPOST('lang_id', 'aZ09');
			}
			if (getDolGlobalInt('MAIN_MULTILANGS') && empty($newlang)) {
				$object->fetch_thirdparty();
				$newlang = $object->thirdparty->default_lang;
			}
			if (!empty($newlang)) {
				$outputlangs = new Translate("", $conf);
				$outputlangs->setDefaultLang($newlang);
			}
			$ret = $object->fetch($id); // Reload to get new records

			$result = $object->generateDocument($object->model_pdf, $outputlangs, $hidedetails, $hidedesc, $hideref);
			if ($result < 0) {
				setEventMessages($object->error, $object->errors, 'errors');
			}
		}
	} elseif ($action == 'setref' && $usercancreate) {
		$object->fetch($id);
		$object->setValueFrom('ref', GETPOST('ref'), '', null, '', '', $user, 'BILL_MODIFY');
	} elseif ($action == 'setref_client' && $usercancreate) {
		$object->fetch($id);
		$object->set_ref_client(GETPOST('ref_client'));
	} elseif ($action == 'confirm_valid' && $confirm == 'yes' && $usercanvalidate) {
		// Classify to validated
		$idwarehouse = GETPOST('idwarehouse', 'int');

		$object->fetch($id);
		$object->fetch_thirdparty();

		// Check for warehouse
		if ($object->type != Facture::TYPE_DEPOSIT && getDolGlobalString('STOCK_CALCULATE_ON_BILL')) {
			$qualified_for_stock_change = 0;
			if (!getDolGlobalString('STOCK_SUPPORTS_SERVICES')) {
				$qualified_for_stock_change = $object->hasProductsOrServices(2);
			} else {
				$qualified_for_stock_change = $object->hasProductsOrServices(1);
			}

			if ($qualified_for_stock_change) {
				if (!$idwarehouse || $idwarehouse == - 1) {
					$error++;
					setEventMessages($langs->trans('ErrorFieldRequired', $langs->transnoentitiesnoconv("Warehouse")), null, 'errors');
					$action = '';
				}
			}
		}

		if (!$error) {
			$result = $object->validate($user, '', $idwarehouse);
			if ($result >= 0) {
				// Define output language
				if (!getDolGlobalString('MAIN_DISABLE_PDF_AUTOUPDATE')) {
					$outputlangs = $langs;
					$newlang = '';
					if (getDolGlobalInt('MAIN_MULTILANGS') && empty($newlang) && GETPOST('lang_id', 'aZ09')) {
						$newlang = GETPOST('lang_id', 'aZ09');
					}
					if (getDolGlobalInt('MAIN_MULTILANGS') && empty($newlang)) {
						$newlang = $object->thirdparty->default_lang;
					}
					if (!empty($newlang)) {
						$outputlangs = new Translate("", $conf);
						$outputlangs->setDefaultLang($newlang);
						$outputlangs->load('products');
					}
					$model = $object->model_pdf;

					$ret = $object->fetch($id); // Reload to get new records

					$result = $object->generateDocument($model, $outputlangs, $hidedetails, $hidedesc, $hideref);
					if ($result < 0) {
						setEventMessages($object->error, $object->errors, 'errors');
					}
				}
			} else {
				if (count($object->errors)) {
					setEventMessages(null, $object->errors, 'errors');
				} else {
					setEventMessages($object->error, $object->errors, 'errors');
				}
			}
		}
	} elseif ($action == 'confirm_modif' && $usercanunvalidate) {
		// Go back to draft status (unvalidate)
		$idwarehouse = GETPOST('idwarehouse', 'int');

		$object->fetch($id);
		$object->fetch_thirdparty();

		// Check parameters
		if ($object->type != Facture::TYPE_DEPOSIT && getDolGlobalString('STOCK_CALCULATE_ON_BILL')) {
			$qualified_for_stock_change = 0;
			if (!getDolGlobalString('STOCK_SUPPORTS_SERVICES')) {
				$qualified_for_stock_change = $object->hasProductsOrServices(2);
			} else {
				$qualified_for_stock_change = $object->hasProductsOrServices(1);
			}

			if ($qualified_for_stock_change) {
				if (!$idwarehouse || $idwarehouse == - 1) {
					$error++;
					setEventMessages($langs->trans('ErrorFieldRequired', $langs->transnoentitiesnoconv("Warehouse")), null, 'errors');
					$action = '';
				}
			}
		}

		if (!$error) {
			// We check if invoice has payments
			$totalpaid = 0;
			$sql = 'SELECT pf.amount';
			$sql .= ' FROM '.MAIN_DB_PREFIX.'paiement_facture as pf';
			$sql .= ' WHERE pf.fk_facture = '.((int) $object->id);

			$result = $db->query($sql);
			if ($result) {
				$i = 0;
				$num = $db->num_rows($result);

				while ($i < $num) {
					$objp = $db->fetch_object($result);
					$totalpaid += $objp->amount;
					$i++;
				}
			} else {
				dol_print_error($db, '');
			}

			$resteapayer = $object->total_ttc - $totalpaid;

			// We check that invoice lines are transferred into accountancy
			$ventilExportCompta = $object->getVentilExportCompta();

			// We check if no payment has been made
			if ($ventilExportCompta == 0) {
				if (getDolGlobalString('INVOICE_CAN_BE_EDITED_EVEN_IF_PAYMENT_DONE') || ($resteapayer == $object->total_ttc && empty($object->paye))) {
					$result = $object->setDraft($user, $idwarehouse);
					if ($result < 0) {
						setEventMessages($object->error, $object->errors, 'errors');
					}

					// Define output language
					if (!getDolGlobalString('MAIN_DISABLE_PDF_AUTOUPDATE')) {
						$outputlangs = $langs;
						$newlang = '';
						if (getDolGlobalInt('MAIN_MULTILANGS') && empty($newlang) && GETPOST('lang_id', 'aZ09')) {
							$newlang = GETPOST('lang_id', 'aZ09');
						}
						if (getDolGlobalInt('MAIN_MULTILANGS') && empty($newlang)) {
							$newlang = $object->thirdparty->default_lang;
						}
						if (!empty($newlang)) {
							$outputlangs = new Translate("", $conf);
							$outputlangs->setDefaultLang($newlang);
							$outputlangs->load('products');
						}
						$model = $object->model_pdf;
						$ret = $object->fetch($id); // Reload to get new records

						$object->generateDocument($model, $outputlangs, $hidedetails, $hidedesc, $hideref);
					}
				}
			}
		}
	} elseif ($action == 'confirm_paid' && $confirm == 'yes' && $usercanissuepayment) {
		// Classify "paid"
		$object->fetch($id);
		$result = $object->setPaid($user);
		if ($result < 0) {
			setEventMessages($object->error, $object->errors, 'errors');
		}
	} elseif ($action == 'confirm_paid_partially' && $confirm == 'yes' && $usercanissuepayment) {
		// Classif "paid partialy"
		$object->fetch($id);
		$close_code = GETPOST("close_code", 'restricthtml');
		$close_note = GETPOST("close_note", 'restricthtml');
		if ($close_code) {
			$result = $object->setPaid($user, $close_code, $close_note);
			if ($result < 0) {
				setEventMessages($object->error, $object->errors, 'errors');
			}
		} else {
			setEventMessages($langs->trans("ErrorFieldRequired", $langs->transnoentitiesnoconv("Reason")), null, 'errors');
		}
	} elseif ($action == 'confirm_canceled' && $confirm == 'yes') {
		// Classify "abandoned"
		$object->fetch($id);
		$close_code = GETPOST("close_code", 'restricthtml');
		$close_note = GETPOST("close_note", 'restricthtml');
		if ($close_code) {
			$result = $object->setCanceled($user, $close_code, $close_note);
			if ($result < 0) {
				setEventMessages($object->error, $object->errors, 'errors');
			}
		} else {
			setEventMessages($langs->trans("ErrorFieldRequired", $langs->transnoentitiesnoconv("Reason")), null, 'errors');
		}
	} elseif ($action == 'confirm_converttoreduc' && $confirm == 'yes' && $usercancreate) {
		// Convert to reduce
		$object->fetch($id);
		$object->fetch_thirdparty();
		//$object->fetch_lines();	// Already done into fetch

		// Check if there is already a discount (protection to avoid duplicate creation when resubmit post)
		$discountcheck = new DiscountAbsolute($db);
		$result = $discountcheck->fetch(0, $object->id);

		$canconvert = 0;
		if ($object->type == Facture::TYPE_DEPOSIT && empty($discountcheck->id)) {
			$canconvert = 1; // we can convert deposit into discount if deposit is payed (completely, partially or not at all) and not already converted (see real condition into condition used to show button converttoreduc)
		}
		if (($object->type == Facture::TYPE_CREDIT_NOTE || $object->type == Facture::TYPE_STANDARD || $object->type == Facture::TYPE_SITUATION) && $object->paye == 0 && empty($discountcheck->id)) {
			$canconvert = 1; // we can convert credit note into discount if credit note is not payed back and not already converted and amount of payment is 0 (see real condition into condition used to show button converttoreduc)
		}

		if ($canconvert) {
			$db->begin();

			$amount_ht = $amount_tva = $amount_ttc = array();
			$multicurrency_amount_ht = $multicurrency_amount_tva = $multicurrency_amount_ttc = array();

			// Loop on each vat rate
			$i = 0;
			foreach ($object->lines as $line) {
				if ($line->product_type < 9 && $line->total_ht != 0) { // Remove lines with product_type greater than or equal to 9 and no need to create discount if amount is null
					$keyforvatrate = $line->tva_tx.($line->vat_src_code ? ' ('.$line->vat_src_code.')' : '');

					$amount_ht[$keyforvatrate] += $line->total_ht;
					$amount_tva[$keyforvatrate] += $line->total_tva;
					$amount_ttc[$keyforvatrate] += $line->total_ttc;
					$multicurrency_amount_ht[$keyforvatrate] += $line->multicurrency_total_ht;
					$multicurrency_amount_tva[$keyforvatrate] += $line->multicurrency_total_tva;
					$multicurrency_amount_ttc[$keyforvatrate] += $line->multicurrency_total_ttc;
					$i++;
				}
			}

			// If some payments were already done, we change the amount to pay using same prorate
			if (getDolGlobalString('INVOICE_ALLOW_REUSE_OF_CREDIT_WHEN_PARTIALLY_REFUNDED') && $object->type == Facture::TYPE_CREDIT_NOTE) {
				$alreadypaid = $object->getSommePaiement(); // This can be not 0 if we allow to create credit to reuse from credit notes partially refunded.
				if ($alreadypaid && abs($alreadypaid) < abs($object->total_ttc)) {
					$ratio = abs(($object->total_ttc - $alreadypaid) / $object->total_ttc);
					foreach ($amount_ht as $vatrate => $val) {
						$amount_ht[$vatrate] = price2num($amount_ht[$vatrate] * $ratio, 'MU');
						$amount_tva[$vatrate] = price2num($amount_tva[$vatrate] * $ratio, 'MU');
						$amount_ttc[$vatrate] = price2num($amount_ttc[$vatrate] * $ratio, 'MU');
						$multicurrency_amount_ht[$vatrate] = price2num($multicurrency_amount_ht[$vatrate] * $ratio, 'MU');
						$multicurrency_amount_tva[$vatrate] = price2num($multicurrency_amount_tva[$vatrate] * $ratio, 'MU');
						$multicurrency_amount_ttc[$vatrate] = price2num($multicurrency_amount_ttc[$vatrate] * $ratio, 'MU');
					}
				}
			}
			//var_dump($amount_ht);var_dump($amount_tva);var_dump($amount_ttc);exit;

			// Insert one discount by VAT rate category
			$discount = new DiscountAbsolute($db);
			if ($object->type == Facture::TYPE_CREDIT_NOTE) {
				$discount->description = '(CREDIT_NOTE)';
			} elseif ($object->type == Facture::TYPE_DEPOSIT) {
				$discount->description = '(DEPOSIT)';
			} elseif ($object->type == Facture::TYPE_STANDARD || $object->type == Facture::TYPE_REPLACEMENT || $object->type == Facture::TYPE_SITUATION) {
				$discount->description = '(EXCESS RECEIVED)';
			} else {
				setEventMessages($langs->trans('CantConvertToReducAnInvoiceOfThisType'), null, 'errors');
			}
			$discount->fk_soc = $object->socid;
			$discount->fk_facture_source = $object->id;

			$error = 0;

			if ($object->type == Facture::TYPE_STANDARD || $object->type == Facture::TYPE_REPLACEMENT || $object->type == Facture::TYPE_SITUATION) {
				// If we're on a standard invoice, we have to get excess received to create a discount in TTC without VAT

				// Total payments
				$sql = 'SELECT SUM(pf.amount) as total_paiements';
				$sql .= ' FROM '.MAIN_DB_PREFIX.'paiement_facture as pf, '.MAIN_DB_PREFIX.'paiement as p';
				$sql .= ' LEFT JOIN '.MAIN_DB_PREFIX.'c_paiement as c ON p.fk_paiement = c.id';
				$sql .= ' WHERE pf.fk_facture = '.((int) $object->id);
				$sql .= ' AND pf.fk_paiement = p.rowid';
				$sql .= ' AND p.entity IN ('.getEntity('invoice').')';
				$resql = $db->query($sql);
				if (!$resql) {
					dol_print_error($db);
				}

				$res = $db->fetch_object($resql);
				$total_paiements = $res->total_paiements;

				// Total credit note and deposit
				$total_creditnote_and_deposit = 0;
				$sql = "SELECT re.rowid, re.amount_ht, re.amount_tva, re.amount_ttc,";
				$sql .= " re.description, re.fk_facture_source";
				$sql .= " FROM ".MAIN_DB_PREFIX."societe_remise_except as re";
				$sql .= " WHERE fk_facture = ".((int) $object->id);
				$resql = $db->query($sql);
				if (!empty($resql)) {
					while ($obj = $db->fetch_object($resql)) {
						$total_creditnote_and_deposit += $obj->amount_ttc;
					}
				} else {
					dol_print_error($db);
				}

				$discount->amount_ht = $discount->amount_ttc = $total_paiements + $total_creditnote_and_deposit - $object->total_ttc;
				$discount->amount_tva = 0;
				$discount->tva_tx = 0;
				$discount->vat_src_code = '';

				$result = $discount->create($user);
				if ($result < 0) {
					$error++;
				}
			}
			if ($object->type == Facture::TYPE_CREDIT_NOTE || $object->type == Facture::TYPE_DEPOSIT) {
				foreach ($amount_ht as $tva_tx => $xxx) {
					$discount->amount_ht = abs($amount_ht[$tva_tx]);
					$discount->amount_tva = abs($amount_tva[$tva_tx]);
					$discount->amount_ttc = abs($amount_ttc[$tva_tx]);
					$discount->multicurrency_amount_ht = abs($multicurrency_amount_ht[$tva_tx]);
					$discount->multicurrency_amount_tva = abs($multicurrency_amount_tva[$tva_tx]);
					$discount->multicurrency_amount_ttc = abs($multicurrency_amount_ttc[$tva_tx]);

					// Clean vat code
					$reg = array();
					$vat_src_code = '';
					if (preg_match('/\((.*)\)/', $tva_tx, $reg)) {
						$vat_src_code = $reg[1];
						$tva_tx = preg_replace('/\s*\(.*\)/', '', $tva_tx); // Remove code into vatrate.
					}

					$discount->tva_tx = abs($tva_tx);
					$discount->vat_src_code = $vat_src_code;

					$result = $discount->create($user);
					if ($result < 0) {
						$error++;
						break;
					}
				}
			}

			if (empty($error)) {
				if ($object->type != Facture::TYPE_DEPOSIT) {
					// Classe facture
					$result = $object->setPaid($user);
					if ($result >= 0) {
						$db->commit();
					} else {
						setEventMessages($object->error, $object->errors, 'errors');
						$db->rollback();
					}
				} else {
					$db->commit();
				}
			} else {
				setEventMessages($discount->error, $discount->errors, 'errors');
				$db->rollback();
			}
		}
	} elseif ($action == 'confirm_delete_paiement' && $confirm == 'yes' && $usercanissuepayment) {
		// Delete payment
		$object->fetch($id);
		if ($object->status == Facture::STATUS_VALIDATED && $object->paye == 0) {
			$paiement = new Paiement($db);
			$result = $paiement->fetch(GETPOST('paiement_id', 'int'));
			if ($result > 0) {
				$result = $paiement->delete(); // If fetch ok and found
				if ($result >= 0) {
					header("Location: ".$_SERVER['PHP_SELF']."?id=".$id);
					exit;
				}
			}
			if ($result < 0) {
				setEventMessages($paiement->error, $paiement->errors, 'errors');
			}
		}
	} elseif ($action == 'add' && $usercancreate) {
		// Insert new invoice in database
		if ($socid > 0) {
			$object->socid = GETPOST('socid', 'int');
		}

		if (GETPOST('type', 'int') === '') {
			setEventMessages($langs->trans("ErrorFieldRequired", $langs->transnoentitiesnoconv("Type")), null, 'errors');
		}

		$db->begin();

		$error = 0;
		$originentity = GETPOST('originentity');
		// Fill array 'array_options' with data from add form
		$ret = $extrafields->setOptionalsFromPost(null, $object);
		if ($ret < 0) {
			$error++;
		}

		$dateinvoice = dol_mktime(0, 0, 0, GETPOST('remonth', 'int'), GETPOST('reday', 'int'), GETPOST('reyear', 'int'), 'tzserver');	// If we enter the 02 january, we need to save the 02 january for server
		$date_pointoftax = dol_mktime(0, 0, 0, GETPOST('date_pointoftaxmonth', 'int'), GETPOST('date_pointoftaxday', 'int'), GETPOST('date_pointoftaxyear', 'int'), 'tzserver');

		// Replacement invoice
		if (GETPOST('type') == Facture::TYPE_REPLACEMENT) {
			if (empty($dateinvoice)) {
				$error++;
				setEventMessages($langs->trans("ErrorFieldRequired", $langs->transnoentitiesnoconv("Date")), null, 'errors');
				$action = 'create';
			} elseif ($dateinvoice > (dol_get_last_hour(dol_now('tzuserrel')) + (!getDolGlobalString('INVOICE_MAX_FUTURE_DELAY') ? 0 : $conf->global->INVOICE_MAX_FUTURE_DELAY))) {
				$error++;
				setEventMessages($langs->trans("ErrorDateIsInFuture"), null, 'errors');
				$action = 'create';
			}

			if (!(GETPOST('fac_replacement', 'int') > 0)) {
				$error++;
				setEventMessages($langs->trans("ErrorFieldRequired", $langs->transnoentitiesnoconv("ReplaceInvoice")), null, 'errors');
				$action = 'create';
			}

			if (!$error) {
				// This is a replacement invoice
				$result = $object->fetch(GETPOST('fac_replacement', 'int'));
				$object->fetch_thirdparty();

				$object->date               = $dateinvoice;
				$object->date_pointoftax    = $date_pointoftax;
				$object->note_public		= trim(GETPOST('note_public', 'restricthtml'));
				$object->note_private		= trim(GETPOST('note_private', 'restricthtml'));
				$object->ref_client			= GETPOST('ref_client', 'alphanohtml');
				$object->ref_customer		= GETPOST('ref_client', 'alphanohtml');
				$object->model_pdf          = GETPOST('model', 'alphanohtml');
				$object->fk_project			= GETPOST('projectid', 'int');
				$object->cond_reglement_id	= GETPOST('cond_reglement_id', 'int');
				$object->mode_reglement_id	= GETPOST('mode_reglement_id', 'int');
				$object->fk_account         = GETPOST('fk_account', 'int');
				//$object->remise_absolue		= price2num(GETPOST('remise_absolue'), 'MU', 2);
				//$object->remise_percent		= price2num(GETPOST('remise_percent'), '', 2);
				$object->fk_incoterms       = GETPOST('incoterm_id', 'int');
				$object->location_incoterms = GETPOST('location_incoterms', 'alpha');
				$object->multicurrency_code = GETPOST('multicurrency_code', 'alpha');
				$object->multicurrency_tx   = GETPOST('originmulticurrency_tx', 'int');

				// Special properties of replacement invoice
				$object->fk_facture_source = GETPOST('fac_replacement', 'int');
				$object->type              = Facture::TYPE_REPLACEMENT;

				$id = $object->createFromCurrent($user);
				if ($id <= 0) {
					setEventMessages($object->error, $object->errors, 'errors');
				}
			}
		}

		// Credit note invoice
		if (GETPOST('type') == Facture::TYPE_CREDIT_NOTE) {
			$sourceinvoice = GETPOST('fac_avoir', 'int');
			if (!($sourceinvoice > 0) && !getDolGlobalString('INVOICE_CREDIT_NOTE_STANDALONE')) {
				$error++;
				setEventMessages($langs->trans("ErrorFieldRequired", $langs->transnoentitiesnoconv("CorrectInvoice")), null, 'errors');
				$action = 'create';
			}

			if (empty($dateinvoice)) {
				$error++;
				setEventMessages($langs->trans("ErrorFieldRequired", $langs->transnoentitiesnoconv("Date")), null, 'errors');
				$action = 'create';
			} elseif ($dateinvoice > (dol_get_last_hour(dol_now('tzuserrel')) + (!getDolGlobalString('INVOICE_MAX_FUTURE_DELAY') ? 0 : $conf->global->INVOICE_MAX_FUTURE_DELAY))) {
				$error++;
				setEventMessages($langs->trans("ErrorDateIsInFuture"), null, 'errors');
				$action = 'create';
			}

			if (getDolGlobalInt('INVOICE_SUBTYPE_ENABLED') && empty(GETPOST("subtype"))) {
				$error++;
				setEventMessages($langs->trans("ErrorFieldRequired", $langs->transnoentitiesnoconv("InvoiceSubtype")), null, 'errors');
				$action = 'create';
			}

			if (!$error) {
				if (!empty($originentity)) {
					$object->entity = $originentity;
				}
				$object->socid              = GETPOST('socid', 'int');
				$object->subtype            = GETPOST('subtype');
				$object->ref                = GETPOST('ref');
				$object->date               = $dateinvoice;
				$object->date_pointoftax    = $date_pointoftax;
				$object->note_public		= trim(GETPOST('note_public', 'restricthtml'));
				$object->note_private		= trim(GETPOST('note_private', 'restricthtml'));
				$object->ref_client			= GETPOST('ref_client', 'alphanohtml');
				$object->ref_customer		= GETPOST('ref_client', 'alphanohtml');
				$object->model_pdf          = GETPOST('model');
				$object->fk_project			= GETPOST('projectid', 'int');
				$object->cond_reglement_id	= 0;		// No payment term for a credit note
				$object->mode_reglement_id	= GETPOST('mode_reglement_id', 'int');
				$object->fk_account         = GETPOST('fk_account', 'int');
				//$object->remise_absolue		= price2num(GETPOST('remise_absolue'), 'MU');
				//$object->remise_percent		= price2num(GETPOST('remise_percent'), '', 2);
				$object->fk_incoterms       = GETPOST('incoterm_id', 'int');
				$object->location_incoterms = GETPOST('location_incoterms', 'alpha');
				$object->multicurrency_code = GETPOST('multicurrency_code', 'alpha');
				$object->multicurrency_tx   = GETPOST('originmulticurrency_tx', 'int');

				// Special properties of replacement invoice
				$object->fk_facture_source = $sourceinvoice > 0 ? $sourceinvoice : '';
				$object->type = Facture::TYPE_CREDIT_NOTE;

				$facture_source = new Facture($db); // fetch origin object
				if ($facture_source->fetch($object->fk_facture_source) > 0) {
					if ($facture_source->type == Facture::TYPE_SITUATION) {
						$object->situation_counter = $facture_source->situation_counter;
						$object->situation_cycle_ref = $facture_source->situation_cycle_ref;
						$facture_source->fetchPreviousNextSituationInvoice();
					}
				}


				$id = $object->create($user);
				if ($id < 0) {
					$error++;
				} else {
					// copy internal contacts
					if ($object->copy_linked_contact($facture_source, 'internal') < 0) {
						$error++;
					} elseif ($facture_source->socid == $object->socid) {
						// copy external contacts if same company
						if ($object->copy_linked_contact($facture_source, 'external') < 0) {
							$error++;
						}
					}
				}

				// NOTE: Pb with situation invoice
				// NOTE: fields total on situation invoice are stored as cumulative values on total of lines (bad) but delta on invoice total
				// NOTE: fields total on credit note are stored as delta both on total of lines and on invoice total (good)
				// NOTE: fields situation_percent on situation invoice are stored as cumulative values on lines (bad)
				// NOTE: fields situation_percent on credit note are stored as delta on lines (good)
				if (GETPOST('invoiceAvoirWithLines', 'int') == 1 && $id > 0) {
					if (!empty($facture_source->lines)) {
						$fk_parent_line = 0;

						foreach ($facture_source->lines as $line) {
							// Extrafields
							if (method_exists($line, 'fetch_optionals')) {
								// load extrafields
								$line->fetch_optionals();
							}

							// Reset fk_parent_line for no child products and special product
							if (($line->product_type != 9 && empty($line->fk_parent_line)) || $line->product_type == 9) {
								$fk_parent_line = 0;
							}


							if ($facture_source->type == Facture::TYPE_SITUATION) {
								$source_fk_prev_id = $line->fk_prev_id; // temporary storing situation invoice fk_prev_id
								$line->fk_prev_id  = $line->id; // The new line of the new credit note we are creating must be linked to the situation invoice line it is created from

								if (!empty($facture_source->tab_previous_situation_invoice)) {
									// search the last standard invoice in cycle and the possible credit note between this last and facture_source
									// TODO Move this out of loop of $facture_source->lines
									$tab_jumped_credit_notes = array();
									$lineIndex = count($facture_source->tab_previous_situation_invoice) - 1;
									$searchPreviousInvoice = true;
									while ($searchPreviousInvoice) {
										if ($facture_source->tab_previous_situation_invoice[$lineIndex]->type == Facture::TYPE_SITUATION || $lineIndex < 1) {
											$searchPreviousInvoice = false; // find, exit;
											break;
										} else {
											if ($facture_source->tab_previous_situation_invoice[$lineIndex]->type == Facture::TYPE_CREDIT_NOTE) {
												$tab_jumped_credit_notes[$lineIndex] = $facture_source->tab_previous_situation_invoice[$lineIndex]->id;
											}
											$lineIndex--; // go to previous invoice in cycle
										}
									}

									$maxPrevSituationPercent = 0;
									foreach ($facture_source->tab_previous_situation_invoice[$lineIndex]->lines as $prevLine) {
										if ($prevLine->id == $source_fk_prev_id) {
											$maxPrevSituationPercent = max($maxPrevSituationPercent, $prevLine->situation_percent);

											//$line->subprice  = $line->subprice - $prevLine->subprice;
											$line->total_ht  = $line->total_ht - $prevLine->total_ht;
											$line->total_tva = $line->total_tva - $prevLine->total_tva;
											$line->total_ttc = $line->total_ttc - $prevLine->total_ttc;
											$line->total_localtax1 = $line->total_localtax1 - $prevLine->total_localtax1;
											$line->total_localtax2 = $line->total_localtax2 - $prevLine->total_localtax2;

											$line->multicurrency_subprice  = $line->multicurrency_subprice - $prevLine->multicurrency_subprice;
											$line->multicurrency_total_ht  = $line->multicurrency_total_ht - $prevLine->multicurrency_total_ht;
											$line->multicurrency_total_tva = $line->multicurrency_total_tva - $prevLine->multicurrency_total_tva;
											$line->multicurrency_total_ttc = $line->multicurrency_total_ttc - $prevLine->multicurrency_total_ttc;
										}
									}

									// prorata
									$line->situation_percent = $maxPrevSituationPercent - $line->situation_percent;

									//print 'New line based on invoice id '.$facture_source->tab_previous_situation_invoice[$lineIndex]->id.' fk_prev_id='.$source_fk_prev_id.' will be fk_prev_id='.$line->fk_prev_id.' '.$line->total_ht.' '.$line->situation_percent.'<br>';

									// If there is some credit note between last situation invoice and invoice used for credit note generation (note: credit notes are stored as delta)
									$maxPrevSituationPercent = 0;
									foreach ($tab_jumped_credit_notes as $index => $creditnoteid) {
										foreach ($facture_source->tab_previous_situation_invoice[$index]->lines as $prevLine) {
											if ($prevLine->fk_prev_id == $source_fk_prev_id) {
												$maxPrevSituationPercent = $prevLine->situation_percent;

												$line->total_ht  -= $prevLine->total_ht;
												$line->total_tva -= $prevLine->total_tva;
												$line->total_ttc -= $prevLine->total_ttc;
												$line->total_localtax1 -= $prevLine->total_localtax1;
												$line->total_localtax2 -= $prevLine->total_localtax2;

												$line->multicurrency_subprice  -= $prevLine->multicurrency_subprice;
												$line->multicurrency_total_ht  -= $prevLine->multicurrency_total_ht;
												$line->multicurrency_total_tva -= $prevLine->multicurrency_total_tva;
												$line->multicurrency_total_ttc -= $prevLine->multicurrency_total_ttc;
											}
										}
									}

									// prorata
									$line->situation_percent += $maxPrevSituationPercent;

									//print 'New line based on invoice id '.$facture_source->tab_previous_situation_invoice[$lineIndex]->id.' fk_prev_id='.$source_fk_prev_id.' will be fk_prev_id='.$line->fk_prev_id.' '.$line->total_ht.' '.$line->situation_percent.'<br>';
								}
							}

							$line->fk_facture = $object->id;
							$line->fk_parent_line = $fk_parent_line;

							$line->subprice = -$line->subprice; // invert price for object
							$line->pa_ht = $line->pa_ht; // we choosed to have buy/cost price always positive, so no revert of sign here
							$line->total_ht = -$line->total_ht;
							$line->total_tva = -$line->total_tva;
							$line->total_ttc = -$line->total_ttc;
							$line->total_localtax1 = -$line->total_localtax1;
							$line->total_localtax2 = -$line->total_localtax2;

							$line->multicurrency_subprice = -$line->multicurrency_subprice;
							$line->multicurrency_total_ht = -$line->multicurrency_total_ht;
							$line->multicurrency_total_tva = -$line->multicurrency_total_tva;
							$line->multicurrency_total_ttc = -$line->multicurrency_total_ttc;

							$line->context['createcreditnotefrominvoice'] = 1;
							$result = $line->insert(0, 1); // When creating credit note with same lines than source, we must ignore error if discount alreayd linked

							$object->lines[] = $line; // insert new line in current object

							// Defined the new fk_parent_line
							if ($result > 0 && $line->product_type == 9) {
								$fk_parent_line = $result;
							}
						}

						$object->update_price(1);
					}
				}

				if (GETPOST('invoiceAvoirWithPaymentRestAmount', 'int') == 1 && $id > 0) {
					if ($facture_source->fetch($object->fk_facture_source) > 0) {
						$totalpaid = $facture_source->getSommePaiement();
						$totalcreditnotes = $facture_source->getSumCreditNotesUsed();
						$totaldeposits = $facture_source->getSumDepositsUsed();
						$remain_to_pay = abs($facture_source->total_ttc - $totalpaid - $totalcreditnotes - $totaldeposits);

						$object->addline($langs->trans('invoiceAvoirLineWithPaymentRestAmount'), $remain_to_pay, 1, 0, 0, 0, 0, 0, '', '', 'TTC');
					}
				}

				// Add link between credit note and origin
				if (!empty($object->fk_facture_source) && $id > 0) {
					$facture_source->fetch($object->fk_facture_source);
					$facture_source->fetchObjectLinked();

					if (!empty($facture_source->linkedObjectsIds)) {
						foreach ($facture_source->linkedObjectsIds as $sourcetype => $TIds) {
							$object->add_object_linked($sourcetype, current($TIds));
						}
					}
				}
			}
		}

		// Standard invoice or Deposit invoice, created from a Predefined template invoice
		if ((GETPOST('type') == Facture::TYPE_STANDARD || GETPOST('type') == Facture::TYPE_DEPOSIT) && GETPOST('fac_rec', 'int') > 0) {
			if (empty($dateinvoice)) {
				$error++;
				setEventMessages($langs->trans("ErrorFieldRequired", $langs->transnoentitiesnoconv("Date")), null, 'errors');
				$action = 'create';
			} elseif ($dateinvoice > (dol_get_last_hour(dol_now('tzuserrel')) + (!getDolGlobalString('INVOICE_MAX_FUTURE_DELAY') ? 0 : $conf->global->INVOICE_MAX_FUTURE_DELAY))) {
				$error++;
				setEventMessages($langs->trans("ErrorDateIsInFuture"), null, 'errors');
				$action = 'create';
			}


			if (getDolGlobalInt('INVOICE_SUBTYPE_ENABLED') && empty(GETPOST("subtype"))) {
				$error++;
				setEventMessages($langs->trans("ErrorFieldRequired", $langs->transnoentitiesnoconv("InvoiceSubtype")), null, 'errors');
				$action = 'create';
			}

			if (!$error) {
				$object->socid              = GETPOST('socid', 'int');
				$object->type               = GETPOST('type');
				$object->subtype            = GETPOST('subtype');
				$object->ref                = GETPOST('ref');
				$object->date               = $dateinvoice;
				$object->date_pointoftax    = $date_pointoftax;
				$object->note_public        = trim(GETPOST('note_public', 'restricthtml'));
				$object->note_private       = trim(GETPOST('note_private', 'restricthtml'));
				$object->ref_customer       = GETPOST('ref_client');
				$object->ref_client         = $object->ref_customer;
				$object->model_pdf          = GETPOST('model');
				$object->fk_project         = GETPOST('projectid', 'int');
				$object->cond_reglement_id	= (GETPOST('type') == 3 ? 1 : GETPOST('cond_reglement_id'));
				$object->mode_reglement_id	= GETPOST('mode_reglement_id', 'int');
				$object->fk_account         = GETPOST('fk_account', 'int');
				$object->amount             = price2num(GETPOST('amount'));
				//$object->remise_absolue		= price2num(GETPOST('remise_absolue'), 'MU');
				//$object->remise_percent		= price2num(GETPOST('remise_percent'), '', 2);
				$object->fk_incoterms       = GETPOST('incoterm_id', 'int');
				$object->location_incoterms = GETPOST('location_incoterms', 'alpha');
				$object->multicurrency_code = GETPOST('multicurrency_code', 'alpha');
				$object->multicurrency_tx   = GETPOST('originmulticurrency_tx', 'int');

				// Source facture
				$object->fac_rec = GETPOST('fac_rec', 'int');

				$id = $object->create($user); // This include recopy of links from recurring invoice and recurring invoice lines
			}
		}

		// Standard or deposit invoice, not from a Predefined template invoice
		if ((GETPOST('type') == Facture::TYPE_STANDARD || GETPOST('type') == Facture::TYPE_DEPOSIT || GETPOST('type') == Facture::TYPE_PROFORMA || (GETPOST('type') == Facture::TYPE_SITUATION && !GETPOST('situations'))) && GETPOST('fac_rec') <= 0) {
			$typeamount = GETPOST('typedeposit', 'aZ09');
			$valuestandardinvoice = price2num(str_replace('%', '', GETPOST('valuestandardinvoice', 'alpha')), 'MU');
			$valuedeposit = price2num(str_replace('%', '', GETPOST('valuedeposit', 'alpha')), 'MU');

			if (GETPOST('socid', 'int') < 1) {
				$error++;
				setEventMessages($langs->trans("ErrorFieldRequired", $langs->transnoentitiesnoconv("Customer")), null, 'errors');
				$action = 'create';
			}

			if (empty($dateinvoice)) {
				$error++;
				setEventMessages($langs->trans("ErrorFieldRequired", $langs->transnoentitiesnoconv("Date")), null, 'errors');
				$action = 'create';
			} elseif ($dateinvoice > (dol_get_last_hour(dol_now('tzuserrel')) + (!getDolGlobalString('INVOICE_MAX_FUTURE_DELAY') ? 0 : $conf->global->INVOICE_MAX_FUTURE_DELAY))) {
				$error++;
				setEventMessages($langs->trans("ErrorDateIsInFuture"), null, 'errors');
				$action = 'create';
			}


			if (GETPOST('type') == Facture::TYPE_STANDARD) {
				if ($valuestandardinvoice < 0 || $valuestandardinvoice > 100) {
					setEventMessages($langs->trans("ErrorAPercentIsRequired"), null, 'errors');
					$error++;
					$action = 'create';
				}
			} elseif (GETPOST('type') == Facture::TYPE_DEPOSIT) {
				if ($typeamount && !empty($origin) && !empty($originid)) {
					if ($typeamount == 'amount' && $valuedeposit <= 0) {
						setEventMessages($langs->trans("ErrorAnAmountWithoutTaxIsRequired"), null, 'errors');
						$error++;
						$action = 'create';
					}
					if ($typeamount == 'variable' && $valuedeposit <= 0) {
						setEventMessages($langs->trans("ErrorAPercentIsRequired"), null, 'errors');
						$error++;
						$action = 'create';
					}
					if ($typeamount == 'variablealllines' && $valuedeposit <= 0) {
						setEventMessages($langs->trans("ErrorAPercentIsRequired"), null, 'errors');
						$error++;
						$action = 'create';
					}
				}
			}


			if (getDolGlobalInt('INVOICE_SUBTYPE_ENABLED') && empty(GETPOST("subtype"))) {
				$error++;
				setEventMessages($langs->trans("ErrorFieldRequired", $langs->transnoentitiesnoconv("InvoiceSubtype")), null, 'errors');
				$action = 'create';
			}

			if (!$error) {
				$object->socid              = GETPOST('socid', 'int');
				$object->type				= GETPOST('type');
				$object->subtype            = GETPOST('subtype');
				$object->ref                = GETPOST('ref');
				$object->date				= $dateinvoice;
				$object->date_pointoftax    = $date_pointoftax;
				$object->note_public		= trim(GETPOST('note_public', 'restricthtml'));
				$object->note_private       = trim(GETPOST('note_private', 'restricthtml'));
				$object->ref_client			= GETPOST('ref_client');
				$object->ref_customer		= GETPOST('ref_client');
				$object->model_pdf          = GETPOST('model');
				$object->fk_project			= GETPOST('projectid', 'int');
				$object->cond_reglement_id	= (GETPOST('type') == 3 ? 1 : GETPOST('cond_reglement_id'));
				$object->mode_reglement_id	= GETPOST('mode_reglement_id');
				$object->fk_account         = GETPOST('fk_account', 'int');
				$object->amount             = price2num(GETPOST('amount'));
				//$object->remise_absolue		= price2num(GETPOST('remise_absolue'), 'MU');
				//$object->remise_percent		= price2num(GETPOST('remise_percent'), '', 2);
				$object->fk_incoterms       = GETPOST('incoterm_id', 'int');
				$object->location_incoterms = GETPOST('location_incoterms', 'alpha');
				$object->multicurrency_code = GETPOST('multicurrency_code', 'alpha');
				$object->multicurrency_tx   = GETPOST('originmulticurrency_tx', 'int');

				if (GETPOST('type') == Facture::TYPE_SITUATION) {
					$object->situation_counter = 1;
					$object->situation_final = 0;
					$object->situation_cycle_ref = $object->newCycle();
				}

				if (in_array($object->type, $retainedWarrantyInvoiceAvailableType)) {
					$object->retained_warranty = GETPOST('retained_warranty', 'int');
					$object->retained_warranty_fk_cond_reglement = GETPOST('retained_warranty_fk_cond_reglement', 'int');
				} else {
					$object->retained_warranty = 0;
					$object->retained_warranty_fk_cond_reglement = 0;
				}

				$retained_warranty_date_limit = GETPOST('retained_warranty_date_limit');
				if (!empty($retained_warranty_date_limit) && dol_stringtotime($retained_warranty_date_limit)) {
					$object->retained_warranty_date_limit = dol_stringtotime($retained_warranty_date_limit);
				}
				$object->retained_warranty_date_limit = !empty($object->retained_warranty_date_limit) ? $object->retained_warranty_date_limit : $object->calculate_date_lim_reglement($object->retained_warranty_fk_cond_reglement);

				$object->fetch_thirdparty();

				// If creation from another object of another module (Example: origin=propal, originid=1)
				if (!empty($origin) && !empty($originid)) {
					$regs = array();
					// Parse element/subelement (ex: project_task)
					$element = $subelement = $origin;
					if (preg_match('/^([^_]+)_([^_]+)/i', $origin, $regs)) {
						$element = $regs[1];
						$subelement = $regs[2];
					}

					// For compatibility
					if ($element == 'order') {
						$element = $subelement = 'commande';
					}
					if ($element == 'propal') {
						$element = 'comm/propal';
						$subelement = 'propal';
					}
					if ($element == 'contract') {
						$element = $subelement = 'contrat';
					}
					if ($element == 'inter') {
						$element = $subelement = 'ficheinter';
					}
					if ($element == 'shipping') {
						$element = $subelement = 'expedition';
					}

					$object->origin = $origin;
					$object->origin_id = $originid;

					// Possibility to add external linked objects with hooks
					$object->linked_objects[$object->origin] = $object->origin_id;
					// link with order if it is a shipping invoice
					if ($object->origin == 'shipping') {
						require_once DOL_DOCUMENT_ROOT.'/expedition/class/expedition.class.php';
						$exp = new Expedition($db);
						$exp->fetch($object->origin_id);
						$exp->fetchObjectLinked();
						if (is_array($exp->linkedObjectsIds['commande']) && count($exp->linkedObjectsIds['commande']) > 0) {
							foreach ($exp->linkedObjectsIds['commande'] as $key => $value) {
								$object->linked_objects['commande'] = $value;
							}
						}
					}

					if (is_array($_POST['other_linked_objects']) && !empty($_POST['other_linked_objects'])) {
						$object->linked_objects = array_merge($object->linked_objects, $_POST['other_linked_objects']);
					}

					$id = $object->create($user); // This include class to add_object_linked() and add add_contact()

					if ($id > 0) {
						dol_include_once('/'.$element.'/class/'.$subelement.'.class.php');

						$classname = ucfirst($subelement);
						$srcobject = new $classname($db);

						dol_syslog("Try to find source object origin=".$object->origin." originid=".$object->origin_id." to add lines or deposit lines");
						$result = $srcobject->fetch($object->origin_id);

						// If deposit invoice - down payment with 1 line (fixed amount or percent)
						if (GETPOST('type') == Facture::TYPE_DEPOSIT && in_array($typeamount, array('amount', 'variable'))) {
							// Define the array $amountdeposit
							$amountdeposit = array();
							if (getDolGlobalString('MAIN_DEPOSIT_MULTI_TVA')) {
								if ($typeamount == 'amount') {
									$amount = $valuedeposit;
								} else {
									$amount = $srcobject->total_ttc * ($valuedeposit / 100);
								}

								$TTotalByTva = array();
								foreach ($srcobject->lines as &$line) {
									if (!empty($line->special_code)) {
										continue;
									}
									$TTotalByTva[$line->tva_tx] += $line->total_ttc;
								}

								foreach ($TTotalByTva as $tva => &$total) {
									$coef = $total / $srcobject->total_ttc; // Calc coef
									$am = $amount * $coef;
									$amount_ttc_diff += $am;
									$amountdeposit[$tva] += $am / (1 + $tva / 100); // Convert into HT for the addline
								}
							} else {
								if ($typeamount == 'amount') {
									$amountdeposit[0] = $valuedeposit;
								} elseif ($typeamount == 'variable') {
									if ($result > 0) {
										$totalamount = 0;
										$lines = $srcobject->lines;
										$numlines = count($lines);
										for ($i = 0; $i < $numlines; $i++) {
											$qualified = 1;
											if (empty($lines[$i]->qty)) {
												$qualified = 0; // We discard qty=0, it is an option
											}
											if (!empty($lines[$i]->special_code)) {
												$qualified = 0; // We discard special_code (frais port, ecotaxe, option, ...)
											}
											if ($qualified) {
												$totalamount += $lines[$i]->total_ht; // Fixme : is it not for the customer ? Shouldn't we take total_ttc ?
												$tva_tx = $lines[$i]->tva_tx;
												$amountdeposit[$tva_tx] += ($lines[$i]->total_ht * $valuedeposit) / 100;
											}
										}

										if ($totalamount == 0) {
											$amountdeposit[0] = 0;
										}
									} else {
										setEventMessages($srcobject->error, $srcobject->errors, 'errors');
										$error++;
									}
								}

								$amount_ttc_diff = $amountdeposit[0];
							}

							foreach ($amountdeposit as $tva => $amount) {
								if (empty($amount)) {
									continue;
								}

								$arraylist = array(
									'amount' => 'FixAmount',
									'variable' => 'VarAmount'
								);
								$descline = '(DEPOSIT)';
								//$descline.= ' - '.$langs->trans($arraylist[$typeamount]);
								if ($typeamount == 'amount') {
									$descline .= ' ('.price($valuedeposit, '', $langs, 0, - 1, - 1, (!empty($object->multicurrency_code) ? $object->multicurrency_code : $conf->currency)).')';
								} elseif ($typeamount == 'variable') {
									$descline .= ' ('.$valuedeposit.'%)';
								}

								$descline .= ' - '.$srcobject->ref;
								$result = $object->addline(
									$descline,
									$amount, // subprice
									1, // quantity
									$tva, // vat rate
									0, // localtax1_tx
									0, // localtax2_tx
									(!getDolGlobalString('INVOICE_PRODUCTID_DEPOSIT') ? 0 : $conf->global->INVOICE_PRODUCTID_DEPOSIT), // fk_product
									0, // remise_percent
									0, // date_start
									0, // date_end
									0,
									$lines[$i]->info_bits, // info_bits
									0,
									'HT',
									0,
									0, // product_type
									1,
									$lines[$i]->special_code,
									$object->origin,
									0,
									0,
									0,
									0,
									'',
									0,
									100,
									0,
									null,
									0,
									'',
									1
								);
							}

							$diff = $object->total_ttc - $amount_ttc_diff;

							if (getDolGlobalString('MAIN_DEPOSIT_MULTI_TVA') && $diff != 0) {
								$object->fetch_lines();
								$subprice_diff = $object->lines[0]->subprice - $diff / (1 + $object->lines[0]->tva_tx / 100);
								$object->updateline($object->lines[0]->id, $object->lines[0]->desc, $subprice_diff, $object->lines[0]->qty, $object->lines[0]->remise_percent, $object->lines[0]->date_start, $object->lines[0]->date_end, $object->lines[0]->tva_tx, 0, 0, 'HT', $object->lines[0]->info_bits, $object->lines[0]->product_type, 0, 0, 0, $object->lines[0]->pa_ht, $object->lines[0]->label, 0, array(), 100);
							}
						}

						// standard invoice, credit note, or down payment from a percent of all lines
						if (GETPOST('type') != Facture::TYPE_DEPOSIT || (GETPOST('type') == Facture::TYPE_DEPOSIT && $typeamount == 'variablealllines')) {
							if ($result > 0) {
								$lines = $srcobject->lines;
								if (empty($lines) && method_exists($srcobject, 'fetch_lines')) {
									$srcobject->fetch_lines();
									$lines = $srcobject->lines;
								}

								// If we create a standard invoice with a percent, we change amount by changing the qty
								if (GETPOST('type') == Facture::TYPE_STANDARD && $valuestandardinvoice > 0 && $valuestandardinvoice < 100) {
									if (is_array($lines)) {
										foreach ($lines as $line) {
											// We keep ->subprice and ->pa_ht, but we change the qty
											$line->qty = price2num($line->qty * $valuestandardinvoice / 100, 'MS');
										}
									}
								}
								// If we create a down payment with a percent on all lines, we change amount by changing the qty
								if (GETPOST('type') == Facture::TYPE_DEPOSIT && $typeamount == 'variablealllines') {
									if (is_array($lines)) {
										foreach ($lines as $line) {
											// We keep ->subprice and ->pa_ht, but we change the qty
											$line->qty = price2num($line->qty * $valuedeposit / 100, 'MS');
										}
									}
								}

								$fk_parent_line = 0;
								$num = count($lines);

								for ($i = 0; $i < $num; $i++) {
									if (!in_array($lines[$i]->id, $selectedLines)) {
										continue; // Skip unselected lines
									}

									// Don't add lines with qty 0 when coming from a shipment including all order lines
									if ($srcobject->element == 'shipping' && getDolGlobalString('SHIPMENT_GETS_ALL_ORDER_PRODUCTS') && $lines[$i]->qty == 0) {
										continue;
									}
									// Don't add closed lines when coming from a contract (Set constant to '0,5' to exclude also inactive lines)
									if (!isset($conf->global->CONTRACT_EXCLUDE_SERVICES_STATUS_FOR_INVOICE)) {
										$conf->global->CONTRACT_EXCLUDE_SERVICES_STATUS_FOR_INVOICE = '5';
									}
									if ($srcobject->element == 'contrat' && in_array($lines[$i]->statut, explode(',', $conf->global->CONTRACT_EXCLUDE_SERVICES_STATUS_FOR_INVOICE))) {
										continue;
									}

									$label = (!empty($lines[$i]->label) ? $lines[$i]->label : '');
									$desc = (!empty($lines[$i]->desc) ? $lines[$i]->desc : '');
									if ($object->situation_counter == 1) {
										$lines[$i]->situation_percent = 0;
									}

									if ($lines[$i]->subprice < 0 && !getDolGlobalString('INVOICE_KEEP_DISCOUNT_LINES_AS_IN_ORIGIN')) {
										// Negative line, we create a discount line
										if (empty($desc)) {
											$desc = $label ? $label : $langs->trans('Discount');
										}

										$discount = new DiscountAbsolute($db);
										$discount->fk_soc = $object->socid;
										$discount->amount_ht = abs($lines[$i]->total_ht);
										$discount->amount_tva = abs($lines[$i]->total_tva);
										$discount->amount_ttc = abs($lines[$i]->total_ttc);
										$discount->tva_tx = $lines[$i]->tva_tx;
										$discount->fk_user = $user->id;
										$discount->description = $desc;
										$discount->multicurrency_subprice = abs($lines[$i]->multicurrency_subprice);
										$discount->multicurrency_amount_ht = abs($lines[$i]->multicurrency_total_ht);
										$discount->multicurrency_amount_tva = abs($lines[$i]->multicurrency_total_tva);
										$discount->multicurrency_amount_ttc = abs($lines[$i]->multicurrency_total_ttc);

										$discountid = $discount->create($user);
										if ($discountid > 0) {
											$result = $object->insert_discount($discountid); // This include link_to_invoice
										} else {
											setEventMessages($discount->error, $discount->errors, 'errors');
											$error++;
											break;
										}
									} else {
										// Positive line
										$product_type = ($lines[$i]->product_type ? $lines[$i]->product_type : 0);

										// Date start
										$date_start = false;
										if ($lines[$i]->date_debut_prevue) {
											$date_start = $lines[$i]->date_debut_prevue;
										}
										if ($lines[$i]->date_debut_reel) {
											$date_start = $lines[$i]->date_debut_reel;
										}
										if ($lines[$i]->date_start) {
											$date_start = $lines[$i]->date_start;
										}

										// Date end
										$date_end = false;
										if ($lines[$i]->date_fin_prevue) {
											$date_end = $lines[$i]->date_fin_prevue;
										}
										if ($lines[$i]->date_fin_reel) {
											$date_end = $lines[$i]->date_fin_reel;
										}
										if ($lines[$i]->date_end) {
											$date_end = $lines[$i]->date_end;
										}

										// Reset fk_parent_line for no child products and special product
										if (($lines[$i]->product_type != 9 && empty($lines[$i]->fk_parent_line)) || $lines[$i]->product_type == 9) {
											$fk_parent_line = 0;
										}

										// Extrafields
										if (method_exists($lines[$i], 'fetch_optionals')) {
											$lines[$i]->fetch_optionals();
											$array_options = $lines[$i]->array_options;
										}

										$tva_tx = $lines[$i]->tva_tx;
										if (!empty($lines[$i]->vat_src_code) && !preg_match('/\(/', $tva_tx)) {
											$tva_tx .= ' ('.$lines[$i]->vat_src_code.')';
										}

										// View third's localtaxes for NOW and do not use value from origin.
										// TODO Is this really what we want ? Yes if source is template invoice but what if proposal or order ?
										$localtax1_tx = get_localtax($tva_tx, 1, $object->thirdparty);
										$localtax2_tx = get_localtax($tva_tx, 2, $object->thirdparty);

										$result = $object->addline(
											$desc,
											$lines[$i]->subprice,
											$lines[$i]->qty,
											$tva_tx,
											$localtax1_tx,
											$localtax2_tx,
											$lines[$i]->fk_product,
											$lines[$i]->remise_percent,
											$date_start,
											$date_end,
											0,
											$lines[$i]->info_bits,
											$lines[$i]->fk_remise_except,
											'HT',
											0,
											$product_type,
											$lines[$i]->rang,
											$lines[$i]->special_code,
											$object->origin,
											$lines[$i]->rowid,
											$fk_parent_line,
											$lines[$i]->fk_fournprice,
											$lines[$i]->pa_ht,
											$label,
											$array_options,
											$lines[$i]->situation_percent ?? 100,
											$lines[$i]->fk_prev_id ?? 0,
											$lines[$i]->fk_unit,
											0,
											'',
											1
										);

										if ($result > 0) {
											$lineid = $result;
										} else {
											$lineid = 0;
											$error++;
											break;
										}

										// Defined the new fk_parent_line
										if ($result > 0 && $lines[$i]->product_type == 9) {
											$fk_parent_line = $result;
										}
									}
								}
							} else {
								setEventMessages($srcobject->error, $srcobject->errors, 'errors');
								$error++;
							}
						}

						$object->update_price(1, 'auto', 0, $mysoc);

						// Now we create same links to contact than the ones found on origin object
						/* Useless, already into the create
						if (!empty($conf->global->MAIN_PROPAGATE_CONTACTS_FROM_ORIGIN))
						{
							$originforcontact = $object->origin;
							$originidforcontact = $object->origin_id;
							if ($originforcontact == 'shipping')     // shipment and order share the same contacts. If creating from shipment we take data of order
							{
								$originforcontact=$srcobject->origin;
								$originidforcontact=$srcobject->origin_id;
							}
							$sqlcontact = "SELECT code, fk_socpeople FROM ".MAIN_DB_PREFIX."element_contact as ec, ".MAIN_DB_PREFIX."c_type_contact as ctc";
							$sqlcontact.= " WHERE element_id = ".((int) $originidforcontact)." AND ec.fk_c_type_contact = ctc.rowid AND ctc.element = '".$db->escape($originforcontact)."'";

							$resqlcontact = $db->query($sqlcontact);
							if ($resqlcontact)
							{
								while($objcontact = $db->fetch_object($resqlcontact))
								{
									//print $objcontact->code.'-'.$objcontact->fk_socpeople."\n";
									$object->add_contact($objcontact->fk_socpeople, $objcontact->code);
								}
							}
							else dol_print_error($resqlcontact);
						}*/

						// Hooks
						$parameters = array('objFrom' => $srcobject);
						$reshook = $hookmanager->executeHooks('createFrom', $parameters, $object, $action); // Note that $action and $object may have been
						// modified by hook
						if ($reshook < 0) {
							setEventMessages($hookmanager->error, $hookmanager->errors, 'errors');
							$error++;
						}
					} else {
						setEventMessages($object->error, $object->errors, 'errors');
						$error++;
					}
				} else {   // If some invoice's lines coming from page
					$id = $object->create($user);

					for ($i = 1; $i <= $NBLINES; $i++) {
						if (GETPOST('idprod'.$i, 'int')) {
							$product = new Product($db);
							$product->fetch(GETPOST('idprod'.$i, 'int'));
							$startday = dol_mktime(12, 0, 0, GETPOST('date_start'.$i.'month'), GETPOST('date_start'.$i.'day'), GETPOST('date_start'.$i.'year'));
							$endday = dol_mktime(12, 0, 0, GETPOST('date_end'.$i.'month'), GETPOST('date_end'.$i.'day'), GETPOST('date_end'.$i.'year'));
							$result = $object->addline($product->description, $product->price, price2num(GETPOST('qty'.$i), 'MS'), $product->tva_tx, $product->localtax1_tx, $product->localtax2_tx, GETPOST('idprod'.$i, 'int'), price2num(GETPOST('remise_percent'.$i), '', 2), $startday, $endday, 0, 0, '', $product->price_base_type, $product->price_ttc, $product->type, -1, 0, '', 0, 0, null, 0, '', 0, 100, '', $product->fk_unit, 0, '', 1);
						}
					}

					$object->update_price(1, 'auto', 0, $mysoc);
				}
			}
		}

		// Situation invoices
		if (GETPOST('type') == Facture::TYPE_SITUATION && GETPOST('situations')) {
			if (empty($dateinvoice)) {
				$error++;
				$mesg = $langs->trans("ErrorFieldRequired", $langs->transnoentitiesnoconv("Date"));
				setEventMessages($mesg, null, 'errors');
			} elseif ($dateinvoice > (dol_get_last_hour(dol_now('tzuserrel')) + (!getDolGlobalString('INVOICE_MAX_FUTURE_DELAY') ? 0 : $conf->global->INVOICE_MAX_FUTURE_DELAY))) {
				$error++;
				setEventMessages($langs->trans("ErrorDateIsInFuture"), null, 'errors');
				$action = 'create';
			}

			if (!(GETPOST('situations', 'int') > 0)) {
				$error++;
				$mesg = $langs->trans("ErrorFieldRequired", $langs->transnoentitiesnoconv("InvoiceSituation"));
				setEventMessages($mesg, null, 'errors');
				$action = 'create';
			}

			if (!$error) {
				$result = $object->fetch(GETPOST('situations', 'int'));
				$object->fk_facture_source = GETPOST('situations', 'int');
				$object->type = Facture::TYPE_SITUATION;

				if (!empty($origin) && !empty($originid)) {
					include_once DOL_DOCUMENT_ROOT.'/core/lib/price.lib.php';

					$object->origin = $origin;
					$object->origin_id = $originid;

					// retained warranty
					if (getDolGlobalString('INVOICE_USE_RETAINED_WARRANTY')) {
						$retained_warranty = GETPOST('retained_warranty', 'int');
						if (price2num($retained_warranty) > 0) {
							$object->retained_warranty = price2num($retained_warranty);
						}

						if (GETPOST('retained_warranty_fk_cond_reglement', 'int') > 0) {
							$object->retained_warranty_fk_cond_reglement = GETPOST('retained_warranty_fk_cond_reglement', 'int');
						}

						$retained_warranty_date_limit = GETPOST('retained_warranty_date_limit');
						if (!empty($retained_warranty_date_limit) && $db->jdate($retained_warranty_date_limit)) {
							$object->retained_warranty_date_limit = $db->jdate($retained_warranty_date_limit);
						}
						$object->retained_warranty_date_limit = !empty($object->retained_warranty_date_limit) ? $object->retained_warranty_date_limit : $object->calculate_date_lim_reglement($object->retained_warranty_fk_cond_reglement);
					}

					foreach ($object->lines as $i => &$line) {
						$line->origin = $object->origin;
						$line->origin_id = $line->id;
						$line->fk_prev_id = $line->id;
						$line->fetch_optionals();
						$line->situation_percent = $line->get_prev_progress($object->id); // get good progress including credit note

						// The $line->situation_percent has been modified, so we must recalculate all amounts
						$tabprice = calcul_price_total($line->qty, $line->subprice, $line->remise_percent, $line->tva_tx, $line->localtax1_tx, $line->localtax2_tx, 0, 'HT', 0, $line->product_type, $mysoc, '', $line->situation_percent);
						$line->total_ht = $tabprice[0];
						$line->total_tva = $tabprice[1];
						$line->total_ttc = $tabprice[2];
						$line->total_localtax1 = $tabprice[9];
						$line->total_localtax2 = $tabprice[10];
						$line->multicurrency_total_ht  = $tabprice[16];
						$line->multicurrency_total_tva = $tabprice[17];
						$line->multicurrency_total_ttc = $tabprice[18];

						// If fk_remise_except defined we check if the reduction has already been applied
						if ($line->fk_remise_except) {
							$discount = new DiscountAbsolute($line->db);
							$result = $discount->fetch($line->fk_remise_except);
							if ($result > 0) {
								// Check if discount not already affected to another invoice
								if ($discount->fk_facture_line > 0) {
									$line->fk_remise_except = 0;
								}
							}
						}
					}
				}

				$object->fetch_thirdparty();
				$object->date = $dateinvoice;
				$object->date_pointoftax = $date_pointoftax;
				$object->note_public = trim(GETPOST('note_public', 'restricthtml'));
				$object->note = trim(GETPOST('note', 'restricthtml'));
				$object->note_private = trim(GETPOST('note', 'restricthtml'));
				$object->ref_client = GETPOST('ref_client', 'alpha');
				$object->model_pdf = GETPOST('model', 'alpha');
				$object->fk_project = GETPOST('projectid', 'int');
				$object->cond_reglement_id = GETPOST('cond_reglement_id', 'int');
				$object->mode_reglement_id = GETPOST('mode_reglement_id', 'int');
				//$object->remise_absolue =price2num(GETPOST('remise_absolue'), 'MU', 2);
				//$object->remise_percent = price2num(GETPOST('remise_percent'), '', 2);
				$object->fk_account = GETPOST('fk_account', 'int');


				// Special properties of replacement invoice

				$object->situation_counter = $object->situation_counter + 1;
				$id = $object->createFromCurrent($user);
				if ($id <= 0) {
					$mesg = $object->error;
				} else {
					$nextSituationInvoice = new Facture($db);
					$nextSituationInvoice->fetch($id);

					// create extrafields with data from create form
					$extrafields->fetch_name_optionals_label($nextSituationInvoice->table_element);
					$ret = $extrafields->setOptionalsFromPost(null, $nextSituationInvoice);
					if ($ret > 0) {
						$nextSituationInvoice->insertExtraFields();
					}
				}
			}
		}

		// End of object creation, we show it
		if ($id > 0 && !$error) {
			$db->commit();

			// Define output language
			if (!getDolGlobalString('MAIN_DISABLE_PDF_AUTOUPDATE') && count($object->lines)) {
				$outputlangs = $langs;
				$newlang = '';
				if (getDolGlobalInt('MAIN_MULTILANGS') && empty($newlang) && GETPOST('lang_id', 'aZ09')) {
					$newlang = GETPOST('lang_id', 'aZ09');
				}
				if (getDolGlobalInt('MAIN_MULTILANGS') && empty($newlang)) {
					$newlang = $object->thirdparty->default_lang;
				}
				if (!empty($newlang)) {
					$outputlangs = new Translate("", $conf);
					$outputlangs->setDefaultLang($newlang);
					$outputlangs->load('products');
				}
				$model = $object->model_pdf;
				$ret = $object->fetch($id); // Reload to get new records

				$result = $object->generateDocument($model, $outputlangs, $hidedetails, $hidedesc, $hideref);
				if ($result < 0) {
					setEventMessages($object->error, $object->errors, 'errors');
				}
			}

			header('Location: '.$_SERVER["PHP_SELF"].'?facid='.$id);
			exit();
		} else {
			$db->rollback();
			$action = 'create';
			$_GET["origin"] = $_POST["origin"];
			$_GET["originid"] = $_POST["originid"];
			setEventMessages($object->error, $object->errors, 'errors');
		}
	} elseif ($action == 'addline' && GETPOST('submitforalllines', 'alpha') && GETPOST('vatforalllines', 'alpha') !== '') {
		// Define vat_rate
		$vat_rate = (GETPOST('vatforalllines') ? GETPOST('vatforalllines') : 0);
		$vat_rate = str_replace('*', '', $vat_rate);
		$localtax1_rate = get_localtax($vat_rate, 1, $object->thirdparty, $mysoc);
		$localtax2_rate = get_localtax($vat_rate, 2, $object->thirdparty, $mysoc);
		foreach ($object->lines as $line) {
			$result = $object->updateline($line->id, $line->desc, $line->subprice, $line->qty, $line->remise_percent, $line->date_start, $line->date_end, $vat_rate, $localtax1_rate, $localtax2_rate, 'HT', $line->info_bits, $line->product_type, $line->fk_parent_line, 0, $line->fk_fournprice, $line->pa_ht, $line->label, $line->special_code, $line->array_options, $line->situation_percent, $line->fk_unit, $line->multicurrency_subprice);
		}
	} elseif ($action == 'addline' && GETPOST('submitforalllines', 'alpha') && GETPOST('remiseforalllines', 'alpha') !== '' && $usercancreate) {
		// Define vat_rate
		$remise_percent = (GETPOST('remiseforalllines') ? GETPOST('remiseforalllines') : 0);
		$remise_percent = str_replace('*', '', $remise_percent);
		foreach ($object->lines as $line) {
			$result = $object->updateline($line->id, $line->desc, $line->subprice, $line->qty, $remise_percent, $line->date_start, $line->date_end, $line->tva_tx, $line->localtax1_tx, $line->localtax2_tx, 'HT', $line->info_bits, $line->product_type, $line->fk_parent_line, 0, $line->fk_fournprice, $line->pa_ht, $line->label, $line->special_code, $line->array_options, $line->situation_percent, $line->fk_unit, $line->multicurrency_subprice);
		}
	} elseif ($action == 'addline' && $usercancreate) {		// Add a new line
		$langs->load('errors');
		$error = 0;

		// Set if we used free entry or predefined product
		$predef = '';
		$product_desc =(GETPOSTISSET('dp_desc') ? GETPOST('dp_desc', 'restricthtml') : '');

		$price_ht = '';
		$price_ht_devise = '';
		$price_ttc = '';
		$price_ttc_devise = '';
		$price_min = '';
		$price_min_ttc = '';

		if (GETPOST('price_ht') !== '') {
			$price_ht = price2num(GETPOST('price_ht'), 'MU', 2);
		}
		if (GETPOST('multicurrency_price_ht') !== '') {
			$price_ht_devise = price2num(GETPOST('multicurrency_price_ht'), 'CU', 2);
		}
		if (GETPOST('price_ttc') !== '') {
			$price_ttc = price2num(GETPOST('price_ttc'), 'MU', 2);
		}
		if (GETPOST('multicurrency_price_ttc') !== '') {
			$price_ttc_devise = price2num(GETPOST('multicurrency_price_ttc'), 'CU', 2);
		}

		$prod_entry_mode = GETPOST('prod_entry_mode', 'aZ09');
		if ($prod_entry_mode == 'free') {
			$idprod = 0;
		} else {
			$idprod = GETPOST('idprod', 'int');

			if (getDolGlobalString('MAIN_DISABLE_FREE_LINES') && $idprod <= 0) {
				setEventMessages($langs->trans("ErrorFieldRequired", $langs->transnoentitiesnoconv("ProductOrService")), null, 'errors');
				$error++;
			}
		}

		$tva_tx = GETPOST('tva_tx', 'alpha');

		$qty = price2num(GETPOST('qty'.$predef, 'alpha'), 'MS', 2);
		$remise_percent = (GETPOSTISSET('remise_percent'.$predef) ? price2num(GETPOST('remise_percent'.$predef, 'alpha'), '', 2) : 0);
		if (empty($remise_percent)) {
			$remise_percent = 0;
		}

		// Extrafields
		$extralabelsline = $extrafields->fetch_name_optionals_label($object->table_element_line);
		$array_options = $extrafields->getOptionalsFromPost($object->table_element_line, $predef);
		// Unset extrafield
		if (is_array($extralabelsline)) {
			// Get extra fields
			foreach ($extralabelsline as $key => $value) {
				unset($_POST["options_".$key.$predef]);
			}
		}

		if ((empty($idprod) || $idprod < 0) && ($price_ht < 0) && ($qty < 0)) {
			setEventMessages($langs->trans('ErrorBothFieldCantBeNegative', $langs->transnoentitiesnoconv('UnitPriceHT'), $langs->transnoentitiesnoconv('Qty')), null, 'errors');
			$error++;
		}
		if (!$prod_entry_mode) {
			if (GETPOST('type') < 0 && !GETPOST('search_idprod')) {
				setEventMessages($langs->trans('ErrorChooseBetweenFreeEntryOrPredefinedProduct'), null, 'errors');
				$error++;
			}
		}
		if ($prod_entry_mode == 'free' && (empty($idprod) || $idprod < 0) && GETPOST('type') < 0) {
			setEventMessages($langs->trans('ErrorFieldRequired', $langs->transnoentitiesnoconv('Type')), null, 'errors');
			$error++;
		}
		if ($prod_entry_mode == 'free' && (empty($idprod) || $idprod < 0) && (($price_ht < 0 && !getDolGlobalString('FACTURE_ENABLE_NEGATIVE_LINES')) || $price_ht == '') && (($price_ht_devise < 0 && !getDolGlobalString('FACTURE_ENABLE_NEGATIVE_LINES')) || $price_ht_devise == '') && $price_ttc === '' && $price_ttc_devise === '' && $object->type != Facture::TYPE_CREDIT_NOTE) { 	// Unit price can be 0 but not ''
			if (($price_ht < 0 || $price_ttc < 0) && !getDolGlobalString('FACTURE_ENABLE_NEGATIVE_LINES')) {
				$langs->load("errors");
				if ($object->type == $object::TYPE_DEPOSIT) {
					// Using negative lines on deposit lead to headach and blocking problems when you want to consume them.
					setEventMessages($langs->trans("ErrorLinesCantBeNegativeOnDeposits"), null, 'errors');
				} else {
					setEventMessages($langs->trans("ErrorFieldCantBeNegativeOnInvoice", $langs->transnoentitiesnoconv("UnitPriceHT"), $langs->transnoentitiesnoconv("CustomerAbsoluteDiscountShort")), null, 'errors');
				}
				$error++;
			} else {
				setEventMessages($langs->trans("ErrorFieldRequired", $langs->transnoentitiesnoconv("UnitPriceHT")), null, 'errors');
				$error++;
			}
		}
		if ($qty == '') {
			setEventMessages($langs->trans('ErrorFieldRequired', $langs->transnoentitiesnoconv('Qty')), null, 'errors');
			$error++;
		}
		if ($prod_entry_mode == 'free' && empty($idprod) && empty($product_desc)) {
			setEventMessages($langs->trans('ErrorFieldRequired', $langs->transnoentitiesnoconv('Description')), null, 'errors');
			$error++;
		}
		if ($qty < 0) {
			$langs->load("errors");
			setEventMessages($langs->trans('ErrorQtyForCustomerInvoiceCantBeNegative'), null, 'errors');
			$error++;
		}

		if (!$error && isModEnabled('variants') && $prod_entry_mode != 'free') {
			if ($combinations = GETPOST('combinations', 'array')) {
				//Check if there is a product with the given combination
				$prodcomb = new ProductCombination($db);

				if ($res = $prodcomb->fetchByProductCombination2ValuePairs($idprod, $combinations)) {
					$idprod = $res->fk_product_child;
				} else {
					setEventMessages($langs->trans('ErrorProductCombinationNotFound'), null, 'errors');
					$error++;
				}
			}
		}

		if (!$error && ($qty >= 0) && (!empty($product_desc) || (!empty($idprod) && $idprod > 0))) {
			$ret = $object->fetch($id);
			if ($ret < 0) {
				dol_print_error($db, $object->error);
				exit();
			}
			$ret = $object->fetch_thirdparty();

			// Clean parameters
			$date_start = dol_mktime(GETPOST('date_start'.$predef.'hour'), GETPOST('date_start'.$predef.'min'), GETPOST('date_start'.$predef.'sec'), GETPOST('date_start'.$predef.'month'), GETPOST('date_start'.$predef.'day'), GETPOST('date_start'.$predef.'year'));
			$date_end = dol_mktime(GETPOST('date_end'.$predef.'hour'), GETPOST('date_end'.$predef.'min'), GETPOST('date_end'.$predef.'sec'), GETPOST('date_end'.$predef.'month'), GETPOST('date_end'.$predef.'day'), GETPOST('date_end'.$predef.'year'));
			$price_base_type = (GETPOST('price_base_type', 'alpha') ? GETPOST('price_base_type', 'alpha') : 'HT');
			$tva_npr = "";

			// Define special_code for special lines
			$special_code = 0;
			// if (!GETPOST(qty)) $special_code=3; // Options should not exists on invoices

			// Replaces $pu with that of the product
			// Replaces $desc with that of the product
			// Replaces $base_price_type with that of the product
			// Replaces $fk_unit with that of the product
			if (!empty($idprod) && $idprod > 0) {
				$prod = new Product($db);
				$prod->fetch($idprod);

				$label = ((GETPOST('product_label') && GETPOST('product_label') != $prod->label) ? GETPOST('product_label') : '');

				// Search the correct price into loaded array product_price_by_qty using id of array retrieved into POST['pqp'].
				$pqp = (GETPOST('pbq', 'int') ? GETPOST('pbq', 'int') : 0);

				$datapriceofproduct = $prod->getSellPrice($mysoc, $object->thirdparty, $pqp);

				$pu_ht = $datapriceofproduct['pu_ht'];
				$pu_ttc = $datapriceofproduct['pu_ttc'];
				$price_min = $datapriceofproduct['price_min'];
				$price_min_ttc = (isset($datapriceofproduct['price_min_ttc'])) ? $datapriceofproduct['price_min_ttc'] : null;
				$price_base_type = empty($datapriceofproduct['price_base_type']) ? 'HT' : $datapriceofproduct['price_base_type'];

				//$tva_tx = $datapriceofproduct['tva_tx'];
				//$tva_npr = $datapriceofproduct['tva_npr'];
				$tmpvat = (float) price2num(preg_replace('/\s*\(.*\)/', '', $tva_tx));
				$tmpprodvat = price2num(preg_replace('/\s*\(.*\)/', '', $prod->tva_tx));

				// Set unit price to use
				// TODO We should not have this
				if (!empty($price_ht) || $price_ht === '0') {
					$pu_ht = price2num($price_ht, 'MU');
					$pu_ttc = price2num($pu_ht * (1 + ($tmpvat / 100)), 'MU');
				} elseif (!empty($price_ttc) || $price_ttc === '0') {
					$pu_ttc = price2num($price_ttc, 'MU');
					$pu_ht = price2num($pu_ttc / (1 + ($tmpvat / 100)), 'MU');
				} elseif ($tmpvat != $tmpprodvat) {
					// Is this still used ?
					if ($price_base_type != 'HT') {
						$pu_ht = price2num($pu_ttc / (1 + ($tmpvat / 100)), 'MU');
					} else {
						$pu_ttc = price2num($pu_ht * (1 + ($tmpvat / 100)), 'MU');
					}
				}

				$desc = '';

				// Define output language
				if (getDolGlobalInt('MAIN_MULTILANGS') && getDolGlobalString('PRODUIT_TEXTS_IN_THIRDPARTY_LANGUAGE')) {
					$outputlangs = $langs;
					$newlang = '';
					if (empty($newlang) && GETPOST('lang_id', 'aZ09')) {
						$newlang = GETPOST('lang_id', 'aZ09');
					}
					if (empty($newlang)) {
						$newlang = $object->thirdparty->default_lang;
					}
					if (!empty($newlang)) {
						$outputlangs = new Translate("", $conf);
						$outputlangs->setDefaultLang($newlang);
						$outputlangs->load('products');
					}

					$desc = (!empty($prod->multilangs [$outputlangs->defaultlang] ["description"])) ? $prod->multilangs [$outputlangs->defaultlang] ["description"] : $prod->description;
				} else {
					$desc = $prod->description;
				}

				//If text set in desc is the same as product descpription (as now it's preloaded) whe add it only one time
				if ($product_desc==$desc && getDolGlobalString('PRODUIT_AUTOFILL_DESC')) {
					$product_desc='';
				}

				if (!empty($product_desc) && getDolGlobalString('MAIN_NO_CONCAT_DESCRIPTION')) {
					$desc = $product_desc;
				} else {
					$desc = dol_concatdesc($desc, $product_desc, '', getDolGlobalString('MAIN_CHANGE_ORDER_CONCAT_DESCRIPTION'));
				}

				// Add custom code and origin country into description
				if (!getDolGlobalString('MAIN_PRODUCT_DISABLE_CUSTOMCOUNTRYCODE') && (!empty($prod->customcode) || !empty($prod->country_code))) {
					$tmptxt = '(';
					// Define output language
					if (getDolGlobalInt('MAIN_MULTILANGS') && getDolGlobalString('PRODUIT_TEXTS_IN_THIRDPARTY_LANGUAGE')) {
						$outputlangs = $langs;
						$newlang = '';
						if (empty($newlang) && GETPOST('lang_id', 'alpha')) {
							$newlang = GETPOST('lang_id', 'alpha');
						}
						if (empty($newlang)) {
							$newlang = $object->thirdparty->default_lang;
						}
						if (!empty($newlang)) {
							$outputlangs = new Translate("", $conf);
							$outputlangs->setDefaultLang($newlang);
							$outputlangs->load('products');
						}
						if (!empty($prod->customcode)) {
							$tmptxt .= $outputlangs->transnoentitiesnoconv("CustomCode").': '.$prod->customcode;
						}
						if (!empty($prod->customcode) && !empty($prod->country_code)) {
							$tmptxt .= ' - ';
						}
						if (!empty($prod->country_code)) {
							$tmptxt .= $outputlangs->transnoentitiesnoconv("CountryOrigin").': '.getCountry($prod->country_code, 0, $db, $outputlangs, 0);
						}
					} else {
						if (!empty($prod->customcode)) {
							$tmptxt .= $langs->transnoentitiesnoconv("CustomCode").': '.$prod->customcode;
						}
						if (!empty($prod->customcode) && !empty($prod->country_code)) {
							$tmptxt .= ' - ';
						}
						if (!empty($prod->country_code)) {
							$tmptxt .= $langs->transnoentitiesnoconv("CountryOrigin").': '.getCountry($prod->country_code, 0, $db, $langs, 0);
						}
					}
					$tmptxt .= ')';
					$desc = dol_concatdesc($desc, $tmptxt);
				}

				$type = $prod->type;
				$fk_unit = $prod->fk_unit;
			} else {
				$pu_ht = price2num($price_ht, 'MU');
				$pu_ttc = price2num($price_ttc, 'MU');
				$tva_npr = (preg_match('/\*/', $tva_tx) ? 1 : 0);
				$tva_tx = str_replace('*', '', $tva_tx);
				if (empty($tva_tx)) {
					$tva_npr = 0;
				}
				$label = (GETPOST('product_label') ? GETPOST('product_label') : '');
				$desc = $product_desc;
				$type = GETPOST('type');
				$fk_unit = GETPOST('units', 'alpha');

				if ($pu_ttc && !$pu_ht) {
					$price_base_type = 'TTC';
				}
			}

			// Define info_bits
			$info_bits = 0;
			if ($tva_npr) {
				$info_bits |= 0x01;
			}

			// Local Taxes
			$localtax1_tx = get_localtax($tva_tx, 1, $object->thirdparty, $mysoc, $tva_npr);
			$localtax2_tx = get_localtax($tva_tx, 2, $object->thirdparty, $mysoc, $tva_npr);

			$pu_ht_devise = price2num(GETPOST('multicurrency_subprice'), '', 2);
			$pu_ttc_devise = price2num(GETPOST('multicurrency_subprice_ttc'), '', 2);

			// Prepare a price equivalent for minimum price check
			$pu_equivalent = $pu_ht;
			$pu_equivalent_ttc = $pu_ttc;

			$currency_tx = $object->multicurrency_tx;

			// Check if we have a foreign currency
			// If so, we update the pu_equiv as the equivalent price in base currency
			if ($pu_ht == '' && $pu_ht_devise != '' && $currency_tx != '') {
				$pu_equivalent = $pu_ht_devise * $currency_tx;
			}
			if ($pu_ttc == '' && $pu_ttc_devise != '' && $currency_tx != '') {
				$pu_equivalent_ttc = $pu_ttc_devise * $currency_tx;
			}

			// TODO $pu_equivalent or $pu_equivalent_ttc must be calculated from the one not null taking into account all taxes
			/*
			 if ($pu_equivalent) {
			 $tmp = calcul_price_total(1, $pu_equivalent, 0, $tva_tx, -1, -1, 0, 'HT', $info_bits, $type);
			 $pu_equivalent_ttc = ...
			 } else {
			 $tmp = calcul_price_total(1, $pu_equivalent_ttc, 0, $tva_tx, -1, -1, 0, 'TTC', $info_bits, $type);
			 $pu_equivalent_ht = ...
			 }
			 */

			// Margin
			$fournprice = price2num(GETPOST('fournprice'.$predef) ? GETPOST('fournprice'.$predef) : '');
			$buyingprice = price2num(GETPOST('buying_price'.$predef) != '' ? GETPOST('buying_price'.$predef) : ''); // If buying_price is '0', we must keep this value


			$price2num_pu_ht = price2num($pu_ht);
			$price2num_remise_percent = price2num($remise_percent);
			$price2num_price_min = price2num($price_min);
			$price2num_price_min_ttc = price2num($price_min_ttc);
			if (empty($price2num_pu_ht)) {
				$price2num_pu_ht = 0;
			}
			if (empty($price2num_remise_percent)) {
				$price2num_remise_percent = 0;
			}
			if (empty($price2num_price_min)) {
				$price2num_price_min = 0;
			}
			if (empty($price2num_price_min_ttc)) {
				$price2num_price_min_ttc = 0;
			}

			// Check price is not lower than minimum (check is done only for standard or replacement invoices)
			if ($usermustrespectpricemin && ($object->type == Facture::TYPE_STANDARD || $object->type == Facture::TYPE_REPLACEMENT)) {
				if ($pu_equivalent && $price_min && ((price2num($pu_equivalent) * (1 - $remise_percent / 100)) < price2num($price_min)) && $price_base_type == 'HT') {
					$mesg = $langs->trans("CantBeLessThanMinPrice", price(price2num($price_min, 'MU'), 0, $langs, 0, 0, -1, $conf->currency));
					setEventMessages($mesg, null, 'errors');
					$error++;
				} elseif ($pu_equivalent_ttc && $price_min_ttc && ((price2num($pu_equivalent_ttc) * (1 - $remise_percent / 100)) < price2num($price_min_ttc)) && $price_base_type == 'TTC') {
					$mesg = $langs->trans("CantBeLessThanMinPriceInclTax", price(price2num($price_min_ttc, 'MU'), 0, $langs, 0, 0, -1, $conf->currency));
					setEventMessages($mesg, null, 'errors');
					$error++;
				}
			}

			if (!$error) {
				// Add batchinfo if the detail_batch array is defined
				if (isModEnabled('productbatch') && !empty($lines[$i]->detail_batch) && is_array($lines[$i]->detail_batch) && getDolGlobalString('INVOICE_INCUDE_DETAILS_OF_LOTS_SERIALS')) {
					$langs->load('productbatch');
					foreach ($lines[$i]->detail_batch as $batchline) {
						$desc .= ' '.$langs->trans('Batch').' '.$batchline->batch.' '.$langs->trans('printQty', $batchline->qty).' ';
					}
				}

				// Insert line
				$result = $object->addline($desc, $pu_ht, $qty, $tva_tx, $localtax1_tx, $localtax2_tx, $idprod, $remise_percent, $date_start, $date_end, 0, $info_bits, '', $price_base_type, $pu_ttc, $type, min($rank, count($object->lines) + 1), $special_code, '', 0, GETPOST('fk_parent_line'), $fournprice, $buyingprice, $label, $array_options, GETPOST('progress'), '', $fk_unit, $pu_ht_devise);

				if ($result > 0) {
					// Define output language and generate document
					if (!getDolGlobalString('MAIN_DISABLE_PDF_AUTOUPDATE')) {
						$outputlangs = $langs;
						$newlang = '';
						if (getDolGlobalInt('MAIN_MULTILANGS') && empty($newlang) && GETPOST('lang_id', 'aZ09')) {
							$newlang = GETPOST('lang_id', 'aZ09');
						}
						if (getDolGlobalInt('MAIN_MULTILANGS') && empty($newlang)) {
							$newlang = $object->thirdparty->default_lang;
						}
						if (!empty($newlang)) {
							$outputlangs = new Translate("", $conf);
							$outputlangs->setDefaultLang($newlang);
							$outputlangs->load('products');
						}
						$model = $object->model_pdf;
						$ret = $object->fetch($id); // Reload to get new records

						$result = $object->generateDocument($model, $outputlangs, $hidedetails, $hidedesc, $hideref);
						if ($result < 0) {
							setEventMessages($object->error, $object->errors, 'errors');
						}
					}

					unset($_POST['prod_entry_mode']);
					unset($_POST['qty']);
					unset($_POST['type']);
					unset($_POST['remise_percent']);
					unset($_POST['price_ht']);
					unset($_POST['multicurrency_price_ht']);
					unset($_POST['price_ttc']);
					unset($_POST['tva_tx']);
					unset($_POST['product_ref']);
					unset($_POST['product_label']);
					unset($_POST['product_desc']);
					unset($_POST['fournprice']);
					unset($_POST['buying_price']);
					unset($_POST['np_marginRate']);
					unset($_POST['np_markRate']);
					unset($_POST['dp_desc']);
					unset($_POST['idprod']);
					unset($_POST['units']);
					unset($_POST['date_starthour']);
					unset($_POST['date_startmin']);
					unset($_POST['date_startsec']);
					unset($_POST['date_startday']);
					unset($_POST['date_startmonth']);
					unset($_POST['date_startyear']);
					unset($_POST['date_endhour']);
					unset($_POST['date_endmin']);
					unset($_POST['date_endsec']);
					unset($_POST['date_endday']);
					unset($_POST['date_endmonth']);
					unset($_POST['date_endyear']);
					unset($_POST['situations']);
					unset($_POST['progress']);
				} else {
					setEventMessages($object->error, $object->errors, 'errors');
				}

				$action = '';
			}
		}
	} elseif ($action == 'updateline' && $usercancreate && !GETPOST('cancel', 'alpha')) {
		if (!$object->fetch($id) > 0) {
			dol_print_error($db);
		}
		$object->fetch_thirdparty();

		// Clean parameters
		$date_start = '';
		$date_end = '';
		$date_start = dol_mktime(GETPOST('date_starthour'), GETPOST('date_startmin'), GETPOST('date_startsec'), GETPOST('date_startmonth'), GETPOST('date_startday'), GETPOST('date_startyear'));
		$date_end = dol_mktime(GETPOST('date_endhour'), GETPOST('date_endmin'), GETPOST('date_endsec'), GETPOST('date_endmonth'), GETPOST('date_endday'), GETPOST('date_endyear'));
		$description = dol_htmlcleanlastbr(GETPOST('product_desc', 'restricthtml') ? GETPOST('product_desc', 'restricthtml') : GETPOST('desc', 'restricthtml'));
		$vat_rate = (GETPOST('tva_tx') ? GETPOST('tva_tx') : 0);
		$vat_rate = str_replace('*', '', $vat_rate);

		$pu_ht = price2num(GETPOST('price_ht'), '', 2);
		$pu_ttc = price2num(GETPOST('price_ttc'), '', 2);

		$pu_ht_devise = price2num(GETPOST('multicurrency_subprice'), '', 2);
		$pu_ttc_devise = price2num(GETPOST('multicurrency_subprice_ttc'), '', 2);

		$qty = price2num(GETPOST('qty', 'alpha'), 'MS');

		// Define info_bits
		$info_bits = 0;
		if (preg_match('/\*/', $vat_rate)) {
			$info_bits |= 0x01;
		}

		// Define vat_rate
		$vat_rate = str_replace('*', '', $vat_rate);
		$localtax1_rate = get_localtax($vat_rate, 1, $object->thirdparty);
		$localtax2_rate = get_localtax($vat_rate, 2, $object->thirdparty);

		// Add buying price
		$fournprice = price2num(GETPOST('fournprice') ? GETPOST('fournprice') : '');
		$buyingprice = price2num(GETPOST('buying_price') != '' ? GETPOST('buying_price') : ''); // If buying_price is '0', we muste keep this value

		// Prepare a price equivalent for minimum price check
		$pu_equivalent = $pu_ht;
		$pu_equivalent_ttc = $pu_ttc;

		$currency_tx = $object->multicurrency_tx;

		// Check if we have a foreign currency
		// If so, we update the pu_equiv as the equivalent price in base currency
		if ($pu_ht == '' && $pu_ht_devise != '' && $currency_tx != '') {
			$pu_equivalent = $pu_ht_devise * $currency_tx;
		}
		if ($pu_ttc == '' && $pu_ttc_devise != '' && $currency_tx != '') {
			$pu_equivalent_ttc = $pu_ttc_devise * $currency_tx;
		}

		// TODO $pu_equivalent or $pu_equivalent_ttc must be calculated from the one not null taking into account all taxes
		/*
		 if ($pu_equivalent) {
		 $tmp = calcul_price_total(1, $pu_equivalent, 0, $vat_rate, -1, -1, 0, 'HT', $info_bits, $type);
		 $pu_equivalent_ttc = ...
		 } else {
		 $tmp = calcul_price_total(1, $pu_equivalent_ttc, 0, $vat_rate, -1, -1, 0, 'TTC', $info_bits, $type);
		 $pu_equivalent_ht = ...
		 }
		 */

		// Extrafields
		$extralabelsline = $extrafields->fetch_name_optionals_label($object->table_element_line);
		$array_options = $extrafields->getOptionalsFromPost($object->table_element_line);
		// Unset extrafield
		if (is_array($extralabelsline)) {
			// Get extra fields
			foreach ($extralabelsline as $key => $value) {
				unset($_POST["options_".$key]);
			}
		}

		// Define special_code for special lines
		$special_code = GETPOST('special_code', 'int');
		if ($special_code == 3) {
			$special_code = 0;	// Options should not exists on invoices
		}

		$line = new FactureLigne($db);
		$line->fetch(GETPOST('lineid', 'int'));
		$percent = $line->get_prev_progress($object->id);
		$progress = price2num(GETPOST('progress', 'alpha'));

		if ($object->type == Facture::TYPE_CREDIT_NOTE && $object->situation_cycle_ref > 0) {
			// in case of situation credit note
			if ($progress >= 0) {
				$mesg = $langs->trans("CantBeNullOrPositive");
				setEventMessages($mesg, null, 'warnings');
				$error++;
				$result = -1;
			} elseif ($progress < $line->situation_percent) { // TODO : use a modified $line->get_prev_progress($object->id) result
				$mesg = $langs->trans("CantBeLessThanMinPercent");
				setEventMessages($mesg, null, 'warnings');
				$error++;
				$result = -1;
			} elseif ($progress < $percent) {
				$mesg = '<div class="warning">'.$langs->trans("CantBeLessThanMinPercent").'</div>';
				setEventMessages($mesg, null, 'warnings');
				$error++;
				$result = -1;
			}
		}

		$remise_percent = price2num(GETPOST('remise_percent'), '', 2);

		// Check minimum price
		$productid = GETPOST('productid', 'int');
		if (!empty($productid)) {
			$product = new Product($db);
			$product->fetch($productid);

			$type = $product->type;

			$price_min = $product->price_min;
			if ((getDolGlobalString('PRODUIT_MULTIPRICES') || getDolGlobalString('PRODUIT_CUSTOMER_PRICES_BY_QTY_MULTIPRICES')) && !empty($object->thirdparty->price_level)) {
				$price_min = $product->multiprices_min[$object->thirdparty->price_level];
			}
			$price_min_ttc = $product->price_min_ttc;
			if ((getDolGlobalString('PRODUIT_MULTIPRICES') || getDolGlobalString('PRODUIT_CUSTOMER_PRICES_BY_QTY_MULTIPRICES')) && !empty($object->thirdparty->price_level)) {
				$price_min_ttc = $product->multiprices_min_ttc[$object->thirdparty->price_level];
			}

			$label = ((GETPOST('update_label') && GETPOST('product_label')) ? GETPOST('product_label') : '');

			// Check price is not lower than minimum (check is done only for standard or replacement invoices)
			if ($usermustrespectpricemin && ($object->type == Facture::TYPE_STANDARD || $object->type == Facture::TYPE_REPLACEMENT)) {
				if ($pu_equivalent && $price_min && (((float) price2num($pu_equivalent) * (1 - (float) $remise_percent / 100)) < (float) price2num($price_min)) && $price_base_type == 'HT') {
					$mesg = $langs->trans("CantBeLessThanMinPrice", price(price2num($price_min, 'MU'), 0, $langs, 0, 0, -1, $conf->currency));
					setEventMessages($mesg, null, 'errors');
					$error++;
					$action = 'editline';
				} elseif ($pu_equivalent_ttc && $price_min_ttc && ((price2num($pu_equivalent_ttc) * (1 - (float) $remise_percent / 100)) < price2num($price_min_ttc)) && $price_base_type == 'TTC') {
					$mesg = $langs->trans("CantBeLessThanMinPriceInclTax", price(price2num($price_min_ttc, 'MU'), 0, $langs, 0, 0, -1, $conf->currency));
					setEventMessages($mesg, null, 'errors');
					$error++;
					$action = 'editline';
				}
			}
		} else {
			$type = GETPOST('type');
			$label = (GETPOST('product_label') ? GETPOST('product_label') : '');

			// Check parameters
			if (GETPOST('type') < 0) {
				setEventMessages($langs->trans("ErrorFieldRequired", $langs->transnoentitiesnoconv("Type")), null, 'errors');
				$error++;
			}
		}
		if ($qty < 0) {
			$langs->load("errors");
			setEventMessages($langs->trans('ErrorQtyForCustomerInvoiceCantBeNegative'), null, 'errors');
			$error++;
		}
		if (empty($productid) && (($pu_ht < 0 && !getDolGlobalString('FACTURE_ENABLE_NEGATIVE_LINES')) || $pu_ht == '') && (($pu_ht_devise < 0 && !getDolGlobalString('FACTURE_ENABLE_NEGATIVE_LINES')) || $pu_ht_devise == '') && $pu_ttc === '' && $pu_ttc_devise === '' && $object->type != Facture::TYPE_CREDIT_NOTE) { 	// Unit price can be 0 but not ''
			if (($pu_ht < 0 || $pu_ttc < 0) && !getDolGlobalString('FACTURE_ENABLE_NEGATIVE_LINES')) {
				$langs->load("errors");
				if ($object->type == $object::TYPE_DEPOSIT) {
					// Using negative lines on deposit lead to headach and blocking problems when you want to consume them.
					setEventMessages($langs->trans("ErrorLinesCantBeNegativeOnDeposits"), null, 'errors');
				} else {
					setEventMessages($langs->trans("ErrorFieldCantBeNegativeOnInvoice", $langs->transnoentitiesnoconv("UnitPriceHT"), $langs->transnoentitiesnoconv("CustomerAbsoluteDiscountShort")), null, 'errors');
				}
				$error++;
			} else {
				setEventMessages($langs->trans("ErrorFieldRequired", $langs->transnoentitiesnoconv("UnitPriceHT")), null, 'errors');
				$error++;
			}
		}


		// Update line
		if (!$error) {
			if (empty($usercancreatemargin)) {
				foreach ($object->lines as &$line) {
					if ($line->id == GETPOST('lineid', 'int')) {
						$fournprice = $line->fk_fournprice;
						$buyingprice = $line->pa_ht;
						break;
					}
				}
			}

			$price_base_type = 'HT';
			$pu = $pu_ht;
			if (empty($pu) && !empty($pu_ttc)) {
				$pu = $pu_ttc;
				$price_base_type = 'TTC';
			}

			$result = $object->updateline(
				GETPOST('lineid', 'int'),
				$description,
				$pu,
				$qty,
				$remise_percent,
				$date_start,
				$date_end,
				$vat_rate,
				$localtax1_rate,
				$localtax2_rate,
				$price_base_type,
				$info_bits,
				$type,
				GETPOST('fk_parent_line', 'int'),
				0,
				$fournprice,
				$buyingprice,
				$label,
				$special_code,
				$array_options,
				price2num(GETPOST('progress', 'alpha')),
				GETPOST('units', 'alpha'),
				$pu_ht_devise
			);

			if ($result >= 0) {
				if (!getDolGlobalString('MAIN_DISABLE_PDF_AUTOUPDATE')) {
					// Define output language
					$outputlangs = $langs;
					$newlang = '';
					if (getDolGlobalInt('MAIN_MULTILANGS') && empty($newlang) && GETPOST('lang_id', 'aZ09')) {
						$newlang = GETPOST('lang_id', 'aZ09');
					}
					if (getDolGlobalInt('MAIN_MULTILANGS') && empty($newlang)) {
						$newlang = $object->thirdparty->default_lang;
					}
					if (!empty($newlang)) {
						$outputlangs = new Translate("", $conf);
						$outputlangs->setDefaultLang($newlang);
						$outputlangs->load('products');
					}

					$ret = $object->fetch($id); // Reload to get new records
					$object->generateDocument($object->model_pdf, $outputlangs, $hidedetails, $hidedesc, $hideref);
				}

				unset($_POST['qty']);
				unset($_POST['type']);
				unset($_POST['productid']);
				unset($_POST['remise_percent']);
				unset($_POST['price_ht']);
				unset($_POST['multicurrency_price_ht']);
				unset($_POST['price_ttc']);
				unset($_POST['tva_tx']);
				unset($_POST['product_ref']);
				unset($_POST['product_label']);
				unset($_POST['product_desc']);
				unset($_POST['fournprice']);
				unset($_POST['buying_price']);
				unset($_POST['np_marginRate']);
				unset($_POST['np_markRate']);
				unset($_POST['dp_desc']);
				unset($_POST['idprod']);
				unset($_POST['units']);
				unset($_POST['date_starthour']);
				unset($_POST['date_startmin']);
				unset($_POST['date_startsec']);
				unset($_POST['date_startday']);
				unset($_POST['date_startmonth']);
				unset($_POST['date_startyear']);
				unset($_POST['date_endhour']);
				unset($_POST['date_endmin']);
				unset($_POST['date_endsec']);
				unset($_POST['date_endday']);
				unset($_POST['date_endmonth']);
				unset($_POST['date_endyear']);
				unset($_POST['situations']);
				unset($_POST['progress']);
			} else {
				setEventMessages($object->error, $object->errors, 'errors');
			}
		}
	} elseif ($action == 'updatealllines' && $usercancreate && GETPOST('all_percent') == $langs->trans('Modifier')) {	// Update all lines of situation invoice
		if (!$object->fetch($id) > 0) {
			dol_print_error($db);
		}
		if (GETPOST('all_progress') != "") {
			$all_progress = GETPOST('all_progress', 'int');
			foreach ($object->lines as $line) {
				$percent = $line->get_prev_progress($object->id);
				if (floatval($all_progress) < floatval($percent)) {
					$mesg = $langs->trans("Line").' '.$i.' : '.$langs->trans("CantBeLessThanMinPercent");
					setEventMessages($mesg, null, 'warnings');
					$result = -1;
				} else {
					$object->update_percent($line, GETPOST('all_progress'), false);
				}
			}
			$object->update_price(1);
		}
	} elseif ($action == 'updateline' && $usercancreate && !$cancel) {
		header('Location: '.$_SERVER["PHP_SELF"].'?facid='.$id); // To show again edited page
		exit();
	} elseif ($action == 'confirm_situationout' && $confirm == 'yes' && $usercancreate) {
		// Outing situation invoice from cycle
		$object->fetch($id, '', '', '', true);

		if (in_array($object->status, array(Facture::STATUS_CLOSED, Facture::STATUS_VALIDATED))
			&& $object->type == Facture::TYPE_SITUATION
			&& $usercancreate
			&& !$objectidnext
			&& $object->is_last_in_cycle()
			&& $usercanunvalidate
			) {
			$outingError = 0;
			$newCycle = $object->newCycle(); // we need to keep the "situation behavior" so we place it on a new situation cycle
			if ($newCycle > 1) {
				// Search credit notes
				$lastCycle = $object->situation_cycle_ref;
				$lastSituationCounter = $object->situation_counter;
				$linkedCreditNotesList = array();

				if (count($object->tab_next_situation_invoice) > 0) {
					foreach ($object->tab_next_situation_invoice as $next_invoice) {
						if ($next_invoice->type == Facture::TYPE_CREDIT_NOTE
							&& $next_invoice->situation_counter == $object->situation_counter
							&& $next_invoice->fk_facture_source == $object->id
						  ) {
							$linkedCreditNotesList[] = $next_invoice->id;
						}
					}
				}

				$object->situation_cycle_ref = $newCycle;
				$object->situation_counter = 1;
				$object->situation_final = 0;
				if ($object->update($user) > 0) {
					$errors = 0;
					if (count($linkedCreditNotesList) > 0) {
						// now, credit note must follow
						$sql = 'UPDATE '.MAIN_DB_PREFIX.'facture';
						$sql .= ' SET situation_cycle_ref = '.((int) $newCycle);
						$sql .= ' , situation_final=0';
						$sql .= ' , situation_counter='.((int) $object->situation_counter);
						$sql .= ' WHERE rowid IN ('.$db->sanitize(implode(',', $linkedCreditNotesList)).')';

						$resql = $db->query($sql);
						if (!$resql) {
							$errors++;
						}

						// Change each progression persent on each lines
						foreach ($object->lines as $line) {
							// no traitement for special product
							if ($line->product_type == 9) {
								continue;
							}


							if (!empty($object->tab_previous_situation_invoice)) {
								// search the last invoice in cycle
								$lineIndex = count($object->tab_previous_situation_invoice) - 1;
								$searchPreviousInvoice = true;
								while ($searchPreviousInvoice) {
									if ($object->tab_previous_situation_invoice[$lineIndex]->type == Facture::TYPE_SITUATION || $lineIndex < 1) {
										$searchPreviousInvoice = false; // find, exit;
										break;
									} else {
										$lineIndex--; // go to previous invoice in cycle
									}
								}


								$maxPrevSituationPercent = 0;
								foreach ($object->tab_previous_situation_invoice[$lineIndex]->lines as $prevLine) {
									if ($prevLine->id == $line->fk_prev_id) {
										$maxPrevSituationPercent = max($maxPrevSituationPercent, $prevLine->situation_percent);
									}
								}


								$line->situation_percent = $line->situation_percent - $maxPrevSituationPercent;

								if ($line->update() < 0) {
									$errors++;
								}
							}
						}
					}

					if (!$errors) {
						setEventMessages($langs->trans('Updated'), null, 'mesgs');
						header("Location: ".$_SERVER['PHP_SELF']."?id=".$id);
					} else {
						setEventMessages($langs->trans('ErrorOutingSituationInvoiceCreditNote'), array(), 'errors');
					}
				} else {
					setEventMessages($langs->trans('ErrorOutingSituationInvoiceOnUpdate'), array(), 'errors');
				}
			} else {
				setEventMessages($langs->trans('ErrorFindNextSituationInvoice'), array(), 'errors');
			}
		}
	} elseif ($action == 'import_lines_from_object'
		&& $usercancreate
		&& $object->status == Facture::STATUS_DRAFT
		&& ($object->type == Facture::TYPE_STANDARD || $object->type == Facture::TYPE_REPLACEMENT || $object->type == Facture::TYPE_DEPOSIT || $object->type == Facture::TYPE_PROFORMA || $object->type == Facture::TYPE_SITUATION)) {
		// add lines from objectlinked
		$fromElement = GETPOST('fromelement');
		$fromElementid = GETPOST('fromelementid');
		$importLines = GETPOST('line_checkbox');

		if (!empty($importLines) && is_array($importLines) && !empty($fromElement) && ctype_alpha($fromElement) && !empty($fromElementid)) {
			if ($fromElement == 'commande') {
				dol_include_once('/'.$fromElement.'/class/'.$fromElement.'.class.php');
				$lineClassName = 'OrderLine';
			} elseif ($fromElement == 'propal') {
				dol_include_once('/comm/'.$fromElement.'/class/'.$fromElement.'.class.php');
				$lineClassName = 'PropaleLigne';
			}
			$nextRang = count($object->lines) + 1;
			$importCount = 0;
			$error = 0;
			foreach ($importLines as $lineId) {
				$lineId = intval($lineId);
				$originLine = new $lineClassName($db);
				if (intval($fromElementid) > 0 && $originLine->fetch($lineId) > 0) {
					$originLine->fetch_optionals();
					$desc = $originLine->desc;
					$pu_ht = $originLine->subprice;
					$qty = $originLine->qty;
					$txtva = $originLine->tva_tx;
					$txlocaltax1 = $originLine->localtax1_tx;
					$txlocaltax2 = $originLine->localtax2_tx;
					$fk_product = $originLine->fk_product;
					$remise_percent = $originLine->remise_percent;
					$date_start = $originLine->date_start;
					$date_end = $originLine->date_end;
					$ventil = 0;
					$info_bits = $originLine->info_bits;
					$fk_remise_except = $originLine->fk_remise_except;
					$price_base_type = 'HT';
					$pu_ttc = 0;
					$type = $originLine->product_type;
					$rang = $nextRang++;
					$special_code = $originLine->special_code;
					$origin = $originLine->element;
					$origin_id = $originLine->id;
					$fk_parent_line = 0;
					$fk_fournprice = $originLine->fk_fournprice;
					$pa_ht = $originLine->pa_ht;
					$label = $originLine->label;
					$array_options = $originLine->array_options;
					if ($object->type == Facture::TYPE_SITUATION) {
						$situation_percent = 0;
					} else {
						$situation_percent = 100;
					}
					$fk_prev_id = '';
					$fk_unit = $originLine->fk_unit;
					$pu_ht_devise = $originLine->multicurrency_subprice;

					$res = $object->addline($desc, $pu_ht, $qty, $txtva, $txlocaltax1, $txlocaltax2, $fk_product, $remise_percent, $date_start, $date_end, $ventil, $info_bits, $fk_remise_except, $price_base_type, $pu_ttc, $type, $rang, $special_code, $origin, $origin_id, $fk_parent_line, $fk_fournprice, $pa_ht, $label, $array_options, $situation_percent, $fk_prev_id, $fk_unit, $pu_ht_devise);

					if ($res > 0) {
						$importCount++;
					} else {
						$error++;
					}
				} else {
					$error++;
				}
			}

			if ($error) {
				setEventMessages($langs->trans('ErrorsOnXLines', $error), null, 'errors');
			}
		}
	}

	// Actions when printing a doc from card
	include DOL_DOCUMENT_ROOT.'/core/actions_printing.inc.php';

	// Actions to send emails
	if (empty($id)) {
		$id = $facid;
	}
	$triggersendname = 'BILL_SENTBYMAIL';
	$paramname = 'id';
	$autocopy = 'MAIN_MAIL_AUTOCOPY_INVOICE_TO';
	$trackid = 'inv'.$object->id;
	include DOL_DOCUMENT_ROOT.'/core/actions_sendmails.inc.php';

	// Actions to build doc
	$upload_dir = $conf->facture->multidir_output[!empty($object->entity) ? $object->entity : $conf->entity];
	$permissiontoadd = $usercancreate;
	include DOL_DOCUMENT_ROOT.'/core/actions_builddoc.inc.php';


	if ($action == 'update_extras') {
		$object->oldcopy = dol_clone($object, 2);

		// Fill array 'array_options' with data from add form
		$ret = $extrafields->setOptionalsFromPost(null, $object, GETPOST('attribute', 'restricthtml'));
		if ($ret < 0) {
			$error++;
		}

		if (!$error) {
			// Actions on extra fields
			$result = $object->insertExtraFields('BILL_MODIFY');
			if ($result < 0) {
				setEventMessages($object->error, $object->errors, 'errors');
				$error++;
			}
		}

		if ($error) {
			$action = 'edit_extras';
		}
	}

	if (getDolGlobalString('MAIN_DISABLE_CONTACTS_TAB') && $usercancreate) {
		if ($action == 'addcontact') {
			$result = $object->fetch($id);

			if ($result > 0 && $id > 0) {
				$contactid = (GETPOST('userid') ? GETPOST('userid') : GETPOST('contactid'));
				$typeid = (GETPOST('typecontact') ? GETPOST('typecontact') : GETPOST('type'));
				$result = $object->add_contact($contactid, $typeid, GETPOST("source", 'aZ09'));
			}

			if ($result >= 0) {
				header("Location: ".$_SERVER['PHP_SELF']."?id=".$object->id);
				exit();
			} else {
				if ($object->error == 'DB_ERROR_RECORD_ALREADY_EXISTS') {
					$langs->load("errors");
					setEventMessages($langs->trans("ErrorThisContactIsAlreadyDefinedAsThisType"), null, 'errors');
				} else {
					setEventMessages($object->error, $object->errors, 'errors');
				}
			}
		} elseif ($action == 'swapstatut') {
			// toggle the status of a contact
			if ($object->fetch($id)) {
				$result = $object->swapContactStatus(GETPOST('ligne', 'int'));
			} else {
				dol_print_error($db);
			}
		} elseif ($action == 'deletecontact') {
			// Delete a contact
			$object->fetch($id);
			$result = $object->delete_contact($lineid);

			if ($result >= 0) {
				header("Location: ".$_SERVER['PHP_SELF']."?id=".$object->id);
				exit();
			} else {
				dol_print_error($db);
			}
		}

		if ($error) {
			$action = 'edit_extras';
		}
	}
}


/*
 * View
 */


$form = new Form($db);
$formother = new FormOther($db);
$formfile = new FormFile($db);
$formmargin = new FormMargin($db);
$soc = new Societe($db);
$paymentstatic = new Paiement($db);
$bankaccountstatic = new Account($db);
if (isModEnabled('project')) {
	$formproject = new FormProjets($db);
}

$now = dol_now();

$title = $object->ref." - ".$langs->trans('Card');
if ($action == 'create') {
	$title = $langs->trans("NewBill");
}
$help_url = "EN:Customers_Invoices|FR:Factures_Clients|ES:Facturas_a_clientes";

llxHeader('', $title, $help_url);

// Mode creation

if ($action == 'create') {
	$facturestatic = new Facture($db);
	$extrafields->fetch_name_optionals_label($facturestatic->table_element);

	print load_fiche_titre($langs->trans('NewBill'), '', 'bill');

	if ($socid > 0) {
		$res = $soc->fetch($socid);
	}

	$currency_code = $conf->currency;

	$cond_reglement_id = GETPOST('cond_reglement_id', 'int');
	$mode_reglement_id = GETPOST('mode_reglement_id', 'int');
	$fk_account = GETPOST('fk_account', 'int');

	// Load objectsrc
	//$remise_absolue = 0;
	if (!empty($origin) && !empty($originid)) {
		// Parse element/subelement (ex: project_task)
		$element = $subelement = $origin;
		$regs = array();
		if (preg_match('/^([^_]+)_([^_]+)/i', $origin, $regs)) {
			$element = $regs[1];
			$subelement = $regs[2];
		}

		if ($element == 'project') {
			$projectid = $originid;

			if (empty($cond_reglement_id)) {
				$cond_reglement_id = $soc->cond_reglement_id;
			}
			if (empty($mode_reglement_id)) {
				$mode_reglement_id = $soc->mode_reglement_id;
			}
			if (empty($fk_account)) {
				$fk_account = $soc->fk_account;
			}
			if (!$remise_percent) {
				$remise_percent = $soc->remise_percent;
			}
			if (!$dateinvoice) {
				// Do not set 0 here (0 for a date is 1970)
				$dateinvoice = (empty($dateinvoice) ? (!getDolGlobalString('MAIN_AUTOFILL_DATE') ?-1 : '') : $dateinvoice);
			}
		} else {
			// For compatibility
			if ($element == 'order' || $element == 'commande') {
				$element = $subelement = 'commande';
			}
			if ($element == 'propal') {
				$element = 'comm/propal';
				$subelement = 'propal';
			}
			if ($element == 'contract') {
				$element = $subelement = 'contrat';
			}
			if ($element == 'shipping') {
				$element = $subelement = 'expedition';
			}

			dol_include_once('/'.$element.'/class/'.$subelement.'.class.php');

			$classname = ucfirst($subelement);
			$objectsrc = new $classname($db);
			$objectsrc->fetch($originid);
			if (empty($objectsrc->lines) && method_exists($objectsrc, 'fetch_lines')) {
				$objectsrc->fetch_lines();
			}
			$objectsrc->fetch_thirdparty();

			$projectid = (!empty($projectid) ? $projectid : $objectsrc->fk_project);
			$ref_client = (!empty($objectsrc->ref_client) ? $objectsrc->ref_client : (!empty($objectsrc->ref_customer) ? $objectsrc->ref_customer : ''));

			// only if socid not filled else it's allready done upper
			if (empty($socid)) {
				$soc = $objectsrc->thirdparty;
			}

			$dateinvoice = (empty($dateinvoice) ? (!getDolGlobalString('MAIN_AUTOFILL_DATE') ?-1 : '') : $dateinvoice);

			if ($element == 'expedition') {
				$ref_client = (!empty($objectsrc->ref_customer) ? $objectsrc->ref_customer : '');

				$elem = $subelem = $objectsrc->origin;
				$expeoriginid = $objectsrc->origin_id;
				dol_include_once('/'.$elem.'/class/'.$subelem.'.class.php');
				$classname = ucfirst($subelem);

				$expesrc = new $classname($db);
				$expesrc->fetch($expeoriginid);

				$cond_reglement_id 	= (!empty($expesrc->cond_reglement_id) ? $expesrc->cond_reglement_id : (!empty($soc->cond_reglement_id) ? $soc->cond_reglement_id : 1));
				$mode_reglement_id 	= (!empty($expesrc->mode_reglement_id) ? $expesrc->mode_reglement_id : (!empty($soc->mode_reglement_id) ? $soc->mode_reglement_id : 0));
				$fk_account         = (!empty($expesrc->fk_account) ? $expesrc->fk_account : (!empty($soc->fk_account) ? $soc->fk_account : 0));
				//$remise_percent 	= (!empty($expesrc->remise_percent) ? $expesrc->remise_percent : (!empty($soc->remise_percent) ? $soc->remise_percent : 0));
				//$remise_absolue 	= (!empty($expesrc->remise_absolue) ? $expesrc->remise_absolue : (!empty($soc->remise_absolue) ? $soc->remise_absolue : 0));

				if (isModEnabled('multicurrency')) {
					$currency_code 	= (!empty($expesrc->multicurrency_code) ? $expesrc->multicurrency_code : (!empty($soc->multicurrency_code) ? $soc->multicurrency_code : $objectsrc->multicurrency_code));
					$currency_tx 	= (!empty($expesrc->multicurrency_tx) ? $expesrc->multicurrency_tx : (!empty($soc->multicurrency_tx) ? $soc->multicurrency_tx : $objectsrc->multicurrency_tx));
				}

				//Replicate extrafields
				$expesrc->fetch_optionals();
				$object->array_options = $expesrc->array_options;
			} else {
				$cond_reglement_id 	= (!empty($objectsrc->cond_reglement_id) ? $objectsrc->cond_reglement_id : (!empty($soc->cond_reglement_id) ? $soc->cond_reglement_id : 0));
				$mode_reglement_id 	= (!empty($objectsrc->mode_reglement_id) ? $objectsrc->mode_reglement_id : (!empty($soc->mode_reglement_id) ? $soc->mode_reglement_id : 0));
				$fk_account         = (!empty($objectsrc->fk_account) ? $objectsrc->fk_account : (!empty($soc->fk_account) ? $soc->fk_account : 0));
				//$remise_percent 	= (!empty($objectsrc->remise_percent) ? $objectsrc->remise_percent : (!empty($soc->remise_percent) ? $soc->remise_percent : 0));
				//$remise_absolue 	= (!empty($objectsrc->remise_absolue) ? $objectsrc->remise_absolue : (!empty($soc->remise_absolue) ? $soc->remise_absolue : 0));

				if (isModEnabled('multicurrency')) {
					if (!empty($objectsrc->multicurrency_code)) {
						$currency_code = $objectsrc->multicurrency_code;
					}
					if (getDolGlobalString('MULTICURRENCY_USE_ORIGIN_TX') && !empty($objectsrc->multicurrency_tx)) {
						$currency_tx = $objectsrc->multicurrency_tx;
					}
				}

				// Replicate extrafields
				$objectsrc->fetch_optionals();
				$object->array_options = $objectsrc->array_options;
			}
		}
	} else {
		$cond_reglement_id 	= empty($soc->cond_reglement_id) ? $cond_reglement_id : $soc->cond_reglement_id;
		$mode_reglement_id  = empty($soc->mode_reglement_id) ? $mode_reglement_id : $soc->mode_reglement_id;
		$fk_account         = empty($soc->fk_account) ? $fk_account : $soc->fk_account;
		//$remise_percent 	= $soc->remise_percent;
		//$remise_absolue 	= 0;
		$dateinvoice = (empty($dateinvoice) ? (!getDolGlobalString('MAIN_AUTOFILL_DATE') ?-1 : '') : $dateinvoice); // Do not set 0 here (0 for a date is 1970)

		if (isModEnabled('multicurrency') && !empty($soc->multicurrency_code)) {
			$currency_code = $soc->multicurrency_code;
		}
	}

	// If form was posted (but error returned), we must reuse the value posted in priority (standard Dolibarr behaviour)
	if (!GETPOST('changecompany')) {
		if (GETPOSTISSET('cond_reglement_id')) {
			$cond_reglement_id = GETPOST('cond_reglement_id', 'int');
		}
		if (GETPOSTISSET('mode_reglement_id')) {
			$mode_reglement_id = GETPOST('mode_reglement_id', 'int');
		}
		if (GETPOSTISSET('cond_reglement_id')) {
			$fk_account = GETPOST('fk_account', 'int');
		}
	}

	// when payment condition is empty (means not override by payment condition form a other object, like third-party), try to use default value
	if (empty($cond_reglement_id)) {
		$cond_reglement_id = GETPOST("cond_reglement_id", 'int');
	}

	// when payment mode is empty (means not override by payment mode form a other object, like third-party), try to use default value
	if (empty($mode_reglement_id)) {
		$mode_reglement_id = GETPOST("mode_reglement_id", 'int');
	}

	// when bank account is empty (means not override by payment mode form a other object, like third-party), try to use default value
	// if ($socid > 0 && $fk_account) {	// A company has already been set and it has a default fk_account
	// 	$fk_account = GETPOSTISSET('fk_account') ? GETPOST("fk_account", 'int') : $fk_account;	// The GETPOST is used only if form was posted to avoid to take default value, because in such case, the default must be the one of the company
	// } else {	// No company forced
	// 	$fk_account = GETPOST("fk_account", 'int');
	// }

	if (!empty($soc->id)) {
		$absolute_discount = $soc->getAvailableDiscounts();
	}
	$note_public = $object->getDefaultCreateValueFor('note_public', ((!empty($origin) && !empty($originid) && is_object($objectsrc) && getDolGlobalString('FACTURE_REUSE_NOTES_ON_CREATE_FROM')) ? $objectsrc->note_public : null));
	$note_private = $object->getDefaultCreateValueFor('note_private', ((!empty($origin) && !empty($originid) && is_object($objectsrc) && getDolGlobalString('FACTURE_REUSE_NOTES_ON_CREATE_FROM')) ? $objectsrc->note_private : null));

	if (!empty($conf->use_javascript_ajax)) {
		require_once DOL_DOCUMENT_ROOT.'/core/lib/ajax.lib.php';
		print ajax_combobox('fac_replacement');
		print ajax_combobox('fac_avoir');
		print ajax_combobox('situations');
	}

	if ($origin == 'contrat') {
		$langs->load("admin");
		$text = $langs->trans("ToCreateARecurringInvoice");
		$text .= ' '.$langs->trans("ToCreateARecurringInvoiceGene", $langs->transnoentitiesnoconv("MenuFinancial"), $langs->transnoentitiesnoconv("BillsCustomers"), $langs->transnoentitiesnoconv("ListOfTemplates"));
		if (!getDolGlobalString('INVOICE_DISABLE_AUTOMATIC_RECURRING_INVOICE')) {
			$text .= ' '.$langs->trans("ToCreateARecurringInvoiceGeneAuto", $langs->transnoentitiesnoconv('Module2300Name'));
		}
		print info_admin($text, 0, 0, 0, 'opacitymedium').'<br>';
	}

	print '<form name="add" action="'.$_SERVER["PHP_SELF"].'" method="POST" id="formtocreate" name="formtocreate">';
	print '<input type="hidden" name="token" value="'.newToken().'">';
	print '<input type="hidden" name="action" id="formtocreateaction" value="add">';
	print '<input type="hidden" name="changecompany" value="0">';	// will be set to 1 by javascript so we know post is done after a company change
	if ($soc->id > 0) {
		print '<input type="hidden" name="socid" value="'.$soc->id.'">'."\n";
	}
	print '<input type="hidden" name="backtopage" value="'.$backtopage.'">';
	print '<input name="ref" type="hidden" value="provisoire">';
	print '<input name="ref_client" type="hidden" value="'.$ref_client.'">';
	print '<input name="force_cond_reglement_id" type="hidden" value="0">';
	print '<input name="force_mode_reglement_id" type="hidden" value="0">';
	print '<input name="force_fk_account" type="hidden" value="0">';
	print '<input type="hidden" name="origin" value="'.$origin.'">';
	print '<input type="hidden" name="originid" value="'.$originid.'">';
	print '<input type="hidden" name="originentity" value="'.GETPOST('originentity').'">';
	if (!empty($currency_tx)) {
		print '<input type="hidden" name="originmulticurrency_tx" value="'.$currency_tx.'">';
	}

	print dol_get_fiche_head('');

	// Call Hook tabContentCreateInvoice
	$parameters = array();
	// Note that $action and $object may be modified by hook
	$reshook = $hookmanager->executeHooks('tabContentCreateInvoice', $parameters, $object, $action);
	if (empty($reshook)) {
		print '<table class="border centpercent">';

		// Ref
		//print '<tr><td class="titlefieldcreate fieldrequired">'.$langs->trans('Ref').'</td><td colspan="2">'.$langs->trans('Draft').'</td></tr>';

		$exampletemplateinvoice = new FactureRec($db);
		$invoice_predefined = new FactureRec($db);
		if (empty($origin) && empty($originid) && GETPOST('fac_rec', 'int') > 0) {
			$invoice_predefined->fetch(GETPOST('fac_rec', 'int'));
		}

		// Thirdparty
		if ($soc->id > 0 && (!GETPOST('fac_rec', 'int') || !empty($invoice_predefined->frequency))) {
			// If thirdparty known and not a predefined invoiced without a recurring rule
			print '<tr><td class="fieldrequired">'.$langs->trans('Customer').'</td>';
			print '<td colspan="2">';
			print $soc->getNomUrl(1, 'customer');
			print '<input type="hidden" name="socid" value="'.$soc->id.'">';
			// Outstanding Bill
			$arrayoutstandingbills = $soc->getOutstandingBills();
			$outstandingBills = $arrayoutstandingbills['opened'];
			print ' - <span class="opacitymedium">'.$langs->trans('CurrentOutstandingBill').':</span> ';
			print '<span class="amount">'.price($outstandingBills, '', $langs, 0, 0, -1, $conf->currency).'</span>';
			if ($soc->outstanding_limit != '') {
				if ($outstandingBills > $soc->outstanding_limit) {
					print img_warning($langs->trans("OutstandingBillReached"));
				}
				print ' / '.price($soc->outstanding_limit, '', $langs, 0, 0, -1, $conf->currency);
			}
			print '</td>';
			print '</tr>'."\n";
		} else {
			print '<tr><td class="fieldrequired">'.$langs->trans('Customer').'</td>';
			print '<td colspan="2">';
			$filter = '((s.client:IN:1,2,3) AND (s.status:=:1))';
			print img_picto('', 'company', 'class="pictofixedwidth"').$form->select_company($soc->id, 'socid', $filter, 'SelectThirdParty', 1, 0, null, 0, 'minwidth300 widthcentpercentminusxx maxwidth500');
			// Option to reload page to retrieve customer informations.
			if (!getDolGlobalString('RELOAD_PAGE_ON_CUSTOMER_CHANGE_DISABLED')) {
				print '<script>
				$(document).ready(function() {
					$("#socid").change(function() {
						/*
						console.log("Submit page");
						$(\'input[name="action"]\').val(\'create\');
						$(\'input[name="force_cond_reglement_id"]\').val(\'1\');
						$(\'input[name="force_mode_reglement_id"]\').val(\'1\');
						$(\'input[name="force_fk_account"]\').val(\'1\');
						$("#formtocreate").submit(); */

						// For company change, we must submit page with action=create instead of action=add
						console.log("We have changed the company - Resubmit page");
						jQuery("input[name=changecompany]").val("1");
						jQuery("#formtocreateaction").val("create");
						jQuery("#formtocreate").submit();
					});
				});
				</script>';
			}
			if (!GETPOST('fac_rec', 'int')) {
				print ' <a href="'.DOL_URL_ROOT.'/societe/card.php?action=create&client=3&fournisseur=0&backtopage='.urlencode($_SERVER["PHP_SELF"].'?action=create').'"><span class="fa fa-plus-circle valignmiddle paddingleft" title="'.$langs->trans("AddThirdParty").'"></span></a>';
			}
			print '</td>';
			print '</tr>'."\n";
		}

		// Overwrite some values if creation of invoice is from a predefined invoice
		if (empty($origin) && empty($originid) && GETPOST('fac_rec', 'int') > 0) {
			$invoice_predefined->fetch(GETPOST('fac_rec', 'int'));

			$dateinvoice = $invoice_predefined->date_when; // To use next gen date by default later
			if (empty($projectid)) {
				$projectid = $invoice_predefined->fk_project;
			}
			$cond_reglement_id = $invoice_predefined->cond_reglement_id;
			$mode_reglement_id = $invoice_predefined->mode_reglement_id;
			$fk_account = $invoice_predefined->fk_account;
			$note_public = $invoice_predefined->note_public;
			$note_private = $invoice_predefined->note_private;

			if (!empty($invoice_predefined->multicurrency_code)) {
				$currency_code = $invoice_predefined->multicurrency_code;
			}
			if (!empty($invoice_predefined->multicurrency_tx)) {
				$currency_tx = $invoice_predefined->multicurrency_tx;
			}

			$sql = 'SELECT r.rowid, r.titre as title, r.total_ttc';
			$sql .= ' FROM '.MAIN_DB_PREFIX.'facture_rec as r';
			$sql .= ' WHERE r.fk_soc = '.((int) $invoice_predefined->socid);

			$resql = $db->query($sql);
			if ($resql) {
				$num = $db->num_rows($resql);
				$i = 0;

				if ($num > 0) {
					print '<tr><td>'.$langs->trans('CreateFromRepeatableInvoice').'</td><td>';
					//print '<input type="hidden" name="fac_rec" id="fac_rec" value="'.GETPOST('fac_rec', 'int').'">';
					print '<select class="flat" id="fac_rec" name="fac_rec">'; // We may want to change the template to use
					print '<option value="0" selected></option>';
					while ($i < $num) {
						$objp = $db->fetch_object($resql);
						print '<option value="'.$objp->rowid.'"';
						if (GETPOST('fac_rec', 'int') == $objp->rowid) {
							print ' selected';
							$exampletemplateinvoice->fetch(GETPOST('fac_rec', 'int'));
						}
						print '>'.$objp->title.' ('.price($objp->total_ttc).' '.$langs->trans("TTC").')</option>';
						$i++;
					}
					print '</select>';

					print ajax_combobox("fac_rec");

					// Option to reload page to retrieve customer informations. Note, this clear other input
					if (!getDolGlobalString('RELOAD_PAGE_ON_TEMPLATE_CHANGE_DISABLED')) {
						print '<script type="text/javascript">
						$(document).ready(function() {
							$("#fac_rec").change(function() {
								console.log("We have changed the template invoice - Reload page");
								var fac_rec = $(this).val();
								var socid = $(\'#socid\').val();
								// For template invoice change, we must reuse data of template, not input already done, so we call a GET with action=create, not a POST submit.
								window.location.href = "'.$_SERVER["PHP_SELF"].'?action=create&socid="+socid+"&fac_rec="+fac_rec;
							});
						});
						</script>';
					}
					print '</td></tr>';
				}
				$db->free($resql);
			} else {
				dol_print_error($db);
			}
		}

		print '<tr><td class="tdtop fieldrequired">'.$langs->trans('Type').'</td><td colspan="2">';
		print '<div class="tagtable">'."\n";

		// Standard invoice
		print '<div class="tagtr listofinvoicetype"><div class="tagtd listofinvoicetype">';
		$tmp = '<input type="radio" id="radio_standard" name="type" value="0"'.(GETPOST('type', 'int') ? '' : ' checked').'> ';
		$tmp  = $tmp.'<label for="radio_standard" >'.$langs->trans("InvoiceStandardAsk").'</label>';
		$desc = $form->textwithpicto($tmp, $langs->transnoentities("InvoiceStandardDesc"), 1, 'help', '', 0, 3, 'standardonsmartphone');
		print '<table class="nobordernopadding"><tr>';
		print '<td>';
		print $desc;
		print '</td>';
		if ((($origin == 'propal') || ($origin == 'commande')) && (!empty($originid))) {
			/*print '<td class="nowrap" style="padding-left: 5px">';
			$arraylist = array(
				//'amount' => $langs->transnoentitiesnoconv('FixAmount', $langs->transnoentitiesnoconv('Deposit')),
				//'variable' => $langs->transnoentitiesnoconv('VarAmountOneLine', $langs->transnoentitiesnoconv('Deposit')),
				'variablealllines' => $langs->transnoentitiesnoconv('VarAmountAllLines')
			);
			print $form->selectarray('typestandard', $arraylist, GETPOST('typestandard', 'aZ09'), 0, 0, 0, '', 1);
			print '</td>';*/
			print '<td class="nowrap" style="padding-left: 15px">';
			print '<span class="opacitymedium">'.$langs->trans('PercentOfOriginalObject').'</span>:<input class="right" placeholder="100%" type="text" id="valuestandardinvoice" name="valuestandardinvoice" size="3" value="'.(GETPOSTISSET('valuestandardinvoice') ? GETPOST('valuestandardinvoice', 'alpha') : '100%').'"/>';
			print '</td>';
		}
		print '</tr></table>';
		print '</div></div>';

		if ((empty($origin)) || ((($origin == 'propal') || ($origin == 'commande')) && (!empty($originid)))) {
			// Deposit - Down payment
			if (!getDolGlobalString('INVOICE_DISABLE_DEPOSIT')) {
				print '<div class="tagtr listofinvoicetype"><div class="tagtd listofinvoicetype">';
				$tmp = '<input type="radio" id="radio_deposit" name="type" value="3"'.(GETPOST('type') == 3 ? ' checked' : '').'> ';
				print '<script type="text/javascript">
				jQuery(document).ready(function() {
					jQuery("#typestandardinvoice, #valuestandardinvoice").click(function() {
						jQuery("#radio_standard").prop("checked", true);
					});
					jQuery("#typedeposit, #valuedeposit").click(function() {
						jQuery("#radio_deposit").prop("checked", true);
					});
					jQuery("#typedeposit").change(function() {
						console.log("We change type of down payment");
						jQuery("#radio_deposit").prop("checked", true);
						setRadioForTypeOfInvoice();
					});
					jQuery("#radio_standard, #radio_deposit, #radio_replacement, #radio_creditnote, #radio_template").change(function() {
						setRadioForTypeOfInvoice();
					});
					function setRadioForTypeOfInvoice() {
						console.log("Change radio");
						if (jQuery("#radio_deposit").prop("checked") && (jQuery("#typedeposit").val() == \'amount\' || jQuery("#typedeposit").val() == \'variable\')) {
							jQuery(".checkforselect").prop("disabled", true);
							jQuery(".checkforselect").prop("checked", false);
						} else {
							jQuery(".checkforselect").prop("disabled", false);
							jQuery(".checkforselect").prop("checked", true);
						}
					}
				});
				</script>';

				print '<table class="nobordernopadding"><tr>';
				print '<td>';
				$tmp  = $tmp.'<label for="radio_deposit">'.$langs->trans("InvoiceDeposit").'</label>';
				$desc = $form->textwithpicto($tmp, $langs->transnoentities("InvoiceDepositDesc"), 1, 'help', '', 0, 3, 'depositonsmartphone');
				print $desc;
				print '</td>';
				if (($origin == 'propal') || ($origin == 'commande')) {
					print '<td class="nowrap" style="padding-left: 15px">';
					$arraylist = array(
						'amount' => $langs->transnoentitiesnoconv('FixAmount', $langs->transnoentitiesnoconv('Deposit')),
						'variable' => $langs->transnoentitiesnoconv('VarAmountOneLine', $langs->transnoentitiesnoconv('Deposit')),
						'variablealllines' => $langs->transnoentitiesnoconv('VarAmountAllLines')
					);
					$typedeposit = GETPOST('typedeposit', 'aZ09');
					$valuedeposit = GETPOST('valuedeposit', 'int');
					if (empty($typedeposit) && !empty($objectsrc->deposit_percent)) {
						$origin_payment_conditions_deposit_percent = getDictionaryValue('c_payment_term', 'deposit_percent', $objectsrc->cond_reglement_id);
						if (!empty($origin_payment_conditions_deposit_percent)) {
							$typedeposit = 'variable';
						}
					}
					if (empty($valuedeposit) && $typedeposit == 'variable' && !empty($objectsrc->deposit_percent)) {
						$valuedeposit = $objectsrc->deposit_percent;
					}
					print $form->selectarray('typedeposit', $arraylist, $typedeposit, 0, 0, 0, '', 1);
					print '</td>';
					print '<td class="nowrap" style="padding-left: 5px">';
					print '<span class="opacitymedium paddingleft">'.$langs->trans("AmountOrPercent").'</span><input type="text" id="valuedeposit" name="valuedeposit" class="width75 right" value="'.$valuedeposit.'"/>';
					print '</td>';
				}
				print '</tr></table>';

				print '</div></div>';
			}
		}

		if ($socid > 0) {
			if (getDolGlobalString('INVOICE_USE_SITUATION')) {
				// First situation invoice
				print '<div class="tagtr listofinvoicetype"><div class="tagtd listofinvoicetype">';
				$tmp = '<input id="radio_situation" type="radio" name="type" value="5"'.(GETPOST('type') == 5 ? ' checked' : '').'> ';
				$tmp  = $tmp.'<label for="radio_situation" >'.$langs->trans("InvoiceFirstSituationAsk").'</label>';
				$desc = $form->textwithpicto($tmp, $langs->transnoentities("InvoiceFirstSituationDesc"), 1, 'help', '', 0, 3, 'firstsituationonsmartphone');
				print $desc;
				print '</div></div>';

				// Next situation invoice
				$opt = $form->selectSituationInvoices(GETPOST('originid', 'int'), $socid);

				print '<div class="tagtr listofinvoicetype"><div class="tagtd listofinvoicetype">';
				$tmp = '<input type="radio" name="type" value="5"'.(GETPOST('type') == 5 && GETPOST('originid', 'int') ? ' checked' : '');
				if ($opt == ('<option value ="0" selected>'.$langs->trans('NoSituations').'</option>') || (GETPOST('origin') && GETPOST('origin') != 'facture' && GETPOST('origin') != 'commande')) {
					$tmp .= ' disabled';
				}
				$tmp .= '> ';
				$text = $tmp.'<label>'.$langs->trans("InvoiceSituationAsk").'</label> ';
				$text .= '<select class="flat" id="situations" name="situations"';
				if ($opt == ('<option value ="0" selected>'.$langs->trans('NoSituations').'</option>') || (GETPOST('origin') && GETPOST('origin') != 'facture' && GETPOST('origin') != 'commande')) {
					$text .= ' disabled';
				}
				$text .= '>';
				$text .= $opt;
				$text .= '</select>';
				$desc = $form->textwithpicto($text, $langs->transnoentities("InvoiceSituationDesc"), 1, 'help', '', 0, 3);
				print $desc;
				print '</div></div>';
			}

			// Replacement
			if (!getDolGlobalString('INVOICE_DISABLE_REPLACEMENT')) {
				// Type de facture
				$facids = $facturestatic->list_replacable_invoices($soc->id);
				if ($facids < 0) {
					dol_print_error($db, $facturestatic->error, $facturestatic->errors);
					exit();
				}
				$options = "";
				if (is_array($facids)) {
					foreach ($facids as $facparam) {
						$options .= '<option value="'.$facparam ['id'].'"';
						if ($facparam['id'] == GETPOST('fac_replacement', 'int')) {
							$options .= ' selected';
						}
						$options .= '>'.$facparam['ref'];
						$options .= ' ('.$facturestatic->LibStatut($facparam['paid'], $facparam['status'], 0, $facparam['alreadypaid']).')';
						$options .= '</option>';
					}
				}

				print '<!-- replacement line -->';
				print '<div class="tagtr listofinvoicetype"><div class="tagtd listofinvoicetype">';
				$tmp = '<input type="radio" name="type" id="radio_replacement" value="1"'.(GETPOST('type') == 1 ? ' checked' : '');
				if (!$options || $invoice_predefined->id > 0) {
					$tmp .= ' disabled';
				}
				$tmp .= '> ';
				print '<script type="text/javascript">
				jQuery(document).ready(function() {
					jQuery("#fac_replacement").change(function() {
						jQuery("#radio_replacement").prop("checked", true);
					});
				});
				</script>';
				$text = $tmp.'<label for="radio_replacement">'.$langs->trans("InvoiceReplacementAsk").'</label>';
				$text .= '<select class="flat" name="fac_replacement" id="fac_replacement"';
				if (!$options || $invoice_predefined->id > 0) {
					$text .= ' disabled';
				}
				$text .= '>';
				if ($options) {
					$text .= '<option value="-1">&nbsp;</option>';
					$text .= $options;
				} else {
					$text .= '<option value="-1">'.$langs->trans("NoReplacableInvoice").'</option>';
				}
				$text .= '</select>';
				$desc = $form->textwithpicto($text, $langs->transnoentities("InvoiceReplacementDesc"), 1, 'help', '', 0, 3);
				print $desc;
				print '</div></div>';
			}
		} else {
			if (getDolGlobalString('INVOICE_USE_SITUATION')) {
				print '<div class="tagtr listofinvoicetype"><div class="tagtd listofinvoicetype">';
				$tmp = '<input type="radio" name="type" id="radio_situation" value="0" disabled> ';
				$text = $tmp.'<label>'.$langs->trans("InvoiceSituationAsk").'</label> ';
				$text .= '<span class="opacitymedium">('.$langs->trans("YouMustCreateInvoiceFromThird").')</span> ';
				$desc = $form->textwithpicto($text, $langs->transnoentities("InvoiceFirstSituationDesc"), 1, 'help', '', 0, 3, 'firstsituationonsmartphone');
				print $desc;
				print '</div></div>';
			}

			print '<div class="tagtr listofinvoicetype"><div class="tagtd listofinvoicetype">';
			$tmp = '<input type="radio" name="type" id="radio_replacement" value="0" disabled> ';
			$text = $tmp.'<label for="radio_replacement" class="opacitymedium">'.$langs->trans("InvoiceReplacement").'</label> ';
			//$text .= '<span class="opacitymedium hideonsmartphone">('.$langs->trans("YouMustCreateInvoiceFromThird").')</span> ';
			$desc = $form->textwithpicto($text, $langs->transnoentities("InvoiceReplacementDesc").'<br><br>'.$langs->trans("YouMustCreateInvoiceFromThird"), 1, 'help', '', 0, 3, 'replacementonsmartphone');
			print $desc;
			print '</div></div>';
		}

		if (empty($origin)) {
			if ($socid > 0) {
				// Credit note
				if (!getDolGlobalString('INVOICE_DISABLE_CREDIT_NOTE')) {
					// Show link for credit note
					$facids = $facturestatic->list_qualified_avoir_invoices($soc->id);
					if ($facids < 0) {
						dol_print_error($db, $facturestatic->error, $facturestatic->errors);
						exit;
					}
					$optionsav = "";
					$newinvoice_static = new Facture($db);
					foreach ($facids as $key => $valarray) {
						$newinvoice_static->id = $key;
						$newinvoice_static->ref = $valarray ['ref'];
						$newinvoice_static->statut = $valarray ['status'];
						$newinvoice_static->type = $valarray ['type'];
						$newinvoice_static->paye = $valarray ['paye'];

						$optionsav .= '<option value="'.$key.'"';
						if ($key == GETPOST('fac_avoir')) {
							$optionsav .= ' selected';

							// pre-filled extra fields with selected credit note
							$newinvoice_static->fetch_optionals($key);
							$object->array_options = $newinvoice_static->array_options;
						}
						$optionsav .= '>';
						$optionsav .= $newinvoice_static->ref;
						$optionsav .= ' ('.$newinvoice_static->getLibStatut(1, $valarray ['paymentornot']).')';
						$optionsav .= '</option>';
					}

					print '<div class="tagtr listofinvoicetype"><div class="tagtd listofinvoicetype">';
					$tmp = '<input type="radio" id="radio_creditnote" name="type" value="2"'.(GETPOST('type') == 2 ? ' checked' : '');
					if ((!$optionsav && !getDolGlobalString('INVOICE_CREDIT_NOTE_STANDALONE')) || $invoice_predefined->id > 0) {
						$tmp .= ' disabled';
					}
					$tmp .= '> ';
					// Show credit note options only if we checked credit note and disable standard invoice if "create credit note" button is pressed
					print '<script type="text/javascript">
					jQuery(document).ready(function() {
						if (jQuery("#radio_creditnote").is(":checked"))
						{
							jQuery("#radio_standard").prop("disabled", true);
						} else {
							jQuery("#radio_standard").prop("disabled", false);
						}
						if (! jQuery("#radio_creditnote").is(":checked"))
						{
							jQuery("#credit_note_options").hide();
						}
						jQuery("#radio_creditnote").click(function() {
							jQuery("#credit_note_options").show();
						});
						jQuery("#radio_standard, #radio_replacement, #radio_deposit").click(function() {
							jQuery("#credit_note_options").hide();
						});
					});
					</script>';
					$text = '<label>'.$tmp.$langs->transnoentities("InvoiceAvoirAsk").'</label> ';
					$text .= '<select class="flat valignmiddle" name="fac_avoir" id="fac_avoir"';
					if (!$optionsav || $invoice_predefined->id > 0) {
						$text .= ' disabled';
					}
					$text .= '>';
					if ($optionsav) {
						$text .= '<option value="-1"></option>';
						$text .= $optionsav;
					} else {
						$text .= '<option value="-1">'.$langs->trans("NoInvoiceToCorrect").'</option>';
					}
					$text .= '</select>';
					$desc = $form->textwithpicto($text, $langs->transnoentities("InvoiceAvoirDesc"), 1, 'help', '', 0, 3);
					print $desc;

					print '<div id="credit_note_options" class="clearboth paddingtop marginbottomonly">';
					print '&nbsp;&nbsp;&nbsp; <input type="checkbox" name="invoiceAvoirWithLines" id="invoiceAvoirWithLines" value="1" onclick="$(\'#credit_note_options input[type=checkbox]\').not(this).prop(\'checked\', false);" '.(GETPOST('invoiceAvoirWithLines', 'int') > 0 ? 'checked' : '').' /> <label for="invoiceAvoirWithLines">'.$langs->trans('invoiceAvoirWithLines')."</label>";
					print '<br>&nbsp;&nbsp;&nbsp; <input type="checkbox" name="invoiceAvoirWithPaymentRestAmount" id="invoiceAvoirWithPaymentRestAmount" value="1" onclick="$(\'#credit_note_options input[type=checkbox]\').not(this).prop(\'checked\', false);" '.(GETPOST('invoiceAvoirWithPaymentRestAmount', 'int') > 0 ? 'checked' : '').' /> <label for="invoiceAvoirWithPaymentRestAmount">'.$langs->trans('invoiceAvoirWithPaymentRestAmount')."</label>";
					print '</div>';

					print '</div></div>';
				}
			} else {
				print '<div class="tagtr listofinvoicetype"><div class="tagtd listofinvoicetype">';
				if (!getDolGlobalString('INVOICE_CREDIT_NOTE_STANDALONE')) {
					$tmp = '<input type="radio" name="type" id="radio_creditnote" value="0" disabled> ';
				} else {
					$tmp = '<input type="radio" name="type" id="radio_creditnote" value="2" > ';
				}
				$text = $tmp.'<label class="opacitymedium" for="radio_creditnote">'.$langs->trans("InvoiceAvoir").'</label> ';
				//$text .= '<span class="opacitymedium hideonsmartphone">('.$langs->trans("YouMustCreateInvoiceFromThird").')</span> ';
				$desc = $form->textwithpicto($text, $langs->transnoentities("InvoiceAvoirDesc").'<br><br>'.$langs->trans("CreateCreditNoteWhenClientInvoiceExists"), 1, 'help', '', 0, 3, 'creditnoteonsmartphone');
				print $desc;
				print '</div></div>'."\n";
			}
		}

		// Template invoice
		print '<div class="tagtr listofinvoicetype"><div class="tagtd listofinvoicetype">';
		$tmp = '<input type="radio" name="type" id="radio_template" value="0" disabled> ';
		$text = $tmp.'<label class="opacitymedium" for="radio_template">'.$langs->trans("RepeatableInvoice").'</label> ';
		$desc = $form->textwithpicto($text, $langs->transnoentities("YouMustCreateStandardInvoiceFirstDesc"), 1, 'help', '', 0, 3, 'templateonsmartphone');
		print $desc;
		print '</div></div>';

		print '</div>';


		if (getDolGlobalString('INVOICE_USE_DEFAULT_DOCUMENT')) { // Hidden conf
			// Add auto select default document model
			$listtType = array(Facture::TYPE_STANDARD, Facture::TYPE_REPLACEMENT, Facture::TYPE_CREDIT_NOTE, Facture::TYPE_DEPOSIT, Facture::TYPE_SITUATION);
			$jsListType = '';
			foreach ($listtType as $type) {
				$thisTypeConfName = 'FACTURE_ADDON_PDF_'.$type;
				$curent = getDolGlobalString($thisTypeConfName, getDolGlobalString('FACTURE_ADDON_PDF'));
				$jsListType .= (!empty($jsListType) ? ',' : '').'"'.$type.'":"'.$curent.'"';
			}

			print '<script type="text/javascript">
					$(document).ready(function() {
						var listType = {'.$jsListType.'};
						$("[name=\'type\'").change(function() {
							console.log("change name=type");
							if ($( this ).prop("checked"))
							{
								if(($( this ).val() in listType))
								{
									$("#model").val(listType[$( this ).val()]);
								}
								else
								{
									$("#model").val("' . getDolGlobalString('FACTURE_ADDON_PDF').'");
								}
							}
						});
					});
					</script>';
		}


		print '</td></tr>';

		// Invoice Subtype
		if (getDolGlobalInt('INVOICE_SUBTYPE_ENABLED')) {
			print '<tr><td class="fieldrequired">'.$langs->trans('InvoiceSubtype').'</td><td colspan="2">';
			print $form->getSelectInvoiceSubtype(GETPOST('subtype'), 'subtype', 1, 0, '');
			print '</td></tr>';
		}

		if ($socid > 0) {
			// Discounts for third party
			print '<tr><td>'.$langs->trans('DiscountStillRemaining').'</td><td colspan="2">';

			$thirdparty = $soc;
			$discount_type = 0;
			$backtopage = $_SERVER["PHP_SELF"].'?socid='.$thirdparty->id.'&action='.$action.'&origin='.urlencode(GETPOST('origin')).'&originid='.urlencode(GETPOSTINT('originid'));
			include DOL_DOCUMENT_ROOT.'/core/tpl/object_discounts.tpl.php';

			print '</td></tr>';
		}

		$newdateinvoice = dol_mktime(0, 0, 0, GETPOST('remonth', 'int'), GETPOST('reday', 'int'), GETPOST('reyear', 'int'), 'tzserver');
		$date_pointoftax = dol_mktime(0, 0, 0, GETPOST('date_pointoftaxmonth', 'int'), GETPOST('date_pointoftaxday', 'int'), GETPOST('date_pointoftaxyear', 'int'), 'tzserver');

		// Date invoice
		print '<tr><td class="fieldrequired">'.$langs->trans('DateInvoice').'</td><td colspan="2">';
		print img_picto('', 'action', 'class="pictofixedwidth"');
		print $form->selectDate($newdateinvoice ? $newdateinvoice : $dateinvoice, '', '', '', '', "add", 1, 1);
		print '</td></tr>';

		// Date point of tax
		if (getDolGlobalString('INVOICE_POINTOFTAX_DATE')) {
			print '<tr><td class="fieldrequired">'.$langs->trans('DatePointOfTax').'</td><td colspan="2">';
			print img_picto('', 'action', 'class="pictofixedwidth"');
			print $form->selectDate($date_pointoftax ? $date_pointoftax : -1, 'date_pointoftax', '', '', '', "add", 1, 1);
			print '</td></tr>';
		}

		// Payment term
		print '<tr><td class="nowrap fieldrequired">'.$langs->trans('PaymentConditionsShort').'</td><td colspan="2">';
		print img_picto('', 'payment', 'class="pictofixedwidth"');
		print $form->getSelectConditionsPaiements($cond_reglement_id, 'cond_reglement_id', -1, 1, 0, 'maxwidth500 widthcentpercentminusx');
		print '</td></tr>';


		if (getDolGlobalString('INVOICE_USE_RETAINED_WARRANTY')) {
			$rwStyle = 'display:none;';
			if (in_array(GETPOST('type', 'int'), $retainedWarrantyInvoiceAvailableType)) {
				$rwStyle = '';
			}

			$retained_warranty = GETPOST('retained_warranty', 'int');
			if (empty($retained_warranty)) {
				if (!empty($objectsrc->retained_warranty)) { // use previous situation value
					$retained_warranty = $objectsrc->retained_warranty;
				}
			}
			$retained_warranty_js_default = !empty($retained_warranty) ? $retained_warranty : $conf->global->INVOICE_SITUATION_DEFAULT_RETAINED_WARRANTY_PERCENT;

			print '<tr class="retained-warranty-line" style="'.$rwStyle.'" ><td class="nowrap">'.$langs->trans('RetainedWarranty').'</td><td colspan="2">';
			print '<input id="new-situation-invoice-retained-warranty" name="retained_warranty" type="number" value="'.$retained_warranty.'" step="0.01" min="0" max="100" />%';

			// Retained warranty payment term
			print '<tr class="retained-warranty-line" style="'.$rwStyle.'" ><td class="nowrap">'.$langs->trans('PaymentConditionsShortRetainedWarranty').'</td><td colspan="2">';
			$retained_warranty_fk_cond_reglement = GETPOST('retained_warranty_fk_cond_reglement', 'int');
			if (empty($retained_warranty_fk_cond_reglement)) {
				$retained_warranty_fk_cond_reglement = $conf->global->INVOICE_SITUATION_DEFAULT_RETAINED_WARRANTY_COND_ID;
				if (!empty($objectsrc->retained_warranty_fk_cond_reglement)) { // use previous situation value
					$retained_warranty_fk_cond_reglement = $objectsrc->retained_warranty_fk_cond_reglement;
				} else {
					$retained_warranty_fk_cond_reglement = $conf->global->INVOICE_SITUATION_DEFAULT_RETAINED_WARRANTY_COND_ID;
				}
			}
			print $form->getSelectConditionsPaiements($retained_warranty_fk_cond_reglement, 'retained_warranty_fk_cond_reglement', -1, 1);
			print '</td></tr>';

			print '<script type="text/javascript">
			$(document).ready(function() {
			$("[name=\'type\']").change(function() {
					if($( this ).prop("checked") && $.inArray($( this ).val(), '.json_encode($retainedWarrantyInvoiceAvailableType).' ) !== -1)
					{
						$(".retained-warranty-line").show();
						$("#new-situation-invoice-retained-warranty").val("'.floatval($retained_warranty_js_default).'");
					}
					else{
						$(".retained-warranty-line").hide();
						$("#new-situation-invoice-retained-warranty").val("");
					}
				});

				$("[name=\'type\']:checked").trigger("change");
			});
			</script>';
		}

		// Payment mode
		print '<tr><td>'.$langs->trans('PaymentMode').'</td><td colspan="2">';
		print img_picto('', 'bank', 'class="pictofixedwidth"');
		print $form->select_types_paiements($mode_reglement_id, 'mode_reglement_id', 'CRDT', 0, 1, 0, 0, 1, 'maxwidth200 widthcentpercentminusx', 1);
		print '</td></tr>';

		// Bank Account
		if (isModEnabled("banque")) {
			print '<tr><td>'.$langs->trans('BankAccount').'</td><td colspan="2">';
			print img_picto('', 'bank_account', 'class="pictofixedwidth"');
			print $form->select_comptes($fk_account, 'fk_account', 0, '', 1, '', 0, 'maxwidth200 widthcentpercentminusx', 1);
			print '</td></tr>';
		}

		// Project
		if (isModEnabled('project')) {
			$langs->load('projects');
			print '<tr><td>'.$langs->trans('Project').'</td><td colspan="2">';
			print img_picto('', 'project', 'class="pictofixedwidth"').$formproject->select_projects(($socid > 0 ? $socid : -1), $projectid, 'projectid', 0, 0, 1, 1, 0, 0, 0, '', 1, 0, 'maxwidth500 widthcentpercentminusxx');
			print ' <a href="'.DOL_URL_ROOT.'/projet/card.php?socid='.$soc->id.'&action=create&status=1&backtopage='.urlencode($_SERVER["PHP_SELF"].'?action=create&socid='.$soc->id.($fac_rec ? '&fac_rec='.$fac_rec : '')).'"><span class="fa fa-plus-circle valignmiddle" title="'.$langs->trans("AddProject").'"></span></a>';
			print '</td></tr>';
		}

		// Incoterms
		if (isModEnabled('incoterm')) {
			print '<tr>';
			print '<td><label for="incoterm_id">'.$form->textwithpicto($langs->trans("IncotermLabel"), !empty($objectsrc->label_incoterms) ? $objectsrc->label_incoterms : '', 1).'</label></td>';
			print '<td colspan="2" class="maxwidthonsmartphone">';
			$incoterm_id = GETPOST('incoterm_id');
			$incoterm_location = GETPOST('location_incoterms');
			if (empty($incoterm_id)) {
				$incoterm_id = (!empty($objectsrc->fk_incoterms) ? $objectsrc->fk_incoterms : $soc->fk_incoterms);
				$incoterm_location = (!empty($objectsrc->location_incoterms) ? $objectsrc->location_incoterms : $soc->location_incoterms);
			}
			print img_picto('', 'incoterm', 'class="pictofixedwidth"');
			print $form->select_incoterms($incoterm_id, $incoterm_location);
			print '</td></tr>';
		}

		// Other attributes
		$parameters = array('objectsrc' => !empty($objectsrc) ? $objectsrc : 0, 'colspan' => ' colspan="2"', 'cols' => '2', 'socid'=>$socid);
		$reshook = $hookmanager->executeHooks('formObjectOptions', $parameters, $object, $action); // Note that $action and $object may have been modified by hook
		print $hookmanager->resPrint;
		if (empty($reshook)) {
			if (getDolGlobalString('THIRDPARTY_PROPAGATE_EXTRAFIELDS_TO_INVOICE') && !empty($soc->id)) {
				// copy from thirdparty
				$tpExtrafields = new ExtraFields($db);
				$tpExtrafieldLabels = $tpExtrafields->fetch_name_optionals_label($soc->table_element);
				if ($soc->fetch_optionals() > 0) {
					$object->array_options = array_merge($object->array_options, $soc->array_options);
				}
			}

			print $object->showOptionals($extrafields, 'create', $parameters);
		}

		// Template to use by default
		print '<tr><td>'.$langs->trans('Model').'</td>';
		print '<td colspan="2">';
		print img_picto('', 'pdf', 'class="pictofixedwidth"');
		include_once DOL_DOCUMENT_ROOT.'/core/modules/facture/modules_facture.php';
		$liste = ModelePDFFactures::liste_modeles($db);
		if (getDolGlobalString('INVOICE_USE_DEFAULT_DOCUMENT')) {
			// Hidden conf
			$paramkey = 'FACTURE_ADDON_PDF_'.$object->type;
			$preselected = !empty($conf->global->$paramkey) ? $conf->global->$paramkey : $conf->global->FACTURE_ADDON_PDF;
		} else {
			$preselected = $conf->global->FACTURE_ADDON_PDF;
		}
		print $form->selectarray('model', $liste, $preselected, 0, 0, 0, '', 0, 0, 0, '', 'maxwidth200 widthcentpercentminusx', 1);
		print "</td></tr>";

		// Multicurrency
		if (isModEnabled('multicurrency')) {
			print '<tr>';
			print '<td>'.$form->editfieldkey('Currency', 'multicurrency_code', '', $object, 0).'</td>';
			print '<td colspan="2" class="maxwidthonsmartphone">';
			print img_picto('', 'currency', 'class="pictofixedwidth"');
			print $form->selectMultiCurrency(((GETPOSTISSET('multicurrency_code') && !GETPOST('changecompany'))?GETPOST('multicurrency_code'):$currency_code), 'multicurrency_code');
			print '</td></tr>';
		}

		// Help of substitution key
		$htmltext = '';
		if (GETPOST('fac_rec', 'int') > 0) {
			$dateexample = ($newdateinvoice ? $newdateinvoice : $dateinvoice);
			if (empty($dateexample)) {
				$dateexample = dol_now();
			}
			$substitutionarray = array(
				'__TOTAL_HT__' => $langs->trans("AmountHT").' ('.$langs->trans("Example").': '.price($exampletemplateinvoice->total_ht).')',
				'__TOTAL_TTC__' =>  $langs->trans("AmountTTC").' ('.$langs->trans("Example").': '.price($exampletemplateinvoice->total_ttc).')',
				'__INVOICE_PREVIOUS_MONTH__' => $langs->trans("PreviousMonthOfInvoice").' ('.$langs->trans("Example").': '.dol_print_date(dol_time_plus_duree($dateexample, -1, 'm'), '%m').')',
				'__INVOICE_MONTH__' =>  $langs->trans("MonthOfInvoice").' ('.$langs->trans("Example").': '.dol_print_date($dateexample, '%m').')',
				'__INVOICE_NEXT_MONTH__' => $langs->trans("NextMonthOfInvoice").' ('.$langs->trans("Example").': '.dol_print_date(dol_time_plus_duree($dateexample, 1, 'm'), '%m').')',
				'__INVOICE_PREVIOUS_MONTH_TEXT__' => $langs->trans("TextPreviousMonthOfInvoice").' ('.$langs->trans("Example").': '.dol_print_date(dol_time_plus_duree($dateexample, -1, 'm'), '%B').')',
				'__INVOICE_MONTH_TEXT__' =>  $langs->trans("TextMonthOfInvoice").' ('.$langs->trans("Example").': '.dol_print_date($dateexample, '%B').')',
				'__INVOICE_NEXT_MONTH_TEXT__' => $langs->trans("TextNextMonthOfInvoice").' ('.$langs->trans("Example").': '.dol_print_date(dol_time_plus_duree($dateexample, 1, 'm'), '%B').')',
				'__INVOICE_PREVIOUS_YEAR__' => $langs->trans("PreviousYearOfInvoice").' ('.$langs->trans("Example").': '.dol_print_date(dol_time_plus_duree($dateexample, -1, 'y'), '%Y').')',
				'__INVOICE_YEAR__' =>  $langs->trans("YearOfInvoice").' ('.$langs->trans("Example").': '.dol_print_date($dateexample, '%Y').')',
				'__INVOICE_NEXT_YEAR__' => $langs->trans("NextYearOfInvoice").' ('.$langs->trans("Example").': '.dol_print_date(dol_time_plus_duree($dateexample, 1, 'y'), '%Y').')'
			);

			$htmltext = '<i>'.$langs->trans("FollowingConstantsWillBeSubstituted").':<br>';
			foreach ($substitutionarray as $key => $val) {
				$htmltext .= $key.' = '.$langs->trans($val).'<br>';
			}
			$htmltext .= '</i>';
		}

		// Public note
		print '<tr>';
		print '<td class="tdtop">';
		print $form->textwithpicto($langs->trans('NotePublic'), $htmltext);
		print '</td>';
		print '<td valign="top" colspan="2">';
		$doleditor = new DolEditor('note_public', $note_public, '', 80, 'dolibarr_notes', 'In', 0, false, !getDolGlobalString('FCKEDITOR_ENABLE_NOTE_PUBLIC') ? 0 : 1, ROWS_3, '90%');
		print $doleditor->Create(1);

		// Private note
		if (empty($user->socid)) {
			print '<tr>';
			print '<td class="tdtop">';
			print $form->textwithpicto($langs->trans('NotePrivate'), $htmltext);
			print '</td>';
			print '<td valign="top" colspan="2">';
			$doleditor = new DolEditor('note_private', $note_private, '', 80, 'dolibarr_notes', 'In', 0, false, !getDolGlobalString('FCKEDITOR_ENABLE_NOTE_PRIVATE') ? 0 : 1, ROWS_3, '90%');
			print $doleditor->Create(1);
			// print '<textarea name="note_private" wrap="soft" cols="70" rows="'.ROWS_3.'">'.$note_private.'.</textarea>
			print '</td></tr>';
		}

		// Lines from source (TODO Show them also when creating invoice from template invoice)
		if (!empty($origin) && !empty($originid) && is_object($objectsrc)) {
			$langs->loadLangs(array('orders', 'propal'));

			// TODO for compatibility
			if ($origin == 'contrat') {
				// Calcul contrat->price (HT), contrat->total (TTC), contrat->tva
				//$objectsrc->remise_absolue = $remise_absolue;
				//$objectsrc->remise_percent = $remise_percent;
				$objectsrc->update_price(1, 'auto', 1);
			}

			print "\n<!-- Show ref of origin ".$classname." -->\n";
			print '<input type="hidden" name="amount"   value="'.$objectsrc->total_ht.'">'."\n";
			print '<input type="hidden" name="total"    value="'.$objectsrc->total_ttc.'">'."\n";
			print '<input type="hidden" name="tva"      value="'.$objectsrc->total_tva.'">'."\n";
			// The commented lines below are fields already added as hidden parameters before
			//print '<input type="hidden" name="origin"   value="'.$objectsrc->element.'">';
			//print '<input type="hidden" name="originid" value="'.$objectsrc->id.'">';

			switch (get_class($objectsrc)) {
				case 'Propal':
					$newclassname = 'CommercialProposal';
					break;
				case 'Commande':
					$newclassname = 'Order';
					break;
				case 'Expedition':
					$newclassname = 'Sending';
					break;
				case 'Contrat':
					$newclassname = 'Contract';
					break;
				case 'Fichinter':
					$newclassname = 'Intervention';
					break;
				default:
					$newclassname = get_class($objectsrc);
			}

			// Ref of origin
			print '<tr><td>'.$langs->trans($newclassname).'</td>';
			print '<td colspan="2">';
			print $objectsrc->getNomUrl(1);
			// We check if Origin document (id and type is known) has already at least one invoice attached to it
			$objectsrc->fetchObjectLinked($originid, $origin, '', 'facture');
			if (isset($objectsrc->linkedObjects['facture']) && is_array($objectsrc->linkedObjects['facture']) && count($objectsrc->linkedObjects['facture']) >= 1) {
				setEventMessages('WarningBillExist', null, 'warnings');
				echo ' - '.$langs->trans('LatestRelatedBill').' '.end($objectsrc->linkedObjects['facture'])->getNomUrl(1);
			}
			echo '</td></tr>';
			print '<tr><td>'.$langs->trans('AmountHT').'</td><td colspan="2">'.price($objectsrc->total_ht).'</td></tr>';
			print '<tr><td>'.$langs->trans('AmountVAT').'</td><td colspan="2">'.price($objectsrc->total_tva)."</td></tr>";
			if ($mysoc->localtax1_assuj == "1" || $objectsrc->total_localtax1 != 0) {		// Localtax1
				print '<tr><td>'.$langs->transcountry("AmountLT1", $mysoc->country_code).'</td><td colspan="2">'.price($objectsrc->total_localtax1)."</td></tr>";
			}

			if ($mysoc->localtax2_assuj == "1" || $objectsrc->total_localtax2 != 0) {		// Localtax2
				print '<tr><td>'.$langs->transcountry("AmountLT2", $mysoc->country_code).'</td><td colspan="2">'.price($objectsrc->total_localtax2)."</td></tr>";
			}
			print '<tr><td>'.$langs->trans('AmountTTC').'</td><td colspan="2">'.price($objectsrc->total_ttc)."</td></tr>";

			if (isModEnabled('multicurrency')) {
				print '<tr><td>'.$langs->trans('MulticurrencyAmountHT').'</td><td colspan="2">'.price($objectsrc->multicurrency_total_ht).'</td></tr>';
				print '<tr><td>'.$langs->trans('MulticurrencyAmountVAT').'</td><td colspan="2">'.price($objectsrc->multicurrency_total_tva)."</td></tr>";
				print '<tr><td>'.$langs->trans('MulticurrencyAmountTTC').'</td><td colspan="2">'.price($objectsrc->multicurrency_total_ttc)."</td></tr>";
			}
		}

		print "</table>\n";
	}
	print dol_get_fiche_end();

	print $form->buttonsSaveCancel("CreateDraft");

	// Show origin lines
	if (!empty($origin) && !empty($originid) && is_object($objectsrc)) {
		print '<br>';

		$title = $langs->trans('ProductsAndServices');
		print load_fiche_titre($title);

		print '<div class="div-table-responsive-no-min">';
		print '<table class="noborder centpercent">';

		$objectsrc->printOriginLinesList('', $selectedLines);

		print '</table>';
		print '</div>';
	}

	print "</form>\n";
} elseif ($id > 0 || !empty($ref)) {
	if (empty($object->id)) {
		$langs->load('errors');
		echo '<div class="error">'.$langs->trans("ErrorRecordNotFound").'</div>';
		llxFooter();
		exit;
	}

	/*
	 * Show object in view mode
	 */

	$result = $object->fetch($id, $ref);
	if ($result <= 0) {
		dol_print_error($db, $object->error, $object->errors);
		exit();
	}

	// fetch optionals attributes and labels
	$extrafields->fetch_name_optionals_label($object->table_element);

	if ($user->socid > 0 && $user->socid != $object->socid) {
		accessforbidden('', 0, 1);
	}

	$result = $object->fetch_thirdparty();

	$result = $soc->fetch($object->socid);
	if ($result < 0) {
		dol_print_error($db);
	}
	$selleruserevenustamp = $mysoc->useRevenueStamp();

	$totalpaid = $object->getSommePaiement();
	$totalcreditnotes = $object->getSumCreditNotesUsed();
	$totaldeposits = $object->getSumDepositsUsed();
	//print "totalpaid=".$totalpaid." totalcreditnotes=".$totalcreditnotes." totaldeposts=".$totaldeposits."
	// selleruserrevenuestamp=".$selleruserevenustamp;

	// We can also use bcadd to avoid pb with floating points
	// For example print 239.2 - 229.3 - 9.9; does not return 0.
	// $resteapayer=bcadd($object->total_ttc,$totalpaid,$conf->global->MAIN_MAX_DECIMALS_TOT);
	// $resteapayer=bcadd($resteapayer,$totalavoir,$conf->global->MAIN_MAX_DECIMALS_TOT);
	$resteapayer = price2num($object->total_ttc - $totalpaid - $totalcreditnotes - $totaldeposits, 'MT');

	// Multicurrency
	if (isModEnabled('multicurrency')) {
		$multicurrency_totalpaid = $object->getSommePaiement(1);
		$multicurrency_totalcreditnotes = $object->getSumCreditNotesUsed(1);
		$multicurrency_totaldeposits = $object->getSumDepositsUsed(1);
		$multicurrency_resteapayer = price2num($object->multicurrency_total_ttc - $multicurrency_totalpaid - $multicurrency_totalcreditnotes - $multicurrency_totaldeposits, 'MT');
		// Code to fix case of corrupted data
		// TODO We should not need this. Also data comes from a not reliable value of $object->multicurrency_total_ttc that may be wrong if it was
		// calculated by summing lines that were in a currency for some of them and into another for others (lines from discount/down payment into another currency for example)
		if ($resteapayer == 0 && $multicurrency_resteapayer != 0 && $object->multicurrency_code != $conf->currency) {
			$resteapayer = price2num($multicurrency_resteapayer / $object->multicurrency_tx, 'MT');
		}
	}

	if ($object->paye) {
		$resteapayer = 0;
	}
	$resteapayeraffiche = $resteapayer;

	if (getDolGlobalString('FACTURE_DEPOSITS_ARE_JUST_PAYMENTS')) {	// Never use this
		$filterabsolutediscount = "fk_facture_source IS NULL"; // If we want deposit to be substracted to payments only and not to total of final invoice
		$filtercreditnote = "fk_facture_source IS NOT NULL"; // If we want deposit to be substracted to payments only and not to total of final invoice
	} else {
		$filterabsolutediscount = "fk_facture_source IS NULL OR (description LIKE '(DEPOSIT)%' AND description NOT LIKE '(EXCESS RECEIVED)%')";
		$filtercreditnote = "fk_facture_source IS NOT NULL AND (description NOT LIKE '(DEPOSIT)%' OR description LIKE '(EXCESS RECEIVED)%')";
	}

	$absolute_discount = $soc->getAvailableDiscounts('', $filterabsolutediscount);
	$absolute_creditnote = $soc->getAvailableDiscounts('', $filtercreditnote);
	$absolute_discount = price2num($absolute_discount, 'MT');
	$absolute_creditnote = price2num($absolute_creditnote, 'MT');

	$author = new User($db);
	if ($object->user_author) {
		$author->fetch($object->user_author);
	}

	$objectidnext = $object->getIdReplacingInvoice();

	$head = facture_prepare_head($object);

	print dol_get_fiche_head($head, 'compta', $langs->trans('InvoiceCustomer'), -1, 'bill');

	$formconfirm = '';

	// Confirmation of the conversion of the credit into a reduction
	if ($action == 'converttoreduc') {
		if ($object->type == Facture::TYPE_STANDARD || $object->type == Facture::TYPE_SITUATION) {
			$type_fac = 'ExcessReceived';
		} elseif ($object->type == Facture::TYPE_CREDIT_NOTE) {
			$type_fac = 'CreditNote';
		} elseif ($object->type == Facture::TYPE_DEPOSIT) {
			$type_fac = 'Deposit';
		}
		$text = $langs->trans('ConfirmConvertToReduc', strtolower($langs->transnoentities($type_fac)));
		$text .= '<br>'.$langs->trans('ConfirmConvertToReduc2');
		$formconfirm = $form->formconfirm($_SERVER['PHP_SELF'].'?facid='.$object->id, $langs->trans('ConvertToReduc'), $text, 'confirm_converttoreduc', '', "yes", 2);
	}

	// Confirmation to delete invoice
	if ($action == 'delete') {
		$text = $langs->trans('ConfirmDeleteBill', $object->ref);
		$formquestion = array();

<<<<<<< HEAD
		if ($object->type != Facture::TYPE_DEPOSIT && !empty($conf->global->STOCK_CALCULATE_ON_BILL) && $object->status >= 1) {
=======
		if ($object->type != Facture::TYPE_DEPOSIT && getDolGlobalString('STOCK_CALCULATE_ON_BILL') && $object->statut >= 1) {
>>>>>>> 9513ed76
			$qualified_for_stock_change = 0;
			if (!getDolGlobalString('STOCK_SUPPORTS_SERVICES')) {
				$qualified_for_stock_change = $object->hasProductsOrServices(2);
			} else {
				$qualified_for_stock_change = $object->hasProductsOrServices(1);
			}

			if ($qualified_for_stock_change) {
				$langs->load("stocks");
				require_once DOL_DOCUMENT_ROOT.'/product/class/html.formproduct.class.php';
				$formproduct = new FormProduct($db);
				$label = $object->type == Facture::TYPE_CREDIT_NOTE ? $langs->trans("SelectWarehouseForStockDecrease") : $langs->trans("SelectWarehouseForStockIncrease");
				$forcecombo = 0;
				if ($conf->browser->name == 'ie') {
					$forcecombo = 1; // There is a bug in IE10 that make combo inside popup crazy
				}
				$formquestion = array(
					// 'text' => $langs->trans("ConfirmClone"),
					// array('type' => 'checkbox', 'name' => 'clone_content', 'label' => $langs->trans("CloneMainAttributes"), 'value' => 1),
					// array('type' => 'checkbox', 'name' => 'update_prices', 'label' => $langs->trans("PuttingPricesUpToDate"), 'value' => 1),
					array('type' => 'other', 'name' => 'idwarehouse', 'label' => $label, 'value' => $formproduct->selectWarehouses(GETPOST('idwarehouse') ?GETPOST('idwarehouse') : 'ifone', 'idwarehouse', '', 1, 0, 0, $langs->trans("NoStockAction"), 0, $forcecombo))
				);
				$formconfirm = $form->formconfirm($_SERVER['PHP_SELF'].'?facid='.$object->id, $langs->trans('DeleteBill'), $text, 'confirm_delete', $formquestion, "yes", 1);
			} else {
				$formconfirm = $form->formconfirm($_SERVER['PHP_SELF'].'?facid='.$object->id, $langs->trans('DeleteBill'), $text, 'confirm_delete', '', 'no', 1);
			}
		} else {
			$formconfirm = $form->formconfirm($_SERVER['PHP_SELF'].'?facid='.$object->id, $langs->trans('DeleteBill'), $text, 'confirm_delete', '', 'no', 1);
		}
	}

	// Confirmation to remove invoice from cycle
	if ($action == 'situationout') {
		$text = $langs->trans('ConfirmRemoveSituationFromCycle', $object->ref);
		$label = $langs->trans("ConfirmOuting");
		$formquestion = array();
		// remove situation from cycle
		if (in_array($object->status, array(Facture::STATUS_CLOSED, Facture::STATUS_VALIDATED))
			&& $usercancreate
			&& !$objectidnext
			&& $object->is_last_in_cycle()
			&& $usercanunvalidate
			) {
			$formconfirm = $form->formconfirm($_SERVER['PHP_SELF'].'?facid='.$object->id, $label, $text, 'confirm_situationout', $formquestion, "yes", 1);
		}
	}

	// Confirmation of validation
	if ($action == 'valid') {
		// we check object has a draft number
		$objectref = substr($object->ref, 1, 4);
		if ($objectref == 'PROV') {
			$savdate = $object->date;
			if (getDolGlobalString('FAC_FORCE_DATE_VALIDATION')) {
				$object->date = dol_now();
				$object->date_lim_reglement = $object->calculate_date_lim_reglement();
			}
			$numref = $object->getNextNumRef($soc);
			// $object->date=$savdate;
		} else {
			$numref = $object->ref;
		}

		$text = $langs->trans('ConfirmValidateBill', $numref);
		if (isModEnabled('notification')) {
			require_once DOL_DOCUMENT_ROOT.'/core/class/notify.class.php';
			$notify = new Notify($db);
			$text .= '<br>';
			$text .= $notify->confirmMessage('BILL_VALIDATE', $object->socid, $object);
		}
		$formquestion = array();

		if ($object->type != Facture::TYPE_DEPOSIT && getDolGlobalString('STOCK_CALCULATE_ON_BILL')) {
			$qualified_for_stock_change = 0;
			if (!getDolGlobalString('STOCK_SUPPORTS_SERVICES')) {
				$qualified_for_stock_change = $object->hasProductsOrServices(2);
			} else {
				$qualified_for_stock_change = $object->hasProductsOrServices(1);
			}

			if ($qualified_for_stock_change) {
				$langs->load("stocks");
				require_once DOL_DOCUMENT_ROOT.'/product/class/html.formproduct.class.php';
				require_once DOL_DOCUMENT_ROOT.'/product/stock/class/entrepot.class.php';
				$formproduct = new FormProduct($db);
				$warehouse = new Entrepot($db);
				$warehouse_array = $warehouse->list_array();
				if (count($warehouse_array) == 1) {
					$label = $object->type == Facture::TYPE_CREDIT_NOTE ? $langs->trans("WarehouseForStockIncrease", current($warehouse_array)) : $langs->trans("WarehouseForStockDecrease", current($warehouse_array));
					$value = '<input type="hidden" id="idwarehouse" name="idwarehouse" value="'.key($warehouse_array).'">';
				} else {
					$label = $object->type == Facture::TYPE_CREDIT_NOTE ? $langs->trans("SelectWarehouseForStockIncrease") : $langs->trans("SelectWarehouseForStockDecrease");
					$value = $formproduct->selectWarehouses(GETPOST('idwarehouse') ?GETPOST('idwarehouse') : 'ifone', 'idwarehouse', '', 1);
				}
				$formquestion = array(
									// 'text' => $langs->trans("ConfirmClone"),
									// array('type' => 'checkbox', 'name' => 'clone_content', 'label' => $langs->trans("CloneMainAttributes"), 'value' =>
									// 1),
									// array('type' => 'checkbox', 'name' => 'update_prices', 'label' => $langs->trans("PuttingPricesUpToDate"), 'value'
									// => 1),
									array('type' => 'other', 'name' => 'idwarehouse', 'label' => $label, 'value' => $value));
			}
		}
		if ($object->type != Facture::TYPE_CREDIT_NOTE && $object->total_ttc < 0) { 		// Can happen only if $conf->global->FACTURE_ENABLE_NEGATIVE is on
			$text .= '<br>'.img_warning().' '.$langs->trans("ErrorInvoiceOfThisTypeMustBePositive");
		}

		// mandatoryPeriod
		$nbMandated = 0;
		foreach ($object->lines as $line) {
			$res = $line->fetch_product();
			if ($res  > 0  ) {
				if ($line->product->isService() && $line->product->isMandatoryPeriod() && (empty($line->date_start) || empty($line->date_end) )) {
					$nbMandated++;
					break;
				}
			}
		}
		if ($nbMandated > 0 ) $text .= '<div><span class="clearboth nowraponall warning">'.$langs->trans("mandatoryPeriodNeedTobeSetMsgValidate").'</span></div>';


		$formconfirm = $form->formconfirm($_SERVER["PHP_SELF"].'?facid='.$object->id, $langs->trans('ValidateBill'), $text, 'confirm_valid', $formquestion, (($object->type != Facture::TYPE_CREDIT_NOTE && $object->total_ttc < 0) ? "no" : "yes"), 2);
	}

	// Confirm back to draft status
	if ($action == 'modif') {
		$text = $langs->trans('ConfirmUnvalidateBill', $object->ref);
		$formquestion = array();

		if ($object->type != Facture::TYPE_DEPOSIT && getDolGlobalString('STOCK_CALCULATE_ON_BILL')) {
			$qualified_for_stock_change = 0;
			if (!getDolGlobalString('STOCK_SUPPORTS_SERVICES')) {
				$qualified_for_stock_change = $object->hasProductsOrServices(2);
			} else {
				$qualified_for_stock_change = $object->hasProductsOrServices(1);
			}

			if ($qualified_for_stock_change) {
				$langs->load("stocks");
				require_once DOL_DOCUMENT_ROOT.'/product/class/html.formproduct.class.php';
				require_once DOL_DOCUMENT_ROOT.'/product/stock/class/entrepot.class.php';
				$formproduct = new FormProduct($db);
				$warehouse = new Entrepot($db);
				$warehouse_array = $warehouse->list_array();
				if (count($warehouse_array) == 1) {
					$label = $object->type == Facture::TYPE_CREDIT_NOTE ? $langs->trans("WarehouseForStockDecrease", current($warehouse_array)) : $langs->trans("WarehouseForStockIncrease", current($warehouse_array));
					$value = '<input type="hidden" id="idwarehouse" name="idwarehouse" value="'.key($warehouse_array).'">';
				} else {
					$label = $object->type == Facture::TYPE_CREDIT_NOTE ? $langs->trans("SelectWarehouseForStockDecrease") : $langs->trans("SelectWarehouseForStockIncrease");
					$value = $formproduct->selectWarehouses(GETPOST('idwarehouse') ?GETPOST('idwarehouse') : 'ifone', 'idwarehouse', '', 1);
				}
				$formquestion = array(
									// 'text' => $langs->trans("ConfirmClone"),
									// array('type' => 'checkbox', 'name' => 'clone_content', 'label' => $langs->trans("CloneMainAttributes"), 'value' =>
									// 1),
									// array('type' => 'checkbox', 'name' => 'update_prices', 'label' => $langs->trans("PuttingPricesUpToDate"), 'value'
									// => 1),
									array('type' => 'other', 'name' => 'idwarehouse', 'label' => $label, 'value' => $value));
			}
		}

		$formconfirm = $form->formconfirm($_SERVER["PHP_SELF"].'?facid='.$object->id, $langs->trans('UnvalidateBill'), $text, 'confirm_modif', $formquestion, "yes", 1);
	}

	// Confirmation of payment classification
	if ($action == 'paid' && ($resteapayer <= 0 || (getDolGlobalString('INVOICE_CAN_SET_PAID_EVEN_IF_PARTIALLY_PAID') && $resteapayer == $object->total_ttc))) {
		$formconfirm = $form->formconfirm($_SERVER["PHP_SELF"].'?facid='.$object->id, $langs->trans('ClassifyPaid'), $langs->trans('ConfirmClassifyPaidBill', $object->ref), 'confirm_paid', '', "yes", 1);
	}
	if ($action == 'paid' && $resteapayer > 0 && (!getDolGlobalString('INVOICE_CAN_SET_PAID_EVEN_IF_PARTIALLY_PAID') || $resteapayer != $object->total_ttc)) {
		$close = array();
		// Code
		$i = 0;
		$close[$i]['code'] = 'discount_vat'; // escompte
		$i++;
		$close[$i]['code'] = 'badcustomer';
		$i++;
		$close[$i]['code'] = 'bankcharge';
		$i++;
		$close[$i]['code'] = 'withholdingtax';
		$i++;
		$close[$i]['code'] = 'other';
		$i++;
		// Help
		$i = 0;
		$close[$i]['label'] = $langs->trans("HelpEscompte").'<br><br>'.$langs->trans("ConfirmClassifyPaidPartiallyReasonDiscountVatDesc");
		$i++;
		$close[$i]['label'] = $langs->trans("ConfirmClassifyPaidPartiallyReasonBadCustomerDesc");
		$i++;
		$close[$i]['label'] = $langs->trans("ConfirmClassifyPaidPartiallyReasonBankChargeDesc");
		$i++;
		$close[$i]['label'] = $langs->trans("ConfirmClassifyPaidPartiallyReasonWithholdingTaxDesc");
		$i++;
		$close[$i]['label'] = $langs->trans("Other");
		$i++;
		// Texte
		$i = 0;
		$close[$i]['reason'] = $form->textwithpicto($langs->transnoentities("ConfirmClassifyPaidPartiallyReasonDiscount", $resteapayer, $langs->trans("Currency".$conf->currency)), $close[$i]['label'], 1);
		$i++;
		$close[$i]['reason'] = $form->textwithpicto($langs->transnoentities("ConfirmClassifyPaidPartiallyReasonBadCustomer", $resteapayer, $langs->trans("Currency".$conf->currency)), $close[$i]['label'], 1);
		$i++;
		$close[$i]['reason'] = $form->textwithpicto($langs->transnoentities("ConfirmClassifyPaidPartiallyReasonBankCharge", $resteapayer, $langs->trans("Currency".$conf->currency)), $close[$i]['label'], 1);
		$i++;
		$close[$i]['reason'] = $form->textwithpicto($langs->transnoentities("ConfirmClassifyPaidPartiallyReasonWithholdingTax"), $close[$i]['label'], 1);
		$i++;
		$close[$i]['reason'] = $form->textwithpicto($langs->transnoentities("Other"), $close[$i]['label'], 1);
		$i++;
		// arrayreasons[code]=reason
		foreach ($close as $key => $val) {
			$arrayreasons[$close[$key]['code']] = $close[$key]['reason'];
		}

		// Create a form table
		$formquestion = array('text' => $langs->trans("ConfirmClassifyPaidPartiallyQuestion"), array('type' => 'radio', 'name' => 'close_code', 'label' => $langs->trans("Reason"), 'values' => $arrayreasons), array('type' => 'text', 'name' => 'close_note', 'label' => $langs->trans("Comment"), 'value' => '', 'morecss' => 'minwidth300'));
		// Incomplete payment. We ask if reason = discount or other
		$formconfirm = $form->formconfirm($_SERVER["PHP_SELF"].'?facid='.$object->id, $langs->trans('ClassifyPaid'), $langs->trans('ConfirmClassifyPaidPartially', $object->ref), 'confirm_paid_partially', $formquestion, "yes", 1, 380, 600);
	}

	// Confirmation of status abandoned
	if ($action == 'canceled') {
		// If there is a replacement invoice not yet validated (draft state),
		// it is not allowed to classify the invoice as abandoned.
		if ($objectidnext) {
			$facturereplacement = new Facture($db);
			$facturereplacement->fetch($objectidnext);
			$statusreplacement = $facturereplacement->statut;
		}
		if ($objectidnext && $statusreplacement == 0) {
			print '<div class="error">'.$langs->trans("ErrorCantCancelIfReplacementInvoiceNotValidated").'</div>';
		} else {
			// Code
			$close[1]['code'] = 'badcustomer';
			$close[2]['code'] = 'abandon';
			// Help
			$close[1]['label'] = $langs->trans("ConfirmClassifyPaidPartiallyReasonBadCustomerDesc");
			$close[2]['label'] = $langs->trans("ConfirmClassifyAbandonReasonOtherDesc");
			// Text
			$close[1]['reason'] = $form->textwithpicto($langs->transnoentities("ConfirmClassifyPaidPartiallyReasonBadCustomer", $object->ref), $close[1]['label'], 1);
			$close[2]['reason'] = $form->textwithpicto($langs->transnoentities("ConfirmClassifyAbandonReasonOther"), $close[2]['label'], 1);
			// arrayreasons
			$arrayreasons[$close[1]['code']] = $close[1]['reason'];
			$arrayreasons[$close[2]['code']] = $close[2]['reason'];

			// Create a form table
			$formquestion = array('text' => $langs->trans("ConfirmCancelBillQuestion"), array('type' => 'radio', 'name' => 'close_code', 'label' => $langs->trans("Reason"), 'values' => $arrayreasons), array('type' => 'text', 'name' => 'close_note', 'label' => $langs->trans("Comment"), 'value' => '', 'morecss' => 'minwidth300'));

			$formconfirm = $form->formconfirm($_SERVER['PHP_SELF'].'?facid='.$object->id, $langs->trans('CancelBill'), $langs->trans('ConfirmCancelBill', $object->ref), 'confirm_canceled', $formquestion, "yes", 1, 270);
		}
	}

	if ($action == 'deletepayment') {
		$payment_id = GETPOST('paiement_id');
		$formconfirm = $form->formconfirm($_SERVER["PHP_SELF"].'?id='.$object->id.'&paiement_id='.$payment_id, $langs->trans('DeletePayment'), $langs->trans('ConfirmDeletePayment'), 'confirm_delete_paiement', '', 'no', 1);
	}

	// Confirmation de la suppression d'une ligne produit
	if ($action == 'ask_deleteline') {
		$formconfirm = $form->formconfirm($_SERVER["PHP_SELF"].'?facid='.$object->id.'&lineid='.$lineid, $langs->trans('DeleteProductLine'), $langs->trans('ConfirmDeleteProductLine'), 'confirm_deleteline', '', 'no', 1);
	}

	// Clone confirmation
	if ($action == 'clone') {
		$filter = '(s.client:IN:1,2,3)';
		// Create an array for form
		$formquestion = array(
			array('type' => 'other', 'name' => 'socid', 'label' => $langs->trans("SelectThirdParty"), 'value' => $form->select_company($object->socid, 'socid', $filter, 1)),
			array('type' => 'date', 'name' => 'newdate', 'label' => $langs->trans("Date"), 'value' => dol_now())
		);
		// Request confirmation to clone
		$formconfirm = $form->formconfirm($_SERVER["PHP_SELF"].'?facid='.$object->id, $langs->trans('ToClone'), $langs->trans('ConfirmCloneInvoice', $object->ref), 'confirm_clone', $formquestion, 'yes', 1, 250);
	}

	if ($action == "remove_file_comfirm") {
		$file = GETPOST('file', 'alpha');

		$formconfirm = $form->formconfirm(
			$_SERVER["PHP_SELF"].'?facid='.$object->id.'&file='.$file,
			$langs->trans('DeleteFileHeader'),
			$langs->trans('DeleteFileText')."<br><br>".$file,
			'remove_file',
			'',
			'no',
			2
		);
	}

	// Call Hook formConfirm
	$parameters = array('formConfirm' => $formconfirm, 'lineid' => $lineid, 'remainingtopay' => &$resteapayer);
	$reshook = $hookmanager->executeHooks('formConfirm', $parameters, $object, $action); // Note that $action and $object may have been modified by hook
	if (empty($reshook)) {
		$formconfirm .= $hookmanager->resPrint;
	} elseif ($reshook > 0) {
		$formconfirm = $hookmanager->resPrint;
	}

	// Print form confirm
	print $formconfirm;

	// Invoice content

	$linkback = '<a href="'.DOL_URL_ROOT.'/compta/facture/list.php?restore_lastsearch_values=1'.(!empty($socid) ? '&socid='.$socid : '').'">'.$langs->trans("BackToList").'</a>';

	$morehtmlref = '<div class="refidno">';
	// Ref invoice
	if ($object->status == $object::STATUS_DRAFT && !$mysoc->isInEEC() && getDolGlobalString('INVOICE_ALLOW_FREE_REF')) {
		$morehtmlref .= $form->editfieldkey("Ref", 'ref', $object->ref, $object, $usercancreate, 'string', '', 0, 1);
		$morehtmlref .= $form->editfieldval("Ref", 'ref', $object->ref, $object, $usercancreate, 'string', '', null, null, '', 1);
		$morehtmlref .= '<br>';
	}
	// Ref customer
	$morehtmlref .= $form->editfieldkey("RefCustomer", 'ref_client', $object->ref_client, $object, $usercancreate, 'string', '', 0, 1);
	$morehtmlref .= $form->editfieldval("RefCustomer", 'ref_client', $object->ref_client, $object, $usercancreate, 'string'.(isset($conf->global->THIRDPARTY_REF_INPUT_SIZE) ? ':' . getDolGlobalString('THIRDPARTY_REF_INPUT_SIZE') : ''), '', null, null, '', 1);
	// Thirdparty
	$morehtmlref .= '<br>'.$object->thirdparty->getNomUrl(1, 'customer');
	if (!getDolGlobalString('MAIN_DISABLE_OTHER_LINK') && $object->thirdparty->id > 0) {
		$morehtmlref .= ' (<a href="'.DOL_URL_ROOT.'/compta/facture/list.php?socid='.$object->thirdparty->id.'&search_societe='.urlencode($object->thirdparty->name).'">'.$langs->trans("OtherBills").'</a>)';
	}
	// Project
	if (isModEnabled('project')) {
		$langs->load("projects");
		$morehtmlref .= '<br>';
		if ($usercancreate) {
			$morehtmlref .= img_picto($langs->trans("Project"), 'project', 'class="pictofixedwidth"');
			if ($action != 'classify') {
				$morehtmlref .= '<a class="editfielda" href="'.$_SERVER['PHP_SELF'].'?action=classify&token='.newToken().'&id='.$object->id.'">'.img_edit($langs->transnoentitiesnoconv('SetProject')).'</a> ';
			}
			$morehtmlref .= $form->form_project($_SERVER['PHP_SELF'].'?id='.$object->id, $object->socid, $object->fk_project, ($action == 'classify' ? 'projectid' : 'none'), 0, 0, 0, 1, '', 'maxwidth300');
		} else {
			if (!empty($object->fk_project)) {
				$proj = new Project($db);
				$proj->fetch($object->fk_project);
				$morehtmlref .= $proj->getNomUrl(1);
				if ($proj->title) {
					$morehtmlref .= '<span class="opacitymedium"> - '.dol_escape_htmltag($proj->title).'</span>';
				}
			}
		}
	}
	$morehtmlref .= '</div>';

	$object->totalpaid = $totalpaid; // To give a chance to dol_banner_tab to use already paid amount to show correct status

	dol_banner_tab($object, 'ref', $linkback, 1, 'ref', 'ref', $morehtmlref, '', 0, '', '');

	// Call Hook tabContentViewInvoice
	$parameters = array();
	// Note that $action and $object may be modified by hook
	$reshook = $hookmanager->executeHooks('tabContentViewInvoice', $parameters, $object, $action);
	if (empty($reshook)) {
		print '<div class="fichecenter">';
		print '<div class="fichehalfleft">';
		print '<div class="underbanner clearboth"></div>';

		print '<table class="border centpercent tableforfield">';

		// Type
		print '<tr><td class="titlefield fieldname_type">'.$langs->trans('Type').'</td><td class="valuefield fieldname_type">';
		print $object->getLibType(2);
		if ($object->subtype > 0) {
			print ' '.$object->getSubtypeLabel('facture');
		}
		if ($object->module_source) {
			print ' <span class="opacitymediumbycolor paddingleft">('.$langs->trans("POS").' '.dol_escape_htmltag(ucfirst($object->module_source)).' - '.$langs->trans("Terminal").' '.dol_escape_htmltag($object->pos_source).')</span>';
		}
		if ($object->type == Facture::TYPE_REPLACEMENT) {
			$facreplaced = new Facture($db);
			$facreplaced->fetch($object->fk_facture_source);
			print ' <span class="opacitymediumbycolor paddingleft">'.$langs->transnoentities("ReplaceInvoice", $facreplaced->getNomUrl(1, '', 32)).'</span>';
		}
		if ($object->type == Facture::TYPE_CREDIT_NOTE && !empty($object->fk_facture_source)) {
			$facusing = new Facture($db);
			$facusing->fetch($object->fk_facture_source);
			print ' <span class="opacitymediumbycolor paddingleft">'.$langs->transnoentities("CorrectInvoice", $facusing->getNomUrl(1, '', 32)).'</span>';
		}

		$facidavoir = $object->getListIdAvoirFromInvoice();
		if (count($facidavoir) > 0) {
			print ' <span class="opacitymediumbycolor paddingleft">'.$langs->transnoentities("InvoiceHasAvoir");
			$i = 0;
			foreach ($facidavoir as $id) {
				if ($i == 0) {
					print ' ';
				} else {
					print ',';
				}
				$facavoir = new Facture($db);
				$facavoir->fetch($id);
				print $facavoir->getNomUrl(1, '', 32);
			}
			print '</span>';
		}
		if ($objectidnext > 0) {
			$facthatreplace = new Facture($db);
			$facthatreplace->fetch($objectidnext);
			print ' <span class="opacitymediumbycolor paddingleft">'.str_replace('{s1}', $facthatreplace->getNomUrl(1), $langs->transnoentities("ReplacedByInvoice", '{s1}')).'</span>';
		}

		if ($object->type == Facture::TYPE_CREDIT_NOTE || $object->type == Facture::TYPE_DEPOSIT) {
			$discount = new DiscountAbsolute($db);
			$result = $discount->fetch(0, $object->id);
			if ($result > 0) {
				print ' <span class="opacitymediumbycolor paddingleft">';
				$s = $langs->trans("CreditNoteConvertedIntoDiscount", '{s1}', '{s2}');
				$s = str_replace('{s1}', $object->getLibType(0), $s);
				$s = str_replace('{s2}', $discount->getNomUrl(1, 'discount'), $s);
				print $s;
				print '</span><br>';
			}
		}

		if ($object->fk_fac_rec_source > 0) {
			$tmptemplate = new FactureRec($db);
			$result = $tmptemplate->fetch($object->fk_fac_rec_source);
			if ($result > 0) {
				print ' <span class="opacitymediumbycolor paddingleft">';
				$s = $langs->transnoentities("GeneratedFromTemplate", '{s1}');
				$s = str_replace('{s1}', $tmptemplate->getNomUrl(1, '', 32), $s);
				print $s;
				print '</span>';
			}
		}
		print '</td></tr>';

		// Relative and absolute discounts
		print '<!-- Discounts -->'."\n";
		print '<tr><td>'.$langs->trans('DiscountStillRemaining').'</td>';
		print '<td>';
		$thirdparty = $soc;
		$discount_type = 0;
		$backtopage = $_SERVER["PHP_SELF"].'?facid='.$object->id;
		include DOL_DOCUMENT_ROOT.'/core/tpl/object_discounts.tpl.php';
		print '</td></tr>';

		// Date invoice
		print '<tr><td>';
		print '<table class="nobordernopadding centpercent"><tr><td>';
		print $langs->trans('DateInvoice');
		print '</td>';
		if ($action != 'editinvoicedate' && $object->status == $object::STATUS_DRAFT && $usercancreate && !getDolGlobalString('FAC_FORCE_DATE_VALIDATION')) {
			print '<td class="right"><a class="editfielda" href="'.$_SERVER["PHP_SELF"].'?action=editinvoicedate&token='.newToken().'&facid='.$object->id.'">'.img_edit($langs->trans('SetDate'), 1).'</a></td>';
		}
		print '</tr></table>';
		print '</td><td>';

		if ($action == 'editinvoicedate') {
			$form->form_date($_SERVER['PHP_SELF'].'?facid='.$object->id, $object->date, 'invoicedate');
		} else {
			print '<span class="valuedate">'.dol_print_date($object->date, 'day').'</span>';
		}
		print '</td>';

		print '</tr>';

		if (getDolGlobalString('INVOICE_POINTOFTAX_DATE')) {
			// Date invoice point of tax
			print '<tr><td>';
			print '<table class="nobordernopadding centpercent"><tr><td>';
			print $langs->trans('DatePointOfTax');
			print '</td>';
			print '<td class="right"><a class="editfielda" href="'.$_SERVER["PHP_SELF"].'?action=editdate_pointoftax&token='.newToken().'&facid='.$object->id.'">'.img_edit($langs->trans('SetDate'), 1).'</a></td>';
			print '</tr></table>';
			print '</td><td>';
			if ($action == 'editdate_pointoftax') {
				$form->form_date($_SERVER['PHP_SELF'].'?facid='.$object->id, $object->date_pointoftax, 'date_pointoftax');
			} else {
				print '<span class="valuedate">'.dol_print_date($object->date_pointoftax, 'day').'</span>';
			}
			print '</td></tr>';
		}

		// Payment term
		print '<tr><td>';
		print '<table class="nobordernopadding centpercent"><tr><td>';
		print $langs->trans('PaymentConditionsShort');
		print '</td>';
		if ($object->type != Facture::TYPE_CREDIT_NOTE && $action != 'editconditions' && $usercancreate) {
			print '<td class="right"><a class="editfielda" href="'.$_SERVER["PHP_SELF"].'?action=editconditions&token='.newToken().'&facid='.$object->id.'">'.img_edit($langs->trans('SetConditions'), 1).'</a></td>';
		}
		print '</tr></table>';
		print '</td><td>';
		if ($object->type != Facture::TYPE_CREDIT_NOTE) {
			if ($action == 'editconditions') {
				$form->form_conditions_reglement($_SERVER['PHP_SELF'].'?facid='.$object->id, $object->cond_reglement_id, 'cond_reglement_id');
			} else {
				$form->form_conditions_reglement($_SERVER['PHP_SELF'].'?facid='.$object->id, $object->cond_reglement_id, 'none');
			}
		} else {
			print '&nbsp;';
		}
		print '</td></tr>';

		// Date payment term
		print '<tr><td>';
		print '<table class="nobordernopadding centpercent"><tr><td>';
		print $langs->trans('DateMaxPayment');
		print '</td>';
		if ($object->type != Facture::TYPE_CREDIT_NOTE && $action != 'editpaymentterm' && $usercancreate) {
			print '<td class="right"><a class="editfielda" href="'.$_SERVER["PHP_SELF"].'?action=editpaymentterm&token='.newToken().'&facid='.$object->id.'">'.img_edit($langs->trans('SetDate'), 1).'</a></td>';
		}
		print '</tr></table>';
		print '</td><td>';
		if ($object->type != Facture::TYPE_CREDIT_NOTE) {
			if ($action == 'editpaymentterm') {
				$form->form_date($_SERVER['PHP_SELF'].'?facid='.$object->id, $object->date_lim_reglement, 'paymentterm');
			} else {
				print '<span class="valuedate">'.dol_print_date($object->date_lim_reglement, 'day').'</span>';
				if ($object->hasDelay()) {
					print img_warning($langs->trans('Late'));
				}
			}
		} else {
			print '&nbsp;';
		}
		print '</td></tr>';

		// Payment mode
		print '<tr><td>';
		print '<table class="nobordernopadding centpercent"><tr><td>';
		print $langs->trans('PaymentMode');
		print '</td>';
		if ($action != 'editmode' && $usercancreate) {
			print '<td class="right"><a class="editfielda" href="'.$_SERVER["PHP_SELF"].'?action=editmode&token='.newToken().'&facid='.$object->id.'">'.img_edit($langs->trans('SetMode'), 1).'</a></td>';
		}
		print '</tr></table>';
		print '</td><td>';
		if ($action == 'editmode') {
			$form->form_modes_reglement($_SERVER['PHP_SELF'].'?facid='.$object->id, $object->mode_reglement_id, 'mode_reglement_id', 'CRDT', 1, 1);
		} else {
			$form->form_modes_reglement($_SERVER['PHP_SELF'].'?facid='.$object->id, $object->mode_reglement_id, 'none', 'CRDT');
		}
		print '</td></tr>';

		// Multicurrency
		if (isModEnabled('multicurrency')) {
			// Multicurrency code
			print '<tr>';
			print '<td>';
			print '<table class="nobordernopadding centpercent"><tr><td>';
			print $form->editfieldkey('Currency', 'multicurrency_code', '', $object, 0);
			print '</td>';
			if ($usercancreate && $action != 'editmulticurrencycode' && $object->status == $object::STATUS_DRAFT) {
				print '<td class="right"><a class="editfielda" href="'.$_SERVER["PHP_SELF"].'?action=editmulticurrencycode&token='.newToken().'&id='.$object->id.'">'.img_edit($langs->transnoentitiesnoconv('SetMultiCurrencyCode'), 1).'</a></td>';
			}
			print '</tr></table>';
			print '</td><td>';
			$htmlname = (($usercancreate && $action == 'editmulticurrencycode') ? 'multicurrency_code' : 'none');
			$form->form_multicurrency_code($_SERVER['PHP_SELF'].'?id='.$object->id, $object->multicurrency_code, $htmlname);
			print '</td></tr>';

			// Multicurrency rate
			if ($object->multicurrency_code != $conf->currency || $object->multicurrency_tx != 1) {
				print '<tr>';
				print '<td>';
				print '<table class="nobordernopadding" width="100%"><tr><td>';
				print $form->editfieldkey('CurrencyRate', 'multicurrency_tx', '', $object, 0);
				print '</td>';
				if ($usercancreate && $action != 'editmulticurrencyrate' && $object->status == $object::STATUS_DRAFT && $object->multicurrency_code && $object->multicurrency_code != $conf->currency) {
					print '<td class="right"><a class="editfielda" href="'.$_SERVER["PHP_SELF"].'?action=editmulticurrencyrate&token='.newToken().'&id='.$object->id.'">'.img_edit($langs->transnoentitiesnoconv('SetMultiCurrencyCode'), 1).'</a></td>';
				}
				print '</tr></table>';
				print '</td><td>';
				if ($action == 'editmulticurrencyrate' || $action == 'actualizemulticurrencyrate') {
					if ($action == 'actualizemulticurrencyrate') {
						list($object->fk_multicurrency, $object->multicurrency_tx) = MultiCurrency::getIdAndTxFromCode($object->db, $object->multicurrency_code);
					}
					$form->form_multicurrency_rate($_SERVER['PHP_SELF'].'?id='.$object->id, $object->multicurrency_tx, ($usercancreate ? 'multicurrency_tx' : 'none'), $object->multicurrency_code);
				} else {
					$form->form_multicurrency_rate($_SERVER['PHP_SELF'].'?id='.$object->id, $object->multicurrency_tx, 'none', $object->multicurrency_code);
					if ($object->status == $object::STATUS_DRAFT && $object->multicurrency_code && $object->multicurrency_code != $conf->currency) {
						print '<div class="inline-block"> &nbsp; &nbsp; &nbsp; &nbsp; ';
						print '<a href="'.$_SERVER["PHP_SELF"].'?id='.$object->id.'&action=actualizemulticurrencyrate">'.$langs->trans("ActualizeCurrency").'</a>';
						print '</div>';
					}
				}
				print '</td></tr>';
			}
		}

		// Bank Account
		if (isModEnabled("banque")) {
			print '<tr><td class="nowrap">';
			print '<table class="nobordernopadding centpercent"><tr><td class="nowrap">';
			print $langs->trans('BankAccount');
			print '<td>';
			if (($action != 'editbankaccount') && $usercancreate) {
				print '<td class="right"><a class="editfielda" href="'.$_SERVER["PHP_SELF"].'?action=editbankaccount&token='.newToken().'&id='.$object->id.'">'.img_edit($langs->trans('SetBankAccount'), 1).'</a></td>';
			}
			print '</tr></table>';
			print '</td><td>';
			if ($action == 'editbankaccount') {
				$form->formSelectAccount($_SERVER['PHP_SELF'].'?id='.$object->id, $object->fk_account, 'fk_account', 1);
			} else {
				$form->formSelectAccount($_SERVER['PHP_SELF'].'?id='.$object->id, $object->fk_account, 'none');
			}
			print "</td>";
			print '</tr>';
		}

		// Incoterms
		if (isModEnabled('incoterm')) {
			print '<tr><td>';
			print '<table class="nobordernopadding centpercent"><tr><td>';
			print $langs->trans('IncotermLabel');
			print '<td><td class="right">';
			if ($usercancreate) {
				print '<a class="editfielda" href="'.DOL_URL_ROOT.'/compta/facture/card.php?facid='.$object->id.'&action=editincoterm&token='.newToken().'">'.img_edit().'</a>';
			} else {
				print '&nbsp;';
			}
			print '</td></tr></table>';
			print '</td>';
			print '<td>';
			if ($action != 'editincoterm') {
				print $form->textwithpicto($object->display_incoterms(), $object->label_incoterms, 1);
			} else {
				print $form->select_incoterms((!empty($object->fk_incoterms) ? $object->fk_incoterms : ''), (!empty($object->location_incoterms) ? $object->location_incoterms : ''), $_SERVER['PHP_SELF'].'?id='.$object->id);
			}
			print '</td></tr>';
		}



		if (!empty($object->retained_warranty) || getDolGlobalString('INVOICE_USE_RETAINED_WARRANTY')) {
			$displayWarranty = true;
			if (!in_array($object->type, $retainedWarrantyInvoiceAvailableType) && empty($object->retained_warranty)) {
				$displayWarranty = false;
			}

			if ($displayWarranty) {
				// Retained Warranty
				print '<tr class="retained-warranty-lines"  ><td>';
				print '<table id="retained-warranty-table" class="nobordernopadding centpercent"><tr><td>';
				print $langs->trans('RetainedWarranty');
				print '</td>';
				if ($action != 'editretainedwarranty' && $user->hasRight('facture', 'creer') && $object->status == Facture::STATUS_DRAFT) {
					print '<td align="right"><a class="editfielda" href="'.$_SERVER["PHP_SELF"].'?action=editretainedwarranty&token='.newToken().'&facid='.$object->id.'">'.img_edit($langs->trans('setretainedwarranty'), 1).'</a></td>';
				}

				print '</tr></table>';
				print '</td><td>';
				if ($action == 'editretainedwarranty' && $object->status == Facture::STATUS_DRAFT) {
					print '<form  id="retained-warranty-form"  method="POST" action="'.$_SERVER['PHP_SELF'].'?facid='.$object->id.'">';
					print '<input type="hidden" name="action" value="setretainedwarranty">';
					print '<input type="hidden" name="token" value="'.newToken().'">';
					print '<input type="hidden" name="backtopage" value="'.$backtopage.'">';
					print '<input name="retained_warranty" type="number" step="0.01" min="0" max="100" value="'.$object->retained_warranty.'" >';
					print '<input type="submit" class="button valignmiddle smallpaddingimp" value="'.$langs->trans("Modify").'">';
					print '</form>';
				} else {
					print price($object->retained_warranty).'%';
				}
				print '</td></tr>';

				// Retained warranty payment term
				print '<tr class="retained-warranty-lines"  ><td>';
				print '<table id="retained-warranty-cond-reglement-table"  class="nobordernopadding" width="100%"><tr><td>';
				print $langs->trans('PaymentConditionsShortRetainedWarranty');
				print '</td>';
				if ($action != 'editretainedwarrantypaymentterms' && $user->hasRight('facture', 'creer') && $object->status == Facture::STATUS_DRAFT) {
					print '<td align="right"><a class="editfielda" href="'.$_SERVER["PHP_SELF"].'?action=editretainedwarrantypaymentterms&token='.newToken().'&facid='.$object->id.'">'.img_edit($langs->trans('setPaymentConditionsShortRetainedWarranty'), 1).'</a></td>';
				}

				print '</tr></table>';
				print '</td><td>';
				$defaultDate = !empty($object->retained_warranty_date_limit) ? $object->retained_warranty_date_limit : strtotime('-1 years', $object->date_lim_reglement);
				if ($object->date > $defaultDate) {
					$defaultDate = $object->date;
				}

				if ($action == 'editretainedwarrantypaymentterms' && $object->status == Facture::STATUS_DRAFT) {
					//date('Y-m-d',$object->date_lim_reglement)
					print '<form method="POST" action="'.$_SERVER['PHP_SELF'].'?facid='.$object->id.'">';
					print '<input type="hidden" name="action" value="setretainedwarrantyconditions">';
					print '<input type="hidden" name="token" value="'.newToken().'">';
					print '<input type="hidden" name="backtopage" value="'.$backtopage.'">';
					$retained_warranty_fk_cond_reglement = GETPOST('retained_warranty_fk_cond_reglement', 'int');
					$retained_warranty_fk_cond_reglement = !empty($retained_warranty_fk_cond_reglement) ? $retained_warranty_fk_cond_reglement : $object->retained_warranty_fk_cond_reglement;
					$retained_warranty_fk_cond_reglement = !empty($retained_warranty_fk_cond_reglement) ? $retained_warranty_fk_cond_reglement : $conf->global->INVOICE_SITUATION_DEFAULT_RETAINED_WARRANTY_COND_ID;
					print $form->getSelectConditionsPaiements($retained_warranty_fk_cond_reglement, 'retained_warranty_fk_cond_reglement', -1, 1);
					print '<input type="submit" class="button valignmiddle" value="'.$langs->trans("Modify").'">';
					print '</form>';
				} else {
					$form->form_conditions_reglement($_SERVER['PHP_SELF'].'?facid='.$object->id, $object->retained_warranty_fk_cond_reglement, 'none');
					if (!$displayWarranty) {
						print img_picto($langs->trans('RetainedWarrantyNeed100Percent'), 'warning.png', 'class="pictowarning valignmiddle" ');
					}
				}
				print '</td></tr>';

				// Retained Warranty payment date limit
				print '<tr class="retained-warranty-lines"  ><td>';
				print '<table id="retained-warranty-date-limit-table"  class="nobordernopadding" width="100%"><tr><td>';
				print $langs->trans('RetainedWarrantyDateLimit');
				print '</td>';
				if ($action != 'editretainedwarrantydatelimit' && $user->hasRight('facture', 'creer') && $object->status == Facture::STATUS_DRAFT) {
					print '<td align="right"><a class="editfielda" href="'.$_SERVER["PHP_SELF"].'?action=editretainedwarrantydatelimit&token='.newToken().'&facid='.$object->id.'">'.img_edit($langs->trans('setretainedwarrantyDateLimit'), 1).'</a></td>';
				}

				print '</tr></table>';
				print '</td><td>';
				$defaultDate = !empty($object->retained_warranty_date_limit) ? $object->retained_warranty_date_limit : strtotime('-1 years', $object->date_lim_reglement);
				if ($object->date > $defaultDate) {
					$defaultDate = $object->date;
				}

				if ($action == 'editretainedwarrantydatelimit' && $object->status == Facture::STATUS_DRAFT) {
					//date('Y-m-d',$object->date_lim_reglement)
					print '<form method="POST" action="'.$_SERVER['PHP_SELF'].'?facid='.$object->id.'">';
					print '<input type="hidden" name="action" value="setretainedwarrantydatelimit">';
					print '<input type="hidden" name="token" value="'.newToken().'">';
					print '<input type="hidden" name="backtopage" value="'.$backtopage.'">';
					print '<input name="retained_warranty_date_limit" type="date" step="1" min="'.dol_print_date($object->date, '%Y-%m-%d').'" value="'.dol_print_date($defaultDate, '%Y-%m-%d').'" >';
					print '<input type="submit" class="button valignmiddle" value="'.$langs->trans("Modify").'">';
					print '</form>';
				} else {
					print dol_print_date($object->retained_warranty_date_limit, 'day');
				}
				print '</td></tr>';
			}
		}


		// Other attributes
		$cols = 2;
		include DOL_DOCUMENT_ROOT.'/core/tpl/extrafields_view.tpl.php';

		print '</table>';

		print '</div>';
		print '<div class="fichehalfright">';

		print '<!-- amounts -->'."\n";
		print '<div class="underbanner clearboth"></div>'."\n";

		print '<table class="border tableforfield centpercent">';

		$sign = 1;
		if (getDolGlobalString('INVOICE_POSITIVE_CREDIT_NOTE_SCREEN') && $object->type == $object::TYPE_CREDIT_NOTE) {
			$sign = -1; // We invert sign for output
		}
		print '<tr>';
		// Amount HT
		print '<td class="titlefieldmiddle">' . $langs->trans('AmountHT') . '</td>';
		print '<td class="nowrap amountcard right">' . price($sign * $object->total_ht, '', $langs, 0, -1, -1, $conf->currency) . '</td>';
		if (isModEnabled("multicurrency") && ($object->multicurrency_code && $object->multicurrency_code != $conf->currency)) {
			// Multicurrency Amount HT
			print '<td class="nowrap amountcard right">' . price($sign * $object->multicurrency_total_ht, '', $langs, 0, -1, -1, $object->multicurrency_code) . '</td>';
		}
		print '</tr>';

		print '<tr>';
		// Amount VAT
		print '<td class="titlefieldmiddle">' . $langs->trans('AmountVAT') . '</td>';
		print '<td class="nowrap amountcard right">' . price($sign * $object->total_tva, '', $langs, 0, -1, -1, $conf->currency) . '</td>';
		if (isModEnabled("multicurrency") && ($object->multicurrency_code && $object->multicurrency_code != $conf->currency)) {
			// Multicurrency Amount VAT
			print '<td class="nowrap amountcard right">' . price($sign * $object->multicurrency_total_tva, '', $langs, 0, -1, -1, $object->multicurrency_code) . '</td>';
		}
		print '</tr>';

		// Amount Local Taxes
		if (($mysoc->localtax1_assuj == "1" && $mysoc->useLocalTax(1)) || $object->total_localtax1 != 0) {
			print '<tr>';
			print '<td class="titlefieldmiddle">' . $langs->transcountry("AmountLT1", $mysoc->country_code) . '</td>';
			print '<td class="nowrap amountcard right">' . price($sign * $object->total_localtax1, '', $langs, 0, -1, -1, $conf->currency) . '</td>';
			if (isModEnabled("multicurrency") && ($object->multicurrency_code && $object->multicurrency_code != $conf->currency)) {
				print '<td class="nowrap amountcard right">' . price($sign * $object->total_localtax1, '', $langs, 0, -1, -1, $object->multicurrency_code) . '</td>';
			}
			print '</tr>';

			if (($mysoc->localtax2_assuj == "1" && $mysoc->useLocalTax(2)) || $object->total_localtax2 != 0) {
				print '<tr>';
				print '<td>' . $langs->transcountry("AmountLT2", $mysoc->country_code) . '</td>';
				print '<td class="nowrap amountcard right">' . price($sign * $object->total_localtax2, '', $langs, 0, -1, -1, $conf->currency) . '</td>';
				if (isModEnabled("multicurrency") && ($object->multicurrency_code && $object->multicurrency_code != $conf->currency)) {
					print '<td class="nowrap amountcard right">' . price($sign * $object->total_localtax2, '', $langs, 0, -1, -1, $object->multicurrency_code) . '</td>';
				}
				print '</tr>';
			}
		}


		// Add the revenue stamp
		if ($selleruserevenustamp) {
			print '<tr><td class="titlefieldmiddle">';
			print '<table class="nobordernopadding centpercent"><tr><td>';
			print $langs->trans('RevenueStamp');
			print '</td>';
			if ($action != 'editrevenuestamp' && $object->status == $object::STATUS_DRAFT && $usercancreate) {
				print '<td class="right"><a class="editfielda" href="'.$_SERVER["PHP_SELF"].'?action=editrevenuestamp&token='.newToken().'&facid='.$object->id.'">'.img_edit($langs->trans('SetRevenuStamp'), 1).'</a></td>';
			}
			print '</tr></table>';
			print '</td><td class="nowrap amountcard right">';
			if ($action == 'editrevenuestamp') {
				print '<form action="'.$_SERVER["PHP_SELF"].'?id='.$object->id.'" method="post">';
				print '<input type="hidden" name="token" value="'.newToken().'">';
				print '<input type="hidden" name="action" value="setrevenuestamp">';
				print '<input type="hidden" name="revenuestamp" id="revenuestamp_val" value="'.price2num($object->revenuestamp).'">';
				print '<input type="hidden" name="backtopage" value="'.$backtopage.'">';
				print $formother->select_revenue_stamp('', 'revenuestamp_type', $mysoc->country_code);
				print ' &rarr; <span id="revenuestamp_span"></span>';
				print ' <input type="submit" class="button buttongen button-save small" value="'.$langs->trans('Modify').'">';
				print '</form>';
				print " <script>
					$(document).ready(function(){
						js_recalculate_revenuestamp();
						$('select[name=revenuestamp_type]').on('change',function(){
							js_recalculate_revenuestamp();
						});
					});
					function js_recalculate_revenuestamp(){
						var valselected = $('select[name=revenuestamp_type]').val();
						console.log('Calculate revenue stamp from '+valselected);
						var revenue = 0;
						if (valselected.indexOf('%') == -1)
						{
							revenue = valselected;
						}
						else
						{
							var revenue_type = parseFloat(valselected);
							var amount_net = ".round($object->total_ht, 2).";
							revenue = revenue_type * amount_net / 100;
							revenue = revenue.toFixed(2);
						}
						$('#revenuestamp_val').val(revenue);
						$('#revenuestamp_span').html(revenue);
					}
				</script>";
			} else {
				print price($object->revenuestamp, 1, '', 1, -1, -1, $conf->currency);
			}
			print '</td></tr>';
		}

		print '<tr>';
		// Amount TTC
		print '<td>' . $langs->trans('AmountTTC') . '</td>';
		print '<td class="nowrap amountcard right">' . price($sign * $object->total_ttc, '', $langs, 0, -1, -1, $conf->currency) . '</td>';
		if (isModEnabled("multicurrency") && ($object->multicurrency_code && $object->multicurrency_code != $conf->currency)) {
			// Multicurrency Amount TTC
			print '<td class="nowrap amountcard right">' . price($sign * $object->multicurrency_total_ttc, '', $langs, 0, -1, -1, $object->multicurrency_code) . '</td>';
		}
		print '</tr>';

		print '</table>';

		$nbrows = 8;
		$nbcols = 3;
		if (isModEnabled('project')) {
			$nbrows++;
		}
		if (isModEnabled("banque")) {
			$nbrows++;
			$nbcols++;
		}
		if ($mysoc->localtax1_assuj == "1" || $object->total_localtax1 != 0) {
			$nbrows++;
		}
		if ($mysoc->localtax2_assuj == "1" || $object->total_localtax2 != 0) {
			$nbrows++;
		}
		if ($selleruserevenustamp) {
			$nbrows++;
		}
		if (isModEnabled('multicurrency')) {
			$nbrows += 5;
		}
		if (isModEnabled('incoterm')) {
			$nbrows += 1;
		}

		// List of previous situation invoices
		if (($object->situation_cycle_ref > 0) && getDolGlobalString('INVOICE_USE_SITUATION')) {
			print '<!-- List of situation invoices -->';
			print '<table class="noborder situationstable" width="100%">';

			print '<tr class="liste_titre">';
			print '<td>'.$langs->trans('ListOfSituationInvoices').'</td>';
			print '<td></td>';
			print '<td class="center">'.$langs->trans('Situation').'</td>';
			if (isModEnabled("banque")) {
				print '<td class="right"></td>';
			}
			print '<td class="right">'.$langs->trans('AmountHT').'</td>';
			print '<td class="right">'.$langs->trans('AmountTTC').'</td>';
			print '<td width="18">&nbsp;</td>';
			print '</tr>';

			$total_prev_ht = $total_prev_ttc = 0;
			$total_global_ht = $total_global_ttc = 0;

			if (count($object->tab_previous_situation_invoice) > 0) {
				// List of previous invoices

				$current_situation_counter = array();
				foreach ($object->tab_previous_situation_invoice as $prev_invoice) {
					$tmptotalpaidforthisinvoice = $prev_invoice->getSommePaiement();
					$total_prev_ht += $prev_invoice->total_ht;
					$total_prev_ttc += $prev_invoice->total_ttc;
					$current_situation_counter[] = (($prev_invoice->type == Facture::TYPE_CREDIT_NOTE) ?-1 : 1) * $prev_invoice->situation_counter;
					print '<tr class="oddeven">';
					print '<td>'.$prev_invoice->getNomUrl(1).'</td>';
					print '<td></td>';
					print '<td align="center" >'.(($prev_invoice->type == Facture::TYPE_CREDIT_NOTE) ? $langs->trans('situationInvoiceShortcode_AS') : $langs->trans('situationInvoiceShortcode_S')).$prev_invoice->situation_counter.'</td>';
					if (isModEnabled("banque")) {
						print '<td class="right"></td>';
					}
					print '<td class="right"><span class="amount">'.price($prev_invoice->total_ht).'</span></td>';
					print '<td class="right"><span class="amount">'.price($prev_invoice->total_ttc).'</span></td>';
					print '<td class="right">'.$prev_invoice->getLibStatut(3, $tmptotalpaidforthisinvoice).'</td>';
					print '</tr>';
				}
			}


			$total_global_ht += $total_prev_ht;
			$total_global_ttc += $total_prev_ttc;
			$total_global_ht += $object->total_ht;
			$total_global_ttc += $object->total_ttc;
			$current_situation_counter[] = (($object->type == Facture::TYPE_CREDIT_NOTE) ?-1 : 1) * $object->situation_counter;
			print '<tr class="oddeven">';
			print '<td>'.$object->getNomUrl(1).'</td>';
			print '<td></td>';
			print '<td class="center">'.(($object->type == Facture::TYPE_CREDIT_NOTE) ? $langs->trans('situationInvoiceShortcode_AS') : $langs->trans('situationInvoiceShortcode_S')).$object->situation_counter.'</td>';
			if (isModEnabled("banque")) {
				print '<td class="right"></td>';
			}
			print '<td class="right"><span class="amount">'.price($object->total_ht).'</span></td>';
			print '<td class="right"><span class="amount">'.price($object->total_ttc).'</span></td>';
			print '<td class="right">'.$object->getLibStatut(3, $object->getSommePaiement()).'</td>';
			print '</tr>';


			print '<tr class="oddeven">';
			print '<td colspan="2" class="left"><b>'.$langs->trans('CurrentSituationTotal').'</b></td>';
			print '<td>';
			$i = 0;
			foreach ($current_situation_counter as $sit) {
				$curSign = $sit > 0 ? '+' : '-';
				$curType = $sit > 0 ? $langs->trans('situationInvoiceShortcode_S') : $langs->trans('situationInvoiceShortcode_AS');
				if ($i > 0) {
					print ' '.$curSign.' ';
				}
				print $curType.abs($sit);
				$i++;
			}
			print '</td>';
			if (isModEnabled("banque")) {
				print '<td></td>';
			}
			print '<td class="right"><b>'.price($total_global_ht).'</b></td>';
			print '<td class="right"><b>'.price($total_global_ttc).'</b></td>';
			print '<td width="18">&nbsp;</td>';
			print '</tr>';


			if (count($object->tab_next_situation_invoice) > 0) {
				// List of next invoices
				/*print '<tr class="liste_titre">';
				 print '<td>' . $langs->trans('ListOfNextSituationInvoices') . '</td>';
				 print '<td></td>';
				 print '<td></td>';
				 if (isModEnabled('banque')) print '<td class="right"></td>';
				 print '<td class="right">' . $langs->trans('AmountHT') . '</td>';
				 print '<td class="right">' . $langs->trans('AmountTTC') . '</td>';
				 print '<td width="18">&nbsp;</td>';
				 print '</tr>';*/

				$total_next_ht = $total_next_ttc = 0;

				foreach ($object->tab_next_situation_invoice as $next_invoice) {
					$totalpaid = $next_invoice->getSommePaiement();
					$total_next_ht += $next_invoice->total_ht;
					$total_next_ttc += $next_invoice->total_ttc;

					print '<tr class="oddeven">';
					print '<td>'.$next_invoice->getNomUrl(1).'</td>';
					print '<td></td>';
					print '<td class="center">'.(($next_invoice->type == Facture::TYPE_CREDIT_NOTE) ? $langs->trans('situationInvoiceShortcode_AS') : $langs->trans('situationInvoiceShortcode_S')).$next_invoice->situation_counter.'</td>';
					if (isModEnabled("banque")) {
						print '<td class="right"></td>';
					}
					print '<td class="right"><span class="amount">'.price($next_invoice->total_ht).'</span></td>';
					print '<td class="right"><span class="amount">'.price($next_invoice->total_ttc).'</span></td>';
					print '<td class="right">'.$next_invoice->getLibStatut(3, $totalpaid).'</td>';
					print '</tr>';
				}

				$total_global_ht += $total_next_ht;
				$total_global_ttc += $total_next_ttc;

				print '<tr class="oddeven">';
				print '<td colspan="3" class="right"></td>';
				if (isModEnabled("banque")) {
					print '<td class="right"></td>';
				}
				print '<td class="right"><b>'.price($total_global_ht).'</b></td>';
				print '<td class="right"><b>'.price($total_global_ttc).'</b></td>';
				print '<td width="18">&nbsp;</td>';
				print '</tr>';
			}

			print '</table>';
		}

		$sign = 1;
		if ($object->type == $object::TYPE_CREDIT_NOTE) {
			$sign = -1;
		}

		// List of payments already done

		print '<!-- List of payments already done -->';
		print '<div class="div-table-responsive-no-min">';
		print '<table class="noborder paymenttable centpercent">';

		print '<tr class="liste_titre">';
		print '<td class="liste_titre">'.($object->type == Facture::TYPE_CREDIT_NOTE ? $langs->trans("PaymentsBack") : $langs->trans('Payments')).'</td>';
		print '<td class="liste_titre"><span class="hideonsmartphone">'.$langs->trans('Date').'</span></td>';
		print '<td class="liste_titre"><span class="hideonsmartphone">'.$langs->trans('Type').'</span></td>';
		if (isModEnabled("banque")) {
			print '<td class="liste_titre"><span class="hideonsmartphone">'.$langs->trans('BankAccount').'</span></td>';
		}
		print '<td class="liste_titre right">'.$langs->trans('Amount').'</td>';
		print '<td class="liste_titre" width="18">&nbsp;</td>';
		print '</tr>';

		// Payments already done (from payment on this invoice)
		$sql = 'SELECT p.datep as dp, p.ref, p.num_paiement as num_payment, p.rowid, p.fk_bank,';
		$sql .= ' c.code as payment_code, c.libelle as payment_label,';
		$sql .= ' pf.amount,';
		$sql .= ' ba.rowid as baid, ba.ref as baref, ba.label, ba.number as banumber, ba.account_number, ba.fk_accountancy_journal, ba.currency_code as bacurrency_code';
		$sql .= ' FROM '.MAIN_DB_PREFIX.'paiement_facture as pf, '.MAIN_DB_PREFIX.'paiement as p';
		$sql .= ' LEFT JOIN '.MAIN_DB_PREFIX.'c_paiement as c ON p.fk_paiement = c.id';
		$sql .= ' LEFT JOIN '.MAIN_DB_PREFIX.'bank as b ON p.fk_bank = b.rowid';
		$sql .= ' LEFT JOIN '.MAIN_DB_PREFIX.'bank_account as ba ON b.fk_account = ba.rowid';
		$sql .= ' WHERE pf.fk_facture = '.((int) $object->id).' AND pf.fk_paiement = p.rowid';
		$sql .= ' AND p.entity IN ('.getEntity('invoice').')';
		$sql .= ' ORDER BY p.datep, p.tms';

		$result = $db->query($sql);
		if ($result) {
			$num = $db->num_rows($result);
			$i = 0;

			if ($num > 0) {
				while ($i < $num) {
					$objp = $db->fetch_object($result);

					$paymentstatic->id = $objp->rowid;
					$paymentstatic->datepaye = $db->jdate($objp->dp);
					$paymentstatic->ref = $objp->ref;
					$paymentstatic->num_payment = $objp->num_payment;
					$paymentstatic->paiementcode = $objp->payment_code;

					print '<tr class="oddeven"><td class="nowraponall">';
					print $paymentstatic->getNomUrl(1);
					print '</td>';
					print '<td>';
					$dateofpayment = $db->jdate($objp->dp);
					$tmparray = dol_getdate($dateofpayment);
					if ($tmparray['seconds'] == 0 && $tmparray['minutes'] == 0 && ($tmparray['hours'] == 0 || $tmparray['hours'] == 12)) {	// We set hours to 0:00 or 12:00 because we don't know it
						print dol_print_date($dateofpayment, 'day');
					} else {	// Hours was set to real date of payment (special case for POS for example)
						print dol_print_date($dateofpayment, 'dayhour', 'tzuser');
					}
					print '</td>';

					$label = ($langs->trans("PaymentType".$objp->payment_code) != ("PaymentType".$objp->payment_code)) ? $langs->trans("PaymentType".$objp->payment_code) : $objp->payment_label;
					print '<td class="tdoverflowmax80" title="'.dol_escape_htmltag($label.' '.$objp->num_payment).'">'.dol_escape_htmltag($label.' '.$objp->num_payment).'</td>';
					if (isModEnabled("banque")) {
						$bankaccountstatic->id = $objp->baid;
						$bankaccountstatic->ref = $objp->baref;
						$bankaccountstatic->label = $objp->baref;
						$bankaccountstatic->number = $objp->banumber;
						$bankaccountstatic->currency_code = $objp->bacurrency_code;

						if (isModEnabled('accounting')) {
							$bankaccountstatic->account_number = $objp->account_number;

							$accountingjournal = new AccountingJournal($db);
							$accountingjournal->fetch($objp->fk_accountancy_journal);
							$bankaccountstatic->accountancy_journal = $accountingjournal->getNomUrl(0, 1, 1, '', 1);
						}

						print '<td class="nowraponall">';
						if ($bankaccountstatic->id) {
							print $bankaccountstatic->getNomUrl(1, 'transactions');
						}
						print '</td>';
					}
					print '<td class="right"><span class="amount">'.price($sign * $objp->amount).'</span></td>';
					print '<td class="center">';

					$paiement = new Paiement($db);
					$paiement->fetch($objp->rowid);
					if ($object->status == Facture::STATUS_VALIDATED && $object->paye == 0 && $user->socid == 0 && !$paiement->isReconciled()) {
						print '<a href="'.$_SERVER["PHP_SELF"].'?id='.$object->id.'&action=deletepayment&token='.newToken().'&paiement_id='.$objp->rowid.'">';
						print img_delete();
						print '</a>';
					}
					print '</td>';
					print '</tr>';
					$i++;
				}
			}

			$db->free($result);
		} else {
			dol_print_error($db);
		}

		if ($object->type != Facture::TYPE_CREDIT_NOTE) {
			// Total already paid
			print '<tr><td colspan="'.$nbcols.'" class="right">';
			print '<span class="opacitymedium">';
			if ($object->type != Facture::TYPE_DEPOSIT) {
				print $langs->trans('AlreadyPaidNoCreditNotesNoDeposits');
			} else {
				print $langs->trans('AlreadyPaid');
			}
			print '</span></td><td class="right'.(($totalpaid > 0) ? ' amountalreadypaid' : '').'">'.price($totalpaid).'</td><td>&nbsp;</td></tr>';

			$resteapayeraffiche = $resteapayer;
			$cssforamountpaymentcomplete = 'amountpaymentcomplete';

			// Loop on each credit note or deposit amount applied
			$creditnoteamount = 0;
			$depositamount = 0;
			$sql = "SELECT re.rowid, re.amount_ht, re.amount_tva, re.amount_ttc,";
			$sql .= " re.description, re.fk_facture_source";
			$sql .= " FROM ".MAIN_DB_PREFIX."societe_remise_except as re";
			$sql .= " WHERE fk_facture = ".((int) $object->id);
			$resql = $db->query($sql);
			if ($resql) {
				$num = $db->num_rows($resql);
				$i = 0;
				$invoice = new Facture($db);
				while ($i < $num) {
					$obj = $db->fetch_object($resql);
					$invoice->fetch($obj->fk_facture_source);
					print '<tr><td colspan="'.$nbcols.'" class="right">';
					print '<span class="opacitymedium">';
					if ($invoice->type == Facture::TYPE_CREDIT_NOTE) {
						print $langs->trans("CreditNote").' ';
					}
					if ($invoice->type == Facture::TYPE_DEPOSIT) {
						print $langs->trans("Deposit").' ';
					}
					print $invoice->getNomUrl(0);
					print '</span>';
					print '</td>';
					print '<td class="right"><span class="amount">'.price($obj->amount_ttc).'</span></td>';
					print '<td class="right">';
					print '<a href="'.$_SERVER["PHP_SELF"].'?facid='.$object->id.'&action=unlinkdiscount&token='.newToken().'&discountid='.$obj->rowid.'">';
					print img_picto($langs->transnoentitiesnoconv("RemoveDiscount"), 'unlink');
					print '</a>';
					print '</td></tr>';
					$i++;
					if ($invoice->type == Facture::TYPE_CREDIT_NOTE) {
						$creditnoteamount += $obj->amount_ttc;
					}
					if ($invoice->type == Facture::TYPE_DEPOSIT) {
						$depositamount += $obj->amount_ttc;
					}
				}
			} else {
				dol_print_error($db);
			}

			// Partially paid 'discount'
			if (($object->status == Facture::STATUS_CLOSED || $object->status == Facture::STATUS_ABANDONED) && $object->close_code == 'discount_vat') {
				print '<tr><td colspan="'.$nbcols.'" class="nowrap right">';
				print '<span class="opacitymedium">';
				print $form->textwithpicto($langs->trans("Discount"), $langs->trans("HelpEscompte"), - 1);
				print '</span>';
				print '</td><td class="right"><span class="amount">'.price(price2num($object->total_ttc - $creditnoteamount - $depositamount - $totalpaid, 'MT')).'</span></td><td>&nbsp;</td></tr>';
				$resteapayeraffiche = 0;
				$cssforamountpaymentcomplete = 'amountpaymentneutral';
			}
			// Partially paid or abandoned 'badcustomer'
			if (($object->status == Facture::STATUS_CLOSED || $object->status == Facture::STATUS_ABANDONED) && $object->close_code == 'badcustomer') {
				print '<tr><td colspan="'.$nbcols.'" class="nowrap right">';
				print '<span class="opacitymedium">';
				print $form->textwithpicto($langs->trans("Abandoned"), $langs->trans("HelpAbandonBadCustomer"), - 1);
				print '</span>';
				print '</td><td class="right">'.price(price2num($object->total_ttc - $creditnoteamount - $depositamount - $totalpaid, 'MT')).'</td><td>&nbsp;</td></tr>';
				// $resteapayeraffiche=0;
				$cssforamountpaymentcomplete = 'amountpaymentneutral';
			}
			// Partially paid or abandoned 'product_returned'
			if (($object->status == Facture::STATUS_CLOSED || $object->status == Facture::STATUS_ABANDONED) && $object->close_code == 'product_returned') {
				print '<tr><td colspan="'.$nbcols.'" class="nowrap right">';
				print '<span class="opacitymedium">';
				print $form->textwithpicto($langs->trans("ProductReturned"), $langs->trans("HelpAbandonProductReturned"), - 1);
				print '</span>';
				print '</td><td class="right"><span class="amount">'.price(price2num($object->total_ttc - $creditnoteamount - $depositamount - $totalpaid, 'MT')).'</span></td><td>&nbsp;</td></tr>';
				$resteapayeraffiche = 0;
				$cssforamountpaymentcomplete = 'amountpaymentneutral';
			}
			// Partially paid or abandoned 'abandoned'
			if (($object->status == Facture::STATUS_CLOSED || $object->status == Facture::STATUS_ABANDONED) && $object->close_code == 'abandon') {
				print '<tr><td colspan="'.$nbcols.'" class="nowrap right">';
				$text = $langs->trans("HelpAbandonOther");
				if ($object->close_note) {
					$text .= '<br><br><b>'.$langs->trans("Reason").'</b>:'.$object->close_note;
				}
				print '<span class="opacitymedium">';
				print $form->textwithpicto($langs->trans("Abandoned"), $text, - 1);
				print '</span>';
				print '</td><td class="right"><span class="amount">'.price(price2num($object->total_ttc - $creditnoteamount - $depositamount - $totalpaid, 'MT')).'</span></td><td>&nbsp;</td></tr>';
				$resteapayeraffiche = 0;
				$cssforamountpaymentcomplete = 'amountpaymentneutral';
			}

			// Billed
			print '<tr><td colspan="'.$nbcols.'" class="right">';
			print '<span class="opacitymedium">';
			print $langs->trans("Billed");
			print '</td><td class="right">'.price($object->total_ttc).'</td><td>&nbsp;</td></tr>';
			// Remainder to pay
			print '<tr><td colspan="'.$nbcols.'" class="right">';
			print '<span class="opacitymedium">';
			print $langs->trans('RemainderToPay');
			if ($resteapayeraffiche < 0) {
				print ' ('.$langs->trans('NegativeIfExcessReceived').')';
			}
			print '</span>';
			print '</td>';
			print '<td class="right'.($resteapayeraffiche ? ' amountremaintopay' : (' '.$cssforamountpaymentcomplete)).'">'.price($resteapayeraffiche).'</td><td>&nbsp;</td></tr>';

			// Remainder to pay Multicurrency
			if ($object->multicurrency_code != $conf->currency || $object->multicurrency_tx != 1) {
				print '<tr><td colspan="'.$nbcols.'" class="right">';
				print '<span class="opacitymedium">';
				print $langs->trans('RemainderToPayMulticurrency');
				if ($resteapayeraffiche < 0) {
					print ' ('.$langs->trans('NegativeIfExcessReceived').')';
				}
				print '</span>';
				print '</td>';
				print '<td class="right'.($resteapayeraffiche ? ' amountremaintopay' : (' '.$cssforamountpaymentcomplete)).'">';
				//print (empty($object->multicurrency_code) ? $conf->currency : $object->multicurrency_code).' ';
				print price(price2num($object->multicurrency_tx*$resteapayeraffiche, 'MT'), 1, $langs, 1, -1, -1, (empty($object->multicurrency_code) ? $conf->currency : $object->multicurrency_code)).'</td><td>&nbsp;</td></tr>';
			}

			// Retained warranty : usualy use on construction industry
			if (!empty($object->situation_final) && !empty($object->retained_warranty) && $displayWarranty) {
				// Billed - retained warranty
				if ($object->type == Facture::TYPE_SITUATION) {
					$retainedWarranty = $total_global_ttc * $object->retained_warranty / 100;
				} else {
					// Because one day retained warranty could be used on standard invoices
					$retainedWarranty = $object->total_ttc * $object->retained_warranty / 100;
				}

				$billedWithRetainedWarranty = $object->total_ttc - $retainedWarranty;

				print '<tr><td colspan="'.$nbcols.'" align="right">'.$langs->trans("ToPayOn", dol_print_date($object->date_lim_reglement, 'day')).' :</td><td align="right">'.price($billedWithRetainedWarranty).'</td><td>&nbsp;</td></tr>';

				// retained warranty
				print '<tr><td colspan="'.$nbcols.'" align="right">';
				print $langs->trans("RetainedWarranty").' ('.$object->retained_warranty.'%)';
				print !empty($object->retained_warranty_date_limit) ? ' '.$langs->trans("ToPayOn", dol_print_date($object->retained_warranty_date_limit, 'day')) : '';
				print ' :</td><td align="right">'.price($retainedWarranty).'</td><td>&nbsp;</td></tr>';
			}
		} else { // Credit note
			$resteapayeraffiche = $resteapayer;
			$cssforamountpaymentcomplete = 'amountpaymentneutral';

			// Total already paid back
			print '<tr><td colspan="'.$nbcols.'" class="right">';
			print '<span class="opacitymedium">'.$langs->trans('AlreadyPaidBack').'</span>';
			print '</td><td class="right"><span class="amount">'.price($sign * $totalpaid).'</span></td><td>&nbsp;</td></tr>';

			// Billed
			print '<tr><td colspan="'.$nbcols.'" class="right"><span class="opacitymedium">'.$langs->trans("Billed").'</span></td><td class="right">'.price($sign * $object->total_ttc).'</td><td>&nbsp;</td></tr>';

			// Remainder to pay back
			print '<tr><td colspan="'.$nbcols.'" class="right">';
			print '<span class="opacitymedium">'.$langs->trans('RemainderToPayBack');
			if ($resteapayeraffiche > 0) {
				print ' ('.$langs->trans('NegativeIfExcessRefunded').')';
			}
			print '</span></td>';
			print '<td class="right'.($resteapayeraffiche ? ' amountremaintopayback' : (' '.$cssforamountpaymentcomplete)).'">'.price($sign * $resteapayeraffiche).'</td>';
			print '<td class="nowrap">&nbsp;</td></tr>';

			// Remainder to pay back Multicurrency
			if ($object->multicurrency_code != $conf->currency || $object->multicurrency_tx != 1) {
				print '<tr><td colspan="'.$nbcols.'" class="right">';
				print '<span class="opacitymedium">'.$langs->trans('RemainderToPayBackMulticurrency');
				if ($resteapayeraffiche > 0) {
					print ' ('.$langs->trans('NegativeIfExcessRefunded').')';
				}
				print '</span>';
				print '</td>';
				print '<td class="right'.($resteapayeraffiche ? ' amountremaintopayback' : (' '.$cssforamountpaymentcomplete)).'">'.(!empty($object->multicurrency_code) ? $object->multicurrency_code : $conf->currency).' '.price(price2num($sign * $object->multicurrency_tx * $resteapayeraffiche, 'MT')).'</td><td>&nbsp;</td></tr>';
			}

			// Sold credit note
			// print '<tr><td colspan="'.$nbcols.'" class="right">'.$langs->trans('TotalTTC').' :</td>';
			// print '<td class="right" style="border: 1px solid;" bgcolor="#f0f0f0"><b>'.price($sign *
			// $object->total_ttc).'</b></td><td>&nbsp;</td></tr>';
		}

		print '</table>';
		print '</div>';

		// Margin Infos
		if (isModEnabled('margin')) {
			$formmargin->displayMarginInfos($object);
		}

		print '</div>';
		print '</div>';

		print '<div class="clearboth"></div><br><br>';

		if (getDolGlobalString('MAIN_DISABLE_CONTACTS_TAB')) {
			$blocname = 'contacts';
			$title = $langs->trans('ContactsAddresses');
			include DOL_DOCUMENT_ROOT.'/core/tpl/bloc_showhide.tpl.php';
		}

		if (getDolGlobalString('MAIN_DISABLE_NOTES_TAB')) {
			$blocname = 'notes';
			$title = $langs->trans('Notes');
			include DOL_DOCUMENT_ROOT.'/core/tpl/bloc_showhide.tpl.php';
		}

		// Get object lines
		$result = $object->getLinesArray();

		// Add products/services form
		//$forceall = 1;
		global $inputalsopricewithtax;
		$inputalsopricewithtax = 1;

		// Show global modifiers for situation invoices
<<<<<<< HEAD
		if (!empty($conf->global->INVOICE_USE_SITUATION)) {
			if ($object->situation_cycle_ref && $object->status == 0) {
=======
		if (getDolGlobalString('INVOICE_USE_SITUATION')) {
			if ($object->situation_cycle_ref && $object->statut == 0) {
>>>>>>> 9513ed76
				print '<!-- Area to change globally the situation percent -->'."\n";
				print '<div class="div-table-responsive">';

				print '<form name="updatealllines" id="updatealllines" action="'.$_SERVER['PHP_SELF'].'?id='.$object->id.'#updatealllines" method="POST">';
				print '<input type="hidden" name="token" value="'.newToken().'" />';
				print '<input type="hidden" name="action" value="updatealllines" />';
				print '<input type="hidden" name="id" value="'.$object->id.'" />';
				print '<input type="hidden" name="backtopage" value="'.$backtopage.'">';

				print '<table id="tablelines_all_progress" class="noborder noshadow" width="100%">';

				print '<tr class="liste_titre nodrag nodrop">';

				// Adds a line numbering column
				if (getDolGlobalString('MAIN_VIEW_LINE_NUMBER')) {
					print '<td align="center" width="5">&nbsp;</td>';
				}
				print '<td class="minwidth500imp">'.$langs->trans('ModifyAllLines').'</td>';
				print '<td class="right">'.$langs->trans('Progress').'</td>';
				print '<td>&nbsp;</td>';
				print "</tr>\n";

				print '<tr class="nodrag nodrop">';
				// Adds a line numbering column
				if (getDolGlobalString('MAIN_VIEW_LINE_NUMBER')) {
					print '<td align="center" width="5">&nbsp;</td>';
				}
				print '<td>&nbsp;</td>';
				print '<td class="nowrap right"><input type="text" size="1" value="" name="all_progress">%</td>';
				print '<td class="right"><input type="submit" class="button" name="all_percent" value="Modifier" /></td>';
				print '</tr>';

				print '</table>';

				print '</form>';

				print '</div>';
			}
		}

		print '	<form name="addproduct" id="addproduct" action="'.$_SERVER["PHP_SELF"].'?id='.$object->id.'" method="POST">
		<input type="hidden" name="token" value="' . newToken().'">
		<input type="hidden" name="action" value="' . (($action != 'editline') ? 'addline' : 'updateline').'">
		<input type="hidden" name="mode" value="">
		<input type="hidden" name="page_y" value="">
		<input type="hidden" name="id" value="' . $object->id.'">
		<input type="hidden" name="backtopage" value="'.$backtopage.'">
		';

		if (!empty($conf->use_javascript_ajax) && $object->status == 0) {
			include DOL_DOCUMENT_ROOT.'/core/tpl/ajaxrow.tpl.php';
		}

		print '<div class="div-table-responsive-no-min">';
		print '<table id="tablelines" class="noborder noshadow" width="100%">';

		// Show object lines
		if (!empty($object->lines)) {
			$object->printObjectLines($action, $mysoc, $soc, $lineid, 1);
		}

		// Form to add new line
		if ($object->status == 0 && $usercancreate && $action != 'valid') {
			if ($action != 'editline' && $action != 'selectlines') {
				// Add free products/services

				$parameters = array();
				$reshook = $hookmanager->executeHooks('formAddObjectLine', $parameters, $object, $action); // Note that $action and $object may have been modified by hook
				if ($reshook < 0) setEventMessages($hookmanager->error, $hookmanager->errors, 'errors');
				if (empty($reshook))
					$object->formAddObjectLine(1, $mysoc, $soc);
			} else {
				$parameters = array();
				$reshook = $hookmanager->executeHooks('formEditObjectLine', $parameters, $object, $action); // Note that $action and $object may have been modified by hook
			}
		}

		print "</table>\n";
		print "</div>";

		print "</form>\n";
	}
	print dol_get_fiche_end();


	// Actions buttons

	if ($action != 'prerelance' && $action != 'presend' && $action != 'valid' && $action != 'editline') {
		print '<div class="tabsAction">';

		$parameters = array();
		$reshook = $hookmanager->executeHooks('addMoreActionsButtons', $parameters, $object, $action); // Note that $action and $object may have been modified by hook
		if (empty($reshook)) {
			$params = array(
				'attr' => array(
					'class' => 'classfortooltip'
				)
			);
			// Editer une facture deja validee, sans paiement effectue et pas exporte en compta
			if ($object->status == Facture::STATUS_VALIDATED) {
				// We check if lines of invoice are not already transfered into accountancy
				$ventilExportCompta = $object->getVentilExportCompta();

				if ($ventilExportCompta == 0) {
					if (getDolGlobalString('INVOICE_CAN_BE_EDITED_EVEN_IF_PAYMENT_DONE') || ($resteapayer == price2num($object->total_ttc, 'MT', 1) && empty($object->paye))) {
						if (!$objectidnext && $object->is_last_in_cycle()) {
							if ($usercanunvalidate) {
								$params['attr']['title'] = '';
								print dolGetButtonAction($langs->trans('Modify'), '', 'default', $_SERVER['PHP_SELF'].'?facid='.$object->id.'&action=modif&token='.newToken(), '', true, $params);
							} else {
								$params['attr']['title'] = $langs->trans('NotEnoughPermissions');
								print dolGetButtonAction($langs->trans('Modify'), '', 'default', $_SERVER['PHP_SELF'].'?facid='.$object->id.'&action=modif&token='.newToken(), '', false, $params);
							}
						} elseif (!$object->is_last_in_cycle()) {
							$params['attr']['title'] = $langs->trans('NotLastInCycle');
							print dolGetButtonAction($langs->trans('Modify'), '', 'default', '#', '', false, $params);
						} else {
							$params['attr']['title'] = $langs->trans('DisabledBecauseReplacedInvoice');
							print dolGetButtonAction($langs->trans('Modify'), '', 'default', '#', '', false, $params);
						}
					}
				} else {
					$params['attr']['title'] = $langs->trans('DisabledBecauseDispatchedInBookkeeping');
					print dolGetButtonAction($langs->trans('Modify'), '', 'default', '#', '', false, $params);
				}
			}

			$discount = new DiscountAbsolute($db);
			$result = $discount->fetch(0, $object->id);

			// Reopen an invoice
			if ((($object->type == Facture::TYPE_STANDARD || $object->type == Facture::TYPE_REPLACEMENT)
				|| ($object->type == Facture::TYPE_CREDIT_NOTE && empty($discount->id))
				|| ($object->type == Facture::TYPE_DEPOSIT && empty($discount->id))
				|| ($object->type == Facture::TYPE_SITUATION && empty($discount->id)))
<<<<<<< HEAD
				&& ($object->status == Facture::STATUS_CLOSED || $object->status == Facture::STATUS_ABANDONED || ($object->status == 1 && $object->paye == 1))   // Condition ($object->status == 1 && $object->paye == 1) should not happened but can be found due to corrupted data
				&& ((empty($conf->global->MAIN_USE_ADVANCED_PERMS) && $usercancreate) || $usercanreopen)) {				// A paid invoice (partially or completely)
=======
				&& ($object->statut == Facture::STATUS_CLOSED || $object->statut == Facture::STATUS_ABANDONED || ($object->statut == 1 && $object->paye == 1))   // Condition ($object->statut == 1 && $object->paye == 1) should not happened but can be found due to corrupted data
				&& ((!getDolGlobalString('MAIN_USE_ADVANCED_PERMS') && $usercancreate) || $usercanreopen)) {				// A paid invoice (partially or completely)
>>>>>>> 9513ed76
				if ($object->close_code != 'replaced' || (!$objectidnext)) { 				// Not replaced by another invoice or replaced but the replacement invoice has been deleted
					$params['attr']['title'] = '';
					print dolGetButtonAction($langs->trans('ReOpen'), '', 'default', $_SERVER['PHP_SELF'].'?facid='.$object->id.'&action=reopen&token='.newToken(), '', true, $params);
				} else {
					$params['attr']['title'] = $langs->trans("DisabledBecauseReplacedInvoice");
					print dolGetButtonAction($langs->trans('ReOpen'), '', 'default', '#', '', false, $params);
				}
			}

			// Create contract
<<<<<<< HEAD
			if (!empty($conf->global->CONTRACT_CREATE_FROM_INVOICE)) {
				if (isModEnabled('contrat') && $object->status == Facture::STATUS_VALIDATED) {
=======
			if (getDolGlobalString('CONTRACT_CREATE_FROM_INVOICE')) {
				if (isModEnabled('contrat') && $object->statut == Facture::STATUS_VALIDATED) {
>>>>>>> 9513ed76
					$langs->load("contracts");

					if ($usercancreatecontract) {
						print '<a class="butAction" href="' . DOL_URL_ROOT . '/contrat/card.php?action=create&amp;origin=' . $object->element . '&amp;originid=' . $object->id . '&amp;socid=' . $object->socid . '">' . $langs->trans('AddContract') . '</a>';
					}
				}
			}

			// Validate
<<<<<<< HEAD
			if ($object->status == Facture::STATUS_DRAFT && count($object->lines) > 0 && ((($object->type == Facture::TYPE_STANDARD || $object->type == Facture::TYPE_REPLACEMENT || $object->type == Facture::TYPE_DEPOSIT || $object->type == Facture::TYPE_PROFORMA || $object->type == Facture::TYPE_SITUATION) && (!empty($conf->global->FACTURE_ENABLE_NEGATIVE) || $object->total_ttc >= 0)) || ($object->type == Facture::TYPE_CREDIT_NOTE && $object->total_ttc <= 0))) {
=======
			if ($object->statut == Facture::STATUS_DRAFT && count($object->lines) > 0 && ((($object->type == Facture::TYPE_STANDARD || $object->type == Facture::TYPE_REPLACEMENT || $object->type == Facture::TYPE_DEPOSIT || $object->type == Facture::TYPE_PROFORMA || $object->type == Facture::TYPE_SITUATION) && (getDolGlobalString('FACTURE_ENABLE_NEGATIVE') || $object->total_ttc >= 0)) || ($object->type == Facture::TYPE_CREDIT_NOTE && $object->total_ttc <= 0))) {
>>>>>>> 9513ed76
				if ($usercanvalidate) {
					$params['attr']['title'] = '';
					print dolGetButtonAction($langs->trans('Validate'), '', 'default', $_SERVER["PHP_SELF"].'?facid='.$object->id.'&action=valid&token='.newToken(), '', true, $params);
				}
			}

			// Send by mail
			if (empty($user->socid)) {
<<<<<<< HEAD
				if (($object->status == Facture::STATUS_VALIDATED || $object->status == Facture::STATUS_CLOSED) || !empty($conf->global->FACTURE_SENDBYEMAIL_FOR_ALL_STATUS)) {
=======
				if (($object->statut == Facture::STATUS_VALIDATED || $object->statut == Facture::STATUS_CLOSED) || getDolGlobalString('FACTURE_SENDBYEMAIL_FOR_ALL_STATUS')) {
>>>>>>> 9513ed76
					if ($objectidnext) {
						print '<span class="butActionRefused classfortooltip" title="'.$langs->trans("DisabledBecauseReplacedInvoice").'">'.$langs->trans('SendMail').'</span>';
					} else {
						if ($usercansend) {
							$params['attr']['title'] = '';
							print dolGetButtonAction('', $langs->trans('SendMail'), 'default', $_SERVER['PHP_SELF'].'?facid='.$object->id.'&action=presend&mode=init#formmailbeforetitle', '', true, $params);
						} else {
							$params['attr']['title'] = '';
							print dolGetButtonAction('', $langs->trans('SendMail'), 'default', '#', '', false, $params);
						}
					}
				}
			}

			// Request a direct debit order
			if ($object->status > Facture::STATUS_DRAFT && $object->paye == 0 && $num == 0) {
				if ($resteapayer > 0) {
					if ($usercancreatewithdrarequest) {
						if (!$objectidnext && $object->close_code != 'replaced') { 				// Not replaced by another invoice
							print '<a class="butAction" href="'.DOL_URL_ROOT.'/compta/facture/prelevement.php?facid='.$object->id.'" title="'.dol_escape_htmltag($langs->trans("MakeWithdrawRequest")).'">'.$langs->trans("MakeWithdrawRequest").'</a>';
						} else {
							print '<span class="butActionRefused classfortooltip" title="'.$langs->trans("DisabledBecauseReplacedInvoice").'">'.$langs->trans('MakeWithdrawRequest').'</span>';
						}
					} else {
						//print '<a class="butActionRefused classfortooltip" href="#" title="'.dol_escape_htmltag($langs->trans("NotEnoughPermissions")).'">'.$langs->trans("MakeWithdrawRequest").'</a>';
					}
				} else {
					//print '<a class="butActionRefused classfortooltip" href="#" title="'.dol_escape_htmltag($langs->trans("AmountMustBePositive")).'">'.$langs->trans("MakeWithdrawRequest").'</a>';
				}
			}

			// POS Ticket
			if (isModEnabled('takepos') && $object->module_source == 'takepos') {
				$langs->load("cashdesk");
				$receipt_url = DOL_URL_ROOT."/takepos/receipt.php";
				print '<a target="_blank" rel="noopener noreferrer" class="butAction" href="'.$receipt_url.'?facid='.((int) $object->id).'">'.$langs->trans('POSTicket').'</a>';
			}

			// Create payment
			if ($object->type != Facture::TYPE_CREDIT_NOTE && $object->status == 1 && $object->paye == 0 && $usercanissuepayment) {
				if ($objectidnext) {
					print '<span class="butActionRefused classfortooltip" title="'.$langs->trans("DisabledBecauseReplacedInvoice").'">'.$langs->trans('DoPayment').'</span>';
				} else {
					if ($object->type == Facture::TYPE_DEPOSIT && $resteapayer == 0) {
						// For down payment, we refuse to receive more than amount to pay.
						$params['attr']['title'] = $langs->trans('DisabledBecauseRemainderToPayIsZero');
						print dolGetButtonAction($langs->trans('DoPayment'), '', 'default', '#', '', false, $params);
					} else {
						// Sometimes we can receive more, so we accept to enter more and will offer a button to convert into discount (but it is not a credit note, just a prepayment done)
						//print '<a class="butAction" href="'.DOL_URL_ROOT.'/compta/paiement.php?facid='.$object->id.'&amp;action=create&amp;accountid='.$object->fk_account.'">'.$langs->trans('DoPayment').'</a>';
						$params['attr']['title'] = '';
						print dolGetButtonAction($langs->trans('DoPayment'), '', 'default', DOL_URL_ROOT.'/compta/paiement.php?facid='.$object->id.'&amp;action=create&amp;accountid='.$object->fk_account, '', true, $params);
					}
				}
			}

			$sumofpayment = $totalpaid;
			$sumofpaymentall = $totalpaid + $totalcreditnotes + $totaldeposits;

			// Reverse back money or convert to reduction
			if ($object->type == Facture::TYPE_CREDIT_NOTE || $object->type == Facture::TYPE_DEPOSIT || $object->type == Facture::TYPE_STANDARD || $object->type == Facture::TYPE_SITUATION) {
				// For credit note only
				if ($object->type == Facture::TYPE_CREDIT_NOTE && $object->status == Facture::STATUS_VALIDATED && $object->paye == 0 && $usercanissuepayment) {
					if ($resteapayer == 0) {
						print '<span class="butActionRefused classfortooltip" title="'.$langs->trans("DisabledBecauseRemainderToPayIsZero").'">'.$langs->trans('DoPaymentBack').'</span>';
					} else {
						print '<a class="butAction" href="'.DOL_URL_ROOT.'/compta/paiement.php?facid='.$object->id.'&amp;action=create&amp;accountid='.$object->fk_account.'">'.$langs->trans('DoPaymentBack').'</a>';
					}
				}

				// For standard invoice with excess received
				if (($object->type == Facture::TYPE_STANDARD || $object->type == Facture::TYPE_SITUATION) && $object->status == Facture::STATUS_VALIDATED && empty($object->paye) && $resteapayer < 0 && $usercancreate && empty($discount->id)) {
					print '<a class="butAction'.($conf->use_javascript_ajax ? ' reposition' : '').'" href="'.$_SERVER["PHP_SELF"].'?facid='.$object->id.'&amp;action=converttoreduc">'.$langs->trans('ConvertExcessReceivedToReduc').'</a>';
				}
				// For credit note
<<<<<<< HEAD
				if ($object->type == Facture::TYPE_CREDIT_NOTE && $object->status == Facture::STATUS_VALIDATED && $object->paye == 0 && $usercancreate
					&& (!empty($conf->global->INVOICE_ALLOW_REUSE_OF_CREDIT_WHEN_PARTIALLY_REFUNDED) || $sumofpayment == 0) && $object->total_ht < 0
=======
				if ($object->type == Facture::TYPE_CREDIT_NOTE && $object->statut == Facture::STATUS_VALIDATED && $object->paye == 0 && $usercancreate
					&& (getDolGlobalString('INVOICE_ALLOW_REUSE_OF_CREDIT_WHEN_PARTIALLY_REFUNDED') || $sumofpayment == 0) && $object->total_ht < 0
>>>>>>> 9513ed76
					) {
					print '<a class="butAction'.($conf->use_javascript_ajax ? ' reposition' : '').'" href="'.$_SERVER["PHP_SELF"].'?facid='.$object->id.'&amp;action=converttoreduc" title="'.dol_escape_htmltag($langs->trans("ConfirmConvertToReduc2")).'">'.$langs->trans('ConvertToReduc').'</a>';
				}
				// For down payment invoice (deposit)

				if ($object->type == Facture::TYPE_DEPOSIT && $usercancreate && $object->status > Facture::STATUS_DRAFT && empty($discount->id)) {
					// We can close a down payment only if paid amount is same than amount of down payment (by definition). We can bypass this if hidden and unstable option DEPOSIT_AS_CREDIT_AVAILABLE_EVEN_UNPAID is set.
					if (price2num($object->total_ttc, 'MT') == price2num($sumofpaymentall, 'MT') || getDolGlobalInt('DEPOSIT_AS_CREDIT_AVAILABLE_EVEN_UNPAID') || ($object->type == Facture::STATUS_ABANDONED && in_array($object->close_code, array('bankcharge', 'discount_vat', 'other')))) {
						print '<a class="butAction'.($conf->use_javascript_ajax ? ' reposition' : '').'" href="'.$_SERVER["PHP_SELF"].'?facid='.$object->id.'&amp;action=converttoreduc">'.$langs->trans('ConvertToReduc').'</a>';
					} else {
						print '<span class="butActionRefused" title="'.$langs->trans("AmountPaidMustMatchAmountOfDownPayment").'">'.$langs->trans('ConvertToReduc').'</span>';
					}
				}
			}

			// Classify paid
<<<<<<< HEAD
			if ($object->status == Facture::STATUS_VALIDATED && $object->paye == 0 && $usercanissuepayment && (
					($object->type != Facture::TYPE_CREDIT_NOTE && $object->type != Facture::TYPE_DEPOSIT && ($resteapayer <= 0 || (!empty($conf->global->INVOICE_CAN_SET_PAID_EVEN_IF_PARTIALLY_PAID) && $object->total_ttc == $resteapayer))) ||
=======
			if ($object->statut == Facture::STATUS_VALIDATED && $object->paye == 0 && $usercanissuepayment && (
					($object->type != Facture::TYPE_CREDIT_NOTE && $object->type != Facture::TYPE_DEPOSIT && ($resteapayer <= 0 || (getDolGlobalString('INVOICE_CAN_SET_PAID_EVEN_IF_PARTIALLY_PAID') && $object->total_ttc == $resteapayer))) ||
>>>>>>> 9513ed76
					($object->type == Facture::TYPE_CREDIT_NOTE && $resteapayer >= 0) ||
					($object->type == Facture::TYPE_DEPOSIT && $object->total_ttc > 0)
				)
			) {
				if ($object->type == Facture::TYPE_DEPOSIT && price2num($object->total_ttc, 'MT') != price2num($sumofpaymentall, 'MT')) {
					// We can close a down payment only if paid amount is same than amount of down payment (by definition)
					$params['attr']['title'] = $langs->trans('AmountPaidMustMatchAmountOfDownPayment');
					print dolGetButtonAction($langs->trans('ClassifyPaid'), '', 'default', '#', '', false, $params);
				} else {
					$params['attr']['title'] = '';
					print dolGetButtonAction($langs->trans('ClassifyPaid'), '', 'default', $_SERVER['PHP_SELF'].'?facid='.$object->id.'&amp;action=paid', '', true, $params);
				}
			}

			// Classify 'closed not completely paid' (possible if validated and not yet filed paid)
<<<<<<< HEAD
			if ($object->status == Facture::STATUS_VALIDATED && $object->paye == 0 && $resteapayer > 0 && (empty($conf->global->INVOICE_CAN_SET_PAID_EVEN_IF_PARTIALLY_PAID) || $resteapayer != $object->total_ttc) && $usercanissuepayment) {
=======
			if ($object->statut == Facture::STATUS_VALIDATED && $object->paye == 0 && $resteapayer > 0 && (!getDolGlobalString('INVOICE_CAN_SET_PAID_EVEN_IF_PARTIALLY_PAID') || $resteapayer != $object->total_ttc) && $usercanissuepayment) {
>>>>>>> 9513ed76
				if ($totalpaid > 0 || $totalcreditnotes > 0) {
					// If one payment or one credit note was linked to this invoice
					print '<a class="butAction'.($conf->use_javascript_ajax ? ' reposition' : '').'" href="'.$_SERVER['PHP_SELF'].'?facid='.$object->id.'&amp;action=paid">'.$langs->trans('ClassifyPaidPartially').'</a>';
				} else {
					if (!getDolGlobalString('INVOICE_CAN_NEVER_BE_CANCELED')) {
						if ($objectidnext) {
							print '<span class="butActionRefused classfortooltip" title="'.$langs->trans("DisabledBecauseReplacedInvoice").'">'.$langs->trans('ClassifyCanceled').'</span>';
						} else {
							print '<a class="butAction'.($conf->use_javascript_ajax ? ' reposition' : '').'" href="'.$_SERVER['PHP_SELF'].'?facid='.$object->id.'&amp;action=canceled">'.$langs->trans('ClassifyCanceled').'</a>';
						}
					}
				}
			}

			// Create a credit note
<<<<<<< HEAD
			if (($object->type == Facture::TYPE_STANDARD || ($object->type == Facture::TYPE_DEPOSIT && empty($conf->global->FACTURE_DEPOSITS_ARE_JUST_PAYMENTS)) || $object->type == Facture::TYPE_PROFORMA) && $object->status > 0 && $usercancreate) {
=======
			if (($object->type == Facture::TYPE_STANDARD || ($object->type == Facture::TYPE_DEPOSIT && !getDolGlobalString('FACTURE_DEPOSITS_ARE_JUST_PAYMENTS')) || $object->type == Facture::TYPE_PROFORMA) && $object->statut > 0 && $usercancreate) {
>>>>>>> 9513ed76
				if (!$objectidnext) {
					print '<a class="butAction" href="'.$_SERVER['PHP_SELF'].'?socid='.$object->socid.'&amp;fac_avoir='.$object->id.'&amp;action=create&amp;type=2'.($object->fk_project > 0 ? '&amp;projectid='.$object->fk_project : '').($object->entity > 0 ? '&amp;originentity='.$object->entity : '').'">'.$langs->trans("CreateCreditNote").'</a>';
				}
			}

			// For situation invoice with excess received
			if ($object->status > Facture::STATUS_DRAFT
				&& $object->type == Facture::TYPE_SITUATION
				&& ($object->total_ttc - $totalpaid - $totalcreditnotes - $totaldeposits) > 0
				&& $usercancreate
				&& !$objectidnext
				&& $object->is_last_in_cycle()
				&& getDolGlobalInt('INVOICE_USE_SITUATION_CREDIT_NOTE')
				) {
				if ($usercanunvalidate) {
					print '<a class="butAction" href="'.$_SERVER['PHP_SELF'].'?socid='.$object->socid.'&amp;fac_avoir='.$object->id.'&amp;invoiceAvoirWithLines=1&amp;action=create&amp;type=2'.($object->fk_project > 0 ? '&amp;projectid='.$object->fk_project : '').'">'.$langs->trans("CreateCreditNote").'</a>';
				} else {
					print '<span class="butActionRefused classfortooltip" title="'.$langs->trans("NotEnoughPermissions").'">'.$langs->trans("CreateCreditNote").'</span>';
				}
			}

			// Clone
			if (($object->type == Facture::TYPE_STANDARD || $object->type == Facture::TYPE_DEPOSIT || $object->type == Facture::TYPE_PROFORMA) && $usercancreate) {
				$params['attr']['title'] = '';
				print dolGetButtonAction($langs->trans('ToClone'), '', 'default', $_SERVER['PHP_SELF'].'?facid='.$object->id.'&amp;action=clone&amp;object=invoice', '', true, $params);
			}

			// Clone as predefined / Create template
			if (($object->type == Facture::TYPE_STANDARD || $object->type == Facture::TYPE_DEPOSIT || $object->type == Facture::TYPE_PROFORMA) && $object->status == 0 && $usercancreate) {
				if (!$objectidnext && count($object->lines) > 0) {
					$params['attr']['title'] = '';
					print dolGetButtonAction($langs->trans('ChangeIntoRepeatableInvoice'), '', 'default', DOL_URL_ROOT.'/compta/facture/card-rec.php?facid='.$object->id.'&amp;action=create', '', true, $params);
				}
			}

			// Remove situation from cycle
			if (in_array($object->status, array(Facture::STATUS_CLOSED, Facture::STATUS_VALIDATED))
				&& $object->type == Facture::TYPE_SITUATION
				&& $usercancreate
				&& !$objectidnext
				&& $object->situation_counter > 1
				&& $object->is_last_in_cycle()
				&& $usercanunvalidate
				) {
				if (($object->total_ttc - $totalcreditnotes) == 0) {
					print '<a id="butSituationOut" class="butAction" href="'.$_SERVER['PHP_SELF'].'?facid='.$object->id.'&amp;action=situationout">'.$langs->trans("RemoveSituationFromCycle").'</a>';
				} else {
					print '<a id="butSituationOutRefused" class="butActionRefused classfortooltip" href="#" title="'.$langs->trans("DisabledBecauseNotEnouthCreditNote").'" >'.$langs->trans("RemoveSituationFromCycle").'</a>';
				}
			}

			// Create next situation invoice
			if ($usercancreate && ($object->type == 5) && ($object->status == 1 || $object->status == 2)) {
				if ($object->is_last_in_cycle() && $object->situation_final != 1) {
					print '<a class="butAction" href="'.$_SERVER['PHP_SELF'].'?action=create&amp;type=5&amp;origin=facture&amp;originid='.$object->id.'&amp;socid='.$object->socid.'" >'.$langs->trans('CreateNextSituationInvoice').'</a>';
				} elseif (!$object->is_last_in_cycle()) {
					print '<a class="butActionRefused classfortooltip" href="#" title="'.$langs->trans("DisabledBecauseNotLastInCycle").'">'.$langs->trans('CreateNextSituationInvoice').'</a>';
				} else {
					print '<a class="butActionRefused classfortooltip" href="#" title="'.$langs->trans("DisabledBecauseFinal").'">'.$langs->trans('CreateNextSituationInvoice').'</a>';
				}
			}

			// Delete
			$isErasable = $object->is_erasable();
			if ($usercandelete || ($usercancreate && $isErasable == 1)) {	// isErasable = 1 means draft with temporary ref (draft can always be deleted with no need of permissions)
				$enableDelete = false;
				$deleteHref = '#';
				$htmltooltip = '';
				if ($isErasable == -4) {
					$htmltooltip = $langs->trans('DisabledBecausePayments');
				} elseif ($isErasable == -3) {
					$htmltooltip = $langs->trans('DisabledBecauseNotLastSituationInvoice');
				} elseif ($isErasable == -2) {
					$htmltooltip = $langs->trans('DisabledBecauseNotLastInvoice');
				} elseif ($isErasable == -1) {
					$htmltooltip = $langs->trans('DisabledBecauseDispatchedInBookkeeping');
				} elseif ($isErasable <= 0) {	// Any other cases
					$htmltooltip = $langs->trans('DisabledBecauseNotErasable');
				} elseif ($objectidnext) {
					$htmltooltip = $langs->trans('DisabledBecauseReplacedInvoice');
				} else {
					$deleteHref = $_SERVER["PHP_SELF"].'?facid='.$object->id.'&action=delete&token='.newToken();
					$enableDelete = true;
				}
				$params['attr']['title'] = '';
				print dolGetButtonAction($htmltooltip, $langs->trans('Delete'), 'delete', $deleteHref, '', $enableDelete, $params);
			} else {
				$params['attr']['title'] = '';
				print dolGetButtonAction($langs->trans('Delete'), $langs->trans('Delete'), 'delete', '#', '', false);
			}
		}
		print '</div>';
	}

	// Select mail models is same action as presend
	if (GETPOST('modelselected', 'alpha')) {
		$action = 'presend';
	}
	if ($action != 'prerelance' && $action != 'presend') {
		print '<div class="fichecenter"><div class="fichehalfleft">';
		print '<a name="builddoc"></a>'; // ancre

		// Generated documents
		$filename = dol_sanitizeFileName($object->ref);
		$filedir = $conf->facture->multidir_output[$object->entity].'/'.dol_sanitizeFileName($object->ref);
		$urlsource = $_SERVER['PHP_SELF'].'?facid='.$object->id;
		$genallowed = $usercanread;
		$delallowed = $usercancreate;

		print $formfile->showdocuments(
			'facture',
			$filename,
			$filedir,
			$urlsource,
			$genallowed,
			$delallowed,
			$object->model_pdf,
			1,
			0,
			0,
			28,
			0,
			'',
			'',
			'',
			$soc->default_lang,
			'',
			$object,
			0,
			'remove_file_comfirm'
		);

		$somethingshown = $formfile->numoffiles;

		// Show links to link elements
		$linktoelem = $form->showLinkToObjectBlock($object, null, array('invoice'));

		$compatibleImportElementsList = false;
		if ($usercancreate
			&& $object->status == Facture::STATUS_DRAFT
			&& ($object->type == Facture::TYPE_STANDARD || $object->type == Facture::TYPE_REPLACEMENT || $object->type == Facture::TYPE_DEPOSIT || $object->type == Facture::TYPE_PROFORMA || $object->type == Facture::TYPE_SITUATION)) {
			$compatibleImportElementsList = array('commande', 'propal'); // import from linked elements
		}
		$somethingshown = $form->showLinkedObjectBlock($object, $linktoelem, $compatibleImportElementsList);


		// Show online payment link
		$useonlinepayment = (isModEnabled('paypal') || isModEnabled('stripe') || isModEnabled('paybox'));

		if ($object->status != Facture::STATUS_DRAFT && $useonlinepayment) {
			print '<br><!-- Link to pay -->'."\n";
			require_once DOL_DOCUMENT_ROOT.'/core/lib/payments.lib.php';
			print showOnlinePaymentUrl('invoice', $object->ref).'<br>';
		}

		print '</div><div class="fichehalfright">';

		$MAXEVENT = 10;

		$morehtmlcenter = dolGetButtonTitle($langs->trans('SeeAll'), '', 'fa fa-bars imgforviewmode', DOL_URL_ROOT.'/compta/facture/agenda.php?id='.$object->id);

		// List of actions on element
		include_once DOL_DOCUMENT_ROOT.'/core/class/html.formactions.class.php';
		$formactions = new FormActions($db);
		$somethingshown = $formactions->showactions($object, 'invoice', $socid, 1, '', $MAXEVENT, '', $morehtmlcenter); // Show all action for thirdparty

		print '</div></div>';
	}


	// Presend form
	$modelmail = 'facture_send';
	$defaulttopic = 'SendBillRef';
	$diroutput = $conf->facture->multidir_output[$object->entity];
	$trackid = 'inv'.$object->id;

	include DOL_DOCUMENT_ROOT.'/core/tpl/card_presend.tpl.php';
}

// End of page
llxFooter();
$db->close();<|MERGE_RESOLUTION|>--- conflicted
+++ resolved
@@ -4187,11 +4187,7 @@
 		$text = $langs->trans('ConfirmDeleteBill', $object->ref);
 		$formquestion = array();
 
-<<<<<<< HEAD
-		if ($object->type != Facture::TYPE_DEPOSIT && !empty($conf->global->STOCK_CALCULATE_ON_BILL) && $object->status >= 1) {
-=======
-		if ($object->type != Facture::TYPE_DEPOSIT && getDolGlobalString('STOCK_CALCULATE_ON_BILL') && $object->statut >= 1) {
->>>>>>> 9513ed76
+		if ($object->type != Facture::TYPE_DEPOSIT && getDolGlobalString('STOCK_CALCULATE_ON_BILL') && $object->status >= 1) {
 			$qualified_for_stock_change = 0;
 			if (!getDolGlobalString('STOCK_SUPPORTS_SERVICES')) {
 				$qualified_for_stock_change = $object->hasProductsOrServices(2);
@@ -5532,13 +5528,8 @@
 		$inputalsopricewithtax = 1;
 
 		// Show global modifiers for situation invoices
-<<<<<<< HEAD
-		if (!empty($conf->global->INVOICE_USE_SITUATION)) {
+		if (getDolGlobalString('INVOICE_USE_SITUATION')) {
 			if ($object->situation_cycle_ref && $object->status == 0) {
-=======
-		if (getDolGlobalString('INVOICE_USE_SITUATION')) {
-			if ($object->situation_cycle_ref && $object->statut == 0) {
->>>>>>> 9513ed76
 				print '<!-- Area to change globally the situation percent -->'."\n";
 				print '<div class="div-table-responsive">';
 
@@ -5674,13 +5665,8 @@
 				|| ($object->type == Facture::TYPE_CREDIT_NOTE && empty($discount->id))
 				|| ($object->type == Facture::TYPE_DEPOSIT && empty($discount->id))
 				|| ($object->type == Facture::TYPE_SITUATION && empty($discount->id)))
-<<<<<<< HEAD
-				&& ($object->status == Facture::STATUS_CLOSED || $object->status == Facture::STATUS_ABANDONED || ($object->status == 1 && $object->paye == 1))   // Condition ($object->status == 1 && $object->paye == 1) should not happened but can be found due to corrupted data
-				&& ((empty($conf->global->MAIN_USE_ADVANCED_PERMS) && $usercancreate) || $usercanreopen)) {				// A paid invoice (partially or completely)
-=======
-				&& ($object->statut == Facture::STATUS_CLOSED || $object->statut == Facture::STATUS_ABANDONED || ($object->statut == 1 && $object->paye == 1))   // Condition ($object->statut == 1 && $object->paye == 1) should not happened but can be found due to corrupted data
+				&& ($object->statut == Facture::STATUS_CLOSED || $object->status == Facture::STATUS_ABANDONED || ($object->status == 1 && $object->paye == 1))   // Condition ($object->statut == 1 && $object->paye == 1) should not happened but can be found due to corrupted data
 				&& ((!getDolGlobalString('MAIN_USE_ADVANCED_PERMS') && $usercancreate) || $usercanreopen)) {				// A paid invoice (partially or completely)
->>>>>>> 9513ed76
 				if ($object->close_code != 'replaced' || (!$objectidnext)) { 				// Not replaced by another invoice or replaced but the replacement invoice has been deleted
 					$params['attr']['title'] = '';
 					print dolGetButtonAction($langs->trans('ReOpen'), '', 'default', $_SERVER['PHP_SELF'].'?facid='.$object->id.'&action=reopen&token='.newToken(), '', true, $params);
@@ -5691,13 +5677,8 @@
 			}
 
 			// Create contract
-<<<<<<< HEAD
-			if (!empty($conf->global->CONTRACT_CREATE_FROM_INVOICE)) {
+			if (getDolGlobalString('CONTRACT_CREATE_FROM_INVOICE')) {
 				if (isModEnabled('contrat') && $object->status == Facture::STATUS_VALIDATED) {
-=======
-			if (getDolGlobalString('CONTRACT_CREATE_FROM_INVOICE')) {
-				if (isModEnabled('contrat') && $object->statut == Facture::STATUS_VALIDATED) {
->>>>>>> 9513ed76
 					$langs->load("contracts");
 
 					if ($usercancreatecontract) {
@@ -5707,11 +5688,7 @@
 			}
 
 			// Validate
-<<<<<<< HEAD
-			if ($object->status == Facture::STATUS_DRAFT && count($object->lines) > 0 && ((($object->type == Facture::TYPE_STANDARD || $object->type == Facture::TYPE_REPLACEMENT || $object->type == Facture::TYPE_DEPOSIT || $object->type == Facture::TYPE_PROFORMA || $object->type == Facture::TYPE_SITUATION) && (!empty($conf->global->FACTURE_ENABLE_NEGATIVE) || $object->total_ttc >= 0)) || ($object->type == Facture::TYPE_CREDIT_NOTE && $object->total_ttc <= 0))) {
-=======
-			if ($object->statut == Facture::STATUS_DRAFT && count($object->lines) > 0 && ((($object->type == Facture::TYPE_STANDARD || $object->type == Facture::TYPE_REPLACEMENT || $object->type == Facture::TYPE_DEPOSIT || $object->type == Facture::TYPE_PROFORMA || $object->type == Facture::TYPE_SITUATION) && (getDolGlobalString('FACTURE_ENABLE_NEGATIVE') || $object->total_ttc >= 0)) || ($object->type == Facture::TYPE_CREDIT_NOTE && $object->total_ttc <= 0))) {
->>>>>>> 9513ed76
+			if ($object->status == Facture::STATUS_DRAFT && count($object->lines) > 0 && ((($object->type == Facture::TYPE_STANDARD || $object->type == Facture::TYPE_REPLACEMENT || $object->type == Facture::TYPE_DEPOSIT || $object->type == Facture::TYPE_PROFORMA || $object->type == Facture::TYPE_SITUATION) && (getDolGlobalString('FACTURE_ENABLE_NEGATIVE') || $object->total_ttc >= 0)) || ($object->type == Facture::TYPE_CREDIT_NOTE && $object->total_ttc <= 0))) {
 				if ($usercanvalidate) {
 					$params['attr']['title'] = '';
 					print dolGetButtonAction($langs->trans('Validate'), '', 'default', $_SERVER["PHP_SELF"].'?facid='.$object->id.'&action=valid&token='.newToken(), '', true, $params);
@@ -5720,11 +5697,7 @@
 
 			// Send by mail
 			if (empty($user->socid)) {
-<<<<<<< HEAD
-				if (($object->status == Facture::STATUS_VALIDATED || $object->status == Facture::STATUS_CLOSED) || !empty($conf->global->FACTURE_SENDBYEMAIL_FOR_ALL_STATUS)) {
-=======
-				if (($object->statut == Facture::STATUS_VALIDATED || $object->statut == Facture::STATUS_CLOSED) || getDolGlobalString('FACTURE_SENDBYEMAIL_FOR_ALL_STATUS')) {
->>>>>>> 9513ed76
+				if (($object->status == Facture::STATUS_VALIDATED || $object->status == Facture::STATUS_CLOSED) || getDolGlobalString('FACTURE_SENDBYEMAIL_FOR_ALL_STATUS')) {
 					if ($objectidnext) {
 						print '<span class="butActionRefused classfortooltip" title="'.$langs->trans("DisabledBecauseReplacedInvoice").'">'.$langs->trans('SendMail').'</span>';
 					} else {
@@ -5800,13 +5773,8 @@
 					print '<a class="butAction'.($conf->use_javascript_ajax ? ' reposition' : '').'" href="'.$_SERVER["PHP_SELF"].'?facid='.$object->id.'&amp;action=converttoreduc">'.$langs->trans('ConvertExcessReceivedToReduc').'</a>';
 				}
 				// For credit note
-<<<<<<< HEAD
 				if ($object->type == Facture::TYPE_CREDIT_NOTE && $object->status == Facture::STATUS_VALIDATED && $object->paye == 0 && $usercancreate
-					&& (!empty($conf->global->INVOICE_ALLOW_REUSE_OF_CREDIT_WHEN_PARTIALLY_REFUNDED) || $sumofpayment == 0) && $object->total_ht < 0
-=======
-				if ($object->type == Facture::TYPE_CREDIT_NOTE && $object->statut == Facture::STATUS_VALIDATED && $object->paye == 0 && $usercancreate
 					&& (getDolGlobalString('INVOICE_ALLOW_REUSE_OF_CREDIT_WHEN_PARTIALLY_REFUNDED') || $sumofpayment == 0) && $object->total_ht < 0
->>>>>>> 9513ed76
 					) {
 					print '<a class="butAction'.($conf->use_javascript_ajax ? ' reposition' : '').'" href="'.$_SERVER["PHP_SELF"].'?facid='.$object->id.'&amp;action=converttoreduc" title="'.dol_escape_htmltag($langs->trans("ConfirmConvertToReduc2")).'">'.$langs->trans('ConvertToReduc').'</a>';
 				}
@@ -5823,13 +5791,8 @@
 			}
 
 			// Classify paid
-<<<<<<< HEAD
 			if ($object->status == Facture::STATUS_VALIDATED && $object->paye == 0 && $usercanissuepayment && (
-					($object->type != Facture::TYPE_CREDIT_NOTE && $object->type != Facture::TYPE_DEPOSIT && ($resteapayer <= 0 || (!empty($conf->global->INVOICE_CAN_SET_PAID_EVEN_IF_PARTIALLY_PAID) && $object->total_ttc == $resteapayer))) ||
-=======
-			if ($object->statut == Facture::STATUS_VALIDATED && $object->paye == 0 && $usercanissuepayment && (
 					($object->type != Facture::TYPE_CREDIT_NOTE && $object->type != Facture::TYPE_DEPOSIT && ($resteapayer <= 0 || (getDolGlobalString('INVOICE_CAN_SET_PAID_EVEN_IF_PARTIALLY_PAID') && $object->total_ttc == $resteapayer))) ||
->>>>>>> 9513ed76
 					($object->type == Facture::TYPE_CREDIT_NOTE && $resteapayer >= 0) ||
 					($object->type == Facture::TYPE_DEPOSIT && $object->total_ttc > 0)
 				)
@@ -5845,11 +5808,7 @@
 			}
 
 			// Classify 'closed not completely paid' (possible if validated and not yet filed paid)
-<<<<<<< HEAD
-			if ($object->status == Facture::STATUS_VALIDATED && $object->paye == 0 && $resteapayer > 0 && (empty($conf->global->INVOICE_CAN_SET_PAID_EVEN_IF_PARTIALLY_PAID) || $resteapayer != $object->total_ttc) && $usercanissuepayment) {
-=======
-			if ($object->statut == Facture::STATUS_VALIDATED && $object->paye == 0 && $resteapayer > 0 && (!getDolGlobalString('INVOICE_CAN_SET_PAID_EVEN_IF_PARTIALLY_PAID') || $resteapayer != $object->total_ttc) && $usercanissuepayment) {
->>>>>>> 9513ed76
+			if ($object->status == Facture::STATUS_VALIDATED && $object->paye == 0 && $resteapayer > 0 && (!getDolGlobalString('INVOICE_CAN_SET_PAID_EVEN_IF_PARTIALLY_PAID') || $resteapayer != $object->total_ttc) && $usercanissuepayment) {
 				if ($totalpaid > 0 || $totalcreditnotes > 0) {
 					// If one payment or one credit note was linked to this invoice
 					print '<a class="butAction'.($conf->use_javascript_ajax ? ' reposition' : '').'" href="'.$_SERVER['PHP_SELF'].'?facid='.$object->id.'&amp;action=paid">'.$langs->trans('ClassifyPaidPartially').'</a>';
@@ -5865,11 +5824,7 @@
 			}
 
 			// Create a credit note
-<<<<<<< HEAD
-			if (($object->type == Facture::TYPE_STANDARD || ($object->type == Facture::TYPE_DEPOSIT && empty($conf->global->FACTURE_DEPOSITS_ARE_JUST_PAYMENTS)) || $object->type == Facture::TYPE_PROFORMA) && $object->status > 0 && $usercancreate) {
-=======
-			if (($object->type == Facture::TYPE_STANDARD || ($object->type == Facture::TYPE_DEPOSIT && !getDolGlobalString('FACTURE_DEPOSITS_ARE_JUST_PAYMENTS')) || $object->type == Facture::TYPE_PROFORMA) && $object->statut > 0 && $usercancreate) {
->>>>>>> 9513ed76
+			if (($object->type == Facture::TYPE_STANDARD || ($object->type == Facture::TYPE_DEPOSIT && !getDolGlobalString('FACTURE_DEPOSITS_ARE_JUST_PAYMENTS')) || $object->type == Facture::TYPE_PROFORMA) && $object->status > 0 && $usercancreate) {
 				if (!$objectidnext) {
 					print '<a class="butAction" href="'.$_SERVER['PHP_SELF'].'?socid='.$object->socid.'&amp;fac_avoir='.$object->id.'&amp;action=create&amp;type=2'.($object->fk_project > 0 ? '&amp;projectid='.$object->fk_project : '').($object->entity > 0 ? '&amp;originentity='.$object->entity : '').'">'.$langs->trans("CreateCreditNote").'</a>';
 				}
