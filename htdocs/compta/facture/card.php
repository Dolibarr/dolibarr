<?php
/* Copyright (C) 2002-2006  Rodolphe Quiedeville    <rodolphe@quiedeville.org>
 * Copyright (C) 2004       Eric Seigne             <eric.seigne@ryxeo.com>
 * Copyright (C) 2004-2020  Laurent Destailleur     <eldy@users.sourceforge.net>
 * Copyright (C) 2005       Marc Barilley / Ocebo   <marc@ocebo.com>
 * Copyright (C) 2005-2015  Regis Houssin           <regis.houssin@inodbox.com>
 * Copyright (C) 2006       Andre Cianfarani        <acianfa@free.fr>
 * Copyright (C) 2010-2015  Juanjo Menent           <jmenent@2byte.es>
 * Copyright (C) 2012-2013  Christophe Battarel     <christophe.battarel@altairis.fr>
 * Copyright (C) 2012-2013  Cédric Salvador         <csalvador@gpcsolutions.fr>
 * Copyright (C) 2012-2014  Raphaël Doursenaud      <rdoursenaud@gpcsolutions.fr>
 * Copyright (C) 2013       Jean-Francois FERRY     <jfefe@aternatik.fr>
 * Copyright (C) 2013-2014  Florian Henry           <florian.henry@open-concept.pro>
 * Copyright (C) 2013       Cédric Salvador         <csalvador@gpcsolutions.fr>
 * Copyright (C) 2014-2019  Ferran Marcet           <fmarcet@2byte.es>
 * Copyright (C) 2015-2016  Marcos García           <marcosgdf@gmail.com>
 * Copyright (C) 2018-2023  Frédéric France         <frederic.france@netlogic.fr>
 * Copyright (C) 2022       Gauthier VERDOL         <gauthier.verdol@atm-consulting.fr>
 *
 * This program is free software; you can redistribute it and/or modify
 * it under the terms of the GNU General Public License as published by
 * the Free Software Foundation; either version 3 of the License, or
 * (at your option) any later version.
 *
 * This program is distributed in the hope that it will be useful,
 * but WITHOUT ANY WARRANTY; without even the implied warranty of
 * MERCHANTABILITY or FITNESS FOR A PARTICULAR PURPOSE.  See the
 * GNU General Public License for more details.
 *
 * You should have received a copy of the GNU General Public License
 * along with this program. If not, see <https://www.gnu.org/licenses/>.
 */

/**
 * \file 	htdocs/compta/facture/card.php
 * \ingroup facture
 * \brief 	Page to create/see an invoice
 */

// Libraries
require '../../main.inc.php';
require_once DOL_DOCUMENT_ROOT.'/compta/facture/class/facture.class.php';
require_once DOL_DOCUMENT_ROOT.'/compta/facture/class/facture-rec.class.php';
require_once DOL_DOCUMENT_ROOT.'/compta/bank/class/account.class.php';
require_once DOL_DOCUMENT_ROOT.'/compta/paiement/class/paiement.class.php';

require_once DOL_DOCUMENT_ROOT.'/core/modules/facture/modules_facture.php';
require_once DOL_DOCUMENT_ROOT.'/core/class/discount.class.php';
require_once DOL_DOCUMENT_ROOT.'/core/class/html.formfile.class.php';
require_once DOL_DOCUMENT_ROOT.'/core/class/html.formother.class.php';
require_once DOL_DOCUMENT_ROOT.'/core/class/html.formmargin.class.php';
require_once DOL_DOCUMENT_ROOT.'/core/lib/invoice.lib.php';
require_once DOL_DOCUMENT_ROOT.'/core/lib/functions2.lib.php';
require_once DOL_DOCUMENT_ROOT.'/core/lib/date.lib.php';
require_once DOL_DOCUMENT_ROOT.'/core/class/extrafields.class.php';

if (isModEnabled('commande')) {
	require_once DOL_DOCUMENT_ROOT.'/commande/class/commande.class.php';
}
if (isModEnabled('project')) {
	require_once DOL_DOCUMENT_ROOT.'/projet/class/project.class.php';
	require_once DOL_DOCUMENT_ROOT.'/core/class/html.formprojet.class.php';
}
require_once DOL_DOCUMENT_ROOT.'/core/class/doleditor.class.php';

if (isModEnabled('variants')) {
	require_once DOL_DOCUMENT_ROOT.'/variants/class/ProductCombination.class.php';
}
if (isModEnabled('accounting')) {
	require_once DOL_DOCUMENT_ROOT.'/accountancy/class/accountingjournal.class.php';
}

// Load translation files required by the page
$langs->loadLangs(array('bills', 'companies', 'compta', 'products', 'banks', 'main', 'withdrawals'));
if (isModEnabled('incoterm')) {
	$langs->load('incoterm');
}
if (isModEnabled('margin')) {
	$langs->load('margins');
}

// General $Variables
$id = (GETPOST('id', 'int') ? GETPOST('id', 'int') : GETPOST('facid', 'int'));    // For backward compatibility
$ref = GETPOST('ref', 'alpha');
$socid = GETPOST('socid', 'int');
$action = GETPOST('action', 'aZ09');
$confirm = GETPOST('confirm', 'alpha');
$cancel = GETPOST('cancel', 'alpha');
$backtopage = GETPOST('backtopage', 'alpha');

$lineid = GETPOST('lineid', 'int');
$userid = GETPOST('userid', 'int');
$search_ref = GETPOST('sf_ref', 'alpha') ? GETPOST('sf_ref', 'alpha') : GETPOST('search_ref', 'alpha');
$search_societe = GETPOST('search_societe', 'alpha');
$search_montant_ht = GETPOST('search_montant_ht', 'alpha');
$search_montant_ttc = GETPOST('search_montant_ttc', 'alpha');
$origin = GETPOST('origin', 'alpha');
$originid = (GETPOST('originid', 'int') ? GETPOST('originid', 'int') : GETPOST('origin_id', 'int')); // For backward compatibility
$fac_rec = GETPOST('fac_rec', 'int');
$facid = GETPOST('facid', 'int');
$ref_client = GETPOST('ref_client', 'int');
$rank = (GETPOST('rank', 'int') > 0) ? GETPOST('rank', 'int') : -1;
$projectid = (GETPOST('projectid', 'int') ? GETPOST('projectid', 'int') : 0);

// PDF
$hidedetails = (GETPOST('hidedetails', 'int') ? GETPOST('hidedetails', 'int') : (!empty($conf->global->MAIN_GENERATE_DOCUMENTS_HIDE_DETAILS) ? 1 : 0));
$hidedesc = (GETPOST('hidedesc', 'int') ? GETPOST('hidedesc', 'int') : (!empty($conf->global->MAIN_GENERATE_DOCUMENTS_HIDE_DESC) ? 1 : 0));
$hideref = (GETPOST('hideref', 'int') ? GETPOST('hideref', 'int') : (!empty($conf->global->MAIN_GENERATE_DOCUMENTS_HIDE_REF) ? 1 : 0));

// Number of lines for predefined product/service choices
$NBLINES = 4;

$usehm = (!empty($conf->global->MAIN_USE_HOURMIN_IN_DATE_RANGE) ? $conf->global->MAIN_USE_HOURMIN_IN_DATE_RANGE : 0);

$object = new Facture($db);
$extrafields = new ExtraFields($db);

// Fetch optionals attributes and labels
$extrafields->fetch_name_optionals_label($object->table_element);

// Load object
if ($id > 0 || !empty($ref)) {
	if ($action != 'add') {
		if (empty($conf->global->INVOICE_USE_SITUATION)) {
			$fetch_situation = false;
		} else {
			$fetch_situation = true;
		}
		$ret = $object->fetch($id, $ref, '', '', $fetch_situation);
	}
}

// Initialize technical object to manage hooks of page. Note that conf->hooks_modules contains array of hook context
$hookmanager->initHooks(array('invoicecard', 'globalcard'));

// Permissions
$usercanread = $user->hasRight("facture", "lire");
$usercancreate = $user->hasRight("facture", "creer");
$usercanissuepayment = $user->hasRight("facture", "paiement");
$usercandelete = $user->hasRight("facture", "supprimer");
$usercancreatecontract = $user->hasRight("contrat", "creer");

// Advanced Permissions
$usercanvalidate = ((empty($conf->global->MAIN_USE_ADVANCED_PERMS) && $usercancreate) || (!empty($conf->global->MAIN_USE_ADVANCED_PERMS) && !empty($user->rights->facture->invoice_advance->validate)));
$usercansend = (empty($conf->global->MAIN_USE_ADVANCED_PERMS) || (!empty($conf->global->MAIN_USE_ADVANCED_PERMS) && !empty($user->rights->facture->invoice_advance->send)));
$usercanreopen = ((empty($conf->global->MAIN_USE_ADVANCED_PERMS) && $usercancreate) || (!empty($conf->global->MAIN_USE_ADVANCED_PERMS) && !empty($user->rights->facture->invoice_advance->reopen)));
if (!empty($conf->global->INVOICE_DISALLOW_REOPEN)) {
	$usercanreopen = false;
}
$usercanunvalidate = ((empty($conf->global->MAIN_USE_ADVANCED_PERMS) && !empty($usercancreate)) || (!empty($conf->global->MAIN_USE_ADVANCED_PERMS) && !empty($user->rights->facture->invoice_advance->unvalidate)));

$usermustrespectpricemin = ((!empty($conf->global->MAIN_USE_ADVANCED_PERMS) && empty($user->rights->produit->ignore_price_min_advance)) || empty($conf->global->MAIN_USE_ADVANCED_PERMS));
$usercancreatemargin = (!empty($user->rights->margins->creer) ? $user->rights->margins->creer : 0);
$usercanreadallmargin = (!empty($user->rights->margins->liretous) ? $user->rights->margins->liretous : 0);
$usercancreatewithdrarequest = (!empty($user->rights->prelevement->bons->creer) ? $user->rights->prelevement->bons->creer : 0);

$permissionnote = $usercancreate; // Used by the include of actions_setnotes.inc.php
$permissiondellink = $usercancreate; // Used by the include of actions_dellink.inc.php
$permissiontoedit = $usercancreate; // Used by the include of actions_lineupdonw.inc.php
$permissiontoadd = $usercancreate; // Used by the include of actions_addupdatedelete.inc.php

// retained warranty invoice available type
$retainedWarrantyInvoiceAvailableType = array();
if (!empty($conf->global->INVOICE_USE_RETAINED_WARRANTY)) {
	$retainedWarrantyInvoiceAvailableType = explode('+', $conf->global->INVOICE_USE_RETAINED_WARRANTY);
}

// Security check
if ($user->socid) {
	$socid = $user->socid;
}
$isdraft = (($object->statut == Facture::STATUS_DRAFT) ? 1 : 0);

$result = restrictedArea($user, 'facture', $object->id, '', '', 'fk_soc', 'rowid', $isdraft);


/*
 * Actions
 */

$parameters = array('socid' => $socid);
$reshook = $hookmanager->executeHooks('doActions', $parameters, $object, $action); // Note that $action and $object may have been modified by some hooks
if ($reshook < 0) {
	setEventMessages($hookmanager->error, $hookmanager->errors, 'errors');
}

if (empty($reshook)) {
	$backurlforlist = DOL_URL_ROOT.'/compta/facture/list.php';

	if (empty($backtopage) || ($cancel && empty($id))) {
		if (empty($backtopage) || ($cancel && strpos($backtopage, '__ID__'))) {
			if (empty($id) && (($action != 'add' && $action != 'create') || $cancel)) {
				$backtopage = $backurlforlist;
			} else {
				$backtopage = DOL_URL_ROOT.'/compta/facture/card.php?id='.((!empty($id) && $id > 0) ? $id : '__ID__');
			}
		}
	}

	if ($cancel) {
		if (!empty($backtopageforcancel)) {
			header("Location: ".$backtopageforcancel);
			exit;
		} elseif (!empty($backtopage)) {
			header("Location: ".$backtopage);
			exit;
		}
		$action = '';
	}

	include DOL_DOCUMENT_ROOT.'/core/actions_setnotes.inc.php'; // Must be include, not include_once

	include DOL_DOCUMENT_ROOT.'/core/actions_dellink.inc.php'; // Must be include, not include_once

	include DOL_DOCUMENT_ROOT.'/core/actions_lineupdown.inc.php'; // Must be include, not include_once

	// Action clone object
	if ($action == 'confirm_clone' && $confirm == 'yes' && $permissiontoadd) {
		$objectutil = dol_clone($object, 1); // To avoid to denaturate loaded object when setting some properties for clone. We use native clone to keep this->db valid.

		$objectutil->date = dol_mktime(12, 0, 0, GETPOST('newdatemonth', 'int'), GETPOST('newdateday', 'int'), GETPOST('newdateyear', 'int'));
		$objectutil->socid = $socid;
		$result = $objectutil->createFromClone($user, $id);
		if ($result > 0) {
			header("Location: ".$_SERVER['PHP_SELF'].'?facid='.$result);
			exit();
		} else {
			$langs->load("errors");
			setEventMessages($objectutil->error, $objectutil->errors, 'errors');
			$action = '';
		}
	} elseif ($action == 'reopen' && $usercanreopen) {
		$result = $object->fetch($id);

		if ($object->statut == Facture::STATUS_CLOSED || ($object->statut == Facture::STATUS_ABANDONED && ($object->close_code != 'replaced' || $object->getIdReplacingInvoice() == 0)) || ($object->statut == Facture::STATUS_VALIDATED && $object->paye == 1)) {    // ($object->statut == 1 && $object->paye == 1) should not happened but can be found when data are corrupted
			$result = $object->setUnpaid($user);
			if ($result > 0) {
				header('Location: '.$_SERVER["PHP_SELF"].'?facid='.$id);
				exit();
			} else {
				setEventMessages($object->error, $object->errors, 'errors');
			}
		}
	} elseif ($action == 'confirm_delete' && $confirm == 'yes') {
		// Delete invoice
		$result = $object->fetch($id);
		$object->fetch_thirdparty();

		$idwarehouse = GETPOST('idwarehouse');

		$qualified_for_stock_change = 0;
		if (empty($conf->global->STOCK_SUPPORTS_SERVICES)) {
			$qualified_for_stock_change = $object->hasProductsOrServices(2);
		} else {
			$qualified_for_stock_change = $object->hasProductsOrServices(1);
		}

		$isErasable = $object->is_erasable();

		if (($usercandelete && $isErasable > 0)
			|| ($usercancreate && $isErasable == 1)) {
			$result = $object->delete($user, 0, $idwarehouse);
			if ($result > 0) {
				header('Location: '.DOL_URL_ROOT.'/compta/facture/list.php?restore_lastsearch_values=1');
				exit();
			} else {
				setEventMessages($object->error, $object->errors, 'errors');
				$action = '';
			}
		}
	} elseif ($action == 'confirm_deleteline' && $confirm == 'yes' && $usercancreate) {
		// Delete line
		$object->fetch($id);
		$object->fetch_thirdparty();

		$result = $object->deleteline(GETPOST('lineid', 'int'));
		if ($result > 0) {
			// reorder lines
			$object->line_order(true);
			// Define output language
			$outputlangs = $langs;
			$newlang = '';
			if (getDolGlobalInt('MAIN_MULTILANGS') && empty($newlang) && GETPOST('lang_id')) {
				$newlang = GETPOST('lang_id');
			}
			if (getDolGlobalInt('MAIN_MULTILANGS') && empty($newlang)) {
				$newlang = $object->thirdparty->default_lang;
			}
			if (!empty($newlang)) {
				$outputlangs = new Translate("", $conf);
				$outputlangs->setDefaultLang($newlang);
				$outputlangs->load('products');
			}
			if (empty($conf->global->MAIN_DISABLE_PDF_AUTOUPDATE)) {
				$ret = $object->fetch($id); // Reload to get new records
				$result = $object->generateDocument($object->model_pdf, $outputlangs, $hidedetails, $hidedesc, $hideref);
			}
			if ($result >= 0) {
				header('Location: '.$_SERVER["PHP_SELF"].'?facid='.$id);
				exit();
			}
		} else {
			setEventMessages($object->error, $object->errors, 'errors');
			$action = '';
		}
	} elseif ($action == 'unlinkdiscount' && $usercancreate) {
		// Delete link of credit note to invoice
		$discount = new DiscountAbsolute($db);
		$result = $discount->fetch(GETPOSTINT("discountid"));
		$discount->unlink_invoice();
	} elseif ($action == 'valid' && $usercancreate) {
		// Validation
		$object->fetch($id);

		if (!empty($conf->global-> INVOICE_CHECK_POSTERIOR_DATE)) {
			$last_of_type = $object->willBeLastOfSameType(true);
			if (empty($object->date_validation) && !$last_of_type[0]) {
				setEventMessages($langs->transnoentities("ErrorInvoiceIsNotLastOfSameType", $object->ref, dol_print_date($object->date, 'day'), dol_print_date($last_of_type[1], 'day')), null, 'errors');
				$action = '';
			}
		}

		// On verifie signe facture
		if ($object->type == Facture::TYPE_CREDIT_NOTE) {
			// Si avoir, le signe doit etre negatif
			if ($object->total_ht >= 0) {
				setEventMessages($langs->trans("ErrorInvoiceAvoirMustBeNegative"), null, 'errors');
				$action = '';
			}
		} else {
			// If not a credit note, amount with tax must be positive or nul.
			// Note that amount excluding tax can be negative because you can have a invoice of 100 with vat of 20 that
			// consumes a credit note of 100 with vat 0 (total with tax is 0 but without tax is -20).
			// For some cases, credit notes can have a vat of 0 (for example when selling goods in France).
			if (empty($conf->global->FACTURE_ENABLE_NEGATIVE) && $object->total_ttc < 0) {
				setEventMessages($langs->trans("ErrorInvoiceOfThisTypeMustBePositive"), null, 'errors');
				$action = '';
			}

			// Also negative lines should not be allowed on 'non Credit notes' invoices. A test is done when adding or updating lines but we must
			// do it again in validation to avoid cases where invoice is created from another object that allow negative lines.
			// Note that we can accept the negative line if sum with other lines with same vat makes total positive: Because all the lines will be merged together
			// when converted into 'available credit' and we will get a positive available credit line.
			// Note: Other solution if you want to add a negative line on invoice, is to create a discount for customer and consumme it (but this is possible on standard invoice only).
			$array_of_total_ht_per_vat_rate = array();
			$array_of_total_ht_devise_per_vat_rate = array();
			foreach ($object->lines as $line) {
				//$vat_src_code_for_line = $line->vat_src_code;		// TODO We chek sign of total per vat without taking into account the vat code because for the moment the vat code is lost/unknown when we add a down payment.
				$vat_src_code_for_line = '';
				if (empty($array_of_total_ht_per_vat_rate[$line->tva_tx.'_'.$vat_src_code_for_line])) {
					$array_of_total_ht_per_vat_rate[$line->tva_tx.'_'.$vat_src_code_for_line] = 0;
				}
				if (empty($array_of_total_ht_devise_per_vat_rate[$line->tva_tx.'_'.$vat_src_code_for_line])) {
					$array_of_total_ht_devise_per_vat_rate[$line->tva_tx.'_'.$vat_src_code_for_line] = 0;
				}
				$array_of_total_ht_per_vat_rate[$line->tva_tx.'_'.$vat_src_code_for_line] += $line->total_ht;
				$array_of_total_ht_devise_per_vat_rate[$line->tva_tx.'_'.$vat_src_code_for_line] += $line->multicurrency_total_ht;
			}

			//var_dump($array_of_total_ht_per_vat_rate);exit;
			foreach ($array_of_total_ht_per_vat_rate as $vatrate => $tmpvalue) {
				$tmp_total_ht = price2num($array_of_total_ht_per_vat_rate[$vatrate]);
				$tmp_total_ht_devise = price2num($array_of_total_ht_devise_per_vat_rate[$vatrate]);

				if (($tmp_total_ht < 0 || $tmp_total_ht_devise < 0) && empty($conf->global->FACTURE_ENABLE_NEGATIVE_LINES)) {
					if ($object->type == $object::TYPE_DEPOSIT) {
						$langs->load("errors");
						// Using negative lines on deposit lead to headach and blocking problems when you want to consume them.
						setEventMessages($langs->trans("ErrorLinesCantBeNegativeOnDeposits"), null, 'errors');
						$error++;
						$action = '';
					} else {
						$tmpvatratetoshow = explode('_', $vatrate);
						$tmpvatratetoshow[0] = round($tmpvatratetoshow[0], 2);

						if ($tmpvatratetoshow[0] != 0) {
							$langs->load("errors");
							setEventMessages($langs->trans("ErrorLinesCantBeNegativeForOneVATRate", $tmpvatratetoshow[0]), null, 'errors');
							$error++;
							$action = '';
						}
					}
				}
			}
		}
	} elseif ($action == 'classin' && $usercancreate) {
		$object->fetch($id);
		$object->setProject(GETPOST('projectid', 'int'));
	} elseif ($action == 'setmode' && $usercancreate) {
		$object->fetch($id);
		$result = $object->setPaymentMethods(GETPOST('mode_reglement_id', 'int'));
		if ($result < 0) {
			dol_print_error($db, $object->error);
		}
	} elseif ($action == 'setretainedwarrantyconditions' && $user->hasRight('facture', 'creer')) {
		$object->fetch($id);
		$object->retained_warranty_fk_cond_reglement = 0; // To clean property
		$result = $object->setRetainedWarrantyPaymentTerms(GETPOST('retained_warranty_fk_cond_reglement', 'int'));
		if ($result < 0) {
			dol_print_error($db, $object->error);
		}

		$old_rw_date_lim_reglement = $object->retained_warranty_date_limit;
		$new_rw_date_lim_reglement = $object->calculate_date_lim_reglement($object->retained_warranty_fk_cond_reglement);
		if ($new_rw_date_lim_reglement > $old_rw_date_lim_reglement) {
			$object->retained_warranty_date_limit = $new_rw_date_lim_reglement;
		}
		if ($object->retained_warranty_date_limit < $object->date) {
			$object->retained_warranty_date_limit = $object->date;
		}
		$result = $object->update($user);
		if ($result < 0) {
			dol_print_error($db, $object->error);
		}
	} elseif ($action == 'setretainedwarranty' && $user->hasRight('facture', 'creer')) {
		$object->fetch($id);
		$result = $object->setRetainedWarranty(GETPOST('retained_warranty', 'float'));
		if ($result < 0) {
			dol_print_error($db, $object->error);
		}
	} elseif ($action == 'setretainedwarrantydatelimit' && $user->hasRight('facture', 'creer')) {
		$object->fetch($id);
		$result = $object->setRetainedWarrantyDateLimit(GETPOST('retained_warranty_date_limit', 'float'));
		if ($result < 0) {
			dol_print_error($db, $object->error);
		}
	} elseif ($action == 'setmulticurrencycode' && $usercancreate) {	 // Multicurrency Code
		$result = $object->setMulticurrencyCode(GETPOST('multicurrency_code', 'alpha'));
	} elseif ($action == 'setmulticurrencyrate' && $usercancreate) {	// Multicurrency rate
		$result = $object->setMulticurrencyRate(price2num(GETPOST('multicurrency_tx')), GETPOST('calculation_mode', 'int'));
	} elseif ($action == 'setinvoicedate' && $usercancreate) {
		$object->fetch($id);
		$old_date_lim_reglement = $object->date_lim_reglement;
		$newdate = dol_mktime(0, 0, 0, GETPOST('invoicedatemonth', 'int'), GETPOST('invoicedateday', 'int'), GETPOST('invoicedateyear', 'int'), 'tzserver');
		if (empty($newdate)) {
			setEventMessages($langs->trans("ErrorFieldRequired", $langs->transnoentitiesnoconv("Date")), null, 'errors');
			header('Location: '.$_SERVER["PHP_SELF"].'?facid='.$id.'&action=editinvoicedate&token='.newToken());
			exit;
		}
		if ($newdate > (dol_now('tzuserrel') + (empty($conf->global->INVOICE_MAX_FUTURE_DELAY) ? 0 : $conf->global->INVOICE_MAX_FUTURE_DELAY))) {
			if (empty($conf->global->INVOICE_MAX_FUTURE_DELAY)) {
				setEventMessages($langs->trans("WarningInvoiceDateInFuture"), null, 'warnings');
			} else {
				setEventMessages($langs->trans("WarningInvoiceDateTooFarInFuture"), null, 'warnings');
			}
		}

		$object->date = $newdate;
		$new_date_lim_reglement = $object->calculate_date_lim_reglement();
		if ($new_date_lim_reglement > $old_date_lim_reglement) {
			$object->date_lim_reglement = $new_date_lim_reglement;
		}
		if ($object->date_lim_reglement < $object->date) {
			$object->date_lim_reglement = $object->date;
		}
		$result = $object->update($user);
		if ($result < 0) {
			dol_print_error($db, $object->error);
		}
	} elseif ($action == 'setdate_pointoftax' && $usercancreate) {
		$object->fetch($id);

		$date_pointoftax = dol_mktime(0, 0, 0, GETPOST('date_pointoftaxmonth', 'int'), GETPOST('date_pointoftaxday', 'int'), GETPOST('date_pointoftaxyear', 'int'), 'tzserver');

		$object->date_pointoftax = $date_pointoftax;
		$result = $object->update($user);
		if ($result < 0) {
			dol_print_error($db, $object->error);
		}
	} elseif ($action == 'setconditions' && $usercancreate) {
		$object->fetch($id);
		$object->cond_reglement_code = 0; // To clean property
		$object->cond_reglement_id = 0; // To clean property

		$error = 0;

		$db->begin();

		if (!$error) {
			$result = $object->setPaymentTerms(GETPOST('cond_reglement_id', 'int'));
			if ($result < 0) {
				$error++;
				setEventMessages($object->error, $object->errors, 'errors');
			}
		}

		if (!$error) {
			$old_date_lim_reglement = $object->date_lim_reglement;
			$new_date_lim_reglement = $object->calculate_date_lim_reglement();
			if ($new_date_lim_reglement > $old_date_lim_reglement) {
				$object->date_lim_reglement = $new_date_lim_reglement;
			}
			if ($object->date_lim_reglement < $object->date) {
				$object->date_lim_reglement = $object->date;
			}
			$result = $object->update($user);
			if ($result < 0) {
				$error++;
				setEventMessages($object->error, $object->errors, 'errors');
			}
		}

		if ($error) {
			$db->rollback();
		} else {
			$db->commit();
		}
	} elseif ($action == 'setpaymentterm' && $usercancreate) {
		$object->fetch($id);
		$object->date_lim_reglement = dol_mktime(12, 0, 0, GETPOST('paymenttermmonth', 'int'), GETPOST('paymenttermday', 'int'), GETPOST('paymenttermyear', 'int'));
		if ($object->date_lim_reglement < $object->date) {
			$object->date_lim_reglement = $object->calculate_date_lim_reglement();
			setEventMessages($langs->trans("DatePaymentTermCantBeLowerThanObjectDate"), null, 'warnings');
		}
		$result = $object->update($user);
		if ($result < 0) {
			dol_print_error($db, $object->error);
		}
	} elseif ($action == 'setrevenuestamp' && $usercancreate) {
		$object->fetch($id);
		$object->revenuestamp = GETPOST('revenuestamp');
		$result = $object->update($user);
		$object->update_price(1);
		if ($result < 0) {
			dol_print_error($db, $object->error);
		} else {
			// Define output language
			if (empty($conf->global->MAIN_DISABLE_PDF_AUTOUPDATE)) {
				$outputlangs = $langs;
				$newlang = '';
				if (getDolGlobalInt('MAIN_MULTILANGS') && empty($newlang) && GETPOST('lang_id', 'aZ09')) {
					$newlang = GETPOST('lang_id', 'aZ09');
				}
				if (getDolGlobalInt('MAIN_MULTILANGS') && empty($newlang)) {
					$newlang = $object->thirdparty->default_lang;
				}
				if (!empty($newlang)) {
					$outputlangs = new Translate("", $conf);
					$outputlangs->setDefaultLang($newlang);
					$outputlangs->load('products');
				}
				$model = $object->model_pdf;
				$ret = $object->fetch($id); // Reload to get new records

				$result = $object->generateDocument($model, $outputlangs, $hidedetails, $hidedesc, $hideref);
				if ($result < 0) {
					setEventMessages($object->error, $object->errors, 'errors');
				}
			}
		}
	} elseif ($action == 'set_incoterms' && isModEnabled('incoterm')) {		// Set incoterm
		$result = $object->setIncoterms(GETPOST('incoterm_id', 'int'), GETPOST('location_incoterms', 'alpha'));
	} elseif ($action == 'setbankaccount' && $usercancreate) {	// bank account
		$result = $object->setBankAccount(GETPOST('fk_account', 'int'));
	} elseif ($action == 'setremisepercent' && $usercancreate) {
		$object->fetch($id);
		$result = $object->setDiscount($user, price2num(GETPOST('remise_percent'), '', 2));
	} elseif ($action == "setabsolutediscount" && $usercancreate) {
		// We have POST[remise_id] or POST[remise_id_for_payment]
		$db->begin();

		// We use the credit to reduce amount of invoice
		if (GETPOST("remise_id", 'int') > 0) {
			$ret = $object->fetch($id);
			if ($ret > 0) {
				$result = $object->insert_discount(GETPOST("remise_id", 'int'));
				if ($result < 0) {
					setEventMessages($object->error, $object->errors, 'errors');
				}
			} else {
				$error++;
				setEventMessages($object->error, $object->errors, 'errors');
			}
		}
		// We use the credit to reduce remain to pay
		if (GETPOST("remise_id_for_payment", 'int') > 0) {
			require_once DOL_DOCUMENT_ROOT.'/core/class/discount.class.php';
			$discount = new DiscountAbsolute($db);
			$discount->fetch(GETPOST("remise_id_for_payment", 'int'));

			//var_dump($object->getRemainToPay(0));
			//var_dump($discount->amount_ttc);exit;
			$remaintopay = $object->getRemainToPay(0);
			if (price2num($discount->amount_ttc) > price2num($remaintopay)) {
				// TODO Split the discount in 2 automatically
				$error++;
				setEventMessages($langs->trans("ErrorDiscountLargerThanRemainToPaySplitItBefore"), null, 'errors');
			}

			if (!$error) {
				$result = $discount->link_to_invoice(0, $id);
				if ($result < 0) {
					$error++;
					setEventMessages($discount->error, $discount->errors, 'errors');
				}
			}

			if (!$error) {
				$newremaintopay = $object->getRemainToPay(0);
				if ($newremaintopay == 0) {
					$object->setPaid($user);
				}
			}
		}

		if (!$error) {
			$db->commit();
		} else {
			$db->rollback();
		}

		if (empty($error) && empty($conf->global->MAIN_DISABLE_PDF_AUTOUPDATE)) {
			$outputlangs = $langs;
			$newlang = '';
			if (getDolGlobalInt('MAIN_MULTILANGS') && empty($newlang) && GETPOST('lang_id', 'aZ09')) {
				$newlang = GETPOST('lang_id', 'aZ09');
			}
			if (getDolGlobalInt('MAIN_MULTILANGS') && empty($newlang)) {
				$newlang = $object->thirdparty->default_lang;
			}
			if (!empty($newlang)) {
				$outputlangs = new Translate("", $conf);
				$outputlangs->setDefaultLang($newlang);
			}
			$ret = $object->fetch($id); // Reload to get new records

			$result = $object->generateDocument($object->model_pdf, $outputlangs, $hidedetails, $hidedesc, $hideref);
			if ($result < 0) {
				setEventMessages($object->error, $object->errors, 'errors');
			}
		}
	} elseif ($action == 'setref' && $usercancreate) {
		$object->fetch($id);
		$object->setValueFrom('ref', GETPOST('ref'), '', null, '', '', $user, 'BILL_MODIFY');
	} elseif ($action == 'setref_client' && $usercancreate) {
		$object->fetch($id);
		$object->set_ref_client(GETPOST('ref_client'));
	} elseif ($action == 'confirm_valid' && $confirm == 'yes' && $usercanvalidate) {
		// Classify to validated
		$idwarehouse = GETPOST('idwarehouse', 'int');

		$object->fetch($id);
		$object->fetch_thirdparty();

		// Check for warehouse
		if ($object->type != Facture::TYPE_DEPOSIT && !empty($conf->global->STOCK_CALCULATE_ON_BILL)) {
			$qualified_for_stock_change = 0;
			if (empty($conf->global->STOCK_SUPPORTS_SERVICES)) {
				$qualified_for_stock_change = $object->hasProductsOrServices(2);
			} else {
				$qualified_for_stock_change = $object->hasProductsOrServices(1);
			}

			if ($qualified_for_stock_change) {
				if (!$idwarehouse || $idwarehouse == - 1) {
					$error++;
					setEventMessages($langs->trans('ErrorFieldRequired', $langs->transnoentitiesnoconv("Warehouse")), null, 'errors');
					$action = '';
				}
			}
		}

		if (!$error) {
			$result = $object->validate($user, '', $idwarehouse);
			if ($result >= 0) {
				// Define output language
				if (empty($conf->global->MAIN_DISABLE_PDF_AUTOUPDATE)) {
					$outputlangs = $langs;
					$newlang = '';
					if (getDolGlobalInt('MAIN_MULTILANGS') && empty($newlang) && GETPOST('lang_id', 'aZ09')) {
						$newlang = GETPOST('lang_id', 'aZ09');
					}
					if (getDolGlobalInt('MAIN_MULTILANGS') && empty($newlang)) {
						$newlang = $object->thirdparty->default_lang;
					}
					if (!empty($newlang)) {
						$outputlangs = new Translate("", $conf);
						$outputlangs->setDefaultLang($newlang);
						$outputlangs->load('products');
					}
					$model = $object->model_pdf;

					$ret = $object->fetch($id); // Reload to get new records

					$result = $object->generateDocument($model, $outputlangs, $hidedetails, $hidedesc, $hideref);
					if ($result < 0) {
						setEventMessages($object->error, $object->errors, 'errors');
					}
				}
			} else {
				if (count($object->errors)) {
					setEventMessages(null, $object->errors, 'errors');
				} else {
					setEventMessages($object->error, $object->errors, 'errors');
				}
			}
		}
	} elseif ($action == 'confirm_modif' && $usercanunvalidate) {
		// Go back to draft status (unvalidate)
		$idwarehouse = GETPOST('idwarehouse', 'int');

		$object->fetch($id);
		$object->fetch_thirdparty();

		// Check parameters
		if ($object->type != Facture::TYPE_DEPOSIT && !empty($conf->global->STOCK_CALCULATE_ON_BILL)) {
			$qualified_for_stock_change = 0;
			if (empty($conf->global->STOCK_SUPPORTS_SERVICES)) {
				$qualified_for_stock_change = $object->hasProductsOrServices(2);
			} else {
				$qualified_for_stock_change = $object->hasProductsOrServices(1);
			}

			if ($qualified_for_stock_change) {
				if (!$idwarehouse || $idwarehouse == - 1) {
					$error++;
					setEventMessages($langs->trans('ErrorFieldRequired', $langs->transnoentitiesnoconv("Warehouse")), null, 'errors');
					$action = '';
				}
			}
		}

		if (!$error) {
			// We check if invoice has payments
			$sql = 'SELECT pf.amount';
			$sql .= ' FROM '.MAIN_DB_PREFIX.'paiement_facture as pf';
			$sql .= ' WHERE pf.fk_facture = '.((int) $object->id);

			$result = $db->query($sql);
			if ($result) {
				$i = 0;
				$num = $db->num_rows($result);

				while ($i < $num) {
					$objp = $db->fetch_object($result);
					$totalpaid += $objp->amount;
					$i++;
				}
			} else {
				dol_print_error($db, '');
			}

			$resteapayer = $object->total_ttc - $totalpaid;

			// We check that invlice lines are transferred into accountancy
			$ventilExportCompta = $object->getVentilExportCompta();

			// On verifie si aucun paiement n'a ete effectue
			if ($ventilExportCompta == 0) {
				if (!empty($conf->global->INVOICE_CAN_BE_EDITED_EVEN_IF_PAYMENT_DONE) || ($resteapayer == $object->total_ttc && empty($object->paye))) {
					$result = $object->setDraft($user, $idwarehouse);
					if ($result < 0) {
						setEventMessages($object->error, $object->errors, 'errors');
					}

					// Define output language
					if (empty($conf->global->MAIN_DISABLE_PDF_AUTOUPDATE)) {
						$outputlangs = $langs;
						$newlang = '';
						if (getDolGlobalInt('MAIN_MULTILANGS') && empty($newlang) && GETPOST('lang_id', 'aZ09')) {
							$newlang = GETPOST('lang_id', 'aZ09');
						}
						if (getDolGlobalInt('MAIN_MULTILANGS') && empty($newlang)) {
							$newlang = $object->thirdparty->default_lang;
						}
						if (!empty($newlang)) {
							$outputlangs = new Translate("", $conf);
							$outputlangs->setDefaultLang($newlang);
							$outputlangs->load('products');
						}
						$model = $object->model_pdf;
						$ret = $object->fetch($id); // Reload to get new records

						$object->generateDocument($model, $outputlangs, $hidedetails, $hidedesc, $hideref);
					}
				}
			}
		}
	} elseif ($action == 'confirm_paid' && $confirm == 'yes' && $usercanissuepayment) {
		// Classify "paid"
		$object->fetch($id);
		$result = $object->setPaid($user);
		if ($result < 0) {
			setEventMessages($object->error, $object->errors, 'errors');
		}
	} elseif ($action == 'confirm_paid_partially' && $confirm == 'yes' && $usercanissuepayment) {
		// Classif "paid partialy"
		$object->fetch($id);
		$close_code = GETPOST("close_code", 'restricthtml');
		$close_note = GETPOST("close_note", 'restricthtml');
		if ($close_code) {
			$result = $object->setPaid($user, $close_code, $close_note);
			if ($result < 0) {
				setEventMessages($object->error, $object->errors, 'errors');
			}
		} else {
			setEventMessages($langs->trans("ErrorFieldRequired", $langs->transnoentitiesnoconv("Reason")), null, 'errors');
		}
	} elseif ($action == 'confirm_canceled' && $confirm == 'yes') {
		// Classify "abandoned"
		$object->fetch($id);
		$close_code = GETPOST("close_code", 'restricthtml');
		$close_note = GETPOST("close_note", 'restricthtml');
		if ($close_code) {
			$result = $object->setCanceled($user, $close_code, $close_note);
			if ($result < 0) {
				setEventMessages($object->error, $object->errors, 'errors');
			}
		} else {
			setEventMessages($langs->trans("ErrorFieldRequired", $langs->transnoentitiesnoconv("Reason")), null, 'errors');
		}
	} elseif ($action == 'confirm_converttoreduc' && $confirm == 'yes' && $usercancreate) {
		// Convertir en reduc
		$object->fetch($id);
		$object->fetch_thirdparty();
		//$object->fetch_lines();	// Already done into fetch

		// Check if there is already a discount (protection to avoid duplicate creation when resubmit post)
		$discountcheck = new DiscountAbsolute($db);
		$result = $discountcheck->fetch(0, $object->id);

		$canconvert = 0;
		if ($object->type == Facture::TYPE_DEPOSIT && empty($discountcheck->id)) {
			$canconvert = 1; // we can convert deposit into discount if deposit is payed (completely, partially or not at all) and not already converted (see real condition into condition used to show button converttoreduc)
		}
		if (($object->type == Facture::TYPE_CREDIT_NOTE || $object->type == Facture::TYPE_STANDARD || $object->type == Facture::TYPE_SITUATION) && $object->paye == 0 && empty($discountcheck->id)) {
			$canconvert = 1; // we can convert credit note into discount if credit note is not payed back and not already converted and amount of payment is 0 (see real condition into condition used to show button converttoreduc)
		}

		if ($canconvert) {
			$db->begin();

			$amount_ht = $amount_tva = $amount_ttc = array();
			$multicurrency_amount_ht = $multicurrency_amount_tva = $multicurrency_amount_ttc = array();

			// Loop on each vat rate
			$i = 0;
			foreach ($object->lines as $line) {
				if ($line->product_type < 9 && $line->total_ht != 0) { // Remove lines with product_type greater than or equal to 9 and no need to create discount if amount is null
					$keyforvatrate = $line->tva_tx.($line->vat_src_code ? ' ('.$line->vat_src_code.')' : '');

					$amount_ht[$keyforvatrate] += $line->total_ht;
					$amount_tva[$keyforvatrate] += $line->total_tva;
					$amount_ttc[$keyforvatrate] += $line->total_ttc;
					$multicurrency_amount_ht[$keyforvatrate] += $line->multicurrency_total_ht;
					$multicurrency_amount_tva[$keyforvatrate] += $line->multicurrency_total_tva;
					$multicurrency_amount_ttc[$keyforvatrate] += $line->multicurrency_total_ttc;
					$i++;
				}
			}

			// If some payments were already done, we change the amount to pay using same prorate
			if (!empty($conf->global->INVOICE_ALLOW_REUSE_OF_CREDIT_WHEN_PARTIALLY_REFUNDED) && $object->type == Facture::TYPE_CREDIT_NOTE) {
				$alreadypaid = $object->getSommePaiement(); // This can be not 0 if we allow to create credit to reuse from credit notes partially refunded.
				if ($alreadypaid && abs($alreadypaid) < abs($object->total_ttc)) {
					$ratio = abs(($object->total_ttc - $alreadypaid) / $object->total_ttc);
					foreach ($amount_ht as $vatrate => $val) {
						$amount_ht[$vatrate] = price2num($amount_ht[$vatrate] * $ratio, 'MU');
						$amount_tva[$vatrate] = price2num($amount_tva[$vatrate] * $ratio, 'MU');
						$amount_ttc[$vatrate] = price2num($amount_ttc[$vatrate] * $ratio, 'MU');
						$multicurrency_amount_ht[$vatrate] = price2num($multicurrency_amount_ht[$vatrate] * $ratio, 'MU');
						$multicurrency_amount_tva[$vatrate] = price2num($multicurrency_amount_tva[$vatrate] * $ratio, 'MU');
						$multicurrency_amount_ttc[$vatrate] = price2num($multicurrency_amount_ttc[$vatrate] * $ratio, 'MU');
					}
				}
			}
			//var_dump($amount_ht);var_dump($amount_tva);var_dump($amount_ttc);exit;

			// Insert one discount by VAT rate category
			$discount = new DiscountAbsolute($db);
			if ($object->type == Facture::TYPE_CREDIT_NOTE) {
				$discount->description = '(CREDIT_NOTE)';
			} elseif ($object->type == Facture::TYPE_DEPOSIT) {
				$discount->description = '(DEPOSIT)';
			} elseif ($object->type == Facture::TYPE_STANDARD || $object->type == Facture::TYPE_REPLACEMENT || $object->type == Facture::TYPE_SITUATION) {
				$discount->description = '(EXCESS RECEIVED)';
			} else {
				setEventMessages($langs->trans('CantConvertToReducAnInvoiceOfThisType'), null, 'errors');
			}
			$discount->fk_soc = $object->socid;
			$discount->fk_facture_source = $object->id;

			$error = 0;

			if ($object->type == Facture::TYPE_STANDARD || $object->type == Facture::TYPE_REPLACEMENT || $object->type == Facture::TYPE_SITUATION) {
				// If we're on a standard invoice, we have to get excess received to create a discount in TTC without VAT

				// Total payments
				$sql = 'SELECT SUM(pf.amount) as total_paiements';
				$sql .= ' FROM '.MAIN_DB_PREFIX.'paiement_facture as pf, '.MAIN_DB_PREFIX.'paiement as p';
				$sql .= ' LEFT JOIN '.MAIN_DB_PREFIX.'c_paiement as c ON p.fk_paiement = c.id';
				$sql .= ' WHERE pf.fk_facture = '.((int) $object->id);
				$sql .= ' AND pf.fk_paiement = p.rowid';
				$sql .= ' AND p.entity IN ('.getEntity('invoice').')';
				$resql = $db->query($sql);
				if (!$resql) {
					dol_print_error($db);
				}

				$res = $db->fetch_object($resql);
				$total_paiements = $res->total_paiements;

				// Total credit note and deposit
				$total_creditnote_and_deposit = 0;
				$sql = "SELECT re.rowid, re.amount_ht, re.amount_tva, re.amount_ttc,";
				$sql .= " re.description, re.fk_facture_source";
				$sql .= " FROM ".MAIN_DB_PREFIX."societe_remise_except as re";
				$sql .= " WHERE fk_facture = ".((int) $object->id);
				$resql = $db->query($sql);
				if (!empty($resql)) {
					while ($obj = $db->fetch_object($resql)) {
						$total_creditnote_and_deposit += $obj->amount_ttc;
					}
				} else {
					dol_print_error($db);
				}

				$discount->amount_ht = $discount->amount_ttc = $total_paiements + $total_creditnote_and_deposit - $object->total_ttc;
				$discount->amount_tva = 0;
				$discount->tva_tx = 0;
				$discount->vat_src_code = '';

				$result = $discount->create($user);
				if ($result < 0) {
					$error++;
				}
			}
			if ($object->type == Facture::TYPE_CREDIT_NOTE || $object->type == Facture::TYPE_DEPOSIT) {
				foreach ($amount_ht as $tva_tx => $xxx) {
					$discount->amount_ht = abs($amount_ht[$tva_tx]);
					$discount->amount_tva = abs($amount_tva[$tva_tx]);
					$discount->amount_ttc = abs($amount_ttc[$tva_tx]);
					$discount->multicurrency_amount_ht = abs($multicurrency_amount_ht[$tva_tx]);
					$discount->multicurrency_amount_tva = abs($multicurrency_amount_tva[$tva_tx]);
					$discount->multicurrency_amount_ttc = abs($multicurrency_amount_ttc[$tva_tx]);

					// Clean vat code
					$reg = array();
					$vat_src_code = '';
					if (preg_match('/\((.*)\)/', $tva_tx, $reg)) {
						$vat_src_code = $reg[1];
						$tva_tx = preg_replace('/\s*\(.*\)/', '', $tva_tx); // Remove code into vatrate.
					}

					$discount->tva_tx = abs($tva_tx);
					$discount->vat_src_code = $vat_src_code;

					$result = $discount->create($user);
					if ($result < 0) {
						$error++;
						break;
					}
				}
			}

			if (empty($error)) {
				if ($object->type != Facture::TYPE_DEPOSIT) {
					// Classe facture
					$result = $object->setPaid($user);
					if ($result >= 0) {
						$db->commit();
					} else {
						setEventMessages($object->error, $object->errors, 'errors');
						$db->rollback();
					}
				} else {
					$db->commit();
				}
			} else {
				setEventMessages($discount->error, $discount->errors, 'errors');
				$db->rollback();
			}
		}
	} elseif ($action == 'confirm_delete_paiement' && $confirm == 'yes' && $usercanissuepayment) {
		// Delete payment
		$object->fetch($id);
		if ($object->statut == Facture::STATUS_VALIDATED && $object->paye == 0) {
			$paiement = new Paiement($db);
			$result = $paiement->fetch(GETPOST('paiement_id', 'int'));
			if ($result > 0) {
				$result = $paiement->delete(); // If fetch ok and found
				if ($result >= 0) {
					header("Location: ".$_SERVER['PHP_SELF']."?id=".$id);
					exit;
				}
			}
			if ($result < 0) {
				setEventMessages($paiement->error, $paiement->errors, 'errors');
			}
		}
	} elseif ($action == 'add' && $usercancreate) {
		// Insert new invoice in database
		if ($socid > 0) {
			$object->socid = GETPOST('socid', 'int');
		}
		$selectedLines = GETPOST('toselect', 'array');

		if (GETPOST('type', 'int') === '') {
			setEventMessages($langs->trans("ErrorFieldRequired", $langs->transnoentitiesnoconv("Type")), null, 'errors');
		}

		$db->begin();

		$error = 0;
		$originentity = GETPOST('originentity');
		// Fill array 'array_options' with data from add form
		$ret = $extrafields->setOptionalsFromPost(null, $object);
		if ($ret < 0) {
			$error++;
		}

		$dateinvoice = dol_mktime(0, 0, 0, GETPOST('remonth', 'int'), GETPOST('reday', 'int'), GETPOST('reyear', 'int'), 'tzserver');	// If we enter the 02 january, we need to save the 02 january for server
		$date_pointoftax = dol_mktime(0, 0, 0, GETPOST('date_pointoftaxmonth', 'int'), GETPOST('date_pointoftaxday', 'int'), GETPOST('date_pointoftaxyear', 'int'), 'tzserver');

		// Replacement invoice
		if (GETPOST('type') == Facture::TYPE_REPLACEMENT) {
			if (empty($dateinvoice)) {
				$error++;
				setEventMessages($langs->trans("ErrorFieldRequired", $langs->transnoentitiesnoconv("Date")), null, 'errors');
				$action = 'create';
			} elseif ($dateinvoice > (dol_get_last_hour(dol_now('tzuserrel')) + (empty($conf->global->INVOICE_MAX_FUTURE_DELAY) ? 0 : $conf->global->INVOICE_MAX_FUTURE_DELAY))) {
				$error++;
				setEventMessages($langs->trans("ErrorDateIsInFuture"), null, 'errors');
				$action = 'create';
			}

			if (!(GETPOST('fac_replacement', 'int') > 0)) {
				$error++;
				setEventMessages($langs->trans("ErrorFieldRequired", $langs->transnoentitiesnoconv("ReplaceInvoice")), null, 'errors');
				$action = 'create';
			}

			if (!$error) {
				// This is a replacement invoice
				$result = $object->fetch(GETPOST('fac_replacement', 'int'));
				$object->fetch_thirdparty();

				$object->date = $dateinvoice;
				$object->date_pointoftax = $date_pointoftax;
				$object->note_public		= trim(GETPOST('note_public', 'restricthtml'));
				$object->note_private		= trim(GETPOST('note_private', 'restricthtml'));
				$object->ref_client			= GETPOST('ref_client', 'alphanohtml');
				$object->model_pdf = GETPOST('model', 'alphanohtml');
				$object->fk_project			= GETPOST('projectid', 'int');
				$object->cond_reglement_id	= GETPOST('cond_reglement_id', 'int');
				$object->mode_reglement_id	= GETPOST('mode_reglement_id', 'int');
				$object->fk_account = GETPOST('fk_account', 'int');
				$object->remise_absolue		= price2num(GETPOST('remise_absolue'), 'MU', 2);
				$object->remise_percent		= price2num(GETPOST('remise_percent'), '', 2);
				$object->fk_incoterms = GETPOST('incoterm_id', 'int');
				$object->location_incoterms = GETPOST('location_incoterms', 'alpha');
				$object->multicurrency_code = GETPOST('multicurrency_code', 'alpha');
				$object->multicurrency_tx   = GETPOST('originmulticurrency_tx', 'int');

				// Proprietes particulieres a facture de remplacement
				$object->fk_facture_source = GETPOST('fac_replacement', 'int');
				$object->type = Facture::TYPE_REPLACEMENT;

				$id = $object->createFromCurrent($user);
				if ($id <= 0) {
					setEventMessages($object->error, $object->errors, 'errors');
				}
			}
		}

		// Credit note invoice
		if (GETPOST('type') == Facture::TYPE_CREDIT_NOTE) {
			$sourceinvoice = GETPOST('fac_avoir', 'int');
			if (!($sourceinvoice > 0) && empty($conf->global->INVOICE_CREDIT_NOTE_STANDALONE)) {
				$error++;
				setEventMessages($langs->trans("ErrorFieldRequired", $langs->transnoentitiesnoconv("CorrectInvoice")), null, 'errors');
				$action = 'create';
			}

			if (empty($dateinvoice)) {
				$error++;
				setEventMessages($langs->trans("ErrorFieldRequired", $langs->transnoentitiesnoconv("Date")), null, 'errors');
				$action = 'create';
			} elseif ($dateinvoice > (dol_get_last_hour(dol_now('tzuserrel')) + (empty($conf->global->INVOICE_MAX_FUTURE_DELAY) ? 0 : $conf->global->INVOICE_MAX_FUTURE_DELAY))) {
				$error++;
				setEventMessages($langs->trans("ErrorDateIsInFuture"), null, 'errors');
				$action = 'create';
			}

			if (!$error) {
				if (!empty($originentity)) {
					$object->entity = $originentity;
				}
				$object->socid = GETPOST('socid', 'int');
				$object->ref = GETPOST('ref');
				$object->date = $dateinvoice;
				$object->date_pointoftax = $date_pointoftax;
				$object->note_public		= trim(GETPOST('note_public', 'restricthtml'));
				$object->note_private		= trim(GETPOST('note_private', 'restricthtml'));
				$object->ref_client			= GETPOST('ref_client');
				$object->model_pdf = GETPOST('model');
				$object->fk_project			= GETPOST('projectid', 'int');
				$object->cond_reglement_id	= 0;		// No payment term for a credit note
				$object->mode_reglement_id	= GETPOST('mode_reglement_id', 'int');
				$object->fk_account = GETPOST('fk_account', 'int');
				$object->remise_absolue		= price2num(GETPOST('remise_absolue'), 'MU');
				$object->remise_percent		= price2num(GETPOST('remise_percent'), '', 2);
				$object->fk_incoterms = GETPOST('incoterm_id', 'int');
				$object->location_incoterms = GETPOST('location_incoterms', 'alpha');
				$object->multicurrency_code = GETPOST('multicurrency_code', 'alpha');
				$object->multicurrency_tx   = GETPOST('originmulticurrency_tx', 'int');

				// Proprietes particulieres a facture avoir
				$object->fk_facture_source = $sourceinvoice > 0 ? $sourceinvoice : '';
				$object->type = Facture::TYPE_CREDIT_NOTE;

				$facture_source = new Facture($db); // fetch origin object
				if ($facture_source->fetch($object->fk_facture_source) > 0) {
					if ($facture_source->type == Facture::TYPE_SITUATION) {
						$object->situation_counter = $facture_source->situation_counter;
						$object->situation_cycle_ref = $facture_source->situation_cycle_ref;
						$facture_source->fetchPreviousNextSituationInvoice();
					}
				}


				$id = $object->create($user);
				if ($id < 0) {
					$error++;
				} else {
					// copy internal contacts
					if ($object->copy_linked_contact($facture_source, 'internal') < 0) {
						$error++;
					} elseif ($facture_source->socid == $object->socid) {
						// copy external contacts if same company
						if ($object->copy_linked_contact($facture_source, 'external') < 0) {
							$error++;
						}
					}
				}

				// NOTE: Pb with situation invoice
				// NOTE: fields total on situation invoice are stored as cumulative values on total of lines (bad) but delta on invoice total
				// NOTE: fields total on credit note are stored as delta both on total of lines and on invoice total (good)
				// NOTE: fields situation_percent on situation invoice are stored as cumulative values on lines (bad)
				// NOTE: fields situation_percent on credit note are stored as delta on lines (good)
				if (GETPOST('invoiceAvoirWithLines', 'int') == 1 && $id > 0) {
					if (!empty($facture_source->lines)) {
						$fk_parent_line = 0;

						foreach ($facture_source->lines as $line) {
							// Extrafields
							if (method_exists($line, 'fetch_optionals')) {
								// load extrafields
								$line->fetch_optionals();
							}

							// Reset fk_parent_line for no child products and special product
							if (($line->product_type != 9 && empty($line->fk_parent_line)) || $line->product_type == 9) {
								$fk_parent_line = 0;
							}


							if ($facture_source->type == Facture::TYPE_SITUATION) {
								$source_fk_prev_id = $line->fk_prev_id; // temporary storing situation invoice fk_prev_id
								$line->fk_prev_id  = $line->id; // The new line of the new credit note we are creating must be linked to the situation invoice line it is created from

								if (!empty($facture_source->tab_previous_situation_invoice)) {
									// search the last standard invoice in cycle and the possible credit note between this last and facture_source
									// TODO Move this out of loop of $facture_source->lines
									$tab_jumped_credit_notes = array();
									$lineIndex = count($facture_source->tab_previous_situation_invoice) - 1;
									$searchPreviousInvoice = true;
									while ($searchPreviousInvoice) {
										if ($facture_source->tab_previous_situation_invoice[$lineIndex]->type == Facture::TYPE_SITUATION || $lineIndex < 1) {
											$searchPreviousInvoice = false; // find, exit;
											break;
										} else {
											if ($facture_source->tab_previous_situation_invoice[$lineIndex]->type == Facture::TYPE_CREDIT_NOTE) {
												$tab_jumped_credit_notes[$lineIndex] = $facture_source->tab_previous_situation_invoice[$lineIndex]->id;
											}
											$lineIndex--; // go to previous invoice in cycle
										}
									}

									$maxPrevSituationPercent = 0;
									foreach ($facture_source->tab_previous_situation_invoice[$lineIndex]->lines as $prevLine) {
										if ($prevLine->id == $source_fk_prev_id) {
											$maxPrevSituationPercent = max($maxPrevSituationPercent, $prevLine->situation_percent);

											//$line->subprice  = $line->subprice - $prevLine->subprice;
											$line->total_ht  = $line->total_ht - $prevLine->total_ht;
											$line->total_tva = $line->total_tva - $prevLine->total_tva;
											$line->total_ttc = $line->total_ttc - $prevLine->total_ttc;
											$line->total_localtax1 = $line->total_localtax1 - $prevLine->total_localtax1;
											$line->total_localtax2 = $line->total_localtax2 - $prevLine->total_localtax2;

											$line->multicurrency_subprice  = $line->multicurrency_subprice - $prevLine->multicurrency_subprice;
											$line->multicurrency_total_ht  = $line->multicurrency_total_ht - $prevLine->multicurrency_total_ht;
											$line->multicurrency_total_tva = $line->multicurrency_total_tva - $prevLine->multicurrency_total_tva;
											$line->multicurrency_total_ttc = $line->multicurrency_total_ttc - $prevLine->multicurrency_total_ttc;
										}
									}

									// prorata
									$line->situation_percent = $maxPrevSituationPercent - $line->situation_percent;

									//print 'New line based on invoice id '.$facture_source->tab_previous_situation_invoice[$lineIndex]->id.' fk_prev_id='.$source_fk_prev_id.' will be fk_prev_id='.$line->fk_prev_id.' '.$line->total_ht.' '.$line->situation_percent.'<br>';

									// If there is some credit note between last situation invoice and invoice used for credit note generation (note: credit notes are stored as delta)
									$maxPrevSituationPercent = 0;
									foreach ($tab_jumped_credit_notes as $index => $creditnoteid) {
										foreach ($facture_source->tab_previous_situation_invoice[$index]->lines as $prevLine) {
											if ($prevLine->fk_prev_id == $source_fk_prev_id) {
												$maxPrevSituationPercent = $prevLine->situation_percent;

												$line->total_ht  -= $prevLine->total_ht;
												$line->total_tva -= $prevLine->total_tva;
												$line->total_ttc -= $prevLine->total_ttc;
												$line->total_localtax1 -= $prevLine->total_localtax1;
												$line->total_localtax2 -= $prevLine->total_localtax2;

												$line->multicurrency_subprice  -= $prevLine->multicurrency_subprice;
												$line->multicurrency_total_ht  -= $prevLine->multicurrency_total_ht;
												$line->multicurrency_total_tva -= $prevLine->multicurrency_total_tva;
												$line->multicurrency_total_ttc -= $prevLine->multicurrency_total_ttc;
											}
										}
									}

									// prorata
									$line->situation_percent += $maxPrevSituationPercent;

									//print 'New line based on invoice id '.$facture_source->tab_previous_situation_invoice[$lineIndex]->id.' fk_prev_id='.$source_fk_prev_id.' will be fk_prev_id='.$line->fk_prev_id.' '.$line->total_ht.' '.$line->situation_percent.'<br>';
								}
							}

							$line->fk_facture = $object->id;
							$line->fk_parent_line = $fk_parent_line;

							$line->subprice = -$line->subprice; // invert price for object
							$line->pa_ht = $line->pa_ht; // we choosed to have buy/cost price always positive, so no revert of sign here
							$line->total_ht = -$line->total_ht;
							$line->total_tva = -$line->total_tva;
							$line->total_ttc = -$line->total_ttc;
							$line->total_localtax1 = -$line->total_localtax1;
							$line->total_localtax2 = -$line->total_localtax2;

							$line->multicurrency_subprice = -$line->multicurrency_subprice;
							$line->multicurrency_total_ht = -$line->multicurrency_total_ht;
							$line->multicurrency_total_tva = -$line->multicurrency_total_tva;
							$line->multicurrency_total_ttc = -$line->multicurrency_total_ttc;

							$line->context['createcreditnotefrominvoice'] = 1;
							$result = $line->insert(0, 1); // When creating credit note with same lines than source, we must ignore error if discount alreayd linked

							$object->lines[] = $line; // insert new line in current object

							// Defined the new fk_parent_line
							if ($result > 0 && $line->product_type == 9) {
								$fk_parent_line = $result;
							}
						}

						$object->update_price(1);
					}
				}

				if (GETPOST('invoiceAvoirWithPaymentRestAmount', 'int') == 1 && $id > 0) {
					if ($facture_source->fetch($object->fk_facture_source) > 0) {
						$totalpaid = $facture_source->getSommePaiement();
						$totalcreditnotes = $facture_source->getSumCreditNotesUsed();
						$totaldeposits = $facture_source->getSumDepositsUsed();
						$remain_to_pay = abs($facture_source->total_ttc - $totalpaid - $totalcreditnotes - $totaldeposits);

						$object->addline($langs->trans('invoiceAvoirLineWithPaymentRestAmount'), $remain_to_pay, 1, 0, 0, 0, 0, 0, '', '', 'TTC');
					}
				}

				// Add link between credit note and origin
				if (!empty($object->fk_facture_source) && $id > 0) {
					$facture_source->fetch($object->fk_facture_source);
					$facture_source->fetchObjectLinked();

					if (!empty($facture_source->linkedObjectsIds)) {
						foreach ($facture_source->linkedObjectsIds as $sourcetype => $TIds) {
							$object->add_object_linked($sourcetype, current($TIds));
						}
					}
				}
			}
		}

		// Standard invoice or Deposit invoice, created from a Predefined template invoice
		if ((GETPOST('type') == Facture::TYPE_STANDARD || GETPOST('type') == Facture::TYPE_DEPOSIT) && GETPOST('fac_rec', 'int') > 0) {
			if (empty($dateinvoice)) {
				$error++;
				setEventMessages($langs->trans("ErrorFieldRequired", $langs->transnoentitiesnoconv("Date")), null, 'errors');
				$action = 'create';
			} elseif ($dateinvoice > (dol_get_last_hour(dol_now('tzuserrel')) + (empty($conf->global->INVOICE_MAX_FUTURE_DELAY) ? 0 : $conf->global->INVOICE_MAX_FUTURE_DELAY))) {
				$error++;
				setEventMessages($langs->trans("ErrorDateIsInFuture"), null, 'errors');
				$action = 'create';
			}

			if (!$error) {
				$object->socid = GETPOST('socid', 'int');
				$object->type            = GETPOST('type');
				$object->ref             = GETPOST('ref');
				$object->date            = $dateinvoice;
				$object->date_pointoftax = $date_pointoftax;
				$object->note_public = trim(GETPOST('note_public', 'restricthtml'));
				$object->note_private    = trim(GETPOST('note_private', 'restricthtml'));
				$object->ref_customer    = GETPOST('ref_client');
				$object->ref_client      = $object->ref_customer;
				$object->model_pdf = GETPOST('model');
				$object->fk_project = GETPOST('projectid', 'int');
				$object->cond_reglement_id	= (GETPOST('type') == 3 ? 1 : GETPOST('cond_reglement_id'));
				$object->mode_reglement_id	= GETPOST('mode_reglement_id', 'int');
				$object->fk_account = GETPOST('fk_account', 'int');
				$object->amount = price2num(GETPOST('amount'));
				$object->remise_absolue		= price2num(GETPOST('remise_absolue'), 'MU');
				$object->remise_percent		= price2num(GETPOST('remise_percent'), '', 2);
				$object->fk_incoterms = GETPOST('incoterm_id', 'int');
				$object->location_incoterms = GETPOST('location_incoterms', 'alpha');
				$object->multicurrency_code = GETPOST('multicurrency_code', 'alpha');
				$object->multicurrency_tx   = GETPOST('originmulticurrency_tx', 'int');

				// Source facture
				$object->fac_rec = GETPOST('fac_rec', 'int');

				$id = $object->create($user); // This include recopy of links from recurring invoice and recurring invoice lines
			}
		}

		// Standard or deposit invoice, not from a Predefined template invoice
		if ((GETPOST('type') == Facture::TYPE_STANDARD || GETPOST('type') == Facture::TYPE_DEPOSIT || GETPOST('type') == Facture::TYPE_PROFORMA || (GETPOST('type') == Facture::TYPE_SITUATION && !GETPOST('situations'))) && GETPOST('fac_rec') <= 0) {
			$typeamount = GETPOST('typedeposit', 'aZ09');
			$valuestandardinvoice = price2num(str_replace('%', '', GETPOST('valuestandardinvoice', 'alpha')), 'MU');
			$valuedeposit = price2num(str_replace('%', '', GETPOST('valuedeposit', 'alpha')), 'MU');

			if (GETPOST('socid', 'int') < 1) {
				$error++;
				setEventMessages($langs->trans("ErrorFieldRequired", $langs->transnoentitiesnoconv("Customer")), null, 'errors');
				$action = 'create';
			}

			if (empty($dateinvoice)) {
				$error++;
				setEventMessages($langs->trans("ErrorFieldRequired", $langs->transnoentitiesnoconv("Date")), null, 'errors');
				$action = 'create';
			} elseif ($dateinvoice > (dol_get_last_hour(dol_now('tzuserrel')) + (empty($conf->global->INVOICE_MAX_FUTURE_DELAY) ? 0 : $conf->global->INVOICE_MAX_FUTURE_DELAY))) {
				$error++;
				setEventMessages($langs->trans("ErrorDateIsInFuture"), null, 'errors');
				$action = 'create';
			}


			if (GETPOST('type') == Facture::TYPE_STANDARD) {
				if ($valuestandardinvoice < 0 || $valuestandardinvoice > 100) {
					setEventMessages($langs->trans("ErrorAPercentIsRequired"), null, 'errors');
					$error++;
					$action = 'create';
				}
			} elseif (GETPOST('type') == Facture::TYPE_DEPOSIT) {
				if ($typeamount && !empty($origin) && !empty($originid)) {
					if ($typeamount == 'amount' && $valuedeposit <= 0) {
						setEventMessages($langs->trans("ErrorAnAmountWithoutTaxIsRequired"), null, 'errors');
						$error++;
						$action = 'create';
					}
					if ($typeamount == 'variable' && $valuedeposit <= 0) {
						setEventMessages($langs->trans("ErrorAPercentIsRequired"), null, 'errors');
						$error++;
						$action = 'create';
					}
					if ($typeamount == 'variablealllines' && $valuedeposit <= 0) {
						setEventMessages($langs->trans("ErrorAPercentIsRequired"), null, 'errors');
						$error++;
						$action = 'create';
					}
				}
			}

			if (!$error) {
				// Si facture standard
				$object->socid = GETPOST('socid', 'int');
				$object->type				= GETPOST('type');
				$object->ref = GETPOST('ref');
				$object->date				= $dateinvoice;
				$object->date_pointoftax = $date_pointoftax;
				$object->note_public		= trim(GETPOST('note_public', 'restricthtml'));
				$object->note_private = trim(GETPOST('note_private', 'restricthtml'));
				$object->ref_client			= GETPOST('ref_client');
				$object->ref_customer		= GETPOST('ref_client');
				$object->model_pdf = GETPOST('model');
				$object->fk_project			= GETPOST('projectid', 'int');
				$object->cond_reglement_id	= (GETPOST('type') == 3 ? 1 : GETPOST('cond_reglement_id'));
				$object->mode_reglement_id	= GETPOST('mode_reglement_id');
				$object->fk_account = GETPOST('fk_account', 'int');
				$object->amount = price2num(GETPOST('amount'));
				$object->remise_absolue		= price2num(GETPOST('remise_absolue'), 'MU');
				$object->remise_percent		= price2num(GETPOST('remise_percent'), '', 2);
				$object->fk_incoterms = GETPOST('incoterm_id', 'int');
				$object->location_incoterms = GETPOST('location_incoterms', 'alpha');
				$object->multicurrency_code = GETPOST('multicurrency_code', 'alpha');
				$object->multicurrency_tx   = GETPOST('originmulticurrency_tx', 'int');

				if (GETPOST('type') == Facture::TYPE_SITUATION) {
					$object->situation_counter = 1;
					$object->situation_final = 0;
					$object->situation_cycle_ref = $object->newCycle();
				}

				if (in_array($object->type, $retainedWarrantyInvoiceAvailableType)) {
					$object->retained_warranty = GETPOST('retained_warranty', 'int');
					$object->retained_warranty_fk_cond_reglement = GETPOST('retained_warranty_fk_cond_reglement', 'int');
				} else {
					$object->retained_warranty = 0;
					$object->retained_warranty_fk_cond_reglement = 0;
				}

				$retained_warranty_date_limit = GETPOST('retained_warranty_date_limit');
				if (!empty($retained_warranty_date_limit) && dol_stringtotime($retained_warranty_date_limit)) {
					$object->retained_warranty_date_limit = dol_stringtotime($retained_warranty_date_limit);
				}
				$object->retained_warranty_date_limit = !empty($object->retained_warranty_date_limit) ? $object->retained_warranty_date_limit : $object->calculate_date_lim_reglement($object->retained_warranty_fk_cond_reglement);

				$object->fetch_thirdparty();

				// If creation from another object of another module (Example: origin=propal, originid=1)
				if (!empty($origin) && !empty($originid)) {
					$regs = array();
					// Parse element/subelement (ex: project_task)
					$element = $subelement = $origin;
					if (preg_match('/^([^_]+)_([^_]+)/i', $origin, $regs)) {
						$element = $regs[1];
						$subelement = $regs[2];
					}

					// For compatibility
					if ($element == 'order') {
						$element = $subelement = 'commande';
					}
					if ($element == 'propal') {
						$element = 'comm/propal';
						$subelement = 'propal';
					}
					if ($element == 'contract') {
						$element = $subelement = 'contrat';
					}
					if ($element == 'inter') {
						$element = $subelement = 'ficheinter';
					}
					if ($element == 'shipping') {
						$element = $subelement = 'expedition';
					}

					$object->origin = $origin;
					$object->origin_id = $originid;

					// Possibility to add external linked objects with hooks
					$object->linked_objects[$object->origin] = $object->origin_id;
					// link with order if it is a shipping invoice
					if ($object->origin == 'shipping') {
						require_once DOL_DOCUMENT_ROOT.'/expedition/class/expedition.class.php';
						$exp = new Expedition($db);
						$exp->fetch($object->origin_id);
						$exp->fetchObjectLinked();
						if (is_array($exp->linkedObjectsIds['commande']) && count($exp->linkedObjectsIds['commande']) > 0) {
							foreach ($exp->linkedObjectsIds['commande'] as $key => $value) {
								$object->linked_objects['commande'] = $value;
							}
						}
					}

					if (is_array($_POST['other_linked_objects']) && !empty($_POST['other_linked_objects'])) {
						$object->linked_objects = array_merge($object->linked_objects, $_POST['other_linked_objects']);
					}

					$id = $object->create($user); // This include class to add_object_linked() and add add_contact()

					if ($id > 0) {
						dol_include_once('/'.$element.'/class/'.$subelement.'.class.php');

						$classname = ucfirst($subelement);
						$srcobject = new $classname($db);

						dol_syslog("Try to find source object origin=".$object->origin." originid=".$object->origin_id." to add lines or deposit lines");
						$result = $srcobject->fetch($object->origin_id);

						// If deposit invoice - down payment with 1 line (fixed amount or percent)
						if (GETPOST('type') == Facture::TYPE_DEPOSIT && in_array($typeamount, array('amount', 'variable'))) {
							// Define the array $amountdeposit
							$amountdeposit = array();
							if (!empty($conf->global->MAIN_DEPOSIT_MULTI_TVA)) {
								if ($typeamount == 'amount') {
									$amount = $valuedeposit;
								} else {
									$amount = $srcobject->total_ttc * ($valuedeposit / 100);
								}

								$TTotalByTva = array();
								foreach ($srcobject->lines as &$line) {
									if (!empty($line->special_code)) {
										continue;
									}
									$TTotalByTva[$line->tva_tx] += $line->total_ttc;
								}

								foreach ($TTotalByTva as $tva => &$total) {
									$coef = $total / $srcobject->total_ttc; // Calc coef
									$am = $amount * $coef;
									$amount_ttc_diff += $am;
									$amountdeposit[$tva] += $am / (1 + $tva / 100); // Convert into HT for the addline
								}
							} else {
								if ($typeamount == 'amount') {
									$amountdeposit[0] = $valuedeposit;
								} elseif ($typeamount == 'variable') {
									if ($result > 0) {
										$totalamount = 0;
										$lines = $srcobject->lines;
										$numlines = count($lines);
										for ($i = 0; $i < $numlines; $i++) {
											$qualified = 1;
											if (empty($lines[$i]->qty)) {
												$qualified = 0; // We discard qty=0, it is an option
											}
											if (!empty($lines[$i]->special_code)) {
												$qualified = 0; // We discard special_code (frais port, ecotaxe, option, ...)
											}
											if ($qualified) {
												$totalamount += $lines[$i]->total_ht; // Fixme : is it not for the customer ? Shouldn't we take total_ttc ?
												$tva_tx = $lines[$i]->tva_tx;
												$amountdeposit[$tva_tx] += ($lines[$i]->total_ht * $valuedeposit) / 100;
											}
										}

										if ($totalamount == 0) {
											$amountdeposit[0] = 0;
										}
									} else {
										setEventMessages($srcobject->error, $srcobject->errors, 'errors');
										$error++;
									}
								}

								$amount_ttc_diff = $amountdeposit[0];
							}

							foreach ($amountdeposit as $tva => $amount) {
								if (empty($amount)) {
									continue;
								}

								$arraylist = array(
									'amount' => 'FixAmount',
									'variable' => 'VarAmount'
								);
								$descline = '(DEPOSIT)';
								//$descline.= ' - '.$langs->trans($arraylist[$typeamount]);
								if ($typeamount == 'amount') {
									$descline .= ' ('.price($valuedeposit, '', $langs, 0, - 1, - 1, (!empty($object->multicurrency_code) ? $object->multicurrency_code : $conf->currency)).')';
								} elseif ($typeamount == 'variable') {
									$descline .= ' ('.$valuedeposit.'%)';
								}

								$descline .= ' - '.$srcobject->ref;
								$result = $object->addline(
									$descline,
									$amount, // subprice
									1, // quantity
									$tva, // vat rate
									0, // localtax1_tx
									0, // localtax2_tx
									(empty($conf->global->INVOICE_PRODUCTID_DEPOSIT) ? 0 : $conf->global->INVOICE_PRODUCTID_DEPOSIT), // fk_product
									0, // remise_percent
									0, // date_start
									0, // date_end
									0,
									$lines[$i]->info_bits, // info_bits
									0,
									'HT',
									0,
									0, // product_type
									1,
									$lines[$i]->special_code,
									$object->origin,
									0,
									0,
									0,
									0,
									'',
									0,
									100,
									0,
									null,
									0,
									'',
									1
								);
							}

							$diff = $object->total_ttc - $amount_ttc_diff;

							if (!empty($conf->global->MAIN_DEPOSIT_MULTI_TVA) && $diff != 0) {
								$object->fetch_lines();
								$subprice_diff = $object->lines[0]->subprice - $diff / (1 + $object->lines[0]->tva_tx / 100);
								$object->updateline($object->lines[0]->id, $object->lines[0]->desc, $subprice_diff, $object->lines[0]->qty, $object->lines[0]->remise_percent, $object->lines[0]->date_start, $object->lines[0]->date_end, $object->lines[0]->tva_tx, 0, 0, 'HT', $object->lines[0]->info_bits, $object->lines[0]->product_type, 0, 0, 0, $object->lines[0]->pa_ht, $object->lines[0]->label, 0, array(), 100);
							}
						}

						// standard invoice, credit note, or down payment from a percent of all lines
						if (GETPOST('type') != Facture::TYPE_DEPOSIT || (GETPOST('type') == Facture::TYPE_DEPOSIT && $typeamount == 'variablealllines')) {
							if ($result > 0) {
								$lines = $srcobject->lines;
								if (empty($lines) && method_exists($srcobject, 'fetch_lines')) {
									$srcobject->fetch_lines();
									$lines = $srcobject->lines;
								}

								// If we create a standard invoice with a percent, we change amount by changing the qty
								if (GETPOST('type') == Facture::TYPE_STANDARD && $valuestandardinvoice > 0 && $valuestandardinvoice < 100) {
									if (is_array($lines)) {
										foreach ($lines as $line) {
											// We keep ->subprice and ->pa_ht, but we change the qty
											$line->qty = price2num($line->qty * $valuestandardinvoice / 100, 'MS');
										}
									}
								}
								// If we create a down payment with a percent on all lines, we change amount by changing the qty
								if (GETPOST('type') == Facture::TYPE_DEPOSIT && $typeamount == 'variablealllines') {
									if (is_array($lines)) {
										foreach ($lines as $line) {
											// We keep ->subprice and ->pa_ht, but we change the qty
											$line->qty = price2num($line->qty * $valuedeposit / 100, 'MS');
										}
									}
								}

								$fk_parent_line = 0;
								$num = count($lines);

								for ($i = 0; $i < $num; $i++) {
									if (!in_array($lines[$i]->id, $selectedLines)) {
										continue; // Skip unselected lines
									}

									// Don't add lines with qty 0 when coming from a shipment including all order lines
									if ($srcobject->element == 'shipping' && getDolGlobalString('SHIPMENT_GETS_ALL_ORDER_PRODUCTS') && $lines[$i]->qty == 0) {
										continue;
									}
									// Don't add closed lines when coming from a contract (Set constant to '0,5' to exclude also inactive lines)
									if (!isset($conf->global->CONTRACT_EXCLUDE_SERVICES_STATUS_FOR_INVOICE)) {
										$conf->global->CONTRACT_EXCLUDE_SERVICES_STATUS_FOR_INVOICE = '5';
									}
									if ($srcobject->element == 'contrat' && in_array($lines[$i]->statut, explode(',', $conf->global->CONTRACT_EXCLUDE_SERVICES_STATUS_FOR_INVOICE))) {
										continue;
									}

									$label = (!empty($lines[$i]->label) ? $lines[$i]->label : '');
									$desc = (!empty($lines[$i]->desc) ? $lines[$i]->desc : $lines[$i]->libelle);
									if ($object->situation_counter == 1) {
										$lines[$i]->situation_percent = 0;
									}

									if ($lines[$i]->subprice < 0 && empty($conf->global->INVOICE_KEEP_DISCOUNT_LINES_AS_IN_ORIGIN)) {
										// Negative line, we create a discount line
										$discount = new DiscountAbsolute($db);
										$discount->fk_soc = $object->socid;
										$discount->amount_ht = abs($lines[$i]->total_ht);
										$discount->amount_tva = abs($lines[$i]->total_tva);
										$discount->amount_ttc = abs($lines[$i]->total_ttc);
										$discount->tva_tx = $lines[$i]->tva_tx;
										$discount->fk_user = $user->id;
										$discount->description = $desc;
										$discount->multicurrency_subprice = abs($lines[$i]->multicurrency_subprice);
										$discount->multicurrency_amount_ht = abs($lines[$i]->multicurrency_total_ht);
										$discount->multicurrency_amount_tva = abs($lines[$i]->multicurrency_total_tva);
										$discount->multicurrency_amount_ttc = abs($lines[$i]->multicurrency_total_ttc);

										$discountid = $discount->create($user);
										if ($discountid > 0) {
											$result = $object->insert_discount($discountid); // This include link_to_invoice
										} else {
											setEventMessages($discount->error, $discount->errors, 'errors');
											$error++;
											break;
										}
									} else {
										// Positive line
										$product_type = ($lines[$i]->product_type ? $lines[$i]->product_type : 0);

										// Date start
										$date_start = false;
										if ($lines[$i]->date_debut_prevue) {
											$date_start = $lines[$i]->date_debut_prevue;
										}
										if ($lines[$i]->date_debut_reel) {
											$date_start = $lines[$i]->date_debut_reel;
										}
										if ($lines[$i]->date_start) {
											$date_start = $lines[$i]->date_start;
										}

										// Date end
										$date_end = false;
										if ($lines[$i]->date_fin_prevue) {
											$date_end = $lines[$i]->date_fin_prevue;
										}
										if ($lines[$i]->date_fin_reel) {
											$date_end = $lines[$i]->date_fin_reel;
										}
										if ($lines[$i]->date_end) {
											$date_end = $lines[$i]->date_end;
										}

										// Reset fk_parent_line for no child products and special product
										if (($lines[$i]->product_type != 9 && empty($lines[$i]->fk_parent_line)) || $lines[$i]->product_type == 9) {
											$fk_parent_line = 0;
										}

										// Extrafields
										if (method_exists($lines[$i], 'fetch_optionals')) {
											$lines[$i]->fetch_optionals();
											$array_options = $lines[$i]->array_options;
										}

										$tva_tx = $lines[$i]->tva_tx;
										if (!empty($lines[$i]->vat_src_code) && !preg_match('/\(/', $tva_tx)) {
											$tva_tx .= ' ('.$lines[$i]->vat_src_code.')';
										}

										// View third's localtaxes for NOW and do not use value from origin.
										// TODO Is this really what we want ? Yes if source is template invoice but what if proposal or order ?
										$localtax1_tx = get_localtax($tva_tx, 1, $object->thirdparty);
										$localtax2_tx = get_localtax($tva_tx, 2, $object->thirdparty);

										$result = $object->addline(
											$desc,
											$lines[$i]->subprice,
											$lines[$i]->qty,
											$tva_tx,
											$localtax1_tx,
											$localtax2_tx,
											$lines[$i]->fk_product,
											$lines[$i]->remise_percent,
											$date_start,
											$date_end,
											0,
											$lines[$i]->info_bits,
											$lines[$i]->fk_remise_except,
											'HT',
											0,
											$product_type,
											$lines[$i]->rang,
											$lines[$i]->special_code,
											$object->origin,
											$lines[$i]->rowid,
											$fk_parent_line,
											$lines[$i]->fk_fournprice,
											$lines[$i]->pa_ht,
											$label,
											$array_options,
											$lines[$i]->situation_percent,
											$lines[$i]->fk_prev_id,
											$lines[$i]->fk_unit,
											0,
											'',
											1
										);

										if ($result > 0) {
											$lineid = $result;
										} else {
											$lineid = 0;
											$error++;
											break;
										}

										// Defined the new fk_parent_line
										if ($result > 0 && $lines[$i]->product_type == 9) {
											$fk_parent_line = $result;
										}
									}
								}
							} else {
								setEventMessages($srcobject->error, $srcobject->errors, 'errors');
								$error++;
							}
						}

						$object->update_price(1, 'auto', 0, $mysoc);

						// Now we create same links to contact than the ones found on origin object
						/* Useless, already into the create
						if (!empty($conf->global->MAIN_PROPAGATE_CONTACTS_FROM_ORIGIN))
						{
							$originforcontact = $object->origin;
							$originidforcontact = $object->origin_id;
							if ($originforcontact == 'shipping')     // shipment and order share the same contacts. If creating from shipment we take data of order
							{
								$originforcontact=$srcobject->origin;
								$originidforcontact=$srcobject->origin_id;
							}
							$sqlcontact = "SELECT code, fk_socpeople FROM ".MAIN_DB_PREFIX."element_contact as ec, ".MAIN_DB_PREFIX."c_type_contact as ctc";
							$sqlcontact.= " WHERE element_id = ".((int) $originidforcontact)." AND ec.fk_c_type_contact = ctc.rowid AND ctc.element = '".$db->escape($originforcontact)."'";

							$resqlcontact = $db->query($sqlcontact);
							if ($resqlcontact)
							{
								while($objcontact = $db->fetch_object($resqlcontact))
								{
									//print $objcontact->code.'-'.$objcontact->fk_socpeople."\n";
									$object->add_contact($objcontact->fk_socpeople, $objcontact->code);
								}
							}
							else dol_print_error($resqlcontact);
						}*/

						// Hooks
						$parameters = array('objFrom' => $srcobject);
						$reshook = $hookmanager->executeHooks('createFrom', $parameters, $object, $action); // Note that $action and $object may have been
						// modified by hook
						if ($reshook < 0) {
							setEventMessages($hookmanager->error, $hookmanager->errors, 'errors');
							$error++;
						}
					} else {
						setEventMessages($object->error, $object->errors, 'errors');
						$error++;
					}
				} else {   // If some invoice's lines coming from page
					$id = $object->create($user);

					for ($i = 1; $i <= $NBLINES; $i++) {
						if (GETPOST('idprod'.$i, 'int')) {
							$product = new Product($db);
							$product->fetch(GETPOST('idprod'.$i, 'int'));
							$startday = dol_mktime(12, 0, 0, GETPOST('date_start'.$i.'month'), GETPOST('date_start'.$i.'day'), GETPOST('date_start'.$i.'year'));
							$endday = dol_mktime(12, 0, 0, GETPOST('date_end'.$i.'month'), GETPOST('date_end'.$i.'day'), GETPOST('date_end'.$i.'year'));
							$result = $object->addline($product->description, $product->price, price2num(GETPOST('qty'.$i), 'MS'), $product->tva_tx, $product->localtax1_tx, $product->localtax2_tx, GETPOST('idprod'.$i, 'int'), price2num(GETPOST('remise_percent'.$i), '', 2), $startday, $endday, 0, 0, '', $product->price_base_type, $product->price_ttc, $product->type, -1, 0, '', 0, 0, null, 0, '', 0, 100, '', $product->fk_unit, 0, '', 1);
						}
					}

					$object->update_price(1, 'auto', 0, $mysoc);
				}
			}
		}

		// Situation invoices
		if (GETPOST('type') == Facture::TYPE_SITUATION && GETPOST('situations')) {
			if (empty($dateinvoice)) {
				$error++;
				$mesg = $langs->trans("ErrorFieldRequired", $langs->transnoentitiesnoconv("Date"));
				setEventMessages($mesg, null, 'errors');
			} elseif ($dateinvoice > (dol_get_last_hour(dol_now('tzuserrel')) + (empty($conf->global->INVOICE_MAX_FUTURE_DELAY) ? 0 : $conf->global->INVOICE_MAX_FUTURE_DELAY))) {
				$error++;
				setEventMessages($langs->trans("ErrorDateIsInFuture"), null, 'errors');
				$action = 'create';
			}

			if (!(GETPOST('situations', 'int') > 0)) {
				$error++;
				$mesg = $langs->trans("ErrorFieldRequired", $langs->transnoentitiesnoconv("InvoiceSituation"));
				setEventMessages($mesg, null, 'errors');
				$action = 'create';
			}

			if (!$error) {
				$result = $object->fetch(GETPOST('situations', 'int'));
				$object->fk_facture_source = GETPOST('situations', 'int');
				$object->type = Facture::TYPE_SITUATION;

				if (!empty($origin) && !empty($originid)) {
					include_once DOL_DOCUMENT_ROOT.'/core/lib/price.lib.php';

					$object->origin = $origin;
					$object->origin_id = $originid;

					// retained warranty
					if (!empty($conf->global->INVOICE_USE_RETAINED_WARRANTY)) {
						$retained_warranty = GETPOST('retained_warranty', 'int');
						if (price2num($retained_warranty) > 0) {
							$object->retained_warranty = price2num($retained_warranty);
						}

						if (GETPOST('retained_warranty_fk_cond_reglement', 'int') > 0) {
							$object->retained_warranty_fk_cond_reglement = GETPOST('retained_warranty_fk_cond_reglement', 'int');
						}

						$retained_warranty_date_limit = GETPOST('retained_warranty_date_limit');
						if (!empty($retained_warranty_date_limit) && $db->jdate($retained_warranty_date_limit)) {
							$object->retained_warranty_date_limit = $db->jdate($retained_warranty_date_limit);
						}
						$object->retained_warranty_date_limit = !empty($object->retained_warranty_date_limit) ? $object->retained_warranty_date_limit : $object->calculate_date_lim_reglement($object->retained_warranty_fk_cond_reglement);
					}

					foreach ($object->lines as $i => &$line) {
						$line->origin = $object->origin;
						$line->origin_id = $line->id;
						$line->fk_prev_id = $line->id;
						$line->fetch_optionals();
						$line->situation_percent = $line->get_prev_progress($object->id); // get good progress including credit note

						// The $line->situation_percent has been modified, so we must recalculate all amounts
						$tabprice = calcul_price_total($line->qty, $line->subprice, $line->remise_percent, $line->tva_tx, $line->localtax1_tx, $line->localtax2_tx, 0, 'HT', 0, $line->product_type, $mysoc, '', $line->situation_percent);
						$line->total_ht = $tabprice[0];
						$line->total_tva = $tabprice[1];
						$line->total_ttc = $tabprice[2];
						$line->total_localtax1 = $tabprice[9];
						$line->total_localtax2 = $tabprice[10];
						$line->multicurrency_total_ht  = $tabprice[16];
						$line->multicurrency_total_tva = $tabprice[17];
						$line->multicurrency_total_ttc = $tabprice[18];

						// Si fk_remise_except defini on vérifie si la réduction à déjà été appliquée
						if ($line->fk_remise_except) {
							$discount = new DiscountAbsolute($line->db);
							$result = $discount->fetch($line->fk_remise_except);
							if ($result > 0) {
								// Check if discount not already affected to another invoice
								if ($discount->fk_facture_line > 0) {
									$line->fk_remise_except = 0;
								}
							}
						}
					}
				}

				$object->fetch_thirdparty();
				$object->date = $dateinvoice;
				$object->date_pointoftax = $date_pointoftax;
				$object->note_public = trim(GETPOST('note_public', 'restricthtml'));
				$object->note = trim(GETPOST('note', 'restricthtml'));
				$object->note_private = trim(GETPOST('note', 'restricthtml'));
				$object->ref_client = GETPOST('ref_client', 'alpha');
				$object->model_pdf = GETPOST('model', 'alpha');
				$object->fk_project = GETPOST('projectid', 'int');
				$object->cond_reglement_id = GETPOST('cond_reglement_id', 'int');
				$object->mode_reglement_id = GETPOST('mode_reglement_id', 'int');
				$object->remise_absolue =price2num(GETPOST('remise_absolue'), 'MU', 2);
				$object->remise_percent = price2num(GETPOST('remise_percent'), '', 2);

				// Proprietes particulieres a facture de remplacement

				$object->situation_counter = $object->situation_counter + 1;
				$id = $object->createFromCurrent($user);
				if ($id <= 0) {
					$mesg = $object->error;
				} else {
					$nextSituationInvoice = new Facture($db);
					$nextSituationInvoice->fetch($id);

					// create extrafields with data from create form
					$extrafields->fetch_name_optionals_label($nextSituationInvoice->table_element);
					$ret = $extrafields->setOptionalsFromPost(null, $nextSituationInvoice);
					if ($ret > 0) {
						$nextSituationInvoice->insertExtraFields();
					}
				}
			}
		}

		// End of object creation, we show it
		if ($id > 0 && !$error) {
			$db->commit();

			// Define output language
			if (empty($conf->global->MAIN_DISABLE_PDF_AUTOUPDATE) && count($object->lines)) {
				$outputlangs = $langs;
				$newlang = '';
				if (getDolGlobalInt('MAIN_MULTILANGS') && empty($newlang) && GETPOST('lang_id', 'aZ09')) {
					$newlang = GETPOST('lang_id', 'aZ09');
				}
				if (getDolGlobalInt('MAIN_MULTILANGS') && empty($newlang)) {
					$newlang = $object->thirdparty->default_lang;
				}
				if (!empty($newlang)) {
					$outputlangs = new Translate("", $conf);
					$outputlangs->setDefaultLang($newlang);
					$outputlangs->load('products');
				}
				$model = $object->model_pdf;
				$ret = $object->fetch($id); // Reload to get new records

				$result = $object->generateDocument($model, $outputlangs, $hidedetails, $hidedesc, $hideref);
				if ($result < 0) {
					setEventMessages($object->error, $object->errors, 'errors');
				}
			}

			header('Location: '.$_SERVER["PHP_SELF"].'?facid='.$id);
			exit();
		} else {
			$db->rollback();
			$action = 'create';
			$_GET["origin"] = $_POST["origin"];
			$_GET["originid"] = $_POST["originid"];
			setEventMessages($object->error, $object->errors, 'errors');
		}
	} elseif ($action == 'addline' && GETPOST('submitforalllines', 'alpha') && GETPOST('vatforalllines', 'alpha') !== '') {
		// Define vat_rate
		$vat_rate = (GETPOST('vatforalllines') ? GETPOST('vatforalllines') : 0);
		$vat_rate = str_replace('*', '', $vat_rate);
		$localtax1_rate = get_localtax($vat_rate, 1, $object->thirdparty, $mysoc);
		$localtax2_rate = get_localtax($vat_rate, 2, $object->thirdparty, $mysoc);
		foreach ($object->lines as $line) {
			$result = $object->updateline($line->id, $line->desc, $line->subprice, $line->qty, $line->remise_percent, $line->date_start, $line->date_end, $vat_rate, $localtax1_rate, $localtax2_rate, 'HT', $line->info_bits, $line->product_type, $line->fk_parent_line, 0, $line->fk_fournprice, $line->pa_ht, $line->label, $line->special_code, $line->array_options, $line->situation_percent, $line->fk_unit, $line->multicurrency_subprice);
		}
	} elseif ($action == 'addline' && GETPOST('submitforalllines', 'alpha') && GETPOST('remiseforalllines', 'alpha') !== '' && $usercancreate) {
		// Define vat_rate
		$remise_percent = (GETPOST('remiseforalllines') ? GETPOST('remiseforalllines') : 0);
		$remise_percent = str_replace('*', '', $remise_percent);
		foreach ($object->lines as $line) {
			$result = $object->updateline($line->id, $line->desc, $line->subprice, $line->qty, $remise_percent, $line->date_start, $line->date_end, $line->tva_tx, $line->localtax1_tx, $line->localtax2_tx, 'HT', $line->info_bits, $line->product_type, $line->fk_parent_line, 0, $line->fk_fournprice, $line->pa_ht, $line->label, $line->special_code, $line->array_options, $line->situation_percent, $line->fk_unit, $line->multicurrency_subprice);
		}
	} elseif ($action == 'addline' && $usercancreate) {		// Add a new line
		$langs->load('errors');
		$error = 0;

		// Set if we used free entry or predefined product
		$predef = '';
		$product_desc =(GETPOSTISSET('dp_desc') ? GETPOST('dp_desc', 'restricthtml') : '');

		$price_ht = '';
		$price_ht_devise = '';
		$price_ttc = '';
		$price_ttc_devise = '';

		if (GETPOST('price_ht') !== '') {
			$price_ht = price2num(GETPOST('price_ht'), 'MU', 2);
		}
		if (GETPOST('multicurrency_price_ht') !== '') {
			$price_ht_devise = price2num(GETPOST('multicurrency_price_ht'), 'CU', 2);
		}
		if (GETPOST('price_ttc') !== '') {
			$price_ttc = price2num(GETPOST('price_ttc'), 'MU', 2);
		}
		if (GETPOST('multicurrency_price_ttc') !== '') {
			$price_ttc_devise = price2num(GETPOST('multicurrency_price_ttc'), 'CU', 2);
		}

		$prod_entry_mode = GETPOST('prod_entry_mode', 'aZ09');
		if ($prod_entry_mode == 'free') {
			$idprod = 0;
		} else {
			$idprod = GETPOST('idprod', 'int');

			if (!empty($conf->global->MAIN_DISABLE_FREE_LINES) && $idprod <= 0) {
				setEventMessages($langs->trans("ErrorFieldRequired", $langs->transnoentitiesnoconv("ProductOrService")), null, 'errors');
				$error++;
			}
		}

		$tva_tx = GETPOST('tva_tx', 'alpha');

		$qty = price2num(GETPOST('qty'.$predef, 'alpha'), 'MS', 2);
		$remise_percent = (GETPOSTISSET('remise_percent'.$predef) ? price2num(GETPOST('remise_percent'.$predef, 'alpha'), '', 2) : 0);
		if (empty($remise_percent)) {
			$remise_percent = 0;
		}

		// Extrafields
		$extralabelsline = $extrafields->fetch_name_optionals_label($object->table_element_line);
		$array_options = $extrafields->getOptionalsFromPost($object->table_element_line, $predef);
		// Unset extrafield
		if (is_array($extralabelsline)) {
			// Get extra fields
			foreach ($extralabelsline as $key => $value) {
				unset($_POST["options_".$key.$predef]);
			}
		}

		if ((empty($idprod) || $idprod < 0) && ($price_ht < 0) && ($qty < 0)) {
			setEventMessages($langs->trans('ErrorBothFieldCantBeNegative', $langs->transnoentitiesnoconv('UnitPriceHT'), $langs->transnoentitiesnoconv('Qty')), null, 'errors');
			$error++;
		}
		if (!$prod_entry_mode) {
			if (GETPOST('type') < 0 && !GETPOST('search_idprod')) {
				setEventMessages($langs->trans('ErrorChooseBetweenFreeEntryOrPredefinedProduct'), null, 'errors');
				$error++;
			}
		}
		if ($prod_entry_mode == 'free' && (empty($idprod) || $idprod < 0) && GETPOST('type') < 0) {
			setEventMessages($langs->trans('ErrorFieldRequired', $langs->transnoentitiesnoconv('Type')), null, 'errors');
			$error++;
		}
		if ($prod_entry_mode == 'free' && (empty($idprod) || $idprod < 0) && (($price_ht < 0 && empty($conf->global->FACTURE_ENABLE_NEGATIVE_LINES)) || $price_ht == '') && (($price_ht_devise < 0 && empty($conf->global->FACTURE_ENABLE_NEGATIVE_LINES)) || $price_ht_devise == '') && $price_ttc === '' && $price_ttc_devise === '' && $object->type != Facture::TYPE_CREDIT_NOTE) { 	// Unit price can be 0 but not ''
			if (($price_ht < 0 || $price_ttc < 0) && empty($conf->global->FACTURE_ENABLE_NEGATIVE_LINES)) {
				$langs->load("errors");
				if ($object->type == $object::TYPE_DEPOSIT) {
					// Using negative lines on deposit lead to headach and blocking problems when you want to consume them.
					setEventMessages($langs->trans("ErrorLinesCantBeNegativeOnDeposits"), null, 'errors');
				} else {
					setEventMessages($langs->trans("ErrorFieldCantBeNegativeOnInvoice", $langs->transnoentitiesnoconv("UnitPriceHT"), $langs->transnoentitiesnoconv("CustomerAbsoluteDiscountShort")), null, 'errors');
				}
				$error++;
			} else {
				setEventMessages($langs->trans("ErrorFieldRequired", $langs->transnoentitiesnoconv("UnitPriceHT")), null, 'errors');
				$error++;
			}
		}
		if ($qty == '') {
			setEventMessages($langs->trans('ErrorFieldRequired', $langs->transnoentitiesnoconv('Qty')), null, 'errors');
			$error++;
		}
		if ($prod_entry_mode == 'free' && empty($idprod) && empty($product_desc)) {
			setEventMessages($langs->trans('ErrorFieldRequired', $langs->transnoentitiesnoconv('Description')), null, 'errors');
			$error++;
		}
		if ($qty < 0) {
			$langs->load("errors");
			setEventMessages($langs->trans('ErrorQtyForCustomerInvoiceCantBeNegative'), null, 'errors');
			$error++;
		}

		if (!$error && isModEnabled('variants') && $prod_entry_mode != 'free') {
			if ($combinations = GETPOST('combinations', 'array')) {
				//Check if there is a product with the given combination
				$prodcomb = new ProductCombination($db);

				if ($res = $prodcomb->fetchByProductCombination2ValuePairs($idprod, $combinations)) {
					$idprod = $res->fk_product_child;
				} else {
					setEventMessages($langs->trans('ErrorProductCombinationNotFound'), null, 'errors');
					$error++;
				}
			}
		}

		if (!$error && ($qty >= 0) && (!empty($product_desc) || (!empty($idprod) && $idprod > 0))) {
			$ret = $object->fetch($id);
			if ($ret < 0) {
				dol_print_error($db, $object->error);
				exit();
			}
			$ret = $object->fetch_thirdparty();

			// Clean parameters
			$date_start = dol_mktime(GETPOST('date_start'.$predef.'hour'), GETPOST('date_start'.$predef.'min'), GETPOST('date_start'.$predef.'sec'), GETPOST('date_start'.$predef.'month'), GETPOST('date_start'.$predef.'day'), GETPOST('date_start'.$predef.'year'));
			$date_end = dol_mktime(GETPOST('date_end'.$predef.'hour'), GETPOST('date_end'.$predef.'min'), GETPOST('date_end'.$predef.'sec'), GETPOST('date_end'.$predef.'month'), GETPOST('date_end'.$predef.'day'), GETPOST('date_end'.$predef.'year'));
			$price_base_type = (GETPOST('price_base_type', 'alpha') ? GETPOST('price_base_type', 'alpha') : 'HT');
			$tva_npr = "";

			// Define special_code for special lines
			$special_code = 0;
			// if (!GETPOST(qty)) $special_code=3; // Options should not exists on invoices

			// Ecrase $pu par celui du produit
			// Ecrase $desc par celui du produit
			// Ecrase $base_price_type par celui du produit
			// Replaces $fk_unit with the product's
			if (!empty($idprod) && $idprod > 0) {
				$prod = new Product($db);
				$prod->fetch($idprod);

				$label = ((GETPOST('product_label') && GETPOST('product_label') != $prod->label) ? GETPOST('product_label') : '');

				// Search the correct price into loaded array product_price_by_qty using id of array retrieved into POST['pqp'].
				$pqp = (GETPOST('pbq', 'int') ? GETPOST('pbq', 'int') : 0);

				$datapriceofproduct = $prod->getSellPrice($mysoc, $object->thirdparty, $pqp);

				$pu_ht = $datapriceofproduct['pu_ht'];
				$pu_ttc = $datapriceofproduct['pu_ttc'];
				$price_min = $datapriceofproduct['price_min'];
				$price_min_ttc = (isset($datapriceofproduct['price_min_ttc'])) ? $datapriceofproduct['price_min_ttc'] : null;
				$price_base_type = $datapriceofproduct['price_base_type'];

				//$tva_tx = $datapriceofproduct['tva_tx'];
				//$tva_npr = $datapriceofproduct['tva_npr'];
				$tmpvat = (float) price2num(preg_replace('/\s*\(.*\)/', '', $tva_tx));
				$tmpprodvat = price2num(preg_replace('/\s*\(.*\)/', '', $prod->tva_tx));

				// Set unit price to use
				if (!empty($price_ht) || $price_ht === '0') {
					$pu_ht = price2num($price_ht, 'MU');
					$pu_ttc = price2num($pu_ht * (1 + ($tmpvat / 100)), 'MU');
				} elseif (!empty($price_ttc) || $price_ttc === '0') {
					$pu_ttc = price2num($price_ttc, 'MU');
					$pu_ht = price2num($pu_ttc / (1 + ($tmpvat / 100)), 'MU');
				} elseif ($tmpvat != $tmpprodvat) {
					// Is this still used ?
					if ($price_base_type != 'HT') {
						$pu_ht = price2num($pu_ttc / (1 + ($tmpvat / 100)), 'MU');
					} else {
						$pu_ttc = price2num($pu_ht * (1 + ($tmpvat / 100)), 'MU');
					}
				}

				$desc = '';

				// Define output language
				if (getDolGlobalInt('MAIN_MULTILANGS') && !empty($conf->global->PRODUIT_TEXTS_IN_THIRDPARTY_LANGUAGE)) {
					$outputlangs = $langs;
					$newlang = '';
					if (empty($newlang) && GETPOST('lang_id', 'aZ09')) {
						$newlang = GETPOST('lang_id', 'aZ09');
					}
					if (empty($newlang)) {
						$newlang = $object->thirdparty->default_lang;
					}
					if (!empty($newlang)) {
						$outputlangs = new Translate("", $conf);
						$outputlangs->setDefaultLang($newlang);
						$outputlangs->load('products');
					}

					$desc = (!empty($prod->multilangs [$outputlangs->defaultlang] ["description"])) ? $prod->multilangs [$outputlangs->defaultlang] ["description"] : $prod->description;
				} else {
					$desc = $prod->description;
				}

				//If text set in desc is the same as product descpription (as now it's preloaded) whe add it only one time
				if ($product_desc==$desc && !empty($conf->global->PRODUIT_AUTOFILL_DESC)) {
					$product_desc='';
				}

				if (!empty($product_desc) && !empty($conf->global->MAIN_NO_CONCAT_DESCRIPTION)) {
					$desc = $product_desc;
				} else {
					$desc = dol_concatdesc($desc, $product_desc, '', !empty($conf->global->MAIN_CHANGE_ORDER_CONCAT_DESCRIPTION));
				}

				// Add custom code and origin country into description
				if (empty($conf->global->MAIN_PRODUCT_DISABLE_CUSTOMCOUNTRYCODE) && (!empty($prod->customcode) || !empty($prod->country_code))) {
					$tmptxt = '(';
					// Define output language
					if (getDolGlobalInt('MAIN_MULTILANGS') && !empty($conf->global->PRODUIT_TEXTS_IN_THIRDPARTY_LANGUAGE)) {
						$outputlangs = $langs;
						$newlang = '';
						if (empty($newlang) && GETPOST('lang_id', 'alpha')) {
							$newlang = GETPOST('lang_id', 'alpha');
						}
						if (empty($newlang)) {
							$newlang = $object->thirdparty->default_lang;
						}
						if (!empty($newlang)) {
							$outputlangs = new Translate("", $conf);
							$outputlangs->setDefaultLang($newlang);
							$outputlangs->load('products');
						}
						if (!empty($prod->customcode)) {
							$tmptxt .= $outputlangs->transnoentitiesnoconv("CustomCode").': '.$prod->customcode;
						}
						if (!empty($prod->customcode) && !empty($prod->country_code)) {
							$tmptxt .= ' - ';
						}
						if (!empty($prod->country_code)) {
							$tmptxt .= $outputlangs->transnoentitiesnoconv("CountryOrigin").': '.getCountry($prod->country_code, 0, $db, $outputlangs, 0);
						}
					} else {
						if (!empty($prod->customcode)) {
							$tmptxt .= $langs->transnoentitiesnoconv("CustomCode").': '.$prod->customcode;
						}
						if (!empty($prod->customcode) && !empty($prod->country_code)) {
							$tmptxt .= ' - ';
						}
						if (!empty($prod->country_code)) {
							$tmptxt .= $langs->transnoentitiesnoconv("CountryOrigin").': '.getCountry($prod->country_code, 0, $db, $langs, 0);
						}
					}
					$tmptxt .= ')';
					$desc = dol_concatdesc($desc, $tmptxt);
				}

				$type = $prod->type;
				$fk_unit = $prod->fk_unit;
			} else {
				$pu_ht = price2num($price_ht, 'MU');
				$pu_ttc = price2num($price_ttc, 'MU');
				$tva_npr = (preg_match('/\*/', $tva_tx) ? 1 : 0);
				$tva_tx = str_replace('*', '', $tva_tx);
				if (empty($tva_tx)) {
					$tva_npr = 0;
				}
				$label = (GETPOST('product_label') ? GETPOST('product_label') : '');
				$desc = $product_desc;
				$type = GETPOST('type');
				$fk_unit = GETPOST('units', 'alpha');

				$pu_ht_devise = price2num($price_ht_devise, 'MU');
				$pu_ttc_devise = price2num($price_ttc_devise, 'MU');

				if ($pu_ttc && !$pu_ht) {
					$price_base_type = 'TTC';
				}
			}

			$pu_ht_devise = price2num($price_ht_devise, 'MU');

			// Margin
			$fournprice = price2num(GETPOST('fournprice'.$predef) ? GETPOST('fournprice'.$predef) : '');
			$buyingprice = price2num(GETPOST('buying_price'.$predef) != '' ? GETPOST('buying_price'.$predef) : ''); // If buying_price is '0', we must keep this value

			// Local Taxes
			$localtax1_tx = get_localtax($tva_tx, 1, $object->thirdparty, $mysoc, $tva_npr);
			$localtax2_tx = get_localtax($tva_tx, 2, $object->thirdparty, $mysoc, $tva_npr);

			$info_bits = 0;
			if ($tva_npr) {
				$info_bits |= 0x01;
			}

			$price2num_pu_ht = price2num($pu_ht);
			$price2num_remise_percent = price2num($remise_percent);
			$price2num_price_min = price2num($price_min);
			$price2num_price_min_ttc = price2num($price_min_ttc);
			if (empty($price2num_pu_ht)) {
				$price2num_pu_ht = 0;
			}
			if (empty($price2num_remise_percent)) {
				$price2num_remise_percent = 0;
			}
			if (empty($price2num_price_min)) {
				$price2num_price_min = 0;
			}
			if (empty($price2num_price_min_ttc)) {
				$price2num_price_min_ttc = 0;
			}

			// Check price is not lower than minimum (check is done only for standard or replacement invoices)
			if ($usermustrespectpricemin && ($object->type == Facture::TYPE_STANDARD || $object->type == Facture::TYPE_REPLACEMENT)) {
				if ($pu_ht && $price_min && ((price2num($pu_ht) * (1 - $remise_percent / 100)) < price2num($price_min))) {
					$mesg = $langs->trans("CantBeLessThanMinPrice", price(price2num($price_min, 'MU'), 0, $langs, 0, 0, -1, $conf->currency));
					setEventMessages($mesg, null, 'errors');
					$error++;
				} elseif ($pu_ttc && $price_min_ttc && ((price2num($pu_ttc) * (1 - $remise_percent / 100)) < price2num($price_min_ttc))) {
					$mesg = $langs->trans("CantBeLessThanMinPrice", price(price2num($price_min_ttc, 'MU'), 0, $langs, 0, 0, -1, $conf->currency));
					setEventMessages($mesg, null, 'errors');
					$error++;
				}
			}

			if (!$error) {
				// Add batchinfo if the detail_batch array is defined
				if (isModEnabled('productbatch') && !empty($lines[$i]->detail_batch) && is_array($lines[$i]->detail_batch) && !empty($conf->global->INVOICE_INCUDE_DETAILS_OF_LOTS_SERIALS)) {
					$langs->load('productbatch');
					foreach ($lines[$i]->detail_batch as $batchline) {
						$desc .= ' '.$langs->trans('Batch').' '.$batchline->batch.' '.$langs->trans('printQty', $batchline->qty).' ';
					}
				}

				// Insert line
				$result = $object->addline($desc, $pu_ht, $qty, $tva_tx, $localtax1_tx, $localtax2_tx, $idprod, $remise_percent, $date_start, $date_end, 0, $info_bits, '', $price_base_type, $pu_ttc, $type, min($rank, count($object->lines) + 1), $special_code, '', 0, GETPOST('fk_parent_line'), $fournprice, $buyingprice, $label, $array_options, GETPOST('progress'), '', $fk_unit, $pu_ht_devise);

				if ($result > 0) {
					// Define output language and generate document
					if (empty($conf->global->MAIN_DISABLE_PDF_AUTOUPDATE)) {
						$outputlangs = $langs;
						$newlang = '';
						if (getDolGlobalInt('MAIN_MULTILANGS') && empty($newlang) && GETPOST('lang_id', 'aZ09')) {
							$newlang = GETPOST('lang_id', 'aZ09');
						}
						if (getDolGlobalInt('MAIN_MULTILANGS') && empty($newlang)) {
							$newlang = $object->thirdparty->default_lang;
						}
						if (!empty($newlang)) {
							$outputlangs = new Translate("", $conf);
							$outputlangs->setDefaultLang($newlang);
							$outputlangs->load('products');
						}
						$model = $object->model_pdf;
						$ret = $object->fetch($id); // Reload to get new records

						$result = $object->generateDocument($model, $outputlangs, $hidedetails, $hidedesc, $hideref);
						if ($result < 0) {
							setEventMessages($object->error, $object->errors, 'errors');
						}
					}

					unset($_POST['prod_entry_mode']);

					unset($_POST['qty']);
					unset($_POST['type']);
					unset($_POST['remise_percent']);
					unset($_POST['price_ht']);
					unset($_POST['multicurrency_price_ht']);
					unset($_POST['price_ttc']);
					unset($_POST['tva_tx']);
					unset($_POST['product_ref']);
					unset($_POST['product_label']);
					unset($_POST['product_desc']);
					unset($_POST['fournprice']);
					unset($_POST['buying_price']);
					unset($_POST['np_marginRate']);
					unset($_POST['np_markRate']);
					unset($_POST['dp_desc']);
					unset($_POST['idprod']);
					unset($_POST['units']);

					unset($_POST['date_starthour']);
					unset($_POST['date_startmin']);
					unset($_POST['date_startsec']);
					unset($_POST['date_startday']);
					unset($_POST['date_startmonth']);
					unset($_POST['date_startyear']);
					unset($_POST['date_endhour']);
					unset($_POST['date_endmin']);
					unset($_POST['date_endsec']);
					unset($_POST['date_endday']);
					unset($_POST['date_endmonth']);
					unset($_POST['date_endyear']);

					unset($_POST['situations']);
					unset($_POST['progress']);
				} else {
					setEventMessages($object->error, $object->errors, 'errors');
				}

				$action = '';
			}
		}
	} elseif ($action == 'updateline' && $usercancreate && !GETPOST('cancel', 'alpha')) {
		if (!$object->fetch($id) > 0) {
			dol_print_error($db);
		}
		$object->fetch_thirdparty();

		// Clean parameters
		$date_start = '';
		$date_end = '';
		$date_start = dol_mktime(GETPOST('date_starthour'), GETPOST('date_startmin'), GETPOST('date_startsec'), GETPOST('date_startmonth'), GETPOST('date_startday'), GETPOST('date_startyear'));
		$date_end = dol_mktime(GETPOST('date_endhour'), GETPOST('date_endmin'), GETPOST('date_endsec'), GETPOST('date_endmonth'), GETPOST('date_endday'), GETPOST('date_endyear'));
		$description = dol_htmlcleanlastbr(GETPOST('product_desc', 'restricthtml') ? GETPOST('product_desc', 'restricthtml') : GETPOST('desc', 'restricthtml'));
		$vat_rate = (GETPOST('tva_tx') ? GETPOST('tva_tx') : 0);
		$vat_rate = str_replace('*', '', $vat_rate);

		$pu_ht = price2num(GETPOST('price_ht'), '', 2);
		$pu_ttc = price2num(GETPOST('price_ttc'), '', 2);

		$pu_ht_devise = price2num(GETPOST('multicurrency_subprice'), '', 2);
		$pu_ttc_devise = price2num(GETPOST('multicurrency_subprice_ttc'), '', 2);

		$qty = price2num(GETPOST('qty', 'alpha'), 'MS');

		// Define info_bits
		$info_bits = 0;
		if (preg_match('/\*/', $vat_rate)) {
			$info_bits |= 0x01;
		}

		// Define vat_rate
		$vat_rate = str_replace('*', '', $vat_rate);
		$localtax1_rate = get_localtax($vat_rate, 1, $object->thirdparty);
		$localtax2_rate = get_localtax($vat_rate, 2, $object->thirdparty);

		// Add buying price
		$fournprice = price2num(GETPOST('fournprice') ? GETPOST('fournprice') : '');
		$buyingprice = price2num(GETPOST('buying_price') != '' ? GETPOST('buying_price') : ''); // If buying_price is '0', we muste keep this value

		// Extrafields
		$extralabelsline = $extrafields->fetch_name_optionals_label($object->table_element_line);
		$array_options = $extrafields->getOptionalsFromPost($object->table_element_line);
		// Unset extrafield
		if (is_array($extralabelsline)) {
			// Get extra fields
			foreach ($extralabelsline as $key => $value) {
				unset($_POST["options_".$key]);
			}
		}

		// Define special_code for special lines
		$special_code = GETPOST('special_code', 'int');
		if ($special_code == 3) {
			$special_code = 0;	// Options should not exists on invoices
		}

		$line = new FactureLigne($db);
		$line->fetch(GETPOST('lineid', 'int'));
		$percent = $line->get_prev_progress($object->id);
		$progress = price2num(GETPOST('progress', 'alpha'));

		if ($object->type == Facture::TYPE_CREDIT_NOTE && $object->situation_cycle_ref > 0) {
			// in case of situation credit note
			if ($progress >= 0) {
				$mesg = $langs->trans("CantBeNullOrPositive");
				setEventMessages($mesg, null, 'warnings');
				$error++;
				$result = -1;
			} elseif ($progress < $line->situation_percent) { // TODO : use a modified $line->get_prev_progress($object->id) result
				$mesg = $langs->trans("CantBeLessThanMinPercent");
				setEventMessages($mesg, null, 'warnings');
				$error++;
				$result = -1;
			} elseif ($progress < $percent) {
				$mesg = '<div class="warning">'.$langs->trans("CantBeLessThanMinPercent").'</div>';
				setEventMessages($mesg, null, 'warnings');
				$error++;
				$result = -1;
			}
		}

		$remise_percent = price2num(GETPOST('remise_percent'), '', 2);

		// Check minimum price
		$productid = GETPOST('productid', 'int');
		if (!empty($productid)) {
			$product = new Product($db);
			$product->fetch($productid);

			$type = $product->type;

			$price_min = $product->price_min;
			if ((!empty($conf->global->PRODUIT_MULTIPRICES) || !empty($conf->global->PRODUIT_CUSTOMER_PRICES_BY_QTY_MULTIPRICES)) && !empty($object->thirdparty->price_level)) {
				$price_min = $product->multiprices_min[$object->thirdparty->price_level];
			}
			$price_min_ttc = $product->price_min_ttc;
			if ((!empty($conf->global->PRODUIT_MULTIPRICES) || !empty($conf->global->PRODUIT_CUSTOMER_PRICES_BY_QTY_MULTIPRICES)) && !empty($object->thirdparty->price_level)) {
				$price_min_ttc = $product->multiprices_min_ttc[$object->thirdparty->price_level];
			}

			$label = ((GETPOST('update_label') && GETPOST('product_label')) ? GETPOST('product_label') : '');

			// Check price is not lower than minimum (check is done only for standard or replacement invoices)
			if ($usermustrespectpricemin && ($object->type == Facture::TYPE_STANDARD || $object->type == Facture::TYPE_REPLACEMENT)) {
				if ($pu_ht && $price_min && (((float) price2num($pu_ht) * (1 - (float) $remise_percent / 100)) < (float) price2num($price_min))) {
					$mesg = $langs->trans("CantBeLessThanMinPrice", price(price2num($price_min, 'MU'), 0, $langs, 0, 0, -1, $conf->currency));
					setEventMessages($mesg, null, 'errors');
					$error++;
					$action = 'editline';
				} elseif ($pu_ttc && $price_min_ttc && ((price2num($pu_ttc) * (1 - (float) $remise_percent / 100)) < price2num($price_min_ttc))) {
					$mesg = $langs->trans("CantBeLessThanMinPrice", price(price2num($price_min_ttc, 'MU'), 0, $langs, 0, 0, -1, $conf->currency));
					setEventMessages($mesg, null, 'errors');
					$error++;
					$action = 'editline';
				}
			}
		} else {
			$type = GETPOST('type');
			$label = (GETPOST('product_label') ? GETPOST('product_label') : '');

			// Check parameters
			if (GETPOST('type') < 0) {
				setEventMessages($langs->trans("ErrorFieldRequired", $langs->transnoentitiesnoconv("Type")), null, 'errors');
				$error++;
			}
		}
		if ($qty < 0) {
			$langs->load("errors");
			setEventMessages($langs->trans('ErrorQtyForCustomerInvoiceCantBeNegative'), null, 'errors');
			$error++;
		}
		if (empty($productid) && (($pu_ht < 0 && empty($conf->global->FACTURE_ENABLE_NEGATIVE_LINES)) || $pu_ht == '') && (($pu_ht_devise < 0 && empty($conf->global->FACTURE_ENABLE_NEGATIVE_LINES)) || $pu_ht_devise == '') && $pu_ttc === '' && $pu_ttc_devise === '' && $object->type != Facture::TYPE_CREDIT_NOTE) { 	// Unit price can be 0 but not ''
			if (($pu_ht < 0 || $pu_ttc < 0) && empty($conf->global->FACTURE_ENABLE_NEGATIVE_LINES)) {
				$langs->load("errors");
				if ($object->type == $object::TYPE_DEPOSIT) {
					// Using negative lines on deposit lead to headach and blocking problems when you want to consume them.
					setEventMessages($langs->trans("ErrorLinesCantBeNegativeOnDeposits"), null, 'errors');
				} else {
					setEventMessages($langs->trans("ErrorFieldCantBeNegativeOnInvoice", $langs->transnoentitiesnoconv("UnitPriceHT"), $langs->transnoentitiesnoconv("CustomerAbsoluteDiscountShort")), null, 'errors');
				}
				$error++;
			} else {
				setEventMessages($langs->trans("ErrorFieldRequired", $langs->transnoentitiesnoconv("UnitPriceHT")), null, 'errors');
				$error++;
			}
		}


		// Update line
		if (!$error) {
			if (empty($usercancreatemargin)) {
				foreach ($object->lines as &$line) {
					if ($line->id == GETPOST('lineid', 'int')) {
						$fournprice = $line->fk_fournprice;
						$buyingprice = $line->pa_ht;
						break;
					}
				}
			}

			$price_base_type = 'HT';
			$pu = $pu_ht;
			if (empty($pu) && !empty($pu_ttc)) {
				$pu = $pu_ttc;
				$price_base_type = 'TTC';
			}

			$result = $object->updateline(
				GETPOST('lineid', 'int'),
				$description,
				$pu,
				$qty,
				$remise_percent,
				$date_start,
				$date_end,
				$vat_rate,
				$localtax1_rate,
				$localtax2_rate,
				$price_base_type,
				$info_bits,
				$type,
				GETPOST('fk_parent_line', 'int'),
				0,
				$fournprice,
				$buyingprice,
				$label,
				$special_code,
				$array_options,
				price2num(GETPOST('progress', 'alpha')),
				GETPOST('units', 'alpha'),
				$pu_ht_devise
			);

			if ($result >= 0) {
				if (empty($conf->global->MAIN_DISABLE_PDF_AUTOUPDATE)) {
					// Define output language
					$outputlangs = $langs;
					$newlang = '';
					if (getDolGlobalInt('MAIN_MULTILANGS') && empty($newlang) && GETPOST('lang_id', 'aZ09')) {
						$newlang = GETPOST('lang_id', 'aZ09');
					}
					if (getDolGlobalInt('MAIN_MULTILANGS') && empty($newlang)) {
						$newlang = $object->thirdparty->default_lang;
					}
					if (!empty($newlang)) {
						$outputlangs = new Translate("", $conf);
						$outputlangs->setDefaultLang($newlang);
						$outputlangs->load('products');
					}

					$ret = $object->fetch($id); // Reload to get new records
					$object->generateDocument($object->model_pdf, $outputlangs, $hidedetails, $hidedesc, $hideref);
				}

				unset($_POST['qty']);
				unset($_POST['type']);
				unset($_POST['productid']);
				unset($_POST['remise_percent']);
				unset($_POST['price_ht']);
				unset($_POST['multicurrency_price_ht']);
				unset($_POST['price_ttc']);
				unset($_POST['tva_tx']);
				unset($_POST['product_ref']);
				unset($_POST['product_label']);
				unset($_POST['product_desc']);
				unset($_POST['fournprice']);
				unset($_POST['buying_price']);
				unset($_POST['np_marginRate']);
				unset($_POST['np_markRate']);

				unset($_POST['dp_desc']);
				unset($_POST['idprod']);
				unset($_POST['units']);

				unset($_POST['date_starthour']);
				unset($_POST['date_startmin']);
				unset($_POST['date_startsec']);
				unset($_POST['date_startday']);
				unset($_POST['date_startmonth']);
				unset($_POST['date_startyear']);
				unset($_POST['date_endhour']);
				unset($_POST['date_endmin']);
				unset($_POST['date_endsec']);
				unset($_POST['date_endday']);
				unset($_POST['date_endmonth']);
				unset($_POST['date_endyear']);

				unset($_POST['situations']);
				unset($_POST['progress']);
			} else {
				setEventMessages($object->error, $object->errors, 'errors');
			}
		}
	} elseif ($action == 'updatealllines' && $usercancreate && GETPOST('all_percent') == $langs->trans('Modifier')) {	// Update all lines of situation invoice
		if (!$object->fetch($id) > 0) {
			dol_print_error($db);
		}
		if (GETPOST('all_progress') != "") {
			$all_progress = GETPOST('all_progress', 'int');
			foreach ($object->lines as $line) {
				$percent = $line->get_prev_progress($object->id);
				if (floatval($all_progress) < floatval($percent)) {
					$mesg = $langs->trans("Line").' '.$i.' : '.$langs->trans("CantBeLessThanMinPercent");
					setEventMessages($mesg, null, 'warnings');
					$result = -1;
				} else {
					$object->update_percent($line, GETPOST('all_progress'), false);
				}
			}
			$object->update_price(1);
		}
	} elseif ($action == 'updateline' && $usercancreate && !$cancel) {
		header('Location: '.$_SERVER["PHP_SELF"].'?facid='.$id); // To show again edited page
		exit();
	} elseif ($action == 'confirm_situationout' && $confirm == 'yes' && $usercancreate) {
		// Outing situation invoice from cycle
		$object->fetch($id, '', '', '', true);

		if (in_array($object->statut, array(Facture::STATUS_CLOSED, Facture::STATUS_VALIDATED))
			&& $object->type == Facture::TYPE_SITUATION
			&& $usercancreate
			&& !$objectidnext
			&& $object->is_last_in_cycle()
			&& $usercanunvalidate
			) {
			$outingError = 0;
			$newCycle = $object->newCycle(); // we need to keep the "situation behavior" so we place it on a new situation cycle
			if ($newCycle > 1) {
				// Search credit notes
				$lastCycle = $object->situation_cycle_ref;
				$lastSituationCounter = $object->situation_counter;
				$linkedCreditNotesList = array();

				if (count($object->tab_next_situation_invoice) > 0) {
					foreach ($object->tab_next_situation_invoice as $next_invoice) {
						if ($next_invoice->type == Facture::TYPE_CREDIT_NOTE
							&& $next_invoice->situation_counter == $object->situation_counter
							&& $next_invoice->fk_facture_source == $object->id
						  ) {
							$linkedCreditNotesList[] = $next_invoice->id;
						}
					}
				}

				$object->situation_cycle_ref = $newCycle;
				$object->situation_counter = 1;
				$object->situation_final = 0;
				if ($object->update($user) > 0) {
					$errors = 0;
					if (count($linkedCreditNotesList) > 0) {
						// now, credit note must follow
						$sql = 'UPDATE '.MAIN_DB_PREFIX.'facture';
						$sql .= ' SET situation_cycle_ref = '.((int) $newCycle);
						$sql .= ' , situation_final=0';
						$sql .= ' , situation_counter='.((int) $object->situation_counter);
						$sql .= ' WHERE rowid IN ('.$db->sanitize(implode(',', $linkedCreditNotesList)).')';

						$resql = $db->query($sql);
						if (!$resql) {
							$errors++;
						}

						// Change each progression persent on each lines
						foreach ($object->lines as $line) {
							// no traitement for special product
							if ($line->product_type == 9) {
								continue;
							}


							if (!empty($object->tab_previous_situation_invoice)) {
								// search the last invoice in cycle
								$lineIndex = count($object->tab_previous_situation_invoice) - 1;
								$searchPreviousInvoice = true;
								while ($searchPreviousInvoice) {
									if ($object->tab_previous_situation_invoice[$lineIndex]->type == Facture::TYPE_SITUATION || $lineIndex < 1) {
										$searchPreviousInvoice = false; // find, exit;
										break;
									} else {
										$lineIndex--; // go to previous invoice in cycle
									}
								}


								$maxPrevSituationPercent = 0;
								foreach ($object->tab_previous_situation_invoice[$lineIndex]->lines as $prevLine) {
									if ($prevLine->id == $line->fk_prev_id) {
										$maxPrevSituationPercent = max($maxPrevSituationPercent, $prevLine->situation_percent);
									}
								}


								$line->situation_percent = $line->situation_percent - $maxPrevSituationPercent;

								if ($line->update() < 0) {
									$errors++;
								}
							}
						}
					}

					if (!$errors) {
						setEventMessages($langs->trans('Updated'), null, 'mesgs');
						header("Location: ".$_SERVER['PHP_SELF']."?id=".$id);
					} else {
						setEventMessages($langs->trans('ErrorOutingSituationInvoiceCreditNote'), array(), 'errors');
					}
				} else {
					setEventMessages($langs->trans('ErrorOutingSituationInvoiceOnUpdate'), array(), 'errors');
				}
			} else {
				setEventMessages($langs->trans('ErrorFindNextSituationInvoice'), array(), 'errors');
			}
		}
	} elseif ($action == 'import_lines_from_object'
		&& $usercancreate
		&& $object->statut == Facture::STATUS_DRAFT
		&& ($object->type == Facture::TYPE_STANDARD || $object->type == Facture::TYPE_REPLACEMENT || $object->type == Facture::TYPE_DEPOSIT || $object->type == Facture::TYPE_PROFORMA || $object->type == Facture::TYPE_SITUATION)) {
		// add lines from objectlinked
		$fromElement = GETPOST('fromelement');
		$fromElementid = GETPOST('fromelementid');
		$importLines = GETPOST('line_checkbox');

		if (!empty($importLines) && is_array($importLines) && !empty($fromElement) && ctype_alpha($fromElement) && !empty($fromElementid)) {
			if ($fromElement == 'commande') {
				dol_include_once('/'.$fromElement.'/class/'.$fromElement.'.class.php');
				$lineClassName = 'OrderLine';
			} elseif ($fromElement == 'propal') {
				dol_include_once('/comm/'.$fromElement.'/class/'.$fromElement.'.class.php');
				$lineClassName = 'PropaleLigne';
			}
			$nextRang = count($object->lines) + 1;
			$importCount = 0;
			$error = 0;
			foreach ($importLines as $lineId) {
				$lineId = intval($lineId);
				$originLine = new $lineClassName($db);
				if (intval($fromElementid) > 0 && $originLine->fetch($lineId) > 0) {
					$originLine->fetch_optionals();
					$desc = $originLine->desc;
					$pu_ht = $originLine->subprice;
					$qty = $originLine->qty;
					$txtva = $originLine->tva_tx;
					$txlocaltax1 = $originLine->localtax1_tx;
					$txlocaltax2 = $originLine->localtax2_tx;
					$fk_product = $originLine->fk_product;
					$remise_percent = $originLine->remise_percent;
					$date_start = $originLine->date_start;
					$date_end = $originLine->date_end;
					$ventil = 0;
					$info_bits = $originLine->info_bits;
					$fk_remise_except = $originLine->fk_remise_except;
					$price_base_type = 'HT';
					$pu_ttc = 0;
					$type = $originLine->product_type;
					$rang = $nextRang++;
					$special_code = $originLine->special_code;
					$origin = $originLine->element;
					$origin_id = $originLine->id;
					$fk_parent_line = 0;
					$fk_fournprice = $originLine->fk_fournprice;
					$pa_ht = $originLine->pa_ht;
					$label = $originLine->label;
					$array_options = $originLine->array_options;
					if ($object->type == Facture::TYPE_SITUATION) {
						$situation_percent = 0;
					} else {
						$situation_percent = 100;
					}
					$fk_prev_id = '';
					$fk_unit = $originLine->fk_unit;
					$pu_ht_devise = $originLine->multicurrency_subprice;

					$res = $object->addline($desc, $pu_ht, $qty, $txtva, $txlocaltax1, $txlocaltax2, $fk_product, $remise_percent, $date_start, $date_end, $ventil, $info_bits, $fk_remise_except, $price_base_type, $pu_ttc, $type, $rang, $special_code, $origin, $origin_id, $fk_parent_line, $fk_fournprice, $pa_ht, $label, $array_options, $situation_percent, $fk_prev_id, $fk_unit, $pu_ht_devise);

					if ($res > 0) {
						$importCount++;
					} else {
						$error++;
					}
				} else {
					$error++;
				}
			}

			if ($error) {
				setEventMessages($langs->trans('ErrorsOnXLines', $error), null, 'errors');
			}
		}
	}

	// Actions when printing a doc from card
	include DOL_DOCUMENT_ROOT.'/core/actions_printing.inc.php';

	// Actions to send emails
	if (empty($id)) {
		$id = $facid;
	}
	$triggersendname = 'BILL_SENTBYMAIL';
	$paramname = 'id';
	$autocopy = 'MAIN_MAIL_AUTOCOPY_INVOICE_TO';
	$trackid = 'inv'.$object->id;
	include DOL_DOCUMENT_ROOT.'/core/actions_sendmails.inc.php';

	// Actions to build doc
	$upload_dir = $conf->facture->multidir_output[!empty($object->entity) ? $object->entity : $conf->entity];
	$permissiontoadd = $usercancreate;
	include DOL_DOCUMENT_ROOT.'/core/actions_builddoc.inc.php';


	if ($action == 'update_extras') {
		$object->oldcopy = dol_clone($object);

		// Fill array 'array_options' with data from add form
		$ret = $extrafields->setOptionalsFromPost(null, $object, GETPOST('attribute', 'restricthtml'));
		if ($ret < 0) {
			$error++;
		}

		if (!$error) {
			// Actions on extra fields
			$result = $object->insertExtraFields('BILL_MODIFY');
			if ($result < 0) {
				setEventMessages($object->error, $object->errors, 'errors');
				$error++;
			}
		}

		if ($error) {
			$action = 'edit_extras';
		}
	}

	if (!empty($conf->global->MAIN_DISABLE_CONTACTS_TAB) && $usercancreate) {
		if ($action == 'addcontact') {
			$result = $object->fetch($id);

			if ($result > 0 && $id > 0) {
				$contactid = (GETPOST('userid') ? GETPOST('userid') : GETPOST('contactid'));
				$typeid = (GETPOST('typecontact') ? GETPOST('typecontact') : GETPOST('type'));
				$result = $object->add_contact($contactid, $typeid, GETPOST("source", 'aZ09'));
			}

			if ($result >= 0) {
				header("Location: ".$_SERVER['PHP_SELF']."?id=".$object->id);
				exit();
			} else {
				if ($object->error == 'DB_ERROR_RECORD_ALREADY_EXISTS') {
					$langs->load("errors");
					setEventMessages($langs->trans("ErrorThisContactIsAlreadyDefinedAsThisType"), null, 'errors');
				} else {
					setEventMessages($object->error, $object->errors, 'errors');
				}
			}
		} elseif ($action == 'swapstatut') {
			// bascule du statut d'un contact
			if ($object->fetch($id)) {
				$result = $object->swapContactStatus(GETPOST('ligne', 'int'));
			} else {
				dol_print_error($db);
			}
		} elseif ($action == 'deletecontact') {
			// Efface un contact
			$object->fetch($id);
			$result = $object->delete_contact($lineid);

			if ($result >= 0) {
				header("Location: ".$_SERVER['PHP_SELF']."?id=".$object->id);
				exit();
			} else {
				dol_print_error($db);
			}
		}

		if ($error) {
			$action = 'edit_extras';
		}
	}
}


/*
 * View
 */


$form = new Form($db);
$formother = new FormOther($db);
$formfile = new FormFile($db);
$formmargin = new FormMargin($db);
$soc = new Societe($db);
$paymentstatic = new Paiement($db);
$bankaccountstatic = new Account($db);
if (isModEnabled('project')) {
	$formproject = new FormProjets($db);
}

$now = dol_now();

$title = $object->ref." - ".$langs->trans('Card');
if ($action == 'create') {
	$title = $langs->trans("NewBill");
}
$help_url = "EN:Customers_Invoices|FR:Factures_Clients|ES:Facturas_a_clientes";

llxHeader('', $title, $help_url);

// Mode creation

if ($action == 'create') {
	$facturestatic = new Facture($db);
	$extrafields->fetch_name_optionals_label($facturestatic->table_element);

	print load_fiche_titre($langs->trans('NewBill'), '', 'bill');

	if ($socid > 0) {
		$res = $soc->fetch($socid);
	}

	$currency_code = $conf->currency;
	$fk_account = 0;

	// Load objectsrc
	$remise_absolue = 0;
	if (!empty($origin) && !empty($originid)) {
		// Parse element/subelement (ex: project_task)
		$element = $subelement = $origin;
		$regs = array();
		if (preg_match('/^([^_]+)_([^_]+)/i', $origin, $regs)) {
			$element = $regs[1];
			$subelement = $regs[2];
		}

		if ($element == 'project') {
			$projectid = $originid;

			if (empty($cond_reglement_id)) {
				$cond_reglement_id = $soc->cond_reglement_id;
			}
			if (empty($mode_reglement_id)) {
				$mode_reglement_id = $soc->mode_reglement_id;
			}
			if (empty($fk_account)) {
				$fk_account = $soc->fk_account;
			}
			if (!$remise_percent) {
				$remise_percent = $soc->remise_percent;
			}
			if (!$dateinvoice) {
				// Do not set 0 here (0 for a date is 1970)
				$dateinvoice = (empty($dateinvoice) ? (empty($conf->global->MAIN_AUTOFILL_DATE) ?-1 : '') : $dateinvoice);
			}
		} else {
			// For compatibility
			if ($element == 'order' || $element == 'commande') {
				$element = $subelement = 'commande';
			}
			if ($element == 'propal') {
				$element = 'comm/propal';
				$subelement = 'propal';
			}
			if ($element == 'contract') {
				$element = $subelement = 'contrat';
			}
			if ($element == 'shipping') {
				$element = $subelement = 'expedition';
			}

			dol_include_once('/'.$element.'/class/'.$subelement.'.class.php');

			$classname = ucfirst($subelement);
			$objectsrc = new $classname($db);
			$objectsrc->fetch($originid);
			if (empty($objectsrc->lines) && method_exists($objectsrc, 'fetch_lines')) {
				$objectsrc->fetch_lines();
			}
			$objectsrc->fetch_thirdparty();

			$projectid = (!empty($projectid) ? $projectid : $objectsrc->fk_project);
			$ref_client = (!empty($objectsrc->ref_client) ? $objectsrc->ref_client : (!empty($objectsrc->ref_customer) ? $objectsrc->ref_customer : ''));

			// only if socid not filled else it's allready done upper
			if (empty($socid)) {
				$soc = $objectsrc->thirdparty;
			}

			$dateinvoice = (empty($dateinvoice) ? (empty($conf->global->MAIN_AUTOFILL_DATE) ?-1 : '') : $dateinvoice);

			if ($element == 'expedition') {
				$ref_client = (!empty($objectsrc->ref_customer) ? $objectsrc->ref_customer : '');

				$elem = $subelem = $objectsrc->origin;
				$expeoriginid = $objectsrc->origin_id;
				dol_include_once('/'.$elem.'/class/'.$subelem.'.class.php');
				$classname = ucfirst($subelem);

				$expesrc = new $classname($db);
				$expesrc->fetch($expeoriginid);

				$cond_reglement_id 	= (!empty($expesrc->cond_reglement_id) ? $expesrc->cond_reglement_id : (!empty($soc->cond_reglement_id) ? $soc->cond_reglement_id : 1));
				$mode_reglement_id 	= (!empty($expesrc->mode_reglement_id) ? $expesrc->mode_reglement_id : (!empty($soc->mode_reglement_id) ? $soc->mode_reglement_id : 0));
				$fk_account         = (!empty($expesrc->fk_account) ? $expesrc->fk_account : (!empty($soc->fk_account) ? $soc->fk_account : 0));
				$remise_percent 	= (!empty($expesrc->remise_percent) ? $expesrc->remise_percent : (!empty($soc->remise_percent) ? $soc->remise_percent : 0));
				$remise_absolue 	= (!empty($expesrc->remise_absolue) ? $expesrc->remise_absolue : (!empty($soc->remise_absolue) ? $soc->remise_absolue : 0));

				if (isModEnabled('multicurrency')) {
					$currency_code 	= (!empty($expesrc->multicurrency_code) ? $expesrc->multicurrency_code : (!empty($soc->multicurrency_code) ? $soc->multicurrency_code : $objectsrc->multicurrency_code));
					$currency_tx 	= (!empty($expesrc->multicurrency_tx) ? $expesrc->multicurrency_tx : (!empty($soc->multicurrency_tx) ? $soc->multicurrency_tx : $objectsrc->multicurrency_tx));
				}

				//Replicate extrafields
				$expesrc->fetch_optionals();
				$object->array_options = $expesrc->array_options;
			} else {
				$cond_reglement_id 	= (!empty($objectsrc->cond_reglement_id) ? $objectsrc->cond_reglement_id : (!empty($soc->cond_reglement_id) ? $soc->cond_reglement_id : 0));
				$mode_reglement_id 	= (!empty($objectsrc->mode_reglement_id) ? $objectsrc->mode_reglement_id : (!empty($soc->mode_reglement_id) ? $soc->mode_reglement_id : 0));
				$fk_account         = (!empty($objectsrc->fk_account) ? $objectsrc->fk_account : (!empty($soc->fk_account) ? $soc->fk_account : 0));
				$remise_percent 	= (!empty($objectsrc->remise_percent) ? $objectsrc->remise_percent : (!empty($soc->remise_percent) ? $soc->remise_percent : 0));
				$remise_absolue 	= (!empty($objectsrc->remise_absolue) ? $objectsrc->remise_absolue : (!empty($soc->remise_absolue) ? $soc->remise_absolue : 0));

				if (isModEnabled('multicurrency')) {
					if (!empty($objectsrc->multicurrency_code)) {
						$currency_code = $objectsrc->multicurrency_code;
					}
					if (!empty($conf->global->MULTICURRENCY_USE_ORIGIN_TX) && !empty($objectsrc->multicurrency_tx)) {
						$currency_tx = $objectsrc->multicurrency_tx;
					}
				}

				// Replicate extrafields
				$objectsrc->fetch_optionals();
				$object->array_options = $objectsrc->array_options;
			}
		}
	} else {
		$cond_reglement_id 	= $soc->cond_reglement_id;
		$mode_reglement_id 	= $soc->mode_reglement_id;
		$fk_account        	= $soc->fk_account;
		$remise_percent 	= $soc->remise_percent;
		$remise_absolue 	= 0;
		$dateinvoice = (empty($dateinvoice) ? (empty($conf->global->MAIN_AUTOFILL_DATE) ?-1 : '') : $dateinvoice); // Do not set 0 here (0 for a date is 1970)

		if (isModEnabled('multicurrency') && !empty($soc->multicurrency_code)) {
			$currency_code = $soc->multicurrency_code;
		}
	}

	// when payment condition is empty (means not override by payment condition form a other object, like third-party), try to use default value
	if (empty($cond_reglement_id)) {
		$cond_reglement_id = GETPOST("cond_reglement_id", 'int');
	}

	// when payment mode is empty (means not override by payment mode form a other object, like third-party), try to use default value
	if (empty($mode_reglement_id)) {
		$mode_reglement_id = GETPOST("mode_reglement_id", 'int');
	}

	// when bank account is empty (means not override by payment mode form a other object, like third-party), try to use default value
	if ($socid > 0 && $fk_account) {	// A company has already been set and it has a default fk_account
		$fk_account = GETPOSTISSET('fk_account') ? GETPOST("fk_account", 'int') : $fk_account;	// The GETPOST is used only if form was posted to avoid to take default value, because in such case, the default must be the one of the company
	} else {	// No company forced
		$fk_account = GETPOST("fk_account", 'int');
	}

	if (!empty($soc->id)) {
		$absolute_discount = $soc->getAvailableDiscounts();
	}
	$note_public = $object->getDefaultCreateValueFor('note_public', ((!empty($origin) && !empty($originid) && is_object($objectsrc) && !empty($conf->global->FACTURE_REUSE_NOTES_ON_CREATE_FROM)) ? $objectsrc->note_public : null));
	$note_private = $object->getDefaultCreateValueFor('note_private', ((!empty($origin) && !empty($originid) && is_object($objectsrc) && !empty($conf->global->FACTURE_REUSE_NOTES_ON_CREATE_FROM)) ? $objectsrc->note_private : null));

	if (!empty($conf->use_javascript_ajax)) {
		require_once DOL_DOCUMENT_ROOT.'/core/lib/ajax.lib.php';
		print ajax_combobox('fac_replacement');
		print ajax_combobox('fac_avoir');
		print ajax_combobox('situations');
	}

	if ($origin == 'contrat') {
		$langs->load("admin");
		$text = $langs->trans("ToCreateARecurringInvoice");
		$text .= ' '.$langs->trans("ToCreateARecurringInvoiceGene", $langs->transnoentitiesnoconv("MenuFinancial"), $langs->transnoentitiesnoconv("BillsCustomers"), $langs->transnoentitiesnoconv("ListOfTemplates"));
		if (empty($conf->global->INVOICE_DISABLE_AUTOMATIC_RECURRING_INVOICE)) {
			$text .= ' '.$langs->trans("ToCreateARecurringInvoiceGeneAuto", $langs->transnoentitiesnoconv('Module2300Name'));
		}
		print info_admin($text, 0, 0, 0, 'opacitymedium').'<br>';
	}

	print '<form name="add" action="'.$_SERVER["PHP_SELF"].'" method="POST" id="formtocreate" name="formtocreate">';
	print '<input type="hidden" name="token" value="'.newToken().'">';
	print '<input type="hidden" name="action" id="formtocreateaction" value="add">';
	if ($soc->id > 0) {
		print '<input type="hidden" name="socid" value="'.$soc->id.'">'."\n";
	}
	print '<input type="hidden" name="backtopage" value="'.$backtopage.'">';
	print '<input type="hidden" name="backtopage" value="'.$backtopage.'">';
	print '<input name="ref" type="hidden" value="provisoire">';
	print '<input name="ref_client" type="hidden" value="'.$ref_client.'">';
	print '<input name="force_cond_reglement_id" type="hidden" value="0">';
	print '<input name="force_mode_reglement_id" type="hidden" value="0">';
	print '<input name="force_fk_account" type="hidden" value="0">';
	print '<input type="hidden" name="origin" value="'.$origin.'">';
	print '<input type="hidden" name="originid" value="'.$originid.'">';
	print '<input type="hidden" name="originentity" value="'.GETPOST('originentity').'">';
	if (!empty($currency_tx)) {
		print '<input type="hidden" name="originmulticurrency_tx" value="'.$currency_tx.'">';
	}

	print dol_get_fiche_head('');

	print '<table class="border centpercent">';

	// Ref
	//print '<tr><td class="titlefieldcreate fieldrequired">'.$langs->trans('Ref').'</td><td colspan="2">'.$langs->trans('Draft').'</td></tr>';

	$exampletemplateinvoice = new FactureRec($db);
	$invoice_predefined = new FactureRec($db);
	if (empty($origin) && empty($originid) && GETPOST('fac_rec', 'int') > 0) {
		$invoice_predefined->fetch(GETPOST('fac_rec', 'int'));
	}

	// Thirdparty
	if ($soc->id > 0 && (!GETPOST('fac_rec', 'int') || !empty($invoice_predefined->frequency))) {
		// If thirdparty known and not a predefined invoiced without a recurring rule
		print '<tr><td class="fieldrequired">'.$langs->trans('Customer').'</td>';
		print '<td colspan="2">';
		print $soc->getNomUrl(1, 'customer');
		print '<input type="hidden" name="socid" value="'.$soc->id.'">';
		// Outstanding Bill
		$arrayoutstandingbills = $soc->getOutstandingBills();
		$outstandingBills = $arrayoutstandingbills['opened'];
		print ' - <span class="opacitymedium">'.$langs->trans('CurrentOutstandingBill').':</span> ';
		print '<span class="amount">'.price($outstandingBills, '', $langs, 0, 0, -1, $conf->currency).'</span>';
		if ($soc->outstanding_limit != '') {
			if ($outstandingBills > $soc->outstanding_limit) {
				print img_warning($langs->trans("OutstandingBillReached"));
			}
			print ' / '.price($soc->outstanding_limit, '', $langs, 0, 0, -1, $conf->currency);
		}
		print '</td>';
		print '</tr>'."\n";
	} else {
		print '<tr><td class="fieldrequired">'.$langs->trans('Customer').'</td>';
		print '<td colspan="2">';
		$filter = '((s.client:=:1,3) AND (s.status:=:1))';
		print img_picto('', 'company', 'class="pictofixedwidth"').$form->select_company($soc->id, 'socid', $filter, 'SelectThirdParty', 1, 0, null, 0, 'minwidth300 widthcentpercentminusxx maxwidth500');
		// Option to reload page to retrieve customer informations.
		if (empty($conf->global->RELOAD_PAGE_ON_CUSTOMER_CHANGE_DISABLED)) {
			print '<script>
			$(document).ready(function() {
				$("#socid").change(function() {
					/*
					console.log("Submit page");
					$(\'input[name="action"]\').val(\'create\');
					$(\'input[name="force_cond_reglement_id"]\').val(\'1\');
					$(\'input[name="force_mode_reglement_id"]\').val(\'1\');
					$(\'input[name="force_fk_account"]\').val(\'1\');
					$("#formtocreate").submit(); */

   					// For company change, we must submit page with action=create instead of action=add
					console.log("We have changed the company - Resubmit page");
					jQuery("#formtocreateaction").val("create");
					jQuery("#formtocreate").submit();
				});
			});
			</script>';
		}
		if (!GETPOST('fac_rec', 'int')) {
			print ' <a href="'.DOL_URL_ROOT.'/societe/card.php?action=create&client=3&fournisseur=0&backtopage='.urlencode($_SERVER["PHP_SELF"].'?action=create').'"><span class="fa fa-plus-circle valignmiddle paddingleft" title="'.$langs->trans("AddThirdParty").'"></span></a>';
		}
		print '</td>';
		print '</tr>'."\n";
	}

	// Overwrite some values if creation of invoice is from a predefined invoice
	if (empty($origin) && empty($originid) && GETPOST('fac_rec', 'int') > 0) {
		$invoice_predefined->fetch(GETPOST('fac_rec', 'int'));

		$dateinvoice = $invoice_predefined->date_when; // To use next gen date by default later
		if (empty($projectid)) {
			$projectid = $invoice_predefined->fk_project;
		}
		$cond_reglement_id = $invoice_predefined->cond_reglement_id;
		$mode_reglement_id = $invoice_predefined->mode_reglement_id;
		$fk_account = $invoice_predefined->fk_account;
		$note_public = $invoice_predefined->note_public;
		$note_private = $invoice_predefined->note_private;

		if (!empty($invoice_predefined->multicurrency_code)) {
			$currency_code = $invoice_predefined->multicurrency_code;
		}
		if (!empty($invoice_predefined->multicurrency_tx)) {
			$currency_tx = $invoice_predefined->multicurrency_tx;
		}

		$sql = 'SELECT r.rowid, r.titre as title, r.total_ttc';
		$sql .= ' FROM '.MAIN_DB_PREFIX.'facture_rec as r';
		$sql .= ' WHERE r.fk_soc = '.((int) $invoice_predefined->socid);

		$resql = $db->query($sql);
		if ($resql) {
			$num = $db->num_rows($resql);
			$i = 0;

			if ($num > 0) {
				print '<tr><td>'.$langs->trans('CreateFromRepeatableInvoice').'</td><td>';
				//print '<input type="hidden" name="fac_rec" id="fac_rec" value="'.GETPOST('fac_rec', 'int').'">';
				print '<select class="flat" id="fac_rec" name="fac_rec">'; // We may want to change the template to use
				print '<option value="0" selected></option>';
				while ($i < $num) {
					$objp = $db->fetch_object($resql);
					print '<option value="'.$objp->rowid.'"';
					if (GETPOST('fac_rec', 'int') == $objp->rowid) {
						print ' selected';
						$exampletemplateinvoice->fetch(GETPOST('fac_rec', 'int'));
					}
					print '>'.$objp->title.' ('.price($objp->total_ttc).' '.$langs->trans("TTC").')</option>';
					$i++;
				}
				print '</select>';

				print ajax_combobox("fac_rec");

				// Option to reload page to retrieve customer informations. Note, this clear other input
				if (empty($conf->global->RELOAD_PAGE_ON_TEMPLATE_CHANGE_DISABLED)) {
					print '<script type="text/javascript">
        			$(document).ready(function() {
        				$("#fac_rec").change(function() {
							console.log("We have changed the template invoice - Reload page");
        					var fac_rec = $(this).val();
        			        var socid = $(\'#socid\').val();
        					// For template invoice change, we must reuse data of template, not input already done, so we call a GET with action=create, not a POST submit.
        					window.location.href = "'.$_SERVER["PHP_SELF"].'?action=create&socid="+socid+"&fac_rec="+fac_rec;
        				});
        			});
        			</script>';
				}
				print '</td></tr>';
			}
			$db->free($resql);
		} else {
			dol_print_error($db);
		}
	}

	print '<tr><td class="tdtop fieldrequired">'.$langs->trans('Type').'</td><td colspan="2">';
	print '<div class="tagtable">'."\n";

	// Standard invoice
	print '<div class="tagtr listofinvoicetype"><div class="tagtd listofinvoicetype">';
	$tmp = '<input type="radio" id="radio_standard" name="type" value="0"'.(GETPOST('type', 'int') ? '' : ' checked').'> ';
	$tmp  = $tmp.'<label for="radio_standard" >'.$langs->trans("InvoiceStandardAsk").'</label>';
	$desc = $form->textwithpicto($tmp, $langs->transnoentities("InvoiceStandardDesc"), 1, 'help', '', 0, 3, 'standardonsmartphone');
	print '<table class="nobordernopadding"><tr>';
	print '<td>';
	print $desc;
	print '</td>';
	if ((($origin == 'propal') || ($origin == 'commande')) && (!empty($originid))) {
		/*print '<td class="nowrap" style="padding-left: 5px">';
		$arraylist = array(
			//'amount' => $langs->transnoentitiesnoconv('FixAmount', $langs->transnoentitiesnoconv('Deposit')),
			//'variable' => $langs->transnoentitiesnoconv('VarAmountOneLine', $langs->transnoentitiesnoconv('Deposit')),
			'variablealllines' => $langs->transnoentitiesnoconv('VarAmountAllLines')
		);
		print $form->selectarray('typestandard', $arraylist, GETPOST('typestandard', 'aZ09'), 0, 0, 0, '', 1);
		print '</td>';*/
		print '<td class="nowrap" style="padding-left: 15px">';
		print '<span class="opacitymedium">'.$langs->trans('PercentOfOriginalObject').'</span>:<input class="right" placeholder="100%" type="text" id="valuestandardinvoice" name="valuestandardinvoice" size="3" value="'.(GETPOSTISSET('valuestandardinvoice') ? GETPOST('valuestandardinvoice', 'alpha') : '100%').'"/>';
		print '</td>';
	}
	print '</tr></table>';
	print '</div></div>';

	if ((empty($origin)) || ((($origin == 'propal') || ($origin == 'commande')) && (!empty($originid)))) {
		// Deposit - Down payment
		if (empty($conf->global->INVOICE_DISABLE_DEPOSIT)) {
			print '<div class="tagtr listofinvoicetype"><div class="tagtd listofinvoicetype">';
			$tmp = '<input type="radio" id="radio_deposit" name="type" value="3"'.(GETPOST('type') == 3 ? ' checked' : '').'> ';
			print '<script type="text/javascript">
    		jQuery(document).ready(function() {
    			jQuery("#typestandardinvoice, #valuestandardinvoice").click(function() {
    				jQuery("#radio_standard").prop("checked", true);
    			});
    			jQuery("#typedeposit, #valuedeposit").click(function() {
    				jQuery("#radio_deposit").prop("checked", true);
    			});
				jQuery("#typedeposit").change(function() {
					console.log("We change type of down payment");
					jQuery("#radio_deposit").prop("checked", true);
					setRadioForTypeOfIncoice();
				});
    			jQuery("#radio_standard, #radio_deposit, #radio_replacement, #radio_creditnote, #radio_template").change(function() {
					setRadioForTypeOfIncoice();
				});
				function setRadioForTypeOfIncoice() {
					console.log("Change radio");
					if (jQuery("#radio_deposit").prop("checked") && (jQuery("#typedeposit").val() == \'amount\' || jQuery("#typedeposit").val() == \'variable\')) {
						jQuery(".checkforselect").prop("disabled", true);
						jQuery(".checkforselect").prop("checked", false);
					} else {
						jQuery(".checkforselect").prop("disabled", false);
						jQuery(".checkforselect").prop("checked", true);
					}
				}
    		});
    		</script>';

			print '<table class="nobordernopadding"><tr>';
			print '<td>';
			$tmp  = $tmp.'<label for="radio_deposit">'.$langs->trans("InvoiceDeposit").'</label>';
			$desc = $form->textwithpicto($tmp, $langs->transnoentities("InvoiceDepositDesc"), 1, 'help', '', 0, 3, 'depositonsmartphone');
			print $desc;
			print '</td>';
			if (($origin == 'propal') || ($origin == 'commande')) {
				print '<td class="nowrap" style="padding-left: 15px">';
				$arraylist = array(
					'amount' => $langs->transnoentitiesnoconv('FixAmount', $langs->transnoentitiesnoconv('Deposit')),
					'variable' => $langs->transnoentitiesnoconv('VarAmountOneLine', $langs->transnoentitiesnoconv('Deposit')),
					'variablealllines' => $langs->transnoentitiesnoconv('VarAmountAllLines')
				);
				$typedeposit = GETPOST('typedeposit', 'aZ09');
				$valuedeposit = GETPOST('valuedeposit', 'int');
				if (empty($typedeposit) && !empty($objectsrc->deposit_percent)) {
					$origin_payment_conditions_deposit_percent = getDictionaryValue('c_payment_term', 'deposit_percent', $objectsrc->cond_reglement_id);
					if (!empty($origin_payment_conditions_deposit_percent)) {
						$typedeposit = 'variable';
					}
				}
				if (empty($valuedeposit) && $typedeposit == 'variable' && !empty($objectsrc->deposit_percent)) {
					$valuedeposit = $objectsrc->deposit_percent;
				}
				print $form->selectarray('typedeposit', $arraylist, $typedeposit, 0, 0, 0, '', 1);
				print '</td>';
				print '<td class="nowrap" style="padding-left: 5px">';
				print '<span class="opacitymedium paddingleft">'.$langs->trans("AmountOrPercent").'</span><input type="text" id="valuedeposit" name="valuedeposit" class="width75 right" value="'.$valuedeposit.'"/>';
				print '</td>';
			}
			print '</tr></table>';

			print '</div></div>';
		}
	}

	if ($socid > 0) {
		if (!empty($conf->global->INVOICE_USE_SITUATION)) {
			// First situation invoice
			print '<div class="tagtr listofinvoicetype"><div class="tagtd listofinvoicetype">';
			$tmp = '<input id="radio_situation" type="radio" name="type" value="5"'.(GETPOST('type') == 5 ? ' checked' : '').'> ';
			$tmp  = $tmp.'<label for="radio_situation" >'.$langs->trans("InvoiceFirstSituationAsk").'</label>';
			$desc = $form->textwithpicto($tmp, $langs->transnoentities("InvoiceFirstSituationDesc"), 1, 'help', '', 0, 3, 'firstsituationonsmartphone');
			print $desc;
			print '</div></div>';

			// Next situation invoice
			$opt = $form->selectSituationInvoices(GETPOST('originid', 'int'), $socid);

			print '<div class="tagtr listofinvoicetype"><div class="tagtd listofinvoicetype">';
			$tmp = '<input type="radio" name="type" value="5"'.(GETPOST('type') == 5 && GETPOST('originid', 'int') ? ' checked' : '');
			if ($opt == ('<option value ="0" selected>'.$langs->trans('NoSituations').'</option>') || (GETPOST('origin') && GETPOST('origin') != 'facture' && GETPOST('origin') != 'commande')) {
				$tmp .= ' disabled';
			}
			$tmp .= '> ';
			$text = $tmp.'<label>'.$langs->trans("InvoiceSituationAsk").'</label> ';
			$text .= '<select class="flat" id="situations" name="situations"';
			if ($opt == ('<option value ="0" selected>'.$langs->trans('NoSituations').'</option>') || (GETPOST('origin') && GETPOST('origin') != 'facture' && GETPOST('origin') != 'commande')) {
				$text .= ' disabled';
			}
			$text .= '>';
			$text .= $opt;
			$text .= '</select>';
			$desc = $form->textwithpicto($text, $langs->transnoentities("InvoiceSituationDesc"), 1, 'help', '', 0, 3);
			print $desc;
			print '</div></div>';
		}

		// Replacement
		if (empty($conf->global->INVOICE_DISABLE_REPLACEMENT)) {
			// Type de facture
			$facids = $facturestatic->list_replacable_invoices($soc->id);
			if ($facids < 0) {
				dol_print_error($db, $facturestatic->error, $facturestatic->errors);
				exit();
			}
			$options = "";
			if (is_array($facids)) {
				foreach ($facids as $facparam) {
					$options .= '<option value="'.$facparam ['id'].'"';
					if ($facparam['id'] == GETPOST('fac_replacement', 'int')) {
						$options .= ' selected';
					}
					$options .= '>'.$facparam['ref'];
					$options .= ' ('.$facturestatic->LibStatut($facparam['paid'], $facparam['status'], 0, $facparam['alreadypaid']).')';
					$options .= '</option>';
				}
			}

			print '<!-- replacement line -->';
			print '<div class="tagtr listofinvoicetype"><div class="tagtd listofinvoicetype">';
			$tmp = '<input type="radio" name="type" id="radio_replacement" value="1"'.(GETPOST('type') == 1 ? ' checked' : '');
			if (!$options || $invoice_predefined->id > 0) {
				$tmp .= ' disabled';
			}
			$tmp .= '> ';
			print '<script type="text/javascript">
    		jQuery(document).ready(function() {
    			jQuery("#fac_replacement").change(function() {
    				jQuery("#radio_replacement").prop("checked", true);
    			});
    		});
    		</script>';
			$text = $tmp.'<label for="radio_replacement">'.$langs->trans("InvoiceReplacementAsk").'</label>';
			$text .= '<select class="flat" name="fac_replacement" id="fac_replacement"';
			if (!$options || $invoice_predefined->id > 0) {
				$text .= ' disabled';
			}
			$text .= '>';
			if ($options) {
				$text .= '<option value="-1">&nbsp;</option>';
				$text .= $options;
			} else {
				$text .= '<option value="-1">'.$langs->trans("NoReplacableInvoice").'</option>';
			}
			$text .= '</select>';
			$desc = $form->textwithpicto($text, $langs->transnoentities("InvoiceReplacementDesc"), 1, 'help', '', 0, 3);
			print $desc;
			print '</div></div>';
		}
	} else {
		if (!empty($conf->global->INVOICE_USE_SITUATION)) {
			print '<div class="tagtr listofinvoicetype"><div class="tagtd listofinvoicetype">';
			$tmp = '<input type="radio" name="type" id="radio_situation" value="0" disabled> ';
			$text = $tmp.'<label>'.$langs->trans("InvoiceSituationAsk").'</label> ';
			$text .= '<span class="opacitymedium">('.$langs->trans("YouMustCreateInvoiceFromThird").')</span> ';
			$desc = $form->textwithpicto($text, $langs->transnoentities("InvoiceFirstSituationDesc"), 1, 'help', '', 0, 3, 'firstsituationonsmartphone');
			print $desc;
			print '</div></div>';
		}

		print '<div class="tagtr listofinvoicetype"><div class="tagtd listofinvoicetype">';
		$tmp = '<input type="radio" name="type" id="radio_replacement" value="0" disabled> ';
		$text = $tmp.'<label for="radio_replacement" class="opacitymedium">'.$langs->trans("InvoiceReplacement").'</label> ';
		//$text .= '<span class="opacitymedium hideonsmartphone">('.$langs->trans("YouMustCreateInvoiceFromThird").')</span> ';
		$desc = $form->textwithpicto($text, $langs->transnoentities("InvoiceReplacementDesc").'<br><br>'.$langs->trans("YouMustCreateInvoiceFromThird"), 1, 'help', '', 0, 3, 'replacementonsmartphone');
		print $desc;
		print '</div></div>';
	}

	if (empty($origin)) {
		if ($socid > 0) {
			// Credit note
			if (empty($conf->global->INVOICE_DISABLE_CREDIT_NOTE)) {
				// Show link for credit note
				$facids = $facturestatic->list_qualified_avoir_invoices($soc->id);
				if ($facids < 0) {
					dol_print_error($db, $facturestatic->error, $facturestatic->errors);
					exit;
				}
				$optionsav = "";
				$newinvoice_static = new Facture($db);
				foreach ($facids as $key => $valarray) {
					$newinvoice_static->id = $key;
					$newinvoice_static->ref = $valarray ['ref'];
					$newinvoice_static->statut = $valarray ['status'];
					$newinvoice_static->type = $valarray ['type'];
					$newinvoice_static->paye = $valarray ['paye'];

					$optionsav .= '<option value="'.$key.'"';
					if ($key == GETPOST('fac_avoir')) {
						$optionsav .= ' selected';

						// pre-filled extra fields with selected credit note
						$newinvoice_static->fetch_optionals($key);
						$object->array_options = $newinvoice_static->array_options;
					}
					$optionsav .= '>';
					$optionsav .= $newinvoice_static->ref;
					$optionsav .= ' ('.$newinvoice_static->getLibStatut(1, $valarray ['paymentornot']).')';
					$optionsav .= '</option>';
				}

				print '<div class="tagtr listofinvoicetype"><div class="tagtd listofinvoicetype">';
				$tmp = '<input type="radio" id="radio_creditnote" name="type" value="2"'.(GETPOST('type') == 2 ? ' checked' : '');
				if ((!$optionsav && empty($conf->global->INVOICE_CREDIT_NOTE_STANDALONE)) || $invoice_predefined->id > 0) {
					$tmp .= ' disabled';
				}
				$tmp .= '> ';
				// Show credit note options only if we checked credit note
				print '<script type="text/javascript">
    			jQuery(document).ready(function() {
    				if (! jQuery("#radio_creditnote").is(":checked"))
    				{
    					jQuery("#credit_note_options").hide();
    				}
    				jQuery("#radio_creditnote").click(function() {
    					jQuery("#credit_note_options").show();
    				});
    				jQuery("#radio_standard, #radio_replacement, #radio_deposit").click(function() {
    					jQuery("#credit_note_options").hide();
    				});
    			});
    			</script>';
				$text = '<label>'.$tmp.$langs->transnoentities("InvoiceAvoirAsk").'</label> ';
				$text .= '<select class="flat valignmiddle" name="fac_avoir" id="fac_avoir"';
				if (!$optionsav || $invoice_predefined->id > 0) {
					$text .= ' disabled';
				}
				$text .= '>';
				if ($optionsav) {
					$text .= '<option value="-1"></option>';
					$text .= $optionsav;
				} else {
					$text .= '<option value="-1">'.$langs->trans("NoInvoiceToCorrect").'</option>';
				}
				$text .= '</select>';
				$desc = $form->textwithpicto($text, $langs->transnoentities("InvoiceAvoirDesc"), 1, 'help', '', 0, 3);
				print $desc;

				print '<div id="credit_note_options" class="clearboth paddingtop marginbottomonly">';
				print '&nbsp;&nbsp;&nbsp; <input type="checkbox" name="invoiceAvoirWithLines" id="invoiceAvoirWithLines" value="1" onclick="$(\'#credit_note_options input[type=checkbox]\').not(this).prop(\'checked\', false);" '.(GETPOST('invoiceAvoirWithLines', 'int') > 0 ? 'checked' : '').' /> <label for="invoiceAvoirWithLines">'.$langs->trans('invoiceAvoirWithLines')."</label>";
				print '<br>&nbsp;&nbsp;&nbsp; <input type="checkbox" name="invoiceAvoirWithPaymentRestAmount" id="invoiceAvoirWithPaymentRestAmount" value="1" onclick="$(\'#credit_note_options input[type=checkbox]\').not(this).prop(\'checked\', false);" '.(GETPOST('invoiceAvoirWithPaymentRestAmount', 'int') > 0 ? 'checked' : '').' /> <label for="invoiceAvoirWithPaymentRestAmount">'.$langs->trans('invoiceAvoirWithPaymentRestAmount')."</label>";
				print '</div>';

				print '</div></div>';
			}
		} else {
			print '<div class="tagtr listofinvoicetype"><div class="tagtd listofinvoicetype">';
			if (empty($conf->global->INVOICE_CREDIT_NOTE_STANDALONE)) {
				$tmp = '<input type="radio" name="type" id="radio_creditnote" value="0" disabled> ';
			} else {
				$tmp = '<input type="radio" name="type" id="radio_creditnote" value="2" > ';
			}
			$text = $tmp.'<label class="opacitymedium" for="radio_creditnote">'.$langs->trans("InvoiceAvoir").'</label> ';
			//$text .= '<span class="opacitymedium hideonsmartphone">('.$langs->trans("YouMustCreateInvoiceFromThird").')</span> ';
			$desc = $form->textwithpicto($text, $langs->transnoentities("InvoiceAvoirDesc").'<br><br>'.$langs->trans("YouMustCreateInvoiceFromThird"), 1, 'help', '', 0, 3, 'creditnoteonsmartphone');
			print $desc;
			print '</div></div>'."\n";
		}
	}

	// Template invoice
	print '<div class="tagtr listofinvoicetype"><div class="tagtd listofinvoicetype">';
	$tmp = '<input type="radio" name="type" id="radio_template" value="0" disabled> ';
	$text = $tmp.'<label class="opacitymedium" for="radio_template">'.$langs->trans("RepeatableInvoice").'</label> ';
	$desc = $form->textwithpicto($text, $langs->transnoentities("YouMustCreateStandardInvoiceFirstDesc"), 1, 'help', '', 0, 3, 'templateonsmartphone');
	print $desc;
	print '</div></div>';

	print '</div>';


	if (!empty($conf->global->INVOICE_USE_DEFAULT_DOCUMENT)) { // Hidden conf
		// Add auto select default document model
		$listtType = array(Facture::TYPE_STANDARD, Facture::TYPE_REPLACEMENT, Facture::TYPE_CREDIT_NOTE, Facture::TYPE_DEPOSIT, Facture::TYPE_SITUATION);
		$jsListType = '';
		foreach ($listtType as $type) {
			$thisTypeConfName = 'FACTURE_ADDON_PDF_'.$type;
			$curent = !empty($conf->global->{$thisTypeConfName}) ? $conf->global->{$thisTypeConfName}:$conf->global->FACTURE_ADDON_PDF;
			$jsListType .= (!empty($jsListType) ? ',' : '').'"'.$type.'":"'.$curent.'"';
		}

		print '<script type="text/javascript">
        		$(document).ready(function() {
                    var listType = {'.$jsListType.'};
        			$("[name=\'type\'").change(function() {
						console.log("change name=type");
        				if ($( this ).prop("checked"))
                        {
                            if(($( this ).val() in listType))
                            {
                                $("#model").val(listType[$( this ).val()]);
                            }
                            else
                            {
                                $("#model").val("'.$conf->global->FACTURE_ADDON_PDF.'");
                            }
                        }
        			});
        		});
        		</script>';
	}


	print '</td></tr>';

	if ($socid > 0) {
		// Discounts for third party
		print '<tr><td>'.$langs->trans('DiscountStillRemaining').'</td><td colspan="2">';

		$thirdparty = $soc;
		$discount_type = 0;
		$backtopage = urlencode($_SERVER["PHP_SELF"].'?socid='.$thirdparty->id.'&action='.$action.'&origin='.GETPOST('origin', 'alpha').'&originid='.GETPOST('originid', 'int'));
		include DOL_DOCUMENT_ROOT.'/core/tpl/object_discounts.tpl.php';

		print '</td></tr>';
	}

	$newdateinvoice = dol_mktime(0, 0, 0, GETPOST('remonth', 'int'), GETPOST('reday', 'int'), GETPOST('reyear', 'int'), 'tzserver');
	$date_pointoftax = dol_mktime(0, 0, 0, GETPOST('date_pointoftaxmonth', 'int'), GETPOST('date_pointoftaxday', 'int'), GETPOST('date_pointoftaxyear', 'int'), 'tzserver');

	// Date invoice
	print '<tr><td class="fieldrequired">'.$langs->trans('DateInvoice').'</td><td colspan="2">';
	print img_picto('', 'action', 'class="pictofixedwidth"');
	print $form->selectDate($newdateinvoice ? $newdateinvoice : $dateinvoice, '', '', '', '', "add", 1, 1);
	print '</td></tr>';

	// Date point of tax
	if (!empty($conf->global->INVOICE_POINTOFTAX_DATE)) {
		print '<tr><td class="fieldrequired">'.$langs->trans('DatePointOfTax').'</td><td colspan="2">';
		print img_picto('', 'action', 'class="pictofixedwidth"');
		print $form->selectDate($date_pointoftax ? $date_pointoftax : -1, 'date_pointoftax', '', '', '', "add", 1, 1);
		print '</td></tr>';
	}

	// Payment term
	print '<tr><td class="nowrap fieldrequired">'.$langs->trans('PaymentConditionsShort').'</td><td colspan="2">';
	print img_picto('', 'payment', 'class="pictofixedwidth"');
	print $form->getSelectConditionsPaiements((GETPOSTISSET('cond_reglement_id') && GETPOST('cond_reglement_id', 'int') != 0) ? GETPOST('cond_reglement_id', 'int') : $cond_reglement_id, 'cond_reglement_id', -1, 1);
	print '</td></tr>';


	if (!empty($conf->global->INVOICE_USE_RETAINED_WARRANTY)) {
		$rwStyle = 'display:none;';
		if (in_array(GETPOST('type', 'int'), $retainedWarrantyInvoiceAvailableType)) {
			$rwStyle = '';
		}

		$retained_warranty = GETPOST('retained_warranty', 'int');
		if (empty($retained_warranty)) {
			if (!empty($objectsrc->retained_warranty)) { // use previous situation value
				$retained_warranty = $objectsrc->retained_warranty;
			}
		}
		$retained_warranty_js_default = !empty($retained_warranty) ? $retained_warranty : $conf->global->INVOICE_SITUATION_DEFAULT_RETAINED_WARRANTY_PERCENT;

		print '<tr class="retained-warranty-line" style="'.$rwStyle.'" ><td class="nowrap">'.$langs->trans('RetainedWarranty').'</td><td colspan="2">';
		print '<input id="new-situation-invoice-retained-warranty" name="retained_warranty" type="number" value="'.$retained_warranty.'" step="0.01" min="0" max="100" />%';

		// Retained warranty payment term
		print '<tr class="retained-warranty-line" style="'.$rwStyle.'" ><td class="nowrap">'.$langs->trans('PaymentConditionsShortRetainedWarranty').'</td><td colspan="2">';
		$retained_warranty_fk_cond_reglement = GETPOST('retained_warranty_fk_cond_reglement', 'int');
		if (empty($retained_warranty_fk_cond_reglement)) {
			$retained_warranty_fk_cond_reglement = $conf->global->INVOICE_SITUATION_DEFAULT_RETAINED_WARRANTY_COND_ID;
			if (!empty($objectsrc->retained_warranty_fk_cond_reglement)) { // use previous situation value
				$retained_warranty_fk_cond_reglement = $objectsrc->retained_warranty_fk_cond_reglement;
			} else {
				$retained_warranty_fk_cond_reglement = $conf->global->INVOICE_SITUATION_DEFAULT_RETAINED_WARRANTY_COND_ID;
			}
		}
		print $form->getSelectConditionsPaiements($retained_warranty_fk_cond_reglement, 'retained_warranty_fk_cond_reglement', -1, 1);
		print '</td></tr>';

		print '<script type="text/javascript">
		$(document).ready(function() {
		$("[name=\'type\']").change(function() {
				if($( this ).prop("checked") && $.inArray($( this ).val(), '.json_encode($retainedWarrantyInvoiceAvailableType).' ) !== -1)
				{
					$(".retained-warranty-line").show();
					$("#new-situation-invoice-retained-warranty").val("'.floatval($retained_warranty_js_default).'");
				}
				else{
					$(".retained-warranty-line").hide();
					$("#new-situation-invoice-retained-warranty").val("");
				}
			});

			$("[name=\'type\']:checked").trigger("change");
		});
		</script>';
	}

	// Payment mode
	print '<tr><td>'.$langs->trans('PaymentMode').'</td><td colspan="2">';
	print img_picto('', 'bank', 'class="pictofixedwidth"');
	print $form->select_types_paiements((GETPOSTISSET('mode_reglement_id') && GETPOST('mode_reglement_id') != 0)? GETPOST('mode_reglement_id') : $mode_reglement_id, 'mode_reglement_id', 'CRDT', 0, 1, 0, 0, 1, 'maxwidth200 widthcentpercentminusx', 1);
	print '</td></tr>';

	// Bank Account
	if (isModEnabled("banque")) {
		print '<tr><td>'.$langs->trans('BankAccount').'</td><td colspan="2">';
		print img_picto('', 'bank_account', 'class="pictofixedwidth"');
		print $form->select_comptes(($fk_account < 0 ? '' : $fk_account), 'fk_account', 0, '', 1, '', 0, 'maxwidth200 widthcentpercentminusx', 1);
		print '</td></tr>';
	}

	// Project
	if (isModEnabled('project')) {
		$langs->load('projects');
		print '<tr><td>'.$langs->trans('Project').'</td><td colspan="2">';
		print img_picto('', 'project', 'class="pictofixedwidth"').$formproject->select_projects(($socid > 0 ? $socid : -1), $projectid, 'projectid', 0, 0, 1, 1, 0, 0, 0, '', 1, 0, 'maxwidth500 widthcentpercentminusxx');
		print ' <a href="'.DOL_URL_ROOT.'/projet/card.php?socid='.$soc->id.'&action=create&status=1&backtopage='.urlencode($_SERVER["PHP_SELF"].'?action=create&socid='.$soc->id.($fac_rec ? '&fac_rec='.$fac_rec : '')).'"><span class="fa fa-plus-circle valignmiddle" title="'.$langs->trans("AddProject").'"></span></a>';
		print '</td></tr>';
	}

	// Incoterms
	if (isModEnabled('incoterm')) {
		print '<tr>';
		print '<td><label for="incoterm_id">'.$form->textwithpicto($langs->trans("IncotermLabel"), !empty($objectsrc->label_incoterms) ? $objectsrc->label_incoterms : '', 1).'</label></td>';
		print '<td colspan="2" class="maxwidthonsmartphone">';
		$incoterm_id = GETPOST('incoterm_id');
		$incoterm_location = GETPOST('location_incoterms');
		if (empty($incoterm_id)) {
			$incoterm_id = (!empty($objectsrc->fk_incoterms) ? $objectsrc->fk_incoterms : $soc->fk_incoterms);
			$incoterm_location = (!empty($objectsrc->location_incoterms) ? $objectsrc->location_incoterms : $soc->location_incoterms);
		}
		print img_picto('', 'incoterm', 'class="pictofixedwidth"');
		print $form->select_incoterms($incoterm_id, $incoterm_location);
		print '</td></tr>';
	}

	// Other attributes
	$parameters = array('objectsrc' => !empty($objectsrc) ? $objectsrc : 0, 'colspan' => ' colspan="2"', 'cols' => '2', 'socid'=>$socid);
	$reshook = $hookmanager->executeHooks('formObjectOptions', $parameters, $object, $action); // Note that $action and $object may have been modified by hook
	print $hookmanager->resPrint;
	if (empty($reshook)) {
		if (!empty($conf->global->THIRDPARTY_PROPAGATE_EXTRAFIELDS_TO_INVOICE) && !empty($soc->id)) {
			// copy from thirdparty
			$tpExtrafields = new Extrafields($db);
			$tpExtrafieldLabels = $tpExtrafields->fetch_name_optionals_label($soc->table_element);
			if ($soc->fetch_optionals() > 0) {
				$object->array_options = array_merge($object->array_options, $soc->array_options);
			}
		}

		print $object->showOptionals($extrafields, 'create', $parameters);
	}

	// Template to use by default
	print '<tr><td>'.$langs->trans('Model').'</td>';
	print '<td colspan="2">';
	print img_picto('', 'pdf', 'class="pictofixedwidth"');
	include_once DOL_DOCUMENT_ROOT.'/core/modules/facture/modules_facture.php';
	$liste = ModelePDFFactures::liste_modeles($db);
	if (!empty($conf->global->INVOICE_USE_DEFAULT_DOCUMENT)) {
		// Hidden conf
		$paramkey = 'FACTURE_ADDON_PDF_'.$object->type;
		$preselected = !empty($conf->global->$paramkey) ? $conf->global->$paramkey : $conf->global->FACTURE_ADDON_PDF;
	} else {
		$preselected = $conf->global->FACTURE_ADDON_PDF;
	}
	print $form->selectarray('model', $liste, $preselected, 0, 0, 0, '', 0, 0, 0, '', 'maxwidth200 widthcentpercentminusx', 1);
	print "</td></tr>";

	// Multicurrency
	if (isModEnabled('multicurrency')) {
		print '<tr>';
		print '<td>'.$form->editfieldkey('Currency', 'multicurrency_code', '', $object, 0).'</td>';
		print '<td colspan="2" class="maxwidthonsmartphone">';
		print img_picto('', 'currency', 'class="pictofixedwidth"');
		print $form->selectMultiCurrency($currency_code, 'multicurrency_code');
		print '</td></tr>';
	}

	// Help of substitution key
	$htmltext = '';
	if (GETPOST('fac_rec', 'int') > 0) {
		$dateexample = ($newdateinvoice ? $newdateinvoice : $dateinvoice);
		if (empty($dateexample)) {
			$dateexample = dol_now();
		}
		$substitutionarray = array(
			'__TOTAL_HT__' => $langs->trans("AmountHT").' ('.$langs->trans("Example").': '.price($exampletemplateinvoice->total_ht).')',
			'__TOTAL_TTC__' =>  $langs->trans("AmountTTC").' ('.$langs->trans("Example").': '.price($exampletemplateinvoice->total_ttc).')',
			'__INVOICE_PREVIOUS_MONTH__' => $langs->trans("PreviousMonthOfInvoice").' ('.$langs->trans("Example").': '.dol_print_date(dol_time_plus_duree($dateexample, -1, 'm'), '%m').')',
			'__INVOICE_MONTH__' =>  $langs->trans("MonthOfInvoice").' ('.$langs->trans("Example").': '.dol_print_date($dateexample, '%m').')',
			'__INVOICE_NEXT_MONTH__' => $langs->trans("NextMonthOfInvoice").' ('.$langs->trans("Example").': '.dol_print_date(dol_time_plus_duree($dateexample, 1, 'm'), '%m').')',
			'__INVOICE_PREVIOUS_MONTH_TEXT__' => $langs->trans("TextPreviousMonthOfInvoice").' ('.$langs->trans("Example").': '.dol_print_date(dol_time_plus_duree($dateexample, -1, 'm'), '%B').')',
			'__INVOICE_MONTH_TEXT__' =>  $langs->trans("TextMonthOfInvoice").' ('.$langs->trans("Example").': '.dol_print_date($dateexample, '%B').')',
			'__INVOICE_NEXT_MONTH_TEXT__' => $langs->trans("TextNextMonthOfInvoice").' ('.$langs->trans("Example").': '.dol_print_date(dol_time_plus_duree($dateexample, 1, 'm'), '%B').')',
			'__INVOICE_PREVIOUS_YEAR__' => $langs->trans("PreviousYearOfInvoice").' ('.$langs->trans("Example").': '.dol_print_date(dol_time_plus_duree($dateexample, -1, 'y'), '%Y').')',
			'__INVOICE_YEAR__' =>  $langs->trans("YearOfInvoice").' ('.$langs->trans("Example").': '.dol_print_date($dateexample, '%Y').')',
			'__INVOICE_NEXT_YEAR__' => $langs->trans("NextYearOfInvoice").' ('.$langs->trans("Example").': '.dol_print_date(dol_time_plus_duree($dateexample, 1, 'y'), '%Y').')'
		);

		$htmltext = '<i>'.$langs->trans("FollowingConstantsWillBeSubstituted").':<br>';
		foreach ($substitutionarray as $key => $val) {
			$htmltext .= $key.' = '.$langs->trans($val).'<br>';
		}
		$htmltext .= '</i>';
	}

	// Public note
	print '<tr>';
	print '<td class="tdtop">';
	print $form->textwithpicto($langs->trans('NotePublic'), $htmltext);
	print '</td>';
	print '<td valign="top" colspan="2">';
	$doleditor = new DolEditor('note_public', $note_public, '', 80, 'dolibarr_notes', 'In', 0, false, empty($conf->global->FCKEDITOR_ENABLE_NOTE_PUBLIC) ? 0 : 1, ROWS_3, '90%');
	print $doleditor->Create(1);

	// Private note
	if (empty($user->socid)) {
		print '<tr>';
		print '<td class="tdtop">';
		print $form->textwithpicto($langs->trans('NotePrivate'), $htmltext);
		print '</td>';
		print '<td valign="top" colspan="2">';
		$doleditor = new DolEditor('note_private', $note_private, '', 80, 'dolibarr_notes', 'In', 0, false, empty($conf->global->FCKEDITOR_ENABLE_NOTE_PRIVATE) ? 0 : 1, ROWS_3, '90%');
		print $doleditor->Create(1);
		// print '<textarea name="note_private" wrap="soft" cols="70" rows="'.ROWS_3.'">'.$note_private.'.</textarea>
		print '</td></tr>';
	}

	// Lines from source (TODO Show them also when creating invoice from template invoice)
	if (!empty($origin) && !empty($originid) && is_object($objectsrc)) {
		$langs->loadLangs(array('orders', 'propal'));

		// TODO for compatibility
		if ($origin == 'contrat') {
			// Calcul contrat->price (HT), contrat->total (TTC), contrat->tva
			$objectsrc->remise_absolue = $remise_absolue;
			$objectsrc->remise_percent = $remise_percent;
			$objectsrc->update_price(1, 'auto', 1);
		}

		print "\n<!-- Show ref of origin ".$classname." -->\n";
		print '<input type="hidden" name="amount"   value="'.$objectsrc->total_ht.'">'."\n";
		print '<input type="hidden" name="total"    value="'.$objectsrc->total_ttc.'">'."\n";
		print '<input type="hidden" name="tva"      value="'.$objectsrc->total_tva.'">'."\n";
		// The commented lines below are fields already added as hidden parameters before
		//print '<input type="hidden" name="origin"   value="'.$objectsrc->element.'">';
		//print '<input type="hidden" name="originid" value="'.$objectsrc->id.'">';

		switch (get_class($objectsrc)) {
			case 'Propal':
				$newclassname = 'CommercialProposal';
				break;
			case 'Commande':
				$newclassname = 'Order';
				break;
			case 'Expedition':
				$newclassname = 'Sending';
				break;
			case 'Contrat':
				$newclassname = 'Contract';
				break;
			case 'Fichinter':
				$newclassname = 'Intervention';
				break;
			default:
				$newclassname = get_class($objectsrc);
		}

		// Ref of origin
		print '<tr><td>'.$langs->trans($newclassname).'</td>';
		print '<td colspan="2">';
		print $objectsrc->getNomUrl(1);
		// We check if Origin document (id and type is known) has already at least one invoice attached to it
		$objectsrc->fetchObjectLinked($originid, $origin, '', 'facture');
		if (isset($objectsrc->linkedObjects['facture']) && is_array($objectsrc->linkedObjects['facture']) && count($objectsrc->linkedObjects['facture']) >= 1) {
			setEventMessages('WarningBillExist', null, 'warnings');
			echo ' - '.$langs->trans('LatestRelatedBill').' '.end($objectsrc->linkedObjects['facture'])->getNomUrl(1);
		}
		echo '</td></tr>';
		print '<tr><td>'.$langs->trans('AmountHT').'</td><td colspan="2">'.price($objectsrc->total_ht).'</td></tr>';
		print '<tr><td>'.$langs->trans('AmountVAT').'</td><td colspan="2">'.price($objectsrc->total_tva)."</td></tr>";
		if ($mysoc->localtax1_assuj == "1" || $objectsrc->total_localtax1 != 0) {		// Localtax1
			print '<tr><td>'.$langs->transcountry("AmountLT1", $mysoc->country_code).'</td><td colspan="2">'.price($objectsrc->total_localtax1)."</td></tr>";
		}

		if ($mysoc->localtax2_assuj == "1" || $objectsrc->total_localtax2 != 0) {		// Localtax2
			print '<tr><td>'.$langs->transcountry("AmountLT2", $mysoc->country_code).'</td><td colspan="2">'.price($objectsrc->total_localtax2)."</td></tr>";
		}
		print '<tr><td>'.$langs->trans('AmountTTC').'</td><td colspan="2">'.price($objectsrc->total_ttc)."</td></tr>";

		if (isModEnabled('multicurrency')) {
			print '<tr><td>'.$langs->trans('MulticurrencyAmountHT').'</td><td colspan="2">'.price($objectsrc->multicurrency_total_ht).'</td></tr>';
			print '<tr><td>'.$langs->trans('MulticurrencyAmountVAT').'</td><td colspan="2">'.price($objectsrc->multicurrency_total_tva)."</td></tr>";
			print '<tr><td>'.$langs->trans('MulticurrencyAmountTTC').'</td><td colspan="2">'.price($objectsrc->multicurrency_total_ttc)."</td></tr>";
		}
	}

	print "</table>\n";

	print dol_get_fiche_end();

	print $form->buttonsSaveCancel("CreateDraft");

	// Show origin lines
	if (!empty($origin) && !empty($originid) && is_object($objectsrc)) {
		print '<br>';

		$title = $langs->trans('ProductsAndServices');
		print load_fiche_titre($title);

		print '<div class="div-table-responsive-no-min">';
		print '<table class="noborder centpercent">';

		$objectsrc->printOriginLinesList('', $selectedLines);

		print '</table>';
		print '</div>';
	}

	print "</form>\n";
} elseif ($id > 0 || !empty($ref)) {
	if (empty($object->id)) {
		$langs->load('errors');
		echo '<div class="error">'.$langs->trans("ErrorRecordNotFound").'</div>';
		llxFooter();
		exit;
	}

	/*
	 * Show object in view mode
	 */

	$result = $object->fetch($id, $ref);
	if ($result <= 0) {
		dol_print_error($db, $object->error, $object->errors);
		exit();
	}

	// fetch optionals attributes and labels
	$extrafields->fetch_name_optionals_label($object->table_element);

	if ($user->socid > 0 && $user->socid != $object->socid) {
		accessforbidden('', 0, 1);
	}

	$result = $object->fetch_thirdparty();

	$result = $soc->fetch($object->socid);
	if ($result < 0) {
		dol_print_error($db);
	}
	$selleruserevenustamp = $mysoc->useRevenueStamp();

	$totalpaid = $object->getSommePaiement();
	$totalcreditnotes = $object->getSumCreditNotesUsed();
	$totaldeposits = $object->getSumDepositsUsed();
	//print "totalpaid=".$totalpaid." totalcreditnotes=".$totalcreditnotes." totaldeposts=".$totaldeposits."
	// selleruserrevenuestamp=".$selleruserevenustamp;

	// We can also use bcadd to avoid pb with floating points
	// For example print 239.2 - 229.3 - 9.9; does not return 0.
	// $resteapayer=bcadd($object->total_ttc,$totalpaid,$conf->global->MAIN_MAX_DECIMALS_TOT);
	// $resteapayer=bcadd($resteapayer,$totalavoir,$conf->global->MAIN_MAX_DECIMALS_TOT);
	$resteapayer = price2num($object->total_ttc - $totalpaid - $totalcreditnotes - $totaldeposits, 'MT');

	// Multicurrency
	if (isModEnabled('multicurrency')) {
		$multicurrency_totalpaid = $object->getSommePaiement(1);
		$multicurrency_totalcreditnotes = $object->getSumCreditNotesUsed(1);
		$multicurrency_totaldeposits = $object->getSumDepositsUsed(1);
		$multicurrency_resteapayer = price2num($object->multicurrency_total_ttc - $multicurrency_totalpaid - $multicurrency_totalcreditnotes - $multicurrency_totaldeposits, 'MT');
		// Code to fix case of corrupted data
		// TODO We should not need this. Also data comes from a not reliable value of $object->multicurrency_total_ttc that may be wrong if it was
		// calculated by summing lines that were in a currency for some of them and into another for others (lines from discount/down payment into another currency for example)
		if ($resteapayer == 0 && $multicurrency_resteapayer != 0 && $object->multicurrency_code != $conf->currency) {
			$resteapayer = price2num($multicurrency_resteapayer / $object->multicurrency_tx, 'MT');
		}
	}

	if ($object->paye) {
		$resteapayer = 0;
	}
	$resteapayeraffiche = $resteapayer;

	if (!empty($conf->global->FACTURE_DEPOSITS_ARE_JUST_PAYMENTS)) {	// Never use this
		$filterabsolutediscount = "fk_facture_source IS NULL"; // If we want deposit to be substracted to payments only and not to total of final invoice
		$filtercreditnote = "fk_facture_source IS NOT NULL"; // If we want deposit to be substracted to payments only and not to total of final invoice
	} else {
		$filterabsolutediscount = "fk_facture_source IS NULL OR (description LIKE '(DEPOSIT)%' AND description NOT LIKE '(EXCESS RECEIVED)%')";
		$filtercreditnote = "fk_facture_source IS NOT NULL AND (description NOT LIKE '(DEPOSIT)%' OR description LIKE '(EXCESS RECEIVED)%')";
	}

	$absolute_discount = $soc->getAvailableDiscounts('', $filterabsolutediscount);
	$absolute_creditnote = $soc->getAvailableDiscounts('', $filtercreditnote);
	$absolute_discount = price2num($absolute_discount, 'MT');
	$absolute_creditnote = price2num($absolute_creditnote, 'MT');

	$author = new User($db);
	if ($object->user_author) {
		$author->fetch($object->user_author);
	}

	$objectidnext = $object->getIdReplacingInvoice();

	$head = facture_prepare_head($object);

	print dol_get_fiche_head($head, 'compta', $langs->trans('InvoiceCustomer'), -1, 'bill');

	$formconfirm = '';

	// Confirmation de la conversion de l'avoir en reduc
	if ($action == 'converttoreduc') {
		if ($object->type == Facture::TYPE_STANDARD || $object->type == Facture::TYPE_SITUATION) {
			$type_fac = 'ExcessReceived';
		} elseif ($object->type == Facture::TYPE_CREDIT_NOTE) {
			$type_fac = 'CreditNote';
		} elseif ($object->type == Facture::TYPE_DEPOSIT) {
			$type_fac = 'Deposit';
		}
		$text = $langs->trans('ConfirmConvertToReduc', strtolower($langs->transnoentities($type_fac)));
		$text .= '<br>'.$langs->trans('ConfirmConvertToReduc2');
		$formconfirm = $form->formconfirm($_SERVER['PHP_SELF'].'?facid='.$object->id, $langs->trans('ConvertToReduc'), $text, 'confirm_converttoreduc', '', "yes", 2);
	}

	// Confirmation to delete invoice
	if ($action == 'delete') {
		$text = $langs->trans('ConfirmDeleteBill', $object->ref);
		$formquestion = array();

		if ($object->type != Facture::TYPE_DEPOSIT && !empty($conf->global->STOCK_CALCULATE_ON_BILL) && $object->statut >= 1) {
			$qualified_for_stock_change = 0;
			if (empty($conf->global->STOCK_SUPPORTS_SERVICES)) {
				$qualified_for_stock_change = $object->hasProductsOrServices(2);
			} else {
				$qualified_for_stock_change = $object->hasProductsOrServices(1);
			}

			if ($qualified_for_stock_change) {
				$langs->load("stocks");
				require_once DOL_DOCUMENT_ROOT.'/product/class/html.formproduct.class.php';
				$formproduct = new FormProduct($db);
				$label = $object->type == Facture::TYPE_CREDIT_NOTE ? $langs->trans("SelectWarehouseForStockDecrease") : $langs->trans("SelectWarehouseForStockIncrease");
				$forcecombo = 0;
				if ($conf->browser->name == 'ie') {
					$forcecombo = 1; // There is a bug in IE10 that make combo inside popup crazy
				}
				$formquestion = array(
					// 'text' => $langs->trans("ConfirmClone"),
					// array('type' => 'checkbox', 'name' => 'clone_content', 'label' => $langs->trans("CloneMainAttributes"), 'value' => 1),
					// array('type' => 'checkbox', 'name' => 'update_prices', 'label' => $langs->trans("PuttingPricesUpToDate"), 'value' => 1),
					array('type' => 'other', 'name' => 'idwarehouse', 'label' => $label, 'value' => $formproduct->selectWarehouses(GETPOST('idwarehouse') ?GETPOST('idwarehouse') : 'ifone', 'idwarehouse', '', 1, 0, 0, $langs->trans("NoStockAction"), 0, $forcecombo))
				);
				$formconfirm = $form->formconfirm($_SERVER['PHP_SELF'].'?facid='.$object->id, $langs->trans('DeleteBill'), $text, 'confirm_delete', $formquestion, "yes", 1);
			} else {
				$formconfirm = $form->formconfirm($_SERVER['PHP_SELF'].'?facid='.$object->id, $langs->trans('DeleteBill'), $text, 'confirm_delete', '', 'no', 1);
			}
		} else {
			$formconfirm = $form->formconfirm($_SERVER['PHP_SELF'].'?facid='.$object->id, $langs->trans('DeleteBill'), $text, 'confirm_delete', '', 'no', 1);
		}
	}

	// Confirmation to remove invoice from cycle
	if ($action == 'situationout') {
		$text = $langs->trans('ConfirmRemoveSituationFromCycle', $object->ref);
		$label = $langs->trans("ConfirmOuting");
		$formquestion = array();
		// remove situation from cycle
		if (in_array($object->statut, array(Facture::STATUS_CLOSED, Facture::STATUS_VALIDATED))
			&& $usercancreate
			&& !$objectidnext
			&& $object->is_last_in_cycle()
			&& $usercanunvalidate
			) {
			$formconfirm = $form->formconfirm($_SERVER['PHP_SELF'].'?facid='.$object->id, $label, $text, 'confirm_situationout', $formquestion, "yes", 1);
		}
	}

	// Confirmation of validation
	if ($action == 'valid') {
		// we check object has a draft number
		$objectref = substr($object->ref, 1, 4);
		if ($objectref == 'PROV') {
			$savdate = $object->date;
			if (!empty($conf->global->FAC_FORCE_DATE_VALIDATION)) {
				$object->date = dol_now();
				$object->date_lim_reglement = $object->calculate_date_lim_reglement();
			}
			$numref = $object->getNextNumRef($soc);
			// $object->date=$savdate;
		} else {
			$numref = $object->ref;
		}

		$text = $langs->trans('ConfirmValidateBill', $numref);
		if (isModEnabled('notification')) {
			require_once DOL_DOCUMENT_ROOT.'/core/class/notify.class.php';
			$notify = new Notify($db);
			$text .= '<br>';
			$text .= $notify->confirmMessage('BILL_VALIDATE', $object->socid, $object);
		}
		$formquestion = array();

		if ($object->type != Facture::TYPE_DEPOSIT && !empty($conf->global->STOCK_CALCULATE_ON_BILL)) {
			$qualified_for_stock_change = 0;
			if (empty($conf->global->STOCK_SUPPORTS_SERVICES)) {
				$qualified_for_stock_change = $object->hasProductsOrServices(2);
			} else {
				$qualified_for_stock_change = $object->hasProductsOrServices(1);
			}

			if ($qualified_for_stock_change) {
				$langs->load("stocks");
				require_once DOL_DOCUMENT_ROOT.'/product/class/html.formproduct.class.php';
				require_once DOL_DOCUMENT_ROOT.'/product/stock/class/entrepot.class.php';
				$formproduct = new FormProduct($db);
				$warehouse = new Entrepot($db);
				$warehouse_array = $warehouse->list_array();
				if (count($warehouse_array) == 1) {
					$label = $object->type == Facture::TYPE_CREDIT_NOTE ? $langs->trans("WarehouseForStockIncrease", current($warehouse_array)) : $langs->trans("WarehouseForStockDecrease", current($warehouse_array));
					$value = '<input type="hidden" id="idwarehouse" name="idwarehouse" value="'.key($warehouse_array).'">';
				} else {
					$label = $object->type == Facture::TYPE_CREDIT_NOTE ? $langs->trans("SelectWarehouseForStockIncrease") : $langs->trans("SelectWarehouseForStockDecrease");
					$value = $formproduct->selectWarehouses(GETPOST('idwarehouse') ?GETPOST('idwarehouse') : 'ifone', 'idwarehouse', '', 1);
				}
				$formquestion = array(
									// 'text' => $langs->trans("ConfirmClone"),
									// array('type' => 'checkbox', 'name' => 'clone_content', 'label' => $langs->trans("CloneMainAttributes"), 'value' =>
									// 1),
									// array('type' => 'checkbox', 'name' => 'update_prices', 'label' => $langs->trans("PuttingPricesUpToDate"), 'value'
									// => 1),
									array('type' => 'other', 'name' => 'idwarehouse', 'label' => $label, 'value' => $value));
			}
		}
		if ($object->type != Facture::TYPE_CREDIT_NOTE && $object->total_ttc < 0) { 		// Can happen only if $conf->global->FACTURE_ENABLE_NEGATIVE is on
			$text .= '<br>'.img_warning().' '.$langs->trans("ErrorInvoiceOfThisTypeMustBePositive");
		}

		// mandatoryPeriod
		$nbMandated = 0;
		foreach ($object->lines as $line) {
			$res = $line->fetch_product();
			if ($res  > 0  ) {
				if ($line->product->isService() && $line->product->isMandatoryPeriod() && (empty($line->date_start) || empty($line->date_end) )) {
					$nbMandated++;
					break;
				}
			}
		}
		if ($nbMandated > 0 ) $text .= '<div><span class="clearboth nowraponall warning">'.$langs->trans("mandatoryPeriodNeedTobeSetMsgValidate").'</span></div>';


		$formconfirm = $form->formconfirm($_SERVER["PHP_SELF"].'?facid='.$object->id, $langs->trans('ValidateBill'), $text, 'confirm_valid', $formquestion, (($object->type != Facture::TYPE_CREDIT_NOTE && $object->total_ttc < 0) ? "no" : "yes"), 2);
	}

	// Confirm back to draft status
	if ($action == 'modif') {
		$text = $langs->trans('ConfirmUnvalidateBill', $object->ref);
		$formquestion = array();

		if ($object->type != Facture::TYPE_DEPOSIT && !empty($conf->global->STOCK_CALCULATE_ON_BILL)) {
			$qualified_for_stock_change = 0;
			if (empty($conf->global->STOCK_SUPPORTS_SERVICES)) {
				$qualified_for_stock_change = $object->hasProductsOrServices(2);
			} else {
				$qualified_for_stock_change = $object->hasProductsOrServices(1);
			}

			if ($qualified_for_stock_change) {
				$langs->load("stocks");
				require_once DOL_DOCUMENT_ROOT.'/product/class/html.formproduct.class.php';
				require_once DOL_DOCUMENT_ROOT.'/product/stock/class/entrepot.class.php';
				$formproduct = new FormProduct($db);
				$warehouse = new Entrepot($db);
				$warehouse_array = $warehouse->list_array();
				if (count($warehouse_array) == 1) {
					$label = $object->type == Facture::TYPE_CREDIT_NOTE ? $langs->trans("WarehouseForStockDecrease", current($warehouse_array)) : $langs->trans("WarehouseForStockIncrease", current($warehouse_array));
					$value = '<input type="hidden" id="idwarehouse" name="idwarehouse" value="'.key($warehouse_array).'">';
				} else {
					$label = $object->type == Facture::TYPE_CREDIT_NOTE ? $langs->trans("SelectWarehouseForStockDecrease") : $langs->trans("SelectWarehouseForStockIncrease");
					$value = $formproduct->selectWarehouses(GETPOST('idwarehouse') ?GETPOST('idwarehouse') : 'ifone', 'idwarehouse', '', 1);
				}
				$formquestion = array(
									// 'text' => $langs->trans("ConfirmClone"),
									// array('type' => 'checkbox', 'name' => 'clone_content', 'label' => $langs->trans("CloneMainAttributes"), 'value' =>
									// 1),
									// array('type' => 'checkbox', 'name' => 'update_prices', 'label' => $langs->trans("PuttingPricesUpToDate"), 'value'
									// => 1),
									array('type' => 'other', 'name' => 'idwarehouse', 'label' => $label, 'value' => $value));
			}
		}

		$formconfirm = $form->formconfirm($_SERVER["PHP_SELF"].'?facid='.$object->id, $langs->trans('UnvalidateBill'), $text, 'confirm_modif', $formquestion, "yes", 1);
	}

	// Confirmation du classement paye
	if ($action == 'paid' && ($resteapayer <= 0 || (!empty($conf->global->INVOICE_CAN_SET_PAID_EVEN_IF_PARTIALLY_PAID) && $resteapayer == $object->total_ttc))) {
		$formconfirm = $form->formconfirm($_SERVER["PHP_SELF"].'?facid='.$object->id, $langs->trans('ClassifyPaid'), $langs->trans('ConfirmClassifyPaidBill', $object->ref), 'confirm_paid', '', "yes", 1);
	}
	if ($action == 'paid' && $resteapayer > 0 && (empty($conf->global->INVOICE_CAN_SET_PAID_EVEN_IF_PARTIALLY_PAID) || $resteapayer != $object->total_ttc)) {
		$close = array();
		// Code
		$i = 0;
		$close[$i]['code'] = 'discount_vat'; // escompte
		$i++;
		$close[$i]['code'] = 'badcustomer';
		$i++;
		$close[$i]['code'] = 'bankcharge';
		$i++;
		$close[$i]['code'] = 'withholdingtax';
		$i++;
		$close[$i]['code'] = 'other';
		$i++;
		// Help
		$i = 0;
		$close[$i]['label'] = $langs->trans("HelpEscompte").'<br><br>'.$langs->trans("ConfirmClassifyPaidPartiallyReasonDiscountVatDesc");
		$i++;
		$close[$i]['label'] = $langs->trans("ConfirmClassifyPaidPartiallyReasonBadCustomerDesc");
		$i++;
		$close[$i]['label'] = $langs->trans("ConfirmClassifyPaidPartiallyReasonBankChargeDesc");
		$i++;
		$close[$i]['label'] = $langs->trans("ConfirmClassifyPaidPartiallyReasonWithholdingTaxDesc");
		$i++;
		$close[$i]['label'] = $langs->trans("Other");
		$i++;
		// Texte
		$i = 0;
		$close[$i]['reason'] = $form->textwithpicto($langs->transnoentities("ConfirmClassifyPaidPartiallyReasonDiscount", $resteapayer, $langs->trans("Currency".$conf->currency)), $close[$i]['label'], 1);
		$i++;
		$close[$i]['reason'] = $form->textwithpicto($langs->transnoentities("ConfirmClassifyPaidPartiallyReasonBadCustomer", $resteapayer, $langs->trans("Currency".$conf->currency)), $close[$i]['label'], 1);
		$i++;
		$close[$i]['reason'] = $form->textwithpicto($langs->transnoentities("ConfirmClassifyPaidPartiallyReasonBankCharge", $resteapayer, $langs->trans("Currency".$conf->currency)), $close[$i]['label'], 1);
		$i++;
		$close[$i]['reason'] = $form->textwithpicto($langs->transnoentities("ConfirmClassifyPaidPartiallyReasonWithholdingTax"), $close[$i]['label'], 1);
		$i++;
		$close[$i]['reason'] = $form->textwithpicto($langs->transnoentities("Other"), $close[$i]['label'], 1);
		$i++;
		// arrayreasons[code]=reason
		foreach ($close as $key => $val) {
			$arrayreasons[$close[$key]['code']] = $close[$key]['reason'];
		}

		// Cree un tableau formulaire
		$formquestion = array('text' => $langs->trans("ConfirmClassifyPaidPartiallyQuestion"), array('type' => 'radio', 'name' => 'close_code', 'label' => $langs->trans("Reason"), 'values' => $arrayreasons), array('type' => 'text', 'name' => 'close_note', 'label' => $langs->trans("Comment"), 'value' => '', 'morecss' => 'minwidth300'));
		// Paiement incomplet. On demande si motif = escompte ou autre
		$formconfirm = $form->formconfirm($_SERVER["PHP_SELF"].'?facid='.$object->id, $langs->trans('ClassifyPaid'), $langs->trans('ConfirmClassifyPaidPartially', $object->ref), 'confirm_paid_partially', $formquestion, "yes", 1, 380, 600);
	}

	// Confirmation du classement abandonne
	if ($action == 'canceled') {
		// S'il y a une facture de remplacement pas encore validee (etat brouillon),
		// on ne permet pas de classer abandonner la facture.
		if ($objectidnext) {
			$facturereplacement = new Facture($db);
			$facturereplacement->fetch($objectidnext);
			$statusreplacement = $facturereplacement->statut;
		}
		if ($objectidnext && $statusreplacement == 0) {
			print '<div class="error">'.$langs->trans("ErrorCantCancelIfReplacementInvoiceNotValidated").'</div>';
		} else {
			// Code
			$close[1]['code'] = 'badcustomer';
			$close[2]['code'] = 'abandon';
			// Help
			$close[1]['label'] = $langs->trans("ConfirmClassifyPaidPartiallyReasonBadCustomerDesc");
			$close[2]['label'] = $langs->trans("ConfirmClassifyAbandonReasonOtherDesc");
			// Texte
			$close[1]['reason'] = $form->textwithpicto($langs->transnoentities("ConfirmClassifyPaidPartiallyReasonBadCustomer", $object->ref), $close[1]['label'], 1);
			$close[2]['reason'] = $form->textwithpicto($langs->transnoentities("ConfirmClassifyAbandonReasonOther"), $close[2]['label'], 1);
			// arrayreasons
			$arrayreasons[$close[1]['code']] = $close[1]['reason'];
			$arrayreasons[$close[2]['code']] = $close[2]['reason'];

			// Cree un tableau formulaire
			$formquestion = array('text' => $langs->trans("ConfirmCancelBillQuestion"), array('type' => 'radio', 'name' => 'close_code', 'label' => $langs->trans("Reason"), 'values' => $arrayreasons), array('type' => 'text', 'name' => 'close_note', 'label' => $langs->trans("Comment"), 'value' => '', 'morecss' => 'minwidth300'));

			$formconfirm = $form->formconfirm($_SERVER['PHP_SELF'].'?facid='.$object->id, $langs->trans('CancelBill'), $langs->trans('ConfirmCancelBill', $object->ref), 'confirm_canceled', $formquestion, "yes", 1, 270);
		}
	}

	if ($action == 'deletepayment') {
		$payment_id = GETPOST('paiement_id');
		$formconfirm = $form->formconfirm($_SERVER["PHP_SELF"].'?id='.$object->id.'&paiement_id='.$payment_id, $langs->trans('DeletePayment'), $langs->trans('ConfirmDeletePayment'), 'confirm_delete_paiement', '', 'no', 1);
	}

	// Confirmation de la suppression d'une ligne produit
	if ($action == 'ask_deleteline') {
		$formconfirm = $form->formconfirm($_SERVER["PHP_SELF"].'?facid='.$object->id.'&lineid='.$lineid, $langs->trans('DeleteProductLine'), $langs->trans('ConfirmDeleteProductLine'), 'confirm_deleteline', '', 'no', 1);
	}

	// Clone confirmation
	if ($action == 'clone') {
		$filter = '(s.client:IN:1,2,3)';
		// Create an array for form
		$formquestion = array(
			array('type' => 'other', 'name' => 'socid', 'label' => $langs->trans("SelectThirdParty"), 'value' => $form->select_company($object->socid, 'socid', $filter, 1)),
			array('type' => 'date', 'name' => 'newdate', 'label' => $langs->trans("Date"), 'value' => dol_now())
		);
		// Request confirmation to clone
		$formconfirm = $form->formconfirm($_SERVER["PHP_SELF"].'?facid='.$object->id, $langs->trans('ToClone'), $langs->trans('ConfirmCloneInvoice', $object->ref), 'confirm_clone', $formquestion, 'yes', 1, 250);
	}

	if ($action == "remove_file_comfirm") {
		$file = GETPOST('file', 'alpha');

		$formconfirm = $form->formconfirm(
			$_SERVER["PHP_SELF"].'?facid='.$object->id.'&file='.$file,
			$langs->trans('DeleteFileHeader'),
			$langs->trans('DeleteFileText')."<br><br>".$file,
			'remove_file',
			'',
			'no',
			2
		);
	}

	// Call Hook formConfirm
	$parameters = array('formConfirm' => $formconfirm, 'lineid' => $lineid, 'remainingtopay' => &$resteapayer);
	$reshook = $hookmanager->executeHooks('formConfirm', $parameters, $object, $action); // Note that $action and $object may have been modified by hook
	if (empty($reshook)) {
		$formconfirm .= $hookmanager->resPrint;
	} elseif ($reshook > 0) {
		$formconfirm = $hookmanager->resPrint;
	}

	// Print form confirm
	print $formconfirm;

	// Invoice content

	$linkback = '<a href="'.DOL_URL_ROOT.'/compta/facture/list.php?restore_lastsearch_values=1'.(!empty($socid) ? '&socid='.$socid : '').'">'.$langs->trans("BackToList").'</a>';

	$morehtmlref = '<div class="refidno">';
	// Ref invoice
	if ($object->status == $object::STATUS_DRAFT && !$mysoc->isInEEC() && !empty($conf->global->INVOICE_ALLOW_FREE_REF)) {
		$morehtmlref .= $form->editfieldkey("Ref", 'ref', $object->ref, $object, $usercancreate, 'string', '', 0, 1);
		$morehtmlref .= $form->editfieldval("Ref", 'ref', $object->ref, $object, $usercancreate, 'string', '', null, null, '', 1);
		$morehtmlref .= '<br>';
	}
	// Ref customer
	$morehtmlref .= $form->editfieldkey("RefCustomer", 'ref_client', $object->ref_client, $object, $usercancreate, 'string', '', 0, 1);
	$morehtmlref .= $form->editfieldval("RefCustomer", 'ref_client', $object->ref_client, $object, $usercancreate, 'string'.(isset($conf->global->THIRDPARTY_REF_INPUT_SIZE) ? ':'.$conf->global->THIRDPARTY_REF_INPUT_SIZE : ''), '', null, null, '', 1);
	// Thirdparty
	$morehtmlref .= '<br>'.$object->thirdparty->getNomUrl(1, 'customer');
	if (empty($conf->global->MAIN_DISABLE_OTHER_LINK) && $object->thirdparty->id > 0) {
		$morehtmlref .= ' (<a href="'.DOL_URL_ROOT.'/compta/facture/list.php?socid='.$object->thirdparty->id.'&search_societe='.urlencode($object->thirdparty->name).'">'.$langs->trans("OtherBills").'</a>)';
	}
	// Project
	if (isModEnabled('project')) {
		$langs->load("projects");
		$morehtmlref .= '<br>';
		if ($usercancreate) {
			$morehtmlref .= img_picto($langs->trans("Project"), 'project', 'class="pictofixedwidth"');
			if ($action != 'classify') {
				$morehtmlref .= '<a class="editfielda" href="'.$_SERVER['PHP_SELF'].'?action=classify&token='.newToken().'&id='.$object->id.'">'.img_edit($langs->transnoentitiesnoconv('SetProject')).'</a> ';
			}
			$morehtmlref .= $form->form_project($_SERVER['PHP_SELF'].'?id='.$object->id, $object->socid, $object->fk_project, ($action == 'classify' ? 'projectid' : 'none'), 0, 0, 0, 1, '', 'maxwidth300');
		} else {
			if (!empty($object->fk_project)) {
				$proj = new Project($db);
				$proj->fetch($object->fk_project);
				$morehtmlref .= $proj->getNomUrl(1);
				if ($proj->title) {
					$morehtmlref .= '<span class="opacitymedium"> - '.dol_escape_htmltag($proj->title).'</span>';
				}
			}
		}
	}
	$morehtmlref .= '</div>';

	$object->totalpaid = $totalpaid; // To give a chance to dol_banner_tab to use already paid amount to show correct status

	dol_banner_tab($object, 'ref', $linkback, 1, 'ref', 'ref', $morehtmlref, '', 0, '', '');

	print '<div class="fichecenter">';
	print '<div class="fichehalfleft">';
	print '<div class="underbanner clearboth"></div>';

	print '<table class="border centpercent tableforfield">';

	// Type
	print '<tr><td class="titlefield fieldname_type">'.$langs->trans('Type').'</td><td class="valuefield fieldname_type">';
	print $object->getLibType(2);
	if ($object->module_source) {
		print ' <span class="opacitymediumbycolor paddingleft">('.$langs->trans("POS").' '.ucfirst($object->module_source).' - '.$langs->trans("Terminal").' '.$object->pos_source.')</span>';
	}
	if ($object->type == Facture::TYPE_REPLACEMENT) {
		$facreplaced = new Facture($db);
		$facreplaced->fetch($object->fk_facture_source);
		print ' <span class="opacitymediumbycolor paddingleft">'.$langs->transnoentities("ReplaceInvoice", $facreplaced->getNomUrl(1)).'</span>';
	}
	if ($object->type == Facture::TYPE_CREDIT_NOTE && !empty($object->fk_facture_source)) {
		$facusing = new Facture($db);
		$facusing->fetch($object->fk_facture_source);
		print ' <span class="opacitymediumbycolor paddingleft">'.$langs->transnoentities("CorrectInvoice", $facusing->getNomUrl(1)).'</span>';
	}

	$facidavoir = $object->getListIdAvoirFromInvoice();
	if (count($facidavoir) > 0) {
		print ' <span class="opacitymediumbycolor paddingleft">'.$langs->transnoentities("InvoiceHasAvoir");
		$i = 0;
		foreach ($facidavoir as $id) {
			if ($i == 0) {
				print ' ';
			} else {
				print ',';
			}
			$facavoir = new Facture($db);
			$facavoir->fetch($id);
			print $facavoir->getNomUrl(1);
		}
		print '</span>';
	}
	if ($objectidnext > 0) {
		$facthatreplace = new Facture($db);
		$facthatreplace->fetch($objectidnext);
		print ' <span class="opacitymediumbycolor paddingleft">'.str_replace('{s1}', $facthatreplace->getNomUrl(1), $langs->transnoentities("ReplacedByInvoice", '{s1}')).'</span>';
	}

	if ($object->type == Facture::TYPE_CREDIT_NOTE || $object->type == Facture::TYPE_DEPOSIT) {
		$discount = new DiscountAbsolute($db);
		$result = $discount->fetch(0, $object->id);
		if ($result > 0) {
			print ' <span class="opacitymediumbycolor paddingleft">';
			$s = $langs->trans("CreditNoteConvertedIntoDiscount", '{s1}', '{s2}');
			$s = str_replace('{s1}', $object->getLibType(0), $s);
			$s = str_replace('{s2}', $discount->getNomUrl(1, 'discount'), $s);
			print $s;
			print '</span><br>';
		}
	}

	if ($object->fk_fac_rec_source > 0) {
		$tmptemplate = new FactureRec($db);
		$result = $tmptemplate->fetch($object->fk_fac_rec_source);
		if ($result > 0) {
			print ' <span class="opacitymediumbycolor paddingleft">';
			$s = $langs->transnoentities("GeneratedFromTemplate", '{s1}');
			$s = str_replace('{s1}', '<a href="'.DOL_URL_ROOT.'/compta/facture/card-rec.php?facid='.$tmptemplate->id.'">'.dol_escape_htmltag($tmptemplate->ref).'</a>', $s);
			print $s;
			print '</span>';
		}
	}
	print '</td></tr>';

	// Relative and absolute discounts
	print '<!-- Discounts -->'."\n";
	print '<tr><td>'.$langs->trans('DiscountStillRemaining').'</td>';
	print '<td>';
	$thirdparty = $soc;
	$discount_type = 0;
	$backtopage = urlencode($_SERVER["PHP_SELF"].'?facid='.$object->id);
	include DOL_DOCUMENT_ROOT.'/core/tpl/object_discounts.tpl.php';
	print '</td></tr>';

	// Date invoice
	print '<tr><td>';
	print '<table class="nobordernopadding centpercent"><tr><td>';
	print $langs->trans('DateInvoice');
	print '</td>';
	if ($action != 'editinvoicedate' && !empty($object->brouillon) && $usercancreate && empty($conf->global->FAC_FORCE_DATE_VALIDATION)) {
		print '<td class="right"><a class="editfielda" href="'.$_SERVER["PHP_SELF"].'?action=editinvoicedate&token='.newToken().'&facid='.$object->id.'">'.img_edit($langs->trans('SetDate'), 1).'</a></td>';
	}
	print '</tr></table>';
	print '</td><td>';

	if ($action == 'editinvoicedate') {
		$form->form_date($_SERVER['PHP_SELF'].'?facid='.$object->id, $object->date, 'invoicedate');
	} else {
		print '<span class="valuedate">'.dol_print_date($object->date, 'day').'</span>';
	}
	print '</td>';

	print '</tr>';

	if (!empty($conf->global->INVOICE_POINTOFTAX_DATE)) {
		// Date invoice point of tax
		print '<tr><td>';
		print '<table class="nobordernopadding centpercent"><tr><td>';
		print $langs->trans('DatePointOfTax');
		print '</td>';
		print '<td class="right"><a class="editfielda" href="'.$_SERVER["PHP_SELF"].'?action=editdate_pointoftax&token='.newToken().'&facid='.$object->id.'">'.img_edit($langs->trans('SetDate'), 1).'</a></td>';
		print '</tr></table>';
		print '</td><td>';
		if ($action == 'editdate_pointoftax') {
			$form->form_date($_SERVER['PHP_SELF'].'?facid='.$object->id, $object->date_pointoftax, 'date_pointoftax');
		} else {
			print '<span class="valuedate">'.dol_print_date($object->date_pointoftax, 'day').'</span>';
		}
		print '</td></tr>';
	}

	// Payment term
	print '<tr><td>';
	print '<table class="nobordernopadding centpercent"><tr><td>';
	print $langs->trans('PaymentConditionsShort');
	print '</td>';
	if ($object->type != Facture::TYPE_CREDIT_NOTE && $action != 'editconditions' && $usercancreate) {
		print '<td class="right"><a class="editfielda" href="'.$_SERVER["PHP_SELF"].'?action=editconditions&token='.newToken().'&facid='.$object->id.'">'.img_edit($langs->trans('SetConditions'), 1).'</a></td>';
	}
	print '</tr></table>';
	print '</td><td>';
	if ($object->type != Facture::TYPE_CREDIT_NOTE) {
		if ($action == 'editconditions') {
			$form->form_conditions_reglement($_SERVER['PHP_SELF'].'?facid='.$object->id, $object->cond_reglement_id, 'cond_reglement_id');
		} else {
			$form->form_conditions_reglement($_SERVER['PHP_SELF'].'?facid='.$object->id, $object->cond_reglement_id, 'none');
		}
	} else {
		print '&nbsp;';
	}
	print '</td></tr>';

	// Date payment term
	print '<tr><td>';
	print '<table class="nobordernopadding centpercent"><tr><td>';
	print $langs->trans('DateMaxPayment');
	print '</td>';
	if ($object->type != Facture::TYPE_CREDIT_NOTE && $action != 'editpaymentterm' && $usercancreate) {
		print '<td class="right"><a class="editfielda" href="'.$_SERVER["PHP_SELF"].'?action=editpaymentterm&token='.newToken().'&facid='.$object->id.'">'.img_edit($langs->trans('SetDate'), 1).'</a></td>';
	}
	print '</tr></table>';
	print '</td><td>';
	if ($object->type != Facture::TYPE_CREDIT_NOTE) {
		if ($action == 'editpaymentterm') {
			$form->form_date($_SERVER['PHP_SELF'].'?facid='.$object->id, $object->date_lim_reglement, 'paymentterm');
		} else {
			print '<span class="valuedate">'.dol_print_date($object->date_lim_reglement, 'day').'</span>';
			if ($object->hasDelay()) {
				print img_warning($langs->trans('Late'));
			}
		}
	} else {
		print '&nbsp;';
	}
	print '</td></tr>';

	// Payment mode
	print '<tr><td>';
	print '<table class="nobordernopadding centpercent"><tr><td>';
	print $langs->trans('PaymentMode');
	print '</td>';
	if ($action != 'editmode' && $usercancreate) {
		print '<td class="right"><a class="editfielda" href="'.$_SERVER["PHP_SELF"].'?action=editmode&token='.newToken().'&facid='.$object->id.'">'.img_edit($langs->trans('SetMode'), 1).'</a></td>';
	}
	print '</tr></table>';
	print '</td><td>';
	if ($action == 'editmode') {
		$form->form_modes_reglement($_SERVER['PHP_SELF'].'?facid='.$object->id, $object->mode_reglement_id, 'mode_reglement_id', 'CRDT', 1, 1);
	} else {
		$form->form_modes_reglement($_SERVER['PHP_SELF'].'?facid='.$object->id, $object->mode_reglement_id, 'none', 'CRDT');
	}
	print '</td></tr>';

	// Multicurrency
	if (isModEnabled('multicurrency')) {
		// Multicurrency code
		print '<tr>';
		print '<td>';
		print '<table class="nobordernopadding centpercent"><tr><td>';
		print $form->editfieldkey('Currency', 'multicurrency_code', '', $object, 0);
		print '</td>';
		if ($usercancreate && $action != 'editmulticurrencycode' && !empty($object->brouillon)) {
			print '<td class="right"><a class="editfielda" href="'.$_SERVER["PHP_SELF"].'?action=editmulticurrencycode&token='.newToken().'&id='.$object->id.'">'.img_edit($langs->transnoentitiesnoconv('SetMultiCurrencyCode'), 1).'</a></td>';
		}
		print '</tr></table>';
		print '</td><td>';
		$htmlname = (($usercancreate && $action == 'editmulticurrencycode') ? 'multicurrency_code' : 'none');
		$form->form_multicurrency_code($_SERVER['PHP_SELF'].'?id='.$object->id, $object->multicurrency_code, $htmlname);
		print '</td></tr>';

		// Multicurrency rate
		if ($object->multicurrency_code != $conf->currency || $object->multicurrency_tx != 1) {
			print '<tr>';
			print '<td>';
			print '<table class="nobordernopadding" width="100%"><tr><td>';
			print $form->editfieldkey('CurrencyRate', 'multicurrency_tx', '', $object, 0);
			print '</td>';
			if ($usercancreate && $action != 'editmulticurrencyrate' && !empty($object->brouillon) && $object->multicurrency_code && $object->multicurrency_code != $conf->currency) {
				print '<td class="right"><a class="editfielda" href="'.$_SERVER["PHP_SELF"].'?action=editmulticurrencyrate&token='.newToken().'&id='.$object->id.'">'.img_edit($langs->transnoentitiesnoconv('SetMultiCurrencyCode'), 1).'</a></td>';
			}
			print '</tr></table>';
			print '</td><td>';
			if ($action == 'editmulticurrencyrate' || $action == 'actualizemulticurrencyrate') {
				if ($action == 'actualizemulticurrencyrate') {
					list($object->fk_multicurrency, $object->multicurrency_tx) = MultiCurrency::getIdAndTxFromCode($object->db, $object->multicurrency_code);
				}
				$form->form_multicurrency_rate($_SERVER['PHP_SELF'].'?id='.$object->id, $object->multicurrency_tx, ($usercancreate ? 'multicurrency_tx' : 'none'), $object->multicurrency_code);
			} else {
				$form->form_multicurrency_rate($_SERVER['PHP_SELF'].'?id='.$object->id, $object->multicurrency_tx, 'none', $object->multicurrency_code);
				if ($object->statut == $object::STATUS_DRAFT && $object->multicurrency_code && $object->multicurrency_code != $conf->currency) {
					print '<div class="inline-block"> &nbsp; &nbsp; &nbsp; &nbsp; ';
					print '<a href="'.$_SERVER["PHP_SELF"].'?id='.$object->id.'&action=actualizemulticurrencyrate">'.$langs->trans("ActualizeCurrency").'</a>';
					print '</div>';
				}
			}
			print '</td></tr>';
		}
	}

	// Bank Account
	if (isModEnabled("banque")) {
		print '<tr><td class="nowrap">';
		print '<table class="nobordernopadding centpercent"><tr><td class="nowrap">';
		print $langs->trans('BankAccount');
		print '<td>';
		if (($action != 'editbankaccount') && $usercancreate) {
			print '<td class="right"><a class="editfielda" href="'.$_SERVER["PHP_SELF"].'?action=editbankaccount&token='.newToken().'&id='.$object->id.'">'.img_edit($langs->trans('SetBankAccount'), 1).'</a></td>';
		}
		print '</tr></table>';
		print '</td><td>';
		if ($action == 'editbankaccount') {
			$form->formSelectAccount($_SERVER['PHP_SELF'].'?id='.$object->id, $object->fk_account, 'fk_account', 1);
		} else {
			$form->formSelectAccount($_SERVER['PHP_SELF'].'?id='.$object->id, $object->fk_account, 'none');
		}
		print "</td>";
		print '</tr>';
	}

	// Incoterms
	if (isModEnabled('incoterm')) {
		print '<tr><td>';
		print '<table class="nobordernopadding centpercent"><tr><td>';
		print $langs->trans('IncotermLabel');
		print '<td><td class="right">';
		if ($usercancreate) {
			print '<a class="editfielda" href="'.DOL_URL_ROOT.'/compta/facture/card.php?facid='.$object->id.'&action=editincoterm&token='.newToken().'">'.img_edit().'</a>';
		} else {
			print '&nbsp;';
		}
		print '</td></tr></table>';
		print '</td>';
		print '<td>';
		if ($action != 'editincoterm') {
			print $form->textwithpicto($object->display_incoterms(), $object->label_incoterms, 1);
		} else {
			print $form->select_incoterms((!empty($object->fk_incoterms) ? $object->fk_incoterms : ''), (!empty($object->location_incoterms) ? $object->location_incoterms : ''), $_SERVER['PHP_SELF'].'?id='.$object->id);
		}
		print '</td></tr>';
	}



	if (!empty($object->retained_warranty) || !empty($conf->global->INVOICE_USE_RETAINED_WARRANTY)) {
		$displayWarranty = true;
		if (!in_array($object->type, $retainedWarrantyInvoiceAvailableType) && empty($object->retained_warranty)) {
			$displayWarranty = false;
		}

		if ($displayWarranty) {
			// Retained Warranty
			print '<tr class="retained-warranty-lines"  ><td>';
			print '<table id="retained-warranty-table" class="nobordernopadding centpercent"><tr><td>';
			print $langs->trans('RetainedWarranty');
			print '</td>';
			if ($action != 'editretainedwarranty' && $user->hasRight('facture', 'creer') && $object->statut == Facture::STATUS_DRAFT) {
				print '<td align="right"><a class="editfielda" href="'.$_SERVER["PHP_SELF"].'?action=editretainedwarranty&token='.newToken().'&facid='.$object->id.'">'.img_edit($langs->trans('setretainedwarranty'), 1).'</a></td>';
			}

			print '</tr></table>';
			print '</td><td>';
			if ($action == 'editretainedwarranty' && $object->statut == Facture::STATUS_DRAFT) {
				print '<form  id="retained-warranty-form"  method="POST" action="'.$_SERVER['PHP_SELF'].'?facid='.$object->id.'">';
				print '<input type="hidden" name="action" value="setretainedwarranty">';
				print '<input type="hidden" name="token" value="'.newToken().'">';
				print '<input type="hidden" name="backtopage" value="'.$backtopage.'">';
				print '<input name="retained_warranty" type="number" step="0.01" min="0" max="100" value="'.$object->retained_warranty.'" >';
				print '<input type="submit" class="button valignmiddle" value="'.$langs->trans("Modify").'">';
				print '</form>';
			} else {
				print price($object->retained_warranty).'%';
			}
			print '</td></tr>';

			// Retained warranty payment term
			print '<tr class="retained-warranty-lines"  ><td>';
			print '<table id="retained-warranty-cond-reglement-table"  class="nobordernopadding" width="100%"><tr><td>';
			print $langs->trans('PaymentConditionsShortRetainedWarranty');
			print '</td>';
			if ($action != 'editretainedwarrantypaymentterms' && $user->hasRight('facture', 'creer') && $object->statut == Facture::STATUS_DRAFT) {
				print '<td align="right"><a class="editfielda" href="'.$_SERVER["PHP_SELF"].'?action=editretainedwarrantypaymentterms&token='.newToken().'&facid='.$object->id.'">'.img_edit($langs->trans('setPaymentConditionsShortRetainedWarranty'), 1).'</a></td>';
			}

			print '</tr></table>';
			print '</td><td>';
			$defaultDate = !empty($object->retained_warranty_date_limit) ? $object->retained_warranty_date_limit : strtotime('-1 years', $object->date_lim_reglement);
			if ($object->date > $defaultDate) {
				$defaultDate = $object->date;
			}

			if ($action == 'editretainedwarrantypaymentterms' && $object->statut == Facture::STATUS_DRAFT) {
				//date('Y-m-d',$object->date_lim_reglement)
				print '<form method="POST" action="'.$_SERVER['PHP_SELF'].'?facid='.$object->id.'">';
				print '<input type="hidden" name="action" value="setretainedwarrantyconditions">';
				print '<input type="hidden" name="token" value="'.newToken().'">';
				print '<input type="hidden" name="backtopage" value="'.$backtopage.'">';
				$retained_warranty_fk_cond_reglement = GETPOST('retained_warranty_fk_cond_reglement', 'int');
				$retained_warranty_fk_cond_reglement = !empty($retained_warranty_fk_cond_reglement) ? $retained_warranty_fk_cond_reglement : $object->retained_warranty_fk_cond_reglement;
				$retained_warranty_fk_cond_reglement = !empty($retained_warranty_fk_cond_reglement) ? $retained_warranty_fk_cond_reglement : $conf->global->INVOICE_SITUATION_DEFAULT_RETAINED_WARRANTY_COND_ID;
				print $form->getSelectConditionsPaiements($retained_warranty_fk_cond_reglement, 'retained_warranty_fk_cond_reglement', -1, 1);
				print '<input type="submit" class="button valignmiddle" value="'.$langs->trans("Modify").'">';
				print '</form>';
			} else {
				$form->form_conditions_reglement($_SERVER['PHP_SELF'].'?facid='.$object->id, $object->retained_warranty_fk_cond_reglement, 'none');
				if (!$displayWarranty) {
					print img_picto($langs->trans('RetainedWarrantyNeed100Percent'), 'warning.png', 'class="pictowarning valignmiddle" ');
				}
			}
			print '</td></tr>';

			// Retained Warranty payment date limit
			print '<tr class="retained-warranty-lines"  ><td>';
			print '<table id="retained-warranty-date-limit-table"  class="nobordernopadding" width="100%"><tr><td>';
			print $langs->trans('RetainedWarrantyDateLimit');
			print '</td>';
			if ($action != 'editretainedwarrantydatelimit' && $user->hasRight('facture', 'creer') && $object->statut == Facture::STATUS_DRAFT) {
				print '<td align="right"><a class="editfielda" href="'.$_SERVER["PHP_SELF"].'?action=editretainedwarrantydatelimit&token='.newToken().'&facid='.$object->id.'">'.img_edit($langs->trans('setretainedwarrantyDateLimit'), 1).'</a></td>';
			}

			print '</tr></table>';
			print '</td><td>';
			$defaultDate = !empty($object->retained_warranty_date_limit) ? $object->retained_warranty_date_limit : strtotime('-1 years', $object->date_lim_reglement);
			if ($object->date > $defaultDate) {
				$defaultDate = $object->date;
			}

			if ($action == 'editretainedwarrantydatelimit' && $object->statut == Facture::STATUS_DRAFT) {
				//date('Y-m-d',$object->date_lim_reglement)
				print '<form method="POST" action="'.$_SERVER['PHP_SELF'].'?facid='.$object->id.'">';
				print '<input type="hidden" name="action" value="setretainedwarrantydatelimit">';
				print '<input type="hidden" name="token" value="'.newToken().'">';
				print '<input type="hidden" name="backtopage" value="'.$backtopage.'">';
				print '<input name="retained_warranty_date_limit" type="date" step="1" min="'.dol_print_date($object->date, '%Y-%m-%d').'" value="'.dol_print_date($defaultDate, '%Y-%m-%d').'" >';
				print '<input type="submit" class="button valignmiddle" value="'.$langs->trans("Modify").'">';
				print '</form>';
			} else {
				print dol_print_date($object->retained_warranty_date_limit, 'day');
			}
			print '</td></tr>';
		}
	}


	// Other attributes
	$cols = 2;
	include DOL_DOCUMENT_ROOT.'/core/tpl/extrafields_view.tpl.php';

	print '</table>';

	print '</div>';
	print '<div class="fichehalfright">';

	print '<!-- amounts -->'."\n";
	print '<div class="underbanner clearboth"></div>'."\n";

	print '<table class="border tableforfield centpercent">';

	$sign = 1;
	if (!empty($conf->global->INVOICE_POSITIVE_CREDIT_NOTE_SCREEN) && $object->type == $object::TYPE_CREDIT_NOTE) {
		$sign = -1; // We invert sign for output
	}

	print '<tr>';
	// Amount HT
	print '<td class="titlefieldmiddle">' . $langs->trans('AmountHT') . '</td>';
	print '<td class="nowrap amountcard right">' . price($sign * $object->total_ht, '', $langs, 0, -1, -1, $conf->currency) . '</td>';
	if (isModEnabled("multicurrency") && ($object->multicurrency_code && $object->multicurrency_code != $conf->currency)) {
		// Multicurrency Amount HT
		print '<td class="nowrap amountcard right">' . price($sign * $object->multicurrency_total_ht, '', $langs, 0, -1, -1, $object->multicurrency_code) . '</td>';
	}
	print '</tr>';

	print '<tr>';
	// Amount VAT
	print '<td class="titlefieldmiddle">' . $langs->trans('AmountVAT') . '</td>';
	print '<td class="nowrap amountcard right">' . price($sign * $object->total_tva, '', $langs, 0, -1, -1, $conf->currency) . '</td>';
	if (isModEnabled("multicurrency") && ($object->multicurrency_code && $object->multicurrency_code != $conf->currency)) {
		// Multicurrency Amount VAT
		print '<td class="nowrap amountcard right">' . price($sign * $object->multicurrency_total_tva, '', $langs, 0, -1, -1, $object->multicurrency_code) . '</td>';
	}
	print '</tr>';

	// Amount Local Taxes
	if (($mysoc->localtax1_assuj == "1" && $mysoc->useLocalTax(1)) || $object->total_localtax1 != 0) {
		print '<tr>';
		print '<td class="titlefieldmiddle">' . $langs->transcountry("AmountLT1", $mysoc->country_code) . '</td>';
		print '<td class="nowrap amountcard right">' . price($sign * $object->total_localtax1, '', $langs, 0, -1, -1, $conf->currency) . '</td>';
		if (isModEnabled("multicurrency") && ($object->multicurrency_code && $object->multicurrency_code != $conf->currency)) {
			print '<td class="nowrap amountcard right">' . price($sign * $object->total_localtax1, '', $langs, 0, -1, -1, $object->multicurrency_code) . '</td>';
		}
		print '</tr>';

		if (($mysoc->localtax2_assuj == "1" && $mysoc->useLocalTax(2)) || $object->total_localtax2 != 0) {
			print '<tr>';
			print '<td>' . $langs->transcountry("AmountLT2", $mysoc->country_code) . '</td>';
			print '<td class="nowrap amountcard right">' . price($sign * $object->total_localtax2, '', $langs, 0, -1, -1, $conf->currency) . '</td>';
			if (isModEnabled("multicurrency") && ($object->multicurrency_code && $object->multicurrency_code != $conf->currency)) {
				print '<td class="nowrap amountcard right">' . price($sign * $object->total_localtax2, '', $langs, 0, -1, -1, $object->multicurrency_code) . '</td>';
			}
			print '</tr>';
		}
	}

	print '<tr>';
	// Amount TTC
	print '<td>' . $langs->trans('AmountTTC') . '</td>';
	print '<td class="nowrap amountcard right">' . price($sign * $object->total_ttc, '', $langs, 0, -1, -1, $conf->currency) . '</td>';
	if (isModEnabled("multicurrency") && ($object->multicurrency_code && $object->multicurrency_code != $conf->currency)) {
		// Multicurrency Amount TTC
		print '<td class="nowrap amountcard right">' . price($sign * $object->total_ttc, '', $langs, 0, -1, -1, $object->multicurrency_code) . '</td>';
	}
	print '</tr>';

	print '</table>';

	// Ajouter la première condition
	if ($selleruserevenustamp) {
		print '<table class="nobordernopadding" width="100%"><tr><td>';
		print $langs->trans('RevenueStamp');
		print '</td>';
		if ($action != 'editrevenuestamp' && !empty($object->brouillon) && $usercancreate) {
			print '<td class="right"><a class="editfielda" href="'.$_SERVER["PHP_SELF"].'?action=editrevenuestamp&token='.newToken().'&facid='.$object->id.'">'.img_edit($langs->trans('SetRevenuStamp'), 1).'</a></td>';
		}
		print '</tr></table>';
		print '</td><td>';
		if ($action == 'editrevenuestamp') {
			print '<form action="'.$_SERVER["PHP_SELF"].'?id='.$object->id.'" method="post">';
			print '<input type="hidden" name="token" value="'.newToken().'">';
			print '<input type="hidden" name="action" value="setrevenuestamp">';
			print '<input type="hidden" name="revenuestamp" id="revenuestamp_val" value="'.price2num($object->revenuestamp).'">';
			print '<input type="hidden" name="backtopage" value="'.$backtopage.'">';
			print $formother->select_revenue_stamp('', 'revenuestamp_type', $mysoc->country_code);
			print ' &rarr; <span id="revenuestamp_span"></span>';
			print ' <input type="submit" class="button buttongen button-save" value="'.$langs->trans('Modify').'">';
			print '</form>';
			print " <script>
	            $(document).ready(function(){
	                js_recalculate_revenuestamp();
	                $('select[name=revenuestamp_type]').on('change',function(){
	                    js_recalculate_revenuestamp();
	                });
	            });
	            function js_recalculate_revenuestamp(){
	                var valselected = $('select[name=revenuestamp_type]').val();
	                console.log('Calculate revenue stamp from '+valselected);
	                var revenue = 0;
	                if (valselected.indexOf('%') == -1)
	                {
	                    revenue = valselected;
	                }
	                else
	                {
	                    var revenue_type = parseFloat(valselected);
	                    var amount_net = ".round($object->total_ht, 2).";
	                    revenue = revenue_type * amount_net / 100;
	                    revenue = revenue.toFixed(2);
	                }
	                $('#revenuestamp_val').val(revenue);
	                $('#revenuestamp_span').html(revenue);
	            }
	        </script>";
		} else {
			print price($object->revenuestamp, 1, '', 1, -1, -1, $conf->currency);
		}
		print '</td></tr>';
	}

	$nbrows = 8;
	$nbcols = 3;
	if (isModEnabled('project')) {
		$nbrows++;
	}
	if (isModEnabled("banque")) {
		$nbrows++;
		$nbcols++;
	}
	if ($mysoc->localtax1_assuj == "1" || $object->total_localtax1 != 0) {
		$nbrows++;
	}
	if ($mysoc->localtax2_assuj == "1" || $object->total_localtax2 != 0) {
		$nbrows++;
	}
	if ($selleruserevenustamp) {
		$nbrows++;
	}
	if (isModEnabled('multicurrency')) {
		$nbrows += 5;
	}
	if (isModEnabled('incoterm')) {
		$nbrows += 1;
	}

	// List of previous situation invoices
	if (($object->situation_cycle_ref > 0) && !empty($conf->global->INVOICE_USE_SITUATION)) {
		print '<!-- List of situation invoices -->';
		print '<table class="noborder situationstable" width="100%">';

		print '<tr class="liste_titre">';
		print '<td>'.$langs->trans('ListOfSituationInvoices').'</td>';
		print '<td></td>';
		print '<td class="center">'.$langs->trans('Situation').'</td>';
		if (isModEnabled("banque")) {
			print '<td class="right"></td>';
		}
		print '<td class="right">'.$langs->trans('AmountHT').'</td>';
		print '<td class="right">'.$langs->trans('AmountTTC').'</td>';
		print '<td width="18">&nbsp;</td>';
		print '</tr>';

		$total_prev_ht = $total_prev_ttc = 0;
		$total_global_ht = $total_global_ttc = 0;

		if (count($object->tab_previous_situation_invoice) > 0) {
			// List of previous invoices

			$current_situation_counter = array();
			foreach ($object->tab_previous_situation_invoice as $prev_invoice) {
				$tmptotalpaidforthisinvoice = $prev_invoice->getSommePaiement();
				$total_prev_ht += $prev_invoice->total_ht;
				$total_prev_ttc += $prev_invoice->total_ttc;
				$current_situation_counter[] = (($prev_invoice->type == Facture::TYPE_CREDIT_NOTE) ?-1 : 1) * $prev_invoice->situation_counter;
				print '<tr class="oddeven">';
				print '<td>'.$prev_invoice->getNomUrl(1).'</td>';
				print '<td></td>';
				print '<td align="center" >'.(($prev_invoice->type == Facture::TYPE_CREDIT_NOTE) ? $langs->trans('situationInvoiceShortcode_AS') : $langs->trans('situationInvoiceShortcode_S')).$prev_invoice->situation_counter.'</td>';
				if (isModEnabled("banque")) {
					print '<td class="right"></td>';
				}
				print '<td class="right"><span class="amount">'.price($prev_invoice->total_ht).'</span></td>';
				print '<td class="right"><span class="amount">'.price($prev_invoice->total_ttc).'</span></td>';
				print '<td class="right">'.$prev_invoice->getLibStatut(3, $tmptotalpaidforthisinvoice).'</td>';
				print '</tr>';
			}
		}


		$total_global_ht += $total_prev_ht;
		$total_global_ttc += $total_prev_ttc;
		$total_global_ht += $object->total_ht;
		$total_global_ttc += $object->total_ttc;
		$current_situation_counter[] = (($object->type == Facture::TYPE_CREDIT_NOTE) ?-1 : 1) * $object->situation_counter;
		print '<tr class="oddeven">';
		print '<td>'.$object->getNomUrl(1).'</td>';
		print '<td></td>';
		print '<td class="center">'.(($object->type == Facture::TYPE_CREDIT_NOTE) ? $langs->trans('situationInvoiceShortcode_AS') : $langs->trans('situationInvoiceShortcode_S')).$object->situation_counter.'</td>';
		if (isModEnabled("banque")) {
			print '<td class="right"></td>';
		}
		print '<td class="right"><span class="amount">'.price($object->total_ht).'</span></td>';
		print '<td class="right"><span class="amount">'.price($object->total_ttc).'</span></td>';
		print '<td class="right">'.$object->getLibStatut(3, $object->getSommePaiement()).'</td>';
		print '</tr>';


		print '<tr class="oddeven">';
		print '<td colspan="2" class="left"><b>'.$langs->trans('CurrentSituationTotal').'</b></td>';
		print '<td>';
		$i = 0;
		foreach ($current_situation_counter as $sit) {
			$curSign = $sit > 0 ? '+' : '-';
			$curType = $sit > 0 ? $langs->trans('situationInvoiceShortcode_S') : $langs->trans('situationInvoiceShortcode_AS');
			if ($i > 0) {
				print ' '.$curSign.' ';
			}
			print $curType.abs($sit);
			$i++;
		}
		print '</td>';
		if (isModEnabled("banque")) {
			print '<td></td>';
		}
		print '<td class="right"><b>'.price($total_global_ht).'</b></td>';
		print '<td class="right"><b>'.price($total_global_ttc).'</b></td>';
		print '<td width="18">&nbsp;</td>';
		print '</tr>';


		if (count($object->tab_next_situation_invoice) > 0) {
			// List of next invoices
			/*print '<tr class="liste_titre">';
			 print '<td>' . $langs->trans('ListOfNextSituationInvoices') . '</td>';
			 print '<td></td>';
			 print '<td></td>';
			 if (isModEnabled('banque')) print '<td class="right"></td>';
			 print '<td class="right">' . $langs->trans('AmountHT') . '</td>';
			 print '<td class="right">' . $langs->trans('AmountTTC') . '</td>';
			 print '<td width="18">&nbsp;</td>';
			 print '</tr>';*/

			$total_next_ht = $total_next_ttc = 0;

			foreach ($object->tab_next_situation_invoice as $next_invoice) {
				$totalpaid = $next_invoice->getSommePaiement();
				$total_next_ht += $next_invoice->total_ht;
				$total_next_ttc += $next_invoice->total_ttc;

				print '<tr class="oddeven">';
				print '<td>'.$next_invoice->getNomUrl(1).'</td>';
				print '<td></td>';
				print '<td class="center">'.(($next_invoice->type == Facture::TYPE_CREDIT_NOTE) ? $langs->trans('situationInvoiceShortcode_AS') : $langs->trans('situationInvoiceShortcode_S')).$next_invoice->situation_counter.'</td>';
				if (isModEnabled("banque")) {
					print '<td class="right"></td>';
				}
				print '<td class="right"><span class="amount">'.price($next_invoice->total_ht).'</span></td>';
				print '<td class="right"><span class="amount">'.price($next_invoice->total_ttc).'</span></td>';
				print '<td class="right">'.$next_invoice->getLibStatut(3, $totalpaid).'</td>';
				print '</tr>';
			}

			$total_global_ht += $total_next_ht;
			$total_global_ttc += $total_next_ttc;

			print '<tr class="oddeven">';
			print '<td colspan="3" class="right"></td>';
			if (isModEnabled("banque")) {
				print '<td class="right"></td>';
			}
			print '<td class="right"><b>'.price($total_global_ht).'</b></td>';
			print '<td class="right"><b>'.price($total_global_ttc).'</b></td>';
			print '<td width="18">&nbsp;</td>';
			print '</tr>';
		}

		print '</table>';
	}

	$sign = 1;
	if ($object->type == $object::TYPE_CREDIT_NOTE) {
		$sign = -1;
	}

	// List of payments already done

	print '<!-- List of payments already done -->';
	print '<div class="div-table-responsive-no-min">';
	print '<table class="noborder paymenttable centpercent">';

	print '<tr class="liste_titre">';
	print '<td class="liste_titre">'.($object->type == Facture::TYPE_CREDIT_NOTE ? $langs->trans("PaymentsBack") : $langs->trans('Payments')).'</td>';
	print '<td class="liste_titre"><span class="hideonsmartphone">'.$langs->trans('Date').'</span></td>';
	print '<td class="liste_titre"><span class="hideonsmartphone">'.$langs->trans('Type').'</span></td>';
	if (isModEnabled("banque")) {
		print '<td class="liste_titre"><span class="hideonsmartphone">'.$langs->trans('BankAccount').'</span></td>';
	}
	print '<td class="liste_titre right">'.$langs->trans('Amount').'</td>';
	print '<td class="liste_titre" width="18">&nbsp;</td>';
	print '</tr>';

	// Payments already done (from payment on this invoice)
	$sql = 'SELECT p.datep as dp, p.ref, p.num_paiement as num_payment, p.rowid, p.fk_bank,';
	$sql .= ' c.code as payment_code, c.libelle as payment_label,';
	$sql .= ' pf.amount,';
	$sql .= ' ba.rowid as baid, ba.ref as baref, ba.label, ba.number as banumber, ba.account_number, ba.fk_accountancy_journal, ba.currency_code as bacurrency_code';
	$sql .= ' FROM '.MAIN_DB_PREFIX.'paiement_facture as pf, '.MAIN_DB_PREFIX.'paiement as p';
	$sql .= ' LEFT JOIN '.MAIN_DB_PREFIX.'c_paiement as c ON p.fk_paiement = c.id';
	$sql .= ' LEFT JOIN '.MAIN_DB_PREFIX.'bank as b ON p.fk_bank = b.rowid';
	$sql .= ' LEFT JOIN '.MAIN_DB_PREFIX.'bank_account as ba ON b.fk_account = ba.rowid';
	$sql .= ' WHERE pf.fk_facture = '.((int) $object->id).' AND pf.fk_paiement = p.rowid';
	$sql .= ' AND p.entity IN ('.getEntity('invoice').')';
	$sql .= ' ORDER BY p.datep, p.tms';

	$result = $db->query($sql);
	if ($result) {
		$num = $db->num_rows($result);
		$i = 0;

		if ($num > 0) {
			while ($i < $num) {
				$objp = $db->fetch_object($result);

				$paymentstatic->id = $objp->rowid;
				$paymentstatic->datepaye = $db->jdate($objp->dp);
				$paymentstatic->ref = $objp->ref;
				$paymentstatic->num_payment = $objp->num_payment;
				$paymentstatic->paiementcode = $objp->payment_code;

				print '<tr class="oddeven"><td class="nowraponall">';
				print $paymentstatic->getNomUrl(1);
				print '</td>';
				print '<td>';
				$dateofpayment = $db->jdate($objp->dp);
				$tmparray = dol_getdate($dateofpayment);
				if ($tmparray['seconds'] == 0 && $tmparray['minutes'] == 0 && ($tmparray['hours'] == 0 || $tmparray['hours'] == 12)) {	// We set hours to 0:00 or 12:00 because we don't know it
					print dol_print_date($dateofpayment, 'day');
				} else {	// Hours was set to real date of payment (special case for POS for example)
					print dol_print_date($dateofpayment, 'dayhour', 'tzuser');
				}
				print '</td>';
				$label = ($langs->trans("PaymentType".$objp->payment_code) != ("PaymentType".$objp->payment_code)) ? $langs->trans("PaymentType".$objp->payment_code) : $objp->payment_label;
				print '<td class="tdoverflowmax80" title="'.dol_escape_htmltag($label.' '.$objp->num_payment).'">'.dol_escape_htmltag($label.' '.$objp->num_payment).'</td>';
				if (isModEnabled("banque")) {
					$bankaccountstatic->id = $objp->baid;
					$bankaccountstatic->ref = $objp->baref;
					$bankaccountstatic->label = $objp->baref;
					$bankaccountstatic->number = $objp->banumber;
					$bankaccountstatic->currency_code = $objp->bacurrency_code;

					if (isModEnabled('accounting')) {
						$bankaccountstatic->account_number = $objp->account_number;

						$accountingjournal = new AccountingJournal($db);
						$accountingjournal->fetch($objp->fk_accountancy_journal);
						$bankaccountstatic->accountancy_journal = $accountingjournal->getNomUrl(0, 1, 1, '', 1);
					}

					print '<td class="nowraponall">';
					if ($bankaccountstatic->id) {
						print $bankaccountstatic->getNomUrl(1, 'transactions');
					}
					print '</td>';
				}
				print '<td class="right"><span class="amount">'.price($sign * $objp->amount).'</span></td>';
				print '<td class="center">';
				if ($object->statut == Facture::STATUS_VALIDATED && $object->paye == 0 && $user->socid == 0) {
					print '<a href="'.$_SERVER["PHP_SELF"].'?id='.$object->id.'&action=deletepayment&token='.newToken().'&paiement_id='.$objp->rowid.'">';
					print img_delete();
					print '</a>';
				}
				print '</td>';
				print '</tr>';
				$i++;
			}
		}

		$db->free($result);
	} else {
		dol_print_error($db);
	}

	if ($object->type != Facture::TYPE_CREDIT_NOTE) {
		// Total already paid
		print '<tr><td colspan="'.$nbcols.'" class="right">';
		print '<span class="opacitymedium">';
		if ($object->type != Facture::TYPE_DEPOSIT) {
			print $langs->trans('AlreadyPaidNoCreditNotesNoDeposits');
		} else {
			print $langs->trans('AlreadyPaid');
		}
		print '</span></td><td class="right'.(($totalpaid > 0) ? ' amountalreadypaid' : '').'">'.price($totalpaid).'</td><td>&nbsp;</td></tr>';

		$resteapayeraffiche = $resteapayer;
		$cssforamountpaymentcomplete = 'amountpaymentcomplete';

		// Loop on each credit note or deposit amount applied
		$creditnoteamount = 0;
		$depositamount = 0;
		$sql = "SELECT re.rowid, re.amount_ht, re.amount_tva, re.amount_ttc,";
		$sql .= " re.description, re.fk_facture_source";
		$sql .= " FROM ".MAIN_DB_PREFIX."societe_remise_except as re";
		$sql .= " WHERE fk_facture = ".((int) $object->id);
		$resql = $db->query($sql);
		if ($resql) {
			$num = $db->num_rows($resql);
			$i = 0;
			$invoice = new Facture($db);
			while ($i < $num) {
				$obj = $db->fetch_object($resql);
				$invoice->fetch($obj->fk_facture_source);
				print '<tr><td colspan="'.$nbcols.'" class="right">';
				print '<span class="opacitymedium">';
				if ($invoice->type == Facture::TYPE_CREDIT_NOTE) {
					print $langs->trans("CreditNote").' ';
				}
				if ($invoice->type == Facture::TYPE_DEPOSIT) {
					print $langs->trans("Deposit").' ';
				}
				print $invoice->getNomUrl(0);
				print '</span>';
				print '</td>';
				print '<td class="right"><span class="amount">'.price($obj->amount_ttc).'</span></td>';
				print '<td class="right">';
<<<<<<< HEAD
				print '<a href="'.$_SERVER["PHP_SELF"].'?facid='.$object->id.'&action=unlinkdiscount&token='.newToken().'&discountid='.$obj->rowid.'">';
				print img_picto($langs->trans("RemoveDiscount"), 'unlink');
				print '</a>';
=======
				print '<a href="'.$_SERVER["PHP_SELF"].'?facid='.$object->id.'&action=unlinkdiscount&token='.newToken().'&discountid='.$obj->rowid.'">'.img_picto($langs->transnoentitiesnoconv("RemoveLink"), 'unlink').'</a>';
>>>>>>> d9be345c
				print '</td></tr>';
				$i++;
				if ($invoice->type == Facture::TYPE_CREDIT_NOTE) {
					$creditnoteamount += $obj->amount_ttc;
				}
				if ($invoice->type == Facture::TYPE_DEPOSIT) {
					$depositamount += $obj->amount_ttc;
				}
			}
		} else {
			dol_print_error($db);
		}

		// Paye partiellement 'escompte'
		if (($object->statut == Facture::STATUS_CLOSED || $object->statut == Facture::STATUS_ABANDONED) && $object->close_code == 'discount_vat') {
			print '<tr><td colspan="'.$nbcols.'" class="nowrap right">';
			print '<span class="opacitymedium">';
			print $form->textwithpicto($langs->trans("Discount"), $langs->trans("HelpEscompte"), - 1);
			print '</span>';
			print '</td><td class="right"><span class="amount">'.price(price2num($object->total_ttc - $creditnoteamount - $depositamount - $totalpaid, 'MT')).'</span></td><td>&nbsp;</td></tr>';
			$resteapayeraffiche = 0;
			$cssforamountpaymentcomplete = 'amountpaymentneutral';
		}
		// Paye partiellement ou Abandon 'badcustomer'
		if (($object->statut == Facture::STATUS_CLOSED || $object->statut == Facture::STATUS_ABANDONED) && $object->close_code == 'badcustomer') {
			print '<tr><td colspan="'.$nbcols.'" class="nowrap right">';
			print '<span class="opacitymedium">';
			print $form->textwithpicto($langs->trans("Abandoned"), $langs->trans("HelpAbandonBadCustomer"), - 1);
			print '</span>';
			print '</td><td class="right">'.price(price2num($object->total_ttc - $creditnoteamount - $depositamount - $totalpaid, 'MT')).'</td><td>&nbsp;</td></tr>';
			// $resteapayeraffiche=0;
			$cssforamountpaymentcomplete = 'amountpaymentneutral';
		}
		// Paye partiellement ou Abandon 'product_returned'
		if (($object->statut == Facture::STATUS_CLOSED || $object->statut == Facture::STATUS_ABANDONED) && $object->close_code == 'product_returned') {
			print '<tr><td colspan="'.$nbcols.'" class="nowrap right">';
			print '<span class="opacitymedium">';
			print $form->textwithpicto($langs->trans("ProductReturned"), $langs->trans("HelpAbandonProductReturned"), - 1);
			print '</span>';
			print '</td><td class="right"><span class="amount">'.price(price2num($object->total_ttc - $creditnoteamount - $depositamount - $totalpaid, 'MT')).'</span></td><td>&nbsp;</td></tr>';
			$resteapayeraffiche = 0;
			$cssforamountpaymentcomplete = 'amountpaymentneutral';
		}
		// Paye partiellement ou Abandon 'abandon'
		if (($object->statut == Facture::STATUS_CLOSED || $object->statut == Facture::STATUS_ABANDONED) && $object->close_code == 'abandon') {
			print '<tr><td colspan="'.$nbcols.'" class="nowrap right">';
			$text = $langs->trans("HelpAbandonOther");
			if ($object->close_note) {
				$text .= '<br><br><b>'.$langs->trans("Reason").'</b>:'.$object->close_note;
			}
			print '<span class="opacitymedium">';
			print $form->textwithpicto($langs->trans("Abandoned"), $text, - 1);
			print '</span>';
			print '</td><td class="right"><span class="amount">'.price(price2num($object->total_ttc - $creditnoteamount - $depositamount - $totalpaid, 'MT')).'</span></td><td>&nbsp;</td></tr>';
			$resteapayeraffiche = 0;
			$cssforamountpaymentcomplete = 'amountpaymentneutral';
		}

		// Billed
		print '<tr><td colspan="'.$nbcols.'" class="right">';
		print '<span class="opacitymedium">';
		print $langs->trans("Billed");
		print '</td><td class="right">'.price($object->total_ttc).'</td><td>&nbsp;</td></tr>';
		// Remainder to pay
		print '<tr><td colspan="'.$nbcols.'" class="right">';
		print '<span class="opacitymedium">';
		print $langs->trans('RemainderToPay');
		if ($resteapayeraffiche < 0) {
			print ' ('.$langs->trans('NegativeIfExcessReceived').')';
		}
		print '</span>';
		print '</td>';
		print '<td class="right'.($resteapayeraffiche ? ' amountremaintopay' : (' '.$cssforamountpaymentcomplete)).'">'.price($resteapayeraffiche).'</td><td>&nbsp;</td></tr>';

		// Remainder to pay Multicurrency
		if ($object->multicurrency_code != $conf->currency || $object->multicurrency_tx != 1) {
			print '<tr><td colspan="'.$nbcols.'" class="right">';
			print '<span class="opacitymedium">';
			print $langs->trans('RemainderToPayMulticurrency');
			if ($resteapayeraffiche < 0) {
				print ' ('.$langs->trans('NegativeIfExcessReceived').')';
			}
			print '</span>';
			print '</td>';
			print '<td class="right'.($resteapayeraffiche ? ' amountremaintopay' : (' '.$cssforamountpaymentcomplete)).'">';
			//print (empty($object->multicurrency_code) ? $conf->currency : $object->multicurrency_code).' ';
			print price(price2num($object->multicurrency_tx*$resteapayeraffiche, 'MT'), 1, $langs, 1, -1, -1, (empty($object->multicurrency_code) ? $conf->currency : $object->multicurrency_code)).'</td><td>&nbsp;</td></tr>';
		}

		// Retained warranty : usualy use on construction industry
		if (!empty($object->situation_final) && !empty($object->retained_warranty) && $displayWarranty) {
			// Billed - retained warranty
			if ($object->type == Facture::TYPE_SITUATION) {
				$retainedWarranty = $total_global_ttc * $object->retained_warranty / 100;
			} else {
				// Because one day retained warranty could be used on standard invoices
				$retainedWarranty = $object->total_ttc * $object->retained_warranty / 100;
			}

			$billedWithRetainedWarranty = $object->total_ttc - $retainedWarranty;

			print '<tr><td colspan="'.$nbcols.'" align="right">'.$langs->trans("ToPayOn", dol_print_date($object->date_lim_reglement, 'day')).' :</td><td align="right">'.price($billedWithRetainedWarranty).'</td><td>&nbsp;</td></tr>';

			// retained warranty
			print '<tr><td colspan="'.$nbcols.'" align="right">';
			print $langs->trans("RetainedWarranty").' ('.$object->retained_warranty.'%)';
			print !empty($object->retained_warranty_date_limit) ? ' '.$langs->trans("ToPayOn", dol_print_date($object->retained_warranty_date_limit, 'day')) : '';
			print ' :</td><td align="right">'.price($retainedWarranty).'</td><td>&nbsp;</td></tr>';
		}
	} else { // Credit note
		$resteapayeraffiche = $resteapayer;
		$cssforamountpaymentcomplete = 'amountpaymentneutral';

		// Total already paid back
		print '<tr><td colspan="'.$nbcols.'" class="right">';
		print '<span class="opacitymedium">'.$langs->trans('AlreadyPaidBack').'</span>';
		print '</td><td class="right"><span class="amount">'.price($sign * $totalpaid).'</span></td><td>&nbsp;</td></tr>';

		// Billed
		print '<tr><td colspan="'.$nbcols.'" class="right"><span class="opacitymedium">'.$langs->trans("Billed").'</span></td><td class="right">'.price($sign * $object->total_ttc).'</td><td>&nbsp;</td></tr>';

		// Remainder to pay back
		print '<tr><td colspan="'.$nbcols.'" class="right">';
		print '<span class="opacitymedium">'.$langs->trans('RemainderToPayBack');
		if ($resteapayeraffiche > 0) {
			print ' ('.$langs->trans('NegativeIfExcessRefunded').')';
		}
		print '</span></td>';
		print '<td class="right'.($resteapayeraffiche ? ' amountremaintopayback' : (' '.$cssforamountpaymentcomplete)).'">'.price($sign * $resteapayeraffiche).'</td>';
		print '<td class="nowrap">&nbsp;</td></tr>';

		// Remainder to pay back Multicurrency
		if ($object->multicurrency_code != $conf->currency || $object->multicurrency_tx != 1) {
			print '<tr><td colspan="'.$nbcols.'" class="right">';
			print '<span class="opacitymedium">'.$langs->trans('RemainderToPayBackMulticurrency');
			if ($resteapayeraffiche > 0) {
				print ' ('.$langs->trans('NegativeIfExcessRefunded').')';
			}
			print '</span>';
			print '</td>';
			print '<td class="right'.($resteapayeraffiche ? ' amountremaintopayback' : (' '.$cssforamountpaymentcomplete)).'">'.(!empty($object->multicurrency_code) ? $object->multicurrency_code : $conf->currency).' '.price(price2num($sign * $object->multicurrency_tx * $resteapayeraffiche, 'MT')).'</td><td>&nbsp;</td></tr>';
		}

		// Sold credit note
		// print '<tr><td colspan="'.$nbcols.'" class="right">'.$langs->trans('TotalTTC').' :</td>';
		// print '<td class="right" style="border: 1px solid;" bgcolor="#f0f0f0"><b>'.price($sign *
		// $object->total_ttc).'</b></td><td>&nbsp;</td></tr>';
	}

	print '</table>';
	print '</div>';

	// Margin Infos
	if (isModEnabled('margin')) {
		$formmargin->displayMarginInfos($object);
	}

	print '</div>';
	print '</div>';

	print '<div class="clearboth"></div><br><br>';

	if (!empty($conf->global->MAIN_DISABLE_CONTACTS_TAB)) {
		$blocname = 'contacts';
		$title = $langs->trans('ContactsAddresses');
		include DOL_DOCUMENT_ROOT.'/core/tpl/bloc_showhide.tpl.php';
	}

	if (!empty($conf->global->MAIN_DISABLE_NOTES_TAB)) {
		$blocname = 'notes';
		$title = $langs->trans('Notes');
		include DOL_DOCUMENT_ROOT.'/core/tpl/bloc_showhide.tpl.php';
	}

	// Get object lines
	$result = $object->getLinesArray();

	// Add products/services form
	//$forceall = 1;
	global $inputalsopricewithtax;
	$inputalsopricewithtax = 1;

	// Show global modifiers for situation invoices
	if (!empty($conf->global->INVOICE_USE_SITUATION)) {
		if ($object->situation_cycle_ref && $object->statut == 0) {
			print '<!-- Area to change globally the situation percent -->'."\n";
			print '<div class="div-table-responsive">';

			print '<form name="updatealllines" id="updatealllines" action="'.$_SERVER['PHP_SELF'].'?id='.$object->id.'#updatealllines" method="POST">';
			print '<input type="hidden" name="token" value="'.newToken().'" />';
			print '<input type="hidden" name="action" value="updatealllines" />';
			print '<input type="hidden" name="id" value="'.$object->id.'" />';
			print '<input type="hidden" name="backtopage" value="'.$backtopage.'">';

			print '<table id="tablelines_all_progress" class="noborder noshadow" width="100%">';

			print '<tr class="liste_titre nodrag nodrop">';

			// Adds a line numbering column
			if (!empty($conf->global->MAIN_VIEW_LINE_NUMBER)) {
				print '<td align="center" width="5">&nbsp;</td>';
			}
			print '<td class="minwidth500imp">'.$langs->trans('ModifyAllLines').'</td>';
			print '<td class="right">'.$langs->trans('Progress').'</td>';
			print '<td>&nbsp;</td>';
			print "</tr>\n";

			print '<tr class="nodrag nodrop">';
			// Adds a line numbering column
			if (!empty($conf->global->MAIN_VIEW_LINE_NUMBER)) {
				print '<td align="center" width="5">&nbsp;</td>';
			}
			print '<td>&nbsp;</td>';
			print '<td class="nowrap right"><input type="text" size="1" value="" name="all_progress">%</td>';
			print '<td class="right"><input type="submit" class="button" name="all_percent" value="Modifier" /></td>';
			print '</tr>';

			print '</table>';

			print '</form>';

			print '</div>';
		}
	}

	print '	<form name="addproduct" id="addproduct" action="'.$_SERVER["PHP_SELF"].'?id='.$object->id.'" method="POST">
	<input type="hidden" name="token" value="' . newToken().'">
	<input type="hidden" name="action" value="' . (($action != 'editline') ? 'addline' : 'updateline').'">
	<input type="hidden" name="mode" value="">
	<input type="hidden" name="page_y" value="">
	<input type="hidden" name="id" value="' . $object->id.'">
	<input type="hidden" name="backtopage" value="'.$backtopage.'">
	';

	if (!empty($conf->use_javascript_ajax) && $object->statut == 0) {
		include DOL_DOCUMENT_ROOT.'/core/tpl/ajaxrow.tpl.php';
	}

	print '<div class="div-table-responsive-no-min">';
	print '<table id="tablelines" class="noborder noshadow" width="100%">';

	// Show object lines
	if (!empty($object->lines)) {
		$object->printObjectLines($action, $mysoc, $soc, $lineid, 1);
	}

	// Form to add new line
	if ($object->statut == 0 && $usercancreate && $action != 'valid' && $action != 'editline') {
		if ($action != 'editline' && $action != 'selectlines') {
			// Add free products/services

			$parameters = array();
			$reshook = $hookmanager->executeHooks('formAddObjectLine', $parameters, $object, $action); // Note that $action and $object may have been modified by hook
			if ($reshook < 0) setEventMessages($hookmanager->error, $hookmanager->errors, 'errors');
			if (empty($reshook))
				$object->formAddObjectLine(1, $mysoc, $soc);
		}
	}

	print "</table>\n";
	print "</div>";

	print "</form>\n";

	print dol_get_fiche_end();


	// Actions buttons

	if ($action != 'prerelance' && $action != 'presend' && $action != 'valid' && $action != 'editline') {
		print '<div class="tabsAction">';

		$parameters = array();
		$reshook = $hookmanager->executeHooks('addMoreActionsButtons', $parameters, $object, $action); // Note that $action and $object may have been modified by hook
		if (empty($reshook)) {
			$params = array(
				'attr' => array(
					'class' => 'classfortooltip'
				)
			);
			// Editer une facture deja validee, sans paiement effectue et pas exporte en compta
			if ($object->statut == Facture::STATUS_VALIDATED) {
				// We check if lines of invoice are not already transfered into accountancy
				$ventilExportCompta = $object->getVentilExportCompta();

				if ($ventilExportCompta == 0) {
					if (!empty($conf->global->INVOICE_CAN_BE_EDITED_EVEN_IF_PAYMENT_DONE) || ($resteapayer == price2num($object->total_ttc, 'MT', 1) && empty($object->paye))) {
						if (!$objectidnext && $object->is_last_in_cycle()) {
							if ($usercanunvalidate) {
								$params['attr']['title'] = '';
								print dolGetButtonAction($langs->trans('Modify'), '', 'default', $_SERVER['PHP_SELF'].'?facid='.$object->id.'&action=modif&token='.newToken(), '', true, $params);
							} else {
								$params['attr']['title'] = $langs->trans('NotEnoughPermissions');
								print dolGetButtonAction($langs->trans('Modify'), '', 'default', $_SERVER['PHP_SELF'].'?facid='.$object->id.'&action=modif&token='.newToken(), '', false, $params);
							}
						} elseif (!$object->is_last_in_cycle()) {
							$params['attr']['title'] = $langs->trans('NotLastInCycle');
							print dolGetButtonAction($langs->trans('Modify'), '', 'default', '#', '', false, $params);
						} else {
							$params['attr']['title'] = $langs->trans('DisabledBecauseReplacedInvoice');
							print dolGetButtonAction($langs->trans('Modify'), '', 'default', '#', '', false, $params);
						}
					}
				} else {
					$params['attr']['title'] = $langs->trans('DisabledBecauseDispatchedInBookkeeping');
					print dolGetButtonAction($langs->trans('Modify'), '', 'default', '#', '', false, $params);
				}
			}

			$discount = new DiscountAbsolute($db);
			$result = $discount->fetch(0, $object->id);

			// Reopen an invoice
			if ((($object->type == Facture::TYPE_STANDARD || $object->type == Facture::TYPE_REPLACEMENT)
				|| ($object->type == Facture::TYPE_CREDIT_NOTE && empty($discount->id))
				|| ($object->type == Facture::TYPE_DEPOSIT && empty($discount->id))
				|| ($object->type == Facture::TYPE_SITUATION && empty($discount->id)))
				&& ($object->statut == Facture::STATUS_CLOSED || $object->statut == Facture::STATUS_ABANDONED || ($object->statut == 1 && $object->paye == 1))   // Condition ($object->statut == 1 && $object->paye == 1) should not happened but can be found due to corrupted data
				&& ((empty($conf->global->MAIN_USE_ADVANCED_PERMS) && $usercancreate) || $usercanreopen)) {				// A paid invoice (partially or completely)
				if ($object->close_code != 'replaced' || (!$objectidnext)) { 				// Not replaced by another invoice or replaced but the replacement invoice has been deleted
					$params['attr']['title'] = '';
					print dolGetButtonAction($langs->trans('ReOpen'), '', 'default', $_SERVER['PHP_SELF'].'?facid='.$object->id.'&action=reopen&token='.newToken(), '', true, $params);
				} else {
					$params['attr']['title'] = $langs->trans("DisabledBecauseReplacedInvoice");
					print dolGetButtonAction($langs->trans('ReOpen'), '', 'default', '#', '', false, $params);
				}
			}

			// Create contract
			if (!empty($conf->global->CONTRACT_CREATE_FROM_INVOICE)) {
				if (isModEnabled('contrat') && $object->statut == Facture::STATUS_VALIDATED) {
					$langs->load("contracts");

					if ($usercancreatecontract) {
						print '<a class="butAction" href="' . DOL_URL_ROOT . '/contrat/card.php?action=create&amp;origin=' . $object->element . '&amp;originid=' . $object->id . '&amp;socid=' . $object->socid . '">' . $langs->trans('AddContract') . '</a>';
					}
				}
			}

			// Validate
			if ($object->statut == Facture::STATUS_DRAFT && count($object->lines) > 0 && ((($object->type == Facture::TYPE_STANDARD || $object->type == Facture::TYPE_REPLACEMENT || $object->type == Facture::TYPE_DEPOSIT || $object->type == Facture::TYPE_PROFORMA || $object->type == Facture::TYPE_SITUATION) && (!empty($conf->global->FACTURE_ENABLE_NEGATIVE) || $object->total_ttc >= 0)) || ($object->type == Facture::TYPE_CREDIT_NOTE && $object->total_ttc <= 0))) {
				if ($usercanvalidate) {
					$params['attr']['title'] = '';
					print dolGetButtonAction($langs->trans('Validate'), '', 'default', $_SERVER["PHP_SELF"].'?facid='.$object->id.'&action=valid&token='.newToken(), '', true, $params);
				}
			}

			// Send by mail
			if (empty($user->socid)) {
				if (($object->statut == Facture::STATUS_VALIDATED || $object->statut == Facture::STATUS_CLOSED) || !empty($conf->global->FACTURE_SENDBYEMAIL_FOR_ALL_STATUS)) {
					if ($objectidnext) {
						print '<span class="butActionRefused classfortooltip" title="'.$langs->trans("DisabledBecauseReplacedInvoice").'">'.$langs->trans('SendMail').'</span>';
					} else {
						if ($usercansend) {
							$params['attr']['title'] = '';
							print dolGetButtonAction('', $langs->trans('SendMail'), 'default', $_SERVER['PHP_SELF'].'?facid='.$object->id.'&action=presend&mode=init#formmailbeforetitle', '', true, $params);
						} else {
							$params['attr']['title'] = '';
							print dolGetButtonAction('', $langs->trans('SendMail'), 'default', '#', '', false, $params);
						}
					}
				}
			}

			// Request a direct debit order
			if ($object->statut > Facture::STATUS_DRAFT && $object->paye == 0 && $num == 0) {
				if ($resteapayer > 0) {
					if ($usercancreatewithdrarequest) {
						if (!$objectidnext && $object->close_code != 'replaced') { 				// Not replaced by another invoice
							print '<a class="butAction" href="'.DOL_URL_ROOT.'/compta/facture/prelevement.php?facid='.$object->id.'" title="'.dol_escape_htmltag($langs->trans("MakeWithdrawRequest")).'">'.$langs->trans("MakeWithdrawRequest").'</a>';
						} else {
							print '<span class="butActionRefused classfortooltip" title="'.$langs->trans("DisabledBecauseReplacedInvoice").'">'.$langs->trans('MakeWithdrawRequest').'</span>';
						}
					} else {
						//print '<a class="butActionRefused classfortooltip" href="#" title="'.dol_escape_htmltag($langs->trans("NotEnoughPermissions")).'">'.$langs->trans("MakeWithdrawRequest").'</a>';
					}
				} else {
					//print '<a class="butActionRefused classfortooltip" href="#" title="'.dol_escape_htmltag($langs->trans("AmountMustBePositive")).'">'.$langs->trans("MakeWithdrawRequest").'</a>';
				}
			}

			// POS Ticket
			if (isModEnabled('takepos') && $object->module_source == 'takepos') {
				$langs->load("cashdesk");
				$receipt_url = DOL_URL_ROOT."/takepos/receipt.php";
				print '<a target="_blank" rel="noopener noreferrer" class="butAction" href="'.$receipt_url.'?facid='.((int) $object->id).'">'.$langs->trans('POSTicket').'</a>';
			}

			// Create payment
			if ($object->type != Facture::TYPE_CREDIT_NOTE && $object->statut == 1 && $object->paye == 0 && $usercanissuepayment) {
				if ($objectidnext) {
					print '<span class="butActionRefused classfortooltip" title="'.$langs->trans("DisabledBecauseReplacedInvoice").'">'.$langs->trans('DoPayment').'</span>';
				} else {
					if ($object->type == Facture::TYPE_DEPOSIT && $resteapayer == 0) {
						// For down payment, we refuse to receive more than amount to pay.
						$params['attr']['title'] = $langs->trans('DisabledBecauseRemainderToPayIsZero');
						print dolGetButtonAction($langs->trans('DoPayment'), '', 'default', '#', '', false, $params);
					} else {
						// Sometimes we can receive more, so we accept to enter more and will offer a button to convert into discount (but it is not a credit note, just a prepayment done)
						//print '<a class="butAction" href="'.DOL_URL_ROOT.'/compta/paiement.php?facid='.$object->id.'&amp;action=create&amp;accountid='.$object->fk_account.'">'.$langs->trans('DoPayment').'</a>';
						$params['attr']['title'] = '';
						print dolGetButtonAction($langs->trans('DoPayment'), '', 'default', DOL_URL_ROOT.'/compta/paiement.php?facid='.$object->id.'&amp;action=create&amp;accountid='.$object->fk_account, '', true, $params);
					}
				}
			}

			$sumofpayment = $totalpaid;
			$sumofpaymentall = $totalpaid + $totalcreditnotes + $totaldeposits;

			// Reverse back money or convert to reduction
			if ($object->type == Facture::TYPE_CREDIT_NOTE || $object->type == Facture::TYPE_DEPOSIT || $object->type == Facture::TYPE_STANDARD || $object->type == Facture::TYPE_SITUATION) {
				// For credit note only
				if ($object->type == Facture::TYPE_CREDIT_NOTE && $object->statut == Facture::STATUS_VALIDATED && $object->paye == 0 && $usercanissuepayment) {
					if ($resteapayer == 0) {
						print '<span class="butActionRefused classfortooltip" title="'.$langs->trans("DisabledBecauseRemainderToPayIsZero").'">'.$langs->trans('DoPaymentBack').'</span>';
					} else {
						print '<a class="butAction" href="'.DOL_URL_ROOT.'/compta/paiement.php?facid='.$object->id.'&amp;action=create&amp;accountid='.$object->fk_account.'">'.$langs->trans('DoPaymentBack').'</a>';
					}
				}

				// For standard invoice with excess received
				if (($object->type == Facture::TYPE_STANDARD || $object->type == Facture::TYPE_SITUATION) && $object->statut == Facture::STATUS_VALIDATED && empty($object->paye) && $resteapayer < 0 && $usercancreate && empty($discount->id)) {
					print '<a class="butAction'.($conf->use_javascript_ajax ? ' reposition' : '').'" href="'.$_SERVER["PHP_SELF"].'?facid='.$object->id.'&amp;action=converttoreduc">'.$langs->trans('ConvertExcessReceivedToReduc').'</a>';
				}
				// For credit note
				if ($object->type == Facture::TYPE_CREDIT_NOTE && $object->statut == Facture::STATUS_VALIDATED && $object->paye == 0 && $usercancreate
					&& (!empty($conf->global->INVOICE_ALLOW_REUSE_OF_CREDIT_WHEN_PARTIALLY_REFUNDED) || $sumofpayment == 0)
					) {
					print '<a class="butAction'.($conf->use_javascript_ajax ? ' reposition' : '').'" href="'.$_SERVER["PHP_SELF"].'?facid='.$object->id.'&amp;action=converttoreduc" title="'.dol_escape_htmltag($langs->trans("ConfirmConvertToReduc2")).'">'.$langs->trans('ConvertToReduc').'</a>';
				}
				// For down payment invoice (deposit)
				if ($object->type == Facture::TYPE_DEPOSIT && $usercancreate && $object->statut > Facture::STATUS_DRAFT && empty($discount->id)) {
					if (price2num($object->total_ttc, 'MT') == price2num($sumofpaymentall, 'MT') || ($object->type == Facture::STATUS_ABANDONED && in_array($object->close_code, array('bankcharge', 'discount_vat', 'other')))) {
						// We can close a down payment only if paid amount is same than amount of down payment (by definition)
						print '<a class="butAction'.($conf->use_javascript_ajax ? ' reposition' : '').'" href="'.$_SERVER["PHP_SELF"].'?facid='.$object->id.'&amp;action=converttoreduc">'.$langs->trans('ConvertToReduc').'</a>';
					} else {
						print '<span class="butActionRefused" title="'.$langs->trans("AmountPaidMustMatchAmountOfDownPayment").'">'.$langs->trans('ConvertToReduc').'</span>';
					}
				}
			}

			// Classify paid
			if ($object->statut == Facture::STATUS_VALIDATED && $object->paye == 0 && $usercanissuepayment && (
					($object->type != Facture::TYPE_CREDIT_NOTE && $object->type != Facture::TYPE_DEPOSIT && ($resteapayer <= 0 || (!empty($conf->global->INVOICE_CAN_SET_PAID_EVEN_IF_PARTIALLY_PAID) && $object->total_ttc == $resteapayer))) ||
					($object->type == Facture::TYPE_CREDIT_NOTE && $resteapayer >= 0) ||
					($object->type == Facture::TYPE_DEPOSIT && $object->total_ttc > 0)
				)
			) {
				if ($object->type == Facture::TYPE_DEPOSIT && price2num($object->total_ttc, 'MT') != price2num($sumofpaymentall, 'MT')) {
					// We can close a down payment only if paid amount is same than amount of down payment (by definition)
					$params['attr']['title'] = $langs->trans('AmountPaidMustMatchAmountOfDownPayment');
					print dolGetButtonAction($langs->trans('ClassifyPaid'), '', 'default', '#', '', false, $params);
				} else {
					$params['attr']['title'] = '';
					print dolGetButtonAction($langs->trans('ClassifyPaid'), '', 'default', $_SERVER['PHP_SELF'].'?facid='.$object->id.'&amp;action=paid', '', true, $params);
				}
			}

			// Classify 'closed not completely paid' (possible if validated and not yet filed paid)
			if ($object->statut == Facture::STATUS_VALIDATED && $object->paye == 0 && $resteapayer > 0 && (empty($conf->global->INVOICE_CAN_SET_PAID_EVEN_IF_PARTIALLY_PAID) || $resteapayer != $object->total_ttc) && $usercanissuepayment) {
				if ($totalpaid > 0 || $totalcreditnotes > 0) {
					// If one payment or one credit note was linked to this invoice
					print '<a class="butAction'.($conf->use_javascript_ajax ? ' reposition' : '').'" href="'.$_SERVER['PHP_SELF'].'?facid='.$object->id.'&amp;action=paid">'.$langs->trans('ClassifyPaidPartially').'</a>';
				} else {
					if (empty($conf->global->INVOICE_CAN_NEVER_BE_CANCELED)) {
						if ($objectidnext) {
							print '<span class="butActionRefused classfortooltip" title="'.$langs->trans("DisabledBecauseReplacedInvoice").'">'.$langs->trans('ClassifyCanceled').'</span>';
						} else {
							print '<a class="butAction'.($conf->use_javascript_ajax ? ' reposition' : '').'" href="'.$_SERVER['PHP_SELF'].'?facid='.$object->id.'&amp;action=canceled">'.$langs->trans('ClassifyCanceled').'</a>';
						}
					}
				}
			}

			// Create a credit note
			if (($object->type == Facture::TYPE_STANDARD || ($object->type == Facture::TYPE_DEPOSIT && empty($conf->global->FACTURE_DEPOSITS_ARE_JUST_PAYMENTS)) || $object->type == Facture::TYPE_PROFORMA) && $object->statut > 0 && $usercancreate) {
				if (!$objectidnext) {
					print '<a class="butAction" href="'.$_SERVER['PHP_SELF'].'?socid='.$object->socid.'&amp;fac_avoir='.$object->id.'&amp;action=create&amp;type=2'.($object->fk_project > 0 ? '&amp;projectid='.$object->fk_project : '').($object->entity > 0 ? '&amp;originentity='.$object->entity : '').'">'.$langs->trans("CreateCreditNote").'</a>';
				}
			}

			// For situation invoice with excess received
			if ($object->statut > Facture::STATUS_DRAFT
				&& $object->type == Facture::TYPE_SITUATION
				&& ($object->total_ttc - $totalpaid - $totalcreditnotes - $totaldeposits) > 0
				&& $usercancreate
				&& !$objectidnext
				&& $object->is_last_in_cycle()
				&& getDolGlobalInt('INVOICE_USE_SITUATION_CREDIT_NOTE')
				) {
				if ($usercanunvalidate) {
					print '<a class="butAction" href="'.$_SERVER['PHP_SELF'].'?socid='.$object->socid.'&amp;fac_avoir='.$object->id.'&amp;invoiceAvoirWithLines=1&amp;action=create&amp;type=2'.($object->fk_project > 0 ? '&amp;projectid='.$object->fk_project : '').'">'.$langs->trans("CreateCreditNote").'</a>';
				} else {
					print '<span class="butActionRefused classfortooltip" title="'.$langs->trans("NotEnoughPermissions").'">'.$langs->trans("CreateCreditNote").'</span>';
				}
			}

			// Clone
			if (($object->type == Facture::TYPE_STANDARD || $object->type == Facture::TYPE_DEPOSIT || $object->type == Facture::TYPE_PROFORMA) && $usercancreate) {
				$params['attr']['title'] = '';
				print dolGetButtonAction($langs->trans('ToClone'), '', 'default', $_SERVER['PHP_SELF'].'?facid='.$object->id.'&amp;action=clone&amp;object=invoice', '', true, $params);
			}

			// Clone as predefined / Create template
			if (($object->type == Facture::TYPE_STANDARD || $object->type == Facture::TYPE_DEPOSIT || $object->type == Facture::TYPE_PROFORMA) && $object->statut == 0 && $usercancreate) {
				if (!$objectidnext && count($object->lines) > 0) {
					$params['attr']['title'] = '';
					print dolGetButtonAction($langs->trans('ChangeIntoRepeatableInvoice'), '', 'default', DOL_URL_ROOT.'/compta/facture/card-rec.php?facid='.$object->id.'&amp;action=create', '', true, $params);
				}
			}

			// Remove situation from cycle
			if (in_array($object->statut, array(Facture::STATUS_CLOSED, Facture::STATUS_VALIDATED))
				&& $object->type == Facture::TYPE_SITUATION
				&& $usercancreate
				&& !$objectidnext
				&& $object->situation_counter > 1
				&& $object->is_last_in_cycle()
				&& $usercanunvalidate
				) {
				if (($object->total_ttc - $totalcreditnotes) == 0) {
					print '<a id="butSituationOut" class="butAction" href="'.$_SERVER['PHP_SELF'].'?facid='.$object->id.'&amp;action=situationout">'.$langs->trans("RemoveSituationFromCycle").'</a>';
				} else {
					print '<a id="butSituationOutRefused" class="butActionRefused classfortooltip" href="#" title="'.$langs->trans("DisabledBecauseNotEnouthCreditNote").'" >'.$langs->trans("RemoveSituationFromCycle").'</a>';
				}
			}

			// Create next situation invoice
			if ($usercancreate && ($object->type == 5) && ($object->statut == 1 || $object->statut == 2)) {
				if ($object->is_last_in_cycle() && $object->situation_final != 1) {
					print '<a class="butAction" href="'.$_SERVER['PHP_SELF'].'?action=create&amp;type=5&amp;origin=facture&amp;originid='.$object->id.'&amp;socid='.$object->socid.'" >'.$langs->trans('CreateNextSituationInvoice').'</a>';
				} elseif (!$object->is_last_in_cycle()) {
					print '<a class="butActionRefused classfortooltip" href="#" title="'.$langs->trans("DisabledBecauseNotLastInCycle").'">'.$langs->trans('CreateNextSituationInvoice').'</a>';
				} else {
					print '<a class="butActionRefused classfortooltip" href="#" title="'.$langs->trans("DisabledBecauseFinal").'">'.$langs->trans('CreateNextSituationInvoice').'</a>';
				}
			}

			// Delete
			$isErasable = $object->is_erasable();
			if ($usercandelete || ($usercancreate && $isErasable == 1)) {	// isErasable = 1 means draft with temporary ref (draft can always be deleted with no need of permissions)
				$enableDelete = false;
				$deleteHref = '#';
				$htmltooltip = '';
				if ($isErasable == -4) {
					$htmltooltip = $langs->trans('DisabledBecausePayments');
				} elseif ($isErasable == -3) {
					$htmltooltip = $langs->trans('DisabledBecauseNotLastSituationInvoice');
				} elseif ($isErasable == -2) {
					$htmltooltip = $langs->trans('DisabledBecauseNotLastInvoice');
				} elseif ($isErasable == -1) {
					$htmltooltip = $langs->trans('DisabledBecauseDispatchedInBookkeeping');
				} elseif ($isErasable <= 0) {	// Any other cases
					$htmltooltip = $langs->trans('DisabledBecauseNotErasable');
				} elseif ($objectidnext) {
					$htmltooltip = $langs->trans('DisabledBecauseReplacedInvoice');
				} else {
					$deleteHref = $_SERVER["PHP_SELF"].'?facid='.$object->id.'&action=delete&token='.newToken();
					$enableDelete = true;
				}
				$params['attr']['title'] = '';
				print dolGetButtonAction($htmltooltip, $langs->trans('Delete'), 'delete', $deleteHref, '', $enableDelete, $params);
			} else {
				$params['attr']['title'] = '';
				print dolGetButtonAction($langs->trans('Delete'), $langs->trans('Delete'), 'delete', '#', '', false);
			}
		}
		print '</div>';
	}

	// Select mail models is same action as presend
	if (GETPOST('modelselected', 'alpha')) {
		$action = 'presend';
	}
	if ($action != 'prerelance' && $action != 'presend') {
		print '<div class="fichecenter"><div class="fichehalfleft">';
		print '<a name="builddoc"></a>'; // ancre

		// Generated documents
		$filename = dol_sanitizeFileName($object->ref);
		$filedir = $conf->facture->multidir_output[$object->entity].'/'.dol_sanitizeFileName($object->ref);
		$urlsource = $_SERVER['PHP_SELF'].'?facid='.$object->id;
		$genallowed = $usercanread;
		$delallowed = $usercancreate;

		print $formfile->showdocuments(
			'facture',
			$filename,
			$filedir,
			$urlsource,
			$genallowed,
			$delallowed,
			$object->model_pdf,
			1,
			0,
			0,
			28,
			0,
			'',
			'',
			'',
			$soc->default_lang,
			'',
			$object,
			0,
			'remove_file_comfirm'
		);

		$somethingshown = $formfile->numoffiles;

		// Show links to link elements
		$linktoelem = $form->showLinkToObjectBlock($object, null, array('invoice'));

		$compatibleImportElementsList = false;
		if ($usercancreate
			&& $object->statut == Facture::STATUS_DRAFT
			&& ($object->type == Facture::TYPE_STANDARD || $object->type == Facture::TYPE_REPLACEMENT || $object->type == Facture::TYPE_DEPOSIT || $object->type == Facture::TYPE_PROFORMA || $object->type == Facture::TYPE_SITUATION)) {
			$compatibleImportElementsList = array('commande', 'propal'); // import from linked elements
		}
		$somethingshown = $form->showLinkedObjectBlock($object, $linktoelem, $compatibleImportElementsList);


		// Show online payment link
		$useonlinepayment = (isModEnabled('paypal') || isModEnabled('stripe') || isModEnabled('paybox'));

		if ($object->statut != Facture::STATUS_DRAFT && $useonlinepayment) {
			print '<br><!-- Link to pay -->'."\n";
			require_once DOL_DOCUMENT_ROOT.'/core/lib/payments.lib.php';
			print showOnlinePaymentUrl('invoice', $object->ref).'<br>';
		}

		print '</div><div class="fichehalfright">';

		$MAXEVENT = 10;

		$morehtmlcenter = dolGetButtonTitle($langs->trans('SeeAll'), '', 'fa fa-bars imgforviewmode', DOL_URL_ROOT.'/compta/facture/agenda.php?id='.$object->id);

		// List of actions on element
		include_once DOL_DOCUMENT_ROOT.'/core/class/html.formactions.class.php';
		$formactions = new FormActions($db);
		$somethingshown = $formactions->showactions($object, 'invoice', $socid, 1, '', $MAXEVENT, '', $morehtmlcenter); // Show all action for thirdparty

		print '</div></div>';
	}


	// Presend form
	$modelmail = 'facture_send';
	$defaulttopic = 'SendBillRef';
	$diroutput = $conf->facture->multidir_output[$object->entity];
	$trackid = 'inv'.$object->id;

	include DOL_DOCUMENT_ROOT.'/core/tpl/card_presend.tpl.php';
}

// End of page
llxFooter();
$db->close();<|MERGE_RESOLUTION|>--- conflicted
+++ resolved
@@ -5211,13 +5211,9 @@
 				print '</td>';
 				print '<td class="right"><span class="amount">'.price($obj->amount_ttc).'</span></td>';
 				print '<td class="right">';
-<<<<<<< HEAD
 				print '<a href="'.$_SERVER["PHP_SELF"].'?facid='.$object->id.'&action=unlinkdiscount&token='.newToken().'&discountid='.$obj->rowid.'">';
-				print img_picto($langs->trans("RemoveDiscount"), 'unlink');
+				print img_picto($langs->transnoentitiesnoconv("RemoveDiscount"), 'unlink');
 				print '</a>';
-=======
-				print '<a href="'.$_SERVER["PHP_SELF"].'?facid='.$object->id.'&action=unlinkdiscount&token='.newToken().'&discountid='.$obj->rowid.'">'.img_picto($langs->transnoentitiesnoconv("RemoveLink"), 'unlink').'</a>';
->>>>>>> d9be345c
 				print '</td></tr>';
 				$i++;
 				if ($invoice->type == Facture::TYPE_CREDIT_NOTE) {
