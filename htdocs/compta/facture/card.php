--- conflicted
+++ resolved
@@ -913,7 +913,7 @@
 				// Proprietes particulieres a facture avoir
 				$object->fk_facture_source = $sourceinvoice > 0 ? $sourceinvoice : '';
 				$object->type = Facture::TYPE_CREDIT_NOTE;
-				
+
 				$facture_source = new Facture($db); // fetch origin object
 				if ($facture_source->fetch($object->fk_facture_source)>0)
 				{
@@ -924,20 +924,12 @@
 				        $facture_source->fetchPreviousNextSituationInvoice();
 				    }
 				}
-				
 				$id = $object->create($user);
 
-<<<<<<< HEAD
-				if ((GETPOST('invoiceAvoirWithLines', 'int')==1 || $object->situation_cycle_ref>0 ) && $id>0)
-				{
-				    
-					if (!empty($facture_source->lines))
-=======
 	            $facture_source = new Facture($db); // fetch origin object
 				if (GETPOST('invoiceAvoirWithLines', 'int')==1 && $id>0)
 				{
-					if ($facture_source->fetch($object->fk_facture_source)>0)
->>>>>>> b412f0b7
+					if (!empty($facture_source->lines))
 					{
 						$fk_parent_line = 0;
 
@@ -1007,12 +999,11 @@
 							       
 							       
 							    }
-							    
 							}
-							
+
 							$line->fk_facture = $object->id;
 							$line->fk_parent_line = $fk_parent_line;
-							
+
 							$line->subprice = -$line->subprice; // invert price for object
 							$line->pa_ht = $line->pa_ht;       // we choosed to have buy/cost price always positive, so no revert of sign here
 							$line->total_ht = -$line->total_ht;
@@ -1020,7 +1011,7 @@
 							$line->total_ttc = -$line->total_ttc;
 							$line->total_localtax1 = -$line->total_localtax1;
 							$line->total_localtax2 = -$line->total_localtax2;
-							
+
 							$line->multicurrency_subprice = -$line->multicurrency_subprice;
 							$line->multicurrency_total_ht = -$line->multicurrency_total_ht;
 							$line->multicurrency_total_tva = -$line->multicurrency_total_tva;
@@ -2395,7 +2386,7 @@
 	        }
 	    }
 	}
-	
+
 	// Actions when printing a doc from card
 	include DOL_DOCUMENT_ROOT.'/core/actions_printing.inc.php';
 
@@ -3372,7 +3363,7 @@
 	        )
 	    {
 	        $formconfirm = $form->formconfirm($_SERVER['PHP_SELF'] . '?facid=' . $object->id, $label, $text, 'confirm_situationout', $formquestion, "yes", 1);
-	    }
+		}
 	}
 
 	// Confirmation of validation
@@ -3945,8 +3936,7 @@
 	            print '<td align="right">' . price($prev_invoice->total_ttc) . '</td>';
 	            print '<td align="right">' . $prev_invoice->getLibStatut(3, $totalpaye) . '</td>';
 	            print '</tr>';
-	            
-	        }
+			}
 	    }
 	    
 	    
@@ -4031,8 +4021,7 @@
 	    
 	    print '</table>';
 	}
-	
-	
+
 	// Incoterms
 	if (!empty($conf->incoterm->enabled))
 	{
@@ -4167,6 +4156,8 @@
 	print '</table>';
 
 
+	// List of previous situation invoices
+
 	$sign = 1;
 	if ($object->type == Facture::TYPE_CREDIT_NOTE) $sign = - 1;
 	$nbrows = 8;
@@ -4187,6 +4178,90 @@
 		$nbrows += 5;
 	if (! empty($conf->incoterm->enabled))
 		$nbrows += 1;
+
+	if ($object->type == Facture::TYPE_SITUATION && ! empty($conf->global->INVOICE_USE_SITUATION))
+	{
+		if (count($object->tab_previous_situation_invoice) > 0 || count($object->tab_next_situation_invoice) > 0)
+			print '<table class="noborder situationstable" width="100%">';
+
+		if (count($object->tab_previous_situation_invoice) > 0) {
+			// List of previous invoices
+			print '<tr class="liste_titre">';
+			print '<td>' . $langs->trans('ListOfPreviousSituationInvoices') . '</td>';
+			print '<td></td>';
+			if (! empty($conf->banque->enabled)) print '<td align="right"></td>';
+			print '<td align="right">' . $langs->trans('AmountHT') . '</td>';
+			print '<td align="right">' . $langs->trans('AmountTTC') . '</td>';
+			print '<td width="18">&nbsp;</td>';
+			print '</tr>';
+
+			$total_prev_ht = $total_prev_ttc = 0;
+			foreach ($object->tab_previous_situation_invoice as $prev_invoice) {
+				$totalpaye = $prev_invoice->getSommePaiement();
+				$total_prev_ht += $prev_invoice->total_ht;
+				$total_prev_ttc += $prev_invoice->total_ttc;
+				print '<tr class="oddeven">';
+				print '<td>' . $prev_invoice->getNomUrl(1) . '</td>';
+				print '<td></td>';
+				if (! empty($conf->banque->enabled)) print '<td align="right"></td>';
+				print '<td align="right">' . price($prev_invoice->total_ht) . '</td>';
+				print '<td align="right">' . price($prev_invoice->total_ttc) . '</td>';
+				print '<td align="right">' . $prev_invoice->getLibStatut(3, $totalpaye) . '</td>';
+				print '</tr>';
+
+			}
+
+			print '<tr class="oddeven">';
+			print '<td></td>';
+			print '<td></td>';
+			if (! empty($conf->banque->enabled)) print '<td></td>';
+			print '<td align="right"><b>' . price($total_prev_ht) . '</b></td>';
+			print '<td align="right"><b>' . price($total_prev_ttc) . '</b></td>';
+			print '<td width="18">&nbsp;</td>';
+			print '</tr>';
+		}
+
+		if (count($object->tab_next_situation_invoice) > 0) {
+			// List of next invoices
+			print '<tr class="liste_titre">';
+			print '<td>' . $langs->trans('ListOfNextSituationInvoices') . '</td>';
+			print '<td></td>';
+			if (! empty($conf->banque->enabled)) print '<td align="right"></td>';
+			print '<td align="right">' . $langs->trans('AmountHT') . '</td>';
+			print '<td align="right">' . $langs->trans('AmountTTC') . '</td>';
+			print '<td width="18">&nbsp;</td>';
+			print '</tr>';
+
+			$total_next_ht = $total_next_ttc = 0;
+
+			foreach ($object->tab_next_situation_invoice as $next_invoice) {
+				$totalpaye = $next_invoice->getSommePaiement();
+				$total_next_ht += $next_invoice->total_ht;
+				$total_next_ttc += $next_invoice->total_ttc;
+				print '<tr class="oddeven">';
+				print '<td>' . $next_invoice->getNomUrl(1) . '</td>';
+				print '<td></td>';
+				if (! empty($conf->banque->enabled)) print '<td align="right"></td>';
+				print '<td align="right">' . price($next_invoice->total_ht) . '</td>';
+				print '<td align="right">' . price($next_invoice->total_ttc) . '</td>';
+				print '<td align="right">' . $next_invoice->getLibStatut(3, $totalpaye) . '</td>';
+				print '</tr>';
+
+			}
+
+			print '<tr class="oddeven">';
+			print '<td colspan="2" align="right"></td>';
+			if (! empty($conf->banque->enabled)) print '<td align="right"></td>';
+
+			print '<td align="right"><b>' . price($total_next_ht) . '</b></td>';
+			print '<td align="right"><b>' . price($total_next_ttc) . '</b></td>';
+			print '<td width="18">&nbsp;</td>';
+			print '</tr>';
+		}
+
+		if (count($object->tab_previous_situation_invoice) > 0 || count($object->tab_next_situation_invoice) > 0)
+			print '</table>';
+	}
 
 
 	// List of payments already done
@@ -4731,7 +4806,7 @@
 					print '<div class="inline-block divButAction"><a class="butAction" href="'.DOL_URL_ROOT.'/compta/facture/fiche-rec.php?facid=' . $object->id . '&amp;action=create">' . $langs->trans("ChangeIntoRepeatableInvoice") . '</a></div>';
 				}
 			}
-			
+
 			// Create a credit note
 			if (($object->type == Facture::TYPE_STANDARD || $object->type == Facture::TYPE_DEPOSIT || $object->type == Facture::TYPE_PROFORMA) && $object->statut > 0 && $user->rights->facture->creer)
 			{
@@ -4778,7 +4853,6 @@
 			    {
 			        print '<div class="inline-block divButAction"><a id="butSituationOutRefused" class="butActionRefused" href="#" title="' . $langs->trans("DisabledBecauseNotEnouthCreditNote") . '" >' . $langs->trans("RemoveSituationFromCycle") . '</a></div>';
 			    }
-			    
 			}
 
 			// Create next situation invoice
@@ -4849,7 +4923,6 @@
 
 		// Show links to link elements
 		$linktoelem = $form->showLinkToObjectBlock($object, null, array('invoice'));
-		
 		$compatibleImportElementsList = false;
 		if($user->rights->facture->creer 
 		    && $object->statut == Facture::STATUS_DRAFT 
@@ -4858,7 +4931,7 @@
 		    $compatibleImportElementsList = array('commande'); // import from linked elements
 		}
 		$somethingshown = $form->showLinkedObjectBlock($object, $linktoelem,$compatibleImportElementsList);
-		
+
 
 		// Show online payment link
 		$useonlinepayment = (! empty($conf->paypal->enabled) || ! empty($conf->stripe->enabled) || ! empty($conf->paybox->enabled));
