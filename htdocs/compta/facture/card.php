<?php
/* Copyright (C) 2002-2006  Rodolphe Quiedeville    <rodolphe@quiedeville.org>
 * Copyright (C) 2004       Eric Seigne             <eric.seigne@ryxeo.com>
 * Copyright (C) 2004-2020  Laurent Destailleur     <eldy@users.sourceforge.net>
 * Copyright (C) 2005       Marc Barilley / Ocebo   <marc@ocebo.com>
 * Copyright (C) 2005-2015  Regis Houssin           <regis.houssin@inodbox.com>
 * Copyright (C) 2006       Andre Cianfarani        <acianfa@free.fr>
 * Copyright (C) 2010-2015  Juanjo Menent           <jmenent@2byte.es>
 * Copyright (C) 2012-2013  Christophe Battarel     <christophe.battarel@altairis.fr>
 * Copyright (C) 2012-2013  Cédric Salvador         <csalvador@gpcsolutions.fr>
 * Copyright (C) 2012-2014  Raphaël Doursenaud      <rdoursenaud@gpcsolutions.fr>
 * Copyright (C) 2013       Jean-Francois FERRY     <jfefe@aternatik.fr>
 * Copyright (C) 2013-2014  Florian Henry           <florian.henry@open-concept.pro>
 * Copyright (C) 2013       Cédric Salvador         <csalvador@gpcsolutions.fr>
 * Copyright (C) 2014-2019  Ferran Marcet           <fmarcet@2byte.es>
 * Copyright (C) 2015-2016  Marcos García           <marcosgdf@gmail.com>
 * Copyright (C) 2018-2021  Frédéric France         <frederic.france@netlogic.fr>
 * Copyright (C) 2022       Gauthier VERDOL         <gauthier.verdol@atm-consulting.fr>
 *
 * This program is free software; you can redistribute it and/or modify
 * it under the terms of the GNU General Public License as published by
 * the Free Software Foundation; either version 3 of the License, or
 * (at your option) any later version.
 *
 * This program is distributed in the hope that it will be useful,
 * but WITHOUT ANY WARRANTY; without even the implied warranty of
 * MERCHANTABILITY or FITNESS FOR A PARTICULAR PURPOSE.  See the
 * GNU General Public License for more details.
 *
 * You should have received a copy of the GNU General Public License
 * along with this program. If not, see <https://www.gnu.org/licenses/>.
 */

/**
 * \file 	htdocs/compta/facture/card.php
 * \ingroup facture
 * \brief 	Page to create/see an invoice
 */

require '../../main.inc.php';
require_once DOL_DOCUMENT_ROOT.'/compta/facture/class/facture.class.php';
require_once DOL_DOCUMENT_ROOT.'/compta/facture/class/facture-rec.class.php';
require_once DOL_DOCUMENT_ROOT.'/compta/bank/class/account.class.php';
require_once DOL_DOCUMENT_ROOT.'/compta/paiement/class/paiement.class.php';
require_once DOL_DOCUMENT_ROOT.'/core/modules/facture/modules_facture.php';
require_once DOL_DOCUMENT_ROOT.'/core/class/discount.class.php';
require_once DOL_DOCUMENT_ROOT.'/core/class/html.formfile.class.php';
require_once DOL_DOCUMENT_ROOT.'/core/class/html.formother.class.php';
require_once DOL_DOCUMENT_ROOT.'/core/class/html.formmargin.class.php';
require_once DOL_DOCUMENT_ROOT.'/core/lib/invoice.lib.php';
require_once DOL_DOCUMENT_ROOT.'/core/lib/functions2.lib.php';
require_once DOL_DOCUMENT_ROOT.'/core/lib/date.lib.php';
require_once DOL_DOCUMENT_ROOT.'/core/class/extrafields.class.php';
if (!empty($conf->commande->enabled)) {
	require_once DOL_DOCUMENT_ROOT.'/commande/class/commande.class.php';
}
if (!empty($conf->projet->enabled)) {
	require_once DOL_DOCUMENT_ROOT.'/projet/class/project.class.php';
	require_once DOL_DOCUMENT_ROOT.'/core/class/html.formprojet.class.php';
}
require_once DOL_DOCUMENT_ROOT.'/core/class/doleditor.class.php';

if (!empty($conf->variants->enabled)) {
	require_once DOL_DOCUMENT_ROOT.'/variants/class/ProductCombination.class.php';
}
if (!empty($conf->accounting->enabled)) {
	require_once DOL_DOCUMENT_ROOT.'/accountancy/class/accountingjournal.class.php';
}

// Load translation files required by the page
$langs->loadLangs(array('bills', 'companies', 'compta', 'products', 'banks', 'main', 'withdrawals'));
if (!empty($conf->incoterm->enabled)) {
	$langs->load('incoterm');
}
if (!empty($conf->margin->enabled)) {
	$langs->load('margins');
}

$projectid = (GETPOST('projectid', 'int') ? GETPOST('projectid', 'int') : 0);

$id = (GETPOST('id', 'int') ? GETPOST('id', 'int') : GETPOST('facid', 'int')); // For backward compatibility
$ref = GETPOST('ref', 'alpha');
$socid = GETPOST('socid', 'int');
$action = GETPOST('action', 'aZ09');
$confirm = GETPOST('confirm', 'alpha');
$cancel = GETPOST('cancel', 'alpha');
$lineid = GETPOST('lineid', 'int');
$userid = GETPOST('userid', 'int');
$search_ref = GETPOST('sf_ref', 'alpha') ? GETPOST('sf_ref', 'alpha') : GETPOST('search_ref', 'alpha');
$search_societe = GETPOST('search_societe', 'alpha');
$search_montant_ht = GETPOST('search_montant_ht', 'alpha');
$search_montant_ttc = GETPOST('search_montant_ttc', 'alpha');
$origin = GETPOST('origin', 'alpha');
$originid = (GETPOST('originid', 'int') ? GETPOST('originid', 'int') : GETPOST('origin_id', 'int')); // For backward compatibility
$fac_rec = GETPOST('fac_rec', 'int');
$facid = GETPOST('facid', 'int');
$ref_client = GETPOST('ref_client', 'int');
$rank = (GETPOST('rank', 'int') > 0) ? GETPOST('rank', 'int') : -1;

// PDF
$hidedetails = (GETPOST('hidedetails', 'int') ? GETPOST('hidedetails', 'int') : (!empty($conf->global->MAIN_GENERATE_DOCUMENTS_HIDE_DETAILS) ? 1 : 0));
$hidedesc = (GETPOST('hidedesc', 'int') ? GETPOST('hidedesc', 'int') : (!empty($conf->global->MAIN_GENERATE_DOCUMENTS_HIDE_DESC) ? 1 : 0));
$hideref = (GETPOST('hideref', 'int') ? GETPOST('hideref', 'int') : (!empty($conf->global->MAIN_GENERATE_DOCUMENTS_HIDE_REF) ? 1 : 0));

// Nombre de ligne pour choix de produit/service predefinis
$NBLINES = 4;

$usehm = (!empty($conf->global->MAIN_USE_HOURMIN_IN_DATE_RANGE) ? $conf->global->MAIN_USE_HOURMIN_IN_DATE_RANGE : 0);

$object = new Facture($db);
$extrafields = new ExtraFields($db);

// Fetch optionals attributes and labels
$extrafields->fetch_name_optionals_label($object->table_element);

// Load object
if ($id > 0 || !empty($ref)) {
	if ($action != 'add') {
		if (empty($conf->global->INVOICE_USE_SITUATION)) {
			$fetch_situation = false;
		} else {
			$fetch_situation = true;
		}
		$ret = $object->fetch($id, $ref, '', '', $fetch_situation);
	}
}

// Initialize technical object to manage hooks of page. Note that conf->hooks_modules contains array of hook context
$hookmanager->initHooks(array('invoicecard', 'globalcard'));

$usercanread = $user->rights->facture->lire;
$usercancreate = $user->rights->facture->creer;
$usercanissuepayment = $user->rights->facture->paiement;
$usercandelete = $user->rights->facture->supprimer;
$usercancreatecontract = $user->rights->contrat->creer;
$usercanvalidate = ((empty($conf->global->MAIN_USE_ADVANCED_PERMS) && $usercancreate) || (!empty($conf->global->MAIN_USE_ADVANCED_PERMS) && !empty($user->rights->facture->invoice_advance->validate)));
$usercansend = (empty($conf->global->MAIN_USE_ADVANCED_PERMS) || (!empty($conf->global->MAIN_USE_ADVANCED_PERMS) && !empty($user->rights->facture->invoice_advance->send)));
$usercanreopen = ((empty($conf->global->MAIN_USE_ADVANCED_PERMS) && $usercancreate) || (!empty($conf->global->MAIN_USE_ADVANCED_PERMS) && !empty($user->rights->facture->invoice_advance->reopen)));
if (!empty($conf->global->INVOICE_DISALLOW_REOPEN)) {
	$usercanreopen = false;
}
$usercanunvalidate = ((empty($conf->global->MAIN_USE_ADVANCED_PERMS) && !empty($usercancreate)) || (!empty($conf->global->MAIN_USE_ADVANCED_PERMS) && !empty($user->rights->facture->invoice_advance->unvalidate)));

$usercanproductignorepricemin = ((!empty($conf->global->MAIN_USE_ADVANCED_PERMS) && empty($user->rights->produit->ignore_price_min_advance)) || empty($conf->global->MAIN_USE_ADVANCED_PERMS));
$usercancreatemargin = $user->rights->margins->creer;
$usercanreadallmargin = $user->rights->margins->liretous;
$usercancreatewithdrarequest = $user->rights->prelevement->bons->creer;

$permissionnote = $usercancreate; // Used by the include of actions_setnotes.inc.php
$permissiondellink = $usercancreate; // Used by the include of actions_dellink.inc.php
$permissiontoedit = $usercancreate; // Used by the include of actions_lineupdonw.inc.php
$permissiontoadd = $usercancreate; // Used by the include of actions_addupdatedelete.inc.php

// retained warranty invoice available type
$retainedWarrantyInvoiceAvailableType = array();
if (!empty($conf->global->INVOICE_USE_RETAINED_WARRANTY)) {
	$retainedWarrantyInvoiceAvailableType = explode('+', $conf->global->INVOICE_USE_RETAINED_WARRANTY);
}

// Security check
$fieldid = (!empty($ref) ? 'ref' : 'rowid');
if ($user->socid) {
	$socid = $user->socid;
}
$isdraft = (($object->statut == Facture::STATUS_DRAFT) ? 1 : 0);
$result = restrictedArea($user, 'facture', $object->id, '', '', 'fk_soc', $fieldid, $isdraft);


/*
 * Actions
 */

$parameters = array('socid' => $socid);
$reshook = $hookmanager->executeHooks('doActions', $parameters, $object, $action); // Note that $action and $object may have been modified by some hooks
if ($reshook < 0) {
	setEventMessages($hookmanager->error, $hookmanager->errors, 'errors');
}

if (empty($reshook)) {
	$backurlforlist = DOL_URL_ROOT.'/compta/facture/list.php';

	if (empty($backtopage) || ($cancel && empty($id))) {
		if (empty($backtopage) || ($cancel && strpos($backtopage, '__ID__'))) {
			if (empty($id) && (($action != 'add' && $action != 'create') || $cancel)) {
				$backtopage = $backurlforlist;
			} else {
				$backtopage = DOL_URL_ROOT.'/compta/facture/card.php?id='.((!empty($id) && $id > 0) ? $id : '__ID__');
			}
		}
	}

	if ($cancel) {
		if (!empty($backtopageforcancel)) {
			header("Location: ".$backtopageforcancel);
			exit;
		} elseif (!empty($backtopage)) {
			header("Location: ".$backtopage);
			exit;
		}
		$action = '';
	}

	include DOL_DOCUMENT_ROOT.'/core/actions_setnotes.inc.php'; // Must be include, not include_once

	include DOL_DOCUMENT_ROOT.'/core/actions_dellink.inc.php'; // Must be include, not include_once

	include DOL_DOCUMENT_ROOT.'/core/actions_lineupdown.inc.php'; // Must be include, not include_once

	// Action clone object
	if ($action == 'confirm_clone' && $confirm == 'yes' && $permissiontoadd) {
		$objectutil = dol_clone($object, 1); // To avoid to denaturate loaded object when setting some properties for clone. We use native clone to keep this->db valid.

		$objectutil->date = dol_mktime(12, 0, 0, GETPOST('newdatemonth', 'int'), GETPOST('newdateday', 'int'), GETPOST('newdateyear', 'int'));
		$objectutil->socid = $socid;
		$result = $objectutil->createFromClone($user, $id);
		if ($result > 0) {
			header("Location: ".$_SERVER['PHP_SELF'].'?facid='.$result);
			exit();
		} else {
			$langs->load("errors");
			setEventMessages($objectutil->error, $objectutil->errors, 'errors');
			$action = '';
		}
	} elseif ($action == 'reopen' && $usercanreopen) {
		$result = $object->fetch($id);

		if ($object->statut == Facture::STATUS_CLOSED || ($object->statut == Facture::STATUS_ABANDONED && ($object->close_code != 'replaced' || $object->getIdReplacingInvoice() == 0)) || ($object->statut == Facture::STATUS_VALIDATED && $object->paye == 1)) {    // ($object->statut == 1 && $object->paye == 1) should not happened but can be found when data are corrupted
			$result = $object->setUnpaid($user);
			if ($result > 0) {
				header('Location: '.$_SERVER["PHP_SELF"].'?facid='.$id);
				exit();
			} else {
				setEventMessages($object->error, $object->errors, 'errors');
			}
		}
	} elseif ($action == 'confirm_delete' && $confirm == 'yes') {
		// Delete invoice
		$result = $object->fetch($id);
		$object->fetch_thirdparty();

		$idwarehouse = GETPOST('idwarehouse');

		$qualified_for_stock_change = 0;
		if (empty($conf->global->STOCK_SUPPORTS_SERVICES)) {
			$qualified_for_stock_change = $object->hasProductsOrServices(2);
		} else {
			$qualified_for_stock_change = $object->hasProductsOrServices(1);
		}

		$isErasable = $object->is_erasable();

		if (($usercandelete && $isErasable > 0)
			|| ($usercancreate && $isErasable == 1)) {
			$result = $object->delete($user, 0, $idwarehouse);
			if ($result > 0) {
				header('Location: '.DOL_URL_ROOT.'/compta/facture/list.php?restore_lastsearch_values=1');
				exit();
			} else {
				setEventMessages($object->error, $object->errors, 'errors');
				$action = '';
			}
		}
	} elseif ($action == 'confirm_deleteline' && $confirm == 'yes' && $usercancreate) {
		// Delete line
		$object->fetch($id);
		$object->fetch_thirdparty();

		$result = $object->deleteline(GETPOST('lineid', 'int'));
		if ($result > 0) {
			// reorder lines
			$object->line_order(true);
			// Define output language
			$outputlangs = $langs;
			$newlang = '';
			if ($conf->global->MAIN_MULTILANGS && empty($newlang) && GETPOST('lang_id')) {
				$newlang = GETPOST('lang_id');
			}
			if ($conf->global->MAIN_MULTILANGS && empty($newlang)) {
				$newlang = $object->thirdparty->default_lang;
			}
			if (!empty($newlang)) {
				$outputlangs = new Translate("", $conf);
				$outputlangs->setDefaultLang($newlang);
				$outputlangs->load('products');
			}
			if (empty($conf->global->MAIN_DISABLE_PDF_AUTOUPDATE)) {
				$ret = $object->fetch($id); // Reload to get new records
				$result = $object->generateDocument($object->model_pdf, $outputlangs, $hidedetails, $hidedesc, $hideref);
			}
			if ($result >= 0) {
				header('Location: '.$_SERVER["PHP_SELF"].'?facid='.$id);
				exit();
			}
		} else {
			setEventMessages($object->error, $object->errors, 'errors');
			$action = '';
		}
	} elseif ($action == 'unlinkdiscount' && $usercancreate) {
		// Delete link of credit note to invoice
		$discount = new DiscountAbsolute($db);
		$result = $discount->fetch(GETPOST("discountid"));
		$discount->unlink_invoice();
	} elseif ($action == 'valid' && $usercancreate) {
		// Validation
		$object->fetch($id);

		// On verifie signe facture
		if ($object->type == Facture::TYPE_CREDIT_NOTE) {
			// Si avoir, le signe doit etre negatif
			if ($object->total_ht >= 0) {
				setEventMessages($langs->trans("ErrorInvoiceAvoirMustBeNegative"), null, 'errors');
				$action = '';
			}
		} else {
			// If not a credit note, amount with tax must be positive or nul.
			// Note that amount excluding tax can be negative because you can have a invoice of 100 with vat of 20 that
			// consumes a credit note of 100 with vat 0 (total with tax is 0 but without tax is -20).
			// For some cases, credit notes can have a vat of 0 (for example when selling goods in France).
			if (empty($conf->global->FACTURE_ENABLE_NEGATIVE) && $object->total_ttc < 0) {
				setEventMessages($langs->trans("ErrorInvoiceOfThisTypeMustBePositive"), null, 'errors');
				$action = '';
			}

			// Also negative lines should not be allowed on 'non Credit notes' invoices. A test is done when adding or updating lines but we must
			// do it again in validation to avoid cases where invoice is created from another object that allow negative lines.
			// Note that we can accept the negative line if sum with other lines with same vat makes total positive: Because all the lines will be merged together
			// when converted into 'available credit' and we will get a positive available credit line.
			// Note: Other solution if you want to add a negative line on invoice, is to create a discount for customer and consumme it (but this is possible on standard invoice only).
			$array_of_total_ht_per_vat_rate = array();
			$array_of_total_ht_devise_per_vat_rate = array();
			foreach ($object->lines as $line) {
				//$vat_src_code_for_line = $line->vat_src_code;		// TODO We chek sign of total per vat without taking into account the vat code because for the moment the vat code is lost/unknown when we add a down payment.
				$vat_src_code_for_line = '';
				if (empty($array_of_total_ht_per_vat_rate[$line->tva_tx.'_'.$vat_src_code_for_line])) {
					$array_of_total_ht_per_vat_rate[$line->tva_tx.'_'.$vat_src_code_for_line] = 0;
				}
				if (empty($array_of_total_ht_devise_per_vat_rate[$line->tva_tx.'_'.$vat_src_code_for_line])) {
					$array_of_total_ht_devise_per_vat_rate[$line->tva_tx.'_'.$vat_src_code_for_line] = 0;
				}
				$array_of_total_ht_per_vat_rate[$line->tva_tx.'_'.$vat_src_code_for_line] += $line->total_ht;
				$array_of_total_ht_devise_per_vat_rate[$line->tva_tx.'_'.$vat_src_code_for_line] += $line->multicurrency_total_ht;
			}

			//var_dump($array_of_total_ht_per_vat_rate);exit;
			foreach ($array_of_total_ht_per_vat_rate as $vatrate => $tmpvalue) {
				$tmp_total_ht = price2num($array_of_total_ht_per_vat_rate[$vatrate]);
				$tmp_total_ht_devise = price2num($array_of_total_ht_devise_per_vat_rate[$vatrate]);

				if (($tmp_total_ht < 0 || $tmp_total_ht_devise < 0) && empty($conf->global->FACTURE_ENABLE_NEGATIVE_LINES)) {
					if ($object->type == $object::TYPE_DEPOSIT) {
						$langs->load("errors");
						// Using negative lines on deposit lead to headach and blocking problems when you want to consume them.
						setEventMessages($langs->trans("ErrorLinesCantBeNegativeOnDeposits"), null, 'errors');
						$error++;
						$action = '';
					} else {
						$tmpvatratetoshow = explode('_', $vatrate);
						$tmpvatratetoshow[0] = round($tmpvatratetoshow[0], 2);

						if ($tmpvatratetoshow[0] != 0) {
							$langs->load("errors");
							setEventMessages($langs->trans("ErrorLinesCantBeNegativeForOneVATRate", $tmpvatratetoshow[0]), null, 'errors');
							$error++;
							$action = '';
						}
					}
				}
			}
		}
	} elseif ($action == 'classin' && $usercancreate) {
		$object->fetch($id);
		$object->setProject(GETPOST('projectid', 'int'));
	} elseif ($action == 'setmode' && $usercancreate) {
		$object->fetch($id);
		$result = $object->setPaymentMethods(GETPOST('mode_reglement_id', 'int'));
		if ($result < 0) {
			dol_print_error($db, $object->error);
		}
	} elseif ($action == 'setretainedwarrantyconditions' && $user->rights->facture->creer) {
		$object->fetch($id);
		$object->retained_warranty_fk_cond_reglement = 0; // To clean property
		$result = $object->setRetainedWarrantyPaymentTerms(GETPOST('retained_warranty_fk_cond_reglement', 'int'));
		if ($result < 0) {
			dol_print_error($db, $object->error);
		}

		$old_rw_date_lim_reglement = $object->retained_warranty_date_limit;
		$new_rw_date_lim_reglement = $object->calculate_date_lim_reglement($object->retained_warranty_fk_cond_reglement);
		if ($new_rw_date_lim_reglement > $old_rw_date_lim_reglement) {
			$object->retained_warranty_date_limit = $new_rw_date_lim_reglement;
		}
		if ($object->retained_warranty_date_limit < $object->date) {
			$object->retained_warranty_date_limit = $object->date;
		}
		$result = $object->update($user);
		if ($result < 0) {
			dol_print_error($db, $object->error);
		}
	} elseif ($action == 'setretainedwarranty' && $user->rights->facture->creer) {
		$object->fetch($id);
		$result = $object->setRetainedWarranty(GETPOST('retained_warranty', 'float'));
		if ($result < 0) {
			dol_print_error($db, $object->error);
		}
	} elseif ($action == 'setretainedwarrantydatelimit' && $user->rights->facture->creer) {
		$object->fetch($id);
		$result = $object->setRetainedWarrantyDateLimit(GETPOST('retained_warranty_date_limit', 'float'));
		if ($result < 0) {
			dol_print_error($db, $object->error);
		}
	} elseif ($action == 'setmulticurrencycode' && $usercancreate) {	 // Multicurrency Code
		$result = $object->setMulticurrencyCode(GETPOST('multicurrency_code', 'alpha'));
	} elseif ($action == 'setmulticurrencyrate' && $usercancreate) {	// Multicurrency rate
		$result = $object->setMulticurrencyRate(price2num(GETPOST('multicurrency_tx')), GETPOST('calculation_mode', 'int'));
	} elseif ($action == 'setinvoicedate' && $usercancreate) {
		$object->fetch($id);
		$old_date_lim_reglement = $object->date_lim_reglement;
		$newdate = dol_mktime(0, 0, 0, GETPOST('invoicedatemonth', 'int'), GETPOST('invoicedateday', 'int'), GETPOST('invoicedateyear', 'int'), 'tzserver');
		if (empty($newdate)) {
			setEventMessages($langs->trans("ErrorFieldRequired", $langs->transnoentitiesnoconv("Date")), null, 'errors');
			header('Location: '.$_SERVER["PHP_SELF"].'?facid='.$id.'&action=editinvoicedate&token='.newToken());
			exit;
		}
		if ($newdate > (dol_now('tzuserrel') + (empty($conf->global->INVOICE_MAX_FUTURE_DELAY) ? 0 : $conf->global->INVOICE_MAX_FUTURE_DELAY))) {
			if (empty($conf->global->INVOICE_MAX_FUTURE_DELAY)) {
				setEventMessages($langs->trans("WarningInvoiceDateInFuture"), null, 'warnings');
			} else {
				setEventMessages($langs->trans("WarningInvoiceDateTooFarInFuture"), null, 'warnings');
			}
		}

		$object->date = $newdate;
		$new_date_lim_reglement = $object->calculate_date_lim_reglement();
		if ($new_date_lim_reglement > $old_date_lim_reglement) {
			$object->date_lim_reglement = $new_date_lim_reglement;
		}
		if ($object->date_lim_reglement < $object->date) {
			$object->date_lim_reglement = $object->date;
		}
		$result = $object->update($user);
		if ($result < 0) {
			dol_print_error($db, $object->error);
		}
	} elseif ($action == 'setdate_pointoftax' && $usercancreate) {
		$object->fetch($id);

		$date_pointoftax = dol_mktime(0, 0, 0, GETPOST('date_pointoftaxmonth', 'int'), GETPOST('date_pointoftaxday', 'int'), GETPOST('date_pointoftaxyear', 'int'), 'tzserver');

		$object->date_pointoftax = $date_pointoftax;
		$result = $object->update($user);
		if ($result < 0) {
			dol_print_error($db, $object->error);
		}
	} elseif ($action == 'setconditions' && $usercancreate) {
		$object->fetch($id);
		$object->cond_reglement_code = 0; // To clean property
		$object->cond_reglement_id = 0; // To clean property

		$error = 0;

		$db->begin();

		if (!$error) {
			$result = $object->setPaymentTerms(GETPOST('cond_reglement_id', 'int'));
			if ($result < 0) {
				$error++;
				setEventMessages($object->error, $object->errors, 'errors');
			}
		}

		if (!$error) {
			$old_date_lim_reglement = $object->date_lim_reglement;
			$new_date_lim_reglement = $object->calculate_date_lim_reglement();
			if ($new_date_lim_reglement > $old_date_lim_reglement) {
				$object->date_lim_reglement = $new_date_lim_reglement;
			}
			if ($object->date_lim_reglement < $object->date) {
				$object->date_lim_reglement = $object->date;
			}
			$result = $object->update($user);
			if ($result < 0) {
				$error++;
				setEventMessages($object->error, $object->errors, 'errors');
			}
		}

		if ($error) {
			$db->rollback();
		} else {
			$db->commit();
		}
	} elseif ($action == 'setpaymentterm' && $usercancreate) {
		$object->fetch($id);
		$object->date_lim_reglement = dol_mktime(12, 0, 0, GETPOST('paymenttermmonth', 'int'), GETPOST('paymenttermday', 'int'), GETPOST('paymenttermyear', 'int'));
		if ($object->date_lim_reglement < $object->date) {
			$object->date_lim_reglement = $object->calculate_date_lim_reglement();
			setEventMessages($langs->trans("DatePaymentTermCantBeLowerThanObjectDate"), null, 'warnings');
		}
		$result = $object->update($user);
		if ($result < 0) {
			dol_print_error($db, $object->error);
		}
	} elseif ($action == 'setrevenuestamp' && $usercancreate) {
		$object->fetch($id);
		$object->revenuestamp = GETPOST('revenuestamp');
		$result = $object->update($user);
		$object->update_price(1);
		if ($result < 0) {
			dol_print_error($db, $object->error);
		} else {
			// Define output language
			if (empty($conf->global->MAIN_DISABLE_PDF_AUTOUPDATE)) {
				$outputlangs = $langs;
				$newlang = '';
				if ($conf->global->MAIN_MULTILANGS && empty($newlang) && GETPOST('lang_id', 'aZ09')) {
					$newlang = GETPOST('lang_id', 'aZ09');
				}
				if ($conf->global->MAIN_MULTILANGS && empty($newlang)) {
					$newlang = $object->thirdparty->default_lang;
				}
				if (!empty($newlang)) {
					$outputlangs = new Translate("", $conf);
					$outputlangs->setDefaultLang($newlang);
					$outputlangs->load('products');
				}
				$model = $object->model_pdf;
				$ret = $object->fetch($id); // Reload to get new records

				$result = $object->generateDocument($model, $outputlangs, $hidedetails, $hidedesc, $hideref);
				if ($result < 0) {
					setEventMessages($object->error, $object->errors, 'errors');
				}
			}
		}
	} elseif ($action == 'set_incoterms' && !empty($conf->incoterm->enabled)) {		// Set incoterm
		$result = $object->setIncoterms(GETPOST('incoterm_id', 'int'), GETPOST('location_incoterms', 'alpha'));
	} elseif ($action == 'setbankaccount' && $usercancreate) {	// bank account
		$result = $object->setBankAccount(GETPOST('fk_account', 'int'));
	} elseif ($action == 'setremisepercent' && $usercancreate) {
		$object->fetch($id);
		$result = $object->setDiscount($user, price2num(GETPOST('remise_percent'), '', 2));
	} elseif ($action == "setabsolutediscount" && $usercancreate) {
		// POST[remise_id] or POST[remise_id_for_payment]

		// We use the credit to reduce amount of invoice
		if (GETPOST("remise_id", 'int') > 0) {
			$ret = $object->fetch($id);
			if ($ret > 0) {
				$result = $object->insert_discount(GETPOST("remise_id", 'int'));
				if ($result < 0) {
					setEventMessages($object->error, $object->errors, 'errors');
				}
			} else {
				dol_print_error($db, $object->error);
			}
		}
		// We use the credit to reduce remain to pay
		if (GETPOST("remise_id_for_payment", 'int') > 0) {
			require_once DOL_DOCUMENT_ROOT.'/core/class/discount.class.php';
			$discount = new DiscountAbsolute($db);
			$discount->fetch(GETPOST("remise_id_for_payment", 'int'));

			//var_dump($object->getRemainToPay(0));
			//var_dump($discount->amount_ttc);exit;
			if (price2num($discount->amount_ttc) > price2num($object->getRemainToPay(0))) {
				// TODO Split the discount in 2 automatically
				$error++;
				setEventMessages($langs->trans("ErrorDiscountLargerThanRemainToPaySplitItBefore"), null, 'errors');
			}

			if (!$error) {
				$result = $discount->link_to_invoice(0, $id);
				if ($result < 0) {
					setEventMessages($discount->error, $discount->errors, 'errors');
				}
			}
		}

		if (empty($conf->global->MAIN_DISABLE_PDF_AUTOUPDATE)) {
			$outputlangs = $langs;
			$newlang = '';
			if ($conf->global->MAIN_MULTILANGS && empty($newlang) && GETPOST('lang_id', 'aZ09')) {
				$newlang = GETPOST('lang_id', 'aZ09');
			}
			if ($conf->global->MAIN_MULTILANGS && empty($newlang)) {
				$newlang = $object->thirdparty->default_lang;
			}
			if (!empty($newlang)) {
				$outputlangs = new Translate("", $conf);
				$outputlangs->setDefaultLang($newlang);
			}
			$ret = $object->fetch($id); // Reload to get new records

			$result = $object->generateDocument($object->model_pdf, $outputlangs, $hidedetails, $hidedesc, $hideref);
			if ($result < 0) {
				setEventMessages($object->error, $object->errors, 'errors');
			}
		}
	} elseif ($action == 'setref' && $usercancreate) {
		$object->fetch($id);
		$object->setValueFrom('ref', GETPOST('ref'), '', null, '', '', $user, 'BILL_MODIFY');
	} elseif ($action == 'setref_client' && $usercancreate) {
		$object->fetch($id);
		$object->set_ref_client(GETPOST('ref_client'));
	} elseif ($action == 'confirm_valid' && $confirm == 'yes' && $usercanvalidate) {
		// Classify to validated
		$idwarehouse = GETPOST('idwarehouse', 'int');

		$object->fetch($id);
		$object->fetch_thirdparty();

		// Check parameters

		// Check for mandatory fields in thirdparty (defined into setup)
		$array_to_check = array('IDPROF1', 'IDPROF2', 'IDPROF3', 'IDPROF4', 'IDPROF5', 'IDPROF6', 'EMAIL', 'ACCOUNTANCY_CODE_CUSTOMER');
		foreach ($array_to_check as $key) {
			$keymin = strtolower($key);
			$i = (int) preg_replace('/[^0-9]/', '', $key);
			$vallabel = $object->thirdparty->$keymin;

			if ($i > 0) {
				if ($object->thirdparty->isACompany()) {
					// Check for mandatory prof id (but only if country is other than ours)
					if ($mysoc->country_id > 0 && $object->thirdparty->country_id == $mysoc->country_id) {
						$idprof_mandatory = 'SOCIETE_'.$key.'_INVOICE_MANDATORY';
						if (!$vallabel && !empty($conf->global->$idprof_mandatory)) {
							$langs->load("errors");
							$error++;
							setEventMessages($langs->trans('ErrorProdIdIsMandatory', $langs->transcountry('ProfId'.$i, $object->thirdparty->country_code)).' ('.$langs->trans("ForbiddenBySetupRules").')', null, 'errors');
						}
					}
				}
			} else {
				//var_dump($conf->global->SOCIETE_EMAIL_MANDATORY);
				if ($key == 'EMAIL') {
					// Check for mandatory
					if (!empty($conf->global->SOCIETE_EMAIL_INVOICE_MANDATORY) && !isValidEMail($object->thirdparty->email)) {
						$langs->load("errors");
						$error++;
						setEventMessages($langs->trans("ErrorBadEMail", $object->thirdparty->email).' ('.$langs->trans("ForbiddenBySetupRules").')', null, 'errors');
					}
				}
				if ($key == 'ACCOUNTANCY_CODE_CUSTOMER') {
					// Check for mandatory
					if (!empty($conf->global->SOCIETE_ACCOUNTANCY_CODE_CUSTOMER_INVOICE_MANDATORY) && empty($object->thirdparty->code_compta)) {
						$langs->load("errors");
						$error++;
						setEventMessages($langs->trans("ErrorAccountancyCodeCustomerIsMandatory", $object->thirdparty->name).' ('.$langs->trans("ForbiddenBySetupRules").')', null, 'errors');
					}
				}
			}
		}

		// Check for mandatory fields in invoice
		$array_to_check = array('REF_CLIENT'=>'RefCustomer');
		foreach ($array_to_check as $key => $val) {
			$keymin = strtolower($key);
			$vallabel = $object->$keymin;

			// Check for mandatory
			$keymandatory = 'INVOICE_'.$key.'_MANDATORY_FOR_VALIDATION';
			if (!$vallabel && !empty($conf->global->$keymandatory)) {
				$langs->load("errors");
				$error++;
				setEventMessages($langs->trans("ErrorFieldRequired", $langs->transnoentitiesnoconv($val)), null, 'errors');
			}
		}

		// Check for warehouse
		if ($object->type != Facture::TYPE_DEPOSIT && !empty($conf->global->STOCK_CALCULATE_ON_BILL)) {
			$qualified_for_stock_change = 0;
			if (empty($conf->global->STOCK_SUPPORTS_SERVICES)) {
				$qualified_for_stock_change = $object->hasProductsOrServices(2);
			} else {
				$qualified_for_stock_change = $object->hasProductsOrServices(1);
			}

			if ($qualified_for_stock_change) {
				if (!$idwarehouse || $idwarehouse == - 1) {
					$error++;
					setEventMessages($langs->trans('ErrorFieldRequired', $langs->transnoentitiesnoconv("Warehouse")), null, 'errors');
					$action = '';
				}
			}
		}

		if (!$error) {
			$result = $object->validate($user, '', $idwarehouse);
			if ($result >= 0) {
				// Define output language
				if (empty($conf->global->MAIN_DISABLE_PDF_AUTOUPDATE)) {
					$outputlangs = $langs;
					$newlang = '';
					if ($conf->global->MAIN_MULTILANGS && empty($newlang) && GETPOST('lang_id', 'aZ09')) {
						$newlang = GETPOST('lang_id', 'aZ09');
					}
					if ($conf->global->MAIN_MULTILANGS && empty($newlang)) {
						$newlang = $object->thirdparty->default_lang;
					}
					if (!empty($newlang)) {
						$outputlangs = new Translate("", $conf);
						$outputlangs->setDefaultLang($newlang);
						$outputlangs->load('products');
					}
					$model = $object->model_pdf;

					$ret = $object->fetch($id); // Reload to get new records

					$result = $object->generateDocument($model, $outputlangs, $hidedetails, $hidedesc, $hideref);
					if ($result < 0) {
						setEventMessages($object->error, $object->errors, 'errors');
					}
				}
			} else {
				if (count($object->errors)) {
					setEventMessages(null, $object->errors, 'errors');
				} else {
					setEventMessages($object->error, $object->errors, 'errors');
				}
			}
		}
	} elseif ($action == 'confirm_modif' && $usercanunvalidate) {
		// Go back to draft status (unvalidate)
		$idwarehouse = GETPOST('idwarehouse', 'int');

		$object->fetch($id);
		$object->fetch_thirdparty();

		// Check parameters
		if ($object->type != Facture::TYPE_DEPOSIT && !empty($conf->global->STOCK_CALCULATE_ON_BILL)) {
			$qualified_for_stock_change = 0;
			if (empty($conf->global->STOCK_SUPPORTS_SERVICES)) {
				$qualified_for_stock_change = $object->hasProductsOrServices(2);
			} else {
				$qualified_for_stock_change = $object->hasProductsOrServices(1);
			}

			if ($qualified_for_stock_change) {
				if (!$idwarehouse || $idwarehouse == - 1) {
					$error++;
					setEventMessages($langs->trans('ErrorFieldRequired', $langs->transnoentitiesnoconv("Warehouse")), null, 'errors');
					$action = '';
				}
			}
		}

		if (!$error) {
			// We check if invoice has payments
			$sql = 'SELECT pf.amount';
			$sql .= ' FROM '.MAIN_DB_PREFIX.'paiement_facture as pf';
			$sql .= ' WHERE pf.fk_facture = '.((int) $object->id);

			$result = $db->query($sql);
			if ($result) {
				$i = 0;
				$num = $db->num_rows($result);

				while ($i < $num) {
					$objp = $db->fetch_object($result);
					$totalpaye += $objp->amount;
					$i++;
				}
			} else {
				dol_print_error($db, '');
			}

			$resteapayer = $object->total_ttc - $totalpaye;

			// We check that invlice lines are transferred into accountancy
			$ventilExportCompta = $object->getVentilExportCompta();

			// On verifie si aucun paiement n'a ete effectue
			if ($ventilExportCompta == 0) {
				if (!empty($conf->global->INVOICE_CAN_ALWAYS_BE_EDITED) || ($resteapayer == $object->total_ttc && empty($object->paye))) {
					$result = $object->setDraft($user, $idwarehouse);
					if ($result < 0) {
						setEventMessages($object->error, $object->errors, 'errors');
					}

					// Define output language
					if (empty($conf->global->MAIN_DISABLE_PDF_AUTOUPDATE)) {
						$outputlangs = $langs;
						$newlang = '';
						if ($conf->global->MAIN_MULTILANGS && empty($newlang) && GETPOST('lang_id', 'aZ09')) {
							$newlang = GETPOST('lang_id', 'aZ09');
						}
						if ($conf->global->MAIN_MULTILANGS && empty($newlang)) {
							$newlang = $object->thirdparty->default_lang;
						}
						if (!empty($newlang)) {
							$outputlangs = new Translate("", $conf);
							$outputlangs->setDefaultLang($newlang);
							$outputlangs->load('products');
						}
						$model = $object->model_pdf;
						$ret = $object->fetch($id); // Reload to get new records

						$object->generateDocument($model, $outputlangs, $hidedetails, $hidedesc, $hideref);
					}
				}
			}
		}
	} elseif ($action == 'confirm_paid' && $confirm == 'yes' && $usercanissuepayment) {
		// Classify "paid"
		$object->fetch($id);
		$result = $object->setPaid($user);
		if ($result < 0) {
			setEventMessages($object->error, $object->errors, 'errors');
		}
	} elseif ($action == 'confirm_paid_partially' && $confirm == 'yes' && $usercanissuepayment) {
		// Classif "paid partialy"
		$object->fetch($id);
		$close_code = GETPOST("close_code", 'restricthtml');
		$close_note = GETPOST("close_note", 'restricthtml');
		if ($close_code) {
			$result = $object->setPaid($user, $close_code, $close_note);
			if ($result < 0) {
				setEventMessages($object->error, $object->errors, 'errors');
			}
		} else {
			setEventMessages($langs->trans("ErrorFieldRequired", $langs->transnoentitiesnoconv("Reason")), null, 'errors');
		}
	} elseif ($action == 'confirm_canceled' && $confirm == 'yes') {
		// Classify "abandoned"
		$object->fetch($id);
		$close_code = GETPOST("close_code", 'restricthtml');
		$close_note = GETPOST("close_note", 'restricthtml');
		if ($close_code) {
			$result = $object->setCanceled($user, $close_code, $close_note);
			if ($result < 0) {
				setEventMessages($object->error, $object->errors, 'errors');
			}
		} else {
			setEventMessages($langs->trans("ErrorFieldRequired", $langs->transnoentitiesnoconv("Reason")), null, 'errors');
		}
	} elseif ($action == 'confirm_converttoreduc' && $confirm == 'yes' && $usercancreate) {
		// Convertir en reduc
		$object->fetch($id);
		$object->fetch_thirdparty();
		//$object->fetch_lines();	// Already done into fetch

		// Check if there is already a discount (protection to avoid duplicate creation when resubmit post)
		$discountcheck = new DiscountAbsolute($db);
		$result = $discountcheck->fetch(0, $object->id);

		$canconvert = 0;
		if ($object->type == Facture::TYPE_DEPOSIT && empty($discountcheck->id)) {
			$canconvert = 1; // we can convert deposit into discount if deposit is payed (completely, partially or not at all) and not already converted (see real condition into condition used to show button converttoreduc)
		}
		if (($object->type == Facture::TYPE_CREDIT_NOTE || $object->type == Facture::TYPE_STANDARD || $object->type == Facture::TYPE_SITUATION) && $object->paye == 0 && empty($discountcheck->id)) {
			$canconvert = 1; // we can convert credit note into discount if credit note is not payed back and not already converted and amount of payment is 0 (see real condition into condition used to show button converttoreduc)
		}

		if ($canconvert) {
			$db->begin();

			$amount_ht = $amount_tva = $amount_ttc = array();
			$multicurrency_amount_ht = $multicurrency_amount_tva = $multicurrency_amount_ttc = array();

			// Loop on each vat rate
			$i = 0;
			foreach ($object->lines as $line) {
				if ($line->product_type < 9 && $line->total_ht != 0) { // Remove lines with product_type greater than or equal to 9 and no need to create discount if amount is null
					$keyforvatrate = $line->tva_tx.($line->vat_src_code ? ' ('.$line->vat_src_code.')' : '');

					$amount_ht[$keyforvatrate] += $line->total_ht;
					$amount_tva[$keyforvatrate] += $line->total_tva;
					$amount_ttc[$keyforvatrate] += $line->total_ttc;
					$multicurrency_amount_ht[$keyforvatrate] += $line->multicurrency_total_ht;
					$multicurrency_amount_tva[$keyforvatrate] += $line->multicurrency_total_tva;
					$multicurrency_amount_ttc[$keyforvatrate] += $line->multicurrency_total_ttc;
					$i++;
				}
			}

			// If some payments were already done, we change the amount to pay using same prorate
			if (!empty($conf->global->INVOICE_ALLOW_REUSE_OF_CREDIT_WHEN_PARTIALLY_REFUNDED) && $object->type == Facture::TYPE_CREDIT_NOTE) {
				$alreadypaid = $object->getSommePaiement(); // This can be not 0 if we allow to create credit to reuse from credit notes partially refunded.
				if ($alreadypaid && abs($alreadypaid) < abs($object->total_ttc)) {
					$ratio = abs(($object->total_ttc - $alreadypaid) / $object->total_ttc);
					foreach ($amount_ht as $vatrate => $val) {
						$amount_ht[$vatrate] = price2num($amount_ht[$vatrate] * $ratio, 'MU');
						$amount_tva[$vatrate] = price2num($amount_tva[$vatrate] * $ratio, 'MU');
						$amount_ttc[$vatrate] = price2num($amount_ttc[$vatrate] * $ratio, 'MU');
						$multicurrency_amount_ht[$vatrate] = price2num($multicurrency_amount_ht[$vatrate] * $ratio, 'MU');
						$multicurrency_amount_tva[$vatrate] = price2num($multicurrency_amount_tva[$vatrate] * $ratio, 'MU');
						$multicurrency_amount_ttc[$vatrate] = price2num($multicurrency_amount_ttc[$vatrate] * $ratio, 'MU');
					}
				}
			}
			//var_dump($amount_ht);var_dump($amount_tva);var_dump($amount_ttc);exit;

			// Insert one discount by VAT rate category
			$discount = new DiscountAbsolute($db);
			if ($object->type == Facture::TYPE_CREDIT_NOTE) {
				$discount->description = '(CREDIT_NOTE)';
			} elseif ($object->type == Facture::TYPE_DEPOSIT) {
				$discount->description = '(DEPOSIT)';
			} elseif ($object->type == Facture::TYPE_STANDARD || $object->type == Facture::TYPE_REPLACEMENT || $object->type == Facture::TYPE_SITUATION) {
				$discount->description = '(EXCESS RECEIVED)';
			} else {
				setEventMessages($langs->trans('CantConvertToReducAnInvoiceOfThisType'), null, 'errors');
			}
			$discount->fk_soc = $object->socid;
			$discount->fk_facture_source = $object->id;

			$error = 0;

			if ($object->type == Facture::TYPE_STANDARD || $object->type == Facture::TYPE_REPLACEMENT || $object->type == Facture::TYPE_SITUATION) {
				// If we're on a standard invoice, we have to get excess received to create a discount in TTC without VAT

				// Total payments
				$sql = 'SELECT SUM(pf.amount) as total_paiements';
				$sql .= ' FROM '.MAIN_DB_PREFIX.'paiement_facture as pf, '.MAIN_DB_PREFIX.'paiement as p';
				$sql .= ' LEFT JOIN '.MAIN_DB_PREFIX.'c_paiement as c ON p.fk_paiement = c.id';
				$sql .= ' WHERE pf.fk_facture = '.((int) $object->id);
				$sql .= ' AND pf.fk_paiement = p.rowid';
				$sql .= ' AND p.entity IN ('.getEntity('invoice').')';
				$resql = $db->query($sql);
				if (!$resql) {
					dol_print_error($db);
				}

				$res = $db->fetch_object($resql);
				$total_paiements = $res->total_paiements;

				// Total credit note and deposit
				$total_creditnote_and_deposit = 0;
				$sql = "SELECT re.rowid, re.amount_ht, re.amount_tva, re.amount_ttc,";
				$sql .= " re.description, re.fk_facture_source";
				$sql .= " FROM ".MAIN_DB_PREFIX."societe_remise_except as re";
				$sql .= " WHERE fk_facture = ".((int) $object->id);
				$resql = $db->query($sql);
				if (!empty($resql)) {
					while ($obj = $db->fetch_object($resql)) {
						$total_creditnote_and_deposit += $obj->amount_ttc;
					}
				} else {
					dol_print_error($db);
				}

				$discount->amount_ht = $discount->amount_ttc = $total_paiements + $total_creditnote_and_deposit - $object->total_ttc;
				$discount->amount_tva = 0;
				$discount->tva_tx = 0;
				$discount->vat_src_code = '';

				$result = $discount->create($user);
				if ($result < 0) {
					$error++;
				}
			}
			if ($object->type == Facture::TYPE_CREDIT_NOTE || $object->type == Facture::TYPE_DEPOSIT) {
				foreach ($amount_ht as $tva_tx => $xxx) {
					$discount->amount_ht = abs($amount_ht[$tva_tx]);
					$discount->amount_tva = abs($amount_tva[$tva_tx]);
					$discount->amount_ttc = abs($amount_ttc[$tva_tx]);
					$discount->multicurrency_amount_ht = abs($multicurrency_amount_ht[$tva_tx]);
					$discount->multicurrency_amount_tva = abs($multicurrency_amount_tva[$tva_tx]);
					$discount->multicurrency_amount_ttc = abs($multicurrency_amount_ttc[$tva_tx]);

					// Clean vat code
					$reg = array();
					$vat_src_code = '';
					if (preg_match('/\((.*)\)/', $tva_tx, $reg)) {
						$vat_src_code = $reg[1];
						$tva_tx = preg_replace('/\s*\(.*\)/', '', $tva_tx); // Remove code into vatrate.
					}

					$discount->tva_tx = abs($tva_tx);
					$discount->vat_src_code = $vat_src_code;

					$result = $discount->create($user);
					if ($result < 0) {
						$error++;
						break;
					}
				}
			}

			if (empty($error)) {
				if ($object->type != Facture::TYPE_DEPOSIT) {
					// Classe facture
					$result = $object->setPaid($user);
					if ($result >= 0) {
						$db->commit();
					} else {
						setEventMessages($object->error, $object->errors, 'errors');
						$db->rollback();
					}
				} else {
					$db->commit();
				}
			} else {
				setEventMessages($discount->error, $discount->errors, 'errors');
				$db->rollback();
			}
		}
	} elseif ($action == 'confirm_delete_paiement' && $confirm == 'yes' && $usercanissuepayment) {
		// Delete payment
		$object->fetch($id);
		if ($object->statut == Facture::STATUS_VALIDATED && $object->paye == 0) {
			$paiement = new Paiement($db);
			$result = $paiement->fetch(GETPOST('paiement_id', 'int'));
			if ($result > 0) {
				$result = $paiement->delete(); // If fetch ok and found
				if ($result >= 0) {
					header("Location: ".$_SERVER['PHP_SELF']."?id=".$id);
					exit;
				}
			}
			if ($result < 0) {
				setEventMessages($paiement->error, $paiement->errors, 'errors');
			}
		}
	} elseif ($action == 'add' && $usercancreate) {
		// Insert new invoice in database
		if ($socid > 0) {
			$object->socid = GETPOST('socid', 'int');
		}
		$selectedLines = GETPOST('toselect', 'array');

		$db->begin();

		$error = 0;
		$originentity = GETPOST('originentity');
		// Fill array 'array_options' with data from add form
		$ret = $extrafields->setOptionalsFromPost(null, $object);
		if ($ret < 0) {
			$error++;
		}

		$dateinvoice = dol_mktime(0, 0, 0, GETPOST('remonth', 'int'), GETPOST('reday', 'int'), GETPOST('reyear', 'int'), 'tzserver');	// If we enter the 02 january, we need to save the 02 january for server
		$date_pointoftax = dol_mktime(0, 0, 0, GETPOST('date_pointoftaxmonth', 'int'), GETPOST('date_pointoftaxday', 'int'), GETPOST('date_pointoftaxyear', 'int'), 'tzserver');

		// Replacement invoice
		if (GETPOST('type') == Facture::TYPE_REPLACEMENT) {
			if (empty($dateinvoice)) {
				$error++;
				setEventMessages($langs->trans("ErrorFieldRequired", $langs->transnoentitiesnoconv("Date")), null, 'errors');
				$action = 'create';
			} elseif ($dateinvoice > (dol_get_last_hour(dol_now('tzuserrel')) + (empty($conf->global->INVOICE_MAX_FUTURE_DELAY) ? 0 : $conf->global->INVOICE_MAX_FUTURE_DELAY))) {
				$error++;
				setEventMessages($langs->trans("ErrorDateIsInFuture"), null, 'errors');
				$action = 'create';
			}

			if (!(GETPOST('fac_replacement', 'int') > 0)) {
				$error++;
				setEventMessages($langs->trans("ErrorFieldRequired", $langs->transnoentitiesnoconv("ReplaceInvoice")), null, 'errors');
				$action = 'create';
			}

			if (!$error) {
				// This is a replacement invoice
				$result = $object->fetch(GETPOST('fac_replacement', 'int'));
				$object->fetch_thirdparty();

				$object->date = $dateinvoice;
				$object->date_pointoftax = $date_pointoftax;
				$object->note_public		= trim(GETPOST('note_public', 'restricthtml'));
				// We do not copy the private note
				$object->ref_client			= GETPOST('ref_client', 'alphanohtml');
				$object->model_pdf = GETPOST('model', 'alphanohtml');
				$object->fk_project			= GETPOST('projectid', 'int');
				$object->cond_reglement_id	= GETPOST('cond_reglement_id', 'int');
				$object->mode_reglement_id	= GETPOST('mode_reglement_id', 'int');
				$object->fk_account = GETPOST('fk_account', 'int');
				$object->remise_absolue		= price2num(GETPOST('remise_absolue'), 'MU', 2);
				$object->remise_percent		= price2num(GETPOST('remise_percent'), '', 2);
				$object->fk_incoterms = GETPOST('incoterm_id', 'int');
				$object->location_incoterms = GETPOST('location_incoterms', 'alpha');
				$object->multicurrency_code = GETPOST('multicurrency_code', 'alpha');
				$object->multicurrency_tx   = GETPOST('originmulticurrency_tx', 'int');

				// Proprietes particulieres a facture de remplacement
				$object->fk_facture_source = GETPOST('fac_replacement', 'int');
				$object->type = Facture::TYPE_REPLACEMENT;

				$id = $object->createFromCurrent($user);
				if ($id <= 0) {
					setEventMessages($object->error, $object->errors, 'errors');
				}
			}
		}

		// Credit note invoice
		if (GETPOST('type') == Facture::TYPE_CREDIT_NOTE) {
			$sourceinvoice = GETPOST('fac_avoir', 'int');
			if (!($sourceinvoice > 0) && empty($conf->global->INVOICE_CREDIT_NOTE_STANDALONE)) {
				$error++;
				setEventMessages($langs->trans("ErrorFieldRequired", $langs->transnoentitiesnoconv("CorrectInvoice")), null, 'errors');
				$action = 'create';
			}

			if (empty($dateinvoice)) {
				$error++;
				setEventMessages($langs->trans("ErrorFieldRequired", $langs->transnoentitiesnoconv("Date")), null, 'errors');
				$action = 'create';
			} elseif ($dateinvoice > (dol_get_last_hour(dol_now('tzuserrel')) + (empty($conf->global->INVOICE_MAX_FUTURE_DELAY) ? 0 : $conf->global->INVOICE_MAX_FUTURE_DELAY))) {
				$error++;
				setEventMessages($langs->trans("ErrorDateIsInFuture"), null, 'errors');
				$action = 'create';
			}

			if (!$error) {
				if (!empty($originentity)) {
					$object->entity = $originentity;
				}
				$object->socid = GETPOST('socid', 'int');
				$object->ref = GETPOST('ref');
				$object->date = $dateinvoice;
				$object->date_pointoftax = $date_pointoftax;
				$object->note_public		= trim(GETPOST('note_public', 'restricthtml'));
				// We do not copy the private note
				$object->ref_client			= GETPOST('ref_client');
				$object->model_pdf = GETPOST('model');
				$object->fk_project			= GETPOST('projectid', 'int');
				$object->cond_reglement_id	= 0;		// No payment term for a credit note
				$object->mode_reglement_id	= GETPOST('mode_reglement_id', 'int');
				$object->fk_account = GETPOST('fk_account', 'int');
				$object->remise_absolue		= price2num(GETPOST('remise_absolue'), 'MU');
				$object->remise_percent		= price2num(GETPOST('remise_percent'), '', 2);
				$object->fk_incoterms = GETPOST('incoterm_id', 'int');
				$object->location_incoterms = GETPOST('location_incoterms', 'alpha');
				$object->multicurrency_code = GETPOST('multicurrency_code', 'alpha');
				$object->multicurrency_tx   = GETPOST('originmulticurrency_tx', 'int');

				// Proprietes particulieres a facture avoir
				$object->fk_facture_source = $sourceinvoice > 0 ? $sourceinvoice : '';
				$object->type = Facture::TYPE_CREDIT_NOTE;

				$facture_source = new Facture($db); // fetch origin object
				if ($facture_source->fetch($object->fk_facture_source) > 0) {
					if ($facture_source->type == Facture::TYPE_SITUATION) {
						$object->situation_counter = $facture_source->situation_counter;
						$object->situation_cycle_ref = $facture_source->situation_cycle_ref;
						$facture_source->fetchPreviousNextSituationInvoice();
					}
				}


				$id = $object->create($user);
				if ($id < 0) {
					$error++;
				} else {
					// copy internal contacts
					if ($object->copy_linked_contact($facture_source, 'internal') < 0) {
						$error++;
					} elseif ($facture_source->socid == $object->socid) {
						// copy external contacts if same company
						if ($object->copy_linked_contact($facture_source, 'external') < 0) {
							$error++;
						}
					}
				}

				// NOTE: Pb with situation invoice
				// NOTE: fields total on situation invoice are stored as cumulative values on total of lines (bad) but delta on invoice total
				// NOTE: fields total on credit note are stored as delta both on total of lines and on invoice total (good)
				// NOTE: fields situation_percent on situation invoice are stored as cumulative values on lines (bad)
				// NOTE: fields situation_percent on credit note are stored as delta on lines (good)
				if (GETPOST('invoiceAvoirWithLines', 'int') == 1 && $id > 0) {
					if (!empty($facture_source->lines)) {
						$fk_parent_line = 0;

						foreach ($facture_source->lines as $line) {
							// Extrafields
							if (method_exists($line, 'fetch_optionals')) {
								// load extrafields
								$line->fetch_optionals();
							}

							// Reset fk_parent_line for no child products and special product
							if (($line->product_type != 9 && empty($line->fk_parent_line)) || $line->product_type == 9) {
								$fk_parent_line = 0;
							}


							if ($facture_source->type == Facture::TYPE_SITUATION) {
								$source_fk_prev_id = $line->fk_prev_id; // temporary storing situation invoice fk_prev_id
								$line->fk_prev_id  = $line->id; // The new line of the new credit note we are creating must be linked to the situation invoice line it is created from

								if (!empty($facture_source->tab_previous_situation_invoice)) {
									// search the last standard invoice in cycle and the possible credit note between this last and facture_source
									// TODO Move this out of loop of $facture_source->lines
									$tab_jumped_credit_notes = array();
									$lineIndex = count($facture_source->tab_previous_situation_invoice) - 1;
									$searchPreviousInvoice = true;
									while ($searchPreviousInvoice) {
										if ($facture_source->tab_previous_situation_invoice[$lineIndex]->type == Facture::TYPE_SITUATION || $lineIndex < 1) {
											$searchPreviousInvoice = false; // find, exit;
											break;
										} else {
											if ($facture_source->tab_previous_situation_invoice[$lineIndex]->type == Facture::TYPE_CREDIT_NOTE) {
												$tab_jumped_credit_notes[$lineIndex] = $facture_source->tab_previous_situation_invoice[$lineIndex]->id;
											}
											$lineIndex--; // go to previous invoice in cycle
										}
									}

									$maxPrevSituationPercent = 0;
									foreach ($facture_source->tab_previous_situation_invoice[$lineIndex]->lines as $prevLine) {
										if ($prevLine->id == $source_fk_prev_id) {
											$maxPrevSituationPercent = max($maxPrevSituationPercent, $prevLine->situation_percent);

											//$line->subprice  = $line->subprice - $prevLine->subprice;
											$line->total_ht  = $line->total_ht - $prevLine->total_ht;
											$line->total_tva = $line->total_tva - $prevLine->total_tva;
											$line->total_ttc = $line->total_ttc - $prevLine->total_ttc;
											$line->total_localtax1 = $line->total_localtax1 - $prevLine->total_localtax1;
											$line->total_localtax2 = $line->total_localtax2 - $prevLine->total_localtax2;

											$line->multicurrency_subprice  = $line->multicurrency_subprice - $prevLine->multicurrency_subprice;
											$line->multicurrency_total_ht  = $line->multicurrency_total_ht - $prevLine->multicurrency_total_ht;
											$line->multicurrency_total_tva = $line->multicurrency_total_tva - $prevLine->multicurrency_total_tva;
											$line->multicurrency_total_ttc = $line->multicurrency_total_ttc - $prevLine->multicurrency_total_ttc;
										}
									}

									// prorata
									$line->situation_percent = $maxPrevSituationPercent - $line->situation_percent;

									//print 'New line based on invoice id '.$facture_source->tab_previous_situation_invoice[$lineIndex]->id.' fk_prev_id='.$source_fk_prev_id.' will be fk_prev_id='.$line->fk_prev_id.' '.$line->total_ht.' '.$line->situation_percent.'<br>';

									// If there is some credit note between last situation invoice and invoice used for credit note generation (note: credit notes are stored as delta)
									$maxPrevSituationPercent = 0;
									foreach ($tab_jumped_credit_notes as $index => $creditnoteid) {
										foreach ($facture_source->tab_previous_situation_invoice[$index]->lines as $prevLine) {
											if ($prevLine->fk_prev_id == $source_fk_prev_id) {
												$maxPrevSituationPercent = $prevLine->situation_percent;

												$line->total_ht  -= $prevLine->total_ht;
												$line->total_tva -= $prevLine->total_tva;
												$line->total_ttc -= $prevLine->total_ttc;
												$line->total_localtax1 -= $prevLine->total_localtax1;
												$line->total_localtax2 -= $prevLine->total_localtax2;

												$line->multicurrency_subprice  -= $prevLine->multicurrency_subprice;
												$line->multicurrency_total_ht  -= $prevLine->multicurrency_total_ht;
												$line->multicurrency_total_tva -= $prevLine->multicurrency_total_tva;
												$line->multicurrency_total_ttc -= $prevLine->multicurrency_total_ttc;
											}
										}
									}

									// prorata
									$line->situation_percent += $maxPrevSituationPercent;

									//print 'New line based on invoice id '.$facture_source->tab_previous_situation_invoice[$lineIndex]->id.' fk_prev_id='.$source_fk_prev_id.' will be fk_prev_id='.$line->fk_prev_id.' '.$line->total_ht.' '.$line->situation_percent.'<br>';
								}
							}

							$line->fk_facture = $object->id;
							$line->fk_parent_line = $fk_parent_line;

							$line->subprice = -$line->subprice; // invert price for object
							$line->pa_ht = $line->pa_ht; // we choosed to have buy/cost price always positive, so no revert of sign here
							$line->total_ht = -$line->total_ht;
							$line->total_tva = -$line->total_tva;
							$line->total_ttc = -$line->total_ttc;
							$line->total_localtax1 = -$line->total_localtax1;
							$line->total_localtax2 = -$line->total_localtax2;

							$line->multicurrency_subprice = -$line->multicurrency_subprice;
							$line->multicurrency_total_ht = -$line->multicurrency_total_ht;
							$line->multicurrency_total_tva = -$line->multicurrency_total_tva;
							$line->multicurrency_total_ttc = -$line->multicurrency_total_ttc;

							$line->context['createcreditnotefrominvoice'] = 1;
							$result = $line->insert(0, 1); // When creating credit note with same lines than source, we must ignore error if discount alreayd linked

							$object->lines[] = $line; // insert new line in current object

							// Defined the new fk_parent_line
							if ($result > 0) {
								$fk_parent_line = $result;
							}
						}

						$object->update_price(1);
					}
				}

				if (GETPOST('invoiceAvoirWithPaymentRestAmount', 'int') == 1 && $id > 0) {
					if ($facture_source->fetch($object->fk_facture_source) > 0) {
						$totalpaye = $facture_source->getSommePaiement();
						$totalcreditnotes = $facture_source->getSumCreditNotesUsed();
						$totaldeposits = $facture_source->getSumDepositsUsed();
						$remain_to_pay = abs($facture_source->total_ttc - $totalpaye - $totalcreditnotes - $totaldeposits);

						$object->addline($langs->trans('invoiceAvoirLineWithPaymentRestAmount'), $remain_to_pay, 1, 0, 0, 0, 0, 0, '', '', 'TTC');
					}
				}

				// Add link between credit note and origin
				if (!empty($object->fk_facture_source) && $id > 0) {
					$facture_source->fetch($object->fk_facture_source);
					$facture_source->fetchObjectLinked();

					if (!empty($facture_source->linkedObjectsIds)) {
						foreach ($facture_source->linkedObjectsIds as $sourcetype => $TIds) {
							$object->add_object_linked($sourcetype, current($TIds));
						}
					}
				}
			}
		}

		// Standard invoice or Deposit invoice, created from a Predefined template invoice
		if ((GETPOST('type') == Facture::TYPE_STANDARD || GETPOST('type') == Facture::TYPE_DEPOSIT) && GETPOST('fac_rec', 'int') > 0) {
			if (empty($dateinvoice)) {
				$error++;
				setEventMessages($langs->trans("ErrorFieldRequired", $langs->transnoentitiesnoconv("Date")), null, 'errors');
				$action = 'create';
			} elseif ($dateinvoice > (dol_get_last_hour(dol_now('tzuserrel')) + (empty($conf->global->INVOICE_MAX_FUTURE_DELAY) ? 0 : $conf->global->INVOICE_MAX_FUTURE_DELAY))) {
				$error++;
				setEventMessages($langs->trans("ErrorDateIsInFuture"), null, 'errors');
				$action = 'create';
			}

			if (!$error) {
				$object->socid = GETPOST('socid', 'int');
				$object->type            = GETPOST('type');
				$object->ref             = GETPOST('ref');
				$object->date            = $dateinvoice;
				$object->date_pointoftax = $date_pointoftax;
				$object->note_public = trim(GETPOST('note_public', 'restricthtml'));
				$object->note_private    = trim(GETPOST('note_private', 'restricthtml'));
				$object->ref_client      = GETPOST('ref_client');
				$object->model_pdf = GETPOST('model');
				$object->fk_project = GETPOST('projectid', 'int');
				$object->cond_reglement_id	= (GETPOST('type') == 3 ? 1 : GETPOST('cond_reglement_id'));
				$object->mode_reglement_id	= GETPOST('mode_reglement_id', 'int');
				$object->fk_account = GETPOST('fk_account', 'int');
				$object->amount = price2num(GETPOST('amount'));
				$object->remise_absolue		= price2num(GETPOST('remise_absolue'), 'MU');
				$object->remise_percent		= price2num(GETPOST('remise_percent'), '', 2);
				$object->fk_incoterms = GETPOST('incoterm_id', 'int');
				$object->location_incoterms = GETPOST('location_incoterms', 'alpha');
				$object->multicurrency_code = GETPOST('multicurrency_code', 'alpha');
				$object->multicurrency_tx   = GETPOST('originmulticurrency_tx', 'int');

				// Source facture
				$object->fac_rec = GETPOST('fac_rec', 'int');

				$id = $object->create($user); // This include recopy of links from recurring invoice and recurring invoice lines
			}
		}

		// Standard or deposit invoice, not from a Predefined template invoice
		if ((GETPOST('type') == Facture::TYPE_STANDARD || GETPOST('type') == Facture::TYPE_DEPOSIT || GETPOST('type') == Facture::TYPE_PROFORMA || (GETPOST('type') == Facture::TYPE_SITUATION && !GETPOST('situations'))) && GETPOST('fac_rec') <= 0) {
			$typeamount = GETPOST('typedeposit', 'aZ09');
			$valuestandardinvoice = price2num(str_replace('%', '', GETPOST('valuestandardinvoice', 'alpha')), 'MU');
			$valuedeposit = price2num(str_replace('%', '', GETPOST('valuedeposit', 'alpha')), 'MU');

			if (GETPOST('socid', 'int') < 1) {
				$error++;
				setEventMessages($langs->trans("ErrorFieldRequired", $langs->transnoentitiesnoconv("Customer")), null, 'errors');
				$action = 'create';
			}

			if (empty($dateinvoice)) {
				$error++;
				setEventMessages($langs->trans("ErrorFieldRequired", $langs->transnoentitiesnoconv("Date")), null, 'errors');
				$action = 'create';
			} elseif ($dateinvoice > (dol_get_last_hour(dol_now('tzuserrel')) + (empty($conf->global->INVOICE_MAX_FUTURE_DELAY) ? 0 : $conf->global->INVOICE_MAX_FUTURE_DELAY))) {
				$error++;
				setEventMessages($langs->trans("ErrorDateIsInFuture"), null, 'errors');
				$action = 'create';
			}


			if (GETPOST('type') == Facture::TYPE_STANDARD) {
				if ($valuestandardinvoice < 0 || $valuestandardinvoice > 100) {
					setEventMessages($langs->trans("ErrorAPercentIsRequired"), null, 'errors');
					$error++;
					$action = 'create';
				}
			} elseif (GETPOST('type') == Facture::TYPE_DEPOSIT) {
				if ($typeamount && !empty($origin) && !empty($originid)) {
					if ($typeamount == 'amount' && $valuedeposit <= 0) {
						setEventMessages($langs->trans("ErrorAnAmountWithoutTaxIsRequired"), null, 'errors');
						$error++;
						$action = 'create';
					}
					if ($typeamount == 'variable' && $valuedeposit <= 0) {
						setEventMessages($langs->trans("ErrorAPercentIsRequired"), null, 'errors');
						$error++;
						$action = 'create';
					}
					if ($typeamount == 'variablealllines' && $valuedeposit <= 0) {
						setEventMessages($langs->trans("ErrorAPercentIsRequired"), null, 'errors');
						$error++;
						$action = 'create';
					}
				}
			}

			if (!$error) {
				// Si facture standard
				$object->socid = GETPOST('socid', 'int');
				$object->type				= GETPOST('type');
				$object->ref = GETPOST('ref');
				$object->date				= $dateinvoice;
				$object->date_pointoftax = $date_pointoftax;
				$object->note_public		= trim(GETPOST('note_public', 'restricthtml'));
				$object->note_private = trim(GETPOST('note_private', 'restricthtml'));
				$object->ref_client			= GETPOST('ref_client');
				$object->model_pdf = GETPOST('model');
				$object->fk_project			= GETPOST('projectid', 'int');
				$object->cond_reglement_id	= (GETPOST('type') == 3 ? 1 : GETPOST('cond_reglement_id'));
				$object->mode_reglement_id	= GETPOST('mode_reglement_id');
				$object->fk_account = GETPOST('fk_account', 'int');
				$object->amount = price2num(GETPOST('amount'));
				$object->remise_absolue		= price2num(GETPOST('remise_absolue'), 'MU');
				$object->remise_percent		= price2num(GETPOST('remise_percent'), '', 2);
				$object->fk_incoterms = GETPOST('incoterm_id', 'int');
				$object->location_incoterms = GETPOST('location_incoterms', 'alpha');
				$object->multicurrency_code = GETPOST('multicurrency_code', 'alpha');
				$object->multicurrency_tx   = GETPOST('originmulticurrency_tx', 'int');

				if (GETPOST('type') == Facture::TYPE_SITUATION) {
					$object->situation_counter = 1;
					$object->situation_final = 0;
					$object->situation_cycle_ref = $object->newCycle();
				}

				if (in_array($object->type, $retainedWarrantyInvoiceAvailableType)) {
					$object->retained_warranty = GETPOST('retained_warranty', 'int');
					$object->retained_warranty_fk_cond_reglement = GETPOST('retained_warranty_fk_cond_reglement', 'int');
				} else {
					$object->retained_warranty = 0;
					$object->retained_warranty_fk_cond_reglement = 0;
				}

				$retained_warranty_date_limit = GETPOST('retained_warranty_date_limit');
				if (!empty($retained_warranty_date_limit) && dol_stringtotime($retained_warranty_date_limit)) {
					$object->retained_warranty_date_limit = dol_stringtotime($retained_warranty_date_limit);
				}
				$object->retained_warranty_date_limit = !empty($object->retained_warranty_date_limit) ? $object->retained_warranty_date_limit : $object->calculate_date_lim_reglement($object->retained_warranty_fk_cond_reglement);

				$object->fetch_thirdparty();

				// If creation from another object of another module (Example: origin=propal, originid=1)
				if (!empty($origin) && !empty($originid)) {
					$regs = array();
					// Parse element/subelement (ex: project_task)
					$element = $subelement = $origin;
					if (preg_match('/^([^_]+)_([^_]+)/i', $origin, $regs)) {
						$element = $regs[1];
						$subelement = $regs[2];
					}

					// For compatibility
					if ($element == 'order') {
						$element = $subelement = 'commande';
					}
					if ($element == 'propal') {
						$element = 'comm/propal';
						$subelement = 'propal';
					}
					if ($element == 'contract') {
						$element = $subelement = 'contrat';
					}
					if ($element == 'inter') {
						$element = $subelement = 'ficheinter';
					}
					if ($element == 'shipping') {
						$element = $subelement = 'expedition';
					}

					$object->origin = $origin;
					$object->origin_id = $originid;

					// Possibility to add external linked objects with hooks
					$object->linked_objects[$object->origin] = $object->origin_id;
					// link with order if it is a shipping invoice
					if ($object->origin == 'shipping') {
						require_once DOL_DOCUMENT_ROOT.'/expedition/class/expedition.class.php';
						$exp = new Expedition($db);
						$exp->fetch($object->origin_id);
						$exp->fetchObjectLinked();
						if (is_array($exp->linkedObjectsIds['commande']) && count($exp->linkedObjectsIds['commande']) > 0) {
							foreach ($exp->linkedObjectsIds['commande'] as $key => $value) {
								$object->linked_objects['commande'] = $value;
							}
						}
					}

					if (is_array($_POST['other_linked_objects']) && !empty($_POST['other_linked_objects'])) {
						$object->linked_objects = array_merge($object->linked_objects, $_POST['other_linked_objects']);
					}

					$id = $object->create($user); // This include class to add_object_linked() and add add_contact()

					if ($id > 0) {
						dol_include_once('/'.$element.'/class/'.$subelement.'.class.php');

						$classname = ucfirst($subelement);
						$srcobject = new $classname($db);

						dol_syslog("Try to find source object origin=".$object->origin." originid=".$object->origin_id." to add lines or deposit lines");
						$result = $srcobject->fetch($object->origin_id);

						// If deposit invoice - down payment with 1 line (fixed amount or percent)
						if (GETPOST('type') == Facture::TYPE_DEPOSIT && in_array($typeamount, array('amount', 'variable'))) {
							// Define the array $amountdeposit
							$amountdeposit = array();
							if (!empty($conf->global->MAIN_DEPOSIT_MULTI_TVA)) {
								if ($typeamount == 'amount') {
									$amount = $valuedeposit;
								} else {
									$amount = $srcobject->total_ttc * ($valuedeposit / 100);
								}

								$TTotalByTva = array();
								foreach ($srcobject->lines as &$line) {
									if (!empty($line->special_code)) {
										continue;
									}
									$TTotalByTva[$line->tva_tx] += $line->total_ttc;
								}

								foreach ($TTotalByTva as $tva => &$total) {
									$coef = $total / $srcobject->total_ttc; // Calc coef
									$am = $amount * $coef;
									$amount_ttc_diff += $am;
									$amountdeposit[$tva] += $am / (1 + $tva / 100); // Convert into HT for the addline
								}
							} else {
								if ($typeamount == 'amount') {
									$amountdeposit[0] = $valuedeposit;
								} elseif ($typeamount == 'variable') {
									if ($result > 0) {
										$totalamount = 0;
										$lines = $srcobject->lines;
										$numlines = count($lines);
										for ($i = 0; $i < $numlines; $i++) {
											$qualified = 1;
											if (empty($lines[$i]->qty)) {
												$qualified = 0; // We discard qty=0, it is an option
											}
											if (!empty($lines[$i]->special_code)) {
												$qualified = 0; // We discard special_code (frais port, ecotaxe, option, ...)
											}
											if ($qualified) {
												$totalamount += $lines[$i]->total_ht; // Fixme : is it not for the customer ? Shouldn't we take total_ttc ?
												$tva_tx = $lines[$i]->tva_tx;
												$amountdeposit[$tva_tx] += ($lines[$i]->total_ht * $valuedeposit) / 100;
											}
										}

										if ($totalamount == 0) {
											$amountdeposit[0] = 0;
										}
									} else {
										setEventMessages($srcobject->error, $srcobject->errors, 'errors');
										$error++;
									}
								}

								$amount_ttc_diff = $amountdeposit[0];
							}

							foreach ($amountdeposit as $tva => $amount) {
								if (empty($amount)) {
									continue;
								}

								$arraylist = array(
									'amount' => 'FixAmount',
									'variable' => 'VarAmount'
								);
								$descline = '(DEPOSIT)';
								//$descline.= ' - '.$langs->trans($arraylist[$typeamount]);
								if ($typeamount == 'amount') {
									$descline .= ' ('.price($valuedeposit, '', $langs, 0, - 1, - 1, (!empty($object->multicurrency_code) ? $object->multicurrency_code : $conf->currency)).')';
								} elseif ($typeamount == 'variable') {
									$descline .= ' ('.$valuedeposit.'%)';
								}

								$descline .= ' - '.$srcobject->ref;
								$result = $object->addline(
									$descline,
									$amount, // subprice
									1, // quantity
									$tva, // vat rate
									0, // localtax1_tx
									0, // localtax2_tx
									(empty($conf->global->INVOICE_PRODUCTID_DEPOSIT) ? 0 : $conf->global->INVOICE_PRODUCTID_DEPOSIT), // fk_product
									0, // remise_percent
									0, // date_start
									0, // date_end
									0,
									$lines[$i]->info_bits, // info_bits
									0,
									'HT',
									0,
									0, // product_type
									1,
									$lines[$i]->special_code,
									$object->origin,
									0,
									0,
									0,
									0
									//,$langs->trans('Deposit') //Deprecated
								);
							}

							$diff = $object->total_ttc - $amount_ttc_diff;

							if (!empty($conf->global->MAIN_DEPOSIT_MULTI_TVA) && $diff != 0) {
								$object->fetch_lines();
								$subprice_diff = $object->lines[0]->subprice - $diff / (1 + $object->lines[0]->tva_tx / 100);
								$object->updateline($object->lines[0]->id, $object->lines[0]->desc, $subprice_diff, $object->lines[0]->qty, $object->lines[0]->remise_percent, $object->lines[0]->date_start, $object->lines[0]->date_end, $object->lines[0]->tva_tx, 0, 0, 'HT', $object->lines[0]->info_bits, $object->lines[0]->product_type, 0, 0, 0, $object->lines[0]->pa_ht, $object->lines[0]->label, 0, array(), 100);
							}
						}

						// standard invoice, credit note, or down payment from a percent of all lines
						if (GETPOST('type') != Facture::TYPE_DEPOSIT || (GETPOST('type') == Facture::TYPE_DEPOSIT && $typeamount == 'variablealllines')) {
							if ($result > 0) {
								$lines = $srcobject->lines;
								if (empty($lines) && method_exists($srcobject, 'fetch_lines')) {
									$srcobject->fetch_lines();
									$lines = $srcobject->lines;
								}

								// If we create a standard invoice with a percent, we change amount by changing the qty
								if (GETPOST('type') == Facture::TYPE_STANDARD && $valuestandardinvoice > 0 && $valuestandardinvoice < 100) {
									if (is_array($lines)) {
										foreach ($lines as $line) {
											// We keep ->subprice and ->pa_ht, but we change the qty
											$line->qty = price2num($line->qty * $valuestandardinvoice / 100, 'MS');
										}
									}
								}
								// If we create a down payment with a percent on all lines, we change amount by changing the qty
								if (GETPOST('type') == Facture::TYPE_DEPOSIT && $typeamount == 'variablealllines') {
									if (is_array($lines)) {
										foreach ($lines as $line) {
											// We keep ->subprice and ->pa_ht, but we change the qty
											$line->qty = price2num($line->qty * $valuedeposit / 100, 'MS');
										}
									}
								}

								$fk_parent_line = 0;
								$num = count($lines);

								for ($i = 0; $i < $num; $i++) {
									if (!in_array($lines[$i]->id, $selectedLines)) {
										continue; // Skip unselected lines
									}

									// Don't add lines with qty 0 when coming from a shipment including all order lines
									if ($srcobject->element == 'shipping' && $conf->global->SHIPMENT_GETS_ALL_ORDER_PRODUCTS && $lines[$i]->qty == 0) {
										continue;
									}
									// Don't add closed lines when coming from a contract (Set constant to '0,5' to exclude also inactive lines)
									if (!isset($conf->global->CONTRACT_EXCLUDE_SERVICES_STATUS_FOR_INVOICE)) {
										$conf->global->CONTRACT_EXCLUDE_SERVICES_STATUS_FOR_INVOICE = '5';
									}
									if ($srcobject->element == 'contrat' && in_array($lines[$i]->statut, explode(',', $conf->global->CONTRACT_EXCLUDE_SERVICES_STATUS_FOR_INVOICE))) {
										continue;
									}

									$label = (!empty($lines[$i]->label) ? $lines[$i]->label : '');
									$desc = (!empty($lines[$i]->desc) ? $lines[$i]->desc : $lines[$i]->libelle);
									if ($object->situation_counter == 1) {
										$lines[$i]->situation_percent = 0;
									}

									if ($lines[$i]->subprice < 0 && empty($conf->global->INVOICE_KEEP_DISCOUNT_LINES_AS_IN_ORIGIN)) {
										// Negative line, we create a discount line
										$discount = new DiscountAbsolute($db);
										$discount->fk_soc = $object->socid;
										$discount->amount_ht = abs($lines[$i]->total_ht);
										$discount->amount_tva = abs($lines[$i]->total_tva);
										$discount->amount_ttc = abs($lines[$i]->total_ttc);
										$discount->tva_tx = $lines[$i]->tva_tx;
										$discount->fk_user = $user->id;
										$discount->description = $desc;
										$discount->multicurrency_subprice = abs($lines[$i]->multicurrency_subprice);
										$discount->multicurrency_amount_ht = abs($lines[$i]->multicurrency_total_ht);
										$discount->multicurrency_amount_tva = abs($lines[$i]->multicurrency_total_tva);
										$discount->multicurrency_amount_ttc = abs($lines[$i]->multicurrency_total_ttc);

										$discountid = $discount->create($user);
										if ($discountid > 0) {
											$result = $object->insert_discount($discountid); // This include link_to_invoice
										} else {
											setEventMessages($discount->error, $discount->errors, 'errors');
											$error++;
											break;
										}
									} else {
										// Positive line
										$product_type = ($lines[$i]->product_type ? $lines[$i]->product_type : 0);

										// Date start
										$date_start = false;
										if ($lines[$i]->date_debut_prevue) {
											$date_start = $lines[$i]->date_debut_prevue;
										}
										if ($lines[$i]->date_debut_reel) {
											$date_start = $lines[$i]->date_debut_reel;
										}
										if ($lines[$i]->date_start) {
											$date_start = $lines[$i]->date_start;
										}

										// Date end
										$date_end = false;
										if ($lines[$i]->date_fin_prevue) {
											$date_end = $lines[$i]->date_fin_prevue;
										}
										if ($lines[$i]->date_fin_reel) {
											$date_end = $lines[$i]->date_fin_reel;
										}
										if ($lines[$i]->date_end) {
											$date_end = $lines[$i]->date_end;
										}

										// Reset fk_parent_line for no child products and special product
										if (($lines[$i]->product_type != 9 && empty($lines[$i]->fk_parent_line)) || $lines[$i]->product_type == 9) {
											$fk_parent_line = 0;
										}

										// Extrafields
										if (method_exists($lines[$i], 'fetch_optionals')) {
											$lines[$i]->fetch_optionals();
											$array_options = $lines[$i]->array_options;
										}

										$tva_tx = $lines[$i]->tva_tx;
										if (!empty($lines[$i]->vat_src_code) && !preg_match('/\(/', $tva_tx)) {
											$tva_tx .= ' ('.$lines[$i]->vat_src_code.')';
										}

										// View third's localtaxes for NOW and do not use value from origin.
										// TODO Is this really what we want ? Yes if source is template invoice but what if proposal or order ?
										$localtax1_tx = get_localtax($tva_tx, 1, $object->thirdparty);
										$localtax2_tx = get_localtax($tva_tx, 2, $object->thirdparty);

										$result = $object->addline(
											$desc,
											$lines[$i]->subprice,
											$lines[$i]->qty,
											$tva_tx,
											$localtax1_tx,
											$localtax2_tx,
											$lines[$i]->fk_product,
											$lines[$i]->remise_percent,
											$date_start,
											$date_end,
											0,
											$lines[$i]->info_bits,
											$lines[$i]->fk_remise_except,
											'HT',
											0,
											$product_type,
											$lines[$i]->rang,
											$lines[$i]->special_code,
											$object->origin,
											$lines[$i]->rowid,
											$fk_parent_line,
											$lines[$i]->fk_fournprice,
											$lines[$i]->pa_ht,
											$label,
											$array_options,
											$lines[$i]->situation_percent,
											$lines[$i]->fk_prev_id,
											$lines[$i]->fk_unit
										);

										if ($result > 0) {
											$lineid = $result;
										} else {
											$lineid = 0;
											$error++;
											break;
										}

										// Defined the new fk_parent_line
										if ($result > 0) {
											$fk_parent_line = $result;
										}
									}
								}
							} else {
								setEventMessages($srcobject->error, $srcobject->errors, 'errors');
								$error++;
							}
						}

						// Now we create same links to contact than the ones found on origin object
						/* Useless, already into the create
						if (! empty($conf->global->MAIN_PROPAGATE_CONTACTS_FROM_ORIGIN))
						{
							$originforcontact = $object->origin;
							$originidforcontact = $object->origin_id;
							if ($originforcontact == 'shipping')     // shipment and order share the same contacts. If creating from shipment we take data of order
							{
								$originforcontact=$srcobject->origin;
								$originidforcontact=$srcobject->origin_id;
							}
							$sqlcontact = "SELECT code, fk_socpeople FROM ".MAIN_DB_PREFIX."element_contact as ec, ".MAIN_DB_PREFIX."c_type_contact as ctc";
							$sqlcontact.= " WHERE element_id = ".((int) $originidforcontact)." AND ec.fk_c_type_contact = ctc.rowid AND ctc.element = '".$db->escape($originforcontact)."'";

							$resqlcontact = $db->query($sqlcontact);
							if ($resqlcontact)
							{
								while($objcontact = $db->fetch_object($resqlcontact))
								{
									//print $objcontact->code.'-'.$objcontact->fk_socpeople."\n";
									$object->add_contact($objcontact->fk_socpeople, $objcontact->code);
								}
							}
							else dol_print_error($resqlcontact);
						}*/

						// Hooks
						$parameters = array('objFrom' => $srcobject);
						$reshook = $hookmanager->executeHooks('createFrom', $parameters, $object, $action); // Note that $action and $object may have been
						// modified by hook
						if ($reshook < 0) {
							setEventMessages($hookmanager->error, $hookmanager->errors, 'errors');
							$error++;
						}
					} else {
						setEventMessages($object->error, $object->errors, 'errors');
						$error++;
					}
				} else {   // If some invoice's lines coming from page
					$id = $object->create($user);

					for ($i = 1; $i <= $NBLINES; $i++) {
						if (GETPOST('idprod'.$i, 'int')) {
							$product = new Product($db);
							$product->fetch(GETPOST('idprod'.$i, 'int'));
							$startday = dol_mktime(12, 0, 0, GETPOST('date_start'.$i.'month'), GETPOST('date_start'.$i.'day'), GETPOST('date_start'.$i.'year'));
							$endday = dol_mktime(12, 0, 0, GETPOST('date_end'.$i.'month'), GETPOST('date_end'.$i.'day'), GETPOST('date_end'.$i.'year'));
							$result = $object->addline($product->description, $product->price, price2num(GETPOST('qty'.$i), 'MS'), $product->tva_tx, $product->localtax1_tx, $product->localtax2_tx, GETPOST('idprod'.$i, 'int'), price2num(GETPOST('remise_percent'.$i), '', 2), $startday, $endday, 0, 0, '', $product->price_base_type, $product->price_ttc, $product->type, -1, 0, '', 0, 0, null, 0, '', 0, 100, '', $product->fk_unit);
						}
					}
				}
			}
		}

		// Situation invoices
		if (GETPOST('type') == Facture::TYPE_SITUATION && GETPOST('situations')) {
			if (empty($dateinvoice)) {
				$error++;
				$mesg = $langs->trans("ErrorFieldRequired", $langs->transnoentitiesnoconv("Date"));
				setEventMessages($mesg, null, 'errors');
			} elseif ($dateinvoice > (dol_get_last_hour(dol_now('tzuserrel')) + (empty($conf->global->INVOICE_MAX_FUTURE_DELAY) ? 0 : $conf->global->INVOICE_MAX_FUTURE_DELAY))) {
				$error++;
				setEventMessages($langs->trans("ErrorDateIsInFuture"), null, 'errors');
				$action = 'create';
			}

			if (!(GETPOST('situations', 'int') > 0)) {
				$error++;
				$mesg = $langs->trans("ErrorFieldRequired", $langs->transnoentitiesnoconv("InvoiceSituation"));
				setEventMessages($mesg, null, 'errors');
				$action = 'create';
			}

			if (!$error) {
				$result = $object->fetch(GETPOST('situations', 'int'));
				$object->fk_facture_source = GETPOST('situations', 'int');
				$object->type = Facture::TYPE_SITUATION;

				if (!empty($origin) && !empty($originid)) {
					include_once DOL_DOCUMENT_ROOT.'/core/lib/price.lib.php';

					$object->origin = $origin;
					$object->origin_id = $originid;

					// retained warranty
					if (!empty($conf->global->INVOICE_USE_RETAINED_WARRANTY)) {
						$retained_warranty = GETPOST('retained_warranty', 'int');
						if (price2num($retained_warranty) > 0) {
							$object->retained_warranty = price2num($retained_warranty);
						}

						if (GETPOST('retained_warranty_fk_cond_reglement', 'int') > 0) {
							$object->retained_warranty_fk_cond_reglement = GETPOST('retained_warranty_fk_cond_reglement', 'int');
						}

						$retained_warranty_date_limit = GETPOST('retained_warranty_date_limit');
						if (!empty($retained_warranty_date_limit) && $db->jdate($retained_warranty_date_limit)) {
							$object->retained_warranty_date_limit = $db->jdate($retained_warranty_date_limit);
						}
						$object->retained_warranty_date_limit = !empty($object->retained_warranty_date_limit) ? $object->retained_warranty_date_limit : $object->calculate_date_lim_reglement($object->retained_warranty_fk_cond_reglement);
					}

					foreach ($object->lines as $i => &$line) {
						$line->origin = $object->origin;
						$line->origin_id = $line->id;
						$line->fk_prev_id = $line->id;
						$line->fetch_optionals();
						$line->situation_percent = $line->get_prev_progress($object->id); // get good progress including credit note

						// The $line->situation_percent has been modified, so we must recalculate all amounts
						$tabprice = calcul_price_total($line->qty, $line->subprice, $line->remise_percent, $line->tva_tx, $line->localtax1_tx, $line->localtax2_tx, 0, 'HT', 0, $line->product_type, $mysoc, '', $line->situation_percent);
						$line->total_ht = $tabprice[0];
						$line->total_tva = $tabprice[1];
						$line->total_ttc = $tabprice[2];
						$line->total_localtax1 = $tabprice[9];
						$line->total_localtax2 = $tabprice[10];
						$line->multicurrency_total_ht  = $tabprice[16];
						$line->multicurrency_total_tva = $tabprice[17];
						$line->multicurrency_total_ttc = $tabprice[18];

						// Si fk_remise_except defini on vérifie si la réduction à déjà été appliquée
						if ($line->fk_remise_except) {
							$discount = new DiscountAbsolute($line->db);
							$result = $discount->fetch($line->fk_remise_except);
							if ($result > 0) {
								// Check if discount not already affected to another invoice
								if ($discount->fk_facture_line > 0) {
									$line->fk_remise_except = 0;
								}
							}
						}
					}
				}

				$object->fetch_thirdparty();
				$object->date = $dateinvoice;
				$object->date_pointoftax = $date_pointoftax;
				$object->note_public = trim(GETPOST('note_public', 'restricthtml'));
				$object->note = trim(GETPOST('note', 'restricthtml'));
				$object->note_private = trim(GETPOST('note', 'restricthtml'));
				$object->ref_client = GETPOST('ref_client', 'alpha');
				$object->model_pdf = GETPOST('model', 'alpha');
				$object->fk_project = GETPOST('projectid', 'int');
				$object->cond_reglement_id = GETPOST('cond_reglement_id', 'int');
				$object->mode_reglement_id = GETPOST('mode_reglement_id', 'int');
				$object->remise_absolue =price2num(GETPOST('remise_absolue'), 'MU', 2);
				$object->remise_percent = price2num(GETPOST('remise_percent'), '', 2);

				// Proprietes particulieres a facture de remplacement

				$object->situation_counter = $object->situation_counter + 1;
				$id = $object->createFromCurrent($user);
				if ($id <= 0) {
					$mesg = $object->error;
				} else {
					$nextSituationInvoice = new Facture($db);
					$nextSituationInvoice->fetch($id);

					// create extrafields with data from create form
					$extrafields->fetch_name_optionals_label($nextSituationInvoice->table_element);
					$ret = $extrafields->setOptionalsFromPost(null, $nextSituationInvoice);
					if ($ret > 0) {
						$nextSituationInvoice->insertExtraFields();
					}
				}
			}
		}

		// End of object creation, we show it
		if ($id > 0 && !$error) {
			$db->commit();

			// Define output language
			if (empty($conf->global->MAIN_DISABLE_PDF_AUTOUPDATE) && count($object->lines)) {
				$outputlangs = $langs;
				$newlang = '';
				if ($conf->global->MAIN_MULTILANGS && empty($newlang) && GETPOST('lang_id', 'aZ09')) {
					$newlang = GETPOST('lang_id', 'aZ09');
				}
				if ($conf->global->MAIN_MULTILANGS && empty($newlang)) {
					$newlang = $object->thirdparty->default_lang;
				}
				if (!empty($newlang)) {
					$outputlangs = new Translate("", $conf);
					$outputlangs->setDefaultLang($newlang);
					$outputlangs->load('products');
				}
				$model = $object->model_pdf;
				$ret = $object->fetch($id); // Reload to get new records

				$result = $object->generateDocument($model, $outputlangs, $hidedetails, $hidedesc, $hideref);
				if ($result < 0) {
					setEventMessages($object->error, $object->errors, 'errors');
				}
			}

			header('Location: '.$_SERVER["PHP_SELF"].'?facid='.$id);
			exit();
		} else {
			$db->rollback();
			$action = 'create';
			$_GET["origin"] = $_POST["origin"];
			$_GET["originid"] = $_POST["originid"];
			setEventMessages($object->error, $object->errors, 'errors');
		}
	} elseif ($action == 'addline' && GETPOST('submitforalllines', 'alpha') && GETPOST('vatforalllines', 'alpha') !== '') {
		// Define vat_rate
		$vat_rate = (GETPOST('vatforalllines') ? GETPOST('vatforalllines') : 0);
		$vat_rate = str_replace('*', '', $vat_rate);
		$localtax1_rate = get_localtax($vat_rate, 1, $object->thirdparty, $mysoc);
		$localtax2_rate = get_localtax($vat_rate, 2, $object->thirdparty, $mysoc);
		foreach ($object->lines as $line) {
			$result = $object->updateline($line->id, $line->desc, $line->subprice, $line->qty, $line->remise_percent, $line->date_start, $line->date_end, $vat_rate, $localtax1_rate, $localtax2_rate, 'HT', $line->info_bits, $line->product_type, $line->fk_parent_line, 0, $line->fk_fournprice, $line->pa_ht, $line->label, $line->special_code, $line->array_options, $line->situation_percent, $line->fk_unit, $line->multicurrency_subprice);
		}
	} elseif ($action == 'addline' && $usercancreate) {		// Add a new line
		$langs->load('errors');
		$error = 0;

		// Set if we used free entry or predefined product
		$predef = '';
		$product_desc =(GETPOSTISSET('dp_desc') ? GETPOST('dp_desc', 'restricthtml') : '');
		$price_ht = price2num(GETPOST('price_ht'), 'MU', 2);
		$price_ht_devise = price2num(GETPOST('multicurrency_price_ht'), 'CU', 2);
		$prod_entry_mode = GETPOST('prod_entry_mode', 'alpha');
		if ($prod_entry_mode == 'free') {
			$idprod = 0;
			$tva_tx = (GETPOST('tva_tx', 'alpha') ? GETPOST('tva_tx', 'alpha') : 0);
		} else {
			$idprod = GETPOST('idprod', 'int');
			$tva_tx = '';
		}

		$qty = price2num(GETPOST('qty'.$predef), 'MS', 2);
		$remise_percent = price2num(GETPOST('remise_percent'.$predef), '', 2);

		// Extrafields
		$extralabelsline = $extrafields->fetch_name_optionals_label($object->table_element_line);
		$array_options = $extrafields->getOptionalsFromPost($object->table_element_line, $predef);
		// Unset extrafield
		if (is_array($extralabelsline)) {
			// Get extra fields
			foreach ($extralabelsline as $key => $value) {
				unset($_POST["options_".$key.$predef]);
			}
		}

		if ((empty($idprod) || $idprod < 0) && ($price_ht < 0) && ($qty < 0)) {
			setEventMessages($langs->trans('ErrorBothFieldCantBeNegative', $langs->transnoentitiesnoconv('UnitPriceHT'), $langs->transnoentitiesnoconv('Qty')), null, 'errors');
			$error++;
		}
		if (!$prod_entry_mode) {
			if (GETPOST('type') < 0 && !GETPOST('search_idprod')) {
				setEventMessages($langs->trans('ErrorChooseBetweenFreeEntryOrPredefinedProduct'), null, 'errors');
				$error++;
			}
		}
		if ($prod_entry_mode == 'free' && (empty($idprod) || $idprod < 0) && GETPOST('type') < 0) {
			setEventMessages($langs->trans('ErrorFieldRequired', $langs->transnoentitiesnoconv('Type')), null, 'errors');
			$error++;
		}
		if (($prod_entry_mode == 'free' && (empty($idprod) || $idprod < 0) && (($price_ht < 0 && empty($conf->global->FACTURE_ENABLE_NEGATIVE_LINES)) || $price_ht == '') && $price_ht_devise == '') && $object->type != Facture::TYPE_CREDIT_NOTE) { 	// Unit price can be 0 but not ''
			if ($price_ht < 0 && empty($conf->global->FACTURE_ENABLE_NEGATIVE_LINES)) {
				$langs->load("errors");
				if ($object->type == $object::TYPE_DEPOSIT) {
					// Using negative lines on deposit lead to headach and blocking problems when you want to consume them.
					setEventMessages($langs->trans("ErrorLinesCantBeNegativeOnDeposits"), null, 'errors');
				} else {
					setEventMessages($langs->trans("ErrorFieldCantBeNegativeOnInvoice", $langs->transnoentitiesnoconv("UnitPriceHT"), $langs->transnoentitiesnoconv("CustomerAbsoluteDiscountShort")), null, 'errors');
				}
				$error++;
			} else {
				setEventMessages($langs->trans("ErrorFieldRequired", $langs->transnoentitiesnoconv("UnitPriceHT")), null, 'errors');
				$error++;
			}
		}
		if ($qty == '') {
			setEventMessages($langs->trans('ErrorFieldRequired', $langs->transnoentitiesnoconv('Qty')), null, 'errors');
			$error++;
		}
		if ($prod_entry_mode == 'free' && empty($idprod) && empty($product_desc)) {
			setEventMessages($langs->trans('ErrorFieldRequired', $langs->transnoentitiesnoconv('Description')), null, 'errors');
			$error++;
		}
		if ($qty < 0) {
			$langs->load("errors");
			setEventMessages($langs->trans('ErrorQtyForCustomerInvoiceCantBeNegative'), null, 'errors');
			$error++;
		}

		if (!$error && !empty($conf->variants->enabled) && $prod_entry_mode != 'free') {
			if ($combinations = GETPOST('combinations', 'array')) {
				//Check if there is a product with the given combination
				$prodcomb = new ProductCombination($db);

				if ($res = $prodcomb->fetchByProductCombination2ValuePairs($idprod, $combinations)) {
					$idprod = $res->fk_product_child;
				} else {
					setEventMessages($langs->trans('ErrorProductCombinationNotFound'), null, 'errors');
					$error++;
				}
			}
		}

		if (!$error && ($qty >= 0) && (!empty($product_desc) || (!empty($idprod) && $idprod > 0))) {
			$ret = $object->fetch($id);
			if ($ret < 0) {
				dol_print_error($db, $object->error);
				exit();
			}
			$ret = $object->fetch_thirdparty();

			// Clean parameters
			$date_start = dol_mktime(GETPOST('date_start'.$predef.'hour'), GETPOST('date_start'.$predef.'min'), GETPOST('date_start'.$predef.'sec'), GETPOST('date_start'.$predef.'month'), GETPOST('date_start'.$predef.'day'), GETPOST('date_start'.$predef.'year'));
			$date_end = dol_mktime(GETPOST('date_end'.$predef.'hour'), GETPOST('date_end'.$predef.'min'), GETPOST('date_end'.$predef.'sec'), GETPOST('date_end'.$predef.'month'), GETPOST('date_end'.$predef.'day'), GETPOST('date_end'.$predef.'year'));
			$price_base_type = (GETPOST('price_base_type', 'alpha') ? GETPOST('price_base_type', 'alpha') : 'HT');

			// Define special_code for special lines
			$special_code = 0;
			// if (!GETPOST(qty)) $special_code=3; // Options should not exists on invoices

			// Ecrase $pu par celui du produit
			// Ecrase $desc par celui du produit
			// Ecrase $tva_tx par celui du produit
			// Ecrase $base_price_type par celui du produit
			// Replaces $fk_unit with the product's
			if (!empty($idprod) && $idprod > 0) {
				$prod = new Product($db);
				$prod->fetch($idprod);

				$label = ((GETPOST('product_label') && GETPOST('product_label') != $prod->label) ? GETPOST('product_label') : '');

				// Search the correct price into loaded array product_price_by_qty using id of array retrieved into POST['pqp'].
				$pqp = (GETPOST('pbq', 'int') ? GETPOST('pbq', 'int') : 0);

				$datapriceofproduct = $prod->getSellPrice($mysoc, $object->thirdparty, $pqp);

				$pu_ht = $datapriceofproduct['pu_ht'];
				$pu_ttc = $datapriceofproduct['pu_ttc'];
				$price_min = $datapriceofproduct['price_min'];
				$price_base_type = $datapriceofproduct['price_base_type'];
				$tva_tx = $datapriceofproduct['tva_tx'];
				$tva_npr = $datapriceofproduct['tva_npr'];

				$tmpvat = price2num(preg_replace('/\s*\(.*\)/', '', $tva_tx));
				$tmpprodvat = price2num(preg_replace('/\s*\(.*\)/', '', $prod->tva_tx));

				// if price ht was forced (ie: from gui when calculated by margin rate and cost price). TODO Why this ?
				if (!empty($price_ht) || $price_ht === '0') {
					$pu_ht = price2num($price_ht, 'MU');
					$pu_ttc = price2num($pu_ht * (1 + ($tmpvat / 100)), 'MU');
				} elseif ($tmpvat != $tmpprodvat) {
					// On reevalue prix selon taux tva car taux tva transaction peut etre different
					// de ceux du produit par defaut (par exemple si pays different entre vendeur et acheteur).
					if ($price_base_type != 'HT') {
						$pu_ht = price2num($pu_ttc / (1 + ($tmpvat / 100)), 'MU');
					} else {
						$pu_ttc = price2num($pu_ht * (1 + ($tmpvat / 100)), 'MU');
					}
				}

				$desc = '';

				// Define output language
				if (!empty($conf->global->MAIN_MULTILANGS) && !empty($conf->global->PRODUIT_TEXTS_IN_THIRDPARTY_LANGUAGE)) {
					$outputlangs = $langs;
					$newlang = '';
					if (empty($newlang) && GETPOST('lang_id', 'aZ09')) {
						$newlang = GETPOST('lang_id', 'aZ09');
					}
					if (empty($newlang)) {
						$newlang = $object->thirdparty->default_lang;
					}
					if (!empty($newlang)) {
						$outputlangs = new Translate("", $conf);
						$outputlangs->setDefaultLang($newlang);
						$outputlangs->load('products');
					}

					$desc = (!empty($prod->multilangs [$outputlangs->defaultlang] ["description"])) ? $prod->multilangs [$outputlangs->defaultlang] ["description"] : $prod->description;
				} else {
					$desc = $prod->description;
				}

				//If text set in desc is the same as product descpription (as now it's preloaded) whe add it only one time
				if ($product_desc==$desc && !empty($conf->global->PRODUIT_AUTOFILL_DESC)) {
					$product_desc='';
				}

				if (!empty($product_desc) && !empty($conf->global->MAIN_NO_CONCAT_DESCRIPTION)) {
					$desc = $product_desc;
				} else {
					$desc = dol_concatdesc($desc, $product_desc, '', !empty($conf->global->MAIN_CHANGE_ORDER_CONCAT_DESCRIPTION));
				}

				// Add custom code and origin country into description
				if (empty($conf->global->MAIN_PRODUCT_DISABLE_CUSTOMCOUNTRYCODE) && (!empty($prod->customcode) || !empty($prod->country_code))) {
					$tmptxt = '(';
					// Define output language
					if (!empty($conf->global->MAIN_MULTILANGS) && !empty($conf->global->PRODUIT_TEXTS_IN_THIRDPARTY_LANGUAGE)) {
						$outputlangs = $langs;
						$newlang = '';
						if (empty($newlang) && GETPOST('lang_id', 'alpha')) {
							$newlang = GETPOST('lang_id', 'alpha');
						}
						if (empty($newlang)) {
							$newlang = $object->thirdparty->default_lang;
						}
						if (!empty($newlang)) {
							$outputlangs = new Translate("", $conf);
							$outputlangs->setDefaultLang($newlang);
							$outputlangs->load('products');
						}
						if (!empty($prod->customcode)) {
							$tmptxt .= $outputlangs->transnoentitiesnoconv("CustomCode").': '.$prod->customcode;
						}
						if (!empty($prod->customcode) && !empty($prod->country_code)) {
							$tmptxt .= ' - ';
						}
						if (!empty($prod->country_code)) {
							$tmptxt .= $outputlangs->transnoentitiesnoconv("CountryOrigin").': '.getCountry($prod->country_code, 0, $db, $outputlangs, 0);
						}
					} else {
						if (!empty($prod->customcode)) {
							$tmptxt .= $langs->transnoentitiesnoconv("CustomCode").': '.$prod->customcode;
						}
						if (!empty($prod->customcode) && !empty($prod->country_code)) {
							$tmptxt .= ' - ';
						}
						if (!empty($prod->country_code)) {
							$tmptxt .= $langs->transnoentitiesnoconv("CountryOrigin").': '.getCountry($prod->country_code, 0, $db, $langs, 0);
						}
					}
					$tmptxt .= ')';
					$desc = dol_concatdesc($desc, $tmptxt);
				}

				$type = $prod->type;
				$fk_unit = $prod->fk_unit;
			} else {
				$pu_ht = price2num($price_ht, 'MU');
				$pu_ttc = price2num(GETPOST('price_ttc'), 'MU');
				$tva_npr = (preg_match('/\*/', $tva_tx) ? 1 : 0);
				$tva_tx = str_replace('*', '', $tva_tx);
				if (empty($tva_tx)) {
					$tva_npr = 0;
				}
				$label = (GETPOST('product_label') ? GETPOST('product_label') : '');
				$desc = $product_desc;
				$type = GETPOST('type');
				$fk_unit = GETPOST('units', 'alpha');
				$pu_ht_devise = price2num($price_ht_devise, 'MU');
			}

			// Margin
			$fournprice = price2num(GETPOST('fournprice'.$predef) ? GETPOST('fournprice'.$predef) : '');
			$buyingprice = price2num(GETPOST('buying_price'.$predef) != '' ? GETPOST('buying_price'.$predef) : ''); // If buying_price is '0', we must keep this value

			// Local Taxes
			$localtax1_tx = get_localtax($tva_tx, 1, $object->thirdparty, $mysoc, $tva_npr);
			$localtax2_tx = get_localtax($tva_tx, 2, $object->thirdparty, $mysoc, $tva_npr);

			$info_bits = 0;
			if ($tva_npr) {
				$info_bits |= 0x01;
			}

			$price2num_pu_ht = price2num($pu_ht);
			$price2num_remise_percent = price2num($remise_percent);
			$price2num_price_min = price2num($price_min);
			if (empty($price2num_pu_ht)) {
				$price2num_pu_ht = 0;
			}
			if (empty($price2num_remise_percent)) {
				$price2num_remise_percent = 0;
			}
			if (empty($price2num_price_min)) {
				$price2num_price_min = 0;
			}

			if ($usercanproductignorepricemin && (!empty($price_min) && ($price2num_pu_ht * (1 - $price2num_remise_percent / 100) < $price2num_price_min))) {
				$mesg = $langs->trans("CantBeLessThanMinPrice", price(price2num($price_min, 'MU'), 0, $langs, 0, 0, - 1, $conf->currency));
				setEventMessages($mesg, null, 'errors');
			} else {
				// Add batchinfo if the detail_batch array is defined
				if (!empty($conf->productbatch->enabled) && !empty($lines[$i]->detail_batch) && is_array($lines[$i]->detail_batch) && !empty($conf->global->INVOICE_INCUDE_DETAILS_OF_LOTS_SERIALS)) {
					$langs->load('productbatch');
					foreach ($lines[$i]->detail_batch as $batchline) {
						$desc .= ' '.$langs->trans('Batch').' '.$batchline->batch.' '.$langs->trans('printQty', $batchline->qty).' ';
					}
				}

				// Insert line
<<<<<<< HEAD
				$result = $object->addline($desc, $pu_ht, $qty, $tva_tx, $localtax1_tx, $localtax2_tx, $idprod, $remise_percent, $date_start, $date_end, 0, $info_bits, '', $price_base_type, $pu_ttc, $type, min($rank, count($object->lines) + 1), $special_code, '', 0, GETPOST('fk_parent_line'), $fournprice, $buyingprice, $label, $array_options, $_POST['progress'], '', $fk_unit, $pu_ht_devise);
=======
				$result = $object->addline($desc, $pu_ht, $qty, $tva_tx, $localtax1_tx, $localtax2_tx, $idprod, $remise_percent, $date_start, $date_end, 0, $info_bits, '', $price_base_type, $pu_ttc, $type, - 1, $special_code, '', 0, GETPOST('fk_parent_line'), $fournprice, $buyingprice, $label, $array_options, GETPOST('progress'), '', $fk_unit, $pu_ht_devise);
>>>>>>> 66f21fc1

				if ($result > 0) {
					// Define output language and generate document
					if (empty($conf->global->MAIN_DISABLE_PDF_AUTOUPDATE)) {
						$outputlangs = $langs;
						$newlang = '';
						if ($conf->global->MAIN_MULTILANGS && empty($newlang) && GETPOST('lang_id', 'aZ09')) {
							$newlang = GETPOST('lang_id', 'aZ09');
						}
						if ($conf->global->MAIN_MULTILANGS && empty($newlang)) {
							$newlang = $object->thirdparty->default_lang;
						}
						if (!empty($newlang)) {
							$outputlangs = new Translate("", $conf);
							$outputlangs->setDefaultLang($newlang);
							$outputlangs->load('products');
						}
						$model = $object->model_pdf;
						$ret = $object->fetch($id); // Reload to get new records

						$result = $object->generateDocument($model, $outputlangs, $hidedetails, $hidedesc, $hideref);
						if ($result < 0) {
							setEventMessages($object->error, $object->errors, 'errors');
						}
					}

					unset($_POST['prod_entry_mode']);

					unset($_POST['qty']);
					unset($_POST['type']);
					unset($_POST['remise_percent']);
					unset($_POST['price_ht']);
					unset($_POST['multicurrency_price_ht']);
					unset($_POST['price_ttc']);
					unset($_POST['tva_tx']);
					unset($_POST['product_ref']);
					unset($_POST['product_label']);
					unset($_POST['product_desc']);
					unset($_POST['fournprice']);
					unset($_POST['buying_price']);
					unset($_POST['np_marginRate']);
					unset($_POST['np_markRate']);
					unset($_POST['dp_desc']);
					unset($_POST['idprod']);
					unset($_POST['units']);

					unset($_POST['date_starthour']);
					unset($_POST['date_startmin']);
					unset($_POST['date_startsec']);
					unset($_POST['date_startday']);
					unset($_POST['date_startmonth']);
					unset($_POST['date_startyear']);
					unset($_POST['date_endhour']);
					unset($_POST['date_endmin']);
					unset($_POST['date_endsec']);
					unset($_POST['date_endday']);
					unset($_POST['date_endmonth']);
					unset($_POST['date_endyear']);

					unset($_POST['situations']);
					unset($_POST['progress']);
				} else {
					setEventMessages($object->error, $object->errors, 'errors');
				}

				$action = '';
			}
		}
	} elseif ($action == 'updateline' && $usercancreate && !GETPOST('cancel', 'alpha')) {
		if (!$object->fetch($id) > 0) {
			dol_print_error($db);
		}
		$object->fetch_thirdparty();

		// Clean parameters
		$date_start = '';
		$date_end = '';
		$date_start = dol_mktime(GETPOST('date_starthour'), GETPOST('date_startmin'), GETPOST('date_startsec'), GETPOST('date_startmonth'), GETPOST('date_startday'), GETPOST('date_startyear'));
		$date_end = dol_mktime(GETPOST('date_endhour'), GETPOST('date_endmin'), GETPOST('date_endsec'), GETPOST('date_endmonth'), GETPOST('date_endday'), GETPOST('date_endyear'));
		$description = dol_htmlcleanlastbr(GETPOST('product_desc', 'restricthtml') ? GETPOST('product_desc', 'restricthtml') : GETPOST('desc', 'restricthtml'));
		$pu_ht = price2num(GETPOST('price_ht'), '', 2);
		$vat_rate = (GETPOST('tva_tx') ? GETPOST('tva_tx') : 0);
		$qty = GETPOST('qty');
		$pu_ht_devise = price2num(GETPOST('multicurrency_subprice'), '', 2);

		// Define info_bits
		$info_bits = 0;
		if (preg_match('/\*/', $vat_rate)) {
			$info_bits |= 0x01;
		}

		// Define vat_rate
		$vat_rate = str_replace('*', '', $vat_rate);
		$localtax1_rate = get_localtax($vat_rate, 1, $object->thirdparty);
		$localtax2_rate = get_localtax($vat_rate, 2, $object->thirdparty);

		// Add buying price
		$fournprice = price2num(GETPOST('fournprice') ? GETPOST('fournprice') : '');
		$buyingprice = price2num(GETPOST('buying_price') != '' ? GETPOST('buying_price') : ''); // If buying_price is '0', we muste keep this value

		// Extrafields
		$extralabelsline = $extrafields->fetch_name_optionals_label($object->table_element_line);
		$array_options = $extrafields->getOptionalsFromPost($object->table_element_line);
		// Unset extrafield
		if (is_array($extralabelsline)) {
			// Get extra fields
			foreach ($extralabelsline as $key => $value) {
				unset($_POST["options_".$key]);
			}
		}

		// Define special_code for special lines
		$special_code = GETPOST('special_code', 'int');
		if ($special_code == 3) {
			$special_code = 0;	// Options should not exists on invoices
		}

		$line = new FactureLigne($db);
		$line->fetch(GETPOST('lineid', 'int'));
		$percent = $line->get_prev_progress($object->id);
		$progress = price2num(GETPOST('progress', 'alpha'));

		if ($object->type == Facture::TYPE_CREDIT_NOTE && $object->situation_cycle_ref > 0) {
			// in case of situation credit note
			if ($progress >= 0) {
				$mesg = $langs->trans("CantBeNullOrPositive");
				setEventMessages($mesg, null, 'warnings');
				$error++;
				$result = -1;
			} elseif ($progress < $line->situation_percent) { // TODO : use a modified $line->get_prev_progress($object->id) result
				$mesg = $langs->trans("CantBeLessThanMinPercent");
				setEventMessages($mesg, null, 'warnings');
				$error++;
				$result = -1;
			} elseif ($progress < $percent) {
				$mesg = '<div class="warning">'.$langs->trans("CantBeLessThanMinPercent").'</div>';
				setEventMessages($mesg, null, 'warnings');
				$error++;
				$result = -1;
			}
		}

		$remise_percent = price2num(GETPOST('remise_percent'), '', 2);

		// Check minimum price
		$productid = GETPOST('productid', 'int');
		if (!empty($productid)) {
			$product = new Product($db);
			$product->fetch($productid);

			$type = $product->type;

			$price_min = $product->price_min;
			if ((!empty($conf->global->PRODUIT_MULTIPRICES) || !empty($conf->global->PRODUIT_CUSTOMER_PRICES_BY_QTY_MULTIPRICES)) && !empty($object->thirdparty->price_level)) {
				$price_min = $product->multiprices_min [$object->thirdparty->price_level];
			}

			$label = ((GETPOST('update_label') && GETPOST('product_label')) ? GETPOST('product_label') : '');

			// Check price is not lower than minimum (check is done only for standard or replacement invoices)
			if ($usercanproductignorepricemin && (($object->type == Facture::TYPE_STANDARD || $object->type == Facture::TYPE_REPLACEMENT) && $price_min && (price2num($pu_ht) * (1 - $remise_percent / 100) < price2num($price_min)))) {
				setEventMessages($langs->trans("CantBeLessThanMinPrice", price(price2num($price_min, 'MU'), 0, $langs, 0, 0, - 1, $conf->currency)), null, 'errors');
				$error++;
			}
		} else {
			$type = GETPOST('type');
			$label = (GETPOST('product_label') ? GETPOST('product_label') : '');

			// Check parameters
			if (GETPOST('type') < 0) {
				setEventMessages($langs->trans("ErrorFieldRequired", $langs->transnoentitiesnoconv("Type")), null, 'errors');
				$error++;
			}
		}
		if ($qty < 0) {
			$langs->load("errors");
			setEventMessages($langs->trans('ErrorQtyForCustomerInvoiceCantBeNegative'), null, 'errors');
			$error++;
		}
		if ((empty($productid) && (($pu_ht < 0 && empty($conf->global->FACTURE_ENABLE_NEGATIVE_LINES)) || $pu_ht == '') && $pu_ht_devise == '') && $object->type != Facture::TYPE_CREDIT_NOTE) { 	// Unit price can be 0 but not ''
			if ($pu_ht < 0 && empty($conf->global->FACTURE_ENABLE_NEGATIVE_LINES)) {
				$langs->load("errors");
				if ($object->type == $object::TYPE_DEPOSIT) {
					// Using negative lines on deposit lead to headach and blocking problems when you want to consume them.
					setEventMessages($langs->trans("ErrorLinesCantBeNegativeOnDeposits"), null, 'errors');
				} else {
					setEventMessages($langs->trans("ErrorFieldCantBeNegativeOnInvoice", $langs->transnoentitiesnoconv("UnitPriceHT"), $langs->transnoentitiesnoconv("CustomerAbsoluteDiscountShort")), null, 'errors');
				}
				$error++;
			} else {
				setEventMessages($langs->trans("ErrorFieldRequired", $langs->transnoentitiesnoconv("UnitPriceHT")), null, 'errors');
				$error++;
			}
		}


		// Update line
		if (!$error) {
			if (empty($usercancreatemargin)) {
				foreach ($object->lines as &$line) {
					if ($line->id == GETPOST('lineid', 'int')) {
						$fournprice = $line->fk_fournprice;
						$buyingprice = $line->pa_ht;
						break;
					}
				}
			}

			$result = $object->updateline(
				GETPOST('lineid', 'int'),
				$description,
				$pu_ht,
				$qty,
				$remise_percent,
				$date_start,
				$date_end,
				$vat_rate,
				$localtax1_rate,
				$localtax2_rate,
				'HT',
				$info_bits,
				$type,
				GETPOST('fk_parent_line', 'int'),
				0,
				$fournprice,
				$buyingprice,
				$label,
				$special_code,
				$array_options,
				price2num(GETPOST('progress', 'alpha')),
				GETPOST('units', 'alpha'),
				$pu_ht_devise
			);

			if ($result >= 0) {
				if (empty($conf->global->MAIN_DISABLE_PDF_AUTOUPDATE)) {
					// Define output language
					$outputlangs = $langs;
					$newlang = '';
					if ($conf->global->MAIN_MULTILANGS && empty($newlang) && GETPOST('lang_id', 'aZ09')) {
						$newlang = GETPOST('lang_id', 'aZ09');
					}
					if ($conf->global->MAIN_MULTILANGS && empty($newlang)) {
						$newlang = $object->thirdparty->default_lang;
					}
					if (!empty($newlang)) {
						$outputlangs = new Translate("", $conf);
						$outputlangs->setDefaultLang($newlang);
						$outputlangs->load('products');
					}

					$ret = $object->fetch($id); // Reload to get new records
					$object->generateDocument($object->model_pdf, $outputlangs, $hidedetails, $hidedesc, $hideref);
				}

				unset($_POST['qty']);
				unset($_POST['type']);
				unset($_POST['productid']);
				unset($_POST['remise_percent']);
				unset($_POST['price_ht']);
				unset($_POST['multicurrency_price_ht']);
				unset($_POST['price_ttc']);
				unset($_POST['tva_tx']);
				unset($_POST['product_ref']);
				unset($_POST['product_label']);
				unset($_POST['product_desc']);
				unset($_POST['fournprice']);
				unset($_POST['buying_price']);
				unset($_POST['np_marginRate']);
				unset($_POST['np_markRate']);

				unset($_POST['dp_desc']);
				unset($_POST['idprod']);
				unset($_POST['units']);

				unset($_POST['date_starthour']);
				unset($_POST['date_startmin']);
				unset($_POST['date_startsec']);
				unset($_POST['date_startday']);
				unset($_POST['date_startmonth']);
				unset($_POST['date_startyear']);
				unset($_POST['date_endhour']);
				unset($_POST['date_endmin']);
				unset($_POST['date_endsec']);
				unset($_POST['date_endday']);
				unset($_POST['date_endmonth']);
				unset($_POST['date_endyear']);

				unset($_POST['situations']);
				unset($_POST['progress']);
			} else {
				setEventMessages($object->error, $object->errors, 'errors');
			}
		}
	} elseif ($action == 'updatealllines' && $usercancreate && GETPOST('all_percent') == $langs->trans('Modifier')) {	// Update all lines of situation invoice
		if (!$object->fetch($id) > 0) {
			dol_print_error($db);
		}
		if (GETPOST('all_progress') != "") {
			$all_progress = GETPOST('all_progress', 'int');
			foreach ($object->lines as $line) {
				$percent = $line->get_prev_progress($object->id);
				if (floatval($all_progress) < floatval($percent)) {
					$mesg = $langs->trans("Line").' '.$i.' : '.$langs->trans("CantBeLessThanMinPercent");
					setEventMessages($mesg, null, 'warnings');
					$result = -1;
				} else {
					$object->update_percent($line, GETPOST('all_progress'));
				}
			}
		}
	} elseif ($action == 'updateline' && $usercancreate && !$cancel) {
		header('Location: '.$_SERVER["PHP_SELF"].'?facid='.$id); // To show again edited page
		exit();
	} elseif ($action == 'confirm_situationout' && $confirm == 'yes' && $usercancreate) {
		// Outing situation invoice from cycle
		$object->fetch($id, '', '', '', true);

		if (in_array($object->statut, array(Facture::STATUS_CLOSED, Facture::STATUS_VALIDATED))
			&& $object->type == Facture::TYPE_SITUATION
			&& $usercancreate
			&& !$objectidnext
			&& $object->is_last_in_cycle()
			&& $usercanunvalidate
			) {
			$outingError = 0;
			$newCycle = $object->newCycle(); // we need to keep the "situation behavior" so we place it on a new situation cycle
			if ($newCycle > 1) {
				// Search credit notes
				$lastCycle = $object->situation_cycle_ref;
				$lastSituationCounter = $object->situation_counter;
				$linkedCreditNotesList = array();

				if (count($object->tab_next_situation_invoice) > 0) {
					foreach ($object->tab_next_situation_invoice as $next_invoice) {
						if ($next_invoice->type == Facture::TYPE_CREDIT_NOTE
							&& $next_invoice->situation_counter == $object->situation_counter
							&& $next_invoice->fk_facture_source == $object->id
						  ) {
							$linkedCreditNotesList[] = $next_invoice->id;
						}
					}
				}

				$object->situation_cycle_ref = $newCycle;
				$object->situation_counter = 1;
				$object->situation_final = 0;
				if ($object->update($user) > 0) {
					$errors = 0;
					if (count($linkedCreditNotesList) > 0) {
						// now, credit note must follow
						$sql = 'UPDATE '.MAIN_DB_PREFIX.'facture';
						$sql .= ' SET situation_cycle_ref = '.((int) $newCycle);
						$sql .= ' , situation_final=0';
						$sql .= ' , situation_counter='.((int) $object->situation_counter);
						$sql .= ' WHERE rowid IN ('.$db->sanitize(implode(',', $linkedCreditNotesList)).')';

						$resql = $db->query($sql);
						if (!$resql) {
							$errors++;
						}

						// Change each progression persent on each lines
						foreach ($object->lines as $line) {
							// no traitement for special product
							if ($line->product_type == 9) {
								continue;
							}


							if (!empty($object->tab_previous_situation_invoice)) {
								// search the last invoice in cycle
								$lineIndex = count($object->tab_previous_situation_invoice) - 1;
								$searchPreviousInvoice = true;
								while ($searchPreviousInvoice) {
									if ($object->tab_previous_situation_invoice[$lineIndex]->type == Facture::TYPE_SITUATION || $lineIndex < 1) {
										$searchPreviousInvoice = false; // find, exit;
										break;
									} else {
										$lineIndex--; // go to previous invoice in cycle
									}
								}


								$maxPrevSituationPercent = 0;
								foreach ($object->tab_previous_situation_invoice[$lineIndex]->lines as $prevLine) {
									if ($prevLine->id == $line->fk_prev_id) {
										$maxPrevSituationPercent = max($maxPrevSituationPercent, $prevLine->situation_percent);
									}
								}


								$line->situation_percent = $line->situation_percent - $maxPrevSituationPercent;

								if ($line->update() < 0) {
									$errors++;
								}
							}
						}
					}

					if (!$errors) {
						setEventMessages($langs->trans('Updated'), '', 'mesgs');
						header("Location: ".$_SERVER['PHP_SELF']."?id=".$id);
					} else {
						setEventMessages($langs->trans('ErrorOutingSituationInvoiceCreditNote'), array(), 'errors');
					}
				} else {
					setEventMessages($langs->trans('ErrorOutingSituationInvoiceOnUpdate'), array(), 'errors');
				}
			} else {
				setEventMessages($langs->trans('ErrorFindNextSituationInvoice'), array(), 'errors');
			}
		}
	} elseif ($action == 'import_lines_from_object'
		&& $usercancreate
		&& $object->statut == Facture::STATUS_DRAFT
		&& ($object->type == Facture::TYPE_STANDARD || $object->type == Facture::TYPE_REPLACEMENT || $object->type == Facture::TYPE_DEPOSIT || $object->type == Facture::TYPE_PROFORMA || $object->type == Facture::TYPE_SITUATION)) {
		// add lines from objectlinked
		$fromElement = GETPOST('fromelement');
		$fromElementid = GETPOST('fromelementid');
		$importLines = GETPOST('line_checkbox');

		if (!empty($importLines) && is_array($importLines) && !empty($fromElement) && ctype_alpha($fromElement) && !empty($fromElementid)) {
			if ($fromElement == 'commande') {
				dol_include_once('/'.$fromElement.'/class/'.$fromElement.'.class.php');
				$lineClassName = 'OrderLine';
			} elseif ($fromElement == 'propal') {
				dol_include_once('/comm/'.$fromElement.'/class/'.$fromElement.'.class.php');
				$lineClassName = 'PropaleLigne';
			}
			$nextRang = count($object->lines) + 1;
			$importCount = 0;
			$error = 0;
			foreach ($importLines as $lineId) {
				$lineId = intval($lineId);
				$originLine = new $lineClassName($db);
				if (intval($fromElementid) > 0 && $originLine->fetch($lineId) > 0) {
					$originLine->fetch_optionals();
					$desc = $originLine->desc;
					$pu_ht = $originLine->subprice;
					$qty = $originLine->qty;
					$txtva = $originLine->tva_tx;
					$txlocaltax1 = $originLine->localtax1_tx;
					$txlocaltax2 = $originLine->localtax2_tx;
					$fk_product = $originLine->fk_product;
					$remise_percent = $originLine->remise_percent;
					$date_start = $originLine->date_start;
					$date_end = $originLine->date_end;
					$ventil = 0;
					$info_bits = $originLine->info_bits;
					$fk_remise_except = $originLine->fk_remise_except;
					$price_base_type = 'HT';
					$pu_ttc = 0;
					$type = $originLine->product_type;
					$rang = $nextRang++;
					$special_code = $originLine->special_code;
					$origin = $originLine->element;
					$origin_id = $originLine->id;
					$fk_parent_line = 0;
					$fk_fournprice = $originLine->fk_fournprice;
					$pa_ht = $originLine->pa_ht;
					$label = $originLine->label;
					$array_options = $originLine->array_options;
					if ($object->type == Facture::TYPE_SITUATION) {
						$situation_percent = 0;
					} else {
						$situation_percent = 100;
					}
					$fk_prev_id = '';
					$fk_unit = $originLine->fk_unit;
					$pu_ht_devise = $originLine->multicurrency_subprice;

					$res = $object->addline($desc, $pu_ht, $qty, $txtva, $txlocaltax1, $txlocaltax2, $fk_product, $remise_percent, $date_start, $date_end, $ventil, $info_bits, $fk_remise_except, $price_base_type, $pu_ttc, $type, $rang, $special_code, $origin, $origin_id, $fk_parent_line, $fk_fournprice, $pa_ht, $label, $array_options, $situation_percent, $fk_prev_id, $fk_unit, $pu_ht_devise);

					if ($res > 0) {
						$importCount++;
					} else {
						$error++;
					}
				} else {
					$error++;
				}
			}

			if ($error) {
				setEventMessages($langs->trans('ErrorsOnXLines', $error), null, 'errors');
			}
		}
	}

	// Actions when printing a doc from card
	include DOL_DOCUMENT_ROOT.'/core/actions_printing.inc.php';

	// Actions to send emails
	if (empty($id)) {
		$id = $facid;
	}
	$triggersendname = 'BILL_SENTBYMAIL';
	$paramname = 'id';
	$autocopy = 'MAIN_MAIL_AUTOCOPY_INVOICE_TO';
	$trackid = 'inv'.$object->id;
	include DOL_DOCUMENT_ROOT.'/core/actions_sendmails.inc.php';

	// Actions to build doc
	$upload_dir = $conf->facture->multidir_output[!empty($object->entity) ? $object->entity : $conf->entity];
	$permissiontoadd = $usercancreate;
	include DOL_DOCUMENT_ROOT.'/core/actions_builddoc.inc.php';


	if ($action == 'update_extras') {
		$object->oldcopy = dol_clone($object);

		// Fill array 'array_options' with data from add form
		$ret = $extrafields->setOptionalsFromPost(null, $object, GETPOST('attribute', 'restricthtml'));
		if ($ret < 0) {
			$error++;
		}

		if (!$error) {
			// Actions on extra fields
			$result = $object->insertExtraFields('BILL_MODIFY');
			if ($result < 0) {
				setEventMessages($object->error, $object->errors, 'errors');
				$error++;
			}
		}

		if ($error) {
			$action = 'edit_extras';
		}
	}

	if (!empty($conf->global->MAIN_DISABLE_CONTACTS_TAB) && $usercancreate) {
		if ($action == 'addcontact') {
			$result = $object->fetch($id);

			if ($result > 0 && $id > 0) {
				$contactid = (GETPOST('userid') ? GETPOST('userid') : GETPOST('contactid'));
				$typeid = (GETPOST('typecontact') ? GETPOST('typecontact') : GETPOST('type'));
				$result = $object->add_contact($contactid, $typeid, GETPOST("source", 'aZ09'));
			}

			if ($result >= 0) {
				header("Location: ".$_SERVER['PHP_SELF']."?id=".$object->id);
				exit();
			} else {
				if ($object->error == 'DB_ERROR_RECORD_ALREADY_EXISTS') {
					$langs->load("errors");
					setEventMessages($langs->trans("ErrorThisContactIsAlreadyDefinedAsThisType"), null, 'errors');
				} else {
					setEventMessages($object->error, $object->errors, 'errors');
				}
			}
		} elseif ($action == 'swapstatut') {
			// bascule du statut d'un contact
			if ($object->fetch($id)) {
				$result = $object->swapContactStatus(GETPOST('ligne', 'int'));
			} else {
				dol_print_error($db);
			}
		} elseif ($action == 'deletecontact') {
			// Efface un contact
			$object->fetch($id);
			$result = $object->delete_contact($lineid);

			if ($result >= 0) {
				header("Location: ".$_SERVER['PHP_SELF']."?id=".$object->id);
				exit();
			} else {
				dol_print_error($db);
			}
		}

		if ($error) {
			$action = 'edit_extras';
		}
	}
}


/*
 * View
 */


$form = new Form($db);
$formother = new FormOther($db);
$formfile = new FormFile($db);
$formmargin = new FormMargin($db);
$soc = new Societe($db);
$paymentstatic = new Paiement($db);
$bankaccountstatic = new Account($db);
if (!empty($conf->projet->enabled)) {
	$formproject = new FormProjets($db);
}

$now = dol_now();

$title = $langs->trans('InvoiceCustomer')." - ".$langs->trans('Card');

$help_url = "EN:Customers_Invoices|FR:Factures_Clients|ES:Facturas_a_clientes";

llxHeader('', $title, $help_url);

// Mode creation

if ($action == 'create') {
	$facturestatic = new Facture($db);
	$extrafields->fetch_name_optionals_label($facturestatic->table_element);

	print load_fiche_titre($langs->trans('NewBill'), '', 'bill');

	if ($socid > 0) {
		$res = $soc->fetch($socid);
	}

	$currency_code = $conf->currency;
	$fk_account = 0;

	// Load objectsrc
	$remise_absolue = 0;
	if (!empty($origin) && !empty($originid)) {
		// Parse element/subelement (ex: project_task)
		$element = $subelement = $origin;
		$regs = array();
		if (preg_match('/^([^_]+)_([^_]+)/i', $origin, $regs)) {
			$element = $regs[1];
			$subelement = $regs[2];
		}

		if ($element == 'project') {
			$projectid = $originid;

			if (empty($cond_reglement_id)) {
				$cond_reglement_id = $soc->cond_reglement_id;
			}
			if (empty($mode_reglement_id)) {
				$mode_reglement_id = $soc->mode_reglement_id;
			}
			if (empty($fk_account)) {
				$fk_account = $soc->fk_account;
			}
			if (!$remise_percent) {
				$remise_percent = $soc->remise_percent;
			}
			if (!$dateinvoice) {
				// Do not set 0 here (0 for a date is 1970)
				$dateinvoice = (empty($dateinvoice) ? (empty($conf->global->MAIN_AUTOFILL_DATE) ?-1 : '') : $dateinvoice);
			}
		} else {
			// For compatibility
			if ($element == 'order' || $element == 'commande') {
				$element = $subelement = 'commande';
			}
			if ($element == 'propal') {
				$element = 'comm/propal';
				$subelement = 'propal';
			}
			if ($element == 'contract') {
				$element = $subelement = 'contrat';
			}
			if ($element == 'shipping') {
				$element = $subelement = 'expedition';
			}

			dol_include_once('/'.$element.'/class/'.$subelement.'.class.php');

			$classname = ucfirst($subelement);
			$objectsrc = new $classname($db);
			$objectsrc->fetch($originid);
			if (empty($objectsrc->lines) && method_exists($objectsrc, 'fetch_lines')) {
				$objectsrc->fetch_lines();
			}
			$objectsrc->fetch_thirdparty();

			$projectid = (!empty($projectid) ? $projectid : $objectsrc->fk_project);
			$ref_client = (!empty($objectsrc->ref_client) ? $objectsrc->ref_client : (!empty($objectsrc->ref_customer) ? $objectsrc->ref_customer : ''));

			// only if socid not filled else it's allready done upper
			if (empty($socid)) {
				$soc = $objectsrc->thirdparty;
			}

			$dateinvoice = (empty($dateinvoice) ? (empty($conf->global->MAIN_AUTOFILL_DATE) ?-1 : '') : $dateinvoice);

			if ($element == 'expedition') {
				$ref_client = (!empty($objectsrc->ref_customer) ? $objectsrc->ref_customer : '');

				$elem = $subelem = $objectsrc->origin;
				$expeoriginid = $objectsrc->origin_id;
				dol_include_once('/'.$elem.'/class/'.$subelem.'.class.php');
				$classname = ucfirst($subelem);

				$expesrc = new $classname($db);
				$expesrc->fetch($expeoriginid);

				$cond_reglement_id 	= (!empty($expesrc->cond_reglement_id) ? $expesrc->cond_reglement_id : (!empty($soc->cond_reglement_id) ? $soc->cond_reglement_id : 1));
				$mode_reglement_id 	= (!empty($expesrc->mode_reglement_id) ? $expesrc->mode_reglement_id : (!empty($soc->mode_reglement_id) ? $soc->mode_reglement_id : 0));
				$fk_account         = (!empty($expesrc->fk_account) ? $expesrc->fk_account : (!empty($soc->fk_account) ? $soc->fk_account : 0));
				$remise_percent 	= (!empty($expesrc->remise_percent) ? $expesrc->remise_percent : (!empty($soc->remise_percent) ? $soc->remise_percent : 0));
				$remise_absolue 	= (!empty($expesrc->remise_absolue) ? $expesrc->remise_absolue : (!empty($soc->remise_absolue) ? $soc->remise_absolue : 0));

				//Replicate extrafields
				$expesrc->fetch_optionals();
				$object->array_options = $expesrc->array_options;
			} else {
				$cond_reglement_id 	= (!empty($objectsrc->cond_reglement_id) ? $objectsrc->cond_reglement_id : (!empty($soc->cond_reglement_id) ? $soc->cond_reglement_id : 0));
				$mode_reglement_id 	= (!empty($objectsrc->mode_reglement_id) ? $objectsrc->mode_reglement_id : (!empty($soc->mode_reglement_id) ? $soc->mode_reglement_id : 0));
				$fk_account         = (!empty($objectsrc->fk_account) ? $objectsrc->fk_account : (!empty($soc->fk_account) ? $soc->fk_account : 0));
				$remise_percent 	= (!empty($objectsrc->remise_percent) ? $objectsrc->remise_percent : (!empty($soc->remise_percent) ? $soc->remise_percent : 0));
				$remise_absolue 	= (!empty($objectsrc->remise_absolue) ? $objectsrc->remise_absolue : (!empty($soc->remise_absolue) ? $soc->remise_absolue : 0));

				if (!empty($conf->multicurrency->enabled)) {
					if (!empty($objectsrc->multicurrency_code)) {
						$currency_code = $objectsrc->multicurrency_code;
					}
					if (!empty($conf->global->MULTICURRENCY_USE_ORIGIN_TX) && !empty($objectsrc->multicurrency_tx)) {
						$currency_tx = $objectsrc->multicurrency_tx;
					}
				}

				// Replicate extrafields
				$objectsrc->fetch_optionals();
				$object->array_options = $objectsrc->array_options;
			}
		}
	} else {
		$cond_reglement_id 	= $soc->cond_reglement_id;
		$mode_reglement_id 	= $soc->mode_reglement_id;
		$fk_account        	= $soc->fk_account;
		$remise_percent 	= $soc->remise_percent;
		$remise_absolue 	= 0;
		$dateinvoice = (empty($dateinvoice) ? (empty($conf->global->MAIN_AUTOFILL_DATE) ?-1 : '') : $dateinvoice); // Do not set 0 here (0 for a date is 1970)

		if (!empty($conf->multicurrency->enabled) && !empty($soc->multicurrency_code)) {
			$currency_code = $soc->multicurrency_code;
		}
	}

	// when payment condition is empty (means not override by payment condition form a other object, like third-party), try to use default value
	if (empty($cond_reglement_id)) {
		$cond_reglement_id = GETPOST("cond_reglement_id", 'int');
	}

	// when payment mode is empty (means not override by payment mode form a other object, like third-party), try to use default value
	if (empty($mode_reglement_id)) {
		$mode_reglement_id = GETPOST("mode_reglement_id", 'int');
	}

	// when bank account is empty (means not override by payment mode form a other object, like third-party), try to use default value
	$fk_account = GETPOSTISSET("fk_account") ? GETPOST("fk_account", 'int') : $fk_account;

	if (!empty($soc->id)) {
		$absolute_discount = $soc->getAvailableDiscounts();
	}
	$note_public = $object->getDefaultCreateValueFor('note_public', ((!empty($origin) && !empty($originid) && is_object($objectsrc) && !empty($conf->global->FACTURE_REUSE_NOTES_ON_CREATE_FROM)) ? $objectsrc->note_public : null));
	$note_private = $object->getDefaultCreateValueFor('note_private', ((!empty($origin) && !empty($originid) && is_object($objectsrc) && !empty($conf->global->FACTURE_REUSE_NOTES_ON_CREATE_FROM)) ? $objectsrc->note_private : null));

	if (!empty($conf->use_javascript_ajax)) {
		require_once DOL_DOCUMENT_ROOT.'/core/lib/ajax.lib.php';
		print ajax_combobox('fac_replacement');
		print ajax_combobox('fac_avoir');
		print ajax_combobox('situations');
	}

	if ($origin == 'contrat') {
		$langs->load("admin");
		$text = $langs->trans("ToCreateARecurringInvoice");
		$text .= ' '.$langs->trans("ToCreateARecurringInvoiceGene", $langs->transnoentitiesnoconv("MenuFinancial"), $langs->transnoentitiesnoconv("BillsCustomers"), $langs->transnoentitiesnoconv("ListOfTemplates"));
		if (empty($conf->global->INVOICE_DISABLE_AUTOMATIC_RECURRING_INVOICE)) {
			$text .= ' '.$langs->trans("ToCreateARecurringInvoiceGeneAuto", $langs->transnoentitiesnoconv('Module2300Name'));
		}
		print info_admin($text, 0, 0, 0).'<br>';
	}

	print '<form name="add" action="'.$_SERVER["PHP_SELF"].'" method="POST" id="formtocreate" name="formtocreate">';
	print '<input type="hidden" name="token" value="'.newToken().'">';
	print '<input type="hidden" name="action" value="add">';
	if ($soc->id > 0) {
		print '<input type="hidden" name="socid" value="'.$soc->id.'">'."\n";
	}
	print '<input name="ref" type="hidden" value="provisoire">';
	print '<input name="ref_client" type="hidden" value="'.$ref_client.'">';
	print '<input name="force_cond_reglement_id" type="hidden" value="0">';
	print '<input name="force_mode_reglement_id" type="hidden" value="0">';
	print '<input name="force_fk_account" type="hidden" value="0">';
	print '<input type="hidden" name="origin" value="'.$origin.'">';
	print '<input type="hidden" name="originid" value="'.$originid.'">';
	print '<input type="hidden" name="originentity" value="'.GETPOST('originentity').'">';
	if (!empty($currency_tx)) {
		print '<input type="hidden" name="originmulticurrency_tx" value="'.$currency_tx.'">';
	}

	print dol_get_fiche_head('');

	print '<table class="border centpercent">';

	// Ref
	//print '<tr><td class="titlefieldcreate fieldrequired">'.$langs->trans('Ref').'</td><td colspan="2">'.$langs->trans('Draft').'</td></tr>';

	$exampletemplateinvoice = new FactureRec($db);
	$invoice_predefined = new FactureRec($db);
	if (empty($origin) && empty($originid) && GETPOST('fac_rec', 'int') > 0) {
		$invoice_predefined->fetch(GETPOST('fac_rec', 'int'));
	}

	// Thirdparty
	if ($soc->id > 0 && (!GETPOST('fac_rec', 'int') || !empty($invoice_predefined->frequency))) {
		// If thirdparty known and not a predefined invoiced without a recurring rule
		print '<tr><td class="fieldrequired">'.$langs->trans('Customer').'</td>';
		print '<td colspan="2">';
		print $soc->getNomUrl(1);
		print '<input type="hidden" name="socid" value="'.$soc->id.'">';
		// Outstanding Bill
		$arrayoutstandingbills = $soc->getOutstandingBills();
		$outstandingBills = $arrayoutstandingbills['opened'];
		print ' - <span class="opacitymedium">'.$langs->trans('CurrentOutstandingBill').':</span> ';
		print price($outstandingBills, '', $langs, 0, 0, -1, $conf->currency);
		if ($soc->outstanding_limit != '') {
			if ($outstandingBills > $soc->outstanding_limit) {
				print img_warning($langs->trans("OutstandingBillReached"));
			}
			print ' / '.price($soc->outstanding_limit, '', $langs, 0, 0, -1, $conf->currency);
		}
		print '</td>';
		print '</tr>'."\n";
	} else {
		print '<tr><td class="fieldrequired">'.$langs->trans('Customer').'</td>';
		print '<td colspan="2">';
		print img_picto('', 'company').$form->select_company($soc->id, 'socid', '((s.client = 1 OR s.client = 3) AND s.status=1)', 'SelectThirdParty', 0, 0, null, 0, 'minwidth300 widthcentpercentminusxx maxwidth500');
		// Option to reload page to retrieve customer informations.
		if (empty($conf->global->RELOAD_PAGE_ON_CUSTOMER_CHANGE_DISABLED)) {
			print '<script type="text/javascript">
			$(document).ready(function() {
				$("#socid").change(function() {
					/*
					console.log("Submit page");
					$(\'input[name="action"]\').val(\'create\');
					$(\'input[name="force_cond_reglement_id"]\').val(\'1\');
					$(\'input[name="force_mode_reglement_id"]\').val(\'1\');
					$(\'input[name="force_fk_account"]\').val(\'1\');
					$("#formtocreate").submit(); */

   					// For company change, we must reuse data of comany, not input already done, so we call a GET with action=create, not a POST submit.
					console.log("We have changed the company - Reload page");
					var socid = $(this).val();
			        var fac_rec = $(\'#fac_rec\').val();
        			window.location.href = "'.$_SERVER["PHP_SELF"].'?action=create&socid="+socid+"&fac_rec="+fac_rec;
				});
			});
			</script>';
		}
		if (!GETPOST('fac_rec', 'int')) {
			print ' <a href="'.DOL_URL_ROOT.'/societe/card.php?action=create&client=3&fournisseur=0&backtopage='.urlencode($_SERVER["PHP_SELF"].'?action=create').'"><span class="fa fa-plus-circle valignmiddle paddingleft" title="'.$langs->trans("AddThirdParty").'"></span></a>';
		}
		print '</td>';
		print '</tr>'."\n";
	}

	// Overwrite some values if creation of invoice is from a predefined invoice
	if (empty($origin) && empty($originid) && GETPOST('fac_rec', 'int') > 0) {
		$invoice_predefined->fetch(GETPOST('fac_rec', 'int'));

		$dateinvoice = $invoice_predefined->date_when; // To use next gen date by default later
		if (empty($projectid)) {
			$projectid = $invoice_predefined->fk_project;
		}
		$cond_reglement_id = $invoice_predefined->cond_reglement_id;
		$mode_reglement_id = $invoice_predefined->mode_reglement_id;
		$fk_account = $invoice_predefined->fk_account;
		$note_public = $invoice_predefined->note_public;
		$note_private = $invoice_predefined->note_private;

		if (!empty($invoice_predefined->multicurrency_code)) {
			$currency_code = $invoice_predefined->multicurrency_code;
		}
		if (!empty($invoice_predefined->multicurrency_tx)) {
			$currency_tx = $invoice_predefined->multicurrency_tx;
		}

		$sql = 'SELECT r.rowid, r.titre as title, r.total_ttc';
		$sql .= ' FROM '.MAIN_DB_PREFIX.'facture_rec as r';
		$sql .= ' WHERE r.fk_soc = '.((int) $invoice_predefined->socid);

		$resql = $db->query($sql);
		if ($resql) {
			$num = $db->num_rows($resql);
			$i = 0;

			if ($num > 0) {
				print '<tr><td>'.$langs->trans('CreateFromRepeatableInvoice').'</td><td>';
				//print '<input type="hidden" name="fac_rec" id="fac_rec" value="'.GETPOST('fac_rec', 'int').'">';
				print '<select class="flat" id="fac_rec" name="fac_rec">'; // We may want to change the template to use
				print '<option value="0" selected></option>';
				while ($i < $num) {
					$objp = $db->fetch_object($resql);
					print '<option value="'.$objp->rowid.'"';
					if (GETPOST('fac_rec', 'int') == $objp->rowid) {
						print ' selected';
						$exampletemplateinvoice->fetch(GETPOST('fac_rec', 'int'));
					}
					print '>'.$objp->title.' ('.price($objp->total_ttc).' '.$langs->trans("TTC").')</option>';
					$i++;
				}
				print '</select>';
				// Option to reload page to retrieve customer informations. Note, this clear other input
				if (empty($conf->global->RELOAD_PAGE_ON_TEMPLATE_CHANGE_DISABLED)) {
					print '<script type="text/javascript">
        			$(document).ready(function() {
        				$("#fac_rec").change(function() {
							console.log("We have changed the template invoice - Reload page");
        					var fac_rec = $(this).val();
        			        var socid = $(\'#socid\').val();
        					// For template invoice change, we must reuse data of template, not input already done, so we call a GET with action=create, not a POST submit.
        					window.location.href = "'.$_SERVER["PHP_SELF"].'?action=create&socid="+socid+"&fac_rec="+fac_rec;
        				});
        			});
        			</script>';
				}
				print '</td></tr>';
			}
			$db->free($resql);
		} else {
			dol_print_error($db);
		}
	}

	print '<tr><td class="tdtop fieldrequired">'.$langs->trans('Type').'</td><td colspan="2">';
	print '<div class="tagtable">'."\n";

	// Standard invoice
	print '<div class="tagtr listofinvoicetype"><div class="tagtd listofinvoicetype">';
	$tmp = '<input type="radio" id="radio_standard" name="type" value="0"'.(GETPOST('type') == 0 ? ' checked' : '').'> ';
	$tmp  = $tmp.'<label for="radio_standard" >'.$langs->trans("InvoiceStandardAsk").'</label>';
	$desc = $form->textwithpicto($tmp, $langs->transnoentities("InvoiceStandardDesc"), 1, 'help', '', 0, 3);
	print '<table class="nobordernopadding"><tr>';
	print '<td>';
	print $desc;
	print '</td>';
	if ((($origin == 'propal') || ($origin == 'commande')) && (!empty($originid))) {
		/*print '<td class="nowrap" style="padding-left: 5px">';
		$arraylist = array(
			//'amount' => $langs->transnoentitiesnoconv('FixAmount', $langs->transnoentitiesnoconv('Deposit')),
			//'variable' => $langs->transnoentitiesnoconv('VarAmountOneLine', $langs->transnoentitiesnoconv('Deposit')),
			'variablealllines' => $langs->transnoentitiesnoconv('VarAmountAllLines')
		);
		print $form->selectarray('typestandard', $arraylist, GETPOST('typestandard', 'aZ09'), 0, 0, 0, '', 1);
		print '</td>';*/
		print '<td class="nowrap" style="padding-left: 15px">';
		print '<span class="opacitymedium">'.$langs->trans('PercentOfOriginalObject').'</span>:<input class="right" placeholder="100%" type="text" id="valuestandardinvoice" name="valuestandardinvoice" size="3" value="'.(GETPOSTISSET('valuestandardinvoice') ? GETPOST('valuestandardinvoice', 'alpha') : '100%').'"/>';
		print '</td>';
	}
	print '</tr></table>';
	print '</div></div>';

	if ((empty($origin)) || ((($origin == 'propal') || ($origin == 'commande')) && (!empty($originid)))) {
		// Deposit - Down payment
		if (empty($conf->global->INVOICE_DISABLE_DEPOSIT)) {
			print '<div class="tagtr listofinvoicetype"><div class="tagtd listofinvoicetype">';
			$tmp = '<input type="radio" id="radio_deposit" name="type" value="3"'.(GETPOST('type') == 3 ? ' checked' : '').'> ';
			print '<script type="text/javascript">
    		jQuery(document).ready(function() {
    			jQuery("#typestandardinvoice, #valuestandardinvoice").click(function() {
    				jQuery("#radio_standard").prop("checked", true);
    			});
    			jQuery("#typedeposit, #valuedeposit").click(function() {
    				jQuery("#radio_deposit").prop("checked", true);
    			});
				jQuery("#typedeposit").change(function() {
					console.log("We change type of down payment");
					jQuery("#radio_deposit").prop("checked", true);
					setRadioForTypeOfIncoice();
				});
    			jQuery("#radio_standard, #radio_deposit, #radio_replacement, #radio_template").change(function() {
					setRadioForTypeOfIncoice();
				});
				function setRadioForTypeOfIncoice() {
					console.log("Change radio");
					if (jQuery("#radio_deposit").prop("checked") && (jQuery("#typedeposit").val() == \'amount\' || jQuery("#typedeposit").val() == \'variable\')) {
						jQuery(".checkforselect").prop("disabled", true);
						jQuery(".checkforselect").prop("checked", false);
					} else {
						jQuery(".checkforselect").prop("disabled", false);
						jQuery(".checkforselect").prop("checked", true);
					}
				};
    		});
    		</script>';

			$tmp  = $tmp.'<label for="radio_deposit" >'.$langs->trans("InvoiceDeposit").'</label>';
			$desc = $form->textwithpicto($tmp, $langs->transnoentities("InvoiceDepositDesc"), 1, 'help', '', 0, 3);
			print '<table class="nobordernopadding"><tr>';
			print '<td>';
			print $desc;
			print '</td>';
			if (($origin == 'propal') || ($origin == 'commande')) {
				print '<td class="nowrap" style="padding-left: 15px">';
				$arraylist = array(
					'amount' => $langs->transnoentitiesnoconv('FixAmount', $langs->transnoentitiesnoconv('Deposit')),
					'variable' => $langs->transnoentitiesnoconv('VarAmountOneLine', $langs->transnoentitiesnoconv('Deposit')),
					'variablealllines' => $langs->transnoentitiesnoconv('VarAmountAllLines')
				);
				print $form->selectarray('typedeposit', $arraylist, GETPOST('typedeposit', 'aZ09'), 0, 0, 0, '', 1);
				print '</td>';
				print '<td class="nowrap" style="padding-left: 5px">';
				print '<span class="opacitymedium paddingleft">'.$langs->trans("AmountOrPercent").'</span><input type="text" id="valuedeposit" name="valuedeposit" class="width75 right" value="'.GETPOST('valuedeposit', 'int').'"/>';
				print '</td>';
			}
			print '</tr></table>';

			print '</div></div>';
		}
	}

	if ($socid > 0) {
		if (!empty($conf->global->INVOICE_USE_SITUATION)) {
			// First situation invoice
			print '<div class="tagtr listofinvoicetype"><div class="tagtd listofinvoicetype">';
			$tmp = '<input id="radio_situation" type="radio" name="type" value="5"'.(GETPOST('type') == 5 ? ' checked' : '').'> ';
			$tmp  = $tmp.'<label for="radio_situation" >'.$langs->trans("InvoiceFirstSituationAsk").'</label>';
			$desc = $form->textwithpicto($tmp, $langs->transnoentities("InvoiceFirstSituationDesc"), 1, 'help', '', 0, 3);
			print $desc;
			print '</div></div>';

			// Next situation invoice
			$opt = $form->selectSituationInvoices(GETPOST('originid', 'int'), $socid);

			print '<div class="tagtr listofinvoicetype"><div class="tagtd listofinvoicetype">';
			$tmp = '<input type="radio" name="type" value="5"'.(GETPOST('type') == 5 && GETPOST('originid', 'int') ? ' checked' : '');
			if ($opt == ('<option value ="0" selected>'.$langs->trans('NoSituations').'</option>') || (GETPOST('origin') && GETPOST('origin') != 'facture' && GETPOST('origin') != 'commande')) {
				$tmp .= ' disabled';
			}
			$tmp .= '> ';
			$text = '<label>'.$tmp.$langs->trans("InvoiceSituationAsk").'</label> ';
			$text .= '<select class="flat" id="situations" name="situations"';
			if ($opt == ('<option value ="0" selected>'.$langs->trans('NoSituations').'</option>') || (GETPOST('origin') && GETPOST('origin') != 'facture' && GETPOST('origin') != 'commande')) {
				$text .= ' disabled';
			}
			$text .= '>';
			$text .= $opt;
			$text .= '</select>';
			$desc = $form->textwithpicto($text, $langs->transnoentities("InvoiceSituationDesc"), 1, 'help', '', 0, 3);
			print $desc;
			print '</div></div>';
		}

		// Replacement
		if (empty($conf->global->INVOICE_DISABLE_REPLACEMENT)) {
			// Type de facture
			$facids = $facturestatic->list_replacable_invoices($soc->id);
			if ($facids < 0) {
				dol_print_error($db, $facturestatic->error, $facturestatic->errors);
				exit();
			}
			$options = "";
			if (is_array($facids)) {
				foreach ($facids as $facparam) {
					$options .= '<option value="'.$facparam ['id'].'"';
					if ($facparam['id'] == GETPOST('fac_replacement', 'int')) {
						$options .= ' selected';
					}
					$options .= '>'.$facparam['ref'];
					$options .= ' ('.$facturestatic->LibStatut($facparam['paid'], $facparam['status'], 0, $facparam['alreadypaid']).')';
					$options .= '</option>';
				}
			}

			print '<!-- replacement line -->';
			print '<div class="tagtr listofinvoicetype"><div class="tagtd listofinvoicetype">';
			$tmp = '<input type="radio" name="type" id="radio_replacement" value="1"'.(GETPOST('type') == 1 ? ' checked' : '');
			if (!$options || $invoice_predefined->id > 0) {
				$tmp .= ' disabled';
			}
			$tmp .= '> ';
			print '<script type="text/javascript">
    		jQuery(document).ready(function() {
    			jQuery("#fac_replacement").change(function() {
    				jQuery("#radio_replacement").prop("checked", true);
    			});
    		});
    		</script>';
			$text = '<label>'.$tmp.$langs->trans("InvoiceReplacementAsk").'</label>';
			$text .= '<select class="flat" name="fac_replacement" id="fac_replacement"';
			if (!$options || $invoice_predefined->id > 0) {
				$text .= ' disabled';
			}
			$text .= '>';
			if ($options) {
				$text .= '<option value="-1">&nbsp;</option>';
				$text .= $options;
			} else {
				$text .= '<option value="-1">'.$langs->trans("NoReplacableInvoice").'</option>';
			}
			$text .= '</select>';
			$desc = $form->textwithpicto($text, $langs->transnoentities("InvoiceReplacementDesc"), 1, 'help', '', 0, 3);
			print $desc;
			print '</div></div>';
		}
	} else {
		if (!empty($conf->global->INVOICE_USE_SITUATION)) {
			print '<div class="tagtr listofinvoicetype"><div class="tagtd listofinvoicetype">';
			$tmp = '<input type="radio" name="type" id="radio_situation" value="0" disabled> ';
			$text = '<label>'.$tmp.$langs->trans("InvoiceFirstSituationAsk").'</label> ';
			$text .= '<span class="opacitymedium">('.$langs->trans("YouMustCreateInvoiceFromThird").')</span> ';
			$desc = $form->textwithpicto($text, $langs->transnoentities("InvoiceFirstSituationDesc"), 1, 'help', '', 0, 3);
			print $desc;
			print '</div></div>';

			print '<div class="tagtr listofinvoicetype"><div class="tagtd listofinvoicetype">';
			$tmp = '<input type="radio" name="type" id="radio_situation" value="0" disabled> ';
			$text = '<label>'.$tmp.$langs->trans("InvoiceSituationAsk").'</label> ';
			$text .= '<span class="opacitymedium">('.$langs->trans("YouMustCreateInvoiceFromThird").')</span> ';
			$desc = $form->textwithpicto($text, $langs->transnoentities("InvoiceFirstSituationDesc"), 1, 'help', '', 0, 3);
			print $desc;
			print '</div></div>';
		}

		print '<div class="tagtr listofinvoicetype"><div class="tagtd listofinvoicetype">';
		$tmp = '<input type="radio" name="type" id="radio_replacement" value="0" disabled> ';
		$text = '<label>'.$tmp.$langs->trans("InvoiceReplacement").'</label> ';
		$text .= '<span class="opacitymedium">('.$langs->trans("YouMustCreateInvoiceFromThird").')</span> ';
		$desc = $form->textwithpicto($text, $langs->transnoentities("InvoiceReplacementDesc"), 1, 'help', '', 0, 3);
		print $desc;
		print '</div></div>';
	}


	if (empty($origin)) {
		if ($socid > 0) {
			// Credit note
			if (empty($conf->global->INVOICE_DISABLE_CREDIT_NOTE)) {
				// Show link for credit note
				$facids = $facturestatic->list_qualified_avoir_invoices($soc->id);
				if ($facids < 0) {
					dol_print_error($db, $facturestatic->error, $facturestatic->errors);
					exit;
				}
				$optionsav = "";
				$newinvoice_static = new Facture($db);
				foreach ($facids as $key => $valarray) {
					$newinvoice_static->id = $key;
					$newinvoice_static->ref = $valarray ['ref'];
					$newinvoice_static->statut = $valarray ['status'];
					$newinvoice_static->type = $valarray ['type'];
					$newinvoice_static->paye = $valarray ['paye'];

					$optionsav .= '<option value="'.$key.'"';
					if ($key == GETPOST('fac_avoir')) {
						$optionsav .= ' selected';

						// pre-filled extra fields with selected credit note
						$newinvoice_static->fetch_optionals($key);
						$object->array_options = $newinvoice_static->array_options;
					}
					$optionsav .= '>';
					$optionsav .= $newinvoice_static->ref;
					$optionsav .= ' ('.$newinvoice_static->getLibStatut(1, $valarray ['paymentornot']).')';
					$optionsav .= '</option>';
				}

				print '<div class="tagtr listofinvoicetype"><div class="tagtd listofinvoicetype">';
				$tmp = '<input type="radio" id="radio_creditnote" name="type" value="2"'.(GETPOST('type') == 2 ? ' checked' : '');
				if ((!$optionsav && empty($conf->global->INVOICE_CREDIT_NOTE_STANDALONE)) || $invoice_predefined->id > 0) {
					$tmp .= ' disabled';
				}
				$tmp .= '> ';
				// Show credit note options only if we checked credit note
				print '<script type="text/javascript">
    			jQuery(document).ready(function() {
    				if (! jQuery("#radio_creditnote").is(":checked"))
    				{
    					jQuery("#credit_note_options").hide();
    				}
    				jQuery("#radio_creditnote").click(function() {
    					jQuery("#credit_note_options").show();
    				});
    				jQuery("#radio_standard, #radio_replacement, #radio_deposit").click(function() {
    					jQuery("#credit_note_options").hide();
    				});
    			});
    			</script>';
				$text = '<label>'.$tmp.$langs->transnoentities("InvoiceAvoirAsk").'</label> ';
				// $text.='<input type="text" value="">';
				$text .= '<select class="flat valignmiddle" name="fac_avoir" id="fac_avoir"';
				if (!$optionsav || $invoice_predefined->id > 0) {
					$text .= ' disabled';
				}
				$text .= '>';
				if ($optionsav) {
					$text .= '<option value="-1"></option>';
					$text .= $optionsav;
				} else {
					$text .= '<option value="-1">'.$langs->trans("NoInvoiceToCorrect").'</option>';
				}
				$text .= '</select>';
				$desc = $form->textwithpicto($text, $langs->transnoentities("InvoiceAvoirDesc"), 1, 'help', '', 0, 3);
				print $desc;

				print '<div id="credit_note_options" class="clearboth">';
				print '&nbsp;&nbsp;&nbsp; <input type="checkbox" name="invoiceAvoirWithLines" id="invoiceAvoirWithLines" value="1" onclick="$(\'#credit_note_options input[type=checkbox]\').not(this).prop(\'checked\', false);" '.(GETPOST('invoiceAvoirWithLines', 'int') > 0 ? 'checked' : '').' /> <label for="invoiceAvoirWithLines">'.$langs->trans('invoiceAvoirWithLines')."</label>";
				print '<br>&nbsp;&nbsp;&nbsp; <input type="checkbox" name="invoiceAvoirWithPaymentRestAmount" id="invoiceAvoirWithPaymentRestAmount" value="1" onclick="$(\'#credit_note_options input[type=checkbox]\').not(this).prop(\'checked\', false);" '.(GETPOST('invoiceAvoirWithPaymentRestAmount', 'int') > 0 ? 'checked' : '').' /> <label for="invoiceAvoirWithPaymentRestAmount">'.$langs->trans('invoiceAvoirWithPaymentRestAmount')."</label>";
				print '</div>';

				print '</div></div>';
			}
		} else {
			print '<div class="tagtr listofinvoicetype"><div class="tagtd listofinvoicetype">';
			if (empty($conf->global->INVOICE_CREDIT_NOTE_STANDALONE)) {
				$tmp = '<input type="radio" name="type" id="radio_creditnote" value="0" disabled> ';
			} else {
				$tmp = '<input type="radio" name="type" id="radio_creditnote" value="2" > ';
			}
			$text = '<label>'.$tmp.$langs->trans("InvoiceAvoir").'</label> ';
			$text .= '<span class="opacitymedium">('.$langs->trans("YouMustCreateInvoiceFromThird").')</span> ';
			$desc = $form->textwithpicto($text, $langs->transnoentities("InvoiceAvoirDesc"), 1, 'help', '', 0, 3);
			print $desc;
			print '</div></div>'."\n";
		}
	}

	// Template invoice
	print '<div class="tagtr listofinvoicetype"><div class="tagtd listofinvoicetype">';
	$tmp = '<input type="radio" name="type" id="radio_template" value="0" disabled> ';
	$text = '<label>'.$tmp.$langs->trans("RepeatableInvoice").'</label> ';
	//$text.= '('.$langs->trans("YouMustCreateStandardInvoiceFirst").') ';
	$desc = $form->textwithpicto($text, $langs->transnoentities("YouMustCreateStandardInvoiceFirstDesc"), 1, 'help', '', 0, 3);
	print $desc;
	print '</div></div>';

	print '</div>';


	if (!empty($conf->global->INVOICE_USE_DEFAULT_DOCUMENT)) { // Hidden conf
		// Add auto select default document model
		$listtType = array(Facture::TYPE_STANDARD, Facture::TYPE_REPLACEMENT, Facture::TYPE_CREDIT_NOTE, Facture::TYPE_DEPOSIT, Facture::TYPE_SITUATION);
		$jsListType = '';
		foreach ($listtType as $type) {
			$thisTypeConfName = 'FACTURE_ADDON_PDF_'.$type;
			$curent = !empty($conf->global->{$thisTypeConfName}) ? $conf->global->{$thisTypeConfName}:$conf->global->FACTURE_ADDON_PDF;
			$jsListType .= (!empty($jsListType) ? ',' : '').'"'.$type.'":"'.$curent.'"';
		}

		print '<script type="text/javascript">
        		$(document).ready(function() {
                    var listType = {'.$jsListType.'};
        			$("[name=\'type\'").change(function() {
        				if($( this ).prop("checked"))
                        {
                            if(($( this ).val() in listType))
                            {
                                $("#model").val(listType[$( this ).val()]);
                            }
                            else
                            {
                                $("#model").val("'.$conf->global->FACTURE_ADDON_PDF.'");
                            }
                        }
        			});
        		});
        		</script>';
	}



	print '</td></tr>';

	if ($socid > 0) {
		// Discounts for third party
		print '<tr><td>'.$langs->trans('Discounts').'</td><td colspan="2">';

		$thirdparty = $soc;
		$discount_type = 0;
		$backtopage = urlencode($_SERVER["PHP_SELF"].'?socid='.$thirdparty->id.'&action='.$action.'&origin='.GETPOST('origin', 'alpha').'&originid='.GETPOST('originid', 'int'));
		include DOL_DOCUMENT_ROOT.'/core/tpl/object_discounts.tpl.php';

		print '</td></tr>';
	}

	$newdateinvoice = dol_mktime(0, 0, 0, GETPOST('remonth', 'int'), GETPOST('reday', 'int'), GETPOST('reyear', 'int'), 'tzserver');
	$date_pointoftax = dol_mktime(0, 0, 0, GETPOST('date_pointoftaxmonth', 'int'), GETPOST('date_pointoftaxday', 'int'), GETPOST('date_pointoftaxyear', 'int'), 'tzserver');

	// Date invoice
	print '<tr><td class="fieldrequired">'.$langs->trans('DateInvoice').'</td><td colspan="2">';
	print $form->selectDate($newdateinvoice ? $newdateinvoice : $dateinvoice, '', '', '', '', "add", 1, 1);
	print '</td></tr>';

	// Date point of tax
	if (!empty($conf->global->INVOICE_POINTOFTAX_DATE)) {
		print '<tr><td class="fieldrequired">'.$langs->trans('DatePointOfTax').'</td><td colspan="2">';
		print $form->selectDate($date_pointoftax ? $date_pointoftax : -1, 'date_pointoftax', '', '', '', "add", 1, 1);
		print '</td></tr>';
	}

	// Payment term
	print '<tr><td class="nowrap fieldrequired">'.$langs->trans('PaymentConditionsShort').'</td><td colspan="2">';
	$form->select_conditions_paiements(GETPOSTISSET('cond_reglement_id') ? GETPOST('cond_reglement_id', 'int') : $cond_reglement_id, 'cond_reglement_id');
	print '</td></tr>';


	if (!empty($conf->global->INVOICE_USE_RETAINED_WARRANTY)) {
		$rwStyle = 'display:none;';
		if (in_array(GETPOST('type', 'int'), $retainedWarrantyInvoiceAvailableType)) {
			$rwStyle = '';
		}

		$retained_warranty = GETPOST('retained_warranty', 'int');
		if (empty($retained_warranty)) {
			if (!empty($objectsrc->retained_warranty)) { // use previous situation value
				$retained_warranty = $objectsrc->retained_warranty;
			}
		}
		$retained_warranty_js_default = !empty($retained_warranty) ? $retained_warranty : $conf->global->INVOICE_SITUATION_DEFAULT_RETAINED_WARRANTY_PERCENT;

		print '<tr class="retained-warranty-line" style="'.$rwStyle.'" ><td class="nowrap">'.$langs->trans('RetainedWarranty').'</td><td colspan="2">';
		print '<input id="new-situation-invoice-retained-warranty" name="retained_warranty" type="number" value="'.$retained_warranty.'" step="0.01" min="0" max="100" />%';

		// Retained warranty payment term
		print '<tr class="retained-warranty-line" style="'.$rwStyle.'" ><td class="nowrap">'.$langs->trans('PaymentConditionsShortRetainedWarranty').'</td><td colspan="2">';
		$retained_warranty_fk_cond_reglement = GETPOST('retained_warranty_fk_cond_reglement', 'int');
		if (empty($retained_warranty_fk_cond_reglement)) {
			$retained_warranty_fk_cond_reglement = $conf->global->INVOICE_SITUATION_DEFAULT_RETAINED_WARRANTY_COND_ID;
			if (!empty($objectsrc->retained_warranty_fk_cond_reglement)) { // use previous situation value
				$retained_warranty_fk_cond_reglement = $objectsrc->retained_warranty_fk_cond_reglement;
			} else {
				$retained_warranty_fk_cond_reglement = $conf->global->INVOICE_SITUATION_DEFAULT_RETAINED_WARRANTY_COND_ID;
			}
		}
		$form->select_conditions_paiements($retained_warranty_fk_cond_reglement, 'retained_warranty_fk_cond_reglement', -1, 1);
		print '</td></tr>';

		print '<script type="text/javascript">
		$(document).ready(function() {
		$("[name=\'type\']").change(function() {
				if($( this ).prop("checked") && $.inArray($( this ).val(), '.json_encode($retainedWarrantyInvoiceAvailableType).' ) !== -1)
				{
					$(".retained-warranty-line").show();
					$("#new-situation-invoice-retained-warranty").val("'.floatval($retained_warranty_js_default).'");
				}
				else{
					$(".retained-warranty-line").hide();
					$("#new-situation-invoice-retained-warranty").val("");
				}
			});

			$("[name=\'type\']:checked").trigger("change");
		});
		</script>';
	}

	// Payment mode
	print '<tr><td>'.$langs->trans('PaymentMode').'</td><td colspan="2">';
	print img_picto('', 'bank', 'class="pictofixedwidth"');
	$form->select_types_paiements(GETPOSTISSET('mode_reglement_id') ? GETPOST('mode_reglement_id') : $mode_reglement_id, 'mode_reglement_id', 'CRDT', 0, 1, 0, 0, 1, 'maxwidth200 widthcentpercentminusx');
	print '</td></tr>';

	// Bank Account
	if (!empty($conf->banque->enabled)) {
		print '<tr><td>'.$langs->trans('BankAccount').'</td><td colspan="2">';
		print img_picto('', 'bank_account', 'class="pictofixedwidth"');
		print $form->select_comptes(($fk_account < 0 ? '' : $fk_account), 'fk_account', 0, '', 1, '', 0, 'maxwidth200 widthcentpercentminusx', 1);
		print '</td></tr>';
	}

	// Project
	if (!empty($conf->projet->enabled)) {
		$langs->load('projects');
		print '<tr><td>'.$langs->trans('Project').'</td><td colspan="2">';
		print img_picto('', 'project').$formproject->select_projects(($socid > 0 ? $socid : -1), $projectid, 'projectid', 0, 0, 1, 1, 0, 0, 0, '', 1, 0, 'maxwidth500 widthcentpercentminusxx');
		print ' <a href="'.DOL_URL_ROOT.'/projet/card.php?socid='.$soc->id.'&action=create&status=1&backtopage='.urlencode($_SERVER["PHP_SELF"].'?action=create&socid='.$soc->id.($fac_rec ? '&fac_rec='.$fac_rec : '')).'"><span class="fa fa-plus-circle valignmiddle" title="'.$langs->trans("AddProject").'"></span></a>';
		print '</td></tr>';
	}

	// Incoterms
	if (!empty($conf->incoterm->enabled)) {
		print '<tr>';
		print '<td><label for="incoterm_id">'.$form->textwithpicto($langs->trans("IncotermLabel"), !empty($objectsrc->label_incoterms) ? $objectsrc->label_incoterms : '', 1).'</label></td>';
		print '<td colspan="2" class="maxwidthonsmartphone">';
		$incoterm_id = GETPOST('incoterm_id');
		$incoterm_location = GETPOST('location_incoterms');
		if (empty($incoterm_id)) {
			$incoterm_id = (!empty($objectsrc->fk_incoterms) ? $objectsrc->fk_incoterms : $soc->fk_incoterms);
			$incoterm_location = (!empty($objectsrc->location_incoterms) ? $objectsrc->location_incoterms : $soc->location_incoterms);
		}
		print $form->select_incoterms($incoterm_id, $incoterm_location);
		print '</td></tr>';
	}

	// Other attributes
	$parameters = array('objectsrc' => !empty($objectsrc) ? $objectsrc : 0, 'colspan' => ' colspan="2"', 'cols' => '2', 'socid'=>$socid);
	$reshook = $hookmanager->executeHooks('formObjectOptions', $parameters, $object, $action); // Note that $action and $object may have been modified by hook
	print $hookmanager->resPrint;
	if (empty($reshook)) {
		if (!empty($conf->global->THIRDPARTY_PROPAGATE_EXTRAFIELDS_TO_INVOICE) && !empty($soc->id)) {
			// copy from thirdparty
			$tpExtrafields = new Extrafields($db);
			$tpExtrafieldLabels = $tpExtrafields->fetch_name_optionals_label($soc->table_element);
			if ($soc->fetch_optionals() > 0) {
				$object->array_options = array_merge($object->array_options, $soc->array_options);
			}
		};

		print $object->showOptionals($extrafields, 'create', $parameters);
	}

	// Template to use by default
	print '<tr><td>'.$langs->trans('Model').'</td>';
	print '<td colspan="2">';
	print img_picto('', 'pdf', 'class="pictofixedwidth"');
	include_once DOL_DOCUMENT_ROOT.'/core/modules/facture/modules_facture.php';
	$liste = ModelePDFFactures::liste_modeles($db);
	if (!empty($conf->global->INVOICE_USE_DEFAULT_DOCUMENT)) {
		// Hidden conf
		$paramkey = 'FACTURE_ADDON_PDF_'.$object->type;
		$preselected = !empty($conf->global->$paramkey) ? $conf->global->$paramkey : $conf->global->FACTURE_ADDON_PDF;
	} else {
		$preselected = $conf->global->FACTURE_ADDON_PDF;
	}
	print $form->selectarray('model', $liste, $preselected, 0, 0, 0, '', 0, 0, 0, '', 'maxwidth200 widthcentpercentminusx', 1);
	print "</td></tr>";

	// Multicurrency
	if (!empty($conf->multicurrency->enabled)) {
		print '<tr>';
		print '<td>'.$form->editfieldkey('Currency', 'multicurrency_code', '', $object, 0).'</td>';
		print '<td colspan="2" class="maxwidthonsmartphone">';
		print $form->selectMultiCurrency($currency_code, 'multicurrency_code');
		print '</td></tr>';
	}

	// Help of substitution key
	$htmltext = '';
	if (GETPOST('fac_rec', 'int') > 0) {
		$dateexample = ($newdateinvoice ? $newdateinvoice : $dateinvoice);
		if (empty($dateexample)) {
			$dateexample = dol_now();
		}
		$substitutionarray = array(
			'__TOTAL_HT__' => $langs->trans("AmountHT").' ('.$langs->trans("Example").': '.price($exampletemplateinvoice->total_ht).')',
			'__TOTAL_TTC__' =>  $langs->trans("AmountTTC").' ('.$langs->trans("Example").': '.price($exampletemplateinvoice->total_ttc).')',
			'__INVOICE_PREVIOUS_MONTH__' => $langs->trans("PreviousMonthOfInvoice").' ('.$langs->trans("Example").': '.dol_print_date(dol_time_plus_duree($dateexample, -1, 'm'), '%m').')',
			'__INVOICE_MONTH__' =>  $langs->trans("MonthOfInvoice").' ('.$langs->trans("Example").': '.dol_print_date($dateexample, '%m').')',
			'__INVOICE_NEXT_MONTH__' => $langs->trans("NextMonthOfInvoice").' ('.$langs->trans("Example").': '.dol_print_date(dol_time_plus_duree($dateexample, 1, 'm'), '%m').')',
			'__INVOICE_PREVIOUS_MONTH_TEXT__' => $langs->trans("TextPreviousMonthOfInvoice").' ('.$langs->trans("Example").': '.dol_print_date(dol_time_plus_duree($dateexample, -1, 'm'), '%B').')',
			'__INVOICE_MONTH_TEXT__' =>  $langs->trans("TextMonthOfInvoice").' ('.$langs->trans("Example").': '.dol_print_date($dateexample, '%B').')',
			'__INVOICE_NEXT_MONTH_TEXT__' => $langs->trans("TextNextMonthOfInvoice").' ('.$langs->trans("Example").': '.dol_print_date(dol_time_plus_duree($dateexample, 1, 'm'), '%B').')',
			'__INVOICE_PREVIOUS_YEAR__' => $langs->trans("PreviousYearOfInvoice").' ('.$langs->trans("Example").': '.dol_print_date(dol_time_plus_duree($dateexample, -1, 'y'), '%Y').')',
			'__INVOICE_YEAR__' =>  $langs->trans("YearOfInvoice").' ('.$langs->trans("Example").': '.dol_print_date($dateexample, '%Y').')',
			'__INVOICE_NEXT_YEAR__' => $langs->trans("NextYearOfInvoice").' ('.$langs->trans("Example").': '.dol_print_date(dol_time_plus_duree($dateexample, 1, 'y'), '%Y').')'
		);

		$htmltext = '<i>'.$langs->trans("FollowingConstantsWillBeSubstituted").':<br>';
		foreach ($substitutionarray as $key => $val) {
			$htmltext .= $key.' = '.$langs->trans($val).'<br>';
		}
		$htmltext .= '</i>';
	}

	// Public note
	print '<tr>';
	print '<td class="tdtop">';
	print $form->textwithpicto($langs->trans('NotePublic'), $htmltext);
	print '</td>';
	print '<td valign="top" colspan="2">';
	$doleditor = new DolEditor('note_public', $note_public, '', 80, 'dolibarr_notes', 'In', 0, false, empty($conf->global->FCKEDITOR_ENABLE_NOTE_PUBLIC) ? 0 : 1, ROWS_3, '90%');
	print $doleditor->Create(1);

	// Private note
	if (empty($user->socid)) {
		print '<tr>';
		print '<td class="tdtop">';
		print $form->textwithpicto($langs->trans('NotePrivate'), $htmltext);
		print '</td>';
		print '<td valign="top" colspan="2">';
		$doleditor = new DolEditor('note_private', $note_private, '', 80, 'dolibarr_notes', 'In', 0, false, empty($conf->global->FCKEDITOR_ENABLE_NOTE_PRIVATE) ? 0 : 1, ROWS_3, '90%');
		print $doleditor->Create(1);
		// print '<textarea name="note_private" wrap="soft" cols="70" rows="'.ROWS_3.'">'.$note_private.'.</textarea>
		print '</td></tr>';
	}

	// Lines from source (TODO Show them also when creating invoice from template invoice)
	if (!empty($origin) && !empty($originid) && is_object($objectsrc)) {
		$langs->loadLangs(array('orders', 'propal'));

		// TODO for compatibility
		if ($origin == 'contrat') {
			// Calcul contrat->price (HT), contrat->total (TTC), contrat->tva
			$objectsrc->remise_absolue = $remise_absolue;
			$objectsrc->remise_percent = $remise_percent;
			$objectsrc->update_price(1, - 1, 1);
		}

		print "\n<!-- Show ref of origin ".$classname." -->\n";
		print '<input type="hidden" name="amount"   value="'.$objectsrc->total_ht.'">'."\n";
		print '<input type="hidden" name="total"    value="'.$objectsrc->total_ttc.'">'."\n";
		print '<input type="hidden" name="tva"      value="'.$objectsrc->total_tva.'">'."\n";
		// The commented lines below are fields already added as hidden parameters before
		//print '<input type="hidden" name="origin"   value="'.$objectsrc->element.'">';
		//print '<input type="hidden" name="originid" value="'.$objectsrc->id.'">';

		switch (get_class($objectsrc)) {
			case 'Propal':
				$newclassname = 'CommercialProposal';
				break;
			case 'Commande':
				$newclassname = 'Order';
				break;
			case 'Expedition':
				$newclassname = 'Sending';
				break;
			case 'Contrat':
				$newclassname = 'Contract';
				break;
			case 'Fichinter':
				$newclassname = 'Intervention';
				break;
			default:
				$newclassname = get_class($objectsrc);
		}

		// Ref of origin
		print '<tr><td>'.$langs->trans($newclassname).'</td>';
		print '<td colspan="2">';
		print $objectsrc->getNomUrl(1);
		// We check if Origin document (id and type is known) has already at least one invoice attached to it
		$objectsrc->fetchObjectLinked($originid, $origin, '', 'facture');
		if (is_array($objectsrc->linkedObjects['facture']) && count($objectsrc->linkedObjects['facture']) >= 1) {
			setEventMessages('WarningBillExist', null, 'warnings');
			echo ' - '.$langs->trans('LatestRelatedBill').' '.end($objectsrc->linkedObjects['facture'])->getNomUrl(1);
		}
		echo '</td></tr>';
		print '<tr><td>'.$langs->trans('AmountHT').'</td><td colspan="2">'.price($objectsrc->total_ht).'</td></tr>';
		print '<tr><td>'.$langs->trans('AmountVAT').'</td><td colspan="2">'.price($objectsrc->total_tva)."</td></tr>";
		if ($mysoc->localtax1_assuj == "1" || $objectsrc->total_localtax1 != 0) {		// Localtax1
			print '<tr><td>'.$langs->transcountry("AmountLT1", $mysoc->country_code).'</td><td colspan="2">'.price($objectsrc->total_localtax1)."</td></tr>";
		}

		if ($mysoc->localtax2_assuj == "1" || $objectsrc->total_localtax2 != 0) {		// Localtax2
			print '<tr><td>'.$langs->transcountry("AmountLT2", $mysoc->country_code).'</td><td colspan="2">'.price($objectsrc->total_localtax2)."</td></tr>";
		}
		print '<tr><td>'.$langs->trans('AmountTTC').'</td><td colspan="2">'.price($objectsrc->total_ttc)."</td></tr>";

		if (!empty($conf->multicurrency->enabled)) {
			print '<tr><td>'.$langs->trans('MulticurrencyAmountHT').'</td><td colspan="2">'.price($objectsrc->multicurrency_total_ht).'</td></tr>';
			print '<tr><td>'.$langs->trans('MulticurrencyAmountVAT').'</td><td colspan="2">'.price($objectsrc->multicurrency_total_tva)."</td></tr>";
			print '<tr><td>'.$langs->trans('MulticurrencyAmountTTC').'</td><td colspan="2">'.price($objectsrc->multicurrency_total_ttc)."</td></tr>";
		}
	}

	print "</table>\n";

	print dol_get_fiche_end();

	print $form->buttonsSaveCancel("CreateDraft");

	// Show origin lines
	if (!empty($origin) && !empty($originid) && is_object($objectsrc)) {
		print '<br>';

		$title = $langs->trans('ProductsAndServices');
		print load_fiche_titre($title);

		print '<table class="noborder centpercent">';

		$objectsrc->printOriginLinesList('', $selectedLines);

		print '</table>';
	}

	print "</form>\n";
} elseif ($id > 0 || !empty($ref)) {
	if (empty($object->id)) {
		llxHeader();
		$langs->load('errors');
		echo '<div class="error">'.$langs->trans("ErrorRecordNotFound").'</div>';
		llxFooter();
		exit;
	}

	/*
	 * Show object in view mode
	 */

	$result = $object->fetch($id, $ref);
	if ($result <= 0) {
		dol_print_error($db, $object->error, $object->errors);
		exit();
	}

	// fetch optionals attributes and labels
	$extrafields->fetch_name_optionals_label($object->table_element);

	if ($user->socid > 0 && $user->socid != $object->socid) {
		accessforbidden('', 0, 1);
	}

	$result = $object->fetch_thirdparty();

	$result = $soc->fetch($object->socid);
	if ($result < 0) {
		dol_print_error($db);
	}
	$selleruserevenustamp = $mysoc->useRevenueStamp();

	$totalpaye = $object->getSommePaiement();
	$totalcreditnotes = $object->getSumCreditNotesUsed();
	$totaldeposits = $object->getSumDepositsUsed();
	//print "totalpaye=".$totalpaye." totalcreditnotes=".$totalcreditnotes." totaldeposts=".$totaldeposits."
	// selleruserrevenuestamp=".$selleruserevenustamp;

	// We can also use bcadd to avoid pb with floating points
	// For example print 239.2 - 229.3 - 9.9; does not return 0.
	// $resteapayer=bcadd($object->total_ttc,$totalpaye,$conf->global->MAIN_MAX_DECIMALS_TOT);
	// $resteapayer=bcadd($resteapayer,$totalavoir,$conf->global->MAIN_MAX_DECIMALS_TOT);
	$resteapayer = price2num($object->total_ttc - $totalpaye - $totalcreditnotes - $totaldeposits, 'MT');

	// Multicurrency
	if (!empty($conf->multicurrency->enabled)) {
		$multicurrency_totalpaye = $object->getSommePaiement(1);
		$multicurrency_totalcreditnotes = $object->getSumCreditNotesUsed(1);
		$multicurrency_totaldeposits = $object->getSumDepositsUsed(1);
		$multicurrency_resteapayer = price2num($object->multicurrency_total_ttc - $multicurrency_totalpaye - $multicurrency_totalcreditnotes - $multicurrency_totaldeposits, 'MT');
		// Code to fix case of corrupted data
		if ($resteapayer == 0 && $multicurrency_resteapayer != 0) {
			$resteapayer = price2num($multicurrency_resteapayer / $object->multicurrency_tx, 'MT');
		}
	}

	if ($object->paye) {
		$resteapayer = 0;
	}
	$resteapayeraffiche = $resteapayer;

	if (!empty($conf->global->FACTURE_DEPOSITS_ARE_JUST_PAYMENTS)) {	// Never use this
		$filterabsolutediscount = "fk_facture_source IS NULL"; // If we want deposit to be substracted to payments only and not to total of final invoice
		$filtercreditnote = "fk_facture_source IS NOT NULL"; // If we want deposit to be substracted to payments only and not to total of final invoice
	} else {
		$filterabsolutediscount = "fk_facture_source IS NULL OR (description LIKE '(DEPOSIT)%' AND description NOT LIKE '(EXCESS RECEIVED)%')";
		$filtercreditnote = "fk_facture_source IS NOT NULL AND (description NOT LIKE '(DEPOSIT)%' OR description LIKE '(EXCESS RECEIVED)%')";
	}

	$absolute_discount = $soc->getAvailableDiscounts('', $filterabsolutediscount);
	$absolute_creditnote = $soc->getAvailableDiscounts('', $filtercreditnote);
	$absolute_discount = price2num($absolute_discount, 'MT');
	$absolute_creditnote = price2num($absolute_creditnote, 'MT');

	$author = new User($db);
	if ($object->user_author) {
		$author->fetch($object->user_author);
	}

	$objectidnext = $object->getIdReplacingInvoice();

	$head = facture_prepare_head($object);

	print dol_get_fiche_head($head, 'compta', $langs->trans('InvoiceCustomer'), -1, 'bill');

	$formconfirm = '';

	// Confirmation de la conversion de l'avoir en reduc
	if ($action == 'converttoreduc') {
		if ($object->type == Facture::TYPE_STANDARD || $object->type == Facture::TYPE_SITUATION) {
			$type_fac = 'ExcessReceived';
		} elseif ($object->type == Facture::TYPE_CREDIT_NOTE) {
			$type_fac = 'CreditNote';
		} elseif ($object->type == Facture::TYPE_DEPOSIT) {
			$type_fac = 'Deposit';
		}
		$text = $langs->trans('ConfirmConvertToReduc', strtolower($langs->transnoentities($type_fac)));
		$text .= '<br>'.$langs->trans('ConfirmConvertToReduc2');
		$formconfirm = $form->formconfirm($_SERVER['PHP_SELF'].'?facid='.$object->id, $langs->trans('ConvertToReduc'), $text, 'confirm_converttoreduc', '', "yes", 2);
	}

	// Confirmation to delete invoice
	if ($action == 'delete') {
		$text = $langs->trans('ConfirmDeleteBill', $object->ref);
		$formquestion = array();

		if ($object->type != Facture::TYPE_DEPOSIT && !empty($conf->global->STOCK_CALCULATE_ON_BILL) && $object->statut >= 1) {
			$qualified_for_stock_change = 0;
			if (empty($conf->global->STOCK_SUPPORTS_SERVICES)) {
				$qualified_for_stock_change = $object->hasProductsOrServices(2);
			} else {
				$qualified_for_stock_change = $object->hasProductsOrServices(1);
			}

			if ($qualified_for_stock_change) {
				$langs->load("stocks");
				require_once DOL_DOCUMENT_ROOT.'/product/class/html.formproduct.class.php';
				$formproduct = new FormProduct($db);
				$label = $object->type == Facture::TYPE_CREDIT_NOTE ? $langs->trans("SelectWarehouseForStockDecrease") : $langs->trans("SelectWarehouseForStockIncrease");
				$forcecombo = 0;
				if ($conf->browser->name == 'ie') {
					$forcecombo = 1; // There is a bug in IE10 that make combo inside popup crazy
				}
				$formquestion = array(
					// 'text' => $langs->trans("ConfirmClone"),
					// array('type' => 'checkbox', 'name' => 'clone_content', 'label' => $langs->trans("CloneMainAttributes"), 'value' => 1),
					// array('type' => 'checkbox', 'name' => 'update_prices', 'label' => $langs->trans("PuttingPricesUpToDate"), 'value' => 1),
					array('type' => 'other', 'name' => 'idwarehouse', 'label' => $label, 'value' => $formproduct->selectWarehouses(GETPOST('idwarehouse') ?GETPOST('idwarehouse') : 'ifone', 'idwarehouse', '', 1, 0, 0, $langs->trans("NoStockAction"), 0, $forcecombo))
				);
				$formconfirm = $form->formconfirm($_SERVER['PHP_SELF'].'?facid='.$object->id, $langs->trans('DeleteBill'), $text, 'confirm_delete', $formquestion, "yes", 1);
			} else {
				$formconfirm = $form->formconfirm($_SERVER['PHP_SELF'].'?facid='.$object->id, $langs->trans('DeleteBill'), $text, 'confirm_delete', '', 'no', 1);
			}
		} else {
			$formconfirm = $form->formconfirm($_SERVER['PHP_SELF'].'?facid='.$object->id, $langs->trans('DeleteBill'), $text, 'confirm_delete', '', 'no', 1);
		}
	}

	// Confirmation to remove invoice from cycle
	if ($action == 'situationout') {
		$text = $langs->trans('ConfirmRemoveSituationFromCycle', $object->ref);
		$label = $langs->trans("ConfirmOuting");
		$formquestion = array();
		// remove situation from cycle
		if (in_array($object->statut, array(Facture::STATUS_CLOSED, Facture::STATUS_VALIDATED))
			&& $usercancreate
			&& !$objectidnext
			&& $object->is_last_in_cycle()
			&& $usercanunvalidate
			) {
			$formconfirm = $form->formconfirm($_SERVER['PHP_SELF'].'?facid='.$object->id, $label, $text, 'confirm_situationout', $formquestion, "yes", 1);
		}
	}

	// Confirmation of validation
	if ($action == 'valid') {
		// we check object has a draft number
		$objectref = substr($object->ref, 1, 4);
		if ($objectref == 'PROV') {
			$savdate = $object->date;
			if (!empty($conf->global->FAC_FORCE_DATE_VALIDATION)) {
				$object->date = dol_now();
				$object->date_lim_reglement = $object->calculate_date_lim_reglement();
			}
			$numref = $object->getNextNumRef($soc);
			// $object->date=$savdate;
		} else {
			$numref = $object->ref;
		}

		$text = $langs->trans('ConfirmValidateBill', $numref);
		if (!empty($conf->notification->enabled)) {
			require_once DOL_DOCUMENT_ROOT.'/core/class/notify.class.php';
			$notify = new Notify($db);
			$text .= '<br>';
			$text .= $notify->confirmMessage('BILL_VALIDATE', $object->socid, $object);
		}
		$formquestion = array();

		if ($object->type != Facture::TYPE_DEPOSIT && !empty($conf->global->STOCK_CALCULATE_ON_BILL)) {
			$qualified_for_stock_change = 0;
			if (empty($conf->global->STOCK_SUPPORTS_SERVICES)) {
				$qualified_for_stock_change = $object->hasProductsOrServices(2);
			} else {
				$qualified_for_stock_change = $object->hasProductsOrServices(1);
			}

			if ($qualified_for_stock_change) {
				$langs->load("stocks");
				require_once DOL_DOCUMENT_ROOT.'/product/class/html.formproduct.class.php';
				require_once DOL_DOCUMENT_ROOT.'/product/stock/class/entrepot.class.php';
				$formproduct = new FormProduct($db);
				$warehouse = new Entrepot($db);
				$warehouse_array = $warehouse->list_array();
				if (count($warehouse_array) == 1) {
					$label = $object->type == Facture::TYPE_CREDIT_NOTE ? $langs->trans("WarehouseForStockIncrease", current($warehouse_array)) : $langs->trans("WarehouseForStockDecrease", current($warehouse_array));
					$value = '<input type="hidden" id="idwarehouse" name="idwarehouse" value="'.key($warehouse_array).'">';
				} else {
					$label = $object->type == Facture::TYPE_CREDIT_NOTE ? $langs->trans("SelectWarehouseForStockIncrease") : $langs->trans("SelectWarehouseForStockDecrease");
					$value = $formproduct->selectWarehouses(GETPOST('idwarehouse') ?GETPOST('idwarehouse') : 'ifone', 'idwarehouse', '', 1);
				}
				$formquestion = array(
									// 'text' => $langs->trans("ConfirmClone"),
									// array('type' => 'checkbox', 'name' => 'clone_content', 'label' => $langs->trans("CloneMainAttributes"), 'value' =>
									// 1),
									// array('type' => 'checkbox', 'name' => 'update_prices', 'label' => $langs->trans("PuttingPricesUpToDate"), 'value'
									// => 1),
									array('type' => 'other', 'name' => 'idwarehouse', 'label' => $label, 'value' => $value));
			}
		}
		if ($object->type != Facture::TYPE_CREDIT_NOTE && $object->total_ttc < 0) { 		// Can happen only if $conf->global->FACTURE_ENABLE_NEGATIVE is on
			$text .= '<br>'.img_warning().' '.$langs->trans("ErrorInvoiceOfThisTypeMustBePositive");
		}

		// mandatoryPeriod
		$nbMandated = 0;
		foreach ($object->lines as $line) {
			$res = $line->fetch_product();
			if ($res  > 0  ) {
				if ($line->product->isService() && $line->product->isMandatoryPeriod() && (empty($line->date_start) || empty($line->date_end) )) {
					$nbMandated++;
					break;
				}
			}
		}
		if ($nbMandated > 0 ) $text .= '<div><span class="clearboth nowraponall warning">'.$langs->trans("mandatoryPeriodNeedTobeSetMsgValidate").'</span></div>';


		$formconfirm = $form->formconfirm($_SERVER["PHP_SELF"].'?facid='.$object->id, $langs->trans('ValidateBill'), $text, 'confirm_valid', $formquestion, (($object->type != Facture::TYPE_CREDIT_NOTE && $object->total_ttc < 0) ? "no" : "yes"), 2);
	}

	// Confirm back to draft status
	if ($action == 'modif') {
		$text = $langs->trans('ConfirmUnvalidateBill', $object->ref);
		$formquestion = array();

		if ($object->type != Facture::TYPE_DEPOSIT && !empty($conf->global->STOCK_CALCULATE_ON_BILL)) {
			$qualified_for_stock_change = 0;
			if (empty($conf->global->STOCK_SUPPORTS_SERVICES)) {
				$qualified_for_stock_change = $object->hasProductsOrServices(2);
			} else {
				$qualified_for_stock_change = $object->hasProductsOrServices(1);
			}

			if ($qualified_for_stock_change) {
				$langs->load("stocks");
				require_once DOL_DOCUMENT_ROOT.'/product/class/html.formproduct.class.php';
				require_once DOL_DOCUMENT_ROOT.'/product/stock/class/entrepot.class.php';
				$formproduct = new FormProduct($db);
				$warehouse = new Entrepot($db);
				$warehouse_array = $warehouse->list_array();
				if (count($warehouse_array) == 1) {
					$label = $object->type == Facture::TYPE_CREDIT_NOTE ? $langs->trans("WarehouseForStockDecrease", current($warehouse_array)) : $langs->trans("WarehouseForStockIncrease", current($warehouse_array));
					$value = '<input type="hidden" id="idwarehouse" name="idwarehouse" value="'.key($warehouse_array).'">';
				} else {
					$label = $object->type == Facture::TYPE_CREDIT_NOTE ? $langs->trans("SelectWarehouseForStockDecrease") : $langs->trans("SelectWarehouseForStockIncrease");
					$value = $formproduct->selectWarehouses(GETPOST('idwarehouse') ?GETPOST('idwarehouse') : 'ifone', 'idwarehouse', '', 1);
				}
				$formquestion = array(
									// 'text' => $langs->trans("ConfirmClone"),
									// array('type' => 'checkbox', 'name' => 'clone_content', 'label' => $langs->trans("CloneMainAttributes"), 'value' =>
									// 1),
									// array('type' => 'checkbox', 'name' => 'update_prices', 'label' => $langs->trans("PuttingPricesUpToDate"), 'value'
									// => 1),
									array('type' => 'other', 'name' => 'idwarehouse', 'label' => $label, 'value' => $value));
			}
		}

		$formconfirm = $form->formconfirm($_SERVER["PHP_SELF"].'?facid='.$object->id, $langs->trans('UnvalidateBill'), $text, 'confirm_modif', $formquestion, "yes", 1);
	}

	// Confirmation du classement paye
	if ($action == 'paid' && ($resteapayer <= 0 || (!empty($conf->global->INVOICE_CAN_SET_PAID_EVEN_IF_PARTIALLY_PAID) && $resteapayer == $object->total_ttc))) {
		$formconfirm = $form->formconfirm($_SERVER["PHP_SELF"].'?facid='.$object->id, $langs->trans('ClassifyPaid'), $langs->trans('ConfirmClassifyPaidBill', $object->ref), 'confirm_paid', '', "yes", 1);
	}
	if ($action == 'paid' && $resteapayer > 0 && (empty($conf->global->INVOICE_CAN_SET_PAID_EVEN_IF_PARTIALLY_PAID) || $resteapayer != $object->total_ttc)) {
		$close = array();
		// Code
		$i = 0;
		$close[$i]['code'] = 'discount_vat'; // escompte
		$i++;
		$close[$i]['code'] = 'badcustomer';
		$i++;
		$close[$i]['code'] = 'bankcharge';
		$i++;
		$close[$i]['code'] = 'other';
		$i++;
		// Help
		$i = 0;
		$close[$i]['label'] = $langs->trans("HelpEscompte").'<br><br>'.$langs->trans("ConfirmClassifyPaidPartiallyReasonDiscountVatDesc");
		$i++;
		$close[$i]['label'] = $langs->trans("ConfirmClassifyPaidPartiallyReasonBadCustomerDesc");
		$i++;
		$close[$i]['label'] = $langs->trans("ConfirmClassifyPaidPartiallyReasonBankChargeDesc");
		$i++;
		$close[$i]['label'] = $langs->trans("Other");
		$i++;
		// Texte
		$i = 0;
		$close[$i]['reason'] = $form->textwithpicto($langs->transnoentities("ConfirmClassifyPaidPartiallyReasonDiscount", $resteapayer, $langs->trans("Currency".$conf->currency)), $close[$i]['label'], 1);
		$i++;
		$close[$i]['reason'] = $form->textwithpicto($langs->transnoentities("ConfirmClassifyPaidPartiallyReasonBadCustomer", $resteapayer, $langs->trans("Currency".$conf->currency)), $close[$i]['label'], 1);
		$i++;
		$close[$i]['reason'] = $form->textwithpicto($langs->transnoentities("ConfirmClassifyPaidPartiallyReasonBankCharge", $resteapayer, $langs->trans("Currency".$conf->currency)), $close[$i]['label'], 1);
		$i++;
		$close[$i]['reason'] = $form->textwithpicto($langs->transnoentities("Other"), $close[$i]['label'], 1);
		$i++;
		// arrayreasons[code]=reason
		foreach ($close as $key => $val) {
			$arrayreasons[$close[$key]['code']] = $close[$key]['reason'];
		}

		// Cree un tableau formulaire
		$formquestion = array('text' => $langs->trans("ConfirmClassifyPaidPartiallyQuestion"), array('type' => 'radio', 'name' => 'close_code', 'label' => $langs->trans("Reason"), 'values' => $arrayreasons), array('type' => 'text', 'name' => 'close_note', 'label' => $langs->trans("Comment"), 'value' => '', 'morecss' => 'minwidth300'));
		// Paiement incomplet. On demande si motif = escompte ou autre
		$formconfirm = $form->formconfirm($_SERVER["PHP_SELF"].'?facid='.$object->id, $langs->trans('ClassifyPaid'), $langs->trans('ConfirmClassifyPaidPartially', $object->ref), 'confirm_paid_partially', $formquestion, "yes", 1, 310);
	}

	// Confirmation du classement abandonne
	if ($action == 'canceled') {
		// S'il y a une facture de remplacement pas encore validee (etat brouillon),
		// on ne permet pas de classer abandonner la facture.
		if ($objectidnext) {
			$facturereplacement = new Facture($db);
			$facturereplacement->fetch($objectidnext);
			$statusreplacement = $facturereplacement->statut;
		}
		if ($objectidnext && $statusreplacement == 0) {
			print '<div class="error">'.$langs->trans("ErrorCantCancelIfReplacementInvoiceNotValidated").'</div>';
		} else {
			// Code
			$close[1]['code'] = 'badcustomer';
			$close[2]['code'] = 'abandon';
			// Help
			$close[1]['label'] = $langs->trans("ConfirmClassifyPaidPartiallyReasonBadCustomerDesc");
			$close[2]['label'] = $langs->trans("ConfirmClassifyAbandonReasonOtherDesc");
			// Texte
			$close[1]['reason'] = $form->textwithpicto($langs->transnoentities("ConfirmClassifyPaidPartiallyReasonBadCustomer", $object->ref), $close[1]['label'], 1);
			$close[2]['reason'] = $form->textwithpicto($langs->transnoentities("ConfirmClassifyAbandonReasonOther"), $close[2]['label'], 1);
			// arrayreasons
			$arrayreasons[$close[1]['code']] = $close[1]['reason'];
			$arrayreasons[$close[2]['code']] = $close[2]['reason'];

			// Cree un tableau formulaire
			$formquestion = array('text' => $langs->trans("ConfirmCancelBillQuestion"), array('type' => 'radio', 'name' => 'close_code', 'label' => $langs->trans("Reason"), 'values' => $arrayreasons), array('type' => 'text', 'name' => 'close_note', 'label' => $langs->trans("Comment"), 'value' => '', 'morecss' => 'minwidth300'));

			$formconfirm = $form->formconfirm($_SERVER['PHP_SELF'].'?facid='.$object->id, $langs->trans('CancelBill'), $langs->trans('ConfirmCancelBill', $object->ref), 'confirm_canceled', $formquestion, "yes", 1, 250);
		}
	}

	if ($action == 'deletepayment') {
		$payment_id = GETPOST('paiement_id');
		$formconfirm = $form->formconfirm($_SERVER["PHP_SELF"].'?id='.$object->id.'&paiement_id='.$payment_id, $langs->trans('DeletePayment'), $langs->trans('ConfirmDeletePayment'), 'confirm_delete_paiement', '', 'no', 1);
	}

	// Confirmation de la suppression d'une ligne produit
	if ($action == 'ask_deleteline') {
		$formconfirm = $form->formconfirm($_SERVER["PHP_SELF"].'?facid='.$object->id.'&lineid='.$lineid, $langs->trans('DeleteProductLine'), $langs->trans('ConfirmDeleteProductLine'), 'confirm_deleteline', '', 'no', 1);
	}

	// Clone confirmation
	if ($action == 'clone') {
		// Create an array for form
		$formquestion = array(
			array('type' => 'other', 'name' => 'socid', 'label' => $langs->trans("SelectThirdParty"), 'value' => $form->select_company($object->socid, 'socid', '(s.client=1 OR s.client=2 OR s.client=3)', 1)),
			array('type' => 'date', 'name' => 'newdate', 'label' => $langs->trans("Date"), 'value' => dol_now())
		);
		// Ask confirmatio to clone
		$formconfirm = $form->formconfirm($_SERVER["PHP_SELF"].'?facid='.$object->id, $langs->trans('ToClone'), $langs->trans('ConfirmCloneInvoice', $object->ref), 'confirm_clone', $formquestion, 'yes', 1, 250);
	}

	if ($action == "remove_file_comfirm") {
		$file = GETPOST('file', 'alpha');

		$formconfirm = $form->formconfirm(
			$_SERVER["PHP_SELF"].'?facid='.$object->id.'&file='.$file,
			$langs->trans('DeleteFileHeader'),
			$langs->trans('DeleteFileText')."<br><br>".$file,
			'remove_file',
			'',
			'no',
			2
		);
	}

	// Call Hook formConfirm
	$parameters = array('formConfirm' => $formconfirm, 'lineid' => $lineid, 'remainingtopay' => &$resteapayer);
	$reshook = $hookmanager->executeHooks('formConfirm', $parameters, $object, $action); // Note that $action and $object may have been modified by hook
	if (empty($reshook)) {
		$formconfirm .= $hookmanager->resPrint;
	} elseif ($reshook > 0) {
		$formconfirm = $hookmanager->resPrint;
	}

	// Print form confirm
	print $formconfirm;

	// Invoice content

	$linkback = '<a href="'.DOL_URL_ROOT.'/compta/facture/list.php?restore_lastsearch_values=1'.(!empty($socid) ? '&socid='.$socid : '').'">'.$langs->trans("BackToList").'</a>';

	$morehtmlref = '<div class="refidno">';
	// Ref invoice
	if ($object->status == $object::STATUS_DRAFT && !$mysoc->isInEEC() && !empty($conf->global->INVOICE_ALLOW_FREE_REF)) {
		$morehtmlref .= $form->editfieldkey("Ref", 'ref', $object->ref, $object, $usercancreate, 'string', '', 0, 1);
		$morehtmlref .= $form->editfieldval("Ref", 'ref', $object->ref, $object, $usercancreate, 'string', '', null, null, '', 1);
		$morehtmlref .= '<br>';
	}
	// Ref customer
	$morehtmlref .= $form->editfieldkey("RefCustomer", 'ref_client', $object->ref_client, $object, $usercancreate, 'string', '', 0, 1);
	$morehtmlref .= $form->editfieldval("RefCustomer", 'ref_client', $object->ref_client, $object, $usercancreate, 'string', '', null, null, '', 1);
	// Thirdparty
	$morehtmlref .= '<br>'.$langs->trans('ThirdParty').' : '.$object->thirdparty->getNomUrl(1, 'customer');
	if (empty($conf->global->MAIN_DISABLE_OTHER_LINK) && $object->thirdparty->id > 0) {
		$morehtmlref .= ' (<a href="'.DOL_URL_ROOT.'/compta/facture/list.php?socid='.$object->thirdparty->id.'&search_societe='.urlencode($object->thirdparty->name).'">'.$langs->trans("OtherBills").'</a>)';
	}
	// Project
	if (!empty($conf->projet->enabled)) {
		$langs->load("projects");
		$morehtmlref .= '<br>'.$langs->trans('Project').' ';
		if ($usercancreate) {
			if ($action != 'classify') {
				$morehtmlref .= '<a class="editfielda" href="'.$_SERVER['PHP_SELF'].'?action=classify&token='.newToken().'&id='.$object->id.'">'.img_edit($langs->transnoentitiesnoconv('SetProject')).'</a> : ';
			}
			if ($action == 'classify') {
				//$morehtmlref.=$form->form_project($_SERVER['PHP_SELF'] . '?id=' . $object->id, $object->socid, $object->fk_project, 'projectid', 0, 0, 1, 1);
				$morehtmlref .= '<form method="post" action="'.$_SERVER['PHP_SELF'].'?id='.$object->id.'">';
				$morehtmlref .= '<input type="hidden" name="action" value="classin">';
				$morehtmlref .= '<input type="hidden" name="token" value="'.newToken().'">';
				$morehtmlref .= $formproject->select_projects($object->socid, $object->fk_project, 'projectid', $maxlength, 0, 1, 0, 1, 0, 0, '', 1);
				$morehtmlref .= '<input type="submit" class="button valignmiddle" value="'.$langs->trans("Modify").'">';
				$morehtmlref .= '</form>';
			} else {
				$morehtmlref .= $form->form_project($_SERVER['PHP_SELF'].'?id='.$object->id, $object->socid, $object->fk_project, 'none', 0, 0, 0, 1);
			}
		} else {
			if (!empty($object->fk_project)) {
				$proj = new Project($db);
				$proj->fetch($object->fk_project);
				$morehtmlref .= ' : '.$proj->getNomUrl(1);
				if ($proj->title) {
					$morehtmlref .= ' - '.$proj->title;
				}
			} else {
				$morehtmlref .= '';
			}
		}
	}
	$morehtmlref .= '</div>';

	$object->totalpaye = $totalpaye; // To give a chance to dol_banner_tab to use already paid amount to show correct status

	dol_banner_tab($object, 'ref', $linkback, 1, 'ref', 'ref', $morehtmlref, '', 0, '', '');

	print '<div class="fichecenter">';
	print '<div class="fichehalfleft">';
	print '<div class="underbanner clearboth"></div>';

	print '<table class="border tableforfield centpercent">';

	// Type
	print '<tr><td class="titlefield fieldname_type">'.$langs->trans('Type').'</td><td class="valuefield fieldname_type">';
	print '<span class="badgeneutral">';
	print $object->getLibType();
	print '</span>';
	if ($object->module_source) {
		print ' <span class="opacitymediumbycolor paddingleft">('.$langs->trans("POS").' '.ucfirst($object->module_source).' - '.$langs->trans("Terminal").' '.$object->pos_source.')</span>';
	}
	if ($object->type == Facture::TYPE_REPLACEMENT) {
		$facreplaced = new Facture($db);
		$facreplaced->fetch($object->fk_facture_source);
		print ' <span class="opacitymediumbycolor paddingleft">('.$langs->transnoentities("ReplaceInvoice", $facreplaced->getNomUrl(1)).')</span>';
	}
	if ($object->type == Facture::TYPE_CREDIT_NOTE && !empty($object->fk_facture_source)) {
		$facusing = new Facture($db);
		$facusing->fetch($object->fk_facture_source);
		print ' <span class="opacitymediumbycolor paddingleft">('.$langs->transnoentities("CorrectInvoice", $facusing->getNomUrl(1)).')</span>';
	}

	$facidavoir = $object->getListIdAvoirFromInvoice();
	if (count($facidavoir) > 0) {
		print ' <span class="opacitymediumbycolor paddingleft">('.$langs->transnoentities("InvoiceHasAvoir");
		$i = 0;
		foreach ($facidavoir as $id) {
			if ($i == 0) {
				print ' ';
			} else {
				print ',';
			}
			$facavoir = new Facture($db);
			$facavoir->fetch($id);
			print $facavoir->getNomUrl(1);
		}
		print ')</span>';
	}
	if ($objectidnext > 0) {
		$facthatreplace = new Facture($db);
		$facthatreplace->fetch($objectidnext);
		print ' <span class="opacitymediumbycolor paddingleft">('.str_replace('{s1}', $facthatreplace->getNomUrl(1), $langs->transnoentities("ReplacedByInvoice", '{s1}')).')</span>';
	}

	if ($object->type == Facture::TYPE_CREDIT_NOTE || $object->type == Facture::TYPE_DEPOSIT) {
		$discount = new DiscountAbsolute($db);
		$result = $discount->fetch(0, $object->id);
		if ($result > 0) {
			print ' <span class="opacitymediumbycolor paddingleft">';
			$s = $langs->trans("CreditNoteConvertedIntoDiscount", '{s1}', '{s2}');
			$s = str_replace('{s1}', $object->getLibType(1), $s);
			$s = str_replace('{s2}', $discount->getNomUrl(1, 'discount'), $s);
			print $s;
			print '</span><br>';
		}
	}

	if ($object->fk_fac_rec_source > 0) {
		$tmptemplate = new FactureRec($db);
		$result = $tmptemplate->fetch($object->fk_fac_rec_source);
		if ($result > 0) {
			print ' <span class="opacitymediumbycolor paddingleft">';
			$s = $langs->transnoentities("GeneratedFromTemplate", '{s1}');
			$s = str_replace('{s1}', '<a href="'.DOL_URL_ROOT.'/compta/facture/card-rec.php?facid='.$tmptemplate->id.'">'.dol_escape_htmltag($tmptemplate->ref).'</a>', $s);
			print $s;
			print '</span>';
		}
	}
	print '</td></tr>';

	// Relative and absolute discounts
	print '<!-- Discounts -->'."\n";
	print '<tr><td>'.$langs->trans('Discounts');
	print '</td><td>';
	$thirdparty = $soc;
	$discount_type = 0;
	$backtopage = urlencode($_SERVER["PHP_SELF"].'?facid='.$object->id);
	include DOL_DOCUMENT_ROOT.'/core/tpl/object_discounts.tpl.php';
	print '</td></tr>';

	// Date invoice
	print '<tr><td>';
	print '<table class="nobordernopadding centpercent"><tr><td>';
	print $langs->trans('DateInvoice');
	print '</td>';
	if ($action != 'editinvoicedate' && !empty($object->brouillon) && $usercancreate && empty($conf->global->FAC_FORCE_DATE_VALIDATION)) {
		print '<td class="right"><a class="editfielda" href="'.$_SERVER["PHP_SELF"].'?action=editinvoicedate&token='.newToken().'&facid='.$object->id.'">'.img_edit($langs->trans('SetDate'), 1).'</a></td>';
	}
	print '</tr></table>';
	print '</td><td>';

	if ($action == 'editinvoicedate') {
		$form->form_date($_SERVER['PHP_SELF'].'?facid='.$object->id, $object->date, 'invoicedate');
	} else {
		print '<span class="valuedate">'.dol_print_date($object->date, 'day').'</span>';
	}
	print '</td>';

	print '</tr>';

	if (!empty($conf->global->INVOICE_POINTOFTAX_DATE)) {
		// Date invoice
		print '<tr><td>';
		print '<table class="nobordernopadding centpercent"><tr><td>';
		print $langs->trans('DatePointOfTax');
		print '</td>';
		print '<td class="right"><a class="editfielda" href="'.$_SERVER["PHP_SELF"].'?action=editdate_pointoftax&token='.newToken().'&facid='.$object->id.'">'.img_edit($langs->trans('SetDate'), 1).'</a></td>';
		print '</tr></table>';
		print '</td><td>';
		if ($action == 'editdate_pointoftax') {
			$form->form_date($_SERVER['PHP_SELF'].'?facid='.$object->id, $object->date_pointoftax, 'date_pointoftax');
		} else {
			print '<span class="valuedate">'.dol_print_date($object->date_pointoftax, 'day').'</span>';
		}
		print '</td></tr>';
	}

	// Payment term
	print '<tr><td>';
	print '<table class="nobordernopadding centpercent"><tr><td>';
	print $langs->trans('PaymentConditionsShort');
	print '</td>';
	if ($object->type != Facture::TYPE_CREDIT_NOTE && $action != 'editconditions' && $usercancreate) {
		print '<td class="right"><a class="editfielda" href="'.$_SERVER["PHP_SELF"].'?action=editconditions&token='.newToken().'&facid='.$object->id.'">'.img_edit($langs->trans('SetConditions'), 1).'</a></td>';
	}
	print '</tr></table>';
	print '</td><td>';
	if ($object->type != Facture::TYPE_CREDIT_NOTE) {
		if ($action == 'editconditions') {
			$form->form_conditions_reglement($_SERVER['PHP_SELF'].'?facid='.$object->id, $object->cond_reglement_id, 'cond_reglement_id');
		} else {
			$form->form_conditions_reglement($_SERVER['PHP_SELF'].'?facid='.$object->id, $object->cond_reglement_id, 'none');
		}
	} else {
		print '&nbsp;';
	}
	print '</td></tr>';

	// Date payment term
	print '<tr><td>';
	print '<table class="nobordernopadding centpercent"><tr><td>';
	print $langs->trans('DateMaxPayment');
	print '</td>';
	if ($object->type != Facture::TYPE_CREDIT_NOTE && $action != 'editpaymentterm' && $usercancreate) {
		print '<td class="right"><a class="editfielda" href="'.$_SERVER["PHP_SELF"].'?action=editpaymentterm&token='.newToken().'&facid='.$object->id.'">'.img_edit($langs->trans('SetDate'), 1).'</a></td>';
	}
	print '</tr></table>';
	print '</td><td>';
	if ($object->type != Facture::TYPE_CREDIT_NOTE) {
		if ($action == 'editpaymentterm') {
			$form->form_date($_SERVER['PHP_SELF'].'?facid='.$object->id, $object->date_lim_reglement, 'paymentterm');
		} else {
			print '<span class="valuedate">'.dol_print_date($object->date_lim_reglement, 'day').'</span>';
			if ($object->hasDelay()) {
				print img_warning($langs->trans('Late'));
			}
		}
	} else {
		print '&nbsp;';
	}
	print '</td></tr>';

	// Payment mode
	print '<tr><td>';
	print '<table class="nobordernopadding centpercent"><tr><td>';
	print $langs->trans('PaymentMode');
	print '</td>';
	if ($action != 'editmode' && $usercancreate) {
		print '<td class="right"><a class="editfielda" href="'.$_SERVER["PHP_SELF"].'?action=editmode&token='.newToken().'&facid='.$object->id.'">'.img_edit($langs->trans('SetMode'), 1).'</a></td>';
	}
	print '</tr></table>';
	print '</td><td>';
	if ($action == 'editmode') {
		$form->form_modes_reglement($_SERVER['PHP_SELF'].'?facid='.$object->id, $object->mode_reglement_id, 'mode_reglement_id', 'CRDT', 1, 1);
	} else {
		$form->form_modes_reglement($_SERVER['PHP_SELF'].'?facid='.$object->id, $object->mode_reglement_id, 'none', 'CRDT');
	}
	print '</td></tr>';

	// Multicurrency
	if (!empty($conf->multicurrency->enabled)) {
		// Multicurrency code
		print '<tr>';
		print '<td>';
		print '<table class="nobordernopadding centpercent"><tr><td>';
		print $form->editfieldkey('Currency', 'multicurrency_code', '', $object, 0);
		print '</td>';
		if ($usercancreate && $action != 'editmulticurrencycode' && !empty($object->brouillon)) {
			print '<td class="right"><a class="editfielda" href="'.$_SERVER["PHP_SELF"].'?action=editmulticurrencycode&token='.newToken().'&id='.$object->id.'">'.img_edit($langs->transnoentitiesnoconv('SetMultiCurrencyCode'), 1).'</a></td>';
		}
		print '</tr></table>';
		print '</td><td>';
		$htmlname = (($usercancreate && $action == 'editmulticurrencycode') ? 'multicurrency_code' : 'none');
		$form->form_multicurrency_code($_SERVER['PHP_SELF'].'?id='.$object->id, $object->multicurrency_code, $htmlname);
		print '</td></tr>';

		// Multicurrency rate
		if ($object->multicurrency_code != $conf->currency || $object->multicurrency_tx != 1) {
			print '<tr>';
			print '<td>';
			print '<table class="nobordernopadding" width="100%"><tr><td>';
			print $form->editfieldkey('CurrencyRate', 'multicurrency_tx', '', $object, 0);
			print '</td>';
			if ($usercancreate && $action != 'editmulticurrencyrate' && !empty($object->brouillon) && $object->multicurrency_code && $object->multicurrency_code != $conf->currency) {
				print '<td class="right"><a class="editfielda" href="'.$_SERVER["PHP_SELF"].'?action=editmulticurrencyrate&token='.newToken().'&id='.$object->id.'">'.img_edit($langs->transnoentitiesnoconv('SetMultiCurrencyCode'), 1).'</a></td>';
			}
			print '</tr></table>';
			print '</td><td>';
			if ($action == 'editmulticurrencyrate' || $action == 'actualizemulticurrencyrate') {
				if ($action == 'actualizemulticurrencyrate') {
					list($object->fk_multicurrency, $object->multicurrency_tx) = MultiCurrency::getIdAndTxFromCode($object->db, $object->multicurrency_code);
				}
				$form->form_multicurrency_rate($_SERVER['PHP_SELF'].'?id='.$object->id, $object->multicurrency_tx, ($usercancreate ? 'multicurrency_tx' : 'none'), $object->multicurrency_code);
			} else {
				$form->form_multicurrency_rate($_SERVER['PHP_SELF'].'?id='.$object->id, $object->multicurrency_tx, 'none', $object->multicurrency_code);
				if ($object->statut == $object::STATUS_DRAFT && $object->multicurrency_code && $object->multicurrency_code != $conf->currency) {
					print '<div class="inline-block"> &nbsp; &nbsp; &nbsp; &nbsp; ';
					print '<a href="'.$_SERVER["PHP_SELF"].'?id='.$object->id.'&action=actualizemulticurrencyrate">'.$langs->trans("ActualizeCurrency").'</a>';
					print '</div>';
				}
			}
			print '</td></tr>';
		}
	}

	// Bank Account
	if (!empty($conf->banque->enabled)) {
		print '<tr><td class="nowrap">';
		print '<table class="nobordernopadding centpercent"><tr><td class="nowrap">';
		print $langs->trans('BankAccount');
		print '<td>';
		if (($action != 'editbankaccount') && $usercancreate) {
			print '<td class="right"><a class="editfielda" href="'.$_SERVER["PHP_SELF"].'?action=editbankaccount&token='.newToken().'&id='.$object->id.'">'.img_edit($langs->trans('SetBankAccount'), 1).'</a></td>';
		}
		print '</tr></table>';
		print '</td><td>';
		if ($action == 'editbankaccount') {
			$form->formSelectAccount($_SERVER['PHP_SELF'].'?id='.$object->id, $object->fk_account, 'fk_account', 1);
		} else {
			$form->formSelectAccount($_SERVER['PHP_SELF'].'?id='.$object->id, $object->fk_account, 'none');
		}
		print "</td>";
		print '</tr>';
	}

	// Incoterms
	if (!empty($conf->incoterm->enabled)) {
		print '<tr><td>';
		print '<table class="nobordernopadding centpercent"><tr><td>';
		print $langs->trans('IncotermLabel');
		print '<td><td class="right">';
		if ($usercancreate) {
			print '<a class="editfielda" href="'.DOL_URL_ROOT.'/compta/facture/card.php?facid='.$object->id.'&action=editincoterm&token='.newToken().'">'.img_edit().'</a>';
		} else {
			print '&nbsp;';
		}
		print '</td></tr></table>';
		print '</td>';
		print '<td>';
		if ($action != 'editincoterm') {
			print $form->textwithpicto($object->display_incoterms(), $object->label_incoterms, 1);
		} else {
			print $form->select_incoterms((!empty($object->fk_incoterms) ? $object->fk_incoterms : ''), (!empty($object->location_incoterms) ? $object->location_incoterms : ''), $_SERVER['PHP_SELF'].'?id='.$object->id);
		}
		print '</td></tr>';
	}



	if (!empty($object->retained_warranty) || !empty($conf->global->INVOICE_USE_RETAINED_WARRANTY)) {
		$displayWarranty = true;
		if (!in_array($object->type, $retainedWarrantyInvoiceAvailableType) && empty($object->retained_warranty)) {
			$displayWarranty = false;
		}

		if ($displayWarranty) {
			// Retained Warranty
			print '<tr class="retained-warranty-lines"  ><td>';
			print '<table id="retained-warranty-table" class="nobordernopadding" width="100%"><tr><td>';
			print $langs->trans('RetainedWarranty');
			print '</td>';
			if ($action != 'editretainedwarranty' && $user->rights->facture->creer) {
				print '<td align="right"><a class="editfielda" href="'.$_SERVER["PHP_SELF"].'?action=editretainedwarranty&token='.newToken().'&facid='.$object->id.'">'.img_edit($langs->trans('setretainedwarranty'), 1).'</a></td>';
			}

			print '</tr></table>';
			print '</td><td>';
			if ($action == 'editretainedwarranty') {
				print '<form  id="retained-warranty-form"  method="POST" action="'.$_SERVER['PHP_SELF'].'?facid='.$object->id.'">';
				print '<input type="hidden" name="action" value="setretainedwarranty">';
				print '<input type="hidden" name="token" value="'.newToken().'">';
				print '<input name="retained_warranty" type="number" step="0.01" min="0" max="100" value="'.$object->retained_warranty.'" >';
				print '<input type="submit" class="button valignmiddle" value="'.$langs->trans("Modify").'">';
				print '</form>';
			} else {
				print price($object->retained_warranty).'%';
			}
			print '</td></tr>';

			// Retained warranty payment term
			print '<tr class="retained-warranty-lines"  ><td>';
			print '<table id="retained-warranty-cond-reglement-table"  class="nobordernopadding" width="100%"><tr><td>';
			print $langs->trans('PaymentConditionsShortRetainedWarranty');
			print '</td>';
			if ($action != 'editretainedwarrantypaymentterms' && $user->rights->facture->creer) {
				print '<td align="right"><a class="editfielda" href="'.$_SERVER["PHP_SELF"].'?action=editretainedwarrantypaymentterms&token='.newToken().'&facid='.$object->id.'">'.img_edit($langs->trans('setPaymentConditionsShortRetainedWarranty'), 1).'</a></td>';
			}

			print '</tr></table>';
			print '</td><td>';
			$defaultDate = !empty($object->retained_warranty_date_limit) ? $object->retained_warranty_date_limit : strtotime('-1 years', $object->date_lim_reglement);
			if ($object->date > $defaultDate) {
				$defaultDate = $object->date;
			}

			if ($action == 'editretainedwarrantypaymentterms') {
				//date('Y-m-d',$object->date_lim_reglement)
				print '<form method="POST" action="'.$_SERVER['PHP_SELF'].'?facid='.$object->id.'">';
				print '<input type="hidden" name="action" value="setretainedwarrantyconditions">';
				print '<input type="hidden" name="token" value="'.newToken().'">';
				$retained_warranty_fk_cond_reglement = GETPOST('retained_warranty_fk_cond_reglement', 'int');
				$retained_warranty_fk_cond_reglement = !empty($retained_warranty_fk_cond_reglement) ? $retained_warranty_fk_cond_reglement : $object->retained_warranty_fk_cond_reglement;
				$retained_warranty_fk_cond_reglement = !empty($retained_warranty_fk_cond_reglement) ? $retained_warranty_fk_cond_reglement : $conf->global->INVOICE_SITUATION_DEFAULT_RETAINED_WARRANTY_COND_ID;
				$form->select_conditions_paiements($retained_warranty_fk_cond_reglement, 'retained_warranty_fk_cond_reglement', -1, 1);
				print '<input type="submit" class="button valignmiddle" value="'.$langs->trans("Modify").'">';
				print '</form>';
			} else {
				$form->form_conditions_reglement($_SERVER['PHP_SELF'].'?facid='.$object->id, $object->retained_warranty_fk_cond_reglement, 'none');
				if (!$displayWarranty) {
					print img_picto($langs->trans('RetainedWarrantyNeed100Percent'), 'warning.png', 'class="pictowarning valignmiddle" ');
				}
			}
			print '</td></tr>';

			// Retained Warranty payment date limit
			print '<tr class="retained-warranty-lines"  ><td>';
			print '<table id="retained-warranty-date-limit-table"  class="nobordernopadding" width="100%"><tr><td>';
			print $langs->trans('RetainedWarrantyDateLimit');
			print '</td>';
			if ($action != 'editretainedwarrantydatelimit' && $user->rights->facture->creer) {
				print '<td align="right"><a class="editfielda" href="'.$_SERVER["PHP_SELF"].'?action=editretainedwarrantydatelimit&token='.newToken().'&facid='.$object->id.'">'.img_edit($langs->trans('setretainedwarrantyDateLimit'), 1).'</a></td>';
			}

			print '</tr></table>';
			print '</td><td>';
			$defaultDate = !empty($object->retained_warranty_date_limit) ? $object->retained_warranty_date_limit : strtotime('-1 years', $object->date_lim_reglement);
			if ($object->date > $defaultDate) {
				$defaultDate = $object->date;
			}

			if ($action == 'editretainedwarrantydatelimit') {
				//date('Y-m-d',$object->date_lim_reglement)
				print '<form method="POST" action="'.$_SERVER['PHP_SELF'].'?facid='.$object->id.'">';
				print '<input type="hidden" name="action" value="setretainedwarrantydatelimit">';
				print '<input type="hidden" name="token" value="'.newToken().'">';
				print '<input name="retained_warranty_date_limit" type="date" step="1" min="'.dol_print_date($object->date, '%Y-%m-%d').'" value="'.dol_print_date($defaultDate, '%Y-%m-%d').'" >';
				print '<input type="submit" class="button valignmiddle" value="'.$langs->trans("Modify").'">';
				print '</form>';
			} else {
				print dol_print_date($object->retained_warranty_date_limit, 'day');
			}
			print '</td></tr>';
		}
	}


	// Other attributes
	$cols = 2;
	include DOL_DOCUMENT_ROOT.'/core/tpl/extrafields_view.tpl.php';

	print '</table>';

	print '</div>';
	print '<div class="fichehalfright">';

	print '<!-- amounts -->'."\n";
	print '<div class="underbanner clearboth"></div>'."\n";
	print '<table class="border tableforfield centpercent">';

	$sign = 1;
	if (!empty($conf->global->INVOICE_POSITIVE_CREDIT_NOTE_SCREEN) && $object->type == $object::TYPE_CREDIT_NOTE) {
		$sign = -1; // We invert sign for output
	}

	if (!empty($conf->multicurrency->enabled) && ($object->multicurrency_code != $conf->currency)) {
		// Multicurrency Amount HT
		print '<tr><td class="titlefieldmiddle">'.$form->editfieldkey('MulticurrencyAmountHT', 'multicurrency_total_ht', '', $object, 0).'</td>';
		print '<td class="nowrap amountcard">'.price($sign * $object->multicurrency_total_ht, '', $langs, 0, -1, -1, (!empty($object->multicurrency_code) ? $object->multicurrency_code : $conf->currency)).'</td>';
		print '</tr>';

		// Multicurrency Amount VAT
		print '<tr><td>'.$form->editfieldkey('MulticurrencyAmountVAT', 'multicurrency_total_tva', '', $object, 0).'</td>';
		print '<td class="nowrap amountcard">'.price($sign * $object->multicurrency_total_tva, '', $langs, 0, -1, -1, (!empty($object->multicurrency_code) ? $object->multicurrency_code : $conf->currency)).'</td>';
		print '</tr>';

		// Multicurrency Amount TTC
		print '<tr><td>'.$form->editfieldkey('MulticurrencyAmountTTC', 'multicurrency_total_ttc', '', $object, 0).'</td>';
		print '<td class="nowrap amountcard">'.price($sign * $object->multicurrency_total_ttc, '', $langs, 0, -1, -1, (!empty($object->multicurrency_code) ? $object->multicurrency_code : $conf->currency)).'</td>';
		print '</tr>';
	}

	// Amount
	print '<tr><td class="titlefieldmiddle">'.$langs->trans('AmountHT').'</td>';
	print '<td class="nowrap amountcard">'.price($sign * $object->total_ht, 1, '', 1, - 1, - 1, $conf->currency).'</td></tr>';

	// Vat
	print '<tr><td>'.$langs->trans('AmountVAT').'</td><td colspan="3" class="nowrap amountcard">'.price($sign * $object->total_tva, 1, '', 1, - 1, - 1, $conf->currency).'</td></tr>';
	print '</tr>';

	// Amount Local Taxes
	if (($mysoc->localtax1_assuj == "1" && $mysoc->useLocalTax(1)) || $object->total_localtax1 != 0) { 	// Localtax1
		print '<tr><td>'.$langs->transcountry("AmountLT1", $mysoc->country_code).'</td>';
		print '<td class="nowrap amountcard">'.price($sign * $object->total_localtax1, 1, '', 1, - 1, - 1, $conf->currency).'</td></tr>';
	}
	if (($mysoc->localtax2_assuj == "1" && $mysoc->useLocalTax(2)) || $object->total_localtax2 != 0) {	// Localtax2
		print '<tr><td>'.$langs->transcountry("AmountLT2", $mysoc->country_code).'</td>';
		print '<td class=nowrap amountcard">'.price($sign * $object->total_localtax2, 1, '', 1, - 1, - 1, $conf->currency).'</td></tr>';
	}

	// Revenue stamp
	if ($selleruserevenustamp) {	// Test company use revenue stamp
		print '<tr><td>';
		print '<table class="nobordernopadding" width="100%"><tr><td>';
		print $langs->trans('RevenueStamp');
		print '</td>';
		if ($action != 'editrevenuestamp' && !empty($object->brouillon) && $usercancreate) {
			print '<td class="right"><a class="editfielda" href="'.$_SERVER["PHP_SELF"].'?action=editrevenuestamp&token='.newToken().'&facid='.$object->id.'">'.img_edit($langs->trans('SetRevenuStamp'), 1).'</a></td>';
		}
		print '</tr></table>';
		print '</td><td>';
		if ($action == 'editrevenuestamp') {
			print '<form action="'.$_SERVER["PHP_SELF"].'?id='.$object->id.'" method="post">';
			print '<input type="hidden" name="token" value="'.newToken().'">';
			print '<input type="hidden" name="action" value="setrevenuestamp">';
			print '<input type="hidden" name="revenuestamp" id="revenuestamp_val" value="'.price2num($object->revenuestamp).'">';
			print $formother->select_revenue_stamp('', 'revenuestamp_type', $mysoc->country_code);
			print ' &rarr; <span id="revenuestamp_span"></span>';
			print ' <input type="submit" class="button buttongen button-save" value="'.$langs->trans('Modify').'">';
			print '</form>';
			print " <script>
                $(document).ready(function(){
                    js_recalculate_revenuestamp();
                    $('select[name=revenuestamp_type]').on('change',function(){
                        js_recalculate_revenuestamp();
                    });
                });
                function js_recalculate_revenuestamp(){
					var valselected = $('select[name=revenuestamp_type]').val();
					console.log('Calculate revenue stamp from '+valselected);
					var revenue = 0;
					if (valselected.indexOf('%') == -1)
					{
						revenue = valselected;
					}
					else
					{
	                    var revenue_type = parseFloat(valselected);
	                    var amount_net = ".round($object->total_ht, 2).";
	                    revenue = revenue_type * amount_net / 100;
	                    revenue = revenue.toFixed(2);
					}
                    $('#revenuestamp_val').val(revenue);
                    $('#revenuestamp_span').html(revenue);
                }
            </script>";
		} else {
			print price($object->revenuestamp, 1, '', 1, - 1, - 1, $conf->currency);
		}
		print '</td></tr>';
	}

	// Total with tax
	print '<tr><td>'.$langs->trans('AmountTTC').'</td><td class="nowrap amountcard">'.price($sign * $object->total_ttc, 1, '', 1, - 1, - 1, $conf->currency).'</td></tr>';

	print '</table>';


	$nbrows = 8;
	$nbcols = 3;
	if (!empty($conf->projet->enabled)) {
		$nbrows++;
	}
	if (!empty($conf->banque->enabled)) {
		$nbrows++;
		$nbcols++;
	}
	if ($mysoc->localtax1_assuj == "1" || $object->total_localtax1 != 0) {
		$nbrows++;
	}
	if ($mysoc->localtax2_assuj == "1" || $object->total_localtax2 != 0) {
		$nbrows++;
	}
	if ($selleruserevenustamp) {
		$nbrows++;
	}
	if (!empty($conf->multicurrency->enabled)) {
		$nbrows += 5;
	}
	if (!empty($conf->incoterm->enabled)) {
		$nbrows += 1;
	}

	// List of previous situation invoices
	if (($object->situation_cycle_ref > 0) && !empty($conf->global->INVOICE_USE_SITUATION)) {
		print '<table class="noborder situationstable" width="100%">';

		print '<tr class="liste_titre">';
		print '<td>'.$langs->trans('ListOfSituationInvoices').'</td>';
		print '<td></td>';
		print '<td class="center">'.$langs->trans('Situation').'</td>';
		if (!empty($conf->banque->enabled)) {
			print '<td class="right"></td>';
		}
		print '<td class="right">'.$langs->trans('AmountHT').'</td>';
		print '<td class="right">'.$langs->trans('AmountTTC').'</td>';
		print '<td width="18">&nbsp;</td>';
		print '</tr>';

		$total_prev_ht = $total_prev_ttc = 0;
		$total_global_ht = $total_global_ttc = 0;

		if (count($object->tab_previous_situation_invoice) > 0) {
			// List of previous invoices

			$current_situation_counter = array();
			foreach ($object->tab_previous_situation_invoice as $prev_invoice) {
				$tmptotalpaidforthisinvoice = $prev_invoice->getSommePaiement();
				$total_prev_ht += $prev_invoice->total_ht;
				$total_prev_ttc += $prev_invoice->total_ttc;
				$current_situation_counter[] = (($prev_invoice->type == Facture::TYPE_CREDIT_NOTE) ?-1 : 1) * $prev_invoice->situation_counter;
				print '<tr class="oddeven">';
				print '<td>'.$prev_invoice->getNomUrl(1).'</td>';
				print '<td></td>';
				print '<td align="center" >'.(($prev_invoice->type == Facture::TYPE_CREDIT_NOTE) ? $langs->trans('situationInvoiceShortcode_AS') : $langs->trans('situationInvoiceShortcode_S')).$prev_invoice->situation_counter.'</td>';
				if (!empty($conf->banque->enabled)) {
					print '<td class="right"></td>';
				}
				print '<td class="right"><span class="amount">'.price($prev_invoice->total_ht).'</span></td>';
				print '<td class="right"><span class="amount">'.price($prev_invoice->total_ttc).'</span></td>';
				print '<td class="right">'.$prev_invoice->getLibStatut(3, $tmptotalpaidforthisinvoice).'</td>';
				print '</tr>';
			}
		}


		$total_global_ht += $total_prev_ht;
		$total_global_ttc += $total_prev_ttc;
		$total_global_ht += $object->total_ht;
		$total_global_ttc += $object->total_ttc;
		$current_situation_counter[] = (($object->type == Facture::TYPE_CREDIT_NOTE) ?-1 : 1) * $object->situation_counter;
		print '<tr class="oddeven">';
		print '<td>'.$object->getNomUrl(1).'</td>';
		print '<td></td>';
		print '<td class="center">'.(($object->type == Facture::TYPE_CREDIT_NOTE) ? $langs->trans('situationInvoiceShortcode_AS') : $langs->trans('situationInvoiceShortcode_S')).$object->situation_counter.'</td>';
		if (!empty($conf->banque->enabled)) {
			print '<td class="right"></td>';
		}
		print '<td class="right"><span class="amount">'.price($object->total_ht).'</span></td>';
		print '<td class="right"><span class="amount">'.price($object->total_ttc).'</span></td>';
		print '<td class="right">'.$object->getLibStatut(3, $object->getSommePaiement()).'</td>';
		print '</tr>';


		print '<tr class="oddeven">';
		print '<td colspan="2" class="left"><b>'.$langs->trans('CurrentSituationTotal').'</b></td>';
		print '<td>';
		$i = 0;
		foreach ($current_situation_counter as $sit) {
			$curSign = $sit > 0 ? '+' : '-';
			$curType = $sit > 0 ? $langs->trans('situationInvoiceShortcode_S') : $langs->trans('situationInvoiceShortcode_AS');
			if ($i > 0) {
				print ' '.$curSign.' ';
			}
			print $curType.abs($sit);
			$i++;
		}
		print '</td>';
		if (!empty($conf->banque->enabled)) {
			print '<td></td>';
		}
		print '<td class="right"><b>'.price($total_global_ht).'</b></td>';
		print '<td class="right"><b>'.price($total_global_ttc).'</b></td>';
		print '<td width="18">&nbsp;</td>';
		print '</tr>';


		if (count($object->tab_next_situation_invoice) > 0) {
			// List of next invoices
			/*print '<tr class="liste_titre">';
			 print '<td>' . $langs->trans('ListOfNextSituationInvoices') . '</td>';
			 print '<td></td>';
			 print '<td></td>';
			 if (! empty($conf->banque->enabled)) print '<td class="right"></td>';
			 print '<td class="right">' . $langs->trans('AmountHT') . '</td>';
			 print '<td class="right">' . $langs->trans('AmountTTC') . '</td>';
			 print '<td width="18">&nbsp;</td>';
			 print '</tr>';*/

			$total_next_ht = $total_next_ttc = 0;

			foreach ($object->tab_next_situation_invoice as $next_invoice) {
				$totalpaye = $next_invoice->getSommePaiement();
				$total_next_ht += $next_invoice->total_ht;
				$total_next_ttc += $next_invoice->total_ttc;

				print '<tr class="oddeven">';
				print '<td>'.$next_invoice->getNomUrl(1).'</td>';
				print '<td></td>';
				print '<td class="center">'.(($next_invoice->type == Facture::TYPE_CREDIT_NOTE) ? $langs->trans('situationInvoiceShortcode_AS') : $langs->trans('situationInvoiceShortcode_S')).$next_invoice->situation_counter.'</td>';
				if (!empty($conf->banque->enabled)) {
					print '<td class="right"></td>';
				}
				print '<td class="right"><span class="amount">'.price($next_invoice->total_ht).'</span></td>';
				print '<td class="right"><span class="amount">'.price($next_invoice->total_ttc).'</span></td>';
				print '<td class="right">'.$next_invoice->getLibStatut(3, $totalpaye).'</td>';
				print '</tr>';
			}

			$total_global_ht += $total_next_ht;
			$total_global_ttc += $total_next_ttc;

			print '<tr class="oddeven">';
			print '<td colspan="3" class="right"></td>';
			if (!empty($conf->banque->enabled)) {
				print '<td class="right"></td>';
			}
			print '<td class="right"><b>'.price($total_global_ht).'</b></td>';
			print '<td class="right"><b>'.price($total_global_ttc).'</b></td>';
			print '<td width="18">&nbsp;</td>';
			print '</tr>';
		}

		print '</table>';
	}

	$sign = 1;
	if ($object->type == $object::TYPE_CREDIT_NOTE) {
		$sign = -1;
	}

	// List of payments already done

	print '<div class="div-table-responsive-no-min">';
	print '<table class="noborder paymenttable centpercent">';

	print '<tr class="liste_titre">';
	print '<td class="liste_titre">'.($object->type == Facture::TYPE_CREDIT_NOTE ? $langs->trans("PaymentsBack") : $langs->trans('Payments')).'</td>';
	print '<td class="liste_titre">'.$langs->trans('Date').'</td>';
	print '<td class="liste_titre">'.$langs->trans('Type').'</td>';
	if (!empty($conf->banque->enabled)) {
		print '<td class="liste_titre">'.$langs->trans('BankAccount').'</td>';
	}
	print '<td class="liste_titre right">'.$langs->trans('Amount').'</td>';
	print '<td class="liste_titre" width="18">&nbsp;</td>';
	print '</tr>';

	// Payments already done (from payment on this invoice)
	$sql = 'SELECT p.datep as dp, p.ref, p.num_paiement as num_payment, p.rowid, p.fk_bank,';
	$sql .= ' c.code as payment_code, c.libelle as payment_label,';
	$sql .= ' pf.amount,';
	$sql .= ' ba.rowid as baid, ba.ref as baref, ba.label, ba.number as banumber, ba.account_number, ba.fk_accountancy_journal';
	$sql .= ' FROM '.MAIN_DB_PREFIX.'paiement_facture as pf, '.MAIN_DB_PREFIX.'paiement as p';
	$sql .= ' LEFT JOIN '.MAIN_DB_PREFIX.'c_paiement as c ON p.fk_paiement = c.id';
	$sql .= ' LEFT JOIN '.MAIN_DB_PREFIX.'bank as b ON p.fk_bank = b.rowid';
	$sql .= ' LEFT JOIN '.MAIN_DB_PREFIX.'bank_account as ba ON b.fk_account = ba.rowid';
	$sql .= ' WHERE pf.fk_facture = '.((int) $object->id).' AND pf.fk_paiement = p.rowid';
	$sql .= ' AND p.entity IN ('.getEntity('invoice').')';
	$sql .= ' ORDER BY p.datep, p.tms';

	$result = $db->query($sql);
	if ($result) {
		$num = $db->num_rows($result);
		$i = 0;

		if ($num > 0) {
			while ($i < $num) {
				$objp = $db->fetch_object($result);

				$paymentstatic->id = $objp->rowid;
				$paymentstatic->datepaye = $db->jdate($objp->dp);
				$paymentstatic->ref = $objp->ref;
				$paymentstatic->num_payment = $objp->num_payment;
				$paymentstatic->payment_code = $objp->payment_code;

				print '<tr class="oddeven"><td class="nowraponall">';
				print $paymentstatic->getNomUrl(1);
				print '</td>';
				print '<td>';
				$dateofpayment = $db->jdate($objp->dp);
				$tmparray = dol_getdate($dateofpayment);
				if ($tmparray['seconds'] == 0 && $tmparray['minutes'] == 0 && ($tmparray['hours'] == 0 || $tmparray['hours'] == 12)) {	// We set hours to 0:00 or 12:00 because we don't know it
					print dol_print_date($dateofpayment, 'day');
				} else {	// Hours was set to real date of payment (special case for POS for example)
					print dol_print_date($dateofpayment, 'dayhour', 'tzuser');
				}
				print '</td>';
				$label = ($langs->trans("PaymentType".$objp->payment_code) != ("PaymentType".$objp->payment_code)) ? $langs->trans("PaymentType".$objp->payment_code) : $objp->payment_label;
				print '<td>'.$label.' '.$objp->num_payment.'</td>';
				if (!empty($conf->banque->enabled)) {
					$bankaccountstatic->id = $objp->baid;
					$bankaccountstatic->ref = $objp->baref;
					$bankaccountstatic->label = $objp->baref;
					$bankaccountstatic->number = $objp->banumber;

					if (!empty($conf->accounting->enabled)) {
						$bankaccountstatic->account_number = $objp->account_number;

						$accountingjournal = new AccountingJournal($db);
						$accountingjournal->fetch($objp->fk_accountancy_journal);
						$bankaccountstatic->accountancy_journal = $accountingjournal->getNomUrl(0, 1, 1, '', 1);
					}

					print '<td class="nowraponall">';
					if ($bankaccountstatic->id) {
						print $bankaccountstatic->getNomUrl(1, 'transactions');
					}
					print '</td>';
				}
				print '<td class="right"><span class="amount">'.price($sign * $objp->amount).'</span></td>';
				print '<td class="center">';
				if ($object->statut == Facture::STATUS_VALIDATED && $object->paye == 0 && $user->socid == 0) {
					print '<a href="'.$_SERVER["PHP_SELF"].'?id='.$object->id.'&action=deletepayment&token='.newToken().'&paiement_id='.$objp->rowid.'">';
					print img_delete();
					print '</a>';
				}
				print '</td>';
				print '</tr>';
				$i++;
			}
		}

		$db->free($result);
	} else {
		dol_print_error($db);
	}

	if ($object->type != Facture::TYPE_CREDIT_NOTE) {
		// Total already paid
		print '<tr><td colspan="'.$nbcols.'" class="right">';
		print '<span class="opacitymedium">';
		if ($object->type != Facture::TYPE_DEPOSIT) {
			print $langs->trans('AlreadyPaidNoCreditNotesNoDeposits');
		} else {
			print $langs->trans('AlreadyPaid');
		}
		print '</span></td><td class="right'.(($totalpaye > 0) ? ' amountalreadypaid' : '').'">'.price($totalpaye).'</td><td>&nbsp;</td></tr>';

		$resteapayeraffiche = $resteapayer;
		$cssforamountpaymentcomplete = 'amountpaymentcomplete';

		// Loop on each credit note or deposit amount applied
		$creditnoteamount = 0;
		$depositamount = 0;
		$sql = "SELECT re.rowid, re.amount_ht, re.amount_tva, re.amount_ttc,";
		$sql .= " re.description, re.fk_facture_source";
		$sql .= " FROM ".MAIN_DB_PREFIX."societe_remise_except as re";
		$sql .= " WHERE fk_facture = ".((int) $object->id);
		$resql = $db->query($sql);
		if ($resql) {
			$num = $db->num_rows($resql);
			$i = 0;
			$invoice = new Facture($db);
			while ($i < $num) {
				$obj = $db->fetch_object($resql);
				$invoice->fetch($obj->fk_facture_source);
				print '<tr><td colspan="'.$nbcols.'" class="right">';
				print '<span class="opacitymedium">';
				if ($invoice->type == Facture::TYPE_CREDIT_NOTE) {
					print $langs->trans("CreditNote").' ';
				}
				if ($invoice->type == Facture::TYPE_DEPOSIT) {
					print $langs->trans("Deposit").' ';
				}
				print $invoice->getNomUrl(0);
				print '</span>';
				print '</td>';
				print '<td class="right"><span class="amount">'.price($obj->amount_ttc).'</span></td>';
				print '<td class="right">';
				print '<a href="'.$_SERVER["PHP_SELF"].'?facid='.$object->id.'&action=unlinkdiscount&discountid='.$obj->rowid.'">'.img_delete().'</a>';
				print '</td></tr>';
				$i++;
				if ($invoice->type == Facture::TYPE_CREDIT_NOTE) {
					$creditnoteamount += $obj->amount_ttc;
				}
				if ($invoice->type == Facture::TYPE_DEPOSIT) {
					$depositamount += $obj->amount_ttc;
				}
			}
		} else {
			dol_print_error($db);
		}

		// Paye partiellement 'escompte'
		if (($object->statut == Facture::STATUS_CLOSED || $object->statut == Facture::STATUS_ABANDONED) && $object->close_code == 'discount_vat') {
			print '<tr><td colspan="'.$nbcols.'" class="nowrap right">';
			print '<span class="opacitymedium">';
			print $form->textwithpicto($langs->trans("Discount"), $langs->trans("HelpEscompte"), - 1);
			print '</span>';
			print '</td><td class="right"><span class="amount">'.price(price2num($object->total_ttc - $creditnoteamount - $depositamount - $totalpaye, 'MT')).'</span></td><td>&nbsp;</td></tr>';
			$resteapayeraffiche = 0;
			$cssforamountpaymentcomplete = 'amountpaymentneutral';
		}
		// Paye partiellement ou Abandon 'badcustomer'
		if (($object->statut == Facture::STATUS_CLOSED || $object->statut == Facture::STATUS_ABANDONED) && $object->close_code == 'badcustomer') {
			print '<tr><td colspan="'.$nbcols.'" class="nowrap right">';
			print '<span class="opacitymedium">';
			print $form->textwithpicto($langs->trans("Abandoned"), $langs->trans("HelpAbandonBadCustomer"), - 1);
			print '</span>';
			print '</td><td class="right">'.price(price2num($object->total_ttc - $creditnoteamount - $depositamount - $totalpaye, 'MT')).'</td><td>&nbsp;</td></tr>';
			// $resteapayeraffiche=0;
			$cssforamountpaymentcomplete = 'amountpaymentneutral';
		}
		// Paye partiellement ou Abandon 'product_returned'
		if (($object->statut == Facture::STATUS_CLOSED || $object->statut == Facture::STATUS_ABANDONED) && $object->close_code == 'product_returned') {
			print '<tr><td colspan="'.$nbcols.'" class="nowrap right">';
			print '<span class="opacitymedium">';
			print $form->textwithpicto($langs->trans("ProductReturned"), $langs->trans("HelpAbandonProductReturned"), - 1);
			print '</span>';
			print '</td><td class="right"><span class="amount">'.price(price2num($object->total_ttc - $creditnoteamount - $depositamount - $totalpaye, 'MT')).'</span></td><td>&nbsp;</td></tr>';
			$resteapayeraffiche = 0;
			$cssforamountpaymentcomplete = 'amountpaymentneutral';
		}
		// Paye partiellement ou Abandon 'abandon'
		if (($object->statut == Facture::STATUS_CLOSED || $object->statut == Facture::STATUS_ABANDONED) && $object->close_code == 'abandon') {
			print '<tr><td colspan="'.$nbcols.'" class="nowrap right">';
			$text = $langs->trans("HelpAbandonOther");
			if ($object->close_note) {
				$text .= '<br><br><b>'.$langs->trans("Reason").'</b>:'.$object->close_note;
			}
			print '<span class="opacitymedium">';
			print $form->textwithpicto($langs->trans("Abandoned"), $text, - 1);
			print '</span>';
			print '</td><td class="right"><span class="amount">'.price(price2num($object->total_ttc - $creditnoteamount - $depositamount - $totalpaye, 'MT')).'</span></td><td>&nbsp;</td></tr>';
			$resteapayeraffiche = 0;
			$cssforamountpaymentcomplete = 'amountpaymentneutral';
		}

		// Billed
		print '<tr><td colspan="'.$nbcols.'" class="right">';
		print '<span class="opacitymedium">';
		print $langs->trans("Billed");
		print '</td><td class="right">'.price($object->total_ttc).'</td><td>&nbsp;</td></tr>';
		// Remainder to pay
		print '<tr><td colspan="'.$nbcols.'" class="right">';
		print '<span class="opacitymedium">';
		print $langs->trans('RemainderToPay');
		if ($resteapayeraffiche < 0) {
			print ' ('.$langs->trans('NegativeIfExcessReceived').')';
		}
		print '</span>';
		print '</td>';
		print '<td class="right'.($resteapayeraffiche ? ' amountremaintopay' : (' '.$cssforamountpaymentcomplete)).'">'.price($resteapayeraffiche).'</td><td>&nbsp;</td></tr>';

		// Remainder to pay Multicurrency
		if ($object->multicurrency_code != $conf->currency || $object->multicurrency_tx != 1) {
			print '<tr><td colspan="'.$nbcols.'" class="right">';
			print '<span class="opacitymedium">';
			print $langs->trans('RemainderToPayMulticurrency');
			if ($resteapayeraffiche < 0) {
				print ' ('.$langs->trans('NegativeIfExcessReceived').')';
			}
			print '</span>';
			print '</td>';
			print '<td class="right'.($resteapayeraffiche ? ' amountremaintopay' : (' '.$cssforamountpaymentcomplete)).'">'.(!empty($object->multicurrency_code) ? $object->multicurrency_code : $conf->currency).' '.price(price2num($object->multicurrency_tx*$resteapayeraffiche, 'MT')).'</td><td>&nbsp;</td></tr>';
		}

		// Retained warranty : usualy use on construction industry
		if (!empty($object->situation_final) && !empty($object->retained_warranty) && $displayWarranty) {
			// Billed - retained warranty
			if ($object->type == Facture::TYPE_SITUATION) {
				$retainedWarranty = $total_global_ttc * $object->retained_warranty / 100;
			} else {
				// Because one day retained warranty could be used on standard invoices
				$retainedWarranty = $object->total_ttc * $object->retained_warranty / 100;
			}

			$billedWithRetainedWarranty = $object->total_ttc - $retainedWarranty;

			print '<tr><td colspan="'.$nbcols.'" align="right">'.$langs->trans("ToPayOn", dol_print_date($object->date_lim_reglement, 'day')).' :</td><td align="right">'.price($billedWithRetainedWarranty).'</td><td>&nbsp;</td></tr>';

			// retained warranty
			print '<tr><td colspan="'.$nbcols.'" align="right">';
			print $langs->trans("RetainedWarranty").' ('.$object->retained_warranty.'%)';
			print !empty($object->retained_warranty_date_limit) ? ' '.$langs->trans("ToPayOn", dol_print_date($object->retained_warranty_date_limit, 'day')) : '';
			print ' :</td><td align="right">'.price($retainedWarranty).'</td><td>&nbsp;</td></tr>';
		}
	} else { // Credit note
		$resteapayeraffiche = $resteapayer;
		$cssforamountpaymentcomplete = 'amountpaymentneutral';

		// Total already paid back
		print '<tr><td colspan="'.$nbcols.'" class="right">';
		print '<span class="opacitymedium">'.$langs->trans('AlreadyPaidBack').'</span>';
		print '</td><td class="right"><span class="amount">'.price($sign * $totalpaye).'</span></td><td>&nbsp;</td></tr>';

		// Billed
		print '<tr><td colspan="'.$nbcols.'" class="right"><span class="opacitymedium">'.$langs->trans("Billed").'</span></td><td class="right">'.price($sign * $object->total_ttc).'</td><td>&nbsp;</td></tr>';

		// Remainder to pay back
		print '<tr><td colspan="'.$nbcols.'" class="right">';
		print '<span class="opacitymedium">'.$langs->trans('RemainderToPayBack');
		if ($resteapayeraffiche > 0) {
			print ' ('.$langs->trans('NegativeIfExcessRefunded').')';
		}
		print '</span></td>';
		print '<td class="right'.($resteapayeraffiche ? ' amountremaintopayback' : (' '.$cssforamountpaymentcomplete)).'">'.price($sign * $resteapayeraffiche).'</td>';
		print '<td class="nowrap">&nbsp;</td></tr>';

		// Remainder to pay back Multicurrency
		if ($object->multicurrency_code != $conf->currency || $object->multicurrency_tx != 1) {
			print '<tr><td colspan="'.$nbcols.'" class="right">';
			print '<span class="opacitymedium">'.$langs->trans('RemainderToPayBackMulticurrency');
			if ($resteapayeraffiche > 0) {
				print ' ('.$langs->trans('NegativeIfExcessRefunded').')';
			}
			print '</span>';
			print '</td>';
			print '<td class="right'.($resteapayeraffiche ? ' amountremaintopayback' : (' '.$cssforamountpaymentcomplete)).'">'.(!empty($object->multicurrency_code) ? $object->multicurrency_code : $conf->currency).' '.price(price2num($sign * $object->multicurrency_tx * $resteapayeraffiche, 'MT')).'</td><td>&nbsp;</td></tr>';
		}

		// Sold credit note
		// print '<tr><td colspan="'.$nbcols.'" class="right">'.$langs->trans('TotalTTC').' :</td>';
		// print '<td class="right" style="border: 1px solid;" bgcolor="#f0f0f0"><b>'.price($sign *
		// $object->total_ttc).'</b></td><td>&nbsp;</td></tr>';
	}

	print '</table>';
	print '</div>';

	// Margin Infos
	if (!empty($conf->margin->enabled)) {
		$formmargin->displayMarginInfos($object);
	}

	print '</div>';
	print '</div>';

	print '<div class="clearboth"></div><br>';

	if (!empty($conf->global->MAIN_DISABLE_CONTACTS_TAB)) {
		$blocname = 'contacts';
		$title = $langs->trans('ContactsAddresses');
		include DOL_DOCUMENT_ROOT.'/core/tpl/bloc_showhide.tpl.php';
	}

	if (!empty($conf->global->MAIN_DISABLE_NOTES_TAB)) {
		$blocname = 'notes';
		$title = $langs->trans('Notes');
		include DOL_DOCUMENT_ROOT.'/core/tpl/bloc_showhide.tpl.php';
	}

	// Lines
	$result = $object->getLinesArray();

	// Show global modifiers
	if (!empty($conf->global->INVOICE_USE_SITUATION)) {
		if ($object->situation_cycle_ref && $object->statut == 0) {
			print '<!-- Area to change globally the situation percent -->'."\n";
			print '<div class="div-table-responsive">';

			print '<form name="updatealllines" id="updatealllines" action="'.$_SERVER['PHP_SELF'].'?id='.$object->id.'#updatealllines" method="POST">';
			print '<input type="hidden" name="token" value="'.newToken().'" />';
			print '<input type="hidden" name="action" value="updatealllines" />';
			print '<input type="hidden" name="id" value="'.$object->id.'" />';

			print '<table id="tablelines_all_progress" class="noborder noshadow" width="100%">';

			print '<tr class="liste_titre nodrag nodrop">';

			// Adds a line numbering column
			if (!empty($conf->global->MAIN_VIEW_LINE_NUMBER)) {
				print '<td align="center" width="5">&nbsp;</td>';
			}
			print '<td class="minwidth500imp">'.$langs->trans('ModifyAllLines').'</td>';
			print '<td class="right">'.$langs->trans('Progress').'</td>';
			print '<td>&nbsp;</td>';
			print "</tr>\n";

			print '<tr class="nodrag nodrop">';
			// Adds a line numbering column
			if (!empty($conf->global->MAIN_VIEW_LINE_NUMBER)) {
				print '<td align="center" width="5">&nbsp;</td>';
			}
			print '<td>&nbsp;</td>';
			print '<td class="nowrap right"><input type="text" size="1" value="" name="all_progress">%</td>';
			print '<td class="right"><input type="submit" class="button" name="all_percent" value="Modifier" /></td>';
			print '</tr>';

			print '</table>';

			print '</form>';

			print '</div>';
		}
	}

	print '	<form name="addproduct" id="addproduct" action="'.$_SERVER["PHP_SELF"].'?id='.$object->id.(($action != 'editline') ? '' : '#line_'.GETPOST('lineid', 'int')).'" method="POST">
	<input type="hidden" name="token" value="' . newToken().'">
	<input type="hidden" name="action" value="' . (($action != 'editline') ? 'addline' : 'updateline').'">
	<input type="hidden" name="mode" value="">
	<input type="hidden" name="page_y" value="">
	<input type="hidden" name="id" value="' . $object->id.'">
	';

	if (!empty($conf->use_javascript_ajax) && $object->statut == 0) {
		include DOL_DOCUMENT_ROOT.'/core/tpl/ajaxrow.tpl.php';
	}

	print '<div class="div-table-responsive-no-min">';
	print '<table id="tablelines" class="noborder noshadow" width="100%">';

	// Show object lines
	if (!empty($object->lines)) {
		$ret = $object->printObjectLines($action, $mysoc, $soc, $lineid, 1);
	}

	// Form to add new line
	if ($object->statut == 0 && $usercancreate && $action != 'valid' && $action != 'editline') {
		if ($action != 'editline' && $action != 'selectlines') {
			// Add free products/services

			$parameters = array();
			$reshook = $hookmanager->executeHooks('formAddObjectLine', $parameters, $object, $action); // Note that $action and $object may have been modified by hook
			if ($reshook < 0) setEventMessages($hookmanager->error, $hookmanager->errors, 'errors');
			if (empty($reshook))
				$object->formAddObjectLine(1, $mysoc, $soc);
		}
	}

	print "</table>\n";
	print "</div>";

	print "</form>\n";

	print dol_get_fiche_end();


	// Actions buttons

	if ($action != 'prerelance' && $action != 'presend' && $action != 'valid' && $action != 'editline') {
		print '<div class="tabsAction">';

		$parameters = array();
		$reshook = $hookmanager->executeHooks('addMoreActionsButtons', $parameters, $object, $action); // Note that $action and $object may have been modified by hook
		if (empty($reshook)) {
			// Editer une facture deja validee, sans paiement effectue et pas exporte en compta
			if ($object->statut == Facture::STATUS_VALIDATED) {
				// We check if lines of invoice are not already transfered into accountancy
				$ventilExportCompta = $object->getVentilExportCompta();

				if ($ventilExportCompta == 0) {
					if (!empty($conf->global->INVOICE_CAN_ALWAYS_BE_EDITED) || ($resteapayer == price2num($object->total_ttc, 'MT', 1) && empty($object->paye))) {
						if (!$objectidnext && $object->is_last_in_cycle()) {
							if ($usercanunvalidate) {
								print '<a class="butAction'.($conf->use_javascript_ajax ? ' reposition' : '').'" href="'.$_SERVER['PHP_SELF'].'?facid='.$object->id.'&amp;action=modif">'.$langs->trans('Modify').'</a>';
							} else {
								print '<span class="butActionRefused classfortooltip" title="'.$langs->trans("NotEnoughPermissions").'">'.$langs->trans('Modify').'</span>';
							}
						} elseif (!$object->is_last_in_cycle()) {
							print '<span class="butActionRefused classfortooltip" title="'.$langs->trans("NotLastInCycle").'">'.$langs->trans('Modify').'</span>';
						} else {
							print '<span class="butActionRefused classfortooltip" title="'.$langs->trans("DisabledBecauseReplacedInvoice").'">'.$langs->trans('Modify').'</span>';
						}
					}
				} else {
					print '<span class="butActionRefused classfortooltip" title="'.$langs->trans("DisabledBecauseDispatchedInBookkeeping").'">'.$langs->trans('Modify').'</span>';
				}
			}

			$discount = new DiscountAbsolute($db);
			$result = $discount->fetch(0, $object->id);

			// Reopen an invoice
			if ((($object->type == Facture::TYPE_STANDARD || $object->type == Facture::TYPE_REPLACEMENT)
				|| ($object->type == Facture::TYPE_CREDIT_NOTE && empty($discount->id))
				|| ($object->type == Facture::TYPE_DEPOSIT && empty($discount->id))
				|| ($object->type == Facture::TYPE_SITUATION && empty($discount->id)))
				&& ($object->statut == Facture::STATUS_CLOSED || $object->statut == Facture::STATUS_ABANDONED || ($object->statut == 1 && $object->paye == 1))   // Condition ($object->statut == 1 && $object->paye == 1) should not happened but can be found due to corrupted data
				&& ((empty($conf->global->MAIN_USE_ADVANCED_PERMS) && $usercancreate) || $usercanreopen)) {				// A paid invoice (partially or completely)
				if ($object->close_code != 'replaced' || (!$objectidnext)) { 				// Not replaced by another invoice or replaced but the replacement invoice has been deleted
					print '<a class="butAction'.($conf->use_javascript_ajax ? ' reposition' : '').'" href="'.$_SERVER['PHP_SELF'].'?facid='.$object->id.'&action=reopen&token='.newToken().'">'.$langs->trans('ReOpen').'</a>';
				} else {
					print '<span class="butActionRefused classfortooltip" title="'.$langs->trans("DisabledBecauseReplacedInvoice").'">'.$langs->trans('ReOpen').'</span>';
				}
			}

			// Create contract
			if (!empty($conf->global->CONTRACT_CREATE_FROM_INVOICE)) {
				if ($conf->contrat->enabled && $object->statut == Facture::STATUS_VALIDATED) {
					$langs->load("contracts");

					if ($usercancreatecontract) {
						print '<a class="butAction" href="' . DOL_URL_ROOT . '/contrat/card.php?action=create&amp;origin=' . $object->element . '&amp;originid=' . $object->id . '&amp;socid=' . $object->socid . '">' . $langs->trans('AddContract') . '</a>';
					}
				}
			}

			// Validate
			if ($object->statut == Facture::STATUS_DRAFT && count($object->lines) > 0 && ((($object->type == Facture::TYPE_STANDARD || $object->type == Facture::TYPE_REPLACEMENT || $object->type == Facture::TYPE_DEPOSIT || $object->type == Facture::TYPE_PROFORMA || $object->type == Facture::TYPE_SITUATION) && (!empty($conf->global->FACTURE_ENABLE_NEGATIVE) || $object->total_ttc >= 0)) || ($object->type == Facture::TYPE_CREDIT_NOTE && $object->total_ttc <= 0))) {
				if ($usercanvalidate) {
					print '<a class="butAction'.($conf->use_javascript_ajax ? ' reposition' : '').'" href="'.$_SERVER["PHP_SELF"].'?facid='.$object->id.'&action=valid&token='.newToken().'">'.$langs->trans('Validate').'</a>';
				}
			}

			// Send by mail
			if (empty($user->socid)) {
				if (($object->statut == Facture::STATUS_VALIDATED || $object->statut == Facture::STATUS_CLOSED) || !empty($conf->global->FACTURE_SENDBYEMAIL_FOR_ALL_STATUS)) {
					if ($objectidnext) {
						print '<span class="butActionRefused classfortooltip" title="'.$langs->trans("DisabledBecauseReplacedInvoice").'">'.$langs->trans('SendMail').'</span>';
					} else {
						if ($usercansend) {
							print '<a class="butAction" href="'.$_SERVER['PHP_SELF'].'?facid='.$object->id.'&action=presend&mode=init#formmailbeforetitle">'.$langs->trans('SendMail').'</a>';
						} else {
							print '<a class="butActionRefused classfortooltip" href="#">'.$langs->trans('SendMail').'</a>';
						}
					}
				}
			}

			// Request a direct debit order
			if ($object->statut > Facture::STATUS_DRAFT && $object->paye == 0 && $num == 0) {
				if ($resteapayer > 0) {
					if ($usercancreatewithdrarequest) {
						if (!$objectidnext && $object->close_code != 'replaced') { 				// Not replaced by another invoice
							print '<a class="butAction" href="'.DOL_URL_ROOT.'/compta/facture/prelevement.php?facid='.$object->id.'" title="'.dol_escape_htmltag($langs->trans("MakeWithdrawRequest")).'">'.$langs->trans("MakeWithdrawRequest").'</a>';
						} else {
							print '<span class="butActionRefused classfortooltip" title="'.$langs->trans("DisabledBecauseReplacedInvoice").'">'.$langs->trans('MakeWithdrawRequest').'</span>';
						}
					} else {
						//print '<a class="butActionRefused classfortooltip" href="#" title="'.dol_escape_htmltag($langs->trans("NotEnoughPermissions")).'">'.$langs->trans("MakeWithdrawRequest").'</a>';
					}
				} else {
					//print '<a class="butActionRefused classfortooltip" href="#" title="'.dol_escape_htmltag($langs->trans("AmountMustBePositive")).'">'.$langs->trans("MakeWithdrawRequest").'</a>';
				}
			}

			// POS Ticket
			if (!empty($conf->takepos->enabled) && $object->module_source == 'takepos') {
				$langs->load("cashdesk");
				$receipt_url = DOL_URL_ROOT."/takepos/receipt.php";
				print '<a target="_blank" rel="noopener noreferrer" class="butAction" href="'.$receipt_url.'?facid='.((int) $object->id).'">'.$langs->trans('POSTicket').'</a>';
			}

			// Create payment
			if ($object->type != Facture::TYPE_CREDIT_NOTE && $object->statut == 1 && $object->paye == 0 && $usercanissuepayment) {
				if ($objectidnext) {
					print '<span class="butActionRefused classfortooltip" title="'.$langs->trans("DisabledBecauseReplacedInvoice").'">'.$langs->trans('DoPayment').'</span>';
				} else {
					if ($object->type == Facture::TYPE_DEPOSIT && $resteapayer == 0) {
						// For down payment, we refuse to receive more than amount to pay.
						print '<span class="butActionRefused" title="'.$langs->trans("DisabledBecauseRemainderToPayIsZero").'">'.$langs->trans('DoPayment').'</span>';
					} else {
						// Sometimes we can receive more, so we accept to enter more and will offer a button to convert into discount (but it is not a credit note, just a prepayment done)
						print '<a class="butAction" href="'.DOL_URL_ROOT.'/compta/paiement.php?facid='.$object->id.'&amp;action=create&amp;accountid='.$object->fk_account.'">'.$langs->trans('DoPayment').'</a>';
					}
				}
			}

			$sumofpayment = $totalpaye;
			$sumofpaymentall = $totalpaye + $totalcreditnotes + $totaldeposits;

			// Reverse back money or convert to reduction
			if ($object->type == Facture::TYPE_CREDIT_NOTE || $object->type == Facture::TYPE_DEPOSIT || $object->type == Facture::TYPE_STANDARD || $object->type == Facture::TYPE_SITUATION) {
				// For credit note only
				if ($object->type == Facture::TYPE_CREDIT_NOTE && $object->statut == Facture::STATUS_VALIDATED && $object->paye == 0 && $usercanissuepayment) {
					if ($resteapayer == 0) {
						print '<span class="butActionRefused classfortooltip" title="'.$langs->trans("DisabledBecauseRemainderToPayIsZero").'">'.$langs->trans('DoPaymentBack').'</span>';
					} else {
						print '<a class="butAction" href="'.DOL_URL_ROOT.'/compta/paiement.php?facid='.$object->id.'&amp;action=create&amp;accountid='.$object->fk_account.'">'.$langs->trans('DoPaymentBack').'</a>';
					}
				}

				// For standard invoice with excess received
				if (($object->type == Facture::TYPE_STANDARD || $object->type == Facture::TYPE_SITUATION) && $object->statut == Facture::STATUS_VALIDATED && empty($object->paye) && $resteapayer < 0 && $usercancreate && empty($discount->id)) {
					print '<a class="butAction'.($conf->use_javascript_ajax ? ' reposition' : '').'" href="'.$_SERVER["PHP_SELF"].'?facid='.$object->id.'&amp;action=converttoreduc">'.$langs->trans('ConvertExcessReceivedToReduc').'</a>';
				}
				// For credit note
				if ($object->type == Facture::TYPE_CREDIT_NOTE && $object->statut == Facture::STATUS_VALIDATED && $object->paye == 0 && $usercancreate
					&& (!empty($conf->global->INVOICE_ALLOW_REUSE_OF_CREDIT_WHEN_PARTIALLY_REFUNDED) || $sumofpayment == 0)
					) {
					print '<a class="butAction'.($conf->use_javascript_ajax ? ' reposition' : '').'" href="'.$_SERVER["PHP_SELF"].'?facid='.$object->id.'&amp;action=converttoreduc" title="'.dol_escape_htmltag($langs->trans("ConfirmConvertToReduc2")).'">'.$langs->trans('ConvertToReduc').'</a>';
				}
				// For deposit invoice
				if ($object->type == Facture::TYPE_DEPOSIT && $usercancreate && $object->statut > Facture::STATUS_DRAFT && empty($discount->id)) {
					if (price2num($object->total_ttc, 'MT') == price2num($sumofpaymentall, 'MT')) {
						// We can close a down payment only if paid amount is same than amount of down payment (by definition)
						print '<a class="butAction'.($conf->use_javascript_ajax ? ' reposition' : '').'" href="'.$_SERVER["PHP_SELF"].'?facid='.$object->id.'&amp;action=converttoreduc">'.$langs->trans('ConvertToReduc').'</a>';
					} else {
						print '<span class="butActionRefused" title="'.$langs->trans("AmountPaidMustMatchAmountOfDownPayment").'">'.$langs->trans('ConvertToReduc').'</span>';
					}
				}
			}

			// Classify paid
			if ($object->statut == Facture::STATUS_VALIDATED && $object->paye == 0 && $usercanissuepayment && (
					($object->type != Facture::TYPE_CREDIT_NOTE && $object->type != Facture::TYPE_DEPOSIT && ($resteapayer <= 0 || (!empty($conf->global->INVOICE_CAN_SET_PAID_EVEN_IF_PARTIALLY_PAID) && $object->total_ttc == $resteapayer))) ||
					($object->type == Facture::TYPE_CREDIT_NOTE && $resteapayer >= 0) ||
					($object->type == Facture::TYPE_DEPOSIT && $object->total_ttc > 0)
				)
			) {
				if ($object->type == Facture::TYPE_DEPOSIT && price2num($object->total_ttc, 'MT') != price2num($sumofpaymentall, 'MT')) {
					// We can close a down payment only if paid amount is same than amount of down payment (by definition)
					print '<span class="butActionRefused" title="'.$langs->trans("AmountPaidMustMatchAmountOfDownPayment").'">'.$langs->trans('ClassifyPaid').'</span>';
				} else {
					print '<a class="butAction'.($conf->use_javascript_ajax ? ' reposition' : '').'" href="'.$_SERVER['PHP_SELF'].'?facid='.$object->id.'&amp;action=paid">'.$langs->trans('ClassifyPaid').'</a>';
				}
			}

			// Classify 'closed not completely paid' (possible if validated and not yet filed paid)
			if ($object->statut == Facture::STATUS_VALIDATED && $object->paye == 0 && $resteapayer > 0 && (empty($conf->global->INVOICE_CAN_SET_PAID_EVEN_IF_PARTIALLY_PAID) || $resteapayer != $object->total_ttc) && $usercanissuepayment) {
				if ($totalpaye > 0 || $totalcreditnotes > 0) {
					// If one payment or one credit note was linked to this invoice
					print '<a class="butAction'.($conf->use_javascript_ajax ? ' reposition' : '').'" href="'.$_SERVER['PHP_SELF'].'?facid='.$object->id.'&amp;action=paid">'.$langs->trans('ClassifyPaidPartially').'</a>';
				} else {
					if (empty($conf->global->INVOICE_CAN_NEVER_BE_CANCELED)) {
						if ($objectidnext) {
							print '<span class="butActionRefused classfortooltip" title="'.$langs->trans("DisabledBecauseReplacedInvoice").'">'.$langs->trans('ClassifyCanceled').'</span>';
						} else {
							print '<a class="butAction'.($conf->use_javascript_ajax ? ' reposition' : '').'" href="'.$_SERVER['PHP_SELF'].'?facid='.$object->id.'&amp;action=canceled">'.$langs->trans('ClassifyCanceled').'</a>';
						}
					}
				}
			}

			// Create a credit note
			if (($object->type == Facture::TYPE_STANDARD || ($object->type == Facture::TYPE_DEPOSIT && empty($conf->global->FACTURE_DEPOSITS_ARE_JUST_PAYMENTS)) || $object->type == Facture::TYPE_PROFORMA) && $object->statut > 0 && $usercancreate) {
				if (!$objectidnext) {
					print '<a class="butAction" href="'.$_SERVER['PHP_SELF'].'?socid='.$object->socid.'&amp;fac_avoir='.$object->id.'&amp;action=create&amp;type=2'.($object->fk_project > 0 ? '&amp;projectid='.$object->fk_project : '').($object->entity > 0 ? '&amp;originentity='.$object->entity : '').'">'.$langs->trans("CreateCreditNote").'</a>';
				}
			}

			// For situation invoice with excess received
			if ($object->statut > Facture::STATUS_DRAFT
				&& $object->type == Facture::TYPE_SITUATION
				&& ($object->total_ttc - $totalpaye - $totalcreditnotes - $totaldeposits) > 0
				&& $usercancreate
				&& !$objectidnext
				&& $object->is_last_in_cycle()
				&& $conf->global->INVOICE_USE_SITUATION_CREDIT_NOTE
				) {
				if ($usercanunvalidate) {
					print '<a class="butAction" href="'.$_SERVER['PHP_SELF'].'?socid='.$object->socid.'&amp;fac_avoir='.$object->id.'&amp;invoiceAvoirWithLines=1&amp;action=create&amp;type=2'.($object->fk_project > 0 ? '&amp;projectid='.$object->fk_project : '').'">'.$langs->trans("CreateCreditNote").'</a>';
				} else {
					print '<span class="butActionRefused classfortooltip" title="'.$langs->trans("NotEnoughPermissions").'">'.$langs->trans("CreateCreditNote").'</span>';
				}
			}

			// Clone
			if (($object->type == Facture::TYPE_STANDARD || $object->type == Facture::TYPE_DEPOSIT || $object->type == Facture::TYPE_PROFORMA) && $usercancreate) {
				print '<a class="butAction'.($conf->use_javascript_ajax ? ' reposition' : '').'" href="'.$_SERVER['PHP_SELF'].'?facid='.$object->id.'&amp;action=clone&amp;object=invoice">'.$langs->trans("ToClone").'</a>';
			}

			// Clone as predefined / Create template
			if (($object->type == Facture::TYPE_STANDARD || $object->type == Facture::TYPE_DEPOSIT || $object->type == Facture::TYPE_PROFORMA) && $object->statut == 0 && $usercancreate) {
				if (!$objectidnext && count($object->lines) > 0) {
					print '<a class="butAction" href="'.DOL_URL_ROOT.'/compta/facture/card-rec.php?facid='.$object->id.'&amp;action=create">'.$langs->trans("ChangeIntoRepeatableInvoice").'</a>';
				}
			}

			// Remove situation from cycle
			if (in_array($object->statut, array(Facture::STATUS_CLOSED, Facture::STATUS_VALIDATED))
				&& $object->type == Facture::TYPE_SITUATION
				&& $usercancreate
				&& !$objectidnext
				&& $object->situation_counter > 1
				&& $object->is_last_in_cycle()
				&& $usercanunvalidate
				) {
				if (($object->total_ttc - $totalcreditnotes) == 0) {
					print '<a id="butSituationOut" class="butAction" href="'.$_SERVER['PHP_SELF'].'?facid='.$object->id.'&amp;action=situationout">'.$langs->trans("RemoveSituationFromCycle").'</a>';
				} else {
					print '<a id="butSituationOutRefused" class="butActionRefused classfortooltip" href="#" title="'.$langs->trans("DisabledBecauseNotEnouthCreditNote").'" >'.$langs->trans("RemoveSituationFromCycle").'</a>';
				}
			}

			// Create next situation invoice
			if ($usercancreate && ($object->type == 5) && ($object->statut == 1 || $object->statut == 2)) {
				if ($object->is_last_in_cycle() && $object->situation_final != 1) {
					print '<a class="butAction" href="'.$_SERVER['PHP_SELF'].'?action=create&amp;type=5&amp;origin=facture&amp;originid='.$object->id.'&amp;socid='.$object->socid.'" >'.$langs->trans('CreateNextSituationInvoice').'</a>';
				} elseif (!$object->is_last_in_cycle()) {
					print '<a class="butActionRefused classfortooltip" href="#" title="'.$langs->trans("DisabledBecauseNotLastInCycle").'">'.$langs->trans('CreateNextSituationInvoice').'</a>';
				} else {
					print '<a class="butActionRefused classfortooltip" href="#" title="'.$langs->trans("DisabledBecauseFinal").'">'.$langs->trans('CreateNextSituationInvoice').'</a>';
				}
			}

			// Delete
			$isErasable = $object->is_erasable();
			if ($usercandelete || ($usercancreate && $isErasable == 1)) {	// isErasable = 1 means draft with temporary ref (draft can always be deleted with no need of permissions)
				//var_dump($isErasable);
				if ($isErasable == -4) {
					print '<a class="butActionRefused classfortooltip" href="#" title="'.$langs->trans("DisabledBecausePayments").'">'.$langs->trans('Delete').'</a>';
				} elseif ($isErasable == -3) {
					print '<a class="butActionRefused classfortooltip" href="#" title="'.$langs->trans("DisabledBecauseNotLastSituationInvoice").'">'.$langs->trans('Delete').'</a>';
				} elseif ($isErasable == -2) {
					print '<a class="butActionRefused classfortooltip" href="#" title="'.$langs->trans("DisabledBecauseNotLastInvoice").'">'.$langs->trans('Delete').'</a>';
				} elseif ($isErasable == -1) {
					print '<a class="butActionRefused classfortooltip" href="#" title="'.$langs->trans("DisabledBecauseDispatchedInBookkeeping").'">'.$langs->trans('Delete').'</a>';
				} elseif ($isErasable <= 0) {	// Any other cases
					print '<a class="butActionRefused classfortooltip" href="#" title="'.$langs->trans("DisabledBecauseNotErasable").'">'.$langs->trans('Delete').'</a>';
				} elseif ($objectidnext) {
					print '<a class="butActionRefused classfortooltip" href="#" title="'.$langs->trans("DisabledBecauseReplacedInvoice").'">'.$langs->trans('Delete').'</a>';
				} else {
					print '<a class="butActionDelete'.($conf->use_javascript_ajax ? ' reposition' : '').'" href="'.$_SERVER["PHP_SELF"].'?facid='.$object->id.'&action=delete&token='.newToken().'">'.$langs->trans('Delete').'</a>';
				}
			} else {
				print '<a class="butActionRefused classfortooltip" href="#" title="'.$langs->trans("NotAllowed").'">'.$langs->trans('Delete').'</a>';
			}
		}
		print '</div>';
	}

	// Select mail models is same action as presend
	if (GETPOST('modelselected', 'alpha')) {
		$action = 'presend';
	}
	if ($action != 'prerelance' && $action != 'presend') {
		print '<div class="fichecenter"><div class="fichehalfleft">';
		print '<a name="builddoc"></a>'; // ancre

		// Generated documents
		$filename = dol_sanitizeFileName($object->ref);
		$filedir = $conf->facture->multidir_output[$object->entity].'/'.dol_sanitizeFileName($object->ref);
		$urlsource = $_SERVER['PHP_SELF'].'?facid='.$object->id;
		$genallowed = $usercanread;
		$delallowed = $usercancreate;

		print $formfile->showdocuments(
			'facture',
			$filename,
			$filedir,
			$urlsource,
			$genallowed,
			$delallowed,
			$object->model_pdf,
			1,
			0,
			0,
			28,
			0,
			'',
			'',
			'',
			$soc->default_lang,
			'',
			$object,
			0,
			'remove_file_comfirm'
		);

		$somethingshown = $formfile->numoffiles;

		// Show links to link elements
		$linktoelem = $form->showLinkToObjectBlock($object, null, array('invoice'));

		$compatibleImportElementsList = false;
		if ($usercancreate
			&& $object->statut == Facture::STATUS_DRAFT
			&& ($object->type == Facture::TYPE_STANDARD || $object->type == Facture::TYPE_REPLACEMENT || $object->type == Facture::TYPE_DEPOSIT || $object->type == Facture::TYPE_PROFORMA || $object->type == Facture::TYPE_SITUATION)) {
			$compatibleImportElementsList = array('commande', 'propal'); // import from linked elements
		}
		$somethingshown = $form->showLinkedObjectBlock($object, $linktoelem, $compatibleImportElementsList);


		// Show online payment link
		$useonlinepayment = (!empty($conf->paypal->enabled) || !empty($conf->stripe->enabled) || !empty($conf->paybox->enabled));

		if ($object->statut != Facture::STATUS_DRAFT && $useonlinepayment) {
			print '<br><!-- Link to pay -->'."\n";
			require_once DOL_DOCUMENT_ROOT.'/core/lib/payments.lib.php';
			print showOnlinePaymentUrl('invoice', $object->ref).'<br>';
		}

		print '</div><div class="fichehalfright">';

		// List of actions on element
		include_once DOL_DOCUMENT_ROOT.'/core/class/html.formactions.class.php';
		$formactions = new FormActions($db);
		$somethingshown = $formactions->showactions($object, 'invoice', $socid, 1);

		print '</div></div>';
	}


	// Presend form
	$modelmail = 'facture_send';
	$defaulttopic = 'SendBillRef';
	$diroutput = $conf->facture->multidir_output[$object->entity];
	$trackid = 'inv'.$object->id;

	include DOL_DOCUMENT_ROOT.'/core/tpl/card_presend.tpl.php';
}

// End of page
llxFooter();
$db->close();<|MERGE_RESOLUTION|>--- conflicted
+++ resolved
@@ -2286,11 +2286,7 @@
 				}
 
 				// Insert line
-<<<<<<< HEAD
-				$result = $object->addline($desc, $pu_ht, $qty, $tva_tx, $localtax1_tx, $localtax2_tx, $idprod, $remise_percent, $date_start, $date_end, 0, $info_bits, '', $price_base_type, $pu_ttc, $type, min($rank, count($object->lines) + 1), $special_code, '', 0, GETPOST('fk_parent_line'), $fournprice, $buyingprice, $label, $array_options, $_POST['progress'], '', $fk_unit, $pu_ht_devise);
-=======
-				$result = $object->addline($desc, $pu_ht, $qty, $tva_tx, $localtax1_tx, $localtax2_tx, $idprod, $remise_percent, $date_start, $date_end, 0, $info_bits, '', $price_base_type, $pu_ttc, $type, - 1, $special_code, '', 0, GETPOST('fk_parent_line'), $fournprice, $buyingprice, $label, $array_options, GETPOST('progress'), '', $fk_unit, $pu_ht_devise);
->>>>>>> 66f21fc1
+				$result = $object->addline($desc, $pu_ht, $qty, $tva_tx, $localtax1_tx, $localtax2_tx, $idprod, $remise_percent, $date_start, $date_end, 0, $info_bits, '', $price_base_type, $pu_ttc, $type, min($rank, count($object->lines) + 1), $special_code, '', 0, GETPOST('fk_parent_line'), $fournprice, $buyingprice, $label, $array_options, GETPOST('progress'), '', $fk_unit, $pu_ht_devise);
 
 				if ($result > 0) {
 					// Define output language and generate document
