<?php
/* Copyright (C) 2002-2006  Rodolphe Quiedeville    <rodolphe@quiedeville.org>
 * Copyright (C) 2004       Eric Seigne             <eric.seigne@ryxeo.com>
 * Copyright (C) 2004-2020  Laurent Destailleur     <eldy@users.sourceforge.net>
 * Copyright (C) 2005       Marc Barilley / Ocebo   <marc@ocebo.com>
 * Copyright (C) 2005-2015  Regis Houssin           <regis.houssin@inodbox.com>
 * Copyright (C) 2006       Andre Cianfarani        <acianfa@free.fr>
 * Copyright (C) 2010-2015  Juanjo Menent           <jmenent@2byte.es>
 * Copyright (C) 2012-2023  Christophe Battarel     <christophe.battarel@altairis.fr>
 * Copyright (C) 2012-2013  Cédric Salvador         <csalvador@gpcsolutions.fr>
 * Copyright (C) 2012-2014  Raphaël Doursenaud      <rdoursenaud@gpcsolutions.fr>
 * Copyright (C) 2013       Jean-Francois FERRY     <jfefe@aternatik.fr>
 * Copyright (C) 2013-2014  Florian Henry           <florian.henry@open-concept.pro>
 * Copyright (C) 2013       Cédric Salvador         <csalvador@gpcsolutions.fr>
 * Copyright (C) 2014-2024  Ferran Marcet           <fmarcet@2byte.es>
 * Copyright (C) 2015-2016  Marcos García           <marcosgdf@gmail.com>
 * Copyright (C) 2018-2024  Frédéric France         <frederic.france@free.fr>
 * Copyright (C) 2022       Gauthier VERDOL         <gauthier.verdol@atm-consulting.fr>
 * Copyright (C) 2023		Nick Fragoulis
 * Copyright (C) 2024		MDW							<mdeweerd@users.noreply.github.com>
 *
 * This program is free software; you can redistribute it and/or modify
 * it under the terms of the GNU General Public License as published by
 * the Free Software Foundation; either version 3 of the License, or
 * (at your option) any later version.
 *
 * This program is distributed in the hope that it will be useful,
 * but WITHOUT ANY WARRANTY; without even the implied warranty of
 * MERCHANTABILITY or FITNESS FOR A PARTICULAR PURPOSE.  See the
 * GNU General Public License for more details.
 *
 * You should have received a copy of the GNU General Public License
 * along with this program. If not, see <https://www.gnu.org/licenses/>.
 */

/**
 * \file 	htdocs/compta/facture/card.php
 * \ingroup facture
 * \brief 	Page to create/see an invoice
 */

// Libraries
require '../../main.inc.php';
require_once DOL_DOCUMENT_ROOT.'/compta/facture/class/facture.class.php';
require_once DOL_DOCUMENT_ROOT.'/compta/facture/class/facture-rec.class.php';
require_once DOL_DOCUMENT_ROOT.'/compta/bank/class/account.class.php';
require_once DOL_DOCUMENT_ROOT.'/compta/paiement/class/paiement.class.php';
require_once DOL_DOCUMENT_ROOT.'/core/modules/facture/modules_facture.php';
require_once DOL_DOCUMENT_ROOT.'/core/class/discount.class.php';
require_once DOL_DOCUMENT_ROOT.'/core/class/extrafields.class.php';
require_once DOL_DOCUMENT_ROOT.'/core/class/html.formfile.class.php';
require_once DOL_DOCUMENT_ROOT.'/core/class/html.formother.class.php';
require_once DOL_DOCUMENT_ROOT.'/core/class/html.formmargin.class.php';
require_once DOL_DOCUMENT_ROOT.'/core/lib/invoice.lib.php';
require_once DOL_DOCUMENT_ROOT.'/core/lib/functions2.lib.php';
require_once DOL_DOCUMENT_ROOT.'/core/lib/date.lib.php';
if (isModEnabled('order')) {
	require_once DOL_DOCUMENT_ROOT.'/commande/class/commande.class.php';
}
if (isModEnabled('project')) {
	require_once DOL_DOCUMENT_ROOT.'/projet/class/project.class.php';
	require_once DOL_DOCUMENT_ROOT.'/core/class/html.formprojet.class.php';
}
require_once DOL_DOCUMENT_ROOT.'/core/class/doleditor.class.php';

if (isModEnabled('variants')) {
	require_once DOL_DOCUMENT_ROOT.'/variants/class/ProductCombination.class.php';
}
if (isModEnabled('accounting')) {
	require_once DOL_DOCUMENT_ROOT.'/accountancy/class/accountingjournal.class.php';
}

// Load translation files required by the page
$langs->loadLangs(array('bills', 'companies', 'compta', 'products', 'banks', 'main', 'withdrawals'));
if (isModEnabled('incoterm')) {
	$langs->load('incoterm');
}
if (isModEnabled('margin')) {
	$langs->load('margins');
}

// General $Variables
$id = (GETPOSTINT('id') ? GETPOSTINT('id') : GETPOSTINT('facid'));    // For backward compatibility
$ref = GETPOST('ref', 'alpha');
$socid = GETPOSTINT('socid');
$action = GETPOST('action', 'aZ09');
$confirm = GETPOST('confirm', 'alpha');
$cancel = GETPOST('cancel', 'alpha');
$backtopage = GETPOST('backtopage', 'alpha');
$lineid = GETPOSTINT('lineid');
$userid = GETPOSTINT('userid');
$search_ref = GETPOST('sf_ref', 'alpha') ? GETPOST('sf_ref', 'alpha') : GETPOST('search_ref', 'alpha');
$search_societe = GETPOST('search_societe', 'alpha');
$search_montant_ht = GETPOST('search_montant_ht', 'alpha');
$search_montant_ttc = GETPOST('search_montant_ttc', 'alpha');
$origin = GETPOST('origin', 'alpha');
$originid = (GETPOSTINT('originid') ? GETPOSTINT('originid') : GETPOSTINT('origin_id')); // For backward compatibility
$fac_rec = GETPOSTINT('fac_rec');
$facid = GETPOSTINT('facid');
$ref_client = GETPOSTINT('ref_client');
$rank = (GETPOSTINT('rank') > 0) ? GETPOSTINT('rank') : -1;
$projectid = (GETPOSTINT('projectid') ? GETPOSTINT('projectid') : 0);
$selectedLines = GETPOST('toselect', 'array');

// PDF
$hidedetails = (GETPOSTINT('hidedetails') ? GETPOSTINT('hidedetails') : (getDolGlobalString('MAIN_GENERATE_DOCUMENTS_HIDE_DETAILS') ? 1 : 0));
$hidedesc = (GETPOSTINT('hidedesc') ? GETPOSTINT('hidedesc') : (getDolGlobalString('MAIN_GENERATE_DOCUMENTS_HIDE_DESC') ? 1 : 0));
$hideref = (GETPOSTINT('hideref') ? GETPOSTINT('hideref') : (getDolGlobalString('MAIN_GENERATE_DOCUMENTS_HIDE_REF') ? 1 : 0));

// Number of lines for predefined product/service choices
$NBLINES = 4;

$usehm = getDolGlobalInt('MAIN_USE_HOURMIN_IN_DATE_RANGE');

$object = new Facture($db);
$extrafields = new ExtraFields($db);

// Fetch optionals attributes and labels
$extrafields->fetch_name_optionals_label($object->table_element);

// Load object
if ($id > 0 || !empty($ref)) {
	if ($action != 'add') {
		if (!getDolGlobalString('INVOICE_USE_SITUATION')) {
			$fetch_situation = false;
		} else {
			$fetch_situation = true;
		}
		$ret = $object->fetch($id, $ref, '', 0, $fetch_situation);
		if ($ret > 0 && isset($object->fk_project)) {
			$ret = $object->fetch_project();
		}
	}
}

// Initialize technical object to manage hooks of page. Note that conf->hooks_modules contains array of hook context
$hookmanager->initHooks(array('invoicecard', 'globalcard'));

// Permissions
$usercanread = $user->hasRight("facture", "lire");
$usercancreate = $user->hasRight("facture", "creer");
$usercanissuepayment = $user->hasRight("facture", "paiement");
$usercandelete = $user->hasRight("facture", "supprimer") || ($usercancreate && isset($object->status) && $object->status == $object::STATUS_DRAFT);
$usercancreatecontract = $user->hasRight("contrat", "creer");

// Advanced Permissions
$usercanvalidate = ((!getDolGlobalString('MAIN_USE_ADVANCED_PERMS') && $usercancreate) || (getDolGlobalString('MAIN_USE_ADVANCED_PERMS') && $user->hasRight('facture', 'invoice_advance', 'validate')));
$usercansend = (!getDolGlobalString('MAIN_USE_ADVANCED_PERMS') || (getDolGlobalString('MAIN_USE_ADVANCED_PERMS') && $user->hasRight('facture', 'invoice_advance', 'send')));
$usercanreopen = ((!getDolGlobalString('MAIN_USE_ADVANCED_PERMS') && $usercancreate) || (getDolGlobalString('MAIN_USE_ADVANCED_PERMS') && $user->hasRight('facture', 'invoice_advance', 'reopen')));
if (getDolGlobalString('INVOICE_DISALLOW_REOPEN')) {
	$usercanreopen = false;
}
$usercanunvalidate = ((!getDolGlobalString('MAIN_USE_ADVANCED_PERMS') && !empty($usercancreate)) || (getDolGlobalString('MAIN_USE_ADVANCED_PERMS') && $user->hasRight('facture', 'invoice_advance', 'unvalidate')));

$usermustrespectpricemin = ((getDolGlobalString('MAIN_USE_ADVANCED_PERMS') && !$user->hasRight('produit', 'ignore_price_min_advance')) || !getDolGlobalString('MAIN_USE_ADVANCED_PERMS'));
$usercancreatemargin = $user->hasRight('margins', 'creer');
$usercanreadallmargin = $user->hasRight('margins', 'liretous');
$usercancreatewithdrarequest = $user->hasRight('prelevement', 'bons', 'creer');

$permissionnote = $usercancreate; // Used by the include of actions_setnotes.inc.php
$permissiondellink = $usercancreate; // Used by the include of actions_dellink.inc.php
$permissiontoedit = $usercancreate; // Used by the include of actions_lineupdonw.inc.php
$permissiontoadd = $usercancreate; // Used by the include of actions_addupdatedelete.inc.php

// retained warranty invoice available type
$retainedWarrantyInvoiceAvailableType = array();
if (getDolGlobalString('INVOICE_USE_RETAINED_WARRANTY')) {
	$retainedWarrantyInvoiceAvailableType = explode('+', getDolGlobalString('INVOICE_USE_RETAINED_WARRANTY'));
}

// Security check
if ($user->socid) {
	$socid = $user->socid;
}
$isdraft = (($object->status == Facture::STATUS_DRAFT) ? 1 : 0);

$result = restrictedArea($user, 'facture', $object->id, '', '', 'fk_soc', 'rowid', $isdraft);


/*
 * Actions
 */

$parameters = array('socid' => $socid);
$reshook = $hookmanager->executeHooks('doActions', $parameters, $object, $action); // Note that $action and $object may have been modified by some hooks
if ($reshook < 0) {
	setEventMessages($hookmanager->error, $hookmanager->errors, 'errors');
}

if (empty($reshook)) {
	$backurlforlist = DOL_URL_ROOT.'/compta/facture/list.php';

	if (empty($backtopage) || ($cancel && empty($id))) {
		if (empty($backtopage) || ($cancel && strpos($backtopage, '__ID__'))) {
			if (empty($id) && (($action != 'add' && $action != 'create') || $cancel)) {
				$backtopage = $backurlforlist;
			} else {
				$backtopage = DOL_URL_ROOT.'/compta/facture/card.php?id='.((!empty($id) && $id > 0) ? $id : '__ID__');
			}
		}
	}

	if ($cancel) {
		if (!empty($backtopageforcancel)) {
			header("Location: ".$backtopageforcancel);
			exit;
		} elseif (!empty($backtopage)) {
			header("Location: ".$backtopage);
			exit;
		}
		$action = '';
	}

	include DOL_DOCUMENT_ROOT.'/core/actions_setnotes.inc.php'; // Must be include, not include_once

	include DOL_DOCUMENT_ROOT.'/core/actions_dellink.inc.php'; // Must be include, not include_once

	include DOL_DOCUMENT_ROOT.'/core/actions_lineupdown.inc.php'; // Must be include, not include_once

	// Action clone object
	if ($action == 'confirm_clone' && $confirm == 'yes' && $permissiontoadd) {
		if (!($socid > 0)) {
			setEventMessages($langs->trans('ErrorFieldRequired', $langs->transnoentitiesnoconv('IdThirdParty')), null, 'errors');
		} else {
			$objectutil = dol_clone($object, 1); // We use a clone to avoid to denaturate loaded object when setting some properties for clone. We use native clone to keep this->db valid.
			'@phan-var-force Facture $objectutil';

			$objectutil->date = dol_mktime(12, 0, 0, GETPOSTINT('newdatemonth'), GETPOSTINT('newdateday'), GETPOSTINT('newdateyear'));
			$objectutil->socid = $socid;
			$result = $objectutil->createFromClone($user, $id);
			if ($result > 0) {
				$warningMsgLineList = array();
				// check all product lines are to sell otherwise add a warning message for each product line is not to sell
				foreach ($objectutil->lines as $line) {
					if (!is_object($line->product)) {
						$line->fetch_product();
					}
					if (is_object($line->product) && $line->product->id > 0) {
						if (empty($line->product->status)) {
							$warningMsgLineList[$line->id] = $langs->trans('WarningLineProductNotToSell', $line->product->ref);
						}
					}
				}
				if (!empty($warningMsgLineList)) {
					setEventMessages('', $warningMsgLineList, 'warnings');
				}

				header("Location: " . $_SERVER['PHP_SELF'] . '?facid=' . $result);
				exit();
			} else {
				$langs->load("errors");
				setEventMessages($objectutil->error, $objectutil->errors, 'errors');
				$action = '';
			}
		}
	} elseif ($action == 'reopen' && $usercanreopen) {
		$result = $object->fetch($id);

		if ($object->status == Facture::STATUS_CLOSED || ($object->status == Facture::STATUS_ABANDONED && ($object->close_code != 'replaced' || $object->getIdReplacingInvoice() == 0)) || ($object->status == Facture::STATUS_VALIDATED && $object->paye == 1)) {    // ($object->status == 1 && $object->paye == 1) should not happened but can be found when data are corrupted
			$result = $object->setUnpaid($user);
			if ($result > 0) {
				header('Location: '.$_SERVER["PHP_SELF"].'?facid='.$id);
				exit();
			} else {
				setEventMessages($object->error, $object->errors, 'errors');
			}
		}
	} elseif ($action == 'confirm_delete' && $confirm == 'yes') {
		// Delete invoice
		$result = $object->fetch($id);
		$object->fetch_thirdparty();

		$idwarehouse = GETPOST('idwarehouse');

		$qualified_for_stock_change = 0;
		if (!getDolGlobalString('STOCK_SUPPORTS_SERVICES')) {
			$qualified_for_stock_change = $object->hasProductsOrServices(2);
		} else {
			$qualified_for_stock_change = $object->hasProductsOrServices(1);
		}

		$isErasable = $object->is_erasable();

		if (($usercandelete && $isErasable > 0)
			|| ($usercancreate && $isErasable == 1)) {
			$result = $object->delete($user, 0, $idwarehouse);
			if ($result > 0) {
				header('Location: '.DOL_URL_ROOT.'/compta/facture/list.php?restore_lastsearch_values=1');
				exit();
			} else {
				setEventMessages($object->error, $object->errors, 'errors');
				$action = '';
			}
		}
	} elseif ($action == 'confirm_deleteline' && $confirm == 'yes' && $usercancreate) {
		// Delete line
		$object->fetch($id);
		$object->fetch_thirdparty();

		$result = $object->deleteLine(GETPOSTINT('lineid'));
		if ($result > 0) {
			// reorder lines
			$object->line_order(true);
			// Define output language
			$outputlangs = $langs;
			$newlang = '';
			if (getDolGlobalInt('MAIN_MULTILANGS') && empty($newlang) && GETPOST('lang_id')) {
				$newlang = GETPOST('lang_id');
			}
			if (getDolGlobalInt('MAIN_MULTILANGS') && empty($newlang)) {
				$newlang = $object->thirdparty->default_lang;
			}
			if (!empty($newlang)) {
				$outputlangs = new Translate("", $conf);
				$outputlangs->setDefaultLang($newlang);
				$outputlangs->load('products');
			}
			if (!getDolGlobalString('MAIN_DISABLE_PDF_AUTOUPDATE')) {
				$ret = $object->fetch($id); // Reload to get new records
				$result = $object->generateDocument($object->model_pdf, $outputlangs, $hidedetails, $hidedesc, $hideref);
			}
			if ($result >= 0) {
				header('Location: '.$_SERVER["PHP_SELF"].'?facid='.$id);
				exit();
			}
		} else {
			setEventMessages($object->error, $object->errors, 'errors');
			$action = '';
		}
	} elseif ($action == 'unlinkdiscount' && $usercancreate) {
		// Delete link of credit note to invoice
		$discount = new DiscountAbsolute($db);
		$result = $discount->fetch(GETPOSTINT("discountid"));
		$discount->unlink_invoice();
	} elseif ($action == 'valid' && $usercancreate) {
		// Validation
		$object->fetch($id);

		if ((preg_match('/^[\(]?PROV/i', $object->ref) || empty($object->ref)) &&	// empty should not happened, but when it occurs, the test save life
			getDolGlobalString('FAC_FORCE_DATE_VALIDATION')								// If option enabled, we force invoice date
		) {
			$object->date = dol_now();
		}

		if (getDolGlobalString('INVOICE_CHECK_POSTERIOR_DATE')) {
			$last_of_type = $object->willBeLastOfSameType(true);
			if (empty($object->date_validation) && !$last_of_type[0]) {
				setEventMessages($langs->transnoentities("ErrorInvoiceIsNotLastOfSameType", $object->ref, dol_print_date($object->date, 'day'), dol_print_date($last_of_type[1], 'day')), null, 'errors');
				$action = '';
			}
		}

		// We check invoice sign
		if ($object->type == Facture::TYPE_CREDIT_NOTE) {
			// If a credit note, the sign must be negative
			if ($object->total_ht > 0) {
				setEventMessages($langs->trans("ErrorInvoiceAvoirMustBeNegative"), null, 'errors');
				$action = '';
			}
		} else {
			// If not a credit note, amount with tax must be positive or nul.
			// Note that amount excluding tax can be negative because you can have a invoice of 100 with vat of 20 that
			// consumes a credit note of 100 with vat 0 (total with tax is 0 but without tax is -20).
			// For some cases, credit notes can have a vat of 0 (for example when selling goods in France).
			if (!getDolGlobalString('FACTURE_ENABLE_NEGATIVE') && $object->total_ttc < 0) {
				setEventMessages($langs->trans("ErrorInvoiceOfThisTypeMustBePositive"), null, 'errors');
				$action = '';
			}

			// Also negative lines should not be allowed on 'non Credit notes' invoices. A test is done when adding or updating lines but we must
			// do it again in validation to avoid cases where invoice is created from another object that allow negative lines.
			// Note that we can accept the negative line if sum with other lines with same vat makes total positive: Because all the lines will be merged together
			// when converted into 'available credit' and we will get a positive available credit line.
			// Note: Other solution if you want to add a negative line on invoice, is to create a discount for customer and consumme it (but this is possible on standard invoice only).
			$array_of_total_ht_per_vat_rate = array();
			$array_of_total_ht_devise_per_vat_rate = array();
			foreach ($object->lines as $line) {
				//$vat_src_code_for_line = $line->vat_src_code;		// TODO We check sign of total per vat without taking into account the vat code because for the moment the vat code is lost/unknown when we add a down payment.
				$vat_src_code_for_line = '';
				if (empty($array_of_total_ht_per_vat_rate[$line->tva_tx.'_'.$vat_src_code_for_line])) {
					$array_of_total_ht_per_vat_rate[$line->tva_tx.'_'.$vat_src_code_for_line] = 0;
				}
				if (empty($array_of_total_ht_devise_per_vat_rate[$line->tva_tx.'_'.$vat_src_code_for_line])) {
					$array_of_total_ht_devise_per_vat_rate[$line->tva_tx.'_'.$vat_src_code_for_line] = 0;
				}
				$array_of_total_ht_per_vat_rate[$line->tva_tx.'_'.$vat_src_code_for_line] += $line->total_ht;
				$array_of_total_ht_devise_per_vat_rate[$line->tva_tx.'_'.$vat_src_code_for_line] += $line->multicurrency_total_ht;
			}

			//var_dump($array_of_total_ht_per_vat_rate);exit;
			foreach ($array_of_total_ht_per_vat_rate as $vatrate => $tmpvalue) {
				$tmp_total_ht = price2num($array_of_total_ht_per_vat_rate[$vatrate]);
				$tmp_total_ht_devise = price2num($array_of_total_ht_devise_per_vat_rate[$vatrate]);

				if (($tmp_total_ht < 0 || $tmp_total_ht_devise < 0) && !getDolGlobalString('FACTURE_ENABLE_NEGATIVE_LINES')) {
					if ($object->type == $object::TYPE_DEPOSIT) {
						$langs->load("errors");
						// Using negative lines on deposit lead to headach and blocking problems when you want to consume them.
						setEventMessages($langs->trans("ErrorLinesCantBeNegativeOnDeposits"), null, 'errors');
						$error++;
						$action = '';
					} else {
						$tmpvatratetoshow = explode('_', $vatrate);
						$tmpvatratetoshow[0] = round((float) $tmpvatratetoshow[0], 2);

						if ($tmpvatratetoshow[0] != 0) {
							$langs->load("errors");
							setEventMessages($langs->trans("ErrorLinesCantBeNegativeForOneVATRate", $tmpvatratetoshow[0]), null, 'errors');
							$error++;
							$action = '';
						}
					}
				}
			}
		}
	} elseif ($action == 'classin' && $usercancreate) {
		$object->fetch($id);
		$object->setProject(GETPOSTINT('projectid'));
	} elseif ($action == 'setmode' && $usercancreate) {
		$object->fetch($id);
		$result = $object->setPaymentMethods(GETPOSTINT('mode_reglement_id'));
		if ($result < 0) {
			dol_print_error($db, $object->error);
		}
	} elseif ($action == 'setretainedwarrantyconditions' && $user->hasRight('facture', 'creer')) {
		$object->fetch($id);
		$object->retained_warranty_fk_cond_reglement = 0; // To clean property
		$result = $object->setRetainedWarrantyPaymentTerms(GETPOSTINT('retained_warranty_fk_cond_reglement'));
		if ($result < 0) {
			dol_print_error($db, $object->error);
		}

		$old_rw_date_lim_reglement = $object->retained_warranty_date_limit;
		$new_rw_date_lim_reglement = $object->calculate_date_lim_reglement($object->retained_warranty_fk_cond_reglement);
		if ($new_rw_date_lim_reglement > $old_rw_date_lim_reglement) {
			$object->retained_warranty_date_limit = $new_rw_date_lim_reglement;
		}
		if ($object->retained_warranty_date_limit < $object->date) {
			$object->retained_warranty_date_limit = $object->date;
		}
		$result = $object->update($user);
		if ($result < 0) {
			dol_print_error($db, $object->error);
		}
	} elseif ($action == 'setretainedwarranty' && $user->hasRight('facture', 'creer')) {
		$object->fetch($id);
		$result = $object->setRetainedWarranty(GETPOSTFLOAT('retained_warranty'));
		if ($result < 0) {
			dol_print_error($db, $object->error);
		}
	} elseif ($action == 'setretainedwarrantydatelimit' && $user->hasRight('facture', 'creer')) {
		$object->fetch($id);
		$result = $object->setRetainedWarrantyDateLimit(GETPOSTFLOAT('retained_warranty_date_limit'));
		if ($result < 0) {
			dol_print_error($db, $object->error);
		}
	} elseif ($action == 'setmulticurrencycode' && $usercancreate) {	 // Multicurrency Code
		$result = $object->setMulticurrencyCode(GETPOST('multicurrency_code', 'alpha'));
	} elseif ($action == 'setmulticurrencyrate' && $usercancreate) {	// Multicurrency rate
		$result = $object->setMulticurrencyRate(price2num(GETPOST('multicurrency_tx')), GETPOSTINT('calculation_mode'));
	} elseif ($action == 'setinvoicedate' && $usercancreate) {
		$object->fetch($id);
		$old_date_lim_reglement = $object->date_lim_reglement;
		$newdate = dol_mktime(0, 0, 0, GETPOSTINT('invoicedatemonth'), GETPOSTINT('invoicedateday'), GETPOSTINT('invoicedateyear'), 'tzserver');
		if (empty($newdate)) {
			setEventMessages($langs->trans("ErrorFieldRequired", $langs->transnoentitiesnoconv("Date")), null, 'errors');
			header('Location: '.$_SERVER["PHP_SELF"].'?facid='.$id.'&action=editinvoicedate&token='.newToken());
			exit;
		}
		if ($newdate > (dol_now('tzuserrel') + getDolGlobalInt('INVOICE_MAX_FUTURE_DELAY'))) {
			if (!getDolGlobalString('INVOICE_MAX_FUTURE_DELAY')) {
				setEventMessages($langs->trans("WarningInvoiceDateInFuture"), null, 'warnings');
			} else {
				setEventMessages($langs->trans("WarningInvoiceDateTooFarInFuture"), null, 'warnings');
			}
		}

		$object->date = $newdate;
		$new_date_lim_reglement = $object->calculate_date_lim_reglement();
		if ($new_date_lim_reglement) {
			$object->date_lim_reglement = $new_date_lim_reglement;
		}
		if ($object->date_lim_reglement < $object->date) {
			$object->date_lim_reglement = $object->date;
		}
		$result = $object->update($user);
		if ($result < 0) {
			setEventMessages($object->error, $object->errors, 'errors');
			$action = 'editinvoicedate';
		}
	} elseif ($action == 'setdate_pointoftax' && $usercancreate) {
		$object->fetch($id);

		$date_pointoftax = dol_mktime(0, 0, 0, GETPOSTINT('date_pointoftaxmonth'), GETPOSTINT('date_pointoftaxday'), GETPOSTINT('date_pointoftaxyear'), 'tzserver');

		$object->date_pointoftax = $date_pointoftax;
		$result = $object->update($user);
		if ($result < 0) {
			dol_print_error($db, $object->error);
		}
	} elseif ($action == 'setconditions' && $usercancreate) {
		$object->fetch($id);
		$object->cond_reglement_code = 0; // To clean property
		$object->cond_reglement_id = 0; // To clean property

		$error = 0;

		$db->begin();

		if (!$error) {
			$result = $object->setPaymentTerms(GETPOSTINT('cond_reglement_id'));
			if ($result < 0) {
				$error++;
				setEventMessages($object->error, $object->errors, 'errors');
			}
		}

		if (!$error) {
			$old_date_lim_reglement = $object->date_lim_reglement;
			$new_date_lim_reglement = $object->calculate_date_lim_reglement();
			if ($new_date_lim_reglement) {
				$object->date_lim_reglement = $new_date_lim_reglement;
			}
			if ($object->date_lim_reglement < $object->date) {
				$object->date_lim_reglement = $object->date;
			}
			$result = $object->update($user);
			if ($result < 0) {
				$error++;
				setEventMessages($object->error, $object->errors, 'errors');
			}
		}

		if ($error) {
			$db->rollback();
		} else {
			$db->commit();
		}
	} elseif ($action == 'setpaymentterm' && $usercancreate) {
		$object->fetch($id);
		$object->date_lim_reglement = dol_mktime(12, 0, 0, GETPOSTINT('paymenttermmonth'), GETPOSTINT('paymenttermday'), GETPOSTINT('paymenttermyear'));
		if ($object->date_lim_reglement < $object->date) {
			$object->date_lim_reglement = $object->calculate_date_lim_reglement();
			setEventMessages($langs->trans("DatePaymentTermCantBeLowerThanObjectDate"), null, 'warnings');
		}
		$result = $object->update($user);
		if ($result < 0) {
			dol_print_error($db, $object->error);
		}
	} elseif ($action == 'setrevenuestamp' && $usercancreate) {
		$object->fetch($id);
		$object->revenuestamp = (float) price2num(GETPOST('revenuestamp'));
		$result = $object->update($user);
		$object->update_price(1);
		if ($result < 0) {
			dol_print_error($db, $object->error);
		} else {
			// Define output language
			if (!getDolGlobalString('MAIN_DISABLE_PDF_AUTOUPDATE')) {
				$outputlangs = $langs;
				$newlang = '';
				if (getDolGlobalInt('MAIN_MULTILANGS') && empty($newlang) && GETPOST('lang_id', 'aZ09')) {
					$newlang = GETPOST('lang_id', 'aZ09');
				}
				if (getDolGlobalInt('MAIN_MULTILANGS') && empty($newlang)) {
					$newlang = $object->thirdparty->default_lang;
				}
				if (!empty($newlang)) {
					$outputlangs = new Translate("", $conf);
					$outputlangs->setDefaultLang($newlang);
					$outputlangs->load('products');
				}
				$model = $object->model_pdf;
				$ret = $object->fetch($id); // Reload to get new records

				$result = $object->generateDocument($model, $outputlangs, $hidedetails, $hidedesc, $hideref);
				if ($result < 0) {
					setEventMessages($object->error, $object->errors, 'errors');
				}
			}
		}
	} elseif ($action == 'set_incoterms' && isModEnabled('incoterm')) {		// Set incoterm
		$result = $object->setIncoterms(GETPOSTINT('incoterm_id'), GETPOSTINT('location_incoterms'));
	} elseif ($action == 'setbankaccount' && $usercancreate) {	// bank account
		$result = $object->setBankAccount(GETPOSTINT('fk_account'));
	} elseif ($action == 'setremisepercent' && $usercancreate) {
		$object->fetch($id);
		$result = $object->setDiscount($user, price2num(GETPOST('remise_percent'), '', 2));
	} elseif ($action == "setabsolutediscount" && $usercancreate) {
		// We have POST[remise_id] or POST[remise_id_for_payment]
		$db->begin();

		// We use the credit to reduce amount of invoice
		if (GETPOSTINT("remise_id") > 0) {
			$ret = $object->fetch($id);
			if ($ret > 0) {
				$result = $object->insert_discount(GETPOSTINT("remise_id"));
				if ($result < 0) {
					setEventMessages($object->error, $object->errors, 'errors');
				}
			} else {
				$error++;
				setEventMessages($object->error, $object->errors, 'errors');
			}
		}
		// We use the credit to reduce remain to pay
		if (GETPOSTINT("remise_id_for_payment") > 0) {
			require_once DOL_DOCUMENT_ROOT.'/core/class/discount.class.php';
			$discount = new DiscountAbsolute($db);
			$discount->fetch(GETPOSTINT("remise_id_for_payment"));

			//var_dump($object->getRemainToPay(0));
			//var_dump($discount->amount_ttc);exit;
			$remaintopay = $object->getRemainToPay(0);
			if (price2num($discount->amount_ttc) > price2num($remaintopay)) {
				// TODO Split the discount in 2 automatically
				$error++;
				setEventMessages($langs->trans("ErrorDiscountLargerThanRemainToPaySplitItBefore"), null, 'errors');
			}

			if (!$error) {
				$result = $discount->link_to_invoice(0, $id);
				if ($result < 0) {
					$error++;
					setEventMessages($discount->error, $discount->errors, 'errors');
				}
			}

			if (!$error) {
				$newremaintopay = $object->getRemainToPay(0);
				if ($newremaintopay == 0) {
					$object->setPaid($user);
				}
			}
		}

		if (!$error) {
			$db->commit();
		} else {
			$db->rollback();
		}

		if (empty($error) && !getDolGlobalString('MAIN_DISABLE_PDF_AUTOUPDATE')) {
			$outputlangs = $langs;
			$newlang = '';
			if (getDolGlobalInt('MAIN_MULTILANGS') && empty($newlang) && GETPOST('lang_id', 'aZ09')) {
				$newlang = GETPOST('lang_id', 'aZ09');
			}
			if (getDolGlobalInt('MAIN_MULTILANGS') && empty($newlang)) {
				$object->fetch_thirdparty();
				$newlang = $object->thirdparty->default_lang;
			}
			if (!empty($newlang)) {
				$outputlangs = new Translate("", $conf);
				$outputlangs->setDefaultLang($newlang);
			}
			$ret = $object->fetch($id); // Reload to get new records

			$result = $object->generateDocument($object->model_pdf, $outputlangs, $hidedetails, $hidedesc, $hideref);
			if ($result < 0) {
				setEventMessages($object->error, $object->errors, 'errors');
			}
		}
	} elseif ($action == 'setref' && $usercancreate) {
		$object->fetch($id);
		$object->setValueFrom('ref', GETPOST('ref'), '', 0, '', '', $user, 'BILL_MODIFY');
	} elseif ($action == 'setref_client' && $usercancreate) {
		$object->fetch($id);
		$object->set_ref_client(GETPOST('ref_client'));
	} elseif ($action == 'confirm_valid' && $confirm == 'yes' && $usercanvalidate) {
		// Classify to validated
		$idwarehouse = GETPOSTINT('idwarehouse');

		$object->fetch($id);
		$object->fetch_thirdparty();

		// Check for warehouse
		if ($object->type != Facture::TYPE_DEPOSIT && getDolGlobalString('STOCK_CALCULATE_ON_BILL')) {
			$qualified_for_stock_change = 0;
			if (!getDolGlobalString('STOCK_SUPPORTS_SERVICES')) {
				$qualified_for_stock_change = $object->hasProductsOrServices(2);
			} else {
				$qualified_for_stock_change = $object->hasProductsOrServices(1);
			}

			if ($qualified_for_stock_change) {
				if (!$idwarehouse || $idwarehouse == - 1) {
					$error++;
					setEventMessages($langs->trans('ErrorFieldRequired', $langs->transnoentitiesnoconv("Warehouse")), null, 'errors');
					$action = '';
				}
			}
		}

		if (!$error) {
			$result = $object->validate($user, '', $idwarehouse);
			if ($result >= 0) {
				// Define output language
				if (!getDolGlobalString('MAIN_DISABLE_PDF_AUTOUPDATE')) {
					$outputlangs = $langs;
					$newlang = '';
					if (getDolGlobalInt('MAIN_MULTILANGS') && empty($newlang) && GETPOST('lang_id', 'aZ09')) {
						$newlang = GETPOST('lang_id', 'aZ09');
					}
					if (getDolGlobalInt('MAIN_MULTILANGS') && empty($newlang)) {
						$newlang = $object->thirdparty->default_lang;
					}
					if (!empty($newlang)) {
						$outputlangs = new Translate("", $conf);
						$outputlangs->setDefaultLang($newlang);
						$outputlangs->load('products');
					}
					$model = $object->model_pdf;

					$ret = $object->fetch($id); // Reload to get new records

					$result = $object->generateDocument($model, $outputlangs, $hidedetails, $hidedesc, $hideref);
					if ($result < 0) {
						setEventMessages($object->error, $object->errors, 'errors');
					}
				}
			} else {
				if (count($object->errors)) {
					setEventMessages(null, $object->errors, 'errors');
				} else {
					setEventMessages($object->error, $object->errors, 'errors');
				}
			}
		}
	} elseif ($action == 'confirm_modif' && $usercanunvalidate) {
		// Go back to draft status (unvalidate)
		$idwarehouse = GETPOSTINT('idwarehouse');

		$object->fetch($id);
		$object->fetch_thirdparty();

		// Check parameters
		if ($object->type != Facture::TYPE_DEPOSIT && getDolGlobalString('STOCK_CALCULATE_ON_BILL')) {
			$qualified_for_stock_change = 0;
			if (!getDolGlobalString('STOCK_SUPPORTS_SERVICES')) {
				$qualified_for_stock_change = $object->hasProductsOrServices(2);
			} else {
				$qualified_for_stock_change = $object->hasProductsOrServices(1);
			}

			if ($qualified_for_stock_change) {
				if (!$idwarehouse || $idwarehouse == - 1) {
					$error++;
					setEventMessages($langs->trans('ErrorFieldRequired', $langs->transnoentitiesnoconv("Warehouse")), null, 'errors');
					$action = '';
				}
			}
		}

		if (!$error) {
			// We check if invoice has payments
			$totalpaid = 0;
			$sql = 'SELECT pf.amount';
			$sql .= ' FROM '.MAIN_DB_PREFIX.'paiement_facture as pf';
			$sql .= ' WHERE pf.fk_facture = '.((int) $object->id);

			$result = $db->query($sql);
			if ($result) {
				$i = 0;
				$num = $db->num_rows($result);

				while ($i < $num) {
					$objp = $db->fetch_object($result);
					$totalpaid += $objp->amount;
					$i++;
				}
			} else {
				dol_print_error($db, '');
			}

			$resteapayer = $object->total_ttc - $totalpaid;

			// We check that invoice lines are transferred into accountancy
			$ventilExportCompta = $object->getVentilExportCompta();

			// We check if no payment has been made
			if ($ventilExportCompta == 0) {
				if (getDolGlobalString('INVOICE_CAN_BE_EDITED_EVEN_IF_PAYMENT_DONE') || ($resteapayer == $object->total_ttc && empty($object->paye))) {
					$result = $object->setDraft($user, $idwarehouse);
					if ($result < 0) {
						setEventMessages($object->error, $object->errors, 'errors');
					}

					// Define output language
					if (!getDolGlobalString('MAIN_DISABLE_PDF_AUTOUPDATE')) {
						$outputlangs = $langs;
						$newlang = '';
						if (getDolGlobalInt('MAIN_MULTILANGS') && empty($newlang) && GETPOST('lang_id', 'aZ09')) {
							$newlang = GETPOST('lang_id', 'aZ09');
						}
						if (getDolGlobalInt('MAIN_MULTILANGS') && empty($newlang)) {
							$newlang = $object->thirdparty->default_lang;
						}
						if (!empty($newlang)) {
							$outputlangs = new Translate("", $conf);
							$outputlangs->setDefaultLang($newlang);
							$outputlangs->load('products');
						}
						$model = $object->model_pdf;
						$ret = $object->fetch($id); // Reload to get new records

						$object->generateDocument($model, $outputlangs, $hidedetails, $hidedesc, $hideref);
					}
				}
			}
		}
	} elseif ($action == 'confirm_paid' && $confirm == 'yes' && $usercanissuepayment) {
		// Classify "paid"
		$object->fetch($id);
		$result = $object->setPaid($user);
		if ($result < 0) {
			setEventMessages($object->error, $object->errors, 'errors');
		}
	} elseif ($action == 'confirm_paid_partially' && $confirm == 'yes' && $usercanissuepayment) {
		// Classif "paid partially"
		$object->fetch($id);
		$close_code = GETPOST("close_code", 'restricthtml');
		$close_note = GETPOST("close_note", 'restricthtml');
		if ($close_code) {
			$result = $object->setPaid($user, $close_code, $close_note);
			if ($result < 0) {
				setEventMessages($object->error, $object->errors, 'errors');
			}
		} else {
			setEventMessages($langs->trans("ErrorFieldRequired", $langs->transnoentitiesnoconv("Reason")), null, 'errors');
		}
	} elseif ($action == 'confirm_canceled' && $confirm == 'yes') {
		// Classify "abandoned"
		$object->fetch($id);
		$close_code = GETPOST("close_code", 'restricthtml');
		$close_note = GETPOST("close_note", 'restricthtml');
		if ($close_code) {
			$result = $object->setCanceled($user, $close_code, $close_note);
			if ($result < 0) {
				setEventMessages($object->error, $object->errors, 'errors');
			}
		} else {
			setEventMessages($langs->trans("ErrorFieldRequired", $langs->transnoentitiesnoconv("Reason")), null, 'errors');
		}
	} elseif ($action == 'confirm_converttoreduc' && $confirm == 'yes' && $usercancreate) {
		// Convert to reduce
		$object->fetch($id);
		$object->fetch_thirdparty();
		//$object->fetch_lines();	// Already done into fetch

		// Check if there is already a discount (protection to avoid duplicate creation when resubmit post)
		$discountcheck = new DiscountAbsolute($db);
		$result = $discountcheck->fetch(0, $object->id);

		$canconvert = 0;
		if ($object->type == Facture::TYPE_DEPOSIT && empty($discountcheck->id)) {
			$canconvert = 1; // we can convert deposit into discount if deposit is paid (completely, partially or not at all) and not already converted (see real condition into condition used to show button converttoreduc)
		}
		if (($object->type == Facture::TYPE_CREDIT_NOTE || $object->type == Facture::TYPE_STANDARD || $object->type == Facture::TYPE_SITUATION) && $object->paye == 0 && empty($discountcheck->id)) {
			$canconvert = 1; // we can convert credit note into discount if credit note is not paid back and not already converted and amount of payment is 0 (see real condition into condition used to show button converttoreduc)
		}

		if ($canconvert) {
			$db->begin();

			$amount_ht = $amount_tva = $amount_ttc = array();
			$multicurrency_amount_ht = $multicurrency_amount_tva = $multicurrency_amount_ttc = array();

			// Loop on each vat rate
			$i = 0;
			foreach ($object->lines as $line) {
				if ($line->product_type < 9 && $line->total_ht != 0) { // Remove lines with product_type greater than or equal to 9 and no need to create discount if amount is null
					$keyforvatrate = $line->tva_tx.($line->vat_src_code ? ' ('.$line->vat_src_code.')' : '');

					$amount_ht[$keyforvatrate] += $line->total_ht;
					$amount_tva[$keyforvatrate] += $line->total_tva;
					$amount_ttc[$keyforvatrate] += $line->total_ttc;
					$multicurrency_amount_ht[$keyforvatrate] += $line->multicurrency_total_ht;
					$multicurrency_amount_tva[$keyforvatrate] += $line->multicurrency_total_tva;
					$multicurrency_amount_ttc[$keyforvatrate] += $line->multicurrency_total_ttc;
					$i++;
				}
			}
			'@phan-var-force array<string,float> $amount_ht
			 @phan-var-force array<string,float> $amount_tva
			 @phan-var-force array<string,float> $amount_ttc
			 @phan-var-force array<string,float> $multicurrency_amount_ht
			 @phan-var-force array<string,float> $multicurrency_amount_tva
			 @phan-var-force array<string,float> $multicurrency_amount_ttc';

			// If some payments were already done, we change the amount to pay using same prorate
			if (getDolGlobalString('INVOICE_ALLOW_REUSE_OF_CREDIT_WHEN_PARTIALLY_REFUNDED') && $object->type == Facture::TYPE_CREDIT_NOTE) {
				$alreadypaid = $object->getSommePaiement(); // This can be not 0 if we allow to create credit to reuse from credit notes partially refunded.
				if ($alreadypaid && abs($alreadypaid) < abs($object->total_ttc)) {
					$ratio = abs(($object->total_ttc - $alreadypaid) / $object->total_ttc);
					foreach ($amount_ht as $vatrate => $val) {
						$amount_ht[$vatrate] = price2num($amount_ht[$vatrate] * $ratio, 'MU');
						$amount_tva[$vatrate] = price2num($amount_tva[$vatrate] * $ratio, 'MU');
						$amount_ttc[$vatrate] = price2num($amount_ttc[$vatrate] * $ratio, 'MU');
						$multicurrency_amount_ht[$vatrate] = price2num($multicurrency_amount_ht[$vatrate] * $ratio, 'MU');
						$multicurrency_amount_tva[$vatrate] = price2num($multicurrency_amount_tva[$vatrate] * $ratio, 'MU');
						$multicurrency_amount_ttc[$vatrate] = price2num($multicurrency_amount_ttc[$vatrate] * $ratio, 'MU');
					}
				}
			}
			//var_dump($amount_ht);var_dump($amount_tva);var_dump($amount_ttc);exit;

			// Insert one discount by VAT rate category
			$discount = new DiscountAbsolute($db);
			if ($object->type == Facture::TYPE_CREDIT_NOTE) {
				$discount->description = '(CREDIT_NOTE)';
			} elseif ($object->type == Facture::TYPE_DEPOSIT) {
				$discount->description = '(DEPOSIT)';
			} elseif ($object->type == Facture::TYPE_STANDARD || $object->type == Facture::TYPE_REPLACEMENT || $object->type == Facture::TYPE_SITUATION) {
				$discount->description = '(EXCESS RECEIVED)';
			} else {
				setEventMessages($langs->trans('CantConvertToReducAnInvoiceOfThisType'), null, 'errors');
			}
			$discount->fk_soc = $object->socid;
			$discount->socid = $object->socid;
			$discount->fk_facture_source = $object->id;

			$error = 0;

			if ($object->type == Facture::TYPE_STANDARD || $object->type == Facture::TYPE_REPLACEMENT || $object->type == Facture::TYPE_SITUATION) {
				// If we're on a standard invoice, we have to get excess received to create a discount in TTC without VAT

				// Total payments
				$sql = 'SELECT SUM(pf.amount) as total_paiements';
				$sql .= ' FROM '.MAIN_DB_PREFIX.'paiement_facture as pf, '.MAIN_DB_PREFIX.'paiement as p';
				$sql .= ' LEFT JOIN '.MAIN_DB_PREFIX.'c_paiement as c ON p.fk_paiement = c.id';
				$sql .= ' WHERE pf.fk_facture = '.((int) $object->id);
				$sql .= ' AND pf.fk_paiement = p.rowid';
				$sql .= ' AND p.entity IN ('.getEntity('invoice').')';
				$resql = $db->query($sql);
				if (!$resql) {
					dol_print_error($db);
				}

				$res = $db->fetch_object($resql);
				$total_paiements = $res->total_paiements;

				// Total credit note and deposit
				$total_creditnote_and_deposit = 0;
				$sql = "SELECT re.rowid, re.amount_ht, re.amount_tva, re.amount_ttc,";
				$sql .= " re.description, re.fk_facture_source";
				$sql .= " FROM ".MAIN_DB_PREFIX."societe_remise_except as re";
				$sql .= " WHERE fk_facture = ".((int) $object->id);
				$resql = $db->query($sql);
				if (!empty($resql)) {
					while ($obj = $db->fetch_object($resql)) {
						$total_creditnote_and_deposit += $obj->amount_ttc;
					}
				} else {
					dol_print_error($db);
				}

				$discount->amount_ht = $discount->amount_ttc = $total_paiements + $total_creditnote_and_deposit - $object->total_ttc;
				$discount->amount_tva = 0;
				$discount->tva_tx = 0;
				$discount->vat_src_code = '';

				$result = $discount->create($user);
				if ($result < 0) {
					$error++;
				}
			}
			if ($object->type == Facture::TYPE_CREDIT_NOTE || $object->type == Facture::TYPE_DEPOSIT) {
				foreach ($amount_ht as $tva_tx => $xxx) {
					$discount->amount_ht = abs((float) $amount_ht[$tva_tx]);
					$discount->amount_tva = abs((float) $amount_tva[$tva_tx]);
					$discount->amount_ttc = abs((float) $amount_ttc[$tva_tx]);
					$discount->multicurrency_amount_ht = abs((float) $multicurrency_amount_ht[$tva_tx]);
					$discount->multicurrency_amount_tva = abs((float) $multicurrency_amount_tva[$tva_tx]);
					$discount->multicurrency_amount_ttc = abs((float) $multicurrency_amount_ttc[$tva_tx]);

					// Clean vat code
					$reg = array();
					$vat_src_code = '';
					if (preg_match('/\((.*)\)/', $tva_tx, $reg)) {
						$vat_src_code = $reg[1];
						$tva_tx = preg_replace('/\s*\(.*\)/', '', $tva_tx); // Remove code into vatrate.
					}

					$discount->tva_tx = abs((float) $tva_tx);
					$discount->vat_src_code = $vat_src_code;

					$result = $discount->create($user);
					if ($result < 0) {
						$error++;
						break;
					}
				}
			}

			if (empty($error)) {
				if ($object->type != Facture::TYPE_DEPOSIT) {
					// Set invoice as paid
					$result = $object->setPaid($user);
					if ($result >= 0) {
						$db->commit();
					} else {
						setEventMessages($object->error, $object->errors, 'errors');
						$db->rollback();
					}
				} else {
					$db->commit();
				}
			} else {
				setEventMessages($discount->error, $discount->errors, 'errors');
				$db->rollback();
			}
		}
	} elseif ($action == 'confirm_delete_paiement' && $confirm == 'yes' && $usercanissuepayment) {
		// Delete payment
		$object->fetch($id);
		if ($object->status == Facture::STATUS_VALIDATED && $object->paye == 0) {
			$paiement = new Paiement($db);
			$result = $paiement->fetch(GETPOSTINT('paiement_id'));
			if ($result > 0) {
				$result = $paiement->delete($user); // If fetch ok and found
				if ($result >= 0) {
					header("Location: ".$_SERVER['PHP_SELF']."?id=".$id);
					exit;
				}
			}
			if ($result < 0) {
				setEventMessages($paiement->error, $paiement->errors, 'errors');
			}
		}
	} elseif ($action == 'add' && $usercancreate) {
		// Insert new invoice in database
		if ($socid > 0) {
			$object->socid = GETPOSTINT('socid');
		}

		if (GETPOSTINT('type') === '') {
			setEventMessages($langs->trans("ErrorFieldRequired", $langs->transnoentitiesnoconv("Type")), null, 'errors');
		}

		$db->begin();

		$error = 0;
		$originentity = GETPOST('originentity');
		// Fill array 'array_options' with data from add form
		$ret = $extrafields->setOptionalsFromPost(null, $object);
		if ($ret < 0) {
			$error++;
		}

		$dateinvoice = dol_mktime(0, 0, 0, GETPOSTINT('remonth'), GETPOSTINT('reday'), GETPOSTINT('reyear'), 'tzserver');	// If we enter the 02 january, we need to save the 02 january for server
		$date_pointoftax = dol_mktime(0, 0, 0, GETPOSTINT('date_pointoftaxmonth'), GETPOSTINT('date_pointoftaxday'), GETPOSTINT('date_pointoftaxyear'), 'tzserver');

		// Replacement invoice
		if (GETPOST('type') == Facture::TYPE_REPLACEMENT) {
			if (empty($dateinvoice)) {
				$error++;
				setEventMessages($langs->trans("ErrorFieldRequired", $langs->transnoentitiesnoconv("Date")), null, 'errors');
				$action = 'create';
			} elseif ($dateinvoice > (dol_get_last_hour(dol_now('tzuserrel')) + getDolGlobalInt('INVOICE_MAX_FUTURE_DELAY'))) {
				$error++;
				setEventMessages($langs->trans("ErrorDateIsInFuture"), null, 'errors');
				$action = 'create';
			}

			if (!(GETPOSTINT('fac_replacement') > 0)) {
				$error++;
				setEventMessages($langs->trans("ErrorFieldRequired", $langs->transnoentitiesnoconv("ReplaceInvoice")), null, 'errors');
				$action = 'create';
			}

			if (!$error) {
				// This is a replacement invoice
				$result = $object->fetch(GETPOSTINT('fac_replacement'));
				$object->fetch_thirdparty();

				$object->date               = $dateinvoice;
				$object->date_pointoftax    = $date_pointoftax;
				$object->note_public		= trim(GETPOST('note_public', 'restricthtml'));
				$object->note_private		= trim(GETPOST('note_private', 'restricthtml'));
				$object->ref_client			= GETPOST('ref_client', 'alphanohtml');
				$object->ref_customer		= GETPOST('ref_client', 'alphanohtml');
				$object->model_pdf          = GETPOST('model', 'alphanohtml');
				$object->fk_project			= GETPOSTINT('projectid');
				$object->cond_reglement_id	= GETPOSTINT('cond_reglement_id');
				$object->mode_reglement_id	= GETPOSTINT('mode_reglement_id');
				$object->fk_account         = GETPOSTINT('fk_account');
				//$object->remise_absolue		= price2num(GETPOST('remise_absolue'), 'MU', 2);
				//$object->remise_percent		= price2num(GETPOST('remise_percent'), '', 2);
				$object->fk_incoterms       = GETPOSTINT('incoterm_id');
				$object->location_incoterms = GETPOST('location_incoterms', 'alpha');
				$object->multicurrency_code = GETPOST('multicurrency_code', 'alpha');
				$object->multicurrency_tx   = GETPOSTINT('originmulticurrency_tx');

				// Special properties of replacement invoice
				$object->fk_facture_source = GETPOSTINT('fac_replacement');
				$object->type              = Facture::TYPE_REPLACEMENT;

				$id = $object->createFromCurrent($user);
				if ($id <= 0) {
					setEventMessages($object->error, $object->errors, 'errors');
				}
			}
		}

		// Credit note invoice
		if (GETPOST('type') == Facture::TYPE_CREDIT_NOTE) {
			$sourceinvoice = GETPOSTINT('fac_avoir');
			if (!($sourceinvoice > 0) && !getDolGlobalString('INVOICE_CREDIT_NOTE_STANDALONE')) {
				$error++;
				setEventMessages($langs->trans("ErrorFieldRequired", $langs->transnoentitiesnoconv("CorrectInvoice")), null, 'errors');
				$action = 'create';
			}

			if (empty($dateinvoice)) {
				$error++;
				setEventMessages($langs->trans("ErrorFieldRequired", $langs->transnoentitiesnoconv("Date")), null, 'errors');
				$action = 'create';
			} elseif ($dateinvoice > (dol_get_last_hour(dol_now('tzuserrel')) + getDolGlobalInt('INVOICE_MAX_FUTURE_DELAY'))) {
				$error++;
				setEventMessages($langs->trans("ErrorDateIsInFuture"), null, 'errors');
				$action = 'create';
			}

			if (getDolGlobalInt('INVOICE_SUBTYPE_ENABLED') && empty(GETPOST("subtype"))) {
				$error++;
				setEventMessages($langs->trans("ErrorFieldRequired", $langs->transnoentitiesnoconv("InvoiceSubtype")), null, 'errors');
				$action = 'create';
			}

			if (!$error) {
				if (!empty($originentity)) {
					$object->entity = $originentity;
				}
				$object->socid              = GETPOSTINT('socid');
				$object->subtype            = GETPOSTINT('subtype');
				$object->ref                = GETPOST('ref');
				$object->date               = $dateinvoice;
				$object->date_pointoftax    = $date_pointoftax;
				$object->note_public		= trim(GETPOST('note_public', 'restricthtml'));
				$object->note_private		= trim(GETPOST('note_private', 'restricthtml'));
				$object->ref_client			= GETPOST('ref_client', 'alphanohtml');
				$object->ref_customer		= GETPOST('ref_client', 'alphanohtml');
				$object->model_pdf          = GETPOST('model');
				$object->fk_project			= GETPOSTINT('projectid');
				$object->cond_reglement_id	= 0;		// No payment term for a credit note
				$object->mode_reglement_id	= GETPOSTINT('mode_reglement_id');
				$object->fk_account         = GETPOSTINT('fk_account');
				//$object->remise_absolue		= price2num(GETPOST('remise_absolue'), 'MU');
				//$object->remise_percent		= price2num(GETPOST('remise_percent'), '', 2);
				$object->fk_incoterms       = GETPOSTINT('incoterm_id');
				$object->location_incoterms = GETPOST('location_incoterms', 'alpha');
				$object->multicurrency_code = GETPOST('multicurrency_code', 'alpha');
				$object->multicurrency_tx   = GETPOSTINT('originmulticurrency_tx');

				// Special properties of replacement invoice
				$object->fk_facture_source = $sourceinvoice > 0 ? $sourceinvoice : '';
				$object->type = Facture::TYPE_CREDIT_NOTE;

				$facture_source = new Facture($db); // fetch origin object
				if ($facture_source->fetch($object->fk_facture_source) > 0) {
					if ($facture_source->type == Facture::TYPE_SITUATION) {
						$object->situation_counter = $facture_source->situation_counter;
						$object->situation_cycle_ref = $facture_source->situation_cycle_ref;
						$facture_source->fetchPreviousNextSituationInvoice();
					}
				}


				$id = $object->create($user);
				if ($id < 0) {
					$error++;
				} else {
					// copy internal contacts
					if ($object->copy_linked_contact($facture_source, 'internal') < 0) {
						$error++;
					} elseif ($facture_source->socid == $object->socid) {
						// copy external contacts if same company
						if ($object->copy_linked_contact($facture_source, 'external') < 0) {
							$error++;
						}
					}
				}

				// NOTE: Pb with situation invoice
				// NOTE: fields total on situation invoice are stored as cumulative values on total of lines (bad) but delta on invoice total
				// NOTE: fields total on credit note are stored as delta both on total of lines and on invoice total (good)
				// NOTE: fields situation_percent on situation invoice are stored as cumulative values on lines (bad)
				// NOTE: fields situation_percent on credit note are stored as delta on lines (good)
				if (GETPOSTINT('invoiceAvoirWithLines') == 1 && $id > 0) {
					if (!empty($facture_source->lines)) {
						$fk_parent_line = 0;

						foreach ($facture_source->lines as $line) {
							// Extrafields
							if (method_exists($line, 'fetch_optionals')) {
								// load extrafields
								$line->fetch_optionals();
							}

							// Reset fk_parent_line for no child products and special product
							if (($line->product_type != 9 && empty($line->fk_parent_line)) || $line->product_type == 9) {
								$fk_parent_line = 0;
							}


							if ($facture_source->type == Facture::TYPE_SITUATION) {
								$source_fk_prev_id = $line->fk_prev_id; // temporary storing situation invoice fk_prev_id
								$line->fk_prev_id  = $line->id; // The new line of the new credit note we are creating must be linked to the situation invoice line it is created from

								if (!empty($facture_source->tab_previous_situation_invoice)) {
									// search the last standard invoice in cycle and the possible credit note between this last and facture_source
									// TODO Move this out of loop of $facture_source->lines
									$tab_jumped_credit_notes = array();
									$lineIndex = count($facture_source->tab_previous_situation_invoice) - 1;
									$searchPreviousInvoice = true;
									while ($searchPreviousInvoice) {
										if ($facture_source->tab_previous_situation_invoice[$lineIndex]->type == Facture::TYPE_SITUATION || $lineIndex < 1) {
											$searchPreviousInvoice = false; // find, exit;
											break;
										} else {
											if ($facture_source->tab_previous_situation_invoice[$lineIndex]->type == Facture::TYPE_CREDIT_NOTE) {
												$tab_jumped_credit_notes[$lineIndex] = $facture_source->tab_previous_situation_invoice[$lineIndex]->id;
											}
											$lineIndex--; // go to previous invoice in cycle
										}
									}

									$maxPrevSituationPercent = 0;
									foreach ($facture_source->tab_previous_situation_invoice[$lineIndex]->lines as $prevLine) {
										if ($prevLine->id == $source_fk_prev_id) {
											$maxPrevSituationPercent = max($maxPrevSituationPercent, $prevLine->situation_percent);

											//$line->subprice  = $line->subprice - $prevLine->subprice;
											$line->total_ht  -= $prevLine->total_ht;
											$line->total_tva -= $prevLine->total_tva;
											$line->total_ttc -= $prevLine->total_ttc;
											$line->total_localtax1 -= $prevLine->total_localtax1;
											$line->total_localtax2 -= $prevLine->total_localtax2;

											$line->multicurrency_subprice  -= $prevLine->multicurrency_subprice;
											$line->multicurrency_total_ht  -= $prevLine->multicurrency_total_ht;
											$line->multicurrency_total_tva -= $prevLine->multicurrency_total_tva;
											$line->multicurrency_total_ttc -= $prevLine->multicurrency_total_ttc;
										}
									}

									// prorata
									$line->situation_percent = $maxPrevSituationPercent - $line->situation_percent;

									//print 'New line based on invoice id '.$facture_source->tab_previous_situation_invoice[$lineIndex]->id.' fk_prev_id='.$source_fk_prev_id.' will be fk_prev_id='.$line->fk_prev_id.' '.$line->total_ht.' '.$line->situation_percent.'<br>';

									// If there is some credit note between last situation invoice and invoice used for credit note generation (note: credit notes are stored as delta)
									$maxPrevSituationPercent = 0;
									foreach ($tab_jumped_credit_notes as $index => $creditnoteid) {
										foreach ($facture_source->tab_previous_situation_invoice[$index]->lines as $prevLine) {
											if ($prevLine->fk_prev_id == $source_fk_prev_id) {
												$maxPrevSituationPercent = $prevLine->situation_percent;

												$line->total_ht  -= $prevLine->total_ht;
												$line->total_tva -= $prevLine->total_tva;
												$line->total_ttc -= $prevLine->total_ttc;
												$line->total_localtax1 -= $prevLine->total_localtax1;
												$line->total_localtax2 -= $prevLine->total_localtax2;

												$line->multicurrency_subprice  -= $prevLine->multicurrency_subprice;
												$line->multicurrency_total_ht  -= $prevLine->multicurrency_total_ht;
												$line->multicurrency_total_tva -= $prevLine->multicurrency_total_tva;
												$line->multicurrency_total_ttc -= $prevLine->multicurrency_total_ttc;
											}
										}
									}

									// prorata
									$line->situation_percent += $maxPrevSituationPercent;

									//print 'New line based on invoice id '.$facture_source->tab_previous_situation_invoice[$lineIndex]->id.' fk_prev_id='.$source_fk_prev_id.' will be fk_prev_id='.$line->fk_prev_id.' '.$line->total_ht.' '.$line->situation_percent.'<br>';
								}
							}

							$line->fk_facture = $object->id;
							$line->fk_parent_line = $fk_parent_line;

							$line->subprice = -$line->subprice; // invert price for object
							// $line->pa_ht = $line->pa_ht; // we chose to have buy/cost price always positive, so no revert of sign here
							$line->total_ht = -$line->total_ht;
							$line->total_tva = -$line->total_tva;
							$line->total_ttc = -$line->total_ttc;
							$line->total_localtax1 = -$line->total_localtax1;
							$line->total_localtax2 = -$line->total_localtax2;

							$line->multicurrency_subprice = -$line->multicurrency_subprice;
							$line->multicurrency_total_ht = -$line->multicurrency_total_ht;
							$line->multicurrency_total_tva = -$line->multicurrency_total_tva;
							$line->multicurrency_total_ttc = -$line->multicurrency_total_ttc;

							$line->context['createcreditnotefrominvoice'] = 1;
							$result = $line->insert(0, 1); // When creating credit note with same lines than source, we must ignore error if discount already linked

							$object->lines[] = $line; // insert new line in current object

							// Defined the new fk_parent_line
							if ($result > 0 && $line->product_type == 9) {
								$fk_parent_line = $result;
							}
						}

						$object->update_price(1);
					}
				}

				if (GETPOSTINT('invoiceAvoirWithPaymentRestAmount') == 1 && $id > 0) {
					if ($facture_source->fetch($object->fk_facture_source) > 0) {
						$totalpaid = $facture_source->getSommePaiement();
						$totalcreditnotes = $facture_source->getSumCreditNotesUsed();
						$totaldeposits = $facture_source->getSumDepositsUsed();
						$remain_to_pay = abs($facture_source->total_ttc - $totalpaid - $totalcreditnotes - $totaldeposits);

						if (getDolGlobalString('INVOICE_VAT_TO_USE_ON_CREDIT_NOTE_WHEN_GENERATED_FROM_REMAIN_TO_PAY') == 'default') {
							if ((empty($object->thirdparty) || !is_object($object->thirdparty) || get_class($object->thirdparty) != 'Societe')) {
								$object->fetch_thirdparty();
							}
							if (!empty($object->thirdparty) && is_object($object->thirdparty) && get_class($object->thirdparty) == 'Societe') {
								$tva_tx = get_default_tva($mysoc, $object->thirdparty);
							} else {
								$tva_tx = 0;
							}
						} elseif ((float) getDolGlobalString('INVOICE_VAT_TO_USE_ON_CREDIT_NOTE_WHEN_GENERATED_FROM_REMAIN_TO_PAY') > 0) {
							$tva_tx = (float) getDolGlobalString('INVOICE_VAT_TO_USE_ON_CREDIT_NOTE_WHEN_GENERATED_FROM_REMAIN_TO_PAY');
						} else {
							$tva_tx = 0;
						}

						$object->addline($langs->trans('invoiceAvoirLineWithPaymentRestAmount'), $remain_to_pay, 1, $tva_tx, 0, 0, 0, 0, '', '', 0, 0, 0, 'TTC');
					}
				}

				// Add link between credit note and origin
				if (!empty($object->fk_facture_source) && $id > 0) {
					$facture_source->fetch($object->fk_facture_source);
					$facture_source->fetchObjectLinked();

					if (!empty($facture_source->linkedObjectsIds)) {
						foreach ($facture_source->linkedObjectsIds as $sourcetype => $TIds) {
							$object->add_object_linked($sourcetype, current($TIds));
						}
					}
				}
			}
		}

		// Standard invoice or Deposit invoice, created from a Predefined template invoice
		if ((GETPOST('type') == Facture::TYPE_STANDARD || GETPOST('type') == Facture::TYPE_DEPOSIT) && GETPOSTINT('fac_rec') > 0) {
			if (empty($dateinvoice)) {
				$error++;
				setEventMessages($langs->trans("ErrorFieldRequired", $langs->transnoentitiesnoconv("Date")), null, 'errors');
				$action = 'create';
			} elseif ($dateinvoice > (dol_get_last_hour(dol_now('tzuserrel')) + getDolGlobalInt('INVOICE_MAX_FUTURE_DELAY'))) {
				$error++;
				setEventMessages($langs->trans("ErrorDateIsInFuture"), null, 'errors');
				$action = 'create';
			}


			if (getDolGlobalInt('INVOICE_SUBTYPE_ENABLED') && empty(GETPOST("subtype"))) {
				$error++;
				setEventMessages($langs->trans("ErrorFieldRequired", $langs->transnoentitiesnoconv("InvoiceSubtype")), null, 'errors');
				$action = 'create';
			}

			if (!$error) {
				$object->socid              = GETPOSTINT('socid');
				$object->type               = GETPOSTINT('type');
				$object->subtype            = GETPOSTINT('subtype');
				$object->ref                = GETPOST('ref');
				$object->date               = $dateinvoice;
				$object->date_pointoftax    = $date_pointoftax;
				$object->note_public        = trim(GETPOST('note_public', 'restricthtml'));
				$object->note_private       = trim(GETPOST('note_private', 'restricthtml'));
				$object->ref_customer       = GETPOST('ref_client');
				$object->ref_client         = $object->ref_customer;
				$object->model_pdf          = GETPOST('model');
				$object->fk_project         = GETPOSTINT('projectid');
				$object->cond_reglement_id	= (GETPOSTINT('type') == 3 ? 1 : GETPOST('cond_reglement_id'));
				$object->mode_reglement_id	= GETPOSTINT('mode_reglement_id');
				$object->fk_account         = GETPOSTINT('fk_account');
				$object->amount             = price2num(GETPOST('amount'));
				//$object->remise_absolue		= price2num(GETPOST('remise_absolue'), 'MU');
				//$object->remise_percent		= price2num(GETPOST('remise_percent'), '', 2);
				$object->fk_incoterms       = GETPOSTINT('incoterm_id');
				$object->location_incoterms = GETPOST('location_incoterms', 'alpha');
				$object->multicurrency_code = GETPOST('multicurrency_code', 'alpha');
				$object->multicurrency_tx   = GETPOSTINT('originmulticurrency_tx');

				// Source facture
				$object->fac_rec = GETPOSTINT('fac_rec');

				$id = $object->create($user); // This include recopy of links from recurring invoice and recurring invoice lines
			}
		}

		// Standard or deposit invoice, not from a Predefined template invoice
		if ((GETPOST('type') == Facture::TYPE_STANDARD || GETPOST('type') == Facture::TYPE_DEPOSIT || GETPOST('type') == Facture::TYPE_PROFORMA || (GETPOST('type') == Facture::TYPE_SITUATION && !GETPOST('situations'))) && GETPOST('fac_rec') <= 0) {
			$typeamount = GETPOST('typedeposit', 'aZ09');
			$valuestandardinvoice = price2num(str_replace('%', '', GETPOST('valuestandardinvoice', 'alpha')), 'MU');
			$valuedeposit = price2num(str_replace('%', '', GETPOST('valuedeposit', 'alpha')), 'MU');

			if (GETPOSTINT('socid') < 1) {
				$error++;
				setEventMessages($langs->trans("ErrorFieldRequired", $langs->transnoentitiesnoconv("Customer")), null, 'errors');
				$action = 'create';
			}

			if (empty($dateinvoice)) {
				$error++;
				setEventMessages($langs->trans("ErrorFieldRequired", $langs->transnoentitiesnoconv("Date")), null, 'errors');
				$action = 'create';
			} elseif ($dateinvoice > (dol_get_last_hour(dol_now('tzuserrel')) + getDolGlobalInt('INVOICE_MAX_FUTURE_DELAY'))) {
				$error++;
				setEventMessages($langs->trans("ErrorDateIsInFuture"), null, 'errors');
				$action = 'create';
			}


			if (GETPOST('type') == Facture::TYPE_STANDARD) {
				if ($valuestandardinvoice < 0 || $valuestandardinvoice > 100) {
					setEventMessages($langs->trans("ErrorAPercentIsRequired"), null, 'errors');
					$error++;
					$action = 'create';
				}
			} elseif (GETPOST('type') == Facture::TYPE_DEPOSIT) {
				if ($typeamount && !empty($origin) && !empty($originid)) {
					if ($typeamount == 'amount' && $valuedeposit <= 0) {
						setEventMessages($langs->trans("ErrorAnAmountWithoutTaxIsRequired"), null, 'errors');
						$error++;
						$action = 'create';
					}
					if ($typeamount == 'variable' && $valuedeposit <= 0) {
						setEventMessages($langs->trans("ErrorAPercentIsRequired"), null, 'errors');
						$error++;
						$action = 'create';
					}
					if ($typeamount == 'variablealllines' && $valuedeposit <= 0) {
						setEventMessages($langs->trans("ErrorAPercentIsRequired"), null, 'errors');
						$error++;
						$action = 'create';
					}
				}
			}


			if (getDolGlobalInt('INVOICE_SUBTYPE_ENABLED') && empty(GETPOST("subtype"))) {
				$error++;
				setEventMessages($langs->trans("ErrorFieldRequired", $langs->transnoentitiesnoconv("InvoiceSubtype")), null, 'errors');
				$action = 'create';
			}

			if (!$error) {
				$object->socid              = GETPOSTINT('socid');
				$object->type				= GETPOSTINT('type');
				$object->subtype            = GETPOSTINT('subtype');
				$object->ref                = GETPOST('ref');
				$object->date				= $dateinvoice;
				$object->date_pointoftax    = $date_pointoftax;
				$object->note_public		= trim(GETPOST('note_public', 'restricthtml'));
				$object->note_private       = trim(GETPOST('note_private', 'restricthtml'));
				$object->ref_client			= GETPOST('ref_client');
				$object->ref_customer		= GETPOST('ref_client');
				$object->model_pdf          = GETPOST('model');
				$object->fk_project			= GETPOSTINT('projectid');
				$object->cond_reglement_id	= (GETPOSTINT('type') == 3 ? 1 : GETPOST('cond_reglement_id'));
				$object->mode_reglement_id	= GETPOST('mode_reglement_id');
				$object->fk_account         = GETPOSTINT('fk_account');
				$object->amount             = price2num(GETPOST('amount'));
				//$object->remise_absolue		= price2num(GETPOST('remise_absolue'), 'MU');
				//$object->remise_percent		= price2num(GETPOST('remise_percent'), '', 2);
				$object->fk_incoterms       = GETPOSTINT('incoterm_id');
				$object->location_incoterms = GETPOST('location_incoterms', 'alpha');
				$object->multicurrency_code = GETPOST('multicurrency_code', 'alpha');
				$object->multicurrency_tx   = GETPOSTINT('originmulticurrency_tx');

				if (GETPOST('type') == Facture::TYPE_SITUATION) {
					$object->situation_counter = 1;
					$object->situation_final = 0;
					$object->situation_cycle_ref = $object->newCycle();
				}

				if (in_array($object->type, $retainedWarrantyInvoiceAvailableType)) {
					$object->retained_warranty = GETPOSTINT('retained_warranty');
					$object->retained_warranty_fk_cond_reglement = GETPOSTINT('retained_warranty_fk_cond_reglement');
				} else {
					$object->retained_warranty = 0;
					$object->retained_warranty_fk_cond_reglement = 0;
				}

				$retained_warranty_date_limit = GETPOST('retained_warranty_date_limit');
				if (!empty($retained_warranty_date_limit) && dol_stringtotime($retained_warranty_date_limit)) {
					$object->retained_warranty_date_limit = dol_stringtotime($retained_warranty_date_limit);
				}
				$object->retained_warranty_date_limit = !empty($object->retained_warranty_date_limit) ? $object->retained_warranty_date_limit : $object->calculate_date_lim_reglement($object->retained_warranty_fk_cond_reglement);

				$object->fetch_thirdparty();

				// If creation from another object of another module (Example: origin=propal, originid=1)
				if (!empty($origin) && !empty($originid)) {
					$regs = array();
					// Parse element/subelement (ex: project_task)
					$element = $subelement = $origin;
					if (preg_match('/^([^_]+)_([^_]+)/i', $origin, $regs)) {
						$element = $regs[1];
						$subelement = $regs[2];
					}

					// For compatibility
					if ($element == 'order') {
						$element = $subelement = 'commande';
					}
					if ($element == 'propal') {
						$element = 'comm/propal';
						$subelement = 'propal';
					}
					if ($element == 'contract') {
						$element = $subelement = 'contrat';
					}
					if ($element == 'inter') {
						$element = $subelement = 'ficheinter';
					}
					if ($element == 'shipping') {
						$element = $subelement = 'expedition';
					}

					$object->origin = $origin;
					$object->origin_id = $originid;

					// Possibility to add external linked objects with hooks
					$object->linked_objects[$object->origin] = $object->origin_id;
					// link with order if it is a shipping invoice
					if ($object->origin == 'shipping') {
						require_once DOL_DOCUMENT_ROOT.'/expedition/class/expedition.class.php';
						$exp = new Expedition($db);
						$exp->fetch($object->origin_id);
						$exp->fetchObjectLinked();
						if (is_array($exp->linkedObjectsIds['commande']) && count($exp->linkedObjectsIds['commande']) > 0) {
							foreach ($exp->linkedObjectsIds['commande'] as $key => $value) {
								$object->linked_objects['commande'] = $value;
							}
						}
					}

					if (GETPOSTISARRAY('other_linked_objects')) {
						$object->linked_objects = array_merge($object->linked_objects, GETPOST('other_linked_objects', 'array:int'));
					}

					$id = $object->create($user); // This include class to add_object_linked() and add add_contact()

					if ($id > 0) {
						dol_include_once('/'.$element.'/class/'.$subelement.'.class.php');

						$classname = ucfirst($subelement);
						$srcobject = new $classname($db);
						'@phan-var-force CommonObject $srcobject';

						dol_syslog("Try to find source object origin=".$object->origin." originid=".$object->origin_id." to add lines or deposit lines");
						$result = $srcobject->fetch($object->origin_id);

						// If deposit invoice - down payment with 1 line (fixed amount or percent)
						if (GETPOST('type') == Facture::TYPE_DEPOSIT && in_array($typeamount, array('amount', 'variable'))) {
							// Define the array $amountdeposit
							$amountdeposit = array();
							if (getDolGlobalString('MAIN_DEPOSIT_MULTI_TVA')) {
								if ($typeamount == 'amount') {
									$amount = (float) $valuedeposit;
								} else {
									$amount = $srcobject->total_ttc * ((float) $valuedeposit / 100);
								}

								$TTotalByTva = array();
								foreach ($srcobject->lines as &$line) {
									if (!empty($line->special_code)) {
										continue;
									}
									$TTotalByTva[$line->tva_tx] += $line->total_ttc;
								}
								'@phan-var-force array<string,float> $TTotalByTva';

								$amount_ttc_diff = 0.;
								foreach ($TTotalByTva as $tva => &$total) {
									$coef = $total / $srcobject->total_ttc; // Calc coef
									$am = $amount * $coef;
									$amount_ttc_diff += $am;
									$amountdeposit[$tva] += $am / (1 + (float) $tva / 100); // Convert into HT for the addline
								}
							} else {
								if ($typeamount == 'amount') {
									$amountdeposit[0] = $valuedeposit;
								} elseif ($typeamount == 'variable') {
									if ($result > 0) {
										$totalamount = 0;
										$lines = $srcobject->lines;
										$numlines = count($lines);
										for ($i = 0; $i < $numlines; $i++) {
											$qualified = 1;
											if (empty($lines[$i]->qty)) {
												$qualified = 0; // We discard qty=0, it is an option
											}
											if (!empty($lines[$i]->special_code)) {
												$qualified = 0; // We discard special_code (frais port, ecotaxe, option, ...)
											}
											if ($qualified) {
												$totalamount += $lines[$i]->total_ht; // Fixme : is it not for the customer ? Shouldn't we take total_ttc ?
												$tva_tx = $lines[$i]->tva_tx;
												$amountdeposit[$tva_tx] += ($lines[$i]->total_ht * (float) $valuedeposit) / 100;
											}
										}

										if ($totalamount == 0) {
											$amountdeposit[0] = 0;
										}
									} else {
										setEventMessages($srcobject->error, $srcobject->errors, 'errors');
										$error++;
									}
								}

								$amount_ttc_diff = $amountdeposit[0];
							}

							foreach ($amountdeposit as $tva => $amount) {
								if (empty($amount)) {
									continue;
								}

								$arraylist = array(
									'amount' => 'FixAmount',
									'variable' => 'VarAmount'
								);
								$descline = '(DEPOSIT)';
								//$descline.= ' - '.$langs->trans($arraylist[$typeamount]);
								if ($typeamount == 'amount') {
									$descline .= ' ('.price($valuedeposit, 0, $langs, 0, - 1, - 1, (!empty($object->multicurrency_code) ? $object->multicurrency_code : $conf->currency)).')';
								} elseif ($typeamount == 'variable') {
									$descline .= ' ('.$valuedeposit.'%)';
								}

								$descline .= ' - '.$srcobject->ref;
								$result = $object->addline(
									$descline,
									$amount, // subprice
									1, // quantity
									$tva, // vat rate
									0, // localtax1_tx
									0, // localtax2_tx
									getDolGlobalInt('INVOICE_PRODUCTID_DEPOSIT'), // fk_product
									0, // remise_percent
									0, // date_start
									0, // date_end
									0,
									$lines[$i]->info_bits, // info_bits
									0,
									'HT',
									0,
									0, // product_type
									1,
									$lines[$i]->special_code,
									$object->origin,
									0,
									0,
									0,
									0,
									'',
									array(), // array_options
									100,
									0,
									null,
									0,
									'',
									(!empty($conf->global->MAIN_DEPOSIT_MULTI_TVA) ? 0 : 1)
								);
							}

							$diff = $object->total_ttc - $amount_ttc_diff;

							if (getDolGlobalString('MAIN_DEPOSIT_MULTI_TVA') && $diff != 0) {
								$object->fetch_lines();
								$subprice_diff = $object->lines[0]->subprice - $diff / (1 + $object->lines[0]->tva_tx / 100);
								$object->updateline($object->lines[0]->id, $object->lines[0]->desc, $subprice_diff, $object->lines[0]->qty, $object->lines[0]->remise_percent, $object->lines[0]->date_start, $object->lines[0]->date_end, $object->lines[0]->tva_tx, 0, 0, 'HT', $object->lines[0]->info_bits, $object->lines[0]->product_type, 0, 0, 0, $object->lines[0]->pa_ht, $object->lines[0]->label, 0, array(), 100);
							}
						}

						// standard invoice, credit note, or down payment from a percent of all lines
						if (GETPOST('type') != Facture::TYPE_DEPOSIT || (GETPOST('type') == Facture::TYPE_DEPOSIT && $typeamount == 'variablealllines')) {
							if ($result > 0) {
								$lines = $srcobject->lines;
								if (empty($lines) && method_exists($srcobject, 'fetch_lines')) {
									$srcobject->fetch_lines();
									$lines = $srcobject->lines;
								}

								// If we create a standard invoice with a percent, we change amount by changing the qty
								if (GETPOST('type') == Facture::TYPE_STANDARD && $valuestandardinvoice > 0 && $valuestandardinvoice < 100) {
									if (is_array($lines)) {
										foreach ($lines as $line) {
											// We keep ->subprice and ->pa_ht, but we change the qty
											$line->qty = price2num((float) $line->qty * (float) $valuestandardinvoice / 100, 'MS');
										}
									}
								}
								// If we create a down payment with a percent on all lines, we change amount by changing the qty
								if (GETPOST('type') == Facture::TYPE_DEPOSIT && $typeamount == 'variablealllines') {
									if (is_array($lines)) {
										foreach ($lines as $line) {
											// We keep ->subprice and ->pa_ht, but we change the qty
											$line->qty = price2num((float) $line->qty * (float) $valuedeposit / 100, 'MS');
										}
									}
								}

								$fk_parent_line = 0;
								$num = count($lines);

								for ($i = 0; $i < $num; $i++) {
									if (!in_array($lines[$i]->id, $selectedLines)) {
										continue; // Skip unselected lines
									}

									// Don't add lines with qty 0 when coming from a shipment including all order lines
									if ($srcobject->element == 'shipping' && getDolGlobalString('SHIPMENT_GETS_ALL_ORDER_PRODUCTS') && $lines[$i]->qty == 0) {
										continue;
									}
									// Don't add closed lines when coming from a contract (Set constant to '0,5' to exclude also inactive lines)
									if (!isset($conf->global->CONTRACT_EXCLUDE_SERVICES_STATUS_FOR_INVOICE)) {
										$conf->global->CONTRACT_EXCLUDE_SERVICES_STATUS_FOR_INVOICE = '5';
									}
									if ($srcobject->element == 'contrat' && in_array($lines[$i]->statut, explode(',', getDolGlobalString('CONTRACT_EXCLUDE_SERVICES_STATUS_FOR_INVOICE')))) {
										continue;
									}

									$label = (!empty($lines[$i]->label) ? $lines[$i]->label : '');
									$desc = (!empty($lines[$i]->desc) ? $lines[$i]->desc : '');

									if ($object->situation_counter == 1) {
										$lines[$i]->situation_percent = 0;
									}

									if ($lines[$i]->subprice < 0 && !getDolGlobalString('INVOICE_KEEP_DISCOUNT_LINES_AS_IN_ORIGIN')) {
										// Negative line, we create a discount line
										if (empty($desc)) {
											$desc = $label ? $label : $langs->trans('Discount');
										}

										$discount = new DiscountAbsolute($db);
										$discount->fk_soc = $object->socid;
										$discount->socid = $object->socid;
										$discount->amount_ht = abs($lines[$i]->total_ht);
										$discount->amount_tva = abs($lines[$i]->total_tva);
										$discount->amount_ttc = abs($lines[$i]->total_ttc);
										$discount->tva_tx = $lines[$i]->tva_tx;
										$discount->fk_user = $user->id;
										$discount->description = $desc;
										$discount->multicurrency_subprice = abs($lines[$i]->multicurrency_subprice);
										$discount->multicurrency_amount_ht = abs($lines[$i]->multicurrency_total_ht);
										$discount->multicurrency_amount_tva = abs($lines[$i]->multicurrency_total_tva);
										$discount->multicurrency_amount_ttc = abs($lines[$i]->multicurrency_total_ttc);

										$discountid = $discount->create($user);
										if ($discountid > 0) {
											$result = $object->insert_discount($discountid); // This include link_to_invoice
										} else {
											setEventMessages($discount->error, $discount->errors, 'errors');
											$error++;
											break;
										}
									} else {
										// Positive line
										// we keep first type from product if exist, otherwise we keep type from line (free line) and at last default Product
										$product_type = $lines[$i]->product_type ?? ($lines[$i]->type ?? Product::TYPE_PRODUCT);

										// Date start
										$date_start = false;
										if (isset($lines[$i]->date_debut_prevue)) {
											$date_start = $lines[$i]->date_debut_prevue;
										}
										if (isset($lines[$i]->date_debut_reel)) {
											$date_start = $lines[$i]->date_debut_reel;
										}
										if (isset($lines[$i]->date_start)) {
											$date_start = $lines[$i]->date_start;
										}

										// Date end
										$date_end = false;
										if (isset($lines[$i]->date_fin_prevue)) {
											$date_end = $lines[$i]->date_fin_prevue;
										}
										if (isset($lines[$i]->date_fin_reel)) {
											$date_end = $lines[$i]->date_fin_reel;
										}
										if (isset($lines[$i]->date_end)) {
											$date_end = $lines[$i]->date_end;
										}

										// Reset fk_parent_line for no child products and special product
										if (($lines[$i]->product_type != 9 && empty($lines[$i]->fk_parent_line)) || $lines[$i]->product_type == 9) {
											$fk_parent_line = 0;
										}

										// Extrafields
										if (method_exists($lines[$i], 'fetch_optionals')) {
											$lines[$i]->fetch_optionals();
											$array_options = $lines[$i]->array_options;
										}

										$tva_tx = $lines[$i]->tva_tx;
										if (!empty($lines[$i]->vat_src_code) && !preg_match('/\(/', $tva_tx)) {
											$tva_tx .= ' ('.$lines[$i]->vat_src_code.')';
										}

										// View third's localtaxes for NOW and do not use value from origin.
										// TODO Is this really what we want ? Yes if source is template invoice but what if proposal or order ?
										$localtax1_tx = get_localtax($tva_tx, 1, $object->thirdparty);
										$localtax2_tx = get_localtax($tva_tx, 2, $object->thirdparty);

										$result = $object->addline(
											$desc,
											$lines[$i]->subprice,
											$lines[$i]->qty,
											$tva_tx,
											$localtax1_tx,
											$localtax2_tx,
											$lines[$i]->fk_product,
											$lines[$i]->remise_percent,
											$date_start,
											$date_end,
											0,
											$lines[$i]->info_bits,
											isset($lines[$i]->fk_remise_except) ? $lines[$i]->fk_remise_except : null,
											'HT',
											0,
											$product_type,
											$lines[$i]->rang,
											$lines[$i]->special_code,
											$object->origin,
											$lines[$i]->rowid,
											$fk_parent_line,
											isset($lines[$i]->fk_fournprice) ? $lines[$i]->fk_fournprice : null,
											$lines[$i]->pa_ht,
											$label,
											$array_options,
											$lines[$i]->situation_percent ?? 100,
											$lines[$i]->fk_prev_id ?? 0,
											$lines[$i]->fk_unit,
											0,
											'',
											1
										);

										if ($result > 0) {
											$lineid = $result;
										} else {
											$lineid = 0;
											$error++;
											break;
										}

										// Defined the new fk_parent_line
										if ($result > 0 && $lines[$i]->product_type == 9) {
											$fk_parent_line = $result;
										}
									}
								}
							} else {
								setEventMessages($srcobject->error, $srcobject->errors, 'errors');
								$error++;
							}
						}

						$object->update_price(1, 'auto', 0, $mysoc);

						// Now we create same links to contact than the ones found on origin object
						/* Useless, already into the create
						if (getDolGlobalString('MAIN_PROPAGATE_CONTACTS_FROM_ORIGIN')) {
							$originforcontact = $object->origin;
							$originidforcontact = $object->origin_id;
							if ($originforcontact == 'shipping')     // shipment and order share the same contacts. If creating from shipment we take data of order
							{
								$originforcontact=$srcobject->origin;
								$originidforcontact=$srcobject->origin_id;
							}
							$sqlcontact = "SELECT code, fk_socpeople FROM ".MAIN_DB_PREFIX."element_contact as ec, ".MAIN_DB_PREFIX."c_type_contact as ctc";
							$sqlcontact.= " WHERE element_id = ".((int) $originidforcontact)." AND ec.fk_c_type_contact = ctc.rowid AND ctc.element = '".$db->escape($originforcontact)."'";

							$resqlcontact = $db->query($sqlcontact);
							if ($resqlcontact)
							{
								while($objcontact = $db->fetch_object($resqlcontact))
								{
									//print $objcontact->code.'-'.$objcontact->fk_socpeople."\n";
									$object->add_contact($objcontact->fk_socpeople, $objcontact->code);
								}
							}
							else dol_print_error($resqlcontact);
						}*/

						// Hooks
						$parameters = array('objFrom' => $srcobject);
						$reshook = $hookmanager->executeHooks('createFrom', $parameters, $object, $action); // Note that $action and $object may have been
						// modified by hook
						if ($reshook < 0) {
							setEventMessages($hookmanager->error, $hookmanager->errors, 'errors');
							$error++;
						}
					} else {
						setEventMessages($object->error, $object->errors, 'errors');
						$error++;
					}
				} else {   // If some invoice's lines coming from page
					$id = $object->create($user);

					for ($i = 1; $i <= $NBLINES; $i++) {
						if (GETPOSTINT('idprod'.$i)) {
							$product = new Product($db);
							$product->fetch(GETPOSTINT('idprod'.$i));
							$startday = dol_mktime(12, 0, 0, GETPOST('date_start'.$i.'month'), GETPOST('date_start'.$i.'day'), GETPOST('date_start'.$i.'year'));
							$endday = dol_mktime(12, 0, 0, GETPOST('date_end'.$i.'month'), GETPOST('date_end'.$i.'day'), GETPOST('date_end'.$i.'year'));
							$result = $object->addline($product->description, $product->price, price2num(GETPOST('qty'.$i), 'MS'), $product->tva_tx, $product->localtax1_tx, $product->localtax2_tx, GETPOSTINT('idprod'.$i), price2num(GETPOST('remise_percent'.$i), '', 2), $startday, $endday, 0, 0, 0, $product->price_base_type, $product->price_ttc, $product->type, -1, 0, '', 0, 0, 0, 0, '', array(), 100, 0, $product->fk_unit, 0, '', 1);
						}
					}

					$object->update_price(1, 'auto', 0, $mysoc);
				}
			}
		}

		// Situation invoices
		if (GETPOST('type') == Facture::TYPE_SITUATION && GETPOST('situations')) {
			if (empty($dateinvoice)) {
				$error++;
				$mesg = $langs->trans("ErrorFieldRequired", $langs->transnoentitiesnoconv("Date"));
				setEventMessages($mesg, null, 'errors');
			} elseif ($dateinvoice > (dol_get_last_hour(dol_now('tzuserrel')) + getDolGlobalInt('INVOICE_MAX_FUTURE_DELAY'))) {
				$error++;
				setEventMessages($langs->trans("ErrorDateIsInFuture"), null, 'errors');
				$action = 'create';
			}

			if (!(GETPOSTINT('situations') > 0)) {
				$error++;
				$mesg = $langs->trans("ErrorFieldRequired", $langs->transnoentitiesnoconv("InvoiceSituation"));
				setEventMessages($mesg, null, 'errors');
				$action = 'create';
			}

			if (!$error) {
				$result = $object->fetch(GETPOSTINT('situations'));
				$object->fk_facture_source = GETPOSTINT('situations');
				$object->type = Facture::TYPE_SITUATION;

				if (!empty($origin) && !empty($originid)) {
					include_once DOL_DOCUMENT_ROOT.'/core/lib/price.lib.php';

					$object->origin = $origin;
					$object->origin_id = $originid;

					// retained warranty
					if (getDolGlobalString('INVOICE_USE_RETAINED_WARRANTY')) {
						$retained_warranty = GETPOSTINT('retained_warranty');
						if (price2num($retained_warranty) > 0) {
							$object->retained_warranty = price2num($retained_warranty);
						}

						if (GETPOSTINT('retained_warranty_fk_cond_reglement') > 0) {
							$object->retained_warranty_fk_cond_reglement = GETPOSTINT('retained_warranty_fk_cond_reglement');
						}

						$retained_warranty_date_limit = GETPOST('retained_warranty_date_limit');
						if (!empty($retained_warranty_date_limit) && $db->jdate($retained_warranty_date_limit)) {
							$object->retained_warranty_date_limit = $db->jdate($retained_warranty_date_limit);
						}
						$object->retained_warranty_date_limit = !empty($object->retained_warranty_date_limit) ? $object->retained_warranty_date_limit : $object->calculate_date_lim_reglement($object->retained_warranty_fk_cond_reglement);
					}

					foreach ($object->lines as $i => &$line) {
						$line->origin = $object->origin;
						$line->origin_id = $line->id;
						$line->fk_prev_id = $line->id;
						$line->fetch_optionals();
						$line->situation_percent = $line->get_prev_progress($object->id); // get good progress including credit note

						// The $line->situation_percent has been modified, so we must recalculate all amounts
						$tabprice = calcul_price_total($line->qty, $line->subprice, $line->remise_percent, $line->tva_tx, $line->localtax1_tx, $line->localtax2_tx, 0, 'HT', 0, $line->product_type, $mysoc, array(), $line->situation_percent);
						$line->total_ht = $tabprice[0];
						$line->total_tva = $tabprice[1];
						$line->total_ttc = $tabprice[2];
						$line->total_localtax1 = $tabprice[9];
						$line->total_localtax2 = $tabprice[10];
						$line->multicurrency_total_ht  = $tabprice[16];
						$line->multicurrency_total_tva = $tabprice[17];
						$line->multicurrency_total_ttc = $tabprice[18];

						// If fk_remise_except defined we check if the reduction has already been applied
						if ($line->fk_remise_except) {
							$discount = new DiscountAbsolute($line->db);
							$result = $discount->fetch($line->fk_remise_except);
							if ($result > 0) {
								// Check if discount not already affected to another invoice
								if ($discount->fk_facture_line > 0) {
									$line->fk_remise_except = 0;
								}
							}
						}
					}
				}

				$object->fetch_thirdparty();
				$object->date = $dateinvoice;
				$object->date_pointoftax = $date_pointoftax;
				$object->note_public = trim(GETPOST('note_public', 'restricthtml'));
				$object->note = trim(GETPOST('note', 'restricthtml'));
				$object->note_private = trim(GETPOST('note', 'restricthtml'));
				$object->ref_client = GETPOST('ref_client', 'alpha');
				$object->model_pdf = GETPOST('model', 'alpha');
				$object->fk_project = GETPOSTINT('projectid');
				$object->cond_reglement_id = GETPOSTINT('cond_reglement_id');
				$object->mode_reglement_id = GETPOSTINT('mode_reglement_id');
				//$object->remise_absolue =price2num(GETPOST('remise_absolue'), 'MU', 2);
				//$object->remise_percent = price2num(GETPOST('remise_percent'), '', 2);
				$object->fk_account = GETPOSTINT('fk_account');


				// Special properties of replacement invoice

				$object->situation_counter += 1;
				$id = $object->createFromCurrent($user);
				if ($id <= 0) {
					$mesg = $object->error;
				} else {
					$nextSituationInvoice = new Facture($db);
					$nextSituationInvoice->fetch($id);

					// create extrafields with data from create form
					$extrafields->fetch_name_optionals_label($nextSituationInvoice->table_element);
					$ret = $extrafields->setOptionalsFromPost(null, $nextSituationInvoice);
					if ($ret > 0) {
						$nextSituationInvoice->insertExtraFields();
					}
				}
			}
		}

		// End of object creation, we show it
		if ($id > 0 && !$error) {
			$db->commit();

			// Define output language
			if (!getDolGlobalString('MAIN_DISABLE_PDF_AUTOUPDATE') && count($object->lines)) {
				$outputlangs = $langs;
				$newlang = '';
				if (getDolGlobalInt('MAIN_MULTILANGS') && empty($newlang) && GETPOST('lang_id', 'aZ09')) {
					$newlang = GETPOST('lang_id', 'aZ09');
				}
				if (getDolGlobalInt('MAIN_MULTILANGS') && empty($newlang)) {
					$newlang = $object->thirdparty->default_lang;
				}
				if (!empty($newlang)) {
					$outputlangs = new Translate("", $conf);
					$outputlangs->setDefaultLang($newlang);
					$outputlangs->load('products');
				}
				$model = $object->model_pdf;
				$ret = $object->fetch($id); // Reload to get new records

				$result = $object->generateDocument($model, $outputlangs, $hidedetails, $hidedesc, $hideref);
				if ($result < 0) {
					setEventMessages($object->error, $object->errors, 'errors');
				}
			}

			header('Location: '.$_SERVER["PHP_SELF"].'?facid='.$id);
			exit();
		} else {
			$db->rollback();
			$action = 'create';
			$_GET["origin"] = $_POST["origin"];		// Keep GET and POST here ?
			$_GET["originid"] = $_POST["originid"]; // Keep GET and POST here ?
			setEventMessages($object->error, $object->errors, 'errors');
		}
	} elseif ($action == 'addline' && GETPOST('submitforalllines', 'aZ09') && (GETPOST('alldate_start', 'alpha') || GETPOST('alldate_end', 'alpha')) && $usercancreate) {
		// Define date start and date end for all line
		$alldate_start = dol_mktime(GETPOST('alldate_starthour'), GETPOST('alldate_startmin'), 0, GETPOST('alldate_startmonth'), GETPOST('alldate_startday'), GETPOST('alldate_startyear'));
		$alldate_end = dol_mktime(GETPOST('alldate_endhour'), GETPOST('alldate_endmin'), 0, GETPOST('alldate_endmonth'), GETPOST('alldate_endday'), GETPOST('alldate_endyear'));
		foreach ($object->lines as $line) {
			if ($line->product_type == 1) { // only service line
				$result = $object->updateline($line->id, $line->desc, $line->subprice, $line->qty, $line->remise_percent, $alldate_start, $alldate_end, $line->tva_tx, $line->localtax1_tx, $line->localtax2_tx, 'HT', $line->info_bits, $line->product_type, $line->fk_parent_line, 0, $line->fk_fournprice, $line->pa_ht, $line->label, $line->special_code, $line->array_options, $line->situation_percent, $line->fk_unit, $line->multicurrency_subprice);
			}
		}
	} elseif ($action == 'addline' && GETPOST('submitforalllines', 'alpha') && GETPOST('vatforalllines', 'alpha') !== '' && $usercancreate) {
		// Define vat_rate
		$vat_rate = (GETPOST('vatforalllines') ? GETPOST('vatforalllines') : 0);
		$vat_rate = str_replace('*', '', $vat_rate);
		$localtax1_rate = get_localtax($vat_rate, 1, $object->thirdparty, $mysoc);
		$localtax2_rate = get_localtax($vat_rate, 2, $object->thirdparty, $mysoc);
		foreach ($object->lines as $line) {
			$result = $object->updateline($line->id, $line->desc, $line->subprice, $line->qty, $line->remise_percent, $line->date_start, $line->date_end, $vat_rate, $localtax1_rate, $localtax2_rate, 'HT', $line->info_bits, $line->product_type, $line->fk_parent_line, 0, $line->fk_fournprice, $line->pa_ht, $line->label, $line->special_code, $line->array_options, $line->situation_percent, $line->fk_unit, $line->multicurrency_subprice);
		}
	} elseif ($action == 'addline' && GETPOST('submitforalllines', 'alpha') && GETPOST('remiseforalllines', 'alpha') !== '' && $usercancreate) {
		// Define vat_rate
		$remise_percent = (GETPOST('remiseforalllines') ? GETPOST('remiseforalllines') : 0);
		$remise_percent = str_replace('*', '', $remise_percent);
		foreach ($object->lines as $line) {
			$tvatx= $line->tva_tx;
			if (!empty($line->vat_src_code)) {
				$tvatx .= ' ('.$line->vat_src_code.')';
			}
			$result = $object->updateline($line->id, $line->desc, $line->subprice, $line->qty, $remise_percent, $line->date_start, $line->date_end, $tvatx, $line->localtax1_tx, $line->localtax2_tx, 'HT', $line->info_bits, $line->product_type, $line->fk_parent_line, 0, $line->fk_fournprice, $line->pa_ht, $line->label, $line->special_code, $line->array_options, $line->situation_percent, $line->fk_unit, $line->multicurrency_subprice);
		}
	} elseif ($action == 'addline' && !GETPOST('submitforalllines', 'alpha') && !GETPOST('submitforallmargins', 'alpha') && $usercancreate) {		// Add a new line
		$langs->load('errors');
		$error = 0;

		// Set if we used free entry or predefined product
		$predef = '';
		$product_desc = (GETPOSTISSET('dp_desc') ? GETPOST('dp_desc', 'restricthtml') : '');

		$price_ht = '';
		$price_ht_devise = '';
		$price_ttc = '';
		$price_ttc_devise = '';
		$price_min = '';
		$price_min_ttc = '';

		if (GETPOST('price_ht') !== '') {
			$price_ht = price2num(GETPOST('price_ht'), 'MU', 2);
		}
		if (GETPOST('multicurrency_price_ht') !== '') {
			$price_ht_devise = price2num(GETPOST('multicurrency_price_ht'), 'CU', 2);
		}
		if (GETPOST('price_ttc') !== '') {
			$price_ttc = price2num(GETPOST('price_ttc'), 'MU', 2);
		}
		if (GETPOST('multicurrency_price_ttc') !== '') {
			$price_ttc_devise = price2num(GETPOST('multicurrency_price_ttc'), 'CU', 2);
		}

		$prod_entry_mode = GETPOST('prod_entry_mode', 'aZ09');
		if ($prod_entry_mode == 'free') {
			$idprod = 0;
		} else {
			$idprod = GETPOSTINT('idprod');

			if (getDolGlobalString('MAIN_DISABLE_FREE_LINES') && $idprod <= 0) {
				setEventMessages($langs->trans("ErrorFieldRequired", $langs->transnoentitiesnoconv("ProductOrService")), null, 'errors');
				$error++;
			}
		}

		$tva_tx = GETPOST('tva_tx', 'alpha');

		$qty = price2num(GETPOST('qty'.$predef, 'alpha'), 'MS', 2);
		$remise_percent = (GETPOSTISSET('remise_percent'.$predef) ? price2num(GETPOST('remise_percent'.$predef, 'alpha'), '', 2) : 0);
		if (empty($remise_percent)) {
			$remise_percent = 0;
		}

		// Extrafields
		$extralabelsline = $extrafields->fetch_name_optionals_label($object->table_element_line);
		$array_options = $extrafields->getOptionalsFromPost($object->table_element_line, $predef);
		// Unset extrafield
		if (is_array($extralabelsline)) {
			// Get extra fields
			foreach ($extralabelsline as $key => $value) {
				unset($_POST["options_".$key.$predef]);
			}
		}

		if ((empty($idprod) || $idprod < 0) && ($price_ht < 0) && ($qty < 0)) {
			setEventMessages($langs->trans('ErrorBothFieldCantBeNegative', $langs->transnoentitiesnoconv('UnitPriceHT'), $langs->transnoentitiesnoconv('Qty')), null, 'errors');
			$error++;
		}
		if (!$prod_entry_mode) {
			if (GETPOST('type') < 0 && !GETPOST('search_idprod')) {
				setEventMessages($langs->trans('ErrorChooseBetweenFreeEntryOrPredefinedProduct'), null, 'errors');
				$error++;
			}
		}
		if ($prod_entry_mode == 'free' && (empty($idprod) || $idprod < 0) && GETPOST('type') < 0) {
			setEventMessages($langs->trans('ErrorFieldRequired', $langs->transnoentitiesnoconv('Type')), null, 'errors');
			$error++;
		}
		if ($prod_entry_mode == 'free' && (empty($idprod) || $idprod < 0) && (($price_ht < 0 && !getDolGlobalString('FACTURE_ENABLE_NEGATIVE_LINES')) || $price_ht == '') && (($price_ht_devise < 0 && !getDolGlobalString('FACTURE_ENABLE_NEGATIVE_LINES')) || $price_ht_devise == '') && $price_ttc === '' && $price_ttc_devise === '' && $object->type != Facture::TYPE_CREDIT_NOTE) { 	// Unit price can be 0 but not ''
			if (($price_ht < 0 || $price_ttc < 0) && !getDolGlobalString('FACTURE_ENABLE_NEGATIVE_LINES')) {
				$langs->load("errors");
				if ($object->type == $object::TYPE_DEPOSIT) {
					// Using negative lines on deposit lead to headach and blocking problems when you want to consume them.
					setEventMessages($langs->trans("ErrorLinesCantBeNegativeOnDeposits"), null, 'errors');
				} else {
					setEventMessages($langs->trans("ErrorFieldCantBeNegativeOnInvoice", $langs->transnoentitiesnoconv("UnitPriceHT"), $langs->transnoentitiesnoconv("CustomerAbsoluteDiscountShort")), null, 'errors');
				}
				$error++;
			} else {
				setEventMessages($langs->trans("ErrorFieldRequired", $langs->transnoentitiesnoconv("UnitPriceHT")), null, 'errors');
				$error++;
			}
		}
		if ($qty == '') {
			setEventMessages($langs->trans('ErrorFieldRequired', $langs->transnoentitiesnoconv('Qty')), null, 'errors');
			$error++;
		}
		if ($prod_entry_mode == 'free' && empty($idprod) && empty($product_desc)) {
			setEventMessages($langs->trans('ErrorFieldRequired', $langs->transnoentitiesnoconv('Description')), null, 'errors');
			$error++;
		}
		if ($qty < 0) {
			$langs->load("errors");
			setEventMessages($langs->trans('ErrorQtyForCustomerInvoiceCantBeNegative'), null, 'errors');
			$error++;
		}

		if (!$error && isModEnabled('variants') && $prod_entry_mode != 'free') {
			if ($combinations = GETPOST('combinations', 'array')) {
				//Check if there is a product with the given combination
				$prodcomb = new ProductCombination($db);

				if ($res = $prodcomb->fetchByProductCombination2ValuePairs($idprod, $combinations)) {
					$idprod = $res->fk_product_child;
				} else {
					setEventMessages($langs->trans('ErrorProductCombinationNotFound'), null, 'errors');
					$error++;
				}
			}
		}

		if (!$error && ($qty >= 0) && (!empty($product_desc) || (!empty($idprod) && $idprod > 0))) {
			$ret = $object->fetch($id);
			if ($ret < 0) {
				dol_print_error($db, $object->error);
				exit();
			}
			$ret = $object->fetch_thirdparty();

			// Clean parameters
			$date_start = dol_mktime(GETPOST('date_start'.$predef.'hour'), GETPOST('date_start'.$predef.'min'), GETPOST('date_start'.$predef.'sec'), GETPOST('date_start'.$predef.'month'), GETPOST('date_start'.$predef.'day'), GETPOST('date_start'.$predef.'year'));
			$date_end = dol_mktime(GETPOST('date_end'.$predef.'hour'), GETPOST('date_end'.$predef.'min'), GETPOST('date_end'.$predef.'sec'), GETPOST('date_end'.$predef.'month'), GETPOST('date_end'.$predef.'day'), GETPOST('date_end'.$predef.'year'));
			$price_base_type = (GETPOST('price_base_type', 'alpha') ? GETPOST('price_base_type', 'alpha') : 'HT');
			$tva_npr = "";

			// Define special_code for special lines
			$special_code = 0;
			// if (!GETPOST(qty)) $special_code=3; // Options should not exists on invoices

			// Replaces $pu with that of the product
			// Replaces $desc with that of the product
			// Replaces $base_price_type with that of the product
			// Replaces $fk_unit with that of the product
			if (!empty($idprod) && $idprod > 0) {
				$prod = new Product($db);
				$prod->fetch($idprod);

				$label = ((GETPOST('product_label') && GETPOST('product_label') != $prod->label) ? GETPOST('product_label') : '');

				// Search the correct price into loaded array product_price_by_qty using id of array retrieved into POST['pqp'].
				$pqp = (GETPOSTINT('pbq') ? GETPOSTINT('pbq') : 0);

				$datapriceofproduct = $prod->getSellPrice($mysoc, $object->thirdparty, $pqp);

				$pu_ht = $datapriceofproduct['pu_ht'];
				$pu_ttc = $datapriceofproduct['pu_ttc'];
				$price_min = $datapriceofproduct['price_min'];
				$price_min_ttc = (isset($datapriceofproduct['price_min_ttc'])) ? $datapriceofproduct['price_min_ttc'] : null;
				$price_base_type = empty($datapriceofproduct['price_base_type']) ? 'HT' : $datapriceofproduct['price_base_type'];

				//$tva_tx = $datapriceofproduct['tva_tx'];
				//$tva_npr = $datapriceofproduct['tva_npr'];
				$tmpvat = (float) price2num(preg_replace('/\s*\(.*\)/', '', $tva_tx));
				$tmpprodvat = price2num(preg_replace('/\s*\(.*\)/', '', (string) $prod->tva_tx));

				// Set unit price to use
				// TODO We should not have this
				if (!empty($price_ht) || $price_ht === '0') {
					$pu_ht = price2num($price_ht, 'MU');
					$pu_ttc = price2num((float) $pu_ht * (1 + ($tmpvat / 100)), 'MU');
				} elseif (!empty($price_ht_devise) || $price_ht_devise === '0') {
					$pu_ht_devise = price2num($price_ht_devise, 'MU');
					$pu_ht = '';
					$pu_ttc = '';
				} elseif (!empty($price_ttc) || $price_ttc === '0') {
					$pu_ttc = price2num($price_ttc, 'MU');
					$pu_ht = price2num((float) $pu_ttc / (1 + ($tmpvat / 100)), 'MU');
				} elseif ($tmpvat != $tmpprodvat) {
					// Is this still used ?
					if ($price_base_type != 'HT') {
						$pu_ht = price2num($pu_ttc / (1 + ($tmpvat / 100)), 'MU');
					} else {
						$pu_ttc = price2num($pu_ht * (1 + ($tmpvat / 100)), 'MU');
					}
				}

				$desc = '';

				// Define output language
				if (getDolGlobalInt('MAIN_MULTILANGS') && getDolGlobalString('PRODUIT_TEXTS_IN_THIRDPARTY_LANGUAGE')) {
					$outputlangs = $langs;
					$newlang = '';
					if (empty($newlang) && GETPOST('lang_id', 'aZ09')) {
						$newlang = GETPOST('lang_id', 'aZ09');
					}
					if (empty($newlang)) {
						$newlang = $object->thirdparty->default_lang;
					}
					if (!empty($newlang)) {
						$outputlangs = new Translate("", $conf);
						$outputlangs->setDefaultLang($newlang);
						$outputlangs->load('products');
					}

					$desc = (!empty($prod->multilangs [$outputlangs->defaultlang] ["description"])) ? $prod->multilangs [$outputlangs->defaultlang] ["description"] : $prod->description;
				} else {
					$desc = $prod->description;
				}

				//If text set in desc is the same as product descpription (as now it's preloaded) we add it only one time
				if ($product_desc == $desc && getDolGlobalString('PRODUIT_AUTOFILL_DESC')) {
					$product_desc = '';
				}

				if (!empty($product_desc) && getDolGlobalString('MAIN_NO_CONCAT_DESCRIPTION')) {
					$desc = $product_desc;
				} else {
					$desc = dol_concatdesc($desc, $product_desc, '', getDolGlobalString('MAIN_CHANGE_ORDER_CONCAT_DESCRIPTION'));
				}

				// Add custom code and origin country into description
				if (!getDolGlobalString('MAIN_PRODUCT_DISABLE_CUSTOMCOUNTRYCODE') && (!empty($prod->customcode) || !empty($prod->country_code))) {
					$tmptxt = '(';
					// Define output language
					if (getDolGlobalInt('MAIN_MULTILANGS') && getDolGlobalString('PRODUIT_TEXTS_IN_THIRDPARTY_LANGUAGE')) {
						$outputlangs = $langs;
						$newlang = '';
						if (empty($newlang) && GETPOST('lang_id', 'alpha')) {
							$newlang = GETPOST('lang_id', 'alpha');
						}
						if (empty($newlang)) {
							$newlang = $object->thirdparty->default_lang;
						}
						if (!empty($newlang)) {
							$outputlangs = new Translate("", $conf);
							$outputlangs->setDefaultLang($newlang);
							$outputlangs->load('products');
						}
						if (!empty($prod->customcode)) {
							$tmptxt .= $outputlangs->transnoentitiesnoconv("CustomCode").': '.$prod->customcode;
						}
						if (!empty($prod->customcode) && !empty($prod->country_code)) {
							$tmptxt .= ' - ';
						}
						if (!empty($prod->country_code)) {
							$tmptxt .= $outputlangs->transnoentitiesnoconv("CountryOrigin").': '.getCountry($prod->country_code, 0, $db, $outputlangs, 0);
						}
					} else {
						if (!empty($prod->customcode)) {
							$tmptxt .= $langs->transnoentitiesnoconv("CustomCode").': '.$prod->customcode;
						}
						if (!empty($prod->customcode) && !empty($prod->country_code)) {
							$tmptxt .= ' - ';
						}
						if (!empty($prod->country_code)) {
							$tmptxt .= $langs->transnoentitiesnoconv("CountryOrigin").': '.getCountry($prod->country_code, 0, $db, $langs, 0);
						}
					}
					$tmptxt .= ')';
					$desc = dol_concatdesc($desc, $tmptxt);
				}

				$type = $prod->type;
				$fk_unit = $prod->fk_unit;
			} else {
				if (!empty($price_ht)) {
					$pu_ht = price2num($price_ht, 'MU');
				} else {
					$pu_ht = '';
				}
				if (!empty($price_ttc)) {
					$pu_ttc = price2num($price_ttc, 'MU');
				} else {
					$pu_ttc = '';
				}
				$tva_npr = (preg_match('/\*/', $tva_tx) ? 1 : 0);
				$tva_tx = str_replace('*', '', $tva_tx);
				if (empty($tva_tx)) {
					$tva_npr = 0;
				}
				$label = (GETPOST('product_label') ? GETPOST('product_label') : '');
				$desc = $product_desc;
				$type = GETPOST('type');
				$fk_unit = GETPOST('units', 'alpha');

				if ($pu_ttc && !$pu_ht) {
					$price_base_type = 'TTC';
				}
			}

			// Define info_bits
			$info_bits = 0;
			if ($tva_npr) {
				$info_bits |= 0x01;
			}

			// Local Taxes
			$localtax1_tx = get_localtax($tva_tx, 1, $object->thirdparty, $mysoc, $tva_npr);
			$localtax2_tx = get_localtax($tva_tx, 2, $object->thirdparty, $mysoc, $tva_npr);

			$pu_ht_devise = price2num($price_ht_devise, '', 2);
			$pu_ttc_devise = price2num($price_ttc_devise, '', 2);

			// Prepare a price equivalent for minimum price check
			$pu_equivalent = $pu_ht;
			$pu_equivalent_ttc = $pu_ttc;

			$currency_tx = $object->multicurrency_tx;

			// Check if we have a foreign currency
			// If so, we update the pu_equiv as the equivalent price in base currency
			if ($pu_ht == '' && $pu_ht_devise != '' && $currency_tx != '') {
				$pu_equivalent = (float) $pu_ht_devise * $currency_tx;
			}
			if ($pu_ttc == '' && $pu_ttc_devise != '' && $currency_tx != '') {
				$pu_equivalent_ttc = (float) $pu_ttc_devise * $currency_tx;
			}

			// TODO $pu_equivalent or $pu_equivalent_ttc must be calculated from the one not null taking into account all taxes
			/*
			 if ($pu_equivalent) {
			 $tmp = calcul_price_total(1, $pu_equivalent, 0, $tva_tx, -1, -1, 0, 'HT', $info_bits, $type);
			 $pu_equivalent_ttc = ...
			 } else {
			 $tmp = calcul_price_total(1, $pu_equivalent_ttc, 0, $tva_tx, -1, -1, 0, 'TTC', $info_bits, $type);
			 $pu_equivalent_ht = ...
			 }
			 */

			// Margin
			$fournprice = price2num(GETPOST('fournprice'.$predef) ? GETPOST('fournprice'.$predef) : '');
			$buyingprice = price2num(GETPOST('buying_price'.$predef) != '' ? GETPOST('buying_price'.$predef) : ''); // If buying_price is '0', we must keep this value


			$price2num_pu_ht = price2num($pu_ht);
			$price2num_remise_percent = price2num($remise_percent);
			$price2num_price_min = price2num($price_min);
			$price2num_price_min_ttc = price2num($price_min_ttc);
			if (empty($price2num_pu_ht)) {
				$price2num_pu_ht = 0;
			}
			if (empty($price2num_remise_percent)) {
				$price2num_remise_percent = 0;
			}
			if (empty($price2num_price_min)) {
				$price2num_price_min = 0;
			}
			if (empty($price2num_price_min_ttc)) {
				$price2num_price_min_ttc = 0;
			}

			// Check price is not lower than minimum (check is done only for standard or replacement invoices)
			if ($usermustrespectpricemin && ($object->type == Facture::TYPE_STANDARD || $object->type == Facture::TYPE_REPLACEMENT)) {
				if ($pu_equivalent && $price_min && (((float) price2num($pu_equivalent) * (1 - $remise_percent / 100)) < (float) price2num($price_min)) && $price_base_type == 'HT') {
					$mesg = $langs->trans("CantBeLessThanMinPrice", price(price2num($price_min, 'MU'), 0, $langs, 0, 0, -1, $conf->currency));
					setEventMessages($mesg, null, 'errors');
					$error++;
				} elseif ($pu_equivalent_ttc && $price_min_ttc && (((float) price2num($pu_equivalent_ttc) * (1 - $remise_percent / 100)) < (float) price2num($price_min_ttc)) && $price_base_type == 'TTC') {
					$mesg = $langs->trans("CantBeLessThanMinPriceInclTax", price(price2num($price_min_ttc, 'MU'), 0, $langs, 0, 0, -1, $conf->currency));
					setEventMessages($mesg, null, 'errors');
					$error++;
				}
			}

			if (!$error) {
				'@phan-var-force array<string,mixed> $lines';
				// Add batchinfo if the detail_batch array is defined
				if (isModEnabled('productbatch') && !empty($lines[$i]->detail_batch) && is_array($lines[$i]->detail_batch) && getDolGlobalString('INVOICE_INCUDE_DETAILS_OF_LOTS_SERIALS')) {
					$langs->load('productbatch');
					foreach ($lines[$i]->detail_batch as $batchline) {
						$desc .= ' '.$langs->trans('Batch').' '.$batchline->batch.' '.$langs->trans('printQty', $batchline->qty).' ';
					}
				}

				// Insert line
				$result = $object->addline($desc, $pu_ht, $qty, $tva_tx, $localtax1_tx, $localtax2_tx, $idprod, $remise_percent, $date_start, $date_end, 0, $info_bits, 0, $price_base_type, $pu_ttc, $type, min($rank, count($object->lines) + 1), $special_code, '', 0, GETPOST('fk_parent_line'), $fournprice, $buyingprice, $label, $array_options, GETPOST('progress'), 0, $fk_unit, $pu_ht_devise);

				if ($result > 0) {
					// Define output language and generate document
					if (!getDolGlobalString('MAIN_DISABLE_PDF_AUTOUPDATE')) {
						$outputlangs = $langs;
						$newlang = '';
						if (getDolGlobalInt('MAIN_MULTILANGS') && empty($newlang) && GETPOST('lang_id', 'aZ09')) {
							$newlang = GETPOST('lang_id', 'aZ09');
						}
						if (getDolGlobalInt('MAIN_MULTILANGS') && empty($newlang)) {
							$newlang = $object->thirdparty->default_lang;
						}
						if (!empty($newlang)) {
							$outputlangs = new Translate("", $conf);
							$outputlangs->setDefaultLang($newlang);
							$outputlangs->load('products');
						}
						$model = $object->model_pdf;
						$ret = $object->fetch($id); // Reload to get new records

						$result = $object->generateDocument($model, $outputlangs, $hidedetails, $hidedesc, $hideref);
						if ($result < 0) {
							setEventMessages($object->error, $object->errors, 'errors');
						}
					}

					unset($_POST['prod_entry_mode']);
					unset($_POST['qty']);
					unset($_POST['type']);
					unset($_POST['remise_percent']);
					unset($_POST['price_ht']);
					unset($_POST['multicurrency_price_ht']);
					unset($_POST['price_ttc']);
					unset($_POST['tva_tx']);
					unset($_POST['product_ref']);
					unset($_POST['product_label']);
					unset($_POST['product_desc']);
					unset($_POST['fournprice']);
					unset($_POST['buying_price']);
					unset($_POST['np_marginRate']);
					unset($_POST['np_markRate']);
					unset($_POST['dp_desc']);
					unset($_POST['idprod']);
					unset($_POST['units']);
					unset($_POST['date_starthour']);
					unset($_POST['date_startmin']);
					unset($_POST['date_startsec']);
					unset($_POST['date_startday']);
					unset($_POST['date_startmonth']);
					unset($_POST['date_startyear']);
					unset($_POST['date_endhour']);
					unset($_POST['date_endmin']);
					unset($_POST['date_endsec']);
					unset($_POST['date_endday']);
					unset($_POST['date_endmonth']);
					unset($_POST['date_endyear']);
					unset($_POST['situations']);
					unset($_POST['progress']);
				} else {
					setEventMessages($object->error, $object->errors, 'errors');
				}

				$action = '';
			}
		}
	} elseif ($action == 'updateline' && $usercancreate && !GETPOST('cancel', 'alpha')) {
		if (!$object->fetch($id) > 0) {
			dol_print_error($db);
		}
		$object->fetch_thirdparty();

		// Clean parameters
		$date_start = '';
		$date_end = '';
		$date_start = dol_mktime(GETPOST('date_starthour'), GETPOST('date_startmin'), GETPOST('date_startsec'), GETPOST('date_startmonth'), GETPOST('date_startday'), GETPOST('date_startyear'));
		$date_end = dol_mktime(GETPOST('date_endhour'), GETPOST('date_endmin'), GETPOST('date_endsec'), GETPOST('date_endmonth'), GETPOST('date_endday'), GETPOST('date_endyear'));
		$description = dol_htmlcleanlastbr(GETPOST('product_desc', 'restricthtml') ? GETPOST('product_desc', 'restricthtml') : GETPOST('desc', 'restricthtml'));
		$vat_rate = (GETPOST('tva_tx') ? GETPOST('tva_tx') : 0);
		$vat_rate = str_replace('*', '', $vat_rate);

		$pu_ht = price2num(GETPOST('price_ht'), '', 2);
		$pu_ttc = price2num(GETPOST('price_ttc'), '', 2);

		$pu_ht_devise = price2num(GETPOST('multicurrency_subprice'), '', 2);
		$pu_ttc_devise = price2num(GETPOST('multicurrency_subprice_ttc'), '', 2);

		$qty = price2num(GETPOST('qty', 'alpha'), 'MS');

		// Define info_bits
		$info_bits = 0;
		if (preg_match('/\*/', $vat_rate)) {
			$info_bits |= 0x01;
		}

		// Define vat_rate
		$vat_rate = str_replace('*', '', $vat_rate);
		$localtax1_rate = get_localtax($vat_rate, 1, $object->thirdparty);
		$localtax2_rate = get_localtax($vat_rate, 2, $object->thirdparty);

		// Add buying price
		$fournprice = price2num(GETPOST('fournprice') ? GETPOST('fournprice') : '');
		$buyingprice = price2num(GETPOST('buying_price') != '' ? GETPOST('buying_price') : ''); // If buying_price is '0', we must keep this value

		// Prepare a price equivalent for minimum price check
		$pu_equivalent = $pu_ht;
		$pu_equivalent_ttc = $pu_ttc;

		$currency_tx = $object->multicurrency_tx;

		// Check if we have a foreign currency
		// If so, we update the pu_equiv as the equivalent price in base currency
		if ($pu_ht == '' && $pu_ht_devise != '' && $currency_tx != '') {
			$pu_equivalent = (float) $pu_ht_devise * (float) $currency_tx;
		}
		if ($pu_ttc == '' && $pu_ttc_devise != '' && $currency_tx != '') {
			$pu_equivalent_ttc = (float) $pu_ttc_devise * (float) $currency_tx;
		}

		// TODO $pu_equivalent or $pu_equivalent_ttc must be calculated from the one not null taking into account all taxes
		/*
		 if ($pu_equivalent) {
		 $tmp = calcul_price_total(1, $pu_equivalent, 0, $vat_rate, -1, -1, 0, 'HT', $info_bits, $type);
		 $pu_equivalent_ttc = ...
		 } else {
		 $tmp = calcul_price_total(1, $pu_equivalent_ttc, 0, $vat_rate, -1, -1, 0, 'TTC', $info_bits, $type);
		 $pu_equivalent_ht = ...
		 }
		 */

		// Extrafields
		$extralabelsline = $extrafields->fetch_name_optionals_label($object->table_element_line);
		$array_options = $extrafields->getOptionalsFromPost($object->table_element_line);
		// Unset extrafield
		if (is_array($extralabelsline)) {
			// Get extra fields
			foreach ($extralabelsline as $key => $value) {
				unset($_POST["options_".$key]);
			}
		}

		// Define special_code for special lines
		$special_code = GETPOSTINT('special_code');
		if ($special_code == 3) {
			$special_code = 0;	// Options should not exists on invoices
		}

		$line = new FactureLigne($db);
		$line->fetch(GETPOSTINT('lineid'));
		$percent = $line->get_prev_progress($object->id);
		$progress = price2num(GETPOST('progress', 'alpha'));

		if ($object->type == Facture::TYPE_CREDIT_NOTE && $object->situation_cycle_ref > 0) {
			// in case of situation credit note
			if ($progress >= 0) {
				$mesg = $langs->trans("CantBeNullOrPositive");
				setEventMessages($mesg, null, 'warnings');
				$error++;
				$result = -1;
			} elseif ($progress < $line->situation_percent) { // TODO : use a modified $line->get_prev_progress($object->id) result
				$mesg = $langs->trans("CantBeLessThanMinPercent");
				setEventMessages($mesg, null, 'warnings');
				$error++;
				$result = -1;
			} elseif ($progress < $percent) {
				$mesg = '<div class="warning">'.$langs->trans("CantBeLessThanMinPercent").'</div>';
				setEventMessages($mesg, null, 'warnings');
				$error++;
				$result = -1;
			}
		}

		$remise_percent = price2num(GETPOST('remise_percent'), '', 2);

		// Check minimum price
		$productid = GETPOSTINT('productid');
		if (!empty($productid)) {
			$product = new Product($db);
			$product->fetch($productid);

			$type = $product->type;

			$price_min = $product->price_min;
			if ((getDolGlobalString('PRODUIT_MULTIPRICES') || getDolGlobalString('PRODUIT_CUSTOMER_PRICES_BY_QTY_MULTIPRICES')) && !empty($object->thirdparty->price_level)) {
				$price_min = $product->multiprices_min[$object->thirdparty->price_level];
			}
			$price_min_ttc = $product->price_min_ttc;
			if ((getDolGlobalString('PRODUIT_MULTIPRICES') || getDolGlobalString('PRODUIT_CUSTOMER_PRICES_BY_QTY_MULTIPRICES')) && !empty($object->thirdparty->price_level)) {
				$price_min_ttc = $product->multiprices_min_ttc[$object->thirdparty->price_level];
			}

			$label = ((GETPOST('update_label') && GETPOST('product_label')) ? GETPOST('product_label') : '');

			// Check price is not lower than minimum (check is done only for standard or replacement invoices)
			if ($usermustrespectpricemin && ($object->type == Facture::TYPE_STANDARD || $object->type == Facture::TYPE_REPLACEMENT)) {
				if ($pu_equivalent && $price_min && (((float) price2num($pu_equivalent) * (1 - (float) $remise_percent / 100)) < (float) price2num($price_min)) && $price_base_type == 'HT') {
					$mesg = $langs->trans("CantBeLessThanMinPrice", price(price2num($price_min, 'MU'), 0, $langs, 0, 0, -1, $conf->currency));
					setEventMessages($mesg, null, 'errors');
					$error++;
					$action = 'editline';
				} elseif ($pu_equivalent_ttc && $price_min_ttc && (((float) price2num($pu_equivalent_ttc) * (1 - (float) $remise_percent / 100)) < (float) price2num($price_min_ttc)) && $price_base_type == 'TTC') {
					$mesg = $langs->trans("CantBeLessThanMinPriceInclTax", price(price2num($price_min_ttc, 'MU'), 0, $langs, 0, 0, -1, $conf->currency));
					setEventMessages($mesg, null, 'errors');
					$error++;
					$action = 'editline';
				}
			}
		} else {
			$type = GETPOST('type');
			$label = (GETPOST('product_label') ? GETPOST('product_label') : '');

			// Check parameters
			if (GETPOST('type') < 0) {
				setEventMessages($langs->trans("ErrorFieldRequired", $langs->transnoentitiesnoconv("Type")), null, 'errors');
				$error++;
			}
		}
		if ($qty < 0) {
			$langs->load("errors");
			setEventMessages($langs->trans('ErrorQtyForCustomerInvoiceCantBeNegative'), null, 'errors');
			$error++;
		}
		if (empty($productid) && (($pu_ht < 0 && !getDolGlobalString('FACTURE_ENABLE_NEGATIVE_LINES')) || $pu_ht == '') && (($pu_ht_devise < 0 && !getDolGlobalString('FACTURE_ENABLE_NEGATIVE_LINES')) || $pu_ht_devise == '') && $pu_ttc === '' && $pu_ttc_devise === '' && $object->type != Facture::TYPE_CREDIT_NOTE) { 	// Unit price can be 0 but not ''
			if (($pu_ht < 0 || $pu_ttc < 0) && !getDolGlobalString('FACTURE_ENABLE_NEGATIVE_LINES')) {
				$langs->load("errors");
				if ($object->type == $object::TYPE_DEPOSIT) {
					// Using negative lines on deposit lead to headach and blocking problems when you want to consume them.
					setEventMessages($langs->trans("ErrorLinesCantBeNegativeOnDeposits"), null, 'errors');
				} else {
					setEventMessages($langs->trans("ErrorFieldCantBeNegativeOnInvoice", $langs->transnoentitiesnoconv("UnitPriceHT"), $langs->transnoentitiesnoconv("CustomerAbsoluteDiscountShort")), null, 'errors');
				}
				$error++;
			} else {
				setEventMessages($langs->trans("ErrorFieldRequired", $langs->transnoentitiesnoconv("UnitPriceHT")), null, 'errors');
				$error++;
			}
		}

		// Invoice situation
		if (getDolGlobalInt('INVOICE_USE_SITUATION') == 2) {
			$previousprogress = $line->getAllPrevProgress($line->fk_facture);
			$fullprogress = price2num(GETPOST('progress', 'alpha'));

			if ($fullprogress < $previousprogress) {
				$error++;
				setEventMessages($langs->trans('CantBeLessThanMinPercent'), null, 'errors');
			}

			// Max 100%
			if ($fullprogress > 100) {
				$fullprogress = 100;
			}
			$addprogress = $fullprogress - $previousprogress;
		} else {
			$addprogress = price2num(GETPOST('progress', 'alpha'));
		}

		// Update line
		if (!$error) {
			if (empty($usercancreatemargin)) {
				foreach ($object->lines as &$line) {
					if ($line->id == GETPOSTINT('lineid')) {
						$fournprice = $line->fk_fournprice;
						$buyingprice = $line->pa_ht;
						break;
					}
				}
			}

			$price_base_type = 'HT';
			$pu = $pu_ht;
			if (empty($pu) && !empty($pu_ttc)) {
				$pu = $pu_ttc;
				$price_base_type = 'TTC';
			}

			$result = $object->updateline(
				GETPOSTINT('lineid'),
				$description,
				$pu,
				$qty,
				$remise_percent,
				$date_start,
				$date_end,
				$vat_rate,
				$localtax1_rate,
				$localtax2_rate,
				$price_base_type,
				$info_bits,
				$type,
				GETPOSTINT('fk_parent_line'),
				0,
				$fournprice,
				$buyingprice,
				$label,
				$special_code,
				$array_options,
				$addprogress,
				GETPOST('units', 'alpha'),
				$pu_ht_devise
			);

			if ($result >= 0) {
				if (!getDolGlobalString('MAIN_DISABLE_PDF_AUTOUPDATE')) {
					// Define output language
					$outputlangs = $langs;
					$newlang = '';
					if (getDolGlobalInt('MAIN_MULTILANGS') && empty($newlang) && GETPOST('lang_id', 'aZ09')) {
						$newlang = GETPOST('lang_id', 'aZ09');
					}
					if (getDolGlobalInt('MAIN_MULTILANGS') && empty($newlang)) {
						$newlang = $object->thirdparty->default_lang;
					}
					if (!empty($newlang)) {
						$outputlangs = new Translate("", $conf);
						$outputlangs->setDefaultLang($newlang);
						$outputlangs->load('products');
					}

					$ret = $object->fetch($id); // Reload to get new records
					$object->generateDocument($object->model_pdf, $outputlangs, $hidedetails, $hidedesc, $hideref);
				}

				unset($_POST['qty']);
				unset($_POST['type']);
				unset($_POST['productid']);
				unset($_POST['remise_percent']);
				unset($_POST['price_ht']);
				unset($_POST['multicurrency_price_ht']);
				unset($_POST['price_ttc']);
				unset($_POST['tva_tx']);
				unset($_POST['product_ref']);
				unset($_POST['product_label']);
				unset($_POST['product_desc']);
				unset($_POST['fournprice']);
				unset($_POST['buying_price']);
				unset($_POST['np_marginRate']);
				unset($_POST['np_markRate']);
				unset($_POST['dp_desc']);
				unset($_POST['idprod']);
				unset($_POST['units']);
				unset($_POST['date_starthour']);
				unset($_POST['date_startmin']);
				unset($_POST['date_startsec']);
				unset($_POST['date_startday']);
				unset($_POST['date_startmonth']);
				unset($_POST['date_startyear']);
				unset($_POST['date_endhour']);
				unset($_POST['date_endmin']);
				unset($_POST['date_endsec']);
				unset($_POST['date_endday']);
				unset($_POST['date_endmonth']);
				unset($_POST['date_endyear']);
				unset($_POST['situations']);
				unset($_POST['progress']);
			} else {
				setEventMessages($object->error, $object->errors, 'errors');
			}
		}
	} elseif ($action == 'updatealllines' && $usercancreate && GETPOST('all_percent') == $langs->trans('Modifier')) {	// Update all lines of situation invoice
		if (!$object->fetch($id) > 0) {
			dol_print_error($db);
		}
		if (GETPOST('all_progress') != "") {
			$all_progress = GETPOSTINT('all_progress');
			foreach ($object->lines as $line) {
				$percent = $line->get_prev_progress($object->id);
				if ((float) $all_progress < (float) $percent) {
					$mesg = $langs->trans("Line").' '.$i.' : '.$langs->trans("CantBeLessThanMinPercent");
					setEventMessages($mesg, null, 'warnings');
					$result = -1;
				} else {
					$object->update_percent($line, GETPOST('all_progress'), false);
				}
			}
			$object->update_price(1);
		}
	} elseif ($action == 'updateline' && $usercancreate && !$cancel) {
		header('Location: '.$_SERVER["PHP_SELF"].'?facid='.$id); // To show again edited page
		exit();
	} elseif ($action == 'confirm_situationout' && $confirm == 'yes' && $usercancreate) {
		// Outing situation invoice from cycle
		$object->fetch($id, '', '', 0, true);

		if (in_array($object->status, array(Facture::STATUS_CLOSED, Facture::STATUS_VALIDATED))
			&& $object->type == Facture::TYPE_SITUATION
			&& $usercancreate
			&& !$objectidnext
			&& $object->is_last_in_cycle()
			&& $usercanunvalidate
		) {
			$outingError = 0;
			$newCycle = $object->newCycle(); // we need to keep the "situation behavior" so we place it on a new situation cycle
			if ($newCycle > 1) {
				// Search credit notes
				$lastCycle = $object->situation_cycle_ref;
				$lastSituationCounter = $object->situation_counter;
				$linkedCreditNotesList = array();

				if (count($object->tab_next_situation_invoice) > 0) {
					foreach ($object->tab_next_situation_invoice as $next_invoice) {
						if ($next_invoice->type == Facture::TYPE_CREDIT_NOTE
							&& $next_invoice->situation_counter == $object->situation_counter
							&& $next_invoice->fk_facture_source == $object->id
						) {
							$linkedCreditNotesList[] = $next_invoice->id;
						}
					}
				}

				$object->situation_cycle_ref = $newCycle;
				$object->situation_counter = 1;
				$object->situation_final = 0;
				if ($object->update($user) > 0) {
					$errors = 0;
					if (count($linkedCreditNotesList) > 0) {
						// now, credit note must follow
						$sql = 'UPDATE '.MAIN_DB_PREFIX.'facture';
						$sql .= ' SET situation_cycle_ref = '.((int) $newCycle);
						$sql .= ' , situation_final=0';
						$sql .= ' , situation_counter='.((int) $object->situation_counter);
						$sql .= ' WHERE rowid IN ('.$db->sanitize(implode(',', $linkedCreditNotesList)).')';

						$resql = $db->query($sql);
						if (!$resql) {
							$errors++;
						}

						// Change each progression percent on each lines
						foreach ($object->lines as $line) {
							// no traitement for special product
							if ($line->product_type == 9) {
								continue;
							}


							if (!empty($object->tab_previous_situation_invoice)) {
								// search the last invoice in cycle
								$lineIndex = count($object->tab_previous_situation_invoice) - 1;
								$searchPreviousInvoice = true;
								while ($searchPreviousInvoice) {
									if ($object->tab_previous_situation_invoice[$lineIndex]->type == Facture::TYPE_SITUATION || $lineIndex < 1) {
										$searchPreviousInvoice = false; // find, exit;
										break;
									} else {
										$lineIndex--; // go to previous invoice in cycle
									}
								}


								$maxPrevSituationPercent = 0;
								foreach ($object->tab_previous_situation_invoice[$lineIndex]->lines as $prevLine) {
									if ($prevLine->id == $line->fk_prev_id) {
										$maxPrevSituationPercent = max($maxPrevSituationPercent, $prevLine->situation_percent);
									}
								}


								$line->situation_percent -= $maxPrevSituationPercent;

								if ($line->update() < 0) {
									$errors++;
								}
							}
						}
					}

					if (!$errors) {
						setEventMessages($langs->trans('Updated'), null, 'mesgs');
						header("Location: ".$_SERVER['PHP_SELF']."?id=".$id);
					} else {
						setEventMessages($langs->trans('ErrorOutingSituationInvoiceCreditNote'), array(), 'errors');
					}
				} else {
					setEventMessages($langs->trans('ErrorOutingSituationInvoiceOnUpdate'), array(), 'errors');
				}
			} else {
				setEventMessages($langs->trans('ErrorFindNextSituationInvoice'), array(), 'errors');
			}
		}
	} elseif ($action == 'import_lines_from_object'
		&& $usercancreate
		&& $object->status == Facture::STATUS_DRAFT
		&& ($object->type == Facture::TYPE_STANDARD || $object->type == Facture::TYPE_REPLACEMENT || $object->type == Facture::TYPE_DEPOSIT || $object->type == Facture::TYPE_PROFORMA || $object->type == Facture::TYPE_SITUATION)) {
		// add lines from objectlinked
		$fromElement = GETPOST('fromelement');
		$fromElementid = GETPOST('fromelementid');
		$importLines = GETPOST('line_checkbox');

		if (!empty($importLines) && is_array($importLines) && !empty($fromElement) && ctype_alpha($fromElement) && !empty($fromElementid)) {
			if ($fromElement == 'commande') {
				dol_include_once('/'.$fromElement.'/class/'.$fromElement.'.class.php');
				$lineClassName = 'OrderLine';
			} elseif ($fromElement == 'propal') {
				dol_include_once('/comm/'.$fromElement.'/class/'.$fromElement.'.class.php');
				$lineClassName = 'PropaleLigne';
			}
			$nextRang = count($object->lines) + 1;
			$importCount = 0;
			$error = 0;
			foreach ($importLines as $lineId) {
				$lineId = intval($lineId);
				$originLine = new $lineClassName($db);
				if (intval($fromElementid) > 0 && $originLine->fetch($lineId) > 0) {
					$originLine->fetch_optionals();
					$desc = $originLine->desc;
					$pu_ht = $originLine->subprice;
					$qty = $originLine->qty;
					$txtva = $originLine->tva_tx;
					$txlocaltax1 = $originLine->localtax1_tx;
					$txlocaltax2 = $originLine->localtax2_tx;
					$fk_product = $originLine->fk_product;
					$remise_percent = $originLine->remise_percent;
					$date_start = $originLine->date_start;
					$date_end = $originLine->date_end;
					$fk_code_ventilation = 0;
					$info_bits = $originLine->info_bits;
					$fk_remise_except = $originLine->fk_remise_except;
					$price_base_type = 'HT';
					$pu_ttc = 0;
					$type = $originLine->product_type;
					$rang = $nextRang++;
					$special_code = $originLine->special_code;
					$origin = $originLine->element;
					$origin_id = $originLine->id;
					$fk_parent_line = 0;
					$fk_fournprice = $originLine->fk_fournprice;
					$pa_ht = $originLine->pa_ht;
					$label = $originLine->label;
					$array_options = $originLine->array_options;
					if ($object->type == Facture::TYPE_SITUATION) {
						$situation_percent = 0;
					} else {
						$situation_percent = 100;
					}
					$fk_prev_id = 0;
					$fk_unit = $originLine->fk_unit;
					$pu_ht_devise = $originLine->multicurrency_subprice;

					$res = $object->addline($desc, $pu_ht, $qty, $txtva, $txlocaltax1, $txlocaltax2, $fk_product, $remise_percent, $date_start, $date_end, $fk_code_ventilation, $info_bits, $fk_remise_except, $price_base_type, $pu_ttc, $type, $rang, $special_code, $origin, $origin_id, $fk_parent_line, $fk_fournprice, $pa_ht, $label, $array_options, $situation_percent, $fk_prev_id, $fk_unit, $pu_ht_devise);

					if ($res > 0) {
						$importCount++;
					} else {
						$error++;
					}
				} else {
					$error++;
				}
			}

			if ($error) {
				setEventMessages($langs->trans('ErrorsOnXLines', $error), null, 'errors');
			}
		}
	}

	// Actions when printing a doc from card
	include DOL_DOCUMENT_ROOT.'/core/actions_printing.inc.php';

	// Actions to send emails
	if (empty($id)) {
		$id = $facid;
	}
	$triggersendname = 'BILL_SENTBYMAIL';
	$paramname = 'id';
	$autocopy = 'MAIN_MAIL_AUTOCOPY_INVOICE_TO';
	$trackid = 'inv'.$object->id;
	include DOL_DOCUMENT_ROOT.'/core/actions_sendmails.inc.php';

	// Actions to build doc
	$upload_dir = $conf->invoice->multidir_output[!empty($object->entity) ? $object->entity : $conf->entity];
	$permissiontoadd = $usercancreate;
	include DOL_DOCUMENT_ROOT.'/core/actions_builddoc.inc.php';


	if ($action == 'update_extras') {
		$object->oldcopy = dol_clone($object, 2);

		// Fill array 'array_options' with data from add form
		$ret = $extrafields->setOptionalsFromPost(null, $object, GETPOST('attribute', 'restricthtml'));
		if ($ret < 0) {
			$error++;
		}

		if (!$error) {
			// Actions on extra fields
			$result = $object->insertExtraFields('BILL_MODIFY');
			if ($result < 0) {
				setEventMessages($object->error, $object->errors, 'errors');
				$error++;
			}
		}

		if ($error) {
			$action = 'edit_extras';
		}
	}

	if (getDolGlobalString('MAIN_DISABLE_CONTACTS_TAB') && $usercancreate) {
		if ($action == 'addcontact') {
			$result = $object->fetch($id);

			if ($result > 0 && $id > 0) {
				$contactid = (GETPOST('userid') ? GETPOST('userid') : GETPOST('contactid'));
				$typeid = (GETPOST('typecontact') ? GETPOST('typecontact') : GETPOST('type'));
				$result = $object->add_contact($contactid, $typeid, GETPOST("source", 'aZ09'));
			}

			if ($result >= 0) {
				header("Location: ".$_SERVER['PHP_SELF']."?id=".$object->id);
				exit();
			} else {
				if ($object->error == 'DB_ERROR_RECORD_ALREADY_EXISTS') {
					$langs->load("errors");
					setEventMessages($langs->trans("ErrorThisContactIsAlreadyDefinedAsThisType"), null, 'errors');
				} else {
					setEventMessages($object->error, $object->errors, 'errors');
				}
			}
		} elseif ($action == 'swapstatut') {
			// toggle the status of a contact
			if ($object->fetch($id)) {
				$result = $object->swapContactStatus(GETPOSTINT('ligne'));
			} else {
				dol_print_error($db);
			}
		} elseif ($action == 'deletecontact') {
			// Delete a contact
			$object->fetch($id);
			$result = $object->delete_contact($lineid);

			if ($result >= 0) {
				header("Location: ".$_SERVER['PHP_SELF']."?id=".$object->id);
				exit();
			} else {
				dol_print_error($db);
			}
		}

		if ($error) {
			$action = 'edit_extras';
		}
	}
}


/*
 * View
 */


$form = new Form($db);
$formother = new FormOther($db);
$formfile = new FormFile($db);
$formmargin = new FormMargin($db);
$soc = new Societe($db);
$paymentstatic = new Paiement($db);
$bankaccountstatic = new Account($db);
if (isModEnabled('project')) {
	$formproject = new FormProjets($db);
}

$now = dol_now();

$title = $object->ref." - ".$langs->trans('Card');
if ($action == 'create') {
	$title = $langs->trans("NewBill");
}
$help_url = "EN:Customers_Invoices|FR:Factures_Clients|ES:Facturas_a_clientes";

llxHeader('', $title, $help_url);

// Mode creation

if ($action == 'create') {
	$facturestatic = new Facture($db);
	$extrafields->fetch_name_optionals_label($facturestatic->table_element);

	print load_fiche_titre($langs->trans('NewBill'), '', 'bill');

	if ($socid > 0) {
		$res = $soc->fetch($socid);
	}

	$currency_code = $conf->currency;

	$cond_reglement_id = GETPOSTINT('cond_reglement_id');
	$mode_reglement_id = GETPOSTINT('mode_reglement_id');
	$fk_account = GETPOSTINT('fk_account');

	// Load objectsrc
	//$remise_absolue = 0;
	if (!empty($origin) && !empty($originid)) {
		// Parse element/subelement (ex: project_task)
		$element = $subelement = $origin;
		$regs = array();
		if (preg_match('/^([^_]+)_([^_]+)/i', $origin, $regs)) {
			$element = $regs[1];
			$subelement = $regs[2];
		}

		if ($element == 'project') {
			$projectid = $originid;

			if (empty($cond_reglement_id)) {
				$cond_reglement_id = $soc->cond_reglement_id;
			}
			if (empty($mode_reglement_id)) {
				$mode_reglement_id = $soc->mode_reglement_id;
			}
			if (empty($fk_account)) {
				$fk_account = $soc->fk_account;
			}
			if (!$remise_percent) {
				$remise_percent = $soc->remise_percent;
			}
			if (!$dateinvoice) {
				// Do not set 0 here (0 for a date is 1970)
				$dateinvoice = (empty($dateinvoice) ? (!getDolGlobalString('MAIN_AUTOFILL_DATE') ? -1 : '') : $dateinvoice);
			}
		} else {
			// For compatibility
			if ($element == 'order' || $element == 'commande') {
				$element = $subelement = 'commande';
			}
			if ($element == 'propal') {
				$element = 'comm/propal';
				$subelement = 'propal';
			}
			if ($element == 'contract') {
				$element = $subelement = 'contrat';
			}
			if ($element == 'shipping') {
				$element = $subelement = 'expedition';
			}

			dol_include_once('/'.$element.'/class/'.$subelement.'.class.php');

			$classname = ucfirst($subelement);
			$objectsrc = new $classname($db);
			$objectsrc->fetch($originid);
			if (empty($objectsrc->lines) && method_exists($objectsrc, 'fetch_lines')) {
				$objectsrc->fetch_lines();
			}
			$objectsrc->fetch_thirdparty();

			$projectid = (!empty($projectid) ? $projectid : $objectsrc->fk_project);
			$ref_client = (!empty($objectsrc->ref_client) ? $objectsrc->ref_client : (!empty($objectsrc->ref_customer) ? $objectsrc->ref_customer : ''));

			// only if socid not filled else it's already done above
			if (empty($socid)) {
				$soc = $objectsrc->thirdparty;
			}

			$dateinvoice = (empty($dateinvoice) ? (!getDolGlobalString('MAIN_AUTOFILL_DATE') ? -1 : '') : $dateinvoice);

			if ($element == 'expedition') {
				$ref_client = (!empty($objectsrc->ref_customer) ? $objectsrc->ref_customer : '');

				$elem = $subelem = $objectsrc->origin;
				$expeoriginid = $objectsrc->origin_id;
				dol_include_once('/'.$elem.'/class/'.$subelem.'.class.php');
				$classname = ucfirst($subelem);

				$expesrc = new $classname($db);
				$expesrc->fetch($expeoriginid);

				$cond_reglement_id 	= (!empty($expesrc->cond_reglement_id) ? $expesrc->cond_reglement_id : (!empty($soc->cond_reglement_id) ? $soc->cond_reglement_id : 1));
				$mode_reglement_id 	= (!empty($expesrc->mode_reglement_id) ? $expesrc->mode_reglement_id : (!empty($soc->mode_reglement_id) ? $soc->mode_reglement_id : 0));
				$fk_account         = (!empty($expesrc->fk_account) ? $expesrc->fk_account : (!empty($soc->fk_account) ? $soc->fk_account : 0));
				//$remise_percent 	= (!empty($expesrc->remise_percent) ? $expesrc->remise_percent : (!empty($soc->remise_percent) ? $soc->remise_percent : 0));
				//$remise_absolue 	= (!empty($expesrc->remise_absolue) ? $expesrc->remise_absolue : (!empty($soc->remise_absolue) ? $soc->remise_absolue : 0));

				if (isModEnabled('multicurrency')) {
					$currency_code 	= (!empty($expesrc->multicurrency_code) ? $expesrc->multicurrency_code : (!empty($soc->multicurrency_code) ? $soc->multicurrency_code : $objectsrc->multicurrency_code));
					$currency_tx 	= (!empty($expesrc->multicurrency_tx) ? $expesrc->multicurrency_tx : (!empty($soc->multicurrency_tx) ? $soc->multicurrency_tx : $objectsrc->multicurrency_tx));
				}

				//Replicate extrafields
				$expesrc->fetch_optionals();
				$object->array_options = $expesrc->array_options;
			} else {
				$cond_reglement_id 	= (!empty($objectsrc->cond_reglement_id) ? $objectsrc->cond_reglement_id : (!empty($soc->cond_reglement_id) ? $soc->cond_reglement_id : 0));
				$mode_reglement_id 	= (!empty($objectsrc->mode_reglement_id) ? $objectsrc->mode_reglement_id : (!empty($soc->mode_reglement_id) ? $soc->mode_reglement_id : 0));
				$fk_account         = (!empty($objectsrc->fk_account) ? $objectsrc->fk_account : (!empty($soc->fk_account) ? $soc->fk_account : 0));
				//$remise_percent 	= (!empty($objectsrc->remise_percent) ? $objectsrc->remise_percent : (!empty($soc->remise_percent) ? $soc->remise_percent : 0));
				//$remise_absolue 	= (!empty($objectsrc->remise_absolue) ? $objectsrc->remise_absolue : (!empty($soc->remise_absolue) ? $soc->remise_absolue : 0));

				if (isModEnabled('multicurrency')) {
					if (!empty($objectsrc->multicurrency_code)) {
						$currency_code = $objectsrc->multicurrency_code;
					}
					if (getDolGlobalString('MULTICURRENCY_USE_ORIGIN_TX') && !empty($objectsrc->multicurrency_tx)) {
						$currency_tx = $objectsrc->multicurrency_tx;
					}
				}

				// Replicate extrafields
				$objectsrc->fetch_optionals();
				$object->array_options = $objectsrc->array_options;
			}
		}
	} else {
		$cond_reglement_id 	= empty($soc->cond_reglement_id) ? $cond_reglement_id : $soc->cond_reglement_id;
		$mode_reglement_id  = empty($soc->mode_reglement_id) ? $mode_reglement_id : $soc->mode_reglement_id;
		$fk_account         = empty($soc->fk_account) ? $fk_account : $soc->fk_account;
		//$remise_percent 	= $soc->remise_percent;
		//$remise_absolue 	= 0;
		$dateinvoice = (empty($dateinvoice) ? (!getDolGlobalString('MAIN_AUTOFILL_DATE') ? -1 : '') : $dateinvoice); // Do not set 0 here (0 for a date is 1970)

		if (isModEnabled('multicurrency') && !empty($soc->multicurrency_code)) {
			$currency_code = $soc->multicurrency_code;
		}
	}

	// If form was posted (but error returned), we must reuse the value posted in priority (standard Dolibarr behaviour)
	if (!GETPOST('changecompany')) {
		if (GETPOSTISSET('cond_reglement_id')) {
			$cond_reglement_id = GETPOSTINT('cond_reglement_id');
		}
		if (GETPOSTISSET('mode_reglement_id')) {
			$mode_reglement_id = GETPOSTINT('mode_reglement_id');
		}
		if (GETPOSTISSET('cond_reglement_id')) {
			$fk_account = GETPOSTINT('fk_account');
		}
	}

	// when payment condition is empty (means not override by payment condition form a other object, like third-party), try to use default value
	if (empty($cond_reglement_id)) {
		$cond_reglement_id = GETPOSTINT("cond_reglement_id");
	}

	// when payment mode is empty (means not override by payment mode form a other object, like third-party), try to use default value
	if (empty($mode_reglement_id)) {
		$mode_reglement_id = GETPOSTINT("mode_reglement_id");
	}

	// when bank account is empty (means not override by payment mode form a other object, like third-party), try to use default value
	// if ($socid > 0 && $fk_account) {	// A company has already been set and it has a default fk_account
	// 	$fk_account = GETPOSTISSET('fk_account') ? GETPOST("fk_account", 'int') : $fk_account;	// The GETPOST is used only if form was posted to avoid to take default value, because in such case, the default must be the one of the company
	// } else {	// No company forced
	// 	$fk_account = GETPOST("fk_account", 'int');
	// }

	if (!empty($soc->id)) {
		$absolute_discount = $soc->getAvailableDiscounts();
	}
	$note_public = $object->getDefaultCreateValueFor('note_public', ((!empty($origin) && !empty($originid) && is_object($objectsrc) && getDolGlobalString('FACTURE_REUSE_NOTES_ON_CREATE_FROM')) ? $objectsrc->note_public : null));
	$note_private = $object->getDefaultCreateValueFor('note_private', ((!empty($origin) && !empty($originid) && is_object($objectsrc) && getDolGlobalString('FACTURE_REUSE_NOTES_ON_CREATE_FROM')) ? $objectsrc->note_private : null));

	if (!empty($conf->use_javascript_ajax)) {
		require_once DOL_DOCUMENT_ROOT.'/core/lib/ajax.lib.php';
		print ajax_combobox('fac_replacement');
		print ajax_combobox('fac_avoir');
		print ajax_combobox('situations');
	}

	if ($origin == 'contrat') {
		$langs->load("admin");
		$text = $langs->trans("ToCreateARecurringInvoice");
		$text .= ' '.$langs->trans("ToCreateARecurringInvoiceGene", $langs->transnoentitiesnoconv("MenuFinancial"), $langs->transnoentitiesnoconv("BillsCustomers"), $langs->transnoentitiesnoconv("ListOfTemplates"));
		if (!getDolGlobalString('INVOICE_DISABLE_AUTOMATIC_RECURRING_INVOICE')) {
			$text .= ' '.$langs->trans("ToCreateARecurringInvoiceGeneAuto", $langs->transnoentitiesnoconv('Module2300Name'));
		}
		print info_admin($text, 0, 0, 0, 'opacitymedium').'<br>';
	}

	print '<form name="add" action="'.$_SERVER["PHP_SELF"].'" method="POST" id="formtocreate" name="formtocreate">';
	print '<input type="hidden" name="token" value="'.newToken().'">';
	print '<input type="hidden" name="action" id="formtocreateaction" value="add">';
	print '<input type="hidden" name="changecompany" value="0">';	// will be set to 1 by javascript so we know post is done after a company change
	if ($soc->id > 0) {
		print '<input type="hidden" name="socid" value="'.$soc->id.'">'."\n";
	}
	print '<input type="hidden" name="backtopage" value="'.$backtopage.'">';
	print '<input name="ref" type="hidden" value="provisoire">';
	print '<input name="ref_client" type="hidden" value="'.$ref_client.'">';
	print '<input name="force_cond_reglement_id" type="hidden" value="0">';
	print '<input name="force_mode_reglement_id" type="hidden" value="0">';
	print '<input name="force_fk_account" type="hidden" value="0">';
	print '<input type="hidden" name="origin" value="'.$origin.'">';
	print '<input type="hidden" name="originid" value="'.$originid.'">';
	print '<input type="hidden" name="originentity" value="'.GETPOST('originentity').'">';
	if (!empty($currency_tx)) {
		print '<input type="hidden" name="originmulticurrency_tx" value="'.$currency_tx.'">';
	}

	print dol_get_fiche_head();

	// Call Hook tabContentCreateInvoice
	$parameters = array();
	// Note that $action and $object may be modified by hook
	$reshook = $hookmanager->executeHooks('tabContentCreateInvoice', $parameters, $object, $action);
	if (empty($reshook)) {
		print '<table class="border centpercent">';

		// Ref
		//print '<tr><td class="titlefieldcreate fieldrequired">'.$langs->trans('Ref').'</td><td colspan="2">'.$langs->trans('Draft').'</td></tr>';

		$exampletemplateinvoice = new FactureRec($db);
		$invoice_predefined = new FactureRec($db);
		if (empty($origin) && empty($originid) && GETPOSTINT('fac_rec') > 0) {
			$invoice_predefined->fetch(GETPOSTINT('fac_rec'));
		}

		// Thirdparty
		if ($soc->id > 0 && (!GETPOSTINT('fac_rec') || !empty($invoice_predefined->frequency))) {
			// If thirdparty known and not a predefined invoiced without a recurring rule
			print '<tr><td class="fieldrequired">'.$langs->trans('Customer').'</td>';
			print '<td colspan="2">';
			print $soc->getNomUrl(1, 'customer');
			print '<input type="hidden" name="socid" value="'.$soc->id.'">';
			// Outstanding Bill
			$arrayoutstandingbills = $soc->getOutstandingBills();
			$outstandingBills = $arrayoutstandingbills['opened'];
			print ' - <span class="opacitymedium">'.$langs->trans('CurrentOutstandingBill').':</span> ';
			print '<span class="amount">'.price($outstandingBills, 0, $langs, 0, 0, -1, $conf->currency).'</span>';
			if ($soc->outstanding_limit != '') {
				if ($outstandingBills > $soc->outstanding_limit) {
					print img_warning($langs->trans("OutstandingBillReached"));
				}
				print ' / '.price($soc->outstanding_limit, 0, $langs, 0, 0, -1, $conf->currency);
			}
			print '</td>';
			print '</tr>'."\n";
		} else {
			print '<tr><td class="fieldrequired">'.$langs->trans('Customer').'</td>';
			print '<td colspan="2">';
			$filter = '((s.client:IN:1,2,3) AND (s.status:=:1))';
			print img_picto('', 'company', 'class="pictofixedwidth"').$form->select_company($soc->id, 'socid', $filter, 'SelectThirdParty', 1, 0, array(), 0, 'minwidth300 widthcentpercentminusxx maxwidth500');
			// Option to reload page to retrieve customer information.
			if (!getDolGlobalString('RELOAD_PAGE_ON_CUSTOMER_CHANGE_DISABLED')) {
				print '<script>
				$(document).ready(function() {
					$("#socid").change(function() {
						/*
						console.log("Submit page");
						$(\'input[name="action"]\').val(\'create\');
						$(\'input[name="force_cond_reglement_id"]\').val(\'1\');
						$(\'input[name="force_mode_reglement_id"]\').val(\'1\');
						$(\'input[name="force_fk_account"]\').val(\'1\');
						$("#formtocreate").submit(); */

						// For company change, we must submit page with action=create instead of action=add
						console.log("We have changed the company - Resubmit page");
						jQuery("input[name=changecompany]").val("1");
						jQuery("#formtocreateaction").val("create");
						jQuery("#formtocreate").submit();
					});
				});
				</script>';
			}
			if (!GETPOSTINT('fac_rec')) {
				print ' <a href="'.DOL_URL_ROOT.'/societe/card.php?action=create&client=3&fournisseur=0&backtopage='.urlencode($_SERVER["PHP_SELF"].'?action=create').'"><span class="fa fa-plus-circle valignmiddle paddingleft" title="'.$langs->trans("AddThirdParty").'"></span></a>';
			}
			print '</td>';
			print '</tr>'."\n";
		}

		// Overwrite some values if creation of invoice is from a predefined invoice
		if (empty($origin) && empty($originid) && GETPOSTINT('fac_rec') > 0) {
			$invoice_predefined->fetch(GETPOSTINT('fac_rec'));

			$dateinvoice = $invoice_predefined->date_when; // To use next gen date by default later
			if (empty($projectid)) {
				$projectid = $invoice_predefined->fk_project;
			}
			$cond_reglement_id = $invoice_predefined->cond_reglement_id;
			$mode_reglement_id = $invoice_predefined->mode_reglement_id;
			$fk_account = $invoice_predefined->fk_account;
			$note_public = $invoice_predefined->note_public;
			$note_private = $invoice_predefined->note_private;

			if (!empty($invoice_predefined->multicurrency_code)) {
				$currency_code = $invoice_predefined->multicurrency_code;
			}
			if (!empty($invoice_predefined->multicurrency_tx)) {
				$currency_tx = $invoice_predefined->multicurrency_tx;
			}

			$sql = 'SELECT r.rowid, r.titre as title, r.total_ttc';
			$sql .= ' FROM '.MAIN_DB_PREFIX.'facture_rec as r';
			$sql .= ' WHERE r.fk_soc = '.((int) $invoice_predefined->socid);

			$resql = $db->query($sql);
			if ($resql) {
				$num = $db->num_rows($resql);
				$i = 0;

				if ($num > 0) {
					print '<tr><td>'.$langs->trans('CreateFromRepeatableInvoice').'</td><td>';
					//print '<input type="hidden" name="fac_rec" id="fac_rec" value="'.GETPOST('fac_rec', 'int').'">';
					print '<select class="flat" id="fac_rec" name="fac_rec">'; // We may want to change the template to use
					print '<option value="0" selected></option>';
					while ($i < $num) {
						$objp = $db->fetch_object($resql);
						print '<option value="'.$objp->rowid.'"';
						if (GETPOSTINT('fac_rec') == $objp->rowid) {
							print ' selected';
							$exampletemplateinvoice->fetch(GETPOSTINT('fac_rec'));
						}
						print '>'.$objp->title.' ('.price($objp->total_ttc).' '.$langs->trans("TTC").')</option>';
						$i++;
					}
					print '</select>';

					print ajax_combobox("fac_rec");

					// Option to reload page to retrieve customer information. Note, this clear other input
					if (!getDolGlobalString('RELOAD_PAGE_ON_TEMPLATE_CHANGE_DISABLED')) {
						print '<script type="text/javascript">
						$(document).ready(function() {
							$("#fac_rec").change(function() {
								console.log("We have changed the template invoice - Reload page");
								var fac_rec = $(this).val();
								var socid = $(\'#socid\').val();
								// For template invoice change, we must reuse data of template, not input already done, so we call a GET with action=create, not a POST submit.
								window.location.href = "'.$_SERVER["PHP_SELF"].'?action=create&socid="+socid+"&fac_rec="+fac_rec;
							});
						});
						</script>';
					}
					print '</td></tr>';
				}
				$db->free($resql);
			} else {
				dol_print_error($db);
			}
		}

		print '<tr><td class="tdtop fieldrequired">'.$langs->trans('Type').'</td><td colspan="2">';
		print '<div class="tagtable">'."\n";

		// Standard invoice
		print '<div class="tagtr listofinvoicetype"><div class="tagtd listofinvoicetype">';
		$tmp = '<input type="radio" id="radio_standard" name="type" value="0"'.(GETPOSTINT('type') ? '' : ' checked').'> ';
		$tmp  = $tmp.'<label for="radio_standard" >'.$langs->trans("InvoiceStandardAsk").'</label>';
		// @phan-suppress-next-line PhanPluginSuspiciousParamOrder
		$desc = $form->textwithpicto($tmp, $langs->transnoentities("InvoiceStandardDesc"), 1, 'help', '', 0, 3, 'standardonsmartphone');
		print '<table class="nobordernopadding"><tr>';
		print '<td>';
		print $desc;
		print '</td>';
		if ((($origin == 'propal') || ($origin == 'commande')) && (!empty($originid))) {
			/*print '<td class="nowrap" style="padding-left: 5px">';
			$arraylist = array(
				//'amount' => $langs->transnoentitiesnoconv('FixAmount', $langs->transnoentitiesnoconv('Deposit')),
				//'variable' => $langs->transnoentitiesnoconv('VarAmountOneLine', $langs->transnoentitiesnoconv('Deposit')),
				'variablealllines' => $langs->transnoentitiesnoconv('VarAmountAllLines')
			);
			print $form->selectarray('typestandard', $arraylist, GETPOST('typestandard', 'aZ09'), 0, 0, 0, '', 1);
			print '</td>';*/
			print '<td class="nowrap" style="padding-left: 15px">';
			print '<span class="opacitymedium">'.$langs->trans('PercentOfOriginalObject').'</span>:<input class="right" placeholder="100%" type="text" id="valuestandardinvoice" name="valuestandardinvoice" size="3" value="'.(GETPOSTISSET('valuestandardinvoice') ? GETPOST('valuestandardinvoice', 'alpha') : '100%').'"/>';
			print '</td>';
		}
		print '</tr></table>';
		print '</div></div>';

		if ((empty($origin)) || ((($origin == 'propal') || ($origin == 'commande')) && (!empty($originid)))) {
			// Deposit - Down payment
			if (!getDolGlobalString('INVOICE_DISABLE_DEPOSIT')) {
				print '<div class="tagtr listofinvoicetype"><div class="tagtd listofinvoicetype">';
				$tmp = '<input type="radio" id="radio_deposit" name="type" value="3"'.(GETPOSTINT('type') == 3 ? ' checked' : '').'> ';
				print '<script type="text/javascript">
				jQuery(document).ready(function() {
					jQuery("#typestandardinvoice, #valuestandardinvoice").click(function() {
						jQuery("#radio_standard").prop("checked", true);
					});
					jQuery("#typedeposit, #valuedeposit").click(function() {
						jQuery("#radio_deposit").prop("checked", true);
					});
					jQuery("#typedeposit").change(function() {
						console.log("We change type of down payment");
						jQuery("#radio_deposit").prop("checked", true);
						setRadioForTypeOfInvoice();
					});
					jQuery("#radio_standard, #radio_deposit, #radio_replacement, #radio_creditnote, #radio_template").change(function() {
						setRadioForTypeOfInvoice();
					});
					function setRadioForTypeOfInvoice() {
						console.log("Change radio for type of invoice");
						if (jQuery("#radio_deposit").prop("checked") && (jQuery("#typedeposit").val() == \'amount\' || jQuery("#typedeposit").val() == \'variable\')) {
							jQuery("#checkforselects").prop("disabled", true);
							jQuery("#checkforselects").prop("checked", false);
							jQuery(".checkforselect").prop("disabled", true);
							jQuery(".checkforselect").prop("checked", false);
						} else {
							jQuery("#checkforselects").prop("disabled", false);
							jQuery("#checkforselects").prop("checked", true);
							jQuery(".checkforselect").prop("disabled", false);
							jQuery(".checkforselect").prop("checked", true);
						}
					}
				});
				</script>';

				print '<table class="nobordernopadding"><tr>';
				print '<td>';
				$tmp  = $tmp.'<label for="radio_deposit">'.$langs->trans("InvoiceDeposit").'</label>';
				// @phan-suppress-next-line PhanPluginSuspiciousParamOrder
				$desc = $form->textwithpicto($tmp, $langs->transnoentities("InvoiceDepositDesc"), 1, 'help', '', 0, 3, 'depositonsmartphone');
				print $desc;
				print '</td>';
				if (($origin == 'propal') || ($origin == 'commande')) {
					print '<td class="nowrap" style="padding-left: 15px">';
					$arraylist = array(
						'amount' => $langs->transnoentitiesnoconv('FixAmount', $langs->transnoentitiesnoconv('Deposit')),
						'variable' => $langs->transnoentitiesnoconv('VarAmountOneLine', $langs->transnoentitiesnoconv('Deposit')),
						'variablealllines' => $langs->transnoentitiesnoconv('VarAmountAllLines')
					);
					$typedeposit = GETPOST('typedeposit', 'aZ09');
					$valuedeposit = GETPOSTINT('valuedeposit');
					if (empty($typedeposit) && !empty($objectsrc->deposit_percent)) {
						$origin_payment_conditions_deposit_percent = getDictionaryValue('c_payment_term', 'deposit_percent', $objectsrc->cond_reglement_id);
						if (!empty($origin_payment_conditions_deposit_percent)) {
							$typedeposit = 'variable';
						}
					}
					if (empty($valuedeposit) && $typedeposit == 'variable' && !empty($objectsrc->deposit_percent)) {
						$valuedeposit = $objectsrc->deposit_percent;
					}
					print $form->selectarray('typedeposit', $arraylist, $typedeposit, 0, 0, 0, '', 1);
					print '</td>';
					print '<td class="nowrap" style="padding-left: 5px">';
					print '<span class="opacitymedium paddingleft">'.$langs->trans("AmountOrPercent").'</span><input type="text" id="valuedeposit" name="valuedeposit" class="width75 right" value="'.$valuedeposit.'"/>';
					print '</td>';
				}
				print '</tr></table>';

				print '</div></div>';
			}
		}

		if ($socid > 0) {
			if (getDolGlobalString('INVOICE_USE_SITUATION')) {
				// First situation invoice
				print '<div class="tagtr listofinvoicetype"><div class="tagtd listofinvoicetype">';
				$tmp = '<input id="radio_situation" type="radio" name="type" value="5"'.(GETPOST('type') == 5 ? ' checked' : '').'> ';
				$tmp  = $tmp.'<label for="radio_situation" >'.$langs->trans("InvoiceFirstSituationAsk").'</label>';
				// @phan-suppress-next-line PhanPluginSuspiciousParamOrder
				$desc = $form->textwithpicto($tmp, $langs->transnoentities("InvoiceFirstSituationDesc"), 1, 'help', '', 0, 3, 'firstsituationonsmartphone');
				print $desc;
				print '</div></div>';

				// Next situation invoice
				$opt = $form->selectSituationInvoices(GETPOSTINT('originid'), $socid);

				print '<div class="tagtr listofinvoicetype"><div class="tagtd listofinvoicetype">';
				$tmp = '<input type="radio" name="type" value="5"'.(GETPOST('type') == 5 && GETPOSTINT('originid') ? ' checked' : '');
				if ($opt == ('<option value ="0" selected>'.$langs->trans('NoSituations').'</option>') || (GETPOST('origin') && GETPOST('origin') != 'facture' && GETPOST('origin') != 'commande')) {
					$tmp .= ' disabled';
				}
				$tmp .= '> ';
				$text = $tmp.'<label>'.$langs->trans("InvoiceSituationAsk").'</label> ';
				$text .= '<select class="flat" id="situations" name="situations"';
				if ($opt == ('<option value ="0" selected>'.$langs->trans('NoSituations').'</option>') || (GETPOST('origin') && GETPOST('origin') != 'facture' && GETPOST('origin') != 'commande')) {
					$text .= ' disabled';
				}
				$text .= '>';
				$text .= $opt;
				$text .= '</select>';
				$desc = $form->textwithpicto($text, $langs->transnoentities("InvoiceSituationDesc"), 1, 'help', '', 0, 3);
				print $desc;
				print '</div></div>';
			}

			// Replacement
			if (!getDolGlobalString('INVOICE_DISABLE_REPLACEMENT')) {
				// Type de facture
				$facids = $facturestatic->list_replacable_invoices($soc->id);
				if ($facids < 0) {
					dol_print_error($db, $facturestatic->error, $facturestatic->errors);
					exit();
				}
				$options = "";
				if (is_array($facids)) {
					foreach ($facids as $facparam) {
						$options .= '<option value="'.$facparam ['id'].'"';
						if ($facparam['id'] == GETPOSTINT('fac_replacement')) {
							$options .= ' selected';
						}
						$options .= '>'.$facparam['ref'];
						$options .= ' ('.$facturestatic->LibStatut($facparam['paid'], $facparam['status'], 0, $facparam['alreadypaid']).')';
						$options .= '</option>';
					}
				}

				print '<!-- replacement line -->';
				print '<div class="tagtr listofinvoicetype"><div class="tagtd listofinvoicetype">';
				$tmp = '<input type="radio" name="type" id="radio_replacement" value="1"'.(GETPOST('type') == 1 ? ' checked' : '');
				if (!$options || $invoice_predefined->id > 0) {
					$tmp .= ' disabled';
				}
				$tmp .= '> ';
				print '<script type="text/javascript">
				jQuery(document).ready(function() {
					jQuery("#fac_replacement").change(function() {
						jQuery("#radio_replacement").prop("checked", true);
					});
				});
				</script>';
				$text = $tmp.'<label for="radio_replacement">'.$langs->trans("InvoiceReplacementAsk").'</label>';
				$text .= '<select class="flat" name="fac_replacement" id="fac_replacement"';
				if (!$options || $invoice_predefined->id > 0) {
					$text .= ' disabled';
				}
				$text .= '>';
				if ($options) {
					$text .= '<option value="-1">&nbsp;</option>';
					$text .= $options;
				} else {
					$text .= '<option value="-1">'.$langs->trans("NoReplacableInvoice").'</option>';
				}
				$text .= '</select>';
				$desc = $form->textwithpicto($text, $langs->transnoentities("InvoiceReplacementDesc"), 1, 'help', '', 0, 3);
				print $desc;
				print '</div></div>';
			}
		} else {
			if (getDolGlobalString('INVOICE_USE_SITUATION')) {
				print '<div class="tagtr listofinvoicetype"><div class="tagtd listofinvoicetype">';
				$tmp = '<input type="radio" name="type" id="radio_situation" value="0" disabled> ';
				$text = $tmp.'<label>'.$langs->trans("InvoiceSituationAsk").'</label> ';
				$text .= '<span class="opacitymedium">('.$langs->trans("YouMustCreateInvoiceFromThird").')</span> ';
				$desc = $form->textwithpicto($text, $langs->transnoentities("InvoiceFirstSituationDesc"), 1, 'help', '', 0, 3, 'firstsituationonsmartphone');
				print $desc;
				print '</div></div>';
			}

			print '<div class="tagtr listofinvoicetype"><div class="tagtd listofinvoicetype">';
			$tmp = '<input type="radio" name="type" id="radio_replacement" value="0" disabled> ';
			$text = $tmp.'<label for="radio_replacement" class="opacitymedium">'.$langs->trans("InvoiceReplacement").'</label> ';
			//$text .= '<span class="opacitymedium hideonsmartphone">('.$langs->trans("YouMustCreateInvoiceFromThird").')</span> ';
			$desc = $form->textwithpicto($text, $langs->transnoentities("InvoiceReplacementDesc").'<br><br>'.$langs->trans("YouMustCreateInvoiceFromThird"), 1, 'help', '', 0, 3, 'replacementonsmartphone');
			print $desc;
			print '</div></div>';
		}

		if (empty($origin)) {
			if ($socid > 0) {
				// Credit note
				if (!getDolGlobalString('INVOICE_DISABLE_CREDIT_NOTE')) {
					// Show link for credit note
					$facids = $facturestatic->list_qualified_avoir_invoices($soc->id);
					if ($facids < 0) {
						dol_print_error($db, $facturestatic->error, $facturestatic->errors);
						exit;
					}
					$optionsav = "";
					$newinvoice_static = new Facture($db);
					foreach ($facids as $key => $valarray) {
						$newinvoice_static->id = $key;
						$newinvoice_static->ref = $valarray ['ref'];
						$newinvoice_static->statut = $valarray ['status'];
						$newinvoice_static->status = $valarray ['status'];
						$newinvoice_static->type = $valarray ['type'];
						$newinvoice_static->paye = $valarray ['paye'];

						$optionsav .= '<option value="'.$key.'"';
						if ($key == GETPOST('fac_avoir')) {
							$optionsav .= ' selected';

							// pre-filled extra fields with selected credit note
							$newinvoice_static->fetch_optionals($key);
							$object->array_options = $newinvoice_static->array_options;
						}
						$optionsav .= '>';
						$optionsav .= $newinvoice_static->ref;
						$optionsav .= ' ('.$newinvoice_static->getLibStatut(1, $valarray ['paymentornot']).')';
						$optionsav .= '</option>';
					}

					print '<div class="tagtr listofinvoicetype"><div class="tagtd listofinvoicetype">';
					$tmp = '<input type="radio" id="radio_creditnote" name="type" value="2"'.(GETPOST('type') == 2 ? ' checked' : '');
					if ((!$optionsav && !getDolGlobalString('INVOICE_CREDIT_NOTE_STANDALONE')) || $invoice_predefined->id > 0) {
						$tmp .= ' disabled';
					}
					$tmp .= '> ';
					// Show credit note options only if we checked credit note and disable standard invoice if "create credit note" button is pressed
					print '<script type="text/javascript">
					jQuery(document).ready(function() {
						if (jQuery("#radio_creditnote").is(":checked"))
						{
							jQuery("#radio_standard").prop("disabled", true);
						} else {
							jQuery("#radio_standard").prop("disabled", false);
						}
						if (! jQuery("#radio_creditnote").is(":checked"))
						{
							jQuery("#credit_note_options").hide();
						}
						jQuery("#radio_creditnote").click(function() {
							jQuery("#credit_note_options").show();
						});
						jQuery("#radio_standard, #radio_replacement, #radio_deposit").click(function() {
							jQuery("#credit_note_options").hide();
						});
					});
					</script>';
					$text = '<label>'.$tmp.$langs->transnoentities("InvoiceAvoirAsk").'</label> ';
					$text .= '<select class="flat valignmiddle" name="fac_avoir" id="fac_avoir"';
					if (!$optionsav || $invoice_predefined->id > 0) {
						$text .= ' disabled';
					}
					$text .= '>';
					if ($optionsav) {
						$text .= '<option value="-1"></option>';
						$text .= $optionsav;
					} else {
						$text .= '<option value="-1">'.$langs->trans("NoInvoiceToCorrect").'</option>';
					}
					$text .= '</select>';
					$desc = $form->textwithpicto($text, $langs->transnoentities("InvoiceAvoirDesc"), 1, 'help', '', 0, 3);
					print $desc;

					print '<div id="credit_note_options" class="clearboth paddingtop marginbottomonly">';
					print '&nbsp;&nbsp;&nbsp; <input type="checkbox" name="invoiceAvoirWithLines" id="invoiceAvoirWithLines" value="1" onclick="$(\'#credit_note_options input[type=checkbox]\').not(this).prop(\'checked\', false);" '.(GETPOSTINT('invoiceAvoirWithLines') > 0 ? 'checked' : '').' /> <label for="invoiceAvoirWithLines">'.$langs->trans('invoiceAvoirWithLines')."</label>";
					print '<br>&nbsp;&nbsp;&nbsp; <input type="checkbox" name="invoiceAvoirWithPaymentRestAmount" id="invoiceAvoirWithPaymentRestAmount" value="1" onclick="$(\'#credit_note_options input[type=checkbox]\').not(this).prop(\'checked\', false);" '.(GETPOSTINT('invoiceAvoirWithPaymentRestAmount') > 0 ? 'checked' : '').' /> <label for="invoiceAvoirWithPaymentRestAmount">'.$langs->trans('invoiceAvoirWithPaymentRestAmount')."</label>";
					print '</div>';

					print '</div></div>';
				}
			} else {
				print '<div class="tagtr listofinvoicetype"><div class="tagtd listofinvoicetype">';
				if (!getDolGlobalString('INVOICE_CREDIT_NOTE_STANDALONE')) {
					$tmp = '<input type="radio" name="type" id="radio_creditnote" value="0" disabled> ';
				} else {
					$tmp = '<input type="radio" name="type" id="radio_creditnote" value="2" > ';
				}
				$text = $tmp.'<label class="opacitymedium" for="radio_creditnote">'.$langs->trans("InvoiceAvoir").'</label> ';
				//$text .= '<span class="opacitymedium hideonsmartphone">('.$langs->trans("YouMustCreateInvoiceFromThird").')</span> ';
				$desc = $form->textwithpicto($text, $langs->transnoentities("InvoiceAvoirDesc").'<br><br>'.$langs->trans("CreateCreditNoteWhenClientInvoiceExists"), 1, 'help', '', 0, 3, 'creditnoteonsmartphone');
				print $desc;
				print '</div></div>'."\n";
			}
		}

		// Template invoice
		print '<div class="tagtr listofinvoicetype"><div class="tagtd listofinvoicetype">';
		$tmp = '<input type="radio" name="type" id="radio_template" value="0" disabled> ';
		$text = $tmp.'<label class="opacitymedium" for="radio_template">'.$langs->trans("RepeatableInvoice").'</label> ';
		$desc = $form->textwithpicto($text, $langs->transnoentities("YouMustCreateStandardInvoiceFirstDesc"), 1, 'help', '', 0, 3, 'templateonsmartphone');
		print $desc;
		print '</div></div>';

		print '</div>';


		if (getDolGlobalString('INVOICE_USE_DEFAULT_DOCUMENT')) { // Hidden conf
			// Add auto select default document model
			$listtType = array(Facture::TYPE_STANDARD, Facture::TYPE_REPLACEMENT, Facture::TYPE_CREDIT_NOTE, Facture::TYPE_DEPOSIT, Facture::TYPE_SITUATION);
			$jsListType = '';
			foreach ($listtType as $type) {
				$thisTypeConfName = 'FACTURE_ADDON_PDF_'.$type;
				$current = getDolGlobalString($thisTypeConfName, getDolGlobalString('FACTURE_ADDON_PDF'));
				$jsListType .= (!empty($jsListType) ? ',' : '').'"'.$type.'":"'.$current.'"';
			}

			print '<script type="text/javascript">
					$(document).ready(function() {
						var listType = {'.$jsListType.'};
						$("[name=\'type\'").change(function() {
							console.log("change name=type");
							if ($( this ).prop("checked"))
							{
								if(($( this ).val() in listType))
								{
									$("#model").val(listType[$( this ).val()]);
								}
								else
								{
									$("#model").val("' . getDolGlobalString('FACTURE_ADDON_PDF').'");
								}
							}
						});
					});
					</script>';
		}


		print '</td></tr>';

		// Invoice Subtype
		if (getDolGlobalInt('INVOICE_SUBTYPE_ENABLED')) {
			print '<tr><td class="fieldrequired">'.$langs->trans('InvoiceSubtype').'</td><td colspan="2">';
			print $form->getSelectInvoiceSubtype(GETPOST('subtype'), 'subtype', 1, 0, '');
			print '</td></tr>';
		}

		if ($socid > 0) {
			// Discounts for third party
			print '<tr><td>'.$langs->trans('DiscountStillRemaining').'</td><td colspan="2">';

			$thirdparty = $soc;
			$discount_type = 0;
			$backtopage = $_SERVER["PHP_SELF"].'?socid='.$thirdparty->id.'&action='.$action.'&origin='.urlencode((string) (GETPOST('origin'))).'&originid='.urlencode((string) (GETPOSTINT('originid')));
			include DOL_DOCUMENT_ROOT.'/core/tpl/object_discounts.tpl.php';

			print '</td></tr>';
		}

		$newdateinvoice = dol_mktime(0, 0, 0, GETPOSTINT('remonth'), GETPOSTINT('reday'), GETPOSTINT('reyear'), 'tzserver');
		$date_pointoftax = dol_mktime(0, 0, 0, GETPOSTINT('date_pointoftaxmonth'), GETPOSTINT('date_pointoftaxday'), GETPOSTINT('date_pointoftaxyear'), 'tzserver');

		// Date invoice
		print '<tr><td class="fieldrequired">'.$langs->trans('DateInvoice').'</td><td colspan="2">';
		print img_picto('', 'action', 'class="pictofixedwidth"');
		print $form->selectDate($newdateinvoice ? $newdateinvoice : $dateinvoice, '', 0, 0, 0, "add", 1, 1);
		print '</td></tr>';

		// Date point of tax
		if (getDolGlobalString('INVOICE_POINTOFTAX_DATE')) {
			print '<tr><td class="fieldrequired">'.$langs->trans('DatePointOfTax').'</td><td colspan="2">';
			print img_picto('', 'action', 'class="pictofixedwidth"');
			print $form->selectDate($date_pointoftax ? $date_pointoftax : -1, 'date_pointoftax', 0, 0, 0, "add", 1, 1);
			print '</td></tr>';
		}

		// Payment term
		print '<tr><td class="nowrap fieldrequired">'.$langs->trans('PaymentConditionsShort').'</td><td colspan="2">';
		print img_picto('', 'payment', 'class="pictofixedwidth"');
		print $form->getSelectConditionsPaiements($cond_reglement_id, 'cond_reglement_id', -1, 1, 0, 'maxwidth500 widthcentpercentminusx');
		print '</td></tr>';


		if (getDolGlobalString('INVOICE_USE_RETAINED_WARRANTY')) {
			$rwStyle = 'display:none;';
			if (in_array(GETPOSTINT('type'), $retainedWarrantyInvoiceAvailableType)) {
				$rwStyle = '';
			}

			$retained_warranty = GETPOSTINT('retained_warranty');
			if (empty($retained_warranty)) {
				if (!empty($objectsrc->retained_warranty)) { // use previous situation value
					$retained_warranty = $objectsrc->retained_warranty;
				}
			}
			$retained_warranty_js_default = !empty($retained_warranty) ? $retained_warranty : getDolGlobalString('INVOICE_SITUATION_DEFAULT_RETAINED_WARRANTY_PERCENT');

			print '<tr class="retained-warranty-line" style="'.$rwStyle.'" ><td class="nowrap">'.$langs->trans('RetainedWarranty').'</td><td colspan="2">';
			print '<input id="new-situation-invoice-retained-warranty" name="retained_warranty" type="number" value="'.$retained_warranty.'" step="0.01" min="0" max="100" />%';

			// Retained warranty payment term
			print '<tr class="retained-warranty-line" style="'.$rwStyle.'" ><td class="nowrap">'.$langs->trans('PaymentConditionsShortRetainedWarranty').'</td><td colspan="2">';
			$retained_warranty_fk_cond_reglement = GETPOSTINT('retained_warranty_fk_cond_reglement');
			if (empty($retained_warranty_fk_cond_reglement)) {
				$retained_warranty_fk_cond_reglement = getDolGlobalString('INVOICE_SITUATION_DEFAULT_RETAINED_WARRANTY_COND_ID');
				if (!empty($objectsrc->retained_warranty_fk_cond_reglement)) { // use previous situation value
					$retained_warranty_fk_cond_reglement = $objectsrc->retained_warranty_fk_cond_reglement;
				} else {
					$retained_warranty_fk_cond_reglement = getDolGlobalString('INVOICE_SITUATION_DEFAULT_RETAINED_WARRANTY_COND_ID');
				}
			}
			print $form->getSelectConditionsPaiements($retained_warranty_fk_cond_reglement, 'retained_warranty_fk_cond_reglement', -1, 1);
			print '</td></tr>';

			print '<script type="text/javascript">
			$(document).ready(function() {
			$("[name=\'type\']").change(function() {
					if($( this ).prop("checked") && $.inArray($( this ).val(), '.json_encode($retainedWarrantyInvoiceAvailableType).' ) !== -1)
					{
						$(".retained-warranty-line").show();
						$("#new-situation-invoice-retained-warranty").val("'.(float) $retained_warranty_js_default.'");
					}
					else{
						$(".retained-warranty-line").hide();
						$("#new-situation-invoice-retained-warranty").val("");
					}
				});

				$("[name=\'type\']:checked").trigger("change");
			});
			</script>';
		}

		// Payment mode
		print '<tr><td>'.$langs->trans('PaymentMode').'</td><td colspan="2">';
		print img_picto('', 'bank', 'class="pictofixedwidth"');
		print $form->select_types_paiements($mode_reglement_id, 'mode_reglement_id', 'CRDT', 0, 1, 0, 0, 1, 'maxwidth200 widthcentpercentminusx', 1);
		print '</td></tr>';

		// Bank Account
		if (isModEnabled("bank")) {
			print '<tr><td>'.$langs->trans('BankAccount').'</td><td colspan="2">';
			print img_picto('', 'bank_account', 'class="pictofixedwidth"');
			print $form->select_comptes($fk_account, 'fk_account', 0, '', 1, '', 0, 'maxwidth200 widthcentpercentminusx', 1);
			print '</td></tr>';
		}

		// Project
		if (isModEnabled('project')) {
			$langs->load('projects');
			print '<tr><td>'.$langs->trans('Project').'</td><td colspan="2">';
			print img_picto('', 'project', 'class="pictofixedwidth"').$formproject->select_projects(($socid > 0 ? $socid : -1), $projectid, 'projectid', 0, 0, 1, 1, 0, 0, 0, '', 1, 0, 'maxwidth500 widthcentpercentminusxx');
			print ' <a href="'.DOL_URL_ROOT.'/projet/card.php?socid='.$soc->id.'&action=create&status=1&backtopage='.urlencode($_SERVER["PHP_SELF"].'?action=create&socid='.$soc->id.($fac_rec ? '&fac_rec='.$fac_rec : '')).'"><span class="fa fa-plus-circle valignmiddle" title="'.$langs->trans("AddProject").'"></span></a>';
			print '</td></tr>';
		}

		// Incoterms
		if (isModEnabled('incoterm')) {
			print '<tr>';
			print '<td><label for="incoterm_id">'.$form->textwithpicto($langs->trans("IncotermLabel"), !empty($objectsrc->label_incoterms) ? $objectsrc->label_incoterms : '', 1).'</label></td>';
			print '<td colspan="2" class="maxwidthonsmartphone">';
			$incoterm_id = GETPOST('incoterm_id');
			$location_incoterms = GETPOST('location_incoterms');
			if (empty($incoterm_id)) {
				$incoterm_id = (!empty($objectsrc->fk_incoterms) ? $objectsrc->fk_incoterms : $soc->fk_incoterms);
				$location_incoterms = (!empty($objectsrc->location_incoterms) ? $objectsrc->location_incoterms : $soc->location_incoterms);
			}
			print img_picto('', 'incoterm', 'class="pictofixedwidth"');
			print $form->select_incoterms($incoterm_id, $location_incoterms);
			print '</td></tr>';
		}

		// Other attributes
		$parameters = array('objectsrc' => !empty($objectsrc) ? $objectsrc : 0, 'colspan' => ' colspan="2"', 'cols' => '2', 'socid' => $socid);
		$reshook = $hookmanager->executeHooks('formObjectOptions', $parameters, $object, $action); // Note that $action and $object may have been modified by hook
		print $hookmanager->resPrint;
		if (empty($reshook)) {
			if (getDolGlobalString('THIRDPARTY_PROPAGATE_EXTRAFIELDS_TO_INVOICE') && !empty($soc->id)) {
				// copy from thirdparty
				$tpExtrafields = new ExtraFields($db);
				$tpExtrafieldLabels = $tpExtrafields->fetch_name_optionals_label($soc->table_element);
				if ($soc->fetch_optionals() > 0) {
					$object->array_options = array_merge($object->array_options, $soc->array_options);
				}
			}

			print $object->showOptionals($extrafields, 'create', $parameters);
		}

		// Template to use by default
		print '<tr><td>'.$langs->trans('Model').'</td>';
		print '<td colspan="2">';
		print img_picto('', 'pdf', 'class="pictofixedwidth"');
		include_once DOL_DOCUMENT_ROOT.'/core/modules/facture/modules_facture.php';
		$liste = ModelePDFFactures::liste_modeles($db);
		if (getDolGlobalString('INVOICE_USE_DEFAULT_DOCUMENT')) {
			// Hidden conf
			$paramkey = 'FACTURE_ADDON_PDF_'.$object->type;
			$preselected = getDolGlobalString($paramkey, getDolGlobalString('FACTURE_ADDON_PDF'));
		} else {
			$preselected = getDolGlobalString('FACTURE_ADDON_PDF');
		}
		print $form->selectarray('model', $liste, $preselected, 0, 0, 0, '', 0, 0, 0, '', 'maxwidth200 widthcentpercentminusx', 1);
		print "</td></tr>";

		// Multicurrency
		if (isModEnabled('multicurrency')) {
			print '<tr>';
			print '<td>'.$form->editfieldkey('Currency', 'multicurrency_code', '', $object, 0).'</td>';
			print '<td colspan="2" class="maxwidthonsmartphone">';
			print img_picto('', 'currency', 'class="pictofixedwidth"');
			print $form->selectMultiCurrency(((GETPOSTISSET('multicurrency_code') && !GETPOST('changecompany')) ? GETPOST('multicurrency_code') : $currency_code), 'multicurrency_code');
			print '</td></tr>';
		}

		// Help of substitution key
		$htmltext = '';
		if (GETPOSTINT('fac_rec') > 0) {
			$dateexample = ($newdateinvoice ? $newdateinvoice : $dateinvoice);
			if (empty($dateexample)) {
				$dateexample = dol_now();
			}
			$substitutionarray = array(
				'__TOTAL_HT__' => $langs->trans("AmountHT").' ('.$langs->trans("Example").': '.price($exampletemplateinvoice->total_ht).')',
				'__TOTAL_TTC__' =>  $langs->trans("AmountTTC").' ('.$langs->trans("Example").': '.price($exampletemplateinvoice->total_ttc).')',
				'__INVOICE_PREVIOUS_MONTH__' => $langs->trans("PreviousMonthOfInvoice").' ('.$langs->trans("Example").': '.dol_print_date(dol_time_plus_duree($dateexample, -1, 'm'), '%m').')',
				'__INVOICE_MONTH__' =>  $langs->trans("MonthOfInvoice").' ('.$langs->trans("Example").': '.dol_print_date($dateexample, '%m').')',
				'__INVOICE_NEXT_MONTH__' => $langs->trans("NextMonthOfInvoice").' ('.$langs->trans("Example").': '.dol_print_date(dol_time_plus_duree($dateexample, 1, 'm'), '%m').')',
				'__INVOICE_PREVIOUS_MONTH_TEXT__' => $langs->trans("TextPreviousMonthOfInvoice").' ('.$langs->trans("Example").': '.dol_print_date(dol_time_plus_duree($dateexample, -1, 'm'), '%B').')',
				'__INVOICE_MONTH_TEXT__' =>  $langs->trans("TextMonthOfInvoice").' ('.$langs->trans("Example").': '.dol_print_date($dateexample, '%B').')',
				'__INVOICE_NEXT_MONTH_TEXT__' => $langs->trans("TextNextMonthOfInvoice").' ('.$langs->trans("Example").': '.dol_print_date(dol_time_plus_duree($dateexample, 1, 'm'), '%B').')',
				'__INVOICE_PREVIOUS_YEAR__' => $langs->trans("PreviousYearOfInvoice").' ('.$langs->trans("Example").': '.dol_print_date(dol_time_plus_duree($dateexample, -1, 'y'), '%Y').')',
				'__INVOICE_YEAR__' =>  $langs->trans("YearOfInvoice").' ('.$langs->trans("Example").': '.dol_print_date($dateexample, '%Y').')',
				'__INVOICE_NEXT_YEAR__' => $langs->trans("NextYearOfInvoice").' ('.$langs->trans("Example").': '.dol_print_date(dol_time_plus_duree($dateexample, 1, 'y'), '%Y').')'
			);

			$htmltext = '<i>'.$langs->trans("FollowingConstantsWillBeSubstituted").':<br>';
			foreach ($substitutionarray as $key => $val) {
				$htmltext .= $key.' = '.$langs->trans($val).'<br>';
			}
			$htmltext .= '</i>';
		}

		// Public note
		print '<tr>';
		print '<td class="tdtop">';
		print $form->textwithpicto($langs->trans('NotePublic'), $htmltext);
		print '</td>';
		print '<td valign="top" colspan="2">';
		$doleditor = new DolEditor('note_public', $note_public, '', 80, 'dolibarr_notes', 'In', 0, false, !getDolGlobalString('FCKEDITOR_ENABLE_NOTE_PUBLIC') ? 0 : 1, ROWS_3, '90%');
		print $doleditor->Create(1);

		// Private note
		if (empty($user->socid)) {
			print '<tr>';
			print '<td class="tdtop">';
			print $form->textwithpicto($langs->trans('NotePrivate'), $htmltext);
			print '</td>';
			print '<td valign="top" colspan="2">';
			$doleditor = new DolEditor('note_private', $note_private, '', 80, 'dolibarr_notes', 'In', 0, false, !getDolGlobalString('FCKEDITOR_ENABLE_NOTE_PRIVATE') ? 0 : 1, ROWS_3, '90%');
			print $doleditor->Create(1);
			// print '<textarea name="note_private" wrap="soft" cols="70" rows="'.ROWS_3.'">'.$note_private.'.</textarea>
			print '</td></tr>';
		}

		// Lines from source (TODO Show them also when creating invoice from template invoice)
		if (!empty($origin) && !empty($originid) && is_object($objectsrc)) {
			$langs->loadLangs(array('orders', 'propal'));

			// TODO for compatibility
			if ($origin == 'contrat') {
				// Calcul contrat->price (HT), contrat->total (TTC), contrat->tva
				//$objectsrc->remise_absolue = $remise_absolue;
				//$objectsrc->remise_percent = $remise_percent;
				$objectsrc->update_price(1, 'auto', 1);
			}

			print "\n<!-- Show ref of origin ".$classname." -->\n";
			print '<input type="hidden" name="amount"   value="'.$objectsrc->total_ht.'">'."\n";
			print '<input type="hidden" name="total"    value="'.$objectsrc->total_ttc.'">'."\n";
			print '<input type="hidden" name="tva"      value="'.$objectsrc->total_tva.'">'."\n";
			// The commented lines below are fields already added as hidden parameters before
			//print '<input type="hidden" name="origin"   value="'.$objectsrc->element.'">';
			//print '<input type="hidden" name="originid" value="'.$objectsrc->id.'">';

			switch (get_class($objectsrc)) {
				case 'Propal':
					$newclassname = 'CommercialProposal';
					break;
				case 'Commande':
					$newclassname = 'Order';
					break;
				case 'Expedition':
					$newclassname = 'Sending';
					break;
				case 'Contrat':
					$newclassname = 'Contract';
					break;
				case 'Fichinter':
					$newclassname = 'Intervention';
					break;
				default:
					$newclassname = get_class($objectsrc);
			}

			// Ref of origin
			print '<tr><td>'.$langs->trans($newclassname).'</td>';
			print '<td colspan="2">';
			print $objectsrc->getNomUrl(1);
			// We check if Origin document (id and type is known) has already at least one invoice attached to it
			$objectsrc->fetchObjectLinked($originid, $origin, null, 'facture');
			if (isset($objectsrc->linkedObjects['facture']) && is_array($objectsrc->linkedObjects['facture']) && count($objectsrc->linkedObjects['facture']) >= 1) {
				setEventMessages('WarningBillExist', null, 'warnings');
				echo ' - '.$langs->trans('LatestRelatedBill').' '.end($objectsrc->linkedObjects['facture'])->getNomUrl(1);
			}
			echo '</td></tr>';
			print '<tr><td>'.$langs->trans('AmountHT').'</td><td colspan="2">'.price($objectsrc->total_ht).'</td></tr>';
			print '<tr><td>'.$langs->trans('AmountVAT').'</td><td colspan="2">'.price($objectsrc->total_tva)."</td></tr>";
			if ($mysoc->localtax1_assuj == "1" || $objectsrc->total_localtax1 != 0) {		// Localtax1
				print '<tr><td>'.$langs->transcountry("AmountLT1", $mysoc->country_code).'</td><td colspan="2">'.price($objectsrc->total_localtax1)."</td></tr>";
			}

			if ($mysoc->localtax2_assuj == "1" || $objectsrc->total_localtax2 != 0) {		// Localtax2
				print '<tr><td>'.$langs->transcountry("AmountLT2", $mysoc->country_code).'</td><td colspan="2">'.price($objectsrc->total_localtax2)."</td></tr>";
			}
			print '<tr><td>'.$langs->trans('AmountTTC').'</td><td colspan="2">'.price($objectsrc->total_ttc)."</td></tr>";

			if (isModEnabled('multicurrency')) {
				print '<tr><td>'.$langs->trans('MulticurrencyAmountHT').'</td><td colspan="2">'.price($objectsrc->multicurrency_total_ht).'</td></tr>';
				print '<tr><td>'.$langs->trans('MulticurrencyAmountVAT').'</td><td colspan="2">'.price($objectsrc->multicurrency_total_tva)."</td></tr>";
				print '<tr><td>'.$langs->trans('MulticurrencyAmountTTC').'</td><td colspan="2">'.price($objectsrc->multicurrency_total_ttc)."</td></tr>";
			}
		}

		print "</table>\n";
	}
	print dol_get_fiche_end();

	print $form->buttonsSaveCancel("CreateDraft");

	// Show origin lines
	if (!empty($origin) && !empty($originid) && is_object($objectsrc)) {
		print '<br>';

		$title = $langs->trans('ProductsAndServices');
		print load_fiche_titre($title);

		print '<div class="div-table-responsive-no-min">';
		print '<table class="noborder centpercent">';

		$objectsrc->printOriginLinesList('', $selectedLines);

		print '</table>';
		print '</div>';
	}

	print "</form>\n";
} elseif ($id > 0 || !empty($ref)) {
	if (empty($object->id)) {
		$langs->load('errors');
		echo '<div class="error">'.$langs->trans("ErrorRecordNotFound").'</div>';
		llxFooter();
		exit;
	}

	/*
	 * Show object in view mode
	 */

	$result = $object->fetch($id, $ref);
	if ($result <= 0) {
		dol_print_error($db, $object->error, $object->errors);
		exit();
	}

	// fetch optionals attributes and labels
	$extrafields->fetch_name_optionals_label($object->table_element);

	if ($user->socid > 0 && $user->socid != $object->socid) {
		accessforbidden('', 0, 1);
	}

	$result = $object->fetch_thirdparty();

	$result = $soc->fetch($object->socid);
	if ($result < 0) {
		dol_print_error($db);
	}
	$selleruserevenustamp = $mysoc->useRevenueStamp();

	$totalpaid = $object->getSommePaiement();
	$totalcreditnotes = $object->getSumCreditNotesUsed();
	$totaldeposits = $object->getSumDepositsUsed();
	//print "totalpaid=".$totalpaid." totalcreditnotes=".$totalcreditnotes." totaldeposts=".$totaldeposits."
	// selleruserrevenuestamp=".$selleruserevenustamp;

	// We can also use bcadd to avoid pb with floating points
	// For example print 239.2 - 229.3 - 9.9; does not return 0.
	$resteapayer = price2num($object->total_ttc - $totalpaid - $totalcreditnotes - $totaldeposits, 'MT');

	// Multicurrency
	if (isModEnabled('multicurrency')) {
		$multicurrency_totalpaid = $object->getSommePaiement(1);
		$multicurrency_totalcreditnotes = $object->getSumCreditNotesUsed(1);
		$multicurrency_totaldeposits = $object->getSumDepositsUsed(1);
		$multicurrency_resteapayer = price2num($object->multicurrency_total_ttc - $multicurrency_totalpaid - $multicurrency_totalcreditnotes - $multicurrency_totaldeposits, 'MT');
		// Code to fix case of corrupted data
		// TODO We should not need this. Also data comes from a not reliable value of $object->multicurrency_total_ttc that may be wrong if it was
		// calculated by summing lines that were in a currency for some of them and into another for others (lines from discount/down payment into another currency for example)
		if ($resteapayer == 0 && $multicurrency_resteapayer != 0 && $object->multicurrency_code != $conf->currency) {
			$resteapayer = price2num((float) $multicurrency_resteapayer / $object->multicurrency_tx, 'MT');
		}
	}

	if ($object->paye) {
		$resteapayer = 0;
	}
	$resteapayeraffiche = $resteapayer;

	if (getDolGlobalString('FACTURE_DEPOSITS_ARE_JUST_PAYMENTS')) {	// Never use this
		$filterabsolutediscount = "fk_facture_source IS NULL"; // If we want deposit to be subtracted to payments only and not to total of final invoice
		$filtercreditnote = "fk_facture_source IS NOT NULL"; // If we want deposit to be subtracted to payments only and not to total of final invoice
	} else {
		$filterabsolutediscount = "fk_facture_source IS NULL OR (description LIKE '(DEPOSIT)%' AND description NOT LIKE '(EXCESS RECEIVED)%')";
		$filtercreditnote = "fk_facture_source IS NOT NULL AND (description NOT LIKE '(DEPOSIT)%' OR description LIKE '(EXCESS RECEIVED)%')";
	}

	$absolute_discount = $soc->getAvailableDiscounts(null, $filterabsolutediscount);
	$absolute_creditnote = $soc->getAvailableDiscounts(null, $filtercreditnote);
	$absolute_discount = price2num($absolute_discount, 'MT');
	$absolute_creditnote = price2num($absolute_creditnote, 'MT');

	$author = new User($db);
	if ($object->user_creation_id) {
		$author->fetch($object->user_creation_id);
	}

	$objectidnext = $object->getIdReplacingInvoice();

	$head = facture_prepare_head($object);

	print dol_get_fiche_head($head, 'compta', $langs->trans('InvoiceCustomer'), -1, 'bill');

	$formconfirm = '';

	// Confirmation of the conversion of the credit into a reduction
	if ($action == 'converttoreduc') {
		if ($object->type == Facture::TYPE_STANDARD || $object->type == Facture::TYPE_SITUATION) {
			$type_fac = 'ExcessReceived';
		} elseif ($object->type == Facture::TYPE_CREDIT_NOTE) {
			$type_fac = 'CreditNote';
		} elseif ($object->type == Facture::TYPE_DEPOSIT) {
			$type_fac = 'Deposit';
		}
		$text = $langs->trans('ConfirmConvertToReduc', strtolower($langs->transnoentities($type_fac)));
		$text .= '<br>'.$langs->trans('ConfirmConvertToReduc2');
		$formconfirm = $form->formconfirm($_SERVER['PHP_SELF'].'?facid='.$object->id, $langs->trans('ConvertToReduc'), $text, 'confirm_converttoreduc', '', "yes", 2);
	}

	// Confirmation to delete invoice
	if ($action == 'delete') {
		$text = $langs->trans('ConfirmDeleteBill', $object->ref);
		$formquestion = array();

		if ($object->type != Facture::TYPE_DEPOSIT && getDolGlobalString('STOCK_CALCULATE_ON_BILL') && $object->status >= 1) {
			$qualified_for_stock_change = 0;
			if (!getDolGlobalString('STOCK_SUPPORTS_SERVICES')) {
				$qualified_for_stock_change = $object->hasProductsOrServices(2);
			} else {
				$qualified_for_stock_change = $object->hasProductsOrServices(1);
			}

			if ($qualified_for_stock_change) {
				$langs->load("stocks");
				require_once DOL_DOCUMENT_ROOT.'/product/class/html.formproduct.class.php';
				$formproduct = new FormProduct($db);
				$label = $object->type == Facture::TYPE_CREDIT_NOTE ? $langs->trans("SelectWarehouseForStockDecrease") : $langs->trans("SelectWarehouseForStockIncrease");
				$forcecombo = 0;
				if ($conf->browser->name == 'ie') {
					$forcecombo = 1; // There is a bug in IE10 that make combo inside popup crazy
				}
				$formquestion = array(
					// 'text' => $langs->trans("ConfirmClone"),
					// array('type' => 'checkbox', 'name' => 'clone_content', 'label' => $langs->trans("CloneMainAttributes"), 'value' => 1),
					// array('type' => 'checkbox', 'name' => 'update_prices', 'label' => $langs->trans("PuttingPricesUpToDate"), 'value' => 1),
					array('type' => 'other', 'name' => 'idwarehouse', 'label' => $label, 'value' => $formproduct->selectWarehouses(GETPOST('idwarehouse') ? GETPOST('idwarehouse') : 'ifone', 'idwarehouse', '', 1, 0, 0, $langs->trans("NoStockAction"), 0, $forcecombo))
				);
				$formconfirm = $form->formconfirm($_SERVER['PHP_SELF'].'?facid='.$object->id, $langs->trans('DeleteBill'), $text, 'confirm_delete', $formquestion, "yes", 1);
			} else {
				$formconfirm = $form->formconfirm($_SERVER['PHP_SELF'].'?facid='.$object->id, $langs->trans('DeleteBill'), $text, 'confirm_delete', '', 'no', 1);
			}
		} else {
			$formconfirm = $form->formconfirm($_SERVER['PHP_SELF'].'?facid='.$object->id, $langs->trans('DeleteBill'), $text, 'confirm_delete', '', 'no', 1);
		}
	}

	// Confirmation to remove invoice from cycle
	if ($action == 'situationout') {
		$text = $langs->trans('ConfirmRemoveSituationFromCycle', $object->ref);
		$label = $langs->trans("ConfirmOuting");
		$formquestion = array();
		// remove situation from cycle
		if (in_array($object->status, array(Facture::STATUS_CLOSED, Facture::STATUS_VALIDATED))
			&& $usercancreate
			&& !$objectidnext
			&& $object->is_last_in_cycle()
			&& $usercanunvalidate
		) {
			$formconfirm = $form->formconfirm($_SERVER['PHP_SELF'].'?facid='.$object->id, $label, $text, 'confirm_situationout', $formquestion, "yes", 1);
		}
	}

	// Confirmation of validation
	if ($action == 'valid') {
		// we check object has a draft number
		$objectref = substr($object->ref, 1, 4);
		if ($objectref == 'PROV') {
			$savdate = $object->date;
			if (getDolGlobalString('FAC_FORCE_DATE_VALIDATION')) {
				$object->date = dol_now();
				$object->date_lim_reglement = $object->calculate_date_lim_reglement();
			}
			$numref = $object->getNextNumRef($soc);
			// $object->date=$savdate;
		} else {
			$numref = $object->ref;
		}

		$text = $langs->trans('ConfirmValidateBill', $numref);
		if (isModEnabled('notification')) {
			require_once DOL_DOCUMENT_ROOT.'/core/class/notify.class.php';
			$notify = new Notify($db);
			$text .= '<br>';
			$text .= $notify->confirmMessage('BILL_VALIDATE', $object->socid, $object);
		}
		$formquestion = array();

		if ($object->type != Facture::TYPE_DEPOSIT && getDolGlobalString('STOCK_CALCULATE_ON_BILL')) {
			$qualified_for_stock_change = 0;
			if (!getDolGlobalString('STOCK_SUPPORTS_SERVICES')) {
				$qualified_for_stock_change = $object->hasProductsOrServices(2);
			} else {
				$qualified_for_stock_change = $object->hasProductsOrServices(1);
			}

			if ($qualified_for_stock_change) {
				$langs->load("stocks");
				require_once DOL_DOCUMENT_ROOT.'/product/class/html.formproduct.class.php';
				require_once DOL_DOCUMENT_ROOT.'/product/stock/class/entrepot.class.php';
				$formproduct = new FormProduct($db);
				$warehouse = new Entrepot($db);
				$warehouse_array = $warehouse->list_array();
				if (count($warehouse_array) == 1) {
					$label = $object->type == Facture::TYPE_CREDIT_NOTE ? $langs->trans("WarehouseForStockIncrease", current($warehouse_array)) : $langs->trans("WarehouseForStockDecrease", current($warehouse_array));
					$value = '<input type="hidden" id="idwarehouse" name="idwarehouse" value="'.key($warehouse_array).'">';
				} else {
					$label = $object->type == Facture::TYPE_CREDIT_NOTE ? $langs->trans("SelectWarehouseForStockIncrease") : $langs->trans("SelectWarehouseForStockDecrease");
					$value = $formproduct->selectWarehouses(GETPOST('idwarehouse') ? GETPOST('idwarehouse') : 'ifone', 'idwarehouse', '', 1);
				}
				$formquestion = array(
									// 'text' => $langs->trans("ConfirmClone"),
									// array('type' => 'checkbox', 'name' => 'clone_content', 'label' => $langs->trans("CloneMainAttributes"), 'value' =>
									// 1),
									// array('type' => 'checkbox', 'name' => 'update_prices', 'label' => $langs->trans("PuttingPricesUpToDate"), 'value'
									// => 1),
									array('type' => 'other', 'name' => 'idwarehouse', 'label' => $label, 'value' => $value));
			}
		}
		if ($object->type != Facture::TYPE_CREDIT_NOTE && $object->total_ttc < 0) { 		// Can happen only if getDolGlobalString('FACTURE_ENABLE_NEGATIVE') is on
			$text .= '<br>'.img_warning().' '.$langs->trans("ErrorInvoiceOfThisTypeMustBePositive");
		}

		// mandatoryPeriod
		$nbMandated = 0;
		foreach ($object->lines as $line) {
			$res = $line->fetch_product();
			if ($res  > 0) {
				if ($line->product->isService() && $line->product->isMandatoryPeriod() && (empty($line->date_start) || empty($line->date_end))) {
					$nbMandated++;
					break;
				}
			}
		}
		if ($nbMandated > 0) {
			$text .= '<div><span class="clearboth nowraponall warning">'.$langs->trans("mandatoryPeriodNeedTobeSetMsgValidate").'</span></div>';
		}


		$formconfirm = $form->formconfirm($_SERVER["PHP_SELF"].'?facid='.$object->id, $langs->trans('ValidateBill'), $text, 'confirm_valid', $formquestion, (($object->type != Facture::TYPE_CREDIT_NOTE && $object->total_ttc < 0) ? "no" : "yes"), 2);
	}

	// Confirm back to draft status
	if ($action == 'modif') {
		$text = $langs->trans('ConfirmUnvalidateBill', $object->ref);
		$formquestion = array();

		if ($object->type != Facture::TYPE_DEPOSIT && getDolGlobalString('STOCK_CALCULATE_ON_BILL')) {
			$qualified_for_stock_change = 0;
			if (!getDolGlobalString('STOCK_SUPPORTS_SERVICES')) {
				$qualified_for_stock_change = $object->hasProductsOrServices(2);
			} else {
				$qualified_for_stock_change = $object->hasProductsOrServices(1);
			}

			if ($qualified_for_stock_change) {
				$langs->load("stocks");
				require_once DOL_DOCUMENT_ROOT.'/product/class/html.formproduct.class.php';
				require_once DOL_DOCUMENT_ROOT.'/product/stock/class/entrepot.class.php';
				$formproduct = new FormProduct($db);
				$warehouse = new Entrepot($db);
				$warehouse_array = $warehouse->list_array();
				if (count($warehouse_array) == 1) {
					$label = $object->type == Facture::TYPE_CREDIT_NOTE ? $langs->trans("WarehouseForStockDecrease", current($warehouse_array)) : $langs->trans("WarehouseForStockIncrease", current($warehouse_array));
					$value = '<input type="hidden" id="idwarehouse" name="idwarehouse" value="'.key($warehouse_array).'">';
				} else {
					$label = $object->type == Facture::TYPE_CREDIT_NOTE ? $langs->trans("SelectWarehouseForStockDecrease") : $langs->trans("SelectWarehouseForStockIncrease");
					$value = $formproduct->selectWarehouses(GETPOST('idwarehouse') ? GETPOST('idwarehouse') : 'ifone', 'idwarehouse', '', 1);
				}
				$formquestion = array(
									// 'text' => $langs->trans("ConfirmClone"),
									// array('type' => 'checkbox', 'name' => 'clone_content', 'label' => $langs->trans("CloneMainAttributes"), 'value' =>
									// 1),
									// array('type' => 'checkbox', 'name' => 'update_prices', 'label' => $langs->trans("PuttingPricesUpToDate"), 'value'
									// => 1),
									array('type' => 'other', 'name' => 'idwarehouse', 'label' => $label, 'value' => $value));
			}
		}

		$formconfirm = $form->formconfirm($_SERVER["PHP_SELF"].'?facid='.$object->id, $langs->trans('UnvalidateBill'), $text, 'confirm_modif', $formquestion, "yes", 1);
	}

	// Confirmation of payment classification
	if ($action == 'paid' && ($resteapayer <= 0 || (getDolGlobalString('INVOICE_CAN_SET_PAID_EVEN_IF_PARTIALLY_PAID') && $resteapayer == $object->total_ttc))) {
		$formconfirm = $form->formconfirm($_SERVER["PHP_SELF"].'?facid='.$object->id, $langs->trans('ClassifyPaid'), $langs->trans('ConfirmClassifyPaidBill', $object->ref), 'confirm_paid', '', "yes", 1);
	}
	if ($action == 'paid' && $resteapayer > 0 && (!getDolGlobalString('INVOICE_CAN_SET_PAID_EVEN_IF_PARTIALLY_PAID') || $resteapayer != $object->total_ttc)) {
		$close = array();
		// Code
		$i = 0;
		$close[$i]['code'] = 'discount_vat'; // escompte
		$i++;
		$close[$i]['code'] = 'badcustomer';
		$i++;
		$close[$i]['code'] = 'bankcharge';
		$i++;
		$close[$i]['code'] = 'withholdingtax';
		$i++;
		$close[$i]['code'] = 'other';
		$i++;
		// Help
		$i = 0;
		$close[$i]['label'] = $langs->trans("HelpEscompte").'<br><br>'.$langs->trans("ConfirmClassifyPaidPartiallyReasonDiscountVatDesc");
		$i++;
		$close[$i]['label'] = $langs->trans("ConfirmClassifyPaidPartiallyReasonBadCustomerDesc");
		$i++;
		$close[$i]['label'] = $langs->trans("ConfirmClassifyPaidPartiallyReasonBankChargeDesc");
		$i++;
		$close[$i]['label'] = $langs->trans("ConfirmClassifyPaidPartiallyReasonWithholdingTaxDesc");
		$i++;
		$close[$i]['label'] = $langs->trans("Other");
		$i++;
		// Texte
		$i = 0;
		$close[$i]['reason'] = $form->textwithpicto($langs->transnoentities("ConfirmClassifyPaidPartiallyReasonDiscount", $resteapayer, $langs->trans("Currency".$conf->currency)), $close[$i]['label'], 1);
		$i++;
		$close[$i]['reason'] = $form->textwithpicto($langs->transnoentities("ConfirmClassifyPaidPartiallyReasonBadCustomer", $resteapayer, $langs->trans("Currency".$conf->currency)), $close[$i]['label'], 1);
		$i++;
		$close[$i]['reason'] = $form->textwithpicto($langs->transnoentities("ConfirmClassifyPaidPartiallyReasonBankCharge", $resteapayer, $langs->trans("Currency".$conf->currency)), $close[$i]['label'], 1);
		$i++;
		$close[$i]['reason'] = $form->textwithpicto($langs->transnoentities("ConfirmClassifyPaidPartiallyReasonWithholdingTax"), $close[$i]['label'], 1);
		$i++;
		$close[$i]['reason'] = $form->textwithpicto($langs->transnoentities("Other"), $close[$i]['label'], 1);
		$i++;
		// arrayreasons[code]=reason
		$arrayreasons = [];
		foreach ($close as $key => $val) {
			$arrayreasons[$close[$key]['code']] = $close[$key]['reason'];
		}

		// Create a form table
		$formquestion = array('text' => $langs->trans("ConfirmClassifyPaidPartiallyQuestion"), 0 => array('type' => 'radio', 'name' => 'close_code', 'label' => $langs->trans("Reason"), 'values' => $arrayreasons), 1 => array('type' => 'text', 'name' => 'close_note', 'label' => $langs->trans("Comment"), 'value' => '', 'morecss' => 'minwidth300'));
		// Incomplete payment. We ask if reason = discount or other
		$formconfirm = $form->formconfirm($_SERVER["PHP_SELF"].'?facid='.$object->id, $langs->trans('ClassifyPaid'), $langs->trans('ConfirmClassifyPaidPartially', $object->ref), 'confirm_paid_partially', $formquestion, "yes", 1, 380, 600);
	}

	// Confirmation of status abandoned
	if ($action == 'canceled') {
		// If there is a replacement invoice not yet validated (draft state),
		// it is not allowed to classify the invoice as abandoned.
		if ($objectidnext) {
			$facturereplacement = new Facture($db);
			$facturereplacement->fetch($objectidnext);
			$statusreplacement = $facturereplacement->status;
		}
		if ($objectidnext && $statusreplacement == 0) {
			print '<div class="error">'.$langs->trans("ErrorCantCancelIfReplacementInvoiceNotValidated").'</div>';
		} else {
			// Code
			$close[1]['code'] = 'badcustomer';
			$close[2]['code'] = 'abandon';
			// Help
			$close[1]['label'] = $langs->trans("ConfirmClassifyPaidPartiallyReasonBadCustomerDesc");
			$close[2]['label'] = $langs->trans("ConfirmClassifyAbandonReasonOtherDesc");
			// Text
			$close[1]['reason'] = $form->textwithpicto($langs->transnoentities("ConfirmClassifyPaidPartiallyReasonBadCustomer", $object->ref), $close[1]['label'], 1);
			$close[2]['reason'] = $form->textwithpicto($langs->transnoentities("ConfirmClassifyAbandonReasonOther"), $close[2]['label'], 1);
			// arrayreasons
			$arrayreasons = [];
			$arrayreasons[$close[1]['code']] = $close[1]['reason'];
			$arrayreasons[$close[2]['code']] = $close[2]['reason'];

			// Create a form table
			$formquestion = array('text' => $langs->trans("ConfirmCancelBillQuestion"), 0 => array('type' => 'radio', 'name' => 'close_code', 'label' => $langs->trans("Reason"), 'values' => $arrayreasons), 1 => array('type' => 'text', 'name' => 'close_note', 'label' => $langs->trans("Comment"), 'value' => '', 'morecss' => 'minwidth300'));

			$formconfirm = $form->formconfirm($_SERVER['PHP_SELF'].'?facid='.$object->id, $langs->trans('CancelBill'), $langs->trans('ConfirmCancelBill', $object->ref), 'confirm_canceled', $formquestion, "yes", 1, 270);
		}
	}

	if ($action == 'deletepayment') {
		$payment_id = GETPOST('paiement_id');
		$formconfirm = $form->formconfirm($_SERVER["PHP_SELF"].'?id='.$object->id.'&paiement_id='.$payment_id, $langs->trans('DeletePayment'), $langs->trans('ConfirmDeletePayment'), 'confirm_delete_paiement', '', 'no', 1);
	}

	// Confirmation de la suppression d'une ligne produit
	if ($action == 'ask_deleteline') {
		$formconfirm = $form->formconfirm($_SERVER["PHP_SELF"].'?facid='.$object->id.'&lineid='.$lineid, $langs->trans('DeleteProductLine'), $langs->trans('ConfirmDeleteProductLine'), 'confirm_deleteline', '', 'no', 1);
	}

	// Clone confirmation
	if ($action == 'clone') {
		$filter = '(s.client:IN:1,2,3)';
		// Create an array for form
		$formquestion = array(
			array('type' => 'other', 'name' => 'socid', 'label' => $langs->trans("SelectThirdParty"), 'value' => $form->select_company($object->socid, 'socid', $filter, 1)),
			array('type' => 'date', 'name' => 'newdate', 'label' => $langs->trans("Date"), 'value' => dol_now())
		);
		// Request confirmation to clone
		$formconfirm = $form->formconfirm($_SERVER["PHP_SELF"].'?facid='.$object->id, $langs->trans('ToClone'), $langs->trans('ConfirmCloneInvoice', $object->ref), 'confirm_clone', $formquestion, 'yes', 1, 250);
	}

	if ($action == "remove_file_comfirm") {
		$file = GETPOST('file', 'alpha');

		$formconfirm = $form->formconfirm(
			$_SERVER["PHP_SELF"].'?facid='.$object->id.'&file='.urlencode($file),
			$langs->trans('DeleteFileHeader'),
			$langs->trans('DeleteFileText')."<br><br>".$file,
			'remove_file',
			'',
			'no',
			2
		);
	}

	// Call Hook formConfirm
	$parameters = array('formConfirm' => $formconfirm, 'lineid' => $lineid, 'remainingtopay' => &$resteapayer);
	$reshook = $hookmanager->executeHooks('formConfirm', $parameters, $object, $action); // Note that $action and $object may have been modified by hook
	if (empty($reshook)) {
		$formconfirm .= $hookmanager->resPrint;
	} elseif ($reshook > 0) {
		$formconfirm = $hookmanager->resPrint;
	}

	// Print form confirm
	print $formconfirm;

	// Invoice content

	$linkback = '<a href="'.DOL_URL_ROOT.'/compta/facture/list.php?restore_lastsearch_values=1'.(!empty($socid) ? '&socid='.$socid : '').'">'.$langs->trans("BackToList").'</a>';

	$morehtmlref = '<div class="refidno">';
	// Ref invoice
	if ($object->status == $object::STATUS_DRAFT && !$mysoc->isInEEC() && getDolGlobalString('INVOICE_ALLOW_FREE_REF')) {
		$morehtmlref .= $form->editfieldkey("Ref", 'ref', $object->ref, $object, $usercancreate, 'string', '', 0, 1);
		$morehtmlref .= $form->editfieldval("Ref", 'ref', $object->ref, $object, $usercancreate, 'string', '', null, null, '', 1);
		$morehtmlref .= '<br>';
	}
	// Ref customer
	$morehtmlref .= $form->editfieldkey("RefCustomer", 'ref_client', $object->ref_customer, $object, $usercancreate, 'string', '', 0, 1);
	$morehtmlref .= $form->editfieldval("RefCustomer", 'ref_client', $object->ref_customer, $object, $usercancreate, 'string'.(getDolGlobalString('THIRDPARTY_REF_INPUT_SIZE') ? ':' . getDolGlobalString('THIRDPARTY_REF_INPUT_SIZE') : ''), '', null, null, '', 1);
	// Thirdparty
	$morehtmlref .= '<br>'.$object->thirdparty->getNomUrl(1, 'customer');
	if (!getDolGlobalString('MAIN_DISABLE_OTHER_LINK') && $object->thirdparty->id > 0) {
		$morehtmlref .= ' (<a href="'.DOL_URL_ROOT.'/compta/facture/list.php?socid='.$object->thirdparty->id.'&search_societe='.urlencode($object->thirdparty->name).'">'.$langs->trans("OtherBills").'</a>)';
	}
	// Project
	if (isModEnabled('project')) {
		$langs->load("projects");
		$morehtmlref .= '<br>';
		if ($usercancreate) {
			$morehtmlref .= img_picto($langs->trans("Project"), 'project', 'class="pictofixedwidth"');
			if ($action != 'classify') {
				$morehtmlref .= '<a class="editfielda" href="'.$_SERVER['PHP_SELF'].'?action=classify&token='.newToken().'&id='.$object->id.'">'.img_edit($langs->transnoentitiesnoconv('SetProject')).'</a> ';
			}
			$morehtmlref .= $form->form_project($_SERVER['PHP_SELF'].'?id='.$object->id, $object->socid, $object->fk_project, ($action == 'classify' ? 'projectid' : 'none'), 0, 0, 0, 1, '', 'maxwidth300');
		} else {
			if (!empty($object->fk_project)) {
				$proj = new Project($db);
				$proj->fetch($object->fk_project);
				$morehtmlref .= $proj->getNomUrl(1);
				if ($proj->title) {
					$morehtmlref .= '<span class="opacitymedium"> - '.dol_escape_htmltag($proj->title).'</span>';
				}
			}
		}
	}
	$morehtmlref .= '</div>';

	$object->totalpaid = $totalpaid; // To give a chance to dol_banner_tab to use already paid amount to show correct status

	dol_banner_tab($object, 'ref', $linkback, 1, 'ref', 'ref', $morehtmlref, '', 0, '', '');

	// Call Hook tabContentViewInvoice
	$parameters = array();
	// Note that $action and $object may be modified by hook
	$reshook = $hookmanager->executeHooks('tabContentViewInvoice', $parameters, $object, $action);
	if (empty($reshook)) {
		print '<div class="fichecenter">';
		print '<div class="fichehalfleft">';
		print '<div class="underbanner clearboth"></div>';

		print '<table class="border centpercent tableforfield">';

		// Type
		print '<tr><td class="titlefield fieldname_type">'.$langs->trans('Type').'</td><td class="valuefield fieldname_type">';
		print $object->getLibType(2);
		if ($object->subtype > 0) {
			print ' '.$object->getSubtypeLabel('facture');
		}
		if ($object->module_source) {
			print ' <span class="opacitymediumbycolor paddingleft">('.$langs->trans("POS").' '.dol_escape_htmltag(ucfirst($object->module_source)).' - '.$langs->trans("Terminal").' '.dol_escape_htmltag($object->pos_source).')</span>';
		}
		if ($object->type == Facture::TYPE_REPLACEMENT) {
			$facreplaced = new Facture($db);
			$facreplaced->fetch($object->fk_facture_source);
			print ' <span class="opacitymediumbycolor paddingleft">'.$langs->transnoentities("ReplaceInvoice", $facreplaced->getNomUrl(1, '', 32)).'</span>';
		}
		if ($object->type == Facture::TYPE_CREDIT_NOTE && !empty($object->fk_facture_source)) {
			$facusing = new Facture($db);
			$facusing->fetch($object->fk_facture_source);
			print ' <span class="opacitymediumbycolor paddingleft">'.$langs->transnoentities("CorrectInvoice", $facusing->getNomUrl(1, '', 32)).'</span>';
		}

		$facidavoir = $object->getListIdAvoirFromInvoice();
		if (count($facidavoir) > 0) {
			print ' <span class="opacitymediumbycolor paddingleft">'.$langs->transnoentities("InvoiceHasAvoir");
			$i = 0;
			foreach ($facidavoir as $id) {
				if ($i == 0) {
					print ' ';
				} else {
					print ',';
				}
				$facavoir = new Facture($db);
				$facavoir->fetch($id);
				print $facavoir->getNomUrl(1, '', 32);
			}
			print '</span>';
		}
		if ($objectidnext > 0) {
			$facthatreplace = new Facture($db);
			$facthatreplace->fetch($objectidnext);
			print ' <span class="opacitymediumbycolor paddingleft">'.str_replace('{s1}', $facthatreplace->getNomUrl(1), $langs->transnoentities("ReplacedByInvoice", '{s1}')).'</span>';
		}

		if ($object->type == Facture::TYPE_CREDIT_NOTE || $object->type == Facture::TYPE_DEPOSIT) {
			$discount = new DiscountAbsolute($db);
			$result = $discount->fetch(0, $object->id);
			if ($result > 0) {
				print ' <span class="opacitymediumbycolor paddingleft">';
				$s = $langs->trans("CreditNoteConvertedIntoDiscount", '{s1}', '{s2}');
				$s = str_replace('{s1}', $object->getLibType(0), $s);
				$s = str_replace('{s2}', $discount->getNomUrl(1, 'discount'), $s);
				print $s;
				print '</span><br>';
			}
		}

		if ($object->fk_fac_rec_source > 0) {
			$tmptemplate = new FactureRec($db);
			$result = $tmptemplate->fetch($object->fk_fac_rec_source);
			if ($result > 0) {
				print ' <span class="opacitymediumbycolor paddingleft">';
				$s = $langs->transnoentities("GeneratedFromTemplate", '{s1}');
				$s = str_replace('{s1}', $tmptemplate->getNomUrl(1, '', 32), $s);
				print $s;
				print '</span>';
			}
		}
		print '</td></tr>';

		// Relative and absolute discounts
		print '<!-- Discounts -->'."\n";
		print '<tr><td>'.$langs->trans('DiscountStillRemaining').'</td>';
		print '<td>';
		$thirdparty = $soc;
		$discount_type = 0;
		$backtopage = $_SERVER["PHP_SELF"].'?facid='.$object->id;
		include DOL_DOCUMENT_ROOT.'/core/tpl/object_discounts.tpl.php';
		print '</td></tr>';

		// Date invoice
		print '<tr><td>';
		print '<table class="nobordernopadding centpercent"><tr><td>';
		print $langs->trans('DateInvoice');
		print '</td>';
		if ($action != 'editinvoicedate' && $object->status == $object::STATUS_DRAFT && $usercancreate && !getDolGlobalString('FAC_FORCE_DATE_VALIDATION')) {
			print '<td class="right"><a class="editfielda" href="'.$_SERVER["PHP_SELF"].'?action=editinvoicedate&token='.newToken().'&facid='.$object->id.'">'.img_edit($langs->trans('SetDate'), 1).'</a></td>';
		}
		print '</tr></table>';
		print '</td><td>';

		if ($action == 'editinvoicedate') {
			$form->form_date($_SERVER['PHP_SELF'].'?facid='.$object->id, $object->date, 'invoicedate');
		} else {
			print '<span class="valuedate">'.dol_print_date($object->date, 'day').'</span>';
		}
		print '</td>';

		print '</tr>';

		if (getDolGlobalString('INVOICE_POINTOFTAX_DATE')) {
			// Date invoice point of tax
			print '<tr><td>';
			print '<table class="nobordernopadding centpercent"><tr><td>';
			print $langs->trans('DatePointOfTax');
			print '</td>';
			print '<td class="right"><a class="editfielda" href="'.$_SERVER["PHP_SELF"].'?action=editdate_pointoftax&token='.newToken().'&facid='.$object->id.'">'.img_edit($langs->trans('SetDate'), 1).'</a></td>';
			print '</tr></table>';
			print '</td><td>';
			if ($action == 'editdate_pointoftax') {
				$form->form_date($_SERVER['PHP_SELF'].'?facid='.$object->id, $object->date_pointoftax, 'date_pointoftax');
			} else {
				print '<span class="valuedate">'.dol_print_date($object->date_pointoftax, 'day').'</span>';
			}
			print '</td></tr>';
		}

		// Payment term
		print '<tr><td>';
		print '<table class="nobordernopadding centpercent"><tr><td>';
		print $langs->trans('PaymentConditionsShort');
		print '</td>';
		if ($object->type != Facture::TYPE_CREDIT_NOTE && $action != 'editconditions' && $usercancreate) {
			print '<td class="right"><a class="editfielda" href="'.$_SERVER["PHP_SELF"].'?action=editconditions&token='.newToken().'&facid='.$object->id.'">'.img_edit($langs->trans('SetConditions'), 1).'</a></td>';
		}
		print '</tr></table>';
		print '</td><td>';
		if ($object->type != Facture::TYPE_CREDIT_NOTE) {
			if ($action == 'editconditions') {
				$form->form_conditions_reglement($_SERVER['PHP_SELF'].'?facid='.$object->id, $object->cond_reglement_id, 'cond_reglement_id');
			} else {
				$form->form_conditions_reglement($_SERVER['PHP_SELF'].'?facid='.$object->id, $object->cond_reglement_id, 'none');
			}
		} else {
			print '&nbsp;';
		}
		print '</td></tr>';

		// Date payment term
		print '<tr><td>';
		print '<table class="nobordernopadding centpercent"><tr><td>';
		print $langs->trans('DateMaxPayment');
		print '</td>';
		if ($object->type != Facture::TYPE_CREDIT_NOTE && $action != 'editpaymentterm' && $usercancreate) {
			print '<td class="right"><a class="editfielda" href="'.$_SERVER["PHP_SELF"].'?action=editpaymentterm&token='.newToken().'&facid='.$object->id.'">'.img_edit($langs->trans('SetDate'), 1).'</a></td>';
		}
		print '</tr></table>';
		print '</td><td>';
		if ($object->type != Facture::TYPE_CREDIT_NOTE) {
			if ($action == 'editpaymentterm') {
				$form->form_date($_SERVER['PHP_SELF'].'?facid='.$object->id, $object->date_lim_reglement, 'paymentterm');
			} else {
				print '<span class="valuedate">'.dol_print_date($object->date_lim_reglement, 'day').'</span>';
				if ($object->hasDelay()) {
					print img_warning($langs->trans('Late'));
				}
			}
		} else {
			print '&nbsp;';
		}
		print '</td></tr>';

		// Payment mode
		print '<tr><td>';
		print '<table class="nobordernopadding centpercent"><tr><td>';
		print $langs->trans('PaymentMode');
		print '</td>';
		if ($action != 'editmode' && $usercancreate) {
			print '<td class="right"><a class="editfielda" href="'.$_SERVER["PHP_SELF"].'?action=editmode&token='.newToken().'&facid='.$object->id.'">'.img_edit($langs->trans('SetMode'), 1).'</a></td>';
		}
		print '</tr></table>';
		print '</td><td>';
		if ($action == 'editmode') {
			$form->form_modes_reglement($_SERVER['PHP_SELF'].'?facid='.$object->id, $object->mode_reglement_id, 'mode_reglement_id', 'CRDT', 1, 1);
		} else {
			$form->form_modes_reglement($_SERVER['PHP_SELF'].'?facid='.$object->id, $object->mode_reglement_id, 'none', 'CRDT');
		}
		print '</td></tr>';

		// Multicurrency
		if (isModEnabled('multicurrency')) {
			// Multicurrency code
			print '<tr>';
			print '<td>';
			print '<table class="nobordernopadding centpercent"><tr><td>';
			print $form->editfieldkey('Currency', 'multicurrency_code', '', $object, 0);
			print '</td>';
			if ($usercancreate && $action != 'editmulticurrencycode' && $object->status == $object::STATUS_DRAFT) {
				print '<td class="right"><a class="editfielda" href="'.$_SERVER["PHP_SELF"].'?action=editmulticurrencycode&token='.newToken().'&id='.$object->id.'">'.img_edit($langs->transnoentitiesnoconv('SetMultiCurrencyCode'), 1).'</a></td>';
			}
			print '</tr></table>';
			print '</td><td>';
			$htmlname = (($usercancreate && $action == 'editmulticurrencycode') ? 'multicurrency_code' : 'none');
			$form->form_multicurrency_code($_SERVER['PHP_SELF'].'?id='.$object->id, $object->multicurrency_code, $htmlname);
			print '</td></tr>';

			// Multicurrency rate
			if ($object->multicurrency_code != $conf->currency || $object->multicurrency_tx != 1) {
				print '<tr>';
				print '<td>';
				print '<table class="nobordernopadding" width="100%"><tr><td>';
				print $form->editfieldkey('CurrencyRate', 'multicurrency_tx', '', $object, 0);
				print '</td>';
				if ($usercancreate && $action != 'editmulticurrencyrate' && $object->status == $object::STATUS_DRAFT && $object->multicurrency_code && $object->multicurrency_code != $conf->currency) {
					print '<td class="right"><a class="editfielda" href="'.$_SERVER["PHP_SELF"].'?action=editmulticurrencyrate&token='.newToken().'&id='.$object->id.'">'.img_edit($langs->transnoentitiesnoconv('SetMultiCurrencyCode'), 1).'</a></td>';
				}
				print '</tr></table>';
				print '</td><td>';
				if ($action == 'editmulticurrencyrate' || $action == 'actualizemulticurrencyrate') {
					if ($action == 'actualizemulticurrencyrate') {
						list($object->fk_multicurrency, $object->multicurrency_tx) = MultiCurrency::getIdAndTxFromCode($object->db, $object->multicurrency_code);
					}
					$form->form_multicurrency_rate($_SERVER['PHP_SELF'].'?id='.$object->id, $object->multicurrency_tx, ($usercancreate ? 'multicurrency_tx' : 'none'), $object->multicurrency_code);
				} else {
					$form->form_multicurrency_rate($_SERVER['PHP_SELF'].'?id='.$object->id, $object->multicurrency_tx, 'none', $object->multicurrency_code);
					if ($object->status == $object::STATUS_DRAFT && $object->multicurrency_code && $object->multicurrency_code != $conf->currency) {
						print '<div class="inline-block"> &nbsp; &nbsp; &nbsp; &nbsp; ';
						print '<a href="'.$_SERVER["PHP_SELF"].'?id='.$object->id.'&action=actualizemulticurrencyrate">'.$langs->trans("ActualizeCurrency").'</a>';
						print '</div>';
					}
				}
				print '</td></tr>';
			}
		}

		// Bank Account
		if (isModEnabled("bank")) {
			print '<tr><td class="nowrap">';
			print '<table class="nobordernopadding centpercent"><tr><td class="nowrap">';
			print $langs->trans('BankAccount');
			print '<td>';
			if (($action != 'editbankaccount') && $usercancreate) {
				print '<td class="right"><a class="editfielda" href="'.$_SERVER["PHP_SELF"].'?action=editbankaccount&token='.newToken().'&id='.$object->id.'">'.img_edit($langs->trans('SetBankAccount'), 1).'</a></td>';
			}
			print '</tr></table>';
			print '</td><td>';
			if ($action == 'editbankaccount') {
				$form->formSelectAccount($_SERVER['PHP_SELF'].'?id='.$object->id, $object->fk_account, 'fk_account', 1);
			} else {
				$form->formSelectAccount($_SERVER['PHP_SELF'].'?id='.$object->id, $object->fk_account, 'none');
			}
			print "</td>";
			print '</tr>';
		}

		// Incoterms
		if (isModEnabled('incoterm')) {
			print '<tr><td>';
			print '<table class="nobordernopadding centpercent"><tr><td>';
			print $langs->trans('IncotermLabel');
			print '<td><td class="right">';
			if ($usercancreate) {
				print '<a class="editfielda" href="'.DOL_URL_ROOT.'/compta/facture/card.php?facid='.$object->id.'&action=editincoterm&token='.newToken().'">'.img_edit().'</a>';
			} else {
				print '&nbsp;';
			}
			print '</td></tr></table>';
			print '</td>';
			print '<td>';
			if ($action != 'editincoterm') {
				print $form->textwithpicto($object->display_incoterms(), $object->label_incoterms, 1);
			} else {
				print $form->select_incoterms((!empty($object->fk_incoterms) ? $object->fk_incoterms : ''), (!empty($object->location_incoterms) ? $object->location_incoterms : ''), $_SERVER['PHP_SELF'].'?id='.$object->id);
			}
			print '</td></tr>';
		}



		if (!empty($object->retained_warranty) || getDolGlobalString('INVOICE_USE_RETAINED_WARRANTY')) {
			$displayWarranty = true;
			if (!in_array($object->type, $retainedWarrantyInvoiceAvailableType) && empty($object->retained_warranty)) {
				$displayWarranty = false;
			}

			if ($displayWarranty) {
				// Retained Warranty
				print '<tr class="retained-warranty-lines"  ><td>';
				print '<table id="retained-warranty-table" class="nobordernopadding centpercent"><tr><td>';
				print $langs->trans('RetainedWarranty');
				print '</td>';
				if ($action != 'editretainedwarranty' && $user->hasRight('facture', 'creer') && $object->status == Facture::STATUS_DRAFT) {
					print '<td align="right"><a class="editfielda" href="'.$_SERVER["PHP_SELF"].'?action=editretainedwarranty&token='.newToken().'&facid='.$object->id.'">'.img_edit($langs->trans('setretainedwarranty'), 1).'</a></td>';
				}

				print '</tr></table>';
				print '</td><td>';
				if ($action == 'editretainedwarranty' && $object->status == Facture::STATUS_DRAFT) {
					print '<form  id="retained-warranty-form"  method="POST" action="'.$_SERVER['PHP_SELF'].'?facid='.$object->id.'">';
					print '<input type="hidden" name="action" value="setretainedwarranty">';
					print '<input type="hidden" name="token" value="'.newToken().'">';
					print '<input type="hidden" name="backtopage" value="'.$backtopage.'">';
					print '<input name="retained_warranty" type="number" step="0.01" min="0" max="100" value="'.$object->retained_warranty.'" >';
					print '<input type="submit" class="button valignmiddle smallpaddingimp" value="'.$langs->trans("Modify").'">';
					print '</form>';
				} else {
					print price($object->retained_warranty).'%';
				}
				print '</td></tr>';

				// Retained warranty payment term
				print '<tr class="retained-warranty-lines"  ><td>';
				print '<table id="retained-warranty-cond-reglement-table"  class="nobordernopadding" width="100%"><tr><td>';
				print $langs->trans('PaymentConditionsShortRetainedWarranty');
				print '</td>';
				if ($action != 'editretainedwarrantypaymentterms' && $user->hasRight('facture', 'creer') && $object->status == Facture::STATUS_DRAFT) {
					print '<td align="right"><a class="editfielda" href="'.$_SERVER["PHP_SELF"].'?action=editretainedwarrantypaymentterms&token='.newToken().'&facid='.$object->id.'">'.img_edit($langs->trans('setPaymentConditionsShortRetainedWarranty'), 1).'</a></td>';
				}

				print '</tr></table>';
				print '</td><td>';
				$defaultDate = !empty($object->retained_warranty_date_limit) ? $object->retained_warranty_date_limit : strtotime('-1 years', $object->date_lim_reglement);
				if ($object->date > $defaultDate) {
					$defaultDate = $object->date;
				}

				if ($action == 'editretainedwarrantypaymentterms' && $object->status == Facture::STATUS_DRAFT) {
					//date('Y-m-d',$object->date_lim_reglement)
					print '<form method="POST" action="'.$_SERVER['PHP_SELF'].'?facid='.$object->id.'">';
					print '<input type="hidden" name="action" value="setretainedwarrantyconditions">';
					print '<input type="hidden" name="token" value="'.newToken().'">';
					print '<input type="hidden" name="backtopage" value="'.$backtopage.'">';
					$retained_warranty_fk_cond_reglement = GETPOSTINT('retained_warranty_fk_cond_reglement');
					$retained_warranty_fk_cond_reglement = !empty($retained_warranty_fk_cond_reglement) ? $retained_warranty_fk_cond_reglement : $object->retained_warranty_fk_cond_reglement;
					$retained_warranty_fk_cond_reglement = !empty($retained_warranty_fk_cond_reglement) ? $retained_warranty_fk_cond_reglement : getDolGlobalString('INVOICE_SITUATION_DEFAULT_RETAINED_WARRANTY_COND_ID');
					print $form->getSelectConditionsPaiements($retained_warranty_fk_cond_reglement, 'retained_warranty_fk_cond_reglement', -1, 1);
					print '<input type="submit" class="button valignmiddle" value="'.$langs->trans("Modify").'">';
					print '</form>';
				} else {
					$form->form_conditions_reglement($_SERVER['PHP_SELF'].'?facid='.$object->id, $object->retained_warranty_fk_cond_reglement, 'none');
					if (!$displayWarranty) {
						print img_picto($langs->trans('RetainedWarrantyNeed100Percent'), 'warning.png', 'class="pictowarning valignmiddle" ');
					}
				}
				print '</td></tr>';

				// Retained Warranty payment date limit
				print '<tr class="retained-warranty-lines"  ><td>';
				print '<table id="retained-warranty-date-limit-table"  class="nobordernopadding" width="100%"><tr><td>';
				print $langs->trans('RetainedWarrantyDateLimit');
				print '</td>';
				if ($action != 'editretainedwarrantydatelimit' && $user->hasRight('facture', 'creer') && $object->status == Facture::STATUS_DRAFT) {
					print '<td align="right"><a class="editfielda" href="'.$_SERVER["PHP_SELF"].'?action=editretainedwarrantydatelimit&token='.newToken().'&facid='.$object->id.'">'.img_edit($langs->trans('setretainedwarrantyDateLimit'), 1).'</a></td>';
				}

				print '</tr></table>';
				print '</td><td>';
				$defaultDate = !empty($object->retained_warranty_date_limit) ? $object->retained_warranty_date_limit : strtotime('-1 years', $object->date_lim_reglement);
				if ($object->date > $defaultDate) {
					$defaultDate = $object->date;
				}

				if ($action == 'editretainedwarrantydatelimit' && $object->status == Facture::STATUS_DRAFT) {
					//date('Y-m-d',$object->date_lim_reglement)
					print '<form method="POST" action="'.$_SERVER['PHP_SELF'].'?facid='.$object->id.'">';
					print '<input type="hidden" name="action" value="setretainedwarrantydatelimit">';
					print '<input type="hidden" name="token" value="'.newToken().'">';
					print '<input type="hidden" name="backtopage" value="'.$backtopage.'">';
					print '<input name="retained_warranty_date_limit" type="date" step="1" min="'.dol_print_date($object->date, '%Y-%m-%d').'" value="'.dol_print_date($defaultDate, '%Y-%m-%d').'" >';
					print '<input type="submit" class="button valignmiddle" value="'.$langs->trans("Modify").'">';
					print '</form>';
				} else {
					print dol_print_date($object->retained_warranty_date_limit, 'day');
				}
				print '</td></tr>';
			}
		}


		// Other attributes
		$cols = 2;
		include DOL_DOCUMENT_ROOT.'/core/tpl/extrafields_view.tpl.php';

		print '</table>';

		print '</div>';
		print '<div class="fichehalfright">';

		print '<!-- amounts -->'."\n";
		print '<div class="underbanner clearboth"></div>'."\n";

		print '<table class="border tableforfield centpercent">';

		$sign = 1;
		if (getDolGlobalString('INVOICE_POSITIVE_CREDIT_NOTE_SCREEN') && $object->type == $object::TYPE_CREDIT_NOTE) {
			$sign = -1; // We invert sign for output
		}
		print '<tr>';
		// Amount HT
		print '<td class="titlefieldmiddle">' . $langs->trans('AmountHT') . '</td>';
		print '<td class="nowrap amountcard right">' . price($sign * $object->total_ht, 0, $langs, 0, -1, -1, $conf->currency) . '</td>';
		if (isModEnabled("multicurrency") && ($object->multicurrency_code && $object->multicurrency_code != $conf->currency)) {
			// Multicurrency Amount HT
			print '<td class="nowrap amountcard right">' . price($sign * $object->multicurrency_total_ht, 0, $langs, 0, -1, -1, $object->multicurrency_code) . '</td>';
		}
		print '</tr>';

		print '<tr>';
		// Amount VAT
		print '<td class="titlefieldmiddle">' . $langs->trans('AmountVAT') . '</td>';
		print '<td class="nowrap amountcard right">' . price($sign * $object->total_tva, 0, $langs, 0, -1, -1, $conf->currency) . '</td>';
		if (isModEnabled("multicurrency") && ($object->multicurrency_code && $object->multicurrency_code != $conf->currency)) {
			// Multicurrency Amount VAT
			print '<td class="nowrap amountcard right">' . price($sign * $object->multicurrency_total_tva, 0, $langs, 0, -1, -1, $object->multicurrency_code) . '</td>';
		}
		print '</tr>';

		// Amount Local Taxes
		if (($mysoc->localtax1_assuj == "1" && $mysoc->useLocalTax(1)) || $object->total_localtax1 != 0) {
			print '<tr>';
			print '<td class="titlefieldmiddle">' . $langs->transcountry("AmountLT1", $mysoc->country_code) . '</td>';
			print '<td class="nowrap amountcard right">' . price($sign * $object->total_localtax1, 0, $langs, 0, -1, -1, $conf->currency) . '</td>';
			if (isModEnabled("multicurrency") && ($object->multicurrency_code && $object->multicurrency_code != $conf->currency)) {
				$object->multicurrency_total_localtax1 = (float) price2num($object->total_localtax1 * $object->multicurrency_tx, 'MT');

				print '<td class="nowrap amountcard right">' . price($sign * $object->multicurrency_total_localtax1, 0, $langs, 0, -1, -1, $object->multicurrency_code) . '</td>';
			}
			print '</tr>';
		}

		if (($mysoc->localtax2_assuj == "1" && $mysoc->useLocalTax(2)) || $object->total_localtax2 != 0) {
			print '<tr>';
			print '<td>' . $langs->transcountry("AmountLT2", $mysoc->country_code) . '</td>';
			print '<td class="nowrap amountcard right">' . price($sign * $object->total_localtax2, 0, $langs, 0, -1, -1, $conf->currency) . '</td>';
			if (isModEnabled("multicurrency") && ($object->multicurrency_code && $object->multicurrency_code != $conf->currency)) {
				$object->multicurrency_total_localtax2 = (float) price2num($object->total_localtax2 * $object->multicurrency_tx, 'MT');

				print '<td class="nowrap amountcard right">' . price($sign * $object->multicurrency_total_localtax2, 0, $langs, 0, -1, -1, $object->multicurrency_code) . '</td>';
			}
			print '</tr>';
		}

		// Add the revenue stamp
		if ($selleruserevenustamp) {
			print '<tr><td class="titlefieldmiddle">';
			print '<table class="nobordernopadding centpercent"><tr><td>';
			print $langs->trans('RevenueStamp');
			print '</td>';
			if ($action != 'editrevenuestamp' && $object->status == $object::STATUS_DRAFT && $usercancreate) {
				print '<td class="right"><a class="editfielda" href="'.$_SERVER["PHP_SELF"].'?action=editrevenuestamp&token='.newToken().'&facid='.$object->id.'">'.img_edit($langs->trans('SetRevenuStamp'), 1).'</a></td>';
			}
			print '</tr></table>';
			print '</td><td class="nowrap amountcard right">';
			if ($action == 'editrevenuestamp') {
				print '<form action="'.$_SERVER["PHP_SELF"].'?id='.$object->id.'" method="post">';
				print '<input type="hidden" name="token" value="'.newToken().'">';
				print '<input type="hidden" name="action" value="setrevenuestamp">';
				print '<input type="hidden" name="revenuestamp" id="revenuestamp_val" value="'.price2num($object->revenuestamp).'">';
				print '<input type="hidden" name="backtopage" value="'.$backtopage.'">';
				print $formother->select_revenue_stamp('', 'revenuestamp_type', $mysoc->country_code);
				print ' &rarr; <span id="revenuestamp_span"></span>';
				print ' <input type="submit" class="button buttongen button-save small" value="'.$langs->trans('Modify').'">';
				print '</form>';
				print " <script>
					$(document).ready(function(){
						js_recalculate_revenuestamp();
						$('select[name=revenuestamp_type]').on('change',function(){
							js_recalculate_revenuestamp();
						});
					});
					function js_recalculate_revenuestamp(){
						var valselected = $('select[name=revenuestamp_type]').val();
						console.log('Calculate revenue stamp from '+valselected);
						var revenue = 0;
						if (valselected.indexOf('%') == -1)
						{
							revenue = valselected;
						}
						else
						{
							var revenue_type = parseFloat(valselected);
							var amount_net = ".round($object->total_ht, 2).";
							revenue = revenue_type * amount_net / 100;
							revenue = revenue.toFixed(2);
						}
						$('#revenuestamp_val').val(revenue);
						$('#revenuestamp_span').html(revenue);
					}
				</script>";
			} else {
				print price($object->revenuestamp, 1, '', 1, -1, -1, $conf->currency);
			}
			print '</td></tr>';
		}

		print '<tr>';
		// Amount TTC
		print '<td>' . $langs->trans('AmountTTC') . '</td>';
		print '<td class="nowrap amountcard right">' . price($sign * $object->total_ttc, 0, $langs, 0, -1, -1, $conf->currency) . '</td>';
		if (isModEnabled("multicurrency") && ($object->multicurrency_code && $object->multicurrency_code != $conf->currency)) {
			// Multicurrency Amount TTC
			print '<td class="nowrap amountcard right">' . price($sign * $object->multicurrency_total_ttc, 0, $langs, 0, -1, -1, $object->multicurrency_code) . '</td>';
		}
		print '</tr>';

		print '</table>';

		$nbrows = 8;
		$nbcols = 3;
		if (isModEnabled('project')) {
			$nbrows++;
		}
		if (isModEnabled("bank")) {
			$nbrows++;
			$nbcols++;
		}
		if ($mysoc->localtax1_assuj == "1" || $object->total_localtax1 != 0) {
			$nbrows++;
		}
		if ($mysoc->localtax2_assuj == "1" || $object->total_localtax2 != 0) {
			$nbrows++;
		}
		if ($selleruserevenustamp) {
			$nbrows++;
		}
		if (isModEnabled('multicurrency')) {
			$nbrows += 5;
		}
		if (isModEnabled('incoterm')) {
			$nbrows += 1;
		}

		// List of previous situation invoices
		if (($object->situation_cycle_ref > 0) && getDolGlobalString('INVOICE_USE_SITUATION')) {
			print '<!-- List of situation invoices -->';
			print '<table class="noborder situationstable" width="100%">';

			print '<tr class="liste_titre">';
			print '<td>'.$langs->trans('ListOfSituationInvoices').'</td>';
			print '<td></td>';
			print '<td class="center">'.$langs->trans('Situation').'</td>';
			if (isModEnabled("bank")) {
				print '<td class="right"></td>';
			}
			print '<td class="right">'.$langs->trans('AmountHT').'</td>';
			print '<td class="right">'.$langs->trans('AmountTTC').'</td>';
			print '<td width="18">&nbsp;</td>';
			print '</tr>';

			$total_prev_ht = $total_prev_ttc = 0;
			$total_global_ht = $total_global_ttc = 0;

			if (count($object->tab_previous_situation_invoice) > 0) {
				// List of previous invoices

				$current_situation_counter = array();
				foreach ($object->tab_previous_situation_invoice as $prev_invoice) {
					$tmptotalpaidforthisinvoice = $prev_invoice->getSommePaiement();
					$total_prev_ht += $prev_invoice->total_ht;
					$total_prev_ttc += $prev_invoice->total_ttc;
					$current_situation_counter[] = (($prev_invoice->type == Facture::TYPE_CREDIT_NOTE) ? -1 : 1) * $prev_invoice->situation_counter;
					print '<tr class="oddeven">';
					print '<td>'.$prev_invoice->getNomUrl(1).'</td>';
					print '<td></td>';
					print '<td align="center" >'.(($prev_invoice->type == Facture::TYPE_CREDIT_NOTE) ? $langs->trans('situationInvoiceShortcode_AS') : $langs->trans('situationInvoiceShortcode_S')).$prev_invoice->situation_counter.'</td>';
					if (isModEnabled("bank")) {
						print '<td class="right"></td>';
					}
					print '<td class="right"><span class="amount">'.price($prev_invoice->total_ht).'</span></td>';
					print '<td class="right"><span class="amount">'.price($prev_invoice->total_ttc).'</span></td>';
					print '<td class="right">'.$prev_invoice->getLibStatut(3, $tmptotalpaidforthisinvoice).'</td>';
					print '</tr>';
				}
			}


			$total_global_ht += $total_prev_ht;
			$total_global_ttc += $total_prev_ttc;
			$total_global_ht += $object->total_ht;
			$total_global_ttc += $object->total_ttc;
			$current_situation_counter[] = (($object->type == Facture::TYPE_CREDIT_NOTE) ? -1 : 1) * $object->situation_counter;
			print '<tr class="oddeven">';
			print '<td>'.$object->getNomUrl(1).'</td>';
			print '<td></td>';
			print '<td class="center">'.(($object->type == Facture::TYPE_CREDIT_NOTE) ? $langs->trans('situationInvoiceShortcode_AS') : $langs->trans('situationInvoiceShortcode_S')).$object->situation_counter.'</td>';
			if (isModEnabled("bank")) {
				print '<td class="right"></td>';
			}
			print '<td class="right"><span class="amount">'.price($object->total_ht).'</span></td>';
			print '<td class="right"><span class="amount">'.price($object->total_ttc).'</span></td>';
			print '<td class="right">'.$object->getLibStatut(3, $object->getSommePaiement()).'</td>';
			print '</tr>';


			print '<tr class="oddeven">';
			print '<td colspan="2" class="left"><b>'.$langs->trans('CurrentSituationTotal').'</b></td>';
			print '<td>';
			$i = 0;
			foreach ($current_situation_counter as $sit) {
				$curSign = $sit > 0 ? '+' : '-';
				$curType = $sit > 0 ? $langs->trans('situationInvoiceShortcode_S') : $langs->trans('situationInvoiceShortcode_AS');
				if ($i > 0) {
					print ' '.$curSign.' ';
				}
				print $curType.abs($sit);
				$i++;
			}
			print '</td>';
			if (isModEnabled("bank")) {
				print '<td></td>';
			}
			print '<td class="right"><b>'.price($total_global_ht).'</b></td>';
			print '<td class="right"><b>'.price($total_global_ttc).'</b></td>';
			print '<td width="18">&nbsp;</td>';
			print '</tr>';


			if (count($object->tab_next_situation_invoice) > 0) {
				// List of next invoices
				/*print '<tr class="liste_titre">';
				 print '<td>' . $langs->trans('ListOfNextSituationInvoices') . '</td>';
				 print '<td></td>';
				 print '<td></td>';
				 if (isModEnabled('banque')) print '<td class="right"></td>';
				 print '<td class="right">' . $langs->trans('AmountHT') . '</td>';
				 print '<td class="right">' . $langs->trans('AmountTTC') . '</td>';
				 print '<td width="18">&nbsp;</td>';
				 print '</tr>';*/

				$total_next_ht = $total_next_ttc = 0;

				foreach ($object->tab_next_situation_invoice as $next_invoice) {
					$totalpaid = $next_invoice->getSommePaiement();
					$total_next_ht += $next_invoice->total_ht;
					$total_next_ttc += $next_invoice->total_ttc;

					print '<tr class="oddeven">';
					print '<td>'.$next_invoice->getNomUrl(1).'</td>';
					print '<td></td>';
					print '<td class="center">'.(($next_invoice->type == Facture::TYPE_CREDIT_NOTE) ? $langs->trans('situationInvoiceShortcode_AS') : $langs->trans('situationInvoiceShortcode_S')).$next_invoice->situation_counter.'</td>';
					if (isModEnabled("bank")) {
						print '<td class="right"></td>';
					}
					print '<td class="right"><span class="amount">'.price($next_invoice->total_ht).'</span></td>';
					print '<td class="right"><span class="amount">'.price($next_invoice->total_ttc).'</span></td>';
					print '<td class="right">'.$next_invoice->getLibStatut(3, $totalpaid).'</td>';
					print '</tr>';
				}

				$total_global_ht += $total_next_ht;
				$total_global_ttc += $total_next_ttc;

				print '<tr class="oddeven">';
				print '<td colspan="3" class="right"></td>';
				if (isModEnabled("bank")) {
					print '<td class="right"></td>';
				}
				print '<td class="right"><b>'.price($total_global_ht).'</b></td>';
				print '<td class="right"><b>'.price($total_global_ttc).'</b></td>';
				print '<td width="18">&nbsp;</td>';
				print '</tr>';
			}

			print '</table>';
		}

		$sign = 1;
		if ($object->type == $object::TYPE_CREDIT_NOTE) {
			$sign = -1;
		}

		// List of payments already done

		print '<!-- List of payments already done -->';
		print '<div class="div-table-responsive-no-min">';
		print '<table class="noborder paymenttable centpercent">';

		print '<tr class="liste_titre">';
		print '<td class="liste_titre">'.($object->type == Facture::TYPE_CREDIT_NOTE ? $langs->trans("PaymentsBack") : $langs->trans('Payments')).'</td>';
		print '<td class="liste_titre"><span class="hideonsmartphone">'.$langs->trans('Date').'</span></td>';
		print '<td class="liste_titre"><span class="hideonsmartphone">'.$langs->trans('Type').'</span></td>';
		if (isModEnabled("bank")) {
			print '<td class="liste_titre"><span class="hideonsmartphone">'.$langs->trans('BankAccount').'</span></td>';
		}
		print '<td class="liste_titre right">'.$langs->trans('Amount').'</td>';
		print '<td class="liste_titre" width="18">&nbsp;</td>';
		print '</tr>';

		// Payments already done (from payment on this invoice)
		$sql = 'SELECT p.datep as dp, p.ref, p.num_paiement as num_payment, p.rowid, p.fk_bank,';
		$sql .= ' c.code as payment_code, c.libelle as payment_label,';
		$sql .= ' pf.amount,';
		$sql .= ' ba.rowid as baid, ba.ref as baref, ba.label, ba.number as banumber, ba.account_number, ba.fk_accountancy_journal, ba.currency_code as bacurrency_code';
		$sql .= ' FROM '.MAIN_DB_PREFIX.'paiement_facture as pf, '.MAIN_DB_PREFIX.'paiement as p';
		$sql .= ' LEFT JOIN '.MAIN_DB_PREFIX.'c_paiement as c ON p.fk_paiement = c.id';
		$sql .= ' LEFT JOIN '.MAIN_DB_PREFIX.'bank as b ON p.fk_bank = b.rowid';
		$sql .= ' LEFT JOIN '.MAIN_DB_PREFIX.'bank_account as ba ON b.fk_account = ba.rowid';
		$sql .= ' WHERE pf.fk_facture = '.((int) $object->id).' AND pf.fk_paiement = p.rowid';
		$sql .= ' AND p.entity IN ('.getEntity('invoice').')';
		$sql .= ' ORDER BY p.datep, p.tms';

		$result = $db->query($sql);
		if ($result) {
			$num = $db->num_rows($result);
			$i = 0;

			if ($num > 0) {
				while ($i < $num) {
					$objp = $db->fetch_object($result);

					$paymentstatic->id = $objp->rowid;
					$paymentstatic->datepaye = $db->jdate($objp->dp);
					$paymentstatic->ref = $objp->ref;
					$paymentstatic->num_payment = $objp->num_payment;
					$paymentstatic->paiementcode = $objp->payment_code;

					print '<tr class="oddeven"><td class="nowraponall">';
					print $paymentstatic->getNomUrl(1);
					print '</td>';
					print '<td>';
					$dateofpayment = $db->jdate($objp->dp);
					$tmparray = dol_getdate($dateofpayment);
					if ($tmparray['seconds'] == 0 && $tmparray['minutes'] == 0 && ($tmparray['hours'] == 0 || $tmparray['hours'] == 12)) {	// We set hours to 0:00 or 12:00 because we don't know it
						print dol_print_date($dateofpayment, 'day');
					} else {	// Hours was set to real date of payment (special case for POS for example)
						print dol_print_date($dateofpayment, 'dayhour', 'tzuser');
					}
					print '</td>';

					$label = ($langs->trans("PaymentType".$objp->payment_code) != "PaymentType".$objp->payment_code) ? $langs->trans("PaymentType".$objp->payment_code) : $objp->payment_label;
					print '<td class="tdoverflowmax80" title="'.dol_escape_htmltag($label.' '.$objp->num_payment).'">'.dol_escape_htmltag($label.' '.$objp->num_payment).'</td>';
					if (isModEnabled("bank")) {
						$bankaccountstatic->id = $objp->baid;
						$bankaccountstatic->ref = $objp->baref;
						$bankaccountstatic->label = $objp->baref;
						$bankaccountstatic->number = $objp->banumber;
						$bankaccountstatic->currency_code = $objp->bacurrency_code;

						if (isModEnabled('accounting')) {
							$bankaccountstatic->account_number = $objp->account_number;

							$accountingjournal = new AccountingJournal($db);
							$accountingjournal->fetch($objp->fk_accountancy_journal);
							$bankaccountstatic->accountancy_journal = $accountingjournal->getNomUrl(0, 1, 1, '', 1);
						}

						print '<td class="nowraponall">';
						if ($bankaccountstatic->id) {
							print $bankaccountstatic->getNomUrl(1, 'transactions');
						}
						print '</td>';
					}
					print '<td class="right"><span class="amount">'.price($sign * $objp->amount).'</span></td>';
					print '<td class="center">';

					$paiement = new Paiement($db);
					$paiement->fetch($objp->rowid);
					if ($object->status == Facture::STATUS_VALIDATED && $object->paye == 0 && $user->socid == 0 && !$paiement->isReconciled()) {
						print '<a href="'.$_SERVER["PHP_SELF"].'?id='.$object->id.'&action=deletepayment&token='.newToken().'&paiement_id='.$objp->rowid.'">';
						print img_delete();
						print '</a>';
					}
					print '</td>';
					print '</tr>';
					$i++;
				}
			}

			$db->free($result);
		} else {
			dol_print_error($db);
		}

		if ($object->type != Facture::TYPE_CREDIT_NOTE) {
			// Total already paid
			print '<tr><td colspan="'.$nbcols.'" class="right">';
			print '<span class="opacitymedium">';
			if ($object->type != Facture::TYPE_DEPOSIT) {
				print $langs->trans('AlreadyPaidNoCreditNotesNoDeposits');
			} else {
				print $langs->trans('AlreadyPaid');
			}
			print '</span></td><td class="right'.(($totalpaid > 0) ? ' amountalreadypaid' : '').'">'.price($totalpaid).'</td><td>&nbsp;</td></tr>';

			$resteapayeraffiche = $resteapayer;
			$cssforamountpaymentcomplete = 'amountpaymentcomplete';

			// Loop on each credit note or deposit amount applied
			$creditnoteamount = 0;
			$depositamount = 0;
			$sql = "SELECT re.rowid, re.amount_ht, re.amount_tva, re.amount_ttc,";
			$sql .= " re.description, re.fk_facture_source";
			$sql .= " FROM ".MAIN_DB_PREFIX."societe_remise_except as re";
			$sql .= " WHERE fk_facture = ".((int) $object->id);
			$resql = $db->query($sql);
			if ($resql) {
				$num = $db->num_rows($resql);
				$i = 0;
				$invoice = new Facture($db);
				while ($i < $num) {
					$obj = $db->fetch_object($resql);
					$invoice->fetch($obj->fk_facture_source);
					print '<tr><td colspan="'.$nbcols.'" class="right">';
					print '<span class="opacitymedium">';
					if ($invoice->type == Facture::TYPE_CREDIT_NOTE) {
						print $langs->trans("CreditNote").' ';
					}
					if ($invoice->type == Facture::TYPE_DEPOSIT) {
						print $langs->trans("Deposit").' ';
					}
					print $invoice->getNomUrl(0);
					print '</span>';
					print '</td>';
					print '<td class="right"><span class="amount">'.price($obj->amount_ttc).'</span></td>';
					print '<td class="right">';
					print '<a href="'.$_SERVER["PHP_SELF"].'?facid='.$object->id.'&action=unlinkdiscount&token='.newToken().'&discountid='.$obj->rowid.'">';
					print img_picto($langs->transnoentitiesnoconv("RemoveDiscount"), 'unlink');
					print '</a>';
					print '</td></tr>';
					$i++;
					if ($invoice->type == Facture::TYPE_CREDIT_NOTE) {
						$creditnoteamount += $obj->amount_ttc;
					}
					if ($invoice->type == Facture::TYPE_DEPOSIT) {
						$depositamount += $obj->amount_ttc;
					}
				}
			} else {
				dol_print_error($db);
			}

			// Partially paid 'discount'
			if (($object->status == Facture::STATUS_CLOSED || $object->status == Facture::STATUS_ABANDONED) && $object->close_code == 'discount_vat') {
				print '<tr><td colspan="'.$nbcols.'" class="nowrap right">';
				print '<span class="opacitymedium">';
				print $form->textwithpicto($langs->trans("Discount"), $langs->trans("HelpEscompte"), - 1);
				print '</span>';
				print '</td><td class="right"><span class="amount">'.price(price2num($object->total_ttc - $creditnoteamount - $depositamount - $totalpaid, 'MT')).'</span></td><td>&nbsp;</td></tr>';
				$resteapayeraffiche = 0;
				$cssforamountpaymentcomplete = 'amountpaymentneutral';
			}
			// Partially paid or abandoned 'badcustomer'
			if (($object->status == Facture::STATUS_CLOSED || $object->status == Facture::STATUS_ABANDONED) && $object->close_code == 'badcustomer') {
				print '<tr><td colspan="'.$nbcols.'" class="nowrap right">';
				print '<span class="opacitymedium">';
				print $form->textwithpicto($langs->trans("Abandoned"), $langs->trans("HelpAbandonBadCustomer"), - 1);
				print '</span>';
				print '</td><td class="right">'.price(price2num($object->total_ttc - $creditnoteamount - $depositamount - $totalpaid, 'MT')).'</td><td>&nbsp;</td></tr>';
				// $resteapayeraffiche=0;
				$cssforamountpaymentcomplete = 'amountpaymentneutral';
			}
			// Partially paid or abandoned 'product_returned'
			if (($object->status == Facture::STATUS_CLOSED || $object->status == Facture::STATUS_ABANDONED) && $object->close_code == 'product_returned') {
				print '<tr><td colspan="'.$nbcols.'" class="nowrap right">';
				print '<span class="opacitymedium">';
				print $form->textwithpicto($langs->trans("ProductReturned"), $langs->trans("HelpAbandonProductReturned"), - 1);
				print '</span>';
				print '</td><td class="right"><span class="amount">'.price(price2num($object->total_ttc - $creditnoteamount - $depositamount - $totalpaid, 'MT')).'</span></td><td>&nbsp;</td></tr>';
				$resteapayeraffiche = 0;
				$cssforamountpaymentcomplete = 'amountpaymentneutral';
			}
			// Partially paid or abandoned 'abandoned'
			if (($object->status == Facture::STATUS_CLOSED || $object->status == Facture::STATUS_ABANDONED) && $object->close_code == 'abandon') {
				print '<tr><td colspan="'.$nbcols.'" class="nowrap right">';
				$text = $langs->trans("HelpAbandonOther");
				if ($object->close_note) {
					$text .= '<br><br><b>'.$langs->trans("Reason").'</b>:'.$object->close_note;
				}
				print '<span class="opacitymedium">';
				// @phan-suppress-next-line PhanPluginSuspiciousParamPosition
				print $form->textwithpicto($langs->trans("Abandoned"), $text, - 1);
				print '</span>';
				print '</td><td class="right"><span class="amount">'.price(price2num($object->total_ttc - $creditnoteamount - $depositamount - $totalpaid, 'MT')).'</span></td><td>&nbsp;</td></tr>';
				$resteapayeraffiche = 0;
				$cssforamountpaymentcomplete = 'amountpaymentneutral';
			}

			// Billed
			print '<tr><td colspan="'.$nbcols.'" class="right">';
			print '<span class="opacitymedium">';
			print $langs->trans("Billed");
			print '</td><td class="right">'.price($object->total_ttc).'</td><td>&nbsp;</td></tr>';
			// Remainder to pay
			print '<tr><td colspan="'.$nbcols.'" class="right">';
			print '<span class="opacitymedium">';
			print $langs->trans('RemainderToPay');
			if ($resteapayeraffiche < 0) {
				print ' ('.$langs->trans('NegativeIfExcessReceived').')';
			}
			print '</span>';
			print '</td>';
			print '<td class="right'.($resteapayeraffiche ? ' amountremaintopay' : (' '.$cssforamountpaymentcomplete)).'">'.price($resteapayeraffiche).'</td><td>&nbsp;</td></tr>';

			// Remainder to pay Multicurrency
			if ($object->multicurrency_code != $conf->currency || $object->multicurrency_tx != 1) {
				print '<tr><td colspan="'.$nbcols.'" class="right">';
				print '<span class="opacitymedium">';
				print $langs->trans('RemainderToPayMulticurrency');
				if ($resteapayeraffiche < 0) {
					print ' ('.$langs->trans('NegativeIfExcessReceived').')';
				}
				print '</span>';
				print '</td>';
				print '<td class="right'.($resteapayeraffiche ? ' amountremaintopay' : (' '.$cssforamountpaymentcomplete)).'">';
				//print (empty($object->multicurrency_code) ? $conf->currency : $object->multicurrency_code).' ';
				print price(price2num($object->multicurrency_tx * $resteapayeraffiche, 'MT'), 1, $langs, 1, -1, -1, (empty($object->multicurrency_code) ? $conf->currency : $object->multicurrency_code)).'</td><td>&nbsp;</td></tr>';
			}

			// Retained warranty : usually use on construction industry
			if (!empty($object->situation_final) && !empty($object->retained_warranty) && $displayWarranty) {
				// Billed - retained warranty
				if ($object->type == Facture::TYPE_SITUATION) {
					$retainedWarranty = $total_global_ttc * $object->retained_warranty / 100;
				} else {
					// Because one day retained warranty could be used on standard invoices
					$retainedWarranty = $object->total_ttc * $object->retained_warranty / 100;
				}

				$billedWithRetainedWarranty = $object->total_ttc - $retainedWarranty;

				print '<tr><td colspan="'.$nbcols.'" align="right">'.$langs->trans("ToPayOn", dol_print_date($object->date_lim_reglement, 'day')).' :</td><td align="right">'.price($billedWithRetainedWarranty).'</td><td>&nbsp;</td></tr>';

				// retained warranty
				print '<tr><td colspan="'.$nbcols.'" align="right">';
				print $langs->trans("RetainedWarranty").' ('.$object->retained_warranty.'%)';
				print !empty($object->retained_warranty_date_limit) ? ' '.$langs->trans("ToPayOn", dol_print_date($object->retained_warranty_date_limit, 'day')) : '';
				print ' :</td><td align="right">'.price($retainedWarranty).'</td><td>&nbsp;</td></tr>';
			}
		} else { // Credit note
			$resteapayeraffiche = $resteapayer;
			$cssforamountpaymentcomplete = 'amountpaymentneutral';

			// Total already paid back
			print '<tr><td colspan="'.$nbcols.'" class="right">';
			print '<span class="opacitymedium">'.$langs->trans('AlreadyPaidBack').'</span>';
			print '</td><td class="right"><span class="amount">'.price($sign * $totalpaid).'</span></td><td>&nbsp;</td></tr>';

			// Billed
			print '<tr><td colspan="'.$nbcols.'" class="right"><span class="opacitymedium">'.$langs->trans("Billed").'</span></td><td class="right">'.price($sign * $object->total_ttc).'</td><td>&nbsp;</td></tr>';

			// Remainder to pay back
			print '<tr><td colspan="'.$nbcols.'" class="right">';
			print '<span class="opacitymedium">'.$langs->trans('RemainderToPayBack');
			if ($resteapayeraffiche > 0) {
				print ' ('.$langs->trans('NegativeIfExcessRefunded').')';
			}
			print '</span></td>';
			print '<td class="right'.($resteapayeraffiche ? ' amountremaintopayback' : (' '.$cssforamountpaymentcomplete)).'">'.price($sign * $resteapayeraffiche).'</td>';
			print '<td class="nowrap">&nbsp;</td></tr>';

			// Remainder to pay back Multicurrency
			if ($object->multicurrency_code != $conf->currency || $object->multicurrency_tx != 1) {
				print '<tr><td colspan="'.$nbcols.'" class="right">';
				print '<span class="opacitymedium">'.$langs->trans('RemainderToPayBackMulticurrency');
				if ($resteapayeraffiche > 0) {
					print ' ('.$langs->trans('NegativeIfExcessRefunded').')';
				}
				print '</span>';
				print '</td>';
				print '<td class="right'.($resteapayeraffiche ? ' amountremaintopayback' : (' '.$cssforamountpaymentcomplete)).'">'.(!empty($object->multicurrency_code) ? $object->multicurrency_code : $conf->currency).' '.price(price2num($sign * $object->multicurrency_tx * $resteapayeraffiche, 'MT')).'</td><td>&nbsp;</td></tr>';
			}

			// Sold credit note
			// print '<tr><td colspan="'.$nbcols.'" class="right">'.$langs->trans('TotalTTC').' :</td>';
			// print '<td class="right" style="border: 1px solid;" bgcolor="#f0f0f0"><b>'.price($sign *
			// $object->total_ttc).'</b></td><td>&nbsp;</td></tr>';
		}

		print '</table>';
		print '</div>';

		// Margin Infos
		if (isModEnabled('margin')) {
			$formmargin->displayMarginInfos($object);
		}

		print '</div>';
		print '</div>';

		print '<div class="clearboth"></div><br><br>';

		if (getDolGlobalString('MAIN_DISABLE_CONTACTS_TAB')) {
			$blocname = 'contacts';
			$title = $langs->trans('ContactsAddresses');
			include DOL_DOCUMENT_ROOT.'/core/tpl/bloc_showhide.tpl.php';
		}

		if (getDolGlobalString('MAIN_DISABLE_NOTES_TAB')) {
			$blocname = 'notes';
			$title = $langs->trans('Notes');
			include DOL_DOCUMENT_ROOT.'/core/tpl/bloc_showhide.tpl.php';
		}

		// Get object lines
		$result = $object->getLinesArray();

		// Add products/services form
		//$forceall = 1;
		global $inputalsopricewithtax;
		$inputalsopricewithtax = 1;

		// Show global modifiers for situation invoices
		if (getDolGlobalString('INVOICE_USE_SITUATION')) {
			if ($object->situation_cycle_ref && $object->status == 0) {
				print '<!-- Area to change globally the situation percent -->'."\n";
				print '<div class="div-table-responsive">';

				print '<form name="updatealllines" id="updatealllines" action="'.$_SERVER['PHP_SELF'].'?id='.$object->id.'#updatealllines" method="POST">';
				print '<input type="hidden" name="token" value="'.newToken().'" />';
				print '<input type="hidden" name="action" value="updatealllines" />';
				print '<input type="hidden" name="id" value="'.$object->id.'" />';
				print '<input type="hidden" name="backtopage" value="'.$backtopage.'">';

				print '<table id="tablelines_all_progress" class="noborder noshadow" width="100%">';

				print '<tr class="liste_titre nodrag nodrop">';

				// Adds a line numbering column
				if (getDolGlobalString('MAIN_VIEW_LINE_NUMBER')) {
					print '<td align="center" width="5">&nbsp;</td>';
				}
				print '<td class="minwidth500imp">'.$langs->trans('ModifyAllLines').'</td>';
				print '<td class="right">'.$langs->trans('Progress').'</td>';
				print '<td>&nbsp;</td>';
				print "</tr>\n";

				print '<tr class="nodrag nodrop">';
				// Adds a line numbering column
				if (getDolGlobalString('MAIN_VIEW_LINE_NUMBER')) {
					print '<td align="center" width="5">&nbsp;</td>';
				}
				print '<td>&nbsp;</td>';
				print '<td class="nowrap right"><input type="text" size="1" value="" name="all_progress">%</td>';
				print '<td class="right"><input type="submit" class="button" name="all_percent" value="Modifier" /></td>';
				print '</tr>';

				print '</table>';

				print '</form>';

				print '</div>';
			}
		}

		print '	<form name="addproduct" id="addproduct" action="'.$_SERVER["PHP_SELF"].'?id='.$object->id.'" method="POST">
		<input type="hidden" name="token" value="' . newToken().'">
		<input type="hidden" name="action" value="' . (($action != 'editline') ? 'addline' : 'updateline').'">
		<input type="hidden" name="mode" value="">
		<input type="hidden" name="page_y" value="">
		<input type="hidden" name="id" value="' . $object->id.'">
		<input type="hidden" name="backtopage" value="'.$backtopage.'">
		';

		if (!empty($conf->use_javascript_ajax) && $object->status == 0) {
			include DOL_DOCUMENT_ROOT.'/core/tpl/ajaxrow.tpl.php';
		}

		print '<div class="div-table-responsive-no-min">';
		print '<table id="tablelines" class="noborder noshadow" width="100%">';

		// Show object lines
		if (!empty($object->lines)) {
			$object->printObjectLines($action, $mysoc, $soc, $lineid, 1);
		}

		// Form to add new line
		if ($object->status == 0 && $usercancreate && $action != 'valid') {
			if ($action != 'editline' && $action != 'selectlines') {
				// Add free products/services

				$parameters = array();
				$reshook = $hookmanager->executeHooks('formAddObjectLine', $parameters, $object, $action); // Note that $action and $object may have been modified by hook
				if ($reshook < 0) {
					setEventMessages($hookmanager->error, $hookmanager->errors, 'errors');
				}
				if (empty($reshook)) {
					$object->formAddObjectLine(1, $mysoc, $soc);
				}
			} else {
				$parameters = array();
				$reshook = $hookmanager->executeHooks('formEditObjectLine', $parameters, $object, $action); // Note that $action and $object may have been modified by hook
			}
		}

		print "</table>\n";
		print "</div>";

		print "</form>\n";
	}
	print dol_get_fiche_end();


	// Actions buttons

	if ($action != 'prerelance' && $action != 'presend' && $action != 'valid' && $action != 'editline') {
		print '<div class="tabsAction">';

		$parameters = array();
		$reshook = $hookmanager->executeHooks('addMoreActionsButtons', $parameters, $object, $action); // Note that $action and $object may have been modified by hook
		if (empty($reshook)) {
			$params = array(
				'attr' => array(
					'class' => 'classfortooltip',
					'title' => ''
				)
			);
			// Edit a validated invoice without any payment and not transferred to accounting
			if ($object->status == Facture::STATUS_VALIDATED) {
				// We check if lines of invoice are not already transferred into accountancy
				$ventilExportCompta = $object->getVentilExportCompta();

				if ($ventilExportCompta == 0) {
					if (getDolGlobalString('INVOICE_CAN_BE_EDITED_EVEN_IF_PAYMENT_DONE') || ($resteapayer == price2num($object->total_ttc, 'MT', 1) && empty($object->paye))) {
						if (!$objectidnext && $object->is_last_in_cycle()) {
							if ($usercanunvalidate) {
								unset($params['attr']['title']);
								print dolGetButtonAction($langs->trans('Modify'), '', 'default', $_SERVER['PHP_SELF'].'?facid='.$object->id.'&action=modif&token='.newToken(), '', true, $params);
							} else {
								$params['attr']['title'] = $langs->trans('NotEnoughPermissions');
								print dolGetButtonAction($langs->trans('Modify'), '', 'default', $_SERVER['PHP_SELF'].'?facid='.$object->id.'&action=modif&token='.newToken(), '', false, $params);
							}
						} elseif (!$object->is_last_in_cycle()) {
							$params['attr']['title'] = $langs->trans('NotLastInCycle');
							print dolGetButtonAction($langs->trans('Modify'), '', 'default', '#', '', false, $params);
						} else {
							$params['attr']['title'] = $langs->trans('DisabledBecauseReplacedInvoice');
							print dolGetButtonAction($langs->trans('Modify'), '', 'default', '#', '', false, $params);
						}
					}
				} else {
					$params['attr']['title'] = $langs->trans('DisabledBecauseDispatchedInBookkeeping');
					print dolGetButtonAction($langs->trans('Modify'), '', 'default', '#', '', false, $params);
				}
			}

			$discount = new DiscountAbsolute($db);
			$result = $discount->fetch(0, $object->id);

			// Reopen an invoice
			if ((($object->type == Facture::TYPE_STANDARD || $object->type == Facture::TYPE_REPLACEMENT)
				|| ($object->type == Facture::TYPE_CREDIT_NOTE && empty($discount->id))
				|| ($object->type == Facture::TYPE_DEPOSIT && empty($discount->id))
				|| ($object->type == Facture::TYPE_SITUATION && empty($discount->id)))
				&& ($object->status == Facture::STATUS_CLOSED || $object->status == Facture::STATUS_ABANDONED || ($object->status == 1 && $object->paye == 1))   // Condition ($object->status == 1 && $object->paye == 1) should not happened but can be found due to corrupted data
				&& ((!getDolGlobalString('MAIN_USE_ADVANCED_PERMS') && $usercancreate) || $usercanreopen)) {				// A paid invoice (partially or completely)
				if ($object->close_code != 'replaced' || (!$objectidnext)) { 				// Not replaced by another invoice or replaced but the replacement invoice has been deleted
					unset($params['attr']['title']);
					print dolGetButtonAction($langs->trans('ReOpen'), '', 'default', $_SERVER['PHP_SELF'].'?facid='.$object->id.'&action=reopen&token='.newToken(), '', true, $params);
				} else {
					$params['attr']['title'] = $langs->trans("DisabledBecauseReplacedInvoice");
					print dolGetButtonAction($langs->trans('ReOpen'), '', 'default', '#', '', false, $params);
				}
			}

			// Create contract
			if (getDolGlobalString('CONTRACT_CREATE_FROM_INVOICE')) {
				if (isModEnabled('contract') && $object->status == Facture::STATUS_VALIDATED) {
					$langs->load("contracts");

					if ($usercancreatecontract) {
						print '<a class="butAction" href="' . DOL_URL_ROOT . '/contrat/card.php?action=create&amp;origin=' . $object->element . '&amp;originid=' . $object->id . '&amp;socid=' . $object->socid . '">' . $langs->trans('AddContract') . '</a>';
					}
				}
			}

			// Validate
			if ($object->status == Facture::STATUS_DRAFT && count($object->lines) > 0 && ((($object->type == Facture::TYPE_STANDARD || $object->type == Facture::TYPE_REPLACEMENT || $object->type == Facture::TYPE_DEPOSIT || $object->type == Facture::TYPE_PROFORMA || $object->type == Facture::TYPE_SITUATION) && (getDolGlobalString('FACTURE_ENABLE_NEGATIVE') || $object->total_ttc >= 0)) || ($object->type == Facture::TYPE_CREDIT_NOTE && $object->total_ttc <= 0))) {
				if ($usercanvalidate) {
					unset($params['attr']['title']);
					print dolGetButtonAction($langs->trans('Validate'), '', 'default', $_SERVER["PHP_SELF"].'?facid='.$object->id.'&action=valid&token='.newToken(), '', true, $params);
				}
			}

			// Send by mail
			if (empty($user->socid)) {
				if (($object->status == Facture::STATUS_VALIDATED || $object->status == Facture::STATUS_CLOSED) || getDolGlobalString('FACTURE_SENDBYEMAIL_FOR_ALL_STATUS')) {
					if ($objectidnext) {
						print '<span class="butActionRefused classfortooltip" title="'.$langs->trans("DisabledBecauseReplacedInvoice").'">'.$langs->trans('SendMail').'</span>';
					} else {
						if ($usercansend) {
							unset($params['attr']['title']);
							print dolGetButtonAction('', $langs->trans('SendMail'), 'default', $_SERVER['PHP_SELF'].'?facid='.$object->id.'&action=presend&mode=init#formmailbeforetitle', '', true, $params);
						} else {
							unset($params['attr']['title']);
							print dolGetButtonAction('', $langs->trans('SendMail'), 'default', '#', '', false, $params);
						}
					}
				}
			}

			// Request a direct debit order
			if ($object->status > Facture::STATUS_DRAFT && $object->paye == 0 && $num == 0) {
				if ($resteapayer > 0) {
					if ($usercancreatewithdrarequest) {
						if (!$objectidnext && $object->close_code != 'replaced') { 				// Not replaced by another invoice
							print '<a class="butAction" href="'.DOL_URL_ROOT.'/compta/facture/prelevement.php?facid='.$object->id.'" title="'.dol_escape_htmltag($langs->trans("MakeWithdrawRequest")).'">'.$langs->trans("MakeWithdrawRequest").'</a>';
						} else {
							print '<span class="butActionRefused classfortooltip" title="'.$langs->trans("DisabledBecauseReplacedInvoice").'">'.$langs->trans('MakeWithdrawRequest').'</span>';
						}
					} else {
						//print '<a class="butActionRefused classfortooltip" href="#" title="'.dol_escape_htmltag($langs->trans("NotEnoughPermissions")).'">'.$langs->trans("MakeWithdrawRequest").'</a>';
					}
				} else {
					//print '<a class="butActionRefused classfortooltip" href="#" title="'.dol_escape_htmltag($langs->trans("AmountMustBePositive")).'">'.$langs->trans("MakeWithdrawRequest").'</a>';
				}
			}

			// POS Ticket
			if (isModEnabled('takepos') && $object->module_source == 'takepos') {
				$langs->load("cashdesk");
				$receipt_url = DOL_URL_ROOT."/takepos/receipt.php";
				print '<a target="_blank" rel="noopener noreferrer" class="butAction" href="'.$receipt_url.'?facid='.((int) $object->id).'">'.$langs->trans('POSTicket').'</a>';
			}

			// Create payment
			if ($object->type != Facture::TYPE_CREDIT_NOTE && $object->status == 1 && $object->paye == 0 && $usercanissuepayment) {
				if ($objectidnext) {
					print '<span class="butActionRefused classfortooltip" title="'.$langs->trans("DisabledBecauseReplacedInvoice").'">'.$langs->trans('DoPayment').'</span>';
				} else {
					if ($object->type == Facture::TYPE_DEPOSIT && $resteapayer == 0) {
						// For down payment, we refuse to receive more than amount to pay.
						$params['attr']['title'] = $langs->trans('DisabledBecauseRemainderToPayIsZero');
						print dolGetButtonAction($langs->trans('DoPayment'), '', 'default', '#', '', false, $params);
					} else {
						// Sometimes we can receive more, so we accept to enter more and will offer a button to convert into discount (but it is not a credit note, just a prepayment done)
						//print '<a class="butAction" href="'.DOL_URL_ROOT.'/compta/paiement.php?facid='.$object->id.'&amp;action=create&amp;accountid='.$object->fk_account.'">'.$langs->trans('DoPayment').'</a>';
						unset($params['attr']['title']);
						print dolGetButtonAction($langs->trans('DoPayment'), '', 'default', DOL_URL_ROOT.'/compta/paiement.php?facid='.$object->id.'&amp;action=create'.($object->fk_account > 0 ? '&amp;accountid='.$object->fk_account : ''), '', true, $params);
					}
				}
			}

			$sumofpayment = $totalpaid;
			$sumofpaymentall = $totalpaid + $totalcreditnotes + $totaldeposits;

			// Reverse back money or convert to reduction
			if ($object->type == Facture::TYPE_CREDIT_NOTE || $object->type == Facture::TYPE_DEPOSIT || $object->type == Facture::TYPE_STANDARD || $object->type == Facture::TYPE_SITUATION) {
				// For credit note only
				if ($object->type == Facture::TYPE_CREDIT_NOTE && $object->status == Facture::STATUS_VALIDATED && $object->paye == 0 && $usercanissuepayment) {
					if ($resteapayer == 0) {
						print '<span class="butActionRefused classfortooltip" title="'.$langs->trans("DisabledBecauseRemainderToPayIsZero").'">'.$langs->trans('DoPaymentBack').'</span>';
					} else {
						print '<a class="butAction" href="'.DOL_URL_ROOT.'/compta/paiement.php?facid='.$object->id.'&amp;action=create&amp;accountid='.$object->fk_account.'">'.$langs->trans('DoPaymentBack').'</a>';
					}
				}

				// For standard invoice with excess received
				if (($object->type == Facture::TYPE_STANDARD || $object->type == Facture::TYPE_SITUATION) && $object->status == Facture::STATUS_VALIDATED && empty($object->paye) && $resteapayer < 0 && $usercancreate && empty($discount->id)) {
<<<<<<< HEAD
					print '<a class="butAction'.($conf->use_javascript_ajax ? ' reposition' : '').'" href="'.$_SERVER["PHP_SELF"].'?facid='.$object->id.'&amp;action=converttoreduc&token='.newToken().'">'.$langs->trans('ConvertExcessReceivedToReduc').'</a>';
=======
					print '<a class="butAction'.($conf->use_javascript_ajax ? ' reposition' : '').'" href="'.$_SERVER["PHP_SELF"].'?facid='.$object->id.'&action=converttoreduc&token='.newToken().'">'.$langs->trans('ConvertExcessReceivedToReduc').'</a>';
>>>>>>> e30ee023
				}
				// For credit note
				if ($object->type == Facture::TYPE_CREDIT_NOTE && $object->status == Facture::STATUS_VALIDATED && $object->paye == 0 && $usercancreate
					&& (getDolGlobalString('INVOICE_ALLOW_REUSE_OF_CREDIT_WHEN_PARTIALLY_REFUNDED') || $sumofpayment == 0) && $object->total_ht < 0
				) {
<<<<<<< HEAD
					print '<a class="butAction classfortooltip'.($conf->use_javascript_ajax ? ' reposition' : '').'" href="'.$_SERVER["PHP_SELF"].'?facid='.$object->id.'&amp;action=converttoreduc&token='.newToken().'" title="'.dol_escape_htmltag($langs->trans("ConfirmConvertToReduc2")).'">'.$langs->trans('ConvertToReduc').'</a>';
=======
					print '<a class="butAction classfortooltip'.($conf->use_javascript_ajax ? ' reposition' : '').'" href="'.$_SERVER["PHP_SELF"].'?facid='.$object->id.'&action=converttoreduc&token='.newToken().'" title="'.dol_escape_htmltag($langs->trans("ConfirmConvertToReduc2")).'">'.$langs->trans('ConvertToReduc').'</a>';
>>>>>>> e30ee023
				}
				// For down payment invoice (deposit)

				if ($object->type == Facture::TYPE_DEPOSIT && $usercancreate && $object->status > Facture::STATUS_DRAFT && empty($discount->id)) {
					// We can close a down payment only if paid amount is same than amount of down payment (by definition). We can bypass this if hidden and unstable option DEPOSIT_AS_CREDIT_AVAILABLE_EVEN_UNPAID is set.
					if (price2num($object->total_ttc, 'MT') == price2num($sumofpaymentall, 'MT') || getDolGlobalInt('DEPOSIT_AS_CREDIT_AVAILABLE_EVEN_UNPAID') || ($object->type == Facture::STATUS_ABANDONED && in_array($object->close_code, array('bankcharge', 'discount_vat', 'other')))) {
<<<<<<< HEAD
						print '<a class="butAction'.($conf->use_javascript_ajax ? ' reposition' : '').'" href="'.$_SERVER["PHP_SELF"].'?facid='.$object->id.'&amp;action=converttoreduc&token='.newToken().'">'.$langs->trans('ConvertToReduc').'</a>';
=======
						print '<a class="butAction'.($conf->use_javascript_ajax ? ' reposition' : '').'" href="'.$_SERVER["PHP_SELF"].'?facid='.$object->id.'&action=converttoreduc&token='.newToken().'">'.$langs->trans('ConvertToReduc').'</a>';
>>>>>>> e30ee023
					} else {
						print '<span class="butActionRefused classfortooltip" title="'.$langs->trans("AmountPaidMustMatchAmountOfDownPayment").'">'.$langs->trans('ConvertToReduc').'</span>';
					}
				}
			}

			// Classify paid
			if ($object->status == Facture::STATUS_VALIDATED && $object->paye == 0 && $usercanissuepayment && (
				($object->type != Facture::TYPE_CREDIT_NOTE && $object->type != Facture::TYPE_DEPOSIT && ($resteapayer <= 0 || (getDolGlobalString('INVOICE_CAN_SET_PAID_EVEN_IF_PARTIALLY_PAID') && $object->total_ttc == $resteapayer))) ||
				($object->type == Facture::TYPE_CREDIT_NOTE && $resteapayer >= 0) ||
				($object->type == Facture::TYPE_DEPOSIT && $object->total_ttc > 0)
			)
			) {
				if ($object->type == Facture::TYPE_DEPOSIT && price2num($object->total_ttc, 'MT') != price2num($sumofpaymentall, 'MT')) {
					// We can close a down payment only if paid amount is same than amount of down payment (by definition)
					$params['attr']['title'] = $langs->trans('AmountPaidMustMatchAmountOfDownPayment');
					print dolGetButtonAction($langs->trans('ClassifyPaid'), '', 'default', '#', '', false, $params);
				} else {
					unset($params['attr']['title']);
<<<<<<< HEAD
					print dolGetButtonAction($langs->trans('ClassifyPaid'), '', 'default', $_SERVER['PHP_SELF'].'?facid='.$object->id.'&amp;action=paid&token='.newToken(), '', true, $params);
=======
					print dolGetButtonAction($langs->trans('ClassifyPaid'), '', 'default', $_SERVER['PHP_SELF'].'?facid='.$object->id.'&action=paid&token='.newToken(), '', true, $params);
>>>>>>> e30ee023
				}
			}

			// Classify 'closed not completely paid' (possible if validated and not yet filed paid)
			if ($object->status == Facture::STATUS_VALIDATED && $object->paye == 0 && $resteapayer > 0 && (!getDolGlobalString('INVOICE_CAN_SET_PAID_EVEN_IF_PARTIALLY_PAID') || $resteapayer != $object->total_ttc) && $usercanissuepayment) {
				if ($totalpaid > 0 || $totalcreditnotes > 0) {
					// If one payment or one credit note was linked to this invoice
<<<<<<< HEAD
					print '<a class="butAction'.($conf->use_javascript_ajax ? ' reposition' : '').'" href="'.$_SERVER['PHP_SELF'].'?facid='.$object->id.'&amp;action=paid&token='.newToken().'">'.$langs->trans('ClassifyPaidPartially').'</a>';
=======
					print '<a class="butAction'.($conf->use_javascript_ajax ? ' reposition' : '').'" href="'.$_SERVER['PHP_SELF'].'?facid='.$object->id.'&action=paid&token='.newToken().'">'.$langs->trans('ClassifyPaidPartially').'</a>';
>>>>>>> e30ee023
				} else {
					if (!getDolGlobalString('INVOICE_CAN_NEVER_BE_CANCELED')) {
						if ($objectidnext) {
							print '<span class="butActionRefused classfortooltip" title="'.$langs->trans("DisabledBecauseReplacedInvoice").'">'.$langs->trans('ClassifyCanceled').'</span>';
						} else {
							print '<a class="butAction'.($conf->use_javascript_ajax ? ' reposition' : '').'" href="'.$_SERVER['PHP_SELF'].'?facid='.$object->id.'&amp;action=canceled">'.$langs->trans('ClassifyCanceled').'</a>';
						}
					}
				}
			}

			// Create a credit note
			if (($object->type == Facture::TYPE_STANDARD || ($object->type == Facture::TYPE_DEPOSIT && !getDolGlobalString('FACTURE_DEPOSITS_ARE_JUST_PAYMENTS')) || $object->type == Facture::TYPE_PROFORMA) && $object->status > 0 && $usercancreate) {
				if (!$objectidnext) {
					print '<a class="butAction" href="'.$_SERVER['PHP_SELF'].'?socid='.$object->socid.'&amp;fac_avoir='.$object->id.'&amp;action=create&amp;type=2'.($object->fk_project > 0 ? '&amp;projectid='.$object->fk_project : '').($object->entity > 0 ? '&amp;originentity='.$object->entity : '').'">'.$langs->trans("CreateCreditNote").'</a>';
				}
			}

			// For situation invoice with excess received
			if ($object->status > Facture::STATUS_DRAFT
				&& $object->type == Facture::TYPE_SITUATION
				&& ($object->total_ttc - $totalpaid - $totalcreditnotes - $totaldeposits) > 0
				&& $usercancreate
				&& !$objectidnext
				&& $object->is_last_in_cycle()
				&& getDolGlobalInt('INVOICE_USE_SITUATION_CREDIT_NOTE')
			) {
				if ($usercanunvalidate) {
					print '<a class="butAction" href="'.$_SERVER['PHP_SELF'].'?socid='.$object->socid.'&amp;fac_avoir='.$object->id.'&amp;invoiceAvoirWithLines=1&amp;action=create&amp;type=2'.($object->fk_project > 0 ? '&amp;projectid='.$object->fk_project : '').'">'.$langs->trans("CreateCreditNote").'</a>';
				} else {
					print '<span class="butActionRefused classfortooltip" title="'.$langs->trans("NotEnoughPermissions").'">'.$langs->trans("CreateCreditNote").'</span>';
				}
			}

			// Clone
			if (($object->type == Facture::TYPE_STANDARD || $object->type == Facture::TYPE_DEPOSIT || $object->type == Facture::TYPE_PROFORMA) && $usercancreate) {
				unset($params['attr']['title']);
				print dolGetButtonAction($langs->trans('ToClone'), '', 'default', $_SERVER['PHP_SELF'].'?facid='.$object->id.'&action=clone&object=invoice&token='.newToken(), '', true, $params);
			}

			// Clone as predefined / Create template
			if (($object->type == Facture::TYPE_STANDARD || $object->type == Facture::TYPE_DEPOSIT || $object->type == Facture::TYPE_PROFORMA) && $object->status == 0 && $usercancreate) {
				if (!$objectidnext && count($object->lines) > 0) {
					unset($params['attr']['title']);
					print dolGetButtonAction($langs->trans('ChangeIntoRepeatableInvoice'), '', 'default', DOL_URL_ROOT.'/compta/facture/card-rec.php?facid='.$object->id.'&amp;action=create', '', true, $params);
				}
			}

			// Remove situation from cycle
			if (in_array($object->status, array(Facture::STATUS_CLOSED, Facture::STATUS_VALIDATED))
				&& $object->type == Facture::TYPE_SITUATION
				&& $usercancreate
				&& !$objectidnext
				&& $object->situation_counter > 1
				&& $object->is_last_in_cycle()
				&& $usercanunvalidate
			) {
				if (($object->total_ttc - $totalcreditnotes) == 0) {
					print '<a id="butSituationOut" class="butAction" href="'.$_SERVER['PHP_SELF'].'?facid='.$object->id.'&amp;action=situationout">'.$langs->trans("RemoveSituationFromCycle").'</a>';
				} else {
					print '<a id="butSituationOutRefused" class="butActionRefused classfortooltip" href="#" title="'.$langs->trans("DisabledBecauseNotEnouthCreditNote").'" >'.$langs->trans("RemoveSituationFromCycle").'</a>';
				}
			}

			// Create next situation invoice
			if ($usercancreate && ($object->type == 5) && ($object->status == 1 || $object->status == 2)) {
				if ($object->is_last_in_cycle() && $object->situation_final != 1) {
					print '<a class="butAction" href="'.$_SERVER['PHP_SELF'].'?action=create&amp;type=5&amp;origin=facture&amp;originid='.$object->id.'&amp;socid='.$object->socid.'" >'.$langs->trans('CreateNextSituationInvoice').'</a>';
				} elseif (!$object->is_last_in_cycle()) {
					print '<a class="butActionRefused classfortooltip" href="#" title="'.$langs->trans("DisabledBecauseNotLastInCycle").'">'.$langs->trans('CreateNextSituationInvoice').'</a>';
				} else {
					print '<a class="butActionRefused classfortooltip" href="#" title="'.$langs->trans("DisabledBecauseFinal").'">'.$langs->trans('CreateNextSituationInvoice').'</a>';
				}
			}

			// Delete
			$isErasable = $object->is_erasable();
			$htmltooltip = '';
			if ($isErasable == -4) {
				$htmltooltip = $langs->trans('DisabledBecausePayments');
			} elseif ($isErasable == -3) {
				$htmltooltip = $langs->trans('DisabledBecauseNotLastSituationInvoice');
			} elseif ($isErasable == -2) {
				$htmltooltip = $langs->trans('DisabledBecauseNotLastInvoice');
			} elseif ($isErasable == -1) {
				$htmltooltip = $langs->trans('DisabledBecauseDispatchedInBookkeeping');
			} elseif ($isErasable <= 0) {	// Any other cases
				$htmltooltip = $langs->trans('DisabledBecauseNotErasable');
			} elseif ($objectidnext) {
				$htmltooltip = $langs->trans('DisabledBecauseReplacedInvoice');
			}
			if ($usercandelete || ($usercancreate && $isErasable == 1)) {	// isErasable = 1 means draft with temporary ref (draft can always be deleted with no need of permissions)
				$enableDelete = false;
				$deleteHref = '#';
				if ($isErasable > 0 && ! $objectidnext) {
					$deleteHref = $_SERVER["PHP_SELF"].'?facid='.$object->id.'&action=delete&token='.newToken();
					$enableDelete = true;
				}
				unset($params['attr']['title']);
				print dolGetButtonAction($htmltooltip, $langs->trans('Delete'), 'delete', $deleteHref, '', $enableDelete, $params);
			} else {
				unset($params['attr']['title']);
				print dolGetButtonAction($htmltooltip, $langs->trans('Delete'), 'delete', '#', '', false);
			}
		}
		print '</div>';
	}

	// Select mail models is same action as presend
	if (GETPOST('modelselected', 'alpha')) {
		$action = 'presend';
	}
	if ($action != 'prerelance' && $action != 'presend') {
		print '<div class="fichecenter"><div class="fichehalfleft">';
		print '<a name="builddoc"></a>'; // ancre

		// Generated documents
		$filename = dol_sanitizeFileName($object->ref);
		$filedir = $conf->invoice->multidir_output[$object->entity].'/'.dol_sanitizeFileName($object->ref);
		$urlsource = $_SERVER['PHP_SELF'].'?facid='.$object->id;
		$genallowed = $usercanread;
		$delallowed = $usercancreate;

		print $formfile->showdocuments(
			'facture',
			$filename,
			$filedir,
			$urlsource,
			$genallowed,
			$delallowed,
			$object->model_pdf,
			1,
			0,
			0,
			28,
			0,
			'',
			'',
			'',
			$soc->default_lang,
			'',
			$object,
			0,
			'remove_file_comfirm'
		);

		$somethingshown = $formfile->numoffiles;

		// Show links to link elements
		$linktoelem = $form->showLinkToObjectBlock($object, array(), array('invoice'));

		$compatibleImportElementsList = false;
		if ($usercancreate
			&& $object->status == Facture::STATUS_DRAFT
			&& ($object->type == Facture::TYPE_STANDARD || $object->type == Facture::TYPE_REPLACEMENT || $object->type == Facture::TYPE_DEPOSIT || $object->type == Facture::TYPE_PROFORMA || $object->type == Facture::TYPE_SITUATION)) {
			$compatibleImportElementsList = array('commande', 'propal'); // import from linked elements
		}
		$somethingshown = $form->showLinkedObjectBlock($object, $linktoelem, $compatibleImportElementsList);

		// Show online payment link
		// The list can be complete by the hook 'doValidatePayment' executed inside getValidOnlinePaymentMethods()
		include_once DOL_DOCUMENT_ROOT.'/core/lib/payments.lib.php';
		$validpaymentmethod = getValidOnlinePaymentMethods('');
		$useonlinepayment = count($validpaymentmethod);

		if ($object->status != Facture::STATUS_DRAFT && $useonlinepayment) {
			print '<br><!-- Link to pay -->'."\n";
			require_once DOL_DOCUMENT_ROOT.'/core/lib/payments.lib.php';
			print showOnlinePaymentUrl('invoice', $object->ref).'<br>';
		}

		print '</div><div class="fichehalfright">';

		$MAXEVENT = 10;

		$morehtmlcenter = dolGetButtonTitle($langs->trans('SeeAll'), '', 'fa fa-bars imgforviewmode', DOL_URL_ROOT.'/compta/facture/agenda.php?id='.$object->id);

		// List of actions on element
		include_once DOL_DOCUMENT_ROOT.'/core/class/html.formactions.class.php';
		$formactions = new FormActions($db);
		$somethingshown = $formactions->showactions($object, 'invoice', $socid, 1, '', $MAXEVENT, '', $morehtmlcenter); // Show all action for thirdparty

		print '</div></div>';
	}


	// Presend form
	$modelmail = 'facture_send';
	$defaulttopic = 'SendBillRef';
	$diroutput = $conf->invoice->multidir_output[$object->entity];
	$trackid = 'inv'.$object->id;

	include DOL_DOCUMENT_ROOT.'/core/tpl/card_presend.tpl.php';
}

// End of page
llxFooter();
$db->close();<|MERGE_RESOLUTION|>--- conflicted
+++ resolved
@@ -5887,32 +5887,20 @@
 
 				// For standard invoice with excess received
 				if (($object->type == Facture::TYPE_STANDARD || $object->type == Facture::TYPE_SITUATION) && $object->status == Facture::STATUS_VALIDATED && empty($object->paye) && $resteapayer < 0 && $usercancreate && empty($discount->id)) {
-<<<<<<< HEAD
-					print '<a class="butAction'.($conf->use_javascript_ajax ? ' reposition' : '').'" href="'.$_SERVER["PHP_SELF"].'?facid='.$object->id.'&amp;action=converttoreduc&token='.newToken().'">'.$langs->trans('ConvertExcessReceivedToReduc').'</a>';
-=======
 					print '<a class="butAction'.($conf->use_javascript_ajax ? ' reposition' : '').'" href="'.$_SERVER["PHP_SELF"].'?facid='.$object->id.'&action=converttoreduc&token='.newToken().'">'.$langs->trans('ConvertExcessReceivedToReduc').'</a>';
->>>>>>> e30ee023
 				}
 				// For credit note
 				if ($object->type == Facture::TYPE_CREDIT_NOTE && $object->status == Facture::STATUS_VALIDATED && $object->paye == 0 && $usercancreate
 					&& (getDolGlobalString('INVOICE_ALLOW_REUSE_OF_CREDIT_WHEN_PARTIALLY_REFUNDED') || $sumofpayment == 0) && $object->total_ht < 0
 				) {
-<<<<<<< HEAD
-					print '<a class="butAction classfortooltip'.($conf->use_javascript_ajax ? ' reposition' : '').'" href="'.$_SERVER["PHP_SELF"].'?facid='.$object->id.'&amp;action=converttoreduc&token='.newToken().'" title="'.dol_escape_htmltag($langs->trans("ConfirmConvertToReduc2")).'">'.$langs->trans('ConvertToReduc').'</a>';
-=======
 					print '<a class="butAction classfortooltip'.($conf->use_javascript_ajax ? ' reposition' : '').'" href="'.$_SERVER["PHP_SELF"].'?facid='.$object->id.'&action=converttoreduc&token='.newToken().'" title="'.dol_escape_htmltag($langs->trans("ConfirmConvertToReduc2")).'">'.$langs->trans('ConvertToReduc').'</a>';
->>>>>>> e30ee023
 				}
 				// For down payment invoice (deposit)
 
 				if ($object->type == Facture::TYPE_DEPOSIT && $usercancreate && $object->status > Facture::STATUS_DRAFT && empty($discount->id)) {
 					// We can close a down payment only if paid amount is same than amount of down payment (by definition). We can bypass this if hidden and unstable option DEPOSIT_AS_CREDIT_AVAILABLE_EVEN_UNPAID is set.
 					if (price2num($object->total_ttc, 'MT') == price2num($sumofpaymentall, 'MT') || getDolGlobalInt('DEPOSIT_AS_CREDIT_AVAILABLE_EVEN_UNPAID') || ($object->type == Facture::STATUS_ABANDONED && in_array($object->close_code, array('bankcharge', 'discount_vat', 'other')))) {
-<<<<<<< HEAD
-						print '<a class="butAction'.($conf->use_javascript_ajax ? ' reposition' : '').'" href="'.$_SERVER["PHP_SELF"].'?facid='.$object->id.'&amp;action=converttoreduc&token='.newToken().'">'.$langs->trans('ConvertToReduc').'</a>';
-=======
 						print '<a class="butAction'.($conf->use_javascript_ajax ? ' reposition' : '').'" href="'.$_SERVER["PHP_SELF"].'?facid='.$object->id.'&action=converttoreduc&token='.newToken().'">'.$langs->trans('ConvertToReduc').'</a>';
->>>>>>> e30ee023
 					} else {
 						print '<span class="butActionRefused classfortooltip" title="'.$langs->trans("AmountPaidMustMatchAmountOfDownPayment").'">'.$langs->trans('ConvertToReduc').'</span>';
 					}
@@ -5932,11 +5920,7 @@
 					print dolGetButtonAction($langs->trans('ClassifyPaid'), '', 'default', '#', '', false, $params);
 				} else {
 					unset($params['attr']['title']);
-<<<<<<< HEAD
-					print dolGetButtonAction($langs->trans('ClassifyPaid'), '', 'default', $_SERVER['PHP_SELF'].'?facid='.$object->id.'&amp;action=paid&token='.newToken(), '', true, $params);
-=======
 					print dolGetButtonAction($langs->trans('ClassifyPaid'), '', 'default', $_SERVER['PHP_SELF'].'?facid='.$object->id.'&action=paid&token='.newToken(), '', true, $params);
->>>>>>> e30ee023
 				}
 			}
 
@@ -5944,11 +5928,7 @@
 			if ($object->status == Facture::STATUS_VALIDATED && $object->paye == 0 && $resteapayer > 0 && (!getDolGlobalString('INVOICE_CAN_SET_PAID_EVEN_IF_PARTIALLY_PAID') || $resteapayer != $object->total_ttc) && $usercanissuepayment) {
 				if ($totalpaid > 0 || $totalcreditnotes > 0) {
 					// If one payment or one credit note was linked to this invoice
-<<<<<<< HEAD
-					print '<a class="butAction'.($conf->use_javascript_ajax ? ' reposition' : '').'" href="'.$_SERVER['PHP_SELF'].'?facid='.$object->id.'&amp;action=paid&token='.newToken().'">'.$langs->trans('ClassifyPaidPartially').'</a>';
-=======
 					print '<a class="butAction'.($conf->use_javascript_ajax ? ' reposition' : '').'" href="'.$_SERVER['PHP_SELF'].'?facid='.$object->id.'&action=paid&token='.newToken().'">'.$langs->trans('ClassifyPaidPartially').'</a>';
->>>>>>> e30ee023
 				} else {
 					if (!getDolGlobalString('INVOICE_CAN_NEVER_BE_CANCELED')) {
 						if ($objectidnext) {
