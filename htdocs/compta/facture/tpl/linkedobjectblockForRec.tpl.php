--- conflicted
+++ resolved
@@ -54,11 +54,7 @@
 	<td class="linkedcol-date" align="center"><?php echo dol_print_date($objectlink->date_when, 'day'); ?></td>
 	<td class="linkedcol-amount right"><?php
 	if ($user->hasRight('facture', 'lire')) {
-<<<<<<< HEAD
-		$total = $total + $objectlink->total_ht;
-=======
 		$total += $objectlink->total_ht;
->>>>>>> cc80841a
 		echo price($objectlink->total_ht);
 	} ?></td>
 	<td class="linkedcol-statut right"><?php echo $objectlink->getLibStatut(3); ?></td>
