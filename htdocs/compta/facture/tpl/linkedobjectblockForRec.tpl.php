--- conflicted
+++ resolved
@@ -24,11 +24,7 @@
 }
 
 
-<<<<<<< HEAD
-print "<!-- BEGIN PHP TEMPLATE compta/facture/tpl/linkedopjectblockForRec.tpl.php -->\n";
-=======
 print "<!-- BEGIN PHP TEMPLATE compta/facture/tpl/linkedobjectblockForRec.tpl.php -->\n";
->>>>>>> 503d1a04
 
 
 global $user;
