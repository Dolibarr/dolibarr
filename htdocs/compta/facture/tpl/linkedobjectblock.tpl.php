--- conflicted
+++ resolved
@@ -67,11 +67,7 @@
     			}
     		} ?></td>
     	<td class="linkedcol-statut" align="right"><?php echo $objectlink->getLibStatut(3); ?></td>
-<<<<<<< HEAD
-    	<td class="linkedcol-action" align="right"><a href="<?php echo $_SERVER["PHP_SELF"].'?id='.$object->id.'&action=dellink&dellinkid='.$key; ?>"><?php echo img_delete($langs->transnoentitiesnoconv("RemoveLink"), 'unlink'); ?></a></td>
-=======
     	<td class="linkedcol-action" align="right"><a href="<?php echo $_SERVER["PHP_SELF"].'?id='.$object->id.'&action=dellink&dellinkid='.$key; ?>"><?php echo img_picto($langs->transnoentitiesnoconv("RemoveLink"), 'unlink'); ?></a></td>
->>>>>>> 63180f45
     </tr>
 <?php
 }
