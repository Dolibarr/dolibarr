--- conflicted
+++ resolved
@@ -14,11 +14,7 @@
  * You should have received a copy of the GNU General Public License
  * along with this program. If not, see <http://www.gnu.org/licenses/>.
  *
-<<<<<<< HEAD
- * $Id: linkedobjectblock.tpl.php,v 1.11 2011/08/03 00:46:35 eldy Exp $
-=======
  * $Id: linkedobjectblock.tpl.php,v 1.12 2011/08/22 22:04:27 eldy Exp $
->>>>>>> 19bde3ab
  */
 ?>
 
