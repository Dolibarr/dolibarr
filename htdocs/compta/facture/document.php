--- conflicted
+++ resolved
@@ -4,11 +4,11 @@
  * Copyright (C) 2005      Marc Barilley / Ocebo <marc@ocebo.com>
  * Copyright (C) 2005-2011 Regis Houssin         <regis.houssin@capnetworks.com>
  * Copyright (C) 2013      Cédric Salvador       <csalvador@gpcsolutions.fr>
-<<<<<<< HEAD
+
  * Copyright (C) 2017      Ferran Marcet       	 <fmarcet@2byte.es>
-=======
+
  * Copyright (C) 2017      Frédéric France       <frederic.france@netlogic.fr>
->>>>>>> 3d4e6c91
+
  *
  * This program is free software; you can redistribute it and/or modify
  * it under the terms of the GNU General Public License as published by
