<?php
/* Copyright (C) 2003-2007 Rodolphe Quiedeville  <rodolphe@quiedeville.org>
 * Copyright (C) 2004-2016 Laurent Destailleur   <eldy@users.sourceforge.net>
 * Copyright (C) 2005      Marc Barilley / Ocebo <marc@ocebo.com>
 * Copyright (C) 2005-2011 Regis Houssin         <regis.houssin@inodbox.com>
 * Copyright (C) 2013      Cédric Salvador       <csalvador@gpcsolutions.fr>
 * Copyright (C) 2017      Ferran Marcet       	 <fmarcet@2byte.es>
 * Copyright (C) 2017      Frédéric France       <frederic.france@netlogic.fr>
 *
 * This program is free software; you can redistribute it and/or modify
 * it under the terms of the GNU General Public License as published by
 * the Free Software Foundation; either version 3 of the License, or
 * (at your option) any later version.
 *
 * This program is distributed in the hope that it will be useful,
 * but WITHOUT ANY WARRANTY; without even the implied warranty of
 * MERCHANTABILITY or FITNESS FOR A PARTICULAR PURPOSE.  See the
 * GNU General Public License for more details.
 *
 * You should have received a copy of the GNU General Public License
 * along with this program. If not, see <https://www.gnu.org/licenses/>.
 */

/**
 *	\file       htdocs/compta/facture/document.php
 *	\ingroup    facture
 *	\brief      Page for attached files on invoices
 */

require '../../main.inc.php';
require_once DOL_DOCUMENT_ROOT.'/compta/facture/class/facture.class.php';
require_once DOL_DOCUMENT_ROOT.'/core/class/discount.class.php';
require_once DOL_DOCUMENT_ROOT.'/core/lib/invoice.lib.php';
require_once DOL_DOCUMENT_ROOT.'/core/lib/files.lib.php';
require_once DOL_DOCUMENT_ROOT.'/core/lib/images.lib.php';
require_once DOL_DOCUMENT_ROOT.'/core/class/html.formfile.class.php';
if (!empty($conf->projet->enabled)) {
	include_once DOL_DOCUMENT_ROOT.'/projet/class/project.class.php';
}

// Load translation files required by the page
$langs->loadLangs(array('propal', 'compta', 'other', 'bills', 'companies'));


$id = (GETPOST('id', 'int') ?GETPOST('id', 'int') : GETPOST('facid', 'int')); // For backward compatibility
$ref = GETPOST('ref', 'alpha');
$socid = GETPOST('socid', 'int');
$action = GETPOST('action', 'aZ09');
$confirm = GETPOST('confirm', 'alpha');

// Get parameters
$limit = GETPOST('limit', 'int') ? GETPOST('limit', 'int') : $conf->liste_limit;
$sortfield = GETPOST('sortfield', 'aZ09comma');
$sortorder = GETPOST('sortorder', 'aZ09comma');
$page = GETPOSTISSET('pageplusone') ? (GETPOST('pageplusone') - 1) : GETPOST("page", 'int');
if (empty($page) || $page == -1) {
	$page = 0;
}     // If $page is not defined, or '' or -1
$offset = $limit * $page;
$pageprev = $page - 1;
$pagenext = $page + 1;
if (!$sortorder) {
	$sortorder = "ASC";
}
if (!$sortfield) {
	$sortfield = "name";
}

$object = new Facture($db);
if ($object->fetch($id, $ref)) {
	$object->fetch_thirdparty();
	$upload_dir = $conf->facture->dir_output."/".dol_sanitizeFileName($object->ref);
}

<<<<<<< HEAD
=======
$permissiontoadd = $user->rights->facture->creer;

>>>>>>> 95dc2558
// Security check
if ($user->socid) {
	$socid = $user->socid;
}
$result = restrictedArea($user, 'facture', $object->id, '');


/*
 * Actions
 */

include DOL_DOCUMENT_ROOT.'/core/actions_linkedfiles.inc.php';


/*
 * View
 */

if (empty($object->id)) {
	llxHeader();
	$langs->load('errors');
	echo '<div class="error">'.$langs->trans("ErrorRecordNotFound").'</div>';
	llxFooter();
	exit;
}

$title = $langs->trans('InvoiceCustomer')." - ".$langs->trans('Documents');

$help_url = "EN:Customers_Invoices|FR:Factures_Clients|ES:Facturas_a_clientes";

llxHeader('', $title, $help_url);

$form = new Form($db);

if ($id > 0 || !empty($ref)) {
	if ($object->fetch($id, $ref) > 0) {
		$object->fetch_thirdparty();

		$upload_dir = $conf->facture->multidir_output[$object->entity].'/'.dol_sanitizeFileName($object->ref);

		$head = facture_prepare_head($object);
		print dol_get_fiche_head($head, 'documents', $langs->trans('InvoiceCustomer'), -1, 'bill');

		$totalpaye = $object->getSommePaiement();

		// Build file list
		$filearray = dol_dir_list($upload_dir, "files", 0, '', '(\.meta|_preview.*\.png)$', $sortfield, (strtolower($sortorder) == 'desc' ?SORT_DESC:SORT_ASC), 1);
		$totalsize = 0;
		foreach ($filearray as $key => $file) {
			$totalsize += $file['size'];
		}


		// Invoice content

		$linkback = '<a href="'.DOL_URL_ROOT.'/compta/facture/list.php?restore_lastsearch_values=1'.(!empty($socid) ? '&socid='.$socid : '').'">'.$langs->trans("BackToList").'</a>';

		$morehtmlref = '<div class="refidno">';
		// Ref customer
		$morehtmlref .= $form->editfieldkey("RefCustomer", 'ref_client', $object->ref_client, $object, 0, 'string', '', 0, 1);
		$morehtmlref .= $form->editfieldval("RefCustomer", 'ref_client', $object->ref_client, $object, 0, 'string', '', null, null, '', 1);
		// Thirdparty
		$morehtmlref .= '<br>'.$langs->trans('ThirdParty').' : '.$object->thirdparty->getNomUrl(1, 'customer');
		// Project
		if (!empty($conf->projet->enabled)) {
			$langs->load("projects");
			$morehtmlref .= '<br>'.$langs->trans('Project').' ';
			if ($user->rights->facture->creer) {
				if ($action != 'classify') {
					//$morehtmlref.='<a class="editfielda" href="' . $_SERVER['PHP_SELF'] . '?action=classify&token='.newToken().'&id=' . $object->id . '">' . img_edit($langs->transnoentitiesnoconv('SetProject')) . '</a> : ';
					$morehtmlref .= ' : ';
				}
				if ($action == 'classify') {
					//$morehtmlref.=$form->form_project($_SERVER['PHP_SELF'] . '?id=' . $object->id, $object->socid, $object->fk_project, 'projectid', 0, 0, 1, 1);
					$morehtmlref .= '<form method="post" action="'.$_SERVER['PHP_SELF'].'?id='.$object->id.'">';
					$morehtmlref .= '<input type="hidden" name="action" value="classin">';
					$morehtmlref .= '<input type="hidden" name="token" value="'.newToken().'">';
					$morehtmlref .= $formproject->select_projects($object->socid, $object->fk_project, 'projectid', $maxlength, 0, 1, 0, 1, 0, 0, '', 1);
					$morehtmlref .= '<input type="submit" class="button valignmiddle" value="'.$langs->trans("Modify").'">';
					$morehtmlref .= '</form>';
				} else {
					$morehtmlref .= $form->form_project($_SERVER['PHP_SELF'].'?id='.$object->id, $object->socid, $object->fk_project, 'none', 0, 0, 0, 1);
				}
			} else {
				if (!empty($object->fk_project)) {
					$proj = new Project($db);
					$proj->fetch($object->fk_project);
					$morehtmlref .= ' : '.$proj->getNomUrl(1);
					if ($proj->title) {
						$morehtmlref .= ' - '.$proj->title;
					}
				} else {
					$morehtmlref .= '';
				}
			}
		}
		$morehtmlref .= '</div>';

		$object->totalpaye = $totalpaye; // To give a chance to dol_banner_tab to use already paid amount to show correct status

		dol_banner_tab($object, 'ref', $linkback, 1, 'ref', 'ref', $morehtmlref, '', 0);

		print '<div class="fichecenter">';
		print '<div class="underbanner clearboth"></div>';

		print '<table class="border tableforfield centpercent">';

		print '<tr><td class="titlefield">'.$langs->trans("NbOfAttachedFiles").'</td><td colspan="3">'.count($filearray).'</td></tr>';
		print '<tr><td>'.$langs->trans("TotalSizeOfAttachedFiles").'</td><td colspan="3">'.dol_print_size($totalsize, 1, 1).'</td></tr>';
		print "</table>\n";

		print "</div>\n";

		print dol_get_fiche_end();

		$modulepart = 'facture';
		$permissiontoadd = $user->rights->facture->creer;
		$permtoedit = $user->rights->facture->creer;
		$param = '&id='.$object->id;
		include DOL_DOCUMENT_ROOT.'/core/tpl/document_actions_post_headers.tpl.php';
	} else {
		dol_print_error($db);
	}
} else {
	print $langs->trans("ErrorUnknown");
}

// End of page
llxFooter();
$db->close();<|MERGE_RESOLUTION|>--- conflicted
+++ resolved
@@ -72,11 +72,8 @@
 	$upload_dir = $conf->facture->dir_output."/".dol_sanitizeFileName($object->ref);
 }
 
-<<<<<<< HEAD
-=======
 $permissiontoadd = $user->rights->facture->creer;
 
->>>>>>> 95dc2558
 // Security check
 if ($user->socid) {
 	$socid = $user->socid;
