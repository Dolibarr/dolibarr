--- conflicted
+++ resolved
@@ -39,10 +39,7 @@
 $ref = GETPOST("ref", 'alpha');
 
 $object = new Facture($db);
-<<<<<<< HEAD
-=======
 
->>>>>>> 95dc2558
 $extrafields = new ExtraFields($db);
 
 // Fetch optionals attributes and labels
@@ -72,8 +69,6 @@
 $help_url = "EN:Customers_Invoices|FR:Factures_Clients|ES:Facturas_a_clientes";
 
 llxHeader('', $title, $help_url);
-<<<<<<< HEAD
-=======
 
 if (empty($object->id)) {
 	$langs->load('errors');
@@ -81,7 +76,6 @@
 	llxFooter();
 	exit;
 }
->>>>>>> 95dc2558
 
 $object->fetch_thirdparty();
 
