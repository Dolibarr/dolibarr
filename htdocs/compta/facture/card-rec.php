--- conflicted
+++ resolved
@@ -526,15 +526,9 @@
 				$pu_ht = $datapriceofproduct['pu_ht'];
 				$pu_ttc = $datapriceofproduct['pu_ttc'];
 				$price_min = $datapriceofproduct['price_min'];
-<<<<<<< HEAD
-				$price_base_type = $datapriceofproduct['price_base_type'];
+				$price_base_type = empty($datapriceofproduct['price_base_type']) ? 'HT' : $datapriceofproduct['price_base_type'];
 				//$tva_tx = $datapriceofproduct['tva_tx'];
 				//$tva_npr = $datapriceofproduct['tva_npr'];
-=======
-				$price_base_type = empty($datapriceofproduct['price_base_type']) ? 'HT' : $datapriceofproduct['price_base_type'];
-				$tva_tx = $datapriceofproduct['tva_tx'];
-				$tva_npr = $datapriceofproduct['tva_npr'];
->>>>>>> 4ae0e6ed
 
 				$tmpvat = (float) price2num(preg_replace('/\s*\(.*\)/', '', $tva_tx));
 				$tmpprodvat = price2num(preg_replace('/\s*\(.*\)/', '', $prod->tva_tx));
