<?php
/* Copyright (C) 2002-2003  Rodolphe Quiedeville    <rodolphe@quiedeville.org>
 * Copyright (C) 2004-2023  Laurent Destailleur     <eldy@users.sourceforge.net>
 * Copyright (C) 2005-2012  Regis Houssin           <regis.houssin@inodbox.com>
 * Copyright (C) 2013       Florian Henry           <florian.henry@open-concept.pro>
 * Copyright (C) 2013-2023  Juanjo Menent           <jmenent@2byte.es>
 * Copyright (C) 2015       Jean-François Ferry     <jfefe@aternatik.fr>
 * Copyright (C) 2012       Cedric Salvador         <csalvador@gpcsolutions.fr>
 * Copyright (C) 2015       Alexandre Spangaro      <aspangaro@open-dsi.fr>
 * Copyright (C) 2016       Meziane Sof             <virtualsof@yahoo.fr>
 * Copyright (C) 2017-2018  Frédéric France         <frederic.france@netlogic.fr>
 * Copyright (C) 2023       Nick Fragoulis
 * Copyright (C) 2024		MDW							<mdeweerd@users.noreply.github.com>
 *
 * This program is free software; you can redistribute it and/or modify
 * it under the terms of the GNU General Public License as published by
 * the Free Software Foundation; either version 3 of the License, or
 * (at your option) any later version.
 *
 * This program is distributed in the hope that it will be useful,
 * but WITHOUT ANY WARRANTY; without even the implied warranty of
 * MERCHANTABILITY or FITNESS FOR A PARTICULAR PURPOSE.  See the
 * GNU General Public License for more details.
 *
 * You should have received a copy of the GNU General Public License
 * along with this program. If not, see <https://www.gnu.org/licenses/>.
 */

/**
 *	\file       htdocs/compta/facture/card-rec.php
 *	\ingroup    invoice
 *	\brief      Page to show predefined invoice
 */

// Load Dolibarr environment
require '../../main.inc.php';
require_once DOL_DOCUMENT_ROOT.'/compta/facture/class/facture-rec.class.php';
require_once DOL_DOCUMENT_ROOT.'/product/class/product.class.php';
require_once DOL_DOCUMENT_ROOT.'/core/class/html.formother.class.php';
if (isModEnabled('project')) {
	include_once DOL_DOCUMENT_ROOT.'/projet/class/project.class.php';
	//include_once DOL_DOCUMENT_ROOT . '/core/class/html.formprojet.class.php';
}
require_once DOL_DOCUMENT_ROOT.'/core/class/html.formprojet.class.php';
require_once DOL_DOCUMENT_ROOT.'/core/class/doleditor.class.php';
require_once DOL_DOCUMENT_ROOT.'/core/lib/invoice.lib.php';
require_once DOL_DOCUMENT_ROOT.'/core/class/extrafields.class.php';

// Load translation files required by the page
$langs->loadLangs(array('bills', 'companies', 'compta', 'admin', 'other', 'products', 'banks'));

$action     = GETPOST('action', 'alpha');
$massaction = GETPOST('massaction', 'alpha');
$show_files = GETPOSTINT('show_files');
$confirm    = GETPOST('confirm', 'alpha');
$cancel     = GETPOST('cancel', 'alpha');
$toselect   = GETPOST('toselect', 'array');
$contextpage = GETPOST('contextpage', 'aZ') ? GETPOST('contextpage', 'aZ') : 'invoicetemplatelist'; // To manage different context of search
$backtopage = GETPOST('backtopage', 'alpha');					// if not set, a default page will be used
$backtopageforcancel = GETPOST('backtopageforcancel', 'alpha');	// if not set, $backtopage will be used


$id = (GETPOSTINT('facid') ? GETPOSTINT('facid') : GETPOSTINT('id'));
$lineid = GETPOSTINT('lineid');
$ref = GETPOST('ref', 'alpha');
if ($user->socid) {
	$socid = $user->socid;
}
$objecttype = 'facture_rec';
if ($action == "create" || $action == "add") {
	$objecttype = '';
}
$projectid = GETPOSTINT('projectid');

$year_date_when = GETPOST('year_date_when');
$month_date_when = GETPOST('month_date_when');
$selectedLines = GETPOST('toselect', 'array');

$limit = GETPOSTINT('limit') ? GETPOSTINT('limit') : $conf->liste_limit;
$sortfield = GETPOST('sortfield', 'aZ09comma');
$sortorder = GETPOST('sortorder', 'aZ09comma');
$page = GETPOSTISSET('pageplusone') ? (GETPOSTINT('pageplusone') - 1) : GETPOSTINT("page");
if (empty($page) || $page == -1) {
	$page = 0;
}     // If $page is not defined, or '' or -1
$offset = $limit * $page;
if (!$sortorder) {
	$sortorder = 'DESC';
}
if (!$sortfield) {
	$sortfield = 'f.titre';
}
$pageprev = $page - 1;
$pagenext = $page + 1;

$object = new FactureRec($db);
if (($id > 0 || $ref) && $action != 'create' && $action != 'add') {
	$ret = $object->fetch($id, $ref);
	if (!$ret) {
		setEventMessages($langs->trans("ErrorRecordNotFound"), null, 'errors');
	}
}

// Initialize a technical object to manage hooks of page. Note that conf->hooks_modules contains an array of hook context
$hookmanager->initHooks(array('invoicereccard', 'globalcard'));
$extrafields = new ExtraFields($db);

// fetch optionals attributes and labels
$extrafields->fetch_name_optionals_label($object->table_element);

$search_array_options = $extrafields->getOptionalsFromPost($object->table_element, '', 'search_');

$permissionnote = $user->hasRight('facture', 'creer'); // Used by the include of actions_setnotes.inc.php
$permissiondellink = $user->hasRight('facture', 'creer'); // Used by the include of actions_dellink.inc.php
$permissiontoedit = $user->hasRight('facture', 'creer'); // Used by the include of actions_lineupdonw.inc.php

$usercanread = $user->hasRight('facture', 'lire');
$usercancreate = $user->hasRight('facture', 'creer');
$usercanissuepayment = $user->hasRight('facture', 'paiement');
$usercandelete = $user->hasRight('facture', 'supprimer');

// Advanced permissions
$usercanvalidate = ((!getDolGlobalString('MAIN_USE_ADVANCED_PERMS') && $usercancreate) || (getDolGlobalString('MAIN_USE_ADVANCED_PERMS') && $user->hasRight('facture', 'invoice_advance', 'validate')));
$usercansend = (!getDolGlobalString('MAIN_USE_ADVANCED_PERMS') || $user->rights->facture->invoice_advance->send);
$usercanreopen = (!getDolGlobalString('MAIN_USE_ADVANCED_PERMS') || $user->rights->facture->invoice_advance->reopen);
$usercanunvalidate = ((!getDolGlobalString('MAIN_USE_ADVANCED_PERMS') && !empty($usercancreate)) || (getDolGlobalString('MAIN_USE_ADVANCED_PERMS') && $user->hasRight('facture', 'invoice_advance', 'unvalidate')));

// Other permissions
$usercanproductignorepricemin = ((getDolGlobalString('MAIN_USE_ADVANCED_PERMS') && !$user->hasRight('produit', 'ignore_price_min_advance')) || !getDolGlobalString('MAIN_USE_ADVANCED_PERMS'));
$usercancreatemargin = $user->hasRight("margins", "creer");
$usercanreadallmargin = $user->hasRight("margins", "liretous");
$usercancreatewithdrarequest = $user->hasRight("prelevement", "bons", "creer");

$now = dol_now();

$error = 0;

// Security check
$result = restrictedArea($user, 'facture', $object->id, $objecttype);


/*
 * Actions
 */

if (GETPOST('cancel', 'alpha')) {
	$action = 'list';
	$massaction = '';
}
if (!GETPOST('confirmmassaction', 'alpha') && $massaction != 'presend' && $massaction != 'confirm_presend') {
	$massaction = '';
}

$parameters = array();
$reshook = $hookmanager->executeHooks('doActions', $parameters, $object, $action); // Note that $action and $object may have been modified by some hooks
if ($reshook < 0) {
	setEventMessages($hookmanager->error, $hookmanager->errors, 'errors');
}

if (empty($reshook)) {
	$backurlforlist = DOL_URL_ROOT.'/compta/facture/invoicetemplate_list.php';

	if (empty($backtopage) || ($cancel && empty($id))) {
		if (empty($backtopage) || ($cancel && strpos($backtopage, '__ID__'))) {
			if (empty($id) && (($action != 'add' && $action != 'create') || $cancel)) {
				$backtopage = $backurlforlist;
			} else {
				$backtopage = DOL_URL_ROOT.'/compta/facture/invoicetemplate_list.php?id='.((!empty($id) && $id > 0) ? $id : '__ID__');
			}
		}
	}

	// include DOL_DOCUMENT_ROOT.'/core/actions_addupdatedelete.inc.php';
	if ($cancel) {
		/*var_dump($cancel);var_dump($backtopage);var_dump($backtopageforcancel);exit;*/
		if (!empty($backtopageforcancel)) {
			header("Location: ".$backtopageforcancel);
			exit;
		} elseif (!empty($backtopage)) {
			header("Location: ".$backtopage);
			exit;
		}
		$action = '';
	}

	// Selection of new fields
	include DOL_DOCUMENT_ROOT.'/core/actions_changeselectedfields.inc.php';

	// Set note
	include DOL_DOCUMENT_ROOT.'/core/actions_setnotes.inc.php'; // Must be 'include', not 'include_once'

	include DOL_DOCUMENT_ROOT.'/core/actions_dellink.inc.php'; // Must be 'include', not 'include_once'

	include DOL_DOCUMENT_ROOT.'/core/actions_lineupdown.inc.php'; // Must be 'include', not 'include_once'

	// Mass actions
	/*$objectclass='MyObject';
	$objectlabel='MyObject';
	$uploaddir = $conf->mymodule->dir_output;
	include DOL_DOCUMENT_ROOT.'/core/actions_massactions.inc.php';*/

	// Create predefined invoice
	if ($action == 'add' && $usercancreate) {
		if (!GETPOST('title', 'alphanohtml')) {
			setEventMessages($langs->transnoentities("ErrorFieldRequired", $langs->trans("Title")), null, 'errors');
			$action = "create";
			$error++;
		}

		$frequency = GETPOSTINT('frequency');
		$reyear = GETPOSTINT('reyear');
		$remonth = GETPOSTINT('remonth');
		$reday = GETPOSTINT('reday');
		$rehour = GETPOSTINT('rehour');
		$remin = GETPOSTINT('remin');
		$nb_gen_max = GETPOSTINT('nb_gen_max');
		//if (empty($nb_gen_max)) $nb_gen_max =0;

		if (GETPOSTINT('frequency')) {
			if (empty($reyear) || empty($remonth) || empty($reday)) {
				setEventMessages($langs->transnoentities("ErrorFieldRequired", $langs->trans("Date")), null, 'errors');
				$action = "create";
				$error++;
			}
			/*if ($nb_gen_max === '') {
				setEventMessages($langs->transnoentities("ErrorFieldRequired", $langs->trans("MaxPeriodNumber")), null, 'errors');
				$action = "create";
				$error++;
			}*/
		}

		if (!$error) {
			$object->subtype               = GETPOSTINT('subtype');
			$object->title                 = GETPOST('title', 'alphanohtml');
			$object->note_private          = GETPOST('note_private', 'restricthtml');
			$object->note_public           = GETPOST('note_public', 'restricthtml');
			$object->model_pdf             = GETPOST('modelpdf', 'alphanohtml');
			$object->usenewprice           = GETPOST('usenewprice', 'alphanohtml');

			$object->mode_reglement_id     = GETPOSTINT('mode_reglement_id');
			$object->cond_reglement_id     = GETPOSTINT('cond_reglement_id');

			$object->frequency             = $frequency;
			$object->unit_frequency        = GETPOST('unit_frequency', 'alpha');
			$object->nb_gen_max            = $nb_gen_max;
			$object->auto_validate         = GETPOSTINT('auto_validate');
			$object->generate_pdf          = GETPOSTINT('generate_pdf');
			$object->fk_project            = $projectid;

			$date_next_execution = dol_mktime($rehour, $remin, 0, $remonth, $reday, $reyear);
			$object->date_when = $date_next_execution;

			$ret = $extrafields->setOptionalsFromPost(null, $object);
			if ($ret < 0) {
				$error++;
			}

			// Get first contract linked to invoice used to generate template (facid is id of source invoice)
			if (GETPOSTINT('facid') > 0) {
				$srcObject = new Facture($db);
				$srcObject->fetch(GETPOSTINT('facid'));

				$srcObject->fetchObjectLinked();

				if (!empty($srcObject->linkedObjectsIds['contrat'])) {
					$contractidid = reset($srcObject->linkedObjectsIds['contrat']);

					$object->origin = 'contrat';
					$object->origin_id = $contractidid;
					$object->linked_objects[$object->origin] = $object->origin_id;
				}
			}

			$db->begin();

			$oldinvoice = new Facture($db);
			$oldinvoice->fetch(GETPOSTINT('facid'));

			$onlylines = GETPOST('toselect', 'array');

			$result = $object->create($user, $oldinvoice->id, 0, $onlylines);
			if ($result > 0) {
				$result = $oldinvoice->delete($user, 1);
				if ($result < 0) {
					$error++;
					setEventMessages($oldinvoice->error, $oldinvoice->errors, 'errors');
					$action = "create";
				}
			} else {
				$error++;
				setEventMessages($object->error, $object->errors, 'errors');
				$action = "create";
			}

			if (!$error) {
				$db->commit();

				header("Location: ".$_SERVER['PHP_SELF'].'?facid='.$object->id);
				exit;
			} else {
				$db->rollback();

				$action = "create";
			}
		}
	}

	// Delete
	if ($action == 'confirm_delete' && $confirm == 'yes' && $user->hasRight('facture', 'supprimer')) {
		$object->delete($user);

		header("Location: ".DOL_URL_ROOT.'/compta/facture/invoicetemplate_list.php');
		exit;
	}


	// Update field
	if ($action == 'setconditions' && $usercancreate) {
		// Set condition
		$object->context['actionmsg'] = $langs->trans("FieldXModified", $langs->transnoentitiesnoconv("PaymentTerm"));
		$result = $object->setPaymentTerms(GETPOSTINT('cond_reglement_id'));
	} elseif ($action == 'setmode' && $usercancreate) {
		// Set mode
		$object->context['actionmsg'] = $langs->trans("FieldXModified", $langs->transnoentitiesnoconv("PaymentMode"));
		$result = $object->setPaymentMethods(GETPOSTINT('mode_reglement_id'));
	} elseif ($action == 'classin' && $usercancreate) {
		// Set project
		$object->context['actionmsg'] = $langs->trans("FieldXModified", $langs->transnoentitiesnoconv("Project"));
		$object->setProject(GETPOSTINT('projectid'));
	} elseif ($action == 'setref' && $usercancreate) {
		// Set bank account
		$object->context['actionmsg'] = $langs->trans("FieldXModifiedFromYToZ", $langs->transnoentitiesnoconv("Title"), $object->title, $ref);
		$result = $object->setValueFrom('titre', $ref, '', null, 'text', '', $user, 'BILLREC_MODIFY');
		if ($result > 0) {
			$object->title = $ref;
			$object->ref = $object->title;
		} else {
			$error++;
			if ($object->error == 'DB_ERROR_RECORD_ALREADY_EXISTS') {
				$langs->load("errors");
				setEventMessages($langs->trans('ErrorRefAlreadyExists', $ref), null, 'errors');
			} else {
				setEventMessages($object->error, $object->errors, 'errors');
			}
		}
	} elseif ($action == 'setbankaccount' && $usercancreate) {
		// Set bank account
		$object->context['actionmsg'] = $langs->trans("FieldXModified", $langs->transnoentitiesnoconv("Bank"));
		$result = $object->setBankAccount(GETPOSTINT('fk_account'));
	} elseif ($action == 'setfrequency' && $usercancreate) {
		// Set frequency and unit frequency
		$object->context['actionmsg'] = $langs->trans("FieldXModified", $langs->transnoentitiesnoconv("Frequency"));
		$object->setFrequencyAndUnit(GETPOSTINT('frequency'), GETPOST('unit_frequency'));
	} elseif ($action == 'setdate_when' && $usercancreate) {
		// Set next date of execution
		$date = dol_mktime(GETPOST('date_whenhour'), GETPOST('date_whenmin'), 0, GETPOST('date_whenmonth'), GETPOST('date_whenday'), GETPOST('date_whenyear'));
		if (!empty($date)) {
			$object->setNextDate($date);
		}
	} elseif ($action == 'setnb_gen_max' && $usercancreate) {
		// Set max period
		$object->setMaxPeriod(GETPOSTINT('nb_gen_max'));
	} elseif ($action == 'setauto_validate' && $usercancreate) {
		// Set auto validate
		$object->setAutoValidate(GETPOSTINT('auto_validate'));
	} elseif ($action == 'setgenerate_pdf' && $usercancreate) {
		// Set generate pdf
		$object->setGeneratepdf(GETPOSTINT('generate_pdf'));
	} elseif ($action == 'setmodelpdf' && $usercancreate) {
		// Set model pdf
		$object->setModelpdf(GETPOST('modelpdf', 'alpha'));
	} elseif ($action == 'disable' && $usercancreate) {
		// Set status disabled
		$db->begin();

		$object->context['actionmsg'] = $langs->trans("RecordDisabled");

		$res = $object->setValueFrom('suspended', 1, '', null, 'text', '', $user, 'BILLREC_MODIFY');
		if ($res <= 0) {
			$error++;
		}

		if (!$error) {
			$db->commit();
		} else {
			$db->rollback();
			setEventMessages($object->error, $object->errors, 'errors');
		}
	} elseif ($action == 'enable' && $usercancreate) {
		// Set status enabled
		$db->begin();

		$object->context['actionmsg'] = $langs->trans("RecordEnabled");

		$res = $object->setValueFrom('suspended', 0, '', null, 'text', '', $user, 'BILLREC_MODIFY');
		if ($res <= 0) {
			$error++;
		}

		if (!$error) {
			$db->commit();
		} else {
			$db->rollback();
			setEventMessages($object->error, $object->errors, 'errors');
		}
	} elseif ($action == 'setmulticurrencycode' && $usercancreate) {
		// Multicurrency Code
		$result = $object->setMulticurrencyCode(GETPOST('multicurrency_code', 'alpha'));
	} elseif ($action == 'setmulticurrencyrate' && $usercancreate) {
		// Multicurrency rate
		$result = $object->setMulticurrencyRate(price2num(GETPOST('multicurrency_tx')), GETPOSTINT('calculation_mode'));
	}

	// Delete line
	if ($action == 'confirm_deleteline' && $confirm == 'yes' && $usercancreate) {
		$object->fetch($id);
		$object->fetch_thirdparty();

		$db->begin();

		$line = new FactureLigneRec($db);

		// For triggers
		$line->id = $lineid;

		if ($line->delete($user) > 0) {
			$result = $object->update_price(1);

			if ($result > 0) {
				$db->commit();
				$object->fetch($object->id); // Reload lines
			} else {
				$db->rollback();
				setEventMessages($db->lasterror(), null, 'errors');
			}
		} else {
			$db->rollback();
			setEventMessages($line->error, $line->errors, 'errors');
		}
	} elseif ($action == 'update_extras' && $usercancreate) {
		$object->oldcopy = dol_clone($object, 2);

		// Fill array 'array_options' with data from update form
		$ret = $extrafields->setOptionalsFromPost(null, $object, GETPOST('attribute', 'restricthtml'));
		if ($ret < 0) {
			$error++;
		}

		if (!$error) {
			$result = $object->insertExtraFields('BILLREC_MODIFY');
			if ($result < 0) {
				setEventMessages($object->error, $object->errors, 'errors');
				$error++;
			}
		}
	}

	// Add a new line
	if ($action == 'addline' && $usercancreate) {
		$langs->load('errors');
		$error = 0;

		// Set if we used free entry or predefined product
		$predef = '';
		$product_desc = (GETPOSTISSET('dp_desc') ? GETPOST('dp_desc', 'restricthtml') : '');
		$price_ht = price2num(GETPOST('price_ht'), 'MU', 2);
		$price_ht_devise = price2num(GETPOST('multicurrency_price_ht'), 'CU', 2);
		$prod_entry_mode = GETPOST('prod_entry_mode', 'alpha');
		if ($prod_entry_mode == 'free') {
			$idprod = 0;
		} else {
			$idprod = GETPOSTINT('idprod');

			if (getDolGlobalString('MAIN_DISABLE_FREE_LINES') && $idprod <= 0) {
				setEventMessages($langs->trans("ErrorFieldRequired", $langs->transnoentitiesnoconv("ProductOrService")), null, 'errors');
				$error++;
			}
		}

		$tva_tx = (GETPOST('tva_tx', 'alpha') ? GETPOST('tva_tx', 'alpha') : 0);

		$qty = price2num(GETPOST('qty'.$predef, 'alpha'), 'MS', 2);
		$remise_percent = price2num(GETPOST('remise_percent'.$predef), '', 2);
		if (empty($remise_percent)) {
			$remise_percent = 0;
		}

		// Extrafields
		$extralabelsline = $extrafields->fetch_name_optionals_label($object->table_element_line);
		$array_options = $extrafields->getOptionalsFromPost($object->table_element_line, $predef);
		// Unset extrafield
		if (is_array($extralabelsline)) {
			// Get extra fields
			foreach ($extralabelsline as $key => $value) {
				unset($_POST["options_".$key.$predef]);
			}
		}

		if ((empty($idprod) || $idprod < 0) && ($price_ht < 0) && ($qty < 0)) {
			setEventMessages($langs->trans('ErrorBothFieldCantBeNegative', $langs->transnoentitiesnoconv('UnitPriceHT'), $langs->transnoentitiesnoconv('Qty')), null, 'errors');
			$error++;
		}
		if ($prod_entry_mode == 'free' && (empty($idprod) || $idprod < 0) && GETPOST('type') < 0) {
			setEventMessages($langs->trans('ErrorFieldRequired', $langs->transnoentitiesnoconv('Type')), null, 'errors');
			$error++;
		}
		if ($prod_entry_mode == 'free' && (empty($idprod) || $idprod < 0) && (!($price_ht >= 0) || $price_ht == '')) { 	// Unit price can be 0 but not ''
			setEventMessages($langs->trans("ErrorFieldRequired", $langs->transnoentitiesnoconv("UnitPriceHT")), null, 'errors');
			$error++;
		}
		if ($qty == '') {
			setEventMessages($langs->trans('ErrorFieldRequired', $langs->transnoentitiesnoconv('Qty')), null, 'errors');
			$error++;
		}
		if ($prod_entry_mode == 'free' && (empty($idprod) || $idprod < 0) && empty($product_desc)) {
			setEventMessages($langs->trans('ErrorFieldRequired', $langs->transnoentitiesnoconv('Description')), null, 'errors');
			$error++;
		}
		if ($qty < 0) {
			$langs->load("errors");
			setEventMessages($langs->trans('ErrorQtyForCustomerInvoiceCantBeNegative'), null, 'errors');
			$error++;
		}

		if (!$error && ($qty >= 0) && (!empty($product_desc) || (!empty($idprod) && $idprod > 0))) {
			$ret = $object->fetch($id);
			if ($ret < 0) {
				dol_print_error($db, $object->error);
				exit();
			}
			$ret = $object->fetch_thirdparty();

			// Clean parameters
			$date_start = dol_mktime(GETPOST('date_start'.$predef.'hour'), GETPOST('date_start'.$predef.'min'), GETPOST('date_start'.$predef.'sec'), GETPOST('date_start'.$predef.'month'), GETPOST('date_start'.$predef.'day'), GETPOST('date_start'.$predef.'year'));
			$date_end = dol_mktime(GETPOST('date_end'.$predef.'hour'), GETPOST('date_end'.$predef.'min'), GETPOST('date_end'.$predef.'sec'), GETPOST('date_end'.$predef.'month'), GETPOST('date_end'.$predef.'day'), GETPOST('date_end'.$predef.'year'));
			$price_base_type = (GETPOST('price_base_type', 'alpha') ? GETPOST('price_base_type', 'alpha') : 'HT');
			$tva_npr = "";

			// Define special_code for special lines
			$special_code = 0;
			// if (!GETPOST('qty')) $special_code=3; // Options should not exists on invoices

			// Ecrase $pu par celui du produit
			// Ecrase $desc par celui du produit
			// Ecrase $base_price_type par celui du produit
			// Replaces $fk_unit with the product's
			if (!empty($idprod) && $idprod > 0) {
				$prod = new Product($db);
				$prod->fetch($idprod);

				$label = ((GETPOST('product_label') && GETPOST('product_label') != $prod->label) ? GETPOST('product_label') : '');

				// Update if prices fields are defined
				//$tva_tx = get_default_tva($mysoc, $object->thirdparty, $prod->id);
				//$tva_npr = get_default_npr($mysoc, $object->thirdparty, $prod->id);
				//if (empty($tva_tx)) {
				//	$tva_npr = 0;
				//}

				// Search the correct price into loaded array product_price_by_qty using id of array retrieved into POST['pqp'].
				$pqp = (GETPOSTINT('pbq') ? GETPOSTINT('pbq') : 0);

				$datapriceofproduct = $prod->getSellPrice($mysoc, $object->thirdparty, $pqp);

				$pu_ht = $datapriceofproduct['pu_ht'];
				$pu_ttc = $datapriceofproduct['pu_ttc'];
				$price_min = $datapriceofproduct['price_min'];
				$price_base_type = empty($datapriceofproduct['price_base_type']) ? 'HT' : $datapriceofproduct['price_base_type'];
				//$tva_tx = $datapriceofproduct['tva_tx'];
				//$tva_npr = $datapriceofproduct['tva_npr'];

				$tmpvat = (float) price2num(preg_replace('/\s*\(.*\)/', '', $tva_tx));
				$tmpprodvat = price2num(preg_replace('/\s*\(.*\)/', '', (string) $prod->tva_tx));

				// if price ht was forced (ie: from gui when calculated by margin rate and cost price). TODO Why this ?
				if (!empty($price_ht)) {
					$pu_ht = price2num($price_ht, 'MU');
					$pu_ttc = price2num((float) $pu_ht * (1 + ($tmpvat / 100)), 'MU');
				} elseif ($tmpvat != $tmpprodvat) {
					// On reevalue prix selon taux tva car taux tva transaction peut etre different
					// de ceux du produit par default (par example si pays different entre vendeur et acheteur).
					if ($price_base_type != 'HT') {
						$pu_ht = price2num((float) $pu_ttc / (1 + ($tmpvat / 100)), 'MU');
					} else {
						$pu_ttc = price2num((float) $pu_ht * (1 + ($tmpvat / 100)), 'MU');
					}
				}

				$desc = '';

				// Define output language
				if (getDolGlobalInt('MAIN_MULTILANGS') && getDolGlobalString('PRODUIT_TEXTS_IN_THIRDPARTY_LANGUAGE')) {
					$outputlangs = $langs;
					$newlang = '';
					if (empty($newlang) && GETPOST('lang_id', 'aZ09')) {
						$newlang = GETPOST('lang_id', 'aZ09');
					}
					if (empty($newlang)) {
						$newlang = $object->thirdparty->default_lang;
					}
					if (!empty($newlang)) {
						$outputlangs = new Translate("", $conf);
						$outputlangs->setDefaultLang($newlang);
					}

					$desc = (!empty($prod->multilangs [$outputlangs->defaultlang] ["description"])) ? $prod->multilangs [$outputlangs->defaultlang] ["description"] : $prod->description;
				} else {
					$desc = $prod->description;
				}

				$desc = dol_concatdesc($desc, $product_desc);

				// Add custom code and origin country into description
				if (!getDolGlobalString('MAIN_PRODUCT_DISABLE_CUSTOMCOUNTRYCODE') && (!empty($prod->customcode) || !empty($prod->country_code))) {
					$tmptxt = '(';
					// Define output language
					if (getDolGlobalInt('MAIN_MULTILANGS') && getDolGlobalString('PRODUIT_TEXTS_IN_THIRDPARTY_LANGUAGE')) {
						$outputlangs = $langs;
						$newlang = '';
						if (empty($newlang) && GETPOST('lang_id', 'alpha')) {
							$newlang = GETPOST('lang_id', 'alpha');
						}
						if (empty($newlang)) {
							$newlang = $object->thirdparty->default_lang;
						}
						if (!empty($newlang)) {
							$outputlangs = new Translate("", $conf);
							$outputlangs->setDefaultLang($newlang);
							$outputlangs->load('products');
						}
						if (!empty($prod->customcode)) {
							$tmptxt .= $outputlangs->transnoentitiesnoconv("CustomCode").': '.$prod->customcode;
						}
						if (!empty($prod->customcode) && !empty($prod->country_code)) {
							$tmptxt .= ' - ';
						}
						if (!empty($prod->country_code)) {
							$tmptxt .= $outputlangs->transnoentitiesnoconv("CountryOrigin").': '.getCountry($prod->country_code, 0, $db, $outputlangs, 0);
						}
					} else {
						if (!empty($prod->customcode)) {
							$tmptxt .= $langs->transnoentitiesnoconv("CustomCode").': '.$prod->customcode;
						}
						if (!empty($prod->customcode) && !empty($prod->country_code)) {
							$tmptxt .= ' - ';
						}
						if (!empty($prod->country_code)) {
							$tmptxt .= $langs->transnoentitiesnoconv("CountryOrigin").': '.getCountry($prod->country_code, 0, $db, $langs, 0);
						}
					}
					$tmptxt .= ')';
					$desc = dol_concatdesc($desc, $tmptxt);
				}

				$type = $prod->type;
				$fk_unit = $prod->fk_unit;
			} else {
				$pu_ht = price2num($price_ht, 'MU');
				$pu_ttc = price2num(GETPOST('price_ttc'), 'MU');
				$tva_npr = (preg_match('/\*/', $tva_tx) ? 1 : 0);
				$tva_tx = str_replace('*', '', $tva_tx);
				if (empty($tva_tx)) {
					$tva_npr = 0;
				}
				$label = (GETPOST('product_label') ? GETPOST('product_label') : '');
				$desc = $product_desc;
				$type = GETPOST('type');
				$fk_unit = GETPOST('units', 'alpha');
			}

			$date_start_fill = GETPOSTINT('date_start_fill');
			$date_end_fill = GETPOSTINT('date_end_fill');

			// Margin
			$fournprice = price2num(GETPOST('fournprice'.$predef) ? GETPOST('fournprice'.$predef) : '');
			$buyingprice = price2num(GETPOST('buying_price'.$predef) != '' ? GETPOST('buying_price'.$predef) : ''); // If buying_price is '0', we must keep this value

			// Local Taxes
			$localtax1_tx = get_localtax($tva_tx, 1, $object->thirdparty, $mysoc, $tva_npr);
			$localtax2_tx = get_localtax($tva_tx, 2, $object->thirdparty, $mysoc, $tva_npr);

			$info_bits = 0;
			if ($tva_npr) {
				$info_bits |= 0x01;
			}

<<<<<<< HEAD
			if ($usercanproductignorepricemin && (!empty($price_min) && ((float) price2num($pu_ht) * (1 - (float) price2num($remise_percent) / 100) < (float) price2num($price_min)))) {
=======
			$fk_parent_line = GETPOST('fk_parent_line', 'int');

			if ($usercanproductignorepricemin && (!empty($price_min) && (price2num($pu_ht) * (1 - price2num($remise_percent) / 100) < price2num($price_min)))) {
>>>>>>> 3f9b2d9d
				$mesg = $langs->trans("CantBeLessThanMinPrice", price(price2num($price_min, 'MU'), 0, $langs, 0, 0, - 1, $conf->currency));
				setEventMessages($mesg, null, 'errors');
			} else {
				// Insert line
				$result = $object->addline($desc, $pu_ht, $qty, $tva_tx, $localtax1_tx, $localtax2_tx, $idprod, $remise_percent, $price_base_type, $info_bits, '', $pu_ttc, $type, -1, $special_code, $label, $fk_unit, 0, $date_start_fill, $date_end_fill, $fournprice, $buyingprice, $fk_parent_line);

				if ($result > 0) {
					// Define output language and generate document
					/*if (empty($conf->global->MAIN_DISABLE_PDF_AUTOUPDATE))
					{
						// Define output language
						$outputlangs = $langs;
						$newlang = '';
						if (getDolGlobalInt('MAIN_MULTILANGS') && empty($newlang) && GETPOST('lang_id','aZ09')) $newlang = GETPOST('lang_id','aZ09');
						if (getDolGlobalInt('MAIN_MULTILANGS') && empty($newlang))	$newlang = $object->thirdparty->default_lang;
						if (!empty($newlang)) {
						$outputlangs = new Translate("", $conf);
						$outputlangs->setDefaultLang($newlang);
						}
						$model=$object->model_pdf;
						$ret = $object->fetch($id); // Reload to get new records

						$result = $object->generateDocument($model, $outputlangs, $hidedetails, $hidedesc, $hideref);
						if ($result < 0) setEventMessages($object->error, $object->errors, 'errors');
					}*/
					$object->fetch($object->id); // Reload lines

					unset($_POST['prod_entry_mode']);

					unset($_POST['qty']);
					unset($_POST['type']);
					unset($_POST['remise_percent']);
					unset($_POST['price_ht']);
					unset($_POST['multicurrency_price_ht']);
					unset($_POST['price_ttc']);
					unset($_POST['tva_tx']);
					unset($_POST['product_ref']);
					unset($_POST['product_label']);
					unset($_POST['product_desc']);
					unset($_POST['fournprice']);
					unset($_POST['buying_price']);
					unset($_POST['np_marginRate']);
					unset($_POST['np_markRate']);
					unset($_POST['dp_desc']);
					unset($_POST['idprod']);
					unset($_POST['units']);

					unset($_POST['date_starthour']);
					unset($_POST['date_startmin']);
					unset($_POST['date_startsec']);
					unset($_POST['date_startday']);
					unset($_POST['date_startmonth']);
					unset($_POST['date_startyear']);
					unset($_POST['date_endhour']);
					unset($_POST['date_endmin']);
					unset($_POST['date_endsec']);
					unset($_POST['date_endday']);
					unset($_POST['date_endmonth']);
					unset($_POST['date_endyear']);

					unset($_POST['date_start_fill']);
					unset($_POST['date_end_fill']);

					unset($_POST['situations']);
					unset($_POST['progress']);
				} else {
					setEventMessages($object->error, $object->errors, 'errors');
				}

				$action = '';
			}
		}
	} elseif ($action == 'updateline' && $usercancreate && !GETPOST('cancel', 'alpha')) {
		if (!$object->fetch($id) > 0) {
			dol_print_error($db);
		}
		$object->fetch_thirdparty();

		// Clean parameters
		$date_start = '';
		$date_end = '';
		//$date_start = dol_mktime(GETPOST('date_starthour'), GETPOST('date_startmin'), GETPOST('date_startsec'), GETPOST('date_startmonth'), GETPOST('date_startday'), GETPOST('date_startyear'));
		//$date_end = dol_mktime(GETPOST('date_endhour'), GETPOST('date_endmin'), GETPOST('date_endsec'), GETPOST('date_endmonth'), GETPOST('date_endday'), GETPOST('date_endyear'));
		$description = dol_htmlcleanlastbr(GETPOST('product_desc', 'restricthtml') ? GETPOST('product_desc', 'restricthtml') : GETPOST('desc', 'restricthtml'));
		$pu_ht = price2num(GETPOST('price_ht'), '', 2);
		$vat_rate = (GETPOST('tva_tx') ? GETPOST('tva_tx') : 0);
		$qty = GETPOST('qty');
		$pu_ht_devise = price2num(GETPOST('multicurrency_subprice'), '', 2);

		// Define info_bits
		$info_bits = 0;
		if (preg_match('/\*/', $vat_rate)) {
			$info_bits |= 0x01;
		}

		// Define vat_rate
		$vat_rate = str_replace('*', '', $vat_rate);
		$localtax1_rate = get_localtax($vat_rate, 1, $object->thirdparty);
		$localtax2_rate = get_localtax($vat_rate, 2, $object->thirdparty);

		// Add buying price
		$fournprice = price2num(GETPOST('fournprice') ? GETPOST('fournprice') : '');
		$buyingprice = price2num(GETPOST('buying_price') != '' ? GETPOST('buying_price') : ''); // If buying_price is '0', we must keep this value

		// Extrafields
		$extralabelsline = $extrafields->fetch_name_optionals_label($object->table_element_line);
		$array_options = $extrafields->getOptionalsFromPost($object->table_element_line);

		$objectline = new FactureLigneRec($db);
		if ($objectline->fetch(GETPOSTINT('lineid'))) {
			$objectline->array_options = $array_options;
			$result = $objectline->insertExtraFields();
			if ($result < 0) {
				setEventMessages($langs->trans('Error').$result, null, 'errors');
			}
		}

		$position = ($objectline->rang >= 0 ? $objectline->rang : 0);

		// Unset extrafield
		if (is_array($extralabelsline)) {
			// Get extra fields
			foreach ($extralabelsline as $key => $value) {
				unset($_POST["options_".$key]);
			}
		}

		// Define special_code for special lines
		$special_code = GETPOSTINT('special_code');
		if ($special_code == 3) {
			$special_code = 0;	// Options should not exists on invoices
		}

		/*$line = new FactureLigne($db);
		$line->fetch(GETPOST('lineid', 'int'));
		$percent = $line->get_prev_progress($object->id);

		if (GETPOST('progress') < $percent)
		{
				$mesg = '<div class="warning">' . $langs->trans("CantBeLessThanMinPercent") . '</div>';
				setEventMessages($mesg, null, 'warnings');
				$error++;
				$result = -1;
		}*/

		$remise_percent = price2num(GETPOST('remise_percent'), '', 2);
		if (empty($remise_percent)) {
			$remise_percent = 0;
		}

		// Check minimum price
		$productid = GETPOSTINT('productid');
		if (!empty($productid)) {
			$product = new Product($db);
			$product->fetch($productid);

			$type = $product->type;

			$price_min = $product->price_min;
			if (getDolGlobalString('PRODUIT_MULTIPRICES') && !empty($object->thirdparty->price_level)) {
				$price_min = $product->multiprices_min[$object->thirdparty->price_level];
			}

			$label = ((GETPOST('update_label') && GETPOST('product_label')) ? GETPOST('product_label') : '');

			$typeinvoice = Facture::TYPE_STANDARD;

			// Check price is not lower than minimum (check is done only for standard or replacement invoices)
			if (((getDolGlobalString('MAIN_USE_ADVANCED_PERMS') && !$user->hasRight('produit', 'ignore_price_min_advance')) || !getDolGlobalString('MAIN_USE_ADVANCED_PERMS')) && (($typeinvoice == Facture::TYPE_STANDARD || $typeinvoice == Facture::TYPE_REPLACEMENT) && $price_min && ((float) price2num($pu_ht) * (1 - (float) $remise_percent / 100) < (float) price2num($price_min)))) {
				setEventMessages($langs->trans("CantBeLessThanMinPrice", price(price2num($price_min, 'MU'), 0, $langs, 0, 0, - 1, $conf->currency)), null, 'errors');
				$error++;
			}
		} else {
			$type = GETPOSTINT('type');
			$label = (GETPOST('product_label') ? GETPOST('product_label') : '');

			// Check parameters
			if (GETPOSTINT('type') < 0) {
				setEventMessages($langs->trans("ErrorFieldRequired", $langs->transnoentitiesnoconv("Type")), null, 'errors');
				$error++;
			}
		}
		if ($qty < 0) {
			$langs->load("errors");
			setEventMessages($langs->trans('ErrorQtyForCustomerInvoiceCantBeNegative'), null, 'errors');
			$error++;
		}

		$date_start_fill = GETPOSTINT('date_start_fill');
		$date_end_fill = GETPOSTINT('date_end_fill');
		$fk_parent_line = GETPOST('fk_parent_line', 'int');

		// Update line
		if (!$error) {
			$result = $object->updateline(
				GETPOSTINT('lineid'),
				$description,
				$pu_ht,
				$qty,
				$vat_rate,
				$localtax1_rate,
				$localtax1_rate,
				GETPOSTINT('productid'),
				$remise_percent,
				'HT',
				$info_bits,
				0,
				0,
				$type,
				$position,
				$special_code,
				$label,
				GETPOST('units'),
				$pu_ht_devise,
				0,
				$date_start_fill,
				$date_end_fill,
				$fournprice,
				$buyingprice,
				$fk_parent_line
			);

			if ($result >= 0) {
				/*if (empty($conf->global->MAIN_DISABLE_PDF_AUTOUPDATE)) {
					// Define output language
					$outputlangs = $langs;
					$newlang = '';
					if (getDolGlobalInt('MAIN_MULTILANGS') && empty($newlang) && GETPOST('lang_id','aZ09'))
						$newlang = GETPOST('lang_id','aZ09');
						if (getDolGlobalInt('MAIN_MULTILANGS') && empty($newlang))
							$newlang = $object->thirdparty->default_lang;
							if (!empty($newlang)) {
								$outputlangs = new Translate("", $conf);
								$outputlangs->setDefaultLang($newlang);
							}

							$ret = $object->fetch($id); // Reload to get new records
							$object->generateDocument($object->model_pdf, $outputlangs, $hidedetails, $hidedesc, $hideref);
				}*/

				$object->fetch($object->id); // Reload lines

				unset($_POST['qty']);
				unset($_POST['type']);
				unset($_POST['productid']);
				unset($_POST['remise_percent']);
				unset($_POST['price_ht']);
				unset($_POST['multicurrency_price_ht']);
				unset($_POST['price_ttc']);
				unset($_POST['tva_tx']);
				unset($_POST['product_ref']);
				unset($_POST['product_label']);
				unset($_POST['product_desc']);
				unset($_POST['fournprice']);
				unset($_POST['buying_price']);
				unset($_POST['np_marginRate']);
				unset($_POST['np_markRate']);

				unset($_POST['dp_desc']);
				unset($_POST['idprod']);
				unset($_POST['units']);

				unset($_POST['date_starthour']);
				unset($_POST['date_startmin']);
				unset($_POST['date_startsec']);
				unset($_POST['date_startday']);
				unset($_POST['date_startmonth']);
				unset($_POST['date_startyear']);
				unset($_POST['date_endhour']);
				unset($_POST['date_endmin']);
				unset($_POST['date_endsec']);
				unset($_POST['date_endday']);
				unset($_POST['date_endmonth']);
				unset($_POST['date_endyear']);

				unset($_POST['situations']);
				unset($_POST['progress']);
			} else {
				setEventMessages($object->error, $object->errors, 'errors');
			}
		}
	}
}


/*
 *	View
 */

$title = $object->ref." - ".$langs->trans('Card');
$help_url = '';

llxHeader('', $title, $help_url);

$form = new Form($db);
$formother = new FormOther($db);
if (isModEnabled('project')) {
	$formproject = new FormProjets($db);
}
$companystatic = new Societe($db);
$invoicerectmp = new FactureRec($db);

$now = dol_now();
$nowlasthour = dol_get_last_hour($now);


// Create mode
if ($action == 'create') {
	print load_fiche_titre($langs->trans("CreateRepeatableInvoice"), '', 'bill');

	$object = new Facture($db); // Source invoice
	$product_static = new Product($db);

	if ($object->fetch($id, $ref) > 0) {
		$result = $object->getLinesArray();

		print '<form action="'.$_SERVER["PHP_SELF"].'" method="POST">';
		print '<input type="hidden" name="token" value="'.newToken().'">';
		print '<input type="hidden" name="action" value="add">';
		print '<input type="hidden" name="facid" value="'.$object->id.'">';

		print dol_get_fiche_head(null, '', '', 0);

		$rowspan = 4;
		if (isModEnabled('project')) {
			$rowspan++;
		}
		if ($object->fk_account > 0) {
			$rowspan++;
		}

		print '<table class="border centpercent">';

		$object->fetch_thirdparty();

		// Title
		print '<tr><td class="titlefieldcreate fieldrequired">'.$langs->trans("Title").'</td><td>';
		print '<input class="flat quatrevingtpercent" type="text" name="title" value="'.dol_escape_htmltag(GETPOST("title", 'alphanohtml')).'" autofocus>';
		print '</td></tr>';

		// Third party
		print '<tr><td class="titlefieldcreate">'.$langs->trans("Customer").'</td><td>'.$object->thirdparty->getNomUrl(1, 'customer').'</td>';
		print '</tr>';

		// Invoice subtype
		if (getDolGlobalInt('INVOICE_SUBTYPE_ENABLED')) {
			print "<tr><td>".$langs->trans("InvoiceSubtype")."</td><td>";
			print $form->getSelectInvoiceSubtype(GETPOSTISSET('subtype') ? GETPOST('subtype') : $object->subtype, 'subtype', 0, 0, '');
			print "</td></tr>";
		}

		$note_public = GETPOSTISSET('note_public') ? GETPOST('note_public', 'restricthtml') : $object->note_public;
		$note_private = GETPOSTISSET('note_private') ? GETPOST('note_private', 'restricthtml') : $object->note_private;

		// Help of substitution key
		$substitutionarray = getCommonSubstitutionArray($langs, 2, null, $object);

		$substitutionarray['__INVOICE_PREVIOUS_MONTH__'] = $langs->trans("PreviousMonthOfInvoice").' ('.$langs->trans("Example").': '.dol_print_date(dol_time_plus_duree($object->date, -1, 'm'), '%m').')';
		$substitutionarray['__INVOICE_MONTH__'] = $langs->trans("MonthOfInvoice").' ('.$langs->trans("Example").': '.dol_print_date($object->date, '%m').')';
		$substitutionarray['__INVOICE_NEXT_MONTH__'] = $langs->trans("NextMonthOfInvoice").' ('.$langs->trans("Example").': '.dol_print_date(dol_time_plus_duree($object->date, 1, 'm'), '%m').')';
		$substitutionarray['__INVOICE_PREVIOUS_MONTH_TEXT__'] = $langs->trans("TextPreviousMonthOfInvoice").' ('.$langs->trans("Example").': '.dol_print_date(dol_time_plus_duree($object->date, -1, 'm'), '%B').')';
		$substitutionarray['__INVOICE_MONTH_TEXT__'] = $langs->trans("TextMonthOfInvoice").' ('.$langs->trans("Example").': '.dol_print_date($object->date, '%B').')';
		$substitutionarray['__INVOICE_NEXT_MONTH_TEXT__'] = $langs->trans("TextNextMonthOfInvoice").' ('.$langs->trans("Example").': '.dol_print_date(dol_time_plus_duree($object->date, 1, 'm'), '%B').')';
		$substitutionarray['__INVOICE_PREVIOUS_YEAR__'] = $langs->trans("PreviousYearOfInvoice").' ('.$langs->trans("Example").': '.dol_print_date(dol_time_plus_duree($object->date, -1, 'y'), '%Y').')';
		$substitutionarray['__INVOICE_YEAR__'] = $langs->trans("YearOfInvoice").' ('.$langs->trans("Example").': '.dol_print_date($object->date, '%Y').')';
		$substitutionarray['__INVOICE_NEXT_YEAR__'] = $langs->trans("NextYearOfInvoice").' ('.$langs->trans("Example").': '.dol_print_date(dol_time_plus_duree($object->date, 1, 'y'), '%Y').')';
		// Only on template invoices
		$substitutionarray['__INVOICE_DATE_NEXT_INVOICE_BEFORE_GEN__'] = $langs->trans("DateNextInvoiceBeforeGen").' ('.$langs->trans("Example").': '.dol_print_date(dol_time_plus_duree($object->date, 1, 'm'), 'dayhour').')';
		$substitutionarray['__INVOICE_DATE_NEXT_INVOICE_AFTER_GEN__'] = $langs->trans("DateNextInvoiceAfterGen").' ('.$langs->trans("Example").': '.dol_print_date(dol_time_plus_duree($object->date, 2, 'm'), 'dayhour').')';
		$substitutionarray['__INVOICE_COUNTER_CURRENT__'] = $langs->trans("Count");
		$substitutionarray['__INVOICE_COUNTER_MAX__'] = $langs->trans("MaxPeriodNumber");

		$htmltext = '<i>'.$langs->trans("FollowingConstantsWillBeSubstituted").':<br>';
		foreach ($substitutionarray as $key => $val) {
			$htmltext .= $key.' = '.$langs->trans($val).'<br>';
		}
		$htmltext .= '</i>';

		// Author
		print "<tr><td>".$langs->trans("Author")."</td><td>".$user->getFullName($langs)."</td></tr>";

		// Payment term
		print "<tr><td>".$langs->trans("PaymentConditions")."</td><td>";
		print $form->getSelectConditionsPaiements(GETPOSTISSET('cond_reglement_id') ? GETPOSTINT('cond_reglement_id') : $object->cond_reglement_id, 'cond_reglement_id', -1, 0, 0, '');
		//$form->form_conditions_reglement($_SERVER['PHP_SELF'].'?id='.$object->id, $object->cond_reglement_id, 'cond_reglement_id');
		print "</td></tr>";

		// Payment mode
		print "<tr><td>".$langs->trans("PaymentMode")."</td><td>";
		print img_picto('', 'payment', 'class="pictofixedwidth"');
		print $form->select_types_paiements(GETPOSTISSET('mode_reglement_id') ? GETPOSTINT('mode_reglement_id') : $object->mode_reglement_id, 'mode_reglement_id', '', 0, 1, 0, 0, 1, '', 1);
		//$form->form_modes_reglement($_SERVER['PHP_SELF'].'?id='.$object->id, $object->mode_reglement_id, 'mode_reglement_id', '', 1);
		print "</td></tr>";

		// Bank account
		if ($object->fk_account > 0) {
			print "<tr><td>".$langs->trans('BankAccount')."</td><td>";
			$form->formSelectAccount($_SERVER['PHP_SELF'].'?id='.$object->id, $object->fk_account, 'none');
			print "</td></tr>";
		}

		//extrafields
		$draft = new Facture($db);
		$draft->fetch(GETPOSTINT('facid'));

		$extralabels = new ExtraFields($db);
		$extralabels = $extrafields->fetch_name_optionals_label($draft->table_element);
		if ($draft->fetch_optionals() > 0) {
			$object->array_options = array_merge($object->array_options, $draft->array_options);
		}

		print $object->showOptionals($extrafields, 'create', $parameters);

		// Project
		if (isModEnabled('project') && is_object($object->thirdparty) && $object->thirdparty->id > 0) {
			$projectid = GETPOST('projectid') ? GETPOST('projectid') : $object->fk_project;
			$langs->load('projects');
			print '<tr><td>'.$langs->trans('Project').'</td><td>';
			print img_picto('', 'project', 'class="pictofixedwidth"');
			$numprojet = $formproject->select_projects($object->thirdparty->id, $projectid, 'projectid', 0, 0, 1, 0, 0, 0, 0, '', 0, 0, '');
			print ' &nbsp; <a href="'.DOL_URL_ROOT.'/projet/card.php?socid='.$object->thirdparty->id.'&action=create&status=1&backtopage='.urlencode($_SERVER["PHP_SELF"].'?action=create&socid='.$object->thirdparty->id.(!empty($id) ? '&id='.$id : '')).'">'.img_object($langs->trans("AddProject"), 'add').'</a>';
			print '</td></tr>';
		}

		// Model pdf
		print "<tr><td>".$langs->trans('Model')."</td><td>";
		include_once DOL_DOCUMENT_ROOT.'/core/modules/facture/modules_facture.php';
		$list = ModelePDFFactures::liste_modeles($db);
		print img_picto('', 'generic', 'class="pictofixedwidth"');
		// @phan-suppress-next-line PhanPluginSuspiciousParamOrder
		print $form->selectarray('modelpdf', $list, $conf->global->FACTURE_ADDON_PDF);
		print "</td></tr>";

		// Public note
		print '<tr>';
		print '<td class="tdtop">';
		print $form->textwithpicto($langs->trans('NotePublic'), $htmltext, 1, 'help', '', 0, 2, 'notepublic');
		print '</td>';
		print '<td>';
		$doleditor = new DolEditor('note_public', $note_public, '', 80, 'dolibarr_notes', 'In', 0, false, !getDolGlobalString('FCKEDITOR_ENABLE_NOTE_PUBLIC') ? 0 : 1, ROWS_3, '90%');
		print $doleditor->Create(1);

		// Private note
		if (empty($user->socid)) {
			print '<tr>';
			print '<td class="tdtop">';
			print $form->textwithpicto($langs->trans('NotePrivate'), $htmltext, 1, 'help', '', 0, 2, 'noteprivate');
			print '</td>';
			print '<td>';
			$doleditor = new DolEditor('note_private', $note_private, '', 80, 'dolibarr_notes', 'In', 0, false, !getDolGlobalString('FCKEDITOR_ENABLE_NOTE_PRIVATE') ? 0 : 1, ROWS_3, '90%');
			print $doleditor->Create(1);
			// print '<textarea name="note_private" wrap="soft" cols="70" rows="'.ROWS_3.'">'.$note_private.'.</textarea>
			print '</td></tr>';
		}

		print "</table>";

		print dol_get_fiche_end();

		// Autogeneration
		$title = $langs->trans("Recurrence");
		print load_fiche_titre(img_picto('', 'recurring', 'class="pictofixedwidth"').$title, '', '');

		print '<span class="opacitymedium">'.$langs->trans("ToCreateARecurringInvoiceGeneAuto", $langs->transnoentitiesnoconv('Module2300Name')).'</span><br><br>';

		print dol_get_fiche_head(null, '', '', 0);

		print '<table class="border centpercent">';

		// Frequency + unit
		print '<tr><td class="titlefieldcreate">'.$form->textwithpicto($langs->trans("Frequency"), $langs->transnoentitiesnoconv('toolTipFrequency'))."</td><td>";
		print '<input type="text" class="width50" name="frequency" value="'.GETPOST('frequency', 'int').'">&nbsp;';
		print $form->selectarray('unit_frequency', array('d' => $langs->trans('Day'), 'm' => $langs->trans('Month'), 'y' => $langs->trans('Year')), (GETPOST('unit_frequency') ? GETPOST('unit_frequency') : 'm'));
		print "</td></tr>";

		// Date next run
		print "<tr><td>".$langs->trans('NextDateToExecution')."</td><td>";
		$date_next_execution = isset($date_next_execution) ? $date_next_execution : (GETPOSTINT('remonth') ? dol_mktime(12, 0, 0, GETPOSTINT('remonth'), GETPOSTINT('reday'), GETPOSTINT('reyear')) : -1);
		print $form->selectDate($date_next_execution, '', 1, 1, 0, "add", 1, 1);
		print "</td></tr>";

		// Number max of generation
		print "<tr><td>".$langs->trans("MaxPeriodNumber")."</td><td>";
		print '<input type="text" class="width50" name="nb_gen_max" value="'.GETPOSTINT('nb_gen_max').'">';
		print "</td></tr>";

		// Auto validate the invoice
		print "<tr><td>".$langs->trans("StatusOfAutoGeneratedInvoices")."</td><td>";
		$select = array('0' => $langs->trans('BillStatusDraft'), '1' => $langs->trans('BillStatusValidated'));
		print $form->selectarray('auto_validate', $select, GETPOSTINT('auto_validate'));
		print "</td></tr>";

		// Auto generate document
		if (getDolGlobalString('INVOICE_REC_CAN_DISABLE_DOCUMENT_FILE_GENERATION')) {
			print "<tr><td>".$langs->trans("StatusOfGeneratedDocuments")."</td><td>";
			$select = array('0' => $langs->trans('DoNotGenerateDoc'), '1' => $langs->trans('AutoGenerateDoc'));
			print $form->selectarray('generate_pdf', $select, GETPOSTINT('generate_pdf'));
			print "</td></tr>";
		} else {
			print '<input type="hidden" name="generate_pdf" value="1">';
		}

		print "</table>";

		print dol_get_fiche_end();


		$title = $langs->trans("ProductsAndServices");
		if (!isModEnabled('service')) {
			$title = $langs->trans("Products");
		} elseif (!isModEnabled('product')) {
			$title = $langs->trans("Services");
		}

		print load_fiche_titre($title, '', '');

		/*
		 * Invoice lines
		 */
		print '<div class="div-table-responsive-no-min">';
		print '<table id="tablelines" class="noborder noshadow centpercent">';

		// Show object lines
		if (!empty($object->lines)) {
			$object->printOriginLinesList('', $selectedLines);
		}

		print "</table>\n";
		print '<div>';

		print '</td></tr>';

		$flag_price_may_change = getDolGlobalString('INVOICE_REC_PRICE_MAY_CHANGE');
		if (!empty($flag_price_may_change)) {
			print '<tr><td colspan="3" class="left">';
			print '<select name="usenewprice" class="flat">';
			print '<option value="0">'.$langs->trans("AlwaysUseFixedPrice").'</option>';
			print '<option value="1" disabled>'.$langs->trans("AlwaysUseNewPrice").'</option>';
			print '</select>';
			print '</td></tr>';
		}
		print "</table>\n";

		print $form->buttonsSaveCancel("Create");

		print "</form>\n";
	} else {
		dol_print_error(null, "Error, no invoice ".$object->id);
	}
} else {
	// View mode
	if ($object->id > 0) {
		$object->fetch_thirdparty();

		$formconfirm = '';
		// Confirmation of deletion of product line
		if ($action == 'ask_deleteline') {
			$formconfirm = $form->formconfirm($_SERVER["PHP_SELF"].'?id='.$object->id.'&lineid='.$lineid, $langs->trans('DeleteProductLine'), $langs->trans('ConfirmDeleteProductLine'), 'confirm_deleteline', '', 'no', 1);
		}
		// Confirm delete of repeatable invoice
		if ($action == 'delete') {
			$formconfirm = $form->formconfirm($_SERVER["PHP_SELF"].'?id='.$object->id, $langs->trans('DeleteRepeatableInvoice'), $langs->trans('ConfirmDeleteRepeatableInvoice'), 'confirm_delete', '', 'no', 1);
		}

		// Call Hook formConfirm
		$parameters = array('formConfirm' => $formconfirm, 'lineid' => $lineid);
		$reshook = $hookmanager->executeHooks('formConfirm', $parameters, $object, $action); // Note that $action and $object may have been modified by hook
		if (empty($reshook)) {
			$formconfirm .= $hookmanager->resPrint;
		} elseif ($reshook > 0) {
			$formconfirm = $hookmanager->resPrint;
		}

		print $formconfirm;

		$author = new User($db);
		$author->fetch($object->user_author);

		$head = invoice_rec_prepare_head($object);

		print dol_get_fiche_head($head, 'card', $langs->trans("RepeatableInvoice"), -1, 'bill'); // Add a div

		// Recurring invoice content

		$linkback = '<a href="'.DOL_URL_ROOT.'/compta/facture/invoicetemplate_list.php?restore_lastsearch_values=1'.(!empty($socid) ? '&socid='.$socid : '').'">'.$langs->trans("BackToList").'</a>';

		$morehtmlref = '';
		if ($action != 'editref') {
			$morehtmlref .= $form->editfieldkey($object->ref, 'ref', $object->ref, $object, $user->hasRight('facture', 'creer'), '', '', 0, 2);
		} else {
			$morehtmlref .= $form->editfieldval('', 'ref', $object->ref, $object, $user->hasRight('facture', 'creer'), 'string');
		}

		$morehtmlref .= '<div class="refidno">';
		// Ref customer
		//$morehtmlref.=$form->editfieldkey("RefCustomer", 'ref_client', $object->ref_customer, $object, $user->hasRight('facture', 'creer'), 'string', '', 0, 1);
		//$morehtmlref.=$form->editfieldval("RefCustomer", 'ref_client', $object->ref_customer, $object, $user->hasRight('facture', 'creer'), 'string', '', null, null, '', 1);
		// Thirdparty
		$morehtmlref .= $object->thirdparty->getNomUrl(1, 'customer');
		// Project
		if (isModEnabled('project')) {
			$langs->load("projects");
			$morehtmlref .= '<br>';
			if ($user->hasRight('facture', 'creer')) {
				$morehtmlref .= img_picto($langs->trans("Project"), 'project', 'class="pictofixedwidth"');
				if ($action != 'classify') {
					$morehtmlref .= '<a class="editfielda" href="'.$_SERVER['PHP_SELF'].'?action=classify&token='.newToken().'&id='.$object->id.'">'.img_edit($langs->transnoentitiesnoconv('SetProject')).'</a> ';
				}
				$morehtmlref .= $form->form_project($_SERVER['PHP_SELF'].'?id='.$object->id, $object->socid, $object->fk_project, ($action == 'classify' ? 'projectid' : 'none'), 0, 0, 0, 1, '', 'maxwidth300');
			} else {
				if (!empty($object->fk_project)) {
					$proj = new Project($db);
					$proj->fetch($object->fk_project);
					$morehtmlref .= ' : '.$proj->getNomUrl(1);
					if ($proj->title) {
						$morehtmlref .= ' - '.$proj->title;
					}
				} else {
					$morehtmlref .= '';
				}
			}
		}
		$morehtmlref .= '</div>';

		$morehtmlstatus = '';

		dol_banner_tab($object, 'ref', $linkback, 1, 'title', 'none', $morehtmlref, '', 0, '', $morehtmlstatus);

		print '<div class="fichecenter">';
		print '<div class="fichehalfleft">';
		print '<div class="underbanner clearboth"></div>';

		print '<table class="border centpercent tableforfield">';

		// Invoice subtype
		if (getDolGlobalInt('INVOICE_SUBTYPE_ENABLED')) {
			print "<tr><td>".$langs->trans("InvoiceSubtype")."</td><td>";
			if ($object->subtype > 0) {
				print $object->getSubtypeLabel('facture_rec');
			}
			print "</td></tr>";
		}

		// Author
		print '<tr><td class="titlefield">'.$langs->trans("Author").'</td><td>';
		print $author->getNomUrl(-1);
		print "</td></tr>";

		// Amount (excl. tax)
		print '<tr><td>'.$langs->trans("AmountHT").'</td>';
		print '<td>'.price($object->total_ht, 0, $langs, 1, -1, -1, $conf->currency).'</td>';
		print '</tr>';

		// Amount tax
		print '<tr><td>'.$langs->trans("AmountVAT").'</td><td>'.price($object->total_tva, 0, $langs, 1, -1, -1, $conf->currency).'</td>';
		print '</tr>';

		// Amount Local Taxes
		if (($mysoc->localtax1_assuj == "1" && $mysoc->useLocalTax(1)) || $object->total_localtax1 != 0) { 	// Localtax1
			print '<tr><td>'.$langs->transcountry("AmountLT1", $mysoc->country_code).'</td>';
			print '<td class="nowrap">'.price($object->total_localtax1, 1, '', 1, - 1, - 1, $conf->currency).'</td></tr>';
		}
		if (($mysoc->localtax2_assuj == "1" && $mysoc->useLocalTax(2)) || $object->total_localtax2 != 0) { 	// Localtax2
			print '<tr><td>'.$langs->transcountry("AmountLT2", $mysoc->country_code).'</td>';
			print '<td class=nowrap">'.price($object->total_localtax2, 1, '', 1, - 1, - 1, $conf->currency).'</td></tr>';
		}

		print '<tr><td>'.$langs->trans("AmountTTC").'</td><td colspan="3">'.price($object->total_ttc, 0, $langs, 1, -1, -1, $conf->currency).'</td>';
		print '</tr>';


		// Payment term
		print '<tr><td>';
		print '<table class="nobordernopadding centpercent"><tr><td>';
		print $langs->trans('PaymentConditionsShort');
		print '</td>';
		if ($action != 'editconditions' && $user->hasRight('facture', 'creer')) {
			print '<td class="right"><a class="editfielda" href="'.$_SERVER["PHP_SELF"].'?action=editconditions&token='.newToken().'&facid='.$object->id.'">'.img_edit($langs->trans('SetConditions'), 1).'</a></td>';
		}
		print '</tr></table>';
		print '</td><td>';
		if ($object->type != Facture::TYPE_CREDIT_NOTE) {
			if ($action == 'editconditions') {
				$form->form_conditions_reglement($_SERVER['PHP_SELF'].'?facid='.$object->id, $object->cond_reglement_id, 'cond_reglement_id');
			} else {
				$form->form_conditions_reglement($_SERVER['PHP_SELF'].'?facid='.$object->id, $object->cond_reglement_id, 'none');
			}
		} else {
			print '&nbsp;';
		}
		print '</td></tr>';

		// Payment mode
		print '<tr><td>';
		print '<table class="nobordernopadding" width="100%"><tr><td>';
		print $langs->trans('PaymentMode');
		print '</td>';
		if ($action != 'editmode' && $user->hasRight('facture', 'creer')) {
			print '<td class="right"><a class="editfielda" href="'.$_SERVER["PHP_SELF"].'?action=editmode&token='.newToken().'&facid='.$object->id.'">'.img_edit($langs->trans('SetMode'), 1).'</a></td>';
		}
		print '</tr></table>';
		print '</td><td>';
		if ($action == 'editmode') {
			$form->form_modes_reglement($_SERVER['PHP_SELF'].'?facid='.$object->id, $object->mode_reglement_id, 'mode_reglement_id', 'CRDT', 1, 1);
		} else {
			$form->form_modes_reglement($_SERVER['PHP_SELF'].'?facid='.$object->id, $object->mode_reglement_id, 'none');
		}
		print '</td></tr>';

		// Multicurrency
		if (isModEnabled('multicurrency')) {
			// Multicurrency code
			print '<tr>';
			print '<td>';
			print '<table class="nobordernopadding" width="100%"><tr><td>';
			print $form->editfieldkey('Currency', 'multicurrency_code', '', $object, 0);
			print '</td>';
			if ($usercancreate && $action != 'editmulticurrencycode' && $object->suspended == $object::STATUS_SUSPENDED) {
				print '<td class="right"><a class="editfielda" href="'.$_SERVER["PHP_SELF"].'?action=editmulticurrencycode&token='.newToken().'&id='.$object->id.'">'.img_edit($langs->transnoentitiesnoconv('SetMultiCurrencyCode'), 1).'</a></td>';
			}
			print '</tr></table>';
			print '</td><td>';
			$htmlname = (($usercancreate && $action == 'editmulticurrencycode') ? 'multicurrency_code' : 'none');
			$form->form_multicurrency_code($_SERVER['PHP_SELF'].'?id='.$object->id, $object->multicurrency_code, $htmlname);
			print '</td></tr>';

			// Multicurrency rate
			if ($object->multicurrency_code != $conf->currency || $object->multicurrency_tx != 1) {
				print '<tr>';
				print '<td>';
				print '<table class="nobordernopadding" width="100%"><tr><td>';
				print $form->editfieldkey('CurrencyRate', 'multicurrency_tx', '', $object, 0);
				print '</td>';
				if ($usercancreate && $action != 'editmulticurrencyrate' && $object->suspended == $object::STATUS_SUSPENDED && $object->multicurrency_code && $object->multicurrency_code != $conf->currency) {
					print '<td class="right"><a class="editfielda" href="'.$_SERVER["PHP_SELF"].'?action=editmulticurrencyrate&token='.newToken().'&id='.$object->id.'">'.img_edit($langs->transnoentitiesnoconv('SetMultiCurrencyCode'), 1).'</a></td>';
				}
				print '</tr></table>';
				print '</td><td>';
				if ($action == 'editmulticurrencyrate' || $action == 'actualizemulticurrencyrate') {
					if ($action == 'actualizemulticurrencyrate') {
						list($object->fk_multicurrency, $object->multicurrency_tx) = MultiCurrency::getIdAndTxFromCode($object->db, $object->multicurrency_code);
					}
					$form->form_multicurrency_rate($_SERVER['PHP_SELF'].'?id='.$object->id, $object->multicurrency_tx, ($usercancreate ? 'multicurrency_tx' : 'none'), $object->multicurrency_code);
				} else {
					$form->form_multicurrency_rate($_SERVER['PHP_SELF'].'?id='.$object->id, $object->multicurrency_tx, 'none', $object->multicurrency_code);
					if ($object->statut == $object::STATUS_DRAFT && $object->multicurrency_code && $object->multicurrency_code != $conf->currency) {
						print '<div class="inline-block"> &nbsp; &nbsp; &nbsp; &nbsp; ';
						print '<a href="'.$_SERVER["PHP_SELF"].'?id='.$object->id.'&action=actualizemulticurrencyrate">'.$langs->trans("ActualizeCurrency").'</a>';
						print '</div>';
					}
				}
				print '</td></tr>';
			}
		}

		// Help of substitution key
		$dateexample = dol_now();
		if (!empty($object->frequency) && !empty($object->date_when)) {
			$dateexample = $object->date_when;
		}

		// Help of substitution key
		$substitutionarray = getCommonSubstitutionArray($langs, 2, null, $object);

		$substitutionarray['__INVOICE_PREVIOUS_MONTH__'] = $langs->trans("PreviousMonthOfInvoice").' ('.$langs->trans("Example").': '.dol_print_date(dol_time_plus_duree($dateexample, -1, 'm'), '%m').')';
		$substitutionarray['__INVOICE_MONTH__'] = $langs->trans("MonthOfInvoice").' ('.$langs->trans("Example").': '.dol_print_date($dateexample, '%m').')';
		$substitutionarray['__INVOICE_NEXT_MONTH__'] = $langs->trans("NextMonthOfInvoice").' ('.$langs->trans("Example").': '.dol_print_date(dol_time_plus_duree($dateexample, 1, 'm'), '%m').')';
		$substitutionarray['__INVOICE_PREVIOUS_MONTH_TEXT__'] = $langs->trans("TextPreviousMonthOfInvoice").' ('.$langs->trans("Example").': '.dol_print_date(dol_time_plus_duree($dateexample, -1, 'm'), '%B').')';
		$substitutionarray['__INVOICE_MONTH_TEXT__'] = $langs->trans("TextMonthOfInvoice").' ('.$langs->trans("Example").': '.dol_print_date($dateexample, '%B').')';
		$substitutionarray['__INVOICE_NEXT_MONTH_TEXT__'] = $langs->trans("TextNextMonthOfInvoice").' ('.$langs->trans("Example").': '.dol_print_date(dol_time_plus_duree($dateexample, 1, 'm'), '%B').')';
		$substitutionarray['__INVOICE_PREVIOUS_YEAR__'] = $langs->trans("PreviousYearOfInvoice").' ('.$langs->trans("Example").': '.dol_print_date(dol_time_plus_duree($dateexample, -1, 'y'), '%Y').')';
		$substitutionarray['__INVOICE_YEAR__'] = $langs->trans("YearOfInvoice").' ('.$langs->trans("Example").': '.dol_print_date($dateexample, '%Y').')';
		$substitutionarray['__INVOICE_NEXT_YEAR__'] = $langs->trans("NextYearOfInvoice").' ('.$langs->trans("Example").': '.dol_print_date(dol_time_plus_duree($dateexample, 1, 'y'), '%Y').')';
		// Only on template invoices
		$substitutionarray['__INVOICE_DATE_NEXT_INVOICE_BEFORE_GEN__'] = $langs->trans("DateNextInvoiceBeforeGen").' ('.$langs->trans("Example").': '.dol_print_date(($object->date_when ? $object->date_when : dol_now()), 'dayhour').')';
		$substitutionarray['__INVOICE_DATE_NEXT_INVOICE_AFTER_GEN__'] = $langs->trans("DateNextInvoiceAfterGen").' ('.$langs->trans("Example").': '.dol_print_date(dol_time_plus_duree(($object->date_when ? $object->date_when : dol_now()), $object->frequency, $object->unit_frequency), 'dayhour').')';
		$substitutionarray['__INVOICE_COUNTER_CURRENT__'] = $object->nb_gen_done;
		$substitutionarray['__INVOICE_COUNTER_MAX__'] = $object->nb_gen_max;

		$htmltext = '<i>'.$langs->trans("FollowingConstantsWillBeSubstituted").':<br>';
		foreach ($substitutionarray as $key => $val) {
			$htmltext .= $key.' = '.$langs->trans($val).'<br>';
		}
		$htmltext .= '</i>';

		// Bank Account
		print '<tr><td class="nowrap">';
		print '<table width="100%" class="nobordernopadding"><tr><td class="nowrap">';
		print $langs->trans('BankAccount');
		print '<td>';
		if (($action != 'editbankaccount') && $user->hasRight('facture', 'creer') && $object->statut == FactureRec::STATUS_DRAFT) {
			print '<td class="right"><a class="editfielda" href="'.$_SERVER["PHP_SELF"].'?action=editbankaccount&token='.newToken().'&id='.$object->id.'">'.img_edit($langs->trans('SetBankAccount'), 1).'</a></td>';
		}
		print '</tr></table>';
		print '</td><td>';
		if ($action == 'editbankaccount') {
			$form->formSelectAccount($_SERVER['PHP_SELF'].'?id='.$object->id, $object->fk_account, 'fk_account', 1);
		} else {
			$form->formSelectAccount($_SERVER['PHP_SELF'].'?id='.$object->id, $object->fk_account, 'none');
		}
		print "</td>";
		print '</tr>';

		// Extrafields
		include DOL_DOCUMENT_ROOT.'/core/tpl/extrafields_view.tpl.php';


		// Note public
		print '<tr><td>';
		print $form->editfieldkey($form->textwithpicto($langs->trans('NotePublic'), $htmltext, 1, 'help', '', 0, 2, 'notepublic'), 'note_public', $object->note_public, $object, $user->hasRight('facture', 'creer'));
		print '</td><td class="wordbreak">';
		print $form->editfieldval($langs->trans("NotePublic"), 'note_public', $object->note_public, $object, $user->hasRight('facture', 'creer'), 'textarea:'.ROWS_4.':90%', '', null, null, '', 1);
		print '</td>';
		print '</tr>';

		// Note private
		print '<tr><td>';
		print $form->editfieldkey($form->textwithpicto($langs->trans("NotePrivate"), $htmltext, 1, 'help', '', 0, 2, 'noteprivate'), 'note_private', $object->note_private, $object, $user->hasRight('facture', 'creer'));
		print '</td><td class="wordbreak">';
		print $form->editfieldval($langs->trans("NotePrivate"), 'note_private', $object->note_private, $object, $user->hasRight('facture', 'creer'), 'textarea:'.ROWS_4.':90%', '', null, null, '', 1);
		print '</td>';
		print '</tr>';

		// Model pdf
		print '<tr><td class="nowrap">';
		print '<table width="100%" class="nobordernopadding"><tr><td class="nowrap">';
		print $langs->trans('Model');
		print '<td>';
		if (($action != 'editmodelpdf') && $user->hasRight('facture', 'creer') && $object->statut == FactureRec::STATUS_DRAFT) {
			print '<td class="right"><a class="editfielda" href="'.$_SERVER["PHP_SELF"].'?action=editmodelpdf&token='.newToken().'&id='.$object->id.'">'.img_edit($langs->trans('SetModel'), 1).'</a></td>';
		}
		print '</tr></table>';
		print '</td><td>';
		if ($action == 'editmodelpdf') {
			include_once DOL_DOCUMENT_ROOT.'/core/modules/facture/modules_facture.php';
			$list = array();
			$models = ModelePDFFactures::liste_modeles($db);
			foreach ($models as $k => $model) {
				$list[] = str_replace(':', '|', $k).':'.$model;
			}
			$select = 'select;'.implode(',', $list);
			print $form->editfieldval($langs->trans("Model"), 'modelpdf', $object->model_pdf, $object, $user->hasRight('facture', 'creer'), $select);
		} else {
			print $object->model_pdf;
		}
		print "</td>";
		print '</tr>';

		// Other attributes
		$cols = 2;


		print '</table>';

		print '</div>';
		print '<div class="fichehalfright">';
		print '<div class="underbanner clearboth"></div>';


		/*
		 * Recurrence
		 */
		$title = $langs->trans("Recurrence");

		print '<table class="border centpercent tableforfield">';

		print '<tr><td colspan="2">'.img_picto('', 'recurring', 'class="pictofixedwidth"').$title.'</td></tr>';

		// if "frequency" is empty or = 0, the recurrence is disabled
		print '<tr><td style="width: 50%">';
		print '<table class="nobordernopadding" width="100%"><tr><td>';
		print $langs->trans('Frequency');
		print '</td>';
		if ($action != 'editfrequency' && $user->hasRight('facture', 'creer')) {
			print '<td class="right"><a class="editfielda" href="'.$_SERVER["PHP_SELF"].'?action=editfrequency&token='.newToken().'&facid='.$object->id.'">'.img_edit($langs->trans('Edit'), 1).'</a></td>';
		}
		print '</tr></table>';
		print '</td><td>';
		if ($action == 'editfrequency') {
			print '<form method="post" action="'.$_SERVER["PHP_SELF"].'?facid='.$object->id.'">';
			print '<input type="hidden" name="action" value="setfrequency">';
			print '<input type="hidden" name="token" value="'.newToken().'">';
			print '<table class="nobordernopadding">';
			print '<tr><td>';
			print '<input type="text" name="frequency" class="width50 marginrightonly right" value="'.$object->frequency.'">';
			print $form->selectarray('unit_frequency', array('d' => $langs->trans('Day'), 'm' => $langs->trans('Month'), 'y' => $langs->trans('Year')), ($object->unit_frequency ? $object->unit_frequency : 'm'));
			print '</td>';
			print '<td class="left"><input type="submit" class="button button-edit smallpaddingimp" value="'.$langs->trans("Modify").'"></td>';
			print '</tr></table></form>';
		} else {
			if ($object->frequency > 0) {
				print $langs->trans('FrequencyPer_'.$object->unit_frequency, $object->frequency);
			} else {
				print '<span class="opacitymedium">'.$langs->trans("NotARecurringInvoiceTemplate").'</span>';
			}
		}
		print '</td></tr>';

		// Date when (next invoice generation)
		print '<tr><td>';
		if ($action == 'date_when' || $object->frequency > 0) {
			print $form->editfieldkey($langs->trans("NextDateToExecution"), 'date_when', $object->date_when, $object, $user->hasRight('facture', 'creer'), 'day');
		} else {
			print $langs->trans("NextDateToExecution");
		}
		print '</td><td>';
		if ($action == 'date_when' || $object->frequency > 0) {
			print $form->editfieldval($langs->trans("NextDateToExecution"), 'date_when', $object->date_when, $object, $user->hasRight('facture', 'creer'), 'day', $object->date_when, null, '', '', 0, 'strikeIfMaxNbGenReached');
		}
		//var_dump(dol_print_date($object->date_when+60, 'dayhour').' - '.dol_print_date($now, 'dayhour'));
		if (!$object->isMaxNbGenReached()) {
			if (!$object->suspended && $action != 'editdate_when' && $object->frequency > 0 && $object->date_when && $object->date_when < $now) {
				print img_warning($langs->trans("Late"));
			}
		} else {
			print img_info($langs->trans("MaxNumberOfGenerationReached"));
		}
		print '</td>';
		print '</tr>';

		// Max period / Rest period
		print '<tr><td>';
		if ($action == 'nb_gen_max' || $object->frequency > 0) {
			print $form->editfieldkey($langs->trans("MaxPeriodNumber"), 'nb_gen_max', $object->nb_gen_max, $object, $user->hasRight('facture', 'creer'));
		} else {
			print $langs->trans("MaxPeriodNumber");
		}
		print '</td><td>';
		if ($action == 'nb_gen_max' || $object->frequency > 0) {
			print $form->editfieldval($langs->trans("MaxPeriodNumber"), 'nb_gen_max', $object->nb_gen_max ? $object->nb_gen_max : '', $object, $user->hasRight('facture', 'creer'));
		} else {
			print '';
		}
		print '</td>';
		print '</tr>';

		// Status of auto generated invoices
		print '<tr><td>';
		if ($action == 'auto_validate' || $object->frequency > 0) {
			print $form->editfieldkey($langs->trans("StatusOfAutoGeneratedInvoices"), 'auto_validate', $object->auto_validate, $object, $user->hasRight('facture', 'creer'));
		} else {
			print $langs->trans("StatusOfAutoGeneratedInvoices");
		}
		print '</td><td>';
		$select = 'select;0:'.$langs->trans('BillStatusDraft').',1:'.$langs->trans('BillStatusValidated');
		if ($action == 'auto_validate' || $object->frequency > 0) {
			print $form->editfieldval($langs->trans("StatusOfAutoGeneratedInvoices"), 'auto_validate', $object->auto_validate, $object, $user->hasRight('facture', 'creer'), $select);
		}
		print '</td>';
		// Auto generate documents
		if (getDolGlobalString('INVOICE_REC_CAN_DISABLE_DOCUMENT_FILE_GENERATION')) {
			print '<tr>';
			print '<td>';
			if ($action == 'generate_pdf' || $object->frequency > 0) {
				print $form->editfieldkey($langs->trans("StatusOfGeneratedDocuments"), 'generate_pdf', $object->generate_pdf, $object, $user->hasRight('facture', 'creer'));
			} else {
				print $langs->trans("StatusOfGeneratedDocuments");
			}
			print '</td>';
			print '<td>';
			$select = 'select;0:'.$langs->trans('DoNotGenerateDoc').',1:'.$langs->trans('AutogenerateDoc');
			if ($action == 'generate_pdf' || $object->frequency > 0) {
				print $form->editfieldval($langs->trans("StatusOfGeneratedDocuments"), 'generate_pdf', $object->generate_pdf, $object, $user->hasRight('facture', 'creer'), $select);
			}
			print '</td>';
			print '</tr>';
		} else {
			print '<input type="hidden" name="generate_pdf" value="1">';
		}

		print '</table>';

		// Frequencry/Recurring section
		if ($object->frequency > 0) {
			print '<br>';

			if (!isModEnabled('cron')) {
				print info_admin($langs->trans("EnableAndSetupModuleCron", $langs->transnoentitiesnoconv("Module2300Name")));
			}

			print '<div class="underbanner clearboth"></div>';
			print '<table class="border centpercent tableforfield">';

			// Nb of generation already done
			print '<tr><td style="width: 50%">'.$langs->trans("NbOfGenerationDone").'</td>';
			print '<td>';
			print $object->nb_gen_done ? $object->nb_gen_done : '0';
			print '</td>';
			print '</tr>';

			// Date last
			print '<tr><td>';
			print $langs->trans("DateLastGeneration");
			print '</td><td>';
			print dol_print_date($object->date_last_gen, 'dayhour');
			print '</td>';
			print '</tr>';

			print '</table>';

			print '<br>';
		}

		print '</div>';
		print '</div>';

		print '<div class="clearboth"></div><br>';


		// Lines
		print '<form name="addproduct" id="addproduct" action="'.$_SERVER["PHP_SELF"].'?id='.$object->id.(($action != 'editline') ? '#add' : '#line_'.GETPOSTINT('lineid')).'" method="POST">';
		print '<input type="hidden" name="token" value="' . newToken().'">';
		print '<input type="hidden" name="action" value="' . (($action != 'editline') ? 'addline' : 'updateline').'">';
		print '<input type="hidden" name="mode" value="">';
		print '<input type="hidden" name="id" value="' . $object->id.'">';
		print '<input type="hidden" name="page_y" value="">';

		if (!empty($conf->use_javascript_ajax) && $object->statut == 0) {
			include DOL_DOCUMENT_ROOT.'/core/tpl/ajaxrow.tpl.php';
		}

		print '<div class="div-table-responsive-no-min">';
		print '<table id="tablelines" class="noborder noshadow centpercent">';
		// Show object lines
		if (!empty($object->lines)) {
			$canchangeproduct = 1;
			$object->printObjectLines($action, $mysoc, $object->thirdparty, $lineid, 0); // No date selector for template invoice
		}

		// Form to add new line
		if ($object->status == $object::STATUS_DRAFT && $user->hasRight('facture', 'creer') && $action != 'valid' && $action != 'editline') {
			if ($action != 'editline') {
				// Add free products/services

				$parameters = array();
				$reshook = $hookmanager->executeHooks('formAddObjectLine', $parameters, $object, $action); // Note that $action and $object may have been modified by hook
				if ($reshook < 0) {
					setEventMessages($hookmanager->error, $hookmanager->errors, 'errors');
				}
				if (empty($reshook)) {
					$object->formAddObjectLine(0, $mysoc, $object->thirdparty);
				} // No date selector for template invoice
			}
		}

		print "</table>\n";
		print '</div>';

		print "</form>\n";

		print dol_get_fiche_end();


		/*
		 * Action bar
		 */
		print '<div class="tabsAction">';

		$parameters = array();
		$reshook = $hookmanager->executeHooks('addMoreActionsButtons', $parameters, $object, $action); // Note that $action and $object may have been modified by hook
		if (empty($reshook)) {
			$params = array(
				'attr' => array(
					'class' => 'classfortooltip',
				),
			);
			if (empty($object->suspended)) {
				if ($user->hasRight('facture', 'creer')) {
					if (!empty($object->frequency) && $object->nb_gen_max > 0 && ($object->nb_gen_done >= $object->nb_gen_max)) {
						print '<div class="inline-block divButAction"><a class="butActionRefused classfortooltip" href="#" title="' . dol_escape_htmltag($langs->trans("MaxGenerationReached")) . '">' . $langs->trans("CreateBill") . '</a></div>';
					} else {
						if (empty($object->frequency) || $object->date_when <= $nowlasthour) {
							print '<div class="inline-block divButAction"><a class="butAction" href="' . DOL_URL_ROOT . '/compta/facture/card.php?action=create&socid=' . $object->thirdparty->id . '&fac_rec=' . $object->id . '">' . $langs->trans("CreateBill") . '</a></div>';
						} else {
							print '<div class="inline-block divButAction"><a class="butActionRefused classfortooltip" href="#" title="' . dol_escape_htmltag($langs->trans("DateIsNotEnough")) . '">' . $langs->trans("CreateBill") . '</a></div>';
						}
					}
				} else {
					print '<div class="inline-block divButAction"><a class="butActionRefused classfortooltip" href="#">' . $langs->trans("CreateBill") . '</a></div>';
				}
			}

			if ($user->hasRight('facture', 'creer')) {
				if (empty($object->suspended)) {
					print '<div class="inline-block divButAction"><a class="butActionDelete" href="'.$_SERVER["PHP_SELF"].'?action=disable&id='.$object->id.'&token='.newToken().'">'.$langs->trans("Disable").'</a></div>';
				} else {
					print '<div class="inline-block divButAction"><a class="butAction" href="'.$_SERVER["PHP_SELF"].'?action=enable&id='.$object->id.'&token='.newToken().'">'.$langs->trans("Enable").'</a></div>';
				}
			}

			// Delete
			print dolGetButtonAction($langs->trans("Delete"), '', 'delete', $_SERVER["PHP_SELF"] . '?id=' . $object->id . '&action=delete&token=' . newToken(), 'delete', $user->hasRight('facture', 'supprimer'));
		}
		print '</div>';



		print '<div class="fichecenter"><div class="fichehalfleft">';
		print '<a name="builddoc"></a>'; // ancre


		// Show links to link elements
		$linktoelem = $form->showLinkToObjectBlock($object, null, array('invoice'));

		$somethingshown = $form->showLinkedObjectBlock($object, $linktoelem);


		print '</div>';
		print '<div class="fichehalfright">';

		$MAXEVENT = 10;

		//$morehtmlcenter = dolGetButtonTitle($langs->trans('SeeAll'), '', 'fa fa-bars imgforviewmode', dol_buildpath('/mymodule/myobject_agenda.php', 1).'?id='.$object->id);
		$morehtmlcenter = '';

		// List of actions on element
		include_once DOL_DOCUMENT_ROOT.'/core/class/html.formactions.class.php';
		$formactions = new FormActions($db);
		$somethingshown = $formactions->showactions($object, $object->element, (is_object($object->thirdparty) ? $object->thirdparty->id : 0), 1, '', $MAXEVENT, '', $morehtmlcenter);

		print '</div>';
		print '</div>';
	} else {
		print $langs->trans("NoRecordFound");
	}
}

// End of page
llxFooter();
$db->close();<|MERGE_RESOLUTION|>--- conflicted
+++ resolved
@@ -684,14 +684,10 @@
 				$info_bits |= 0x01;
 			}
 
-<<<<<<< HEAD
+			$fk_parent_line = GETPOST('fk_parent_line', 'int');
+
 			if ($usercanproductignorepricemin && (!empty($price_min) && ((float) price2num($pu_ht) * (1 - (float) price2num($remise_percent) / 100) < (float) price2num($price_min)))) {
-=======
-			$fk_parent_line = GETPOST('fk_parent_line', 'int');
-
-			if ($usercanproductignorepricemin && (!empty($price_min) && (price2num($pu_ht) * (1 - price2num($remise_percent) / 100) < price2num($price_min)))) {
->>>>>>> 3f9b2d9d
-				$mesg = $langs->trans("CantBeLessThanMinPrice", price(price2num($price_min, 'MU'), 0, $langs, 0, 0, - 1, $conf->currency));
+				$mesg = $langs->trans("CantBeLessThanMinPrice", price(price2num($price_min, 'MU'), 0, $langs, 0, 0, -1, $conf->currency));
 				setEventMessages($mesg, null, 'errors');
 			} else {
 				// Insert line
