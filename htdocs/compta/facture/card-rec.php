<?php
/* Copyright (C) 2002-2003  Rodolphe Quiedeville    <rodolphe@quiedeville.org>
 * Copyright (C) 2004-2016  Laurent Destailleur     <eldy@users.sourceforge.net>
 * Copyright (C) 2005-2012  Regis Houssin           <regis.houssin@inodbox.com>
 * Copyright (C) 2013       Florian Henry           <florian.henry@open-concept.pro>
 * Copyright (C) 2013       Juanjo Menent           <jmenent@2byte.es>
 * Copyright (C) 2015       Jean-François Ferry     <jfefe@aternatik.fr>
 * Copyright (C) 2012       Cedric Salvador         <csalvador@gpcsolutions.fr>
 * Copyright (C) 2015       Alexandre Spangaro      <aspangaro@open-dsi.fr>
 * Copyright (C) 2016       Meziane Sof             <virtualsof@yahoo.fr>
 * Copyright (C) 2017-2018  Frédéric France         <frederic.france@netlogic.fr>
 *
 * This program is free software; you can redistribute it and/or modify
 * it under the terms of the GNU General Public License as published by
 * the Free Software Foundation; either version 3 of the License, or
 * (at your option) any later version.
 *
 * This program is distributed in the hope that it will be useful,
 * but WITHOUT ANY WARRANTY; without even the implied warranty of
 * MERCHANTABILITY or FITNESS FOR A PARTICULAR PURPOSE.  See the
 * GNU General Public License for more details.
 *
 * You should have received a copy of the GNU General Public License
 * along with this program. If not, see <https://www.gnu.org/licenses/>.
 */

/**
 *	\file       htdocs/compta/facture/card-rec.php
 *	\ingroup    facture
 *	\brief      Page to show predefined invoice
 */

require '../../main.inc.php';
require_once DOL_DOCUMENT_ROOT.'/compta/facture/class/facture-rec.class.php';
require_once DOL_DOCUMENT_ROOT.'/product/class/product.class.php';
require_once DOL_DOCUMENT_ROOT.'/core/class/html.formother.class.php';
if (!empty($conf->projet->enabled)) {
	include_once DOL_DOCUMENT_ROOT.'/projet/class/project.class.php';
	//include_once DOL_DOCUMENT_ROOT . '/core/class/html.formprojet.class.php';
}
require_once DOL_DOCUMENT_ROOT.'/core/class/html.formprojet.class.php';
require_once DOL_DOCUMENT_ROOT.'/core/class/doleditor.class.php';
require_once DOL_DOCUMENT_ROOT.'/core/lib/invoice.lib.php';
require_once DOL_DOCUMENT_ROOT.'/core/class/extrafields.class.php';

// Load translation files required by the page
$langs->loadLangs(array('bills', 'companies', 'compta', 'admin', 'other', 'products', 'banks'));

$action     = GETPOST('action', 'alpha');
$massaction = GETPOST('massaction', 'alpha');
$show_files = GETPOST('show_files', 'int');
$confirm    = GETPOST('confirm', 'alpha');
$cancel     = GETPOST('cancel', 'alpha');
$toselect   = GETPOST('toselect', 'array');
$contextpage = GETPOST('contextpage', 'aZ') ?GETPOST('contextpage', 'aZ') : 'invoicetemplatelist'; // To manage different context of search

// Security check
$id = (GETPOST('facid', 'int') ?GETPOST('facid', 'int') : GETPOST('id', 'int'));
$lineid = GETPOST('lineid', 'int');
$ref = GETPOST('ref', 'alpha');
if ($user->socid) {
	$socid = $user->socid;
}
$objecttype = 'facture_rec';
if ($action == "create" || $action == "add") {
	$objecttype = '';
}
$projectid = GETPOST('projectid', 'int');

$year_date_when = GETPOST('year_date_when');
$month_date_when = GETPOST('month_date_when');

$limit = GETPOST('limit', 'int') ?GETPOST('limit', 'int') : $conf->liste_limit;
$sortfield = GETPOST('sortfield', 'aZ09comma');
$sortorder = GETPOST('sortorder', 'aZ09comma');
$page = GETPOSTISSET('pageplusone') ? (GETPOST('pageplusone') - 1) : GETPOST("page", 'int');
if (empty($page) || $page == -1) {
	$page = 0;
}     // If $page is not defined, or '' or -1
$offset = $limit * $page;
if (!$sortorder) {
	$sortorder = 'DESC';
}
if (!$sortfield) {
	$sortfield = 'f.titre';
}
$pageprev = $page - 1;
$pagenext = $page + 1;

$object = new FactureRec($db);
if (($id > 0 || $ref) && $action != 'create' && $action != 'add') {
	$ret = $object->fetch($id, $ref);
	if (!$ret) {
		setEventMessages($langs->trans("ErrorRecordNotFound"), null, 'errors');
	}
}

// Initialize technical object to manage hooks of page. Note that conf->hooks_modules contains array of hook context
$hookmanager->initHooks(array('invoicereccard', 'globalcard'));
$extrafields = new ExtraFields($db);

// fetch optionals attributes and labels
$extrafields->fetch_name_optionals_label($object->table_element);

$search_array_options = $extrafields->getOptionalsFromPost($object->table_element, '', 'search_');

$permissionnote = $user->rights->facture->creer; // Used by the include of actions_setnotes.inc.php
$permissiondellink = $user->rights->facture->creer; // Used by the include of actions_dellink.inc.php
$permissiontoedit = $user->rights->facture->creer; // Used by the include of actions_lineupdonw.inc.php

$usercanread = $user->rights->facture->lire;
$usercancreate = $user->rights->facture->creer;
$usercanissuepayment = $user->rights->facture->paiement;
$usercandelete = $user->rights->facture->supprimer;
$usercanvalidate = ((empty($conf->global->MAIN_USE_ADVANCED_PERMS) && $usercancreate) || (!empty($conf->global->MAIN_USE_ADVANCED_PERMS) && !empty($user->rights->facture->invoice_advance->validate)));
$usercansend = (empty($conf->global->MAIN_USE_ADVANCED_PERMS) || $user->rights->facture->invoice_advance->send);
$usercanreopen = (empty($conf->global->MAIN_USE_ADVANCED_PERMS) || $user->rights->facture->invoice_advance->reopen);
$usercanunvalidate = ((empty($conf->global->MAIN_USE_ADVANCED_PERMS) && !empty($usercancreate)) || (!empty($conf->global->MAIN_USE_ADVANCED_PERMS) && !empty($user->rights->facture->invoice_advance->unvalidate)));

$usercanproductignorepricemin = ((!empty($conf->global->MAIN_USE_ADVANCED_PERMS) && empty($user->rights->produit->ignore_price_min_advance)) || empty($conf->global->MAIN_USE_ADVANCED_PERMS));
$usercancreatemargin = $user->rights->margins->creer;
$usercanreadallmargin = $user->rights->margins->liretous;
$usercancreatewithdrarequest = $user->rights->prelevement->bons->creer;

$now = dol_now();

$error = 0;

$result = restrictedArea($user, 'facture', $object->id, $objecttype);


/*
 * Actions
 */

if (GETPOST('cancel', 'alpha')) {
	$action = 'list';
	$massaction = '';
}
if (!GETPOST('confirmmassaction', 'alpha') && $massaction != 'presend' && $massaction != 'confirm_presend') {
	$massaction = '';
}

$parameters = array('socid' => $socid);
$reshook = $hookmanager->executeHooks('doActions', $parameters, $object, $action); // Note that $action and $object may have been modified by some hooks
if ($reshook < 0) {
	setEventMessages($hookmanager->error, $hookmanager->errors, 'errors');
}

if (empty($reshook)) {
	if (GETPOST('cancel', 'alpha')) {
		$action = '';
	}

	// Selection of new fields
	include DOL_DOCUMENT_ROOT.'/core/actions_changeselectedfields.inc.php';

	// Set note
	include DOL_DOCUMENT_ROOT.'/core/actions_setnotes.inc.php'; // Must be include, not include_once

	include DOL_DOCUMENT_ROOT.'/core/actions_dellink.inc.php'; // Must be include, not include_once

	include DOL_DOCUMENT_ROOT.'/core/actions_lineupdown.inc.php'; // Must be include, not include_once

	// Mass actions
	/*$objectclass='MyObject';
	$objectlabel='MyObject';
	$permissiontoread = $user->rights->mymodule->read;
	$permissiontodelete = $user->rights->mymodule->delete;
	$uploaddir = $conf->mymodule->dir_output;
	include DOL_DOCUMENT_ROOT.'/core/actions_massactions.inc.php';*/

	// Create predefined invoice
	if ($action == 'add') {
		if (!GETPOST('title', 'alphanohtml')) {
			setEventMessages($langs->transnoentities("ErrorFieldRequired", $langs->trans("Title")), null, 'errors');
			$action = "create";
			$error++;
		}

		$frequency = GETPOST('frequency', 'int');
		$reyear = GETPOST('reyear', 'int');
		$remonth = GETPOST('remonth', 'int');
		$reday = GETPOST('reday', 'int');
		$rehour = GETPOST('rehour', 'int');
		$remin = GETPOST('remin', 'int');
		$nb_gen_max = GETPOST('nb_gen_max', 'int');
		//if (empty($nb_gen_max)) $nb_gen_max =0;

		if (GETPOST('frequency', 'int')) {
			if (empty($reyear) || empty($remonth) || empty($reday)) {
				setEventMessages($langs->transnoentities("ErrorFieldRequired", $langs->trans("Date")), null, 'errors');
				$action = "create";
				$error++;
			}
			/*if ($nb_gen_max === '') {
				setEventMessages($langs->transnoentities("ErrorFieldRequired", $langs->trans("MaxPeriodNumber")), null, 'errors');
				$action = "create";
				$error++;
			}*/
		}

		if (!$error) {
			$object->titre = GETPOST('title', 'nohtml'); // deprecated
			$object->title = GETPOST('title', 'nohtml');
			$object->note_private = GETPOST('note_private', 'restricthtml');
			$object->note_public = GETPOST('note_public', 'restricthtml');
			$object->model_pdf = GETPOST('modelpdf', 'alpha');
			$object->usenewprice = GETPOST('usenewprice', 'alpha');

			$object->mode_reglement_id = GETPOST('mode_reglement_id', 'int');
			$object->cond_reglement_id = GETPOST('cond_reglement_id', 'int');

			$object->frequency = $frequency;
			$object->unit_frequency = GETPOST('unit_frequency', 'alpha');
			$object->nb_gen_max = $nb_gen_max;
			$object->auto_validate = GETPOST('auto_validate', 'int');
			$object->generate_pdf = GETPOST('generate_pdf', 'int');
			$object->fk_project = $projectid;

			$date_next_execution = dol_mktime($rehour, $remin, 0, $remonth, $reday, $reyear);
			$object->date_when = $date_next_execution;

			// Get first contract linked to invoice used to generate template (facid is id of source invoice)
			if (GETPOST('facid', 'int') > 0) {
				$srcObject = new Facture($db);
				$srcObject->fetch(GETPOST('facid', 'int'));

				$srcObject->fetchObjectLinked();

				if (!empty($srcObject->linkedObjectsIds['contrat'])) {
					$contractidid = reset($srcObject->linkedObjectsIds['contrat']);

					$object->origin = 'contrat';
					$object->origin_id = $contractidid;
					$object->linked_objects[$object->origin] = $object->origin_id;
				}
			}

			$db->begin();

			$oldinvoice = new Facture($db);
			$oldinvoice->fetch(GETPOST('facid', 'int'));

			$result = $object->create($user, $oldinvoice->id);
			if ($result > 0) {
				$result = $oldinvoice->delete($user, 1);
				if ($result < 0) {
					$error++;
					setEventMessages($oldinvoice->error, $oldinvoice->errors, 'errors');
					$action = "create";
				}
			} else {
				$error++;
				setEventMessages($object->error, $object->errors, 'errors');
				$action = "create";
			}

			if (!$error) {
				$db->commit();

				header("Location: ".$_SERVER['PHP_SELF'].'?facid='.$object->id);
				exit;
			} else {
				$db->rollback();

				$action = "create";
			}
		}
	}

	// Delete
	if ($action == 'confirm_deleteinvoice' && $confirm == 'yes' && $user->rights->facture->supprimer) {
		$object->delete($user);

		header("Location: ".DOL_URL_ROOT.'/compta/facture/invoicetemplate_list.php');
		exit;
	}


	// Update field
	// Set condition
	if ($action == 'setconditions' && $user->rights->facture->creer) {
		$result = $object->setPaymentTerms(GETPOST('cond_reglement_id', 'int'));
	} elseif ($action == 'setmode' && $user->rights->facture->creer) {
		// Set mode
		$result = $object->setPaymentMethods(GETPOST('mode_reglement_id', 'int'));
	} elseif ($action == 'classin' && $user->rights->facture->creer) {
		// Set project
		$object->setProject(GETPOST('projectid', 'int'));
	} elseif ($action == 'setref' && $user->rights->facture->creer) {
		// Set bank account
		//var_dump(GETPOST('ref', 'alpha'));exit;
		$result = $object->setValueFrom('titre', $ref, '', null, 'text', '', $user, 'BILLREC_MODIFY');
		if ($result > 0) {
			$object->titre = $ref; // deprecated
			$object->title = $ref;
			$object->ref = $object->title;
		} else {
			$error++;
			if ($object->error == 'DB_ERROR_RECORD_ALREADY_EXISTS') {
				$langs->load("errors");
				setEventMessages($langs->trans('ErrorRefAlreadyExists', $ref), null, 'errors');
			} else {
				setEventMessages($object->error, $object->errors, 'errors');
			}
		}
	} elseif ($action == 'setbankaccount' && $user->rights->facture->creer) {
		// Set bank account
		$result = $object->setBankAccount(GETPOST('fk_account', 'int'));
	} elseif ($action == 'setfrequency' && $user->rights->facture->creer) {
		// Set frequency and unit frequency
		$object->setFrequencyAndUnit(GETPOST('frequency', 'int'), GETPOST('unit_frequency', 'alpha'));
	} elseif ($action == 'setdate_when' && $user->rights->facture->creer) {
		// Set next date of execution
		$date = dol_mktime(GETPOST('date_whenhour'), GETPOST('date_whenmin'), 0, GETPOST('date_whenmonth'), GETPOST('date_whenday'), GETPOST('date_whenyear'));
		if (!empty($date)) {
			$object->setNextDate($date);
		}
	} elseif ($action == 'setnb_gen_max' && $user->rights->facture->creer) {
		// Set max period
		$object->setMaxPeriod(GETPOST('nb_gen_max', 'int'));
	} elseif ($action == 'setauto_validate' && $user->rights->facture->creer) {
		// Set auto validate
		$object->setAutoValidate(GETPOST('auto_validate', 'int'));
	} elseif ($action == 'setgenerate_pdf' && $user->rights->facture->creer) {
		// Set generate pdf
		$object->setGeneratepdf(GETPOST('generate_pdf', 'int'));
	} elseif ($action == 'setmodelpdf' && $user->rights->facture->creer) {
		// Set model pdf
		$object->setModelpdf(GETPOST('modelpdf', 'alpha'));
	} elseif ($action == 'disable' && $user->rights->facture->creer) {
		// Set status disabled
		$db->begin();

		$object->fetch($id);

		$res = $object->setValueFrom('suspended', 1);
		if ($res <= 0) {
			$error++;
		}

		if (!$error) {
			$db->commit();
		} else {
			$db->rollback();
			setEventMessages($object->error, $object->errors, 'errors');
		}
	} elseif ($action == 'enable' && $user->rights->facture->creer) {
		// Set status enabled
		$db->begin();

		$object->fetch($id);

		$res = $object->setValueFrom('suspended', 0);
		if ($res <= 0) {
			$error++;
		}

		if (!$error) {
			$db->commit();
		} else {
			$db->rollback();
			setEventMessages($object->error, $object->errors, 'errors');
		}
	} elseif ($action == 'setmulticurrencycode' && $usercancreate) {
		// Multicurrency Code
		$result = $object->setMulticurrencyCode(GETPOST('multicurrency_code', 'alpha'));
	} elseif ($action == 'setmulticurrencyrate' && $usercancreate) {
		// Multicurrency rate
		$result = $object->setMulticurrencyRate(price2num(GETPOST('multicurrency_tx')), GETPOST('calculation_mode', 'int'));
	}

	// Delete line
	if ($action == 'confirm_deleteline' && $confirm == 'yes' && $user->rights->facture->creer) {
		$object->fetch($id);
		$object->fetch_thirdparty();

		$db->begin();

		$line = new FactureLigneRec($db);

		// For triggers
		$line->id = $lineid;

		if ($line->delete($user) > 0) {
			$result = $object->update_price(1);

			if ($result > 0) {
				$db->commit();
				$object->fetch($object->id); // Reload lines
			} else {
				$db->rollback();
				setEventMessages($db->lasterror(), null, 'errors');
			}
		} else {
			$db->rollback();
			setEventMessages($line->error, $line->errors, 'errors');
		}
	} elseif ($action == 'update_extras') {
		$object->oldcopy = dol_clone($object);

		// Fill array 'array_options' with data from update form
		$ret = $extrafields->setOptionalsFromPost(null, $object, GETPOST('attribute', 'restricthtml'));
		if ($ret < 0) {
			$error++;
		}

		if (!$error) {
			$result = $object->insertExtraFields('BILLREC_MODIFY');
			if ($result < 0) {
				setEventMessages($object->error, $object->errors, 'errors');
				$error++;
			}
		}
	}

	// Add a new line
	if ($action == 'addline' && $user->rights->facture->creer) {
		$langs->load('errors');
		$error = 0;

		// Set if we used free entry or predefined product
		$predef = '';
		$product_desc = (GETPOSTISSET('dp_desc') ? GETPOST('dp_desc', 'restricthtml') : '');
		$price_ht = price2num(GETPOST('price_ht'), 'MU', 2);
		$price_ht_devise = price2num(GETPOST('multicurrency_price_ht'), 'CU', 2);
		$prod_entry_mode = GETPOST('prod_entry_mode', 'alpha');
		if ($prod_entry_mode == 'free') {
			$idprod = 0;
			$tva_tx = (GETPOST('tva_tx', 'alpha') ? GETPOST('tva_tx', 'alpha') : 0);
		} else {
			$idprod = GETPOST('idprod', 'int');
			$tva_tx = '';
		}

		$qty = price2num(GETPOST('qty'.$predef, 'alpha'), 'MS', 2);
		$remise_percent = price2num(GETPOST('remise_percent'.$predef), '', 2);

		// Extrafields
		$extralabelsline = $extrafields->fetch_name_optionals_label($object->table_element_line);
		$array_options = $extrafields->getOptionalsFromPost($object->table_element_line, $predef);
		// Unset extrafield
		if (is_array($extralabelsline)) {
			// Get extra fields
			foreach ($extralabelsline as $key => $value) {
				unset($_POST["options_".$key.$predef]);
			}
		}

		if ((empty($idprod) || $idprod < 0) && ($price_ht < 0) && ($qty < 0)) {
			setEventMessages($langs->trans('ErrorBothFieldCantBeNegative', $langs->transnoentitiesnoconv('UnitPriceHT'), $langs->transnoentitiesnoconv('Qty')), null, 'errors');
			$error++;
		}
		if ($prod_entry_mode == 'free' && (empty($idprod) || $idprod < 0) && GETPOST('type') < 0) {
			setEventMessages($langs->trans('ErrorFieldRequired', $langs->transnoentitiesnoconv('Type')), null, 'errors');
			$error++;
		}
		if ($prod_entry_mode == 'free' && (empty($idprod) || $idprod < 0) && (!($price_ht >= 0) || $price_ht == '')) { 	// Unit price can be 0 but not ''
			setEventMessages($langs->trans("ErrorFieldRequired", $langs->transnoentitiesnoconv("UnitPriceHT")), null, 'errors');
			$error++;
		}
		if ($qty == '') {
			setEventMessages($langs->trans('ErrorFieldRequired', $langs->transnoentitiesnoconv('Qty')), null, 'errors');
			$error++;
		}
		if ($prod_entry_mode == 'free' && (empty($idprod) || $idprod < 0) && empty($product_desc)) {
			setEventMessages($langs->trans('ErrorFieldRequired', $langs->transnoentitiesnoconv('Description')), null, 'errors');
			$error++;
		}
		if ($qty < 0) {
			$langs->load("errors");
			setEventMessages($langs->trans('ErrorQtyForCustomerInvoiceCantBeNegative'), null, 'errors');
			$error++;
		}

		if (!$error && ($qty >= 0) && (!empty($product_desc) || (!empty($idprod) && $idprod > 0))) {
			$ret = $object->fetch($id);
			if ($ret < 0) {
				dol_print_error($db, $object->error);
				exit();
			}
			$ret = $object->fetch_thirdparty();

			// Clean parameters
			$date_start = dol_mktime(GETPOST('date_start'.$predef.'hour'), GETPOST('date_start'.$predef.'min'), GETPOST('date_start'.$predef.'sec'), GETPOST('date_start'.$predef.'month'), GETPOST('date_start'.$predef.'day'), GETPOST('date_start'.$predef.'year'));
			$date_end = dol_mktime(GETPOST('date_end'.$predef.'hour'), GETPOST('date_end'.$predef.'min'), GETPOST('date_end'.$predef.'sec'), GETPOST('date_end'.$predef.'month'), GETPOST('date_end'.$predef.'day'), GETPOST('date_end'.$predef.'year'));
			$price_base_type = (GETPOST('price_base_type', 'alpha') ? GETPOST('price_base_type', 'alpha') : 'HT');

			// Define special_code for special lines
			$special_code = 0;
			// if (!GETPOST('qty')) $special_code=3; // Options should not exists on invoices

			// Ecrase $pu par celui du produit
			// Ecrase $desc par celui du produit
			// Ecrase $tva_tx par celui du produit
			// Ecrase $base_price_type par celui du produit
			// Replaces $fk_unit with the product's
			if (!empty($idprod) && $idprod > 0) {
				$prod = new Product($db);
				$prod->fetch($idprod);

				$label = ((GETPOST('product_label') && GETPOST('product_label') != $prod->label) ? GETPOST('product_label') : '');

				// Update if prices fields are defined
				$tva_tx = get_default_tva($mysoc, $object->thirdparty, $prod->id);
				$tva_npr = get_default_npr($mysoc, $object->thirdparty, $prod->id);
				if (empty($tva_tx)) {
					$tva_npr = 0;
				}

				// Search the correct price into loaded array product_price_by_qty using id of array retrieved into POST['pqp'].
				$pqp = (GETPOST('pbq', 'int') ? GETPOST('pbq', 'int') : 0);

				$datapriceofproduct = $prod->getSellPrice($mysoc, $object->thirdparty, $pqp);

				$pu_ht = $datapriceofproduct['pu_ht'];
				$pu_ttc = $datapriceofproduct['pu_ttc'];
				$price_min = $datapriceofproduct['price_min'];
				$price_base_type = $datapriceofproduct['price_base_type'];
				$tva_tx = $datapriceofproduct['tva_tx'];
				$tva_npr = $datapriceofproduct['tva_npr'];

				$tmpvat = price2num(preg_replace('/\s*\(.*\)/', '', $tva_tx));
				$tmpprodvat = price2num(preg_replace('/\s*\(.*\)/', '', $prod->tva_tx));

				// if price ht was forced (ie: from gui when calculated by margin rate and cost price). TODO Why this ?
				if (!empty($price_ht)) {
					$pu_ht = price2num($price_ht, 'MU');
					$pu_ttc = price2num($pu_ht * (1 + ($tmpvat / 100)), 'MU');
				} elseif ($tmpvat != $tmpprodvat) {
					// On reevalue prix selon taux tva car taux tva transaction peut etre different
					// de ceux du produit par defaut (par exemple si pays different entre vendeur et acheteur).
					if ($price_base_type != 'HT') {
						$pu_ht = price2num($pu_ttc / (1 + ($tmpvat / 100)), 'MU');
					} else {
						$pu_ttc = price2num($pu_ht * (1 + ($tmpvat / 100)), 'MU');
					}
				}

				$desc = '';

				// Define output language
				if (!empty($conf->global->MAIN_MULTILANGS) && !empty($conf->global->PRODUIT_TEXTS_IN_THIRDPARTY_LANGUAGE)) {
					$outputlangs = $langs;
					$newlang = '';
					if (empty($newlang) && GETPOST('lang_id', 'aZ09')) {
						$newlang = GETPOST('lang_id', 'aZ09');
					}
					if (empty($newlang)) {
						$newlang = $object->thirdparty->default_lang;
					}
					if (!empty($newlang)) {
						$outputlangs = new Translate("", $conf);
						$outputlangs->setDefaultLang($newlang);
					}

					$desc = (!empty($prod->multilangs [$outputlangs->defaultlang] ["description"])) ? $prod->multilangs [$outputlangs->defaultlang] ["description"] : $prod->description;
				} else {
					$desc = $prod->description;
				}

				$desc = dol_concatdesc($desc, $product_desc);

				// Add custom code and origin country into description
				if (empty($conf->global->MAIN_PRODUCT_DISABLE_CUSTOMCOUNTRYCODE) && (!empty($prod->customcode) || !empty($prod->country_code))) {
					$tmptxt = '(';
					// Define output language
					if (!empty($conf->global->MAIN_MULTILANGS) && !empty($conf->global->PRODUIT_TEXTS_IN_THIRDPARTY_LANGUAGE)) {
						$outputlangs = $langs;
						$newlang = '';
						if (empty($newlang) && GETPOST('lang_id', 'alpha')) {
							$newlang = GETPOST('lang_id', 'alpha');
						}
						if (empty($newlang)) {
							$newlang = $object->thirdparty->default_lang;
						}
						if (!empty($newlang)) {
							$outputlangs = new Translate("", $conf);
							$outputlangs->setDefaultLang($newlang);
							$outputlangs->load('products');
						}
						if (!empty($prod->customcode)) {
							$tmptxt .= $outputlangs->transnoentitiesnoconv("CustomCode").': '.$prod->customcode;
						}
						if (!empty($prod->customcode) && !empty($prod->country_code)) {
							$tmptxt .= ' - ';
						}
						if (!empty($prod->country_code)) {
							$tmptxt .= $outputlangs->transnoentitiesnoconv("CountryOrigin").': '.getCountry($prod->country_code, 0, $db, $outputlangs, 0);
						}
					} else {
						if (!empty($prod->customcode)) {
							$tmptxt .= $langs->transnoentitiesnoconv("CustomCode").': '.$prod->customcode;
						}
						if (!empty($prod->customcode) && !empty($prod->country_code)) {
							$tmptxt .= ' - ';
						}
						if (!empty($prod->country_code)) {
							$tmptxt .= $langs->transnoentitiesnoconv("CountryOrigin").': '.getCountry($prod->country_code, 0, $db, $langs, 0);
						}
					}
					$tmptxt .= ')';
					$desc = dol_concatdesc($desc, $tmptxt);
				}

				$type = $prod->type;
				$fk_unit = $prod->fk_unit;
			} else {
				$pu_ht = price2num($price_ht, 'MU');
				$pu_ttc = price2num(GETPOST('price_ttc'), 'MU');
				$tva_npr = (preg_match('/\*/', $tva_tx) ? 1 : 0);
				$tva_tx = str_replace('*', '', $tva_tx);
				if (empty($tva_tx)) {
					$tva_npr = 0;
				}
				$label = (GETPOST('product_label') ? GETPOST('product_label') : '');
				$desc = $product_desc;
				$type = GETPOST('type');
				$fk_unit = GETPOST('units', 'alpha');
			}

			$date_start_fill = GETPOST('date_start_fill', 'int');
			$date_end_fill = GETPOST('date_end_fill', 'int');

			// Margin
			$fournprice = price2num(GETPOST('fournprice'.$predef) ? GETPOST('fournprice'.$predef) : '');
			$buyingprice = price2num(GETPOST('buying_price'.$predef) != '' ? GETPOST('buying_price'.$predef) : ''); // If buying_price is '0', we must keep this value

			// Local Taxes
			$localtax1_tx = get_localtax($tva_tx, 1, $object->thirdparty, $mysoc, $tva_npr);
			$localtax2_tx = get_localtax($tva_tx, 2, $object->thirdparty, $mysoc, $tva_npr);

			$info_bits = 0;
			if ($tva_npr) {
				$info_bits |= 0x01;
			}

			if ($usercanproductignorepricemin && (!empty($price_min) && (price2num($pu_ht) * (1 - price2num($remise_percent) / 100) < price2num($price_min)))) {
				$mesg = $langs->trans("CantBeLessThanMinPrice", price(price2num($price_min, 'MU'), 0, $langs, 0, 0, - 1, $conf->currency));
				setEventMessages($mesg, null, 'errors');
			} else {
				// Insert line
				$result = $object->addline($desc, $pu_ht, $qty, $tva_tx, $localtax1_tx, $localtax2_tx, $idprod, $remise_percent, $price_base_type, $info_bits, '', $pu_ttc, $type, -1, $special_code, $label, $fk_unit, 0, $date_start_fill, $date_end_fill, $fournprice, $buyingprice);

				if ($result > 0) {
					// Define output language and generate document
					/*if (empty($conf->global->MAIN_DISABLE_PDF_AUTOUPDATE))
					{
						// Define output language
						$outputlangs = $langs;
						$newlang = '';
						if ($conf->global->MAIN_MULTILANGS && empty($newlang) && GETPOST('lang_id','aZ09')) $newlang = GETPOST('lang_id','aZ09');
						if ($conf->global->MAIN_MULTILANGS && empty($newlang))	$newlang = $object->thirdparty->default_lang;
						if (! empty($newlang)) {
						$outputlangs = new Translate("", $conf);
						$outputlangs->setDefaultLang($newlang);
						}
						$model=$object->model_pdf;
						$ret = $object->fetch($id); // Reload to get new records

						$result = $object->generateDocument($model, $outputlangs, $hidedetails, $hidedesc, $hideref);
						if ($result < 0) setEventMessages($object->error, $object->errors, 'errors');
					}*/
					$object->fetch($object->id); // Reload lines

					unset($_POST['prod_entry_mode']);

					unset($_POST['qty']);
					unset($_POST['type']);
					unset($_POST['remise_percent']);
					unset($_POST['price_ht']);
					unset($_POST['multicurrency_price_ht']);
					unset($_POST['price_ttc']);
					unset($_POST['tva_tx']);
					unset($_POST['product_ref']);
					unset($_POST['product_label']);
					unset($_POST['product_desc']);
					unset($_POST['fournprice']);
					unset($_POST['buying_price']);
					unset($_POST['np_marginRate']);
					unset($_POST['np_markRate']);
					unset($_POST['dp_desc']);
					unset($_POST['idprod']);
					unset($_POST['units']);

					unset($_POST['date_starthour']);
					unset($_POST['date_startmin']);
					unset($_POST['date_startsec']);
					unset($_POST['date_startday']);
					unset($_POST['date_startmonth']);
					unset($_POST['date_startyear']);
					unset($_POST['date_endhour']);
					unset($_POST['date_endmin']);
					unset($_POST['date_endsec']);
					unset($_POST['date_endday']);
					unset($_POST['date_endmonth']);
					unset($_POST['date_endyear']);

					unset($_POST['date_start_fill']);
					unset($_POST['date_end_fill']);

					unset($_POST['situations']);
					unset($_POST['progress']);
				} else {
					setEventMessages($object->error, $object->errors, 'errors');
				}

				$action = '';
			}
		}
	} elseif ($action == 'updateline' && $usercancreate && !GETPOST('cancel', 'alpha')) {
		if (!$object->fetch($id) > 0) {
			dol_print_error($db);
		}
		$object->fetch_thirdparty();

		// Clean parameters
		$date_start = '';
		$date_end = '';
		//$date_start = dol_mktime(GETPOST('date_starthour'), GETPOST('date_startmin'), GETPOST('date_startsec'), GETPOST('date_startmonth'), GETPOST('date_startday'), GETPOST('date_startyear'));
		//$date_end = dol_mktime(GETPOST('date_endhour'), GETPOST('date_endmin'), GETPOST('date_endsec'), GETPOST('date_endmonth'), GETPOST('date_endday'), GETPOST('date_endyear'));
		$description = dol_htmlcleanlastbr(GETPOST('product_desc', 'restricthtml') ? GETPOST('product_desc', 'restricthtml') : GETPOST('desc', 'restricthtml'));
		$pu_ht = price2num(GETPOST('price_ht'), '', 2);
		$vat_rate = (GETPOST('tva_tx') ? GETPOST('tva_tx') : 0);
		$qty = GETPOST('qty');
		$pu_ht_devise = price2num(GETPOST('multicurrency_subprice'), '', 2);

		// Define info_bits
		$info_bits = 0;
		if (preg_match('/\*/', $vat_rate)) {
			$info_bits |= 0x01;
		}

		// Define vat_rate
		$vat_rate = str_replace('*', '', $vat_rate);
		$localtax1_rate = get_localtax($vat_rate, 1, $object->thirdparty);
		$localtax2_rate = get_localtax($vat_rate, 2, $object->thirdparty);

		// Add buying price
		$fournprice = price2num(GETPOST('fournprice') ? GETPOST('fournprice') : '');
		$buyingprice = price2num(GETPOST('buying_price') != '' ? GETPOST('buying_price') : ''); // If buying_price is '0', we muste keep this value

		// Extrafields
		$extralabelsline = $extrafields->fetch_name_optionals_label($object->table_element_line);
		$array_options = $extrafields->getOptionalsFromPost($object->table_element_line);

		$objectline = new FactureLigneRec($db);
		if ($objectline->fetch(GETPOST('lineid', 'int'))) {
			$objectline->array_options = $array_options;
			$result = $objectline->insertExtraFields();
			if ($result < 0) {
				setEventMessages($langs->trans('Error').$result, null, 'errors');
			}
		}

		$position = ($objectline->rang >= 0 ? $objectline->rang : 0);

		// Unset extrafield
		if (is_array($extralabelsline)) {
			// Get extra fields
			foreach ($extralabelsline as $key => $value) {
				 unset($_POST["options_".$key]);
			}
		}

		// Define special_code for special lines
		$special_code = GETPOST('special_code', 'int');
		if ($special_code == 3) {
			$special_code = 0;	// Options should not exists on invoices
		}

		/*$line = new FactureLigne($db);
		$line->fetch(GETPOST('lineid', 'int'));
		$percent = $line->get_prev_progress($object->id);

		if (GETPOST('progress') < $percent)
		{
				$mesg = '<div class="warning">' . $langs->trans("CantBeLessThanMinPercent") . '</div>';
				setEventMessages($mesg, null, 'warnings');
				$error++;
				$result = -1;
		}*/

		$remise_percent = price2num(GETPOST('remise_percent'), '', 2);

		// Check minimum price
		$productid = GETPOST('productid', 'int');
		if (!empty($productid)) {
			$product = new Product($db);
			$product->fetch($productid);

			$type = $product->type;

			$price_min = $product->price_min;
			if (!empty($conf->global->PRODUIT_MULTIPRICES) && !empty($object->thirdparty->price_level)) {
				$price_min = $product->multiprices_min[$object->thirdparty->price_level];
			}

			$label = ((GETPOST('update_label') && GETPOST('product_label')) ? GETPOST('product_label') : '');

			// Check price is not lower than minimum (check is done only for standard or replacement invoices)
			if (((!empty($conf->global->MAIN_USE_ADVANCED_PERMS) && empty($user->rights->produit->ignore_price_min_advance)) || empty($conf->global->MAIN_USE_ADVANCED_PERMS)) && (($object->type == Facture::TYPE_STANDARD || $object->type == Facture::TYPE_REPLACEMENT) && $price_min && (price2num($pu_ht) * (1 - $remise_percent / 100) < price2num($price_min)))) {
				setEventMessages($langs->trans("CantBeLessThanMinPrice", price(price2num($price_min, 'MU'), 0, $langs, 0, 0, - 1, $conf->currency)), null, 'errors');
				$error++;
			}
		} else {
			$type = GETPOST('type', 'int');
			$label = (GETPOST('product_label') ? GETPOST('product_label') : '');

			// Check parameters
			if (GETPOST('type', 'int') < 0) {
				setEventMessages($langs->trans("ErrorFieldRequired", $langs->transnoentitiesnoconv("Type")), null, 'errors');
				$error++;
			}
		}
		if ($qty < 0) {
			$langs->load("errors");
			setEventMessages($langs->trans('ErrorQtyForCustomerInvoiceCantBeNegative'), null, 'errors');
			$error++;
		}

		$date_start_fill = GETPOST('date_start_fill', 'int');
		$date_end_fill = GETPOST('date_end_fill', 'int');

		// Update line
		if (!$error) {
			$result = $object->updateline(
				GETPOST('lineid', 'int'),
				$description,
				$pu_ht,
				$qty,
				$vat_rate,
				$localtax1_rate,
				$localtax1_rate,
				GETPOST('productid', 'int'),
				$remise_percent,
				'HT',
				$info_bits,
				0,
				0,
				$type,
				$position,
				$special_code,
				$label,
				GETPOST('units'),
				$pu_ht_devise,
				0,
				$date_start_fill,
				$date_end_fill,
				$fournprice,
				$buyingprice
			);

			if ($result >= 0) {
					/*if (empty($conf->global->MAIN_DISABLE_PDF_AUTOUPDATE)) {
						// Define output language
						$outputlangs = $langs;
						$newlang = '';
						if ($conf->global->MAIN_MULTILANGS && empty($newlang) && GETPOST('lang_id','aZ09'))
							$newlang = GETPOST('lang_id','aZ09');
							if ($conf->global->MAIN_MULTILANGS && empty($newlang))
								$newlang = $object->thirdparty->default_lang;
								if (! empty($newlang)) {
									$outputlangs = new Translate("", $conf);
									$outputlangs->setDefaultLang($newlang);
								}

								$ret = $object->fetch($id); // Reload to get new records
								$object->generateDocument($object->model_pdf, $outputlangs, $hidedetails, $hidedesc, $hideref);
					}*/

				$object->fetch($object->id); // Reload lines

				unset($_POST['qty']);
				unset($_POST['type']);
				unset($_POST['productid']);
				unset($_POST['remise_percent']);
				unset($_POST['price_ht']);
				unset($_POST['multicurrency_price_ht']);
				unset($_POST['price_ttc']);
				unset($_POST['tva_tx']);
				unset($_POST['product_ref']);
				unset($_POST['product_label']);
				unset($_POST['product_desc']);
				unset($_POST['fournprice']);
				unset($_POST['buying_price']);
				unset($_POST['np_marginRate']);
				unset($_POST['np_markRate']);

				unset($_POST['dp_desc']);
				unset($_POST['idprod']);
				unset($_POST['units']);

				unset($_POST['date_starthour']);
				unset($_POST['date_startmin']);
				unset($_POST['date_startsec']);
				unset($_POST['date_startday']);
				unset($_POST['date_startmonth']);
				unset($_POST['date_startyear']);
				unset($_POST['date_endhour']);
				unset($_POST['date_endmin']);
				unset($_POST['date_endsec']);
				unset($_POST['date_endday']);
				unset($_POST['date_endmonth']);
				unset($_POST['date_endyear']);

				unset($_POST['situations']);
				unset($_POST['progress']);
			} else {
				setEventMessages($object->error, $object->errors, 'errors');
			}
		}
	}
}


/*
 *	View
 */

$help_url = '';
llxHeader('', $langs->trans("RepeatableInvoices"), $help_url);

$form = new Form($db);
$formother = new FormOther($db);
if (!empty($conf->projet->enabled)) {
	$formproject = new FormProjets($db);
}
$companystatic = new Societe($db);
$invoicerectmp = new FactureRec($db);

$now = dol_now();
$nowlasthour = dol_get_last_hour($now);


/*
 * Create mode
 */
if ($action == 'create') {
	print load_fiche_titre($langs->trans("CreateRepeatableInvoice"), '', 'bill');

	$object = new Facture($db); // Source invoice
	$product_static = new Product($db);

	if ($object->fetch($id, $ref) > 0) {
		$result = $object->getLinesArray();

		print '<form action="'.$_SERVER["PHP_SELF"].'" method="POST">';
		print '<input type="hidden" name="token" value="'.newToken().'">';
		print '<input type="hidden" name="action" value="add">';
		print '<input type="hidden" name="facid" value="'.$object->id.'">';

		print dol_get_fiche_head(null, '', '', 0);

		$rowspan = 4;
		if (!empty($conf->projet->enabled)) {
			$rowspan++;
		}
		if ($object->fk_account > 0) {
			$rowspan++;
		}

		print '<table class="border centpercent">';

		$object->fetch_thirdparty();

		// Title
		print '<tr><td class="titlefieldcreate fieldrequired">'.$langs->trans("Title").'</td><td>';
		print '<input class="flat quatrevingtpercent" type="text" name="title" value="'.dol_escape_htmltag(GETPOST("title", 'alphanohtml')).'" autofocus>';
		print '</td></tr>';

		// Third party
		print '<tr><td class="titlefieldcreate">'.$langs->trans("Customer").'</td><td>'.$object->thirdparty->getNomUrl(1, 'customer').'</td>';
		print '</tr>';

		$note_public = GETPOSTISSET('note_public') ? GETPOST('note_public', 'restricthtml') : $object->note_public;
		$note_private = GETPOSTISSET('note_private') ? GETPOST('note_private', 'restricthtml') : $object->note_private;

		// Help of substitution key
		$substitutionarray = getCommonSubstitutionArray($langs, 2, null, $object);

		$substitutionarray['__INVOICE_PREVIOUS_MONTH__'] = $langs->trans("PreviousMonthOfInvoice").' ('.$langs->trans("Example").': '.dol_print_date(dol_time_plus_duree($object->date, -1, 'm'), '%m').')';
		$substitutionarray['__INVOICE_MONTH__'] = $langs->trans("MonthOfInvoice").' ('.$langs->trans("Example").': '.dol_print_date($object->date, '%m').')';
		$substitutionarray['__INVOICE_NEXT_MONTH__'] = $langs->trans("NextMonthOfInvoice").' ('.$langs->trans("Example").': '.dol_print_date(dol_time_plus_duree($object->date, 1, 'm'), '%m').')';
		$substitutionarray['__INVOICE_PREVIOUS_MONTH_TEXT__'] = $langs->trans("TextPreviousMonthOfInvoice").' ('.$langs->trans("Example").': '.dol_print_date(dol_time_plus_duree($object->date, -1, 'm'), '%B').')';
		$substitutionarray['__INVOICE_MONTH_TEXT__'] = $langs->trans("TextMonthOfInvoice").' ('.$langs->trans("Example").': '.dol_print_date($object->date, '%B').')';
		$substitutionarray['__INVOICE_NEXT_MONTH_TEXT__'] = $langs->trans("TextNextMonthOfInvoice").' ('.$langs->trans("Example").': '.dol_print_date(dol_time_plus_duree($object->date, 1, 'm'), '%B').')';
		$substitutionarray['__INVOICE_PREVIOUS_YEAR__'] = $langs->trans("PreviousYearOfInvoice").' ('.$langs->trans("Example").': '.dol_print_date(dol_time_plus_duree($object->date, -1, 'y'), '%Y').')';
		$substitutionarray['__INVOICE_YEAR__'] = $langs->trans("YearOfInvoice").' ('.$langs->trans("Example").': '.dol_print_date($object->date, '%Y').')';
		$substitutionarray['__INVOICE_NEXT_YEAR__'] = $langs->trans("NextYearOfInvoice").' ('.$langs->trans("Example").': '.dol_print_date(dol_time_plus_duree($object->date, 1, 'y'), '%Y').')';
		// Only on template invoices
		$substitutionarray['__INVOICE_DATE_NEXT_INVOICE_BEFORE_GEN__'] = $langs->trans("DateNextInvoiceBeforeGen").' ('.$langs->trans("Example").': '.dol_print_date($object->date_when, 'dayhour').')';
		$substitutionarray['__INVOICE_DATE_NEXT_INVOICE_AFTER_GEN__'] = $langs->trans("DateNextInvoiceAfterGen").' ('.$langs->trans("Example").': '.dol_print_date(dol_time_plus_duree($object->date_when, $object->frequency, $object->unit_frequency), 'dayhour').')';
		$substitutionarray['__INVOICE_COUNTER_CURRENT__'] = $langs->trans("Count");
		$substitutionarray['__INVOICE_COUNTER_MAX__'] = $langs->trans("MaxPeriodNumber");

		$htmltext = '<i>'.$langs->trans("FollowingConstantsWillBeSubstituted").':<br>';
		foreach ($substitutionarray as $key => $val) {
			$htmltext .= $key.' = '.$langs->trans($val).'<br>';
		}
		$htmltext .= '</i>';

		// Public note
		print '<tr>';
		print '<td class="tdtop">';
		print $form->textwithpicto($langs->trans('NotePublic'), $htmltext, 1, 'help', '', 0, 2, 'notepublic');
		print '</td>';
		print '<td>';
		$doleditor = new DolEditor('note_public', $note_public, '', 80, 'dolibarr_notes', 'In', 0, false, empty($conf->global->FCKEDITOR_ENABLE_NOTE_PUBLIC) ? 0 : 1, ROWS_3, '90%');
		print $doleditor->Create(1);

		// Private note
		if (empty($user->socid)) {
			print '<tr>';
			print '<td class="tdtop">';
			print $form->textwithpicto($langs->trans('NotePrivate'), $htmltext, 1, 'help', '', 0, 2, 'noteprivate');
			print '</td>';
			print '<td>';
			$doleditor = new DolEditor('note_private', $note_private, '', 80, 'dolibarr_notes', 'In', 0, false, empty($conf->global->FCKEDITOR_ENABLE_NOTE_PRIVATE) ? 0 : 1, ROWS_3, '90%');
			print $doleditor->Create(1);
			// print '<textarea name="note_private" wrap="soft" cols="70" rows="'.ROWS_3.'">'.$note_private.'.</textarea>
			print '</td></tr>';
		}

		// Author
		print "<tr><td>".$langs->trans("Author")."</td><td>".$user->getFullName($langs)."</td></tr>";

		// Payment term
		print "<tr><td>".$langs->trans("PaymentConditions")."</td><td>";
		print $form->getSelectConditionsPaiements(GETPOSTISSET('cond_reglement_id') ? GETPOST('cond_reglement_id', 'int') : $object->cond_reglement_id, 'cond_reglement_id', -1, 0, 0, '');
		//$form->form_conditions_reglement($_SERVER['PHP_SELF'].'?id='.$object->id, $object->cond_reglement_id, 'cond_reglement_id');
		print "</td></tr>";

		// Payment mode
		print "<tr><td>".$langs->trans("PaymentMode")."</td><td>";
		print img_picto('', 'payment', 'class="pictofixedwidth"');
		print $form->select_types_paiements(GETPOSTISSET('mode_reglement_id') ? GETPOST('mode_reglement_id', 'int') : $object->mode_reglement_id, 'mode_reglement_id', '', 0, 1, 0, 0, 1, '', 1);
		//$form->form_modes_reglement($_SERVER['PHP_SELF'].'?id='.$object->id, $object->mode_reglement_id, 'mode_reglement_id', '', 1);
		print "</td></tr>";

		// Bank account
		if ($object->fk_account > 0) {
			print "<tr><td>".$langs->trans('BankAccount')."</td><td>";
			$form->formSelectAccount($_SERVER['PHP_SELF'].'?id='.$object->id, $object->fk_account, 'none');
			print "</td></tr>";
		}

		// Project
		if (!empty($conf->projet->enabled) && is_object($object->thirdparty) && $object->thirdparty->id > 0) {
			$projectid = GETPOST('projectid') ?GETPOST('projectid') : $object->fk_project;
			$langs->load('projects');
			print '<tr><td>'.$langs->trans('Project').'</td><td>';
			print img_picto('', 'project', 'class="pictofixedwidth"');
			$numprojet = $formproject->select_projects($object->thirdparty->id, $projectid, 'projectid', 0, 0, 1, 0, 0, 0, 0, '', 0, 0, '');
			print ' &nbsp; <a href="'.DOL_URL_ROOT.'/projet/card.php?socid='.$object->thirdparty->id.'&action=create&status=1&backtopage='.urlencode($_SERVER["PHP_SELF"].'?action=create&socid='.$object->thirdparty->id.(!empty($id) ? '&id='.$id : '')).'">'.img_object($langs->trans("AddProject"), 'add').'</a>';
			print '</td></tr>';
		}

		// Model pdf
		print "<tr><td>".$langs->trans('Model')."</td><td>";
		include_once DOL_DOCUMENT_ROOT.'/core/modules/facture/modules_facture.php';
		$list = ModelePDFFactures::liste_modeles($db);
		print img_picto('', 'generic', 'class="pictofixedwidth"');
		print $form->selectarray('modelpdf', $list, $conf->global->FACTURE_ADDON_PDF);
		print "</td></tr>";

		print "</table>";

		print dol_get_fiche_end();


		// Autogeneration
		$title = $langs->trans("Recurrence");
		print load_fiche_titre(img_picto('', 'recurring', 'class="pictofixedwidth"').$title, '', '');

		print dol_get_fiche_head(null, '', '', 0);

		print '<table class="border centpercent">';

		// Frequency + unit
		print '<tr><td class="titlefieldcreate">'.$form->textwithpicto($langs->trans("Frequency"), $langs->transnoentitiesnoconv('toolTipFrequency'))."</td><td>";
		print "<input type='text' name='frequency' value='".GETPOST('frequency', 'int')."' size='4' />&nbsp;";
		print $form->selectarray('unit_frequency', array('d'=>$langs->trans('Day'), 'm'=>$langs->trans('Month'), 'y'=>$langs->trans('Year')), (GETPOST('unit_frequency') ?GETPOST('unit_frequency') : 'm'));
		print "</td></tr>";

		// Date next run
		print "<tr><td>".$langs->trans('NextDateToExecution')."</td><td>";
		$date_next_execution = isset($date_next_execution) ? $date_next_execution : (GETPOST('remonth') ? dol_mktime(12, 0, 0, GETPOST('remonth'), GETPOST('reday'), GETPOST('reyear')) : -1);
		print $form->selectDate($date_next_execution, '', 1, 1, '', "add", 1, 1);
		print "</td></tr>";

		// Number max of generation
		print "<tr><td>".$langs->trans("MaxPeriodNumber")."</td><td>";
		print '<input type="text" name="nb_gen_max" value="'.GETPOST('nb_gen_max').'" size="5" />';
		print "</td></tr>";

		// Auto validate the invoice
		print "<tr><td>".$langs->trans("StatusOfGeneratedInvoices")."</td><td>";
		$select = array('0'=>$langs->trans('BillStatusDraft'), '1'=>$langs->trans('BillStatusValidated'));
		print $form->selectarray('auto_validate', $select, GETPOST('auto_validate'));
		print "</td></tr>";

		// Auto generate document
		if (!empty($conf->global->INVOICE_REC_CAN_DISABLE_DOCUMENT_FILE_GENERATION)) {
			print "<tr><td>".$langs->trans("StatusOfGeneratedDocuments")."</td><td>";
			$select = array('0'=>$langs->trans('DoNotGenerateDoc'), '1'=>$langs->trans('AutoGenerateDoc'));
			print $form->selectarray('generate_pdf', $select, GETPOST('generate_pdf'));
			print "</td></tr>";
		} else {
			print '<input type="hidden" name="generate_pdf" value="1">';
		}

		print "</table>";

		print dol_get_fiche_end();


		$title = $langs->trans("ProductsAndServices");
		if (empty($conf->service->enabled)) {
			$title = $langs->trans("Products");
		} elseif (empty($conf->product->enabled)) {
			$title = $langs->trans("Services");
		}

		print load_fiche_titre($title, '', '');

		/*
		 * Invoice lines
		 */
		print '<div class="div-table-responsive-no-min">';
		print '<table id="tablelines" class="noborder noshadow" width="100%">';
		// Show object lines
		if (!empty($object->lines)) {
			$disableedit = 1;
			$disablemove = 1;
			$disableremove = 1;
			$object->printObjectLines('', $mysoc, $object->thirdparty, $lineid, 0); // No date selector for template invoice
		}

		print "</table>\n";
		print '<div>';

		print '</td></tr>';

		if ($flag_price_may_change) {
			print '<tr><td colspan="3" class="left">';
			print '<select name="usenewprice" class="flat">';
			print '<option value="0">'.$langs->trans("AlwaysUseFixedPrice").'</option>';
			print '<option value="1" disabled>'.$langs->trans("AlwaysUseNewPrice").'</option>';
			print '</select>';
			print '</td></tr>';
		}
		print "</table>\n";

		print $form->buttonsSaveCancel("Create");

		print "</form>\n";
	} else {
		dol_print_error('', "Error, no invoice ".$object->id);
	}
} else {
	/*
	 * View mode
	 */
	if ($object->id > 0) {
		$object->fetch_thirdparty();

		// Confirmation de la suppression d'une ligne produit
		if ($action == 'ask_deleteline') {
			$formconfirm = $form->formconfirm($_SERVER["PHP_SELF"].'?id='.$object->id.'&lineid='.$lineid, $langs->trans('DeleteProductLine'), $langs->trans('ConfirmDeleteProductLine'), 'confirm_deleteline', '', 'no', 1);
		}

		// Confirm delete of repeatable invoice
		if ($action == 'ask_deleteinvoice') {
			$formconfirm = $form->formconfirm($_SERVER["PHP_SELF"].'?id='.$object->id, $langs->trans('DeleteRepeatableInvoice'), $langs->trans('ConfirmDeleteRepeatableInvoice'), 'confirm_deleteinvoice', '', 'no', 1);
		}

		print $formconfirm;

		$author = new User($db);
		$author->fetch($object->user_author);

		$head = invoice_rec_prepare_head($object);

		print dol_get_fiche_head($head, 'card', $langs->trans("RepeatableInvoice"), -1, 'bill'); // Add a div

		// Recurring invoice content

		$linkback = '<a href="'.DOL_URL_ROOT.'/compta/facture/invoicetemplate_list.php?restore_lastsearch_values=1'.(!empty($socid) ? '&socid='.$socid : '').'">'.$langs->trans("BackToList").'</a>';

		$morehtmlref = '';
		if ($action != 'editref') {
			$morehtmlref .= $form->editfieldkey($object->ref, 'ref', $object->ref, $object, $user->rights->facture->creer, '', '', 0, 2);
		} else {
			$morehtmlref .= $form->editfieldval('', 'ref', $object->ref, $object, $user->rights->facture->creer, 'string');
		}

		$morehtmlref .= '<div class="refidno">';
		// Ref customer
		//$morehtmlref.=$form->editfieldkey("RefCustomer", 'ref_client', $object->ref_client, $object, $user->rights->facture->creer, 'string', '', 0, 1);
		//$morehtmlref.=$form->editfieldval("RefCustomer", 'ref_client', $object->ref_client, $object, $user->rights->facture->creer, 'string', '', null, null, '', 1);
		// Thirdparty
		$morehtmlref .= $langs->trans('ThirdParty').' : '.$object->thirdparty->getNomUrl(1);
		// Project
		if (!empty($conf->projet->enabled)) {
			$langs->load("projects");
			$morehtmlref .= '<br>'.$langs->trans('Project').' ';
			if ($user->rights->facture->creer) {
				if ($action != 'classify') {
					$morehtmlref .= '<a class="editfielda" href="'.$_SERVER['PHP_SELF'].'?action=classify&token='.newToken().'&id='.$object->id.'">'.img_edit($langs->transnoentitiesnoconv('SetProject')).'</a> : ';
				}
				if ($action == 'classify') {
					//$morehtmlref.=$form->form_project($_SERVER['PHP_SELF'] . '?id=' . $object->id, $object->socid, $object->fk_project, 'projectid', 0, 0, 1, 1);
					$morehtmlref .= '<form method="post" action="'.$_SERVER['PHP_SELF'].'?id='.$object->id.'">';
					$morehtmlref .= '<input type="hidden" name="action" value="classin">';
					$morehtmlref .= '<input type="hidden" name="token" value="'.newToken().'">';
					$morehtmlref .= $formproject->select_projects($object->socid, $object->fk_project, 'projectid', $maxlength, 0, 1, 0, 1, 0, 0, '', 1);
					$morehtmlref .= '<input type="submit" class="button valignmiddle" value="'.$langs->trans("Modify").'">';
					$morehtmlref .= '</form>';
				} else {
					$morehtmlref .= $form->form_project($_SERVER['PHP_SELF'].'?id='.$object->id, $object->socid, $object->fk_project, 'none', 0, 0, 0, 1);
				}
			} else {
				if (!empty($object->fk_project)) {
					$proj = new Project($db);
					$proj->fetch($object->fk_project);
					$morehtmlref .= ' : '.$proj->getNomUrl(1);
					if ($proj->title) {
						$morehtmlref .= ' - '.$proj->title;
					}
				} else {
					$morehtmlref .= '';
				}
			}
		}
		$morehtmlref .= '</div>';

		$morehtmlright = '';

		dol_banner_tab($object, 'ref', $linkback, 1, 'title', 'none', $morehtmlref, '', 0, '', $morehtmlright);

		print '<div class="fichecenter">';
		print '<div class="fichehalfleft">';
		print '<div class="underbanner clearboth"></div>';

		print '<table class="border centpercent tableforfield">';

		print '<tr><td class="titlefield">'.$langs->trans("Author").'</td><td>';
		print $author->getNomUrl(-1);
		print "</td></tr>";

		print '<tr><td>'.$langs->trans("AmountHT").'</td>';
		print '<td>'.price($object->total_ht, '', $langs, 1, -1, -1, $conf->currency).'</td>';
		print '</tr>';

		print '<tr><td>'.$langs->trans("AmountVAT").'</td><td>'.price($object->total_tva, '', $langs, 1, -1, -1, $conf->currency).'</td>';
		print '</tr>';

		// Amount Local Taxes
		if (($mysoc->localtax1_assuj == "1" && $mysoc->useLocalTax(1)) || $object->total_localtax1 != 0) { 	// Localtax1
			print '<tr><td>'.$langs->transcountry("AmountLT1", $mysoc->country_code).'</td>';
			print '<td class="nowrap">'.price($object->total_localtax1, 1, '', 1, - 1, - 1, $conf->currency).'</td></tr>';
		}
		if (($mysoc->localtax2_assuj == "1" && $mysoc->useLocalTax(2)) || $object->total_localtax2 != 0) { 	// Localtax2
			print '<tr><td>'.$langs->transcountry("AmountLT2", $mysoc->country_code).'</td>';
			print '<td class=nowrap">'.price($object->total_localtax2, 1, '', 1, - 1, - 1, $conf->currency).'</td></tr>';
		}

		print '<tr><td>'.$langs->trans("AmountTTC").'</td><td colspan="3">'.price($object->total_ttc, '', $langs, 1, -1, -1, $conf->currency).'</td>';
		print '</tr>';


		// Payment term
		print '<tr><td>';
		print '<table class="nobordernopadding centpercent"><tr><td>';
		print $langs->trans('PaymentConditionsShort');
		print '</td>';
		if ($action != 'editconditions' && $user->rights->facture->creer) {
			print '<td class="right"><a class="editfielda" href="'.$_SERVER["PHP_SELF"].'?action=editconditions&token='.newToken().'&facid='.$object->id.'">'.img_edit($langs->trans('SetConditions'), 1).'</a></td>';
		}
		print '</tr></table>';
		print '</td><td>';
		if ($object->type != Facture::TYPE_CREDIT_NOTE) {
			if ($action == 'editconditions') {
				$form->form_conditions_reglement($_SERVER['PHP_SELF'].'?facid='.$object->id, $object->cond_reglement_id, 'cond_reglement_id');
			} else {
				$form->form_conditions_reglement($_SERVER['PHP_SELF'].'?facid='.$object->id, $object->cond_reglement_id, 'none');
			}
		} else {
			print '&nbsp;';
		}
		print '</td></tr>';

		// Payment mode
		print '<tr><td>';
		print '<table class="nobordernopadding" width="100%"><tr><td>';
		print $langs->trans('PaymentMode');
		print '</td>';
		if ($action != 'editmode' && $user->rights->facture->creer) {
			print '<td class="right"><a class="editfielda" href="'.$_SERVER["PHP_SELF"].'?action=editmode&token='.newToken().'&facid='.$object->id.'">'.img_edit($langs->trans('SetMode'), 1).'</a></td>';
		}
		print '</tr></table>';
		print '</td><td>';
		if ($action == 'editmode') {
			$form->form_modes_reglement($_SERVER['PHP_SELF'].'?facid='.$object->id, $object->mode_reglement_id, 'mode_reglement_id', 'CRDT', 1, 1);
		} else {
			$form->form_modes_reglement($_SERVER['PHP_SELF'].'?facid='.$object->id, $object->mode_reglement_id, 'none');
		}
		print '</td></tr>';

		// Multicurrency
		if (!empty($conf->multicurrency->enabled)) {
			// Multicurrency code
			print '<tr>';
			print '<td>';
			print '<table class="nobordernopadding" width="100%"><tr><td>';
			print $form->editfieldkey('Currency', 'multicurrency_code', '', $object, 0);
			print '</td>';
			if ($usercancreate && $action != 'editmulticurrencycode' && !empty($object->brouillon)) {
				print '<td class="right"><a class="editfielda" href="'.$_SERVER["PHP_SELF"].'?action=editmulticurrencycode&token='.newToken().'&id='.$object->id.'">'.img_edit($langs->transnoentitiesnoconv('SetMultiCurrencyCode'), 1).'</a></td>';
			}
			print '</tr></table>';
			print '</td><td>';
			$htmlname = (($usercancreate && $action == 'editmulticurrencycode') ? 'multicurrency_code' : 'none');
			$form->form_multicurrency_code($_SERVER['PHP_SELF'].'?id='.$object->id, $object->multicurrency_code, $htmlname);
			print '</td></tr>';

			// Multicurrency rate
			if ($object->multicurrency_code != $conf->currency || $object->multicurrency_tx != 1) {
				print '<tr>';
				print '<td>';
				print '<table class="nobordernopadding" width="100%"><tr><td>';
				print $form->editfieldkey('CurrencyRate', 'multicurrency_tx', '', $object, 0);
				print '</td>';
				if ($usercancreate && $action != 'editmulticurrencyrate' && !empty($object->brouillon) && $object->multicurrency_code && $object->multicurrency_code != $conf->currency) {
					print '<td class="right"><a class="editfielda" href="'.$_SERVER["PHP_SELF"].'?action=editmulticurrencyrate&token='.newToken().'&id='.$object->id.'">'.img_edit($langs->transnoentitiesnoconv('SetMultiCurrencyCode'), 1).'</a></td>';
				}
				print '</tr></table>';
				print '</td><td>';
				if ($action == 'editmulticurrencyrate' || $action == 'actualizemulticurrencyrate') {
					if ($action == 'actualizemulticurrencyrate') {
						list($object->fk_multicurrency, $object->multicurrency_tx) = MultiCurrency::getIdAndTxFromCode($object->db, $object->multicurrency_code);
					}
					$form->form_multicurrency_rate($_SERVER['PHP_SELF'].'?id='.$object->id, $object->multicurrency_tx, ($usercancreate ? 'multicurrency_tx' : 'none'), $object->multicurrency_code);
				} else {
					$form->form_multicurrency_rate($_SERVER['PHP_SELF'].'?id='.$object->id, $object->multicurrency_tx, 'none', $object->multicurrency_code);
					if ($object->statut == $object::STATUS_DRAFT && $object->multicurrency_code && $object->multicurrency_code != $conf->currency) {
						print '<div class="inline-block"> &nbsp; &nbsp; &nbsp; &nbsp; ';
						print '<a href="'.$_SERVER["PHP_SELF"].'?id='.$object->id.'&action=actualizemulticurrencyrate">'.$langs->trans("ActualizeCurrency").'</a>';
						print '</div>';
					}
				}
				print '</td></tr>';
			}
		}

		// Help of substitution key
		$dateexample = dol_now();
		if (!empty($object->frequency) && !empty($object->date_when)) {
			$dateexample = $object->date_when;
		}

		// Help of substitution key
		$substitutionarray = getCommonSubstitutionArray($langs, 2, null, $object);

		$substitutionarray['__INVOICE_PREVIOUS_MONTH__'] = $langs->trans("PreviousMonthOfInvoice").' ('.$langs->trans("Example").': '.dol_print_date(dol_time_plus_duree($dateexample, -1, 'm'), '%m').')';
		$substitutionarray['__INVOICE_MONTH__'] = $langs->trans("MonthOfInvoice").' ('.$langs->trans("Example").': '.dol_print_date($dateexample, '%m').')';
		$substitutionarray['__INVOICE_NEXT_MONTH__'] = $langs->trans("NextMonthOfInvoice").' ('.$langs->trans("Example").': '.dol_print_date(dol_time_plus_duree($dateexample, 1, 'm'), '%m').')';
		$substitutionarray['__INVOICE_PREVIOUS_MONTH_TEXT__'] = $langs->trans("TextPreviousMonthOfInvoice").' ('.$langs->trans("Example").': '.dol_print_date(dol_time_plus_duree($dateexample, -1, 'm'), '%B').')';
		$substitutionarray['__INVOICE_MONTH_TEXT__'] = $langs->trans("TextMonthOfInvoice").' ('.$langs->trans("Example").': '.dol_print_date($dateexample, '%B').')';
		$substitutionarray['__INVOICE_NEXT_MONTH_TEXT__'] = $langs->trans("TextNextMonthOfInvoice").' ('.$langs->trans("Example").': '.dol_print_date(dol_time_plus_duree($dateexample, 1, 'm'), '%B').')';
		$substitutionarray['__INVOICE_PREVIOUS_YEAR__'] = $langs->trans("PreviousYearOfInvoice").' ('.$langs->trans("Example").': '.dol_print_date(dol_time_plus_duree($dateexample, -1, 'y'), '%Y').')';
		$substitutionarray['__INVOICE_YEAR__'] = $langs->trans("YearOfInvoice").' ('.$langs->trans("Example").': '.dol_print_date($dateexample, '%Y').')';
		$substitutionarray['__INVOICE_NEXT_YEAR__'] = $langs->trans("NextYearOfInvoice").' ('.$langs->trans("Example").': '.dol_print_date(dol_time_plus_duree($dateexample, 1, 'y'), '%Y').')';
		// Only on template invoices
		$substitutionarray['__INVOICE_DATE_NEXT_INVOICE_BEFORE_GEN__'] = $langs->trans("DateNextInvoiceBeforeGen").' ('.$langs->trans("Example").': '.dol_print_date(($object->date_when ? $object->date_when : dol_now()), 'dayhour').')';
		$substitutionarray['__INVOICE_DATE_NEXT_INVOICE_AFTER_GEN__'] = $langs->trans("DateNextInvoiceAfterGen").' ('.$langs->trans("Example").': '.dol_print_date(dol_time_plus_duree(($object->date_when ? $object->date_when : dol_now()), $object->frequency, $object->unit_frequency), 'dayhour').')';
		$substitutionarray['__INVOICE_COUNTER_CURRENT__'] = $object->nb_gen_done;
		$substitutionarray['__INVOICE_COUNTER_MAX__'] = $object->nb_gen_max;

		$htmltext = '<i>'.$langs->trans("FollowingConstantsWillBeSubstituted").':<br>';
		foreach ($substitutionarray as $key => $val) {
			$htmltext .= $key.' = '.$langs->trans($val).'<br>';
		}
		$htmltext .= '</i>';

		// Note public
		print '<tr><td>';
		print $form->editfieldkey($form->textwithpicto($langs->trans('NotePublic'), $htmltext, 1, 'help', '', 0, 2, 'notepublic'), 'note_public', $object->note_public, $object, $user->rights->facture->creer);
		print '</td><td class="wordbreak">';
		print $form->editfieldval($langs->trans("NotePublic"), 'note_public', $object->note_public, $object, $user->rights->facture->creer, 'textarea:'.ROWS_4.':90%', '', null, null, '', 1);
		print '</td>';
		print '</tr>';

		// Note private
		print '<tr><td>';
		print $form->editfieldkey($form->textwithpicto($langs->trans("NotePrivate"), $htmltext, 1, 'help', '', 0, 2, 'noteprivate'), 'note_private', $object->note_private, $object, $user->rights->facture->creer);
		print '</td><td class="wordbreak">';
		print $form->editfieldval($langs->trans("NotePrivate"), 'note_private', $object->note_private, $object, $user->rights->facture->creer, 'textarea:'.ROWS_4.':90%', '', null, null, '', 1);
		print '</td>';
		print '</tr>';

		// Bank Account
		print '<tr><td class="nowrap">';
		print '<table width="100%" class="nobordernopadding"><tr><td class="nowrap">';
		print $langs->trans('BankAccount');
		print '<td>';
		if (($action != 'editbankaccount') && $user->rights->facture->creer && $object->statut == FactureRec::STATUS_DRAFT) {
			print '<td class="right"><a class="editfielda" href="'.$_SERVER["PHP_SELF"].'?action=editbankaccount&token='.newToken().'&id='.$object->id.'">'.img_edit($langs->trans('SetBankAccount'), 1).'</a></td>';
		}
		print '</tr></table>';
		print '</td><td>';
		if ($action == 'editbankaccount') {
			$form->formSelectAccount($_SERVER['PHP_SELF'].'?id='.$object->id, $object->fk_account, 'fk_account', 1);
		} else {
			$form->formSelectAccount($_SERVER['PHP_SELF'].'?id='.$object->id, $object->fk_account, 'none');
		}
		print "</td>";
		print '</tr>';

		// Model pdf
		print '<tr><td class="nowrap">';
		print '<table width="100%" class="nobordernopadding"><tr><td class="nowrap">';
		print $langs->trans('Model');
		print '<td>';
		if (($action != 'editmodelpdf') && $user->rights->facture->creer && $object->statut == FactureRec::STATUS_DRAFT) {
			print '<td class="right"><a class="editfielda" href="'.$_SERVER["PHP_SELF"].'?action=editmodelpdf&token='.newToken().'&id='.$object->id.'">'.img_edit($langs->trans('SetModel'), 1).'</a></td>';
		}
		print '</tr></table>';
		print '</td><td>';
		if ($action == 'editmodelpdf') {
			include_once DOL_DOCUMENT_ROOT.'/core/modules/facture/modules_facture.php';
			$list = array();
			$models = ModelePDFFactures::liste_modeles($db);
			foreach ($models as $k => $model) {
				$list[] = str_replace(':', '|', $k).':'.$model;
			}
			$select = 'select;'.implode(',', $list);
			print $form->editfieldval($langs->trans("Model"), 'modelpdf', $object->model_pdf, $object, $user->rights->facture->creer, $select);
		} else {
			print $object->model_pdf;
		}
		print "</td>";
		print '</tr>';

		// Other attributes
		$cols = 2;
		include DOL_DOCUMENT_ROOT.'/core/tpl/extrafields_view.tpl.php';

		print '</table>';

		print '</div>';
		print '<div class="fichehalfright">';
		print '<div class="underbanner clearboth"></div>';


		/*
		 * Recurrence
		 */
		$title = $langs->trans("Recurrence");
		//print load_fiche_titre($title, '', 'calendar');

		print '<table class="border centpercent tableforfield">';

		print '<tr><td colspan="2">'.img_picto('', 'recurring', 'class="pictofixedwidth"').$title.'</td></tr>';

		// if "frequency" is empty or = 0, the reccurence is disabled
		print '<tr><td style="width: 50%">';
		print '<table class="nobordernopadding" width="100%"><tr><td>';
		print $langs->trans('Frequency');
		print '</td>';
		if ($action != 'editfrequency' && $user->rights->facture->creer) {
			print '<td class="right"><a class="editfielda" href="'.$_SERVER["PHP_SELF"].'?action=editfrequency&token='.newToken().'&facid='.$object->id.'">'.img_edit($langs->trans('Edit'), 1).'</a></td>';
		}
		print '</tr></table>';
		print '</td><td>';
		if ($action == 'editfrequency') {
			print '<form method="post" action="'.$_SERVER["PHP_SELF"].'?facid='.$object->id.'">';
			print '<input type="hidden" name="action" value="setfrequency">';
			print '<input type="hidden" name="token" value="'.newToken().'">';
			print '<table class="nobordernopadding">';
			print '<tr><td>';
			print "<input type='text' name='frequency' value='".$object->frequency."' size='5' />&nbsp;";
			print $form->selectarray('unit_frequency', array('d'=>$langs->trans('Day'), 'm'=>$langs->trans('Month'), 'y'=>$langs->trans('Year')), ($object->unit_frequency ? $object->unit_frequency : 'm'));
			print '</td>';
<<<<<<< HEAD
			print '<td class="left"><input type="submit" class="button button-edit" value="'.$langs->trans("Modify").'"></td>';
=======
			print '<td class="left"><input type="submit" class="button button-edit smallpaddingimp" value="'.$langs->trans("Modify").'"></td>';
>>>>>>> 503d1a04
			print '</tr></table></form>';
		} else {
			if ($object->frequency > 0) {
				print $langs->trans('FrequencyPer_'.$object->unit_frequency, $object->frequency);
			} else {
				print '<span class="opacitymedium">'.$langs->trans("NotARecurringInvoiceTemplate").'</span>';
			}
		}
		print '</td></tr>';

		// Date when (next invoice generation)
		print '<tr><td>';
		if ($action == 'date_when' || $object->frequency > 0) {
			print $form->editfieldkey($langs->trans("NextDateToExecution"), 'date_when', $object->date_when, $object, $user->rights->facture->creer, 'day');
		} else {
			print $langs->trans("NextDateToExecution");
		}
		print '</td><td>';
		if ($action == 'date_when' || $object->frequency > 0) {
			print $form->editfieldval($langs->trans("NextDateToExecution"), 'date_when', $object->date_when, $object, $user->rights->facture->creer, 'day', $object->date_when, null, '', '', 0, 'strikeIfMaxNbGenReached');
		}
		//var_dump(dol_print_date($object->date_when+60, 'dayhour').' - '.dol_print_date($now, 'dayhour'));
		if (!$object->isMaxNbGenReached()) {
			if (!$object->suspended && $action != 'editdate_when' && $object->frequency > 0 && $object->date_when && $object->date_when < $now) {
				print img_warning($langs->trans("Late"));
			}
		} else {
			print img_info($langs->trans("MaxNumberOfGenerationReached"));
		}
		print '</td>';
		print '</tr>';

		// Max period / Rest period
		print '<tr><td>';
		if ($action == 'nb_gen_max' || $object->frequency > 0) {
			print $form->editfieldkey($langs->trans("MaxPeriodNumber"), 'nb_gen_max', $object->nb_gen_max, $object, $user->rights->facture->creer);
		} else {
			print $langs->trans("MaxPeriodNumber");
		}
		print '</td><td>';
		if ($action == 'nb_gen_max' || $object->frequency > 0) {
			  print $form->editfieldval($langs->trans("MaxPeriodNumber"), 'nb_gen_max', $object->nb_gen_max ? $object->nb_gen_max : '', $object, $user->rights->facture->creer);
		} else {
			print '';
		}
		print '</td>';
		print '</tr>';

		// Status of generated invoices
		print '<tr><td>';
		if ($action == 'auto_validate' || $object->frequency > 0) {
			print $form->editfieldkey($langs->trans("StatusOfGeneratedInvoices"), 'auto_validate', $object->auto_validate, $object, $user->rights->facture->creer);
		} else {
			print $langs->trans("StatusOfGeneratedInvoices");
		}
		print '</td><td>';
		$select = 'select;0:'.$langs->trans('BillStatusDraft').',1:'.$langs->trans('BillStatusValidated');
		if ($action == 'auto_validate' || $object->frequency > 0) {
			print $form->editfieldval($langs->trans("StatusOfGeneratedInvoices"), 'auto_validate', $object->auto_validate, $object, $user->rights->facture->creer, $select);
		}
		print '</td>';
		// Auto generate documents
		if (!empty($conf->global->INVOICE_REC_CAN_DISABLE_DOCUMENT_FILE_GENERATION)) {
			print '<tr>';
			print '<td>';
			if ($action == 'generate_pdf' || $object->frequency > 0) {
				print $form->editfieldkey($langs->trans("StatusOfGeneratedDocuments"), 'generate_pdf', $object->generate_pdf, $object, $user->rights->facture->creer);
			} else {
				print $langs->trans("StatusOfGeneratedDocuments");
			}
			print '</td>';
			print '<td>';
			$select = 'select;0:'.$langs->trans('DoNotGenerateDoc').',1:'.$langs->trans('AutogenerateDoc');
			if ($action == 'generate_pdf' || $object->frequency > 0) {
				print $form->editfieldval($langs->trans("StatusOfGeneratedDocuments"), 'generate_pdf', $object->generate_pdf, $object, $user->rights->facture->creer, $select);
			}
			print '</td>';
			print '</tr>';
		} else {
			print '<input type="hidden" name="generate_pdf" value="1">';
		}

		print '</table>';

		// Frequencry/Recurring section
		if ($object->frequency > 0) {
			print '<br>';

			if (empty($conf->cron->enabled)) {
				print info_admin($langs->trans("EnableAndSetupModuleCron", $langs->transnoentitiesnoconv("Module2300Name")));
			}

			print '<div class="underbanner clearboth"></div>';
			print '<table class="border centpercent tableforfield">';

			// Nb of generation already done
			print '<tr><td style="width: 50%">'.$langs->trans("NbOfGenerationDone").'</td>';
			print '<td>';
			print $object->nb_gen_done ? $object->nb_gen_done : '0';
			print '</td>';
			print '</tr>';

			// Date last
			print '<tr><td>';
			print $langs->trans("DateLastGeneration");
			print '</td><td>';
			print dol_print_date($object->date_last_gen, 'dayhour');
			print '</td>';
			print '</tr>';

			print '</table>';

			print '<br>';
		}

		print '</div>';
		print '</div>';

		print '<div class="clearboth"></div><br>';


		// Lines
		print '<form name="addproduct" id="addproduct" action="'.$_SERVER["PHP_SELF"].'?id='.$object->id.(($action != 'editline') ? '#add' : '#line_'.GETPOST('lineid', 'int')).'" method="POST">';
		print '<input type="hidden" name="token" value="' . newToken().'">';
		print '<input type="hidden" name="action" value="' . (($action != 'editline') ? 'addline' : 'updateline').'">';
		print '<input type="hidden" name="mode" value="">';
		print '<input type="hidden" name="id" value="' . $object->id.'">';
		print '<input type="hidden" name="page_y" value="">';

		if (!empty($conf->use_javascript_ajax) && $object->statut == 0) {
			include DOL_DOCUMENT_ROOT.'/core/tpl/ajaxrow.tpl.php';
		}

		print '<div class="div-table-responsive-no-min">';
		print '<table id="tablelines" class="noborder noshadow centpercent">';
		// Show object lines
		if (!empty($object->lines)) {
			$canchangeproduct = 1;
			$ret = $object->printObjectLines($action, $mysoc, $object->thirdparty, $lineid, 0); // No date selector for template invoice
		}

		// Form to add new line
		if ($object->statut == $object::STATUS_DRAFT && $user->rights->facture->creer && $action != 'valid' && $action != 'editline') {
			if ($action != 'editline') {
				// Add free products/services

				$parameters = array();
				$reshook = $hookmanager->executeHooks('formAddObjectLine', $parameters, $object, $action); // Note that $action and $object may have been modified by hook
				if ($reshook < 0) setEventMessages($hookmanager->error, $hookmanager->errors, 'errors');
				if (empty($reshook))
					$object->formAddObjectLine(0, $mysoc, $object->thirdparty); // No date selector for template invoice
			}
		}

		print "</table>\n";
		print '</div>';

		print "</form>\n";

		print dol_get_fiche_end();


		/*
		 * Action bar
		 */
		print '<div class="tabsAction">';

		if (empty($object->suspended)) {
			if ($user->rights->facture->creer) {
				if (!empty($object->frequency) && $object->nb_gen_max > 0 && ($object->nb_gen_done >= $object->nb_gen_max)) {
					print '<div class="inline-block divButAction"><a class="butActionRefused classfortooltip" href="#" title="'.dol_escape_htmltag($langs->trans("MaxGenerationReached")).'">'.$langs->trans("CreateBill").'</a></div>';
				} else {
					if (empty($object->frequency) || $object->date_when <= $nowlasthour) {
						print '<div class="inline-block divButAction"><a class="butAction" href="'.DOL_URL_ROOT.'/compta/facture/card.php?action=create&socid='.$object->thirdparty->id.'&fac_rec='.$object->id.'">'.$langs->trans("CreateBill").'</a></div>';
					} else {
						print '<div class="inline-block divButAction"><a class="butActionRefused classfortooltip" href="#" title="'.dol_escape_htmltag($langs->trans("DateIsNotEnough")).'">'.$langs->trans("CreateBill").'</a></div>';
					}
				}
			} else {
				print '<div class="inline-block divButAction"><a class="butActionRefused classfortooltip" href="#">'.$langs->trans("CreateBill").'</a></div>';
			}
		}

		if ($user->rights->facture->creer) {
			if (empty($object->suspended)) {
				print '<div class="inline-block divButAction"><a class="butActionDelete" href="'.$_SERVER["PHP_SELF"].'?action=disable&id='.$object->id.'&token='.newToken().'">'.$langs->trans("Disable").'</a></div>';
			} else {
				print '<div class="inline-block divButAction"><a class="butAction" href="'.$_SERVER["PHP_SELF"].'?action=enable&id='.$object->id.'&token='.newToken().'">'.$langs->trans("Enable").'</a></div>';
			}
		}

		//if ($object->statut == Facture::STATUS_DRAFT && $user->rights->facture->supprimer)
		if ($user->rights->facture->supprimer) {
			print '<div class="inline-block divButAction"><a class="butActionDelete" href="'.$_SERVER['PHP_SELF'].'?action=ask_deleteinvoice&id='.$object->id.'&token='.newToken().'">'.$langs->trans('Delete').'</a></div>';
		}

		print '</div>';



		print '<div class="fichecenter"><div class="fichehalfleft">';
		print '<a name="builddoc"></a>'; // ancre


		// Show links to link elements
		$linktoelem = $form->showLinkToObjectBlock($object, null, array('invoice'));

		$somethingshown = $form->showLinkedObjectBlock($object, $linktoelem);


		print '</div>';
		print '<div class="fichehalfright">';

		$MAXEVENT = 10;

		//$morehtmlcenter = dolGetButtonTitle($langs->trans('SeeAll'), '', 'fa fa-bars imgforviewmode', dol_buildpath('/mymodule/myobject_agenda.php', 1).'?id='.$object->id);

		// List of actions on element
		include_once DOL_DOCUMENT_ROOT.'/core/class/html.formactions.class.php';
		$formactions = new FormActions($db);
		$somethingshown = $formactions->showactions($object, $object->element, (is_object($object->thirdparty) ? $object->thirdparty->id : 0), 1, '', $MAXEVENT, '', $morehtmlcenter);

		print '</div>';
		print '</div>';
	}
}

// End of page
llxFooter();
$db->close();<|MERGE_RESOLUTION|>--- conflicted
+++ resolved
@@ -1484,11 +1484,7 @@
 			print "<input type='text' name='frequency' value='".$object->frequency."' size='5' />&nbsp;";
 			print $form->selectarray('unit_frequency', array('d'=>$langs->trans('Day'), 'm'=>$langs->trans('Month'), 'y'=>$langs->trans('Year')), ($object->unit_frequency ? $object->unit_frequency : 'm'));
 			print '</td>';
-<<<<<<< HEAD
-			print '<td class="left"><input type="submit" class="button button-edit" value="'.$langs->trans("Modify").'"></td>';
-=======
 			print '<td class="left"><input type="submit" class="button button-edit smallpaddingimp" value="'.$langs->trans("Modify").'"></td>';
->>>>>>> 503d1a04
 			print '</tr></table></form>';
 		} else {
 			if ($object->frequency > 0) {
