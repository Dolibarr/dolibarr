<?php
/* Copyright (C) 2002-2003  Rodolphe Quiedeville    <rodolphe@quiedeville.org>
 * Copyright (C) 2004-2023  Laurent Destailleur     <eldy@users.sourceforge.net>
 * Copyright (C) 2005-2012  Regis Houssin           <regis.houssin@inodbox.com>
 * Copyright (C) 2013       Florian Henry           <florian.henry@open-concept.pro>
 * Copyright (C) 2013-2023  Juanjo Menent           <jmenent@2byte.es>
 * Copyright (C) 2015       Jean-François Ferry     <jfefe@aternatik.fr>
 * Copyright (C) 2012       Cedric Salvador         <csalvador@gpcsolutions.fr>
 * Copyright (C) 2015       Alexandre Spangaro      <aspangaro@open-dsi.fr>
 * Copyright (C) 2016       Meziane Sof             <virtualsof@yahoo.fr>
<<<<<<< HEAD
 * Copyright (C) 2017-2018  Frédéric France         <frederic.france@netlogic.fr>
=======
 * Copyright (C) 2017-2024	Frédéric France         <frederic.france@free.fr>
>>>>>>> cc80841a
 * Copyright (C) 2023       Nick Fragoulis
 * Copyright (C) 2024		MDW							<mdeweerd@users.noreply.github.com>
 *
 * This program is free software; you can redistribute it and/or modify
 * it under the terms of the GNU General Public License as published by
 * the Free Software Foundation; either version 3 of the License, or
 * (at your option) any later version.
 *
 * This program is distributed in the hope that it will be useful,
 * but WITHOUT ANY WARRANTY; without even the implied warranty of
 * MERCHANTABILITY or FITNESS FOR A PARTICULAR PURPOSE.  See the
 * GNU General Public License for more details.
 *
 * You should have received a copy of the GNU General Public License
 * along with this program. If not, see <https://www.gnu.org/licenses/>.
 */

/**
 *	\file       htdocs/compta/facture/card-rec.php
 *	\ingroup    invoice
 *	\brief      Page to show predefined invoice
 */

// Load Dolibarr environment
require '../../main.inc.php';
require_once DOL_DOCUMENT_ROOT.'/compta/facture/class/facture-rec.class.php';
require_once DOL_DOCUMENT_ROOT.'/product/class/product.class.php';
require_once DOL_DOCUMENT_ROOT.'/core/class/html.formother.class.php';
if (isModEnabled('project')) {
	include_once DOL_DOCUMENT_ROOT.'/projet/class/project.class.php';
	//include_once DOL_DOCUMENT_ROOT . '/core/class/html.formprojet.class.php';
}
require_once DOL_DOCUMENT_ROOT.'/core/class/html.formprojet.class.php';
require_once DOL_DOCUMENT_ROOT.'/core/class/doleditor.class.php';
require_once DOL_DOCUMENT_ROOT.'/core/lib/invoice.lib.php';
require_once DOL_DOCUMENT_ROOT.'/core/class/extrafields.class.php';

// Load translation files required by the page
$langs->loadLangs(array('bills', 'companies', 'compta', 'admin', 'other', 'products', 'banks'));

$action     = GETPOST('action', 'alpha');
$massaction = GETPOST('massaction', 'alpha');
$show_files = GETPOSTINT('show_files');
$confirm    = GETPOST('confirm', 'alpha');
$cancel     = GETPOST('cancel', 'alpha');
$toselect   = GETPOST('toselect', 'array');
$contextpage = GETPOST('contextpage', 'aZ') ? GETPOST('contextpage', 'aZ') : 'invoicetemplatelist'; // To manage different context of search
$backtopage = GETPOST('backtopage', 'alpha');					// if not set, a default page will be used
$backtopageforcancel = GETPOST('backtopageforcancel', 'alpha');	// if not set, $backtopage will be used


$id = (GETPOSTINT('facid') ? GETPOSTINT('facid') : GETPOSTINT('id'));
$lineid = GETPOSTINT('lineid');
$ref = GETPOST('ref', 'alpha');
if ($user->socid) {
	$socid = $user->socid;
}
$objecttype = 'facture_rec';
if ($action == "create" || $action == "add") {
	$objecttype = '';
}
$projectid = GETPOSTINT('projectid');

$year_date_when = GETPOST('year_date_when');
$month_date_when = GETPOST('month_date_when');
$selectedLines = GETPOST('toselect', 'array');

$limit = GETPOSTINT('limit') ? GETPOSTINT('limit') : $conf->liste_limit;
$sortfield = GETPOST('sortfield', 'aZ09comma');
$sortorder = GETPOST('sortorder', 'aZ09comma');
$page = GETPOSTISSET('pageplusone') ? (GETPOSTINT('pageplusone') - 1) : GETPOSTINT("page");
if (empty($page) || $page == -1) {
	$page = 0;
}     // If $page is not defined, or '' or -1
$offset = $limit * $page;
if (!$sortorder) {
	$sortorder = 'DESC';
}
if (!$sortfield) {
	$sortfield = 'f.titre';
}
$pageprev = $page - 1;
$pagenext = $page + 1;

$object = new FactureRec($db);
if (($id > 0 || $ref) && $action != 'create' && $action != 'add') {
	$ret = $object->fetch($id, $ref);
	if (!$ret) {
		setEventMessages($langs->trans("ErrorRecordNotFound"), null, 'errors');
	}
}

// Initialize a technical object to manage hooks of page. Note that conf->hooks_modules contains an array of hook context
$hookmanager->initHooks(array('invoicereccard', 'globalcard'));
$extrafields = new ExtraFields($db);

// fetch optionals attributes and labels
$extrafields->fetch_name_optionals_label($object->table_element);

$search_array_options = $extrafields->getOptionalsFromPost($object->table_element, '', 'search_');

$permissionnote = $user->hasRight('facture', 'creer'); // Used by the include of actions_setnotes.inc.php
$permissiondellink = $user->hasRight('facture', 'creer'); // Used by the include of actions_dellink.inc.php
$permissiontoedit = $user->hasRight('facture', 'creer'); // Used by the include of actions_lineupdonw.inc.php

$usercanread = $user->hasRight('facture', 'lire');
$usercancreate = $user->hasRight('facture', 'creer');
$usercanissuepayment = $user->hasRight('facture', 'paiement');
$usercandelete = $user->hasRight('facture', 'supprimer');

// Advanced permissions
$usercanvalidate = ((!getDolGlobalString('MAIN_USE_ADVANCED_PERMS') && $usercancreate) || (getDolGlobalString('MAIN_USE_ADVANCED_PERMS') && $user->hasRight('facture', 'invoice_advance', 'validate')));
$usercansend = (!getDolGlobalString('MAIN_USE_ADVANCED_PERMS') || $user->rights->facture->invoice_advance->send);
$usercanreopen = (!getDolGlobalString('MAIN_USE_ADVANCED_PERMS') || $user->rights->facture->invoice_advance->reopen);
$usercanunvalidate = ((!getDolGlobalString('MAIN_USE_ADVANCED_PERMS') && !empty($usercancreate)) || (getDolGlobalString('MAIN_USE_ADVANCED_PERMS') && $user->hasRight('facture', 'invoice_advance', 'unvalidate')));

// Other permissions
$usercanproductignorepricemin = ((getDolGlobalString('MAIN_USE_ADVANCED_PERMS') && !$user->hasRight('produit', 'ignore_price_min_advance')) || !getDolGlobalString('MAIN_USE_ADVANCED_PERMS'));
$usercancreatemargin = $user->hasRight("margins", "creer");
$usercanreadallmargin = $user->hasRight("margins", "liretous");
$usercancreatewithdrarequest = $user->hasRight("prelevement", "bons", "creer");

$now = dol_now();

$error = 0;

// Security check
$result = restrictedArea($user, 'facture', $object->id, $objecttype);


/*
 * Actions
 */

if (GETPOST('cancel', 'alpha')) {
	$action = 'list';
	$massaction = '';
}
if (!GETPOST('confirmmassaction', 'alpha') && $massaction != 'presend' && $massaction != 'confirm_presend') {
	$massaction = '';
}

$parameters = array();
$reshook = $hookmanager->executeHooks('doActions', $parameters, $object, $action); // Note that $action and $object may have been modified by some hooks
if ($reshook < 0) {
	setEventMessages($hookmanager->error, $hookmanager->errors, 'errors');
}

if (empty($reshook)) {
	$backurlforlist = DOL_URL_ROOT.'/compta/facture/invoicetemplate_list.php';

	if (empty($backtopage) || ($cancel && empty($id))) {
		if (empty($backtopage) || ($cancel && strpos($backtopage, '__ID__'))) {
			if (empty($id) && (($action != 'add' && $action != 'create') || $cancel)) {
				$backtopage = $backurlforlist;
			} else {
				$backtopage = DOL_URL_ROOT.'/compta/facture/invoicetemplate_list.php?id='.((!empty($id) && $id > 0) ? $id : '__ID__');
			}
		}
	}

	// include DOL_DOCUMENT_ROOT.'/core/actions_addupdatedelete.inc.php';
	if ($cancel) {
		/*var_dump($cancel);var_dump($backtopage);var_dump($backtopageforcancel);exit;*/
		if (!empty($backtopageforcancel)) {
			header("Location: ".$backtopageforcancel);
			exit;
		} elseif (!empty($backtopage)) {
			header("Location: ".$backtopage);
			exit;
		}
		$action = '';
	}

	// Selection of new fields
	include DOL_DOCUMENT_ROOT.'/core/actions_changeselectedfields.inc.php';

	// Set note
	include DOL_DOCUMENT_ROOT.'/core/actions_setnotes.inc.php'; // Must be 'include', not 'include_once'

	include DOL_DOCUMENT_ROOT.'/core/actions_dellink.inc.php'; // Must be 'include', not 'include_once'

	include DOL_DOCUMENT_ROOT.'/core/actions_lineupdown.inc.php'; // Must be 'include', not 'include_once'

	// Mass actions
	/*$objectclass='MyObject';
	$objectlabel='MyObject';
	$uploaddir = $conf->mymodule->dir_output;
	include DOL_DOCUMENT_ROOT.'/core/actions_massactions.inc.php';*/

	// Create predefined invoice
	if ($action == 'add' && $usercancreate) {
		if (!GETPOST('title', 'alphanohtml')) {
			setEventMessages($langs->transnoentities("ErrorFieldRequired", $langs->trans("Title")), null, 'errors');
			$action = "create";
			$error++;
		}

		$frequency = GETPOSTINT('frequency');
		$reyear = GETPOSTINT('reyear');
		$remonth = GETPOSTINT('remonth');
		$reday = GETPOSTINT('reday');
		$rehour = GETPOSTINT('rehour');
		$remin = GETPOSTINT('remin');
		$nb_gen_max = GETPOSTINT('nb_gen_max');
		//if (empty($nb_gen_max)) $nb_gen_max =0;

		if (GETPOSTINT('frequency')) {
			if (empty($reyear) || empty($remonth) || empty($reday)) {
				setEventMessages($langs->transnoentities("ErrorFieldRequired", $langs->trans("Date")), null, 'errors');
				$action = "create";
				$error++;
			}
			/*if ($nb_gen_max === '') {
				setEventMessages($langs->transnoentities("ErrorFieldRequired", $langs->trans("MaxPeriodNumber")), null, 'errors');
				$action = "create";
				$error++;
			}*/
		}

		if (!$error) {
			$object->subtype               = GETPOSTINT('subtype');
			$object->title                 = GETPOST('title', 'alphanohtml');
			$object->note_private          = GETPOST('note_private', 'restricthtml');
			$object->note_public           = GETPOST('note_public', 'restricthtml');
			$object->model_pdf             = GETPOST('modelpdf', 'alphanohtml');
			$object->usenewprice           = GETPOST('usenewprice', 'alphanohtml');

			$object->mode_reglement_id     = GETPOSTINT('mode_reglement_id');
			$object->cond_reglement_id     = GETPOSTINT('cond_reglement_id');

			$object->frequency             = $frequency;
			$object->unit_frequency        = GETPOST('unit_frequency', 'alpha');
			$object->nb_gen_max            = $nb_gen_max;
			$object->auto_validate         = GETPOSTINT('auto_validate');
			$object->generate_pdf          = GETPOSTINT('generate_pdf');
			$object->fk_project            = $projectid;

			$date_next_execution = dol_mktime($rehour, $remin, 0, $remonth, $reday, $reyear);
			$object->date_when = $date_next_execution;

			$ret = $extrafields->setOptionalsFromPost(null, $object);
			if ($ret < 0) {
				$error++;
			}

			// Get first contract linked to invoice used to generate template (facid is id of source invoice)
			if (GETPOSTINT('facid') > 0) {
				$srcObject = new Facture($db);
				$srcObject->fetch(GETPOSTINT('facid'));

				$srcObject->fetchObjectLinked();

				if (!empty($srcObject->linkedObjectsIds['contrat'])) {
					$contractidid = reset($srcObject->linkedObjectsIds['contrat']);

					$object->origin = 'contrat';
					$object->origin_id = $contractidid;
					$object->linked_objects[$object->origin] = $object->origin_id;
				}
			}

			$db->begin();

			$oldinvoice = new Facture($db);
			$oldinvoice->fetch(GETPOSTINT('facid'));
<<<<<<< HEAD

			$onlylines = GETPOST('toselect', 'array');

=======

			$onlylines = GETPOST('toselect', 'array');

>>>>>>> cc80841a
			$result = $object->create($user, $oldinvoice->id, 0, $onlylines);
			if ($result > 0) {
				$result = $oldinvoice->delete($user, 1);
				if ($result < 0) {
					$error++;
					setEventMessages($oldinvoice->error, $oldinvoice->errors, 'errors');
					$action = "create";
				}
			} else {
				$error++;
				setEventMessages($object->error, $object->errors, 'errors');
				$action = "create";
			}

			if (!$error) {
				$db->commit();

				header("Location: ".$_SERVER['PHP_SELF'].'?facid='.$object->id);
				exit;
			} else {
				$db->rollback();

				$action = "create";
			}
		}
	}

	// Delete
	if ($action == 'confirm_delete' && $confirm == 'yes' && $user->hasRight('facture', 'supprimer')) {
		$object->delete($user);

		header("Location: ".DOL_URL_ROOT.'/compta/facture/invoicetemplate_list.php');
		exit;
	}


	// Update field
	if ($action == 'setconditions' && $usercancreate) {
		// Set condition
		$object->context['actionmsg'] = $langs->trans("FieldXModified", $langs->transnoentitiesnoconv("PaymentTerm"));
		$result = $object->setPaymentTerms(GETPOSTINT('cond_reglement_id'));
	} elseif ($action == 'setmode' && $usercancreate) {
		// Set mode
		$object->context['actionmsg'] = $langs->trans("FieldXModified", $langs->transnoentitiesnoconv("PaymentMode"));
		$result = $object->setPaymentMethods(GETPOSTINT('mode_reglement_id'));
	} elseif ($action == 'classin' && $usercancreate) {
		// Set project
		$object->context['actionmsg'] = $langs->trans("FieldXModified", $langs->transnoentitiesnoconv("Project"));
		$object->setProject(GETPOSTINT('projectid'));
	} elseif ($action == 'setref' && $usercancreate) {
		// Set bank account
		$object->context['actionmsg'] = $langs->trans("FieldXModifiedFromYToZ", $langs->transnoentitiesnoconv("Title"), $object->title, $ref);
		$result = $object->setValueFrom('titre', $ref, '', null, 'text', '', $user, 'BILLREC_MODIFY');
		if ($result > 0) {
			$object->title = $ref;
			$object->ref = $object->title;
		} else {
			$error++;
			if ($object->error == 'DB_ERROR_RECORD_ALREADY_EXISTS') {
				$langs->load("errors");
				setEventMessages($langs->trans('ErrorRefAlreadyExists', $ref), null, 'errors');
			} else {
				setEventMessages($object->error, $object->errors, 'errors');
			}
		}
	} elseif ($action == 'setbankaccount' && $usercancreate) {
		// Set bank account
		$object->context['actionmsg'] = $langs->trans("FieldXModified", $langs->transnoentitiesnoconv("Bank"));
		$result = $object->setBankAccount(GETPOSTINT('fk_account'));
	} elseif ($action == 'setfrequency' && $usercancreate) {
		// Set frequency and unit frequency
		$object->context['actionmsg'] = $langs->trans("FieldXModified", $langs->transnoentitiesnoconv("Frequency"));
		$object->setFrequencyAndUnit(GETPOSTINT('frequency'), GETPOST('unit_frequency'));
	} elseif ($action == 'setdate_when' && $usercancreate) {
		// Set next date of execution
		$date = dol_mktime(GETPOST('date_whenhour'), GETPOST('date_whenmin'), 0, GETPOST('date_whenmonth'), GETPOST('date_whenday'), GETPOST('date_whenyear'));
		if (!empty($date)) {
			$object->setNextDate($date);
		}
	} elseif ($action == 'setnb_gen_max' && $usercancreate) {
		// Set max period
		$object->setMaxPeriod(GETPOSTINT('nb_gen_max'));
	} elseif ($action == 'setauto_validate' && $usercancreate) {
		// Set auto validate
		$object->setAutoValidate(GETPOSTINT('auto_validate'));
	} elseif ($action == 'setgenerate_pdf' && $usercancreate) {
		// Set generate pdf
		$object->setGeneratepdf(GETPOSTINT('generate_pdf'));
	} elseif ($action == 'setmodelpdf' && $usercancreate) {
		// Set model pdf
		$object->setModelpdf(GETPOST('modelpdf', 'alpha'));
	} elseif ($action == 'disable' && $usercancreate) {
		// Set status disabled
		$db->begin();

		$object->context['actionmsg'] = $langs->trans("RecordDisabled");

		$res = $object->setValueFrom('suspended', 1, '', null, 'text', '', $user, 'BILLREC_MODIFY');
		if ($res <= 0) {
			$error++;
		}

		if (!$error) {
			$db->commit();
		} else {
			$db->rollback();
			setEventMessages($object->error, $object->errors, 'errors');
		}
	} elseif ($action == 'enable' && $usercancreate) {
		// Set status enabled
		$db->begin();

		$object->context['actionmsg'] = $langs->trans("RecordEnabled");

		$res = $object->setValueFrom('suspended', 0, '', null, 'text', '', $user, 'BILLREC_MODIFY');
		if ($res <= 0) {
			$error++;
		}

		if (!$error) {
			$db->commit();
		} else {
			$db->rollback();
			setEventMessages($object->error, $object->errors, 'errors');
		}
	} elseif ($action == 'setmulticurrencycode' && $usercancreate) {
		// Multicurrency Code
		$result = $object->setMulticurrencyCode(GETPOST('multicurrency_code', 'alpha'));
	} elseif ($action == 'setmulticurrencyrate' && $usercancreate) {
		// Multicurrency rate
		$result = $object->setMulticurrencyRate(price2num(GETPOST('multicurrency_tx')), GETPOSTINT('calculation_mode'));
	}

	// Delete line
	if ($action == 'confirm_deleteline' && $confirm == 'yes' && $usercancreate) {
		$object->fetch($id);
		$object->fetch_thirdparty();

		$db->begin();

		$line = new FactureLigneRec($db);

		// For triggers
		$line->id = $lineid;

		if ($line->delete($user) > 0) {
			$result = $object->update_price(1);

			if ($result > 0) {
				$db->commit();
				$object->fetch($object->id); // Reload lines
			} else {
				$db->rollback();
				setEventMessages($db->lasterror(), null, 'errors');
			}
		} else {
			$db->rollback();
			setEventMessages($line->error, $line->errors, 'errors');
		}
	} elseif ($action == 'update_extras' && $usercancreate) {
		$object->oldcopy = dol_clone($object, 2);

		// Fill array 'array_options' with data from update form
		$ret = $extrafields->setOptionalsFromPost(null, $object, GETPOST('attribute', 'restricthtml'));
		if ($ret < 0) {
			$error++;
		}

		if (!$error) {
			$result = $object->insertExtraFields('BILLREC_MODIFY');
			if ($result < 0) {
				setEventMessages($object->error, $object->errors, 'errors');
				$error++;
			}
		}
	}

	// Add a new line
<<<<<<< HEAD
	if ($action == 'addline' && $user->hasRight('facture', 'creer')) {
=======
	if ($action == 'addline' && $usercancreate) {
>>>>>>> cc80841a
		$langs->load('errors');
		$error = 0;

		// Set if we used free entry or predefined product
		$predef = '';
		$product_desc = (GETPOSTISSET('dp_desc') ? GETPOST('dp_desc', 'restricthtml') : '');
		$price_ht = price2num(GETPOST('price_ht'), 'MU', 2);
		$price_ht_devise = price2num(GETPOST('multicurrency_price_ht'), 'CU', 2);
		$prod_entry_mode = GETPOST('prod_entry_mode', 'alpha');
		if ($prod_entry_mode == 'free') {
			$idprod = 0;
		} else {
			$idprod = GETPOSTINT('idprod');

			if (getDolGlobalString('MAIN_DISABLE_FREE_LINES') && $idprod <= 0) {
				setEventMessages($langs->trans("ErrorFieldRequired", $langs->transnoentitiesnoconv("ProductOrService")), null, 'errors');
				$error++;
			}
		}

		$tva_tx = (GETPOST('tva_tx', 'alpha') ? GETPOST('tva_tx', 'alpha') : 0);

		$qty = price2num(GETPOST('qty'.$predef, 'alpha'), 'MS', 2);
		$remise_percent = price2num(GETPOST('remise_percent'.$predef), '', 2);
		if (empty($remise_percent)) {
			$remise_percent = 0;
		}

		// Extrafields
		$extralabelsline = $extrafields->fetch_name_optionals_label($object->table_element_line);
		$array_options = $extrafields->getOptionalsFromPost($object->table_element_line, $predef);
		// Unset extrafield
		if (is_array($extralabelsline)) {
			// Get extra fields
			foreach ($extralabelsline as $key => $value) {
				unset($_POST["options_".$key.$predef]);
			}
		}

		if ((empty($idprod) || $idprod < 0) && ($price_ht < 0) && ($qty < 0)) {
			setEventMessages($langs->trans('ErrorBothFieldCantBeNegative', $langs->transnoentitiesnoconv('UnitPriceHT'), $langs->transnoentitiesnoconv('Qty')), null, 'errors');
			$error++;
		}
		if ($prod_entry_mode == 'free' && (empty($idprod) || $idprod < 0) && GETPOST('type') < 0) {
			setEventMessages($langs->trans('ErrorFieldRequired', $langs->transnoentitiesnoconv('Type')), null, 'errors');
			$error++;
		}
		if ($prod_entry_mode == 'free' && (empty($idprod) || $idprod < 0) && (!($price_ht >= 0) || $price_ht == '')) { 	// Unit price can be 0 but not ''
			setEventMessages($langs->trans("ErrorFieldRequired", $langs->transnoentitiesnoconv("UnitPriceHT")), null, 'errors');
			$error++;
		}
		if ($qty == '') {
			setEventMessages($langs->trans('ErrorFieldRequired', $langs->transnoentitiesnoconv('Qty')), null, 'errors');
			$error++;
		}
		if ($prod_entry_mode == 'free' && (empty($idprod) || $idprod < 0) && empty($product_desc)) {
			setEventMessages($langs->trans('ErrorFieldRequired', $langs->transnoentitiesnoconv('Description')), null, 'errors');
			$error++;
		}
		if ($qty < 0) {
			$langs->load("errors");
			setEventMessages($langs->trans('ErrorQtyForCustomerInvoiceCantBeNegative'), null, 'errors');
			$error++;
		}

		if (!$error && ($qty >= 0) && (!empty($product_desc) || (!empty($idprod) && $idprod > 0))) {
			$ret = $object->fetch($id);
			if ($ret < 0) {
				dol_print_error($db, $object->error);
				exit();
			}
			$ret = $object->fetch_thirdparty();

			// Clean parameters
			$date_start = dol_mktime(GETPOST('date_start'.$predef.'hour'), GETPOST('date_start'.$predef.'min'), GETPOST('date_start'.$predef.'sec'), GETPOST('date_start'.$predef.'month'), GETPOST('date_start'.$predef.'day'), GETPOST('date_start'.$predef.'year'));
			$date_end = dol_mktime(GETPOST('date_end'.$predef.'hour'), GETPOST('date_end'.$predef.'min'), GETPOST('date_end'.$predef.'sec'), GETPOST('date_end'.$predef.'month'), GETPOST('date_end'.$predef.'day'), GETPOST('date_end'.$predef.'year'));
			$price_base_type = (GETPOST('price_base_type', 'alpha') ? GETPOST('price_base_type', 'alpha') : 'HT');
			$tva_npr = "";

			// Define special_code for special lines
			$special_code = 0;
			// if (!GETPOST('qty')) $special_code=3; // Options should not exists on invoices

			// Ecrase $pu par celui du produit
			// Ecrase $desc par celui du produit
			// Ecrase $base_price_type par celui du produit
			// Replaces $fk_unit with the product's
			if (!empty($idprod) && $idprod > 0) {
				$prod = new Product($db);
				$prod->fetch($idprod);

				$label = ((GETPOST('product_label') && GETPOST('product_label') != $prod->label) ? GETPOST('product_label') : '');

				// Update if prices fields are defined
				//$tva_tx = get_default_tva($mysoc, $object->thirdparty, $prod->id);
				//$tva_npr = get_default_npr($mysoc, $object->thirdparty, $prod->id);
				//if (empty($tva_tx)) {
				//	$tva_npr = 0;
				//}

				// Search the correct price into loaded array product_price_by_qty using id of array retrieved into POST['pqp'].
				$pqp = (GETPOSTINT('pbq') ? GETPOSTINT('pbq') : 0);

				$datapriceofproduct = $prod->getSellPrice($mysoc, $object->thirdparty, $pqp);

				$pu_ht = $datapriceofproduct['pu_ht'];
				$pu_ttc = $datapriceofproduct['pu_ttc'];
				$price_min = $datapriceofproduct['price_min'];
				$price_base_type = empty($datapriceofproduct['price_base_type']) ? 'HT' : $datapriceofproduct['price_base_type'];
				//$tva_tx = $datapriceofproduct['tva_tx'];
				//$tva_npr = $datapriceofproduct['tva_npr'];

				$tmpvat = (float) price2num(preg_replace('/\s*\(.*\)/', '', $tva_tx));
				$tmpprodvat = price2num(preg_replace('/\s*\(.*\)/', '', (string) $prod->tva_tx));

				// if price ht was forced (ie: from gui when calculated by margin rate and cost price). TODO Why this ?
				if (!empty($price_ht)) {
					$pu_ht = price2num($price_ht, 'MU');
					$pu_ttc = price2num((float) $pu_ht * (1 + ($tmpvat / 100)), 'MU');
				} elseif ($tmpvat != $tmpprodvat) {
					// On reevalue prix selon taux tva car taux tva transaction peut etre different
					// de ceux du produit par default (par example si pays different entre vendeur et acheteur).
					if ($price_base_type != 'HT') {
						$pu_ht = price2num((float) $pu_ttc / (1 + ($tmpvat / 100)), 'MU');
					} else {
						$pu_ttc = price2num((float) $pu_ht * (1 + ($tmpvat / 100)), 'MU');
					}
				}

				$desc = '';

				// Define output language
				if (getDolGlobalInt('MAIN_MULTILANGS') && getDolGlobalString('PRODUIT_TEXTS_IN_THIRDPARTY_LANGUAGE')) {
					$outputlangs = $langs;
					$newlang = '';
					if (empty($newlang) && GETPOST('lang_id', 'aZ09')) {
						$newlang = GETPOST('lang_id', 'aZ09');
					}
					if (empty($newlang)) {
						$newlang = $object->thirdparty->default_lang;
					}
					if (!empty($newlang)) {
						$outputlangs = new Translate("", $conf);
						$outputlangs->setDefaultLang($newlang);
					}

					$desc = (!empty($prod->multilangs [$outputlangs->defaultlang] ["description"])) ? $prod->multilangs [$outputlangs->defaultlang] ["description"] : $prod->description;
				} else {
					$desc = $prod->description;
				}

				$desc = dol_concatdesc($desc, $product_desc);

				// Add custom code and origin country into description
				if (!getDolGlobalString('MAIN_PRODUCT_DISABLE_CUSTOMCOUNTRYCODE') && (!empty($prod->customcode) || !empty($prod->country_code))) {
					$tmptxt = '(';
					// Define output language
					if (getDolGlobalInt('MAIN_MULTILANGS') && getDolGlobalString('PRODUIT_TEXTS_IN_THIRDPARTY_LANGUAGE')) {
						$outputlangs = $langs;
						$newlang = '';
						if (empty($newlang) && GETPOST('lang_id', 'alpha')) {
							$newlang = GETPOST('lang_id', 'alpha');
						}
						if (empty($newlang)) {
							$newlang = $object->thirdparty->default_lang;
						}
						if (!empty($newlang)) {
							$outputlangs = new Translate("", $conf);
							$outputlangs->setDefaultLang($newlang);
							$outputlangs->load('products');
						}
						if (!empty($prod->customcode)) {
							$tmptxt .= $outputlangs->transnoentitiesnoconv("CustomCode").': '.$prod->customcode;
						}
						if (!empty($prod->customcode) && !empty($prod->country_code)) {
							$tmptxt .= ' - ';
						}
						if (!empty($prod->country_code)) {
							$tmptxt .= $outputlangs->transnoentitiesnoconv("CountryOrigin").': '.getCountry($prod->country_code, '', $db, $outputlangs, 0);
						}
					} else {
						if (!empty($prod->customcode)) {
							$tmptxt .= $langs->transnoentitiesnoconv("CustomCode").': '.$prod->customcode;
						}
						if (!empty($prod->customcode) && !empty($prod->country_code)) {
							$tmptxt .= ' - ';
						}
						if (!empty($prod->country_code)) {
							$tmptxt .= $langs->transnoentitiesnoconv("CountryOrigin").': '.getCountry($prod->country_code, '', $db, $langs, 0);
						}
					}
					$tmptxt .= ')';
					$desc = dol_concatdesc($desc, $tmptxt);
				}

				$type = $prod->type;
				$fk_unit = $prod->fk_unit;
			} else {
				$pu_ht = price2num($price_ht, 'MU');
				$pu_ttc = price2num(GETPOST('price_ttc'), 'MU');
				$tva_npr = (preg_match('/\*/', $tva_tx) ? 1 : 0);
				$tva_tx = str_replace('*', '', $tva_tx);
				if (empty($tva_tx)) {
					$tva_npr = 0;
				}
				$label = (GETPOST('product_label') ? GETPOST('product_label') : '');
				$desc = $product_desc;
				$type = GETPOST('type');
				$fk_unit = GETPOST('units', 'alpha');
			}

			$date_start_fill = GETPOSTINT('date_start_fill');
			$date_end_fill = GETPOSTINT('date_end_fill');

			// Margin
			$fournprice = price2num(GETPOST('fournprice'.$predef) ? GETPOST('fournprice'.$predef) : '');
			$buyingprice = price2num(GETPOST('buying_price'.$predef) != '' ? GETPOST('buying_price'.$predef) : ''); // If buying_price is '0', we must keep this value

			// Local Taxes
			$localtax1_tx = get_localtax($tva_tx, 1, $object->thirdparty, $mysoc, $tva_npr);
			$localtax2_tx = get_localtax($tva_tx, 2, $object->thirdparty, $mysoc, $tva_npr);

			$info_bits = 0;
			if ($tva_npr) {
				$info_bits |= 0x01;
			}

			$fk_parent_line = GETPOST('fk_parent_line', 'int');

<<<<<<< HEAD
			if ($usercanproductignorepricemin && (!empty($price_min) && (price2num($pu_ht) * (1 - price2num($remise_percent) / 100) < price2num($price_min)))) {
				$mesg = $langs->trans("CantBeLessThanMinPrice", price(price2num($price_min, 'MU'), 0, $langs, 0, 0, - 1, $conf->currency));
=======
			if ($usercanproductignorepricemin && (!empty($price_min) && ((float) price2num($pu_ht) * (1 - (float) price2num($remise_percent) / 100) < (float) price2num($price_min)))) {
				$mesg = $langs->trans("CantBeLessThanMinPrice", price(price2num($price_min, 'MU'), 0, $langs, 0, 0, -1, $conf->currency));
>>>>>>> cc80841a
				setEventMessages($mesg, null, 'errors');
			} else {
				// Insert line
				$result = $object->addline($desc, $pu_ht, $qty, $tva_tx, $localtax1_tx, $localtax2_tx, $idprod, $remise_percent, $price_base_type, $info_bits, '', $pu_ttc, $type, -1, $special_code, $label, $fk_unit, 0, $date_start_fill, $date_end_fill, $fournprice, $buyingprice, $fk_parent_line);

				if ($result > 0) {
					// Define output language and generate document
					/*if (empty($conf->global->MAIN_DISABLE_PDF_AUTOUPDATE))
					{
						// Define output language
						$outputlangs = $langs;
						$newlang = '';
						if (getDolGlobalInt('MAIN_MULTILANGS') && empty($newlang) && GETPOST('lang_id','aZ09')) $newlang = GETPOST('lang_id','aZ09');
						if (getDolGlobalInt('MAIN_MULTILANGS') && empty($newlang))	$newlang = $object->thirdparty->default_lang;
						if (!empty($newlang)) {
						$outputlangs = new Translate("", $conf);
						$outputlangs->setDefaultLang($newlang);
						}
						$model=$object->model_pdf;
						$ret = $object->fetch($id); // Reload to get new records

						$result = $object->generateDocument($model, $outputlangs, $hidedetails, $hidedesc, $hideref);
						if ($result < 0) setEventMessages($object->error, $object->errors, 'errors');
					}*/
					$object->fetch($object->id); // Reload lines

					unset($_POST['prod_entry_mode']);

					unset($_POST['qty']);
					unset($_POST['type']);
					unset($_POST['remise_percent']);
					unset($_POST['price_ht']);
					unset($_POST['multicurrency_price_ht']);
					unset($_POST['price_ttc']);
					unset($_POST['tva_tx']);
					unset($_POST['product_ref']);
					unset($_POST['product_label']);
					unset($_POST['product_desc']);
					unset($_POST['fournprice']);
					unset($_POST['buying_price']);
					unset($_POST['np_marginRate']);
					unset($_POST['np_markRate']);
					unset($_POST['dp_desc']);
					unset($_POST['idprod']);
					unset($_POST['units']);

					unset($_POST['date_starthour']);
					unset($_POST['date_startmin']);
					unset($_POST['date_startsec']);
					unset($_POST['date_startday']);
					unset($_POST['date_startmonth']);
					unset($_POST['date_startyear']);
					unset($_POST['date_endhour']);
					unset($_POST['date_endmin']);
					unset($_POST['date_endsec']);
					unset($_POST['date_endday']);
					unset($_POST['date_endmonth']);
					unset($_POST['date_endyear']);

					unset($_POST['date_start_fill']);
					unset($_POST['date_end_fill']);

					unset($_POST['situations']);
					unset($_POST['progress']);
				} else {
					setEventMessages($object->error, $object->errors, 'errors');
				}

				$action = '';
			}
		}
	} elseif ($action == 'updateline' && $usercancreate && !GETPOST('cancel', 'alpha')) {
		if (!$object->fetch($id) > 0) {
			dol_print_error($db);
		}
		$object->fetch_thirdparty();

		// Clean parameters
		$date_start = '';
		$date_end = '';
		//$date_start = dol_mktime(GETPOST('date_starthour'), GETPOST('date_startmin'), GETPOST('date_startsec'), GETPOST('date_startmonth'), GETPOST('date_startday'), GETPOST('date_startyear'));
		//$date_end = dol_mktime(GETPOST('date_endhour'), GETPOST('date_endmin'), GETPOST('date_endsec'), GETPOST('date_endmonth'), GETPOST('date_endday'), GETPOST('date_endyear'));
		$description = dol_htmlcleanlastbr(GETPOST('product_desc', 'restricthtml') ? GETPOST('product_desc', 'restricthtml') : GETPOST('desc', 'restricthtml'));
		$pu_ht = price2num(GETPOST('price_ht'), '', 2);
		$vat_rate = (GETPOST('tva_tx') ? GETPOST('tva_tx') : 0);
		$qty = GETPOST('qty');
		$pu_ht_devise = price2num(GETPOST('multicurrency_subprice'), '', 2);

		// Define info_bits
		$info_bits = 0;
		if (preg_match('/\*/', $vat_rate)) {
			$info_bits |= 0x01;
		}

		// Define vat_rate
		$vat_rate = str_replace('*', '', $vat_rate);
		$localtax1_rate = get_localtax($vat_rate, 1, $object->thirdparty);
		$localtax2_rate = get_localtax($vat_rate, 2, $object->thirdparty);

		// Add buying price
		$fournprice = price2num(GETPOST('fournprice') ? GETPOST('fournprice') : '');
		$buyingprice = price2num(GETPOST('buying_price') != '' ? GETPOST('buying_price') : ''); // If buying_price is '0', we must keep this value

		// Extrafields
		$extralabelsline = $extrafields->fetch_name_optionals_label($object->table_element_line);
		$array_options = $extrafields->getOptionalsFromPost($object->table_element_line);

		$objectline = new FactureLigneRec($db);
		if ($objectline->fetch(GETPOSTINT('lineid'))) {
			$objectline->array_options = $array_options;
			$result = $objectline->insertExtraFields();
			if ($result < 0) {
				setEventMessages($langs->trans('Error').$result, null, 'errors');
			}
		}

		$position = ($objectline->rang >= 0 ? $objectline->rang : 0);

		// Unset extrafield
		if (is_array($extralabelsline)) {
			// Get extra fields
			foreach ($extralabelsline as $key => $value) {
				unset($_POST["options_".$key]);
			}
		}

		// Define special_code for special lines
		$special_code = GETPOSTINT('special_code');
		if ($special_code == 3) {
			$special_code = 0;	// Options should not exists on invoices
		}

		/*$line = new FactureLigne($db);
		$line->fetch(GETPOST('lineid', 'int'));
		$percent = $line->get_prev_progress($object->id);

		if (GETPOST('progress') < $percent)
		{
				$mesg = '<div class="warning">' . $langs->trans("CantBeLessThanMinPercent") . '</div>';
				setEventMessages($mesg, null, 'warnings');
				$error++;
				$result = -1;
		}*/

		$remise_percent = price2num(GETPOST('remise_percent'), '', 2);
		if (empty($remise_percent)) {
			$remise_percent = 0;
		}

		// Check minimum price
		$productid = GETPOSTINT('productid');
		if (!empty($productid)) {
			$product = new Product($db);
			$product->fetch($productid);

			$type = $product->type;

			$price_min = $product->price_min;
			if (getDolGlobalString('PRODUIT_MULTIPRICES') && !empty($object->thirdparty->price_level)) {
				$price_min = $product->multiprices_min[$object->thirdparty->price_level];
			}

			$label = ((GETPOST('update_label') && GETPOST('product_label')) ? GETPOST('product_label') : '');

			$typeinvoice = Facture::TYPE_STANDARD;

			// Check price is not lower than minimum (check is done only for standard or replacement invoices)
			if (((getDolGlobalString('MAIN_USE_ADVANCED_PERMS') && !$user->hasRight('produit', 'ignore_price_min_advance')) || !getDolGlobalString('MAIN_USE_ADVANCED_PERMS')) && (($typeinvoice == Facture::TYPE_STANDARD || $typeinvoice == Facture::TYPE_REPLACEMENT) && $price_min && ((float) price2num($pu_ht) * (1 - (float) $remise_percent / 100) < (float) price2num($price_min)))) {
				setEventMessages($langs->trans("CantBeLessThanMinPrice", price(price2num($price_min, 'MU'), 0, $langs, 0, 0, - 1, $conf->currency)), null, 'errors');
				$error++;
			}
		} else {
			$type = GETPOSTINT('type');
			$label = (GETPOST('product_label') ? GETPOST('product_label') : '');

			// Check parameters
			if (GETPOSTINT('type') < 0) {
				setEventMessages($langs->trans("ErrorFieldRequired", $langs->transnoentitiesnoconv("Type")), null, 'errors');
				$error++;
			}
		}
		if ($qty < 0) {
			$langs->load("errors");
			setEventMessages($langs->trans('ErrorQtyForCustomerInvoiceCantBeNegative'), null, 'errors');
			$error++;
		}

		$date_start_fill = GETPOSTINT('date_start_fill');
		$date_end_fill = GETPOSTINT('date_end_fill');
		$fk_parent_line = GETPOST('fk_parent_line', 'int');

		// Update line
		if (!$error) {
			$result = $object->updateline(
				GETPOSTINT('lineid'),
				$description,
				$pu_ht,
				$qty,
				$vat_rate,
				$localtax1_rate,
				$localtax1_rate,
				GETPOSTINT('productid'),
				$remise_percent,
				'HT',
				$info_bits,
				0,
				0,
				$type,
				$position,
				$special_code,
				$label,
				GETPOST('units'),
				$pu_ht_devise,
				0,
				$date_start_fill,
				$date_end_fill,
				$fournprice,
				$buyingprice,
				$fk_parent_line
			);

			if ($result >= 0) {
				/*if (empty($conf->global->MAIN_DISABLE_PDF_AUTOUPDATE)) {
					// Define output language
					$outputlangs = $langs;
					$newlang = '';
					if (getDolGlobalInt('MAIN_MULTILANGS') && empty($newlang) && GETPOST('lang_id','aZ09'))
						$newlang = GETPOST('lang_id','aZ09');
						if (getDolGlobalInt('MAIN_MULTILANGS') && empty($newlang))
							$newlang = $object->thirdparty->default_lang;
							if (!empty($newlang)) {
								$outputlangs = new Translate("", $conf);
								$outputlangs->setDefaultLang($newlang);
							}

							$ret = $object->fetch($id); // Reload to get new records
							$object->generateDocument($object->model_pdf, $outputlangs, $hidedetails, $hidedesc, $hideref);
				}*/

				$object->fetch($object->id); // Reload lines

				unset($_POST['qty']);
				unset($_POST['type']);
				unset($_POST['productid']);
				unset($_POST['remise_percent']);
				unset($_POST['price_ht']);
				unset($_POST['multicurrency_price_ht']);
				unset($_POST['price_ttc']);
				unset($_POST['tva_tx']);
				unset($_POST['product_ref']);
				unset($_POST['product_label']);
				unset($_POST['product_desc']);
				unset($_POST['fournprice']);
				unset($_POST['buying_price']);
				unset($_POST['np_marginRate']);
				unset($_POST['np_markRate']);

				unset($_POST['dp_desc']);
				unset($_POST['idprod']);
				unset($_POST['units']);

				unset($_POST['date_starthour']);
				unset($_POST['date_startmin']);
				unset($_POST['date_startsec']);
				unset($_POST['date_startday']);
				unset($_POST['date_startmonth']);
				unset($_POST['date_startyear']);
				unset($_POST['date_endhour']);
				unset($_POST['date_endmin']);
				unset($_POST['date_endsec']);
				unset($_POST['date_endday']);
				unset($_POST['date_endmonth']);
				unset($_POST['date_endyear']);

				unset($_POST['situations']);
				unset($_POST['progress']);
			} else {
				setEventMessages($object->error, $object->errors, 'errors');
			}
		}
	}
}


/*
 *	View
 */

$title = $object->ref." - ".$langs->trans('Card');
$help_url = '';

llxHeader('', $title, $help_url);

$form = new Form($db);
$formother = new FormOther($db);
if (isModEnabled('project')) {
	$formproject = new FormProjets($db);
}
$companystatic = new Societe($db);
$invoicerectmp = new FactureRec($db);

$now = dol_now();
$nowlasthour = dol_get_last_hour($now);


// Create mode
if ($action == 'create') {
	print load_fiche_titre($langs->trans("CreateRepeatableInvoice"), '', 'bill');

	$object = new Facture($db); // Source invoice
	$product_static = new Product($db);

	if ($object->fetch($id, $ref) > 0) {
		$result = $object->getLinesArray();

		print '<form action="'.$_SERVER["PHP_SELF"].'" method="POST">';
		print '<input type="hidden" name="token" value="'.newToken().'">';
		print '<input type="hidden" name="action" value="add">';
		print '<input type="hidden" name="facid" value="'.$object->id.'">';

		print dol_get_fiche_head([], '', '', 0);

		$rowspan = 4;
		if (isModEnabled('project')) {
			$rowspan++;
		}
		if ($object->fk_account > 0) {
			$rowspan++;
		}

		print '<table class="border centpercent">';

		$object->fetch_thirdparty();

		// Title
		print '<tr><td class="titlefieldcreate fieldrequired">'.$langs->trans("Title").'</td><td>';
		print '<input class="flat quatrevingtpercent" type="text" name="title" value="'.dol_escape_htmltag(GETPOST("title", 'alphanohtml')).'" autofocus>';
		print '</td></tr>';

		// Third party
		print '<tr><td class="titlefieldcreate">'.$langs->trans("Customer").'</td><td>'.$object->thirdparty->getNomUrl(1, 'customer').'</td>';
		print '</tr>';

		// Invoice subtype
		if (getDolGlobalInt('INVOICE_SUBTYPE_ENABLED')) {
			print "<tr><td>".$langs->trans("InvoiceSubtype")."</td><td>";
			print $form->getSelectInvoiceSubtype(GETPOSTISSET('subtype') ? GETPOST('subtype') : $object->subtype, 'subtype', 0, 0, '');
			print "</td></tr>";
		}

		$note_public = GETPOSTISSET('note_public') ? GETPOST('note_public', 'restricthtml') : $object->note_public;
		$note_private = GETPOSTISSET('note_private') ? GETPOST('note_private', 'restricthtml') : $object->note_private;

		// Help of substitution key
		$substitutionarray = getCommonSubstitutionArray($langs, 2, null, $object);

		$substitutionarray['__INVOICE_PREVIOUS_MONTH__'] = $langs->trans("PreviousMonthOfInvoice").' ('.$langs->trans("Example").': '.dol_print_date(dol_time_plus_duree($object->date, -1, 'm'), '%m').')';
		$substitutionarray['__INVOICE_MONTH__'] = $langs->trans("MonthOfInvoice").' ('.$langs->trans("Example").': '.dol_print_date($object->date, '%m').')';
		$substitutionarray['__INVOICE_NEXT_MONTH__'] = $langs->trans("NextMonthOfInvoice").' ('.$langs->trans("Example").': '.dol_print_date(dol_time_plus_duree($object->date, 1, 'm'), '%m').')';
		$substitutionarray['__INVOICE_PREVIOUS_MONTH_TEXT__'] = $langs->trans("TextPreviousMonthOfInvoice").' ('.$langs->trans("Example").': '.dol_print_date(dol_time_plus_duree($object->date, -1, 'm'), '%B').')';
		$substitutionarray['__INVOICE_MONTH_TEXT__'] = $langs->trans("TextMonthOfInvoice").' ('.$langs->trans("Example").': '.dol_print_date($object->date, '%B').')';
		$substitutionarray['__INVOICE_NEXT_MONTH_TEXT__'] = $langs->trans("TextNextMonthOfInvoice").' ('.$langs->trans("Example").': '.dol_print_date(dol_time_plus_duree($object->date, 1, 'm'), '%B').')';
		$substitutionarray['__INVOICE_PREVIOUS_YEAR__'] = $langs->trans("PreviousYearOfInvoice").' ('.$langs->trans("Example").': '.dol_print_date(dol_time_plus_duree($object->date, -1, 'y'), '%Y').')';
		$substitutionarray['__INVOICE_YEAR__'] = $langs->trans("YearOfInvoice").' ('.$langs->trans("Example").': '.dol_print_date($object->date, '%Y').')';
		$substitutionarray['__INVOICE_NEXT_YEAR__'] = $langs->trans("NextYearOfInvoice").' ('.$langs->trans("Example").': '.dol_print_date(dol_time_plus_duree($object->date, 1, 'y'), '%Y').')';
		// Only on template invoices
		$substitutionarray['__INVOICE_DATE_NEXT_INVOICE_BEFORE_GEN__'] = $langs->trans("DateNextInvoiceBeforeGen").' ('.$langs->trans("Example").': '.dol_print_date(dol_time_plus_duree($object->date, 1, 'm'), 'dayhour').')';
		$substitutionarray['__INVOICE_DATE_NEXT_INVOICE_AFTER_GEN__'] = $langs->trans("DateNextInvoiceAfterGen").' ('.$langs->trans("Example").': '.dol_print_date(dol_time_plus_duree($object->date, 2, 'm'), 'dayhour').')';
		$substitutionarray['__INVOICE_COUNTER_CURRENT__'] = $langs->trans("Count");
		$substitutionarray['__INVOICE_COUNTER_MAX__'] = $langs->trans("MaxPeriodNumber");

		$htmltext = '<i>'.$langs->trans("FollowingConstantsWillBeSubstituted").':<br>';
		foreach ($substitutionarray as $key => $val) {
			$htmltext .= $key.' = '.$langs->trans($val).'<br>';
		}
		$htmltext .= '</i>';

		// Author
		print "<tr><td>".$langs->trans("Author")."</td><td>".$user->getFullName($langs)."</td></tr>";

		// Payment term
		print "<tr><td>".$langs->trans("PaymentConditions")."</td><td>";
		print $form->getSelectConditionsPaiements(GETPOSTISSET('cond_reglement_id') ? GETPOSTINT('cond_reglement_id') : $object->cond_reglement_id, 'cond_reglement_id', -1, 0, 0, '');
		//$form->form_conditions_reglement($_SERVER['PHP_SELF'].'?id='.$object->id, $object->cond_reglement_id, 'cond_reglement_id');
		print "</td></tr>";

		// Payment mode
		print "<tr><td>".$langs->trans("PaymentMode")."</td><td>";
		print img_picto('', 'payment', 'class="pictofixedwidth"');
		print $form->select_types_paiements(GETPOSTISSET('mode_reglement_id') ? GETPOSTINT('mode_reglement_id') : $object->mode_reglement_id, 'mode_reglement_id', '', 0, 1, 0, 0, 1, '', 1);
		//$form->form_modes_reglement($_SERVER['PHP_SELF'].'?id='.$object->id, $object->mode_reglement_id, 'mode_reglement_id', '', 1);
		print "</td></tr>";

		// Bank account
		if ($object->fk_account > 0) {
			print "<tr><td>".$langs->trans('BankAccount')."</td><td>";
			$form->formSelectAccount($_SERVER['PHP_SELF'].'?id='.$object->id, $object->fk_account, 'none');
			print "</td></tr>";
		}

		//extrafields
		$draft = new Facture($db);
		$draft->fetch(GETPOSTINT('facid'));

		$extralabels = new ExtraFields($db);
		$extralabels = $extrafields->fetch_name_optionals_label($draft->table_element);
		if ($draft->fetch_optionals() > 0) {
			$object->array_options = array_merge($object->array_options, $draft->array_options);
		}

		print $object->showOptionals($extrafields, 'create', $parameters);

		// Project
		if (isModEnabled('project') && is_object($object->thirdparty) && $object->thirdparty->id > 0) {
			$projectid = GETPOST('projectid') ? GETPOST('projectid') : $object->fk_project;
			$langs->load('projects');
			print '<tr><td>'.$langs->trans('Project').'</td><td>';
			print img_picto('', 'project', 'class="pictofixedwidth"');
			$numprojet = $formproject->select_projects($object->thirdparty->id, $projectid, 'projectid', 0, 0, 1, 0, 0, 0, 0, '', 0, 0, '');
			print ' &nbsp; <a href="'.DOL_URL_ROOT.'/projet/card.php?socid='.$object->thirdparty->id.'&action=create&status=1&backtopage='.urlencode($_SERVER["PHP_SELF"].'?action=create&socid='.$object->thirdparty->id.(!empty($id) ? '&id='.$id : '')).'">'.img_object($langs->trans("AddProject"), 'add').'</a>';
			print '</td></tr>';
		}

		// Model pdf
		print "<tr><td>".$langs->trans('Model')."</td><td>";
		include_once DOL_DOCUMENT_ROOT.'/core/modules/facture/modules_facture.php';
		$list = ModelePDFFactures::liste_modeles($db);
		print img_picto('', 'generic', 'class="pictofixedwidth"');
		// @phan-suppress-next-line PhanPluginSuspiciousParamOrder
		print $form->selectarray('modelpdf', $list, $conf->global->FACTURE_ADDON_PDF);
		print "</td></tr>";

		// Public note
		print '<tr>';
		print '<td class="tdtop">';
		print $form->textwithpicto($langs->trans('NotePublic'), $htmltext, 1, 'help', '', 0, 2, 'notepublic');
		print '</td>';
		print '<td>';
		$doleditor = new DolEditor('note_public', $note_public, '', 80, 'dolibarr_notes', 'In', 0, false, !getDolGlobalString('FCKEDITOR_ENABLE_NOTE_PUBLIC') ? 0 : 1, ROWS_3, '90%');
		print $doleditor->Create(1);

		// Private note
		if (empty($user->socid)) {
			print '<tr>';
			print '<td class="tdtop">';
			print $form->textwithpicto($langs->trans('NotePrivate'), $htmltext, 1, 'help', '', 0, 2, 'noteprivate');
			print '</td>';
			print '<td>';
			$doleditor = new DolEditor('note_private', $note_private, '', 80, 'dolibarr_notes', 'In', 0, false, !getDolGlobalString('FCKEDITOR_ENABLE_NOTE_PRIVATE') ? 0 : 1, ROWS_3, '90%');
			print $doleditor->Create(1);
			// print '<textarea name="note_private" wrap="soft" cols="70" rows="'.ROWS_3.'">'.$note_private.'.</textarea>
			print '</td></tr>';
		}

		print "</table>";

		print dol_get_fiche_end();

		// Autogeneration
		$title = $langs->trans("Recurrence");
		print load_fiche_titre(img_picto('', 'recurring', 'class="pictofixedwidth"').$title, '', '');

		print '<span class="opacitymedium">'.$langs->trans("ToCreateARecurringInvoiceGeneAuto", $langs->transnoentitiesnoconv('Module2300Name')).'</span><br><br>';

<<<<<<< HEAD
		print dol_get_fiche_head(null, '', '', 0);
=======
		print dol_get_fiche_head([], '', '', 0);
>>>>>>> cc80841a

		print '<table class="border centpercent">';

		// Frequency + unit
		print '<tr><td class="titlefieldcreate">'.$form->textwithpicto($langs->trans("Frequency"), $langs->transnoentitiesnoconv('toolTipFrequency'))."</td><td>";
		print '<input type="text" class="width50" name="frequency" value="'.GETPOST('frequency', 'int').'">&nbsp;';
		print $form->selectarray('unit_frequency', array('d' => $langs->trans('Day'), 'm' => $langs->trans('Month'), 'y' => $langs->trans('Year')), (GETPOST('unit_frequency') ? GETPOST('unit_frequency') : 'm'));
		print "</td></tr>";

		// Date next run
		print "<tr><td>".$langs->trans('NextDateToExecution')."</td><td>";
		$date_next_execution = isset($date_next_execution) ? $date_next_execution : (GETPOSTINT('remonth') ? dol_mktime(12, 0, 0, GETPOSTINT('remonth'), GETPOSTINT('reday'), GETPOSTINT('reyear')) : -1);
		print $form->selectDate($date_next_execution, '', 1, 1, 0, "add", 1, 1);
		print "</td></tr>";

		// Number max of generation
		print "<tr><td>".$langs->trans("MaxPeriodNumber")."</td><td>";
		print '<input type="text" class="width50" name="nb_gen_max" value="'.GETPOSTINT('nb_gen_max').'">';
		print "</td></tr>";

		// Auto validate the invoice
		print "<tr><td>".$langs->trans("StatusOfAutoGeneratedInvoices")."</td><td>";
		$select = array('0' => $langs->trans('BillStatusDraft'), '1' => $langs->trans('BillStatusValidated'));
		print $form->selectarray('auto_validate', $select, GETPOSTINT('auto_validate'));
		print "</td></tr>";

		// Auto generate document
		if (getDolGlobalString('INVOICE_REC_CAN_DISABLE_DOCUMENT_FILE_GENERATION')) {
			print "<tr><td>".$langs->trans("StatusOfGeneratedDocuments")."</td><td>";
			$select = array('0' => $langs->trans('DoNotGenerateDoc'), '1' => $langs->trans('AutoGenerateDoc'));
			print $form->selectarray('generate_pdf', $select, GETPOSTINT('generate_pdf'));
			print "</td></tr>";
		} else {
			print '<input type="hidden" name="generate_pdf" value="1">';
		}

		print "</table>";

		print dol_get_fiche_end();


		$title = $langs->trans("ProductsAndServices");
		if (!isModEnabled('service')) {
			$title = $langs->trans("Products");
		} elseif (!isModEnabled('product')) {
			$title = $langs->trans("Services");
		}

		print load_fiche_titre($title, '', '');

		/*
		 * Invoice lines
		 */
		print '<div class="div-table-responsive-no-min">';
		print '<table id="tablelines" class="noborder noshadow centpercent">';

		// Show object lines
		if (!empty($object->lines)) {
			$object->printOriginLinesList('', $selectedLines);
		}

		print "</table>\n";
		print '<div>';

		print '</td></tr>';

		$flag_price_may_change = getDolGlobalString('INVOICE_REC_PRICE_MAY_CHANGE');
		if (!empty($flag_price_may_change)) {
			print '<tr><td colspan="3" class="left">';
			print '<select name="usenewprice" class="flat">';
			print '<option value="0">'.$langs->trans("AlwaysUseFixedPrice").'</option>';
			print '<option value="1" disabled>'.$langs->trans("AlwaysUseNewPrice").'</option>';
			print '</select>';
			print '</td></tr>';
		}
		print "</table>\n";

		print $form->buttonsSaveCancel("Create");

		print "</form>\n";
	} else {
		dol_print_error(null, "Error, no invoice ".$object->id);
	}
} else {
	// View mode
	if ($object->id > 0) {
		$object->fetch_thirdparty();

		$formconfirm = '';
		// Confirmation of deletion of product line
		if ($action == 'ask_deleteline') {
			$formconfirm = $form->formconfirm($_SERVER["PHP_SELF"].'?id='.$object->id.'&lineid='.$lineid, $langs->trans('DeleteProductLine'), $langs->trans('ConfirmDeleteProductLine'), 'confirm_deleteline', '', 'no', 1);
		}
		// Confirm delete of repeatable invoice
		if ($action == 'delete') {
			$formconfirm = $form->formconfirm($_SERVER["PHP_SELF"].'?id='.$object->id, $langs->trans('DeleteRepeatableInvoice'), $langs->trans('ConfirmDeleteRepeatableInvoice'), 'confirm_delete', '', 'no', 1);
		}

		// Call Hook formConfirm
		$parameters = array('formConfirm' => $formconfirm, 'lineid' => $lineid);
		$reshook = $hookmanager->executeHooks('formConfirm', $parameters, $object, $action); // Note that $action and $object may have been modified by hook
		if (empty($reshook)) {
			$formconfirm .= $hookmanager->resPrint;
		} elseif ($reshook > 0) {
			$formconfirm = $hookmanager->resPrint;
		}

		print $formconfirm;

		$author = new User($db);
		$author->fetch($object->user_author);

		$head = invoice_rec_prepare_head($object);

		print dol_get_fiche_head($head, 'card', $langs->trans("RepeatableInvoice"), -1, 'bill'); // Add a div

		// Recurring invoice content

		$linkback = '<a href="'.DOL_URL_ROOT.'/compta/facture/invoicetemplate_list.php?restore_lastsearch_values=1'.(!empty($socid) ? '&socid='.$socid : '').'">'.$langs->trans("BackToList").'</a>';

		$morehtmlref = '';
		if ($action != 'editref') {
			$morehtmlref .= $form->editfieldkey($object->ref, 'ref', $object->ref, $object, $user->hasRight('facture', 'creer'), '', '', 0, 2);
		} else {
			$morehtmlref .= $form->editfieldval('', 'ref', $object->ref, $object, $user->hasRight('facture', 'creer'), 'string');
		}

		$morehtmlref .= '<div class="refidno">';
		// Ref customer
		//$morehtmlref.=$form->editfieldkey("RefCustomer", 'ref_client', $object->ref_customer, $object, $user->hasRight('facture', 'creer'), 'string', '', 0, 1);
		//$morehtmlref.=$form->editfieldval("RefCustomer", 'ref_client', $object->ref_customer, $object, $user->hasRight('facture', 'creer'), 'string', '', null, null, '', 1);
		// Thirdparty
		$morehtmlref .= $object->thirdparty->getNomUrl(1, 'customer');
		// Project
		if (isModEnabled('project')) {
			$langs->load("projects");
			$morehtmlref .= '<br>';
			if ($user->hasRight('facture', 'creer')) {
				$morehtmlref .= img_picto($langs->trans("Project"), 'project', 'class="pictofixedwidth"');
				if ($action != 'classify') {
					$morehtmlref .= '<a class="editfielda" href="'.$_SERVER['PHP_SELF'].'?action=classify&token='.newToken().'&id='.$object->id.'">'.img_edit($langs->transnoentitiesnoconv('SetProject')).'</a> ';
				}
				$morehtmlref .= $form->form_project($_SERVER['PHP_SELF'].'?id='.$object->id, $object->socid, $object->fk_project, ($action == 'classify' ? 'projectid' : 'none'), 0, 0, 0, 1, '', 'maxwidth300');
			} else {
				if (!empty($object->fk_project)) {
					$proj = new Project($db);
					$proj->fetch($object->fk_project);
					$morehtmlref .= ' : '.$proj->getNomUrl(1);
					if ($proj->title) {
						$morehtmlref .= ' - '.$proj->title;
					}
				} else {
					$morehtmlref .= '';
				}
			}
		}
		$morehtmlref .= '</div>';

		$morehtmlstatus = '';

		dol_banner_tab($object, 'ref', $linkback, 1, 'title', 'none', $morehtmlref, '', 0, '', $morehtmlstatus);

		print '<div class="fichecenter">';
		print '<div class="fichehalfleft">';
		print '<div class="underbanner clearboth"></div>';

		print '<table class="border centpercent tableforfield">';

		// Invoice subtype
		if (getDolGlobalInt('INVOICE_SUBTYPE_ENABLED')) {
			print "<tr><td>".$langs->trans("InvoiceSubtype")."</td><td>";
			if ($object->subtype > 0) {
				print $object->getSubtypeLabel('facture_rec');
			}
			print "</td></tr>";
		}

		// Author
		print '<tr><td class="titlefield">'.$langs->trans("Author").'</td><td>';
		print $author->getNomUrl(-1);
		print "</td></tr>";

		// Amount (excl. tax)
		print '<tr><td>'.$langs->trans("AmountHT").'</td>';
		print '<td>'.price($object->total_ht, 0, $langs, 1, -1, -1, $conf->currency).'</td>';
		print '</tr>';

		// Amount tax
		print '<tr><td>'.$langs->trans("AmountVAT").'</td><td>'.price($object->total_tva, 0, $langs, 1, -1, -1, $conf->currency).'</td>';
		print '</tr>';

		// Amount Local Taxes
		if (($mysoc->localtax1_assuj == "1" && $mysoc->useLocalTax(1)) || $object->total_localtax1 != 0) { 	// Localtax1
			print '<tr><td>'.$langs->transcountry("AmountLT1", $mysoc->country_code).'</td>';
			print '<td class="nowrap">'.price($object->total_localtax1, 1, '', 1, - 1, - 1, $conf->currency).'</td></tr>';
		}
		if (($mysoc->localtax2_assuj == "1" && $mysoc->useLocalTax(2)) || $object->total_localtax2 != 0) { 	// Localtax2
			print '<tr><td>'.$langs->transcountry("AmountLT2", $mysoc->country_code).'</td>';
			print '<td class=nowrap">'.price($object->total_localtax2, 1, '', 1, - 1, - 1, $conf->currency).'</td></tr>';
		}

		print '<tr><td>'.$langs->trans("AmountTTC").'</td><td colspan="3">'.price($object->total_ttc, 0, $langs, 1, -1, -1, $conf->currency).'</td>';
		print '</tr>';


		// Payment term
		print '<tr><td>';
		print '<table class="nobordernopadding centpercent"><tr><td>';
		print $langs->trans('PaymentConditionsShort');
		print '</td>';
		if ($action != 'editconditions' && $user->hasRight('facture', 'creer')) {
			print '<td class="right"><a class="editfielda" href="'.$_SERVER["PHP_SELF"].'?action=editconditions&token='.newToken().'&facid='.$object->id.'">'.img_edit($langs->trans('SetConditions'), 1).'</a></td>';
		}
		print '</tr></table>';
		print '</td><td>';
		if ($object->type != Facture::TYPE_CREDIT_NOTE) {
			if ($action == 'editconditions') {
				$form->form_conditions_reglement($_SERVER['PHP_SELF'].'?facid='.$object->id, $object->cond_reglement_id, 'cond_reglement_id');
			} else {
				$form->form_conditions_reglement($_SERVER['PHP_SELF'].'?facid='.$object->id, $object->cond_reglement_id, 'none');
			}
		} else {
			print '&nbsp;';
		}
		print '</td></tr>';

		// Payment mode
		print '<tr><td>';
		print '<table class="nobordernopadding" width="100%"><tr><td>';
		print $langs->trans('PaymentMode');
		print '</td>';
		if ($action != 'editmode' && $user->hasRight('facture', 'creer')) {
			print '<td class="right"><a class="editfielda" href="'.$_SERVER["PHP_SELF"].'?action=editmode&token='.newToken().'&facid='.$object->id.'">'.img_edit($langs->trans('SetMode'), 1).'</a></td>';
		}
		print '</tr></table>';
		print '</td><td>';
		if ($action == 'editmode') {
			$form->form_modes_reglement($_SERVER['PHP_SELF'].'?facid='.$object->id, $object->mode_reglement_id, 'mode_reglement_id', 'CRDT', 1, 1);
		} else {
			$form->form_modes_reglement($_SERVER['PHP_SELF'].'?facid='.$object->id, $object->mode_reglement_id, 'none');
		}
		print '</td></tr>';

<<<<<<< HEAD
		// Multicurrency
		if (isModEnabled('multicurrency')) {
			// Multicurrency code
			print '<tr>';
			print '<td>';
			print '<table class="nobordernopadding" width="100%"><tr><td>';
			print $form->editfieldkey('Currency', 'multicurrency_code', '', $object, 0);
			print '</td>';
			if ($usercancreate && $action != 'editmulticurrencycode' && $object->suspended == $object::STATUS_SUSPENDED) {
				print '<td class="right"><a class="editfielda" href="'.$_SERVER["PHP_SELF"].'?action=editmulticurrencycode&token='.newToken().'&id='.$object->id.'">'.img_edit($langs->transnoentitiesnoconv('SetMultiCurrencyCode'), 1).'</a></td>';
			}
			print '</tr></table>';
			print '</td><td>';
			$htmlname = (($usercancreate && $action == 'editmulticurrencycode') ? 'multicurrency_code' : 'none');
			$form->form_multicurrency_code($_SERVER['PHP_SELF'].'?id='.$object->id, $object->multicurrency_code, $htmlname);
			print '</td></tr>';

			// Multicurrency rate
			if ($object->multicurrency_code != $conf->currency || $object->multicurrency_tx != 1) {
				print '<tr>';
				print '<td>';
				print '<table class="nobordernopadding" width="100%"><tr><td>';
				print $form->editfieldkey('CurrencyRate', 'multicurrency_tx', '', $object, 0);
				print '</td>';
				if ($usercancreate && $action != 'editmulticurrencyrate' && $object->suspended == $object::STATUS_SUSPENDED && $object->multicurrency_code && $object->multicurrency_code != $conf->currency) {
					print '<td class="right"><a class="editfielda" href="'.$_SERVER["PHP_SELF"].'?action=editmulticurrencyrate&token='.newToken().'&id='.$object->id.'">'.img_edit($langs->transnoentitiesnoconv('SetMultiCurrencyCode'), 1).'</a></td>';
				}
				print '</tr></table>';
				print '</td><td>';
				if ($action == 'editmulticurrencyrate' || $action == 'actualizemulticurrencyrate') {
					if ($action == 'actualizemulticurrencyrate') {
						list($object->fk_multicurrency, $object->multicurrency_tx) = MultiCurrency::getIdAndTxFromCode($object->db, $object->multicurrency_code);
					}
					$form->form_multicurrency_rate($_SERVER['PHP_SELF'].'?id='.$object->id, $object->multicurrency_tx, ($usercancreate ? 'multicurrency_tx' : 'none'), $object->multicurrency_code);
				} else {
					$form->form_multicurrency_rate($_SERVER['PHP_SELF'].'?id='.$object->id, $object->multicurrency_tx, 'none', $object->multicurrency_code);
					if ($object->statut == $object::STATUS_DRAFT && $object->multicurrency_code && $object->multicurrency_code != $conf->currency) {
						print '<div class="inline-block"> &nbsp; &nbsp; &nbsp; &nbsp; ';
						print '<a href="'.$_SERVER["PHP_SELF"].'?id='.$object->id.'&action=actualizemulticurrencyrate">'.$langs->trans("ActualizeCurrency").'</a>';
						print '</div>';
					}
				}
				print '</td></tr>';
			}
		}

=======
>>>>>>> cc80841a
		// Help of substitution key
		$dateexample = dol_now();
		if (!empty($object->frequency) && !empty($object->date_when)) {
			$dateexample = $object->date_when;
		}

		// Help of substitution key
		$substitutionarray = getCommonSubstitutionArray($langs, 2, null, $object);

		$substitutionarray['__INVOICE_PREVIOUS_MONTH__'] = $langs->trans("PreviousMonthOfInvoice").' ('.$langs->trans("Example").': '.dol_print_date(dol_time_plus_duree($dateexample, -1, 'm'), '%m').')';
		$substitutionarray['__INVOICE_MONTH__'] = $langs->trans("MonthOfInvoice").' ('.$langs->trans("Example").': '.dol_print_date($dateexample, '%m').')';
		$substitutionarray['__INVOICE_NEXT_MONTH__'] = $langs->trans("NextMonthOfInvoice").' ('.$langs->trans("Example").': '.dol_print_date(dol_time_plus_duree($dateexample, 1, 'm'), '%m').')';
		$substitutionarray['__INVOICE_PREVIOUS_MONTH_TEXT__'] = $langs->trans("TextPreviousMonthOfInvoice").' ('.$langs->trans("Example").': '.dol_print_date(dol_time_plus_duree($dateexample, -1, 'm'), '%B').')';
		$substitutionarray['__INVOICE_MONTH_TEXT__'] = $langs->trans("TextMonthOfInvoice").' ('.$langs->trans("Example").': '.dol_print_date($dateexample, '%B').')';
		$substitutionarray['__INVOICE_NEXT_MONTH_TEXT__'] = $langs->trans("TextNextMonthOfInvoice").' ('.$langs->trans("Example").': '.dol_print_date(dol_time_plus_duree($dateexample, 1, 'm'), '%B').')';
		$substitutionarray['__INVOICE_PREVIOUS_YEAR__'] = $langs->trans("PreviousYearOfInvoice").' ('.$langs->trans("Example").': '.dol_print_date(dol_time_plus_duree($dateexample, -1, 'y'), '%Y').')';
		$substitutionarray['__INVOICE_YEAR__'] = $langs->trans("YearOfInvoice").' ('.$langs->trans("Example").': '.dol_print_date($dateexample, '%Y').')';
		$substitutionarray['__INVOICE_NEXT_YEAR__'] = $langs->trans("NextYearOfInvoice").' ('.$langs->trans("Example").': '.dol_print_date(dol_time_plus_duree($dateexample, 1, 'y'), '%Y').')';
		// Only on template invoices
		$substitutionarray['__INVOICE_DATE_NEXT_INVOICE_BEFORE_GEN__'] = $langs->trans("DateNextInvoiceBeforeGen").' ('.$langs->trans("Example").': '.dol_print_date(($object->date_when ? $object->date_when : dol_now()), 'dayhour').')';
		$substitutionarray['__INVOICE_DATE_NEXT_INVOICE_AFTER_GEN__'] = $langs->trans("DateNextInvoiceAfterGen").' ('.$langs->trans("Example").': '.dol_print_date(dol_time_plus_duree(($object->date_when ? $object->date_when : dol_now()), $object->frequency, $object->unit_frequency), 'dayhour').')';
		$substitutionarray['__INVOICE_COUNTER_CURRENT__'] = $object->nb_gen_done;
		$substitutionarray['__INVOICE_COUNTER_MAX__'] = $object->nb_gen_max;

		$htmltext = '<i>'.$langs->trans("FollowingConstantsWillBeSubstituted").':<br>';
		foreach ($substitutionarray as $key => $val) {
			$htmltext .= $key.' = '.$langs->trans($val).'<br>';
		}
		$htmltext .= '</i>';

		// Bank Account
		print '<tr><td class="nowrap">';
		print '<table width="100%" class="nobordernopadding"><tr><td class="nowrap">';
		print $langs->trans('BankAccount');
		print '<td>';
		if (($action != 'editbankaccount') && $user->hasRight('facture', 'creer') && $object->statut == FactureRec::STATUS_DRAFT) {
			print '<td class="right"><a class="editfielda" href="'.$_SERVER["PHP_SELF"].'?action=editbankaccount&token='.newToken().'&id='.$object->id.'">'.img_edit($langs->trans('SetBankAccount'), 1).'</a></td>';
		}
		print '</tr></table>';
		print '</td><td>';
		if ($action == 'editbankaccount') {
			$form->formSelectAccount($_SERVER['PHP_SELF'].'?id='.$object->id, $object->fk_account, 'fk_account', 1);
		} else {
			$form->formSelectAccount($_SERVER['PHP_SELF'].'?id='.$object->id, $object->fk_account, 'none');
		}
		print "</td>";
		print '</tr>';

		// Extrafields
		include DOL_DOCUMENT_ROOT.'/core/tpl/extrafields_view.tpl.php';


		// Note public
		print '<tr><td>';
		print $form->editfieldkey($form->textwithpicto($langs->trans('NotePublic'), $htmltext, 1, 'help', '', 0, 2, 'notepublic'), 'note_public', $object->note_public, $object, $user->hasRight('facture', 'creer'));
		print '</td><td class="wordbreak">';
		print $form->editfieldval($langs->trans("NotePublic"), 'note_public', $object->note_public, $object, $user->hasRight('facture', 'creer'), 'textarea:'.ROWS_4.':90%', '', null, null, '', 1);
		print '</td>';
		print '</tr>';

		// Note private
		print '<tr><td>';
		print $form->editfieldkey($form->textwithpicto($langs->trans("NotePrivate"), $htmltext, 1, 'help', '', 0, 2, 'noteprivate'), 'note_private', $object->note_private, $object, $user->hasRight('facture', 'creer'));
		print '</td><td class="wordbreak">';
		print $form->editfieldval($langs->trans("NotePrivate"), 'note_private', $object->note_private, $object, $user->hasRight('facture', 'creer'), 'textarea:'.ROWS_4.':90%', '', null, null, '', 1);
		print '</td>';
		print '</tr>';

		// Model pdf
		print '<tr><td class="nowrap">';
		print '<table width="100%" class="nobordernopadding"><tr><td class="nowrap">';
		print $langs->trans('Model');
		print '<td>';
		if (($action != 'editmodelpdf') && $user->hasRight('facture', 'creer') && $object->statut == FactureRec::STATUS_DRAFT) {
			print '<td class="right"><a class="editfielda" href="'.$_SERVER["PHP_SELF"].'?action=editmodelpdf&token='.newToken().'&id='.$object->id.'">'.img_edit($langs->trans('SetModel'), 1).'</a></td>';
		}
		print '</tr></table>';
		print '</td><td>';
		if ($action == 'editmodelpdf') {
			include_once DOL_DOCUMENT_ROOT.'/core/modules/facture/modules_facture.php';
			$list = array();
			$models = ModelePDFFactures::liste_modeles($db);
			foreach ($models as $k => $model) {
				$list[] = str_replace(':', '|', $k).':'.$model;
			}
			$select = 'select;'.implode(',', $list);
			print $form->editfieldval($langs->trans("Model"), 'modelpdf', $object->model_pdf, $object, $user->hasRight('facture', 'creer'), $select);
		} else {
			print $object->model_pdf;
		}
		print "</td>";
		print '</tr>';

		// Other attributes
		$cols = 2;


		print '</table>';

		print '</div>';
		print '<div class="fichehalfright">';
		print '<div class="underbanner clearboth"></div>';


		/*
		 * Recurrence
		 */
		$title = $langs->trans("Recurrence");

		print '<table class="border centpercent tableforfield">';

		include DOL_DOCUMENT_ROOT.'/core/tpl/object_currency_amount.tpl.php';

		print '<tr><td colspan="2">'.img_picto('', 'recurring', 'class="pictofixedwidth"').$title.'</td></tr>';

		// if "frequency" is empty or = 0, the recurrence is disabled
		print '<tr><td style="width: 50%">';
		print '<table class="nobordernopadding" width="100%"><tr><td>';
		print $langs->trans('Frequency');
		print '</td>';
		if ($action != 'editfrequency' && $user->hasRight('facture', 'creer')) {
			print '<td class="right"><a class="editfielda" href="'.$_SERVER["PHP_SELF"].'?action=editfrequency&token='.newToken().'&facid='.$object->id.'">'.img_edit($langs->trans('Edit'), 1).'</a></td>';
		}
		print '</tr></table>';
		print '</td><td>';
		if ($action == 'editfrequency') {
			print '<form method="post" action="'.$_SERVER["PHP_SELF"].'?facid='.$object->id.'">';
			print '<input type="hidden" name="action" value="setfrequency">';
			print '<input type="hidden" name="token" value="'.newToken().'">';
			print '<table class="nobordernopadding">';
			print '<tr><td>';
			print '<input type="text" name="frequency" class="width50 marginrightonly right" value="'.$object->frequency.'">';
			print $form->selectarray('unit_frequency', array('d' => $langs->trans('Day'), 'm' => $langs->trans('Month'), 'y' => $langs->trans('Year')), ($object->unit_frequency ? $object->unit_frequency : 'm'));
			print '</td>';
			print '<td class="left"><input type="submit" class="button button-edit smallpaddingimp" value="'.$langs->trans("Modify").'"></td>';
			print '</tr></table></form>';
		} else {
			if ($object->frequency > 0) {
				print $langs->trans('FrequencyPer_'.$object->unit_frequency, $object->frequency);
			} else {
				print '<span class="opacitymedium">'.$langs->trans("NotARecurringInvoiceTemplate").'</span>';
			}
		}
		print '</td></tr>';

		// Date when (next invoice generation)
		print '<tr><td>';
		if ($action == 'date_when' || $object->frequency > 0) {
			print $form->editfieldkey($langs->trans("NextDateToExecution"), 'date_when', $object->date_when, $object, $user->hasRight('facture', 'creer'), 'day');
		} else {
			print $langs->trans("NextDateToExecution");
		}
		print '</td><td>';
		if ($action == 'date_when' || $object->frequency > 0) {
			print $form->editfieldval($langs->trans("NextDateToExecution"), 'date_when', $object->date_when, $object, $user->hasRight('facture', 'creer'), 'day', $object->date_when, null, '', '', 0, 'strikeIfMaxNbGenReached');
		}
		//var_dump(dol_print_date($object->date_when+60, 'dayhour').' - '.dol_print_date($now, 'dayhour'));
		if (!$object->isMaxNbGenReached()) {
			if (!$object->suspended && $action != 'editdate_when' && $object->frequency > 0 && $object->date_when && $object->date_when < $now) {
				print img_warning($langs->trans("Late"));
			}
		} else {
			print img_info($langs->trans("MaxNumberOfGenerationReached"));
		}
		print '</td>';
		print '</tr>';

		// Max period / Rest period
		print '<tr><td>';
		if ($action == 'nb_gen_max' || $object->frequency > 0) {
			print $form->editfieldkey($langs->trans("MaxPeriodNumber"), 'nb_gen_max', $object->nb_gen_max, $object, $user->hasRight('facture', 'creer'));
		} else {
			print $langs->trans("MaxPeriodNumber");
		}
		print '</td><td>';
		if ($action == 'nb_gen_max' || $object->frequency > 0) {
			print $form->editfieldval($langs->trans("MaxPeriodNumber"), 'nb_gen_max', $object->nb_gen_max ? $object->nb_gen_max : '', $object, $user->hasRight('facture', 'creer'));
		} else {
			print '';
		}
		print '</td>';
		print '</tr>';

		// Status of auto generated invoices
		print '<tr><td>';
		if ($action == 'auto_validate' || $object->frequency > 0) {
			print $form->editfieldkey($langs->trans("StatusOfAutoGeneratedInvoices"), 'auto_validate', $object->auto_validate, $object, $user->hasRight('facture', 'creer'));
		} else {
			print $langs->trans("StatusOfAutoGeneratedInvoices");
		}
		print '</td><td>';
		$select = 'select;0:'.$langs->trans('BillStatusDraft').',1:'.$langs->trans('BillStatusValidated');
		if ($action == 'auto_validate' || $object->frequency > 0) {
			print $form->editfieldval($langs->trans("StatusOfAutoGeneratedInvoices"), 'auto_validate', $object->auto_validate, $object, $user->hasRight('facture', 'creer'), $select);
		}
		print '</td>';
		// Auto generate documents
		if (getDolGlobalString('INVOICE_REC_CAN_DISABLE_DOCUMENT_FILE_GENERATION')) {
			print '<tr>';
			print '<td>';
			if ($action == 'generate_pdf' || $object->frequency > 0) {
				print $form->editfieldkey($langs->trans("StatusOfGeneratedDocuments"), 'generate_pdf', $object->generate_pdf, $object, $user->hasRight('facture', 'creer'));
			} else {
				print $langs->trans("StatusOfGeneratedDocuments");
			}
			print '</td>';
			print '<td>';
			$select = 'select;0:'.$langs->trans('DoNotGenerateDoc').',1:'.$langs->trans('AutogenerateDoc');
			if ($action == 'generate_pdf' || $object->frequency > 0) {
				print $form->editfieldval($langs->trans("StatusOfGeneratedDocuments"), 'generate_pdf', $object->generate_pdf, $object, $user->hasRight('facture', 'creer'), $select);
			}
			print '</td>';
			print '</tr>';
		} else {
			print '<input type="hidden" name="generate_pdf" value="1">';
		}

		print '</table>';

		// Frequencry/Recurring section
		if ($object->frequency > 0) {
			print '<br>';

			if (!isModEnabled('cron')) {
				print info_admin($langs->trans("EnableAndSetupModuleCron", $langs->transnoentitiesnoconv("Module2300Name")));
			}

			print '<div class="underbanner clearboth"></div>';
			print '<table class="border centpercent tableforfield">';

			// Nb of generation already done
			print '<tr><td style="width: 50%">'.$langs->trans("NbOfGenerationDone").'</td>';
			print '<td>';
			print $object->nb_gen_done ? $object->nb_gen_done : '0';
			print '</td>';
			print '</tr>';

			// Date last
			print '<tr><td>';
			print $langs->trans("DateLastGeneration");
			print '</td><td>';
			print dol_print_date($object->date_last_gen, 'dayhour');
			print '</td>';
			print '</tr>';

			print '</table>';

			print '<br>';
		}

		print '</div>';
		print '</div>';

		print '<div class="clearboth"></div><br>';


		// Lines
		print '<form name="addproduct" id="addproduct" action="'.$_SERVER["PHP_SELF"].'?id='.$object->id.(($action != 'editline') ? '#add' : '#line_'.GETPOSTINT('lineid')).'" method="POST">';
		print '<input type="hidden" name="token" value="' . newToken().'">';
		print '<input type="hidden" name="action" value="' . (($action != 'editline') ? 'addline' : 'updateline').'">';
		print '<input type="hidden" name="mode" value="">';
		print '<input type="hidden" name="id" value="' . $object->id.'">';
		print '<input type="hidden" name="page_y" value="">';

		if (!empty($conf->use_javascript_ajax) && $object->statut == 0) {
			include DOL_DOCUMENT_ROOT.'/core/tpl/ajaxrow.tpl.php';
		}

		print '<div class="div-table-responsive-no-min">';
		print '<table id="tablelines" class="noborder noshadow centpercent">';
		// Show object lines
		if (!empty($object->lines)) {
			$canchangeproduct = 1;
			$object->printObjectLines($action, $mysoc, $object->thirdparty, $lineid, 0); // No date selector for template invoice
		}

		// Form to add new line
		if ($object->status == $object::STATUS_DRAFT && $user->hasRight('facture', 'creer') && $action != 'valid' && $action != 'editline') {
			if ($action != 'editline') {
				// Add free products/services

				$parameters = array();
				$reshook = $hookmanager->executeHooks('formAddObjectLine', $parameters, $object, $action); // Note that $action and $object may have been modified by hook
				if ($reshook < 0) {
					setEventMessages($hookmanager->error, $hookmanager->errors, 'errors');
				}
				if (empty($reshook)) {
					$object->formAddObjectLine(0, $mysoc, $object->thirdparty);
				} // No date selector for template invoice
			}
		}

		print "</table>\n";
		print '</div>';

		print "</form>\n";

		print dol_get_fiche_end();


		/*
		 * Action bar
		 */
		print '<div class="tabsAction">';

		$parameters = array();
		$reshook = $hookmanager->executeHooks('addMoreActionsButtons', $parameters, $object, $action); // Note that $action and $object may have been modified by hook
		if (empty($reshook)) {
			$params = array(
				'attr' => array(
					'class' => 'classfortooltip',
				),
			);
			if (empty($object->suspended)) {
				if ($user->hasRight('facture', 'creer')) {
					if (!empty($object->frequency) && $object->nb_gen_max > 0 && ($object->nb_gen_done >= $object->nb_gen_max)) {
						print '<div class="inline-block divButAction"><a class="butActionRefused classfortooltip" href="#" title="' . dol_escape_htmltag($langs->trans("MaxGenerationReached")) . '">' . $langs->trans("CreateBill") . '</a></div>';
					} else {
						if (empty($object->frequency) || $object->date_when <= $nowlasthour) {
							print '<div class="inline-block divButAction"><a class="butAction" href="' . DOL_URL_ROOT . '/compta/facture/card.php?action=create&socid=' . $object->thirdparty->id . '&fac_rec=' . $object->id . '">' . $langs->trans("CreateBill") . '</a></div>';
						} else {
							print '<div class="inline-block divButAction"><a class="butActionRefused classfortooltip" href="#" title="' . dol_escape_htmltag($langs->trans("DateIsNotEnough")) . '">' . $langs->trans("CreateBill") . '</a></div>';
						}
					}
				} else {
					print '<div class="inline-block divButAction"><a class="butActionRefused classfortooltip" href="#">' . $langs->trans("CreateBill") . '</a></div>';
				}
			}

			if ($user->hasRight('facture', 'creer')) {
				if (empty($object->suspended)) {
					print '<div class="inline-block divButAction"><a class="butActionDelete" href="'.$_SERVER["PHP_SELF"].'?action=disable&id='.$object->id.'&token='.newToken().'">'.$langs->trans("Disable").'</a></div>';
				} else {
					print '<div class="inline-block divButAction"><a class="butAction" href="'.$_SERVER["PHP_SELF"].'?action=enable&id='.$object->id.'&token='.newToken().'">'.$langs->trans("Enable").'</a></div>';
				}
			}

			// Delete
			print dolGetButtonAction($langs->trans("Delete"), '', 'delete', $_SERVER["PHP_SELF"] . '?id=' . $object->id . '&action=delete&token=' . newToken(), 'delete', $user->hasRight('facture', 'supprimer'));
		}
		print '</div>';



		print '<div class="fichecenter"><div class="fichehalfleft">';
		print '<a name="builddoc"></a>'; // ancre


		// Show links to link elements
		$linktoelem = $form->showLinkToObjectBlock($object, null, array('invoice'));

		$somethingshown = $form->showLinkedObjectBlock($object, $linktoelem);


		print '</div>';
		print '<div class="fichehalfright">';

		$MAXEVENT = 10;

		//$morehtmlcenter = dolGetButtonTitle($langs->trans('SeeAll'), '', 'fa fa-bars imgforviewmode', dol_buildpath('/mymodule/myobject_agenda.php', 1).'?id='.$object->id);
		$morehtmlcenter = '';

		// List of actions on element
		include_once DOL_DOCUMENT_ROOT.'/core/class/html.formactions.class.php';
		$formactions = new FormActions($db);
		$somethingshown = $formactions->showactions($object, $object->element, (is_object($object->thirdparty) ? $object->thirdparty->id : 0), 1, '', $MAXEVENT, '', $morehtmlcenter);

		print '</div>';
		print '</div>';
	} else {
		print $langs->trans("NoRecordFound");
	}
}

// End of page
llxFooter();
$db->close();<|MERGE_RESOLUTION|>--- conflicted
+++ resolved
@@ -8,11 +8,7 @@
  * Copyright (C) 2012       Cedric Salvador         <csalvador@gpcsolutions.fr>
  * Copyright (C) 2015       Alexandre Spangaro      <aspangaro@open-dsi.fr>
  * Copyright (C) 2016       Meziane Sof             <virtualsof@yahoo.fr>
-<<<<<<< HEAD
- * Copyright (C) 2017-2018  Frédéric France         <frederic.france@netlogic.fr>
-=======
  * Copyright (C) 2017-2024	Frédéric France         <frederic.france@free.fr>
->>>>>>> cc80841a
  * Copyright (C) 2023       Nick Fragoulis
  * Copyright (C) 2024		MDW							<mdeweerd@users.noreply.github.com>
  *
@@ -279,15 +275,9 @@
 
 			$oldinvoice = new Facture($db);
 			$oldinvoice->fetch(GETPOSTINT('facid'));
-<<<<<<< HEAD
 
 			$onlylines = GETPOST('toselect', 'array');
 
-=======
-
-			$onlylines = GETPOST('toselect', 'array');
-
->>>>>>> cc80841a
 			$result = $object->create($user, $oldinvoice->id, 0, $onlylines);
 			if ($result > 0) {
 				$result = $oldinvoice->delete($user, 1);
@@ -466,11 +456,7 @@
 	}
 
 	// Add a new line
-<<<<<<< HEAD
-	if ($action == 'addline' && $user->hasRight('facture', 'creer')) {
-=======
 	if ($action == 'addline' && $usercancreate) {
->>>>>>> cc80841a
 		$langs->load('errors');
 		$error = 0;
 
@@ -700,13 +686,8 @@
 
 			$fk_parent_line = GETPOST('fk_parent_line', 'int');
 
-<<<<<<< HEAD
-			if ($usercanproductignorepricemin && (!empty($price_min) && (price2num($pu_ht) * (1 - price2num($remise_percent) / 100) < price2num($price_min)))) {
-				$mesg = $langs->trans("CantBeLessThanMinPrice", price(price2num($price_min, 'MU'), 0, $langs, 0, 0, - 1, $conf->currency));
-=======
 			if ($usercanproductignorepricemin && (!empty($price_min) && ((float) price2num($pu_ht) * (1 - (float) price2num($remise_percent) / 100) < (float) price2num($price_min)))) {
 				$mesg = $langs->trans("CantBeLessThanMinPrice", price(price2num($price_min, 'MU'), 0, $langs, 0, 0, -1, $conf->currency));
->>>>>>> cc80841a
 				setEventMessages($mesg, null, 'errors');
 			} else {
 				// Insert line
@@ -1171,11 +1152,7 @@
 
 		print '<span class="opacitymedium">'.$langs->trans("ToCreateARecurringInvoiceGeneAuto", $langs->transnoentitiesnoconv('Module2300Name')).'</span><br><br>';
 
-<<<<<<< HEAD
-		print dol_get_fiche_head(null, '', '', 0);
-=======
 		print dol_get_fiche_head([], '', '', 0);
->>>>>>> cc80841a
 
 		print '<table class="border centpercent">';
 
@@ -1419,55 +1396,6 @@
 		}
 		print '</td></tr>';
 
-<<<<<<< HEAD
-		// Multicurrency
-		if (isModEnabled('multicurrency')) {
-			// Multicurrency code
-			print '<tr>';
-			print '<td>';
-			print '<table class="nobordernopadding" width="100%"><tr><td>';
-			print $form->editfieldkey('Currency', 'multicurrency_code', '', $object, 0);
-			print '</td>';
-			if ($usercancreate && $action != 'editmulticurrencycode' && $object->suspended == $object::STATUS_SUSPENDED) {
-				print '<td class="right"><a class="editfielda" href="'.$_SERVER["PHP_SELF"].'?action=editmulticurrencycode&token='.newToken().'&id='.$object->id.'">'.img_edit($langs->transnoentitiesnoconv('SetMultiCurrencyCode'), 1).'</a></td>';
-			}
-			print '</tr></table>';
-			print '</td><td>';
-			$htmlname = (($usercancreate && $action == 'editmulticurrencycode') ? 'multicurrency_code' : 'none');
-			$form->form_multicurrency_code($_SERVER['PHP_SELF'].'?id='.$object->id, $object->multicurrency_code, $htmlname);
-			print '</td></tr>';
-
-			// Multicurrency rate
-			if ($object->multicurrency_code != $conf->currency || $object->multicurrency_tx != 1) {
-				print '<tr>';
-				print '<td>';
-				print '<table class="nobordernopadding" width="100%"><tr><td>';
-				print $form->editfieldkey('CurrencyRate', 'multicurrency_tx', '', $object, 0);
-				print '</td>';
-				if ($usercancreate && $action != 'editmulticurrencyrate' && $object->suspended == $object::STATUS_SUSPENDED && $object->multicurrency_code && $object->multicurrency_code != $conf->currency) {
-					print '<td class="right"><a class="editfielda" href="'.$_SERVER["PHP_SELF"].'?action=editmulticurrencyrate&token='.newToken().'&id='.$object->id.'">'.img_edit($langs->transnoentitiesnoconv('SetMultiCurrencyCode'), 1).'</a></td>';
-				}
-				print '</tr></table>';
-				print '</td><td>';
-				if ($action == 'editmulticurrencyrate' || $action == 'actualizemulticurrencyrate') {
-					if ($action == 'actualizemulticurrencyrate') {
-						list($object->fk_multicurrency, $object->multicurrency_tx) = MultiCurrency::getIdAndTxFromCode($object->db, $object->multicurrency_code);
-					}
-					$form->form_multicurrency_rate($_SERVER['PHP_SELF'].'?id='.$object->id, $object->multicurrency_tx, ($usercancreate ? 'multicurrency_tx' : 'none'), $object->multicurrency_code);
-				} else {
-					$form->form_multicurrency_rate($_SERVER['PHP_SELF'].'?id='.$object->id, $object->multicurrency_tx, 'none', $object->multicurrency_code);
-					if ($object->statut == $object::STATUS_DRAFT && $object->multicurrency_code && $object->multicurrency_code != $conf->currency) {
-						print '<div class="inline-block"> &nbsp; &nbsp; &nbsp; &nbsp; ';
-						print '<a href="'.$_SERVER["PHP_SELF"].'?id='.$object->id.'&action=actualizemulticurrencyrate">'.$langs->trans("ActualizeCurrency").'</a>';
-						print '</div>';
-					}
-				}
-				print '</td></tr>';
-			}
-		}
-
-=======
->>>>>>> cc80841a
 		// Help of substitution key
 		$dateexample = dol_now();
 		if (!empty($object->frequency) && !empty($object->date_when)) {
