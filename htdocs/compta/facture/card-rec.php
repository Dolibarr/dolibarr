--- conflicted
+++ resolved
@@ -529,11 +529,7 @@
 				$pu_ht = $datapriceofproduct['pu_ht'];
 				$pu_ttc = $datapriceofproduct['pu_ttc'];
 				$price_min = $datapriceofproduct['price_min'];
-<<<<<<< HEAD
-				$price_base_type = $datapriceofproduct['price_base_type'];
-=======
 				$price_base_type = empty($datapriceofproduct['price_base_type']) ? 'HT' : $datapriceofproduct['price_base_type'];
->>>>>>> 076c8116
 				//$tva_tx = $datapriceofproduct['tva_tx'];
 				//$tva_npr = $datapriceofproduct['tva_npr'];
 
