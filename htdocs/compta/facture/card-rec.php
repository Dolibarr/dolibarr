<?php
/* Copyright (C) 2002-2003  Rodolphe Quiedeville    <rodolphe@quiedeville.org>
 * Copyright (C) 2004-2016  Laurent Destailleur     <eldy@users.sourceforge.net>
 * Copyright (C) 2005-2012  Regis Houssin           <regis.houssin@inodbox.com>
 * Copyright (C) 2013       Florian Henry           <florian.henry@open-concept.pro>
 * Copyright (C) 2013-2023  Juanjo Menent           <jmenent@2byte.es>
 * Copyright (C) 2015       Jean-François Ferry     <jfefe@aternatik.fr>
 * Copyright (C) 2012       Cedric Salvador         <csalvador@gpcsolutions.fr>
 * Copyright (C) 2015       Alexandre Spangaro      <aspangaro@open-dsi.fr>
 * Copyright (C) 2016       Meziane Sof             <virtualsof@yahoo.fr>
 * Copyright (C) 2017-2018  Frédéric France         <frederic.france@netlogic.fr>
 *
 * This program is free software; you can redistribute it and/or modify
 * it under the terms of the GNU General Public License as published by
 * the Free Software Foundation; either version 3 of the License, or
 * (at your option) any later version.
 *
 * This program is distributed in the hope that it will be useful,
 * but WITHOUT ANY WARRANTY; without even the implied warranty of
 * MERCHANTABILITY or FITNESS FOR A PARTICULAR PURPOSE.  See the
 * GNU General Public License for more details.
 *
 * You should have received a copy of the GNU General Public License
 * along with this program. If not, see <https://www.gnu.org/licenses/>.
 */

/**
 *	\file       htdocs/compta/facture/card-rec.php
 *	\ingroup    facture
 *	\brief      Page to show predefined invoice
 */

// Load Dolibarr environment
require '../../main.inc.php';
require_once DOL_DOCUMENT_ROOT.'/compta/facture/class/facture-rec.class.php';
require_once DOL_DOCUMENT_ROOT.'/product/class/product.class.php';
require_once DOL_DOCUMENT_ROOT.'/core/class/html.formother.class.php';
if (isModEnabled('project')) {
	include_once DOL_DOCUMENT_ROOT.'/projet/class/project.class.php';
	//include_once DOL_DOCUMENT_ROOT . '/core/class/html.formprojet.class.php';
}
require_once DOL_DOCUMENT_ROOT.'/core/class/html.formprojet.class.php';
require_once DOL_DOCUMENT_ROOT.'/core/class/doleditor.class.php';
require_once DOL_DOCUMENT_ROOT.'/core/lib/invoice.lib.php';
require_once DOL_DOCUMENT_ROOT.'/core/class/extrafields.class.php';

// Load translation files required by the page
$langs->loadLangs(array('bills', 'companies', 'compta', 'admin', 'other', 'products', 'banks'));

$action     = GETPOST('action', 'alpha');
$massaction = GETPOST('massaction', 'alpha');
$show_files = GETPOST('show_files', 'int');
$confirm    = GETPOST('confirm', 'alpha');
$cancel     = GETPOST('cancel', 'alpha');
$toselect   = GETPOST('toselect', 'array');
$contextpage = GETPOST('contextpage', 'aZ') ?GETPOST('contextpage', 'aZ') : 'invoicetemplatelist'; // To manage different context of search

// Security check
$id = (GETPOST('facid', 'int') ?GETPOST('facid', 'int') : GETPOST('id', 'int'));
$lineid = GETPOST('lineid', 'int');
$ref = GETPOST('ref', 'alpha');
if ($user->socid) {
	$socid = $user->socid;
}
$objecttype = 'facture_rec';
if ($action == "create" || $action == "add") {
	$objecttype = '';
}
$projectid = GETPOST('projectid', 'int');

$year_date_when = GETPOST('year_date_when');
$month_date_when = GETPOST('month_date_when');

$limit = GETPOST('limit', 'int') ?GETPOST('limit', 'int') : $conf->liste_limit;
$sortfield = GETPOST('sortfield', 'aZ09comma');
$sortorder = GETPOST('sortorder', 'aZ09comma');
$page = GETPOSTISSET('pageplusone') ? (GETPOST('pageplusone') - 1) : GETPOST("page", 'int');
if (empty($page) || $page == -1) {
	$page = 0;
}     // If $page is not defined, or '' or -1
$offset = $limit * $page;
if (!$sortorder) {
	$sortorder = 'DESC';
}
if (!$sortfield) {
	$sortfield = 'f.titre';
}
$pageprev = $page - 1;
$pagenext = $page + 1;

$object = new FactureRec($db);
if (($id > 0 || $ref) && $action != 'create' && $action != 'add') {
	$ret = $object->fetch($id, $ref);
	if (!$ret) {
		setEventMessages($langs->trans("ErrorRecordNotFound"), null, 'errors');
	}
}

// Initialize technical object to manage hooks of page. Note that conf->hooks_modules contains array of hook context
$hookmanager->initHooks(array('invoicereccard', 'globalcard'));
$extrafields = new ExtraFields($db);

// fetch optionals attributes and labels
$extrafields->fetch_name_optionals_label($object->table_element);

$search_array_options = $extrafields->getOptionalsFromPost($object->table_element, '', 'search_');

$permissionnote = $user->hasRight('facture', 'creer'); // Used by the include of actions_setnotes.inc.php
$permissiondellink = $user->hasRight('facture', 'creer'); // Used by the include of actions_dellink.inc.php
$permissiontoedit = $user->hasRight('facture', 'creer'); // Used by the include of actions_lineupdonw.inc.php

$usercanread = $user->hasRight('facture', 'lire');
$usercancreate = $user->hasRight('facture', 'creer');
$usercanissuepayment = $user->hasRight('facture', 'paiement');
$usercandelete = $user->hasRight('facture', 'supprimer');
$usercanvalidate = ((empty($conf->global->MAIN_USE_ADVANCED_PERMS) && $usercancreate) || (!empty($conf->global->MAIN_USE_ADVANCED_PERMS) && !empty($user->rights->facture->invoice_advance->validate)));
$usercansend = (empty($conf->global->MAIN_USE_ADVANCED_PERMS) || $user->rights->facture->invoice_advance->send);
$usercanreopen = (empty($conf->global->MAIN_USE_ADVANCED_PERMS) || $user->rights->facture->invoice_advance->reopen);
$usercanunvalidate = ((empty($conf->global->MAIN_USE_ADVANCED_PERMS) && !empty($usercancreate)) || (!empty($conf->global->MAIN_USE_ADVANCED_PERMS) && !empty($user->rights->facture->invoice_advance->unvalidate)));

$usercanproductignorepricemin = ((!empty($conf->global->MAIN_USE_ADVANCED_PERMS) && empty($user->rights->produit->ignore_price_min_advance)) || empty($conf->global->MAIN_USE_ADVANCED_PERMS));
$usercancreatemargin = $user->hasRight("margins", "creer");
$usercanreadallmargin = $user->hasRight("margins", "liretous");
$usercancreatewithdrarequest = $user->hasRight("prelevement", "bons", "creer");

$now = dol_now();

$error = 0;

$result = restrictedArea($user, 'facture', $object->id, $objecttype);


/*
 * Actions
 */

if (GETPOST('cancel', 'alpha')) {
	$action = 'list';
	$massaction = '';
}
if (!GETPOST('confirmmassaction', 'alpha') && $massaction != 'presend' && $massaction != 'confirm_presend') {
	$massaction = '';
}

$parameters = array();
$reshook = $hookmanager->executeHooks('doActions', $parameters, $object, $action); // Note that $action and $object may have been modified by some hooks
if ($reshook < 0) {
	setEventMessages($hookmanager->error, $hookmanager->errors, 'errors');
}

if (empty($reshook)) {
	if (GETPOST('cancel', 'alpha')) {
		$action = '';
	}

	// Selection of new fields
	include DOL_DOCUMENT_ROOT.'/core/actions_changeselectedfields.inc.php';

	// Set note
	include DOL_DOCUMENT_ROOT.'/core/actions_setnotes.inc.php'; // Must be include, not include_once

	include DOL_DOCUMENT_ROOT.'/core/actions_dellink.inc.php'; // Must be include, not include_once

	include DOL_DOCUMENT_ROOT.'/core/actions_lineupdown.inc.php'; // Must be include, not include_once

	// Mass actions
	/*$objectclass='MyObject';
	$objectlabel='MyObject';
	$permissiontoread = $user->rights->mymodule->read;
	$permissiontodelete = $user->rights->mymodule->delete;
	$uploaddir = $conf->mymodule->dir_output;
	include DOL_DOCUMENT_ROOT.'/core/actions_massactions.inc.php';*/

	// Create predefined invoice
	if ($action == 'add') {
		if (!GETPOST('title', 'alphanohtml')) {
			setEventMessages($langs->transnoentities("ErrorFieldRequired", $langs->trans("Title")), null, 'errors');
			$action = "create";
			$error++;
		}

		$frequency = GETPOST('frequency', 'int');
		$reyear = GETPOST('reyear', 'int');
		$remonth = GETPOST('remonth', 'int');
		$reday = GETPOST('reday', 'int');
		$rehour = GETPOST('rehour', 'int');
		$remin = GETPOST('remin', 'int');
		$nb_gen_max = GETPOST('nb_gen_max', 'int');
		//if (empty($nb_gen_max)) $nb_gen_max =0;

		if (GETPOST('frequency', 'int')) {
			if (empty($reyear) || empty($remonth) || empty($reday)) {
				setEventMessages($langs->transnoentities("ErrorFieldRequired", $langs->trans("Date")), null, 'errors');
				$action = "create";
				$error++;
			}
			/*if ($nb_gen_max === '') {
				setEventMessages($langs->transnoentities("ErrorFieldRequired", $langs->trans("MaxPeriodNumber")), null, 'errors');
				$action = "create";
				$error++;
			}*/
		}

		if (!$error) {
			$object->titre = GETPOST('title', 'alphanohtml'); // deprecated
			$object->title = GETPOST('title', 'alphanohtml');
			$object->note_private = GETPOST('note_private', 'restricthtml');
			$object->note_public = GETPOST('note_public', 'restricthtml');
			$object->model_pdf = GETPOST('modelpdf', 'alphanohtml');
			$object->usenewprice = GETPOST('usenewprice', 'alphanohtml');

			$object->mode_reglement_id = GETPOST('mode_reglement_id', 'int');
			$object->cond_reglement_id = GETPOST('cond_reglement_id', 'int');

			$object->frequency = $frequency;
			$object->unit_frequency = GETPOST('unit_frequency', 'alpha');
			$object->nb_gen_max = $nb_gen_max;
			$object->auto_validate = GETPOST('auto_validate', 'int');
			$object->generate_pdf = GETPOST('generate_pdf', 'int');
			$object->fk_project = $projectid;

			$date_next_execution = dol_mktime($rehour, $remin, 0, $remonth, $reday, $reyear);
			$object->date_when = $date_next_execution;

			// Get first contract linked to invoice used to generate template (facid is id of source invoice)
			if (GETPOST('facid', 'int') > 0) {
				$srcObject = new Facture($db);
				$srcObject->fetch(GETPOST('facid', 'int'));

				$srcObject->fetchObjectLinked();

				if (!empty($srcObject->linkedObjectsIds['contrat'])) {
					$contractidid = reset($srcObject->linkedObjectsIds['contrat']);

					$object->origin = 'contrat';
					$object->origin_id = $contractidid;
					$object->linked_objects[$object->origin] = $object->origin_id;
				}
			}

			$db->begin();

			$oldinvoice = new Facture($db);
			$oldinvoice->fetch(GETPOST('facid', 'int'));

			$result = $object->create($user, $oldinvoice->id);
			if ($result > 0) {
				$result = $oldinvoice->delete($user, 1);
				if ($result < 0) {
					$error++;
					setEventMessages($oldinvoice->error, $oldinvoice->errors, 'errors');
					$action = "create";
				}
			} else {
				$error++;
				setEventMessages($object->error, $object->errors, 'errors');
				$action = "create";
			}

			if (!$error) {
				$db->commit();

				header("Location: ".$_SERVER['PHP_SELF'].'?facid='.$object->id);
				exit;
			} else {
				$db->rollback();

				$action = "create";
			}
		}
	}

	// Delete
	if ($action == 'confirm_delete' && $confirm == 'yes' && $user->rights->facture->supprimer) {
		$object->delete($user);

		header("Location: ".DOL_URL_ROOT.'/compta/facture/invoicetemplate_list.php');
		exit;
	}


	// Update field
	// Set condition
	if ($action == 'setconditions' && $user->hasRight('facture', 'creer')) {
		$result = $object->setPaymentTerms(GETPOST('cond_reglement_id', 'int'));
	} elseif ($action == 'setmode' && $user->hasRight('facture', 'creer')) {
		// Set mode
		$result = $object->setPaymentMethods(GETPOST('mode_reglement_id', 'int'));
	} elseif ($action == 'classin' && $user->hasRight('facture', 'creer')) {
		// Set project
		$object->setProject(GETPOST('projectid', 'int'));
	} elseif ($action == 'setref' && $user->hasRight('facture', 'creer')) {
		// Set bank account
		//var_dump(GETPOST('ref', 'alpha'));exit;
		$result = $object->setValueFrom('titre', $ref, '', null, 'text', '', $user, 'BILLREC_MODIFY');
		if ($result > 0) {
			$object->titre = $ref; // deprecated
			$object->title = $ref;
			$object->ref = $object->title;
		} else {
			$error++;
			if ($object->error == 'DB_ERROR_RECORD_ALREADY_EXISTS') {
				$langs->load("errors");
				setEventMessages($langs->trans('ErrorRefAlreadyExists', $ref), null, 'errors');
			} else {
				setEventMessages($object->error, $object->errors, 'errors');
			}
		}
	} elseif ($action == 'setbankaccount' && $user->hasRight('facture', 'creer')) {
		// Set bank account
		$result = $object->setBankAccount(GETPOST('fk_account', 'int'));
	} elseif ($action == 'setfrequency' && $user->hasRight('facture', 'creer')) {
		// Set frequency and unit frequency
		$object->setFrequencyAndUnit(GETPOST('frequency', 'int'), GETPOST('unit_frequency', 'alpha'));
	} elseif ($action == 'setdate_when' && $user->hasRight('facture', 'creer')) {
		// Set next date of execution
		$date = dol_mktime(GETPOST('date_whenhour'), GETPOST('date_whenmin'), 0, GETPOST('date_whenmonth'), GETPOST('date_whenday'), GETPOST('date_whenyear'));
		if (!empty($date)) {
			$object->setNextDate($date);
		}
	} elseif ($action == 'setnb_gen_max' && $user->hasRight('facture', 'creer')) {
		// Set max period
		$object->setMaxPeriod(GETPOST('nb_gen_max', 'int'));
	} elseif ($action == 'setauto_validate' && $user->hasRight('facture', 'creer')) {
		// Set auto validate
		$object->setAutoValidate(GETPOST('auto_validate', 'int'));
	} elseif ($action == 'setgenerate_pdf' && $user->hasRight('facture', 'creer')) {
		// Set generate pdf
		$object->setGeneratepdf(GETPOST('generate_pdf', 'int'));
	} elseif ($action == 'setmodelpdf' && $user->hasRight('facture', 'creer')) {
		// Set model pdf
		$object->setModelpdf(GETPOST('modelpdf', 'alpha'));
	} elseif ($action == 'disable' && $user->hasRight('facture', 'creer')) {
		// Set status disabled
		$db->begin();

		$object->fetch($id);

		$res = $object->setValueFrom('suspended', 1);
		if ($res <= 0) {
			$error++;
		}

		if (!$error) {
			$db->commit();
		} else {
			$db->rollback();
			setEventMessages($object->error, $object->errors, 'errors');
		}
	} elseif ($action == 'enable' && $user->hasRight('facture', 'creer')) {
		// Set status enabled
		$db->begin();

		$object->fetch($id);

		$res = $object->setValueFrom('suspended', 0);
		if ($res <= 0) {
			$error++;
		}

		if (!$error) {
			$db->commit();
		} else {
			$db->rollback();
			setEventMessages($object->error, $object->errors, 'errors');
		}
	} elseif ($action == 'setmulticurrencycode' && $usercancreate) {
		// Multicurrency Code
		$result = $object->setMulticurrencyCode(GETPOST('multicurrency_code', 'alpha'));
	} elseif ($action == 'setmulticurrencyrate' && $usercancreate) {
		// Multicurrency rate
		$result = $object->setMulticurrencyRate(price2num(GETPOST('multicurrency_tx')), GETPOST('calculation_mode', 'int'));
	}

	// Delete line
	if ($action == 'confirm_deleteline' && $confirm == 'yes' && $user->hasRight('facture', 'creer')) {
		$object->fetch($id);
		$object->fetch_thirdparty();

		$db->begin();

		$line = new FactureLigneRec($db);

		// For triggers
		$line->id = $lineid;

		if ($line->delete($user) > 0) {
			$result = $object->update_price(1);

			if ($result > 0) {
				$db->commit();
				$object->fetch($object->id); // Reload lines
			} else {
				$db->rollback();
				setEventMessages($db->lasterror(), null, 'errors');
			}
		} else {
			$db->rollback();
			setEventMessages($line->error, $line->errors, 'errors');
		}
	} elseif ($action == 'update_extras') {
		$object->oldcopy = dol_clone($object);

		// Fill array 'array_options' with data from update form
		$ret = $extrafields->setOptionalsFromPost(null, $object, GETPOST('attribute', 'restricthtml'));
		if ($ret < 0) {
			$error++;
		}

		if (!$error) {
			$result = $object->insertExtraFields('BILLREC_MODIFY');
			if ($result < 0) {
				setEventMessages($object->error, $object->errors, 'errors');
				$error++;
			}
		}
	}

	// Add a new line
	if ($action == 'addline' && $user->hasRight('facture', 'creer')) {
		$langs->load('errors');
		$error = 0;

		// Set if we used free entry or predefined product
		$predef = '';
		$product_desc = (GETPOSTISSET('dp_desc') ? GETPOST('dp_desc', 'restricthtml') : '');
		$price_ht = price2num(GETPOST('price_ht'), 'MU', 2);
		$price_ht_devise = price2num(GETPOST('multicurrency_price_ht'), 'CU', 2);
		$prod_entry_mode = GETPOST('prod_entry_mode', 'alpha');
		if ($prod_entry_mode == 'free') {
			$idprod = 0;
			$tva_tx = (GETPOST('tva_tx', 'alpha') ? GETPOST('tva_tx', 'alpha') : 0);
		} else {
			$idprod = GETPOST('idprod', 'int');
			$tva_tx = '';

			if (!empty($conf->global->MAIN_DISABLE_FREE_LINES) && $idprod <= 0) {
				setEventMessages($langs->trans("ErrorFieldRequired", $langs->transnoentitiesnoconv("ProductOrService")), null, 'errors');
				$error++;
			}
		}

		$qty = price2num(GETPOST('qty'.$predef, 'alpha'), 'MS', 2);
		$remise_percent = price2num(GETPOST('remise_percent'.$predef), '', 2);
		if (empty($remise_percent)) {
			$remise_percent = 0;
		}

		// Extrafields
		$extralabelsline = $extrafields->fetch_name_optionals_label($object->table_element_line);
		$array_options = $extrafields->getOptionalsFromPost($object->table_element_line, $predef);
		// Unset extrafield
		if (is_array($extralabelsline)) {
			// Get extra fields
			foreach ($extralabelsline as $key => $value) {
				unset($_POST["options_".$key.$predef]);
			}
		}

		if ((empty($idprod) || $idprod < 0) && ($price_ht < 0) && ($qty < 0)) {
			setEventMessages($langs->trans('ErrorBothFieldCantBeNegative', $langs->transnoentitiesnoconv('UnitPriceHT'), $langs->transnoentitiesnoconv('Qty')), null, 'errors');
			$error++;
		}
		if ($prod_entry_mode == 'free' && (empty($idprod) || $idprod < 0) && GETPOST('type') < 0) {
			setEventMessages($langs->trans('ErrorFieldRequired', $langs->transnoentitiesnoconv('Type')), null, 'errors');
			$error++;
		}
		if ($prod_entry_mode == 'free' && (empty($idprod) || $idprod < 0) && (!($price_ht >= 0) || $price_ht == '')) { 	// Unit price can be 0 but not ''
			setEventMessages($langs->trans("ErrorFieldRequired", $langs->transnoentitiesnoconv("UnitPriceHT")), null, 'errors');
			$error++;
		}
		if ($qty == '') {
			setEventMessages($langs->trans('ErrorFieldRequired', $langs->transnoentitiesnoconv('Qty')), null, 'errors');
			$error++;
		}
		if ($prod_entry_mode == 'free' && (empty($idprod) || $idprod < 0) && empty($product_desc)) {
			setEventMessages($langs->trans('ErrorFieldRequired', $langs->transnoentitiesnoconv('Description')), null, 'errors');
			$error++;
		}
		if ($qty < 0) {
			$langs->load("errors");
			setEventMessages($langs->trans('ErrorQtyForCustomerInvoiceCantBeNegative'), null, 'errors');
			$error++;
		}

		if (!$error && ($qty >= 0) && (!empty($product_desc) || (!empty($idprod) && $idprod > 0))) {
			$ret = $object->fetch($id);
			if ($ret < 0) {
				dol_print_error($db, $object->error);
				exit();
			}
			$ret = $object->fetch_thirdparty();

			// Clean parameters
			$date_start = dol_mktime(GETPOST('date_start'.$predef.'hour'), GETPOST('date_start'.$predef.'min'), GETPOST('date_start'.$predef.'sec'), GETPOST('date_start'.$predef.'month'), GETPOST('date_start'.$predef.'day'), GETPOST('date_start'.$predef.'year'));
			$date_end = dol_mktime(GETPOST('date_end'.$predef.'hour'), GETPOST('date_end'.$predef.'min'), GETPOST('date_end'.$predef.'sec'), GETPOST('date_end'.$predef.'month'), GETPOST('date_end'.$predef.'day'), GETPOST('date_end'.$predef.'year'));
			$price_base_type = (GETPOST('price_base_type', 'alpha') ? GETPOST('price_base_type', 'alpha') : 'HT');

			// Define special_code for special lines
			$special_code = 0;
			// if (!GETPOST('qty')) $special_code=3; // Options should not exists on invoices

			// Ecrase $pu par celui du produit
			// Ecrase $desc par celui du produit
			// Ecrase $tva_tx par celui du produit
			// Ecrase $base_price_type par celui du produit
			// Replaces $fk_unit with the product's
			if (!empty($idprod) && $idprod > 0) {
				$prod = new Product($db);
				$prod->fetch($idprod);

				$label = ((GETPOST('product_label') && GETPOST('product_label') != $prod->label) ? GETPOST('product_label') : '');

				// Update if prices fields are defined
				$tva_tx = get_default_tva($mysoc, $object->thirdparty, $prod->id);
				$tva_npr = get_default_npr($mysoc, $object->thirdparty, $prod->id);
				if (empty($tva_tx)) {
					$tva_npr = 0;
				}

				// Search the correct price into loaded array product_price_by_qty using id of array retrieved into POST['pqp'].
				$pqp = (GETPOST('pbq', 'int') ? GETPOST('pbq', 'int') : 0);

				$datapriceofproduct = $prod->getSellPrice($mysoc, $object->thirdparty, $pqp);

				$pu_ht = $datapriceofproduct['pu_ht'];
				$pu_ttc = $datapriceofproduct['pu_ttc'];
				$price_min = $datapriceofproduct['price_min'];
				$price_base_type = $datapriceofproduct['price_base_type'];
				$tva_tx = $datapriceofproduct['tva_tx'];
				$tva_npr = $datapriceofproduct['tva_npr'];

				$tmpvat = price2num(preg_replace('/\s*\(.*\)/', '', $tva_tx));
				$tmpprodvat = price2num(preg_replace('/\s*\(.*\)/', '', $prod->tva_tx));

				// if price ht was forced (ie: from gui when calculated by margin rate and cost price). TODO Why this ?
				if (!empty($price_ht)) {
					$pu_ht = price2num($price_ht, 'MU');
					$pu_ttc = price2num($pu_ht * (1 + ($tmpvat / 100)), 'MU');
				} elseif ($tmpvat != $tmpprodvat) {
					// On reevalue prix selon taux tva car taux tva transaction peut etre different
					// de ceux du produit par defaut (par exemple si pays different entre vendeur et acheteur).
					if ($price_base_type != 'HT') {
						$pu_ht = price2num($pu_ttc / (1 + ($tmpvat / 100)), 'MU');
					} else {
						$pu_ttc = price2num($pu_ht * (1 + ($tmpvat / 100)), 'MU');
					}
				}

				$desc = '';

				// Define output language
				if (getDolGlobalInt('MAIN_MULTILANGS') && !empty($conf->global->PRODUIT_TEXTS_IN_THIRDPARTY_LANGUAGE)) {
					$outputlangs = $langs;
					$newlang = '';
					if (empty($newlang) && GETPOST('lang_id', 'aZ09')) {
						$newlang = GETPOST('lang_id', 'aZ09');
					}
					if (empty($newlang)) {
						$newlang = $object->thirdparty->default_lang;
					}
					if (!empty($newlang)) {
						$outputlangs = new Translate("", $conf);
						$outputlangs->setDefaultLang($newlang);
					}

					$desc = (!empty($prod->multilangs [$outputlangs->defaultlang] ["description"])) ? $prod->multilangs [$outputlangs->defaultlang] ["description"] : $prod->description;
				} else {
					$desc = $prod->description;
				}

				$desc = dol_concatdesc($desc, $product_desc);

				// Add custom code and origin country into description
				if (empty($conf->global->MAIN_PRODUCT_DISABLE_CUSTOMCOUNTRYCODE) && (!empty($prod->customcode) || !empty($prod->country_code))) {
					$tmptxt = '(';
					// Define output language
					if (getDolGlobalInt('MAIN_MULTILANGS') && !empty($conf->global->PRODUIT_TEXTS_IN_THIRDPARTY_LANGUAGE)) {
						$outputlangs = $langs;
						$newlang = '';
						if (empty($newlang) && GETPOST('lang_id', 'alpha')) {
							$newlang = GETPOST('lang_id', 'alpha');
						}
						if (empty($newlang)) {
							$newlang = $object->thirdparty->default_lang;
						}
						if (!empty($newlang)) {
							$outputlangs = new Translate("", $conf);
							$outputlangs->setDefaultLang($newlang);
							$outputlangs->load('products');
						}
						if (!empty($prod->customcode)) {
							$tmptxt .= $outputlangs->transnoentitiesnoconv("CustomCode").': '.$prod->customcode;
						}
						if (!empty($prod->customcode) && !empty($prod->country_code)) {
							$tmptxt .= ' - ';
						}
						if (!empty($prod->country_code)) {
							$tmptxt .= $outputlangs->transnoentitiesnoconv("CountryOrigin").': '.getCountry($prod->country_code, 0, $db, $outputlangs, 0);
						}
					} else {
						if (!empty($prod->customcode)) {
							$tmptxt .= $langs->transnoentitiesnoconv("CustomCode").': '.$prod->customcode;
						}
						if (!empty($prod->customcode) && !empty($prod->country_code)) {
							$tmptxt .= ' - ';
						}
						if (!empty($prod->country_code)) {
							$tmptxt .= $langs->transnoentitiesnoconv("CountryOrigin").': '.getCountry($prod->country_code, 0, $db, $langs, 0);
						}
					}
					$tmptxt .= ')';
					$desc = dol_concatdesc($desc, $tmptxt);
				}

				$type = $prod->type;
				$fk_unit = $prod->fk_unit;
			} else {
				$pu_ht = price2num($price_ht, 'MU');
				$pu_ttc = price2num(GETPOST('price_ttc'), 'MU');
				$tva_npr = (preg_match('/\*/', $tva_tx) ? 1 : 0);
				$tva_tx = str_replace('*', '', $tva_tx);
				if (empty($tva_tx)) {
					$tva_npr = 0;
				}
				$label = (GETPOST('product_label') ? GETPOST('product_label') : '');
				$desc = $product_desc;
				$type = GETPOST('type');
				$fk_unit = GETPOST('units', 'alpha');
			}

			$date_start_fill = GETPOST('date_start_fill', 'int');
			$date_end_fill = GETPOST('date_end_fill', 'int');

			// Margin
			$fournprice = price2num(GETPOST('fournprice'.$predef) ? GETPOST('fournprice'.$predef) : '');
			$buyingprice = price2num(GETPOST('buying_price'.$predef) != '' ? GETPOST('buying_price'.$predef) : ''); // If buying_price is '0', we must keep this value

			// Local Taxes
			$localtax1_tx = get_localtax($tva_tx, 1, $object->thirdparty, $mysoc, $tva_npr);
			$localtax2_tx = get_localtax($tva_tx, 2, $object->thirdparty, $mysoc, $tva_npr);

			$info_bits = 0;
			if ($tva_npr) {
				$info_bits |= 0x01;
			}

			if ($usercanproductignorepricemin && (!empty($price_min) && (price2num($pu_ht) * (1 - price2num($remise_percent) / 100) < price2num($price_min)))) {
				$mesg = $langs->trans("CantBeLessThanMinPrice", price(price2num($price_min, 'MU'), 0, $langs, 0, 0, - 1, $conf->currency));
				setEventMessages($mesg, null, 'errors');
			} else {
				// Insert line
				$result = $object->addline($desc, $pu_ht, $qty, $tva_tx, $localtax1_tx, $localtax2_tx, $idprod, $remise_percent, $price_base_type, $info_bits, '', $pu_ttc, $type, -1, $special_code, $label, $fk_unit, 0, $date_start_fill, $date_end_fill, $fournprice, $buyingprice);

				if ($result > 0) {
					// Define output language and generate document
					/*if (empty($conf->global->MAIN_DISABLE_PDF_AUTOUPDATE))
					{
						// Define output language
						$outputlangs = $langs;
						$newlang = '';
						if (getDolGlobalInt('MAIN_MULTILANGS') && empty($newlang) && GETPOST('lang_id','aZ09')) $newlang = GETPOST('lang_id','aZ09');
						if (getDolGlobalInt('MAIN_MULTILANGS') && empty($newlang))	$newlang = $object->thirdparty->default_lang;
						if (!empty($newlang)) {
						$outputlangs = new Translate("", $conf);
						$outputlangs->setDefaultLang($newlang);
						}
						$model=$object->model_pdf;
						$ret = $object->fetch($id); // Reload to get new records

						$result = $object->generateDocument($model, $outputlangs, $hidedetails, $hidedesc, $hideref);
						if ($result < 0) setEventMessages($object->error, $object->errors, 'errors');
					}*/
					$object->fetch($object->id); // Reload lines

					unset($_POST['prod_entry_mode']);

					unset($_POST['qty']);
					unset($_POST['type']);
					unset($_POST['remise_percent']);
					unset($_POST['price_ht']);
					unset($_POST['multicurrency_price_ht']);
					unset($_POST['price_ttc']);
					unset($_POST['tva_tx']);
					unset($_POST['product_ref']);
					unset($_POST['product_label']);
					unset($_POST['product_desc']);
					unset($_POST['fournprice']);
					unset($_POST['buying_price']);
					unset($_POST['np_marginRate']);
					unset($_POST['np_markRate']);
					unset($_POST['dp_desc']);
					unset($_POST['idprod']);
					unset($_POST['units']);

					unset($_POST['date_starthour']);
					unset($_POST['date_startmin']);
					unset($_POST['date_startsec']);
					unset($_POST['date_startday']);
					unset($_POST['date_startmonth']);
					unset($_POST['date_startyear']);
					unset($_POST['date_endhour']);
					unset($_POST['date_endmin']);
					unset($_POST['date_endsec']);
					unset($_POST['date_endday']);
					unset($_POST['date_endmonth']);
					unset($_POST['date_endyear']);

					unset($_POST['date_start_fill']);
					unset($_POST['date_end_fill']);

					unset($_POST['situations']);
					unset($_POST['progress']);
				} else {
					setEventMessages($object->error, $object->errors, 'errors');
				}

				$action = '';
			}
		}
	} elseif ($action == 'updateline' && $usercancreate && !GETPOST('cancel', 'alpha')) {
		if (!$object->fetch($id) > 0) {
			dol_print_error($db);
		}
		$object->fetch_thirdparty();

		// Clean parameters
		$date_start = '';
		$date_end = '';
		//$date_start = dol_mktime(GETPOST('date_starthour'), GETPOST('date_startmin'), GETPOST('date_startsec'), GETPOST('date_startmonth'), GETPOST('date_startday'), GETPOST('date_startyear'));
		//$date_end = dol_mktime(GETPOST('date_endhour'), GETPOST('date_endmin'), GETPOST('date_endsec'), GETPOST('date_endmonth'), GETPOST('date_endday'), GETPOST('date_endyear'));
		$description = dol_htmlcleanlastbr(GETPOST('product_desc', 'restricthtml') ? GETPOST('product_desc', 'restricthtml') : GETPOST('desc', 'restricthtml'));
		$pu_ht = price2num(GETPOST('price_ht'), '', 2);
		$vat_rate = (GETPOST('tva_tx') ? GETPOST('tva_tx') : 0);
		$qty = GETPOST('qty');
		$pu_ht_devise = price2num(GETPOST('multicurrency_subprice'), '', 2);

		// Define info_bits
		$info_bits = 0;
		if (preg_match('/\*/', $vat_rate)) {
			$info_bits |= 0x01;
		}

		// Define vat_rate
		$vat_rate = str_replace('*', '', $vat_rate);
		$localtax1_rate = get_localtax($vat_rate, 1, $object->thirdparty);
		$localtax2_rate = get_localtax($vat_rate, 2, $object->thirdparty);

		// Add buying price
		$fournprice = price2num(GETPOST('fournprice') ? GETPOST('fournprice') : '');
		$buyingprice = price2num(GETPOST('buying_price') != '' ? GETPOST('buying_price') : ''); // If buying_price is '0', we muste keep this value

		// Extrafields
		$extralabelsline = $extrafields->fetch_name_optionals_label($object->table_element_line);
		$array_options = $extrafields->getOptionalsFromPost($object->table_element_line);

		$objectline = new FactureLigneRec($db);
		if ($objectline->fetch(GETPOST('lineid', 'int'))) {
			$objectline->array_options = $array_options;
			$result = $objectline->insertExtraFields();
			if ($result < 0) {
				setEventMessages($langs->trans('Error').$result, null, 'errors');
			}
		}

		$position = ($objectline->rang >= 0 ? $objectline->rang : 0);

		// Unset extrafield
		if (is_array($extralabelsline)) {
			// Get extra fields
			foreach ($extralabelsline as $key => $value) {
				 unset($_POST["options_".$key]);
			}
		}

		// Define special_code for special lines
		$special_code = GETPOST('special_code', 'int');
		if ($special_code == 3) {
			$special_code = 0;	// Options should not exists on invoices
		}

		/*$line = new FactureLigne($db);
		$line->fetch(GETPOST('lineid', 'int'));
		$percent = $line->get_prev_progress($object->id);

		if (GETPOST('progress') < $percent)
		{
				$mesg = '<div class="warning">' . $langs->trans("CantBeLessThanMinPercent") . '</div>';
				setEventMessages($mesg, null, 'warnings');
				$error++;
				$result = -1;
		}*/

		$remise_percent = price2num(GETPOST('remise_percent'), '', 2);
		if (empty($remise_percent)) {
			$remise_percent = 0;
		}

		// Check minimum price
		$productid = GETPOST('productid', 'int');
		if (!empty($productid)) {
			$product = new Product($db);
			$product->fetch($productid);

			$type = $product->type;

			$price_min = $product->price_min;
			if (!empty($conf->global->PRODUIT_MULTIPRICES) && !empty($object->thirdparty->price_level)) {
				$price_min = $product->multiprices_min[$object->thirdparty->price_level];
			}

			$label = ((GETPOST('update_label') && GETPOST('product_label')) ? GETPOST('product_label') : '');

			$typeinvoice = Facture::TYPE_STANDARD;

			// Check price is not lower than minimum (check is done only for standard or replacement invoices)
			if (((!empty($conf->global->MAIN_USE_ADVANCED_PERMS) && empty($user->rights->produit->ignore_price_min_advance)) || empty($conf->global->MAIN_USE_ADVANCED_PERMS)) && (($typeinvoice == Facture::TYPE_STANDARD || $typeinvoice == Facture::TYPE_REPLACEMENT) && $price_min && ((float) price2num($pu_ht) * (1 - (float) $remise_percent / 100) < (float) price2num($price_min)))) {
				setEventMessages($langs->trans("CantBeLessThanMinPrice", price(price2num($price_min, 'MU'), 0, $langs, 0, 0, - 1, $conf->currency)), null, 'errors');
				$error++;
			}
		} else {
			$type = GETPOST('type', 'int');
			$label = (GETPOST('product_label') ? GETPOST('product_label') : '');

			// Check parameters
			if (GETPOST('type', 'int') < 0) {
				setEventMessages($langs->trans("ErrorFieldRequired", $langs->transnoentitiesnoconv("Type")), null, 'errors');
				$error++;
			}
		}
		if ($qty < 0) {
			$langs->load("errors");
			setEventMessages($langs->trans('ErrorQtyForCustomerInvoiceCantBeNegative'), null, 'errors');
			$error++;
		}

		$date_start_fill = GETPOST('date_start_fill', 'int');
		$date_end_fill = GETPOST('date_end_fill', 'int');

		// Update line
		if (!$error) {
			$result = $object->updateline(
				GETPOST('lineid', 'int'),
				$description,
				$pu_ht,
				$qty,
				$vat_rate,
				$localtax1_rate,
				$localtax1_rate,
				GETPOST('productid', 'int'),
				$remise_percent,
				'HT',
				$info_bits,
				0,
				0,
				$type,
				$position,
				$special_code,
				$label,
				GETPOST('units'),
				$pu_ht_devise,
				0,
				$date_start_fill,
				$date_end_fill,
				$fournprice,
				$buyingprice
			);

			if ($result >= 0) {
					/*if (empty($conf->global->MAIN_DISABLE_PDF_AUTOUPDATE)) {
						// Define output language
						$outputlangs = $langs;
						$newlang = '';
						if (getDolGlobalInt('MAIN_MULTILANGS') && empty($newlang) && GETPOST('lang_id','aZ09'))
							$newlang = GETPOST('lang_id','aZ09');
							if (getDolGlobalInt('MAIN_MULTILANGS') && empty($newlang))
								$newlang = $object->thirdparty->default_lang;
								if (!empty($newlang)) {
									$outputlangs = new Translate("", $conf);
									$outputlangs->setDefaultLang($newlang);
								}

								$ret = $object->fetch($id); // Reload to get new records
								$object->generateDocument($object->model_pdf, $outputlangs, $hidedetails, $hidedesc, $hideref);
					}*/

				$object->fetch($object->id); // Reload lines

				unset($_POST['qty']);
				unset($_POST['type']);
				unset($_POST['productid']);
				unset($_POST['remise_percent']);
				unset($_POST['price_ht']);
				unset($_POST['multicurrency_price_ht']);
				unset($_POST['price_ttc']);
				unset($_POST['tva_tx']);
				unset($_POST['product_ref']);
				unset($_POST['product_label']);
				unset($_POST['product_desc']);
				unset($_POST['fournprice']);
				unset($_POST['buying_price']);
				unset($_POST['np_marginRate']);
				unset($_POST['np_markRate']);

				unset($_POST['dp_desc']);
				unset($_POST['idprod']);
				unset($_POST['units']);

				unset($_POST['date_starthour']);
				unset($_POST['date_startmin']);
				unset($_POST['date_startsec']);
				unset($_POST['date_startday']);
				unset($_POST['date_startmonth']);
				unset($_POST['date_startyear']);
				unset($_POST['date_endhour']);
				unset($_POST['date_endmin']);
				unset($_POST['date_endsec']);
				unset($_POST['date_endday']);
				unset($_POST['date_endmonth']);
				unset($_POST['date_endyear']);

				unset($_POST['situations']);
				unset($_POST['progress']);
			} else {
				setEventMessages($object->error, $object->errors, 'errors');
			}
		}
	}
}


/*
 *	View
 */

$help_url = '';
llxHeader('', $langs->trans("RepeatableInvoices"), $help_url);

$form = new Form($db);
$formother = new FormOther($db);
if (isModEnabled('project')) {
	$formproject = new FormProjets($db);
}
$companystatic = new Societe($db);
$invoicerectmp = new FactureRec($db);

$now = dol_now();
$nowlasthour = dol_get_last_hour($now);


/*
 * Create mode
 */
if ($action == 'create') {
	print load_fiche_titre($langs->trans("CreateRepeatableInvoice"), '', 'bill');

	$object = new Facture($db); // Source invoice
	$product_static = new Product($db);

	if ($object->fetch($id, $ref) > 0) {
		$result = $object->getLinesArray();

		print '<form action="'.$_SERVER["PHP_SELF"].'" method="POST">';
		print '<input type="hidden" name="token" value="'.newToken().'">';
		print '<input type="hidden" name="action" value="add">';
		print '<input type="hidden" name="facid" value="'.$object->id.'">';

		print dol_get_fiche_head(null, '', '', 0);

		$rowspan = 4;
		if (isModEnabled('project')) {
			$rowspan++;
		}
		if ($object->fk_account > 0) {
			$rowspan++;
		}

		print '<table class="border centpercent">';

		$object->fetch_thirdparty();

		// Title
		print '<tr><td class="titlefieldcreate fieldrequired">'.$langs->trans("Title").'</td><td>';
		print '<input class="flat quatrevingtpercent" type="text" name="title" value="'.dol_escape_htmltag(GETPOST("title", 'alphanohtml')).'" autofocus>';
		print '</td></tr>';

		// Third party
		print '<tr><td class="titlefieldcreate">'.$langs->trans("Customer").'</td><td>'.$object->thirdparty->getNomUrl(1, 'customer').'</td>';
		print '</tr>';

		$note_public = GETPOSTISSET('note_public') ? GETPOST('note_public', 'restricthtml') : $object->note_public;
		$note_private = GETPOSTISSET('note_private') ? GETPOST('note_private', 'restricthtml') : $object->note_private;

		// Help of substitution key
		$substitutionarray = getCommonSubstitutionArray($langs, 2, null, $object);

		$substitutionarray['__INVOICE_PREVIOUS_MONTH__'] = $langs->trans("PreviousMonthOfInvoice").' ('.$langs->trans("Example").': '.dol_print_date(dol_time_plus_duree($object->date, -1, 'm'), '%m').')';
		$substitutionarray['__INVOICE_MONTH__'] = $langs->trans("MonthOfInvoice").' ('.$langs->trans("Example").': '.dol_print_date($object->date, '%m').')';
		$substitutionarray['__INVOICE_NEXT_MONTH__'] = $langs->trans("NextMonthOfInvoice").' ('.$langs->trans("Example").': '.dol_print_date(dol_time_plus_duree($object->date, 1, 'm'), '%m').')';
		$substitutionarray['__INVOICE_PREVIOUS_MONTH_TEXT__'] = $langs->trans("TextPreviousMonthOfInvoice").' ('.$langs->trans("Example").': '.dol_print_date(dol_time_plus_duree($object->date, -1, 'm'), '%B').')';
		$substitutionarray['__INVOICE_MONTH_TEXT__'] = $langs->trans("TextMonthOfInvoice").' ('.$langs->trans("Example").': '.dol_print_date($object->date, '%B').')';
		$substitutionarray['__INVOICE_NEXT_MONTH_TEXT__'] = $langs->trans("TextNextMonthOfInvoice").' ('.$langs->trans("Example").': '.dol_print_date(dol_time_plus_duree($object->date, 1, 'm'), '%B').')';
		$substitutionarray['__INVOICE_PREVIOUS_YEAR__'] = $langs->trans("PreviousYearOfInvoice").' ('.$langs->trans("Example").': '.dol_print_date(dol_time_plus_duree($object->date, -1, 'y'), '%Y').')';
		$substitutionarray['__INVOICE_YEAR__'] = $langs->trans("YearOfInvoice").' ('.$langs->trans("Example").': '.dol_print_date($object->date, '%Y').')';
		$substitutionarray['__INVOICE_NEXT_YEAR__'] = $langs->trans("NextYearOfInvoice").' ('.$langs->trans("Example").': '.dol_print_date(dol_time_plus_duree($object->date, 1, 'y'), '%Y').')';
		// Only on template invoices
		$substitutionarray['__INVOICE_DATE_NEXT_INVOICE_BEFORE_GEN__'] = $langs->trans("DateNextInvoiceBeforeGen").' ('.$langs->trans("Example").': '.dol_print_date(dol_time_plus_duree($object->date, 1, 'm'), 'dayhour').')';
		$substitutionarray['__INVOICE_DATE_NEXT_INVOICE_AFTER_GEN__'] = $langs->trans("DateNextInvoiceAfterGen").' ('.$langs->trans("Example").': '.dol_print_date(dol_time_plus_duree($object->date, 2, 'm'), 'dayhour').')';
		$substitutionarray['__INVOICE_COUNTER_CURRENT__'] = $langs->trans("Count");
		$substitutionarray['__INVOICE_COUNTER_MAX__'] = $langs->trans("MaxPeriodNumber");

		$htmltext = '<i>'.$langs->trans("FollowingConstantsWillBeSubstituted").':<br>';
		foreach ($substitutionarray as $key => $val) {
			$htmltext .= $key.' = '.$langs->trans($val).'<br>';
		}
		$htmltext .= '</i>';

		// Public note
		print '<tr>';
		print '<td class="tdtop">';
		print $form->textwithpicto($langs->trans('NotePublic'), $htmltext, 1, 'help', '', 0, 2, 'notepublic');
		print '</td>';
		print '<td>';
		$doleditor = new DolEditor('note_public', $note_public, '', 80, 'dolibarr_notes', 'In', 0, false, empty($conf->global->FCKEDITOR_ENABLE_NOTE_PUBLIC) ? 0 : 1, ROWS_3, '90%');
		print $doleditor->Create(1);

		// Private note
		if (empty($user->socid)) {
			print '<tr>';
			print '<td class="tdtop">';
			print $form->textwithpicto($langs->trans('NotePrivate'), $htmltext, 1, 'help', '', 0, 2, 'noteprivate');
			print '</td>';
			print '<td>';
			$doleditor = new DolEditor('note_private', $note_private, '', 80, 'dolibarr_notes', 'In', 0, false, empty($conf->global->FCKEDITOR_ENABLE_NOTE_PRIVATE) ? 0 : 1, ROWS_3, '90%');
			print $doleditor->Create(1);
			// print '<textarea name="note_private" wrap="soft" cols="70" rows="'.ROWS_3.'">'.$note_private.'.</textarea>
			print '</td></tr>';
		}

		// Author
		print "<tr><td>".$langs->trans("Author")."</td><td>".$user->getFullName($langs)."</td></tr>";

		// Payment term
		print "<tr><td>".$langs->trans("PaymentConditions")."</td><td>";
		print $form->getSelectConditionsPaiements(GETPOSTISSET('cond_reglement_id') ? GETPOST('cond_reglement_id', 'int') : $object->cond_reglement_id, 'cond_reglement_id', -1, 0, 0, '');
		//$form->form_conditions_reglement($_SERVER['PHP_SELF'].'?id='.$object->id, $object->cond_reglement_id, 'cond_reglement_id');
		print "</td></tr>";

		// Payment mode
		print "<tr><td>".$langs->trans("PaymentMode")."</td><td>";
		print img_picto('', 'payment', 'class="pictofixedwidth"');
		print $form->select_types_paiements(GETPOSTISSET('mode_reglement_id') ? GETPOST('mode_reglement_id', 'int') : $object->mode_reglement_id, 'mode_reglement_id', '', 0, 1, 0, 0, 1, '', 1);
		//$form->form_modes_reglement($_SERVER['PHP_SELF'].'?id='.$object->id, $object->mode_reglement_id, 'mode_reglement_id', '', 1);
		print "</td></tr>";

		// Bank account
		if ($object->fk_account > 0) {
			print "<tr><td>".$langs->trans('BankAccount')."</td><td>";
			$form->formSelectAccount($_SERVER['PHP_SELF'].'?id='.$object->id, $object->fk_account, 'none');
			print "</td></tr>";
		}

		// Project
		if (isModEnabled('project') && is_object($object->thirdparty) && $object->thirdparty->id > 0) {
			$projectid = GETPOST('projectid') ?GETPOST('projectid') : $object->fk_project;
			$langs->load('projects');
			print '<tr><td>'.$langs->trans('Project').'</td><td>';
			print img_picto('', 'project', 'class="pictofixedwidth"');
			$numprojet = $formproject->select_projects($object->thirdparty->id, $projectid, 'projectid', 0, 0, 1, 0, 0, 0, 0, '', 0, 0, '');
			print ' &nbsp; <a href="'.DOL_URL_ROOT.'/projet/card.php?socid='.$object->thirdparty->id.'&action=create&status=1&backtopage='.urlencode($_SERVER["PHP_SELF"].'?action=create&socid='.$object->thirdparty->id.(!empty($id) ? '&id='.$id : '')).'">'.img_object($langs->trans("AddProject"), 'add').'</a>';
			print '</td></tr>';
		}

		// Model pdf
		print "<tr><td>".$langs->trans('Model')."</td><td>";
		include_once DOL_DOCUMENT_ROOT.'/core/modules/facture/modules_facture.php';
		$list = ModelePDFFactures::liste_modeles($db);
		print img_picto('', 'generic', 'class="pictofixedwidth"');
		print $form->selectarray('modelpdf', $list, $conf->global->FACTURE_ADDON_PDF);
		print "</td></tr>";

		print "</table>";

		print dol_get_fiche_end();


		// Autogeneration
		$title = $langs->trans("Recurrence");
		print load_fiche_titre(img_picto('', 'recurring', 'class="pictofixedwidth"').$title, '', '');

		print dol_get_fiche_head(null, '', '', 0);

		print '<table class="border centpercent">';

		// Frequency + unit
		print '<tr><td class="titlefieldcreate">'.$form->textwithpicto($langs->trans("Frequency"), $langs->transnoentitiesnoconv('toolTipFrequency'))."</td><td>";
		print "<input type='text' name='frequency' value='".GETPOST('frequency', 'int')."' size='4' />&nbsp;";
		print $form->selectarray('unit_frequency', array('d'=>$langs->trans('Day'), 'm'=>$langs->trans('Month'), 'y'=>$langs->trans('Year')), (GETPOST('unit_frequency') ?GETPOST('unit_frequency') : 'm'));
		print "</td></tr>";

		// Date next run
		print "<tr><td>".$langs->trans('NextDateToExecution')."</td><td>";
		$date_next_execution = isset($date_next_execution) ? $date_next_execution : (GETPOST('remonth') ? dol_mktime(12, 0, 0, GETPOST('remonth'), GETPOST('reday'), GETPOST('reyear')) : -1);
		print $form->selectDate($date_next_execution, '', 1, 1, '', "add", 1, 1);
		print "</td></tr>";

		// Number max of generation
		print "<tr><td>".$langs->trans("MaxPeriodNumber")."</td><td>";
		print '<input type="text" name="nb_gen_max" value="'.GETPOST('nb_gen_max').'" size="5" />';
		print "</td></tr>";

		// Auto validate the invoice
		print "<tr><td>".$langs->trans("StatusOfGeneratedInvoices")."</td><td>";
		$select = array('0'=>$langs->trans('BillStatusDraft'), '1'=>$langs->trans('BillStatusValidated'));
		print $form->selectarray('auto_validate', $select, GETPOST('auto_validate'));
		print "</td></tr>";

		// Auto generate document
		if (!empty($conf->global->INVOICE_REC_CAN_DISABLE_DOCUMENT_FILE_GENERATION)) {
			print "<tr><td>".$langs->trans("StatusOfGeneratedDocuments")."</td><td>";
			$select = array('0'=>$langs->trans('DoNotGenerateDoc'), '1'=>$langs->trans('AutoGenerateDoc'));
			print $form->selectarray('generate_pdf', $select, GETPOST('generate_pdf'));
			print "</td></tr>";
		} else {
			print '<input type="hidden" name="generate_pdf" value="1">';
		}

		print "</table>";

		print dol_get_fiche_end();


		$title = $langs->trans("ProductsAndServices");
		if (!isModEnabled('service')) {
			$title = $langs->trans("Products");
		} elseif (!isModEnabled('product')) {
			$title = $langs->trans("Services");
		}

		print load_fiche_titre($title, '', '');

		/*
		 * Invoice lines
		 */
		print '<div class="div-table-responsive-no-min">';
		print '<table id="tablelines" class="noborder noshadow" width="100%">';
		// Show object lines
		if (!empty($object->lines)) {
			$disableedit = 1;
			$disablemove = 1;
			$disableremove = 1;
			$object->printObjectLines('', $mysoc, $object->thirdparty, $lineid, 0); // No date selector for template invoice
		}

		print "</table>\n";
		print '<div>';

		print '</td></tr>';

		if ($flag_price_may_change) {
			print '<tr><td colspan="3" class="left">';
			print '<select name="usenewprice" class="flat">';
			print '<option value="0">'.$langs->trans("AlwaysUseFixedPrice").'</option>';
			print '<option value="1" disabled>'.$langs->trans("AlwaysUseNewPrice").'</option>';
			print '</select>';
			print '</td></tr>';
		}
		print "</table>\n";

		print $form->buttonsSaveCancel("Create");

		print "</form>\n";
	} else {
		dol_print_error('', "Error, no invoice ".$object->id);
	}
} else {
	/*
	 * View mode
	 */
	if ($object->id > 0) {
		$object->fetch_thirdparty();

		// Confirmation de la suppression d'une ligne produit
		if ($action == 'ask_deleteline') {
			$formconfirm = $form->formconfirm($_SERVER["PHP_SELF"].'?id='.$object->id.'&lineid='.$lineid, $langs->trans('DeleteProductLine'), $langs->trans('ConfirmDeleteProductLine'), 'confirm_deleteline', '', 'no', 1);
		}

		// Confirm delete of repeatable invoice
		if ($action == 'delete') {
			$formconfirm = $form->formconfirm($_SERVER["PHP_SELF"].'?id='.$object->id, $langs->trans('DeleteRepeatableInvoice'), $langs->trans('ConfirmDeleteRepeatableInvoice'), 'confirm_delete', '', 'no', 1);
		}

		// Call Hook formConfirm
		$parameters = array('formConfirm' => $formconfirm);
		$reshook = $hookmanager->executeHooks('formConfirm', $parameters, $object, $action); // Note that $action and $object may have been modified by hook
		if (empty($reshook)) {
			$formconfirm .= $hookmanager->resPrint;
		} elseif ($reshook > 0) {
			$formconfirm = $hookmanager->resPrint;
		}

		print $formconfirm;

		$author = new User($db);
		$author->fetch($object->user_author);

		$head = invoice_rec_prepare_head($object);

		print dol_get_fiche_head($head, 'card', $langs->trans("RepeatableInvoice"), -1, 'bill'); // Add a div

		// Recurring invoice content

		$linkback = '<a href="'.DOL_URL_ROOT.'/compta/facture/invoicetemplate_list.php?restore_lastsearch_values=1'.(!empty($socid) ? '&socid='.$socid : '').'">'.$langs->trans("BackToList").'</a>';

		$morehtmlref = '';
		if ($action != 'editref') {
			$morehtmlref .= $form->editfieldkey($object->ref, 'ref', $object->ref, $object, $user->hasRight('facture', 'creer'), '', '', 0, 2);
		} else {
			$morehtmlref .= $form->editfieldval('', 'ref', $object->ref, $object, $user->hasRight('facture', 'creer'), 'string');
		}

		$morehtmlref .= '<div class="refidno">';
		// Ref customer
		//$morehtmlref.=$form->editfieldkey("RefCustomer", 'ref_client', $object->ref_client, $object, $user->hasRight('facture', 'creer'), 'string', '', 0, 1);
		//$morehtmlref.=$form->editfieldval("RefCustomer", 'ref_client', $object->ref_client, $object, $user->hasRight('facture', 'creer'), 'string', '', null, null, '', 1);
		// Thirdparty
		$morehtmlref .= $object->thirdparty->getNomUrl(1, 'customer');
		// Project
		if (isModEnabled('project')) {
			$langs->load("projects");
<<<<<<< HEAD
			$morehtmlref .= '<br>'.$langs->trans('Project').' ';
			if ($user->hasRight('facture', 'creer')) {
=======
			$morehtmlref .= '<br>';
			if ($user->hasRight('facture', 'creer')) {
				$morehtmlref .= img_picto($langs->trans("Project"), 'project', 'class="pictofixedwidth"');
>>>>>>> 723c731a
				if ($action != 'classify') {
					$morehtmlref .= '<a class="editfielda" href="'.$_SERVER['PHP_SELF'].'?action=classify&token='.newToken().'&id='.$object->id.'">'.img_edit($langs->transnoentitiesnoconv('SetProject')).'</a> ';
				}
				$morehtmlref .= $form->form_project($_SERVER['PHP_SELF'].'?id='.$object->id, $object->socid, $object->fk_project, ($action == 'classify' ? 'projectid' : 'none'), 0, 0, 0, 1, '', 'maxwidth300');
			} else {
				if (!empty($object->fk_project)) {
					$proj = new Project($db);
					$proj->fetch($object->fk_project);
					$morehtmlref .= ' : '.$proj->getNomUrl(1);
					if ($proj->title) {
						$morehtmlref .= ' - '.$proj->title;
					}
				} else {
					$morehtmlref .= '';
				}
			}
		}
		$morehtmlref .= '</div>';

		$morehtmlright = '';

		dol_banner_tab($object, 'ref', $linkback, 1, 'title', 'none', $morehtmlref, '', 0, '', $morehtmlright);

		print '<div class="fichecenter">';
		print '<div class="fichehalfleft">';
		print '<div class="underbanner clearboth"></div>';

		print '<table class="border centpercent tableforfield">';

		print '<tr><td class="titlefield">'.$langs->trans("Author").'</td><td>';
		print $author->getNomUrl(-1);
		print "</td></tr>";

		print '<tr><td>'.$langs->trans("AmountHT").'</td>';
		print '<td>'.price($object->total_ht, '', $langs, 1, -1, -1, $conf->currency).'</td>';
		print '</tr>';

		print '<tr><td>'.$langs->trans("AmountVAT").'</td><td>'.price($object->total_tva, '', $langs, 1, -1, -1, $conf->currency).'</td>';
		print '</tr>';

		// Amount Local Taxes
		if (($mysoc->localtax1_assuj == "1" && $mysoc->useLocalTax(1)) || $object->total_localtax1 != 0) { 	// Localtax1
			print '<tr><td>'.$langs->transcountry("AmountLT1", $mysoc->country_code).'</td>';
			print '<td class="nowrap">'.price($object->total_localtax1, 1, '', 1, - 1, - 1, $conf->currency).'</td></tr>';
		}
		if (($mysoc->localtax2_assuj == "1" && $mysoc->useLocalTax(2)) || $object->total_localtax2 != 0) { 	// Localtax2
			print '<tr><td>'.$langs->transcountry("AmountLT2", $mysoc->country_code).'</td>';
			print '<td class=nowrap">'.price($object->total_localtax2, 1, '', 1, - 1, - 1, $conf->currency).'</td></tr>';
		}

		print '<tr><td>'.$langs->trans("AmountTTC").'</td><td colspan="3">'.price($object->total_ttc, '', $langs, 1, -1, -1, $conf->currency).'</td>';
		print '</tr>';


		// Payment term
		print '<tr><td>';
		print '<table class="nobordernopadding centpercent"><tr><td>';
		print $langs->trans('PaymentConditionsShort');
		print '</td>';
		if ($action != 'editconditions' && $user->hasRight('facture', 'creer')) {
			print '<td class="right"><a class="editfielda" href="'.$_SERVER["PHP_SELF"].'?action=editconditions&token='.newToken().'&facid='.$object->id.'">'.img_edit($langs->trans('SetConditions'), 1).'</a></td>';
		}
		print '</tr></table>';
		print '</td><td>';
		if ($object->type != Facture::TYPE_CREDIT_NOTE) {
			if ($action == 'editconditions') {
				$form->form_conditions_reglement($_SERVER['PHP_SELF'].'?facid='.$object->id, $object->cond_reglement_id, 'cond_reglement_id');
			} else {
				$form->form_conditions_reglement($_SERVER['PHP_SELF'].'?facid='.$object->id, $object->cond_reglement_id, 'none');
			}
		} else {
			print '&nbsp;';
		}
		print '</td></tr>';

		// Payment mode
		print '<tr><td>';
		print '<table class="nobordernopadding" width="100%"><tr><td>';
		print $langs->trans('PaymentMode');
		print '</td>';
		if ($action != 'editmode' && $user->hasRight('facture', 'creer')) {
			print '<td class="right"><a class="editfielda" href="'.$_SERVER["PHP_SELF"].'?action=editmode&token='.newToken().'&facid='.$object->id.'">'.img_edit($langs->trans('SetMode'), 1).'</a></td>';
		}
		print '</tr></table>';
		print '</td><td>';
		if ($action == 'editmode') {
			$form->form_modes_reglement($_SERVER['PHP_SELF'].'?facid='.$object->id, $object->mode_reglement_id, 'mode_reglement_id', 'CRDT', 1, 1);
		} else {
			$form->form_modes_reglement($_SERVER['PHP_SELF'].'?facid='.$object->id, $object->mode_reglement_id, 'none');
		}
		print '</td></tr>';

		// Multicurrency
		if (isModEnabled('multicurrency')) {
			// Multicurrency code
			print '<tr>';
			print '<td>';
			print '<table class="nobordernopadding" width="100%"><tr><td>';
			print $form->editfieldkey('Currency', 'multicurrency_code', '', $object, 0);
			print '</td>';
			if ($usercancreate && $action != 'editmulticurrencycode' && !empty($object->brouillon)) {
				print '<td class="right"><a class="editfielda" href="'.$_SERVER["PHP_SELF"].'?action=editmulticurrencycode&token='.newToken().'&id='.$object->id.'">'.img_edit($langs->transnoentitiesnoconv('SetMultiCurrencyCode'), 1).'</a></td>';
			}
			print '</tr></table>';
			print '</td><td>';
			$htmlname = (($usercancreate && $action == 'editmulticurrencycode') ? 'multicurrency_code' : 'none');
			$form->form_multicurrency_code($_SERVER['PHP_SELF'].'?id='.$object->id, $object->multicurrency_code, $htmlname);
			print '</td></tr>';

			// Multicurrency rate
			if ($object->multicurrency_code != $conf->currency || $object->multicurrency_tx != 1) {
				print '<tr>';
				print '<td>';
				print '<table class="nobordernopadding" width="100%"><tr><td>';
				print $form->editfieldkey('CurrencyRate', 'multicurrency_tx', '', $object, 0);
				print '</td>';
				if ($usercancreate && $action != 'editmulticurrencyrate' && !empty($object->brouillon) && $object->multicurrency_code && $object->multicurrency_code != $conf->currency) {
					print '<td class="right"><a class="editfielda" href="'.$_SERVER["PHP_SELF"].'?action=editmulticurrencyrate&token='.newToken().'&id='.$object->id.'">'.img_edit($langs->transnoentitiesnoconv('SetMultiCurrencyCode'), 1).'</a></td>';
				}
				print '</tr></table>';
				print '</td><td>';
				if ($action == 'editmulticurrencyrate' || $action == 'actualizemulticurrencyrate') {
					if ($action == 'actualizemulticurrencyrate') {
						list($object->fk_multicurrency, $object->multicurrency_tx) = MultiCurrency::getIdAndTxFromCode($object->db, $object->multicurrency_code);
					}
					$form->form_multicurrency_rate($_SERVER['PHP_SELF'].'?id='.$object->id, $object->multicurrency_tx, ($usercancreate ? 'multicurrency_tx' : 'none'), $object->multicurrency_code);
				} else {
					$form->form_multicurrency_rate($_SERVER['PHP_SELF'].'?id='.$object->id, $object->multicurrency_tx, 'none', $object->multicurrency_code);
					if ($object->statut == $object::STATUS_DRAFT && $object->multicurrency_code && $object->multicurrency_code != $conf->currency) {
						print '<div class="inline-block"> &nbsp; &nbsp; &nbsp; &nbsp; ';
						print '<a href="'.$_SERVER["PHP_SELF"].'?id='.$object->id.'&action=actualizemulticurrencyrate">'.$langs->trans("ActualizeCurrency").'</a>';
						print '</div>';
					}
				}
				print '</td></tr>';
			}
		}

		// Help of substitution key
		$dateexample = dol_now();
		if (!empty($object->frequency) && !empty($object->date_when)) {
			$dateexample = $object->date_when;
		}

		// Help of substitution key
		$substitutionarray = getCommonSubstitutionArray($langs, 2, null, $object);

		$substitutionarray['__INVOICE_PREVIOUS_MONTH__'] = $langs->trans("PreviousMonthOfInvoice").' ('.$langs->trans("Example").': '.dol_print_date(dol_time_plus_duree($dateexample, -1, 'm'), '%m').')';
		$substitutionarray['__INVOICE_MONTH__'] = $langs->trans("MonthOfInvoice").' ('.$langs->trans("Example").': '.dol_print_date($dateexample, '%m').')';
		$substitutionarray['__INVOICE_NEXT_MONTH__'] = $langs->trans("NextMonthOfInvoice").' ('.$langs->trans("Example").': '.dol_print_date(dol_time_plus_duree($dateexample, 1, 'm'), '%m').')';
		$substitutionarray['__INVOICE_PREVIOUS_MONTH_TEXT__'] = $langs->trans("TextPreviousMonthOfInvoice").' ('.$langs->trans("Example").': '.dol_print_date(dol_time_plus_duree($dateexample, -1, 'm'), '%B').')';
		$substitutionarray['__INVOICE_MONTH_TEXT__'] = $langs->trans("TextMonthOfInvoice").' ('.$langs->trans("Example").': '.dol_print_date($dateexample, '%B').')';
		$substitutionarray['__INVOICE_NEXT_MONTH_TEXT__'] = $langs->trans("TextNextMonthOfInvoice").' ('.$langs->trans("Example").': '.dol_print_date(dol_time_plus_duree($dateexample, 1, 'm'), '%B').')';
		$substitutionarray['__INVOICE_PREVIOUS_YEAR__'] = $langs->trans("PreviousYearOfInvoice").' ('.$langs->trans("Example").': '.dol_print_date(dol_time_plus_duree($dateexample, -1, 'y'), '%Y').')';
		$substitutionarray['__INVOICE_YEAR__'] = $langs->trans("YearOfInvoice").' ('.$langs->trans("Example").': '.dol_print_date($dateexample, '%Y').')';
		$substitutionarray['__INVOICE_NEXT_YEAR__'] = $langs->trans("NextYearOfInvoice").' ('.$langs->trans("Example").': '.dol_print_date(dol_time_plus_duree($dateexample, 1, 'y'), '%Y').')';
		// Only on template invoices
		$substitutionarray['__INVOICE_DATE_NEXT_INVOICE_BEFORE_GEN__'] = $langs->trans("DateNextInvoiceBeforeGen").' ('.$langs->trans("Example").': '.dol_print_date(($object->date_when ? $object->date_when : dol_now()), 'dayhour').')';
		$substitutionarray['__INVOICE_DATE_NEXT_INVOICE_AFTER_GEN__'] = $langs->trans("DateNextInvoiceAfterGen").' ('.$langs->trans("Example").': '.dol_print_date(dol_time_plus_duree(($object->date_when ? $object->date_when : dol_now()), $object->frequency, $object->unit_frequency), 'dayhour').')';
		$substitutionarray['__INVOICE_COUNTER_CURRENT__'] = $object->nb_gen_done;
		$substitutionarray['__INVOICE_COUNTER_MAX__'] = $object->nb_gen_max;

		$htmltext = '<i>'.$langs->trans("FollowingConstantsWillBeSubstituted").':<br>';
		foreach ($substitutionarray as $key => $val) {
			$htmltext .= $key.' = '.$langs->trans($val).'<br>';
		}
		$htmltext .= '</i>';

		// Note public
		print '<tr><td>';
		print $form->editfieldkey($form->textwithpicto($langs->trans('NotePublic'), $htmltext, 1, 'help', '', 0, 2, 'notepublic'), 'note_public', $object->note_public, $object, $user->hasRight('facture', 'creer'));
		print '</td><td class="wordbreak">';
		print $form->editfieldval($langs->trans("NotePublic"), 'note_public', $object->note_public, $object, $user->hasRight('facture', 'creer'), 'textarea:'.ROWS_4.':90%', '', null, null, '', 1);
		print '</td>';
		print '</tr>';

		// Note private
		print '<tr><td>';
		print $form->editfieldkey($form->textwithpicto($langs->trans("NotePrivate"), $htmltext, 1, 'help', '', 0, 2, 'noteprivate'), 'note_private', $object->note_private, $object, $user->hasRight('facture', 'creer'));
		print '</td><td class="wordbreak">';
		print $form->editfieldval($langs->trans("NotePrivate"), 'note_private', $object->note_private, $object, $user->hasRight('facture', 'creer'), 'textarea:'.ROWS_4.':90%', '', null, null, '', 1);
		print '</td>';
		print '</tr>';

		// Bank Account
		print '<tr><td class="nowrap">';
		print '<table width="100%" class="nobordernopadding"><tr><td class="nowrap">';
		print $langs->trans('BankAccount');
		print '<td>';
		if (($action != 'editbankaccount') && $user->hasRight('facture', 'creer') && $object->statut == FactureRec::STATUS_DRAFT) {
			print '<td class="right"><a class="editfielda" href="'.$_SERVER["PHP_SELF"].'?action=editbankaccount&token='.newToken().'&id='.$object->id.'">'.img_edit($langs->trans('SetBankAccount'), 1).'</a></td>';
		}
		print '</tr></table>';
		print '</td><td>';
		if ($action == 'editbankaccount') {
			$form->formSelectAccount($_SERVER['PHP_SELF'].'?id='.$object->id, $object->fk_account, 'fk_account', 1);
		} else {
			$form->formSelectAccount($_SERVER['PHP_SELF'].'?id='.$object->id, $object->fk_account, 'none');
		}
		print "</td>";
		print '</tr>';

		// Model pdf
		print '<tr><td class="nowrap">';
		print '<table width="100%" class="nobordernopadding"><tr><td class="nowrap">';
		print $langs->trans('Model');
		print '<td>';
		if (($action != 'editmodelpdf') && $user->hasRight('facture', 'creer') && $object->statut == FactureRec::STATUS_DRAFT) {
			print '<td class="right"><a class="editfielda" href="'.$_SERVER["PHP_SELF"].'?action=editmodelpdf&token='.newToken().'&id='.$object->id.'">'.img_edit($langs->trans('SetModel'), 1).'</a></td>';
		}
		print '</tr></table>';
		print '</td><td>';
		if ($action == 'editmodelpdf') {
			include_once DOL_DOCUMENT_ROOT.'/core/modules/facture/modules_facture.php';
			$list = array();
			$models = ModelePDFFactures::liste_modeles($db);
			foreach ($models as $k => $model) {
				$list[] = str_replace(':', '|', $k).':'.$model;
			}
			$select = 'select;'.implode(',', $list);
			print $form->editfieldval($langs->trans("Model"), 'modelpdf', $object->model_pdf, $object, $user->hasRight('facture', 'creer'), $select);
		} else {
			print $object->model_pdf;
		}
		print "</td>";
		print '</tr>';

		// Other attributes
		$cols = 2;
		include DOL_DOCUMENT_ROOT.'/core/tpl/extrafields_view.tpl.php';

		print '</table>';

		print '</div>';
		print '<div class="fichehalfright">';
		print '<div class="underbanner clearboth"></div>';


		/*
		 * Recurrence
		 */
		$title = $langs->trans("Recurrence");
		//print load_fiche_titre($title, '', 'calendar');

		print '<table class="border centpercent tableforfield">';

		print '<tr><td colspan="2">'.img_picto('', 'recurring', 'class="pictofixedwidth"').$title.'</td></tr>';

		// if "frequency" is empty or = 0, the reccurence is disabled
		print '<tr><td style="width: 50%">';
		print '<table class="nobordernopadding" width="100%"><tr><td>';
		print $langs->trans('Frequency');
		print '</td>';
		if ($action != 'editfrequency' && $user->hasRight('facture', 'creer')) {
			print '<td class="right"><a class="editfielda" href="'.$_SERVER["PHP_SELF"].'?action=editfrequency&token='.newToken().'&facid='.$object->id.'">'.img_edit($langs->trans('Edit'), 1).'</a></td>';
		}
		print '</tr></table>';
		print '</td><td>';
		if ($action == 'editfrequency') {
			print '<form method="post" action="'.$_SERVER["PHP_SELF"].'?facid='.$object->id.'">';
			print '<input type="hidden" name="action" value="setfrequency">';
			print '<input type="hidden" name="token" value="'.newToken().'">';
			print '<table class="nobordernopadding">';
			print '<tr><td>';
			print "<input type='text' name='frequency' value='".$object->frequency."' size='5' />&nbsp;";
			print $form->selectarray('unit_frequency', array('d'=>$langs->trans('Day'), 'm'=>$langs->trans('Month'), 'y'=>$langs->trans('Year')), ($object->unit_frequency ? $object->unit_frequency : 'm'));
			print '</td>';
			print '<td class="left"><input type="submit" class="button button-edit smallpaddingimp" value="'.$langs->trans("Modify").'"></td>';
			print '</tr></table></form>';
		} else {
			if ($object->frequency > 0) {
				print $langs->trans('FrequencyPer_'.$object->unit_frequency, $object->frequency);
			} else {
				print '<span class="opacitymedium">'.$langs->trans("NotARecurringInvoiceTemplate").'</span>';
			}
		}
		print '</td></tr>';

		// Date when (next invoice generation)
		print '<tr><td>';
		if ($action == 'date_when' || $object->frequency > 0) {
			print $form->editfieldkey($langs->trans("NextDateToExecution"), 'date_when', $object->date_when, $object, $user->hasRight('facture', 'creer'), 'day');
		} else {
			print $langs->trans("NextDateToExecution");
		}
		print '</td><td>';
		if ($action == 'date_when' || $object->frequency > 0) {
			print $form->editfieldval($langs->trans("NextDateToExecution"), 'date_when', $object->date_when, $object, $user->hasRight('facture', 'creer'), 'day', $object->date_when, null, '', '', 0, 'strikeIfMaxNbGenReached');
		}
		//var_dump(dol_print_date($object->date_when+60, 'dayhour').' - '.dol_print_date($now, 'dayhour'));
		if (!$object->isMaxNbGenReached()) {
			if (!$object->suspended && $action != 'editdate_when' && $object->frequency > 0 && $object->date_when && $object->date_when < $now) {
				print img_warning($langs->trans("Late"));
			}
		} else {
			print img_info($langs->trans("MaxNumberOfGenerationReached"));
		}
		print '</td>';
		print '</tr>';

		// Max period / Rest period
		print '<tr><td>';
		if ($action == 'nb_gen_max' || $object->frequency > 0) {
			print $form->editfieldkey($langs->trans("MaxPeriodNumber"), 'nb_gen_max', $object->nb_gen_max, $object, $user->hasRight('facture', 'creer'));
		} else {
			print $langs->trans("MaxPeriodNumber");
		}
		print '</td><td>';
		if ($action == 'nb_gen_max' || $object->frequency > 0) {
			  print $form->editfieldval($langs->trans("MaxPeriodNumber"), 'nb_gen_max', $object->nb_gen_max ? $object->nb_gen_max : '', $object, $user->hasRight('facture', 'creer'));
		} else {
			print '';
		}
		print '</td>';
		print '</tr>';

		// Status of generated invoices
		print '<tr><td>';
		if ($action == 'auto_validate' || $object->frequency > 0) {
			print $form->editfieldkey($langs->trans("StatusOfGeneratedInvoices"), 'auto_validate', $object->auto_validate, $object, $user->hasRight('facture', 'creer'));
		} else {
			print $langs->trans("StatusOfGeneratedInvoices");
		}
		print '</td><td>';
		$select = 'select;0:'.$langs->trans('BillStatusDraft').',1:'.$langs->trans('BillStatusValidated');
		if ($action == 'auto_validate' || $object->frequency > 0) {
			print $form->editfieldval($langs->trans("StatusOfGeneratedInvoices"), 'auto_validate', $object->auto_validate, $object, $user->hasRight('facture', 'creer'), $select);
		}
		print '</td>';
		// Auto generate documents
		if (!empty($conf->global->INVOICE_REC_CAN_DISABLE_DOCUMENT_FILE_GENERATION)) {
			print '<tr>';
			print '<td>';
			if ($action == 'generate_pdf' || $object->frequency > 0) {
				print $form->editfieldkey($langs->trans("StatusOfGeneratedDocuments"), 'generate_pdf', $object->generate_pdf, $object, $user->hasRight('facture', 'creer'));
			} else {
				print $langs->trans("StatusOfGeneratedDocuments");
			}
			print '</td>';
			print '<td>';
			$select = 'select;0:'.$langs->trans('DoNotGenerateDoc').',1:'.$langs->trans('AutogenerateDoc');
			if ($action == 'generate_pdf' || $object->frequency > 0) {
				print $form->editfieldval($langs->trans("StatusOfGeneratedDocuments"), 'generate_pdf', $object->generate_pdf, $object, $user->hasRight('facture', 'creer'), $select);
			}
			print '</td>';
			print '</tr>';
		} else {
			print '<input type="hidden" name="generate_pdf" value="1">';
		}

		print '</table>';

		// Frequencry/Recurring section
		if ($object->frequency > 0) {
			print '<br>';

			if (!isModEnabled('cron')) {
				print info_admin($langs->trans("EnableAndSetupModuleCron", $langs->transnoentitiesnoconv("Module2300Name")));
			}

			print '<div class="underbanner clearboth"></div>';
			print '<table class="border centpercent tableforfield">';

			// Nb of generation already done
			print '<tr><td style="width: 50%">'.$langs->trans("NbOfGenerationDone").'</td>';
			print '<td>';
			print $object->nb_gen_done ? $object->nb_gen_done : '0';
			print '</td>';
			print '</tr>';

			// Date last
			print '<tr><td>';
			print $langs->trans("DateLastGeneration");
			print '</td><td>';
			print dol_print_date($object->date_last_gen, 'dayhour');
			print '</td>';
			print '</tr>';

			print '</table>';

			print '<br>';
		}

		print '</div>';
		print '</div>';

		print '<div class="clearboth"></div><br>';


		// Lines
		print '<form name="addproduct" id="addproduct" action="'.$_SERVER["PHP_SELF"].'?id='.$object->id.(($action != 'editline') ? '#add' : '#line_'.GETPOST('lineid', 'int')).'" method="POST">';
		print '<input type="hidden" name="token" value="' . newToken().'">';
		print '<input type="hidden" name="action" value="' . (($action != 'editline') ? 'addline' : 'updateline').'">';
		print '<input type="hidden" name="mode" value="">';
		print '<input type="hidden" name="id" value="' . $object->id.'">';
		print '<input type="hidden" name="page_y" value="">';

		if (!empty($conf->use_javascript_ajax) && $object->statut == 0) {
			include DOL_DOCUMENT_ROOT.'/core/tpl/ajaxrow.tpl.php';
		}

		print '<div class="div-table-responsive-no-min">';
		print '<table id="tablelines" class="noborder noshadow centpercent">';
		// Show object lines
		if (!empty($object->lines)) {
			$canchangeproduct = 1;
			$object->printObjectLines($action, $mysoc, $object->thirdparty, $lineid, 0); // No date selector for template invoice
		}

		// Form to add new line
		if ($object->statut == $object::STATUS_DRAFT && $user->hasRight('facture', 'creer') && $action != 'valid' && $action != 'editline') {
			if ($action != 'editline') {
				// Add free products/services

				$parameters = array();
				$reshook = $hookmanager->executeHooks('formAddObjectLine', $parameters, $object, $action); // Note that $action and $object may have been modified by hook
				if ($reshook < 0) setEventMessages($hookmanager->error, $hookmanager->errors, 'errors');
				if (empty($reshook))
					$object->formAddObjectLine(0, $mysoc, $object->thirdparty); // No date selector for template invoice
			}
		}

		print "</table>\n";
		print '</div>';

		print "</form>\n";

		print dol_get_fiche_end();


		/*
		 * Action bar
		 */
		print '<div class="tabsAction">';

		$parameters = array();
		$reshook = $hookmanager->executeHooks('addMoreActionsButtons', $parameters, $object, $action); // Note that $action and $object may have been modified by hook
		if (empty($reshook)) {
			$params = array(
				'attr' => array(
					'class' => 'classfortooltip',
				),
			);
			if (empty($object->suspended)) {
				if ($user->hasRight('facture', 'creer')) {
					if (!empty($object->frequency) && $object->nb_gen_max > 0 && ($object->nb_gen_done >= $object->nb_gen_max)) {
						print '<div class="inline-block divButAction"><a class="butActionRefused classfortooltip" href="#" title="' . dol_escape_htmltag($langs->trans("MaxGenerationReached")) . '">' . $langs->trans("CreateBill") . '</a></div>';
					} else {
						if (empty($object->frequency) || $object->date_when <= $nowlasthour) {
							print '<div class="inline-block divButAction"><a class="butAction" href="' . DOL_URL_ROOT . '/compta/facture/card.php?action=create&socid=' . $object->thirdparty->id . '&fac_rec=' . $object->id . '">' . $langs->trans("CreateBill") . '</a></div>';
						} else {
							print '<div class="inline-block divButAction"><a class="butActionRefused classfortooltip" href="#" title="' . dol_escape_htmltag($langs->trans("DateIsNotEnough")) . '">' . $langs->trans("CreateBill") . '</a></div>';
						}
					}
				} else {
					print '<div class="inline-block divButAction"><a class="butActionRefused classfortooltip" href="#">' . $langs->trans("CreateBill") . '</a></div>';
				}
			}

			if ($user->hasRight('facture', 'creer')) {
				if (empty($object->suspended)) {
					print '<div class="inline-block divButAction"><a class="butActionDelete" href="'.$_SERVER["PHP_SELF"].'?action=disable&id='.$object->id.'&token='.newToken().'">'.$langs->trans("Disable").'</a></div>';
				} else {
					print '<div class="inline-block divButAction"><a class="butAction" href="'.$_SERVER["PHP_SELF"].'?action=enable&id='.$object->id.'&token='.newToken().'">'.$langs->trans("Enable").'</a></div>';
				}
			}

			// Delete
			print dolGetButtonAction($langs->trans("Delete"), '', 'delete', $_SERVER["PHP_SELF"] . '?id=' . $object->id . '&action=delete&token=' . newToken(), 'delete', $user->hasRight('facture', 'supprimer'));
		}
		print '</div>';



		print '<div class="fichecenter"><div class="fichehalfleft">';
		print '<a name="builddoc"></a>'; // ancre


		// Show links to link elements
		$linktoelem = $form->showLinkToObjectBlock($object, null, array('invoice'));

		$somethingshown = $form->showLinkedObjectBlock($object, $linktoelem);


		print '</div>';
		print '<div class="fichehalfright">';

		$MAXEVENT = 10;

		//$morehtmlcenter = dolGetButtonTitle($langs->trans('SeeAll'), '', 'fa fa-bars imgforviewmode', dol_buildpath('/mymodule/myobject_agenda.php', 1).'?id='.$object->id);

		// List of actions on element
		include_once DOL_DOCUMENT_ROOT.'/core/class/html.formactions.class.php';
		$formactions = new FormActions($db);
		$somethingshown = $formactions->showactions($object, $object->element, (is_object($object->thirdparty) ? $object->thirdparty->id : 0), 1, '', $MAXEVENT, '', $morehtmlcenter);

		print '</div>';
		print '</div>';
	}
}

// End of page
llxFooter();
$db->close();<|MERGE_RESOLUTION|>--- conflicted
+++ resolved
@@ -1228,14 +1228,9 @@
 		// Project
 		if (isModEnabled('project')) {
 			$langs->load("projects");
-<<<<<<< HEAD
-			$morehtmlref .= '<br>'.$langs->trans('Project').' ';
-			if ($user->hasRight('facture', 'creer')) {
-=======
 			$morehtmlref .= '<br>';
 			if ($user->hasRight('facture', 'creer')) {
 				$morehtmlref .= img_picto($langs->trans("Project"), 'project', 'class="pictofixedwidth"');
->>>>>>> 723c731a
 				if ($action != 'classify') {
 					$morehtmlref .= '<a class="editfielda" href="'.$_SERVER['PHP_SELF'].'?action=classify&token='.newToken().'&id='.$object->id.'">'.img_edit($langs->transnoentitiesnoconv('SetProject')).'</a> ';
 				}
