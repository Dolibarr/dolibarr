--- conflicted
+++ resolved
@@ -285,11 +285,7 @@
 		$result .= '<tr class="oddeven">';
 		$result .= '<td class="nowrap">'.$objectstatic->getNomUrl(1).'</td>';
 		$result .= '<td>'.$companystatic->getNomUrl(1, 'customer', 24).'</td>';
-<<<<<<< HEAD
-		$result .= '<td class="right">'.price($obj->total_ht).'</td>';
-=======
-		$result .= '<td class="right"><span class="amount">'.price($obj->total_ttc).'</span></td>';
->>>>>>> 5bbfe7ed
+		$result .= '<td class="right"><span class="amount">'.price($obj->total_ht).'</span></td>';
 		$result .= '</tr>';
 
 		$i++;
