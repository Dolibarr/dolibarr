<?php
/* Copyright (C) 2003      Rodolphe Quiedeville <rodolphe@quiedeville.org>
 * Copyright (c) 2005-2013 Laurent Destailleur  <eldy@users.sourceforge.net>
 * Copyright (C) 2005-2009 Regis Houssin        <regis.houssin@inodbox.com>
 * Copyright (C) 2020      Maxime DEMAREST      <maxime@indelog.fr>
 * Copyright (C) 2024		MDW							<mdeweerd@users.noreply.github.com>
 *
 * This program is free software; you can redistribute it and/or modify
 * it under the terms of the GNU General Public License as published by
 * the Free Software Foundation; either version 3 of the License, or
 * (at your option) any later version.
 *
 * This program is distributed in the hope that it will be useful,
 * but WITHOUT ANY WARRANTY; without even the implied warranty of
 * MERCHANTABILITY or FITNESS FOR A PARTICULAR PURPOSE.  See the
 * GNU General Public License for more details.
 *
 * You should have received a copy of the GNU General Public License
 * along with this program. If not, see <https://www.gnu.org/licenses/>.
 */

/**
 *       \file       htdocs/compta/facture/class/facturestats.class.php
 *       \ingroup    invoices
 *       \brief      File with class for managing the invoice statistics
 */
include_once DOL_DOCUMENT_ROOT.'/core/class/stats.class.php';
include_once DOL_DOCUMENT_ROOT.'/compta/facture/class/facture.class.php';
include_once DOL_DOCUMENT_ROOT.'/fourn/class/fournisseur.facture.class.php';
include_once DOL_DOCUMENT_ROOT.'/core/lib/date.lib.php';

/**
 *	Class to manage stats for invoices (customer and supplier)
 */
class FactureStats extends Stats
{
	public $socid;
	public $userid;

	/**
	 * @var string Name of table without prefix where object is stored
	 */
	public $table_element;

	public $from;
	public $field;
	public $where = '';
	public $join;


	/**
	 * 	Constructor
	 *
	 * 	@param	DoliDB		$db			Database handler
	 * 	@param 	int			$socid		Id third party for filter. This value must be forced during the new to external user company if user is an external user.
	 * 	@param 	string		$mode	   	Option ('customer', 'supplier')
	 * 	@param	int			$userid    	Id user for filter (creation user)
	 * 	@param	int			$typentid   Id typent of thirdpary for filter
	 * 	@param	int			$categid    Id category of thirdpary for filter
	 */
	public function __construct(DoliDB $db, $socid, $mode, $userid = 0, $typentid = 0, $categid = 0)
	{
		global $user, $conf;

		$this->db = $db;
		$this->socid = ($socid > 0 ? $socid : 0);
		$this->userid = $userid;
		$this->cachefilesuffix = $mode;
		$this->join = '';

		if ($mode == 'customer') {
			$object = new Facture($this->db);
			$this->from = MAIN_DB_PREFIX.$object->table_element." as f";
			$this->from_line = MAIN_DB_PREFIX.$object->table_element_line." as tl";
			$this->field = 'total_ht';
			$this->field_line = 'total_ht';
		}
		if ($mode == 'supplier') {
			$object = new FactureFournisseur($this->db);
			$this->from = MAIN_DB_PREFIX.$object->table_element." as f";
			$this->from_line = MAIN_DB_PREFIX.$object->table_element_line." as tl";
			$this->field = 'total_ht';
			$this->field_line = 'total_ht';
		}

		$this->where .= ($this->where ? ' AND ' : '')." f.fk_statut >= 0";
		$this->where .= " AND f.entity IN (".getEntity('invoice').")";
		if (!$user->hasRight('societe', 'client', 'voir')) {
			$this->where .= " AND f.fk_soc = sc.fk_soc AND sc.fk_user = ".((int) $user->id);
		}
		if ($mode == 'customer') {
			$this->where .= " AND (f.fk_statut <> 3 OR f.close_code <> 'replaced')"; // Exclude replaced invoices as they are duplicated (we count closed invoices for other reasons)
		}
		if ($this->socid) {
			$this->where .= " AND f.fk_soc = ".((int) $this->socid);
		}
		if ($this->userid > 0) {
			$this->where .= ' AND f.fk_user_author = '.((int) $this->userid);
		}
		if ($mode == 'customer') {
			if (getDolGlobalString('FACTURE_DEPOSITS_ARE_JUST_PAYMENTS')) {
				$this->where .= " AND f.type IN (0,1,2,5)";
			} else {
				$this->where .= " AND f.type IN (0,1,2,3,5)";
			}
		}
		if ($mode == 'supplier') {
			if (getDolGlobalString('FACTURE_SUPPLIER_DEPOSITS_ARE_JUST_PAYMENTS')) {
				$this->where .= " AND f.type IN (0,1,2,5)";
			} else {
				$this->where .= " AND f.type IN (0,1,2,3,5)";
			}
		}

		if ($typentid) {
			$this->join .= ' LEFT JOIN '.MAIN_DB_PREFIX.'societe as s ON s.rowid = f.fk_soc';
			$this->where .= ' AND s.fk_typent = '.((int) $typentid);
		}

		if ($categid) {
			$this->where .= ' AND EXISTS (SELECT rowid FROM '.MAIN_DB_PREFIX.'categorie_societe as cats WHERE cats.fk_soc = f.fk_soc AND cats.fk_categorie = '.((int) $categid).')';
		}
	}


	/**
	 * 	Return orders number by month for a year
	 *
	 *	@param	int			$year		Year to scan
	 *	@param	int<0,2>	$format		0=Label of abscissa is a translated text, 1=Label of abscissa is month number, 2=Label of abscissa is first letter of month
	 *	@return	array<int<0,11>,array{0:int<1,12>,1:int}>	Array of values
	 */
	public function getNbByMonth($year, $format = 0)
	{
		global $user;

		$sql = "SELECT date_format(f.datef,'%m') as dm, COUNT(*) as nb";
		$sql .= " FROM ".$this->from;
		if (!$user->hasRight('societe', 'client', 'voir')) {
			$sql .= ", ".MAIN_DB_PREFIX."societe_commerciaux as sc";
		}
		$sql .= $this->join;
		$sql .= " WHERE f.datef BETWEEN '".$this->db->idate(dol_get_first_day($year))."' AND '".$this->db->idate(dol_get_last_day($year))."'";
		$sql .= " AND ".$this->where;
		$sql .= " GROUP BY dm";
		$sql .= $this->db->order('dm', 'DESC');

		$res = $this->_getNbByMonth($year, $sql, $format);
		//var_dump($res);print '<br>';
		return $res;
	}


	/**
	 * 	Return invoices number per year
	 *
	 *	@return		array	Array with number by year
	 */
	public function getNbByYear()
	{
		global $user;

		$sql = "SELECT date_format(f.datef,'%Y') as dm, COUNT(*), SUM(c.".$this->field.")";
		$sql .= " FROM ".$this->from;
		if (!$user->hasRight('societe', 'client', 'voir')) {
			$sql .= ", ".MAIN_DB_PREFIX."societe_commerciaux as sc";
		}
		$sql .= $this->join;
		$sql .= " WHERE ".$this->where;
		$sql .= " GROUP BY dm";
		$sql .= $this->db->order('dm', 'DESC');

		return $this->_getNbByYear($sql);
	}


	/**
	 * 	Return the invoices amount by month for a year
	 *
	 *	@param	int		$year		Year to scan
	 *	@param	int		$format		0=Label of abscissa is a translated text, 1=Label of abscissa is month number, 2=Label of abscissa is first letter of month
	 *	@return	array<int<0,11>,array{0:int<1,12>,1:int|float}>	Array with amount by month
	 */
	public function getAmountByMonth($year, $format = 0)
	{
		global $user;

		$sql = "SELECT date_format(datef,'%m') as dm, SUM(f.".$this->field.")";
		$sql .= " FROM ".$this->from;
		if (!$user->hasRight('societe', 'client', 'voir')) {
			$sql .= ", ".MAIN_DB_PREFIX."societe_commerciaux as sc";
		}
		$sql .= $this->join;
		$sql .= " WHERE f.datef BETWEEN '".$this->db->idate(dol_get_first_day($year))."' AND '".$this->db->idate(dol_get_last_day($year))."'";
		$sql .= " AND ".$this->where;
		$sql .= " GROUP BY dm";
		$sql .= $this->db->order('dm', 'DESC');

		$res = $this->_getAmountByMonth($year, $sql, $format);
		//var_dump($res);print '<br>';
		return $res;
	}

	/**
	 *	Return average amount
	 *
	 *	@param	int		$year	Year to scan
	 *	@return	array<int<0,11>,array{0:int<1,12>,1:int|float}> Array of values
	 */
	public function getAverageByMonth($year)
	{
		global $user;

		$sql = "SELECT date_format(datef,'%m') as dm, AVG(f.".$this->field.")";
		$sql .= " FROM ".$this->from;
		if (!$user->hasRight('societe', 'client', 'voir')) {
			$sql .= ", ".MAIN_DB_PREFIX."societe_commerciaux as sc";
		}
		$sql .= $this->join;
		$sql .= " WHERE f.datef BETWEEN '".$this->db->idate(dol_get_first_day($year))."' AND '".$this->db->idate(dol_get_last_day($year))."'";
		$sql .= " AND ".$this->where;
		$sql .= " GROUP BY dm";
		$sql .= $this->db->order('dm', 'DESC');

		return $this->_getAverageByMonth($year, $sql);
	}

	/**
	 *	Return nb, total and average
	 *
	 *	@return	array<array{year:string,nb:string,nb_diff:float,total_diff:float,avg_diff:float,avg_weighted:float}>	Array of values
	 */
	public function getAllByYear()
	{
		global $user;

		$sql = "SELECT date_format(datef,'%Y') as year, COUNT(*) as nb, SUM(f.".$this->field.") as total, AVG(f.".$this->field.") as avg";
		$sql .= " FROM ".$this->from;
		if (!$user->hasRight('societe', 'client', 'voir')) {
			$sql .= ", ".MAIN_DB_PREFIX."societe_commerciaux as sc";
		}
		$sql .= $this->join;
		$sql .= " WHERE ".$this->where;
		$sql .= " GROUP BY year";
		$sql .= $this->db->order('year', 'DESC');

		return $this->_getAllByYear($sql);
	}

	/**
	 *	Return nb, amount of predefined product for year
	 *
	 *	@param	int		$year		Year to scan
	 *  @param  int     $limit      Limit
	 *	@return	array<int<0,11>,array{0:int<1,12>,1:int|float}>	Array of values
	 */
	public function getAllByProduct($year, $limit = 10)
	{
		global $user;

		$sql = "SELECT product.ref, COUNT(product.ref) as nb, SUM(tl.".$this->field_line.") as total, AVG(tl.".$this->field_line.") as avg";
		$sql .= " FROM ".$this->from.", ".$this->from_line.", ".MAIN_DB_PREFIX."product as product";
		if (!$user->hasRight('societe', 'client', 'voir')) {
			$sql .= ", ".MAIN_DB_PREFIX."societe_commerciaux as sc";
		}
		$sql .= $this->join;
		$sql .= " WHERE ".$this->where;
		$sql .= " AND f.rowid = tl.fk_facture AND tl.fk_product = product.rowid";
		$sql .= " AND f.datef BETWEEN '".$this->db->idate(dol_get_first_day($year, 1, false))."' AND '".$this->db->idate(dol_get_last_day($year, 12, false))."'";
		$sql .= " GROUP BY product.ref";
		$sql .= $this->db->order('nb', 'DESC');
		//$sql.= $this->db->plimit(20);

		return $this->_getAllByProduct($sql, $limit);
	}
	/**
	 *      Return the invoices amount by year for a number of past years
	 *
<<<<<<< HEAD
	 *      @param  int             $numberYears    Years to scan
	 *      @param  int             $format         0=Label of abscissa is a translated text, 1=Label of abscissa is year, 2=Label of abscissa is last number of year
	 *      @return array                           Array with amount by year
=======
	 *      @param  int<0,max>		$numberYears    Years to scan
	 *      @param  int<0,2>        $format         0=Label of abscissa is a translated text, 1=Label of abscissa is year, 2=Label of abscissa is last number of year
	 *      @return array<int,array{0:int,1:int}>	Array with amount by year
>>>>>>> cc80841a
	 */
	public function getAmountByYear($numberYears, $format = 0)
	{
		global $user;

<<<<<<< HEAD
		$endYear = date('Y');
=======
		$endYear = (int) date('Y');
>>>>>>> cc80841a
		$startYear = $endYear - $numberYears;
		$sql = "SELECT date_format(datef,'%Y') as dm, SUM(f.".$this->field.")";
		$sql .= " FROM ".$this->from;
		if (!$user->hasRight('societe', 'client', 'voir')) {
			$sql .= ", ".MAIN_DB_PREFIX."societe_commerciaux as sc";
		}
		$sql .= $this->join;
		$sql .= " WHERE f.datef BETWEEN '".$this->db->idate(dol_get_first_day($startYear))."' AND '".$this->db->idate(dol_get_last_day($endYear))."'";
		$sql .= " AND ".$this->where;
		$sql .= " GROUP BY dm";
		$sql .= $this->db->order('dm', 'ASC');

		$res = $this->_getAmountByYear($sql);
		return $res;
	}
}<|MERGE_RESOLUTION|>--- conflicted
+++ resolved
@@ -276,25 +276,15 @@
 	/**
 	 *      Return the invoices amount by year for a number of past years
 	 *
-<<<<<<< HEAD
-	 *      @param  int             $numberYears    Years to scan
-	 *      @param  int             $format         0=Label of abscissa is a translated text, 1=Label of abscissa is year, 2=Label of abscissa is last number of year
-	 *      @return array                           Array with amount by year
-=======
 	 *      @param  int<0,max>		$numberYears    Years to scan
 	 *      @param  int<0,2>        $format         0=Label of abscissa is a translated text, 1=Label of abscissa is year, 2=Label of abscissa is last number of year
 	 *      @return array<int,array{0:int,1:int}>	Array with amount by year
->>>>>>> cc80841a
 	 */
 	public function getAmountByYear($numberYears, $format = 0)
 	{
 		global $user;
 
-<<<<<<< HEAD
-		$endYear = date('Y');
-=======
 		$endYear = (int) date('Y');
->>>>>>> cc80841a
 		$startYear = $endYear - $numberYears;
 		$sql = "SELECT date_format(datef,'%Y') as dm, SUM(f.".$this->field.")";
 		$sql .= " FROM ".$this->from;
