--- conflicted
+++ resolved
@@ -1011,7 +1011,6 @@
 	 */
 	public function updateline($rowid, $desc, $pu_ht, $qty, $txtva, $txlocaltax1 = 0, $txlocaltax2 = 0, $fk_product = 0, $remise_percent = 0, $price_base_type = 'HT', $info_bits = 0, $fk_remise_except = '', $pu_ttc = 0, $type = 0, $rang = -1, $special_code = 0, $label = '', $fk_unit = null, $pu_ht_devise = 0, $notrigger = 0, $date_start_fill = 0, $date_end_fill = 0, $fk_fournprice = null, $pa_ht = 0)
 	{
-<<<<<<< HEAD
 		global $mysoc;
 
 		$facid = $this->id;
@@ -1034,7 +1033,9 @@
 			$pu_ht          = price2num($pu_ht);
 			$pu_ttc         = price2num($pu_ttc);
 			$pu_ht_devise = price2num($pu_ht_devise);
-			$txtva = price2num($txtva);
+	        if (!preg_match('/\((.*)\)/', $txtva)) {
+	        	$txtva = price2num($txtva); // $txtva can have format '5.0(XXX)' or '5'
+	        }
 			$txlocaltax1	= price2num($txlocaltax1);
 			$txlocaltax2	= price2num($txlocaltax2);
 			if (empty($txlocaltax1)) $txlocaltax1 = 0;
@@ -1060,6 +1061,7 @@
 
 			// Clean vat code
 			$vat_src_code = '';
+	        $reg = array();
 			if (preg_match('/\((.*)\)/', $txtva, $reg))
 			{
 				$vat_src_code = $reg[1];
@@ -1137,140 +1139,6 @@
 				return -1;
 			}
 		}
-=======
-	    global $mysoc;
-
-	    $facid = $this->id;
-
-	    dol_syslog(get_class($this)."::updateline facid=".$facid." rowid=$rowid, desc=$desc, pu_ht=$pu_ht, qty=$qty, txtva=$txtva, txlocaltax1=$txlocaltax1, txlocaltax2=$txlocaltax2, fk_product=$fk_product, remise_percent=$remise_percent, info_bits=$info_bits, fk_remise_except=$fk_remise_except, price_base_type=$price_base_type, pu_ttc=$pu_ttc, type=$type, fk_unit=$fk_unit, pu_ht_devise=$pu_ht_devise", LOG_DEBUG);
-	    include_once DOL_DOCUMENT_ROOT.'/core/lib/price.lib.php';
-
-	    // Clean parameters
-	    if (empty($remise_percent)) $remise_percent = 0;
-
-	    // Check parameters
-	    if ($type < 0) return -1;
-
-	    if ($this->brouillon)
-	    {
-	        // Clean parameters
-	        $remise_percent = price2num($remise_percent);
-	        $qty = price2num($qty);
-	        if (empty($info_bits)) $info_bits = 0;
-	        $pu_ht          = price2num($pu_ht);
-	        $pu_ttc         = price2num($pu_ttc);
-	        $pu_ht_devise = price2num($pu_ht_devise);
-	        if (!preg_match('/\((.*)\)/', $txtva)) {
-	        	$txtva = price2num($txtva); // $txtva can have format '5.0(XXX)' or '5'
-	        }
-	        $txlocaltax1	= price2num($txlocaltax1);
-		    $txlocaltax2	= price2num($txlocaltax2);
-		    if (empty($txlocaltax1)) $txlocaltax1 = 0;
-		    if (empty($txlocaltax2)) $txlocaltax2 = 0;
-
-		    if (empty($this->multicurrency_subprice)) $this->multicurrency_subprice = 0;
-		    if (empty($this->multicurrency_total_ht)) $this->multicurrency_total_ht = 0;
-		    if (empty($this->multicurrency_total_tva)) $this->multicurrency_total_tva = 0;
-		    if (empty($this->multicurrency_total_ttc)) $this->multicurrency_total_ttc = 0;
-
-	        if ($price_base_type == 'HT')
-	        {
-	            $pu = $pu_ht;
-	        }
-	        else
-	        {
-	            $pu = $pu_ttc;
-	        }
-
-	        // Calculate total with, without tax and tax from qty, pu, remise_percent and txtva
-	        // TRES IMPORTANT: C'est au moment de l'insertion ligne qu'on doit stocker
-	        // la part ht, tva et ttc, et ce au niveau de la ligne qui a son propre taux tva.
-
-	        $localtaxes_type = getLocalTaxesFromRate($txtva, 0, $this->thirdparty, $mysoc);
-
-	        // Clean vat code
-	        $vat_src_code = '';
-	        $reg = array();
-	        if (preg_match('/\((.*)\)/', $txtva, $reg))
-	        {
-	        	$vat_src_code = $reg[1];
-	        	$txtva = preg_replace('/\s*\(.*\)/', '', $txtva); // Remove code into vatrate.
-	        }
-
-	        $tabprice = calcul_price_total($qty, $pu, $remise_percent, $txtva, $txlocaltax1, $txlocaltax2, 0, $price_base_type, $info_bits, $type, $mysoc, $localtaxes_type, 100, $this->multicurrency_tx, $pu_ht_devise);
-
-	        $total_ht  = $tabprice[0];
-	        $total_tva = $tabprice[1];
-	        $total_ttc = $tabprice[2];
-		    $total_localtax1 = $tabprice[9];
-		    $total_localtax2 = $tabprice[10];
-		    $pu_ht  = $tabprice[3];
-		    $pu_tva = $tabprice[4];
-		    $pu_ttc = $tabprice[5];
-
-		    // MultiCurrency
-		    $multicurrency_total_ht  = $tabprice[16];
-		    $multicurrency_total_tva = $tabprice[17];
-		    $multicurrency_total_ttc = $tabprice[18];
-		    $pu_ht_devise = $tabprice[19];
-
-	        $product_type = $type;
-	        if ($fk_product)
-	        {
-	            $product = new Product($this->db);
-	            $result = $product->fetch($fk_product);
-	            $product_type = $product->type;
-	        }
-
-	        $sql = "UPDATE ".MAIN_DB_PREFIX."facturedet_rec SET ";
-	        $sql .= "fk_facture = '".$facid."'";
-	        $sql .= ", label=".(!empty($label) ? "'".$this->db->escape($label)."'" : "null");
-	        $sql .= ", description='".$this->db->escape($desc)."'";
-	        $sql .= ", price=".price2num($pu_ht);
-	        $sql .= ", qty=".price2num($qty);
-	        $sql .= ", tva_tx=".price2num($txtva);
-	        $sql .= ", vat_src_code='".$this->db->escape($vat_src_code)."'";
-		    $sql .= ", localtax1_tx=".$txlocaltax1;
-		    $sql .= ", localtax1_type='".$this->db->escape($localtaxes_type[0])."'";
-		    $sql .= ", localtax2_tx=".$txlocaltax2;
-		    $sql .= ", localtax2_type='".$this->db->escape($localtaxes_type[2])."'";
-	        $sql .= ", fk_product=".(!empty($fk_product) ? "'".$fk_product."'" : "null");
-	        $sql .= ", product_type=".$product_type;
-	        $sql .= ", remise_percent='".price2num($remise_percent)."'";
-	        $sql .= ", subprice='".price2num($pu_ht)."'";
-	        $sql .= ", total_ht='".price2num($total_ht)."'";
-	        $sql .= ", total_tva='".price2num($total_tva)."'";
-	        $sql .= ", total_localtax1='".price2num($total_localtax1)."'";
-	        $sql .= ", total_localtax2='".price2num($total_localtax2)."'";
-	        $sql .= ", total_ttc='".price2num($total_ttc)."'";
-	        $sql .= ", date_start_fill=".((int) $date_start_fill);
-	        $sql .= ", date_end_fill=".((int) $date_end_fill);
-	        $sql .= ", fk_product_fournisseur_price=".($fk_fournprice > 0 ? $fk_fournprice : 'null');
-	        $sql .= ", buy_price_ht=".($pa_ht ? price2num($pa_ht) : 0);
-	        $sql .= ", info_bits=".$info_bits;
-	        $sql .= ", rang=".$rang;
-	        $sql .= ", special_code=".$special_code;
-	        $sql .= ", fk_unit=".($fk_unit ? "'".$this->db->escape($fk_unit)."'" : "null");
-	        $sql .= ', multicurrency_subprice = '.$pu_ht_devise;
-	        $sql .= ', multicurrency_total_ht = '.$multicurrency_total_ht;
-	        $sql .= ', multicurrency_total_tva = '.$multicurrency_total_tva;
-	        $sql .= ', multicurrency_total_ttc = '.$multicurrency_total_ttc;
-	        $sql .= " WHERE rowid = ".$rowid;
-
-	        dol_syslog(get_class($this)."::updateline", LOG_DEBUG);
-	        if ($this->db->query($sql))
-	        {
-	            $this->id = $facid;
-	            $this->update_price();
-	            return 1;
-	        }
-	        else
-	        {
-	            $this->error = $this->db->lasterror();
-	            return -1;
-	        }
-	    }
->>>>>>> fd4dab49
 	}
 
 
