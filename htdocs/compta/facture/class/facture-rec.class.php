<?php
/* Copyright (C) 2003-2005	Rodolphe Quiedeville	<rodolphe@quiedeville.org>
 * Copyright (C) 2004-2019	Laurent Destailleur		<eldy@users.sourceforge.net>
 * Copyright (C) 2009-2012	Regis Houssin			<regis.houssin@inodbox.com>
 * Copyright (C) 2010-2011	Juanjo Menent			<jmenent@2byte.es>
 * Copyright (C) 2012       Cedric Salvador         <csalvador@gpcsolutions.fr>
 * Copyright (C) 2013       Florian Henry		  	<florian.henry@open-concept.pro>
 * Copyright (C) 2015       Marcos García           <marcosgdf@gmail.com>
 * Copyright (C) 2017-2020  Frédéric France         <frederic.france@netlogic.fr>
 *
 * This program is free software; you can redistribute it and/or modify
 * it under the terms of the GNU General Public License as published by
 * the Free Software Foundation; either version 3 of the License, or
 * (at your option) any later version.
 *
 * This program is distributed in the hope that it will be useful,
 * but WITHOUT ANY WARRANTY; without even the implied warranty of
 * MERCHANTABILITY or FITNESS FOR A PARTICULAR PURPOSE.  See the
 * GNU General Public License for more details.
 *
 * You should have received a copy of the GNU General Public License
 * along with this program. If not, see <https://www.gnu.org/licenses/>.
 */

/**
 *	\file       htdocs/compta/facture/class/facture-rec.class.php
 *	\ingroup    facture
 *	\brief      Fichier de la classe des factures recurentes
 */

require_once DOL_DOCUMENT_ROOT.'/core/class/notify.class.php';
require_once DOL_DOCUMENT_ROOT.'/product/class/product.class.php';
require_once DOL_DOCUMENT_ROOT.'/compta/facture/class/facture.class.php';
require_once DOL_DOCUMENT_ROOT.'/core/lib/date.lib.php';


/**
 *	Class to manage invoice templates
 */
class FactureRec extends CommonInvoice
{
	/**
	 * @var string ID to identify managed object
	 */
	public $element = 'facturerec';

	/**
	 * @var string Name of table without prefix where object is stored
	 */
	public $table_element = 'facture_rec';

	/**
	 * @var string    Name of subtable line
	 */
	public $table_element_line = 'facturedet_rec';

	/**
	 * @var string Field with ID of parent key if this field has a parent
	 */
	public $fk_element = 'fk_facture';

	/**
	 * @var string String with name of icon for myobject. Must be the part after the 'object_' into object_myobject.png
	 */
	public $picto = 'bill';

	/**
	 * @var int Entity
	 */
	public $entity;

	/**
	 * {@inheritdoc}
	 */
	protected $table_ref_field = 'titre';

	/**
	 * @var string The label of recurring invoice
	 */
	public $title;

	public $socid;
	public $number;
	public $date;
	public $remise;
	public $remise_absolue;
	public $remise_percent;

	/**
	 * @deprecated
	 * @see $total_ht
	 */
	public $total;

	/**
	 * @deprecated
	 * @see $total_tva
	 */
	public $tva;

	public $date_last_gen;
	public $date_when;
	public $nb_gen_done;
	public $nb_gen_max;

	public $user_author;

	/**
	 * @var int Frequency
	 */
	public $frequency;

	/**
	 * @var string Unit frequency
	 */
	public $unit_frequency;

	public $rang;
	public $special_code;

	public $usenewprice = 0;

	public $date_lim_reglement;
	public $cond_reglement_code; // Code in llx_c_paiement
	public $mode_reglement_code; // Code in llx_c_paiement

	public $suspended; // status

	public $auto_validate; // 0 to create in draft, 1 to create and validate the new invoice
	public $generate_pdf; // 1 to generate PDF on invoice generation (default)

	/**
	 * @var int 1 if status is draft
	 * @deprecated
	 */
	public $brouillon;


	/**
	 *  'type' if the field format ('integer', 'integer:ObjectClass:PathToClass[:AddCreateButtonOrNot[:Filter]]', 'varchar(x)', 'double(24,8)', 'real', 'price', 'text', 'html', 'date', 'datetime', 'timestamp', 'duration', 'mail', 'phone', 'url', 'password')
	 *         Note: Filter can be a string like "(t.ref:like:'SO-%') or (t.date_creation:<:'20160101') or (t.nature:is:NULL)"
	 *  'label' the translation key.
	 *  'enabled' is a condition when the field must be managed.
	 *  'position' is the sort order of field.
	 *  'notnull' is set to 1 if not null in database. Set to -1 if we must set data to null if empty ('' or 0).
	 *  'visible' says if field is visible in list (Examples: 0=Not visible, 1=Visible on list and create/update/view forms, 2=Visible on list only, 3=Visible on create/update/view form only (not list), 4=Visible on list and update/view form only (not create). 5=Visible on list and view only (not create/not update). Using a negative value means field is not shown by default on list but can be selected for viewing)
	 *  'noteditable' says if field is not editable (1 or 0)
	 *  'default' is a default value for creation (can still be overwrote by the Setup of Default Values if field is editable in creation form). Note: If default is set to '(PROV)' and field is 'ref', the default value will be set to '(PROVid)' where id is rowid when a new record is created.
	 *  'index' if we want an index in database.
	 *  'foreignkey'=>'tablename.field' if the field is a foreign key (it is recommanded to name the field fk_...).
	 *  'searchall' is 1 if we want to search in this field when making a search from the quick search button.
	 *  'isameasure' must be set to 1 if you want to have a total on list for this field. Field type must be summable like integer or double(24,8).
	 *  'css' is the CSS style to use on field. For example: 'maxwidth200'
	 *  'help' is a string visible as a tooltip on field
	 *  'showoncombobox' if value of the field must be visible into the label of the combobox that list record
	 *  'disabled' is 1 if we want to have the field locked by a 'disabled' attribute. In most cases, this is never set into the definition of $fields into class, but is set dynamically by some part of code.
	 *  'arrayofkeyval' to set list of value if type is a list of predefined values. For example: array("0"=>"Draft","1"=>"Active","-1"=>"Cancel")
	 *  'comment' is not used. You can store here any text of your choice. It is not used by application.
	 *
	 *  Note: To have value dynamic, you can set value to 0 in definition and edit the value on the fly into the constructor.
	 */

	// BEGIN MODULEBUILDER PROPERTIES
	/**
	 * @var array  Array with all fields and their property. Do not use it as a static var. It may be modified by constructor.
	 */
	public $fields = array(
		'rowid' =>array('type'=>'integer', 'label'=>'TechnicalID', 'enabled'=>1, 'visible'=>-1, 'notnull'=>1, 'position'=>10),
		'titre' =>array('type'=>'varchar(100)', 'label'=>'Titre', 'enabled'=>1, 'showoncombobox' => 1, 'visible'=>-1, 'position'=>15),
		'entity' =>array('type'=>'integer', 'label'=>'Entity', 'default'=>1, 'enabled'=>1, 'visible'=>-2, 'notnull'=>1, 'position'=>20, 'index'=>1),
		'fk_soc' =>array('type'=>'integer:Societe:societe/class/societe.class.php', 'label'=>'ThirdParty', 'enabled'=>1, 'visible'=>-1, 'notnull'=>1, 'position'=>25),
		'datec' =>array('type'=>'datetime', 'label'=>'DateCreation', 'enabled'=>1, 'visible'=>-1, 'position'=>30),
		//'amount' =>array('type'=>'double(24,8)', 'label'=>'Amount', 'enabled'=>1, 'visible'=>-1, 'notnull'=>1, 'position'=>35),
		'remise' =>array('type'=>'double', 'label'=>'Remise', 'enabled'=>1, 'visible'=>-1, 'position'=>40),
		//'remise_percent' =>array('type'=>'double', 'label'=>'Remise percent', 'enabled'=>1, 'visible'=>-1, 'position'=>45),
		//'remise_absolue' =>array('type'=>'double', 'label'=>'Remise absolue', 'enabled'=>1, 'visible'=>-1, 'position'=>50),
		'total_tva' =>array('type'=>'double(24,8)', 'label'=>'Tva', 'enabled'=>1, 'visible'=>-1, 'position'=>55, 'isameasure'=>1),
		'localtax1' =>array('type'=>'double(24,8)', 'label'=>'Localtax1', 'enabled'=>1, 'visible'=>-1, 'position'=>60, 'isameasure'=>1),
		'localtax2' =>array('type'=>'double(24,8)', 'label'=>'Localtax2', 'enabled'=>1, 'visible'=>-1, 'position'=>65, 'isameasure'=>1),
		'total_ht' =>array('type'=>'double(24,8)', 'label'=>'Total', 'enabled'=>1, 'visible'=>-1, 'position'=>70, 'isameasure'=>1),
		'total_ttc' =>array('type'=>'double(24,8)', 'label'=>'Total ttc', 'enabled'=>1, 'visible'=>-1, 'position'=>75, 'isameasure'=>1),
		'fk_user_author' =>array('type'=>'integer:User:user/class/user.class.php', 'label'=>'Fk user author', 'enabled'=>1, 'visible'=>-1, 'position'=>80),
		'fk_projet' =>array('type'=>'integer:Project:projet/class/project.class.php:1:fk_statut=1', 'label'=>'Fk projet', 'enabled'=>1, 'visible'=>-1, 'position'=>85),
		'fk_cond_reglement' =>array('type'=>'integer', 'label'=>'Fk cond reglement', 'enabled'=>1, 'visible'=>-1, 'position'=>90),
		'fk_mode_reglement' =>array('type'=>'integer', 'label'=>'Fk mode reglement', 'enabled'=>1, 'visible'=>-1, 'position'=>95),
		'date_lim_reglement' =>array('type'=>'date', 'label'=>'Date lim reglement', 'enabled'=>1, 'visible'=>-1, 'position'=>100),
		'note_private' =>array('type'=>'text', 'label'=>'NotePublic', 'enabled'=>1, 'visible'=>0, 'position'=>105),
		'note_public' =>array('type'=>'text', 'label'=>'NotePrivate', 'enabled'=>1, 'visible'=>0, 'position'=>110),
		'modelpdf' =>array('type'=>'varchar(255)', 'label'=>'Modelpdf', 'enabled'=>1, 'visible'=>-1, 'position'=>115),
		'date_last_gen' =>array('type'=>'varchar(7)', 'label'=>'Last gen', 'enabled'=>1, 'visible'=>-1, 'position'=>120),
		'unit_frequency' =>array('type'=>'varchar(2)', 'label'=>'Unit frequency', 'enabled'=>1, 'visible'=>-1, 'position'=>125),
		'date_when' =>array('type'=>'datetime', 'label'=>'Date when', 'enabled'=>1, 'visible'=>-1, 'position'=>130),
		'date_last_gen' =>array('type'=>'datetime', 'label'=>'Date last gen', 'enabled'=>1, 'visible'=>-1, 'position'=>135),
		'nb_gen_done' =>array('type'=>'integer', 'label'=>'Nb gen done', 'enabled'=>1, 'visible'=>-1, 'position'=>140),
		'nb_gen_max' =>array('type'=>'integer', 'label'=>'Nb gen max', 'enabled'=>1, 'visible'=>-1, 'position'=>145),
		'frequency' =>array('type'=>'integer', 'label'=>'Frequency', 'enabled'=>1, 'visible'=>-1, 'position'=>150),
		'usenewprice' =>array('type'=>'integer', 'label'=>'UseNewPrice', 'enabled'=>1, 'visible'=>0, 'position'=>155),
		'revenuestamp' =>array('type'=>'double(24,8)', 'label'=>'RevenueStamp', 'enabled'=>1, 'visible'=>-1, 'position'=>160, 'isameasure'=>1),
		'auto_validate' =>array('type'=>'integer', 'label'=>'Auto validate', 'enabled'=>1, 'visible'=>-1, 'position'=>165),
		'generate_pdf' =>array('type'=>'integer', 'label'=>'Generate pdf', 'enabled'=>1, 'visible'=>-1, 'position'=>170),
		'fk_account' =>array('type'=>'integer', 'label'=>'Fk account', 'enabled'=>1, 'visible'=>-1, 'position'=>175),
		'fk_multicurrency' =>array('type'=>'integer', 'label'=>'Fk multicurrency', 'enabled'=>1, 'visible'=>-1, 'position'=>180),
		'multicurrency_code' =>array('type'=>'varchar(255)', 'label'=>'Multicurrency code', 'enabled'=>1, 'visible'=>-1, 'position'=>185),
		'multicurrency_tx' =>array('type'=>'double(24,8)', 'label'=>'Multicurrency tx', 'enabled'=>1, 'visible'=>-1, 'position'=>190, 'isameasure'=>1),
		'multicurrency_total_ht' =>array('type'=>'double(24,8)', 'label'=>'Multicurrency total ht', 'enabled'=>1, 'visible'=>-1, 'position'=>195, 'isameasure'=>1),
		'multicurrency_total_tva' =>array('type'=>'double(24,8)', 'label'=>'Multicurrency total tva', 'enabled'=>1, 'visible'=>-1, 'position'=>200, 'isameasure'=>1),
		'multicurrency_total_ttc' =>array('type'=>'double(24,8)', 'label'=>'Multicurrency total ttc', 'enabled'=>1, 'visible'=>-1, 'position'=>205, 'isameasure'=>1),
		'fk_user_modif' =>array('type'=>'integer:User:user/class/user.class.php', 'label'=>'UserModif', 'enabled'=>1, 'visible'=>-2, 'notnull'=>-1, 'position'=>210),
		'tms' =>array('type'=>'timestamp', 'label'=>'DateModification', 'enabled'=>1, 'visible'=>-1, 'notnull'=>1, 'position'=>215),
		'suspended' =>array('type'=>'integer', 'label'=>'Suspended', 'enabled'=>1, 'visible'=>-1, 'position'=>225),
	);
	// END MODULEBUILDER PROPERTIES

	const STATUS_NOTSUSPENDED = 0;
	const STATUS_SUSPENDED = 1;



	/**
	 *	Constructor
	 *
	 * 	@param		DoliDB		$db		Database handler
	 */
	public function __construct($db)
	{
		$this->db = $db;
	}

	/**
	 * 	Create a predefined invoice
	 *
	 * 	@param		User	$user		User object
	 * 	@param		int		$facid		Id of source invoice
	 *  @param		int		$notrigger	No trigger
	 *	@return		int					<0 if KO, id of invoice created if OK
	 */
	public function create($user, $facid, $notrigger = 0)
	{
		global $conf;

		$error = 0;
		$now = dol_now();

		// Clean parameters
		$this->titre = trim(isset($this->titre) ? $this->titre : $this->title); // deprecated
		$this->title = trim($this->title);
		$this->usenewprice = empty($this->usenewprice) ? 0 : $this->usenewprice;
		if (empty($this->suspended)) {
			$this->suspended = 0;
		}

		// No frequency defined then no next date to execution
		if (empty($this->frequency)) {
			$this->frequency = 0;
			$this->date_when = null;
		}

		$this->frequency = abs($this->frequency);
		$this->nb_gen_done = 0;
		$this->nb_gen_max = empty($this->nb_gen_max) ? 0 : $this->nb_gen_max;
		$this->auto_validate = empty($this->auto_validate) ? 0 : $this->auto_validate;
		$this->generate_pdf = empty($this->generate_pdf) ? 0 : $this->generate_pdf;

		$this->db->begin();

		// Charge facture modele
		$facsrc = new Facture($this->db);
		$result = $facsrc->fetch($facid);
		if ($result > 0) {
			// On positionne en mode brouillon la facture
			$this->brouillon = 1;

			$sql = "INSERT INTO ".MAIN_DB_PREFIX."facture_rec (";
			$sql .= "titre";
			$sql .= ", fk_soc";
			$sql .= ", entity";
			$sql .= ", datec";
			$sql .= ", amount";
			$sql .= ", remise";
			$sql .= ", note_private";
			$sql .= ", note_public";
			$sql .= ", modelpdf";
			$sql .= ", fk_user_author";
			$sql .= ", fk_projet";
			$sql .= ", fk_account";
			$sql .= ", fk_cond_reglement";
			$sql .= ", fk_mode_reglement";
			$sql .= ", usenewprice";
			$sql .= ", frequency";
			$sql .= ", unit_frequency";
			$sql .= ", date_when";
			$sql .= ", date_last_gen";
			$sql .= ", nb_gen_done";
			$sql .= ", nb_gen_max";
			$sql .= ", auto_validate";
			$sql .= ", generate_pdf";
			$sql .= ", fk_multicurrency";
			$sql .= ", multicurrency_code";
			$sql .= ", multicurrency_tx";
			$sql .= ", suspended";
			$sql .= ") VALUES (";
			$sql .= "'".$this->db->escape($this->titre ? $this->titre : $this->title)."'";
			$sql .= ", ".((int) $facsrc->socid);
			$sql .= ", ".((int) $conf->entity);
			$sql .= ", '".$this->db->idate($now)."'";
			$sql .= ", ".(!empty($facsrc->total_ttc) ? ((float) $facsrc->total_ttc) : '0');
			$sql .= ", ".(!empty($facsrc->remise_absolue) ? ((float) $this->remise_absolue) : '0');
			$sql .= ", ".(!empty($this->note_private) ? ("'".$this->db->escape($this->note_private)."'") : "NULL");
			$sql .= ", ".(!empty($this->note_public) ? ("'".$this->db->escape($this->note_public)."'") : "NULL");
			$sql .= ", ".(!empty($this->model_pdf) ? ("'".$this->db->escape($this->model_pdf)."'") : "NULL");
			$sql .= ", ".((int) $user->id);
			$sql .= ", ".(!empty($this->fk_project) ? ((int) $this->fk_project) : "null");
			$sql .= ", ".(!empty($facsrc->fk_account) ? ((int) $facsrc->fk_account) : "null");
			$sql .= ", ".($this->cond_reglement_id > 0 ? ((int) $this->cond_reglement_id) : "null");
			$sql .= ", ".($this->mode_reglement_id > 0 ? ((int) $this->mode_reglement_id) : "null");
			$sql .= ", ".((int) $this->usenewprice);
			$sql .= ", ".((int) $this->frequency);
			$sql .= ", '".$this->db->escape($this->unit_frequency)."'";
			$sql .= ", ".(!empty($this->date_when) ? "'".$this->db->idate($this->date_when)."'" : 'NULL');
			$sql .= ", ".(!empty($this->date_last_gen) ? "'".$this->db->idate($this->date_last_gen)."'" : 'NULL');
			$sql .= ", ".((int) $this->nb_gen_done);
			$sql .= ", ".((int) $this->nb_gen_max);
			$sql .= ", ".((int) $this->auto_validate);
			$sql .= ", ".((int) $this->generate_pdf);
			$sql .= ", ".((int) $facsrc->fk_multicurrency);
			$sql .= ", '".$this->db->escape($facsrc->multicurrency_code)."'";
			$sql .= ", ".((float) $facsrc->multicurrency_tx);
			$sql .= ", ".((int) $this->suspended);
			$sql .= ")";

			if ($this->db->query($sql)) {
				$this->id = $this->db->last_insert_id(MAIN_DB_PREFIX."facture_rec");

				// Fields used into addline later
				$this->fk_multicurrency = $facsrc->fk_multicurrency;
				$this->multicurrency_code = $facsrc->multicurrency_code;
				$this->multicurrency_tx = $facsrc->multicurrency_tx;

				// Add lines
				$num = count($facsrc->lines);
				for ($i = 0; $i < $num; $i++) {
					$tva_tx = $facsrc->lines[$i]->tva_tx;
					if (!empty($facsrc->lines[$i]->vat_src_code) && !preg_match('/\(/', $tva_tx)) {
						$tva_tx .= ' ('.$facsrc->lines[$i]->vat_src_code.')';
					}

					$default_start_fill = getDolGlobalInt('INVOICEREC_SET_AUTOFILL_DATE_START');
					$default_end_fill = getDolGlobalInt('INVOICEREC_SET_AUTOFILL_DATE_END');

					$result_insert = $this->addline(
						$facsrc->lines[$i]->desc,
						$facsrc->lines[$i]->subprice,
						$facsrc->lines[$i]->qty,
						$tva_tx,
						$facsrc->lines[$i]->localtax1_tx,
						$facsrc->lines[$i]->localtax2_tx,
						$facsrc->lines[$i]->fk_product,
						$facsrc->lines[$i]->remise_percent,
						'HT',
						$facsrc->lines[$i]->info_bits,
						'',
						0,
						$facsrc->lines[$i]->product_type,
						$facsrc->lines[$i]->rang,
						$facsrc->lines[$i]->special_code,
						$facsrc->lines[$i]->label,
						$facsrc->lines[$i]->fk_unit,
						$facsrc->lines[$i]->multicurrency_subprice,
						$default_start_fill,
						$default_end_fill,
						null,
						$facsrc->lines[$i]->pa_ht
					);

					if ($result_insert < 0) {
						$error++;
					} else {
						$objectline = new FactureLigneRec($this->db);

						$result2 = $objectline->fetch($result_insert);
						if ($result2 > 0) {
							// Extrafields
							if (method_exists($facsrc->lines[$i], 'fetch_optionals')) {
								$facsrc->lines[$i]->fetch_optionals($facsrc->lines[$i]->id);
								$objectline->array_options = $facsrc->lines[$i]->array_options;
							}

							$result = $objectline->insertExtraFields();
							if ($result < 0) {
								$error++;
							}
						} elseif ($result2 < 0) {
							$this->errors[] = $objectline->error;
							$error++;
						}
					}
				}

				if (!empty($this->linkedObjectsIds) && empty($this->linked_objects)) {	// To use new linkedObjectsIds instead of old linked_objects
					$this->linked_objects = $this->linkedObjectsIds; // TODO Replace linked_objects with linkedObjectsIds
				}

				// Add object linked
				if (!$error && $this->id && !empty($this->linked_objects) && is_array($this->linked_objects)) {
					foreach ($this->linked_objects as $origin => $tmp_origin_id) {
						if (is_array($tmp_origin_id)) {       // New behaviour, if linked_object can have several links per type, so is something like array('contract'=>array(id1, id2, ...))
							foreach ($tmp_origin_id as $origin_id) {
								$ret = $this->add_object_linked($origin, $origin_id);
								if (!$ret) {
									$this->error = $this->db->lasterror();
									$error++;
								}
							}
						} else // Old behaviour, if linked_object has only one link per type, so is something like array('contract'=>id1))
						{
							$origin_id = $tmp_origin_id;
							$ret = $this->add_object_linked($origin, $origin_id);
							if (!$ret) {
								$this->error = $this->db->lasterror();
								$error++;
							}
						}
					}
				}

				if (!$error) {
					$result = $this->insertExtraFields();
					if ($result < 0) {
						$error++;
					}
				}

				if (!$error && !$notrigger) {
					// Call trigger
					$result = $this->call_trigger('BILLREC_CREATE', $user);
					if ($result < 0) {
						$this->db->rollback();
						return -2;
					}
					// End call triggers
				}

				if ($error) {
					$this->db->rollback();
					return -3;
				} else {
					$this->db->commit();
					return $this->id;
				}
			} else {
				$this->error = $this->db->lasterror();
				$this->db->rollback();
				return -2;
			}
		} else {
			$this->db->rollback();
			return -1;
		}
	}


	/**
	 * 	Update a line to invoice_rec.
	 *
	 *  @param		User	$user					User
	 *  @param		int		$notrigger				No trigger
	 *	@return    	int             				<0 if KO, Id of line if OK
	 */
	public function update(User $user, $notrigger = 0)
	{
		global $conf;

		$error = 0;

		$sql = "UPDATE ".MAIN_DB_PREFIX."facture_rec SET";
		$sql .= " entity = ".((int) $this->entity).",";
		$sql .= " titre = '".$this->db->escape($this->title)."',";
		$sql .= " suspended = ".((int) $this->suspended).",";
		$sql .= " fk_soc = ".((int) $this->socid).",";
		$sql .= " total_tva = ".((float) $this->total_tva).",";
		$sql .= " localtax1 = ".((float) $this->localtax1).",";
		$sql .= " localtax2 = ".((float) $this->localtax2).",";
		$sql .= " total_ht = ".((float) $this->total_ht).",";
		$sql .= " total_ttc = ".((float) $this->total_ttc).",";
		$sql .= " remise_percent = ".((float) $this->remise_percent);
		// TODO Add missing fields
		$sql .= " WHERE rowid = ".((int) $this->id);

		$this->db->begin();

		dol_syslog(get_class($this)."::update", LOG_DEBUG);

		$resql = $this->db->query($sql);
		if ($resql) {
			if (!$error) {
				$result = $this->insertExtraFields();
				if ($result < 0) {
					$error++;
				}
			}

			if (!$error && !$notrigger) {
				// Call trigger
				$result = $this->call_trigger('BILLREC_UPDATE', $user);
				if ($result < 0) {
					$this->db->rollback();
					return -2;
				}
				// End call triggers
			}
			$this->db->commit();
			return 1;
		} else {
			$this->error = $this->db->lasterror();
			$this->db->rollback();
			return -1;
		}
	}

	/**
	 *	Load object and lines
	 *
	 *	@param      int		$rowid       	Id of object to load
	 * 	@param		string	$ref			Reference of recurring invoice
	 * 	@param		string	$ref_ext		External reference of invoice
	 *	@return     int         			>0 if OK, <0 if KO, 0 if not found
	 */
	public function fetch($rowid, $ref = '', $ref_ext = '')
	{
		$sql = 'SELECT f.rowid, f.entity, f.titre as title, f.suspended, f.fk_soc, f.total_tva, f.localtax1, f.localtax2, f.total_ht, f.total_ttc';
		$sql .= ', f.remise_percent, f.remise_absolue, f.remise';
		$sql .= ', f.date_lim_reglement as dlr';
		$sql .= ', f.note_private, f.note_public, f.fk_user_author';
		$sql .= ', f.modelpdf as model_pdf';
		$sql .= ', f.fk_mode_reglement, f.fk_cond_reglement, f.fk_projet as fk_project';
		$sql .= ', f.fk_account';
		$sql .= ', f.frequency, f.unit_frequency, f.date_when, f.date_last_gen, f.nb_gen_done, f.nb_gen_max, f.usenewprice, f.auto_validate';
		$sql .= ', f.generate_pdf';
		$sql .= ", f.fk_multicurrency, f.multicurrency_code, f.multicurrency_tx, f.multicurrency_total_ht, f.multicurrency_total_tva, f.multicurrency_total_ttc";
		$sql .= ', p.code as mode_reglement_code, p.libelle as mode_reglement_libelle';
		$sql .= ', c.code as cond_reglement_code, c.libelle as cond_reglement_libelle, c.libelle_facture as cond_reglement_libelle_doc';
		//$sql.= ', el.fk_source';
		$sql .= ' FROM '.MAIN_DB_PREFIX.'facture_rec as f';
		$sql .= ' LEFT JOIN '.MAIN_DB_PREFIX.'c_payment_term as c ON f.fk_cond_reglement = c.rowid';
		$sql .= ' LEFT JOIN '.MAIN_DB_PREFIX.'c_paiement as p ON f.fk_mode_reglement = p.id';
		//$sql.= " LEFT JOIN ".MAIN_DB_PREFIX."element_element as el ON el.fk_target = f.rowid AND el.targettype = 'facture'";
		$sql .= ' WHERE f.entity IN ('.getEntity('invoice').')';
		if ($rowid) {
			$sql .= ' AND f.rowid = '.((int) $rowid);
		} elseif ($ref) {
			$sql .= " AND f.titre = '".$this->db->escape($ref)."'";
		} else {
			$sql .= ' AND f.rowid = 0';
		}
		/* This field are not used for template invoice
		 if ($ref_ext) $sql.= " AND f.ref_ext='".$this->db->escape($ref_ext)."'";
		 */

		$result = $this->db->query($sql);
		if ($result) {
			if ($this->db->num_rows($result)) {
				$obj = $this->db->fetch_object($result);

				$this->id                     = $obj->rowid;
				$this->entity                 = $obj->entity;
				$this->titre                  = $obj->title; // deprecated
				$this->title                  = $obj->title;
				$this->ref                    = $obj->title;
				$this->suspended              = $obj->suspended;
				$this->remise_percent         = $obj->remise_percent;
				$this->remise_absolue         = $obj->remise_absolue;
				$this->remise                 = $obj->remise;
				$this->total_ht               = $obj->total_ht;
				$this->total_tva              = $obj->total_tva;
				$this->total_localtax1        = $obj->localtax1;
				$this->total_localtax2        = $obj->localtax2;
				$this->total_ttc              = $obj->total_ttc;
				$this->socid                  = $obj->fk_soc;
				$this->date_lim_reglement     = $this->db->jdate($obj->dlr);
				$this->mode_reglement_id      = $obj->fk_mode_reglement;
				$this->mode_reglement_code    = $obj->mode_reglement_code;
				$this->mode_reglement         = $obj->mode_reglement_libelle;
				$this->cond_reglement_id      = $obj->fk_cond_reglement;
				$this->cond_reglement_code    = $obj->cond_reglement_code;
				$this->cond_reglement         = $obj->cond_reglement_libelle;
				$this->cond_reglement_doc     = $obj->cond_reglement_libelle_doc;
				$this->fk_project             = $obj->fk_project;
				$this->fk_account             = $obj->fk_account;
				$this->note_private           = $obj->note_private;
				$this->note_public            = $obj->note_public;
				$this->user_author            = $obj->fk_user_author;
				$this->modelpdf               = $obj->model_pdf; // deprecated
				$this->model_pdf              = $obj->model_pdf;
				//$this->special_code = $obj->special_code;
				$this->frequency			  = $obj->frequency;
				$this->unit_frequency = $obj->unit_frequency;
				$this->date_when			  = $this->db->jdate($obj->date_when);
				$this->date_last_gen = $this->db->jdate($obj->date_last_gen);
				$this->nb_gen_done			  = $obj->nb_gen_done;
				$this->nb_gen_max = $obj->nb_gen_max;
				$this->usenewprice			  = $obj->usenewprice;
				$this->auto_validate = $obj->auto_validate;
				$this->generate_pdf = $obj->generate_pdf;

				// Multicurrency
				$this->fk_multicurrency 		= $obj->fk_multicurrency;
				$this->multicurrency_code = $obj->multicurrency_code;
				$this->multicurrency_tx 		= $obj->multicurrency_tx;
				$this->multicurrency_total_ht = $obj->multicurrency_total_ht;
				$this->multicurrency_total_tva 	= $obj->multicurrency_total_tva;
				$this->multicurrency_total_ttc 	= $obj->multicurrency_total_ttc;

				if ($this->statut == self::STATUS_DRAFT) {
					$this->brouillon = 1;
				}

				// Retrieve all extrafield
				// fetch optionals attributes and labels
				$this->fetch_optionals();

				/*
				 * Lines
				 */
				$result = $this->fetch_lines();
				if ($result < 0) {
					$this->error = $this->db->lasterror();
					return -3;
				}
				return 1;
			} else {
				$this->error = 'Bill with id '.$rowid.' or ref '.$ref.' not found';
				dol_syslog('Facture::Fetch Error '.$this->error, LOG_ERR);
				return -2;
			}
		} else {
			$this->error = $this->db->error();
			return -1;
		}
	}


	/**
	 * 	Create an array of invoice lines
	 *
	 * 	@return int		>0 if OK, <0 if KO
	 */
	public function getLinesArray()
	{
		return $this->fetch_lines();
	}


	// phpcs:disable PEAR.NamingConventions.ValidFunctionName.ScopeNotCamelCaps
	/**
	 *	Get lines of template invoices into this->lines
	 *
	 *  @return     int         1 if OK, < 0 if KO
	 */
	public function fetch_lines()
	{
		// phpcs:enable

		$this->lines = array();

		// Retrieve all extrafield for line
		// fetch optionals attributes and labels
		/*if (!is_object($extrafields)) {
			require_once DOL_DOCUMENT_ROOT.'/core/class/extrafields.class.php';
			$extrafields = new ExtraFields($this->db);
		}
		$extrafields->fetch_name_optionals_label($this->table_element_line, true);
		*/

		$sql = 'SELECT l.rowid, l.fk_product, l.product_type, l.label as custom_label, l.description, l.product_type, l.price, l.qty, l.vat_src_code, l.tva_tx, ';
		$sql .= ' l.localtax1_tx, l.localtax2_tx, l.localtax1_type, l.localtax2_type, l.remise, l.remise_percent, l.subprice,';
		$sql .= ' l.info_bits, l.date_start_fill, l.date_end_fill, l.total_ht, l.total_tva, l.total_ttc, l.fk_product_fournisseur_price, l.buy_price_ht as pa_ht,';
		$sql .= ' l.rang, l.special_code,';
		$sql .= ' l.fk_unit, l.fk_contract_line,';
		$sql .= ' l.fk_multicurrency, l.multicurrency_code, l.multicurrency_subprice, l.multicurrency_total_ht, l.multicurrency_total_tva, l.multicurrency_total_ttc,';
		$sql .= ' p.ref as product_ref, p.fk_product_type as fk_product_type, p.label as product_label, p.description as product_desc';
		$sql .= ' FROM '.MAIN_DB_PREFIX.'facturedet_rec as l';
		$sql .= ' LEFT JOIN '.MAIN_DB_PREFIX.'product as p ON l.fk_product = p.rowid';
		$sql .= ' WHERE l.fk_facture = '.((int) $this->id);
		$sql .= ' ORDER BY l.rang';

		dol_syslog('FactureRec::fetch_lines', LOG_DEBUG);
		$result = $this->db->query($sql);
		if ($result) {
			$num = $this->db->num_rows($result);
			$i = 0;
			while ($i < $num) {
				$objp = $this->db->fetch_object($result);
				$line = new FactureLigneRec($this->db);

				$line->id = $objp->rowid;
				$line->rowid = $objp->rowid;
				$line->desc             = $objp->description; // Description line
				$line->description      = $objp->description; // Description line
				$line->ref              = $objp->product_ref; // Ref product
				$line->product_ref      = $objp->product_ref; // Ref product
				$line->libelle          = $objp->product_label; // deprecated
				$line->product_label = $objp->product_label; // Label product
				$line->product_desc     = $objp->product_desc; // Description product
				$line->product_type     = $objp->product_type; // Type of line
				$line->fk_product_type  = $objp->fk_product_type; // Type of product
				$line->qty              = $objp->qty;
				$line->subprice         = $objp->subprice;

				$line->label            = $objp->custom_label; // @deprecated

				$line->vat_src_code     = $objp->vat_src_code;
				$line->tva_tx           = $objp->tva_tx;
				$line->localtax1_tx     = $objp->localtax1_tx;
				$line->localtax2_tx     = $objp->localtax2_tx;
				$line->localtax1_type   = $objp->localtax1_type;
				$line->localtax2_type   = $objp->localtax2_type;
				$line->remise_percent   = $objp->remise_percent;
				//$line->fk_remise_except = $objp->fk_remise_except;
				$line->fk_product       = $objp->fk_product;
				$line->date_start_fill  = $objp->date_start_fill;
				$line->date_end_fill    = $objp->date_end_fill;
				$line->info_bits        = $objp->info_bits;
				$line->total_ht         = $objp->total_ht;
				$line->total_tva        = $objp->total_tva;
				$line->total_ttc        = $objp->total_ttc;

				//$line->code_ventilation = $objp->fk_code_ventilation;

				$line->fk_product_fournisseur_price = $objp->fk_product_fournisseur_price;
				$line->fk_fournprice = $objp->fk_product_fournisseur_price; // For backward compatibility

				$marginInfos = getMarginInfos($objp->subprice, $objp->remise_percent, $objp->tva_tx, $objp->localtax1_tx, $objp->localtax2_tx, $objp->fk_product_fournisseur_price, $objp->pa_ht);

				$line->buyprice = $marginInfos[0];
				$line->pa_ht = $marginInfos[0]; // For backward compatibility
				$line->marge_tx			= $marginInfos[1];
				$line->marque_tx		= $marginInfos[2];
				$line->rang = $objp->rang;
				$line->special_code = $objp->special_code;
				$line->fk_unit = $objp->fk_unit;
				$line->fk_contract_line = $objp->fk_contract_line;

				// Ne plus utiliser
				$line->price            = $objp->price;
				$line->remise           = $objp->remise;

				$line->fetch_optionals();

				// Multicurrency
				$line->fk_multicurrency = $objp->fk_multicurrency;
				$line->multicurrency_code = $objp->multicurrency_code;
				$line->multicurrency_subprice 	= $objp->multicurrency_subprice;
				$line->multicurrency_total_ht 	= $objp->multicurrency_total_ht;
				$line->multicurrency_total_tva 	= $objp->multicurrency_total_tva;
				$line->multicurrency_total_ttc 	= $objp->multicurrency_total_ttc;

				$this->lines[$i] = $line;

				$i++;
			}

			$this->db->free($result);
			return 1;
		} else {
			$this->error = $this->db->lasterror();
			return -3;
		}
	}


	/**
	 * 	Delete template invoice
	 *
	 *	@param     	User	$user          	User that delete.
	 *	@param		int		$notrigger		1=Does not execute triggers, 0= execute triggers
	 *	@param		int		$idwarehouse	Id warehouse to use for stock change.
	 *	@return		int						<0 if KO, >0 if OK
	 */
	public function delete(User $user, $notrigger = 0, $idwarehouse = -1)
	{
		$rowid = $this->id;

		dol_syslog(get_class($this)."::delete rowid=".((int) $rowid), LOG_DEBUG);

		$error = 0;
		$this->db->begin();

		$main = MAIN_DB_PREFIX.'facturedet_rec';
		$ef = $main."_extrafields";
<<<<<<< HEAD
		$sqlef = "DELETE FROM $ef WHERE fk_object IN (SELECT rowid FROM ".$main." WHERE fk_facture = ".((int) $rowid);
		dol_syslog($sqlef);
		$sql = "DELETE FROM ".MAIN_DB_PREFIX."facturedet_rec WHERE fk_facture = ".((int) $rowid);
		dol_syslog($sql);
=======

		$sqlef = "DELETE FROM $ef WHERE fk_object IN (SELECT rowid FROM ".$main." WHERE fk_facture = ".((int) $rowid).")";
		$sql = "DELETE FROM ".MAIN_DB_PREFIX."facturedet_rec WHERE fk_facture = ".((int) $rowid);

>>>>>>> 95dc2558
		if ($this->db->query($sqlef) && $this->db->query($sql)) {
			$sql = "DELETE FROM ".MAIN_DB_PREFIX."facture_rec WHERE rowid = ".((int) $rowid);
			dol_syslog($sql);
			if ($this->db->query($sql)) {
				// Delete linked object
				$res = $this->deleteObjectLinked();
				if ($res < 0) {
					$error = -3;
				}
				// Delete extrafields
				$res = $this->deleteExtraFields();
				if ($res < 0) {
					$error = -4;
				}
			} else {
				$this->error = $this->db->lasterror();
				$error = -1;
			}
		} else {
			$this->error = $this->db->lasterror();
			$error = -2;
		}

		if (!$error) {
			$this->db->commit();
			return 1;
		} else {
			$this->db->rollback();
			return $error;
		}
	}


	/**
	 * 	Add a line to invoice
	 *
	 *	@param    	string		$desc            	Description de la ligne
	 *	@param    	double		$pu_ht              Prix unitaire HT (> 0 even for credit note)
	 *	@param    	double		$qty             	Quantite
	 *	@param    	double		$txtva           	Taux de tva force, sinon -1
	 * 	@param		double		$txlocaltax1		Local tax 1 rate (deprecated)
	 *  @param		double		$txlocaltax2		Local tax 2 rate (deprecated)
	 *	@param    	int			$fk_product      	Product/Service ID predefined
	 *	@param    	double		$remise_percent  	Percentage discount of the line
	 *	@param		string		$price_base_type	HT or TTC
	 *	@param    	int			$info_bits			VAT npr or not ?
	 *	@param    	int			$fk_remise_except	Id remise
	 *	@param    	double		$pu_ttc             Prix unitaire TTC (> 0 even for credit note)
	 *	@param		int			$type				Type of line (0=product, 1=service)
	 *	@param      int			$rang               Position of line
	 *	@param		int			$special_code		Special code
	 *	@param		string		$label				Label of the line
	 *	@param		string		$fk_unit			Unit
	 * 	@param		double		$pu_ht_devise		Unit price in currency
	 *  @param		int			$date_start_fill	1=Flag to fill start date when generating invoice
	 *  @param		int			$date_end_fill		1=Flag to fill end date when generating invoice
	 * 	@param		int			$fk_fournprice		Supplier price id (to calculate margin) or ''
	 * 	@param		int			$pa_ht				Buying price of line (to calculate margin) or ''
	 *	@return    	int             				<0 if KO, Id of line if OK
	 */
	public function addline($desc, $pu_ht, $qty, $txtva, $txlocaltax1 = 0, $txlocaltax2 = 0, $fk_product = 0, $remise_percent = 0, $price_base_type = 'HT', $info_bits = 0, $fk_remise_except = '', $pu_ttc = 0, $type = 0, $rang = -1, $special_code = 0, $label = '', $fk_unit = null, $pu_ht_devise = 0, $date_start_fill = 0, $date_end_fill = 0, $fk_fournprice = null, $pa_ht = 0)
	{
		global $mysoc;

		$facid = $this->id;

		dol_syslog(get_class($this)."::addline facid=$facid,desc=$desc,pu_ht=$pu_ht,qty=$qty,txtva=$txtva,txlocaltax1=$txlocaltax1,txlocaltax2=$txlocaltax2,fk_product=$fk_product,remise_percent=$remise_percent,info_bits=$info_bits,fk_remise_except=$fk_remise_except,price_base_type=$price_base_type,pu_ttc=$pu_ttc,type=$type,fk_unit=$fk_unit,pu_ht_devise=$pu_ht_devise,date_start_fill=$date_start_fill,date_end_fill=$date_end_fill,pa_ht=$pa_ht", LOG_DEBUG);
		include_once DOL_DOCUMENT_ROOT.'/core/lib/price.lib.php';

		// Check parameters
		if ($type < 0) {
			return -1;
		}

		$localtaxes_type = getLocalTaxesFromRate($txtva, 0, $this->thirdparty, $mysoc);

		// Clean vat code
		$reg = array();
		$vat_src_code = '';
		if (preg_match('/\((.*)\)/', $txtva, $reg)) {
			$vat_src_code = $reg[1];
			$txtva = preg_replace('/\s*\(.*\)/', '', $txtva); // Remove code into vatrate.
		}

		if ($this->brouillon) {
			// Clean parameters
			$remise_percent = price2num($remise_percent);
			if (empty($remise_percent)) {
				$remise_percent = 0;
			}
			$qty = price2num($qty);
			$pu_ht = price2num($pu_ht);
			$pu_ttc = price2num($pu_ttc);
			if (!preg_match('/\((.*)\)/', $txtva)) {
				$txtva = price2num($txtva); // $txtva can have format '5.0(XXX)' or '5'
			}
			$txlocaltax1 = price2num($txlocaltax1);
			$txlocaltax2 = price2num($txlocaltax2);
			if (empty($txtva)) {
				$txtva = 0;
			}
			if (empty($txlocaltax1)) {
				$txlocaltax1 = 0;
			}
			if (empty($txlocaltax2)) {
				$txlocaltax2 = 0;
			}
			if (empty($info_bits)) {
				$info_bits = 0;
			}

			if ($price_base_type == 'HT') {
				$pu = $pu_ht;
			} else {
				$pu = $pu_ttc;
			}

			// Calcul du total TTC et de la TVA pour la ligne a partir de
			// qty, pu, remise_percent et txtva
			// TRES IMPORTANT: C'est au moment de l'insertion ligne qu'on doit stocker
			// la part ht, tva et ttc, et ce au niveau de la ligne qui a son propre taux tva.

			$tabprice = calcul_price_total($qty, $pu, $remise_percent, $txtva, $txlocaltax1, $txlocaltax2, 0, $price_base_type, $info_bits, $type, $mysoc, $localtaxes_type, 100, $this->multicurrency_tx, $pu_ht_devise);
			$total_ht  = $tabprice[0];
			$total_tva = $tabprice[1];
			$total_ttc = $tabprice[2];
			$total_localtax1 = $tabprice[9];
			$total_localtax2 = $tabprice[10];
			$pu_ht = $tabprice[3];

			// MultiCurrency
			$multicurrency_total_ht  = $tabprice[16];
			$multicurrency_total_tva = $tabprice[17];
			$multicurrency_total_ttc = $tabprice[18];
			$pu_ht_devise = $tabprice[19];

			$product_type = $type;
			if ($fk_product) {
				$product = new Product($this->db);
				$result = $product->fetch($fk_product);
				$product_type = $product->type;
			}

			$sql = "INSERT INTO ".MAIN_DB_PREFIX."facturedet_rec (";
			$sql .= "fk_facture";
			$sql .= ", label";
			$sql .= ", description";
			$sql .= ", price";
			$sql .= ", qty";
			$sql .= ", tva_tx";
			$sql .= ", vat_src_code";
			$sql .= ", localtax1_tx";
			$sql .= ", localtax1_type";
			$sql .= ", localtax2_tx";
			$sql .= ", localtax2_type";
			$sql .= ", fk_product";
			$sql .= ", product_type";
			$sql .= ", remise_percent";
			$sql .= ", subprice";
			$sql .= ", remise";
			$sql .= ", total_ht";
			$sql .= ", total_tva";
			$sql .= ", total_localtax1";
			$sql .= ", total_localtax2";
			$sql .= ", total_ttc";
			$sql .= ", date_start_fill";
			$sql .= ", date_end_fill";
			$sql .= ", fk_product_fournisseur_price";
			$sql .= ", buy_price_ht";
			$sql .= ", info_bits";
			$sql .= ", rang";
			$sql .= ", special_code";
			$sql .= ", fk_unit";
			$sql .= ', fk_multicurrency, multicurrency_code, multicurrency_subprice, multicurrency_total_ht, multicurrency_total_tva, multicurrency_total_ttc';
			$sql .= ") VALUES (";
			$sql .= " ".((int) $facid);
			$sql .= ", ".(!empty($label) ? "'".$this->db->escape($label)."'" : "null");
			$sql .= ", '".$this->db->escape($desc)."'";
			$sql .= ", ".price2num($pu_ht);
			$sql .= ", ".price2num($qty);
			$sql .= ", ".price2num($txtva);
			$sql .= ", '".$this->db->escape($vat_src_code)."'";
			$sql .= ", ".price2num($txlocaltax1);
			$sql .= ", '".$this->db->escape(isset($localtaxes_type[0]) ? $localtaxes_type[0] : '')."'";
			$sql .= ", ".price2num($txlocaltax2);
			$sql .= ", '".$this->db->escape(isset($localtaxes_type[2]) ? $localtaxes_type[2] : '')."'";
			$sql .= ", ".(!empty($fk_product) ? "'".$this->db->escape($fk_product)."'" : "null");
			$sql .= ", ".((int) $product_type);
			$sql .= ", ".price2num($remise_percent);
			$sql .= ", ".price2num($pu_ht);
			$sql .= ", null";
			$sql .= ", ".price2num($total_ht);
			$sql .= ", ".price2num($total_tva);
			$sql .= ", ".price2num($total_localtax1);
			$sql .= ", ".price2num($total_localtax2);
			$sql .= ", ".price2num($total_ttc);
			$sql .= ", ".(int) $date_start_fill;
			$sql .= ", ".(int) $date_end_fill;
			$sql .= ", ".($fk_fournprice > 0 ? $fk_fournprice : 'null');
			$sql .= ", ".($pa_ht ? price2num($pa_ht) : 0);
			$sql .= ", ".((int) $info_bits);
			$sql .= ", ".((int) $rang);
			$sql .= ", ".((int) $special_code);
			$sql .= ", ".($fk_unit ? ((int) $fk_unit) : "null");
			$sql .= ", ".(int) $this->fk_multicurrency;
			$sql .= ", '".$this->db->escape($this->multicurrency_code)."'";
			$sql .= ", ".price2num($pu_ht_devise, 'CU');
			$sql .= ", ".price2num($multicurrency_total_ht, 'CT');
			$sql .= ", ".price2num($multicurrency_total_tva, 'CT');
			$sql .= ", ".price2num($multicurrency_total_ttc, 'CT');
			$sql .= ")";

			dol_syslog(get_class($this)."::addline", LOG_DEBUG);
			if ($this->db->query($sql)) {
				$lineId = $this->db->last_insert_id(MAIN_DB_PREFIX."facturedet_rec");
				$this->id = $facid;
				$this->update_price();
				return $lineId;
			} else {
				$this->error = $this->db->lasterror();
				return -1;
			}
		}
	}

	/**
	 * 	Update a line to invoice
	 *
	 *  @param     	int			$rowid           	Id of line to update
	 *	@param    	string		$desc            	Description de la ligne
	 *	@param    	double		$pu_ht              Prix unitaire HT (> 0 even for credit note)
	 *	@param    	double		$qty             	Quantite
	 *	@param    	double		$txtva           	Taux de tva force, sinon -1
	 * 	@param		double		$txlocaltax1		Local tax 1 rate (deprecated)
	 *  @param		double		$txlocaltax2		Local tax 2 rate (deprecated)
	 *	@param    	int			$fk_product      	Product/Service ID predefined
	 *	@param    	double		$remise_percent  	Percentage discount of the line
	 *	@param		string		$price_base_type	HT or TTC
	 *	@param    	int			$info_bits			Bits of type of lines
	 *	@param    	int			$fk_remise_except	Id remise
	 *	@param    	double		$pu_ttc             Prix unitaire TTC (> 0 even for credit note)
	 *	@param		int			$type				Type of line (0=product, 1=service)
	 *	@param      int			$rang               Position of line
	 *	@param		int			$special_code		Special code
	 *	@param		string		$label				Label of the line
	 *	@param		string		$fk_unit			Unit
	 * 	@param		double		$pu_ht_devise		Unit price in currency
	 * 	@param		int			$notrigger			disable line update trigger
	 *  @param		int			$date_start_fill	1=Flag to fill start date when generating invoice
	 *  @param		int			$date_end_fill		1=Flag to fill end date when generating invoice
	 * 	@param		int			$fk_fournprice		Id of origin supplier price
	 * 	@param		int			$pa_ht				Price (without tax) of product for margin calculation
	 *	@return    	int             				<0 if KO, Id of line if OK
	 */
	public function updateline($rowid, $desc, $pu_ht, $qty, $txtva, $txlocaltax1 = 0, $txlocaltax2 = 0, $fk_product = 0, $remise_percent = 0, $price_base_type = 'HT', $info_bits = 0, $fk_remise_except = '', $pu_ttc = 0, $type = 0, $rang = -1, $special_code = 0, $label = '', $fk_unit = null, $pu_ht_devise = 0, $notrigger = 0, $date_start_fill = 0, $date_end_fill = 0, $fk_fournprice = null, $pa_ht = 0)
	{
		global $mysoc;

		$facid = $this->id;

		dol_syslog(get_class($this)."::updateline facid=".$facid." rowid=$rowid, desc=$desc, pu_ht=$pu_ht, qty=$qty, txtva=$txtva, txlocaltax1=$txlocaltax1, txlocaltax2=$txlocaltax2, fk_product=$fk_product, remise_percent=$remise_percent, info_bits=$info_bits, fk_remise_except=$fk_remise_except, price_base_type=$price_base_type, pu_ttc=$pu_ttc, type=$type, fk_unit=$fk_unit, pu_ht_devise=$pu_ht_devise", LOG_DEBUG);
		include_once DOL_DOCUMENT_ROOT.'/core/lib/price.lib.php';

		// Clean parameters
		if (empty($remise_percent)) {
			$remise_percent = 0;
		}

		// Check parameters
		if ($type < 0) {
			return -1;
		}

		if ($this->brouillon) {
			// Clean parameters
			$remise_percent = price2num($remise_percent);
			$qty = price2num($qty);
			if (empty($info_bits)) {
				$info_bits = 0;
			}
			$pu_ht          = price2num($pu_ht);
			$pu_ttc         = price2num($pu_ttc);
			$pu_ht_devise = price2num($pu_ht_devise);
			if (!preg_match('/\((.*)\)/', $txtva)) {
				$txtva = price2num($txtva); // $txtva can have format '5.0(XXX)' or '5'
			}
			$txlocaltax1	= price2num($txlocaltax1);
			$txlocaltax2	= price2num($txlocaltax2);
			if (empty($txlocaltax1)) {
				$txlocaltax1 = 0;
			}
			if (empty($txlocaltax2)) {
				$txlocaltax2 = 0;
			}

			if (empty($this->multicurrency_subprice)) {
				$this->multicurrency_subprice = 0;
			}
			if (empty($this->multicurrency_total_ht)) {
				$this->multicurrency_total_ht = 0;
			}
			if (empty($this->multicurrency_total_tva)) {
				$this->multicurrency_total_tva = 0;
			}
			if (empty($this->multicurrency_total_ttc)) {
				$this->multicurrency_total_ttc = 0;
			}

			if ($price_base_type == 'HT') {
				$pu = $pu_ht;
			} else {
				$pu = $pu_ttc;
			}

			// Calculate total with, without tax and tax from qty, pu, remise_percent and txtva
			// TRES IMPORTANT: C'est au moment de l'insertion ligne qu'on doit stocker
			// la part ht, tva et ttc, et ce au niveau de la ligne qui a son propre taux tva.

			$localtaxes_type = getLocalTaxesFromRate($txtva, 0, $this->thirdparty, $mysoc);

			// Clean vat code
			$vat_src_code = '';
			$reg = array();
			if (preg_match('/\((.*)\)/', $txtva, $reg)) {
				$vat_src_code = $reg[1];
				$txtva = preg_replace('/\s*\(.*\)/', '', $txtva); // Remove code into vatrate.
			}

			$tabprice = calcul_price_total($qty, $pu, $remise_percent, $txtva, $txlocaltax1, $txlocaltax2, 0, $price_base_type, $info_bits, $type, $mysoc, $localtaxes_type, 100, $this->multicurrency_tx, $pu_ht_devise);

			$total_ht  = $tabprice[0];
			$total_tva = $tabprice[1];
			$total_ttc = $tabprice[2];
			$total_localtax1 = $tabprice[9];
			$total_localtax2 = $tabprice[10];
			$pu_ht  = $tabprice[3];
			$pu_tva = $tabprice[4];
			$pu_ttc = $tabprice[5];

			// MultiCurrency
			$multicurrency_total_ht  = $tabprice[16];
			$multicurrency_total_tva = $tabprice[17];
			$multicurrency_total_ttc = $tabprice[18];
			$pu_ht_devise = $tabprice[19];

			$product_type = $type;
			if ($fk_product) {
				$product = new Product($this->db);
				$result = $product->fetch($fk_product);
				$product_type = $product->type;
			}

			$sql = "UPDATE ".MAIN_DB_PREFIX."facturedet_rec SET ";
			$sql .= "fk_facture = ".((int) $facid);
			$sql .= ", label=".(!empty($label) ? "'".$this->db->escape($label)."'" : "null");
			$sql .= ", description='".$this->db->escape($desc)."'";
			$sql .= ", price=".price2num($pu_ht);
			$sql .= ", qty=".price2num($qty);
			$sql .= ", tva_tx=".price2num($txtva);
			$sql .= ", vat_src_code='".$this->db->escape($vat_src_code)."'";
			$sql .= ", localtax1_tx=".((float) $txlocaltax1);
			$sql .= ", localtax1_type='".$this->db->escape($localtaxes_type[0])."'";
			$sql .= ", localtax2_tx=".((float) $txlocaltax2);
			$sql .= ", localtax2_type='".$this->db->escape($localtaxes_type[2])."'";
			$sql .= ", fk_product=".(!empty($fk_product) ? "'".$this->db->escape($fk_product)."'" : "null");
			$sql .= ", product_type=".((int) $product_type);
			$sql .= ", remise_percent='".price2num($remise_percent)."'";
			$sql .= ", subprice='".price2num($pu_ht)."'";
			$sql .= ", total_ht='".price2num($total_ht)."'";
			$sql .= ", total_tva='".price2num($total_tva)."'";
			$sql .= ", total_localtax1='".price2num($total_localtax1)."'";
			$sql .= ", total_localtax2='".price2num($total_localtax2)."'";
			$sql .= ", total_ttc='".price2num($total_ttc)."'";
			$sql .= ", date_start_fill=".((int) $date_start_fill);
			$sql .= ", date_end_fill=".((int) $date_end_fill);
			$sql .= ", fk_product_fournisseur_price=".($fk_fournprice > 0 ? $fk_fournprice : 'null');
			$sql .= ", buy_price_ht=".($pa_ht ? price2num($pa_ht) : 0);
			$sql .= ", info_bits=".((int) $info_bits);
			$sql .= ", rang=".((int) $rang);
			$sql .= ", special_code=".((int) $special_code);
			$sql .= ", fk_unit=".($fk_unit ? "'".$this->db->escape($fk_unit)."'" : "null");
<<<<<<< HEAD
			$sql .= ', multicurrency_subprice = '.$pu_ht_devise;
			$sql .= ', multicurrency_total_ht = '.$multicurrency_total_ht;
			$sql .= ', multicurrency_total_tva = '.$multicurrency_total_tva;
			$sql .= ', multicurrency_total_ttc = '.$multicurrency_total_ttc;
=======
			$sql .= ', multicurrency_subprice = '.price2num($pu_ht_devise);
			$sql .= ', multicurrency_total_ht = '.price2num($multicurrency_total_ht);
			$sql .= ', multicurrency_total_tva = '.price2num($multicurrency_total_tva);
			$sql .= ', multicurrency_total_ttc = '.price2num($multicurrency_total_ttc);
>>>>>>> 95dc2558
			$sql .= " WHERE rowid = ".((int) $rowid);

			dol_syslog(get_class($this)."::updateline", LOG_DEBUG);
			if ($this->db->query($sql)) {
				$this->id = $facid;
				$this->update_price();
				return 1;
			} else {
				$this->error = $this->db->lasterror();
				return -1;
			}
		}
	}


	/**
	 * Return the next date of
	 *
	 * @return  int|false   false if KO, timestamp if OK
	 */
	public function getNextDate()
	{
		if (empty($this->date_when)) {
			return false;
		}
		return dol_time_plus_duree($this->date_when, $this->frequency, $this->unit_frequency);
	}

	/**
	 * Return if maximum number of generation is reached
	 *
	 * @return	boolean			False by default, True if maximum number of generation is reached
	 */
	public function isMaxNbGenReached()
	{
		$ret = false;
		if ($this->nb_gen_max > 0 && ($this->nb_gen_done >= $this->nb_gen_max)) {
			$ret = true;
		}
		return $ret;
	}

	/**
	 * Format string to output with by striking the string if max number of generation was reached
	 *
	 * @param	string		$ret	Default value to output
	 * @return	boolean				False by default, True if maximum number of generation is reached
	 */
	public function strikeIfMaxNbGenReached($ret)
	{
		// Special case to strike the date
		return ($this->isMaxNbGenReached() ? '<strike>' : '').$ret.($this->isMaxNbGenReached() ? '</strike>' : '');
	}

	/**
	 *  Create all recurrents invoices (for all entities if multicompany is used).
	 *  A result may also be provided into this->output.
	 *
	 *  WARNING: This method change temporarly context $conf->entity to be in correct context for each recurring invoice found.
	 *
	 *  @param	int		$restrictioninvoiceid		0=All qualified template invoices found. > 0 = restrict action on invoice ID
	 *  @param	int		$forcevalidation		1=Force validation of invoice whatever is template auto_validate flag.
	 *  @return	int								0 if OK, < 0 if KO (this function is used also by cron so only 0 is OK)
	 */
	public function createRecurringInvoices($restrictioninvoiceid = 0, $forcevalidation = 0)
	{
		global $conf, $langs, $db, $user, $hookmanager;

		$error = 0;
		$nb_create = 0;

		// Load translation files required by the page
		$langs->loadLangs(array("main", "bills"));

		$now = dol_now();
		$tmparray = dol_getdate($now);
		$today = dol_mktime(23, 59, 59, $tmparray['mon'], $tmparray['mday'], $tmparray['year']); // Today is last second of current day

		dol_syslog("createRecurringInvoices restrictioninvoiceid=".$restrictioninvoiceid." forcevalidation=".$forcevalidation);

		$sql = 'SELECT rowid FROM '.MAIN_DB_PREFIX.'facture_rec';
		$sql .= ' WHERE frequency > 0'; // A recurring invoice is an invoice with a frequency
		$sql .= " AND (date_when IS NULL OR date_when <= '".$this->db->idate($today)."')";
		$sql .= ' AND (nb_gen_done < nb_gen_max OR nb_gen_max = 0)';
		$sql .= ' AND suspended = 0';
		$sql .= ' AND entity = '.$conf->entity; // MUST STAY = $conf->entity here
		if ($restrictioninvoiceid > 0) {
			$sql .= ' AND rowid = '.((int) $restrictioninvoiceid);
		}
		$sql .= $this->db->order('entity', 'ASC');
		//print $sql;exit;
		$parameters = array(
			'restrictioninvoiceid' => $restrictioninvoiceid,
			'forcevalidation' => $forcevalidation,
		);
		$reshook = $hookmanager->executeHooks('beforeCreationOfRecurringInvoices', $parameters, $sql); // note that $sql might be modified by hooks

		$resql = $this->db->query($sql);
		if ($resql) {
			$i = 0;
			$num = $this->db->num_rows($resql);

			if ($num) {
				$this->output .= $langs->trans("FoundXQualifiedRecurringInvoiceTemplate", $num)."\n";
			} else {
				$this->output .= $langs->trans("NoQualifiedRecurringInvoiceTemplateFound");
			}

			$saventity = $conf->entity;

			while ($i < $num) {     // Loop on each template invoice. If $num = 0, test is false at first pass.
				$line = $this->db->fetch_object($resql);

				$this->db->begin();

				$invoiceidgenerated = 0;

				$facture = null;
				$facturerec = new FactureRec($this->db);
				$facturerec->fetch($line->rowid);

				if ($facturerec->id > 0) {
					// Set entity context
					$conf->entity = $facturerec->entity;

					dol_syslog("createRecurringInvoices Process invoice template id=".$facturerec->id.", ref=".$facturerec->ref.", entity=".$facturerec->entity);

					$facture = new Facture($this->db);
					$facture->fac_rec = $facturerec->id; // We will create $facture from this recurring invoice
					$facture->fk_fac_rec_source = $facturerec->id; // We will create $facture from this recurring invoice

					$facture->type = self::TYPE_STANDARD;
					$facture->brouillon = 1;
					$facture->statut = self::STATUS_DRAFT;
					$facture->status = self::STATUS_DRAFT;
					$facture->date = (empty($facturerec->date_when) ? $now : $facturerec->date_when); // We could also use dol_now here but we prefer date_when so invoice has real date when we would like even if we generate later.
					$facture->socid = $facturerec->socid;

					$invoiceidgenerated = $facture->create($user);
					if ($invoiceidgenerated <= 0) {
						$this->errors = $facture->errors;
						$this->error = $facture->error;
						$error++;
					}
					if (!$error && ($facturerec->auto_validate || $forcevalidation)) {
						$result = $facture->validate($user);
						if ($result <= 0) {
							$this->errors = $facture->errors;
							$this->error = $facture->error;
							$error++;
						}
					}
					if (!$error && $facturerec->generate_pdf) {
						// We refresh the object in order to have all necessary data (like date_lim_reglement)
						$facture->fetch($facture->id);
						$result = $facture->generateDocument($facturerec->model_pdf, $langs);
						if ($result <= 0) {
							$this->errors = $facture->errors;
							$this->error = $facture->error;
							$error++;
						}
					}
				} else {
					$error++;
					$this->error = "Failed to load invoice template with id=".$line->rowid.", entity=".$conf->entity."\n";
					$this->errors[] = "Failed to load invoice template with id=".$line->rowid.", entity=".$conf->entity;
					dol_syslog("createRecurringInvoices Failed to load invoice template with id=".$line->rowid.", entity=".$conf->entity);
				}

				if (!$error && $invoiceidgenerated >= 0) {
					$this->db->commit("createRecurringInvoices Process invoice template id=".$facturerec->id.", ref=".$facturerec->ref);
					dol_syslog("createRecurringInvoices Process invoice template ".$facturerec->ref." is finished with a success generation");
					$nb_create++;
					$this->output .= $langs->trans("InvoiceGeneratedFromTemplate", $facture->ref, $facturerec->ref)."\n";
				} else {
					$this->db->rollback("createRecurringInvoices Process invoice template id=".$facturerec->id.", ref=".$facturerec->ref);
				}

				$parameters = array(
					'cpt'        => $i,
					'total'      => $num,
					'errorCount' => $error,
					'invoiceidgenerated' => $invoiceidgenerated,
					'facturerec' => $facturerec, // it's an object which PHP passes by "reference", so modifiable by hooks.
					'this'       => $this, // it's an object which PHP passes by "reference", so modifiable by hooks.
				);
				$reshook = $hookmanager->executeHooks('afterCreationOfRecurringInvoice', $parameters, $facture); // note: $facture can be modified by hooks (warning: $facture can be null)

				$i++;
			}

			$conf->entity = $saventity; // Restore entity context
		} else {
			dol_print_error($this->db);
		}

		$this->output = trim($this->output);

		return $error ? $error : 0;
	}

	/**
	 *	Return clicable name (with picto eventually)
	 *
	 * @param	int		$withpicto       			Add picto into link
	 * @param  string	$option          			Where point the link
	 * @param  int		$max             			Maxlength of ref
	 * @param  int		$short           			1=Return just URL
	 * @param  string   $moretitle       			Add more text to title tooltip
	 * @param	int  	$notooltip		 			1=Disable tooltip
	 * @param  int		$save_lastsearch_value    	-1=Auto, 0=No save of lastsearch_values when clicking, 1=Save lastsearch_values whenclicking
	 * @return string 			         			String with URL
	 */
	public function getNomUrl($withpicto = 0, $option = '', $max = 0, $short = 0, $moretitle = '', $notooltip = '', $save_lastsearch_value = -1)
	{
		global $langs, $hookmanager;

		$result = '';

		$label = '<u>'.$langs->trans("RepeatableInvoice").'</u>';
		if (!empty($this->ref)) {
			$label .= '<br><b>'.$langs->trans('Ref').':</b> '.$this->ref;
		}
		if ($this->frequency > 0) {
			$label .= '<br><b>'.$langs->trans('Frequency').':</b> '.$langs->trans('FrequencyPer_'.$this->unit_frequency, $this->frequency);
		}
		if (!empty($this->date_last_gen)) {
			$label .= '<br><b>'.$langs->trans('DateLastGeneration').':</b> '.dol_print_date($this->date_last_gen, 'dayhour');
		}
		if ($this->frequency > 0) {
			if (!empty($this->date_when)) {
				$label .= '<br><b>'.$langs->trans('NextDateToExecution').':</b> ';
				$label .= (empty($this->suspended) ? '' : '<strike>').dol_print_date($this->date_when, 'day').(empty($this->suspended) ? '' : '</strike>'); // No hour for this property
				if (!empty($this->suspended)) {
					$label .= ' ('.$langs->trans("Disabled").')';
				}
			}
		}

		$url = DOL_URL_ROOT.'/compta/facture/card-rec.php?facid='.$this->id;

		if ($short) {
			return $url;
		}

		if ($option != 'nolink') {
			// Add param to save lastsearch_values or not
			$add_save_lastsearch_values = ($save_lastsearch_value == 1 ? 1 : 0);
			if ($save_lastsearch_value == -1 && preg_match('/list\.php/', $_SERVER["PHP_SELF"])) {
				$add_save_lastsearch_values = 1;
			}
			if ($add_save_lastsearch_values) {
				$url .= '&save_lastsearch_values=1';
			}
		}

		$linkstart = '<a href="'.$url.'" title="'.dol_escape_htmltag($label, 1).'" class="classfortooltip">';
		$linkend = '</a>';

		$result .= $linkstart;
		if ($withpicto) {
			$result .= img_object(($notooltip ? '' : $label), ($this->picto ? $this->picto : 'generic'), ($notooltip ? (($withpicto != 2) ? 'class="paddingright"' : '') : 'class="'.(($withpicto != 2) ? 'paddingright ' : '').'classfortooltip"'), 0, 0, $notooltip ? 0 : 1);
		}
		if ($withpicto != 2) {
			$result .= $this->ref;
		}
		$result .= $linkend;
		global $action;
		$hookmanager->initHooks(array($this->element . 'dao'));
		$parameters = array('id'=>$this->id, 'getnomurl' => &$result);
		$reshook = $hookmanager->executeHooks('getNomUrl', $parameters, $this, $action); // Note that $action and $object may have been modified by some hooks
		if ($reshook > 0) {
			$result = $hookmanager->resPrint;
		} else {
			$result .= $hookmanager->resPrint;
		}
		return $result;
	}

	/**
	 *  Return label of object status
	 *
	 *  @param      int		$mode			0=long label, 1=short label, 2=Picto + short label, 3=Picto, 4=Picto + long label, 5=short label + picto, 6=Long label + picto
	 *  @param      integer	$alreadypaid    Not used on recurring invoices
	 *  @return     string			        Label of status
	 */
	public function getLibStatut($mode = 0, $alreadypaid = -1)
	{
		return $this->LibStatut($this->frequency ? 1 : 0, $this->suspended, $mode, $alreadypaid, empty($this->type) ? 0 : $this->type);
	}

	// phpcs:disable PEAR.NamingConventions.ValidFunctionName.ScopeNotCamelCaps
	/**
	 *	Return label of a status
	 *
	 *	@param    	int  	$recur         	Is it a recurring invoice ?
	 *	@param      int		$status        	Id status (suspended or not)
	 *	@param      int		$mode          	0=long label, 1=short label, 2=Picto + short label, 3=Picto, 4=Picto + long label, 5=short label + picto, 6=long label + picto
	 *	@param		integer	$alreadypaid	Not used for recurring invoices
	 *	@param		int		$type			Type invoice
	 *	@return     string        			Label of status
	 */
	public function LibStatut($recur, $status, $mode = 0, $alreadypaid = -1, $type = 0)
	{
		// phpcs:enable
		global $langs;
		$langs->load('bills');

		$labelStatus = $langs->transnoentitiesnoconv('Active');
		$statusType = 'status0';

		//print "$recur,$status,$mode,$alreadypaid,$type";
		if ($mode == 0) {
			if ($recur) {
				if ($status == self::STATUS_SUSPENDED) {
					$labelStatus = $langs->transnoentitiesnoconv('Disabled');
				} else {
					$labelStatus = $langs->transnoentitiesnoconv('Active');
				}
			} else {
				if ($status == self::STATUS_SUSPENDED) {
					$labelStatus = $langs->transnoentitiesnoconv('Disabled');
				} else {
					$labelStatus = $langs->transnoentitiesnoconv("Draft");
				}
			}
		} elseif ($mode == 1) {
			$prefix = 'Short';
			if ($recur) {
				if ($status == self::STATUS_SUSPENDED) {
					$labelStatus = $langs->transnoentitiesnoconv('Disabled');
				} else {
					$labelStatus = $langs->transnoentitiesnoconv('Active');
				}
			} else {
				if ($status == self::STATUS_SUSPENDED) {
					$labelStatus = $langs->transnoentitiesnoconv('Disabled');
				} else {
					$labelStatus = $langs->transnoentitiesnoconv("Draft");
				}
			}
		} elseif ($mode == 2) {
			if ($recur) {
				if ($status == self::STATUS_SUSPENDED) {
					$statusType = 'status6';
					$labelStatus = $langs->transnoentitiesnoconv('Disabled');
				} else {
					$statusType = 'status4';
					$labelStatus = $langs->transnoentitiesnoconv('Active');
				}
			} else {
				if ($status == self::STATUS_SUSPENDED) {
					$statusType = 'status6';
					$labelStatus = $langs->transnoentitiesnoconv('Disabled');
				} else {
					$statusType = 'status0';
					$labelStatus = $langs->transnoentitiesnoconv('Draft');
				}
			}
		} elseif ($mode == 3) {
			if ($recur) {
				$prefix = 'Short';
				if ($status == self::STATUS_SUSPENDED) {
					$statusType = 'status6';
					$labelStatus = $langs->transnoentitiesnoconv('Disabled');
				} else {
					$statusType = 'status4';
					$labelStatus = $langs->transnoentitiesnoconv('Active');
				}
			} else {
				if ($status == self::STATUS_SUSPENDED) {
					$statusType = 'status6';
					$labelStatus = $langs->transnoentitiesnoconv('Disabled');
				} else {
					$statusType = 'status0';
					$labelStatus = $langs->transnoentitiesnoconv('Draft');
				}
			}
		} elseif ($mode == 4) {
			$prefix = '';
			if ($recur) {
				if ($status == self::STATUS_SUSPENDED) {
					$statusType = 'status6';
					$labelStatus = $langs->transnoentitiesnoconv('Disabled');
				} else {
					$statusType = 'status4';
					$labelStatus = $langs->transnoentitiesnoconv('Active');
				}
			} else {
				if ($status == self::STATUS_SUSPENDED) {
					$statusType = 'status6';
					$labelStatus = $langs->transnoentitiesnoconv('Disabled');
				} else {
					$statusType = 'status0';
					$labelStatus = $langs->transnoentitiesnoconv('Draft');
				}
			}
		} elseif ($mode == 5 || $mode == 6) {
			$prefix = '';
			if ($mode == 5) {
				$prefix = 'Short';
			}
			if ($recur) {
				if ($status == self::STATUS_SUSPENDED) {
					$statusType = 'status6';
					$labelStatus = $langs->transnoentitiesnoconv('Disabled');
				} else {
					$statusType = 'status4';
					$labelStatus = $langs->transnoentitiesnoconv('Active');
				}
			} else {
				if ($status == self::STATUS_SUSPENDED) {
					$statusType = 'status6';
					$labelStatus = $langs->transnoentitiesnoconv('Disabled');
				} else {
					$statusType = 'status0';
					$labelStatus = $langs->transnoentitiesnoconv('Draft');
				}
			}
		}

		$labelStatusShort = $labelStatus;

		return dolGetStatus($labelStatus, $labelStatusShort, '', $statusType, $mode);
	}

	/**
	 *  Initialise an instance with random values.
	 *  Used to build previews or test instances.
	 *	id must be 0 if object instance is a specimen.
	 *
	 *	@param	string		$option		''=Create a specimen invoice with lines, 'nolines'=No lines
	 *  @return	void
	 */
	public function initAsSpecimen($option = '')
	{
		global $user, $langs, $conf;

		$now = dol_now();
		$arraynow = dol_getdate($now);
		$nownotime = dol_mktime(0, 0, 0, $arraynow['mon'], $arraynow['mday'], $arraynow['year']);

		// Load array of products prodids
		$num_prods = 0;
		$prodids = array();

		$sql = "SELECT rowid";
		$sql .= " FROM ".MAIN_DB_PREFIX."product";
		$sql .= " WHERE entity IN (".getEntity('product').")";
		$sql .= $this->db->plimit(100);

		$resql = $this->db->query($sql);
		if ($resql) {
			$num_prods = $this->db->num_rows($resql);
			$i = 0;
			while ($i < $num_prods) {
				$i++;
				$row = $this->db->fetch_row($resql);
				$prodids[$i] = $row[0];
			}
		}

		// Initialize parameters
		$this->id = 0;
		$this->ref = 'SPECIMEN';
		$this->title = 'SPECIMEN';
		$this->specimen = 1;
		$this->socid = 1;
		$this->date = $nownotime;
		$this->date_lim_reglement = $nownotime + 3600 * 24 * 30;
		$this->cond_reglement_id   = 1;
		$this->cond_reglement_code = 'RECEP';
		$this->date_lim_reglement = $this->calculate_date_lim_reglement();
		$this->mode_reglement_id   = 0; // Not forced to show payment mode CHQ + VIR
		$this->mode_reglement_code = ''; // Not forced to show payment mode CHQ + VIR
		$this->note_public = 'This is a comment (public)';
		$this->note_private = 'This is a comment (private)';
		$this->note = 'This is a comment (private)';
		$this->fk_incoterms = 0;
		$this->location_incoterms = '';

		if (empty($option) || $option != 'nolines') {
			// Lines
			$nbp = 5;
			$xnbp = 0;
			while ($xnbp < $nbp) {
				$line = new FactureLigne($this->db);
				$line->desc = $langs->trans("Description")." ".$xnbp;
				$line->qty = 1;
				$line->subprice = 100;
				$line->tva_tx = 19.6;
				$line->localtax1_tx = 0;
				$line->localtax2_tx = 0;
				$line->remise_percent = 0;
				if ($xnbp == 1) {        // Qty is negative (product line)
					$prodid = mt_rand(1, $num_prods);
					$line->fk_product = $prodids[$prodid];
					$line->qty = -1;
					$line->total_ht = -100;
					$line->total_ttc = -119.6;
					$line->total_tva = -19.6;
				} elseif ($xnbp == 2) {    // UP is negative (free line)
					$line->subprice = -100;
					$line->total_ht = -100;
					$line->total_ttc = -119.6;
					$line->total_tva = -19.6;
					$line->remise_percent = 0;
				} elseif ($xnbp == 3) {    // Discount is 50% (product line)
					$prodid = mt_rand(1, $num_prods);
					$line->fk_product = $prodids[$prodid];
					$line->total_ht = 50;
					$line->total_ttc = 59.8;
					$line->total_tva = 9.8;
					$line->remise_percent = 50;
				} else // (product line)
				{
					$prodid = mt_rand(1, $num_prods);
					$line->fk_product = $prodids[$prodid];
					$line->total_ht = 100;
					$line->total_ttc = 119.6;
					$line->total_tva = 19.6;
					$line->remise_percent = 00;
				}

				$this->lines[$xnbp] = $line;
				$xnbp++;

				$this->total_ht       += $line->total_ht;
				$this->total_tva      += $line->total_tva;
				$this->total_ttc      += $line->total_ttc;
			}
			$this->revenuestamp = 0;

			// Add a line "offered"
			$line = new FactureLigne($this->db);
			$line->desc = $langs->trans("Description")." (offered line)";
			$line->qty = 1;
			$line->subprice = 100;
			$line->tva_tx = 19.6;
			$line->localtax1_tx = 0;
			$line->localtax2_tx = 0;
			$line->remise_percent = 100;
			$line->total_ht = 0;
			$line->total_ttc = 0; // 90 * 1.196
			$line->total_tva = 0;
			$prodid = mt_rand(1, $num_prods);
			$line->fk_product = $prodids[$prodid];

			$this->lines[$xnbp] = $line;
			$xnbp++;
		}

		$this->usenewprice = 0;
	}

	/**
	 * Function used to replace a thirdparty id with another one.
	 *
	 * @param DoliDB $db Database handler
	 * @param int $origin_id Old thirdparty id
	 * @param int $dest_id New thirdparty id
	 * @return bool
	 */
	public static function replaceThirdparty(DoliDB $db, $origin_id, $dest_id)
	{
		$tables = array(
			'facture_rec'
		);

		return CommonObject::commonReplaceThirdparty($db, $origin_id, $dest_id, $tables);
	}

	/**
	 *	Update frequency and unit
	 *
	 *	@param     	int		$frequency		value of frequency
	 *	@param     	string	$unit 			unit of frequency  (d, m, y)
	 *	@return		int						<0 if KO, >0 if OK
	 */
	public function setFrequencyAndUnit($frequency, $unit)
	{
		if (!$this->table_element) {
			dol_syslog(get_class($this)."::setFrequencyAndUnit was called on objet with property table_element not defined", LOG_ERR);
			return -1;
		}

		if (!empty($frequency) && empty($unit)) {
			dol_syslog(get_class($this)."::setFrequencyAndUnit was called on objet with params frequency defined but unit not defined", LOG_ERR);
			return -2;
		}

		$sql = 'UPDATE '.MAIN_DB_PREFIX.$this->table_element;
		$sql .= ' SET frequency = '.($frequency ? $this->db->escape($frequency) : 'null');
		if (!empty($unit)) {
			$sql .= ', unit_frequency = \''.$this->db->escape($unit).'\'';
		}
		$sql .= " WHERE rowid = ".((int) $this->id);

		dol_syslog(get_class($this)."::setFrequencyAndUnit", LOG_DEBUG);
		if ($this->db->query($sql)) {
			$this->frequency = $frequency;
			if (!empty($unit)) {
				$this->unit_frequency = $unit;
			}
			return 1;
		} else {
			dol_print_error($this->db);
			return -1;
		}
	}

	/**
	 *	Update the next date of execution
	 *
	 *	@param     	datetime	$date					date of execution
	 *	@param     	int			$increment_nb_gen_done	0 do nothing more, >0 increment nb_gen_done
	 *	@return		int									<0 if KO, >0 if OK
	 */
	public function setNextDate($date, $increment_nb_gen_done = 0)
	{
		if (!$this->table_element) {
			dol_syslog(get_class($this)."::setNextDate was called on objet with property table_element not defined", LOG_ERR);
			return -1;
		}
		$sql = 'UPDATE '.MAIN_DB_PREFIX.$this->table_element;
		$sql .= " SET date_when = ".($date ? "'".$this->db->idate($date)."'" : "null");
		if ($increment_nb_gen_done > 0) {
			$sql .= ', nb_gen_done = nb_gen_done + 1';
		}
		$sql .= " WHERE rowid = ".((int) $this->id);

		dol_syslog(get_class($this)."::setNextDate", LOG_DEBUG);
		if ($this->db->query($sql)) {
			$this->date_when = $date;
			if ($increment_nb_gen_done > 0) {
				$this->nb_gen_done++;
			}
			return 1;
		} else {
			dol_print_error($this->db);
			return -1;
		}
	}

	/**
	 *	Update the maximum period
	 *
	 *	@param     	int		$nb		number of maximum period
	 *	@return		int				<0 if KO, >0 if OK
	 */
	public function setMaxPeriod($nb)
	{
		if (!$this->table_element) {
			dol_syslog(get_class($this)."::setMaxPeriod was called on objet with property table_element not defined", LOG_ERR);
			return -1;
		}

		if (empty($nb)) {
			$nb = 0;
		}

		$sql = 'UPDATE '.MAIN_DB_PREFIX.$this->table_element;
		$sql .= ' SET nb_gen_max = '.((int) $nb);
<<<<<<< HEAD
		$sql .= ' WHERE rowid = '.$this->id;
=======
		$sql .= " WHERE rowid = ".((int) $this->id);
>>>>>>> 95dc2558

		dol_syslog(get_class($this)."::setMaxPeriod", LOG_DEBUG);
		if ($this->db->query($sql)) {
			$this->nb_gen_max = $nb;
			return 1;
		} else {
			dol_print_error($this->db);
			return -1;
		}
	}

	/**
	 *	Update the auto validate flag of invoice
	 *
	 *	@param     	int		$validate		0 to create in draft, 1 to create and validate invoice
	 *	@return		int						<0 if KO, >0 if OK
	 */
	public function setAutoValidate($validate)
	{
		if (!$this->table_element) {
			dol_syslog(get_class($this)."::setAutoValidate was called on objet with property table_element not defined", LOG_ERR);
			return -1;
		}

		$sql = 'UPDATE '.MAIN_DB_PREFIX.$this->table_element;
		$sql .= ' SET auto_validate = '.((int) $validate);
<<<<<<< HEAD
		$sql .= ' WHERE rowid = '.$this->id;
=======
		$sql .= " WHERE rowid = ".((int) $this->id);
>>>>>>> 95dc2558

		dol_syslog(get_class($this)."::setAutoValidate", LOG_DEBUG);
		if ($this->db->query($sql)) {
			$this->auto_validate = $validate;
			return 1;
		} else {
			dol_print_error($this->db);
			return -1;
		}
	}

	/**
	 *	Update the auto generate documents
	 *
	 *	@param     	int		$validate		0 no document, 1 to generate document
	 *	@return		int						<0 if KO, >0 if OK
	 */
	public function setGeneratePdf($validate)
	{
		if (!$this->table_element) {
			dol_syslog(get_class($this)."::setGeneratePdf was called on objet with property table_element not defined", LOG_ERR);
			return -1;
		}

		$sql = 'UPDATE '.MAIN_DB_PREFIX.$this->table_element;
		$sql .= ' SET generate_pdf = '.((int) $validate);
<<<<<<< HEAD
		$sql .= ' WHERE rowid = '.$this->id;
=======
		$sql .= " WHERE rowid = ".((int) $this->id);
>>>>>>> 95dc2558

		dol_syslog(get_class($this)."::setGeneratePdf", LOG_DEBUG);
		if ($this->db->query($sql)) {
			$this->generate_pdf = $validate;
			return 1;
		} else {
			dol_print_error($this->db);
			return -1;
		}
	}

	/**
	 *  Update the model for documents
	 *
	 *  @param     	string		$model		model of document generator
	 *  @return		int						<0 if KO, >0 if OK
	 */
	public function setModelPdf($model)
	{
		if (!$this->table_element) {
			dol_syslog(get_class($this)."::setModelPdf was called on objet with property table_element not defined", LOG_ERR);
			return -1;
		}

		$sql = 'UPDATE '.MAIN_DB_PREFIX.$this->table_element;
		$sql .= " SET modelpdf = '".$this->db->escape($model)."'";
		$sql .= " WHERE rowid = ".((int) $this->id);

		dol_syslog(get_class($this)."::setModelPdf", LOG_DEBUG);
		if ($this->db->query($sql)) {
			$this->model_pdf = $model;
			return 1;
		} else {
			dol_print_error($this->db);
			return -1;
		}
	}
}



/**
 *	Class to manage invoice lines of templates.
 *  Saved into database table llx_facturedet_rec
 */
class FactureLigneRec extends CommonInvoiceLine
{
	/**
	 * @var string ID to identify managed object
	 */
	public $element = 'facturedetrec';

	/**
	 * @var string Name of table without prefix where object is stored
	 */
	public $table_element = 'facturedet_rec';


	public $fk_product_fournisseur_price;
	public $fk_fournprice; // For backward compatibility

	public $rang;

	public $desc;
	public $description;

	public $fk_product_type; // Use instead product_type

	public $fk_contract_line;


	/**
	 * 	Delete line in database
	 *
	 *  @param		User	$user		Object user
	 *  @param		int		$notrigger	Disable triggers
	 *	@return		int					<0 if KO, >0 if OK
	 */
	public function delete(User $user, $notrigger = false)
	{
		$error = 0;

		$this->db->begin();

		if (!$error) {
			if (!$notrigger) {
				// Call triggers
				$result = $this->call_trigger('LINEBILLREC_DELETE', $user);
				if ($result < 0) {
					$error++;
				} // Do also here what you must do to rollback action if trigger fail
				// End call triggers
			}
		}

		if (!$error) {
			$result = $this->deleteExtraFields();
			if ($result < 0) {
				$error++;
			}
		}

		if (!$error) {
			$sql = 'DELETE FROM '.MAIN_DB_PREFIX.$this->table_element.' WHERE rowid='.((int) $this->id);

			$res = $this->db->query($sql);
			if (!$res) {
				$error++;
				$this->errors[] = $this->db->lasterror();
			}
		}

		// Commit or rollback
		if ($error) {
			$this->db->rollback();
			return -1;
		} else {
			$this->db->commit();
			return 1;
		}
	}


	/**
	 *	Get line of template invoice
	 *
	 *	@param		int 	$rowid		Id of invoice
	 *	@return     int         		1 if OK, < 0 if KO
	 */
	public function fetch($rowid)
	{
		$sql = 'SELECT l.rowid, l.fk_facture ,l.fk_product, l.product_type, l.label as custom_label, l.description, l.product_type, l.price, l.qty, l.vat_src_code, l.tva_tx,';
		$sql .= ' l.localtax1_tx, l.localtax2_tx, l.localtax1_type, l.localtax2_type, l.remise, l.remise_percent, l.subprice,';
		$sql .= ' l.date_start_fill, l.date_end_fill, l.info_bits, l.total_ht, l.total_tva, l.total_ttc,';
		$sql .= ' l.rang, l.special_code,';
		$sql .= ' l.fk_unit, l.fk_contract_line,';
		$sql .= ' l.import_key, l.fk_multicurrency,';
		$sql .= ' l.multicurrency_code, l.multicurrency_subprice, l.multicurrency_total_ht, l.multicurrency_total_tva, l.multicurrency_total_ttc,';
		$sql .= ' l.buy_price_ht, l.fk_product_fournisseur_price,';
		$sql .= ' l.fk_user_author, l.fk_user_modif,';
		$sql .= ' p.ref as product_ref, p.fk_product_type as fk_product_type, p.label as product_label, p.description as product_desc';
		$sql .= ' FROM '.MAIN_DB_PREFIX.'facturedet_rec as l';
		$sql .= ' LEFT JOIN '.MAIN_DB_PREFIX.'product as p ON l.fk_product = p.rowid';
		$sql .= ' WHERE l.rowid = '.((int) $rowid);
		$sql .= ' ORDER BY l.rang';

		dol_syslog('FactureRec::fetch', LOG_DEBUG);
		$result = $this->db->query($sql);
		if ($result) {
			$objp = $this->db->fetch_object($result);

			$this->id = $objp->rowid;
			$this->label            = $objp->custom_label; // Label line
			$this->desc             = $objp->description; // Description line
			$this->description      = $objp->description; // Description line
			$this->product_type     = $objp->product_type; // Type of line
			$this->ref              = $objp->product_ref; // Ref product
			$this->product_ref      = $objp->product_ref; // Ref product
			$this->libelle          = $objp->product_label; // deprecated
			$this->product_label = $objp->product_label; // Label product
			$this->product_desc     = $objp->product_desc; // Description product
			$this->fk_product_type  = $objp->fk_product_type; // Type of product
			$this->qty              = $objp->qty;
			$this->price = $objp->price;
			$this->subprice         = $objp->subprice;
			$this->fk_facture = $objp->fk_facture;
			$this->vat_src_code     = $objp->vat_src_code;
			$this->tva_tx           = $objp->tva_tx;
			$this->localtax1_tx     = $objp->localtax1_tx;
			$this->localtax2_tx     = $objp->localtax2_tx;
			$this->localtax1_type   = $objp->localtax1_type;
			$this->localtax2_type   = $objp->localtax2_type;
			$this->remise_percent   = $objp->remise_percent;
			//$this->fk_remise_except = $objp->fk_remise_except;
			$this->fk_product       = $objp->fk_product;
			$this->date_start_fill  = $objp->date_start_fill;
			$this->date_end_fill    = $objp->date_end_fill;
			$this->info_bits        = $objp->info_bits;
			$this->total_ht         = $objp->total_ht;
			$this->total_tva        = $objp->total_tva;
			$this->total_ttc        = $objp->total_ttc;
			//$this->code_ventilation = $objp->fk_code_ventilation;
			$this->rang = $objp->rang;
			$this->special_code = $objp->special_code;
			$this->fk_unit          = $objp->fk_unit;
			$this->fk_contract_line = $objp->fk_contract_line;
			$this->import_key = $objp->import_key;
			$this->fk_multicurrency = $objp->fk_multicurrency;
			$this->multicurrency_code = $objp->multicurrency_code;
			$this->multicurrency_subprice = $objp->multicurrency_subprice;
			$this->multicurrency_total_ht = $objp->multicurrency_total_ht;
			$this->multicurrency_total_tva = $objp->multicurrency_total_tva;
			$this->multicurrency_total_ttc = $objp->multicurrency_total_ttc;

			$this->buy_price_ht = $objp->buy_price_ht;

			$this->fk_product_fournisseur_price = $objp->fk_product_fournisseur_price;
			$this->fk_user_author = $objp->fk_user_author;
			$this->fk_user_modif = $objp->fk_user_modif;

			$this->db->free($result);
			return 1;
		} else {
			$this->error = $this->db->lasterror();
			return -3;
		}
	}


	/**
	 * 	Update a line to invoice_rec.
	 *
	 *  @param		User	$user					User
	 *  @param		int		$notrigger				No trigger
	 *	@return    	int             				<0 if KO, Id of line if OK
	 */
	public function update(User $user, $notrigger = 0)
	{
		global $conf;

		$error = 0;

		include_once DOL_DOCUMENT_ROOT.'/core/lib/price.lib.php';

		$sql = "UPDATE ".MAIN_DB_PREFIX."facturedet_rec SET";
		$sql .= " fk_facture = ".$this->fk_facture;
		$sql .= ", label=".(!empty($this->label) ? "'".$this->db->escape($this->label)."'" : "null");
		$sql .= ", description='".$this->db->escape($this->desc)."'";
		$sql .= ", price=".price2num($this->price);
		$sql .= ", qty=".price2num($this->qty);
		$sql .= ", tva_tx=".price2num($this->tva_tx);
		$sql .= ", vat_src_code='".$this->db->escape($this->vat_src_code)."'";
		$sql .= ", localtax1_tx=".price2num($this->localtax1_tx);
		$sql .= ", localtax1_type='".$this->db->escape($this->localtax1_type)."'";
		$sql .= ", localtax2_tx=".price2num($this->localtax2_tx);
		$sql .= ", localtax2_type='".$this->db->escape($this->localtax2_type)."'";
		$sql .= ", fk_product=".($this->fk_product > 0 ? $this->fk_product : "null");
		$sql .= ", product_type=".$this->product_type;
		$sql .= ", remise_percent='".price2num($this->remise_percent)."'";
		$sql .= ", subprice='".price2num($this->subprice)."'";
		$sql .= ", info_bits='".price2num($this->info_bits)."'";
		$sql .= ", date_start_fill=".(int) $this->date_start_fill;
		$sql .= ", date_end_fill=".(int) $this->date_end_fill;
		if (empty($this->skip_update_total)) {
			$sql .= ", total_ht=".price2num($this->total_ht);
			$sql .= ", total_tva=".price2num($this->total_tva);
			$sql .= ", total_localtax1=".price2num($this->total_localtax1);
			$sql .= ", total_localtax2=".price2num($this->total_localtax2);
			$sql .= ", total_ttc=".price2num($this->total_ttc);
		}
		$sql .= ", rang=".((int) $this->rang);
		$sql .= ", special_code=".((int) $this->special_code);
		$sql .= ", fk_unit=".($this->fk_unit ? "'".$this->db->escape($this->fk_unit)."'" : "null");
		$sql .= ", fk_contract_line=".($this->fk_contract_line ? $this->fk_contract_line : "null");
		$sql .= " WHERE rowid = ".((int) $this->id);

		$this->db->begin();

		dol_syslog(get_class($this)."::updateline", LOG_DEBUG);

		$resql = $this->db->query($sql);
		if ($resql) {
			if (!$error) {
				$result = $this->insertExtraFields();
				if ($result < 0) {
					$error++;
				}
			}

			if (!$error && !$notrigger) {
				// Call trigger
				$result = $this->call_trigger('LINEBILLREC_UPDATE', $user);
				if ($result < 0) {
					$error++;
				}
				// End call triggers
			}

			if ($error) {
				$this->db->rollback();
				return -2;
			} else {
				$this->db->commit();
				return 1;
			}
		} else {
			$this->error = $this->db->lasterror();
			$this->db->rollback();
			return -2;
		}
	}
}<|MERGE_RESOLUTION|>--- conflicted
+++ resolved
@@ -787,17 +787,10 @@
 
 		$main = MAIN_DB_PREFIX.'facturedet_rec';
 		$ef = $main."_extrafields";
-<<<<<<< HEAD
-		$sqlef = "DELETE FROM $ef WHERE fk_object IN (SELECT rowid FROM ".$main." WHERE fk_facture = ".((int) $rowid);
-		dol_syslog($sqlef);
-		$sql = "DELETE FROM ".MAIN_DB_PREFIX."facturedet_rec WHERE fk_facture = ".((int) $rowid);
-		dol_syslog($sql);
-=======
 
 		$sqlef = "DELETE FROM $ef WHERE fk_object IN (SELECT rowid FROM ".$main." WHERE fk_facture = ".((int) $rowid).")";
 		$sql = "DELETE FROM ".MAIN_DB_PREFIX."facturedet_rec WHERE fk_facture = ".((int) $rowid);
 
->>>>>>> 95dc2558
 		if ($this->db->query($sqlef) && $this->db->query($sql)) {
 			$sql = "DELETE FROM ".MAIN_DB_PREFIX."facture_rec WHERE rowid = ".((int) $rowid);
 			dol_syslog($sql);
@@ -1179,17 +1172,10 @@
 			$sql .= ", rang=".((int) $rang);
 			$sql .= ", special_code=".((int) $special_code);
 			$sql .= ", fk_unit=".($fk_unit ? "'".$this->db->escape($fk_unit)."'" : "null");
-<<<<<<< HEAD
-			$sql .= ', multicurrency_subprice = '.$pu_ht_devise;
-			$sql .= ', multicurrency_total_ht = '.$multicurrency_total_ht;
-			$sql .= ', multicurrency_total_tva = '.$multicurrency_total_tva;
-			$sql .= ', multicurrency_total_ttc = '.$multicurrency_total_ttc;
-=======
 			$sql .= ', multicurrency_subprice = '.price2num($pu_ht_devise);
 			$sql .= ', multicurrency_total_ht = '.price2num($multicurrency_total_ht);
 			$sql .= ', multicurrency_total_tva = '.price2num($multicurrency_total_tva);
 			$sql .= ', multicurrency_total_ttc = '.price2num($multicurrency_total_ttc);
->>>>>>> 95dc2558
 			$sql .= " WHERE rowid = ".((int) $rowid);
 
 			dol_syslog(get_class($this)."::updateline", LOG_DEBUG);
@@ -1853,11 +1839,7 @@
 
 		$sql = 'UPDATE '.MAIN_DB_PREFIX.$this->table_element;
 		$sql .= ' SET nb_gen_max = '.((int) $nb);
-<<<<<<< HEAD
-		$sql .= ' WHERE rowid = '.$this->id;
-=======
 		$sql .= " WHERE rowid = ".((int) $this->id);
->>>>>>> 95dc2558
 
 		dol_syslog(get_class($this)."::setMaxPeriod", LOG_DEBUG);
 		if ($this->db->query($sql)) {
@@ -1884,11 +1866,7 @@
 
 		$sql = 'UPDATE '.MAIN_DB_PREFIX.$this->table_element;
 		$sql .= ' SET auto_validate = '.((int) $validate);
-<<<<<<< HEAD
-		$sql .= ' WHERE rowid = '.$this->id;
-=======
 		$sql .= " WHERE rowid = ".((int) $this->id);
->>>>>>> 95dc2558
 
 		dol_syslog(get_class($this)."::setAutoValidate", LOG_DEBUG);
 		if ($this->db->query($sql)) {
@@ -1915,11 +1893,7 @@
 
 		$sql = 'UPDATE '.MAIN_DB_PREFIX.$this->table_element;
 		$sql .= ' SET generate_pdf = '.((int) $validate);
-<<<<<<< HEAD
-		$sql .= ' WHERE rowid = '.$this->id;
-=======
 		$sql .= " WHERE rowid = ".((int) $this->id);
->>>>>>> 95dc2558
 
 		dol_syslog(get_class($this)."::setGeneratePdf", LOG_DEBUG);
 		if ($this->db->query($sql)) {
