--- conflicted
+++ resolved
@@ -83,7 +83,10 @@
 	public $number;
 	public $date;
 	public $remise;
-<<<<<<< HEAD
+	public $db_table;
+	public $propalid;
+	public $remise_absolue;
+	public $remise_percent;
 
 	/**
 	 * @deprecated
@@ -96,14 +99,6 @@
 	 * @see $total_tva
 	 */
 	public $tva;
-	public $db_table;
-	public $propalid;
-=======
-	public $remise_absolue;
-	public $remise_percent;
-	public $tva;
-	public $total;
->>>>>>> f0d3c19d
 
 	public $date_last_gen;
 	public $date_when;
