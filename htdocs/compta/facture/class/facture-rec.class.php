<?php
/* Copyright (C) 2003-2005	Rodolphe Quiedeville	<rodolphe@quiedeville.org>
 * Copyright (C) 2004-2019	Laurent Destailleur		<eldy@users.sourceforge.net>
 * Copyright (C) 2009-2012	Regis Houssin			<regis.houssin@inodbox.com>
 * Copyright (C) 2010-2011	Juanjo Menent			<jmenent@2byte.es>
 * Copyright (C) 2012       Cedric Salvador         <csalvador@gpcsolutions.fr>
 * Copyright (C) 2013       Florian Henry		  	<florian.henry@open-concept.pro>
 * Copyright (C) 2015       Marcos García           <marcosgdf@gmail.com>
 * Copyright (C) 2017-2020  Frédéric France         <frederic.france@netlogic.fr>
 *
 * This program is free software; you can redistribute it and/or modify
 * it under the terms of the GNU General Public License as published by
 * the Free Software Foundation; either version 3 of the License, or
 * (at your option) any later version.
 *
 * This program is distributed in the hope that it will be useful,
 * but WITHOUT ANY WARRANTY; without even the implied warranty of
 * MERCHANTABILITY or FITNESS FOR A PARTICULAR PURPOSE.  See the
 * GNU General Public License for more details.
 *
 * You should have received a copy of the GNU General Public License
 * along with this program. If not, see <https://www.gnu.org/licenses/>.
 */

/**
 *	\file       htdocs/compta/facture/class/facture-rec.class.php
 *	\ingroup    facture
 *	\brief      Fichier de la classe des factures recurentes
 */

require_once DOL_DOCUMENT_ROOT.'/core/class/notify.class.php';
require_once DOL_DOCUMENT_ROOT.'/product/class/product.class.php';
require_once DOL_DOCUMENT_ROOT.'/compta/facture/class/facture.class.php';
require_once DOL_DOCUMENT_ROOT.'/core/lib/date.lib.php';


/**
 *	Class to manage invoice templates
 */
class FactureRec extends CommonInvoice
{
	const TRIGGER_PREFIX = 'BILLREC';
	/**
	 * @var string ID to identify managed object
	 */
	public $element = 'facturerec';

	/**
	 * @var string Name of table without prefix where object is stored
	 */
	public $table_element = 'facture_rec';

	/**
	 * @var string    Name of subtable line
	 */
	public $table_element_line = 'facturedet_rec';

	/**
	 * @var string Field with ID of parent key if this field has a parent
	 */
	public $fk_element = 'fk_facture';

	/**
	 * @var string String with name of icon for myobject. Must be the part after the 'object_' into object_myobject.png
	 */
	public $picto = 'bill';

	/**
	 * @var int Entity
	 */
	public $entity;

	/**
	 * {@inheritdoc}
	 */
	protected $table_ref_field = 'titre';

	/**
	 * @var string The label of recurring invoice
	 */
	public $title;

	public $socid;
	public $number;
	public $date;
	public $remise;
	public $remise_absolue;
	public $remise_percent;

	/**
	 * @deprecated
	 * @see $total_ht
	 */
	public $total;

	/**
	 * @deprecated
	 * @see $total_tva
	 */
	public $tva;

	public $date_last_gen;
	public $date_when;
	public $nb_gen_done;
	public $nb_gen_max;

	public $user_author;

	/**
	 * @var int Frequency
	 */
	public $frequency;

	/**
	 * @var string Unit frequency
	 */
	public $unit_frequency;

	public $rang;
	public $special_code;

	public $usenewprice = 0;

	public $date_lim_reglement;
	public $cond_reglement_code; // Code in llx_c_paiement
	public $mode_reglement_code; // Code in llx_c_paiement

	public $suspended; // status

	public $auto_validate; // 0 to create in draft, 1 to create and validate the new invoice
	public $generate_pdf; // 1 to generate PDF on invoice generation (default)

	/**
	 * @var int 1 if status is draft
	 * @deprecated
	 */
	public $brouillon;


	/**
	 *  'type' if the field format ('integer', 'integer:ObjectClass:PathToClass[:AddCreateButtonOrNot[:Filter]]', 'varchar(x)', 'double(24,8)', 'real', 'price', 'text', 'html', 'date', 'datetime', 'timestamp', 'duration', 'mail', 'phone', 'url', 'password')
	 *         Note: Filter can be a string like "(t.ref:like:'SO-%') or (t.date_creation:<:'20160101') or (t.nature:is:NULL)"
	 *  'label' the translation key.
	 *  'enabled' is a condition when the field must be managed.
	 *  'position' is the sort order of field.
	 *  'notnull' is set to 1 if not null in database. Set to -1 if we must set data to null if empty ('' or 0).
	 *  'visible' says if field is visible in list (Examples: 0=Not visible, 1=Visible on list and create/update/view forms, 2=Visible on list only, 3=Visible on create/update/view form only (not list), 4=Visible on list and update/view form only (not create). 5=Visible on list and view only (not create/not update). Using a negative value means field is not shown by default on list but can be selected for viewing)
	 *  'noteditable' says if field is not editable (1 or 0)
	 *  'default' is a default value for creation (can still be overwrote by the Setup of Default Values if field is editable in creation form). Note: If default is set to '(PROV)' and field is 'ref', the default value will be set to '(PROVid)' where id is rowid when a new record is created.
	 *  'index' if we want an index in database.
	 *  'foreignkey'=>'tablename.field' if the field is a foreign key (it is recommanded to name the field fk_...).
	 *  'searchall' is 1 if we want to search in this field when making a search from the quick search button.
	 *  'isameasure' must be set to 1 if you want to have a total on list for this field. Field type must be summable like integer or double(24,8).
	 *  'css' is the CSS style to use on field. For example: 'maxwidth200'
	 *  'help' is a string visible as a tooltip on field
	 *  'showoncombobox' if value of the field must be visible into the label of the combobox that list record
	 *  'disabled' is 1 if we want to have the field locked by a 'disabled' attribute. In most cases, this is never set into the definition of $fields into class, but is set dynamically by some part of code.
	 *  'arrayofkeyval' to set list of value if type is a list of predefined values. For example: array("0"=>"Draft","1"=>"Active","-1"=>"Cancel")
	 *  'comment' is not used. You can store here any text of your choice. It is not used by application.
	 *
	 *  Note: To have value dynamic, you can set value to 0 in definition and edit the value on the fly into the constructor.
	 */

	// BEGIN MODULEBUILDER PROPERTIES
	/**
	 * @var array  Array with all fields and their property. Do not use it as a static var. It may be modified by constructor.
	 */
	public $fields = array(
		'rowid' =>array('type'=>'integer', 'label'=>'TechnicalID', 'enabled'=>1, 'visible'=>-1, 'notnull'=>1, 'position'=>10),
		'titre' =>array('type'=>'varchar(100)', 'label'=>'Titre', 'enabled'=>1, 'showoncombobox' => 1, 'visible'=>-1, 'position'=>15),
		'entity' =>array('type'=>'integer', 'label'=>'Entity', 'default'=>1, 'enabled'=>1, 'visible'=>-2, 'notnull'=>1, 'position'=>20, 'index'=>1),
		'fk_soc' =>array('type'=>'integer:Societe:societe/class/societe.class.php', 'label'=>'ThirdParty', 'enabled'=>'$conf->societe->enabled', 'visible'=>-1, 'notnull'=>1, 'position'=>25),
		'datec' =>array('type'=>'datetime', 'label'=>'DateCreation', 'enabled'=>1, 'visible'=>-1, 'position'=>30),
		//'amount' =>array('type'=>'double(24,8)', 'label'=>'Amount', 'enabled'=>1, 'visible'=>-1, 'notnull'=>1, 'position'=>35),
		'remise' =>array('type'=>'double', 'label'=>'Remise', 'enabled'=>1, 'visible'=>-1, 'position'=>40),
		//'remise_percent' =>array('type'=>'double', 'label'=>'Remise percent', 'enabled'=>1, 'visible'=>-1, 'position'=>45),
		//'remise_absolue' =>array('type'=>'double', 'label'=>'Remise absolue', 'enabled'=>1, 'visible'=>-1, 'position'=>50),
		'total_tva' =>array('type'=>'double(24,8)', 'label'=>'Tva', 'enabled'=>1, 'visible'=>-1, 'position'=>55, 'isameasure'=>1),
		'localtax1' =>array('type'=>'double(24,8)', 'label'=>'Localtax1', 'enabled'=>1, 'visible'=>-1, 'position'=>60, 'isameasure'=>1),
		'localtax2' =>array('type'=>'double(24,8)', 'label'=>'Localtax2', 'enabled'=>1, 'visible'=>-1, 'position'=>65, 'isameasure'=>1),
		'total_ht' =>array('type'=>'double(24,8)', 'label'=>'Total', 'enabled'=>1, 'visible'=>-1, 'position'=>70, 'isameasure'=>1),
		'total_ttc' =>array('type'=>'double(24,8)', 'label'=>'Total ttc', 'enabled'=>1, 'visible'=>-1, 'position'=>75, 'isameasure'=>1),
		'fk_user_author' =>array('type'=>'integer:User:user/class/user.class.php', 'label'=>'Fk user author', 'enabled'=>1, 'visible'=>-1, 'position'=>80),
		'fk_projet' =>array('type'=>'integer:Project:projet/class/project.class.php:1:fk_statut=1', 'label'=>'Fk projet', 'enabled'=>'$conf->projet->enabled', 'visible'=>-1, 'position'=>85),
		'fk_cond_reglement' =>array('type'=>'integer', 'label'=>'Fk cond reglement', 'enabled'=>1, 'visible'=>-1, 'position'=>90),
		'fk_mode_reglement' =>array('type'=>'integer', 'label'=>'Fk mode reglement', 'enabled'=>1, 'visible'=>-1, 'position'=>95),
		'date_lim_reglement' =>array('type'=>'date', 'label'=>'Date lim reglement', 'enabled'=>1, 'visible'=>-1, 'position'=>100),
		'note_private' =>array('type'=>'text', 'label'=>'NotePublic', 'enabled'=>1, 'visible'=>0, 'position'=>105),
		'note_public' =>array('type'=>'text', 'label'=>'NotePrivate', 'enabled'=>1, 'visible'=>0, 'position'=>110),
		'modelpdf' =>array('type'=>'varchar(255)', 'label'=>'Modelpdf', 'enabled'=>1, 'visible'=>-1, 'position'=>115),
		'date_last_gen' =>array('type'=>'varchar(7)', 'label'=>'Last gen', 'enabled'=>1, 'visible'=>-1, 'position'=>120),
		'unit_frequency' =>array('type'=>'varchar(2)', 'label'=>'Unit frequency', 'enabled'=>1, 'visible'=>-1, 'position'=>125),
		'date_when' =>array('type'=>'datetime', 'label'=>'Date when', 'enabled'=>1, 'visible'=>-1, 'position'=>130),
		'date_last_gen' =>array('type'=>'datetime', 'label'=>'Date last gen', 'enabled'=>1, 'visible'=>-1, 'position'=>135),
		'nb_gen_done' =>array('type'=>'integer', 'label'=>'Nb gen done', 'enabled'=>1, 'visible'=>-1, 'position'=>140),
		'nb_gen_max' =>array('type'=>'integer', 'label'=>'Nb gen max', 'enabled'=>1, 'visible'=>-1, 'position'=>145),
		'frequency' =>array('type'=>'integer', 'label'=>'Frequency', 'enabled'=>1, 'visible'=>-1, 'position'=>150),
		'usenewprice' =>array('type'=>'integer', 'label'=>'UseNewPrice', 'enabled'=>1, 'visible'=>0, 'position'=>155),
		'revenuestamp' =>array('type'=>'double(24,8)', 'label'=>'RevenueStamp', 'enabled'=>1, 'visible'=>-1, 'position'=>160, 'isameasure'=>1),
		'auto_validate' =>array('type'=>'integer', 'label'=>'Auto validate', 'enabled'=>1, 'visible'=>-1, 'position'=>165),
		'generate_pdf' =>array('type'=>'integer', 'label'=>'Generate pdf', 'enabled'=>1, 'visible'=>-1, 'position'=>170),
		'fk_account' =>array('type'=>'integer', 'label'=>'Fk account', 'enabled'=>'$conf->banque->enabled', 'visible'=>-1, 'position'=>175),
		'fk_multicurrency' =>array('type'=>'integer', 'label'=>'Fk multicurrency', 'enabled'=>1, 'visible'=>-1, 'position'=>180),
		'multicurrency_code' =>array('type'=>'varchar(255)', 'label'=>'Multicurrency code', 'enabled'=>1, 'visible'=>-1, 'position'=>185),
		'multicurrency_tx' =>array('type'=>'double(24,8)', 'label'=>'Multicurrency tx', 'enabled'=>1, 'visible'=>-1, 'position'=>190, 'isameasure'=>1),
		'multicurrency_total_ht' =>array('type'=>'double(24,8)', 'label'=>'Multicurrency total ht', 'enabled'=>1, 'visible'=>-1, 'position'=>195, 'isameasure'=>1),
		'multicurrency_total_tva' =>array('type'=>'double(24,8)', 'label'=>'Multicurrency total tva', 'enabled'=>1, 'visible'=>-1, 'position'=>200, 'isameasure'=>1),
		'multicurrency_total_ttc' =>array('type'=>'double(24,8)', 'label'=>'Multicurrency total ttc', 'enabled'=>1, 'visible'=>-1, 'position'=>205, 'isameasure'=>1),
		'fk_user_modif' =>array('type'=>'integer:User:user/class/user.class.php', 'label'=>'UserModif', 'enabled'=>1, 'visible'=>-2, 'notnull'=>-1, 'position'=>210),
		'tms' =>array('type'=>'timestamp', 'label'=>'DateModification', 'enabled'=>1, 'visible'=>-1, 'notnull'=>1, 'position'=>215),
		'suspended' =>array('type'=>'integer', 'label'=>'Suspended', 'enabled'=>1, 'visible'=>-1, 'position'=>225),
	);
	// END MODULEBUILDER PROPERTIES

	const STATUS_NOTSUSPENDED = 0;
	const STATUS_SUSPENDED = 1;



	/**
	 *	Constructor
	 *
	 * 	@param		DoliDB		$db		Database handler
	 */
	public function __construct(DoliDB $db)
	{
		$this->db = $db;
	}

	/**
	 * 	Create a predefined invoice
	 *
	 * 	@param		User	$user		User object
	 * 	@param		int		$facid		Id of source invoice
	 *  @param		int		$notrigger	No trigger
	 *	@return		int					<0 if KO, id of invoice created if OK
	 */
	public function create($user, $facid, $notrigger = 0)
	{
		global $conf;

		$error = 0;
		$now = dol_now();

		// Clean parameters
		$this->titre = trim(isset($this->titre) ? $this->titre : $this->title); // deprecated
		$this->title = trim($this->title);
		$this->usenewprice = empty($this->usenewprice) ? 0 : $this->usenewprice;
		if (empty($this->suspended)) {
			$this->suspended = 0;
		}

		// No frequency defined then no next date to execution
		if (empty($this->frequency)) {
			$this->frequency = 0;
			$this->date_when = null;
		}

		$this->frequency = abs($this->frequency);
		$this->nb_gen_done = 0;
		$this->nb_gen_max = empty($this->nb_gen_max) ? 0 : $this->nb_gen_max;
		$this->auto_validate = empty($this->auto_validate) ? 0 : $this->auto_validate;
		$this->generate_pdf = empty($this->generate_pdf) ? 0 : $this->generate_pdf;

		$this->db->begin();

		// Charge facture modele
		$facsrc = new Facture($this->db);
		$result = $facsrc->fetch($facid);
		if ($result > 0) {
			// On positionne en mode brouillon la facture
			$this->brouillon = 1;
			$this->fk_soc = $facsrc->socid;

			$sql = "INSERT INTO ".MAIN_DB_PREFIX."facture_rec (";
			$sql .= "titre";
			$sql .= ", fk_soc";
			$sql .= ", entity";
			$sql .= ", datec";
			$sql .= ", amount";
			$sql .= ", remise";
			$sql .= ", note_private";
			$sql .= ", note_public";
			$sql .= ", modelpdf";
			$sql .= ", fk_user_author";
			$sql .= ", fk_projet";
			$sql .= ", fk_account";
			$sql .= ", fk_cond_reglement";
			$sql .= ", fk_mode_reglement";
			$sql .= ", usenewprice";
			$sql .= ", frequency";
			$sql .= ", unit_frequency";
			$sql .= ", date_when";
			$sql .= ", date_last_gen";
			$sql .= ", nb_gen_done";
			$sql .= ", nb_gen_max";
			$sql .= ", auto_validate";
			$sql .= ", generate_pdf";
			$sql .= ", fk_multicurrency";
			$sql .= ", multicurrency_code";
			$sql .= ", multicurrency_tx";
			$sql .= ", suspended";
			$sql .= ") VALUES (";
			$sql .= "'".$this->db->escape($this->titre ? $this->titre : $this->title)."'";
<<<<<<< HEAD
			$sql .= ", ".((int) $facsrc->socid);
=======
			$sql .= ", ".((int) $this->fk_soc);
>>>>>>> 503d1a04
			$sql .= ", ".((int) $conf->entity);
			$sql .= ", '".$this->db->idate($now)."'";
			$sql .= ", ".(!empty($facsrc->total_ttc) ? ((float) $facsrc->total_ttc) : '0');
			$sql .= ", ".(!empty($facsrc->remise_absolue) ? ((float) $this->remise_absolue) : '0');
			$sql .= ", ".(!empty($this->note_private) ? ("'".$this->db->escape($this->note_private)."'") : "NULL");
			$sql .= ", ".(!empty($this->note_public) ? ("'".$this->db->escape($this->note_public)."'") : "NULL");
			$sql .= ", ".(!empty($this->model_pdf) ? ("'".$this->db->escape($this->model_pdf)."'") : "NULL");
			$sql .= ", ".((int) $user->id);
<<<<<<< HEAD
			$sql .= ", ".(!empty($facsrc->fk_project) ? ((int) $facsrc->fk_project) : "null");
			$sql .= ", ".(!empty($facsrc->fk_account) ? ((int) $facsrc->fk_account) : "null");
			$sql .= ", ".($facsrc->cond_reglement_id > 0 ? ((int) $facsrc->cond_reglement_id) : "null");
			$sql .= ", ".($facsrc->mode_reglement_id > 0 ? ((int) $facsrc->mode_reglement_id) : "null");
=======
			$sql .= ", ".(!empty($this->fk_project) ? ((int) $this->fk_project) : "null");
			$sql .= ", ".(!empty($facsrc->fk_account) ? ((int) $facsrc->fk_account) : "null");
			$sql .= ", ".($this->cond_reglement_id > 0 ? ((int) $this->cond_reglement_id) : "null");
			$sql .= ", ".($this->mode_reglement_id > 0 ? ((int) $this->mode_reglement_id) : "null");
>>>>>>> 503d1a04
			$sql .= ", ".((int) $this->usenewprice);
			$sql .= ", ".((int) $this->frequency);
			$sql .= ", '".$this->db->escape($this->unit_frequency)."'";
			$sql .= ", ".(!empty($this->date_when) ? "'".$this->db->idate($this->date_when)."'" : 'NULL');
			$sql .= ", ".(!empty($this->date_last_gen) ? "'".$this->db->idate($this->date_last_gen)."'" : 'NULL');
			$sql .= ", ".((int) $this->nb_gen_done);
			$sql .= ", ".((int) $this->nb_gen_max);
			$sql .= ", ".((int) $this->auto_validate);
			$sql .= ", ".((int) $this->generate_pdf);
			$sql .= ", ".((int) $facsrc->fk_multicurrency);
			$sql .= ", '".$this->db->escape($facsrc->multicurrency_code)."'";
			$sql .= ", ".((float) $facsrc->multicurrency_tx);
			$sql .= ", ".((int) $this->suspended);
			$sql .= ")";

			if ($this->db->query($sql)) {
				$this->id = $this->db->last_insert_id(MAIN_DB_PREFIX."facture_rec");

				// Fields used into addline later
				$this->fk_multicurrency = $facsrc->fk_multicurrency;
				$this->multicurrency_code = $facsrc->multicurrency_code;
				$this->multicurrency_tx = $facsrc->multicurrency_tx;

				// Add lines
				$num = count($facsrc->lines);
				for ($i = 0; $i < $num; $i++) {
					$tva_tx = $facsrc->lines[$i]->tva_tx;
					if (!empty($facsrc->lines[$i]->vat_src_code) && !preg_match('/\(/', $tva_tx)) {
						$tva_tx .= ' ('.$facsrc->lines[$i]->vat_src_code.')';
					}

					$default_start_fill = getDolGlobalInt('INVOICEREC_SET_AUTOFILL_DATE_START');
					$default_end_fill = getDolGlobalInt('INVOICEREC_SET_AUTOFILL_DATE_END');

					$result_insert = $this->addline(
						$facsrc->lines[$i]->desc,
						$facsrc->lines[$i]->subprice,
						$facsrc->lines[$i]->qty,
						$tva_tx,
						$facsrc->lines[$i]->localtax1_tx,
						$facsrc->lines[$i]->localtax2_tx,
						$facsrc->lines[$i]->fk_product,
						$facsrc->lines[$i]->remise_percent,
						'HT',
						$facsrc->lines[$i]->info_bits,
						'',
						0,
						$facsrc->lines[$i]->product_type,
						$facsrc->lines[$i]->rang,
						$facsrc->lines[$i]->special_code,
						$facsrc->lines[$i]->label,
						$facsrc->lines[$i]->fk_unit,
						$facsrc->lines[$i]->multicurrency_subprice,
						$default_start_fill,
						$default_end_fill,
						null,
						$facsrc->lines[$i]->pa_ht
					);

					if ($result_insert < 0) {
						$error++;
					} else {
						$objectline = new FactureLigneRec($this->db);

						$result2 = $objectline->fetch($result_insert);
						if ($result2 > 0) {
							// Extrafields
							if (method_exists($facsrc->lines[$i], 'fetch_optionals')) {
								$facsrc->lines[$i]->fetch_optionals($facsrc->lines[$i]->id);
								$objectline->array_options = $facsrc->lines[$i]->array_options;
							}

							$result = $objectline->insertExtraFields();
							if ($result < 0) {
								$error++;
							}
						} elseif ($result2 < 0) {
							$this->errors[] = $objectline->error;
							$error++;
						}
					}
				}

				if (!empty($this->linkedObjectsIds) && empty($this->linked_objects)) {	// To use new linkedObjectsIds instead of old linked_objects
					$this->linked_objects = $this->linkedObjectsIds; // TODO Replace linked_objects with linkedObjectsIds
				}

				// Add object linked
				if (!$error && $this->id && !empty($this->linked_objects) && is_array($this->linked_objects)) {
					foreach ($this->linked_objects as $origin => $tmp_origin_id) {
						if (is_array($tmp_origin_id)) {       // New behaviour, if linked_object can have several links per type, so is something like array('contract'=>array(id1, id2, ...))
							foreach ($tmp_origin_id as $origin_id) {
								$ret = $this->add_object_linked($origin, $origin_id);
								if (!$ret) {
									$this->error = $this->db->lasterror();
									$error++;
								}
							}
						} else // Old behaviour, if linked_object has only one link per type, so is something like array('contract'=>id1))
						{
							$origin_id = $tmp_origin_id;
							$ret = $this->add_object_linked($origin, $origin_id);
							if (!$ret) {
								$this->error = $this->db->lasterror();
								$error++;
							}
						}
					}
				}

				if (!$error) {
					$result = $this->insertExtraFields();
					if ($result < 0) {
						$error++;
					}
				}

				if (!$error && !$notrigger) {
					// Call trigger
					$result = $this->call_trigger('BILLREC_CREATE', $user);
					if ($result < 0) {
						$this->db->rollback();
						return -2;
					}
					// End call triggers
				}

				if ($error) {
					$this->db->rollback();
					return -3;
				} else {
					$this->db->commit();
					return $this->id;
				}
			} else {
				$this->error = $this->db->lasterror();
				$this->db->rollback();
				return -2;
			}
		} else {
			$this->db->rollback();
			return -1;
		}
	}


	/**
	 * 	Update a line to invoice_rec.
	 *
	 *  @param		User	$user					User
	 *  @param		int		$notrigger				No trigger
	 *	@return    	int             				<0 if KO, Id of line if OK
	 */
	public function update(User $user, $notrigger = 0)
	{
		global $conf;

		$error = 0;

		$sql = "UPDATE ".MAIN_DB_PREFIX."facture_rec SET";
		$sql .= " entity = ".((int) $this->entity).",";
		$sql .= " titre = '".$this->db->escape($this->title)."',";
		$sql .= " suspended = ".((int) $this->suspended).",";
		$sql .= " fk_soc = ".((int) $this->socid).",";
		$sql .= " total_tva = ".((float) $this->total_tva).",";
		$sql .= " localtax1 = ".((float) $this->localtax1).",";
		$sql .= " localtax2 = ".((float) $this->localtax2).",";
		$sql .= " total_ht = ".((float) $this->total_ht).",";
		$sql .= " total_ttc = ".((float) $this->total_ttc).",";
		$sql .= " remise_percent = ".((float) $this->remise_percent);
		// TODO Add missing fields
		$sql .= " WHERE rowid = ".((int) $this->id);

		$this->db->begin();

		dol_syslog(get_class($this)."::update", LOG_DEBUG);

		$resql = $this->db->query($sql);
		if ($resql) {
			if (!$error) {
				$result = $this->insertExtraFields();
				if ($result < 0) {
					$error++;
				}
			}

			if (!$error && !$notrigger) {
				// Call trigger
				$result = $this->call_trigger('BILLREC_MODIFY', $user);
				if ($result < 0) {
					$this->db->rollback();
					return -2;
				}
				// End call triggers
			}
			$this->db->commit();
			return 1;
		} else {
			$this->error = $this->db->lasterror();
			$this->db->rollback();
			return -1;
		}
	}

	/**
	 *	Load object and lines
	 *
	 *	@param      int		$rowid       	Id of object to load
	 * 	@param		string	$ref			Reference of recurring invoice
	 * 	@param		string	$ref_ext		External reference of invoice
	 *	@return     int         			>0 if OK, <0 if KO, 0 if not found
	 */
	public function fetch($rowid, $ref = '', $ref_ext = '')
	{
		dol_syslog('FactureRec::fetch', LOG_DEBUG);

		$sql = 'SELECT f.rowid, f.entity, f.titre as title, f.suspended, f.fk_soc, f.total_tva, f.localtax1, f.localtax2, f.total_ht, f.total_ttc';
		$sql .= ', f.remise_percent, f.remise_absolue, f.remise';
		$sql .= ', f.date_lim_reglement as dlr';
		$sql .= ', f.note_private, f.note_public, f.fk_user_author';
		$sql .= ', f.modelpdf as model_pdf';
		$sql .= ', f.fk_mode_reglement, f.fk_cond_reglement, f.fk_projet as fk_project';
		$sql .= ', f.fk_account';
		$sql .= ', f.frequency, f.unit_frequency, f.date_when, f.date_last_gen, f.nb_gen_done, f.nb_gen_max, f.usenewprice, f.auto_validate';
		$sql .= ', f.generate_pdf';
		$sql .= ", f.fk_multicurrency, f.multicurrency_code, f.multicurrency_tx, f.multicurrency_total_ht, f.multicurrency_total_tva, f.multicurrency_total_ttc";
		$sql .= ', p.code as mode_reglement_code, p.libelle as mode_reglement_libelle';
		$sql .= ', c.code as cond_reglement_code, c.libelle as cond_reglement_libelle, c.libelle_facture as cond_reglement_libelle_doc';
		//$sql.= ', el.fk_source';
		$sql .= ' FROM '.MAIN_DB_PREFIX.'facture_rec as f';
		$sql .= ' LEFT JOIN '.MAIN_DB_PREFIX.'c_payment_term as c ON f.fk_cond_reglement = c.rowid';
		$sql .= ' LEFT JOIN '.MAIN_DB_PREFIX.'c_paiement as p ON f.fk_mode_reglement = p.id';
		//$sql.= " LEFT JOIN ".MAIN_DB_PREFIX."element_element as el ON el.fk_target = f.rowid AND el.targettype = 'facture'";
		$sql .= ' WHERE f.entity IN ('.getEntity('invoice').')';
		if ($rowid) {
			$sql .= ' AND f.rowid = '.((int) $rowid);
		} elseif ($ref) {
			$sql .= " AND f.titre = '".$this->db->escape($ref)."'";
		} else {
			$sql .= ' AND f.rowid = 0';
		}
		/* This field are not used for template invoice
		 if ($ref_ext) $sql.= " AND f.ref_ext='".$this->db->escape($ref_ext)."'";
		 */

		$result = $this->db->query($sql);
		if ($result) {
			if ($this->db->num_rows($result)) {
				$obj = $this->db->fetch_object($result);

				$this->id                     = $obj->rowid;
				$this->entity                 = $obj->entity;
				$this->titre                  = $obj->title; // deprecated
				$this->title                  = $obj->title;
				$this->ref                    = $obj->title;
				$this->suspended              = $obj->suspended;
				$this->remise_percent         = $obj->remise_percent;
				$this->remise_absolue         = $obj->remise_absolue;
				$this->remise                 = $obj->remise;
				$this->total_ht               = $obj->total_ht;
				$this->total_tva              = $obj->total_tva;
				$this->total_localtax1        = $obj->localtax1;
				$this->total_localtax2        = $obj->localtax2;
				$this->total_ttc              = $obj->total_ttc;
				$this->socid                  = $obj->fk_soc;
				$this->date_lim_reglement     = $this->db->jdate($obj->dlr);
				$this->mode_reglement_id      = $obj->fk_mode_reglement;
				$this->mode_reglement_code    = $obj->mode_reglement_code;
				$this->mode_reglement         = $obj->mode_reglement_libelle;
				$this->cond_reglement_id      = $obj->fk_cond_reglement;
				$this->cond_reglement_code    = $obj->cond_reglement_code;
				$this->cond_reglement         = $obj->cond_reglement_libelle;
				$this->cond_reglement_doc     = $obj->cond_reglement_libelle_doc;
				$this->fk_project             = $obj->fk_project;
				$this->fk_account             = $obj->fk_account;
				$this->note_private           = $obj->note_private;
				$this->note_public            = $obj->note_public;
				$this->user_author            = $obj->fk_user_author;
				$this->modelpdf               = $obj->model_pdf; // deprecated
				$this->model_pdf              = $obj->model_pdf;
				//$this->special_code = $obj->special_code;
				$this->frequency			  = $obj->frequency;
				$this->unit_frequency = $obj->unit_frequency;
				$this->date_when			  = $this->db->jdate($obj->date_when);
				$this->date_last_gen = $this->db->jdate($obj->date_last_gen);
				$this->nb_gen_done			  = $obj->nb_gen_done;
				$this->nb_gen_max = $obj->nb_gen_max;
				$this->usenewprice			  = $obj->usenewprice;
				$this->auto_validate = $obj->auto_validate;
				$this->generate_pdf = $obj->generate_pdf;

				// Multicurrency
				$this->fk_multicurrency 		= $obj->fk_multicurrency;
				$this->multicurrency_code = $obj->multicurrency_code;
				$this->multicurrency_tx 		= $obj->multicurrency_tx;
				$this->multicurrency_total_ht = $obj->multicurrency_total_ht;
				$this->multicurrency_total_tva 	= $obj->multicurrency_total_tva;
				$this->multicurrency_total_ttc 	= $obj->multicurrency_total_ttc;

				if ($this->statut == self::STATUS_DRAFT) {
					$this->brouillon = 1;
				}

				// Retrieve all extrafield
				// fetch optionals attributes and labels
				$this->fetch_optionals();

				/*
				 * Lines
				 */
				$result = $this->fetch_lines();
				if ($result < 0) {
					$this->error = $this->db->lasterror();
					return -3;
				}
				return 1;
			} else {
				$this->error = 'Bill with id '.$rowid.' or ref '.$ref.' not found';
				dol_syslog('Facture::Fetch Error '.$this->error, LOG_ERR);
				return -2;
			}
		} else {
			$this->error = $this->db->error();
			return -1;
		}
	}


	/**
	 * 	Create an array of invoice lines
	 *
	 * 	@return int		>0 if OK, <0 if KO
	 */
	public function getLinesArray()
	{
		return $this->fetch_lines();
	}


	// phpcs:disable PEAR.NamingConventions.ValidFunctionName.ScopeNotCamelCaps
	/**
	 *	Get lines of template invoices into this->lines
	 *
	 *  @return     int         1 if OK, < 0 if KO
	 */
	public function fetch_lines()
	{
		// phpcs:enable

		$this->lines = array();

		// Retrieve all extrafield for line
		// fetch optionals attributes and labels
		/*if (!is_object($extrafields)) {
			require_once DOL_DOCUMENT_ROOT.'/core/class/extrafields.class.php';
			$extrafields = new ExtraFields($this->db);
		}
		$extrafields->fetch_name_optionals_label($this->table_element_line, true);
		*/

		dol_syslog('FactureRec::fetch_lines', LOG_DEBUG);

		$sql = 'SELECT l.rowid, l.fk_product, l.product_type, l.label as custom_label, l.description, l.product_type, l.price, l.qty, l.vat_src_code, l.tva_tx, ';
		$sql .= ' l.localtax1_tx, l.localtax2_tx, l.localtax1_type, l.localtax2_type, l.remise, l.remise_percent, l.subprice,';
		$sql .= ' l.info_bits, l.date_start_fill, l.date_end_fill, l.total_ht, l.total_tva, l.total_ttc, l.fk_product_fournisseur_price, l.buy_price_ht as pa_ht,';
		$sql .= ' l.rang, l.special_code,';
		$sql .= ' l.fk_unit, l.fk_contract_line,';
		$sql .= ' l.fk_multicurrency, l.multicurrency_code, l.multicurrency_subprice, l.multicurrency_total_ht, l.multicurrency_total_tva, l.multicurrency_total_ttc,';
		$sql .= ' p.ref as product_ref, p.fk_product_type as fk_product_type, p.label as product_label, p.description as product_desc';
		$sql .= ' FROM '.MAIN_DB_PREFIX.'facturedet_rec as l';
		$sql .= ' LEFT JOIN '.MAIN_DB_PREFIX.'product as p ON l.fk_product = p.rowid';
		$sql .= ' WHERE l.fk_facture = '.((int) $this->id);
		$sql .= ' ORDER BY l.rang';

		$result = $this->db->query($sql);
		if ($result) {
			$num = $this->db->num_rows($result);
			$i = 0;
			while ($i < $num) {
				$objp = $this->db->fetch_object($result);
				$line = new FactureLigneRec($this->db);

				$line->id = $objp->rowid;
				$line->rowid = $objp->rowid;
				$line->desc             = $objp->description; // Description line
				$line->description      = $objp->description; // Description line
				$line->ref              = $objp->product_ref; // Ref product
				$line->product_ref      = $objp->product_ref; // Ref product
				$line->libelle          = $objp->product_label; // deprecated
				$line->product_label = $objp->product_label; // Label product
				$line->product_desc     = $objp->product_desc; // Description product
				$line->product_type     = $objp->product_type; // Type of line
				$line->fk_product_type  = $objp->fk_product_type; // Type of product
				$line->qty              = $objp->qty;
				$line->subprice         = $objp->subprice;

				$line->label            = $objp->custom_label; // @deprecated

				$line->vat_src_code     = $objp->vat_src_code;
				$line->tva_tx           = $objp->tva_tx;
				$line->localtax1_tx     = $objp->localtax1_tx;
				$line->localtax2_tx     = $objp->localtax2_tx;
				$line->localtax1_type   = $objp->localtax1_type;
				$line->localtax2_type   = $objp->localtax2_type;
				$line->remise_percent   = $objp->remise_percent;
				//$line->fk_remise_except = $objp->fk_remise_except;
				$line->fk_product       = $objp->fk_product;
				$line->date_start_fill  = $objp->date_start_fill;
				$line->date_end_fill    = $objp->date_end_fill;
				$line->info_bits        = $objp->info_bits;
				$line->total_ht         = $objp->total_ht;
				$line->total_tva        = $objp->total_tva;
				$line->total_ttc        = $objp->total_ttc;

				//$line->code_ventilation = $objp->fk_code_ventilation;

				$line->fk_product_fournisseur_price = $objp->fk_product_fournisseur_price;
				$line->fk_fournprice = $objp->fk_product_fournisseur_price; // For backward compatibility

				$marginInfos = getMarginInfos($objp->subprice, $objp->remise_percent, $objp->tva_tx, $objp->localtax1_tx, $objp->localtax2_tx, $objp->fk_product_fournisseur_price, $objp->pa_ht);

				$line->buyprice = $marginInfos[0];
				$line->pa_ht = $marginInfos[0]; // For backward compatibility
				$line->marge_tx			= $marginInfos[1];
				$line->marque_tx		= $marginInfos[2];
				$line->rang = $objp->rang;
				$line->special_code = $objp->special_code;
				$line->fk_unit = $objp->fk_unit;
				$line->fk_contract_line = $objp->fk_contract_line;

				// Ne plus utiliser
				$line->price            = $objp->price;
				$line->remise           = $objp->remise;

				$line->fetch_optionals();

				// Multicurrency
				$line->fk_multicurrency = $objp->fk_multicurrency;
				$line->multicurrency_code = $objp->multicurrency_code;
				$line->multicurrency_subprice 	= $objp->multicurrency_subprice;
				$line->multicurrency_total_ht 	= $objp->multicurrency_total_ht;
				$line->multicurrency_total_tva 	= $objp->multicurrency_total_tva;
				$line->multicurrency_total_ttc 	= $objp->multicurrency_total_ttc;

				$this->lines[$i] = $line;

				$i++;
			}

			$this->db->free($result);
			return 1;
		} else {
			$this->error = $this->db->lasterror();
			return -3;
		}
	}


	/**
	 * 	Delete template invoice
	 *
	 *	@param     	User	$user          	User that delete.
	 *	@param		int		$notrigger		1=Does not execute triggers, 0= execute triggers
	 *	@param		int		$idwarehouse	Id warehouse to use for stock change.
	 *	@return		int						<0 if KO, >0 if OK
	 */
	public function delete(User $user, $notrigger = 0, $idwarehouse = -1)
	{
		$rowid = $this->id;

		dol_syslog(get_class($this)."::delete rowid=".((int) $rowid), LOG_DEBUG);

		$error = 0;
		$this->db->begin();

		$main = MAIN_DB_PREFIX.'facturedet_rec';
		$ef = $main."_extrafields";

		$sqlef = "DELETE FROM $ef WHERE fk_object IN (SELECT rowid FROM ".$main." WHERE fk_facture = ".((int) $rowid).")";
		$sql = "DELETE FROM ".MAIN_DB_PREFIX."facturedet_rec WHERE fk_facture = ".((int) $rowid);

		if ($this->db->query($sqlef) && $this->db->query($sql)) {
			$sql = "DELETE FROM ".MAIN_DB_PREFIX."facture_rec WHERE rowid = ".((int) $rowid);
			dol_syslog($sql);
			if ($this->db->query($sql)) {
				// Delete linked object
				$res = $this->deleteObjectLinked();
				if ($res < 0) {
					$error = -3;
				}
				// Delete extrafields
				$res = $this->deleteExtraFields();
				if ($res < 0) {
					$error = -4;
				}
			} else {
				$this->error = $this->db->lasterror();
				$error = -1;
			}
		} else {
			$this->error = $this->db->lasterror();
			$error = -2;
		}
		if (!$error && !$notrigger) {
			// Call trigger
			$result = $this->call_trigger('BILLREC_DELETE', $user);
			if ($result < 0) {
				$error++;
			}
			// End call triggers
		}
		if (!$error) {
			$this->db->commit();
			return 1;
		} else {
			$this->db->rollback();
			return $error;
		}
	}


	/**
	 * 	Add a line to invoice
	 *
	 *	@param    	string		$desc            	Description de la ligne
	 *	@param    	double		$pu_ht              Prix unitaire HT (> 0 even for credit note)
	 *	@param    	double		$qty             	Quantite
	 *	@param    	double		$txtva           	Taux de tva force, sinon -1
	 * 	@param		double		$txlocaltax1		Local tax 1 rate (deprecated)
	 *  @param		double		$txlocaltax2		Local tax 2 rate (deprecated)
	 *	@param    	int			$fk_product      	Product/Service ID predefined
	 *	@param    	double		$remise_percent  	Percentage discount of the line
	 *	@param		string		$price_base_type	HT or TTC
	 *	@param    	int			$info_bits			VAT npr or not ?
	 *	@param    	int			$fk_remise_except	Id remise
	 *	@param    	double		$pu_ttc             Prix unitaire TTC (> 0 even for credit note)
	 *	@param		int			$type				Type of line (0=product, 1=service)
	 *	@param      int			$rang               Position of line
	 *	@param		int			$special_code		Special code
	 *	@param		string		$label				Label of the line
	 *	@param		string		$fk_unit			Unit
	 * 	@param		double		$pu_ht_devise		Unit price in currency
	 *  @param		int			$date_start_fill	1=Flag to fill start date when generating invoice
	 *  @param		int			$date_end_fill		1=Flag to fill end date when generating invoice
	 * 	@param		int			$fk_fournprice		Supplier price id (to calculate margin) or ''
	 * 	@param		int			$pa_ht				Buying price of line (to calculate margin) or ''
	 *	@return    	int             				<0 if KO, Id of line if OK
	 */
	public function addline($desc, $pu_ht, $qty, $txtva, $txlocaltax1 = 0, $txlocaltax2 = 0, $fk_product = 0, $remise_percent = 0, $price_base_type = 'HT', $info_bits = 0, $fk_remise_except = '', $pu_ttc = 0, $type = 0, $rang = -1, $special_code = 0, $label = '', $fk_unit = null, $pu_ht_devise = 0, $date_start_fill = 0, $date_end_fill = 0, $fk_fournprice = null, $pa_ht = 0)
	{
		global $mysoc;

		$facid = $this->id;

		dol_syslog(get_class($this)."::addline facid=$facid,desc=$desc,pu_ht=$pu_ht,qty=$qty,txtva=$txtva,txlocaltax1=$txlocaltax1,txlocaltax2=$txlocaltax2,fk_product=$fk_product,remise_percent=$remise_percent,info_bits=$info_bits,fk_remise_except=$fk_remise_except,price_base_type=$price_base_type,pu_ttc=$pu_ttc,type=$type,fk_unit=$fk_unit,pu_ht_devise=$pu_ht_devise,date_start_fill=$date_start_fill,date_end_fill=$date_end_fill,pa_ht=$pa_ht", LOG_DEBUG);
		include_once DOL_DOCUMENT_ROOT.'/core/lib/price.lib.php';

		// Check parameters
		if ($type < 0) {
			return -1;
		}

		$localtaxes_type = getLocalTaxesFromRate($txtva, 0, $this->thirdparty, $mysoc);

		// Clean vat code
		$reg = array();
		$vat_src_code = '';
		if (preg_match('/\((.*)\)/', $txtva, $reg)) {
			$vat_src_code = $reg[1];
			$txtva = preg_replace('/\s*\(.*\)/', '', $txtva); // Remove code into vatrate.
		}

		if ($this->brouillon) {
			// Clean parameters
			$remise_percent = price2num($remise_percent);
			if (empty($remise_percent)) {
				$remise_percent = 0;
			}
			$qty = price2num($qty);
			$pu_ht = price2num($pu_ht);
			$pu_ttc = price2num($pu_ttc);
			if (!preg_match('/\((.*)\)/', $txtva)) {
				$txtva = price2num($txtva); // $txtva can have format '5.0(XXX)' or '5'
			}
			$txlocaltax1 = price2num($txlocaltax1);
			$txlocaltax2 = price2num($txlocaltax2);
			if (empty($txtva)) {
				$txtva = 0;
			}
			if (empty($txlocaltax1)) {
				$txlocaltax1 = 0;
			}
			if (empty($txlocaltax2)) {
				$txlocaltax2 = 0;
			}
			if (empty($info_bits)) {
				$info_bits = 0;
			}

			if ($price_base_type == 'HT') {
				$pu = $pu_ht;
			} else {
				$pu = $pu_ttc;
			}

			// Calcul du total TTC et de la TVA pour la ligne a partir de
			// qty, pu, remise_percent et txtva
			// TRES IMPORTANT: C'est au moment de l'insertion ligne qu'on doit stocker
			// la part ht, tva et ttc, et ce au niveau de la ligne qui a son propre taux tva.

			$tabprice = calcul_price_total($qty, $pu, $remise_percent, $txtva, $txlocaltax1, $txlocaltax2, 0, $price_base_type, $info_bits, $type, $mysoc, $localtaxes_type, 100, $this->multicurrency_tx, $pu_ht_devise);
			$total_ht  = $tabprice[0];
			$total_tva = $tabprice[1];
			$total_ttc = $tabprice[2];
			$total_localtax1 = $tabprice[9];
			$total_localtax2 = $tabprice[10];
			$pu_ht = $tabprice[3];

			// MultiCurrency
			$multicurrency_total_ht  = $tabprice[16];
			$multicurrency_total_tva = $tabprice[17];
			$multicurrency_total_ttc = $tabprice[18];
			$pu_ht_devise = $tabprice[19];

			$product_type = $type;
			if ($fk_product) {
				$product = new Product($this->db);
				$result = $product->fetch($fk_product);
				$product_type = $product->type;
			}

			// Rank to use
			$ranktouse = $rang;
			if ($ranktouse == -1) {
				$rangmax = $this->line_max(0);
				$ranktouse = $rangmax + 1;
			}

			$sql = "INSERT INTO ".MAIN_DB_PREFIX."facturedet_rec (";
			$sql .= "fk_facture";
			$sql .= ", label";
			$sql .= ", description";
			$sql .= ", price";
			$sql .= ", qty";
			$sql .= ", tva_tx";
			$sql .= ", vat_src_code";
			$sql .= ", localtax1_tx";
			$sql .= ", localtax1_type";
			$sql .= ", localtax2_tx";
			$sql .= ", localtax2_type";
			$sql .= ", fk_product";
			$sql .= ", product_type";
			$sql .= ", remise_percent";
			$sql .= ", subprice";
			$sql .= ", remise";
			$sql .= ", total_ht";
			$sql .= ", total_tva";
			$sql .= ", total_localtax1";
			$sql .= ", total_localtax2";
			$sql .= ", total_ttc";
			$sql .= ", date_start_fill";
			$sql .= ", date_end_fill";
			$sql .= ", fk_product_fournisseur_price";
			$sql .= ", buy_price_ht";
			$sql .= ", info_bits";
			$sql .= ", rang";
			$sql .= ", special_code";
			$sql .= ", fk_unit";
			$sql .= ', fk_multicurrency, multicurrency_code, multicurrency_subprice, multicurrency_total_ht, multicurrency_total_tva, multicurrency_total_ttc';
			$sql .= ") VALUES (";
			$sql .= " ".((int) $facid);
			$sql .= ", ".(!empty($label) ? "'".$this->db->escape($label)."'" : "null");
			$sql .= ", '".$this->db->escape($desc)."'";
			$sql .= ", ".price2num($pu_ht);
			$sql .= ", ".price2num($qty);
			$sql .= ", ".price2num($txtva);
			$sql .= ", '".$this->db->escape($vat_src_code)."'";
			$sql .= ", ".price2num($txlocaltax1);
			$sql .= ", '".$this->db->escape(isset($localtaxes_type[0]) ? $localtaxes_type[0] : '')."'";
			$sql .= ", ".price2num($txlocaltax2);
			$sql .= ", '".$this->db->escape(isset($localtaxes_type[2]) ? $localtaxes_type[2] : '')."'";
			$sql .= ", ".(!empty($fk_product) ? "'".$this->db->escape($fk_product)."'" : "null");
			$sql .= ", ".((int) $product_type);
			$sql .= ", ".price2num($remise_percent);
			$sql .= ", ".price2num($pu_ht);
			$sql .= ", null";
			$sql .= ", ".price2num($total_ht);
			$sql .= ", ".price2num($total_tva);
			$sql .= ", ".price2num($total_localtax1);
			$sql .= ", ".price2num($total_localtax2);
			$sql .= ", ".price2num($total_ttc);
			$sql .= ", ".(int) $date_start_fill;
			$sql .= ", ".(int) $date_end_fill;
			$sql .= ", ".($fk_fournprice > 0 ? $fk_fournprice : 'null');
			$sql .= ", ".($pa_ht ? price2num($pa_ht) : 0);
			$sql .= ", ".((int) $info_bits);
<<<<<<< HEAD
			$sql .= ", ".((int) $rang);
=======
			$sql .= ", ".((int) $ranktouse);
>>>>>>> 503d1a04
			$sql .= ", ".((int) $special_code);
			$sql .= ", ".($fk_unit ? ((int) $fk_unit) : "null");
			$sql .= ", ".(int) $this->fk_multicurrency;
			$sql .= ", '".$this->db->escape($this->multicurrency_code)."'";
			$sql .= ", ".price2num($pu_ht_devise, 'CU');
			$sql .= ", ".price2num($multicurrency_total_ht, 'CT');
			$sql .= ", ".price2num($multicurrency_total_tva, 'CT');
			$sql .= ", ".price2num($multicurrency_total_ttc, 'CT');
			$sql .= ")";

			dol_syslog(get_class($this)."::addline", LOG_DEBUG);
			if ($this->db->query($sql)) {
				$lineId = $this->db->last_insert_id(MAIN_DB_PREFIX."facturedet_rec");
				$this->id = $facid;
				$this->update_price();
				return $lineId;
			} else {
				$this->error = $this->db->lasterror();
				return -1;
			}
		}
	}

	/**
	 * 	Update a line to invoice
	 *
	 *  @param     	int			$rowid           	Id of line to update
	 *	@param    	string		$desc            	Description de la ligne
	 *	@param    	double		$pu_ht              Prix unitaire HT (> 0 even for credit note)
	 *	@param    	double		$qty             	Quantite
	 *	@param    	double		$txtva           	Taux de tva force, sinon -1
	 * 	@param		double		$txlocaltax1		Local tax 1 rate (deprecated)
	 *  @param		double		$txlocaltax2		Local tax 2 rate (deprecated)
	 *	@param    	int			$fk_product      	Product/Service ID predefined
	 *	@param    	double		$remise_percent  	Percentage discount of the line
	 *	@param		string		$price_base_type	HT or TTC
	 *	@param    	int			$info_bits			Bits of type of lines
	 *	@param    	int			$fk_remise_except	Id remise
	 *	@param    	double		$pu_ttc             Prix unitaire TTC (> 0 even for credit note)
	 *	@param		int			$type				Type of line (0=product, 1=service)
	 *	@param      int			$rang               Position of line
	 *	@param		int			$special_code		Special code
	 *	@param		string		$label				Label of the line
	 *	@param		string		$fk_unit			Unit
	 * 	@param		double		$pu_ht_devise		Unit price in currency
	 * 	@param		int			$notrigger			disable line update trigger
	 *  @param		int			$date_start_fill	1=Flag to fill start date when generating invoice
	 *  @param		int			$date_end_fill		1=Flag to fill end date when generating invoice
	 * 	@param		int			$fk_fournprice		Id of origin supplier price
	 * 	@param		int			$pa_ht				Price (without tax) of product for margin calculation
	 *	@return    	int             				<0 if KO, Id of line if OK
	 */
	public function updateline($rowid, $desc, $pu_ht, $qty, $txtva, $txlocaltax1 = 0, $txlocaltax2 = 0, $fk_product = 0, $remise_percent = 0, $price_base_type = 'HT', $info_bits = 0, $fk_remise_except = '', $pu_ttc = 0, $type = 0, $rang = -1, $special_code = 0, $label = '', $fk_unit = null, $pu_ht_devise = 0, $notrigger = 0, $date_start_fill = 0, $date_end_fill = 0, $fk_fournprice = null, $pa_ht = 0)
	{
		global $mysoc;

		$facid = $this->id;

		dol_syslog(get_class($this)."::updateline facid=".$facid." rowid=$rowid, desc=$desc, pu_ht=$pu_ht, qty=$qty, txtva=$txtva, txlocaltax1=$txlocaltax1, txlocaltax2=$txlocaltax2, fk_product=$fk_product, remise_percent=$remise_percent, info_bits=$info_bits, fk_remise_except=$fk_remise_except, price_base_type=$price_base_type, pu_ttc=$pu_ttc, type=$type, fk_unit=$fk_unit, pu_ht_devise=$pu_ht_devise", LOG_DEBUG);
		include_once DOL_DOCUMENT_ROOT.'/core/lib/price.lib.php';

		// Clean parameters
		if (empty($remise_percent)) {
			$remise_percent = 0;
		}

		// Check parameters
		if ($type < 0) {
			return -1;
		}

		if ($this->brouillon) {
			// Clean parameters
			$remise_percent = price2num($remise_percent);
			$qty = price2num($qty);
			if (empty($info_bits)) {
				$info_bits = 0;
			}
			$pu_ht          = price2num($pu_ht);
			$pu_ttc         = price2num($pu_ttc);
			$pu_ht_devise = price2num($pu_ht_devise);
			if (!preg_match('/\((.*)\)/', $txtva)) {
				$txtva = price2num($txtva); // $txtva can have format '5.0(XXX)' or '5'
			}
			$txlocaltax1	= price2num($txlocaltax1);
			$txlocaltax2	= price2num($txlocaltax2);
			if (empty($txlocaltax1)) {
				$txlocaltax1 = 0;
			}
			if (empty($txlocaltax2)) {
				$txlocaltax2 = 0;
			}

			if (empty($this->multicurrency_subprice)) {
				$this->multicurrency_subprice = 0;
			}
			if (empty($this->multicurrency_total_ht)) {
				$this->multicurrency_total_ht = 0;
			}
			if (empty($this->multicurrency_total_tva)) {
				$this->multicurrency_total_tva = 0;
			}
			if (empty($this->multicurrency_total_ttc)) {
				$this->multicurrency_total_ttc = 0;
			}

			if ($price_base_type == 'HT') {
				$pu = $pu_ht;
			} else {
				$pu = $pu_ttc;
			}

			// Calculate total with, without tax and tax from qty, pu, remise_percent and txtva
			// TRES IMPORTANT: C'est au moment de l'insertion ligne qu'on doit stocker
			// la part ht, tva et ttc, et ce au niveau de la ligne qui a son propre taux tva.

			$localtaxes_type = getLocalTaxesFromRate($txtva, 0, $this->thirdparty, $mysoc);

			// Clean vat code
			$vat_src_code = '';
			$reg = array();
			if (preg_match('/\((.*)\)/', $txtva, $reg)) {
				$vat_src_code = $reg[1];
				$txtva = preg_replace('/\s*\(.*\)/', '', $txtva); // Remove code into vatrate.
			}

			$tabprice = calcul_price_total($qty, $pu, $remise_percent, $txtva, $txlocaltax1, $txlocaltax2, 0, $price_base_type, $info_bits, $type, $mysoc, $localtaxes_type, 100, $this->multicurrency_tx, $pu_ht_devise);

			$total_ht  = $tabprice[0];
			$total_tva = $tabprice[1];
			$total_ttc = $tabprice[2];
			$total_localtax1 = $tabprice[9];
			$total_localtax2 = $tabprice[10];
			$pu_ht  = $tabprice[3];
			$pu_tva = $tabprice[4];
			$pu_ttc = $tabprice[5];

			// MultiCurrency
			$multicurrency_total_ht  = $tabprice[16];
			$multicurrency_total_tva = $tabprice[17];
			$multicurrency_total_ttc = $tabprice[18];
			$pu_ht_devise = $tabprice[19];

			$product_type = $type;
			if ($fk_product) {
				$product = new Product($this->db);
				$result = $product->fetch($fk_product);
				$product_type = $product->type;
			}

			$sql = "UPDATE ".MAIN_DB_PREFIX."facturedet_rec SET ";
			$sql .= "fk_facture = ".((int) $facid);
			$sql .= ", label=".(!empty($label) ? "'".$this->db->escape($label)."'" : "null");
			$sql .= ", description='".$this->db->escape($desc)."'";
			$sql .= ", price=".price2num($pu_ht);
			$sql .= ", qty=".price2num($qty);
			$sql .= ", tva_tx=".price2num($txtva);
			$sql .= ", vat_src_code='".$this->db->escape($vat_src_code)."'";
			$sql .= ", localtax1_tx=".((float) $txlocaltax1);
			$sql .= ", localtax1_type='".$this->db->escape($localtaxes_type[0])."'";
			$sql .= ", localtax2_tx=".((float) $txlocaltax2);
			$sql .= ", localtax2_type='".$this->db->escape($localtaxes_type[2])."'";
			$sql .= ", fk_product=".(!empty($fk_product) ? "'".$this->db->escape($fk_product)."'" : "null");
			$sql .= ", product_type=".((int) $product_type);
			$sql .= ", remise_percent='".price2num($remise_percent)."'";
			$sql .= ", subprice='".price2num($pu_ht)."'";
			$sql .= ", total_ht='".price2num($total_ht)."'";
			$sql .= ", total_tva='".price2num($total_tva)."'";
			$sql .= ", total_localtax1='".price2num($total_localtax1)."'";
			$sql .= ", total_localtax2='".price2num($total_localtax2)."'";
			$sql .= ", total_ttc='".price2num($total_ttc)."'";
			$sql .= ", date_start_fill=".((int) $date_start_fill);
			$sql .= ", date_end_fill=".((int) $date_end_fill);
			$sql .= ", fk_product_fournisseur_price=".($fk_fournprice > 0 ? $fk_fournprice : 'null');
			$sql .= ", buy_price_ht=".($pa_ht ? price2num($pa_ht) : 0);
			$sql .= ", info_bits=".((int) $info_bits);
			$sql .= ", rang=".((int) $rang);
			$sql .= ", special_code=".((int) $special_code);
			$sql .= ", fk_unit=".($fk_unit ? "'".$this->db->escape($fk_unit)."'" : "null");
			$sql .= ', multicurrency_subprice = '.price2num($pu_ht_devise);
			$sql .= ', multicurrency_total_ht = '.price2num($multicurrency_total_ht);
			$sql .= ', multicurrency_total_tva = '.price2num($multicurrency_total_tva);
			$sql .= ', multicurrency_total_ttc = '.price2num($multicurrency_total_ttc);
			$sql .= " WHERE rowid = ".((int) $rowid);

			dol_syslog(get_class($this)."::updateline", LOG_DEBUG);
			if ($this->db->query($sql)) {
				$this->id = $facid;
				$this->update_price();
				return 1;
			} else {
				$this->error = $this->db->lasterror();
				return -1;
			}
		}
	}


	/**
	 * Return the next date of
	 *
	 * @return  int|false   false if KO, timestamp if OK
	 */
	public function getNextDate()
	{
		if (empty($this->date_when)) {
			return false;
		}
		return dol_time_plus_duree($this->date_when, $this->frequency, $this->unit_frequency);
	}

	/**
	 * Return if maximum number of generation is reached
	 *
	 * @return	boolean			False by default, True if maximum number of generation is reached
	 */
	public function isMaxNbGenReached()
	{
		$ret = false;
		if ($this->nb_gen_max > 0 && ($this->nb_gen_done >= $this->nb_gen_max)) {
			$ret = true;
		}
		return $ret;
	}

	/**
	 * Format string to output with by striking the string if max number of generation was reached
	 *
	 * @param	string		$ret	Default value to output
	 * @return	boolean				False by default, True if maximum number of generation is reached
	 */
	public function strikeIfMaxNbGenReached($ret)
	{
		// Special case to strike the date
		return ($this->isMaxNbGenReached() ? '<strike>' : '').$ret.($this->isMaxNbGenReached() ? '</strike>' : '');
	}

	/**
	 *  Create all recurrents invoices (for all entities if multicompany is used).
	 *  A result may also be provided into this->output.
	 *
	 *  WARNING: This method change temporarly context $conf->entity to be in correct context for each recurring invoice found.
	 *
	 *  @param	int		$restrictioninvoiceid		0=All qualified template invoices found. > 0 = restrict action on invoice ID
	 *  @param	int		$forcevalidation		1=Force validation of invoice whatever is template auto_validate flag.
	 *	@param     	int 	$notrigger 			Disable the trigger
	 *  @return	int								0 if OK, < 0 if KO (this function is used also by cron so only 0 is OK)
	 */
	public function createRecurringInvoices($restrictioninvoiceid = 0, $forcevalidation = 0, $notrigger = 0)
	{
		global $conf, $langs, $db, $user, $hookmanager;

		$error = 0;
		$nb_create = 0;

		// Load translation files required by the page
		$langs->loadLangs(array("main", "bills"));

		$now = dol_now();
		$tmparray = dol_getdate($now);
		$today = dol_mktime(23, 59, 59, $tmparray['mon'], $tmparray['mday'], $tmparray['year']); // Today is last second of current day

		dol_syslog("createRecurringInvoices restrictioninvoiceid=".$restrictioninvoiceid." forcevalidation=".$forcevalidation);

		$sql = 'SELECT rowid FROM '.MAIN_DB_PREFIX.'facture_rec';
		$sql .= ' WHERE frequency > 0'; // A recurring invoice is an invoice with a frequency
		$sql .= " AND (date_when IS NULL OR date_when <= '".$this->db->idate($today)."')";
		$sql .= ' AND (nb_gen_done < nb_gen_max OR nb_gen_max = 0)';
		$sql .= ' AND suspended = 0';
		$sql .= ' AND entity = '.$conf->entity; // MUST STAY = $conf->entity here
		if ($restrictioninvoiceid > 0) {
			$sql .= ' AND rowid = '.((int) $restrictioninvoiceid);
		}
		$sql .= $this->db->order('entity', 'ASC');
		//print $sql;exit;
		$parameters = array(
			'restrictioninvoiceid' => $restrictioninvoiceid,
			'forcevalidation' => $forcevalidation,
		);
		$reshook = $hookmanager->executeHooks('beforeCreationOfRecurringInvoices', $parameters, $sql); // note that $sql might be modified by hooks

		$resql = $this->db->query($sql);
		if ($resql) {
			$i = 0;
			$num = $this->db->num_rows($resql);

			if ($num) {
				$this->output .= $langs->trans("FoundXQualifiedRecurringInvoiceTemplate", $num)."\n";
			} else {
				$this->output .= $langs->trans("NoQualifiedRecurringInvoiceTemplateFound");
			}

			$saventity = $conf->entity;

			while ($i < $num) {     // Loop on each template invoice. If $num = 0, test is false at first pass.
				$line = $this->db->fetch_object($resql);

				$this->db->begin();

				$invoiceidgenerated = 0;

				$facture = null;
				$facturerec = new FactureRec($this->db);
				$facturerec->fetch($line->rowid);

				if ($facturerec->id > 0) {
					// Set entity context
					$conf->entity = $facturerec->entity;

					dol_syslog("createRecurringInvoices Process invoice template id=".$facturerec->id.", ref=".$facturerec->ref.", entity=".$facturerec->entity);

					$facture = new Facture($this->db);
					$facture->fac_rec = $facturerec->id; // We will create $facture from this recurring invoice
					$facture->fk_fac_rec_source = $facturerec->id; // We will create $facture from this recurring invoice

					$facture->type = self::TYPE_STANDARD;
					$facture->brouillon = 1;
					$facture->statut = self::STATUS_DRAFT;
					$facture->status = self::STATUS_DRAFT;
					$facture->date = (empty($facturerec->date_when) ? $now : $facturerec->date_when); // We could also use dol_now here but we prefer date_when so invoice has real date when we would like even if we generate later.
					$facture->socid = $facturerec->socid;
					if (!empty($facturerec->fk_multicurrency)) {
						$facture->fk_multicurrency = $facturerec->fk_multicurrency;
						$facture->multicurrency_code = $facturerec->multicurrency_code;
						$facture->multicurrency_tx = $facturerec->multicurrency_tx;
					}

					$invoiceidgenerated = $facture->create($user);
					if ($invoiceidgenerated <= 0) {
						$this->errors = $facture->errors;
						$this->error = $facture->error;
						$error++;
					}


					if (!$error && ($facturerec->auto_validate || $forcevalidation)) {
						$result = $facture->validate($user);
						if ($result <= 0) {
							$this->errors = $facture->errors;
							$this->error = $facture->error;
							$error++;
						}
					}
					if (!$error && $facturerec->generate_pdf) {
						// We refresh the object in order to have all necessary data (like date_lim_reglement)
						$facture->fetch($facture->id);
						$result = $facture->generateDocument($facturerec->model_pdf, $langs);
						if ($result <= 0) {
							$this->errors = $facture->errors;
							$this->error = $facture->error;
							$error++;
						}
					}
					if (!$error && !$notrigger) {
						// Call trigger
						$result = $facturerec->call_trigger('BILLREC_CREATEBILL', $user);
						if ($result < 0) {
							$this->errors = $facturerec->errors;
							$this->error = $facturerec->error;
							$error++;
						}
						// End call triggers
					}
				} else {
					$error++;
					$this->error = "Failed to load invoice template with id=".$line->rowid.", entity=".$conf->entity."\n";
					$this->errors[] = "Failed to load invoice template with id=".$line->rowid.", entity=".$conf->entity;
					dol_syslog("createRecurringInvoices Failed to load invoice template with id=".$line->rowid.", entity=".$conf->entity);
				}

				if (!$error && $invoiceidgenerated >= 0) {
					$this->db->commit("createRecurringInvoices Process invoice template id=".$facturerec->id.", ref=".$facturerec->ref);
					dol_syslog("createRecurringInvoices Process invoice template ".$facturerec->ref." is finished with a success generation");
					$nb_create++;
					$this->output .= $langs->trans("InvoiceGeneratedFromTemplate", $facture->ref, $facturerec->ref)."\n";
				} else {
					$this->db->rollback("createRecurringInvoices Process invoice template id=".$facturerec->id.", ref=".$facturerec->ref);
				}

				$parameters = array(
					'cpt'        => $i,
					'total'      => $num,
					'errorCount' => $error,
					'invoiceidgenerated' => $invoiceidgenerated,
					'facturerec' => $facturerec, // it's an object which PHP passes by "reference", so modifiable by hooks.
					'this'       => $this, // it's an object which PHP passes by "reference", so modifiable by hooks.
				);
				$reshook = $hookmanager->executeHooks('afterCreationOfRecurringInvoice', $parameters, $facture); // note: $facture can be modified by hooks (warning: $facture can be null)

				$i++;
			}

			$conf->entity = $saventity; // Restore entity context
		} else {
			dol_print_error($this->db);
		}

		$this->output = trim($this->output);

		return $error ? $error : 0;
	}

	/**
	 *	Return clicable name (with picto eventually)
	 *
	 * @param	int		$withpicto       			Add picto into link
	 * @param  string	$option          			Where point the link
	 * @param  int		$max             			Maxlength of ref
	 * @param  int		$short           			1=Return just URL
	 * @param  string   $moretitle       			Add more text to title tooltip
	 * @param	int  	$notooltip		 			1=Disable tooltip
	 * @param  int		$save_lastsearch_value    	-1=Auto, 0=No save of lastsearch_values when clicking, 1=Save lastsearch_values whenclicking
	 * @return string 			         			String with URL
	 */
	public function getNomUrl($withpicto = 0, $option = '', $max = 0, $short = 0, $moretitle = '', $notooltip = '', $save_lastsearch_value = -1)
	{
		global $langs, $hookmanager;

		$result = '';

		$label = '<u>'.$langs->trans("RepeatableInvoice").'</u>';
		if (!empty($this->ref)) {
			$label .= '<br><b>'.$langs->trans('Ref').':</b> '.$this->ref;
		}
		if ($this->frequency > 0) {
			$label .= '<br><b>'.$langs->trans('Frequency').':</b> '.$langs->trans('FrequencyPer_'.$this->unit_frequency, $this->frequency);
		}
		if (!empty($this->date_last_gen)) {
			$label .= '<br><b>'.$langs->trans('DateLastGeneration').':</b> '.dol_print_date($this->date_last_gen, 'dayhour');
		}
		if ($this->frequency > 0) {
			if (!empty($this->date_when)) {
				$label .= '<br><b>'.$langs->trans('NextDateToExecution').':</b> ';
				$label .= (empty($this->suspended) ? '' : '<strike>').dol_print_date($this->date_when, 'day').(empty($this->suspended) ? '' : '</strike>'); // No hour for this property
				if (!empty($this->suspended)) {
					$label .= ' ('.$langs->trans("Disabled").')';
				}
			}
		}

		$url = DOL_URL_ROOT.'/compta/facture/card-rec.php?facid='.$this->id;

		if ($short) {
			return $url;
		}

		if ($option != 'nolink') {
			// Add param to save lastsearch_values or not
			$add_save_lastsearch_values = ($save_lastsearch_value == 1 ? 1 : 0);
			if ($save_lastsearch_value == -1 && preg_match('/list\.php/', $_SERVER["PHP_SELF"])) {
				$add_save_lastsearch_values = 1;
			}
			if ($add_save_lastsearch_values) {
				$url .= '&save_lastsearch_values=1';
			}
		}

		$linkstart = '<a href="'.$url.'" title="'.dol_escape_htmltag($label, 1).'" class="classfortooltip">';
		$linkend = '</a>';

		$result .= $linkstart;
		if ($withpicto) {
			$result .= img_object(($notooltip ? '' : $label), ($this->picto ? $this->picto : 'generic'), ($notooltip ? (($withpicto != 2) ? 'class="paddingright"' : '') : 'class="'.(($withpicto != 2) ? 'paddingright ' : '').'classfortooltip"'), 0, 0, $notooltip ? 0 : 1);
		}
		if ($withpicto != 2) {
			$result .= $this->ref;
		}
		$result .= $linkend;
		global $action;
		$hookmanager->initHooks(array($this->element . 'dao'));
		$parameters = array('id'=>$this->id, 'getnomurl' => &$result);
		$reshook = $hookmanager->executeHooks('getNomUrl', $parameters, $this, $action); // Note that $action and $object may have been modified by some hooks
		if ($reshook > 0) {
			$result = $hookmanager->resPrint;
		} else {
			$result .= $hookmanager->resPrint;
		}
		return $result;
	}

	/**
	 *  Return label of object status
	 *
	 *  @param      int		$mode			0=long label, 1=short label, 2=Picto + short label, 3=Picto, 4=Picto + long label, 5=short label + picto, 6=Long label + picto
	 *  @param      integer	$alreadypaid    Not used on recurring invoices
	 *  @return     string			        Label of status
	 */
	public function getLibStatut($mode = 0, $alreadypaid = -1)
	{
		return $this->LibStatut($this->frequency ? 1 : 0, $this->suspended, $mode, $alreadypaid, empty($this->type) ? 0 : $this->type);
	}

	// phpcs:disable PEAR.NamingConventions.ValidFunctionName.ScopeNotCamelCaps
	/**
	 *	Return label of a status
	 *
	 *	@param    	int  	$recur         	Is it a recurring invoice ?
	 *	@param      int		$status        	Id status (suspended or not)
	 *	@param      int		$mode          	0=long label, 1=short label, 2=Picto + short label, 3=Picto, 4=Picto + long label, 5=short label + picto, 6=long label + picto
	 *	@param		integer	$alreadypaid	Not used for recurring invoices
	 *	@param		int		$type			Type invoice
	 *	@return     string        			Label of status
	 */
	public function LibStatut($recur, $status, $mode = 0, $alreadypaid = -1, $type = 0)
	{
		// phpcs:enable
		global $langs;
		$langs->load('bills');

		$labelStatus = $langs->transnoentitiesnoconv('Active');
		$statusType = 'status0';

		//print "$recur,$status,$mode,$alreadypaid,$type";
		if ($mode == 0) {
			if ($recur) {
				if ($status == self::STATUS_SUSPENDED) {
					$labelStatus = $langs->transnoentitiesnoconv('Disabled');
				} else {
					$labelStatus = $langs->transnoentitiesnoconv('Active');
				}
			} else {
				if ($status == self::STATUS_SUSPENDED) {
					$labelStatus = $langs->transnoentitiesnoconv('Disabled');
				} else {
					$labelStatus = $langs->transnoentitiesnoconv("Draft");
				}
			}
		} elseif ($mode == 1) {
			$prefix = 'Short';
			if ($recur) {
				if ($status == self::STATUS_SUSPENDED) {
					$labelStatus = $langs->transnoentitiesnoconv('Disabled');
				} else {
					$labelStatus = $langs->transnoentitiesnoconv('Active');
				}
			} else {
				if ($status == self::STATUS_SUSPENDED) {
					$labelStatus = $langs->transnoentitiesnoconv('Disabled');
				} else {
					$labelStatus = $langs->transnoentitiesnoconv("Draft");
				}
			}
		} elseif ($mode == 2) {
			if ($recur) {
				if ($status == self::STATUS_SUSPENDED) {
					$statusType = 'status6';
					$labelStatus = $langs->transnoentitiesnoconv('Disabled');
				} else {
					$statusType = 'status4';
					$labelStatus = $langs->transnoentitiesnoconv('Active');
				}
			} else {
				if ($status == self::STATUS_SUSPENDED) {
					$statusType = 'status6';
					$labelStatus = $langs->transnoentitiesnoconv('Disabled');
				} else {
					$statusType = 'status0';
					$labelStatus = $langs->transnoentitiesnoconv('Draft');
				}
			}
		} elseif ($mode == 3) {
			if ($recur) {
				$prefix = 'Short';
				if ($status == self::STATUS_SUSPENDED) {
					$statusType = 'status6';
					$labelStatus = $langs->transnoentitiesnoconv('Disabled');
				} else {
					$statusType = 'status4';
					$labelStatus = $langs->transnoentitiesnoconv('Active');
				}
			} else {
				if ($status == self::STATUS_SUSPENDED) {
					$statusType = 'status6';
					$labelStatus = $langs->transnoentitiesnoconv('Disabled');
				} else {
					$statusType = 'status0';
					$labelStatus = $langs->transnoentitiesnoconv('Draft');
				}
			}
		} elseif ($mode == 4) {
			$prefix = '';
			if ($recur) {
				if ($status == self::STATUS_SUSPENDED) {
					$statusType = 'status6';
					$labelStatus = $langs->transnoentitiesnoconv('Disabled');
				} else {
					$statusType = 'status4';
					$labelStatus = $langs->transnoentitiesnoconv('Active');
				}
			} else {
				if ($status == self::STATUS_SUSPENDED) {
					$statusType = 'status6';
					$labelStatus = $langs->transnoentitiesnoconv('Disabled');
				} else {
					$statusType = 'status0';
					$labelStatus = $langs->transnoentitiesnoconv('Draft');
				}
			}
		} elseif ($mode == 5 || $mode == 6) {
			$prefix = '';
			if ($mode == 5) {
				$prefix = 'Short';
			}
			if ($recur) {
				if ($status == self::STATUS_SUSPENDED) {
					$statusType = 'status6';
					$labelStatus = $langs->transnoentitiesnoconv('Disabled');
				} else {
					$statusType = 'status4';
					$labelStatus = $langs->transnoentitiesnoconv('Active');
				}
			} else {
				if ($status == self::STATUS_SUSPENDED) {
					$statusType = 'status6';
					$labelStatus = $langs->transnoentitiesnoconv('Disabled');
				} else {
					$statusType = 'status0';
					$labelStatus = $langs->transnoentitiesnoconv('Draft');
				}
			}
		}

		$labelStatusShort = $labelStatus;

		return dolGetStatus($labelStatus, $labelStatusShort, '', $statusType, $mode);
	}

	/**
	 *  Initialise an instance with random values.
	 *  Used to build previews or test instances.
	 *	id must be 0 if object instance is a specimen.
	 *
	 *	@param	string		$option		''=Create a specimen invoice with lines, 'nolines'=No lines
	 *  @return	void
	 */
	public function initAsSpecimen($option = '')
	{
		global $user, $langs, $conf;

		$now = dol_now();
		$arraynow = dol_getdate($now);
		$nownotime = dol_mktime(0, 0, 0, $arraynow['mon'], $arraynow['mday'], $arraynow['year']);

		// Load array of products prodids
		$num_prods = 0;
		$prodids = array();

		$sql = "SELECT rowid";
		$sql .= " FROM ".MAIN_DB_PREFIX."product";
		$sql .= " WHERE entity IN (".getEntity('product').")";
		$sql .= $this->db->plimit(100);

		$resql = $this->db->query($sql);
		if ($resql) {
			$num_prods = $this->db->num_rows($resql);
			$i = 0;
			while ($i < $num_prods) {
				$i++;
				$row = $this->db->fetch_row($resql);
				$prodids[$i] = $row[0];
			}
		}

		// Initialize parameters
		$this->id = 0;
		$this->ref = 'SPECIMEN';
		$this->title = 'SPECIMEN';
		$this->specimen = 1;
		$this->socid = 1;
		$this->date = $nownotime;
		$this->date_lim_reglement = $nownotime + 3600 * 24 * 30;
		$this->cond_reglement_id   = 1;
		$this->cond_reglement_code = 'RECEP';
		$this->date_lim_reglement = $this->calculate_date_lim_reglement();
		$this->mode_reglement_id   = 0; // Not forced to show payment mode CHQ + VIR
		$this->mode_reglement_code = ''; // Not forced to show payment mode CHQ + VIR
		$this->note_public = 'This is a comment (public)';
		$this->note_private = 'This is a comment (private)';
		$this->note = 'This is a comment (private)';
		$this->fk_incoterms = 0;
		$this->location_incoterms = '';

		if (empty($option) || $option != 'nolines') {
			// Lines
			$nbp = 5;
			$xnbp = 0;
			while ($xnbp < $nbp) {
				$line = new FactureLigne($this->db);
				$line->desc = $langs->trans("Description")." ".$xnbp;
				$line->qty = 1;
				$line->subprice = 100;
				$line->tva_tx = 19.6;
				$line->localtax1_tx = 0;
				$line->localtax2_tx = 0;
				$line->remise_percent = 0;
				if ($xnbp == 1) {        // Qty is negative (product line)
					$prodid = mt_rand(1, $num_prods);
					$line->fk_product = $prodids[$prodid];
					$line->qty = -1;
					$line->total_ht = -100;
					$line->total_ttc = -119.6;
					$line->total_tva = -19.6;
				} elseif ($xnbp == 2) {    // UP is negative (free line)
					$line->subprice = -100;
					$line->total_ht = -100;
					$line->total_ttc = -119.6;
					$line->total_tva = -19.6;
					$line->remise_percent = 0;
				} elseif ($xnbp == 3) {    // Discount is 50% (product line)
					$prodid = mt_rand(1, $num_prods);
					$line->fk_product = $prodids[$prodid];
					$line->total_ht = 50;
					$line->total_ttc = 59.8;
					$line->total_tva = 9.8;
					$line->remise_percent = 50;
				} else // (product line)
				{
					$prodid = mt_rand(1, $num_prods);
					$line->fk_product = $prodids[$prodid];
					$line->total_ht = 100;
					$line->total_ttc = 119.6;
					$line->total_tva = 19.6;
					$line->remise_percent = 00;
				}

				$this->lines[$xnbp] = $line;
				$xnbp++;

				$this->total_ht       += $line->total_ht;
				$this->total_tva      += $line->total_tva;
				$this->total_ttc      += $line->total_ttc;
			}
			$this->revenuestamp = 0;

			// Add a line "offered"
			$line = new FactureLigne($this->db);
			$line->desc = $langs->trans("Description")." (offered line)";
			$line->qty = 1;
			$line->subprice = 100;
			$line->tva_tx = 19.6;
			$line->localtax1_tx = 0;
			$line->localtax2_tx = 0;
			$line->remise_percent = 100;
			$line->total_ht = 0;
			$line->total_ttc = 0; // 90 * 1.196
			$line->total_tva = 0;
			$prodid = mt_rand(1, $num_prods);
			$line->fk_product = $prodids[$prodid];

			$this->lines[$xnbp] = $line;
			$xnbp++;
		}

		$this->usenewprice = 0;
	}

	/**
	 * Function used to replace a thirdparty id with another one.
	 *
	 * @param DoliDB $db Database handler
	 * @param int $origin_id Old thirdparty id
	 * @param int $dest_id New thirdparty id
	 * @return bool
	 */
	public static function replaceThirdparty(DoliDB $db, $origin_id, $dest_id)
	{
		$tables = array(
			'facture_rec'
		);

		return CommonObject::commonReplaceThirdparty($db, $origin_id, $dest_id, $tables);
	}

	/**
	 * Function used to replace a product id with another one.
	 *
	 * @param DoliDB $db Database handler
	 * @param int $origin_id Old product id
	 * @param int $dest_id New product id
	 * @return bool
	 */
	public static function replaceProduct(DoliDB $db, $origin_id, $dest_id)
	{
		$tables = array(
			'facturedet_rec'
		);

		return CommonObject::commonReplaceProduct($db, $origin_id, $dest_id, $tables);
	}

	/**
	 *	Update frequency and unit
	 *
	 *	@param     	int		$frequency		value of frequency
	 *	@param     	string	$unit 			unit of frequency  (d, m, y)
	 *	@param     	int 	$notrigger 		Disable the trigger
	 *	@return		int						<0 if KO, >0 if OK
	 */
	public function setFrequencyAndUnit($frequency, $unit, $notrigger = 0)
	{
		global $user;

		if (!$this->table_element) {
			dol_syslog(get_class($this)."::setFrequencyAndUnit was called on objet with property table_element not defined", LOG_ERR);
			return -1;
		}

		if (!empty($frequency) && empty($unit)) {
			dol_syslog(get_class($this)."::setFrequencyAndUnit was called on objet with params frequency defined but unit not defined", LOG_ERR);
			return -2;
		}

		$sql = 'UPDATE '.MAIN_DB_PREFIX.$this->table_element;
		$sql .= ' SET frequency = '.($frequency ? $this->db->escape($frequency) : 'null');
		if (!empty($unit)) {
			$sql .= ', unit_frequency = \''.$this->db->escape($unit).'\'';
		}
		$sql .= " WHERE rowid = ".((int) $this->id);

		dol_syslog(get_class($this)."::setFrequencyAndUnit", LOG_DEBUG);
		if ($this->db->query($sql)) {
			$this->frequency = $frequency;
			if (!empty($unit)) {
				$this->unit_frequency = $unit;
			}

			if (!$notrigger) {
				// Call trigger
				$result = $this->call_trigger('BILLREC_MODIFY', $user);
				if ($result < 0) {
					return $result;
				}
				// End call triggers
			}

			return 1;
		} else {
			dol_print_error($this->db);
			return -1;
		}
	}

	/**
	 *	Update the next date of execution
	 *
	 *	@param     	datetime	$date					date of execution
	 *	@param     	int			$increment_nb_gen_done	0 do nothing more, >0 increment nb_gen_done
	 *	@param     	int 	    $notrigger		 		Disable the trigger
	 *	@return		int									<0 if KO, >0 if OK
	 */
	public function setNextDate($date, $increment_nb_gen_done = 0, $notrigger = 0)
	{

		global $user;

		if (!$this->table_element) {
			dol_syslog(get_class($this)."::setNextDate was called on objet with property table_element not defined", LOG_ERR);
			return -1;
		}
		$sql = 'UPDATE '.MAIN_DB_PREFIX.$this->table_element;
		$sql .= " SET date_when = ".($date ? "'".$this->db->idate($date)."'" : "null");
		if ($increment_nb_gen_done > 0) {
			$sql .= ', nb_gen_done = nb_gen_done + 1';
		}
		$sql .= " WHERE rowid = ".((int) $this->id);

		dol_syslog(get_class($this)."::setNextDate", LOG_DEBUG);
		if ($this->db->query($sql)) {
			$this->date_when = $date;
			if ($increment_nb_gen_done > 0) {
				$this->nb_gen_done++;
			}

			if (!$notrigger) {
				// Call trigger
				$result = $this->call_trigger('BILLREC_MODIFY', $user);
				if ($result < 0) {
					return $result;
				}
				// End call triggers
			}
			return 1;
		} else {
			dol_print_error($this->db);
			return -1;
		}
	}

	/**
	 *	Update the maximum period
	 *
	 *	@param     	int		$nb		number of maximum period
	 *	@param     	int 	$notrigger Disable the trigger
	 *	@return		int				<0 if KO, >0 if OK
	 */
	public function setMaxPeriod($nb, $notrigger = 0)
	{

		global $user;

		if (!$this->table_element) {
			dol_syslog(get_class($this)."::setMaxPeriod was called on objet with property table_element not defined", LOG_ERR);
			return -1;
		}

		if (empty($nb)) {
			$nb = 0;
		}

		$sql = 'UPDATE '.MAIN_DB_PREFIX.$this->table_element;
		$sql .= ' SET nb_gen_max = '.((int) $nb);
		$sql .= " WHERE rowid = ".((int) $this->id);

		dol_syslog(get_class($this)."::setMaxPeriod", LOG_DEBUG);
		if ($this->db->query($sql)) {
			$this->nb_gen_max = $nb;

			if (!$notrigger) {
				// Call trigger
				$result = $this->call_trigger('BILLREC_MODIFY', $user);
				if ($result < 0) {
					return $result;
				}
				// End call triggers
			}

			return 1;
		} else {
			dol_print_error($this->db);
			return -1;
		}
	}

	/**
	 *	Update the auto validate flag of invoice
	 *
	 *	@param     	int		$validate		0 to create in draft, 1 to create and validate invoice
	 *	@param     	int 	$notrigger 		Disable the trigger
	 *	@return		int						<0 if KO, >0 if OK
	 */
	public function setAutoValidate($validate, $notrigger = 0)
	{
		global $user;

		if (!$this->table_element) {
			dol_syslog(get_class($this)."::setAutoValidate was called on objet with property table_element not defined", LOG_ERR);
			return -1;
		}

		$sql = 'UPDATE '.MAIN_DB_PREFIX.$this->table_element;
		$sql .= ' SET auto_validate = '.((int) $validate);
		$sql .= " WHERE rowid = ".((int) $this->id);

		dol_syslog(get_class($this)."::setAutoValidate", LOG_DEBUG);
		if ($this->db->query($sql)) {
			$this->auto_validate = $validate;

			if (!$notrigger) {
				// Call trigger
				$result = $this->call_trigger('BILLREC_MODIFY', $user);
				if ($result < 0) {
					return $result;
				}
				// End call triggers
			}

			return 1;
		} else {
			dol_print_error($this->db);
			return -1;
		}
	}

	/**
	 *	Update the auto generate documents
	 *
	 *	@param     	int		$validate		0 no document, 1 to generate document
	 *	@param     	int 	$notrigger 		Disable the trigger
	 *	@return		int						<0 if KO, >0 if OK
	 */
	public function setGeneratePdf($validate, $notrigger = 0)
	{
		global $user;

		if (!$this->table_element) {
			dol_syslog(get_class($this)."::setGeneratePdf was called on objet with property table_element not defined", LOG_ERR);
			return -1;
		}

		$sql = 'UPDATE '.MAIN_DB_PREFIX.$this->table_element;
		$sql .= ' SET generate_pdf = '.((int) $validate);
		$sql .= " WHERE rowid = ".((int) $this->id);

		dol_syslog(get_class($this)."::setGeneratePdf", LOG_DEBUG);
		if ($this->db->query($sql)) {
			$this->generate_pdf = $validate;

			if (!$notrigger) {
				// Call trigger
				$result = $this->call_trigger('BILLREC_MODIFY', $user);
				if ($result < 0) {
					return $result;
				}
				// End call triggers
			}

			return 1;
		} else {
			dol_print_error($this->db);
			return -1;
		}
	}

	/**
	 *  Update the model for documents
	 *
	 *  @param     	string		$model		model of document generator
	 *	@param     	int 	$notrigger 		Disable the trigger
	 *  @return		int						<0 if KO, >0 if OK
	 */
	public function setModelPdf($model, $notrigger = 0)
	{
		global $user;
		if (!$this->table_element) {
			dol_syslog(get_class($this)."::setModelPdf was called on objet with property table_element not defined", LOG_ERR);
			return -1;
		}

		$sql = 'UPDATE '.MAIN_DB_PREFIX.$this->table_element;
		$sql .= " SET modelpdf = '".$this->db->escape($model)."'";
		$sql .= " WHERE rowid = ".((int) $this->id);

		dol_syslog(get_class($this)."::setModelPdf", LOG_DEBUG);
		if ($this->db->query($sql)) {
			$this->model_pdf = $model;

			if (!$notrigger) {
				// Call trigger
				$result = $this->call_trigger('BILLREC_MODIFY', $user);
				if ($result < 0) {
					return $result;
				}
				// End call triggers
			}

			return 1;
		} else {
			dol_print_error($this->db);
			return -1;
		}
	}
}



/**
 *	Class to manage invoice lines of templates.
 *  Saved into database table llx_facturedet_rec
 */
class FactureLigneRec extends CommonInvoiceLine
{
	/**
	 * @var string ID to identify managed object
	 */
	public $element = 'facturedetrec';

	/**
	 * @var string Name of table without prefix where object is stored
	 */
	public $table_element = 'facturedet_rec';


	public $fk_product_fournisseur_price;
	public $fk_fournprice; // For backward compatibility

	public $rang;

	public $desc;
	public $description;

	public $fk_product_type; // Use instead product_type

	public $fk_contract_line;


	/**
	 * 	Delete line in database
	 *
	 *  @param		User	$user		Object user
	 *  @param		int		$notrigger	Disable triggers
	 *	@return		int					<0 if KO, >0 if OK
	 */
	public function delete(User $user, $notrigger = false)
	{
		$error = 0;

		$this->db->begin();

		if (!$error) {
			if (!$notrigger) {
				// Call triggers
				$result = $this->call_trigger('LINEBILLREC_DELETE', $user);
				if ($result < 0) {
					$error++;
				} // Do also here what you must do to rollback action if trigger fail
				// End call triggers
			}
		}

		if (!$error) {
			$result = $this->deleteExtraFields();
			if ($result < 0) {
				$error++;
			}
		}

		if (!$error) {
			$sql = 'DELETE FROM '.MAIN_DB_PREFIX.$this->table_element.' WHERE rowid='.((int) $this->id);

			$res = $this->db->query($sql);
			if (!$res) {
				$error++;
				$this->errors[] = $this->db->lasterror();
			}
		}

		// Commit or rollback
		if ($error) {
			$this->db->rollback();
			return -1;
		} else {
			$this->db->commit();
			return 1;
		}
	}


	/**
	 *	Get line of template invoice
	 *
	 *	@param		int 	$rowid		Id of invoice
	 *	@return     int         		1 if OK, < 0 if KO
	 */
	public function fetch($rowid)
	{
		$sql = 'SELECT l.rowid, l.fk_facture ,l.fk_product, l.product_type, l.label as custom_label, l.description, l.product_type, l.price, l.qty, l.vat_src_code, l.tva_tx,';
		$sql .= ' l.localtax1_tx, l.localtax2_tx, l.localtax1_type, l.localtax2_type, l.remise, l.remise_percent, l.subprice,';
		$sql .= ' l.date_start_fill, l.date_end_fill, l.info_bits, l.total_ht, l.total_tva, l.total_ttc,';
		$sql .= ' l.rang, l.special_code,';
		$sql .= ' l.fk_unit, l.fk_contract_line,';
		$sql .= ' l.import_key, l.fk_multicurrency,';
		$sql .= ' l.multicurrency_code, l.multicurrency_subprice, l.multicurrency_total_ht, l.multicurrency_total_tva, l.multicurrency_total_ttc,';
		$sql .= ' l.buy_price_ht, l.fk_product_fournisseur_price,';
		$sql .= ' l.fk_user_author, l.fk_user_modif,';
		$sql .= ' p.ref as product_ref, p.fk_product_type as fk_product_type, p.label as product_label, p.description as product_desc';
		$sql .= ' FROM '.MAIN_DB_PREFIX.'facturedet_rec as l';
		$sql .= ' LEFT JOIN '.MAIN_DB_PREFIX.'product as p ON l.fk_product = p.rowid';
		$sql .= ' WHERE l.rowid = '.((int) $rowid);
		$sql .= ' ORDER BY l.rang';

		dol_syslog('FactureRec::fetch', LOG_DEBUG);
		$result = $this->db->query($sql);
		if ($result) {
			$objp = $this->db->fetch_object($result);

			$this->id = $objp->rowid;
			$this->label            = $objp->custom_label; // Label line
			$this->desc             = $objp->description; // Description line
			$this->description      = $objp->description; // Description line
			$this->product_type     = $objp->product_type; // Type of line
			$this->ref              = $objp->product_ref; // Ref product
			$this->product_ref      = $objp->product_ref; // Ref product
			$this->libelle          = $objp->product_label; // deprecated
			$this->product_label = $objp->product_label; // Label product
			$this->product_desc     = $objp->product_desc; // Description product
			$this->fk_product_type  = $objp->fk_product_type; // Type of product
			$this->qty              = $objp->qty;
			$this->price = $objp->price;
			$this->subprice         = $objp->subprice;
			$this->fk_facture = $objp->fk_facture;
			$this->vat_src_code     = $objp->vat_src_code;
			$this->tva_tx           = $objp->tva_tx;
			$this->localtax1_tx     = $objp->localtax1_tx;
			$this->localtax2_tx     = $objp->localtax2_tx;
			$this->localtax1_type   = $objp->localtax1_type;
			$this->localtax2_type   = $objp->localtax2_type;
			$this->remise_percent   = $objp->remise_percent;
			//$this->fk_remise_except = $objp->fk_remise_except;
			$this->fk_product       = $objp->fk_product;
			$this->date_start_fill  = $objp->date_start_fill;
			$this->date_end_fill    = $objp->date_end_fill;
			$this->info_bits        = $objp->info_bits;
			$this->total_ht         = $objp->total_ht;
			$this->total_tva        = $objp->total_tva;
			$this->total_ttc        = $objp->total_ttc;
			//$this->code_ventilation = $objp->fk_code_ventilation;
			$this->rang = $objp->rang;
			$this->special_code = $objp->special_code;
			$this->fk_unit          = $objp->fk_unit;
			$this->fk_contract_line = $objp->fk_contract_line;
			$this->import_key = $objp->import_key;
			$this->fk_multicurrency = $objp->fk_multicurrency;
			$this->multicurrency_code = $objp->multicurrency_code;
			$this->multicurrency_subprice = $objp->multicurrency_subprice;
			$this->multicurrency_total_ht = $objp->multicurrency_total_ht;
			$this->multicurrency_total_tva = $objp->multicurrency_total_tva;
			$this->multicurrency_total_ttc = $objp->multicurrency_total_ttc;

			$this->buy_price_ht = $objp->buy_price_ht;

			$this->fk_product_fournisseur_price = $objp->fk_product_fournisseur_price;
			$this->fk_user_author = $objp->fk_user_author;
			$this->fk_user_modif = $objp->fk_user_modif;

			$this->db->free($result);
			return 1;
		} else {
			$this->error = $this->db->lasterror();
			return -3;
		}
	}


	/**
	 * 	Update a line to invoice_rec.
	 *
	 *  @param		User	$user					User
	 *  @param		int		$notrigger				No trigger
	 *	@return    	int             				<0 if KO, Id of line if OK
	 */
	public function update(User $user, $notrigger = 0)
	{
		global $conf;

		$error = 0;

		include_once DOL_DOCUMENT_ROOT.'/core/lib/price.lib.php';

		$sql = "UPDATE ".MAIN_DB_PREFIX."facturedet_rec SET";
		$sql .= " fk_facture = ".((int) $this->fk_facture);
		$sql .= ", label=".(!empty($this->label) ? "'".$this->db->escape($this->label)."'" : "null");
		$sql .= ", description='".$this->db->escape($this->desc)."'";
		$sql .= ", price=".price2num($this->price);
		$sql .= ", qty=".price2num($this->qty);
		$sql .= ", tva_tx=".price2num($this->tva_tx);
		$sql .= ", vat_src_code='".$this->db->escape($this->vat_src_code)."'";
		$sql .= ", localtax1_tx=".price2num($this->localtax1_tx);
		$sql .= ", localtax1_type='".$this->db->escape($this->localtax1_type)."'";
		$sql .= ", localtax2_tx=".price2num($this->localtax2_tx);
		$sql .= ", localtax2_type='".$this->db->escape($this->localtax2_type)."'";
		$sql .= ", fk_product=".($this->fk_product > 0 ? $this->fk_product : "null");
		$sql .= ", product_type=".((int) $this->product_type);
		$sql .= ", remise_percent=".price2num($this->remise_percent);
		$sql .= ", subprice=".price2num($this->subprice);
		$sql .= ", info_bits=".price2num($this->info_bits);
		$sql .= ", date_start_fill=".(int) $this->date_start_fill;
		$sql .= ", date_end_fill=".(int) $this->date_end_fill;
		if (empty($this->skip_update_total)) {
			$sql .= ", total_ht=".price2num($this->total_ht);
			$sql .= ", total_tva=".price2num($this->total_tva);
			$sql .= ", total_localtax1=".price2num($this->total_localtax1);
			$sql .= ", total_localtax2=".price2num($this->total_localtax2);
			$sql .= ", total_ttc=".price2num($this->total_ttc);
		}
		$sql .= ", rang=".((int) $this->rang);
		$sql .= ", special_code=".((int) $this->special_code);
		$sql .= ", fk_unit=".($this->fk_unit ? "'".$this->db->escape($this->fk_unit)."'" : "null");
		$sql .= ", fk_contract_line=".($this->fk_contract_line ? $this->fk_contract_line : "null");
		$sql .= " WHERE rowid = ".((int) $this->id);

		$this->db->begin();

		dol_syslog(get_class($this)."::updateline", LOG_DEBUG);

		$resql = $this->db->query($sql);
		if ($resql) {
			if (!$error) {
				$result = $this->insertExtraFields();
				if ($result < 0) {
					$error++;
				}
			}

			if (!$error && !$notrigger) {
				// Call trigger
				$result = $this->call_trigger('LINEBILLREC_MODIFY', $user);
				if ($result < 0) {
					$error++;
				}
				// End call triggers
			}

			if ($error) {
				$this->db->rollback();
				return -2;
			} else {
				$this->db->commit();
				return 1;
			}
		} else {
			$this->error = $this->db->lasterror();
			$this->db->rollback();
			return -2;
		}
	}
}<|MERGE_RESOLUTION|>--- conflicted
+++ resolved
@@ -302,11 +302,7 @@
 			$sql .= ", suspended";
 			$sql .= ") VALUES (";
 			$sql .= "'".$this->db->escape($this->titre ? $this->titre : $this->title)."'";
-<<<<<<< HEAD
-			$sql .= ", ".((int) $facsrc->socid);
-=======
 			$sql .= ", ".((int) $this->fk_soc);
->>>>>>> 503d1a04
 			$sql .= ", ".((int) $conf->entity);
 			$sql .= ", '".$this->db->idate($now)."'";
 			$sql .= ", ".(!empty($facsrc->total_ttc) ? ((float) $facsrc->total_ttc) : '0');
@@ -315,17 +311,10 @@
 			$sql .= ", ".(!empty($this->note_public) ? ("'".$this->db->escape($this->note_public)."'") : "NULL");
 			$sql .= ", ".(!empty($this->model_pdf) ? ("'".$this->db->escape($this->model_pdf)."'") : "NULL");
 			$sql .= ", ".((int) $user->id);
-<<<<<<< HEAD
-			$sql .= ", ".(!empty($facsrc->fk_project) ? ((int) $facsrc->fk_project) : "null");
-			$sql .= ", ".(!empty($facsrc->fk_account) ? ((int) $facsrc->fk_account) : "null");
-			$sql .= ", ".($facsrc->cond_reglement_id > 0 ? ((int) $facsrc->cond_reglement_id) : "null");
-			$sql .= ", ".($facsrc->mode_reglement_id > 0 ? ((int) $facsrc->mode_reglement_id) : "null");
-=======
 			$sql .= ", ".(!empty($this->fk_project) ? ((int) $this->fk_project) : "null");
 			$sql .= ", ".(!empty($facsrc->fk_account) ? ((int) $facsrc->fk_account) : "null");
 			$sql .= ", ".($this->cond_reglement_id > 0 ? ((int) $this->cond_reglement_id) : "null");
 			$sql .= ", ".($this->mode_reglement_id > 0 ? ((int) $this->mode_reglement_id) : "null");
->>>>>>> 503d1a04
 			$sql .= ", ".((int) $this->usenewprice);
 			$sql .= ", ".((int) $this->frequency);
 			$sql .= ", '".$this->db->escape($this->unit_frequency)."'";
@@ -1022,11 +1011,7 @@
 			$sql .= ", ".($fk_fournprice > 0 ? $fk_fournprice : 'null');
 			$sql .= ", ".($pa_ht ? price2num($pa_ht) : 0);
 			$sql .= ", ".((int) $info_bits);
-<<<<<<< HEAD
-			$sql .= ", ".((int) $rang);
-=======
 			$sql .= ", ".((int) $ranktouse);
->>>>>>> 503d1a04
 			$sql .= ", ".((int) $special_code);
 			$sql .= ", ".($fk_unit ? ((int) $fk_unit) : "null");
 			$sql .= ", ".(int) $this->fk_multicurrency;
