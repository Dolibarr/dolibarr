<?php
/* Copyright (C) 2003-2005	Rodolphe Quiedeville	<rodolphe@quiedeville.org>
 * Copyright (C) 2004-2015	Laurent Destailleur		<eldy@users.sourceforge.net>
 * Copyright (C) 2009-2012	Regis Houssin			<regis.houssin@capnetworks.com>
 * Copyright (C) 2010-2011	Juanjo Menent			<jmenent@2byte.es>
 * Copyright (C) 2012       Cedric Salvador      <csalvador@gpcsolutions.fr>
 * Copyright (C) 2013       Florian Henry		  	<florian.henry@open-concept.pro>
 * Copyright (C) 2015       Marcos García           <marcosgdf@gmail.com>
 *
 * This program is free software; you can redistribute it and/or modify
 * it under the terms of the GNU General Public License as published by
 * the Free Software Foundation; either version 3 of the License, or
 * (at your option) any later version.
 *
 * This program is distributed in the hope that it will be useful,
 * but WITHOUT ANY WARRANTY; without even the implied warranty of
 * MERCHANTABILITY or FITNESS FOR A PARTICULAR PURPOSE.  See the
 * GNU General Public License for more details.
 *
 * You should have received a copy of the GNU General Public License
 * along with this program. If not, see <http://www.gnu.org/licenses/>.
 */

/**
 *	\file       htdocs/compta/facture/class/facture-rec.class.php
 *	\ingroup    facture
 *	\brief      Fichier de la classe des factures recurentes
 */

require_once DOL_DOCUMENT_ROOT.'/core/class/notify.class.php';
require_once DOL_DOCUMENT_ROOT.'/product/class/product.class.php';
require_once DOL_DOCUMENT_ROOT.'/compta/facture/class/facture.class.php';
require_once DOL_DOCUMENT_ROOT.'/core/lib/date.lib.php';


/**
 *	Classe de gestion des factures recurrentes/Modeles
 */
class FactureRec extends CommonInvoice
{
	public $element='facturerec';
	public $table_element='facture_rec';
	public $table_element_line='facturedet_rec';
	public $fk_element='fk_facture';

<<<<<<< HEAD
=======
	var $entity;
>>>>>>> 3f5d67d4
	var $number;
	var $date;
	var $amount;
	var $remise;
	var $tva;
	var $total;
	var $db_table;
	var $propalid;

	var $date_last_gen;
	var $date_when;
	var $nb_gen_done;
	var $nb_gen_max;
	
	var $rang;
	var $special_code;

	var $usenewprice=0;

	/**
	 *	Constructor
	 *
	 * 	@param		DoliDB		$db		Database handler
	 */
	function __construct($db)
	{
		$this->db = $db;
	}

	/**
	 * 	Create a predefined invoice
	 *
	 * 	@param		User	$user		User object
	 * 	@param		int		$facid		Id of source invoice
	 *	@return		int					<0 if KO, id of invoice created if OK
	 */
	function create($user, $facid)
	{
		global $conf;

		$error=0;
		$now=dol_now();

		// Clean parameters
		$this->titre=trim($this->titre);
		$this->usenewprice=empty($this->usenewprice)?0:$this->usenewprice;
		
		// No frequency defined then no next date to execution
		if (empty($this->frequency)) 
		{
			$this->frequency=0;
			$this->date_when=NULL;
		}
		
		
		$this->frequency=abs($this->frequency);
		$this->nb_gen_done=0;
		$this->nb_gen_max=empty($this->nb_gen_max)?0:$this->nb_gen_max;
		$this->auto_validate=empty($this->auto_validate)?0:$this->auto_validate;
		
		$this->db->begin();

		// Charge facture modele
		$facsrc=new Facture($this->db);
		$result=$facsrc->fetch($facid);
		if ($result > 0)
		{
			// On positionne en mode brouillon la facture
			$this->brouillon = 1;

			$sql = "INSERT INTO ".MAIN_DB_PREFIX."facture_rec (";
			$sql.= "titre";
			$sql.= ", fk_soc";
			$sql.= ", entity";
			$sql.= ", datec";
			$sql.= ", amount";
			$sql.= ", remise";
			$sql.= ", note_private";
			$sql.= ", note_public";
			$sql.= ", fk_user_author";
			$sql.= ", fk_projet";
			$sql.= ", fk_account";
			$sql.= ", fk_cond_reglement";
			$sql.= ", fk_mode_reglement";
			$sql.= ", usenewprice";
			$sql.= ", frequency";
			$sql.= ", unit_frequency";
			$sql.= ", date_when";
			$sql.= ", date_last_gen";
			$sql.= ", nb_gen_done";
			$sql.= ", nb_gen_max";
			$sql.= ", auto_validate";
			$sql.= ") VALUES (";
			$sql.= "'".$this->titre."'";
			$sql.= ", ".$facsrc->socid;
			$sql.= ", ".$conf->entity;
			$sql.= ", '".$this->db->idate($now)."'";
			$sql.= ", ".(!empty($facsrc->amount)?$facsrc->amount:'0');
			$sql.= ", ".(!empty($facsrc->remise)?$this->remise:'0');
			$sql.= ", ".(!empty($this->note_private)?("'".$this->db->escape($this->note_private)."'"):"NULL");
			$sql.= ", ".(!empty($this->note_public)?("'".$this->db->escape($this->note_public)."'"):"NULL");
			$sql.= ", '".$user->id."'";
			$sql.= ", ".(! empty($facsrc->fk_project)?"'".$facsrc->fk_project."'":"null");
			$sql.= ", ".(! empty($facsrc->fk_account)?"'".$facsrc->fk_account."'":"null");
			$sql.= ", '".$facsrc->cond_reglement_id."'";
			$sql.= ", '".$facsrc->mode_reglement_id."'";
			$sql.= ", ".$this->usenewprice;
			$sql.= ", ".$this->frequency;
			$sql.= ", '".$this->db->escape($this->unit_frequency)."'";
			$sql.= ", ".(!empty($this->date_when)?"'".$this->db->idate($this->date_when)."'":'NULL');
			$sql.= ", ".(!empty($this->date_last_gen)?"'".$this->db->idate($this->date_last_gen)."'":'NULL');
			$sql.= ", ".$this->nb_gen_done;
			$sql.= ", ".$this->nb_gen_max;
			$sql.= ", ".$this->auto_validate;
			$sql.= ")";

			if ($this->db->query($sql))
			{
				$this->id = $this->db->last_insert_id(MAIN_DB_PREFIX."facture_rec");

				// Add lines
				$num=count($facsrc->lines);
				for ($i = 0; $i < $num; $i++)
				{
                    $result_insert = $this->addline(
                        $facsrc->lines[$i]->desc,
                        $facsrc->lines[$i]->subprice,
                        $facsrc->lines[$i]->qty,
                        $facsrc->lines[$i]->tva_tx,
                        $facsrc->lines[$i]->fk_product,
                        $facsrc->lines[$i]->remise_percent,
                        'HT',
                        0,
                        '',
                        0,
                        $facsrc->lines[$i]->product_type,
                        $facsrc->lines[$i]->rang,
                        $facsrc->lines[$i]->special_code,
                    	$facsrc->lines[$i]->label,
	                    $facsrc->lines[$i]->fk_unit
                    );

					if ($result_insert < 0)
					{
						$error++;
					}
				}
				
			    // Add object linked
			    if (! $error && $this->id && is_array($this->linked_objects) && ! empty($this->linked_objects))
			    {
			        foreach($this->linked_objects as $origin => $origin_id)
			        {
			            $ret = $this->add_object_linked($origin, $origin_id);
			            if (! $ret)
			            {
			                $this->error=$this->db->lasterror();
			                $error++;
			            }
			        }
			    }				    

				if ($error)
				{
					$this->db->rollback();
				}
				else
				{
					$this->db->commit();
					return $this->id;
				}
			}
			else
			{
			    $this->error=$this->db->lasterror();
				$this->db->rollback();
				return -2;
			}
		}
		else
		{
			$this->db->rollback();
			return -1;
		}
	}


	/**
	 *	Load object and lines
	 *
	 *	@param      int		$rowid       	Id of object to load
<<<<<<< HEAD
	 * 	@param		string	$ref			Reference of invoice
=======
	 * 	@param		string	$ref			Reference of recurring invoice
>>>>>>> 3f5d67d4
	 * 	@param		string	$ref_ext		External reference of invoice
	 * 	@param		int		$ref_int		Internal reference of other object
	 *	@return     int         			>0 if OK, <0 if KO, 0 if not found
	 */
	function fetch($rowid, $ref='', $ref_ext='', $ref_int='')
	{
		$sql = 'SELECT f.rowid, f.entity, f.titre, f.fk_soc, f.amount, f.tva, f.total, f.total_ttc, f.remise_percent, f.remise_absolue, f.remise';
		$sql.= ', f.date_lim_reglement as dlr';
		$sql.= ', f.note_private, f.note_public, f.fk_user_author';
		$sql.= ', f.fk_mode_reglement, f.fk_cond_reglement, f.fk_projet';
		$sql.= ', f.fk_account';
		$sql.= ', f.frequency, f.unit_frequency, f.date_when, f.date_last_gen, f.nb_gen_done, f.nb_gen_max, f.usenewprice, f.auto_validate';
		$sql.= ', p.code as mode_reglement_code, p.libelle as mode_reglement_libelle';
		$sql.= ', c.code as cond_reglement_code, c.libelle as cond_reglement_libelle, c.libelle_facture as cond_reglement_libelle_doc';
		//$sql.= ', el.fk_source';
		$sql.= ' FROM '.MAIN_DB_PREFIX.'facture_rec as f';
		$sql.= ' LEFT JOIN '.MAIN_DB_PREFIX.'c_payment_term as c ON f.fk_cond_reglement = c.rowid';
		$sql.= ' LEFT JOIN '.MAIN_DB_PREFIX.'c_paiement as p ON f.fk_mode_reglement = p.id';
<<<<<<< HEAD
		$sql.= " LEFT JOIN ".MAIN_DB_PREFIX."element_element as el ON el.fk_target = f.rowid AND el.targettype = 'facture'";
		$sql.= ' WHERE f.rowid='.$rowid;
		if ($ref)     $sql.= " AND f.titre='".$this->db->escape($ref)."'";
=======
		//$sql.= " LEFT JOIN ".MAIN_DB_PREFIX."element_element as el ON el.fk_target = f.rowid AND el.targettype = 'facture'";
		if ($rowid) $sql.= ' WHERE f.rowid='.$rowid;
		elseif ($ref) $sql.= " WHERE f.titre='".$this->db->escape($ref)."'";
>>>>>>> 3f5d67d4
		/* This field are not used for template invoice
		if ($ref_ext) $sql.= " AND f.ref_ext='".$this->db->escape($ref_ext)."'";
		if ($ref_int) $sql.= " AND f.ref_int='".$this->db->escape($ref_int)."'";
		*/
		
<<<<<<< HEAD
        dol_syslog(get_class($this)."::fetch rowid=".$rowid, LOG_DEBUG);
=======
>>>>>>> 3f5d67d4
		$result = $this->db->query($sql);
		if ($result)
		{
			if ($this->db->num_rows($result))
			{
				$obj = $this->db->fetch_object($result);

				$this->id                     = $obj->rowid;
				$this->entity                 = $obj->entity;
				$this->titre                  = $obj->titre;
				$this->ref                    = $obj->titre;
				$this->ref_client             = $obj->ref_client;
				$this->type                   = $obj->type;
				$this->datep                  = $obj->dp;
				$this->date                   = $obj->df;
				$this->amount                 = $obj->amount;
				$this->remise_percent         = $obj->remise_percent;
				$this->remise_absolue         = $obj->remise_absolue;
				$this->remise                 = $obj->remise;
				$this->total_ht               = $obj->total;
				$this->total_tva              = $obj->tva;
				$this->total_ttc              = $obj->total_ttc;
				$this->paye                   = $obj->paye;
				$this->close_code             = $obj->close_code;
				$this->close_note             = $obj->close_note;
				$this->socid                  = $obj->fk_soc;
				$this->statut                 = $obj->fk_statut;
				$this->date_lim_reglement     = $this->db->jdate($obj->dlr);
				$this->mode_reglement_id      = $obj->fk_mode_reglement;
				$this->mode_reglement_code    = $obj->mode_reglement_code;
				$this->mode_reglement         = $obj->mode_reglement_libelle;
				$this->cond_reglement_id      = $obj->fk_cond_reglement;
				$this->cond_reglement_code    = $obj->cond_reglement_code;
				$this->cond_reglement         = $obj->cond_reglement_libelle;
				$this->cond_reglement_doc     = $obj->cond_reglement_libelle_doc;
				$this->fk_project             = $obj->fk_projet;
				$this->fk_account             = $obj->fk_account;
				$this->fk_facture_source      = $obj->fk_facture_source;
				$this->note_private           = $obj->note_private;
				$this->note_public            = $obj->note_public;
				$this->user_author            = $obj->fk_user_author;
				$this->modelpdf               = $obj->model_pdf;
				$this->rang					  = $obj->rang;
				$this->special_code			  = $obj->special_code;
				$this->frequency			  = $obj->frequency;
				$this->unit_frequency		  = $obj->unit_frequency;
				$this->date_when			  = $this->db->jdate($obj->date_when);
				$this->date_last_gen		  = $this->db->jdate($obj->date_last_gen);
				$this->nb_gen_done			  = $obj->nb_gen_done;
				$this->nb_gen_max			  = $obj->nb_gen_max;
				$this->usenewprice			  = $obj->usenewprice;
				$this->auto_validate		  = $obj->auto_validate;

				if ($this->statut == self::STATUS_DRAFT)	$this->brouillon = 1;

				/*
				 * Lines
				 */
				$result=$this->fetch_lines();
				if ($result < 0)
				{
					$this->error=$this->db->lasterror();
					return -3;
				}
				return 1;
			}
			else
			{
				$this->error='Bill with id '.$rowid.' or ref '.$ref.' not found sql='.$sql;
				dol_syslog('Facture::Fetch Error '.$this->error, LOG_ERR);
				return -2;
			}
		}
		else
		{
			$this->error=$this->db->error();
			return -1;
		}
	}


	/**
	 * 	Create an array of invoice lines
	 *
	 * 	@return int		>0 if OK, <0 if KO
	 */
	function getLinesArray()
	{
	    return $this->fetch_lines();
	}
	
	
	/**
	 *	Recupere les lignes de factures predefinies dans this->lines
	 *
	 *	@return     int         1 if OK, < 0 if KO
 	 */
	function fetch_lines()
	{
		$this->lines=array();

		$sql = 'SELECT l.rowid, l.fk_product, l.product_type, l.label as custom_label, l.description, l.product_type, l.price, l.qty, l.tva_tx, ';
		$sql.= ' l.remise, l.remise_percent, l.subprice,';
		$sql.= ' l.info_bits, l.total_ht, l.total_tva, l.total_ttc,';
		//$sql.= ' l.situation_percent, l.fk_prev_id,';
		//$sql.= ' l.localtax1_tx, l.localtax2_tx, l.localtax1_type, l.localtax2_type, l.remise_percent, l.fk_remise_except, l.subprice,';
		$sql.= ' l.rang, l.special_code,';
		//$sql.= ' l.info_bits, l.total_ht, l.total_tva, l.total_localtax1, l.total_localtax2, l.total_ttc, l.fk_code_ventilation, l.fk_product_fournisseur_price as fk_fournprice, l.buy_price_ht as pa_ht,';
		$sql.= ' l.fk_unit, l.fk_contract_line,';
		//$sql.= ' l.fk_multicurrency, l.multicurrency_code, l.multicurrency_subprice, l.multicurrency_total_ht, l.multicurrency_total_tva, l.multicurrency_total_ttc,';
		$sql.= ' p.ref as product_ref, p.fk_product_type as fk_product_type, p.label as product_label, p.description as product_desc';
		$sql.= ' FROM '.MAIN_DB_PREFIX.'facturedet_rec as l';
		$sql.= ' LEFT JOIN '.MAIN_DB_PREFIX.'product as p ON l.fk_product = p.rowid';
		$sql.= ' WHERE l.fk_facture = '.$this->id;
		$sql.= ' ORDER BY l.rang';
		
		dol_syslog('FactureRec::fetch_lines', LOG_DEBUG);
		$result = $this->db->query($sql);
		if ($result)
		{
			$num = $this->db->num_rows($result);
			$i = 0;
			while ($i < $num)
			{
				$objp = $this->db->fetch_object($result);
				$line = new FactureLigne($this->db);

				$line->id	            = $objp->rowid;
				$line->rowid	        = $objp->rowid;
				$line->label            = $objp->custom_label;		// Label line
				$line->desc             = $objp->description;		// Description line
				$line->description      = $objp->description;		// Description line
				$line->product_type     = $objp->product_type;		// Type of line
				$line->ref              = $objp->product_ref;		// Ref product
				$line->product_ref      = $objp->product_ref;		// Ref product
				$line->libelle          = $objp->product_label;		// deprecated
				$line->product_label	= $objp->product_label;		// Label product
				$line->product_desc     = $objp->product_desc;		// Description product
				$line->fk_product_type  = $objp->fk_product_type;	// Type of product
				$line->qty              = $objp->qty;
				$line->subprice         = $objp->subprice;
				$line->tva_tx           = $objp->tva_tx;
				$line->remise_percent   = $objp->remise_percent;
				$line->fk_remise_except = $objp->fk_remise_except;
				$line->fk_product       = $objp->fk_product;
				$line->info_bits        = $objp->info_bits;
				$line->total_ht         = $objp->total_ht;
				$line->total_tva        = $objp->total_tva;
				$line->total_ttc        = $objp->total_ttc;
				$line->code_ventilation = $objp->fk_code_ventilation;
				$line->rang 			= $objp->rang;
				$line->special_code 	= $objp->special_code;
				$line->fk_unit          = $objp->fk_unit;
                $line->fk_contract_line = $objp->fk_contract_line;
                
				// Ne plus utiliser
				$line->price            = $objp->price;
				$line->remise           = $objp->remise;

				$this->lines[$i] = $line;

				$i++;
			}

			$this->db->free($result);
			return 1;
		}
		else
		{
			$this->error=$this->db-lasterror();
			return -3;
		}
	}


	/**
	 * 	Delete template invoice
	 *
	 *	@param     	int		$rowid      	Id of invoice to delete. If empty, we delete current instance of invoice
	 *	@param		int		$notrigger		1=Does not execute triggers, 0= execute triggers
	 *	@param		int		$idwarehouse	Id warehouse to use for stock change.
	 *	@return		int						<0 if KO, >0 if OK
	 */
	function delete($rowid=0, $notrigger=0, $idwarehouse=-1)
	{
	    if (empty($rowid)) $rowid=$this->id;
	    
	    dol_syslog(get_class($this)."::delete rowid=".$rowid, LOG_DEBUG);
	    
        $error=0;
		$this->db->begin();
		
		$sql = "DELETE FROM ".MAIN_DB_PREFIX."facturedet_rec WHERE fk_facture = ".$rowid;
		dol_syslog($sql);
		if ($this->db->query($sql))
		{
			$sql = "DELETE FROM ".MAIN_DB_PREFIX."facture_rec WHERE rowid = ".$rowid;
			dol_syslog($sql);
			if (! $this->db->query($sql))
			{
				$this->error=$this->db->lasterror();
				$error=-1;
			}
		}
		else
		{
			$this->error=$this->db->lasterror();
			$error=-2;
		}
		
		if (! $error)
		{
		    $this->db->commit();
		    return 1;
		}
		else
		{
	        $this->db->rollback();
	        return $error;
		}
	}


	/**
	 * 	Add a line to invoice
	 *
     *	@param    	string		$desc            	Description de la ligne
     *	@param    	double		$pu_ht              Prix unitaire HT (> 0 even for credit note)
     *	@param    	double		$qty             	Quantite
     *	@param    	double		$txtva           	Taux de tva force, sinon -1
     *	@param    	int			$fk_product      	Id du produit/service predefini
     *	@param    	double		$remise_percent  	Pourcentage de remise de la ligne
     *	@param		string		$price_base_type	HT or TTC
     *	@param    	int			$info_bits			Bits de type de lignes
     *	@param    	int			$fk_remise_except	Id remise
     *	@param    	double		$pu_ttc             Prix unitaire TTC (> 0 even for credit note)
     *	@param		int			$type				Type of line (0=product, 1=service)
     *	@param      int			$rang               Position of line
     *	@param		int			$special_code		Special code
     *	@param		string		$label				Label of the line
     *	@param		string		$fk_unit			Unit
     *	@return    	int             				<0 if KO, Id of line if OK
	 */
	function addline($desc, $pu_ht, $qty, $txtva, $fk_product=0, $remise_percent=0, $price_base_type='HT', $info_bits=0, $fk_remise_except='', $pu_ttc=0, $type=0, $rang=-1, $special_code=0, $label='', $fk_unit=null)
	{
	    global $mysoc;
	    
		$facid=$this->id;

		dol_syslog(get_class($this)."::addline facid=$facid,desc=$desc,pu_ht=$pu_ht,qty=$qty,txtva=$txtva,fk_product=$fk_product,remise_percent=$remise_percent,info_bits=$info_bits,fk_remise_except=$fk_remise_except,price_base_type=$price_base_type,pu_ttc=$pu_ttc,type=$type,fk_unit=$fk_unit", LOG_DEBUG);
		include_once DOL_DOCUMENT_ROOT.'/core/lib/price.lib.php';

		// Check parameters
		if ($type < 0) return -1;

		if ($this->brouillon)
		{
			// Clean parameters
			$remise_percent=price2num($remise_percent);
			if (empty($remise_percent)) $remise_percent=0;
			$qty=price2num($qty);
			if (! $qty) $qty=1;
			if (! $info_bits) $info_bits=0;
			$pu_ht=price2num($pu_ht);
			$pu_ttc=price2num($pu_ttc);
			$txtva=price2num($txtva);

			if ($price_base_type=='HT')
			{
				$pu=$pu_ht;
			}
			else
			{
				$pu=$pu_ttc;
			}

			// Calcul du total TTC et de la TVA pour la ligne a partir de
			// qty, pu, remise_percent et txtva
			// TRES IMPORTANT: C'est au moment de l'insertion ligne qu'on doit stocker
			// la part ht, tva et ttc, et ce au niveau de la ligne qui a son propre taux tva.
			$tabprice=calcul_price_total($qty, $pu, $remise_percent, $txtva, 0, 0, 0, $price_base_type, $info_bits, $type, $mysoc);
			$total_ht  = $tabprice[0];
			$total_tva = $tabprice[1];
			$total_ttc = $tabprice[2];
			
			$product_type=$type;
			if ($fk_product)
			{
				$product=new Product($this->db);
				$result=$product->fetch($fk_product);
				$product_type=$product->type;
			}

			$sql = "INSERT INTO ".MAIN_DB_PREFIX."facturedet_rec (";
			$sql.= "fk_facture";
			$sql.= ", label";
			$sql.= ", description";
			$sql.= ", price";
			$sql.= ", qty";
			$sql.= ", tva_tx";
			$sql.= ", fk_product";
			$sql.= ", product_type";
			$sql.= ", remise_percent";
			$sql.= ", subprice";
			$sql.= ", remise";
			$sql.= ", total_ht";
			$sql.= ", total_tva";
			$sql.= ", total_ttc";
			$sql.= ", rang";
			$sql.= ", special_code";
			$sql.= ", fk_unit";
			$sql.= ") VALUES (";
			$sql.= "'".$facid."'";
			$sql.= ", ".(! empty($label)?"'".$this->db->escape($label)."'":"null");
			$sql.= ", '".$this->db->escape($desc)."'";
			$sql.= ", ".price2num($pu_ht);
			$sql.= ", ".price2num($qty);
			$sql.= ", ".price2num($txtva);
			$sql.= ", ".(! empty($fk_product)?"'".$fk_product."'":"null");
			$sql.= ", ".$product_type;
			$sql.= ", ".price2num($remise_percent);
			$sql.= ", ".price2num($pu_ht);
			$sql.= ", null";
			$sql.= ", ".price2num($total_ht);
			$sql.= ", ".price2num($total_tva);
			$sql.= ", ".price2num($total_ttc);
			$sql.= ", ".$rang;
			$sql.= ", ".$special_code;
			$sql.= ", ".($fk_unit?"'".$this->db->escape($fk_unit)."'":"null").")";

			dol_syslog(get_class($this)."::addline", LOG_DEBUG);
			if ($this->db->query($sql))
			{
				$this->id=$facid;
				$this->update_price();
				return 1;
			}
			else
			{
				$this->error=$this->db->lasterror();
				return -1;
			}
		}
	}

	/**
	 * 	Update a line to invoice
	 *
	 *  @param     	int			$rowid           	Id of line to update
	 *	@param    	string		$desc            	Description de la ligne
	 *	@param    	double		$pu_ht              Prix unitaire HT (> 0 even for credit note)
	 *	@param    	double		$qty             	Quantite
	 *	@param    	double		$txtva           	Taux de tva force, sinon -1
	 *	@param    	int			$fk_product      	Id du produit/service predefini
	 *	@param    	double		$remise_percent  	Pourcentage de remise de la ligne
	 *	@param		string		$price_base_type	HT or TTC
	 *	@param    	int			$info_bits			Bits de type de lignes
	 *	@param    	int			$fk_remise_except	Id remise
	 *	@param    	double		$pu_ttc             Prix unitaire TTC (> 0 even for credit note)
	 *	@param		int			$type				Type of line (0=product, 1=service)
	 *	@param      int			$rang               Position of line
	 *	@param		int			$special_code		Special code
	 *	@param		string		$label				Label of the line
	 *	@param		string		$fk_unit			Unit
	 *	@return    	int             				<0 if KO, Id of line if OK
	 */
	function updateline($rowid, $desc, $pu_ht, $qty, $txtva, $fk_product=0, $remise_percent=0, $price_base_type='HT', $info_bits=0, $fk_remise_except='', $pu_ttc=0, $type=0, $rang=-1, $special_code=0, $label='', $fk_unit=null)
	{
	    global $mysoc;
	     
	    $facid=$this->id;
	
	    dol_syslog(get_class($this)."::updateline facid=".$facid." rowid=$rowid,desc=$desc,pu_ht=$pu_ht,qty=$qty,txtva=$txtva,fk_product=$fk_product,remise_percent=$remise_percent,info_bits=$info_bits,fk_remise_except=$fk_remise_except,price_base_type=$price_base_type,pu_ttc=$pu_ttc,type=$type,fk_unit=$fk_unit", LOG_DEBUG);
	    include_once DOL_DOCUMENT_ROOT.'/core/lib/price.lib.php';
	
	    // Check parameters
	    if ($type < 0) return -1;
	
	    if ($this->brouillon)
	    {
	        // Clean parameters
	        $remise_percent=price2num($remise_percent);
	        $qty=price2num($qty);
	        if (! $qty) $qty=1;
	        if (! $info_bits) $info_bits=0;
	        $pu_ht=price2num($pu_ht);
	        $pu_ttc=price2num($pu_ttc);
	        $txtva=price2num($txtva);
	
	        if ($price_base_type=='HT')
	        {
	            $pu=$pu_ht;
	        }
	        else
	        {
	            $pu=$pu_ttc;
	        }
	
	        // Calcul du total TTC et de la TVA pour la ligne a partir de
	        // qty, pu, remise_percent et txtva
	        // TRES IMPORTANT: C'est au moment de l'insertion ligne qu'on doit stocker
	        // la part ht, tva et ttc, et ce au niveau de la ligne qui a son propre taux tva.
	        $tabprice=calcul_price_total($qty, $pu, $remise_percent, $txtva, 0, 0, 0, $price_base_type, $info_bits, $type, $mysoc);
	        $total_ht  = $tabprice[0];
	        $total_tva = $tabprice[1];
	        $total_ttc = $tabprice[2];
	        	
	        $product_type=$type;
	        if ($fk_product)
	        {
	            $product=new Product($this->db);
	            $result=$product->fetch($fk_product);
	            $product_type=$product->type;
	        }
	
	        $sql = "UPDATE ".MAIN_DB_PREFIX."facturedet_rec SET ";
	        $sql.= "fk_facture = '".$facid."'";
	        $sql.= ", label=".(! empty($label)?"'".$this->db->escape($label)."'":"null");
	        $sql.= ", description='".$this->db->escape($desc)."'";
	        $sql.= ", price=".price2num($pu_ht);
	        $sql.= ", qty=".price2num($qty);
	        $sql.= ", tva_tx=".price2num($txtva);
	        $sql.= ", fk_product=".(! empty($fk_product)?"'".$fk_product."'":"null");
	        $sql.= ", product_type=".$product_type;
	        $sql.= ", remise_percent='".price2num($remise_percent)."'";
	        $sql.= ", subprice='".price2num($pu_ht)."'";
	        $sql.= ", total_ht='".price2num($total_ht)."'";
	        $sql.= ", total_tva='".price2num($total_tva)."'";
	        $sql.= ", total_ttc='".price2num($total_ttc)."'";
	        $sql.= ", rang=".$rang;
	        $sql.= ", special_code=".$special_code;
	        $sql.= ", fk_unit=".($fk_unit?"'".$this->db->escape($fk_unit)."'":"null");
	        $sql.= " WHERE rowid = ".$rowid;
	        
	        dol_syslog(get_class($this)."::updateline", LOG_DEBUG);
	        if ($this->db->query($sql))
	        {
	            $this->id=$facid;
	            $this->update_price();
	            return 1;
	        }
	        else
	        {
	            $this->error=$this->db->lasterror();
	            return -1;
	        }
	    }
	}	
	
	
	/**
	 * Return the next date of 
	 * 
	 * @return	timestamp	false if KO, timestamp if OK
	 */
	function getNextDate()
	{
		if (empty($this->date_when)) return false;
		return dol_time_plus_duree($this->date_when, $this->frequency, $this->unit_frequency);
	}
	
	/**
	 *  Create all recurrents invoices (for all entities if multicompany is used).
	 *  A result may also be provided into this->output.
	 *  
	 *  WARNING: This method change context $conf->entity to be in correct context for each recurring invoice found. 
	 * 
	 *  @return	int						0 if OK, < 0 if KO (this function is used also by cron so only 0 is OK) 
	 */
	function createRecurringInvoices()
	{
		global $conf, $langs, $db, $user;
		
		$langs->load("bills");
		
		$nb_create=0;
		
		$now = dol_now();
		$tmparray=dol_getdate($now);
		$today = dol_mktime(23,59,59,$tmparray['mon'],$tmparray['mday'],$tmparray['year']);   // Today is last second of current day
		
		dol_syslog("createRecurringInvoices");
		$sql = 'SELECT rowid FROM '.MAIN_DB_PREFIX.'facture_rec';
		$sql.= ' WHERE frequency > 0';      // A recurring invoice is an invoice with a frequency
		$sql.= " AND (date_when IS NULL OR date_when <= '".$db->idate($today)."')";
		$sql.= ' AND (nb_gen_done < nb_gen_max OR nb_gen_max = 0)';
		$sql.= $db->order('entity', 'ASC');
		//print $sql;exit;
		
		$resql = $db->query($sql);
		if ($resql)
		{
		    $i=0;
		    $num = $db->num_rows($resql);
		    
		    if ($num) $this->output.=$langs->trans("FoundXQualifiedRecurringInvoiceTemplate", $num)."\n";
		    else $this->output.=$langs->trans("NoQualifiedRecurringInvoiceTemplateFound");
		    
		    $saventity = $conf->entity;
		
		    while ($i < $num)     // Loop on each template invoice
			{
			    $line = $db->fetch_object($resql);

			    $db->begin();
			    
				$facturerec = new FactureRec($db);
				$facturerec->fetch($line->rowid);
			
				// Set entity context
				$conf->entity = $facturerec->entity;
				
				dol_syslog("createRecurringInvoices Process invoice template id=".$facturerec->id.", ref=".$facturerec->ref.", entity=".$facturerec->entity);

			    $error=0;

			    $facture = new Facture($db);
				$facture->fac_rec = $facturerec->id;    // We will create $facture from this recurring invoice
			    $facture->type = self::TYPE_STANDARD;
			    $facture->brouillon = 1;
			    $facture->date = $facturerec->date_when;	// We could also use dol_now here but we prefer date_when so invoice has real date when we would like even if we generate later.
			    $facture->socid = $facturerec->socid;
			    
			    $invoiceidgenerated = $facture->create($user);
			    if ($invoiceidgenerated <= 0)
			    {
			        $this->errors = $facture->errors;
			        $this->error = $facture->error;
			        $error++;
			    }
			    if (! $error && $facturerec->auto_validate)
			    {
			        $result = $facture->validate($user);
			        if ($result <= 0)
			        {
    			        $this->errors = $facture->errors;
    			        $this->error = $facture->error;
			            $error++;
			        }
			    }

				if (! $error && $invoiceidgenerated >= 0)
				{
					$db->commit("createRecurringInvoices Process invoice template id=".$facturerec->id.", ref=".$facturerec->ref);
					dol_syslog("createRecurringInvoices Process invoice template ".$facturerec->ref." is finished with a success generation");
					$nb_create++;
					$this->output.=$langs->trans("InvoiceGeneratedFromTemplate", $facture->ref, $facturerec->ref)."\n";
				}
				else
				{
				    $db->rollback("createRecurringInvoices Process invoice template id=".$facturerec->id.", ref=".$facturerec->ref);
				}

				$i++;
			}
			
			$conf->entity = $saventity;      // Restore entity context
		}
		else dol_print_error($db);
		
		$this->output=trim($this->output);
		
		return $error?$error:0;
	}
	
	/**
	 *	Return clicable name (with picto eventually)
	 *
	 * @param	int		$withpicto       Add picto into link
	 * @param  string	$option          Where point the link
	 * @param  int		$max             Maxlength of ref
	 * @param  int		$short           1=Return just URL
	 * @param  string   $moretitle       Add more text to title tooltip
	 * @return string 			         String with URL
	 */
	function getNomUrl($withpicto=0,$option='',$max=0,$short=0,$moretitle='')
	{
		global $langs;

		$result='';
        $label=$langs->trans("ShowInvoice").': '.$this->ref;
        
        $url = DOL_URL_ROOT.'/compta/facture/fiche-rec.php?facid='.$this->id;
        
        if ($short) return $url;
        
		$picto='bill';
        
		$link = '<a href="'.$url.'" title="'.dol_escape_htmltag($label, 1).'" class="classfortooltip">';
		$linkend='</a>';



        if ($withpicto) $result.=($link.img_object($label, $picto, 'class="classfortooltip"').$linkend);
		if ($withpicto && $withpicto != 2) $result.=' ';
		if ($withpicto != 2) $result.=$link.$this->ref.$linkend;
		return $result;
	}


	/**
	 *  Initialise an instance with random values.
	 *  Used to build previews or test instances.
	 *	id must be 0 if object instance is a specimen.
	 *
	 *	@param	string		$option		''=Create a specimen invoice with lines, 'nolines'=No lines
	 *  @return	void
	 */
	function initAsSpecimen($option='')
	{
		global $user,$langs,$conf;

		$now=dol_now();
		$arraynow=dol_getdate($now);
		$nownotime=dol_mktime(0, 0, 0, $arraynow['mon'], $arraynow['mday'], $arraynow['year']);

        // Load array of products prodids
		$num_prods = 0;
		$prodids = array();
		
		$sql = "SELECT rowid";
		$sql.= " FROM ".MAIN_DB_PREFIX."product";
		$sql.= " WHERE entity IN (".getEntity('product', 1).")";
		$resql = $this->db->query($sql);
		if ($resql)
		{
			$num_prods = $this->db->num_rows($resql);
			$i = 0;
			while ($i < $num_prods)
			{
				$i++;
				$row = $this->db->fetch_row($resql);
				$prodids[$i] = $row[0];
			}
		}

		// Initialize parameters
		$this->id=0;
		$this->ref = 'SPECIMEN';
		$this->specimen=1;
		$this->socid = 1;
		$this->date = $nownotime;
		$this->date_lim_reglement = $nownotime + 3600 * 24 *30;
		$this->cond_reglement_id   = 1;
		$this->cond_reglement_code = 'RECEP';
		$this->date_lim_reglement=$this->calculate_date_lim_reglement();
		$this->mode_reglement_id   = 0;		// Not forced to show payment mode CHQ + VIR
		$this->mode_reglement_code = '';	// Not forced to show payment mode CHQ + VIR
		$this->note_public='This is a comment (public)';
		$this->note_private='This is a comment (private)';
		$this->note='This is a comment (private)';
		$this->fk_incoterms=0;
		$this->location_incoterms='';

		if (empty($option) || $option != 'nolines')
		{
			// Lines
			$nbp = 5;
			$xnbp = 0;
			while ($xnbp < $nbp)
			{
				$line=new FactureLigne($this->db);
				$line->desc=$langs->trans("Description")." ".$xnbp;
				$line->qty=1;
				$line->subprice=100;
				$line->tva_tx=19.6;
				$line->localtax1_tx=0;
				$line->localtax2_tx=0;
				$line->remise_percent=0;
				if ($xnbp == 1)        // Qty is negative (product line)
				{
					$prodid = mt_rand(1, $num_prods);
					$line->fk_product=$prodids[$prodid];
					$line->qty=-1;
					$line->total_ht=-100;
					$line->total_ttc=-119.6;
					$line->total_tva=-19.6;
				}
				else if ($xnbp == 2)    // UP is negative (free line)
				{
					$line->subprice=-100;
					$line->total_ht=-100;
					$line->total_ttc=-119.6;
					$line->total_tva=-19.6;
					$line->remise_percent=0;
				}
				else if ($xnbp == 3)    // Discount is 50% (product line)
				{
					$prodid = mt_rand(1, $num_prods);
					$line->fk_product=$prodids[$prodid];
					$line->total_ht=50;
					$line->total_ttc=59.8;
					$line->total_tva=9.8;
					$line->remise_percent=50;
				}
				else    // (product line)
				{
					$prodid = mt_rand(1, $num_prods);
					$line->fk_product=$prodids[$prodid];
					$line->total_ht=100;
					$line->total_ttc=119.6;
					$line->total_tva=19.6;
					$line->remise_percent=00;
				}

				$this->lines[$xnbp]=$line;
				$xnbp++;

				$this->total_ht       += $line->total_ht;
				$this->total_tva      += $line->total_tva;
				$this->total_ttc      += $line->total_ttc;
			}
			$this->revenuestamp = 0;

			// Add a line "offered"
			$line=new FactureLigne($this->db);
			$line->desc=$langs->trans("Description")." (offered line)";
			$line->qty=1;
			$line->subprice=100;
			$line->tva_tx=19.6;
			$line->localtax1_tx=0;
			$line->localtax2_tx=0;
			$line->remise_percent=100;
			$line->total_ht=0;
			$line->total_ttc=0;    // 90 * 1.196
			$line->total_tva=0;
			$prodid = mt_rand(1, $num_prods);
			$line->fk_product=$prodids[$prodid];

			$this->lines[$xnbp]=$line;
			$xnbp++;
		}
		
		$this->usenewprice = 1;
	}

	/**
	 * Function used to replace a thirdparty id with another one.
	 *
	 * @param DoliDB $db Database handler
	 * @param int $origin_id Old thirdparty id
	 * @param int $dest_id New thirdparty id
	 * @return bool
	 */
	public static function replaceThirdparty(DoliDB $db, $origin_id, $dest_id)
	{
		$tables = array(
			'facture_rec'
		);

		return CommonObject::commonReplaceThirdparty($db, $origin_id, $dest_id, $tables);
	}
	
	/**
     *	Update frequency and unit
     *
     *	@param     	int		$frequency		value of frequency
	 *	@param     	string	$unit 			unit of frequency  (d, m, y)
     *	@return		int						<0 if KO, >0 if OK
     */
    function setFrequencyAndUnit($frequency,$unit)
    {
        if (! $this->table_element)
        {
            dol_syslog(get_class($this)."::setFrequencyAndUnit was called on objet with property table_element not defined",LOG_ERR);
            return -1;
        }

		if (!empty($frequency) && empty($unit))
        {
            dol_syslog(get_class($this)."::setFrequencyAndUnit was called on objet with params frequency defined but unit not defined",LOG_ERR);
            return -2;
        }

        $sql = 'UPDATE '.MAIN_DB_PREFIX.$this->table_element;
        $sql.= ' SET frequency = '.($frequency?$this->db->escape($frequency):'null');
        if (!empty($unit)) 
        {
        	$sql.= ', unit_frequency = "'.$this->db->escape($unit).'"';
		}
        $sql.= ' WHERE rowid = '.$this->id;
        
        dol_syslog(get_class($this)."::setFrequencyAndUnit", LOG_DEBUG);
        if ($this->db->query($sql))
        {
            $this->frequency = $frequency;
			if (!empty($unit)) $this->unit_frequency = $unit;
            return 1;
        }
        else
        {
            dol_print_error($this->db);
            return -1;
        }
    }
    
	/**
     *	Update the next date of execution
     *
     *	@param     	datetime	$date					date of execution
     *	@param     	int			$increment_nb_gen_done	0 do nothing more, >0 increment nb_gen_done
     *	@return		int									<0 if KO, >0 if OK
     */
    function setNextDate($date, $increment_nb_gen_done=0)
    {
        if (! $this->table_element)
        {
            dol_syslog(get_class($this)."::setNextDate was called on objet with property table_element not defined",LOG_ERR);
            return -1;
        }
        $sql = 'UPDATE '.MAIN_DB_PREFIX.$this->table_element;
        $sql.= " SET date_when = ".($date ? "'".$this->db->idate($date)."'" : "null");
        if ($increment_nb_gen_done>0) $sql.= ', nb_gen_done = nb_gen_done + 1';
        $sql.= ' WHERE rowid = '.$this->id;

        dol_syslog(get_class($this)."::setNextDate", LOG_DEBUG);
        if ($this->db->query($sql))
        {
            $this->date_when = $date;
            if ($increment_nb_gen_done>0) $this->nb_gen_done++;
            return 1;
        }
        else
        {
            dol_print_error($this->db);
            return -1;
        }
    }
	
	/**
     *	Update the maximum period
     *
     *	@param     	int		$nb		number of maximum period
     *	@return		int				<0 if KO, >0 if OK
     */
    function setMaxPeriod($nb)
    {
        if (! $this->table_element)
        {
            dol_syslog(get_class($this)."::setMaxPeriod was called on objet with property table_element not defined",LOG_ERR);
            return -1;
        }
		
        if (empty($nb)) $nb=0;
        
        $sql = 'UPDATE '.MAIN_DB_PREFIX.$this->table_element;
        $sql.= ' SET nb_gen_max = '.$nb;
        $sql.= ' WHERE rowid = '.$this->id;

        dol_syslog(get_class($this)."::setMaxPeriod", LOG_DEBUG);
        if ($this->db->query($sql))
        {
            $this->nb_gen_max = $nb;
            return 1;
        }
        else
        {
            dol_print_error($this->db);
            return -1;
        }
    }
	
	/**
     *	Update the auto validate invoice
     *
     *	@param     	int		$validate		0 to create in draft, 1 to create and validate invoice
     *	@return		int						<0 if KO, >0 if OK
     */
    function setAutoValidate($validate)
    {
        if (! $this->table_element)
        {
            dol_syslog(get_class($this)."::setAutoValidate was called on objet with property table_element not defined",LOG_ERR);
            return -1;
        }
		
        $sql = 'UPDATE '.MAIN_DB_PREFIX.$this->table_element;
        $sql.= ' SET auto_validate = '.$validate;
        $sql.= ' WHERE rowid = '.$this->id;

        dol_syslog(get_class($this)."::setAutoValidate", LOG_DEBUG);
        if ($this->db->query($sql))
        {
            $this->auto_validate = $validate;
            return 1;
        }
        else
        {
            dol_print_error($this->db);
            return -1;
        }
    }
}



/**
 *	Class to manage invoice lines of templates.
 *  Saved into database table llx_facturedet_rec
 */
class FactureLigneRec extends CommonInvoiceLine
{
    
    /**
     * 	Delete line in database
     *
     *	@return		int		<0 if KO, >0 if OK
     */
    function delete()
    {
        global $conf,$langs,$user;
    
        $error=0;
    
        $this->db->begin();
    
        // Call trigger
        /*$result=$this->call_trigger('LINEBILLREC_DELETE',$user);
        if ($result < 0)
        {
            $this->db->rollback();
            return -1;
        }*/
        // End call triggers
    
    
        $sql = "DELETE FROM ".MAIN_DB_PREFIX."facturedet_rec WHERE rowid = ".($this->rowid > 0 ? $this->rowid : $this->id);
        dol_syslog(get_class($this)."::delete", LOG_DEBUG);
        if ($this->db->query($sql) )
        {
            $this->db->commit();
            return 1;
        }
        else
        {
            $this->error=$this->db->error()." sql=".$sql;
            $this->db->rollback();
            return -1;
        }
    }
    
}<|MERGE_RESOLUTION|>--- conflicted
+++ resolved
@@ -43,10 +43,7 @@
 	public $table_element_line='facturedet_rec';
 	public $fk_element='fk_facture';
 
-<<<<<<< HEAD
-=======
 	var $entity;
->>>>>>> 3f5d67d4
 	var $number;
 	var $date;
 	var $amount;
@@ -238,11 +235,7 @@
 	 *	Load object and lines
 	 *
 	 *	@param      int		$rowid       	Id of object to load
-<<<<<<< HEAD
-	 * 	@param		string	$ref			Reference of invoice
-=======
 	 * 	@param		string	$ref			Reference of recurring invoice
->>>>>>> 3f5d67d4
 	 * 	@param		string	$ref_ext		External reference of invoice
 	 * 	@param		int		$ref_int		Internal reference of other object
 	 *	@return     int         			>0 if OK, <0 if KO, 0 if not found
@@ -261,24 +254,14 @@
 		$sql.= ' FROM '.MAIN_DB_PREFIX.'facture_rec as f';
 		$sql.= ' LEFT JOIN '.MAIN_DB_PREFIX.'c_payment_term as c ON f.fk_cond_reglement = c.rowid';
 		$sql.= ' LEFT JOIN '.MAIN_DB_PREFIX.'c_paiement as p ON f.fk_mode_reglement = p.id';
-<<<<<<< HEAD
-		$sql.= " LEFT JOIN ".MAIN_DB_PREFIX."element_element as el ON el.fk_target = f.rowid AND el.targettype = 'facture'";
-		$sql.= ' WHERE f.rowid='.$rowid;
-		if ($ref)     $sql.= " AND f.titre='".$this->db->escape($ref)."'";
-=======
 		//$sql.= " LEFT JOIN ".MAIN_DB_PREFIX."element_element as el ON el.fk_target = f.rowid AND el.targettype = 'facture'";
 		if ($rowid) $sql.= ' WHERE f.rowid='.$rowid;
 		elseif ($ref) $sql.= " WHERE f.titre='".$this->db->escape($ref)."'";
->>>>>>> 3f5d67d4
 		/* This field are not used for template invoice
 		if ($ref_ext) $sql.= " AND f.ref_ext='".$this->db->escape($ref_ext)."'";
 		if ($ref_int) $sql.= " AND f.ref_int='".$this->db->escape($ref_int)."'";
 		*/
 		
-<<<<<<< HEAD
-        dol_syslog(get_class($this)."::fetch rowid=".$rowid, LOG_DEBUG);
-=======
->>>>>>> 3f5d67d4
 		$result = $this->db->query($sql);
 		if ($result)
 		{
