<?php
/* Copyright (C) 2003-2005	Rodolphe Quiedeville	<rodolphe@quiedeville.org>
 * Copyright (C) 2004-2015	Laurent Destailleur		<eldy@users.sourceforge.net>
 * Copyright (C) 2009-2012	Regis Houssin			<regis.houssin@inodbox.com>
 * Copyright (C) 2010-2011	Juanjo Menent			<jmenent@2byte.es>
 * Copyright (C) 2012       Cedric Salvador      <csalvador@gpcsolutions.fr>
 * Copyright (C) 2013       Florian Henry		  	<florian.henry@open-concept.pro>
 * Copyright (C) 2015       Marcos García           <marcosgdf@gmail.com>
 * Copyright (C) 2017       Frédéric France         <frederic.france@netlogic.fr>
 *
 * This program is free software; you can redistribute it and/or modify
 * it under the terms of the GNU General Public License as published by
 * the Free Software Foundation; either version 3 of the License, or
 * (at your option) any later version.
 *
 * This program is distributed in the hope that it will be useful,
 * but WITHOUT ANY WARRANTY; without even the implied warranty of
 * MERCHANTABILITY or FITNESS FOR A PARTICULAR PURPOSE.  See the
 * GNU General Public License for more details.
 *
 * You should have received a copy of the GNU General Public License
 * along with this program. If not, see <http://www.gnu.org/licenses/>.
 */

/**
 *	\file       htdocs/compta/facture/class/facture-rec.class.php
 *	\ingroup    facture
 *	\brief      Fichier de la classe des factures recurentes
 */

require_once DOL_DOCUMENT_ROOT.'/core/class/notify.class.php';
require_once DOL_DOCUMENT_ROOT.'/product/class/product.class.php';
require_once DOL_DOCUMENT_ROOT.'/compta/facture/class/facture.class.php';
require_once DOL_DOCUMENT_ROOT.'/core/lib/date.lib.php';


/**
 *	Class to manage invoice templates
 */
class FactureRec extends CommonInvoice
{
	/**
	 * @var string ID to identify managed object
	 */
	public $element='facturerec';

	/**
	 * @var string Name of table without prefix where object is stored
	 */
	public $table_element='facture_rec';

	/**
	 * @var int    Name of subtable line
	 */
	public $table_element_line='facturedet_rec';

	/**
	 * @var int Field with ID of parent key if this field has a parent
	 */
	public $fk_element='fk_facture';

	/**
	 * @var string String with name of icon for myobject. Must be the part after the 'object_' into object_myobject.png
	 */
	public $picto='bill';

	/**
	 * @var int Entity
	 */
	public $entity;

	public $number;
	public $date;
	public $amount;
	public $remise;
	public $tva;
	public $total;
	public $db_table;
	public $propalid;

	public $date_last_gen;
	public $date_when;
	public $nb_gen_done;
	public $nb_gen_max;

	public $frequency;
	public $unit_frequency;

	public $rang;
	public $special_code;

	public $usenewprice=0;

	public $suspended;			// status

	const STATUS_NOTSUSPENDED = 0;
	const STATUS_SUSPENDED = 1;



	var $suspended;			// status

	const STATUS_NOTSUSPENDED = 0;
	const STATUS_SUSPENDED = 1;



	/**
	 *	Constructor
	 *
	 * 	@param		DoliDB		$db		Database handler
	 */
	function __construct($db)
	{
		$this->db = $db;
	}

	/**
	 * 	Create a predefined invoice
	 *
	 * 	@param		User	$user		User object
	 * 	@param		int		$facid		Id of source invoice
	 *	@return		int					<0 if KO, id of invoice created if OK
	 */
	function create($user, $facid)
	{
		global $conf;

		$error=0;
		$now=dol_now();

		// Clean parameters
		$this->titre=trim($this->titre);
		$this->usenewprice=empty($this->usenewprice)?0:$this->usenewprice;
		if (empty($this->suspended)) $this->suspended=0;

		// No frequency defined then no next date to execution
		if (empty($this->frequency))
		{
			$this->frequency=0;
			$this->date_when=null;
		}


		$this->frequency=abs($this->frequency);
		$this->nb_gen_done=0;
		$this->nb_gen_max=empty($this->nb_gen_max)?0:$this->nb_gen_max;
		$this->auto_validate=empty($this->auto_validate)?0:$this->auto_validate;
		$this->generate_pdf = empty($this->generate_pdf)?0:$this->generate_pdf;

		$this->db->begin();

		// Charge facture modele
		$facsrc=new Facture($this->db);
		$result=$facsrc->fetch($facid);
		if ($result > 0)
		{
			// On positionne en mode brouillon la facture
			$this->brouillon = 1;

			$sql = "INSERT INTO ".MAIN_DB_PREFIX."facture_rec (";
			$sql.= "titre";
			$sql.= ", fk_soc";
			$sql.= ", entity";
			$sql.= ", datec";
			$sql.= ", amount";
			$sql.= ", remise";
			$sql.= ", note_private";
			$sql.= ", note_public";
			$sql.= ", modelpdf";
			$sql.= ", fk_user_author";
			$sql.= ", fk_projet";
			$sql.= ", fk_account";
			$sql.= ", fk_cond_reglement";
			$sql.= ", fk_mode_reglement";
			$sql.= ", usenewprice";
			$sql.= ", frequency";
			$sql.= ", unit_frequency";
			$sql.= ", date_when";
			$sql.= ", date_last_gen";
			$sql.= ", nb_gen_done";
			$sql.= ", nb_gen_max";
			$sql.= ", auto_validate";
			$sql.= ", generate_pdf";
			$sql.= ", fk_multicurrency";
			$sql.= ", multicurrency_code";
			$sql.= ", multicurrency_tx";
			$sql.= ", suspended";
			$sql.= ") VALUES (";
			$sql.= "'".$this->db->escape($this->titre)."'";
			$sql.= ", ".$facsrc->socid;
			$sql.= ", ".$conf->entity;
			$sql.= ", '".$this->db->idate($now)."'";
			$sql.= ", ".(!empty($facsrc->amount)?$facsrc->amount:'0');
			$sql.= ", ".(!empty($facsrc->remise)?$this->remise:'0');
			$sql.= ", ".(!empty($this->note_private)?("'".$this->db->escape($this->note_private)."'"):"NULL");
			$sql.= ", ".(!empty($this->note_public)?("'".$this->db->escape($this->note_public)."'"):"NULL");
			$sql.= ", ".(!empty($this->modelpdf)?("'".$this->db->escape($this->modelpdf)."'"):"NULL");
			$sql.= ", '".$this->db->escape($user->id)."'";
			$sql.= ", ".(! empty($facsrc->fk_project)?"'".$facsrc->fk_project."'":"null");
			$sql.= ", ".(! empty($facsrc->fk_account)?"'".$facsrc->fk_account."'":"null");
			$sql.= ", ".($facsrc->cond_reglement_id > 0 ? $this->db->escape($facsrc->cond_reglement_id) : "null");
			$sql.= ", ".($facsrc->mode_reglement_id > 0 ? $this->db->escape($facsrc->mode_reglement_id) : "null");
			$sql.= ", ".$this->usenewprice;
			$sql.= ", ".$this->frequency;
			$sql.= ", '".$this->db->escape($this->unit_frequency)."'";
			$sql.= ", ".(!empty($this->date_when)?"'".$this->db->idate($this->date_when)."'":'NULL');
			$sql.= ", ".(!empty($this->date_last_gen)?"'".$this->db->idate($this->date_last_gen)."'":'NULL');
			$sql.= ", ".$this->db->escape($this->nb_gen_done);
			$sql.= ", ".$this->db->escape($this->nb_gen_max);
			$sql.= ", ".$this->db->escape($this->auto_validate);
			$sql.= ", ".$this->db->escape($this->generate_pdf);
			$sql.= ", ".$this->db->escape($facsrc->fk_multicurrency);
			$sql.= ", '".$this->db->escape($facsrc->multicurrency_code)."'";
			$sql.= ", ".$this->db->escape($facsrc->multicurrency_tx);
			$sql.= ", ".$this->db->escape($this->suspended);
			$sql.= ")";

			if ($this->db->query($sql))
			{
				$this->id = $this->db->last_insert_id(MAIN_DB_PREFIX."facture_rec");

				// Fields used into addline later
				$this->fk_multicurrency = $facsrc->fk_multicurrency;
				$this->multicurrency_code = $facsrc->multicurrency_code;
				$this->multicurrency_tx = $facsrc->multicurrency_tx;

				// Add lines
				$num=count($facsrc->lines);
				for ($i = 0; $i < $num; $i++)
				{
					$tva_tx = $facsrc->lines[$i]->tva_tx;
					if (! empty($facsrc->lines[$i]->vat_src_code) && ! preg_match('/\(/', $tva_tx)) $tva_tx .= ' ('.$facsrc->lines[$i]->vat_src_code.')';

					$result_insert = $this->addline(
                        $facsrc->lines[$i]->desc,
                        $facsrc->lines[$i]->subprice,
                        $facsrc->lines[$i]->qty,
						$tva_tx,
                        $facsrc->lines[$i]->localtax1_tx,
                        $facsrc->lines[$i]->localtax2_tx,
                        $facsrc->lines[$i]->fk_product,
                        $facsrc->lines[$i]->remise_percent,
                        'HT',
						$facsrc->lines[$i]->info_bits,
                        '',
                        0,
                        $facsrc->lines[$i]->product_type,
                        $facsrc->lines[$i]->rang,
                        $facsrc->lines[$i]->special_code,
                    	$facsrc->lines[$i]->label,
						$facsrc->lines[$i]->fk_unit,
						$facsrc->lines[$i]->multicurrency_subprice
                    );

					if ($result_insert < 0)
					{
						$error++;
					}
				}

				if (! empty($this->linkedObjectsIds) && empty($this->linked_objects))	// To use new linkedObjectsIds instead of old linked_objects
				{
					$this->linked_objects = $this->linkedObjectsIds;	// TODO Replace linked_objects with linkedObjectsIds
				}

				// Add object linked
				if (! $error && $this->id && is_array($this->linked_objects) && ! empty($this->linked_objects))
				{
					foreach($this->linked_objects as $origin => $tmp_origin_id)
					{
					    if (is_array($tmp_origin_id))       // New behaviour, if linked_object can have several links per type, so is something like array('contract'=>array(id1, id2, ...))
					    {
					        foreach($tmp_origin_id as $origin_id)
					        {
					            $ret = $this->add_object_linked($origin, $origin_id);
					            if (! $ret)
					            {
					                $this->error=$this->db->lasterror();
					                $error++;
					            }
					        }
					    }
					    else                                // Old behaviour, if linked_object has only one link per type, so is something like array('contract'=>id1))
					    {
					        $origin_id = $tmp_origin_id;
	    					$ret = $this->add_object_linked($origin, $origin_id);
	    					if (! $ret)
	    					{
	    						$this->error=$this->db->lasterror();
	    						$error++;
	    					}
					    }
					}
				}

				if ($error)
				{
					$this->db->rollback();
				}
				else
				{
					$this->db->commit();
					return $this->id;
				}
			}
			else
			{
			    $this->error=$this->db->lasterror();
				$this->db->rollback();
				return -2;
			}
		}
		else
		{
			$this->db->rollback();
			return -1;
		}
	}


	/**
	 *	Load object and lines
	 *
	 *	@param      int		$rowid       	Id of object to load
	 * 	@param		string	$ref			Reference of recurring invoice
	 * 	@param		string	$ref_ext		External reference of invoice
	 * 	@param		int		$ref_int		Internal reference of other object
	 *	@return     int         			>0 if OK, <0 if KO, 0 if not found
	 */
	function fetch($rowid, $ref='', $ref_ext='', $ref_int='')
	{
		$sql = 'SELECT f.rowid, f.entity, f.titre, f.suspended, f.fk_soc, f.amount, f.tva, f.localtax1, f.localtax2, f.total, f.total_ttc';
		$sql.= ', f.remise_percent, f.remise_absolue, f.remise';
		$sql.= ', f.date_lim_reglement as dlr';
		$sql.= ', f.note_private, f.note_public, f.fk_user_author';
        $sql.= ', f.modelpdf';
		$sql.= ', f.fk_mode_reglement, f.fk_cond_reglement, f.fk_projet';
		$sql.= ', f.fk_account';
		$sql.= ', f.frequency, f.unit_frequency, f.date_when, f.date_last_gen, f.nb_gen_done, f.nb_gen_max, f.usenewprice, f.auto_validate';
        $sql.= ', f.generate_pdf';
        $sql.= ", f.fk_multicurrency, f.multicurrency_code, f.multicurrency_tx, f.multicurrency_total_ht, f.multicurrency_total_tva, f.multicurrency_total_ttc";
        $sql.= ', p.code as mode_reglement_code, p.libelle as mode_reglement_libelle';
		$sql.= ', c.code as cond_reglement_code, c.libelle as cond_reglement_libelle, c.libelle_facture as cond_reglement_libelle_doc';
		//$sql.= ', el.fk_source';
		$sql.= ' FROM '.MAIN_DB_PREFIX.'facture_rec as f';
		$sql.= ' LEFT JOIN '.MAIN_DB_PREFIX.'c_payment_term as c ON f.fk_cond_reglement = c.rowid';
		$sql.= ' LEFT JOIN '.MAIN_DB_PREFIX.'c_paiement as p ON f.fk_mode_reglement = p.id';
		//$sql.= " LEFT JOIN ".MAIN_DB_PREFIX."element_element as el ON el.fk_target = f.rowid AND el.targettype = 'facture'";
		$sql.= ' WHERE f.entity IN ('.getEntity('facture').')';
		if ($rowid) $sql.= ' AND f.rowid='.$rowid;
		elseif ($ref) $sql.= " AND f.titre='".$this->db->escape($ref)."'";
		/* This field are not used for template invoice
		if ($ref_ext) $sql.= " AND f.ref_ext='".$this->db->escape($ref_ext)."'";
		if ($ref_int) $sql.= " AND f.ref_int='".$this->db->escape($ref_int)."'";
		*/

		$result = $this->db->query($sql);
		if ($result)
		{
			if ($this->db->num_rows($result))
			{
				$obj = $this->db->fetch_object($result);

				$this->id                     = $obj->rowid;
				$this->entity                 = $obj->entity;
				$this->titre                  = $obj->titre;
				$this->ref                    = $obj->titre;
				$this->ref_client             = $obj->ref_client;
				$this->suspended              = $obj->suspended;
				$this->type                   = $obj->type;
				$this->datep                  = $obj->dp;
				$this->date                   = $obj->df;
				$this->amount                 = $obj->amount;
				$this->remise_percent         = $obj->remise_percent;
				$this->remise_absolue         = $obj->remise_absolue;
				$this->remise                 = $obj->remise;
				$this->total_ht               = $obj->total;
				$this->total_tva              = $obj->tva;
				$this->total_localtax1        = $obj->localtax1;
				$this->total_localtax2        = $obj->localtax2;
				$this->total_ttc              = $obj->total_ttc;
				$this->paye                   = $obj->paye;
				$this->close_code             = $obj->close_code;
				$this->close_note             = $obj->close_note;
				$this->socid                  = $obj->fk_soc;
				$this->date_lim_reglement     = $this->db->jdate($obj->dlr);
				$this->mode_reglement_id      = $obj->fk_mode_reglement;
				$this->mode_reglement_code    = $obj->mode_reglement_code;
				$this->mode_reglement         = $obj->mode_reglement_libelle;
				$this->cond_reglement_id      = $obj->fk_cond_reglement;
				$this->cond_reglement_code    = $obj->cond_reglement_code;
				$this->cond_reglement         = $obj->cond_reglement_libelle;
				$this->cond_reglement_doc     = $obj->cond_reglement_libelle_doc;
				$this->fk_project             = $obj->fk_projet;
				$this->fk_account             = $obj->fk_account;
				$this->fk_facture_source      = $obj->fk_facture_source;
				$this->note_private           = $obj->note_private;
				$this->note_public            = $obj->note_public;
				$this->user_author            = $obj->fk_user_author;
				$this->modelpdf               = $obj->modelpdf;
				$this->rang					  = $obj->rang;
				$this->special_code			  = $obj->special_code;
				$this->frequency			  = $obj->frequency;
				$this->unit_frequency		  = $obj->unit_frequency;
				$this->date_when			  = $this->db->jdate($obj->date_when);
				$this->date_last_gen		  = $this->db->jdate($obj->date_last_gen);
				$this->nb_gen_done			  = $obj->nb_gen_done;
				$this->nb_gen_max			  = $obj->nb_gen_max;
				$this->usenewprice			  = $obj->usenewprice;
				$this->auto_validate		  = $obj->auto_validate;
				$this->generate_pdf           = $obj->generate_pdf;

				// Multicurrency
				$this->fk_multicurrency 		= $obj->fk_multicurrency;
				$this->multicurrency_code 		= $obj->multicurrency_code;
				$this->multicurrency_tx 		= $obj->multicurrency_tx;
				$this->multicurrency_total_ht 	= $obj->multicurrency_total_ht;
				$this->multicurrency_total_tva 	= $obj->multicurrency_total_tva;
				$this->multicurrency_total_ttc 	= $obj->multicurrency_total_ttc;

				if ($this->statut == self::STATUS_DRAFT)	$this->brouillon = 1;

				// Retreive all extrafield
				// fetch optionals attributes and labels
				$this->fetch_optionals();

				/*
				 * Lines
				 */
				$result=$this->fetch_lines();
				if ($result < 0)
				{
					$this->error=$this->db->lasterror();
					return -3;
				}
				return 1;
			}
			else
			{
				$this->error='Bill with id '.$rowid.' or ref '.$ref.' not found sql='.$sql;
				dol_syslog('Facture::Fetch Error '.$this->error, LOG_ERR);
				return -2;
			}
		}
		else
		{
			$this->error=$this->db->error();
			return -1;
		}
	}


	/**
	 * 	Create an array of invoice lines
	 *
	 * 	@return int		>0 if OK, <0 if KO
	 */
	function getLinesArray()
	{
	    return $this->fetch_lines();
	}


    // phpcs:disable PEAR.NamingConventions.ValidFunctionName.NotCamelCaps
	/**
	 *	Recupere les lignes de factures predefinies dans this->lines
	 *
	 *  @return     int         1 if OK, < 0 if KO
     */
	function fetch_lines()
	{
        // phpcs:enable
		$this->lines=array();

		// Retreive all extrafield for line
		// fetch optionals attributes and labels
<<<<<<< HEAD
		require_once(DOL_DOCUMENT_ROOT.'/core/class/extrafields.class.php');
=======
		require_once DOL_DOCUMENT_ROOT.'/core/class/extrafields.class.php';
>>>>>>> d9b8a8c8
		$extrafieldsline=new ExtraFields($this->db);
		$extrafieldsline=$extrafieldsline->fetch_name_optionals_label('facturedet_rec',true);

		$sql = 'SELECT l.rowid, l.fk_product, l.product_type, l.label as custom_label, l.description, l.product_type, l.price, l.qty, l.vat_src_code, l.tva_tx, ';
		$sql.= ' l.localtax1_tx, l.localtax2_tx, l.localtax1_type, l.localtax2_type, l.remise, l.remise_percent, l.subprice,';
		$sql.= ' l.info_bits, l.date_start_fill, l.date_end_fill, l.total_ht, l.total_tva, l.total_ttc,';
		//$sql.= ' l.situation_percent, l.fk_prev_id,';
		//$sql.= ' l.localtax1_tx, l.localtax2_tx, l.localtax1_type, l.localtax2_type, l.remise_percent, l.fk_remise_except, l.subprice,';
		$sql.= ' l.rang, l.special_code,';
		//$sql.= ' l.info_bits, l.total_ht, l.total_tva, l.total_localtax1, l.total_localtax2, l.total_ttc, l.fk_code_ventilation, l.fk_product_fournisseur_price as fk_fournprice, l.buy_price_ht as pa_ht,';
		$sql.= ' l.fk_unit, l.fk_contract_line,';
		$sql.= ' l.fk_multicurrency, l.multicurrency_code, l.multicurrency_subprice, l.multicurrency_total_ht, l.multicurrency_total_tva, l.multicurrency_total_ttc,';
		$sql.= ' p.ref as product_ref, p.fk_product_type as fk_product_type, p.label as product_label, p.description as product_desc';
		$sql.= ' FROM '.MAIN_DB_PREFIX.'facturedet_rec as l';
		$sql.= ' LEFT JOIN '.MAIN_DB_PREFIX.'product as p ON l.fk_product = p.rowid';
		$sql.= ' WHERE l.fk_facture = '.$this->id;
		$sql.= ' ORDER BY l.rang';

		dol_syslog('FactureRec::fetch_lines', LOG_DEBUG);
		$result = $this->db->query($sql);
		if ($result)
		{
			$num = $this->db->num_rows($result);
			$i = 0;
			while ($i < $num)
			{
				$objp = $this->db->fetch_object($result);
				$line = new FactureLigneRec($this->db);

				$line->id	            = $objp->rowid;
				$line->rowid	        = $objp->rowid;
				$line->desc             = $objp->description;		// Description line
				$line->description      = $objp->description;		// Description line
				$line->product_type     = $objp->product_type;		// Type of line
				$line->ref              = $objp->product_ref;		// Ref product
				$line->product_ref      = $objp->product_ref;		// Ref product
				$line->libelle          = $objp->product_label;		// deprecated
				$line->product_label	= $objp->product_label;		// Label product
				$line->product_desc     = $objp->product_desc;		// Description product
				$line->fk_product_type  = $objp->fk_product_type;	// Type of product
				$line->qty              = $objp->qty;
				$line->subprice         = $objp->subprice;

				$line->label            = $objp->custom_label;		// @deprecated

				$line->vat_src_code     = $objp->vat_src_code;
				$line->tva_tx           = $objp->tva_tx;
				$line->localtax1_tx     = $objp->localtax1_tx;
				$line->localtax2_tx     = $objp->localtax2_tx;
				$line->localtax1_type   = $objp->localtax1_type;
				$line->localtax2_type   = $objp->localtax2_type;
				$line->remise_percent   = $objp->remise_percent;
				$line->fk_remise_except = $objp->fk_remise_except;
				$line->fk_product       = $objp->fk_product;
				$line->date_start_fill  = $objp->date_start_fill;
				$line->date_end_fill    = $objp->date_end_fill;
				$line->info_bits        = $objp->info_bits;
				$line->total_ht         = $objp->total_ht;
				$line->total_tva        = $objp->total_tva;
				$line->total_ttc        = $objp->total_ttc;
				$line->code_ventilation = $objp->fk_code_ventilation;
				$line->rang 			= $objp->rang;
				$line->special_code 	= $objp->special_code;
				$line->fk_unit          = $objp->fk_unit;
                $line->fk_contract_line = $objp->fk_contract_line;

				// Ne plus utiliser
				$line->price            = $objp->price;
				$line->remise           = $objp->remise;

				$extralabelsline = $line->fetch_optionals($line->id);

				// Multicurrency
				$line->fk_multicurrency 		= $objp->fk_multicurrency;
				$line->multicurrency_code 		= $objp->multicurrency_code;
				$line->multicurrency_subprice 	= $objp->multicurrency_subprice;
				$line->multicurrency_total_ht 	= $objp->multicurrency_total_ht;
				$line->multicurrency_total_tva 	= $objp->multicurrency_total_tva;
				$line->multicurrency_total_ttc 	= $objp->multicurrency_total_ttc;

				$this->lines[$i] = $line;

				$i++;
			}

			$this->db->free($result);
			return 1;
		}
		else
		{
			$this->error=$this->db->lasterror();
			return -3;
		}
	}


	/**
	 * 	Delete template invoice
	 *
	 *	@param     	User	$user          	User that delete.
	 *	@param		int		$notrigger		1=Does not execute triggers, 0= execute triggers
	 *	@param		int		$idwarehouse	Id warehouse to use for stock change.
	 *	@return		int						<0 if KO, >0 if OK
	 */
	function delete(User $user, $notrigger=0, $idwarehouse=-1)
	{
	    $rowid=$this->id;

	    dol_syslog(get_class($this)."::delete rowid=".$rowid, LOG_DEBUG);

        $error=0;
		$this->db->begin();

		$sql = "DELETE FROM ".MAIN_DB_PREFIX."facturedet_rec WHERE fk_facture = ".$rowid;
		dol_syslog($sql);
		if ($this->db->query($sql))
		{
			$sql = "DELETE FROM ".MAIN_DB_PREFIX."facture_rec WHERE rowid = ".$rowid;
			dol_syslog($sql);
			if ($this->db->query($sql))
			{
				// Delete linked object
				$res = $this->deleteObjectLinked();
				if ($res < 0) $error=-3;
			}
			else
			{
				$this->error=$this->db->lasterror();
				$error=-1;
			}
		}
		else
		{
			$this->error=$this->db->lasterror();
			$error=-2;
		}

		if (! $error)
		{
		    $this->db->commit();
		    return 1;
		}
		else
		{
	        $this->db->rollback();
	        return $error;
		}
	}


	/**
	 * 	Add a line to invoice
	 *
     *	@param    	string		$desc            	Description de la ligne
     *	@param    	double		$pu_ht              Prix unitaire HT (> 0 even for credit note)
     *	@param    	double		$qty             	Quantite
     *	@param    	double		$txtva           	Taux de tva force, sinon -1
	 * 	@param		double		$txlocaltax1		Local tax 1 rate (deprecated)
	 *  @param		double		$txlocaltax2		Local tax 2 rate (deprecated)
     *	@param    	int			$fk_product      	Id du produit/service predefini
     *	@param    	double		$remise_percent  	Pourcentage de remise de la ligne
     *	@param		string		$price_base_type	HT or TTC
     *	@param    	int			$info_bits			VAT npr or not ?
     *	@param    	int			$fk_remise_except	Id remise
     *	@param    	double		$pu_ttc             Prix unitaire TTC (> 0 even for credit note)
     *	@param		int			$type				Type of line (0=product, 1=service)
     *	@param      int			$rang               Position of line
     *	@param		int			$special_code		Special code
     *	@param		string		$label				Label of the line
     *	@param		string		$fk_unit			Unit
	 * 	@param		double		$pu_ht_devise		Unit price in currency
	 *  @param		int			$date_start_fill	1=Flag to fill start date when generating invoice
	 *  @param		int			$date_end_fill		1=Flag to fill end date when generating invoice
     *	@return    	int             				<0 if KO, Id of line if OK
	 */
	function addline($desc, $pu_ht, $qty, $txtva, $txlocaltax1=0, $txlocaltax2=0, $fk_product=0, $remise_percent=0, $price_base_type='HT', $info_bits=0, $fk_remise_except='', $pu_ttc=0, $type=0, $rang=-1, $special_code=0, $label='', $fk_unit=null, $pu_ht_devise=0, $date_start_fill=0, $date_end_fill=0)
	{
	    global $mysoc;

		$facid=$this->id;

		dol_syslog(get_class($this)."::addline facid=$facid,desc=$desc,pu_ht=$pu_ht,qty=$qty,txtva=$txtva,txlocaltax1=$txlocaltax1,txlocaltax2=$txlocaltax2,fk_product=$fk_product,remise_percent=$remise_percent,info_bits=$info_bits,fk_remise_except=$fk_remise_except,price_base_type=$price_base_type,pu_ttc=$pu_ttc,type=$type,fk_unit=$fk_unit,pu_ht_devise=$pu_ht_devise,date_start_fill=$date_start_fill,date_end_fill=$date_end_fill", LOG_DEBUG);
		include_once DOL_DOCUMENT_ROOT.'/core/lib/price.lib.php';

		// Check parameters
		if ($type < 0) return -1;

		$localtaxes_type=getLocalTaxesFromRate($txtva, 0, $this->thirdparty, $mysoc);

		// Clean vat code
		$vat_src_code='';
		if (preg_match('/\((.*)\)/', $txtva, $reg))
		{
			$vat_src_code = $reg[1];
			$txtva = preg_replace('/\s*\(.*\)/', '', $txtva);    // Remove code into vatrate.
		}

		if ($this->brouillon)
		{
			// Clean parameters
			$remise_percent=price2num($remise_percent);
			if (empty($remise_percent)) $remise_percent=0;
			$qty=price2num($qty);
			$pu_ht = price2num($pu_ht);
			$pu_ttc = price2num($pu_ttc);
			$txtva = price2num($txtva);
			$txlocaltax1 = price2num($txlocaltax1);
			$txlocaltax2 = price2num($txlocaltax2);
			if (empty($txtva)) $txtva=0;
			if (empty($txlocaltax1)) $txlocaltax1=0;
			if (empty($txlocaltax2)) $txlocaltax2=0;
			if (empty($info_bits)) $info_bits=0;

			if ($price_base_type=='HT')
			{
				$pu=$pu_ht;
			}
			else
			{
				$pu=$pu_ttc;
			}

			// Calcul du total TTC et de la TVA pour la ligne a partir de
			// qty, pu, remise_percent et txtva
			// TRES IMPORTANT: C'est au moment de l'insertion ligne qu'on doit stocker
			// la part ht, tva et ttc, et ce au niveau de la ligne qui a son propre taux tva.

			$tabprice=calcul_price_total($qty, $pu, $remise_percent, $txtva, $txlocaltax1, $txlocaltax2, 0, $price_base_type, $info_bits, $type, $mysoc, $localtaxes_type, 100, $this->multicurrency_tx, $pu_ht_devise);
			$total_ht  = $tabprice[0];
			$total_tva = $tabprice[1];
			$total_ttc = $tabprice[2];
			$total_localtax1=$tabprice[9];
			$total_localtax2=$tabprice[10];
			$pu_ht = $tabprice[3];

			// MultiCurrency
			$multicurrency_total_ht  = $tabprice[16];
			$multicurrency_total_tva = $tabprice[17];
			$multicurrency_total_ttc = $tabprice[18];
			$pu_ht_devise = $tabprice[19];

			$product_type=$type;
			if ($fk_product)
			{
				$product=new Product($this->db);
				$result=$product->fetch($fk_product);
				$product_type=$product->type;
			}

			$sql = "INSERT INTO ".MAIN_DB_PREFIX."facturedet_rec (";
			$sql.= "fk_facture";
			$sql.= ", label";
			$sql.= ", description";
			$sql.= ", price";
			$sql.= ", qty";
			$sql.= ", tva_tx";
			$sql.= ", vat_src_code";
			$sql.= ", localtax1_tx";
			$sql.= ", localtax1_type";
			$sql.= ", localtax2_tx";
			$sql.= ", localtax2_type";
			$sql.= ", fk_product";
			$sql.= ", product_type";
			$sql.= ", remise_percent";
			$sql.= ", subprice";
			$sql.= ", remise";
			$sql.= ", total_ht";
			$sql.= ", total_tva";
			$sql.= ", total_localtax1";
			$sql.= ", total_localtax2";
			$sql.= ", total_ttc";
			$sql.= ", date_start_fill";
			$sql.= ", date_end_fill";
			$sql.= ", info_bits";
			$sql.= ", rang";
			$sql.= ", special_code";
			$sql.= ", fk_unit";
			$sql.= ', fk_multicurrency, multicurrency_code, multicurrency_subprice, multicurrency_total_ht, multicurrency_total_tva, multicurrency_total_ttc';
			$sql.= ") VALUES (";
			$sql.= "'".$facid."'";
			$sql.= ", ".(! empty($label)?"'".$this->db->escape($label)."'":"null");
			$sql.= ", '".$this->db->escape($desc)."'";
			$sql.= ", ".price2num($pu_ht);
			$sql.= ", ".price2num($qty);
			$sql.= ", ".price2num($txtva);
			$sql.= ", '".$this->db->escape($vat_src_code)."'";
			$sql.= ", ".price2num($txlocaltax1);
			$sql.= ", '".$this->db->escape($localtaxes_type[0])."'";
			$sql.= ", ".price2num($txlocaltax2);
			$sql.= ", '".$this->db->escape($localtaxes_type[2])."'";
			$sql.= ", ".(! empty($fk_product)?"'".$fk_product."'":"null");
			$sql.= ", ".$product_type;
			$sql.= ", ".price2num($remise_percent);
			$sql.= ", ".price2num($pu_ht);
			$sql.= ", null";
			$sql.= ", ".price2num($total_ht);
			$sql.= ", ".price2num($total_tva);
			$sql.= ", ".price2num($total_localtax1);
			$sql.= ", ".price2num($total_localtax2);
			$sql.= ", ".price2num($total_ttc);
			$sql.= ", ".(int) $date_start_fill;
			$sql.= ", ".(int) $date_end_fill;
			$sql.= ", ".$info_bits;
			$sql.= ", ".$rang;
			$sql.= ", ".$special_code;
			$sql.= ", ".($fk_unit?"'".$this->db->escape($fk_unit)."'":"null");
			$sql.= ", ".(int) $this->fk_multicurrency;
			$sql.= ", '".$this->db->escape($this->multicurrency_code)."'";
			$sql.= ", ".price2num($pu_ht_devise);
			$sql.= ", ".price2num($multicurrency_total_ht);
			$sql.= ", ".price2num($multicurrency_total_tva);
			$sql.= ", ".price2num($multicurrency_total_ttc);
			$sql.= ")";

			dol_syslog(get_class($this)."::addline", LOG_DEBUG);
			if ($this->db->query($sql))
			{
				$lineId = $this->db->last_insert_id(MAIN_DB_PREFIX."facturedet_rec");
				$this->id=$facid;
				$this->update_price();
				return $lineId;
			}
			else
			{
				$this->error=$this->db->lasterror();
				return -1;
			}
		}
	}

	/**
	 * 	Update a line to invoice
	 *
	 *  @param     	int			$rowid           	Id of line to update
	 *	@param    	string		$desc            	Description de la ligne
	 *	@param    	double		$pu_ht              Prix unitaire HT (> 0 even for credit note)
	 *	@param    	double		$qty             	Quantite
	 *	@param    	double		$txtva           	Taux de tva force, sinon -1
	 * 	@param		double		$txlocaltax1		Local tax 1 rate (deprecated)
	 *  @param		double		$txlocaltax2		Local tax 2 rate (deprecated)
	 *	@param    	int			$fk_product      	Id du produit/service predefini
	 *	@param    	double		$remise_percent  	Pourcentage de remise de la ligne
	 *	@param		string		$price_base_type	HT or TTC
	 *	@param    	int			$info_bits			Bits de type de lignes
	 *	@param    	int			$fk_remise_except	Id remise
	 *	@param    	double		$pu_ttc             Prix unitaire TTC (> 0 even for credit note)
	 *	@param		int			$type				Type of line (0=product, 1=service)
	 *	@param      int			$rang               Position of line
	 *	@param		int			$special_code		Special code
	 *	@param		string		$label				Label of the line
	 *	@param		string		$fk_unit			Unit
	 * 	@param		double		$pu_ht_devise		Unit price in currency
	 * 	@param		int			$notrigger			disable line update trigger
	 *  @param		int			$date_start_fill	1=Flag to fill start date when generating invoice
	 *  @param		int			$date_end_fill		1=Flag to fill end date when generating invoice
	 *	@return    	int             				<0 if KO, Id of line if OK
	 */
	function updateline($rowid, $desc, $pu_ht, $qty, $txtva, $txlocaltax1=0, $txlocaltax2=0, $fk_product=0, $remise_percent=0, $price_base_type='HT', $info_bits=0, $fk_remise_except='', $pu_ttc=0, $type=0, $rang=-1, $special_code=0, $label='', $fk_unit=null, $pu_ht_devise = 0, $notrigger=0, $date_start_fill=0, $date_end_fill=0)
	{
	    global $mysoc;

	    $facid=$this->id;

	    dol_syslog(get_class($this)."::updateline facid=".$facid." rowid=$rowid, desc=$desc, pu_ht=$pu_ht, qty=$qty, txtva=$txtva, txlocaltax1=$txlocaltax1, txlocaltax2=$txlocaltax2, fk_product=$fk_product, remise_percent=$remise_percent, info_bits=$info_bits, fk_remise_except=$fk_remise_except, price_base_type=$price_base_type, pu_ttc=$pu_ttc, type=$type, fk_unit=$fk_unit, pu_ht_devise=$pu_ht_devise", LOG_DEBUG);
	    include_once DOL_DOCUMENT_ROOT.'/core/lib/price.lib.php';

	    // Clean parameters
	    if (empty($remise_percent)) $remise_percent = 0;

	    // Check parameters
	    if ($type < 0) return -1;

		$localtaxes_type=getLocalTaxesFromRate($txtva, 0, $this->thirdparty, $mysoc);

		// Clean vat code
		$vat_src_code='';
		if (preg_match('/\((.*)\)/', $txtva, $reg))
		{
			$vat_src_code = $reg[1];
			$txtva = preg_replace('/\s*\(.*\)/', '', $txtva);    // Remove code into vatrate.
		}

	    if ($this->brouillon)
	    {
	        // Clean parameters
	        $remise_percent=price2num($remise_percent);
	        $qty=price2num($qty);
	        if (empty($info_bits)) $info_bits=0;
	        $pu_ht=price2num($pu_ht);
	        $pu_ttc=price2num($pu_ttc);
	        $txtva=price2num($txtva);
		    $txlocaltax1	= price2num($txlocaltax1);
		    $txlocaltax2	= price2num($txlocaltax2);
		    if (empty($txlocaltax1)) $txlocaltax1=0;
		    if (empty($txlocaltax2)) $txlocaltax2=0;

		    if (empty($this->multicurrency_subprice)) $this->multicurrency_subprice=0;
		    if (empty($this->multicurrency_total_ht)) $this->multicurrency_total_ht=0;
		    if (empty($this->multicurrency_total_tva)) $this->multicurrency_total_tva=0;
		    if (empty($this->multicurrency_total_ttc)) $this->multicurrency_total_ttc=0;

	        if ($price_base_type=='HT')
	        {
	            $pu=$pu_ht;
	        }
	        else
	        {
	            $pu=$pu_ttc;
	        }

	        // Calcul du total TTC et de la TVA pour la ligne a partir de
	        // qty, pu, remise_percent et txtva
	        // TRES IMPORTANT: C'est au moment de l'insertion ligne qu'on doit stocker
	        // la part ht, tva et ttc, et ce au niveau de la ligne qui a son propre taux tva.
	        $tabprice=calcul_price_total($qty, $pu, $remise_percent, $txtva, $txlocaltax1, $txlocaltax2, 0, $price_base_type, $info_bits, $type, $mysoc, $localtaxes_type, 100, $this->multicurrency_tx, $pu_ht_devise);

	        $total_ht  = $tabprice[0];
	        $total_tva = $tabprice[1];
	        $total_ttc = $tabprice[2];
		    $total_localtax1=$tabprice[9];
		    $total_localtax2=$tabprice[10];
		    $pu_ht  = $tabprice[3];
		    $pu_tva = $tabprice[4];
		    $pu_ttc = $tabprice[5];

		    // MultiCurrency
		    $multicurrency_total_ht  = $tabprice[16];
		    $multicurrency_total_tva = $tabprice[17];
		    $multicurrency_total_ttc = $tabprice[18];
		    $pu_ht_devise = $tabprice[19];

	        $product_type=$type;
	        if ($fk_product)
	        {
	            $product=new Product($this->db);
	            $result=$product->fetch($fk_product);
	            $product_type=$product->type;
	        }

	        $sql = "UPDATE ".MAIN_DB_PREFIX."facturedet_rec SET ";
	        $sql.= "fk_facture = '".$facid."'";
	        $sql.= ", label=".(! empty($label)?"'".$this->db->escape($label)."'":"null");
	        $sql.= ", description='".$this->db->escape($desc)."'";
	        $sql.= ", price=".price2num($pu_ht);
	        $sql.= ", qty=".price2num($qty);
	        $sql.= ", tva_tx=".price2num($txtva);
	        $sql.= ", vat_src_code='".$this->db->escape($vat_src_code)."'";
		    $sql.= ", localtax1_tx=".$txlocaltax1;
		    $sql.= ", localtax1_type='".$this->db->escape($localtaxes_type[0])."'";
		    $sql.= ", localtax2_tx=".$txlocaltax2;
		    $sql.= ", localtax2_type='".$this->db->escape($localtaxes_type[2])."'";
	        $sql.= ", fk_product=".(! empty($fk_product)?"'".$fk_product."'":"null");
	        $sql.= ", product_type=".$product_type;
	        $sql.= ", remise_percent='".price2num($remise_percent)."'";
	        $sql.= ", subprice='".price2num($pu_ht)."'";
	        $sql.= ", total_ht='".price2num($total_ht)."'";
	        $sql.= ", total_tva='".price2num($total_tva)."'";
	        $sql.= ", total_localtax1='".price2num($total_localtax1)."'";
	        $sql.= ", total_localtax2='".price2num($total_localtax2)."'";
	        $sql.= ", total_ttc='".price2num($total_ttc)."'";
	        $sql.= ", date_start_fill=".((int) $date_start_fill);
	        $sql.= ", date_end_fill=".((int) $date_end_fill);
	        $sql.= ", info_bits=".$info_bits;
	        $sql.= ", rang=".$rang;
	        $sql.= ", special_code=".$special_code;
	        $sql.= ", fk_unit=".($fk_unit?"'".$this->db->escape($fk_unit)."'":"null");
	        $sql.= ', multicurrency_subprice = '.$pu_ht_devise;
	        $sql.= ', multicurrency_total_ht = '.$multicurrency_total_ht;
	        $sql.= ', multicurrency_total_tva = '.$multicurrency_total_tva;
	        $sql.= ', multicurrency_total_ttc = '.$multicurrency_total_ttc;
	        $sql.= " WHERE rowid = ".$rowid;

	        dol_syslog(get_class($this)."::updateline", LOG_DEBUG);
	        if ($this->db->query($sql))
	        {
	            $this->id=$facid;
	            $this->update_price();
	            return 1;
	        }
	        else
	        {
	            $this->error=$this->db->lasterror();
	            return -1;
	        }
	    }
	}


	/**
	 * Return the next date of
	 *
	 * @return	timestamp	false if KO, timestamp if OK
	 */
	function getNextDate()
	{
		if (empty($this->date_when)) return false;
		return dol_time_plus_duree($this->date_when, $this->frequency, $this->unit_frequency);
	}

	/**
	 * Return if maximum number of generation is reached
	 *
	 * @return	boolean			False by default, True if maximum number of generation is reached
	 */
	function isMaxNbGenReached()
	{
		$ret = false;
		if ($this->nb_gen_max > 0 && ($this->nb_gen_done >= $this->nb_gen_max)) $ret = true;
		return $ret;
	}

	/**
	 * Format string to output with by striking the string if max number of generation was reached
	 *
	 * @param	string		$ret	Default value to output
	 * @return	boolean				False by default, True if maximum number of generation is reached
	 */
	function strikeIfMaxNbGenReached($ret)
	{
		// Special case to strike the date
		return ($this->isMaxNbGenReached()?'<strike>':'').$ret.($this->isMaxNbGenReached()?'</strike>':'');
	}

	/**
	 *  Create all recurrents invoices (for all entities if multicompany is used).
	 *  A result may also be provided into this->output.
	 *
	 *  WARNING: This method change temporarly context $conf->entity to be in correct context for each recurring invoice found.
	 *
	 *  @param	int		$restictoninvoiceid		0=All qualified template invoices found. > 0 = restrict action on invoice ID
	 *  @param	int		$forcevalidation		1=Force validation of invoice whatever is template auto_validate flag.
	 *  @return	int								0 if OK, < 0 if KO (this function is used also by cron so only 0 is OK)
	 */
	function createRecurringInvoices($restictoninvoiceid=0, $forcevalidation=0)
	{
		global $conf, $langs, $db, $user;

		$error=0;

<<<<<<< HEAD
		$langs->load("bills");
		$langs->load('main');
=======
		// Load translation files required by the page
        $langs->loadLangs(array("main","bills"));
>>>>>>> d9b8a8c8

		$nb_create=0;

		$now = dol_now();
		$tmparray=dol_getdate($now);
		$today = dol_mktime(23,59,59,$tmparray['mon'],$tmparray['mday'],$tmparray['year']);   // Today is last second of current day

		dol_syslog("createRecurringInvoices restictoninvoiceid=".$restictoninvoiceid." forcevalidation=".$forcevalidation);

		$sql = 'SELECT rowid FROM '.MAIN_DB_PREFIX.'facture_rec';
		$sql.= ' WHERE frequency > 0';      // A recurring invoice is an invoice with a frequency
		$sql.= " AND (date_when IS NULL OR date_when <= '".$db->idate($today)."')";
		$sql.= ' AND (nb_gen_done < nb_gen_max OR nb_gen_max = 0)';
		$sql.= ' AND suspended = 0';
		$sql.= ' AND entity = '.$conf->entity;	// MUST STAY = $conf->entity here
		if ($restictoninvoiceid > 0) $sql.=' AND rowid = '.$restictoninvoiceid;
		$sql.= $db->order('entity', 'ASC');
		//print $sql;exit;

		$resql = $db->query($sql);
		if ($resql)
		{
		    $i=0;
		    $num = $db->num_rows($resql);

		    if ($num) $this->output.=$langs->trans("FoundXQualifiedRecurringInvoiceTemplate", $num)."\n";
		    else $this->output.=$langs->trans("NoQualifiedRecurringInvoiceTemplateFound");

		    $saventity = $conf->entity;

		    while ($i < $num)     // Loop on each template invoice. If $num = 0, test is false at first pass.
			{
				$line = $db->fetch_object($resql);

			    $db->begin();

			    $invoiceidgenerated = 0;

			    $facturerec = new FactureRec($db);
				$facturerec->fetch($line->rowid);

				if ($facturerec->id > 0)
				{
					// Set entity context
					$conf->entity = $facturerec->entity;

					dol_syslog("createRecurringInvoices Process invoice template id=".$facturerec->id.", ref=".$facturerec->ref.", entity=".$facturerec->entity);

				    $facture = new Facture($db);
					$facture->fac_rec = $facturerec->id;    // We will create $facture from this recurring invoice
					$facture->fk_fac_rec_source = $facturerec->id;    // We will create $facture from this recurring invoice

				    $facture->type = self::TYPE_STANDARD;
				    $facture->brouillon = 1;
				    $facture->date = (empty($facturerec->date_when)?$now:$facturerec->date_when);	// We could also use dol_now here but we prefer date_when so invoice has real date when we would like even if we generate later.
				    $facture->socid = $facturerec->socid;

				    $invoiceidgenerated = $facture->create($user);
				    if ($invoiceidgenerated <= 0)
				    {
				        $this->errors = $facture->errors;
				        $this->error = $facture->error;
				        $error++;
				    }
				    if (! $error && ($facturerec->auto_validate || $forcevalidation))
				    {
				        $result = $facture->validate($user);
				        if ($result <= 0)
				        {
	    			        $this->errors = $facture->errors;
	    			        $this->error = $facture->error;
				            $error++;
	                    }
				    }
	                if (! $error && $facturerec->generate_pdf)
	                {
	                    // We refresh the object in order to have all necessary data (like date_lim_reglement)
	                    $facture->fetch($facture->id);
	                    $result = $facture->generateDocument($facturerec->modelpdf, $langs);
	                    if ($result <= 0)
	                    {
	                        $this->errors = $facture->errors;
	                        $this->error = $facture->error;
	                        $error++;
	                    }
	                }
				}
				else
				{
					$error++;
					$this->error="Failed to load invoice template with id=".$line->rowid.", entity=".$conf->entity."\n";
					$this->errors[]="Failed to load invoice template with id=".$line->rowid.", entity=".$conf->entity;
					dol_syslog("createRecurringInvoices Failed to load invoice template with id=".$line->rowid.", entity=".$conf->entity);
				}

				if (! $error && $invoiceidgenerated >= 0)
				{
					$db->commit("createRecurringInvoices Process invoice template id=".$facturerec->id.", ref=".$facturerec->ref);
					dol_syslog("createRecurringInvoices Process invoice template ".$facturerec->ref." is finished with a success generation");
					$nb_create++;
					$this->output.=$langs->trans("InvoiceGeneratedFromTemplate", $facture->ref, $facturerec->ref)."\n";
				}
				else
				{
				    $db->rollback("createRecurringInvoices Process invoice template id=".$facturerec->id.", ref=".$facturerec->ref);
				}

				$i++;
			}

			$conf->entity = $saventity;      // Restore entity context
		}
		else dol_print_error($db);

		$this->output=trim($this->output);

		return $error?$error:0;
	}

	/**
	 *	Return clicable name (with picto eventually)
	 *
	 * @param	int		$withpicto       			Add picto into link
	 * @param  string	$option          			Where point the link
	 * @param  int		$max             			Maxlength of ref
	 * @param  int		$short           			1=Return just URL
	 * @param  string   $moretitle       			Add more text to title tooltip
     * @param	int  	$notooltip		 			1=Disable tooltip
     * @param  int		$save_lastsearch_value    	-1=Auto, 0=No save of lastsearch_values when clicking, 1=Save lastsearch_values whenclicking
	 * @return string 			         			String with URL
	 */
	function getNomUrl($withpicto=0,$option='',$max=0,$short=0,$moretitle='',$notooltip='',$save_lastsearch_value=-1)
	{
		global $langs;

		$result='';

		$label = '<u>' . $langs->trans("ShowInvoice") . '</u>';
		if (! empty($this->ref))
			$label .= '<br><b>'.$langs->trans('Ref') . ':</b> ' . $this->ref;
		if (! empty($this->date_last_gen))
			$label .= '<br><b>'.$langs->trans('DateLastGeneration') . ':</b> ' . dol_print_date($this->date_last_gen, 'dayhour');
		if ($this->frequency > 0)
		{
			if (! empty($this->date_when))
			{
				$label .= '<br><b>'.$langs->trans('NextDateToExecution') . ':</b> ';
				$label .= (empty($this->suspended)?'':'<strike>'). dol_print_date($this->date_when, 'day').(empty($this->suspended)?'':'</strike>');	// No hour for this property
				if (! empty($this->suspended)) $label .= ' ('.$langs->trans("Disabled").')';
			}
		}

        $url = DOL_URL_ROOT.'/compta/facture/fiche-rec.php?facid='.$this->id;

        if ($short) return $url;

        if ($option != 'nolink')
        {
        	// Add param to save lastsearch_values or not
        	$add_save_lastsearch_values=($save_lastsearch_value == 1 ? 1 : 0);
        	if ($save_lastsearch_value == -1 && preg_match('/list\.php/',$_SERVER["PHP_SELF"])) $add_save_lastsearch_values=1;
        	if ($add_save_lastsearch_values) $url.='&save_lastsearch_values=1';
        }

		$linkstart = '<a href="'.$url.'" title="'.dol_escape_htmltag($label, 1).'" class="classfortooltip">';
		$linkend='</a>';

		$result .= $linkstart;
		if ($withpicto) $result.=img_object(($notooltip?'':$label), ($this->picto?$this->picto:'generic'), ($notooltip?(($withpicto != 2) ? 'class="paddingright"' : ''):'class="'.(($withpicto != 2) ? 'paddingright ' : '').'classfortooltip"'), 0, 0, $notooltip?0:1);
		if ($withpicto != 2) $result.= $this->ref;
		$result .= $linkend;

		return $result;
	}

	/**
	 *  Return label of object status
	 *
	 *  @param      int		$mode			0=long label, 1=short label, 2=Picto + short label, 3=Picto, 4=Picto + long label, 5=short label + picto, 6=Long label + picto
	 *  @param      integer	$alreadypaid    Not used on recurring invoices
	 *  @return     string			        Label of status
	 */
	function getLibStatut($mode=0, $alreadypaid=-1)
	{

		return $this->LibStatut($this->frequency?1:0, $this->suspended, $mode, $alreadypaid, empty($this->type)?0:$this->type);
	}

<<<<<<< HEAD
=======
    // phpcs:disable PEAR.NamingConventions.ValidFunctionName.NotCamelCaps
>>>>>>> d9b8a8c8
	/**
	 *	Return label of a status
	 *
	 *	@param    	int  	$recur         	Is it a recurring invoice ?
	 *	@param      int		$status        	Id status (suspended or not)
	 *	@param      int		$mode          	0=long label, 1=short label, 2=Picto + short label, 3=Picto, 4=Picto + long label, 5=short label + picto, 6=long label + picto
	 *	@param		integer	$alreadypaid	Not used for recurring invoices
	 *	@param		int		$type			Type invoice
	 *	@return     string        			Label of status
	 */
	function LibStatut($recur, $status, $mode=0, $alreadypaid=-1, $type=0)
	{
<<<<<<< HEAD
=======
        // phpcs:enable
>>>>>>> d9b8a8c8
		global $langs;
		$langs->load('bills');

		//print "$recur,$status,$mode,$alreadypaid,$type";
		if ($mode == 0)
		{
			$prefix='';
			if ($recur)
			{
				if ($status == self::STATUS_SUSPENDED) return $langs->trans('Disabled');
				else return $langs->trans('Active');
			}
			else
			{
				if ($status == self::STATUS_SUSPENDED) return $langs->trans('Disabled');
				else return $langs->trans("Draft");
			}
		}
<<<<<<< HEAD
		if ($mode == 1)
=======
		elseif ($mode == 1)
>>>>>>> d9b8a8c8
		{
			$prefix='Short';
			if ($recur)
			{
				if ($status == self::STATUS_SUSPENDED) return $langs->trans('Disabled');
				else return $langs->trans('Active');
			}
			else
			{
				if ($status == self::STATUS_SUSPENDED) return $langs->trans('Disabled');
				else return $langs->trans("Draft");
			}
		}
<<<<<<< HEAD
		if ($mode == 2)
=======
		elseif ($mode == 2)
>>>>>>> d9b8a8c8
		{
			if ($recur)
			{
				if ($status == self::STATUS_SUSPENDED) return img_picto($langs->trans('Disabled'),'statut6').' '.$langs->trans('Disabled');
				else return img_picto($langs->trans('Active'),'statut4').' '.$langs->trans('Active');
			}
			else
			{
				if ($status == self::STATUS_SUSPENDED) return img_picto($langs->trans('Disabled'),'statut6').' '.$langs->trans('Disabled');
				else return img_picto($langs->trans('Draft'),'statut0').' '.$langs->trans('Draft');
			}
		}
<<<<<<< HEAD
		if ($mode == 3)
=======
		elseif ($mode == 3)
>>>>>>> d9b8a8c8
		{
			if ($recur)
			{
				$prefix='Short';
				if ($status == self::STATUS_SUSPENDED) return img_picto($langs->trans('Disabled'),'statut6');
				else return img_picto($langs->trans('Active'),'statut4');
			}
			else
			{
				if ($status == self::STATUS_SUSPENDED) return img_picto($langs->trans('Disabled'),'statut6');
				else return img_picto($langs->trans('Draft'),'statut0');
			}
		}
<<<<<<< HEAD
		if ($mode == 4)
=======
		elseif ($mode == 4)
>>>>>>> d9b8a8c8
		{
			$prefix='';
			if ($recur)
			{
				if ($status == self::STATUS_SUSPENDED) return img_picto($langs->trans('Disabled'),'statut6').' '.$langs->trans('Disabled');
				else return img_picto($langs->trans('Active'),'statut4').' '.$langs->trans('Active');
			}
			else
			{
				if ($status == self::STATUS_SUSPENDED) return img_picto($langs->trans('Disabled'),'statut6').' '.$langs->trans('Disabled');
				else return img_picto($langs->trans('Draft'),'statut0').' '.$langs->trans('Draft');
			}
		}
<<<<<<< HEAD
		if ($mode == 5 || $mode == 6)
=======
		elseif ($mode == 5 || $mode == 6)
>>>>>>> d9b8a8c8
		{
			$prefix='';
			if ($mode == 5) $prefix='Short';
			if ($recur)
			{
				if ($status == self::STATUS_SUSPENDED) return '<span class="xhideonsmartphone">'.$langs->trans('Disabled').' </span>'.img_picto($langs->trans('Disabled'),'statut6');
				else return '<span class="xhideonsmartphone">'.$langs->trans('Active').' </span>'.img_picto($langs->trans('Active'),'statut4');
			}
			else
			{
				if ($status == self::STATUS_SUSPENDED) return '<span class="xhideonsmartphone">'.$langs->trans('Disabled').' </span>'.img_picto($langs->trans('Disabled'),'statut6');
				else return $langs->trans('Draft').' '.img_picto($langs->trans('Active'),'statut0');
			}
		}
	}

	/**
	 *  Initialise an instance with random values.
	 *  Used to build previews or test instances.
	 *	id must be 0 if object instance is a specimen.
	 *
	 *	@param	string		$option		''=Create a specimen invoice with lines, 'nolines'=No lines
	 *  @return	void
	 */
	function initAsSpecimen($option='')
	{
		global $user,$langs,$conf;

		$now=dol_now();
		$arraynow=dol_getdate($now);
		$nownotime=dol_mktime(0, 0, 0, $arraynow['mon'], $arraynow['mday'], $arraynow['year']);

        // Load array of products prodids
		$num_prods = 0;
		$prodids = array();

		$sql = "SELECT rowid";
		$sql.= " FROM ".MAIN_DB_PREFIX."product";
		$sql.= " WHERE entity IN (".getEntity('product').")";
		$resql = $this->db->query($sql);
		if ($resql)
		{
			$num_prods = $this->db->num_rows($resql);
			$i = 0;
			while ($i < $num_prods)
			{
				$i++;
				$row = $this->db->fetch_row($resql);
				$prodids[$i] = $row[0];
			}
		}

		// Initialize parameters
		$this->id=0;
		$this->ref = 'SPECIMEN';
		$this->specimen=1;
		$this->socid = 1;
		$this->date = $nownotime;
		$this->date_lim_reglement = $nownotime + 3600 * 24 *30;
		$this->cond_reglement_id   = 1;
		$this->cond_reglement_code = 'RECEP';
		$this->date_lim_reglement=$this->calculate_date_lim_reglement();
		$this->mode_reglement_id   = 0;		// Not forced to show payment mode CHQ + VIR
		$this->mode_reglement_code = '';	// Not forced to show payment mode CHQ + VIR
		$this->note_public='This is a comment (public)';
		$this->note_private='This is a comment (private)';
		$this->note='This is a comment (private)';
		$this->fk_incoterms=0;
		$this->location_incoterms='';

		if (empty($option) || $option != 'nolines')
		{
			// Lines
			$nbp = 5;
			$xnbp = 0;
			while ($xnbp < $nbp)
			{
				$line=new FactureLigne($this->db);
				$line->desc=$langs->trans("Description")." ".$xnbp;
				$line->qty=1;
				$line->subprice=100;
				$line->tva_tx=19.6;
				$line->localtax1_tx=0;
				$line->localtax2_tx=0;
				$line->remise_percent=0;
				if ($xnbp == 1)        // Qty is negative (product line)
				{
					$prodid = mt_rand(1, $num_prods);
					$line->fk_product=$prodids[$prodid];
					$line->qty=-1;
					$line->total_ht=-100;
					$line->total_ttc=-119.6;
					$line->total_tva=-19.6;
				}
				else if ($xnbp == 2)    // UP is negative (free line)
				{
					$line->subprice=-100;
					$line->total_ht=-100;
					$line->total_ttc=-119.6;
					$line->total_tva=-19.6;
					$line->remise_percent=0;
				}
				else if ($xnbp == 3)    // Discount is 50% (product line)
				{
					$prodid = mt_rand(1, $num_prods);
					$line->fk_product=$prodids[$prodid];
					$line->total_ht=50;
					$line->total_ttc=59.8;
					$line->total_tva=9.8;
					$line->remise_percent=50;
				}
				else    // (product line)
				{
					$prodid = mt_rand(1, $num_prods);
					$line->fk_product=$prodids[$prodid];
					$line->total_ht=100;
					$line->total_ttc=119.6;
					$line->total_tva=19.6;
					$line->remise_percent=00;
				}

				$this->lines[$xnbp]=$line;
				$xnbp++;

				$this->total_ht       += $line->total_ht;
				$this->total_tva      += $line->total_tva;
				$this->total_ttc      += $line->total_ttc;
			}
			$this->revenuestamp = 0;

			// Add a line "offered"
			$line=new FactureLigne($this->db);
			$line->desc=$langs->trans("Description")." (offered line)";
			$line->qty=1;
			$line->subprice=100;
			$line->tva_tx=19.6;
			$line->localtax1_tx=0;
			$line->localtax2_tx=0;
			$line->remise_percent=100;
			$line->total_ht=0;
			$line->total_ttc=0;    // 90 * 1.196
			$line->total_tva=0;
			$prodid = mt_rand(1, $num_prods);
			$line->fk_product=$prodids[$prodid];

			$this->lines[$xnbp]=$line;
			$xnbp++;
		}

		$this->usenewprice = 1;
	}

	/**
	 * Function used to replace a thirdparty id with another one.
	 *
	 * @param DoliDB $db Database handler
	 * @param int $origin_id Old thirdparty id
	 * @param int $dest_id New thirdparty id
	 * @return bool
	 */
	public static function replaceThirdparty(DoliDB $db, $origin_id, $dest_id)
	{
		$tables = array(
			'facture_rec'
		);

		return CommonObject::commonReplaceThirdparty($db, $origin_id, $dest_id, $tables);
	}

	/**
     *	Update frequency and unit
     *
     *	@param     	int		$frequency		value of frequency
	 *	@param     	string	$unit 			unit of frequency  (d, m, y)
     *	@return		int						<0 if KO, >0 if OK
     */
    function setFrequencyAndUnit($frequency,$unit)
    {
        if (! $this->table_element)
        {
            dol_syslog(get_class($this)."::setFrequencyAndUnit was called on objet with property table_element not defined",LOG_ERR);
            return -1;
        }

		if (!empty($frequency) && empty($unit))
        {
            dol_syslog(get_class($this)."::setFrequencyAndUnit was called on objet with params frequency defined but unit not defined",LOG_ERR);
            return -2;
        }

        $sql = 'UPDATE '.MAIN_DB_PREFIX.$this->table_element;
        $sql.= ' SET frequency = '.($frequency?$this->db->escape($frequency):'null');
        if (!empty($unit))
        {
        	$sql.= ', unit_frequency = \''.$this->db->escape($unit).'\'';
		}
        $sql.= ' WHERE rowid = '.$this->id;

        dol_syslog(get_class($this)."::setFrequencyAndUnit", LOG_DEBUG);
        if ($this->db->query($sql))
        {
            $this->frequency = $frequency;
			if (!empty($unit)) $this->unit_frequency = $unit;
            return 1;
        }
        else
        {
            dol_print_error($this->db);
            return -1;
        }
    }

	/**
     *	Update the next date of execution
     *
     *	@param     	datetime	$date					date of execution
     *	@param     	int			$increment_nb_gen_done	0 do nothing more, >0 increment nb_gen_done
     *	@return		int									<0 if KO, >0 if OK
     */
    function setNextDate($date, $increment_nb_gen_done=0)
    {
        if (! $this->table_element)
        {
            dol_syslog(get_class($this)."::setNextDate was called on objet with property table_element not defined",LOG_ERR);
            return -1;
        }
        $sql = 'UPDATE '.MAIN_DB_PREFIX.$this->table_element;
        $sql.= " SET date_when = ".($date ? "'".$this->db->idate($date)."'" : "null");
        if ($increment_nb_gen_done>0) $sql.= ', nb_gen_done = nb_gen_done + 1';
        $sql.= ' WHERE rowid = '.$this->id;

        dol_syslog(get_class($this)."::setNextDate", LOG_DEBUG);
        if ($this->db->query($sql))
        {
            $this->date_when = $date;
            if ($increment_nb_gen_done>0) $this->nb_gen_done++;
            return 1;
        }
        else
        {
            dol_print_error($this->db);
            return -1;
        }
    }

	/**
     *	Update the maximum period
     *
     *	@param     	int		$nb		number of maximum period
     *	@return		int				<0 if KO, >0 if OK
     */
    function setMaxPeriod($nb)
    {
        if (! $this->table_element)
        {
            dol_syslog(get_class($this)."::setMaxPeriod was called on objet with property table_element not defined",LOG_ERR);
            return -1;
        }

        if (empty($nb)) $nb=0;

        $sql = 'UPDATE '.MAIN_DB_PREFIX.$this->table_element;
        $sql.= ' SET nb_gen_max = '.$nb;
        $sql.= ' WHERE rowid = '.$this->id;

        dol_syslog(get_class($this)."::setMaxPeriod", LOG_DEBUG);
        if ($this->db->query($sql))
        {
            $this->nb_gen_max = $nb;
            return 1;
        }
        else
        {
            dol_print_error($this->db);
            return -1;
        }
    }

	/**
     *	Update the auto validate flag of invoice
     *
     *	@param     	int		$validate		0 to create in draft, 1 to create and validate invoice
     *	@return		int						<0 if KO, >0 if OK
     */
    function setAutoValidate($validate)
    {
        if (! $this->table_element)
        {
            dol_syslog(get_class($this)."::setAutoValidate was called on objet with property table_element not defined",LOG_ERR);
            return -1;
        }

        $sql = 'UPDATE '.MAIN_DB_PREFIX.$this->table_element;
        $sql.= ' SET auto_validate = '.$validate;
        $sql.= ' WHERE rowid = '.$this->id;

        dol_syslog(get_class($this)."::setAutoValidate", LOG_DEBUG);
        if ($this->db->query($sql))
        {
            $this->auto_validate = $validate;
            return 1;
        }
        else
        {
            dol_print_error($this->db);
            return -1;
        }
    }

    /**
     *	Update the auto generate documents
     *
     *	@param     	int		$validate		0 no document, 1 to generate document
     *	@return		int						<0 if KO, >0 if OK
     */
    function setGeneratePdf($validate)
    {
        if (! $this->table_element)
        {
            dol_syslog(get_class($this)."::setGeneratePdf was called on objet with property table_element not defined",LOG_ERR);
            return -1;
        }

        $sql = 'UPDATE '.MAIN_DB_PREFIX.$this->table_element;
        $sql.= ' SET generate_pdf = '.$validate;
        $sql.= ' WHERE rowid = '.$this->id;

        dol_syslog(get_class($this)."::setGeneratePdf", LOG_DEBUG);
        if ($this->db->query($sql))
        {
            $this->generate_pdf = $validate;
            return 1;
        }
        else
        {
            dol_print_error($this->db);
            return -1;
        }
    }

    /**
     *	Update the model for documents
     *
     *	@param     	string		$model		model of document generator
     *	@return		int						<0 if KO, >0 if OK
     */
    function setModelPdf($model)
    {
        if (! $this->table_element)
        {
            dol_syslog(get_class($this)."::setModelPdf was called on objet with property table_element not defined",LOG_ERR);
            return -1;
        }

        $sql = 'UPDATE '.MAIN_DB_PREFIX.$this->table_element;
        $sql.= ' SET modelpdf = "' . $model . '"';
        $sql.= ' WHERE rowid = '.$this->id;

        dol_syslog(get_class($this)."::setModelPdf", LOG_DEBUG);
        if ($this->db->query($sql))
        {
            $this->modelpdf = $model;
            return 1;
        }
        else
        {
            dol_print_error($this->db);
            return -1;
        }
    }
}



/**
 *	Class to manage invoice lines of templates.
 *  Saved into database table llx_facturedet_rec
 */
class FactureLigneRec extends CommonInvoiceLine
{
<<<<<<< HEAD
	public $element='facturedetrec';
=======
	/**
	 * @var string ID to identify managed object
	 */
	public $element='facturedetrec';

	/**
	 * @var string Name of table without prefix where object is stored
	 */
>>>>>>> d9b8a8c8
	public $table_element='facturedet_rec';

	var $date_start_fill;
	var $date_end_fill;


    /**
     * 	Delete line in database
     *
     *  @param		User	$user		Object user
     *  @param		int		$notrigger	Disable triggers
     *	@return		int					<0 if KO, >0 if OK
     */
    function delete(User $user, $notrigger = false)
    {
    	$error=0;

	    $this->db->begin();

	    if (! $error) {
	        if (! $notrigger) {
	            // Call triggers
	            $result=$this->call_trigger('LINEBILLREC_DELETE', $user);
	            if ($result < 0) { $error++; } // Do also here what you must do to rollback action if trigger fail
	            // End call triggers
	        }
	    }

	    if (! $error)
	    {
    		$sql = 'DELETE FROM '.MAIN_DB_PREFIX.$this->table_element.' WHERE rowid='.$this->id;

    		$res = $this->db->query($sql);
    		if($res===false) {
    		    $error++;
    		    $this->errors[] = $this->db->lasterror();
    		}
	    }
<<<<<<< HEAD

    	// Commit or rollback
		if ($error) {
		    $this->db->rollback();
		    return -1;
		} else {
		    $this->db->commit();
		    return 1;
		}
    }


    /**
     *	Recupere les lignes de factures predefinies dans this->lines
     *
     *	@param		int 	$rowid		Id of invoice
     *	@return     int         		1 if OK, < 0 if KO
     */
    function fetch($rowid)
    {
    	$sql = 'SELECT l.rowid, l.fk_facture ,l.fk_product, l.product_type, l.label as custom_label, l.description, l.product_type, l.price, l.qty, l.vat_src_code, l.tva_tx,';
    	$sql.= ' l.localtax1_tx, l.localtax2_tx, l.localtax1_type, l.localtax2_type, l.remise, l.remise_percent, l.subprice,';
    	$sql.= ' l.date_start_fill, l.date_end_fill, l.info_bits, l.total_ht, l.total_tva, l.total_ttc,';
    	$sql.= ' l.rang, l.special_code,';
    	$sql.= ' l.fk_unit, l.fk_contract_line,';
    	$sql.= ' p.ref as product_ref, p.fk_product_type as fk_product_type, p.label as product_label, p.description as product_desc';
    	$sql.= ' FROM '.MAIN_DB_PREFIX.'facturedet_rec as l';
    	$sql.= ' LEFT JOIN '.MAIN_DB_PREFIX.'product as p ON l.fk_product = p.rowid';
    	$sql.= ' WHERE l.rowid = '.$rowid;
    	$sql.= ' ORDER BY l.rang';

    	dol_syslog('FactureRec::fetch', LOG_DEBUG);
    	$result = $this->db->query($sql);
    	if ($result)
    	{

    		$objp = $this->db->fetch_object($result);

    		$this->id	            = $objp->rowid;
    		$this->label            = $objp->custom_label;		// Label line
    		$this->desc             = $objp->description;		// Description line
    		$this->description      = $objp->description;		// Description line
    		$this->product_type     = $objp->product_type;		// Type of line
    		$this->ref              = $objp->product_ref;		// Ref product
    		$this->product_ref      = $objp->product_ref;		// Ref product
    		$this->libelle          = $objp->product_label;		// deprecated
    		$this->product_label	= $objp->product_label;		// Label product
    		$this->product_desc     = $objp->product_desc;		// Description product
    		$this->fk_product_type  = $objp->fk_product_type;	// Type of product
    		$this->qty              = $objp->qty;
    		$this->price			= $objp->price;
    		$this->subprice         = $objp->subprice;
    		$this->fk_facture		= $objp->fk_facture;
    		$this->vat_src_code     = $objp->vat_src_code;
    		$this->tva_tx           = $objp->tva_tx;
    		$this->localtax1_tx     = $objp->localtax1_tx;
    		$this->localtax2_tx     = $objp->localtax2_tx;
    		$this->localtax1_type   = $objp->localtax1_type;
    		$this->localtax2_type   = $objp->localtax2_type;
    		$this->remise_percent   = $objp->remise_percent;
    		$this->fk_remise_except = $objp->fk_remise_except;
    		$this->fk_product       = $objp->fk_product;
    		$this->date_start_fill  = $objp->date_start_fill;
    		$this->date_end_fill    = $objp->date_end_fill;
    		$this->info_bits        = $objp->info_bits;
    		$this->total_ht         = $objp->total_ht;
    		$this->total_tva        = $objp->total_tva;
    		$this->total_ttc        = $objp->total_ttc;
    		$this->code_ventilation = $objp->fk_code_ventilation;
    		$this->rang 			= $objp->rang;
    		$this->special_code 	= $objp->special_code;
    		$this->fk_unit          = $objp->fk_unit;
    		$this->fk_contract_line = $objp->fk_contract_line;


    		$this->db->free($result);
    		return 1;
    	}
    	else
    	{
    		$this->error=$this->db->lasterror();
    		return -3;
    	}
    }


    /**
     * 	Update a line to invoice_rec.
     *
     *  @param		User	$user					User
     *  @param		int		$notrigger				No trigger
     *	@return    	int             				<0 if KO, Id of line if OK
     */
    function update(User $user, $notrigger=0)
    {
    	global $conf;

    	include_once DOL_DOCUMENT_ROOT.'/core/lib/price.lib.php';

    	$sql = "UPDATE ".MAIN_DB_PREFIX."facturedet_rec SET";
    	$sql.= " fk_facture = ".$this->fk_facture;
    	$sql.= ", label=".(! empty($this->label)?"'".$this->db->escape($this->label)."'":"null");
    	$sql.= ", description='".$this->db->escape($this->desc)."'";
    	$sql.= ", price=".price2num($this->price);
    	$sql.= ", qty=".price2num($this->qty);
    	$sql.= ", tva_tx=".price2num($this->tva_tx);
    	$sql.= ", vat_src_code='".$this->db->escape($this->vat_src_code)."'";
    	$sql.= ", localtax1_tx=".price2num($this->localtax1_tx);
    	$sql.= ", localtax1_type='".$this->db->escape($this->localtax1_type)."'";
    	$sql.= ", localtax2_tx=".price2num($this->localtax2_tx);
    	$sql.= ", localtax2_type='".$this->db->escape($this->localtax2_type)."'";
    	$sql.= ", fk_product=".($this->fk_product > 0 ? $this->fk_product :"null");
    	$sql.= ", product_type=".$this->product_type;
    	$sql.= ", remise_percent='".price2num($this->remise_percent)."'";
    	$sql.= ", subprice='".price2num($this->subprice)."'";
    	$sql.= ", info_bits='".price2num($this->info_bits)."'";
    	$sql.= ", date_start_fill=".(int) $this->date_start_fill;
    	$sql.= ", date_end_fill=".(int) $this->date_end_fill;
    	if (empty($this->skip_update_total))
    	{
    		$sql.= ", total_ht=".price2num($this->total_ht);
	    	$sql.= ", total_tva=".price2num($this->total_tva);
	    	$sql.= ", total_localtax1=".price2num($this->total_localtax1);
	    	$sql.= ", total_localtax2=".price2num($this->total_localtax2);
	    	$sql.= ", total_ttc=".price2num($this->total_ttc);
    	}
    	$sql.= ", rang=".$this->rang;
    	$sql.= ", special_code=".$this->special_code;
    	$sql.= ", fk_unit=".($this->fk_unit ?"'".$this->db->escape($this->fk_unit )."'":"null");
    	$sql.= ", fk_contract_line=".($this->fk_contract_line?$this->fk_contract_line:"null");
    	$sql.= " WHERE rowid = ".$this->id;

    	dol_syslog(get_class($this)."::updateline", LOG_DEBUG);
    	$resql=$this->db->query($sql);
    	if ($resql)
    	{
    		if (empty($conf->global->MAIN_EXTRAFIELDS_DISABLED)) // For avoid conflicts if trigger used
    		{
    			$result=$this->insertExtraFields();
    			if ($result < 0)
    			{
    				$error++;
    			}
    		}

    		if (! $error && ! $notrigger)
    		{
    			// Call trigger
    			$result=$this->call_trigger('LINEBILL_REC_UPDATE', $user);
    			if ($result < 0)
    			{
    				$this->db->rollback();
    				return -2;
    			}
    			// End call triggers
    		}
    		$this->db->commit();
    		return 1;
    	}
    	else
    	{
    		$this->error=$this->db->lasterror();
    		$this->db->rollback();
    		return -2;
    	}

=======

    	// Commit or rollback
		if ($error) {
		    $this->db->rollback();
		    return -1;
		} else {
		    $this->db->commit();
		    return 1;
		}
    }


    /**
     *	Recupere les lignes de factures predefinies dans this->lines
     *
     *	@param		int 	$rowid		Id of invoice
     *	@return     int         		1 if OK, < 0 if KO
     */
    function fetch($rowid)
    {
    	$sql = 'SELECT l.rowid, l.fk_facture ,l.fk_product, l.product_type, l.label as custom_label, l.description, l.product_type, l.price, l.qty, l.vat_src_code, l.tva_tx,';
    	$sql.= ' l.localtax1_tx, l.localtax2_tx, l.localtax1_type, l.localtax2_type, l.remise, l.remise_percent, l.subprice,';
    	$sql.= ' l.date_start_fill, l.date_end_fill, l.info_bits, l.total_ht, l.total_tva, l.total_ttc,';
    	$sql.= ' l.rang, l.special_code,';
    	$sql.= ' l.fk_unit, l.fk_contract_line,';
    	$sql.= ' p.ref as product_ref, p.fk_product_type as fk_product_type, p.label as product_label, p.description as product_desc';
    	$sql.= ' FROM '.MAIN_DB_PREFIX.'facturedet_rec as l';
    	$sql.= ' LEFT JOIN '.MAIN_DB_PREFIX.'product as p ON l.fk_product = p.rowid';
    	$sql.= ' WHERE l.rowid = '.$rowid;
    	$sql.= ' ORDER BY l.rang';

    	dol_syslog('FactureRec::fetch', LOG_DEBUG);
    	$result = $this->db->query($sql);
    	if ($result)
    	{

    		$objp = $this->db->fetch_object($result);

    		$this->id	            = $objp->rowid;
    		$this->label            = $objp->custom_label;		// Label line
    		$this->desc             = $objp->description;		// Description line
    		$this->description      = $objp->description;		// Description line
    		$this->product_type     = $objp->product_type;		// Type of line
    		$this->ref              = $objp->product_ref;		// Ref product
    		$this->product_ref      = $objp->product_ref;		// Ref product
    		$this->libelle          = $objp->product_label;		// deprecated
    		$this->product_label	= $objp->product_label;		// Label product
    		$this->product_desc     = $objp->product_desc;		// Description product
    		$this->fk_product_type  = $objp->fk_product_type;	// Type of product
    		$this->qty              = $objp->qty;
    		$this->price			= $objp->price;
    		$this->subprice         = $objp->subprice;
    		$this->fk_facture		= $objp->fk_facture;
    		$this->vat_src_code     = $objp->vat_src_code;
    		$this->tva_tx           = $objp->tva_tx;
    		$this->localtax1_tx     = $objp->localtax1_tx;
    		$this->localtax2_tx     = $objp->localtax2_tx;
    		$this->localtax1_type   = $objp->localtax1_type;
    		$this->localtax2_type   = $objp->localtax2_type;
    		$this->remise_percent   = $objp->remise_percent;
    		$this->fk_remise_except = $objp->fk_remise_except;
    		$this->fk_product       = $objp->fk_product;
    		$this->date_start_fill  = $objp->date_start_fill;
    		$this->date_end_fill    = $objp->date_end_fill;
    		$this->info_bits        = $objp->info_bits;
    		$this->total_ht         = $objp->total_ht;
    		$this->total_tva        = $objp->total_tva;
    		$this->total_ttc        = $objp->total_ttc;
    		$this->code_ventilation = $objp->fk_code_ventilation;
    		$this->rang 			= $objp->rang;
    		$this->special_code 	= $objp->special_code;
    		$this->fk_unit          = $objp->fk_unit;
    		$this->fk_contract_line = $objp->fk_contract_line;


    		$this->db->free($result);
    		return 1;
    	}
    	else
    	{
    		$this->error=$this->db->lasterror();
    		return -3;
    	}
>>>>>>> d9b8a8c8
    }


    /**
     * 	Update a line to invoice_rec.
     *
     *  @param		User	$user					User
     *  @param		int		$notrigger				No trigger
     *	@return    	int             				<0 if KO, Id of line if OK
     */
    function update(User $user, $notrigger=0)
    {
    	global $conf;

    	include_once DOL_DOCUMENT_ROOT.'/core/lib/price.lib.php';

    	$sql = "UPDATE ".MAIN_DB_PREFIX."facturedet_rec SET";
    	$sql.= " fk_facture = ".$this->fk_facture;
    	$sql.= ", label=".(! empty($this->label)?"'".$this->db->escape($this->label)."'":"null");
    	$sql.= ", description='".$this->db->escape($this->desc)."'";
    	$sql.= ", price=".price2num($this->price);
    	$sql.= ", qty=".price2num($this->qty);
    	$sql.= ", tva_tx=".price2num($this->tva_tx);
    	$sql.= ", vat_src_code='".$this->db->escape($this->vat_src_code)."'";
    	$sql.= ", localtax1_tx=".price2num($this->localtax1_tx);
    	$sql.= ", localtax1_type='".$this->db->escape($this->localtax1_type)."'";
    	$sql.= ", localtax2_tx=".price2num($this->localtax2_tx);
    	$sql.= ", localtax2_type='".$this->db->escape($this->localtax2_type)."'";
    	$sql.= ", fk_product=".($this->fk_product > 0 ? $this->fk_product :"null");
    	$sql.= ", product_type=".$this->product_type;
    	$sql.= ", remise_percent='".price2num($this->remise_percent)."'";
    	$sql.= ", subprice='".price2num($this->subprice)."'";
    	$sql.= ", info_bits='".price2num($this->info_bits)."'";
    	$sql.= ", date_start_fill=".(int) $this->date_start_fill;
    	$sql.= ", date_end_fill=".(int) $this->date_end_fill;
    	if (empty($this->skip_update_total))
    	{
    		$sql.= ", total_ht=".price2num($this->total_ht);
	    	$sql.= ", total_tva=".price2num($this->total_tva);
	    	$sql.= ", total_localtax1=".price2num($this->total_localtax1);
	    	$sql.= ", total_localtax2=".price2num($this->total_localtax2);
	    	$sql.= ", total_ttc=".price2num($this->total_ttc);
    	}
    	$sql.= ", rang=".$this->rang;
    	$sql.= ", special_code=".$this->special_code;
    	$sql.= ", fk_unit=".($this->fk_unit ?"'".$this->db->escape($this->fk_unit )."'":"null");
    	$sql.= ", fk_contract_line=".($this->fk_contract_line?$this->fk_contract_line:"null");
    	$sql.= " WHERE rowid = ".$this->id;

    	dol_syslog(get_class($this)."::updateline", LOG_DEBUG);
    	$resql=$this->db->query($sql);
    	if ($resql)
    	{
    		if (empty($conf->global->MAIN_EXTRAFIELDS_DISABLED)) // For avoid conflicts if trigger used
    		{
    			$result=$this->insertExtraFields();
    			if ($result < 0)
    			{
    				$error++;
    			}
    		}

    		if (! $error && ! $notrigger)
    		{
    			// Call trigger
    			$result=$this->call_trigger('LINEBILL_REC_UPDATE', $user);
    			if ($result < 0)
    			{
    				$this->db->rollback();
    				return -2;
    			}
    			// End call triggers
    		}
    		$this->db->commit();
    		return 1;
    	}
    	else
    	{
    		$this->error=$this->db->lasterror();
    		$this->db->rollback();
    		return -2;
    	}
    }
}<|MERGE_RESOLUTION|>--- conflicted
+++ resolved
@@ -92,13 +92,6 @@
 	public $usenewprice=0;
 
 	public $suspended;			// status
-
-	const STATUS_NOTSUSPENDED = 0;
-	const STATUS_SUSPENDED = 1;
-
-
-
-	var $suspended;			// status
 
 	const STATUS_NOTSUSPENDED = 0;
 	const STATUS_SUSPENDED = 1;
@@ -475,11 +468,7 @@
 
 		// Retreive all extrafield for line
 		// fetch optionals attributes and labels
-<<<<<<< HEAD
-		require_once(DOL_DOCUMENT_ROOT.'/core/class/extrafields.class.php');
-=======
 		require_once DOL_DOCUMENT_ROOT.'/core/class/extrafields.class.php';
->>>>>>> d9b8a8c8
 		$extrafieldsline=new ExtraFields($this->db);
 		$extrafieldsline=$extrafieldsline->fetch_name_optionals_label('facturedet_rec',true);
 
@@ -1019,13 +1008,8 @@
 
 		$error=0;
 
-<<<<<<< HEAD
-		$langs->load("bills");
-		$langs->load('main');
-=======
 		// Load translation files required by the page
         $langs->loadLangs(array("main","bills"));
->>>>>>> d9b8a8c8
 
 		$nb_create=0;
 
@@ -1214,10 +1198,7 @@
 		return $this->LibStatut($this->frequency?1:0, $this->suspended, $mode, $alreadypaid, empty($this->type)?0:$this->type);
 	}
 
-<<<<<<< HEAD
-=======
     // phpcs:disable PEAR.NamingConventions.ValidFunctionName.NotCamelCaps
->>>>>>> d9b8a8c8
 	/**
 	 *	Return label of a status
 	 *
@@ -1230,10 +1211,7 @@
 	 */
 	function LibStatut($recur, $status, $mode=0, $alreadypaid=-1, $type=0)
 	{
-<<<<<<< HEAD
-=======
         // phpcs:enable
->>>>>>> d9b8a8c8
 		global $langs;
 		$langs->load('bills');
 
@@ -1252,11 +1230,7 @@
 				else return $langs->trans("Draft");
 			}
 		}
-<<<<<<< HEAD
-		if ($mode == 1)
-=======
 		elseif ($mode == 1)
->>>>>>> d9b8a8c8
 		{
 			$prefix='Short';
 			if ($recur)
@@ -1270,11 +1244,7 @@
 				else return $langs->trans("Draft");
 			}
 		}
-<<<<<<< HEAD
-		if ($mode == 2)
-=======
 		elseif ($mode == 2)
->>>>>>> d9b8a8c8
 		{
 			if ($recur)
 			{
@@ -1287,11 +1257,7 @@
 				else return img_picto($langs->trans('Draft'),'statut0').' '.$langs->trans('Draft');
 			}
 		}
-<<<<<<< HEAD
-		if ($mode == 3)
-=======
 		elseif ($mode == 3)
->>>>>>> d9b8a8c8
 		{
 			if ($recur)
 			{
@@ -1305,11 +1271,7 @@
 				else return img_picto($langs->trans('Draft'),'statut0');
 			}
 		}
-<<<<<<< HEAD
-		if ($mode == 4)
-=======
 		elseif ($mode == 4)
->>>>>>> d9b8a8c8
 		{
 			$prefix='';
 			if ($recur)
@@ -1323,11 +1285,7 @@
 				else return img_picto($langs->trans('Draft'),'statut0').' '.$langs->trans('Draft');
 			}
 		}
-<<<<<<< HEAD
-		if ($mode == 5 || $mode == 6)
-=======
 		elseif ($mode == 5 || $mode == 6)
->>>>>>> d9b8a8c8
 		{
 			$prefix='';
 			if ($mode == 5) $prefix='Short';
@@ -1708,18 +1666,14 @@
  */
 class FactureLigneRec extends CommonInvoiceLine
 {
-<<<<<<< HEAD
+	/**
+	 * @var string ID to identify managed object
+	 */
 	public $element='facturedetrec';
-=======
-	/**
-	 * @var string ID to identify managed object
-	 */
-	public $element='facturedetrec';
 
 	/**
 	 * @var string Name of table without prefix where object is stored
 	 */
->>>>>>> d9b8a8c8
 	public $table_element='facturedet_rec';
 
 	var $date_start_fill;
@@ -1758,7 +1712,6 @@
     		    $this->errors[] = $this->db->lasterror();
     		}
 	    }
-<<<<<<< HEAD
 
     	// Commit or rollback
 		if ($error) {
@@ -1924,173 +1877,5 @@
     		$this->db->rollback();
     		return -2;
     	}
-
-=======
-
-    	// Commit or rollback
-		if ($error) {
-		    $this->db->rollback();
-		    return -1;
-		} else {
-		    $this->db->commit();
-		    return 1;
-		}
-    }
-
-
-    /**
-     *	Recupere les lignes de factures predefinies dans this->lines
-     *
-     *	@param		int 	$rowid		Id of invoice
-     *	@return     int         		1 if OK, < 0 if KO
-     */
-    function fetch($rowid)
-    {
-    	$sql = 'SELECT l.rowid, l.fk_facture ,l.fk_product, l.product_type, l.label as custom_label, l.description, l.product_type, l.price, l.qty, l.vat_src_code, l.tva_tx,';
-    	$sql.= ' l.localtax1_tx, l.localtax2_tx, l.localtax1_type, l.localtax2_type, l.remise, l.remise_percent, l.subprice,';
-    	$sql.= ' l.date_start_fill, l.date_end_fill, l.info_bits, l.total_ht, l.total_tva, l.total_ttc,';
-    	$sql.= ' l.rang, l.special_code,';
-    	$sql.= ' l.fk_unit, l.fk_contract_line,';
-    	$sql.= ' p.ref as product_ref, p.fk_product_type as fk_product_type, p.label as product_label, p.description as product_desc';
-    	$sql.= ' FROM '.MAIN_DB_PREFIX.'facturedet_rec as l';
-    	$sql.= ' LEFT JOIN '.MAIN_DB_PREFIX.'product as p ON l.fk_product = p.rowid';
-    	$sql.= ' WHERE l.rowid = '.$rowid;
-    	$sql.= ' ORDER BY l.rang';
-
-    	dol_syslog('FactureRec::fetch', LOG_DEBUG);
-    	$result = $this->db->query($sql);
-    	if ($result)
-    	{
-
-    		$objp = $this->db->fetch_object($result);
-
-    		$this->id	            = $objp->rowid;
-    		$this->label            = $objp->custom_label;		// Label line
-    		$this->desc             = $objp->description;		// Description line
-    		$this->description      = $objp->description;		// Description line
-    		$this->product_type     = $objp->product_type;		// Type of line
-    		$this->ref              = $objp->product_ref;		// Ref product
-    		$this->product_ref      = $objp->product_ref;		// Ref product
-    		$this->libelle          = $objp->product_label;		// deprecated
-    		$this->product_label	= $objp->product_label;		// Label product
-    		$this->product_desc     = $objp->product_desc;		// Description product
-    		$this->fk_product_type  = $objp->fk_product_type;	// Type of product
-    		$this->qty              = $objp->qty;
-    		$this->price			= $objp->price;
-    		$this->subprice         = $objp->subprice;
-    		$this->fk_facture		= $objp->fk_facture;
-    		$this->vat_src_code     = $objp->vat_src_code;
-    		$this->tva_tx           = $objp->tva_tx;
-    		$this->localtax1_tx     = $objp->localtax1_tx;
-    		$this->localtax2_tx     = $objp->localtax2_tx;
-    		$this->localtax1_type   = $objp->localtax1_type;
-    		$this->localtax2_type   = $objp->localtax2_type;
-    		$this->remise_percent   = $objp->remise_percent;
-    		$this->fk_remise_except = $objp->fk_remise_except;
-    		$this->fk_product       = $objp->fk_product;
-    		$this->date_start_fill  = $objp->date_start_fill;
-    		$this->date_end_fill    = $objp->date_end_fill;
-    		$this->info_bits        = $objp->info_bits;
-    		$this->total_ht         = $objp->total_ht;
-    		$this->total_tva        = $objp->total_tva;
-    		$this->total_ttc        = $objp->total_ttc;
-    		$this->code_ventilation = $objp->fk_code_ventilation;
-    		$this->rang 			= $objp->rang;
-    		$this->special_code 	= $objp->special_code;
-    		$this->fk_unit          = $objp->fk_unit;
-    		$this->fk_contract_line = $objp->fk_contract_line;
-
-
-    		$this->db->free($result);
-    		return 1;
-    	}
-    	else
-    	{
-    		$this->error=$this->db->lasterror();
-    		return -3;
-    	}
->>>>>>> d9b8a8c8
-    }
-
-
-    /**
-     * 	Update a line to invoice_rec.
-     *
-     *  @param		User	$user					User
-     *  @param		int		$notrigger				No trigger
-     *	@return    	int             				<0 if KO, Id of line if OK
-     */
-    function update(User $user, $notrigger=0)
-    {
-    	global $conf;
-
-    	include_once DOL_DOCUMENT_ROOT.'/core/lib/price.lib.php';
-
-    	$sql = "UPDATE ".MAIN_DB_PREFIX."facturedet_rec SET";
-    	$sql.= " fk_facture = ".$this->fk_facture;
-    	$sql.= ", label=".(! empty($this->label)?"'".$this->db->escape($this->label)."'":"null");
-    	$sql.= ", description='".$this->db->escape($this->desc)."'";
-    	$sql.= ", price=".price2num($this->price);
-    	$sql.= ", qty=".price2num($this->qty);
-    	$sql.= ", tva_tx=".price2num($this->tva_tx);
-    	$sql.= ", vat_src_code='".$this->db->escape($this->vat_src_code)."'";
-    	$sql.= ", localtax1_tx=".price2num($this->localtax1_tx);
-    	$sql.= ", localtax1_type='".$this->db->escape($this->localtax1_type)."'";
-    	$sql.= ", localtax2_tx=".price2num($this->localtax2_tx);
-    	$sql.= ", localtax2_type='".$this->db->escape($this->localtax2_type)."'";
-    	$sql.= ", fk_product=".($this->fk_product > 0 ? $this->fk_product :"null");
-    	$sql.= ", product_type=".$this->product_type;
-    	$sql.= ", remise_percent='".price2num($this->remise_percent)."'";
-    	$sql.= ", subprice='".price2num($this->subprice)."'";
-    	$sql.= ", info_bits='".price2num($this->info_bits)."'";
-    	$sql.= ", date_start_fill=".(int) $this->date_start_fill;
-    	$sql.= ", date_end_fill=".(int) $this->date_end_fill;
-    	if (empty($this->skip_update_total))
-    	{
-    		$sql.= ", total_ht=".price2num($this->total_ht);
-	    	$sql.= ", total_tva=".price2num($this->total_tva);
-	    	$sql.= ", total_localtax1=".price2num($this->total_localtax1);
-	    	$sql.= ", total_localtax2=".price2num($this->total_localtax2);
-	    	$sql.= ", total_ttc=".price2num($this->total_ttc);
-    	}
-    	$sql.= ", rang=".$this->rang;
-    	$sql.= ", special_code=".$this->special_code;
-    	$sql.= ", fk_unit=".($this->fk_unit ?"'".$this->db->escape($this->fk_unit )."'":"null");
-    	$sql.= ", fk_contract_line=".($this->fk_contract_line?$this->fk_contract_line:"null");
-    	$sql.= " WHERE rowid = ".$this->id;
-
-    	dol_syslog(get_class($this)."::updateline", LOG_DEBUG);
-    	$resql=$this->db->query($sql);
-    	if ($resql)
-    	{
-    		if (empty($conf->global->MAIN_EXTRAFIELDS_DISABLED)) // For avoid conflicts if trigger used
-    		{
-    			$result=$this->insertExtraFields();
-    			if ($result < 0)
-    			{
-    				$error++;
-    			}
-    		}
-
-    		if (! $error && ! $notrigger)
-    		{
-    			// Call trigger
-    			$result=$this->call_trigger('LINEBILL_REC_UPDATE', $user);
-    			if ($result < 0)
-    			{
-    				$this->db->rollback();
-    				return -2;
-    			}
-    			// End call triggers
-    		}
-    		$this->db->commit();
-    		return 1;
-    	}
-    	else
-    	{
-    		$this->error=$this->db->lasterror();
-    		$this->db->rollback();
-    		return -2;
-    	}
     }
 }