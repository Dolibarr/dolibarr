--- conflicted
+++ resolved
@@ -1260,12 +1260,9 @@
 class FactureLigneRec extends CommonInvoiceLine
 {
 
-<<<<<<< HEAD
-=======
 	public $element='facturedetrec';
 	public $table_element='facturedet_rec';
 
->>>>>>> 5c885e9f
     /**
      * 	Delete line in database
      *
@@ -1279,21 +1276,7 @@
 
         $this->db->begin();
 
-<<<<<<< HEAD
-        // Call trigger
-        /*$result=$this->call_trigger('LINEBILLREC_DELETE',$user);
-        if ($result < 0)
-        {
-            $this->db->rollback();
-            return -1;
-        }*/
-        // End call triggers
-
-
-        $sql = "DELETE FROM ".MAIN_DB_PREFIX."facturedet_rec WHERE rowid = ".($this->rowid > 0 ? $this->rowid : $this->id);
-=======
         $sql = "DELETE FROM ".MAIN_DB_PREFIX.$this->table_element." WHERE rowid = ".($this->rowid > 0 ? $this->rowid : $this->id);
->>>>>>> 5c885e9f
         dol_syslog(get_class($this)."::delete", LOG_DEBUG);
         if ($this->db->query($sql) )
         {
@@ -1317,8 +1300,6 @@
         }
     }
 
-<<<<<<< HEAD
-=======
 
     /**
      *	Recupere les lignes de factures predefinies dans this->lines
@@ -1474,5 +1455,4 @@
 
     }
 
->>>>>>> 5c885e9f
 }