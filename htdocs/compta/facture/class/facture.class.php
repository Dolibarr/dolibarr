<?php
/* Copyright (C) 2002-2007 Rodolphe Quiedeville  <rodolphe@quiedeville.org>
 * Copyright (C) 2004-2013 Laurent Destailleur   <eldy@users.sourceforge.net>
 * Copyright (C) 2004      Sebastien Di Cintio   <sdicintio@ressource-toi.org>
 * Copyright (C) 2004      Benoit Mortier        <benoit.mortier@opensides.be>
 * Copyright (C) 2005      Marc Barilley / Ocebo <marc@ocebo.com>
 * Copyright (C) 2005-2014 Regis Houssin         <regis.houssin@capnetworks.com>
 * Copyright (C) 2006      Andre Cianfarani      <acianfa@free.fr>
 * Copyright (C) 2007      Franky Van Liedekerke <franky.van.liedekerke@telenet.be>
 * Copyright (C) 2010-2013 Juanjo Menent         <jmenent@2byte.es>
 * Copyright (C) 2012      Christophe Battarel   <christophe.battarel@altairis.fr>
 * Copyright (C) 2012      Marcos García         <marcosgdf@gmail.com>
 * Copyright (C) 2013      Cedric Gross          <c.gross@kreiz-it.fr>
 * Copyright (C) 2013      Florian Henry		  	<florian.henry@open-concept.pro>
 *
 * This program is free software; you can redistribute it and/or modify
 * it under the terms of the GNU General Public License as published by
 * the Free Software Foundation; either version 3 of the License, or
 * (at your option) any later version.
 *
 * This program is distributed in the hope that it will be useful,
 * but WITHOUT ANY WARRANTY; without even the implied warranty of
 * MERCHANTABILITY or FITNESS FOR A PARTICULAR PURPOSE.  See the
 * GNU General Public License for more details.
 *
 * You should have received a copy of the GNU General Public License
 * along with this program. If not, see <http://www.gnu.org/licenses/>.
 */

/**
 *	\file       htdocs/compta/facture/class/facture.class.php
 *	\ingroup    facture
 *	\brief      File of class to manage invoices
 */

include_once DOL_DOCUMENT_ROOT.'/core/class/commoninvoice.class.php';
require_once DOL_DOCUMENT_ROOT .'/product/class/product.class.php';
require_once DOL_DOCUMENT_ROOT .'/societe/class/client.class.php';
require_once DOL_DOCUMENT_ROOT .'/margin/lib/margins.lib.php';


/**
 *	Class to manage invoices
 */
class Facture extends CommonInvoice
{
	public $element='facture';
	public $table_element='facture';
	public $table_element_line = 'facturedet';
	public $fk_element = 'fk_facture';
	protected $ismultientitymanaged = 1;	// 0=No test on entity, 1=Test with field entity, 2=Test with link by societe

	var $id;
	//! Id client
	var $socid;
	//! Objet societe client (to load with fetch_client method)
	var $client;
	var $author;
	var $fk_user_author;
	var $fk_user_valid;
	//! Invoice date
	var $date;				// Invoice date
	var $date_creation;		// Creation date
	var $date_validation;	// Validation date
	var $datem;
	var $ref;
	var $ref_client;
	var $ref_ext;
	var $ref_int;
	//Check constants for types
	var $type = self::TYPE_STANDARD;

	//var $amount;
	var $remise_absolue;
	var $remise_percent;
	var $total_ht=0;
	var $total_tva=0;
	var $total_ttc=0;
	var $revenuestamp;
	var $note;			// deprecated
	var $note_private;
	var $note_public;
	//! 0=draft,
	//! 1=validated (need to be paid),
	//! 2=classified paid partially (close_code='discount_vat','badcustomer') or completely (close_code=null),
	//! 3=classified abandoned and no payment done (close_code='badcustomer','abandon' or 'replaced')
	var $statut;
	//! Fermeture apres paiement partiel: discount_vat, badcustomer, abandon
	//! Fermeture alors que aucun paiement: replaced (si remplace), abandon
	var $close_code;
	//! Commentaire si mis a paye sans paiement complet
	var $close_note;
	//! 1 if invoice paid COMPLETELY, 0 otherwise (do not use it anymore, use statut and close_code)
	var $paye;
	//! id of source invoice if replacement invoice or credit note
	var $fk_facture_source;
	var $origin;
	var $origin_id;
	var $linked_objects=array();
	var $fk_project;
	var $date_lim_reglement;
	var $cond_reglement_id;			// Id in llx_c_paiement
	var $cond_reglement_code;		// Code in llx_c_paiement
	var $mode_reglement_id;			// Id in llx_c_paiement
	var $mode_reglement_code;		// Code in llx_c_paiement
	var $fk_bank;					// Field to store bank id to use when payment mode is withdraw
	var $modelpdf;
	var $products=array();	// deprecated
	var $lines=array();
	var $line;
	var $extraparams=array();
	//! Pour board
	var $nbtodo;
	var $nbtodolate;
	var $specimen;

	var $fac_rec;

    /**
     * Standard invoice
     */
    const TYPE_STANDARD = 0;

    /**
     * Replacement invoice
     */
    const TYPE_REPLACEMENT = 1;

    /**
     * Credit note invoice
     */
    const TYPE_CREDIT_NOTE = 2;

    /**
     * Deposit invoice
     */
    const TYPE_DEPOSIT = 3;

    /**
     * Proforma invoice
     */
    const TYPE_PROFORMA = 4;

	/**
	 * 	Constructor
	 *
	 * 	@param	DoliDB		$db			Database handler
	 */
	function __construct($db)
	{
		$this->db = $db;
	}

	/**
	 *	Create invoice in database
	 *  Note: this->ref can be set or empty. If empty, we will use "(PROV)"
	 *
	 *	@param	User	$user      		Object user that create
	 *	@param  int		$notrigger		1=Does not execute triggers, 0 otherwise
	 * 	@param	int		$forceduedate	1=Do not recalculate due date from payment condition but force it with value
	 *	@return	int						<0 if KO, >0 if OK
	 */
	function create($user,$notrigger=0,$forceduedate=0)
	{
		global $langs,$conf,$mysoc,$hookmanager;
		$error=0;

		// Clean parameters
		if (empty($this->type)) $this->type = self::TYPE_STANDARD;
		$this->ref_client=trim($this->ref_client);
		$this->note=(isset($this->note) ? trim($this->note) : trim($this->note_private)); // deprecated
		$this->note_private=(isset($this->note_private) ? trim($this->note_private) : trim($this->note_private));
		$this->note_public=trim($this->note_public);
		if (! $this->cond_reglement_id) $this->cond_reglement_id = 0;
		if (! $this->mode_reglement_id) $this->mode_reglement_id = 0;
		$this->brouillon = 1;

		dol_syslog(get_class($this)."::create user=".$user->id);

		// Check parameters
		if (empty($this->date) || empty($user->id))
		{
			$this->error="ErrorBadParameter";
			dol_syslog(get_class($this)."::create Try to create an invoice with an empty parameter (user, date, ...)", LOG_ERR);
			return -3;
		}
		$soc = new Societe($this->db);
		$result=$soc->fetch($this->socid);
		if ($result < 0)
		{
			$this->error="Failed to fetch company";
			dol_syslog(get_class($this)."::create ".$this->error, LOG_ERR);
			return -2;
		}

		$now=dol_now();

		$this->db->begin();

		// Create invoice from a predefined invoice
		if ($this->fac_rec > 0)
		{
			require_once DOL_DOCUMENT_ROOT.'/compta/facture/class/facture-rec.class.php';
			$_facrec = new FactureRec($this->db);
			$result=$_facrec->fetch($this->fac_rec);

			$this->fk_project        = $_facrec->fk_project;
			$this->cond_reglement_id = $_facrec->cond_reglement_id;
			$this->mode_reglement_id = $_facrec->mode_reglement_id;
			$this->remise_absolue    = $_facrec->remise_absolue;
			$this->remise_percent    = $_facrec->remise_percent;

			// Clean parametres
			if (! $this->type) $this->type = self::TYPE_STANDARD;
			$this->ref_client=trim($this->ref_client);
			$this->note_private=trim($this->note_private);
			$this->note_public=trim($this->note_public);
			//if (! $this->remise) $this->remise = 0;
			if (! $this->mode_reglement_id) $this->mode_reglement_id = 0;
			$this->brouillon = 1;
		}

		// Define due date if not already defined
		$datelim=(empty($forceduedate)?$this->calculate_date_lim_reglement():$forceduedate);

		// Insert into database
		$socid  = $this->socid;

		$sql = "INSERT INTO ".MAIN_DB_PREFIX."facture (";
		$sql.= " facnumber";
		$sql.= ", entity";
		$sql.= ", ref_ext";
		$sql.= ", type";
		$sql.= ", fk_soc";
		$sql.= ", datec";
		$sql.= ", remise_absolue";
		$sql.= ", remise_percent";
		$sql.= ", datef";
		$sql.= ", note_private";
		$sql.= ", note_public";
		$sql.= ", ref_client, ref_int";
		$sql.= ", fk_facture_source, fk_user_author, fk_projet";
		$sql.= ", fk_cond_reglement, fk_mode_reglement, date_lim_reglement, model_pdf";
		$sql.= ")";
		$sql.= " VALUES (";
		$sql.= "'(PROV)'";
		$sql.= ", ".$conf->entity;
		$sql.= ", ".($this->ref_ext?"'".$this->db->escape($this->ref_ext)."'":"null");
		$sql.= ", '".$this->type."'";
		$sql.= ", '".$socid."'";
		$sql.= ", '".$this->db->idate($now)."'";
		$sql.= ",".($this->remise_absolue>0?$this->remise_absolue:'NULL');
		$sql.= ",".($this->remise_percent>0?$this->remise_percent:'NULL');
		$sql.= ", '".$this->db->idate($this->date)."'";
		$sql.= ",".($this->note_private?"'".$this->db->escape($this->note_private)."'":"null");
		$sql.= ",".($this->note_public?"'".$this->db->escape($this->note_public)."'":"null");
		$sql.= ",".($this->ref_client?"'".$this->db->escape($this->ref_client)."'":"null");
		$sql.= ",".($this->ref_int?"'".$this->db->escape($this->ref_int)."'":"null");
		$sql.= ",".($this->fk_facture_source?"'".$this->db->escape($this->fk_facture_source)."'":"null");
		$sql.= ",".($user->id > 0 ? "'".$user->id."'":"null");
		$sql.= ",".($this->fk_project?$this->fk_project:"null");
		$sql.= ','.$this->cond_reglement_id;
		$sql.= ",".$this->mode_reglement_id;
		$sql.= ", '".$this->db->idate($datelim)."', '".$this->modelpdf."')";

		dol_syslog(get_class($this)."::create", LOG_DEBUG);
		$resql=$this->db->query($sql);
		if ($resql)
		{
			$this->id = $this->db->last_insert_id(MAIN_DB_PREFIX.'facture');

			// Update ref with new one
			$this->ref='(PROV'.$this->id.')';
			$sql = 'UPDATE '.MAIN_DB_PREFIX."facture SET facnumber='".$this->ref."' WHERE rowid=".$this->id;

			dol_syslog(get_class($this)."::create", LOG_DEBUG);
			$resql=$this->db->query($sql);
			if (! $resql) $error++;

			// Add object linked
			if (! $error && $this->id && is_array($this->linked_objects) && ! empty($this->linked_objects))
			{
				foreach($this->linked_objects as $origin => $origin_id)
				{
					$ret = $this->add_object_linked($origin, $origin_id);
					if (! $ret)
					{
						dol_print_error($this->db);
						$error++;
					}

					// TODO mutualiser
					if ($origin == 'commande')
					{
						// On recupere les differents contact interne et externe
						$order = new Commande($this->db);
						$order->id = $origin_id;

						// On recupere le commercial suivi propale
						$this->userid = $order->getIdcontact('internal', 'SALESREPFOLL');

						if ($this->userid)
						{
							//On passe le commercial suivi commande en commercial suivi paiement
							$this->add_contact($this->userid[0], 'SALESREPFOLL', 'internal');
						}

						// On recupere le contact client facturation commande
						$this->contactid = $order->getIdcontact('external', 'BILLING');

						if ($this->contactid)
						{
							//On passe le contact client facturation commande en contact client facturation
							$this->add_contact($this->contactid[0], 'BILLING', 'external');
						}
					}
				}
			}

			/*
			 *  Insert lines of invoices into database
			 */
			if (count($this->lines) && is_object($this->lines[0]))	// If this->lines is array on InvoiceLines (preferred mode)
			{
				$fk_parent_line = 0;

				dol_syslog("There is ".count($this->lines)." lines that are invoice lines objects");
				foreach ($this->lines as $i => $val)
				{
					$newinvoiceline=$this->lines[$i];
					$newinvoiceline->fk_facture=$this->id;
					if ($result >= 0 && ($newinvoiceline->info_bits & 0x01) == 0)	// We keep only lines with first bit = 0
					{
						// Reset fk_parent_line for no child products and special product
						if (($newinvoiceline->product_type != 9 && empty($newinvoiceline->fk_parent_line)) || $newinvoiceline->product_type == 9) {
							$fk_parent_line = 0;
						}

						$newinvoiceline->fk_parent_line=$fk_parent_line;
						$result=$newinvoiceline->insert();

						// Defined the new fk_parent_line
						if ($result > 0 && $newinvoiceline->product_type == 9) {
							$fk_parent_line = $result;
						}
					}
					if ($result < 0)
					{
						$this->error=$newinvoiceline->error;
						$error++;
						break;
					}
				}
			}
			else	// If this->lines is not object of invoice lines
			{
				$fk_parent_line = 0;

				dol_syslog("There is ".count($this->lines)." lines that are array lines");
				foreach ($this->lines as $i => $val)
				{
					if (($this->lines[$i]->info_bits & 0x01) == 0)	// We keep only lines with first bit = 0
					{
						// Reset fk_parent_line for no child products and special product
						if (($this->lines[$i]->product_type != 9 && empty($this->lines[$i]->fk_parent_line)) || $this->lines[$i]->product_type == 9) {
							$fk_parent_line = 0;
						}

						$result = $this->addline(
							$this->lines[$i]->desc,
							$this->lines[$i]->subprice,
							$this->lines[$i]->qty,
							$this->lines[$i]->tva_tx,
							$this->lines[$i]->localtax1_tx,
							$this->lines[$i]->localtax2_tx,
							$this->lines[$i]->fk_product,
							$this->lines[$i]->remise_percent,
							$this->lines[$i]->date_start,
							$this->lines[$i]->date_end,
							$this->lines[$i]->fk_code_ventilation,
							$this->lines[$i]->info_bits,
							$this->lines[$i]->fk_remise_except,
							'HT',
							0,
							$this->lines[$i]->product_type,
							$this->lines[$i]->rang,
							$this->lines[$i]->special_code,
							'',
							0,
							$fk_parent_line,
							$this->lines[$i]->fk_fournprice,
							$this->lines[$i]->pa_ht,
							$this->lines[$i]->label,
							''
						);
						if ($result < 0)
						{
							$this->error=$this->db->lasterror();
							dol_print_error($this->db);
							$this->db->rollback();
							return -1;
						}

						// Defined the new fk_parent_line
						if ($result > 0 && $this->lines[$i]->product_type == 9) {
							$fk_parent_line = $result;
						}
					}
				}
			}

			/*
			 * Insert lines of predefined invoices
			 */
			if (! $error && $this->fac_rec > 0)
			{
				foreach ($_facrec->lines as $i => $val)
				{
					if ($_facrec->lines[$i]->fk_product)
					{
						$prod = new Product($this->db);
						$res=$prod->fetch($_facrec->lines[$i]->fk_product);
					}
					$tva_tx = get_default_tva($mysoc,$soc,$prod->id);
					$localtax1_tx=get_localtax($tva_tx,1,$soc);
					$localtax2_tx=get_localtax($tva_tx,2,$soc);

					$result_insert = $this->addline(
						$_facrec->lines[$i]->desc,
						$_facrec->lines[$i]->subprice,
						$_facrec->lines[$i]->qty,
						$tva_tx,
						$localtax1_tx,
						$localtax2_tx,
						$_facrec->lines[$i]->fk_product,
						$_facrec->lines[$i]->remise_percent,
						'','',0,0,'','HT',0,
						$_facrec->lines[$i]->product_type,
						$_facrec->lines[$i]->rang,
						$_facrec->lines[$i]->special_code,
						'',
						0,
						0,
						null,
						0,
						$_facrec->lines[$i]->label
					);

					if ( $result_insert < 0)
					{
						$error++;
						$this->error=$this->db->error();
						break;
					}
				}
			}

			if (! $error)
			{

				$result=$this->update_price(1);
				if ($result > 0)
				{
					// Actions on extra fields (by external module or standard code)
					// FIXME le hook fait double emploi avec le trigger !!
					$hookmanager->initHooks(array('invoicedao'));
					$parameters=array('invoiceid'=>$this->id);
					$reshook=$hookmanager->executeHooks('insertExtraFields',$parameters,$this,$action); // Note that $action and $object may have been modified by some hooks
					if (empty($reshook))
					{
						if (empty($conf->global->MAIN_EXTRAFIELDS_DISABLED)) // For avoid conflicts if trigger used
						{
							$result=$this->insertExtraFields();
							if ($result < 0)
							{
								$error++;
							}
						}
					}
					else if ($reshook < 0) $error++;

					// Appel des triggers
					include_once DOL_DOCUMENT_ROOT . '/core/class/interfaces.class.php';
					$interface=new Interfaces($this->db);
					$result=$interface->run_triggers('BILL_CREATE',$this,$user,$langs,$conf);
					if ($result < 0) {
						$error++; $this->errors=$interface->errors;
					}
					// Fin appel triggers

					if (! $error)
					{
						$this->db->commit();
						return $this->id;
					}
					else
					{
						$this->db->rollback();
						return -4;
					}
				}
				else
				{
					$this->error=$langs->trans('FailedToUpdatePrice');
					$this->db->rollback();
					return -3;
				}
			}
			else
			{
				dol_syslog(get_class($this)."::create error ".$this->error, LOG_ERR);
				$this->db->rollback();
				return -2;
			}
		}
		else
		{
			$this->error=$this->db->error();
			$this->db->rollback();
			return -1;
		}
	}


	/**
	 *	Create a new invoice in database from current invoice
	 *
	 *	@param      User	$user    		Object user that ask creation
	 *	@param		int		$invertdetail	Reverse sign of amounts for lines
	 *	@return		int						<0 if KO, >0 if OK
	 */
	function createFromCurrent($user,$invertdetail=0)
	{
		// Charge facture source
		$facture=new Facture($this->db);

		$facture->fk_facture_source = $this->fk_facture_source;
		$facture->type 			    = $this->type;
		$facture->socid 		    = $this->socid;
		$facture->date              = $this->date;
		$facture->note_public       = $this->note_public;
		$facture->note_private      = $this->note_private;
		$facture->ref_client        = $this->ref_client;
		$facture->modelpdf          = $this->modelpdf;
		$facture->fk_project        = $this->fk_project;
		$facture->cond_reglement_id = $this->cond_reglement_id;
		$facture->mode_reglement_id = $this->mode_reglement_id;
		$facture->remise_absolue    = $this->remise_absolue;
		$facture->remise_percent    = $this->remise_percent;

		$facture->lines		    	= $this->lines;	// Tableau des lignes de factures
		$facture->products		    = $this->lines;	// Tant que products encore utilise

		// Loop on each line of new invoice
		foreach($facture->lines as $i => $line)
		{
			if ($invertdetail)
			{
				$facture->lines[$i]->subprice  = -$facture->lines[$i]->subprice;
				$facture->lines[$i]->total_ht  = -$facture->lines[$i]->total_ht;
				$facture->lines[$i]->total_tva = -$facture->lines[$i]->total_tva;
				$facture->lines[$i]->total_localtax1 = -$facture->lines[$i]->total_localtax1;
				$facture->lines[$i]->total_localtax2 = -$facture->lines[$i]->total_localtax2;
				$facture->lines[$i]->total_ttc = -$facture->lines[$i]->total_ttc;
			}
		}

		dol_syslog(get_class($this)."::createFromCurrent invertdetail=".$invertdetail." socid=".$this->socid." nboflines=".count($facture->lines));

		$facid = $facture->create($user);
		if ($facid <= 0)
		{
			$this->error=$facture->error;
			$this->errors=$facture->errors;
		}

		return $facid;
	}


	/**
	 *		Load an object from its id and create a new one in database
	 *
	 *		@param		int				$socid			Id of thirdparty
	 * 	 	@return		int								New id of clone
	 */
	function createFromClone($socid=0)
	{
		global $conf,$user,$langs,$hookmanager;

		$error=0;

		$this->db->begin();

		// Load source object
		$objFrom = dol_clone($this);

		// Change socid if needed
		if (! empty($socid) && $socid != $this->socid)
		{
			$objsoc = new Societe($this->db);

			if ($objsoc->fetch($socid)>0)
			{
				$this->socid 				= $objsoc->id;
				$this->cond_reglement_id	= (! empty($objsoc->cond_reglement_id) ? $objsoc->cond_reglement_id : 0);
				$this->mode_reglement_id	= (! empty($objsoc->mode_reglement_id) ? $objsoc->mode_reglement_id : 0);
				$this->fk_project			= '';
				$this->fk_delivery_address	= '';
			}

			// TODO Change product price if multi-prices
		}

		$this->id=0;
		$this->statut=0;

		// Clear fields
		$this->date               = dol_now();	// Date of invoice is set to current date when cloning. // TODO Best is to ask date into confirm box
		$this->user_author        = $user->id;
		$this->user_valid         = '';
		$this->fk_facture_source  = 0;
		$this->date_creation      = '';
		$this->date_validation    = '';
		$this->ref_client         = '';
		$this->close_code         = '';
		$this->close_note         = '';
		$this->products = $this->lines;	// Tant que products encore utilise

		// Loop on each line of new invoice
		foreach($this->lines as $i => $line)
		{
			if (($this->lines[$i]->info_bits & 0x02) == 0x02)	// We do not clone line of discounts
			{
				unset($this->lines[$i]);
				unset($this->products[$i]);	// Tant que products encore utilise
			}
		}

		// Create clone
		$result=$this->create($user);
		if ($result < 0) $error++;

		if (! $error)
		{
			// Hook of thirdparty module
			if (is_object($hookmanager))
			{
				$parameters=array('objFrom'=>$objFrom);
				$action='';
				$reshook=$hookmanager->executeHooks('createFrom',$parameters,$this,$action);    // Note that $action and $object may have been modified by some hooks
				if ($reshook < 0) $error++;
			}

			// Appel des triggers
			include_once DOL_DOCUMENT_ROOT . '/core/class/interfaces.class.php';
			$interface=new Interfaces($this->db);
			$result=$interface->run_triggers('BILL_CLONE',$this,$user,$langs,$conf);
			if ($result < 0) {
				$error++; $this->errors=$interface->errors;
			}
			// Fin appel triggers
		}

		// End
		if (! $error)
		{
			$this->db->commit();
			return $this->id;
		}
		else
		{
			$this->db->rollback();
			return -1;
		}
	}

	/**
	 *  Load an object from an order and create a new invoice into database
	 *
	 *  @param      Object			$object         	Object source
	 *  @return     int             					<0 if KO, 0 if nothing done, 1 if OK
	 */
	function createFromOrder($object)
	{
		global $conf,$user,$langs,$hookmanager;

		$error=0;

		// Closed order
		$this->date = dol_now();
		$this->source = 0;

		$num=count($object->lines);
		for ($i = 0; $i < $num; $i++)
		{
			$line = new FactureLigne($this->db);

			$line->libelle			= $object->lines[$i]->libelle;
			$line->label			= $object->lines[$i]->label;
			$line->desc				= $object->lines[$i]->desc;
			$line->subprice			= $object->lines[$i]->subprice;
			$line->total_ht			= $object->lines[$i]->total_ht;
			$line->total_tva		= $object->lines[$i]->total_tva;
			$line->total_ttc		= $object->lines[$i]->total_ttc;
			$line->tva_tx			= $object->lines[$i]->tva_tx;
			$line->localtax1_tx		= $object->lines[$i]->localtax1_tx;
			$line->localtax2_tx		= $object->lines[$i]->localtax2_tx;
			$line->qty				= $object->lines[$i]->qty;
			$line->fk_remise_except	= $object->lines[$i]->fk_remise_except;
			$line->remise_percent	= $object->lines[$i]->remise_percent;
			$line->fk_product		= $object->lines[$i]->fk_product;
			$line->info_bits		= $object->lines[$i]->info_bits;
			$line->product_type		= $object->lines[$i]->product_type;
			$line->rang				= $object->lines[$i]->rang;
			$line->special_code		= $object->lines[$i]->special_code;
			$line->fk_parent_line	= $object->lines[$i]->fk_parent_line;

			$line->fk_fournprice	= $object->lines[$i]->fk_fournprice;
			$marginInfos			= getMarginInfos($object->lines[$i]->subprice, $object->lines[$i]->remise_percent, $object->lines[$i]->tva_tx, $object->lines[$i]->localtax1_tx, $object->lines[$i]->localtax2_tx, $object->lines[$i]->fk_fournprice, $object->lines[$i]->pa_ht);
			$line->pa_ht			= $marginInfos[0];

			$this->lines[$i] = $line;
		}

		$this->socid                = $object->socid;
		$this->fk_project           = $object->fk_project;
		$this->cond_reglement_id    = $object->cond_reglement_id;
		$this->mode_reglement_id    = $object->mode_reglement_id;
		$this->availability_id      = $object->availability_id;
		$this->demand_reason_id     = $object->demand_reason_id;
		$this->date_livraison       = $object->date_livraison;
		$this->fk_delivery_address  = $object->fk_delivery_address;
		$this->contact_id           = $object->contactid;
		$this->ref_client           = $object->ref_client;
		$this->note_private         = $object->note_private;
		$this->note_public          = $object->note_public;

		$this->origin				= $object->element;
		$this->origin_id			= $object->id;

		// Possibility to add external linked objects with hooks
		$this->linked_objects[$this->origin] = $this->origin_id;
		if (! empty($object->other_linked_objects) && is_array($object->other_linked_objects))
		{
			$this->linked_objects = array_merge($this->linked_objects, $object->other_linked_objects);
		}

		$ret = $this->create($user);

		if ($ret > 0)
		{
			// Actions hooked (by external module)
			$hookmanager->initHooks(array('invoicedao'));

			$parameters=array('objFrom'=>$object);
			$action='';
			$reshook=$hookmanager->executeHooks('createFrom',$parameters,$this,$action);    // Note that $action and $object may have been modified by some hooks
			if ($reshook < 0) $error++;

			if (! $error)
			{
				return 1;
			}
			else return -1;
		}
		else return -1;
	}

	/**
	 *      Return clicable link of object (with eventually picto)
	 *
	 *      @param	int		$withpicto       Add picto into link
	 *      @param  string	$option          Where point the link
	 *      @param  int		$max             Maxlength of ref
	 *      @param  int		$short           1=Return just URL
	 *      @param  string  $moretitle       Add more text to title tooltip
	 *      @return string 			         String with URL
	 */
	function getNomUrl($withpicto=0,$option='',$max=0,$short=0,$moretitle='')
	{
		global $langs;

		$result='';

		if ($option == 'withdraw') $url = DOL_URL_ROOT.'/compta/facture/prelevement.php?facid='.$this->id;
		else $url = DOL_URL_ROOT.'/compta/facture.php?facid='.$this->id;

		if ($short) return $url;

		$picto='bill';
		if ($this->type == self::TYPE_REPLACEMENT) $picto.='r';	// Replacement invoice
		if ($this->type == self::TYPE_CREDIT_NOTE) $picto.='a';	// Credit note
		if ($this->type == self::TYPE_DEPOSIT) $picto.='d';	// Deposit invoice

		$label=$langs->trans("ShowInvoice").': '.$this->ref;
		if ($this->type == self::TYPE_REPLACEMENT) $label=$langs->transnoentitiesnoconv("ShowInvoiceReplace").': '.$this->ref;
		if ($this->type == self::TYPE_CREDIT_NOTE) $label=$langs->transnoentitiesnoconv("ShowInvoiceAvoir").': '.$this->ref;
		if ($this->type == self::TYPE_DEPOSIT) $label=$langs->transnoentitiesnoconv("ShowInvoiceDeposit").': '.$this->ref;
		if ($moretitle) $label.=' - '.$moretitle;

		$linkstart='<a href="'.$url.'">';
		$linkend='</a>';

		if ($withpicto) $result.=($linkstart.img_object(($max?dol_trunc($label,$max):$label),$picto).$linkend);
		if ($withpicto && $withpicto != 2) $result.=' ';
		if ($withpicto != 2) $result.=$linkstart.($max?dol_trunc($this->ref,$max):$this->ref).$linkend;
		return $result;
	}


	/**
	 *	Get object and lines from database
	 *
	 *	@param      int		$rowid       	Id of object to load
	 * 	@param		string	$ref			Reference of invoice
	 * 	@param		string	$ref_ext		External reference of invoice
	 * 	@param		int		$ref_int		Internal reference of other object
	 *	@return     int         			>0 if OK, <0 if KO, 0 if not found
	 */
	function fetch($rowid, $ref='', $ref_ext='', $ref_int='')
	{
		global $conf;

		if (empty($rowid) && empty($ref) && empty($ref_ext) && empty($ref_int)) return -1;

		$sql = 'SELECT f.rowid,f.facnumber,f.ref_client,f.ref_ext,f.ref_int,f.type,f.fk_soc,f.amount,f.tva, f.localtax1, f.localtax2, f.total, f.total_ttc, f.revenuestamp';
		$sql.= ', f.remise_percent, f.remise_absolue, f.remise';
		$sql.= ', f.datef as df';
		$sql.= ', f.date_lim_reglement as dlr';
		$sql.= ', f.datec as datec';
		$sql.= ', f.date_valid as datev';
		$sql.= ', f.tms as datem';
		$sql.= ', f.note_private, f.note_public, f.fk_statut, f.paye, f.close_code, f.close_note, f.fk_user_author, f.fk_user_valid, f.model_pdf';
		$sql.= ', f.fk_facture_source';
		$sql.= ', f.fk_mode_reglement, f.fk_cond_reglement, f.fk_projet, f.extraparams';
		$sql.= ', p.code as mode_reglement_code, p.libelle as mode_reglement_libelle';
		$sql.= ', c.code as cond_reglement_code, c.libelle as cond_reglement_libelle, c.libelle_facture as cond_reglement_libelle_doc';
		$sql.= ' FROM '.MAIN_DB_PREFIX.'facture as f';
		$sql.= ' LEFT JOIN '.MAIN_DB_PREFIX.'c_payment_term as c ON f.fk_cond_reglement = c.rowid';
		$sql.= ' LEFT JOIN '.MAIN_DB_PREFIX.'c_paiement as p ON f.fk_mode_reglement = p.id';
		$sql.= ' WHERE f.entity = '.$conf->entity;
		if ($rowid)   $sql.= " AND f.rowid=".$rowid;
		if ($ref)     $sql.= " AND f.facnumber='".$this->db->escape($ref)."'";
		if ($ref_ext) $sql.= " AND f.ref_ext='".$this->db->escape($ref_ext)."'";
		if ($ref_int) $sql.= " AND f.ref_int='".$this->db->escape($ref_int)."'";

		dol_syslog(get_class($this)."::fetch", LOG_DEBUG);
		$result = $this->db->query($sql);
		if ($result)
		{
			if ($this->db->num_rows($result))
			{
				$obj = $this->db->fetch_object($result);

				$this->id					= $obj->rowid;
				$this->ref					= $obj->facnumber;
				$this->ref_client			= $obj->ref_client;
				$this->ref_ext				= $obj->ref_ext;
				$this->ref_int				= $obj->ref_int;
				$this->type					= $obj->type;
				$this->date					= $this->db->jdate($obj->df);
				$this->date_creation		= $this->db->jdate($obj->datec);
				$this->date_validation		= $this->db->jdate($obj->datev);
				$this->datem				= $this->db->jdate($obj->datem);
				$this->remise_percent		= $obj->remise_percent;
				$this->remise_absolue		= $obj->remise_absolue;
				$this->total_ht				= $obj->total;
				$this->total_tva			= $obj->tva;
				$this->total_localtax1		= $obj->localtax1;
				$this->total_localtax2		= $obj->localtax2;
				$this->total_ttc			= $obj->total_ttc;
				$this->revenuestamp         = $obj->revenuestamp;
				$this->paye					= $obj->paye;
				$this->close_code			= $obj->close_code;
				$this->close_note			= $obj->close_note;
				$this->socid				= $obj->fk_soc;
				$this->statut				= $obj->fk_statut;
				$this->date_lim_reglement	= $this->db->jdate($obj->dlr);
				$this->mode_reglement_id	= $obj->fk_mode_reglement;
				$this->mode_reglement_code	= $obj->mode_reglement_code;
				$this->mode_reglement		= $obj->mode_reglement_libelle;
				$this->cond_reglement_id	= $obj->fk_cond_reglement;
				$this->cond_reglement_code	= $obj->cond_reglement_code;
				$this->cond_reglement		= $obj->cond_reglement_libelle;
				$this->cond_reglement_doc	= $obj->cond_reglement_libelle_doc;
				$this->fk_project			= $obj->fk_projet;
				$this->fk_facture_source	= $obj->fk_facture_source;
				$this->note					= $obj->note_private;	// deprecated
				$this->note_private			= $obj->note_private;
				$this->note_public			= $obj->note_public;
				$this->user_author			= $obj->fk_user_author;
				$this->user_valid			= $obj->fk_user_valid;
				$this->modelpdf				= $obj->model_pdf;

				$this->extraparams			= (array) json_decode($obj->extraparams, true);

				if ($this->statut == 0)	$this->brouillon = 1;

				// Retreive all extrafield for invoice
				// fetch optionals attributes and labels
				require_once DOL_DOCUMENT_ROOT.'/core/class/extrafields.class.php';
				$extrafields=new ExtraFields($this->db);
				$extralabels=$extrafields->fetch_name_optionals_label($this->table_element,true);
				$this->fetch_optionals($this->id,$extralabels);

				/*
				 * Lines
				*/

				$this->lines  = array();

				$result=$this->fetch_lines();
				if ($result < 0)
				{
					$this->error=$this->db->error();
					return -3;
				}
				return 1;
			}
			else
			{
				$this->error='Bill with id '.$rowid.' or ref '.$ref.' not found sql='.$sql;
				dol_syslog(get_class($this)."::fetch Error ".$this->error, LOG_ERR);
				return 0;
			}
		}
		else
		{
			$this->error=$this->db->error();
			return -1;
		}
	}


	/**
	 *	Load all detailed lines into this->lines
	 *
	 *	@return     int         1 if OK, < 0 if KO
	 */
	function fetch_lines()
	{
		$this->lines=array();

		$sql = 'SELECT l.rowid, l.fk_product, l.fk_parent_line, l.label as custom_label, l.description, l.product_type, l.price, l.qty, l.tva_tx, ';
		$sql.= ' l.localtax1_tx, l.localtax2_tx, l.localtax1_type, l.localtax2_type, l.remise_percent, l.fk_remise_except, l.subprice,';
		$sql.= ' l.rang, l.special_code,';
		$sql.= ' l.date_start as date_start, l.date_end as date_end,';
		$sql.= ' l.info_bits, l.total_ht, l.total_tva, l.total_localtax1, l.total_localtax2, l.total_ttc, l.fk_code_ventilation, l.fk_product_fournisseur_price as fk_fournprice, l.buy_price_ht as pa_ht,';
		$sql.= ' p.ref as product_ref, p.fk_product_type as fk_product_type, p.label as product_label, p.description as product_desc';
		$sql.= ' FROM '.MAIN_DB_PREFIX.'facturedet as l';
		$sql.= ' LEFT JOIN '.MAIN_DB_PREFIX.'product as p ON l.fk_product = p.rowid';
		$sql.= ' WHERE l.fk_facture = '.$this->id;
		$sql.= ' ORDER BY l.rang';

		dol_syslog(get_class($this).'::fetch_lines', LOG_DEBUG);
		$result = $this->db->query($sql);
		if ($result)
		{
			$num = $this->db->num_rows($result);
			$i = 0;
			while ($i < $num)
			{
				$objp = $this->db->fetch_object($result);
				$line = new FactureLigne($this->db);

				$line->rowid	        = $objp->rowid;
				$line->label            = $objp->custom_label;		// deprecated
				$line->desc             = $objp->description;		// Description line
				$line->product_type     = $objp->product_type;		// Type of line
				$line->product_ref      = $objp->product_ref;		// Ref product
				$line->libelle          = $objp->product_label;		// TODO deprecated
				$line->product_label	= $objp->product_label;		// Label product
				$line->product_desc     = $objp->product_desc;		// Description product
				$line->fk_product_type  = $objp->fk_product_type;	// Type of product
				$line->qty              = $objp->qty;
				$line->subprice         = $objp->subprice;
				$line->tva_tx           = $objp->tva_tx;
				$line->localtax1_tx     = $objp->localtax1_tx;
				$line->localtax2_tx     = $objp->localtax2_tx;
				$line->localtax1_type   = $objp->localtax1_type;
				$line->localtax2_type   = $objp->localtax2_type;
				$line->remise_percent   = $objp->remise_percent;
				$line->fk_remise_except = $objp->fk_remise_except;
				$line->fk_product       = $objp->fk_product;
				$line->date_start       = $this->db->jdate($objp->date_start);
				$line->date_end         = $this->db->jdate($objp->date_end);
				$line->date_start       = $this->db->jdate($objp->date_start);
				$line->date_end         = $this->db->jdate($objp->date_end);
				$line->info_bits        = $objp->info_bits;
				$line->total_ht         = $objp->total_ht;
				$line->total_tva        = $objp->total_tva;
				$line->total_localtax1  = $objp->total_localtax1;
				$line->total_localtax2  = $objp->total_localtax2;
				$line->total_ttc        = $objp->total_ttc;
				$line->code_ventilation = $objp->fk_code_ventilation;
				$line->fk_fournprice 	= $objp->fk_fournprice;
				$marginInfos			= getMarginInfos($objp->subprice, $objp->remise_percent, $objp->tva_tx, $objp->localtax1_tx, $objp->localtax2_tx, $line->fk_fournprice, $objp->pa_ht);
				$line->pa_ht 			= $marginInfos[0];
				$line->marge_tx			= $marginInfos[1];
				$line->marque_tx		= $marginInfos[2];
				$line->rang				= $objp->rang;
				$line->special_code		= $objp->special_code;
				$line->fk_parent_line	= $objp->fk_parent_line;

				$this->lines[$i] = $line;

				$i++;
			}
			$this->db->free($result);
			return 1;
		}
		else
		{
			$this->error=$this->db->error();
			return -3;
		}
	}


	/**
	 *      Update database
	 *
	 *      @param      User	$user        	User that modify
	 *      @param      int		$notrigger	    0=launch triggers after, 1=disable triggers
	 *      @return     int      			   	<0 if KO, >0 if OK
	 */
	function update($user=0, $notrigger=0)
	{
		global $conf, $langs;
		$error=0;

		// Clean parameters
		if (empty($this->type)) $this->type= self::TYPE_STANDARD;
		if (isset($this->facnumber)) $this->facnumber=trim($this->ref);
		if (isset($this->ref_client)) $this->ref_client=trim($this->ref_client);
		if (isset($this->increment)) $this->increment=trim($this->increment);
		if (isset($this->close_code)) $this->close_code=trim($this->close_code);
		if (isset($this->close_note)) $this->close_note=trim($this->close_note);
		if (isset($this->note) || isset($this->note_private)) $this->note=(isset($this->note) ? trim($this->note) : trim($this->note_private));		// deprecated
		if (isset($this->note) || isset($this->note_private)) $this->note_private=(isset($this->note_private) ? trim($this->note_private) : trim($this->note));
		if (isset($this->note_public)) $this->note_public=trim($this->note_public);
		if (isset($this->modelpdf)) $this->modelpdf=trim($this->modelpdf);
		if (isset($this->import_key)) $this->import_key=trim($this->import_key);

		// Check parameters
		// Put here code to add control on parameters values

		// Update request
		$sql = "UPDATE ".MAIN_DB_PREFIX."facture SET";

		$sql.= " facnumber=".(isset($this->ref)?"'".$this->db->escape($this->ref)."'":"null").",";
		$sql.= " type=".(isset($this->type)?$this->type:"null").",";
		$sql.= " ref_client=".(isset($this->ref_client)?"'".$this->db->escape($this->ref_client)."'":"null").",";
		$sql.= " increment=".(isset($this->increment)?"'".$this->db->escape($this->increment)."'":"null").",";
		$sql.= " fk_soc=".(isset($this->socid)?$this->socid:"null").",";
		$sql.= " datec=".(strval($this->date_creation)!='' ? "'".$this->db->idate($this->date_creation)."'" : 'null').",";
		$sql.= " datef=".(strval($this->date)!='' ? "'".$this->db->idate($this->date)."'" : 'null').",";
		$sql.= " date_valid=".(strval($this->date_validation)!='' ? "'".$this->db->idate($this->date_validation)."'" : 'null').",";
		$sql.= " paye=".(isset($this->paye)?$this->paye:"null").",";
		$sql.= " remise_percent=".(isset($this->remise_percent)?$this->remise_percent:"null").",";
		$sql.= " remise_absolue=".(isset($this->remise_absolue)?$this->remise_absolue:"null").",";
		$sql.= " close_code=".(isset($this->close_code)?"'".$this->db->escape($this->close_code)."'":"null").",";
		$sql.= " close_note=".(isset($this->close_note)?"'".$this->db->escape($this->close_note)."'":"null").",";
		$sql.= " tva=".(isset($this->total_tva)?$this->total_tva:"null").",";
		$sql.= " localtax1=".(isset($this->total_localtax1)?$this->total_localtax1:"null").",";
		$sql.= " localtax2=".(isset($this->total_localtax2)?$this->total_localtax2:"null").",";
		$sql.= " total=".(isset($this->total_ht)?$this->total_ht:"null").",";
		$sql.= " total_ttc=".(isset($this->total_ttc)?$this->total_ttc:"null").",";
		$sql.= " revenuestamp=".((isset($this->revenuestamp) && $this->revenuestamp != '')?$this->revenuestamp:"null").",";
		$sql.= " fk_statut=".(isset($this->statut)?$this->statut:"null").",";
		$sql.= " fk_user_author=".(isset($this->user_author)?$this->user_author:"null").",";
		$sql.= " fk_user_valid=".(isset($this->fk_user_valid)?$this->fk_user_valid:"null").",";
		$sql.= " fk_facture_source=".(isset($this->fk_facture_source)?$this->fk_facture_source:"null").",";
		$sql.= " fk_projet=".(isset($this->fk_project)?$this->fk_project:"null").",";
		$sql.= " fk_cond_reglement=".(isset($this->cond_reglement_id)?$this->cond_reglement_id:"null").",";
		$sql.= " fk_mode_reglement=".(isset($this->mode_reglement_id)?$this->mode_reglement_id:"null").",";
		$sql.= " date_lim_reglement=".(strval($this->date_lim_reglement)!='' ? "'".$this->db->idate($this->date_lim_reglement)."'" : 'null').",";
		$sql.= " note_private=".(isset($this->note_private)?"'".$this->db->escape($this->note_private)."'":"null").",";
		$sql.= " note_public=".(isset($this->note_public)?"'".$this->db->escape($this->note_public)."'":"null").",";
		$sql.= " model_pdf=".(isset($this->modelpdf)?"'".$this->db->escape($this->modelpdf)."'":"null").",";
		$sql.= " import_key=".(isset($this->import_key)?"'".$this->db->escape($this->import_key)."'":"null")."";

		$sql.= " WHERE rowid=".$this->id;

		$this->db->begin();

		dol_syslog(get_class($this)."::update", LOG_DEBUG);
		$resql = $this->db->query($sql);
		if (! $resql) {
			$error++; $this->errors[]="Error ".$this->db->lasterror();
		}

		if (! $error)
		{
			if (! $notrigger)
			{
				// Call triggers
				include_once DOL_DOCUMENT_ROOT . '/core/class/interfaces.class.php';
				$interface=new Interfaces($this->db);
				$result=$interface->run_triggers('BILL_MODIFY',$this,$user,$langs,$conf);
				if ($result < 0) {
					$error++; $this->errors=$interface->errors;
				}
				// End call triggers
			}
		}

		// Commit or rollback
		if ($error)
		{
			foreach($this->errors as $errmsg)
			{
				dol_syslog(get_class($this)."::update ".$errmsg, LOG_ERR);
				$this->error.=($this->error?', '.$errmsg:$errmsg);
			}
			$this->db->rollback();
			return -1*$error;
		}
		else
		{
			$this->db->commit();
			return 1;
		}
	}


	/**
	 *    Add a discount line into invoice using an existing absolute discount
	 *
	 *    @param     int	$idremise	Id of absolute discount
	 *    @return    int          		>0 if OK, <0 if KO
	 */
	function insert_discount($idremise)
	{
		global $langs;

		include_once DOL_DOCUMENT_ROOT.'/core/lib/price.lib.php';
		include_once DOL_DOCUMENT_ROOT.'/core/class/discount.class.php';

		$this->db->begin();

		$remise=new DiscountAbsolute($this->db);
		$result=$remise->fetch($idremise);

		if ($result > 0)
		{
			if ($remise->fk_facture)	// Protection against multiple submission
			{
				$this->error=$langs->trans("ErrorDiscountAlreadyUsed");
				$this->db->rollback();
				return -5;
			}

			$facligne=new FactureLigne($this->db);
			$facligne->fk_facture=$this->id;
			$facligne->fk_remise_except=$remise->id;
			$facligne->desc=$remise->description;   	// Description ligne
			$facligne->tva_tx=$remise->tva_tx;
			$facligne->subprice=-$remise->amount_ht;
			$facligne->fk_product=0;					// Id produit predefini
			$facligne->qty=1;
			$facligne->remise_percent=0;
			$facligne->rang=-1;
			$facligne->info_bits=2;

			$facligne->total_ht  = -$remise->amount_ht;
			$facligne->total_tva = -$remise->amount_tva;
			$facligne->total_ttc = -$remise->amount_ttc;

			$lineid=$facligne->insert();
			if ($lineid > 0)
			{
				$result=$this->update_price(1);
				if ($result > 0)
				{
					// Create linke between discount and invoice line
					$result=$remise->link_to_invoice($lineid,0);
					if ($result < 0)
					{
						$this->error=$remise->error;
						$this->db->rollback();
						return -4;
					}

					$this->db->commit();
					return 1;
				}
				else
				{
					$this->error=$facligne->error;
					$this->db->rollback();
					return -1;
				}
			}
			else
			{
				$this->error=$facligne->error;
				$this->db->rollback();
				return -2;
			}
		}
		else
		{
			$this->db->rollback();
			return -3;
		}
	}

	/**
	 *	Set customer ref
	 *
	 *	@param     	string	$ref_client		Customer ref
	 *	@return		int						<0 if KO, >0 if OK
	 */
	function set_ref_client($ref_client)
	{
		$sql = 'UPDATE '.MAIN_DB_PREFIX.'facture';
		if (empty($ref_client))
			$sql .= ' SET ref_client = NULL';
		else
			$sql .= ' SET ref_client = \''.$this->db->escape($ref_client).'\'';
		$sql .= ' WHERE rowid = '.$this->id;
		if ($this->db->query($sql))
		{
			$this->ref_client = $ref_client;
			return 1;
		}
		else
		{
			dol_print_error($this->db);
			return -1;
		}
	}

	/**
	 *	Delete invoice
	 *
	 *	@param     	int		$rowid      	Id of invoice to delete. If empty, we delete current instance of invoice
	 *	@param		int		$notrigger		1=Does not execute triggers, 0= execute triggers
	 *	@param		int		$idwarehouse	Id warehouse to use for stock change.
	 *	@return		int						<0 if KO, >0 if OK
	 */
	function delete($rowid=0, $notrigger=0, $idwarehouse=-1)
	{
		global $user,$langs,$conf;
		require_once DOL_DOCUMENT_ROOT.'/core/lib/files.lib.php';

		if (empty($rowid)) $rowid=$this->id;

		dol_syslog(get_class($this)."::delete rowid=".$rowid, LOG_DEBUG);

		// TODO Test if there is at least on payment. If yes, refuse to delete.

		$error=0;
		$this->db->begin();

		if (! $error && ! $notrigger)
		{
			// Appel des triggers
			include_once DOL_DOCUMENT_ROOT . '/core/class/interfaces.class.php';
			$interface=new Interfaces($this->db);
			$result=$interface->run_triggers('BILL_DELETE',$this,$user,$langs,$conf);
			if ($result < 0) {
				$error++; $this->errors=$interface->errors;
			}
			// Fin appel triggers
		}

		// Removed extrafields
		if (! $error) {
			$result=$this->deleteExtraFields();
			if ($result < 0)
			{
				$error++;
				dol_syslog(get_class($this)."::delete error deleteExtraFields ".$this->error, LOG_ERR);
			}
		}

		if (! $error)
		{
			// Delete linked object
			$res = $this->deleteObjectLinked();
			if ($res < 0) $error++;
		}

		if (! $error)
		{
			// If invoice was converted into a discount not yet consumed, we remove discount
			$sql = 'DELETE FROM '.MAIN_DB_PREFIX.'societe_remise_except';
			$sql.= ' WHERE fk_facture_source = '.$rowid;
			$sql.= ' AND fk_facture_line IS NULL';
			$resql=$this->db->query($sql);

			// If invoice has consumned discounts
			$this->fetch_lines();
			$list_rowid_det=array();
			foreach($this->lines as $key => $invoiceline)
			{
				$list_rowid_det[]=$invoiceline->rowid;
			}

			// Consumned discounts are freed
			if (count($list_rowid_det))
			{
				$sql = 'UPDATE '.MAIN_DB_PREFIX.'societe_remise_except';
				$sql.= ' SET fk_facture = NULL, fk_facture_line = NULL';
				$sql.= ' WHERE fk_facture_line IN ('.join(',',$list_rowid_det).')';

				dol_syslog(get_class($this)."::delete", LOG_DEBUG);
				if (! $this->db->query($sql))
				{
					$this->error=$this->db->error()." sql=".$sql;
					$this->db->rollback();
					return -5;
				}
			}

			// If we decrament stock on invoice validation, we increment
			if ($this->type != self::TYPE_DEPOSIT && $result >= 0 && ! empty($conf->stock->enabled) && ! empty($conf->global->STOCK_CALCULATE_ON_BILL) && $idwarehouse!=-1)
			{
				require_once DOL_DOCUMENT_ROOT.'/product/stock/class/mouvementstock.class.php';
				$langs->load("agenda");

				$num=count($this->lines);
				for ($i = 0; $i < $num; $i++)
				{
					if ($this->lines[$i]->fk_product > 0)
					{
						$mouvP = new MouvementStock($this->db);
						$mouvP->origin = &$this;
						// We decrease stock for product
						if ($this->type == self::TYPE_CREDIT_NOTE) $result=$mouvP->livraison($user, $this->lines[$i]->fk_product, $idwarehouse, $this->lines[$i]->qty, $this->lines[$i]->subprice, $langs->trans("InvoiceDeleteDolibarr",$this->ref));
						else $result=$mouvP->reception($user, $this->lines[$i]->fk_product, $idwarehouse, $this->lines[$i]->qty, 0, $langs->trans("InvoiceDeleteDolibarr",$this->ref));	// we use 0 for price, to not change the weighted average value
					}
				}
			}


			// Delete invoice line
			$sql = 'DELETE FROM '.MAIN_DB_PREFIX.'facturedet WHERE fk_facture = '.$rowid;

			dol_syslog(get_class($this)."::delete", LOG_DEBUG);

			if ($this->db->query($sql) && $this->delete_linked_contact())
			{
				$sql = 'DELETE FROM '.MAIN_DB_PREFIX.'facture WHERE rowid = '.$rowid;

				dol_syslog(get_class($this)."::delete", LOG_DEBUG);

				$resql=$this->db->query($sql);
				if ($resql)
				{
					// On efface le repertoire de pdf provisoire
					$ref = dol_sanitizeFileName($this->ref);
					if ($conf->facture->dir_output && !empty($this->ref))
					{
						$dir = $conf->facture->dir_output . "/" . $ref;
						$file = $conf->facture->dir_output . "/" . $ref . "/" . $ref . ".pdf";
						if (file_exists($file))	// We must delete all files before deleting directory
						{
							$ret=dol_delete_preview($this);

							if (! dol_delete_file($file,0,0,0,$this)) // For triggers
							{
								$this->error=$langs->trans("ErrorCanNotDeleteFile",$file);
								$this->db->rollback();
								return 0;
							}
						}
						if (file_exists($dir))
						{
							if (! dol_delete_dir_recursive($dir)) // For remove dir and meta
							{
								$this->error=$langs->trans("ErrorCanNotDeleteDir",$dir);
								$this->db->rollback();
								return 0;
							}
						}
					}

					$this->db->commit();
					return 1;
				}
				else
				{
					$this->error=$this->db->lasterror()." sql=".$sql;
					$this->db->rollback();
					return -6;
				}
			}
			else
			{
				$this->error=$this->db->lasterror()." sql=".$sql;
				$this->db->rollback();
				return -4;
			}
		}
		else
		{
			$this->error=$this->db->lasterror();
			$this->db->rollback();
			return -2;
		}
	}

<<<<<<< HEAD

	/**
	 *	Renvoi une date limite de reglement de facture en fonction des
	 *	conditions de reglements de la facture et date de facturation
	 *
	 *	@param      string	$cond_reglement   	Condition of payment (code or id) to use. If 0, we use current condition.
	 *	@return     date     			       	Date limite de reglement si ok, <0 si ko
	 */
	function calculate_date_lim_reglement($cond_reglement=0)
	{
		if (! $cond_reglement) $cond_reglement=$this->cond_reglement_code;
		if (! $cond_reglement) $cond_reglement=$this->cond_reglement_id;

		$cdr_nbjour=0; $cdr_fdm=0; $cdr_decalage=0;

		$sqltemp = 'SELECT c.fdm,c.nbjour,c.decalage';
		$sqltemp.= ' FROM '.MAIN_DB_PREFIX.'c_payment_term as c';
		if (is_numeric($cond_reglement)) $sqltemp.= " WHERE c.rowid=".$cond_reglement;
		else $sqltemp.= " WHERE c.code='".$this->db->escape($cond_reglement)."'";

		dol_syslog(get_class($this).'::calculate_date_lim_reglement', LOG_DEBUG);
		$resqltemp=$this->db->query($sqltemp);
		if ($resqltemp)
		{
			if ($this->db->num_rows($resqltemp))
			{
				$obj = $this->db->fetch_object($resqltemp);
				$cdr_nbjour = $obj->nbjour;
				$cdr_fdm = $obj->fdm;
				$cdr_decalage = $obj->decalage;
			}
		}
		else
		{
			$this->error=$this->db->error();
			return -1;
		}
		$this->db->free($resqltemp);

		/* Definition de la date limite */

		// 1 : ajout du nombre de jours
		$datelim = $this->date + ($cdr_nbjour * 3600 * 24);

		// 2 : application de la regle "fin de mois"
		if ($cdr_fdm)
		{
			$mois=date('m', $datelim);
			$annee=date('Y', $datelim);
			if ($mois == 12)
			{
				$mois = 1;
				$annee += 1;
			}
			else
			{
				$mois += 1;
			}
			// On se deplace au debut du mois suivant, et on retire un jour
			$datelim=dol_mktime(12,0,0,$mois,1,$annee);
			$datelim -= (3600 * 24);
		}

		// 3 : application du decalage
		$datelim += ($cdr_decalage * 3600 * 24);

		return $datelim;
	}

=======
>>>>>>> 61ff1d2f
	/**
	 *  Tag la facture comme paye completement (si close_code non renseigne) => this->fk_statut=2, this->paye=1
	 *  ou partiellement (si close_code renseigne) + appel trigger BILL_PAYED => this->fk_statut=2, this->paye stay 0
	 *
	 *  @param	User	$user      	Objet utilisateur qui modifie
	 *	@param  string	$close_code	Code renseigne si on classe a payee completement alors que paiement incomplet (cas escompte par exemple)
	 *	@param  string	$close_note	Commentaire renseigne si on classe a payee alors que paiement incomplet (cas escompte par exemple)
	 *  @return int         		<0 if KO, >0 if OK
	 */
	function set_paid($user,$close_code='',$close_note='')
	{
		global $conf,$langs;
		$error=0;

		if ($this->paye != 1)
		{
			$this->db->begin();

			dol_syslog(get_class($this)."::set_paid rowid=".$this->id, LOG_DEBUG);
			$sql = 'UPDATE '.MAIN_DB_PREFIX.'facture SET';
			$sql.= ' fk_statut=2';
			if (! $close_code) $sql.= ', paye=1';
			if ($close_code) $sql.= ", close_code='".$this->db->escape($close_code)."'";
			if ($close_note) $sql.= ", close_note='".$this->db->escape($close_note)."'";
			$sql.= ' WHERE rowid = '.$this->id;

			dol_syslog(get_class($this)."::set_paid", LOG_DEBUG);
			$resql = $this->db->query($sql);
			if ($resql)
			{
				// Appel des triggers
				include_once DOL_DOCUMENT_ROOT . '/core/class/interfaces.class.php';
				$interface=new Interfaces($this->db);
				$result=$interface->run_triggers('BILL_PAYED',$this,$user,$langs,$conf);
				if ($result < 0) {
					$error++; $this->errors=$interface->errors;
				}
				// Fin appel triggers
			}
			else
			{
				$error++;
				$this->error=$this->db->lasterror();
			}

			if (! $error)
			{
				$this->db->commit();
				return 1;
			}
			else
			{
				$this->db->rollback();
				return -1;
			}
		}
		else
		{
			return 0;
		}
	}


	/**
	 *  Tag la facture comme non payee completement + appel trigger BILL_UNPAYED
	 *	Fonction utilisee quand un paiement prelevement est refuse,
	 * 	ou quand une facture annulee et reouverte.
	 *
	 *  @param	User	$user       Object user that change status
	 *  @return int         		<0 if KO, >0 if OK
	 */
	function set_unpaid($user)
	{
		global $conf,$langs;
		$error=0;

		$this->db->begin();

		$sql = 'UPDATE '.MAIN_DB_PREFIX.'facture';
		$sql.= ' SET paye=0, fk_statut=1, close_code=null, close_note=null';
		$sql.= ' WHERE rowid = '.$this->id;

		dol_syslog(get_class($this)."::set_unpaid", LOG_DEBUG);
		$resql = $this->db->query($sql);
		if ($resql)
		{
			// Appel des triggers
			include_once DOL_DOCUMENT_ROOT . '/core/class/interfaces.class.php';
			$interface=new Interfaces($this->db);
			$result=$interface->run_triggers('BILL_UNPAYED',$this,$user,$langs,$conf);
			if ($result < 0) {
				$error++; $this->errors=$interface->errors;
			}
			// Fin appel triggers
		}
		else
		{
			$error++;
			$this->error=$this->db->error();
			dol_print_error($this->db);
		}

		if (! $error)
		{
			$this->db->commit();
			return 1;
		}
		else
		{
			$this->db->rollback();
			return -1;
		}
	}


	/**
	 *	Tag invoice as canceled, with no payment on it (example for replacement invoice or payment never received) + call trigger BILL_CANCEL
	 *	Warning, if option to decrease stock on invoice was set, this function does not change stock (it might be a cancel because
	 *  of no payment even if merchandises were sent).
	 *
	 *	@param	User	$user        	Object user making change
	 *	@param	string	$close_code		Code de fermeture
	 *	@param	string	$close_note		Comment
	 *	@return int         			<0 if KO, >0 if OK
	 */
	function set_canceled($user,$close_code='',$close_note='')
	{
		global $conf,$langs;

		$error=0;

		dol_syslog(get_class($this)."::set_canceled rowid=".$this->id, LOG_DEBUG);

		$this->db->begin();

		$sql = 'UPDATE '.MAIN_DB_PREFIX.'facture SET';
		$sql.= ' fk_statut=3';
		if ($close_code) $sql.= ", close_code='".$this->db->escape($close_code)."'";
		if ($close_note) $sql.= ", close_note='".$this->db->escape($close_note)."'";
		$sql.= ' WHERE rowid = '.$this->id;

		$resql = $this->db->query($sql);
		if ($resql)
		{
			// On desaffecte de la facture les remises liees
			// car elles n'ont pas ete utilisees vu que la facture est abandonnee.
			$sql = 'UPDATE '.MAIN_DB_PREFIX.'societe_remise_except';
			$sql.= ' SET fk_facture = NULL';
			$sql.= ' WHERE fk_facture = '.$this->id;

			$resql=$this->db->query($sql);
			if ($resql)
			{
				// Appel des triggers
				include_once DOL_DOCUMENT_ROOT . '/core/class/interfaces.class.php';
				$interface=new Interfaces($this->db);
				$result=$interface->run_triggers('BILL_CANCEL',$this,$user,$langs,$conf);
				if ($result < 0) {
					$error++; 
					$this->errors=$interface->errors;
					$this->db->rollback();
					return -1;
					
				}
				// Fin appel triggers

				$this->db->commit();
				return 1;
			}
			else
			{
				$this->error=$this->db->error()." sql=".$sql;
				$this->db->rollback();
				return -1;
			}
		}
		else
		{
			$this->error=$this->db->error()." sql=".$sql;
			$this->db->rollback();
			return -2;
		}
	}

	/**
	 * Tag invoice as validated + call trigger BILL_VALIDATE
	 * Object must have lines loaded with fetch_lines
	 *
	 * @param	User	$user           Object user that validate
	 * @param   string	$force_number	Reference to force on invoice
	 * @param	int		$idwarehouse	Id of warehouse to use for stock decrease
	 * @return	int						<0 if KO, >0 if OK
	 */
	function validate($user, $force_number='', $idwarehouse=0)
	{
		global $conf,$langs;
		require_once DOL_DOCUMENT_ROOT.'/core/lib/files.lib.php';

		$now=dol_now();

		$error=0;
		dol_syslog(get_class($this).'::validate user='.$user->id.', force_number='.$force_number.', idwarehouse='.$idwarehouse);

		// Check parameters
		if (! $this->brouillon)
		{
			dol_syslog(get_class($this)."::validate no draft status", LOG_WARNING);
			return 0;
		}

		if (! $user->rights->facture->valider)
		{
			$this->error='Permission denied';
			dol_syslog(get_class($this)."::validate ".$this->error, LOG_ERR);
			return -1;
		}

		$this->db->begin();

		$this->fetch_thirdparty();
		$this->fetch_lines();

		// Check parameters
		if ($this->type == self::TYPE_REPLACEMENT)		// si facture de remplacement
		{
			// Controle que facture source connue
			if ($this->fk_facture_source <= 0)
			{
				$this->error=$langs->trans("ErrorFieldRequired",$langs->trans("InvoiceReplacement"));
				$this->db->rollback();
				return -10;
			}

			// Charge la facture source a remplacer
			$facreplaced=new Facture($this->db);
			$result=$facreplaced->fetch($this->fk_facture_source);
			if ($result <= 0)
			{
				$this->error=$langs->trans("ErrorBadInvoice");
				$this->db->rollback();
				return -11;
			}

			// Controle que facture source non deja remplacee par une autre
			$idreplacement=$facreplaced->getIdReplacingInvoice('validated');
			if ($idreplacement && $idreplacement != $this->id)
			{
				$facreplacement=new Facture($this->db);
				$facreplacement->fetch($idreplacement);
				$this->error=$langs->trans("ErrorInvoiceAlreadyReplaced",$facreplaced->ref,$facreplacement->ref);
				$this->db->rollback();
				return -12;
			}

			$result=$facreplaced->set_canceled($user,'replaced','');
			if ($result < 0)
			{
				$this->error=$facreplaced->error;
				$this->db->rollback();
				return -13;
			}
		}

		// Define new ref
		if ($force_number)
		{
			$num = $force_number;
		}
		else if (preg_match('/^[\(]?PROV/i', $this->ref))
		{
			if (! empty($conf->global->FAC_FORCE_DATE_VALIDATION))	// If option enabled, we force invoice date
			{
				$this->date=dol_now();
				$this->date_lim_reglement=$this->calculate_date_lim_reglement();
			}
			$num = $this->getNextNumRef($this->client);
		}
		else
		{
			$num = $this->ref;
		}

		if ($num)
		{
			$this->update_price(1);

			// Validate
			$sql = 'UPDATE '.MAIN_DB_PREFIX.'facture';
			$sql.= " SET facnumber='".$num."', fk_statut = 1, fk_user_valid = ".$user->id.", date_valid = '".$this->db->idate($now)."'";
			if (! empty($conf->global->FAC_FORCE_DATE_VALIDATION))	// If option enabled, we force invoice date
			{
				$sql.= ", datef='".$this->db->idate($this->date)."'";
				$sql.= ", date_lim_reglement='".$this->db->idate($this->date_lim_reglement)."'";
			}
			$sql.= ' WHERE rowid = '.$this->id;

			dol_syslog(get_class($this)."::validate", LOG_DEBUG);
			$resql=$this->db->query($sql);
			if (! $resql)
			{
				dol_print_error($this->db);
				$error++;
			}

			// On verifie si la facture etait une provisoire
			if (! $error && (preg_match('/^[\(]?PROV/i', $this->ref)))
			{
				// La verif qu'une remise n'est pas utilisee 2 fois est faite au moment de l'insertion de ligne
			}

			if (! $error)
			{
				// Define third party as a customer
				$result=$this->client->set_as_client();

				// Si active on decremente le produit principal et ses composants a la validation de facture
				if ($this->type != self::TYPE_DEPOSIT && $result >= 0 && ! empty($conf->stock->enabled) && ! empty($conf->global->STOCK_CALCULATE_ON_BILL))
				{
					require_once DOL_DOCUMENT_ROOT.'/product/stock/class/mouvementstock.class.php';
					$langs->load("agenda");

					// Loop on each line
					$cpt=count($this->lines);
					for ($i = 0; $i < $cpt; $i++)
					{
						if ($this->lines[$i]->fk_product > 0)
						{
							$mouvP = new MouvementStock($this->db);
							$mouvP->origin = &$this;
							// We decrease stock for product
							if ($this->type == self::TYPE_CREDIT_NOTE) $result=$mouvP->reception($user, $this->lines[$i]->fk_product, $idwarehouse, $this->lines[$i]->qty, $this->lines[$i]->subprice, $langs->trans("InvoiceValidatedInDolibarr",$num));
							else $result=$mouvP->livraison($user, $this->lines[$i]->fk_product, $idwarehouse, $this->lines[$i]->qty, $this->lines[$i]->subprice, $langs->trans("InvoiceValidatedInDolibarr",$num));
							if ($result < 0) {
								$error++;
							}
						}
					}
				}
			}

			if (! $error)
			{
				$this->oldref = '';

				// Rename directory if dir was a temporary ref
				if (preg_match('/^[\(]?PROV/i', $this->ref))
				{
					// Rename of object directory ($this->ref = old ref, $num = new ref)
					// to  not lose the linked files
					$facref = dol_sanitizeFileName($this->ref);
					$snumfa = dol_sanitizeFileName($num);
					$dirsource = $conf->facture->dir_output.'/'.$facref;
					$dirdest = $conf->facture->dir_output.'/'.$snumfa;
					if (file_exists($dirsource))
					{
						dol_syslog(get_class($this)."::validate rename dir ".$dirsource." into ".$dirdest);

						if (@rename($dirsource, $dirdest))
						{
							$this->oldref = $facref;

							dol_syslog("Rename ok");
							// Suppression ancien fichier PDF dans nouveau rep
							dol_delete_file($conf->facture->dir_output.'/'.$snumfa.'/'.$facref.'*.*');
						}
					}
				}
			}

			// Set new ref and define current statut
			if (! $error)
			{
				$this->ref = $num;
				$this->facnumber=$num;
				$this->statut=1;
				$this->brouillon=0;
				$this->date_validation=$now;
			}

			// Trigger calls
			if (! $error)
			{
				// Appel des triggers
				include_once DOL_DOCUMENT_ROOT . '/core/class/interfaces.class.php';
				$interface=new Interfaces($this->db);
				$result=$interface->run_triggers('BILL_VALIDATE',$this,$user,$langs,$conf);
				if ($result < 0) {
					$error++; $this->errors=$interface->errors;
				}
				// Fin appel triggers
			}
		}
		else
		{
			$error++;
		}

		if (! $error)
		{
			$this->db->commit();
			return 1;
		}
		else
		{
			$this->db->rollback();
			return -1;
		}
	}

	/**
	 *	Set draft status
	 *
	 *	@param	User	$user			Object user that modify
	 *	@param	int		$idwarehouse	Id warehouse to use for stock change.
	 *	@return	int						<0 if KO, >0 if OK
	 */
	function set_draft($user,$idwarehouse=-1)
	{
		global $conf,$langs;

		$error=0;

		if ($this->statut == 0)
		{
			dol_syslog(get_class($this)."::set_draft already draft status", LOG_WARNING);
			return 0;
		}

		$this->db->begin();

		$sql = "UPDATE ".MAIN_DB_PREFIX."facture";
		$sql.= " SET fk_statut = 0";
		$sql.= " WHERE rowid = ".$this->id;

		dol_syslog(get_class($this)."::set_draft", LOG_DEBUG);
		$result=$this->db->query($sql);
		if ($result)
		{
			// Si on decremente le produit principal et ses composants a la validation de facture, on réincrement
			if ($this->type != self::TYPE_DEPOSIT && $result >= 0 && ! empty($conf->stock->enabled) && ! empty($conf->global->STOCK_CALCULATE_ON_BILL))
			{
				require_once DOL_DOCUMENT_ROOT.'/product/stock/class/mouvementstock.class.php';
				$langs->load("agenda");

				$num=count($this->lines);
				for ($i = 0; $i < $num; $i++)
				{
					if ($this->lines[$i]->fk_product > 0)
					{
						$mouvP = new MouvementStock($this->db);
						$mouvP->origin = &$this;
						// We decrease stock for product
						if ($this->type == self::TYPE_CREDIT_NOTE) $result=$mouvP->livraison($user, $this->lines[$i]->fk_product, $idwarehouse, $this->lines[$i]->qty, $this->lines[$i]->subprice, $langs->trans("InvoiceBackToDraftInDolibarr",$this->ref));
						else $result=$mouvP->reception($user, $this->lines[$i]->fk_product, $idwarehouse, $this->lines[$i]->qty, 0, $langs->trans("InvoiceBackToDraftInDolibarr",$this->ref));	// we use 0 for price, to not change the weighted average value
					}
				}
			}

			if ($error == 0)
			{
				$old_statut=$this->statut;
				$this->brouillon = 1;
				$this->statut = 0;
				// Appel des triggers
				include_once DOL_DOCUMENT_ROOT . '/core/class/interfaces.class.php';
				$interface=new Interfaces($this->db);
				$result=$interface->run_triggers('BILL_UNVALIDATE',$this,$user,$langs,$conf);
				if ($result < 0) {
					$error++;
					$this->errors=$interface->errors;
					$this->statut=$old_statut;
					$this->brouillon=0;
				}
				// Fin appel triggers
			} else {
				$this->db->rollback();
				return -1;
			}

			if ($error == 0)
			{
				$this->db->commit();
				return 1;
			}
			else
			{
				$this->db->rollback();
				return -1;
			}
		}
		else
		{
			$this->error=$this->db->error();
			$this->db->rollback();
			return -1;
		}
	}


	/**
	 * 		Add an invoice line into database (linked to product/service or not).
	 * 		Les parametres sont deja cense etre juste et avec valeurs finales a l'appel
	 *		de cette methode. Aussi, pour le taux tva, il doit deja avoir ete defini
	 *		par l'appelant par la methode get_default_tva(societe_vendeuse,societe_acheteuse,produit)
	 *		et le desc doit deja avoir la bonne valeur (a l'appelant de gerer le multilangue)
	 *
	 * 		@param    	string		$desc            	Description of line
	 * 		@param    	double		$pu_ht              Unit price without tax (> 0 even for credit note)
	 * 		@param    	double		$qty             	Quantity
	 * 		@param    	double		$txtva           	Force vat rate, -1 for auto
	 * 		@param		double		$txlocaltax1		Local tax 1 rate
	 *  	@param		double		$txlocaltax2		Local tax 2 rate
	 *		@param    	int			$fk_product      	Id of predefined product/service
	 * 		@param    	double		$remise_percent  	Percent of discount on line
	 * 		@param    	timestamp	$date_start      	Date start of service
	 * 		@param    	timestamp	$date_end        	Date end of service
	 * 		@param    	int			$ventil          	Code of dispatching into accountancy
	 * 		@param    	int			$info_bits			Bits de type de lignes
	 *		@param    	int			$fk_remise_except	Id discount used
	 *		@param		string		$price_base_type	'HT' or 'TTC'
	 * 		@param    	double		$pu_ttc             Unit price with tax (> 0 even for credit note)
	 * 		@param		int			$type				Type of line (0=product, 1=service)
	 *      @param      int			$rang               Position of line
	 *      @param		int			$special_code		Special code (also used by externals modules!)
	 *      @param		string		$origin				'order', ...
	 *      @param		int			$origin_id			Id of origin object
	 *      @param		int			$fk_parent_line		Id of parent line
	 * 		@param		int			$fk_fournprice		Supplier price id (to calculate margin) or ''
	 * 		@param		int			$pa_ht				Buying price of line (to calculate margin) or ''
	 * 		@param		string		$label				Label of the line (deprecated, do not use)
	 *		@param		array		$array_option		extrafields array
	 *    	@return    	int             				<0 if KO, Id of line if OK
	 */
	function addline($desc, $pu_ht, $qty, $txtva, $txlocaltax1=0, $txlocaltax2=0, $fk_product=0, $remise_percent=0, $date_start='', $date_end='', $ventil=0, $info_bits=0, $fk_remise_except='', $price_base_type='HT', $pu_ttc=0, $type=self::TYPE_STANDARD, $rang=-1, $special_code=0, $origin='', $origin_id=0, $fk_parent_line=0, $fk_fournprice=null, $pa_ht=0, $label='', $array_option=0)
	{
		global $mysoc, $conf, $langs;

		dol_syslog(get_class($this)."::addline facid=$this->id,desc=$desc,pu_ht=$pu_ht,qty=$qty,txtva=$txtva, txlocaltax1=$txlocaltax1, txlocaltax2=$txlocaltax2, fk_product=$fk_product,remise_percent=$remise_percent,date_start=$date_start,date_end=$date_end,ventil=$ventil,info_bits=$info_bits,fk_remise_except=$fk_remise_except,price_base_type=$price_base_type,pu_ttc=$pu_ttc,type=$type", LOG_DEBUG);
		include_once DOL_DOCUMENT_ROOT.'/core/lib/price.lib.php';

		// Clean parameters
		if (empty($remise_percent)) $remise_percent=0;
		if (empty($qty)) $qty=0;
		if (empty($info_bits)) $info_bits=0;
		if (empty($rang)) $rang=0;
		if (empty($ventil)) $ventil=0;
		if (empty($txtva)) $txtva=0;
		if (empty($txlocaltax1)) $txlocaltax1=0;
		if (empty($txlocaltax2)) $txlocaltax2=0;
		if (empty($fk_parent_line) || $fk_parent_line < 0) $fk_parent_line=0;

		$remise_percent=price2num($remise_percent);
		$qty=price2num($qty);
		$pu_ht=price2num($pu_ht);
		$pu_ttc=price2num($pu_ttc);
		$pa_ht=price2num($pa_ht);
		$txtva=price2num($txtva);
		$txlocaltax1=price2num($txlocaltax1);
		$txlocaltax2=price2num($txlocaltax2);

		if ($price_base_type=='HT')
		{
			$pu=$pu_ht;
		}
		else
		{
			$pu=$pu_ttc;
		}

		// Check parameters
		if ($type < 0) return -1;

		if (! empty($this->brouillon))
		{
			$this->db->begin();

			// Calcul du total TTC et de la TVA pour la ligne a partir de
			// qty, pu, remise_percent et txtva
			// TRES IMPORTANT: C'est au moment de l'insertion ligne qu'on doit stocker
			// la part ht, tva et ttc, et ce au niveau de la ligne qui a son propre taux tva.

			$localtaxes_type=getLocalTaxesFromRate($txtva,0,$mysoc);

			$tabprice = calcul_price_total($qty, $pu, $remise_percent, $txtva, $txlocaltax1, $txlocaltax2, 0, $price_base_type, $info_bits, $type, $mysoc, $localtaxes_type);

			$total_ht  = $tabprice[0];
			$total_tva = $tabprice[1];
			$total_ttc = $tabprice[2];
			$total_localtax1 = $tabprice[9];
			$total_localtax2 = $tabprice[10];
			$pu_ht = $tabprice[3];

			// Rang to use
			$rangtouse = $rang;
			if ($rangtouse == -1)
			{
				$rangmax = $this->line_max($fk_parent_line);
				$rangtouse = $rangmax + 1;
			}

			$product_type=$type;
			if (!empty($fk_product))
			{
				$product=new Product($this->db);
				$result=$product->fetch($fk_product);
				$product_type=$product->type;

				if($conf->global->STOCK_MUST_BE_ENOUGH_FOR_INVOICE && $product_type == 0 && $product->stock_reel < $qty) {
					$this->error=$langs->trans('ErrorStockIsNotEnough');
					$this->db->rollback();
					return -3;
				}
			}

			// Insert line
			$this->line=new FactureLigne($this->db);
			$this->line->fk_facture=$this->id;
			$this->line->label=$label;	// deprecated
			$this->line->desc=$desc;
			$this->line->qty=            ($this->type==self::TYPE_CREDIT_NOTE?abs($qty):$qty);	// For credit note, quantity is always positive and unit price negative
			$this->line->tva_tx=$txtva;
			$this->line->localtax1_tx=$txlocaltax1;
			$this->line->localtax2_tx=$txlocaltax2;
			$this->line->fk_product=$fk_product;
			$this->line->product_type=$product_type;
			$this->line->remise_percent=$remise_percent;
			$this->line->subprice=       ($this->type==self::TYPE_CREDIT_NOTE?-abs($pu_ht):$pu_ht); // For credit note, unit price always negative, always positive otherwise
			$this->line->date_start=$date_start;
			$this->line->date_end=$date_end;
			$this->line->ventil=$ventil;
			$this->line->rang=$rangtouse;
			$this->line->info_bits=$info_bits;
			$this->line->fk_remise_except=$fk_remise_except;
			$this->line->total_ht=       (($this->type==self::TYPE_CREDIT_NOTE||$qty<0)?-abs($total_ht):$total_ht);  // For credit note and if qty is negative, total is negative
			$this->line->total_tva=      (($this->type==self::TYPE_CREDIT_NOTE||$qty<0)?-abs($total_tva):$total_tva);
			$this->line->total_localtax1=(($this->type==self::TYPE_CREDIT_NOTE||$qty<0)?-abs($total_localtax1):$total_localtax1);
			$this->line->total_localtax2=(($this->type==self::TYPE_CREDIT_NOTE||$qty<0)?-abs($total_localtax2):$total_localtax2);
			$this->line->localtax1_type = $localtaxes_type[0];
			$this->line->localtax2_type = $localtaxes_type[2];
			$this->line->total_ttc=      (($this->type==self::TYPE_CREDIT_NOTE||$qty<0)?-abs($total_ttc):$total_ttc);
			$this->line->special_code=$special_code;
			$this->line->fk_parent_line=$fk_parent_line;
			$this->line->origin=$origin;
			$this->line->origin_id=$origin_id;

			// infos marge
			$this->line->fk_fournprice = $fk_fournprice;
			$this->line->pa_ht = $pa_ht;

			if (is_array($array_option) && count($array_option)>0) {
				$this->line->array_options=$array_option;
			}

			$result=$this->line->insert();
			if ($result > 0)
			{
				// Reorder if child line
				if (! empty($fk_parent_line)) $this->line_order(true,'DESC');

				// Mise a jour informations denormalisees au niveau de la facture meme
				$result=$this->update_price(1,'auto',0,$mysoc);	// This method is designed to add line from user input so total calculation must be done using 'auto' mode.
				if ($result > 0)
				{
					$this->db->commit();
					return $this->line->rowid;
				}
				else
				{
					$this->error=$this->db->error();
					$this->db->rollback();
					return -1;
				}
			}
			else
			{
				$this->error=$this->line->error;
				$this->db->rollback();
				return -2;
			}
		}
	}

	/**
	 *  Update a detail line
	 *
	 *  @param     	int			$rowid           	Id of line to update
	 *  @param     	string		$desc            	Description of line
	 *  @param     	double		$pu              	Prix unitaire (HT ou TTC selon price_base_type) (> 0 even for credit note lines)
	 *  @param     	double		$qty             	Quantity
	 *  @param     	double		$remise_percent  	Pourcentage de remise de la ligne
	 *  @param     	date		$date_start      	Date de debut de validite du service
	 *  @param     	date		$date_end        	Date de fin de validite du service
	 *  @param     	double		$txtva          	VAT Rate
	 * 	@param		double		$txlocaltax1		Local tax 1 rate
	 *  @param		double		$txlocaltax2		Local tax 2 rate
	 * 	@param     	string		$price_base_type 	HT or TTC
	 * 	@param     	int			$info_bits 		    Miscellaneous informations
	 * 	@param		int			$type				Type of line (0=product, 1=service)
	 * 	@param		int			$fk_parent_line		Id of parent line (0 in most cases, used by modules adding sublevels into lines).
	 * 	@param		int			$skip_update_total	Keep fields total_xxx to 0 (used for special lines by some modules)
	 * 	@param		int			$fk_fournprice		Id of origin supplier price
	 * 	@param		int			$pa_ht				Price (without tax) of product when it was bought
	 * 	@param		string		$label				Label of the line (deprecated, do not use)
	 * 	@param		int			$special_code		Special code (also used by externals modules!)
     *  @param		array		$array_option		extrafields array
	 *  @return    	int             				< 0 if KO, > 0 if OK
	 */
	function updateline($rowid, $desc, $pu, $qty, $remise_percent, $date_start, $date_end, $txtva, $txlocaltax1=0, $txlocaltax2=0, $price_base_type='HT', $info_bits=0, $type= self::TYPE_STANDARD, $fk_parent_line=0, $skip_update_total=0, $fk_fournprice=null, $pa_ht=0, $label='', $special_code=0, $array_option=0)
	{
		include_once DOL_DOCUMENT_ROOT.'/core/lib/price.lib.php';

		global $mysoc;

		dol_syslog(get_class($this)."::updateline $rowid, $desc, $pu, $qty, $remise_percent, $date_start, $date_end, $txtva, $txlocaltax1, $txlocaltax2, $price_base_type, $info_bits, $type, $fk_parent_line", LOG_DEBUG);

		if ($this->brouillon)
		{
			$this->db->begin();

			// Clean parameters
			if (empty($qty)) $qty=0;
			if (empty($fk_parent_line) || $fk_parent_line < 0) $fk_parent_line=0;
			if (empty($special_code) || $special_code == 3) $special_code=0;

			$remise_percent	= price2num($remise_percent);
			$qty			= price2num($qty);
			$pu 			= price2num($pu);
			$pa_ht			= price2num($pa_ht);
			$txtva			= price2num($txtva);
			$txlocaltax1	= price2num($txlocaltax1);
			$txlocaltax2	= price2num($txlocaltax2);

			// Check parameters
			if ($type < 0) return -1;

			// Calculate total with, without tax and tax from qty, pu, remise_percent and txtva
			// TRES IMPORTANT: C'est au moment de l'insertion ligne qu'on doit stocker
			// la part ht, tva et ttc, et ce au niveau de la ligne qui a son propre taux tva.

			$localtaxes_type=getLocalTaxesFromRate($txtva,0,$mysoc);

			$tabprice=calcul_price_total($qty, $pu, $remise_percent, $txtva, $txlocaltax1, $txlocaltax2, 0, $price_base_type, $info_bits, $type,'',$localtaxes_type);
			$total_ht  = $tabprice[0];
			$total_tva = $tabprice[1];
			$total_ttc = $tabprice[2];
			$total_localtax1=$tabprice[9];
			$total_localtax2=$tabprice[10];
			$pu_ht  = $tabprice[3];
			$pu_tva = $tabprice[4];
			$pu_ttc = $tabprice[5];

			// Update line into database
			$this->line=new FactureLigne($this->db);

			// Stock previous line records
			$staticline=new FactureLigne($this->db);
			$staticline->fetch($rowid);
			$this->line->oldline = $staticline;

			// Reorder if fk_parent_line change
			if (! empty($fk_parent_line) && ! empty($staticline->fk_parent_line) && $fk_parent_line != $staticline->fk_parent_line)
			{
				$rangmax = $this->line_max($fk_parent_line);
				$this->line->rang = $rangmax + 1;
			}

			$this->line->rowid				= $rowid;
			$this->line->label				= $label;
			$this->line->desc				= $desc;
			$this->line->qty				= ($this->type==self::TYPE_CREDIT_NOTE?abs($qty):$qty);	// For credit note, quantity is always positive and unit price negative
			$this->line->tva_tx				= $txtva;
			$this->line->localtax1_tx		= $txlocaltax1;
			$this->line->localtax2_tx		= $txlocaltax2;
			$this->line->localtax1_type		= $localtaxes_type[0];
			$this->line->localtax2_type		= $localtaxes_type[2];
			$this->line->remise_percent		= $remise_percent;
			$this->line->subprice			= ($this->type==2?-abs($pu_ht):$pu_ht); // For credit note, unit price always negative, always positive otherwise
			$this->line->date_start			= $date_start;
			$this->line->date_end			= $date_end;
			$this->line->total_ht			= (($this->type==self::TYPE_CREDIT_NOTE||$qty<0)?-abs($total_ht):$total_ht);  // For credit note and if qty is negative, total is negative
			$this->line->total_tva			= (($this->type==self::TYPE_CREDIT_NOTE||$qty<0)?-abs($total_tva):$total_tva);
			$this->line->total_localtax1	= (($this->type==self::TYPE_CREDIT_NOTE||$qty<0)?-abs($total_localtax1):$total_localtax1);
			$this->line->total_localtax2	= (($this->type==self::TYPE_CREDIT_NOTE||$qty<0)?-abs($total_localtax2):$total_localtax2);
			$this->line->total_ttc			= (($this->type==self::TYPE_CREDIT_NOTE||$qty<0)?-abs($total_ttc):$total_ttc);
			$this->line->info_bits			= $info_bits;
			$this->line->special_code		= $special_code;
			$this->line->product_type		= $type;
			$this->line->fk_parent_line		= $fk_parent_line;
			$this->line->skip_update_total	= $skip_update_total;

			// infos marge
			$this->line->fk_fournprice = $fk_fournprice;
			$this->line->pa_ht = $pa_ht;

			if (is_array($array_option) && count($array_option)>0) {
				$this->line->array_options=$array_option;
			}

			$result=$this->line->update();
			if ($result > 0)
			{
				// Reorder if child line
				if (! empty($fk_parent_line)) $this->line_order(true,'DESC');

				// Mise a jour info denormalisees au niveau facture
				$this->update_price(1);
				$this->db->commit();
				return $result;
			}
			else
			{
			    $this->error=$this->line->error;
				$this->db->rollback();
				return -1;
			}
		}
		else
		{
			$this->error="Invoice statut makes operation forbidden";
			return -2;
		}
	}

	/**
	 *	Delete line in database
	 *
	 *	@param		int		$rowid		Id of line to delete
	 *	@return		int					<0 if KO, >0 if OK
	 */
	function deleteline($rowid)
	{
		global $langs, $conf;

		dol_syslog(get_class($this)."::deleteline rowid=".$rowid, LOG_DEBUG);

		if (! $this->brouillon)
		{
			$this->error='ErrorBadStatus';
			return -1;
		}

		$this->db->begin();

		// Libere remise liee a ligne de facture
		$sql = 'UPDATE '.MAIN_DB_PREFIX.'societe_remise_except';
		$sql.= ' SET fk_facture_line = NULL';
		$sql.= ' WHERE fk_facture_line = '.$rowid;

		dol_syslog(get_class($this)."::deleteline", LOG_DEBUG);
		$result = $this->db->query($sql);
		if (! $result)
		{
			$this->error=$this->db->error();
			$this->db->rollback();
			return -1;
		}

		$line=new FactureLigne($this->db);

		// For triggers
		$line->fetch($rowid);

		if ($line->delete() > 0)
		{
			$result=$this->update_price(1);

			if ($result > 0)
			{
				$this->db->commit();
				return 1;
			}
			else
			{
				$this->db->rollback();
				$this->error=$this->db->lasterror();
				return -1;
			}
		}
		else
		{
			$this->db->rollback();
			$this->error=$line->error;
			return -1;
		}
	}

	/**
	 *	Set percent discount
	 *
	 *	@param     	User	$user		User that set discount
	 *	@param     	double	$remise		Discount
	 *	@return		int 		<0 if ko, >0 if ok
	 */
	function set_remise($user, $remise)
	{
		// Clean parameters
		if (empty($remise)) $remise=0;

		if ($user->rights->facture->creer)
		{
			$remise=price2num($remise);

			$sql = 'UPDATE '.MAIN_DB_PREFIX.'facture';
			$sql.= ' SET remise_percent = '.$remise;
			$sql.= ' WHERE rowid = '.$this->id;
			$sql.= ' AND fk_statut = 0';

			if ($this->db->query($sql))
			{
				$this->remise_percent = $remise;
				$this->update_price(1);
				return 1;
			}
			else
			{
				$this->error=$this->db->error();
				return -1;
			}
		}
	}


	/**
	 *	Set absolute discount
	 *
	 *	@param     	User	$user 		User that set discount
	 *	@param     	double	$remise		Discount
	 *	@return		int 				<0 if KO, >0 if OK
	 */
	function set_remise_absolue($user, $remise)
	{
		if (empty($remise)) $remise=0;

		if ($user->rights->facture->creer)
		{
			$remise=price2num($remise);

			$sql = 'UPDATE '.MAIN_DB_PREFIX.'facture';
			$sql.= ' SET remise_absolue = '.$remise;
			$sql.= ' WHERE rowid = '.$this->id;
			$sql.= ' AND fk_statut = 0';

			dol_syslog(get_class($this)."::set_remise_absolue sql=$sql");

			if ($this->db->query($sql))
			{
				$this->remise_absolue = $remise;
				$this->update_price(1);
				return 1;
			}
			else
			{
				$this->error=$this->db->error();
				return -1;
			}
		}
	}

	/**
	 *  Return list of payments
	 *
	 *	@param		string	$filtertype		1 to filter on type of payment == 'PRE'
	 *  @return     array					Array with list of payments
	 */
	function getListOfPayments($filtertype='')
	{
		$retarray=array();

		$table='paiement_facture';
		$table2='paiement';
		$field='fk_facture';
		$field2='fk_paiement';
		if ($this->element == 'facture_fourn' || $this->element == 'invoice_supplier')
		{
			$table='paiementfourn_facturefourn';
			$table2='paiementfourn';
			$field='fk_facturefourn';
			$field2='fk_paiementfourn';
		}

		$sql = 'SELECT pf.amount, p.fk_paiement, p.datep, t.code';
		$sql.= ' FROM '.MAIN_DB_PREFIX.$table.' as pf, '.MAIN_DB_PREFIX.$table2.' as p, '.MAIN_DB_PREFIX.'c_paiement as t';
		$sql.= ' WHERE pf.'.$field.' = '.$this->id;
		$sql.= ' AND pf.'.$field2.' = p.rowid';
		$sql.= ' AND p.fk_paiement = t.id';
		if ($filtertype) $sql.=" AND t.code='PRE'";

		dol_syslog(get_class($this)."::getListOfPayments", LOG_DEBUG);
		$resql=$this->db->query($sql);
		if ($resql)
		{
			$num = $this->db->num_rows($resql);
			$i=0;
			while ($i < $num)
			{
				$obj = $this->db->fetch_object($resql);
				$retarray[]=array('amount'=>$obj->amount,'type'=>$obj->code, 'date'=>$obj->datep);
				$i++;
			}
			$this->db->free($resql);
			return $retarray;
		}
		else
		{
			$this->error=$this->db->lasterror();
			dol_print_error($this->db);
			return array();
		}
	}


	/**
	 *    	Return amount (with tax) of all credit notes and deposits invoices used by invoice
	 *
	 *		@return		int			<0 if KO, Sum of credit notes and deposits amount otherwise
	 */
	function getSumCreditNotesUsed()
	{
		require_once DOL_DOCUMENT_ROOT.'/core/class/discount.class.php';

		$discountstatic=new DiscountAbsolute($this->db);
		$result=$discountstatic->getSumCreditNotesUsed($this);
		if ($result >= 0)
		{
			return $result;
		}
		else
		{
			$this->error=$discountstatic->error;
			return -1;
		}
	}

	/**
	 *    	Return amount (with tax) of all deposits invoices used by invoice
	 *
	 *		@return		int			<0 if KO, Sum of deposits amount otherwise
	 */
	function getSumDepositsUsed()
	{
		require_once DOL_DOCUMENT_ROOT.'/core/class/discount.class.php';

		$discountstatic=new DiscountAbsolute($this->db);
		$result=$discountstatic->getSumDepositsUsed($this);
		if ($result >= 0)
		{
			return $result;
		}
		else
		{
			$this->error=$discountstatic->error;
			return -1;
		}
	}

	/**
	 *      Return next reference of customer invoice not already used (or last reference)
	 *      according to numbering module defined into constant FACTURE_ADDON
	 *
	 *      @param	   Society		$soc		object company
	 *      @param     string		$mode		'next' for next value or 'last' for last value
	 *      @return    string					free ref or last ref
	 */
	function getNextNumRef($soc,$mode='next')
	{
		global $conf, $db, $langs;
		$langs->load("bills");

		// Clean parameters (if not defined or using deprecated value)
		if (empty($conf->global->FACTURE_ADDON)) $conf->global->FACTURE_ADDON='mod_facture_terre';
		else if ($conf->global->FACTURE_ADDON=='terre') $conf->global->FACTURE_ADDON='mod_facture_terre';
		else if ($conf->global->FACTURE_ADDON=='mercure') $conf->global->FACTURE_ADDON='mod_facture_mercure';

		$mybool=false;

		$file = $conf->global->FACTURE_ADDON.".php";
		$classname = $conf->global->FACTURE_ADDON;
		// Include file with class
		foreach ($conf->file->dol_document_root as $dirroot)
		{
			$dir = $dirroot."/core/modules/facture/";
			// Load file with numbering class (if found)
			$mybool|=@include_once $dir.$file;
		}

		// For compatibility
		if (! $mybool)
		{
			$file = $conf->global->FACTURE_ADDON."/".$conf->global->FACTURE_ADDON.".modules.php";
			$classname = "mod_facture_".$conf->global->FACTURE_ADDON;
			$classname = preg_replace('/\-.*$/','',$classname);
			// Include file with class
			foreach ($conf->file->dol_document_root as $dirroot)
			{
				$dir = $dirroot."/core/modules/facture/";
				// Load file with numbering class (if found)
				$mybool|=@include_once $dir.$file;
			}
		}
		//print "xx".$mybool.$dir.$file."-".$classname;

		if (! $mybool)
		{
			dol_print_error('',"Failed to include file ".$file);
			return '';
		}

		$obj = new $classname();
		$numref = "";
		$numref = $obj->getNumRef($soc,$this,$mode);

		if ($numref != "")
		{
			return $numref;
		}
		else
		{
			//dol_print_error($db,get_class($this)."::getNextNumRef ".$obj->error);
			return false;
		}
	}

	/**
	 *	Load miscellaneous information for tab "Info"
	 *
	 *	@param  int		$id		Id of object to load
	 *	@return	void
	 */
	function info($id)
	{
		$sql = 'SELECT c.rowid, datec, date_valid as datev, tms as datem,';
		$sql.= ' fk_user_author, fk_user_valid';
		$sql.= ' FROM '.MAIN_DB_PREFIX.'facture as c';
		$sql.= ' WHERE c.rowid = '.$id;

		$result=$this->db->query($sql);
		if ($result)
		{
			if ($this->db->num_rows($result))
			{
				$obj = $this->db->fetch_object($result);
				$this->id = $obj->rowid;
				if ($obj->fk_user_author)
				{
					$cuser = new User($this->db);
					$cuser->fetch($obj->fk_user_author);
					$this->user_creation     = $cuser;
				}
				if ($obj->fk_user_valid)
				{
					$vuser = new User($this->db);
					$vuser->fetch($obj->fk_user_valid);
					$this->user_validation = $vuser;
				}
				$this->date_creation     = $this->db->jdate($obj->datec);
				$this->date_modification = $this->db->jdate($obj->datem);
				$this->date_validation   = $this->db->jdate($obj->datev);	// Should be in log table
			}
			$this->db->free($result);
		}
		else
		{
			dol_print_error($this->db);
		}
	}

	/**
	 *	Renvoi si les lignes de facture sont ventilees et/ou exportees en compta
	 *
	 *   @return     int         <0 if KO, 0=no, 1=yes
	 */
	function getVentilExportCompta()
	{
		// On verifie si les lignes de factures ont ete exportees en compta et/ou ventilees
		$ventilExportCompta = 0 ;
		$num=count($this->lines);
		for ($i = 0; $i < $num; $i++)
		{
			if (! empty($this->lines[$i]->export_compta) && ! empty($this->lines[$i]->code_ventilation))
			{
				$ventilExportCompta++;
			}
		}

		if ($ventilExportCompta <> 0)
		{
			return 1;
		}
		else
		{
			return 0;
		}
	}


	/**
	 *  Return if an invoice can be deleted
	 *	Rule is:
	 *	If hidden option INVOICE_CAN_ALWAYS_BE_REMOVED is on, we can
	 *  If invoice has a definitive ref, is last, without payment and not dipatched into accountancy -> yes end of rule
	 *  If invoice is draft and ha a temporary ref -> yes
	 *
	 *  @return    int         <0 if KO, 0=no, 1=yes
	 */
	function is_erasable()
	{
		global $conf;

		if (! empty($conf->global->INVOICE_CAN_ALWAYS_BE_REMOVED)) return 1;
		if (! empty($conf->global->INVOICE_CAN_NEVER_BE_REMOVED))  return 0;

		// on verifie si la facture est en numerotation provisoire
		$facref = substr($this->ref, 1, 4);

		// If not a draft invoice and not temporary invoice
		if ($facref != 'PROV')
		{
			$maxfacnumber = $this->getNextNumRef($this->client,'last');
			$ventilExportCompta = $this->getVentilExportCompta();
			// If there is no invoice into the reset range and not already dispatched, we can delete
			if ($maxfacnumber == '' && $ventilExportCompta == 0) return 1;
			// If invoice to delete is last one and not already dispatched, we can delete
			if ($maxfacnumber == $this->ref && $ventilExportCompta == 0) return 1;
		}
		else if ($this->statut == 0 && $facref == 'PROV') // Si facture brouillon et provisoire
		{
			return 1;
		}

		return 0;
	}


	/**
	 *  Return list of invoices (eventually filtered on a user) into an array
	 *
	 *  @param		int		$shortlist		0=Return array[id]=ref, 1=Return array[](id=>id,ref=>ref,name=>name)
	 *  @param      int		$draft      	0=not draft, 1=draft
	 *  @param      User	$excluser      	Objet user to exclude
	 *  @param    	int		$socid			Id third pary
	 *  @param    	int		$limit			For pagination
	 *  @param    	int		$offset			For pagination
	 *  @param    	string	$sortfield		Sort criteria
	 *  @param    	string	$sortorder		Sort order
	 *  @return     int             		-1 if KO, array with result if OK
	 */
	function liste_array($shortlist=0, $draft=0, $excluser='', $socid=0, $limit=0, $offset=0, $sortfield='f.datef,f.rowid', $sortorder='DESC')
	{
		global $conf,$user;

		$ga = array();

		$sql = "SELECT s.rowid, s.nom as name, s.client,";
		$sql.= " f.rowid as fid, f.facnumber as ref, f.datef as df";
		if (! $user->rights->societe->client->voir && ! $socid) $sql .= ", sc.fk_soc, sc.fk_user";
		$sql.= " FROM ".MAIN_DB_PREFIX."societe as s, ".MAIN_DB_PREFIX."facture as f";
		if (! $user->rights->societe->client->voir && ! $socid) $sql .= ", ".MAIN_DB_PREFIX."societe_commerciaux as sc";
		$sql.= " WHERE f.entity = ".$conf->entity;
		$sql.= " AND f.fk_soc = s.rowid";
		if (! $user->rights->societe->client->voir && ! $socid) //restriction
		{
			$sql.= " AND s.rowid = sc.fk_soc AND sc.fk_user = " .$user->id;
		}
		if ($socid) $sql.= " AND s.rowid = ".$socid;
		if ($draft) $sql.= " AND f.fk_statut = 0";
		if (is_object($excluser)) $sql.= " AND f.fk_user_author <> ".$excluser->id;
		$sql.= $this->db->order($sortfield,$sortorder);
		$sql.= $this->db->plimit($limit,$offset);

		$result=$this->db->query($sql);
		if ($result)
		{
			$numc = $this->db->num_rows($result);
			if ($numc)
			{
				$i = 0;
				while ($i < $numc)
				{
					$obj = $this->db->fetch_object($result);

					if ($shortlist == 1)
					{
						$ga[$obj->fid] = $obj->ref;
					}
					else if ($shortlist == 2)
					{
						$ga[$obj->fid] = $obj->ref.' ('.$obj->name.')';
					}
					else
					{
						$ga[$i]['id']	= $obj->fid;
						$ga[$i]['ref'] 	= $obj->ref;
						$ga[$i]['name'] = $obj->name;
					}
					$i++;
				}
			}
			return $ga;
		}
		else
		{
			dol_print_error($this->db);
			return -1;
		}
	}


	/**
	 *	Renvoi liste des factures remplacables
	 *	Statut validee ou abandonnee pour raison autre + non payee + aucun paiement + pas deja remplacee
	 *
	 *	@param		int		$socid		Id societe
	 *	@return    	array				Tableau des factures ('id'=>id, 'ref'=>ref, 'status'=>status, 'paymentornot'=>0/1)
	 */
	function list_replacable_invoices($socid=0)
	{
		global $conf;

		$return = array();

		$sql = "SELECT f.rowid as rowid, f.facnumber, f.fk_statut,";
		$sql.= " ff.rowid as rowidnext";
		$sql.= " FROM ".MAIN_DB_PREFIX."facture as f";
		$sql.= " LEFT JOIN ".MAIN_DB_PREFIX."paiement_facture as pf ON f.rowid = pf.fk_facture";
		$sql.= " LEFT JOIN ".MAIN_DB_PREFIX."facture as ff ON f.rowid = ff.fk_facture_source";
		$sql.= " WHERE (f.fk_statut = 1 OR (f.fk_statut = 3 AND f.close_code = 'abandon'))";
		$sql.= " AND f.entity = ".$conf->entity;
		$sql.= " AND f.paye = 0";					// Pas classee payee completement
		$sql.= " AND pf.fk_paiement IS NULL";		// Aucun paiement deja fait
		$sql.= " AND ff.fk_statut IS NULL";			// Renvoi vrai si pas facture de remplacement
		if ($socid > 0) $sql.=" AND f.fk_soc = ".$socid;
		$sql.= " ORDER BY f.facnumber";

		dol_syslog(get_class($this)."::list_replacable_invoices sql=$sql");
		$resql=$this->db->query($sql);
		if ($resql)
		{
			while ($obj=$this->db->fetch_object($resql))
			{
				$return[$obj->rowid]=array(	'id' => $obj->rowid,
				'ref' => $obj->facnumber,
				'status' => $obj->fk_statut);
			}
			//print_r($return);
			return $return;
		}
		else
		{
			$this->error=$this->db->error();
			return -1;
		}
	}


	/**
	 *	Renvoi liste des factures qualifiables pour correction par avoir
	 *	Les factures qui respectent les regles suivantes sont retournees:
	 *	(validee + paiement en cours) ou classee (payee completement ou payee partiellement) + pas deja remplacee + pas deja avoir
	 *
	 *	@param		int		$socid		Id societe
	 *	@return    	array				Tableau des factures ($id => array('ref'=>,'paymentornot'=>,'status'=>,'paye'=>)
	 */
	function list_qualified_avoir_invoices($socid=0)
	{
		global $conf;

		$return = array();

		$sql = "SELECT f.rowid as rowid, f.facnumber, f.fk_statut, f.type, f.paye, pf.fk_paiement";
		$sql.= " FROM ".MAIN_DB_PREFIX."facture as f";
		$sql.= " LEFT JOIN ".MAIN_DB_PREFIX."paiement_facture as pf ON f.rowid = pf.fk_facture";
		$sql.= " LEFT JOIN ".MAIN_DB_PREFIX."facture as ff ON (f.rowid = ff.fk_facture_source AND ff.type=".self::TYPE_REPLACEMENT.")";
		$sql.= " WHERE f.entity = ".$conf->entity;
		$sql.= " AND f.fk_statut in (1,2)";
		//  $sql.= " WHERE f.fk_statut >= 1";
		//	$sql.= " AND (f.paye = 1";				// Classee payee completement
		//	$sql.= " OR f.close_code IS NOT NULL)";	// Classee payee partiellement
		$sql.= " AND ff.type IS NULL";			// Renvoi vrai si pas facture de remplacement
		$sql.= " AND f.type != ".self::TYPE_CREDIT_NOTE;				// Type non 2 si facture non avoir
		if ($socid > 0) $sql.=" AND f.fk_soc = ".$socid;
		$sql.= " ORDER BY f.facnumber";

		dol_syslog(get_class($this)."::list_qualified_avoir_invoices", LOG_DEBUG);
		$resql=$this->db->query($sql);
		if ($resql)
		{
			while ($obj=$this->db->fetch_object($resql))
			{
				$qualified=0;
				if ($obj->fk_statut == 1) $qualified=1;
				if ($obj->fk_statut == 2) $qualified=1;
				if ($qualified)
				{
					//$ref=$obj->facnumber;
					$paymentornot=($obj->fk_paiement?1:0);
					$return[$obj->rowid]=array('ref'=>$obj->facnumber,'status'=>$obj->fk_statut,'type'=>$obj->type,'paye'=>$obj->paye,'paymentornot'=>$paymentornot);
				}
			}

			return $return;
		}
		else
		{
			$this->error=$this->db->error();
			return -1;
		}
	}


	/**
	 *	Create a withdrawal request for a standing order
	 *
	 *	@param      User	$user       User asking standing order
	 *	@return     int         		<0 if KO, >0 if OK
	 */
	function demande_prelevement($user)
	{
		dol_syslog(get_class($this)."::demande_prelevement", LOG_DEBUG);

		if ($this->statut > 0 && $this->paye == 0)
		{
	        require_once DOL_DOCUMENT_ROOT . '/societe/class/companybankaccount.class.php';
	        $bac = new CompanyBankAccount($this->db);
	        $bac->fetch(0,$this->socid);

        	$sql = 'SELECT count(*)';
			$sql.= ' FROM '.MAIN_DB_PREFIX.'prelevement_facture_demande';
			$sql.= ' WHERE fk_facture = '.$this->id;
			$sql.= ' AND traite = 0';

			dol_syslog(get_class($this)."::demande_prelevement", LOG_DEBUG);
			$resql=$this->db->query($sql);
			if ($resql)
			{
				$row = $this->db->fetch_row($resql);
				if ($row[0] == 0)
				{
					$now=dol_now();

                    $totalpaye  = $this->getSommePaiement();
                    $totalcreditnotes = $this->getSumCreditNotesUsed();
                    $totaldeposits = $this->getSumDepositsUsed();
                    //print "totalpaye=".$totalpaye." totalcreditnotes=".$totalcreditnotes." totaldeposts=".$totaldeposits;

                    // We can also use bcadd to avoid pb with floating points
                    // For example print 239.2 - 229.3 - 9.9; does not return 0.
                    //$resteapayer=bcadd($this->total_ttc,$totalpaye,$conf->global->MAIN_MAX_DECIMALS_TOT);
                    //$resteapayer=bcadd($resteapayer,$totalavoir,$conf->global->MAIN_MAX_DECIMALS_TOT);
                    $resteapayer = price2num($this->total_ttc - $totalpaye - $totalcreditnotes - $totaldeposits,'MT');

                    $sql = 'INSERT INTO '.MAIN_DB_PREFIX.'prelevement_facture_demande';
                    $sql .= ' (fk_facture, amount, date_demande, fk_user_demande, code_banque, code_guichet, number, cle_rib)';
                    $sql .= ' VALUES ('.$this->id;
                    $sql .= ",'".price2num($resteapayer)."'";
                    $sql .= ",'".$this->db->idate($now)."'";
                    $sql .= ",".$user->id;
                    $sql .= ",'".$bac->code_banque."'";
                    $sql .= ",'".$bac->code_guichet."'";
                    $sql .= ",'".$bac->number."'";
                    $sql .= ",'".$bac->cle_rib."')";

                    dol_syslog(get_class($this)."::demande_prelevement", LOG_DEBUG);
                    if ($this->db->query($sql))
                    {
                        return 1;
                    }
                    else
                  {
                        $this->error=$this->db->lasterror();
                        dol_syslog(get_class($this).'::demandeprelevement Erreur');
                        return -1;
                    }
                }
                else
                {
                    $this->error="A request already exists";
                    dol_syslog(get_class($this).'::demandeprelevement Impossible de creer une demande, demande deja en cours');
                }
            }
            else
            {
                $this->error=$this->db->error();
                dol_syslog(get_class($this).'::demandeprelevement Erreur -2');
                return -2;
            }
        }
        else
        {
            $this->error="Status of invoice does not allow this";
            dol_syslog(get_class($this)."::demandeprelevement ".$this->error." $this->statut, $this->paye, $this->mode_reglement_id");
            return -3;
        }
    }

	/**
	 *  Supprime une demande de prelevement
	 *
	 *  @param  Use		$user       utilisateur creant la demande
	 *  @param  int		$did        id de la demande a supprimer
	 *  @return	int					<0 if OK, >0 if KO
	 */
	function demande_prelevement_delete($user, $did)
	{
		$sql = 'DELETE FROM '.MAIN_DB_PREFIX.'prelevement_facture_demande';
		$sql .= ' WHERE rowid = '.$did;
		$sql .= ' AND traite = 0';
		if ( $this->db->query($sql) )
		{
			return 0;
		}
		else
		{
			$this->error=$this->db->lasterror();
			dol_syslog(get_class($this).'::demande_prelevement_delete Error '.$this->error);
			return -1;
		}
	}


	/**
	 *	Load indicators for dashboard (this->nbtodo and this->nbtodolate)
	 *
	 *	@param      User	$user    	Object user
	 *	@return     int                 <0 if KO, >0 if OK
	 */
	function load_board($user)
	{
		global $conf, $user;

		$now=dol_now();

		$this->nbtodo=$this->nbtodolate=0;
		$clause = " WHERE";

		$sql = "SELECT f.rowid, f.date_lim_reglement as datefin";
		$sql.= " FROM ".MAIN_DB_PREFIX."facture as f";
		if (!$user->rights->societe->client->voir && !$user->societe_id)
		{
			$sql.= " LEFT JOIN ".MAIN_DB_PREFIX."societe_commerciaux as sc ON f.fk_soc = sc.fk_soc";
			$sql.= " WHERE sc.fk_user = " .$user->id;
			$clause = " AND";
		}
		$sql.= $clause." f.paye=0";
		$sql.= " AND f.entity = ".$conf->entity;
		$sql.= " AND f.fk_statut = 1";
		if ($user->societe_id) $sql.= " AND f.fk_soc = ".$user->societe_id;

		$resql=$this->db->query($sql);
		if ($resql)
		{
			while ($obj=$this->db->fetch_object($resql))
			{
				$this->nbtodo++;
				if ($this->db->jdate($obj->datefin) < ($now - $conf->facture->client->warning_delay)) $this->nbtodolate++;
			}
			return 1;
		}
		else
		{
			dol_print_error($this->db);
			$this->error=$this->db->error();
			return -1;
		}
	}


	/* gestion des contacts d'une facture */

	/**
	 *	Retourne id des contacts clients de facturation
	 *
	 *	@return     array       Liste des id contacts facturation
	 */
	function getIdBillingContact()
	{
		return $this->getIdContact('external','BILLING');
	}

	/**
	 *	Retourne id des contacts clients de livraison
	 *
	 *	@return     array       Liste des id contacts livraison
	 */
	function getIdShippingContact()
	{
		return $this->getIdContact('external','SHIPPING');
	}


	/**
	 *  Initialise an instance with random values.
	 *  Used to build previews or test instances.
	 *	id must be 0 if object instance is a specimen.
	 *
	 *	@param	string		$option		''=Create a specimen invoice with lines, 'nolines'=No lines
	 *  @return	void
	 */
	function initAsSpecimen($option='')
	{
		global $user,$langs,$conf;

		$now=dol_now();
		$arraynow=dol_getdate($now);
		$nownotime=dol_mktime(0, 0, 0, $arraynow['mon'], $arraynow['mday'], $arraynow['year']);

		$prodids = array();
		$sql = "SELECT rowid";
		$sql.= " FROM ".MAIN_DB_PREFIX."product";
		$sql.= " WHERE entity IN (".getEntity('product', 1).")";
		$resql = $this->db->query($sql);
		if ($resql)
		{
			$num_prods = $this->db->num_rows($resql);
			$i = 0;
			while ($i < $num_prods)
			{
				$i++;
				$row = $this->db->fetch_row($resql);
				$prodids[$i] = $row[0];
			}
		}

		// Initialize parameters
		$this->id=0;
		$this->ref = 'SPECIMEN';
		$this->specimen=1;
		$this->socid = 1;
		$this->date = $nownotime;
		$this->date_lim_reglement = $nownotime + 3600 * 24 *30;
		$this->cond_reglement_id   = 1;
		$this->cond_reglement_code = 'RECEP';
		$this->date_lim_reglement=$this->calculate_date_lim_reglement();
		$this->mode_reglement_id   = 0;		// Not forced to show payment mode CHQ + VIR
		$this->mode_reglement_code = '';	// Not forced to show payment mode CHQ + VIR
		$this->note_public='This is a comment (public)';
		$this->note_private='This is a comment (private)';
		$this->note='This is a comment (private)';

		if (empty($option) || $option != 'nolines')
		{
			// Lines
			$nbp = 5;
			$xnbp = 0;
			while ($xnbp < $nbp)
			{
				$line=new FactureLigne($this->db);
				$line->desc=$langs->trans("Description")." ".$xnbp;
				$line->qty=1;
				$line->subprice=100;
				$line->tva_tx=19.6;
				$line->localtax1_tx=0;
				$line->localtax2_tx=0;
				$line->remise_percent=0;
				if ($xnbp == 1)        // Qty is negative (product line)
				{
					$prodid = rand(1, $num_prods);
					$line->fk_product=$prodids[$prodid];
					$line->qty=-1;
					$line->total_ht=-100;
					$line->total_ttc=-119.6;
					$line->total_tva=-19.6;
				}
				else if ($xnbp == 2)    // UP is negative (free line)
				{
					$line->subprice=-100;
					$line->total_ht=-100;
					$line->total_ttc=-119.6;
					$line->total_tva=-19.6;
					$line->remise_percent=0;
				}
				else if ($xnbp == 3)    // Discount is 50% (product line)
				{
					$prodid = rand(1, $num_prods);
					$line->fk_product=$prodids[$prodid];
					$line->total_ht=50;
					$line->total_ttc=59.8;
					$line->total_tva=9.8;
					$line->remise_percent=50;
				}
				else    // (product line)
				{
					$prodid = rand(1, $num_prods);
					$line->fk_product=$prodids[$prodid];
					$line->total_ht=100;
					$line->total_ttc=119.6;
					$line->total_tva=19.6;
					$line->remise_percent=00;
				}

				$this->lines[$xnbp]=$line;
				$xnbp++;

				$this->total_ht       += $line->total_ht;
				$this->total_tva      += $line->total_tva;
				$this->total_ttc      += $line->total_ttc;
			}
			$this->revenuestamp = 0;

			// Add a line "offered"
			$line=new FactureLigne($this->db);
			$line->desc=$langs->trans("Description")." (offered line)";
			$line->qty=1;
			$line->subprice=100;
			$line->tva_tx=19.6;
			$line->localtax1_tx=0;
			$line->localtax2_tx=0;
			$line->remise_percent=100;
			$line->total_ht=0;
			$line->total_ttc=0;    // 90 * 1.196
			$line->total_tva=0;
			$prodid = rand(1, $num_prods);
			$line->fk_product=$prodids[$prodid];

			$this->lines[$xnbp]=$line;
			$xnbp++;
		}
	}

	/**
	 *      Load indicators for dashboard (this->nbtodo and this->nbtodolate)
	 *
	 *      @return         int     <0 if KO, >0 if OK
	 */
	function load_state_board()
	{
		global $conf, $user;

		$this->nb=array();

		$clause = "WHERE";

		$sql = "SELECT count(f.rowid) as nb";
		$sql.= " FROM ".MAIN_DB_PREFIX."facture as f";
		$sql.= " LEFT JOIN ".MAIN_DB_PREFIX."societe as s ON f.fk_soc = s.rowid";
		if (!$user->rights->societe->client->voir && !$user->societe_id)
		{
			$sql.= " LEFT JOIN ".MAIN_DB_PREFIX."societe_commerciaux as sc ON s.rowid = sc.fk_soc";
			$sql.= " WHERE sc.fk_user = " .$user->id;
			$clause = "AND";
		}
		$sql.= " ".$clause." f.entity = ".$conf->entity;

		$resql=$this->db->query($sql);
		if ($resql)
		{
			while ($obj=$this->db->fetch_object($resql))
			{
				$this->nb["invoices"]=$obj->nb;
			}
            $this->db->free($resql);
			return 1;
		}
		else
		{
			dol_print_error($this->db);
			$this->error=$this->db->error();
			return -1;
		}
	}

	/**
	 * 	Create an array of invoice lines
	 *
	 * 	@return int		>0 if OK, <0 if KO
	 */
	function getLinesArray()
	{
		$sql = 'SELECT l.rowid, l.label as custom_label, l.description, l.fk_product, l.product_type, l.qty, l.tva_tx,';
		$sql.= ' l.fk_remise_except, l.localtax1_tx, l.localtax2_tx,';
		$sql.= ' l.remise_percent, l.subprice, l.info_bits, l.rang, l.special_code, l.fk_parent_line,';
		$sql.= ' l.total_ht, l.total_tva, l.total_ttc, l.fk_product_fournisseur_price as fk_fournprice, l.buy_price_ht as pa_ht,';
		$sql.= ' l.date_start, l.date_end,';
		$sql.= ' p.ref as product_ref, p.fk_product_type, p.label as product_label,';
		$sql.= ' p.description as product_desc';
		$sql.= ' FROM '.MAIN_DB_PREFIX.'facturedet as l';
		$sql.= ' LEFT JOIN '.MAIN_DB_PREFIX.'product p ON l.fk_product=p.rowid';
		$sql.= ' WHERE l.fk_facture = '.$this->id;
		$sql.= ' ORDER BY l.rang ASC, l.rowid';

		dol_syslog(get_class($this).'::getLinesArray',LOG_DEBUG);
		$resql = $this->db->query($sql);
		if ($resql)
		{
			$num = $this->db->num_rows($resql);
			$i = 0;

			while ($i < $num)
			{
				$obj = $this->db->fetch_object($resql);

				$this->lines[$i]					= new FactureLigne($this->db);
				$this->lines[$i]->id				= $obj->rowid;
				$this->lines[$i]->label 			= $obj->custom_label;	// deprecated
				$this->lines[$i]->description 		= $obj->description;
				$this->lines[$i]->fk_product		= $obj->fk_product;
				$this->lines[$i]->ref				= $obj->product_ref;
				$this->lines[$i]->product_label		= $obj->product_label;
				$this->lines[$i]->product_desc		= $obj->product_desc;
				$this->lines[$i]->fk_product_type	= $obj->fk_product_type;
				$this->lines[$i]->product_type		= $obj->product_type;
				$this->lines[$i]->qty				= $obj->qty;
				$this->lines[$i]->subprice			= $obj->subprice;
				$this->lines[$i]->fk_remise_except 	= $obj->fk_remise_except;
				$this->lines[$i]->remise_percent	= $obj->remise_percent;
				$this->lines[$i]->tva_tx			= $obj->tva_tx;
				$this->lines[$i]->info_bits			= $obj->info_bits;
				$this->lines[$i]->total_ht			= $obj->total_ht;
				$this->lines[$i]->total_tva			= $obj->total_tva;
				$this->lines[$i]->total_ttc			= $obj->total_ttc;
				$this->lines[$i]->fk_parent_line	= $obj->fk_parent_line;
				$this->lines[$i]->special_code		= $obj->special_code;
				$this->lines[$i]->rang				= $obj->rang;
				$this->lines[$i]->date_start		= $this->db->jdate($obj->date_start);
				$this->lines[$i]->date_end			= $this->db->jdate($obj->date_end);
				$this->lines[$i]->fk_fournprice		= $obj->fk_fournprice;
				$marginInfos						= getMarginInfos($obj->subprice, $obj->remise_percent, $obj->tva_tx, $obj->localtax1_tx, $obj->localtax2_tx, $this->lines[$i]->fk_fournprice, $obj->pa_ht);
				$this->lines[$i]->pa_ht				= $marginInfos[0];
				$this->lines[$i]->marge_tx			= $marginInfos[1];
				$this->lines[$i]->marque_tx			= $marginInfos[2];

				$i++;
			}
			$this->db->free($resql);

			return 1;
		}
		else
		{
			$this->error=$this->db->error();
			return -1;
		}
	}

}



/**
 *	\class      	FactureLigne
 *	\brief      	Classe permettant la gestion des lignes de factures
 *					Gere des lignes de la table llx_facturedet
 */
class FactureLigne  extends CommonInvoiceLine
{
	var $db;
	var $error;

    public $element='facturedet';
    public $table_element='facturedet';

	var $oldline;

	//! From llx_facturedet
	var $rowid;
	//! Id facture
	var $fk_facture;
	//! Id parent line
	var $fk_parent_line;
	var $label;				// deprecated
	//! Description ligne
	var $desc;
	var $fk_product;		// Id of predefined product
	var $product_type = 0;	// Type 0 = product, 1 = Service

	var $qty;				// Quantity (example 2)
	var $tva_tx;			// Taux tva produit/service (example 19.6)
	var $localtax1_tx;		// Local tax 1
	var $localtax2_tx;		// Local tax 2
	var $localtax1_type;	// Local tax 1 type
	var $localtax2_type;	// Local tax 2 type
	var $subprice;      	// P.U. HT (example 100)
	var $remise_percent;	// % de la remise ligne (example 20%)
	var $fk_remise_except;	// Link to line into llx_remise_except
	var $rang = 0;

	var $fk_fournprice;
	var $pa_ht;
	var $marge_tx;
	var $marque_tx;

	var $info_bits = 0;		// Liste d'options cumulables:
	// Bit 0:	0 si TVA normal - 1 si TVA NPR
	// Bit 1:	0 si ligne normal - 1 si bit discount (link to line into llx_remise_except)

	var $special_code;	// Liste d'options non cumulabels:
	// 1: frais de port
	// 2: ecotaxe
	// 3: ??

	var $origin;
	var $origin_id;

	//! Total HT  de la ligne toute quantite et incluant la remise ligne
	var $total_ht;
	//! Total TVA  de la ligne toute quantite et incluant la remise ligne
	var $total_tva;
	var $total_localtax1; //Total Local tax 1 de la ligne
	var $total_localtax2; //Total Local tax 2 de la ligne
	//! Total TTC de la ligne toute quantite et incluant la remise ligne
	var $total_ttc;

	var $fk_code_ventilation = 0;

	var $date_start;
	var $date_end;

	// Ne plus utiliser
	//var $price;         	// P.U. HT apres remise % de ligne (exemple 80)
	//var $remise;			// Montant calcule de la remise % sur PU HT (exemple 20)

	// From llx_product
	var $ref;				// Product ref (deprecated)
	var $product_ref;       // Product ref
	var $libelle;      		// Product label (deprecated)
	var $product_label;     // Product label
	var $product_desc;  	// Description produit

	var $skip_update_total; // Skip update price total for special lines

	/**
	 *  Constructor
	 *
	 *  @param	DoliDB		$db		Database handler
	 */
	function __construct($db)
	{
		$this->db = $db;
	}

	/**
	 *	Load invoice line from database
	 *
	 *	@param	int		$rowid      id of invoice line to get
	 *	@return	int					<0 if KO, >0 if OK
	 */
	function fetch($rowid)
	{
		$sql = 'SELECT fd.rowid, fd.fk_facture, fd.fk_parent_line, fd.fk_product, fd.product_type, fd.label as custom_label, fd.description, fd.price, fd.qty, fd.tva_tx,';
		$sql.= ' fd.localtax1_tx, fd. localtax2_tx, fd.remise, fd.remise_percent, fd.fk_remise_except, fd.subprice,';
		$sql.= ' fd.date_start as date_start, fd.date_end as date_end, fd.fk_product_fournisseur_price as fk_fournprice, fd.buy_price_ht as pa_ht,';
		$sql.= ' fd.info_bits, fd.special_code, fd.total_ht, fd.total_tva, fd.total_ttc, fd.total_localtax1, fd.total_localtax2, fd.rang,';
		$sql.= ' fd.fk_code_ventilation,';
		$sql.= ' p.ref as product_ref, p.label as product_libelle, p.description as product_desc';
		$sql.= ' FROM '.MAIN_DB_PREFIX.'facturedet as fd';
		$sql.= ' LEFT JOIN '.MAIN_DB_PREFIX.'product as p ON fd.fk_product = p.rowid';
		$sql.= ' WHERE fd.rowid = '.$rowid;

		$result = $this->db->query($sql);
		if ($result)
		{
			$objp = $this->db->fetch_object($result);

			$this->rowid				= $objp->rowid;
			$this->fk_facture			= $objp->fk_facture;
			$this->fk_parent_line		= $objp->fk_parent_line;
			$this->label				= $objp->custom_label;
			$this->desc					= $objp->description;
			$this->qty					= $objp->qty;
			$this->subprice				= $objp->subprice;
			$this->tva_tx				= $objp->tva_tx;
			$this->localtax1_tx			= $objp->localtax1_tx;
			$this->localtax2_tx			= $objp->localtax2_tx;
			$this->remise_percent		= $objp->remise_percent;
			$this->fk_remise_except		= $objp->fk_remise_except;
			$this->fk_product			= $objp->fk_product;
			$this->product_type			= $objp->product_type;
			$this->date_start			= $this->db->jdate($objp->date_start);
			$this->date_end				= $this->db->jdate($objp->date_end);
			$this->info_bits			= $objp->info_bits;
			$this->special_code			= $objp->special_code;
			$this->total_ht				= $objp->total_ht;
			$this->total_tva			= $objp->total_tva;
			$this->total_localtax1		= $objp->total_localtax1;
			$this->total_localtax2		= $objp->total_localtax2;
			$this->total_ttc			= $objp->total_ttc;
			$this->fk_code_ventilation	= $objp->fk_code_ventilation;
			$this->rang					= $objp->rang;
			$this->fk_fournprice		= $objp->fk_fournprice;
			$marginInfos				= getMarginInfos($objp->subprice, $objp->remise_percent, $objp->tva_tx, $objp->localtax1_tx, $objp->localtax2_tx, $this->fk_fournprice, $objp->pa_ht);
			$this->pa_ht				= $marginInfos[0];
			$this->marge_tx				= $marginInfos[1];
			$this->marque_tx			= $marginInfos[2];

			$this->ref					= $objp->product_ref;      // deprecated
			$this->product_ref			= $objp->product_ref;
			$this->libelle				= $objp->product_libelle;  // deprecated
			$this->product_label		= $objp->product_libelle;
			$this->product_desc			= $objp->product_desc;

			$this->db->free($result);
		}
		else
		{
			dol_print_error($this->db);
		}
	}

	/**
	 *	Insert line into database
	 *
	 *	@param      int		$notrigger		1 no triggers
	 *	@return		int						<0 if KO, >0 if OK
	 */
	function insert($notrigger=0)
	{
		global $langs,$user,$conf;

		$error=0;

		dol_syslog(get_class($this)."::insert rang=".$this->rang, LOG_DEBUG);

		// Clean parameters
		$this->desc=trim($this->desc);
		if (empty($this->tva_tx)) $this->tva_tx=0;
		if (empty($this->localtax1_tx)) $this->localtax1_tx=0;
		if (empty($this->localtax2_tx)) $this->localtax2_tx=0;
		if (empty($this->localtax1_type)) $this->localtax1_type=0;
		if (empty($this->localtax2_type)) $this->localtax2_type=0;
		if (empty($this->total_localtax1)) $this->total_localtax1=0;
		if (empty($this->total_localtax2)) $this->total_localtax2=0;
		if (empty($this->rang)) $this->rang=0;
		if (empty($this->remise_percent)) $this->remise_percent=0;
		if (empty($this->info_bits)) $this->info_bits=0;
		if (empty($this->subprice)) $this->subprice=0;
		if (empty($this->special_code)) $this->special_code=0;
		if (empty($this->fk_parent_line)) $this->fk_parent_line=0;

		if (empty($this->pa_ht)) $this->pa_ht=0;

		// si prix d'achat non renseigne et utilise pour calcul des marges alors prix achat = prix vente
		if ($this->pa_ht == 0) {
			if ($this->subprice > 0 && (isset($conf->global->ForceBuyingPriceIfNull) && $conf->global->ForceBuyingPriceIfNull == 1))
				$this->pa_ht = $this->subprice * (1 - $this->remise_percent / 100);
		}

		// Check parameters
		if ($this->product_type < 0)
		{
			$this->error='ErrorProductTypeMustBe0orMore';
			return -1;
		}
		if (! empty($this->fk_product))
		{
			// Check product exists
			$result=Product::isExistingObject('product', $this->fk_product);
			if ($result <= 0)
			{
				$this->error='ErrorProductIdDoesNotExists';
				return -1;
			}
		}

		$this->db->begin();

		// Insertion dans base de la ligne
		$sql = 'INSERT INTO '.MAIN_DB_PREFIX.'facturedet';
		$sql.= ' (fk_facture, fk_parent_line, label, description, qty,';
		$sql.= ' tva_tx, localtax1_tx, localtax2_tx, localtax1_type, localtax2_type,';
		$sql.= ' fk_product, product_type, remise_percent, subprice, fk_remise_except,';
		$sql.= ' date_start, date_end, fk_code_ventilation, ';
		$sql.= ' rang, special_code, fk_product_fournisseur_price, buy_price_ht,';
		$sql.= ' info_bits, total_ht, total_tva, total_ttc, total_localtax1, total_localtax2)';
		$sql.= " VALUES (".$this->fk_facture.",";
		$sql.= " ".($this->fk_parent_line>0?"'".$this->fk_parent_line."'":"null").",";
		$sql.= " ".(! empty($this->label)?"'".$this->db->escape($this->label)."'":"null").",";
		$sql.= " '".$this->db->escape($this->desc)."',";
		$sql.= " ".price2num($this->qty).",";
		$sql.= " ".price2num($this->tva_tx).",";
		$sql.= " ".price2num($this->localtax1_tx).",";
		$sql.= " ".price2num($this->localtax2_tx).",";
		$sql.= " '".$this->localtax1_type."',";
		$sql.= " '".$this->localtax2_type."',";
		$sql.= ' '.(! empty($this->fk_product)?$this->fk_product:"null").',';
		$sql.= " ".$this->product_type.",";
		$sql.= " ".price2num($this->remise_percent).",";
		$sql.= " ".price2num($this->subprice).",";
		$sql.= ' '.(! empty($this->fk_remise_except)?$this->fk_remise_except:"null").',';
		$sql.= " ".(! empty($this->date_start)?"'".$this->db->idate($this->date_start)."'":"null").",";
		$sql.= " ".(! empty($this->date_end)?"'".$this->db->idate($this->date_end)."'":"null").",";
		$sql.= ' '.$this->fk_code_ventilation.',';
		$sql.= ' '.$this->rang.',';
		$sql.= ' '.$this->special_code.',';
		$sql.= ' '.(! empty($this->fk_fournprice)?$this->fk_fournprice:"null").',';
		$sql.= ' '.price2num($this->pa_ht).',';
		$sql.= " '".$this->info_bits."',";
		$sql.= " ".price2num($this->total_ht).",";
		$sql.= " ".price2num($this->total_tva).",";
		$sql.= " ".price2num($this->total_ttc).",";
		$sql.= " ".price2num($this->total_localtax1).",";
		$sql.= " ".price2num($this->total_localtax2);
		$sql.= ')';

		dol_syslog(get_class($this)."::insert", LOG_DEBUG);
		$resql=$this->db->query($sql);
		if ($resql)
		{
			$this->rowid=$this->db->last_insert_id(MAIN_DB_PREFIX.'facturedet');

            if (empty($conf->global->MAIN_EXTRAFIELDS_DISABLED)) // For avoid conflicts if trigger used
            {
            	$this->id=$this->rowid;
            	$result=$this->insertExtraFields();
            	if ($result < 0)
            	{
            		$error++;
            	}
            }

			// Si fk_remise_except defini, on lie la remise a la facture
			// ce qui la flague comme "consommee".
			if ($this->fk_remise_except)
			{
				$discount=new DiscountAbsolute($this->db);
				$result=$discount->fetch($this->fk_remise_except);
				if ($result >= 0)
				{
					// Check if discount was found
					if ($result > 0)
					{
						// Check if discount not already affected to another invoice
						if ($discount->fk_facture)
						{
							$this->error=$langs->trans("ErrorDiscountAlreadyUsed",$discount->id);
							dol_syslog(get_class($this)."::insert Error ".$this->error, LOG_ERR);
							$this->db->rollback();
							return -3;
						}
						else
						{
							$result=$discount->link_to_invoice($this->rowid,0);
							if ($result < 0)
							{
								$this->error=$discount->error;
								dol_syslog(get_class($this)."::insert Error ".$this->error, LOG_ERR);
								$this->db->rollback();
								return -3;
							}
						}
					}
					else
					{
						$this->error=$langs->trans("ErrorADiscountThatHasBeenRemovedIsIncluded");
						dol_syslog(get_class($this)."::insert Error ".$this->error, LOG_ERR);
						$this->db->rollback();
						return -3;
					}
				}
				else
				{
					$this->error=$discount->error;
					dol_syslog(get_class($this)."::insert Error ".$this->error, LOG_ERR);
					$this->db->rollback();
					return -3;
				}
			}

			if (! $notrigger)
			{
				// Appel des triggers
				include_once DOL_DOCUMENT_ROOT . '/core/class/interfaces.class.php';
				$interface=new Interfaces($this->db);
				$result = $interface->run_triggers('LINEBILL_INSERT',$this,$user,$langs,$conf);
				if ($result < 0) 
				{
					$error++;
					$this->errors=$interface->errors;
					$this->db->rollback();
					return -2;
				}
				// Fin appel triggers
			}

			$this->db->commit();
			return $this->rowid;

		}
		else
		{
			$this->error=$this->db->error();
			$this->db->rollback();
			return -2;
		}
	}

	/**
	 *	Update line into database
	 *
	 *	@param		User	$user		User object
	 *	@param		int		$notrigger	Disable triggers
	 *	@return		int					<0 if KO, >0 if OK
	 */
	function update($user='',$notrigger=0)
	{
		global $user,$langs,$conf;

		$error=0;

		// Clean parameters
		$this->desc=trim($this->desc);
		if (empty($this->tva_tx)) $this->tva_tx=0;
		if (empty($this->localtax1_tx)) $this->localtax1_tx=0;
		if (empty($this->localtax2_tx)) $this->localtax2_tx=0;
		if (empty($this->localtax1_type)) $this->localtax1_type=0;
		if (empty($this->localtax2_type)) $this->localtax2_type=0;
		if (empty($this->total_localtax1)) $this->total_localtax1=0;
		if (empty($this->total_localtax2)) $this->total_localtax2=0;
		if (empty($this->remise_percent)) $this->remise_percent=0;
		if (empty($this->info_bits)) $this->info_bits=0;
		if (empty($this->special_code)) $this->special_code=0;
		if (empty($this->product_type)) $this->product_type=0;
		if (empty($this->fk_parent_line)) $this->fk_parent_line=0;

		// Check parameters
		if ($this->product_type < 0) return -1;

		if (empty($this->pa_ht)) $this->pa_ht=0;

		// si prix d'achat non renseigne et utilise pour calcul des marges alors prix achat = prix vente
		if ($this->pa_ht == 0) {
			if ($this->subprice > 0 && (isset($conf->global->ForceBuyingPriceIfNull) && $conf->global->ForceBuyingPriceIfNull == 1))
				$this->pa_ht = $this->subprice * (1 - $this->remise_percent / 100);
		}

		$this->db->begin();

        // Mise a jour ligne en base
        $sql = "UPDATE ".MAIN_DB_PREFIX."facturedet SET";
        $sql.= " description='".$this->db->escape($this->desc)."'";
        $sql.= ",label=".(! empty($this->label)?"'".$this->db->escape($this->label)."'":"null");
        $sql.= ",subprice=".price2num($this->subprice)."";
        $sql.= ",remise_percent=".price2num($this->remise_percent)."";
        if ($this->fk_remise_except) $sql.= ",fk_remise_except=".$this->fk_remise_except;
        else $sql.= ",fk_remise_except=null";
        $sql.= ",tva_tx=".price2num($this->tva_tx)."";
        $sql.= ",localtax1_tx=".price2num($this->localtax1_tx)."";
        $sql.= ",localtax2_tx=".price2num($this->localtax2_tx)."";
		$sql.= ",localtax1_type='".$this->localtax1_type."'";
		$sql.= ",localtax2_type='".$this->localtax2_type."'";
        $sql.= ",qty=".price2num($this->qty)."";
        $sql.= ",date_start=".(! empty($this->date_start)?"'".$this->db->idate($this->date_start)."'":"null");
        $sql.= ",date_end=".(! empty($this->date_end)?"'".$this->db->idate($this->date_end)."'":"null");
        $sql.= ",product_type=".$this->product_type;
        $sql.= ",info_bits='".$this->info_bits."'";
        $sql.= ",special_code='".$this->special_code."'";
        if (empty($this->skip_update_total))
        {
        	$sql.= ",total_ht=".price2num($this->total_ht)."";
        	$sql.= ",total_tva=".price2num($this->total_tva)."";
        	$sql.= ",total_ttc=".price2num($this->total_ttc)."";
        	$sql.= ",total_localtax1=".price2num($this->total_localtax1)."";
        	$sql.= ",total_localtax2=".price2num($this->total_localtax2)."";
        }
		$sql.= " , fk_product_fournisseur_price=".(! empty($this->fk_fournprice)?"'".$this->db->escape($this->fk_fournprice)."'":"null");
		$sql.= " , buy_price_ht='".price2num($this->pa_ht)."'";
		$sql.= ",fk_parent_line=".($this->fk_parent_line>0?$this->fk_parent_line:"null");
		if (! empty($this->rang)) $sql.= ", rang=".$this->rang;
		$sql.= " WHERE rowid = ".$this->rowid;

		dol_syslog(get_class($this)."::update", LOG_DEBUG);
		$resql=$this->db->query($sql);
		if ($resql)
		{
        	if (empty($conf->global->MAIN_EXTRAFIELDS_DISABLED)) // For avoid conflicts if trigger used
        	{
        		$this->id=$this->rowid;
        		$result=$this->insertExtraFields();
        		if ($result < 0)
        		{
        			$error++;
        		}
        	}

			if (! $notrigger)
			{
				// Appel des triggers
				include_once DOL_DOCUMENT_ROOT . '/core/class/interfaces.class.php';
				$interface=new Interfaces($this->db);
				$result = $interface->run_triggers('LINEBILL_UPDATE',$this,$user,$langs,$conf);
				if ($result < 0)
				{
					$error++;
					$this->errors=$interface->errors;
					$this->db->rollback();
					return -2;
				}
				// Fin appel triggers
			}
			$this->db->commit();
			return 1;
		}
		else
		{
			$this->error=$this->db->error();
			$this->db->rollback();
			return -2;
		}
	}

	/**
	 * 	Delete line in database
	 *
	 *	@return		int		<0 if KO, >0 if OK
	 */
	function delete()
	{
		global $conf,$langs,$user;

		$error=0;

		$this->db->begin();

		$sql = "DELETE FROM ".MAIN_DB_PREFIX."facturedet WHERE rowid = ".$this->rowid;
		dol_syslog(get_class($this)."::delete", LOG_DEBUG);
		if ($this->db->query($sql) )
		{
			// Appel des triggers
			include_once DOL_DOCUMENT_ROOT . '/core/class/interfaces.class.php';
			$interface=new Interfaces($this->db);
			$result = $interface->run_triggers('LINEBILL_DELETE',$this,$user,$langs,$conf);
			if ($result < 0)
			{
					$error++;
					$this->errors=$interface->errors;
					$this->db->rollback();
					return -1;
			}
			// Fin appel triggers

			$this->db->commit();

			return 1;
		}
		else
		{
			$this->error=$this->db->error()." sql=".$sql;
			$this->db->rollback();
			return -1;
		}
	}

	/**
	 *  Mise a jour en base des champs total_xxx de ligne de facture
	 *
	 *	@return		int		<0 if KO, >0 if OK
	 */
	function update_total()
	{
		$this->db->begin();
		dol_syslog(get_class($this)."::update_total", LOG_DEBUG);

		// Clean parameters
		if (empty($this->total_localtax1)) $this->total_localtax1=0;
		if (empty($this->total_localtax2)) $this->total_localtax2=0;

		// Mise a jour ligne en base
		$sql = "UPDATE ".MAIN_DB_PREFIX."facturedet SET";
		$sql.= " total_ht=".price2num($this->total_ht)."";
		$sql.= ",total_tva=".price2num($this->total_tva)."";
		$sql.= ",total_localtax1=".price2num($this->total_localtax1)."";
		$sql.= ",total_localtax2=".price2num($this->total_localtax2)."";
		$sql.= ",total_ttc=".price2num($this->total_ttc)."";
		$sql.= " WHERE rowid = ".$this->rowid;

		dol_syslog(get_class($this)."::update_total", LOG_DEBUG);

		$resql=$this->db->query($sql);
		if ($resql)
		{
			$this->db->commit();
			return 1;
		}
		else
		{
			$this->error=$this->db->error();
			$this->db->rollback();
			return -2;
		}
	}
}
<|MERGE_RESOLUTION|>--- conflicted
+++ resolved
@@ -1404,78 +1404,6 @@
 		}
 	}
 
-<<<<<<< HEAD
-
-	/**
-	 *	Renvoi une date limite de reglement de facture en fonction des
-	 *	conditions de reglements de la facture et date de facturation
-	 *
-	 *	@param      string	$cond_reglement   	Condition of payment (code or id) to use. If 0, we use current condition.
-	 *	@return     date     			       	Date limite de reglement si ok, <0 si ko
-	 */
-	function calculate_date_lim_reglement($cond_reglement=0)
-	{
-		if (! $cond_reglement) $cond_reglement=$this->cond_reglement_code;
-		if (! $cond_reglement) $cond_reglement=$this->cond_reglement_id;
-
-		$cdr_nbjour=0; $cdr_fdm=0; $cdr_decalage=0;
-
-		$sqltemp = 'SELECT c.fdm,c.nbjour,c.decalage';
-		$sqltemp.= ' FROM '.MAIN_DB_PREFIX.'c_payment_term as c';
-		if (is_numeric($cond_reglement)) $sqltemp.= " WHERE c.rowid=".$cond_reglement;
-		else $sqltemp.= " WHERE c.code='".$this->db->escape($cond_reglement)."'";
-
-		dol_syslog(get_class($this).'::calculate_date_lim_reglement', LOG_DEBUG);
-		$resqltemp=$this->db->query($sqltemp);
-		if ($resqltemp)
-		{
-			if ($this->db->num_rows($resqltemp))
-			{
-				$obj = $this->db->fetch_object($resqltemp);
-				$cdr_nbjour = $obj->nbjour;
-				$cdr_fdm = $obj->fdm;
-				$cdr_decalage = $obj->decalage;
-			}
-		}
-		else
-		{
-			$this->error=$this->db->error();
-			return -1;
-		}
-		$this->db->free($resqltemp);
-
-		/* Definition de la date limite */
-
-		// 1 : ajout du nombre de jours
-		$datelim = $this->date + ($cdr_nbjour * 3600 * 24);
-
-		// 2 : application de la regle "fin de mois"
-		if ($cdr_fdm)
-		{
-			$mois=date('m', $datelim);
-			$annee=date('Y', $datelim);
-			if ($mois == 12)
-			{
-				$mois = 1;
-				$annee += 1;
-			}
-			else
-			{
-				$mois += 1;
-			}
-			// On se deplace au debut du mois suivant, et on retire un jour
-			$datelim=dol_mktime(12,0,0,$mois,1,$annee);
-			$datelim -= (3600 * 24);
-		}
-
-		// 3 : application du decalage
-		$datelim += ($cdr_decalage * 3600 * 24);
-
-		return $datelim;
-	}
-
-=======
->>>>>>> 61ff1d2f
 	/**
 	 *  Tag la facture comme paye completement (si close_code non renseigne) => this->fk_statut=2, this->paye=1
 	 *  ou partiellement (si close_code renseigne) + appel trigger BILL_PAYED => this->fk_statut=2, this->paye stay 0
