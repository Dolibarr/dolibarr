<?php
/* Copyright (C) 2002-2007 Rodolphe Quiedeville  <rodolphe@quiedeville.org>
 * Copyright (C) 2004-2013 Laurent Destailleur   <eldy@users.sourceforge.net>
 * Copyright (C) 2004      Sebastien Di Cintio   <sdicintio@ressource-toi.org>
 * Copyright (C) 2004      Benoit Mortier        <benoit.mortier@opensides.be>
 * Copyright (C) 2005      Marc Barilley / Ocebo <marc@ocebo.com>
 * Copyright (C) 2005-2014 Regis Houssin         <regis.houssin@capnetworks.com>
 * Copyright (C) 2006      Andre Cianfarani      <acianfa@free.fr>
 * Copyright (C) 2007      Franky Van Liedekerke <franky.van.liedekerke@telenet.be>
 * Copyright (C) 2010-2013 Juanjo Menent         <jmenent@2byte.es>
 * Copyright (C) 2012-2014 Christophe Battarel   <christophe.battarel@altairis.fr>
 * Copyright (C) 2012      Marcos García         <marcosgdf@gmail.com>
 * Copyright (C) 2013      Cedric Gross          <c.gross@kreiz-it.fr>
 * Copyright (C) 2013      Florian Henry		  	<florian.henry@open-concept.pro>
 *
 * This program is free software; you can redistribute it and/or modify
 * it under the terms of the GNU General Public License as published by
 * the Free Software Foundation; either version 3 of the License, or
 * (at your option) any later version.
 *
 * This program is distributed in the hope that it will be useful,
 * but WITHOUT ANY WARRANTY; without even the implied warranty of
 * MERCHANTABILITY or FITNESS FOR A PARTICULAR PURPOSE.  See the
 * GNU General Public License for more details.
 *
 * You should have received a copy of the GNU General Public License
 * along with this program. If not, see <http://www.gnu.org/licenses/>.
 */

/**
 *	\file       htdocs/compta/facture/class/facture.class.php
 *	\ingroup    facture
 *	\brief      File of class to manage invoices
 */

include_once DOL_DOCUMENT_ROOT.'/core/class/commoninvoice.class.php';
require_once DOL_DOCUMENT_ROOT .'/product/class/product.class.php';
require_once DOL_DOCUMENT_ROOT .'/societe/class/client.class.php';
require_once DOL_DOCUMENT_ROOT .'/margin/lib/margins.lib.php';


/**
 *	Class to manage invoices
 */
class Facture extends CommonInvoice
{
	public $element='facture';
	public $table_element='facture';
	public $table_element_line = 'facturedet';
	public $fk_element = 'fk_facture';
	protected $ismultientitymanaged = 1;	// 0=No test on entity, 1=Test with field entity, 2=Test with link by societe

	var $id;
	//! Id client
	var $socid;
	//! Objet societe client (to load with fetch_client method)
	var $client;
	var $author;
	var $fk_user_author;
	var $fk_user_valid;
	//! Invoice date
	var $date;				// Invoice date
	var $date_creation;		// Creation date
	var $date_validation;	// Validation date
	var $datem;
	var $ref;
	var $ref_client;
	var $ref_ext;
	var $ref_int;
	//Check constants for types
	var $type = self::TYPE_STANDARD;

	//var $amount;
	var $remise_absolue;
	var $remise_percent;
	var $total_ht=0;
	var $total_tva=0;
	var $total_ttc=0;
	var $revenuestamp;
	var $note;			// deprecated
	var $note_private;
	var $note_public;
	//! 0=draft,
	//! 1=validated (need to be paid),
	//! 2=classified paid partially (close_code='discount_vat','badcustomer') or completely (close_code=null),
	//! 3=classified abandoned and no payment done (close_code='badcustomer','abandon' or 'replaced')
	var $statut;
	//! Fermeture apres paiement partiel: discount_vat, badcustomer, abandon
	//! Fermeture alors que aucun paiement: replaced (si remplace), abandon
	var $close_code;
	//! Commentaire si mis a paye sans paiement complet
	var $close_note;
	//! 1 if invoice paid COMPLETELY, 0 otherwise (do not use it anymore, use statut and close_code)
	var $paye;
	//! id of source invoice if replacement invoice or credit note
	var $fk_facture_source;
	var $origin;
	var $origin_id;
	var $linked_objects=array();
	var $fk_project;
	var $date_lim_reglement;
	var $cond_reglement_id;			// Id in llx_c_paiement
	var $cond_reglement_code;		// Code in llx_c_paiement
	var $mode_reglement_id;			// Id in llx_c_paiement
	var $mode_reglement_code;		// Code in llx_c_paiement
	var $fk_bank;					// Field to store bank id to use when payment mode is withdraw
	var $modelpdf;
	var $products=array();	// deprecated
	var $lines=array();
	var $line;
	var $extraparams=array();
	//! Pour board
	var $nbtodo;
	var $nbtodolate;
	var $specimen;

	var $fac_rec;

    /**
     * Standard invoice
     */
    const TYPE_STANDARD = 0;

    /**
     * Replacement invoice
     */
    const TYPE_REPLACEMENT = 1;

    /**
     * Credit note invoice
     */
    const TYPE_CREDIT_NOTE = 2;

    /**
     * Deposit invoice
     */
    const TYPE_DEPOSIT = 3;

    /**
     * Proforma invoice
     */
    const TYPE_PROFORMA = 4;

	/**
	 * 	Constructor
	 *
	 * 	@param	DoliDB		$db			Database handler
	 */
	function __construct($db)
	{
		$this->db = $db;
	}

	/**
	 *	Create invoice in database
	 *  Note: this->ref can be set or empty. If empty, we will use "(PROV)"
	 *
	 *	@param	User	$user      		Object user that create
	 *	@param  int		$notrigger		1=Does not execute triggers, 0 otherwise
	 * 	@param	int		$forceduedate	1=Do not recalculate due date from payment condition but force it with value
	 *	@return	int						<0 if KO, >0 if OK
	 */
	function create($user,$notrigger=0,$forceduedate=0)
	{
		global $langs,$conf,$mysoc,$hookmanager;
		$error=0;

		// Clean parameters
		if (empty($this->type)) $this->type = self::TYPE_STANDARD;
		$this->ref_client=trim($this->ref_client);
		$this->note=(isset($this->note) ? trim($this->note) : trim($this->note_private)); // deprecated
		$this->note_private=(isset($this->note_private) ? trim($this->note_private) : trim($this->note_private));
		$this->note_public=trim($this->note_public);
		if (! $this->cond_reglement_id) $this->cond_reglement_id = 0;
		if (! $this->mode_reglement_id) $this->mode_reglement_id = 0;
		$this->brouillon = 1;

		dol_syslog(get_class($this)."::create user=".$user->id);

		// Check parameters
		if (empty($this->date) || empty($user->id))
		{
			$this->error="ErrorBadParameter";
			dol_syslog(get_class($this)."::create Try to create an invoice with an empty parameter (user, date, ...)", LOG_ERR);
			return -3;
		}
		$soc = new Societe($this->db);
		$result=$soc->fetch($this->socid);
		if ($result < 0)
		{
			$this->error="Failed to fetch company";
			dol_syslog(get_class($this)."::create ".$this->error, LOG_ERR);
			return -2;
		}

		$now=dol_now();

		$this->db->begin();

		// Create invoice from a predefined invoice
		if ($this->fac_rec > 0)
		{
			require_once DOL_DOCUMENT_ROOT.'/compta/facture/class/facture-rec.class.php';
			$_facrec = new FactureRec($this->db);
			$result=$_facrec->fetch($this->fac_rec);

			$this->fk_project        = $_facrec->fk_project;
			$this->cond_reglement_id = $_facrec->cond_reglement_id;
			$this->mode_reglement_id = $_facrec->mode_reglement_id;
			$this->remise_absolue    = $_facrec->remise_absolue;
			$this->remise_percent    = $_facrec->remise_percent;

			// Clean parametres
			if (! $this->type) $this->type = self::TYPE_STANDARD;
			$this->ref_client=trim($this->ref_client);
			$this->note_private=trim($this->note_private);
			$this->note_public=trim($this->note_public);
			//if (! $this->remise) $this->remise = 0;
			if (! $this->mode_reglement_id) $this->mode_reglement_id = 0;
			$this->brouillon = 1;
		}

		// Define due date if not already defined
		$datelim=(empty($forceduedate)?$this->calculate_date_lim_reglement():$forceduedate);

		// Insert into database
		$socid  = $this->socid;

		$sql = "INSERT INTO ".MAIN_DB_PREFIX."facture (";
		$sql.= " facnumber";
		$sql.= ", entity";
		$sql.= ", ref_ext";
		$sql.= ", type";
		$sql.= ", fk_soc";
		$sql.= ", datec";
		$sql.= ", remise_absolue";
		$sql.= ", remise_percent";
		$sql.= ", datef";
		$sql.= ", note_private";
		$sql.= ", note_public";
		$sql.= ", ref_client, ref_int";
		$sql.= ", fk_facture_source, fk_user_author, fk_projet";
		$sql.= ", fk_cond_reglement, fk_mode_reglement, date_lim_reglement, model_pdf";
		$sql.= ")";
		$sql.= " VALUES (";
		$sql.= "'(PROV)'";
		$sql.= ", ".$conf->entity;
		$sql.= ", ".($this->ref_ext?"'".$this->db->escape($this->ref_ext)."'":"null");
		$sql.= ", '".$this->type."'";
		$sql.= ", '".$socid."'";
		$sql.= ", '".$this->db->idate($now)."'";
		$sql.= ",".($this->remise_absolue>0?$this->remise_absolue:'NULL');
		$sql.= ",".($this->remise_percent>0?$this->remise_percent:'NULL');
		$sql.= ", '".$this->db->idate($this->date)."'";
		$sql.= ",".($this->note_private?"'".$this->db->escape($this->note_private)."'":"null");
		$sql.= ",".($this->note_public?"'".$this->db->escape($this->note_public)."'":"null");
		$sql.= ",".($this->ref_client?"'".$this->db->escape($this->ref_client)."'":"null");
		$sql.= ",".($this->ref_int?"'".$this->db->escape($this->ref_int)."'":"null");
		$sql.= ",".($this->fk_facture_source?"'".$this->db->escape($this->fk_facture_source)."'":"null");
		$sql.= ",".($user->id > 0 ? "'".$user->id."'":"null");
		$sql.= ",".($this->fk_project?$this->fk_project:"null");
		$sql.= ','.$this->cond_reglement_id;
		$sql.= ",".$this->mode_reglement_id;
		$sql.= ", '".$this->db->idate($datelim)."', '".$this->modelpdf."')";

		dol_syslog(get_class($this)."::create sql=".$sql);
		$resql=$this->db->query($sql);
		if ($resql)
		{
			$this->id = $this->db->last_insert_id(MAIN_DB_PREFIX.'facture');

			// Update ref with new one
			$this->ref='(PROV'.$this->id.')';
			$sql = 'UPDATE '.MAIN_DB_PREFIX."facture SET facnumber='".$this->ref."' WHERE rowid=".$this->id;

			dol_syslog(get_class($this)."::create sql=".$sql);
			$resql=$this->db->query($sql);
			if (! $resql) $error++;

			// Add object linked
			if (! $error && $this->id && is_array($this->linked_objects) && ! empty($this->linked_objects))
			{
				foreach($this->linked_objects as $origin => $origin_id)
				{
					$ret = $this->add_object_linked($origin, $origin_id);
					if (! $ret)
					{
						dol_print_error($this->db);
						$error++;
					}

					// TODO mutualiser
					if ($origin == 'commande')
					{
						// On recupere les differents contact interne et externe
						$order = new Commande($this->db);
						$order->id = $origin_id;

						// On recupere le commercial suivi propale
						$this->userid = $order->getIdcontact('internal', 'SALESREPFOLL');

						if ($this->userid)
						{
							//On passe le commercial suivi commande en commercial suivi paiement
							$this->add_contact($this->userid[0], 'SALESREPFOLL', 'internal');
						}

						// On recupere le contact client facturation commande
						$this->contactid = $order->getIdcontact('external', 'BILLING');

						if ($this->contactid)
						{
							//On passe le contact client facturation commande en contact client facturation
							$this->add_contact($this->contactid[0], 'BILLING', 'external');
						}
					}
				}
			}

			/*
			 *  Insert lines of invoices into database
			 */
			if (count($this->lines) && is_object($this->lines[0]))	// If this->lines is array on InvoiceLines (preferred mode)
			{
				$fk_parent_line = 0;

				dol_syslog("There is ".count($this->lines)." lines that are invoice lines objects");
				foreach ($this->lines as $i => $val)
				{
					$newinvoiceline=$this->lines[$i];
					$newinvoiceline->fk_facture=$this->id;
					if ($result >= 0 && ($newinvoiceline->info_bits & 0x01) == 0)	// We keep only lines with first bit = 0
					{
						// Reset fk_parent_line for no child products and special product
						if (($newinvoiceline->product_type != 9 && empty($newinvoiceline->fk_parent_line)) || $newinvoiceline->product_type == 9) {
							$fk_parent_line = 0;
						}

						$newinvoiceline->fk_parent_line=$fk_parent_line;
						$result=$newinvoiceline->insert();

						// Defined the new fk_parent_line
						if ($result > 0 && $newinvoiceline->product_type == 9) {
							$fk_parent_line = $result;
						}
					}
					if ($result < 0)
					{
						$this->error=$newinvoiceline->error;
						$error++;
						break;
					}
				}
			}
			else	// If this->lines is not object of invoice lines
			{
				$fk_parent_line = 0;

				dol_syslog("There is ".count($this->lines)." lines that are array lines");
				foreach ($this->lines as $i => $val)
				{
					if (($this->lines[$i]->info_bits & 0x01) == 0)	// We keep only lines with first bit = 0
					{
						// Reset fk_parent_line for no child products and special product
						if (($this->lines[$i]->product_type != 9 && empty($this->lines[$i]->fk_parent_line)) || $this->lines[$i]->product_type == 9) {
							$fk_parent_line = 0;
						}

						$result = $this->addline(
							$this->lines[$i]->desc,
							$this->lines[$i]->subprice,
							$this->lines[$i]->qty,
							$this->lines[$i]->tva_tx,
							$this->lines[$i]->localtax1_tx,
							$this->lines[$i]->localtax2_tx,
							$this->lines[$i]->fk_product,
							$this->lines[$i]->remise_percent,
							$this->lines[$i]->date_start,
							$this->lines[$i]->date_end,
							$this->lines[$i]->fk_code_ventilation,
							$this->lines[$i]->info_bits,
							$this->lines[$i]->fk_remise_except,
							'HT',
							0,
							$this->lines[$i]->product_type,
							$this->lines[$i]->rang,
							$this->lines[$i]->special_code,
							'',
							0,
							$fk_parent_line,
							$this->lines[$i]->fk_fournprice,
							$this->lines[$i]->pa_ht,
							$this->lines[$i]->label,
							$this->lines[$i]->array_options
						);
						if ($result < 0)
						{
							$this->error=$this->db->lasterror();
							dol_print_error($this->db);
							$this->db->rollback();
							return -1;
						}

						// Defined the new fk_parent_line
						if ($result > 0 && $this->lines[$i]->product_type == 9) {
							$fk_parent_line = $result;
						}
					}
				}
			}

			/*
			 * Insert lines of predefined invoices
			 */
			if (! $error && $this->fac_rec > 0)
			{
				foreach ($_facrec->lines as $i => $val)
				{
					if ($_facrec->lines[$i]->fk_product)
					{
						$prod = new Product($this->db);
						$res=$prod->fetch($_facrec->lines[$i]->fk_product);
					}
					$tva_tx = get_default_tva($mysoc,$soc,$prod->id);
					$localtax1_tx=get_localtax($tva_tx,1,$soc);
					$localtax2_tx=get_localtax($tva_tx,2,$soc);

					$result_insert = $this->addline(
						$_facrec->lines[$i]->desc,
						$_facrec->lines[$i]->subprice,
						$_facrec->lines[$i]->qty,
						$tva_tx,
						$localtax1_tx,
						$localtax2_tx,
						$_facrec->lines[$i]->fk_product,
						$_facrec->lines[$i]->remise_percent,
						'','',0,0,'','HT',0,
						$_facrec->lines[$i]->product_type,
						$_facrec->lines[$i]->rang,
						$_facrec->lines[$i]->special_code,
						'',
						0,
						0,
						null,
						0,
						$_facrec->lines[$i]->label
					);

					if ( $result_insert < 0)
					{
						$error++;
						$this->error=$this->db->error();
						break;
					}
				}
			}

			if (! $error)
			{

				$result=$this->update_price(1);
				if ($result > 0)
				{
					// Actions on extra fields (by external module or standard code)
					// FIXME le hook fait double emploi avec le trigger !!
					$hookmanager->initHooks(array('invoicedao'));
					$parameters=array('invoiceid'=>$this->id);
					$reshook=$hookmanager->executeHooks('insertExtraFields',$parameters,$this,$action); // Note that $action and $object may have been modified by some hooks
					if (empty($reshook))
					{
						if (empty($conf->global->MAIN_EXTRAFIELDS_DISABLED)) // For avoid conflicts if trigger used
						{
							$result=$this->insertExtraFields();
							if ($result < 0)
							{
								$error++;
							}
						}
					}
					else if ($reshook < 0) $error++;

					// Appel des triggers
					include_once DOL_DOCUMENT_ROOT . '/core/class/interfaces.class.php';
					$interface=new Interfaces($this->db);
					$result=$interface->run_triggers('BILL_CREATE',$this,$user,$langs,$conf);
					if ($result < 0) {
						$error++; $this->errors=$interface->errors;
					}
					// Fin appel triggers

					if (! $error)
					{
						$this->db->commit();
						return $this->id;
					}
					else
					{
						$this->db->rollback();
						return -4;
					}
				}
				else
				{
					$this->error=$langs->trans('FailedToUpdatePrice');
					$this->db->rollback();
					return -3;
				}
			}
			else
			{
				dol_syslog(get_class($this)."::create error ".$this->error, LOG_ERR);
				$this->db->rollback();
				return -2;
			}
		}
		else
		{
			$this->error=$this->db->error();
			dol_syslog(get_class($this)."::create error ".$this->error." sql=".$sql, LOG_ERR);
			$this->db->rollback();
			return -1;
		}
	}


	/**
	 *	Create a new invoice in database from current invoice
	 *
	 *	@param      User	$user    		Object user that ask creation
	 *	@param		int		$invertdetail	Reverse sign of amounts for lines
	 *	@return		int						<0 if KO, >0 if OK
	 */
	function createFromCurrent($user,$invertdetail=0)
	{
		// Charge facture source
		$facture=new Facture($this->db);

		$facture->fk_facture_source = $this->fk_facture_source;
		$facture->type 			    = $this->type;
		$facture->socid 		    = $this->socid;
		$facture->date              = $this->date;
		$facture->note_public       = $this->note_public;
		$facture->note_private      = $this->note_private;
		$facture->ref_client        = $this->ref_client;
		$facture->modelpdf          = $this->modelpdf;
		$facture->fk_project        = $this->fk_project;
		$facture->cond_reglement_id = $this->cond_reglement_id;
		$facture->mode_reglement_id = $this->mode_reglement_id;
		$facture->remise_absolue    = $this->remise_absolue;
		$facture->remise_percent    = $this->remise_percent;

		$facture->lines		    	= $this->lines;	// Tableau des lignes de factures
		$facture->products		    = $this->lines;	// Tant que products encore utilise

		// Loop on each line of new invoice
		foreach($facture->lines as $i => $line)
		{
			if ($invertdetail)
			{
				$facture->lines[$i]->subprice  = -$facture->lines[$i]->subprice;
				$facture->lines[$i]->total_ht  = -$facture->lines[$i]->total_ht;
				$facture->lines[$i]->total_tva = -$facture->lines[$i]->total_tva;
				$facture->lines[$i]->total_localtax1 = -$facture->lines[$i]->total_localtax1;
				$facture->lines[$i]->total_localtax2 = -$facture->lines[$i]->total_localtax2;
				$facture->lines[$i]->total_ttc = -$facture->lines[$i]->total_ttc;
			}
		}

		dol_syslog(get_class($this)."::createFromCurrent invertdetail=".$invertdetail." socid=".$this->socid." nboflines=".count($facture->lines));

		$facid = $facture->create($user);
		if ($facid <= 0)
		{
			$this->error=$facture->error;
			$this->errors=$facture->errors;
		}

		return $facid;
	}


	/**
	 *		Load an object from its id and create a new one in database
	 *
	 *		@param		int				$socid			Id of thirdparty
	 * 	 	@return		int								New id of clone
	 */
	function createFromClone($socid=0)
	{
		global $conf,$user,$langs,$hookmanager;

		$error=0;

		$this->db->begin();

		// get extrafields so they will be clone
		foreach($this->lines as $line)
			$line->fetch_optionals($line->rowid);

		// Load source object
		$objFrom = dol_clone($this);

		// Change socid if needed
		if (! empty($socid) && $socid != $this->socid)
		{
			$objsoc = new Societe($this->db);

			if ($objsoc->fetch($socid)>0)
			{
				$this->socid 				= $objsoc->id;
				$this->cond_reglement_id	= (! empty($objsoc->cond_reglement_id) ? $objsoc->cond_reglement_id : 0);
				$this->mode_reglement_id	= (! empty($objsoc->mode_reglement_id) ? $objsoc->mode_reglement_id : 0);
				$this->fk_project			= '';
				$this->fk_delivery_address	= '';
			}

			// TODO Change product price if multi-prices
		}

		$this->id=0;
		$this->statut=0;

		// Clear fields
		$this->date               = dol_now();	// Date of invoice is set to current date when cloning. // TODO Best is to ask date into confirm box
		$this->user_author        = $user->id;
		$this->user_valid         = '';
		$this->fk_facture_source  = 0;
		$this->date_creation      = '';
		$this->date_validation    = '';
		$this->ref_client         = '';
		$this->close_code         = '';
		$this->close_note         = '';
		$this->products = $this->lines;	// Tant que products encore utilise

		// Loop on each line of new invoice
		foreach($this->lines as $i => $line)
		{
			if (($this->lines[$i]->info_bits & 0x02) == 0x02)	// We do not clone line of discounts
			{
				unset($this->lines[$i]);
				unset($this->products[$i]);	// Tant que products encore utilise
			}
		}

		// Create clone
		$result=$this->create($user);
		if ($result < 0) $error++;

		if (! $error)
		{
			// Hook of thirdparty module
			if (is_object($hookmanager))
			{
				$parameters=array('objFrom'=>$objFrom);
				$action='';
				$reshook=$hookmanager->executeHooks('createFrom',$parameters,$this,$action);    // Note that $action and $object may have been modified by some hooks
				if ($reshook < 0) $error++;
			}

			// Appel des triggers
			include_once DOL_DOCUMENT_ROOT . '/core/class/interfaces.class.php';
			$interface=new Interfaces($this->db);
			$result=$interface->run_triggers('BILL_CLONE',$this,$user,$langs,$conf);
			if ($result < 0) {
				$error++; $this->errors=$interface->errors;
			}
			// Fin appel triggers
		}

		// End
		if (! $error)
		{
			$this->db->commit();
			return $this->id;
		}
		else
		{
			$this->db->rollback();
			return -1;
		}
	}

	/**
	 *  Load an object from an order and create a new invoice into database
	 *
	 *  @param      Object			$object         	Object source
	 *  @return     int             					<0 if KO, 0 if nothing done, 1 if OK
	 */
	function createFromOrder($object)
	{
		global $conf,$user,$langs,$hookmanager;

		$error=0;

		// Closed order
		$this->date = dol_now();
		$this->source = 0;

		$num=count($object->lines);
		for ($i = 0; $i < $num; $i++)
		{
			$line = new FactureLigne($this->db);

			$line->libelle			= $object->lines[$i]->libelle;
			$line->label			= $object->lines[$i]->label;
			$line->desc				= $object->lines[$i]->desc;
			$line->subprice			= $object->lines[$i]->subprice;
			$line->total_ht			= $object->lines[$i]->total_ht;
			$line->total_tva		= $object->lines[$i]->total_tva;
			$line->total_ttc		= $object->lines[$i]->total_ttc;
			$line->tva_tx			= $object->lines[$i]->tva_tx;
			$line->localtax1_tx		= $object->lines[$i]->localtax1_tx;
			$line->localtax2_tx		= $object->lines[$i]->localtax2_tx;
			$line->qty				= $object->lines[$i]->qty;
			$line->fk_remise_except	= $object->lines[$i]->fk_remise_except;
			$line->remise_percent	= $object->lines[$i]->remise_percent;
			$line->fk_product		= $object->lines[$i]->fk_product;
			$line->info_bits		= $object->lines[$i]->info_bits;
			$line->product_type		= $object->lines[$i]->product_type;
			$line->rang				= $object->lines[$i]->rang;
			$line->special_code		= $object->lines[$i]->special_code;
			$line->fk_parent_line	= $object->lines[$i]->fk_parent_line;

			$line->fk_fournprice	= $object->lines[$i]->fk_fournprice;
			$marginInfos			= getMarginInfos($object->lines[$i]->subprice, $object->lines[$i]->remise_percent, $object->lines[$i]->tva_tx, $object->lines[$i]->localtax1_tx, $object->lines[$i]->localtax2_tx, $object->lines[$i]->fk_fournprice, $object->lines[$i]->pa_ht);
			$line->pa_ht			= $marginInfos[0];

            // get extrafields from original line
			$object->lines[$i]->fetch_optionals($object->lines[$i]->rowid);
			foreach($object->lines[$i]->array_options as $options_key => $value)
				$line->array_options[$options_key] = $value;

			$this->lines[$i] = $line;
		}

		$this->socid                = $object->socid;
		$this->fk_project           = $object->fk_project;
		$this->cond_reglement_id    = $object->cond_reglement_id;
		$this->mode_reglement_id    = $object->mode_reglement_id;
		$this->availability_id      = $object->availability_id;
		$this->demand_reason_id     = $object->demand_reason_id;
		$this->date_livraison       = $object->date_livraison;
		$this->fk_delivery_address  = $object->fk_delivery_address;
		$this->contact_id           = $object->contactid;
		$this->ref_client           = $object->ref_client;
		$this->note_private         = $object->note_private;
		$this->note_public          = $object->note_public;

		$this->origin				= $object->element;
		$this->origin_id			= $object->id;

        // get extrafields from original line
		$object->fetch_optionals($object->id);
		foreach($object->array_options as $options_key => $value)
			$this->array_options[$options_key] = $value;

		// Possibility to add external linked objects with hooks
		$this->linked_objects[$this->origin] = $this->origin_id;
		if (! empty($object->other_linked_objects) && is_array($object->other_linked_objects))
		{
			$this->linked_objects = array_merge($this->linked_objects, $object->other_linked_objects);
		}

		$ret = $this->create($user);

		if ($ret > 0)
		{
			// Actions hooked (by external module)
			$hookmanager->initHooks(array('invoicedao'));

			$parameters=array('objFrom'=>$object);
			$action='';
			$reshook=$hookmanager->executeHooks('createFrom',$parameters,$this,$action);    // Note that $action and $object may have been modified by some hooks
			if ($reshook < 0) $error++;

			if (! $error)
			{
				return 1;
			}
			else return -1;
		}
		else return -1;
	}

	/**
	 *      Return clicable link of object (with eventually picto)
	 *
	 *      @param	int		$withpicto       Add picto into link
	 *      @param  string	$option          Where point the link
	 *      @param  int		$max             Maxlength of ref
	 *      @param  int		$short           1=Return just URL
	 *      @param  string  $moretitle       Add more text to title tooltip
	 *      @return string 			         String with URL
	 */
	function getNomUrl($withpicto=0,$option='',$max=0,$short=0,$moretitle='')
	{
		global $langs;

		$result='';

		if ($option == 'withdraw') $url = DOL_URL_ROOT.'/compta/facture/prelevement.php?facid='.$this->id;
		else $url = DOL_URL_ROOT.'/compta/facture.php?facid='.$this->id;

		if ($short) return $url;

		$picto='bill';
		if ($this->type == self::TYPE_REPLACEMENT) $picto.='r';	// Replacement invoice
		if ($this->type == self::TYPE_CREDIT_NOTE) $picto.='a';	// Credit note
		if ($this->type == self::TYPE_DEPOSIT) $picto.='d';	// Deposit invoice

		$label=$langs->trans("ShowInvoice").': '.$this->ref;
		if ($this->type == self::TYPE_REPLACEMENT) $label=$langs->transnoentitiesnoconv("ShowInvoiceReplace").': '.$this->ref;
		if ($this->type == self::TYPE_CREDIT_NOTE) $label=$langs->transnoentitiesnoconv("ShowInvoiceAvoir").': '.$this->ref;
		if ($this->type == self::TYPE_DEPOSIT) $label=$langs->transnoentitiesnoconv("ShowInvoiceDeposit").': '.$this->ref;
		if ($moretitle) $label.=' - '.$moretitle;

		$linkstart='<a href="'.$url.'">';
		$linkend='</a>';

		if ($withpicto) $result.=($linkstart.img_object(($max?dol_trunc($label,$max):$label),$picto).$linkend);
		if ($withpicto && $withpicto != 2) $result.=' ';
		if ($withpicto != 2) $result.=$linkstart.($max?dol_trunc($this->ref,$max):$this->ref).$linkend;
		return $result;
	}


	/**
	 *	Get object and lines from database
	 *
	 *	@param      int		$rowid       	Id of object to load
	 * 	@param		string	$ref			Reference of invoice
	 * 	@param		string	$ref_ext		External reference of invoice
	 * 	@param		int		$ref_int		Internal reference of other object
	 *	@return     int         			>0 if OK, <0 if KO, 0 if not found
	 */
	function fetch($rowid, $ref='', $ref_ext='', $ref_int='')
	{
		global $conf;

		if (empty($rowid) && empty($ref) && empty($ref_ext) && empty($ref_int)) return -1;

		$sql = 'SELECT f.rowid,f.facnumber,f.ref_client,f.ref_ext,f.ref_int,f.type,f.fk_soc,f.amount,f.tva, f.localtax1, f.localtax2, f.total, f.total_ttc, f.revenuestamp';
		$sql.= ', f.remise_percent, f.remise_absolue, f.remise';
		$sql.= ', f.datef as df';
		$sql.= ', f.date_lim_reglement as dlr';
		$sql.= ', f.datec as datec';
		$sql.= ', f.date_valid as datev';
		$sql.= ', f.tms as datem';
		$sql.= ', f.note_private, f.note_public, f.fk_statut, f.paye, f.close_code, f.close_note, f.fk_user_author, f.fk_user_valid, f.model_pdf';
		$sql.= ', f.fk_facture_source';
		$sql.= ', f.fk_mode_reglement, f.fk_cond_reglement, f.fk_projet, f.extraparams';
		$sql.= ', p.code as mode_reglement_code, p.libelle as mode_reglement_libelle';
		$sql.= ', c.code as cond_reglement_code, c.libelle as cond_reglement_libelle, c.libelle_facture as cond_reglement_libelle_doc';
		$sql.= ' FROM '.MAIN_DB_PREFIX.'facture as f';
		$sql.= ' LEFT JOIN '.MAIN_DB_PREFIX.'c_payment_term as c ON f.fk_cond_reglement = c.rowid';
		$sql.= ' LEFT JOIN '.MAIN_DB_PREFIX.'c_paiement as p ON f.fk_mode_reglement = p.id';
		$sql.= ' WHERE f.entity = '.$conf->entity;
		if ($rowid)   $sql.= " AND f.rowid=".$rowid;
		if ($ref)     $sql.= " AND f.facnumber='".$this->db->escape($ref)."'";
		if ($ref_ext) $sql.= " AND f.ref_ext='".$this->db->escape($ref_ext)."'";
		if ($ref_int) $sql.= " AND f.ref_int='".$this->db->escape($ref_int)."'";

		dol_syslog(get_class($this)."::fetch sql=".$sql, LOG_DEBUG);
		$result = $this->db->query($sql);
		if ($result)
		{
			if ($this->db->num_rows($result))
			{
				$obj = $this->db->fetch_object($result);

				$this->id					= $obj->rowid;
				$this->ref					= $obj->facnumber;
				$this->ref_client			= $obj->ref_client;
				$this->ref_ext				= $obj->ref_ext;
				$this->ref_int				= $obj->ref_int;
				$this->type					= $obj->type;
				$this->date					= $this->db->jdate($obj->df);
				$this->date_creation		= $this->db->jdate($obj->datec);
				$this->date_validation		= $this->db->jdate($obj->datev);
				$this->datem				= $this->db->jdate($obj->datem);
				$this->remise_percent		= $obj->remise_percent;
				$this->remise_absolue		= $obj->remise_absolue;
				$this->total_ht				= $obj->total;
				$this->total_tva			= $obj->tva;
				$this->total_localtax1		= $obj->localtax1;
				$this->total_localtax2		= $obj->localtax2;
				$this->total_ttc			= $obj->total_ttc;
				$this->revenuestamp         = $obj->revenuestamp;
				$this->paye					= $obj->paye;
				$this->close_code			= $obj->close_code;
				$this->close_note			= $obj->close_note;
				$this->socid				= $obj->fk_soc;
				$this->statut				= $obj->fk_statut;
				$this->date_lim_reglement	= $this->db->jdate($obj->dlr);
				$this->mode_reglement_id	= $obj->fk_mode_reglement;
				$this->mode_reglement_code	= $obj->mode_reglement_code;
				$this->mode_reglement		= $obj->mode_reglement_libelle;
				$this->cond_reglement_id	= $obj->fk_cond_reglement;
				$this->cond_reglement_code	= $obj->cond_reglement_code;
				$this->cond_reglement		= $obj->cond_reglement_libelle;
				$this->cond_reglement_doc	= $obj->cond_reglement_libelle_doc;
				$this->fk_project			= $obj->fk_projet;
				$this->fk_facture_source	= $obj->fk_facture_source;
				$this->note					= $obj->note_private;	// deprecated
				$this->note_private			= $obj->note_private;
				$this->note_public			= $obj->note_public;
				$this->user_author			= $obj->fk_user_author;
				$this->user_valid			= $obj->fk_user_valid;
				$this->modelpdf				= $obj->model_pdf;

				$this->extraparams			= (array) json_decode($obj->extraparams, true);

				if ($this->statut == 0)	$this->brouillon = 1;

				// Retreive all extrafield for invoice
				// fetch optionals attributes and labels
				require_once DOL_DOCUMENT_ROOT.'/core/class/extrafields.class.php';
				$extrafields=new ExtraFields($this->db);
				$extralabels=$extrafields->fetch_name_optionals_label($this->table_element,true);
				$this->fetch_optionals($this->id,$extralabels);

				/*
				 * Lines
				*/

				$this->lines  = array();

				$result=$this->fetch_lines();
				if ($result < 0)
				{
					$this->error=$this->db->error();
					dol_syslog(get_class($this)."::fetch Error ".$this->error, LOG_ERR);
					return -3;
				}
				return 1;
			}
			else
			{
				$this->error='Bill with id '.$rowid.' or ref '.$ref.' not found sql='.$sql;
				dol_syslog(get_class($this)."::fetch Error ".$this->error, LOG_ERR);
				return 0;
			}
		}
		else
		{
			$this->error=$this->db->error();
			dol_syslog(get_class($this)."::fetch Error ".$this->error, LOG_ERR);
			return -1;
		}
	}


	/**
	 *	Load all detailed lines into this->lines
	 *
	 *	@return     int         1 if OK, < 0 if KO
	 */
	function fetch_lines()
	{
		$this->lines=array();

		$sql = 'SELECT l.rowid, l.fk_product, l.fk_parent_line, l.label as custom_label, l.description, l.product_type, l.price, l.qty, l.tva_tx, ';
		$sql.= ' l.localtax1_tx, l.localtax2_tx, l.localtax1_type, l.localtax2_type, l.remise_percent, l.fk_remise_except, l.subprice,';
		$sql.= ' l.rang, l.special_code,';
		$sql.= ' l.date_start as date_start, l.date_end as date_end,';
		$sql.= ' l.info_bits, l.total_ht, l.total_tva, l.total_localtax1, l.total_localtax2, l.total_ttc, l.fk_code_ventilation, l.fk_product_fournisseur_price as fk_fournprice, l.buy_price_ht as pa_ht,';
		$sql.= ' p.ref as product_ref, p.fk_product_type as fk_product_type, p.label as product_label, p.description as product_desc';
		$sql.= ' FROM '.MAIN_DB_PREFIX.'facturedet as l';
		$sql.= ' LEFT JOIN '.MAIN_DB_PREFIX.'product as p ON l.fk_product = p.rowid';
		$sql.= ' WHERE l.fk_facture = '.$this->id;
		$sql.= ' ORDER BY l.rang';

		dol_syslog(get_class($this).'::fetch_lines sql='.$sql, LOG_DEBUG);
		$result = $this->db->query($sql);
		if ($result)
		{
			$num = $this->db->num_rows($result);
			$i = 0;
			while ($i < $num)
			{
				$objp = $this->db->fetch_object($result);
				$line = new FactureLigne($this->db);

				$line->rowid	        = $objp->rowid;
				$line->label            = $objp->custom_label;		// deprecated
				$line->desc             = $objp->description;		// Description line
				$line->product_type     = $objp->product_type;		// Type of line
				$line->product_ref      = $objp->product_ref;		// Ref product
				$line->libelle          = $objp->product_label;		// TODO deprecated
				$line->product_label	= $objp->product_label;		// Label product
				$line->product_desc     = $objp->product_desc;		// Description product
				$line->fk_product_type  = $objp->fk_product_type;	// Type of product
				$line->qty              = $objp->qty;
				$line->subprice         = $objp->subprice;
				$line->tva_tx           = $objp->tva_tx;
				$line->localtax1_tx     = $objp->localtax1_tx;
				$line->localtax2_tx     = $objp->localtax2_tx;
				$line->localtax1_type   = $objp->localtax1_type;
				$line->localtax2_type   = $objp->localtax2_type;
				$line->remise_percent   = $objp->remise_percent;
				$line->fk_remise_except = $objp->fk_remise_except;
				$line->fk_product       = $objp->fk_product;
				$line->date_start       = $this->db->jdate($objp->date_start);
				$line->date_end         = $this->db->jdate($objp->date_end);
				$line->date_start       = $this->db->jdate($objp->date_start);
				$line->date_end         = $this->db->jdate($objp->date_end);
				$line->info_bits        = $objp->info_bits;
				$line->total_ht         = $objp->total_ht;
				$line->total_tva        = $objp->total_tva;
				$line->total_localtax1  = $objp->total_localtax1;
				$line->total_localtax2  = $objp->total_localtax2;
				$line->total_ttc        = $objp->total_ttc;
				$line->code_ventilation = $objp->fk_code_ventilation;
				$line->fk_fournprice 	= $objp->fk_fournprice;
				$marginInfos			= getMarginInfos($objp->subprice, $objp->remise_percent, $objp->tva_tx, $objp->localtax1_tx, $objp->localtax2_tx, $line->fk_fournprice, $objp->pa_ht);
				$line->pa_ht 			= $marginInfos[0];
				$line->marge_tx			= $marginInfos[1];
				$line->marque_tx		= $marginInfos[2];
				$line->rang				= $objp->rang;
				$line->special_code		= $objp->special_code;
				$line->fk_parent_line	= $objp->fk_parent_line;

				$this->lines[$i] = $line;

				$i++;
			}
			$this->db->free($result);
			return 1;
		}
		else
		{
			$this->error=$this->db->error();
			dol_syslog(get_class($this).'::fetch_lines '.$this->error,LOG_ERR);
			return -3;
		}
	}


	/**
	 *      Update database
	 *
	 *      @param      User	$user        	User that modify
	 *      @param      int		$notrigger	    0=launch triggers after, 1=disable triggers
	 *      @return     int      			   	<0 if KO, >0 if OK
	 */
	function update($user=0, $notrigger=0)
	{
		global $conf, $langs;
		$error=0;

		// Clean parameters
		if (empty($this->type)) $this->type= self::TYPE_STANDARD;
		if (isset($this->facnumber)) $this->facnumber=trim($this->ref);
		if (isset($this->ref_client)) $this->ref_client=trim($this->ref_client);
		if (isset($this->increment)) $this->increment=trim($this->increment);
		if (isset($this->close_code)) $this->close_code=trim($this->close_code);
		if (isset($this->close_note)) $this->close_note=trim($this->close_note);
		if (isset($this->note) || isset($this->note_private)) $this->note=(isset($this->note) ? trim($this->note) : trim($this->note_private));		// deprecated
		if (isset($this->note) || isset($this->note_private)) $this->note_private=(isset($this->note_private) ? trim($this->note_private) : trim($this->note));
		if (isset($this->note_public)) $this->note_public=trim($this->note_public);
		if (isset($this->modelpdf)) $this->modelpdf=trim($this->modelpdf);
		if (isset($this->import_key)) $this->import_key=trim($this->import_key);

		// Check parameters
		// Put here code to add control on parameters values

		// Update request
		$sql = "UPDATE ".MAIN_DB_PREFIX."facture SET";

		$sql.= " facnumber=".(isset($this->ref)?"'".$this->db->escape($this->ref)."'":"null").",";
		$sql.= " type=".(isset($this->type)?$this->type:"null").",";
		$sql.= " ref_client=".(isset($this->ref_client)?"'".$this->db->escape($this->ref_client)."'":"null").",";
		$sql.= " increment=".(isset($this->increment)?"'".$this->db->escape($this->increment)."'":"null").",";
		$sql.= " fk_soc=".(isset($this->socid)?$this->socid:"null").",";
		$sql.= " datec=".(strval($this->date_creation)!='' ? "'".$this->db->idate($this->date_creation)."'" : 'null').",";
		$sql.= " datef=".(strval($this->date)!='' ? "'".$this->db->idate($this->date)."'" : 'null').",";
		$sql.= " date_valid=".(strval($this->date_validation)!='' ? "'".$this->db->idate($this->date_validation)."'" : 'null').",";
		$sql.= " paye=".(isset($this->paye)?$this->paye:"null").",";
		$sql.= " remise_percent=".(isset($this->remise_percent)?$this->remise_percent:"null").",";
		$sql.= " remise_absolue=".(isset($this->remise_absolue)?$this->remise_absolue:"null").",";
		$sql.= " close_code=".(isset($this->close_code)?"'".$this->db->escape($this->close_code)."'":"null").",";
		$sql.= " close_note=".(isset($this->close_note)?"'".$this->db->escape($this->close_note)."'":"null").",";
		$sql.= " tva=".(isset($this->total_tva)?$this->total_tva:"null").",";
		$sql.= " localtax1=".(isset($this->total_localtax1)?$this->total_localtax1:"null").",";
		$sql.= " localtax2=".(isset($this->total_localtax2)?$this->total_localtax2:"null").",";
		$sql.= " total=".(isset($this->total_ht)?$this->total_ht:"null").",";
		$sql.= " total_ttc=".(isset($this->total_ttc)?$this->total_ttc:"null").",";
		$sql.= " revenuestamp=".((isset($this->revenuestamp) && $this->revenuestamp != '')?$this->revenuestamp:"null").",";
		$sql.= " fk_statut=".(isset($this->statut)?$this->statut:"null").",";
		$sql.= " fk_user_author=".(isset($this->user_author)?$this->user_author:"null").",";
		$sql.= " fk_user_valid=".(isset($this->fk_user_valid)?$this->fk_user_valid:"null").",";
		$sql.= " fk_facture_source=".(isset($this->fk_facture_source)?$this->fk_facture_source:"null").",";
		$sql.= " fk_projet=".(isset($this->fk_project)?$this->fk_project:"null").",";
		$sql.= " fk_cond_reglement=".(isset($this->cond_reglement_id)?$this->cond_reglement_id:"null").",";
		$sql.= " fk_mode_reglement=".(isset($this->mode_reglement_id)?$this->mode_reglement_id:"null").",";
		$sql.= " date_lim_reglement=".(strval($this->date_lim_reglement)!='' ? "'".$this->db->idate($this->date_lim_reglement)."'" : 'null').",";
		$sql.= " note_private=".(isset($this->note_private)?"'".$this->db->escape($this->note_private)."'":"null").",";
		$sql.= " note_public=".(isset($this->note_public)?"'".$this->db->escape($this->note_public)."'":"null").",";
		$sql.= " model_pdf=".(isset($this->modelpdf)?"'".$this->db->escape($this->modelpdf)."'":"null").",";
		$sql.= " import_key=".(isset($this->import_key)?"'".$this->db->escape($this->import_key)."'":"null")."";

		$sql.= " WHERE rowid=".$this->id;

		$this->db->begin();

		dol_syslog(get_class($this)."::update sql=".$sql, LOG_DEBUG);
		$resql = $this->db->query($sql);
		if (! $resql) {
			$error++; $this->errors[]="Error ".$this->db->lasterror();
		}

		if (! $error)
		{
			if (! $notrigger)
			{
				// Call triggers
				include_once DOL_DOCUMENT_ROOT . '/core/class/interfaces.class.php';
				$interface=new Interfaces($this->db);
				$result=$interface->run_triggers('BILL_MODIFY',$this,$user,$langs,$conf);
				if ($result < 0) {
					$error++; $this->errors=$interface->errors;
				}
				// End call triggers
			}
		}

		// Commit or rollback
		if ($error)
		{
			foreach($this->errors as $errmsg)
			{
				dol_syslog(get_class($this)."::update ".$errmsg, LOG_ERR);
				$this->error.=($this->error?', '.$errmsg:$errmsg);
			}
			$this->db->rollback();
			return -1*$error;
		}
		else
		{
			$this->db->commit();
			return 1;
		}
	}


	/**
	 *    Add a discount line into invoice using an existing absolute discount
	 *
	 *    @param     int	$idremise	Id of absolute discount
	 *    @return    int          		>0 if OK, <0 if KO
	 */
	function insert_discount($idremise)
	{
		global $langs;

		include_once DOL_DOCUMENT_ROOT.'/core/lib/price.lib.php';
		include_once DOL_DOCUMENT_ROOT.'/core/class/discount.class.php';

		$this->db->begin();

		$remise=new DiscountAbsolute($this->db);
		$result=$remise->fetch($idremise);

		if ($result > 0)
		{
			if ($remise->fk_facture)	// Protection against multiple submission
			{
				$this->error=$langs->trans("ErrorDiscountAlreadyUsed");
				$this->db->rollback();
				return -5;
			}

			$facligne=new FactureLigne($this->db);
			$facligne->fk_facture=$this->id;
			$facligne->fk_remise_except=$remise->id;
			$facligne->desc=$remise->description;   	// Description ligne
			$facligne->tva_tx=$remise->tva_tx;
			$facligne->subprice=-$remise->amount_ht;
			$facligne->fk_product=0;					// Id produit predefini
			$facligne->qty=1;
			$facligne->remise_percent=0;
			$facligne->rang=-1;
			$facligne->info_bits=2;

			$facligne->total_ht  = -$remise->amount_ht;
			$facligne->total_tva = -$remise->amount_tva;
			$facligne->total_ttc = -$remise->amount_ttc;

			$lineid=$facligne->insert();
			if ($lineid > 0)
			{
				$result=$this->update_price(1);
				if ($result > 0)
				{
					// Create linke between discount and invoice line
					$result=$remise->link_to_invoice($lineid,0);
					if ($result < 0)
					{
						$this->error=$remise->error;
						$this->db->rollback();
						return -4;
					}

					$this->db->commit();
					return 1;
				}
				else
				{
					$this->error=$facligne->error;
					$this->db->rollback();
					return -1;
				}
			}
			else
			{
				$this->error=$facligne->error;
				$this->db->rollback();
				return -2;
			}
		}
		else
		{
			$this->db->rollback();
			return -3;
		}
	}

	/**
	 *	Set customer ref
	 *
	 *	@param     	string	$ref_client		Customer ref
	 *	@return		int						<0 if KO, >0 if OK
	 */
	function set_ref_client($ref_client)
	{
		$sql = 'UPDATE '.MAIN_DB_PREFIX.'facture';
		if (empty($ref_client))
			$sql .= ' SET ref_client = NULL';
		else
			$sql .= ' SET ref_client = \''.$this->db->escape($ref_client).'\'';
		$sql .= ' WHERE rowid = '.$this->id;
		if ($this->db->query($sql))
		{
			$this->ref_client = $ref_client;
			return 1;
		}
		else
		{
			dol_print_error($this->db);
			return -1;
		}
	}

	/**
	 *	Delete invoice
	 *
	 *	@param     	int		$rowid      	Id of invoice to delete. If empty, we delete current instance of invoice
	 *	@param		int		$notrigger		1=Does not execute triggers, 0= execute triggers
	 *	@param		int		$idwarehouse	Id warehouse to use for stock change.
	 *	@return		int						<0 if KO, >0 if OK
	 */
	function delete($rowid=0, $notrigger=0, $idwarehouse=-1)
	{
		global $user,$langs,$conf;
		require_once DOL_DOCUMENT_ROOT.'/core/lib/files.lib.php';

		if (empty($rowid)) $rowid=$this->id;

		dol_syslog(get_class($this)."::delete rowid=".$rowid, LOG_DEBUG);

		// TODO Test if there is at least on payment. If yes, refuse to delete.

		$error=0;
		$this->db->begin();

		if (! $error && ! $notrigger)
		{
			// Appel des triggers
			include_once DOL_DOCUMENT_ROOT . '/core/class/interfaces.class.php';
			$interface=new Interfaces($this->db);
			$result=$interface->run_triggers('BILL_DELETE',$this,$user,$langs,$conf);
			if ($result < 0) {
				$error++; $this->errors=$interface->errors;
			}
			// Fin appel triggers
		}

		// Removed extrafields
		if (! $error) {
			$result=$this->deleteExtraFields();
			if ($result < 0)
			{
				$error++;
				dol_syslog(get_class($this)."::delete error deleteExtraFields ".$this->error, LOG_ERR);
			}
		}

		if (! $error)
		{
			// Delete linked object
			$res = $this->deleteObjectLinked();
			if ($res < 0) $error++;
		}

		if (! $error)
		{
			// If invoice was converted into a discount not yet consumed, we remove discount
			$sql = 'DELETE FROM '.MAIN_DB_PREFIX.'societe_remise_except';
			$sql.= ' WHERE fk_facture_source = '.$rowid;
			$sql.= ' AND fk_facture_line IS NULL';
			$resql=$this->db->query($sql);

			// If invoice has consumned discounts
			$this->fetch_lines();
			$list_rowid_det=array();
			foreach($this->lines as $key => $invoiceline)
			{
				$list_rowid_det[]=$invoiceline->rowid;
			}

			// Consumned discounts are freed
			if (count($list_rowid_det))
			{
				$sql = 'UPDATE '.MAIN_DB_PREFIX.'societe_remise_except';
				$sql.= ' SET fk_facture = NULL, fk_facture_line = NULL';
				$sql.= ' WHERE fk_facture_line IN ('.join(',',$list_rowid_det).')';

				dol_syslog(get_class($this)."::delete sql=".$sql);
				if (! $this->db->query($sql))
				{
					$this->error=$this->db->error()." sql=".$sql;
					dol_syslog(get_class($this)."::delete ".$this->error, LOG_ERR);
					$this->db->rollback();
					return -5;
				}
			}

			// If we decrament stock on invoice validation, we increment
			if ($this->type != self::TYPE_DEPOSIT && $result >= 0 && ! empty($conf->stock->enabled) && ! empty($conf->global->STOCK_CALCULATE_ON_BILL) && $idwarehouse!=-1)
			{
				require_once DOL_DOCUMENT_ROOT.'/product/stock/class/mouvementstock.class.php';
				$langs->load("agenda");

				$num=count($this->lines);
				for ($i = 0; $i < $num; $i++)
				{
					if ($this->lines[$i]->fk_product > 0)
					{
						$mouvP = new MouvementStock($this->db);
						$mouvP->origin = &$this;
						// We decrease stock for product
						if ($this->type == self::TYPE_CREDIT_NOTE) $result=$mouvP->livraison($user, $this->lines[$i]->fk_product, $idwarehouse, $this->lines[$i]->qty, $this->lines[$i]->subprice, $langs->trans("InvoiceDeleteDolibarr",$this->ref));
						else $result=$mouvP->reception($user, $this->lines[$i]->fk_product, $idwarehouse, $this->lines[$i]->qty, 0, $langs->trans("InvoiceDeleteDolibarr",$this->ref));	// we use 0 for price, to not change the weighted average value
					}
				}
			}


			// Delete invoice line
			$sql = 'DELETE FROM '.MAIN_DB_PREFIX.'facturedet WHERE fk_facture = '.$rowid;
			if ($this->db->query($sql) && $this->delete_linked_contact())
			{
				$sql = 'DELETE FROM '.MAIN_DB_PREFIX.'facture WHERE rowid = '.$rowid;
				$resql=$this->db->query($sql);
				if ($resql)
				{
					// On efface le repertoire de pdf provisoire
					$ref = dol_sanitizeFileName($this->ref);
					if ($conf->facture->dir_output && !empty($this->ref))
					{
						$dir = $conf->facture->dir_output . "/" . $ref;
						$file = $conf->facture->dir_output . "/" . $ref . "/" . $ref . ".pdf";
						if (file_exists($file))	// We must delete all files before deleting directory
						{
							$ret=dol_delete_preview($this);

							if (! dol_delete_file($file,0,0,0,$this)) // For triggers
							{
								$this->error=$langs->trans("ErrorCanNotDeleteFile",$file);
								$this->db->rollback();
								return 0;
							}
						}
						if (file_exists($dir))
						{
							if (! dol_delete_dir_recursive($dir)) // For remove dir and meta
							{
								$this->error=$langs->trans("ErrorCanNotDeleteDir",$dir);
								$this->db->rollback();
								return 0;
							}
						}
					}

					$this->db->commit();
					return 1;
				}
				else
				{
					$this->error=$this->db->lasterror()." sql=".$sql;
					dol_syslog(get_class($this)."::delete ".$this->error, LOG_ERR);
					$this->db->rollback();
					return -6;
				}
			}
			else
			{
				$this->error=$this->db->lasterror()." sql=".$sql;
				dol_syslog(get_class($this)."::delete ".$this->error, LOG_ERR);
				$this->db->rollback();
				return -4;
			}
		}
		else
		{
			$this->error=$this->db->lasterror();
			dol_syslog(get_class($this)."::delete ".$this->error, LOG_ERR);
			$this->db->rollback();
			return -2;
		}
	}

	/**
	 *  Tag la facture comme paye completement (si close_code non renseigne) => this->fk_statut=2, this->paye=1
	 *  ou partiellement (si close_code renseigne) + appel trigger BILL_PAYED => this->fk_statut=2, this->paye stay 0
	 *
	 *  @param	User	$user      	Objet utilisateur qui modifie
	 *	@param  string	$close_code	Code renseigne si on classe a payee completement alors que paiement incomplet (cas escompte par exemple)
	 *	@param  string	$close_note	Commentaire renseigne si on classe a payee alors que paiement incomplet (cas escompte par exemple)
	 *  @return int         		<0 if KO, >0 if OK
	 */
	function set_paid($user,$close_code='',$close_note='')
	{
		global $conf,$langs;
		$error=0;

		if ($this->paye != 1)
		{
			$this->db->begin();

			dol_syslog(get_class($this)."::set_paid rowid=".$this->id, LOG_DEBUG);
			$sql = 'UPDATE '.MAIN_DB_PREFIX.'facture SET';
			$sql.= ' fk_statut=2';
			if (! $close_code) $sql.= ', paye=1';
			if ($close_code) $sql.= ", close_code='".$this->db->escape($close_code)."'";
			if ($close_note) $sql.= ", close_note='".$this->db->escape($close_note)."'";
			$sql.= ' WHERE rowid = '.$this->id;

			dol_syslog(get_class($this)."::set_paid sql=".$sql, LOG_DEBUG);
			$resql = $this->db->query($sql);
			if ($resql)
			{
				// Appel des triggers
				include_once DOL_DOCUMENT_ROOT . '/core/class/interfaces.class.php';
				$interface=new Interfaces($this->db);
				$result=$interface->run_triggers('BILL_PAYED',$this,$user,$langs,$conf);
				if ($result < 0) {
					$error++; $this->errors=$interface->errors;
				}
				// Fin appel triggers
			}
			else
			{
				$error++;
				$this->error=$this->db->lasterror();
			}

			if (! $error)
			{
				$this->db->commit();
				return 1;
			}
			else
			{
				$this->db->rollback();
				return -1;
			}
		}
		else
		{
			return 0;
		}
	}


	/**
	 *  Tag la facture comme non payee completement + appel trigger BILL_UNPAYED
	 *	Fonction utilisee quand un paiement prelevement est refuse,
	 * 	ou quand une facture annulee et reouverte.
	 *
	 *  @param	User	$user       Object user that change status
	 *  @return int         		<0 if KO, >0 if OK
	 */
	function set_unpaid($user)
	{
		global $conf,$langs;
		$error=0;

		$this->db->begin();

		$sql = 'UPDATE '.MAIN_DB_PREFIX.'facture';
		$sql.= ' SET paye=0, fk_statut=1, close_code=null, close_note=null';
		$sql.= ' WHERE rowid = '.$this->id;

		dol_syslog(get_class($this)."::set_unpaid sql=".$sql);
		$resql = $this->db->query($sql);
		if ($resql)
		{
			// Appel des triggers
			include_once DOL_DOCUMENT_ROOT . '/core/class/interfaces.class.php';
			$interface=new Interfaces($this->db);
			$result=$interface->run_triggers('BILL_UNPAYED',$this,$user,$langs,$conf);
			if ($result < 0) {
				$error++; $this->errors=$interface->errors;
			}
			// Fin appel triggers
		}
		else
		{
			$error++;
			$this->error=$this->db->error();
			dol_print_error($this->db);
		}

		if (! $error)
		{
			$this->db->commit();
			return 1;
		}
		else
		{
			$this->db->rollback();
			return -1;
		}
	}


	/**
	 *	Tag invoice as canceled, with no payment on it (example for replacement invoice or payment never received) + call trigger BILL_CANCEL
	 *	Warning, if option to decrease stock on invoice was set, this function does not change stock (it might be a cancel because
	 *  of no payment even if merchandises were sent).
	 *
	 *	@param	User	$user        	Object user making change
	 *	@param	string	$close_code		Code de fermeture
	 *	@param	string	$close_note		Comment
	 *	@return int         			<0 if KO, >0 if OK
	 */
	function set_canceled($user,$close_code='',$close_note='')
	{
		global $conf,$langs;

		$error=0;

		dol_syslog(get_class($this)."::set_canceled rowid=".$this->id, LOG_DEBUG);

		$this->db->begin();

		$sql = 'UPDATE '.MAIN_DB_PREFIX.'facture SET';
		$sql.= ' fk_statut=3';
		if ($close_code) $sql.= ", close_code='".$this->db->escape($close_code)."'";
		if ($close_note) $sql.= ", close_note='".$this->db->escape($close_note)."'";
		$sql.= ' WHERE rowid = '.$this->id;

		$resql = $this->db->query($sql);
		if ($resql)
		{
			// On desaffecte de la facture les remises liees
			// car elles n'ont pas ete utilisees vu que la facture est abandonnee.
			$sql = 'UPDATE '.MAIN_DB_PREFIX.'societe_remise_except';
			$sql.= ' SET fk_facture = NULL';
			$sql.= ' WHERE fk_facture = '.$this->id;

			$resql=$this->db->query($sql);
			if ($resql)
			{
				// Appel des triggers
				include_once DOL_DOCUMENT_ROOT . '/core/class/interfaces.class.php';
				$interface=new Interfaces($this->db);
				$result=$interface->run_triggers('BILL_CANCEL',$this,$user,$langs,$conf);
				if ($result < 0) {
					$error++;
					$this->errors=$interface->errors;
					$this->db->rollback();
					return -1;

				}
				// Fin appel triggers

				$this->db->commit();
				return 1;
			}
			else
			{
				$this->error=$this->db->error()." sql=".$sql;
				$this->db->rollback();
				return -1;
			}
		}
		else
		{
			$this->error=$this->db->error()." sql=".$sql;
			$this->db->rollback();
			return -2;
		}
	}

	/**
	 * Tag invoice as validated + call trigger BILL_VALIDATE
	 * Object must have lines loaded with fetch_lines
	 *
	 * @param	User	$user           Object user that validate
	 * @param   string	$force_number	Reference to force on invoice
	 * @param	int		$idwarehouse	Id of warehouse to use for stock decrease
	 * @return	int						<0 if KO, >0 if OK
	 */
	function validate($user, $force_number='', $idwarehouse=0)
	{
		global $conf,$langs;
		require_once DOL_DOCUMENT_ROOT.'/core/lib/files.lib.php';

		$now=dol_now();

		$error=0;
		dol_syslog(get_class($this).'::validate user='.$user->id.', force_number='.$force_number.', idwarehouse='.$idwarehouse);

		// Check parameters
		if (! $this->brouillon)
		{
			dol_syslog(get_class($this)."::validate no draft status", LOG_WARNING);
			return 0;
		}

		if (! $user->rights->facture->valider)
		{
			$this->error='Permission denied';
			dol_syslog(get_class($this)."::validate ".$this->error, LOG_ERR);
			return -1;
		}

		$this->db->begin();

		$this->fetch_thirdparty();
		$this->fetch_lines();

		// Check parameters
		if ($this->type == self::TYPE_REPLACEMENT)		// si facture de remplacement
		{
			// Controle que facture source connue
			if ($this->fk_facture_source <= 0)
			{
				$this->error=$langs->trans("ErrorFieldRequired",$langs->trans("InvoiceReplacement"));
				$this->db->rollback();
				return -10;
			}

			// Charge la facture source a remplacer
			$facreplaced=new Facture($this->db);
			$result=$facreplaced->fetch($this->fk_facture_source);
			if ($result <= 0)
			{
				$this->error=$langs->trans("ErrorBadInvoice");
				$this->db->rollback();
				return -11;
			}

			// Controle que facture source non deja remplacee par une autre
			$idreplacement=$facreplaced->getIdReplacingInvoice('validated');
			if ($idreplacement && $idreplacement != $this->id)
			{
				$facreplacement=new Facture($this->db);
				$facreplacement->fetch($idreplacement);
				$this->error=$langs->trans("ErrorInvoiceAlreadyReplaced",$facreplaced->ref,$facreplacement->ref);
				$this->db->rollback();
				return -12;
			}

			$result=$facreplaced->set_canceled($user,'replaced','');
			if ($result < 0)
			{
				$this->error=$facreplaced->error;
				$this->db->rollback();
				return -13;
			}
		}

		// Define new ref
		if ($force_number)
		{
			$num = $force_number;
		}
		else if (preg_match('/^[\(]?PROV/i', $this->ref))
		{
			if (! empty($conf->global->FAC_FORCE_DATE_VALIDATION))	// If option enabled, we force invoice date
			{
				$this->date=dol_now();
				$this->date_lim_reglement=$this->calculate_date_lim_reglement();
			}
			$num = $this->getNextNumRef($this->client);
		}
		else
		{
			$num = $this->ref;
		}

		if ($num)
		{
			$this->update_price(1);

			// Validate
			$sql = 'UPDATE '.MAIN_DB_PREFIX.'facture';
			$sql.= " SET facnumber='".$num."', fk_statut = 1, fk_user_valid = ".$user->id.", date_valid = '".$this->db->idate($now)."'";
			if (! empty($conf->global->FAC_FORCE_DATE_VALIDATION))	// If option enabled, we force invoice date
			{
				$sql.= ", datef='".$this->db->idate($this->date)."'";
				$sql.= ", date_lim_reglement='".$this->db->idate($this->date_lim_reglement)."'";
			}
			$sql.= ' WHERE rowid = '.$this->id;

			dol_syslog(get_class($this)."::validate sql=".$sql);
			$resql=$this->db->query($sql);
			if (! $resql)
			{
				dol_syslog(get_class($this)."::validate Echec update - 10 - sql=".$sql, LOG_ERR);
				dol_print_error($this->db);
				$error++;
			}

			// On verifie si la facture etait une provisoire
			if (! $error && (preg_match('/^[\(]?PROV/i', $this->ref)))
			{
				// La verif qu'une remise n'est pas utilisee 2 fois est faite au moment de l'insertion de ligne
			}

			if (! $error)
			{
				// Define third party as a customer
				$result=$this->client->set_as_client();

				// Si active on decremente le produit principal et ses composants a la validation de facture
				if ($this->type != self::TYPE_DEPOSIT && $result >= 0 && ! empty($conf->stock->enabled) && ! empty($conf->global->STOCK_CALCULATE_ON_BILL))
				{
					require_once DOL_DOCUMENT_ROOT.'/product/stock/class/mouvementstock.class.php';
					$langs->load("agenda");

					// Loop on each line
					$cpt=count($this->lines);
					for ($i = 0; $i < $cpt; $i++)
					{
						if ($this->lines[$i]->fk_product > 0)
						{
							$mouvP = new MouvementStock($this->db);
							$mouvP->origin = &$this;
							// We decrease stock for product
							if ($this->type == self::TYPE_CREDIT_NOTE) $result=$mouvP->reception($user, $this->lines[$i]->fk_product, $idwarehouse, $this->lines[$i]->qty, $this->lines[$i]->subprice, $langs->trans("InvoiceValidatedInDolibarr",$num));
							else $result=$mouvP->livraison($user, $this->lines[$i]->fk_product, $idwarehouse, $this->lines[$i]->qty, $this->lines[$i]->subprice, $langs->trans("InvoiceValidatedInDolibarr",$num));
							if ($result < 0) {
								$error++;
							}
						}
					}
				}
			}

			if (! $error)
			{
				$this->oldref = '';

				// Rename directory if dir was a temporary ref
				if (preg_match('/^[\(]?PROV/i', $this->ref))
				{
					// Rename of object directory ($this->ref = old ref, $num = new ref)
					// to  not lose the linked files
					$facref = dol_sanitizeFileName($this->ref);
					$snumfa = dol_sanitizeFileName($num);
					$dirsource = $conf->facture->dir_output.'/'.$facref;
					$dirdest = $conf->facture->dir_output.'/'.$snumfa;
					if (file_exists($dirsource))
					{
						dol_syslog(get_class($this)."::validate rename dir ".$dirsource." into ".$dirdest);

						if (@rename($dirsource, $dirdest))
						{
							$this->oldref = $facref;

							dol_syslog("Rename ok");
							// Suppression ancien fichier PDF dans nouveau rep
							dol_delete_file($conf->facture->dir_output.'/'.$snumfa.'/'.$facref.'*.*');
						}
					}
				}
			}

			// Set new ref and define current statut
			if (! $error)
			{
				$this->ref = $num;
				$this->facnumber=$num;
				$this->statut=1;
				$this->brouillon=0;
				$this->date_validation=$now;
			}

			// Trigger calls
			if (! $error)
			{
				// Appel des triggers
				include_once DOL_DOCUMENT_ROOT . '/core/class/interfaces.class.php';
				$interface=new Interfaces($this->db);
				$result=$interface->run_triggers('BILL_VALIDATE',$this,$user,$langs,$conf);
				if ($result < 0) {
					$error++; $this->errors=$interface->errors;
				}
				// Fin appel triggers
			}
		}
		else
		{
			$error++;
		}

		if (! $error)
		{
			$this->db->commit();
			return 1;
		}
		else
		{
			$this->db->rollback();
			return -1;
		}
	}

	/**
	 *	Set draft status
	 *
	 *	@param	User	$user			Object user that modify
	 *	@param	int		$idwarehouse	Id warehouse to use for stock change.
	 *	@return	int						<0 if KO, >0 if OK
	 */
	function set_draft($user,$idwarehouse=-1)
	{
		global $conf,$langs;

		$error=0;

		if ($this->statut == 0)
		{
			dol_syslog(get_class($this)."::set_draft already draft status", LOG_WARNING);
			return 0;
		}

		$this->db->begin();

		$sql = "UPDATE ".MAIN_DB_PREFIX."facture";
		$sql.= " SET fk_statut = 0";
		$sql.= " WHERE rowid = ".$this->id;

		dol_syslog(get_class($this)."::set_draft sql=".$sql, LOG_DEBUG);
		$result=$this->db->query($sql);
		if ($result)
		{
			// Si on decremente le produit principal et ses composants a la validation de facture, on réincrement
			if ($this->type != self::TYPE_DEPOSIT && $result >= 0 && ! empty($conf->stock->enabled) && ! empty($conf->global->STOCK_CALCULATE_ON_BILL))
			{
				require_once DOL_DOCUMENT_ROOT.'/product/stock/class/mouvementstock.class.php';
				$langs->load("agenda");

				$num=count($this->lines);
				for ($i = 0; $i < $num; $i++)
				{
					if ($this->lines[$i]->fk_product > 0)
					{
						$mouvP = new MouvementStock($this->db);
						$mouvP->origin = &$this;
						// We decrease stock for product
						if ($this->type == self::TYPE_CREDIT_NOTE) $result=$mouvP->livraison($user, $this->lines[$i]->fk_product, $idwarehouse, $this->lines[$i]->qty, $this->lines[$i]->subprice, $langs->trans("InvoiceBackToDraftInDolibarr",$this->ref));
						else $result=$mouvP->reception($user, $this->lines[$i]->fk_product, $idwarehouse, $this->lines[$i]->qty, 0, $langs->trans("InvoiceBackToDraftInDolibarr",$this->ref));	// we use 0 for price, to not change the weighted average value
					}
				}
			}

			if ($error == 0)
			{
				$old_statut=$this->statut;
				$this->brouillon = 1;
				$this->statut = 0;
				// Appel des triggers
				include_once DOL_DOCUMENT_ROOT . '/core/class/interfaces.class.php';
				$interface=new Interfaces($this->db);
				$result=$interface->run_triggers('BILL_UNVALIDATE',$this,$user,$langs,$conf);
				if ($result < 0) {
					$error++;
					$this->errors=$interface->errors;
					$this->statut=$old_statut;
					$this->brouillon=0;
				}
				// Fin appel triggers
			} else {
				$this->db->rollback();
				return -1;
			}

			if ($error == 0)
			{
				$this->db->commit();
				return 1;
			}
			else
			{
				$this->db->rollback();
				return -1;
			}
		}
		else
		{
			$this->error=$this->db->error();
			$this->db->rollback();
			return -1;
		}
	}


	/**
	 * 		Add an invoice line into database (linked to product/service or not).
	 * 		Les parametres sont deja cense etre juste et avec valeurs finales a l'appel
	 *		de cette methode. Aussi, pour le taux tva, il doit deja avoir ete defini
	 *		par l'appelant par la methode get_default_tva(societe_vendeuse,societe_acheteuse,produit)
	 *		et le desc doit deja avoir la bonne valeur (a l'appelant de gerer le multilangue)
	 *
	 * 		@param    	string		$desc            	Description of line
	 * 		@param    	double		$pu_ht              Unit price without tax (> 0 even for credit note)
	 * 		@param    	double		$qty             	Quantity
	 * 		@param    	double		$txtva           	Force vat rate, -1 for auto
	 * 		@param		double		$txlocaltax1		Local tax 1 rate
	 *  	@param		double		$txlocaltax2		Local tax 2 rate
	 *		@param    	int			$fk_product      	Id of predefined product/service
	 * 		@param    	double		$remise_percent  	Percent of discount on line
	 * 		@param    	timestamp	$date_start      	Date start of service
	 * 		@param    	timestamp	$date_end        	Date end of service
	 * 		@param    	int			$ventil          	Code of dispatching into accountancy
	 * 		@param    	int			$info_bits			Bits de type de lignes
	 *		@param    	int			$fk_remise_except	Id discount used
	 *		@param		string		$price_base_type	'HT' or 'TTC'
	 * 		@param    	double		$pu_ttc             Unit price with tax (> 0 even for credit note)
	 * 		@param		int			$type				Type of line (0=product, 1=service)
	 *      @param      int			$rang               Position of line
	 *      @param		int			$special_code		Special code (also used by externals modules!)
	 *      @param		string		$origin				'order', ...
	 *      @param		int			$origin_id			Id of origin object
	 *      @param		int			$fk_parent_line		Id of parent line
	 * 		@param		int			$fk_fournprice		Supplier price id (to calculate margin) or ''
	 * 		@param		int			$pa_ht				Buying price of line (to calculate margin) or ''
	 * 		@param		string		$label				Label of the line (deprecated, do not use)
	 *		@param		array		$array_option		extrafields array
	 *    	@return    	int             				<0 if KO, Id of line if OK
	 */
	function addline($desc, $pu_ht, $qty, $txtva, $txlocaltax1=0, $txlocaltax2=0, $fk_product=0, $remise_percent=0, $date_start='', $date_end='', $ventil=0, $info_bits=0, $fk_remise_except='', $price_base_type='HT', $pu_ttc=0, $type=self::TYPE_STANDARD, $rang=-1, $special_code=0, $origin='', $origin_id=0, $fk_parent_line=0, $fk_fournprice=null, $pa_ht=0, $label='', $array_option=0)
	{
		global $mysoc, $conf, $langs;

		dol_syslog(get_class($this)."::addline facid=$this->id,desc=$desc,pu_ht=$pu_ht,qty=$qty,txtva=$txtva, txlocaltax1=$txlocaltax1, txlocaltax2=$txlocaltax2, fk_product=$fk_product,remise_percent=$remise_percent,date_start=$date_start,date_end=$date_end,ventil=$ventil,info_bits=$info_bits,fk_remise_except=$fk_remise_except,price_base_type=$price_base_type,pu_ttc=$pu_ttc,type=$type", LOG_DEBUG);
		include_once DOL_DOCUMENT_ROOT.'/core/lib/price.lib.php';

		// Clean parameters
		if (empty($remise_percent)) $remise_percent=0;
		if (empty($qty)) $qty=0;
		if (empty($info_bits)) $info_bits=0;
		if (empty($rang)) $rang=0;
		if (empty($ventil)) $ventil=0;
		if (empty($txtva)) $txtva=0;
		if (empty($txlocaltax1)) $txlocaltax1=0;
		if (empty($txlocaltax2)) $txlocaltax2=0;
		if (empty($fk_parent_line) || $fk_parent_line < 0) $fk_parent_line=0;

		$remise_percent=price2num($remise_percent);
		$qty=price2num($qty);
		$pu_ht=price2num($pu_ht);
		$pu_ttc=price2num($pu_ttc);
		$pa_ht=price2num($pa_ht);
		$txtva=price2num($txtva);
		$txlocaltax1=price2num($txlocaltax1);
		$txlocaltax2=price2num($txlocaltax2);

		if ($price_base_type=='HT')
		{
			$pu=$pu_ht;
		}
		else
		{
			$pu=$pu_ttc;
		}

		// Check parameters
		if ($type < 0) return -1;

		if (! empty($this->brouillon))
		{
			$this->db->begin();

			// Calcul du total TTC et de la TVA pour la ligne a partir de
			// qty, pu, remise_percent et txtva
			// TRES IMPORTANT: C'est au moment de l'insertion ligne qu'on doit stocker
			// la part ht, tva et ttc, et ce au niveau de la ligne qui a son propre taux tva.

			$localtaxes_type=getLocalTaxesFromRate($txtva,0,$mysoc);

			$tabprice = calcul_price_total($qty, $pu, $remise_percent, $txtva, $txlocaltax1, $txlocaltax2, 0, $price_base_type, $info_bits, $type, $mysoc, $localtaxes_type);

			$total_ht  = $tabprice[0];
			$total_tva = $tabprice[1];
			$total_ttc = $tabprice[2];
			$total_localtax1 = $tabprice[9];
			$total_localtax2 = $tabprice[10];
			$pu_ht = $tabprice[3];

			// Rang to use
			$rangtouse = $rang;
			if ($rangtouse == -1)
			{
				$rangmax = $this->line_max($fk_parent_line);
				$rangtouse = $rangmax + 1;
			}

			$product_type=$type;
			if (!empty($fk_product))
			{
				$product=new Product($this->db);
				$result=$product->fetch($fk_product);
				$product_type=$product->type;

				if($conf->global->STOCK_MUST_BE_ENOUGH_FOR_INVOICE && $product_type == 0 && $product->stock_reel < $qty) {
					$this->error=$langs->trans('ErrorStockIsNotEnough');
					$this->db->rollback();
					return -3;
				}
			}

			// Insert line
			$this->line=new FactureLigne($this->db);
			$this->line->fk_facture=$this->id;
			$this->line->label=$label;	// deprecated
			$this->line->desc=$desc;
			$this->line->qty=            ($this->type==self::TYPE_CREDIT_NOTE?abs($qty):$qty);	// For credit note, quantity is always positive and unit price negative
			$this->line->tva_tx=$txtva;
			$this->line->localtax1_tx=$txlocaltax1;
			$this->line->localtax2_tx=$txlocaltax2;
			$this->line->fk_product=$fk_product;
			$this->line->product_type=$product_type;
			$this->line->remise_percent=$remise_percent;
			$this->line->subprice=       ($this->type==self::TYPE_CREDIT_NOTE?-abs($pu_ht):$pu_ht); // For credit note, unit price always negative, always positive otherwise
			$this->line->date_start=$date_start;
			$this->line->date_end=$date_end;
			$this->line->ventil=$ventil;
			$this->line->rang=$rangtouse;
			$this->line->info_bits=$info_bits;
			$this->line->fk_remise_except=$fk_remise_except;
			$this->line->total_ht=       (($this->type==self::TYPE_CREDIT_NOTE||$qty<0)?-abs($total_ht):$total_ht);  // For credit note and if qty is negative, total is negative
			$this->line->total_tva=      (($this->type==self::TYPE_CREDIT_NOTE||$qty<0)?-abs($total_tva):$total_tva);
			$this->line->total_localtax1=(($this->type==self::TYPE_CREDIT_NOTE||$qty<0)?-abs($total_localtax1):$total_localtax1);
			$this->line->total_localtax2=(($this->type==self::TYPE_CREDIT_NOTE||$qty<0)?-abs($total_localtax2):$total_localtax2);
			$this->line->localtax1_type = $localtaxes_type[0];
			$this->line->localtax2_type = $localtaxes_type[2];
			$this->line->total_ttc=      (($this->type==self::TYPE_CREDIT_NOTE||$qty<0)?-abs($total_ttc):$total_ttc);
			$this->line->special_code=$special_code;
			$this->line->fk_parent_line=$fk_parent_line;
			$this->line->origin=$origin;
			$this->line->origin_id=$origin_id;

			// infos marge
			$this->line->fk_fournprice = $fk_fournprice;
			$this->line->pa_ht = $pa_ht;

			if (is_array($array_option) && count($array_option)>0) {
				$this->line->array_options=$array_option;
			}

			$result=$this->line->insert();
			if ($result > 0)
			{
				// Reorder if child line
				if (! empty($fk_parent_line)) $this->line_order(true,'DESC');

				// Mise a jour informations denormalisees au niveau de la facture meme
				$result=$this->update_price(1,'auto',0,$mysoc);	// This method is designed to add line from user input so total calculation must be done using 'auto' mode.
				if ($result > 0)
				{
					$this->db->commit();
					return $this->line->rowid;
				}
				else
				{
					$this->error=$this->db->error();
					dol_syslog("Error sql=$sql, error=".$this->error,LOG_ERR);
					$this->db->rollback();
					return -1;
				}
			}
			else
			{
				$this->error=$this->line->error;
				$this->db->rollback();
				return -2;
			}
		}
	}

	/**
	 *  Update a detail line
	 *
	 *  @param     	int			$rowid           	Id of line to update
	 *  @param     	string		$desc            	Description of line
	 *  @param     	double		$pu              	Prix unitaire (HT ou TTC selon price_base_type) (> 0 even for credit note lines)
	 *  @param     	double		$qty             	Quantity
	 *  @param     	double		$remise_percent  	Pourcentage de remise de la ligne
	 *  @param     	date		$date_start      	Date de debut de validite du service
	 *  @param     	date		$date_end        	Date de fin de validite du service
	 *  @param     	double		$txtva          	VAT Rate
	 * 	@param		double		$txlocaltax1		Local tax 1 rate
	 *  @param		double		$txlocaltax2		Local tax 2 rate
	 * 	@param     	string		$price_base_type 	HT or TTC
	 * 	@param     	int			$info_bits 		    Miscellaneous informations
	 * 	@param		int			$type				Type of line (0=product, 1=service)
	 * 	@param		int			$fk_parent_line		Id of parent line (0 in most cases, used by modules adding sublevels into lines).
	 * 	@param		int			$skip_update_total	Keep fields total_xxx to 0 (used for special lines by some modules)
	 * 	@param		int			$fk_fournprice		Id of origin supplier price
	 * 	@param		int			$pa_ht				Price (without tax) of product when it was bought
	 * 	@param		string		$label				Label of the line (deprecated, do not use)
	 * 	@param		int			$special_code		Special code (also used by externals modules!)
     *  @param		array		$array_option		extrafields array
	 *  @return    	int             				< 0 if KO, > 0 if OK
	 */
	function updateline($rowid, $desc, $pu, $qty, $remise_percent, $date_start, $date_end, $txtva, $txlocaltax1=0, $txlocaltax2=0, $price_base_type='HT', $info_bits=0, $type= self::TYPE_STANDARD, $fk_parent_line=0, $skip_update_total=0, $fk_fournprice=null, $pa_ht=0, $label='', $special_code=0, $array_option=0)
	{
		include_once DOL_DOCUMENT_ROOT.'/core/lib/price.lib.php';

		global $mysoc;

		dol_syslog(get_class($this)."::updateline $rowid, $desc, $pu, $qty, $remise_percent, $date_start, $date_end, $txtva, $txlocaltax1, $txlocaltax2, $price_base_type, $info_bits, $type, $fk_parent_line", LOG_DEBUG);

		if ($this->brouillon)
		{
			$this->db->begin();

			// Clean parameters
			if (empty($qty)) $qty=0;
			if (empty($fk_parent_line) || $fk_parent_line < 0) $fk_parent_line=0;
			if (empty($special_code) || $special_code == 3) $special_code=0;

			$remise_percent	= price2num($remise_percent);
			$qty			= price2num($qty);
			$pu 			= price2num($pu);
			$pa_ht			= price2num($pa_ht);
			$txtva			= price2num($txtva);
			$txlocaltax1	= price2num($txlocaltax1);
			$txlocaltax2	= price2num($txlocaltax2);

			// Check parameters
			if ($type < 0) return -1;

			// Calculate total with, without tax and tax from qty, pu, remise_percent and txtva
			// TRES IMPORTANT: C'est au moment de l'insertion ligne qu'on doit stocker
			// la part ht, tva et ttc, et ce au niveau de la ligne qui a son propre taux tva.

			$localtaxes_type=getLocalTaxesFromRate($txtva,0,$mysoc);

			$tabprice=calcul_price_total($qty, $pu, $remise_percent, $txtva, $txlocaltax1, $txlocaltax2, 0, $price_base_type, $info_bits, $type,'',$localtaxes_type);
			$total_ht  = $tabprice[0];
			$total_tva = $tabprice[1];
			$total_ttc = $tabprice[2];
			$total_localtax1=$tabprice[9];
			$total_localtax2=$tabprice[10];
			$pu_ht  = $tabprice[3];
			$pu_tva = $tabprice[4];
			$pu_ttc = $tabprice[5];

<<<<<<< HEAD
			// Update line into database
			$this->line=new FactureLigne($this->db);
=======
			// Old properties: $price, $remise (deprecated)
			$price = $pu;
			$remise = 0;
			if ($remise_percent > 0)
			{
				$remise = round(($pu * $remise_percent / 100),2);
				$price = ($pu - $remise);
			}
			$price    = price2num($price);

			//Fetch current line from the database and then clone the object and set it in $oldline property
			$line = new FactureLigne($this->db);
			$line->fetch($rowid);
>>>>>>> 45aed1e0

			$staticline = clone $line;

			$line->oldline = $staticline;
			$this->line = $line;

			// Reorder if fk_parent_line change
			if (! empty($fk_parent_line) && ! empty($staticline->fk_parent_line) && $fk_parent_line != $staticline->fk_parent_line)
			{
				$rangmax = $this->line_max($fk_parent_line);
				$this->line->rang = $rangmax + 1;
			}

			$this->line->rowid				= $rowid;
			$this->line->label				= $label;
			$this->line->desc				= $desc;
			$this->line->qty				= ($this->type==self::TYPE_CREDIT_NOTE?abs($qty):$qty);	// For credit note, quantity is always positive and unit price negative
			$this->line->tva_tx				= $txtva;
			$this->line->localtax1_tx		= $txlocaltax1;
			$this->line->localtax2_tx		= $txlocaltax2;
			$this->line->localtax1_type		= $localtaxes_type[0];
			$this->line->localtax2_type		= $localtaxes_type[2];
			$this->line->remise_percent		= $remise_percent;
			$this->line->subprice			= ($this->type==2?-abs($pu_ht):$pu_ht); // For credit note, unit price always negative, always positive otherwise
			$this->line->date_start			= $date_start;
			$this->line->date_end			= $date_end;
			$this->line->total_ht			= (($this->type==self::TYPE_CREDIT_NOTE||$qty<0)?-abs($total_ht):$total_ht);  // For credit note and if qty is negative, total is negative
			$this->line->total_tva			= (($this->type==self::TYPE_CREDIT_NOTE||$qty<0)?-abs($total_tva):$total_tva);
			$this->line->total_localtax1	= (($this->type==self::TYPE_CREDIT_NOTE||$qty<0)?-abs($total_localtax1):$total_localtax1);
			$this->line->total_localtax2	= (($this->type==self::TYPE_CREDIT_NOTE||$qty<0)?-abs($total_localtax2):$total_localtax2);
			$this->line->total_ttc			= (($this->type==self::TYPE_CREDIT_NOTE||$qty<0)?-abs($total_ttc):$total_ttc);
			$this->line->info_bits			= $info_bits;
			$this->line->special_code		= $special_code;
			$this->line->product_type		= $type;
			$this->line->fk_parent_line		= $fk_parent_line;
			$this->line->skip_update_total	= $skip_update_total;

			// infos marge
			if (!empty($fk_product) && empty($fk_fournprice) && empty($pa_ht)) {
			    // POS or external module, take lowest buying price
			    include_once DOL_DOCUMENT_ROOT.'/fourn/class/fournisseur.product.class.php';
			    $productFournisseur = new ProductFournisseur($this->db);
			    $productFournisseur->find_min_price_product_fournisseur($fk_product);
			    $this->line->fk_fournprice = $productFournisseur->product_fourn_price_id;
			} else {
			    $this->line->fk_fournprice = $fk_fournprice;
			}
			$this->line->pa_ht = $pa_ht;

			if (is_array($array_option) && count($array_option)>0) {
				$this->line->array_options=$array_option;
			}

			$result=$this->line->update();
			if ($result > 0)
			{
				// Reorder if child line
				if (! empty($fk_parent_line)) $this->line_order(true,'DESC');

				// Mise a jour info denormalisees au niveau facture
				$this->update_price(1);
				$this->db->commit();
				return $result;
			}
			else
			{
			    $this->error=$this->line->error;
				$this->db->rollback();
				return -1;
			}
		}
		else
		{
			$this->error="Invoice statut makes operation forbidden";
			return -2;
		}
	}

	/**
	 *	Delete line in database
	 *
	 *	@param		int		$rowid		Id of line to delete
	 *	@return		int					<0 if KO, >0 if OK
	 */
	function deleteline($rowid)
	{
		global $langs, $conf;

		dol_syslog(get_class($this)."::deleteline rowid=".$rowid, LOG_DEBUG);

		if (! $this->brouillon)
		{
			$this->error='ErrorBadStatus';
			return -1;
		}

		$this->db->begin();

		// Libere remise liee a ligne de facture
		$sql = 'UPDATE '.MAIN_DB_PREFIX.'societe_remise_except';
		$sql.= ' SET fk_facture_line = NULL';
		$sql.= ' WHERE fk_facture_line = '.$rowid;

		dol_syslog(get_class($this)."::deleteline sql=".$sql);
		$result = $this->db->query($sql);
		if (! $result)
		{
			$this->error=$this->db->error();
			dol_syslog(get_class($this)."::deleteline Error ".$this->error, LOG_ERR);
			$this->db->rollback();
			return -1;
		}

		$line=new FactureLigne($this->db);

		// For triggers
		$line->fetch($rowid);

		if ($line->delete() > 0)
		{
			$result=$this->update_price(1);

			if ($result > 0)
			{
				$this->db->commit();
				return 1;
			}
			else
			{
				$this->db->rollback();
				$this->error=$this->db->lasterror();
				return -1;
			}
		}
		else
		{
			$this->db->rollback();
			$this->error=$line->error;
			return -1;
		}
	}

	/**
	 *	Set percent discount
	 *
	 *	@param     	User	$user		User that set discount
	 *	@param     	double	$remise		Discount
	 *	@return		int 		<0 if ko, >0 if ok
	 */
	function set_remise($user, $remise)
	{
		// Clean parameters
		if (empty($remise)) $remise=0;

		if ($user->rights->facture->creer)
		{
			$remise=price2num($remise);

			$sql = 'UPDATE '.MAIN_DB_PREFIX.'facture';
			$sql.= ' SET remise_percent = '.$remise;
			$sql.= ' WHERE rowid = '.$this->id;
			$sql.= ' AND fk_statut = 0';

			if ($this->db->query($sql))
			{
				$this->remise_percent = $remise;
				$this->update_price(1);
				return 1;
			}
			else
			{
				$this->error=$this->db->error();
				return -1;
			}
		}
	}


	/**
	 *	Set absolute discount
	 *
	 *	@param     	User	$user 		User that set discount
	 *	@param     	double	$remise		Discount
	 *	@return		int 				<0 if KO, >0 if OK
	 */
	function set_remise_absolue($user, $remise)
	{
		if (empty($remise)) $remise=0;

		if ($user->rights->facture->creer)
		{
			$remise=price2num($remise);

			$sql = 'UPDATE '.MAIN_DB_PREFIX.'facture';
			$sql.= ' SET remise_absolue = '.$remise;
			$sql.= ' WHERE rowid = '.$this->id;
			$sql.= ' AND fk_statut = 0';

			dol_syslog(get_class($this)."::set_remise_absolue sql=$sql");

			if ($this->db->query($sql))
			{
				$this->remise_absolue = $remise;
				$this->update_price(1);
				return 1;
			}
			else
			{
				$this->error=$this->db->error();
				return -1;
			}
		}
	}

	/**
	 *  Return list of payments
	 *
	 *	@param		string	$filtertype		1 to filter on type of payment == 'PRE'
	 *  @return     array					Array with list of payments
	 */
	function getListOfPayments($filtertype='')
	{
		$retarray=array();

		$table='paiement_facture';
		$table2='paiement';
		$field='fk_facture';
		$field2='fk_paiement';
		if ($this->element == 'facture_fourn' || $this->element == 'invoice_supplier')
		{
			$table='paiementfourn_facturefourn';
			$table2='paiementfourn';
			$field='fk_facturefourn';
			$field2='fk_paiementfourn';
		}

		$sql = 'SELECT pf.amount, p.fk_paiement, p.datep, t.code';
		$sql.= ' FROM '.MAIN_DB_PREFIX.$table.' as pf, '.MAIN_DB_PREFIX.$table2.' as p, '.MAIN_DB_PREFIX.'c_paiement as t';
		$sql.= ' WHERE pf.'.$field.' = '.$this->id;
		$sql.= ' AND pf.'.$field2.' = p.rowid';
		$sql.= ' AND p.fk_paiement = t.id';
		if ($filtertype) $sql.=" AND t.code='PRE'";

		dol_syslog(get_class($this)."::getListOfPayments sql=".$sql, LOG_DEBUG);
		$resql=$this->db->query($sql);
		if ($resql)
		{
			$num = $this->db->num_rows($resql);
			$i=0;
			while ($i < $num)
			{
				$obj = $this->db->fetch_object($resql);
				$retarray[]=array('amount'=>$obj->amount,'type'=>$obj->code, 'date'=>$obj->datep);
				$i++;
			}
			$this->db->free($resql);
			return $retarray;
		}
		else
		{
			$this->error=$this->db->lasterror();
			dol_print_error($this->db);
			return array();
		}
	}


	/**
	 *    	Return amount (with tax) of all credit notes and deposits invoices used by invoice
	 *
	 *		@return		int			<0 if KO, Sum of credit notes and deposits amount otherwise
	 */
	function getSumCreditNotesUsed()
	{
		require_once DOL_DOCUMENT_ROOT.'/core/class/discount.class.php';

		$discountstatic=new DiscountAbsolute($this->db);
		$result=$discountstatic->getSumCreditNotesUsed($this);
		if ($result >= 0)
		{
			return $result;
		}
		else
		{
			$this->error=$discountstatic->error;
			return -1;
		}
	}

	/**
	 *    	Return amount (with tax) of all deposits invoices used by invoice
	 *
	 *		@return		int			<0 if KO, Sum of deposits amount otherwise
	 */
	function getSumDepositsUsed()
	{
		require_once DOL_DOCUMENT_ROOT.'/core/class/discount.class.php';

		$discountstatic=new DiscountAbsolute($this->db);
		$result=$discountstatic->getSumDepositsUsed($this);
		if ($result >= 0)
		{
			return $result;
		}
		else
		{
			$this->error=$discountstatic->error;
			return -1;
		}
	}

	/**
	 *      Return next reference of customer invoice not already used (or last reference)
	 *      according to numbering module defined into constant FACTURE_ADDON
	 *
	 *      @param	   Society		$soc		object company
	 *      @param     string		$mode		'next' for next value or 'last' for last value
	 *      @return    string					free ref or last ref
	 */
	function getNextNumRef($soc,$mode='next')
	{
		global $conf, $db, $langs;
		$langs->load("bills");

		// Clean parameters (if not defined or using deprecated value)
		if (empty($conf->global->FACTURE_ADDON)) $conf->global->FACTURE_ADDON='mod_facture_terre';
		else if ($conf->global->FACTURE_ADDON=='terre') $conf->global->FACTURE_ADDON='mod_facture_terre';
		else if ($conf->global->FACTURE_ADDON=='mercure') $conf->global->FACTURE_ADDON='mod_facture_mercure';

		if (! empty($conf->global->FACTURE_ADDON))
		{
			$mybool=false;

			$file = $conf->global->FACTURE_ADDON.".php";
			$classname = $conf->global->FACTURE_ADDON;

			// Include file with class
			$dirmodels = array_merge(array('/'), (array) $conf->modules_parts['models']);

			foreach ($dirmodels as $reldir) {

				$dir = dol_buildpath($reldir."core/modules/facture/");

				// Load file with numbering class (if found)
				$mybool|=@include_once $dir.$file;
			}

			// For compatibility
			if (! $mybool)
			{
				$file = $conf->global->FACTURE_ADDON."/".$conf->global->FACTURE_ADDON.".modules.php";
				$classname = "mod_facture_".$conf->global->FACTURE_ADDON;
				$classname = preg_replace('/\-.*$/','',$classname);
				// Include file with class
				foreach ($conf->file->dol_document_root as $dirroot)
				{
					$dir = $dirroot."/core/modules/facture/";
					// Load file with numbering class (if found)
					$mybool|=@include_once $dir.$file;
				}
			}

			if (! $mybool)
			{
				dol_print_error('',"Failed to include file ".$file);
				return '';
			}

			$obj = new $classname();
			$numref = "";
			$numref = $obj->getNextValue($soc,$this,$mode);

			if ($numref != "")
			{
				return $numref;
			}
			else
			{
				dol_print_error($db,"Facture::getNextNumRef ".$obj->error);
				return "";
			}
		}
		else
		{
			$langs->load("errors");
			print $langs->trans("Error")." ".$langs->trans("ErrorModuleSetupNotComplete");
			return "";
		}
	}

	/**
	 *	Load miscellaneous information for tab "Info"
	 *
	 *	@param  int		$id		Id of object to load
	 *	@return	void
	 */
	function info($id)
	{
		$sql = 'SELECT c.rowid, datec, date_valid as datev, tms as datem,';
		$sql.= ' fk_user_author, fk_user_valid';
		$sql.= ' FROM '.MAIN_DB_PREFIX.'facture as c';
		$sql.= ' WHERE c.rowid = '.$id;

		$result=$this->db->query($sql);
		if ($result)
		{
			if ($this->db->num_rows($result))
			{
				$obj = $this->db->fetch_object($result);
				$this->id = $obj->rowid;
				if ($obj->fk_user_author)
				{
					$cuser = new User($this->db);
					$cuser->fetch($obj->fk_user_author);
					$this->user_creation     = $cuser;
				}
				if ($obj->fk_user_valid)
				{
					$vuser = new User($this->db);
					$vuser->fetch($obj->fk_user_valid);
					$this->user_validation = $vuser;
				}
				$this->date_creation     = $this->db->jdate($obj->datec);
				$this->date_modification = $this->db->jdate($obj->datem);
				$this->date_validation   = $this->db->jdate($obj->datev);	// Should be in log table
			}
			$this->db->free($result);
		}
		else
		{
			dol_print_error($this->db);
		}
	}

	/**
	 *	Renvoi si les lignes de facture sont ventilees et/ou exportees en compta
	 *
	 *   @return     int         <0 if KO, 0=no, 1=yes
	 */
	function getVentilExportCompta()
	{
		// On verifie si les lignes de factures ont ete exportees en compta et/ou ventilees
		$ventilExportCompta = 0 ;
		$num=count($this->lines);
		for ($i = 0; $i < $num; $i++)
		{
			if (! empty($this->lines[$i]->export_compta) && ! empty($this->lines[$i]->code_ventilation))
			{
				$ventilExportCompta++;
			}
		}

		if ($ventilExportCompta <> 0)
		{
			return 1;
		}
		else
		{
			return 0;
		}
	}


	/**
	 *  Return if an invoice can be deleted
	 *	Rule is:
	 *	If hidden option INVOICE_CAN_ALWAYS_BE_REMOVED is on, we can
	 *  If invoice has a definitive ref, is last, without payment and not dipatched into accountancy -> yes end of rule
	 *  If invoice is draft and ha a temporary ref -> yes
	 *
	 *  @return    int         <0 if KO, 0=no, 1=yes
	 */
	function is_erasable()
	{
		global $conf;

		if (! empty($conf->global->INVOICE_CAN_ALWAYS_BE_REMOVED)) return 1;
		if (! empty($conf->global->INVOICE_CAN_NEVER_BE_REMOVED))  return 0;

		// on verifie si la facture est en numerotation provisoire
		$facref = substr($this->ref, 1, 4);

		// If not a draft invoice and not temporary invoice
		if ($facref != 'PROV')
		{
			$maxfacnumber = $this->getNextNumRef($this->client,'last');
			$ventilExportCompta = $this->getVentilExportCompta();
			// If there is no invoice into the reset range and not already dispatched, we can delete
			if ($maxfacnumber == '' && $ventilExportCompta == 0) return 1;
			// If invoice to delete is last one and not already dispatched, we can delete
			if ($maxfacnumber == $this->ref && $ventilExportCompta == 0) return 1;
		}
		else if ($this->statut == 0 && $facref == 'PROV') // Si facture brouillon et provisoire
		{
			return 1;
		}

		return 0;
	}


	/**
	 *  Return list of invoices (eventually filtered on a user) into an array
	 *
	 *  @param		int		$shortlist		0=Return array[id]=ref, 1=Return array[](id=>id,ref=>ref,name=>name)
	 *  @param      int		$draft      	0=not draft, 1=draft
	 *  @param      User	$excluser      	Objet user to exclude
	 *  @param    	int		$socid			Id third pary
	 *  @param    	int		$limit			For pagination
	 *  @param    	int		$offset			For pagination
	 *  @param    	string	$sortfield		Sort criteria
	 *  @param    	string	$sortorder		Sort order
	 *  @return     int             		-1 if KO, array with result if OK
	 */
	function liste_array($shortlist=0, $draft=0, $excluser='', $socid=0, $limit=0, $offset=0, $sortfield='f.datef,f.rowid', $sortorder='DESC')
	{
		global $conf,$user;

		$ga = array();

		$sql = "SELECT s.rowid, s.nom as name, s.client,";
		$sql.= " f.rowid as fid, f.facnumber as ref, f.datef as df";
		if (! $user->rights->societe->client->voir && ! $socid) $sql .= ", sc.fk_soc, sc.fk_user";
		$sql.= " FROM ".MAIN_DB_PREFIX."societe as s, ".MAIN_DB_PREFIX."facture as f";
		if (! $user->rights->societe->client->voir && ! $socid) $sql .= ", ".MAIN_DB_PREFIX."societe_commerciaux as sc";
		$sql.= " WHERE f.entity = ".$conf->entity;
		$sql.= " AND f.fk_soc = s.rowid";
		if (! $user->rights->societe->client->voir && ! $socid) //restriction
		{
			$sql.= " AND s.rowid = sc.fk_soc AND sc.fk_user = " .$user->id;
		}
		if ($socid) $sql.= " AND s.rowid = ".$socid;
		if ($draft) $sql.= " AND f.fk_statut = 0";
		if (is_object($excluser)) $sql.= " AND f.fk_user_author <> ".$excluser->id;
		$sql.= $this->db->order($sortfield,$sortorder);
		$sql.= $this->db->plimit($limit,$offset);

		$result=$this->db->query($sql);
		if ($result)
		{
			$numc = $this->db->num_rows($result);
			if ($numc)
			{
				$i = 0;
				while ($i < $numc)
				{
					$obj = $this->db->fetch_object($result);

					if ($shortlist == 1)
					{
						$ga[$obj->fid] = $obj->ref;
					}
					else if ($shortlist == 2)
					{
						$ga[$obj->fid] = $obj->ref.' ('.$obj->name.')';
					}
					else
					{
						$ga[$i]['id']	= $obj->fid;
						$ga[$i]['ref'] 	= $obj->ref;
						$ga[$i]['name'] = $obj->name;
					}
					$i++;
				}
			}
			return $ga;
		}
		else
		{
			dol_print_error($this->db);
			return -1;
		}
	}


	/**
	 *	Renvoi liste des factures remplacables
	 *	Statut validee ou abandonnee pour raison autre + non payee + aucun paiement + pas deja remplacee
	 *
	 *	@param		int		$socid		Id societe
	 *	@return    	array				Tableau des factures ('id'=>id, 'ref'=>ref, 'status'=>status, 'paymentornot'=>0/1)
	 */
	function list_replacable_invoices($socid=0)
	{
		global $conf;

		$return = array();

		$sql = "SELECT f.rowid as rowid, f.facnumber, f.fk_statut,";
		$sql.= " ff.rowid as rowidnext";
		$sql.= " FROM ".MAIN_DB_PREFIX."facture as f";
		$sql.= " LEFT JOIN ".MAIN_DB_PREFIX."paiement_facture as pf ON f.rowid = pf.fk_facture";
		$sql.= " LEFT JOIN ".MAIN_DB_PREFIX."facture as ff ON f.rowid = ff.fk_facture_source";
		$sql.= " WHERE (f.fk_statut = 1 OR (f.fk_statut = 3 AND f.close_code = 'abandon'))";
		$sql.= " AND f.entity = ".$conf->entity;
		$sql.= " AND f.paye = 0";					// Pas classee payee completement
		$sql.= " AND pf.fk_paiement IS NULL";		// Aucun paiement deja fait
		$sql.= " AND ff.fk_statut IS NULL";			// Renvoi vrai si pas facture de remplacement
		if ($socid > 0) $sql.=" AND f.fk_soc = ".$socid;
		$sql.= " ORDER BY f.facnumber";

		dol_syslog(get_class($this)."::list_replacable_invoices sql=$sql");
		$resql=$this->db->query($sql);
		if ($resql)
		{
			while ($obj=$this->db->fetch_object($resql))
			{
				$return[$obj->rowid]=array(	'id' => $obj->rowid,
				'ref' => $obj->facnumber,
				'status' => $obj->fk_statut);
			}
			//print_r($return);
			return $return;
		}
		else
		{
			$this->error=$this->db->error();
			dol_syslog(get_class($this)."::list_replacable_invoices ".$this->error, LOG_ERR);
			return -1;
		}
	}


	/**
	 *	Renvoi liste des factures qualifiables pour correction par avoir
	 *	Les factures qui respectent les regles suivantes sont retournees:
	 *	(validee + paiement en cours) ou classee (payee completement ou payee partiellement) + pas deja remplacee + pas deja avoir
	 *
	 *	@param		int		$socid		Id societe
	 *	@return    	array				Tableau des factures ($id => array('ref'=>,'paymentornot'=>,'status'=>,'paye'=>)
	 */
	function list_qualified_avoir_invoices($socid=0)
	{
		global $conf;

		$return = array();

		$sql = "SELECT f.rowid as rowid, f.facnumber, f.fk_statut, f.type, f.paye, pf.fk_paiement";
		$sql.= " FROM ".MAIN_DB_PREFIX."facture as f";
		$sql.= " LEFT JOIN ".MAIN_DB_PREFIX."paiement_facture as pf ON f.rowid = pf.fk_facture";
		$sql.= " LEFT JOIN ".MAIN_DB_PREFIX."facture as ff ON (f.rowid = ff.fk_facture_source AND ff.type=".self::TYPE_REPLACEMENT.")";
		$sql.= " WHERE f.entity = ".$conf->entity;
		$sql.= " AND f.fk_statut in (1,2)";
		//  $sql.= " WHERE f.fk_statut >= 1";
		//	$sql.= " AND (f.paye = 1";				// Classee payee completement
		//	$sql.= " OR f.close_code IS NOT NULL)";	// Classee payee partiellement
		$sql.= " AND ff.type IS NULL";			// Renvoi vrai si pas facture de remplacement
		$sql.= " AND f.type != ".self::TYPE_CREDIT_NOTE;				// Type non 2 si facture non avoir
		if ($socid > 0) $sql.=" AND f.fk_soc = ".$socid;
		$sql.= " ORDER BY f.facnumber";

		dol_syslog(get_class($this)."::list_qualified_avoir_invoices sql=".$sql);
		$resql=$this->db->query($sql);
		if ($resql)
		{
			while ($obj=$this->db->fetch_object($resql))
			{
				$qualified=0;
				if ($obj->fk_statut == 1) $qualified=1;
				if ($obj->fk_statut == 2) $qualified=1;
				if ($qualified)
				{
					//$ref=$obj->facnumber;
					$paymentornot=($obj->fk_paiement?1:0);
					$return[$obj->rowid]=array('ref'=>$obj->facnumber,'status'=>$obj->fk_statut,'type'=>$obj->type,'paye'=>$obj->paye,'paymentornot'=>$paymentornot);
				}
			}

			return $return;
		}
		else
		{
			$this->error=$this->db->error();
			dol_syslog(get_class($this)."::list_avoir_invoices ".$this->error, LOG_ERR);
			return -1;
		}
	}


	/**
	 *	Create a withdrawal request for a standing order
	 *
	 *	@param      User	$user       User asking standing order
	 *	@return     int         		<0 if KO, >0 if OK
	 */
	function demande_prelevement($user)
	{
		dol_syslog(get_class($this)."::demande_prelevement", LOG_DEBUG);

		if ($this->statut > 0 && $this->paye == 0)
		{
	        require_once DOL_DOCUMENT_ROOT . '/societe/class/companybankaccount.class.php';
	        $bac = new CompanyBankAccount($this->db);
	        $bac->fetch(0,$this->socid);

        	$sql = 'SELECT count(*)';
			$sql.= ' FROM '.MAIN_DB_PREFIX.'prelevement_facture_demande';
			$sql.= ' WHERE fk_facture = '.$this->id;
			$sql.= ' AND traite = 0';

			dol_syslog(get_class($this)."::demande_prelevement sql=".$sql);
			$resql=$this->db->query($sql);
			if ($resql)
			{
				$row = $this->db->fetch_row($resql);
				if ($row[0] == 0)
				{
					$now=dol_now();

                    $totalpaye  = $this->getSommePaiement();
                    $totalcreditnotes = $this->getSumCreditNotesUsed();
                    $totaldeposits = $this->getSumDepositsUsed();
                    //print "totalpaye=".$totalpaye." totalcreditnotes=".$totalcreditnotes." totaldeposts=".$totaldeposits;

                    // We can also use bcadd to avoid pb with floating points
                    // For example print 239.2 - 229.3 - 9.9; does not return 0.
                    //$resteapayer=bcadd($this->total_ttc,$totalpaye,$conf->global->MAIN_MAX_DECIMALS_TOT);
                    //$resteapayer=bcadd($resteapayer,$totalavoir,$conf->global->MAIN_MAX_DECIMALS_TOT);
                    $resteapayer = price2num($this->total_ttc - $totalpaye - $totalcreditnotes - $totaldeposits,'MT');

                    $sql = 'INSERT INTO '.MAIN_DB_PREFIX.'prelevement_facture_demande';
                    $sql .= ' (fk_facture, amount, date_demande, fk_user_demande, code_banque, code_guichet, number, cle_rib)';
                    $sql .= ' VALUES ('.$this->id;
                    $sql .= ",'".price2num($resteapayer)."'";
                    $sql .= ",'".$this->db->idate($now)."'";
                    $sql .= ",".$user->id;
                    $sql .= ",'".$bac->code_banque."'";
                    $sql .= ",'".$bac->code_guichet."'";
                    $sql .= ",'".$bac->number."'";
                    $sql .= ",'".$bac->cle_rib."')";

                    dol_syslog(get_class($this)."::demande_prelevement sql=".$sql);
                    if ($this->db->query($sql))
                    {
                        return 1;
                    }
                    else
                  {
                        $this->error=$this->db->lasterror();
                        dol_syslog(get_class($this).'::demandeprelevement Erreur');
                        return -1;
                    }
                }
                else
                {
                    $this->error="A request already exists";
                    dol_syslog(get_class($this).'::demandeprelevement Impossible de creer une demande, demande deja en cours');
                }
            }
            else
            {
                $this->error=$this->db->error();
                dol_syslog(get_class($this).'::demandeprelevement Erreur -2');
                return -2;
            }
        }
        else
        {
            $this->error="Status of invoice does not allow this";
            dol_syslog(get_class($this)."::demandeprelevement ".$this->error." $this->statut, $this->paye, $this->mode_reglement_id");
            return -3;
        }
    }

	/**
	 *  Supprime une demande de prelevement
	 *
	 *  @param  Use		$user       utilisateur creant la demande
	 *  @param  int		$did        id de la demande a supprimer
	 *  @return	int					<0 if OK, >0 if KO
	 */
	function demande_prelevement_delete($user, $did)
	{
		$sql = 'DELETE FROM '.MAIN_DB_PREFIX.'prelevement_facture_demande';
		$sql .= ' WHERE rowid = '.$did;
		$sql .= ' AND traite = 0';
		if ( $this->db->query($sql) )
		{
			return 0;
		}
		else
		{
			$this->error=$this->db->lasterror();
			dol_syslog(get_class($this).'::demande_prelevement_delete Error '.$this->error);
			return -1;
		}
	}


	/**
	 *	Load indicators for dashboard (this->nbtodo and this->nbtodolate)
	 *
	 *	@param      User	$user    	Object user
	 *	@return     int                 <0 if KO, >0 if OK
	 */
	function load_board($user)
	{
		global $conf, $user;

		$now=dol_now();

		$this->nbtodo=$this->nbtodolate=0;
		$clause = " WHERE";

		$sql = "SELECT f.rowid, f.date_lim_reglement as datefin";
		$sql.= " FROM ".MAIN_DB_PREFIX."facture as f";
		if (!$user->rights->societe->client->voir && !$user->societe_id)
		{
			$sql.= " LEFT JOIN ".MAIN_DB_PREFIX."societe_commerciaux as sc ON f.fk_soc = sc.fk_soc";
			$sql.= " WHERE sc.fk_user = " .$user->id;
			$clause = " AND";
		}
		$sql.= $clause." f.paye=0";
		$sql.= " AND f.entity = ".$conf->entity;
		$sql.= " AND f.fk_statut = 1";
		if ($user->societe_id) $sql.= " AND f.fk_soc = ".$user->societe_id;

		$resql=$this->db->query($sql);
		if ($resql)
		{
			while ($obj=$this->db->fetch_object($resql))
			{
				$this->nbtodo++;
				if ($this->db->jdate($obj->datefin) < ($now - $conf->facture->client->warning_delay)) $this->nbtodolate++;
			}
			return 1;
		}
		else
		{
			dol_print_error($this->db);
			$this->error=$this->db->error();
			return -1;
		}
	}


	/* gestion des contacts d'une facture */

	/**
	 *	Retourne id des contacts clients de facturation
	 *
	 *	@return     array       Liste des id contacts facturation
	 */
	function getIdBillingContact()
	{
		return $this->getIdContact('external','BILLING');
	}

	/**
	 *	Retourne id des contacts clients de livraison
	 *
	 *	@return     array       Liste des id contacts livraison
	 */
	function getIdShippingContact()
	{
		return $this->getIdContact('external','SHIPPING');
	}


	/**
	 *  Initialise an instance with random values.
	 *  Used to build previews or test instances.
	 *	id must be 0 if object instance is a specimen.
	 *
	 *	@param	string		$option		''=Create a specimen invoice with lines, 'nolines'=No lines
	 *  @return	void
	 */
	function initAsSpecimen($option='')
	{
		global $user,$langs,$conf;

		$now=dol_now();
		$arraynow=dol_getdate($now);
		$nownotime=dol_mktime(0, 0, 0, $arraynow['mon'], $arraynow['mday'], $arraynow['year']);

		$prodids = array();
		$sql = "SELECT rowid";
		$sql.= " FROM ".MAIN_DB_PREFIX."product";
		$sql.= " WHERE entity IN (".getEntity('product', 1).")";
		$resql = $this->db->query($sql);
		if ($resql)
		{
			$num_prods = $this->db->num_rows($resql);
			$i = 0;
			while ($i < $num_prods)
			{
				$i++;
				$row = $this->db->fetch_row($resql);
				$prodids[$i] = $row[0];
			}
		}

		// Initialize parameters
		$this->id=0;
		$this->ref = 'SPECIMEN';
		$this->specimen=1;
		$this->socid = 1;
		$this->date = $nownotime;
		$this->date_lim_reglement = $nownotime + 3600 * 24 *30;
		$this->cond_reglement_id   = 1;
		$this->cond_reglement_code = 'RECEP';
		$this->date_lim_reglement=$this->calculate_date_lim_reglement();
		$this->mode_reglement_id   = 0;		// Not forced to show payment mode CHQ + VIR
		$this->mode_reglement_code = '';	// Not forced to show payment mode CHQ + VIR
		$this->note_public='This is a comment (public)';
		$this->note_private='This is a comment (private)';
		$this->note='This is a comment (private)';

		if (empty($option) || $option != 'nolines')
		{
			// Lines
			$nbp = 5;
			$xnbp = 0;
			while ($xnbp < $nbp)
			{
				$line=new FactureLigne($this->db);
				$line->desc=$langs->trans("Description")." ".$xnbp;
				$line->qty=1;
				$line->subprice=100;
				$line->tva_tx=19.6;
				$line->localtax1_tx=0;
				$line->localtax2_tx=0;
				$line->remise_percent=0;
				if ($xnbp == 1)        // Qty is negative (product line)
				{
					$prodid = rand(1, $num_prods);
					$line->fk_product=$prodids[$prodid];
					$line->qty=-1;
					$line->total_ht=-100;
					$line->total_ttc=-119.6;
					$line->total_tva=-19.6;
				}
				else if ($xnbp == 2)    // UP is negative (free line)
				{
					$line->subprice=-100;
					$line->total_ht=-100;
					$line->total_ttc=-119.6;
					$line->total_tva=-19.6;
					$line->remise_percent=0;
				}
				else if ($xnbp == 3)    // Discount is 50% (product line)
				{
					$prodid = rand(1, $num_prods);
					$line->fk_product=$prodids[$prodid];
					$line->total_ht=50;
					$line->total_ttc=59.8;
					$line->total_tva=9.8;
					$line->remise_percent=50;
				}
				else    // (product line)
				{
					$prodid = rand(1, $num_prods);
					$line->fk_product=$prodids[$prodid];
					$line->total_ht=100;
					$line->total_ttc=119.6;
					$line->total_tva=19.6;
					$line->remise_percent=00;
				}

				$this->lines[$xnbp]=$line;
				$xnbp++;

				$this->total_ht       += $line->total_ht;
				$this->total_tva      += $line->total_tva;
				$this->total_ttc      += $line->total_ttc;
			}
			$this->revenuestamp = 0;

			// Add a line "offered"
			$line=new FactureLigne($this->db);
			$line->desc=$langs->trans("Description")." (offered line)";
			$line->qty=1;
			$line->subprice=100;
			$line->tva_tx=19.6;
			$line->localtax1_tx=0;
			$line->localtax2_tx=0;
			$line->remise_percent=100;
			$line->total_ht=0;
			$line->total_ttc=0;    // 90 * 1.196
			$line->total_tva=0;
			$prodid = rand(1, $num_prods);
			$line->fk_product=$prodids[$prodid];

			$this->lines[$xnbp]=$line;
			$xnbp++;
		}
	}

	/**
	 *      Load indicators for dashboard (this->nbtodo and this->nbtodolate)
	 *
	 *      @return         int     <0 if KO, >0 if OK
	 */
	function load_state_board()
	{
		global $conf, $user;

		$this->nb=array();

		$clause = "WHERE";

		$sql = "SELECT count(f.rowid) as nb";
		$sql.= " FROM ".MAIN_DB_PREFIX."facture as f";
		$sql.= " LEFT JOIN ".MAIN_DB_PREFIX."societe as s ON f.fk_soc = s.rowid";
		if (!$user->rights->societe->client->voir && !$user->societe_id)
		{
			$sql.= " LEFT JOIN ".MAIN_DB_PREFIX."societe_commerciaux as sc ON s.rowid = sc.fk_soc";
			$sql.= " WHERE sc.fk_user = " .$user->id;
			$clause = "AND";
		}
		$sql.= " ".$clause." f.entity = ".$conf->entity;

		$resql=$this->db->query($sql);
		if ($resql)
		{
			while ($obj=$this->db->fetch_object($resql))
			{
				$this->nb["invoices"]=$obj->nb;
			}
            $this->db->free($resql);
			return 1;
		}
		else
		{
			dol_print_error($this->db);
			$this->error=$this->db->error();
			return -1;
		}
	}

	/**
	 * 	Create an array of invoice lines
	 *
	 * 	@return int		>0 if OK, <0 if KO
	 */
	function getLinesArray()
	{
		$sql = 'SELECT l.rowid, l.label as custom_label, l.description, l.fk_product, l.product_type, l.qty, l.tva_tx,';
		$sql.= ' l.fk_remise_except, l.localtax1_tx, l.localtax2_tx,';
		$sql.= ' l.remise_percent, l.subprice, l.info_bits, l.rang, l.special_code, l.fk_parent_line,';
		$sql.= ' l.total_ht, l.total_tva, l.total_ttc, l.fk_product_fournisseur_price as fk_fournprice, l.buy_price_ht as pa_ht,';
		$sql.= ' l.date_start, l.date_end,';
		$sql.= ' p.ref as product_ref, p.fk_product_type, p.label as product_label,';
		$sql.= ' p.description as product_desc';
		$sql.= ' FROM '.MAIN_DB_PREFIX.'facturedet as l';
		$sql.= ' LEFT JOIN '.MAIN_DB_PREFIX.'product p ON l.fk_product=p.rowid';
		$sql.= ' WHERE l.fk_facture = '.$this->id;
		$sql.= ' ORDER BY l.rang ASC, l.rowid';

		dol_syslog(get_class($this).'::getLinesArray sql='.$sql,LOG_DEBUG);
		$resql = $this->db->query($sql);
		if ($resql)
		{
			$num = $this->db->num_rows($resql);
			$i = 0;

			while ($i < $num)
			{
				$obj = $this->db->fetch_object($resql);

				$this->lines[$i]					= new FactureLigne($this->db);
				$this->lines[$i]->id				= $obj->rowid;
				$this->lines[$i]->label 			= $obj->custom_label;	// deprecated
				$this->lines[$i]->description 		= $obj->description;
				$this->lines[$i]->fk_product		= $obj->fk_product;
				$this->lines[$i]->ref				= $obj->product_ref;
				$this->lines[$i]->product_label		= $obj->product_label;
				$this->lines[$i]->product_desc		= $obj->product_desc;
				$this->lines[$i]->fk_product_type	= $obj->fk_product_type;
				$this->lines[$i]->product_type		= $obj->product_type;
				$this->lines[$i]->qty				= $obj->qty;
				$this->lines[$i]->subprice			= $obj->subprice;
				$this->lines[$i]->fk_remise_except 	= $obj->fk_remise_except;
				$this->lines[$i]->remise_percent	= $obj->remise_percent;
				$this->lines[$i]->tva_tx			= $obj->tva_tx;
				$this->lines[$i]->info_bits			= $obj->info_bits;
				$this->lines[$i]->total_ht			= $obj->total_ht;
				$this->lines[$i]->total_tva			= $obj->total_tva;
				$this->lines[$i]->total_ttc			= $obj->total_ttc;
				$this->lines[$i]->fk_parent_line	= $obj->fk_parent_line;
				$this->lines[$i]->special_code		= $obj->special_code;
				$this->lines[$i]->rang				= $obj->rang;
				$this->lines[$i]->date_start		= $this->db->jdate($obj->date_start);
				$this->lines[$i]->date_end			= $this->db->jdate($obj->date_end);
				$this->lines[$i]->fk_fournprice		= $obj->fk_fournprice;
				$marginInfos						= getMarginInfos($obj->subprice, $obj->remise_percent, $obj->tva_tx, $obj->localtax1_tx, $obj->localtax2_tx, $this->lines[$i]->fk_fournprice, $obj->pa_ht);
				$this->lines[$i]->pa_ht				= $marginInfos[0];
				$this->lines[$i]->marge_tx			= $marginInfos[1];
				$this->lines[$i]->marque_tx			= $marginInfos[2];

				$i++;
			}
			$this->db->free($resql);

			return 1;
		}
		else
		{
			$this->error=$this->db->error();
			dol_syslog("Error sql=".$sql.", error=".$this->error,LOG_ERR);
			return -1;
		}
	}

}



/**
 *	\class      	FactureLigne
 *	\brief      	Classe permettant la gestion des lignes de factures
 *					Gere des lignes de la table llx_facturedet
 */
class FactureLigne  extends CommonInvoiceLine
{
	var $db;
	var $error;

    public $element='facturedet';
    public $table_element='facturedet';

	var $oldline;

	//! From llx_facturedet
	var $rowid;
	//! Id facture
	var $fk_facture;
	//! Id parent line
	var $fk_parent_line;
	var $label;				// deprecated
	//! Description ligne
	var $desc;
	var $fk_product;		// Id of predefined product
	var $product_type = 0;	// Type 0 = product, 1 = Service

	var $qty;				// Quantity (example 2)
	var $tva_tx;			// Taux tva produit/service (example 19.6)
	var $localtax1_tx;		// Local tax 1
	var $localtax2_tx;		// Local tax 2
	var $localtax1_type;	// Local tax 1 type
	var $localtax2_type;	// Local tax 2 type
	var $subprice;      	// P.U. HT (example 100)
	var $remise_percent;	// % de la remise ligne (example 20%)
	var $fk_remise_except;	// Link to line into llx_remise_except
	var $rang = 0;

	var $fk_fournprice;
	var $pa_ht;
	var $marge_tx;
	var $marque_tx;

	var $info_bits = 0;		// Liste d'options cumulables:
	// Bit 0:	0 si TVA normal - 1 si TVA NPR
	// Bit 1:	0 si ligne normal - 1 si bit discount (link to line into llx_remise_except)

	var $special_code;	// Liste d'options non cumulabels:
	// 1: frais de port
	// 2: ecotaxe
	// 3: ??

	var $origin;
	var $origin_id;

	//! Total HT  de la ligne toute quantite et incluant la remise ligne
	var $total_ht;
	//! Total TVA  de la ligne toute quantite et incluant la remise ligne
	var $total_tva;
	var $total_localtax1; //Total Local tax 1 de la ligne
	var $total_localtax2; //Total Local tax 2 de la ligne
	//! Total TTC de la ligne toute quantite et incluant la remise ligne
	var $total_ttc;

	var $fk_code_ventilation = 0;

	var $date_start;
	var $date_end;

	// Ne plus utiliser
	//var $price;         	// P.U. HT apres remise % de ligne (exemple 80)
	//var $remise;			// Montant calcule de la remise % sur PU HT (exemple 20)

	// From llx_product
	var $ref;				// Product ref (deprecated)
	var $product_ref;       // Product ref
	var $libelle;      		// Product label (deprecated)
	var $product_label;     // Product label
	var $product_desc;  	// Description produit

	var $skip_update_total; // Skip update price total for special lines

	/**
	 *  Constructor
	 *
	 *  @param	DoliDB		$db		Database handler
	 */
	function __construct($db)
	{
		$this->db = $db;
	}

	/**
	 *	Load invoice line from database
	 *
	 *	@param	int		$rowid      id of invoice line to get
	 *	@return	int					<0 if KO, >0 if OK
	 */
	function fetch($rowid)
	{
		$sql = 'SELECT fd.rowid, fd.fk_facture, fd.fk_parent_line, fd.fk_product, fd.product_type, fd.label as custom_label, fd.description, fd.price, fd.qty, fd.tva_tx,';
		$sql.= ' fd.localtax1_tx, fd. localtax2_tx, fd.remise, fd.remise_percent, fd.fk_remise_except, fd.subprice,';
		$sql.= ' fd.date_start as date_start, fd.date_end as date_end, fd.fk_product_fournisseur_price as fk_fournprice, fd.buy_price_ht as pa_ht,';
		$sql.= ' fd.info_bits, fd.special_code, fd.total_ht, fd.total_tva, fd.total_ttc, fd.total_localtax1, fd.total_localtax2, fd.rang,';
		$sql.= ' fd.fk_code_ventilation,';
		$sql.= ' p.ref as product_ref, p.label as product_libelle, p.description as product_desc';
		$sql.= ' FROM '.MAIN_DB_PREFIX.'facturedet as fd';
		$sql.= ' LEFT JOIN '.MAIN_DB_PREFIX.'product as p ON fd.fk_product = p.rowid';
		$sql.= ' WHERE fd.rowid = '.$rowid;

		$result = $this->db->query($sql);
		if ($result)
		{
			$objp = $this->db->fetch_object($result);

			$this->rowid				= $objp->rowid;
			$this->fk_facture			= $objp->fk_facture;
			$this->fk_parent_line		= $objp->fk_parent_line;
			$this->label				= $objp->custom_label;
			$this->desc					= $objp->description;
			$this->qty					= $objp->qty;
			$this->subprice				= $objp->subprice;
			$this->tva_tx				= $objp->tva_tx;
			$this->localtax1_tx			= $objp->localtax1_tx;
			$this->localtax2_tx			= $objp->localtax2_tx;
			$this->remise_percent		= $objp->remise_percent;
			$this->fk_remise_except		= $objp->fk_remise_except;
			$this->fk_product			= $objp->fk_product;
			$this->product_type			= $objp->product_type;
			$this->date_start			= $this->db->jdate($objp->date_start);
			$this->date_end				= $this->db->jdate($objp->date_end);
			$this->info_bits			= $objp->info_bits;
			$this->special_code			= $objp->special_code;
			$this->total_ht				= $objp->total_ht;
			$this->total_tva			= $objp->total_tva;
			$this->total_localtax1		= $objp->total_localtax1;
			$this->total_localtax2		= $objp->total_localtax2;
			$this->total_ttc			= $objp->total_ttc;
			$this->fk_code_ventilation	= $objp->fk_code_ventilation;
			$this->rang					= $objp->rang;
			$this->fk_fournprice		= $objp->fk_fournprice;
			$marginInfos				= getMarginInfos($objp->subprice, $objp->remise_percent, $objp->tva_tx, $objp->localtax1_tx, $objp->localtax2_tx, $this->fk_fournprice, $objp->pa_ht);
			$this->pa_ht				= $marginInfos[0];
			$this->marge_tx				= $marginInfos[1];
			$this->marque_tx			= $marginInfos[2];

			$this->ref					= $objp->product_ref;      // deprecated
			$this->product_ref			= $objp->product_ref;
			$this->libelle				= $objp->product_libelle;  // deprecated
			$this->product_label		= $objp->product_libelle;
			$this->product_desc			= $objp->product_desc;

			$this->db->free($result);

			return 1;
		}
		else
		{
			return -1;
		}
	}

	/**
	 *	Insert line into database
	 *
	 *	@param      int		$notrigger		1 no triggers
	 *	@return		int						<0 if KO, >0 if OK
	 */
	function insert($notrigger=0)
	{
		global $langs,$user,$conf;

		$error=0;

		dol_syslog(get_class($this)."::insert rang=".$this->rang, LOG_DEBUG);

		// Clean parameters
		$this->desc=trim($this->desc);
		if (empty($this->tva_tx)) $this->tva_tx=0;
		if (empty($this->localtax1_tx)) $this->localtax1_tx=0;
		if (empty($this->localtax2_tx)) $this->localtax2_tx=0;
		if (empty($this->localtax1_type)) $this->localtax1_type=0;
		if (empty($this->localtax2_type)) $this->localtax2_type=0;
		if (empty($this->total_localtax1)) $this->total_localtax1=0;
		if (empty($this->total_localtax2)) $this->total_localtax2=0;
		if (empty($this->rang)) $this->rang=0;
		if (empty($this->remise_percent)) $this->remise_percent=0;
		if (empty($this->info_bits)) $this->info_bits=0;
		if (empty($this->subprice)) $this->subprice=0;
		if (empty($this->special_code)) $this->special_code=0;
		if (empty($this->fk_parent_line)) $this->fk_parent_line=0;

		if (empty($this->pa_ht)) $this->pa_ht=0;

		// si prix d'achat non renseigne et utilise pour calcul des marges alors prix achat = prix vente
		if ($this->pa_ht == 0) {
			if ($this->subprice > 0 && (isset($conf->global->ForceBuyingPriceIfNull) && $conf->global->ForceBuyingPriceIfNull == 1))
				$this->pa_ht = $this->subprice * (1 - $this->remise_percent / 100);
		}

		// Check parameters
		if ($this->product_type < 0)
		{
			$this->error='ErrorProductTypeMustBe0orMore';
			return -1;
		}
		if (! empty($this->fk_product))
		{
			// Check product exists
			$result=Product::isExistingObject('product', $this->fk_product);
			if ($result <= 0)
			{
				$this->error='ErrorProductIdDoesNotExists';
				return -1;
			}
		}
		
		// POS or by external module, take lowest buying price
		if (!empty($this->fk_product) && empty($this->fk_fournprice) && empty($this->pa_ht)) {
		    include_once DOL_DOCUMENT_ROOT.'/fourn/class/fournisseur.product.class.php';
		    $productFournisseur = new ProductFournisseur($this->db);
		    $productFournisseur->find_min_price_product_fournisseur($this->fk_product);
		    $this->fk_fournprice = $productFournisseur->product_fourn_price_id;
		}

		$this->db->begin();

		// Insertion dans base de la ligne
		$sql = 'INSERT INTO '.MAIN_DB_PREFIX.'facturedet';
		$sql.= ' (fk_facture, fk_parent_line, label, description, qty,';
		$sql.= ' tva_tx, localtax1_tx, localtax2_tx, localtax1_type, localtax2_type,';
		$sql.= ' fk_product, product_type, remise_percent, subprice, fk_remise_except,';
		$sql.= ' date_start, date_end, fk_code_ventilation, ';
		$sql.= ' rang, special_code, fk_product_fournisseur_price, buy_price_ht,';
		$sql.= ' info_bits, total_ht, total_tva, total_ttc, total_localtax1, total_localtax2)';
		$sql.= " VALUES (".$this->fk_facture.",";
		$sql.= " ".($this->fk_parent_line>0?"'".$this->fk_parent_line."'":"null").",";
		$sql.= " ".(! empty($this->label)?"'".$this->db->escape($this->label)."'":"null").",";
		$sql.= " '".$this->db->escape($this->desc)."',";
		$sql.= " ".price2num($this->qty).",";
		$sql.= " ".price2num($this->tva_tx).",";
		$sql.= " ".price2num($this->localtax1_tx).",";
		$sql.= " ".price2num($this->localtax2_tx).",";
		$sql.= " '".$this->localtax1_type."',";
		$sql.= " '".$this->localtax2_type."',";
		$sql.= ' '.(! empty($this->fk_product)?$this->fk_product:"null").',';
		$sql.= " ".$this->product_type.",";
		$sql.= " ".price2num($this->remise_percent).",";
		$sql.= " ".price2num($this->subprice).",";
		$sql.= ' '.(! empty($this->fk_remise_except)?$this->fk_remise_except:"null").',';
		$sql.= " ".(! empty($this->date_start)?"'".$this->db->idate($this->date_start)."'":"null").",";
		$sql.= " ".(! empty($this->date_end)?"'".$this->db->idate($this->date_end)."'":"null").",";
		$sql.= ' '.$this->fk_code_ventilation.',';
		$sql.= ' '.$this->rang.',';
		$sql.= ' '.$this->special_code.',';
		$sql.= ' '.(! empty($this->fk_fournprice)?$this->fk_fournprice:"null").',';
		$sql.= ' '.price2num($this->pa_ht).',';
		$sql.= " '".$this->info_bits."',";
		$sql.= " ".price2num($this->total_ht).",";
		$sql.= " ".price2num($this->total_tva).",";
		$sql.= " ".price2num($this->total_ttc).",";
		$sql.= " ".price2num($this->total_localtax1).",";
		$sql.= " ".price2num($this->total_localtax2);
		$sql.= ')';

		dol_syslog(get_class($this)."::insert sql=".$sql);
		$resql=$this->db->query($sql);
		if ($resql)
		{
			$this->rowid=$this->db->last_insert_id(MAIN_DB_PREFIX.'facturedet');

            if (empty($conf->global->MAIN_EXTRAFIELDS_DISABLED)) // For avoid conflicts if trigger used
            {
            	$this->id=$this->rowid;
            	$result=$this->insertExtraFields();
            	if ($result < 0)
            	{
            		$error++;
            	}
            }

			// Si fk_remise_except defini, on lie la remise a la facture
			// ce qui la flague comme "consommee".
			if ($this->fk_remise_except)
			{
				$discount=new DiscountAbsolute($this->db);
				$result=$discount->fetch($this->fk_remise_except);
				if ($result >= 0)
				{
					// Check if discount was found
					if ($result > 0)
					{
						// Check if discount not already affected to another invoice
						if ($discount->fk_facture)
						{
							$this->error=$langs->trans("ErrorDiscountAlreadyUsed",$discount->id);
							dol_syslog(get_class($this)."::insert Error ".$this->error, LOG_ERR);
							$this->db->rollback();
							return -3;
						}
						else
						{
							$result=$discount->link_to_invoice($this->rowid,0);
							if ($result < 0)
							{
								$this->error=$discount->error;
								dol_syslog(get_class($this)."::insert Error ".$this->error, LOG_ERR);
								$this->db->rollback();
								return -3;
							}
						}
					}
					else
					{
						$this->error=$langs->trans("ErrorADiscountThatHasBeenRemovedIsIncluded");
						dol_syslog(get_class($this)."::insert Error ".$this->error, LOG_ERR);
						$this->db->rollback();
						return -3;
					}
				}
				else
				{
					$this->error=$discount->error;
					dol_syslog(get_class($this)."::insert Error ".$this->error, LOG_ERR);
					$this->db->rollback();
					return -3;
				}
			}

			if (! $notrigger)
			{
				// Appel des triggers
				include_once DOL_DOCUMENT_ROOT . '/core/class/interfaces.class.php';
				$interface=new Interfaces($this->db);
				$result = $interface->run_triggers('LINEBILL_INSERT',$this,$user,$langs,$conf);
				if ($result < 0)
				{
					$error++;
					$this->errors=$interface->errors;
					$this->db->rollback();
					return -2;
				}
				// Fin appel triggers
			}

			$this->db->commit();
			return $this->rowid;

		}
		else
		{
			$this->error=$this->db->error();
			dol_syslog(get_class($this)."::insert Error ".$this->error, LOG_ERR);
			$this->db->rollback();
			return -2;
		}
	}

	/**
	 *	Update line into database
	 *
	 *	@param		User	$user		User object
	 *	@param		int		$notrigger	Disable triggers
	 *	@return		int					<0 if KO, >0 if OK
	 */
	function update($user='',$notrigger=0)
	{
		global $user,$langs,$conf;

		$error=0;

		// Clean parameters
		$this->desc=trim($this->desc);
		if (empty($this->tva_tx)) $this->tva_tx=0;
		if (empty($this->localtax1_tx)) $this->localtax1_tx=0;
		if (empty($this->localtax2_tx)) $this->localtax2_tx=0;
		if (empty($this->localtax1_type)) $this->localtax1_type=0;
		if (empty($this->localtax2_type)) $this->localtax2_type=0;
		if (empty($this->total_localtax1)) $this->total_localtax1=0;
		if (empty($this->total_localtax2)) $this->total_localtax2=0;
		if (empty($this->remise_percent)) $this->remise_percent=0;
		if (empty($this->info_bits)) $this->info_bits=0;
		if (empty($this->special_code)) $this->special_code=0;
		if (empty($this->product_type)) $this->product_type=0;
		if (empty($this->fk_parent_line)) $this->fk_parent_line=0;

		// Check parameters
		if ($this->product_type < 0) return -1;

		if (empty($this->pa_ht)) $this->pa_ht=0;

		// si prix d'achat non renseigne et utilise pour calcul des marges alors prix achat = prix vente
		if ($this->pa_ht == 0) {
			if ($this->subprice > 0 && (isset($conf->global->ForceBuyingPriceIfNull) && $conf->global->ForceBuyingPriceIfNull == 1))
				$this->pa_ht = $this->subprice * (1 - $this->remise_percent / 100);
		}

		$this->db->begin();

        // Mise a jour ligne en base
        $sql = "UPDATE ".MAIN_DB_PREFIX."facturedet SET";
        $sql.= " description='".$this->db->escape($this->desc)."'";
        $sql.= ",label=".(! empty($this->label)?"'".$this->db->escape($this->label)."'":"null");
        $sql.= ",subprice=".price2num($this->subprice)."";
        $sql.= ",remise_percent=".price2num($this->remise_percent)."";
        if ($this->fk_remise_except) $sql.= ",fk_remise_except=".$this->fk_remise_except;
        else $sql.= ",fk_remise_except=null";
        $sql.= ",tva_tx=".price2num($this->tva_tx)."";
        $sql.= ",localtax1_tx=".price2num($this->localtax1_tx)."";
        $sql.= ",localtax2_tx=".price2num($this->localtax2_tx)."";
		$sql.= ",localtax1_type='".$this->localtax1_type."'";
		$sql.= ",localtax2_type='".$this->localtax2_type."'";
        $sql.= ",qty=".price2num($this->qty)."";
        $sql.= ",date_start=".(! empty($this->date_start)?"'".$this->db->idate($this->date_start)."'":"null");
        $sql.= ",date_end=".(! empty($this->date_end)?"'".$this->db->idate($this->date_end)."'":"null");
        $sql.= ",product_type=".$this->product_type;
        $sql.= ",info_bits='".$this->info_bits."'";
        $sql.= ",special_code='".$this->special_code."'";
        if (empty($this->skip_update_total))
        {
        	$sql.= ",total_ht=".price2num($this->total_ht)."";
        	$sql.= ",total_tva=".price2num($this->total_tva)."";
        	$sql.= ",total_ttc=".price2num($this->total_ttc)."";
        	$sql.= ",total_localtax1=".price2num($this->total_localtax1)."";
        	$sql.= ",total_localtax2=".price2num($this->total_localtax2)."";
        }
		$sql.= " , fk_product_fournisseur_price=".(! empty($this->fk_fournprice)?"'".$this->db->escape($this->fk_fournprice)."'":"null");
		$sql.= " , buy_price_ht='".price2num($this->pa_ht)."'";
		$sql.= ",fk_parent_line=".($this->fk_parent_line>0?$this->fk_parent_line:"null");
		if (! empty($this->rang)) $sql.= ", rang=".$this->rang;
		$sql.= " WHERE rowid = ".$this->rowid;

		dol_syslog(get_class($this)."::update sql=".$sql, LOG_DEBUG);
		$resql=$this->db->query($sql);
		if ($resql)
		{
        	if (empty($conf->global->MAIN_EXTRAFIELDS_DISABLED)) // For avoid conflicts if trigger used
        	{
        		$this->id=$this->rowid;
        		$result=$this->insertExtraFields();
        		if ($result < 0)
        		{
        			$error++;
        		}
        	}

			if (! $notrigger)
			{
				// Appel des triggers
				include_once DOL_DOCUMENT_ROOT . '/core/class/interfaces.class.php';
				$interface=new Interfaces($this->db);
				$result = $interface->run_triggers('LINEBILL_UPDATE',$this,$user,$langs,$conf);
				if ($result < 0)
				{
					$error++;
					$this->errors=$interface->errors;
					$this->db->rollback();
					return -2;
				}
				// Fin appel triggers
			}
			$this->db->commit();
			return 1;
		}
		else
		{
			$this->error=$this->db->error();
			dol_syslog(get_class($this)."::update Error ".$this->error, LOG_ERR);
			$this->db->rollback();
			return -2;
		}
	}

	/**
	 * 	Delete line in database
	 *
	 *	@return		int		<0 if KO, >0 if OK
	 */
	function delete()
	{
		global $conf,$langs,$user;

		$error=0;

		$this->db->begin();

		$sql = "DELETE FROM ".MAIN_DB_PREFIX."facturedet WHERE rowid = ".$this->rowid;
		dol_syslog(get_class($this)."::delete sql=".$sql, LOG_DEBUG);
		if ($this->db->query($sql) )
		{
			// Appel des triggers
			include_once DOL_DOCUMENT_ROOT . '/core/class/interfaces.class.php';
			$interface=new Interfaces($this->db);
			$result = $interface->run_triggers('LINEBILL_DELETE',$this,$user,$langs,$conf);
			if ($result < 0)
			{
					$error++;
					$this->errors=$interface->errors;
					$this->db->rollback();
					return -1;
			}
			// Fin appel triggers

			$this->db->commit();

			return 1;
		}
		else
		{
			$this->error=$this->db->error()." sql=".$sql;
			dol_syslog(get_class($this)."::delete Error ".$this->error, LOG_ERR);
			$this->db->rollback();
			return -1;
		}
	}

	/**
	 *  Mise a jour en base des champs total_xxx de ligne de facture
	 *
	 *	@return		int		<0 if KO, >0 if OK
	 */
	function update_total()
	{
		$this->db->begin();
		dol_syslog(get_class($this)."::update_total", LOG_DEBUG);

		// Clean parameters
		if (empty($this->total_localtax1)) $this->total_localtax1=0;
		if (empty($this->total_localtax2)) $this->total_localtax2=0;

		// Mise a jour ligne en base
		$sql = "UPDATE ".MAIN_DB_PREFIX."facturedet SET";
		$sql.= " total_ht=".price2num($this->total_ht)."";
		$sql.= ",total_tva=".price2num($this->total_tva)."";
		$sql.= ",total_localtax1=".price2num($this->total_localtax1)."";
		$sql.= ",total_localtax2=".price2num($this->total_localtax2)."";
		$sql.= ",total_ttc=".price2num($this->total_ttc)."";
		$sql.= " WHERE rowid = ".$this->rowid;

		dol_syslog(get_class($this)."::update_total sql=".$sql, LOG_DEBUG);

		$resql=$this->db->query($sql);
		if ($resql)
		{
			$this->db->commit();
			return 1;
		}
		else
		{
			$this->error=$this->db->error();
			dol_syslog(get_class($this)."::update_total Error ".$this->error, LOG_ERR);
			$this->db->rollback();
			return -2;
		}
	}
}
<|MERGE_RESOLUTION|>--- conflicted
+++ resolved
@@ -2173,10 +2173,6 @@
 			$pu_tva = $tabprice[4];
 			$pu_ttc = $tabprice[5];
 
-<<<<<<< HEAD
-			// Update line into database
-			$this->line=new FactureLigne($this->db);
-=======
 			// Old properties: $price, $remise (deprecated)
 			$price = $pu;
 			$remise = 0;
@@ -2190,7 +2186,6 @@
 			//Fetch current line from the database and then clone the object and set it in $oldline property
 			$line = new FactureLigne($this->db);
 			$line->fetch($rowid);
->>>>>>> 45aed1e0
 
 			$staticline = clone $line;
 
@@ -3515,7 +3510,7 @@
 				return -1;
 			}
 		}
-		
+
 		// POS or by external module, take lowest buying price
 		if (!empty($this->fk_product) && empty($this->fk_fournprice) && empty($this->pa_ht)) {
 		    include_once DOL_DOCUMENT_ROOT.'/fourn/class/fournisseur.product.class.php';
