<?php
/* Copyright (C) 2002-2007 Rodolphe Quiedeville  <rodolphe@quiedeville.org>
 * Copyright (C) 2004-2013 Laurent Destailleur   <eldy@users.sourceforge.net>
 * Copyright (C) 2004      Sebastien Di Cintio   <sdicintio@ressource-toi.org>
 * Copyright (C) 2004      Benoit Mortier        <benoit.mortier@opensides.be>
 * Copyright (C) 2005      Marc Barilley / Ocebo <marc@ocebo.com>
 * Copyright (C) 2005-2014 Regis Houssin         <regis.houssin@capnetworks.com>
 * Copyright (C) 2006      Andre Cianfarani      <acianfa@free.fr>
 * Copyright (C) 2007      Franky Van Liedekerke <franky.van.liedekerke@telenet.be>
 * Copyright (C) 2010-2016 Juanjo Menent         <jmenent@2byte.es>
 * Copyright (C) 2012-2014 Christophe Battarel   <christophe.battarel@altairis.fr>
 * Copyright (C) 2012-2015 Marcos García         <marcosgdf@gmail.com>
 * Copyright (C) 2012      Cédric Salvador       <csalvador@gpcsolutions.fr>
 * Copyright (C) 2012-2014 Raphaël Doursenaud    <rdoursenaud@gpcsolutions.fr>
 * Copyright (C) 2013      Cedric Gross          <c.gross@kreiz-it.fr>
 * Copyright (C) 2013      Florian Henry		  	<florian.henry@open-concept.pro>
 * Copyright (C) 2016      Ferran Marcet        <fmarcet@2byte.es>
 *
 * This program is free software; you can redistribute it and/or modify
 * it under the terms of the GNU General Public License as published by
 * the Free Software Foundation; either version 3 of the License, or
 * (at your option) any later version.
 *
 * This program is distributed in the hope that it will be useful,
 * but WITHOUT ANY WARRANTY; without even the implied warranty of
 * MERCHANTABILITY or FITNESS FOR A PARTICULAR PURPOSE.  See the
 * GNU General Public License for more details.
 *
 * You should have received a copy of the GNU General Public License
 * along with this program. If not, see <http://www.gnu.org/licenses/>.
 */

/**
 *	\file       htdocs/compta/facture/class/facture.class.php
 *	\ingroup    facture
 *	\brief      File of class to manage invoices
 */

include_once DOL_DOCUMENT_ROOT.'/core/class/commoninvoice.class.php';
require_once DOL_DOCUMENT_ROOT.'/core/class/commonobjectline.class.php';
require_once DOL_DOCUMENT_ROOT.'/product/class/product.class.php';
require_once DOL_DOCUMENT_ROOT.'/societe/class/client.class.php';
require_once DOL_DOCUMENT_ROOT.'/margin/lib/margins.lib.php';
require_once DOL_DOCUMENT_ROOT.'/multicurrency/class/multicurrency.class.php';

/**
 *	Class to manage invoices
 */
class Facture extends CommonInvoice
{
	public $element='facture';
	public $table_element='facture';
	public $table_element_line = 'facturedet';
	public $fk_element = 'fk_facture';
	protected $ismultientitymanaged = 1;	// 0=No test on entity, 1=Test with field entity, 2=Test with link by societe
	public $picto='bill';

	/**
	 * {@inheritdoc}
	 */
	protected $table_ref_field = 'facnumber';

	public $socid;

	public $author;
	public $fk_user_author;
	public $fk_user_valid;
	public $date;              // Date invoice
	public $date_creation;		// Creation date
	public $date_validation;	// Validation date
	public $datem;
	public $ref_client;
	public $ref_int;
	//Check constants for types
	public $type = self::TYPE_STANDARD;

	//var $amount;
	public $remise_absolue;
	public $remise_percent;
	public $total_ht=0;
	public $total_tva=0;
	public $total_ttc=0;
	public $revenuestamp;

	//! Fermeture apres paiement partiel: discount_vat, badcustomer, abandon
	//! Fermeture alors que aucun paiement: replaced (si remplace), abandon
	public $close_code;
	//! Commentaire si mis a paye sans paiement complet
	public $close_note;
	//! 1 if invoice paid COMPLETELY, 0 otherwise (do not use it anymore, use statut and close_code)
	public $paye;
	//! id of source invoice if replacement invoice or credit note
	public $fk_facture_source;
	public $linked_objects=array();
	public $date_lim_reglement;
	public $cond_reglement_code;		// Code in llx_c_paiement
	public $mode_reglement_code;		// Code in llx_c_paiement
	public $fk_bank;					// Field to store bank id to use when payment mode is withdraw
	/**
	 * @deprecated
	 */
	public $products=array();
	/**
	 * @var FactureLigne[]
	 */
	public $lines=array();
	public $line;
	public $extraparams=array();
	public $specimen;

	public $fac_rec;

	// Multicurrency
	public $fk_multicurrency;
	public $multicurrency_code;
	public $multicurrency_tx;
	public $multicurrency_total_ht;
	public $multicurrency_total_tva;
	public $multicurrency_total_ttc;

	/**
	 * @var int Situation cycle reference number
	 */
	public $situation_cycle_ref;

	/**
	 * @var int Situation counter inside the cycle
	 */
	public $situation_counter;

	/**
	 * @var bool Final situation flag
	 */
	public $situation_final;

	/**
	 * @var array Table of previous situations
	 */
	public $tab_previous_situation_invoice=array();

	/**
	 * @var array Table of next situations
	 */
	public $tab_next_situation_invoice=array();

	public $oldcopy;

    /**
     * Standard invoice
     */
    const TYPE_STANDARD = 0;

    /**
     * Replacement invoice
     */
    const TYPE_REPLACEMENT = 1;

    /**
     * Credit note invoice
     */
    const TYPE_CREDIT_NOTE = 2;

    /**
     * Deposit invoice
     */
    const TYPE_DEPOSIT = 3;

    /**
     * Proforma invoice (should not be used. a proforma is an order)
     */
    const TYPE_PROFORMA = 4;

	/**
	 * Situation invoice
	 */
	const TYPE_SITUATION = 5;

	/**
	 * Draft
	 */
	const STATUS_DRAFT = 0;

	/**
	 * Validated (need to be paid)
	 */
	const STATUS_VALIDATED = 1;

	/**
	 * Classified paid.
	 * If paid partially, $this->close_code can be:
	 * - CLOSECODE_DISCOUNTVAT
	 * - CLOSECODE_BADDEBT
	 * If paid completelly, this->close_code will be null
	 */
	const STATUS_CLOSED = 2;

	/**
	 * Classified abandoned and no payment done.
	 * $this->close_code can be:
	 * - CLOSECODE_BADDEBT
	 * - CLOSECODE_ABANDONED
	 * - CLOSECODE_REPLACED
	 */
	const STATUS_ABANDONED = 3;

	const CLOSECODE_DISCOUNTVAT = 'discount_vat';
	const CLOSECODE_BADDEBT = 'badcustomer';
	const CLOSECODE_ABANDONED = 'abandon';
	const CLOSECODE_REPLACED = 'replaced';

	/**
	 * 	Constructor
	 *
	 * 	@param	DoliDB		$db			Database handler
	 */
	function __construct($db)
	{
		$this->db = $db;
	}

	/**
	 *	Create invoice in database.
	 *  Note: this->ref can be set or empty. If empty, we will use "(PROV999)"
	 *  Note: this->fac_rec must be set to create invoice from a recurring invoice
	 *
	 *	@param	User	$user      		Object user that create
	 *	@param  int		$notrigger		1=Does not execute triggers, 0 otherwise
	 * 	@param	int		$forceduedate	1=Do not recalculate due date from payment condition but force it with value
	 *	@return	int						<0 if KO, >0 if OK
	 */
	function create($user,$notrigger=0,$forceduedate=0)
	{
		global $langs,$conf,$mysoc,$hookmanager;
		$error=0;

		// Clean parameters
		if (empty($this->type)) $this->type = self::TYPE_STANDARD;
		$this->ref_client=trim($this->ref_client);
		$this->note=(isset($this->note) ? trim($this->note) : trim($this->note_private)); // deprecated
		$this->note_private=(isset($this->note_private) ? trim($this->note_private) : trim($this->note_private));
		$this->note_public=trim($this->note_public);
		if (! $this->cond_reglement_id) $this->cond_reglement_id = 0;
		if (! $this->mode_reglement_id) $this->mode_reglement_id = 0;
		$this->brouillon = 1;
        if (empty($this->entity)) $this->entity = $conf->entity;

		// Multicurrency (test on $this->multicurrency_tx because we sould take the default rate only if not using origin rate)
		if (!empty($this->multicurrency_code) && empty($this->multicurrency_tx)) list($this->fk_multicurrency,$this->multicurrency_tx) = MultiCurrency::getIdAndTxFromCode($this->db, $this->multicurrency_code);
		else $this->fk_multicurrency = MultiCurrency::getIdFromCode($this->db, $this->multicurrency_code);
		if (empty($this->fk_multicurrency))
		{
			$this->multicurrency_code = $conf->currency;
			$this->fk_multicurrency = 0;
			$this->multicurrency_tx = 1;
		}

		dol_syslog(get_class($this)."::create user=".$user->id);

		// Check parameters
		if (empty($this->date) || empty($user->id))
		{
			$this->error="ErrorBadParameter";
			dol_syslog(get_class($this)."::create Try to create an invoice with an empty parameter (user, date, ...)", LOG_ERR);
			return -3;
		}
		$soc = new Societe($this->db);
		$result=$soc->fetch($this->socid);
		if ($result < 0)
		{
			$this->error="Failed to fetch company: ".$soc->error;
			dol_syslog(get_class($this)."::create ".$this->error, LOG_ERR);
			return -2;
		}

		$now=dol_now();

		$this->db->begin();

		// Create invoice from a template invoice
		if ($this->fac_rec > 0)
		{
		    $this->fk_fac_rec_source = $this->fac_rec;
		    
			require_once DOL_DOCUMENT_ROOT.'/compta/facture/class/facture-rec.class.php';
			$_facrec = new FactureRec($this->db);
			$result=$_facrec->fetch($this->fac_rec);
			$result=$_facrec->fetchObjectLinked();       // This load $_facrec->linkedObjectsIds

			$this->socid 		     = $_facrec->socid;  // Invoice created on same thirdparty than template
			$this->entity            = $_facrec->entity; // Invoice created in same entity than template

			// Fields coming from GUI (priority on template). TODO Value of template should be used as default value on GUI so we can use here always value from GUI
			$this->fk_project        = GETPOST('projectid','int') > 0 ? GETPOST('projectid','int') : $_facrec->fk_project;
			$this->note_public       = GETPOST('note_public') ? GETPOST('note_public') : $_facrec->note_public;
			$this->note_private      = GETPOST('note_private') ? GETPOST('note_private') : $_facrec->note_private;
			$this->modelpdf          = GETPOST('model') ? GETPOST('model') : $_facrec->modelpdf;
			$this->cond_reglement_id = GETPOST('cond_reglement_id') > 0 ? GETPOST('cond_reglement_id') : $_facrec->cond_reglement_id;
			$this->mode_reglement_id = GETPOST('mode_reglement_id') > 0 ? GETPOST('mode_reglement_id') : $_facrec->mode_reglement_id;
			$this->fk_account        = GETPOST('fk_account') > 0 ? GETPOST('fk_account') : $_facrec->fk_account;

			// Set here to have this defined for substitution into notes, should be recalculated after adding lines to get same result
			$this->total_ht          = $_facrec->total_ht;
			$this->total_ttc         = $_facrec->total_ttc;

			// Fields always coming from template
			$this->remise_absolue    = $_facrec->remise_absolue;
			$this->remise_percent    = $_facrec->remise_percent;
			$this->fk_incoterms		 = $_facrec->fk_incoterms;
			$this->location_incoterms= $_facrec->location_incoterms;

			// Clean parameters
			if (! $this->type) $this->type = self::TYPE_STANDARD;
			$this->ref_client=trim($this->ref_client);
			$this->note_public=trim($this->note_public);
			$this->note_private=trim($this->note_private);
		    $this->note_private=dol_concatdesc($this->note_private, $langs->trans("GeneratedFromRecurringInvoice", $_facrec->ref));

			//if (! $this->remise) $this->remise = 0;
			if (! $this->mode_reglement_id) $this->mode_reglement_id = 0;
			$this->brouillon = 1;

			$this->linked_objects = $_facrec->linkedObjectsIds;

			$forceduedate = $this->calculate_date_lim_reglement();

			// For recurring invoices, update date and number of last generation of recurring template invoice, before inserting new invoice
			if ($_facrec->frequency > 0)
			{
			    dol_syslog("This is a recurring invoice so we set date_last_gen and next date_when");
			    if (empty($_facrec->date_when)) $_facrec->date_when = $now;
                $next_date = $_facrec->getNextDate();   // Calculate next date
                $result = $_facrec->setValueFrom('date_last_gen', $now, '', null, 'date', '', $user, '');
                //$_facrec->setValueFrom('nb_gen_done', $_facrec->nb_gen_done + 1);		// Not required, +1 already included into setNextDate when second param is 1.
                $result = $_facrec->setNextDate($next_date,1);
			}

			// Define lang of customer
			$outputlangs = $langs;
			$newlang='';

			if ($conf->global->MAIN_MULTILANGS && empty($newlang) && isset($this->thirdparty->default_lang)) $newlang=$this->thirdparty->default_lang;  // for proposal, order, invoice, ...
			if ($conf->global->MAIN_MULTILANGS && empty($newlang) && isset($this->default_lang)) $newlang=$this->default_lang;                  // for thirdparty
			if (! empty($newlang))
			{
			    $outputlangs = new Translate("",$conf);
			    $outputlangs->setDefaultLang($newlang);
			}

			// Array of possible substitutions (See also file mailing-send.php that should manage same substitutions)
			$substitutionarray=array(
			    '__TOTAL_HT__' => price($this->total_ht, 0, $outputlangs, 0, 0, -1, $conf->currency_code),
			    '__TOTAL_TTC__' => price($this->total_ttc, 0, $outputlangs, 0, 0, -1, $conf->currency_code),
			    '__INVOICE_PREVIOUS_MONTH__' => dol_print_date(dol_time_plus_duree($this->date, -1, 'm'), '%m'),
			    '__INVOICE_MONTH__' => dol_print_date($this->date, '%m'),
			    '__INVOICE_NEXT_MONTH__' => dol_print_date(dol_time_plus_duree($this->date, 1, 'm'), '%m'),
			    '__INVOICE_PREVIOUS_MONTH_TEXT__' => dol_print_date(dol_time_plus_duree($this->date, -1, 'm'), '%B'),
			    '__INVOICE_MONTH_TEXT__' => dol_print_date($this->date, '%B'),
			    '__INVOICE_NEXT_MONTH_TEXT__' => dol_print_date(dol_time_plus_duree($this->date, 1, 'm'), '%B'),
			    '__INVOICE_PREVIOUS_YEAR__' => dol_print_date(dol_time_plus_duree($this->date, -1, 'y'), '%Y'),
			    '__INVOICE_YEAR__' => dol_print_date($this->date, '%Y'),
			    '__INVOICE_NEXT_YEAR__' => dol_print_date(dol_time_plus_duree($this->date, 1, 'y'), '%Y'),
			);
<<<<<<< HEAD
			
=======

			$substitutionisok=true;
>>>>>>> 3555bd2b
			complete_substitutions_array($substitutionarray, $outputlangs);

			$this->note_public=make_substitutions($this->note_public,$substitutionarray);
			$this->note_private=make_substitutions($this->note_private,$substitutionarray);
		}

		// Define due date if not already defined
		$datelim=(empty($forceduedate)?$this->calculate_date_lim_reglement():$forceduedate);

		// Insert into database
		$socid  = $this->socid;

		$sql = "INSERT INTO ".MAIN_DB_PREFIX."facture (";
		$sql.= " facnumber";
		$sql.= ", entity";
		$sql.= ", ref_ext";
		$sql.= ", type";
		$sql.= ", fk_soc";
		$sql.= ", datec";
		$sql.= ", remise_absolue";
		$sql.= ", remise_percent";
		$sql.= ", datef";
		$sql.= ", date_pointoftax";
		$sql.= ", note_private";
		$sql.= ", note_public";
		$sql.= ", ref_client, ref_int";
        $sql.= ", fk_account";
		$sql.= ", fk_fac_rec_source, fk_facture_source, fk_user_author, fk_projet";
		$sql.= ", fk_cond_reglement, fk_mode_reglement, date_lim_reglement, model_pdf";
		$sql.= ", situation_cycle_ref, situation_counter, situation_final";
		$sql.= ", fk_incoterms, location_incoterms";
        $sql.= ", fk_multicurrency";
        $sql.= ", multicurrency_code";
        $sql.= ", multicurrency_tx";
		$sql.= ")";
		$sql.= " VALUES (";
		$sql.= "'(PROV)'";
		$sql.= ", ".$this->entity;
		$sql.= ", ".($this->ref_ext?"'".$this->db->escape($this->ref_ext)."'":"null");
		$sql.= ", '".$this->db->escape($this->type)."'";
		$sql.= ", '".$socid."'";
		$sql.= ", '".$this->db->idate($now)."'";
		$sql.= ", ".($this->remise_absolue>0?$this->remise_absolue:'NULL');
		$sql.= ", ".($this->remise_percent>0?$this->remise_percent:'NULL');
		$sql.= ", '".$this->db->idate($this->date)."'";
		$sql.= ", ".(strval($this->date_pointoftax)!='' ? "'".$this->db->idate($this->date_pointoftax)."'" : 'null');
		$sql.= ", ".($this->note_private?"'".$this->db->escape($this->note_private)."'":"null");
		$sql.= ", ".($this->note_public?"'".$this->db->escape($this->note_public)."'":"null");
		$sql.= ", ".($this->ref_client?"'".$this->db->escape($this->ref_client)."'":"null");
		$sql.= ", ".($this->ref_int?"'".$this->db->escape($this->ref_int)."'":"null");
		$sql.= ", ".($this->fk_account>0?$this->fk_account:'NULL');
		$sql.= ", ".($this->fk_fac_rec_source?"'".$this->db->escape($this->fk_fac_rec_source)."'":"null");
		$sql.= ", ".($this->fk_facture_source?"'".$this->db->escape($this->fk_facture_source)."'":"null");
		$sql.= ", ".($user->id > 0 ? "'".$user->id."'":"null");
		$sql.= ", ".($this->fk_project?$this->fk_project:"null");
		$sql.= ", ".$this->cond_reglement_id;
		$sql.= ", ".$this->mode_reglement_id;
		$sql.= ", '".$this->db->idate($datelim)."', '".$this->db->escape($this->modelpdf)."'";
		$sql.= ", ".($this->situation_cycle_ref?"'".$this->db->escape($this->situation_cycle_ref)."'":"null");
		$sql.= ", ".($this->situation_counter?"'".$this->db->escape($this->situation_counter)."'":"null");
		$sql.= ", ".($this->situation_final?$this->situation_final:0);
		$sql.= ", ".(int) $this->fk_incoterms;
        $sql.= ", '".$this->db->escape($this->location_incoterms)."'";
		$sql.= ", ".(int) $this->fk_multicurrency;
		$sql.= ", '".$this->db->escape($this->multicurrency_code)."'";
		$sql.= ", ".(double) $this->multicurrency_tx;
		$sql.=")";

		dol_syslog(get_class($this)."::create", LOG_DEBUG);
		$resql=$this->db->query($sql);
		if ($resql)
		{
			$this->id = $this->db->last_insert_id(MAIN_DB_PREFIX.'facture');

			// Update ref with new one
			$this->ref='(PROV'.$this->id.')';
			$sql = 'UPDATE '.MAIN_DB_PREFIX."facture SET facnumber='".$this->db->escape($this->ref)."' WHERE rowid=".$this->id;

			dol_syslog(get_class($this)."::create", LOG_DEBUG);
			$resql=$this->db->query($sql);
			if (! $resql) $error++;

			// Add object linked
			if (! $error && $this->id && is_array($this->linked_objects) && ! empty($this->linked_objects))
			{
				foreach($this->linked_objects as $origin => $tmp_origin_id)
				{
				    if (is_array($tmp_origin_id))       // New behaviour, if linked_object can have several links per type, so is something like array('contract'=>array(id1, id2, ...))
				    {
				        foreach($tmp_origin_id as $origin_id)
				        {
				            $ret = $this->add_object_linked($origin, $origin_id);
				            if (! $ret)
				            {
				                dol_print_error($this->db);
				                $error++;
				            }
				        }
				    }
				    else                                // Old behaviour, if linked_object has only one link per type, so is something like array('contract'=>id1))
				    {
				        $origin_id = $tmp_origin_id;
    					$ret = $this->add_object_linked($origin, $origin_id);
    					if (! $ret)
    					{
    						dol_print_error($this->db);
    						$error++;
    					}
				    }
				}
			}

			if (! $error && $this->id && ! empty($conf->global->MAIN_PROPAGATE_CONTACTS_FROM_ORIGIN) && ! empty($this->origin) && ! empty($this->origin_id))   // Get contact from origin object
			{
				$originforcontact = $this->origin;
				$originidforcontact = $this->origin_id;
				if ($originforcontact == 'shipping')     // shipment and order share the same contacts. If creating from shipment we take data of order
				{
				    require_once DOL_DOCUMENT_ROOT . '/expedition/class/expedition.class.php';
				    $exp = new Expedition($this->db);
				    $exp->fetch($this->origin_id);
				    $exp->fetchObjectLinked();
				    if (count($exp->linkedObjectsIds['commande']) > 0)
				    {
				        foreach ($exp->linkedObjectsIds['commande'] as $key => $value)
				        {
				            $originforcontact = 'commande';
				            $originidforcontact = $value->id;
				            break; // We take first one
				        }
				    }
				}

				$sqlcontact = "SELECT ctc.code, ctc.source, ec.fk_socpeople FROM ".MAIN_DB_PREFIX."element_contact as ec, ".MAIN_DB_PREFIX."c_type_contact as ctc";
				$sqlcontact.= " WHERE element_id = ".$originidforcontact." AND ec.fk_c_type_contact = ctc.rowid AND ctc.element = '".$originforcontact."'";

				$resqlcontact = $this->db->query($sqlcontact);
				if ($resqlcontact)
				{
				    while($objcontact = $this->db->fetch_object($resqlcontact))
				    {
				        //print $objcontact->code.'-'.$objcontact->source.'-'.$objcontact->fk_socpeople."\n";
				        $this->add_contact($objcontact->fk_socpeople, $objcontact->code, $objcontact->source);    // May failed because of duplicate key or because code of contact type does not exists for new object
				    }
				}
				else dol_print_error($resqlcontact);
			}

			/*
			 *  Insert lines of invoices into database
			 */
			if (count($this->lines) && is_object($this->lines[0]))	// If this->lines is array of InvoiceLines (preferred mode)
			{
				$fk_parent_line = 0;

				dol_syslog("There is ".count($this->lines)." lines that are invoice lines objects");
				foreach ($this->lines as $i => $val)
				{
					$newinvoiceline=$this->lines[$i];
					$newinvoiceline->fk_facture=$this->id;
                    $newinvoiceline->origin = $this->element;           // TODO This seems not used. Here we but origin 'facture' but after
                    $newinvoiceline->origin_id = $this->lines[$i]->id;  // we put an id of object !
					if ($result >= 0 && ($newinvoiceline->info_bits & 0x01) == 0)	// We keep only lines with first bit = 0
					{
						// Reset fk_parent_line for no child products and special product
						if (($newinvoiceline->product_type != 9 && empty($newinvoiceline->fk_parent_line)) || $newinvoiceline->product_type == 9) {
							$fk_parent_line = 0;
						}

						$newinvoiceline->fk_parent_line=$fk_parent_line;
						$result=$newinvoiceline->insert();

						// Defined the new fk_parent_line
						if ($result > 0 && $newinvoiceline->product_type == 9) {
							$fk_parent_line = $result;
						}
					}
					if ($result < 0)
					{
						$this->error=$newinvoiceline->error;
						$error++;
						break;
					}
				}
			}
			else	// If this->lines is an array of invoice line arrays
			{
				$fk_parent_line = 0;

				dol_syslog("There is ".count($this->lines)." lines that are array lines");

				foreach ($this->lines as $i => $val)
				{
                	$line = $this->lines[$i];

                	// Test and convert into object this->lines[$i]. When coming from REST API, we may still have an array
				    //if (! is_object($line)) $line=json_decode(json_encode($line), FALSE);  // convert recursively array into object.
                	if (! is_object($line)) $line = (object) $line;

				    if (($line->info_bits & 0x01) == 0)	// We keep only lines with first bit = 0
					{
						// Reset fk_parent_line for no child products and special product
						if (($line->product_type != 9 && empty($line->fk_parent_line)) || $line->product_type == 9) {
							$fk_parent_line = 0;
						}

						$result = $this->addline(
							$line->desc,
							$line->subprice,
							$line->qty,
							$line->tva_tx,
							$line->localtax1_tx,
							$line->localtax2_tx,
							$line->fk_product,
							$line->remise_percent,
							$line->date_start,
							$line->date_end,
							$line->fk_code_ventilation,
							$line->info_bits,
							$line->fk_remise_except,
							'HT',
							0,
							$line->product_type,
							$line->rang,
							$line->special_code,
                            $this->element,
                            $line->id,
							$fk_parent_line,
							$line->fk_fournprice,
							$line->pa_ht,
							$line->label,
							$line->array_options,
							$line->situation_percent,
							$line->fk_prev_id,
							$line->fk_unit
						);
						if ($result < 0)
						{
							$this->error=$this->db->lasterror();
							dol_print_error($this->db);
							$this->db->rollback();
							return -1;
						}

						// Defined the new fk_parent_line
						if ($result > 0 && $line->product_type == 9) {
							$fk_parent_line = $result;
						}
					}
				}
			}

			/*
			 * Insert lines of predefined invoices
			 */
			if (! $error && $this->fac_rec > 0)
			{
				foreach ($_facrec->lines as $i => $val)
				{
					if ($_facrec->lines[$i]->fk_product)
					{
						$prod = new Product($this->db);
						$res=$prod->fetch($_facrec->lines[$i]->fk_product);
					}
					$tva_tx = get_default_tva($mysoc,$soc,$prod->id);
					$tva_npr = get_default_npr($mysoc,$soc,$prod->id);
					if (empty($tva_tx)) $tva_npr=0;
					$localtax1_tx=get_localtax($tva_tx,1,$soc,$mysoc,$tva_npr);
					$localtax2_tx=get_localtax($tva_tx,2,$soc,$mysoc,$tva_npr);

					$result_insert = $this->addline(
						$_facrec->lines[$i]->desc,
						$_facrec->lines[$i]->subprice,
						$_facrec->lines[$i]->qty,
						$tva_tx,
						$localtax1_tx,
						$localtax2_tx,
						$_facrec->lines[$i]->fk_product,
						$_facrec->lines[$i]->remise_percent,
						'','',0,$tva_npr,'','HT',0,
						$_facrec->lines[$i]->product_type,
						$_facrec->lines[$i]->rang,
						$_facrec->lines[$i]->special_code,
						'',
						0,
						0,
						null,
						0,
						$_facrec->lines[$i]->label,
						null,
						$_facrec->lines[$i]->situation_percent,
						'',
						$_facrec->lines[$i]->fk_unit
					);

					if ( $result_insert < 0)
					{
						$error++;
						$this->error=$this->db->error();
						break;
					}
				}
			}

			if (! $error)
			{

				$result=$this->update_price(1);
				if ($result > 0)
				{
					$action='create';

					// Actions on extra fields (by external module or standard code)
					// TODO le hook fait double emploi avec le trigger !!
					/*
					$hookmanager->initHooks(array('invoicedao'));
					$parameters=array('invoiceid'=>$this->id);
					$reshook=$hookmanager->executeHooks('insertExtraFields',$parameters,$this,$action); // Note that $action and $object may have been modified by some hooks
					if (empty($reshook))
					{
						if (empty($conf->global->MAIN_EXTRAFIELDS_DISABLED)) // For avoid conflicts if trigger used
						{*/
					if (! $error)
					{
					    $result=$this->insertExtraFields();
					    if ($result < 0) $error++;
					}
						/*}
					}
					else if ($reshook < 0) $error++;*/

                    // Call trigger
                    $result=$this->call_trigger('BILL_CREATE',$user);
                    if ($result < 0) $error++;
                    // End call triggers

					if (! $error)
					{
						$this->db->commit();
						return $this->id;
					}
					else
					{
						$this->db->rollback();
						return -4;
					}
				}
				else
				{
					$this->error=$langs->trans('FailedToUpdatePrice');
					$this->db->rollback();
					return -3;
				}
			}
			else
			{
				dol_syslog(get_class($this)."::create error ".$this->error, LOG_ERR);
				$this->db->rollback();
				return -2;
			}
		}
		else
		{
			$this->error=$this->db->error();
			$this->db->rollback();
			return -1;
		}
	}


	/**
	 *	Create a new invoice in database from current invoice
	 *
	 *	@param      User	$user    		Object user that ask creation
	 *	@param		int		$invertdetail	Reverse sign of amounts for lines
	 *	@return		int						<0 if KO, >0 if OK
	 */
	function createFromCurrent($user,$invertdetail=0)
	{
		global $conf;

		// Charge facture source
		$facture=new Facture($this->db);

		$facture->fk_facture_source = $this->fk_facture_source;
		$facture->type 			    = $this->type;
		$facture->socid 		    = $this->socid;
		$facture->date              = $this->date;
		$facture->date_pointoftax   = $this->date_pointoftax;
		$facture->note_public       = $this->note_public;
		$facture->note_private      = $this->note_private;
		$facture->ref_client        = $this->ref_client;
		$facture->modelpdf          = $this->modelpdf;
		$facture->fk_project        = $this->fk_project;
		$facture->cond_reglement_id = $this->cond_reglement_id;
		$facture->mode_reglement_id = $this->mode_reglement_id;
		$facture->remise_absolue    = $this->remise_absolue;
		$facture->remise_percent    = $this->remise_percent;

		$facture->origin                        = $this->origin;
		$facture->origin_id                     = $this->origin_id;

		$facture->lines		    	= $this->lines;	// Tableau des lignes de factures
		$facture->products		    = $this->lines;	// Tant que products encore utilise
		$facture->situation_counter = $this->situation_counter;
		$facture->situation_cycle_ref=$this->situation_cycle_ref;
		$facture->situation_final  = $this->situation_final;

		// Loop on each line of new invoice
		foreach($facture->lines as $i => $line)
		{
			$facture->lines[$i]->fk_prev_id = $this->lines[$i]->rowid;
			if ($invertdetail)
			{
				$facture->lines[$i]->subprice  = -$facture->lines[$i]->subprice;
				$facture->lines[$i]->total_ht  = -$facture->lines[$i]->total_ht;
				$facture->lines[$i]->total_tva = -$facture->lines[$i]->total_tva;
				$facture->lines[$i]->total_localtax1 = -$facture->lines[$i]->total_localtax1;
				$facture->lines[$i]->total_localtax2 = -$facture->lines[$i]->total_localtax2;
				$facture->lines[$i]->total_ttc = -$facture->lines[$i]->total_ttc;
			}
		}

		dol_syslog(get_class($this)."::createFromCurrent invertdetail=".$invertdetail." socid=".$this->socid." nboflines=".count($facture->lines));

		$facid = $facture->create($user);
		if ($facid <= 0)
		{
			$this->error=$facture->error;
			$this->errors=$facture->errors;
		}
		elseif ($this->type == self::TYPE_SITUATION && !empty($conf->global->INVOICE_USE_SITUATION))
		{
			$this->fetchObjectLinked('', '', $object->id, 'facture');

			foreach ($this->linkedObjectsIds as $typeObject => $Tfk_object)
			{
				foreach ($Tfk_object as $fk_object)
				{
					$facture->add_object_linked($typeObject, $fk_object);
				}
			}

			$facture->add_object_linked('facture', $this->fk_facture_source);
		}

		return $facid;
	}


	/**
	 *		Load an object from its id and create a new one in database
	 *
	 *		@param		int				$socid			Id of thirdparty
	 * 	 	@return		int								New id of clone
	 */
	function createFromClone($socid=0)
	{
		global $user,$hookmanager;

		$error=0;

		$this->context['createfromclone'] = 'createfromclone';

		$this->db->begin();

		// get extrafields so they will be clone
		foreach($this->lines as $line)
			$line->fetch_optionals($line->rowid);

		// Load source object
		$objFrom = clone $this;



		// Change socid if needed
		if (! empty($socid) && $socid != $this->socid)
		{
			$objsoc = new Societe($this->db);

			if ($objsoc->fetch($socid)>0)
			{
				$this->socid 				= $objsoc->id;
				$this->cond_reglement_id	= (! empty($objsoc->cond_reglement_id) ? $objsoc->cond_reglement_id : 0);
				$this->mode_reglement_id	= (! empty($objsoc->mode_reglement_id) ? $objsoc->mode_reglement_id : 0);
				$this->fk_project			= '';
				$this->fk_delivery_address	= '';
			}

			// TODO Change product price if multi-prices
		}

		$this->id=0;
		$this->statut= self::STATUS_DRAFT;

		// Clear fields
		$this->date               = dol_now();	// Date of invoice is set to current date when cloning. // TODO Best is to ask date into confirm box
		$this->user_author        = $user->id;
		$this->user_valid         = '';
		$this->fk_facture_source  = 0;
		$this->date_creation      = '';
		$this->date_validation    = '';
		$this->ref_client         = '';
		$this->close_code         = '';
		$this->close_note         = '';
		$this->products = $this->lines;	// Tant que products encore utilise

		// Loop on each line of new invoice
		foreach($this->lines as $i => $line)
		{
			if (($this->lines[$i]->info_bits & 0x02) == 0x02)	// We do not clone line of discounts
			{
				unset($this->lines[$i]);
				unset($this->products[$i]);	// Tant que products encore utilise
			}
		}

		// Create clone
		$result=$this->create($user);
		if ($result < 0) $error++;
		else {
			// copy internal contacts
			if ($this->copy_linked_contact($objFrom, 'internal') < 0)
				$error++;

			// copy external contacts if same company
			elseif ($objFrom->socid == $this->socid)
			{
				if ($this->copy_linked_contact($objFrom, 'external') < 0)
					$error++;
			}
		}

		if (! $error)
		{
			// Hook of thirdparty module
			if (is_object($hookmanager))
			{
				$parameters=array('objFrom'=>$objFrom);
				$action='';
				$reshook=$hookmanager->executeHooks('createFrom',$parameters,$this,$action);    // Note that $action and $object may have been modified by some hooks
				if ($reshook < 0) $error++;
			}

            // Call trigger
            $result=$this->call_trigger('BILL_CLONE',$user);
            if ($result < 0) $error++;
            // End call triggers
		}

		unset($this->context['createfromclone']);

		// End
		if (! $error)
		{
			$this->db->commit();
			return $this->id;
		}
		else
		{
			$this->db->rollback();
			return -1;
		}
	}

	/**
	 *  Load an object from an order and create a new invoice into database
	 *
	 *  @param      Object			$object         	Object source
	 *  @return     int             					<0 if KO, 0 if nothing done, 1 if OK
	 */
	function createFromOrder($object)
	{
		global $user,$hookmanager;

		$error=0;

		// Closed order
		$this->date = dol_now();
		$this->source = 0;

		$num=count($object->lines);
		for ($i = 0; $i < $num; $i++)
		{
			$line = new FactureLigne($this->db);

			$line->libelle			= $object->lines[$i]->libelle;
			$line->label			= $object->lines[$i]->label;
			$line->desc				= $object->lines[$i]->desc;
			$line->subprice			= $object->lines[$i]->subprice;
			$line->total_ht			= $object->lines[$i]->total_ht;
			$line->total_tva		= $object->lines[$i]->total_tva;
			$line->total_ttc		= $object->lines[$i]->total_ttc;
			$line->vat_src_code  	= $object->lines[$i]->vat_src_code;
			$line->tva_tx			= $object->lines[$i]->tva_tx;
			$line->localtax1_tx		= $object->lines[$i]->localtax1_tx;
			$line->localtax2_tx		= $object->lines[$i]->localtax2_tx;
			$line->qty				= $object->lines[$i]->qty;
			$line->fk_remise_except	= $object->lines[$i]->fk_remise_except;
			$line->remise_percent	= $object->lines[$i]->remise_percent;
			$line->fk_product		= $object->lines[$i]->fk_product;
			$line->info_bits		= $object->lines[$i]->info_bits;
			$line->product_type		= $object->lines[$i]->product_type;
			$line->rang				= $object->lines[$i]->rang;
			$line->special_code		= $object->lines[$i]->special_code;
			$line->fk_parent_line	= $object->lines[$i]->fk_parent_line;
			$line->fk_unit			= $object->lines[$i]->fk_unit;

			$line->fk_fournprice	= $object->lines[$i]->fk_fournprice;
			$marginInfos			= getMarginInfos($object->lines[$i]->subprice, $object->lines[$i]->remise_percent, $object->lines[$i]->tva_tx, $object->lines[$i]->localtax1_tx, $object->lines[$i]->localtax2_tx, $object->lines[$i]->fk_fournprice, $object->lines[$i]->pa_ht);
			$line->pa_ht			= $marginInfos[0];

            // get extrafields from original line
			$object->lines[$i]->fetch_optionals($object->lines[$i]->rowid);
			foreach($object->lines[$i]->array_options as $options_key => $value)
				$line->array_options[$options_key] = $value;

			$this->lines[$i] = $line;
		}

		$this->socid                = $object->socid;
		$this->fk_project           = $object->fk_project;
		$this->cond_reglement_id    = $object->cond_reglement_id;
		$this->mode_reglement_id    = $object->mode_reglement_id;
		$this->availability_id      = $object->availability_id;
		$this->demand_reason_id     = $object->demand_reason_id;
		$this->date_livraison       = $object->date_livraison;
		$this->fk_delivery_address  = $object->fk_delivery_address;
		$this->contact_id           = $object->contactid;
		$this->ref_client           = $object->ref_client;
		$this->note_private         = $object->note_private;
		$this->note_public          = $object->note_public;

		$this->origin				= $object->element;
		$this->origin_id			= $object->id;

        // get extrafields from original line
		$object->fetch_optionals($object->id);
		foreach($object->array_options as $options_key => $value)
			$this->array_options[$options_key] = $value;

		// Possibility to add external linked objects with hooks
		$this->linked_objects[$this->origin] = $this->origin_id;
		if (! empty($object->other_linked_objects) && is_array($object->other_linked_objects))
		{
			$this->linked_objects = array_merge($this->linked_objects, $object->other_linked_objects);
		}

		$ret = $this->create($user);

		if ($ret > 0)
		{
			// Actions hooked (by external module)
			$hookmanager->initHooks(array('invoicedao'));

			$parameters=array('objFrom'=>$object);
			$action='';
			$reshook=$hookmanager->executeHooks('createFrom',$parameters,$this,$action);    // Note that $action and $object may have been modified by some hooks
			if ($reshook < 0) $error++;

			if (! $error)
			{
				return 1;
			}
			else return -1;
		}
		else return -1;
	}

	/**
	 *      Return clicable link of object (with eventually picto)
	 *
	 *      @param	int		$withpicto       Add picto into link
	 *      @param  string	$option          Where point the link
	 *      @param  int		$max             Maxlength of ref
	 *      @param  int		$short           1=Return just URL
	 *      @param  string  $moretitle       Add more text to title tooltip
     *      @param	int  	$notooltip		 1=Disable tooltip
     *      @param  int     $addlinktonotes  1=Add link to notes
	 *      @return string 			         String with URL
	 */
	function getNomUrl($withpicto=0,$option='',$max=0,$short=0,$moretitle='',$notooltip=0,$addlinktonotes=0)
	{
		global $langs, $conf, $user, $form;

        if (! empty($conf->dol_no_mouse_hover)) $notooltip=1;   // Force disable tooltips

		$result='';

		if ($option == 'withdraw') $url = DOL_URL_ROOT.'/compta/facture/prelevement.php?facid='.$this->id;
		else $url = DOL_URL_ROOT.'/compta/facture/card.php?facid='.$this->id;

		if ($short) return $url;

		$picto='bill';
		if ($this->type == self::TYPE_REPLACEMENT) $picto.='r';	// Replacement invoice
		if ($this->type == self::TYPE_CREDIT_NOTE) $picto.='a';	// Credit note
		if ($this->type == self::TYPE_DEPOSIT) $picto.='d';	// Deposit invoice
        $label='';

        if ($user->rights->facture->lire) {
            $label = '<u>' . $langs->trans("ShowInvoice") . '</u>';
            if (! empty($this->ref))
                $label .= '<br><b>'.$langs->trans('Ref') . ':</b> ' . $this->ref;
            if (! empty($this->ref_client))
                $label .= '<br><b>' . $langs->trans('RefCustomer') . ':</b> ' . $this->ref_client;
            if (! empty($this->total_ht))
                $label.= '<br><b>' . $langs->trans('AmountHT') . ':</b> ' . price($this->total_ht, 0, $langs, 0, -1, -1, $conf->currency);
            if (! empty($this->total_tva))
                $label.= '<br><b>' . $langs->trans('VAT') . ':</b> ' . price($this->total_tva, 0, $langs, 0, -1, -1, $conf->currency);
            if (! empty($this->total_ttc))
                $label.= '<br><b>' . $langs->trans('AmountTTC') . ':</b> ' . price($this->total_ttc, 0, $langs, 0, -1, -1, $conf->currency);
    		if ($this->type == self::TYPE_REPLACEMENT) $label=$langs->transnoentitiesnoconv("ShowInvoiceReplace").': '.$this->ref;
    		if ($this->type == self::TYPE_CREDIT_NOTE) $label=$langs->transnoentitiesnoconv("ShowInvoiceAvoir").': '.$this->ref;
    		if ($this->type == self::TYPE_DEPOSIT) $label=$langs->transnoentitiesnoconv("ShowInvoiceDeposit").': '.$this->ref;
    		if ($this->type == self::TYPE_SITUATION) $label=$langs->transnoentitiesnoconv("ShowInvoiceSituation").': '.$this->ref;
    		if ($moretitle) $label.=' - '.$moretitle;
        }

		$linkclose='';
		if (empty($notooltip) && $user->rights->facture->lire)
		{
		    if (! empty($conf->global->MAIN_OPTIMIZEFORTEXTBROWSER))
		    {
		        $label=$langs->trans("ShowInvoice");
		        $linkclose.=' alt="'.dol_escape_htmltag($label, 1).'"';
		    }
		    $linkclose.= ' title="'.dol_escape_htmltag($label, 1).'"';
		    $linkclose.=' class="classfortooltip"';
		}

        $linkstart='<a href="'.$url.'"';
        $linkstart.=$linkclose.'>';
		$linkend='</a>';

        if ($withpicto) $result.=($linkstart.img_object(($notooltip?'':$label), $picto, ($notooltip?'':'class="classfortooltip"'), 0, 0, $notooltip?0:1).$linkend);
		if ($withpicto && $withpicto != 2) $result.=' ';
		if ($withpicto != 2) $result.=$linkstart.($max?dol_trunc($this->ref,$max):$this->ref).$linkend;

		if ($addlinktonotes)
		{
		    $txttoshow=($user->societe_id>0?$this->note_public:$this->note_private);
		    if ($txttoshow)
		    {
                $notetoshow=$langs->trans("ViewPrivateNote").':<br>'.dol_string_nohtmltag($txttoshow,1);
    		    $result.=' <span class="note inline-block">';
    		    $result.='<a href="'.DOL_URL_ROOT.'/compta/facture/note.php?id='.$this->id.'" class="classfortooltip" title="'.dol_escape_htmltag($notetoshow).'">'.img_picto('','object_generic').'</a>';
    		    //$result.=img_picto($langs->trans("ViewNote"),'object_generic');
    		    //$result.='</a>';
    		    $result.='</span>';
		    }
		}

		return $result;
	}

	/**
	 *	Get object and lines from database
	 *
	 *	@param      int		$rowid       	Id of object to load
	 * 	@param		string	$ref			Reference of invoice
	 * 	@param		string	$ref_ext		External reference of invoice
	 * 	@param		int		$ref_int		Internal reference of other object
	 *  @param		bool	$fetch_situation	Fetch the previous and next situation in $tab_previous_situation_invoice and $tab_next_situation_invoice
	 *	@return     int         			>0 if OK, <0 if KO, 0 if not found
	 */
	function fetch($rowid, $ref='', $ref_ext='', $ref_int='', $fetch_situation=false)
	{
		global $conf;

		if (empty($rowid) && empty($ref) && empty($ref_ext) && empty($ref_int)) return -1;

		$sql = 'SELECT f.rowid,f.facnumber,f.ref_client,f.ref_ext,f.ref_int,f.type,f.fk_soc,f.amount';
		$sql.= ', f.tva, f.localtax1, f.localtax2, f.total, f.total_ttc, f.revenuestamp';
		$sql.= ', f.remise_percent, f.remise_absolue, f.remise';
		$sql.= ', f.datef as df, f.date_pointoftax';
		$sql.= ', f.date_lim_reglement as dlr';
		$sql.= ', f.datec as datec';
		$sql.= ', f.date_valid as datev';
		$sql.= ', f.tms as datem';
		$sql.= ', f.note_private, f.note_public, f.fk_statut, f.paye, f.close_code, f.close_note, f.fk_user_author, f.fk_user_valid, f.model_pdf';
		$sql.= ', f.fk_facture_source';
		$sql.= ', f.fk_mode_reglement, f.fk_cond_reglement, f.fk_projet, f.extraparams';
		$sql.= ', f.situation_cycle_ref, f.situation_counter, f.situation_final';
		$sql.= ', f.fk_account';
		$sql.= ", f.fk_multicurrency, f.multicurrency_code, f.multicurrency_tx, f.multicurrency_total_ht, f.multicurrency_total_tva, f.multicurrency_total_ttc";
		$sql.= ', p.code as mode_reglement_code, p.libelle as mode_reglement_libelle';
		$sql.= ', c.code as cond_reglement_code, c.libelle as cond_reglement_libelle, c.libelle_facture as cond_reglement_libelle_doc';
        $sql.= ', f.fk_incoterms, f.location_incoterms';
        $sql.= ", i.libelle as libelle_incoterms";
		$sql.= ' FROM '.MAIN_DB_PREFIX.'facture as f';
		$sql.= ' LEFT JOIN '.MAIN_DB_PREFIX.'c_payment_term as c ON f.fk_cond_reglement = c.rowid';
		$sql.= ' LEFT JOIN '.MAIN_DB_PREFIX.'c_paiement as p ON f.fk_mode_reglement = p.id';
		$sql.= ' LEFT JOIN '.MAIN_DB_PREFIX.'c_incoterms as i ON f.fk_incoterms = i.rowid';
		$sql.= ' WHERE f.entity = '.$conf->entity;
		if ($rowid)   $sql.= " AND f.rowid=".$rowid;
		if ($ref)     $sql.= " AND f.facnumber='".$this->db->escape($ref)."'";
		if ($ref_ext) $sql.= " AND f.ref_ext='".$this->db->escape($ref_ext)."'";
		if ($ref_int) $sql.= " AND f.ref_int='".$this->db->escape($ref_int)."'";

		dol_syslog(get_class($this)."::fetch", LOG_DEBUG);
		$result = $this->db->query($sql);
		if ($result)
		{
			if ($this->db->num_rows($result))
			{
				$obj = $this->db->fetch_object($result);

				$this->id					= $obj->rowid;
				$this->ref					= $obj->facnumber;
				$this->ref_client			= $obj->ref_client;
				$this->ref_ext				= $obj->ref_ext;
				$this->ref_int				= $obj->ref_int;
				$this->type					= $obj->type;
				$this->date					= $this->db->jdate($obj->df);
				$this->date_pointoftax		= $this->db->jdate($obj->date_pointoftax);
				$this->date_creation		= $this->db->jdate($obj->datec);
				$this->date_validation		= $this->db->jdate($obj->datev);
				$this->datem				= $this->db->jdate($obj->datem);
				$this->remise_percent		= $obj->remise_percent;
				$this->remise_absolue		= $obj->remise_absolue;
				$this->total_ht				= $obj->total;
				$this->total_tva			= $obj->tva;
				$this->total_localtax1		= $obj->localtax1;
				$this->total_localtax2		= $obj->localtax2;
				$this->total_ttc			= $obj->total_ttc;
				$this->revenuestamp         = $obj->revenuestamp;
				$this->paye					= $obj->paye;
				$this->close_code			= $obj->close_code;
				$this->close_note			= $obj->close_note;
				$this->socid				= $obj->fk_soc;
				$this->statut				= $obj->fk_statut;
				$this->date_lim_reglement	= $this->db->jdate($obj->dlr);
				$this->mode_reglement_id	= $obj->fk_mode_reglement;
				$this->mode_reglement_code	= $obj->mode_reglement_code;
				$this->mode_reglement		= $obj->mode_reglement_libelle;
				$this->cond_reglement_id	= $obj->fk_cond_reglement;
				$this->cond_reglement_code	= $obj->cond_reglement_code;
				$this->cond_reglement		= $obj->cond_reglement_libelle;
				$this->cond_reglement_doc	= $obj->cond_reglement_libelle_doc;
				$this->fk_account           = ($obj->fk_account>0)?$obj->fk_account:null;
				$this->fk_project			= $obj->fk_projet;
				$this->fk_facture_source	= $obj->fk_facture_source;
				$this->note					= $obj->note_private;	// deprecated
				$this->note_private			= $obj->note_private;
				$this->note_public			= $obj->note_public;
				$this->user_author			= $obj->fk_user_author;
				$this->user_valid			= $obj->fk_user_valid;
				$this->modelpdf				= $obj->model_pdf;
				$this->situation_cycle_ref  = $obj->situation_cycle_ref;
				$this->situation_counter    = $obj->situation_counter;
				$this->situation_final      = $obj->situation_final;
				$this->extraparams			= (array) json_decode($obj->extraparams, true);

				//Incoterms
				$this->fk_incoterms = $obj->fk_incoterms;
				$this->location_incoterms = $obj->location_incoterms;
				$this->libelle_incoterms = $obj->libelle_incoterms;

				// Multicurrency
				$this->fk_multicurrency 		= $obj->fk_multicurrency;
				$this->multicurrency_code 		= $obj->multicurrency_code;
				$this->multicurrency_tx 		= $obj->multicurrency_tx;
				$this->multicurrency_total_ht 	= $obj->multicurrency_total_ht;
				$this->multicurrency_total_tva 	= $obj->multicurrency_total_tva;
				$this->multicurrency_total_ttc 	= $obj->multicurrency_total_ttc;

				if ($this->type == self::TYPE_SITUATION && $fetch_situation)
				{
					$this->fetchPreviousNextSituationInvoice();
				}

				if ($this->statut == self::STATUS_DRAFT)	$this->brouillon = 1;

				// Retrieve all extrafield for invoice
				// fetch optionals attributes and labels
				require_once DOL_DOCUMENT_ROOT.'/core/class/extrafields.class.php';
				$extrafields=new ExtraFields($this->db);
				$extralabels=$extrafields->fetch_name_optionals_label($this->table_element,true);
				$this->fetch_optionals($this->id,$extralabels);

				/*
				 * Lines
				*/

				$this->lines  = array();

				$result=$this->fetch_lines();
				if ($result < 0)
				{
					$this->error=$this->db->error();
					return -3;
				}
				return 1;
			}
			else
			{
				$this->error='Bill with id '.$rowid.' or ref '.$ref.' not found';
				dol_syslog(get_class($this)."::fetch Error ".$this->error, LOG_ERR);
				return 0;
			}
		}
		else
		{
			$this->error=$this->db->error();
			return -1;
		}
	}


	/**
	 *	Load all detailed lines into this->lines
	 *
	 *	@return     int         1 if OK, < 0 if KO
	 */
	function fetch_lines()
	{
		$this->lines=array();

		$sql = 'SELECT l.rowid, l.fk_facture, l.fk_product, l.fk_parent_line, l.label as custom_label, l.description, l.product_type, l.price, l.qty, l.vat_src_code, l.tva_tx,';
		$sql.= ' l.situation_percent, l.fk_prev_id,';
		$sql.= ' l.localtax1_tx, l.localtax2_tx, l.localtax1_type, l.localtax2_type, l.remise_percent, l.fk_remise_except, l.subprice,';
		$sql.= ' l.rang, l.special_code,';
		$sql.= ' l.date_start as date_start, l.date_end as date_end,';
		$sql.= ' l.info_bits, l.total_ht, l.total_tva, l.total_localtax1, l.total_localtax2, l.total_ttc, l.fk_code_ventilation, l.fk_product_fournisseur_price as fk_fournprice, l.buy_price_ht as pa_ht,';
		$sql.= ' l.fk_unit,';
		$sql.= ' l.fk_multicurrency, l.multicurrency_code, l.multicurrency_subprice, l.multicurrency_total_ht, l.multicurrency_total_tva, l.multicurrency_total_ttc,';
		$sql.= ' p.ref as product_ref, p.fk_product_type as fk_product_type, p.label as product_label, p.description as product_desc';
		$sql.= ' FROM '.MAIN_DB_PREFIX.'facturedet as l';
		$sql.= ' LEFT JOIN '.MAIN_DB_PREFIX.'product as p ON l.fk_product = p.rowid';
		$sql.= ' WHERE l.fk_facture = '.$this->id;
		$sql.= ' ORDER BY l.rang, l.rowid';

		dol_syslog(get_class($this).'::fetch_lines', LOG_DEBUG);
		$result = $this->db->query($sql);
		if ($result)
		{
			$num = $this->db->num_rows($result);
			$i = 0;
			while ($i < $num)
			{
				$objp = $this->db->fetch_object($result);
				$line = new FactureLigne($this->db);

				$line->id               = $objp->rowid;
				$line->rowid	        = $objp->rowid;             // deprecated
				$line->fk_facture       = $objp->fk_facture;
				$line->label            = $objp->custom_label;		// deprecated
				$line->desc             = $objp->description;		// Description line
				$line->description      = $objp->description;		// Description line
				$line->product_type     = $objp->product_type;		// Type of line
				$line->ref              = $objp->product_ref;		// Ref product
				$line->product_ref      = $objp->product_ref;		// Ref product
				$line->libelle          = $objp->product_label;		// TODO deprecated
				$line->product_label	= $objp->product_label;		// Label product
				$line->product_desc     = $objp->product_desc;		// Description product
				$line->fk_product_type  = $objp->fk_product_type;	// Type of product
				$line->qty              = $objp->qty;
				$line->subprice         = $objp->subprice;

                $line->vat_src_code     = $objp->vat_src_code;
				$line->tva_tx           = $objp->tva_tx;
				$line->localtax1_tx     = $objp->localtax1_tx;
				$line->localtax2_tx     = $objp->localtax2_tx;
				$line->localtax1_type   = $objp->localtax1_type;
				$line->localtax2_type   = $objp->localtax2_type;
				$line->remise_percent   = $objp->remise_percent;
				$line->fk_remise_except = $objp->fk_remise_except;
				$line->fk_product       = $objp->fk_product;
				$line->date_start       = $this->db->jdate($objp->date_start);
				$line->date_end         = $this->db->jdate($objp->date_end);
				$line->date_start       = $this->db->jdate($objp->date_start);
				$line->date_end         = $this->db->jdate($objp->date_end);
				$line->info_bits        = $objp->info_bits;
				$line->total_ht         = $objp->total_ht;
				$line->total_tva        = $objp->total_tva;
				$line->total_localtax1  = $objp->total_localtax1;
				$line->total_localtax2  = $objp->total_localtax2;
				$line->total_ttc        = $objp->total_ttc;
				$line->code_ventilation = $objp->fk_code_ventilation;
				$line->fk_fournprice 	= $objp->fk_fournprice;
				$marginInfos			= getMarginInfos($objp->subprice, $objp->remise_percent, $objp->tva_tx, $objp->localtax1_tx, $objp->localtax2_tx, $line->fk_fournprice, $objp->pa_ht);
				$line->pa_ht 			= $marginInfos[0];
				$line->marge_tx			= $marginInfos[1];
				$line->marque_tx		= $marginInfos[2];
				$line->rang				= $objp->rang;
				$line->special_code		= $objp->special_code;
				$line->fk_parent_line	= $objp->fk_parent_line;
				$line->situation_percent= $objp->situation_percent;
				$line->fk_prev_id       = $objp->fk_prev_id;
				$line->fk_unit	        = $objp->fk_unit;

				// Multicurrency
				$line->fk_multicurrency 		= $objp->fk_multicurrency;
				$line->multicurrency_code 		= $objp->multicurrency_code;
				$line->multicurrency_subprice 	= $objp->multicurrency_subprice;
				$line->multicurrency_total_ht 	= $objp->multicurrency_total_ht;
				$line->multicurrency_total_tva 	= $objp->multicurrency_total_tva;
				$line->multicurrency_total_ttc 	= $objp->multicurrency_total_ttc;

				$this->lines[$i] = $line;

				$i++;
			}
			$this->db->free($result);
			return 1;
		}
		else
		{
			$this->error=$this->db->error();
			return -3;
		}
	}

	/**
	 * Fetch previous and next situations invoices
	 *
	 * @return	void
	 */
	function fetchPreviousNextSituationInvoice()
	{
		global $conf;

		$this->tab_previous_situation_invoice = array();
		$this->tab_next_situation_invoice = array();

		$sql = 'SELECT rowid, situation_counter FROM '.MAIN_DB_PREFIX.'facture WHERE rowid <> '.$this->id.' AND entity = '.$conf->entity.' AND situation_cycle_ref = '.(int) $this->situation_cycle_ref.' ORDER BY situation_counter ASC';

		dol_syslog(get_class($this).'::fetchPreviousNextSituationInvoice ', LOG_DEBUG);
		$result = $this->db->query($sql);
		if ($result && $this->db->num_rows($result) > 0)
		{
			while ($objp = $this->db->fetch_object($result))
			{
				$invoice = new Facture($this->db);
				if ($invoice->fetch($objp->rowid) > 0)
				{
					if ($objp->situation_counter < $this->situation_counter) $this->tab_previous_situation_invoice[] = $invoice;
					else $this->tab_next_situation_invoice[] = $invoice;
				}
			}
		}

	}

	/**
	 *      Update database
	 *
	 *      @param      User	$user        	User that modify
	 *      @param      int		$notrigger	    0=launch triggers after, 1=disable triggers
	 *      @return     int      			   	<0 if KO, >0 if OK
	 */
	function update($user=null, $notrigger=0)
	{
		$error=0;

		// Clean parameters
		if (empty($this->type)) $this->type= self::TYPE_STANDARD;
		if (isset($this->facnumber)) $this->facnumber=trim($this->ref);
		if (isset($this->ref_client)) $this->ref_client=trim($this->ref_client);
		if (isset($this->increment)) $this->increment=trim($this->increment);
		if (isset($this->close_code)) $this->close_code=trim($this->close_code);
		if (isset($this->close_note)) $this->close_note=trim($this->close_note);
		if (isset($this->note) || isset($this->note_private)) $this->note=(isset($this->note) ? trim($this->note) : trim($this->note_private));		// deprecated
		if (isset($this->note) || isset($this->note_private)) $this->note_private=(isset($this->note_private) ? trim($this->note_private) : trim($this->note));
		if (isset($this->note_public)) $this->note_public=trim($this->note_public);
		if (isset($this->modelpdf)) $this->modelpdf=trim($this->modelpdf);
		if (isset($this->import_key)) $this->import_key=trim($this->import_key);
		if (empty($this->situation_cycle_ref)) {
			$this->situation_cycle_ref = 'null';
		}

		if (empty($this->situation_counter)) {
			$this->situation_counter = 'null';
		}

		if (empty($this->situation_final)) {
			$this->situation_final = '0';
		}

		// Check parameters
		// Put here code to add control on parameters values

		// Update request
		$sql = "UPDATE ".MAIN_DB_PREFIX."facture SET";

		$sql.= " facnumber=".(isset($this->ref)?"'".$this->db->escape($this->ref)."'":"null").",";
		$sql.= " type=".(isset($this->type)?$this->type:"null").",";
		$sql.= " ref_client=".(isset($this->ref_client)?"'".$this->db->escape($this->ref_client)."'":"null").",";
		$sql.= " increment=".(isset($this->increment)?"'".$this->db->escape($this->increment)."'":"null").",";
		$sql.= " fk_soc=".(isset($this->socid)?$this->socid:"null").",";
		$sql.= " datec=".(strval($this->date_creation)!='' ? "'".$this->db->idate($this->date_creation)."'" : 'null').",";
		$sql.= " datef=".(strval($this->date)!='' ? "'".$this->db->idate($this->date)."'" : 'null').",";
		$sql.= " date_pointoftax=".(strval($this->date_pointoftax)!='' ? "'".$this->db->idate($this->date_pointoftax)."'" : 'null').",";
		$sql.= " date_valid=".(strval($this->date_validation)!='' ? "'".$this->db->idate($this->date_validation)."'" : 'null').",";
		$sql.= " paye=".(isset($this->paye)?$this->paye:"null").",";
		$sql.= " remise_percent=".(isset($this->remise_percent)?$this->remise_percent:"null").",";
		$sql.= " remise_absolue=".(isset($this->remise_absolue)?$this->remise_absolue:"null").",";
		$sql.= " close_code=".(isset($this->close_code)?"'".$this->db->escape($this->close_code)."'":"null").",";
		$sql.= " close_note=".(isset($this->close_note)?"'".$this->db->escape($this->close_note)."'":"null").",";
		$sql.= " tva=".(isset($this->total_tva)?$this->total_tva:"null").",";
		$sql.= " localtax1=".(isset($this->total_localtax1)?$this->total_localtax1:"null").",";
		$sql.= " localtax2=".(isset($this->total_localtax2)?$this->total_localtax2:"null").",";
		$sql.= " total=".(isset($this->total_ht)?$this->total_ht:"null").",";
		$sql.= " total_ttc=".(isset($this->total_ttc)?$this->total_ttc:"null").",";
		$sql.= " revenuestamp=".((isset($this->revenuestamp) && $this->revenuestamp != '')?$this->revenuestamp:"null").",";
		$sql.= " fk_statut=".(isset($this->statut)?$this->statut:"null").",";
		$sql.= " fk_user_author=".(isset($this->user_author)?$this->user_author:"null").",";
		$sql.= " fk_user_valid=".(isset($this->fk_user_valid)?$this->fk_user_valid:"null").",";
		$sql.= " fk_facture_source=".(isset($this->fk_facture_source)?$this->fk_facture_source:"null").",";
		$sql.= " fk_projet=".(isset($this->fk_project)?$this->fk_project:"null").",";
		$sql.= " fk_cond_reglement=".(isset($this->cond_reglement_id)?$this->cond_reglement_id:"null").",";
		$sql.= " fk_mode_reglement=".(isset($this->mode_reglement_id)?$this->mode_reglement_id:"null").",";
		$sql.= " date_lim_reglement=".(strval($this->date_lim_reglement)!='' ? "'".$this->db->idate($this->date_lim_reglement)."'" : 'null').",";
		$sql.= " note_private=".(isset($this->note_private)?"'".$this->db->escape($this->note_private)."'":"null").",";
		$sql.= " note_public=".(isset($this->note_public)?"'".$this->db->escape($this->note_public)."'":"null").",";
		$sql.= " model_pdf=".(isset($this->modelpdf)?"'".$this->db->escape($this->modelpdf)."'":"null").",";
		$sql.= " import_key=".(isset($this->import_key)?"'".$this->db->escape($this->import_key)."'":"null");
		$sql.= ", situation_cycle_ref=".$this->situation_cycle_ref;
		$sql.= ", situation_counter=".$this->situation_counter;
		$sql.= ", situation_final=".$this->situation_final;

		$sql.= " WHERE rowid=".$this->id;

		$this->db->begin();

		dol_syslog(get_class($this)."::update", LOG_DEBUG);
		$resql = $this->db->query($sql);
		if (! $resql) {
			$error++; $this->errors[]="Error ".$this->db->lasterror();
		}

		if (! $error)
		{
			if (! $notrigger)
			{
	            // Call trigger
	            $result=$this->call_trigger('BILL_MODIFY',$user);
	            if ($result < 0) $error++;
	            // End call triggers
			}
		}

		// Commit or rollback
		if ($error)
		{
			foreach($this->errors as $errmsg)
			{
				dol_syslog(get_class($this)."::update ".$errmsg, LOG_ERR);
				$this->error.=($this->error?', '.$errmsg:$errmsg);
			}
			$this->db->rollback();
			return -1*$error;
		}
		else
		{
			$this->db->commit();
			return 1;
		}
	}


	/**
	 *    Add a discount line into invoice using an existing absolute discount
	 *
	 *    @param     int	$idremise	Id of absolute discount
	 *    @return    int          		>0 if OK, <0 if KO
	 */
	function insert_discount($idremise)
	{
		global $langs;

		include_once DOL_DOCUMENT_ROOT.'/core/lib/price.lib.php';
		include_once DOL_DOCUMENT_ROOT.'/core/class/discount.class.php';

		$this->db->begin();

		$remise=new DiscountAbsolute($this->db);
		$result=$remise->fetch($idremise);

		if ($result > 0)
		{
			if ($remise->fk_facture)	// Protection against multiple submission
			{
				$this->error=$langs->trans("ErrorDiscountAlreadyUsed");
				$this->db->rollback();
				return -5;
			}

			$facligne=new FactureLigne($this->db);
			$facligne->fk_facture=$this->id;
			$facligne->fk_remise_except=$remise->id;
			$facligne->desc=$remise->description;   	// Description ligne
			$facligne->vat_src_code=$remise->vat_src_code;
			$facligne->tva_tx=$remise->tva_tx;
			$facligne->subprice=-$remise->amount_ht;
			$facligne->fk_product=0;					// Id produit predefini
			$facligne->qty=1;
			$facligne->remise_percent=0;
			$facligne->rang=-1;
			$facligne->info_bits=2;

			// Get buy/cost price of invoice that is source of discount
			if ($remise->fk_facture_source > 0)
			{
    			$srcinvoice=new Facture($this->db);
    			$srcinvoice->fetch($remise->fk_facture_source);
    			$totalcostpriceofinvoice=0;
    			include_once DOL_DOCUMENT_ROOT.'/core/class/html.formmargin.class.php';  // TODO Move this into commonobject
    			$formmargin=new FormMargin($this->db);
    			$arraytmp=$formmargin->getMarginInfosArray($srcinvoice, false);
        		$facligne->pa_ht = $arraytmp['pa_total'];
			}

			$facligne->total_ht  = -$remise->amount_ht;
			$facligne->total_tva = -$remise->amount_tva;
			$facligne->total_ttc = -$remise->amount_ttc;

			$lineid=$facligne->insert();
			if ($lineid > 0)
			{
				$result=$this->update_price(1);
				if ($result > 0)
				{
					// Create linke between discount and invoice line
					$result=$remise->link_to_invoice($lineid,0);
					if ($result < 0)
					{
						$this->error=$remise->error;
						$this->db->rollback();
						return -4;
					}

					$this->db->commit();
					return 1;
				}
				else
				{
					$this->error=$facligne->error;
					$this->db->rollback();
					return -1;
				}
			}
			else
			{
				$this->error=$facligne->error;
				$this->db->rollback();
				return -2;
			}
		}
		else
		{
			$this->db->rollback();
			return -3;
		}
	}

	/**
	 *	Set customer ref
	 *
	 *	@param     	string	$ref_client		Customer ref
	 *  @param     	int		$notrigger		1=Does not execute triggers, 0= execute triggers
	 *	@return		int						<0 if KO, >0 if OK
	 */
	function set_ref_client($ref_client, $notrigger=0)
	{
	    global $user;

		$error=0;

		$this->db->begin();

		$sql = 'UPDATE '.MAIN_DB_PREFIX.'facture';
		if (empty($ref_client))
			$sql .= ' SET ref_client = NULL';
		else
			$sql .= ' SET ref_client = \''.$this->db->escape($ref_client).'\'';
		$sql .= ' WHERE rowid = '.$this->id;

		dol_syslog(__METHOD__.' this->id='.$this->id.', ref_client='.$ref_client, LOG_DEBUG);
		$resql=$this->db->query($sql);
		if (!$resql)
		{
			$this->errors[]=$this->db->error();
			$error++;
		}

		if (! $error)
		{
			$this->ref_client = $ref_client;
		}

		if (! $notrigger && empty($error))
		{
			// Call trigger
			$result=$this->call_trigger('BILL_MODIFY',$user);
			if ($result < 0) $error++;
			// End call triggers
		}

		if (! $error)
		{

			$this->ref_client = $ref_client;

			$this->db->commit();
			return 1;
		}
		else
		{
			foreach($this->errors as $errmsg)
			{
				dol_syslog(__METHOD__.' Error: '.$errmsg, LOG_ERR);
				$this->error.=($this->error?', '.$errmsg:$errmsg);
			}
			$this->db->rollback();
			return -1*$error;
		}
	}

	/**
	 *	Delete invoice
	 *
	 *	@param     	User	$user      	    User making the deletion.
	 *	@param		int		$notrigger		1=Does not execute triggers, 0= execute triggers
	 *	@param		int		$idwarehouse	Id warehouse to use for stock change.
	 *	@return		int						<0 if KO, >0 if OK
	 */
	function delete($user, $notrigger=0, $idwarehouse=-1)
	{
		global $langs,$conf;
		require_once DOL_DOCUMENT_ROOT.'/core/lib/files.lib.php';

		if (empty($rowid)) $rowid=$this->id;

		dol_syslog(get_class($this)."::delete rowid=".$rowid, LOG_DEBUG);

		// TODO Test if there is at least one payment. If yes, refuse to delete.

		$error=0;
		$this->db->begin();

		if (! $error && ! $notrigger)
		{
            // Call trigger
            $result=$this->call_trigger('BILL_DELETE',$user);
            if ($result < 0) $error++;
            // End call triggers
		}

		// Removed extrafields
		if (! $error) {
			$result=$this->deleteExtraFields();
			if ($result < 0)
			{
				$error++;
				dol_syslog(get_class($this)."::delete error deleteExtraFields ".$this->error, LOG_ERR);
			}
		}

		if (! $error)
		{
			// Delete linked object
			$res = $this->deleteObjectLinked();
			if ($res < 0) $error++;
		}

		if (! $error)
		{
			// If invoice was converted into a discount not yet consumed, we remove discount
			$sql = 'DELETE FROM '.MAIN_DB_PREFIX.'societe_remise_except';
			$sql.= ' WHERE fk_facture_source = '.$rowid;
			$sql.= ' AND fk_facture_line IS NULL';
			$resql=$this->db->query($sql);

			// If invoice has consumned discounts
			$this->fetch_lines();
			$list_rowid_det=array();
			foreach($this->lines as $key => $invoiceline)
			{
				$list_rowid_det[]=$invoiceline->rowid;
			}

			// Consumned discounts are freed
			if (count($list_rowid_det))
			{
				$sql = 'UPDATE '.MAIN_DB_PREFIX.'societe_remise_except';
				$sql.= ' SET fk_facture = NULL, fk_facture_line = NULL';
				$sql.= ' WHERE fk_facture_line IN ('.join(',',$list_rowid_det).')';

				dol_syslog(get_class($this)."::delete", LOG_DEBUG);
				if (! $this->db->query($sql))
				{
					$this->error=$this->db->error()." sql=".$sql;
					$this->db->rollback();
					return -5;
				}
			}

			// If we decrement stock on invoice validation, we increment
			if ($this->type != self::TYPE_DEPOSIT && $result >= 0 && ! empty($conf->stock->enabled) && ! empty($conf->global->STOCK_CALCULATE_ON_BILL) && $idwarehouse!=-1)
			{
				require_once DOL_DOCUMENT_ROOT.'/product/stock/class/mouvementstock.class.php';
				$langs->load("agenda");

				$num=count($this->lines);
				for ($i = 0; $i < $num; $i++)
				{
					if ($this->lines[$i]->fk_product > 0)
					{
						$mouvP = new MouvementStock($this->db);
						$mouvP->origin = &$this;
						// We decrease stock for product
						if ($this->type == self::TYPE_CREDIT_NOTE) $result=$mouvP->livraison($user, $this->lines[$i]->fk_product, $idwarehouse, $this->lines[$i]->qty, $this->lines[$i]->subprice, $langs->trans("InvoiceDeleteDolibarr",$this->ref));
						else $result=$mouvP->reception($user, $this->lines[$i]->fk_product, $idwarehouse, $this->lines[$i]->qty, 0, $langs->trans("InvoiceDeleteDolibarr",$this->ref));	// we use 0 for price, to not change the weighted average value
					}
				}
			}


			// Delete invoice line
			$sql = 'DELETE FROM '.MAIN_DB_PREFIX.'facturedet WHERE fk_facture = '.$rowid;

			dol_syslog(get_class($this)."::delete", LOG_DEBUG);

			if ($this->db->query($sql) && $this->delete_linked_contact())
			{
				$sql = 'DELETE FROM '.MAIN_DB_PREFIX.'facture WHERE rowid = '.$rowid;

				dol_syslog(get_class($this)."::delete", LOG_DEBUG);

				$resql=$this->db->query($sql);
				if ($resql)
				{
					// On efface le repertoire de pdf provisoire
					$ref = dol_sanitizeFileName($this->ref);
					if ($conf->facture->dir_output && !empty($this->ref))
					{
						$dir = $conf->facture->dir_output . "/" . $ref;
						$file = $conf->facture->dir_output . "/" . $ref . "/" . $ref . ".pdf";
						if (file_exists($file))	// We must delete all files before deleting directory
						{
							$ret=dol_delete_preview($this);

							if (! dol_delete_file($file,0,0,0,$this)) // For triggers
							{
								$this->error=$langs->trans("ErrorCanNotDeleteFile",$file);
								$this->db->rollback();
								return 0;
							}
						}
						if (file_exists($dir))
						{
							if (! dol_delete_dir_recursive($dir)) // For remove dir and meta
							{
								$this->error=$langs->trans("ErrorCanNotDeleteDir",$dir);
								$this->db->rollback();
								return 0;
							}
						}
					}

					$this->db->commit();
					return 1;
				}
				else
				{
					$this->error=$this->db->lasterror()." sql=".$sql;
					$this->db->rollback();
					return -6;
				}
			}
			else
			{
				$this->error=$this->db->lasterror()." sql=".$sql;
				$this->db->rollback();
				return -4;
			}
		}
		else
		{
			$this->db->rollback();
			return -2;
		}
	}

	/**
	 *  Tag la facture comme paye completement (si close_code non renseigne) => this->fk_statut=2, this->paye=1
	 *  ou partiellement (si close_code renseigne) + appel trigger BILL_PAYED => this->fk_statut=2, this->paye stay 0
	 *
	 *  @param	User	$user      	Objet utilisateur qui modifie
	 *	@param  string	$close_code	Code renseigne si on classe a payee completement alors que paiement incomplet (cas escompte par exemple)
	 *	@param  string	$close_note	Commentaire renseigne si on classe a payee alors que paiement incomplet (cas escompte par exemple)
	 *  @return int         		<0 if KO, >0 if OK
	 */
	function set_paid($user, $close_code='', $close_note='')
	{
		$error=0;

		if ($this->paye != 1)
		{
			$this->db->begin();

			dol_syslog(get_class($this)."::set_paid rowid=".$this->id, LOG_DEBUG);
			$sql = 'UPDATE '.MAIN_DB_PREFIX.'facture SET';
			$sql.= ' fk_statut='.self::STATUS_CLOSED;
			if (! $close_code) $sql.= ', paye=1';
			if ($close_code) $sql.= ", close_code='".$this->db->escape($close_code)."'";
			if ($close_note) $sql.= ", close_note='".$this->db->escape($close_note)."'";
			$sql.= ' WHERE rowid = '.$this->id;

			dol_syslog(get_class($this)."::set_paid", LOG_DEBUG);
			$resql = $this->db->query($sql);
			if ($resql)
			{
	            // Call trigger
	            $result=$this->call_trigger('BILL_PAYED',$user);
	            if ($result < 0) $error++;
	            // End call triggers
			}
			else
			{
				$error++;
				$this->error=$this->db->lasterror();
			}

			if (! $error)
			{
				$this->db->commit();
				return 1;
			}
			else
			{
				$this->db->rollback();
				return -1;
			}
		}
		else
		{
			return 0;
		}
	}


	/**
	 *  Tag la facture comme non payee completement + appel trigger BILL_UNPAYED
	 *	Fonction utilisee quand un paiement prelevement est refuse,
	 * 	ou quand une facture annulee et reouverte.
	 *
	 *  @param	User	$user       Object user that change status
	 *  @return int         		<0 if KO, >0 if OK
	 */
	function set_unpaid($user)
	{
		$error=0;

		$this->db->begin();

		$sql = 'UPDATE '.MAIN_DB_PREFIX.'facture';
		$sql.= ' SET paye=0, fk_statut='.self::STATUS_VALIDATED.', close_code=null, close_note=null';
		$sql.= ' WHERE rowid = '.$this->id;

		dol_syslog(get_class($this)."::set_unpaid", LOG_DEBUG);
		$resql = $this->db->query($sql);
		if ($resql)
		{
            // Call trigger
            $result=$this->call_trigger('BILL_UNPAYED',$user);
            if ($result < 0) $error++;
            // End call triggers
		}
		else
		{
			$error++;
			$this->error=$this->db->error();
			dol_print_error($this->db);
		}

		if (! $error)
		{
			$this->db->commit();
			return 1;
		}
		else
		{
			$this->db->rollback();
			return -1;
		}
	}


	/**
	 *	Tag invoice as canceled, with no payment on it (example for replacement invoice or payment never received) + call trigger BILL_CANCEL
	 *	Warning, if option to decrease stock on invoice was set, this function does not change stock (it might be a cancel because
	 *  of no payment even if merchandises were sent).
	 *
	 *	@param	User	$user        	Object user making change
	 *	@param	string	$close_code		Code de fermeture
	 *	@param	string	$close_note		Comment
	 *	@return int         			<0 if KO, >0 if OK
	 */
	function set_canceled($user,$close_code='',$close_note='')
	{

		dol_syslog(get_class($this)."::set_canceled rowid=".$this->id, LOG_DEBUG);

		$this->db->begin();

		$sql = 'UPDATE '.MAIN_DB_PREFIX.'facture SET';
		$sql.= ' fk_statut='.self::STATUS_ABANDONED;
		if ($close_code) $sql.= ", close_code='".$this->db->escape($close_code)."'";
		if ($close_note) $sql.= ", close_note='".$this->db->escape($close_note)."'";
		$sql.= ' WHERE rowid = '.$this->id;

		$resql = $this->db->query($sql);
		if ($resql)
		{
			// On desaffecte de la facture les remises liees
			// car elles n'ont pas ete utilisees vu que la facture est abandonnee.
			$sql = 'UPDATE '.MAIN_DB_PREFIX.'societe_remise_except';
			$sql.= ' SET fk_facture = NULL';
			$sql.= ' WHERE fk_facture = '.$this->id;

			$resql=$this->db->query($sql);
			if ($resql)
			{
	            // Call trigger
	            $result=$this->call_trigger('BILL_CANCEL',$user);
	            if ($result < 0)
	            {
					$this->db->rollback();
					return -1;
				}
	            // End call triggers

				$this->db->commit();
				return 1;
			}
			else
			{
				$this->error=$this->db->error()." sql=".$sql;
				$this->db->rollback();
				return -1;
			}
		}
		else
		{
			$this->error=$this->db->error()." sql=".$sql;
			$this->db->rollback();
			return -2;
		}
	}

	/**
	 * Tag invoice as validated + call trigger BILL_VALIDATE
	 * Object must have lines loaded with fetch_lines
	 *
	 * @param	User	$user           Object user that validate
	 * @param   string	$force_number	Reference to force on invoice
	 * @param	int		$idwarehouse	Id of warehouse to use for stock decrease if option to decreasenon stock is on (0=no decrease)
	 * @param	int		$notrigger		1=Does not execute triggers, 0= execute triggers
     * @return	int						<0 if KO, >0 if OK
	 */
	function validate($user, $force_number='', $idwarehouse=0, $notrigger=0)
	{
		global $conf,$langs;
		require_once DOL_DOCUMENT_ROOT.'/core/lib/files.lib.php';

		$now=dol_now();

		$error=0;
		dol_syslog(get_class($this).'::validate user='.$user->id.', force_number='.$force_number.', idwarehouse='.$idwarehouse);

		// Check parameters
		if (! $this->brouillon)
		{
			dol_syslog(get_class($this)."::validate no draft status", LOG_WARNING);
			return 0;
		}

		if ((empty($conf->global->MAIN_USE_ADVANCED_PERMS) && empty($user->rights->facture->creer))
       	|| (! empty($conf->global->MAIN_USE_ADVANCED_PERMS) && empty($user->rights->facture->invoice_advance->validate)))
		{
			$this->error='Permission denied';
			dol_syslog(get_class($this)."::validate ".$this->error.' MAIN_USE_ADVANCED_PERMS='.$conf->global->MAIN_USE_ADVANCED_PERMS, LOG_ERR);
			return -1;
		}

		$this->db->begin();

		$this->fetch_thirdparty();
		$this->fetch_lines();

		// Check parameters
		if ($this->type == self::TYPE_REPLACEMENT)		// si facture de remplacement
		{
			// Controle que facture source connue
			if ($this->fk_facture_source <= 0)
			{
				$this->error=$langs->trans("ErrorFieldRequired",$langs->trans("InvoiceReplacement"));
				$this->db->rollback();
				return -10;
			}

			// Charge la facture source a remplacer
			$facreplaced=new Facture($this->db);
			$result=$facreplaced->fetch($this->fk_facture_source);
			if ($result <= 0)
			{
				$this->error=$langs->trans("ErrorBadInvoice");
				$this->db->rollback();
				return -11;
			}

			// Controle que facture source non deja remplacee par une autre
			$idreplacement=$facreplaced->getIdReplacingInvoice('validated');
			if ($idreplacement && $idreplacement != $this->id)
			{
				$facreplacement=new Facture($this->db);
				$facreplacement->fetch($idreplacement);
				$this->error=$langs->trans("ErrorInvoiceAlreadyReplaced",$facreplaced->ref,$facreplacement->ref);
				$this->db->rollback();
				return -12;
			}

			$result=$facreplaced->set_canceled($user,'replaced','');
			if ($result < 0)
			{
				$this->error=$facreplaced->error;
				$this->db->rollback();
				return -13;
			}
		}

		// Define new ref
		if ($force_number)
		{
			$num = $force_number;
		}
		else if (preg_match('/^[\(]?PROV/i', $this->ref) || empty($this->ref)) // empty should not happened, but when it occurs, the test save life
		{
			if (! empty($conf->global->FAC_FORCE_DATE_VALIDATION))	// If option enabled, we force invoice date
			{
				$this->date=dol_now();
				$this->date_lim_reglement=$this->calculate_date_lim_reglement();
			}
			$num = $this->getNextNumRef($this->thirdparty);
		}
		else
		{
			$num = $this->ref;
		}
		$this->newref = $num;

		if ($num)
		{
			$this->update_price(1);

			// Validate
			$sql = 'UPDATE '.MAIN_DB_PREFIX.'facture';
			$sql.= " SET facnumber='".$num."', fk_statut = ".self::STATUS_VALIDATED.", fk_user_valid = ".$user->id.", date_valid = '".$this->db->idate($now)."'";
			if (! empty($conf->global->FAC_FORCE_DATE_VALIDATION))	// If option enabled, we force invoice date
			{
				$sql.= ", datef='".$this->db->idate($this->date)."'";
				$sql.= ", date_lim_reglement='".$this->db->idate($this->date_lim_reglement)."'";
			}
			$sql.= ' WHERE rowid = '.$this->id;

			dol_syslog(get_class($this)."::validate", LOG_DEBUG);
			$resql=$this->db->query($sql);
			if (! $resql)
			{
				dol_print_error($this->db);
				$error++;
			}

			// On verifie si la facture etait une provisoire
			if (! $error && (preg_match('/^[\(]?PROV/i', $this->ref)))
			{
				// La verif qu'une remise n'est pas utilisee 2 fois est faite au moment de l'insertion de ligne
			}

			if (! $error)
			{
				// Define third party as a customer
				$result=$this->thirdparty->set_as_client();

				// Si active on decremente le produit principal et ses composants a la validation de facture
				if ($this->type != self::TYPE_DEPOSIT && $result >= 0 && ! empty($conf->stock->enabled) && ! empty($conf->global->STOCK_CALCULATE_ON_BILL) && $idwarehouse > 0)
				{
					require_once DOL_DOCUMENT_ROOT.'/product/stock/class/mouvementstock.class.php';
					$langs->load("agenda");

					// Loop on each line
					$cpt=count($this->lines);
					for ($i = 0; $i < $cpt; $i++)
					{
						if ($this->lines[$i]->fk_product > 0)
						{
							$mouvP = new MouvementStock($this->db);
							$mouvP->origin = &$this;
							// We decrease stock for product
							if ($this->type == self::TYPE_CREDIT_NOTE) $result=$mouvP->reception($user, $this->lines[$i]->fk_product, $idwarehouse, $this->lines[$i]->qty, 0, $langs->trans("InvoiceValidatedInDolibarr",$num));
							else $result=$mouvP->livraison($user, $this->lines[$i]->fk_product, $idwarehouse, $this->lines[$i]->qty, $this->lines[$i]->subprice, $langs->trans("InvoiceValidatedInDolibarr",$num));
							if ($result < 0) {
								$error++;
							}
						}
					}
				}
			}

			// Trigger calls
			if (! $error && ! $notrigger)
			{
	            // Call trigger
	            $result=$this->call_trigger('BILL_VALIDATE',$user);
	            if ($result < 0) $error++;
	            // End call triggers
			}

			if (! $error)
			{
				$this->oldref = $this->ref;

				// Rename directory if dir was a temporary ref
				if (preg_match('/^[\(]?PROV/i', $this->ref))
				{
					// Rename of object directory ($this->ref = old ref, $num = new ref)
					// to  not lose the linked files
					$oldref = dol_sanitizeFileName($this->ref);
					$newref = dol_sanitizeFileName($num);
					$dirsource = $conf->facture->dir_output.'/'.$oldref;
					$dirdest = $conf->facture->dir_output.'/'.$newref;
					if (file_exists($dirsource))
					{
						dol_syslog(get_class($this)."::validate rename dir ".$dirsource." into ".$dirdest);

						if (@rename($dirsource, $dirdest))
						{
							dol_syslog("Rename ok");
	                        // Rename docs starting with $oldref with $newref
	                        $listoffiles=dol_dir_list($conf->facture->dir_output.'/'.$newref, 'files', 1, '^'.preg_quote($oldref,'/'));
	                        foreach($listoffiles as $fileentry)
	                        {
	                        	$dirsource=$fileentry['name'];
	                        	$dirdest=preg_replace('/^'.preg_quote($oldref,'/').'/',$newref, $dirsource);
	                        	$dirsource=$fileentry['path'].'/'.$dirsource;
	                        	$dirdest=$fileentry['path'].'/'.$dirdest;
	                        	@rename($dirsource, $dirdest);
	                        }
						}
					}
				}
			}

			if (! $error && !$this->is_last_in_cycle())
			{
				if (! $this->updatePriceNextInvoice($langs))
				{
					$error++;
				}
			}

			// Set new ref and define current statut
			if (! $error)
			{
				$this->ref = $num;
				$this->facnumber=$num;
				$this->statut= self::STATUS_VALIDATED;
				$this->brouillon=0;
				$this->date_validation=$now;
				$i = 0;

                if (!empty($conf->global->INVOICE_USE_SITUATION))
                {
    				$final = True;
    				$nboflines = count($this->lines);
    				while (($i < $nboflines) && $final) {
    					$final = ($this->lines[$i]->situation_percent == 100);
    					$i++;
    				}
    				if ($final) {
    					$this->setFinal($user);
    				}
                }
			}
		}
		else
		{
			$error++;
		}

		if (! $error)
		{
			$this->db->commit();
			return 1;
		}
		else
		{
			$this->db->rollback();
			return -1;
		}
	}

	/**
	 * Update price of next invoice
	 *
	 * @param	Translate	$langs	Translate object
	 * @return bool		false if KO, true if OK
	 */
	function updatePriceNextInvoice(&$langs)
	{
		foreach ($this->tab_next_situation_invoice as $next_invoice)
		{
			$is_last = $next_invoice->is_last_in_cycle();

			if ($next_invoice->brouillon && $is_last != 1)
			{
				$this->error = $langs->trans('updatePriceNextInvoiceErrorUpdateline', $next_invoice->ref);
				return false;
			}

			$next_invoice->brouillon = 1;
			foreach ($next_invoice->lines as $line)
			{
				$result = $next_invoice->updateline($line->id, $line->desc, $line->subprice, $line->qty, $line->remise_percent,
														$line->date_start, $line->date_end, $line->tva_tx, $line->localtax1_tx, $line->localtax2_tx, 'HT', $line->info_bits, $line->product_type,
														$line->fk_parent_line, 0, $line->fk_fournprice, $line->pa_ht, $line->label, $line->special_code, $line->array_options, $line->situation_percent,
														$line->fk_unit);

				if ($result < 0)
				{
					$this->error = $langs->trans('updatePriceNextInvoiceErrorUpdateline', $next_invoice->ref);
					return false;
				}
			}

			break; // Only the next invoice and not each next invoice
		}

		return true;
	}

	/**
	 *	Set draft status
	 *
	 *	@param	User	$user			Object user that modify
	 *	@param	int		$idwarehouse	Id warehouse to use for stock change.
	 *	@return	int						<0 if KO, >0 if OK
	 */
	function set_draft($user,$idwarehouse=-1)
	{
		global $conf,$langs;

		$error=0;

		if ($this->statut == self::STATUS_DRAFT)
		{
			dol_syslog(get_class($this)."::set_draft already draft status", LOG_WARNING);
			return 0;
		}

		$this->db->begin();

		$sql = "UPDATE ".MAIN_DB_PREFIX."facture";
		$sql.= " SET fk_statut = ".self::STATUS_DRAFT;
		$sql.= " WHERE rowid = ".$this->id;

		dol_syslog(get_class($this)."::set_draft", LOG_DEBUG);
		$result=$this->db->query($sql);
		if ($result)
		{
			// Si on decremente le produit principal et ses composants a la validation de facture, on réincrement
			if ($this->type != self::TYPE_DEPOSIT && $result >= 0 && ! empty($conf->stock->enabled) && ! empty($conf->global->STOCK_CALCULATE_ON_BILL))
			{
				require_once DOL_DOCUMENT_ROOT.'/product/stock/class/mouvementstock.class.php';
				$langs->load("agenda");

				$num=count($this->lines);
				for ($i = 0; $i < $num; $i++)
				{
					if ($this->lines[$i]->fk_product > 0)
					{
						$mouvP = new MouvementStock($this->db);
						$mouvP->origin = &$this;
						// We decrease stock for product
						if ($this->type == self::TYPE_CREDIT_NOTE) $result=$mouvP->livraison($user, $this->lines[$i]->fk_product, $idwarehouse, $this->lines[$i]->qty, $this->lines[$i]->subprice, $langs->trans("InvoiceBackToDraftInDolibarr",$this->ref));
						else $result=$mouvP->reception($user, $this->lines[$i]->fk_product, $idwarehouse, $this->lines[$i]->qty, 0, $langs->trans("InvoiceBackToDraftInDolibarr",$this->ref));	// we use 0 for price, to not change the weighted average value
					}
				}
			}

			if ($error == 0)
			{
				$old_statut=$this->statut;
				$this->brouillon = 1;
				$this->statut = self::STATUS_DRAFT;
	            // Call trigger
	            $result=$this->call_trigger('BILL_UNVALIDATE',$user);
	            if ($result < 0)
				{
					$error++;
					$this->statut=$old_statut;
					$this->brouillon=0;
				}
	            // End call triggers
			} else {
				$this->db->rollback();
				return -1;
			}

			if ($error == 0)
			{
				$this->db->commit();
				return 1;
			}
			else
			{
				$this->db->rollback();
				return -1;
			}
		}
		else
		{
			$this->error=$this->db->error();
			$this->db->rollback();
			return -1;
		}
	}


	/**
	 * 		Add an invoice line into database (linked to product/service or not).
	 * 		Les parametres sont deja cense etre juste et avec valeurs finales a l'appel
	 *		de cette methode. Aussi, pour le taux tva, il doit deja avoir ete defini
	 *		par l'appelant par la methode get_default_tva(societe_vendeuse,societe_acheteuse,produit)
	 *		et le desc doit deja avoir la bonne valeur (a l'appelant de gerer le multilangue)
	 *
	 * 		@param    	string		$desc            	Description of line
	 * 		@param    	double		$pu_ht              Unit price without tax (> 0 even for credit note)
	 * 		@param    	double		$qty             	Quantity
	 * 		@param    	double		$txtva           	Force Vat rate, -1 for auto (Can contain the vat_src_code too with syntax '9.9 (CODE)')
	 * 		@param		double		$txlocaltax1		Local tax 1 rate (deprecated)
	 *  	@param		double		$txlocaltax2		Local tax 2 rate (deprecated)
	 *		@param    	int			$fk_product      	Id of predefined product/service
	 * 		@param    	double		$remise_percent  	Percent of discount on line
	 * 		@param    	int	$date_start      	Date start of service
	 * 		@param    	int	$date_end        	Date end of service
	 * 		@param    	int			$ventil          	Code of dispatching into accountancy
	 * 		@param    	int			$info_bits			Bits de type de lignes
	 *		@param    	int			$fk_remise_except	Id discount used
	 *		@param		string		$price_base_type	'HT' or 'TTC'
	 * 		@param    	double		$pu_ttc             Unit price with tax (> 0 even for credit note)
	 * 		@param		int			$type				Type of line (0=product, 1=service). Not used if fk_product is defined, the type of product is used.
	 *      @param      int			$rang               Position of line
	 *      @param		int			$special_code		Special code (also used by externals modules!)
	 *      @param		string		$origin				'order', ...
	 *      @param		int			$origin_id			Id of origin object
	 *      @param		int			$fk_parent_line		Id of parent line
	 * 		@param		int			$fk_fournprice		Supplier price id (to calculate margin) or ''
	 * 		@param		int			$pa_ht				Buying price of line (to calculate margin) or ''
	 * 		@param		string		$label				Label of the line (deprecated, do not use)
	 *		@param		array		$array_options		extrafields array
	 *      @param      int         $situation_percent  Situation advance percentage
	 *      @param      int         $fk_prev_id         Previous situation line id reference
	 * 		@param 		string		$fk_unit 			Code of the unit to use. Null to use the default one
	 * 		@param		double		$pu_ht_devise		Unit price in currency
	 *    	@return    	int             				<0 if KO, Id of line if OK
	 */
	function addline($desc, $pu_ht, $qty, $txtva, $txlocaltax1=0, $txlocaltax2=0, $fk_product=0, $remise_percent=0, $date_start='', $date_end='', $ventil=0, $info_bits=0, $fk_remise_except='', $price_base_type='HT', $pu_ttc=0, $type=self::TYPE_STANDARD, $rang=-1, $special_code=0, $origin='', $origin_id=0, $fk_parent_line=0, $fk_fournprice=null, $pa_ht=0, $label='', $array_options=0, $situation_percent=100, $fk_prev_id='', $fk_unit = null, $pu_ht_devise = 0)
	{
		// Deprecation warning
		if ($label) {
			dol_syslog(__METHOD__ . ": using line label is deprecated", LOG_WARNING);
		}

		global $mysoc, $conf, $langs;

		dol_syslog(get_class($this)."::addline facid=$this->id,desc=$desc,pu_ht=$pu_ht,qty=$qty,txtva=$txtva, txlocaltax1=$txlocaltax1, txlocaltax2=$txlocaltax2, fk_product=$fk_product,remise_percent=$remise_percent,date_start=$date_start,date_end=$date_end,ventil=$ventil,info_bits=$info_bits,fk_remise_except=$fk_remise_except,price_base_type=$price_base_type,pu_ttc=$pu_ttc,type=$type, fk_unit=$fk_unit", LOG_DEBUG);
		include_once DOL_DOCUMENT_ROOT.'/core/lib/price.lib.php';

		// Clean parameters
		if (empty($remise_percent)) $remise_percent=0;
		if (empty($qty)) $qty=0;
		if (empty($info_bits)) $info_bits=0;
		if (empty($rang)) $rang=0;
		if (empty($ventil)) $ventil=0;
		if (empty($txtva)) $txtva=0;
		if (empty($txlocaltax1)) $txlocaltax1=0;
		if (empty($txlocaltax2)) $txlocaltax2=0;
		if (empty($fk_parent_line) || $fk_parent_line < 0) $fk_parent_line=0;
		if (empty($fk_prev_id)) $fk_prev_id = 'null';
		if (! isset($situation_percent) || $situation_percent > 100 || (string) $situation_percent == '') $situation_percent = 100;

		$localtaxes_type=getLocalTaxesFromRate($txtva, 0, $this->thirdparty, $mysoc);

		// Clean vat code
		$vat_src_code='';
		if (preg_match('/\((.*)\)/', $txtva, $reg))
		{
		    $vat_src_code = $reg[1];
		    $txtva = preg_replace('/\s*\(.*\)/', '', $txtva);    // Remove code into vatrate.
		}

		$remise_percent=price2num($remise_percent);
		$qty=price2num($qty);
		$pu_ht=price2num($pu_ht);
		$pu_ttc=price2num($pu_ttc);
		$pa_ht=price2num($pa_ht);
		$txtva=price2num($txtva);
		$txlocaltax1=price2num($txlocaltax1);
		$txlocaltax2=price2num($txlocaltax2);

		if ($price_base_type=='HT')
		{
			$pu=$pu_ht;
		}
		else
		{
			$pu=$pu_ttc;
		}

		// Check parameters
		if ($type < 0) return -1;

		if (! empty($this->brouillon))
		{
			$this->db->begin();

			$product_type=$type;
			if (!empty($fk_product))
			{
				$product=new Product($this->db);
				$result=$product->fetch($fk_product);
				$product_type=$product->type;

				if (! empty($conf->global->STOCK_MUST_BE_ENOUGH_FOR_INVOICE) && $product_type == 0 && $product->stock_reel < $qty) {
                    $langs->load("errors");
				    $this->error=$langs->trans('ErrorStockIsNotEnoughToAddProductOnInvoice', $product->ref);
					$this->db->rollback();
					return -3;
				}
			}

			// Calcul du total TTC et de la TVA pour la ligne a partir de
			// qty, pu, remise_percent et txtva
			// TRES IMPORTANT: C'est au moment de l'insertion ligne qu'on doit stocker
			// la part ht, tva et ttc, et ce au niveau de la ligne qui a son propre taux tva.

			$tabprice = calcul_price_total($qty, $pu, $remise_percent, $txtva, $txlocaltax1, $txlocaltax2, 0, $price_base_type, $info_bits, $product_type, $mysoc, $localtaxes_type, $situation_percent, $this->multicurrency_tx, $pu_ht_devise);

			$total_ht  = $tabprice[0];
			$total_tva = $tabprice[1];
			$total_ttc = $tabprice[2];
			$total_localtax1 = $tabprice[9];
			$total_localtax2 = $tabprice[10];
			$pu_ht = $tabprice[3];

			// MultiCurrency
			$multicurrency_total_ht  = $tabprice[16];
            $multicurrency_total_tva = $tabprice[17];
            $multicurrency_total_ttc = $tabprice[18];
			$pu_ht_devise = $tabprice[19];

			// Rank to use
			$rangtouse = $rang;
			if ($rangtouse == -1)
			{
				$rangmax = $this->line_max($fk_parent_line);
				$rangtouse = $rangmax + 1;
			}

			// Insert line
			$this->line=new FactureLigne($this->db);

			$this->line->context = $this->context;

			$this->line->fk_facture=$this->id;
			$this->line->label=$label;	// deprecated
			$this->line->desc=$desc;

			$this->line->qty=            ($this->type==self::TYPE_CREDIT_NOTE?abs($qty):$qty);	    // For credit note, quantity is always positive and unit price negative
			$this->line->subprice=       ($this->type==self::TYPE_CREDIT_NOTE?-abs($pu_ht):$pu_ht); // For credit note, unit price always negative, always positive otherwise

			$this->line->vat_src_code=$vat_src_code;
			$this->line->tva_tx=$txtva;
			$this->line->localtax1_tx=$txlocaltax1;
			$this->line->localtax2_tx=$txlocaltax2;
			$this->line->localtax1_type = $localtaxes_type[0];
			$this->line->localtax2_type = $localtaxes_type[2];

			$this->line->total_ht=       (($this->type==self::TYPE_CREDIT_NOTE||$qty<0)?-abs($total_ht):$total_ht);    // For credit note and if qty is negative, total is negative
			$this->line->total_ttc=      (($this->type==self::TYPE_CREDIT_NOTE||$qty<0)?-abs($total_ttc):$total_ttc);  // For credit note and if qty is negative, total is negative
			$this->line->total_tva=      (($this->type==self::TYPE_CREDIT_NOTE||$qty<0)?-abs($total_tva):$total_tva);  // For credit note and if qty is negative, total is negative
			$this->line->total_localtax1=(($this->type==self::TYPE_CREDIT_NOTE||$qty<0)?-abs($total_localtax1):$total_localtax1);  // For credit note and if qty is negative, total is negative
			$this->line->total_localtax2=(($this->type==self::TYPE_CREDIT_NOTE||$qty<0)?-abs($total_localtax2):$total_localtax2);  // For credit note and if qty is negative, total is negative

			$this->line->fk_product=$fk_product;
			$this->line->product_type=$product_type;
			$this->line->remise_percent=$remise_percent;
			$this->line->date_start=$date_start;
			$this->line->date_end=$date_end;
			$this->line->ventil=$ventil;
			$this->line->rang=$rangtouse;
			$this->line->info_bits=$info_bits;
			$this->line->fk_remise_except=$fk_remise_except;

			$this->line->special_code=$special_code;
			$this->line->fk_parent_line=$fk_parent_line;
			$this->line->origin=$origin;
			$this->line->origin_id=$origin_id;
			$this->line->situation_percent = $situation_percent;
			$this->line->fk_prev_id = $fk_prev_id;
			$this->line->fk_unit=$fk_unit;

			// infos marge
			$this->line->fk_fournprice = $fk_fournprice;
			$this->line->pa_ht = $pa_ht;

			// Multicurrency
			$this->line->fk_multicurrency			= $this->fk_multicurrency;
			$this->line->multicurrency_code			= $this->multicurrency_code;
			$this->line->multicurrency_subprice		= $pu_ht_devise;
			$this->line->multicurrency_total_ht 	= $multicurrency_total_ht;
            $this->line->multicurrency_total_tva 	= $multicurrency_total_tva;
            $this->line->multicurrency_total_ttc 	= $multicurrency_total_ttc;

			if (is_array($array_options) && count($array_options)>0) {
				$this->line->array_options=$array_options;
			}

			$result=$this->line->insert();
			if ($result > 0)
			{
				// Reorder if child line
				if (! empty($fk_parent_line)) $this->line_order(true,'DESC');

				// Mise a jour informations denormalisees au niveau de la facture meme
				$result=$this->update_price(1,'auto',0,$mysoc);	// The addline method is designed to add line from user input so total calculation with update_price must be done using 'auto' mode.
				if ($result > 0)
				{
					$this->db->commit();
					return $this->line->rowid;
				}
				else
				{
					$this->error=$this->db->error();
					$this->db->rollback();
					return -1;
				}
			}
			else
			{
				$this->error=$this->line->error;
				$this->db->rollback();
				return -2;
			}
		}
	}

	/**
	 *  Update a detail line
	 *
	 *  @param     	int			$rowid           	Id of line to update
	 *  @param     	string		$desc            	Description of line
	 *  @param     	double		$pu              	Prix unitaire (HT ou TTC selon price_base_type) (> 0 even for credit note lines)
	 *  @param     	double		$qty             	Quantity
	 *  @param     	double		$remise_percent  	Pourcentage de remise de la ligne
	 *  @param     	int		$date_start      	Date de debut de validite du service
	 *  @param     	int		$date_end        	Date de fin de validite du service
	 *  @param     	double		$txtva          	VAT Rate
	 * 	@param		double		$txlocaltax1		Local tax 1 rate
	 *  @param		double		$txlocaltax2		Local tax 2 rate
	 * 	@param     	string		$price_base_type 	HT or TTC
	 * 	@param     	int			$info_bits 		    Miscellaneous informations
	 * 	@param		int			$type				Type of line (0=product, 1=service)
	 * 	@param		int			$fk_parent_line		Id of parent line (0 in most cases, used by modules adding sublevels into lines).
	 * 	@param		int			$skip_update_total	Keep fields total_xxx to 0 (used for special lines by some modules)
	 * 	@param		int			$fk_fournprice		Id of origin supplier price
	 * 	@param		int			$pa_ht				Price (without tax) of product when it was bought
	 * 	@param		string		$label				Label of the line (deprecated, do not use)
	 * 	@param		int			$special_code		Special code (also used by externals modules!)
     *  @param		array		$array_options		extrafields array
	 * 	@param      int         $situation_percent  Situation advance percentage
	 * 	@param 		string		$fk_unit 			Code of the unit to use. Null to use the default one
	 * 	@param		double		$pu_ht_devise		Unit price in currency
	 *  @return    	int             				< 0 if KO, > 0 if OK
	 */
	function updateline($rowid, $desc, $pu, $qty, $remise_percent, $date_start, $date_end, $txtva, $txlocaltax1=0, $txlocaltax2=0, $price_base_type='HT', $info_bits=0, $type= self::TYPE_STANDARD, $fk_parent_line=0, $skip_update_total=0, $fk_fournprice=null, $pa_ht=0, $label='', $special_code=0, $array_options=0, $situation_percent=100, $fk_unit = null, $pu_ht_devise = 0)
	{
		global $conf,$user;
		// Deprecation warning
		if ($label) {
			dol_syslog(__METHOD__ . ": using line label is deprecated", LOG_WARNING);
		}

		include_once DOL_DOCUMENT_ROOT.'/core/lib/price.lib.php';

		global $mysoc,$langs;

		dol_syslog(get_class($this)."::updateline rowid=$rowid, desc=$desc, pu=$pu, qty=$qty, remise_percent=$remise_percent, date_start=$date_start, date_end=$date_end, txtva=$txtva, txlocaltax1=$txlocaltax1, txlocaltax2=$txlocaltax2, price_base_type=$price_base_type, info_bits=$info_bits, type=$type, fk_parent_line=$fk_parent_line pa_ht=$pa_ht, special_code=$special_code fk_unit=$fk_unit", LOG_DEBUG);

		if ($this->brouillon)
		{
			if (!$this->is_last_in_cycle() && empty($this->error))
			{
				if (!$this->checkProgressLine($rowid, $situation_percent))
				{
					if (!$this->error) $this->error=$langs->trans('invoiceLineProgressError');
					return -3;
				}
			}

			$this->db->begin();

			// Clean parameters
			if (empty($qty)) $qty=0;
			if (empty($fk_parent_line) || $fk_parent_line < 0) $fk_parent_line=0;
			if (empty($special_code) || $special_code == 3) $special_code=0;
			if (! isset($situation_percent) || $situation_percent > 100 || (string) $situation_percent == '') $situation_percent = 100;

			$remise_percent	= price2num($remise_percent);
			$qty			= price2num($qty);
			$pu 			= price2num($pu);
			$pa_ht			= price2num($pa_ht);
			$txtva			= price2num($txtva);
			$txlocaltax1	= price2num($txlocaltax1);
			$txlocaltax2	= price2num($txlocaltax2);

			// Check parameters
			if ($type < 0) return -1;

			// Calculate total with, without tax and tax from qty, pu, remise_percent and txtva
			// TRES IMPORTANT: C'est au moment de l'insertion ligne qu'on doit stocker
			// la part ht, tva et ttc, et ce au niveau de la ligne qui a son propre taux tva.

			$localtaxes_type=getLocalTaxesFromRate($txtva,0,$this->thirdparty, $mysoc);

			// Clean vat code
    		$vat_src_code='';
    		if (preg_match('/\((.*)\)/', $txtva, $reg))
    		{
    		    $vat_src_code = $reg[1];
    		    $txtva = preg_replace('/\s*\(.*\)/', '', $txtva);    // Remove code into vatrate.
    		}

			$tabprice=calcul_price_total($qty, $pu, $remise_percent, $txtva, $txlocaltax1, $txlocaltax2, 0, $price_base_type, $info_bits, $type, $mysoc, $localtaxes_type, $situation_percent, $this->multicurrency_tx, $pu_ht_devise);

			$total_ht  = $tabprice[0];
			$total_tva = $tabprice[1];
			$total_ttc = $tabprice[2];
			$total_localtax1=$tabprice[9];
			$total_localtax2=$tabprice[10];
			$pu_ht  = $tabprice[3];
			$pu_tva = $tabprice[4];
			$pu_ttc = $tabprice[5];

			// MultiCurrency
			$multicurrency_total_ht  = $tabprice[16];
            $multicurrency_total_tva = $tabprice[17];
            $multicurrency_total_ttc = $tabprice[18];
			$pu_ht_devise = $tabprice[19];

			// Old properties: $price, $remise (deprecated)
			$price = $pu;
			$remise = 0;
			if ($remise_percent > 0)
			{
				$remise = round(($pu * $remise_percent / 100),2);
				$price = ($pu - $remise);
			}
			$price    = price2num($price);

			//Fetch current line from the database and then clone the object and set it in $oldline property
			$line = new FactureLigne($this->db);
			$line->fetch($rowid);

			if (!empty($line->fk_product))
			{
				$product=new Product($this->db);
				$result=$product->fetch($line->fk_product);
				$product_type=$product->type;

				if (! empty($conf->global->STOCK_MUST_BE_ENOUGH_FOR_INVOICE) && $product_type == 0 && $product->stock_reel < $qty) {
                    $langs->load("errors");
				    $this->error=$langs->trans('ErrorStockIsNotEnoughToAddProductOnInvoice', $product->ref);
					$this->db->rollback();
					return -3;
				}
			}

			$staticline = clone $line;

			$line->oldline = $staticline;
			$this->line = $line;
            $this->line->context = $this->context;

			// Reorder if fk_parent_line change
			if (! empty($fk_parent_line) && ! empty($staticline->fk_parent_line) && $fk_parent_line != $staticline->fk_parent_line)
			{
				$rangmax = $this->line_max($fk_parent_line);
				$this->line->rang = $rangmax + 1;
			}

			$this->line->rowid				= $rowid;
			$this->line->label				= $label;
			$this->line->desc				= $desc;
			$this->line->qty				= ($this->type==self::TYPE_CREDIT_NOTE?abs($qty):$qty);	// For credit note, quantity is always positive and unit price negative

			$this->line->vat_src_code       = $vat_src_code;
			$this->line->tva_tx				= $txtva;
			$this->line->localtax1_tx		= $txlocaltax1;
			$this->line->localtax2_tx		= $txlocaltax2;
			$this->line->localtax1_type		= $localtaxes_type[0];
			$this->line->localtax2_type		= $localtaxes_type[2];

			$this->line->remise_percent		= $remise_percent;
			$this->line->subprice			= ($this->type==2?-abs($pu_ht):$pu_ht); // For credit note, unit price always negative, always positive otherwise
			$this->line->date_start			= $date_start;
			$this->line->date_end			= $date_end;
			$this->line->total_ht			= (($this->type==self::TYPE_CREDIT_NOTE||$qty<0)?-abs($total_ht):$total_ht);  // For credit note and if qty is negative, total is negative
			$this->line->total_tva			= (($this->type==self::TYPE_CREDIT_NOTE||$qty<0)?-abs($total_tva):$total_tva);
			$this->line->total_localtax1	= $total_localtax1;
			$this->line->total_localtax2	= $total_localtax2;
			$this->line->total_ttc			= (($this->type==self::TYPE_CREDIT_NOTE||$qty<0)?-abs($total_ttc):$total_ttc);
			$this->line->info_bits			= $info_bits;
			$this->line->special_code		= $special_code;
			$this->line->product_type		= $type;
			$this->line->fk_parent_line		= $fk_parent_line;
			$this->line->skip_update_total	= $skip_update_total;
			$this->line->situation_percent  = $situation_percent;
			$this->line->fk_unit				= $fk_unit;

			$this->line->fk_fournprice = $fk_fournprice;
			$this->line->pa_ht = $pa_ht;

			// Multicurrency
			$this->line->multicurrency_subprice		= $pu_ht_devise;
			$this->line->multicurrency_total_ht 	= $multicurrency_total_ht;
            $this->line->multicurrency_total_tva 	= $multicurrency_total_tva;
            $this->line->multicurrency_total_ttc 	= $multicurrency_total_ttc;

			if (is_array($array_options) && count($array_options)>0) {
				$this->line->array_options=$array_options;
			}

			$result=$this->line->update($user);
			if ($result > 0)
			{
				// Reorder if child line
				if (! empty($fk_parent_line)) $this->line_order(true,'DESC');

				// Mise a jour info denormalisees au niveau facture
				$this->update_price(1);
				$this->db->commit();
				return $result;
			}
			else
			{
			    $this->error=$this->line->error;
				$this->db->rollback();
				return -1;
			}
		}
		else
		{
			$this->error="Invoice statut makes operation forbidden";
			return -2;
		}
	}

	/**
	 * Check if the percent edited is lower of next invoice line
	 *
	 * @param	int		$idline				id of line to check
	 * @param	float	$situation_percent	progress percentage need to be test
	 * @return false if KO, true if OK
	 */
	function checkProgressLine($idline, $situation_percent)
	{
		$sql = 'SELECT fd.situation_percent FROM '.MAIN_DB_PREFIX.'facturedet fd
				INNER JOIN '.MAIN_DB_PREFIX.'facture f ON (fd.fk_facture = f.rowid)
				WHERE fd.fk_prev_id = '.$idline.'
				AND f.fk_statut <> 0';

		$result = $this->db->query($sql);
		if (! $result)
		{
			$this->error=$this->db->error();
			return false;
		}

		$obj = $this->db->fetch_object($result);

		if ($obj === null) return true;
		else return $situation_percent < $obj->situation_percent;
	}

	/**
	 * Update invoice line with percentage
	 *
	 * @param  FactureLigne $line       Invoice line
	 * @param  int          $percent    Percentage
	 * @return void
	 */
	function update_percent($line, $percent)
	{
	    global $mysoc,$user;

		include_once(DOL_DOCUMENT_ROOT . '/core/lib/price.lib.php');

		// Cap percentages to 100
		if ($percent > 100) $percent = 100;
		$line->situation_percent = $percent;
		$tabprice = calcul_price_total($line->qty, $line->subprice, $line->remise_percent, $line->tva_tx, $line->localtax1_tx, $line->localtax2_tx, 0, 'HT', 0, $line->product_type, $mysoc, '', $percent);
		$line->total_ht = $tabprice[0];
		$line->total_tva = $tabprice[1];
		$line->total_ttc = $tabprice[2];
		$line->total_localtax1 = $tabprice[9];
		$line->total_localtax2 = $tabprice[10];
		$line->update($user);
		$this->update_price(1);
		$this->db->commit();
	}

	/**
	 *	Delete line in database
	 *
	 *	@param		int		$rowid		Id of line to delete
	 *	@return		int					<0 if KO, >0 if OK
	 */
	function deleteline($rowid)
	{
        global $user;

		dol_syslog(get_class($this)."::deleteline rowid=".$rowid, LOG_DEBUG);

		if (! $this->brouillon)
		{
			$this->error='ErrorBadStatus';
			return -1;
		}

		$this->db->begin();

		// Libere remise liee a ligne de facture
		$sql = 'UPDATE '.MAIN_DB_PREFIX.'societe_remise_except';
		$sql.= ' SET fk_facture_line = NULL';
		$sql.= ' WHERE fk_facture_line = '.$rowid;

		dol_syslog(get_class($this)."::deleteline", LOG_DEBUG);
		$result = $this->db->query($sql);
		if (! $result)
		{
			$this->error=$this->db->error();
			$this->db->rollback();
			return -1;
		}

		$line=new FactureLigne($this->db);

        $line->context = $this->context;

		// For triggers
		$result = $line->fetch($rowid);
		if (! ($result > 0)) dol_print_error($db, $line->error, $line->errors);

		if ($line->delete($user) > 0)
		{
			$result=$this->update_price(1);

			if ($result > 0)
			{
				$this->db->commit();
				return 1;
			}
			else
			{
				$this->db->rollback();
				$this->error=$this->db->lasterror();
				return -1;
			}
		}
		else
		{
			$this->db->rollback();
			$this->error=$line->error;
			return -1;
		}
	}

	/**
	 *	Set percent discount
	 *
	 *	@param     	User	$user		User that set discount
	 *	@param     	double	$remise		Discount
	 *  @param     	int		$notrigger	1=Does not execute triggers, 0= execute triggers
	 *	@return		int 		<0 if ko, >0 if ok
	 */
	function set_remise($user, $remise, $notrigger=0)
	{
		// Clean parameters
		if (empty($remise)) $remise=0;

		if ($user->rights->facture->creer)
		{
			$remise=price2num($remise);

			$error=0;

			$this->db->begin();

			$sql = 'UPDATE '.MAIN_DB_PREFIX.'facture';
			$sql.= ' SET remise_percent = '.$remise;
			$sql.= ' WHERE rowid = '.$this->id;
			$sql.= ' AND fk_statut = '.self::STATUS_DRAFT;

			dol_syslog(__METHOD__, LOG_DEBUG);
			$resql=$this->db->query($sql);
			if (!$resql)
			{
				$this->errors[]=$this->db->error();
				$error++;
			}

			if (! $notrigger && empty($error))
			{
				// Call trigger
				$result=$this->call_trigger('BILL_MODIFY',$user);
				if ($result < 0) $error++;
				// End call triggers
			}

			if (! $error)
			{
				$this->remise_percent = $remise;
				$this->update_price(1);

				$this->db->commit();
				return 1;
			}
			else
			{
				foreach($this->errors as $errmsg)
				{
					dol_syslog(__METHOD__.' Error: '.$errmsg, LOG_ERR);
					$this->error.=($this->error?', '.$errmsg:$errmsg);
				}
				$this->db->rollback();
				return -1*$error;
			}
		}
	}


	/**
	 *	Set absolute discount
	 *
	 *	@param     	User	$user 		User that set discount
	 *	@param     	double	$remise		Discount
	 *  @param     	int		$notrigger	1=Does not execute triggers, 0= execute triggers
	 *	@return		int 				<0 if KO, >0 if OK
	 */
	function set_remise_absolue($user, $remise, $notrigger=0)
	{
		if (empty($remise)) $remise=0;

		if ($user->rights->facture->creer)
		{
			$error=0;

			$this->db->begin();

			$remise=price2num($remise);

			$sql = 'UPDATE '.MAIN_DB_PREFIX.'facture';
			$sql.= ' SET remise_absolue = '.$remise;
			$sql.= ' WHERE rowid = '.$this->id;
			$sql.= ' AND fk_statut = '.self::STATUS_DRAFT;

			dol_syslog(__METHOD__, LOG_DEBUG);
			$resql=$this->db->query($sql);
			if (!$resql)
			{
				$this->errors[]=$this->db->error();
				$error++;
			}

			if (! $error)
			{
				$this->oldcopy= clone $this;
				$this->remise_absolue = $remise;
				$this->update_price(1);
			}

			if (! $notrigger && empty($error))
			{
				// Call trigger
				$result=$this->call_trigger('BILL_MODIFY',$user);
				if ($result < 0) $error++;
				// End call triggers
			}

			if (! $error)
			{
				$this->db->commit();
				return 1;
			}
			else
			{
				foreach($this->errors as $errmsg)
				{
					dol_syslog(__METHOD__.' Error: '.$errmsg, LOG_ERR);
					$this->error.=($this->error?', '.$errmsg:$errmsg);
				}
				$this->db->rollback();
				return -1*$error;
			}
		}
	}

	/**
	 *  Return list of payments
	 *
	 *	@param		string	$filtertype		1 to filter on type of payment == 'PRE'
	 *  @return     array					Array with list of payments
	 */
	function getListOfPayments($filtertype='')
	{
		$retarray=array();

		$table='paiement_facture';
		$table2='paiement';
		$field='fk_facture';
		$field2='fk_paiement';
		if ($this->element == 'facture_fourn' || $this->element == 'invoice_supplier')
		{
			$table='paiementfourn_facturefourn';
			$table2='paiementfourn';
			$field='fk_facturefourn';
			$field2='fk_paiementfourn';
		}

		$sql = 'SELECT pf.amount, pf.multicurrency_amount, p.fk_paiement, p.datep, p.num_paiement as num, t.code';
		$sql.= ' FROM '.MAIN_DB_PREFIX.$table.' as pf, '.MAIN_DB_PREFIX.$table2.' as p, '.MAIN_DB_PREFIX.'c_paiement as t';
		$sql.= ' WHERE pf.'.$field.' = '.$this->id;
		//$sql.= ' WHERE pf.'.$field.' = 1';
		$sql.= ' AND pf.'.$field2.' = p.rowid';
		$sql.= ' AND p.fk_paiement = t.id';
		if ($filtertype) $sql.=" AND t.code='PRE'";

		dol_syslog(get_class($this)."::getListOfPayments", LOG_DEBUG);
		$resql=$this->db->query($sql);
		if ($resql)
		{
			$num = $this->db->num_rows($resql);
			$i=0;
			while ($i < $num)
			{
				$obj = $this->db->fetch_object($resql);
				$retarray[]=array('amount'=>$obj->amount,'type'=>$obj->code, 'date'=>$obj->datep, 'num'=>$obj->num);
				$i++;
			}
			$this->db->free($resql);
			return $retarray;
		}
		else
		{
			$this->error=$this->db->lasterror();
			dol_print_error($this->db);
			return array();
		}
	}


	/**
	 *      Return next reference of customer invoice not already used (or last reference)
	 *      according to numbering module defined into constant FACTURE_ADDON
	 *
	 *      @param	   Societe		$soc		object company
	 *      @param     string		$mode		'next' for next value or 'last' for last value
	 *      @return    string					free ref or last ref
	 */
	function getNextNumRef($soc,$mode='next')
	{
		global $conf, $langs;
		$langs->load("bills");

		// Clean parameters (if not defined or using deprecated value)
		if (empty($conf->global->FACTURE_ADDON)) $conf->global->FACTURE_ADDON='mod_facture_terre';
		else if ($conf->global->FACTURE_ADDON=='terre') $conf->global->FACTURE_ADDON='mod_facture_terre';
		else if ($conf->global->FACTURE_ADDON=='mercure') $conf->global->FACTURE_ADDON='mod_facture_mercure';

		if (! empty($conf->global->FACTURE_ADDON))
		{
			$mybool=false;

			$file = $conf->global->FACTURE_ADDON.".php";
			$classname = $conf->global->FACTURE_ADDON;

			// Include file with class
			$dirmodels = array_merge(array('/'), (array) $conf->modules_parts['models']);

			foreach ($dirmodels as $reldir) {

				$dir = dol_buildpath($reldir."core/modules/facture/");

				// Load file with numbering class (if found)
				if (is_file($dir.$file) && is_readable($dir.$file))
				{
                    $mybool |= include_once $dir . $file;
                }
			}

			// For compatibility
			if (! $mybool)
			{
				$file = $conf->global->FACTURE_ADDON."/".$conf->global->FACTURE_ADDON.".modules.php";
				$classname = "mod_facture_".$conf->global->FACTURE_ADDON;
				$classname = preg_replace('/\-.*$/','',$classname);
				// Include file with class
				foreach ($conf->file->dol_document_root as $dirroot)
				{
					$dir = $dirroot."/core/modules/facture/";

					// Load file with numbering class (if found)
					if (is_file($dir.$file) && is_readable($dir.$file)) {
                        $mybool |= include_once $dir . $file;
                    }
				}
			}

			if (! $mybool)
			{
				dol_print_error('',"Failed to include file ".$file);
				return '';
			}

			$obj = new $classname();
			$numref = "";
			$numref = $obj->getNextValue($soc,$this,$mode);

			/**
			 * $numref can be empty in case we ask for the last value because if there is no invoice created with the
			 * set up mask.
			 */
			if ($mode != 'last' && !$numref) {
				$this->error=$obj->error;
				//dol_print_error($this->db,"Facture::getNextNumRef ".$obj->error);
				return "";
			}

			return $numref;
		}
		else
		{
			$langs->load("errors");
			print $langs->trans("Error")." ".$langs->trans("ErrorModuleSetupNotComplete");
			return "";
		}
	}

	/**
	 *	Load miscellaneous information for tab "Info"
	 *
	 *	@param  int		$id		Id of object to load
	 *	@return	void
	 */
	function info($id)
	{
		$sql = 'SELECT c.rowid, datec, date_valid as datev, tms as datem,';
		$sql.= ' fk_user_author, fk_user_valid';
		$sql.= ' FROM '.MAIN_DB_PREFIX.'facture as c';
		$sql.= ' WHERE c.rowid = '.$id;

		$result=$this->db->query($sql);
		if ($result)
		{
			if ($this->db->num_rows($result))
			{
				$obj = $this->db->fetch_object($result);
				$this->id = $obj->rowid;
				if ($obj->fk_user_author)
				{
					$cuser = new User($this->db);
					$cuser->fetch($obj->fk_user_author);
					$this->user_creation     = $cuser;
				}
				if ($obj->fk_user_valid)
				{
					$vuser = new User($this->db);
					$vuser->fetch($obj->fk_user_valid);
					$this->user_validation = $vuser;
				}
				$this->date_creation     = $this->db->jdate($obj->datec);
				$this->date_modification = $this->db->jdate($obj->datem);
				$this->date_validation   = $this->db->jdate($obj->datev);	// Should be in log table
			}
			$this->db->free($result);
		}
		else
		{
			dol_print_error($this->db);
		}
	}

	/**
	 *	Renvoi si les lignes de facture sont ventilees et/ou exportees en compta
	 *
	 *   @return     int         <0 if KO, 0=no, 1=yes
	 */
	function getVentilExportCompta()
	{
		// On verifie si les lignes de factures ont ete exportees en compta et/ou ventilees
		$ventilExportCompta = 0 ;
		$num=count($this->lines);
		for ($i = 0; $i < $num; $i++)
		{
			if (! empty($this->lines[$i]->export_compta) && ! empty($this->lines[$i]->code_ventilation))
			{
				$ventilExportCompta++;
			}
		}

		if ($ventilExportCompta <> 0)
		{
			return 1;
		}
		else
		{
			return 0;
		}
	}


	/**
	 *  Return if an invoice can be deleted
	 *	Rule is:
	 *	If hidden option INVOICE_CAN_ALWAYS_BE_REMOVED is on, we can
	 *  If invoice has a definitive ref, is last, without payment and not dipatched into accountancy -> yes end of rule
	 *  If invoice is draft and ha a temporary ref -> yes
	 *
	 *  @return    int         <0 if KO, 0=no, 1=yes
	 */
	function is_erasable()
	{
		global $conf;

		if (! empty($conf->global->INVOICE_CAN_ALWAYS_BE_REMOVED)) return 1;
		if (! empty($conf->global->INVOICE_CAN_NEVER_BE_REMOVED))  return 0;

		// on verifie si la facture est en numerotation provisoire
		$facref = substr($this->ref, 1, 4);

		// If not a draft invoice and not temporary invoice
		if ($facref != 'PROV')
		{
			$maxfacnumber = $this->getNextNumRef($this->thirdparty,'last');
			$ventilExportCompta = $this->getVentilExportCompta();
			// If there is no invoice into the reset range and not already dispatched, we can delete
			if ($maxfacnumber == '' && $ventilExportCompta == 0) return 1;
			// If invoice to delete is last one and not already dispatched, we can delete
			if ($maxfacnumber == $this->ref && $ventilExportCompta == 0) return 1;
			if ($this->situation_cycle_ref) {
				$last = $this->is_last_in_cycle();
				return $last;
			}
		}
		else if ($this->statut == self::STATUS_DRAFT && $facref == 'PROV') // Si facture brouillon et provisoire
		{
			return 1;
		}

		return 0;
	}


	/**
	 *  Return list of invoices (eventually filtered on a user) into an array
	 *
	 *  @param		int		$shortlist		0=Return array[id]=ref, 1=Return array[](id=>id,ref=>ref,name=>name)
	 *  @param      int		$draft      	0=not draft, 1=draft
	 *  @param      User	$excluser      	Objet user to exclude
	 *  @param    	int		$socid			Id third pary
	 *  @param    	int		$limit			For pagination
	 *  @param    	int		$offset			For pagination
	 *  @param    	string	$sortfield		Sort criteria
	 *  @param    	string	$sortorder		Sort order
	 *  @return     int             		-1 if KO, array with result if OK
	 */
	function liste_array($shortlist=0, $draft=0, $excluser='', $socid=0, $limit=0, $offset=0, $sortfield='f.datef,f.rowid', $sortorder='DESC')
	{
		global $conf,$user;

		$ga = array();

		$sql = "SELECT s.rowid, s.nom as name, s.client,";
		$sql.= " f.rowid as fid, f.facnumber as ref, f.datef as df";
		if (! $user->rights->societe->client->voir && ! $socid) $sql .= ", sc.fk_soc, sc.fk_user";
		$sql.= " FROM ".MAIN_DB_PREFIX."societe as s, ".MAIN_DB_PREFIX."facture as f";
		if (! $user->rights->societe->client->voir && ! $socid) $sql .= ", ".MAIN_DB_PREFIX."societe_commerciaux as sc";
		$sql.= " WHERE f.entity = ".$conf->entity;
		$sql.= " AND f.fk_soc = s.rowid";
		if (! $user->rights->societe->client->voir && ! $socid) //restriction
		{
			$sql.= " AND s.rowid = sc.fk_soc AND sc.fk_user = " .$user->id;
		}
		if ($socid) $sql.= " AND s.rowid = ".$socid;
		if ($draft) $sql.= " AND f.fk_statut = ".self::STATUS_DRAFT;
		if (is_object($excluser)) $sql.= " AND f.fk_user_author <> ".$excluser->id;
		$sql.= $this->db->order($sortfield,$sortorder);
		$sql.= $this->db->plimit($limit,$offset);

		$result=$this->db->query($sql);
		if ($result)
		{
			$numc = $this->db->num_rows($result);
			if ($numc)
			{
				$i = 0;
				while ($i < $numc)
				{
					$obj = $this->db->fetch_object($result);

					if ($shortlist == 1)
					{
						$ga[$obj->fid] = $obj->ref;
					}
					else if ($shortlist == 2)
					{
						$ga[$obj->fid] = $obj->ref.' ('.$obj->name.')';
					}
					else
					{
						$ga[$i]['id']	= $obj->fid;
						$ga[$i]['ref'] 	= $obj->ref;
						$ga[$i]['name'] = $obj->name;
					}
					$i++;
				}
			}
			return $ga;
		}
		else
		{
			dol_print_error($this->db);
			return -1;
		}
	}


	/**
	 *	Renvoi liste des factures remplacables
	 *	Statut validee ou abandonnee pour raison autre + non payee + aucun paiement + pas deja remplacee
	 *
	 *	@param		int		$socid		Id societe
	 *	@return    	array				Tableau des factures ('id'=>id, 'ref'=>ref, 'status'=>status, 'paymentornot'=>0/1)
	 */
	function list_replacable_invoices($socid=0)
	{
		global $conf;

		$return = array();

		$sql = "SELECT f.rowid as rowid, f.facnumber, f.fk_statut,";
		$sql.= " ff.rowid as rowidnext";
		$sql.= " FROM ".MAIN_DB_PREFIX."facture as f";
		$sql.= " LEFT JOIN ".MAIN_DB_PREFIX."paiement_facture as pf ON f.rowid = pf.fk_facture";
		$sql.= " LEFT JOIN ".MAIN_DB_PREFIX."facture as ff ON f.rowid = ff.fk_facture_source";
		$sql.= " WHERE (f.fk_statut = ".self::STATUS_VALIDATED." OR (f.fk_statut = ".self::STATUS_ABANDONED." AND f.close_code = '".self::CLOSECODE_ABANDONED."'))";
		$sql.= " AND f.entity = ".$conf->entity;
		$sql.= " AND f.paye = 0";					// Pas classee payee completement
		$sql.= " AND pf.fk_paiement IS NULL";		// Aucun paiement deja fait
		$sql.= " AND ff.fk_statut IS NULL";			// Renvoi vrai si pas facture de remplacement
		if ($socid > 0) $sql.=" AND f.fk_soc = ".$socid;
		$sql.= " ORDER BY f.facnumber";

		dol_syslog(get_class($this)."::list_replacable_invoices", LOG_DEBUG);
		$resql=$this->db->query($sql);
		if ($resql)
		{
			while ($obj=$this->db->fetch_object($resql))
			{
				$return[$obj->rowid]=array(	'id' => $obj->rowid,
				'ref' => $obj->facnumber,
				'status' => $obj->fk_statut);
			}
			//print_r($return);
			return $return;
		}
		else
		{
			$this->error=$this->db->error();
			return -1;
		}
	}


	/**
	 *	Renvoi liste des factures qualifiables pour correction par avoir
	 *	Les factures qui respectent les regles suivantes sont retournees:
	 *	(validee + paiement en cours) ou classee (payee completement ou payee partiellement) + pas deja remplacee + pas deja avoir
	 *
	 *	@param		int		$socid		Id societe
	 *	@return    	array				Tableau des factures ($id => array('ref'=>,'paymentornot'=>,'status'=>,'paye'=>)
	 */
	function list_qualified_avoir_invoices($socid=0)
	{
		global $conf;

		$return = array();

		$sql = "SELECT f.rowid as rowid, f.facnumber, f.fk_statut, f.type, f.paye, pf.fk_paiement";
		$sql.= " FROM ".MAIN_DB_PREFIX."facture as f";
		$sql.= " LEFT JOIN ".MAIN_DB_PREFIX."paiement_facture as pf ON f.rowid = pf.fk_facture";
		$sql.= " LEFT JOIN ".MAIN_DB_PREFIX."facture as ff ON (f.rowid = ff.fk_facture_source AND ff.type=".self::TYPE_REPLACEMENT.")";
		$sql.= " WHERE f.entity = ".$conf->entity;
		$sql.= " AND f.fk_statut in (".self::STATUS_VALIDATED.",".self::STATUS_CLOSED.")";
		//  $sql.= " WHERE f.fk_statut >= 1";
		//	$sql.= " AND (f.paye = 1";				// Classee payee completement
		//	$sql.= " OR f.close_code IS NOT NULL)";	// Classee payee partiellement
		$sql.= " AND ff.type IS NULL";			// Renvoi vrai si pas facture de remplacement
		$sql.= " AND f.type != ".self::TYPE_CREDIT_NOTE;				// Type non 2 si facture non avoir
		if ($socid > 0) $sql.=" AND f.fk_soc = ".$socid;
		$sql.= " ORDER BY f.facnumber";

		dol_syslog(get_class($this)."::list_qualified_avoir_invoices", LOG_DEBUG);
		$resql=$this->db->query($sql);
		if ($resql)
		{
			while ($obj=$this->db->fetch_object($resql))
			{
				$qualified=0;
				if ($obj->fk_statut == self::STATUS_VALIDATED) $qualified=1;
				if ($obj->fk_statut == self::STATUS_CLOSED) $qualified=1;
				if ($qualified)
				{
					//$ref=$obj->facnumber;
					$paymentornot=($obj->fk_paiement?1:0);
					$return[$obj->rowid]=array('ref'=>$obj->facnumber,'status'=>$obj->fk_statut,'type'=>$obj->type,'paye'=>$obj->paye,'paymentornot'=>$paymentornot);
				}
			}

			return $return;
		}
		else
		{
			$this->error=$this->db->error();
			return -1;
		}
	}


	/**
	 *	Create a withdrawal request for a standing order.
	 *  Use the remain to pay excluding all existing open direct debit requests.
	 *
	 *	@param      User	$fuser      User asking the direct debit transfer
	 *  @param		float	$amount		Amount we request direct debit for
	 *	@return     int         		<0 if KO, >0 if OK
	 */
	function demande_prelevement($fuser, $amount=0)
	{

		$error=0;

		dol_syslog(get_class($this)."::demande_prelevement", LOG_DEBUG);

		if ($this->statut > self::STATUS_DRAFT && $this->paye == 0)
		{
	        require_once DOL_DOCUMENT_ROOT . '/societe/class/companybankaccount.class.php';
	        $bac = new CompanyBankAccount($this->db);
	        $bac->fetch(0,$this->socid);

        	$sql = 'SELECT count(*)';
			$sql.= ' FROM '.MAIN_DB_PREFIX.'prelevement_facture_demande';
			$sql.= ' WHERE fk_facture = '.$this->id;
			$sql.= ' AND traite = 0';

			dol_syslog(get_class($this)."::demande_prelevement", LOG_DEBUG);
			$resql=$this->db->query($sql);
			if ($resql)
			{
				$row = $this->db->fetch_row($resql);
				if ($row[0] == 0)
				{
					$now=dol_now();

                    $totalpaye  = $this->getSommePaiement();
                    $totalcreditnotes = $this->getSumCreditNotesUsed();
                    $totaldeposits = $this->getSumDepositsUsed();
                    //print "totalpaye=".$totalpaye." totalcreditnotes=".$totalcreditnotes." totaldeposts=".$totaldeposits;

                    // We can also use bcadd to avoid pb with floating points
                    // For example print 239.2 - 229.3 - 9.9; does not return 0.
                    //$resteapayer=bcadd($this->total_ttc,$totalpaye,$conf->global->MAIN_MAX_DECIMALS_TOT);
                    //$resteapayer=bcadd($resteapayer,$totalavoir,$conf->global->MAIN_MAX_DECIMALS_TOT);
					if (empty($amount)) $amount = price2num($this->total_ttc - $totalpaye - $totalcreditnotes - $totaldeposits,'MT');

					if (is_numeric($amount) && $amount != 0)
					{
						$sql = 'INSERT INTO '.MAIN_DB_PREFIX.'prelevement_facture_demande';
						$sql .= ' (fk_facture, amount, date_demande, fk_user_demande, code_banque, code_guichet, number, cle_rib)';
						$sql .= ' VALUES ('.$this->id;
						$sql .= ",'".price2num($amount)."'";
						$sql .= ",'".$this->db->idate($now)."'";
						$sql .= ",".$fuser->id;
						$sql .= ",'".$bac->code_banque."'";
						$sql .= ",'".$bac->code_guichet."'";
						$sql .= ",'".$bac->number."'";
						$sql .= ",'".$bac->cle_rib."')";

						dol_syslog(get_class($this)."::demande_prelevement", LOG_DEBUG);
						$resql=$this->db->query($sql);
						if (! $resql)
						{
						    $this->error=$this->db->lasterror();
						    dol_syslog(get_class($this).'::demandeprelevement Erreur');
						    $error++;
						}
					}
					else
					{
						$this->error='WithdrawRequestErrorNilAmount';
	                    dol_syslog(get_class($this).'::demandeprelevement WithdrawRequestErrorNilAmount');
	                    $error++;
					}

        			if (! $error)
        			{
        				// Force payment mode of invoice to withdraw
        				$payment_mode_id = dol_getIdFromCode($this->db, 'PRE', 'c_paiement');
        				if ($payment_mode_id > 0)
        				{
        					$result=$this->setPaymentMethods($payment_mode_id);
        				}
        			}

                    if ($error) return -1;
                    return 1;
                }
                else
                {
                    $this->error="A request already exists";
                    dol_syslog(get_class($this).'::demandeprelevement Impossible de creer une demande, demande deja en cours');
                    return 0;
                }
            }
            else
            {
                $this->error=$this->db->error();
                dol_syslog(get_class($this).'::demandeprelevement Erreur -2');
                return -2;
            }
        }
        else
        {
            $this->error="Status of invoice does not allow this";
            dol_syslog(get_class($this)."::demandeprelevement ".$this->error." $this->statut, $this->paye, $this->mode_reglement_id");
            return -3;
        }
    }

	/**
	 *  Supprime une demande de prelevement
	 *
	 *  @param  User	$fuser      User making delete
	 *  @param  int		$did        id de la demande a supprimer
	 *  @return	int					<0 if OK, >0 if KO
	 */
	function demande_prelevement_delete($fuser, $did)
	{
		$sql = 'DELETE FROM '.MAIN_DB_PREFIX.'prelevement_facture_demande';
		$sql .= ' WHERE rowid = '.$did;
		$sql .= ' AND traite = 0';
		if ( $this->db->query($sql) )
		{
			return 0;
		}
		else
		{
			$this->error=$this->db->lasterror();
			dol_syslog(get_class($this).'::demande_prelevement_delete Error '.$this->error);
			return -1;
		}
	}


	/**
	 *	Load indicators for dashboard (this->nbtodo and this->nbtodolate)
	 *
	 *	@param  User		$user    	Object user
	 *	@return WorkboardResponse|int 	<0 if KO, WorkboardResponse if OK
	 */
	function load_board($user)
	{
		global $conf, $langs;

		$clause = " WHERE";

		$sql = "SELECT f.rowid, f.date_lim_reglement as datefin,f.fk_statut";
		$sql.= " FROM ".MAIN_DB_PREFIX."facture as f";
		if (!$user->rights->societe->client->voir && !$user->societe_id)
		{
			$sql.= " LEFT JOIN ".MAIN_DB_PREFIX."societe_commerciaux as sc ON f.fk_soc = sc.fk_soc";
			$sql.= " WHERE sc.fk_user = " .$user->id;
			$clause = " AND";
		}
		$sql.= $clause." f.paye=0";
		$sql.= " AND f.entity = ".$conf->entity;
		$sql.= " AND f.fk_statut = ".self::STATUS_VALIDATED;
		if ($user->societe_id) $sql.= " AND f.fk_soc = ".$user->societe_id;

		$resql=$this->db->query($sql);
		if ($resql)
		{
			$langs->load("bills");
			$now=dol_now();

			$response = new WorkboardResponse();
			$response->warning_delay=$conf->facture->client->warning_delay/60/60/24;
			$response->label=$langs->trans("CustomerBillsUnpaid");
			$response->url=DOL_URL_ROOT.'/compta/facture/list.php?search_status=1&mainmenu=accountancy&leftmenu=customers_bills';
			$response->img=img_object('',"bill");

			$generic_facture = new Facture($this->db);

			while ($obj=$this->db->fetch_object($resql))
			{
				$generic_facture->date_lim_reglement = $this->db->jdate($obj->datefin);
				$generic_facture->statut = $obj->fk_statut;

				$response->nbtodo++;

				if ($generic_facture->hasDelay()) {
					$response->nbtodolate++;
				}
			}

			return $response;
		}
		else
		{
			dol_print_error($this->db);
			$this->error=$this->db->error();
			return -1;
		}
	}


	/* gestion des contacts d'une facture */

	/**
	 *	Retourne id des contacts clients de facturation
	 *
	 *	@return     array       Liste des id contacts facturation
	 */
	function getIdBillingContact()
	{
		return $this->getIdContact('external','BILLING');
	}

	/**
	 *	Retourne id des contacts clients de livraison
	 *
	 *	@return     array       Liste des id contacts livraison
	 */
	function getIdShippingContact()
	{
		return $this->getIdContact('external','SHIPPING');
	}


	/**
	 *  Initialise an instance with random values.
	 *  Used to build previews or test instances.
	 *	id must be 0 if object instance is a specimen.
	 *
	 *	@param	string		$option		''=Create a specimen invoice with lines, 'nolines'=No lines
	 *  @return	void
	 */
	function initAsSpecimen($option='')
	{
		global $langs;

		$now=dol_now();
		$arraynow=dol_getdate($now);
		$nownotime=dol_mktime(0, 0, 0, $arraynow['mon'], $arraynow['mday'], $arraynow['year']);

        // Load array of products prodids
		$num_prods = 0;
		$prodids = array();
		$sql = "SELECT rowid";
		$sql.= " FROM ".MAIN_DB_PREFIX."product";
		$sql.= " WHERE entity IN (".getEntity('product', 1).")";
		$resql = $this->db->query($sql);
		if ($resql)
		{
			$num_prods = $this->db->num_rows($resql);
			$i = 0;
			while ($i < $num_prods)
			{
				$i++;
				$row = $this->db->fetch_row($resql);
				$prodids[$i] = $row[0];
			}
		}
		//Avoid php warning Warning: mt_rand(): max(0) is smaller than min(1) when no product exists
		if (empty($num_prods)) {
			$num_prods=1;
		}

		// Initialize parameters
		$this->id=0;
		$this->ref = 'SPECIMEN';
		$this->specimen=1;
		$this->socid = 1;
		$this->date = $nownotime;
		$this->date_lim_reglement = $nownotime + 3600 * 24 *30;
		$this->cond_reglement_id   = 1;
		$this->cond_reglement_code = 'RECEP';
		$this->date_lim_reglement=$this->calculate_date_lim_reglement();
		$this->mode_reglement_id   = 0;		// Not forced to show payment mode CHQ + VIR
		$this->mode_reglement_code = '';	// Not forced to show payment mode CHQ + VIR
		$this->note_public='This is a comment (public)';
		$this->note_private='This is a comment (private)';
		$this->note='This is a comment (private)';
		$this->fk_incoterms=0;
		$this->location_incoterms='';

		if (empty($option) || $option != 'nolines')
		{
			// Lines
			$nbp = 5;
			$xnbp = 0;
			while ($xnbp < $nbp)
			{
				$line=new FactureLigne($this->db);
				$line->desc=$langs->trans("Description")." ".$xnbp;
				$line->qty=1;
				$line->subprice=100;
				$line->tva_tx=19.6;
				$line->localtax1_tx=0;
				$line->localtax2_tx=0;
				$line->remise_percent=0;
				if ($xnbp == 1)        // Qty is negative (product line)
				{
					$prodid = mt_rand(1, $num_prods);
					$line->fk_product=$prodids[$prodid];
					$line->qty=-1;
					$line->total_ht=-100;
					$line->total_ttc=-119.6;
					$line->total_tva=-19.6;
				}
				else if ($xnbp == 2)    // UP is negative (free line)
				{
					$line->subprice=-100;
					$line->total_ht=-100;
					$line->total_ttc=-119.6;
					$line->total_tva=-19.6;
					$line->remise_percent=0;
				}
				else if ($xnbp == 3)    // Discount is 50% (product line)
				{
					$prodid = mt_rand(1, $num_prods);
					$line->fk_product=$prodids[$prodid];
					$line->total_ht=50;
					$line->total_ttc=59.8;
					$line->total_tva=9.8;
					$line->remise_percent=50;
				}
				else    // (product line)
				{
					$prodid = mt_rand(1, $num_prods);
					$line->fk_product=$prodids[$prodid];
					$line->total_ht=100;
					$line->total_ttc=119.6;
					$line->total_tva=19.6;
					$line->remise_percent=00;
				}

				$this->lines[$xnbp]=$line;
				$xnbp++;

				$this->total_ht       += $line->total_ht;
				$this->total_tva      += $line->total_tva;
				$this->total_ttc      += $line->total_ttc;
			}
			$this->revenuestamp = 0;

			// Add a line "offered"
			$line=new FactureLigne($this->db);
			$line->desc=$langs->trans("Description")." (offered line)";
			$line->qty=1;
			$line->subprice=100;
			$line->tva_tx=19.6;
			$line->localtax1_tx=0;
			$line->localtax2_tx=0;
			$line->remise_percent=100;
			$line->total_ht=0;
			$line->total_ttc=0;    // 90 * 1.196
			$line->total_tva=0;
			$prodid = mt_rand(1, $num_prods);
			$line->fk_product=$prodids[$prodid];

			$this->lines[$xnbp]=$line;
			$xnbp++;
		}
	}

	/**
	 *      Load indicators for dashboard (this->nbtodo and this->nbtodolate)
	 *
	 *      @return         int     <0 if KO, >0 if OK
	 */
	function load_state_board()
	{
		global $conf, $user;

		$this->nb=array();

		$clause = "WHERE";

		$sql = "SELECT count(f.rowid) as nb";
		$sql.= " FROM ".MAIN_DB_PREFIX."facture as f";
		$sql.= " LEFT JOIN ".MAIN_DB_PREFIX."societe as s ON f.fk_soc = s.rowid";
		if (!$user->rights->societe->client->voir && !$user->societe_id)
		{
			$sql.= " LEFT JOIN ".MAIN_DB_PREFIX."societe_commerciaux as sc ON s.rowid = sc.fk_soc";
			$sql.= " WHERE sc.fk_user = " .$user->id;
			$clause = "AND";
		}
		$sql.= " ".$clause." f.entity = ".$conf->entity;

		$resql=$this->db->query($sql);
		if ($resql)
		{
			while ($obj=$this->db->fetch_object($resql))
			{
				$this->nb["invoices"]=$obj->nb;
			}
            $this->db->free($resql);
			return 1;
		}
		else
		{
			dol_print_error($this->db);
			$this->error=$this->db->error();
			return -1;
		}
	}

	/**
	 * 	Create an array of invoice lines
	 *
	 * 	@return int		>0 if OK, <0 if KO
	 */
	function getLinesArray()
	{
	    return $this->fetch_lines();
	}

	/**
	 *  Create a document onto disk according to template module.
	 *
	 *	@param	string		$modele			Generator to use. Caller must set it to obj->modelpdf or GETPOST('modelpdf') for example.
	 *	@param	Translate	$outputlangs	objet lang a utiliser pour traduction
	 *  @param  int			$hidedetails    Hide details of lines
	 *  @param  int			$hidedesc       Hide description
	 *  @param  int			$hideref        Hide ref
	 *	@return int        					<0 if KO, >0 if OK
	 */
	public function generateDocument($modele, $outputlangs, $hidedetails=0, $hidedesc=0, $hideref=0)
	{
		global $conf,$langs;

		$langs->load("bills");

		if (! dol_strlen($modele)) {

			$modele = 'crabe';

			if ($this->modelpdf) {
				$modele = $this->modelpdf;
			} elseif (! empty($conf->global->FACTURE_ADDON_PDF)) {
				$modele = $conf->global->FACTURE_ADDON_PDF;
			}
		}

		$modelpath = "core/modules/facture/doc/";

		return $this->commonGenerateDocument($modelpath, $modele, $outputlangs, $hidedetails, $hidedesc, $hideref);
	}

	/**
	 * Gets the smallest reference available for a new cycle
	 *
	 * @return int >= 1 if OK, -1 if error
	 */
	function newCycle()
	{
		$sql = 'SELECT max(situation_cycle_ref) FROM ' . MAIN_DB_PREFIX . 'facture as f';
		$sql.= " WHERE f.entity in (".getEntity('facture').")";
		$resql = $this->db->query($sql);
		if ($resql) {
			if ($resql->num_rows > 0)
			{
				$res = $this->db->fetch_array($resql);
				$ref = $res['max(situation_cycle_ref)'];
				$ref++;
			} else {
				$ref = 1;
			}
			$this->db->free($resql);
			return $ref;
		} else {
			$this->error = $this->db->lasterror();
			dol_syslog("Error sql=" . $sql . ", error=" . $this->error, LOG_ERR);
			return -1;
		}
	}

	/**
	 * Checks if the invoice is the first of a cycle
	 *
	 * @return boolean
	 */
	function is_first()
	{
		return ($this->situation_counter == 1);
	}

	/**
	 * Returns an array containing the previous situations as Facture objects
	 *
	 * @return mixed -1 if error, array of previous situations
	 */
	function get_prev_sits()
	{
		global $conf;

		$sql = 'SELECT rowid FROM ' . MAIN_DB_PREFIX . 'facture';
		$sql .= ' where situation_cycle_ref = ' . $this->situation_cycle_ref;
		$sql .= ' and situation_counter < ' . $this->situation_counter;
		$sql .= ' AND entity = '. ($this->entity > 0 ? $this->entity : $conf->entity);
		$resql = $this->db->query($sql);
		$res = array();
		if ($resql && $resql->num_rows > 0) {
			while ($row = $this->db->fetch_object($resql)) {
				$id = $row->rowid;
				$situation = new Facture($this->db);
				$situation->fetch($id);
				$res[] = $situation;
			}
		} else {
			$this->error = $this->db->error();
			dol_syslog("Error sql=" . $sql . ", error=" . $this->error, LOG_ERR);
			return -1;
		}

		return $res;
	}

	/**
	 * Sets the invoice as a final situation
	 *
	 *  @param  	User	$user    	Object user
	 *  @param     	int		$notrigger	1=Does not execute triggers, 0= execute triggers
	 *	@return		int 				<0 if KO, >0 if OK
	 */
	function setFinal(User $user, $notrigger=0)
	{
		$error=0;

		$this->db->begin();

		$this->situation_final = 1;
		$sql = 'UPDATE ' . MAIN_DB_PREFIX . 'facture SET situation_final = ' . $this->situation_final . ' where rowid = ' . $this->id;

		dol_syslog(__METHOD__, LOG_DEBUG);
		$resql=$this->db->query($sql);
		if (!$resql)
		{
			$this->errors[]=$this->db->error();
			$error++;
		}

		if (! $notrigger && empty($error))
		{
			// Call trigger
			$result=$this->call_trigger('BILL_MODIFY',$user);
			if ($result < 0) $error++;
			// End call triggers
		}

		if (! $error)
		{
			$this->db->commit();
			return 1;
		}
		else
		{
			foreach($this->errors as $errmsg)
			{
				dol_syslog(__METHOD__.' Error: '.$errmsg, LOG_ERR);
				$this->error.=($this->error?', '.$errmsg:$errmsg);
			}
			$this->db->rollback();
			return -1*$error;
		}
	}

	/**
	 * Checks if the invoice is the last in its cycle
	 *
	 * @return bool Last of the cycle status
	 *
	 */
	function is_last_in_cycle()
	{
		global $conf;

		if (!empty($this->situation_cycle_ref)) {
			// No point in testing anything if we're not inside a cycle
			$sql = 'SELECT max(situation_counter) FROM ' . MAIN_DB_PREFIX . 'facture WHERE situation_cycle_ref = ' . $this->situation_cycle_ref . ' AND entity = ' . ($this->entity > 0 ? $this->entity : $conf->entity);
			$resql = $this->db->query($sql);

			if ($resql && $resql->num_rows > 0) {
				$res = $this->db->fetch_array($resql);
				$last = $res['max(situation_counter)'];
				return ($last == $this->situation_counter);
			} else {
				$this->error = $this->db->lasterror();
				dol_syslog(get_class($this) . "::select Error " . $this->error, LOG_ERR);
				return false;
			}
		} else {
			return true;
		}
	}

	/**
	 * Function used to replace a thirdparty id with another one.
	 *
	 * @param DoliDB $db Database handler
	 * @param int $origin_id Old thirdparty id
	 * @param int $dest_id New thirdparty id
	 * @return bool
	 */
	public static function replaceThirdparty(DoliDB $db, $origin_id, $dest_id)
	{
		$tables = array(
			'facture'
		);

		return CommonObject::commonReplaceThirdparty($db, $origin_id, $dest_id, $tables);
	}

	/**
	 * Is the customer invoice delayed?
	 *
	 * @return bool
	 */
	public function hasDelay()
	{
		global $conf;

		$now = dol_now();

		// Paid invoices have status STATUS_CLOSED
		if ($this->statut != Facture::STATUS_VALIDATED) return false;

		return $this->date_lim_reglement < ($now - $conf->facture->client->warning_delay);
	}
}

/**
 *	Class to manage invoice lines.
 *  Saved into database table llx_facturedet
 */
class FactureLigne extends CommonInvoiceLine
{
    public $element='facturedet';
    public $table_element='facturedet';

	var $oldline;

	//! From llx_facturedet
	//! Id facture
	var $fk_facture;
	//! Id parent line
	var $fk_parent_line;
	/**
	 * @deprecated
	 */
	var $label;
	//! Description ligne
	var $desc;

	var $localtax1_type;	// Local tax 1 type
	var $localtax2_type;	// Local tax 2 type
	var $fk_remise_except;	// Link to line into llx_remise_except
	var $rang = 0;

	var $fk_fournprice;
	var $pa_ht;
	var $marge_tx;
	var $marque_tx;

	var $special_code;	// Liste d'options non cumulabels:
	// 1: frais de port
	// 2: ecotaxe
	// 3: ??

	var $origin;
	var $origin_id;

	var $fk_code_ventilation = 0;

	var $date_start;
	var $date_end;

	// Ne plus utiliser
	//var $price;         	// P.U. HT apres remise % de ligne (exemple 80)
	//var $remise;			// Montant calcule de la remise % sur PU HT (exemple 20)

	// From llx_product
	/**
	 * @deprecated
	 * @see product_ref
	 */
	var $ref;				// Product ref (deprecated)
	var $product_ref;       // Product ref
	/**
	 * @deprecated
	 * @see product_label
	 */
	var $libelle;      		// Product label (deprecated)
	var $product_label;     // Product label
	var $product_desc;  	// Description produit

	var $skip_update_total; // Skip update price total for special lines

	/**
	 * @var int Situation advance percentage
	 */
	public $situation_percent;

	/**
	 * @var int Previous situation line id reference
	 */
	public $fk_prev_id;

	// Multicurrency
	var $fk_multicurrency;
	var $multicurrency_code;
	var $multicurrency_subprice;
	var $multicurrency_total_ht;
	var $multicurrency_total_tva;
	var $multicurrency_total_ttc;

	/**
	 *	Load invoice line from database
	 *
	 *	@param	int		$rowid      id of invoice line to get
	 *	@return	int					<0 if KO, >0 if OK
	 */
	function fetch($rowid)
	{
		$sql = 'SELECT fd.rowid, fd.fk_facture, fd.fk_parent_line, fd.fk_product, fd.product_type, fd.label as custom_label, fd.description, fd.price, fd.qty, fd.vat_src_code, fd.tva_tx,';
		$sql.= ' fd.localtax1_tx, fd. localtax2_tx, fd.remise, fd.remise_percent, fd.fk_remise_except, fd.subprice,';
		$sql.= ' fd.date_start as date_start, fd.date_end as date_end, fd.fk_product_fournisseur_price as fk_fournprice, fd.buy_price_ht as pa_ht,';
		$sql.= ' fd.info_bits, fd.special_code, fd.total_ht, fd.total_tva, fd.total_ttc, fd.total_localtax1, fd.total_localtax2, fd.rang,';
		$sql.= ' fd.fk_code_ventilation,';
		$sql.= ' fd.fk_unit, fd.fk_user_author, fd.fk_user_modif,';
		$sql.= ' fd.situation_percent, fd.fk_prev_id,';
		$sql.= ' fd.multicurrency_subprice,';
		$sql.= ' fd.multicurrency_total_ht,';
		$sql.= ' fd.multicurrency_total_tva,';
		$sql.= ' fd.multicurrency_total_ttc,';
		$sql.= ' p.ref as product_ref, p.label as product_libelle, p.description as product_desc';
		$sql.= ' FROM '.MAIN_DB_PREFIX.'facturedet as fd';
		$sql.= ' LEFT JOIN '.MAIN_DB_PREFIX.'product as p ON fd.fk_product = p.rowid';
		$sql.= ' WHERE fd.rowid = '.$rowid;

		$result = $this->db->query($sql);
		if ($result)
		{
			$objp = $this->db->fetch_object($result);

			$this->rowid				= $objp->rowid;
			$this->fk_facture			= $objp->fk_facture;
			$this->fk_parent_line		= $objp->fk_parent_line;
			$this->label				= $objp->custom_label;
			$this->desc					= $objp->description;
			$this->qty					= $objp->qty;
			$this->subprice				= $objp->subprice;
			$this->vat_src_code  		= $objp->vat_src_code;
			$this->tva_tx				= $objp->tva_tx;
			$this->localtax1_tx			= $objp->localtax1_tx;
			$this->localtax2_tx			= $objp->localtax2_tx;
			$this->remise_percent		= $objp->remise_percent;
			$this->fk_remise_except		= $objp->fk_remise_except;
			$this->fk_product			= $objp->fk_product;
			$this->product_type			= $objp->product_type;
			$this->date_start			= $this->db->jdate($objp->date_start);
			$this->date_end				= $this->db->jdate($objp->date_end);
			$this->info_bits			= $objp->info_bits;
			$this->special_code			= $objp->special_code;
			$this->total_ht				= $objp->total_ht;
			$this->total_tva			= $objp->total_tva;
			$this->total_localtax1		= $objp->total_localtax1;
			$this->total_localtax2		= $objp->total_localtax2;
			$this->total_ttc			= $objp->total_ttc;
			$this->fk_code_ventilation	= $objp->fk_code_ventilation;
			$this->rang					= $objp->rang;
			$this->fk_fournprice		= $objp->fk_fournprice;
			$marginInfos				= getMarginInfos($objp->subprice, $objp->remise_percent, $objp->tva_tx, $objp->localtax1_tx, $objp->localtax2_tx, $this->fk_fournprice, $objp->pa_ht);
			$this->pa_ht				= $marginInfos[0];
			$this->marge_tx				= $marginInfos[1];
			$this->marque_tx			= $marginInfos[2];

			$this->ref					= $objp->product_ref;      // deprecated
			$this->product_ref			= $objp->product_ref;
			$this->libelle				= $objp->product_libelle;  // deprecated
			$this->product_label		= $objp->product_libelle;
			$this->product_desc			= $objp->product_desc;
			$this->fk_unit				= $objp->fk_unit;
			$this->fk_user_modif		= $objp->fk_user_modif;
			$this->fk_user_author		= $objp->fk_user_author;

			$this->situation_percent    = $objp->situation_percent;
			$this->fk_prev_id           = $objp->fk_prev_id;

			$this->multicurrency_subprice = $objp->multicurrency_subprice;
			$this->multicurrency_total_ht = $objp->multicurrency_total_ht;
			$this->multicurrency_total_tva= $objp->multicurrency_total_tva;
			$this->multicurrency_total_ttc= $objp->multicurrency_total_ttc;

			$this->db->free($result);

			return 1;
		}
		else
		{
		    $this->error = $this->db->lasterror();
			return -1;
		}
	}

	/**
	 *	Insert line into database
	 *
	 *	@param      int		$notrigger		                 1 no triggers
	 *  @param      int     $noerrorifdiscountalreadylinked  1=Do not make error if lines is linked to a discount and discount already linked to another
	 *	@return		int						                 <0 if KO, >0 if OK
	 */
	function insert($notrigger=0, $noerrorifdiscountalreadylinked=0)
	{
		global $langs,$user,$conf;

		$error=0;

        $pa_ht_isemptystring = (empty($this->pa_ht) && $this->pa_ht == ''); // If true, we can use a default value. If this->pa_ht = '0', we must use '0'.

        dol_syslog(get_class($this)."::insert rang=".$this->rang, LOG_DEBUG);

		// Clean parameters
		$this->desc=trim($this->desc);
		if (empty($this->tva_tx)) $this->tva_tx=0;
		if (empty($this->localtax1_tx)) $this->localtax1_tx=0;
		if (empty($this->localtax2_tx)) $this->localtax2_tx=0;
		if (empty($this->localtax1_type)) $this->localtax1_type=0;
		if (empty($this->localtax2_type)) $this->localtax2_type=0;
		if (empty($this->total_localtax1)) $this->total_localtax1=0;
		if (empty($this->total_localtax2)) $this->total_localtax2=0;
		if (empty($this->rang)) $this->rang=0;
		if (empty($this->remise_percent)) $this->remise_percent=0;
		if (empty($this->info_bits)) $this->info_bits=0;
		if (empty($this->subprice)) $this->subprice=0;
		if (empty($this->special_code)) $this->special_code=0;
		if (empty($this->fk_parent_line)) $this->fk_parent_line=0;
		if (empty($this->fk_prev_id)) $this->fk_prev_id = 'null';
		if (! isset($this->situation_percent) || $this->situation_percent > 100 || (string) $this->situation_percent == '') $this->situation_percent = 100;

		if (empty($this->pa_ht)) $this->pa_ht=0;
		if (empty($this->multicurrency_subprice)) $this->multicurrency_subprice=0;
		if (empty($this->multicurrency_total_ht)) $this->multicurrency_total_ht=0;
		if (empty($this->multicurrency_total_tva)) $this->multicurrency_total_tva=0;
		if (empty($this->multicurrency_total_ttc)) $this->multicurrency_total_ttc=0;

		// if buy price not defined, define buyprice as configured in margin admin
		if ($this->pa_ht == 0 && $pa_ht_isemptystring)
		{
			if (($result = $this->defineBuyPrice($this->subprice, $this->remise_percent, $this->fk_product)) < 0)
			{
				return $result;
			}
			else
			{
				$this->pa_ht = $result;
			}
		}

		// Check parameters
		if ($this->product_type < 0)
		{
			$this->error='ErrorProductTypeMustBe0orMore';
			return -1;
		}
		if (! empty($this->fk_product))
		{
			// Check product exists
			$result=Product::isExistingObject('product', $this->fk_product);
			if ($result <= 0)
			{
				$this->error='ErrorProductIdDoesNotExists';
				return -1;
			}
		}

		$this->db->begin();

		// Insertion dans base de la ligne
		$sql = 'INSERT INTO '.MAIN_DB_PREFIX.'facturedet';
		$sql.= ' (fk_facture, fk_parent_line, label, description, qty,';
		$sql.= ' vat_src_code, tva_tx, localtax1_tx, localtax2_tx, localtax1_type, localtax2_type,';
		$sql.= ' fk_product, product_type, remise_percent, subprice, fk_remise_except,';
		$sql.= ' date_start, date_end, fk_code_ventilation, ';
		$sql.= ' rang, special_code, fk_product_fournisseur_price, buy_price_ht,';
		$sql.= ' info_bits, total_ht, total_tva, total_ttc, total_localtax1, total_localtax2,';
		$sql.= ' situation_percent, fk_prev_id,';
		$sql.= ' fk_unit, fk_user_author, fk_user_modif,';
		$sql.= ' fk_multicurrency, multicurrency_code, multicurrency_subprice, multicurrency_total_ht, multicurrency_total_tva, multicurrency_total_ttc';
		$sql.= ')';
		$sql.= " VALUES (".$this->fk_facture.",";
		$sql.= " ".($this->fk_parent_line>0?"'".$this->fk_parent_line."'":"null").",";
		$sql.= " ".(! empty($this->label)?"'".$this->db->escape($this->label)."'":"null").",";
		$sql.= " '".$this->db->escape($this->desc)."',";
		$sql.= " ".price2num($this->qty).",";
        $sql.= " ".(empty($this->vat_src_code)?"''":"'".$this->vat_src_code."'").",";
		$sql.= " ".price2num($this->tva_tx).",";
		$sql.= " ".price2num($this->localtax1_tx).",";
		$sql.= " ".price2num($this->localtax2_tx).",";
		$sql.= " '".$this->localtax1_type."',";
		$sql.= " '".$this->localtax2_type."',";
		$sql.= ' '.(! empty($this->fk_product)?$this->fk_product:"null").',';
		$sql.= " ".$this->product_type.",";
		$sql.= " ".price2num($this->remise_percent).",";
		$sql.= " ".price2num($this->subprice).",";
		$sql.= ' '.(! empty($this->fk_remise_except)?$this->fk_remise_except:"null").',';
		$sql.= " ".(! empty($this->date_start)?"'".$this->db->idate($this->date_start)."'":"null").",";
		$sql.= " ".(! empty($this->date_end)?"'".$this->db->idate($this->date_end)."'":"null").",";
		$sql.= ' '.$this->fk_code_ventilation.',';
		$sql.= ' '.$this->rang.',';
		$sql.= ' '.$this->special_code.',';
		$sql.= ' '.(! empty($this->fk_fournprice)?$this->fk_fournprice:"null").',';
		$sql.= ' '.price2num($this->pa_ht).',';
		$sql.= " '".$this->info_bits."',";
		$sql.= " ".price2num($this->total_ht).",";
		$sql.= " ".price2num($this->total_tva).",";
		$sql.= " ".price2num($this->total_ttc).",";
		$sql.= " ".price2num($this->total_localtax1).",";
		$sql.= " ".price2num($this->total_localtax2);
		$sql.= ", " . $this->situation_percent;
		$sql.= ", " . $this->fk_prev_id;
		$sql.= ", ".(!$this->fk_unit ? 'NULL' : $this->fk_unit);
		$sql.= ", ".$user->id;
		$sql.= ", ".$user->id;
		$sql.= ", ".(int) $this->fk_multicurrency;
		$sql.= ", '".$this->db->escape($this->multicurrency_code)."'";
		$sql.= ", ".price2num($this->multicurrency_subprice);
		$sql.= ", ".price2num($this->multicurrency_total_ht);
		$sql.= ", ".price2num($this->multicurrency_total_tva);
		$sql.= ", ".price2num($this->multicurrency_total_ttc);
		$sql.= ')';

		dol_syslog(get_class($this)."::insert", LOG_DEBUG);
		$resql=$this->db->query($sql);
		if ($resql)
		{
			$this->rowid=$this->db->last_insert_id(MAIN_DB_PREFIX.'facturedet');

            if (empty($conf->global->MAIN_EXTRAFIELDS_DISABLED)) // For avoid conflicts if trigger used
            {
            	$this->id=$this->rowid;
            	$result=$this->insertExtraFields();
            	if ($result < 0)
            	{
            		$error++;
            	}
            }

			// Si fk_remise_except defini, on lie la remise a la facture
			// ce qui la flague comme "consommee".
			if ($this->fk_remise_except)
			{
				$discount=new DiscountAbsolute($this->db);
				$result=$discount->fetch($this->fk_remise_except);
				if ($result >= 0)
				{
					// Check if discount was found
					if ($result > 0)
					{
					    // Check if discount not already affected to another invoice
						if ($discount->fk_facture_line > 0)
						{
						    if (empty($noerrorifdiscountalreadylinked))
						    {
    							$this->error=$langs->trans("ErrorDiscountAlreadyUsed",$discount->id);
    							dol_syslog(get_class($this)."::insert Error ".$this->error, LOG_ERR);
    							$this->db->rollback();
    							return -3;
						    }
						}
						else
						{
							$result=$discount->link_to_invoice($this->rowid,0);
							if ($result < 0)
							{
								$this->error=$discount->error;
								dol_syslog(get_class($this)."::insert Error ".$this->error, LOG_ERR);
								$this->db->rollback();
								return -3;
							}
						}
					}
					else
					{
						$this->error=$langs->trans("ErrorADiscountThatHasBeenRemovedIsIncluded");
						dol_syslog(get_class($this)."::insert Error ".$this->error, LOG_ERR);
						$this->db->rollback();
						return -3;
					}
				}
				else
				{
					$this->error=$discount->error;
					dol_syslog(get_class($this)."::insert Error ".$this->error, LOG_ERR);
					$this->db->rollback();
					return -3;
				}
			}

			if (! $notrigger)
			{
                // Call trigger
                $result=$this->call_trigger('LINEBILL_INSERT',$user);
                if ($result < 0)
                {
					$this->db->rollback();
					return -2;
				}
                // End call triggers
			}

			$this->db->commit();
			return $this->rowid;

		}
		else
		{
			$this->error=$this->db->error();
			$this->db->rollback();
			return -2;
		}
	}

	/**
	 *	Update line into database
	 *
	 *	@param		User	$user		User object
	 *	@param		int		$notrigger	Disable triggers
	 *	@return		int					<0 if KO, >0 if OK
	 */
	function update($user='',$notrigger=0)
	{
		global $user,$conf;

		$error=0;

		$pa_ht_isemptystring = (empty($this->pa_ht) && $this->pa_ht == ''); // If true, we can use a default value. If this->pa_ht = '0', we must use '0'.

		// Clean parameters
		$this->desc=trim($this->desc);
		if (empty($this->tva_tx)) $this->tva_tx=0;
		if (empty($this->localtax1_tx)) $this->localtax1_tx=0;
		if (empty($this->localtax2_tx)) $this->localtax2_tx=0;
		if (empty($this->localtax1_type)) $this->localtax1_type=0;
		if (empty($this->localtax2_type)) $this->localtax2_type=0;
		if (empty($this->total_localtax1)) $this->total_localtax1=0;
		if (empty($this->total_localtax2)) $this->total_localtax2=0;
		if (empty($this->remise_percent)) $this->remise_percent=0;
		if (empty($this->info_bits)) $this->info_bits=0;
		if (empty($this->special_code)) $this->special_code=0;
		if (empty($this->product_type)) $this->product_type=0;
		if (empty($this->fk_parent_line)) $this->fk_parent_line=0;
		if (! isset($this->situation_percent) || $this->situation_percent > 100 || (string) $this->situation_percent == '') $this->situation_percent = 100;
		if (empty($this->pa_ht)) $this->pa_ht=0;

		if (empty($this->multicurrency_subprice)) $this->multicurrency_subprice=0;
		if (empty($this->multicurrency_total_ht)) $this->multicurrency_total_ht=0;
		if (empty($this->multicurrency_total_tva)) $this->multicurrency_total_tva=0;
		if (empty($this->multicurrency_total_ttc)) $this->multicurrency_total_ttc=0;

		// Check parameters
		if ($this->product_type < 0) return -1;

		// if buy price not defined, define buyprice as configured in margin admin
		if ($this->pa_ht == 0 && $pa_ht_isemptystring)
		{
			if (($result = $this->defineBuyPrice($this->subprice, $this->remise_percent, $this->fk_product)) < 0)
			{
				return $result;
			}
			else
			{
				$this->pa_ht = $result;
			}
		}

		$this->db->begin();

        // Mise a jour ligne en base
        $sql = "UPDATE ".MAIN_DB_PREFIX."facturedet SET";
        $sql.= " description='".$this->db->escape($this->desc)."'";
        $sql.= ", label=".(! empty($this->label)?"'".$this->db->escape($this->label)."'":"null");
        $sql.= ", subprice=".price2num($this->subprice)."";
        $sql.= ", remise_percent=".price2num($this->remise_percent)."";
        if ($this->fk_remise_except) $sql.= ", fk_remise_except=".$this->fk_remise_except;
        else $sql.= ", fk_remise_except=null";
		$sql.= ", vat_src_code = '".(empty($this->vat_src_code)?'':$this->db->escape($this->vat_src_code))."'";
        $sql.= ", tva_tx=".price2num($this->tva_tx)."";
        $sql.= ", localtax1_tx=".price2num($this->localtax1_tx)."";
        $sql.= ", localtax2_tx=".price2num($this->localtax2_tx)."";
		$sql.= ", localtax1_type='".$this->db->escape($this->localtax1_type)."'";
		$sql.= ", localtax2_type='".$this->db->escape($this->localtax2_type)."'";
        $sql.= ", qty=".price2num($this->qty);
        $sql.= ", date_start=".(! empty($this->date_start)?"'".$this->db->idate($this->date_start)."'":"null");
        $sql.= ", date_end=".(! empty($this->date_end)?"'".$this->db->idate($this->date_end)."'":"null");
        $sql.= ", product_type=".$this->product_type;
        $sql.= ", info_bits='".$this->db->escape($this->info_bits)."'";
        $sql.= ", special_code='".$this->db->escape($this->special_code)."'";
        if (empty($this->skip_update_total))
        {
        	$sql.= ", total_ht=".price2num($this->total_ht)."";
        	$sql.= ", total_tva=".price2num($this->total_tva)."";
        	$sql.= ", total_ttc=".price2num($this->total_ttc)."";
        	$sql.= ", total_localtax1=".price2num($this->total_localtax1)."";
        	$sql.= ", total_localtax2=".price2num($this->total_localtax2)."";
        }
		$sql.= ", fk_product_fournisseur_price=".(! empty($this->fk_fournprice)?"'".$this->db->escape($this->fk_fournprice)."'":"null");
		$sql.= ", buy_price_ht='".price2num($this->pa_ht)."'";
		$sql.= ", fk_parent_line=".($this->fk_parent_line>0?$this->fk_parent_line:"null");
		if (! empty($this->rang)) $sql.= ", rang=".$this->rang;
		$sql.= ", situation_percent=" . $this->situation_percent;
		$sql.= ", fk_unit=".(!$this->fk_unit ? 'NULL' : $this->fk_unit);
		$sql.= ", fk_user_modif =".$user->id;

		// Multicurrency
		$sql.= ", multicurrency_subprice=".price2num($this->multicurrency_subprice)."";
        $sql.= ", multicurrency_total_ht=".price2num($this->multicurrency_total_ht)."";
        $sql.= ", multicurrency_total_tva=".price2num($this->multicurrency_total_tva)."";
        $sql.= ", multicurrency_total_ttc=".price2num($this->multicurrency_total_ttc)."";

		$sql.= " WHERE rowid = ".$this->rowid;

		dol_syslog(get_class($this)."::update", LOG_DEBUG);
		$resql=$this->db->query($sql);
		if ($resql)
		{
        	if (empty($conf->global->MAIN_EXTRAFIELDS_DISABLED)) // For avoid conflicts if trigger used
        	{
        		$this->id=$this->rowid;
        		$result=$this->insertExtraFields();
        		if ($result < 0)
        		{
        			$error++;
        		}
        	}

			if (! $notrigger)
			{
                // Call trigger
                $result=$this->call_trigger('LINEBILL_UPDATE',$user);
                if ($result < 0)
 				{
					$this->db->rollback();
					return -2;
				}
                // End call triggers
			}
			$this->db->commit();
			return 1;
		}
		else
		{
			$this->error=$this->db->error();
			$this->db->rollback();
			return -2;
		}
	}

	/**
	 * 	Delete line in database
	 *  TODO Add param User $user and notrigger (see skeleton)
     *
	 *	@return	    int		           <0 if KO, >0 if OK
	 */
	function delete()
	{
		global $user;

		$this->db->begin();

		// Call trigger
		$result=$this->call_trigger('LINEBILL_DELETE',$user);
		if ($result < 0)
		{
			$this->db->rollback();
			return -1;
		}
		// End call triggers


		$sql = "DELETE FROM ".MAIN_DB_PREFIX."facturedet WHERE rowid = ".$this->rowid;
		dol_syslog(get_class($this)."::delete", LOG_DEBUG);
		if ($this->db->query($sql) )
		{
			$this->db->commit();
			return 1;
		}
		else
		{
			$this->error=$this->db->error()." sql=".$sql;
			$this->db->rollback();
			return -1;
		}
	}

	/**
	 *  Mise a jour en base des champs total_xxx de ligne de facture
	 *
	 *	@return		int		<0 if KO, >0 if OK
	 */
	function update_total()
	{
		$this->db->begin();
		dol_syslog(get_class($this)."::update_total", LOG_DEBUG);

		// Clean parameters
		if (empty($this->total_localtax1)) $this->total_localtax1=0;
		if (empty($this->total_localtax2)) $this->total_localtax2=0;

		// Mise a jour ligne en base
		$sql = "UPDATE ".MAIN_DB_PREFIX."facturedet SET";
		$sql.= " total_ht=".price2num($this->total_ht)."";
		$sql.= ",total_tva=".price2num($this->total_tva)."";
		$sql.= ",total_localtax1=".price2num($this->total_localtax1)."";
		$sql.= ",total_localtax2=".price2num($this->total_localtax2)."";
		$sql.= ",total_ttc=".price2num($this->total_ttc)."";
		$sql.= " WHERE rowid = ".$this->rowid;

		dol_syslog(get_class($this)."::update_total", LOG_DEBUG);

		$resql=$this->db->query($sql);
		if ($resql)
		{
			$this->db->commit();
			return 1;
		}
		else
		{
			$this->error=$this->db->error();
			$this->db->rollback();
			return -2;
		}
	}

	/**
	 * Returns situation_percent of the previous line.
	 * Warning: If invoice is a replacement invoice, this->fk_prev_id is id of the replaced line.
	 *
	 * @param  int     $invoiceid      Invoice id
	 * @return int                     >= 0
	 */
	function get_prev_progress($invoiceid)
	{
		if (is_null($this->fk_prev_id) || empty($this->fk_prev_id) || $this->fk_prev_id == "") {
			return 0;
		} else {
		    // If invoice is a not a situation invoice, this->fk_prev_id is used for something else
            $tmpinvoice=new Facture($this->db);
            $tmpinvoice->fetch($invoiceid);
            if ($tmpinvoice->type != Facture::TYPE_SITUATION) return 0;

			$sql = 'SELECT situation_percent FROM ' . MAIN_DB_PREFIX . 'facturedet WHERE rowid=' . $this->fk_prev_id;
			$resql = $this->db->query($sql);
			if ($resql && $resql->num_rows > 0) {
				$res = $this->db->fetch_array($resql);
				return $res['situation_percent'];
			} else {
				$this->error = $this->db->error();
				dol_syslog(get_class($this) . "::select Error " . $this->error, LOG_ERR);
				$this->db->rollback();
				return -1;
			}
		}
	}
}<|MERGE_RESOLUTION|>--- conflicted
+++ resolved
@@ -280,7 +280,7 @@
 		if ($this->fac_rec > 0)
 		{
 		    $this->fk_fac_rec_source = $this->fac_rec;
-		    
+
 			require_once DOL_DOCUMENT_ROOT.'/compta/facture/class/facture-rec.class.php';
 			$_facrec = new FactureRec($this->db);
 			$result=$_facrec->fetch($this->fac_rec);
@@ -360,12 +360,8 @@
 			    '__INVOICE_YEAR__' => dol_print_date($this->date, '%Y'),
 			    '__INVOICE_NEXT_YEAR__' => dol_print_date(dol_time_plus_duree($this->date, 1, 'y'), '%Y'),
 			);
-<<<<<<< HEAD
-			
-=======
 
 			$substitutionisok=true;
->>>>>>> 3555bd2b
 			complete_substitutions_array($substitutionarray, $outputlangs);
 
 			$this->note_public=make_substitutions($this->note_public,$substitutionarray);
