--- conflicted
+++ resolved
@@ -4077,14 +4077,9 @@
 		if (empty($this->special_code)) $this->special_code=0;
 		if (empty($this->product_type)) $this->product_type=0;
 		if (empty($this->fk_parent_line)) $this->fk_parent_line=0;
-<<<<<<< HEAD
-		if (is_null($this->situation_percent)) $this->situation_percent=100;
+		if (! isset($this->situation_percent) || $this->situation_percent > 100 || (string) $this->situation_percent == '') $this->situation_percent = 100;
 		if (empty($this->pa_ht)) $this->pa_ht=0;
-		
-=======
-		if (! isset($this->situation_percent) || $this->situation_percent > 100 || (string) $this->situation_percent == '') $this->situation_percent = 100;
-
->>>>>>> 932c3f91
+
 		// Check parameters
 		if ($this->product_type < 0) return -1;
 
