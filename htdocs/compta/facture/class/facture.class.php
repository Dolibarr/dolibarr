<?php
/* Copyright (C) 2002-2007 Rodolphe Quiedeville  <rodolphe@quiedeville.org>
 * Copyright (C) 2004-2013 Laurent Destailleur   <eldy@users.sourceforge.net>
 * Copyright (C) 2004      Sebastien Di Cintio   <sdicintio@ressource-toi.org>
 * Copyright (C) 2004      Benoit Mortier        <benoit.mortier@opensides.be>
 * Copyright (C) 2005      Marc Barilley / Ocebo <marc@ocebo.com>
 * Copyright (C) 2005-2014 Regis Houssin         <regis.houssin@capnetworks.com>
 * Copyright (C) 2006      Andre Cianfarani      <acianfa@free.fr>
 * Copyright (C) 2007      Franky Van Liedekerke <franky.van.liedekerke@telenet.be>
 * Copyright (C) 2010-2014 Juanjo Menent         <jmenent@2byte.es>
 * Copyright (C) 2012-2014 Christophe Battarel   <christophe.battarel@altairis.fr>
 * Copyright (C) 2012-2015 Marcos García         <marcosgdf@gmail.com>
 * Copyright (C) 2012      Cédric Salvador       <csalvador@gpcsolutions.fr>
 * Copyright (C) 2012-2014 Raphaël Doursenaud    <rdoursenaud@gpcsolutions.fr>
 * Copyright (C) 2013      Cedric Gross          <c.gross@kreiz-it.fr>
 * Copyright (C) 2013      Florian Henry		  	<florian.henry@open-concept.pro>
 *
 * This program is free software; you can redistribute it and/or modify
 * it under the terms of the GNU General Public License as published by
 * the Free Software Foundation; either version 3 of the License, or
 * (at your option) any later version.
 *
 * This program is distributed in the hope that it will be useful,
 * but WITHOUT ANY WARRANTY; without even the implied warranty of
 * MERCHANTABILITY or FITNESS FOR A PARTICULAR PURPOSE.  See the
 * GNU General Public License for more details.
 *
 * You should have received a copy of the GNU General Public License
 * along with this program. If not, see <http://www.gnu.org/licenses/>.
 */

/**
 *	\file       htdocs/compta/facture/class/facture.class.php
 *	\ingroup    facture
 *	\brief      File of class to manage invoices
 */

include_once DOL_DOCUMENT_ROOT.'/core/class/commoninvoice.class.php';
require_once DOL_DOCUMENT_ROOT ."/core/class/commonobjectline.class.php";
require_once DOL_DOCUMENT_ROOT.'/product/class/product.class.php';
require_once DOL_DOCUMENT_ROOT.'/societe/class/client.class.php';
require_once DOL_DOCUMENT_ROOT.'/margin/lib/margins.lib.php';


/**
 *	Class to manage invoices
 */
class Facture extends CommonInvoice
{
	public $element='facture';
	public $table_element='facture';
	public $table_element_line = 'facturedet';
	public $fk_element = 'fk_facture';
	protected $ismultientitymanaged = 1;	// 0=No test on entity, 1=Test with field entity, 2=Test with link by societe

	/**
	 * {@inheritdoc}
	 */
	protected $table_ref_field = 'facnumber';

	var $id;
	//! Id client
	var $socid;
	//! Objet societe client (to load with fetch_client method)

	/**
	 * Customer
	 * @var Societe
	 */
	var $client;
	var $author;
	var $fk_user_author;
	var $fk_user_valid;
	//! Invoice date
	var $date;				// Invoice date
	var $date_creation;		// Creation date
	var $date_validation;	// Validation date
	var $datem;
	var $ref;
	var $ref_client;
	var $ref_ext;
	var $ref_int;
	//Check constants for types
	var $type = self::TYPE_STANDARD;

	//var $amount;
	var $remise_absolue;
	var $remise_percent;
	var $total_ht=0;
	var $total_tva=0;
	var $total_ttc=0;
	var $revenuestamp;
	/**
	 * @deprecated
	 */
	var $note;
	var $note_private;
	var $note_public;

	/**
	 * Check constants for more info:
	 * - STATUS_DRAFT
	 * - STATUS_VALIDATED
	 * - STATUS_PAID
	 * - STATUS_ABANDONED
	 * @var int
	 */
	var $statut;
	//! Fermeture apres paiement partiel: discount_vat, badcustomer, abandon
	//! Fermeture alors que aucun paiement: replaced (si remplace), abandon
	var $close_code;
	//! Commentaire si mis a paye sans paiement complet
	var $close_note;
	//! 1 if invoice paid COMPLETELY, 0 otherwise (do not use it anymore, use statut and close_code)
	var $paye;
	//! id of source invoice if replacement invoice or credit note
	var $fk_facture_source;
	var $origin;
	var $origin_id;
	var $linked_objects=array();
	var $fk_project;
	var $date_lim_reglement;
	var $cond_reglement_id;			// Id in llx_c_paiement
	var $cond_reglement_code;		// Code in llx_c_paiement
	var $mode_reglement_id;			// Id in llx_c_paiement
	var $mode_reglement_code;		// Code in llx_c_paiement
    var $fk_account;                // Id of bank account
	var $fk_bank;					// Field to store bank id to use when payment mode is withdraw
	var $modelpdf;
	/**
	 * @deprecated
	 */
	var $products=array();
	var $lines=array();
	var $line;
	var $extraparams=array();
	var $specimen;

	var $fac_rec;
	
	//Incoterms
	var $fk_incoterms;
	var $location_incoterms;
	var $libelle_incoterms;  //Used into tooltip

	/**
	 * @var int Situation cycle reference number
	 */
	public $situation_cycle_ref;

	/**
	 * @var int Situation counter inside the cycle
	 */
	public $situation_counter;

	/**
	 * @var bool Final situation flag
	 */
	public $situation_final;

    /**
     * Standard invoice
     */
    const TYPE_STANDARD = 0;

    /**
     * Replacement invoice
     */
    const TYPE_REPLACEMENT = 1;

    /**
     * Credit note invoice
     */
    const TYPE_CREDIT_NOTE = 2;

    /**
     * Deposit invoice
     */
    const TYPE_DEPOSIT = 3;

    /**
     * Proforma invoice
     */
    const TYPE_PROFORMA = 4;

	/**
	 * Situation invoice
	 */
	const TYPE_SITUATION = 5;

	/**
	 * Draft
	 */
	const STATUS_DRAFT = 0;

	/**
	 * Validated (need to be paid)
	 */
	const STATUS_VALIDATED = 1;

	/**
	 * Classified paid.
	 * If paid partially, $this->close_code can be:
	 * - CLOSECODE_DISCOUNTVAT
	 * - CLOSECODE_BADDEBT
	 * If paid completelly, this->close_code will be null
	 */
	const STATUS_CLOSED = 2;

	/**
	 * Classified abandoned and no payment done.
	 * $this->close_code can be:
	 * - CLOSECODE_BADDEBT
	 * - CLOSECODE_ABANDONED
	 * - CLOSECODE_REPLACED
	 */
	const STATUS_ABANDONED = 3;

	const CLOSECODE_DISCOUNTVAT = 'discount_vat';
	const CLOSECODE_BADDEBT = 'badcustomer';
	const CLOSECODE_ABANDONED = 'abandon';
	const CLOSECODE_REPLACED = 'replaced';

	/**
	 * 	Constructor
	 *
	 * 	@param	DoliDB		$db			Database handler
	 */
	function __construct($db)
	{
		$this->db = $db;
	}

	/**
	 *	Create invoice in database
	 *  Note: this->ref can be set or empty. If empty, we will use "(PROV)"
	 *
	 *	@param	User	$user      		Object user that create
	 *	@param  int		$notrigger		1=Does not execute triggers, 0 otherwise
	 * 	@param	int		$forceduedate	1=Do not recalculate due date from payment condition but force it with value
	 *	@return	int						<0 if KO, >0 if OK
	 */
	function create($user,$notrigger=0,$forceduedate=0)
	{
		global $langs,$conf,$mysoc,$hookmanager;
		$error=0;

		// Clean parameters
		if (empty($this->type)) $this->type = self::TYPE_STANDARD;
		$this->ref_client=trim($this->ref_client);
		$this->note=(isset($this->note) ? trim($this->note) : trim($this->note_private)); // deprecated
		$this->note_private=(isset($this->note_private) ? trim($this->note_private) : trim($this->note_private));
		$this->note_public=trim($this->note_public);
		if (! $this->cond_reglement_id) $this->cond_reglement_id = 0;
		if (! $this->mode_reglement_id) $this->mode_reglement_id = 0;
		$this->brouillon = 1;

		dol_syslog(get_class($this)."::create user=".$user->id);

		// Check parameters
		if (empty($this->date) || empty($user->id))
		{
			$this->error="ErrorBadParameter";
			dol_syslog(get_class($this)."::create Try to create an invoice with an empty parameter (user, date, ...)", LOG_ERR);
			return -3;
		}
		$soc = new Societe($this->db);
		$result=$soc->fetch($this->socid);
		if ($result < 0)
		{
			$this->error="Failed to fetch company";
			dol_syslog(get_class($this)."::create ".$this->error, LOG_ERR);
			return -2;
		}

		$now=dol_now();

		$this->db->begin();

		// Create invoice from a predefined invoice
		if ($this->fac_rec > 0)
		{
			require_once DOL_DOCUMENT_ROOT.'/compta/facture/class/facture-rec.class.php';
			$_facrec = new FactureRec($this->db);
			$result=$_facrec->fetch($this->fac_rec);

			$this->fk_project        = $_facrec->fk_project;
			$this->cond_reglement_id = $_facrec->cond_reglement_id;
			$this->mode_reglement_id = $_facrec->mode_reglement_id;
			$this->remise_absolue    = $_facrec->remise_absolue;
			$this->remise_percent    = $_facrec->remise_percent;
			$this->fk_incoterms		 = $_facrec->fk_incoterms;
			$this->location_incoterms= $_facrec->location_incoterms;

			// Clean parametres
			if (! $this->type) $this->type = self::TYPE_STANDARD;
			$this->ref_client=trim($this->ref_client);
			$this->note_private=trim($this->note_private);
			$this->note_public=trim($this->note_public);
			//if (! $this->remise) $this->remise = 0;
			if (! $this->mode_reglement_id) $this->mode_reglement_id = 0;
			$this->brouillon = 1;
		}

		// Define due date if not already defined
		$datelim=(empty($forceduedate)?$this->calculate_date_lim_reglement():$forceduedate);

		// Insert into database
		$socid  = $this->socid;

		$sql = "INSERT INTO ".MAIN_DB_PREFIX."facture (";
		$sql.= " facnumber";
		$sql.= ", entity";
		$sql.= ", ref_ext";
		$sql.= ", type";
		$sql.= ", fk_soc";
		$sql.= ", datec";
		$sql.= ", remise_absolue";
		$sql.= ", remise_percent";
		$sql.= ", datef";
		$sql.= ", note_private";
		$sql.= ", note_public";
		$sql.= ", ref_client, ref_int";
        $sql.= ", fk_account";
		$sql.= ", fk_facture_source, fk_user_author, fk_projet";
		$sql.= ", fk_cond_reglement, fk_mode_reglement, date_lim_reglement, model_pdf";
		$sql.= ", situation_cycle_ref, situation_counter, situation_final";
		$sql.= ", fk_incoterms, location_incoterms";
		$sql.= ")";
		$sql.= " VALUES (";
		$sql.= "'(PROV)'";
		$sql.= ", ".$conf->entity;
		$sql.= ", ".($this->ref_ext?"'".$this->db->escape($this->ref_ext)."'":"null");
		$sql.= ", '".$this->type."'";
		$sql.= ", '".$socid."'";
		$sql.= ", '".$this->db->idate($now)."'";
		$sql.= ", ".($this->remise_absolue>0?$this->remise_absolue:'NULL');
		$sql.= ", ".($this->remise_percent>0?$this->remise_percent:'NULL');
		$sql.= ", '".$this->db->idate($this->date)."'";
		$sql.= ", ".($this->note_private?"'".$this->db->escape($this->note_private)."'":"null");
		$sql.= ", ".($this->note_public?"'".$this->db->escape($this->note_public)."'":"null");
		$sql.= ", ".($this->ref_client?"'".$this->db->escape($this->ref_client)."'":"null");
		$sql.= ", ".($this->ref_int?"'".$this->db->escape($this->ref_int)."'":"null");
		$sql.= ", ".($this->fk_account>0?$this->fk_account:'NULL');
		$sql.= ", ".($this->fk_facture_source?"'".$this->db->escape($this->fk_facture_source)."'":"null");
		$sql.= ", ".($user->id > 0 ? "'".$user->id."'":"null");
		$sql.= ", ".($this->fk_project?$this->fk_project:"null");
		$sql.= ", ".$this->cond_reglement_id;
		$sql.= ", ".$this->mode_reglement_id;
		$sql.= ", '".$this->db->idate($datelim)."', '".$this->modelpdf."'";
		$sql.= ", ".($this->situation_cycle_ref?"'".$this->db->escape($this->situation_cycle_ref)."'":"null");
		$sql.= ", ".($this->situation_counter?"'".$this->db->escape($this->situation_counter)."'":"null");
		$sql.= ", ".($this->situation_final?$this->situation_final:0);
		$sql.= ", ".(int) $this->fk_incoterms;
        $sql.= ", '".$this->db->escape($this->location_incoterms)."'";
		$sql.=")";

		dol_syslog(get_class($this)."::create", LOG_DEBUG);
		$resql=$this->db->query($sql);
		if ($resql)
		{
			$this->id = $this->db->last_insert_id(MAIN_DB_PREFIX.'facture');

			// Update ref with new one
			$this->ref='(PROV'.$this->id.')';
			$sql = 'UPDATE '.MAIN_DB_PREFIX."facture SET facnumber='".$this->ref."' WHERE rowid=".$this->id;

			dol_syslog(get_class($this)."::create", LOG_DEBUG);
			$resql=$this->db->query($sql);
			if (! $resql) $error++;

			// Add object linked
			if (! $error && $this->id && is_array($this->linked_objects) && ! empty($this->linked_objects))
			{
				foreach($this->linked_objects as $origin => $origin_id)
				{
					$ret = $this->add_object_linked($origin, $origin_id);
					if (! $ret)
					{
						dol_print_error($this->db);
						$error++;
					}

					// TODO mutualiser
					if ($origin == 'commande')
					{
						// On recupere les differents contact interne et externe
						$order = new Commande($this->db);
						$order->id = $origin_id;

						// On recupere le commercial suivi propale
						$this->userid = $order->getIdcontact('internal', 'SALESREPFOLL');

						if ($this->userid)
						{
							//On passe le commercial suivi commande en commercial suivi paiement
							$this->add_contact($this->userid[0], 'SALESREPFOLL', 'internal');
						}

						// On recupere le contact client facturation commande
						$this->contactid = $order->getIdcontact('external', 'BILLING');

						if ($this->contactid)
						{
							//On passe le contact client facturation commande en contact client facturation
							$this->add_contact($this->contactid[0], 'BILLING', 'external');
						}
					}
				}
			}

			/*
			 *  Insert lines of invoices into database
			 */
			if (count($this->lines) && is_object($this->lines[0]))	// If this->lines is array on InvoiceLines (preferred mode)
			{
				$fk_parent_line = 0;

				dol_syslog("There is ".count($this->lines)." lines that are invoice lines objects");
				foreach ($this->lines as $i => $val)
				{
					$newinvoiceline=$this->lines[$i];
					$newinvoiceline->fk_facture=$this->id;
					if ($result >= 0 && ($newinvoiceline->info_bits & 0x01) == 0)	// We keep only lines with first bit = 0
					{
						// Reset fk_parent_line for no child products and special product
						if (($newinvoiceline->product_type != 9 && empty($newinvoiceline->fk_parent_line)) || $newinvoiceline->product_type == 9) {
							$fk_parent_line = 0;
						}

						$newinvoiceline->fk_parent_line=$fk_parent_line;
						$result=$newinvoiceline->insert();

						// Defined the new fk_parent_line
						if ($result > 0 && $newinvoiceline->product_type == 9) {
							$fk_parent_line = $result;
						}
					}
					if ($result < 0)
					{
						$this->error=$newinvoiceline->error;
						$error++;
						break;
					}
				}
			}
			else	// If this->lines is not object of invoice lines
			{
				$fk_parent_line = 0;

				dol_syslog("There is ".count($this->lines)." lines that are array lines");
				foreach ($this->lines as $i => $val)
				{
					if (($this->lines[$i]->info_bits & 0x01) == 0)	// We keep only lines with first bit = 0
					{
						// Reset fk_parent_line for no child products and special product
						if (($this->lines[$i]->product_type != 9 && empty($this->lines[$i]->fk_parent_line)) || $this->lines[$i]->product_type == 9) {
							$fk_parent_line = 0;
						}

						$result = $this->addline(
							$this->lines[$i]->desc,
							$this->lines[$i]->subprice,
							$this->lines[$i]->qty,
							$this->lines[$i]->tva_tx,
							$this->lines[$i]->localtax1_tx,
							$this->lines[$i]->localtax2_tx,
							$this->lines[$i]->fk_product,
							$this->lines[$i]->remise_percent,
							$this->lines[$i]->date_start,
							$this->lines[$i]->date_end,
							$this->lines[$i]->fk_code_ventilation,
							$this->lines[$i]->info_bits,
							$this->lines[$i]->fk_remise_except,
							'HT',
							0,
							$this->lines[$i]->product_type,
							$this->lines[$i]->rang,
							$this->lines[$i]->special_code,
							'',
							0,
							$fk_parent_line,
							$this->lines[$i]->fk_fournprice,
							$this->lines[$i]->pa_ht,
							$this->lines[$i]->label,
							$this->lines[$i]->array_options,
							$this->lines[$i]->situation_percent,
							$this->lines[$i]->fk_prev_id,
							$this->lines[$i]->fk_unit
						);
						if ($result < 0)
						{
							$this->error=$this->db->lasterror();
							dol_print_error($this->db);
							$this->db->rollback();
							return -1;
						}

						// Defined the new fk_parent_line
						if ($result > 0 && $this->lines[$i]->product_type == 9) {
							$fk_parent_line = $result;
						}
					}
				}
			}

			/*
			 * Insert lines of predefined invoices
			 */
			if (! $error && $this->fac_rec > 0)
			{
				foreach ($_facrec->lines as $i => $val)
				{
					if ($_facrec->lines[$i]->fk_product)
					{
						$prod = new Product($this->db);
						$res=$prod->fetch($_facrec->lines[$i]->fk_product);
					}
					$tva_tx = get_default_tva($mysoc,$soc,$prod->id);
					$localtax1_tx=get_localtax($tva_tx,1,$soc);
					$localtax2_tx=get_localtax($tva_tx,2,$soc);

					$result_insert = $this->addline(
						$_facrec->lines[$i]->desc,
						$_facrec->lines[$i]->subprice,
						$_facrec->lines[$i]->qty,
						$tva_tx,
						$localtax1_tx,
						$localtax2_tx,
						$_facrec->lines[$i]->fk_product,
						$_facrec->lines[$i]->remise_percent,
						'','',0,0,'','HT',0,
						$_facrec->lines[$i]->product_type,
						$_facrec->lines[$i]->rang,
						$_facrec->lines[$i]->special_code,
						'',
						0,
						0,
						null,
						0,
						$_facrec->lines[$i]->label,
						null,
						$_facrec->lines[$i]->situation_percent,
						'',
						$_facrec->lines[$i]->fk_unit
					);

					if ( $result_insert < 0)
					{
						$error++;
						$this->error=$this->db->error();
						break;
					}
				}
			}

			if (! $error)
			{

				$result=$this->update_price(1);
				if ($result > 0)
				{
					$action='create';

					// Actions on extra fields (by external module or standard code)
					// FIXME le hook fait double emploi avec le trigger !!
					$hookmanager->initHooks(array('invoicedao'));
					$parameters=array('invoiceid'=>$this->id);
					$reshook=$hookmanager->executeHooks('insertExtraFields',$parameters,$this,$action); // Note that $action and $object may have been modified by some hooks
					if (empty($reshook))
					{
						if (empty($conf->global->MAIN_EXTRAFIELDS_DISABLED)) // For avoid conflicts if trigger used
						{
							$result=$this->insertExtraFields();
							if ($result < 0)
							{
								$error++;
							}
						}
					}
					else if ($reshook < 0) $error++;

                    // Call trigger
                    $result=$this->call_trigger('BILL_CREATE',$user);
                    if ($result < 0) $error++;
                    // End call triggers

					if (! $error)
					{
						$this->db->commit();
						return $this->id;
					}
					else
					{
						$this->db->rollback();
						return -4;
					}
				}
				else
				{
					$this->error=$langs->trans('FailedToUpdatePrice');
					$this->db->rollback();
					return -3;
				}
			}
			else
			{
				dol_syslog(get_class($this)."::create error ".$this->error, LOG_ERR);
				$this->db->rollback();
				return -2;
			}
		}
		else
		{
			$this->error=$this->db->error();
			$this->db->rollback();
			return -1;
		}
	}


	/**
	 *	Create a new invoice in database from current invoice
	 *
	 *	@param      User	$user    		Object user that ask creation
	 *	@param		int		$invertdetail	Reverse sign of amounts for lines
	 *	@return		int						<0 if KO, >0 if OK
	 */
	function createFromCurrent($user,$invertdetail=0)
	{
		// Charge facture source
		$facture=new Facture($this->db);

		$facture->fk_facture_source = $this->fk_facture_source;
		$facture->type 			    = $this->type;
		$facture->socid 		    = $this->socid;
		$facture->date              = $this->date;
		$facture->note_public       = $this->note_public;
		$facture->note_private      = $this->note_private;
		$facture->ref_client        = $this->ref_client;
		$facture->modelpdf          = $this->modelpdf;
		$facture->fk_project        = $this->fk_project;
		$facture->cond_reglement_id = $this->cond_reglement_id;
		$facture->mode_reglement_id = $this->mode_reglement_id;
		$facture->remise_absolue    = $this->remise_absolue;
		$facture->remise_percent    = $this->remise_percent;

		$facture->lines		    	= $this->lines;	// Tableau des lignes de factures
		$facture->products		    = $this->lines;	// Tant que products encore utilise
		$facture->situation_counter = $this->situation_counter;
		$facture->situation_cycle_ref=$this->situation_cycle_ref;
		$facture->situation_final  = $this->situation_final;

		// Loop on each line of new invoice
		foreach($facture->lines as $i => $line)
		{
			$facture->lines[$i]->fk_prev_id = $this->lines[$i]->rowid;
			if ($invertdetail)
			{
				$facture->lines[$i]->subprice  = -$facture->lines[$i]->subprice;
				$facture->lines[$i]->total_ht  = -$facture->lines[$i]->total_ht;
				$facture->lines[$i]->total_tva = -$facture->lines[$i]->total_tva;
				$facture->lines[$i]->total_localtax1 = -$facture->lines[$i]->total_localtax1;
				$facture->lines[$i]->total_localtax2 = -$facture->lines[$i]->total_localtax2;
				$facture->lines[$i]->total_ttc = -$facture->lines[$i]->total_ttc;
			}
		}

		dol_syslog(get_class($this)."::createFromCurrent invertdetail=".$invertdetail." socid=".$this->socid." nboflines=".count($facture->lines));

		$facid = $facture->create($user);
		if ($facid <= 0)
		{
			$this->error=$facture->error;
			$this->errors=$facture->errors;
		}

		return $facid;
	}


	/**
	 *		Load an object from its id and create a new one in database
	 *
	 *		@param		int				$socid			Id of thirdparty
	 * 	 	@return		int								New id of clone
	 */
	function createFromClone($socid=0)
	{
		global $conf,$user,$langs,$hookmanager;

		$error=0;

		$this->context['createfromclone'] = 'createfromclone';

		$this->db->begin();

		// get extrafields so they will be clone
		foreach($this->lines as $line)
			$line->fetch_optionals($line->rowid);

		// Load source object
		$objFrom = dol_clone($this);



		// Change socid if needed
		if (! empty($socid) && $socid != $this->socid)
		{
			$objsoc = new Societe($this->db);

			if ($objsoc->fetch($socid)>0)
			{
				$this->socid 				= $objsoc->id;
				$this->cond_reglement_id	= (! empty($objsoc->cond_reglement_id) ? $objsoc->cond_reglement_id : 0);
				$this->mode_reglement_id	= (! empty($objsoc->mode_reglement_id) ? $objsoc->mode_reglement_id : 0);
				$this->fk_project			= '';
				$this->fk_delivery_address	= '';
			}

			// TODO Change product price if multi-prices
		}

		$this->id=0;
		$this->statut= self::STATUS_DRAFT;

		// Clear fields
		$this->date               = dol_now();	// Date of invoice is set to current date when cloning. // TODO Best is to ask date into confirm box
		$this->user_author        = $user->id;
		$this->user_valid         = '';
		$this->fk_facture_source  = 0;
		$this->date_creation      = '';
		$this->date_validation    = '';
		$this->ref_client         = '';
		$this->close_code         = '';
		$this->close_note         = '';
		$this->products = $this->lines;	// Tant que products encore utilise

		// Loop on each line of new invoice
		foreach($this->lines as $i => $line)
		{
			if (($this->lines[$i]->info_bits & 0x02) == 0x02)	// We do not clone line of discounts
			{
				unset($this->lines[$i]);
				unset($this->products[$i]);	// Tant que products encore utilise
			}
		}

		// Create clone
		$result=$this->create($user);
		if ($result < 0) $error++;
		else {
			// copy internal contacts
			if ($this->copy_linked_contact($objFrom, 'internal') < 0)
				$error++;

			// copy external contacts if same company
			elseif ($objFrom->socid == $this->socid)
			{
				if ($this->copy_linked_contact($objFrom, 'external') < 0)
					$error++;
			}
		}

		if (! $error)
		{
			// Hook of thirdparty module
			if (is_object($hookmanager))
			{
				$parameters=array('objFrom'=>$objFrom);
				$action='';
				$reshook=$hookmanager->executeHooks('createFrom',$parameters,$this,$action);    // Note that $action and $object may have been modified by some hooks
				if ($reshook < 0) $error++;
			}

            // Call trigger
            $result=$this->call_trigger('BILL_CLONE',$user);
            if ($result < 0) $error++;
            // End call triggers
		}

		unset($this->context['createfromclone']);

		// End
		if (! $error)
		{
			$this->db->commit();
			return $this->id;
		}
		else
		{
			$this->db->rollback();
			return -1;
		}
	}

	/**
	 *  Load an object from an order and create a new invoice into database
	 *
	 *  @param      Object			$object         	Object source
	 *  @return     int             					<0 if KO, 0 if nothing done, 1 if OK
	 */
	function createFromOrder($object)
	{
		global $conf,$user,$langs,$hookmanager;

		$error=0;

		// Closed order
		$this->date = dol_now();
		$this->source = 0;

		$num=count($object->lines);
		for ($i = 0; $i < $num; $i++)
		{
			$line = new FactureLigne($this->db);

			$line->libelle			= $object->lines[$i]->libelle;
			$line->label			= $object->lines[$i]->label;
			$line->desc				= $object->lines[$i]->desc;
			$line->subprice			= $object->lines[$i]->subprice;
			$line->total_ht			= $object->lines[$i]->total_ht;
			$line->total_tva		= $object->lines[$i]->total_tva;
			$line->total_ttc		= $object->lines[$i]->total_ttc;
			$line->tva_tx			= $object->lines[$i]->tva_tx;
			$line->localtax1_tx		= $object->lines[$i]->localtax1_tx;
			$line->localtax2_tx		= $object->lines[$i]->localtax2_tx;
			$line->qty				= $object->lines[$i]->qty;
			$line->fk_remise_except	= $object->lines[$i]->fk_remise_except;
			$line->remise_percent	= $object->lines[$i]->remise_percent;
			$line->fk_product		= $object->lines[$i]->fk_product;
			$line->info_bits		= $object->lines[$i]->info_bits;
			$line->product_type		= $object->lines[$i]->product_type;
			$line->rang				= $object->lines[$i]->rang;
			$line->special_code		= $object->lines[$i]->special_code;
			$line->fk_parent_line	= $object->lines[$i]->fk_parent_line;
			$line->fk_unit			= $object->lines[$i]->fk_unit;

			$line->fk_fournprice	= $object->lines[$i]->fk_fournprice;
			$marginInfos			= getMarginInfos($object->lines[$i]->subprice, $object->lines[$i]->remise_percent, $object->lines[$i]->tva_tx, $object->lines[$i]->localtax1_tx, $object->lines[$i]->localtax2_tx, $object->lines[$i]->fk_fournprice, $object->lines[$i]->pa_ht);
			$line->pa_ht			= $marginInfos[0];

            // get extrafields from original line
			$object->lines[$i]->fetch_optionals($object->lines[$i]->rowid);
			foreach($object->lines[$i]->array_options as $options_key => $value)
				$line->array_options[$options_key] = $value;

			$this->lines[$i] = $line;
		}

		$this->socid                = $object->socid;
		$this->fk_project           = $object->fk_project;
		$this->cond_reglement_id    = $object->cond_reglement_id;
		$this->mode_reglement_id    = $object->mode_reglement_id;
		$this->availability_id      = $object->availability_id;
		$this->demand_reason_id     = $object->demand_reason_id;
		$this->date_livraison       = $object->date_livraison;
		$this->fk_delivery_address  = $object->fk_delivery_address;
		$this->contact_id           = $object->contactid;
		$this->ref_client           = $object->ref_client;
		$this->note_private         = $object->note_private;
		$this->note_public          = $object->note_public;

		$this->origin				= $object->element;
		$this->origin_id			= $object->id;

        // get extrafields from original line
		$object->fetch_optionals($object->id);
		foreach($object->array_options as $options_key => $value)
			$this->array_options[$options_key] = $value;

		// Possibility to add external linked objects with hooks
		$this->linked_objects[$this->origin] = $this->origin_id;
		if (! empty($object->other_linked_objects) && is_array($object->other_linked_objects))
		{
			$this->linked_objects = array_merge($this->linked_objects, $object->other_linked_objects);
		}

		$ret = $this->create($user);

		if ($ret > 0)
		{
			// Actions hooked (by external module)
			$hookmanager->initHooks(array('invoicedao'));

			$parameters=array('objFrom'=>$object);
			$action='';
			$reshook=$hookmanager->executeHooks('createFrom',$parameters,$this,$action);    // Note that $action and $object may have been modified by some hooks
			if ($reshook < 0) $error++;

			if (! $error)
			{
				return 1;
			}
			else return -1;
		}
		else return -1;
	}

	/**
	 *      Return clicable link of object (with eventually picto)
	 *
	 *      @param	int		$withpicto       Add picto into link
	 *      @param  string	$option          Where point the link
	 *      @param  int		$max             Maxlength of ref
	 *      @param  int		$short           1=Return just URL
	 *      @param  string  $moretitle       Add more text to title tooltip
	 *      @return string 			         String with URL
	 */
	function getNomUrl($withpicto=0,$option='',$max=0,$short=0,$moretitle='')
	{
		global $langs;

		$result='';

		if ($option == 'withdraw') $url = DOL_URL_ROOT.'/compta/facture/prelevement.php?facid='.$this->id;
		else $url = DOL_URL_ROOT.'/compta/facture.php?facid='.$this->id;

		if ($short) return $url;

		$picto='bill';
		if ($this->type == self::TYPE_REPLACEMENT) $picto.='r';	// Replacement invoice
		if ($this->type == self::TYPE_CREDIT_NOTE) $picto.='a';	// Credit note
		if ($this->type == self::TYPE_DEPOSIT) $picto.='d';	// Deposit invoice

        $label = '<u>' . $langs->trans("ShowInvoice") . '</u>';
        if (! empty($this->ref))
            $label .= '<br><b>'.$langs->trans('Ref') . ':</b> ' . $this->ref;
        if (! empty($this->ref_client))
            $label .= '<br><b>' . $langs->trans('RefCustomer') . ':</b> ' . $this->ref_client;
        if (! empty($this->total_ht))
            $label.= '<br><b>' . $langs->trans('AmountHT') . ':</b> ' . price($this->total_ht, 0, $langs, 0, -1, -1, $conf->currency);
        if (! empty($this->total_tva))
            $label.= '<br><b>' . $langs->trans('TVA') . ':</b> ' . price($this->total_tva, 0, $langs, 0, -1, -1, $conf->currency);
        if (! empty($this->total_ttc))
            $label.= '<br><b>' . $langs->trans('AmountTTC') . ':</b> ' . price($this->total_ttc, 0, $langs, 0, -1, -1, $conf->currency);
		if ($this->type == self::TYPE_REPLACEMENT) $label=$langs->transnoentitiesnoconv("ShowInvoiceReplace").': '.$this->ref;
		if ($this->type == self::TYPE_CREDIT_NOTE) $label=$langs->transnoentitiesnoconv("ShowInvoiceAvoir").': '.$this->ref;
		if ($this->type == self::TYPE_DEPOSIT) $label=$langs->transnoentitiesnoconv("ShowInvoiceDeposit").': '.$this->ref;
		if ($this->type == self::TYPE_SITUATION) $label=$langs->transnoentitiesnoconv("ShowInvoiceSituation").': '.$this->ref;
		if ($moretitle) $label.=' - '.$moretitle;

        $linkstart='<a href="'.$url.'" title="'.dol_escape_htmltag($label, 1).'" class="classfortooltip">';
		$linkend='</a>';

        if ($withpicto) $result.=($linkstart.img_object(($max?dol_trunc($label,$max):$label), $picto, 'class="classfortooltip"').$linkend);
		if ($withpicto && $withpicto != 2) $result.=' ';
		if ($withpicto != 2) $result.=$linkstart.($max?dol_trunc($this->ref,$max):$this->ref).$linkend;
		return $result;
	}

	/**
	 *	Get object and lines from database
	 *
	 *	@param      int		$rowid       	Id of object to load
	 * 	@param		string	$ref			Reference of invoice
	 * 	@param		string	$ref_ext		External reference of invoice
	 * 	@param		int		$ref_int		Internal reference of other object
	 *	@return     int         			>0 if OK, <0 if KO, 0 if not found
	 */
	function fetch($rowid, $ref='', $ref_ext='', $ref_int='')
	{
		global $conf;

		if (empty($rowid) && empty($ref) && empty($ref_ext) && empty($ref_int)) return -1;

		$sql = 'SELECT f.rowid,f.facnumber,f.ref_client,f.ref_ext,f.ref_int,f.type,f.fk_soc,f.amount,f.tva, f.localtax1, f.localtax2, f.total, f.total_ttc, f.revenuestamp';
		$sql.= ', f.remise_percent, f.remise_absolue, f.remise';
		$sql.= ', f.datef as df';
		$sql.= ', f.date_lim_reglement as dlr';
		$sql.= ', f.datec as datec';
		$sql.= ', f.date_valid as datev';
		$sql.= ', f.tms as datem';
		$sql.= ', f.note_private, f.note_public, f.fk_statut, f.paye, f.close_code, f.close_note, f.fk_user_author, f.fk_user_valid, f.model_pdf';
		$sql.= ', f.fk_facture_source';
		$sql.= ', f.fk_mode_reglement, f.fk_cond_reglement, f.fk_projet, f.extraparams';
		$sql.= ', f.situation_cycle_ref, f.situation_counter, f.situation_final';
		$sql.= ', f.fk_account';
		$sql.= ', p.code as mode_reglement_code, p.libelle as mode_reglement_libelle';
		$sql.= ', c.code as cond_reglement_code, c.libelle as cond_reglement_libelle, c.libelle_facture as cond_reglement_libelle_doc';
        $sql.= ', f.fk_incoterms, f.location_incoterms';
        $sql.= ", i.libelle as libelle_incoterms";
		$sql.= ' FROM '.MAIN_DB_PREFIX.'facture as f';
		$sql.= ' LEFT JOIN '.MAIN_DB_PREFIX.'c_payment_term as c ON f.fk_cond_reglement = c.rowid';
		$sql.= ' LEFT JOIN '.MAIN_DB_PREFIX.'c_paiement as p ON f.fk_mode_reglement = p.id';
		$sql.= ' LEFT JOIN '.MAIN_DB_PREFIX.'c_incoterms as i ON f.fk_incoterms = i.rowid';
		$sql.= ' WHERE f.entity = '.$conf->entity;
		if ($rowid)   $sql.= " AND f.rowid=".$rowid;
		if ($ref)     $sql.= " AND f.facnumber='".$this->db->escape($ref)."'";
		if ($ref_ext) $sql.= " AND f.ref_ext='".$this->db->escape($ref_ext)."'";
		if ($ref_int) $sql.= " AND f.ref_int='".$this->db->escape($ref_int)."'";

		dol_syslog(get_class($this)."::fetch", LOG_DEBUG);
		$result = $this->db->query($sql);
		if ($result)
		{
			if ($this->db->num_rows($result))
			{
				$obj = $this->db->fetch_object($result);

				$this->id					= $obj->rowid;
				$this->ref					= $obj->facnumber;
				$this->ref_client			= $obj->ref_client;
				$this->ref_ext				= $obj->ref_ext;
				$this->ref_int				= $obj->ref_int;
				$this->type					= $obj->type;
				$this->date					= $this->db->jdate($obj->df);
				$this->date_creation		= $this->db->jdate($obj->datec);
				$this->date_validation		= $this->db->jdate($obj->datev);
				$this->datem				= $this->db->jdate($obj->datem);
				$this->remise_percent		= $obj->remise_percent;
				$this->remise_absolue		= $obj->remise_absolue;
				$this->total_ht				= $obj->total;
				$this->total_tva			= $obj->tva;
				$this->total_localtax1		= $obj->localtax1;
				$this->total_localtax2		= $obj->localtax2;
				$this->total_ttc			= $obj->total_ttc;
				$this->revenuestamp         = $obj->revenuestamp;
				$this->paye					= $obj->paye;
				$this->close_code			= $obj->close_code;
				$this->close_note			= $obj->close_note;
				$this->socid				= $obj->fk_soc;
				$this->statut				= $obj->fk_statut;
				$this->date_lim_reglement	= $this->db->jdate($obj->dlr);
				$this->mode_reglement_id	= $obj->fk_mode_reglement;
				$this->mode_reglement_code	= $obj->mode_reglement_code;
				$this->mode_reglement		= $obj->mode_reglement_libelle;
				$this->cond_reglement_id	= $obj->fk_cond_reglement;
				$this->cond_reglement_code	= $obj->cond_reglement_code;
				$this->cond_reglement		= $obj->cond_reglement_libelle;
				$this->cond_reglement_doc	= $obj->cond_reglement_libelle_doc;
				$this->fk_account           = ($obj->fk_account>0)?$obj->fk_account:null;
				$this->fk_project			= $obj->fk_projet;
				$this->fk_facture_source	= $obj->fk_facture_source;
				$this->note					= $obj->note_private;	// deprecated
				$this->note_private			= $obj->note_private;
				$this->note_public			= $obj->note_public;
				$this->user_author			= $obj->fk_user_author;
				$this->user_valid			= $obj->fk_user_valid;
				$this->modelpdf				= $obj->model_pdf;
				$this->situation_cycle_ref  = $obj->situation_cycle_ref;
				$this->situation_counter    = $obj->situation_counter;
				$this->situation_final      = $obj->situation_final;
				$this->extraparams			= (array) json_decode($obj->extraparams, true);

				//Incoterms
				$this->fk_incoterms = $obj->fk_incoterms;
				$this->location_incoterms = $obj->location_incoterms;									
				$this->libelle_incoterms = $obj->libelle_incoterms;
				
				if ($this->statut == self::STATUS_DRAFT)	$this->brouillon = 1;

				// Retreive all extrafield for invoice
				// fetch optionals attributes and labels
				require_once DOL_DOCUMENT_ROOT.'/core/class/extrafields.class.php';
				$extrafields=new ExtraFields($this->db);
				$extralabels=$extrafields->fetch_name_optionals_label($this->table_element,true);
				$this->fetch_optionals($this->id,$extralabels);

				/*
				 * Lines
				*/

				$this->lines  = array();

				$result=$this->fetch_lines();
				if ($result < 0)
				{
					$this->error=$this->db->error();
					return -3;
				}
				return 1;
			}
			else
			{
				$this->error='Bill with id '.$rowid.' or ref '.$ref.' not found sql='.$sql;
				dol_syslog(get_class($this)."::fetch Error ".$this->error, LOG_ERR);
				return 0;
			}
		}
		else
		{
			$this->error=$this->db->error();
			return -1;
		}
	}


	/**
	 *	Load all detailed lines into this->lines
	 *
	 *	@return     int         1 if OK, < 0 if KO
	 */
	function fetch_lines()
	{
		$this->lines=array();

		$sql = 'SELECT l.rowid, l.fk_product, l.fk_parent_line, l.label as custom_label, l.description, l.product_type, l.price, l.qty, l.tva_tx, ';
		$sql .= ' l.situation_percent, l.fk_prev_id,';
		$sql.= ' l.localtax1_tx, l.localtax2_tx, l.localtax1_type, l.localtax2_type, l.remise_percent, l.fk_remise_except, l.subprice,';
		$sql.= ' l.rang, l.special_code,';
		$sql.= ' l.date_start as date_start, l.date_end as date_end,';
		$sql.= ' l.info_bits, l.total_ht, l.total_tva, l.total_localtax1, l.total_localtax2, l.total_ttc, l.fk_code_ventilation, l.fk_product_fournisseur_price as fk_fournprice, l.buy_price_ht as pa_ht,';
		$sql.= ' l.fk_unit,';
		$sql.= ' p.ref as product_ref, p.fk_product_type as fk_product_type, p.label as product_label, p.description as product_desc';
		$sql.= ' FROM '.MAIN_DB_PREFIX.'facturedet as l';
		$sql.= ' LEFT JOIN '.MAIN_DB_PREFIX.'product as p ON l.fk_product = p.rowid';
		$sql.= ' WHERE l.fk_facture = '.$this->id;
		$sql.= ' ORDER BY l.rang';

		dol_syslog(get_class($this).'::fetch_lines', LOG_DEBUG);
		$result = $this->db->query($sql);
		if ($result)
		{
			$num = $this->db->num_rows($result);
			$i = 0;
			while ($i < $num)
			{
				$objp = $this->db->fetch_object($result);
				$line = new FactureLigne($this->db);

				$line->rowid	        = $objp->rowid;
				$line->label            = $objp->custom_label;		// deprecated
				$line->desc             = $objp->description;		// Description line
				$line->product_type     = $objp->product_type;		// Type of line
				$line->product_ref      = $objp->product_ref;		// Ref product
				$line->libelle          = $objp->product_label;		// TODO deprecated
				$line->product_label	= $objp->product_label;		// Label product
				$line->product_desc     = $objp->product_desc;		// Description product
				$line->fk_product_type  = $objp->fk_product_type;	// Type of product
				$line->qty              = $objp->qty;
				$line->subprice         = $objp->subprice;
				$line->tva_tx           = $objp->tva_tx;
				$line->localtax1_tx     = $objp->localtax1_tx;
				$line->localtax2_tx     = $objp->localtax2_tx;
				$line->localtax1_type   = $objp->localtax1_type;
				$line->localtax2_type   = $objp->localtax2_type;
				$line->remise_percent   = $objp->remise_percent;
				$line->fk_remise_except = $objp->fk_remise_except;
				$line->fk_product       = $objp->fk_product;
				$line->date_start       = $this->db->jdate($objp->date_start);
				$line->date_end         = $this->db->jdate($objp->date_end);
				$line->date_start       = $this->db->jdate($objp->date_start);
				$line->date_end         = $this->db->jdate($objp->date_end);
				$line->info_bits        = $objp->info_bits;
				$line->total_ht         = $objp->total_ht;
				$line->total_tva        = $objp->total_tva;
				$line->total_localtax1  = $objp->total_localtax1;
				$line->total_localtax2  = $objp->total_localtax2;
				$line->total_ttc        = $objp->total_ttc;
				$line->code_ventilation = $objp->fk_code_ventilation;
				$line->fk_fournprice 	= $objp->fk_fournprice;
				$marginInfos			= getMarginInfos($objp->subprice, $objp->remise_percent, $objp->tva_tx, $objp->localtax1_tx, $objp->localtax2_tx, $line->fk_fournprice, $objp->pa_ht);
				$line->pa_ht 			= $marginInfos[0];
				$line->marge_tx			= $marginInfos[1];
				$line->marque_tx		= $marginInfos[2];
				$line->rang				= $objp->rang;
				$line->special_code		= $objp->special_code;
				$line->fk_parent_line	= $objp->fk_parent_line;
				$line->situation_percent= $objp->situation_percent;
				$line->fk_prev_id       = $objp->fk_prev_id;
				$line->fk_unit	        = $objp->fk_unit;

				$this->lines[$i] = $line;

				$i++;
			}
			$this->db->free($result);
			return 1;
		}
		else
		{
			$this->error=$this->db->error();
			return -3;
		}
	}


	/**
	 *      Update database
	 *
	 *      @param      User	$user        	User that modify
	 *      @param      int		$notrigger	    0=launch triggers after, 1=disable triggers
	 *      @return     int      			   	<0 if KO, >0 if OK
	 */
	function update($user=null, $notrigger=0)
	{
		global $conf, $langs;
		$error=0;

		// Clean parameters
		if (empty($this->type)) $this->type= self::TYPE_STANDARD;
		if (isset($this->facnumber)) $this->facnumber=trim($this->ref);
		if (isset($this->ref_client)) $this->ref_client=trim($this->ref_client);
		if (isset($this->increment)) $this->increment=trim($this->increment);
		if (isset($this->close_code)) $this->close_code=trim($this->close_code);
		if (isset($this->close_note)) $this->close_note=trim($this->close_note);
		if (isset($this->note) || isset($this->note_private)) $this->note=(isset($this->note) ? trim($this->note) : trim($this->note_private));		// deprecated
		if (isset($this->note) || isset($this->note_private)) $this->note_private=(isset($this->note_private) ? trim($this->note_private) : trim($this->note));
		if (isset($this->note_public)) $this->note_public=trim($this->note_public);
		if (isset($this->modelpdf)) $this->modelpdf=trim($this->modelpdf);
		if (isset($this->import_key)) $this->import_key=trim($this->import_key);
		if (empty($this->situation_cycle_ref)) {
			$this->situation_cycle_ref = 'null';
		}

		if (empty($this->situation_counter)) {
			$this->situation_counter = 'null';
		}

		if (empty($this->situation_final)) {
			$this->situation_final = '0';
		}

		// Check parameters
		// Put here code to add control on parameters values

		// Update request
		$sql = "UPDATE ".MAIN_DB_PREFIX."facture SET";

		$sql.= " facnumber=".(isset($this->ref)?"'".$this->db->escape($this->ref)."'":"null").",";
		$sql.= " type=".(isset($this->type)?$this->type:"null").",";
		$sql.= " ref_client=".(isset($this->ref_client)?"'".$this->db->escape($this->ref_client)."'":"null").",";
		$sql.= " increment=".(isset($this->increment)?"'".$this->db->escape($this->increment)."'":"null").",";
		$sql.= " fk_soc=".(isset($this->socid)?$this->socid:"null").",";
		$sql.= " datec=".(strval($this->date_creation)!='' ? "'".$this->db->idate($this->date_creation)."'" : 'null').",";
		$sql.= " datef=".(strval($this->date)!='' ? "'".$this->db->idate($this->date)."'" : 'null').",";
		$sql.= " date_valid=".(strval($this->date_validation)!='' ? "'".$this->db->idate($this->date_validation)."'" : 'null').",";
		$sql.= " paye=".(isset($this->paye)?$this->paye:"null").",";
		$sql.= " remise_percent=".(isset($this->remise_percent)?$this->remise_percent:"null").",";
		$sql.= " remise_absolue=".(isset($this->remise_absolue)?$this->remise_absolue:"null").",";
		$sql.= " close_code=".(isset($this->close_code)?"'".$this->db->escape($this->close_code)."'":"null").",";
		$sql.= " close_note=".(isset($this->close_note)?"'".$this->db->escape($this->close_note)."'":"null").",";
		$sql.= " tva=".(isset($this->total_tva)?$this->total_tva:"null").",";
		$sql.= " localtax1=".(isset($this->total_localtax1)?$this->total_localtax1:"null").",";
		$sql.= " localtax2=".(isset($this->total_localtax2)?$this->total_localtax2:"null").",";
		$sql.= " total=".(isset($this->total_ht)?$this->total_ht:"null").",";
		$sql.= " total_ttc=".(isset($this->total_ttc)?$this->total_ttc:"null").",";
		$sql.= " revenuestamp=".((isset($this->revenuestamp) && $this->revenuestamp != '')?$this->revenuestamp:"null").",";
		$sql.= " fk_statut=".(isset($this->statut)?$this->statut:"null").",";
		$sql.= " fk_user_author=".(isset($this->user_author)?$this->user_author:"null").",";
		$sql.= " fk_user_valid=".(isset($this->fk_user_valid)?$this->fk_user_valid:"null").",";
		$sql.= " fk_facture_source=".(isset($this->fk_facture_source)?$this->fk_facture_source:"null").",";
		$sql.= " fk_projet=".(isset($this->fk_project)?$this->fk_project:"null").",";
		$sql.= " fk_cond_reglement=".(isset($this->cond_reglement_id)?$this->cond_reglement_id:"null").",";
		$sql.= " fk_mode_reglement=".(isset($this->mode_reglement_id)?$this->mode_reglement_id:"null").",";
		$sql.= " date_lim_reglement=".(strval($this->date_lim_reglement)!='' ? "'".$this->db->idate($this->date_lim_reglement)."'" : 'null').",";
		$sql.= " note_private=".(isset($this->note_private)?"'".$this->db->escape($this->note_private)."'":"null").",";
		$sql.= " note_public=".(isset($this->note_public)?"'".$this->db->escape($this->note_public)."'":"null").",";
		$sql.= " model_pdf=".(isset($this->modelpdf)?"'".$this->db->escape($this->modelpdf)."'":"null").",";
		$sql.= " import_key=".(isset($this->import_key)?"'".$this->db->escape($this->import_key)."'":"null");
		$sql.= ", situation_cycle_ref=".$this->situation_cycle_ref;
		$sql.= ", situation_counter=".$this->situation_counter;
		$sql.= ", situation_final=".$this->situation_final;

		$sql.= " WHERE rowid=".$this->id;

		$this->db->begin();

		dol_syslog(get_class($this)."::update", LOG_DEBUG);
		$resql = $this->db->query($sql);
		if (! $resql) {
			$error++; $this->errors[]="Error ".$this->db->lasterror();
		}

		if (! $error)
		{
			if (! $notrigger)
			{
	            // Call trigger
	            $result=$this->call_trigger('BILL_MODIFY',$user);
	            if ($result < 0) $error++;
	            // End call triggers
			}
		}

		// Commit or rollback
		if ($error)
		{
			foreach($this->errors as $errmsg)
			{
				dol_syslog(get_class($this)."::update ".$errmsg, LOG_ERR);
				$this->error.=($this->error?', '.$errmsg:$errmsg);
			}
			$this->db->rollback();
			return -1*$error;
		}
		else
		{
			$this->db->commit();
			return 1;
		}
	}


	/**
	 *    Add a discount line into invoice using an existing absolute discount
	 *
	 *    @param     int	$idremise	Id of absolute discount
	 *    @return    int          		>0 if OK, <0 if KO
	 */
	function insert_discount($idremise)
	{
		global $langs;

		include_once DOL_DOCUMENT_ROOT.'/core/lib/price.lib.php';
		include_once DOL_DOCUMENT_ROOT.'/core/class/discount.class.php';

		$this->db->begin();

		$remise=new DiscountAbsolute($this->db);
		$result=$remise->fetch($idremise);

		if ($result > 0)
		{
			if ($remise->fk_facture)	// Protection against multiple submission
			{
				$this->error=$langs->trans("ErrorDiscountAlreadyUsed");
				$this->db->rollback();
				return -5;
			}

			$facligne=new FactureLigne($this->db);
			$facligne->fk_facture=$this->id;
			$facligne->fk_remise_except=$remise->id;
			$facligne->desc=$remise->description;   	// Description ligne
			$facligne->tva_tx=$remise->tva_tx;
			$facligne->subprice=-$remise->amount_ht;
			$facligne->fk_product=0;					// Id produit predefini
			$facligne->qty=1;
			$facligne->remise_percent=0;
			$facligne->rang=-1;
			$facligne->info_bits=2;

			$facligne->total_ht  = -$remise->amount_ht;
			$facligne->total_tva = -$remise->amount_tva;
			$facligne->total_ttc = -$remise->amount_ttc;

			$lineid=$facligne->insert();
			if ($lineid > 0)
			{
				$result=$this->update_price(1);
				if ($result > 0)
				{
					// Create linke between discount and invoice line
					$result=$remise->link_to_invoice($lineid,0);
					if ($result < 0)
					{
						$this->error=$remise->error;
						$this->db->rollback();
						return -4;
					}

					$this->db->commit();
					return 1;
				}
				else
				{
					$this->error=$facligne->error;
					$this->db->rollback();
					return -1;
				}
			}
			else
			{
				$this->error=$facligne->error;
				$this->db->rollback();
				return -2;
			}
		}
		else
		{
			$this->db->rollback();
			return -3;
		}
	}

	/**
	 *	Set customer ref
	 *
	 *	@param     	string	$ref_client		Customer ref
	 *	@return		int						<0 if KO, >0 if OK
	 */
	function set_ref_client($ref_client)
	{
		$sql = 'UPDATE '.MAIN_DB_PREFIX.'facture';
		if (empty($ref_client))
			$sql .= ' SET ref_client = NULL';
		else
			$sql .= ' SET ref_client = \''.$this->db->escape($ref_client).'\'';
		$sql .= ' WHERE rowid = '.$this->id;
		if ($this->db->query($sql))
		{
			$this->ref_client = $ref_client;
			return 1;
		}
		else
		{
			dol_print_error($this->db);
			return -1;
		}
	}

	/**
	 *	Delete invoice
	 *
	 *	@param     	int		$rowid      	Id of invoice to delete. If empty, we delete current instance of invoice
	 *	@param		int		$notrigger		1=Does not execute triggers, 0= execute triggers
	 *	@param		int		$idwarehouse	Id warehouse to use for stock change.
	 *	@return		int						<0 if KO, >0 if OK
	 */
	function delete($rowid=0, $notrigger=0, $idwarehouse=-1)
	{
		global $user,$langs,$conf;
		require_once DOL_DOCUMENT_ROOT.'/core/lib/files.lib.php';

		if (empty($rowid)) $rowid=$this->id;

		dol_syslog(get_class($this)."::delete rowid=".$rowid, LOG_DEBUG);

		// TODO Test if there is at least on payment. If yes, refuse to delete.

		$error=0;
		$this->db->begin();

		if (! $error && ! $notrigger)
		{
            // Call trigger
            $result=$this->call_trigger('BILL_DELETE',$user);
            if ($result < 0) $error++;
            // End call triggers
		}

		// Removed extrafields
		if (! $error) {
			$result=$this->deleteExtraFields();
			if ($result < 0)
			{
				$error++;
				dol_syslog(get_class($this)."::delete error deleteExtraFields ".$this->error, LOG_ERR);
			}
		}

		if (! $error)
		{
			// Delete linked object
			$res = $this->deleteObjectLinked();
			if ($res < 0) $error++;
		}

		if (! $error)
		{
			// If invoice was converted into a discount not yet consumed, we remove discount
			$sql = 'DELETE FROM '.MAIN_DB_PREFIX.'societe_remise_except';
			$sql.= ' WHERE fk_facture_source = '.$rowid;
			$sql.= ' AND fk_facture_line IS NULL';
			$resql=$this->db->query($sql);

			// If invoice has consumned discounts
			$this->fetch_lines();
			$list_rowid_det=array();
			foreach($this->lines as $key => $invoiceline)
			{
				$list_rowid_det[]=$invoiceline->rowid;
			}

			// Consumned discounts are freed
			if (count($list_rowid_det))
			{
				$sql = 'UPDATE '.MAIN_DB_PREFIX.'societe_remise_except';
				$sql.= ' SET fk_facture = NULL, fk_facture_line = NULL';
				$sql.= ' WHERE fk_facture_line IN ('.join(',',$list_rowid_det).')';

				dol_syslog(get_class($this)."::delete", LOG_DEBUG);
				if (! $this->db->query($sql))
				{
					$this->error=$this->db->error()." sql=".$sql;
					$this->db->rollback();
					return -5;
				}
			}

			// If we decrament stock on invoice validation, we increment
			if ($this->type != self::TYPE_DEPOSIT && $result >= 0 && ! empty($conf->stock->enabled) && ! empty($conf->global->STOCK_CALCULATE_ON_BILL) && $idwarehouse!=-1)
			{
				require_once DOL_DOCUMENT_ROOT.'/product/stock/class/mouvementstock.class.php';
				$langs->load("agenda");

				$num=count($this->lines);
				for ($i = 0; $i < $num; $i++)
				{
					if ($this->lines[$i]->fk_product > 0)
					{
						$mouvP = new MouvementStock($this->db);
						$mouvP->origin = &$this;
						// We decrease stock for product
						if ($this->type == self::TYPE_CREDIT_NOTE) $result=$mouvP->livraison($user, $this->lines[$i]->fk_product, $idwarehouse, $this->lines[$i]->qty, $this->lines[$i]->subprice, $langs->trans("InvoiceDeleteDolibarr",$this->ref));
						else $result=$mouvP->reception($user, $this->lines[$i]->fk_product, $idwarehouse, $this->lines[$i]->qty, 0, $langs->trans("InvoiceDeleteDolibarr",$this->ref));	// we use 0 for price, to not change the weighted average value
					}
				}
			}


			// Delete invoice line
			$sql = 'DELETE FROM '.MAIN_DB_PREFIX.'facturedet WHERE fk_facture = '.$rowid;

			dol_syslog(get_class($this)."::delete", LOG_DEBUG);

			if ($this->db->query($sql) && $this->delete_linked_contact())
			{
				$sql = 'DELETE FROM '.MAIN_DB_PREFIX.'facture WHERE rowid = '.$rowid;

				dol_syslog(get_class($this)."::delete", LOG_DEBUG);

				$resql=$this->db->query($sql);
				if ($resql)
				{
					// On efface le repertoire de pdf provisoire
					$ref = dol_sanitizeFileName($this->ref);
					if ($conf->facture->dir_output && !empty($this->ref))
					{
						$dir = $conf->facture->dir_output . "/" . $ref;
						$file = $conf->facture->dir_output . "/" . $ref . "/" . $ref . ".pdf";
						if (file_exists($file))	// We must delete all files before deleting directory
						{
							$ret=dol_delete_preview($this);

							if (! dol_delete_file($file,0,0,0,$this)) // For triggers
							{
								$this->error=$langs->trans("ErrorCanNotDeleteFile",$file);
								$this->db->rollback();
								return 0;
							}
						}
						if (file_exists($dir))
						{
							if (! dol_delete_dir_recursive($dir)) // For remove dir and meta
							{
								$this->error=$langs->trans("ErrorCanNotDeleteDir",$dir);
								$this->db->rollback();
								return 0;
							}
						}
					}

					$this->db->commit();
					return 1;
				}
				else
				{
					$this->error=$this->db->lasterror()." sql=".$sql;
					$this->db->rollback();
					return -6;
				}
			}
			else
			{
				$this->error=$this->db->lasterror()." sql=".$sql;
				$this->db->rollback();
				return -4;
			}
		}
		else
		{
			$this->db->rollback();
			return -2;
		}
	}

	/**
	 *  Tag la facture comme paye completement (si close_code non renseigne) => this->fk_statut=2, this->paye=1
	 *  ou partiellement (si close_code renseigne) + appel trigger BILL_PAYED => this->fk_statut=2, this->paye stay 0
	 *
	 *  @param	User	$user      	Objet utilisateur qui modifie
	 *	@param  string	$close_code	Code renseigne si on classe a payee completement alors que paiement incomplet (cas escompte par exemple)
	 *	@param  string	$close_note	Commentaire renseigne si on classe a payee alors que paiement incomplet (cas escompte par exemple)
	 *  @return int         		<0 if KO, >0 if OK
	 */
	function set_paid($user,$close_code='',$close_note='')
	{
		global $conf,$langs;
		$error=0;

		if ($this->paye != 1)
		{
			$this->db->begin();

			dol_syslog(get_class($this)."::set_paid rowid=".$this->id, LOG_DEBUG);
			$sql = 'UPDATE '.MAIN_DB_PREFIX.'facture SET';
			$sql.= ' fk_statut='.self::STATUS_CLOSED;
			if (! $close_code) $sql.= ', paye=1';
			if ($close_code) $sql.= ", close_code='".$this->db->escape($close_code)."'";
			if ($close_note) $sql.= ", close_note='".$this->db->escape($close_note)."'";
			$sql.= ' WHERE rowid = '.$this->id;

			dol_syslog(get_class($this)."::set_paid", LOG_DEBUG);
			$resql = $this->db->query($sql);
			if ($resql)
			{
	            // Call trigger
	            $result=$this->call_trigger('BILL_PAYED',$user);
	            if ($result < 0) $error++;
	            // End call triggers
			}
			else
			{
				$error++;
				$this->error=$this->db->lasterror();
			}

			if (! $error)
			{
				$this->db->commit();
				return 1;
			}
			else
			{
				$this->db->rollback();
				return -1;
			}
		}
		else
		{
			return 0;
		}
	}


	/**
	 *  Tag la facture comme non payee completement + appel trigger BILL_UNPAYED
	 *	Fonction utilisee quand un paiement prelevement est refuse,
	 * 	ou quand une facture annulee et reouverte.
	 *
	 *  @param	User	$user       Object user that change status
	 *  @return int         		<0 if KO, >0 if OK
	 */
	function set_unpaid($user)
	{
		global $conf,$langs;
		$error=0;

		$this->db->begin();

		$sql = 'UPDATE '.MAIN_DB_PREFIX.'facture';
		$sql.= ' SET paye=0, fk_statut='.self::STATUS_VALIDATED.', close_code=null, close_note=null';
		$sql.= ' WHERE rowid = '.$this->id;

		dol_syslog(get_class($this)."::set_unpaid", LOG_DEBUG);
		$resql = $this->db->query($sql);
		if ($resql)
		{
            // Call trigger
            $result=$this->call_trigger('BILL_UNPAYED',$user);
            if ($result < 0) $error++;
            // End call triggers
		}
		else
		{
			$error++;
			$this->error=$this->db->error();
			dol_print_error($this->db);
		}

		if (! $error)
		{
			$this->db->commit();
			return 1;
		}
		else
		{
			$this->db->rollback();
			return -1;
		}
	}


	/**
	 *	Tag invoice as canceled, with no payment on it (example for replacement invoice or payment never received) + call trigger BILL_CANCEL
	 *	Warning, if option to decrease stock on invoice was set, this function does not change stock (it might be a cancel because
	 *  of no payment even if merchandises were sent).
	 *
	 *	@param	User	$user        	Object user making change
	 *	@param	string	$close_code		Code de fermeture
	 *	@param	string	$close_note		Comment
	 *	@return int         			<0 if KO, >0 if OK
	 */
	function set_canceled($user,$close_code='',$close_note='')
	{
		global $conf,$langs;

		$error=0;

		dol_syslog(get_class($this)."::set_canceled rowid=".$this->id, LOG_DEBUG);

		$this->db->begin();

		$sql = 'UPDATE '.MAIN_DB_PREFIX.'facture SET';
		$sql.= ' fk_statut='.self::STATUS_ABANDONED;
		if ($close_code) $sql.= ", close_code='".$this->db->escape($close_code)."'";
		if ($close_note) $sql.= ", close_note='".$this->db->escape($close_note)."'";
		$sql.= ' WHERE rowid = '.$this->id;

		$resql = $this->db->query($sql);
		if ($resql)
		{
			// On desaffecte de la facture les remises liees
			// car elles n'ont pas ete utilisees vu que la facture est abandonnee.
			$sql = 'UPDATE '.MAIN_DB_PREFIX.'societe_remise_except';
			$sql.= ' SET fk_facture = NULL';
			$sql.= ' WHERE fk_facture = '.$this->id;

			$resql=$this->db->query($sql);
			if ($resql)
			{
	            // Call trigger
	            $result=$this->call_trigger('BILL_CANCEL',$user);
	            if ($result < 0)
	            {
					$this->db->rollback();
					return -1;
				}
	            // End call triggers

				$this->db->commit();
				return 1;
			}
			else
			{
				$this->error=$this->db->error()." sql=".$sql;
				$this->db->rollback();
				return -1;
			}
		}
		else
		{
			$this->error=$this->db->error()." sql=".$sql;
			$this->db->rollback();
			return -2;
		}
	}

	/**
	 * Tag invoice as validated + call trigger BILL_VALIDATE
	 * Object must have lines loaded with fetch_lines
	 *
	 * @param	User	$user           Object user that validate
	 * @param   string	$force_number	Reference to force on invoice
	 * @param	int		$idwarehouse	Id of warehouse to use for stock decrease if option to decreasenon stock is on (0=no decrease)
	 * @param	int		$notrigger		1=Does not execute triggers, 0= execuete triggers
     * @return	int						<0 if KO, >0 if OK
	 */
	function validate($user, $force_number='', $idwarehouse=0, $notrigger=0)
	{
		global $conf,$langs;
		require_once DOL_DOCUMENT_ROOT.'/core/lib/files.lib.php';

		$now=dol_now();

		$error=0;
		dol_syslog(get_class($this).'::validate user='.$user->id.', force_number='.$force_number.', idwarehouse='.$idwarehouse);

		// Check parameters
		if (! $this->brouillon)
		{
			dol_syslog(get_class($this)."::validate no draft status", LOG_WARNING);
			return 0;
		}

		if ((empty($conf->global->MAIN_USE_ADVANCED_PERMS) && empty($user->rights->facture->creer))
       	|| (! empty($conf->global->MAIN_USE_ADVANCED_PERMS) && empty($user->rights->facture->invoice_advance->validate)))
		{
			$this->error='Permission denied';
			dol_syslog(get_class($this)."::validate ".$this->error, LOG_ERR);
			return -1;
		}

		$this->db->begin();

		$this->fetch_thirdparty();
		$this->fetch_lines();

		// Check parameters
		if ($this->type == self::TYPE_REPLACEMENT)		// si facture de remplacement
		{
			// Controle que facture source connue
			if ($this->fk_facture_source <= 0)
			{
				$this->error=$langs->trans("ErrorFieldRequired",$langs->trans("InvoiceReplacement"));
				$this->db->rollback();
				return -10;
			}

			// Charge la facture source a remplacer
			$facreplaced=new Facture($this->db);
			$result=$facreplaced->fetch($this->fk_facture_source);
			if ($result <= 0)
			{
				$this->error=$langs->trans("ErrorBadInvoice");
				$this->db->rollback();
				return -11;
			}

			// Controle que facture source non deja remplacee par une autre
			$idreplacement=$facreplaced->getIdReplacingInvoice('validated');
			if ($idreplacement && $idreplacement != $this->id)
			{
				$facreplacement=new Facture($this->db);
				$facreplacement->fetch($idreplacement);
				$this->error=$langs->trans("ErrorInvoiceAlreadyReplaced",$facreplaced->ref,$facreplacement->ref);
				$this->db->rollback();
				return -12;
			}

			$result=$facreplaced->set_canceled($user,'replaced','');
			if ($result < 0)
			{
				$this->error=$facreplaced->error;
				$this->db->rollback();
				return -13;
			}
		}

		// Define new ref
		if ($force_number)
		{
			$num = $force_number;
		}
		else if (preg_match('/^[\(]?PROV/i', $this->ref))
		{
			if (! empty($conf->global->FAC_FORCE_DATE_VALIDATION))	// If option enabled, we force invoice date
			{
				$this->date=dol_now();
				$this->date_lim_reglement=$this->calculate_date_lim_reglement();
			}
			$num = $this->getNextNumRef($this->client);
		}
		else
		{
			$num = $this->ref;
		}
		$this->newref = $num;

		if ($num)
		{
			$this->update_price(1);

			// Validate
			$sql = 'UPDATE '.MAIN_DB_PREFIX.'facture';
			$sql.= " SET facnumber='".$num."', fk_statut = ".self::STATUS_VALIDATED.", fk_user_valid = ".$user->id.", date_valid = '".$this->db->idate($now)."'";
			if (! empty($conf->global->FAC_FORCE_DATE_VALIDATION))	// If option enabled, we force invoice date
			{
				$sql.= ", datef='".$this->db->idate($this->date)."'";
				$sql.= ", date_lim_reglement='".$this->db->idate($this->date_lim_reglement)."'";
			}
			$sql.= ' WHERE rowid = '.$this->id;

			dol_syslog(get_class($this)."::validate", LOG_DEBUG);
			$resql=$this->db->query($sql);
			if (! $resql)
			{
				dol_print_error($this->db);
				$error++;
			}

			// On verifie si la facture etait une provisoire
			if (! $error && (preg_match('/^[\(]?PROV/i', $this->ref)))
			{
				// La verif qu'une remise n'est pas utilisee 2 fois est faite au moment de l'insertion de ligne
			}

			if (! $error)
			{
				// Define third party as a customer
				$result=$this->client->set_as_client();

				// Si active on decremente le produit principal et ses composants a la validation de facture
				if ($this->type != self::TYPE_DEPOSIT && $result >= 0 && ! empty($conf->stock->enabled) && ! empty($conf->global->STOCK_CALCULATE_ON_BILL) && $idwarehouse > 0)
				{
					require_once DOL_DOCUMENT_ROOT.'/product/stock/class/mouvementstock.class.php';
					$langs->load("agenda");

					// Loop on each line
					$cpt=count($this->lines);
					for ($i = 0; $i < $cpt; $i++)
					{
						if ($this->lines[$i]->fk_product > 0)
						{
							$mouvP = new MouvementStock($this->db);
							$mouvP->origin = &$this;
							// We decrease stock for product
							if ($this->type == self::TYPE_CREDIT_NOTE) $result=$mouvP->reception($user, $this->lines[$i]->fk_product, $idwarehouse, $this->lines[$i]->qty, $this->lines[$i]->subprice, $langs->trans("InvoiceValidatedInDolibarr",$num));
							else $result=$mouvP->livraison($user, $this->lines[$i]->fk_product, $idwarehouse, $this->lines[$i]->qty, $this->lines[$i]->subprice, $langs->trans("InvoiceValidatedInDolibarr",$num));
							if ($result < 0) {
								$error++;
							}
						}
					}
				}
			}

			// Trigger calls
			if (! $error && ! $notrigger)
			{
	            // Call trigger
	            $result=$this->call_trigger('BILL_VALIDATE',$user);
	            if ($result < 0) $error++;
	            // End call triggers
			}

			if (! $error)
			{
				$this->oldref = $this->ref;

				// Rename directory if dir was a temporary ref
				if (preg_match('/^[\(]?PROV/i', $this->ref))
				{
					// Rename of object directory ($this->ref = old ref, $num = new ref)
					// to  not lose the linked files
					$oldref = dol_sanitizeFileName($this->ref);
					$newref = dol_sanitizeFileName($num);
					$dirsource = $conf->facture->dir_output.'/'.$oldref;
					$dirdest = $conf->facture->dir_output.'/'.$newref;
					if (file_exists($dirsource))
					{
						dol_syslog(get_class($this)."::validate rename dir ".$dirsource." into ".$dirdest);

						if (@rename($dirsource, $dirdest))
						{
							dol_syslog("Rename ok");
	                        // Rename docs starting with $oldref with $newref
	                        $listoffiles=dol_dir_list($conf->facture->dir_output.'/'.$newref, 'files', 1, '^'.preg_quote($oldref,'/'));
	                        foreach($listoffiles as $fileentry)
	                        {
	                        	$dirsource=$fileentry['name'];
	                        	$dirdest=preg_replace('/^'.preg_quote($oldref,'/').'/',$newref, $dirsource);
	                        	$dirsource=$fileentry['path'].'/'.$dirsource;
	                        	$dirdest=$fileentry['path'].'/'.$dirdest;
	                        	@rename($dirsource, $dirdest);
	                        }
						}
					}
				}
			}

			// Set new ref and define current statut
			if (! $error)
			{
				$this->ref = $num;
				$this->facnumber=$num;
				$this->statut= self::STATUS_VALIDATED;
				$this->brouillon=0;
				$this->date_validation=$now;
				$i = 0;
				$final = True;
				while ($i < count($this->lines) && $final == True) {
					$final = ($this->lines[$i]->situation_percent == 100);
					$i++;
				}
				if ($final) {
					$this->setFinal();
				}
			}
		}
		else
		{
			$error++;
		}

		if (! $error)
		{
			$this->db->commit();
			return 1;
		}
		else
		{
			$this->db->rollback();
			return -1;
		}
	}

	/**
	 *	Set draft status
	 *
	 *	@param	User	$user			Object user that modify
	 *	@param	int		$idwarehouse	Id warehouse to use for stock change.
	 *	@return	int						<0 if KO, >0 if OK
	 */
	function set_draft($user,$idwarehouse=-1)
	{
		global $conf,$langs;

		$error=0;

		if ($this->statut == self::STATUS_DRAFT)
		{
			dol_syslog(get_class($this)."::set_draft already draft status", LOG_WARNING);
			return 0;
		}

		$this->db->begin();

		$sql = "UPDATE ".MAIN_DB_PREFIX."facture";
		$sql.= " SET fk_statut = ".self::STATUS_DRAFT;
		$sql.= " WHERE rowid = ".$this->id;

		dol_syslog(get_class($this)."::set_draft", LOG_DEBUG);
		$result=$this->db->query($sql);
		if ($result)
		{
			// Si on decremente le produit principal et ses composants a la validation de facture, on réincrement
			if ($this->type != self::TYPE_DEPOSIT && $result >= 0 && ! empty($conf->stock->enabled) && ! empty($conf->global->STOCK_CALCULATE_ON_BILL))
			{
				require_once DOL_DOCUMENT_ROOT.'/product/stock/class/mouvementstock.class.php';
				$langs->load("agenda");

				$num=count($this->lines);
				for ($i = 0; $i < $num; $i++)
				{
					if ($this->lines[$i]->fk_product > 0)
					{
						$mouvP = new MouvementStock($this->db);
						$mouvP->origin = &$this;
						// We decrease stock for product
						if ($this->type == self::TYPE_CREDIT_NOTE) $result=$mouvP->livraison($user, $this->lines[$i]->fk_product, $idwarehouse, $this->lines[$i]->qty, $this->lines[$i]->subprice, $langs->trans("InvoiceBackToDraftInDolibarr",$this->ref));
						else $result=$mouvP->reception($user, $this->lines[$i]->fk_product, $idwarehouse, $this->lines[$i]->qty, 0, $langs->trans("InvoiceBackToDraftInDolibarr",$this->ref));	// we use 0 for price, to not change the weighted average value
					}
				}
			}

			if ($error == 0)
			{
				$old_statut=$this->statut;
				$this->brouillon = 1;
				$this->statut = self::STATUS_DRAFT;
	            // Call trigger
	            $result=$this->call_trigger('BILL_UNVALIDATE',$user);
	            if ($result < 0)
				{
					$error++;
					$this->statut=$old_statut;
					$this->brouillon=0;
				}
	            // End call triggers
			} else {
				$this->db->rollback();
				return -1;
			}

			if ($error == 0)
			{
				$this->db->commit();
				return 1;
			}
			else
			{
				$this->db->rollback();
				return -1;
			}
		}
		else
		{
			$this->error=$this->db->error();
			$this->db->rollback();
			return -1;
		}
	}


	/**
	 * 		Add an invoice line into database (linked to product/service or not).
	 * 		Les parametres sont deja cense etre juste et avec valeurs finales a l'appel
	 *		de cette methode. Aussi, pour le taux tva, il doit deja avoir ete defini
	 *		par l'appelant par la methode get_default_tva(societe_vendeuse,societe_acheteuse,produit)
	 *		et le desc doit deja avoir la bonne valeur (a l'appelant de gerer le multilangue)
	 *
	 * 		@param    	string		$desc            	Description of line
	 * 		@param    	double		$pu_ht              Unit price without tax (> 0 even for credit note)
	 * 		@param    	double		$qty             	Quantity
	 * 		@param    	double		$txtva           	Force vat rate, -1 for auto
	 * 		@param		double		$txlocaltax1		Local tax 1 rate
	 *  	@param		double		$txlocaltax2		Local tax 2 rate
	 *		@param    	int			$fk_product      	Id of predefined product/service
	 * 		@param    	double		$remise_percent  	Percent of discount on line
	 * 		@param    	int	$date_start      	Date start of service
	 * 		@param    	int	$date_end        	Date end of service
	 * 		@param    	int			$ventil          	Code of dispatching into accountancy
	 * 		@param    	int			$info_bits			Bits de type de lignes
	 *		@param    	int			$fk_remise_except	Id discount used
	 *		@param		string		$price_base_type	'HT' or 'TTC'
	 * 		@param    	double		$pu_ttc             Unit price with tax (> 0 even for credit note)
	 * 		@param		int			$type				Type of line (0=product, 1=service)
	 *      @param      int			$rang               Position of line
	 *      @param		int			$special_code		Special code (also used by externals modules!)
	 *      @param		string		$origin				'order', ...
	 *      @param		int			$origin_id			Id of origin object
	 *      @param		int			$fk_parent_line		Id of parent line
	 * 		@param		int			$fk_fournprice		Supplier price id (to calculate margin) or ''
	 * 		@param		int			$pa_ht				Buying price of line (to calculate margin) or ''
	 * 		@param		string		$label				Label of the line (deprecated, do not use)
	 *		@param		array		$array_options		extrafields array
	 *      @param      int         $situation_percent  Situation advance percentage
	 *      @param      int         $fk_prev_id         Previous situation line id reference
	 * @param int $fk_unit Id of the unit to use. Null to use the default one
	 *    	@return    	int             				<0 if KO, Id of line if OK
	 */
<<<<<<< HEAD
	function addline($desc, $pu_ht, $qty, $txtva, $txlocaltax1=0, $txlocaltax2=0, $fk_product=0, $remise_percent=0, $date_start='', $date_end='', $ventil=0, $info_bits=0, $fk_remise_except='', $price_base_type='HT', $pu_ttc=0, $type=self::TYPE_STANDARD, $rang=-1, $special_code=0, $origin='', $origin_id=0, $fk_parent_line=0, $fk_fournprice=null, $pa_ht=0, $label='', $array_option=0, $situation_percent=100, $fk_prev_id='', $fk_unit = null)
=======
	function addline($desc, $pu_ht, $qty, $txtva, $txlocaltax1=0, $txlocaltax2=0, $fk_product=0, $remise_percent=0, $date_start='', $date_end='', $ventil=0, $info_bits=0, $fk_remise_except='', $price_base_type='HT', $pu_ttc=0, $type=self::TYPE_STANDARD, $rang=-1, $special_code=0, $origin='', $origin_id=0, $fk_parent_line=0, $fk_fournprice=null, $pa_ht=0, $label='', $array_options=0, $situation_percent=100, $fk_prev_id='')
>>>>>>> 69eaa032
	{
		global $mysoc, $conf, $langs;

		dol_syslog(get_class($this)."::addline facid=$this->id,desc=$desc,pu_ht=$pu_ht,qty=$qty,txtva=$txtva, txlocaltax1=$txlocaltax1, txlocaltax2=$txlocaltax2, fk_product=$fk_product,remise_percent=$remise_percent,date_start=$date_start,date_end=$date_end,ventil=$ventil,info_bits=$info_bits,fk_remise_except=$fk_remise_except,price_base_type=$price_base_type,pu_ttc=$pu_ttc,type=$type, fk_unit=$fk_unit", LOG_DEBUG);
		include_once DOL_DOCUMENT_ROOT.'/core/lib/price.lib.php';

		// Clean parameters
		if (empty($remise_percent)) $remise_percent=0;
		if (empty($qty)) $qty=0;
		if (empty($info_bits)) $info_bits=0;
		if (empty($rang)) $rang=0;
		if (empty($ventil)) $ventil=0;
		if (empty($txtva)) $txtva=0;
		if (empty($txlocaltax1)) $txlocaltax1=0;
		if (empty($txlocaltax2)) $txlocaltax2=0;
		if (empty($fk_parent_line) || $fk_parent_line < 0) $fk_parent_line=0;
		if (empty($fk_prev_id)) $fk_prev_id = 'null';
		if (is_null($situation_percent) || $situation_percent > 100) $situation_percent = 100;

		$remise_percent=price2num($remise_percent);
		$qty=price2num($qty);
		$pu_ht=price2num($pu_ht);
		$pu_ttc=price2num($pu_ttc);
		$pa_ht=price2num($pa_ht);
		$txtva=price2num($txtva);
		$txlocaltax1=price2num($txlocaltax1);
		$txlocaltax2=price2num($txlocaltax2);

		if ($price_base_type=='HT')
		{
			$pu=$pu_ht;
		}
		else
		{
			$pu=$pu_ttc;
		}

		// Check parameters
		if ($type < 0) return -1;

		if (! empty($this->brouillon))
		{
			$this->db->begin();

			// Calcul du total TTC et de la TVA pour la ligne a partir de
			// qty, pu, remise_percent et txtva
			// TRES IMPORTANT: C'est au moment de l'insertion ligne qu'on doit stocker
			// la part ht, tva et ttc, et ce au niveau de la ligne qui a son propre taux tva.

			$localtaxes_type=getLocalTaxesFromRate($txtva,0,$this->thirdparty, $mysoc);

			$tabprice = calcul_price_total($qty, $pu, $remise_percent, $txtva, $txlocaltax1, $txlocaltax2, 0, $price_base_type, $info_bits, $type, $mysoc, $localtaxes_type, $situation_percent);

			$total_ht  = $tabprice[0];
			$total_tva = $tabprice[1];
			$total_ttc = $tabprice[2];
			$total_localtax1 = $tabprice[9];
			$total_localtax2 = $tabprice[10];
			$pu_ht = $tabprice[3];

			// Rang to use
			$rangtouse = $rang;
			if ($rangtouse == -1)
			{
				$rangmax = $this->line_max($fk_parent_line);
				$rangtouse = $rangmax + 1;
			}

			$product_type=$type;
			if (!empty($fk_product))
			{
				$product=new Product($this->db);
				$result=$product->fetch($fk_product);
				$product_type=$product->type;

				if($conf->global->STOCK_MUST_BE_ENOUGH_FOR_INVOICE && $product_type == 0 && $product->stock_reel < $qty) {
					$this->error=$langs->trans('ErrorStockIsNotEnough');
					$this->db->rollback();
					return -3;
				}
			}

			// Insert line
			$this->line=new FactureLigne($this->db);

			$this->line->context = $this->context;

			$this->line->fk_facture=$this->id;
			$this->line->label=$label;	// deprecated
			$this->line->desc=$desc;
			$this->line->qty=            ($this->type==self::TYPE_CREDIT_NOTE?abs($qty):$qty);	// For credit note, quantity is always positive and unit price negative
			$this->line->tva_tx=$txtva;
			$this->line->localtax1_tx=$txlocaltax1;
			$this->line->localtax2_tx=$txlocaltax2;
			$this->line->fk_product=$fk_product;
			$this->line->product_type=$product_type;
			$this->line->remise_percent=$remise_percent;
			$this->line->subprice=       ($this->type==self::TYPE_CREDIT_NOTE?-abs($pu_ht):$pu_ht); // For credit note, unit price always negative, always positive otherwise
			$this->line->date_start=$date_start;
			$this->line->date_end=$date_end;
			$this->line->ventil=$ventil;
			$this->line->rang=$rangtouse;
			$this->line->info_bits=$info_bits;
			$this->line->fk_remise_except=$fk_remise_except;
			$this->line->total_ht=       (($this->type==self::TYPE_CREDIT_NOTE||$qty<0)?-abs($total_ht):$total_ht);  // For credit note and if qty is negative, total is negative
			$this->line->total_tva=      (($this->type==self::TYPE_CREDIT_NOTE||$qty<0)?-abs($total_tva):$total_tva);
			$this->line->total_localtax1=(($this->type==self::TYPE_CREDIT_NOTE||$qty<0)?-abs($total_localtax1):$total_localtax1);
			$this->line->total_localtax2=(($this->type==self::TYPE_CREDIT_NOTE||$qty<0)?-abs($total_localtax2):$total_localtax2);
			$this->line->localtax1_type = $localtaxes_type[0];
			$this->line->localtax2_type = $localtaxes_type[2];
			$this->line->total_ttc=      (($this->type==self::TYPE_CREDIT_NOTE||$qty<0)?-abs($total_ttc):$total_ttc);
			$this->line->special_code=$special_code;
			$this->line->fk_parent_line=$fk_parent_line;
			$this->line->origin=$origin;
			$this->line->origin_id=$origin_id;
			$this->line->situation_percent = $situation_percent;
			$this->line->fk_prev_id = $fk_prev_id;
			$this->line->fk_unit=$fk_unit;

			// infos marge
			$this->line->fk_fournprice = $fk_fournprice;
			$this->line->pa_ht = $pa_ht;

			if (is_array($array_options) && count($array_options)>0) {
				$this->line->array_options=$array_options;
			}

			$result=$this->line->insert();
			if ($result > 0)
			{
				// Reorder if child line
				if (! empty($fk_parent_line)) $this->line_order(true,'DESC');

				// Mise a jour informations denormalisees au niveau de la facture meme
				$result=$this->update_price(1,'auto',0,$mysoc);	// This method is designed to add line from user input so total calculation must be done using 'auto' mode.
				if ($result > 0)
				{
					$this->db->commit();
					return $this->line->rowid;
				}
				else
				{
					$this->error=$this->db->error();
					$this->db->rollback();
					return -1;
				}
			}
			else
			{
				$this->error=$this->line->error;
				$this->db->rollback();
				return -2;
			}
		}
	}

	/**
	 *  Update a detail line
	 *
	 *  @param     	int			$rowid           	Id of line to update
	 *  @param     	string		$desc            	Description of line
	 *  @param     	double		$pu              	Prix unitaire (HT ou TTC selon price_base_type) (> 0 even for credit note lines)
	 *  @param     	double		$qty             	Quantity
	 *  @param     	double		$remise_percent  	Pourcentage de remise de la ligne
	 *  @param     	int		$date_start      	Date de debut de validite du service
	 *  @param     	int		$date_end        	Date de fin de validite du service
	 *  @param     	double		$txtva          	VAT Rate
	 * 	@param		double		$txlocaltax1		Local tax 1 rate
	 *  @param		double		$txlocaltax2		Local tax 2 rate
	 * 	@param     	string		$price_base_type 	HT or TTC
	 * 	@param     	int			$info_bits 		    Miscellaneous informations
	 * 	@param		int			$type				Type of line (0=product, 1=service)
	 * 	@param		int			$fk_parent_line		Id of parent line (0 in most cases, used by modules adding sublevels into lines).
	 * 	@param		int			$skip_update_total	Keep fields total_xxx to 0 (used for special lines by some modules)
	 * 	@param		int			$fk_fournprice		Id of origin supplier price
	 * 	@param		int			$pa_ht				Price (without tax) of product when it was bought
	 * 	@param		string		$label				Label of the line (deprecated, do not use)
	 * 	@param		int			$special_code		Special code (also used by externals modules!)
     *  @param		array		$array_options		extrafields array
	 * @param       int         $situation_percent  Situation advance percentage
	 * @param int $fk_unit Id of the unit to use. Null to use the default one
	 *  @return    	int             				< 0 if KO, > 0 if OK
	 */
<<<<<<< HEAD
	function updateline($rowid, $desc, $pu, $qty, $remise_percent, $date_start, $date_end, $txtva, $txlocaltax1=0, $txlocaltax2=0, $price_base_type='HT', $info_bits=0, $type= self::TYPE_STANDARD, $fk_parent_line=0, $skip_update_total=0, $fk_fournprice=null, $pa_ht=0, $label='', $special_code=0, $array_option=0, $situation_percent=0, $fk_unit = null)
=======
	function updateline($rowid, $desc, $pu, $qty, $remise_percent, $date_start, $date_end, $txtva, $txlocaltax1=0, $txlocaltax2=0, $price_base_type='HT', $info_bits=0, $type= self::TYPE_STANDARD, $fk_parent_line=0, $skip_update_total=0, $fk_fournprice=null, $pa_ht=0, $label='', $special_code=0, $array_options=0, $situation_percent=0)
>>>>>>> 69eaa032
	{
		include_once DOL_DOCUMENT_ROOT.'/core/lib/price.lib.php';

		global $mysoc;

		dol_syslog(get_class($this)."::updateline $rowid, $desc, $pu, $qty, $remise_percent, $date_start, $date_end, $txtva, $txlocaltax1, $txlocaltax2, $price_base_type, $info_bits, $type, $fk_parent_line, $fk_unit", LOG_DEBUG);

		if ($this->brouillon)
		{
			$this->db->begin();

			// Clean parameters
			if (empty($qty)) $qty=0;
			if (empty($fk_parent_line) || $fk_parent_line < 0) $fk_parent_line=0;
			if (empty($special_code) || $special_code == 3) $special_code=0;
			if ($situation_percent > 100 || is_null($situation_percent) || $situation_percent == "") $situation_percent = 100;

			$remise_percent	= price2num($remise_percent);
			$qty			= price2num($qty);
			$pu 			= price2num($pu);
			$pa_ht			= price2num($pa_ht);
			$txtva			= price2num($txtva);
			$txlocaltax1	= price2num($txlocaltax1);
			$txlocaltax2	= price2num($txlocaltax2);

			// Check parameters
			if ($type < 0) return -1;

			// Calculate total with, without tax and tax from qty, pu, remise_percent and txtva
			// TRES IMPORTANT: C'est au moment de l'insertion ligne qu'on doit stocker
			// la part ht, tva et ttc, et ce au niveau de la ligne qui a son propre taux tva.

			$localtaxes_type=getLocalTaxesFromRate($txtva,0,$this->thirdparty, $mysoc);

			$tabprice=calcul_price_total($qty, $pu, $remise_percent, $txtva, $txlocaltax1, $txlocaltax2, 0, $price_base_type, $info_bits, $type,'',$localtaxes_type, $situation_percent);
			$total_ht  = $tabprice[0];
			$total_tva = $tabprice[1];
			$total_ttc = $tabprice[2];
			$total_localtax1=$tabprice[9];
			$total_localtax2=$tabprice[10];
			$pu_ht  = $tabprice[3];
			$pu_tva = $tabprice[4];
			$pu_ttc = $tabprice[5];

			// Update line into database
			$this->line=new FactureLigne($this->db);

            $this->line->context = $this->context;

            // Stock previous line records
			$staticline=new FactureLigne($this->db);
			$staticline->fetch($rowid);
			$this->line->oldline = $staticline;

			// Reorder if fk_parent_line change
			if (! empty($fk_parent_line) && ! empty($staticline->fk_parent_line) && $fk_parent_line != $staticline->fk_parent_line)
			{
				$rangmax = $this->line_max($fk_parent_line);
				$this->line->rang = $rangmax + 1;
			}

			$this->line->rowid				= $rowid;
			$this->line->label				= $label;
			$this->line->desc				= $desc;
			$this->line->qty				= ($this->type==self::TYPE_CREDIT_NOTE?abs($qty):$qty);	// For credit note, quantity is always positive and unit price negative
			$this->line->tva_tx				= $txtva;
			$this->line->localtax1_tx		= $txlocaltax1;
			$this->line->localtax2_tx		= $txlocaltax2;
			$this->line->localtax1_type		= $localtaxes_type[0];
			$this->line->localtax2_type		= $localtaxes_type[2];
			$this->line->remise_percent		= $remise_percent;
			$this->line->subprice			= ($this->type==2?-abs($pu_ht):$pu_ht); // For credit note, unit price always negative, always positive otherwise
			$this->line->date_start			= $date_start;
			$this->line->date_end			= $date_end;
			$this->line->total_ht			= (($this->type==self::TYPE_CREDIT_NOTE||$qty<0)?-abs($total_ht):$total_ht);  // For credit note and if qty is negative, total is negative
			$this->line->total_tva			= (($this->type==self::TYPE_CREDIT_NOTE||$qty<0)?-abs($total_tva):$total_tva);
			$this->line->total_localtax1	= (($this->type==self::TYPE_CREDIT_NOTE||$qty<0)?-abs($total_localtax1):$total_localtax1);
			$this->line->total_localtax2	= (($this->type==self::TYPE_CREDIT_NOTE||$qty<0)?-abs($total_localtax2):$total_localtax2);
			$this->line->total_ttc			= (($this->type==self::TYPE_CREDIT_NOTE||$qty<0)?-abs($total_ttc):$total_ttc);
			$this->line->info_bits			= $info_bits;
			$this->line->special_code		= $special_code;
			$this->line->product_type		= $type;
			$this->line->fk_parent_line		= $fk_parent_line;
			$this->line->skip_update_total	= $skip_update_total;
			$this->line->situation_percent  = $situation_percent;
			$this->line->fk_unit				= $fk_unit;

			// infos marge
			if (!empty($fk_product) && empty($fk_fournprice) && empty($pa_ht)) {
			    // POS or external module, take lowest buying price
			    include_once DOL_DOCUMENT_ROOT.'/fourn/class/fournisseur.product.class.php';
			    $productFournisseur = new ProductFournisseur($this->db);
			    $productFournisseur->find_min_price_product_fournisseur($fk_product);
			    $this->line->fk_fournprice = $productFournisseur->product_fourn_price_id;
			} else {
			    $this->line->fk_fournprice = $fk_fournprice;
			}
			$this->line->pa_ht = $pa_ht;

			if (is_array($array_options) && count($array_options)>0) {
				$this->line->array_options=$array_options;
			}

			$result=$this->line->update();
			if ($result > 0)
			{
				// Reorder if child line
				if (! empty($fk_parent_line)) $this->line_order(true,'DESC');

				// Mise a jour info denormalisees au niveau facture
				$this->update_price(1);
				$this->db->commit();
				return $result;
			}
			else
			{
			    $this->error=$this->line->error;
				$this->db->rollback();
				return -1;
			}
		}
		else
		{
			$this->error="Invoice statut makes operation forbidden";
			return -2;
		}
	}

	/**
	 * Update invoice line with percentage
	 *
	 * @param FactureLigne $line Invoice line
	 * @param int $percent Percentage
	 * @return void
	 */
	function update_percent($line, $percent)
	{
		include_once(DOL_DOCUMENT_ROOT . '/core/lib/price.lib.php');

		// Cap percentages to 100
		if ($percent > 100) $percent = 100;
		$line->situation_percent = $percent;
		$tabprice = calcul_price_total($line->qty, $line->subprice, $line->remise_percent, $line->tva_tx, $line->localtax1_tx, $line->localtax2_tx, $line->product_type, 'HT', 0, 0, '', '', $percent);
		$line->total_ht = $tabprice[0];
		$line->total_tva = $tabprice[1];
		$line->total_ttc = $tabprice[2];
		$line->total_localtax1 = $tabprice[9];
		$line->total_localtax2 = $tabprice[10];
		$line->update();
		$this->update_price(1);
		$this->db->commit();
	}

	/**
	 *	Delete line in database
	 *
	 *	@param		int		$rowid		Id of line to delete
	 *	@return		int					<0 if KO, >0 if OK
	 */
	function deleteline($rowid)
	{
		global $langs, $conf;

		dol_syslog(get_class($this)."::deleteline rowid=".$rowid, LOG_DEBUG);

		if (! $this->brouillon)
		{
			$this->error='ErrorBadStatus';
			return -1;
		}

		$this->db->begin();

		// Libere remise liee a ligne de facture
		$sql = 'UPDATE '.MAIN_DB_PREFIX.'societe_remise_except';
		$sql.= ' SET fk_facture_line = NULL';
		$sql.= ' WHERE fk_facture_line = '.$rowid;

		dol_syslog(get_class($this)."::deleteline", LOG_DEBUG);
		$result = $this->db->query($sql);
		if (! $result)
		{
			$this->error=$this->db->error();
			$this->db->rollback();
			return -1;
		}

		$line=new FactureLigne($this->db);

        $line->context = $this->context;

		// For triggers
		$line->fetch($rowid);

		if ($line->delete() > 0)
		{
			$result=$this->update_price(1);

			if ($result > 0)
			{
				$this->db->commit();
				return 1;
			}
			else
			{
				$this->db->rollback();
				$this->error=$this->db->lasterror();
				return -1;
			}
		}
		else
		{
			$this->db->rollback();
			$this->error=$line->error;
			return -1;
		}
	}

	/**
	 *	Set percent discount
	 *
	 *	@param     	User	$user		User that set discount
	 *	@param     	double	$remise		Discount
	 *	@return		int 		<0 if ko, >0 if ok
	 */
	function set_remise($user, $remise)
	{
		// Clean parameters
		if (empty($remise)) $remise=0;

		if ($user->rights->facture->creer)
		{
			$remise=price2num($remise);

			$sql = 'UPDATE '.MAIN_DB_PREFIX.'facture';
			$sql.= ' SET remise_percent = '.$remise;
			$sql.= ' WHERE rowid = '.$this->id;
			$sql.= ' AND fk_statut = '.self::STATUS_DRAFT;

			if ($this->db->query($sql))
			{
				$this->remise_percent = $remise;
				$this->update_price(1);
				return 1;
			}
			else
			{
				$this->error=$this->db->error();
				return -1;
			}
		}
	}


	/**
	 *	Set absolute discount
	 *
	 *	@param     	User	$user 		User that set discount
	 *	@param     	double	$remise		Discount
	 *	@return		int 				<0 if KO, >0 if OK
	 */
	function set_remise_absolue($user, $remise)
	{
		if (empty($remise)) $remise=0;

		if ($user->rights->facture->creer)
		{
			$remise=price2num($remise);

			$sql = 'UPDATE '.MAIN_DB_PREFIX.'facture';
			$sql.= ' SET remise_absolue = '.$remise;
			$sql.= ' WHERE rowid = '.$this->id;
			$sql.= ' AND fk_statut = '.self::STATUS_DRAFT;

			dol_syslog(get_class($this)."::set_remise_absolue", LOG_DEBUG);

			if ($this->db->query($sql))
			{
				$this->remise_absolue = $remise;
				$this->update_price(1);
				return 1;
			}
			else
			{
				$this->error=$this->db->error();
				return -1;
			}
		}
	}

	/**
	 *  Return list of payments
	 *
	 *	@param		string	$filtertype		1 to filter on type of payment == 'PRE'
	 *  @return     array					Array with list of payments
	 */
	function getListOfPayments($filtertype='')
	{
		$retarray=array();

		$table='paiement_facture';
		$table2='paiement';
		$field='fk_facture';
		$field2='fk_paiement';
		if ($this->element == 'facture_fourn' || $this->element == 'invoice_supplier')
		{
			$table='paiementfourn_facturefourn';
			$table2='paiementfourn';
			$field='fk_facturefourn';
			$field2='fk_paiementfourn';
		}

		$sql = 'SELECT pf.amount, p.fk_paiement, p.datep, t.code';
		$sql.= ' FROM '.MAIN_DB_PREFIX.$table.' as pf, '.MAIN_DB_PREFIX.$table2.' as p, '.MAIN_DB_PREFIX.'c_paiement as t';
		$sql.= ' WHERE pf.'.$field.' = '.$this->id;
		$sql.= ' AND pf.'.$field2.' = p.rowid';
		$sql.= ' AND p.fk_paiement = t.id';
		if ($filtertype) $sql.=" AND t.code='PRE'";

		dol_syslog(get_class($this)."::getListOfPayments", LOG_DEBUG);
		$resql=$this->db->query($sql);
		if ($resql)
		{
			$num = $this->db->num_rows($resql);
			$i=0;
			while ($i < $num)
			{
				$obj = $this->db->fetch_object($resql);
				$retarray[]=array('amount'=>$obj->amount,'type'=>$obj->code, 'date'=>$obj->datep);
				$i++;
			}
			$this->db->free($resql);
			return $retarray;
		}
		else
		{
			$this->error=$this->db->lasterror();
			dol_print_error($this->db);
			return array();
		}
	}


	/**
	 *    	Return amount (with tax) of all credit notes and deposits invoices used by invoice
	 *
	 *		@return		int			<0 if KO, Sum of credit notes and deposits amount otherwise
	 */
	function getSumCreditNotesUsed()
	{
		require_once DOL_DOCUMENT_ROOT.'/core/class/discount.class.php';

		$discountstatic=new DiscountAbsolute($this->db);
		$result=$discountstatic->getSumCreditNotesUsed($this);
		if ($result >= 0)
		{
			return $result;
		}
		else
		{
			$this->error=$discountstatic->error;
			return -1;
		}
	}

	/**
	 *    	Return amount (with tax) of all deposits invoices used by invoice
	 *
	 *		@return		int			<0 if KO, Sum of deposits amount otherwise
	 */
	function getSumDepositsUsed()
	{
		require_once DOL_DOCUMENT_ROOT.'/core/class/discount.class.php';

		$discountstatic=new DiscountAbsolute($this->db);
		$result=$discountstatic->getSumDepositsUsed($this);
		if ($result >= 0)
		{
			return $result;
		}
		else
		{
			$this->error=$discountstatic->error;
			return -1;
		}
	}

	/**
	 *      Return next reference of customer invoice not already used (or last reference)
	 *      according to numbering module defined into constant FACTURE_ADDON
	 *
	 *      @param	   Societe		$soc		object company
	 *      @param     string		$mode		'next' for next value or 'last' for last value
	 *      @return    string					free ref or last ref
	 */
	function getNextNumRef($soc,$mode='next')
	{
		global $conf, $db, $langs;
		$langs->load("bills");

		// Clean parameters (if not defined or using deprecated value)
		if (empty($conf->global->FACTURE_ADDON)) $conf->global->FACTURE_ADDON='mod_facture_terre';
		else if ($conf->global->FACTURE_ADDON=='terre') $conf->global->FACTURE_ADDON='mod_facture_terre';
		else if ($conf->global->FACTURE_ADDON=='mercure') $conf->global->FACTURE_ADDON='mod_facture_mercure';

		if (! empty($conf->global->FACTURE_ADDON))
		{
			$mybool=false;

			$file = $conf->global->FACTURE_ADDON.".php";
			$classname = $conf->global->FACTURE_ADDON;

			// Include file with class
			$dirmodels = array_merge(array('/'), (array) $conf->modules_parts['models']);

			foreach ($dirmodels as $reldir) {

				$dir = dol_buildpath($reldir."core/modules/facture/");

				// Load file with numbering class (if found)
				$mybool|=@include_once $dir.$file;
			}

			// For compatibility
			if (! $mybool)
			{
				$file = $conf->global->FACTURE_ADDON."/".$conf->global->FACTURE_ADDON.".modules.php";
				$classname = "mod_facture_".$conf->global->FACTURE_ADDON;
				$classname = preg_replace('/\-.*$/','',$classname);
				// Include file with class
				foreach ($conf->file->dol_document_root as $dirroot)
				{
					$dir = $dirroot."/core/modules/facture/";
					// Load file with numbering class (if found)
					$mybool|=@include_once $dir.$file;
				}
			}

			if (! $mybool)
			{
				dol_print_error('',"Failed to include file ".$file);
				return '';
			}

			$obj = new $classname();
			$numref = "";
			$numref = $obj->getNextValue($soc,$this,$mode);

			if ($numref != "")
			{
				return $numref;
			}
			else
			{
				dol_print_error($db,"Facture::getNextNumRef ".$obj->error);
				return "";
			}
		}
		else
		{
			$langs->load("errors");
			print $langs->trans("Error")." ".$langs->trans("ErrorModuleSetupNotComplete");
			return "";
		}
	}

	/**
	 *	Load miscellaneous information for tab "Info"
	 *
	 *	@param  int		$id		Id of object to load
	 *	@return	void
	 */
	function info($id)
	{
		$sql = 'SELECT c.rowid, datec, date_valid as datev, tms as datem,';
		$sql.= ' fk_user_author, fk_user_valid';
		$sql.= ' FROM '.MAIN_DB_PREFIX.'facture as c';
		$sql.= ' WHERE c.rowid = '.$id;

		$result=$this->db->query($sql);
		if ($result)
		{
			if ($this->db->num_rows($result))
			{
				$obj = $this->db->fetch_object($result);
				$this->id = $obj->rowid;
				if ($obj->fk_user_author)
				{
					$cuser = new User($this->db);
					$cuser->fetch($obj->fk_user_author);
					$this->user_creation     = $cuser;
				}
				if ($obj->fk_user_valid)
				{
					$vuser = new User($this->db);
					$vuser->fetch($obj->fk_user_valid);
					$this->user_validation = $vuser;
				}
				$this->date_creation     = $this->db->jdate($obj->datec);
				$this->date_modification = $this->db->jdate($obj->datem);
				$this->date_validation   = $this->db->jdate($obj->datev);	// Should be in log table
			}
			$this->db->free($result);
		}
		else
		{
			dol_print_error($this->db);
		}
	}

	/**
	 *	Renvoi si les lignes de facture sont ventilees et/ou exportees en compta
	 *
	 *   @return     int         <0 if KO, 0=no, 1=yes
	 */
	function getVentilExportCompta()
	{
		// On verifie si les lignes de factures ont ete exportees en compta et/ou ventilees
		$ventilExportCompta = 0 ;
		$num=count($this->lines);
		for ($i = 0; $i < $num; $i++)
		{
			if (! empty($this->lines[$i]->export_compta) && ! empty($this->lines[$i]->code_ventilation))
			{
				$ventilExportCompta++;
			}
		}

		if ($ventilExportCompta <> 0)
		{
			return 1;
		}
		else
		{
			return 0;
		}
	}


	/**
	 *  Return if an invoice can be deleted
	 *	Rule is:
	 *	If hidden option INVOICE_CAN_ALWAYS_BE_REMOVED is on, we can
	 *  If invoice has a definitive ref, is last, without payment and not dipatched into accountancy -> yes end of rule
	 *  If invoice is draft and ha a temporary ref -> yes
	 *
	 *  @return    int         <0 if KO, 0=no, 1=yes
	 */
	function is_erasable()
	{
		global $conf;

		if (! empty($conf->global->INVOICE_CAN_ALWAYS_BE_REMOVED)) return 1;
		if (! empty($conf->global->INVOICE_CAN_NEVER_BE_REMOVED))  return 0;

		// on verifie si la facture est en numerotation provisoire
		$facref = substr($this->ref, 1, 4);

		// If not a draft invoice and not temporary invoice
		if ($facref != 'PROV')
		{
			$maxfacnumber = $this->getNextNumRef($this->client,'last');
			$ventilExportCompta = $this->getVentilExportCompta();
			// If there is no invoice into the reset range and not already dispatched, we can delete
			if ($maxfacnumber == '' && $ventilExportCompta == 0) return 1;
			// If invoice to delete is last one and not already dispatched, we can delete
			if ($maxfacnumber == $this->ref && $ventilExportCompta == 0) return 1;
			if ($this->situation_cycle_ref) {
				$last = $this->is_last_in_cycle();
				return $last;
			}
		}
		else if ($this->statut == self::STATUS_DRAFT && $facref == 'PROV') // Si facture brouillon et provisoire
		{
			return 1;
		}

		return 0;
	}


	/**
	 *  Return list of invoices (eventually filtered on a user) into an array
	 *
	 *  @param		int		$shortlist		0=Return array[id]=ref, 1=Return array[](id=>id,ref=>ref,name=>name)
	 *  @param      int		$draft      	0=not draft, 1=draft
	 *  @param      User	$excluser      	Objet user to exclude
	 *  @param    	int		$socid			Id third pary
	 *  @param    	int		$limit			For pagination
	 *  @param    	int		$offset			For pagination
	 *  @param    	string	$sortfield		Sort criteria
	 *  @param    	string	$sortorder		Sort order
	 *  @return     int             		-1 if KO, array with result if OK
	 */
	function liste_array($shortlist=0, $draft=0, $excluser='', $socid=0, $limit=0, $offset=0, $sortfield='f.datef,f.rowid', $sortorder='DESC')
	{
		global $conf,$user;

		$ga = array();

		$sql = "SELECT s.rowid, s.nom as name, s.client,";
		$sql.= " f.rowid as fid, f.facnumber as ref, f.datef as df";
		if (! $user->rights->societe->client->voir && ! $socid) $sql .= ", sc.fk_soc, sc.fk_user";
		$sql.= " FROM ".MAIN_DB_PREFIX."societe as s, ".MAIN_DB_PREFIX."facture as f";
		if (! $user->rights->societe->client->voir && ! $socid) $sql .= ", ".MAIN_DB_PREFIX."societe_commerciaux as sc";
		$sql.= " WHERE f.entity = ".$conf->entity;
		$sql.= " AND f.fk_soc = s.rowid";
		if (! $user->rights->societe->client->voir && ! $socid) //restriction
		{
			$sql.= " AND s.rowid = sc.fk_soc AND sc.fk_user = " .$user->id;
		}
		if ($socid) $sql.= " AND s.rowid = ".$socid;
		if ($draft) $sql.= " AND f.fk_statut = ".self::STATUS_DRAFT;
		if (is_object($excluser)) $sql.= " AND f.fk_user_author <> ".$excluser->id;
		$sql.= $this->db->order($sortfield,$sortorder);
		$sql.= $this->db->plimit($limit,$offset);

		$result=$this->db->query($sql);
		if ($result)
		{
			$numc = $this->db->num_rows($result);
			if ($numc)
			{
				$i = 0;
				while ($i < $numc)
				{
					$obj = $this->db->fetch_object($result);

					if ($shortlist == 1)
					{
						$ga[$obj->fid] = $obj->ref;
					}
					else if ($shortlist == 2)
					{
						$ga[$obj->fid] = $obj->ref.' ('.$obj->name.')';
					}
					else
					{
						$ga[$i]['id']	= $obj->fid;
						$ga[$i]['ref'] 	= $obj->ref;
						$ga[$i]['name'] = $obj->name;
					}
					$i++;
				}
			}
			return $ga;
		}
		else
		{
			dol_print_error($this->db);
			return -1;
		}
	}


	/**
	 *	Renvoi liste des factures remplacables
	 *	Statut validee ou abandonnee pour raison autre + non payee + aucun paiement + pas deja remplacee
	 *
	 *	@param		int		$socid		Id societe
	 *	@return    	array				Tableau des factures ('id'=>id, 'ref'=>ref, 'status'=>status, 'paymentornot'=>0/1)
	 */
	function list_replacable_invoices($socid=0)
	{
		global $conf;

		$return = array();

		$sql = "SELECT f.rowid as rowid, f.facnumber, f.fk_statut,";
		$sql.= " ff.rowid as rowidnext";
		$sql.= " FROM ".MAIN_DB_PREFIX."facture as f";
		$sql.= " LEFT JOIN ".MAIN_DB_PREFIX."paiement_facture as pf ON f.rowid = pf.fk_facture";
		$sql.= " LEFT JOIN ".MAIN_DB_PREFIX."facture as ff ON f.rowid = ff.fk_facture_source";
		$sql.= " WHERE (f.fk_statut = ".self::STATUS_VALIDATED." OR (f.fk_statut = ".self::STATUS_ABANDONED." AND f.close_code = '".self::CLOSECODE_ABANDONED."'))";
		$sql.= " AND f.entity = ".$conf->entity;
		$sql.= " AND f.paye = 0";					// Pas classee payee completement
		$sql.= " AND pf.fk_paiement IS NULL";		// Aucun paiement deja fait
		$sql.= " AND ff.fk_statut IS NULL";			// Renvoi vrai si pas facture de remplacement
		if ($socid > 0) $sql.=" AND f.fk_soc = ".$socid;
		$sql.= " ORDER BY f.facnumber";

		dol_syslog(get_class($this)."::list_replacable_invoices", LOG_DEBUG);
		$resql=$this->db->query($sql);
		if ($resql)
		{
			while ($obj=$this->db->fetch_object($resql))
			{
				$return[$obj->rowid]=array(	'id' => $obj->rowid,
				'ref' => $obj->facnumber,
				'status' => $obj->fk_statut);
			}
			//print_r($return);
			return $return;
		}
		else
		{
			$this->error=$this->db->error();
			return -1;
		}
	}


	/**
	 *	Renvoi liste des factures qualifiables pour correction par avoir
	 *	Les factures qui respectent les regles suivantes sont retournees:
	 *	(validee + paiement en cours) ou classee (payee completement ou payee partiellement) + pas deja remplacee + pas deja avoir
	 *
	 *	@param		int		$socid		Id societe
	 *	@return    	array				Tableau des factures ($id => array('ref'=>,'paymentornot'=>,'status'=>,'paye'=>)
	 */
	function list_qualified_avoir_invoices($socid=0)
	{
		global $conf;

		$return = array();

		$sql = "SELECT f.rowid as rowid, f.facnumber, f.fk_statut, f.type, f.paye, pf.fk_paiement";
		$sql.= " FROM ".MAIN_DB_PREFIX."facture as f";
		$sql.= " LEFT JOIN ".MAIN_DB_PREFIX."paiement_facture as pf ON f.rowid = pf.fk_facture";
		$sql.= " LEFT JOIN ".MAIN_DB_PREFIX."facture as ff ON (f.rowid = ff.fk_facture_source AND ff.type=".self::TYPE_REPLACEMENT.")";
		$sql.= " WHERE f.entity = ".$conf->entity;
		$sql.= " AND f.fk_statut in (".self::STATUS_VALIDATED.",".self::STATUS_CLOSED.")";
		//  $sql.= " WHERE f.fk_statut >= 1";
		//	$sql.= " AND (f.paye = 1";				// Classee payee completement
		//	$sql.= " OR f.close_code IS NOT NULL)";	// Classee payee partiellement
		$sql.= " AND ff.type IS NULL";			// Renvoi vrai si pas facture de remplacement
		$sql.= " AND f.type != ".self::TYPE_CREDIT_NOTE;				// Type non 2 si facture non avoir
		if ($socid > 0) $sql.=" AND f.fk_soc = ".$socid;
		$sql.= " ORDER BY f.facnumber";

		dol_syslog(get_class($this)."::list_qualified_avoir_invoices", LOG_DEBUG);
		$resql=$this->db->query($sql);
		if ($resql)
		{
			while ($obj=$this->db->fetch_object($resql))
			{
				$qualified=0;
				if ($obj->fk_statut == self::STATUS_VALIDATED) $qualified=1;
				if ($obj->fk_statut == self::STATUS_CLOSED) $qualified=1;
				if ($qualified)
				{
					//$ref=$obj->facnumber;
					$paymentornot=($obj->fk_paiement?1:0);
					$return[$obj->rowid]=array('ref'=>$obj->facnumber,'status'=>$obj->fk_statut,'type'=>$obj->type,'paye'=>$obj->paye,'paymentornot'=>$paymentornot);
				}
			}

			return $return;
		}
		else
		{
			$this->error=$this->db->error();
			return -1;
		}
	}


	/**
	 *	Create a withdrawal request for a standing order
	 *
	 *	@param      User	$user       User asking standing order
	 *	@return     int         		<0 if KO, >0 if OK
	 */
	function demande_prelevement($user)
	{
		$error=0;

		dol_syslog(get_class($this)."::demande_prelevement", LOG_DEBUG);

		if ($this->statut > self::STATUS_DRAFT && $this->paye == 0)
		{
	        require_once DOL_DOCUMENT_ROOT . '/societe/class/companybankaccount.class.php';
	        $bac = new CompanyBankAccount($this->db);
	        $bac->fetch(0,$this->socid);

        	$sql = 'SELECT count(*)';
			$sql.= ' FROM '.MAIN_DB_PREFIX.'prelevement_facture_demande';
			$sql.= ' WHERE fk_facture = '.$this->id;
			$sql.= ' AND traite = 0';

			dol_syslog(get_class($this)."::demande_prelevement", LOG_DEBUG);
			$resql=$this->db->query($sql);
			if ($resql)
			{
				$row = $this->db->fetch_row($resql);
				if ($row[0] == 0)
				{
					$now=dol_now();

                    $totalpaye  = $this->getSommePaiement();
                    $totalcreditnotes = $this->getSumCreditNotesUsed();
                    $totaldeposits = $this->getSumDepositsUsed();
                    //print "totalpaye=".$totalpaye." totalcreditnotes=".$totalcreditnotes." totaldeposts=".$totaldeposits;

                    // We can also use bcadd to avoid pb with floating points
                    // For example print 239.2 - 229.3 - 9.9; does not return 0.
                    //$resteapayer=bcadd($this->total_ttc,$totalpaye,$conf->global->MAIN_MAX_DECIMALS_TOT);
                    //$resteapayer=bcadd($resteapayer,$totalavoir,$conf->global->MAIN_MAX_DECIMALS_TOT);
                    $resteapayer = price2num($this->total_ttc - $totalpaye - $totalcreditnotes - $totaldeposits,'MT');

                    $sql = 'INSERT INTO '.MAIN_DB_PREFIX.'prelevement_facture_demande';
                    $sql .= ' (fk_facture, amount, date_demande, fk_user_demande, code_banque, code_guichet, number, cle_rib)';
                    $sql .= ' VALUES ('.$this->id;
                    $sql .= ",'".price2num($resteapayer)."'";
                    $sql .= ",'".$this->db->idate($now)."'";
                    $sql .= ",".$user->id;
                    $sql .= ",'".$bac->code_banque."'";
                    $sql .= ",'".$bac->code_guichet."'";
                    $sql .= ",'".$bac->number."'";
                    $sql .= ",'".$bac->cle_rib."')";

                    dol_syslog(get_class($this)."::demande_prelevement", LOG_DEBUG);
                    $resql=$this->db->query($sql);
                    if (! $resql)
                    {
                        $this->error=$this->db->lasterror();
                        dol_syslog(get_class($this).'::demandeprelevement Erreur');
                        $error++;
                    }

        			if (! $error)
        			{
        				// Force payment mode of invoice to withdraw
        				$payment_mode_id = dol_getIdFromCode($this->db, 'PRE', 'c_paiement');
        				if ($payment_mode_id > 0)
        				{
        					$result=$this->setPaymentMethods($payment_mode_id);
        				}
        			}

                    if ($error) return -1;
                    return 1;
                }
                else
                {
                    $this->error="A request already exists";
                    dol_syslog(get_class($this).'::demandeprelevement Impossible de creer une demande, demande deja en cours');
                    return 0;
                }
            }
            else
            {
                $this->error=$this->db->error();
                dol_syslog(get_class($this).'::demandeprelevement Erreur -2');
                return -2;
            }
        }
        else
        {
            $this->error="Status of invoice does not allow this";
            dol_syslog(get_class($this)."::demandeprelevement ".$this->error." $this->statut, $this->paye, $this->mode_reglement_id");
            return -3;
        }
    }

	/**
	 *  Supprime une demande de prelevement
	 *
	 *  @param  User		$user       utilisateur creant la demande
	 *  @param  int		$did        id de la demande a supprimer
	 *  @return	int					<0 if OK, >0 if KO
	 */
	function demande_prelevement_delete($user, $did)
	{
		$sql = 'DELETE FROM '.MAIN_DB_PREFIX.'prelevement_facture_demande';
		$sql .= ' WHERE rowid = '.$did;
		$sql .= ' AND traite = 0';
		if ( $this->db->query($sql) )
		{
			return 0;
		}
		else
		{
			$this->error=$this->db->lasterror();
			dol_syslog(get_class($this).'::demande_prelevement_delete Error '.$this->error);
			return -1;
		}
	}


	/**
	 *	Load indicators for dashboard (this->nbtodo and this->nbtodolate)
	 *
	 *	@param      User	$user    	Object user
	 *	@return WorkboardResponse|int <0 if KO, WorkboardResponse if OK
	 */
	function load_board($user)
	{
		global $conf, $user, $langs;

		$clause = " WHERE";

		$sql = "SELECT f.rowid, f.date_lim_reglement as datefin";
		$sql.= " FROM ".MAIN_DB_PREFIX."facture as f";
		if (!$user->rights->societe->client->voir && !$user->societe_id)
		{
			$sql.= " LEFT JOIN ".MAIN_DB_PREFIX."societe_commerciaux as sc ON f.fk_soc = sc.fk_soc";
			$sql.= " WHERE sc.fk_user = " .$user->id;
			$clause = " AND";
		}
		$sql.= $clause." f.paye=0";
		$sql.= " AND f.entity = ".$conf->entity;
		$sql.= " AND f.fk_statut = ".self::STATUS_VALIDATED;
		if ($user->societe_id) $sql.= " AND f.fk_soc = ".$user->societe_id;

		$resql=$this->db->query($sql);
		if ($resql)
		{
			$langs->load("bills");
			$now=dol_now();

			$response = new WorkboardResponse();
			$response->warning_delay=$conf->facture->client->warning_delay/60/60/24;
			$response->label=$langs->trans("CustomerBillsUnpaid");
			$response->url=DOL_URL_ROOT.'/compta/facture/impayees.php';
			$response->img=img_object($langs->trans("Bills"),"bill");

			while ($obj=$this->db->fetch_object($resql))
			{
				$response->nbtodo++;

				if ($this->db->jdate($obj->datefin) < ($now - $conf->facture->client->warning_delay)) {
					$response->nbtodolate++;
				}
			}

			return $response;
		}
		else
		{
			dol_print_error($this->db);
			$this->error=$this->db->error();
			return -1;
		}
	}


	/* gestion des contacts d'une facture */

	/**
	 *	Retourne id des contacts clients de facturation
	 *
	 *	@return     array       Liste des id contacts facturation
	 */
	function getIdBillingContact()
	{
		return $this->getIdContact('external','BILLING');
	}

	/**
	 *	Retourne id des contacts clients de livraison
	 *
	 *	@return     array       Liste des id contacts livraison
	 */
	function getIdShippingContact()
	{
		return $this->getIdContact('external','SHIPPING');
	}


	/**
	 *  Initialise an instance with random values.
	 *  Used to build previews or test instances.
	 *	id must be 0 if object instance is a specimen.
	 *
	 *	@param	string		$option		''=Create a specimen invoice with lines, 'nolines'=No lines
	 *  @return	void
	 */
	function initAsSpecimen($option='')
	{
		global $user,$langs,$conf;

		$now=dol_now();
		$arraynow=dol_getdate($now);
		$nownotime=dol_mktime(0, 0, 0, $arraynow['mon'], $arraynow['mday'], $arraynow['year']);

		$prodids = array();
		$sql = "SELECT rowid";
		$sql.= " FROM ".MAIN_DB_PREFIX."product";
		$sql.= " WHERE entity IN (".getEntity('product', 1).")";
		$resql = $this->db->query($sql);
		if ($resql)
		{
			$num_prods = $this->db->num_rows($resql);
			$i = 0;
			while ($i < $num_prods)
			{
				$i++;
				$row = $this->db->fetch_row($resql);
				$prodids[$i] = $row[0];
			}
		}

		// Initialize parameters
		$this->id=0;
		$this->ref = 'SPECIMEN';
		$this->specimen=1;
		$this->socid = 1;
		$this->date = $nownotime;
		$this->date_lim_reglement = $nownotime + 3600 * 24 *30;
		$this->cond_reglement_id   = 1;
		$this->cond_reglement_code = 'RECEP';
		$this->date_lim_reglement=$this->calculate_date_lim_reglement();
		$this->mode_reglement_id   = 0;		// Not forced to show payment mode CHQ + VIR
		$this->mode_reglement_code = '';	// Not forced to show payment mode CHQ + VIR
		$this->note_public='This is a comment (public)';
		$this->note_private='This is a comment (private)';
		$this->note='This is a comment (private)';
		$this->fk_incoterms=0;
		$this->location_incoterms='';

		if (empty($option) || $option != 'nolines')
		{
			// Lines
			$nbp = 5;
			$xnbp = 0;
			while ($xnbp < $nbp)
			{
				$line=new FactureLigne($this->db);
				$line->desc=$langs->trans("Description")." ".$xnbp;
				$line->qty=1;
				$line->subprice=100;
				$line->tva_tx=19.6;
				$line->localtax1_tx=0;
				$line->localtax2_tx=0;
				$line->remise_percent=0;
				if ($xnbp == 1)        // Qty is negative (product line)
				{
					$prodid = rand(1, $num_prods);
					$line->fk_product=$prodids[$prodid];
					$line->qty=-1;
					$line->total_ht=-100;
					$line->total_ttc=-119.6;
					$line->total_tva=-19.6;
				}
				else if ($xnbp == 2)    // UP is negative (free line)
				{
					$line->subprice=-100;
					$line->total_ht=-100;
					$line->total_ttc=-119.6;
					$line->total_tva=-19.6;
					$line->remise_percent=0;
				}
				else if ($xnbp == 3)    // Discount is 50% (product line)
				{
					$prodid = rand(1, $num_prods);
					$line->fk_product=$prodids[$prodid];
					$line->total_ht=50;
					$line->total_ttc=59.8;
					$line->total_tva=9.8;
					$line->remise_percent=50;
				}
				else    // (product line)
				{
					$prodid = rand(1, $num_prods);
					$line->fk_product=$prodids[$prodid];
					$line->total_ht=100;
					$line->total_ttc=119.6;
					$line->total_tva=19.6;
					$line->remise_percent=00;
				}

				$this->lines[$xnbp]=$line;
				$xnbp++;

				$this->total_ht       += $line->total_ht;
				$this->total_tva      += $line->total_tva;
				$this->total_ttc      += $line->total_ttc;
			}
			$this->revenuestamp = 0;

			// Add a line "offered"
			$line=new FactureLigne($this->db);
			$line->desc=$langs->trans("Description")." (offered line)";
			$line->qty=1;
			$line->subprice=100;
			$line->tva_tx=19.6;
			$line->localtax1_tx=0;
			$line->localtax2_tx=0;
			$line->remise_percent=100;
			$line->total_ht=0;
			$line->total_ttc=0;    // 90 * 1.196
			$line->total_tva=0;
			$prodid = rand(1, $num_prods);
			$line->fk_product=$prodids[$prodid];

			$this->lines[$xnbp]=$line;
			$xnbp++;
		}
	}

	/**
	 *      Load indicators for dashboard (this->nbtodo and this->nbtodolate)
	 *
	 *      @return         int     <0 if KO, >0 if OK
	 */
	function load_state_board()
	{
		global $conf, $user;

		$this->nb=array();

		$clause = "WHERE";

		$sql = "SELECT count(f.rowid) as nb";
		$sql.= " FROM ".MAIN_DB_PREFIX."facture as f";
		$sql.= " LEFT JOIN ".MAIN_DB_PREFIX."societe as s ON f.fk_soc = s.rowid";
		if (!$user->rights->societe->client->voir && !$user->societe_id)
		{
			$sql.= " LEFT JOIN ".MAIN_DB_PREFIX."societe_commerciaux as sc ON s.rowid = sc.fk_soc";
			$sql.= " WHERE sc.fk_user = " .$user->id;
			$clause = "AND";
		}
		$sql.= " ".$clause." f.entity = ".$conf->entity;

		$resql=$this->db->query($sql);
		if ($resql)
		{
			while ($obj=$this->db->fetch_object($resql))
			{
				$this->nb["invoices"]=$obj->nb;
			}
            $this->db->free($resql);
			return 1;
		}
		else
		{
			dol_print_error($this->db);
			$this->error=$this->db->error();
			return -1;
		}
	}

	/**
	 * 	Create an array of invoice lines
	 *
	 * 	@return int		>0 if OK, <0 if KO
	 */
	function getLinesArray()
	{
		$sql = 'SELECT l.rowid, l.label as custom_label, l.description, l.fk_product, l.product_type, l.qty, l.tva_tx,';
		$sql.= ' l.fk_remise_except, l.localtax1_tx, l.localtax2_tx,';
		$sql .= ' l.situation_percent, l.fk_prev_id,';
		$sql.= ' l.remise_percent, l.subprice, l.info_bits, l.rang, l.special_code, l.fk_parent_line,';
		$sql.= ' l.total_ht, l.total_tva, l.total_ttc, l.fk_product_fournisseur_price as fk_fournprice, l.buy_price_ht as pa_ht,';
		$sql.= ' l.date_start, l.date_end,';
		$sql.= ' l.fk_unit,';
		$sql.= ' p.ref as product_ref, p.fk_product_type, p.label as product_label,';
		$sql.= ' p.description as product_desc,';
        $sql.= ' p.entity';
		$sql.= ' FROM '.MAIN_DB_PREFIX.'facturedet as l';
		$sql.= ' LEFT JOIN '.MAIN_DB_PREFIX.'product as p ON l.fk_product=p.rowid';
		$sql.= ' WHERE l.fk_facture = '.$this->id;
		$sql.= ' ORDER BY l.rang ASC, l.rowid';

		dol_syslog(get_class($this).'::getLinesArray',LOG_DEBUG);
		$resql = $this->db->query($sql);
		if ($resql)
		{
			$num = $this->db->num_rows($resql);
			$i = 0;

			while ($i < $num)
			{
				$obj = $this->db->fetch_object($resql);

				$this->lines[$i]					= new FactureLigne($this->db);
				$this->lines[$i]->id				= $obj->rowid;
				$this->lines[$i]->label 			= $obj->custom_label;	// deprecated
				$this->lines[$i]->description 		= $obj->description;
				$this->lines[$i]->fk_product		= $obj->fk_product;
				$this->lines[$i]->ref				= $obj->product_ref;
                $this->lines[$i]->entity            = $obj->entity;         // Product entity
				$this->lines[$i]->product_label		= $obj->product_label;
				$this->lines[$i]->product_desc		= $obj->product_desc;
				$this->lines[$i]->fk_product_type	= $obj->fk_product_type;
				$this->lines[$i]->product_type		= $obj->product_type;
				$this->lines[$i]->qty				= $obj->qty;
				$this->lines[$i]->subprice			= $obj->subprice;
				$this->lines[$i]->fk_remise_except 	= $obj->fk_remise_except;
				$this->lines[$i]->remise_percent	= $obj->remise_percent;
				$this->lines[$i]->tva_tx			= $obj->tva_tx;
				$this->lines[$i]->info_bits			= $obj->info_bits;
				$this->lines[$i]->total_ht			= $obj->total_ht;
				$this->lines[$i]->total_tva			= $obj->total_tva;
				$this->lines[$i]->total_ttc			= $obj->total_ttc;
				$this->lines[$i]->fk_parent_line	= $obj->fk_parent_line;
				$this->lines[$i]->situation_percent = $obj->situation_percent;
				$this->lines[$i]->fk_prev_id        = $obj->fk_prev_id;
				$this->lines[$i]->special_code		= $obj->special_code;
				$this->lines[$i]->rang				= $obj->rang;
				$this->lines[$i]->date_start		= $this->db->jdate($obj->date_start);
				$this->lines[$i]->date_end			= $this->db->jdate($obj->date_end);
				$this->lines[$i]->fk_fournprice		= $obj->fk_fournprice;
				$marginInfos						= getMarginInfos($obj->subprice, $obj->remise_percent, $obj->tva_tx, $obj->localtax1_tx, $obj->localtax2_tx, $this->lines[$i]->fk_fournprice, $obj->pa_ht);
				$this->lines[$i]->pa_ht				= $marginInfos[0];
				$this->lines[$i]->marge_tx			= $marginInfos[1];
				$this->lines[$i]->marque_tx			= $marginInfos[2];
				$this->lines[$i]->fk_unit			= $obj->fk_unit;

				$i++;
			}
			$this->db->free($resql);

			return 1;
		}
		else
		{
			$this->error=$this->db->error();
			return -1;
		}
	}

	/**
	 *  Create a document onto disk according to template module.
	 *
	 *	@param	string		$modele			Force template to use ('' to not force)
	 *	@param	Translate	$outputlangs	objet lang a utiliser pour traduction
	 *  @param  int			$hidedetails    Hide details of lines
	 *  @param  int			$hidedesc       Hide description
	 *  @param  int			$hideref        Hide ref
	 *	@return int        					<0 if KO, >0 if OK
	 */
	public function generateDocument($modele, $outputlangs, $hidedetails=0, $hidedesc=0, $hideref=0)
	{
		global $conf,$user,$langs;

		$langs->load("bills");

		// Positionne le modele sur le nom du modele a utiliser
		if (! dol_strlen($modele))
		{
			if (! empty($conf->global->FACTURE_ADDON_PDF))
			{
				$modele = $conf->global->FACTURE_ADDON_PDF;
			}
			else
			{
				$modele = 'crabe';
			}
		}

		$modelpath = "core/modules/facture/doc/";

		return $this->commonGenerateDocument($modelpath, $modele, $outputlangs, $hidedetails, $hidedesc, $hideref);
	}

	/**
	 * Gets the smallest reference available for a new cycle
	 *
	 * @return int >= 1 if OK, -1 if error
	 *
	 *
	 */
	function newCycle()
	{
		$sql = 'SELECT max(situation_cycle_ref) FROM ' . MAIN_DB_PREFIX . 'facture';
		$resql = $this->db->query($sql);
		if ($resql) {
			if ($resql->num_rows > 0) {
				$res = $this->db->fetch_array($resql);
				$ref = $res['max(situation_cycle_ref)'];
				$ref++;
			} else {
				$ref = 1;
			}
			$this->db->free($resql);
			return $ref;
		} else {
			$this->error = $this->db->error();
			dol_syslog("Error sql=" . $sql . ", error=" . $this->error, LOG_ERR);
			return -1;
		}
	}

	/**
	 * Checks if the invoice is the first of a cycle
	 *
	 * @return boolean
	 */
	function is_first()
	{
		return ($this->situation_counter == 1);
	}

	/**
	 * Returns an array containing the previous situations as Facture objects
	 *
	 * @return mixed -1 if error, array of previous situations
	 */
	function get_prev_sits()
	{

		$sql = 'SELECT rowid FROM ' . MAIN_DB_PREFIX . 'facture';
		$sql .= ' where situation_cycle_ref = ' . $this->situation_cycle_ref;
		$sql .= ' and situation_counter < ' . $this->situation_counter;
		$resql = $this->db->query($sql);
		$res = array();
		if ($resql && $resql->num_rows > 0) {
			while ($row = $this->db->fetch_object($resql)) {
				$id = $row->rowid;
				$situation = new Facture($this->db);
				$situation->fetch($id);
				$res[] = $situation;
			}
		} else {
			$this->error = $this->db->error();
			dol_syslog("Error sql=" . $sql . ", error=" . $this->error, LOG_ERR);
			return -1;
		}

		return $res;
	}

	/**
	 * Sets the invoice as a final situation
	 *
	 * @return int 1 if ok, -1 if error
	 */
	function setFinal()
	{
		global $conf, $langs, $user;
		$this->situation_final = 1;
		$sql = 'update ' . MAIN_DB_PREFIX . 'facture set situation_final = ' . $this->situation_final . ' where rowid = ' . $this->id;
		$resql = $this->db->query($sql);
		if ($resql) {
			// FIXME: call triggers?
			$this->db->commit();
			return 1;
		} else {
			$this->error = $this->db->error();
			dol_syslog(get_class($this) . "::update Error setFinal " . $sql, LOG_ERR);
			$this->db->rollback();
			return -1;
		}
	}

	/**
	 * Checks if the invoice is the last in its cycle
	 *
	 * @return int 0 or 1 if OK, -1 if error
	 *
	 */
	function is_last_in_cycle()
	{
		$sql = 'SELECT max(situation_counter) FROM ' . MAIN_DB_PREFIX . 'facture WHERE situation_cycle_ref = ' . $this->situation_cycle_ref;
		$resql = $this->db->query($sql);

		if ($resql && $resql->num_rows > 0) {
			$res = $this->db->fetch_array($resql);
			$last = $res['max(situation_counter)'];
			return ($last == $this->situation_counter);
		} else {
			$this->error = $this->db->error();
			dol_syslog(get_class($this) . "::select Error " . $this->error, LOG_ERR);
			$this->db->rollback();
			return -1;
		}
	}
}

/**
 *	Class to manage invoice lines.
 *  Saved into database table llx_facturedet
 */
class FactureLigne extends CommonInvoiceLine
{
    public $element='facturedet';
    public $table_element='facturedet';

	var $oldline;

	//! From llx_facturedet
	//! Id facture
	var $fk_facture;
	//! Id parent line
	var $fk_parent_line;
	var $label;				// deprecated
	//! Description ligne
	var $desc;

	var $localtax1_type;	// Local tax 1 type
	var $localtax2_type;	// Local tax 2 type
	var $fk_remise_except;	// Link to line into llx_remise_except
	var $rang = 0;

	var $fk_fournprice;
	var $pa_ht;
	var $marge_tx;
	var $marque_tx;

	var $special_code;	// Liste d'options non cumulabels:
	// 1: frais de port
	// 2: ecotaxe
	// 3: ??

	var $origin;
	var $origin_id;

	var $fk_code_ventilation = 0;

	var $date_start;
	var $date_end;

	// Ne plus utiliser
	//var $price;         	// P.U. HT apres remise % de ligne (exemple 80)
	//var $remise;			// Montant calcule de la remise % sur PU HT (exemple 20)

	// From llx_product
	var $ref;				// Product ref (deprecated)
	var $product_ref;       // Product ref
	var $libelle;      		// Product label (deprecated)
	var $product_label;     // Product label
	var $product_desc;  	// Description produit

	var $skip_update_total; // Skip update price total for special lines

	/**
	 * @var int Situation advance percentage
	 */
	public $situation_percent;

	/**
	 * @var int Previous situation line id reference
	 */
	public $fk_prev_id;

	/**
	 *	Load invoice line from database
	 *
	 *	@param	int		$rowid      id of invoice line to get
	 *	@return	int					<0 if KO, >0 if OK
	 */
	function fetch($rowid)
	{
		$sql = 'SELECT fd.rowid, fd.fk_facture, fd.fk_parent_line, fd.fk_product, fd.product_type, fd.label as custom_label, fd.description, fd.price, fd.qty, fd.tva_tx,';
		$sql.= ' fd.localtax1_tx, fd. localtax2_tx, fd.remise, fd.remise_percent, fd.fk_remise_except, fd.subprice,';
		$sql.= ' fd.date_start as date_start, fd.date_end as date_end, fd.fk_product_fournisseur_price as fk_fournprice, fd.buy_price_ht as pa_ht,';
		$sql.= ' fd.info_bits, fd.special_code, fd.total_ht, fd.total_tva, fd.total_ttc, fd.total_localtax1, fd.total_localtax2, fd.rang,';
		$sql.= ' fd.fk_code_ventilation,';
		$sql.= ' fd.fk_unit,';
		$sql.= ' fd.situation_percent, fd.fk_prev_id,';
		$sql.= ' p.ref as product_ref, p.label as product_libelle, p.description as product_desc';
		$sql.= ' FROM '.MAIN_DB_PREFIX.'facturedet as fd';
		$sql.= ' LEFT JOIN '.MAIN_DB_PREFIX.'product as p ON fd.fk_product = p.rowid';
		$sql.= ' WHERE fd.rowid = '.$rowid;

		$result = $this->db->query($sql);
		if ($result)
		{
			$objp = $this->db->fetch_object($result);

			$this->rowid				= $objp->rowid;
			$this->fk_facture			= $objp->fk_facture;
			$this->fk_parent_line		= $objp->fk_parent_line;
			$this->label				= $objp->custom_label;
			$this->desc					= $objp->description;
			$this->qty					= $objp->qty;
			$this->subprice				= $objp->subprice;
			$this->tva_tx				= $objp->tva_tx;
			$this->localtax1_tx			= $objp->localtax1_tx;
			$this->localtax2_tx			= $objp->localtax2_tx;
			$this->remise_percent		= $objp->remise_percent;
			$this->fk_remise_except		= $objp->fk_remise_except;
			$this->fk_product			= $objp->fk_product;
			$this->product_type			= $objp->product_type;
			$this->date_start			= $this->db->jdate($objp->date_start);
			$this->date_end				= $this->db->jdate($objp->date_end);
			$this->info_bits			= $objp->info_bits;
			$this->special_code			= $objp->special_code;
			$this->total_ht				= $objp->total_ht;
			$this->total_tva			= $objp->total_tva;
			$this->total_localtax1		= $objp->total_localtax1;
			$this->total_localtax2		= $objp->total_localtax2;
			$this->total_ttc			= $objp->total_ttc;
			$this->fk_code_ventilation	= $objp->fk_code_ventilation;
			$this->rang					= $objp->rang;
			$this->fk_fournprice		= $objp->fk_fournprice;
			$marginInfos				= getMarginInfos($objp->subprice, $objp->remise_percent, $objp->tva_tx, $objp->localtax1_tx, $objp->localtax2_tx, $this->fk_fournprice, $objp->pa_ht);
			$this->pa_ht				= $marginInfos[0];
			$this->marge_tx				= $marginInfos[1];
			$this->marque_tx			= $marginInfos[2];

			$this->ref					= $objp->product_ref;      // deprecated
			$this->product_ref			= $objp->product_ref;
			$this->libelle				= $objp->product_libelle;  // deprecated
			$this->product_label		= $objp->product_libelle;
			$this->product_desc			= $objp->product_desc;
			$this->fk_unit				= $objp->fk_unit;

			$this->situation_percent    = $objp->situation_percent;
			$this->fk_prev_id           = $objp->fk_prev_id;

			$this->db->free($result);
		}
		else
		{
			dol_print_error($this->db);
		}
	}

	/**
	 *	Insert line into database
	 *
	 *	@param      int		$notrigger		1 no triggers
	 *	@return		int						<0 if KO, >0 if OK
	 */
	function insert($notrigger=0)
	{
		global $langs,$user,$conf;

		$error=0;

		dol_syslog(get_class($this)."::insert rang=".$this->rang, LOG_DEBUG);

		// Clean parameters
		$this->desc=trim($this->desc);
		if (empty($this->tva_tx)) $this->tva_tx=0;
		if (empty($this->localtax1_tx)) $this->localtax1_tx=0;
		if (empty($this->localtax2_tx)) $this->localtax2_tx=0;
		if (empty($this->localtax1_type)) $this->localtax1_type=0;
		if (empty($this->localtax2_type)) $this->localtax2_type=0;
		if (empty($this->total_localtax1)) $this->total_localtax1=0;
		if (empty($this->total_localtax2)) $this->total_localtax2=0;
		if (empty($this->rang)) $this->rang=0;
		if (empty($this->remise_percent)) $this->remise_percent=0;
		if (empty($this->info_bits)) $this->info_bits=0;
		if (empty($this->subprice)) $this->subprice=0;
		if (empty($this->special_code)) $this->special_code=0;
		if (empty($this->fk_parent_line)) $this->fk_parent_line=0;
		if (empty($this->fk_prev_id)) $this->fk_prev_id = 'null';
		if (empty($this->situation_percent)) $this->situation_percent = 0;

		if (empty($this->pa_ht)) $this->pa_ht=0;

		// si prix d'achat non renseigne et utilise pour calcul des marges alors prix achat = prix vente
		if ($this->pa_ht == 0) {
			if ($this->subprice > 0 && (isset($conf->global->ForceBuyingPriceIfNull) && $conf->global->ForceBuyingPriceIfNull == 1))
				$this->pa_ht = $this->subprice * (1 - $this->remise_percent / 100);
		}

		// Check parameters
		if ($this->product_type < 0)
		{
			$this->error='ErrorProductTypeMustBe0orMore';
			return -1;
		}
		if (! empty($this->fk_product))
		{
			// Check product exists
			$result=Product::isExistingObject('product', $this->fk_product);
			if ($result <= 0)
			{
				$this->error='ErrorProductIdDoesNotExists';
				return -1;
			}
		}

		// POS or by external module, take lowest buying price
		if (!empty($this->fk_product) && empty($this->fk_fournprice) && empty($this->pa_ht)) {
		    include_once DOL_DOCUMENT_ROOT.'/fourn/class/fournisseur.product.class.php';
		    $productFournisseur = new ProductFournisseur($this->db);
		    $productFournisseur->find_min_price_product_fournisseur($this->fk_product);
		    $this->fk_fournprice = $productFournisseur->product_fourn_price_id;
		}

		$this->db->begin();

		// Insertion dans base de la ligne
		$sql = 'INSERT INTO '.MAIN_DB_PREFIX.'facturedet';
		$sql.= ' (fk_facture, fk_parent_line, label, description, qty,';
		$sql.= ' tva_tx, localtax1_tx, localtax2_tx, localtax1_type, localtax2_type,';
		$sql.= ' fk_product, product_type, remise_percent, subprice, fk_remise_except,';
		$sql.= ' date_start, date_end, fk_code_ventilation, ';
		$sql.= ' rang, special_code, fk_product_fournisseur_price, buy_price_ht,';
		$sql.= ' info_bits, total_ht, total_tva, total_ttc, total_localtax1, total_localtax2,';
		$sql.= ' situation_percent, fk_prev_id,';
		$sql.= ' fk_unit)';
		$sql.= " VALUES (".$this->fk_facture.",";
		$sql.= " ".($this->fk_parent_line>0?"'".$this->fk_parent_line."'":"null").",";
		$sql.= " ".(! empty($this->label)?"'".$this->db->escape($this->label)."'":"null").",";
		$sql.= " '".$this->db->escape($this->desc)."',";
		$sql.= " ".price2num($this->qty).",";
		$sql.= " ".price2num($this->tva_tx).",";
		$sql.= " ".price2num($this->localtax1_tx).",";
		$sql.= " ".price2num($this->localtax2_tx).",";
		$sql.= " '".$this->localtax1_type."',";
		$sql.= " '".$this->localtax2_type."',";
		$sql.= ' '.(! empty($this->fk_product)?$this->fk_product:"null").',';
		$sql.= " ".$this->product_type.",";
		$sql.= " ".price2num($this->remise_percent).",";
		$sql.= " ".price2num($this->subprice).",";
		$sql.= ' '.(! empty($this->fk_remise_except)?$this->fk_remise_except:"null").',';
		$sql.= " ".(! empty($this->date_start)?"'".$this->db->idate($this->date_start)."'":"null").",";
		$sql.= " ".(! empty($this->date_end)?"'".$this->db->idate($this->date_end)."'":"null").",";
		$sql.= ' '.$this->fk_code_ventilation.',';
		$sql.= ' '.$this->rang.',';
		$sql.= ' '.$this->special_code.',';
		$sql.= ' '.(! empty($this->fk_fournprice)?$this->fk_fournprice:"null").',';
		$sql.= ' '.price2num($this->pa_ht).',';
		$sql.= " '".$this->info_bits."',";
		$sql.= " ".price2num($this->total_ht).",";
		$sql.= " ".price2num($this->total_tva).",";
		$sql.= " ".price2num($this->total_ttc).",";
		$sql.= " ".price2num($this->total_localtax1).",";
		$sql.= " ".price2num($this->total_localtax2);
		$sql .= ", " . $this->situation_percent;
		$sql .= ", " . $this->fk_prev_id;
		$sql .= ", ".(!$this->fk_unit ? 'NULL' : $this->fk_unit);
		$sql.= ')';

		dol_syslog(get_class($this)."::insert", LOG_DEBUG);
		$resql=$this->db->query($sql);
		if ($resql)
		{
			$this->rowid=$this->db->last_insert_id(MAIN_DB_PREFIX.'facturedet');

            if (empty($conf->global->MAIN_EXTRAFIELDS_DISABLED)) // For avoid conflicts if trigger used
            {
            	$this->id=$this->rowid;
            	$result=$this->insertExtraFields();
            	if ($result < 0)
            	{
            		$error++;
            	}
            }

			// Si fk_remise_except defini, on lie la remise a la facture
			// ce qui la flague comme "consommee".
			if ($this->fk_remise_except)
			{
				$discount=new DiscountAbsolute($this->db);
				$result=$discount->fetch($this->fk_remise_except);
				if ($result >= 0)
				{
					// Check if discount was found
					if ($result > 0)
					{
						// Check if discount not already affected to another invoice
						if ($discount->fk_facture)
						{
							$this->error=$langs->trans("ErrorDiscountAlreadyUsed",$discount->id);
							dol_syslog(get_class($this)."::insert Error ".$this->error, LOG_ERR);
							$this->db->rollback();
							return -3;
						}
						else
						{
							$result=$discount->link_to_invoice($this->rowid,0);
							if ($result < 0)
							{
								$this->error=$discount->error;
								dol_syslog(get_class($this)."::insert Error ".$this->error, LOG_ERR);
								$this->db->rollback();
								return -3;
							}
						}
					}
					else
					{
						$this->error=$langs->trans("ErrorADiscountThatHasBeenRemovedIsIncluded");
						dol_syslog(get_class($this)."::insert Error ".$this->error, LOG_ERR);
						$this->db->rollback();
						return -3;
					}
				}
				else
				{
					$this->error=$discount->error;
					dol_syslog(get_class($this)."::insert Error ".$this->error, LOG_ERR);
					$this->db->rollback();
					return -3;
				}
			}

			if (! $notrigger)
			{
                // Call trigger
                $result=$this->call_trigger('LINEBILL_INSERT',$user);
                if ($result < 0)
                {
					$this->db->rollback();
					return -2;
				}
                // End call triggers
			}

			$this->db->commit();
			return $this->rowid;

		}
		else
		{
			$this->error=$this->db->error();
			$this->db->rollback();
			return -2;
		}
	}

	/**
	 *	Update line into database
	 *
	 *	@param		User	$user		User object
	 *	@param		int		$notrigger	Disable triggers
	 *	@return		int					<0 if KO, >0 if OK
	 */
	function update($user='',$notrigger=0)
	{
		global $user,$langs,$conf;

		$error=0;

		// Clean parameters
		$this->desc=trim($this->desc);
		if (empty($this->tva_tx)) $this->tva_tx=0;
		if (empty($this->localtax1_tx)) $this->localtax1_tx=0;
		if (empty($this->localtax2_tx)) $this->localtax2_tx=0;
		if (empty($this->localtax1_type)) $this->localtax1_type=0;
		if (empty($this->localtax2_type)) $this->localtax2_type=0;
		if (empty($this->total_localtax1)) $this->total_localtax1=0;
		if (empty($this->total_localtax2)) $this->total_localtax2=0;
		if (empty($this->remise_percent)) $this->remise_percent=0;
		if (empty($this->info_bits)) $this->info_bits=0;
		if (empty($this->special_code)) $this->special_code=0;
		if (empty($this->product_type)) $this->product_type=0;
		if (empty($this->fk_parent_line)) $this->fk_parent_line=0;
		if (is_null($this->situation_percent)) $this->situation_percent=100;

		// Check parameters
		if ($this->product_type < 0) return -1;

		if (empty($this->pa_ht)) $this->pa_ht=0;

		// si prix d'achat non renseigne et utilise pour calcul des marges alors prix achat = prix vente
		if ($this->pa_ht == 0) {
			if ($this->subprice > 0 && (isset($conf->global->ForceBuyingPriceIfNull) && $conf->global->ForceBuyingPriceIfNull == 1))
				$this->pa_ht = $this->subprice * (1 - $this->remise_percent / 100);
		}

		$this->db->begin();

        // Mise a jour ligne en base
        $sql = "UPDATE ".MAIN_DB_PREFIX."facturedet SET";
        $sql.= " description='".$this->db->escape($this->desc)."'";
        $sql.= ",label=".(! empty($this->label)?"'".$this->db->escape($this->label)."'":"null");
        $sql.= ",subprice=".price2num($this->subprice)."";
        $sql.= ",remise_percent=".price2num($this->remise_percent)."";
        if ($this->fk_remise_except) $sql.= ",fk_remise_except=".$this->fk_remise_except;
        else $sql.= ",fk_remise_except=null";
        $sql.= ",tva_tx=".price2num($this->tva_tx)."";
        $sql.= ",localtax1_tx=".price2num($this->localtax1_tx)."";
        $sql.= ",localtax2_tx=".price2num($this->localtax2_tx)."";
		$sql.= ",localtax1_type='".$this->localtax1_type."'";
		$sql.= ",localtax2_type='".$this->localtax2_type."'";
        $sql.= ",qty=".price2num($this->qty)."";
        $sql.= ",date_start=".(! empty($this->date_start)?"'".$this->db->idate($this->date_start)."'":"null");
        $sql.= ",date_end=".(! empty($this->date_end)?"'".$this->db->idate($this->date_end)."'":"null");
        $sql.= ",product_type=".$this->product_type;
        $sql.= ",info_bits='".$this->info_bits."'";
        $sql.= ",special_code='".$this->special_code."'";
        if (empty($this->skip_update_total))
        {
        	$sql.= ",total_ht=".price2num($this->total_ht)."";
        	$sql.= ",total_tva=".price2num($this->total_tva)."";
        	$sql.= ",total_ttc=".price2num($this->total_ttc)."";
        	$sql.= ",total_localtax1=".price2num($this->total_localtax1)."";
        	$sql.= ",total_localtax2=".price2num($this->total_localtax2)."";
        }
		$sql.= " , fk_product_fournisseur_price=".(! empty($this->fk_fournprice)?"'".$this->db->escape($this->fk_fournprice)."'":"null");
		$sql.= " , buy_price_ht='".price2num($this->pa_ht)."'";
		$sql.= ",fk_parent_line=".($this->fk_parent_line>0?$this->fk_parent_line:"null");
		if (! empty($this->rang)) $sql.= ", rang=".$this->rang;
		$sql .= ", situation_percent=" . $this->situation_percent;
		$sql .= ", fk_unit=".(!$this->fk_unit ? 'NULL' : $this->fk_unit);
		$sql.= " WHERE rowid = ".$this->rowid;

		dol_syslog(get_class($this)."::update", LOG_DEBUG);
		$resql=$this->db->query($sql);
		if ($resql)
		{
        	if (empty($conf->global->MAIN_EXTRAFIELDS_DISABLED)) // For avoid conflicts if trigger used
        	{
        		$this->id=$this->rowid;
        		$result=$this->insertExtraFields();
        		if ($result < 0)
        		{
        			$error++;
        		}
        	}

			if (! $notrigger)
			{
                // Call trigger
                $result=$this->call_trigger('LINEBILL_UPDATE',$user);
                if ($result < 0)
 				{
					$this->db->rollback();
					return -2;
				}
                // End call triggers
			}
			$this->db->commit();
			return 1;
		}
		else
		{
			$this->error=$this->db->error();
			$this->db->rollback();
			return -2;
		}
	}

	/**
	 * 	Delete line in database
	 *
	 *	@return		int		<0 if KO, >0 if OK
	 */
	function delete()
	{
		global $conf,$langs,$user;

		$error=0;

		$this->db->begin();

		// Call trigger
		$result=$this->call_trigger('LINEBILL_DELETE',$user);
		if ($result < 0)
		{
			$this->db->rollback();
			return -1;
		}
		// End call triggers


		$sql = "DELETE FROM ".MAIN_DB_PREFIX."facturedet WHERE rowid = ".$this->rowid;
		dol_syslog(get_class($this)."::delete", LOG_DEBUG);
		if ($this->db->query($sql) )
		{
			$this->db->commit();
			return 1;
		}
		else
		{
			$this->error=$this->db->error()." sql=".$sql;
			$this->db->rollback();
			return -1;
		}
	}

	/**
	 *  Mise a jour en base des champs total_xxx de ligne de facture
	 *
	 *	@return		int		<0 if KO, >0 if OK
	 */
	function update_total()
	{
		$this->db->begin();
		dol_syslog(get_class($this)."::update_total", LOG_DEBUG);

		// Clean parameters
		if (empty($this->total_localtax1)) $this->total_localtax1=0;
		if (empty($this->total_localtax2)) $this->total_localtax2=0;

		// Mise a jour ligne en base
		$sql = "UPDATE ".MAIN_DB_PREFIX."facturedet SET";
		$sql.= " total_ht=".price2num($this->total_ht)."";
		$sql.= ",total_tva=".price2num($this->total_tva)."";
		$sql.= ",total_localtax1=".price2num($this->total_localtax1)."";
		$sql.= ",total_localtax2=".price2num($this->total_localtax2)."";
		$sql.= ",total_ttc=".price2num($this->total_ttc)."";
		$sql.= " WHERE rowid = ".$this->rowid;

		dol_syslog(get_class($this)."::update_total", LOG_DEBUG);

		$resql=$this->db->query($sql);
		if ($resql)
		{
			$this->db->commit();
			return 1;
		}
		else
		{
			$this->error=$this->db->error();
			$this->db->rollback();
			return -2;
		}
	}

	/**
	 * Returns situation_percent of the previous line
	 *
	 * @return int >= 0
	 */
	function get_prev_progress()
	{
		if (is_null($this->fk_prev_id) || empty($this->fk_prev_id) || $this->fk_prev_id == "") {
			return 0;
		} else {
			$sql = 'SELECT situation_percent FROM ' . MAIN_DB_PREFIX . 'facturedet WHERE rowid=' . $this->fk_prev_id;
			$resql = $this->db->query($sql);
			if ($resql && $resql->num_rows > 0) {
				$res = $this->db->fetch_array($resql);
				return $res['situation_percent'];
			} else {
				$this->error = $this->db->error();
				dol_syslog(get_class($this) . "::select Error " . $this->error, LOG_ERR);
				$this->db->rollback();
				return -1;
			}
		}
	}
}<|MERGE_RESOLUTION|>--- conflicted
+++ resolved
@@ -2103,11 +2103,7 @@
 	 * @param int $fk_unit Id of the unit to use. Null to use the default one
 	 *    	@return    	int             				<0 if KO, Id of line if OK
 	 */
-<<<<<<< HEAD
-	function addline($desc, $pu_ht, $qty, $txtva, $txlocaltax1=0, $txlocaltax2=0, $fk_product=0, $remise_percent=0, $date_start='', $date_end='', $ventil=0, $info_bits=0, $fk_remise_except='', $price_base_type='HT', $pu_ttc=0, $type=self::TYPE_STANDARD, $rang=-1, $special_code=0, $origin='', $origin_id=0, $fk_parent_line=0, $fk_fournprice=null, $pa_ht=0, $label='', $array_option=0, $situation_percent=100, $fk_prev_id='', $fk_unit = null)
-=======
-	function addline($desc, $pu_ht, $qty, $txtva, $txlocaltax1=0, $txlocaltax2=0, $fk_product=0, $remise_percent=0, $date_start='', $date_end='', $ventil=0, $info_bits=0, $fk_remise_except='', $price_base_type='HT', $pu_ttc=0, $type=self::TYPE_STANDARD, $rang=-1, $special_code=0, $origin='', $origin_id=0, $fk_parent_line=0, $fk_fournprice=null, $pa_ht=0, $label='', $array_options=0, $situation_percent=100, $fk_prev_id='')
->>>>>>> 69eaa032
+	function addline($desc, $pu_ht, $qty, $txtva, $txlocaltax1=0, $txlocaltax2=0, $fk_product=0, $remise_percent=0, $date_start='', $date_end='', $ventil=0, $info_bits=0, $fk_remise_except='', $price_base_type='HT', $pu_ttc=0, $type=self::TYPE_STANDARD, $rang=-1, $special_code=0, $origin='', $origin_id=0, $fk_parent_line=0, $fk_fournprice=null, $pa_ht=0, $label='', $array_options=0, $situation_percent=100, $fk_prev_id='', $fk_unit = null)
 	{
 		global $mysoc, $conf, $langs;
 
@@ -2291,11 +2287,7 @@
 	 * @param int $fk_unit Id of the unit to use. Null to use the default one
 	 *  @return    	int             				< 0 if KO, > 0 if OK
 	 */
-<<<<<<< HEAD
-	function updateline($rowid, $desc, $pu, $qty, $remise_percent, $date_start, $date_end, $txtva, $txlocaltax1=0, $txlocaltax2=0, $price_base_type='HT', $info_bits=0, $type= self::TYPE_STANDARD, $fk_parent_line=0, $skip_update_total=0, $fk_fournprice=null, $pa_ht=0, $label='', $special_code=0, $array_option=0, $situation_percent=0, $fk_unit = null)
-=======
-	function updateline($rowid, $desc, $pu, $qty, $remise_percent, $date_start, $date_end, $txtva, $txlocaltax1=0, $txlocaltax2=0, $price_base_type='HT', $info_bits=0, $type= self::TYPE_STANDARD, $fk_parent_line=0, $skip_update_total=0, $fk_fournprice=null, $pa_ht=0, $label='', $special_code=0, $array_options=0, $situation_percent=0)
->>>>>>> 69eaa032
+	function updateline($rowid, $desc, $pu, $qty, $remise_percent, $date_start, $date_end, $txtva, $txlocaltax1=0, $txlocaltax2=0, $price_base_type='HT', $info_bits=0, $type= self::TYPE_STANDARD, $fk_parent_line=0, $skip_update_total=0, $fk_fournprice=null, $pa_ht=0, $label='', $special_code=0, $array_options=0, $situation_percent=0, $fk_unit = null)
 	{
 		include_once DOL_DOCUMENT_ROOT.'/core/lib/price.lib.php';
 
