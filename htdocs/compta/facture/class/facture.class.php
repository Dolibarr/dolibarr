--- conflicted
+++ resolved
@@ -3881,12 +3881,8 @@
 		if (empty($this->special_code)) $this->special_code=0;
 		if (empty($this->fk_parent_line)) $this->fk_parent_line=0;
 		if (empty($this->fk_prev_id)) $this->fk_prev_id = 'null';
-<<<<<<< HEAD
-		if (empty($this->situation_percent)) $this->situation_percent = 0;
-=======
 		if (empty($this->situation_percent)) $this->situation_percent = 100;
 
->>>>>>> 7e03aaee
 		if (empty($this->pa_ht)) $this->pa_ht=0;
 
 		// if buy price not defined, define buyprice as configured in margin admin
