<?php
/* Copyright (C) 2002-2007 Rodolphe Quiedeville  <rodolphe@quiedeville.org>
 * Copyright (C) 2004-2013 Laurent Destailleur   <eldy@users.sourceforge.net>
 * Copyright (C) 2004      Sebastien Di Cintio   <sdicintio@ressource-toi.org>
 * Copyright (C) 2004      Benoit Mortier        <benoit.mortier@opensides.be>
 * Copyright (C) 2005      Marc Barilley / Ocebo <marc@ocebo.com>
 * Copyright (C) 2005-2014 Regis Houssin         <regis.houssin@capnetworks.com>
 * Copyright (C) 2006      Andre Cianfarani      <acianfa@free.fr>
 * Copyright (C) 2007      Franky Van Liedekerke <franky.van.liedekerke@telenet.be>
 * Copyright (C) 2010-2014 Juanjo Menent         <jmenent@2byte.es>
 * Copyright (C) 2012-2014 Christophe Battarel   <christophe.battarel@altairis.fr>
 * Copyright (C) 2012-2015 Marcos García         <marcosgdf@gmail.com>
 * Copyright (C) 2012      Cédric Salvador       <csalvador@gpcsolutions.fr>
 * Copyright (C) 2012-2014 Raphaël Doursenaud    <rdoursenaud@gpcsolutions.fr>
 * Copyright (C) 2013      Cedric Gross          <c.gross@kreiz-it.fr>
 * Copyright (C) 2013      Florian Henry		  	<florian.henry@open-concept.pro>
 *
 * This program is free software; you can redistribute it and/or modify
 * it under the terms of the GNU General Public License as published by
 * the Free Software Foundation; either version 3 of the License, or
 * (at your option) any later version.
 *
 * This program is distributed in the hope that it will be useful,
 * but WITHOUT ANY WARRANTY; without even the implied warranty of
 * MERCHANTABILITY or FITNESS FOR A PARTICULAR PURPOSE.  See the
 * GNU General Public License for more details.
 *
 * You should have received a copy of the GNU General Public License
 * along with this program. If not, see <http://www.gnu.org/licenses/>.
 */

/**
 *	\file       htdocs/compta/facture/class/facture.class.php
 *	\ingroup    facture
 *	\brief      File of class to manage invoices
 */

include_once DOL_DOCUMENT_ROOT.'/core/class/commoninvoice.class.php';
require_once DOL_DOCUMENT_ROOT ."/core/class/commonobjectline.class.php";
require_once DOL_DOCUMENT_ROOT.'/product/class/product.class.php';
require_once DOL_DOCUMENT_ROOT.'/societe/class/client.class.php';
require_once DOL_DOCUMENT_ROOT.'/margin/lib/margins.lib.php';


/**
 *	Class to manage invoices
 */
class Facture extends CommonInvoice
{
	public $element='facture';
	public $table_element='facture';
	public $table_element_line = 'facturedet';
	public $fk_element = 'fk_facture';
	protected $ismultientitymanaged = 1;	// 0=No test on entity, 1=Test with field entity, 2=Test with link by societe

	/**
	 * {@inheritdoc}
	 */
	protected $table_ref_field = 'facnumber';

	var $socid;

	var $author;
	var $fk_user_author;
	var $fk_user_valid;
	var $date;              // Date invoice
	var $date_creation;		// Creation date
	var $date_validation;	// Validation date
	var $datem;
	var $ref_client;
	var $ref_int;
	//Check constants for types
	var $type = self::TYPE_STANDARD;

	//var $amount;
	var $remise_absolue;
	var $remise_percent;
	var $total_ht=0;
	var $total_tva=0;
	var $total_ttc=0;
	var $revenuestamp;
<<<<<<< HEAD

=======
	/**
	 * @deprecated
	 * @see note_private, note_public
	 */
	var $note;
	var $note_private;
	var $note_public;

	/**
	 * Invoice status
	 * @var int
	 * @see Facture::STATUS_DRAFT, Facture::STATUS_VALIDATED, Facture::STATUS_PAID, Facture::STATUS_ABANDONED
	 */
	var $statut;
>>>>>>> 93be4305
	//! Fermeture apres paiement partiel: discount_vat, badcustomer, abandon
	//! Fermeture alors que aucun paiement: replaced (si remplace), abandon
	var $close_code;
	//! Commentaire si mis a paye sans paiement complet
	var $close_note;
	//! 1 if invoice paid COMPLETELY, 0 otherwise (do not use it anymore, use statut and close_code)
	var $paye;
	//! id of source invoice if replacement invoice or credit note
	var $fk_facture_source;
	var $linked_objects=array();
	var $date_lim_reglement;
	var $cond_reglement_code;		// Code in llx_c_paiement
	var $mode_reglement_code;		// Code in llx_c_paiement
	var $fk_bank;					// Field to store bank id to use when payment mode is withdraw
	/**
	 * @deprecated
	 */
	var $products=array();
	/**
	 * @var FactureLigne[]
	 */
	var $lines=array();
	var $line;
	var $extraparams=array();
	var $specimen;

	var $fac_rec;

<<<<<<< HEAD
=======
	//Incoterms
	var $fk_incoterms;
	var $location_incoterms;
	var $libelle_incoterms;  //Used into tooltip

>>>>>>> 93be4305
	/**
	 * @var int Situation cycle reference number
	 */
	public $situation_cycle_ref;

	/**
	 * @var int Situation counter inside the cycle
	 */
	public $situation_counter;

	/**
	 * @var bool Final situation flag
	 */
	public $situation_final;

    /**
     * Standard invoice
     */
    const TYPE_STANDARD = 0;

    /**
     * Replacement invoice
     */
    const TYPE_REPLACEMENT = 1;

    /**
     * Credit note invoice
     */
    const TYPE_CREDIT_NOTE = 2;

    /**
     * Deposit invoice
     */
    const TYPE_DEPOSIT = 3;

    /**
     * Proforma invoice (should not be used. a proforma is an order)
     */
    const TYPE_PROFORMA = 4;

	/**
	 * Situation invoice
	 */
	const TYPE_SITUATION = 5;

	/**
	 * Draft
	 */
	const STATUS_DRAFT = 0;

	/**
	 * Validated (need to be paid)
	 */
	const STATUS_VALIDATED = 1;

	/**
	 * Classified paid.
	 * If paid partially, $this->close_code can be:
	 * - CLOSECODE_DISCOUNTVAT
	 * - CLOSECODE_BADDEBT
	 * If paid completelly, this->close_code will be null
	 */
	const STATUS_CLOSED = 2;

	/**
	 * Classified abandoned and no payment done.
	 * $this->close_code can be:
	 * - CLOSECODE_BADDEBT
	 * - CLOSECODE_ABANDONED
	 * - CLOSECODE_REPLACED
	 */
	const STATUS_ABANDONED = 3;

	const CLOSECODE_DISCOUNTVAT = 'discount_vat';
	const CLOSECODE_BADDEBT = 'badcustomer';
	const CLOSECODE_ABANDONED = 'abandon';
	const CLOSECODE_REPLACED = 'replaced';

	/**
	 * 	Constructor
	 *
	 * 	@param	DoliDB		$db			Database handler
	 */
	function __construct($db)
	{
		$this->db = $db;
	}

	/**
	 *	Create invoice in database
	 *  Note: this->ref can be set or empty. If empty, we will use "(PROV)"
	 *
	 *	@param	User	$user      		Object user that create
	 *	@param  int		$notrigger		1=Does not execute triggers, 0 otherwise
	 * 	@param	int		$forceduedate	1=Do not recalculate due date from payment condition but force it with value
	 *	@return	int						<0 if KO, >0 if OK
	 */
	function create($user,$notrigger=0,$forceduedate=0)
	{
		global $langs,$conf,$mysoc,$hookmanager;
		$error=0;

		// Clean parameters
		if (empty($this->type)) $this->type = self::TYPE_STANDARD;
		$this->ref_client=trim($this->ref_client);
		$this->note=(isset($this->note) ? trim($this->note) : trim($this->note_private)); // deprecated
		$this->note_private=(isset($this->note_private) ? trim($this->note_private) : trim($this->note_private));
		$this->note_public=trim($this->note_public);
		if (! $this->cond_reglement_id) $this->cond_reglement_id = 0;
		if (! $this->mode_reglement_id) $this->mode_reglement_id = 0;
		$this->brouillon = 1;

		dol_syslog(get_class($this)."::create user=".$user->id);

		// Check parameters
		if (empty($this->date) || empty($user->id))
		{
			$this->error="ErrorBadParameter";
			dol_syslog(get_class($this)."::create Try to create an invoice with an empty parameter (user, date, ...)", LOG_ERR);
			return -3;
		}
		$soc = new Societe($this->db);
		$result=$soc->fetch($this->socid);
		if ($result < 0)
		{
			$this->error="Failed to fetch company";
			dol_syslog(get_class($this)."::create ".$this->error, LOG_ERR);
			return -2;
		}

		$now=dol_now();

		$this->db->begin();

		// Create invoice from a predefined invoice
		if ($this->fac_rec > 0)
		{
			require_once DOL_DOCUMENT_ROOT.'/compta/facture/class/facture-rec.class.php';
			$_facrec = new FactureRec($this->db);
			$result=$_facrec->fetch($this->fac_rec);

			$this->fk_project        = $_facrec->fk_project;
			$this->cond_reglement_id = $_facrec->cond_reglement_id;
			$this->mode_reglement_id = $_facrec->mode_reglement_id;
			$this->remise_absolue    = $_facrec->remise_absolue;
			$this->remise_percent    = $_facrec->remise_percent;
			$this->fk_incoterms		 = $_facrec->fk_incoterms;
			$this->location_incoterms= $_facrec->location_incoterms;

			// Clean parametres
			if (! $this->type) $this->type = self::TYPE_STANDARD;
			$this->ref_client=trim($this->ref_client);
			$this->note_private=trim($this->note_private);
			$this->note_public=trim($this->note_public);
			//if (! $this->remise) $this->remise = 0;
			if (! $this->mode_reglement_id) $this->mode_reglement_id = 0;
			$this->brouillon = 1;
		}

		// Define due date if not already defined
		$datelim=(empty($forceduedate)?$this->calculate_date_lim_reglement():$forceduedate);

		// Insert into database
		$socid  = $this->socid;

		$sql = "INSERT INTO ".MAIN_DB_PREFIX."facture (";
		$sql.= " facnumber";
		$sql.= ", entity";
		$sql.= ", ref_ext";
		$sql.= ", type";
		$sql.= ", fk_soc";
		$sql.= ", datec";
		$sql.= ", remise_absolue";
		$sql.= ", remise_percent";
		$sql.= ", datef";
		$sql.= ", note_private";
		$sql.= ", note_public";
		$sql.= ", ref_client, ref_int";
        $sql.= ", fk_account";
		$sql.= ", fk_facture_source, fk_user_author, fk_projet";
		$sql.= ", fk_cond_reglement, fk_mode_reglement, date_lim_reglement, model_pdf";
		$sql.= ", situation_cycle_ref, situation_counter, situation_final";
		$sql.= ", fk_incoterms, location_incoterms";
		$sql.= ")";
		$sql.= " VALUES (";
		$sql.= "'(PROV)'";
		$sql.= ", ".$conf->entity;
		$sql.= ", ".($this->ref_ext?"'".$this->db->escape($this->ref_ext)."'":"null");
		$sql.= ", '".$this->db->escape($this->type)."'";
		$sql.= ", '".$socid."'";
		$sql.= ", '".$this->db->idate($now)."'";
		$sql.= ", ".($this->remise_absolue>0?$this->remise_absolue:'NULL');
		$sql.= ", ".($this->remise_percent>0?$this->remise_percent:'NULL');
		$sql.= ", '".$this->db->idate($this->date)."'";
		$sql.= ", ".($this->note_private?"'".$this->db->escape($this->note_private)."'":"null");
		$sql.= ", ".($this->note_public?"'".$this->db->escape($this->note_public)."'":"null");
		$sql.= ", ".($this->ref_client?"'".$this->db->escape($this->ref_client)."'":"null");
		$sql.= ", ".($this->ref_int?"'".$this->db->escape($this->ref_int)."'":"null");
		$sql.= ", ".($this->fk_account>0?$this->fk_account:'NULL');
		$sql.= ", ".($this->fk_facture_source?"'".$this->db->escape($this->fk_facture_source)."'":"null");
		$sql.= ", ".($user->id > 0 ? "'".$user->id."'":"null");
		$sql.= ", ".($this->fk_project?$this->fk_project:"null");
		$sql.= ", ".$this->cond_reglement_id;
		$sql.= ", ".$this->mode_reglement_id;
		$sql.= ", '".$this->db->idate($datelim)."', '".$this->db->escape($this->modelpdf)."'";
		$sql.= ", ".($this->situation_cycle_ref?"'".$this->db->escape($this->situation_cycle_ref)."'":"null");
		$sql.= ", ".($this->situation_counter?"'".$this->db->escape($this->situation_counter)."'":"null");
		$sql.= ", ".($this->situation_final?$this->situation_final:0);
		$sql.= ", ".(int) $this->fk_incoterms;
        $sql.= ", '".$this->db->escape($this->location_incoterms)."'";
		$sql.=")";

		dol_syslog(get_class($this)."::create", LOG_DEBUG);
		$resql=$this->db->query($sql);
		if ($resql)
		{
			$this->id = $this->db->last_insert_id(MAIN_DB_PREFIX.'facture');

			// Update ref with new one
			$this->ref='(PROV'.$this->id.')';
			$sql = 'UPDATE '.MAIN_DB_PREFIX."facture SET facnumber='".$this->ref."' WHERE rowid=".$this->id;

			dol_syslog(get_class($this)."::create", LOG_DEBUG);
			$resql=$this->db->query($sql);
			if (! $resql) $error++;

			// Add object linked
			if (! $error && $this->id && is_array($this->linked_objects) && ! empty($this->linked_objects))
			{
				foreach($this->linked_objects as $origin => $origin_id)
				{
					$ret = $this->add_object_linked($origin, $origin_id);
					if (! $ret)
					{
						dol_print_error($this->db);
						$error++;
					}

					// TODO mutualiser
					if ($origin == 'commande')
					{
						// On recupere les differents contact interne et externe
						$order = new Commande($this->db);
						$order->id = $origin_id;

						// On recupere le commercial suivi propale
						$this->userid = $order->getIdcontact('internal', 'SALESREPFOLL');

						if ($this->userid)
						{
							//On passe le commercial suivi commande en commercial suivi paiement
							$this->add_contact($this->userid[0], 'SALESREPFOLL', 'internal');
						}

						// On recupere le contact client facturation commande
						$this->contactid = $order->getIdcontact('external', 'BILLING');

						if ($this->contactid)
						{
							//On passe le contact client facturation commande en contact client facturation
							$this->add_contact($this->contactid[0], 'BILLING', 'external');
						}
					}
				}
			}

			/*
			 *  Insert lines of invoices into database
			 */
			if (count($this->lines) && is_object($this->lines[0]))	// If this->lines is array on InvoiceLines (preferred mode)
			{
				$fk_parent_line = 0;

				dol_syslog("There is ".count($this->lines)." lines that are invoice lines objects");
				foreach ($this->lines as $i => $val)
				{
					$newinvoiceline=$this->lines[$i];
					$newinvoiceline->fk_facture=$this->id;
                    $newinvoiceline->origin = $this->element;
                    $newinvoiceline->origin_id = $this->lines[$i]->id;
					if ($result >= 0 && ($newinvoiceline->info_bits & 0x01) == 0)	// We keep only lines with first bit = 0
					{
						// Reset fk_parent_line for no child products and special product
						if (($newinvoiceline->product_type != 9 && empty($newinvoiceline->fk_parent_line)) || $newinvoiceline->product_type == 9) {
							$fk_parent_line = 0;
						}

						$newinvoiceline->fk_parent_line=$fk_parent_line;
						$result=$newinvoiceline->insert();

						// Defined the new fk_parent_line
						if ($result > 0 && $newinvoiceline->product_type == 9) {
							$fk_parent_line = $result;
						}
					}
					if ($result < 0)
					{
						$this->error=$newinvoiceline->error;
						$error++;
						break;
					}
				}
			}
			else	// If this->lines is not object of invoice lines
			{
				$fk_parent_line = 0;

				dol_syslog("There is ".count($this->lines)." lines that are array lines");
				foreach ($this->lines as $i => $val)
				{
					if (($this->lines[$i]->info_bits & 0x01) == 0)	// We keep only lines with first bit = 0
					{
						// Reset fk_parent_line for no child products and special product
						if (($this->lines[$i]->product_type != 9 && empty($this->lines[$i]->fk_parent_line)) || $this->lines[$i]->product_type == 9) {
							$fk_parent_line = 0;
						}

						$result = $this->addline(
							$this->lines[$i]->desc,
							$this->lines[$i]->subprice,
							$this->lines[$i]->qty,
							$this->lines[$i]->tva_tx,
							$this->lines[$i]->localtax1_tx,
							$this->lines[$i]->localtax2_tx,
							$this->lines[$i]->fk_product,
							$this->lines[$i]->remise_percent,
							$this->lines[$i]->date_start,
							$this->lines[$i]->date_end,
							$this->lines[$i]->fk_code_ventilation,
							$this->lines[$i]->info_bits,
							$this->lines[$i]->fk_remise_except,
							'HT',
							0,
							$this->lines[$i]->product_type,
							$this->lines[$i]->rang,
							$this->lines[$i]->special_code,
                            $this->element,
                            $this->lines[$i]->id,
							$fk_parent_line,
							$this->lines[$i]->fk_fournprice,
							$this->lines[$i]->pa_ht,
							$this->lines[$i]->label,
							$this->lines[$i]->array_options,
							$this->lines[$i]->situation_percent,
							$this->lines[$i]->fk_prev_id,
							$this->lines[$i]->fk_unit
						);
						if ($result < 0)
						{
							$this->error=$this->db->lasterror();
							dol_print_error($this->db);
							$this->db->rollback();
							return -1;
						}

						// Defined the new fk_parent_line
						if ($result > 0 && $this->lines[$i]->product_type == 9) {
							$fk_parent_line = $result;
						}
					}
				}
			}

			/*
			 * Insert lines of predefined invoices
			 */
			if (! $error && $this->fac_rec > 0)
			{
				foreach ($_facrec->lines as $i => $val)
				{
					if ($_facrec->lines[$i]->fk_product)
					{
						$prod = new Product($this->db);
						$res=$prod->fetch($_facrec->lines[$i]->fk_product);
					}
					$tva_tx = get_default_tva($mysoc,$soc,$prod->id);
					$localtax1_tx=get_localtax($tva_tx,1,$soc);
					$localtax2_tx=get_localtax($tva_tx,2,$soc);

					$result_insert = $this->addline(
						$_facrec->lines[$i]->desc,
						$_facrec->lines[$i]->subprice,
						$_facrec->lines[$i]->qty,
						$tva_tx,
						$localtax1_tx,
						$localtax2_tx,
						$_facrec->lines[$i]->fk_product,
						$_facrec->lines[$i]->remise_percent,
						'','',0,0,'','HT',0,
						$_facrec->lines[$i]->product_type,
						$_facrec->lines[$i]->rang,
						$_facrec->lines[$i]->special_code,
						'',
						0,
						0,
						null,
						0,
						$_facrec->lines[$i]->label,
						null,
						$_facrec->lines[$i]->situation_percent,
						'',
						$_facrec->lines[$i]->fk_unit
					);

					if ( $result_insert < 0)
					{
						$error++;
						$this->error=$this->db->error();
						break;
					}
				}
			}

			if (! $error)
			{

				$result=$this->update_price(1);
				if ($result > 0)
				{
					$action='create';

					// Actions on extra fields (by external module or standard code)
					// TODO le hook fait double emploi avec le trigger !!
					$hookmanager->initHooks(array('invoicedao'));
					$parameters=array('invoiceid'=>$this->id);
					$reshook=$hookmanager->executeHooks('insertExtraFields',$parameters,$this,$action); // Note that $action and $object may have been modified by some hooks
					if (empty($reshook))
					{
						if (empty($conf->global->MAIN_EXTRAFIELDS_DISABLED)) // For avoid conflicts if trigger used
						{
							$result=$this->insertExtraFields();
							if ($result < 0)
							{
								$error++;
							}
						}
					}
					else if ($reshook < 0) $error++;

                    // Call trigger
                    $result=$this->call_trigger('BILL_CREATE',$user);
                    if ($result < 0) $error++;
                    // End call triggers

					if (! $error)
					{
						$this->db->commit();
						return $this->id;
					}
					else
					{
						$this->db->rollback();
						return -4;
					}
				}
				else
				{
					$this->error=$langs->trans('FailedToUpdatePrice');
					$this->db->rollback();
					return -3;
				}
			}
			else
			{
				dol_syslog(get_class($this)."::create error ".$this->error, LOG_ERR);
				$this->db->rollback();
				return -2;
			}
		}
		else
		{
			$this->error=$this->db->error();
			$this->db->rollback();
			return -1;
		}
	}


	/**
	 *	Create a new invoice in database from current invoice
	 *
	 *	@param      User	$user    		Object user that ask creation
	 *	@param		int		$invertdetail	Reverse sign of amounts for lines
	 *	@return		int						<0 if KO, >0 if OK
	 */
	function createFromCurrent($user,$invertdetail=0)
	{
		// Charge facture source
		$facture=new Facture($this->db);

		$facture->fk_facture_source = $this->fk_facture_source;
		$facture->type 			    = $this->type;
		$facture->socid 		    = $this->socid;
		$facture->date              = $this->date;
		$facture->note_public       = $this->note_public;
		$facture->note_private      = $this->note_private;
		$facture->ref_client        = $this->ref_client;
		$facture->modelpdf          = $this->modelpdf;
		$facture->fk_project        = $this->fk_project;
		$facture->cond_reglement_id = $this->cond_reglement_id;
		$facture->mode_reglement_id = $this->mode_reglement_id;
		$facture->remise_absolue    = $this->remise_absolue;
		$facture->remise_percent    = $this->remise_percent;

		$facture->lines		    	= $this->lines;	// Tableau des lignes de factures
		$facture->products		    = $this->lines;	// Tant que products encore utilise
		$facture->situation_counter = $this->situation_counter;
		$facture->situation_cycle_ref=$this->situation_cycle_ref;
		$facture->situation_final  = $this->situation_final;

		// Loop on each line of new invoice
		foreach($facture->lines as $i => $line)
		{
			$facture->lines[$i]->fk_prev_id = $this->lines[$i]->rowid;
			if ($invertdetail)
			{
				$facture->lines[$i]->subprice  = -$facture->lines[$i]->subprice;
				$facture->lines[$i]->total_ht  = -$facture->lines[$i]->total_ht;
				$facture->lines[$i]->total_tva = -$facture->lines[$i]->total_tva;
				$facture->lines[$i]->total_localtax1 = -$facture->lines[$i]->total_localtax1;
				$facture->lines[$i]->total_localtax2 = -$facture->lines[$i]->total_localtax2;
				$facture->lines[$i]->total_ttc = -$facture->lines[$i]->total_ttc;
			}
		}

		dol_syslog(get_class($this)."::createFromCurrent invertdetail=".$invertdetail." socid=".$this->socid." nboflines=".count($facture->lines));

		$facid = $facture->create($user);
		if ($facid <= 0)
		{
			$this->error=$facture->error;
			$this->errors=$facture->errors;
		}

		return $facid;
	}


	/**
	 *		Load an object from its id and create a new one in database
	 *
	 *		@param		int				$socid			Id of thirdparty
	 * 	 	@return		int								New id of clone
	 */
	function createFromClone($socid=0)
	{
		global $conf,$user,$langs,$hookmanager;

		$error=0;

		$this->context['createfromclone'] = 'createfromclone';

		$this->db->begin();

		// get extrafields so they will be clone
		foreach($this->lines as $line)
			$line->fetch_optionals($line->rowid);

		// Load source object
		$objFrom = clone $this;



		// Change socid if needed
		if (! empty($socid) && $socid != $this->socid)
		{
			$objsoc = new Societe($this->db);

			if ($objsoc->fetch($socid)>0)
			{
				$this->socid 				= $objsoc->id;
				$this->cond_reglement_id	= (! empty($objsoc->cond_reglement_id) ? $objsoc->cond_reglement_id : 0);
				$this->mode_reglement_id	= (! empty($objsoc->mode_reglement_id) ? $objsoc->mode_reglement_id : 0);
				$this->fk_project			= '';
				$this->fk_delivery_address	= '';
			}

			// TODO Change product price if multi-prices
		}

		$this->id=0;
		$this->statut= self::STATUS_DRAFT;

		// Clear fields
		$this->date               = dol_now();	// Date of invoice is set to current date when cloning. // TODO Best is to ask date into confirm box
		$this->user_author        = $user->id;
		$this->user_valid         = '';
		$this->fk_facture_source  = 0;
		$this->date_creation      = '';
		$this->date_validation    = '';
		$this->ref_client         = '';
		$this->close_code         = '';
		$this->close_note         = '';
		$this->products = $this->lines;	// Tant que products encore utilise

		// Loop on each line of new invoice
		foreach($this->lines as $i => $line)
		{
			if (($this->lines[$i]->info_bits & 0x02) == 0x02)	// We do not clone line of discounts
			{
				unset($this->lines[$i]);
				unset($this->products[$i]);	// Tant que products encore utilise
			}
		}

		// Create clone
		$result=$this->create($user);
		if ($result < 0) $error++;
		else {
			// copy internal contacts
			if ($this->copy_linked_contact($objFrom, 'internal') < 0)
				$error++;

			// copy external contacts if same company
			elseif ($objFrom->socid == $this->socid)
			{
				if ($this->copy_linked_contact($objFrom, 'external') < 0)
					$error++;
			}
		}

		if (! $error)
		{
			// Hook of thirdparty module
			if (is_object($hookmanager))
			{
				$parameters=array('objFrom'=>$objFrom);
				$action='';
				$reshook=$hookmanager->executeHooks('createFrom',$parameters,$this,$action);    // Note that $action and $object may have been modified by some hooks
				if ($reshook < 0) $error++;
			}

            // Call trigger
            $result=$this->call_trigger('BILL_CLONE',$user);
            if ($result < 0) $error++;
            // End call triggers
		}

		unset($this->context['createfromclone']);

		// End
		if (! $error)
		{
			$this->db->commit();
			return $this->id;
		}
		else
		{
			$this->db->rollback();
			return -1;
		}
	}

	/**
	 *  Load an object from an order and create a new invoice into database
	 *
	 *  @param      Object			$object         	Object source
	 *  @return     int             					<0 if KO, 0 if nothing done, 1 if OK
	 */
	function createFromOrder($object)
	{
		global $conf,$user,$langs,$hookmanager;

		$error=0;

		// Closed order
		$this->date = dol_now();
		$this->source = 0;

		$num=count($object->lines);
		for ($i = 0; $i < $num; $i++)
		{
			$line = new FactureLigne($this->db);

			$line->libelle			= $object->lines[$i]->libelle;
			$line->label			= $object->lines[$i]->label;
			$line->desc				= $object->lines[$i]->desc;
			$line->subprice			= $object->lines[$i]->subprice;
			$line->total_ht			= $object->lines[$i]->total_ht;
			$line->total_tva		= $object->lines[$i]->total_tva;
			$line->total_ttc		= $object->lines[$i]->total_ttc;
			$line->tva_tx			= $object->lines[$i]->tva_tx;
			$line->localtax1_tx		= $object->lines[$i]->localtax1_tx;
			$line->localtax2_tx		= $object->lines[$i]->localtax2_tx;
			$line->qty				= $object->lines[$i]->qty;
			$line->fk_remise_except	= $object->lines[$i]->fk_remise_except;
			$line->remise_percent	= $object->lines[$i]->remise_percent;
			$line->fk_product		= $object->lines[$i]->fk_product;
			$line->info_bits		= $object->lines[$i]->info_bits;
			$line->product_type		= $object->lines[$i]->product_type;
			$line->rang				= $object->lines[$i]->rang;
			$line->special_code		= $object->lines[$i]->special_code;
			$line->fk_parent_line	= $object->lines[$i]->fk_parent_line;
			$line->fk_unit			= $object->lines[$i]->fk_unit;

			$line->fk_fournprice	= $object->lines[$i]->fk_fournprice;
			$marginInfos			= getMarginInfos($object->lines[$i]->subprice, $object->lines[$i]->remise_percent, $object->lines[$i]->tva_tx, $object->lines[$i]->localtax1_tx, $object->lines[$i]->localtax2_tx, $object->lines[$i]->fk_fournprice, $object->lines[$i]->pa_ht);
			$line->pa_ht			= $marginInfos[0];

            // get extrafields from original line
			$object->lines[$i]->fetch_optionals($object->lines[$i]->rowid);
			foreach($object->lines[$i]->array_options as $options_key => $value)
				$line->array_options[$options_key] = $value;

			$this->lines[$i] = $line;
		}

		$this->socid                = $object->socid;
		$this->fk_project           = $object->fk_project;
		$this->cond_reglement_id    = $object->cond_reglement_id;
		$this->mode_reglement_id    = $object->mode_reglement_id;
		$this->availability_id      = $object->availability_id;
		$this->demand_reason_id     = $object->demand_reason_id;
		$this->date_livraison       = $object->date_livraison;
		$this->fk_delivery_address  = $object->fk_delivery_address;
		$this->contact_id           = $object->contactid;
		$this->ref_client           = $object->ref_client;
		$this->note_private         = $object->note_private;
		$this->note_public          = $object->note_public;

		$this->origin				= $object->element;
		$this->origin_id			= $object->id;

        // get extrafields from original line
		$object->fetch_optionals($object->id);
		foreach($object->array_options as $options_key => $value)
			$this->array_options[$options_key] = $value;

		// Possibility to add external linked objects with hooks
		$this->linked_objects[$this->origin] = $this->origin_id;
		if (! empty($object->other_linked_objects) && is_array($object->other_linked_objects))
		{
			$this->linked_objects = array_merge($this->linked_objects, $object->other_linked_objects);
		}

		$ret = $this->create($user);

		if ($ret > 0)
		{
			// Actions hooked (by external module)
			$hookmanager->initHooks(array('invoicedao'));

			$parameters=array('objFrom'=>$object);
			$action='';
			$reshook=$hookmanager->executeHooks('createFrom',$parameters,$this,$action);    // Note that $action and $object may have been modified by some hooks
			if ($reshook < 0) $error++;

			if (! $error)
			{
				return 1;
			}
			else return -1;
		}
		else return -1;
	}

	/**
	 *      Return clicable link of object (with eventually picto)
	 *
	 *      @param	int		$withpicto       Add picto into link
	 *      @param  string	$option          Where point the link
	 *      @param  int		$max             Maxlength of ref
	 *      @param  int		$short           1=Return just URL
	 *      @param  string  $moretitle       Add more text to title tooltip
	 *      @return string 			         String with URL
	 */
	function getNomUrl($withpicto=0,$option='',$max=0,$short=0,$moretitle='')
	{
		global $langs, $conf;

		$result='';

		if ($option == 'withdraw') $url = DOL_URL_ROOT.'/compta/facture/prelevement.php?facid='.$this->id;
		else $url = DOL_URL_ROOT.'/compta/facture.php?facid='.$this->id;

		if ($short) return $url;

		$picto='bill';
		if ($this->type == self::TYPE_REPLACEMENT) $picto.='r';	// Replacement invoice
		if ($this->type == self::TYPE_CREDIT_NOTE) $picto.='a';	// Credit note
		if ($this->type == self::TYPE_DEPOSIT) $picto.='d';	// Deposit invoice

        $label = '<u>' . $langs->trans("ShowInvoice") . '</u>';
        if (! empty($this->ref))
            $label .= '<br><b>'.$langs->trans('Ref') . ':</b> ' . $this->ref;
        if (! empty($this->ref_client))
            $label .= '<br><b>' . $langs->trans('RefCustomer') . ':</b> ' . $this->ref_client;
        if (! empty($this->total_ht))
            $label.= '<br><b>' . $langs->trans('AmountHT') . ':</b> ' . price($this->total_ht, 0, $langs, 0, -1, -1, $conf->currency);
        if (! empty($this->total_tva))
            $label.= '<br><b>' . $langs->trans('TVA') . ':</b> ' . price($this->total_tva, 0, $langs, 0, -1, -1, $conf->currency);
        if (! empty($this->total_ttc))
            $label.= '<br><b>' . $langs->trans('AmountTTC') . ':</b> ' . price($this->total_ttc, 0, $langs, 0, -1, -1, $conf->currency);
		if ($this->type == self::TYPE_REPLACEMENT) $label=$langs->transnoentitiesnoconv("ShowInvoiceReplace").': '.$this->ref;
		if ($this->type == self::TYPE_CREDIT_NOTE) $label=$langs->transnoentitiesnoconv("ShowInvoiceAvoir").': '.$this->ref;
		if ($this->type == self::TYPE_DEPOSIT) $label=$langs->transnoentitiesnoconv("ShowInvoiceDeposit").': '.$this->ref;
		if ($this->type == self::TYPE_SITUATION) $label=$langs->transnoentitiesnoconv("ShowInvoiceSituation").': '.$this->ref;
		if ($moretitle) $label.=' - '.$moretitle;

        $linkstart='<a href="'.$url.'" title="'.dol_escape_htmltag($label, 1).'" class="classfortooltip">';
		$linkend='</a>';

        if ($withpicto) $result.=($linkstart.img_object(($max?dol_trunc($label,$max):$label), $picto, 'class="classfortooltip"').$linkend);
		if ($withpicto && $withpicto != 2) $result.=' ';
		if ($withpicto != 2) $result.=$linkstart.($max?dol_trunc($this->ref,$max):$this->ref).$linkend;
		return $result;
	}

	/**
	 *	Get object and lines from database
	 *
	 *	@param      int		$rowid       	Id of object to load
	 * 	@param		string	$ref			Reference of invoice
	 * 	@param		string	$ref_ext		External reference of invoice
	 * 	@param		int		$ref_int		Internal reference of other object
	 *	@return     int         			>0 if OK, <0 if KO, 0 if not found
	 */
	function fetch($rowid, $ref='', $ref_ext='', $ref_int='')
	{
		global $conf;

		if (empty($rowid) && empty($ref) && empty($ref_ext) && empty($ref_int)) return -1;

		$sql = 'SELECT f.rowid,f.facnumber,f.ref_client,f.ref_ext,f.ref_int,f.type,f.fk_soc,f.amount,f.tva, f.localtax1, f.localtax2, f.total, f.total_ttc, f.revenuestamp';
		$sql.= ', f.remise_percent, f.remise_absolue, f.remise';
		$sql.= ', f.datef as df';
		$sql.= ', f.date_lim_reglement as dlr';
		$sql.= ', f.datec as datec';
		$sql.= ', f.date_valid as datev';
		$sql.= ', f.tms as datem';
		$sql.= ', f.note_private, f.note_public, f.fk_statut, f.paye, f.close_code, f.close_note, f.fk_user_author, f.fk_user_valid, f.model_pdf';
		$sql.= ', f.fk_facture_source';
		$sql.= ', f.fk_mode_reglement, f.fk_cond_reglement, f.fk_projet, f.extraparams';
		$sql.= ', f.situation_cycle_ref, f.situation_counter, f.situation_final';
		$sql.= ', f.fk_account';
		$sql.= ', p.code as mode_reglement_code, p.libelle as mode_reglement_libelle';
		$sql.= ', c.code as cond_reglement_code, c.libelle as cond_reglement_libelle, c.libelle_facture as cond_reglement_libelle_doc';
        $sql.= ', f.fk_incoterms, f.location_incoterms';
        $sql.= ", i.libelle as libelle_incoterms";
		$sql.= ' FROM '.MAIN_DB_PREFIX.'facture as f';
		$sql.= ' LEFT JOIN '.MAIN_DB_PREFIX.'c_payment_term as c ON f.fk_cond_reglement = c.rowid';
		$sql.= ' LEFT JOIN '.MAIN_DB_PREFIX.'c_paiement as p ON f.fk_mode_reglement = p.id';
		$sql.= ' LEFT JOIN '.MAIN_DB_PREFIX.'c_incoterms as i ON f.fk_incoterms = i.rowid';
		$sql.= ' WHERE f.entity = '.$conf->entity;
		if ($rowid)   $sql.= " AND f.rowid=".$rowid;
		if ($ref)     $sql.= " AND f.facnumber='".$this->db->escape($ref)."'";
		if ($ref_ext) $sql.= " AND f.ref_ext='".$this->db->escape($ref_ext)."'";
		if ($ref_int) $sql.= " AND f.ref_int='".$this->db->escape($ref_int)."'";

		dol_syslog(get_class($this)."::fetch", LOG_DEBUG);
		$result = $this->db->query($sql);
		if ($result)
		{
			if ($this->db->num_rows($result))
			{
				$obj = $this->db->fetch_object($result);

				$this->id					= $obj->rowid;
				$this->ref					= $obj->facnumber;
				$this->ref_client			= $obj->ref_client;
				$this->ref_ext				= $obj->ref_ext;
				$this->ref_int				= $obj->ref_int;
				$this->type					= $obj->type;
				$this->date					= $this->db->jdate($obj->df);
				$this->date_creation		= $this->db->jdate($obj->datec);
				$this->date_validation		= $this->db->jdate($obj->datev);
				$this->datem				= $this->db->jdate($obj->datem);
				$this->remise_percent		= $obj->remise_percent;
				$this->remise_absolue		= $obj->remise_absolue;
				$this->total_ht				= $obj->total;
				$this->total_tva			= $obj->tva;
				$this->total_localtax1		= $obj->localtax1;
				$this->total_localtax2		= $obj->localtax2;
				$this->total_ttc			= $obj->total_ttc;
				$this->revenuestamp         = $obj->revenuestamp;
				$this->paye					= $obj->paye;
				$this->close_code			= $obj->close_code;
				$this->close_note			= $obj->close_note;
				$this->socid				= $obj->fk_soc;
				$this->statut				= $obj->fk_statut;
				$this->date_lim_reglement	= $this->db->jdate($obj->dlr);
				$this->mode_reglement_id	= $obj->fk_mode_reglement;
				$this->mode_reglement_code	= $obj->mode_reglement_code;
				$this->mode_reglement		= $obj->mode_reglement_libelle;
				$this->cond_reglement_id	= $obj->fk_cond_reglement;
				$this->cond_reglement_code	= $obj->cond_reglement_code;
				$this->cond_reglement		= $obj->cond_reglement_libelle;
				$this->cond_reglement_doc	= $obj->cond_reglement_libelle_doc;
				$this->fk_account           = ($obj->fk_account>0)?$obj->fk_account:null;
				$this->fk_project			= $obj->fk_projet;
				$this->fk_facture_source	= $obj->fk_facture_source;
				$this->note					= $obj->note_private;	// deprecated
				$this->note_private			= $obj->note_private;
				$this->note_public			= $obj->note_public;
				$this->user_author			= $obj->fk_user_author;
				$this->user_valid			= $obj->fk_user_valid;
				$this->modelpdf				= $obj->model_pdf;
				$this->situation_cycle_ref  = $obj->situation_cycle_ref;
				$this->situation_counter    = $obj->situation_counter;
				$this->situation_final      = $obj->situation_final;
				$this->extraparams			= (array) json_decode($obj->extraparams, true);

				//Incoterms
				$this->fk_incoterms = $obj->fk_incoterms;
				$this->location_incoterms = $obj->location_incoterms;
				$this->libelle_incoterms = $obj->libelle_incoterms;

				if ($this->statut == self::STATUS_DRAFT)	$this->brouillon = 1;

				// Retreive all extrafield for invoice
				// fetch optionals attributes and labels
				require_once DOL_DOCUMENT_ROOT.'/core/class/extrafields.class.php';
				$extrafields=new ExtraFields($this->db);
				$extralabels=$extrafields->fetch_name_optionals_label($this->table_element,true);
				$this->fetch_optionals($this->id,$extralabels);

				/*
				 * Lines
				*/

				$this->lines  = array();

				$result=$this->fetch_lines();
				if ($result < 0)
				{
					$this->error=$this->db->error();
					return -3;
				}
				return 1;
			}
			else
			{
				$this->error='Bill with id '.$rowid.' or ref '.$ref.' not found sql='.$sql;
				dol_syslog(get_class($this)."::fetch Error ".$this->error, LOG_ERR);
				return 0;
			}
		}
		else
		{
			$this->error=$this->db->error();
			return -1;
		}
	}


	/**
	 *	Load all detailed lines into this->lines
	 *
	 *	@return     int         1 if OK, < 0 if KO
	 */
	function fetch_lines()
	{
		$this->lines=array();

		$sql = 'SELECT l.rowid, l.fk_product, l.fk_parent_line, l.label as custom_label, l.description, l.product_type, l.price, l.qty, l.tva_tx, ';
		$sql .= ' l.situation_percent, l.fk_prev_id,';
		$sql.= ' l.localtax1_tx, l.localtax2_tx, l.localtax1_type, l.localtax2_type, l.remise_percent, l.fk_remise_except, l.subprice,';
		$sql.= ' l.rang, l.special_code,';
		$sql.= ' l.date_start as date_start, l.date_end as date_end,';
		$sql.= ' l.info_bits, l.total_ht, l.total_tva, l.total_localtax1, l.total_localtax2, l.total_ttc, l.fk_code_ventilation, l.fk_product_fournisseur_price as fk_fournprice, l.buy_price_ht as pa_ht,';
		$sql.= ' l.fk_unit,';
		$sql.= ' p.ref as product_ref, p.fk_product_type as fk_product_type, p.label as product_label, p.description as product_desc';
		$sql.= ' FROM '.MAIN_DB_PREFIX.'facturedet as l';
		$sql.= ' LEFT JOIN '.MAIN_DB_PREFIX.'product as p ON l.fk_product = p.rowid';
		$sql.= ' WHERE l.fk_facture = '.$this->id;
		$sql.= ' ORDER BY l.rang';

		dol_syslog(get_class($this).'::fetch_lines', LOG_DEBUG);
		$result = $this->db->query($sql);
		if ($result)
		{
			$num = $this->db->num_rows($result);
			$i = 0;
			while ($i < $num)
			{
				$objp = $this->db->fetch_object($result);
				$line = new FactureLigne($this->db);

				$line->id               = $objp->rowid;
				$line->rowid	        = $objp->rowid;             // deprecated
				$line->label            = $objp->custom_label;		// deprecated
				$line->desc             = $objp->description;		// Description line
				$line->product_type     = $objp->product_type;		// Type of line
				$line->product_ref      = $objp->product_ref;		// Ref product
				$line->libelle          = $objp->product_label;		// TODO deprecated
				$line->product_label	= $objp->product_label;		// Label product
				$line->product_desc     = $objp->product_desc;		// Description product
				$line->fk_product_type  = $objp->fk_product_type;	// Type of product
				$line->qty              = $objp->qty;
				$line->subprice         = $objp->subprice;
				$line->tva_tx           = $objp->tva_tx;
				$line->localtax1_tx     = $objp->localtax1_tx;
				$line->localtax2_tx     = $objp->localtax2_tx;
				$line->localtax1_type   = $objp->localtax1_type;
				$line->localtax2_type   = $objp->localtax2_type;
				$line->remise_percent   = $objp->remise_percent;
				$line->fk_remise_except = $objp->fk_remise_except;
				$line->fk_product       = $objp->fk_product;
				$line->date_start       = $this->db->jdate($objp->date_start);
				$line->date_end         = $this->db->jdate($objp->date_end);
				$line->date_start       = $this->db->jdate($objp->date_start);
				$line->date_end         = $this->db->jdate($objp->date_end);
				$line->info_bits        = $objp->info_bits;
				$line->total_ht         = $objp->total_ht;
				$line->total_tva        = $objp->total_tva;
				$line->total_localtax1  = $objp->total_localtax1;
				$line->total_localtax2  = $objp->total_localtax2;
				$line->total_ttc        = $objp->total_ttc;
				$line->code_ventilation = $objp->fk_code_ventilation;
				$line->fk_fournprice 	= $objp->fk_fournprice;
				$marginInfos			= getMarginInfos($objp->subprice, $objp->remise_percent, $objp->tva_tx, $objp->localtax1_tx, $objp->localtax2_tx, $line->fk_fournprice, $objp->pa_ht);
				$line->pa_ht 			= $marginInfos[0];
				$line->marge_tx			= $marginInfos[1];
				$line->marque_tx		= $marginInfos[2];
				$line->rang				= $objp->rang;
				$line->special_code		= $objp->special_code;
				$line->fk_parent_line	= $objp->fk_parent_line;
				$line->situation_percent= $objp->situation_percent;
				$line->fk_prev_id       = $objp->fk_prev_id;
				$line->fk_unit	        = $objp->fk_unit;

				$this->lines[$i] = $line;

				$i++;
			}
			$this->db->free($result);
			return 1;
		}
		else
		{
			$this->error=$this->db->error();
			return -3;
		}
	}


	/**
	 *      Update database
	 *
	 *      @param      User	$user        	User that modify
	 *      @param      int		$notrigger	    0=launch triggers after, 1=disable triggers
	 *      @return     int      			   	<0 if KO, >0 if OK
	 */
	function update($user=null, $notrigger=0)
	{
		global $conf, $langs;
		$error=0;

		// Clean parameters
		if (empty($this->type)) $this->type= self::TYPE_STANDARD;
		if (isset($this->facnumber)) $this->facnumber=trim($this->ref);
		if (isset($this->ref_client)) $this->ref_client=trim($this->ref_client);
		if (isset($this->increment)) $this->increment=trim($this->increment);
		if (isset($this->close_code)) $this->close_code=trim($this->close_code);
		if (isset($this->close_note)) $this->close_note=trim($this->close_note);
		if (isset($this->note) || isset($this->note_private)) $this->note=(isset($this->note) ? trim($this->note) : trim($this->note_private));		// deprecated
		if (isset($this->note) || isset($this->note_private)) $this->note_private=(isset($this->note_private) ? trim($this->note_private) : trim($this->note));
		if (isset($this->note_public)) $this->note_public=trim($this->note_public);
		if (isset($this->modelpdf)) $this->modelpdf=trim($this->modelpdf);
		if (isset($this->import_key)) $this->import_key=trim($this->import_key);
		if (empty($this->situation_cycle_ref)) {
			$this->situation_cycle_ref = 'null';
		}

		if (empty($this->situation_counter)) {
			$this->situation_counter = 'null';
		}

		if (empty($this->situation_final)) {
			$this->situation_final = '0';
		}

		// Check parameters
		// Put here code to add control on parameters values

		// Update request
		$sql = "UPDATE ".MAIN_DB_PREFIX."facture SET";

		$sql.= " facnumber=".(isset($this->ref)?"'".$this->db->escape($this->ref)."'":"null").",";
		$sql.= " type=".(isset($this->type)?$this->type:"null").",";
		$sql.= " ref_client=".(isset($this->ref_client)?"'".$this->db->escape($this->ref_client)."'":"null").",";
		$sql.= " increment=".(isset($this->increment)?"'".$this->db->escape($this->increment)."'":"null").",";
		$sql.= " fk_soc=".(isset($this->socid)?$this->socid:"null").",";
		$sql.= " datec=".(strval($this->date_creation)!='' ? "'".$this->db->idate($this->date_creation)."'" : 'null').",";
		$sql.= " datef=".(strval($this->date)!='' ? "'".$this->db->idate($this->date)."'" : 'null').",";
		$sql.= " date_valid=".(strval($this->date_validation)!='' ? "'".$this->db->idate($this->date_validation)."'" : 'null').",";
		$sql.= " paye=".(isset($this->paye)?$this->paye:"null").",";
		$sql.= " remise_percent=".(isset($this->remise_percent)?$this->remise_percent:"null").",";
		$sql.= " remise_absolue=".(isset($this->remise_absolue)?$this->remise_absolue:"null").",";
		$sql.= " close_code=".(isset($this->close_code)?"'".$this->db->escape($this->close_code)."'":"null").",";
		$sql.= " close_note=".(isset($this->close_note)?"'".$this->db->escape($this->close_note)."'":"null").",";
		$sql.= " tva=".(isset($this->total_tva)?$this->total_tva:"null").",";
		$sql.= " localtax1=".(isset($this->total_localtax1)?$this->total_localtax1:"null").",";
		$sql.= " localtax2=".(isset($this->total_localtax2)?$this->total_localtax2:"null").",";
		$sql.= " total=".(isset($this->total_ht)?$this->total_ht:"null").",";
		$sql.= " total_ttc=".(isset($this->total_ttc)?$this->total_ttc:"null").",";
		$sql.= " revenuestamp=".((isset($this->revenuestamp) && $this->revenuestamp != '')?$this->revenuestamp:"null").",";
		$sql.= " fk_statut=".(isset($this->statut)?$this->statut:"null").",";
		$sql.= " fk_user_author=".(isset($this->user_author)?$this->user_author:"null").",";
		$sql.= " fk_user_valid=".(isset($this->fk_user_valid)?$this->fk_user_valid:"null").",";
		$sql.= " fk_facture_source=".(isset($this->fk_facture_source)?$this->fk_facture_source:"null").",";
		$sql.= " fk_projet=".(isset($this->fk_project)?$this->fk_project:"null").",";
		$sql.= " fk_cond_reglement=".(isset($this->cond_reglement_id)?$this->cond_reglement_id:"null").",";
		$sql.= " fk_mode_reglement=".(isset($this->mode_reglement_id)?$this->mode_reglement_id:"null").",";
		$sql.= " date_lim_reglement=".(strval($this->date_lim_reglement)!='' ? "'".$this->db->idate($this->date_lim_reglement)."'" : 'null').",";
		$sql.= " note_private=".(isset($this->note_private)?"'".$this->db->escape($this->note_private)."'":"null").",";
		$sql.= " note_public=".(isset($this->note_public)?"'".$this->db->escape($this->note_public)."'":"null").",";
		$sql.= " model_pdf=".(isset($this->modelpdf)?"'".$this->db->escape($this->modelpdf)."'":"null").",";
		$sql.= " import_key=".(isset($this->import_key)?"'".$this->db->escape($this->import_key)."'":"null");
		$sql.= ", situation_cycle_ref=".$this->situation_cycle_ref;
		$sql.= ", situation_counter=".$this->situation_counter;
		$sql.= ", situation_final=".$this->situation_final;

		$sql.= " WHERE rowid=".$this->id;

		$this->db->begin();

		dol_syslog(get_class($this)."::update", LOG_DEBUG);
		$resql = $this->db->query($sql);
		if (! $resql) {
			$error++; $this->errors[]="Error ".$this->db->lasterror();
		}

		if (! $error)
		{
			if (! $notrigger)
			{
	            // Call trigger
	            $result=$this->call_trigger('BILL_MODIFY',$user);
	            if ($result < 0) $error++;
	            // End call triggers
			}
		}

		// Commit or rollback
		if ($error)
		{
			foreach($this->errors as $errmsg)
			{
				dol_syslog(get_class($this)."::update ".$errmsg, LOG_ERR);
				$this->error.=($this->error?', '.$errmsg:$errmsg);
			}
			$this->db->rollback();
			return -1*$error;
		}
		else
		{
			$this->db->commit();
			return 1;
		}
	}


	/**
	 *    Add a discount line into invoice using an existing absolute discount
	 *
	 *    @param     int	$idremise	Id of absolute discount
	 *    @return    int          		>0 if OK, <0 if KO
	 */
	function insert_discount($idremise)
	{
		global $langs;

		include_once DOL_DOCUMENT_ROOT.'/core/lib/price.lib.php';
		include_once DOL_DOCUMENT_ROOT.'/core/class/discount.class.php';

		$this->db->begin();

		$remise=new DiscountAbsolute($this->db);
		$result=$remise->fetch($idremise);

		if ($result > 0)
		{
			if ($remise->fk_facture)	// Protection against multiple submission
			{
				$this->error=$langs->trans("ErrorDiscountAlreadyUsed");
				$this->db->rollback();
				return -5;
			}

			$facligne=new FactureLigne($this->db);
			$facligne->fk_facture=$this->id;
			$facligne->fk_remise_except=$remise->id;
			$facligne->desc=$remise->description;   	// Description ligne
			$facligne->tva_tx=$remise->tva_tx;
			$facligne->subprice=-$remise->amount_ht;
			$facligne->fk_product=0;					// Id produit predefini
			$facligne->qty=1;
			$facligne->remise_percent=0;
			$facligne->rang=-1;
			$facligne->info_bits=2;

			$facligne->total_ht  = -$remise->amount_ht;
			$facligne->total_tva = -$remise->amount_tva;
			$facligne->total_ttc = -$remise->amount_ttc;

			$lineid=$facligne->insert();
			if ($lineid > 0)
			{
				$result=$this->update_price(1);
				if ($result > 0)
				{
					// Create linke between discount and invoice line
					$result=$remise->link_to_invoice($lineid,0);
					if ($result < 0)
					{
						$this->error=$remise->error;
						$this->db->rollback();
						return -4;
					}

					$this->db->commit();
					return 1;
				}
				else
				{
					$this->error=$facligne->error;
					$this->db->rollback();
					return -1;
				}
			}
			else
			{
				$this->error=$facligne->error;
				$this->db->rollback();
				return -2;
			}
		}
		else
		{
			$this->db->rollback();
			return -3;
		}
	}

	/**
	 *	Set customer ref
	 *
	 *	@param     	string	$ref_client		Customer ref
	 *	@return		int						<0 if KO, >0 if OK
	 */
	function set_ref_client($ref_client)
	{
		$sql = 'UPDATE '.MAIN_DB_PREFIX.'facture';
		if (empty($ref_client))
			$sql .= ' SET ref_client = NULL';
		else
			$sql .= ' SET ref_client = \''.$this->db->escape($ref_client).'\'';
		$sql .= ' WHERE rowid = '.$this->id;
		if ($this->db->query($sql))
		{
			$this->ref_client = $ref_client;
			return 1;
		}
		else
		{
			dol_print_error($this->db);
			return -1;
		}
	}

	/**
	 *	Delete invoice
	 *
	 *	@param     	int		$rowid      	Id of invoice to delete. If empty, we delete current instance of invoice
	 *	@param		int		$notrigger		1=Does not execute triggers, 0= execute triggers
	 *	@param		int		$idwarehouse	Id warehouse to use for stock change.
	 *	@return		int						<0 if KO, >0 if OK
	 */
	function delete($rowid=0, $notrigger=0, $idwarehouse=-1)
	{
		global $user,$langs,$conf;
		require_once DOL_DOCUMENT_ROOT.'/core/lib/files.lib.php';

		if (empty($rowid)) $rowid=$this->id;

		dol_syslog(get_class($this)."::delete rowid=".$rowid, LOG_DEBUG);

		// TODO Test if there is at least on payment. If yes, refuse to delete.

		$error=0;
		$this->db->begin();

		if (! $error && ! $notrigger)
		{
            // Call trigger
            $result=$this->call_trigger('BILL_DELETE',$user);
            if ($result < 0) $error++;
            // End call triggers
		}

		// Removed extrafields
		if (! $error) {
			$result=$this->deleteExtraFields();
			if ($result < 0)
			{
				$error++;
				dol_syslog(get_class($this)."::delete error deleteExtraFields ".$this->error, LOG_ERR);
			}
		}

		if (! $error)
		{
			// Delete linked object
			$res = $this->deleteObjectLinked();
			if ($res < 0) $error++;
		}

		if (! $error)
		{
			// If invoice was converted into a discount not yet consumed, we remove discount
			$sql = 'DELETE FROM '.MAIN_DB_PREFIX.'societe_remise_except';
			$sql.= ' WHERE fk_facture_source = '.$rowid;
			$sql.= ' AND fk_facture_line IS NULL';
			$resql=$this->db->query($sql);

			// If invoice has consumned discounts
			$this->fetch_lines();
			$list_rowid_det=array();
			foreach($this->lines as $key => $invoiceline)
			{
				$list_rowid_det[]=$invoiceline->rowid;
			}

			// Consumned discounts are freed
			if (count($list_rowid_det))
			{
				$sql = 'UPDATE '.MAIN_DB_PREFIX.'societe_remise_except';
				$sql.= ' SET fk_facture = NULL, fk_facture_line = NULL';
				$sql.= ' WHERE fk_facture_line IN ('.join(',',$list_rowid_det).')';

				dol_syslog(get_class($this)."::delete", LOG_DEBUG);
				if (! $this->db->query($sql))
				{
					$this->error=$this->db->error()." sql=".$sql;
					$this->db->rollback();
					return -5;
				}
			}

			// If we decrament stock on invoice validation, we increment
			if ($this->type != self::TYPE_DEPOSIT && $result >= 0 && ! empty($conf->stock->enabled) && ! empty($conf->global->STOCK_CALCULATE_ON_BILL) && $idwarehouse!=-1)
			{
				require_once DOL_DOCUMENT_ROOT.'/product/stock/class/mouvementstock.class.php';
				$langs->load("agenda");

				$num=count($this->lines);
				for ($i = 0; $i < $num; $i++)
				{
					if ($this->lines[$i]->fk_product > 0)
					{
						$mouvP = new MouvementStock($this->db);
						$mouvP->origin = &$this;
						// We decrease stock for product
						if ($this->type == self::TYPE_CREDIT_NOTE) $result=$mouvP->livraison($user, $this->lines[$i]->fk_product, $idwarehouse, $this->lines[$i]->qty, $this->lines[$i]->subprice, $langs->trans("InvoiceDeleteDolibarr",$this->ref));
						else $result=$mouvP->reception($user, $this->lines[$i]->fk_product, $idwarehouse, $this->lines[$i]->qty, 0, $langs->trans("InvoiceDeleteDolibarr",$this->ref));	// we use 0 for price, to not change the weighted average value
					}
				}
			}


			// Delete invoice line
			$sql = 'DELETE FROM '.MAIN_DB_PREFIX.'facturedet WHERE fk_facture = '.$rowid;

			dol_syslog(get_class($this)."::delete", LOG_DEBUG);

			if ($this->db->query($sql) && $this->delete_linked_contact())
			{
				$sql = 'DELETE FROM '.MAIN_DB_PREFIX.'facture WHERE rowid = '.$rowid;

				dol_syslog(get_class($this)."::delete", LOG_DEBUG);

				$resql=$this->db->query($sql);
				if ($resql)
				{
					// On efface le repertoire de pdf provisoire
					$ref = dol_sanitizeFileName($this->ref);
					if ($conf->facture->dir_output && !empty($this->ref))
					{
						$dir = $conf->facture->dir_output . "/" . $ref;
						$file = $conf->facture->dir_output . "/" . $ref . "/" . $ref . ".pdf";
						if (file_exists($file))	// We must delete all files before deleting directory
						{
							$ret=dol_delete_preview($this);

							if (! dol_delete_file($file,0,0,0,$this)) // For triggers
							{
								$this->error=$langs->trans("ErrorCanNotDeleteFile",$file);
								$this->db->rollback();
								return 0;
							}
						}
						if (file_exists($dir))
						{
							if (! dol_delete_dir_recursive($dir)) // For remove dir and meta
							{
								$this->error=$langs->trans("ErrorCanNotDeleteDir",$dir);
								$this->db->rollback();
								return 0;
							}
						}
					}

					$this->db->commit();
					return 1;
				}
				else
				{
					$this->error=$this->db->lasterror()." sql=".$sql;
					$this->db->rollback();
					return -6;
				}
			}
			else
			{
				$this->error=$this->db->lasterror()." sql=".$sql;
				$this->db->rollback();
				return -4;
			}
		}
		else
		{
			$this->db->rollback();
			return -2;
		}
	}

	/**
	 *  Tag la facture comme paye completement (si close_code non renseigne) => this->fk_statut=2, this->paye=1
	 *  ou partiellement (si close_code renseigne) + appel trigger BILL_PAYED => this->fk_statut=2, this->paye stay 0
	 *
	 *  @param	User	$user      	Objet utilisateur qui modifie
	 *	@param  string	$close_code	Code renseigne si on classe a payee completement alors que paiement incomplet (cas escompte par exemple)
	 *	@param  string	$close_note	Commentaire renseigne si on classe a payee alors que paiement incomplet (cas escompte par exemple)
	 *  @return int         		<0 if KO, >0 if OK
	 */
	function set_paid($user,$close_code='',$close_note='')
	{
		global $conf,$langs;
		$error=0;

		if ($this->paye != 1)
		{
			$this->db->begin();

			dol_syslog(get_class($this)."::set_paid rowid=".$this->id, LOG_DEBUG);
			$sql = 'UPDATE '.MAIN_DB_PREFIX.'facture SET';
			$sql.= ' fk_statut='.self::STATUS_CLOSED;
			if (! $close_code) $sql.= ', paye=1';
			if ($close_code) $sql.= ", close_code='".$this->db->escape($close_code)."'";
			if ($close_note) $sql.= ", close_note='".$this->db->escape($close_note)."'";
			$sql.= ' WHERE rowid = '.$this->id;

			dol_syslog(get_class($this)."::set_paid", LOG_DEBUG);
			$resql = $this->db->query($sql);
			if ($resql)
			{
	            // Call trigger
	            $result=$this->call_trigger('BILL_PAYED',$user);
	            if ($result < 0) $error++;
	            // End call triggers
			}
			else
			{
				$error++;
				$this->error=$this->db->lasterror();
			}

			if (! $error)
			{
				$this->db->commit();
				return 1;
			}
			else
			{
				$this->db->rollback();
				return -1;
			}
		}
		else
		{
			return 0;
		}
	}


	/**
	 *  Tag la facture comme non payee completement + appel trigger BILL_UNPAYED
	 *	Fonction utilisee quand un paiement prelevement est refuse,
	 * 	ou quand une facture annulee et reouverte.
	 *
	 *  @param	User	$user       Object user that change status
	 *  @return int         		<0 if KO, >0 if OK
	 */
	function set_unpaid($user)
	{
		global $conf,$langs;
		$error=0;

		$this->db->begin();

		$sql = 'UPDATE '.MAIN_DB_PREFIX.'facture';
		$sql.= ' SET paye=0, fk_statut='.self::STATUS_VALIDATED.', close_code=null, close_note=null';
		$sql.= ' WHERE rowid = '.$this->id;

		dol_syslog(get_class($this)."::set_unpaid", LOG_DEBUG);
		$resql = $this->db->query($sql);
		if ($resql)
		{
            // Call trigger
            $result=$this->call_trigger('BILL_UNPAYED',$user);
            if ($result < 0) $error++;
            // End call triggers
		}
		else
		{
			$error++;
			$this->error=$this->db->error();
			dol_print_error($this->db);
		}

		if (! $error)
		{
			$this->db->commit();
			return 1;
		}
		else
		{
			$this->db->rollback();
			return -1;
		}
	}


	/**
	 *	Tag invoice as canceled, with no payment on it (example for replacement invoice or payment never received) + call trigger BILL_CANCEL
	 *	Warning, if option to decrease stock on invoice was set, this function does not change stock (it might be a cancel because
	 *  of no payment even if merchandises were sent).
	 *
	 *	@param	User	$user        	Object user making change
	 *	@param	string	$close_code		Code de fermeture
	 *	@param	string	$close_note		Comment
	 *	@return int         			<0 if KO, >0 if OK
	 */
	function set_canceled($user,$close_code='',$close_note='')
	{
		global $conf,$langs;

		$error=0;

		dol_syslog(get_class($this)."::set_canceled rowid=".$this->id, LOG_DEBUG);

		$this->db->begin();

		$sql = 'UPDATE '.MAIN_DB_PREFIX.'facture SET';
		$sql.= ' fk_statut='.self::STATUS_ABANDONED;
		if ($close_code) $sql.= ", close_code='".$this->db->escape($close_code)."'";
		if ($close_note) $sql.= ", close_note='".$this->db->escape($close_note)."'";
		$sql.= ' WHERE rowid = '.$this->id;

		$resql = $this->db->query($sql);
		if ($resql)
		{
			// On desaffecte de la facture les remises liees
			// car elles n'ont pas ete utilisees vu que la facture est abandonnee.
			$sql = 'UPDATE '.MAIN_DB_PREFIX.'societe_remise_except';
			$sql.= ' SET fk_facture = NULL';
			$sql.= ' WHERE fk_facture = '.$this->id;

			$resql=$this->db->query($sql);
			if ($resql)
			{
	            // Call trigger
	            $result=$this->call_trigger('BILL_CANCEL',$user);
	            if ($result < 0)
	            {
					$this->db->rollback();
					return -1;
				}
	            // End call triggers

				$this->db->commit();
				return 1;
			}
			else
			{
				$this->error=$this->db->error()." sql=".$sql;
				$this->db->rollback();
				return -1;
			}
		}
		else
		{
			$this->error=$this->db->error()." sql=".$sql;
			$this->db->rollback();
			return -2;
		}
	}

	/**
	 * Tag invoice as validated + call trigger BILL_VALIDATE
	 * Object must have lines loaded with fetch_lines
	 *
	 * @param	User	$user           Object user that validate
	 * @param   string	$force_number	Reference to force on invoice
	 * @param	int		$idwarehouse	Id of warehouse to use for stock decrease if option to decreasenon stock is on (0=no decrease)
	 * @param	int		$notrigger		1=Does not execute triggers, 0= execuete triggers
     * @return	int						<0 if KO, >0 if OK
	 */
	function validate($user, $force_number='', $idwarehouse=0, $notrigger=0)
	{
		global $conf,$langs;
		require_once DOL_DOCUMENT_ROOT.'/core/lib/files.lib.php';

		$now=dol_now();

		$error=0;
		dol_syslog(get_class($this).'::validate user='.$user->id.', force_number='.$force_number.', idwarehouse='.$idwarehouse);

		// Check parameters
		if (! $this->brouillon)
		{
			dol_syslog(get_class($this)."::validate no draft status", LOG_WARNING);
			return 0;
		}

		if ((empty($conf->global->MAIN_USE_ADVANCED_PERMS) && empty($user->rights->facture->creer))
       	|| (! empty($conf->global->MAIN_USE_ADVANCED_PERMS) && empty($user->rights->facture->invoice_advance->validate)))
		{
			$this->error='Permission denied';
			dol_syslog(get_class($this)."::validate ".$this->error, LOG_ERR);
			return -1;
		}

		$this->db->begin();

		$this->fetch_thirdparty();
		$this->fetch_lines();

		// Check parameters
		if ($this->type == self::TYPE_REPLACEMENT)		// si facture de remplacement
		{
			// Controle que facture source connue
			if ($this->fk_facture_source <= 0)
			{
				$this->error=$langs->trans("ErrorFieldRequired",$langs->trans("InvoiceReplacement"));
				$this->db->rollback();
				return -10;
			}

			// Charge la facture source a remplacer
			$facreplaced=new Facture($this->db);
			$result=$facreplaced->fetch($this->fk_facture_source);
			if ($result <= 0)
			{
				$this->error=$langs->trans("ErrorBadInvoice");
				$this->db->rollback();
				return -11;
			}

			// Controle que facture source non deja remplacee par une autre
			$idreplacement=$facreplaced->getIdReplacingInvoice('validated');
			if ($idreplacement && $idreplacement != $this->id)
			{
				$facreplacement=new Facture($this->db);
				$facreplacement->fetch($idreplacement);
				$this->error=$langs->trans("ErrorInvoiceAlreadyReplaced",$facreplaced->ref,$facreplacement->ref);
				$this->db->rollback();
				return -12;
			}

			$result=$facreplaced->set_canceled($user,'replaced','');
			if ($result < 0)
			{
				$this->error=$facreplaced->error;
				$this->db->rollback();
				return -13;
			}
		}

		// Define new ref
		if ($force_number)
		{
			$num = $force_number;
		}
		else if (preg_match('/^[\(]?PROV/i', $this->ref) || empty($this->ref)) // empty should not happened, but when it occurs, the test save life
		{
			if (! empty($conf->global->FAC_FORCE_DATE_VALIDATION))	// If option enabled, we force invoice date
			{
				$this->date=dol_now();
				$this->date_lim_reglement=$this->calculate_date_lim_reglement();
			}
			$num = $this->getNextNumRef($this->client);
		}
		else
		{
			$num = $this->ref;
		}
		$this->newref = $num;

		if ($num)
		{
			$this->update_price(1);

			// Validate
			$sql = 'UPDATE '.MAIN_DB_PREFIX.'facture';
			$sql.= " SET facnumber='".$num."', fk_statut = ".self::STATUS_VALIDATED.", fk_user_valid = ".$user->id.", date_valid = '".$this->db->idate($now)."'";
			if (! empty($conf->global->FAC_FORCE_DATE_VALIDATION))	// If option enabled, we force invoice date
			{
				$sql.= ", datef='".$this->db->idate($this->date)."'";
				$sql.= ", date_lim_reglement='".$this->db->idate($this->date_lim_reglement)."'";
			}
			$sql.= ' WHERE rowid = '.$this->id;

			dol_syslog(get_class($this)."::validate", LOG_DEBUG);
			$resql=$this->db->query($sql);
			if (! $resql)
			{
				dol_print_error($this->db);
				$error++;
			}

			// On verifie si la facture etait une provisoire
			if (! $error && (preg_match('/^[\(]?PROV/i', $this->ref)))
			{
				// La verif qu'une remise n'est pas utilisee 2 fois est faite au moment de l'insertion de ligne
			}

			if (! $error)
			{
				// Define third party as a customer
				$result=$this->client->set_as_client();

				// Si active on decremente le produit principal et ses composants a la validation de facture
				if ($this->type != self::TYPE_DEPOSIT && $result >= 0 && ! empty($conf->stock->enabled) && ! empty($conf->global->STOCK_CALCULATE_ON_BILL) && $idwarehouse > 0)
				{
					require_once DOL_DOCUMENT_ROOT.'/product/stock/class/mouvementstock.class.php';
					$langs->load("agenda");

					// Loop on each line
					$cpt=count($this->lines);
					for ($i = 0; $i < $cpt; $i++)
					{
						if ($this->lines[$i]->fk_product > 0)
						{
							$mouvP = new MouvementStock($this->db);
							$mouvP->origin = &$this;
							// We decrease stock for product
							if ($this->type == self::TYPE_CREDIT_NOTE) $result=$mouvP->reception($user, $this->lines[$i]->fk_product, $idwarehouse, $this->lines[$i]->qty, 0, $langs->trans("InvoiceValidatedInDolibarr",$num));
							else $result=$mouvP->livraison($user, $this->lines[$i]->fk_product, $idwarehouse, $this->lines[$i]->qty, $this->lines[$i]->subprice, $langs->trans("InvoiceValidatedInDolibarr",$num));
							if ($result < 0) {
								$error++;
							}
						}
					}
				}
			}

			// Trigger calls
			if (! $error && ! $notrigger)
			{
	            // Call trigger
	            $result=$this->call_trigger('BILL_VALIDATE',$user);
	            if ($result < 0) $error++;
	            // End call triggers
			}

			if (! $error)
			{
				$this->oldref = $this->ref;

				// Rename directory if dir was a temporary ref
				if (preg_match('/^[\(]?PROV/i', $this->ref))
				{
					// Rename of object directory ($this->ref = old ref, $num = new ref)
					// to  not lose the linked files
					$oldref = dol_sanitizeFileName($this->ref);
					$newref = dol_sanitizeFileName($num);
					$dirsource = $conf->facture->dir_output.'/'.$oldref;
					$dirdest = $conf->facture->dir_output.'/'.$newref;
					if (file_exists($dirsource))
					{
						dol_syslog(get_class($this)."::validate rename dir ".$dirsource." into ".$dirdest);

						if (@rename($dirsource, $dirdest))
						{
							dol_syslog("Rename ok");
	                        // Rename docs starting with $oldref with $newref
	                        $listoffiles=dol_dir_list($conf->facture->dir_output.'/'.$newref, 'files', 1, '^'.preg_quote($oldref,'/'));
	                        foreach($listoffiles as $fileentry)
	                        {
	                        	$dirsource=$fileentry['name'];
	                        	$dirdest=preg_replace('/^'.preg_quote($oldref,'/').'/',$newref, $dirsource);
	                        	$dirsource=$fileentry['path'].'/'.$dirsource;
	                        	$dirdest=$fileentry['path'].'/'.$dirdest;
	                        	@rename($dirsource, $dirdest);
	                        }
						}
					}
				}
			}

			// Set new ref and define current statut
			if (! $error)
			{
				$this->ref = $num;
				$this->facnumber=$num;
				$this->statut= self::STATUS_VALIDATED;
				$this->brouillon=0;
				$this->date_validation=$now;
				$i = 0;
				$final = True;
				while ($i < count($this->lines) && $final == True) {
					$final = ($this->lines[$i]->situation_percent == 100);
					$i++;
				}
				if ($final) {
					$this->setFinal();
				}
			}
		}
		else
		{
			$error++;
		}

		if (! $error)
		{
			$this->db->commit();
			return 1;
		}
		else
		{
			$this->db->rollback();
			return -1;
		}
	}

	/**
	 *	Set draft status
	 *
	 *	@param	User	$user			Object user that modify
	 *	@param	int		$idwarehouse	Id warehouse to use for stock change.
	 *	@return	int						<0 if KO, >0 if OK
	 */
	function set_draft($user,$idwarehouse=-1)
	{
		global $conf,$langs;

		$error=0;

		if ($this->statut == self::STATUS_DRAFT)
		{
			dol_syslog(get_class($this)."::set_draft already draft status", LOG_WARNING);
			return 0;
		}

		$this->db->begin();

		$sql = "UPDATE ".MAIN_DB_PREFIX."facture";
		$sql.= " SET fk_statut = ".self::STATUS_DRAFT;
		$sql.= " WHERE rowid = ".$this->id;

		dol_syslog(get_class($this)."::set_draft", LOG_DEBUG);
		$result=$this->db->query($sql);
		if ($result)
		{
			// Si on decremente le produit principal et ses composants a la validation de facture, on réincrement
			if ($this->type != self::TYPE_DEPOSIT && $result >= 0 && ! empty($conf->stock->enabled) && ! empty($conf->global->STOCK_CALCULATE_ON_BILL))
			{
				require_once DOL_DOCUMENT_ROOT.'/product/stock/class/mouvementstock.class.php';
				$langs->load("agenda");

				$num=count($this->lines);
				for ($i = 0; $i < $num; $i++)
				{
					if ($this->lines[$i]->fk_product > 0)
					{
						$mouvP = new MouvementStock($this->db);
						$mouvP->origin = &$this;
						// We decrease stock for product
						if ($this->type == self::TYPE_CREDIT_NOTE) $result=$mouvP->livraison($user, $this->lines[$i]->fk_product, $idwarehouse, $this->lines[$i]->qty, $this->lines[$i]->subprice, $langs->trans("InvoiceBackToDraftInDolibarr",$this->ref));
						else $result=$mouvP->reception($user, $this->lines[$i]->fk_product, $idwarehouse, $this->lines[$i]->qty, 0, $langs->trans("InvoiceBackToDraftInDolibarr",$this->ref));	// we use 0 for price, to not change the weighted average value
					}
				}
			}

			if ($error == 0)
			{
				$old_statut=$this->statut;
				$this->brouillon = 1;
				$this->statut = self::STATUS_DRAFT;
	            // Call trigger
	            $result=$this->call_trigger('BILL_UNVALIDATE',$user);
	            if ($result < 0)
				{
					$error++;
					$this->statut=$old_statut;
					$this->brouillon=0;
				}
	            // End call triggers
			} else {
				$this->db->rollback();
				return -1;
			}

			if ($error == 0)
			{
				$this->db->commit();
				return 1;
			}
			else
			{
				$this->db->rollback();
				return -1;
			}
		}
		else
		{
			$this->error=$this->db->error();
			$this->db->rollback();
			return -1;
		}
	}


	/**
	 * 		Add an invoice line into database (linked to product/service or not).
	 * 		Les parametres sont deja cense etre juste et avec valeurs finales a l'appel
	 *		de cette methode. Aussi, pour le taux tva, il doit deja avoir ete defini
	 *		par l'appelant par la methode get_default_tva(societe_vendeuse,societe_acheteuse,produit)
	 *		et le desc doit deja avoir la bonne valeur (a l'appelant de gerer le multilangue)
	 *
	 * 		@param    	string		$desc            	Description of line
	 * 		@param    	double		$pu_ht              Unit price without tax (> 0 even for credit note)
	 * 		@param    	double		$qty             	Quantity
	 * 		@param    	double		$txtva           	Force vat rate, -1 for auto
	 * 		@param		double		$txlocaltax1		Local tax 1 rate
	 *  	@param		double		$txlocaltax2		Local tax 2 rate
	 *		@param    	int			$fk_product      	Id of predefined product/service
	 * 		@param    	double		$remise_percent  	Percent of discount on line
	 * 		@param    	int	$date_start      	Date start of service
	 * 		@param    	int	$date_end        	Date end of service
	 * 		@param    	int			$ventil          	Code of dispatching into accountancy
	 * 		@param    	int			$info_bits			Bits de type de lignes
	 *		@param    	int			$fk_remise_except	Id discount used
	 *		@param		string		$price_base_type	'HT' or 'TTC'
	 * 		@param    	double		$pu_ttc             Unit price with tax (> 0 even for credit note)
	 * 		@param		int			$type				Type of line (0=product, 1=service). Not used if fk_product is defined, the type of product is used.
	 *      @param      int			$rang               Position of line
	 *      @param		int			$special_code		Special code (also used by externals modules!)
	 *      @param		string		$origin				'order', ...
	 *      @param		int			$origin_id			Id of origin object
	 *      @param		int			$fk_parent_line		Id of parent line
	 * 		@param		int			$fk_fournprice		Supplier price id (to calculate margin) or ''
	 * 		@param		int			$pa_ht				Buying price of line (to calculate margin) or ''
	 * 		@param		string		$label				Label of the line (deprecated, do not use)
	 *		@param		array		$array_options		extrafields array
	 *      @param      int         $situation_percent  Situation advance percentage
	 *      @param      int         $fk_prev_id         Previous situation line id reference
	 * 		@param 		string		$fk_unit 			Code of the unit to use. Null to use the default one
	 *    	@return    	int             				<0 if KO, Id of line if OK
	 */
	function addline($desc, $pu_ht, $qty, $txtva, $txlocaltax1=0, $txlocaltax2=0, $fk_product=0, $remise_percent=0, $date_start='', $date_end='', $ventil=0, $info_bits=0, $fk_remise_except='', $price_base_type='HT', $pu_ttc=0, $type=self::TYPE_STANDARD, $rang=-1, $special_code=0, $origin='', $origin_id=0, $fk_parent_line=0, $fk_fournprice=null, $pa_ht=0, $label='', $array_options=0, $situation_percent=100, $fk_prev_id='', $fk_unit = null)
	{
		// Deprecation warning
		if ($label) {
			dol_syslog(__METHOD__ . ": using line label is deprecated", LOG_WARNING);
		}

		global $mysoc, $conf, $langs;

		dol_syslog(get_class($this)."::addline facid=$this->id,desc=$desc,pu_ht=$pu_ht,qty=$qty,txtva=$txtva, txlocaltax1=$txlocaltax1, txlocaltax2=$txlocaltax2, fk_product=$fk_product,remise_percent=$remise_percent,date_start=$date_start,date_end=$date_end,ventil=$ventil,info_bits=$info_bits,fk_remise_except=$fk_remise_except,price_base_type=$price_base_type,pu_ttc=$pu_ttc,type=$type, fk_unit=$fk_unit", LOG_DEBUG);
		include_once DOL_DOCUMENT_ROOT.'/core/lib/price.lib.php';

		// Clean parameters
		if (empty($remise_percent)) $remise_percent=0;
		if (empty($qty)) $qty=0;
		if (empty($info_bits)) $info_bits=0;
		if (empty($rang)) $rang=0;
		if (empty($ventil)) $ventil=0;
		if (empty($txtva)) $txtva=0;
		if (empty($txlocaltax1)) $txlocaltax1=0;
		if (empty($txlocaltax2)) $txlocaltax2=0;
		if (empty($fk_parent_line) || $fk_parent_line < 0) $fk_parent_line=0;
		if (empty($fk_prev_id)) $fk_prev_id = 'null';
		if (is_null($situation_percent) || $situation_percent > 100) $situation_percent = 100;

		$remise_percent=price2num($remise_percent);
		$qty=price2num($qty);
		$pu_ht=price2num($pu_ht);
		$pu_ttc=price2num($pu_ttc);
		$pa_ht=price2num($pa_ht);
		$txtva=price2num($txtva);
		$txlocaltax1=price2num($txlocaltax1);
		$txlocaltax2=price2num($txlocaltax2);

		if ($price_base_type=='HT')
		{
			$pu=$pu_ht;
		}
		else
		{
			$pu=$pu_ttc;
		}

		// Check parameters
		if ($type < 0) return -1;

		if (! empty($this->brouillon))
		{
			$this->db->begin();

			$product_type=$type;
			if (!empty($fk_product))
			{
				$product=new Product($this->db);
				$result=$product->fetch($fk_product);
				$product_type=$product->type;

				if (! empty($conf->global->STOCK_MUST_BE_ENOUGH_FOR_INVOICE) && $product_type == 0 && $product->stock_reel < $qty) {
					$this->error=$langs->trans('ErrorStockIsNotEnough');
					$this->db->rollback();
					return -3;
				}
			}

			// Calcul du total TTC et de la TVA pour la ligne a partir de
			// qty, pu, remise_percent et txtva
			// TRES IMPORTANT: C'est au moment de l'insertion ligne qu'on doit stocker
			// la part ht, tva et ttc, et ce au niveau de la ligne qui a son propre taux tva.

			$localtaxes_type=getLocalTaxesFromRate($txtva,0,$this->thirdparty, $mysoc);

<<<<<<< HEAD
			$tabprice = calcul_price_total($qty, $pu, $remise_percent, $txtva, $txlocaltax1, $txlocaltax2, 0, $price_base_type, $info_bits, $product_type, $mysoc, $localtaxes_type, $situation_percent);
=======
			$tabprice = calcul_price_total($qty, $pu, $remise_percent, $txtva, $txlocaltax1, $txlocaltax2, 0, $price_base_type, $info_bits, $type, $mysoc, $localtaxes_type, $situation_percent);
>>>>>>> 93be4305

			$total_ht  = $tabprice[0];
			$total_tva = $tabprice[1];
			$total_ttc = $tabprice[2];
			$total_localtax1 = $tabprice[9];
			$total_localtax2 = $tabprice[10];
			$pu_ht = $tabprice[3];

			// Rang to use
			$rangtouse = $rang;
			if ($rangtouse == -1)
			{
				$rangmax = $this->line_max($fk_parent_line);
				$rangtouse = $rangmax + 1;
			}

<<<<<<< HEAD
=======
			$product_type=$type;
			if (!empty($fk_product))
			{
				$product=new Product($this->db);
				$result=$product->fetch($fk_product);
				$product_type=$product->type;

				if (! empty($conf->global->STOCK_MUST_BE_ENOUGH_FOR_INVOICE) && $product_type == 0 && $product->stock_reel < $qty) {
					$this->error=$langs->trans('ErrorStockIsNotEnough');
					$this->db->rollback();
					return -3;
				}
			}

>>>>>>> 93be4305
			// Insert line
			$this->line=new FactureLigne($this->db);

			$this->line->context = $this->context;

			$this->line->fk_facture=$this->id;
			$this->line->label=$label;	// deprecated
			$this->line->desc=$desc;
			$this->line->qty=            ($this->type==self::TYPE_CREDIT_NOTE?abs($qty):$qty);	// For credit note, quantity is always positive and unit price negative
			$this->line->tva_tx=$txtva;
			$this->line->localtax1_tx=$txlocaltax1;
			$this->line->localtax2_tx=$txlocaltax2;
			$this->line->fk_product=$fk_product;
			$this->line->product_type=$product_type;
			$this->line->remise_percent=$remise_percent;
			$this->line->subprice=       ($this->type==self::TYPE_CREDIT_NOTE?-abs($pu_ht):$pu_ht); // For credit note, unit price always negative, always positive otherwise
			$this->line->date_start=$date_start;
			$this->line->date_end=$date_end;
			$this->line->ventil=$ventil;
			$this->line->rang=$rangtouse;
			$this->line->info_bits=$info_bits;
			$this->line->fk_remise_except=$fk_remise_except;
			$this->line->total_ht=       (($this->type==self::TYPE_CREDIT_NOTE||$qty<0)?-abs($total_ht):$total_ht);  // For credit note and if qty is negative, total is negative
			$this->line->total_tva=      $total_tva;
			$this->line->total_localtax1=$total_localtax1;
			$this->line->total_localtax2=$total_localtax2;
			$this->line->localtax1_type = $localtaxes_type[0];
			$this->line->localtax2_type = $localtaxes_type[2];
			$this->line->total_ttc=      (($this->type==self::TYPE_CREDIT_NOTE||$qty<0)?-abs($total_ttc):$total_ttc);
			$this->line->special_code=$special_code;
			$this->line->fk_parent_line=$fk_parent_line;
			$this->line->origin=$origin;
			$this->line->origin_id=$origin_id;
			$this->line->situation_percent = $situation_percent;
			$this->line->fk_prev_id = $fk_prev_id;
			$this->line->fk_unit=$fk_unit;

			// infos marge
			$this->line->fk_fournprice = $fk_fournprice;
			$this->line->pa_ht = $pa_ht;

			if (is_array($array_options) && count($array_options)>0) {
				$this->line->array_options=$array_options;
			}

			$result=$this->line->insert();
			if ($result > 0)
			{
				// Reorder if child line
				if (! empty($fk_parent_line)) $this->line_order(true,'DESC');

				// Mise a jour informations denormalisees au niveau de la facture meme
				$result=$this->update_price(1,'auto',0,$mysoc);	// This method is designed to add line from user input so total calculation must be done using 'auto' mode.
				if ($result > 0)
				{
					$this->db->commit();
					return $this->line->rowid;
				}
				else
				{
					$this->error=$this->db->error();
					$this->db->rollback();
					return -1;
				}
			}
			else
			{
				$this->error=$this->line->error;
				$this->db->rollback();
				return -2;
			}
		}
	}

	/**
	 *  Update a detail line
	 *
	 *  @param     	int			$rowid           	Id of line to update
	 *  @param     	string		$desc            	Description of line
	 *  @param     	double		$pu              	Prix unitaire (HT ou TTC selon price_base_type) (> 0 even for credit note lines)
	 *  @param     	double		$qty             	Quantity
	 *  @param     	double		$remise_percent  	Pourcentage de remise de la ligne
	 *  @param     	int		$date_start      	Date de debut de validite du service
	 *  @param     	int		$date_end        	Date de fin de validite du service
	 *  @param     	double		$txtva          	VAT Rate
	 * 	@param		double		$txlocaltax1		Local tax 1 rate
	 *  @param		double		$txlocaltax2		Local tax 2 rate
	 * 	@param     	string		$price_base_type 	HT or TTC
	 * 	@param     	int			$info_bits 		    Miscellaneous informations
	 * 	@param		int			$type				Type of line (0=product, 1=service)
	 * 	@param		int			$fk_parent_line		Id of parent line (0 in most cases, used by modules adding sublevels into lines).
	 * 	@param		int			$skip_update_total	Keep fields total_xxx to 0 (used for special lines by some modules)
	 * 	@param		int			$fk_fournprice		Id of origin supplier price
	 * 	@param		int			$pa_ht				Price (without tax) of product when it was bought
	 * 	@param		string		$label				Label of the line (deprecated, do not use)
	 * 	@param		int			$special_code		Special code (also used by externals modules!)
     *  @param		array		$array_options		extrafields array
	 * 	@param      int         $situation_percent  Situation advance percentage
	 * 	@param 		string		$fk_unit 			Code of the unit to use. Null to use the default one
	 *  @return    	int             				< 0 if KO, > 0 if OK
	 */
	function updateline($rowid, $desc, $pu, $qty, $remise_percent, $date_start, $date_end, $txtva, $txlocaltax1=0, $txlocaltax2=0, $price_base_type='HT', $info_bits=0, $type= self::TYPE_STANDARD, $fk_parent_line=0, $skip_update_total=0, $fk_fournprice=null, $pa_ht=0, $label='', $special_code=0, $array_options=0, $situation_percent=0, $fk_unit = null)
	{
		// Deprecation warning
		if ($label) {
			dol_syslog(__METHOD__ . ": using line label is deprecated", LOG_WARNING);
		}

		include_once DOL_DOCUMENT_ROOT.'/core/lib/price.lib.php';

		global $mysoc;

		dol_syslog(get_class($this)."::updateline rowid=$rowid, desc=$desc, pu=$pu, qty=$qty, remise_percent=$remise_percent, date_start=$date_start, date_end=$date_end, txtva=$txtva, txlocaltax1=$txlocaltax1, txlocaltax2=$txlocaltax2, price_base_type=$price_base_type, info_bits=$info_bits, type=$type, fk_parent_line=$fk_parent_line pa_ht=$pa_ht, special_code=$special_code fk_unit=$fk_unit", LOG_DEBUG);

		if ($this->brouillon)
		{
			$this->db->begin();

			// Clean parameters
			if (empty($qty)) $qty=0;
			if (empty($fk_parent_line) || $fk_parent_line < 0) $fk_parent_line=0;
			if (empty($special_code) || $special_code == 3) $special_code=0;
			if ($situation_percent > 100 || is_null($situation_percent) || $situation_percent == "") $situation_percent = 100;

			$remise_percent	= price2num($remise_percent);
			$qty			= price2num($qty);
			$pu 			= price2num($pu);
			$pa_ht			= price2num($pa_ht);
			$txtva			= price2num($txtva);
			$txlocaltax1	= price2num($txlocaltax1);
			$txlocaltax2	= price2num($txlocaltax2);

			// Check parameters
			if ($type < 0) return -1;

			// Calculate total with, without tax and tax from qty, pu, remise_percent and txtva
			// TRES IMPORTANT: C'est au moment de l'insertion ligne qu'on doit stocker
			// la part ht, tva et ttc, et ce au niveau de la ligne qui a son propre taux tva.

			$localtaxes_type=getLocalTaxesFromRate($txtva,0,$this->thirdparty, $mysoc);

			$tabprice=calcul_price_total($qty, $pu, $remise_percent, $txtva, $txlocaltax1, $txlocaltax2, 0, $price_base_type, $info_bits, $type, $mysoc, $localtaxes_type, $situation_percent);

			$total_ht  = $tabprice[0];
			$total_tva = $tabprice[1];
			$total_ttc = $tabprice[2];
			$total_localtax1=$tabprice[9];
			$total_localtax2=$tabprice[10];
			$pu_ht  = $tabprice[3];
			$pu_tva = $tabprice[4];
			$pu_ttc = $tabprice[5];

			// Old properties: $price, $remise (deprecated)
			$price = $pu;
			$remise = 0;
			if ($remise_percent > 0)
			{
				$remise = round(($pu * $remise_percent / 100),2);
				$price = ($pu - $remise);
			}
			$price    = price2num($price);

			//Fetch current line from the database and then clone the object and set it in $oldline property
			$line = new FactureLigne($this->db);
			$line->fetch($rowid);

			$staticline = clone $line;

			$line->oldline = $staticline;
			$this->line = $line;
            $this->line->context = $this->context;

			// Reorder if fk_parent_line change
			if (! empty($fk_parent_line) && ! empty($staticline->fk_parent_line) && $fk_parent_line != $staticline->fk_parent_line)
			{
				$rangmax = $this->line_max($fk_parent_line);
				$this->line->rang = $rangmax + 1;
			}

			$this->line->rowid				= $rowid;
			$this->line->label				= $label;
			$this->line->desc				= $desc;
			$this->line->qty				= ($this->type==self::TYPE_CREDIT_NOTE?abs($qty):$qty);	// For credit note, quantity is always positive and unit price negative
			$this->line->tva_tx				= $txtva;
			$this->line->localtax1_tx		= $txlocaltax1;
			$this->line->localtax2_tx		= $txlocaltax2;
			$this->line->localtax1_type		= $localtaxes_type[0];
			$this->line->localtax2_type		= $localtaxes_type[2];
			$this->line->remise_percent		= $remise_percent;
			$this->line->subprice			= ($this->type==2?-abs($pu_ht):$pu_ht); // For credit note, unit price always negative, always positive otherwise
			$this->line->date_start			= $date_start;
			$this->line->date_end			= $date_end;
			$this->line->total_ht			= (($this->type==self::TYPE_CREDIT_NOTE||$qty<0)?-abs($total_ht):$total_ht);  // For credit note and if qty is negative, total is negative
			$this->line->total_tva			= $total_tva;
			$this->line->total_localtax1	= $total_localtax1;
			$this->line->total_localtax2	= $total_localtax2;
			$this->line->total_ttc			= (($this->type==self::TYPE_CREDIT_NOTE||$qty<0)?-abs($total_ttc):$total_ttc);
			$this->line->info_bits			= $info_bits;
			$this->line->special_code		= $special_code;
			$this->line->product_type		= $type;
			$this->line->fk_parent_line		= $fk_parent_line;
			$this->line->skip_update_total	= $skip_update_total;
			$this->line->situation_percent  = $situation_percent;
			$this->line->fk_unit				= $fk_unit;

			$this->line->fk_fournprice = $fk_fournprice;
			$this->line->pa_ht = $pa_ht;

			if (is_array($array_options) && count($array_options)>0) {
				$this->line->array_options=$array_options;
			}

			$result=$this->line->update();
			if ($result > 0)
			{
				// Reorder if child line
				if (! empty($fk_parent_line)) $this->line_order(true,'DESC');

				// Mise a jour info denormalisees au niveau facture
				$this->update_price(1);
				$this->db->commit();
				return $result;
			}
			else
			{
			    $this->error=$this->line->error;
				$this->db->rollback();
				return -1;
			}
		}
		else
		{
			$this->error="Invoice statut makes operation forbidden";
			return -2;
		}
	}

	/**
	 * Update invoice line with percentage
	 *
	 * @param FactureLigne $line Invoice line
	 * @param int $percent Percentage
	 * @return void
	 */
	function update_percent($line, $percent)
	{
		include_once(DOL_DOCUMENT_ROOT . '/core/lib/price.lib.php');

		// Cap percentages to 100
		if ($percent > 100) $percent = 100;
		$line->situation_percent = $percent;
		$tabprice = calcul_price_total($line->qty, $line->subprice, $line->remise_percent, $line->tva_tx, $line->localtax1_tx, $line->localtax2_tx, $line->product_type, 'HT', 0, 0, '', '', $percent);
		$line->total_ht = $tabprice[0];
		$line->total_tva = $tabprice[1];
		$line->total_ttc = $tabprice[2];
		$line->total_localtax1 = $tabprice[9];
		$line->total_localtax2 = $tabprice[10];
		$line->update();
		$this->update_price(1);
		$this->db->commit();
	}

	/**
	 *	Delete line in database
	 *
	 *	@param		int		$rowid		Id of line to delete
	 *	@return		int					<0 if KO, >0 if OK
	 */
	function deleteline($rowid)
	{
		global $langs, $conf;

		dol_syslog(get_class($this)."::deleteline rowid=".$rowid, LOG_DEBUG);

		if (! $this->brouillon)
		{
			$this->error='ErrorBadStatus';
			return -1;
		}

		$this->db->begin();

		// Libere remise liee a ligne de facture
		$sql = 'UPDATE '.MAIN_DB_PREFIX.'societe_remise_except';
		$sql.= ' SET fk_facture_line = NULL';
		$sql.= ' WHERE fk_facture_line = '.$rowid;

		dol_syslog(get_class($this)."::deleteline", LOG_DEBUG);
		$result = $this->db->query($sql);
		if (! $result)
		{
			$this->error=$this->db->error();
			$this->db->rollback();
			return -1;
		}

		$line=new FactureLigne($this->db);

        $line->context = $this->context;

		// For triggers
		$line->fetch($rowid);

		if ($line->delete() > 0)
		{
			$result=$this->update_price(1);

			if ($result > 0)
			{
				$this->db->commit();
				return 1;
			}
			else
			{
				$this->db->rollback();
				$this->error=$this->db->lasterror();
				return -1;
			}
		}
		else
		{
			$this->db->rollback();
			$this->error=$line->error;
			return -1;
		}
	}

	/**
	 *	Set percent discount
	 *
	 *	@param     	User	$user		User that set discount
	 *	@param     	double	$remise		Discount
	 *	@return		int 		<0 if ko, >0 if ok
	 */
	function set_remise($user, $remise)
	{
		// Clean parameters
		if (empty($remise)) $remise=0;

		if ($user->rights->facture->creer)
		{
			$remise=price2num($remise);

			$sql = 'UPDATE '.MAIN_DB_PREFIX.'facture';
			$sql.= ' SET remise_percent = '.$remise;
			$sql.= ' WHERE rowid = '.$this->id;
			$sql.= ' AND fk_statut = '.self::STATUS_DRAFT;

			if ($this->db->query($sql))
			{
				$this->remise_percent = $remise;
				$this->update_price(1);
				return 1;
			}
			else
			{
				$this->error=$this->db->error();
				return -1;
			}
		}
	}


	/**
	 *	Set absolute discount
	 *
	 *	@param     	User	$user 		User that set discount
	 *	@param     	double	$remise		Discount
	 *	@return		int 				<0 if KO, >0 if OK
	 */
	function set_remise_absolue($user, $remise)
	{
		if (empty($remise)) $remise=0;

		if ($user->rights->facture->creer)
		{
			$remise=price2num($remise);

			$sql = 'UPDATE '.MAIN_DB_PREFIX.'facture';
			$sql.= ' SET remise_absolue = '.$remise;
			$sql.= ' WHERE rowid = '.$this->id;
			$sql.= ' AND fk_statut = '.self::STATUS_DRAFT;

			dol_syslog(get_class($this)."::set_remise_absolue", LOG_DEBUG);

			if ($this->db->query($sql))
			{
				$this->remise_absolue = $remise;
				$this->update_price(1);
				return 1;
			}
			else
			{
				$this->error=$this->db->error();
				return -1;
			}
		}
	}

	/**
	 *  Return list of payments
	 *
	 *	@param		string	$filtertype		1 to filter on type of payment == 'PRE'
	 *  @return     array					Array with list of payments
	 */
	function getListOfPayments($filtertype='')
	{
		$retarray=array();

		$table='paiement_facture';
		$table2='paiement';
		$field='fk_facture';
		$field2='fk_paiement';
		if ($this->element == 'facture_fourn' || $this->element == 'invoice_supplier')
		{
			$table='paiementfourn_facturefourn';
			$table2='paiementfourn';
			$field='fk_facturefourn';
			$field2='fk_paiementfourn';
		}

		$sql = 'SELECT pf.amount, p.fk_paiement, p.datep, t.code';
		$sql.= ' FROM '.MAIN_DB_PREFIX.$table.' as pf, '.MAIN_DB_PREFIX.$table2.' as p, '.MAIN_DB_PREFIX.'c_paiement as t';
		$sql.= ' WHERE pf.'.$field.' = '.$this->id;
		$sql.= ' AND pf.'.$field2.' = p.rowid';
		$sql.= ' AND p.fk_paiement = t.id';
		if ($filtertype) $sql.=" AND t.code='PRE'";

		dol_syslog(get_class($this)."::getListOfPayments", LOG_DEBUG);
		$resql=$this->db->query($sql);
		if ($resql)
		{
			$num = $this->db->num_rows($resql);
			$i=0;
			while ($i < $num)
			{
				$obj = $this->db->fetch_object($resql);
				$retarray[]=array('amount'=>$obj->amount,'type'=>$obj->code, 'date'=>$obj->datep);
				$i++;
			}
			$this->db->free($resql);
			return $retarray;
		}
		else
		{
			$this->error=$this->db->lasterror();
			dol_print_error($this->db);
			return array();
		}
	}


	/**
	 *    	Return amount (with tax) of all credit notes and deposits invoices used by invoice
	 *
	 *		@return		int			<0 if KO, Sum of credit notes and deposits amount otherwise
	 */
	function getSumCreditNotesUsed()
	{
		require_once DOL_DOCUMENT_ROOT.'/core/class/discount.class.php';

		$discountstatic=new DiscountAbsolute($this->db);
		$result=$discountstatic->getSumCreditNotesUsed($this);
		if ($result >= 0)
		{
			return $result;
		}
		else
		{
			$this->error=$discountstatic->error;
			return -1;
		}
	}

	/**
	 *    	Return amount (with tax) of all deposits invoices used by invoice
	 *
	 *		@return		int			<0 if KO, Sum of deposits amount otherwise
	 */
	function getSumDepositsUsed()
	{
		require_once DOL_DOCUMENT_ROOT.'/core/class/discount.class.php';

		$discountstatic=new DiscountAbsolute($this->db);
		$result=$discountstatic->getSumDepositsUsed($this);
		if ($result >= 0)
		{
			return $result;
		}
		else
		{
			$this->error=$discountstatic->error;
			return -1;
		}
	}

	/**
	 *      Return next reference of customer invoice not already used (or last reference)
	 *      according to numbering module defined into constant FACTURE_ADDON
	 *
	 *      @param	   Societe		$soc		object company
	 *      @param     string		$mode		'next' for next value or 'last' for last value
	 *      @return    string					free ref or last ref
	 */
	function getNextNumRef($soc,$mode='next')
	{
		global $conf, $db, $langs;
		$langs->load("bills");

		// Clean parameters (if not defined or using deprecated value)
		if (empty($conf->global->FACTURE_ADDON)) $conf->global->FACTURE_ADDON='mod_facture_terre';
		else if ($conf->global->FACTURE_ADDON=='terre') $conf->global->FACTURE_ADDON='mod_facture_terre';
		else if ($conf->global->FACTURE_ADDON=='mercure') $conf->global->FACTURE_ADDON='mod_facture_mercure';

		if (! empty($conf->global->FACTURE_ADDON))
		{
			$mybool=false;

			$file = $conf->global->FACTURE_ADDON.".php";
			$classname = $conf->global->FACTURE_ADDON;

			// Include file with class
			$dirmodels = array_merge(array('/'), (array) $conf->modules_parts['models']);

			foreach ($dirmodels as $reldir) {

				$dir = dol_buildpath($reldir."core/modules/facture/");

				// Load file with numbering class (if found)
				if (is_file($dir.$file) && is_readable($dir.$file))
				{
                    $mybool |= include_once $dir . $file;
                }
			}

			// For compatibility
			if (! $mybool)
			{
				$file = $conf->global->FACTURE_ADDON."/".$conf->global->FACTURE_ADDON.".modules.php";
				$classname = "mod_facture_".$conf->global->FACTURE_ADDON;
				$classname = preg_replace('/\-.*$/','',$classname);
				// Include file with class
				foreach ($conf->file->dol_document_root as $dirroot)
				{
					$dir = $dirroot."/core/modules/facture/";

					// Load file with numbering class (if found)
					if (is_file($dir.$file) && is_readable($dir.$file)) {
                        $mybool |= include_once $dir . $file;
                    }
				}
			}

			if (! $mybool)
			{
				dol_print_error('',"Failed to include file ".$file);
				return '';
			}

			$obj = new $classname();
			$numref = "";
			$numref = $obj->getNextValue($soc,$this,$mode);

			/**
			 * $numref can be empty in case we ask for the last value because if there is no invoice created with the
			 * set up mask.
			 */
			if ($mode != 'last' && !$numref) {
				dol_print_error($db,"Facture::getNextNumRef ".$obj->error);
				return "";
			}

			return $numref;
		}
		else
		{
			$langs->load("errors");
			print $langs->trans("Error")." ".$langs->trans("ErrorModuleSetupNotComplete");
			return "";
		}
	}

	/**
	 *	Load miscellaneous information for tab "Info"
	 *
	 *	@param  int		$id		Id of object to load
	 *	@return	void
	 */
	function info($id)
	{
		$sql = 'SELECT c.rowid, datec, date_valid as datev, tms as datem,';
		$sql.= ' fk_user_author, fk_user_valid';
		$sql.= ' FROM '.MAIN_DB_PREFIX.'facture as c';
		$sql.= ' WHERE c.rowid = '.$id;

		$result=$this->db->query($sql);
		if ($result)
		{
			if ($this->db->num_rows($result))
			{
				$obj = $this->db->fetch_object($result);
				$this->id = $obj->rowid;
				if ($obj->fk_user_author)
				{
					$cuser = new User($this->db);
					$cuser->fetch($obj->fk_user_author);
					$this->user_creation     = $cuser;
				}
				if ($obj->fk_user_valid)
				{
					$vuser = new User($this->db);
					$vuser->fetch($obj->fk_user_valid);
					$this->user_validation = $vuser;
				}
				$this->date_creation     = $this->db->jdate($obj->datec);
				$this->date_modification = $this->db->jdate($obj->datem);
				$this->date_validation   = $this->db->jdate($obj->datev);	// Should be in log table
			}
			$this->db->free($result);
		}
		else
		{
			dol_print_error($this->db);
		}
	}

	/**
	 *	Renvoi si les lignes de facture sont ventilees et/ou exportees en compta
	 *
	 *   @return     int         <0 if KO, 0=no, 1=yes
	 */
	function getVentilExportCompta()
	{
		// On verifie si les lignes de factures ont ete exportees en compta et/ou ventilees
		$ventilExportCompta = 0 ;
		$num=count($this->lines);
		for ($i = 0; $i < $num; $i++)
		{
			if (! empty($this->lines[$i]->export_compta) && ! empty($this->lines[$i]->code_ventilation))
			{
				$ventilExportCompta++;
			}
		}

		if ($ventilExportCompta <> 0)
		{
			return 1;
		}
		else
		{
			return 0;
		}
	}


	/**
	 *  Return if an invoice can be deleted
	 *	Rule is:
	 *	If hidden option INVOICE_CAN_ALWAYS_BE_REMOVED is on, we can
	 *  If invoice has a definitive ref, is last, without payment and not dipatched into accountancy -> yes end of rule
	 *  If invoice is draft and ha a temporary ref -> yes
	 *
	 *  @return    int         <0 if KO, 0=no, 1=yes
	 */
	function is_erasable()
	{
		global $conf;

		if (! empty($conf->global->INVOICE_CAN_ALWAYS_BE_REMOVED)) return 1;
		if (! empty($conf->global->INVOICE_CAN_NEVER_BE_REMOVED))  return 0;

		// on verifie si la facture est en numerotation provisoire
		$facref = substr($this->ref, 1, 4);

		// If not a draft invoice and not temporary invoice
		if ($facref != 'PROV')
		{
			$maxfacnumber = $this->getNextNumRef($this->client,'last');
			$ventilExportCompta = $this->getVentilExportCompta();
			// If there is no invoice into the reset range and not already dispatched, we can delete
			if ($maxfacnumber == '' && $ventilExportCompta == 0) return 1;
			// If invoice to delete is last one and not already dispatched, we can delete
			if ($maxfacnumber == $this->ref && $ventilExportCompta == 0) return 1;
			if ($this->situation_cycle_ref) {
				$last = $this->is_last_in_cycle();
				return $last;
			}
		}
		else if ($this->statut == self::STATUS_DRAFT && $facref == 'PROV') // Si facture brouillon et provisoire
		{
			return 1;
		}

		return 0;
	}


	/**
	 *  Return list of invoices (eventually filtered on a user) into an array
	 *
	 *  @param		int		$shortlist		0=Return array[id]=ref, 1=Return array[](id=>id,ref=>ref,name=>name)
	 *  @param      int		$draft      	0=not draft, 1=draft
	 *  @param      User	$excluser      	Objet user to exclude
	 *  @param    	int		$socid			Id third pary
	 *  @param    	int		$limit			For pagination
	 *  @param    	int		$offset			For pagination
	 *  @param    	string	$sortfield		Sort criteria
	 *  @param    	string	$sortorder		Sort order
	 *  @return     int             		-1 if KO, array with result if OK
	 */
	function liste_array($shortlist=0, $draft=0, $excluser='', $socid=0, $limit=0, $offset=0, $sortfield='f.datef,f.rowid', $sortorder='DESC')
	{
		global $conf,$user;

		$ga = array();

		$sql = "SELECT s.rowid, s.nom as name, s.client,";
		$sql.= " f.rowid as fid, f.facnumber as ref, f.datef as df";
		if (! $user->rights->societe->client->voir && ! $socid) $sql .= ", sc.fk_soc, sc.fk_user";
		$sql.= " FROM ".MAIN_DB_PREFIX."societe as s, ".MAIN_DB_PREFIX."facture as f";
		if (! $user->rights->societe->client->voir && ! $socid) $sql .= ", ".MAIN_DB_PREFIX."societe_commerciaux as sc";
		$sql.= " WHERE f.entity = ".$conf->entity;
		$sql.= " AND f.fk_soc = s.rowid";
		if (! $user->rights->societe->client->voir && ! $socid) //restriction
		{
			$sql.= " AND s.rowid = sc.fk_soc AND sc.fk_user = " .$user->id;
		}
		if ($socid) $sql.= " AND s.rowid = ".$socid;
		if ($draft) $sql.= " AND f.fk_statut = ".self::STATUS_DRAFT;
		if (is_object($excluser)) $sql.= " AND f.fk_user_author <> ".$excluser->id;
		$sql.= $this->db->order($sortfield,$sortorder);
		$sql.= $this->db->plimit($limit,$offset);

		$result=$this->db->query($sql);
		if ($result)
		{
			$numc = $this->db->num_rows($result);
			if ($numc)
			{
				$i = 0;
				while ($i < $numc)
				{
					$obj = $this->db->fetch_object($result);

					if ($shortlist == 1)
					{
						$ga[$obj->fid] = $obj->ref;
					}
					else if ($shortlist == 2)
					{
						$ga[$obj->fid] = $obj->ref.' ('.$obj->name.')';
					}
					else
					{
						$ga[$i]['id']	= $obj->fid;
						$ga[$i]['ref'] 	= $obj->ref;
						$ga[$i]['name'] = $obj->name;
					}
					$i++;
				}
			}
			return $ga;
		}
		else
		{
			dol_print_error($this->db);
			return -1;
		}
	}


	/**
	 *	Renvoi liste des factures remplacables
	 *	Statut validee ou abandonnee pour raison autre + non payee + aucun paiement + pas deja remplacee
	 *
	 *	@param		int		$socid		Id societe
	 *	@return    	array				Tableau des factures ('id'=>id, 'ref'=>ref, 'status'=>status, 'paymentornot'=>0/1)
	 */
	function list_replacable_invoices($socid=0)
	{
		global $conf;

		$return = array();

		$sql = "SELECT f.rowid as rowid, f.facnumber, f.fk_statut,";
		$sql.= " ff.rowid as rowidnext";
		$sql.= " FROM ".MAIN_DB_PREFIX."facture as f";
		$sql.= " LEFT JOIN ".MAIN_DB_PREFIX."paiement_facture as pf ON f.rowid = pf.fk_facture";
		$sql.= " LEFT JOIN ".MAIN_DB_PREFIX."facture as ff ON f.rowid = ff.fk_facture_source";
		$sql.= " WHERE (f.fk_statut = ".self::STATUS_VALIDATED." OR (f.fk_statut = ".self::STATUS_ABANDONED." AND f.close_code = '".self::CLOSECODE_ABANDONED."'))";
		$sql.= " AND f.entity = ".$conf->entity;
		$sql.= " AND f.paye = 0";					// Pas classee payee completement
		$sql.= " AND pf.fk_paiement IS NULL";		// Aucun paiement deja fait
		$sql.= " AND ff.fk_statut IS NULL";			// Renvoi vrai si pas facture de remplacement
		if ($socid > 0) $sql.=" AND f.fk_soc = ".$socid;
		$sql.= " ORDER BY f.facnumber";

		dol_syslog(get_class($this)."::list_replacable_invoices", LOG_DEBUG);
		$resql=$this->db->query($sql);
		if ($resql)
		{
			while ($obj=$this->db->fetch_object($resql))
			{
				$return[$obj->rowid]=array(	'id' => $obj->rowid,
				'ref' => $obj->facnumber,
				'status' => $obj->fk_statut);
			}
			//print_r($return);
			return $return;
		}
		else
		{
			$this->error=$this->db->error();
			return -1;
		}
	}


	/**
	 *	Renvoi liste des factures qualifiables pour correction par avoir
	 *	Les factures qui respectent les regles suivantes sont retournees:
	 *	(validee + paiement en cours) ou classee (payee completement ou payee partiellement) + pas deja remplacee + pas deja avoir
	 *
	 *	@param		int		$socid		Id societe
	 *	@return    	array				Tableau des factures ($id => array('ref'=>,'paymentornot'=>,'status'=>,'paye'=>)
	 */
	function list_qualified_avoir_invoices($socid=0)
	{
		global $conf;

		$return = array();

		$sql = "SELECT f.rowid as rowid, f.facnumber, f.fk_statut, f.type, f.paye, pf.fk_paiement";
		$sql.= " FROM ".MAIN_DB_PREFIX."facture as f";
		$sql.= " LEFT JOIN ".MAIN_DB_PREFIX."paiement_facture as pf ON f.rowid = pf.fk_facture";
		$sql.= " LEFT JOIN ".MAIN_DB_PREFIX."facture as ff ON (f.rowid = ff.fk_facture_source AND ff.type=".self::TYPE_REPLACEMENT.")";
		$sql.= " WHERE f.entity = ".$conf->entity;
		$sql.= " AND f.fk_statut in (".self::STATUS_VALIDATED.",".self::STATUS_CLOSED.")";
		//  $sql.= " WHERE f.fk_statut >= 1";
		//	$sql.= " AND (f.paye = 1";				// Classee payee completement
		//	$sql.= " OR f.close_code IS NOT NULL)";	// Classee payee partiellement
		$sql.= " AND ff.type IS NULL";			// Renvoi vrai si pas facture de remplacement
		$sql.= " AND f.type != ".self::TYPE_CREDIT_NOTE;				// Type non 2 si facture non avoir
		if ($socid > 0) $sql.=" AND f.fk_soc = ".$socid;
		$sql.= " ORDER BY f.facnumber";

		dol_syslog(get_class($this)."::list_qualified_avoir_invoices", LOG_DEBUG);
		$resql=$this->db->query($sql);
		if ($resql)
		{
			while ($obj=$this->db->fetch_object($resql))
			{
				$qualified=0;
				if ($obj->fk_statut == self::STATUS_VALIDATED) $qualified=1;
				if ($obj->fk_statut == self::STATUS_CLOSED) $qualified=1;
				if ($qualified)
				{
					//$ref=$obj->facnumber;
					$paymentornot=($obj->fk_paiement?1:0);
					$return[$obj->rowid]=array('ref'=>$obj->facnumber,'status'=>$obj->fk_statut,'type'=>$obj->type,'paye'=>$obj->paye,'paymentornot'=>$paymentornot);
				}
			}

			return $return;
		}
		else
		{
			$this->error=$this->db->error();
			return -1;
		}
	}


	/**
	 *	Create a withdrawal request for a standing order
	 *
	 *	@param      User	$fuser       User asking standing order
	 *  @param		float	$amount		Amount we request withdraw for
	 *	@return     int         		<0 if KO, >0 if OK
	 */
	function demande_prelevement($fuser, $amount=0)
	{
		global $langs;

		$error=0;

		dol_syslog(get_class($this)."::demande_prelevement", LOG_DEBUG);

		if ($this->statut > self::STATUS_DRAFT && $this->paye == 0)
		{
	        require_once DOL_DOCUMENT_ROOT . '/societe/class/companybankaccount.class.php';
	        $bac = new CompanyBankAccount($this->db);
	        $bac->fetch(0,$this->socid);

        	$sql = 'SELECT count(*)';
			$sql.= ' FROM '.MAIN_DB_PREFIX.'prelevement_facture_demande';
			$sql.= ' WHERE fk_facture = '.$this->id;
			$sql.= ' AND traite = 0';

			dol_syslog(get_class($this)."::demande_prelevement", LOG_DEBUG);
			$resql=$this->db->query($sql);
			if ($resql)
			{
				$row = $this->db->fetch_row($resql);
				if ($row[0] == 0)
				{
					$now=dol_now();

                    $totalpaye  = $this->getSommePaiement();
                    $totalcreditnotes = $this->getSumCreditNotesUsed();
                    $totaldeposits = $this->getSumDepositsUsed();
                    //print "totalpaye=".$totalpaye." totalcreditnotes=".$totalcreditnotes." totaldeposts=".$totaldeposits;

                    // We can also use bcadd to avoid pb with floating points
                    // For example print 239.2 - 229.3 - 9.9; does not return 0.
                    //$resteapayer=bcadd($this->total_ttc,$totalpaye,$conf->global->MAIN_MAX_DECIMALS_TOT);
                    //$resteapayer=bcadd($resteapayer,$totalavoir,$conf->global->MAIN_MAX_DECIMALS_TOT);
					if (empty($amount)) $amount = price2num($this->total_ttc - $totalpaye - $totalcreditnotes - $totaldeposits,'MT');

					if (is_numeric($amount) && $amount != 0)
					{
						$sql = 'INSERT INTO '.MAIN_DB_PREFIX.'prelevement_facture_demande';
						$sql .= ' (fk_facture, amount, date_demande, fk_user_demande, code_banque, code_guichet, number, cle_rib)';
						$sql .= ' VALUES ('.$this->id;
						$sql .= ",'".price2num($amount)."'";
						$sql .= ",'".$this->db->idate($now)."'";
						$sql .= ",".$fuser->id;
						$sql .= ",'".$bac->code_banque."'";
						$sql .= ",'".$bac->code_guichet."'";
						$sql .= ",'".$bac->number."'";
						$sql .= ",'".$bac->cle_rib."')";

						dol_syslog(get_class($this)."::demande_prelevement", LOG_DEBUG);
						$resql=$this->db->query($sql);
						if (! $resql)
						{
						    $this->error=$this->db->lasterror();
						    dol_syslog(get_class($this).'::demandeprelevement Erreur');
						    $error++;
						}
					}
					else
					{
						$this->error='WithdrawRequestErrorNilAmount';
	                    dol_syslog(get_class($this).'::demandeprelevement WithdrawRequestErrorNilAmount');
	                    $error++;
					}

        			if (! $error)
        			{
        				// Force payment mode of invoice to withdraw
        				$payment_mode_id = dol_getIdFromCode($this->db, 'PRE', 'c_paiement');
        				if ($payment_mode_id > 0)
        				{
        					$result=$this->setPaymentMethods($payment_mode_id);
        				}
        			}

                    if ($error) return -1;
                    return 1;
                }
                else
                {
                    $this->error="A request already exists";
                    dol_syslog(get_class($this).'::demandeprelevement Impossible de creer une demande, demande deja en cours');
                    return 0;
                }
            }
            else
            {
                $this->error=$this->db->error();
                dol_syslog(get_class($this).'::demandeprelevement Erreur -2');
                return -2;
            }
        }
        else
        {
            $this->error="Status of invoice does not allow this";
            dol_syslog(get_class($this)."::demandeprelevement ".$this->error." $this->statut, $this->paye, $this->mode_reglement_id");
            return -3;
        }
    }

	/**
	 *  Supprime une demande de prelevement
	 *
	 *  @param  User	$fuser      User making delete
	 *  @param  int		$did        id de la demande a supprimer
	 *  @return	int					<0 if OK, >0 if KO
	 */
	function demande_prelevement_delete($fuser, $did)
	{
		$sql = 'DELETE FROM '.MAIN_DB_PREFIX.'prelevement_facture_demande';
		$sql .= ' WHERE rowid = '.$did;
		$sql .= ' AND traite = 0';
		if ( $this->db->query($sql) )
		{
			return 0;
		}
		else
		{
			$this->error=$this->db->lasterror();
			dol_syslog(get_class($this).'::demande_prelevement_delete Error '.$this->error);
			return -1;
		}
	}


	/**
	 *	Load indicators for dashboard (this->nbtodo and this->nbtodolate)
	 *
	 *	@param  User		$user    	Object user
	 *	@return WorkboardResponse|int 	<0 if KO, WorkboardResponse if OK
	 */
	function load_board($user)
	{
		global $conf, $user, $langs;

		$clause = " WHERE";

		$sql = "SELECT f.rowid, f.date_lim_reglement as datefin";
		$sql.= " FROM ".MAIN_DB_PREFIX."facture as f";
		if (!$user->rights->societe->client->voir && !$user->societe_id)
		{
			$sql.= " LEFT JOIN ".MAIN_DB_PREFIX."societe_commerciaux as sc ON f.fk_soc = sc.fk_soc";
			$sql.= " WHERE sc.fk_user = " .$user->id;
			$clause = " AND";
		}
		$sql.= $clause." f.paye=0";
		$sql.= " AND f.entity = ".$conf->entity;
		$sql.= " AND f.fk_statut = ".self::STATUS_VALIDATED;
		if ($user->societe_id) $sql.= " AND f.fk_soc = ".$user->societe_id;

		$resql=$this->db->query($sql);
		if ($resql)
		{
			$langs->load("bills");
			$now=dol_now();

			$response = new WorkboardResponse();
			$response->warning_delay=$conf->facture->client->warning_delay/60/60/24;
			$response->label=$langs->trans("CustomerBillsUnpaid");
			$response->url=DOL_URL_ROOT.'/compta/facture/list.php?search_status=1';
			$response->img=img_object($langs->trans("Bills"),"bill");

<<<<<<< HEAD
			$generic_facture = new Facture($this->db);

			while ($obj=$this->db->fetch_object($resql))
			{
				$generic_facture->date_lim_reglement = $this->db->jdate($obj->datefin);

				$response->nbtodo++;

				if ($generic_facture->hasDelay()) {
=======
			while ($obj=$this->db->fetch_object($resql))
			{
				$response->nbtodo++;

				if ($this->db->jdate($obj->datefin) < ($now - $conf->facture->client->warning_delay)) {
>>>>>>> 93be4305
					$response->nbtodolate++;
				}
			}

			return $response;
		}
		else
		{
			dol_print_error($this->db);
			$this->error=$this->db->error();
			return -1;
		}
	}


	/* gestion des contacts d'une facture */

	/**
	 *	Retourne id des contacts clients de facturation
	 *
	 *	@return     array       Liste des id contacts facturation
	 */
	function getIdBillingContact()
	{
		return $this->getIdContact('external','BILLING');
	}

	/**
	 *	Retourne id des contacts clients de livraison
	 *
	 *	@return     array       Liste des id contacts livraison
	 */
	function getIdShippingContact()
	{
		return $this->getIdContact('external','SHIPPING');
	}


	/**
	 *  Initialise an instance with random values.
	 *  Used to build previews or test instances.
	 *	id must be 0 if object instance is a specimen.
	 *
	 *	@param	string		$option		''=Create a specimen invoice with lines, 'nolines'=No lines
	 *  @return	void
	 */
	function initAsSpecimen($option='')
	{
		global $user,$langs,$conf;

		$now=dol_now();
		$arraynow=dol_getdate($now);
		$nownotime=dol_mktime(0, 0, 0, $arraynow['mon'], $arraynow['mday'], $arraynow['year']);

		$prodids = array();
		$sql = "SELECT rowid";
		$sql.= " FROM ".MAIN_DB_PREFIX."product";
		$sql.= " WHERE entity IN (".getEntity('product', 1).")";
		$resql = $this->db->query($sql);
		if ($resql)
		{
			$num_prods = $this->db->num_rows($resql);
			$i = 0;
			while ($i < $num_prods)
			{
				$i++;
				$row = $this->db->fetch_row($resql);
				$prodids[$i] = $row[0];
			}
		}

		// Initialize parameters
		$this->id=0;
		$this->ref = 'SPECIMEN';
		$this->specimen=1;
		$this->socid = 1;
		$this->date = $nownotime;
		$this->date_lim_reglement = $nownotime + 3600 * 24 *30;
		$this->cond_reglement_id   = 1;
		$this->cond_reglement_code = 'RECEP';
		$this->date_lim_reglement=$this->calculate_date_lim_reglement();
		$this->mode_reglement_id   = 0;		// Not forced to show payment mode CHQ + VIR
		$this->mode_reglement_code = '';	// Not forced to show payment mode CHQ + VIR
		$this->note_public='This is a comment (public)';
		$this->note_private='This is a comment (private)';
		$this->note='This is a comment (private)';
		$this->fk_incoterms=0;
		$this->location_incoterms='';

		if (empty($option) || $option != 'nolines')
		{
			// Lines
			$nbp = 5;
			$xnbp = 0;
			while ($xnbp < $nbp)
			{
				$line=new FactureLigne($this->db);
				$line->desc=$langs->trans("Description")." ".$xnbp;
				$line->qty=1;
				$line->subprice=100;
				$line->tva_tx=19.6;
				$line->localtax1_tx=0;
				$line->localtax2_tx=0;
				$line->remise_percent=0;
				if ($xnbp == 1)        // Qty is negative (product line)
				{
					$prodid = rand(1, $num_prods);
					$line->fk_product=$prodids[$prodid];
					$line->qty=-1;
					$line->total_ht=-100;
					$line->total_ttc=-119.6;
					$line->total_tva=-19.6;
				}
				else if ($xnbp == 2)    // UP is negative (free line)
				{
					$line->subprice=-100;
					$line->total_ht=-100;
					$line->total_ttc=-119.6;
					$line->total_tva=-19.6;
					$line->remise_percent=0;
				}
				else if ($xnbp == 3)    // Discount is 50% (product line)
				{
					$prodid = rand(1, $num_prods);
					$line->fk_product=$prodids[$prodid];
					$line->total_ht=50;
					$line->total_ttc=59.8;
					$line->total_tva=9.8;
					$line->remise_percent=50;
				}
				else    // (product line)
				{
					$prodid = rand(1, $num_prods);
					$line->fk_product=$prodids[$prodid];
					$line->total_ht=100;
					$line->total_ttc=119.6;
					$line->total_tva=19.6;
					$line->remise_percent=00;
				}

				$this->lines[$xnbp]=$line;
				$xnbp++;

				$this->total_ht       += $line->total_ht;
				$this->total_tva      += $line->total_tva;
				$this->total_ttc      += $line->total_ttc;
			}
			$this->revenuestamp = 0;

			// Add a line "offered"
			$line=new FactureLigne($this->db);
			$line->desc=$langs->trans("Description")." (offered line)";
			$line->qty=1;
			$line->subprice=100;
			$line->tva_tx=19.6;
			$line->localtax1_tx=0;
			$line->localtax2_tx=0;
			$line->remise_percent=100;
			$line->total_ht=0;
			$line->total_ttc=0;    // 90 * 1.196
			$line->total_tva=0;
			$prodid = rand(1, $num_prods);
			$line->fk_product=$prodids[$prodid];

			$this->lines[$xnbp]=$line;
			$xnbp++;
		}
	}

	/**
	 *      Load indicators for dashboard (this->nbtodo and this->nbtodolate)
	 *
	 *      @return         int     <0 if KO, >0 if OK
	 */
	function load_state_board()
	{
		global $conf, $user;

		$this->nb=array();

		$clause = "WHERE";

		$sql = "SELECT count(f.rowid) as nb";
		$sql.= " FROM ".MAIN_DB_PREFIX."facture as f";
		$sql.= " LEFT JOIN ".MAIN_DB_PREFIX."societe as s ON f.fk_soc = s.rowid";
		if (!$user->rights->societe->client->voir && !$user->societe_id)
		{
			$sql.= " LEFT JOIN ".MAIN_DB_PREFIX."societe_commerciaux as sc ON s.rowid = sc.fk_soc";
			$sql.= " WHERE sc.fk_user = " .$user->id;
			$clause = "AND";
		}
		$sql.= " ".$clause." f.entity = ".$conf->entity;

		$resql=$this->db->query($sql);
		if ($resql)
		{
			while ($obj=$this->db->fetch_object($resql))
			{
				$this->nb["invoices"]=$obj->nb;
			}
            $this->db->free($resql);
			return 1;
		}
		else
		{
			dol_print_error($this->db);
			$this->error=$this->db->error();
			return -1;
		}
	}

	/**
	 * 	Create an array of invoice lines
	 *
	 * 	@return int		>0 if OK, <0 if KO
	 */
	function getLinesArray()
	{
		$sql = 'SELECT l.rowid, l.label as custom_label, l.description, l.fk_product, l.product_type, l.qty, l.tva_tx,';
		$sql.= ' l.fk_remise_except, l.localtax1_tx, l.localtax2_tx,';
		$sql .= ' l.situation_percent, l.fk_prev_id,';
		$sql.= ' l.remise_percent, l.subprice, l.info_bits, l.rang, l.special_code, l.fk_parent_line,';
		$sql.= ' l.total_ht, l.total_tva, l.total_ttc, l.fk_product_fournisseur_price as fk_fournprice, l.buy_price_ht as pa_ht,';
		$sql.= ' l.date_start, l.date_end,';
		$sql.= ' l.fk_unit,';
		$sql.= ' p.ref as product_ref, p.fk_product_type, p.label as product_label,';
		$sql.= ' p.description as product_desc,';
        $sql.= ' p.entity';
		$sql.= ' FROM '.MAIN_DB_PREFIX.'facturedet as l';
		$sql.= ' LEFT JOIN '.MAIN_DB_PREFIX.'product as p ON l.fk_product=p.rowid';
		$sql.= ' WHERE l.fk_facture = '.$this->id;
		$sql.= ' ORDER BY l.rang ASC, l.rowid';

		dol_syslog(get_class($this).'::getLinesArray',LOG_DEBUG);
		$resql = $this->db->query($sql);
		if ($resql)
		{
			$num = $this->db->num_rows($resql);
			$i = 0;

			while ($i < $num)
			{
				$obj = $this->db->fetch_object($resql);

				$this->lines[$i]					= new FactureLigne($this->db);
				$this->lines[$i]->id				= $obj->rowid;
				$this->lines[$i]->label 			= $obj->custom_label;	// deprecated
				$this->lines[$i]->description 		= $obj->description;
				$this->lines[$i]->fk_product		= $obj->fk_product;
				$this->lines[$i]->ref				= $obj->product_ref;
                $this->lines[$i]->entity            = $obj->entity;         // Product entity
				$this->lines[$i]->product_label		= $obj->product_label;
				$this->lines[$i]->product_desc		= $obj->product_desc;
				$this->lines[$i]->fk_product_type	= $obj->fk_product_type;
				$this->lines[$i]->product_type		= $obj->product_type;
				$this->lines[$i]->qty				= $obj->qty;
				$this->lines[$i]->subprice			= $obj->subprice;
				$this->lines[$i]->fk_remise_except 	= $obj->fk_remise_except;
				$this->lines[$i]->remise_percent	= $obj->remise_percent;
				$this->lines[$i]->tva_tx			= $obj->tva_tx;
				$this->lines[$i]->info_bits			= $obj->info_bits;
				$this->lines[$i]->total_ht			= $obj->total_ht;
				$this->lines[$i]->total_tva			= $obj->total_tva;
				$this->lines[$i]->total_ttc			= $obj->total_ttc;
				$this->lines[$i]->fk_parent_line	= $obj->fk_parent_line;
				$this->lines[$i]->situation_percent = $obj->situation_percent;
				$this->lines[$i]->fk_prev_id        = $obj->fk_prev_id;
				$this->lines[$i]->special_code		= $obj->special_code;
				$this->lines[$i]->rang				= $obj->rang;
				$this->lines[$i]->date_start		= $this->db->jdate($obj->date_start);
				$this->lines[$i]->date_end			= $this->db->jdate($obj->date_end);
				$this->lines[$i]->fk_fournprice		= $obj->fk_fournprice;
				$marginInfos						= getMarginInfos($obj->subprice, $obj->remise_percent, $obj->tva_tx, $obj->localtax1_tx, $obj->localtax2_tx, $this->lines[$i]->fk_fournprice, $obj->pa_ht);
				$this->lines[$i]->pa_ht				= $marginInfos[0];
				$this->lines[$i]->marge_tx			= $marginInfos[1];
				$this->lines[$i]->marque_tx			= $marginInfos[2];
				$this->lines[$i]->fk_unit			= $obj->fk_unit;

				$i++;
			}
			$this->db->free($resql);

			return 1;
		}
		else
		{
			$this->error=$this->db->error();
			return -1;
		}
	}

	/**
	 *  Create a document onto disk according to template module.
	 *
	 *	@param	string		$modele			Generator to use. Caller must set it to obj->modelpdf or GETPOST('modelpdf') for example.
	 *	@param	Translate	$outputlangs	objet lang a utiliser pour traduction
	 *  @param  int			$hidedetails    Hide details of lines
	 *  @param  int			$hidedesc       Hide description
	 *  @param  int			$hideref        Hide ref
	 *	@return int        					<0 if KO, >0 if OK
	 */
	public function generateDocument($modele, $outputlangs, $hidedetails=0, $hidedesc=0, $hideref=0)
	{
		global $conf,$user,$langs;

		$langs->load("bills");

		// Positionne le modele sur le nom du modele a utiliser
		if (! dol_strlen($modele))
		{
			if (! empty($conf->global->FACTURE_ADDON_PDF))
			{
				$modele = $conf->global->FACTURE_ADDON_PDF;
			}
			else
			{
				$modele = 'crabe';
			}
		}

		$modelpath = "core/modules/facture/doc/";

		$result=$this->commonGenerateDocument($modelpath, $modele, $outputlangs, $hidedetails, $hidedesc, $hideref);

		return $result;
	}

	/**
	 * Gets the smallest reference available for a new cycle
	 *
	 * @return int >= 1 if OK, -1 if error
	 */
	function newCycle()
	{
		$sql = 'SELECT max(situation_cycle_ref) FROM ' . MAIN_DB_PREFIX . 'facture as f';
		$sql.= " WHERE f.entity in (".getEntity('facture').")";
		$resql = $this->db->query($sql);
		if ($resql) {
			if ($resql->num_rows > 0)
			{
				$res = $this->db->fetch_array($resql);
				$ref = $res['max(situation_cycle_ref)'];
				$ref++;
			} else {
				$ref = 1;
			}
			$this->db->free($resql);
			return $ref;
		} else {
			$this->error = $this->db->lasterror();
			dol_syslog("Error sql=" . $sql . ", error=" . $this->error, LOG_ERR);
			return -1;
		}
	}
<<<<<<< HEAD

	/**
	 * Checks if the invoice is the first of a cycle
	 *
	 * @return boolean
	 */
	function is_first()
	{
		return ($this->situation_counter == 1);
	}

	/**
	 * Returns an array containing the previous situations as Facture objects
	 *
	 * @return mixed -1 if error, array of previous situations
	 */
	function get_prev_sits()
	{

=======

	/**
	 * Checks if the invoice is the first of a cycle
	 *
	 * @return boolean
	 */
	function is_first()
	{
		return ($this->situation_counter == 1);
	}

	/**
	 * Returns an array containing the previous situations as Facture objects
	 *
	 * @return mixed -1 if error, array of previous situations
	 */
	function get_prev_sits()
	{

>>>>>>> 93be4305
		$sql = 'SELECT rowid FROM ' . MAIN_DB_PREFIX . 'facture';
		$sql .= ' where situation_cycle_ref = ' . $this->situation_cycle_ref;
		$sql .= ' and situation_counter < ' . $this->situation_counter;
		$resql = $this->db->query($sql);
		$res = array();
		if ($resql && $resql->num_rows > 0) {
			while ($row = $this->db->fetch_object($resql)) {
				$id = $row->rowid;
				$situation = new Facture($this->db);
				$situation->fetch($id);
				$res[] = $situation;
			}
		} else {
			$this->error = $this->db->error();
			dol_syslog("Error sql=" . $sql . ", error=" . $this->error, LOG_ERR);
			return -1;
		}

		return $res;
	}
<<<<<<< HEAD

	/**
	 * Sets the invoice as a final situation
	 *
	 * @return int 1 if ok, -1 if error
	 */
	function setFinal()
	{
		global $conf, $langs, $user;
		$this->situation_final = 1;
		$sql = 'update ' . MAIN_DB_PREFIX . 'facture set situation_final = ' . $this->situation_final . ' where rowid = ' . $this->id;
		$resql = $this->db->query($sql);
		if ($resql) {
			// FIXME: call triggers?
			$this->db->commit();
			return 1;
		} else {
			$this->error = $this->db->lasterror();
			dol_syslog(get_class($this) . "::update Error setFinal " . $sql, LOG_ERR);
			$this->db->rollback();
			return -1;
		}
	}

	/**
	 * Checks if the invoice is the last in its cycle
	 *
	 * @return int 0 or 1 if OK, -1 if error
	 *
	 */
	function is_last_in_cycle()
	{
		$sql = 'SELECT max(situation_counter) FROM ' . MAIN_DB_PREFIX . 'facture WHERE situation_cycle_ref = ' . $this->situation_cycle_ref;
		$resql = $this->db->query($sql);

		if ($resql && $resql->num_rows > 0) {
			$res = $this->db->fetch_array($resql);
			$last = $res['max(situation_counter)'];
			return ($last == $this->situation_counter);
		} else {
			$this->error = $this->db->lasterror();
			dol_syslog(get_class($this) . "::select Error " . $this->error, LOG_ERR);
=======

	/**
	 * Sets the invoice as a final situation
	 *
	 * @return int 1 if ok, -1 if error
	 */
	function setFinal()
	{
		global $conf, $langs, $user;
		$this->situation_final = 1;
		$sql = 'update ' . MAIN_DB_PREFIX . 'facture set situation_final = ' . $this->situation_final . ' where rowid = ' . $this->id;
		$resql = $this->db->query($sql);
		if ($resql) {
			// FIXME: call triggers?
			$this->db->commit();
			return 1;
		} else {
			$this->error = $this->db->lasterror();
			dol_syslog(get_class($this) . "::update Error setFinal " . $sql, LOG_ERR);
>>>>>>> 93be4305
			$this->db->rollback();
			return -1;
		}
	}
<<<<<<< HEAD

	/**
	 * Function used to replace a thirdparty id with another one.
	 *
	 * @param DoliDB $db Database handler
	 * @param int $origin_id Old thirdparty id
	 * @param int $dest_id New thirdparty id
	 * @return bool
	 */
	public static function replaceThirdparty(DoliDB $db, $origin_id, $dest_id)
	{
		$tables = array(
			'facture'
		);

		return CommonObject::commonReplaceThirdparty($db, $origin_id, $dest_id, $tables);
	}

	/**
	 * Is the customer invoice delayed?
	 *
	 * @return bool
	 */
	public function hasDelay()
	{
		global $conf;

		$now = dol_now();

		//Paid invoices have status STATUS_CLOSED
		if (!$this->statut != Facture::STATUS_VALIDATED) {
			return false;
		}

		return $this->date_lim_reglement < ($now - $conf->facture->client->warning_delay);
=======

	/**
	 * Checks if the invoice is the last in its cycle
	 *
	 * @return bool Last of the cycle status
	 *
	 */
	function is_last_in_cycle()
	{
		if (!empty($this->situation_cycle_ref)) {
			// No point in testing anything if we're not inside a cycle
			$sql = 'SELECT max(situation_counter) FROM ' . MAIN_DB_PREFIX . 'facture WHERE situation_cycle_ref = ' . $this->situation_cycle_ref;
			$resql = $this->db->query($sql);
	
			if ($resql && $resql->num_rows > 0) {
				$res = $this->db->fetch_array($resql);
				$last = $res['max(situation_counter)'];
				return ($last == $this->situation_counter);
			} else {
				$this->error = $this->db->lasterror();
				dol_syslog(get_class($this) . "::select Error " . $this->error, LOG_ERR);
				return false;
			}
		} else {
			return true;
		}
	}

	/**
	 * Function used to replace a thirdparty id with another one.
	 *
	 * @param DoliDB $db Database handler
	 * @param int $origin_id Old thirdparty id
	 * @param int $dest_id New thirdparty id
	 * @return bool
	 */
	public static function replaceThirdparty(DoliDB $db, $origin_id, $dest_id)
	{
		$tables = array(
			'facture'
		);

		return CommonObject::commonReplaceThirdparty($db, $origin_id, $dest_id, $tables);
>>>>>>> 93be4305
	}
}

/**
 *	Class to manage invoice lines.
 *  Saved into database table llx_facturedet
 */
class FactureLigne extends CommonInvoiceLine
{
    public $element='facturedet';
    public $table_element='facturedet';

	var $oldline;

	//! From llx_facturedet
	//! Id facture
	var $fk_facture;
	//! Id parent line
	var $fk_parent_line;
	/**
	 * @deprecated
	 */
	var $label;
	//! Description ligne
	var $desc;

	var $localtax1_type;	// Local tax 1 type
	var $localtax2_type;	// Local tax 2 type
	var $fk_remise_except;	// Link to line into llx_remise_except
	var $rang = 0;

	var $fk_fournprice;
	var $pa_ht;
	var $marge_tx;
	var $marque_tx;

	var $special_code;	// Liste d'options non cumulabels:
	// 1: frais de port
	// 2: ecotaxe
	// 3: ??

	var $origin;
	var $origin_id;

	var $fk_code_ventilation = 0;

	var $date_start;
	var $date_end;

	// Ne plus utiliser
	//var $price;         	// P.U. HT apres remise % de ligne (exemple 80)
	//var $remise;			// Montant calcule de la remise % sur PU HT (exemple 20)

	// From llx_product
	/**
	 * @deprecated
	 * @see product_ref
	 */
	var $ref;				// Product ref (deprecated)
	var $product_ref;       // Product ref
	/**
	 * @deprecated
	 * @see product_label
	 */
	var $libelle;      		// Product label (deprecated)
	var $product_label;     // Product label
	var $product_desc;  	// Description produit

	var $skip_update_total; // Skip update price total for special lines

	/**
	 * @var int Situation advance percentage
	 */
	public $situation_percent;

	/**
	 * @var int Previous situation line id reference
	 */
	public $fk_prev_id;

	/**
	 *	Load invoice line from database
	 *
	 *	@param	int		$rowid      id of invoice line to get
	 *	@return	int					<0 if KO, >0 if OK
	 */
	function fetch($rowid)
	{
		$sql = 'SELECT fd.rowid, fd.fk_facture, fd.fk_parent_line, fd.fk_product, fd.product_type, fd.label as custom_label, fd.description, fd.price, fd.qty, fd.tva_tx,';
		$sql.= ' fd.localtax1_tx, fd. localtax2_tx, fd.remise, fd.remise_percent, fd.fk_remise_except, fd.subprice,';
		$sql.= ' fd.date_start as date_start, fd.date_end as date_end, fd.fk_product_fournisseur_price as fk_fournprice, fd.buy_price_ht as pa_ht,';
		$sql.= ' fd.info_bits, fd.special_code, fd.total_ht, fd.total_tva, fd.total_ttc, fd.total_localtax1, fd.total_localtax2, fd.rang,';
		$sql.= ' fd.fk_code_ventilation,';
		$sql.= ' fd.fk_unit,';
		$sql.= ' fd.situation_percent, fd.fk_prev_id,';
		$sql.= ' p.ref as product_ref, p.label as product_libelle, p.description as product_desc';
		$sql.= ' FROM '.MAIN_DB_PREFIX.'facturedet as fd';
		$sql.= ' LEFT JOIN '.MAIN_DB_PREFIX.'product as p ON fd.fk_product = p.rowid';
		$sql.= ' WHERE fd.rowid = '.$rowid;

		$result = $this->db->query($sql);
		if ($result)
		{
			$objp = $this->db->fetch_object($result);

			$this->rowid				= $objp->rowid;
			$this->fk_facture			= $objp->fk_facture;
			$this->fk_parent_line		= $objp->fk_parent_line;
			$this->label				= $objp->custom_label;
			$this->desc					= $objp->description;
			$this->qty					= $objp->qty;
			$this->subprice				= $objp->subprice;
			$this->tva_tx				= $objp->tva_tx;
			$this->localtax1_tx			= $objp->localtax1_tx;
			$this->localtax2_tx			= $objp->localtax2_tx;
			$this->remise_percent		= $objp->remise_percent;
			$this->fk_remise_except		= $objp->fk_remise_except;
			$this->fk_product			= $objp->fk_product;
			$this->product_type			= $objp->product_type;
			$this->date_start			= $this->db->jdate($objp->date_start);
			$this->date_end				= $this->db->jdate($objp->date_end);
			$this->info_bits			= $objp->info_bits;
			$this->special_code			= $objp->special_code;
			$this->total_ht				= $objp->total_ht;
			$this->total_tva			= $objp->total_tva;
			$this->total_localtax1		= $objp->total_localtax1;
			$this->total_localtax2		= $objp->total_localtax2;
			$this->total_ttc			= $objp->total_ttc;
			$this->fk_code_ventilation	= $objp->fk_code_ventilation;
			$this->rang					= $objp->rang;
			$this->fk_fournprice		= $objp->fk_fournprice;
			$marginInfos				= getMarginInfos($objp->subprice, $objp->remise_percent, $objp->tva_tx, $objp->localtax1_tx, $objp->localtax2_tx, $this->fk_fournprice, $objp->pa_ht);
			$this->pa_ht				= $marginInfos[0];
			$this->marge_tx				= $marginInfos[1];
			$this->marque_tx			= $marginInfos[2];

			$this->ref					= $objp->product_ref;      // deprecated
			$this->product_ref			= $objp->product_ref;
			$this->libelle				= $objp->product_libelle;  // deprecated
			$this->product_label		= $objp->product_libelle;
			$this->product_desc			= $objp->product_desc;
			$this->fk_unit				= $objp->fk_unit;

			$this->situation_percent    = $objp->situation_percent;
			$this->fk_prev_id           = $objp->fk_prev_id;

			$this->db->free($result);

			return 1;
		}
		else
		{
			return -1;
		}
	}

	/**
	 *	Insert line into database
	 *
	 *	@param      int		$notrigger		1 no triggers
	 *	@return		int						<0 if KO, >0 if OK
	 */
	function insert($notrigger=0)
	{
		global $langs,$user,$conf;

		$error=0;

        $pa_ht_isemptystring = (empty($this->pa_ht) && $this->pa_ht == ''); // If true, we can use a default value. If this->pa_ht = '0', we must use '0'.
		
        dol_syslog(get_class($this)."::insert rang=".$this->rang, LOG_DEBUG);

		// Clean parameters
		$this->desc=trim($this->desc);
		if (empty($this->tva_tx)) $this->tva_tx=0;
		if (empty($this->localtax1_tx)) $this->localtax1_tx=0;
		if (empty($this->localtax2_tx)) $this->localtax2_tx=0;
		if (empty($this->localtax1_type)) $this->localtax1_type=0;
		if (empty($this->localtax2_type)) $this->localtax2_type=0;
		if (empty($this->total_localtax1)) $this->total_localtax1=0;
		if (empty($this->total_localtax2)) $this->total_localtax2=0;
		if (empty($this->rang)) $this->rang=0;
		if (empty($this->remise_percent)) $this->remise_percent=0;
		if (empty($this->info_bits)) $this->info_bits=0;
		if (empty($this->subprice)) $this->subprice=0;
		if (empty($this->special_code)) $this->special_code=0;
		if (empty($this->fk_parent_line)) $this->fk_parent_line=0;
		if (empty($this->fk_prev_id)) $this->fk_prev_id = 'null';
		if (empty($this->situation_percent)) $this->situation_percent = 0;
<<<<<<< HEAD
=======

>>>>>>> 93be4305
		if (empty($this->pa_ht)) $this->pa_ht=0;

		// if buy price not defined, define buyprice as configured in margin admin
		if ($this->pa_ht == 0 && $pa_ht_isemptystring) 
		{
			if (($result = $this->defineBuyPrice($this->subprice, $this->remise_percent, $this->fk_product)) < 0)
			{
				return $result;
			}
			else
			{
				$this->pa_ht = $result;
			}
		}

		// Check parameters
		if ($this->product_type < 0)
		{
			$this->error='ErrorProductTypeMustBe0orMore';
			return -1;
		}
		if (! empty($this->fk_product))
		{
			// Check product exists
			$result=Product::isExistingObject('product', $this->fk_product);
			if ($result <= 0)
			{
				$this->error='ErrorProductIdDoesNotExists';
				return -1;
			}
		}

		$this->db->begin();

		// Insertion dans base de la ligne
		$sql = 'INSERT INTO '.MAIN_DB_PREFIX.'facturedet';
		$sql.= ' (fk_facture, fk_parent_line, label, description, qty,';
		$sql.= ' tva_tx, localtax1_tx, localtax2_tx, localtax1_type, localtax2_type,';
		$sql.= ' fk_product, product_type, remise_percent, subprice, fk_remise_except,';
		$sql.= ' date_start, date_end, fk_code_ventilation, ';
		$sql.= ' rang, special_code, fk_product_fournisseur_price, buy_price_ht,';
		$sql.= ' info_bits, total_ht, total_tva, total_ttc, total_localtax1, total_localtax2,';
		$sql.= ' situation_percent, fk_prev_id,';
		$sql.= ' fk_unit)';
		$sql.= " VALUES (".$this->fk_facture.",";
		$sql.= " ".($this->fk_parent_line>0?"'".$this->fk_parent_line."'":"null").",";
		$sql.= " ".(! empty($this->label)?"'".$this->db->escape($this->label)."'":"null").",";
		$sql.= " '".$this->db->escape($this->desc)."',";
		$sql.= " ".price2num($this->qty).",";
		$sql.= " ".price2num($this->tva_tx).",";
		$sql.= " ".price2num($this->localtax1_tx).",";
		$sql.= " ".price2num($this->localtax2_tx).",";
		$sql.= " '".$this->localtax1_type."',";
		$sql.= " '".$this->localtax2_type."',";
		$sql.= ' '.(! empty($this->fk_product)?$this->fk_product:"null").',';
		$sql.= " ".$this->product_type.",";
		$sql.= " ".price2num($this->remise_percent).",";
		$sql.= " ".price2num($this->subprice).",";
		$sql.= ' '.(! empty($this->fk_remise_except)?$this->fk_remise_except:"null").',';
		$sql.= " ".(! empty($this->date_start)?"'".$this->db->idate($this->date_start)."'":"null").",";
		$sql.= " ".(! empty($this->date_end)?"'".$this->db->idate($this->date_end)."'":"null").",";
		$sql.= ' '.$this->fk_code_ventilation.',';
		$sql.= ' '.$this->rang.',';
		$sql.= ' '.$this->special_code.',';
		$sql.= ' '.(! empty($this->fk_fournprice)?$this->fk_fournprice:"null").',';
		$sql.= ' '.price2num($this->pa_ht).',';
		$sql.= " '".$this->info_bits."',";
		$sql.= " ".price2num($this->total_ht).",";
		$sql.= " ".price2num($this->total_tva).",";
		$sql.= " ".price2num($this->total_ttc).",";
		$sql.= " ".price2num($this->total_localtax1).",";
		$sql.= " ".price2num($this->total_localtax2);
		$sql .= ", " . $this->situation_percent;
		$sql .= ", " . $this->fk_prev_id;
		$sql .= ", ".(!$this->fk_unit ? 'NULL' : $this->fk_unit);
		$sql.= ')';

		dol_syslog(get_class($this)."::insert", LOG_DEBUG);
		$resql=$this->db->query($sql);
		if ($resql)
		{
			$this->rowid=$this->db->last_insert_id(MAIN_DB_PREFIX.'facturedet');

            if (empty($conf->global->MAIN_EXTRAFIELDS_DISABLED)) // For avoid conflicts if trigger used
            {
            	$this->id=$this->rowid;
            	$result=$this->insertExtraFields();
            	if ($result < 0)
            	{
            		$error++;
            	}
            }

			// Si fk_remise_except defini, on lie la remise a la facture
			// ce qui la flague comme "consommee".
			if ($this->fk_remise_except)
			{
				$discount=new DiscountAbsolute($this->db);
				$result=$discount->fetch($this->fk_remise_except);
				if ($result >= 0)
				{
					// Check if discount was found
					if ($result > 0)
					{
						// Check if discount not already affected to another invoice
						if ($discount->fk_facture)
						{
							$this->error=$langs->trans("ErrorDiscountAlreadyUsed",$discount->id);
							dol_syslog(get_class($this)."::insert Error ".$this->error, LOG_ERR);
							$this->db->rollback();
							return -3;
						}
						else
						{
							$result=$discount->link_to_invoice($this->rowid,0);
							if ($result < 0)
							{
								$this->error=$discount->error;
								dol_syslog(get_class($this)."::insert Error ".$this->error, LOG_ERR);
								$this->db->rollback();
								return -3;
							}
						}
					}
					else
					{
						$this->error=$langs->trans("ErrorADiscountThatHasBeenRemovedIsIncluded");
						dol_syslog(get_class($this)."::insert Error ".$this->error, LOG_ERR);
						$this->db->rollback();
						return -3;
					}
				}
				else
				{
					$this->error=$discount->error;
					dol_syslog(get_class($this)."::insert Error ".$this->error, LOG_ERR);
					$this->db->rollback();
					return -3;
				}
			}

			if (! $notrigger)
			{
                // Call trigger
                $result=$this->call_trigger('LINEBILL_INSERT',$user);
                if ($result < 0)
                {
					$this->db->rollback();
					return -2;
				}
                // End call triggers
			}

			$this->db->commit();
			return $this->rowid;

		}
		else
		{
			$this->error=$this->db->error();
			$this->db->rollback();
			return -2;
		}
	}

	/**
	 *	Update line into database
	 *
	 *	@param		User	$user		User object
	 *	@param		int		$notrigger	Disable triggers
	 *	@return		int					<0 if KO, >0 if OK
	 */
	function update($user='',$notrigger=0)
	{
		global $user,$langs,$conf;

		$error=0;

		$pa_ht_isemptystring = (empty($this->pa_ht) && $this->pa_ht == ''); // If true, we can use a default value. If this->pa_ht = '0', we must use '0'.
		
		// Clean parameters
		$this->desc=trim($this->desc);
		if (empty($this->tva_tx)) $this->tva_tx=0;
		if (empty($this->localtax1_tx)) $this->localtax1_tx=0;
		if (empty($this->localtax2_tx)) $this->localtax2_tx=0;
		if (empty($this->localtax1_type)) $this->localtax1_type=0;
		if (empty($this->localtax2_type)) $this->localtax2_type=0;
		if (empty($this->total_localtax1)) $this->total_localtax1=0;
		if (empty($this->total_localtax2)) $this->total_localtax2=0;
		if (empty($this->remise_percent)) $this->remise_percent=0;
		if (empty($this->info_bits)) $this->info_bits=0;
		if (empty($this->special_code)) $this->special_code=0;
		if (empty($this->product_type)) $this->product_type=0;
		if (empty($this->fk_parent_line)) $this->fk_parent_line=0;
		if (is_null($this->situation_percent)) $this->situation_percent=100;
<<<<<<< HEAD
		if (empty($this->pa_ht)) $this->pa_ht=0;
		
=======

>>>>>>> 93be4305
		// Check parameters
		if ($this->product_type < 0) return -1;

		// if buy price not defined, define buyprice as configured in margin admin
		if ($this->pa_ht == 0 && $pa_ht_isemptystring) 
		{
			if (($result = $this->defineBuyPrice($this->subprice, $this->remise_percent, $this->fk_product)) < 0)
			{
				return $result;
			}
			else
			{
				$this->pa_ht = $result;
			}
		}

		$this->db->begin();

        // Mise a jour ligne en base
        $sql = "UPDATE ".MAIN_DB_PREFIX."facturedet SET";
        $sql.= " description='".$this->db->escape($this->desc)."'";
        $sql.= ",label=".(! empty($this->label)?"'".$this->db->escape($this->label)."'":"null");
        $sql.= ",subprice=".price2num($this->subprice)."";
        $sql.= ",remise_percent=".price2num($this->remise_percent)."";
        if ($this->fk_remise_except) $sql.= ",fk_remise_except=".$this->fk_remise_except;
        else $sql.= ",fk_remise_except=null";
        $sql.= ",tva_tx=".price2num($this->tva_tx)."";
        $sql.= ",localtax1_tx=".price2num($this->localtax1_tx)."";
        $sql.= ",localtax2_tx=".price2num($this->localtax2_tx)."";
		$sql.= ",localtax1_type='".$this->localtax1_type."'";
		$sql.= ",localtax2_type='".$this->localtax2_type."'";
        $sql.= ",qty=".price2num($this->qty)."";
        $sql.= ",date_start=".(! empty($this->date_start)?"'".$this->db->idate($this->date_start)."'":"null");
        $sql.= ",date_end=".(! empty($this->date_end)?"'".$this->db->idate($this->date_end)."'":"null");
        $sql.= ",product_type=".$this->product_type;
        $sql.= ",info_bits='".$this->info_bits."'";
        $sql.= ",special_code='".$this->special_code."'";
        if (empty($this->skip_update_total))
        {
        	$sql.= ",total_ht=".price2num($this->total_ht)."";
        	$sql.= ",total_tva=".price2num($this->total_tva)."";
        	$sql.= ",total_ttc=".price2num($this->total_ttc)."";
        	$sql.= ",total_localtax1=".price2num($this->total_localtax1)."";
        	$sql.= ",total_localtax2=".price2num($this->total_localtax2)."";
        }
		$sql.= " , fk_product_fournisseur_price=".(! empty($this->fk_fournprice)?"'".$this->db->escape($this->fk_fournprice)."'":"null");
		$sql.= " , buy_price_ht='".price2num($this->pa_ht)."'";
		$sql.= ",fk_parent_line=".($this->fk_parent_line>0?$this->fk_parent_line:"null");
		if (! empty($this->rang)) $sql.= ", rang=".$this->rang;
		$sql .= ", situation_percent=" . $this->situation_percent;
		$sql .= ", fk_unit=".(!$this->fk_unit ? 'NULL' : $this->fk_unit);
		$sql.= " WHERE rowid = ".$this->rowid;

		dol_syslog(get_class($this)."::update", LOG_DEBUG);
		$resql=$this->db->query($sql);
		if ($resql)
		{
        	if (empty($conf->global->MAIN_EXTRAFIELDS_DISABLED)) // For avoid conflicts if trigger used
        	{
        		$this->id=$this->rowid;
        		$result=$this->insertExtraFields();
        		if ($result < 0)
        		{
        			$error++;
        		}
        	}

			if (! $notrigger)
			{
                // Call trigger
                $result=$this->call_trigger('LINEBILL_UPDATE',$user);
                if ($result < 0)
 				{
					$this->db->rollback();
					return -2;
				}
                // End call triggers
			}
			$this->db->commit();
			return 1;
		}
		else
		{
			$this->error=$this->db->error();
			$this->db->rollback();
			return -2;
		}
	}

	/**
	 * 	Delete line in database
	 *
	 *	@return		int		<0 if KO, >0 if OK
	 */
	function delete()
	{
		global $conf,$langs,$user;

		$error=0;

		$this->db->begin();

		// Call trigger
		$result=$this->call_trigger('LINEBILL_DELETE',$user);
		if ($result < 0)
		{
			$this->db->rollback();
			return -1;
		}
		// End call triggers


		$sql = "DELETE FROM ".MAIN_DB_PREFIX."facturedet WHERE rowid = ".$this->rowid;
		dol_syslog(get_class($this)."::delete", LOG_DEBUG);
		if ($this->db->query($sql) )
		{
			$this->db->commit();
			return 1;
		}
		else
		{
			$this->error=$this->db->error()." sql=".$sql;
			$this->db->rollback();
			return -1;
		}
	}

	/**
	 *  Mise a jour en base des champs total_xxx de ligne de facture
	 *
	 *	@return		int		<0 if KO, >0 if OK
	 */
	function update_total()
	{
		$this->db->begin();
		dol_syslog(get_class($this)."::update_total", LOG_DEBUG);

		// Clean parameters
		if (empty($this->total_localtax1)) $this->total_localtax1=0;
		if (empty($this->total_localtax2)) $this->total_localtax2=0;

		// Mise a jour ligne en base
		$sql = "UPDATE ".MAIN_DB_PREFIX."facturedet SET";
		$sql.= " total_ht=".price2num($this->total_ht)."";
		$sql.= ",total_tva=".price2num($this->total_tva)."";
		$sql.= ",total_localtax1=".price2num($this->total_localtax1)."";
		$sql.= ",total_localtax2=".price2num($this->total_localtax2)."";
		$sql.= ",total_ttc=".price2num($this->total_ttc)."";
		$sql.= " WHERE rowid = ".$this->rowid;

		dol_syslog(get_class($this)."::update_total", LOG_DEBUG);

		$resql=$this->db->query($sql);
		if ($resql)
		{
			$this->db->commit();
			return 1;
		}
		else
		{
			$this->error=$this->db->error();
			$this->db->rollback();
			return -2;
		}
	}

	/**
	 * Returns situation_percent of the previous line
	 *
	 * @return int >= 0
	 */
	function get_prev_progress()
	{
		if (is_null($this->fk_prev_id) || empty($this->fk_prev_id) || $this->fk_prev_id == "") {
			return 0;
		} else {
			$sql = 'SELECT situation_percent FROM ' . MAIN_DB_PREFIX . 'facturedet WHERE rowid=' . $this->fk_prev_id;
			$resql = $this->db->query($sql);
			if ($resql && $resql->num_rows > 0) {
				$res = $this->db->fetch_array($resql);
				return $res['situation_percent'];
			} else {
				$this->error = $this->db->error();
				dol_syslog(get_class($this) . "::select Error " . $this->error, LOG_ERR);
				$this->db->rollback();
				return -1;
			}
		}
	}
}<|MERGE_RESOLUTION|>--- conflicted
+++ resolved
@@ -79,24 +79,7 @@
 	var $total_tva=0;
 	var $total_ttc=0;
 	var $revenuestamp;
-<<<<<<< HEAD
-
-=======
-	/**
-	 * @deprecated
-	 * @see note_private, note_public
-	 */
-	var $note;
-	var $note_private;
-	var $note_public;
-
-	/**
-	 * Invoice status
-	 * @var int
-	 * @see Facture::STATUS_DRAFT, Facture::STATUS_VALIDATED, Facture::STATUS_PAID, Facture::STATUS_ABANDONED
-	 */
-	var $statut;
->>>>>>> 93be4305
+
 	//! Fermeture apres paiement partiel: discount_vat, badcustomer, abandon
 	//! Fermeture alors que aucun paiement: replaced (si remplace), abandon
 	var $close_code;
@@ -125,14 +108,6 @@
 
 	var $fac_rec;
 
-<<<<<<< HEAD
-=======
-	//Incoterms
-	var $fk_incoterms;
-	var $location_incoterms;
-	var $libelle_incoterms;  //Used into tooltip
-
->>>>>>> 93be4305
 	/**
 	 * @var int Situation cycle reference number
 	 */
@@ -2167,11 +2142,7 @@
 
 			$localtaxes_type=getLocalTaxesFromRate($txtva,0,$this->thirdparty, $mysoc);
 
-<<<<<<< HEAD
 			$tabprice = calcul_price_total($qty, $pu, $remise_percent, $txtva, $txlocaltax1, $txlocaltax2, 0, $price_base_type, $info_bits, $product_type, $mysoc, $localtaxes_type, $situation_percent);
-=======
-			$tabprice = calcul_price_total($qty, $pu, $remise_percent, $txtva, $txlocaltax1, $txlocaltax2, 0, $price_base_type, $info_bits, $type, $mysoc, $localtaxes_type, $situation_percent);
->>>>>>> 93be4305
 
 			$total_ht  = $tabprice[0];
 			$total_tva = $tabprice[1];
@@ -2188,23 +2159,6 @@
 				$rangtouse = $rangmax + 1;
 			}
 
-<<<<<<< HEAD
-=======
-			$product_type=$type;
-			if (!empty($fk_product))
-			{
-				$product=new Product($this->db);
-				$result=$product->fetch($fk_product);
-				$product_type=$product->type;
-
-				if (! empty($conf->global->STOCK_MUST_BE_ENOUGH_FOR_INVOICE) && $product_type == 0 && $product->stock_reel < $qty) {
-					$this->error=$langs->trans('ErrorStockIsNotEnough');
-					$this->db->rollback();
-					return -3;
-				}
-			}
-
->>>>>>> 93be4305
 			// Insert line
 			$this->line=new FactureLigne($this->db);
 
@@ -3250,7 +3204,6 @@
 			$response->url=DOL_URL_ROOT.'/compta/facture/list.php?search_status=1';
 			$response->img=img_object($langs->trans("Bills"),"bill");
 
-<<<<<<< HEAD
 			$generic_facture = new Facture($this->db);
 
 			while ($obj=$this->db->fetch_object($resql))
@@ -3260,13 +3213,6 @@
 				$response->nbtodo++;
 
 				if ($generic_facture->hasDelay()) {
-=======
-			while ($obj=$this->db->fetch_object($resql))
-			{
-				$response->nbtodo++;
-
-				if ($this->db->jdate($obj->datefin) < ($now - $conf->facture->client->warning_delay)) {
->>>>>>> 93be4305
 					$response->nbtodolate++;
 				}
 			}
@@ -3621,7 +3567,6 @@
 			return -1;
 		}
 	}
-<<<<<<< HEAD
 
 	/**
 	 * Checks if the invoice is the first of a cycle
@@ -3641,27 +3586,6 @@
 	function get_prev_sits()
 	{
 
-=======
-
-	/**
-	 * Checks if the invoice is the first of a cycle
-	 *
-	 * @return boolean
-	 */
-	function is_first()
-	{
-		return ($this->situation_counter == 1);
-	}
-
-	/**
-	 * Returns an array containing the previous situations as Facture objects
-	 *
-	 * @return mixed -1 if error, array of previous situations
-	 */
-	function get_prev_sits()
-	{
-
->>>>>>> 93be4305
 		$sql = 'SELECT rowid FROM ' . MAIN_DB_PREFIX . 'facture';
 		$sql .= ' where situation_cycle_ref = ' . $this->situation_cycle_ref;
 		$sql .= ' and situation_counter < ' . $this->situation_counter;
@@ -3682,7 +3606,6 @@
 
 		return $res;
 	}
-<<<<<<< HEAD
 
 	/**
 	 * Sets the invoice as a final situation
@@ -3710,87 +3633,6 @@
 	/**
 	 * Checks if the invoice is the last in its cycle
 	 *
-	 * @return int 0 or 1 if OK, -1 if error
-	 *
-	 */
-	function is_last_in_cycle()
-	{
-		$sql = 'SELECT max(situation_counter) FROM ' . MAIN_DB_PREFIX . 'facture WHERE situation_cycle_ref = ' . $this->situation_cycle_ref;
-		$resql = $this->db->query($sql);
-
-		if ($resql && $resql->num_rows > 0) {
-			$res = $this->db->fetch_array($resql);
-			$last = $res['max(situation_counter)'];
-			return ($last == $this->situation_counter);
-		} else {
-			$this->error = $this->db->lasterror();
-			dol_syslog(get_class($this) . "::select Error " . $this->error, LOG_ERR);
-=======
-
-	/**
-	 * Sets the invoice as a final situation
-	 *
-	 * @return int 1 if ok, -1 if error
-	 */
-	function setFinal()
-	{
-		global $conf, $langs, $user;
-		$this->situation_final = 1;
-		$sql = 'update ' . MAIN_DB_PREFIX . 'facture set situation_final = ' . $this->situation_final . ' where rowid = ' . $this->id;
-		$resql = $this->db->query($sql);
-		if ($resql) {
-			// FIXME: call triggers?
-			$this->db->commit();
-			return 1;
-		} else {
-			$this->error = $this->db->lasterror();
-			dol_syslog(get_class($this) . "::update Error setFinal " . $sql, LOG_ERR);
->>>>>>> 93be4305
-			$this->db->rollback();
-			return -1;
-		}
-	}
-<<<<<<< HEAD
-
-	/**
-	 * Function used to replace a thirdparty id with another one.
-	 *
-	 * @param DoliDB $db Database handler
-	 * @param int $origin_id Old thirdparty id
-	 * @param int $dest_id New thirdparty id
-	 * @return bool
-	 */
-	public static function replaceThirdparty(DoliDB $db, $origin_id, $dest_id)
-	{
-		$tables = array(
-			'facture'
-		);
-
-		return CommonObject::commonReplaceThirdparty($db, $origin_id, $dest_id, $tables);
-	}
-
-	/**
-	 * Is the customer invoice delayed?
-	 *
-	 * @return bool
-	 */
-	public function hasDelay()
-	{
-		global $conf;
-
-		$now = dol_now();
-
-		//Paid invoices have status STATUS_CLOSED
-		if (!$this->statut != Facture::STATUS_VALIDATED) {
-			return false;
-		}
-
-		return $this->date_lim_reglement < ($now - $conf->facture->client->warning_delay);
-=======
-
-	/**
-	 * Checks if the invoice is the last in its cycle
-	 *
 	 * @return bool Last of the cycle status
 	 *
 	 */
@@ -3830,7 +3672,25 @@
 		);
 
 		return CommonObject::commonReplaceThirdparty($db, $origin_id, $dest_id, $tables);
->>>>>>> 93be4305
+	}
+
+	/**
+	 * Is the customer invoice delayed?
+	 *
+	 * @return bool
+	 */
+	public function hasDelay()
+	{
+		global $conf;
+
+		$now = dol_now();
+
+		//Paid invoices have status STATUS_CLOSED
+		if (!$this->statut != Facture::STATUS_VALIDATED) {
+			return false;
+		}
+
+		return $this->date_lim_reglement < ($now - $conf->facture->client->warning_delay);
 	}
 }
 
@@ -4020,10 +3880,6 @@
 		if (empty($this->fk_parent_line)) $this->fk_parent_line=0;
 		if (empty($this->fk_prev_id)) $this->fk_prev_id = 'null';
 		if (empty($this->situation_percent)) $this->situation_percent = 0;
-<<<<<<< HEAD
-=======
-
->>>>>>> 93be4305
 		if (empty($this->pa_ht)) $this->pa_ht=0;
 
 		// if buy price not defined, define buyprice as configured in margin admin
@@ -4219,12 +4075,8 @@
 		if (empty($this->product_type)) $this->product_type=0;
 		if (empty($this->fk_parent_line)) $this->fk_parent_line=0;
 		if (is_null($this->situation_percent)) $this->situation_percent=100;
-<<<<<<< HEAD
 		if (empty($this->pa_ht)) $this->pa_ht=0;
 		
-=======
-
->>>>>>> 93be4305
 		// Check parameters
 		if ($this->product_type < 0) return -1;
 
