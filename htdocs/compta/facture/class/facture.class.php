<?php
/* Copyright (C) 2002-2007 Rodolphe Quiedeville  <rodolphe@quiedeville.org>
 * Copyright (C) 2004-2013 Laurent Destailleur   <eldy@users.sourceforge.net>
 * Copyright (C) 2004      Sebastien Di Cintio   <sdicintio@ressource-toi.org>
 * Copyright (C) 2004      Benoit Mortier        <benoit.mortier@opensides.be>
 * Copyright (C) 2005      Marc Barilley / Ocebo <marc@ocebo.com>
 * Copyright (C) 2005-2014 Regis Houssin         <regis.houssin@capnetworks.com>
 * Copyright (C) 2006      Andre Cianfarani      <acianfa@free.fr>
 * Copyright (C) 2007      Franky Van Liedekerke <franky.van.liedekerke@telenet.be>
 * Copyright (C) 2010-2016 Juanjo Menent         <jmenent@2byte.es>
 * Copyright (C) 2012-2014 Christophe Battarel   <christophe.battarel@altairis.fr>
 * Copyright (C) 2012-2015 Marcos García         <marcosgdf@gmail.com>
 * Copyright (C) 2012      Cédric Salvador       <csalvador@gpcsolutions.fr>
 * Copyright (C) 2012-2014 Raphaël Doursenaud    <rdoursenaud@gpcsolutions.fr>
 * Copyright (C) 2013      Cedric Gross          <c.gross@kreiz-it.fr>
 * Copyright (C) 2013      Florian Henry		  	<florian.henry@open-concept.pro>
 * Copyright (C) 2016      Ferran Marcet        <fmarcet@2byte.es>
 *
 * This program is free software; you can redistribute it and/or modify
 * it under the terms of the GNU General Public License as published by
 * the Free Software Foundation; either version 3 of the License, or
 * (at your option) any later version.
 *
 * This program is distributed in the hope that it will be useful,
 * but WITHOUT ANY WARRANTY; without even the implied warranty of
 * MERCHANTABILITY or FITNESS FOR A PARTICULAR PURPOSE.  See the
 * GNU General Public License for more details.
 *
 * You should have received a copy of the GNU General Public License
 * along with this program. If not, see <http://www.gnu.org/licenses/>.
 */

/**
 *	\file       htdocs/compta/facture/class/facture.class.php
 *	\ingroup    facture
 *	\brief      File of class to manage invoices
 */

include_once DOL_DOCUMENT_ROOT.'/core/class/commoninvoice.class.php';
require_once DOL_DOCUMENT_ROOT.'/core/class/commonobjectline.class.php';
require_once DOL_DOCUMENT_ROOT.'/product/class/product.class.php';
require_once DOL_DOCUMENT_ROOT.'/societe/class/client.class.php';
require_once DOL_DOCUMENT_ROOT.'/margin/lib/margins.lib.php';
require_once DOL_DOCUMENT_ROOT.'/multicurrency/class/multicurrency.class.php';

/**
 *	Class to manage invoices
 */
class Facture extends CommonInvoice
{
	public $element='facture';
	public $table_element='facture';
	public $table_element_line = 'facturedet';
	public $fk_element = 'fk_facture';
	protected $ismultientitymanaged = 1;	// 0=No test on entity, 1=Test with field entity, 2=Test with link by societe
	public $picto='bill';
	
	/**
	 * {@inheritdoc}
	 */
	protected $table_ref_field = 'facnumber';

	public $socid;

	public $author;
	public $fk_user_author;
	public $fk_user_valid;
	public $date;              // Date invoice
	public $date_creation;		// Creation date
	public $date_validation;	// Validation date
	public $datem;
	public $ref_client;
	public $ref_int;
	//Check constants for types
	public $type = self::TYPE_STANDARD;

	//var $amount;
	public $remise_absolue;
	public $remise_percent;
	public $total_ht=0;
	public $total_tva=0;
	public $total_ttc=0;
	public $revenuestamp;

	//! Fermeture apres paiement partiel: discount_vat, badcustomer, abandon
	//! Fermeture alors que aucun paiement: replaced (si remplace), abandon
	public $close_code;
	//! Commentaire si mis a paye sans paiement complet
	public $close_note;
	//! 1 if invoice paid COMPLETELY, 0 otherwise (do not use it anymore, use statut and close_code)
	public $paye;
	//! id of source invoice if replacement invoice or credit note
	public $fk_facture_source;
	public $linked_objects=array();
	public $date_lim_reglement;
	public $cond_reglement_code;		// Code in llx_c_paiement
	public $mode_reglement_code;		// Code in llx_c_paiement
	public $fk_bank;					// Field to store bank id to use when payment mode is withdraw
	/**
	 * @deprecated
	 */
	public $products=array();
	/**
	 * @var FactureLigne[]
	 */
	public $lines=array();
	public $line;
	public $extraparams=array();
	public $specimen;

	public $fac_rec;

	// Multicurrency
	public $fk_multicurrency;
	public $multicurrency_code;
	public $multicurrency_tx;
	public $multicurrency_total_ht;
	public $multicurrency_total_tva;
	public $multicurrency_total_ttc;

	/**
	 * @var int Situation cycle reference number
	 */
	public $situation_cycle_ref;

	/**
	 * @var int Situation counter inside the cycle
	 */
	public $situation_counter;

	/**
	 * @var bool Final situation flag
	 */
	public $situation_final;

	/**
	 * @var array Table of previous situations
	 */
	public $tab_previous_situation_invoice=array();

	/**
	 * @var array Table of next situations
	 */
	public $tab_next_situation_invoice=array();

	public $oldcopy;

    /**
     * Standard invoice
     */
    const TYPE_STANDARD = 0;

    /**
     * Replacement invoice
     */
    const TYPE_REPLACEMENT = 1;

    /**
     * Credit note invoice
     */
    const TYPE_CREDIT_NOTE = 2;

    /**
     * Deposit invoice
     */
    const TYPE_DEPOSIT = 3;

    /**
     * Proforma invoice (should not be used. a proforma is an order)
     */
    const TYPE_PROFORMA = 4;

	/**
	 * Situation invoice
	 */
	const TYPE_SITUATION = 5;

	/**
	 * Draft
	 */
	const STATUS_DRAFT = 0;

	/**
	 * Validated (need to be paid)
	 */
	const STATUS_VALIDATED = 1;

	/**
	 * Classified paid.
	 * If paid partially, $this->close_code can be:
	 * - CLOSECODE_DISCOUNTVAT
	 * - CLOSECODE_BADDEBT
	 * If paid completelly, this->close_code will be null
	 */
	const STATUS_CLOSED = 2;

	/**
	 * Classified abandoned and no payment done.
	 * $this->close_code can be:
	 * - CLOSECODE_BADDEBT
	 * - CLOSECODE_ABANDONED
	 * - CLOSECODE_REPLACED
	 */
	const STATUS_ABANDONED = 3;

	const CLOSECODE_DISCOUNTVAT = 'discount_vat';
	const CLOSECODE_BADDEBT = 'badcustomer';
	const CLOSECODE_ABANDONED = 'abandon';
	const CLOSECODE_REPLACED = 'replaced';

	/**
	 * 	Constructor
	 *
	 * 	@param	DoliDB		$db			Database handler
	 */
	function __construct($db)
	{
		$this->db = $db;
	}

	/**
	 *	Create invoice in database.
	 *  Note: this->ref can be set or empty. If empty, we will use "(PROV999)"
	 *  Note: this->fac_rec must be set to create invoice from a recurring invoice
	 *
	 *	@param	User	$user      		Object user that create
	 *	@param  int		$notrigger		1=Does not execute triggers, 0 otherwise
	 * 	@param	int		$forceduedate	1=Do not recalculate due date from payment condition but force it with value
	 *	@return	int						<0 if KO, >0 if OK
	 */
	function create($user,$notrigger=0,$forceduedate=0)
	{
		global $langs,$conf,$mysoc,$hookmanager;
		$error=0;

		// Clean parameters
		if (empty($this->type)) $this->type = self::TYPE_STANDARD;
		$this->ref_client=trim($this->ref_client);
		$this->note=(isset($this->note) ? trim($this->note) : trim($this->note_private)); // deprecated
		$this->note_private=(isset($this->note_private) ? trim($this->note_private) : trim($this->note_private));
		$this->note_public=trim($this->note_public);
		if (! $this->cond_reglement_id) $this->cond_reglement_id = 0;
		if (! $this->mode_reglement_id) $this->mode_reglement_id = 0;
		$this->brouillon = 1;
        if (empty($this->entity)) $this->entity = $conf->entity;
        
		// Multicurrency (test on $this->multicurrency_tx because we sould take the default rate only if not using origin rate)
		if (!empty($this->multicurrency_code) && empty($this->multicurrency_tx)) list($this->fk_multicurrency,$this->multicurrency_tx) = MultiCurrency::getIdAndTxFromCode($this->db, $this->multicurrency_code);
		else $this->fk_multicurrency = MultiCurrency::getIdFromCode($this->db, $this->multicurrency_code);
		if (empty($this->fk_multicurrency))
		{
			$this->multicurrency_code = $conf->currency;
			$this->fk_multicurrency = 0;
			$this->multicurrency_tx = 1;
		}

		dol_syslog(get_class($this)."::create user=".$user->id);

		// Check parameters
		if (empty($this->date) || empty($user->id))
		{
			$this->error="ErrorBadParameter";
			dol_syslog(get_class($this)."::create Try to create an invoice with an empty parameter (user, date, ...)", LOG_ERR);
			return -3;
		}
		$soc = new Societe($this->db);
		$result=$soc->fetch($this->socid);
		if ($result < 0)
		{
			$this->error="Failed to fetch company: ".$soc->error;
			dol_syslog(get_class($this)."::create ".$this->error, LOG_ERR);
			return -2;
		}

		$now=dol_now();

		$this->db->begin();

		// Create invoice from a template invoice
		if ($this->fac_rec > 0)
		{
			require_once DOL_DOCUMENT_ROOT.'/compta/facture/class/facture-rec.class.php';
			$_facrec = new FactureRec($this->db);
			$result=$_facrec->fetch($this->fac_rec);
			$result=$_facrec->fetchObjectLinked();       // This load $_facrec->linkedObjectsIds

			$this->socid 		     = $_facrec->socid;  // Invoice created on same thirdparty than template
			$this->entity            = $_facrec->entity; // Invoice created in same entity than template
			
			// Fields coming from GUI (priority on template). TODO Value of template should be used as default value on GUI so we can use here always value from GUI
			$this->fk_project        = GETPOST('projectid','int') > 0 ? GETPOST('projectid','int') : $_facrec->fk_project;
			$this->note_public       = GETPOST('note_public') ? GETPOST('note_public') : $_facrec->note_public;
			$this->note_private      = GETPOST('note_private') ? GETPOST('note_private') : $_facrec->note_private;
			$this->modelpdf          = GETPOST('model') ? GETPOST('model') : $_facrec->modelpdf;
			$this->cond_reglement_id = GETPOST('cond_reglement_id') > 0 ? GETPOST('cond_reglement_id') : $_facrec->cond_reglement_id;
			$this->mode_reglement_id = GETPOST('mode_reglement_id') > 0 ? GETPOST('mode_reglement_id') : $_facrec->mode_reglement_id;
			$this->fk_account        = GETPOST('fk_account') > 0 ? GETPOST('fk_account') : $_facrec->fk_account;

			// Set here to have this defined for substitution into notes, should be recalculated after adding lines to get same result
			$this->total_ht          = $_facrec->total_ht;
			$this->total_ttc         = $_facrec->total_ttc;
				
			// Fields always coming from template
			$this->remise_absolue    = $_facrec->remise_absolue;
			$this->remise_percent    = $_facrec->remise_percent;
			$this->fk_incoterms		 = $_facrec->fk_incoterms;
			$this->location_incoterms= $_facrec->location_incoterms;

			// Clean parameters
			if (! $this->type) $this->type = self::TYPE_STANDARD;
			$this->ref_client=trim($this->ref_client);
			$this->note_public=trim($this->note_public);
			$this->note_private=trim($this->note_private);
		    $this->note_private=dol_concatdesc($this->note_private, $langs->trans("GeneratedFromRecurringInvoice", $_facrec->ref));

			//if (! $this->remise) $this->remise = 0;
			if (! $this->mode_reglement_id) $this->mode_reglement_id = 0;
			$this->brouillon = 1;

			$this->linked_objects = $_facrec->linkedObjectsIds;

			$forceduedate = $this->calculate_date_lim_reglement();

			// For recurring invoices, update date and number of last generation of recurring template invoice, before inserting new invoice
			if ($_facrec->frequency > 0)
			{
			    dol_syslog("This is a recurring invoice so we set date_last_gen and next date_when");
			    if (empty($_facrec->date_when)) $_facrec->date_when = $now;
                $next_date = $_facrec->getNextDate();   // Calculate next date
                $result = $_facrec->setValueFrom('date_last_gen', $now, '', null, 'date', '', $user, '');
                //$_facrec->setValueFrom('nb_gen_done', $_facrec->nb_gen_done + 1);		// Not required, +1 already included into setNextDate when second param is 1.
                $result = $_facrec->setNextDate($next_date,1);
			}

			// Define lang of customer
			$outputlangs = $langs;
			$newlang='';

			if ($conf->global->MAIN_MULTILANGS && empty($newlang) && isset($this->thirdparty->default_lang)) $newlang=$this->thirdparty->default_lang;  // for proposal, order, invoice, ...
			if ($conf->global->MAIN_MULTILANGS && empty($newlang) && isset($this->default_lang)) $newlang=$this->default_lang;                  // for thirdparty
			if (! empty($newlang))
			{
			    $outputlangs = new Translate("",$conf);
			    $outputlangs->setDefaultLang($newlang);
			}

			// Array of possible substitutions (See also file mailing-send.php that should manage same substitutions)
			$substitutionarray=array(
			    '__TOTAL_HT__' => price($this->total_ht, 0, $outputlangs, 0, 0, -1, $conf->currency_code),
			    '__TOTAL_TTC__' => price($this->total_ttc, 0, $outputlangs, 0, 0, -1, $conf->currency_code),
			    '__INVOICE_PREVIOUS_MONTH__' => dol_print_date(dol_time_plus_duree($this->date, -1, 'm'), '%m'),
			    '__INVOICE_MONTH__' => dol_print_date($this->date, '%m'),
			    '__INVOICE_NEXT_MONTH__' => dol_print_date(dol_time_plus_duree($this->date, 1, 'm'), '%m'),
			    '__INVOICE_PREVIOUS_MONTH_TEXT__' => dol_print_date(dol_time_plus_duree($this->date, -1, 'm'), '%B'),
			    '__INVOICE_MONTH_TEXT__' => dol_print_date($this->date, '%B'),
			    '__INVOICE_NEXT_MONTH_TEXT__' => dol_print_date(dol_time_plus_duree($this->date, 1, 'm'), '%B'),
			    '__INVOICE_PREVIOUS_YEAR__' => dol_print_date(dol_time_plus_duree($this->date, -1, 'y'), '%Y'),
			    '__INVOICE_YEAR__' => dol_print_date($this->date, '%Y'),
			    '__INVOICE_NEXT_YEAR__' => dol_print_date(dol_time_plus_duree($this->date, 1, 'y'), '%Y'),
			);
			
			$substitutionisok=true;
			complete_substitutions_array($substitutionarray, $outputlangs);
			
			$this->note_public=make_substitutions($this->note_public,$substitutionarray);
			$this->note_private=make_substitutions($this->note_private,$substitutionarray);
		}

		// Define due date if not already defined
		$datelim=(empty($forceduedate)?$this->calculate_date_lim_reglement():$forceduedate);

		// Insert into database
		$socid  = $this->socid;

		$sql = "INSERT INTO ".MAIN_DB_PREFIX."facture (";
		$sql.= " facnumber";
		$sql.= ", entity";
		$sql.= ", ref_ext";
		$sql.= ", type";
		$sql.= ", fk_soc";
		$sql.= ", datec";
		$sql.= ", remise_absolue";
		$sql.= ", remise_percent";
		$sql.= ", datef";
		$sql.= ", date_pointoftax";
		$sql.= ", note_private";
		$sql.= ", note_public";
		$sql.= ", ref_client, ref_int";
        $sql.= ", fk_account";
		$sql.= ", fk_facture_source, fk_user_author, fk_projet";
		$sql.= ", fk_cond_reglement, fk_mode_reglement, date_lim_reglement, model_pdf";
		$sql.= ", situation_cycle_ref, situation_counter, situation_final";
		$sql.= ", fk_incoterms, location_incoterms";
        $sql.= ", fk_multicurrency";
        $sql.= ", multicurrency_code";
        $sql.= ", multicurrency_tx";
		$sql.= ")";
		$sql.= " VALUES (";
		$sql.= "'(PROV)'";
		$sql.= ", ".$this->entity;
		$sql.= ", ".($this->ref_ext?"'".$this->db->escape($this->ref_ext)."'":"null");
		$sql.= ", '".$this->db->escape($this->type)."'";
		$sql.= ", '".$socid."'";
		$sql.= ", '".$this->db->idate($now)."'";
		$sql.= ", ".($this->remise_absolue>0?$this->remise_absolue:'NULL');
		$sql.= ", ".($this->remise_percent>0?$this->remise_percent:'NULL');
		$sql.= ", '".$this->db->idate($this->date)."'";
		$sql.= ", ".(strval($this->date_pointoftax)!='' ? "'".$this->db->idate($this->date_pointoftax)."'" : 'null');
		$sql.= ", ".($this->note_private?"'".$this->db->escape($this->note_private)."'":"null");
		$sql.= ", ".($this->note_public?"'".$this->db->escape($this->note_public)."'":"null");
		$sql.= ", ".($this->ref_client?"'".$this->db->escape($this->ref_client)."'":"null");
		$sql.= ", ".($this->ref_int?"'".$this->db->escape($this->ref_int)."'":"null");
		$sql.= ", ".($this->fk_account>0?$this->fk_account:'NULL');
		$sql.= ", ".($this->fk_facture_source?"'".$this->db->escape($this->fk_facture_source)."'":"null");
		$sql.= ", ".($user->id > 0 ? "'".$user->id."'":"null");
		$sql.= ", ".($this->fk_project?$this->fk_project:"null");
		$sql.= ", ".$this->cond_reglement_id;
		$sql.= ", ".$this->mode_reglement_id;
		$sql.= ", '".$this->db->idate($datelim)."', '".$this->db->escape($this->modelpdf)."'";
		$sql.= ", ".($this->situation_cycle_ref?"'".$this->db->escape($this->situation_cycle_ref)."'":"null");
		$sql.= ", ".($this->situation_counter?"'".$this->db->escape($this->situation_counter)."'":"null");
		$sql.= ", ".($this->situation_final?$this->situation_final:0);
		$sql.= ", ".(int) $this->fk_incoterms;
        $sql.= ", '".$this->db->escape($this->location_incoterms)."'";
		$sql.= ", ".(int) $this->fk_multicurrency;
		$sql.= ", '".$this->db->escape($this->multicurrency_code)."'";
		$sql.= ", ".(double) $this->multicurrency_tx;
		$sql.=")";

		dol_syslog(get_class($this)."::create", LOG_DEBUG);
		$resql=$this->db->query($sql);
		if ($resql)
		{
			$this->id = $this->db->last_insert_id(MAIN_DB_PREFIX.'facture');

			// Update ref with new one
			$this->ref='(PROV'.$this->id.')';
			$sql = 'UPDATE '.MAIN_DB_PREFIX."facture SET facnumber='".$this->db->escape($this->ref)."' WHERE rowid=".$this->id;

			dol_syslog(get_class($this)."::create", LOG_DEBUG);
			$resql=$this->db->query($sql);
			if (! $resql) $error++;

			// Add object linked
			if (! $error && $this->id && is_array($this->linked_objects) && ! empty($this->linked_objects))
			{
				foreach($this->linked_objects as $origin => $tmp_origin_id)
				{
				    if (is_array($tmp_origin_id))       // New behaviour, if linked_object can have several links per type, so is something like array('contract'=>array(id1, id2, ...))
				    {
				        foreach($tmp_origin_id as $origin_id)
				        {
				            $ret = $this->add_object_linked($origin, $origin_id);
				            if (! $ret)
				            {
				                dol_print_error($this->db);
				                $error++;
				            }
				        }
				    }
				    else                                // Old behaviour, if linked_object has only one link per type, so is something like array('contract'=>id1))
				    {
				        $origin_id = $tmp_origin_id;
    					$ret = $this->add_object_linked($origin, $origin_id);
    					if (! $ret)
    					{
    						dol_print_error($this->db);
    						$error++;
    					}
				    }
				}
			}
			
			if (! $error && $this->id && ! empty($conf->global->MAIN_PROPAGATE_CONTACTS_FROM_ORIGIN) && ! empty($this->origin) && ! empty($this->origin_id))   // Get contact from origin object
			{
				$originforcontact = $this->origin;
				$originidforcontact = $this->origin_id;
				if ($originforcontact == 'shipping')     // shipment and order share the same contacts. If creating from shipment we take data of order
				{
				    require_once DOL_DOCUMENT_ROOT . '/expedition/class/expedition.class.php';
				    $exp = new Expedition($this->db);
				    $exp->fetch($this->origin_id);
				    $exp->fetchObjectLinked();
				    if (count($exp->linkedObjectsIds['commande']) > 0) 
				    {
				        foreach ($exp->linkedObjectsIds['commande'] as $key => $value)
				        {
				            $originforcontact = 'commande';
				            $originidforcontact = $value->id;
				            break; // We take first one
				        }
				    }
				}
				
				$sqlcontact = "SELECT ctc.code, ctc.source, ec.fk_socpeople FROM ".MAIN_DB_PREFIX."element_contact as ec, ".MAIN_DB_PREFIX."c_type_contact as ctc";
				$sqlcontact.= " WHERE element_id = ".$originidforcontact." AND ec.fk_c_type_contact = ctc.rowid AND ctc.element = '".$originforcontact."'";
	
				$resqlcontact = $this->db->query($sqlcontact);
				if ($resqlcontact)
				{
				    while($objcontact = $this->db->fetch_object($resqlcontact))
				    {
				        //print $objcontact->code.'-'.$objcontact->source.'-'.$objcontact->fk_socpeople."\n";
				        $this->add_contact($objcontact->fk_socpeople, $objcontact->code, $objcontact->source);    // May failed because of duplicate key or because code of contact type does not exists for new object
				    }
				}
				else dol_print_error($resqlcontact);
			}

			/*
			 *  Insert lines of invoices into database
			 */
			if (count($this->lines) && is_object($this->lines[0]))	// If this->lines is array of InvoiceLines (preferred mode)
			{
				$fk_parent_line = 0;

				dol_syslog("There is ".count($this->lines)." lines that are invoice lines objects");
				foreach ($this->lines as $i => $val)
				{
					$newinvoiceline=$this->lines[$i];
					$newinvoiceline->fk_facture=$this->id;
                    $newinvoiceline->origin = $this->element;           // TODO This seems not used. Here we but origin 'facture' but after
                    $newinvoiceline->origin_id = $this->lines[$i]->id;  // we put an id of object !
					if ($result >= 0 && ($newinvoiceline->info_bits & 0x01) == 0)	// We keep only lines with first bit = 0
					{
						// Reset fk_parent_line for no child products and special product
						if (($newinvoiceline->product_type != 9 && empty($newinvoiceline->fk_parent_line)) || $newinvoiceline->product_type == 9) {
							$fk_parent_line = 0;
						}

						$newinvoiceline->fk_parent_line=$fk_parent_line;
						$result=$newinvoiceline->insert();

						// Defined the new fk_parent_line
						if ($result > 0 && $newinvoiceline->product_type == 9) {
							$fk_parent_line = $result;
						}
					}
					if ($result < 0)
					{
						$this->error=$newinvoiceline->error;
						$error++;
						break;
					}
				}
			}
			else	// If this->lines is an array of invoice line arrays
			{
				$fk_parent_line = 0;

				dol_syslog("There is ".count($this->lines)." lines that are array lines");

				foreach ($this->lines as $i => $val)
				{
                	$line = $this->lines[$i];
                	
                	// Test and convert into object this->lines[$i]. When coming from REST API, we may still have an array
				    //if (! is_object($line)) $line=json_decode(json_encode($line), FALSE);  // convert recursively array into object.
                	if (! is_object($line)) $line = (object) $line;
				    
				    if (($line->info_bits & 0x01) == 0)	// We keep only lines with first bit = 0
					{
						// Reset fk_parent_line for no child products and special product
						if (($line->product_type != 9 && empty($line->fk_parent_line)) || $line->product_type == 9) {
							$fk_parent_line = 0;
						}

						$result = $this->addline(
							$line->desc,
							$line->subprice,
							$line->qty,
							$line->tva_tx,
							$line->localtax1_tx,
							$line->localtax2_tx,
							$line->fk_product,
							$line->remise_percent,
							$line->date_start,
							$line->date_end,
							$line->fk_code_ventilation,
							$line->info_bits,
							$line->fk_remise_except,
							'HT',
							0,
							$line->product_type,
							$line->rang,
							$line->special_code,
                            $this->element,
                            $line->id,
							$fk_parent_line,
							$line->fk_fournprice,
							$line->pa_ht,
							$line->label,
							$line->array_options,
							$line->situation_percent,
							$line->fk_prev_id,
							$line->fk_unit
						);
						if ($result < 0)
						{
							$this->error=$this->db->lasterror();
							dol_print_error($this->db);
							$this->db->rollback();
							return -1;
						}

						// Defined the new fk_parent_line
						if ($result > 0 && $line->product_type == 9) {
							$fk_parent_line = $result;
						}
					}
				}
			}

			/*
			 * Insert lines of predefined invoices
			 */
			if (! $error && $this->fac_rec > 0)
			{
				foreach ($_facrec->lines as $i => $val)
				{
					if ($_facrec->lines[$i]->fk_product)
					{
						$prod = new Product($this->db);
						$res=$prod->fetch($_facrec->lines[$i]->fk_product);
					}
					$tva_tx = get_default_tva($mysoc,$soc,$prod->id);
					$tva_npr = get_default_npr($mysoc,$soc,$prod->id);
					if (empty($tva_tx)) $tva_npr=0;
					$localtax1_tx=get_localtax($tva_tx,1,$soc,$mysoc,$tva_npr);
					$localtax2_tx=get_localtax($tva_tx,2,$soc,$mysoc,$tva_npr);

					$result_insert = $this->addline(
						$_facrec->lines[$i]->desc,
						$_facrec->lines[$i]->subprice,
						$_facrec->lines[$i]->qty,
						$tva_tx,
						$localtax1_tx,
						$localtax2_tx,
						$_facrec->lines[$i]->fk_product,
						$_facrec->lines[$i]->remise_percent,
						'','',0,$tva_npr,'','HT',0,
						$_facrec->lines[$i]->product_type,
						$_facrec->lines[$i]->rang,
						$_facrec->lines[$i]->special_code,
						'',
						0,
						0,
						null,
						0,
						$_facrec->lines[$i]->label,
						null,
						$_facrec->lines[$i]->situation_percent,
						'',
						$_facrec->lines[$i]->fk_unit
					);

					if ( $result_insert < 0)
					{
						$error++;
						$this->error=$this->db->error();
						break;
					}
				}
			}

			if (! $error)
			{

				$result=$this->update_price(1);
				if ($result > 0)
				{
					$action='create';

					// Actions on extra fields (by external module or standard code)
					// TODO le hook fait double emploi avec le trigger !!
					/*
					$hookmanager->initHooks(array('invoicedao'));
					$parameters=array('invoiceid'=>$this->id);
					$reshook=$hookmanager->executeHooks('insertExtraFields',$parameters,$this,$action); // Note that $action and $object may have been modified by some hooks
					if (empty($reshook))
					{
						if (empty($conf->global->MAIN_EXTRAFIELDS_DISABLED)) // For avoid conflicts if trigger used
						{*/
					if (! $error)
					{
					    $result=$this->insertExtraFields();
					    if ($result < 0) $error++;
					}
						/*}
					}
					else if ($reshook < 0) $error++;*/

                    // Call trigger
                    $result=$this->call_trigger('BILL_CREATE',$user);
                    if ($result < 0) $error++;
                    // End call triggers

					if (! $error)
					{
						$this->db->commit();
						return $this->id;
					}
					else
					{
						$this->db->rollback();
						return -4;
					}
				}
				else
				{
					$this->error=$langs->trans('FailedToUpdatePrice');
					$this->db->rollback();
					return -3;
				}
			}
			else
			{
				dol_syslog(get_class($this)."::create error ".$this->error, LOG_ERR);
				$this->db->rollback();
				return -2;
			}
		}
		else
		{
			$this->error=$this->db->error();
			$this->db->rollback();
			return -1;
		}
	}


	/**
	 *	Create a new invoice in database from current invoice
	 *
	 *	@param      User	$user    		Object user that ask creation
	 *	@param		int		$invertdetail	Reverse sign of amounts for lines
	 *	@return		int						<0 if KO, >0 if OK
	 */
	function createFromCurrent($user,$invertdetail=0)
	{
		global $conf;

		// Charge facture source
		$facture=new Facture($this->db);

		$facture->fk_facture_source = $this->fk_facture_source;
		$facture->type 			    = $this->type;
		$facture->socid 		    = $this->socid;
		$facture->date              = $this->date;
		$facture->date_pointoftax   = $this->date_pointoftax;
		$facture->note_public       = $this->note_public;
		$facture->note_private      = $this->note_private;
		$facture->ref_client        = $this->ref_client;
		$facture->modelpdf          = $this->modelpdf;
		$facture->fk_project        = $this->fk_project;
		$facture->cond_reglement_id = $this->cond_reglement_id;
		$facture->mode_reglement_id = $this->mode_reglement_id;
		$facture->remise_absolue    = $this->remise_absolue;
		$facture->remise_percent    = $this->remise_percent;

		$facture->origin                        = $this->origin;
		$facture->origin_id                     = $this->origin_id;

		$facture->lines		    	= $this->lines;	// Tableau des lignes de factures
		$facture->products		    = $this->lines;	// Tant que products encore utilise
		$facture->situation_counter = $this->situation_counter;
		$facture->situation_cycle_ref=$this->situation_cycle_ref;
		$facture->situation_final  = $this->situation_final;

		// Loop on each line of new invoice
		foreach($facture->lines as $i => $line)
		{
			$facture->lines[$i]->fk_prev_id = $this->lines[$i]->rowid;
			if ($invertdetail)
			{
				$facture->lines[$i]->subprice  = -$facture->lines[$i]->subprice;
				$facture->lines[$i]->total_ht  = -$facture->lines[$i]->total_ht;
				$facture->lines[$i]->total_tva = -$facture->lines[$i]->total_tva;
				$facture->lines[$i]->total_localtax1 = -$facture->lines[$i]->total_localtax1;
				$facture->lines[$i]->total_localtax2 = -$facture->lines[$i]->total_localtax2;
				$facture->lines[$i]->total_ttc = -$facture->lines[$i]->total_ttc;
			}
		}

		dol_syslog(get_class($this)."::createFromCurrent invertdetail=".$invertdetail." socid=".$this->socid." nboflines=".count($facture->lines));

		$facid = $facture->create($user);
		if ($facid <= 0)
		{
			$this->error=$facture->error;
			$this->errors=$facture->errors;
		}
		elseif ($this->type == self::TYPE_SITUATION && !empty($conf->global->INVOICE_USE_SITUATION))
		{
			$this->fetchObjectLinked('', '', $object->id, 'facture');

			foreach ($this->linkedObjectsIds as $typeObject => $Tfk_object)
			{
				foreach ($Tfk_object as $fk_object)
				{
					$facture->add_object_linked($typeObject, $fk_object);
				}
			}

			$facture->add_object_linked('facture', $this->fk_facture_source);
		}

		return $facid;
	}


	/**
	 *		Load an object from its id and create a new one in database
	 *
	 *		@param		int				$socid			Id of thirdparty
	 * 	 	@return		int								New id of clone
	 */
	function createFromClone($socid=0)
	{
		global $user,$hookmanager;

		$error=0;

		$this->context['createfromclone'] = 'createfromclone';

		$this->db->begin();

		// get extrafields so they will be clone
		foreach($this->lines as $line)
			$line->fetch_optionals($line->rowid);

		// Load source object
		$objFrom = clone $this;



		// Change socid if needed
		if (! empty($socid) && $socid != $this->socid)
		{
			$objsoc = new Societe($this->db);

			if ($objsoc->fetch($socid)>0)
			{
				$this->socid 				= $objsoc->id;
				$this->cond_reglement_id	= (! empty($objsoc->cond_reglement_id) ? $objsoc->cond_reglement_id : 0);
				$this->mode_reglement_id	= (! empty($objsoc->mode_reglement_id) ? $objsoc->mode_reglement_id : 0);
				$this->fk_project			= '';
				$this->fk_delivery_address	= '';
			}

			// TODO Change product price if multi-prices
		}

		$this->id=0;
		$this->statut= self::STATUS_DRAFT;

		// Clear fields
		$this->date               = dol_now();	// Date of invoice is set to current date when cloning. // TODO Best is to ask date into confirm box
		$this->user_author        = $user->id;
		$this->user_valid         = '';
		$this->fk_facture_source  = 0;
		$this->date_creation      = '';
		$this->date_validation    = '';
		$this->ref_client         = '';
		$this->close_code         = '';
		$this->close_note         = '';
		$this->products = $this->lines;	// Tant que products encore utilise

		// Loop on each line of new invoice
		foreach($this->lines as $i => $line)
		{
			if (($this->lines[$i]->info_bits & 0x02) == 0x02)	// We do not clone line of discounts
			{
				unset($this->lines[$i]);
				unset($this->products[$i]);	// Tant que products encore utilise
			}
		}

		// Create clone
		$result=$this->create($user);
		if ($result < 0) $error++;
		else {
			// copy internal contacts
			if ($this->copy_linked_contact($objFrom, 'internal') < 0)
				$error++;

			// copy external contacts if same company
			elseif ($objFrom->socid == $this->socid)
			{
				if ($this->copy_linked_contact($objFrom, 'external') < 0)
					$error++;
			}
		}

		if (! $error)
		{
			// Hook of thirdparty module
			if (is_object($hookmanager))
			{
				$parameters=array('objFrom'=>$objFrom);
				$action='';
				$reshook=$hookmanager->executeHooks('createFrom',$parameters,$this,$action);    // Note that $action and $object may have been modified by some hooks
				if ($reshook < 0) $error++;
			}

            // Call trigger
            $result=$this->call_trigger('BILL_CLONE',$user);
            if ($result < 0) $error++;
            // End call triggers
		}

		unset($this->context['createfromclone']);

		// End
		if (! $error)
		{
			$this->db->commit();
			return $this->id;
		}
		else
		{
			$this->db->rollback();
			return -1;
		}
	}

	/**
	 *  Load an object from an order and create a new invoice into database
	 *
	 *  @param      Object			$object         	Object source
	 *  @return     int             					<0 if KO, 0 if nothing done, 1 if OK
	 */
	function createFromOrder($object)
	{
		global $user,$hookmanager;

		$error=0;

		// Closed order
		$this->date = dol_now();
		$this->source = 0;

		$num=count($object->lines);
		for ($i = 0; $i < $num; $i++)
		{
			$line = new FactureLigne($this->db);

			$line->libelle			= $object->lines[$i]->libelle;
			$line->label			= $object->lines[$i]->label;
			$line->desc				= $object->lines[$i]->desc;
			$line->subprice			= $object->lines[$i]->subprice;
			$line->total_ht			= $object->lines[$i]->total_ht;
			$line->total_tva		= $object->lines[$i]->total_tva;
			$line->total_ttc		= $object->lines[$i]->total_ttc;
			$line->vat_src_code  	= $object->lines[$i]->vat_src_code;
			$line->tva_tx			= $object->lines[$i]->tva_tx;
			$line->localtax1_tx		= $object->lines[$i]->localtax1_tx;
			$line->localtax2_tx		= $object->lines[$i]->localtax2_tx;
			$line->qty				= $object->lines[$i]->qty;
			$line->fk_remise_except	= $object->lines[$i]->fk_remise_except;
			$line->remise_percent	= $object->lines[$i]->remise_percent;
			$line->fk_product		= $object->lines[$i]->fk_product;
			$line->info_bits		= $object->lines[$i]->info_bits;
			$line->product_type		= $object->lines[$i]->product_type;
			$line->rang				= $object->lines[$i]->rang;
			$line->special_code		= $object->lines[$i]->special_code;
			$line->fk_parent_line	= $object->lines[$i]->fk_parent_line;
			$line->fk_unit			= $object->lines[$i]->fk_unit;

			$line->fk_fournprice	= $object->lines[$i]->fk_fournprice;
			$marginInfos			= getMarginInfos($object->lines[$i]->subprice, $object->lines[$i]->remise_percent, $object->lines[$i]->tva_tx, $object->lines[$i]->localtax1_tx, $object->lines[$i]->localtax2_tx, $object->lines[$i]->fk_fournprice, $object->lines[$i]->pa_ht);
			$line->pa_ht			= $marginInfos[0];

            // get extrafields from original line
			$object->lines[$i]->fetch_optionals($object->lines[$i]->rowid);
			foreach($object->lines[$i]->array_options as $options_key => $value)
				$line->array_options[$options_key] = $value;

			$this->lines[$i] = $line;
		}

		$this->socid                = $object->socid;
		$this->fk_project           = $object->fk_project;
		$this->cond_reglement_id    = $object->cond_reglement_id;
		$this->mode_reglement_id    = $object->mode_reglement_id;
		$this->availability_id      = $object->availability_id;
		$this->demand_reason_id     = $object->demand_reason_id;
		$this->date_livraison       = $object->date_livraison;
		$this->fk_delivery_address  = $object->fk_delivery_address;
		$this->contact_id           = $object->contactid;
		$this->ref_client           = $object->ref_client;
		$this->note_private         = $object->note_private;
		$this->note_public          = $object->note_public;

		$this->origin				= $object->element;
		$this->origin_id			= $object->id;

        // get extrafields from original line
		$object->fetch_optionals($object->id);
		foreach($object->array_options as $options_key => $value)
			$this->array_options[$options_key] = $value;

		// Possibility to add external linked objects with hooks
		$this->linked_objects[$this->origin] = $this->origin_id;
		if (! empty($object->other_linked_objects) && is_array($object->other_linked_objects))
		{
			$this->linked_objects = array_merge($this->linked_objects, $object->other_linked_objects);
		}

		$ret = $this->create($user);

		if ($ret > 0)
		{
			// Actions hooked (by external module)
			$hookmanager->initHooks(array('invoicedao'));

			$parameters=array('objFrom'=>$object);
			$action='';
			$reshook=$hookmanager->executeHooks('createFrom',$parameters,$this,$action);    // Note that $action and $object may have been modified by some hooks
			if ($reshook < 0) $error++;

			if (! $error)
			{
				return 1;
			}
			else return -1;
		}
		else return -1;
	}

	/**
	 *      Return clicable link of object (with eventually picto)
	 *
	 *      @param	int		$withpicto       Add picto into link
	 *      @param  string	$option          Where point the link
	 *      @param  int		$max             Maxlength of ref
	 *      @param  int		$short           1=Return just URL
	 *      @param  string  $moretitle       Add more text to title tooltip
     *      @param	int  	$notooltip		 1=Disable tooltip
     *      @param  int     $addlinktonotes  1=Add link to notes
	 *      @return string 			         String with URL
	 */
	function getNomUrl($withpicto=0,$option='',$max=0,$short=0,$moretitle='',$notooltip=0,$addlinktonotes=0)
	{
		global $langs, $conf, $user, $form;

        if (! empty($conf->dol_no_mouse_hover)) $notooltip=1;   // Force disable tooltips

		$result='';

		if ($option == 'withdraw') $url = DOL_URL_ROOT.'/compta/facture/prelevement.php?facid='.$this->id;
		else $url = DOL_URL_ROOT.'/compta/facture.php?facid='.$this->id;

		if ($short) return $url;

		$picto='bill';
		if ($this->type == self::TYPE_REPLACEMENT) $picto.='r';	// Replacement invoice
		if ($this->type == self::TYPE_CREDIT_NOTE) $picto.='a';	// Credit note
		if ($this->type == self::TYPE_DEPOSIT) $picto.='d';	// Deposit invoice
        $label='';
        
        if ($user->rights->facture->lire) {
            $label = '<u>' . $langs->trans("ShowInvoice") . '</u>';
            if (! empty($this->ref))
                $label .= '<br><b>'.$langs->trans('Ref') . ':</b> ' . $this->ref;
            if (! empty($this->ref_client))
                $label .= '<br><b>' . $langs->trans('RefCustomer') . ':</b> ' . $this->ref_client;
            if (! empty($this->total_ht))
                $label.= '<br><b>' . $langs->trans('AmountHT') . ':</b> ' . price($this->total_ht, 0, $langs, 0, -1, -1, $conf->currency);
            if (! empty($this->total_tva))
                $label.= '<br><b>' . $langs->trans('VAT') . ':</b> ' . price($this->total_tva, 0, $langs, 0, -1, -1, $conf->currency);
            if (! empty($this->total_ttc))
                $label.= '<br><b>' . $langs->trans('AmountTTC') . ':</b> ' . price($this->total_ttc, 0, $langs, 0, -1, -1, $conf->currency);
    		if ($this->type == self::TYPE_REPLACEMENT) $label=$langs->transnoentitiesnoconv("ShowInvoiceReplace").': '.$this->ref;
    		if ($this->type == self::TYPE_CREDIT_NOTE) $label=$langs->transnoentitiesnoconv("ShowInvoiceAvoir").': '.$this->ref;
    		if ($this->type == self::TYPE_DEPOSIT) $label=$langs->transnoentitiesnoconv("ShowInvoiceDeposit").': '.$this->ref;
    		if ($this->type == self::TYPE_SITUATION) $label=$langs->transnoentitiesnoconv("ShowInvoiceSituation").': '.$this->ref;
    		if ($moretitle) $label.=' - '.$moretitle;
        }
        
		$linkclose='';
		if (empty($notooltip) && $user->rights->facture->lire)
		{
		    if (! empty($conf->global->MAIN_OPTIMIZEFORTEXTBROWSER))
		    {
		        $label=$langs->trans("ShowInvoice");
		        $linkclose.=' alt="'.dol_escape_htmltag($label, 1).'"';
		    }
		    $linkclose.= ' title="'.dol_escape_htmltag($label, 1).'"';
		    $linkclose.=' class="classfortooltip"';
		}

        $linkstart='<a href="'.$url.'"';
        $linkstart.=$linkclose.'>';
		$linkend='</a>';

        if ($withpicto) $result.=($linkstart.img_object(($notooltip?'':$label), $picto, ($notooltip?'':'class="classfortooltip"'), 0, 0, $notooltip?0:1).$linkend);
		if ($withpicto && $withpicto != 2) $result.=' ';
		if ($withpicto != 2) $result.=$linkstart.($max?dol_trunc($this->ref,$max):$this->ref).$linkend;

		if ($addlinktonotes)
		{
		    $txttoshow=($user->societe_id>0?$this->note_public:$this->note_private);
		    if ($txttoshow)
		    {
                $notetoshow=$langs->trans("ViewPrivateNote").':<br>'.dol_string_nohtmltag($txttoshow,1);
    		    $result.=' <span class="note inline-block">';
    		    $result.='<a href="'.DOL_URL_ROOT.'/compta/facture/note.php?id='.$this->id.'" class="classfortooltip" title="'.dol_escape_htmltag($notetoshow).'">'.img_picto('','object_generic').'</a>';
    		    //$result.=img_picto($langs->trans("ViewNote"),'object_generic');
    		    //$result.='</a>';
    		    $result.='</span>';
		    }
		}
		
		return $result;
	}

	/**
	 *	Get object and lines from database
	 *
	 *	@param      int		$rowid       	Id of object to load
	 * 	@param		string	$ref			Reference of invoice
	 * 	@param		string	$ref_ext		External reference of invoice
	 * 	@param		int		$ref_int		Internal reference of other object
	 *  @param		bool	$fetch_situation	Fetch the previous and next situation in $tab_previous_situation_invoice and $tab_next_situation_invoice
	 *	@return     int         			>0 if OK, <0 if KO, 0 if not found
	 */
	function fetch($rowid, $ref='', $ref_ext='', $ref_int='', $fetch_situation=false)
	{
		global $conf;

		if (empty($rowid) && empty($ref) && empty($ref_ext) && empty($ref_int)) return -1;

		$sql = 'SELECT f.rowid,f.facnumber,f.ref_client,f.ref_ext,f.ref_int,f.type,f.fk_soc,f.amount';
		$sql.= ', f.tva, f.localtax1, f.localtax2, f.total, f.total_ttc, f.revenuestamp';
		$sql.= ', f.remise_percent, f.remise_absolue, f.remise';
		$sql.= ', f.datef as df, f.date_pointoftax';
		$sql.= ', f.date_lim_reglement as dlr';
		$sql.= ', f.datec as datec';
		$sql.= ', f.date_valid as datev';
		$sql.= ', f.tms as datem';
		$sql.= ', f.note_private, f.note_public, f.fk_statut, f.paye, f.close_code, f.close_note, f.fk_user_author, f.fk_user_valid, f.model_pdf';
		$sql.= ', f.fk_facture_source';
		$sql.= ', f.fk_mode_reglement, f.fk_cond_reglement, f.fk_projet, f.extraparams';
		$sql.= ', f.situation_cycle_ref, f.situation_counter, f.situation_final';
		$sql.= ', f.fk_account';
		$sql.= ", f.fk_multicurrency, f.multicurrency_code, f.multicurrency_tx, f.multicurrency_total_ht, f.multicurrency_total_tva, f.multicurrency_total_ttc";
		$sql.= ', p.code as mode_reglement_code, p.libelle as mode_reglement_libelle';
		$sql.= ', c.code as cond_reglement_code, c.libelle as cond_reglement_libelle, c.libelle_facture as cond_reglement_libelle_doc';
        $sql.= ', f.fk_incoterms, f.location_incoterms';
        $sql.= ", i.libelle as libelle_incoterms";
		$sql.= ' FROM '.MAIN_DB_PREFIX.'facture as f';
		$sql.= ' LEFT JOIN '.MAIN_DB_PREFIX.'c_payment_term as c ON f.fk_cond_reglement = c.rowid';
		$sql.= ' LEFT JOIN '.MAIN_DB_PREFIX.'c_paiement as p ON f.fk_mode_reglement = p.id';
		$sql.= ' LEFT JOIN '.MAIN_DB_PREFIX.'c_incoterms as i ON f.fk_incoterms = i.rowid';
		$sql.= ' WHERE f.entity = '.$conf->entity;
		if ($rowid)   $sql.= " AND f.rowid=".$rowid;
		if ($ref)     $sql.= " AND f.facnumber='".$this->db->escape($ref)."'";
		if ($ref_ext) $sql.= " AND f.ref_ext='".$this->db->escape($ref_ext)."'";
		if ($ref_int) $sql.= " AND f.ref_int='".$this->db->escape($ref_int)."'";

		dol_syslog(get_class($this)."::fetch", LOG_DEBUG);
		$result = $this->db->query($sql);
		if ($result)
		{
			if ($this->db->num_rows($result))
			{
				$obj = $this->db->fetch_object($result);

				$this->id					= $obj->rowid;
				$this->ref					= $obj->facnumber;
				$this->ref_client			= $obj->ref_client;
				$this->ref_ext				= $obj->ref_ext;
				$this->ref_int				= $obj->ref_int;
				$this->type					= $obj->type;
				$this->date					= $this->db->jdate($obj->df);
				$this->date_pointoftax		= $this->db->jdate($obj->date_pointoftax);
				$this->date_creation		= $this->db->jdate($obj->datec);
				$this->date_validation		= $this->db->jdate($obj->datev);
				$this->datem				= $this->db->jdate($obj->datem);
				$this->remise_percent		= $obj->remise_percent;
				$this->remise_absolue		= $obj->remise_absolue;
				$this->total_ht				= $obj->total;
				$this->total_tva			= $obj->tva;
				$this->total_localtax1		= $obj->localtax1;
				$this->total_localtax2		= $obj->localtax2;
				$this->total_ttc			= $obj->total_ttc;
				$this->revenuestamp         = $obj->revenuestamp;
				$this->paye					= $obj->paye;
				$this->close_code			= $obj->close_code;
				$this->close_note			= $obj->close_note;
				$this->socid				= $obj->fk_soc;
				$this->statut				= $obj->fk_statut;
				$this->date_lim_reglement	= $this->db->jdate($obj->dlr);
				$this->mode_reglement_id	= $obj->fk_mode_reglement;
				$this->mode_reglement_code	= $obj->mode_reglement_code;
				$this->mode_reglement		= $obj->mode_reglement_libelle;
				$this->cond_reglement_id	= $obj->fk_cond_reglement;
				$this->cond_reglement_code	= $obj->cond_reglement_code;
				$this->cond_reglement		= $obj->cond_reglement_libelle;
				$this->cond_reglement_doc	= $obj->cond_reglement_libelle_doc;
				$this->fk_account           = ($obj->fk_account>0)?$obj->fk_account:null;
				$this->fk_project			= $obj->fk_projet;
				$this->fk_facture_source	= $obj->fk_facture_source;
				$this->note					= $obj->note_private;	// deprecated
				$this->note_private			= $obj->note_private;
				$this->note_public			= $obj->note_public;
				$this->user_author			= $obj->fk_user_author;
				$this->user_valid			= $obj->fk_user_valid;
				$this->modelpdf				= $obj->model_pdf;
				$this->situation_cycle_ref  = $obj->situation_cycle_ref;
				$this->situation_counter    = $obj->situation_counter;
				$this->situation_final      = $obj->situation_final;
				$this->extraparams			= (array) json_decode($obj->extraparams, true);

				//Incoterms
				$this->fk_incoterms = $obj->fk_incoterms;
				$this->location_incoterms = $obj->location_incoterms;
				$this->libelle_incoterms = $obj->libelle_incoterms;

				// Multicurrency
				$this->fk_multicurrency 		= $obj->fk_multicurrency;
				$this->multicurrency_code 		= $obj->multicurrency_code;
				$this->multicurrency_tx 		= $obj->multicurrency_tx;
				$this->multicurrency_total_ht 	= $obj->multicurrency_total_ht;
				$this->multicurrency_total_tva 	= $obj->multicurrency_total_tva;
				$this->multicurrency_total_ttc 	= $obj->multicurrency_total_ttc;

				if ($this->type == self::TYPE_SITUATION && $fetch_situation)
				{
					$this->fetchPreviousNextSituationInvoice();
				}

				if ($this->statut == self::STATUS_DRAFT)	$this->brouillon = 1;

				// Retrieve all extrafield for invoice
				// fetch optionals attributes and labels
				require_once DOL_DOCUMENT_ROOT.'/core/class/extrafields.class.php';
				$extrafields=new ExtraFields($this->db);
				$extralabels=$extrafields->fetch_name_optionals_label($this->table_element,true);
				$this->fetch_optionals($this->id,$extralabels);

				/*
				 * Lines
				*/

				$this->lines  = array();

				$result=$this->fetch_lines();
				if ($result < 0)
				{
					$this->error=$this->db->error();
					return -3;
				}
				return 1;
			}
			else
			{
				$this->error='Bill with id '.$rowid.' or ref '.$ref.' not found';
				dol_syslog(get_class($this)."::fetch Error ".$this->error, LOG_ERR);
				return 0;
			}
		}
		else
		{
			$this->error=$this->db->error();
			return -1;
		}
	}


	/**
	 *	Load all detailed lines into this->lines
	 *
	 *	@return     int         1 if OK, < 0 if KO
	 */
	function fetch_lines()
	{
		$this->lines=array();

		$sql = 'SELECT l.rowid, l.fk_facture, l.fk_product, l.fk_parent_line, l.label as custom_label, l.description, l.product_type, l.price, l.qty, l.vat_src_code, l.tva_tx,';
		$sql.= ' l.situation_percent, l.fk_prev_id,';
		$sql.= ' l.localtax1_tx, l.localtax2_tx, l.localtax1_type, l.localtax2_type, l.remise_percent, l.fk_remise_except, l.subprice,';
		$sql.= ' l.rang, l.special_code,';
		$sql.= ' l.date_start as date_start, l.date_end as date_end,';
		$sql.= ' l.info_bits, l.total_ht, l.total_tva, l.total_localtax1, l.total_localtax2, l.total_ttc, l.fk_code_ventilation, l.fk_product_fournisseur_price as fk_fournprice, l.buy_price_ht as pa_ht,';
		$sql.= ' l.fk_unit,';
		$sql.= ' l.fk_multicurrency, l.multicurrency_code, l.multicurrency_subprice, l.multicurrency_total_ht, l.multicurrency_total_tva, l.multicurrency_total_ttc,';
		$sql.= ' p.ref as product_ref, p.fk_product_type as fk_product_type, p.label as product_label, p.description as product_desc';
		$sql.= ' FROM '.MAIN_DB_PREFIX.'facturedet as l';
		$sql.= ' LEFT JOIN '.MAIN_DB_PREFIX.'product as p ON l.fk_product = p.rowid';
		$sql.= ' WHERE l.fk_facture = '.$this->id;
		$sql.= ' ORDER BY l.rang, l.rowid';

		dol_syslog(get_class($this).'::fetch_lines', LOG_DEBUG);
		$result = $this->db->query($sql);
		if ($result)
		{
			$num = $this->db->num_rows($result);
			$i = 0;
			while ($i < $num)
			{
				$objp = $this->db->fetch_object($result);
				$line = new FactureLigne($this->db);

				$line->id               = $objp->rowid;
				$line->rowid	        = $objp->rowid;             // deprecated
				$line->fk_facture       = $objp->fk_facture;
				$line->label            = $objp->custom_label;		// deprecated
				$line->desc             = $objp->description;		// Description line
				$line->description      = $objp->description;		// Description line
				$line->product_type     = $objp->product_type;		// Type of line
				$line->ref              = $objp->product_ref;		// Ref product
				$line->product_ref      = $objp->product_ref;		// Ref product
				$line->libelle          = $objp->product_label;		// TODO deprecated
				$line->product_label	= $objp->product_label;		// Label product
				$line->product_desc     = $objp->product_desc;		// Description product
				$line->fk_product_type  = $objp->fk_product_type;	// Type of product
				$line->qty              = $objp->qty;
				$line->subprice         = $objp->subprice;

                $line->vat_src_code     = $objp->vat_src_code; 
				$line->tva_tx           = $objp->tva_tx;
				$line->localtax1_tx     = $objp->localtax1_tx;
				$line->localtax2_tx     = $objp->localtax2_tx;
				$line->localtax1_type   = $objp->localtax1_type;
				$line->localtax2_type   = $objp->localtax2_type;
				$line->remise_percent   = $objp->remise_percent;
				$line->fk_remise_except = $objp->fk_remise_except;
				$line->fk_product       = $objp->fk_product;
				$line->date_start       = $this->db->jdate($objp->date_start);
				$line->date_end         = $this->db->jdate($objp->date_end);
				$line->date_start       = $this->db->jdate($objp->date_start);
				$line->date_end         = $this->db->jdate($objp->date_end);
				$line->info_bits        = $objp->info_bits;
				$line->total_ht         = $objp->total_ht;
				$line->total_tva        = $objp->total_tva;
				$line->total_localtax1  = $objp->total_localtax1;
				$line->total_localtax2  = $objp->total_localtax2;
				$line->total_ttc        = $objp->total_ttc;
				$line->code_ventilation = $objp->fk_code_ventilation;
				$line->fk_fournprice 	= $objp->fk_fournprice;
				$marginInfos			= getMarginInfos($objp->subprice, $objp->remise_percent, $objp->tva_tx, $objp->localtax1_tx, $objp->localtax2_tx, $line->fk_fournprice, $objp->pa_ht);
				$line->pa_ht 			= $marginInfos[0];
				$line->marge_tx			= $marginInfos[1];
				$line->marque_tx		= $marginInfos[2];
				$line->rang				= $objp->rang;
				$line->special_code		= $objp->special_code;
				$line->fk_parent_line	= $objp->fk_parent_line;
				$line->situation_percent= $objp->situation_percent;
				$line->fk_prev_id       = $objp->fk_prev_id;
				$line->fk_unit	        = $objp->fk_unit;

				// Multicurrency
				$line->fk_multicurrency 		= $objp->fk_multicurrency;
				$line->multicurrency_code 		= $objp->multicurrency_code;
				$line->multicurrency_subprice 	= $objp->multicurrency_subprice;
				$line->multicurrency_total_ht 	= $objp->multicurrency_total_ht;
				$line->multicurrency_total_tva 	= $objp->multicurrency_total_tva;
				$line->multicurrency_total_ttc 	= $objp->multicurrency_total_ttc;

				$this->lines[$i] = $line;

				$i++;
			}
			$this->db->free($result);
			return 1;
		}
		else
		{
			$this->error=$this->db->error();
			return -3;
		}
	}

	/**
	 * Fetch previous and next situations invoices
	 *
	 * @return	void
	 */
	function fetchPreviousNextSituationInvoice()
	{
		global $conf;

		$this->tab_previous_situation_invoice = array();
		$this->tab_next_situation_invoice = array();

		$sql = 'SELECT rowid, situation_counter FROM '.MAIN_DB_PREFIX.'facture WHERE rowid <> '.$this->id.' AND entity = '.$conf->entity.' AND situation_cycle_ref = '.(int) $this->situation_cycle_ref.' ORDER BY situation_counter ASC';

		dol_syslog(get_class($this).'::fetchPreviousNextSituationInvoice ', LOG_DEBUG);
		$result = $this->db->query($sql);
		if ($result && $this->db->num_rows($result) > 0)
		{
			while ($objp = $this->db->fetch_object($result))
			{
				$invoice = new Facture($this->db);
				if ($invoice->fetch($objp->rowid) > 0)
				{
					if ($objp->situation_counter < $this->situation_counter) $this->tab_previous_situation_invoice[] = $invoice;
					else $this->tab_next_situation_invoice[] = $invoice;
				}
			}
		}

	}

	/**
	 *      Update database
	 *
	 *      @param      User	$user        	User that modify
	 *      @param      int		$notrigger	    0=launch triggers after, 1=disable triggers
	 *      @return     int      			   	<0 if KO, >0 if OK
	 */
	function update($user=null, $notrigger=0)
	{
		$error=0;

		// Clean parameters
		if (empty($this->type)) $this->type= self::TYPE_STANDARD;
		if (isset($this->facnumber)) $this->facnumber=trim($this->ref);
		if (isset($this->ref_client)) $this->ref_client=trim($this->ref_client);
		if (isset($this->increment)) $this->increment=trim($this->increment);
		if (isset($this->close_code)) $this->close_code=trim($this->close_code);
		if (isset($this->close_note)) $this->close_note=trim($this->close_note);
		if (isset($this->note) || isset($this->note_private)) $this->note=(isset($this->note) ? trim($this->note) : trim($this->note_private));		// deprecated
		if (isset($this->note) || isset($this->note_private)) $this->note_private=(isset($this->note_private) ? trim($this->note_private) : trim($this->note));
		if (isset($this->note_public)) $this->note_public=trim($this->note_public);
		if (isset($this->modelpdf)) $this->modelpdf=trim($this->modelpdf);
		if (isset($this->import_key)) $this->import_key=trim($this->import_key);
		if (empty($this->situation_cycle_ref)) {
			$this->situation_cycle_ref = 'null';
		}

		if (empty($this->situation_counter)) {
			$this->situation_counter = 'null';
		}

		if (empty($this->situation_final)) {
			$this->situation_final = '0';
		}

		// Check parameters
		// Put here code to add control on parameters values

		// Update request
		$sql = "UPDATE ".MAIN_DB_PREFIX."facture SET";

		$sql.= " facnumber=".(isset($this->ref)?"'".$this->db->escape($this->ref)."'":"null").",";
		$sql.= " type=".(isset($this->type)?$this->type:"null").",";
		$sql.= " ref_client=".(isset($this->ref_client)?"'".$this->db->escape($this->ref_client)."'":"null").",";
		$sql.= " increment=".(isset($this->increment)?"'".$this->db->escape($this->increment)."'":"null").",";
		$sql.= " fk_soc=".(isset($this->socid)?$this->socid:"null").",";
		$sql.= " datec=".(strval($this->date_creation)!='' ? "'".$this->db->idate($this->date_creation)."'" : 'null').",";
		$sql.= " datef=".(strval($this->date)!='' ? "'".$this->db->idate($this->date)."'" : 'null').",";
		$sql.= " date_pointoftax=".(strval($this->date_pointoftax)!='' ? "'".$this->db->idate($this->date_pointoftax)."'" : 'null').",";
		$sql.= " date_valid=".(strval($this->date_validation)!='' ? "'".$this->db->idate($this->date_validation)."'" : 'null').",";
		$sql.= " paye=".(isset($this->paye)?$this->paye:"null").",";
		$sql.= " remise_percent=".(isset($this->remise_percent)?$this->remise_percent:"null").",";
		$sql.= " remise_absolue=".(isset($this->remise_absolue)?$this->remise_absolue:"null").",";
		$sql.= " close_code=".(isset($this->close_code)?"'".$this->db->escape($this->close_code)."'":"null").",";
		$sql.= " close_note=".(isset($this->close_note)?"'".$this->db->escape($this->close_note)."'":"null").",";
		$sql.= " tva=".(isset($this->total_tva)?$this->total_tva:"null").",";
		$sql.= " localtax1=".(isset($this->total_localtax1)?$this->total_localtax1:"null").",";
		$sql.= " localtax2=".(isset($this->total_localtax2)?$this->total_localtax2:"null").",";
		$sql.= " total=".(isset($this->total_ht)?$this->total_ht:"null").",";
		$sql.= " total_ttc=".(isset($this->total_ttc)?$this->total_ttc:"null").",";
		$sql.= " revenuestamp=".((isset($this->revenuestamp) && $this->revenuestamp != '')?$this->revenuestamp:"null").",";
		$sql.= " fk_statut=".(isset($this->statut)?$this->statut:"null").",";
		$sql.= " fk_user_author=".(isset($this->user_author)?$this->user_author:"null").",";
		$sql.= " fk_user_valid=".(isset($this->fk_user_valid)?$this->fk_user_valid:"null").",";
		$sql.= " fk_facture_source=".(isset($this->fk_facture_source)?$this->fk_facture_source:"null").",";
		$sql.= " fk_projet=".(isset($this->fk_project)?$this->fk_project:"null").",";
		$sql.= " fk_cond_reglement=".(isset($this->cond_reglement_id)?$this->cond_reglement_id:"null").",";
		$sql.= " fk_mode_reglement=".(isset($this->mode_reglement_id)?$this->mode_reglement_id:"null").",";
		$sql.= " date_lim_reglement=".(strval($this->date_lim_reglement)!='' ? "'".$this->db->idate($this->date_lim_reglement)."'" : 'null').",";
		$sql.= " note_private=".(isset($this->note_private)?"'".$this->db->escape($this->note_private)."'":"null").",";
		$sql.= " note_public=".(isset($this->note_public)?"'".$this->db->escape($this->note_public)."'":"null").",";
		$sql.= " model_pdf=".(isset($this->modelpdf)?"'".$this->db->escape($this->modelpdf)."'":"null").",";
		$sql.= " import_key=".(isset($this->import_key)?"'".$this->db->escape($this->import_key)."'":"null");
		$sql.= ", situation_cycle_ref=".$this->situation_cycle_ref;
		$sql.= ", situation_counter=".$this->situation_counter;
		$sql.= ", situation_final=".$this->situation_final;

		$sql.= " WHERE rowid=".$this->id;

		$this->db->begin();

		dol_syslog(get_class($this)."::update", LOG_DEBUG);
		$resql = $this->db->query($sql);
		if (! $resql) {
			$error++; $this->errors[]="Error ".$this->db->lasterror();
		}

		if (! $error)
		{
			if (! $notrigger)
			{
	            // Call trigger
	            $result=$this->call_trigger('BILL_MODIFY',$user);
	            if ($result < 0) $error++;
	            // End call triggers
			}
		}

		// Commit or rollback
		if ($error)
		{
			foreach($this->errors as $errmsg)
			{
				dol_syslog(get_class($this)."::update ".$errmsg, LOG_ERR);
				$this->error.=($this->error?', '.$errmsg:$errmsg);
			}
			$this->db->rollback();
			return -1*$error;
		}
		else
		{
			$this->db->commit();
			return 1;
		}
	}


	/**
	 *    Add a discount line into invoice using an existing absolute discount
	 *
	 *    @param     int	$idremise	Id of absolute discount
	 *    @return    int          		>0 if OK, <0 if KO
	 */
	function insert_discount($idremise)
	{
		global $langs;

		include_once DOL_DOCUMENT_ROOT.'/core/lib/price.lib.php';
		include_once DOL_DOCUMENT_ROOT.'/core/class/discount.class.php';

		$this->db->begin();

		$remise=new DiscountAbsolute($this->db);
		$result=$remise->fetch($idremise);

		if ($result > 0)
		{
			if ($remise->fk_facture)	// Protection against multiple submission
			{
				$this->error=$langs->trans("ErrorDiscountAlreadyUsed");
				$this->db->rollback();
				return -5;
			}

			$facligne=new FactureLigne($this->db);
			$facligne->fk_facture=$this->id;
			$facligne->fk_remise_except=$remise->id;
			$facligne->desc=$remise->description;   	// Description ligne
			$facligne->vat_src_code=$remise->vat_src_code;
			$facligne->tva_tx=$remise->tva_tx;
			$facligne->subprice=-$remise->amount_ht;
			$facligne->fk_product=0;					// Id produit predefini
			$facligne->qty=1;
			$facligne->remise_percent=0;
			$facligne->rang=-1;
			$facligne->info_bits=2;

			// Get buy/cost price of invoice that is source of discount
			if ($remise->fk_facture_source > 0)
			{
    			$srcinvoice=new Facture($this->db);
    			$srcinvoice->fetch($remise->fk_facture_source);
    			$totalcostpriceofinvoice=0;
    			include_once DOL_DOCUMENT_ROOT.'/core/class/html.formmargin.class.php';  // TODO Move this into commonobject
    			$formmargin=new FormMargin($this->db);
    			$arraytmp=$formmargin->getMarginInfosArray($srcinvoice, false);
        		$facligne->pa_ht = $arraytmp['pa_total'];
			}
			
			$facligne->total_ht  = -$remise->amount_ht;
			$facligne->total_tva = -$remise->amount_tva;
			$facligne->total_ttc = -$remise->amount_ttc;

			$lineid=$facligne->insert();
			if ($lineid > 0)
			{
				$result=$this->update_price(1);
				if ($result > 0)
				{
					// Create linke between discount and invoice line
					$result=$remise->link_to_invoice($lineid,0);
					if ($result < 0)
					{
						$this->error=$remise->error;
						$this->db->rollback();
						return -4;
					}

					$this->db->commit();
					return 1;
				}
				else
				{
					$this->error=$facligne->error;
					$this->db->rollback();
					return -1;
				}
			}
			else
			{
				$this->error=$facligne->error;
				$this->db->rollback();
				return -2;
			}
		}
		else
		{
			$this->db->rollback();
			return -3;
		}
	}

	/**
	 *	Set customer ref
	 *
	 *	@param     	string	$ref_client		Customer ref
	 *  @param     	int		$notrigger		1=Does not execute triggers, 0= execute triggers
	 *	@return		int						<0 if KO, >0 if OK
	 */
	function set_ref_client($ref_client, $notrigger=0)
	{
	    global $user;
	    
		$error=0;

		$this->db->begin();

		$sql = 'UPDATE '.MAIN_DB_PREFIX.'facture';
		if (empty($ref_client))
			$sql .= ' SET ref_client = NULL';
		else
			$sql .= ' SET ref_client = \''.$this->db->escape($ref_client).'\'';
		$sql .= ' WHERE rowid = '.$this->id;

		dol_syslog(__METHOD__.' this->id='.$this->id.', ref_client='.$ref_client, LOG_DEBUG);
		$resql=$this->db->query($sql);
		if (!$resql)
		{
			$this->errors[]=$this->db->error();
			$error++;
		}

		if (! $error)
		{
			$this->ref_client = $ref_client;
		}

		if (! $notrigger && empty($error))
		{
			// Call trigger
			$result=$this->call_trigger('BILL_MODIFY',$user);
			if ($result < 0) $error++;
			// End call triggers
		}

		if (! $error)
		{

			$this->ref_client = $ref_client;

			$this->db->commit();
			return 1;
		}
		else
		{
			foreach($this->errors as $errmsg)
			{
				dol_syslog(__METHOD__.' Error: '.$errmsg, LOG_ERR);
				$this->error.=($this->error?', '.$errmsg:$errmsg);
			}
			$this->db->rollback();
			return -1*$error;
		}
	}

	/**
	 *	Delete invoice
	 *
	 *	@param     	User	$user      	    User making the deletion.
	 *	@param		int		$notrigger		1=Does not execute triggers, 0= execute triggers
	 *	@param		int		$idwarehouse	Id warehouse to use for stock change.
	 *	@return		int						<0 if KO, >0 if OK
	 */
	function delete($user, $notrigger=0, $idwarehouse=-1)
	{
		global $langs,$conf;
		require_once DOL_DOCUMENT_ROOT.'/core/lib/files.lib.php';

		if (empty($rowid)) $rowid=$this->id;

		dol_syslog(get_class($this)."::delete rowid=".$rowid, LOG_DEBUG);

		// TODO Test if there is at least one payment. If yes, refuse to delete.

		$error=0;
		$this->db->begin();

		if (! $error && ! $notrigger)
		{
            // Call trigger
            $result=$this->call_trigger('BILL_DELETE',$user);
            if ($result < 0) $error++;
            // End call triggers
		}

		// Removed extrafields
		if (! $error) {
			$result=$this->deleteExtraFields();
			if ($result < 0)
			{
				$error++;
				dol_syslog(get_class($this)."::delete error deleteExtraFields ".$this->error, LOG_ERR);
			}
		}

		if (! $error)
		{
			// Delete linked object
			$res = $this->deleteObjectLinked();
			if ($res < 0) $error++;
		}

		if (! $error)
		{
			// If invoice was converted into a discount not yet consumed, we remove discount
			$sql = 'DELETE FROM '.MAIN_DB_PREFIX.'societe_remise_except';
			$sql.= ' WHERE fk_facture_source = '.$rowid;
			$sql.= ' AND fk_facture_line IS NULL';
			$resql=$this->db->query($sql);

			// If invoice has consumned discounts
			$this->fetch_lines();
			$list_rowid_det=array();
			foreach($this->lines as $key => $invoiceline)
			{
				$list_rowid_det[]=$invoiceline->rowid;
			}

			// Consumned discounts are freed
			if (count($list_rowid_det))
			{
				$sql = 'UPDATE '.MAIN_DB_PREFIX.'societe_remise_except';
				$sql.= ' SET fk_facture = NULL, fk_facture_line = NULL';
				$sql.= ' WHERE fk_facture_line IN ('.join(',',$list_rowid_det).')';

				dol_syslog(get_class($this)."::delete", LOG_DEBUG);
				if (! $this->db->query($sql))
				{
					$this->error=$this->db->error()." sql=".$sql;
					$this->db->rollback();
					return -5;
				}
			}

			// If we decrement stock on invoice validation, we increment
			if ($this->type != self::TYPE_DEPOSIT && $result >= 0 && ! empty($conf->stock->enabled) && ! empty($conf->global->STOCK_CALCULATE_ON_BILL) && $idwarehouse!=-1)
			{
				require_once DOL_DOCUMENT_ROOT.'/product/stock/class/mouvementstock.class.php';
				$langs->load("agenda");

				$num=count($this->lines);
				for ($i = 0; $i < $num; $i++)
				{
					if ($this->lines[$i]->fk_product > 0)
					{
						$mouvP = new MouvementStock($this->db);
						$mouvP->origin = &$this;
						// We decrease stock for product
						if ($this->type == self::TYPE_CREDIT_NOTE) $result=$mouvP->livraison($user, $this->lines[$i]->fk_product, $idwarehouse, $this->lines[$i]->qty, $this->lines[$i]->subprice, $langs->trans("InvoiceDeleteDolibarr",$this->ref));
						else $result=$mouvP->reception($user, $this->lines[$i]->fk_product, $idwarehouse, $this->lines[$i]->qty, 0, $langs->trans("InvoiceDeleteDolibarr",$this->ref));	// we use 0 for price, to not change the weighted average value
					}
				}
			}


			// Delete invoice line
			$sql = 'DELETE FROM '.MAIN_DB_PREFIX.'facturedet WHERE fk_facture = '.$rowid;

			dol_syslog(get_class($this)."::delete", LOG_DEBUG);

			if ($this->db->query($sql) && $this->delete_linked_contact())
			{
				$sql = 'DELETE FROM '.MAIN_DB_PREFIX.'facture WHERE rowid = '.$rowid;

				dol_syslog(get_class($this)."::delete", LOG_DEBUG);

				$resql=$this->db->query($sql);
				if ($resql)
				{
					// On efface le repertoire de pdf provisoire
					$ref = dol_sanitizeFileName($this->ref);
					if ($conf->facture->dir_output && !empty($this->ref))
					{
						$dir = $conf->facture->dir_output . "/" . $ref;
						$file = $conf->facture->dir_output . "/" . $ref . "/" . $ref . ".pdf";
						if (file_exists($file))	// We must delete all files before deleting directory
						{
							$ret=dol_delete_preview($this);

							if (! dol_delete_file($file,0,0,0,$this)) // For triggers
							{
								$this->error=$langs->trans("ErrorCanNotDeleteFile",$file);
								$this->db->rollback();
								return 0;
							}
						}
						if (file_exists($dir))
						{
							if (! dol_delete_dir_recursive($dir)) // For remove dir and meta
							{
								$this->error=$langs->trans("ErrorCanNotDeleteDir",$dir);
								$this->db->rollback();
								return 0;
							}
						}
					}

					$this->db->commit();
					return 1;
				}
				else
				{
					$this->error=$this->db->lasterror()." sql=".$sql;
					$this->db->rollback();
					return -6;
				}
			}
			else
			{
				$this->error=$this->db->lasterror()." sql=".$sql;
				$this->db->rollback();
				return -4;
			}
		}
		else
		{
			$this->db->rollback();
			return -2;
		}
	}

	/**
	 *  Tag la facture comme paye completement (si close_code non renseigne) => this->fk_statut=2, this->paye=1
	 *  ou partiellement (si close_code renseigne) + appel trigger BILL_PAYED => this->fk_statut=2, this->paye stay 0
	 *
	 *  @param	User	$user      	Objet utilisateur qui modifie
	 *	@param  string	$close_code	Code renseigne si on classe a payee completement alors que paiement incomplet (cas escompte par exemple)
	 *	@param  string	$close_note	Commentaire renseigne si on classe a payee alors que paiement incomplet (cas escompte par exemple)
	 *  @return int         		<0 if KO, >0 if OK
	 */
	function set_paid($user, $close_code='', $close_note='')
	{
		$error=0;

		if ($this->paye != 1)
		{
			$this->db->begin();

			dol_syslog(get_class($this)."::set_paid rowid=".$this->id, LOG_DEBUG);
			$sql = 'UPDATE '.MAIN_DB_PREFIX.'facture SET';
			$sql.= ' fk_statut='.self::STATUS_CLOSED;
			if (! $close_code) $sql.= ', paye=1';
			if ($close_code) $sql.= ", close_code='".$this->db->escape($close_code)."'";
			if ($close_note) $sql.= ", close_note='".$this->db->escape($close_note)."'";
			$sql.= ' WHERE rowid = '.$this->id;

			dol_syslog(get_class($this)."::set_paid", LOG_DEBUG);
			$resql = $this->db->query($sql);
			if ($resql)
			{
	            // Call trigger
	            $result=$this->call_trigger('BILL_PAYED',$user);
	            if ($result < 0) $error++;
	            // End call triggers
			}
			else
			{
				$error++;
				$this->error=$this->db->lasterror();
			}

			if (! $error)
			{
				$this->db->commit();
				return 1;
			}
			else
			{
				$this->db->rollback();
				return -1;
			}
		}
		else
		{
			return 0;
		}
	}


	/**
	 *  Tag la facture comme non payee completement + appel trigger BILL_UNPAYED
	 *	Fonction utilisee quand un paiement prelevement est refuse,
	 * 	ou quand une facture annulee et reouverte.
	 *
	 *  @param	User	$user       Object user that change status
	 *  @return int         		<0 if KO, >0 if OK
	 */
	function set_unpaid($user)
	{
		$error=0;

		$this->db->begin();

		$sql = 'UPDATE '.MAIN_DB_PREFIX.'facture';
		$sql.= ' SET paye=0, fk_statut='.self::STATUS_VALIDATED.', close_code=null, close_note=null';
		$sql.= ' WHERE rowid = '.$this->id;

		dol_syslog(get_class($this)."::set_unpaid", LOG_DEBUG);
		$resql = $this->db->query($sql);
		if ($resql)
		{
            // Call trigger
            $result=$this->call_trigger('BILL_UNPAYED',$user);
            if ($result < 0) $error++;
            // End call triggers
		}
		else
		{
			$error++;
			$this->error=$this->db->error();
			dol_print_error($this->db);
		}

		if (! $error)
		{
			$this->db->commit();
			return 1;
		}
		else
		{
			$this->db->rollback();
			return -1;
		}
	}


	/**
	 *	Tag invoice as canceled, with no payment on it (example for replacement invoice or payment never received) + call trigger BILL_CANCEL
	 *	Warning, if option to decrease stock on invoice was set, this function does not change stock (it might be a cancel because
	 *  of no payment even if merchandises were sent).
	 *
	 *	@param	User	$user        	Object user making change
	 *	@param	string	$close_code		Code de fermeture
	 *	@param	string	$close_note		Comment
	 *	@return int         			<0 if KO, >0 if OK
	 */
	function set_canceled($user,$close_code='',$close_note='')
	{

		dol_syslog(get_class($this)."::set_canceled rowid=".$this->id, LOG_DEBUG);

		$this->db->begin();

		$sql = 'UPDATE '.MAIN_DB_PREFIX.'facture SET';
		$sql.= ' fk_statut='.self::STATUS_ABANDONED;
		if ($close_code) $sql.= ", close_code='".$this->db->escape($close_code)."'";
		if ($close_note) $sql.= ", close_note='".$this->db->escape($close_note)."'";
		$sql.= ' WHERE rowid = '.$this->id;

		$resql = $this->db->query($sql);
		if ($resql)
		{
			// On desaffecte de la facture les remises liees
			// car elles n'ont pas ete utilisees vu que la facture est abandonnee.
			$sql = 'UPDATE '.MAIN_DB_PREFIX.'societe_remise_except';
			$sql.= ' SET fk_facture = NULL';
			$sql.= ' WHERE fk_facture = '.$this->id;

			$resql=$this->db->query($sql);
			if ($resql)
			{
	            // Call trigger
	            $result=$this->call_trigger('BILL_CANCEL',$user);
	            if ($result < 0)
	            {
					$this->db->rollback();
					return -1;
				}
	            // End call triggers

				$this->db->commit();
				return 1;
			}
			else
			{
				$this->error=$this->db->error()." sql=".$sql;
				$this->db->rollback();
				return -1;
			}
		}
		else
		{
			$this->error=$this->db->error()." sql=".$sql;
			$this->db->rollback();
			return -2;
		}
	}

	/**
	 * Tag invoice as validated + call trigger BILL_VALIDATE
	 * Object must have lines loaded with fetch_lines
	 *
	 * @param	User	$user           Object user that validate
	 * @param   string	$force_number	Reference to force on invoice
	 * @param	int		$idwarehouse	Id of warehouse to use for stock decrease if option to decreasenon stock is on (0=no decrease)
	 * @param	int		$notrigger		1=Does not execute triggers, 0= execute triggers
     * @return	int						<0 if KO, >0 if OK
	 */
	function validate($user, $force_number='', $idwarehouse=0, $notrigger=0)
	{
		global $conf,$langs;
		require_once DOL_DOCUMENT_ROOT.'/core/lib/files.lib.php';

		$now=dol_now();

		$error=0;
		dol_syslog(get_class($this).'::validate user='.$user->id.', force_number='.$force_number.', idwarehouse='.$idwarehouse);

		// Check parameters
		if (! $this->brouillon)
		{
			dol_syslog(get_class($this)."::validate no draft status", LOG_WARNING);
			return 0;
		}

		if ((empty($conf->global->MAIN_USE_ADVANCED_PERMS) && empty($user->rights->facture->creer))
       	|| (! empty($conf->global->MAIN_USE_ADVANCED_PERMS) && empty($user->rights->facture->invoice_advance->validate)))
		{
			$this->error='Permission denied';
			dol_syslog(get_class($this)."::validate ".$this->error.' MAIN_USE_ADVANCED_PERMS='.$conf->global->MAIN_USE_ADVANCED_PERMS, LOG_ERR);
			return -1;
		}

		$this->db->begin();

		$this->fetch_thirdparty();
		$this->fetch_lines();

		// Check parameters
		if ($this->type == self::TYPE_REPLACEMENT)		// si facture de remplacement
		{
			// Controle que facture source connue
			if ($this->fk_facture_source <= 0)
			{
				$this->error=$langs->trans("ErrorFieldRequired",$langs->trans("InvoiceReplacement"));
				$this->db->rollback();
				return -10;
			}

			// Charge la facture source a remplacer
			$facreplaced=new Facture($this->db);
			$result=$facreplaced->fetch($this->fk_facture_source);
			if ($result <= 0)
			{
				$this->error=$langs->trans("ErrorBadInvoice");
				$this->db->rollback();
				return -11;
			}

			// Controle que facture source non deja remplacee par une autre
			$idreplacement=$facreplaced->getIdReplacingInvoice('validated');
			if ($idreplacement && $idreplacement != $this->id)
			{
				$facreplacement=new Facture($this->db);
				$facreplacement->fetch($idreplacement);
				$this->error=$langs->trans("ErrorInvoiceAlreadyReplaced",$facreplaced->ref,$facreplacement->ref);
				$this->db->rollback();
				return -12;
			}

			$result=$facreplaced->set_canceled($user,'replaced','');
			if ($result < 0)
			{
				$this->error=$facreplaced->error;
				$this->db->rollback();
				return -13;
			}
		}

		// Define new ref
		if ($force_number)
		{
			$num = $force_number;
		}
		else if (preg_match('/^[\(]?PROV/i', $this->ref) || empty($this->ref)) // empty should not happened, but when it occurs, the test save life
		{
			if (! empty($conf->global->FAC_FORCE_DATE_VALIDATION))	// If option enabled, we force invoice date
			{
				$this->date=dol_now();
				$this->date_lim_reglement=$this->calculate_date_lim_reglement();
			}
			$num = $this->getNextNumRef($this->thirdparty);
		}
		else
		{
			$num = $this->ref;
		}
		$this->newref = $num;

		if ($num)
		{
			$this->update_price(1);

			// Validate
			$sql = 'UPDATE '.MAIN_DB_PREFIX.'facture';
			$sql.= " SET facnumber='".$num."', fk_statut = ".self::STATUS_VALIDATED.", fk_user_valid = ".$user->id.", date_valid = '".$this->db->idate($now)."'";
			if (! empty($conf->global->FAC_FORCE_DATE_VALIDATION))	// If option enabled, we force invoice date
			{
				$sql.= ", datef='".$this->db->idate($this->date)."'";
				$sql.= ", date_lim_reglement='".$this->db->idate($this->date_lim_reglement)."'";
			}
			$sql.= ' WHERE rowid = '.$this->id;

			dol_syslog(get_class($this)."::validate", LOG_DEBUG);
			$resql=$this->db->query($sql);
			if (! $resql)
			{
				dol_print_error($this->db);
				$error++;
			}

			// On verifie si la facture etait une provisoire
			if (! $error && (preg_match('/^[\(]?PROV/i', $this->ref)))
			{
				// La verif qu'une remise n'est pas utilisee 2 fois est faite au moment de l'insertion de ligne
			}

			if (! $error)
			{
				// Define third party as a customer
				$result=$this->thirdparty->set_as_client();

				// Si active on decremente le produit principal et ses composants a la validation de facture
				if ($this->type != self::TYPE_DEPOSIT && $result >= 0 && ! empty($conf->stock->enabled) && ! empty($conf->global->STOCK_CALCULATE_ON_BILL) && $idwarehouse > 0)
				{
					require_once DOL_DOCUMENT_ROOT.'/product/stock/class/mouvementstock.class.php';
					$langs->load("agenda");

					// Loop on each line
					$cpt=count($this->lines);
					for ($i = 0; $i < $cpt; $i++)
					{
						if ($this->lines[$i]->fk_product > 0)
						{
							$mouvP = new MouvementStock($this->db);
							$mouvP->origin = &$this;
							// We decrease stock for product
							if ($this->type == self::TYPE_CREDIT_NOTE) $result=$mouvP->reception($user, $this->lines[$i]->fk_product, $idwarehouse, $this->lines[$i]->qty, 0, $langs->trans("InvoiceValidatedInDolibarr",$num));
							else $result=$mouvP->livraison($user, $this->lines[$i]->fk_product, $idwarehouse, $this->lines[$i]->qty, $this->lines[$i]->subprice, $langs->trans("InvoiceValidatedInDolibarr",$num));
							if ($result < 0) {
								$error++;
							}
						}
					}
				}
			}

			// Trigger calls
			if (! $error && ! $notrigger)
			{
	            // Call trigger
	            $result=$this->call_trigger('BILL_VALIDATE',$user);
	            if ($result < 0) $error++;
	            // End call triggers
			}

			if (! $error)
			{
				$this->oldref = $this->ref;

				// Rename directory if dir was a temporary ref
				if (preg_match('/^[\(]?PROV/i', $this->ref))
				{
					// Rename of object directory ($this->ref = old ref, $num = new ref)
					// to  not lose the linked files
					$oldref = dol_sanitizeFileName($this->ref);
					$newref = dol_sanitizeFileName($num);
					$dirsource = $conf->facture->dir_output.'/'.$oldref;
					$dirdest = $conf->facture->dir_output.'/'.$newref;
					if (file_exists($dirsource))
					{
						dol_syslog(get_class($this)."::validate rename dir ".$dirsource." into ".$dirdest);

						if (@rename($dirsource, $dirdest))
						{
							dol_syslog("Rename ok");
	                        // Rename docs starting with $oldref with $newref
	                        $listoffiles=dol_dir_list($conf->facture->dir_output.'/'.$newref, 'files', 1, '^'.preg_quote($oldref,'/'));
	                        foreach($listoffiles as $fileentry)
	                        {
	                        	$dirsource=$fileentry['name'];
	                        	$dirdest=preg_replace('/^'.preg_quote($oldref,'/').'/',$newref, $dirsource);
	                        	$dirsource=$fileentry['path'].'/'.$dirsource;
	                        	$dirdest=$fileentry['path'].'/'.$dirdest;
	                        	@rename($dirsource, $dirdest);
	                        }
						}
					}
				}
			}

			if (! $error && !$this->is_last_in_cycle())
			{
				if (! $this->updatePriceNextInvoice($langs))
				{
					$error++;
				}
			}

			// Set new ref and define current statut
			if (! $error)
			{
				$this->ref = $num;
				$this->facnumber=$num;
				$this->statut= self::STATUS_VALIDATED;
				$this->brouillon=0;
				$this->date_validation=$now;
				$i = 0;

                if (!empty($conf->global->INVOICE_USE_SITUATION))
                {
    				$final = True;
    				$nboflines = count($this->lines);
    				while (($i < $nboflines) && $final) {
    					$final = ($this->lines[$i]->situation_percent == 100);
    					$i++;
    				}
    				if ($final) {
    					$this->setFinal($user);
    				}
                }
			}
		}
		else
		{
			$error++;
		}

		if (! $error)
		{
			$this->db->commit();
			return 1;
		}
		else
		{
			$this->db->rollback();
			return -1;
		}
	}

	/**
	 * Update price of next invoice
	 *
	 * @param	Translate	$langs	Translate object
	 * @return bool		false if KO, true if OK
	 */
	function updatePriceNextInvoice(&$langs)
	{
		foreach ($this->tab_next_situation_invoice as $next_invoice)
		{
			$is_last = $next_invoice->is_last_in_cycle();

			if ($next_invoice->brouillon && $is_last != 1)
			{
				$this->error = $langs->trans('updatePriceNextInvoiceErrorUpdateline', $next_invoice->ref);
				return false;
			}

			$next_invoice->brouillon = 1;
			foreach ($next_invoice->lines as $line)
			{
				$result = $next_invoice->updateline($line->id, $line->desc, $line->subprice, $line->qty, $line->remise_percent,
														$line->date_start, $line->date_end, $line->tva_tx, $line->localtax1_tx, $line->localtax2_tx, 'HT', $line->info_bits, $line->product_type,
														$line->fk_parent_line, 0, $line->fk_fournprice, $line->pa_ht, $line->label, $line->special_code, $line->array_options, $line->situation_percent,
														$line->fk_unit);

				if ($result < 0)
				{
					$this->error = $langs->trans('updatePriceNextInvoiceErrorUpdateline', $next_invoice->ref);
					return false;
				}
			}

			break; // Only the next invoice and not each next invoice
		}

		return true;
	}

	/**
	 *	Set draft status
	 *
	 *	@param	User	$user			Object user that modify
	 *	@param	int		$idwarehouse	Id warehouse to use for stock change.
	 *	@return	int						<0 if KO, >0 if OK
	 */
	function set_draft($user,$idwarehouse=-1)
	{
		global $conf,$langs;

		$error=0;

		if ($this->statut == self::STATUS_DRAFT)
		{
			dol_syslog(get_class($this)."::set_draft already draft status", LOG_WARNING);
			return 0;
		}

		$this->db->begin();

		$sql = "UPDATE ".MAIN_DB_PREFIX."facture";
		$sql.= " SET fk_statut = ".self::STATUS_DRAFT;
		$sql.= " WHERE rowid = ".$this->id;

		dol_syslog(get_class($this)."::set_draft", LOG_DEBUG);
		$result=$this->db->query($sql);
		if ($result)
		{
			// Si on decremente le produit principal et ses composants a la validation de facture, on réincrement
			if ($this->type != self::TYPE_DEPOSIT && $result >= 0 && ! empty($conf->stock->enabled) && ! empty($conf->global->STOCK_CALCULATE_ON_BILL))
			{
				require_once DOL_DOCUMENT_ROOT.'/product/stock/class/mouvementstock.class.php';
				$langs->load("agenda");

				$num=count($this->lines);
				for ($i = 0; $i < $num; $i++)
				{
					if ($this->lines[$i]->fk_product > 0)
					{
						$mouvP = new MouvementStock($this->db);
						$mouvP->origin = &$this;
						// We decrease stock for product
						if ($this->type == self::TYPE_CREDIT_NOTE) $result=$mouvP->livraison($user, $this->lines[$i]->fk_product, $idwarehouse, $this->lines[$i]->qty, $this->lines[$i]->subprice, $langs->trans("InvoiceBackToDraftInDolibarr",$this->ref));
						else $result=$mouvP->reception($user, $this->lines[$i]->fk_product, $idwarehouse, $this->lines[$i]->qty, 0, $langs->trans("InvoiceBackToDraftInDolibarr",$this->ref));	// we use 0 for price, to not change the weighted average value
					}
				}
			}

			if ($error == 0)
			{
				$old_statut=$this->statut;
				$this->brouillon = 1;
				$this->statut = self::STATUS_DRAFT;
	            // Call trigger
	            $result=$this->call_trigger('BILL_UNVALIDATE',$user);
	            if ($result < 0)
				{
					$error++;
					$this->statut=$old_statut;
					$this->brouillon=0;
				}
	            // End call triggers
			} else {
				$this->db->rollback();
				return -1;
			}

			if ($error == 0)
			{
				$this->db->commit();
				return 1;
			}
			else
			{
				$this->db->rollback();
				return -1;
			}
		}
		else
		{
			$this->error=$this->db->error();
			$this->db->rollback();
			return -1;
		}
	}


	/**
	 * 		Add an invoice line into database (linked to product/service or not).
	 * 		Les parametres sont deja cense etre juste et avec valeurs finales a l'appel
	 *		de cette methode. Aussi, pour le taux tva, il doit deja avoir ete defini
	 *		par l'appelant par la methode get_default_tva(societe_vendeuse,societe_acheteuse,produit)
	 *		et le desc doit deja avoir la bonne valeur (a l'appelant de gerer le multilangue)
	 *
	 * 		@param    	string		$desc            	Description of line
	 * 		@param    	double		$pu_ht              Unit price without tax (> 0 even for credit note)
	 * 		@param    	double		$qty             	Quantity
	 * 		@param    	double		$txtva           	Force Vat rate, -1 for auto (Can contain the vat_src_code too with syntax '9.9 (CODE)')
	 * 		@param		double		$txlocaltax1		Local tax 1 rate (deprecated)
	 *  	@param		double		$txlocaltax2		Local tax 2 rate (deprecated)
	 *		@param    	int			$fk_product      	Id of predefined product/service
	 * 		@param    	double		$remise_percent  	Percent of discount on line
	 * 		@param    	int	$date_start      	Date start of service
	 * 		@param    	int	$date_end        	Date end of service
	 * 		@param    	int			$ventil          	Code of dispatching into accountancy
	 * 		@param    	int			$info_bits			Bits de type de lignes
	 *		@param    	int			$fk_remise_except	Id discount used
	 *		@param		string		$price_base_type	'HT' or 'TTC'
	 * 		@param    	double		$pu_ttc             Unit price with tax (> 0 even for credit note)
	 * 		@param		int			$type				Type of line (0=product, 1=service). Not used if fk_product is defined, the type of product is used.
	 *      @param      int			$rang               Position of line
	 *      @param		int			$special_code		Special code (also used by externals modules!)
	 *      @param		string		$origin				'order', ...
	 *      @param		int			$origin_id			Id of origin object
	 *      @param		int			$fk_parent_line		Id of parent line
	 * 		@param		int			$fk_fournprice		Supplier price id (to calculate margin) or ''
	 * 		@param		int			$pa_ht				Buying price of line (to calculate margin) or ''
	 * 		@param		string		$label				Label of the line (deprecated, do not use)
	 *		@param		array		$array_options		extrafields array
	 *      @param      int         $situation_percent  Situation advance percentage
	 *      @param      int         $fk_prev_id         Previous situation line id reference
	 * 		@param 		string		$fk_unit 			Code of the unit to use. Null to use the default one
	 * 		@param		double		$pu_ht_devise		Unit price in currency
	 *    	@return    	int             				<0 if KO, Id of line if OK
	 */
	function addline($desc, $pu_ht, $qty, $txtva, $txlocaltax1=0, $txlocaltax2=0, $fk_product=0, $remise_percent=0, $date_start='', $date_end='', $ventil=0, $info_bits=0, $fk_remise_except='', $price_base_type='HT', $pu_ttc=0, $type=self::TYPE_STANDARD, $rang=-1, $special_code=0, $origin='', $origin_id=0, $fk_parent_line=0, $fk_fournprice=null, $pa_ht=0, $label='', $array_options=0, $situation_percent=100, $fk_prev_id='', $fk_unit = null, $pu_ht_devise = 0)
	{
		// Deprecation warning
		if ($label) {
			dol_syslog(__METHOD__ . ": using line label is deprecated", LOG_WARNING);
		}

		global $mysoc, $conf, $langs;

		dol_syslog(get_class($this)."::addline facid=$this->id,desc=$desc,pu_ht=$pu_ht,qty=$qty,txtva=$txtva, txlocaltax1=$txlocaltax1, txlocaltax2=$txlocaltax2, fk_product=$fk_product,remise_percent=$remise_percent,date_start=$date_start,date_end=$date_end,ventil=$ventil,info_bits=$info_bits,fk_remise_except=$fk_remise_except,price_base_type=$price_base_type,pu_ttc=$pu_ttc,type=$type, fk_unit=$fk_unit", LOG_DEBUG);
		include_once DOL_DOCUMENT_ROOT.'/core/lib/price.lib.php';

		// Clean parameters
		if (empty($remise_percent)) $remise_percent=0;
		if (empty($qty)) $qty=0;
		if (empty($info_bits)) $info_bits=0;
		if (empty($rang)) $rang=0;
		if (empty($ventil)) $ventil=0;
		if (empty($txtva)) $txtva=0;
		if (empty($txlocaltax1)) $txlocaltax1=0;
		if (empty($txlocaltax2)) $txlocaltax2=0;
		if (empty($fk_parent_line) || $fk_parent_line < 0) $fk_parent_line=0;
		if (empty($fk_prev_id)) $fk_prev_id = 'null';
		if (! isset($situation_percent) || $situation_percent > 100 || (string) $situation_percent == '') $situation_percent = 100;

		$localtaxes_type=getLocalTaxesFromRate($txtva, 0, $this->thirdparty, $mysoc);
			
		// Clean vat code
		$vat_src_code='';
		if (preg_match('/\((.*)\)/', $txtva, $reg))
		{
		    $vat_src_code = $reg[1];
		    $txtva = preg_replace('/\s*\(.*\)/', '', $txtva);    // Remove code into vatrate.
		}
		
		$remise_percent=price2num($remise_percent);
		$qty=price2num($qty);
		$pu_ht=price2num($pu_ht);
		$pu_ttc=price2num($pu_ttc);
		$pa_ht=price2num($pa_ht);
		$txtva=price2num($txtva);
		$txlocaltax1=price2num($txlocaltax1);
		$txlocaltax2=price2num($txlocaltax2);

		if ($price_base_type=='HT')
		{
			$pu=$pu_ht;
		}
		else
		{
			$pu=$pu_ttc;
		}

		// Check parameters
		if ($type < 0) return -1;

		if (! empty($this->brouillon))
		{
			$this->db->begin();

			$product_type=$type;
			if (!empty($fk_product))
			{
				$product=new Product($this->db);
				$result=$product->fetch($fk_product);
				$product_type=$product->type;

				if (! empty($conf->global->STOCK_MUST_BE_ENOUGH_FOR_INVOICE) && $product_type == 0 && $product->stock_reel < $qty) {
                    $langs->load("errors");
				    $this->error=$langs->trans('ErrorStockIsNotEnoughToAddProductOnInvoice', $product->ref);
					$this->db->rollback();
					return -3;
				}
			}

			// Calcul du total TTC et de la TVA pour la ligne a partir de
			// qty, pu, remise_percent et txtva
			// TRES IMPORTANT: C'est au moment de l'insertion ligne qu'on doit stocker
			// la part ht, tva et ttc, et ce au niveau de la ligne qui a son propre taux tva.

			$tabprice = calcul_price_total($qty, $pu, $remise_percent, $txtva, $txlocaltax1, $txlocaltax2, 0, $price_base_type, $info_bits, $product_type, $mysoc, $localtaxes_type, $situation_percent, $this->multicurrency_tx, $pu_ht_devise);

			$total_ht  = $tabprice[0];
			$total_tva = $tabprice[1];
			$total_ttc = $tabprice[2];
			$total_localtax1 = $tabprice[9];
			$total_localtax2 = $tabprice[10];
			$pu_ht = $tabprice[3];

			// MultiCurrency
			$multicurrency_total_ht  = $tabprice[16];
            $multicurrency_total_tva = $tabprice[17];
            $multicurrency_total_ttc = $tabprice[18];
			$pu_ht_devise = $tabprice[19];

			// Rank to use
			$rangtouse = $rang;
			if ($rangtouse == -1)
			{
				$rangmax = $this->line_max($fk_parent_line);
				$rangtouse = $rangmax + 1;
			}

			// Insert line
			$this->line=new FactureLigne($this->db);

			$this->line->context = $this->context;

			$this->line->fk_facture=$this->id;
			$this->line->label=$label;	// deprecated
			$this->line->desc=$desc;

			$this->line->qty=            ($this->type==self::TYPE_CREDIT_NOTE?abs($qty):$qty);	    // For credit note, quantity is always positive and unit price negative
			$this->line->subprice=       ($this->type==self::TYPE_CREDIT_NOTE?-abs($pu_ht):$pu_ht); // For credit note, unit price always negative, always positive otherwise

			$this->line->vat_src_code=$vat_src_code;
			$this->line->tva_tx=$txtva;
			$this->line->localtax1_tx=$txlocaltax1;
			$this->line->localtax2_tx=$txlocaltax2;
			$this->line->localtax1_type = $localtaxes_type[0];
			$this->line->localtax2_type = $localtaxes_type[2];

			$this->line->total_ht=       (($this->type==self::TYPE_CREDIT_NOTE||$qty<0)?-abs($total_ht):$total_ht);    // For credit note and if qty is negative, total is negative
			$this->line->total_ttc=      (($this->type==self::TYPE_CREDIT_NOTE||$qty<0)?-abs($total_ttc):$total_ttc);  // For credit note and if qty is negative, total is negative
			$this->line->total_tva=      (($this->type==self::TYPE_CREDIT_NOTE||$qty<0)?-abs($total_tva):$total_tva);  // For credit note and if qty is negative, total is negative
			$this->line->total_localtax1=(($this->type==self::TYPE_CREDIT_NOTE||$qty<0)?-abs($total_localtax1):$total_localtax1);  // For credit note and if qty is negative, total is negative
			$this->line->total_localtax2=(($this->type==self::TYPE_CREDIT_NOTE||$qty<0)?-abs($total_localtax2):$total_localtax2);  // For credit note and if qty is negative, total is negative

			$this->line->fk_product=$fk_product;
			$this->line->product_type=$product_type;
			$this->line->remise_percent=$remise_percent;
			$this->line->date_start=$date_start;
			$this->line->date_end=$date_end;
			$this->line->ventil=$ventil;
			$this->line->rang=$rangtouse;
			$this->line->info_bits=$info_bits;
			$this->line->fk_remise_except=$fk_remise_except;

			$this->line->special_code=$special_code;
			$this->line->fk_parent_line=$fk_parent_line;
			$this->line->origin=$origin;
			$this->line->origin_id=$origin_id;
			$this->line->situation_percent = $situation_percent;
			$this->line->fk_prev_id = $fk_prev_id;
			$this->line->fk_unit=$fk_unit;

			// infos marge
			$this->line->fk_fournprice = $fk_fournprice;
			$this->line->pa_ht = $pa_ht;

			// Multicurrency
			$this->line->fk_multicurrency			= $this->fk_multicurrency;
			$this->line->multicurrency_code			= $this->multicurrency_code;
			$this->line->multicurrency_subprice		= $pu_ht_devise;
			$this->line->multicurrency_total_ht 	= $multicurrency_total_ht;
            $this->line->multicurrency_total_tva 	= $multicurrency_total_tva;
            $this->line->multicurrency_total_ttc 	= $multicurrency_total_ttc;

			if (is_array($array_options) && count($array_options)>0) {
				$this->line->array_options=$array_options;
			}

			$result=$this->line->insert();
			if ($result > 0)
			{
				// Reorder if child line
				if (! empty($fk_parent_line)) $this->line_order(true,'DESC');

				// Mise a jour informations denormalisees au niveau de la facture meme
				$result=$this->update_price(1,'auto',0,$mysoc);	// The addline method is designed to add line from user input so total calculation with update_price must be done using 'auto' mode.
				if ($result > 0)
				{
					$this->db->commit();
					return $this->line->rowid;
				}
				else
				{
					$this->error=$this->db->error();
					$this->db->rollback();
					return -1;
				}
			}
			else
			{
				$this->error=$this->line->error;
				$this->db->rollback();
				return -2;
			}
		}
	}

	/**
	 *  Update a detail line
	 *
	 *  @param     	int			$rowid           	Id of line to update
	 *  @param     	string		$desc            	Description of line
	 *  @param     	double		$pu              	Prix unitaire (HT ou TTC selon price_base_type) (> 0 even for credit note lines)
	 *  @param     	double		$qty             	Quantity
	 *  @param     	double		$remise_percent  	Pourcentage de remise de la ligne
	 *  @param     	int		$date_start      	Date de debut de validite du service
	 *  @param     	int		$date_end        	Date de fin de validite du service
	 *  @param     	double		$txtva          	VAT Rate
	 * 	@param		double		$txlocaltax1		Local tax 1 rate
	 *  @param		double		$txlocaltax2		Local tax 2 rate
	 * 	@param     	string		$price_base_type 	HT or TTC
	 * 	@param     	int			$info_bits 		    Miscellaneous informations
	 * 	@param		int			$type				Type of line (0=product, 1=service)
	 * 	@param		int			$fk_parent_line		Id of parent line (0 in most cases, used by modules adding sublevels into lines).
	 * 	@param		int			$skip_update_total	Keep fields total_xxx to 0 (used for special lines by some modules)
	 * 	@param		int			$fk_fournprice		Id of origin supplier price
	 * 	@param		int			$pa_ht				Price (without tax) of product when it was bought
	 * 	@param		string		$label				Label of the line (deprecated, do not use)
	 * 	@param		int			$special_code		Special code (also used by externals modules!)
     *  @param		array		$array_options		extrafields array
	 * 	@param      int         $situation_percent  Situation advance percentage
	 * 	@param 		string		$fk_unit 			Code of the unit to use. Null to use the default one
	 * 	@param		double		$pu_ht_devise		Unit price in currency
	 *  @return    	int             				< 0 if KO, > 0 if OK
	 */
<<<<<<< HEAD
	function updateline($rowid, $desc, $pu, $qty, $remise_percent, $date_start, $date_end, $txtva, $txlocaltax1=0, $txlocaltax2=0, $price_base_type='HT', $info_bits=0, $type= self::TYPE_STANDARD, $fk_parent_line=0, $skip_update_total=0, $fk_fournprice=null, $pa_ht=0, $label='', $special_code=0, $array_options=0, $situation_percent=0, $fk_unit = null, $pu_ht_devise = 0)
=======
	function updateline($rowid, $desc, $pu, $qty, $remise_percent, $date_start, $date_end, $txtva, $txlocaltax1=0, $txlocaltax2=0, $price_base_type='HT', $info_bits=0, $type= self::TYPE_STANDARD, $fk_parent_line=0, $skip_update_total=0, $fk_fournprice=null, $pa_ht=0, $label='', $special_code=0, $array_options=0, $situation_percent=100, $fk_unit = null)
>>>>>>> 37a26158
	{
		global $conf,$user;
		// Deprecation warning
		if ($label) {
			dol_syslog(__METHOD__ . ": using line label is deprecated", LOG_WARNING);
		}

		include_once DOL_DOCUMENT_ROOT.'/core/lib/price.lib.php';

		global $mysoc,$langs;

		dol_syslog(get_class($this)."::updateline rowid=$rowid, desc=$desc, pu=$pu, qty=$qty, remise_percent=$remise_percent, date_start=$date_start, date_end=$date_end, txtva=$txtva, txlocaltax1=$txlocaltax1, txlocaltax2=$txlocaltax2, price_base_type=$price_base_type, info_bits=$info_bits, type=$type, fk_parent_line=$fk_parent_line pa_ht=$pa_ht, special_code=$special_code fk_unit=$fk_unit", LOG_DEBUG);

		if ($this->brouillon)
		{
			if (!$this->is_last_in_cycle() && empty($this->error))
			{
				if (!$this->checkProgressLine($rowid, $situation_percent))
				{
					if (!$this->error) $this->error=$langs->trans('invoiceLineProgressError');
					return -3;
				}
			}

			$this->db->begin();

			// Clean parameters
			if (empty($qty)) $qty=0;
			if (empty($fk_parent_line) || $fk_parent_line < 0) $fk_parent_line=0;
			if (empty($special_code) || $special_code == 3) $special_code=0;
			if (! isset($situation_percent) || $situation_percent > 100 || (string) $situation_percent == '') $situation_percent = 100;

			$remise_percent	= price2num($remise_percent);
			$qty			= price2num($qty);
			$pu 			= price2num($pu);
			$pa_ht			= price2num($pa_ht);
			$txtva			= price2num($txtva);
			$txlocaltax1	= price2num($txlocaltax1);
			$txlocaltax2	= price2num($txlocaltax2);

			// Check parameters
			if ($type < 0) return -1;

			// Calculate total with, without tax and tax from qty, pu, remise_percent and txtva
			// TRES IMPORTANT: C'est au moment de l'insertion ligne qu'on doit stocker
			// la part ht, tva et ttc, et ce au niveau de la ligne qui a son propre taux tva.

			$localtaxes_type=getLocalTaxesFromRate($txtva,0,$this->thirdparty, $mysoc);

			// Clean vat code
    		$vat_src_code='';
    		if (preg_match('/\((.*)\)/', $txtva, $reg))
    		{
    		    $vat_src_code = $reg[1];
    		    $txtva = preg_replace('/\s*\(.*\)/', '', $txtva);    // Remove code into vatrate.
    		}

			$tabprice=calcul_price_total($qty, $pu, $remise_percent, $txtva, $txlocaltax1, $txlocaltax2, 0, $price_base_type, $info_bits, $type, $mysoc, $localtaxes_type, $situation_percent, $this->multicurrency_tx, $pu_ht_devise);

			$total_ht  = $tabprice[0];
			$total_tva = $tabprice[1];
			$total_ttc = $tabprice[2];
			$total_localtax1=$tabprice[9];
			$total_localtax2=$tabprice[10];
			$pu_ht  = $tabprice[3];
			$pu_tva = $tabprice[4];
			$pu_ttc = $tabprice[5];

			// MultiCurrency
			$multicurrency_total_ht  = $tabprice[16];
            $multicurrency_total_tva = $tabprice[17];
            $multicurrency_total_ttc = $tabprice[18];
			$pu_ht_devise = $tabprice[19];

			// Old properties: $price, $remise (deprecated)
			$price = $pu;
			$remise = 0;
			if ($remise_percent > 0)
			{
				$remise = round(($pu * $remise_percent / 100),2);
				$price = ($pu - $remise);
			}
			$price    = price2num($price);

			//Fetch current line from the database and then clone the object and set it in $oldline property
			$line = new FactureLigne($this->db);
			$line->fetch($rowid);

			if (!empty($line->fk_product))
			{
				$product=new Product($this->db);
				$result=$product->fetch($line->fk_product);
				$product_type=$product->type;

				if (! empty($conf->global->STOCK_MUST_BE_ENOUGH_FOR_INVOICE) && $product_type == 0 && $product->stock_reel < $qty) {
                    $langs->load("errors");
				    $this->error=$langs->trans('ErrorStockIsNotEnoughToAddProductOnInvoice', $product->ref);
					$this->db->rollback();
					return -3;
				}
			}

			$staticline = clone $line;

			$line->oldline = $staticline;
			$this->line = $line;
            $this->line->context = $this->context;

			// Reorder if fk_parent_line change
			if (! empty($fk_parent_line) && ! empty($staticline->fk_parent_line) && $fk_parent_line != $staticline->fk_parent_line)
			{
				$rangmax = $this->line_max($fk_parent_line);
				$this->line->rang = $rangmax + 1;
			}

			$this->line->rowid				= $rowid;
			$this->line->label				= $label;
			$this->line->desc				= $desc;
			$this->line->qty				= ($this->type==self::TYPE_CREDIT_NOTE?abs($qty):$qty);	// For credit note, quantity is always positive and unit price negative
            
			$this->line->vat_src_code       = $vat_src_code;
			$this->line->tva_tx				= $txtva;
			$this->line->localtax1_tx		= $txlocaltax1;
			$this->line->localtax2_tx		= $txlocaltax2;
			$this->line->localtax1_type		= $localtaxes_type[0];
			$this->line->localtax2_type		= $localtaxes_type[2];
			
			$this->line->remise_percent		= $remise_percent;
			$this->line->subprice			= ($this->type==2?-abs($pu_ht):$pu_ht); // For credit note, unit price always negative, always positive otherwise
			$this->line->date_start			= $date_start;
			$this->line->date_end			= $date_end;
			$this->line->total_ht			= (($this->type==self::TYPE_CREDIT_NOTE||$qty<0)?-abs($total_ht):$total_ht);  // For credit note and if qty is negative, total is negative
			$this->line->total_tva			= (($this->type==self::TYPE_CREDIT_NOTE||$qty<0)?-abs($total_tva):$total_tva);
			$this->line->total_localtax1	= $total_localtax1;
			$this->line->total_localtax2	= $total_localtax2;
			$this->line->total_ttc			= (($this->type==self::TYPE_CREDIT_NOTE||$qty<0)?-abs($total_ttc):$total_ttc);
			$this->line->info_bits			= $info_bits;
			$this->line->special_code		= $special_code;
			$this->line->product_type		= $type;
			$this->line->fk_parent_line		= $fk_parent_line;
			$this->line->skip_update_total	= $skip_update_total;
			$this->line->situation_percent  = $situation_percent;
			$this->line->fk_unit				= $fk_unit;

			$this->line->fk_fournprice = $fk_fournprice;
			$this->line->pa_ht = $pa_ht;

			// Multicurrency
			$this->line->multicurrency_subprice		= $pu_ht_devise;
			$this->line->multicurrency_total_ht 	= $multicurrency_total_ht;
            $this->line->multicurrency_total_tva 	= $multicurrency_total_tva;
            $this->line->multicurrency_total_ttc 	= $multicurrency_total_ttc;

			if (is_array($array_options) && count($array_options)>0) {
				$this->line->array_options=$array_options;
			}

			$result=$this->line->update($user);
			if ($result > 0)
			{
				// Reorder if child line
				if (! empty($fk_parent_line)) $this->line_order(true,'DESC');

				// Mise a jour info denormalisees au niveau facture
				$this->update_price(1);
				$this->db->commit();
				return $result;
			}
			else
			{
			    $this->error=$this->line->error;
				$this->db->rollback();
				return -1;
			}
		}
		else
		{
			$this->error="Invoice statut makes operation forbidden";
			return -2;
		}
	}

	/**
	 * Check if the percent edited is lower of next invoice line
	 *
	 * @param	int		$idline				id of line to check
	 * @param	float	$situation_percent	progress percentage need to be test
	 * @return false if KO, true if OK
	 */
	function checkProgressLine($idline, $situation_percent)
	{
		$sql = 'SELECT fd.situation_percent FROM '.MAIN_DB_PREFIX.'facturedet fd
				INNER JOIN '.MAIN_DB_PREFIX.'facture f ON (fd.fk_facture = f.rowid)
				WHERE fd.fk_prev_id = '.$idline.'
				AND f.fk_statut <> 0';

		$result = $this->db->query($sql);
		if (! $result)
		{
			$this->error=$this->db->error();
			return false;
		}

		$obj = $this->db->fetch_object($result);

		if ($obj === null) return true;
		else return $situation_percent < $obj->situation_percent;
	}

	/**
	 * Update invoice line with percentage
	 *
	 * @param  FactureLigne $line       Invoice line
	 * @param  int          $percent    Percentage
	 * @return void
	 */
	function update_percent($line, $percent)
	{
	    global $mysoc,$user;

		include_once(DOL_DOCUMENT_ROOT . '/core/lib/price.lib.php');

		// Cap percentages to 100
		if ($percent > 100) $percent = 100;
		$line->situation_percent = $percent;
		$tabprice = calcul_price_total($line->qty, $line->subprice, $line->remise_percent, $line->tva_tx, $line->localtax1_tx, $line->localtax2_tx, $line->product_type, 'HT', 0, 0, $mysoc, '', $percent);
		$line->total_ht = $tabprice[0];
		$line->total_tva = $tabprice[1];
		$line->total_ttc = $tabprice[2];
		$line->total_localtax1 = $tabprice[9];
		$line->total_localtax2 = $tabprice[10];
		$line->update($user);
		$this->update_price(1);
		$this->db->commit();
	}

	/**
	 *	Delete line in database
	 *
	 *	@param		int		$rowid		Id of line to delete
	 *	@return		int					<0 if KO, >0 if OK
	 */
	function deleteline($rowid)
	{
        global $user;
        
		dol_syslog(get_class($this)."::deleteline rowid=".$rowid, LOG_DEBUG);

		if (! $this->brouillon)
		{
			$this->error='ErrorBadStatus';
			return -1;
		}

		$this->db->begin();

		// Libere remise liee a ligne de facture
		$sql = 'UPDATE '.MAIN_DB_PREFIX.'societe_remise_except';
		$sql.= ' SET fk_facture_line = NULL';
		$sql.= ' WHERE fk_facture_line = '.$rowid;

		dol_syslog(get_class($this)."::deleteline", LOG_DEBUG);
		$result = $this->db->query($sql);
		if (! $result)
		{
			$this->error=$this->db->error();
			$this->db->rollback();
			return -1;
		}

		$line=new FactureLigne($this->db);
		
        $line->context = $this->context;

		// For triggers
		$result = $line->fetch($rowid);
		if (! ($result > 0)) dol_print_error($db, $line->error, $line->errors);
		
		if ($line->delete($user) > 0)
		{
			$result=$this->update_price(1);

			if ($result > 0)
			{
				$this->db->commit();
				return 1;
			}
			else
			{
				$this->db->rollback();
				$this->error=$this->db->lasterror();
				return -1;
			}
		}
		else
		{
			$this->db->rollback();
			$this->error=$line->error;
			return -1;
		}
	}

	/**
	 *	Set percent discount
	 *
	 *	@param     	User	$user		User that set discount
	 *	@param     	double	$remise		Discount
	 *  @param     	int		$notrigger	1=Does not execute triggers, 0= execute triggers
	 *	@return		int 		<0 if ko, >0 if ok
	 */
	function set_remise($user, $remise, $notrigger=0)
	{
		// Clean parameters
		if (empty($remise)) $remise=0;

		if ($user->rights->facture->creer)
		{
			$remise=price2num($remise);

			$error=0;

			$this->db->begin();

			$sql = 'UPDATE '.MAIN_DB_PREFIX.'facture';
			$sql.= ' SET remise_percent = '.$remise;
			$sql.= ' WHERE rowid = '.$this->id;
			$sql.= ' AND fk_statut = '.self::STATUS_DRAFT;

			dol_syslog(__METHOD__, LOG_DEBUG);
			$resql=$this->db->query($sql);
			if (!$resql)
			{
				$this->errors[]=$this->db->error();
				$error++;
			}

			if (! $notrigger && empty($error))
			{
				// Call trigger
				$result=$this->call_trigger('BILL_MODIFY',$user);
				if ($result < 0) $error++;
				// End call triggers
			}

			if (! $error)
			{
				$this->remise_percent = $remise;
				$this->update_price(1);

				$this->db->commit();
				return 1;
			}
			else
			{
				foreach($this->errors as $errmsg)
				{
					dol_syslog(__METHOD__.' Error: '.$errmsg, LOG_ERR);
					$this->error.=($this->error?', '.$errmsg:$errmsg);
				}
				$this->db->rollback();
				return -1*$error;
			}
		}
	}


	/**
	 *	Set absolute discount
	 *
	 *	@param     	User	$user 		User that set discount
	 *	@param     	double	$remise		Discount
	 *  @param     	int		$notrigger	1=Does not execute triggers, 0= execute triggers
	 *	@return		int 				<0 if KO, >0 if OK
	 */
	function set_remise_absolue($user, $remise, $notrigger=0)
	{
		if (empty($remise)) $remise=0;

		if ($user->rights->facture->creer)
		{
			$error=0;

			$this->db->begin();

			$remise=price2num($remise);

			$sql = 'UPDATE '.MAIN_DB_PREFIX.'facture';
			$sql.= ' SET remise_absolue = '.$remise;
			$sql.= ' WHERE rowid = '.$this->id;
			$sql.= ' AND fk_statut = '.self::STATUS_DRAFT;

			dol_syslog(__METHOD__, LOG_DEBUG);
			$resql=$this->db->query($sql);
			if (!$resql)
			{
				$this->errors[]=$this->db->error();
				$error++;
			}

			if (! $error)
			{
				$this->oldcopy= clone $this;
				$this->remise_absolue = $remise;
				$this->update_price(1);
			}

			if (! $notrigger && empty($error))
			{
				// Call trigger
				$result=$this->call_trigger('BILL_MODIFY',$user);
				if ($result < 0) $error++;
				// End call triggers
			}

			if (! $error)
			{
				$this->db->commit();
				return 1;
			}
			else
			{
				foreach($this->errors as $errmsg)
				{
					dol_syslog(__METHOD__.' Error: '.$errmsg, LOG_ERR);
					$this->error.=($this->error?', '.$errmsg:$errmsg);
				}
				$this->db->rollback();
				return -1*$error;
			}
		}
	}

	/**
	 *  Return list of payments
	 *
	 *	@param		string	$filtertype		1 to filter on type of payment == 'PRE'
	 *  @return     array					Array with list of payments
	 */
	function getListOfPayments($filtertype='')
	{
		$retarray=array();

		$table='paiement_facture';
		$table2='paiement';
		$field='fk_facture';
		$field2='fk_paiement';
		if ($this->element == 'facture_fourn' || $this->element == 'invoice_supplier')
		{
			$table='paiementfourn_facturefourn';
			$table2='paiementfourn';
			$field='fk_facturefourn';
			$field2='fk_paiementfourn';
		}

		$sql = 'SELECT pf.amount, pf.multicurrency_amount, p.fk_paiement, p.datep, p.num_paiement as num, t.code';
		$sql.= ' FROM '.MAIN_DB_PREFIX.$table.' as pf, '.MAIN_DB_PREFIX.$table2.' as p, '.MAIN_DB_PREFIX.'c_paiement as t';
		$sql.= ' WHERE pf.'.$field.' = '.$this->id;
		//$sql.= ' WHERE pf.'.$field.' = 1';
		$sql.= ' AND pf.'.$field2.' = p.rowid';
		$sql.= ' AND p.fk_paiement = t.id';
		if ($filtertype) $sql.=" AND t.code='PRE'";

		dol_syslog(get_class($this)."::getListOfPayments", LOG_DEBUG);
		$resql=$this->db->query($sql);
		if ($resql)
		{
			$num = $this->db->num_rows($resql);
			$i=0;
			while ($i < $num)
			{
				$obj = $this->db->fetch_object($resql);
				$retarray[]=array('amount'=>$obj->amount,'type'=>$obj->code, 'date'=>$obj->datep, 'num'=>$obj->num);
				$i++;
			}
			$this->db->free($resql);
			return $retarray;
		}
		else
		{
			$this->error=$this->db->lasterror();
			dol_print_error($this->db);
			return array();
		}
	}


	/**
	 *    	Return amount (with tax) of all credit notes and deposits invoices used by invoice
	 *
	 * 		@param 		int 	$multicurrency 	Return multicurrency_amount instead of amount
	 *		@return		int						<0 if KO, Sum of credit notes and deposits amount otherwise
	 */
	function getSumCreditNotesUsed($multicurrency=0)
	{
		require_once DOL_DOCUMENT_ROOT.'/core/class/discount.class.php';

		$discountstatic=new DiscountAbsolute($this->db);
		$result=$discountstatic->getSumCreditNotesUsed($this, $multicurrency);
		if ($result >= 0)
		{
			return $result;
		}
		else
		{
			$this->error=$discountstatic->error;
			return -1;
		}
	}

	/**
	 *    	Return amount (with tax) of all deposits invoices used by invoice
	 *
	 * 		@param 		int 	$multicurrency 	Return multicurrency_amount instead of amount
	 *		@return		int						<0 if KO, Sum of deposits amount otherwise
	 */
	function getSumDepositsUsed($multicurrency=0)
	{
		require_once DOL_DOCUMENT_ROOT.'/core/class/discount.class.php';

		$discountstatic=new DiscountAbsolute($this->db);
		$result=$discountstatic->getSumDepositsUsed($this, $multicurrency);
		if ($result >= 0)
		{
			return $result;
		}
		else
		{
			$this->error=$discountstatic->error;
			return -1;
		}
	}

	/**
	 *      Return next reference of customer invoice not already used (or last reference)
	 *      according to numbering module defined into constant FACTURE_ADDON
	 *
	 *      @param	   Societe		$soc		object company
	 *      @param     string		$mode		'next' for next value or 'last' for last value
	 *      @return    string					free ref or last ref
	 */
	function getNextNumRef($soc,$mode='next')
	{
		global $conf, $langs;
		$langs->load("bills");

		// Clean parameters (if not defined or using deprecated value)
		if (empty($conf->global->FACTURE_ADDON)) $conf->global->FACTURE_ADDON='mod_facture_terre';
		else if ($conf->global->FACTURE_ADDON=='terre') $conf->global->FACTURE_ADDON='mod_facture_terre';
		else if ($conf->global->FACTURE_ADDON=='mercure') $conf->global->FACTURE_ADDON='mod_facture_mercure';

		if (! empty($conf->global->FACTURE_ADDON))
		{
			$mybool=false;

			$file = $conf->global->FACTURE_ADDON.".php";
			$classname = $conf->global->FACTURE_ADDON;

			// Include file with class
			$dirmodels = array_merge(array('/'), (array) $conf->modules_parts['models']);

			foreach ($dirmodels as $reldir) {

				$dir = dol_buildpath($reldir."core/modules/facture/");

				// Load file with numbering class (if found)
				if (is_file($dir.$file) && is_readable($dir.$file))
				{
                    $mybool |= include_once $dir . $file;
                }
			}

			// For compatibility
			if (! $mybool)
			{
				$file = $conf->global->FACTURE_ADDON."/".$conf->global->FACTURE_ADDON.".modules.php";
				$classname = "mod_facture_".$conf->global->FACTURE_ADDON;
				$classname = preg_replace('/\-.*$/','',$classname);
				// Include file with class
				foreach ($conf->file->dol_document_root as $dirroot)
				{
					$dir = $dirroot."/core/modules/facture/";

					// Load file with numbering class (if found)
					if (is_file($dir.$file) && is_readable($dir.$file)) {
                        $mybool |= include_once $dir . $file;
                    }
				}
			}

			if (! $mybool)
			{
				dol_print_error('',"Failed to include file ".$file);
				return '';
			}

			$obj = new $classname();
			$numref = "";
			$numref = $obj->getNextValue($soc,$this,$mode);

			/**
			 * $numref can be empty in case we ask for the last value because if there is no invoice created with the
			 * set up mask.
			 */
			if ($mode != 'last' && !$numref) {
				$this->error=$obj->error;
				//dol_print_error($this->db,"Facture::getNextNumRef ".$obj->error);
				return "";
			}

			return $numref;
		}
		else
		{
			$langs->load("errors");
			print $langs->trans("Error")." ".$langs->trans("ErrorModuleSetupNotComplete");
			return "";
		}
	}

	/**
	 *	Load miscellaneous information for tab "Info"
	 *
	 *	@param  int		$id		Id of object to load
	 *	@return	void
	 */
	function info($id)
	{
		$sql = 'SELECT c.rowid, datec, date_valid as datev, tms as datem,';
		$sql.= ' fk_user_author, fk_user_valid';
		$sql.= ' FROM '.MAIN_DB_PREFIX.'facture as c';
		$sql.= ' WHERE c.rowid = '.$id;

		$result=$this->db->query($sql);
		if ($result)
		{
			if ($this->db->num_rows($result))
			{
				$obj = $this->db->fetch_object($result);
				$this->id = $obj->rowid;
				if ($obj->fk_user_author)
				{
					$cuser = new User($this->db);
					$cuser->fetch($obj->fk_user_author);
					$this->user_creation     = $cuser;
				}
				if ($obj->fk_user_valid)
				{
					$vuser = new User($this->db);
					$vuser->fetch($obj->fk_user_valid);
					$this->user_validation = $vuser;
				}
				$this->date_creation     = $this->db->jdate($obj->datec);
				$this->date_modification = $this->db->jdate($obj->datem);
				$this->date_validation   = $this->db->jdate($obj->datev);	// Should be in log table
			}
			$this->db->free($result);
		}
		else
		{
			dol_print_error($this->db);
		}
	}

	/**
	 *	Renvoi si les lignes de facture sont ventilees et/ou exportees en compta
	 *
	 *   @return     int         <0 if KO, 0=no, 1=yes
	 */
	function getVentilExportCompta()
	{
		// On verifie si les lignes de factures ont ete exportees en compta et/ou ventilees
		$ventilExportCompta = 0 ;
		$num=count($this->lines);
		for ($i = 0; $i < $num; $i++)
		{
			if (! empty($this->lines[$i]->export_compta) && ! empty($this->lines[$i]->code_ventilation))
			{
				$ventilExportCompta++;
			}
		}

		if ($ventilExportCompta <> 0)
		{
			return 1;
		}
		else
		{
			return 0;
		}
	}


	/**
	 *  Return if an invoice can be deleted
	 *	Rule is:
	 *	If hidden option INVOICE_CAN_ALWAYS_BE_REMOVED is on, we can
	 *  If invoice has a definitive ref, is last, without payment and not dipatched into accountancy -> yes end of rule
	 *  If invoice is draft and ha a temporary ref -> yes
	 *
	 *  @return    int         <0 if KO, 0=no, 1=yes
	 */
	function is_erasable()
	{
		global $conf;

		if (! empty($conf->global->INVOICE_CAN_ALWAYS_BE_REMOVED)) return 1;
		if (! empty($conf->global->INVOICE_CAN_NEVER_BE_REMOVED))  return 0;

		// on verifie si la facture est en numerotation provisoire
		$facref = substr($this->ref, 1, 4);

		// If not a draft invoice and not temporary invoice
		if ($facref != 'PROV')
		{
			$maxfacnumber = $this->getNextNumRef($this->thirdparty,'last');
			$ventilExportCompta = $this->getVentilExportCompta();
			// If there is no invoice into the reset range and not already dispatched, we can delete
			if ($maxfacnumber == '' && $ventilExportCompta == 0) return 1;
			// If invoice to delete is last one and not already dispatched, we can delete
			if ($maxfacnumber == $this->ref && $ventilExportCompta == 0) return 1;
			if ($this->situation_cycle_ref) {
				$last = $this->is_last_in_cycle();
				return $last;
			}
		}
		else if ($this->statut == self::STATUS_DRAFT && $facref == 'PROV') // Si facture brouillon et provisoire
		{
			return 1;
		}

		return 0;
	}


	/**
	 *  Return list of invoices (eventually filtered on a user) into an array
	 *
	 *  @param		int		$shortlist		0=Return array[id]=ref, 1=Return array[](id=>id,ref=>ref,name=>name)
	 *  @param      int		$draft      	0=not draft, 1=draft
	 *  @param      User	$excluser      	Objet user to exclude
	 *  @param    	int		$socid			Id third pary
	 *  @param    	int		$limit			For pagination
	 *  @param    	int		$offset			For pagination
	 *  @param    	string	$sortfield		Sort criteria
	 *  @param    	string	$sortorder		Sort order
	 *  @return     int             		-1 if KO, array with result if OK
	 */
	function liste_array($shortlist=0, $draft=0, $excluser='', $socid=0, $limit=0, $offset=0, $sortfield='f.datef,f.rowid', $sortorder='DESC')
	{
		global $conf,$user;

		$ga = array();

		$sql = "SELECT s.rowid, s.nom as name, s.client,";
		$sql.= " f.rowid as fid, f.facnumber as ref, f.datef as df";
		if (! $user->rights->societe->client->voir && ! $socid) $sql .= ", sc.fk_soc, sc.fk_user";
		$sql.= " FROM ".MAIN_DB_PREFIX."societe as s, ".MAIN_DB_PREFIX."facture as f";
		if (! $user->rights->societe->client->voir && ! $socid) $sql .= ", ".MAIN_DB_PREFIX."societe_commerciaux as sc";
		$sql.= " WHERE f.entity = ".$conf->entity;
		$sql.= " AND f.fk_soc = s.rowid";
		if (! $user->rights->societe->client->voir && ! $socid) //restriction
		{
			$sql.= " AND s.rowid = sc.fk_soc AND sc.fk_user = " .$user->id;
		}
		if ($socid) $sql.= " AND s.rowid = ".$socid;
		if ($draft) $sql.= " AND f.fk_statut = ".self::STATUS_DRAFT;
		if (is_object($excluser)) $sql.= " AND f.fk_user_author <> ".$excluser->id;
		$sql.= $this->db->order($sortfield,$sortorder);
		$sql.= $this->db->plimit($limit,$offset);

		$result=$this->db->query($sql);
		if ($result)
		{
			$numc = $this->db->num_rows($result);
			if ($numc)
			{
				$i = 0;
				while ($i < $numc)
				{
					$obj = $this->db->fetch_object($result);

					if ($shortlist == 1)
					{
						$ga[$obj->fid] = $obj->ref;
					}
					else if ($shortlist == 2)
					{
						$ga[$obj->fid] = $obj->ref.' ('.$obj->name.')';
					}
					else
					{
						$ga[$i]['id']	= $obj->fid;
						$ga[$i]['ref'] 	= $obj->ref;
						$ga[$i]['name'] = $obj->name;
					}
					$i++;
				}
			}
			return $ga;
		}
		else
		{
			dol_print_error($this->db);
			return -1;
		}
	}


	/**
	 *	Renvoi liste des factures remplacables
	 *	Statut validee ou abandonnee pour raison autre + non payee + aucun paiement + pas deja remplacee
	 *
	 *	@param		int		$socid		Id societe
	 *	@return    	array				Tableau des factures ('id'=>id, 'ref'=>ref, 'status'=>status, 'paymentornot'=>0/1)
	 */
	function list_replacable_invoices($socid=0)
	{
		global $conf;

		$return = array();

		$sql = "SELECT f.rowid as rowid, f.facnumber, f.fk_statut,";
		$sql.= " ff.rowid as rowidnext";
		$sql.= " FROM ".MAIN_DB_PREFIX."facture as f";
		$sql.= " LEFT JOIN ".MAIN_DB_PREFIX."paiement_facture as pf ON f.rowid = pf.fk_facture";
		$sql.= " LEFT JOIN ".MAIN_DB_PREFIX."facture as ff ON f.rowid = ff.fk_facture_source";
		$sql.= " WHERE (f.fk_statut = ".self::STATUS_VALIDATED." OR (f.fk_statut = ".self::STATUS_ABANDONED." AND f.close_code = '".self::CLOSECODE_ABANDONED."'))";
		$sql.= " AND f.entity = ".$conf->entity;
		$sql.= " AND f.paye = 0";					// Pas classee payee completement
		$sql.= " AND pf.fk_paiement IS NULL";		// Aucun paiement deja fait
		$sql.= " AND ff.fk_statut IS NULL";			// Renvoi vrai si pas facture de remplacement
		if ($socid > 0) $sql.=" AND f.fk_soc = ".$socid;
		$sql.= " ORDER BY f.facnumber";

		dol_syslog(get_class($this)."::list_replacable_invoices", LOG_DEBUG);
		$resql=$this->db->query($sql);
		if ($resql)
		{
			while ($obj=$this->db->fetch_object($resql))
			{
				$return[$obj->rowid]=array(	'id' => $obj->rowid,
				'ref' => $obj->facnumber,
				'status' => $obj->fk_statut);
			}
			//print_r($return);
			return $return;
		}
		else
		{
			$this->error=$this->db->error();
			return -1;
		}
	}


	/**
	 *	Renvoi liste des factures qualifiables pour correction par avoir
	 *	Les factures qui respectent les regles suivantes sont retournees:
	 *	(validee + paiement en cours) ou classee (payee completement ou payee partiellement) + pas deja remplacee + pas deja avoir
	 *
	 *	@param		int		$socid		Id societe
	 *	@return    	array				Tableau des factures ($id => array('ref'=>,'paymentornot'=>,'status'=>,'paye'=>)
	 */
	function list_qualified_avoir_invoices($socid=0)
	{
		global $conf;

		$return = array();

		$sql = "SELECT f.rowid as rowid, f.facnumber, f.fk_statut, f.type, f.paye, pf.fk_paiement";
		$sql.= " FROM ".MAIN_DB_PREFIX."facture as f";
		$sql.= " LEFT JOIN ".MAIN_DB_PREFIX."paiement_facture as pf ON f.rowid = pf.fk_facture";
		$sql.= " LEFT JOIN ".MAIN_DB_PREFIX."facture as ff ON (f.rowid = ff.fk_facture_source AND ff.type=".self::TYPE_REPLACEMENT.")";
		$sql.= " WHERE f.entity = ".$conf->entity;
		$sql.= " AND f.fk_statut in (".self::STATUS_VALIDATED.",".self::STATUS_CLOSED.")";
		//  $sql.= " WHERE f.fk_statut >= 1";
		//	$sql.= " AND (f.paye = 1";				// Classee payee completement
		//	$sql.= " OR f.close_code IS NOT NULL)";	// Classee payee partiellement
		$sql.= " AND ff.type IS NULL";			// Renvoi vrai si pas facture de remplacement
		$sql.= " AND f.type != ".self::TYPE_CREDIT_NOTE;				// Type non 2 si facture non avoir
		if ($socid > 0) $sql.=" AND f.fk_soc = ".$socid;
		$sql.= " ORDER BY f.facnumber";

		dol_syslog(get_class($this)."::list_qualified_avoir_invoices", LOG_DEBUG);
		$resql=$this->db->query($sql);
		if ($resql)
		{
			while ($obj=$this->db->fetch_object($resql))
			{
				$qualified=0;
				if ($obj->fk_statut == self::STATUS_VALIDATED) $qualified=1;
				if ($obj->fk_statut == self::STATUS_CLOSED) $qualified=1;
				if ($qualified)
				{
					//$ref=$obj->facnumber;
					$paymentornot=($obj->fk_paiement?1:0);
					$return[$obj->rowid]=array('ref'=>$obj->facnumber,'status'=>$obj->fk_statut,'type'=>$obj->type,'paye'=>$obj->paye,'paymentornot'=>$paymentornot);
				}
			}

			return $return;
		}
		else
		{
			$this->error=$this->db->error();
			return -1;
		}
	}


	/**
	 *	Create a withdrawal request for a standing order.
	 *  Use the remain to pay excluding all existing open direct debit requests.
	 *
	 *	@param      User	$fuser      User asking the direct debit transfer
	 *  @param		float	$amount		Amount we request direct debit for
	 *	@return     int         		<0 if KO, >0 if OK
	 */
	function demande_prelevement($fuser, $amount=0)
	{

		$error=0;

		dol_syslog(get_class($this)."::demande_prelevement", LOG_DEBUG);

		if ($this->statut > self::STATUS_DRAFT && $this->paye == 0)
		{
	        require_once DOL_DOCUMENT_ROOT . '/societe/class/companybankaccount.class.php';
	        $bac = new CompanyBankAccount($this->db);
	        $bac->fetch(0,$this->socid);

        	$sql = 'SELECT count(*)';
			$sql.= ' FROM '.MAIN_DB_PREFIX.'prelevement_facture_demande';
			$sql.= ' WHERE fk_facture = '.$this->id;
			$sql.= ' AND traite = 0';

			dol_syslog(get_class($this)."::demande_prelevement", LOG_DEBUG);
			$resql=$this->db->query($sql);
			if ($resql)
			{
				$row = $this->db->fetch_row($resql);
				if ($row[0] == 0)
				{
					$now=dol_now();

                    $totalpaye  = $this->getSommePaiement();
                    $totalcreditnotes = $this->getSumCreditNotesUsed();
                    $totaldeposits = $this->getSumDepositsUsed();
                    //print "totalpaye=".$totalpaye." totalcreditnotes=".$totalcreditnotes." totaldeposts=".$totaldeposits;

                    // We can also use bcadd to avoid pb with floating points
                    // For example print 239.2 - 229.3 - 9.9; does not return 0.
                    //$resteapayer=bcadd($this->total_ttc,$totalpaye,$conf->global->MAIN_MAX_DECIMALS_TOT);
                    //$resteapayer=bcadd($resteapayer,$totalavoir,$conf->global->MAIN_MAX_DECIMALS_TOT);
					if (empty($amount)) $amount = price2num($this->total_ttc - $totalpaye - $totalcreditnotes - $totaldeposits,'MT');

					if (is_numeric($amount) && $amount != 0)
					{
						$sql = 'INSERT INTO '.MAIN_DB_PREFIX.'prelevement_facture_demande';
						$sql .= ' (fk_facture, amount, date_demande, fk_user_demande, code_banque, code_guichet, number, cle_rib)';
						$sql .= ' VALUES ('.$this->id;
						$sql .= ",'".price2num($amount)."'";
						$sql .= ",'".$this->db->idate($now)."'";
						$sql .= ",".$fuser->id;
						$sql .= ",'".$bac->code_banque."'";
						$sql .= ",'".$bac->code_guichet."'";
						$sql .= ",'".$bac->number."'";
						$sql .= ",'".$bac->cle_rib."')";

						dol_syslog(get_class($this)."::demande_prelevement", LOG_DEBUG);
						$resql=$this->db->query($sql);
						if (! $resql)
						{
						    $this->error=$this->db->lasterror();
						    dol_syslog(get_class($this).'::demandeprelevement Erreur');
						    $error++;
						}
					}
					else
					{
						$this->error='WithdrawRequestErrorNilAmount';
	                    dol_syslog(get_class($this).'::demandeprelevement WithdrawRequestErrorNilAmount');
	                    $error++;
					}

        			if (! $error)
        			{
        				// Force payment mode of invoice to withdraw
        				$payment_mode_id = dol_getIdFromCode($this->db, 'PRE', 'c_paiement');
        				if ($payment_mode_id > 0)
        				{
        					$result=$this->setPaymentMethods($payment_mode_id);
        				}
        			}

                    if ($error) return -1;
                    return 1;
                }
                else
                {
                    $this->error="A request already exists";
                    dol_syslog(get_class($this).'::demandeprelevement Impossible de creer une demande, demande deja en cours');
                    return 0;
                }
            }
            else
            {
                $this->error=$this->db->error();
                dol_syslog(get_class($this).'::demandeprelevement Erreur -2');
                return -2;
            }
        }
        else
        {
            $this->error="Status of invoice does not allow this";
            dol_syslog(get_class($this)."::demandeprelevement ".$this->error." $this->statut, $this->paye, $this->mode_reglement_id");
            return -3;
        }
    }

	/**
	 *  Supprime une demande de prelevement
	 *
	 *  @param  User	$fuser      User making delete
	 *  @param  int		$did        id de la demande a supprimer
	 *  @return	int					<0 if OK, >0 if KO
	 */
	function demande_prelevement_delete($fuser, $did)
	{
		$sql = 'DELETE FROM '.MAIN_DB_PREFIX.'prelevement_facture_demande';
		$sql .= ' WHERE rowid = '.$did;
		$sql .= ' AND traite = 0';
		if ( $this->db->query($sql) )
		{
			return 0;
		}
		else
		{
			$this->error=$this->db->lasterror();
			dol_syslog(get_class($this).'::demande_prelevement_delete Error '.$this->error);
			return -1;
		}
	}


	/**
	 *	Load indicators for dashboard (this->nbtodo and this->nbtodolate)
	 *
	 *	@param  User		$user    	Object user
	 *	@return WorkboardResponse|int 	<0 if KO, WorkboardResponse if OK
	 */
	function load_board($user)
	{
		global $conf, $langs;

		$clause = " WHERE";

		$sql = "SELECT f.rowid, f.date_lim_reglement as datefin,f.fk_statut";
		$sql.= " FROM ".MAIN_DB_PREFIX."facture as f";
		if (!$user->rights->societe->client->voir && !$user->societe_id)
		{
			$sql.= " LEFT JOIN ".MAIN_DB_PREFIX."societe_commerciaux as sc ON f.fk_soc = sc.fk_soc";
			$sql.= " WHERE sc.fk_user = " .$user->id;
			$clause = " AND";
		}
		$sql.= $clause." f.paye=0";
		$sql.= " AND f.entity = ".$conf->entity;
		$sql.= " AND f.fk_statut = ".self::STATUS_VALIDATED;
		if ($user->societe_id) $sql.= " AND f.fk_soc = ".$user->societe_id;

		$resql=$this->db->query($sql);
		if ($resql)
		{
			$langs->load("bills");
			$now=dol_now();

			$response = new WorkboardResponse();
			$response->warning_delay=$conf->facture->client->warning_delay/60/60/24;
			$response->label=$langs->trans("CustomerBillsUnpaid");
			$response->url=DOL_URL_ROOT.'/compta/facture/list.php?search_status=1&mainmenu=accountancy&leftmenu=customers_bills';
			$response->img=img_object($langs->trans("Bills"),"bill");

			$generic_facture = new Facture($this->db);

			while ($obj=$this->db->fetch_object($resql))
			{
				$generic_facture->date_lim_reglement = $this->db->jdate($obj->datefin);
				$generic_facture->statut = $obj->fk_statut;

				$response->nbtodo++;

				if ($generic_facture->hasDelay()) {
					$response->nbtodolate++;
				}
			}

			return $response;
		}
		else
		{
			dol_print_error($this->db);
			$this->error=$this->db->error();
			return -1;
		}
	}


	/* gestion des contacts d'une facture */

	/**
	 *	Retourne id des contacts clients de facturation
	 *
	 *	@return     array       Liste des id contacts facturation
	 */
	function getIdBillingContact()
	{
		return $this->getIdContact('external','BILLING');
	}

	/**
	 *	Retourne id des contacts clients de livraison
	 *
	 *	@return     array       Liste des id contacts livraison
	 */
	function getIdShippingContact()
	{
		return $this->getIdContact('external','SHIPPING');
	}


	/**
	 *  Initialise an instance with random values.
	 *  Used to build previews or test instances.
	 *	id must be 0 if object instance is a specimen.
	 *
	 *	@param	string		$option		''=Create a specimen invoice with lines, 'nolines'=No lines
	 *  @return	void
	 */
	function initAsSpecimen($option='')
	{
		global $langs;

		$now=dol_now();
		$arraynow=dol_getdate($now);
		$nownotime=dol_mktime(0, 0, 0, $arraynow['mon'], $arraynow['mday'], $arraynow['year']);

        // Load array of products prodids
		$num_prods = 0;
		$prodids = array();
		$sql = "SELECT rowid";
		$sql.= " FROM ".MAIN_DB_PREFIX."product";
		$sql.= " WHERE entity IN (".getEntity('product', 1).")";
		$resql = $this->db->query($sql);
		if ($resql)
		{
			$num_prods = $this->db->num_rows($resql);
			$i = 0;
			while ($i < $num_prods)
			{
				$i++;
				$row = $this->db->fetch_row($resql);
				$prodids[$i] = $row[0];
			}
		}
		//Avoid php warning Warning: mt_rand(): max(0) is smaller than min(1) when no product exists
		if (empty($num_prods)) {
			$num_prods=1;
		}

		// Initialize parameters
		$this->id=0;
		$this->ref = 'SPECIMEN';
		$this->specimen=1;
		$this->socid = 1;
		$this->date = $nownotime;
		$this->date_lim_reglement = $nownotime + 3600 * 24 *30;
		$this->cond_reglement_id   = 1;
		$this->cond_reglement_code = 'RECEP';
		$this->date_lim_reglement=$this->calculate_date_lim_reglement();
		$this->mode_reglement_id   = 0;		// Not forced to show payment mode CHQ + VIR
		$this->mode_reglement_code = '';	// Not forced to show payment mode CHQ + VIR
		$this->note_public='This is a comment (public)';
		$this->note_private='This is a comment (private)';
		$this->note='This is a comment (private)';
		$this->fk_incoterms=0;
		$this->location_incoterms='';

		if (empty($option) || $option != 'nolines')
		{
			// Lines
			$nbp = 5;
			$xnbp = 0;
			while ($xnbp < $nbp)
			{
				$line=new FactureLigne($this->db);
				$line->desc=$langs->trans("Description")." ".$xnbp;
				$line->qty=1;
				$line->subprice=100;
				$line->tva_tx=19.6;
				$line->localtax1_tx=0;
				$line->localtax2_tx=0;
				$line->remise_percent=0;
				if ($xnbp == 1)        // Qty is negative (product line)
				{
					$prodid = mt_rand(1, $num_prods);
					$line->fk_product=$prodids[$prodid];
					$line->qty=-1;
					$line->total_ht=-100;
					$line->total_ttc=-119.6;
					$line->total_tva=-19.6;
				}
				else if ($xnbp == 2)    // UP is negative (free line)
				{
					$line->subprice=-100;
					$line->total_ht=-100;
					$line->total_ttc=-119.6;
					$line->total_tva=-19.6;
					$line->remise_percent=0;
				}
				else if ($xnbp == 3)    // Discount is 50% (product line)
				{
					$prodid = mt_rand(1, $num_prods);
					$line->fk_product=$prodids[$prodid];
					$line->total_ht=50;
					$line->total_ttc=59.8;
					$line->total_tva=9.8;
					$line->remise_percent=50;
				}
				else    // (product line)
				{
					$prodid = mt_rand(1, $num_prods);
					$line->fk_product=$prodids[$prodid];
					$line->total_ht=100;
					$line->total_ttc=119.6;
					$line->total_tva=19.6;
					$line->remise_percent=00;
				}

				$this->lines[$xnbp]=$line;
				$xnbp++;

				$this->total_ht       += $line->total_ht;
				$this->total_tva      += $line->total_tva;
				$this->total_ttc      += $line->total_ttc;
			}
			$this->revenuestamp = 0;

			// Add a line "offered"
			$line=new FactureLigne($this->db);
			$line->desc=$langs->trans("Description")." (offered line)";
			$line->qty=1;
			$line->subprice=100;
			$line->tva_tx=19.6;
			$line->localtax1_tx=0;
			$line->localtax2_tx=0;
			$line->remise_percent=100;
			$line->total_ht=0;
			$line->total_ttc=0;    // 90 * 1.196
			$line->total_tva=0;
			$prodid = mt_rand(1, $num_prods);
			$line->fk_product=$prodids[$prodid];

			$this->lines[$xnbp]=$line;
			$xnbp++;
		}
	}

	/**
	 *      Load indicators for dashboard (this->nbtodo and this->nbtodolate)
	 *
	 *      @return         int     <0 if KO, >0 if OK
	 */
	function load_state_board()
	{
		global $conf, $user;

		$this->nb=array();

		$clause = "WHERE";

		$sql = "SELECT count(f.rowid) as nb";
		$sql.= " FROM ".MAIN_DB_PREFIX."facture as f";
		$sql.= " LEFT JOIN ".MAIN_DB_PREFIX."societe as s ON f.fk_soc = s.rowid";
		if (!$user->rights->societe->client->voir && !$user->societe_id)
		{
			$sql.= " LEFT JOIN ".MAIN_DB_PREFIX."societe_commerciaux as sc ON s.rowid = sc.fk_soc";
			$sql.= " WHERE sc.fk_user = " .$user->id;
			$clause = "AND";
		}
		$sql.= " ".$clause." f.entity = ".$conf->entity;

		$resql=$this->db->query($sql);
		if ($resql)
		{
			while ($obj=$this->db->fetch_object($resql))
			{
				$this->nb["invoices"]=$obj->nb;
			}
            $this->db->free($resql);
			return 1;
		}
		else
		{
			dol_print_error($this->db);
			$this->error=$this->db->error();
			return -1;
		}
	}

	/**
	 * 	Create an array of invoice lines
	 *
	 * 	@return int		>0 if OK, <0 if KO
	 */
	function getLinesArray()
	{
	    return $this->fetch_lines();
	}

	/**
	 *  Create a document onto disk according to template module.
	 *
	 *	@param	string		$modele			Generator to use. Caller must set it to obj->modelpdf or GETPOST('modelpdf') for example.
	 *	@param	Translate	$outputlangs	objet lang a utiliser pour traduction
	 *  @param  int			$hidedetails    Hide details of lines
	 *  @param  int			$hidedesc       Hide description
	 *  @param  int			$hideref        Hide ref
	 *	@return int        					<0 if KO, >0 if OK
	 */
	public function generateDocument($modele, $outputlangs, $hidedetails=0, $hidedesc=0, $hideref=0)
	{
		global $conf,$langs;

		$langs->load("bills");

		// Positionne le modele sur le nom du modele a utiliser
		if (! dol_strlen($modele))
		{
			if (! empty($conf->global->FACTURE_ADDON_PDF))
			{
				$modele = $conf->global->FACTURE_ADDON_PDF;
			}
			else
			{
				$modele = 'crabe';
			}
		}

		$modelpath = "core/modules/facture/doc/";

		$result=$this->commonGenerateDocument($modelpath, $modele, $outputlangs, $hidedetails, $hidedesc, $hideref);

		return $result;
	}

	/**
	 * Gets the smallest reference available for a new cycle
	 *
	 * @return int >= 1 if OK, -1 if error
	 */
	function newCycle()
	{
		$sql = 'SELECT max(situation_cycle_ref) FROM ' . MAIN_DB_PREFIX . 'facture as f';
		$sql.= " WHERE f.entity in (".getEntity('facture').")";
		$resql = $this->db->query($sql);
		if ($resql) {
			if ($resql->num_rows > 0)
			{
				$res = $this->db->fetch_array($resql);
				$ref = $res['max(situation_cycle_ref)'];
				$ref++;
			} else {
				$ref = 1;
			}
			$this->db->free($resql);
			return $ref;
		} else {
			$this->error = $this->db->lasterror();
			dol_syslog("Error sql=" . $sql . ", error=" . $this->error, LOG_ERR);
			return -1;
		}
	}

	/**
	 * Checks if the invoice is the first of a cycle
	 *
	 * @return boolean
	 */
	function is_first()
	{
		return ($this->situation_counter == 1);
	}

	/**
	 * Returns an array containing the previous situations as Facture objects
	 *
	 * @return mixed -1 if error, array of previous situations
	 */
	function get_prev_sits()
	{
		global $conf;

		$sql = 'SELECT rowid FROM ' . MAIN_DB_PREFIX . 'facture';
		$sql .= ' where situation_cycle_ref = ' . $this->situation_cycle_ref;
		$sql .= ' and situation_counter < ' . $this->situation_counter;
		$sql .= ' AND entity = '. ($this->entity > 0 ? $this->entity : $conf->entity);
		$resql = $this->db->query($sql);
		$res = array();
		if ($resql && $resql->num_rows > 0) {
			while ($row = $this->db->fetch_object($resql)) {
				$id = $row->rowid;
				$situation = new Facture($this->db);
				$situation->fetch($id);
				$res[] = $situation;
			}
		} else {
			$this->error = $this->db->error();
			dol_syslog("Error sql=" . $sql . ", error=" . $this->error, LOG_ERR);
			return -1;
		}

		return $res;
	}

	/**
	 * Sets the invoice as a final situation
	 *
	 *  @param  	User	$user    	Object user
	 *  @param     	int		$notrigger	1=Does not execute triggers, 0= execute triggers
	 *	@return		int 				<0 if KO, >0 if OK
	 */
	function setFinal(User $user, $notrigger=0)
	{
		$error=0;

		$this->db->begin();

		$this->situation_final = 1;
		$sql = 'UPDATE ' . MAIN_DB_PREFIX . 'facture SET situation_final = ' . $this->situation_final . ' where rowid = ' . $this->id;

		dol_syslog(__METHOD__, LOG_DEBUG);
		$resql=$this->db->query($sql);
		if (!$resql)
		{
			$this->errors[]=$this->db->error();
			$error++;
		}

		if (! $notrigger && empty($error))
		{
			// Call trigger
			$result=$this->call_trigger('BILL_MODIFY',$user);
			if ($result < 0) $error++;
			// End call triggers
		}

		if (! $error)
		{
			$this->db->commit();
			return 1;
		}
		else
		{
			foreach($this->errors as $errmsg)
			{
				dol_syslog(__METHOD__.' Error: '.$errmsg, LOG_ERR);
				$this->error.=($this->error?', '.$errmsg:$errmsg);
			}
			$this->db->rollback();
			return -1*$error;
		}
	}

	/**
	 * Checks if the invoice is the last in its cycle
	 *
	 * @return bool Last of the cycle status
	 *
	 */
	function is_last_in_cycle()
	{
		global $conf;

		if (!empty($this->situation_cycle_ref)) {
			// No point in testing anything if we're not inside a cycle
			$sql = 'SELECT max(situation_counter) FROM ' . MAIN_DB_PREFIX . 'facture WHERE situation_cycle_ref = ' . $this->situation_cycle_ref . ' AND entity = ' . ($this->entity > 0 ? $this->entity : $conf->entity);
			$resql = $this->db->query($sql);

			if ($resql && $resql->num_rows > 0) {
				$res = $this->db->fetch_array($resql);
				$last = $res['max(situation_counter)'];
				return ($last == $this->situation_counter);
			} else {
				$this->error = $this->db->lasterror();
				dol_syslog(get_class($this) . "::select Error " . $this->error, LOG_ERR);
				return false;
			}
		} else {
			return true;
		}
	}

	/**
	 * Function used to replace a thirdparty id with another one.
	 *
	 * @param DoliDB $db Database handler
	 * @param int $origin_id Old thirdparty id
	 * @param int $dest_id New thirdparty id
	 * @return bool
	 */
	public static function replaceThirdparty(DoliDB $db, $origin_id, $dest_id)
	{
		$tables = array(
			'facture'
		);

		return CommonObject::commonReplaceThirdparty($db, $origin_id, $dest_id, $tables);
	}

	/**
	 * Is the customer invoice delayed?
	 *
	 * @return bool
	 */
	public function hasDelay()
	{
		global $conf;

		$now = dol_now();

		// Paid invoices have status STATUS_CLOSED
		if ($this->statut != Facture::STATUS_VALIDATED) return false;

		return $this->date_lim_reglement < ($now - $conf->facture->client->warning_delay);
	}
}

/**
 *	Class to manage invoice lines.
 *  Saved into database table llx_facturedet
 */
class FactureLigne extends CommonInvoiceLine
{
    public $element='facturedet';
    public $table_element='facturedet';

	var $oldline;

	//! From llx_facturedet
	//! Id facture
	var $fk_facture;
	//! Id parent line
	var $fk_parent_line;
	/**
	 * @deprecated
	 */
	var $label;
	//! Description ligne
	var $desc;

	var $localtax1_type;	// Local tax 1 type
	var $localtax2_type;	// Local tax 2 type
	var $fk_remise_except;	// Link to line into llx_remise_except
	var $rang = 0;

	var $fk_fournprice;
	var $pa_ht;
	var $marge_tx;
	var $marque_tx;

	var $special_code;	// Liste d'options non cumulabels:
	// 1: frais de port
	// 2: ecotaxe
	// 3: ??

	var $origin;
	var $origin_id;

	var $fk_code_ventilation = 0;

	var $date_start;
	var $date_end;

	// Ne plus utiliser
	//var $price;         	// P.U. HT apres remise % de ligne (exemple 80)
	//var $remise;			// Montant calcule de la remise % sur PU HT (exemple 20)

	// From llx_product
	/**
	 * @deprecated
	 * @see product_ref
	 */
	var $ref;				// Product ref (deprecated)
	var $product_ref;       // Product ref
	/**
	 * @deprecated
	 * @see product_label
	 */
	var $libelle;      		// Product label (deprecated)
	var $product_label;     // Product label
	var $product_desc;  	// Description produit

	var $skip_update_total; // Skip update price total for special lines

	/**
	 * @var int Situation advance percentage
	 */
	public $situation_percent;

	/**
	 * @var int Previous situation line id reference
	 */
	public $fk_prev_id;

	// Multicurrency
	var $fk_multicurrency;
	var $multicurrency_code;
	var $multicurrency_subprice;
	var $multicurrency_total_ht;
	var $multicurrency_total_tva;
	var $multicurrency_total_ttc;

	/**
	 *	Load invoice line from database
	 *
	 *	@param	int		$rowid      id of invoice line to get
	 *	@return	int					<0 if KO, >0 if OK
	 */
	function fetch($rowid)
	{
		$sql = 'SELECT fd.rowid, fd.fk_facture, fd.fk_parent_line, fd.fk_product, fd.product_type, fd.label as custom_label, fd.description, fd.price, fd.qty, fd.vat_src_code, fd.tva_tx,';
		$sql.= ' fd.localtax1_tx, fd. localtax2_tx, fd.remise, fd.remise_percent, fd.fk_remise_except, fd.subprice,';
		$sql.= ' fd.date_start as date_start, fd.date_end as date_end, fd.fk_product_fournisseur_price as fk_fournprice, fd.buy_price_ht as pa_ht,';
		$sql.= ' fd.info_bits, fd.special_code, fd.total_ht, fd.total_tva, fd.total_ttc, fd.total_localtax1, fd.total_localtax2, fd.rang,';
		$sql.= ' fd.fk_code_ventilation,';
		$sql.= ' fd.fk_unit, fd.fk_user_author, fd.fk_user_modif,';
		$sql.= ' fd.situation_percent, fd.fk_prev_id,';
		$sql.= ' fd.multicurrency_subprice,';
		$sql.= ' fd.multicurrency_total_ht,';
		$sql.= ' fd.multicurrency_total_tva,';
		$sql.= ' fd.multicurrency_total_ttc,';
		$sql.= ' p.ref as product_ref, p.label as product_libelle, p.description as product_desc';
		$sql.= ' FROM '.MAIN_DB_PREFIX.'facturedet as fd';
		$sql.= ' LEFT JOIN '.MAIN_DB_PREFIX.'product as p ON fd.fk_product = p.rowid';
		$sql.= ' WHERE fd.rowid = '.$rowid;

		$result = $this->db->query($sql);
		if ($result)
		{
			$objp = $this->db->fetch_object($result);

			$this->rowid				= $objp->rowid;
			$this->fk_facture			= $objp->fk_facture;
			$this->fk_parent_line		= $objp->fk_parent_line;
			$this->label				= $objp->custom_label;
			$this->desc					= $objp->description;
			$this->qty					= $objp->qty;
			$this->subprice				= $objp->subprice;
			$this->vat_src_code  		= $objp->vat_src_code;
			$this->tva_tx				= $objp->tva_tx;
			$this->localtax1_tx			= $objp->localtax1_tx;
			$this->localtax2_tx			= $objp->localtax2_tx;
			$this->remise_percent		= $objp->remise_percent;
			$this->fk_remise_except		= $objp->fk_remise_except;
			$this->fk_product			= $objp->fk_product;
			$this->product_type			= $objp->product_type;
			$this->date_start			= $this->db->jdate($objp->date_start);
			$this->date_end				= $this->db->jdate($objp->date_end);
			$this->info_bits			= $objp->info_bits;
			$this->special_code			= $objp->special_code;
			$this->total_ht				= $objp->total_ht;
			$this->total_tva			= $objp->total_tva;
			$this->total_localtax1		= $objp->total_localtax1;
			$this->total_localtax2		= $objp->total_localtax2;
			$this->total_ttc			= $objp->total_ttc;
			$this->fk_code_ventilation	= $objp->fk_code_ventilation;
			$this->rang					= $objp->rang;
			$this->fk_fournprice		= $objp->fk_fournprice;
			$marginInfos				= getMarginInfos($objp->subprice, $objp->remise_percent, $objp->tva_tx, $objp->localtax1_tx, $objp->localtax2_tx, $this->fk_fournprice, $objp->pa_ht);
			$this->pa_ht				= $marginInfos[0];
			$this->marge_tx				= $marginInfos[1];
			$this->marque_tx			= $marginInfos[2];

			$this->ref					= $objp->product_ref;      // deprecated
			$this->product_ref			= $objp->product_ref;
			$this->libelle				= $objp->product_libelle;  // deprecated
			$this->product_label		= $objp->product_libelle;
			$this->product_desc			= $objp->product_desc;
			$this->fk_unit				= $objp->fk_unit;
			$this->fk_user_modif		= $objp->fk_user_modif;
			$this->fk_user_author		= $objp->fk_user_author;
			
			$this->situation_percent    = $objp->situation_percent;
			$this->fk_prev_id           = $objp->fk_prev_id;

			$this->multicurrency_subprice = $objp->multicurrency_subprice;
			$this->multicurrency_total_ht = $objp->multicurrency_total_ht;
			$this->multicurrency_total_tva= $objp->multicurrency_total_tva;
			$this->multicurrency_total_ttc= $objp->multicurrency_total_ttc;

			$this->db->free($result);

			return 1;
		}
		else
		{
		    $this->error = $this->db->lasterror();
			return -1;
		}
	}

	/**
	 *	Insert line into database
	 *
	 *	@param      int		$notrigger		                 1 no triggers
	 *  @param      int     $noerrorifdiscountalreadylinked  1=Do not make error if lines is linked to a discount and discount already linked to another
	 *	@return		int						                 <0 if KO, >0 if OK
	 */
	function insert($notrigger=0, $noerrorifdiscountalreadylinked=0)
	{
		global $langs,$user,$conf;

		$error=0;

        $pa_ht_isemptystring = (empty($this->pa_ht) && $this->pa_ht == ''); // If true, we can use a default value. If this->pa_ht = '0', we must use '0'.

        dol_syslog(get_class($this)."::insert rang=".$this->rang, LOG_DEBUG);

		// Clean parameters
		$this->desc=trim($this->desc);
		if (empty($this->tva_tx)) $this->tva_tx=0;
		if (empty($this->localtax1_tx)) $this->localtax1_tx=0;
		if (empty($this->localtax2_tx)) $this->localtax2_tx=0;
		if (empty($this->localtax1_type)) $this->localtax1_type=0;
		if (empty($this->localtax2_type)) $this->localtax2_type=0;
		if (empty($this->total_localtax1)) $this->total_localtax1=0;
		if (empty($this->total_localtax2)) $this->total_localtax2=0;
		if (empty($this->rang)) $this->rang=0;
		if (empty($this->remise_percent)) $this->remise_percent=0;
		if (empty($this->info_bits)) $this->info_bits=0;
		if (empty($this->subprice)) $this->subprice=0;
		if (empty($this->special_code)) $this->special_code=0;
		if (empty($this->fk_parent_line)) $this->fk_parent_line=0;
		if (empty($this->fk_prev_id)) $this->fk_prev_id = 'null';
		if (! isset($this->situation_percent) || $this->situation_percent > 100 || (string) $this->situation_percent == '') $this->situation_percent = 100;

		if (empty($this->pa_ht)) $this->pa_ht=0;
		if (empty($this->multicurrency_subprice)) $this->multicurrency_subprice=0;
		if (empty($this->multicurrency_total_ht)) $this->multicurrency_total_ht=0;
		if (empty($this->multicurrency_total_tva)) $this->multicurrency_total_tva=0;
		if (empty($this->multicurrency_total_ttc)) $this->multicurrency_total_ttc=0;

		// if buy price not defined, define buyprice as configured in margin admin
		if ($this->pa_ht == 0 && $pa_ht_isemptystring)
		{
			if (($result = $this->defineBuyPrice($this->subprice, $this->remise_percent, $this->fk_product)) < 0)
			{
				return $result;
			}
			else
			{
				$this->pa_ht = $result;
			}
		}

		// Check parameters
		if ($this->product_type < 0)
		{
			$this->error='ErrorProductTypeMustBe0orMore';
			return -1;
		}
		if (! empty($this->fk_product))
		{
			// Check product exists
			$result=Product::isExistingObject('product', $this->fk_product);
			if ($result <= 0)
			{
				$this->error='ErrorProductIdDoesNotExists';
				return -1;
			}
		}

		$this->db->begin();

		// Insertion dans base de la ligne
		$sql = 'INSERT INTO '.MAIN_DB_PREFIX.'facturedet';
		$sql.= ' (fk_facture, fk_parent_line, label, description, qty,';
		$sql.= ' vat_src_code, tva_tx, localtax1_tx, localtax2_tx, localtax1_type, localtax2_type,';
		$sql.= ' fk_product, product_type, remise_percent, subprice, fk_remise_except,';
		$sql.= ' date_start, date_end, fk_code_ventilation, ';
		$sql.= ' rang, special_code, fk_product_fournisseur_price, buy_price_ht,';
		$sql.= ' info_bits, total_ht, total_tva, total_ttc, total_localtax1, total_localtax2,';
		$sql.= ' situation_percent, fk_prev_id,';
		$sql.= ' fk_unit, fk_user_author, fk_user_modif,';
		$sql.= ' fk_multicurrency, multicurrency_code, multicurrency_subprice, multicurrency_total_ht, multicurrency_total_tva, multicurrency_total_ttc';
		$sql.= ')';
		$sql.= " VALUES (".$this->fk_facture.",";
		$sql.= " ".($this->fk_parent_line>0?"'".$this->fk_parent_line."'":"null").",";
		$sql.= " ".(! empty($this->label)?"'".$this->db->escape($this->label)."'":"null").",";
		$sql.= " '".$this->db->escape($this->desc)."',";
		$sql.= " ".price2num($this->qty).",";
        $sql.= " ".(empty($this->vat_src_code)?"''":"'".$this->vat_src_code."'").",";
		$sql.= " ".price2num($this->tva_tx).",";
		$sql.= " ".price2num($this->localtax1_tx).",";
		$sql.= " ".price2num($this->localtax2_tx).",";
		$sql.= " '".$this->localtax1_type."',";
		$sql.= " '".$this->localtax2_type."',";
		$sql.= ' '.(! empty($this->fk_product)?$this->fk_product:"null").',';
		$sql.= " ".$this->product_type.",";
		$sql.= " ".price2num($this->remise_percent).",";
		$sql.= " ".price2num($this->subprice).",";
		$sql.= ' '.(! empty($this->fk_remise_except)?$this->fk_remise_except:"null").',';
		$sql.= " ".(! empty($this->date_start)?"'".$this->db->idate($this->date_start)."'":"null").",";
		$sql.= " ".(! empty($this->date_end)?"'".$this->db->idate($this->date_end)."'":"null").",";
		$sql.= ' '.$this->fk_code_ventilation.',';
		$sql.= ' '.$this->rang.',';
		$sql.= ' '.$this->special_code.',';
		$sql.= ' '.(! empty($this->fk_fournprice)?$this->fk_fournprice:"null").',';
		$sql.= ' '.price2num($this->pa_ht).',';
		$sql.= " '".$this->info_bits."',";
		$sql.= " ".price2num($this->total_ht).",";
		$sql.= " ".price2num($this->total_tva).",";
		$sql.= " ".price2num($this->total_ttc).",";
		$sql.= " ".price2num($this->total_localtax1).",";
		$sql.= " ".price2num($this->total_localtax2);
		$sql.= ", " . $this->situation_percent;
		$sql.= ", " . $this->fk_prev_id;
		$sql.= ", ".(!$this->fk_unit ? 'NULL' : $this->fk_unit);
		$sql.= ", ".$user->id;
		$sql.= ", ".$user->id;
		$sql.= ", ".(int) $this->fk_multicurrency;
		$sql.= ", '".$this->db->escape($this->multicurrency_code)."'";
		$sql.= ", ".price2num($this->multicurrency_subprice);
		$sql.= ", ".price2num($this->multicurrency_total_ht);
		$sql.= ", ".price2num($this->multicurrency_total_tva);
		$sql.= ", ".price2num($this->multicurrency_total_ttc);
		$sql.= ')';

		dol_syslog(get_class($this)."::insert", LOG_DEBUG);
		$resql=$this->db->query($sql);
		if ($resql)
		{
			$this->rowid=$this->db->last_insert_id(MAIN_DB_PREFIX.'facturedet');

            if (empty($conf->global->MAIN_EXTRAFIELDS_DISABLED)) // For avoid conflicts if trigger used
            {
            	$this->id=$this->rowid;
            	$result=$this->insertExtraFields();
            	if ($result < 0)
            	{
            		$error++;
            	}
            }

			// Si fk_remise_except defini, on lie la remise a la facture
			// ce qui la flague comme "consommee".
			if ($this->fk_remise_except)
			{
				$discount=new DiscountAbsolute($this->db);
				$result=$discount->fetch($this->fk_remise_except);
				if ($result >= 0)
				{
					// Check if discount was found
					if ($result > 0)
					{
					    // Check if discount not already affected to another invoice
						if ($discount->fk_facture_line > 0)
						{
						    if (empty($noerrorifdiscountalreadylinked))
						    {
    							$this->error=$langs->trans("ErrorDiscountAlreadyUsed",$discount->id);
    							dol_syslog(get_class($this)."::insert Error ".$this->error, LOG_ERR);
    							$this->db->rollback();
    							return -3;
						    }
						}
						else
						{
							$result=$discount->link_to_invoice($this->rowid,0);
							if ($result < 0)
							{
								$this->error=$discount->error;
								dol_syslog(get_class($this)."::insert Error ".$this->error, LOG_ERR);
								$this->db->rollback();
								return -3;
							}
						}
					}
					else
					{
						$this->error=$langs->trans("ErrorADiscountThatHasBeenRemovedIsIncluded");
						dol_syslog(get_class($this)."::insert Error ".$this->error, LOG_ERR);
						$this->db->rollback();
						return -3;
					}
				}
				else
				{
					$this->error=$discount->error;
					dol_syslog(get_class($this)."::insert Error ".$this->error, LOG_ERR);
					$this->db->rollback();
					return -3;
				}
			}

			if (! $notrigger)
			{
                // Call trigger
                $result=$this->call_trigger('LINEBILL_INSERT',$user);
                if ($result < 0)
                {
					$this->db->rollback();
					return -2;
				}
                // End call triggers
			}

			$this->db->commit();
			return $this->rowid;

		}
		else
		{
			$this->error=$this->db->error();
			$this->db->rollback();
			return -2;
		}
	}

	/**
	 *	Update line into database
	 *
	 *	@param		User	$user		User object
	 *	@param		int		$notrigger	Disable triggers
	 *	@return		int					<0 if KO, >0 if OK
	 */
	function update($user='',$notrigger=0)
	{
		global $user,$conf;

		$error=0;

		$pa_ht_isemptystring = (empty($this->pa_ht) && $this->pa_ht == ''); // If true, we can use a default value. If this->pa_ht = '0', we must use '0'.

		// Clean parameters
		$this->desc=trim($this->desc);
		if (empty($this->tva_tx)) $this->tva_tx=0;
		if (empty($this->localtax1_tx)) $this->localtax1_tx=0;
		if (empty($this->localtax2_tx)) $this->localtax2_tx=0;
		if (empty($this->localtax1_type)) $this->localtax1_type=0;
		if (empty($this->localtax2_type)) $this->localtax2_type=0;
		if (empty($this->total_localtax1)) $this->total_localtax1=0;
		if (empty($this->total_localtax2)) $this->total_localtax2=0;
		if (empty($this->remise_percent)) $this->remise_percent=0;
		if (empty($this->info_bits)) $this->info_bits=0;
		if (empty($this->special_code)) $this->special_code=0;
		if (empty($this->product_type)) $this->product_type=0;
		if (empty($this->fk_parent_line)) $this->fk_parent_line=0;
		if (! isset($this->situation_percent) || $this->situation_percent > 100 || (string) $this->situation_percent == '') $this->situation_percent = 100;
		if (empty($this->pa_ht)) $this->pa_ht=0;

		if (empty($this->multicurrency_subprice)) $this->multicurrency_subprice=0;
		if (empty($this->multicurrency_total_ht)) $this->multicurrency_total_ht=0;
		if (empty($this->multicurrency_total_tva)) $this->multicurrency_total_tva=0;
		if (empty($this->multicurrency_total_ttc)) $this->multicurrency_total_ttc=0;

		// Check parameters
		if ($this->product_type < 0) return -1;

		// if buy price not defined, define buyprice as configured in margin admin
		if ($this->pa_ht == 0 && $pa_ht_isemptystring)
		{
			if (($result = $this->defineBuyPrice($this->subprice, $this->remise_percent, $this->fk_product)) < 0)
			{
				return $result;
			}
			else
			{
				$this->pa_ht = $result;
			}
		}

		$this->db->begin();

        // Mise a jour ligne en base
        $sql = "UPDATE ".MAIN_DB_PREFIX."facturedet SET";
        $sql.= " description='".$this->db->escape($this->desc)."'";
        $sql.= ", label=".(! empty($this->label)?"'".$this->db->escape($this->label)."'":"null");
        $sql.= ", subprice=".price2num($this->subprice)."";
        $sql.= ", remise_percent=".price2num($this->remise_percent)."";
        if ($this->fk_remise_except) $sql.= ", fk_remise_except=".$this->fk_remise_except;
        else $sql.= ", fk_remise_except=null";
		$sql.= ", vat_src_code = '".(empty($this->vat_src_code)?'':$this->db->escape($this->vat_src_code))."'";
        $sql.= ", tva_tx=".price2num($this->tva_tx)."";
        $sql.= ", localtax1_tx=".price2num($this->localtax1_tx)."";
        $sql.= ", localtax2_tx=".price2num($this->localtax2_tx)."";
		$sql.= ", localtax1_type='".$this->db->escape($this->localtax1_type)."'";
		$sql.= ", localtax2_type='".$this->db->escape($this->localtax2_type)."'";
        $sql.= ", qty=".price2num($this->qty);
        $sql.= ", date_start=".(! empty($this->date_start)?"'".$this->db->idate($this->date_start)."'":"null");
        $sql.= ", date_end=".(! empty($this->date_end)?"'".$this->db->idate($this->date_end)."'":"null");
        $sql.= ", product_type=".$this->product_type;
        $sql.= ", info_bits='".$this->db->escape($this->info_bits)."'";
        $sql.= ", special_code='".$this->db->escape($this->special_code)."'";
        if (empty($this->skip_update_total))
        {
        	$sql.= ", total_ht=".price2num($this->total_ht)."";
        	$sql.= ", total_tva=".price2num($this->total_tva)."";
        	$sql.= ", total_ttc=".price2num($this->total_ttc)."";
        	$sql.= ", total_localtax1=".price2num($this->total_localtax1)."";
        	$sql.= ", total_localtax2=".price2num($this->total_localtax2)."";
        }
		$sql.= ", fk_product_fournisseur_price=".(! empty($this->fk_fournprice)?"'".$this->db->escape($this->fk_fournprice)."'":"null");
		$sql.= ", buy_price_ht='".price2num($this->pa_ht)."'";
		$sql.= ", fk_parent_line=".($this->fk_parent_line>0?$this->fk_parent_line:"null");
		if (! empty($this->rang)) $sql.= ", rang=".$this->rang;
		$sql.= ", situation_percent=" . $this->situation_percent;
		$sql.= ", fk_unit=".(!$this->fk_unit ? 'NULL' : $this->fk_unit);
		$sql.= ", fk_user_modif =".$user->id;

		// Multicurrency
		$sql.= ", multicurrency_subprice=".price2num($this->multicurrency_subprice)."";
        $sql.= ", multicurrency_total_ht=".price2num($this->multicurrency_total_ht)."";
        $sql.= ", multicurrency_total_tva=".price2num($this->multicurrency_total_tva)."";
        $sql.= ", multicurrency_total_ttc=".price2num($this->multicurrency_total_ttc)."";

		$sql.= " WHERE rowid = ".$this->rowid;

		dol_syslog(get_class($this)."::update", LOG_DEBUG);
		$resql=$this->db->query($sql);
		if ($resql)
		{
        	if (empty($conf->global->MAIN_EXTRAFIELDS_DISABLED)) // For avoid conflicts if trigger used
        	{
        		$this->id=$this->rowid;
        		$result=$this->insertExtraFields();
        		if ($result < 0)
        		{
        			$error++;
        		}
        	}

			if (! $notrigger)
			{
                // Call trigger
                $result=$this->call_trigger('LINEBILL_UPDATE',$user);
                if ($result < 0)
 				{
					$this->db->rollback();
					return -2;
				}
                // End call triggers
			}
			$this->db->commit();
			return 1;
		}
		else
		{
			$this->error=$this->db->error();
			$this->db->rollback();
			return -2;
		}
	}

	/**
	 * 	Delete line in database
	 *  TODO Add param User $user and notrigger (see skeleton)
     *
	 *	@return	    int		           <0 if KO, >0 if OK
	 */
	function delete()
	{
		global $user;

		$this->db->begin();

		// Call trigger
		$result=$this->call_trigger('LINEBILL_DELETE',$user);
		if ($result < 0)
		{
			$this->db->rollback();
			return -1;
		}
		// End call triggers


		$sql = "DELETE FROM ".MAIN_DB_PREFIX."facturedet WHERE rowid = ".$this->rowid;
		dol_syslog(get_class($this)."::delete", LOG_DEBUG);
		if ($this->db->query($sql) )
		{
			$this->db->commit();
			return 1;
		}
		else
		{
			$this->error=$this->db->error()." sql=".$sql;
			$this->db->rollback();
			return -1;
		}
	}

	/**
	 *  Mise a jour en base des champs total_xxx de ligne de facture
	 *
	 *	@return		int		<0 if KO, >0 if OK
	 */
	function update_total()
	{
		$this->db->begin();
		dol_syslog(get_class($this)."::update_total", LOG_DEBUG);

		// Clean parameters
		if (empty($this->total_localtax1)) $this->total_localtax1=0;
		if (empty($this->total_localtax2)) $this->total_localtax2=0;

		// Mise a jour ligne en base
		$sql = "UPDATE ".MAIN_DB_PREFIX."facturedet SET";
		$sql.= " total_ht=".price2num($this->total_ht)."";
		$sql.= ",total_tva=".price2num($this->total_tva)."";
		$sql.= ",total_localtax1=".price2num($this->total_localtax1)."";
		$sql.= ",total_localtax2=".price2num($this->total_localtax2)."";
		$sql.= ",total_ttc=".price2num($this->total_ttc)."";
		$sql.= " WHERE rowid = ".$this->rowid;

		dol_syslog(get_class($this)."::update_total", LOG_DEBUG);

		$resql=$this->db->query($sql);
		if ($resql)
		{
			$this->db->commit();
			return 1;
		}
		else
		{
			$this->error=$this->db->error();
			$this->db->rollback();
			return -2;
		}
	}

	/**
	 * Returns situation_percent of the previous line.
	 * Warning: If invoice is a replacement invoice, this->fk_prev_id is id of the replaced line.
	 *
	 * @param  int     $invoiceid      Invoice id
	 * @return int                     >= 0
	 */
	function get_prev_progress($invoiceid)
	{
		if (is_null($this->fk_prev_id) || empty($this->fk_prev_id) || $this->fk_prev_id == "") {
			return 0;
		} else {
		    // If invoice is a not a situation invoice, this->fk_prev_id is used for something else
            $tmpinvoice=new Facture($this->db);
            $tmpinvoice->fetch($invoiceid);
            if ($tmpinvoice->type != Facture::TYPE_SITUATION) return 0;

			$sql = 'SELECT situation_percent FROM ' . MAIN_DB_PREFIX . 'facturedet WHERE rowid=' . $this->fk_prev_id;
			$resql = $this->db->query($sql);
			if ($resql && $resql->num_rows > 0) {
				$res = $this->db->fetch_array($resql);
				return $res['situation_percent'];
			} else {
				$this->error = $this->db->error();
				dol_syslog(get_class($this) . "::select Error " . $this->error, LOG_ERR);
				$this->db->rollback();
				return -1;
			}
		}
	}
}<|MERGE_RESOLUTION|>--- conflicted
+++ resolved
@@ -54,7 +54,7 @@
 	public $fk_element = 'fk_facture';
 	protected $ismultientitymanaged = 1;	// 0=No test on entity, 1=Test with field entity, 2=Test with link by societe
 	public $picto='bill';
-	
+
 	/**
 	 * {@inheritdoc}
 	 */
@@ -243,7 +243,7 @@
 		if (! $this->mode_reglement_id) $this->mode_reglement_id = 0;
 		$this->brouillon = 1;
         if (empty($this->entity)) $this->entity = $conf->entity;
-        
+
 		// Multicurrency (test on $this->multicurrency_tx because we sould take the default rate only if not using origin rate)
 		if (!empty($this->multicurrency_code) && empty($this->multicurrency_tx)) list($this->fk_multicurrency,$this->multicurrency_tx) = MultiCurrency::getIdAndTxFromCode($this->db, $this->multicurrency_code);
 		else $this->fk_multicurrency = MultiCurrency::getIdFromCode($this->db, $this->multicurrency_code);
@@ -286,7 +286,7 @@
 
 			$this->socid 		     = $_facrec->socid;  // Invoice created on same thirdparty than template
 			$this->entity            = $_facrec->entity; // Invoice created in same entity than template
-			
+
 			// Fields coming from GUI (priority on template). TODO Value of template should be used as default value on GUI so we can use here always value from GUI
 			$this->fk_project        = GETPOST('projectid','int') > 0 ? GETPOST('projectid','int') : $_facrec->fk_project;
 			$this->note_public       = GETPOST('note_public') ? GETPOST('note_public') : $_facrec->note_public;
@@ -299,7 +299,7 @@
 			// Set here to have this defined for substitution into notes, should be recalculated after adding lines to get same result
 			$this->total_ht          = $_facrec->total_ht;
 			$this->total_ttc         = $_facrec->total_ttc;
-				
+
 			// Fields always coming from template
 			$this->remise_absolue    = $_facrec->remise_absolue;
 			$this->remise_percent    = $_facrec->remise_percent;
@@ -358,10 +358,10 @@
 			    '__INVOICE_YEAR__' => dol_print_date($this->date, '%Y'),
 			    '__INVOICE_NEXT_YEAR__' => dol_print_date(dol_time_plus_duree($this->date, 1, 'y'), '%Y'),
 			);
-			
+
 			$substitutionisok=true;
 			complete_substitutions_array($substitutionarray, $outputlangs);
-			
+
 			$this->note_public=make_substitutions($this->note_public,$substitutionarray);
 			$this->note_private=make_substitutions($this->note_private,$substitutionarray);
 		}
@@ -470,7 +470,7 @@
 				    }
 				}
 			}
-			
+
 			if (! $error && $this->id && ! empty($conf->global->MAIN_PROPAGATE_CONTACTS_FROM_ORIGIN) && ! empty($this->origin) && ! empty($this->origin_id))   // Get contact from origin object
 			{
 				$originforcontact = $this->origin;
@@ -481,7 +481,7 @@
 				    $exp = new Expedition($this->db);
 				    $exp->fetch($this->origin_id);
 				    $exp->fetchObjectLinked();
-				    if (count($exp->linkedObjectsIds['commande']) > 0) 
+				    if (count($exp->linkedObjectsIds['commande']) > 0)
 				    {
 				        foreach ($exp->linkedObjectsIds['commande'] as $key => $value)
 				        {
@@ -491,10 +491,10 @@
 				        }
 				    }
 				}
-				
+
 				$sqlcontact = "SELECT ctc.code, ctc.source, ec.fk_socpeople FROM ".MAIN_DB_PREFIX."element_contact as ec, ".MAIN_DB_PREFIX."c_type_contact as ctc";
 				$sqlcontact.= " WHERE element_id = ".$originidforcontact." AND ec.fk_c_type_contact = ctc.rowid AND ctc.element = '".$originforcontact."'";
-	
+
 				$resqlcontact = $this->db->query($sqlcontact);
 				if ($resqlcontact)
 				{
@@ -553,11 +553,11 @@
 				foreach ($this->lines as $i => $val)
 				{
                 	$line = $this->lines[$i];
-                	
+
                 	// Test and convert into object this->lines[$i]. When coming from REST API, we may still have an array
 				    //if (! is_object($line)) $line=json_decode(json_encode($line), FALSE);  // convert recursively array into object.
                 	if (! is_object($line)) $line = (object) $line;
-				    
+
 				    if (($line->info_bits & 0x01) == 0)	// We keep only lines with first bit = 0
 					{
 						// Reset fk_parent_line for no child products and special product
@@ -1058,7 +1058,7 @@
 		if ($this->type == self::TYPE_CREDIT_NOTE) $picto.='a';	// Credit note
 		if ($this->type == self::TYPE_DEPOSIT) $picto.='d';	// Deposit invoice
         $label='';
-        
+
         if ($user->rights->facture->lire) {
             $label = '<u>' . $langs->trans("ShowInvoice") . '</u>';
             if (! empty($this->ref))
@@ -1077,7 +1077,7 @@
     		if ($this->type == self::TYPE_SITUATION) $label=$langs->transnoentitiesnoconv("ShowInvoiceSituation").': '.$this->ref;
     		if ($moretitle) $label.=' - '.$moretitle;
         }
-        
+
 		$linkclose='';
 		if (empty($notooltip) && $user->rights->facture->lire)
 		{
@@ -1111,7 +1111,7 @@
     		    $result.='</span>';
 		    }
 		}
-		
+
 		return $result;
 	}
 
@@ -1319,7 +1319,7 @@
 				$line->qty              = $objp->qty;
 				$line->subprice         = $objp->subprice;
 
-                $line->vat_src_code     = $objp->vat_src_code; 
+                $line->vat_src_code     = $objp->vat_src_code;
 				$line->tva_tx           = $objp->tva_tx;
 				$line->localtax1_tx     = $objp->localtax1_tx;
 				$line->localtax2_tx     = $objp->localtax2_tx;
@@ -1572,7 +1572,7 @@
     			$arraytmp=$formmargin->getMarginInfosArray($srcinvoice, false);
         		$facligne->pa_ht = $arraytmp['pa_total'];
 			}
-			
+
 			$facligne->total_ht  = -$remise->amount_ht;
 			$facligne->total_tva = -$remise->amount_tva;
 			$facligne->total_ttc = -$remise->amount_ttc;
@@ -1626,7 +1626,7 @@
 	function set_ref_client($ref_client, $notrigger=0)
 	{
 	    global $user;
-	    
+
 		$error=0;
 
 		$this->db->begin();
@@ -2455,7 +2455,7 @@
 		if (! isset($situation_percent) || $situation_percent > 100 || (string) $situation_percent == '') $situation_percent = 100;
 
 		$localtaxes_type=getLocalTaxesFromRate($txtva, 0, $this->thirdparty, $mysoc);
-			
+
 		// Clean vat code
 		$vat_src_code='';
 		if (preg_match('/\((.*)\)/', $txtva, $reg))
@@ -2463,7 +2463,7 @@
 		    $vat_src_code = $reg[1];
 		    $txtva = preg_replace('/\s*\(.*\)/', '', $txtva);    // Remove code into vatrate.
 		}
-		
+
 		$remise_percent=price2num($remise_percent);
 		$qty=price2num($qty);
 		$pu_ht=price2num($pu_ht);
@@ -2648,11 +2648,7 @@
 	 * 	@param		double		$pu_ht_devise		Unit price in currency
 	 *  @return    	int             				< 0 if KO, > 0 if OK
 	 */
-<<<<<<< HEAD
-	function updateline($rowid, $desc, $pu, $qty, $remise_percent, $date_start, $date_end, $txtva, $txlocaltax1=0, $txlocaltax2=0, $price_base_type='HT', $info_bits=0, $type= self::TYPE_STANDARD, $fk_parent_line=0, $skip_update_total=0, $fk_fournprice=null, $pa_ht=0, $label='', $special_code=0, $array_options=0, $situation_percent=0, $fk_unit = null, $pu_ht_devise = 0)
-=======
-	function updateline($rowid, $desc, $pu, $qty, $remise_percent, $date_start, $date_end, $txtva, $txlocaltax1=0, $txlocaltax2=0, $price_base_type='HT', $info_bits=0, $type= self::TYPE_STANDARD, $fk_parent_line=0, $skip_update_total=0, $fk_fournprice=null, $pa_ht=0, $label='', $special_code=0, $array_options=0, $situation_percent=100, $fk_unit = null)
->>>>>>> 37a26158
+	function updateline($rowid, $desc, $pu, $qty, $remise_percent, $date_start, $date_end, $txtva, $txlocaltax1=0, $txlocaltax2=0, $price_base_type='HT', $info_bits=0, $type= self::TYPE_STANDARD, $fk_parent_line=0, $skip_update_total=0, $fk_fournprice=null, $pa_ht=0, $label='', $special_code=0, $array_options=0, $situation_percent=100, $fk_unit = null, $pu_ht_devise = 0)
 	{
 		global $conf,$user;
 		// Deprecation warning
@@ -2772,14 +2768,14 @@
 			$this->line->label				= $label;
 			$this->line->desc				= $desc;
 			$this->line->qty				= ($this->type==self::TYPE_CREDIT_NOTE?abs($qty):$qty);	// For credit note, quantity is always positive and unit price negative
-            
+
 			$this->line->vat_src_code       = $vat_src_code;
 			$this->line->tva_tx				= $txtva;
 			$this->line->localtax1_tx		= $txlocaltax1;
 			$this->line->localtax2_tx		= $txlocaltax2;
 			$this->line->localtax1_type		= $localtaxes_type[0];
 			$this->line->localtax2_type		= $localtaxes_type[2];
-			
+
 			$this->line->remise_percent		= $remise_percent;
 			$this->line->subprice			= ($this->type==2?-abs($pu_ht):$pu_ht); // For credit note, unit price always negative, always positive otherwise
 			$this->line->date_start			= $date_start;
@@ -2898,7 +2894,7 @@
 	function deleteline($rowid)
 	{
         global $user;
-        
+
 		dol_syslog(get_class($this)."::deleteline rowid=".$rowid, LOG_DEBUG);
 
 		if (! $this->brouillon)
@@ -2924,13 +2920,13 @@
 		}
 
 		$line=new FactureLigne($this->db);
-		
+
         $line->context = $this->context;
 
 		// For triggers
 		$result = $line->fetch($rowid);
 		if (! ($result > 0)) dol_print_error($db, $line->error, $line->errors);
-		
+
 		if ($line->delete($user) > 0)
 		{
 			$result=$this->update_price(1);
@@ -4344,7 +4340,7 @@
 			$this->fk_unit				= $objp->fk_unit;
 			$this->fk_user_modif		= $objp->fk_user_modif;
 			$this->fk_user_author		= $objp->fk_user_author;
-			
+
 			$this->situation_percent    = $objp->situation_percent;
 			$this->fk_prev_id           = $objp->fk_prev_id;
 
