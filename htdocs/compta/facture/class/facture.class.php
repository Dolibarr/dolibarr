<?php
/* Copyright (C) 2002-2007  Rodolphe Quiedeville    <rodolphe@quiedeville.org>
 * Copyright (C) 2004-2013  Laurent Destailleur     <eldy@users.sourceforge.net>
 * Copyright (C) 2004       Sebastien Di Cintio     <sdicintio@ressource-toi.org>
 * Copyright (C) 2004       Benoit Mortier          <benoit.mortier@opensides.be>
 * Copyright (C) 2005       Marc Barilley / Ocebo   <marc@ocebo.com>
 * Copyright (C) 2005-2014  Regis Houssin           <regis.houssin@inodbox.com>
 * Copyright (C) 2006       Andre Cianfarani        <acianfa@free.fr>
 * Copyright (C) 2007       Franky Van Liedekerke   <franky.van.liedekerke@telenet.be>
 * Copyright (C) 2010-2020  Juanjo Menent           <jmenent@2byte.es>
 * Copyright (C) 2012-2014  Christophe Battarel     <christophe.battarel@altairis.fr>
 * Copyright (C) 2012-2015  Marcos García           <marcosgdf@gmail.com>
 * Copyright (C) 2012       Cédric Salvador         <csalvador@gpcsolutions.fr>
 * Copyright (C) 2012-2014  Raphaël Doursenaud      <rdoursenaud@gpcsolutions.fr>
 * Copyright (C) 2013       Cedric Gross            <c.gross@kreiz-it.fr>
 * Copyright (C) 2013       Florian Henry           <florian.henry@open-concept.pro>
 * Copyright (C) 2016-2022  Ferran Marcet           <fmarcet@2byte.es>
 * Copyright (C) 2018       Alexandre Spangaro		<aspangaro@open-dsi.fr>
 * Copyright (C) 2018       Nicolas ZABOURI         <info@inovea-conseil.com>
 * Copyright (C) 2022       Sylvain Legrand         <contact@infras.fr>
 * Copyright (C) 2022      	Gauthier VERDOL       	<gauthier.verdol@atm-consulting.fr>
 *
 * This program is free software; you can redistribute it and/or modify
 * it under the terms of the GNU General Public License as published by
 * the Free Software Foundation; either version 3 of the License, or
 * (at your option) any later version.
 *
 * This program is distributed in the hope that it will be useful,
 * but WITHOUT ANY WARRANTY; without even the implied warranty of
 * MERCHANTABILITY or FITNESS FOR A PARTICULAR PURPOSE.  See the
 * GNU General Public License for more details.
 *
 * You should have received a copy of the GNU General Public License
 * along with this program. If not, see <https://www.gnu.org/licenses/>.
 */

/**
 *	\file       htdocs/compta/facture/class/facture.class.php
 *	\ingroup    facture
 *	\brief      File of class to manage invoices
 */

include_once DOL_DOCUMENT_ROOT.'/core/class/commoninvoice.class.php';
require_once DOL_DOCUMENT_ROOT.'/core/class/commonobjectline.class.php';
require_once DOL_DOCUMENT_ROOT.'/product/class/product.class.php';
require_once DOL_DOCUMENT_ROOT.'/societe/class/client.class.php';
require_once DOL_DOCUMENT_ROOT.'/margin/lib/margins.lib.php';
require_once DOL_DOCUMENT_ROOT.'/multicurrency/class/multicurrency.class.php';

if (!empty($conf->accounting->enabled)) {
	require_once DOL_DOCUMENT_ROOT.'/core/class/html.formaccounting.class.php';
}
if (!empty($conf->accounting->enabled)) {
	require_once DOL_DOCUMENT_ROOT.'/accountancy/class/accountingaccount.class.php';
}

/**
 *	Class to manage invoices
 */
class Facture extends CommonInvoice
{
	/**
	 * @var string ID to identify managed object
	 */
	public $element = 'facture';

	/**
	 * @var string Name of table without prefix where object is stored
	 */
	public $table_element = 'facture';

	/**
	 * @var string    Name of subtable line
	 */
	public $table_element_line = 'facturedet';

	/**
	 * @var string Fieldname with ID of parent key if this field has a parent
	 */
	public $fk_element = 'fk_facture';

	/**
	 * @var string String with name of icon for myobject.
	 */
	public $picto = 'bill';

	/**
	 * 0=No test on entity, 1=Test with field entity, 2=Test with link by societe
	 * @var int
	 */
	public $ismultientitymanaged = 1;

	/**
	 * 0=Default, 1=View may be restricted to sales representative only if no permission to see all or to company of external user if external user
	 * @var integer
	 */
	public $restrictiononfksoc = 1;

	/**
	 * {@inheritdoc}
	 */
	protected $table_ref_field = 'ref';

	/**
	 * @var int 1 if status is draft
	 * @deprecated
	 */
	public $brouillon;

	/**
	 * @var int thirdparty ID
	 */
	public $socid;

	public $author;

	/**
	 * @var int ID
	 */
	public $fk_user_author;

	/**
	 * @var int ID
	 */
	public $fk_user_valid;

	/**
	 * @var int ID
	 */
	public $fk_user_modif;


	public $date; // Date invoice
	public $datem;

	/**
	 * @var int	Date expected for delivery
	 * @deprecated
	 */
	public $date_livraison; // deprecated; Use delivery_date instead.

	public $delivery_date; // Date expected of shipment (date starting shipment, not the reception that occurs some days after)

	/**
	 * @var string customer ref
	 */
	public $ref_client;

	/**
	 * @var int Ref Int
	 * @deprecated
	 */
	public $ref_int; // deprecated

	//Check constants for types
	public $type = self::TYPE_STANDARD;

	// Warning: Do not set default value into property defintion. it must stay null.
	// For example to avoid to have substition done when object is generic and not yet defined.
	public $remise_absolue;
	public $remise_percent;
	public $total_ht;
	public $total_tva;
	public $total_localtax1;
	public $total_localtax2;
	public $total_ttc;
	public $revenuestamp;

	/**
	 * ! Closing after partial payment: discount_vat, badsupplier, abandon
	 * ! Closing when no payment: replaced, abandoned
	 * @var string Close code
	 */
	public $close_code;

	/**
	 * ! Comment if paid without full payment
	 * @var string Close note
	 */
	public $close_note;

	/**
	 * 1 if invoice paid COMPLETELY, 0 otherwise (do not use it anymore, use statut and close_code)
	 */
	public $paye;

	//! key of module source when invoice generated from a dedicated module ('cashdesk', 'takepos', ...)
	public $module_source;
	//! key of pos source ('0', '1', ...)
	public $pos_source;
	//! id of template invoice when generated from a template invoice
	public $fk_fac_rec_source;
	//! id of source invoice if replacement invoice or credit note
	public $fk_facture_source;
	public $linked_objects = array();

	public $date_lim_reglement;
	public $cond_reglement_code; // Code in llx_c_paiement
	public $mode_reglement_code; // Code in llx_c_paiement

	/**
	 * @var int ID Field to store bank id to use when payment mode is withdraw
	 */
	public $fk_bank;

	/**
	 * @var FactureLigne[]
	 */
	public $lines = array();

	public $line;
	public $extraparams = array();

	public $fac_rec;

	public $date_pointoftax;

	// Multicurrency
	/**
	 * @var int ID
	 */
	public $fk_multicurrency;

	public $multicurrency_code;
	public $multicurrency_tx;
	public $multicurrency_total_ht;
	public $multicurrency_total_tva;
	public $multicurrency_total_ttc;

	/**
	 * @var int Situation cycle reference number
	 */
	public $situation_cycle_ref;

	/**
	 * @var int Situation counter inside the cycle
	 */
	public $situation_counter;

	/**
	 * @var int Final situation flag
	 */
	public $situation_final;

	/**
	 * @var array Table of previous situations
	 */
	public $tab_previous_situation_invoice = array();

	/**
	 * @var array Table of next situations
	 */
	public $tab_next_situation_invoice = array();

	public $oldcopy;

	/**
	 * @var double percentage of retainage
	 */
	public $retained_warranty;

	/**
	 * @var int timestamp of date limit of retainage
	 */
	public $retained_warranty_date_limit;

	/**
	 * @var int Code in llx_c_paiement
	 */
	public $retained_warranty_fk_cond_reglement;


	/**
	 *  'type' if the field format ('integer', 'integer:ObjectClass:PathToClass[:AddCreateButtonOrNot[:Filter]]', 'varchar(x)', 'double(24,8)', 'real', 'price', 'text', 'html', 'date', 'datetime', 'timestamp', 'duration', 'mail', 'phone', 'url', 'password')
	 *         Note: Filter can be a string like "(t.ref:like:'SO-%') or (t.date_creation:<:'20160101') or (t.nature:is:NULL)"
	 *  'label' the translation key.
	 *  'enabled' is a condition when the field must be managed.
	 *  'position' is the sort order of field.
	 *  'notnull' is set to 1 if not null in database. Set to -1 if we must set data to null if empty ('' or 0).
	 *  'visible' says if field is visible in list (Examples: 0=Not visible, 1=Visible on list and create/update/view forms, 2=Visible on list only, 3=Visible on create/update/view form only (not list), 4=Visible on list and update/view form only (not create). 5=Visible on list and view only (not create/not update). Using a negative value means field is not shown by default on list but can be selected for viewing)
	 *  'noteditable' says if field is not editable (1 or 0)
	 *  'default' is a default value for creation (can still be overwrote by the Setup of Default Values if field is editable in creation form). Note: If default is set to '(PROV)' and field is 'ref', the default value will be set to '(PROVid)' where id is rowid when a new record is created.
	 *  'index' if we want an index in database.
	 *  'foreignkey'=>'tablename.field' if the field is a foreign key (it is recommanded to name the field fk_...).
	 *  'searchall' is 1 if we want to search in this field when making a search from the quick search button.
	 *  'isameasure' must be set to 1 if you want to have a total on list for this field. Field type must be summable like integer or double(24,8).
	 *  'css' is the CSS style to use on field. For example: 'maxwidth200'
	 *  'help' is a string visible as a tooltip on field
	 *  'showoncombobox' if value of the field must be visible into the label of the combobox that list record
	 *  'disabled' is 1 if we want to have the field locked by a 'disabled' attribute. In most cases, this is never set into the definition of $fields into class, but is set dynamically by some part of code.
	 *  'arrayofkeyval' to set list of value if type is a list of predefined values. For example: array("0"=>"Draft","1"=>"Active","-1"=>"Cancel")
	 *  'comment' is not used. You can store here any text of your choice. It is not used by application.
	 *
	 *  Note: To have value dynamic, you can set value to 0 in definition and edit the value on the fly into the constructor.
	 */

	// BEGIN MODULEBUILDER PROPERTIES
	/**
	 * @var array  Array with all fields and their property. Do not use it as a static var. It may be modified by constructor.
	 */
	public $fields = array(
		'rowid' =>array('type'=>'integer', 'label'=>'TechnicalID', 'enabled'=>1, 'visible'=>-1, 'notnull'=>1, 'position'=>1),
		'ref' =>array('type'=>'varchar(30)', 'label'=>'Ref', 'enabled'=>1, 'visible'=>1, 'notnull'=>1, 'showoncombobox'=>1, 'position'=>5),
		'entity' =>array('type'=>'integer', 'label'=>'Entity', 'default'=>1, 'enabled'=>1, 'visible'=>-2, 'notnull'=>1, 'position'=>20, 'index'=>1),
		'ref_client' =>array('type'=>'varchar(255)', 'label'=>'RefCustomer', 'enabled'=>1, 'visible'=>-1, 'position'=>10),
		'ref_ext' =>array('type'=>'varchar(255)', 'label'=>'Ref ext', 'enabled'=>1, 'visible'=>0, 'position'=>12),
		//'ref_int' =>array('type'=>'varchar(255)', 'label'=>'Ref int', 'enabled'=>1, 'visible'=>0, 'position'=>30), // deprecated
		'type' =>array('type'=>'smallint(6)', 'label'=>'Type', 'enabled'=>1, 'visible'=>-1, 'notnull'=>1, 'position'=>15),
		//'increment' =>array('type'=>'varchar(10)', 'label'=>'Increment', 'enabled'=>1, 'visible'=>-1, 'position'=>45),
		'fk_soc' =>array('type'=>'integer:Societe:societe/class/societe.class.php', 'label'=>'ThirdParty', 'enabled'=>1, 'visible'=>-1, 'notnull'=>1, 'position'=>50),
		'datef' =>array('type'=>'date', 'label'=>'DateInvoice', 'enabled'=>1, 'visible'=>1, 'position'=>20),
		'date_valid' =>array('type'=>'date', 'label'=>'DateValidation', 'enabled'=>1, 'visible'=>-1, 'position'=>22),
		'date_lim_reglement' =>array('type'=>'date', 'label'=>'DateDue', 'enabled'=>1, 'visible'=>1, 'position'=>25),
		'date_closing' =>array('type'=>'datetime', 'label'=>'Date closing', 'enabled'=>1, 'visible'=>-1, 'position'=>30),
		'paye' =>array('type'=>'smallint(6)', 'label'=>'InvoicePaidCompletely', 'enabled'=>1, 'visible'=>-1, 'notnull'=>1, 'position'=>80),
		//'amount' =>array('type'=>'double(24,8)', 'label'=>'Amount', 'enabled'=>1, 'visible'=>-1, 'notnull'=>1, 'position'=>85),
		'remise_percent' =>array('type'=>'double', 'label'=>'RelativeDiscount', 'enabled'=>1, 'visible'=>-1, 'position'=>90),
		'remise_absolue' =>array('type'=>'double', 'label'=>'CustomerRelativeDiscount', 'enabled'=>1, 'visible'=>-1, 'position'=>91),
		//'remise' =>array('type'=>'double', 'label'=>'Remise', 'enabled'=>1, 'visible'=>-1, 'position'=>100),
		'close_code' =>array('type'=>'varchar(16)', 'label'=>'EarlyClosingReason', 'enabled'=>1, 'visible'=>-1, 'position'=>92),
		'close_note' =>array('type'=>'varchar(128)', 'label'=>'EarlyClosingComment', 'enabled'=>1, 'visible'=>-1, 'position'=>93),
		'total_ht' =>array('type'=>'double(24,8)', 'label'=>'AmountHT', 'enabled'=>1, 'visible'=>1, 'position'=>95, 'isameasure'=>1),
		'total_tva' =>array('type'=>'double(24,8)', 'label'=>'AmountVAT', 'enabled'=>1, 'visible'=>-1, 'position'=>100, 'isameasure'=>1),
		'localtax1' =>array('type'=>'double(24,8)', 'label'=>'LT1', 'enabled'=>1, 'visible'=>-1, 'position'=>110, 'isameasure'=>1),
		'localtax2' =>array('type'=>'double(24,8)', 'label'=>'LT2', 'enabled'=>1, 'visible'=>-1, 'position'=>120, 'isameasure'=>1),
		'revenuestamp' =>array('type'=>'double(24,8)', 'label'=>'RevenueStamp', 'enabled'=>1, 'visible'=>-1, 'position'=>115, 'isameasure'=>1),
		'total_ttc' =>array('type'=>'double(24,8)', 'label'=>'AmountTTC', 'enabled'=>1, 'visible'=>1, 'position'=>130, 'isameasure'=>1),
		'fk_user_author' =>array('type'=>'integer:User:user/class/user.class.php', 'label'=>'UserAuthor', 'enabled'=>1, 'visible'=>-1, 'position'=>165),
		'fk_user_modif' =>array('type'=>'integer:User:user/class/user.class.php', 'label'=>'UserModif', 'enabled'=>1, 'visible'=>-2, 'notnull'=>-1, 'position'=>166),
		'fk_user_valid' =>array('type'=>'integer:User:user/class/user.class.php', 'label'=>'UserValidation', 'enabled'=>1, 'visible'=>-1, 'position'=>167),
		'fk_user_closing' =>array('type'=>'integer:User:user/class/user.class.php', 'label'=>'UserClosing', 'enabled'=>1, 'visible'=>-1, 'position'=>168),
		'fk_facture_source' =>array('type'=>'integer', 'label'=>'SourceInvoice', 'enabled'=>1, 'visible'=>-1, 'position'=>170),
		'fk_projet' =>array('type'=>'integer:Project:projet/class/project.class.php:1:fk_statut=1', 'label'=>'Project', 'enabled'=>1, 'visible'=>-1, 'position'=>175),
		'fk_account' =>array('type'=>'integer', 'label'=>'Fk account', 'enabled'=>1, 'visible'=>-1, 'position'=>180),
		'fk_currency' =>array('type'=>'varchar(3)', 'label'=>'CurrencyCode', 'enabled'=>1, 'visible'=>-1, 'position'=>185),
		'fk_cond_reglement' =>array('type'=>'integer', 'label'=>'PaymentTerm', 'enabled'=>1, 'visible'=>-1, 'notnull'=>1, 'position'=>190),
		'fk_mode_reglement' =>array('type'=>'integer', 'label'=>'PaymentMode', 'enabled'=>1, 'visible'=>-1, 'position'=>195),
		'note_private' =>array('type'=>'text', 'label'=>'NotePublic', 'enabled'=>1, 'visible'=>0, 'position'=>205),
		'note_public' =>array('type'=>'text', 'label'=>'NotePrivate', 'enabled'=>1, 'visible'=>0, 'position'=>210),
		'model_pdf' =>array('type'=>'varchar(255)', 'label'=>'Model pdf', 'enabled'=>1, 'visible'=>0, 'position'=>215),
		'fk_input_reason' =>array('type'=>'integer', 'label'=>'Source', 'enabled'=>1, 'visible'=>-1, 'position'=>220),
		'extraparams' =>array('type'=>'varchar(255)', 'label'=>'Extraparams', 'enabled'=>1, 'visible'=>-1, 'position'=>225),
		'situation_cycle_ref' =>array('type'=>'smallint(6)', 'label'=>'Situation cycle ref', 'enabled'=>'$conf->global->INVOICE_USE_SITUATION', 'visible'=>-1, 'position'=>230),
		'situation_counter' =>array('type'=>'smallint(6)', 'label'=>'Situation counter', 'enabled'=>'$conf->global->INVOICE_USE_SITUATION', 'visible'=>-1, 'position'=>235),
		'situation_final' =>array('type'=>'smallint(6)', 'label'=>'Situation final', 'enabled'=>'empty($conf->global->INVOICE_USE_SITUATION) ? 0 : 1', 'visible'=>-1, 'position'=>240),
		'retained_warranty' =>array('type'=>'double', 'label'=>'Retained warranty', 'enabled'=>'$conf->global->INVOICE_USE_RETAINED_WARRANTY', 'visible'=>-1, 'position'=>245),
		'retained_warranty_date_limit' =>array('type'=>'date', 'label'=>'Retained warranty date limit', 'enabled'=>'$conf->global->INVOICE_USE_RETAINED_WARRANTY', 'visible'=>-1, 'position'=>250),
		'retained_warranty_fk_cond_reglement' =>array('type'=>'integer', 'label'=>'Retained warranty fk cond reglement', 'enabled'=>'$conf->global->INVOICE_USE_RETAINED_WARRANTY', 'visible'=>-1, 'position'=>255),
		'fk_incoterms' =>array('type'=>'integer', 'label'=>'IncotermCode', 'enabled'=>'$conf->incoterm->enabled', 'visible'=>-1, 'position'=>260),
		'location_incoterms' =>array('type'=>'varchar(255)', 'label'=>'IncotermLabel', 'enabled'=>'$conf->incoterm->enabled', 'visible'=>-1, 'position'=>265),
		'date_pointoftax' =>array('type'=>'date', 'label'=>'DatePointOfTax', 'enabled'=>'$conf->global->INVOICE_POINTOFTAX_DATE', 'visible'=>-1, 'position'=>270),
		'fk_multicurrency' =>array('type'=>'integer', 'label'=>'MulticurrencyID', 'enabled'=>'$conf->multicurrency->enabled', 'visible'=>-1, 'position'=>275),
		'multicurrency_code' =>array('type'=>'varchar(255)', 'label'=>'Currency', 'enabled'=>'$conf->multicurrency->enabled', 'visible'=>-1, 'position'=>280),
		'multicurrency_tx' =>array('type'=>'double(24,8)', 'label'=>'CurrencyRate', 'enabled'=>'$conf->multicurrency->enabled', 'visible'=>-1, 'position'=>285, 'isameasure'=>1),
		'multicurrency_total_ht' =>array('type'=>'double(24,8)', 'label'=>'MulticurrencyAmountHT', 'enabled'=>'$conf->multicurrency->enabled', 'visible'=>-1, 'position'=>290, 'isameasure'=>1),
		'multicurrency_total_tva' =>array('type'=>'double(24,8)', 'label'=>'MulticurrencyAmountVAT', 'enabled'=>'$conf->multicurrency->enabled', 'visible'=>-1, 'position'=>291, 'isameasure'=>1),
		'multicurrency_total_ttc' =>array('type'=>'double(24,8)', 'label'=>'MulticurrencyAmountTTC', 'enabled'=>'$conf->multicurrency->enabled', 'visible'=>-1, 'position'=>292, 'isameasure'=>1),
		'fk_fac_rec_source' =>array('type'=>'integer', 'label'=>'RecurringInvoiceSource', 'enabled'=>1, 'visible'=>-1, 'position'=>305),
		'last_main_doc' =>array('type'=>'varchar(255)', 'label'=>'LastMainDoc', 'enabled'=>1, 'visible'=>-1, 'position'=>310),
		'module_source' =>array('type'=>'varchar(32)', 'label'=>'POSModule', 'enabled'=>1, 'visible'=>-1, 'position'=>315),
		'pos_source' =>array('type'=>'varchar(32)', 'label'=>'POSTerminal', 'enabled'=>1, 'visible'=>-1, 'position'=>320),
		'datec' =>array('type'=>'datetime', 'label'=>'DateCreation', 'enabled'=>1, 'visible'=>-1, 'position'=>500),
		'tms' =>array('type'=>'timestamp', 'label'=>'DateModificationShort', 'enabled'=>1, 'visible'=>-1, 'notnull'=>1, 'position'=>500),
		'import_key' =>array('type'=>'varchar(14)', 'label'=>'ImportId', 'enabled'=>1, 'visible'=>-2, 'position'=>900),
		'fk_statut' =>array('type'=>'smallint(6)', 'label'=>'Status', 'enabled'=>1, 'visible'=>1, 'notnull'=>1, 'position'=>1000, 'arrayofkeyval'=>array(0=>'Draft', 1=>'Validated', 2=>'Paid', 3=>'Abandonned')),
	);
	// END MODULEBUILDER PROPERTIES

	/**
	 * Standard invoice
	 */
	const TYPE_STANDARD = 0;

	/**
	 * Replacement invoice
	 */
	const TYPE_REPLACEMENT = 1;

	/**
	 * Credit note invoice
	 */
	const TYPE_CREDIT_NOTE = 2;

	/**
	 * Deposit invoice
	 */
	const TYPE_DEPOSIT = 3;

	/**
	 * Proforma invoice (should not be used. a proforma is an order)
	 */
	const TYPE_PROFORMA = 4;

	/**
	 * Situation invoice
	 */
	const TYPE_SITUATION = 5;

	/**
	 * Draft status
	 */
	const STATUS_DRAFT = 0;

	/**
	 * Validated (need to be paid)
	 */
	const STATUS_VALIDATED = 1;

	/**
	 * Classified paid.
	 * If paid partially, $this->close_code can be:
	 * - CLOSECODE_DISCOUNTVAT
	 * - CLOSECODE_BADDEBT
	 * If paid completely, this->close_code will be null
	 */
	const STATUS_CLOSED = 2;

	/**
	 * Classified abandoned and no payment done.
	 * $this->close_code can be:
	 * - CLOSECODE_BADDEBT
	 * - CLOSECODE_ABANDONED
	 * - CLOSECODE_REPLACED
	 */
	const STATUS_ABANDONED = 3;

	const CLOSECODE_DISCOUNTVAT = 'discount_vat'; // Abandonned remain - escompte
	const CLOSECODE_BADDEBT = 'badcustomer'; // Abandonned - bad
	const CLOSECODE_ABANDONED = 'abandon'; // Abandonned - other
	const CLOSECODE_REPLACED = 'replaced'; // Closed after doing a replacement invoice


	/**
	 * 	Constructor
	 *
	 * 	@param	DoliDB		$db			Database handler
	 */
	public function __construct(DoliDB $db)
	{
		$this->db = $db;
	}

	/**
	 *	Create invoice in database.
	 *  Note: this->ref can be set or empty. If empty, we will use "(PROV999)"
	 *  Note: this->fac_rec must be set to create invoice from a recurring invoice
	 *
	 *	@param	User	$user      		Object user that create
	 *	@param  int		$notrigger		1=Does not execute triggers, 0 otherwise
	 * 	@param	int		$forceduedate	If set, do not recalculate due date from payment condition but force it with value
	 *	@return	int						<0 if KO, >0 if OK
	 */
	public function create(User $user, $notrigger = 0, $forceduedate = 0)
	{
		global $langs, $conf, $mysoc, $hookmanager;
		$error = 0;

		// Clean parameters
		if (empty($this->type)) {
			$this->type = self::TYPE_STANDARD;
		}
		$this->ref_client = trim($this->ref_client);
		$this->note = (isset($this->note) ? trim($this->note) : trim($this->note_private)); // deprecated
		$this->note_private = (isset($this->note_private) ? trim($this->note_private) : trim($this->note_private));
		$this->note_public = trim($this->note_public);
		if (!$this->cond_reglement_id) {
			$this->cond_reglement_id = 0;
		}
		if (!$this->mode_reglement_id) {
			$this->mode_reglement_id = 0;
		}
		$this->brouillon = 1;
		$this->status = self::STATUS_DRAFT;
		$this->statut = self::STATUS_DRAFT;

		if (!empty($this->multicurrency_code)) {
			// Multicurrency (test on $this->multicurrency_tx because we should take the default rate of multicurrency_code only if not using original rate)
			if (empty($this->multicurrency_tx)) {
				// If original rate is not set, we take a default value from date
				list($this->fk_multicurrency, $this->multicurrency_tx) = MultiCurrency::getIdAndTxFromCode($this->db, $this->multicurrency_code, $this->date);
			} else {
				// original rate multicurrency_tx and multicurrency_code are set, we use them
				$this->fk_multicurrency = MultiCurrency::getIdFromCode($this->db, $this->multicurrency_code);
			}
		} else {
			$this->fk_multicurrency = 0;
		}
		if (empty($this->fk_multicurrency)) {
			$this->multicurrency_code = $conf->currency;
			$this->fk_multicurrency = 0;
			$this->multicurrency_tx = 1;
		}

		dol_syslog(get_class($this)."::create user=".$user->id." date=".$this->date);

		// Check parameters
		if (empty($this->date)) {
			$this->error = "Try to create an invoice with an empty parameter (date)";
			dol_syslog(get_class($this)."::create ".$this->error, LOG_ERR);
			return -3;
		}
		$soc = new Societe($this->db);
		$result = $soc->fetch($this->socid);
		if ($result < 0) {
			$this->error = "Failed to fetch company: ".$soc->error;
			dol_syslog(get_class($this)."::create ".$this->error, LOG_ERR);
			return -2;
		}

		$now = dol_now();

		$this->db->begin();

		$originaldatewhen = null;
		$nextdatewhen = null;
		$previousdaynextdatewhen = null;

		// Create invoice from a template recurring invoice
		if ($this->fac_rec > 0) {
			$this->fk_fac_rec_source = $this->fac_rec;

			require_once DOL_DOCUMENT_ROOT.'/compta/facture/class/facture-rec.class.php';
			$_facrec = new FactureRec($this->db);
			$result = $_facrec->fetch($this->fac_rec);
			$result = $_facrec->fetchObjectLinked(null, '', null, '', 'OR', 1, 'sourcetype', 0); // This load $_facrec->linkedObjectsIds

			// Define some dates
			$originaldatewhen = $_facrec->date_when;
			$nextdatewhen = null; $previousdaynextdatewhen = null;
			if ($originaldatewhen) {
				$nextdatewhen = dol_time_plus_duree($originaldatewhen, $_facrec->frequency, $_facrec->unit_frequency);
				$previousdaynextdatewhen = dol_time_plus_duree($nextdatewhen, -1, 'd');
			}

			if (!empty($_facrec->frequency)) {  // Invoice are created on same thirdparty than template when there is a recurrence, but not necessarly when there is no recurrence.
				$this->socid = $_facrec->socid;
			}
			$this->entity            = $_facrec->entity; // Invoice created in same entity than template

			// Fields coming from GUI (priority on template). TODO Value of template should be used as default value on GUI so we can use here always value from GUI
			$this->fk_project        = GETPOST('projectid', 'int') > 0 ? ((int) GETPOST('projectid', 'int')) : $_facrec->fk_project;
			$this->note_public       = GETPOSTISSET('note_public') ? GETPOST('note_public', 'restricthtml') : $_facrec->note_public;
			$this->note_private      = GETPOSTISSET('note_private') ? GETPOST('note_private', 'restricthtml') : $_facrec->note_private;
			$this->model_pdf = GETPOSTISSET('model') ? GETPOST('model', 'alpha') : $_facrec->model_pdf;
			$this->cond_reglement_id = GETPOST('cond_reglement_id', 'int') > 0 ? ((int) GETPOST('cond_reglement_id', 'int')) : $_facrec->cond_reglement_id;
			$this->mode_reglement_id = GETPOST('mode_reglement_id', 'int') > 0 ? ((int) GETPOST('mode_reglement_id', 'int')) : $_facrec->mode_reglement_id;
			$this->fk_account        = GETPOST('fk_account') > 0 ? ((int) GETPOST('fk_account')) : $_facrec->fk_account;

			// Set here to have this defined for substitution into notes, should be recalculated after adding lines to get same result
			$this->total_ht          = $_facrec->total_ht;
			$this->total_ttc         = $_facrec->total_ttc;

			// Fields always coming from template
			$this->remise_absolue    = $_facrec->remise_absolue;
			$this->remise_percent    = $_facrec->remise_percent;
			$this->fk_incoterms = $_facrec->fk_incoterms;
			$this->location_incoterms = $_facrec->location_incoterms;

			// Clean parameters
			if (!$this->type) {
				$this->type = self::TYPE_STANDARD;
			}
			$this->ref_client = trim($this->ref_client);
			$this->note_public = trim($this->note_public);
			$this->note_private = trim($this->note_private);
			$this->note_private = dol_concatdesc($this->note_private, $langs->trans("GeneratedFromRecurringInvoice", $_facrec->ref));

			$this->array_options = $_facrec->array_options;

			if (!$this->mode_reglement_id) {
				$this->mode_reglement_id = 0;
			}
			$this->brouillon = 1;
			$this->status = self::STATUS_DRAFT;
			$this->statut = self::STATUS_DRAFT;

			$this->linked_objects = $_facrec->linkedObjectsIds;
			// We do not add link to template invoice or next invoice will be linked to all generated invoices
			//$this->linked_objects['facturerec'][0] = $this->fac_rec;

			$forceduedate = $this->calculate_date_lim_reglement();

			// For recurring invoices, update date and number of last generation of recurring template invoice, before inserting new invoice
			if ($_facrec->frequency > 0) {
				dol_syslog("This is a recurring invoice so we set date_last_gen and next date_when");
				if (empty($_facrec->date_when)) {
					$_facrec->date_when = $now;
				}
				$next_date = $_facrec->getNextDate(); // Calculate next date
				$result = $_facrec->setValueFrom('date_last_gen', $now, '', null, 'date', '', $user, '');
				//$_facrec->setValueFrom('nb_gen_done', $_facrec->nb_gen_done + 1);		// Not required, +1 already included into setNextDate when second param is 1.
				$result = $_facrec->setNextDate($next_date, 1);
			}

			// Define lang of customer
			$outputlangs = $langs;
			$newlang = '';

			if ($conf->global->MAIN_MULTILANGS && empty($newlang) && isset($this->thirdparty->default_lang)) {
				$newlang = $this->thirdparty->default_lang; // for proposal, order, invoice, ...
			}
			if ($conf->global->MAIN_MULTILANGS && empty($newlang) && isset($this->default_lang)) {
				$newlang = $this->default_lang; // for thirdparty
			}
			if (!empty($newlang)) {
				$outputlangs = new Translate("", $conf);
				$outputlangs->setDefaultLang($newlang);
			}

			// Array of possible substitutions (See also file mailing-send.php that should manage same substitutions)
			$substitutionarray = getCommonSubstitutionArray($outputlangs, 0, null, $this);
			$substitutionarray['__INVOICE_PREVIOUS_MONTH__'] = dol_print_date(dol_time_plus_duree($this->date, -1, 'm'), '%m');
			$substitutionarray['__INVOICE_MONTH__'] = dol_print_date($this->date, '%m');
			$substitutionarray['__INVOICE_NEXT_MONTH__'] = dol_print_date(dol_time_plus_duree($this->date, 1, 'm'), '%m');
			$substitutionarray['__INVOICE_PREVIOUS_MONTH_TEXT__'] = dol_print_date(dol_time_plus_duree($this->date, -1, 'm'), '%B');
			$substitutionarray['__INVOICE_MONTH_TEXT__'] = dol_print_date($this->date, '%B');
			$substitutionarray['__INVOICE_NEXT_MONTH_TEXT__'] = dol_print_date(dol_time_plus_duree($this->date, 1, 'm'), '%B');
			$substitutionarray['__INVOICE_PREVIOUS_YEAR__'] = dol_print_date(dol_time_plus_duree($this->date, -1, 'y'), '%Y');
			$substitutionarray['__INVOICE_YEAR__'] = dol_print_date($this->date, '%Y');
			$substitutionarray['__INVOICE_NEXT_YEAR__'] = dol_print_date(dol_time_plus_duree($this->date, 1, 'y'), '%Y');
			// Only for template invoice
			$substitutionarray['__INVOICE_DATE_NEXT_INVOICE_BEFORE_GEN__'] = (isset($originaldatewhen) ? dol_print_date($originaldatewhen, 'dayhour') : '');
			$substitutionarray['__INVOICE_DATE_NEXT_INVOICE_AFTER_GEN__'] = (isset($nextdatewhen) ? dol_print_date($nextdatewhen, 'dayhour') : '');
			$substitutionarray['__INVOICE_PREVIOUS_DATE_NEXT_INVOICE_AFTER_GEN__'] = (isset($previousdaynextdatewhen) ? dol_print_date($previousdaynextdatewhen, 'dayhour') : '');
			$substitutionarray['__INVOICE_COUNTER_CURRENT__'] = $_facrec->nb_gen_done;
			$substitutionarray['__INVOICE_COUNTER_MAX__'] = $_facrec->nb_gen_max;

			//var_dump($substitutionarray);exit;

			complete_substitutions_array($substitutionarray, $outputlangs);

			$this->note_public = make_substitutions($this->note_public, $substitutionarray);
			$this->note_private = make_substitutions($this->note_private, $substitutionarray);
		}

		// Define due date if not already defined
		if (empty($forceduedate)) {
			$duedate = $this->calculate_date_lim_reglement();
			/*if ($duedate < 0) {	Regression, a date can be negative if before 1970.
				dol_syslog(__METHOD__ . ' Error in calculate_date_lim_reglement. We got ' . $duedate, LOG_ERR);
				return -1;
			}*/
			$this->date_lim_reglement = $duedate;
		} else {
			$this->date_lim_reglement = $forceduedate;
		}

		// Insert into database
		$socid = $this->socid;

		$sql = "INSERT INTO ".MAIN_DB_PREFIX."facture (";
		$sql .= " ref";
		$sql .= ", entity";
		$sql .= ", ref_ext";
		$sql .= ", type";
		$sql .= ", fk_soc";
		$sql .= ", datec";
		$sql .= ", remise_absolue";
		$sql .= ", remise_percent";
		$sql .= ", datef";
		$sql .= ", date_pointoftax";
		$sql .= ", note_private";
		$sql .= ", note_public";
		$sql .= ", ref_client, ref_int";
		$sql .= ", fk_account";
		$sql .= ", module_source, pos_source, fk_fac_rec_source, fk_facture_source, fk_user_author, fk_projet";
		$sql .= ", fk_cond_reglement, fk_mode_reglement, date_lim_reglement, model_pdf";
		$sql .= ", fk_input_reason";
		$sql .= ", situation_cycle_ref, situation_counter, situation_final";
		$sql .= ", fk_incoterms, location_incoterms";
		$sql .= ", fk_multicurrency";
		$sql .= ", multicurrency_code";
		$sql .= ", multicurrency_tx";
		$sql .= ", retained_warranty";
		$sql .= ", retained_warranty_date_limit";
		$sql .= ", retained_warranty_fk_cond_reglement";
		$sql .= ")";
		$sql .= " VALUES (";
		$sql .= "'(PROV)'";
		$sql .= ", ".setEntity($this);
		$sql .= ", ".($this->ref_ext ? "'".$this->db->escape($this->ref_ext)."'" : "null");
		$sql .= ", '".$this->db->escape($this->type)."'";
		$sql .= ", ".((int) $socid);
		$sql .= ", '".$this->db->idate($now)."'";
		$sql .= ", ".($this->remise_absolue > 0 ? $this->remise_absolue : 'NULL');
		$sql .= ", ".($this->remise_percent > 0 ? $this->remise_percent : 'NULL');
		$sql .= ", '".$this->db->idate($this->date)."'";
		$sql .= ", ".(empty($this->date_pointoftax) ? "null" : "'".$this->db->idate($this->date_pointoftax)."'");
		$sql .= ", ".($this->note_private ? "'".$this->db->escape($this->note_private)."'" : "null");
		$sql .= ", ".($this->note_public ? "'".$this->db->escape($this->note_public)."'" : "null");
		$sql .= ", ".($this->ref_client ? "'".$this->db->escape($this->ref_client)."'" : "null");
		$sql .= ", ".($this->ref_int ? "'".$this->db->escape($this->ref_int)."'" : "null");
		$sql .= ", ".($this->fk_account > 0 ? $this->fk_account : 'NULL');
		$sql .= ", ".($this->module_source ? "'".$this->db->escape($this->module_source)."'" : "null");
		$sql .= ", ".($this->pos_source != '' ? "'".$this->db->escape($this->pos_source)."'" : "null");
		$sql .= ", ".($this->fk_fac_rec_source ? "'".$this->db->escape($this->fk_fac_rec_source)."'" : "null");
		$sql .= ", ".($this->fk_facture_source ? "'".$this->db->escape($this->fk_facture_source)."'" : "null");
		$sql .= ", ".($user->id > 0 ? (int) $user->id : "null");
		$sql .= ", ".($this->fk_project ? $this->fk_project : "null");
		$sql .= ", ".((int) $this->cond_reglement_id);
		$sql .= ", ".((int) $this->mode_reglement_id);
		$sql .= ", '".$this->db->idate($this->date_lim_reglement)."'";
		$sql .= ", ".(isset($this->model_pdf) ? "'".$this->db->escape($this->model_pdf)."'" : "null");
		$sql .= ", ".($this->demand_reason_id > 0 ? ((int) $this->demand_reason_id) : "null");
		$sql .= ", ".($this->situation_cycle_ref ? "'".$this->db->escape($this->situation_cycle_ref)."'" : "null");
		$sql .= ", ".($this->situation_counter ? "'".$this->db->escape($this->situation_counter)."'" : "null");
		$sql .= ", ".($this->situation_final ? $this->situation_final : 0);
		$sql .= ", ".(int) $this->fk_incoterms;
		$sql .= ", '".$this->db->escape($this->location_incoterms)."'";
		$sql .= ", ".(int) $this->fk_multicurrency;
		$sql .= ", '".$this->db->escape($this->multicurrency_code)."'";
		$sql .= ", ".(double) $this->multicurrency_tx;
		$sql .= ", ".(empty($this->retained_warranty) ? "0" : $this->db->escape($this->retained_warranty));
		$sql .= ", ".(!empty($this->retained_warranty_date_limit) ? "'".$this->db->idate($this->retained_warranty_date_limit)."'" : 'NULL');
		$sql .= ", ".(int) $this->retained_warranty_fk_cond_reglement;
		$sql .= ")";

		$resql = $this->db->query($sql);
		if ($resql) {
			$this->id = $this->db->last_insert_id(MAIN_DB_PREFIX.'facture');

			// Update ref with new one
			$this->ref = '(PROV'.$this->id.')';
			$sql = 'UPDATE '.MAIN_DB_PREFIX."facture SET ref='".$this->db->escape($this->ref)."' WHERE rowid=".((int) $this->id);

			$resql = $this->db->query($sql);
			if (!$resql) {
				$error++;
			}

			if (!empty($this->linkedObjectsIds) && empty($this->linked_objects)) {	// To use new linkedObjectsIds instead of old linked_objects
				$this->linked_objects = $this->linkedObjectsIds; // TODO Replace linked_objects with linkedObjectsIds
			}

			// Add object linked
			if (!$error && $this->id && !empty($this->linked_objects) && is_array($this->linked_objects)) {
				foreach ($this->linked_objects as $origin => $tmp_origin_id) {
					if (is_array($tmp_origin_id)) {       // New behaviour, if linked_object can have several links per type, so is something like array('contract'=>array(id1, id2, ...))
						foreach ($tmp_origin_id as $origin_id) {
							$ret = $this->add_object_linked($origin, $origin_id);
							if (!$ret) {
								$this->error = $this->db->lasterror();
								$error++;
							}
						}
					} else // Old behaviour, if linked_object has only one link per type, so is something like array('contract'=>id1))
					{
						$origin_id = $tmp_origin_id;
						$ret = $this->add_object_linked($origin, $origin_id);
						if (!$ret) {
							$this->error = $this->db->lasterror();
							$error++;
						}
					}
				}
			}

			// Propagate contacts
			if (!$error && $this->id && !empty($conf->global->MAIN_PROPAGATE_CONTACTS_FROM_ORIGIN) && !empty($this->origin) && !empty($this->origin_id)) {   // Get contact from origin object
				$originforcontact = $this->origin;
				$originidforcontact = $this->origin_id;
				if ($originforcontact == 'shipping') {     // shipment and order share the same contacts. If creating from shipment we take data of order
					require_once DOL_DOCUMENT_ROOT.'/expedition/class/expedition.class.php';
					$exp = new Expedition($this->db);
					$exp->fetch($this->origin_id);
					$exp->fetchObjectLinked(null, '', null, '', 'OR', 1, 'sourcetype', 0);
					if (count($exp->linkedObjectsIds['commande']) > 0) {
						foreach ($exp->linkedObjectsIds['commande'] as $key => $value) {
							$originforcontact = 'commande';
							if (is_object($value)) {
								$originidforcontact = $value->id;
							} else {
								$originidforcontact = $value;
							}
							break; // We take first one
						}
					}
				}

				$sqlcontact = "SELECT ctc.code, ctc.source, ec.fk_socpeople FROM ".MAIN_DB_PREFIX."element_contact as ec, ".MAIN_DB_PREFIX."c_type_contact as ctc";
				$sqlcontact .= " WHERE element_id = ".((int) $originidforcontact)." AND ec.fk_c_type_contact = ctc.rowid AND ctc.element = '".$this->db->escape($originforcontact)."'";

				$resqlcontact = $this->db->query($sqlcontact);
				if ($resqlcontact) {
					while ($objcontact = $this->db->fetch_object($resqlcontact)) {
						//print $objcontact->code.'-'.$objcontact->source.'-'.$objcontact->fk_socpeople."\n";
						$this->add_contact($objcontact->fk_socpeople, $objcontact->code, $objcontact->source); // May failed because of duplicate key or because code of contact type does not exists for new object
					}
				} else {
					dol_print_error($resqlcontact);
				}
			}

			/*
			 *  Insert lines of invoices, if not from template invoice, into database
			 */
			if (!$error && empty($this->fac_rec) && count($this->lines) && is_object($this->lines[0])) {	// If this->lines is array of InvoiceLines (preferred mode)
				$fk_parent_line = 0;

				dol_syslog("There is ".count($this->lines)." lines that are invoice lines objects");
				foreach ($this->lines as $i => $val) {
					$newinvoiceline = $this->lines[$i];

					$newinvoiceline->context = $this->context;

					$newinvoiceline->fk_facture = $this->id;

					$newinvoiceline->origin = $this->lines[$i]->element;
					$newinvoiceline->origin_id = $this->lines[$i]->id;

					// Auto set date of service ?
					if ($this->lines[$i]->date_start_fill == 1 && $originaldatewhen) {		// $originaldatewhen is defined when generating from recurring invoice only
						$newinvoiceline->date_start = $originaldatewhen;
					}
					if ($this->lines[$i]->date_end_fill == 1 && $previousdaynextdatewhen) {	// $previousdaynextdatewhen is defined when generating from recurring invoice only
						$newinvoiceline->date_end = $previousdaynextdatewhen;
					}

					if ($result >= 0) {
						// Reset fk_parent_line for no child products and special product
						if (($newinvoiceline->product_type != 9 && empty($newinvoiceline->fk_parent_line)) || $newinvoiceline->product_type == 9) {
							$fk_parent_line = 0;
						}

						// Complete vat rate with code
						$vatrate = $newinvoiceline->tva_tx;
						if ($newinvoiceline->vat_src_code && ! preg_match('/\(.*\)/', $vatrate)) $vatrate.=' ('.$newinvoiceline->vat_src_code.')';

						$newinvoiceline->fk_parent_line = $fk_parent_line;

						if ($this->type === Facture::TYPE_REPLACEMENT && $newinvoiceline->fk_remise_except) {
							$discount = new DiscountAbsolute($this->db);
							$discount->fetch($newinvoiceline->fk_remise_except);

							$discountId = $soc->set_remise_except($discount->amount_ht, $user, $discount->description, $discount->tva_tx);
							$newinvoiceline->fk_remise_except = $discountId;
						}

						$result = $this->addline(
							$newinvoiceline->desc,
							$newinvoiceline->subprice,
							$newinvoiceline->qty,
							$vatrate,
							$newinvoiceline->localtax1_tx,
							$newinvoiceline->localtax2_tx,
							$newinvoiceline->fk_product,
							$newinvoiceline->remise_percent,
							$newinvoiceline->date_start,
							$newinvoiceline->date_end,
							$newinvoiceline->fk_code_ventilation,
							$newinvoiceline->info_bits,
							$newinvoiceline->fk_remise_except,
							'HT',
							0,
							$newinvoiceline->product_type,
							$newinvoiceline->rang,
							$newinvoiceline->special_code,
							$newinvoiceline->element,
							$newinvoiceline->id,
							$fk_parent_line,
							$newinvoiceline->fk_fournprice,
							$newinvoiceline->pa_ht,
							$newinvoiceline->label,
							$newinvoiceline->array_options,
							$newinvoiceline->situation_percent,
							$newinvoiceline->fk_prev_id,
							$newinvoiceline->fk_unit,
							$newinvoiceline->multicurrency_subprice,
							$newinvoiceline->ref_ext,
							1
						);

						// Defined the new fk_parent_line
						if ($result > 0) {
							$fk_parent_line = $result;
						}
					}
					if ($result < 0) {
						$this->error = $newinvoiceline->error;
						$this->errors = $newinvoiceline->errors;
						$error++;
						break;
					}
				}
			} elseif (!$error && empty($this->fac_rec)) { 		// If this->lines is an array of invoice line arrays
				$fk_parent_line = 0;

				dol_syslog("There is ".count($this->lines)." lines that are array lines");

				foreach ($this->lines as $i => $val) {
					$line = $this->lines[$i];

					// Test and convert into object this->lines[$i]. When coming from REST API, we may still have an array
					//if (! is_object($line)) $line=json_decode(json_encode($line), false);  // convert recursively array into object.
					if (!is_object($line)) {
						$line = (object) $line;
					}

					if ($result >= 0) {
						// Reset fk_parent_line for no child products and special product
						if (($line->product_type != 9 && empty($line->fk_parent_line)) || $line->product_type == 9) {
							$fk_parent_line = 0;
						}

						// Complete vat rate with code
						$vatrate = $line->tva_tx;
						if ($line->vat_src_code && !preg_match('/\(.*\)/', $vatrate)) {
							$vatrate .= ' ('.$line->vat_src_code.')';
						}

						if (!empty($conf->global->MAIN_CREATEFROM_KEEP_LINE_ORIGIN_INFORMATION)) {
							$originid = $line->origin_id;
							$origintype = $line->origin;
						} else {
							$originid = $line->id;
							$origintype = $this->element;
						}

						// init ref_ext
						if (empty($line->ref_ext)) {
							$line->ref_ext = '';
						}

						$result = $this->addline(
							$line->desc,
							$line->subprice,
							$line->qty,
							$vatrate,
							$line->localtax1_tx,
							$line->localtax2_tx,
							$line->fk_product,
							$line->remise_percent,
							$line->date_start,
							$line->date_end,
							$line->fk_code_ventilation,
							$line->info_bits,
							$line->fk_remise_except,
							'HT',
							0,
							$line->product_type,
							$line->rang,
							$line->special_code,
							$origintype,
							$originid,
							$fk_parent_line,
							$line->fk_fournprice,
							$line->pa_ht,
							$line->label,
							$line->array_options,
							$line->situation_percent,
							$line->fk_prev_id,
							$line->fk_unit,
							$line->multicurrency_subprice,
							$line->ref_ext,
							1
						);
						if ($result < 0) {
							$this->error = $this->db->lasterror();
							dol_print_error($this->db);
							$this->db->rollback();
							return -1;
						}

						// Defined the new fk_parent_line
						if ($result > 0 && $line->product_type == 9) {
							$fk_parent_line = $result;
						}
					}
				}
			}

			/*
			 * Insert lines of template invoices
			 */
			if (!$error && $this->fac_rec > 0) {
				foreach ($_facrec->lines as $i => $val) {
					if ($_facrec->lines[$i]->fk_product) {
						$prod = new Product($this->db);
						$res = $prod->fetch($_facrec->lines[$i]->fk_product);
					}

					// For line from template invoice, we use data from template invoice
					/*
					$tva_tx = get_default_tva($mysoc,$soc,$prod->id);
					$tva_npr = get_default_npr($mysoc,$soc,$prod->id);
					if (empty($tva_tx)) $tva_npr=0;
					$localtax1_tx=get_localtax($tva_tx,1,$soc,$mysoc,$tva_npr);
					$localtax2_tx=get_localtax($tva_tx,2,$soc,$mysoc,$tva_npr);
					*/
					$tva_tx = $_facrec->lines[$i]->tva_tx.($_facrec->lines[$i]->vat_src_code ? '('.$_facrec->lines[$i]->vat_src_code.')' : '');
					$tva_npr = $_facrec->lines[$i]->info_bits;
					if (empty($tva_tx)) {
						$tva_npr = 0;
					}
					$localtax1_tx = $_facrec->lines[$i]->localtax1_tx;
					$localtax2_tx = $_facrec->lines[$i]->localtax2_tx;

					$fk_product_fournisseur_price = empty($_facrec->lines[$i]->fk_product_fournisseur_price) ? null : $_facrec->lines[$i]->fk_product_fournisseur_price;
					$buyprice = empty($_facrec->lines[$i]->buyprice) ? 0 : $_facrec->lines[$i]->buyprice;

					// If buyprice not defined from template invoice, we try to guess the best value
					if (!$buyprice && $_facrec->lines[$i]->fk_product > 0) {
						require_once DOL_DOCUMENT_ROOT.'/fourn/class/fournisseur.product.class.php';
						$producttmp = new ProductFournisseur($this->db);
						$producttmp->fetch($_facrec->lines[$i]->fk_product);

						// If margin module defined on costprice, we try the costprice
						// If not defined or if module margin defined and pmp and stock module enabled, we try pmp price
						// else we get the best supplier price
						if ($conf->global->MARGIN_TYPE == 'costprice' && !empty($producttmp->cost_price)) {
							$buyprice = $producttmp->cost_price;
						} elseif (!empty($conf->stock->enabled) && ($conf->global->MARGIN_TYPE == 'costprice' || $conf->global->MARGIN_TYPE == 'pmp') && !empty($producttmp->pmp)) {
							$buyprice = $producttmp->pmp;
						} else {
							if ($producttmp->find_min_price_product_fournisseur($_facrec->lines[$i]->fk_product) > 0) {
								if ($producttmp->product_fourn_price_id > 0) {
									$buyprice = price2num($producttmp->fourn_unitprice * (1 - $producttmp->fourn_remise_percent / 100) + $producttmp->fourn_remise, 'MU');
								}
							}
						}
					}

					$result_insert = $this->addline(
						$_facrec->lines[$i]->desc,
						$_facrec->lines[$i]->subprice,
						$_facrec->lines[$i]->qty,
						$tva_tx,
						$localtax1_tx,
						$localtax2_tx,
						$_facrec->lines[$i]->fk_product,
						$_facrec->lines[$i]->remise_percent,
						($_facrec->lines[$i]->date_start_fill == 1 && $originaldatewhen) ? $originaldatewhen : '',
						($_facrec->lines[$i]->date_end_fill == 1 && $previousdaynextdatewhen) ? $previousdaynextdatewhen : '',
						0,
						$tva_npr,
						'',
						'HT',
						0,
						$_facrec->lines[$i]->product_type,
						$_facrec->lines[$i]->rang,
						$_facrec->lines[$i]->special_code,
						'',
						0,
						0,
						$fk_product_fournisseur_price,
						$buyprice,
						$_facrec->lines[$i]->label,
						empty($_facrec->lines[$i]->array_options) ?null:$_facrec->lines[$i]->array_options,
						$_facrec->lines[$i]->situation_percent,
						'',
						$_facrec->lines[$i]->fk_unit,
						$_facrec->lines[$i]->multicurrency_subprice,
						$_facrec->lines[$i]->ref_ext,
						1
					);

					if ($result_insert < 0) {
						$error++;
						$this->error = $this->db->error();
						break;
					}
				}
			}

			if (!$error) {
				$result = $this->update_price(1, 'auto', 0, $mysoc);
				if ($result > 0) {
					$action = 'create';

					// Actions on extra fields
					if (!$error) {
						$result = $this->insertExtraFields();
						if ($result < 0) {
							$error++;
						}
					}

					if (!$error && !$notrigger) {
						// Call trigger
						$result = $this->call_trigger('BILL_CREATE', $user);
						if ($result < 0) {
							$error++;
						}
						// End call triggers
					}

					if (!$error) {
						$this->db->commit();
						return $this->id;
					} else {
						$this->db->rollback();
						return -4;
					}
				} else {
					$this->error = $langs->trans('FailedToUpdatePrice');
					$this->db->rollback();
					return -3;
				}
			} else {
				dol_syslog(get_class($this)."::create error ".$this->error, LOG_ERR);
				$this->db->rollback();
				return -2;
			}
		} else {
			$this->error = $this->db->error();
			$this->db->rollback();
			return -1;
		}
	}


	/**
	 *	Create a new invoice in database from current invoice
	 *
	 *	@param      User	$user    		Object user that ask creation
	 *	@param		int		$invertdetail	Reverse sign of amounts for lines
	 *	@return		int						<0 if KO, >0 if OK
	 */
	public function createFromCurrent(User $user, $invertdetail = 0)
	{
		global $conf;

		// Source invoice load
		$facture = new Facture($this->db);

		// Retrieve all extrafield
		// fetch optionals attributes and labels
		$this->fetch_optionals();

		if (!empty($this->array_options)) {
					$facture->array_options = $this->array_options;
		}

		foreach ($this->lines as &$line) {
					$line->fetch_optionals(); //fetch extrafields
		}

		$facture->fk_facture_source = $this->fk_facture_source;
		$facture->type 			    = $this->type;
		$facture->socid 		    = $this->socid;
		$facture->date              = $this->date;
		$facture->date_pointoftax   = $this->date_pointoftax;
		$facture->note_public       = $this->note_public;
		$facture->note_private      = $this->note_private;
		$facture->ref_client        = $this->ref_client;
		$facture->modelpdf          = $this->model_pdf; // deprecated
		$facture->model_pdf         = $this->model_pdf;
		$facture->fk_project        = $this->fk_project;
		$facture->cond_reglement_id = $this->cond_reglement_id;
		$facture->mode_reglement_id = $this->mode_reglement_id;
		$facture->remise_absolue    = $this->remise_absolue;
		$facture->remise_percent    = $this->remise_percent;

		$facture->origin            = $this->origin;
		$facture->origin_id         = $this->origin_id;

		$facture->lines = $this->lines; // Array of lines of invoice
		$facture->situation_counter = $this->situation_counter;
		$facture->situation_cycle_ref = $this->situation_cycle_ref;
		$facture->situation_final = $this->situation_final;

		$facture->retained_warranty = $this->retained_warranty;
		$facture->retained_warranty_fk_cond_reglement = $this->retained_warranty_fk_cond_reglement;
		$facture->retained_warranty_date_limit = $this->retained_warranty_date_limit;

		$facture->fk_user_author = $user->id;


		// Loop on each line of new invoice
		foreach ($facture->lines as $i => $tmpline) {
			$facture->lines[$i]->fk_prev_id = $this->lines[$i]->rowid;
			if ($invertdetail) {
				$facture->lines[$i]->subprice  = -$facture->lines[$i]->subprice;
				$facture->lines[$i]->total_ht  = -$facture->lines[$i]->total_ht;
				$facture->lines[$i]->total_tva = -$facture->lines[$i]->total_tva;
				$facture->lines[$i]->total_localtax1 = -$facture->lines[$i]->total_localtax1;
				$facture->lines[$i]->total_localtax2 = -$facture->lines[$i]->total_localtax2;
				$facture->lines[$i]->total_ttc = -$facture->lines[$i]->total_ttc;
				$facture->lines[$i]->ref_ext = '';
			}
		}

		dol_syslog(get_class($this)."::createFromCurrent invertdetail=".$invertdetail." socid=".$this->socid." nboflines=".count($facture->lines));

		$facid = $facture->create($user);
		if ($facid <= 0) {
			$this->error = $facture->error;
			$this->errors = $facture->errors;
		} elseif ($this->type == self::TYPE_SITUATION && !empty($conf->global->INVOICE_USE_SITUATION)) {
			$this->fetchObjectLinked('', '', $this->id, 'facture');

			foreach ($this->linkedObjectsIds as $typeObject => $Tfk_object) {
				foreach ($Tfk_object as $fk_object) {
					$facture->add_object_linked($typeObject, $fk_object);
				}
			}

			$facture->add_object_linked('facture', $this->fk_facture_source);
		}

		return $facid;
	}


	/**
	 *	Load an object from its id and create a new one in database
	 *
	 *	@param      User	$user        	User that clone
	 *  @param  	int 	$fromid         Id of object to clone
	 * 	@return		int					    New id of clone
	 */
	public function createFromClone(User $user, $fromid = 0)
	{
		global $conf, $hookmanager;

		$error = 0;

		$object = new Facture($this->db);

		$this->db->begin();

		$object->fetch($fromid);

		// Load source object
		$objFrom = clone $object;

		// Change socid if needed
		if (!empty($this->socid) && $this->socid != $object->socid) {
			$objsoc = new Societe($this->db);

			if ($objsoc->fetch($this->socid) > 0) {
				$object->socid = $objsoc->id;
				$object->cond_reglement_id	= (!empty($objsoc->cond_reglement_id) ? $objsoc->cond_reglement_id : 0);
				$object->mode_reglement_id	= (!empty($objsoc->mode_reglement_id) ? $objsoc->mode_reglement_id : 0);
				$object->fk_project = '';
				$object->fk_delivery_address = '';
			}

			// TODO Change product price if multi-prices
		}

		$object->id = 0;
		$object->statut = self::STATUS_DRAFT;
		$object->status = self::STATUS_DRAFT;

		// Clear fields
		$object->date               = (empty($this->date) ? dol_now() : $this->date);
		$object->user_author        = $user->id; // deprecated
		$object->user_valid         = null; // deprecated
		$object->fk_user_author     = $user->id;
		$object->fk_user_valid      = null;
		$object->fk_facture_source  = 0;
		$object->date_creation      = '';
		$object->date_modification = '';
		$object->date_validation    = '';
		$object->ref_client         = '';
		$object->close_code         = '';
		$object->close_note         = '';
		if ($conf->global->MAIN_DONT_KEEP_NOTE_ON_CLONING == 1) {
			$object->note_private = '';
			$object->note_public = '';
		}

		// Loop on each line of new invoice
		foreach ($object->lines as $i => $line) {
			if (($object->lines[$i]->info_bits & 0x02) == 0x02) {	// We do not clone line of discounts
				unset($object->lines[$i]);
				continue;
			}

			// Bloc to update dates of service (month by month only if previously filled and similare to start and end of month)
			// If it's a service with start and end dates
			if (!empty($conf->global->INVOICE_AUTO_NEXT_MONTH_ON_LINES) && !empty($line->date_start) && !empty($line->date_end)) {
				// Get the dates
				$start = dol_getdate($line->date_start);
				$end = dol_getdate($line->date_end);

				// Get the first and last day of the month
				$first = dol_get_first_day($start['year'], $start['mon']);
				$last = dol_get_last_day($end['year'], $end['mon']);

				//print dol_print_date(dol_mktime(0, 0, 0, $start['mon'], $start['mday'], $start['year'], 'gmt'), 'dayhour').' '.dol_print_date($first, 'dayhour').'<br>';
				//print dol_mktime(23, 59, 59, $end['mon'], $end['mday'], $end['year'], 'gmt').' '.$last.'<br>';exit;
				// If start date is first date of month and end date is last date of month
				if (dol_mktime(0, 0, 0, $start['mon'], $start['mday'], $start['year'], 'gmt') == $first
					&& dol_mktime(23, 59, 59, $end['mon'], $end['mday'], $end['year'], 'gmt') == $last) {
					$nextMonth = dol_get_next_month($end['mon'], $end['year']);
					$newFirst = dol_get_first_day($nextMonth['year'], $nextMonth['month']);
					$newLast = dol_get_last_day($nextMonth['year'], $nextMonth['month']);
					$object->lines[$i]->date_start = $newFirst;
					$object->lines[$i]->date_end = $newLast;
				}
			}

			$object->lines[$i]->ref_ext = ''; // Do not clone ref_ext
		}

		// Create clone
		$object->context['createfromclone'] = 'createfromclone';
		$result = $object->create($user);
		if ($result < 0) {
			$error++;
			$this->error = $object->error;
			$this->errors = $object->errors;
		} else {
			// copy internal contacts
			if ($object->copy_linked_contact($objFrom, 'internal') < 0) {
				$error++;
				$this->error = $object->error;
				$this->errors = $object->errors;
			} elseif ($object->socid == $objFrom->socid) {
				// copy external contacts if same company
				if ($object->copy_linked_contact($objFrom, 'external') < 0) {
					$error++;
					$this->error = $object->error;
					$this->errors = $object->errors;
				}
			}
		}

		if (!$error) {
			// Hook of thirdparty module
			if (is_object($hookmanager)) {
				$parameters = array('objFrom'=>$objFrom);
				$action = '';
				$reshook = $hookmanager->executeHooks('createFrom', $parameters, $object, $action); // Note that $action and $object may have been modified by some hooks
				if ($reshook < 0) {
					$error++;
				}
			}
		}

		unset($object->context['createfromclone']);

		// End
		if (!$error) {
			$this->db->commit();
			return $object->id;
		} else {
			$this->db->rollback();
			return -1;
		}
	}

	/**
	 *  Load an object from an order and create a new invoice into database
	 *
	 *  @param      Object			$object         	Object source
	 *  @param		User			$user				Object user
	 *  @return     int             					<0 if KO, 0 if nothing done, 1 if OK
	 */
	public function createFromOrder($object, User $user)
	{
		global $conf, $hookmanager;

		$error = 0;

		// Closed order
		$this->date = dol_now();
		$this->source = 0;

		$num = count($object->lines);
		for ($i = 0; $i < $num; $i++) {
			$line = new FactureLigne($this->db);

			$line->libelle = $object->lines[$i]->libelle; // deprecated
			$line->label			= $object->lines[$i]->label;
			$line->desc				= $object->lines[$i]->desc;
			$line->subprice			= $object->lines[$i]->subprice;
			$line->total_ht			= $object->lines[$i]->total_ht;
			$line->total_tva		= $object->lines[$i]->total_tva;
			$line->total_localtax1	= $object->lines[$i]->total_localtax1;
			$line->total_localtax2	= $object->lines[$i]->total_localtax2;
			$line->total_ttc		= $object->lines[$i]->total_ttc;
			$line->vat_src_code = $object->lines[$i]->vat_src_code;
			$line->tva_tx = $object->lines[$i]->tva_tx;
			$line->localtax1_tx		= $object->lines[$i]->localtax1_tx;
			$line->localtax2_tx		= $object->lines[$i]->localtax2_tx;
			$line->qty = $object->lines[$i]->qty;
			$line->fk_remise_except = $object->lines[$i]->fk_remise_except;
			$line->remise_percent = $object->lines[$i]->remise_percent;
			$line->fk_product = $object->lines[$i]->fk_product;
			$line->info_bits = $object->lines[$i]->info_bits;
			$line->product_type		= $object->lines[$i]->product_type;
			$line->rang = $object->lines[$i]->rang;
			$line->special_code		= $object->lines[$i]->special_code;
			$line->fk_parent_line = $object->lines[$i]->fk_parent_line;
			$line->fk_unit = $object->lines[$i]->fk_unit;
			$line->date_start = $object->lines[$i]->date_start;
			$line->date_end = $object->lines[$i]->date_end;

			// Multicurrency
			$line->fk_multicurrency = $object->lines[$i]->fk_multicurrency;
			$line->multicurrency_code = $object->lines[$i]->multicurrency_code;
			$line->multicurrency_subprice = $object->lines[$i]->multicurrency_subprice;
			$line->multicurrency_total_ht = $object->lines[$i]->multicurrency_total_ht;
			$line->multicurrency_total_tva = $object->lines[$i]->multicurrency_total_tva;
			$line->multicurrency_total_ttc = $object->lines[$i]->multicurrency_total_ttc;

			$line->fk_fournprice = $object->lines[$i]->fk_fournprice;
			$marginInfos			= getMarginInfos($object->lines[$i]->subprice, $object->lines[$i]->remise_percent, $object->lines[$i]->tva_tx, $object->lines[$i]->localtax1_tx, $object->lines[$i]->localtax2_tx, $object->lines[$i]->fk_fournprice, $object->lines[$i]->pa_ht);
			$line->pa_ht			= $marginInfos[0];

			// get extrafields from original line
			$object->lines[$i]->fetch_optionals();
			foreach ($object->lines[$i]->array_options as $options_key => $value) {
				$line->array_options[$options_key] = $value;
			}

			$this->lines[$i] = $line;
		}

		$this->socid                = $object->socid;
		$this->fk_project           = $object->fk_project;
		$this->fk_account = $object->fk_account;
		$this->cond_reglement_id    = $object->cond_reglement_id;
		$this->mode_reglement_id    = $object->mode_reglement_id;
		$this->availability_id      = $object->availability_id;
		$this->demand_reason_id     = $object->demand_reason_id;
		$this->delivery_date        = (empty($object->delivery_date) ? $object->date_livraison : $object->delivery_date);
		$this->date_livraison       = $object->delivery_date; // deprecated
		$this->fk_delivery_address  = $object->fk_delivery_address; // deprecated
		$this->contact_id           = $object->contact_id;
		$this->ref_client           = $object->ref_client;

		if (empty($conf->global->MAIN_DISABLE_PROPAGATE_NOTES_FROM_ORIGIN)) {
			$this->note_private = $object->note_private;
			$this->note_public = $object->note_public;
		}

		$this->module_source = $object->module_source;
		$this->pos_source = $object->pos_source;

		$this->origin = $object->element;
		$this->origin_id = $object->id;

		$this->fk_user_author = $user->id;

		// get extrafields from original line
		$object->fetch_optionals();
		foreach ($object->array_options as $options_key => $value) {
			$this->array_options[$options_key] = $value;
		}

		// Possibility to add external linked objects with hooks
		$this->linked_objects[$this->origin] = $this->origin_id;
		if (!empty($object->other_linked_objects) && is_array($object->other_linked_objects)) {
			$this->linked_objects = array_merge($this->linked_objects, $object->other_linked_objects);
		}

		$ret = $this->create($user);

		if ($ret > 0) {
			// Actions hooked (by external module)
			$hookmanager->initHooks(array('invoicedao'));

			$parameters = array('objFrom'=>$object);
			$action = '';
			$reshook = $hookmanager->executeHooks('createFrom', $parameters, $this, $action); // Note that $action and $object may have been modified by some hooks
			if ($reshook < 0) {
				$error++;
			}

			if (!$error) {
				return 1;
			} else {
				return -1;
			}
		} else {
			return -1;
		}
	}

	/**
	 * Creates a deposit from a proposal or an order by grouping lines by VAT rates
	 *
	 * @param	Propal|Commande		$origin					The original proposal or order
	 * @param	int					$date					Invoice date
	 * @param	int					$payment_terms_id		Invoice payment terms
	 * @param	User				$user					Object user
	 * @param	int					$notrigger				1=Does not execute triggers, 0= execute triggers
	 * @param	bool				$autoValidateDeposit	Whether to aumatically validate the deposit created
	 * @param	array				$overrideFields			Array of fields to force values
	 * @return	Facture|null								The deposit created, or null if error (populates $origin->error in this case)
	 */
	static public function createDepositFromOrigin(CommonObject $origin, $date, $payment_terms_id, User $user, $notrigger = 0, $autoValidateDeposit = false, $overrideFields = array())
	{
		global $conf, $langs, $hookmanager, $action;

		if (! in_array($origin->element, array('propal', 'commande'))) {
			$origin->error = 'ErrorCanOnlyAutomaticallyGenerateADepositFromProposalOrOrder';
			return null;
		}

		if (empty($date)) {
			$origin->error = $langs->trans('ErrorFieldRequired', $langs->transnoentities('DateInvoice'));
			return null;
		}

		require_once DOL_DOCUMENT_ROOT . '/core/lib/date.lib.php';

		if ($date > (dol_get_last_hour(dol_now('tzuserrel')) + (empty($conf->global->INVOICE_MAX_FUTURE_DELAY) ? 0 : $conf->global->INVOICE_MAX_FUTURE_DELAY))) {
			$origin->error = 'ErrorDateIsInFuture';
			return null;
		}

		if ($payment_terms_id <= 0) {
			$origin->error = $langs->trans('ErrorFieldRequired', $langs->transnoentities('PaymentConditionsShort'));
			return null;
		}

		$payment_conditions_deposit_percent = getDictionaryValue('c_payment_term', 'deposit_percent', $origin->cond_reglement_id);

		if (empty($payment_conditions_deposit_percent)) {
			$origin->error = 'ErrorPaymentConditionsNotEligibleToDepositCreation';
			return null;
		}

		if (empty($origin->deposit_percent)) {
			$origin->error = $langs->trans('ErrorFieldRequired', $langs->transnoentities('DepositPercent'));
			return null;
		}

		$deposit = new self($origin->db);
		$deposit->socid = $origin->socid;
		$deposit->type = self::TYPE_DEPOSIT;
		$deposit->fk_project = $origin->fk_project;
		$deposit->ref_client = $origin->ref_client;
		$deposit->date = $date;
		$deposit->mode_reglement_id = $origin->mode_reglement_id;
		$deposit->cond_reglement_id = $payment_terms_id;
		$deposit->availability_id = $origin->availability_id;
		$deposit->demand_reason_id = $origin->demand_reason_id;
		$deposit->fk_account = $origin->fk_account;
		$deposit->fk_incoterms = $origin->fk_incoterms;
		$deposit->location_incoterms = $origin->location_incoterms;
		$deposit->fk_multicurrency = $origin->fk_multicurrency;
		$deposit->multicurrency_code = $origin->multicurrency_code;
		$deposit->multicurrency_tx = $origin->multicurrency_tx;
		$deposit->module_source = $origin->module_source;
		$deposit->pos_source = $origin->pos_source;
		$deposit->model_pdf = 'crabe';

		$modelByTypeConfName = 'FACTURE_ADDON_PDF_' . $deposit->type;

		if (!empty($conf->global->$modelByTypeConfName)) {
			$deposit->model_pdf = $conf->global->$modelByTypeConfName;
		} elseif (!empty($conf->global->FACTURE_ADDON_PDF)) {
			$deposit->model_pdf = $conf->global->FACTURE_ADDON_PDF;
		}

		if (empty($conf->global->MAIN_DISABLE_PROPAGATE_NOTES_FROM_ORIGIN)) {
			$deposit->note_private = $origin->note_private;
			$deposit->note_public = $origin->note_public;
		}

		$deposit->origin = $origin->element;
		$deposit->origin_id = $origin->id;

		$origin->fetch_optionals();

		foreach ($origin->array_options as $extrakey => $value) {
			$deposit->array_options[$extrakey] = $value;
		}

		$deposit->linked_objects[$deposit->origin] = $deposit->origin_id;

		foreach ($overrideFields as $key => $value) {
			$deposit->$key = $value;
		}

		$deposit->context['createdepositfromorigin'] = 'createdepositfromorigin';

		$origin->db->begin();

		// Facture::create() also imports contact from origin
		$createReturn = $deposit->create($user, $notrigger);

		if ($createReturn <= 0) {
			$origin->db->rollback();
			$origin->error = $deposit->error;
			$origin->errors = $deposit->errors;
			return null;
		}

		$amount_ttc_diff = 0;
		$amountdeposit = array();
		$descriptions = array();

		if (! empty($conf->global->MAIN_DEPOSIT_MULTI_TVA)) {
			$amount = $origin->total_ttc * ($origin->deposit_percent / 100);

			$TTotalByTva = array();
			foreach ($origin->lines as &$line) {
				if (!empty($line->special_code)) {
					continue;
				}
				$TTotalByTva[$line->tva_tx] += $line->total_ttc;
				$descriptions[$line->tva_tx] .= '<li>' . (! empty($line->product_ref) ? $line->product_ref . ' - ' :  '');
				$descriptions[$line->tva_tx] .= (! empty($line->product_label) ? $line->product_label . ' - ' : '');
				$descriptions[$line->tva_tx] .= $langs->trans('Qty') . ' : ' . $line->qty;
				$descriptions[$line->tva_tx] .= ' - ' . $langs->trans('TotalHT') . ' : ' . price($line->total_ht) . '</li>';
			}

			foreach ($TTotalByTva as $tva => &$total) {
				$coef = $total / $origin->total_ttc; // Calc coef
				$am = $amount * $coef;
				$amount_ttc_diff += $am;
				$amountdeposit[$tva] += $am / (1 + $tva / 100); // Convert into HT for the addline
			}
		} else {
			$totalamount = 0;
			$lines = $origin->lines;
			$numlines = count($lines);
			for ($i = 0; $i < $numlines; $i++) {
				if (empty($lines[$i]->qty)) {
					continue; // We discard qty=0, it is an option
				}
				if (!empty($lines[$i]->special_code)) {
					continue; // We discard special_code (frais port, ecotaxe, option, ...)
				}

				$totalamount += $lines[$i]->total_ht; // Fixme : is it not for the customer ? Shouldn't we take total_ttc ?
				$tva_tx = $lines[$i]->tva_tx;
				$amountdeposit[$tva_tx] += ($lines[$i]->total_ht * $origin->deposit_percent) / 100;
				$descriptions[$tva_tx] .= '<li>' . (! empty($lines[$i]->product_ref) ? $lines[$i]->product_ref . ' - ' :  '');
				$descriptions[$tva_tx] .= (! empty($lines[$i]->product_label) ? $lines[$i]->product_label . ' - ' : '');
				$descriptions[$tva_tx] .= $langs->trans('Qty') . ' : ' . $lines[$i]->qty;
				$descriptions[$tva_tx] .= ' - ' . $langs->trans('TotalHT') . ' : ' . price($lines[$i]->total_ht) . '</li>';
			}

			if ($totalamount == 0) {
				$amountdeposit[0] = 0;
			}

			$amount_ttc_diff = $amountdeposit[0];
		}

		foreach ($amountdeposit as $tva => $amount) {
			if (empty($amount)) {
				continue;
			}

			$descline = '(DEPOSIT) ('. $origin->deposit_percent .'%) - '.$origin->ref;

			// Hidden conf
			if (! empty($conf->global->INVOICE_DEPOSIT_VARIABLE_MODE_DETAIL_LINES_IN_DESCRIPTION) && ! empty($descriptions[$tva])) {
				$descline .= '<ul>' . $descriptions[$tva] . '</ul>';
			}

			$addlineResult = $deposit->addline(
				$descline,
				$amount, // subprice
				1, // quantity
				$tva, // vat rate
				0, // localtax1_tx
				0, // localtax2_tx
				(empty($conf->global->INVOICE_PRODUCTID_DEPOSIT) ? 0 : $conf->global->INVOICE_PRODUCTID_DEPOSIT), // fk_product
				0, // remise_percent
				0, // date_start
				0, // date_end
				0,
				0, // info_bits
				0,
				'HT',
				0,
				0, // product_type
				1,
				0, // special_code
				$deposit->origin,
				0,
				0,
				0,
				0
				//,$langs->trans('Deposit') //Deprecated
			);

			if ($addlineResult < 0) {
				$origin->db->rollback();
				$origin->error = $deposit->error;
				$origin->errors = $deposit->errors;
				return null;
			}
		}

		$diff = $deposit->total_ttc - $amount_ttc_diff;

		if (!empty($conf->global->MAIN_DEPOSIT_MULTI_TVA) && $diff != 0) {
			$deposit->fetch_lines();
			$subprice_diff = $deposit->lines[0]->subprice - $diff / (1 + $deposit->lines[0]->tva_tx / 100);

			$updatelineResult = $deposit->updateline(
				$deposit->lines[0]->id,
				$deposit->lines[0]->desc,
				$subprice_diff,
				$deposit->lines[0]->qty,
				$deposit->lines[0]->remise_percent,
				$deposit->lines[0]->date_start,
				$deposit->lines[0]->date_end,
				$deposit->lines[0]->tva_tx,
				0,
				0,
				'HT',
				$deposit->lines[0]->info_bits,
				$deposit->lines[0]->product_type,
				0,
				0,
				0,
				$deposit->lines[0]->pa_ht,
				$deposit->lines[0]->label,
				0,
				array(),
				100
			);

			if ($updatelineResult < 0) {
				$origin->db->rollback();
				$origin->error = $deposit->error;
				$origin->errors = $deposit->errors;
				return null;
			}
		}


		if (! is_object($hookmanager)) {
			require_once DOL_DOCUMENT_ROOT . '/core/class/hookmanager.class.php';
			$hookmanager = new HookManager($origin->db);
		}

		$hookmanager->initHooks(array('invoicedao'));

		$parameters = array('objFrom' => $origin);
		$reshook = $hookmanager->executeHooks('createFrom', $parameters, $deposit, $action); // Note that $action and $object may have been
		// modified by hook
		if ($reshook < 0) {
			$origin->db->rollback();
			$origin->error = $hookmanager->error;
			$origin->errors = $hookmanager->errors;
			return null;
		}

		if (! empty($autoValidateDeposit)) {
			$validateReturn = $deposit->validate($user, '', 0, $notrigger);

			if ($validateReturn < 0) {
				$origin->db->rollback();
				$origin->error = $deposit->error;
				$origin->errors = $deposit->errors;
				return null;
			}
		}

		unset($deposit->context['createdepositfromorigin']);

		$origin->db->commit();

		return $deposit;
	}

	/**
	 *  Return clicable link of object (with eventually picto)
	 *
	 *  @param	int		$withpicto       			Add picto into link
	 *  @param  string	$option          			Where point the link
	 *  @param  int		$max             			Maxlength of ref
	 *  @param  int		$short           			1=Return just URL
	 *  @param  string  $moretitle       			Add more text to title tooltip
	 *  @param	int  	$notooltip		 			1=Disable tooltip
	 *  @param  int     $addlinktonotes  			1=Add link to notes
	 *  @param  int     $save_lastsearch_value		-1=Auto, 0=No save of lastsearch_values when clicking, 1=Save lastsearch_values whenclicking
	 *  @param  string  $target                     Target of link ('', '_self', '_blank', '_parent', '_backoffice', ...)
	 *  @return string 			         			String with URL
	 */
	public function getNomUrl($withpicto = 0, $option = '', $max = 0, $short = 0, $moretitle = '', $notooltip = 0, $addlinktonotes = 0, $save_lastsearch_value = -1, $target = '')
	{
		global $langs, $conf, $user, $mysoc;

		if (!empty($conf->dol_no_mouse_hover)) {
			$notooltip = 1; // Force disable tooltips
		}

		$result = '';

		if ($option == 'withdraw') {
			$url = DOL_URL_ROOT.'/compta/facture/prelevement.php?facid='.$this->id;
		} else {
			$url = DOL_URL_ROOT.'/compta/facture/card.php?facid='.$this->id;
		}

		if (!$user->rights->facture->lire) {
			$option = 'nolink';
		}

		if ($option !== 'nolink') {
			// Add param to save lastsearch_values or not
			$add_save_lastsearch_values = ($save_lastsearch_value == 1 ? 1 : 0);
			if ($save_lastsearch_value == -1 && preg_match('/list\.php/', $_SERVER["PHP_SELF"])) {
				$add_save_lastsearch_values = 1;
			}
			if ($add_save_lastsearch_values) {
				$url .= '&save_lastsearch_values=1';
			}
		}

		if ($short) {
			return $url;
		}

		$picto = $this->picto;
		if ($this->type == self::TYPE_REPLACEMENT) {
			$picto .= 'r'; // Replacement invoice
		}
		if ($this->type == self::TYPE_CREDIT_NOTE) {
			$picto .= 'a'; // Credit note
		}
		if ($this->type == self::TYPE_DEPOSIT) {
			$picto .= 'd'; // Deposit invoice
		}
		$label = '';

		if ($user->rights->facture->lire) {
			$label = img_picto('', $picto).' <u class="paddingrightonly">'.$langs->trans("Invoice").'</u>';
			if ($this->type == self::TYPE_REPLACEMENT) {
				$label = img_picto('', $picto).' <u class="paddingrightonly">'.$langs->transnoentitiesnoconv("ReplacementInvoice").'</u>';
			}
			if ($this->type == self::TYPE_CREDIT_NOTE) {
				$label = img_picto('', $picto).' <u class="paddingrightonly">'.$langs->transnoentitiesnoconv("CreditNote").'</u>';
			}
			if ($this->type == self::TYPE_DEPOSIT) {
				$label = img_picto('', $picto).' <u class="paddingrightonly">'.$langs->transnoentitiesnoconv("Deposit").'</u>';
			}
			if ($this->type == self::TYPE_SITUATION) {
				$label = img_picto('', $picto).' <u class="paddingrightonly">'.$langs->transnoentitiesnoconv("InvoiceSituation").'</u>';
			}
			if (isset($this->statut) && isset($this->alreadypaid)) {
				$label .= ' '.$this->getLibStatut(5, $this->alreadypaid);
			}
			if (!empty($this->ref)) {
				$label .= '<br><b>'.$langs->trans('Ref').':</b> '.$this->ref;
			}
			if (!empty($this->ref_client)) {
				$label .= '<br><b>'.$langs->trans('RefCustomer').':</b> '.$this->ref_client;
			}
			if (!empty($this->date)) {
				$label .= '<br><b>'.$langs->trans('Date').':</b> '.dol_print_date($this->date, 'day');
			}
			if (!empty($this->total_ht)) {
				$label .= '<br><b>'.$langs->trans('AmountHT').':</b> '.price($this->total_ht, 0, $langs, 0, -1, -1, $conf->currency);
			}
			if (!empty($this->total_tva)) {
				$label .= '<br><b>'.$langs->trans('AmountVAT').':</b> '.price($this->total_tva, 0, $langs, 0, -1, -1, $conf->currency);
			}
			if (!empty($this->total_localtax1) && $this->total_localtax1 != 0) {		// We keep test != 0 because $this->total_localtax1 can be '0.00000000'
				$label .= '<br><b>'.$langs->transcountry('AmountLT1', $mysoc->country_code).':</b> '.price($this->total_localtax1, 0, $langs, 0, -1, -1, $conf->currency);
			}
			if (!empty($this->total_localtax2) && $this->total_localtax2 != 0) {
				$label .= '<br><b>'.$langs->transcountry('AmountLT2', $mysoc->country_code).':</b> '.price($this->total_localtax2, 0, $langs, 0, -1, -1, $conf->currency);
			}
			if (!empty($this->total_ttc)) {
				$label .= '<br><b>'.$langs->trans('AmountTTC').':</b> '.price($this->total_ttc, 0, $langs, 0, -1, -1, $conf->currency);
			}
			if ($moretitle) {
				$label .= ' - '.$moretitle;
			}
		}

		$linkclose = ($target ? ' target="'.$target.'"' : '');
		if (empty($notooltip) && $user->rights->facture->lire) {
			if (!empty($conf->global->MAIN_OPTIMIZEFORTEXTBROWSER)) {
				$label = $langs->trans("Invoice");
				$linkclose .= ' alt="'.dol_escape_htmltag($label, 1).'"';
			}
			$linkclose .= ' title="'.dol_escape_htmltag($label, 1).'"';
			$linkclose .= ' class="classfortooltip"';
		}

		$linkstart = '<a href="'.$url.'"';
		$linkstart .= $linkclose.'>';
		$linkend = '</a>';

		if ($option == 'nolink') {
			$linkstart = '';
			$linkend = '';
		}

		$result .= $linkstart;
		if ($withpicto) {
			$result .= img_object(($notooltip ? '' : $label), $picto, ($notooltip ? (($withpicto != 2) ? 'class="paddingright"' : '') : 'class="'.(($withpicto != 2) ? 'paddingright ' : '').'classfortooltip"'), 0, 0, $notooltip ? 0 : 1);
		}
		if ($withpicto != 2) {
			$result .= ($max ?dol_trunc($this->ref, $max) : $this->ref);
		}
		$result .= $linkend;

		if ($addlinktonotes) {
			$txttoshow = ($user->socid > 0 ? $this->note_public : $this->note_private);
			if ($txttoshow) {
				//$notetoshow = $langs->trans("ViewPrivateNote").':<br>'.dol_string_nohtmltag($txttoshow, 1);
				$notetoshow = $langs->trans("ViewPrivateNote").':<br>'.$txttoshow;
				$result .= ' <span class="note inline-block">';
				$result .= '<a href="'.DOL_URL_ROOT.'/compta/facture/note.php?id='.$this->id.'" class="classfortooltip" title="'.dol_escape_htmltag($notetoshow, 1, 1).'">';
				$result .= img_picto('', 'note');
				$result .= '</a>';
				//$result.=img_picto($langs->trans("ViewNote"),'object_generic');
				//$result.='</a>';
				$result .= '</span>';
			}
		}

		global $action, $hookmanager;
		$hookmanager->initHooks(array('invoicedao'));
		$parameters = array('id'=>$this->id, 'getnomurl' => &$result, 'notooltip' => $notooltip, 'addlinktonotes' => $addlinktonotes, 'save_lastsearch_value'=> $save_lastsearch_value, 'target' => $target);
		$reshook = $hookmanager->executeHooks('getNomUrl', $parameters, $this, $action); // Note that $action and $object may have been modified by some hooks
		if ($reshook > 0) {
			$result = $hookmanager->resPrint;
		} else {
			$result .= $hookmanager->resPrint;
		}

		return $result;
	}

	/**
	 *	Get object from database. Get also lines.
	 *
	 *	@param      int		$rowid       		Id of object to load
	 * 	@param		string	$ref				Reference of invoice
	 * 	@param		string	$ref_ext			External reference of invoice
	 * 	@param		int		$notused			Not used
	 *  @param		bool	$fetch_situation	Load also the previous and next situation invoice into $tab_previous_situation_invoice and $tab_next_situation_invoice
	 *	@return     int         				>0 if OK, <0 if KO, 0 if not found
	 */
	public function fetch($rowid, $ref = '', $ref_ext = '', $notused = '', $fetch_situation = false)
	{
		if (empty($rowid) && empty($ref) && empty($ref_ext)) {
			return -1;
		}

		$sql = 'SELECT f.rowid,f.entity,f.ref,f.ref_client,f.ref_ext,f.ref_int,f.type,f.fk_soc';
		$sql .= ', f.total_tva, f.localtax1, f.localtax2, f.total_ht, f.total_ttc, f.revenuestamp';
		$sql .= ', f.remise_percent, f.remise_absolue, f.remise';
		$sql .= ', f.datef as df, f.date_pointoftax';
		$sql .= ', f.date_lim_reglement as dlr';
		$sql .= ', f.datec as datec';
		$sql .= ', f.date_valid as datev';
		$sql .= ', f.tms as datem';
<<<<<<< HEAD
		$sql .= ', f.note_private, f.note_public, f.fk_statut, f.paye, f.close_code, f.close_note, f.fk_user_author, f.fk_user_valid, f.model_pdf, f.last_main_doc';
		$sql .= ", f.fk_input_reason";
=======
		$sql .= ', f.note_private, f.note_public, f.fk_statut, f.paye, f.close_code, f.close_note, f.fk_user_author, f.fk_user_valid, f.fk_user_modif, f.model_pdf, f.last_main_doc';
>>>>>>> 59816ce1
		$sql .= ', f.fk_facture_source, f.fk_fac_rec_source';
		$sql .= ', f.fk_mode_reglement, f.fk_cond_reglement, f.fk_projet as fk_project, f.extraparams';
		$sql .= ', f.situation_cycle_ref, f.situation_counter, f.situation_final';
		$sql .= ', f.fk_account';
		$sql .= ", f.fk_multicurrency, f.multicurrency_code, f.multicurrency_tx, f.multicurrency_total_ht, f.multicurrency_total_tva, f.multicurrency_total_ttc";
		$sql .= ', p.code as mode_reglement_code, p.libelle as mode_reglement_libelle';
		$sql .= ', c.code as cond_reglement_code, c.libelle as cond_reglement_libelle, c.libelle_facture as cond_reglement_libelle_doc';
		$sql .= ', f.fk_incoterms, f.location_incoterms';
		$sql .= ', f.module_source, f.pos_source';
		$sql .= ", i.libelle as label_incoterms";
		$sql .= ", f.retained_warranty as retained_warranty, f.retained_warranty_date_limit as retained_warranty_date_limit, f.retained_warranty_fk_cond_reglement as retained_warranty_fk_cond_reglement";
		$sql .= ' FROM '.MAIN_DB_PREFIX.'facture as f';
		$sql .= ' LEFT JOIN '.MAIN_DB_PREFIX.'c_payment_term as c ON f.fk_cond_reglement = c.rowid';
		$sql .= ' LEFT JOIN '.MAIN_DB_PREFIX.'c_paiement as p ON f.fk_mode_reglement = p.id';
		$sql .= " LEFT JOIN ".MAIN_DB_PREFIX."c_input_reason as dr ON f.fk_input_reason = dr.rowid";
		$sql .= ' LEFT JOIN '.MAIN_DB_PREFIX.'c_incoterms as i ON f.fk_incoterms = i.rowid';

		if ($rowid) {
			$sql .= " WHERE f.rowid=".((int) $rowid);
		} else {
			$sql .= ' WHERE f.entity IN ('.getEntity('invoice').')'; // Don't use entity if you use rowid
			if ($ref) {
				$sql .= " AND f.ref='".$this->db->escape($ref)."'";
			}
			if ($ref_ext) {
				$sql .= " AND f.ref_ext='".$this->db->escape($ref_ext)."'";
			}
			if ($notused) {
				$sql .= " AND f.ref_int='".$this->db->escape($notused)."'"; // deprecated
			}
		}

		dol_syslog(get_class($this)."::fetch", LOG_DEBUG);
		$resql = $this->db->query($sql);
		if ($resql) {
			if ($this->db->num_rows($resql)) {
				$obj = $this->db->fetch_object($resql);

				$this->id = $obj->rowid;
				$this->entity = $obj->entity;

				$this->ref = $obj->ref;
				$this->ref_client = $obj->ref_client;
				$this->ref_ext				= $obj->ref_ext;
				$this->type					= $obj->type;
				$this->date					= $this->db->jdate($obj->df);
				$this->date_pointoftax		= $this->db->jdate($obj->date_pointoftax);
				$this->date_creation = $this->db->jdate($obj->datec);
				$this->date_validation		= $this->db->jdate($obj->datev);
				$this->date_modification = $this->db->jdate($obj->datem);
				$this->datem = $this->db->jdate($obj->datem);
				$this->remise_percent		= $obj->remise_percent;
				$this->remise_absolue		= $obj->remise_absolue;
				$this->total_ht				= $obj->total_ht;
				$this->total_tva			= $obj->total_tva;
				$this->total_localtax1		= $obj->localtax1;
				$this->total_localtax2		= $obj->localtax2;
				$this->total_ttc			= $obj->total_ttc;
				$this->revenuestamp = $obj->revenuestamp;
				$this->paye = $obj->paye;
				$this->close_code			= $obj->close_code;
				$this->close_note			= $obj->close_note;

				$this->socid = $obj->fk_soc;
				$this->thirdparty = null; // Clear if another value was already set by fetch_thirdparty

				$this->fk_project = $obj->fk_project;
				$this->project = null; // Clear if another value was already set by fetch_projet

				$this->statut = $obj->fk_statut;
				$this->status = $obj->fk_statut;

				$this->date_lim_reglement = $this->db->jdate($obj->dlr);
				$this->mode_reglement_id	= $obj->fk_mode_reglement;
				$this->mode_reglement_code	= $obj->mode_reglement_code;
				$this->mode_reglement		= $obj->mode_reglement_libelle;
				$this->cond_reglement_id	= $obj->fk_cond_reglement;
				$this->cond_reglement_code	= $obj->cond_reglement_code;
				$this->cond_reglement		= $obj->cond_reglement_libelle;
				$this->cond_reglement_doc = $obj->cond_reglement_libelle_doc;
				$this->fk_account = ($obj->fk_account > 0) ? $obj->fk_account : null;
				$this->fk_facture_source	= $obj->fk_facture_source;
				$this->fk_fac_rec_source	= $obj->fk_fac_rec_source;
				$this->note = $obj->note_private; // deprecated
				$this->note_private = $obj->note_private;
				$this->note_public			= $obj->note_public;
				$this->user_author			= $obj->fk_user_author; // deprecated
				$this->user_valid           = $obj->fk_user_valid; // deprecated
				$this->user_modification    = $obj->fk_user_modif; // deprecated
				$this->fk_user_author       = $obj->fk_user_author;
				$this->fk_user_valid        = $obj->fk_user_valid;
				$this->fk_user_modif        = $obj->fk_user_modif;
				$this->model_pdf = $obj->model_pdf;
				$this->modelpdf = $obj->model_pdf; // deprecated
				$this->last_main_doc = $obj->last_main_doc;
				$this->demand_reason_id		= $obj->fk_input_reason;
				$this->situation_cycle_ref  = $obj->situation_cycle_ref;
				$this->situation_counter    = $obj->situation_counter;
				$this->situation_final      = $obj->situation_final;
				$this->retained_warranty    = $obj->retained_warranty;
				$this->retained_warranty_date_limit         = $this->db->jdate($obj->retained_warranty_date_limit);
				$this->retained_warranty_fk_cond_reglement  = $obj->retained_warranty_fk_cond_reglement;

				$this->extraparams = (array) json_decode($obj->extraparams, true);

				//Incoterms
				$this->fk_incoterms         = $obj->fk_incoterms;
				$this->location_incoterms   = $obj->location_incoterms;
				$this->label_incoterms = $obj->label_incoterms;

				$this->module_source = $obj->module_source;
				$this->pos_source = $obj->pos_source;

				// Multicurrency
				$this->fk_multicurrency 		= $obj->fk_multicurrency;
				$this->multicurrency_code = $obj->multicurrency_code;
				$this->multicurrency_tx 		= $obj->multicurrency_tx;
				$this->multicurrency_total_ht = $obj->multicurrency_total_ht;
				$this->multicurrency_total_tva 	= $obj->multicurrency_total_tva;
				$this->multicurrency_total_ttc 	= $obj->multicurrency_total_ttc;

				if (($this->type == self::TYPE_SITUATION || ($this->type == self::TYPE_CREDIT_NOTE && $this->situation_cycle_ref > 0)) && $fetch_situation) {
					$this->fetchPreviousNextSituationInvoice();
				}

				if ($this->status == self::STATUS_DRAFT) {
					$this->brouillon = 1;
				}

				// Retrieve all extrafield
				// fetch optionals attributes and labels
				$this->fetch_optionals();

				// Lines
				$this->lines = array();

				$result = $this->fetch_lines();
				if ($result < 0) {
					$this->error = $this->db->error();
					return -3;
				}

				$this->db->free($resql);

				return 1;
			} else {
				$this->error = 'Invoice with id='.$rowid.' or ref='.$ref.' or ref_ext='.$ref_ext.' not found';

				dol_syslog(__METHOD__.$this->error, LOG_WARNING);
				return 0;
			}
		} else {
			$this->error = $this->db->lasterror();
			return -1;
		}
	}


	// phpcs:disable PEAR.NamingConventions.ValidFunctionName.ScopeNotCamelCaps
	/**
	 *	Load all detailed lines into this->lines
	 *
	 *	@param		int		$only_product	Return only physical products
	 *	@param		int		$loadalsotranslation	Return translation for products
	 *
	 *	@return     int         1 if OK, < 0 if KO
	 */
	public function fetch_lines($only_product = 0, $loadalsotranslation = 0)
	{
		// phpcs:enable
		global $langs, $conf;

		$this->lines = array();

		$sql = 'SELECT l.rowid, l.fk_facture, l.fk_product, l.fk_parent_line, l.label as custom_label, l.description, l.product_type, l.price, l.qty, l.vat_src_code, l.tva_tx,';
		$sql .= ' l.localtax1_tx, l.localtax2_tx, l.localtax1_type, l.localtax2_type, l.remise_percent, l.fk_remise_except, l.subprice, l.ref_ext,';
		$sql .= ' l.situation_percent, l.fk_prev_id,';
		$sql .= ' l.rang, l.special_code,';
		$sql .= ' l.date_start as date_start, l.date_end as date_end,';
		$sql .= ' l.info_bits, l.total_ht, l.total_tva, l.total_localtax1, l.total_localtax2, l.total_ttc, l.fk_code_ventilation, l.fk_product_fournisseur_price as fk_fournprice, l.buy_price_ht as pa_ht,';
		$sql .= ' l.fk_unit,';
		$sql .= ' l.fk_multicurrency, l.multicurrency_code, l.multicurrency_subprice, l.multicurrency_total_ht, l.multicurrency_total_tva, l.multicurrency_total_ttc,';
		$sql .= ' p.ref as product_ref, p.fk_product_type as fk_product_type, p.label as product_label, p.description as product_desc';
		$sql .= ' FROM '.MAIN_DB_PREFIX.'facturedet as l';
		$sql .= ' LEFT JOIN '.MAIN_DB_PREFIX.'product as p ON l.fk_product = p.rowid';
		$sql .= ' WHERE l.fk_facture = '.((int) $this->id);
		$sql .= ' ORDER BY l.rang, l.rowid';

		dol_syslog(get_class($this).'::fetch_lines', LOG_DEBUG);
		$result = $this->db->query($sql);
		if ($result) {
			$num = $this->db->num_rows($result);
			$i = 0;
			while ($i < $num) {
				$objp = $this->db->fetch_object($result);
				$line = new FactureLigne($this->db);

				$line->id               = $objp->rowid;
				$line->rowid = $objp->rowid; // deprecated
				$line->fk_facture       = $objp->fk_facture;
				$line->label            = $objp->custom_label; // deprecated
				$line->desc             = $objp->description; // Description line
				$line->description      = $objp->description; // Description line
				$line->product_type     = $objp->product_type; // Type of line
				$line->ref              = $objp->product_ref; // Ref product
				$line->product_ref      = $objp->product_ref; // Ref product
				$line->libelle          = $objp->product_label; // deprecated
				$line->product_label = $objp->product_label; // Label product
				$line->product_desc     = $objp->product_desc; // Description product
				$line->fk_product_type  = $objp->fk_product_type; // Type of product
				$line->qty              = $objp->qty;
				$line->subprice         = $objp->subprice;
				$line->ref_ext          = $objp->ref_ext; // line external ref

				$line->vat_src_code = $objp->vat_src_code;
				$line->tva_tx           = $objp->tva_tx;
				$line->localtax1_tx     = $objp->localtax1_tx;
				$line->localtax2_tx     = $objp->localtax2_tx;
				$line->localtax1_type   = $objp->localtax1_type;
				$line->localtax2_type   = $objp->localtax2_type;
				$line->remise_percent   = $objp->remise_percent;
				$line->fk_remise_except = $objp->fk_remise_except;
				$line->fk_product       = $objp->fk_product;
				$line->date_start       = $this->db->jdate($objp->date_start);
				$line->date_end         = $this->db->jdate($objp->date_end);
				$line->date_start       = $this->db->jdate($objp->date_start);
				$line->date_end         = $this->db->jdate($objp->date_end);
				$line->info_bits        = $objp->info_bits;
				$line->total_ht         = $objp->total_ht;
				$line->total_tva        = $objp->total_tva;
				$line->total_localtax1  = $objp->total_localtax1;
				$line->total_localtax2  = $objp->total_localtax2;
				$line->total_ttc        = $objp->total_ttc;
				$line->code_ventilation = $objp->fk_code_ventilation;
				$line->fk_fournprice = $objp->fk_fournprice;
				$marginInfos = getMarginInfos($objp->subprice, $objp->remise_percent, $objp->tva_tx, $objp->localtax1_tx, $objp->localtax2_tx, $line->fk_fournprice, $objp->pa_ht);
				$line->pa_ht = $marginInfos[0];
				$line->marge_tx			= $marginInfos[1];
				$line->marque_tx		= $marginInfos[2];
				$line->rang = $objp->rang;
				$line->special_code = $objp->special_code;
				$line->fk_parent_line = $objp->fk_parent_line;
				$line->situation_percent = $objp->situation_percent;
				$line->fk_prev_id = $objp->fk_prev_id;
				$line->fk_unit = $objp->fk_unit;

				// Accountancy
				$line->fk_accounting_account = $objp->fk_code_ventilation;

				// Multicurrency
				$line->fk_multicurrency = $objp->fk_multicurrency;
				$line->multicurrency_code = $objp->multicurrency_code;
				$line->multicurrency_subprice 	= $objp->multicurrency_subprice;
				$line->multicurrency_total_ht 	= $objp->multicurrency_total_ht;
				$line->multicurrency_total_tva 	= $objp->multicurrency_total_tva;
				$line->multicurrency_total_ttc 	= $objp->multicurrency_total_ttc;

				$line->fetch_optionals();

				// multilangs
				if (!empty($conf->global->MAIN_MULTILANGS) && !empty($objp->fk_product) && !empty($loadalsotranslation)) {
					$tmpproduct = new Product($this->db);
					$tmpproduct->fetch($objp->fk_product);
					$tmpproduct->getMultiLangs();

					$line->multilangs = $tmpproduct->multilangs;
				}

				$this->lines[$i] = $line;

				$i++;
			}
			$this->db->free($result);
			return 1;
		} else {
			$this->error = $this->db->error();
			return -3;
		}
	}

	/**
	 * Fetch previous and next situations invoices.
	 * Return all previous and next invoices (both standard and credit notes).
	 *
	 * @return	void
	 */
	public function fetchPreviousNextSituationInvoice()
	{
		global $conf;

		$this->tab_previous_situation_invoice = array();
		$this->tab_next_situation_invoice = array();

		$sql = 'SELECT rowid, type, situation_cycle_ref, situation_counter FROM '.MAIN_DB_PREFIX.'facture';
		$sql .= " WHERE rowid <> ".((int) $this->id);
		$sql .= ' AND entity = '.((int) $this->entity);
		$sql .= ' AND situation_cycle_ref = '.(int) $this->situation_cycle_ref;
		$sql .= ' ORDER BY situation_counter ASC';

		dol_syslog(get_class($this).'::fetchPreviousNextSituationInvoice ', LOG_DEBUG);
		$result = $this->db->query($sql);
		if ($result && $this->db->num_rows($result) > 0) {
			while ($objp = $this->db->fetch_object($result)) {
				$invoice = new Facture($this->db);
				if ($invoice->fetch($objp->rowid) > 0) {
					if ($objp->situation_counter < $this->situation_counter
						|| ($objp->situation_counter == $this->situation_counter && $objp->rowid < $this->id) // This case appear when there are credit notes
					   ) {
						$this->tab_previous_situation_invoice[] = $invoice;
					} else {
						$this->tab_next_situation_invoice[] = $invoice;
					}
				}
			}
		}
	}

	/**
	 *      Update database
	 *
	 *      @param      User	$user        	User that modify
	 *      @param      int		$notrigger	    0=launch triggers after, 1=disable triggers
	 *      @return     int      			   	<0 if KO, >0 if OK
	 */
	public function update(User $user, $notrigger = 0)
	{
		global $conf;

		$error = 0;

		// Clean parameters
		if (empty($this->type)) {
			$this->type = self::TYPE_STANDARD;
		}
		if (isset($this->ref)) {
			$this->ref = trim($this->ref);
		}
		if (isset($this->ref_ext)) {
			$this->ref_ext = trim($this->ref_ext);
		}
		if (isset($this->ref_client)) {
			$this->ref_client = trim($this->ref_client);
		}
		if (isset($this->increment)) {
			$this->increment = trim($this->increment);
		}
		if (isset($this->close_code)) {
			$this->close_code = trim($this->close_code);
		}
		if (isset($this->close_note)) {
			$this->close_note = trim($this->close_note);
		}
		if (isset($this->note) || isset($this->note_private)) {
			$this->note = (isset($this->note) ? trim($this->note) : trim($this->note_private)); // deprecated
		}
		if (isset($this->note) || isset($this->note_private)) {
			$this->note_private = (isset($this->note_private) ? trim($this->note_private) : trim($this->note));
		}
		if (isset($this->note_public)) {
			$this->note_public = trim($this->note_public);
		}
		if (isset($this->model_pdf)) {
			$this->model_pdf = trim($this->model_pdf);
		}
		if (isset($this->import_key)) {
			$this->import_key = trim($this->import_key);
		}
		if (isset($this->retained_warranty)) {
			$this->retained_warranty = floatval($this->retained_warranty);
		}


		// Check parameters
		// Put here code to add control on parameters values

		// Update request
		$sql = "UPDATE ".MAIN_DB_PREFIX."facture SET";
		$sql .= " ref=".(isset($this->ref) ? "'".$this->db->escape($this->ref)."'" : "null").",";
		$sql .= " ref_ext=".(isset($this->ref_ext) ? "'".$this->db->escape($this->ref_ext)."'" : "null").",";
		$sql .= " type=".(isset($this->type) ? $this->db->escape($this->type) : "null").",";
		$sql .= " ref_client=".(isset($this->ref_client) ? "'".$this->db->escape($this->ref_client)."'" : "null").",";
		$sql .= " increment=".(isset($this->increment) ? "'".$this->db->escape($this->increment)."'" : "null").",";
		$sql .= " fk_soc=".(isset($this->socid) ? $this->db->escape($this->socid) : "null").",";
		$sql .= " datec=".(strval($this->date_creation) != '' ? "'".$this->db->idate($this->date_creation)."'" : 'null').",";
		$sql .= " datef=".(strval($this->date) != '' ? "'".$this->db->idate($this->date)."'" : 'null').",";
		$sql .= " date_pointoftax=".(strval($this->date_pointoftax) != '' ? "'".$this->db->idate($this->date_pointoftax)."'" : 'null').",";
		$sql .= " date_valid=".(strval($this->date_validation) != '' ? "'".$this->db->idate($this->date_validation)."'" : 'null').",";
		$sql .= " paye=".(isset($this->paye) ? $this->db->escape($this->paye) : 0).",";
		$sql .= " remise_percent=".(isset($this->remise_percent) ? $this->db->escape($this->remise_percent) : "null").",";
		$sql .= " remise_absolue=".(isset($this->remise_absolue) ? $this->db->escape($this->remise_absolue) : "null").",";
		$sql .= " close_code=".(isset($this->close_code) ? "'".$this->db->escape($this->close_code)."'" : "null").",";
		$sql .= " close_note=".(isset($this->close_note) ? "'".$this->db->escape($this->close_note)."'" : "null").",";
		$sql .= " total_tva=".(isset($this->total_tva) ? $this->total_tva : "null").",";
		$sql .= " localtax1=".(isset($this->total_localtax1) ? $this->total_localtax1 : "null").",";
		$sql .= " localtax2=".(isset($this->total_localtax2) ? $this->total_localtax2 : "null").",";
		$sql .= " total_ht=".(isset($this->total_ht) ? $this->total_ht : "null").",";
		$sql .= " total_ttc=".(isset($this->total_ttc) ? $this->total_ttc : "null").",";
		$sql .= " revenuestamp=".((isset($this->revenuestamp) && $this->revenuestamp != '') ? $this->db->escape($this->revenuestamp) : "null").",";
		$sql .= " fk_statut=".(isset($this->statut) ? $this->db->escape($this->statut) : "null").",";
		$sql .= " fk_user_author=".(isset($this->user_author) ? $this->db->escape($this->user_author) : "null").",";
		$sql .= " fk_user_valid=".(isset($this->fk_user_valid) ? $this->db->escape($this->fk_user_valid) : "null").",";
		$sql .= " fk_facture_source=".(isset($this->fk_facture_source) ? $this->db->escape($this->fk_facture_source) : "null").",";
		$sql .= " fk_projet=".(isset($this->fk_project) ? $this->db->escape($this->fk_project) : "null").",";
		$sql .= " fk_cond_reglement=".(isset($this->cond_reglement_id) ? $this->db->escape($this->cond_reglement_id) : "null").",";
		$sql .= " fk_mode_reglement=".(isset($this->mode_reglement_id) ? $this->db->escape($this->mode_reglement_id) : "null").",";
		$sql .= " date_lim_reglement=".(strval($this->date_lim_reglement) != '' ? "'".$this->db->idate($this->date_lim_reglement)."'" : 'null').",";
		$sql .= " note_private=".(isset($this->note_private) ? "'".$this->db->escape($this->note_private)."'" : "null").",";
		$sql .= " note_public=".(isset($this->note_public) ? "'".$this->db->escape($this->note_public)."'" : "null").",";
		$sql .= " model_pdf=".(isset($this->model_pdf) ? "'".$this->db->escape($this->model_pdf)."'" : "null").",";
		$sql .= " fk_input_reason=".($this->demand_reason_id > 0 ? $this->db->escape($this->demand_reason_id) : "null").",";
		$sql .= " import_key=".(isset($this->import_key) ? "'".$this->db->escape($this->import_key)."'" : "null").",";
		$sql .= " situation_cycle_ref=".(empty($this->situation_cycle_ref) ? "null" : $this->db->escape($this->situation_cycle_ref)).",";
		$sql .= " situation_counter=".(empty($this->situation_counter) ? "null" : $this->db->escape($this->situation_counter)).",";
		$sql .= " situation_final=".(empty($this->situation_final) ? "0" : $this->db->escape($this->situation_final)).",";
		$sql .= " retained_warranty=".(empty($this->retained_warranty) ? "0" : $this->db->escape($this->retained_warranty)).",";
		$sql .= " retained_warranty_date_limit=".(strval($this->retained_warranty_date_limit) != '' ? "'".$this->db->idate($this->retained_warranty_date_limit)."'" : 'null').",";
		$sql .= " retained_warranty_fk_cond_reglement=".(isset($this->retained_warranty_fk_cond_reglement) ?intval($this->retained_warranty_fk_cond_reglement) : "null");
		$sql .= " WHERE rowid=".((int) $this->id);

		$this->db->begin();

		dol_syslog(get_class($this)."::update", LOG_DEBUG);
		$resql = $this->db->query($sql);
		if (!$resql) {
			$error++;
			$this->errors[] = "Error ".$this->db->lasterror();
		}

		if (!$error) {
			$result = $this->insertExtraFields();
			if ($result < 0) {
				$error++;
			}
		}

		if (!$error && !$notrigger) {
			// Call trigger
			$result = $this->call_trigger('BILL_MODIFY', $user);
			if ($result < 0) {
				$error++;
			}
			// End call triggers
		}

		// Commit or rollback
		if ($error) {
			foreach ($this->errors as $errmsg) {
				dol_syslog(get_class($this)."::update ".$errmsg, LOG_ERR);
				$this->error .= ($this->error ? ', '.$errmsg : $errmsg);
			}
			$this->db->rollback();
			return -1 * $error;
		} else {
			$this->db->commit();
			return 1;
		}
	}


	// phpcs:disable PEAR.NamingConventions.ValidFunctionName.ScopeNotCamelCaps
	/**
	 *    Add a discount line into an invoice (as an invoice line) using an existing absolute discount (Consume the discount)
	 *
	 *    @param     int	$idremise	Id of absolute discount
	 *    @return    int          		>0 if OK, <0 if KO
	 */
	public function insert_discount($idremise)
	{
		// phpcs:enable
		global $conf, $langs;

		include_once DOL_DOCUMENT_ROOT.'/core/lib/price.lib.php';
		include_once DOL_DOCUMENT_ROOT.'/core/class/discount.class.php';

		$this->db->begin();

		$remise = new DiscountAbsolute($this->db);
		$result = $remise->fetch($idremise);

		if ($result > 0) {
			if ($remise->fk_facture) {	// Protection against multiple submission
				$this->error = $langs->trans("ErrorDiscountAlreadyUsed");
				$this->db->rollback();
				return -5;
			}

			$facligne = new FactureLigne($this->db);
			$facligne->fk_facture = $this->id;
			$facligne->fk_remise_except = $remise->id;
			$facligne->desc = $remise->description; // Description ligne
			$facligne->vat_src_code = $remise->vat_src_code;
			$facligne->tva_tx = $remise->tva_tx;
			$facligne->subprice = -$remise->amount_ht;
			$facligne->fk_product = 0; // Id produit predefini
			$facligne->qty = 1;
			$facligne->remise_percent = 0;
			$facligne->rang = -1;
			$facligne->info_bits = 2;

			if (!empty($conf->global->MAIN_ADD_LINE_AT_POSITION)) {
				$facligne->rang = 1;
				$linecount = count($this->lines);
				for ($ii = 1; $ii <= $linecount; $ii++) {
					$this->updateRangOfLine($this->lines[$ii - 1]->id, $ii+1);
				}
			}

			// Get buy/cost price of invoice that is source of discount
			if ($remise->fk_facture_source > 0) {
				$srcinvoice = new Facture($this->db);
				$srcinvoice->fetch($remise->fk_facture_source);
				include_once DOL_DOCUMENT_ROOT.'/core/class/html.formmargin.class.php'; // TODO Move this into commonobject
				$formmargin = new FormMargin($this->db);
				$arraytmp = $formmargin->getMarginInfosArray($srcinvoice, false);
				$facligne->pa_ht = $arraytmp['pa_total'];
			}

			$facligne->total_ht  = -$remise->amount_ht;
			$facligne->total_tva = -$remise->amount_tva;
			$facligne->total_ttc = -$remise->amount_ttc;

			$facligne->multicurrency_subprice = -$remise->multicurrency_subprice;
			$facligne->multicurrency_total_ht = -$remise->multicurrency_amount_ht;
			$facligne->multicurrency_total_tva = -$remise->multicurrency_amount_tva;
			$facligne->multicurrency_total_ttc = -$remise->multicurrency_amount_ttc;

			$lineid = $facligne->insert();
			if ($lineid > 0) {
				$result = $this->update_price(1);
				if ($result > 0) {
					// Create link between discount and invoice line
					$result = $remise->link_to_invoice($lineid, 0);
					if ($result < 0) {
						$this->error = $remise->error;
						$this->db->rollback();
						return -4;
					}

					$this->db->commit();
					return 1;
				} else {
					$this->error = $facligne->error;
					$this->db->rollback();
					return -1;
				}
			} else {
				$this->error = $facligne->error;
				$this->db->rollback();
				return -2;
			}
		} else {
			$this->db->rollback();
			return -3;
		}
	}

	// phpcs:disable PEAR.NamingConventions.ValidFunctionName.ScopeNotCamelCaps
	/**
	 *	Set customer ref
	 *
	 *	@param     	string	$ref_client		Customer ref
	 *  @param     	int		$notrigger		1=Does not execute triggers, 0= execute triggers
	 *	@return		int						<0 if KO, >0 if OK
	 */
	public function set_ref_client($ref_client, $notrigger = 0)
	{
		// phpcs:enable
		global $user;

		$error = 0;

		$this->db->begin();

		$sql = 'UPDATE '.MAIN_DB_PREFIX.'facture';
		if (empty($ref_client)) {
			$sql .= ' SET ref_client = NULL';
		} else {
			$sql .= ' SET ref_client = \''.$this->db->escape($ref_client).'\'';
		}
		$sql .= " WHERE rowid = ".((int) $this->id);

		dol_syslog(__METHOD__.' this->id='.$this->id.', ref_client='.$ref_client, LOG_DEBUG);
		$resql = $this->db->query($sql);
		if (!$resql) {
			$this->errors[] = $this->db->error();
			$error++;
		}

		if (!$error) {
			$this->ref_client = $ref_client;
		}

		if (!$notrigger && empty($error)) {
			// Call trigger
			$result = $this->call_trigger('BILL_MODIFY', $user);
			if ($result < 0) {
				$error++;
			}
			// End call triggers
		}

		if (!$error) {
			$this->ref_client = $ref_client;

			$this->db->commit();
			return 1;
		} else {
			foreach ($this->errors as $errmsg) {
				dol_syslog(__METHOD__.' Error: '.$errmsg, LOG_ERR);
				$this->error .= ($this->error ? ', '.$errmsg : $errmsg);
			}
			$this->db->rollback();
			return -1 * $error;
		}
	}

	/**
	 *	Delete invoice
	 *
	 *	@param     	User	$user      	    User making the deletion.
	 *	@param		int		$notrigger		1=Does not execute triggers, 0= execute triggers
	 *	@param		int		$idwarehouse	Id warehouse to use for stock change.
	 *	@return		int						<0 if KO, 0=Refused, >0 if OK
	 */
	public function delete($user, $notrigger = 0, $idwarehouse = -1)
	{
		global $langs, $conf;
		require_once DOL_DOCUMENT_ROOT.'/core/lib/files.lib.php';

		$rowid = $this->id;

		dol_syslog(get_class($this)."::delete rowid=".$rowid.", ref=".$this->ref.", thirdparty=".(empty($this->thirdparty) ? '' : $this->thirdparty->name), LOG_DEBUG);

		// Test to avoid invoice deletion (allowed if draft)
		$result = $this->is_erasable();

		if ($result <= 0) {
			return 0;
		}

		$error = 0;

		$this->db->begin();

		if (!$error && !$notrigger) {
			// Call trigger
			$result = $this->call_trigger('BILL_DELETE', $user);
			if ($result < 0) {
				$error++;
			}
			// End call triggers
		}

		// Removed extrafields
		if (!$error) {
			$result = $this->deleteExtraFields();
			if ($result < 0) {
				$error++;
				dol_syslog(get_class($this)."::delete error deleteExtraFields ".$this->error, LOG_ERR);
			}
		}

		if (!$error) {
			// Delete linked object
			$res = $this->deleteObjectLinked();
			if ($res < 0) {
				$error++;
			}
		}

		if (!$error) {
			// If invoice was converted into a discount not yet consumed, we remove discount
			$sql = 'DELETE FROM '.MAIN_DB_PREFIX.'societe_remise_except';
			$sql .= ' WHERE fk_facture_source = '.((int) $rowid);
			$sql .= ' AND fk_facture_line IS NULL';
			$resql = $this->db->query($sql);

			// If invoice has consumed discounts
			$this->fetch_lines();
			$list_rowid_det = array();
			foreach ($this->lines as $key => $invoiceline) {
				$list_rowid_det[] = $invoiceline->id;
			}

			// Consumed discounts are freed
			if (count($list_rowid_det)) {
				$sql = 'UPDATE '.MAIN_DB_PREFIX.'societe_remise_except';
				$sql .= ' SET fk_facture = NULL, fk_facture_line = NULL';
				$sql .= ' WHERE fk_facture_line IN ('.$this->db->sanitize(join(',', $list_rowid_det)).')';

				if (!$this->db->query($sql)) {
					$this->error = $this->db->error()." sql=".$sql;
					$this->errors[] = $this->error;
					$this->db->rollback();
					return -5;
				}
			}

			// Remove other links to the deleted invoice

			$sql = 'UPDATE '.MAIN_DB_PREFIX.'eventorganization_conferenceorboothattendee';
			$sql .= ' SET fk_invoice = NULL';
			$sql .= ' WHERE fk_invoice = '.((int) $rowid);

			if (!$this->db->query($sql)) {
				$this->error = $this->db->error()." sql=".$sql;
				$this->errors[] = $this->error;
				$this->db->rollback();
				return -5;
			}

			$sql = 'UPDATE '.MAIN_DB_PREFIX.'projet_task_time';
			$sql .= ' SET invoice_id = NULL, invoice_line_id = NULL';
			$sql .= ' WHERE invoice_id = '.((int) $rowid);

			if (!$this->db->query($sql)) {
				$this->error = $this->db->error()." sql=".$sql;
				$this->errors[] = $this->error;
				$this->db->rollback();
				return -5;
			}

			// If we decrease stock on invoice validation, we increase back if a warehouse id was provided
			if ($this->type != self::TYPE_DEPOSIT && $result >= 0 && !empty($conf->stock->enabled) && !empty($conf->global->STOCK_CALCULATE_ON_BILL) && $idwarehouse != -1) {
				require_once DOL_DOCUMENT_ROOT.'/product/stock/class/mouvementstock.class.php';
				$langs->load("agenda");

				$num = count($this->lines);
				for ($i = 0; $i < $num; $i++) {
					if ($this->lines[$i]->fk_product > 0) {
						$mouvP = new MouvementStock($this->db);
						$mouvP->origin = &$this;
						$mouvP->setOrigin($this->element, $this->id);
						// We decrease stock for product
						if ($this->type == self::TYPE_CREDIT_NOTE) {
							$result = $mouvP->livraison($user, $this->lines[$i]->fk_product, $idwarehouse, $this->lines[$i]->qty, $this->lines[$i]->subprice, $langs->trans("InvoiceDeleteDolibarr", $this->ref));
						} else {
							$result = $mouvP->reception($user, $this->lines[$i]->fk_product, $idwarehouse, $this->lines[$i]->qty, 0, $langs->trans("InvoiceDeleteDolibarr", $this->ref)); // we use 0 for price, to not change the weighted average value
						}
					}
				}
			}

			// Invoice line extrafileds
			$main = MAIN_DB_PREFIX.'facturedet';
			$ef = $main."_extrafields";
			$sqlef = "DELETE FROM ".$ef." WHERE fk_object IN (SELECT rowid FROM ".$main." WHERE fk_facture = ".((int) $rowid).")";
			// Delete invoice line
			$sql = 'DELETE FROM '.MAIN_DB_PREFIX.'facturedet WHERE fk_facture = '.((int) $rowid);

			if ($this->db->query($sqlef) && $this->db->query($sql) && $this->delete_linked_contact()) {
				$sql = 'DELETE FROM '.MAIN_DB_PREFIX.'facture WHERE rowid = '.((int) $rowid);

				$resql = $this->db->query($sql);
				if ($resql) {
					// Delete record into ECM index (Note that delete is also done when deleting files with the dol_delete_dir_recursive
					$this->deleteEcmFiles();

					// On efface le repertoire de pdf provisoire
					$ref = dol_sanitizeFileName($this->ref);
					if ($conf->facture->dir_output && !empty($this->ref)) {
						$dir = $conf->facture->dir_output."/".$ref;
						$file = $conf->facture->dir_output."/".$ref."/".$ref.".pdf";
						if (file_exists($file)) {	// We must delete all files before deleting directory
							$ret = dol_delete_preview($this);

							if (!dol_delete_file($file, 0, 0, 0, $this)) { // For triggers
								$langs->load("errors");
								$this->error = $langs->trans("ErrorFailToDeleteFile", $file);
								$this->errors[] = $this->error;
								$this->db->rollback();
								return 0;
							}
						}
						if (file_exists($dir)) {
							if (!dol_delete_dir_recursive($dir)) { // For remove dir and meta
								$langs->load("errors");
								$this->error = $langs->trans("ErrorFailToDeleteDir", $dir);
								$this->errors[] = $this->error;
								$this->db->rollback();
								return 0;
							}
						}
					}

					$this->db->commit();
					return 1;
				} else {
					$this->error = $this->db->lasterror()." sql=".$sql;
					$this->errors[] = $this->error;
					$this->db->rollback();
					return -6;
				}
			} else {
				$this->error = $this->db->lasterror()." sql=".$sql;
				$this->errors[] = $this->error;
				$this->db->rollback();
				return -4;
			}
		} else {
			$this->db->rollback();
			return -2;
		}
	}

	// phpcs:disable PEAR.NamingConventions.ValidFunctionName.ScopeNotCamelCaps
	/**
	 *  Tag the invoice as paid completely (if close_code is filled) => this->fk_statut=2, this->paye=1
	 *  or partialy (if close_code filled) + appel trigger BILL_PAYED => this->fk_statut=2, this->paye stay 0
	 *
	 *	@deprecated
	 *  @see setPaid()
	 *  @param	User	$user      	Object user that modify
	 *	@param  string	$close_code	Code renseigne si on classe a payee completement alors que paiement incomplet (cas escompte par exemple)
	 *	@param  string	$close_note	Commentaire renseigne si on classe a payee alors que paiement incomplet (cas escompte par exemple)
	 *  @return int         		<0 if KO, >0 if OK
	 */
	public function set_paid($user, $close_code = '', $close_note = '')
	{
		// phpcs:enable
		dol_syslog(get_class($this)."::set_paid is deprecated, use setPaid instead", LOG_NOTICE);
		return $this->setPaid($user, $close_code, $close_note);
	}

	/**
	 *  Tag the invoice as paid completely (if close_code is filled) => this->fk_statut=2, this->paye=1
	 *  or partially (if close_code filled) + appel trigger BILL_PAYED => this->fk_statut=2, this->paye stay 0
	 *
	 *  @param	User	$user      	Object user that modify
	 *	@param  string	$close_code	Code renseigne si on classe a payee completement alors que paiement incomplet (cas escompte par exemple)
	 *	@param  string	$close_note	Commentaire renseigne si on classe a payee alors que paiement incomplet (cas escompte par exemple)
	 *  @return int         		<0 if KO, >0 if OK
	 */
	public function setPaid($user, $close_code = '', $close_note = '')
	{
		$error = 0;

		if ($this->paye != 1) {
			$this->db->begin();

			$now = dol_now();

			dol_syslog(get_class($this)."::setPaid rowid=".((int) $this->id), LOG_DEBUG);

			$sql = 'UPDATE '.MAIN_DB_PREFIX.'facture SET';
			$sql .= ' fk_statut='.self::STATUS_CLOSED;
			if (!$close_code) {
				$sql .= ', paye=1';
			}
			if ($close_code) {
				$sql .= ", close_code='".$this->db->escape($close_code)."'";
			}
			if ($close_note) {
				$sql .= ", close_note='".$this->db->escape($close_note)."'";
			}
			$sql .= ', fk_user_closing = '.((int) $user->id);
			$sql .= ", date_closing = '".$this->db->idate($now)."'";
			$sql .= " WHERE rowid = ".((int) $this->id);

			$resql = $this->db->query($sql);
			if ($resql) {
				// Call trigger
				$result = $this->call_trigger('BILL_PAYED', $user);
				if ($result < 0) {
					$error++;
				}
				// End call triggers
			} else {
				$error++;
				$this->error = $this->db->lasterror();
			}

			if (!$error) {
				$this->db->commit();
				return 1;
			} else {
				$this->db->rollback();
				return -1;
			}
		} else {
			return 0;
		}
	}


	// phpcs:disable PEAR.NamingConventions.ValidFunctionName.ScopeNotCamelCaps
	/**
	 *  Tag la facture comme non payee completement + appel trigger BILL_UNPAYED
	 *	Fonction utilisee quand un paiement prelevement est refuse,
	 * 	ou quand une facture annulee et reouverte.
	 *
	 *	@deprecated
	 *  @see setUnpaid()
	 *  @param	User	$user       Object user that change status
	 *  @return int         		<0 if KO, >0 if OK
	 */
	public function set_unpaid($user)
	{
		// phpcs:enable
		dol_syslog(get_class($this)."::set_unpaid is deprecated, use setUnpaid instead", LOG_NOTICE);
		return $this->setUnpaid($user);
	}

	/**
	 *  Tag la facture comme non payee completement + appel trigger BILL_UNPAYED
	 *	Fonction utilisee quand un paiement prelevement est refuse,
	 * 	ou quand une facture annulee et reouverte.
	 *
	 *  @param	User	$user       Object user that change status
	 *  @return int         		<0 if KO, >0 if OK
	 */
	public function setUnpaid($user)
	{
		$error = 0;

		$this->db->begin();

		$sql = 'UPDATE '.MAIN_DB_PREFIX.'facture';
		$sql .= ' SET paye=0, fk_statut='.self::STATUS_VALIDATED.', close_code=null, close_note=null,';
		$sql .= ' date_closing=null,';
		$sql .= ' fk_user_closing=null';
		$sql .= " WHERE rowid = ".((int) $this->id);

		dol_syslog(get_class($this)."::setUnpaid", LOG_DEBUG);
		$resql = $this->db->query($sql);
		if ($resql) {
			// Call trigger
			$result = $this->call_trigger('BILL_UNPAYED', $user);
			if ($result < 0) {
				$error++;
			}
			// End call triggers
		} else {
			$error++;
			$this->error = $this->db->error();
			dol_print_error($this->db);
		}

		if (!$error) {
			$this->db->commit();
			return 1;
		} else {
			$this->db->rollback();
			return -1;
		}
	}


	// phpcs:disable PEAR.NamingConventions.ValidFunctionName.ScopeNotCamelCaps
	/**
	 *	Tag invoice as canceled, with no payment on it (example for replacement invoice or payment never received) + call trigger BILL_CANCEL
	 *	Warning, if option to decrease stock on invoice was set, this function does not change stock (it might be a cancel because
	 *  of no payment even if merchandises were sent).
	 *
	 *	@deprecated
	 *  @see setCanceled()
	 *	@param	User	$user        	Object user making change
	 *	@param	string	$close_code		Code of closing invoice (CLOSECODE_REPLACED, CLOSECODE_...)
	 *	@param	string	$close_note		Comment
	 *	@return int         			<0 if KO, >0 if OK
	 */
	public function set_canceled($user, $close_code = '', $close_note = '')
	{
		// phpcs:enable
		dol_syslog(get_class($this)."::set_canceled is deprecated, use setCanceled instead", LOG_NOTICE);
		return $this->setCanceled($user, $close_code, $close_note);
	}

	/**
	 *	Tag invoice as canceled, with no payment on it (example for replacement invoice or payment never received) + call trigger BILL_CANCEL
	 *	Warning, if option to decrease stock on invoice was set, this function does not change stock (it might be a cancel because
	 *  of no payment even if merchandises were sent).
	 *
	 *	@param	User	$user        	Object user making change
	 *	@param	string	$close_code		Code of closing invoice (CLOSECODE_REPLACED, CLOSECODE_...)
	 *	@param	string	$close_note		Comment
	 *	@return int         			<0 if KO, >0 if OK
	 */
	public function setCanceled($user, $close_code = '', $close_note = '')
	{
		dol_syslog(get_class($this)."::setCanceled rowid=".((int) $this->id), LOG_DEBUG);

		$this->db->begin();

		$sql = 'UPDATE '.MAIN_DB_PREFIX.'facture SET';
		$sql .= ' fk_statut='.self::STATUS_ABANDONED;
		if ($close_code) {
			$sql .= ", close_code='".$this->db->escape($close_code)."'";
		}
		if ($close_note) {
			$sql .= ", close_note='".$this->db->escape($close_note)."'";
		}
		$sql .= " WHERE rowid = ".((int) $this->id);

		$resql = $this->db->query($sql);
		if ($resql) {
			// Bound discounts are deducted from the invoice
			// as they have not been used since the invoice is abandoned.
			$sql = 'UPDATE '.MAIN_DB_PREFIX.'societe_remise_except';
			$sql .= ' SET fk_facture = NULL';
			$sql .= ' WHERE fk_facture = '.((int) $this->id);

			$resql = $this->db->query($sql);
			if ($resql) {
				// Call trigger
				$result = $this->call_trigger('BILL_CANCEL', $user);
				if ($result < 0) {
					$this->db->rollback();
					return -1;
				}
				// End call triggers

				$this->db->commit();
				return 1;
			} else {
				$this->error = $this->db->error()." sql=".$sql;
				$this->db->rollback();
				return -1;
			}
		} else {
			$this->error = $this->db->error()." sql=".$sql;
			$this->db->rollback();
			return -2;
		}
	}

	/**
	 * Tag invoice as validated + call trigger BILL_VALIDATE
	 * Object must have lines loaded with fetch_lines
	 *
	 * @param	User	$user           Object user that validate
	 * @param   string	$force_number	Reference to force on invoice
	 * @param	int		$idwarehouse	Id of warehouse to use for stock decrease if option to decreasenon stock is on (0=no decrease)
	 * @param	int		$notrigger		1=Does not execute triggers, 0= execute triggers
	 * @param	int		$batch_rule		0=do not decrement batch, else batch rule to use, 1=take in batches ordered by sellby and eatby dates
	 * @return	int						<0 if KO, 0=Nothing done because invoice is not a draft, >0 if OK
	 */
	public function validate($user, $force_number = '', $idwarehouse = 0, $notrigger = 0, $batch_rule = 0)
	{
		global $conf, $langs, $mysoc;
		require_once DOL_DOCUMENT_ROOT.'/core/lib/files.lib.php';

		$productStatic = null;
		$warehouseStatic = null;
		if ($batch_rule > 0) {
			require_once DOL_DOCUMENT_ROOT.'/product/class/product.class.php';
			require_once DOL_DOCUMENT_ROOT.'/product/class/productbatch.class.php';
			require_once DOL_DOCUMENT_ROOT.'/product/stock/class/entrepot.class.php';
			$productStatic = new Product($this->db);
			$warehouseStatic = new Entrepot($this->db);
			$productbatch = new ProductBatch($this->db);
		}

		$now = dol_now();

		$error = 0;
		dol_syslog(get_class($this).'::validate user='.$user->id.', force_number='.$force_number.', idwarehouse='.$idwarehouse);

		// Force to have object complete for checks
		$this->fetch_thirdparty();
		$this->fetch_lines();

		// Check parameters
		if ($this->statut != self::STATUS_DRAFT) {
			dol_syslog(get_class($this)."::validate status is not draft. operation canceled.", LOG_WARNING);
			return 0;
		}
		if (count($this->lines) <= 0) {
			$langs->load("errors");
			$this->error = $langs->trans("ErrorObjectMustHaveLinesToBeValidated", $this->ref);
			return -1;
		}
		if ((empty($conf->global->MAIN_USE_ADVANCED_PERMS) && empty($user->rights->facture->creer))
		|| (!empty($conf->global->MAIN_USE_ADVANCED_PERMS) && empty($user->rights->facture->invoice_advance->validate))) {
			$this->error = 'Permission denied';
			dol_syslog(get_class($this)."::validate ".$this->error.' MAIN_USE_ADVANCED_PERMS='.$conf->global->MAIN_USE_ADVANCED_PERMS, LOG_ERR);
			return -1;
		}
		if (!empty($conf->global-> INVOICE_CHECK_POSTERIOR_DATE)) {
			$last_of_type = $this->willBeLastOfSameType(true);
			if (!$last_of_type[0]) {
				$this->error = $langs->transnoentities("ErrorInvoiceIsNotLastOfSameType", $this->ref, dol_print_date($this->date, 'day'), dol_print_date($last_of_type[1], 'day'));
				return -1;
			}
		}

		// Check for mandatory fields in thirdparty (defined into setup)
		if (!empty($this->thirdparty) && is_object($this->thirdparty)) {
			$array_to_check = array('IDPROF1', 'IDPROF2', 'IDPROF3', 'IDPROF4', 'IDPROF5', 'IDPROF6', 'EMAIL', 'ACCOUNTANCY_CODE_CUSTOMER');
			foreach ($array_to_check as $key) {
				$keymin = strtolower($key);
				if (!property_exists($this->thirdparty, $keymin)) {
					continue;
				}
				$vallabel = $this->thirdparty->$keymin;

				$i = (int) preg_replace('/[^0-9]/', '', $key);
				if ($i > 0) {
					if ($this->thirdparty->isACompany()) {
						// Check for mandatory prof id (but only if country is other than ours)
						if ($mysoc->country_id > 0 && $this->thirdparty->country_id == $mysoc->country_id) {
							$idprof_mandatory = 'SOCIETE_'.$key.'_INVOICE_MANDATORY';
							if (!$vallabel && !empty($conf->global->$idprof_mandatory)) {
								$langs->load("errors");
								$this->error = $langs->trans('ErrorProdIdIsMandatory', $langs->transcountry('ProfId'.$i, $this->thirdparty->country_code)).' ('.$langs->trans("ForbiddenBySetupRules").') ['.$langs->trans('Company').' : '.$this->thirdparty->name.']';
								dol_syslog(__METHOD__.' '.$this->error, LOG_ERR);
								return -1;
							}
						}
					}
				} else {
					if ($key == 'EMAIL') {
						// Check for mandatory
						if (!empty($conf->global->SOCIETE_EMAIL_INVOICE_MANDATORY) && !isValidEMail($this->thirdparty->email)) {
							$langs->load("errors");
							$this->error = $langs->trans("ErrorBadEMail", $this->thirdparty->email).' ('.$langs->trans("ForbiddenBySetupRules").') ['.$langs->trans('Company').' : '.$this->thirdparty->name.']';
							dol_syslog(__METHOD__.' '.$this->error, LOG_ERR);
							return -1;
						}
					}
					if ($key == 'ACCOUNTANCY_CODE_CUSTOMER') {
						// Check for mandatory
						if (!empty($conf->global->SOCIETE_ACCOUNTANCY_CODE_CUSTOMER_INVOICE_MANDATORY) && empty($this->thirdparty->code_compta)) {
							$langs->load("errors");
							$this->error = $langs->trans("ErrorAccountancyCodeCustomerIsMandatory", $this->thirdparty->name).' ('.$langs->trans("ForbiddenBySetupRules").')';
							dol_syslog(__METHOD__.' '.$this->error, LOG_ERR);
							return -1;
						}
					}
				}
			}
		}

		// Check for mandatory fields in $this
		$array_to_check = array('REF_CLIENT'=>'RefCustomer');
		foreach ($array_to_check as $key => $val) {
			$keymin = strtolower($key);
			$vallabel = $this->$keymin;

			// Check for mandatory
			$keymandatory = 'INVOICE_'.$key.'_MANDATORY_FOR_VALIDATION';
			if (!$vallabel && !empty($conf->global->$keymandatory)) {
				$langs->load("errors");
				$error++;
				setEventMessages($langs->trans("ErrorFieldRequired", $langs->transnoentitiesnoconv($val)), null, 'errors');
			}
		}

		$this->db->begin();

		// Check parameters
		if ($this->type == self::TYPE_REPLACEMENT) {		// if this is a replacement invoice
			// Check that source invoice is known
			if ($this->fk_facture_source <= 0) {
				$this->error = $langs->trans("ErrorFieldRequired", $langs->transnoentitiesnoconv("InvoiceReplacement"));
				$this->db->rollback();
				return -10;
			}

			// Load source invoice that has been replaced
			$facreplaced = new Facture($this->db);
			$result = $facreplaced->fetch($this->fk_facture_source);
			if ($result <= 0) {
				$this->error = $langs->trans("ErrorBadInvoice");
				$this->db->rollback();
				return -11;
			}

			// Check that source invoice not already replaced by another one.
			$idreplacement = $facreplaced->getIdReplacingInvoice('validated');
			if ($idreplacement && $idreplacement != $this->id) {
				$facreplacement = new Facture($this->db);
				$facreplacement->fetch($idreplacement);
				$this->error = $langs->trans("ErrorInvoiceAlreadyReplaced", $facreplaced->ref, $facreplacement->ref);
				$this->db->rollback();
				return -12;
			}

			$result = $facreplaced->setCanceled($user, self::CLOSECODE_REPLACED, '');
			if ($result < 0) {
				$this->error = $facreplaced->error;
				$this->db->rollback();
				return -13;
			}
		}

		// Define new ref
		if ($force_number) {
			$num = $force_number;
		} elseif (preg_match('/^[\(]?PROV/i', $this->ref) || empty($this->ref)) { // empty should not happened, but when it occurs, the test save life
			if (!empty($conf->global->FAC_FORCE_DATE_VALIDATION)) {	// If option enabled, we force invoice date
				$this->date = dol_now();
				$this->date_lim_reglement = $this->calculate_date_lim_reglement();
			}
			$num = $this->getNextNumRef($this->thirdparty);
		} else {
			$num = $this->ref;
		}
		$this->newref = dol_sanitizeFileName($num);

		if ($num) {
			$this->update_price(1);

			// Validate
			$sql = 'UPDATE '.MAIN_DB_PREFIX.'facture';
			$sql .= " SET ref='".$num."', fk_statut = ".self::STATUS_VALIDATED.", fk_user_valid = ".($user->id > 0 ? $user->id : "null").", date_valid = '".$this->db->idate($now)."'";
			if (!empty($conf->global->FAC_FORCE_DATE_VALIDATION)) {	// If option enabled, we force invoice date
				$sql .= ", datef='".$this->db->idate($this->date)."'";
				$sql .= ", date_lim_reglement='".$this->db->idate($this->date_lim_reglement)."'";
			}
			$sql .= " WHERE rowid = ".((int) $this->id);

			dol_syslog(get_class($this)."::validate", LOG_DEBUG);
			$resql = $this->db->query($sql);
			if (!$resql) {
				dol_print_error($this->db);
				$error++;
			}

			// We check if the invoice was provisional
			if (!$error && (preg_match('/^[\(]?PROV/i', $this->ref))) {
				// La verif qu'une remise n'est pas utilisee 2 fois est faite au moment de l'insertion de ligne
			}

			if (!$error) {
				// Define third party as a customer
				$result = $this->thirdparty->set_as_client();

				// If active we decrement the main product and its components at invoice validation
				if ($this->type != self::TYPE_DEPOSIT && $result >= 0 && !empty($conf->stock->enabled) && !empty($conf->global->STOCK_CALCULATE_ON_BILL) && $idwarehouse > 0) {
					require_once DOL_DOCUMENT_ROOT.'/product/stock/class/mouvementstock.class.php';
					$langs->load("agenda");

					// Loop on each line
					$cpt = count($this->lines);
					for ($i = 0; $i < $cpt; $i++) {
						if ($this->lines[$i]->fk_product > 0) {
							$mouvP = new MouvementStock($this->db);
							$mouvP->origin = &$this;
							$mouvP->setOrigin($this->element, $this->id);
							// We decrease stock for product
							if ($this->type == self::TYPE_CREDIT_NOTE) {
								$result = $mouvP->reception($user, $this->lines[$i]->fk_product, $idwarehouse, $this->lines[$i]->qty, 0, $langs->trans("InvoiceValidatedInDolibarr", $num));
								if ($result < 0) {
									$error++;
									$this->error = $mouvP->error;
								}
							} else {
								$is_batch_line = false;
								if ($batch_rule > 0) {
									$productStatic->fetch($this->lines[$i]->fk_product);
									if ($productStatic->hasbatch()) {
										$is_batch_line = true;
										$product_qty_remain = $this->lines[$i]->qty;

										$sortfield = null;
										$sortorder = null;
										// find all batch order by sellby (DLC) and eatby dates (DLUO) first
										if ($batch_rule == Productbatch::BATCH_RULE_SELLBY_EATBY_DATES_FIRST) {
											$sortfield = 'pl.sellby,pl.eatby,pb.qty,pl.rowid';
											$sortorder = 'ASC,ASC,ASC,ASC';
										}

										$resBatchList = $productbatch->findAllForProduct($productStatic->id, $idwarehouse, (!empty($conf->global->STOCK_ALLOW_NEGATIVE_TRANSFER) ? null : 0), $sortfield, $sortorder);
										if (!is_array($resBatchList)) {
											$error++;
											$this->error = $this->db->lasterror();
										}

										if (!$error) {
											$batchList = $resBatchList;
											if (empty($batchList)) {
												$error++;
												$langs->load('errors');
												$warehouseStatic->fetch($idwarehouse);
												$this->error = $langs->trans('ErrorBatchNoFoundForProductInWarehouse', $productStatic->label, $warehouseStatic->ref);
												dol_syslog(__METHOD__.' Error: '.$langs->transnoentitiesnoconv('ErrorBatchNoFoundForProductInWarehouse', $productStatic->label, $warehouseStatic->ref), LOG_ERR);
											}

											foreach ($batchList as $batch) {
												if ($batch->qty <= 0) {
													continue; // try to decrement only batches have positive quantity first
												}

												// enough quantity in this batch
												if ($batch->qty >= $product_qty_remain) {
													$product_batch_qty = $product_qty_remain;
												} else {
													// not enough (take all in batch)
													$product_batch_qty = $batch->qty;
												}
												$result = $mouvP->livraison($user, $productStatic->id, $idwarehouse, $product_batch_qty, $this->lines[$i]->subprice, $langs->trans('InvoiceValidatedInDolibarr', $num), '', '', '', $batch->batch);
												if ($result < 0) {
													$error++;
													$this->error = $mouvP->error;
													break;
												}

												$product_qty_remain -= $product_batch_qty;
												// all product quantity was decremented
												if ($product_qty_remain <= 0) {
													break;
												}
											}

											if (!$error && $product_qty_remain > 0) {
												if ($conf->global->STOCK_ALLOW_NEGATIVE_TRANSFER) {
													// take in the first batch
													$batch = $batchList[0];
													$result = $mouvP->livraison($user, $productStatic->id, $idwarehouse, $product_qty_remain, $this->lines[$i]->subprice, $langs->trans('InvoiceValidatedInDolibarr', $num), '', '', '', $batch->batch);
													if ($result < 0) {
														$error++;
														$this->error = $mouvP->error;
													}
												} else {
													$error++;
													$langs->load('errors');
													$warehouseStatic->fetch($idwarehouse);
													$this->error = $langs->trans('ErrorBatchNoFoundEnoughQuantityForProductInWarehouse', $productStatic->label, $warehouseStatic->ref);
													dol_syslog(__METHOD__.' Error: '.$langs->transnoentitiesnoconv('ErrorBatchNoFoundEnoughQuantityForProductInWarehouse', $productStatic->label, $warehouseStatic->ref), LOG_ERR);
												}
											}
										}
									}
								}

								if (!$is_batch_line) {
									$result = $mouvP->livraison($user, $this->lines[$i]->fk_product, $idwarehouse, $this->lines[$i]->qty, $this->lines[$i]->subprice, $langs->trans("InvoiceValidatedInDolibarr", $num));
									if ($result < 0) {
										$error++;
										$this->error = $mouvP->error;
									}
								}
							}
						}
					}
				}
			}

			// Trigger calls
			if (!$error && !$notrigger) {
				// Call trigger
				$result = $this->call_trigger('BILL_VALIDATE', $user);
				if ($result < 0) {
					$error++;
				}
				// End call triggers
			}

			if (!$error) {
				$this->oldref = $this->ref;

				// Rename directory if dir was a temporary ref
				if (preg_match('/^[\(]?PROV/i', $this->ref)) {
					// Now we rename also files into index
					$sql = 'UPDATE '.MAIN_DB_PREFIX."ecm_files set filename = CONCAT('".$this->db->escape($this->newref)."', SUBSTR(filename, ".(strlen($this->ref) + 1).")), filepath = 'facture/".$this->db->escape($this->newref)."'";
					$sql .= " WHERE filename LIKE '".$this->db->escape($this->ref)."%' AND filepath = 'facture/".$this->db->escape($this->ref)."' and entity = ".$conf->entity;
					$resql = $this->db->query($sql);
					if (!$resql) {
						$error++;
						$this->error = $this->db->lasterror();
					}

					// We rename directory ($this->ref = old ref, $num = new ref) in order not to lose the attachments
					$oldref = dol_sanitizeFileName($this->ref);
					$newref = dol_sanitizeFileName($num);
					$dirsource = $conf->facture->dir_output.'/'.$oldref;
					$dirdest = $conf->facture->dir_output.'/'.$newref;
					if (!$error && file_exists($dirsource)) {
						dol_syslog(get_class($this)."::validate rename dir ".$dirsource." into ".$dirdest);

						if (@rename($dirsource, $dirdest)) {
							dol_syslog("Rename ok");
							// Rename docs starting with $oldref with $newref
							$listoffiles = dol_dir_list($conf->facture->dir_output.'/'.$newref, 'files', 1, '^'.preg_quote($oldref, '/'));
							foreach ($listoffiles as $fileentry) {
								$dirsource = $fileentry['name'];
								$dirdest = preg_replace('/^'.preg_quote($oldref, '/').'/', $newref, $dirsource);
								$dirsource = $fileentry['path'].'/'.$dirsource;
								$dirdest = $fileentry['path'].'/'.$dirdest;
								@rename($dirsource, $dirdest);
							}
						}
					}
				}
			}

			if (!$error && !$this->is_last_in_cycle()) {
				if (!$this->updatePriceNextInvoice($langs)) {
					$error++;
				}
			}

			// Set new ref and define current status
			if (!$error) {
				$this->ref = $num;
				$this->ref = $num;
				$this->statut = self::STATUS_VALIDATED;
				$this->status = self::STATUS_VALIDATED;
				$this->brouillon = 0;
				$this->date_validation = $now;
				$i = 0;

				if (!empty($conf->global->INVOICE_USE_SITUATION)) {
					$final = true;
					$nboflines = count($this->lines);
					while (($i < $nboflines) && $final) {
						$final = ($this->lines[$i]->situation_percent == 100);
						$i++;
					}

					if (empty($final)) {
						$this->situation_final = 0;
					} else {
						$this->situation_final = 1;
					}

					$this->setFinal($user);
				}
			}
		} else {
			$error++;
		}

		if (!$error) {
			$this->db->commit();
			return 1;
		} else {
			$this->db->rollback();
			return -1;
		}
	}

	/**
	 * Update price of next invoice
	 *
	 * @param	Translate	$langs	Translate object
	 * @return 	bool				false if KO, true if OK
	 */
	public function updatePriceNextInvoice(&$langs)
	{
		foreach ($this->tab_next_situation_invoice as $next_invoice) {
			$is_last = $next_invoice->is_last_in_cycle();

			if ($next_invoice->statut == self::STATUS_DRAFT && $is_last != 1) {
				$this->error = $langs->trans('updatePriceNextInvoiceErrorUpdateline', $next_invoice->ref);
				return false;
			}

			$next_invoice->brouillon = 1;

			foreach ($next_invoice->lines as $line) {
				$result = $next_invoice->updateline(
					$line->id,
					$line->desc,
					$line->subprice,
					$line->qty,
					$line->remise_percent,
					$line->date_start,
					$line->date_end,
					$line->tva_tx,
					$line->localtax1_tx,
					$line->localtax2_tx,
					'HT',
					$line->info_bits,
					$line->product_type,
					$line->fk_parent_line,
					0,
					$line->fk_fournprice,
					$line->pa_ht,
					$line->label,
					$line->special_code,
					$line->array_options,
					$line->situation_percent,
					$line->fk_unit
				);

				if ($result < 0) {
					$this->error = $langs->trans('updatePriceNextInvoiceErrorUpdateline', $next_invoice->ref);
					return false;
				}
			}

			break; // Only the next invoice and not each next invoice
		}

		return true;
	}

	/**
	 *	Set draft status
	 *
	 *	@param	User	$user			Object user that modify
	 *	@param	int		$idwarehouse	Id warehouse to use for stock change.
	 *	@return	int						<0 if KO, >0 if OK
	 */
	public function setDraft($user, $idwarehouse = -1)
	{
		// phpcs:enable
		global $conf, $langs;

		$error = 0;

		if ($this->statut == self::STATUS_DRAFT) {
			dol_syslog(__METHOD__." already draft status", LOG_WARNING);
			return 0;
		}

		dol_syslog(__METHOD__, LOG_DEBUG);

		$this->db->begin();

		$sql = "UPDATE ".MAIN_DB_PREFIX."facture";
		$sql .= " SET fk_statut = ".self::STATUS_DRAFT;
		$sql .= " WHERE rowid = ".((int) $this->id);

		$result = $this->db->query($sql);
		if ($result) {
			if (!$error) {
				$this->oldcopy = clone $this;
			}

			// If we decrease stock on invoice validation, we increase back
			if ($this->type != self::TYPE_DEPOSIT && $result >= 0 && !empty($conf->stock->enabled) && !empty($conf->global->STOCK_CALCULATE_ON_BILL)) {
				require_once DOL_DOCUMENT_ROOT.'/product/stock/class/mouvementstock.class.php';
				$langs->load("agenda");

				$num = count($this->lines);
				for ($i = 0; $i < $num; $i++) {
					if ($this->lines[$i]->fk_product > 0) {
						$mouvP = new MouvementStock($this->db);
						$mouvP->origin = &$this;
						$mouvP->setOrigin($this->element, $this->id);
						// We decrease stock for product
						if ($this->type == self::TYPE_CREDIT_NOTE) {
							$result = $mouvP->livraison($user, $this->lines[$i]->fk_product, $idwarehouse, $this->lines[$i]->qty, $this->lines[$i]->subprice, $langs->trans("InvoiceBackToDraftInDolibarr", $this->ref));
						} else {
							$result = $mouvP->reception($user, $this->lines[$i]->fk_product, $idwarehouse, $this->lines[$i]->qty, 0, $langs->trans("InvoiceBackToDraftInDolibarr", $this->ref)); // we use 0 for price, to not change the weighted average value
						}
					}
				}
			}

			if ($error == 0) {
				$old_statut = $this->statut;
				$this->brouillon = 1;
				$this->statut = self::STATUS_DRAFT;
				$this->status = self::STATUS_DRAFT;

				// Call trigger
				$result = $this->call_trigger('BILL_UNVALIDATE', $user);
				if ($result < 0) {
					$error++;
					$this->statut = $old_statut;
					$this->status = $old_statut;
					$this->brouillon = 0;
				}
				// End call triggers
			} else {
				$this->db->rollback();
				return -1;
			}

			if ($error == 0) {
				$this->db->commit();
				return 1;
			} else {
				$this->db->rollback();
				return -1;
			}
		} else {
			$this->error = $this->db->error();
			$this->db->rollback();
			return -1;
		}
	}


	/**
	 *  Add an invoice line into database (linked to product/service or not).
	 *  Les parametres sont deja cense etre juste et avec valeurs finales a l'appel
	 *  de cette methode. Aussi, pour le taux tva, il doit deja avoir ete defini
	 *  par l'appelant par la methode get_default_tva(societe_vendeuse,societe_acheteuse,produit)
	 *  et le desc doit deja avoir la bonne valeur (a l'appelant de gerer le multilangue)
	 *
	 *  @param    	string		$desc            	Description of line
	 *  @param    	double		$pu_ht              Unit price without tax (> 0 even for credit note)
	 *  @param    	double		$qty             	Quantity
	 *  @param    	double		$txtva           	Force Vat rate, -1 for auto (Can contain the vat_src_code too with syntax '9.9 (CODE)')
	 *  @param		double		$txlocaltax1		Local tax 1 rate (deprecated, use instead txtva with code inside)
	 *  @param		double		$txlocaltax2		Local tax 2 rate (deprecated, use instead txtva with code inside)
	 *  @param    	int			$fk_product      	Id of predefined product/service
	 *  @param    	double		$remise_percent  	Percent of discount on line
	 *  @param    	int			$date_start      	Date start of service
	 *  @param    	int			$date_end        	Date end of service
	 *  @param    	int			$ventil          	Code of dispatching into accountancy
	 *  @param    	int			$info_bits			Bits of type of lines
	 *  @param    	int			$fk_remise_except	Id discount used
	 *  @param		string		$price_base_type	'HT' or 'TTC'
	 *  @param    	double		$pu_ttc             Unit price with tax (> 0 even for credit note)
	 *  @param		int			$type				Type of line (0=product, 1=service). Not used if fk_product is defined, the type of product is used.
	 *  @param      int			$rang               Position of line (-1 means last value + 1)
	 *  @param		int			$special_code		Special code (also used by externals modules!)
	 *  @param		string		$origin				Depend on global conf MAIN_CREATEFROM_KEEP_LINE_ORIGIN_INFORMATION can be 'orderdet', 'propaldet'..., else 'order','propal,'....
	 *  @param		int			$origin_id			Depend on global conf MAIN_CREATEFROM_KEEP_LINE_ORIGIN_INFORMATION can be Id of origin object (aka line id), else object id
	 *  @param		int			$fk_parent_line		Id of parent line
	 *  @param		int			$fk_fournprice		Supplier price id (to calculate margin) or ''
	 *  @param		int			$pa_ht				Buying price of line (to calculate margin) or ''
	 *  @param		string		$label				Label of the line (deprecated, do not use)
	 *  @param		array		$array_options		extrafields array
	 *  @param      int         $situation_percent  Situation advance percentage
	 *  @param      int         $fk_prev_id         Previous situation line id reference
	 *  @param 		string		$fk_unit 			Code of the unit to use. Null to use the default one
	 *  @param		double		$pu_ht_devise		Unit price in foreign currency
	 *  @param		string		$ref_ext		    External reference of the line
	 *  @param		int			$noupdateafterinsertline	No update after insert of line
	 *  @return    	int             				<0 if KO, Id of line if OK
	 */
	public function addline(
		$desc,
		$pu_ht,
		$qty,
		$txtva,
		$txlocaltax1 = 0,
		$txlocaltax2 = 0,
		$fk_product = 0,
		$remise_percent = 0,
		$date_start = '',
		$date_end = '',
		$ventil = 0,
		$info_bits = 0,
		$fk_remise_except = '',
		$price_base_type = 'HT',
		$pu_ttc = 0,
		$type = 0,
		$rang = -1,
		$special_code = 0,
		$origin = '',
		$origin_id = 0,
		$fk_parent_line = 0,
		$fk_fournprice = null,
		$pa_ht = 0,
		$label = '',
		$array_options = 0,
		$situation_percent = 100,
		$fk_prev_id = 0,
		$fk_unit = null,
		$pu_ht_devise = 0,
		$ref_ext = '',
		$noupdateafterinsertline = 0
	) {
		// Deprecation warning
		if ($label) {
			dol_syslog(__METHOD__.": using line label is deprecated", LOG_WARNING);
			//var_dump(debug_backtrace(false));exit;
		}

		global $mysoc, $conf, $langs;

		dol_syslog(get_class($this)."::addline id=$this->id,desc=$desc,pu_ht=$pu_ht,qty=$qty,txtva=$txtva, txlocaltax1=$txlocaltax1, txlocaltax2=$txlocaltax2, fk_product=$fk_product,remise_percent=$remise_percent,date_start=$date_start,date_end=$date_end,ventil=$ventil,info_bits=$info_bits,fk_remise_except=$fk_remise_except,price_base_type=$price_base_type,pu_ttc=$pu_ttc,type=$type, fk_unit=$fk_unit", LOG_DEBUG);

		if ($this->statut == self::STATUS_DRAFT) {
			include_once DOL_DOCUMENT_ROOT.'/core/lib/price.lib.php';

			// Clean parameters
			if (empty($remise_percent)) {
				$remise_percent = 0;
			}
			if (empty($qty)) {
				$qty = 0;
			}
			if (empty($info_bits)) {
				$info_bits = 0;
			}
			if (empty($rang)) {
				$rang = 0;
			}
			if (empty($ventil)) {
				$ventil = 0;
			}
			if (empty($txtva)) {
				$txtva = 0;
			}
			if (empty($txlocaltax1)) {
				$txlocaltax1 = 0;
			}
			if (empty($txlocaltax2)) {
				$txlocaltax2 = 0;
			}
			if (empty($fk_parent_line) || $fk_parent_line < 0) {
				$fk_parent_line = 0;
			}
			if (empty($fk_prev_id)) {
				$fk_prev_id = 'null';
			}
			if (!isset($situation_percent) || $situation_percent > 100 || (string) $situation_percent == '') {
				$situation_percent = 100;
			}
			if (empty($ref_ext)) {
				$ref_ext = '';
			}

			$remise_percent = price2num($remise_percent);
			$qty = price2num($qty);
			$pu_ht = price2num($pu_ht);
			$pu_ht_devise = price2num($pu_ht_devise);
			$pu_ttc = price2num($pu_ttc);
			$pa_ht = price2num($pa_ht);
			if (!preg_match('/\((.*)\)/', $txtva)) {
				$txtva = price2num($txtva); // $txtva can have format '5.0(XXX)' or '5'
			}
			$txlocaltax1 = price2num($txlocaltax1);
			$txlocaltax2 = price2num($txlocaltax2);

			if ($price_base_type == 'HT') {
				$pu = $pu_ht;
			} else {
				$pu = $pu_ttc;
			}

			// Check parameters
			if ($type < 0) {
				return -1;
			}

			if ($date_start && $date_end && $date_start > $date_end) {
				$langs->load("errors");
				$this->error = $langs->trans('ErrorStartDateGreaterEnd');
				return -1;
			}

			$this->db->begin();

			$product_type = $type;
			if (!empty($fk_product) && $fk_product > 0) {
				$product = new Product($this->db);
				$result = $product->fetch($fk_product);
				$product_type = $product->type;

				if (!empty($conf->global->STOCK_MUST_BE_ENOUGH_FOR_INVOICE) && $product_type == 0 && $product->stock_reel < $qty) {
					$langs->load("errors");
					$this->error = $langs->trans('ErrorStockIsNotEnoughToAddProductOnInvoice', $product->ref);
					$this->db->rollback();
					return -3;
				}
			}

			$localtaxes_type = getLocalTaxesFromRate($txtva, 0, $this->thirdparty, $mysoc);

			// Clean vat code
			$reg = array();
			$vat_src_code = '';
			if (preg_match('/\((.*)\)/', $txtva, $reg)) {
				$vat_src_code = $reg[1];
				$txtva = preg_replace('/\s*\(.*\)/', '', $txtva); // Remove code into vatrate.
			}

			// Calcul du total TTC et de la TVA pour la ligne a partir de
			// qty, pu, remise_percent et txtva
			// TRES IMPORTANT: C'est au moment de l'insertion ligne qu'on doit stocker
			// la part ht, tva et ttc, et ce au niveau de la ligne qui a son propre taux tva.

			$tabprice = calcul_price_total($qty, $pu, $remise_percent, $txtva, $txlocaltax1, $txlocaltax2, 0, $price_base_type, $info_bits, $product_type, $mysoc, $localtaxes_type, $situation_percent, $this->multicurrency_tx, $pu_ht_devise);

			$total_ht  = $tabprice[0];
			$total_tva = $tabprice[1];
			$total_ttc = $tabprice[2];
			$total_localtax1 = $tabprice[9];
			$total_localtax2 = $tabprice[10];
			$pu_ht = $tabprice[3];

			// MultiCurrency
			$multicurrency_total_ht = $tabprice[16];
			$multicurrency_total_tva = $tabprice[17];
			$multicurrency_total_ttc = $tabprice[18];
			$pu_ht_devise = $tabprice[19];

			// Rank to use
			$ranktouse = $rang;
			if ($ranktouse == -1) {
				$rangmax = $this->line_max($fk_parent_line);
				$ranktouse = $rangmax + 1;
			}

			// Insert line
			$this->line = new FactureLigne($this->db);

			$this->line->context = $this->context;

			$this->line->fk_facture = $this->id;
			$this->line->label = $label; // deprecated
			$this->line->desc = $desc;
			$this->line->ref_ext = $ref_ext;

			$this->line->qty = ($this->type == self::TYPE_CREDIT_NOTE ? abs($qty) : $qty); // For credit note, quantity is always positive and unit price negative
			$this->line->subprice = ($this->type == self::TYPE_CREDIT_NOTE ? -abs($pu_ht) : $pu_ht); // For credit note, unit price always negative, always positive otherwise

			$this->line->vat_src_code = $vat_src_code;
			$this->line->tva_tx = $txtva;
			$this->line->localtax1_tx = ($total_localtax1 ? $localtaxes_type[1] : 0);
			$this->line->localtax2_tx = ($total_localtax2 ? $localtaxes_type[3] : 0);
			$this->line->localtax1_type = empty($localtaxes_type[0]) ? '' : $localtaxes_type[0];
			$this->line->localtax2_type = empty($localtaxes_type[2]) ? '' : $localtaxes_type[2];

			$this->line->total_ht = (($this->type == self::TYPE_CREDIT_NOTE || $qty < 0) ? -abs($total_ht) : $total_ht); // For credit note and if qty is negative, total is negative
			$this->line->total_ttc = (($this->type == self::TYPE_CREDIT_NOTE || $qty < 0) ? -abs($total_ttc) : $total_ttc); // For credit note and if qty is negative, total is negative
			$this->line->total_tva = (($this->type == self::TYPE_CREDIT_NOTE || $qty < 0) ? -abs($total_tva) : $total_tva); // For credit note and if qty is negative, total is negative
			$this->line->total_localtax1 = (($this->type == self::TYPE_CREDIT_NOTE || $qty < 0) ? -abs($total_localtax1) : $total_localtax1); // For credit note and if qty is negative, total is negative
			$this->line->total_localtax2 = (($this->type == self::TYPE_CREDIT_NOTE || $qty < 0) ? -abs($total_localtax2) : $total_localtax2); // For credit note and if qty is negative, total is negative

			$this->line->fk_product = $fk_product;
			$this->line->product_type = $product_type;
			$this->line->remise_percent = $remise_percent;
			$this->line->date_start = $date_start;
			$this->line->date_end = $date_end;
			$this->line->ventil = $ventil;
			$this->line->rang = $ranktouse;
			$this->line->info_bits = $info_bits;
			$this->line->fk_remise_except = $fk_remise_except;

			$this->line->special_code = $special_code;
			$this->line->fk_parent_line = $fk_parent_line;
			$this->line->origin = $origin;
			$this->line->origin_id = $origin_id;
			$this->line->situation_percent = $situation_percent;
			$this->line->fk_prev_id = $fk_prev_id;
			$this->line->fk_unit = $fk_unit;

			// infos marge
			$this->line->fk_fournprice = $fk_fournprice;
			$this->line->pa_ht = $pa_ht;

			// Multicurrency
			$this->line->fk_multicurrency = $this->fk_multicurrency;
			$this->line->multicurrency_code = $this->multicurrency_code;
			$this->line->multicurrency_subprice	= ($this->type == self::TYPE_CREDIT_NOTE ? -abs($pu_ht_devise) : $pu_ht_devise); // For credit note, unit price always negative, always positive otherwise

			$this->line->multicurrency_total_ht = (($this->type == self::TYPE_CREDIT_NOTE || $qty < 0) ? -abs($multicurrency_total_ht) : $multicurrency_total_ht); // For credit note and if qty is negative, total is negative
			$this->line->multicurrency_total_tva = (($this->type == self::TYPE_CREDIT_NOTE || $qty < 0) ? -abs($multicurrency_total_tva) : $multicurrency_total_tva); // For credit note and if qty is negative, total is negative
			$this->line->multicurrency_total_ttc = (($this->type == self::TYPE_CREDIT_NOTE || $qty < 0) ? -abs($multicurrency_total_ttc) : $multicurrency_total_ttc); // For credit note and if qty is negative, total is negative

			if (is_array($array_options) && count($array_options) > 0) {
				$this->line->array_options = $array_options;
			}

			$result = $this->line->insert();
			if ($result > 0) {
				// Reorder if child line
				if (!empty($fk_parent_line)) {
					$this->line_order(true, 'DESC');
				} elseif ($ranktouse > 0 && $ranktouse <= count($this->lines)) { // Update all rank of all other lines
					$linecount = count($this->lines);
					for ($ii = $ranktouse; $ii <= $linecount; $ii++) {
						$this->updateRangOfLine($this->lines[$ii - 1]->id, $ii + 1);
					}
				}

				// Mise a jour informations denormalisees au niveau de la facture meme
				if (empty($noupdateafterinsertline)) {
					$result = $this->update_price(1, 'auto', 0, $mysoc); // The addline method is designed to add line from user input so total calculation with update_price must be done using 'auto' mode.
				}

				if ($result > 0) {
					$this->db->commit();
					return $this->line->id;
				} else {
					$this->error = $this->db->lasterror();
					$this->db->rollback();
					return -1;
				}
			} else {
				$this->error = $this->line->error;
				$this->errors = $this->line->errors;
				$this->db->rollback();
				return -2;
			}
		} else {
			dol_syslog(get_class($this)."::addline status of invoice must be Draft to allow use of ->addline()", LOG_ERR);
			return -3;
		}
	}

	/**
	 *  Update a detail line
	 *
	 *  @param     	int			$rowid           	Id of line to update
	 *  @param     	string		$desc            	Description of line
	 *  @param     	double		$pu              	Prix unitaire (HT ou TTC selon price_base_type) (> 0 even for credit note lines)
	 *  @param     	double		$qty             	Quantity
	 *  @param     	double		$remise_percent  	Percentage discount of the line
	 *  @param     	int		    $date_start      	Date de debut de validite du service
	 *  @param     	int		    $date_end        	Date de fin de validite du service
	 *  @param     	double		$txtva          	VAT Rate (Can be '8.5', '8.5 (ABC)')
	 * 	@param		double		$txlocaltax1		Local tax 1 rate
	 *  @param		double		$txlocaltax2		Local tax 2 rate
	 * 	@param     	string		$price_base_type 	HT or TTC
	 * 	@param     	int			$info_bits 		    Miscellaneous informations
	 * 	@param		int			$type				Type of line (0=product, 1=service)
	 * 	@param		int			$fk_parent_line		Id of parent line (0 in most cases, used by modules adding sublevels into lines).
	 * 	@param		int			$skip_update_total	Keep fields total_xxx to 0 (used for special lines by some modules)
	 * 	@param		int			$fk_fournprice		Id of origin supplier price
	 * 	@param		int			$pa_ht				Price (without tax) of product when it was bought
	 * 	@param		string		$label				Label of the line (deprecated, do not use)
	 * 	@param		int			$special_code		Special code (also used by externals modules!)
	 *  @param		array		$array_options		extrafields array
	 * 	@param      int         $situation_percent  Situation advance percentage
	 * 	@param 		string		$fk_unit 			Code of the unit to use. Null to use the default one
	 * 	@param		double		$pu_ht_devise		Unit price in currency
	 * 	@param		int			$notrigger			disable line update trigger
	 *  @param		string		$ref_ext		    External reference of the line
	 *  @param		integer		$rang		    	rank of line
	 *  @return    	int             				< 0 if KO, > 0 if OK
	 */
	public function updateline($rowid, $desc, $pu, $qty, $remise_percent, $date_start, $date_end, $txtva, $txlocaltax1 = 0, $txlocaltax2 = 0, $price_base_type = 'HT', $info_bits = 0, $type = self::TYPE_STANDARD, $fk_parent_line = 0, $skip_update_total = 0, $fk_fournprice = null, $pa_ht = 0, $label = '', $special_code = 0, $array_options = 0, $situation_percent = 100, $fk_unit = null, $pu_ht_devise = 0, $notrigger = 0, $ref_ext = '', $rang = 0)
	{
		global $conf, $user;
		// Deprecation warning
		if ($label) {
			dol_syslog(__METHOD__.": using line label is deprecated", LOG_WARNING);
		}

		include_once DOL_DOCUMENT_ROOT.'/core/lib/price.lib.php';

		global $mysoc, $langs;

		dol_syslog(get_class($this)."::updateline rowid=$rowid, desc=$desc, pu=$pu, qty=$qty, remise_percent=$remise_percent, date_start=$date_start, date_end=$date_end, txtva=$txtva, txlocaltax1=$txlocaltax1, txlocaltax2=$txlocaltax2, price_base_type=$price_base_type, info_bits=$info_bits, type=$type, fk_parent_line=$fk_parent_line pa_ht=$pa_ht, special_code=$special_code, fk_unit=$fk_unit, pu_ht_devise=$pu_ht_devise", LOG_DEBUG);

		if ($this->statut == self::STATUS_DRAFT) {
			if (!$this->is_last_in_cycle() && empty($this->error)) {
				if (!$this->checkProgressLine($rowid, $situation_percent)) {
					if (!$this->error) {
						$this->error = $langs->trans('invoiceLineProgressError');
					}
					return -3;
				}
			}

			if ($date_start && $date_end && $date_start > $date_end) {
				$langs->load("errors");
				$this->error = $langs->trans('ErrorStartDateGreaterEnd');
				return -1;
			}

			$this->db->begin();

			// Clean parameters
			if (empty($qty)) {
				$qty = 0;
			}
			if (empty($fk_parent_line) || $fk_parent_line < 0) {
				$fk_parent_line = 0;
			}
			if (empty($special_code) || $special_code == 3) {
				$special_code = 0;
			}
			if (!isset($situation_percent) || $situation_percent > 100 || (string) $situation_percent == '') {
				$situation_percent = 100;
			}
			if (empty($ref_ext)) {
				$ref_ext = '';
			}

			$remise_percent = price2num($remise_percent);
			$qty			= price2num($qty);
			$pu 			= price2num($pu);
			$pu_ht_devise = price2num($pu_ht_devise);
			$pa_ht = price2num($pa_ht);
			if (!preg_match('/\((.*)\)/', $txtva)) {
				$txtva = price2num($txtva); // $txtva can have format '5.0(XXX)' or '5'
			}
			$txlocaltax1	= price2num($txlocaltax1);
			$txlocaltax2	= price2num($txlocaltax2);

			// Check parameters
			if ($type < 0) {
				return -1;
			}

			// Calculate total with, without tax and tax from qty, pu, remise_percent and txtva
			// TRES IMPORTANT: C'est au moment de l'insertion ligne qu'on doit stocker
			// la part ht, tva et ttc, et ce au niveau de la ligne qui a son propre taux tva.

			$localtaxes_type = getLocalTaxesFromRate($txtva, 0, $this->thirdparty, $mysoc);

			// Clean vat code
			$reg = array();
			$vat_src_code = '';
			if (preg_match('/\((.*)\)/', $txtva, $reg)) {
				$vat_src_code = $reg[1];
				$txtva = preg_replace('/\s*\(.*\)/', '', $txtva); // Remove code into vatrate.
			}

			$tabprice = calcul_price_total($qty, $pu, $remise_percent, $txtva, $txlocaltax1, $txlocaltax2, 0, $price_base_type, $info_bits, $type, $mysoc, $localtaxes_type, $situation_percent, $this->multicurrency_tx, $pu_ht_devise);

			$total_ht  = $tabprice[0];
			$total_tva = $tabprice[1];
			$total_ttc = $tabprice[2];
			$total_localtax1 = $tabprice[9];
			$total_localtax2 = $tabprice[10];
			$pu_ht  = $tabprice[3];
			$pu_tva = $tabprice[4];
			$pu_ttc = $tabprice[5];

			// MultiCurrency
			$multicurrency_total_ht = $tabprice[16];
			$multicurrency_total_tva = $tabprice[17];
			$multicurrency_total_ttc = $tabprice[18];
			$pu_ht_devise = $tabprice[19];

			// Old properties: $price, $remise (deprecated)
			$price = $pu;
			$remise = 0;
			if ($remise_percent > 0) {
				$remise = round(($pu * $remise_percent / 100), 2);
				$price = ($pu - $remise);
			}
			$price = price2num($price);

			//Fetch current line from the database and then clone the object and set it in $oldline property
			$line = new FactureLigne($this->db);
			$line->fetch($rowid);
			$line->fetch_optionals();

			if (!empty($line->fk_product)) {
				$product = new Product($this->db);
				$result = $product->fetch($line->fk_product);
				$product_type = $product->type;

				if (!empty($conf->global->STOCK_MUST_BE_ENOUGH_FOR_INVOICE) && $product_type == 0 && $product->stock_reel < $qty) {
					$langs->load("errors");
					$this->error = $langs->trans('ErrorStockIsNotEnoughToAddProductOnInvoice', $product->ref);
					$this->db->rollback();
					return -3;
				}
			}

			$staticline = clone $line;

			$line->oldline = $staticline;
			$this->line = $line;
			$this->line->context = $this->context;
			$this->line->rang = $rang;

			// Reorder if fk_parent_line change
			if (!empty($fk_parent_line) && !empty($staticline->fk_parent_line) && $fk_parent_line != $staticline->fk_parent_line) {
				$rangmax = $this->line_max($fk_parent_line);
				$this->line->rang = $rangmax + 1;
			}

			$this->line->id = $rowid;
			$this->line->rowid = $rowid;
			$this->line->label = $label;
			$this->line->desc = $desc;
			$this->line->ref_ext = $ref_ext;
			$this->line->qty = ($this->type == self::TYPE_CREDIT_NOTE ?abs($qty) : $qty); // For credit note, quantity is always positive and unit price negative

			$this->line->vat_src_code = $vat_src_code;
			$this->line->tva_tx = $txtva;
			$this->line->localtax1_tx		= $txlocaltax1;
			$this->line->localtax2_tx		= $txlocaltax2;
			$this->line->localtax1_type		= empty($localtaxes_type[0]) ? '' : $localtaxes_type[0];
			$this->line->localtax2_type		= empty($localtaxes_type[2]) ? '' : $localtaxes_type[2];

			$this->line->remise_percent		= $remise_percent;
			$this->line->subprice			= ($this->type == self::TYPE_CREDIT_NOTE ?-abs($pu_ht) : $pu_ht); // For credit note, unit price always negative, always positive otherwise
			$this->line->date_start = $date_start;
			$this->line->date_end			= $date_end;
			$this->line->total_ht			= (($this->type == self::TYPE_CREDIT_NOTE || $qty < 0) ?-abs($total_ht) : $total_ht); // For credit note and if qty is negative, total is negative
			$this->line->total_tva			= (($this->type == self::TYPE_CREDIT_NOTE || $qty < 0) ?-abs($total_tva) : $total_tva);
			$this->line->total_localtax1	= $total_localtax1;
			$this->line->total_localtax2	= $total_localtax2;
			$this->line->total_ttc			= (($this->type == self::TYPE_CREDIT_NOTE || $qty < 0) ?-abs($total_ttc) : $total_ttc);
			$this->line->info_bits			= $info_bits;
			$this->line->special_code		= $special_code;
			$this->line->product_type		= $type;
			$this->line->fk_parent_line = $fk_parent_line;
			$this->line->skip_update_total = $skip_update_total;
			$this->line->situation_percent = $situation_percent;
			$this->line->fk_unit = $fk_unit;

			$this->line->fk_fournprice = $fk_fournprice;
			$this->line->pa_ht = $pa_ht;

			// Multicurrency
			$this->line->multicurrency_subprice		= ($this->type == self::TYPE_CREDIT_NOTE ?-abs($pu_ht_devise) : $pu_ht_devise); // For credit note, unit price always negative, always positive otherwise
			$this->line->multicurrency_total_ht 	= (($this->type == self::TYPE_CREDIT_NOTE || $qty < 0) ?-abs($multicurrency_total_ht) : $multicurrency_total_ht); // For credit note and if qty is negative, total is negative
			$this->line->multicurrency_total_tva 	= (($this->type == self::TYPE_CREDIT_NOTE || $qty < 0) ?-abs($multicurrency_total_tva) : $multicurrency_total_tva);
			$this->line->multicurrency_total_ttc 	= (($this->type == self::TYPE_CREDIT_NOTE || $qty < 0) ?-abs($multicurrency_total_ttc) : $multicurrency_total_ttc);

			if (is_array($array_options) && count($array_options) > 0) {
				// We replace values in this->line->array_options only for entries defined into $array_options
				foreach ($array_options as $key => $value) {
					$this->line->array_options[$key] = $array_options[$key];
				}
			}

			$result = $this->line->update($user, $notrigger);
			if ($result > 0) {
				// Reorder if child line
				if (!empty($fk_parent_line)) {
					$this->line_order(true, 'DESC');
				}

				// Mise a jour info denormalisees au niveau facture
				$this->update_price(1);
				$this->db->commit();
				return $result;
			} else {
				$this->error = $this->line->error;
				$this->db->rollback();
				return -1;
			}
		} else {
			$this->error = "Invoice statut makes operation forbidden";
			return -2;
		}
	}

	/**
	 * Check if the percent edited is lower of next invoice line
	 *
	 * @param	int		$idline				id of line to check
	 * @param	float	$situation_percent	progress percentage need to be test
	 * @return false if KO, true if OK
	 */
	public function checkProgressLine($idline, $situation_percent)
	{
		$sql = 'SELECT fd.situation_percent FROM '.MAIN_DB_PREFIX.'facturedet fd
				INNER JOIN '.MAIN_DB_PREFIX.'facture f ON (fd.fk_facture = f.rowid)
				WHERE fd.fk_prev_id = '.((int) $idline).' AND f.fk_statut <> 0';

		$result = $this->db->query($sql);
		if (!$result) {
			$this->error = $this->db->error();
			return false;
		}

		$obj = $this->db->fetch_object($result);

		if ($obj === null) {
			return true;
		} else {
			return $situation_percent < $obj->situation_percent;
		}
	}

	// phpcs:disable PEAR.NamingConventions.ValidFunctionName.ScopeNotCamelCaps
	/**
	 * Update invoice line with percentage
	 *
	 * @param  FactureLigne $line       	Invoice line
	 * @param  int          $percent    	Percentage
	 * @param  boolean      $update_price   Update object price
	 * @return void
	 */
	public function update_percent($line, $percent, $update_price = true)
	{
		// phpcs:enable
		global $mysoc, $user;

		// Progress should never be changed for discount lines
		if (($line->info_bits & 2) == 2) {
			return;
		}

		include_once DOL_DOCUMENT_ROOT.'/core/lib/price.lib.php';

		// Cap percentages to 100
		if ($percent > 100) {
			$percent = 100;
		}
		$line->situation_percent = $percent;
		$tabprice = calcul_price_total($line->qty, $line->subprice, $line->remise_percent, $line->tva_tx, $line->localtax1_tx, $line->localtax2_tx, 0, 'HT', 0, $line->product_type, $mysoc, '', $percent);
		$line->total_ht = $tabprice[0];
		$line->total_tva = $tabprice[1];
		$line->total_ttc = $tabprice[2];
		$line->total_localtax1 = $tabprice[9];
		$line->total_localtax2 = $tabprice[10];
		$line->multicurrency_total_ht  = $tabprice[16];
		$line->multicurrency_total_tva = $tabprice[17];
		$line->multicurrency_total_ttc = $tabprice[18];
		$line->update($user);

		// sometimes it is better to not update price for each line, ie when updating situation on all lines
		if ($update_price) {
			$this->update_price(1);
		}
	}

	/**
	 *	Delete line in database
	 *
	 *	@param		int		$rowid		Id of line to delete
	 *	@return		int					<0 if KO, >0 if OK
	 */
	public function deleteline($rowid)
	{
		global $user;

		dol_syslog(get_class($this)."::deleteline rowid=".((int) $rowid), LOG_DEBUG);

		if ($this->statut != self::STATUS_DRAFT) {
			$this->error = 'ErrorDeleteLineNotAllowedByObjectStatus';
			return -1;
		}

		$this->db->begin();

		// Free discount linked to invoice line
		$sql = 'UPDATE '.MAIN_DB_PREFIX.'societe_remise_except';
		$sql .= ' SET fk_facture_line = NULL';
		$sql .= ' WHERE fk_facture_line = '.((int) $rowid);

		dol_syslog(get_class($this)."::deleteline", LOG_DEBUG);
		$result = $this->db->query($sql);
		if (!$result) {
			$this->error = $this->db->error();
			$this->db->rollback();
			return -1;
		}

		$line = new FactureLigne($this->db);

		$line->context = $this->context;

		// For triggers
		$result = $line->fetch($rowid);
		if (!($result > 0)) {
			dol_print_error($this->db, $line->error, $line->errors);
		}

		if ($line->delete($user) > 0) {
			$result = $this->update_price(1);

			if ($result > 0) {
				$this->db->commit();
				return 1;
			} else {
				$this->db->rollback();
				$this->error = $this->db->lasterror();
				return -1;
			}
		} else {
			$this->db->rollback();
			$this->error = $line->error;
			return -1;
		}
	}

	// phpcs:disable PEAR.NamingConventions.ValidFunctionName.ScopeNotCamelCaps
	/**
	 *	Set percent discount
	 *
	 *  @deprecated
	 *  @see setDiscount()
	 *	@param     	User	$user		User that set discount
	 *	@param     	double	$remise		Discount
	 *  @param     	int		$notrigger	1=Does not execute triggers, 0= execute triggers
	 *	@return		int 		<0 if ko, >0 if ok
	 */
	public function set_remise($user, $remise, $notrigger = 0)
	{
		// phpcs:enable
		dol_syslog(get_class($this)."::set_remise is deprecated, use setDiscount instead", LOG_NOTICE);
		return $this->setDiscount($user, $remise, $notrigger);
	}

	/**
	 *	Set percent discount
	 *
	 *	@param     	User	$user		User that set discount
	 *	@param     	double	$remise		Discount
	 *  @param     	int		$notrigger	1=Does not execute triggers, 0= execute triggers
	 *	@return		int 		<0 if ko, >0 if ok
	 */
	public function setDiscount($user, $remise, $notrigger = 0)
	{
		// Clean parameters
		if (empty($remise)) {
			$remise = 0;
		}

		if ($user->rights->facture->creer) {
			$remise = price2num($remise, 2);

			$error = 0;

			$this->db->begin();

			$sql = 'UPDATE '.MAIN_DB_PREFIX.'facture';
			$sql .= ' SET remise_percent = '.((float) $remise);
			$sql .= " WHERE rowid = ".((int) $this->id);
			$sql .= ' AND fk_statut = '.self::STATUS_DRAFT;

			dol_syslog(__METHOD__, LOG_DEBUG);
			$resql = $this->db->query($sql);
			if (!$resql) {
				$this->errors[] = $this->db->error();
				$error++;
			}

			if (!$notrigger && empty($error)) {
				// Call trigger
				$result = $this->call_trigger('BILL_MODIFY', $user);
				if ($result < 0) {
					$error++;
				}
				// End call triggers
			}

			if (!$error) {
				$this->remise_percent = $remise;
				$this->update_price(1);

				$this->db->commit();
				return 1;
			} else {
				foreach ($this->errors as $errmsg) {
					dol_syslog(__METHOD__.' Error: '.$errmsg, LOG_ERR);
					$this->error .= ($this->error ? ', '.$errmsg : $errmsg);
				}
				$this->db->rollback();
				return -1 * $error;
			}
		}
	}


	// phpcs:disable PEAR.NamingConventions.ValidFunctionName.ScopeNotCamelCaps
	/**
	 *	Set absolute discount
	 *
	 *	@param     	User	$user 		User that set discount
	 *	@param     	double	$remise		Discount
	 *  @param     	int		$notrigger	1=Does not execute triggers, 0= execute triggers
	 *	@return		int 				<0 if KO, >0 if OK
	 */
	public function set_remise_absolue($user, $remise, $notrigger = 0)
	{
		// phpcs:enable
		if (empty($remise)) {
			$remise = 0;
		}

		if ($user->rights->facture->creer) {
			$error = 0;

			$this->db->begin();

			$remise = price2num($remise);

			$sql = 'UPDATE '.MAIN_DB_PREFIX.'facture';
			$sql .= ' SET remise_absolue = '.((float) $remise);
			$sql .= " WHERE rowid = ".((int) $this->id);
			$sql .= ' AND fk_statut = '.self::STATUS_DRAFT;

			dol_syslog(__METHOD__, LOG_DEBUG);
			$resql = $this->db->query($sql);
			if (!$resql) {
				$this->errors[] = $this->db->error();
				$error++;
			}

			if (!$error) {
				$this->oldcopy = clone $this;
				$this->remise_absolue = $remise;
				$this->update_price(1);
			}

			if (!$notrigger && empty($error)) {
				// Call trigger
				$result = $this->call_trigger('BILL_MODIFY', $user);
				if ($result < 0) {
					$error++;
				}
				// End call triggers
			}

			if (!$error) {
				$this->db->commit();
				return 1;
			} else {
				foreach ($this->errors as $errmsg) {
					dol_syslog(__METHOD__.' Error: '.$errmsg, LOG_ERR);
					$this->error .= ($this->error ? ', '.$errmsg : $errmsg);
				}
				$this->db->rollback();
				return -1 * $error;
			}
		}
	}

	/**
	 *      Return next reference of customer invoice not already used (or last reference)
	 *      according to numbering module defined into constant FACTURE_ADDON
	 *
	 *      @param	   Societe		$soc		object company
	 *      @param     string		$mode		'next' for next value or 'last' for last value
	 *      @return    string					free ref or last ref
	 */
	public function getNextNumRef($soc, $mode = 'next')
	{
		global $conf, $langs;

		if ($this->module_source == 'takepos') {
			$langs->load('cashdesk');

			$moduleName = 'takepos';
			$moduleSourceName = 'Takepos';
			$addonConstName = 'TAKEPOS_REF_ADDON';

			// Clean parameters (if not defined or using deprecated value)
			if (empty($conf->global->TAKEPOS_REF_ADDON)) {
				$conf->global->TAKEPOS_REF_ADDON = 'mod_takepos_ref_simple';
			}

			$addon = $conf->global->TAKEPOS_REF_ADDON;
		} else {
			$langs->load('bills');

			$moduleName = 'facture';
			$moduleSourceName = 'Invoice';
			$addonConstName = 'FACTURE_ADDON';

			// Clean parameters (if not defined or using deprecated value)
			if (empty($conf->global->FACTURE_ADDON)) {
				$conf->global->FACTURE_ADDON = 'mod_facture_terre';
			} elseif ($conf->global->FACTURE_ADDON == 'terre') {
				$conf->global->FACTURE_ADDON = 'mod_facture_terre';
			} elseif ($conf->global->FACTURE_ADDON == 'mercure') {
				$conf->global->FACTURE_ADDON = 'mod_facture_mercure';
			}

			$addon = $conf->global->FACTURE_ADDON;
		}

		if (!empty($addon)) {
			dol_syslog("Call getNextNumRef with ".$addonConstName." = ".$conf->global->FACTURE_ADDON.", thirdparty=".$soc->name.", type=".$soc->typent_code.", mode=".$mode, LOG_DEBUG);

			$mybool = false;


			$file = $addon.'.php';
			$classname = $addon;


			// Include file with class
			$dirmodels = array_merge(array('/'), (array) $conf->modules_parts['models']);
			foreach ($dirmodels as $reldir) {
				$dir = dol_buildpath($reldir.'core/modules/'.$moduleName.'/');

				// Load file with numbering class (if found)
				if (is_file($dir.$file) && is_readable($dir.$file)) {
					$mybool |= include_once $dir.$file;
				}
			}

			// For compatibility
			if (!$mybool) {
				$file = $addon.'/'.$addon.'.modules.php';
				$classname = 'mod_'.$moduleName.'_'.$addon;
				$classname = preg_replace('/\-.*$/', '', $classname);
				// Include file with class
				foreach ($conf->file->dol_document_root as $dirroot) {
					$dir = $dirroot.'/core/modules/'.$moduleName.'/';

					// Load file with numbering class (if found)
					if (is_file($dir.$file) && is_readable($dir.$file)) {
						$mybool |= include_once $dir.$file;
					}
				}
			}

			if (!$mybool) {
				dol_print_error('', 'Failed to include file '.$file);
				return '';
			}

			$obj = new $classname();
			$numref = $obj->getNextValue($soc, $this, $mode);

			/**
			 * $numref can be empty in case we ask for the last value because if there is no invoice created with the
			 * set up mask.
			 */
			if ($mode != 'last' && !$numref) {
				$this->error = $obj->error;
				return '';
			}

			return $numref;
		} else {
			$langs->load('errors');
			print $langs->trans('Error').' '.$langs->trans('ErrorModuleSetupNotComplete', $langs->transnoentitiesnoconv($moduleSourceName));
			return '';
		}
	}

	/**
	 *	Load miscellaneous information for tab "Info"
	 *
	 *	@param  int		$id		Id of object to load
	 *	@return	void
	 */
	public function info($id)
	{
		$sql = 'SELECT c.rowid, datec, date_valid as datev, tms as datem,';
		$sql .= ' date_closing as dateclosing,';
		$sql .= ' fk_user_author, fk_user_valid, fk_user_closing';
		$sql .= ' FROM '.MAIN_DB_PREFIX.'facture as c';
		$sql .= ' WHERE c.rowid = '.((int) $id);

		$result = $this->db->query($sql);
		if ($result) {
			if ($this->db->num_rows($result)) {
				$obj = $this->db->fetch_object($result);
				$this->id = $obj->rowid;
				if ($obj->fk_user_author) {
					$cuser = new User($this->db);
					$cuser->fetch($obj->fk_user_author);
					$this->user_creation = $cuser;
				}
				if ($obj->fk_user_valid) {
					$vuser = new User($this->db);
					$vuser->fetch($obj->fk_user_valid);
					$this->user_validation = $vuser;
				}
				if ($obj->fk_user_closing) {
					$cluser = new User($this->db);
					$cluser->fetch($obj->fk_user_closing);
					$this->user_closing = $cluser;
				}

				$this->date_creation     = $this->db->jdate($obj->datec);
				$this->date_modification = $this->db->jdate($obj->datem);
				$this->date_validation   = $this->db->jdate($obj->datev);
				$this->date_closing      = $this->db->jdate($obj->dateclosing);
			}
			$this->db->free($result);
		} else {
			dol_print_error($this->db);
		}
	}


	// phpcs:disable PEAR.NamingConventions.ValidFunctionName.ScopeNotCamelCaps
	/**
	 *  Return list of invoices (eventually filtered on a user) into an array
	 *
	 *  @param		int		$shortlist		0=Return array[id]=ref, 1=Return array[](id=>id,ref=>ref,name=>name)
	 *  @param      int		$draft      	0=not draft, 1=draft
	 *  @param      User	$excluser      	Objet user to exclude
	 *  @param    	int		$socid			Id third pary
	 *  @param    	int		$limit			For pagination
	 *  @param    	int		$offset			For pagination
	 *  @param    	string	$sortfield		Sort criteria
	 *  @param    	string	$sortorder		Sort order
	 *  @return     array|int             	-1 if KO, array with result if OK
	 */
	public function liste_array($shortlist = 0, $draft = 0, $excluser = '', $socid = 0, $limit = 0, $offset = 0, $sortfield = 'f.datef,f.rowid', $sortorder = 'DESC')
	{
		// phpcs:enable
		global $conf, $user;

		$ga = array();

		$sql = "SELECT s.rowid, s.nom as name, s.client,";
		$sql .= " f.rowid as fid, f.ref as ref, f.datef as df";
		if (empty($user->rights->societe->client->voir) && !$socid) {
			$sql .= ", sc.fk_soc, sc.fk_user";
		}
		$sql .= " FROM ".MAIN_DB_PREFIX."societe as s, ".MAIN_DB_PREFIX."facture as f";
		if (empty($user->rights->societe->client->voir) && !$socid) {
			$sql .= ", ".MAIN_DB_PREFIX."societe_commerciaux as sc";
		}
		$sql .= " WHERE f.entity IN (".getEntity('invoice').")";
		$sql .= " AND f.fk_soc = s.rowid";
		if (empty($user->rights->societe->client->voir) && !$socid) { //restriction
			$sql .= " AND s.rowid = sc.fk_soc AND sc.fk_user = ".((int) $user->id);
		}
		if ($socid) {
			$sql .= " AND s.rowid = ".((int) $socid);
		}
		if ($draft) {
			$sql .= " AND f.fk_statut = ".self::STATUS_DRAFT;
		}
		if (is_object($excluser)) {
			$sql .= " AND f.fk_user_author <> ".((int) $excluser->id);
		}
		$sql .= $this->db->order($sortfield, $sortorder);
		$sql .= $this->db->plimit($limit, $offset);

		$result = $this->db->query($sql);
		if ($result) {
			$numc = $this->db->num_rows($result);
			if ($numc) {
				$i = 0;
				while ($i < $numc) {
					$obj = $this->db->fetch_object($result);

					if ($shortlist == 1) {
						$ga[$obj->fid] = $obj->ref;
					} elseif ($shortlist == 2) {
						$ga[$obj->fid] = $obj->ref.' ('.$obj->name.')';
					} else {
						$ga[$i]['id'] = $obj->fid;
						$ga[$i]['ref'] 	= $obj->ref;
						$ga[$i]['name'] = $obj->name;
					}
					$i++;
				}
			}
			return $ga;
		} else {
			dol_print_error($this->db);
			return -1;
		}
	}


	// phpcs:disable PEAR.NamingConventions.ValidFunctionName.ScopeNotCamelCaps
	/**
	 *	Return list of invoices qualified to be replaced by another invoice.
	 *	Invoices matching the following rules are returned:
	 *	(Status validated or abandonned for a reason 'other') + not payed + no payment at all + not already replaced
	 *
	 *	@param		int			$socid		Id thirdparty
	 *	@return    	array|int				Array of invoices ('id'=>id, 'ref'=>ref, 'status'=>status, 'paymentornot'=>0/1)
	 */
	public function list_replacable_invoices($socid = 0)
	{
		// phpcs:enable
		global $conf;

		$return = array();

		$sql = "SELECT f.rowid as rowid, f.ref, f.fk_statut as status, f.paye as paid,";
		$sql .= " ff.rowid as rowidnext";
		//$sql .= ", SUM(pf.amount) as alreadypaid";
		$sql .= " FROM ".MAIN_DB_PREFIX."facture as f";
		$sql .= " LEFT JOIN ".MAIN_DB_PREFIX."paiement_facture as pf ON f.rowid = pf.fk_facture";
		$sql .= " LEFT JOIN ".MAIN_DB_PREFIX."facture as ff ON f.rowid = ff.fk_facture_source";
		$sql .= " WHERE (f.fk_statut = ".self::STATUS_VALIDATED." OR (f.fk_statut = ".self::STATUS_ABANDONED." AND f.close_code = '".self::CLOSECODE_ABANDONED."'))";
		$sql .= " AND f.entity IN (".getEntity('invoice').")";
		$sql .= " AND f.paye = 0"; // Not paid completely
		$sql .= " AND pf.fk_paiement IS NULL"; // No payment already done
		$sql .= " AND ff.fk_statut IS NULL"; // Return true if it is not a replacement invoice
		if ($socid > 0) {
			$sql .= " AND f.fk_soc = ".((int) $socid);
		}
		//$sql .= " GROUP BY f.rowid, f.ref, f.fk_statut, f.paye, ff.rowid";
		$sql .= " ORDER BY f.ref";

		dol_syslog(get_class($this)."::list_replacable_invoices", LOG_DEBUG);
		$resql = $this->db->query($sql);
		if ($resql) {
			while ($obj = $this->db->fetch_object($resql)) {
				$return[$obj->rowid] = array(
					'id' => $obj->rowid,
					'ref' => $obj->ref,
					'status' => $obj->status,
					'paid' => $obj->paid,
					'alreadypaid' => 0
				);
			}
			//print_r($return);
			return $return;
		} else {
			$this->error = $this->db->error();
			return -1;
		}
	}


	// phpcs:disable PEAR.NamingConventions.ValidFunctionName.ScopeNotCamelCaps
	/**
	 *	Return list of invoices qualified to be corrected by a credit note.
	 *	Invoices matching the following rules are returned:
	 *	(validated + payment on process) or classified (payed completely or payed partiely) + not already replaced + not already a credit note
	 *
	 *	@param		int		$socid		Id thirdparty
	 *	@return    	array				Array of invoices ($id => array('ref'=>,'paymentornot'=>,'status'=>,'paye'=>)
	 */
	public function list_qualified_avoir_invoices($socid = 0)
	{
		// phpcs:enable
		global $conf;

		$return = array();


		$sql = "SELECT f.rowid as rowid, f.ref, f.fk_statut, f.type, f.paye, pf.fk_paiement";
		$sql .= " FROM ".MAIN_DB_PREFIX."facture as f";
		$sql .= " LEFT JOIN ".MAIN_DB_PREFIX."paiement_facture as pf ON f.rowid = pf.fk_facture";
		$sql .= " LEFT JOIN ".MAIN_DB_PREFIX."facture as ff ON (f.rowid = ff.fk_facture_source AND ff.type=".self::TYPE_REPLACEMENT.")";
		$sql .= " WHERE f.entity IN (".getEntity('invoice').")";
		$sql .= " AND f.fk_statut in (".self::STATUS_VALIDATED.",".self::STATUS_CLOSED.")";
		//  $sql.= " WHERE f.fk_statut >= 1";
		//	$sql.= " AND (f.paye = 1";				// Classee payee completement
		//	$sql.= " OR f.close_code IS NOT NULL)";	// Classee payee partiellement
		$sql .= " AND ff.type IS NULL"; // Renvoi vrai si pas facture de remplacement
		$sql .= " AND f.type <> ".self::TYPE_CREDIT_NOTE; // Exclude credit note invoices from selection

		if (!empty($conf->global->INVOICE_USE_SITUATION_CREDIT_NOTE)) {
			// Keep invoices that are not situation invoices or that are the last in serie if it is a situation invoice
			$sql .= " AND (f.type <> ".self::TYPE_SITUATION." OR f.rowid IN ";
			$sql .= '(SELECT MAX(fs.rowid)'; // This select returns several ID becasue of the group by later
			$sql .= " FROM ".MAIN_DB_PREFIX."facture as fs";
			$sql .= " WHERE fs.entity IN (".getEntity('invoice').")";
			$sql .= " AND fs.type = ".self::TYPE_SITUATION;
			$sql .= " AND fs.fk_statut IN (".self::STATUS_VALIDATED.",".self::STATUS_CLOSED.")";
			if ($socid > 0) {
				$sql .= " AND fs.fk_soc = ".((int) $socid);
			}
			$sql .= " GROUP BY fs.situation_cycle_ref)"; // For each situation_cycle_ref, we take the higher rowid
			$sql .= ")";
		} else {
			$sql .= " AND f.type <> ".self::TYPE_SITUATION; // Keep invoices that are not situation invoices
		}

		if ($socid > 0) {
			$sql .= " AND f.fk_soc = ".((int) $socid);
		}
		$sql .= " ORDER BY f.ref";

		dol_syslog(get_class($this)."::list_qualified_avoir_invoices", LOG_DEBUG);
		$resql = $this->db->query($sql);
		if ($resql) {
			while ($obj = $this->db->fetch_object($resql)) {
				$qualified = 0;
				if ($obj->fk_statut == self::STATUS_VALIDATED) {
					$qualified = 1;
				}
				if ($obj->fk_statut == self::STATUS_CLOSED) {
					$qualified = 1;
				}
				if ($qualified) {
					//$ref=$obj->ref;
					$paymentornot = ($obj->fk_paiement ? 1 : 0);
					$return[$obj->rowid] = array('ref'=>$obj->ref, 'status'=>$obj->fk_statut, 'type'=>$obj->type, 'paye'=>$obj->paye, 'paymentornot'=>$paymentornot);
				}
			}

			return $return;
		} else {
			$this->error = $this->db->error();
			return -1;
		}
	}


	// phpcs:disable PEAR.NamingConventions.ValidFunctionName.ScopeNotCamelCaps
	/**
	 *	Load indicators for dashboard (this->nbtodo and this->nbtodolate)
	 *
	 *	@param  User		$user    	Object user
	 *	@return WorkboardResponse|int 	<0 if KO, WorkboardResponse if OK
	 */
	public function load_board($user)
	{
		// phpcs:enable
		global $conf, $langs;

		$clause = " WHERE";

		$sql = "SELECT f.rowid, f.date_lim_reglement as datefin, f.fk_statut, f.total_ht";
		$sql .= " FROM ".MAIN_DB_PREFIX."facture as f";
		if (empty($user->rights->societe->client->voir) && !$user->socid) {
			$sql .= " JOIN ".MAIN_DB_PREFIX."societe_commerciaux as sc ON f.fk_soc = sc.fk_soc";
			$sql .= " WHERE sc.fk_user = ".((int) $user->id);
			$clause = " AND";
		}
		$sql .= $clause." f.paye=0";
		$sql .= " AND f.entity IN (".getEntity('invoice').")";
		$sql .= " AND f.fk_statut = ".self::STATUS_VALIDATED;
		if ($user->socid) {
			$sql .= " AND f.fk_soc = ".((int) $user->socid);
		}

		$resql = $this->db->query($sql);
		if ($resql) {
			$langs->load("bills");
			$now = dol_now();

			$response = new WorkboardResponse();
			$response->warning_delay = $conf->facture->client->warning_delay / 60 / 60 / 24;
			$response->label = $langs->trans("CustomerBillsUnpaid");
			$response->labelShort = $langs->trans("Unpaid");
			$response->url = DOL_URL_ROOT.'/compta/facture/list.php?search_status=1&mainmenu=billing&leftmenu=customers_bills';
			$response->img = img_object('', "bill");

			$generic_facture = new Facture($this->db);

			while ($obj = $this->db->fetch_object($resql)) {
				$generic_facture->date_lim_reglement = $this->db->jdate($obj->datefin);
				$generic_facture->statut = $obj->fk_statut;

				$response->nbtodo++;
				$response->total += $obj->total_ht;

				if ($generic_facture->hasDelay()) {
					$response->nbtodolate++;
					$response->url_late = DOL_URL_ROOT.'/compta/facture/list.php?search_option=late&mainmenu=billing&leftmenu=customers_bills';
				}
			}

			$this->db->free($resql);
			return $response;
		} else {
			dol_print_error($this->db);
			$this->error = $this->db->error();
			return -1;
		}
	}


	/* gestion des contacts d'une facture */

	/**
	 *	Retourne id des contacts clients de facturation
	 *
	 *	@return     array       Liste des id contacts facturation
	 */
	public function getIdBillingContact()
	{
		return $this->getIdContact('external', 'BILLING');
	}

	/**
	 *	Retourne id des contacts clients de livraison
	 *
	 *	@return     array       Liste des id contacts livraison
	 */
	public function getIdShippingContact()
	{
		return $this->getIdContact('external', 'SHIPPING');
	}


	/**
	 *  Initialise an instance with random values.
	 *  Used to build previews or test instances.
	 *	id must be 0 if object instance is a specimen.
	 *
	 *	@param	string		$option		''=Create a specimen invoice with lines, 'nolines'=No lines
	 *  @return	void
	 */
	public function initAsSpecimen($option = '')
	{
		global $conf, $langs, $user;

		$now = dol_now();
		$arraynow = dol_getdate($now);
		$nownotime = dol_mktime(0, 0, 0, $arraynow['mon'], $arraynow['mday'], $arraynow['year']);

		// Load array of products prodids
		$num_prods = 0;
		$prodids = array();
		$sql = "SELECT rowid";
		$sql .= " FROM ".MAIN_DB_PREFIX."product";
		$sql .= " WHERE entity IN (".getEntity('product').")";
		$sql .= $this->db->plimit(100);

		$resql = $this->db->query($sql);
		if ($resql) {
			$num_prods = $this->db->num_rows($resql);
			$i = 0;
			while ($i < $num_prods) {
				$i++;
				$row = $this->db->fetch_row($resql);
				$prodids[$i] = $row[0];
			}
		}
		//Avoid php warning Warning: mt_rand(): max(0) is smaller than min(1) when no product exists
		if (empty($num_prods)) {
			$num_prods = 1;
		}

		// Initialize parameters
		$this->id = 0;
		$this->entity = 1;
		$this->ref = 'SPECIMEN';
		$this->specimen = 1;
		$this->socid = 1;
		$this->date = $nownotime;
		$this->date_lim_reglement = $nownotime + 3600 * 24 * 30;
		$this->cond_reglement_id   = 1;
		$this->cond_reglement_code = 'RECEP';
		$this->date_lim_reglement = $this->calculate_date_lim_reglement();
		$this->mode_reglement_id   = 0; // Not forced to show payment mode CHQ + VIR
		$this->mode_reglement_code = ''; // Not forced to show payment mode CHQ + VIR

		$this->note_public = 'This is a comment (public)';
		$this->note_private = 'This is a comment (private)';
		$this->note = 'This is a comment (private)';

		$this->fk_user_author = $user->id;

		$this->multicurrency_tx = 1;
		$this->multicurrency_code = $conf->currency;

		$this->fk_incoterms = 0;
		$this->location_incoterms = '';

		if (empty($option) || $option != 'nolines') {
			// Lines
			$nbp = 5;
			$xnbp = 0;
			while ($xnbp < $nbp) {
				$line = new FactureLigne($this->db);
				$line->desc = $langs->trans("Description")." ".$xnbp;
				$line->qty = 1;
				$line->subprice = 100;
				$line->tva_tx = 19.6;
				$line->localtax1_tx = 0;
				$line->localtax2_tx = 0;
				$line->remise_percent = 0;
				if ($xnbp == 1) {        // Qty is negative (product line)
					$prodid = mt_rand(1, $num_prods);
					$line->fk_product = $prodids[$prodid];
					$line->qty = -1;
					$line->total_ht = -100;
					$line->total_ttc = -119.6;
					$line->total_tva = -19.6;
					$line->multicurrency_total_ht = -200;
					$line->multicurrency_total_ttc = -239.2;
					$line->multicurrency_total_tva = -39.2;
				} elseif ($xnbp == 2) {    // UP is negative (free line)
					$line->subprice = -100;
					$line->total_ht = -100;
					$line->total_ttc = -119.6;
					$line->total_tva = -19.6;
					$line->remise_percent = 0;
					$line->multicurrency_total_ht = -200;
					$line->multicurrency_total_ttc = -239.2;
					$line->multicurrency_total_tva = -39.2;
				} elseif ($xnbp == 3) {    // Discount is 50% (product line)
					$prodid = mt_rand(1, $num_prods);
					$line->fk_product = $prodids[$prodid];
					$line->total_ht = 50;
					$line->total_ttc = 59.8;
					$line->total_tva = 9.8;
					$line->multicurrency_total_ht = 100;
					$line->multicurrency_total_ttc = 119.6;
					$line->multicurrency_total_tva = 19.6;
					$line->remise_percent = 50;
				} else // (product line)
				{
					$prodid = mt_rand(1, $num_prods);
					$line->fk_product = $prodids[$prodid];
					$line->total_ht = 100;
					$line->total_ttc = 119.6;
					$line->total_tva = 19.6;
					$line->multicurrency_total_ht = 200;
					$line->multicurrency_total_ttc = 239.2;
					$line->multicurrency_total_tva = 39.2;
					$line->remise_percent = 0;
				}

				$this->lines[$xnbp] = $line;


				$this->total_ht       += $line->total_ht;
				$this->total_tva      += $line->total_tva;
				$this->total_ttc      += $line->total_ttc;

				$this->multicurrency_total_ht       += $line->multicurrency_total_ht;
				$this->multicurrency_total_tva      += $line->multicurrency_total_tva;
				$this->multicurrency_total_ttc      += $line->multicurrency_total_ttc;

				$xnbp++;
			}
			$this->revenuestamp = 0;

			// Add a line "offered"
			$line = new FactureLigne($this->db);
			$line->desc = $langs->trans("Description")." (offered line)";
			$line->qty = 1;
			$line->subprice = 100;
			$line->tva_tx = 19.6;
			$line->localtax1_tx = 0;
			$line->localtax2_tx = 0;
			$line->remise_percent = 100;
			$line->total_ht = 0;
			$line->total_ttc = 0; // 90 * 1.196
			$line->total_tva = 0;
			$line->multicurrency_total_ht = 0;
			$line->multicurrency_total_ttc = 0;
			$line->multicurrency_total_tva = 0;
			$prodid = mt_rand(1, $num_prods);
			$line->fk_product = $prodids[$prodid];

			$this->lines[$xnbp] = $line;
			$xnbp++;
		}
	}

	// phpcs:disable PEAR.NamingConventions.ValidFunctionName.ScopeNotCamelCaps
	/**
	 *      Load indicators for dashboard (this->nbtodo and this->nbtodolate)
	 *
	 *      @return         int     <0 if KO, >0 if OK
	 */
	public function load_state_board()
	{
		// phpcs:enable
		global $conf, $user;

		$this->nb = array();

		$clause = "WHERE";

		$sql = "SELECT count(f.rowid) as nb";
		$sql .= " FROM ".MAIN_DB_PREFIX."facture as f";
		$sql .= " LEFT JOIN ".MAIN_DB_PREFIX."societe as s ON f.fk_soc = s.rowid";
		if (empty($user->rights->societe->client->voir) && !$user->socid) {
			$sql .= " LEFT JOIN ".MAIN_DB_PREFIX."societe_commerciaux as sc ON s.rowid = sc.fk_soc";
			$sql .= " WHERE sc.fk_user = ".((int) $user->id);
			$clause = "AND";
		}
		$sql .= " ".$clause." f.entity IN (".getEntity('invoice').")";

		$resql = $this->db->query($sql);
		if ($resql) {
			while ($obj = $this->db->fetch_object($resql)) {
				$this->nb["invoices"] = $obj->nb;
			}
			$this->db->free($resql);
			return 1;
		} else {
			dol_print_error($this->db);
			$this->error = $this->db->error();
			return -1;
		}
	}

	/**
	 * 	Create an array of invoice lines
	 *
	 * 	@return int		>0 if OK, <0 if KO
	 */
	public function getLinesArray()
	{
		return $this->fetch_lines();
	}

	/**
	 *  Create a document onto disk according to template module.
	 *
	 *	@param	string		$modele			Generator to use. Caller must set it to obj->model_pdf or GETPOST('model','alpha') for example.
	 *	@param	Translate	$outputlangs	Object lang to use for translation
	 *  @param  int			$hidedetails    Hide details of lines
	 *  @param  int			$hidedesc       Hide description
	 *  @param  int			$hideref        Hide ref
	 *  @param  null|array  $moreparams     Array to provide more information
	 *	@return int        					<0 if KO, >0 if OK
	 */
	public function generateDocument($modele, $outputlangs, $hidedetails = 0, $hidedesc = 0, $hideref = 0, $moreparams = null)
	{
		global $conf, $langs;

		$outputlangs->loadLangs(array("bills", "products"));

		if (!dol_strlen($modele)) {
			$modele = 'crabe';
			$thisTypeConfName = 'FACTURE_ADDON_PDF_'.$this->type;

			if (!empty($this->model_pdf)) {
				$modele = $this->model_pdf;
			} elseif (!empty($this->modelpdf)) {	// deprecated
				$modele = $this->modelpdf;
			} elseif (!empty($conf->global->$thisTypeConfName)) {
				$modele = $conf->global->$thisTypeConfName;
			} elseif (!empty($conf->global->FACTURE_ADDON_PDF)) {
				$modele = $conf->global->FACTURE_ADDON_PDF;
			}
		}

		$modelpath = "core/modules/facture/doc/";

		return $this->commonGenerateDocument($modelpath, $modele, $outputlangs, $hidedetails, $hidedesc, $hideref, $moreparams);
	}

	/**
	 * Gets the smallest reference available for a new cycle
	 *
	 * @return int >= 1 if OK, -1 if error
	 */
	public function newCycle()
	{
		$sql = 'SELECT max(situation_cycle_ref) FROM '.MAIN_DB_PREFIX.'facture as f';
		$sql .= " WHERE f.entity IN (".getEntity('invoice', 0).")";
		$resql = $this->db->query($sql);
		if ($resql) {
			if ($this->db->num_rows($resql) > 0) {
				$res = $this->db->fetch_array($resql);
				$ref = $res['max(situation_cycle_ref)'];
				$ref++;
			} else {
				$ref = 1;
			}
			$this->db->free($resql);
			return $ref;
		} else {
			$this->error = $this->db->lasterror();
			dol_syslog("Error sql=".$sql.", error=".$this->error, LOG_ERR);
			return -1;
		}
	}

	// phpcs:disable PEAR.NamingConventions.ValidFunctionName.ScopeNotCamelCaps
	/**
	 * Checks if the invoice is the first of a cycle
	 *
	 * @return boolean
	 */
	public function is_first()
	{
		// phpcs:enable
		return ($this->situation_counter == 1);
	}

	// phpcs:disable PEAR.NamingConventions.ValidFunctionName.ScopeNotCamelCaps
	/**
	 * Returns an array containing the previous situations as Facture objects
	 *
	 * @return mixed -1 if error, array of previous situations
	 */
	public function get_prev_sits()
	{
		// phpcs:enable
		global $conf;

		$sql = 'SELECT rowid FROM '.MAIN_DB_PREFIX.'facture';
		$sql .= ' WHERE situation_cycle_ref = '.((int) $this->situation_cycle_ref);
		$sql .= ' AND situation_counter < '.((int) $this->situation_counter);
		$sql .= ' AND entity = '.($this->entity > 0 ? $this->entity : $conf->entity);
		$resql = $this->db->query($sql);
		$res = array();
		if ($resql && $this->db->num_rows($resql) > 0) {
			while ($row = $this->db->fetch_object($resql)) {
				$id = $row->rowid;
				$situation = new Facture($this->db);
				$situation->fetch($id);
				$res[] = $situation;
			}
		} else {
			$this->error = $this->db->error();
			dol_syslog("Error sql=".$sql.", error=".$this->error, LOG_ERR);
			return -1;
		}

		return $res;
	}

	/**
	 * Sets the invoice as a final situation
	 *
	 *  @param  	User	$user    	Object user
	 *  @param     	int		$notrigger	1=Does not execute triggers, 0= execute triggers
	 *	@return		int 				<0 if KO, >0 if OK
	 */
	public function setFinal(User $user, $notrigger = 0)
	{
		$error = 0;

		$this->db->begin();

		$sql = 'UPDATE '.MAIN_DB_PREFIX.'facture SET situation_final = '.((int) $this->situation_final).' WHERE rowid = '.((int) $this->id);

		dol_syslog(__METHOD__, LOG_DEBUG);
		$resql = $this->db->query($sql);
		if (!$resql) {
			$this->errors[] = $this->db->error();
			$error++;
		}

		if (!$notrigger && empty($error)) {
			// Call trigger
			$result = $this->call_trigger('BILL_MODIFY', $user);
			if ($result < 0) {
				$error++;
			}
			// End call triggers
		}

		if (!$error) {
			$this->db->commit();
			return 1;
		} else {
			foreach ($this->errors as $errmsg) {
				dol_syslog(__METHOD__.' Error: '.$errmsg, LOG_ERR);
				$this->error .= ($this->error ? ', '.$errmsg : $errmsg);
			}
			$this->db->rollback();
			return -1 * $error;
		}
	}

	// phpcs:disable PEAR.NamingConventions.ValidFunctionName.ScopeNotCamelCaps
	/**
	 * Checks if the invoice is the last in its cycle
	 *
	 * @return bool Last of the cycle status
	 */
	public function is_last_in_cycle()
	{
		// phpcs:enable
		global $conf;

		if (!empty($this->situation_cycle_ref)) {
			// No point in testing anything if we're not inside a cycle
			$sql = 'SELECT max(situation_counter) FROM '.MAIN_DB_PREFIX.'facture';
			$sql .= ' WHERE situation_cycle_ref = '.((int) $this->situation_cycle_ref);
			$sql .= ' AND entity = '.($this->entity > 0 ? $this->entity : $conf->entity);
			$resql = $this->db->query($sql);

			if ($resql && $this->db->num_rows($resql) > 0) {
				$res = $this->db->fetch_array($resql);
				$last = $res['max(situation_counter)'];
				return ($last == $this->situation_counter);
			} else {
				$this->error = $this->db->lasterror();
				dol_syslog(get_class($this)."::select Error ".$this->error, LOG_ERR);
				return false;
			}
		} else {
			return true;
		}
	}

	/**
	 * Function used to replace a thirdparty id with another one.
	 *
	 * @param  DoliDB  $db             Database handler
	 * @param  int     $origin_id      Old third-party id
	 * @param  int     $dest_id        New third-party id
	 * @return bool
	 */
	public static function replaceThirdparty(DoliDB $db, $origin_id, $dest_id)
	{
		$tables = array(
			'facture'
		);

		return CommonObject::commonReplaceThirdparty($db, $origin_id, $dest_id, $tables);
	}

	/**
	 * Function used to replace a product id with another one.
	 *
	 * @param DoliDB $db Database handler
	 * @param int $origin_id Old product id
	 * @param int $dest_id New product id
	 * @return bool
	 */
	public static function replaceProduct(DoliDB $db, $origin_id, $dest_id)
	{
		$tables = array(
			'facturedet'
		);

		return CommonObject::commonReplaceProduct($db, $origin_id, $dest_id, $tables);
	}

	/**
	 * Is the customer invoice delayed?
	 *
	 * @return bool
	 */
	public function hasDelay()
	{
		global $conf;

		$now = dol_now();

		// Paid invoices have status STATUS_CLOSED
		if ($this->statut != Facture::STATUS_VALIDATED) {
			return false;
		}

		$hasDelay = $this->date_lim_reglement < ($now - $conf->facture->client->warning_delay);
		if ($hasDelay && !empty($this->retained_warranty) && !empty($this->retained_warranty_date_limit)) {
			$totalpaid = $this->getSommePaiement();
			$totalpaid = floatval($totalpaid);
			$RetainedWarrantyAmount = $this->getRetainedWarrantyAmount();
			if ($totalpaid >= 0 && $RetainedWarrantyAmount >= 0) {
				if (($totalpaid < $this->total_ttc - $RetainedWarrantyAmount) && $this->date_lim_reglement < ($now - $conf->facture->client->warning_delay)) {
					$hasDelay = 1;
				} elseif ($totalpaid < $this->total_ttc && $this->retained_warranty_date_limit < ($now - $conf->facture->client->warning_delay)) {
					$hasDelay = 1;
				} else {
					$hasDelay = 0;
				}
			}
		}

		return $hasDelay;
	}

	/**
	 * Currently used for documents generation : to know if retained warranty need to be displayed
	 * @return bool
	 */
	public function displayRetainedWarranty()
	{
		global $conf;

		// TODO : add a flag on invoices to store this conf : INVOICE_RETAINED_WARRANTY_LIMITED_TO_FINAL_SITUATION

		// note : we don't need to test INVOICE_USE_RETAINED_WARRANTY because if $this->retained_warranty is not empty it's because it was set when this conf was active

		$displayWarranty = false;
		if (!empty($this->retained_warranty)) {
			$displayWarranty = true;

			if ($this->type == Facture::TYPE_SITUATION && !empty($conf->global->INVOICE_RETAINED_WARRANTY_LIMITED_TO_FINAL_SITUATION)) {
				// Check if this situation invoice is 100% for real
				$displayWarranty = false;
				if (!empty($this->situation_final)) {
					$displayWarranty = true;
				} elseif (!empty($this->lines) && $this->status == Facture::STATUS_DRAFT) {
					// $object->situation_final need validation to be done so this test is need for draft
					$displayWarranty = true;

					foreach ($this->lines as $i => $line) {
						if ($line->product_type < 2 && $line->situation_percent < 100) {
							$displayWarranty = false;
							break;
						}
					}
				}
			}
		}

		return $displayWarranty;
	}

	/**
	 * @param	int			$rounding		Minimum number of decimal to show. If 0, no change, if -1, we use min($conf->global->MAIN_MAX_DECIMALS_UNIT,$conf->global->MAIN_MAX_DECIMALS_TOT)
	 * @return number or -1 if not available
	 */
	public function getRetainedWarrantyAmount($rounding = -1)
	{
		global $conf;
		if (empty($this->retained_warranty)) {
			return -1;
		}

		$retainedWarrantyAmount = 0;

		// Billed - retained warranty
		if ($this->type == Facture::TYPE_SITUATION && !empty($conf->global->INVOICE_RETAINED_WARRANTY_LIMITED_TO_FINAL_SITUATION)) {
			$displayWarranty = true;
			// Check if this situation invoice is 100% for real
			if (!empty($this->lines)) {
				foreach ($this->lines as $i => $line) {
					if ($line->product_type < 2 && $line->situation_percent < 100) {
						$displayWarranty = false;
						break;
					}
				}
			}

			if ($displayWarranty && !empty($this->situation_final)) {
				$this->fetchPreviousNextSituationInvoice();
				$TPreviousIncoice = $this->tab_previous_situation_invoice;

				$total2BillWT = 0;
				foreach ($TPreviousIncoice as &$fac) {
					$total2BillWT += $fac->total_ttc;
				}
				$total2BillWT += $this->total_ttc;

				$retainedWarrantyAmount = $total2BillWT * $this->retained_warranty / 100;
			} else {
				return -1;
			}
		} else {
			// Because one day retained warranty could be used on standard invoices
			$retainedWarrantyAmount = $this->total_ttc * $this->retained_warranty / 100;
		}

		if ($rounding < 0) {
			$rounding = min($conf->global->MAIN_MAX_DECIMALS_UNIT, $conf->global->MAIN_MAX_DECIMALS_TOT);
		}

		if ($rounding > 0) {
			return round($retainedWarrantyAmount, $rounding);
		}

		return $retainedWarrantyAmount;
	}

	/**
	 *  Change the retained warranty
	 *
	 *  @param		float		$value		value of retained warranty
	 *  @return		int				>0 if OK, <0 if KO
	 */
	public function setRetainedWarranty($value)
	{
		dol_syslog(get_class($this).'::setRetainedWarranty('.$value.')');

		if ($this->statut >= 0) {
			$fieldname = 'retained_warranty';
			$sql = 'UPDATE '.MAIN_DB_PREFIX.$this->table_element;
			$sql .= " SET ".$fieldname." = ".((float) $value);
			$sql .= ' WHERE rowid='.((int) $this->id);

			if ($this->db->query($sql)) {
				$this->retained_warranty = floatval($value);
				return 1;
			} else {
				dol_syslog(get_class($this).'::setRetainedWarranty Erreur '.$sql.' - '.$this->db->error());
				$this->error = $this->db->error();
				return -1;
			}
		} else {
			dol_syslog(get_class($this).'::setRetainedWarranty, status of the object is incompatible');
			$this->error = 'Status of the object is incompatible '.$this->statut;
			return -2;
		}
	}


	/**
	 *  Change the retained_warranty_date_limit
	 *
	 *  @param		int		$timestamp		date limit of retained warranty in timestamp format
	 *  @param		string	$dateYmd		date limit of retained warranty in Y m d format
	 *  @return		int				>0 if OK, <0 if KO
	 */
	public function setRetainedWarrantyDateLimit($timestamp, $dateYmd = false)
	{
		if (!$timestamp && $dateYmd) {
			$timestamp = $this->db->jdate($dateYmd);
		}


		dol_syslog(get_class($this).'::setRetainedWarrantyDateLimit('.$timestamp.')');
		if ($this->statut >= 0) {
			$fieldname = 'retained_warranty_date_limit';
			$sql = 'UPDATE '.MAIN_DB_PREFIX.$this->table_element;
			$sql .= " SET ".$fieldname." = ".(strval($timestamp) != '' ? "'".$this->db->idate($timestamp)."'" : 'null');
			$sql .= ' WHERE rowid = '.((int) $this->id);

			if ($this->db->query($sql)) {
				$this->retained_warranty_date_limit = $timestamp;
				return 1;
			} else {
				dol_syslog(get_class($this).'::setRetainedWarrantyDateLimit Erreur '.$sql.' - '.$this->db->error());
				$this->error = $this->db->error();
				return -1;
			}
		} else {
			dol_syslog(get_class($this).'::setRetainedWarrantyDateLimit, status of the object is incompatible');
			$this->error = 'Status of the object is incompatible '.$this->statut;
			return -2;
		}
	}


	/**
	 *  Send reminders by emails for ivoices that are due
	 *  CAN BE A CRON TASK
	 *
	 *  @param	int			$nbdays			Delay after due date (or before if delay is negative)
	 *  @param	string		$paymentmode	'' or 'all' by default (no filter), or 'LIQ', 'CHQ', CB', ...
	 *  @param	int|string	$template		Name (or id) of email template (Must be a template of type 'facture_send')
	 *  @return int         				0 if OK, <>0 if KO (this function is used also by cron so only 0 is OK)
	 */
	public function sendEmailsRemindersOnInvoiceDueDate($nbdays = 0, $paymentmode = 'all', $template = '')
	{
		global $conf, $langs, $user;

		$error = 0;
		$this->output = '';
		$this->error = '';
		$nbMailSend = 0;
		$errorsMsg = array();

		$langs->load("bills");

		if (!isModEnabled('facture')) {	// Should not happen. If module disabled, cron job should not be visible.
			$this->output .= $langs->trans('ModuleNotEnabled', $langs->transnoentitiesnoconv("Facture"));
			return 0;
		}
		/*if (empty($conf->global->FACTURE_REMINDER_EMAIL)) {
			$langs->load("bills");
			$this->output .= $langs->trans('EventRemindersByEmailNotEnabled', $langs->transnoentitiesnoconv("Facture"));
			return 0;
		}
		*/

		require_once DOL_DOCUMENT_ROOT.'/core/lib/date.lib.php';
		require_once DOL_DOCUMENT_ROOT.'/core/class/html.formmail.class.php';
		require_once DOL_DOCUMENT_ROOT.'/core/class/CMailFile.class.php';
		$formmail = new FormMail($this->db);

		$now = dol_now();
		$tmpidate = dol_get_first_hour(dol_time_plus_duree($now, $nbdays, 'd'), 'gmt');

		$tmpinvoice = new Facture($this->db);

		dol_syslog(__METHOD__, LOG_DEBUG);

		$this->db->begin();

		// Select all action comm reminder
		$sql = "SELECT rowid as id FROM ".MAIN_DB_PREFIX."facture as f";
		if (!empty($paymentmode) && $paymentmode != 'all') {
			$sql .= ", ".MAIN_DB_PREFIX."c_paiement as cp";
		}
		$sql .= " WHERE f.paye = 0";
		$sql .= " AND f.date_lim_reglement = '".$this->db->idate($tmpidate, 'gmt')."'";
		$sql .= " AND f.entity IN (".getEntity('facture').")";
		if (!empty($paymentmode) && $paymentmode != 'all') {
			$sql .= " AND f.fk_mode_reglement = cp.id AND cp.code = '".$this->db->escape($paymentmode)."'";
		}
		// TODO Add filter to check there is no payment started
		$sql .= $this->db->order("date_lim_reglement", "ASC");

		$resql = $this->db->query($sql);

		$stmpidate = dol_print_date($tmpidate, 'day', 'gmt');
		$this->output .= $langs->transnoentitiesnoconv("SearchUnpaidInvoicesWithDueDate", $stmpidate);
		if (!empty($paymentmode) && $paymentmode != 'all') {
			$this->output .= ' ('.$langs->transnoentitiesnoconv("PaymentMode").' '.$paymentmode.')';
		}
		$this->output .= '<br>';

		if ($resql) {
			while ($obj = $this->db->fetch_object($resql)) {
				if (!$error) {
					// Load event
					$res = $tmpinvoice->fetch($obj->id);
					if ($res > 0) {
						$tmpinvoice->fetch_thirdparty();

						$outputlangs = new Translate('', $conf);
						if ($tmpinvoice->thirdparty->default_lang) {
							$outputlangs->setDefaultLang($tmpinvoice->thirdparty->default_lang);
							$outputlangs->loadLangs(array("main", "bills"));
						} else {
							$outputlangs = $langs;
						}

						// Select email template
						$arraymessage = $formmail->getEMailTemplate($this->db, 'facture_send', $user, $outputlangs, (is_numeric($template) ? $template : 0), 1, (is_numeric($template) ? '' : $template));
						if (is_numeric($arraymessage) && $arraymessage <= 0) {
							$langs->load("errors");
							$this->output .= $langs->trans('ErrorFailedToFindEmailTemplate', $template);
							return 0;
						}

						// PREPARE EMAIL
						$errormesg = '';

						// Make substitution in email content
						$substitutionarray = getCommonSubstitutionArray($outputlangs, 0, '', $tmpinvoice);

						complete_substitutions_array($substitutionarray, $outputlangs, $tmpinvoice);

						// Topic
						$sendTopic = make_substitutions(empty($arraymessage->topic) ? $outputlangs->transnoentitiesnoconv('InformationMessage') : $arraymessage->topic, $substitutionarray, $outputlangs, 1);

						// Content
						$content = $outputlangs->transnoentitiesnoconv($arraymessage->content);

						$sendContent = make_substitutions($content, $substitutionarray, $outputlangs, 1);

						// Recipient
						$to = '';
						$res = $tmpinvoice->fetch_thirdparty();
						$recipient = $tmpinvoice->thirdparty;
						if ($res > 0) {
							if (!empty($recipient->email)) {
								$to = $recipient->email;
							} else {
								$errormesg = "Failed to send remind to thirdparty id=".$tmpinvoice->socid.". No email defined for user.";
								$error++;
							}
						} else {
							$errormesg = "Failed to load recipient with thirdparty id=".$tmpinvoice->socid;
							$error++;
						}

						// Sender
						$from = $conf->global->MAIN_MAIL_EMAIL_FROM;
						if (empty($from)) {
							$errormesg = "Failed to get sender into global setup MAIN_MAIL_EMAIL_FROM";
							$error++;
						}

						if (!$error && $to) {
							// Errors Recipient
							$errors_to = $conf->global->MAIN_MAIL_ERRORS_TO;

							$trackid = 'inv'.$tmpinvoice->id;
							// Mail Creation
							$cMailFile = new CMailFile($sendTopic, $to, $from, $sendContent, array(), array(), array(), '', "", 0, 1, $errors_to, '', $trackid, '', '', '');

							// Sending Mail
							if ($cMailFile->sendfile()) {
								$nbMailSend++;
							} else {
								$errormesg = $cMailFile->error.' : '.$to;
								$error++;
							}
						}

						if ($errormesg) {
							$errorsMsg[] = $errormesg;
						}
					} else {
						$errorsMsg[] = 'Failed to fetch record invoice with ID = '.$obj->id;
						$error++;
					}
				}
			}
		} else {
			$error++;
		}

		if (!$error) {
			$this->output .= 'Nb of emails sent : '.$nbMailSend;
			$this->db->commit();
			return 0;
		} else {
			$this->db->commit(); // We commit also on error, to have the error message recorded.
			$this->error = 'Nb of emails sent : '.$nbMailSend.', '.(!empty($errorsMsg)) ? join(', ', $errorsMsg) : $error;
			return $error;
		}
	}

	/**
	 * See if current invoice date is posterior to the last invoice date among validated invoices of same type.
	 * @param 	boolean 	$allow_validated_drafts			return true if the invoice has been validated before returning to DRAFT state.
	 * @return boolean
	 */
	public function willBeLastOfSameType($allow_validated_drafts = false)
	{
		// get date of last validated invoices of same type
		$sql  = "SELECT datef";
		$sql .= " FROM ".MAIN_DB_PREFIX."facture";
		$sql .= " WHERE type = " . (int) $this->type ;
		$sql .= " AND date_valid IS NOT NULL";
		$sql .= " ORDER BY datef DESC LIMIT 1";

		$result = $this->db->query($sql);
		if ($result) {
			// compare with current validation date
			if ($this->db->num_rows($result)) {
				$obj = $this->db->fetch_object($result);
				$last_date = $this->db->jdate($obj->datef);
				$invoice_date = $this->date;

				$is_last_of_same_type = $invoice_date >= $last_date;
				if ($allow_validated_drafts) {
					$is_last_of_same_type = $is_last_of_same_type || (!strpos($this->ref, 'PROV') && $this->status == self::STATUS_DRAFT);
				}

				return [$is_last_of_same_type, $last_date];
			} else {
				// element is first of type to be validated
				return [true];
			}
		} else {
			dol_print_error($this->db);
		}
	}
}

/**
 *	Class to manage invoice lines.
 *  Saved into database table llx_facturedet
 */
class FactureLigne extends CommonInvoiceLine
{
	/**
	 * @var string ID to identify managed object
	 */
	public $element = 'facturedet';

	/**
	 * @var string Name of table without prefix where object is stored
	 */
	public $table_element = 'facturedet';

	public $oldline;

	//! From llx_facturedet
	//! Id facture
	public $fk_facture;
	//! Id parent line
	public $fk_parent_line;

	//! Description ligne
	public $desc;
	public $ref_ext; // External reference of the line

	public $localtax1_type; // Local tax 1 type
	public $localtax2_type; // Local tax 2 type
	public $fk_remise_except; // Link to line into llx_remise_except
	public $rang = 0;

	public $fk_fournprice;
	public $pa_ht;
	public $marge_tx;
	public $marque_tx;

	public $remise_percent;

	public $special_code; // Liste d'options non cumulabels:
	// 1: frais de port
	// 2: ecotaxe
	// 3: ??

	public $origin;
	public $origin_id;

	public $fk_code_ventilation = 0;

	public $date_start;
	public $date_end;

	public $skip_update_total; // Skip update price total for special lines

	/**
	 * @var int Situation advance percentage
	 */
	public $situation_percent;

	/**
	 * @var int Previous situation line id reference
	 */
	public $fk_prev_id;

	// Multicurrency
	public $fk_multicurrency;
	public $multicurrency_code;
	public $multicurrency_subprice;
	public $multicurrency_total_ht;
	public $multicurrency_total_tva;
	public $multicurrency_total_ttc;

	/**
	 *	Load invoice line from database
	 *
	 *	@param	int		$rowid      id of invoice line to get
	 *	@return	int					<0 if KO, >0 if OK
	 */
	public function fetch($rowid)
	{
		$sql = 'SELECT fd.rowid, fd.fk_facture, fd.fk_parent_line, fd.fk_product, fd.product_type, fd.label as custom_label, fd.description, fd.price, fd.qty, fd.vat_src_code, fd.tva_tx,';
		$sql .= ' fd.localtax1_tx, fd. localtax2_tx, fd.remise, fd.remise_percent, fd.fk_remise_except, fd.subprice, fd.ref_ext,';
		$sql .= ' fd.date_start as date_start, fd.date_end as date_end, fd.fk_product_fournisseur_price as fk_fournprice, fd.buy_price_ht as pa_ht,';
		$sql .= ' fd.info_bits, fd.special_code, fd.total_ht, fd.total_tva, fd.total_ttc, fd.total_localtax1, fd.total_localtax2, fd.rang,';
		$sql .= ' fd.fk_code_ventilation,';
		$sql .= ' fd.fk_unit, fd.fk_user_author, fd.fk_user_modif,';
		$sql .= ' fd.situation_percent, fd.fk_prev_id,';
		$sql .= ' fd.multicurrency_subprice,';
		$sql .= ' fd.multicurrency_total_ht,';
		$sql .= ' fd.multicurrency_total_tva,';
		$sql .= ' fd.multicurrency_total_ttc,';
		$sql .= ' p.ref as product_ref, p.label as product_label, p.description as product_desc';
		$sql .= ' FROM '.MAIN_DB_PREFIX.'facturedet as fd';
		$sql .= ' LEFT JOIN '.MAIN_DB_PREFIX.'product as p ON fd.fk_product = p.rowid';
		$sql .= ' WHERE fd.rowid = '.((int) $rowid);

		$result = $this->db->query($sql);
		if ($result) {
			$objp = $this->db->fetch_object($result);

			$this->rowid = $objp->rowid;
			$this->id = $objp->rowid;
			$this->fk_facture = $objp->fk_facture;
			$this->fk_parent_line = $objp->fk_parent_line;
			$this->label				= $objp->custom_label;
			$this->desc					= $objp->description;
			$this->qty = $objp->qty;
			$this->subprice = $objp->subprice;
			$this->ref_ext = $objp->ref_ext;
			$this->vat_src_code = $objp->vat_src_code;
			$this->tva_tx = $objp->tva_tx;
			$this->localtax1_tx			= $objp->localtax1_tx;
			$this->localtax2_tx			= $objp->localtax2_tx;
			$this->remise_percent = $objp->remise_percent;
			$this->fk_remise_except = $objp->fk_remise_except;
			$this->fk_product			= $objp->fk_product;
			$this->product_type = $objp->product_type;
			$this->date_start			= $this->db->jdate($objp->date_start);
			$this->date_end				= $this->db->jdate($objp->date_end);
			$this->info_bits			= $objp->info_bits;
			$this->tva_npr = ($objp->info_bits & 1 == 1) ? 1 : 0;
			$this->special_code = $objp->special_code;
			$this->total_ht				= $objp->total_ht;
			$this->total_tva			= $objp->total_tva;
			$this->total_localtax1		= $objp->total_localtax1;
			$this->total_localtax2		= $objp->total_localtax2;
			$this->total_ttc			= $objp->total_ttc;
			$this->fk_code_ventilation = $objp->fk_code_ventilation;
			$this->rang					= $objp->rang;
			$this->fk_fournprice = $objp->fk_fournprice;
			$marginInfos				= getMarginInfos($objp->subprice, $objp->remise_percent, $objp->tva_tx, $objp->localtax1_tx, $objp->localtax2_tx, $this->fk_fournprice, $objp->pa_ht);
			$this->pa_ht				= $marginInfos[0];
			$this->marge_tx				= $marginInfos[1];
			$this->marque_tx			= $marginInfos[2];

			$this->ref = $objp->product_ref; // deprecated

			$this->product_ref = $objp->product_ref;
			$this->product_label		= $objp->product_label;
			$this->product_desc			= $objp->product_desc;

			$this->fk_unit = $objp->fk_unit;
			$this->fk_user_modif		= $objp->fk_user_modif;
			$this->fk_user_author = $objp->fk_user_author;

			$this->situation_percent    = $objp->situation_percent;
			$this->fk_prev_id           = $objp->fk_prev_id;

			$this->multicurrency_subprice = $objp->multicurrency_subprice;
			$this->multicurrency_total_ht = $objp->multicurrency_total_ht;
			$this->multicurrency_total_tva = $objp->multicurrency_total_tva;
			$this->multicurrency_total_ttc = $objp->multicurrency_total_ttc;

			$this->db->free($result);

			return 1;
		} else {
			$this->error = $this->db->lasterror();
			return -1;
		}
	}

	/**
	 *	Insert line into database
	 *
	 *	@param      int		$notrigger		                 1 no triggers
	 *  @param      int     $noerrorifdiscountalreadylinked  1=Do not make error if lines is linked to a discount and discount already linked to another
	 *	@return		int						                 <0 if KO, >0 if OK
	 */
	public function insert($notrigger = 0, $noerrorifdiscountalreadylinked = 0)
	{
		global $langs, $user, $conf;

		$error = 0;

		$pa_ht_isemptystring = (empty($this->pa_ht) && $this->pa_ht == ''); // If true, we can use a default value. If this->pa_ht = '0', we must use '0'.

		dol_syslog(get_class($this)."::insert rang=".$this->rang, LOG_DEBUG);

		// Clean parameters
		$this->desc = trim($this->desc);
		if (empty($this->tva_tx)) {
			$this->tva_tx = 0;
		}
		if (empty($this->localtax1_tx)) {
			$this->localtax1_tx = 0;
		}
		if (empty($this->localtax2_tx)) {
			$this->localtax2_tx = 0;
		}
		if (empty($this->localtax1_type)) {
			$this->localtax1_type = 0;
		}
		if (empty($this->localtax2_type)) {
			$this->localtax2_type = 0;
		}
		if (empty($this->total_localtax1)) {
			$this->total_localtax1 = 0;
		}
		if (empty($this->total_localtax2)) {
			$this->total_localtax2 = 0;
		}
		if (empty($this->rang)) {
			$this->rang = 0;
		}
		if (empty($this->remise_percent)) {
			$this->remise_percent = 0;
		}
		if (empty($this->info_bits)) {
			$this->info_bits = 0;
		}
		if (empty($this->subprice)) {
			$this->subprice = 0;
		}
		if (empty($this->ref_ext)) {
			$this->ref_ext = '';
		}
		if (empty($this->special_code)) {
			$this->special_code = 0;
		}
		if (empty($this->fk_parent_line)) {
			$this->fk_parent_line = 0;
		}
		if (empty($this->fk_prev_id)) {
			$this->fk_prev_id = 0;
		}
		if (!isset($this->situation_percent) || $this->situation_percent > 100 || (string) $this->situation_percent == '') {
			$this->situation_percent = 100;
		}

		if (empty($this->pa_ht)) {
			$this->pa_ht = 0;
		}
		if (empty($this->multicurrency_subprice)) {
			$this->multicurrency_subprice = 0;
		}
		if (empty($this->multicurrency_total_ht)) {
			$this->multicurrency_total_ht = 0;
		}
		if (empty($this->multicurrency_total_tva)) {
			$this->multicurrency_total_tva = 0;
		}
		if (empty($this->multicurrency_total_ttc)) {
			$this->multicurrency_total_ttc = 0;
		}

		// if buy price not defined, define buyprice as configured in margin admin
		if ($this->pa_ht == 0 && $pa_ht_isemptystring) {
			if (($result = $this->defineBuyPrice($this->subprice, $this->remise_percent, $this->fk_product)) < 0) {
				return $result;
			} else {
				$this->pa_ht = $result;
			}
		}

		// Check parameters
		if ($this->product_type < 0) {
			$this->error = 'ErrorProductTypeMustBe0orMore';
			return -1;
		}
		if (!empty($this->fk_product) && $this->fk_product > 0) {
			// Check product exists
			$result = Product::isExistingObject('product', $this->fk_product);
			if ($result <= 0) {
				$this->error = 'ErrorProductIdDoesNotExists';
				dol_syslog(get_class($this)."::insert Error ".$this->error, LOG_ERR);
				return -1;
			}
		}

		$this->db->begin();

		// Update line in database
		$sql = 'INSERT INTO '.MAIN_DB_PREFIX.'facturedet';
		$sql .= ' (fk_facture, fk_parent_line, label, description, qty,';
		$sql .= ' vat_src_code, tva_tx, localtax1_tx, localtax2_tx, localtax1_type, localtax2_type,';
		$sql .= ' fk_product, product_type, remise_percent, subprice, ref_ext, fk_remise_except,';
		$sql .= ' date_start, date_end, fk_code_ventilation, ';
		$sql .= ' rang, special_code, fk_product_fournisseur_price, buy_price_ht,';
		$sql .= ' info_bits, total_ht, total_tva, total_ttc, total_localtax1, total_localtax2,';
		$sql .= ' situation_percent, fk_prev_id,';
		$sql .= ' fk_unit, fk_user_author, fk_user_modif,';
		$sql .= ' fk_multicurrency, multicurrency_code, multicurrency_subprice, multicurrency_total_ht, multicurrency_total_tva, multicurrency_total_ttc';
		$sql .= ')';
		$sql .= " VALUES (".$this->fk_facture.",";
		$sql .= " ".($this->fk_parent_line > 0 ? $this->fk_parent_line : "null").",";
		$sql .= " ".(!empty($this->label) ? "'".$this->db->escape($this->label)."'" : "null").",";
		$sql .= " '".$this->db->escape($this->desc)."',";
		$sql .= " ".price2num($this->qty).",";
		$sql .= " ".(empty($this->vat_src_code) ? "''" : "'".$this->db->escape($this->vat_src_code)."'").",";
		$sql .= " ".price2num($this->tva_tx).",";
		$sql .= " ".price2num($this->localtax1_tx).",";
		$sql .= " ".price2num($this->localtax2_tx).",";
		$sql .= " '".$this->db->escape($this->localtax1_type)."',";
		$sql .= " '".$this->db->escape($this->localtax2_type)."',";
		$sql .= ' '.((!empty($this->fk_product) && $this->fk_product > 0) ? $this->fk_product : "null").',';
		$sql .= " ".((int) $this->product_type).",";
		$sql .= " ".price2num($this->remise_percent).",";
		$sql .= " ".price2num($this->subprice).",";
		$sql .= " '".$this->db->escape($this->ref_ext)."',";
		$sql .= ' '.(!empty($this->fk_remise_except) ? $this->fk_remise_except : "null").',';
		$sql .= " ".(!empty($this->date_start) ? "'".$this->db->idate($this->date_start)."'" : "null").",";
		$sql .= " ".(!empty($this->date_end) ? "'".$this->db->idate($this->date_end)."'" : "null").",";
		$sql .= ' '.((int) $this->fk_code_ventilation).',';
		$sql .= ' '.((int) $this->rang).',';
		$sql .= ' '.((int) $this->special_code).',';
		$sql .= ' '.(!empty($this->fk_fournprice) ? $this->fk_fournprice : "null").',';
		$sql .= ' '.price2num($this->pa_ht).',';
		$sql .= " '".$this->db->escape($this->info_bits)."',";
		$sql .= " ".price2num($this->total_ht).",";
		$sql .= " ".price2num($this->total_tva).",";
		$sql .= " ".price2num($this->total_ttc).",";
		$sql .= " ".price2num($this->total_localtax1).",";
		$sql .= " ".price2num($this->total_localtax2);
		$sql .= ", ".((float) $this->situation_percent);
		$sql .= ", ".(!empty($this->fk_prev_id) ? $this->fk_prev_id : "null");
		$sql .= ", ".(!$this->fk_unit ? 'NULL' : $this->fk_unit);
		$sql .= ", ".((int) $user->id);
		$sql .= ", ".((int) $user->id);
		$sql .= ", ".(int) $this->fk_multicurrency;
		$sql .= ", '".$this->db->escape($this->multicurrency_code)."'";
		$sql .= ", ".price2num($this->multicurrency_subprice);
		$sql .= ", ".price2num($this->multicurrency_total_ht);
		$sql .= ", ".price2num($this->multicurrency_total_tva);
		$sql .= ", ".price2num($this->multicurrency_total_ttc);
		$sql .= ')';

		dol_syslog(get_class($this)."::insert", LOG_DEBUG);
		$resql = $this->db->query($sql);
		if ($resql) {
			$this->id = $this->db->last_insert_id(MAIN_DB_PREFIX.'facturedet');
			$this->rowid = $this->id; // For backward compatibility

			if (!$error) {
				$result = $this->insertExtraFields();
				if ($result < 0) {
					$error++;
				}
			}

			// If fk_remise_except is defined, the discount is linked to the invoice
			// which flags it as "consumed".
			if ($this->fk_remise_except) {
				$discount = new DiscountAbsolute($this->db);
				$result = $discount->fetch($this->fk_remise_except);
				if ($result >= 0) {
					// Check if discount was found
					if ($result > 0) {
						// Check if discount not already affected to another invoice
						if ($discount->fk_facture_line > 0) {
							if (empty($noerrorifdiscountalreadylinked)) {
								$this->error = $langs->trans("ErrorDiscountAlreadyUsed", $discount->id);
								dol_syslog(get_class($this)."::insert Error ".$this->error, LOG_ERR);
								$this->db->rollback();
								return -3;
							}
						} else {
							$result = $discount->link_to_invoice($this->rowid, 0);
							if ($result < 0) {
								$this->error = $discount->error;
								dol_syslog(get_class($this)."::insert Error ".$this->error, LOG_ERR);
								$this->db->rollback();
								return -3;
							}
						}
					} else {
						$this->error = $langs->trans("ErrorADiscountThatHasBeenRemovedIsIncluded");
						dol_syslog(get_class($this)."::insert Error ".$this->error, LOG_ERR);
						$this->db->rollback();
						return -3;
					}
				} else {
					$this->error = $discount->error;
					dol_syslog(get_class($this)."::insert Error ".$this->error, LOG_ERR);
					$this->db->rollback();
					return -3;
				}
			}

			if (!$notrigger) {
				// Call trigger
				$result = $this->call_trigger('LINEBILL_INSERT', $user);
				if ($result < 0) {
					$this->db->rollback();
					return -2;
				}
				// End call triggers
			}

			$this->db->commit();
			return $this->id;
		} else {
			$this->error = $this->db->lasterror();
			$this->db->rollback();
			return -2;
		}
	}

	/**
	 *	Update line into database
	 *
	 *	@param		User	$user		User object
	 *	@param		int		$notrigger	Disable triggers
	 *	@return		int					<0 if KO, >0 if OK
	 */
	public function update($user = '', $notrigger = 0)
	{
		global $user, $conf;

		$error = 0;

		$pa_ht_isemptystring = (empty($this->pa_ht) && $this->pa_ht == ''); // If true, we can use a default value. If this->pa_ht = '0', we must use '0'.

		// Clean parameters
		$this->desc = trim($this->desc);
		if (empty($this->ref_ext)) {
			$this->ref_ext = '';
		}
		if (empty($this->tva_tx)) {
			$this->tva_tx = 0;
		}
		if (empty($this->localtax1_tx)) {
			$this->localtax1_tx = 0;
		}
		if (empty($this->localtax2_tx)) {
			$this->localtax2_tx = 0;
		}
		if (empty($this->localtax1_type)) {
			$this->localtax1_type = 0;
		}
		if (empty($this->localtax2_type)) {
			$this->localtax2_type = 0;
		}
		if (empty($this->total_localtax1)) {
			$this->total_localtax1 = 0;
		}
		if (empty($this->total_localtax2)) {
			$this->total_localtax2 = 0;
		}
		if (empty($this->remise_percent)) {
			$this->remise_percent = 0;
		}
		if (empty($this->info_bits)) {
			$this->info_bits = 0;
		}
		if (empty($this->special_code)) {
			$this->special_code = 0;
		}
		if (empty($this->product_type)) {
			$this->product_type = 0;
		}
		if (empty($this->fk_parent_line)) {
			$this->fk_parent_line = 0;
		}
		if (!isset($this->situation_percent) || $this->situation_percent > 100 || (string) $this->situation_percent == '') {
			$this->situation_percent = 100;
		}
		if (empty($this->pa_ht)) {
			$this->pa_ht = 0;
		}

		if (empty($this->multicurrency_subprice)) {
			$this->multicurrency_subprice = 0;
		}
		if (empty($this->multicurrency_total_ht)) {
			$this->multicurrency_total_ht = 0;
		}
		if (empty($this->multicurrency_total_tva)) {
			$this->multicurrency_total_tva = 0;
		}
		if (empty($this->multicurrency_total_ttc)) {
			$this->multicurrency_total_ttc = 0;
		}

		// Check parameters
		if ($this->product_type < 0) {
			return -1;
		}

		// if buy price not provided, define buyprice as configured in margin admin
		if ($this->pa_ht == 0 && $pa_ht_isemptystring) {
			// We call defineBuyPrice only if data was not provided (if input was '0', we will not go here and value will remaine '0')
			$result = $this->defineBuyPrice($this->subprice, $this->remise_percent, $this->fk_product);
			if ($result < 0) {
				return $result;
			} else {
				$this->pa_ht = $result;
			}
		}

		$this->db->begin();

		// Update line in database
		$sql = "UPDATE ".MAIN_DB_PREFIX."facturedet SET";
		$sql .= " description='".$this->db->escape($this->desc)."'";
		$sql .= ", ref_ext='".$this->db->escape($this->ref_ext)."'";
		$sql .= ", label=".(!empty($this->label) ? "'".$this->db->escape($this->label)."'" : "null");
		$sql .= ", subprice=".price2num($this->subprice);
		$sql .= ", remise_percent=".price2num($this->remise_percent);
		if ($this->fk_remise_except) {
			$sql .= ", fk_remise_except=".$this->fk_remise_except;
		} else {
			$sql .= ", fk_remise_except=null";
		}
		$sql .= ", vat_src_code = '".(empty($this->vat_src_code) ? '' : $this->db->escape($this->vat_src_code))."'";
		$sql .= ", tva_tx=".price2num($this->tva_tx);
		$sql .= ", localtax1_tx=".price2num($this->localtax1_tx);
		$sql .= ", localtax2_tx=".price2num($this->localtax2_tx);
		$sql .= ", localtax1_type='".$this->db->escape($this->localtax1_type)."'";
		$sql .= ", localtax2_type='".$this->db->escape($this->localtax2_type)."'";
		$sql .= ", qty=".price2num($this->qty);
		$sql .= ", date_start=".(!empty($this->date_start) ? "'".$this->db->idate($this->date_start)."'" : "null");
		$sql .= ", date_end=".(!empty($this->date_end) ? "'".$this->db->idate($this->date_end)."'" : "null");
		$sql .= ", product_type=".$this->product_type;
		$sql .= ", info_bits='".$this->db->escape($this->info_bits)."'";
		$sql .= ", special_code='".$this->db->escape($this->special_code)."'";
		if (empty($this->skip_update_total)) {
			$sql .= ", total_ht=".price2num($this->total_ht);
			$sql .= ", total_tva=".price2num($this->total_tva);
			$sql .= ", total_ttc=".price2num($this->total_ttc);
			$sql .= ", total_localtax1=".price2num($this->total_localtax1);
			$sql .= ", total_localtax2=".price2num($this->total_localtax2);
		}
		$sql .= ", fk_product_fournisseur_price=".(!empty($this->fk_fournprice) ? "'".$this->db->escape($this->fk_fournprice)."'" : "null");
		$sql .= ", buy_price_ht=".(($this->pa_ht || $this->pa_ht === 0 || $this->pa_ht === '0') ? price2num($this->pa_ht) : "null"); // $this->pa_ht should always be defined (set to 0 or to sell price depending on option)
		$sql .= ", fk_parent_line=".($this->fk_parent_line > 0 ? $this->fk_parent_line : "null");
		if (!empty($this->rang)) {
			$sql .= ", rang=".((int) $this->rang);
		}
		$sql .= ", situation_percent = ".((float) $this->situation_percent);
		$sql .= ", fk_unit = ".(!$this->fk_unit ? 'NULL' : $this->fk_unit);
		$sql .= ", fk_user_modif = ".((int) $user->id);

		// Multicurrency
		$sql .= ", multicurrency_subprice=".price2num($this->multicurrency_subprice);
		$sql .= ", multicurrency_total_ht=".price2num($this->multicurrency_total_ht);
		$sql .= ", multicurrency_total_tva=".price2num($this->multicurrency_total_tva);
		$sql .= ", multicurrency_total_ttc=".price2num($this->multicurrency_total_ttc);

		$sql .= " WHERE rowid = ".((int) $this->rowid);

		dol_syslog(get_class($this)."::update", LOG_DEBUG);
		$resql = $this->db->query($sql);
		if ($resql) {
			if (!$error) {
				$this->id = $this->rowid;
				$result = $this->insertExtraFields();
				if ($result < 0) {
					$error++;
				}
			}

			if (!$error && !$notrigger) {
				// Call trigger
				$result = $this->call_trigger('LINEBILL_MODIFY', $user);
				if ($result < 0) {
					$this->db->rollback();
					return -2;
				}
				// End call triggers
			}
			$this->db->commit();
			return 1;
		} else {
			$this->error = $this->db->error();
			$this->db->rollback();
			return -2;
		}
	}

	/**
	 * Delete line in database
	 *
	 * @param 	User 	$tmpuser    User that deletes
	 * @param 	bool 	$notrigger  false=launch triggers after, true=disable triggers
	 * @return 	int		           	<0 if KO, >0 if OK
	 */
	public function delete($tmpuser = null, $notrigger = false)
	{
		global $user;

		$this->db->begin();

		// Call trigger
		if (empty($notrigger)) {
			$result = $this->call_trigger('LINEBILL_DELETE', $user);
			if ($result < 0) {
				$this->db->rollback();
				return -1;
			}
		}
		// End call triggers

		// extrafields
		$result = $this->deleteExtraFields();
		if ($result < 0) {
			$this->db->rollback();
			return -1;
		}

		$sql = "DELETE FROM ".MAIN_DB_PREFIX."facturedet WHERE rowid = ".((int) $this->rowid);

		if ($this->db->query($sql)) {
			$this->db->commit();
			return 1;
		} else {
			$this->error = $this->db->error()." sql=".$sql;
			$this->db->rollback();
			return -1;
		}
	}

	// phpcs:disable PEAR.NamingConventions.ValidFunctionName.ScopeNotCamelCaps
	/**
	 *	Update DB line fields total_xxx
	 *	Used by migration
	 *
	 *	@return		int		<0 if KO, >0 if OK
	 */
	public function update_total()
	{
		// phpcs:enable
		$this->db->begin();
		dol_syslog(get_class($this)."::update_total", LOG_DEBUG);

		// Clean parameters
		if (empty($this->total_localtax1)) {
			$this->total_localtax1 = 0;
		}
		if (empty($this->total_localtax2)) {
			$this->total_localtax2 = 0;
		}

		// Update line in database
		$sql = "UPDATE ".MAIN_DB_PREFIX."facturedet SET";
		$sql .= " total_ht=".price2num($this->total_ht)."";
		$sql .= ",total_tva=".price2num($this->total_tva)."";
		$sql .= ",total_localtax1=".price2num($this->total_localtax1)."";
		$sql .= ",total_localtax2=".price2num($this->total_localtax2)."";
		$sql .= ",total_ttc=".price2num($this->total_ttc)."";
		$sql .= " WHERE rowid = ".((int) $this->rowid);

		dol_syslog(get_class($this)."::update_total", LOG_DEBUG);

		$resql = $this->db->query($sql);
		if ($resql) {
			$this->db->commit();
			return 1;
		} else {
			$this->error = $this->db->error();
			$this->db->rollback();
			return -2;
		}
	}

	// phpcs:disable PEAR.NamingConventions.ValidFunctionName.ScopeNotCamelCaps
	/**
	 * Returns situation_percent of the previous line.
	 * Warning: If invoice is a replacement invoice, this->fk_prev_id is id of the replaced line.
	 *
	 * @param  int     $invoiceid      Invoice id
	 * @param  bool    $include_credit_note		Include credit note or not
	 * @return int                     >= 0
	 */
	public function get_prev_progress($invoiceid, $include_credit_note = true)
	{
		// phpcs:enable
		global $invoicecache;
		if (is_null($this->fk_prev_id) || empty($this->fk_prev_id) || $this->fk_prev_id == "") {
			return 0;
		} else {
			// If invoice is not a situation invoice, this->fk_prev_id is used for something else
			if (!isset($invoicecache[$invoiceid])) {
				$invoicecache[$invoiceid] = new Facture($this->db);
				$invoicecache[$invoiceid]->fetch($invoiceid);
			}
			if ($invoicecache[$invoiceid]->type != Facture::TYPE_SITUATION) {
				return 0;
			}

			$sql = "SELECT situation_percent FROM ".MAIN_DB_PREFIX."facturedet WHERE rowid = ".((int) $this->fk_prev_id);
			$resql = $this->db->query($sql);
			if ($resql && $this->db->num_rows($resql) > 0) {
				$res = $this->db->fetch_array($resql);

				$returnPercent = floatval($res['situation_percent']);

				if ($include_credit_note) {
					$sql = 'SELECT fd.situation_percent FROM '.MAIN_DB_PREFIX.'facturedet fd';
					$sql .= ' JOIN '.MAIN_DB_PREFIX.'facture f ON (f.rowid = fd.fk_facture) ';
					$sql .= " WHERE fd.fk_prev_id = ".((int) $this->fk_prev_id);
					$sql .= " AND f.situation_cycle_ref = ".((int) $invoicecache[$invoiceid]->situation_cycle_ref); // Prevent cycle outed
					$sql .= " AND f.type = ".Facture::TYPE_CREDIT_NOTE;

					$res = $this->db->query($sql);
					if ($res) {
						while ($obj = $this->db->fetch_object($res)) {
							$returnPercent = $returnPercent + floatval($obj->situation_percent);
						}
					} else {
						dol_print_error($this->db);
					}
				}

				return $returnPercent;
			} else {
				$this->error = $this->db->error();
				dol_syslog(get_class($this)."::select Error ".$this->error, LOG_ERR);
				$this->db->rollback();
				return -1;
			}
		}
	}
}<|MERGE_RESOLUTION|>--- conflicted
+++ resolved
@@ -1944,12 +1944,8 @@
 		$sql .= ', f.datec as datec';
 		$sql .= ', f.date_valid as datev';
 		$sql .= ', f.tms as datem';
-<<<<<<< HEAD
-		$sql .= ', f.note_private, f.note_public, f.fk_statut, f.paye, f.close_code, f.close_note, f.fk_user_author, f.fk_user_valid, f.model_pdf, f.last_main_doc';
+		$sql .= ', f.note_private, f.note_public, f.fk_statut, f.paye, f.close_code, f.close_note, f.fk_user_author, f.fk_user_valid, f.fk_user_modif, f.model_pdf, f.last_main_doc';
 		$sql .= ", f.fk_input_reason";
-=======
-		$sql .= ', f.note_private, f.note_public, f.fk_statut, f.paye, f.close_code, f.close_note, f.fk_user_author, f.fk_user_valid, f.fk_user_modif, f.model_pdf, f.last_main_doc';
->>>>>>> 59816ce1
 		$sql .= ', f.fk_facture_source, f.fk_fac_rec_source';
 		$sql .= ', f.fk_mode_reglement, f.fk_cond_reglement, f.fk_projet as fk_project, f.extraparams';
 		$sql .= ', f.situation_cycle_ref, f.situation_counter, f.situation_final';
