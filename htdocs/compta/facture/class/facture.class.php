--- conflicted
+++ resolved
@@ -5367,17 +5367,11 @@
 			return -1;
 		}
 
-<<<<<<< HEAD
-		// if buy price not defined, define buyprice as configured in margin admin
-		if ($this->pa_ht == 0 && $pa_ht_isemptystring) {
-			if (($result = $this->defineBuyPrice($this->subprice, $this->remise_percent, $this->fk_product)) < 0) {
-=======
 		// if buy price not provided, define buyprice as configured in margin admin
 		if ($this->pa_ht == 0 && $pa_ht_isemptystring) {
 			// We call defineBuyPrice only if data was not provided (if input was '0', we will not go here and value will remaine '0')
 			$result = $this->defineBuyPrice($this->subprice, $this->remise_percent, $this->fk_product);
 			if ($result < 0) {
->>>>>>> 965ee162
 				return $result;
 			} else {
 				$this->pa_ht = $result;
