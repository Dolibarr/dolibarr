--- conflicted
+++ resolved
@@ -206,11 +206,19 @@
 
 	public $oldcopy;
 
-	
+	/**
+	 * @var double percentage of retainage
+	 */
 	public $retained_warranty;
 	
+	/**
+	 * @var int timestamp of date limit of retainage
+	 */
 	public $retained_warranty_date_limit;
 	
+	/**
+	 * @var int Code in llx_c_paiement
+	 */
 	public $retained_warranty_fk_cond_reglement;
 
     /**
@@ -1349,12 +1357,8 @@
 		$sql.= ', c.code as cond_reglement_code, c.libelle as cond_reglement_libelle, c.libelle_facture as cond_reglement_libelle_doc';
         $sql.= ', f.fk_incoterms, f.location_incoterms';
         $sql.= ', f.module_source, f.pos_source';
-<<<<<<< HEAD
-        $sql.= ", i.libelle as libelle_incoterms";
+        $sql.= ", i.libelle as label_incoterms";
         $sql.= ", f.retained_warranty as retained_warranty, f.retained_warranty_date_limit as retained_warranty_date_limit, f.retained_warranty_fk_cond_reglement as retained_warranty_fk_cond_reglement";
-=======
-        $sql.= ", i.libelle as label_incoterms";
->>>>>>> 68bc096e
 		$sql.= ' FROM '.MAIN_DB_PREFIX.'facture as f';
 		$sql.= ' LEFT JOIN '.MAIN_DB_PREFIX.'c_payment_term as c ON f.fk_cond_reglement = c.rowid';
 		$sql.= ' LEFT JOIN '.MAIN_DB_PREFIX.'c_paiement as p ON f.fk_mode_reglement = p.id';
