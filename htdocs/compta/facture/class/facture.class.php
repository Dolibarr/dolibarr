<?php
/* Copyright (C) 2002-2007 Rodolphe Quiedeville  <rodolphe@quiedeville.org>
 * Copyright (C) 2004-2013 Laurent Destailleur   <eldy@users.sourceforge.net>
 * Copyright (C) 2004      Sebastien Di Cintio   <sdicintio@ressource-toi.org>
 * Copyright (C) 2004      Benoit Mortier        <benoit.mortier@opensides.be>
 * Copyright (C) 2005      Marc Barilley / Ocebo <marc@ocebo.com>
 * Copyright (C) 2005-2014 Regis Houssin         <regis.houssin@inodbox.com>
 * Copyright (C) 2006      Andre Cianfarani      <acianfa@free.fr>
 * Copyright (C) 2007      Franky Van Liedekerke <franky.van.liedekerke@telenet.be>
 * Copyright (C) 2010-2016 Juanjo Menent         <jmenent@2byte.es>
 * Copyright (C) 2012-2014 Christophe Battarel   <christophe.battarel@altairis.fr>
 * Copyright (C) 2012-2015 Marcos García         <marcosgdf@gmail.com>
 * Copyright (C) 2012      Cédric Salvador       <csalvador@gpcsolutions.fr>
 * Copyright (C) 2012-2014 Raphaël Doursenaud    <rdoursenaud@gpcsolutions.fr>
 * Copyright (C) 2013      Cedric Gross          <c.gross@kreiz-it.fr>
 * Copyright (C) 2013      Florian Henry         <florian.henry@open-concept.pro>
 * Copyright (C) 2016      Ferran Marcet         <fmarcet@2byte.es>
 * Copyright (C) 2018      Alexandre Spangaro    <aspangaro@open-dsi.fr>
 * Copyright (C) 2018      Nicolas ZABOURI        <info@inovea-conseil.com>
 *
 * This program is free software; you can redistribute it and/or modify
 * it under the terms of the GNU General Public License as published by
 * the Free Software Foundation; either version 3 of the License, or
 * (at your option) any later version.
 *
 * This program is distributed in the hope that it will be useful,
 * but WITHOUT ANY WARRANTY; without even the implied warranty of
 * MERCHANTABILITY or FITNESS FOR A PARTICULAR PURPOSE.  See the
 * GNU General Public License for more details.
 *
 * You should have received a copy of the GNU General Public License
 * along with this program. If not, see <http://www.gnu.org/licenses/>.
 */

/**
 *	\file       htdocs/compta/facture/class/facture.class.php
 *	\ingroup    facture
 *	\brief      File of class to manage invoices
 */

include_once DOL_DOCUMENT_ROOT.'/core/class/commoninvoice.class.php';
require_once DOL_DOCUMENT_ROOT.'/core/class/commonobjectline.class.php';
require_once DOL_DOCUMENT_ROOT.'/product/class/product.class.php';
require_once DOL_DOCUMENT_ROOT.'/societe/class/client.class.php';
require_once DOL_DOCUMENT_ROOT.'/margin/lib/margins.lib.php';
require_once DOL_DOCUMENT_ROOT.'/multicurrency/class/multicurrency.class.php';

if (! empty($conf->accounting->enabled)) require_once DOL_DOCUMENT_ROOT.'/core/class/html.formaccounting.class.php';
if (! empty($conf->accounting->enabled)) require_once DOL_DOCUMENT_ROOT.'/accountancy/class/accountingaccount.class.php';

/**
 *	Class to manage invoices
 */
class Facture extends CommonInvoice
{
	/**
	 * @var string ID to identify managed object
	 */
	public $element='facture';

	/**
	 * @var string Name of table without prefix where object is stored
	 */
	public $table_element='facture';

	/**
	 * @var int    Name of subtable line
	 */
	public $table_element_line = 'facturedet';

	/**
	 * @var int Field with ID of parent key if this field has a parent
	 */
	public $fk_element = 'fk_facture';

	/**
	 * @var string String with name of icon for myobject. Must be the part after the 'object_' into object_myobject.png
	 */
	public $picto='bill';

	/**
	 * 0=No test on entity, 1=Test with field entity, 2=Test with link by societe
	 * @var int
	 */
	public $ismultientitymanaged = 1;

	/**
	 * 0=Default, 1=View may be restricted to sales representative only if no permission to see all or to company of external user if external user
	 * @var integer
	 */
	public $restrictiononfksoc = 1;

	/**
	 * {@inheritdoc}
	 */
	protected $table_ref_field = 'ref';

	public $socid;

	public $author;

	/**
     * @var int ID
     */
	public $fk_user_author;

	/**
     * @var int ID
     */
	public $fk_user_valid;

	public $date;              // Date invoice
	public $datem;
	public $ref_client;
	public $ref_int;
	//Check constants for types
	public $type = self::TYPE_STANDARD;

	//var $amount;
	public $remise_absolue;
	public $remise_percent;
	public $total_ht=0;
	public $total_tva=0;
	public $total_localtax1=0;
	public $total_localtax2=0;
	public $total_ttc=0;
	public $revenuestamp;

	//! Fermeture apres paiement partiel: discount_vat, badcustomer, abandon
	//! Fermeture alors que aucun paiement: replaced (si remplace), abandon
	public $close_code;
	//! Commentaire si mis a paye sans paiement complet
	public $close_note;
	//! 1 if invoice paid COMPLETELY, 0 otherwise (do not use it anymore, use statut and close_code)
	public $paye;
	//! key of module source when invoice generated from a dedicated module ('cashdesk', 'takepos', ...)
	public $module_source;
	//! key of pos source ('0', '1', ...)
	public $pos_source;
	//! id of template invoice when generated from a template invoice
	public $fk_fac_rec_source;
	//! id of source invoice if replacement invoice or credit note
	public $fk_facture_source;
	public $linked_objects=array();
	public $date_lim_reglement;
	public $cond_reglement_code;		// Code in llx_c_paiement
	public $mode_reglement_code;		// Code in llx_c_paiement

	/**
     * @var int ID Field to store bank id to use when payment mode is withdraw
     */
	public $fk_bank;

	/**
	 * @deprecated
	 */
	public $products=array();

	/**
	 * @var FactureLigne[]
	 */
	public $lines=array();

	public $line;
	public $extraparams=array();
	public $specimen;

	public $fac_rec;

	// Multicurrency
	/**
     * @var int ID
     */
	public $fk_multicurrency;

	public $multicurrency_code;
	public $multicurrency_tx;
	public $multicurrency_total_ht;
	public $multicurrency_total_tva;
	public $multicurrency_total_ttc;

	/**
	 * @var int Situation cycle reference number
	 */
	public $situation_cycle_ref;

	/**
	 * @var int Situation counter inside the cycle
	 */
	public $situation_counter;

	/**
	 * @var int Final situation flag
	 */
	public $situation_final;

	/**
	 * @var array Table of previous situations
	 */
	public $tab_previous_situation_invoice=array();

	/**
	 * @var array Table of next situations
	 */
	public $tab_next_situation_invoice=array();

	public $oldcopy;

    /**
     * Standard invoice
     */
    const TYPE_STANDARD = 0;

    /**
     * Replacement invoice
     */
    const TYPE_REPLACEMENT = 1;

    /**
     * Credit note invoice
     */
    const TYPE_CREDIT_NOTE = 2;

    /**
     * Deposit invoice
     */
    const TYPE_DEPOSIT = 3;

    /**
     * Proforma invoice (should not be used. a proforma is an order)
     */
    const TYPE_PROFORMA = 4;

	/**
	 * Situation invoice
	 */
	const TYPE_SITUATION = 5;

	/**
	 * Draft status
	 */
	const STATUS_DRAFT = 0;

	/**
	 * Validated (need to be paid)
	 */
	const STATUS_VALIDATED = 1;

	/**
	 * Classified paid.
	 * If paid partially, $this->close_code can be:
	 * - CLOSECODE_DISCOUNTVAT
	 * - CLOSECODE_BADDEBT
	 * If paid completely, this->close_code will be null
	 */
	const STATUS_CLOSED = 2;

	/**
	 * Classified abandoned and no payment done.
	 * $this->close_code can be:
	 * - CLOSECODE_BADDEBT
	 * - CLOSECODE_ABANDONED
	 * - CLOSECODE_REPLACED
	 */
	const STATUS_ABANDONED = 3;

	const CLOSECODE_DISCOUNTVAT = 'discount_vat';	// Abandonned remain - escompte
	const CLOSECODE_BADDEBT = 'badcustomer';		// Abandonned - bad
	const CLOSECODE_ABANDONED = 'abandon';			// Abandonned - other
	const CLOSECODE_REPLACED = 'replaced';			// Closed after doing a replacement invoice

	/**
	 * 	Constructor
	 *
	 * 	@param	DoliDB		$db			Database handler
	 */
	public function __construct($db)
	{
		$this->db = $db;
	}

	/**
	 *	Create invoice in database.
	 *  Note: this->ref can be set or empty. If empty, we will use "(PROV999)"
	 *  Note: this->fac_rec must be set to create invoice from a recurring invoice
	 *
	 *	@param	User	$user      		Object user that create
	 *	@param  int		$notrigger		1=Does not execute triggers, 0 otherwise
	 * 	@param	int		$forceduedate	1=Do not recalculate due date from payment condition but force it with value
	 *	@return	int						<0 if KO, >0 if OK
	 */
    public function create(User $user, $notrigger = 0, $forceduedate = 0)
	{
		global $langs,$conf,$mysoc,$hookmanager;
		$error=0;

		// Clean parameters
		if (empty($this->type)) $this->type = self::TYPE_STANDARD;
		$this->ref_client=trim($this->ref_client);
		$this->note=(isset($this->note) ? trim($this->note) : trim($this->note_private)); // deprecated
		$this->note_private=(isset($this->note_private) ? trim($this->note_private) : trim($this->note_private));
		$this->note_public=trim($this->note_public);
		if (! $this->cond_reglement_id) $this->cond_reglement_id = 0;
		if (! $this->mode_reglement_id) $this->mode_reglement_id = 0;
		$this->brouillon = 1;
        if (empty($this->entity)) $this->entity = $conf->entity;

		// Multicurrency (test on $this->multicurrency_tx because we should take the default rate only if not using origin rate)
		if (!empty($this->multicurrency_code) && empty($this->multicurrency_tx)) list($this->fk_multicurrency,$this->multicurrency_tx) = MultiCurrency::getIdAndTxFromCode($this->db, $this->multicurrency_code);
		else $this->fk_multicurrency = MultiCurrency::getIdFromCode($this->db, $this->multicurrency_code);
		if (empty($this->fk_multicurrency))
		{
			$this->multicurrency_code = $conf->currency;
			$this->fk_multicurrency = 0;
			$this->multicurrency_tx = 1;
		}

		dol_syslog(get_class($this)."::create user=".$user->id." date=".$this->date);

		// Check parameters
		if (empty($this->date))
		{
			$this->error="Try to create an invoice with an empty parameter (date)";
			dol_syslog(get_class($this)."::create ".$this->error, LOG_ERR);
			return -3;
		}
		$soc = new Societe($this->db);
		$result=$soc->fetch($this->socid);
		if ($result < 0)
		{
			$this->error="Failed to fetch company: ".$soc->error;
			dol_syslog(get_class($this)."::create ".$this->error, LOG_ERR);
			return -2;
		}

		$now=dol_now();

		$this->db->begin();

		$originaldatewhen=null;
		$nextdatewhen=null;
		$previousdaynextdatewhen=null;

		// Create invoice from a template invoice
		if ($this->fac_rec > 0)
		{
		    $this->fk_fac_rec_source = $this->fac_rec;

			require_once DOL_DOCUMENT_ROOT.'/compta/facture/class/facture-rec.class.php';
			$_facrec = new FactureRec($this->db);
			$result=$_facrec->fetch($this->fac_rec);
			$result=$_facrec->fetchObjectLinked();       // This load $_facrec->linkedObjectsIds

			// Define some dates
			$originaldatewhen = $_facrec->date_when;
			$nextdatewhen=dol_time_plus_duree($originaldatewhen, $_facrec->frequency, $_facrec->unit_frequency);
			$previousdaynextdatewhen=dol_time_plus_duree($nextdatewhen, -1, 'd');

			$this->socid 		     = $_facrec->socid;  // Invoice created on same thirdparty than template
			$this->entity            = $_facrec->entity; // Invoice created in same entity than template

			// Fields coming from GUI (priority on template). TODO Value of template should be used as default value on GUI so we can use here always value from GUI
			$this->fk_project        = GETPOST('projectid', 'int') > 0 ? ((int) GETPOST('projectid', 'int')) : $_facrec->fk_project;
			$this->note_public       = GETPOST('note_public', 'none') ? GETPOST('note_public', 'none') : $_facrec->note_public;
			$this->note_private      = GETPOST('note_private', 'none') ? GETPOST('note_private', 'none') : $_facrec->note_private;
			$this->modelpdf          = GETPOST('model', 'alpha') ? GETPOST('model', 'apha') : $_facrec->modelpdf;
			$this->cond_reglement_id = GETPOST('cond_reglement_id', 'int') > 0 ? ((int) GETPOST('cond_reglement_id', 'int')) : $_facrec->cond_reglement_id;
			$this->mode_reglement_id = GETPOST('mode_reglement_id', 'int') > 0 ? ((int) GETPOST('mode_reglement_id', 'int')) : $_facrec->mode_reglement_id;
			$this->fk_account        = GETPOST('fk_account') > 0 ? ((int) GETPOST('fk_account')) : $_facrec->fk_account;

			// Set here to have this defined for substitution into notes, should be recalculated after adding lines to get same result
			$this->total_ht          = $_facrec->total_ht;
			$this->total_ttc         = $_facrec->total_ttc;

			// Fields always coming from template
			$this->remise_absolue    = $_facrec->remise_absolue;
			$this->remise_percent    = $_facrec->remise_percent;
			$this->fk_incoterms		 = $_facrec->fk_incoterms;
			$this->location_incoterms= $_facrec->location_incoterms;

			// Clean parameters
			if (! $this->type) $this->type = self::TYPE_STANDARD;
			$this->ref_client=trim($this->ref_client);
			$this->note_public=trim($this->note_public);
			$this->note_private=trim($this->note_private);
		    $this->note_private=dol_concatdesc($this->note_private, $langs->trans("GeneratedFromRecurringInvoice", $_facrec->ref));

		    $this->array_options=$_facrec->array_options;

			//if (! $this->remise) $this->remise = 0;
			if (! $this->mode_reglement_id) $this->mode_reglement_id = 0;
			$this->brouillon = 1;

			$this->linked_objects = $_facrec->linkedObjectsIds;

			$forceduedate = $this->calculate_date_lim_reglement();

			// For recurring invoices, update date and number of last generation of recurring template invoice, before inserting new invoice
			if ($_facrec->frequency > 0)
			{
			    dol_syslog("This is a recurring invoice so we set date_last_gen and next date_when");
			    if (empty($_facrec->date_when)) $_facrec->date_when = $now;
                $next_date = $_facrec->getNextDate();   // Calculate next date
                $result = $_facrec->setValueFrom('date_last_gen', $now, '', null, 'date', '', $user, '');
                //$_facrec->setValueFrom('nb_gen_done', $_facrec->nb_gen_done + 1);		// Not required, +1 already included into setNextDate when second param is 1.
                $result = $_facrec->setNextDate($next_date, 1);
			}

			// Define lang of customer
			$outputlangs = $langs;
			$newlang='';

			if ($conf->global->MAIN_MULTILANGS && empty($newlang) && isset($this->thirdparty->default_lang)) $newlang=$this->thirdparty->default_lang;  // for proposal, order, invoice, ...
			if ($conf->global->MAIN_MULTILANGS && empty($newlang) && isset($this->default_lang)) $newlang=$this->default_lang;                  // for thirdparty
			if (! empty($newlang))
			{
			    $outputlangs = new Translate("", $conf);
			    $outputlangs->setDefaultLang($newlang);
			}

			// Array of possible substitutions (See also file mailing-send.php that should manage same substitutions)
			$substitutionarray=getCommonSubstitutionArray($outputlangs, 0, null, $this);
			$substitutionarray['__INVOICE_PREVIOUS_MONTH__'] = dol_print_date(dol_time_plus_duree($this->date, -1, 'm'), '%m');
			$substitutionarray['__INVOICE_MONTH__'] = dol_print_date($this->date, '%m');
			$substitutionarray['__INVOICE_NEXT_MONTH__'] = dol_print_date(dol_time_plus_duree($this->date, 1, 'm'), '%m');
			$substitutionarray['__INVOICE_PREVIOUS_MONTH_TEXT__'] = dol_print_date(dol_time_plus_duree($this->date, -1, 'm'), '%B');
			$substitutionarray['__INVOICE_MONTH_TEXT__'] = dol_print_date($this->date, '%B');
			$substitutionarray['__INVOICE_NEXT_MONTH_TEXT__'] = dol_print_date(dol_time_plus_duree($this->date, 1, 'm'), '%B');
			$substitutionarray['__INVOICE_PREVIOUS_YEAR__'] = dol_print_date(dol_time_plus_duree($this->date, -1, 'y'), '%Y');
			$substitutionarray['__INVOICE_YEAR__'] = dol_print_date($this->date, '%Y');
			$substitutionarray['__INVOICE_NEXT_YEAR__'] = dol_print_date(dol_time_plus_duree($this->date, 1, 'y'), '%Y');
			// Only for tempalte invoice
			$substitutionarray['__INVOICE_DATE_NEXT_INVOICE_BEFORE_GEN__'] = dol_print_date($originaldatewhen, 'dayhour');
			$substitutionarray['__INVOICE_DATE_NEXT_INVOICE_AFTER_GEN__'] = dol_print_date($nextdatewhen, 'dayhour');
			$substitutionarray['__INVOICE_PREVIOUS_DATE_NEXT_INVOICE_AFTER_GEN__'] = dol_print_date($previousdaynextdatewhen, 'dayhour');

			//var_dump($substitutionarray);exit;

			$substitutionisok=true;
			complete_substitutions_array($substitutionarray, $outputlangs);

			$this->note_public=make_substitutions($this->note_public, $substitutionarray);
			$this->note_private=make_substitutions($this->note_private, $substitutionarray);
		}

		// Define due date if not already defined
		$datelim=(empty($forceduedate)?$this->calculate_date_lim_reglement():$forceduedate);

		// Insert into database
		$socid  = $this->socid;

		$sql = "INSERT INTO ".MAIN_DB_PREFIX."facture (";
		$sql.= " ref";
		$sql.= ", entity";
		$sql.= ", ref_ext";
		$sql.= ", type";
		$sql.= ", fk_soc";
		$sql.= ", datec";
		$sql.= ", remise_absolue";
		$sql.= ", remise_percent";
		$sql.= ", datef";
		$sql.= ", date_pointoftax";
		$sql.= ", note_private";
		$sql.= ", note_public";
		$sql.= ", ref_client, ref_int";
        $sql.= ", fk_account";
		$sql.= ", module_source, pos_source, fk_fac_rec_source, fk_facture_source, fk_user_author, fk_projet";
		$sql.= ", fk_cond_reglement, fk_mode_reglement, date_lim_reglement, model_pdf";
		$sql.= ", situation_cycle_ref, situation_counter, situation_final";
		$sql.= ", fk_incoterms, location_incoterms";
        $sql.= ", fk_multicurrency";
        $sql.= ", multicurrency_code";
        $sql.= ", multicurrency_tx";
		$sql.= ")";
		$sql.= " VALUES (";
		$sql.= "'(PROV)'";
		$sql.= ", ".$this->entity;
		$sql.= ", ".($this->ref_ext?"'".$this->db->escape($this->ref_ext)."'":"null");
		$sql.= ", '".$this->db->escape($this->type)."'";
		$sql.= ", '".$socid."'";
		$sql.= ", '".$this->db->idate($now)."'";
		$sql.= ", ".($this->remise_absolue>0?$this->remise_absolue:'NULL');
		$sql.= ", ".($this->remise_percent>0?$this->remise_percent:'NULL');
		$sql.= ", '".$this->db->idate($this->date)."'";
		$sql.= ", ".(strval($this->date_pointoftax)!='' ? "'".$this->db->idate($this->date_pointoftax)."'" : 'null');
		$sql.= ", ".($this->note_private?"'".$this->db->escape($this->note_private)."'":"null");
		$sql.= ", ".($this->note_public?"'".$this->db->escape($this->note_public)."'":"null");
		$sql.= ", ".($this->ref_client?"'".$this->db->escape($this->ref_client)."'":"null");
		$sql.= ", ".($this->ref_int?"'".$this->db->escape($this->ref_int)."'":"null");
		$sql.= ", ".($this->fk_account>0?$this->fk_account:'NULL');
		$sql.= ", ".($this->module_source ? "'".$this->db->escape($this->module_source)."'" : "null");
		$sql.= ", ".($this->pos_source != '' ? "'".$this->db->escape($this->pos_source)."'" : "null");
		$sql.= ", ".($this->fk_fac_rec_source?"'".$this->db->escape($this->fk_fac_rec_source)."'":"null");
		$sql.= ", ".($this->fk_facture_source?"'".$this->db->escape($this->fk_facture_source)."'":"null");
		$sql.= ", ".($user->id > 0 ? "'".$user->id."'":"null");
		$sql.= ", ".($this->fk_project?$this->fk_project:"null");
		$sql.= ", ".$this->cond_reglement_id;
		$sql.= ", ".$this->mode_reglement_id;
		$sql.= ", '".$this->db->idate($datelim)."', '".$this->db->escape($this->modelpdf)."'";
		$sql.= ", ".($this->situation_cycle_ref?"'".$this->db->escape($this->situation_cycle_ref)."'":"null");
		$sql.= ", ".($this->situation_counter?"'".$this->db->escape($this->situation_counter)."'":"null");
		$sql.= ", ".($this->situation_final?$this->situation_final:0);
		$sql.= ", ".(int) $this->fk_incoterms;
        $sql.= ", '".$this->db->escape($this->location_incoterms)."'";
		$sql.= ", ".(int) $this->fk_multicurrency;
		$sql.= ", '".$this->db->escape($this->multicurrency_code)."'";
		$sql.= ", ".(double) $this->multicurrency_tx;
		$sql.=")";

		$resql=$this->db->query($sql);
		if ($resql)
		{
			$this->id = $this->db->last_insert_id(MAIN_DB_PREFIX.'facture');

			// Update ref with new one
			$this->ref='(PROV'.$this->id.')';
			$sql = 'UPDATE '.MAIN_DB_PREFIX."facture SET ref='".$this->db->escape($this->ref)."' WHERE rowid=".$this->id;

			$resql=$this->db->query($sql);
			if (! $resql) $error++;

			if (! empty($this->linkedObjectsIds) && empty($this->linked_objects))	// To use new linkedObjectsIds instead of old linked_objects
			{
				$this->linked_objects = $this->linkedObjectsIds;	// TODO Replace linked_objects with linkedObjectsIds
			}

			// Add object linked
			if (! $error && $this->id && is_array($this->linked_objects) && ! empty($this->linked_objects))
			{
				foreach($this->linked_objects as $origin => $tmp_origin_id)
				{
				    if (is_array($tmp_origin_id))       // New behaviour, if linked_object can have several links per type, so is something like array('contract'=>array(id1, id2, ...))
				    {
				        foreach($tmp_origin_id as $origin_id)
				        {
				            $ret = $this->add_object_linked($origin, $origin_id);
				            if (! $ret)
				            {
				                $this->error=$this->db->lasterror();
				                $error++;
				            }
				        }
				    }
				    else                                // Old behaviour, if linked_object has only one link per type, so is something like array('contract'=>id1))
				    {
				        $origin_id = $tmp_origin_id;
    					$ret = $this->add_object_linked($origin, $origin_id);
    					if (! $ret)
    					{
    						$this->error=$this->db->lasterror();
    						$error++;
    					}
				    }
				}
			}

			// Propagate contacts
			if (! $error && $this->id && ! empty($conf->global->MAIN_PROPAGATE_CONTACTS_FROM_ORIGIN) && ! empty($this->origin) && ! empty($this->origin_id))   // Get contact from origin object
			{
				$originforcontact = $this->origin;
				$originidforcontact = $this->origin_id;
				if ($originforcontact == 'shipping')     // shipment and order share the same contacts. If creating from shipment we take data of order
				{
				    require_once DOL_DOCUMENT_ROOT . '/expedition/class/expedition.class.php';
				    $exp = new Expedition($this->db);
				    $exp->fetch($this->origin_id);
				    $exp->fetchObjectLinked();
				    if (count($exp->linkedObjectsIds['commande']) > 0)
				    {
				        foreach ($exp->linkedObjectsIds['commande'] as $key => $value)
				        {
				            $originforcontact = 'commande';
				            if (is_object($value)) $originidforcontact = $value->id;
				            else $originidforcontact = $value;
				            break; // We take first one
				        }
				    }
				}

				$sqlcontact = "SELECT ctc.code, ctc.source, ec.fk_socpeople FROM ".MAIN_DB_PREFIX."element_contact as ec, ".MAIN_DB_PREFIX."c_type_contact as ctc";
				$sqlcontact.= " WHERE element_id = ".$originidforcontact." AND ec.fk_c_type_contact = ctc.rowid AND ctc.element = '".$originforcontact."'";

				$resqlcontact = $this->db->query($sqlcontact);
				if ($resqlcontact)
				{
				    while($objcontact = $this->db->fetch_object($resqlcontact))
				    {
				        //print $objcontact->code.'-'.$objcontact->source.'-'.$objcontact->fk_socpeople."\n";
				        $this->add_contact($objcontact->fk_socpeople, $objcontact->code, $objcontact->source);    // May failed because of duplicate key or because code of contact type does not exists for new object
				    }
				}
				else dol_print_error($resqlcontact);
			}

			/*
			 *  Insert lines of invoices, if not from template invoice, into database
			 */
			if (! $error && empty($this->fac_rec) && count($this->lines) && is_object($this->lines[0]))	// If this->lines is array of InvoiceLines (preferred mode)
			{
				$fk_parent_line = 0;

				dol_syslog("There is ".count($this->lines)." lines that are invoice lines objects");
				foreach ($this->lines as $i => $val)
				{
					$newinvoiceline=$this->lines[$i];
					$newinvoiceline->fk_facture=$this->id;

					$newinvoiceline->origin = $this->lines[$i]->element;
					$newinvoiceline->origin_id = $this->lines[$i]->id;

					// Auto set date of service ?
					if ($this->lines[$i]->date_start_fill == 1 && $originaldatewhen)			// $originaldatewhen is defined when generating from recurring invoice only
					{
						$newinvoiceline->date_start = $originaldatewhen;
					}
					if ($this->lines[$i]->date_end_fill == 1 && $previousdaynextdatewhen)	// $previousdaynextdatewhen is defined when generating from recurring invoice only
					{
						$newinvoiceline->date_end = $previousdaynextdatewhen;
					}

					if ($result >= 0)
					{
						// Reset fk_parent_line for no child products and special product
						if (($newinvoiceline->product_type != 9 && empty($newinvoiceline->fk_parent_line)) || $newinvoiceline->product_type == 9) {
							$fk_parent_line = 0;
						}

						$newinvoiceline->fk_parent_line=$fk_parent_line;

						if($this->type === Facture::TYPE_REPLACEMENT && $newinvoiceline->fk_remise_except){
                            $discount = new DiscountAbsolute($this->db);
                            $discount->fetch($newinvoiceline->fk_remise_except);

						    $discountId = $soc->set_remise_except($discount->amount_ht, $user, $discount->description, $discount->tva_tx);
						    $newinvoiceline->fk_remise_except = $discountId;
                        }

						$result=$newinvoiceline->insert();

						// Defined the new fk_parent_line
						if ($result > 0 && $newinvoiceline->product_type == 9) {
							$fk_parent_line = $result;
						}
					}
					if ($result < 0)
					{
						$this->error=$newinvoiceline->error;
						$error++;
						break;
					}
				}
			}
			elseif (! $error && empty($this->fac_rec)) 		// If this->lines is an array of invoice line arrays
			{
				$fk_parent_line = 0;

				dol_syslog("There is ".count($this->lines)." lines that are array lines");

				foreach ($this->lines as $i => $val)
				{
                	$line = $this->lines[$i];

                	// Test and convert into object this->lines[$i]. When coming from REST API, we may still have an array
				    //if (! is_object($line)) $line=json_decode(json_encode($line), false);  // convert recursively array into object.
                	if (! is_object($line)) $line = (object) $line;

				    if ($result >= 0)
					{
						// Reset fk_parent_line for no child products and special product
						if (($line->product_type != 9 && empty($line->fk_parent_line)) || $line->product_type == 9) {
							$fk_parent_line = 0;
						}

						// Complete vat rate with code
						$vatrate = $line->tva_tx;
						if ($line->vat_src_code && ! preg_match('/\(.*\)/', $vatrate)) $vatrate.=' ('.$line->vat_src_code.')';

    $result = $this->addline(
							$line->desc,
							$line->subprice,
							$line->qty,
							$vatrate,
							$line->localtax1_tx,
							$line->localtax2_tx,
							$line->fk_product,
							$line->remise_percent,
							$line->date_start,
							$line->date_end,
							$line->fk_code_ventilation,
							$line->info_bits,
							$line->fk_remise_except,
							'HT',
							0,
							$line->product_type,
							$line->rang,
							$line->special_code,
                            $this->element,
                            $line->id,
							$fk_parent_line,
							$line->fk_fournprice,
							$line->pa_ht,
							$line->label,
							$line->array_options,
							$line->situation_percent,
							$line->fk_prev_id,
							$line->fk_unit,
							$line->pu_ht_devise
						);
						if ($result < 0)
						{
							$this->error=$this->db->lasterror();
							dol_print_error($this->db);
							$this->db->rollback();
							return -1;
						}

						// Defined the new fk_parent_line
						if ($result > 0 && $line->product_type == 9) {
							$fk_parent_line = $result;
						}
					}
				}
			}

			/*
			 * Insert lines of template invoices
			 */
			if (! $error && $this->fac_rec > 0)
			{
				foreach ($_facrec->lines as $i => $val)
				{
					if ($_facrec->lines[$i]->fk_product)
					{
						$prod = new Product($this->db);
						$res=$prod->fetch($_facrec->lines[$i]->fk_product);
					}

					// For line from template invoice, we use data from template invoice
					/*
					$tva_tx = get_default_tva($mysoc,$soc,$prod->id);
					$tva_npr = get_default_npr($mysoc,$soc,$prod->id);
					if (empty($tva_tx)) $tva_npr=0;
					$localtax1_tx=get_localtax($tva_tx,1,$soc,$mysoc,$tva_npr);
					$localtax2_tx=get_localtax($tva_tx,2,$soc,$mysoc,$tva_npr);
					*/
					$tva_tx = $_facrec->lines[$i]->tva_tx.($_facrec->lines[$i]->vat_src_code ? '('.$_facrec->lines[$i]->vat_src_code.')' : '');
					$tva_npr = $_facrec->lines[$i]->info_bits;
					if (empty($tva_tx)) $tva_npr=0;
					$localtax1_tx = $_facrec->lines[$i]->localtax1_tx;
					$localtax2_tx = $_facrec->lines[$i]->localtax2_tx;

<<<<<<< HEAD
    $result_insert = $this->addline(
=======
					$fk_product_fournisseur_price = empty($_facrec->lines[$i]->fk_product_fournisseur_price)?null:$_facrec->lines[$i]->fk_product_fournisseur_price;
					$buyprice = empty($_facrec->lines[$i]->buyprice)?0:$_facrec->lines[$i]->buyprice;
					// If buyprice not defined from template invoice, we try to guess the best value
					if (! $buyprice && $_facrec->lines[$i]->fk_product > 0)
                    {
                        require_once DOL_DOCUMENT_ROOT.'/fourn/class/fournisseur.product.class.php';
                        $producttmp = new ProductFournisseur($this->db);
                        $producttmp->fetch($_facrec->lines[$i]->fk_product);

                        // If margin module defined on costprice, we try the costprice
                        // If not defined or if module margin defined and pmp and stock module enabled, we try pmp price
                        // else we get the best supplier price
                        if ($conf->global->MARGIN_TYPE == 'costprice' && ! empty($producttmp->cost_price)) $buyprice = $producttmp->cost_price;
                        elseif (! empty($conf->stock->enabled) && ($conf->global->MARGIN_TYPE == 'costprice' || $conf->global->MARGIN_TYPE == 'pmp') && ! empty($producttmp->pmp)) $buyprice = $producttmp->pmp;
                        else {
                            if ($producttmp->find_min_price_product_fournisseur($_facrec->lines[$i]->fk_product) > 0)
                            {
                                if ($producttmp->product_fourn_price_id > 0)
                                {
                                    $buyprice = price2num($producttmp->fourn_unitprice * (1 - $producttmp->fourn_remise_percent/100) + $producttmp->fourn_remise, 'MU');
                                }
                            }
                        }
                    }

					$result_insert = $this->addline(
>>>>>>> 96d4e284
						$_facrec->lines[$i]->desc,
						$_facrec->lines[$i]->subprice,
						$_facrec->lines[$i]->qty,
						$tva_tx,
						$localtax1_tx,
						$localtax2_tx,
						$_facrec->lines[$i]->fk_product,
						$_facrec->lines[$i]->remise_percent,
						($_facrec->lines[$i]->date_start_fill == 1 && $originaldatewhen)?$originaldatewhen:'',
						($_facrec->lines[$i]->date_end_fill == 1 && $previousdaynextdatewhen)?$previousdaynextdatewhen:'',
						0,
						$tva_npr,
						'',
						'HT',
						0,
						$_facrec->lines[$i]->product_type,
						$_facrec->lines[$i]->rang,
						$_facrec->lines[$i]->special_code,
						'',
						0,
						0,
					    $fk_product_fournisseur_price,
						$buyprice,
						$_facrec->lines[$i]->label,
						empty($_facrec->lines[$i]->array_options)?null:$_facrec->lines[$i]->array_options,
						$_facrec->lines[$i]->situation_percent,
						'',
						$_facrec->lines[$i]->fk_unit,
						$_facrec->lines[$i]->pu_ht_devise
					);

					if ( $result_insert < 0)
					{
						$error++;
						$this->error=$this->db->error();
						break;
					}
				}
			}

			if (! $error)
			{

				$result=$this->update_price(1);
				if ($result > 0)
				{
					$action='create';

					// Actions on extra fields
					if (! $error)
					{
					    $result=$this->insertExtraFields();
					    if ($result < 0) $error++;
					}

			        if (! $error && ! $notrigger)
			        {
			           // Call trigger
			           $result=$this->call_trigger('BILL_CREATE', $user);
			           if ($result < 0) $error++;
			           // End call triggers
			        }

					if (! $error)
					{
						$this->db->commit();
						return $this->id;
					}
					else
					{
						$this->db->rollback();
						return -4;
					}
				}
				else
				{
					$this->error=$langs->trans('FailedToUpdatePrice');
					$this->db->rollback();
					return -3;
				}
			}
			else
			{
				dol_syslog(get_class($this)."::create error ".$this->error, LOG_ERR);
				$this->db->rollback();
				return -2;
			}
		}
		else
		{
			$this->error=$this->db->error();
			$this->db->rollback();
			return -1;
		}
	}


	/**
	 *	Create a new invoice in database from current invoice
	 *
	 *	@param      User	$user    		Object user that ask creation
	 *	@param		int		$invertdetail	Reverse sign of amounts for lines
	 *	@return		int						<0 if KO, >0 if OK
	 */
    public function createFromCurrent(User $user, $invertdetail = 0)
	{
		global $conf;

		// Charge facture source
		$facture=new Facture($this->db);

		// Retreive all extrafield
		// fetch optionals attributes and labels
		$this->fetch_optionals();

        if(!empty($this->array_options)){
                    $facture->array_options = $this->array_options;
        }

        foreach($this->lines as &$line){
                    $line->fetch_optionals();//fetch extrafields
        }

		$facture->fk_facture_source = $this->fk_facture_source;
		$facture->type 			    = $this->type;
		$facture->socid 		    = $this->socid;
		$facture->date              = $this->date;
		$facture->date_pointoftax   = $this->date_pointoftax;
		$facture->note_public       = $this->note_public;
		$facture->note_private      = $this->note_private;
		$facture->ref_client        = $this->ref_client;
		$facture->modelpdf          = $this->modelpdf;
		$facture->fk_project        = $this->fk_project;
		$facture->cond_reglement_id = $this->cond_reglement_id;
		$facture->mode_reglement_id = $this->mode_reglement_id;
		$facture->remise_absolue    = $this->remise_absolue;
		$facture->remise_percent    = $this->remise_percent;

		$facture->origin                        = $this->origin;
		$facture->origin_id                     = $this->origin_id;

		$facture->lines		    	= $this->lines;	// Tableau des lignes de factures
		$facture->products		    = $this->lines;	// Tant que products encore utilise
		$facture->situation_counter = $this->situation_counter;
		$facture->situation_cycle_ref=$this->situation_cycle_ref;
		$facture->situation_final  = $this->situation_final;

		// Loop on each line of new invoice
		foreach($facture->lines as $i => $tmpline)
		{
			$facture->lines[$i]->fk_prev_id = $this->lines[$i]->rowid;
			if ($invertdetail)
			{
				$facture->lines[$i]->subprice  = -$facture->lines[$i]->subprice;
				$facture->lines[$i]->total_ht  = -$facture->lines[$i]->total_ht;
				$facture->lines[$i]->total_tva = -$facture->lines[$i]->total_tva;
				$facture->lines[$i]->total_localtax1 = -$facture->lines[$i]->total_localtax1;
				$facture->lines[$i]->total_localtax2 = -$facture->lines[$i]->total_localtax2;
				$facture->lines[$i]->total_ttc = -$facture->lines[$i]->total_ttc;
			}
		}

		dol_syslog(get_class($this)."::createFromCurrent invertdetail=".$invertdetail." socid=".$this->socid." nboflines=".count($facture->lines));

		$facid = $facture->create($user);
		if ($facid <= 0)
		{
			$this->error=$facture->error;
			$this->errors=$facture->errors;
		}
		elseif ($this->type == self::TYPE_SITUATION && !empty($conf->global->INVOICE_USE_SITUATION))
		{
			$this->fetchObjectLinked('', '', $facture->id, 'facture');

			foreach ($this->linkedObjectsIds as $typeObject => $Tfk_object)
			{
				foreach ($Tfk_object as $fk_object)
				{
					$facture->add_object_linked($typeObject, $fk_object);
				}
			}

			$facture->add_object_linked('facture', $this->fk_facture_source);
		}

		return $facid;
	}


	/**
	 *		Load an object from its id and create a new one in database
	 *
	 *		@param		int				$socid			Id of thirdparty
	 * 	 	@return		int								New id of clone
	 */
    public function createFromClone($socid = 0)
	{
		global $user,$hookmanager, $conf;

		$error=0;

		$this->db->begin();

		// get extrafields so they will be clone
		foreach($this->lines as $line)
			$line->fetch_optionals($line->rowid);

		// Load source object
		$objFrom = clone $this;

		// Change socid if needed
		if (! empty($socid) && $socid != $this->socid)
		{
			$objsoc = new Societe($this->db);

			if ($objsoc->fetch($socid)>0)
			{
				$this->socid 				= $objsoc->id;
				$this->cond_reglement_id	= (! empty($objsoc->cond_reglement_id) ? $objsoc->cond_reglement_id : 0);
				$this->mode_reglement_id	= (! empty($objsoc->mode_reglement_id) ? $objsoc->mode_reglement_id : 0);
				$this->fk_project			= '';
				$this->fk_delivery_address	= '';
			}

			// TODO Change product price if multi-prices
		}

		$this->id=0;
		$this->statut= self::STATUS_DRAFT;

		// Clear fields
		$this->date               = dol_now();	// Date of invoice is set to current date when cloning. // TODO Best is to ask date into confirm box
		$this->user_author        = $user->id;
		$this->user_valid         = '';
		$this->fk_facture_source  = 0;
		$this->date_creation      = '';
		$this->date_modification = '';
		$this->date_validation    = '';
		$this->ref_client         = '';
		$this->close_code         = '';
		$this->close_note         = '';
		$this->products = $this->lines;	// Tant que products encore utilise

		// Loop on each line of new invoice
		foreach($this->lines as $i => $line)
		{
			if (($this->lines[$i]->info_bits & 0x02) == 0x02)	// We do not clone line of discounts
			{
				unset($this->lines[$i]);
				unset($this->products[$i]);	// Tant que products encore utilise
			}
		}

		// Create clone
		$this->context['createfromclone'] = 'createfromclone';
		$result=$this->create($user);
		if ($result < 0) $error++;
		else {
			// copy internal contacts
			if ($this->copy_linked_contact($objFrom, 'internal') < 0)
				$error++;

			// copy external contacts if same company
			elseif ($objFrom->socid == $this->socid)
			{
				if ($this->copy_linked_contact($objFrom, 'external') < 0)
					$error++;
			}
		}

		if (! $error)
		{
			// Hook of thirdparty module
			if (is_object($hookmanager))
			{
				$parameters=array('objFrom'=>$objFrom);
				$action='';
				$reshook=$hookmanager->executeHooks('createFrom', $parameters, $this, $action);    // Note that $action and $object may have been modified by some hooks
				if ($reshook < 0) $error++;
			}
		}

		unset($this->context['createfromclone']);

		// End
		if (! $error)
		{
			$this->db->commit();
			return $this->id;
		}
		else
		{
			$this->db->rollback();
			return -1;
		}
	}

	/**
	 *  Load an object from an order and create a new invoice into database
	 *
	 *  @param      Object			$object         	Object source
	 *  @param		User			$user				Object user
	 *  @return     int             					<0 if KO, 0 if nothing done, 1 if OK
	 */
    public function createFromOrder($object, User $user)
	{
		global $hookmanager;

		$error=0;

		// Closed order
		$this->date = dol_now();
		$this->source = 0;

		$num=count($object->lines);
		for ($i = 0; $i < $num; $i++)
		{
			$line = new FactureLigne($this->db);

			$line->libelle			= $object->lines[$i]->libelle;
			$line->label			= $object->lines[$i]->label;
			$line->desc				= $object->lines[$i]->desc;
			$line->subprice			= $object->lines[$i]->subprice;
			$line->total_ht			= $object->lines[$i]->total_ht;
			$line->total_tva		= $object->lines[$i]->total_tva;
			$line->total_localtax1	= $object->lines[$i]->total_localtax1;
			$line->total_localtax2	= $object->lines[$i]->total_localtax2;
			$line->total_ttc		= $object->lines[$i]->total_ttc;
			$line->vat_src_code  	= $object->lines[$i]->vat_src_code;
			$line->tva_tx			= $object->lines[$i]->tva_tx;
			$line->localtax1_tx		= $object->lines[$i]->localtax1_tx;
			$line->localtax2_tx		= $object->lines[$i]->localtax2_tx;
			$line->qty				= $object->lines[$i]->qty;
			$line->fk_remise_except	= $object->lines[$i]->fk_remise_except;
			$line->remise_percent	= $object->lines[$i]->remise_percent;
			$line->fk_product		= $object->lines[$i]->fk_product;
			$line->info_bits		= $object->lines[$i]->info_bits;
			$line->product_type		= $object->lines[$i]->product_type;
			$line->rang				= $object->lines[$i]->rang;
			$line->special_code		= $object->lines[$i]->special_code;
			$line->fk_parent_line	= $object->lines[$i]->fk_parent_line;
			$line->fk_unit			= $object->lines[$i]->fk_unit;
			$line->date_start 		= $object->lines[$i]->date_start;
			$line->date_end 		= $object->lines[$i]->date_end;

			$line->fk_fournprice	= $object->lines[$i]->fk_fournprice;
			$marginInfos			= getMarginInfos($object->lines[$i]->subprice, $object->lines[$i]->remise_percent, $object->lines[$i]->tva_tx, $object->lines[$i]->localtax1_tx, $object->lines[$i]->localtax2_tx, $object->lines[$i]->fk_fournprice, $object->lines[$i]->pa_ht);
			$line->pa_ht			= $marginInfos[0];

            // get extrafields from original line
			$object->lines[$i]->fetch_optionals();
			foreach($object->lines[$i]->array_options as $options_key => $value)
				$line->array_options[$options_key] = $value;

			$this->lines[$i] = $line;
		}

		$this->socid                = $object->socid;
		$this->fk_project           = $object->fk_project;
		$this->cond_reglement_id    = $object->cond_reglement_id;
		$this->mode_reglement_id    = $object->mode_reglement_id;
		$this->availability_id      = $object->availability_id;
		$this->demand_reason_id     = $object->demand_reason_id;
		$this->date_livraison       = $object->date_livraison;
		$this->fk_delivery_address  = $object->fk_delivery_address;
		$this->contact_id           = $object->contactid;
		$this->ref_client           = $object->ref_client;
		$this->note_private         = $object->note_private;
		$this->note_public          = $object->note_public;

        $this->module_source		= $object->module_source;
		$this->pos_source			= $object->pos_source;

		$this->origin				= $object->element;
		$this->origin_id			= $object->id;

        // get extrafields from original line
		$object->fetch_optionals($object->id);
		foreach($object->array_options as $options_key => $value)
			$this->array_options[$options_key] = $value;

		// Possibility to add external linked objects with hooks
		$this->linked_objects[$this->origin] = $this->origin_id;
		if (! empty($object->other_linked_objects) && is_array($object->other_linked_objects))
		{
			$this->linked_objects = array_merge($this->linked_objects, $object->other_linked_objects);
		}

		$ret = $this->create($user);

		if ($ret > 0)
		{
			// Actions hooked (by external module)
			$hookmanager->initHooks(array('invoicedao'));

			$parameters=array('objFrom'=>$object);
			$action='';
			$reshook=$hookmanager->executeHooks('createFrom', $parameters, $this, $action);    // Note that $action and $object may have been modified by some hooks
			if ($reshook < 0) $error++;

			if (! $error)
			{
				return 1;
			}
			else return -1;
		}
		else return -1;
	}

	/**
	 *  Return clicable link of object (with eventually picto)
	 *
	 *  @param	int		$withpicto       			Add picto into link
	 *  @param  string	$option          			Where point the link
	 *  @param  int		$max             			Maxlength of ref
	 *  @param  int		$short           			1=Return just URL
	 *  @param  string  $moretitle       			Add more text to title tooltip
     *  @param	int  	$notooltip		 			1=Disable tooltip
     *  @param  int     $addlinktonotes  			1=Add link to notes
     *  @param  int     $save_lastsearch_value		-1=Auto, 0=No save of lastsearch_values when clicking, 1=Save lastsearch_values whenclicking
	 *  @return string 			         			String with URL
	 */
    public function getNomUrl($withpicto = 0, $option = '', $max = 0, $short = 0, $moretitle = '', $notooltip = 0, $addlinktonotes = 0, $save_lastsearch_value = -1)
	{
		global $langs, $conf, $user, $form;

		if (! empty($conf->dol_no_mouse_hover)) $notooltip=1;   // Force disable tooltips

		$result='';

		if ($option == 'withdraw') $url = DOL_URL_ROOT.'/compta/facture/prelevement.php?facid='.$this->id;
		else $url = DOL_URL_ROOT.'/compta/facture/card.php?facid='.$this->id;

        if (!$user->rights->facture->lire)
            $option = 'nolink';

		if ($option !== 'nolink')
		{
			// Add param to save lastsearch_values or not
			$add_save_lastsearch_values=($save_lastsearch_value == 1 ? 1 : 0);
			if ($save_lastsearch_value == -1 && preg_match('/list\.php/', $_SERVER["PHP_SELF"])) $add_save_lastsearch_values=1;
			if ($add_save_lastsearch_values) $url.='&save_lastsearch_values=1';
		}

		if ($short) return $url;

		$picto='bill';
		if ($this->type == self::TYPE_REPLACEMENT) $picto.='r';	// Replacement invoice
		if ($this->type == self::TYPE_CREDIT_NOTE) $picto.='a';	// Credit note
		if ($this->type == self::TYPE_DEPOSIT) $picto.='d';	// Deposit invoice
        $label='';

        if ($user->rights->facture->lire) {
            $label = '<u>' . $langs->trans("ShowInvoice") . '</u>';
            if ($this->type == self::TYPE_REPLACEMENT) $label='<u>' . $langs->transnoentitiesnoconv("ShowInvoiceReplace") . '</u>';
            if ($this->type == self::TYPE_CREDIT_NOTE) $label='<u>' . $langs->transnoentitiesnoconv("ShowInvoiceAvoir") . '</u>';
            if ($this->type == self::TYPE_DEPOSIT)     $label='<u>' . $langs->transnoentitiesnoconv("ShowInvoiceDeposit") . '</u>';
            if ($this->type == self::TYPE_SITUATION)   $label='<u>' . $langs->transnoentitiesnoconv("ShowInvoiceSituation") . '</u>';
            if (! empty($this->ref))
                $label .= '<br><b>'.$langs->trans('Ref') . ':</b> ' . $this->ref;
            if (! empty($this->ref_client))
                $label .= '<br><b>' . $langs->trans('RefCustomer') . ':</b> ' . $this->ref_client;
            if (! empty($this->total_ht))
                $label.= '<br><b>' . $langs->trans('AmountHT') . ':</b> ' . price($this->total_ht, 0, $langs, 0, -1, -1, $conf->currency);
            if (! empty($this->total_tva))
                $label.= '<br><b>' . $langs->trans('VAT') . ':</b> ' . price($this->total_tva, 0, $langs, 0, -1, -1, $conf->currency);
            if (! empty($this->total_localtax1) && $this->total_localtax1 != 0)		// We keep test != 0 because $this->total_localtax1 can be '0.00000000'
                $label.= '<br><b>' . $langs->trans('LT1') . ':</b> ' . price($this->total_localtax1, 0, $langs, 0, -1, -1, $conf->currency);
            if (! empty($this->total_localtax2) && $this->total_localtax2 != 0)
                $label.= '<br><b>' . $langs->trans('LT2') . ':</b> ' . price($this->total_localtax2, 0, $langs, 0, -1, -1, $conf->currency);
            if (! empty($this->total_ttc))
                $label.= '<br><b>' . $langs->trans('AmountTTC') . ':</b> ' . price($this->total_ttc, 0, $langs, 0, -1, -1, $conf->currency);
    		if ($moretitle) $label.=' - '.$moretitle;
        }

		$linkclose='';
		if (empty($notooltip) && $user->rights->facture->lire)
		{
		    if (! empty($conf->global->MAIN_OPTIMIZEFORTEXTBROWSER))
		    {
		        $label=$langs->trans("ShowInvoice");
		        $linkclose.=' alt="'.dol_escape_htmltag($label, 1).'"';
		    }
		    $linkclose.= ' title="'.dol_escape_htmltag($label, 1).'"';
		    $linkclose.=' class="classfortooltip"';
		}

        $linkstart='<a href="'.$url.'"';
        $linkstart.=$linkclose.'>';
		$linkend='</a>';

        if ($option == 'nolink') {
            $linkstart = '';
            $linkend = '';
        }

		$result .= $linkstart;
		if ($withpicto) $result.=img_object(($notooltip?'':$label), $picto, ($notooltip?(($withpicto != 2) ? 'class="paddingright"' : ''):'class="'.(($withpicto != 2) ? 'paddingright ' : '').'classfortooltip"'), 0, 0, $notooltip?0:1);
		if ($withpicto != 2) $result.= ($max?dol_trunc($this->ref, $max):$this->ref);
		$result .= $linkend;

		if ($addlinktonotes)
		{
		    $txttoshow=($user->socid > 0 ? $this->note_public : $this->note_private);
		    if ($txttoshow)
		    {
                $notetoshow=$langs->trans("ViewPrivateNote").':<br>'.dol_string_nohtmltag($txttoshow, 1);
    		    $result.=' <span class="note inline-block">';
    		    $result.='<a href="'.DOL_URL_ROOT.'/compta/facture/note.php?id='.$this->id.'" class="classfortooltip" title="'.dol_escape_htmltag($notetoshow).'">';
    		    $result.=img_picto('', 'note');
    		    $result.='</a>';
    		    //$result.=img_picto($langs->trans("ViewNote"),'object_generic');
    		    //$result.='</a>';
    		    $result.='</span>';
		    }
		}

		return $result;
	}

	/**
	 *	Get object and lines from database
	 *
	 *	@param      int		$rowid       	Id of object to load
	 * 	@param		string	$ref			Reference of invoice
	 * 	@param		string	$ref_ext		External reference of invoice
	 * 	@param		int		$ref_int		Internal reference of other object
	 *  @param		bool	$fetch_situation	Fetch the previous and next situation in $tab_previous_situation_invoice and $tab_next_situation_invoice
	 *	@return     int         			>0 if OK, <0 if KO, 0 if not found
	 */
    public function fetch($rowid, $ref = '', $ref_ext = '', $ref_int = '', $fetch_situation = false)
	{
		global $conf;

		if (empty($rowid) && empty($ref) && empty($ref_ext) && empty($ref_int)) return -1;

		$sql = 'SELECT f.rowid,f.entity,f.ref,f.ref_client,f.ref_ext,f.ref_int,f.type,f.fk_soc,f.amount';
		$sql.= ', f.tva, f.localtax1, f.localtax2, f.total, f.total_ttc, f.revenuestamp';
		$sql.= ', f.remise_percent, f.remise_absolue, f.remise';
		$sql.= ', f.datef as df, f.date_pointoftax';
		$sql.= ', f.date_lim_reglement as dlr';
		$sql.= ', f.datec as datec';
		$sql.= ', f.date_valid as datev';
		$sql.= ', f.tms as datem';
		$sql.= ', f.note_private, f.note_public, f.fk_statut, f.paye, f.close_code, f.close_note, f.fk_user_author, f.fk_user_valid, f.model_pdf, f.last_main_doc';
		$sql.= ', f.fk_facture_source';
		$sql.= ', f.fk_mode_reglement, f.fk_cond_reglement, f.fk_projet, f.extraparams';
		$sql.= ', f.situation_cycle_ref, f.situation_counter, f.situation_final';
		$sql.= ', f.fk_account';
		$sql.= ", f.fk_multicurrency, f.multicurrency_code, f.multicurrency_tx, f.multicurrency_total_ht, f.multicurrency_total_tva, f.multicurrency_total_ttc";
		$sql.= ', p.code as mode_reglement_code, p.libelle as mode_reglement_libelle';
		$sql.= ', c.code as cond_reglement_code, c.libelle as cond_reglement_libelle, c.libelle_facture as cond_reglement_libelle_doc';
        $sql.= ', f.fk_incoterms, f.location_incoterms';
        $sql.= ', f.module_source, f.pos_source';
        $sql.= ", i.libelle as libelle_incoterms";
		$sql.= ' FROM '.MAIN_DB_PREFIX.'facture as f';
		$sql.= ' LEFT JOIN '.MAIN_DB_PREFIX.'c_payment_term as c ON f.fk_cond_reglement = c.rowid';
		$sql.= ' LEFT JOIN '.MAIN_DB_PREFIX.'c_paiement as p ON f.fk_mode_reglement = p.id';
		$sql.= ' LEFT JOIN '.MAIN_DB_PREFIX.'c_incoterms as i ON f.fk_incoterms = i.rowid';

		if ($rowid)   $sql.= " WHERE f.rowid=".$rowid;
		else $sql.= ' WHERE f.entity IN ('.getEntity('invoice').')'; // Dont't use entity if you use rowid

		if ($ref)     $sql.= " AND f.ref='".$this->db->escape($ref)."'";
		if ($ref_ext) $sql.= " AND f.ref_ext='".$this->db->escape($ref_ext)."'";
		if ($ref_int) $sql.= " AND f.ref_int='".$this->db->escape($ref_int)."'";

		dol_syslog(get_class($this)."::fetch", LOG_DEBUG);
		$result = $this->db->query($sql);
		if ($result)
		{
			if ($this->db->num_rows($result))
			{
				$obj = $this->db->fetch_object($result);

				$this->id					= $obj->rowid;
				$this->entity				= $obj->entity;

				$this->ref					= $obj->ref;
				$this->ref_client			= $obj->ref_client;
				$this->ref_ext				= $obj->ref_ext;
				$this->ref_int				= $obj->ref_int;
				$this->type					= $obj->type;
				$this->date					= $this->db->jdate($obj->df);
				$this->date_pointoftax		= $this->db->jdate($obj->date_pointoftax);
				$this->date_creation		= $this->db->jdate($obj->datec);
				$this->date_validation		= $this->db->jdate($obj->datev);
				$this->date_modification	= $this->db->jdate($obj->datem);
				$this->datem				= $this->db->jdate($obj->datem);
				$this->remise_percent		= $obj->remise_percent;
				$this->remise_absolue		= $obj->remise_absolue;
				$this->total_ht				= $obj->total;
				$this->total_tva			= $obj->tva;
				$this->total_localtax1		= $obj->localtax1;
				$this->total_localtax2		= $obj->localtax2;
				$this->total_ttc			= $obj->total_ttc;
				$this->revenuestamp         = $obj->revenuestamp;
				$this->paye					= $obj->paye;
				$this->close_code			= $obj->close_code;
				$this->close_note			= $obj->close_note;
				$this->socid				= $obj->fk_soc;
				$this->statut				= $obj->fk_statut;
				$this->date_lim_reglement	= $this->db->jdate($obj->dlr);
				$this->mode_reglement_id	= $obj->fk_mode_reglement;
				$this->mode_reglement_code	= $obj->mode_reglement_code;
				$this->mode_reglement		= $obj->mode_reglement_libelle;
				$this->cond_reglement_id	= $obj->fk_cond_reglement;
				$this->cond_reglement_code	= $obj->cond_reglement_code;
				$this->cond_reglement		= $obj->cond_reglement_libelle;
				$this->cond_reglement_doc	= $obj->cond_reglement_libelle_doc;
				$this->fk_account           = ($obj->fk_account>0)?$obj->fk_account:null;
				$this->fk_project			= $obj->fk_projet;
				$this->fk_facture_source	= $obj->fk_facture_source;
				$this->note					= $obj->note_private;	// deprecated
				$this->note_private			= $obj->note_private;
				$this->note_public			= $obj->note_public;
				$this->user_author			= $obj->fk_user_author;
				$this->user_valid			= $obj->fk_user_valid;
				$this->modelpdf				= $obj->model_pdf;
				$this->last_main_doc		= $obj->last_main_doc;
				$this->situation_cycle_ref  = $obj->situation_cycle_ref;
				$this->situation_counter    = $obj->situation_counter;
				$this->situation_final      = $obj->situation_final;
				$this->extraparams			= (array) json_decode($obj->extraparams, true);

				//Incoterms
				$this->fk_incoterms         = $obj->fk_incoterms;
				$this->location_incoterms   = $obj->location_incoterms;
				$this->libelle_incoterms    = $obj->libelle_incoterms;

  				$this->module_source        = $obj->module_source;
				$this->pos_source           = $obj->pos_source;

				// Multicurrency
				$this->fk_multicurrency 		= $obj->fk_multicurrency;
				$this->multicurrency_code 		= $obj->multicurrency_code;
				$this->multicurrency_tx 		= $obj->multicurrency_tx;
				$this->multicurrency_total_ht 	= $obj->multicurrency_total_ht;
				$this->multicurrency_total_tva 	= $obj->multicurrency_total_tva;
				$this->multicurrency_total_ttc 	= $obj->multicurrency_total_ttc;

				if (($this->type == self::TYPE_SITUATION || ($this->type == self::TYPE_CREDIT_NOTE && $this->situation_cycle_ref > 0))  && $fetch_situation)
				{
					$this->fetchPreviousNextSituationInvoice();
				}

				if ($this->statut == self::STATUS_DRAFT)	$this->brouillon = 1;

				// Retreive all extrafield
				// fetch optionals attributes and labels
				$this->fetch_optionals();

				/*
				 * Lines
				 */

				$this->lines  = array();

				$result=$this->fetch_lines();
				if ($result < 0)
				{
					$this->error=$this->db->error();
					return -3;
				}
				return 1;
			}
			else
			{
				$this->error='Invoice with id='.$rowid.' or ref='.$ref.' or ref_ext='.$ref_ext.' not found';
				dol_syslog(get_class($this)."::fetch Error ".$this->error, LOG_ERR);
				return 0;
			}
		}
		else
		{
			$this->error=$this->db->error();
			return -1;
		}
	}


    // phpcs:disable PEAR.NamingConventions.ValidFunctionName.ScopeNotCamelCaps
	/**
	 *	Load all detailed lines into this->lines
	 *
	 *	@return     int         1 if OK, < 0 if KO
	 */
    public function fetch_lines()
	{
        // phpcs:enable
		$this->lines=array();

		$sql = 'SELECT l.rowid, l.fk_facture, l.fk_product, l.fk_parent_line, l.label as custom_label, l.description, l.product_type, l.price, l.qty, l.vat_src_code, l.tva_tx,';
		$sql.= ' l.situation_percent, l.fk_prev_id,';
		$sql.= ' l.localtax1_tx, l.localtax2_tx, l.localtax1_type, l.localtax2_type, l.remise_percent, l.fk_remise_except, l.subprice,';
		$sql.= ' l.rang, l.special_code,';
		$sql.= ' l.date_start as date_start, l.date_end as date_end,';
		$sql.= ' l.info_bits, l.total_ht, l.total_tva, l.total_localtax1, l.total_localtax2, l.total_ttc, l.fk_code_ventilation, l.fk_product_fournisseur_price as fk_fournprice, l.buy_price_ht as pa_ht,';
		$sql.= ' l.fk_unit,';
		$sql.= ' l.fk_multicurrency, l.multicurrency_code, l.multicurrency_subprice, l.multicurrency_total_ht, l.multicurrency_total_tva, l.multicurrency_total_ttc,';
		$sql.= ' p.ref as product_ref, p.fk_product_type as fk_product_type, p.label as product_label, p.description as product_desc';
		$sql.= ' FROM '.MAIN_DB_PREFIX.'facturedet as l';
		$sql.= ' LEFT JOIN '.MAIN_DB_PREFIX.'product as p ON l.fk_product = p.rowid';
		$sql.= ' WHERE l.fk_facture = '.$this->id;
		$sql.= ' ORDER BY l.rang, l.rowid';

		dol_syslog(get_class($this).'::fetch_lines', LOG_DEBUG);
		$result = $this->db->query($sql);
		if ($result)
		{
			$num = $this->db->num_rows($result);
			$i = 0;
			while ($i < $num)
			{
				$objp = $this->db->fetch_object($result);
				$line = new FactureLigne($this->db);

				$line->id               = $objp->rowid;
				$line->rowid	        = $objp->rowid;             // deprecated
				$line->fk_facture       = $objp->fk_facture;
				$line->label            = $objp->custom_label;		// deprecated
				$line->desc             = $objp->description;		// Description line
				$line->description      = $objp->description;		// Description line
				$line->product_type     = $objp->product_type;		// Type of line
				$line->ref              = $objp->product_ref;		// Ref product
				$line->product_ref      = $objp->product_ref;		// Ref product
				$line->libelle          = $objp->product_label;		// TODO deprecated
				$line->product_label	= $objp->product_label;		// Label product
				$line->product_desc     = $objp->product_desc;		// Description product
				$line->fk_product_type  = $objp->fk_product_type;	// Type of product
				$line->qty              = $objp->qty;
				$line->subprice         = $objp->subprice;

                $line->vat_src_code     = $objp->vat_src_code;
				$line->tva_tx           = $objp->tva_tx;
				$line->localtax1_tx     = $objp->localtax1_tx;
				$line->localtax2_tx     = $objp->localtax2_tx;
				$line->localtax1_type   = $objp->localtax1_type;
				$line->localtax2_type   = $objp->localtax2_type;
				$line->remise_percent   = $objp->remise_percent;
				$line->fk_remise_except = $objp->fk_remise_except;
				$line->fk_product       = $objp->fk_product;
				$line->date_start       = $this->db->jdate($objp->date_start);
				$line->date_end         = $this->db->jdate($objp->date_end);
				$line->date_start       = $this->db->jdate($objp->date_start);
				$line->date_end         = $this->db->jdate($objp->date_end);
				$line->info_bits        = $objp->info_bits;
				$line->total_ht         = $objp->total_ht;
				$line->total_tva        = $objp->total_tva;
				$line->total_localtax1  = $objp->total_localtax1;
				$line->total_localtax2  = $objp->total_localtax2;
				$line->total_ttc        = $objp->total_ttc;
				$line->code_ventilation = $objp->fk_code_ventilation;
				$line->fk_fournprice 	= $objp->fk_fournprice;
				$marginInfos			= getMarginInfos($objp->subprice, $objp->remise_percent, $objp->tva_tx, $objp->localtax1_tx, $objp->localtax2_tx, $line->fk_fournprice, $objp->pa_ht);
				$line->pa_ht 			= $marginInfos[0];
				$line->marge_tx			= $marginInfos[1];
				$line->marque_tx		= $marginInfos[2];
				$line->rang				= $objp->rang;
				$line->special_code		= $objp->special_code;
				$line->fk_parent_line	= $objp->fk_parent_line;
				$line->situation_percent= $objp->situation_percent;
				$line->fk_prev_id       = $objp->fk_prev_id;
				$line->fk_unit	        = $objp->fk_unit;

				// Accountancy
				$line->fk_accounting_account	= $objp->fk_code_ventilation;

				// Multicurrency
				$line->fk_multicurrency 		= $objp->fk_multicurrency;
				$line->multicurrency_code 		= $objp->multicurrency_code;
				$line->multicurrency_subprice 	= $objp->multicurrency_subprice;
				$line->multicurrency_total_ht 	= $objp->multicurrency_total_ht;
				$line->multicurrency_total_tva 	= $objp->multicurrency_total_tva;
				$line->multicurrency_total_ttc 	= $objp->multicurrency_total_ttc;

                                $line->fetch_optionals();

				$this->lines[$i] = $line;

				$i++;
			}
			$this->db->free($result);
			return 1;
		}
		else
		{
			$this->error=$this->db->error();
			return -3;
		}
	}

	/**
	 * Fetch previous and next situations invoices
	 *
	 * @return	void
	 */
    public function fetchPreviousNextSituationInvoice()
	{
		global $conf;

		$this->tab_previous_situation_invoice = array();
		$this->tab_next_situation_invoice = array();

		$sql = 'SELECT rowid, situation_counter FROM '.MAIN_DB_PREFIX.'facture WHERE rowid <> '.$this->id.' AND entity = '.$conf->entity.' AND situation_cycle_ref = '.(int) $this->situation_cycle_ref.' ORDER BY situation_counter ASC';

		dol_syslog(get_class($this).'::fetchPreviousNextSituationInvoice ', LOG_DEBUG);
		$result = $this->db->query($sql);
		if ($result && $this->db->num_rows($result) > 0)
		{
			while ($objp = $this->db->fetch_object($result))
			{
				$invoice = new Facture($this->db);
				if ($invoice->fetch($objp->rowid) > 0)
				{
				    if ($objp->situation_counter < $this->situation_counter
				        || ($objp->situation_counter == $this->situation_counter && $objp->rowid < $this->id) // This case appear when there are credit notes
				       )
					{
					    $this->tab_previous_situation_invoice[] = $invoice;
					}
					else
					{
					    $this->tab_next_situation_invoice[] = $invoice;
					}
				}
			}
		}
	}

	/**
	 *      Update database
	 *
	 *      @param      User	$user        	User that modify
	 *      @param      int		$notrigger	    0=launch triggers after, 1=disable triggers
	 *      @return     int      			   	<0 if KO, >0 if OK
	 */
    public function update(User $user, $notrigger = 0)
	{
		global $conf;

		$error=0;

		// Clean parameters
		if (empty($this->type)) $this->type= self::TYPE_STANDARD;
		if (isset($this->ref)) $this->ref=trim($this->ref);
		if (isset($this->ref_client)) $this->ref_client=trim($this->ref_client);
		if (isset($this->increment)) $this->increment=trim($this->increment);
		if (isset($this->close_code)) $this->close_code=trim($this->close_code);
		if (isset($this->close_note)) $this->close_note=trim($this->close_note);
		if (isset($this->note) || isset($this->note_private)) $this->note=(isset($this->note) ? trim($this->note) : trim($this->note_private));		// deprecated
		if (isset($this->note) || isset($this->note_private)) $this->note_private=(isset($this->note_private) ? trim($this->note_private) : trim($this->note));
		if (isset($this->note_public)) $this->note_public=trim($this->note_public);
		if (isset($this->modelpdf)) $this->modelpdf=trim($this->modelpdf);
		if (isset($this->import_key)) $this->import_key=trim($this->import_key);

		// Check parameters
		// Put here code to add control on parameters values

		// Update request
		$sql = "UPDATE ".MAIN_DB_PREFIX."facture SET";
		$sql.= " ref=".(isset($this->ref)?"'".$this->db->escape($this->ref)."'":"null").",";
		$sql.= " type=".(isset($this->type)?$this->db->escape($this->type):"null").",";
		$sql.= " ref_client=".(isset($this->ref_client)?"'".$this->db->escape($this->ref_client)."'":"null").",";
		$sql.= " increment=".(isset($this->increment)?"'".$this->db->escape($this->increment)."'":"null").",";
		$sql.= " fk_soc=".(isset($this->socid)?$this->db->escape($this->socid):"null").",";
		$sql.= " datec=".(strval($this->date_creation)!='' ? "'".$this->db->idate($this->date_creation)."'" : 'null').",";
		$sql.= " datef=".(strval($this->date)!='' ? "'".$this->db->idate($this->date)."'" : 'null').",";
		$sql.= " date_pointoftax=".(strval($this->date_pointoftax)!='' ? "'".$this->db->idate($this->date_pointoftax)."'" : 'null').",";
		$sql.= " date_valid=".(strval($this->date_validation)!='' ? "'".$this->db->idate($this->date_validation)."'" : 'null').",";
		$sql.= " paye=".(isset($this->paye)?$this->db->escape($this->paye):"null").",";
		$sql.= " remise_percent=".(isset($this->remise_percent)?$this->db->escape($this->remise_percent):"null").",";
		$sql.= " remise_absolue=".(isset($this->remise_absolue)?$this->db->escape($this->remise_absolue):"null").",";
		$sql.= " close_code=".(isset($this->close_code)?"'".$this->db->escape($this->close_code)."'":"null").",";
		$sql.= " close_note=".(isset($this->close_note)?"'".$this->db->escape($this->close_note)."'":"null").",";
		$sql.= " tva=".(isset($this->total_tva)?$this->total_tva:"null").",";
		$sql.= " localtax1=".(isset($this->total_localtax1)?$this->total_localtax1:"null").",";
		$sql.= " localtax2=".(isset($this->total_localtax2)?$this->total_localtax2:"null").",";
		$sql.= " total=".(isset($this->total_ht)?$this->total_ht:"null").",";
		$sql.= " total_ttc=".(isset($this->total_ttc)?$this->total_ttc:"null").",";
		$sql.= " revenuestamp=".((isset($this->revenuestamp) && $this->revenuestamp != '')?$this->db->escape($this->revenuestamp):"null").",";
		$sql.= " fk_statut=".(isset($this->statut)?$this->db->escape($this->statut):"null").",";
		$sql.= " fk_user_author=".(isset($this->user_author)?$this->db->escape($this->user_author):"null").",";
		$sql.= " fk_user_valid=".(isset($this->fk_user_valid)?$this->db->escape($this->fk_user_valid):"null").",";
		$sql.= " fk_facture_source=".(isset($this->fk_facture_source)?$this->db->escape($this->fk_facture_source):"null").",";
		$sql.= " fk_projet=".(isset($this->fk_project)?$this->db->escape($this->fk_project):"null").",";
		$sql.= " fk_cond_reglement=".(isset($this->cond_reglement_id)?$this->db->escape($this->cond_reglement_id):"null").",";
		$sql.= " fk_mode_reglement=".(isset($this->mode_reglement_id)?$this->db->escape($this->mode_reglement_id):"null").",";
		$sql.= " date_lim_reglement=".(strval($this->date_lim_reglement)!='' ? "'".$this->db->idate($this->date_lim_reglement)."'" : 'null').",";
		$sql.= " note_private=".(isset($this->note_private)?"'".$this->db->escape($this->note_private)."'":"null").",";
		$sql.= " note_public=".(isset($this->note_public)?"'".$this->db->escape($this->note_public)."'":"null").",";
		$sql.= " model_pdf=".(isset($this->modelpdf)?"'".$this->db->escape($this->modelpdf)."'":"null").",";
		$sql.= " import_key=".(isset($this->import_key)?"'".$this->db->escape($this->import_key)."'":"null").",";
		$sql.= " situation_cycle_ref=".(empty($this->situation_cycle_ref)?"null":$this->db->escape($this->situation_cycle_ref)).",";
		$sql.= " situation_counter=".(empty($this->situation_counter)?"null":$this->db->escape($this->situation_counter)).",";
		$sql.= " situation_final=".(empty($this->situation_counter)?"0":$this->db->escape($this->situation_counter));
		$sql.= " WHERE rowid=".$this->id;

		$this->db->begin();

		dol_syslog(get_class($this)."::update", LOG_DEBUG);
		$resql = $this->db->query($sql);
		if (! $resql) {
			$error++; $this->errors[]="Error ".$this->db->lasterror();
		}

		if (! $error && empty($conf->global->MAIN_EXTRAFIELDS_DISABLED) && is_array($this->array_options) && count($this->array_options)>0)
		{
			$result=$this->insertExtraFields();
			if ($result < 0)
			{
				$error++;
			}
		}

		if (! $error && ! $notrigger)
		{
			// Call trigger
			$result=$this->call_trigger('BILL_MODIFY', $user);
			if ($result < 0) $error++;
			// End call triggers
		}

		// Commit or rollback
		if ($error)
		{
			foreach($this->errors as $errmsg)
			{
				dol_syslog(get_class($this)."::update ".$errmsg, LOG_ERR);
				$this->error.=($this->error?', '.$errmsg:$errmsg);
			}
			$this->db->rollback();
			return -1*$error;
		}
		else
		{
			$this->db->commit();
			return 1;
		}
	}


    // phpcs:disable PEAR.NamingConventions.ValidFunctionName.ScopeNotCamelCaps
	/**
	 *    Add a discount line into an invoice (as an invoice line) using an existing absolute discount (Consume the discount)
	 *
	 *    @param     int	$idremise	Id of absolute discount
	 *    @return    int          		>0 if OK, <0 if KO
	 */
    public function insert_discount($idremise)
	{
        // phpcs:enable
		global $langs;

		include_once DOL_DOCUMENT_ROOT.'/core/lib/price.lib.php';
		include_once DOL_DOCUMENT_ROOT.'/core/class/discount.class.php';

		$this->db->begin();

		$remise=new DiscountAbsolute($this->db);
		$result=$remise->fetch($idremise);

		if ($result > 0)
		{
			if ($remise->fk_facture)	// Protection against multiple submission
			{
				$this->error=$langs->trans("ErrorDiscountAlreadyUsed");
				$this->db->rollback();
				return -5;
			}

			$facligne=new FactureLigne($this->db);
			$facligne->fk_facture=$this->id;
			$facligne->fk_remise_except=$remise->id;
			$facligne->desc=$remise->description;   	// Description ligne
			$facligne->vat_src_code=$remise->vat_src_code;
			$facligne->tva_tx=$remise->tva_tx;
			$facligne->subprice = -$remise->amount_ht;
			$facligne->fk_product=0;					// Id produit predefini
			$facligne->qty=1;
			$facligne->remise_percent=0;
			$facligne->rang=-1;
			$facligne->info_bits=2;

			// Get buy/cost price of invoice that is source of discount
			if ($remise->fk_facture_source > 0)
			{
    			$srcinvoice=new Facture($this->db);
    			$srcinvoice->fetch($remise->fk_facture_source);
    			$totalcostpriceofinvoice=0;
    			include_once DOL_DOCUMENT_ROOT.'/core/class/html.formmargin.class.php';  // TODO Move this into commonobject
    			$formmargin=new FormMargin($this->db);
    			$arraytmp=$formmargin->getMarginInfosArray($srcinvoice, false);
        		$facligne->pa_ht = $arraytmp['pa_total'];
			}

			$facligne->total_ht  = -$remise->amount_ht;
			$facligne->total_tva = -$remise->amount_tva;
			$facligne->total_ttc = -$remise->amount_ttc;

			$facligne->multicurrency_subprice = -$remise->multicurrency_subprice;
			$facligne->multicurrency_total_ht = -$remise->multicurrency_amount_ht;
			$facligne->multicurrency_total_tva = -$remise->multicurrency_amount_tva;
			$facligne->multicurrency_total_ttc = -$remise->multicurrency_amount_ttc;

			$lineid=$facligne->insert();
			if ($lineid > 0)
			{
				$result=$this->update_price(1);
				if ($result > 0)
				{
					// Create link between discount and invoice line
					$result=$remise->link_to_invoice($lineid, 0);
					if ($result < 0)
					{
						$this->error=$remise->error;
						$this->db->rollback();
						return -4;
					}

					$this->db->commit();
					return 1;
				}
				else
				{
					$this->error=$facligne->error;
					$this->db->rollback();
					return -1;
				}
			}
			else
			{
				$this->error=$facligne->error;
				$this->db->rollback();
				return -2;
			}
		}
		else
		{
			$this->db->rollback();
			return -3;
		}
	}

    // phpcs:disable PEAR.NamingConventions.ValidFunctionName.ScopeNotCamelCaps
	/**
	 *	Set customer ref
	 *
	 *	@param     	string	$ref_client		Customer ref
	 *  @param     	int		$notrigger		1=Does not execute triggers, 0= execute triggers
	 *	@return		int						<0 if KO, >0 if OK
	 */
    public function set_ref_client($ref_client, $notrigger = 0)
	{
        // phpcs:enable
	    global $user;

		$error=0;

		$this->db->begin();

		$sql = 'UPDATE '.MAIN_DB_PREFIX.'facture';
		if (empty($ref_client))
			$sql .= ' SET ref_client = NULL';
		else
			$sql .= ' SET ref_client = \''.$this->db->escape($ref_client).'\'';
		$sql .= ' WHERE rowid = '.$this->id;

		dol_syslog(__METHOD__.' this->id='.$this->id.', ref_client='.$ref_client, LOG_DEBUG);
		$resql=$this->db->query($sql);
		if (!$resql)
		{
			$this->errors[]=$this->db->error();
			$error++;
		}

		if (! $error)
		{
			$this->ref_client = $ref_client;
		}

		if (! $notrigger && empty($error))
		{
			// Call trigger
			$result=$this->call_trigger('BILL_MODIFY', $user);
			if ($result < 0) $error++;
			// End call triggers
		}

		if (! $error)
		{

			$this->ref_client = $ref_client;

			$this->db->commit();
			return 1;
		}
		else
		{
			foreach($this->errors as $errmsg)
			{
				dol_syslog(__METHOD__.' Error: '.$errmsg, LOG_ERR);
				$this->error.=($this->error?', '.$errmsg:$errmsg);
			}
			$this->db->rollback();
			return -1*$error;
		}
	}

	/**
	 *	Delete invoice
	 *
	 *	@param     	User	$user      	    User making the deletion.
	 *	@param		int		$notrigger		1=Does not execute triggers, 0= execute triggers
	 *	@param		int		$idwarehouse	Id warehouse to use for stock change.
	 *	@return		int						<0 if KO, 0=Refused, >0 if OK
	 */
    public function delete($user, $notrigger = 0, $idwarehouse = -1)
	{
		global $langs,$conf;
		require_once DOL_DOCUMENT_ROOT.'/core/lib/files.lib.php';

		$rowid=$this->id;

		dol_syslog(get_class($this)."::delete rowid=".$rowid.", ref=".$this->ref.", thirdparty=".$this->thirdparty->name, LOG_DEBUG);

		// Test to avoid invoice deletion (allowed if draft)
		$result = $this->is_erasable();

		if ($result <= 0) return 0;

		$error=0;

		$this->db->begin();

		if (! $error && ! $notrigger)
		{
            // Call trigger
            $result=$this->call_trigger('BILL_DELETE', $user);
            if ($result < 0) $error++;
            // End call triggers
		}

		// Removed extrafields
		if (! $error) {
			$result=$this->deleteExtraFields();
			if ($result < 0)
			{
				$error++;
				dol_syslog(get_class($this)."::delete error deleteExtraFields ".$this->error, LOG_ERR);
			}
		}

		if (! $error)
		{
			// Delete linked object
			$res = $this->deleteObjectLinked();
			if ($res < 0) $error++;
		}

		if (! $error)
		{
			// If invoice was converted into a discount not yet consumed, we remove discount
			$sql = 'DELETE FROM '.MAIN_DB_PREFIX.'societe_remise_except';
			$sql.= ' WHERE fk_facture_source = '.$rowid;
			$sql.= ' AND fk_facture_line IS NULL';
			$resql=$this->db->query($sql);

			// If invoice has consumned discounts
			$this->fetch_lines();
			$list_rowid_det=array();
			foreach($this->lines as $key => $invoiceline)
			{
				$list_rowid_det[]=$invoiceline->rowid;
			}

			// Consumned discounts are freed
			if (count($list_rowid_det))
			{
				$sql = 'UPDATE '.MAIN_DB_PREFIX.'societe_remise_except';
				$sql.= ' SET fk_facture = NULL, fk_facture_line = NULL';
				$sql.= ' WHERE fk_facture_line IN ('.join(',', $list_rowid_det).')';

				dol_syslog(get_class($this)."::delete", LOG_DEBUG);
				if (! $this->db->query($sql))
				{
					$this->error=$this->db->error()." sql=".$sql;
					$this->db->rollback();
					return -5;
				}
			}

			// If we decrement stock on invoice validation, we increment
			if ($this->type != self::TYPE_DEPOSIT && $result >= 0 && ! empty($conf->stock->enabled) && ! empty($conf->global->STOCK_CALCULATE_ON_BILL) && $idwarehouse!=-1)
			{
				require_once DOL_DOCUMENT_ROOT.'/product/stock/class/mouvementstock.class.php';
				$langs->load("agenda");

				$num=count($this->lines);
				for ($i = 0; $i < $num; $i++)
				{
					if ($this->lines[$i]->fk_product > 0)
					{
						$mouvP = new MouvementStock($this->db);
						$mouvP->origin = &$this;
						// We decrease stock for product
						if ($this->type == self::TYPE_CREDIT_NOTE) $result=$mouvP->livraison($user, $this->lines[$i]->fk_product, $idwarehouse, $this->lines[$i]->qty, $this->lines[$i]->subprice, $langs->trans("InvoiceDeleteDolibarr", $this->ref));
						else $result=$mouvP->reception($user, $this->lines[$i]->fk_product, $idwarehouse, $this->lines[$i]->qty, 0, $langs->trans("InvoiceDeleteDolibarr", $this->ref));	// we use 0 for price, to not change the weighted average value
					}
				}
			}


			// Delete invoice line
			$sql = 'DELETE FROM '.MAIN_DB_PREFIX.'facturedet WHERE fk_facture = '.$rowid;

			dol_syslog(get_class($this)."::delete", LOG_DEBUG);

			if ($this->db->query($sql) && $this->delete_linked_contact())
			{
				$sql = 'DELETE FROM '.MAIN_DB_PREFIX.'facture WHERE rowid = '.$rowid;

				dol_syslog(get_class($this)."::delete", LOG_DEBUG);

				$resql=$this->db->query($sql);
				if ($resql)
				{
					// On efface le repertoire de pdf provisoire
					$ref = dol_sanitizeFileName($this->ref);
					if ($conf->facture->dir_output && !empty($this->ref))
					{
						$dir = $conf->facture->dir_output . "/" . $ref;
						$file = $conf->facture->dir_output . "/" . $ref . "/" . $ref . ".pdf";
						if (file_exists($file))	// We must delete all files before deleting directory
						{
							$ret=dol_delete_preview($this);

							if (! dol_delete_file($file, 0, 0, 0, $this)) // For triggers
							{
								$langs->load("errors");
								$this->error=$langs->trans("ErrorFailToDeleteFile", $file);
								$this->db->rollback();
								return 0;
							}
						}
						if (file_exists($dir))
						{
							if (! dol_delete_dir_recursive($dir)) // For remove dir and meta
							{
								$langs->load("errors");
								$this->error=$langs->trans("ErrorFailToDeleteDir", $dir);
								$this->db->rollback();
								return 0;
							}
						}
					}

					$this->db->commit();
					return 1;
				}
				else
				{
					$this->error=$this->db->lasterror()." sql=".$sql;
					$this->db->rollback();
					return -6;
				}
			}
			else
			{
				$this->error=$this->db->lasterror()." sql=".$sql;
				$this->db->rollback();
				return -4;
			}
		}
		else
		{
			$this->db->rollback();
			return -2;
		}
	}

    // phpcs:disable PEAR.NamingConventions.ValidFunctionName.ScopeNotCamelCaps
	/**
	 *  Tag la facture comme paye completement (si close_code non renseigne) => this->fk_statut=2, this->paye=1
	 *  ou partiellement (si close_code renseigne) + appel trigger BILL_PAYED => this->fk_statut=2, this->paye stay 0
	 *
	 *  @param	User	$user      	Objet utilisateur qui modifie
	 *	@param  string	$close_code	Code renseigne si on classe a payee completement alors que paiement incomplet (cas escompte par exemple)
	 *	@param  string	$close_note	Commentaire renseigne si on classe a payee alors que paiement incomplet (cas escompte par exemple)
	 *  @return int         		<0 if KO, >0 if OK
	 */
    public function set_paid($user, $close_code = '', $close_note = '')
	{
        // phpcs:enable
		$error=0;

		if ($this->paye != 1)
		{
			$this->db->begin();

			dol_syslog(get_class($this)."::set_paid rowid=".$this->id, LOG_DEBUG);

			$sql = 'UPDATE '.MAIN_DB_PREFIX.'facture SET';
			$sql.= ' fk_statut='.self::STATUS_CLOSED;
			if (! $close_code) $sql.= ', paye=1';
			if ($close_code) $sql.= ", close_code='".$this->db->escape($close_code)."'";
			if ($close_note) $sql.= ", close_note='".$this->db->escape($close_note)."'";
			$sql.= ' WHERE rowid = '.$this->id;

			$resql = $this->db->query($sql);
			if ($resql)
			{
	            // Call trigger
	            $result=$this->call_trigger('BILL_PAYED', $user);
	            if ($result < 0) $error++;
	            // End call triggers
			}
			else
			{
				$error++;
				$this->error=$this->db->lasterror();
			}

			if (! $error)
			{
				$this->db->commit();
				return 1;
			}
			else
			{
				$this->db->rollback();
				return -1;
			}
		}
		else
		{
			return 0;
		}
	}


    // phpcs:disable PEAR.NamingConventions.ValidFunctionName.ScopeNotCamelCaps
	/**
	 *  Tag la facture comme non payee completement + appel trigger BILL_UNPAYED
	 *	Fonction utilisee quand un paiement prelevement est refuse,
	 * 	ou quand une facture annulee et reouverte.
	 *
	 *  @param	User	$user       Object user that change status
	 *  @return int         		<0 if KO, >0 if OK
	 */
    public function set_unpaid($user)
	{
        // phpcs:enable
		$error=0;

		$this->db->begin();

		$sql = 'UPDATE '.MAIN_DB_PREFIX.'facture';
		$sql.= ' SET paye=0, fk_statut='.self::STATUS_VALIDATED.', close_code=null, close_note=null';
		$sql.= ' WHERE rowid = '.$this->id;

		dol_syslog(get_class($this)."::set_unpaid", LOG_DEBUG);
		$resql = $this->db->query($sql);
		if ($resql)
		{
            // Call trigger
            $result=$this->call_trigger('BILL_UNPAYED', $user);
            if ($result < 0) $error++;
            // End call triggers
		}
		else
		{
			$error++;
			$this->error=$this->db->error();
			dol_print_error($this->db);
		}

		if (! $error)
		{
			$this->db->commit();
			return 1;
		}
		else
		{
			$this->db->rollback();
			return -1;
		}
	}


    // phpcs:disable PEAR.NamingConventions.ValidFunctionName.ScopeNotCamelCaps
	/**
	 *	Tag invoice as canceled, with no payment on it (example for replacement invoice or payment never received) + call trigger BILL_CANCEL
	 *	Warning, if option to decrease stock on invoice was set, this function does not change stock (it might be a cancel because
	 *  of no payment even if merchandises were sent).
	 *
	 *	@param	User	$user        	Object user making change
	 *	@param	string	$close_code		Code of closing invoice (CLOSECODE_REPLACED, CLOSECODE_...)
	 *	@param	string	$close_note		Comment
	 *	@return int         			<0 if KO, >0 if OK
	 */
    public function set_canceled($user, $close_code = '', $close_note = '')
	{
        // phpcs:enable

		dol_syslog(get_class($this)."::set_canceled rowid=".$this->id, LOG_DEBUG);

		$this->db->begin();

		$sql = 'UPDATE '.MAIN_DB_PREFIX.'facture SET';
		$sql.= ' fk_statut='.self::STATUS_ABANDONED;
		if ($close_code) $sql.= ", close_code='".$this->db->escape($close_code)."'";
		if ($close_note) $sql.= ", close_note='".$this->db->escape($close_note)."'";
		$sql.= ' WHERE rowid = '.$this->id;

		$resql = $this->db->query($sql);
		if ($resql)
		{
			// On desaffecte de la facture les remises liees
			// car elles n'ont pas ete utilisees vu que la facture est abandonnee.
			$sql = 'UPDATE '.MAIN_DB_PREFIX.'societe_remise_except';
			$sql.= ' SET fk_facture = NULL';
			$sql.= ' WHERE fk_facture = '.$this->id;

			$resql=$this->db->query($sql);
			if ($resql)
			{
	            // Call trigger
	            $result=$this->call_trigger('BILL_CANCEL', $user);
	            if ($result < 0)
	            {
					$this->db->rollback();
					return -1;
				}
	            // End call triggers

				$this->db->commit();
				return 1;
			}
			else
			{
				$this->error=$this->db->error()." sql=".$sql;
				$this->db->rollback();
				return -1;
			}
		}
		else
		{
			$this->error=$this->db->error()." sql=".$sql;
			$this->db->rollback();
			return -2;
		}
	}

	/**
	 * Tag invoice as validated + call trigger BILL_VALIDATE
	 * Object must have lines loaded with fetch_lines
	 *
	 * @param	User	$user           Object user that validate
	 * @param   string	$force_number	Reference to force on invoice
	 * @param	int		$idwarehouse	Id of warehouse to use for stock decrease if option to decreasenon stock is on (0=no decrease)
	 * @param	int		$notrigger		1=Does not execute triggers, 0= execute triggers
     * @return	int						<0 if KO, 0=Nothing done because invoice is not a draft, >0 if OK
	 */
    public function validate($user, $force_number = '', $idwarehouse = 0, $notrigger = 0)
	{
		global $conf,$langs;
		require_once DOL_DOCUMENT_ROOT.'/core/lib/files.lib.php';

		$now=dol_now();

		$error=0;
		dol_syslog(get_class($this).'::validate user='.$user->id.', force_number='.$force_number.', idwarehouse='.$idwarehouse);

		// Force to have object complete for checks
		$this->fetch_thirdparty();
		$this->fetch_lines();

		// Check parameters
		if (! $this->brouillon)
		{
			dol_syslog(get_class($this)."::validate no draft status", LOG_WARNING);
			return 0;
		}
		if (count($this->lines) <= 0)
		{
        	$langs->load("errors");
			$this->error=$langs->trans("ErrorObjectMustHaveLinesToBeValidated", $this->ref);
			return -1;
		}
		if ((empty($conf->global->MAIN_USE_ADVANCED_PERMS) && empty($user->rights->facture->creer))
       	|| (! empty($conf->global->MAIN_USE_ADVANCED_PERMS) && empty($user->rights->facture->invoice_advance->validate)))
		{
			$this->error='Permission denied';
			dol_syslog(get_class($this)."::validate ".$this->error.' MAIN_USE_ADVANCED_PERMS='.$conf->global->MAIN_USE_ADVANCED_PERMS, LOG_ERR);
			return -1;
		}

		$this->db->begin();

		// Check parameters
		if ($this->type == self::TYPE_REPLACEMENT)		// si facture de remplacement
		{
			// Controle que facture source connue
			if ($this->fk_facture_source <= 0)
			{
				$this->error=$langs->trans("ErrorFieldRequired", $langs->trans("InvoiceReplacement"));
				$this->db->rollback();
				return -10;
			}

			// Charge la facture source a remplacer
			$facreplaced=new Facture($this->db);
			$result=$facreplaced->fetch($this->fk_facture_source);
			if ($result <= 0)
			{
				$this->error=$langs->trans("ErrorBadInvoice");
				$this->db->rollback();
				return -11;
			}

			// Controle que facture source non deja remplacee par une autre
			$idreplacement=$facreplaced->getIdReplacingInvoice('validated');
			if ($idreplacement && $idreplacement != $this->id)
			{
				$facreplacement=new Facture($this->db);
				$facreplacement->fetch($idreplacement);
				$this->error=$langs->trans("ErrorInvoiceAlreadyReplaced", $facreplaced->ref, $facreplacement->ref);
				$this->db->rollback();
				return -12;
			}

			$result=$facreplaced->set_canceled($user, self::CLOSECODE_REPLACED, '');
			if ($result < 0)
			{
				$this->error=$facreplaced->error;
				$this->db->rollback();
				return -13;
			}
		}

		// Define new ref
		if ($force_number)
		{
			$num = $force_number;
		}
		elseif (preg_match('/^[\(]?PROV/i', $this->ref) || empty($this->ref)) // empty should not happened, but when it occurs, the test save life
		{
			if (! empty($conf->global->FAC_FORCE_DATE_VALIDATION))	// If option enabled, we force invoice date
			{
				$this->date=dol_now();
				$this->date_lim_reglement=$this->calculate_date_lim_reglement();
			}
			$num = $this->getNextNumRef($this->thirdparty);
		}
		else
		{
			$num = $this->ref;
		}
		$this->newref = $num;

		if ($num)
		{
			$this->update_price(1);

			// Validate
			$sql = 'UPDATE '.MAIN_DB_PREFIX.'facture';
			$sql.= " SET ref='".$num."', fk_statut = ".self::STATUS_VALIDATED.", fk_user_valid = ".($user->id > 0 ? $user->id : "null").", date_valid = '".$this->db->idate($now)."'";
			if (! empty($conf->global->FAC_FORCE_DATE_VALIDATION))	// If option enabled, we force invoice date
			{
				$sql.= ", datef='".$this->db->idate($this->date)."'";
				$sql.= ", date_lim_reglement='".$this->db->idate($this->date_lim_reglement)."'";
			}
			$sql.= ' WHERE rowid = '.$this->id;

			dol_syslog(get_class($this)."::validate", LOG_DEBUG);
			$resql=$this->db->query($sql);
			if (! $resql)
			{
				dol_print_error($this->db);
				$error++;
			}

			// On verifie si la facture etait une provisoire
			if (! $error && (preg_match('/^[\(]?PROV/i', $this->ref)))
			{
				// La verif qu'une remise n'est pas utilisee 2 fois est faite au moment de l'insertion de ligne
			}

			if (! $error)
			{
				// Define third party as a customer
				$result=$this->thirdparty->set_as_client();

				// Si active on decremente le produit principal et ses composants a la validation de facture
				if ($this->type != self::TYPE_DEPOSIT && $result >= 0 && ! empty($conf->stock->enabled) && ! empty($conf->global->STOCK_CALCULATE_ON_BILL) && $idwarehouse > 0)
				{
					require_once DOL_DOCUMENT_ROOT.'/product/stock/class/mouvementstock.class.php';
					$langs->load("agenda");

					// Loop on each line
					$cpt=count($this->lines);
					for ($i = 0; $i < $cpt; $i++)
					{
						if ($this->lines[$i]->fk_product > 0)
						{
							$mouvP = new MouvementStock($this->db);
							$mouvP->origin = &$this;
							// We decrease stock for product
							if ($this->type == self::TYPE_CREDIT_NOTE) $result=$mouvP->reception($user, $this->lines[$i]->fk_product, $idwarehouse, $this->lines[$i]->qty, 0, $langs->trans("InvoiceValidatedInDolibarr", $num));
							else $result=$mouvP->livraison($user, $this->lines[$i]->fk_product, $idwarehouse, $this->lines[$i]->qty, $this->lines[$i]->subprice, $langs->trans("InvoiceValidatedInDolibarr", $num));
							if ($result < 0) {
								$error++;
								$this->error = $mouvP->error;
							}
						}
					}
				}
			}

			// Trigger calls
			if (! $error && ! $notrigger)
			{
	            // Call trigger
	            $result=$this->call_trigger('BILL_VALIDATE', $user);
	            if ($result < 0) $error++;
	            // End call triggers
			}

			if (! $error)
			{
				$this->oldref = $this->ref;

				// Rename directory if dir was a temporary ref
				if (preg_match('/^[\(]?PROV/i', $this->ref))
				{
					// Rename of object directory ($this->ref = old ref, $num = new ref)
					// to  not lose the linked files
					$oldref = dol_sanitizeFileName($this->ref);
					$newref = dol_sanitizeFileName($num);
					$dirsource = $conf->facture->dir_output.'/'.$oldref;
					$dirdest = $conf->facture->dir_output.'/'.$newref;
					if (file_exists($dirsource))
					{
						dol_syslog(get_class($this)."::validate rename dir ".$dirsource." into ".$dirdest);

						if (@rename($dirsource, $dirdest))
						{
							dol_syslog("Rename ok");
	                        // Rename docs starting with $oldref with $newref
	                        $listoffiles=dol_dir_list($conf->facture->dir_output.'/'.$newref, 'files', 1, '^'.preg_quote($oldref, '/'));
	                        foreach($listoffiles as $fileentry)
	                        {
	                        	$dirsource=$fileentry['name'];
	                        	$dirdest=preg_replace('/^'.preg_quote($oldref, '/').'/', $newref, $dirsource);
	                        	$dirsource=$fileentry['path'].'/'.$dirsource;
	                        	$dirdest=$fileentry['path'].'/'.$dirdest;
	                        	@rename($dirsource, $dirdest);
	                        }
						}
					}
				}
			}

			if (! $error && !$this->is_last_in_cycle())
			{
				if (! $this->updatePriceNextInvoice($langs))
				{
					$error++;
				}
			}

			// Set new ref and define current status
			if (! $error)
			{
				$this->ref = $num;
				$this->ref=$num;
				$this->statut= self::STATUS_VALIDATED;
				$this->brouillon=0;
				$this->date_validation=$now;
				$i = 0;

                if (!empty($conf->global->INVOICE_USE_SITUATION))
                {
                	$final = true;
    				$nboflines = count($this->lines);
    				while (($i < $nboflines) && $final) {
    					$final = ($this->lines[$i]->situation_percent == 100);
    					$i++;
    				}

    				if (empty($final)) $this->situation_final = 0;
    				else $this->situation_final = 1;

				$this->setFinal($user);
                }
			}
		}
		else
		{
			$error++;
		}

		if (! $error)
		{
			$this->db->commit();
			return 1;
		}
		else
		{
			$this->db->rollback();
			return -1;
		}
	}

	/**
	 * Update price of next invoice
	 *
	 * @param	Translate	$langs	Translate object
	 * @return bool		false if KO, true if OK
	 */
    public function updatePriceNextInvoice(&$langs)
	{
		foreach ($this->tab_next_situation_invoice as $next_invoice)
		{
			$is_last = $next_invoice->is_last_in_cycle();

			if ($next_invoice->brouillon && $is_last != 1)
			{
				$this->error = $langs->trans('updatePriceNextInvoiceErrorUpdateline', $next_invoice->ref);
				return false;
			}

			$next_invoice->brouillon = 1;
			foreach ($next_invoice->lines as $line)
			{
				$result = $next_invoice->updateline($line->id, $line->desc, $line->subprice, $line->qty, $line->remise_percent,
														$line->date_start, $line->date_end, $line->tva_tx, $line->localtax1_tx, $line->localtax2_tx, 'HT', $line->info_bits, $line->product_type,
														$line->fk_parent_line, 0, $line->fk_fournprice, $line->pa_ht, $line->label, $line->special_code, $line->array_options, $line->situation_percent,
														$line->fk_unit);

				if ($result < 0)
				{
					$this->error = $langs->trans('updatePriceNextInvoiceErrorUpdateline', $next_invoice->ref);
					return false;
				}
			}

			break; // Only the next invoice and not each next invoice
		}

		return true;
	}

    // phpcs:disable PEAR.NamingConventions.ValidFunctionName.ScopeNotCamelCaps
	/**
	 *	Set draft status
	 *
	 *	@param	User	$user			Object user that modify
	 *	@param	int		$idwarehouse	Id warehouse to use for stock change.
	 *	@return	int						<0 if KO, >0 if OK
	 */
    public function set_draft($user, $idwarehouse = -1)
	{
        // phpcs:enable
		global $conf,$langs;

		$error=0;

		if ($this->statut == self::STATUS_DRAFT)
		{
			dol_syslog(get_class($this)."::set_draft already draft status", LOG_WARNING);
			return 0;
		}

		$this->db->begin();

		$sql = "UPDATE ".MAIN_DB_PREFIX."facture";
		$sql.= " SET fk_statut = ".self::STATUS_DRAFT;
		$sql.= " WHERE rowid = ".$this->id;

		dol_syslog(get_class($this)."::set_draft", LOG_DEBUG);
		$result=$this->db->query($sql);
		if ($result)
		{
			// Si on decremente le produit principal et ses composants a la validation de facture, on réincrement
			if ($this->type != self::TYPE_DEPOSIT && $result >= 0 && ! empty($conf->stock->enabled) && ! empty($conf->global->STOCK_CALCULATE_ON_BILL))
			{
				require_once DOL_DOCUMENT_ROOT.'/product/stock/class/mouvementstock.class.php';
				$langs->load("agenda");

				$num=count($this->lines);
				for ($i = 0; $i < $num; $i++)
				{
					if ($this->lines[$i]->fk_product > 0)
					{
						$mouvP = new MouvementStock($this->db);
						$mouvP->origin = &$this;
						// We decrease stock for product
						if ($this->type == self::TYPE_CREDIT_NOTE) $result=$mouvP->livraison($user, $this->lines[$i]->fk_product, $idwarehouse, $this->lines[$i]->qty, $this->lines[$i]->subprice, $langs->trans("InvoiceBackToDraftInDolibarr", $this->ref));
						else $result=$mouvP->reception($user, $this->lines[$i]->fk_product, $idwarehouse, $this->lines[$i]->qty, 0, $langs->trans("InvoiceBackToDraftInDolibarr", $this->ref));	// we use 0 for price, to not change the weighted average value
					}
				}
			}

			if ($error == 0)
			{
				$old_statut=$this->statut;
				$this->brouillon = 1;
				$this->statut = self::STATUS_DRAFT;
	            // Call trigger
	            $result=$this->call_trigger('BILL_UNVALIDATE', $user);
	            if ($result < 0)
				{
					$error++;
					$this->statut=$old_statut;
					$this->brouillon=0;
				}
	            // End call triggers
			} else {
				$this->db->rollback();
				return -1;
			}

			if ($error == 0)
			{
				$this->db->commit();
				return 1;
			}
			else
			{
				$this->db->rollback();
				return -1;
			}
		}
		else
		{
			$this->error=$this->db->error();
			$this->db->rollback();
			return -1;
		}
	}


	/**
	 * 		Add an invoice line into database (linked to product/service or not).
	 * 		Les parametres sont deja cense etre juste et avec valeurs finales a l'appel
	 *		de cette methode. Aussi, pour le taux tva, il doit deja avoir ete defini
	 *		par l'appelant par la methode get_default_tva(societe_vendeuse,societe_acheteuse,produit)
	 *		et le desc doit deja avoir la bonne valeur (a l'appelant de gerer le multilangue)
	 *
	 * 		@param    	string		$desc            	Description of line
	 * 		@param    	double		$pu_ht              Unit price without tax (> 0 even for credit note)
	 * 		@param    	double		$qty             	Quantity
	 * 		@param    	double		$txtva           	Force Vat rate, -1 for auto (Can contain the vat_src_code too with syntax '9.9 (CODE)')
	 * 		@param		double		$txlocaltax1		Local tax 1 rate (deprecated, use instead txtva with code inside)
	 *  	@param		double		$txlocaltax2		Local tax 2 rate (deprecated, use instead txtva with code inside)
	 *		@param    	int			$fk_product      	Id of predefined product/service
	 * 		@param    	double		$remise_percent  	Percent of discount on line
	 * 		@param    	int			$date_start      	Date start of service
	 * 		@param    	int			$date_end        	Date end of service
	 * 		@param    	int			$ventil          	Code of dispatching into accountancy
	 * 		@param    	int			$info_bits			Bits de type de lignes
	 *		@param    	int			$fk_remise_except	Id discount used
	 *		@param		string		$price_base_type	'HT' or 'TTC'
	 * 		@param    	double		$pu_ttc             Unit price with tax (> 0 even for credit note)
	 * 		@param		int			$type				Type of line (0=product, 1=service). Not used if fk_product is defined, the type of product is used.
	 *      @param      int			$rang               Position of line
	 *      @param		int			$special_code		Special code (also used by externals modules!)
	 *      @param		string		$origin				'order', ...
	 *      @param		int			$origin_id			Id of origin object
	 *      @param		int			$fk_parent_line		Id of parent line
	 * 		@param		int			$fk_fournprice		Supplier price id (to calculate margin) or ''
	 * 		@param		int			$pa_ht				Buying price of line (to calculate margin) or ''
	 * 		@param		string		$label				Label of the line (deprecated, do not use)
	 *		@param		array		$array_options		extrafields array
	 *      @param      int         $situation_percent  Situation advance percentage
	 *      @param      int         $fk_prev_id         Previous situation line id reference
	 * 		@param 		string		$fk_unit 			Code of the unit to use. Null to use the default one
	 * 		@param		double		$pu_ht_devise		Unit price in currency
	 *    	@return    	int             				<0 if KO, Id of line if OK
	 */
    public function addline($desc, $pu_ht, $qty, $txtva, $txlocaltax1 = 0, $txlocaltax2 = 0, $fk_product = 0, $remise_percent = 0, $date_start = '', $date_end = '', $ventil = 0, $info_bits = 0, $fk_remise_except = '', $price_base_type = 'HT', $pu_ttc = 0, $type = self::TYPE_STANDARD, $rang = -1, $special_code = 0, $origin = '', $origin_id = 0, $fk_parent_line = 0, $fk_fournprice = null, $pa_ht = 0, $label = '', $array_options = 0, $situation_percent = 100, $fk_prev_id = 0, $fk_unit = null, $pu_ht_devise = 0)
    {
		// Deprecation warning
		if ($label) {
			dol_syslog(__METHOD__ . ": using line label is deprecated", LOG_WARNING);
			//var_dump(debug_backtrace(false));exit;
		}

		global $mysoc, $conf, $langs;

		dol_syslog(get_class($this)."::addline id=$this->id,desc=$desc,pu_ht=$pu_ht,qty=$qty,txtva=$txtva, txlocaltax1=$txlocaltax1, txlocaltax2=$txlocaltax2, fk_product=$fk_product,remise_percent=$remise_percent,date_start=$date_start,date_end=$date_end,ventil=$ventil,info_bits=$info_bits,fk_remise_except=$fk_remise_except,price_base_type=$price_base_type,pu_ttc=$pu_ttc,type=$type, fk_unit=$fk_unit", LOG_DEBUG);
		if (! empty($this->brouillon))
		{
			include_once DOL_DOCUMENT_ROOT.'/core/lib/price.lib.php';

			// Clean parameters
			if (empty($remise_percent)) $remise_percent=0;
			if (empty($qty)) $qty=0;
			if (empty($info_bits)) $info_bits=0;
			if (empty($rang)) $rang=0;
			if (empty($ventil)) $ventil=0;
			if (empty($txtva)) $txtva=0;
			if (empty($txlocaltax1)) $txlocaltax1=0;
			if (empty($txlocaltax2)) $txlocaltax2=0;
			if (empty($fk_parent_line) || $fk_parent_line < 0) $fk_parent_line=0;
			if (empty($fk_prev_id)) $fk_prev_id = 'null';
			if (! isset($situation_percent) || $situation_percent > 100 || (string) $situation_percent == '') $situation_percent = 100;

			$remise_percent=price2num($remise_percent);
			$qty=price2num($qty);
			$pu_ht=price2num($pu_ht);
			$pu_ht_devise=price2num($pu_ht_devise);
			$pu_ttc=price2num($pu_ttc);
			$pa_ht=price2num($pa_ht);
			if (!preg_match('/\((.*)\)/', $txtva)) {
				$txtva = price2num($txtva);               // $txtva can have format '5.0(XXX)' or '5'
			}
			$txlocaltax1=price2num($txlocaltax1);
			$txlocaltax2=price2num($txlocaltax2);

			if ($price_base_type=='HT')
			{
				$pu=$pu_ht;
			}
			else
			{
				$pu=$pu_ttc;
			}

			// Check parameters
			if ($type < 0) return -1;

			$this->db->begin();

			$product_type=$type;
			if (!empty($fk_product))
			{
				$product=new Product($this->db);
				$result=$product->fetch($fk_product);
				$product_type=$product->type;

				if (! empty($conf->global->STOCK_MUST_BE_ENOUGH_FOR_INVOICE) && $product_type == 0 && $product->stock_reel < $qty) {
                    $langs->load("errors");
				    $this->error=$langs->trans('ErrorStockIsNotEnoughToAddProductOnInvoice', $product->ref);
					$this->db->rollback();
					return -3;
				}
			}

			$localtaxes_type=getLocalTaxesFromRate($txtva, 0, $this->thirdparty, $mysoc);

			// Clean vat code
			$vat_src_code='';
			if (preg_match('/\((.*)\)/', $txtva, $reg))
			{
				$vat_src_code = $reg[1];
				$txtva = preg_replace('/\s*\(.*\)/', '', $txtva);    // Remove code into vatrate.
			}

			// Calcul du total TTC et de la TVA pour la ligne a partir de
			// qty, pu, remise_percent et txtva
			// TRES IMPORTANT: C'est au moment de l'insertion ligne qu'on doit stocker
			// la part ht, tva et ttc, et ce au niveau de la ligne qui a son propre taux tva.

			$tabprice = calcul_price_total($qty, $pu, $remise_percent, $txtva, $txlocaltax1, $txlocaltax2, 0, $price_base_type, $info_bits, $product_type, $mysoc, $localtaxes_type, $situation_percent, $this->multicurrency_tx, $pu_ht_devise);

			$total_ht  = $tabprice[0];
			$total_tva = $tabprice[1];
			$total_ttc = $tabprice[2];
			$total_localtax1 = $tabprice[9];
			$total_localtax2 = $tabprice[10];
			$pu_ht = $tabprice[3];

			// MultiCurrency
			$multicurrency_total_ht  = $tabprice[16];
            $multicurrency_total_tva = $tabprice[17];
            $multicurrency_total_ttc = $tabprice[18];
			$pu_ht_devise = $tabprice[19];

			// Rank to use
			$rangtouse = $rang;
			if ($rangtouse == -1)
			{
				$rangmax = $this->line_max($fk_parent_line);
				$rangtouse = $rangmax + 1;
			}

			// Insert line
			$this->line=new FactureLigne($this->db);

			$this->line->context = $this->context;

			$this->line->fk_facture=$this->id;
			$this->line->label=$label;	// deprecated
			$this->line->desc=$desc;

			$this->line->qty=            ($this->type==self::TYPE_CREDIT_NOTE?abs($qty):$qty);	    // For credit note, quantity is always positive and unit price negative
			$this->line->subprice=       ($this->type==self::TYPE_CREDIT_NOTE?-abs($pu_ht):$pu_ht); // For credit note, unit price always negative, always positive otherwise

			$this->line->vat_src_code=$vat_src_code;
			$this->line->tva_tx=$txtva;
			$this->line->localtax1_tx=($total_localtax1?$localtaxes_type[1]:0);
			$this->line->localtax2_tx=($total_localtax2?$localtaxes_type[3]:0);
			$this->line->localtax1_type = $localtaxes_type[0];
			$this->line->localtax2_type = $localtaxes_type[2];

			$this->line->total_ht=       (($this->type==self::TYPE_CREDIT_NOTE||$qty<0)?-abs($total_ht):$total_ht);    // For credit note and if qty is negative, total is negative
			$this->line->total_ttc=      (($this->type==self::TYPE_CREDIT_NOTE||$qty<0)?-abs($total_ttc):$total_ttc);  // For credit note and if qty is negative, total is negative
			$this->line->total_tva=      (($this->type==self::TYPE_CREDIT_NOTE||$qty<0)?-abs($total_tva):$total_tva);  // For credit note and if qty is negative, total is negative
			$this->line->total_localtax1=(($this->type==self::TYPE_CREDIT_NOTE||$qty<0)?-abs($total_localtax1):$total_localtax1);  // For credit note and if qty is negative, total is negative
			$this->line->total_localtax2=(($this->type==self::TYPE_CREDIT_NOTE||$qty<0)?-abs($total_localtax2):$total_localtax2);  // For credit note and if qty is negative, total is negative

			$this->line->fk_product=$fk_product;
			$this->line->product_type=$product_type;
			$this->line->remise_percent=$remise_percent;
			$this->line->date_start=$date_start;
			$this->line->date_end=$date_end;
			$this->line->ventil=$ventil;
			$this->line->rang=$rangtouse;
			$this->line->info_bits=$info_bits;
			$this->line->fk_remise_except=$fk_remise_except;

			$this->line->special_code=$special_code;
			$this->line->fk_parent_line=$fk_parent_line;
			$this->line->origin=$origin;
			$this->line->origin_id=$origin_id;
			$this->line->situation_percent = $situation_percent;
			$this->line->fk_prev_id = $fk_prev_id;
			$this->line->fk_unit=$fk_unit;

			// infos marge
			$this->line->fk_fournprice = $fk_fournprice;
			$this->line->pa_ht = $pa_ht;

			// Multicurrency
			$this->line->fk_multicurrency			= $this->fk_multicurrency;
			$this->line->multicurrency_code			= $this->multicurrency_code;
			$this->line->multicurrency_subprice		= $pu_ht_devise;
			$this->line->multicurrency_total_ht 	= $multicurrency_total_ht;
            $this->line->multicurrency_total_tva 	= $multicurrency_total_tva;
            $this->line->multicurrency_total_ttc 	= $multicurrency_total_ttc;

			if (is_array($array_options) && count($array_options)>0) {
				$this->line->array_options=$array_options;
			}

			$result=$this->line->insert();
			if ($result > 0)
			{
				// Reorder if child line
				if (! empty($fk_parent_line)) $this->line_order(true, 'DESC');

				// Mise a jour informations denormalisees au niveau de la facture meme
				$result=$this->update_price(1, 'auto', 0, $mysoc);	// The addline method is designed to add line from user input so total calculation with update_price must be done using 'auto' mode.

				if ($result > 0)
				{
					$this->db->commit();
					return $this->line->id;
				}
				else
				{
					$this->error=$this->db->lasterror();
					$this->db->rollback();
					return -1;
				}
			}
			else
			{
				$this->error=$this->line->error;
				$this->db->rollback();
				return -2;
			}
		}
		else
		{
			dol_syslog(get_class($this)."::addline status of order must be Draft to allow use of ->addline()", LOG_ERR);
			return -3;
		}
	}

	/**
	 *  Update a detail line
	 *
	 *  @param     	int			$rowid           	Id of line to update
	 *  @param     	string		$desc            	Description of line
	 *  @param     	double		$pu              	Prix unitaire (HT ou TTC selon price_base_type) (> 0 even for credit note lines)
	 *  @param     	double		$qty             	Quantity
	 *  @param     	double		$remise_percent  	Pourcentage de remise de la ligne
	 *  @param     	int		$date_start      	Date de debut de validite du service
	 *  @param     	int		$date_end        	Date de fin de validite du service
	 *  @param     	double		$txtva          	VAT Rate (Can be '8.5', '8.5 (ABC)')
	 * 	@param		double		$txlocaltax1		Local tax 1 rate
	 *  @param		double		$txlocaltax2		Local tax 2 rate
	 * 	@param     	string		$price_base_type 	HT or TTC
	 * 	@param     	int			$info_bits 		    Miscellaneous informations
	 * 	@param		int			$type				Type of line (0=product, 1=service)
	 * 	@param		int			$fk_parent_line		Id of parent line (0 in most cases, used by modules adding sublevels into lines).
	 * 	@param		int			$skip_update_total	Keep fields total_xxx to 0 (used for special lines by some modules)
	 * 	@param		int			$fk_fournprice		Id of origin supplier price
	 * 	@param		int			$pa_ht				Price (without tax) of product when it was bought
	 * 	@param		string		$label				Label of the line (deprecated, do not use)
	 * 	@param		int			$special_code		Special code (also used by externals modules!)
     *  @param		array		$array_options		extrafields array
	 * 	@param      int         $situation_percent  Situation advance percentage
	 * 	@param 		string		$fk_unit 			Code of the unit to use. Null to use the default one
	 * 	@param		double		$pu_ht_devise		Unit price in currency
	 * 	@param		int			$notrigger			disable line update trigger
	 *  @return    	int             				< 0 if KO, > 0 if OK
	 */
    public function updateline($rowid, $desc, $pu, $qty, $remise_percent, $date_start, $date_end, $txtva, $txlocaltax1 = 0, $txlocaltax2 = 0, $price_base_type = 'HT', $info_bits = 0, $type = self::TYPE_STANDARD, $fk_parent_line = 0, $skip_update_total = 0, $fk_fournprice = null, $pa_ht = 0, $label = '', $special_code = 0, $array_options = 0, $situation_percent = 100, $fk_unit = null, $pu_ht_devise = 0, $notrigger = 0)
	{
		global $conf,$user;
		// Deprecation warning
		if ($label) {
			dol_syslog(__METHOD__ . ": using line label is deprecated", LOG_WARNING);
		}

		include_once DOL_DOCUMENT_ROOT.'/core/lib/price.lib.php';

		global $mysoc,$langs;

		dol_syslog(get_class($this)."::updateline rowid=$rowid, desc=$desc, pu=$pu, qty=$qty, remise_percent=$remise_percent, date_start=$date_start, date_end=$date_end, txtva=$txtva, txlocaltax1=$txlocaltax1, txlocaltax2=$txlocaltax2, price_base_type=$price_base_type, info_bits=$info_bits, type=$type, fk_parent_line=$fk_parent_line pa_ht=$pa_ht, special_code=$special_code, fk_unit=$fk_unit, pu_ht_devise=$pu_ht_devise", LOG_DEBUG);

		if ($this->brouillon)
		{
			if (!$this->is_last_in_cycle() && empty($this->error))
			{
				if (!$this->checkProgressLine($rowid, $situation_percent))
				{
					if (!$this->error) $this->error=$langs->trans('invoiceLineProgressError');
					return -3;
				}
			}

			$this->db->begin();

			// Clean parameters
			if (empty($qty)) $qty=0;
			if (empty($fk_parent_line) || $fk_parent_line < 0) $fk_parent_line=0;
			if (empty($special_code) || $special_code == 3) $special_code=0;
			if (! isset($situation_percent) || $situation_percent > 100 || (string) $situation_percent == '') $situation_percent = 100;

			$remise_percent	= price2num($remise_percent);
			$qty			= price2num($qty);
			$pu 			= price2num($pu);
        	$pu_ht_devise	= price2num($pu_ht_devise);
			$pa_ht			= price2num($pa_ht);
			$txtva			= price2num($txtva);
			$txlocaltax1	= price2num($txlocaltax1);
			$txlocaltax2	= price2num($txlocaltax2);

			// Check parameters
			if ($type < 0) return -1;

			// Calculate total with, without tax and tax from qty, pu, remise_percent and txtva
			// TRES IMPORTANT: C'est au moment de l'insertion ligne qu'on doit stocker
			// la part ht, tva et ttc, et ce au niveau de la ligne qui a son propre taux tva.

			$localtaxes_type=getLocalTaxesFromRate($txtva, 0, $this->thirdparty, $mysoc);

			// Clean vat code
    		$vat_src_code='';
    		if (preg_match('/\((.*)\)/', $txtva, $reg))
    		{
    		    $vat_src_code = $reg[1];
    		    $txtva = preg_replace('/\s*\(.*\)/', '', $txtva);    // Remove code into vatrate.
    		}

			$tabprice=calcul_price_total($qty, $pu, $remise_percent, $txtva, $txlocaltax1, $txlocaltax2, 0, $price_base_type, $info_bits, $type, $mysoc, $localtaxes_type, $situation_percent, $this->multicurrency_tx, $pu_ht_devise);

			$total_ht  = $tabprice[0];
			$total_tva = $tabprice[1];
			$total_ttc = $tabprice[2];
			$total_localtax1=$tabprice[9];
			$total_localtax2=$tabprice[10];
			$pu_ht  = $tabprice[3];
			$pu_tva = $tabprice[4];
			$pu_ttc = $tabprice[5];

			// MultiCurrency
			$multicurrency_total_ht  = $tabprice[16];
            $multicurrency_total_tva = $tabprice[17];
            $multicurrency_total_ttc = $tabprice[18];
			$pu_ht_devise = $tabprice[19];

			// Old properties: $price, $remise (deprecated)
			$price = $pu;
			$remise = 0;
			if ($remise_percent > 0)
			{
				$remise = round(($pu * $remise_percent / 100), 2);
				$price = ($pu - $remise);
			}
			$price    = price2num($price);

			//Fetch current line from the database and then clone the object and set it in $oldline property
			$line = new FactureLigne($this->db);
			$line->fetch($rowid);

			if (!empty($line->fk_product))
			{
				$product=new Product($this->db);
				$result=$product->fetch($line->fk_product);
				$product_type=$product->type;

				if (! empty($conf->global->STOCK_MUST_BE_ENOUGH_FOR_INVOICE) && $product_type == 0 && $product->stock_reel < $qty) {
                    $langs->load("errors");
				    $this->error=$langs->trans('ErrorStockIsNotEnoughToAddProductOnInvoice', $product->ref);
					$this->db->rollback();
					return -3;
				}
			}

			$staticline = clone $line;

			$line->oldline = $staticline;
			$this->line = $line;
            $this->line->context = $this->context;

			// Reorder if fk_parent_line change
			if (! empty($fk_parent_line) && ! empty($staticline->fk_parent_line) && $fk_parent_line != $staticline->fk_parent_line)
			{
				$rangmax = $this->line_max($fk_parent_line);
				$this->line->rang = $rangmax + 1;
			}

			$this->line->rowid				= $rowid;
			$this->line->label				= $label;
			$this->line->desc				= $desc;
			$this->line->qty				= ($this->type==self::TYPE_CREDIT_NOTE?abs($qty):$qty);	// For credit note, quantity is always positive and unit price negative

			$this->line->vat_src_code       = $vat_src_code;
			$this->line->tva_tx				= $txtva;
			$this->line->localtax1_tx		= $txlocaltax1;
			$this->line->localtax2_tx		= $txlocaltax2;
			$this->line->localtax1_type		= $localtaxes_type[0];
			$this->line->localtax2_type		= $localtaxes_type[2];

			$this->line->remise_percent		= $remise_percent;
			$this->line->subprice			= ($this->type==2?-abs($pu_ht):$pu_ht); // For credit note, unit price always negative, always positive otherwise
			$this->line->date_start			= $date_start;
			$this->line->date_end			= $date_end;
			$this->line->total_ht			= (($this->type==self::TYPE_CREDIT_NOTE||$qty<0)?-abs($total_ht):$total_ht);  // For credit note and if qty is negative, total is negative
			$this->line->total_tva			= (($this->type==self::TYPE_CREDIT_NOTE||$qty<0)?-abs($total_tva):$total_tva);
			$this->line->total_localtax1	= $total_localtax1;
			$this->line->total_localtax2	= $total_localtax2;
			$this->line->total_ttc			= (($this->type==self::TYPE_CREDIT_NOTE||$qty<0)?-abs($total_ttc):$total_ttc);
			$this->line->info_bits			= $info_bits;
			$this->line->special_code		= $special_code;
			$this->line->product_type		= $type;
			$this->line->fk_parent_line		= $fk_parent_line;
			$this->line->skip_update_total	= $skip_update_total;
			$this->line->situation_percent  = $situation_percent;
			$this->line->fk_unit				= $fk_unit;

			$this->line->fk_fournprice = $fk_fournprice;
			$this->line->pa_ht = $pa_ht;

			// Multicurrency
			$this->line->multicurrency_subprice		= $pu_ht_devise;
			$this->line->multicurrency_total_ht 	= $multicurrency_total_ht;
            $this->line->multicurrency_total_tva 	= $multicurrency_total_tva;
            $this->line->multicurrency_total_ttc 	= $multicurrency_total_ttc;

			if (is_array($array_options) && count($array_options)>0) {
				$this->line->array_options=$array_options;
			}

			$result=$this->line->update($user, $notrigger);
			if ($result > 0)
			{
				// Reorder if child line
				if (! empty($fk_parent_line)) $this->line_order(true, 'DESC');

				// Mise a jour info denormalisees au niveau facture
				$this->update_price(1);
				$this->db->commit();
				return $result;
			}
			else
			{
			    $this->error=$this->line->error;
				$this->db->rollback();
				return -1;
			}
		}
		else
		{
			$this->error="Invoice statut makes operation forbidden";
			return -2;
		}
	}

	/**
	 * Check if the percent edited is lower of next invoice line
	 *
	 * @param	int		$idline				id of line to check
	 * @param	float	$situation_percent	progress percentage need to be test
	 * @return false if KO, true if OK
	 */
    public function checkProgressLine($idline, $situation_percent)
	{
		$sql = 'SELECT fd.situation_percent FROM '.MAIN_DB_PREFIX.'facturedet fd
				INNER JOIN '.MAIN_DB_PREFIX.'facture f ON (fd.fk_facture = f.rowid)
				WHERE fd.fk_prev_id = '.$idline.'
				AND f.fk_statut <> 0';

		$result = $this->db->query($sql);
		if (! $result)
		{
			$this->error=$this->db->error();
			return false;
		}

		$obj = $this->db->fetch_object($result);

		if ($obj === null) return true;
		else return $situation_percent < $obj->situation_percent;
	}

    // phpcs:disable PEAR.NamingConventions.ValidFunctionName.ScopeNotCamelCaps
	/**
	 * Update invoice line with percentage
	 *
	 * @param  FactureLigne $line       Invoice line
	 * @param  int          $percent    Percentage
	 * @return void
	 */
    public function update_percent($line, $percent)
	{
        // phpcs:enable
	    global $mysoc,$user;

		include_once DOL_DOCUMENT_ROOT . '/core/lib/price.lib.php';

		// Cap percentages to 100
		if ($percent > 100) $percent = 100;
		$line->situation_percent = $percent;
		$tabprice = calcul_price_total($line->qty, $line->subprice, $line->remise_percent, $line->tva_tx, $line->localtax1_tx, $line->localtax2_tx, 0, 'HT', 0, $line->product_type, $mysoc, '', $percent);
		$line->total_ht = $tabprice[0];
		$line->total_tva = $tabprice[1];
		$line->total_ttc = $tabprice[2];
		$line->total_localtax1 = $tabprice[9];
		$line->total_localtax2 = $tabprice[10];
		$line->multicurrency_total_ht  = $tabprice[16];
		$line->multicurrency_total_tva = $tabprice[17];
		$line->multicurrency_total_ttc = $tabprice[18];
		$line->update($user);
		$this->update_price(1);
		$this->db->commit();
	}

	/**
	 *	Delete line in database
	 *
	 *	@param		int		$rowid		Id of line to delete
	 *	@return		int					<0 if KO, >0 if OK
	 */
    public function deleteline($rowid)
	{
        global $user;

		dol_syslog(get_class($this)."::deleteline rowid=".$rowid, LOG_DEBUG);

		if (! $this->brouillon)
		{
			$this->error='ErrorDeleteLineNotAllowedByObjectStatus';
			return -1;
		}

		$this->db->begin();

		// Libere remise liee a ligne de facture
		$sql = 'UPDATE '.MAIN_DB_PREFIX.'societe_remise_except';
		$sql.= ' SET fk_facture_line = NULL';
		$sql.= ' WHERE fk_facture_line = '.$rowid;

		dol_syslog(get_class($this)."::deleteline", LOG_DEBUG);
		$result = $this->db->query($sql);
		if (! $result)
		{
			$this->error=$this->db->error();
			$this->db->rollback();
			return -1;
		}

		$line=new FactureLigne($this->db);

        $line->context = $this->context;

		// For triggers
		$result = $line->fetch($rowid);
		if (! ($result > 0)) dol_print_error($this->db, $line->error, $line->errors);

		if ($line->delete($user) > 0)
		{
			$result=$this->update_price(1);

			if ($result > 0)
			{
				$this->db->commit();
				return 1;
			}
			else
			{
				$this->db->rollback();
				$this->error=$this->db->lasterror();
				return -1;
			}
		}
		else
		{
			$this->db->rollback();
			$this->error=$line->error;
			return -1;
		}
	}

    // phpcs:disable PEAR.NamingConventions.ValidFunctionName.ScopeNotCamelCaps
	/**
	 *	Set percent discount
	 *
	 *	@param     	User	$user		User that set discount
	 *	@param     	double	$remise		Discount
	 *  @param     	int		$notrigger	1=Does not execute triggers, 0= execute triggers
	 *	@return		int 		<0 if ko, >0 if ok
	 */
    public function set_remise($user, $remise, $notrigger = 0)
	{
        // phpcs:enable
		// Clean parameters
		if (empty($remise)) $remise=0;

		if ($user->rights->facture->creer)
		{
			$remise=price2num($remise);

			$error=0;

			$this->db->begin();

			$sql = 'UPDATE '.MAIN_DB_PREFIX.'facture';
			$sql.= ' SET remise_percent = '.$remise;
			$sql.= ' WHERE rowid = '.$this->id;
			$sql.= ' AND fk_statut = '.self::STATUS_DRAFT;

			dol_syslog(__METHOD__, LOG_DEBUG);
			$resql=$this->db->query($sql);
			if (!$resql)
			{
				$this->errors[]=$this->db->error();
				$error++;
			}

			if (! $notrigger && empty($error))
			{
				// Call trigger
				$result=$this->call_trigger('BILL_MODIFY', $user);
				if ($result < 0) $error++;
				// End call triggers
			}

			if (! $error)
			{
				$this->remise_percent = $remise;
				$this->update_price(1);

				$this->db->commit();
				return 1;
			}
			else
			{
				foreach($this->errors as $errmsg)
				{
					dol_syslog(__METHOD__.' Error: '.$errmsg, LOG_ERR);
					$this->error.=($this->error?', '.$errmsg:$errmsg);
				}
				$this->db->rollback();
				return -1*$error;
			}
		}
	}


    // phpcs:disable PEAR.NamingConventions.ValidFunctionName.ScopeNotCamelCaps
	/**
	 *	Set absolute discount
	 *
	 *	@param     	User	$user 		User that set discount
	 *	@param     	double	$remise		Discount
	 *  @param     	int		$notrigger	1=Does not execute triggers, 0= execute triggers
	 *	@return		int 				<0 if KO, >0 if OK
	 */
    public function set_remise_absolue($user, $remise, $notrigger = 0)
	{
        // phpcs:enable
		if (empty($remise)) $remise=0;

		if ($user->rights->facture->creer)
		{
			$error=0;

			$this->db->begin();

			$remise=price2num($remise);

			$sql = 'UPDATE '.MAIN_DB_PREFIX.'facture';
			$sql.= ' SET remise_absolue = '.$remise;
			$sql.= ' WHERE rowid = '.$this->id;
			$sql.= ' AND fk_statut = '.self::STATUS_DRAFT;

			dol_syslog(__METHOD__, LOG_DEBUG);
			$resql=$this->db->query($sql);
			if (!$resql)
			{
				$this->errors[]=$this->db->error();
				$error++;
			}

			if (! $error)
			{
				$this->oldcopy= clone $this;
				$this->remise_absolue = $remise;
				$this->update_price(1);
			}

			if (! $notrigger && empty($error))
			{
				// Call trigger
				$result=$this->call_trigger('BILL_MODIFY', $user);
				if ($result < 0) $error++;
				// End call triggers
			}

			if (! $error)
			{
				$this->db->commit();
				return 1;
			}
			else
			{
				foreach($this->errors as $errmsg)
				{
					dol_syslog(__METHOD__.' Error: '.$errmsg, LOG_ERR);
					$this->error.=($this->error?', '.$errmsg:$errmsg);
				}
				$this->db->rollback();
				return -1*$error;
			}
		}
	}

	/**
	 *      Return next reference of customer invoice not already used (or last reference)
	 *      according to numbering module defined into constant FACTURE_ADDON
	 *
	 *      @param	   Societe		$soc		object company
	 *      @param     string		$mode		'next' for next value or 'last' for last value
	 *      @return    string					free ref or last ref
	 */
    public function getNextNumRef($soc, $mode = 'next')
	{
		global $conf, $langs;
		$langs->load("bills");

		// Clean parameters (if not defined or using deprecated value)
		if (empty($conf->global->FACTURE_ADDON)) $conf->global->FACTURE_ADDON='mod_facture_terre';
		elseif ($conf->global->FACTURE_ADDON=='terre') $conf->global->FACTURE_ADDON='mod_facture_terre';
		elseif ($conf->global->FACTURE_ADDON=='mercure') $conf->global->FACTURE_ADDON='mod_facture_mercure';

		if (! empty($conf->global->FACTURE_ADDON))
		{
			dol_syslog("Call getNextNumRef with FACTURE_ADDON = ".$conf->global->FACTURE_ADDON.", thirdparty=".$soc->nom.", type=".$soc->typent_code, LOG_DEBUG);

			$mybool=false;


			$file = $conf->global->FACTURE_ADDON.".php";
			$classname = $conf->global->FACTURE_ADDON;


			// Include file with class
			$dirmodels = array_merge(array('/'), (array) $conf->modules_parts['models']);

			foreach ($dirmodels as $reldir) {

				$dir = dol_buildpath($reldir."core/modules/facture/");

				// Load file with numbering class (if found)
				if (is_file($dir.$file) && is_readable($dir.$file))
				{
                    $mybool |= include_once $dir . $file;
                }
			}

			// For compatibility
			if (! $mybool)
			{
				$file = $conf->global->FACTURE_ADDON."/".$conf->global->FACTURE_ADDON.".modules.php";
				$classname = "mod_facture_".$conf->global->FACTURE_ADDON;
				$classname = preg_replace('/\-.*$/', '', $classname);
				// Include file with class
				foreach ($conf->file->dol_document_root as $dirroot)
				{
					$dir = $dirroot."/core/modules/facture/";

					// Load file with numbering class (if found)
					if (is_file($dir.$file) && is_readable($dir.$file)) {
                        $mybool |= include_once $dir . $file;
                    }
				}
			}

			if (! $mybool)
			{
				dol_print_error('', "Failed to include file ".$file);
				return '';
			}

			$obj = new $classname();
			$numref = "";
			$numref = $obj->getNextValue($soc, $this, $mode);

			/**
			 * $numref can be empty in case we ask for the last value because if there is no invoice created with the
			 * set up mask.
			 */
			if ($mode != 'last' && !$numref) {
				$this->error=$obj->error;
				//dol_print_error($this->db,"Facture::getNextNumRef ".$obj->error);
				return "";
			}

			return $numref;
		}
		else
		{
			$langs->load("errors");
			print $langs->trans("Error")." ".$langs->trans("ErrorModuleSetupNotComplete");
			return "";
		}
	}

	/**
	 *	Load miscellaneous information for tab "Info"
	 *
	 *	@param  int		$id		Id of object to load
	 *	@return	void
	 */
    public function info($id)
	{
		$sql = 'SELECT c.rowid, datec, date_valid as datev, tms as datem,';
		$sql.= ' fk_user_author, fk_user_valid';
		$sql.= ' FROM '.MAIN_DB_PREFIX.'facture as c';
		$sql.= ' WHERE c.rowid = '.$id;

		$result=$this->db->query($sql);
		if ($result)
		{
			if ($this->db->num_rows($result))
			{
				$obj = $this->db->fetch_object($result);
				$this->id = $obj->rowid;
				if ($obj->fk_user_author)
				{
					$cuser = new User($this->db);
					$cuser->fetch($obj->fk_user_author);
					$this->user_creation     = $cuser;
				}
				if ($obj->fk_user_valid)
				{
					$vuser = new User($this->db);
					$vuser->fetch($obj->fk_user_valid);
					$this->user_validation = $vuser;
				}
				$this->date_creation     = $this->db->jdate($obj->datec);
				$this->date_modification = $this->db->jdate($obj->datem);
				$this->date_validation   = $this->db->jdate($obj->datev);	// Should be in log table
			}
			$this->db->free($result);
		}
		else
		{
			dol_print_error($this->db);
		}
	}


    // phpcs:disable PEAR.NamingConventions.ValidFunctionName.ScopeNotCamelCaps
	/**
	 *  Return list of invoices (eventually filtered on a user) into an array
	 *
	 *  @param		int		$shortlist		0=Return array[id]=ref, 1=Return array[](id=>id,ref=>ref,name=>name)
	 *  @param      int		$draft      	0=not draft, 1=draft
	 *  @param      User	$excluser      	Objet user to exclude
	 *  @param    	int		$socid			Id third pary
	 *  @param    	int		$limit			For pagination
	 *  @param    	int		$offset			For pagination
	 *  @param    	string	$sortfield		Sort criteria
	 *  @param    	string	$sortorder		Sort order
	 *  @return     int             		-1 if KO, array with result if OK
	 */
    public function liste_array($shortlist = 0, $draft = 0, $excluser = '', $socid = 0, $limit = 0, $offset = 0, $sortfield = 'f.datef,f.rowid', $sortorder = 'DESC')
	{
        // phpcs:enable
		global $conf,$user;

		$ga = array();

		$sql = "SELECT s.rowid, s.nom as name, s.client,";
		$sql.= " f.rowid as fid, f.ref as ref, f.datef as df";
		if (! $user->rights->societe->client->voir && ! $socid) $sql .= ", sc.fk_soc, sc.fk_user";
		$sql.= " FROM ".MAIN_DB_PREFIX."societe as s, ".MAIN_DB_PREFIX."facture as f";
		if (! $user->rights->societe->client->voir && ! $socid) $sql .= ", ".MAIN_DB_PREFIX."societe_commerciaux as sc";
		$sql.= " WHERE f.entity IN (".getEntity('invoice').")";
		$sql.= " AND f.fk_soc = s.rowid";
		if (! $user->rights->societe->client->voir && ! $socid) //restriction
		{
			$sql.= " AND s.rowid = sc.fk_soc AND sc.fk_user = " .$user->id;
		}
		if ($socid) $sql.= " AND s.rowid = ".$socid;
		if ($draft) $sql.= " AND f.fk_statut = ".self::STATUS_DRAFT;
		if (is_object($excluser)) $sql.= " AND f.fk_user_author <> ".$excluser->id;
		$sql.= $this->db->order($sortfield, $sortorder);
		$sql.= $this->db->plimit($limit, $offset);

		$result=$this->db->query($sql);
		if ($result)
		{
			$numc = $this->db->num_rows($result);
			if ($numc)
			{
				$i = 0;
				while ($i < $numc)
				{
					$obj = $this->db->fetch_object($result);

					if ($shortlist == 1)
					{
						$ga[$obj->fid] = $obj->ref;
					}
					elseif ($shortlist == 2)
					{
						$ga[$obj->fid] = $obj->ref.' ('.$obj->name.')';
					}
					else
					{
						$ga[$i]['id']	= $obj->fid;
						$ga[$i]['ref'] 	= $obj->ref;
						$ga[$i]['name'] = $obj->name;
					}
					$i++;
				}
			}
			return $ga;
		}
		else
		{
			dol_print_error($this->db);
			return -1;
		}
	}


    // phpcs:disable PEAR.NamingConventions.ValidFunctionName.ScopeNotCamelCaps
	/**
	 *	Return list of invoices qualified to be replaced by another invoice.
	 *	Invoices matching the following rules are returned:
	 *	(Status validated or abandonned for a reason 'other') + not payed + no payment at all + not already replaced
	 *
	 *	@param		int		$socid		Id thirdparty
	 *	@return    	array				Array of invoices ('id'=>id, 'ref'=>ref, 'status'=>status, 'paymentornot'=>0/1)
	 */
    public function list_replacable_invoices($socid = 0)
	{
        // phpcs:enable
		global $conf;

		$return = array();

		$sql = "SELECT f.rowid as rowid, f.ref, f.fk_statut,";
		$sql.= " ff.rowid as rowidnext";
		$sql.= " FROM ".MAIN_DB_PREFIX."facture as f";
		$sql.= " LEFT JOIN ".MAIN_DB_PREFIX."paiement_facture as pf ON f.rowid = pf.fk_facture";
		$sql.= " LEFT JOIN ".MAIN_DB_PREFIX."facture as ff ON f.rowid = ff.fk_facture_source";
		$sql.= " WHERE (f.fk_statut = ".self::STATUS_VALIDATED." OR (f.fk_statut = ".self::STATUS_ABANDONED." AND f.close_code = '".self::CLOSECODE_ABANDONED."'))";
		$sql.= " AND f.entity IN (".getEntity('invoice').")";
		$sql.= " AND f.paye = 0";					// Pas classee payee completement
		$sql.= " AND pf.fk_paiement IS NULL";		// Aucun paiement deja fait
		$sql.= " AND ff.fk_statut IS NULL";			// Renvoi vrai si pas facture de remplacement
		if ($socid > 0) $sql.=" AND f.fk_soc = ".$socid;
		$sql.= " ORDER BY f.ref";

		dol_syslog(get_class($this)."::list_replacable_invoices", LOG_DEBUG);
		$resql=$this->db->query($sql);
		if ($resql)
		{
			while ($obj=$this->db->fetch_object($resql))
			{
				$return[$obj->rowid]=array(	'id' => $obj->rowid,
				'ref' => $obj->ref,
				'status' => $obj->fk_statut);
			}
			//print_r($return);
			return $return;
		}
		else
		{
			$this->error=$this->db->error();
			return -1;
		}
	}


    // phpcs:disable PEAR.NamingConventions.ValidFunctionName.ScopeNotCamelCaps
	/**
	 *	Return list of invoices qualified to be corrected by a credit note.
	 *	Invoices matching the following rules are returned:
	 *	(validated + payment on process) or classified (payed completely or payed partiely) + not already replaced + not already a credit note
	 *
	 *	@param		int		$socid		Id thirdparty
	 *	@return    	array				Array of invoices ($id => array('ref'=>,'paymentornot'=>,'status'=>,'paye'=>)
	 */
    public function list_qualified_avoir_invoices($socid = 0)
	{
        // phpcs:enable
		global $conf;

		$return = array();


		$sql = "SELECT f.rowid as rowid, f.ref, f.fk_statut, f.type, f.paye, pf.fk_paiement";
		$sql.= " FROM ".MAIN_DB_PREFIX."facture as f";
		$sql.= " LEFT JOIN ".MAIN_DB_PREFIX."paiement_facture as pf ON f.rowid = pf.fk_facture";
		$sql.= " LEFT JOIN ".MAIN_DB_PREFIX."facture as ff ON (f.rowid = ff.fk_facture_source AND ff.type=".self::TYPE_REPLACEMENT.")";
		$sql.= " WHERE f.entity IN (".getEntity('invoice').")";
		$sql.= " AND f.fk_statut in (".self::STATUS_VALIDATED.",".self::STATUS_CLOSED.")";
		//  $sql.= " WHERE f.fk_statut >= 1";
		//	$sql.= " AND (f.paye = 1";				// Classee payee completement
		//	$sql.= " OR f.close_code IS NOT NULL)";	// Classee payee partiellement
		$sql.= " AND ff.type IS NULL";			// Renvoi vrai si pas facture de remplacement
		$sql.= " AND f.type != ".self::TYPE_CREDIT_NOTE;				// Type non 2 si facture non avoir

		if($conf->global->INVOICE_USE_SITUATION_CREDIT_NOTE){
		    // Select the last situation invoice
		    $sqlSit = 'SELECT MAX(fs.rowid)';
		    $sqlSit.= " FROM ".MAIN_DB_PREFIX."facture as fs";
		    $sqlSit.= " WHERE fs.entity = ".$conf->entity;
		    $sqlSit.= " AND fs.type = ".self::TYPE_SITUATION;
		    $sqlSit.= " AND fs.fk_statut in (".self::STATUS_VALIDATED.",".self::STATUS_CLOSED.")";
		    $sqlSit.= " GROUP BY fs.situation_cycle_ref";
		    $sqlSit.= " ORDER BY fs.situation_counter";
            $sql.= " AND ( f.type != ".self::TYPE_SITUATION . " OR f.rowid IN (".$sqlSit.") )";	// Type non 5 si facture non avoir
		}
		else
		{
		    $sql.= " AND f.type != ".self::TYPE_SITUATION ; // Type non 5 si facture non avoir
		}

		if ($socid > 0) $sql.=" AND f.fk_soc = ".$socid;
		$sql.= " ORDER BY f.ref";

		dol_syslog(get_class($this)."::list_qualified_avoir_invoices", LOG_DEBUG);
		$resql=$this->db->query($sql);
		if ($resql)
		{
			while ($obj=$this->db->fetch_object($resql))
			{
				$qualified=0;
				if ($obj->fk_statut == self::STATUS_VALIDATED) $qualified=1;
				if ($obj->fk_statut == self::STATUS_CLOSED) $qualified=1;
				if ($qualified)
				{
					//$ref=$obj->ref;
					$paymentornot=($obj->fk_paiement?1:0);
					$return[$obj->rowid]=array('ref'=>$obj->ref,'status'=>$obj->fk_statut,'type'=>$obj->type,'paye'=>$obj->paye,'paymentornot'=>$paymentornot);
				}
			}

			return $return;
		}
		else
		{
			$this->error=$this->db->error();
			return -1;
		}
	}


    // phpcs:disable PEAR.NamingConventions.ValidFunctionName.ScopeNotCamelCaps
	/**
	 *	Create a withdrawal request for a standing order.
	 *  Use the remain to pay excluding all existing open direct debit requests.
	 *
	 *	@param      User	$fuser      User asking the direct debit transfer
	 *  @param		float	$amount		Amount we request direct debit for
	 *	@return     int         		<0 if KO, >0 if OK
	 */
    public function demande_prelevement($fuser, $amount = 0)
	{
        // phpcs:enable

		$error=0;

		dol_syslog(get_class($this)."::demande_prelevement", LOG_DEBUG);

		if ($this->statut > self::STATUS_DRAFT && $this->paye == 0)
		{
	        require_once DOL_DOCUMENT_ROOT . '/societe/class/companybankaccount.class.php';
	        $bac = new CompanyBankAccount($this->db);
	        $bac->fetch(0, $this->socid);

        	$sql = 'SELECT count(*)';
			$sql.= ' FROM '.MAIN_DB_PREFIX.'prelevement_facture_demande';
			$sql.= ' WHERE fk_facture = '.$this->id;
			$sql.= ' AND traite = 0';

			dol_syslog(get_class($this)."::demande_prelevement", LOG_DEBUG);
			$resql=$this->db->query($sql);
			if ($resql)
			{
				$row = $this->db->fetch_row($resql);
				if ($row[0] == 0)
				{
					$now=dol_now();

                    $totalpaye  = $this->getSommePaiement();
                    $totalcreditnotes = $this->getSumCreditNotesUsed();
                    $totaldeposits = $this->getSumDepositsUsed();
                    //print "totalpaye=".$totalpaye." totalcreditnotes=".$totalcreditnotes." totaldeposts=".$totaldeposits;

                    // We can also use bcadd to avoid pb with floating points
                    // For example print 239.2 - 229.3 - 9.9; does not return 0.
                    //$resteapayer=bcadd($this->total_ttc,$totalpaye,$conf->global->MAIN_MAX_DECIMALS_TOT);
                    //$resteapayer=bcadd($resteapayer,$totalavoir,$conf->global->MAIN_MAX_DECIMALS_TOT);
					if (empty($amount)) $amount = price2num($this->total_ttc - $totalpaye - $totalcreditnotes - $totaldeposits, 'MT');

					if (is_numeric($amount) && $amount != 0)
					{
						$sql = 'INSERT INTO '.MAIN_DB_PREFIX.'prelevement_facture_demande';
						$sql .= ' (fk_facture, amount, date_demande, fk_user_demande, code_banque, code_guichet, number, cle_rib)';
						$sql .= ' VALUES ('.$this->id;
						$sql .= ",'".price2num($amount)."'";
						$sql .= ",'".$this->db->idate($now)."'";
						$sql .= ",".$fuser->id;
						$sql .= ",'".$bac->code_banque."'";
						$sql .= ",'".$bac->code_guichet."'";
						$sql .= ",'".$bac->number."'";
						$sql .= ",'".$bac->cle_rib."')";

						dol_syslog(get_class($this)."::demande_prelevement", LOG_DEBUG);
						$resql=$this->db->query($sql);
						if (! $resql)
						{
						    $this->error=$this->db->lasterror();
						    dol_syslog(get_class($this).'::demandeprelevement Erreur');
						    $error++;
						}
					}
					else
					{
						$this->error='WithdrawRequestErrorNilAmount';
	                    dol_syslog(get_class($this).'::demandeprelevement WithdrawRequestErrorNilAmount');
	                    $error++;
					}

        			if (! $error)
        			{
        				// Force payment mode of invoice to withdraw
        				$payment_mode_id = dol_getIdFromCode($this->db, 'PRE', 'c_paiement', 'code', 'id', 1);
        				if ($payment_mode_id > 0)
        				{
        					$result=$this->setPaymentMethods($payment_mode_id);
        				}
        			}

                    if ($error) return -1;
                    return 1;
                }
                else
                {
                    $this->error="A request already exists";
                    dol_syslog(get_class($this).'::demandeprelevement Impossible de creer une demande, demande deja en cours');
                    return 0;
                }
            }
            else
            {
                $this->error=$this->db->error();
                dol_syslog(get_class($this).'::demandeprelevement Erreur -2');
                return -2;
            }
        }
        else
        {
            $this->error="Status of invoice does not allow this";
            dol_syslog(get_class($this)."::demandeprelevement ".$this->error." $this->statut, $this->paye, $this->mode_reglement_id");
            return -3;
        }
    }

    // phpcs:disable PEAR.NamingConventions.ValidFunctionName.ScopeNotCamelCaps
	/**
	 *  Supprime une demande de prelevement
	 *
	 *  @param  User	$fuser      User making delete
	 *  @param  int		$did        id de la demande a supprimer
	 *  @return	int					<0 if OK, >0 if KO
	 */
    public function demande_prelevement_delete($fuser, $did)
	{
        // phpcs:enable
		$sql = 'DELETE FROM '.MAIN_DB_PREFIX.'prelevement_facture_demande';
		$sql .= ' WHERE rowid = '.$did;
		$sql .= ' AND traite = 0';
		if ( $this->db->query($sql) )
		{
			return 0;
		}
		else
		{
			$this->error=$this->db->lasterror();
			dol_syslog(get_class($this).'::demande_prelevement_delete Error '.$this->error);
			return -1;
		}
	}


    // phpcs:disable PEAR.NamingConventions.ValidFunctionName.ScopeNotCamelCaps
	/**
	 *	Load indicators for dashboard (this->nbtodo and this->nbtodolate)
	 *
	 *	@param  User		$user    	Object user
	 *	@return WorkboardResponse|int 	<0 if KO, WorkboardResponse if OK
	 */
    public function load_board($user)
	{
        // phpcs:enable
		global $conf, $langs;

		$clause = " WHERE";

		$sql = "SELECT f.rowid, f.date_lim_reglement as datefin,f.fk_statut, f.total";
		$sql.= " FROM ".MAIN_DB_PREFIX."facture as f";
		if (!$user->rights->societe->client->voir && !$user->societe_id)
		{
			$sql.= " LEFT JOIN ".MAIN_DB_PREFIX."societe_commerciaux as sc ON f.fk_soc = sc.fk_soc";
			$sql.= " WHERE sc.fk_user = " .$user->id;
			$clause = " AND";
		}
		$sql.= $clause." f.paye=0";
		$sql.= " AND f.entity IN (".getEntity('invoice').")";
		$sql.= " AND f.fk_statut = ".self::STATUS_VALIDATED;
		if ($user->societe_id) $sql.= " AND f.fk_soc = ".$user->societe_id;

		$resql=$this->db->query($sql);
		if ($resql)
		{
			$langs->load("bills");
			$now=dol_now();

			$response = new WorkboardResponse();
			$response->warning_delay=$conf->facture->client->warning_delay/60/60/24;
			$response->label=$langs->trans("CustomerBillsUnpaid");
			$response->url=DOL_URL_ROOT.'/compta/facture/list.php?search_status=1&mainmenu=billing&leftmenu=customers_bills';
			$response->img=img_object('', "bill");

			$generic_facture = new Facture($this->db);

			while ($obj=$this->db->fetch_object($resql))
			{
				$generic_facture->date_lim_reglement = $this->db->jdate($obj->datefin);
				$generic_facture->statut = $obj->fk_statut;

				$response->nbtodo++;
				$response->total += $obj->total;

				if ($generic_facture->hasDelay()) {
					$response->nbtodolate++;
				}
			}

			return $response;
		}
		else
		{
			dol_print_error($this->db);
			$this->error=$this->db->error();
			return -1;
		}
	}


	/* gestion des contacts d'une facture */

	/**
	 *	Retourne id des contacts clients de facturation
	 *
	 *	@return     array       Liste des id contacts facturation
	 */
    public function getIdBillingContact()
	{
		return $this->getIdContact('external', 'BILLING');
	}

	/**
	 *	Retourne id des contacts clients de livraison
	 *
	 *	@return     array       Liste des id contacts livraison
	 */
    public function getIdShippingContact()
	{
		return $this->getIdContact('external', 'SHIPPING');
	}


	/**
	 *  Initialise an instance with random values.
	 *  Used to build previews or test instances.
	 *	id must be 0 if object instance is a specimen.
	 *
	 *	@param	string		$option		''=Create a specimen invoice with lines, 'nolines'=No lines
	 *  @return	void
	 */
    public function initAsSpecimen($option = '')
	{
		global $langs;

		$now=dol_now();
		$arraynow=dol_getdate($now);
		$nownotime=dol_mktime(0, 0, 0, $arraynow['mon'], $arraynow['mday'], $arraynow['year']);

        // Load array of products prodids
		$num_prods = 0;
		$prodids = array();
		$sql = "SELECT rowid";
		$sql.= " FROM ".MAIN_DB_PREFIX."product";
		$sql.= " WHERE entity IN (".getEntity('product').")";
		$resql = $this->db->query($sql);
		if ($resql)
		{
			$num_prods = $this->db->num_rows($resql);
			$i = 0;
			while ($i < $num_prods)
			{
				$i++;
				$row = $this->db->fetch_row($resql);
				$prodids[$i] = $row[0];
			}
		}
		//Avoid php warning Warning: mt_rand(): max(0) is smaller than min(1) when no product exists
		if (empty($num_prods)) {
			$num_prods=1;
		}

		// Initialize parameters
		$this->id=0;
		$this->entity = 1;
		$this->ref = 'SPECIMEN';
		$this->specimen=1;
		$this->socid = 1;
		$this->date = $nownotime;
		$this->date_lim_reglement = $nownotime + 3600 * 24 *30;
		$this->cond_reglement_id   = 1;
		$this->cond_reglement_code = 'RECEP';
		$this->date_lim_reglement=$this->calculate_date_lim_reglement();
		$this->mode_reglement_id   = 0;		// Not forced to show payment mode CHQ + VIR
		$this->mode_reglement_code = '';	// Not forced to show payment mode CHQ + VIR
		$this->note_public='This is a comment (public)';
		$this->note_private='This is a comment (private)';
		$this->note='This is a comment (private)';
		$this->fk_incoterms=0;
		$this->location_incoterms='';

		if (empty($option) || $option != 'nolines')
		{
			// Lines
			$nbp = 5;
			$xnbp = 0;
			while ($xnbp < $nbp)
			{
				$line=new FactureLigne($this->db);
				$line->desc=$langs->trans("Description")." ".$xnbp;
				$line->qty=1;
				$line->subprice=100;
				$line->tva_tx=19.6;
				$line->localtax1_tx=0;
				$line->localtax2_tx=0;
				$line->remise_percent=0;
				if ($xnbp == 1)        // Qty is negative (product line)
				{
					$prodid = mt_rand(1, $num_prods);
					$line->fk_product=$prodids[$prodid];
					$line->qty=-1;
					$line->total_ht=-100;
					$line->total_ttc=-119.6;
					$line->total_tva=-19.6;
					$line->multicurrency_total_ht=-200;
					$line->multicurrency_total_ttc=-239.2;
					$line->multicurrency_total_tva=-39.2;
				}
				elseif ($xnbp == 2)    // UP is negative (free line)
				{
					$line->subprice=-100;
					$line->total_ht=-100;
					$line->total_ttc=-119.6;
					$line->total_tva=-19.6;
					$line->remise_percent=0;
					$line->multicurrency_total_ht=-200;
					$line->multicurrency_total_ttc=-239.2;
					$line->multicurrency_total_tva=-39.2;
				}
				elseif ($xnbp == 3)    // Discount is 50% (product line)
				{
					$prodid = mt_rand(1, $num_prods);
					$line->fk_product=$prodids[$prodid];
					$line->total_ht=50;
					$line->total_ttc=59.8;
					$line->total_tva=9.8;
					$line->multicurrency_total_ht=100;
					$line->multicurrency_total_ttc=119.6;
					$line->multicurrency_total_tva=19.6;
					$line->remise_percent=50;
				}
				else    // (product line)
				{
					$prodid = mt_rand(1, $num_prods);
					$line->fk_product=$prodids[$prodid];
					$line->total_ht=100;
					$line->total_ttc=119.6;
					$line->total_tva=19.6;
					$line->multicurrency_total_ht=200;
					$line->multicurrency_total_ttc=239.2;
					$line->multicurrency_total_tva=39.2;
					$line->remise_percent=0;
				}

				$this->lines[$xnbp]=$line;


				$this->total_ht       += $line->total_ht;
				$this->total_tva      += $line->total_tva;
				$this->total_ttc      += $line->total_ttc;

				$this->multicurrency_total_ht       += $line->multicurrency_total_ht;
				$this->multicurrency_total_tva      += $line->multicurrency_total_tva;
				$this->multicurrency_total_ttc      += $line->multicurrency_total_ttc;

				$xnbp++;
			}
			$this->revenuestamp = 0;

			// Add a line "offered"
			$line=new FactureLigne($this->db);
			$line->desc=$langs->trans("Description")." (offered line)";
			$line->qty=1;
			$line->subprice=100;
			$line->tva_tx=19.6;
			$line->localtax1_tx=0;
			$line->localtax2_tx=0;
			$line->remise_percent=100;
			$line->total_ht=0;
			$line->total_ttc=0;    // 90 * 1.196
			$line->total_tva=0;
			$line->multicurrency_total_ht=0;
			$line->multicurrency_total_ttc=0;
			$line->multicurrency_total_tva=0;
			$prodid = mt_rand(1, $num_prods);
			$line->fk_product=$prodids[$prodid];

			$this->lines[$xnbp]=$line;
			$xnbp++;
		}
	}

    // phpcs:disable PEAR.NamingConventions.ValidFunctionName.ScopeNotCamelCaps
	/**
	 *      Load indicators for dashboard (this->nbtodo and this->nbtodolate)
	 *
	 *      @return         int     <0 if KO, >0 if OK
	 */
    public function load_state_board()
	{
        // phpcs:enable
		global $conf, $user;

		$this->nb=array();

		$clause = "WHERE";

		$sql = "SELECT count(f.rowid) as nb";
		$sql.= " FROM ".MAIN_DB_PREFIX."facture as f";
		$sql.= " LEFT JOIN ".MAIN_DB_PREFIX."societe as s ON f.fk_soc = s.rowid";
		if (!$user->rights->societe->client->voir && !$user->societe_id)
		{
			$sql.= " LEFT JOIN ".MAIN_DB_PREFIX."societe_commerciaux as sc ON s.rowid = sc.fk_soc";
			$sql.= " WHERE sc.fk_user = " .$user->id;
			$clause = "AND";
		}
		$sql.= " ".$clause." f.entity IN (".getEntity('invoice').")";

		$resql=$this->db->query($sql);
		if ($resql)
		{
			while ($obj=$this->db->fetch_object($resql))
			{
				$this->nb["invoices"]=$obj->nb;
			}
            $this->db->free($resql);
			return 1;
		}
		else
		{
			dol_print_error($this->db);
			$this->error=$this->db->error();
			return -1;
		}
	}

	/**
	 * 	Create an array of invoice lines
	 *
	 * 	@return int		>0 if OK, <0 if KO
	 */
    public function getLinesArray()
	{
	    return $this->fetch_lines();
	}

	/**
	 *  Create a document onto disk according to template module.
	 *
	 *	@param	string		$modele			Generator to use. Caller must set it to obj->modelpdf or GETPOST('modelpdf') for example.
	 *	@param	Translate	$outputlangs	objet lang a utiliser pour traduction
	 *  @param  int			$hidedetails    Hide details of lines
	 *  @param  int			$hidedesc       Hide description
	 *  @param  int			$hideref        Hide ref
	 *  @param   null|array  $moreparams     Array to provide more information
	 *	@return int        					<0 if KO, >0 if OK
	 */
	public function generateDocument($modele, $outputlangs, $hidedetails = 0, $hidedesc = 0, $hideref = 0, $moreparams = null)
	{
		global $conf,$langs;

		$langs->load("bills");

		if (! dol_strlen($modele))
		{
			$modele = 'crabe';
			$thisTypeConfName = 'FACTURE_ADDON_PDF_'.$this->type;

			if ($this->modelpdf) {
				$modele = $this->modelpdf;
			} elseif (! empty($conf->global->$thisTypeConfName)) {
				$modele = $conf->global->$thisTypeConfName;
			} elseif (! empty($conf->global->FACTURE_ADDON_PDF)) {
				$modele = $conf->global->FACTURE_ADDON_PDF;
			}
		}

		$modelpath = "core/modules/facture/doc/";

		return $this->commonGenerateDocument($modelpath, $modele, $outputlangs, $hidedetails, $hidedesc, $hideref, $moreparams);
	}

	/**
	 * Gets the smallest reference available for a new cycle
	 *
	 * @return int >= 1 if OK, -1 if error
	 */
    public function newCycle()
	{
		$sql = 'SELECT max(situation_cycle_ref) FROM ' . MAIN_DB_PREFIX . 'facture as f';
		$sql.= " WHERE f.entity in (".getEntity('invoice', 0).")";
		$resql = $this->db->query($sql);
		if ($resql) {
			if ($resql->num_rows > 0)
			{
				$res = $this->db->fetch_array($resql);
				$ref = $res['max(situation_cycle_ref)'];
				$ref++;
			} else {
				$ref = 1;
			}
			$this->db->free($resql);
			return $ref;
		} else {
			$this->error = $this->db->lasterror();
			dol_syslog("Error sql=" . $sql . ", error=" . $this->error, LOG_ERR);
			return -1;
		}
	}

    // phpcs:disable PEAR.NamingConventions.ValidFunctionName.ScopeNotCamelCaps
	/**
	 * Checks if the invoice is the first of a cycle
	 *
	 * @return boolean
	 */
    public function is_first()
	{
        // phpcs:enable
		return ($this->situation_counter == 1);
	}

    // phpcs:disable PEAR.NamingConventions.ValidFunctionName.ScopeNotCamelCaps
	/**
	 * Returns an array containing the previous situations as Facture objects
	 *
	 * @return mixed -1 if error, array of previous situations
	 */
    public function get_prev_sits()
	{
        // phpcs:enable
		global $conf;

		$sql = 'SELECT rowid FROM ' . MAIN_DB_PREFIX . 'facture';
		$sql .= ' where situation_cycle_ref = ' . $this->situation_cycle_ref;
		$sql .= ' and situation_counter < ' . $this->situation_counter;
		$sql .= ' AND entity = '. ($this->entity > 0 ? $this->entity : $conf->entity);
		$resql = $this->db->query($sql);
		$res = array();
		if ($resql && $resql->num_rows > 0) {
			while ($row = $this->db->fetch_object($resql)) {
				$id = $row->rowid;
				$situation = new Facture($this->db);
				$situation->fetch($id);
				$res[] = $situation;
			}
		} else {
			$this->error = $this->db->error();
			dol_syslog("Error sql=" . $sql . ", error=" . $this->error, LOG_ERR);
			return -1;
		}

		return $res;
	}

	/**
	 * Sets the invoice as a final situation
	 *
	 *  @param  	User	$user    	Object user
	 *  @param     	int		$notrigger	1=Does not execute triggers, 0= execute triggers
	 *	@return		int 				<0 if KO, >0 if OK
	 */
    public function setFinal(User $user, $notrigger = 0)
	{
		$error=0;

		$this->db->begin();

		$sql = 'UPDATE ' . MAIN_DB_PREFIX . 'facture SET situation_final = ' . $this->situation_final . ' where rowid = ' . $this->id;

		dol_syslog(__METHOD__, LOG_DEBUG);
		$resql=$this->db->query($sql);
		if (!$resql)
		{
			$this->errors[]=$this->db->error();
			$error++;
		}

		if (! $notrigger && empty($error))
		{
			// Call trigger
			$result=$this->call_trigger('BILL_MODIFY', $user);
			if ($result < 0) $error++;
			// End call triggers
		}

		if (! $error)
		{
			$this->db->commit();
			return 1;
		}
		else
		{
			foreach($this->errors as $errmsg)
			{
				dol_syslog(__METHOD__.' Error: '.$errmsg, LOG_ERR);
				$this->error.=($this->error?', '.$errmsg:$errmsg);
			}
			$this->db->rollback();
			return -1*$error;
		}
	}

    // phpcs:disable PEAR.NamingConventions.ValidFunctionName.ScopeNotCamelCaps
	/**
	 * Checks if the invoice is the last in its cycle
	 *
	 * @return bool Last of the cycle status
	 *
	 */
    public function is_last_in_cycle()
	{
        // phpcs:enable
		global $conf;

		if (!empty($this->situation_cycle_ref)) {
			// No point in testing anything if we're not inside a cycle
			$sql = 'SELECT max(situation_counter) FROM ' . MAIN_DB_PREFIX . 'facture WHERE situation_cycle_ref = ' . $this->situation_cycle_ref . ' AND entity = ' . ($this->entity > 0 ? $this->entity : $conf->entity);
			$resql = $this->db->query($sql);

			if ($resql && $resql->num_rows > 0) {
				$res = $this->db->fetch_array($resql);
				$last = $res['max(situation_counter)'];
				return ($last == $this->situation_counter);
			} else {
				$this->error = $this->db->lasterror();
				dol_syslog(get_class($this) . "::select Error " . $this->error, LOG_ERR);
				return false;
			}
		} else {
			return true;
		}
	}

	/**
	 * Function used to replace a thirdparty id with another one.
	 *
	 * @param DoliDB $db Database handler
	 * @param int $origin_id Old thirdparty id
	 * @param int $dest_id New thirdparty id
	 * @return bool
	 */
	public static function replaceThirdparty(DoliDB $db, $origin_id, $dest_id)
	{
		$tables = array(
			'facture'
		);

		return CommonObject::commonReplaceThirdparty($db, $origin_id, $dest_id, $tables);
	}

	/**
	 * Is the customer invoice delayed?
	 *
	 * @return bool
	 */
	public function hasDelay()
	{
		global $conf;

		$now = dol_now();

		// Paid invoices have status STATUS_CLOSED
		if ($this->statut != Facture::STATUS_VALIDATED) return false;

		return $this->date_lim_reglement < ($now - $conf->facture->client->warning_delay);
	}
}

/**
 *	Class to manage invoice lines.
 *  Saved into database table llx_facturedet
 */
class FactureLigne extends CommonInvoiceLine
{
    /**
	 * @var string ID to identify managed object
	 */
	public $element='facturedet';

    /**
	 * @var string Name of table without prefix where object is stored
	 */
	public $table_element='facturedet';

	public $oldline;

	//! From llx_facturedet
	//! Id facture
	public $fk_facture;
	//! Id parent line
	public $fk_parent_line;
	/**
	 * @deprecated
	 */
	public $label;
	//! Description ligne
	public $desc;

	public $localtax1_type;	// Local tax 1 type
	public $localtax2_type;	// Local tax 2 type
	public $fk_remise_except;	// Link to line into llx_remise_except
	public $rang = 0;

	public $fk_fournprice;
	public $pa_ht;
	public $marge_tx;
	public $marque_tx;

	public $special_code;	// Liste d'options non cumulabels:
	// 1: frais de port
	// 2: ecotaxe
	// 3: ??

	public $origin;
	public $origin_id;

	public $fk_code_ventilation = 0;

	public $date_start;
	public $date_end;

	// Ne plus utiliser
	//var $price;         	// P.U. HT apres remise % de ligne (exemple 80)
	//var $remise;			// Montant calcule de la remise % sur PU HT (exemple 20)

	// From llx_product
	/**
	 * @deprecated
	 * @see product_ref
	 */
	public $ref;				// Product ref (deprecated)
	public $product_ref;       // Product ref
	/**
	 * @deprecated
	 * @see product_label
	 */
	public $libelle;      		// Product label (deprecated)
	public $product_label;     // Product label
	public $product_desc;  	// Description produit

	public $skip_update_total; // Skip update price total for special lines

	/**
	 * @var int Situation advance percentage
	 */
	public $situation_percent;

	/**
	 * @var int Previous situation line id reference
	 */
	public $fk_prev_id;

	// Multicurrency
	public $fk_multicurrency;
	public $multicurrency_code;
	public $multicurrency_subprice;
	public $multicurrency_total_ht;
	public $multicurrency_total_tva;
	public $multicurrency_total_ttc;

	/**
	 *	Load invoice line from database
	 *
	 *	@param	int		$rowid      id of invoice line to get
	 *	@return	int					<0 if KO, >0 if OK
	 */
    public function fetch($rowid)
	{
		$sql = 'SELECT fd.rowid, fd.fk_facture, fd.fk_parent_line, fd.fk_product, fd.product_type, fd.label as custom_label, fd.description, fd.price, fd.qty, fd.vat_src_code, fd.tva_tx,';
		$sql.= ' fd.localtax1_tx, fd. localtax2_tx, fd.remise, fd.remise_percent, fd.fk_remise_except, fd.subprice,';
		$sql.= ' fd.date_start as date_start, fd.date_end as date_end, fd.fk_product_fournisseur_price as fk_fournprice, fd.buy_price_ht as pa_ht,';
		$sql.= ' fd.info_bits, fd.special_code, fd.total_ht, fd.total_tva, fd.total_ttc, fd.total_localtax1, fd.total_localtax2, fd.rang,';
		$sql.= ' fd.fk_code_ventilation,';
		$sql.= ' fd.fk_unit, fd.fk_user_author, fd.fk_user_modif,';
		$sql.= ' fd.situation_percent, fd.fk_prev_id,';
		$sql.= ' fd.multicurrency_subprice,';
		$sql.= ' fd.multicurrency_total_ht,';
		$sql.= ' fd.multicurrency_total_tva,';
		$sql.= ' fd.multicurrency_total_ttc,';
		$sql.= ' p.ref as product_ref, p.label as product_libelle, p.description as product_desc';
		$sql.= ' FROM '.MAIN_DB_PREFIX.'facturedet as fd';
		$sql.= ' LEFT JOIN '.MAIN_DB_PREFIX.'product as p ON fd.fk_product = p.rowid';
		$sql.= ' WHERE fd.rowid = '.$rowid;

		$result = $this->db->query($sql);
		if ($result)
		{
			$objp = $this->db->fetch_object($result);

			$this->rowid				= $objp->rowid;
			$this->id					= $objp->rowid;
			$this->fk_facture			= $objp->fk_facture;
			$this->fk_parent_line		= $objp->fk_parent_line;
			$this->label				= $objp->custom_label;
			$this->desc					= $objp->description;
			$this->qty					= $objp->qty;
			$this->subprice				= $objp->subprice;
			$this->vat_src_code  		= $objp->vat_src_code;
			$this->tva_tx				= $objp->tva_tx;
			$this->localtax1_tx			= $objp->localtax1_tx;
			$this->localtax2_tx			= $objp->localtax2_tx;
			$this->remise_percent		= $objp->remise_percent;
			$this->fk_remise_except		= $objp->fk_remise_except;
			$this->fk_product			= $objp->fk_product;
			$this->product_type			= $objp->product_type;
			$this->date_start			= $this->db->jdate($objp->date_start);
			$this->date_end				= $this->db->jdate($objp->date_end);
			$this->info_bits			= $objp->info_bits;
			$this->tva_npr              = ($objp->info_bits & 1 == 1) ? 1 : 0;
			$this->special_code			= $objp->special_code;
			$this->total_ht				= $objp->total_ht;
			$this->total_tva			= $objp->total_tva;
			$this->total_localtax1		= $objp->total_localtax1;
			$this->total_localtax2		= $objp->total_localtax2;
			$this->total_ttc			= $objp->total_ttc;
			$this->fk_code_ventilation	= $objp->fk_code_ventilation;
			$this->rang					= $objp->rang;
			$this->fk_fournprice		= $objp->fk_fournprice;
			$marginInfos				= getMarginInfos($objp->subprice, $objp->remise_percent, $objp->tva_tx, $objp->localtax1_tx, $objp->localtax2_tx, $this->fk_fournprice, $objp->pa_ht);
			$this->pa_ht				= $marginInfos[0];
			$this->marge_tx				= $marginInfos[1];
			$this->marque_tx			= $marginInfos[2];

			$this->ref					= $objp->product_ref;      // deprecated
			$this->product_ref			= $objp->product_ref;
			$this->libelle				= $objp->product_libelle;  // deprecated
			$this->product_label		= $objp->product_libelle;
			$this->product_desc			= $objp->product_desc;
			$this->fk_unit				= $objp->fk_unit;
			$this->fk_user_modif		= $objp->fk_user_modif;
			$this->fk_user_author		= $objp->fk_user_author;

			$this->situation_percent    = $objp->situation_percent;
			$this->fk_prev_id           = $objp->fk_prev_id;

			$this->multicurrency_subprice = $objp->multicurrency_subprice;
			$this->multicurrency_total_ht = $objp->multicurrency_total_ht;
			$this->multicurrency_total_tva= $objp->multicurrency_total_tva;
			$this->multicurrency_total_ttc= $objp->multicurrency_total_ttc;

			$this->db->free($result);

			return 1;
		}
		else
		{
		    $this->error = $this->db->lasterror();
			return -1;
		}
	}

	/**
	 *	Insert line into database
	 *
	 *	@param      int		$notrigger		                 1 no triggers
	 *  @param      int     $noerrorifdiscountalreadylinked  1=Do not make error if lines is linked to a discount and discount already linked to another
	 *	@return		int						                 <0 if KO, >0 if OK
	 */
    public function insert($notrigger = 0, $noerrorifdiscountalreadylinked = 0)
	{
		global $langs,$user,$conf;

		$error=0;

        $pa_ht_isemptystring = (empty($this->pa_ht) && $this->pa_ht == ''); // If true, we can use a default value. If this->pa_ht = '0', we must use '0'.

        dol_syslog(get_class($this)."::insert rang=".$this->rang, LOG_DEBUG);

		// Clean parameters
		$this->desc=trim($this->desc);
		if (empty($this->tva_tx)) $this->tva_tx=0;
		if (empty($this->localtax1_tx)) $this->localtax1_tx=0;
		if (empty($this->localtax2_tx)) $this->localtax2_tx=0;
		if (empty($this->localtax1_type)) $this->localtax1_type=0;
		if (empty($this->localtax2_type)) $this->localtax2_type=0;
		if (empty($this->total_localtax1)) $this->total_localtax1=0;
		if (empty($this->total_localtax2)) $this->total_localtax2=0;
		if (empty($this->rang)) $this->rang=0;
		if (empty($this->remise_percent)) $this->remise_percent=0;
		if (empty($this->info_bits)) $this->info_bits=0;
		if (empty($this->subprice)) $this->subprice=0;
		if (empty($this->special_code)) $this->special_code=0;
		if (empty($this->fk_parent_line)) $this->fk_parent_line=0;
		if (empty($this->fk_prev_id)) $this->fk_prev_id = 0;
		if (! isset($this->situation_percent) || $this->situation_percent > 100 || (string) $this->situation_percent == '') $this->situation_percent = 100;

		if (empty($this->pa_ht)) $this->pa_ht=0;
		if (empty($this->multicurrency_subprice)) $this->multicurrency_subprice=0;
		if (empty($this->multicurrency_total_ht)) $this->multicurrency_total_ht=0;
		if (empty($this->multicurrency_total_tva)) $this->multicurrency_total_tva=0;
		if (empty($this->multicurrency_total_ttc)) $this->multicurrency_total_ttc=0;

		// if buy price not defined, define buyprice as configured in margin admin
		if ($this->pa_ht == 0 && $pa_ht_isemptystring)
		{
			if (($result = $this->defineBuyPrice($this->subprice, $this->remise_percent, $this->fk_product)) < 0)
			{
				return $result;
			}
			else
			{
				$this->pa_ht = $result;
			}
		}

		// Check parameters
		if ($this->product_type < 0)
		{
			$this->error='ErrorProductTypeMustBe0orMore';
			return -1;
		}
		if (! empty($this->fk_product))
		{
			// Check product exists
			$result=Product::isExistingObject('product', $this->fk_product);
			if ($result <= 0)
			{
				$this->error='ErrorProductIdDoesNotExists';
				return -1;
			}
		}

		$this->db->begin();

		// Insertion dans base de la ligne
		$sql = 'INSERT INTO '.MAIN_DB_PREFIX.'facturedet';
		$sql.= ' (fk_facture, fk_parent_line, label, description, qty,';
		$sql.= ' vat_src_code, tva_tx, localtax1_tx, localtax2_tx, localtax1_type, localtax2_type,';
		$sql.= ' fk_product, product_type, remise_percent, subprice, fk_remise_except,';
		$sql.= ' date_start, date_end, fk_code_ventilation, ';
		$sql.= ' rang, special_code, fk_product_fournisseur_price, buy_price_ht,';
		$sql.= ' info_bits, total_ht, total_tva, total_ttc, total_localtax1, total_localtax2,';
		$sql.= ' situation_percent, fk_prev_id,';
		$sql.= ' fk_unit, fk_user_author, fk_user_modif,';
		$sql.= ' fk_multicurrency, multicurrency_code, multicurrency_subprice, multicurrency_total_ht, multicurrency_total_tva, multicurrency_total_ttc';
		$sql.= ')';
		$sql.= " VALUES (".$this->fk_facture.",";
		$sql.= " ".($this->fk_parent_line>0 ? $this->fk_parent_line:"null").",";
		$sql.= " ".(! empty($this->label)?"'".$this->db->escape($this->label)."'":"null").",";
		$sql.= " '".$this->db->escape($this->desc)."',";
		$sql.= " ".price2num($this->qty).",";
        $sql.= " ".(empty($this->vat_src_code)?"''":"'".$this->db->escape($this->vat_src_code)."'").",";
		$sql.= " ".price2num($this->tva_tx).",";
		$sql.= " ".price2num($this->localtax1_tx).",";
		$sql.= " ".price2num($this->localtax2_tx).",";
		$sql.= " '".$this->db->escape($this->localtax1_type)."',";
		$sql.= " '".$this->db->escape($this->localtax2_type)."',";
		$sql.= ' '.(! empty($this->fk_product)?$this->fk_product:"null").',';
		$sql.= " ".$this->product_type.",";
		$sql.= " ".price2num($this->remise_percent).",";
		$sql.= " ".price2num($this->subprice).",";
		$sql.= ' '.(! empty($this->fk_remise_except)?$this->fk_remise_except:"null").',';
		$sql.= " ".(! empty($this->date_start)?"'".$this->db->idate($this->date_start)."'":"null").",";
		$sql.= " ".(! empty($this->date_end)?"'".$this->db->idate($this->date_end)."'":"null").",";
		$sql.= ' '.$this->fk_code_ventilation.',';
		$sql.= ' '.$this->rang.',';
		$sql.= ' '.$this->special_code.',';
		$sql.= ' '.(! empty($this->fk_fournprice)?$this->fk_fournprice:"null").',';
		$sql.= ' '.price2num($this->pa_ht).',';
		$sql.= " '".$this->db->escape($this->info_bits)."',";
		$sql.= " ".price2num($this->total_ht).",";
		$sql.= " ".price2num($this->total_tva).",";
		$sql.= " ".price2num($this->total_ttc).",";
		$sql.= " ".price2num($this->total_localtax1).",";
		$sql.= " ".price2num($this->total_localtax2);
		$sql.= ", " . $this->situation_percent;
		$sql.= ", " . (!empty($this->fk_prev_id)?$this->fk_prev_id:"null");
		$sql.= ", ".(!$this->fk_unit ? 'NULL' : $this->fk_unit);
		$sql.= ", ".$user->id;
		$sql.= ", ".$user->id;
		$sql.= ", ".(int) $this->fk_multicurrency;
		$sql.= ", '".$this->db->escape($this->multicurrency_code)."'";
		$sql.= ", ".price2num($this->multicurrency_subprice);
		$sql.= ", ".price2num($this->multicurrency_total_ht);
		$sql.= ", ".price2num($this->multicurrency_total_tva);
		$sql.= ", ".price2num($this->multicurrency_total_ttc);
		$sql.= ')';

		dol_syslog(get_class($this)."::insert", LOG_DEBUG);
		$resql=$this->db->query($sql);
		if ($resql)
		{
			$this->id=$this->db->last_insert_id(MAIN_DB_PREFIX.'facturedet');
			$this->rowid=$this->id;	// For backward compatibility

            if (empty($conf->global->MAIN_EXTRAFIELDS_DISABLED)) // For avoid conflicts if trigger used
            {
            	$result=$this->insertExtraFields();
            	if ($result < 0)
            	{
            		$error++;
            	}
            }

			// Si fk_remise_except defini, on lie la remise a la facture
			// ce qui la flague comme "consommee".
			if ($this->fk_remise_except)
			{
				$discount=new DiscountAbsolute($this->db);
				$result=$discount->fetch($this->fk_remise_except);
				if ($result >= 0)
				{
					// Check if discount was found
					if ($result > 0)
					{
					    // Check if discount not already affected to another invoice
						if ($discount->fk_facture_line > 0)
						{
						    if (empty($noerrorifdiscountalreadylinked))
						    {
    							$this->error=$langs->trans("ErrorDiscountAlreadyUsed", $discount->id);
    							dol_syslog(get_class($this)."::insert Error ".$this->error, LOG_ERR);
    							$this->db->rollback();
    							return -3;
						    }
						}
						else
						{
							$result=$discount->link_to_invoice($this->rowid, 0);
							if ($result < 0)
							{
								$this->error=$discount->error;
								dol_syslog(get_class($this)."::insert Error ".$this->error, LOG_ERR);
								$this->db->rollback();
								return -3;
							}
						}
					}
					else
					{
						$this->error=$langs->trans("ErrorADiscountThatHasBeenRemovedIsIncluded");
						dol_syslog(get_class($this)."::insert Error ".$this->error, LOG_ERR);
						$this->db->rollback();
						return -3;
					}
				}
				else
				{
					$this->error=$discount->error;
					dol_syslog(get_class($this)."::insert Error ".$this->error, LOG_ERR);
					$this->db->rollback();
					return -3;
				}
			}

			if (! $notrigger)
			{
                // Call trigger
                $result=$this->call_trigger('LINEBILL_INSERT', $user);
                if ($result < 0)
                {
					$this->db->rollback();
					return -2;
				}
                // End call triggers
			}

			$this->db->commit();
			return $this->id;
		}
		else
		{
			$this->error=$this->db->lasterror();
			$this->db->rollback();
			return -2;
		}
	}

	/**
	 *	Update line into database
	 *
	 *	@param		User	$user		User object
	 *	@param		int		$notrigger	Disable triggers
	 *	@return		int					<0 if KO, >0 if OK
	 */
    public function update($user = '', $notrigger = 0)
	{
		global $user,$conf;

		$error=0;

		$pa_ht_isemptystring = (empty($this->pa_ht) && $this->pa_ht == ''); // If true, we can use a default value. If this->pa_ht = '0', we must use '0'.

		// Clean parameters
		$this->desc=trim($this->desc);
		if (empty($this->tva_tx)) $this->tva_tx=0;
		if (empty($this->localtax1_tx)) $this->localtax1_tx=0;
		if (empty($this->localtax2_tx)) $this->localtax2_tx=0;
		if (empty($this->localtax1_type)) $this->localtax1_type=0;
		if (empty($this->localtax2_type)) $this->localtax2_type=0;
		if (empty($this->total_localtax1)) $this->total_localtax1=0;
		if (empty($this->total_localtax2)) $this->total_localtax2=0;
		if (empty($this->remise_percent)) $this->remise_percent=0;
		if (empty($this->info_bits)) $this->info_bits=0;
		if (empty($this->special_code)) $this->special_code=0;
		if (empty($this->product_type)) $this->product_type=0;
		if (empty($this->fk_parent_line)) $this->fk_parent_line=0;
		if (! isset($this->situation_percent) || $this->situation_percent > 100 || (string) $this->situation_percent == '') $this->situation_percent = 100;
		if (empty($this->pa_ht)) $this->pa_ht=0;

		if (empty($this->multicurrency_subprice)) $this->multicurrency_subprice=0;
		if (empty($this->multicurrency_total_ht)) $this->multicurrency_total_ht=0;
		if (empty($this->multicurrency_total_tva)) $this->multicurrency_total_tva=0;
		if (empty($this->multicurrency_total_ttc)) $this->multicurrency_total_ttc=0;

		// Check parameters
		if ($this->product_type < 0) return -1;

		// if buy price not defined, define buyprice as configured in margin admin
		if ($this->pa_ht == 0 && $pa_ht_isemptystring)
		{
			if (($result = $this->defineBuyPrice($this->subprice, $this->remise_percent, $this->fk_product)) < 0)
			{
				return $result;
			}
			else
			{
				$this->pa_ht = $result;
			}
		}

		$this->db->begin();

        // Mise a jour ligne en base
        $sql = "UPDATE ".MAIN_DB_PREFIX."facturedet SET";
        $sql.= " description='".$this->db->escape($this->desc)."'";
        $sql.= ", label=".(! empty($this->label)?"'".$this->db->escape($this->label)."'":"null");
        $sql.= ", subprice=".price2num($this->subprice)."";
        $sql.= ", remise_percent=".price2num($this->remise_percent)."";
        if ($this->fk_remise_except) $sql.= ", fk_remise_except=".$this->fk_remise_except;
        else $sql.= ", fk_remise_except=null";
		$sql.= ", vat_src_code = '".(empty($this->vat_src_code)?'':$this->db->escape($this->vat_src_code))."'";
        $sql.= ", tva_tx=".price2num($this->tva_tx)."";
        $sql.= ", localtax1_tx=".price2num($this->localtax1_tx)."";
        $sql.= ", localtax2_tx=".price2num($this->localtax2_tx)."";
		$sql.= ", localtax1_type='".$this->db->escape($this->localtax1_type)."'";
		$sql.= ", localtax2_type='".$this->db->escape($this->localtax2_type)."'";
        $sql.= ", qty=".price2num($this->qty);
        $sql.= ", date_start=".(! empty($this->date_start)?"'".$this->db->idate($this->date_start)."'":"null");
        $sql.= ", date_end=".(! empty($this->date_end)?"'".$this->db->idate($this->date_end)."'":"null");
        $sql.= ", product_type=".$this->product_type;
        $sql.= ", info_bits='".$this->db->escape($this->info_bits)."'";
        $sql.= ", special_code='".$this->db->escape($this->special_code)."'";
        if (empty($this->skip_update_total))
        {
        	$sql.= ", total_ht=".price2num($this->total_ht);
        	$sql.= ", total_tva=".price2num($this->total_tva);
        	$sql.= ", total_ttc=".price2num($this->total_ttc);
        	$sql.= ", total_localtax1=".price2num($this->total_localtax1);
        	$sql.= ", total_localtax2=".price2num($this->total_localtax2);
        }
		$sql.= ", fk_product_fournisseur_price=".(! empty($this->fk_fournprice)?"'".$this->db->escape($this->fk_fournprice)."'":"null");
		$sql.= ", buy_price_ht='".price2num($this->pa_ht)."'";
		$sql.= ", fk_parent_line=".($this->fk_parent_line>0?$this->fk_parent_line:"null");
		if (! empty($this->rang)) $sql.= ", rang=".$this->rang;
		$sql.= ", situation_percent=" . $this->situation_percent;
		$sql.= ", fk_unit=".(!$this->fk_unit ? 'NULL' : $this->fk_unit);
		$sql.= ", fk_user_modif =".$user->id;

		// Multicurrency
		$sql.= ", multicurrency_subprice=".price2num($this->multicurrency_subprice)."";
        $sql.= ", multicurrency_total_ht=".price2num($this->multicurrency_total_ht)."";
        $sql.= ", multicurrency_total_tva=".price2num($this->multicurrency_total_tva)."";
        $sql.= ", multicurrency_total_ttc=".price2num($this->multicurrency_total_ttc)."";

		$sql.= " WHERE rowid = ".$this->rowid;

		dol_syslog(get_class($this)."::update", LOG_DEBUG);
		$resql=$this->db->query($sql);
		if ($resql)
		{
        	if (empty($conf->global->MAIN_EXTRAFIELDS_DISABLED)) // For avoid conflicts if trigger used
        	{
        		$this->id=$this->rowid;
        		$result=$this->insertExtraFields();
        		if ($result < 0)
        		{
        			$error++;
        		}
        	}

			if (! $error && ! $notrigger)
			{
                // Call trigger
                $result=$this->call_trigger('LINEBILL_UPDATE', $user);
                if ($result < 0)
 				{
					$this->db->rollback();
					return -2;
				}
                // End call triggers
			}
			$this->db->commit();
			return 1;
		}
		else
		{
			$this->error=$this->db->error();
			$this->db->rollback();
			return -2;
		}
	}

	/**
	 * 	Delete line in database
	 *  TODO Add param User $user and notrigger (see skeleton)
     *
	 *	@return	    int		           <0 if KO, >0 if OK
	 */
    public function delete()
	{
		global $user;

		$this->db->begin();

		// Call trigger
		$result=$this->call_trigger('LINEBILL_DELETE', $user);
		if ($result < 0)
		{
			$this->db->rollback();
			return -1;
		}
		// End call triggers


		$sql = "DELETE FROM ".MAIN_DB_PREFIX."facturedet WHERE rowid = ".$this->rowid;
		dol_syslog(get_class($this)."::delete", LOG_DEBUG);
		if ($this->db->query($sql) )
		{
			$this->db->commit();
			return 1;
		}
		else
		{
			$this->error=$this->db->error()." sql=".$sql;
			$this->db->rollback();
			return -1;
		}
	}

    // phpcs:disable PEAR.NamingConventions.ValidFunctionName.ScopeNotCamelCaps
	/**
     *	Update DB line fields total_xxx
	 *	Used by migration
	 *
	 *	@return		int		<0 if KO, >0 if OK
	 */
    public function update_total()
	{
        // phpcs:enable
		$this->db->begin();
		dol_syslog(get_class($this)."::update_total", LOG_DEBUG);

		// Clean parameters
		if (empty($this->total_localtax1)) $this->total_localtax1=0;
		if (empty($this->total_localtax2)) $this->total_localtax2=0;

		// Mise a jour ligne en base
		$sql = "UPDATE ".MAIN_DB_PREFIX."facturedet SET";
		$sql.= " total_ht=".price2num($this->total_ht)."";
		$sql.= ",total_tva=".price2num($this->total_tva)."";
		$sql.= ",total_localtax1=".price2num($this->total_localtax1)."";
		$sql.= ",total_localtax2=".price2num($this->total_localtax2)."";
		$sql.= ",total_ttc=".price2num($this->total_ttc)."";
		$sql.= " WHERE rowid = ".$this->rowid;

		dol_syslog(get_class($this)."::update_total", LOG_DEBUG);

		$resql=$this->db->query($sql);
		if ($resql)
		{
			$this->db->commit();
			return 1;
		}
		else
		{
			$this->error=$this->db->error();
			$this->db->rollback();
			return -2;
		}
	}

    // phpcs:disable PEAR.NamingConventions.ValidFunctionName.ScopeNotCamelCaps
	/**
	 * Returns situation_percent of the previous line.
	 * Warning: If invoice is a replacement invoice, this->fk_prev_id is id of the replaced line.
	 *
	 * @param  int     $invoiceid      Invoice id
	 * @param  bool    $include_credit_note		Include credit note or not
	 * @return int                     >= 0
	 */
    public function get_prev_progress($invoiceid, $include_credit_note = true)
	{
        // phpcs:enable
		if (is_null($this->fk_prev_id) || empty($this->fk_prev_id) || $this->fk_prev_id == "") {
			return 0;
		} else {
		    // If invoice is not a situation invoice, this->fk_prev_id is used for something else
            $tmpinvoice=new Facture($this->db);
            $tmpinvoice->fetch($invoiceid);
            if ($tmpinvoice->type != Facture::TYPE_SITUATION) return 0;

			$sql = 'SELECT situation_percent FROM ' . MAIN_DB_PREFIX . 'facturedet WHERE rowid=' . $this->fk_prev_id;
			$resql = $this->db->query($sql);
			if ($resql && $resql->num_rows > 0) {
				$res = $this->db->fetch_array($resql);

				$returnPercent = floatval($res['situation_percent']);

				if($include_credit_note) {

				    $sql = 'SELECT fd.situation_percent FROM ' . MAIN_DB_PREFIX . 'facturedet fd';
				    $sql.= ' JOIN ' . MAIN_DB_PREFIX . 'facture f ON (f.rowid = fd.fk_facture) ';
				    $sql.= ' WHERE fd.fk_prev_id =' . $this->fk_prev_id;
				    $sql.= ' AND f.situation_cycle_ref = '.$tmpinvoice->situation_cycle_ref; // Prevent cycle outed
				    $sql.= ' AND f.type = '.Facture::TYPE_CREDIT_NOTE;

				    $res = $this->db->query($sql);
				    if($res) {
				        while($obj = $this->db->fetch_object($res)) {
				            $returnPercent = $returnPercent + floatval($obj->situation_percent);
				        }
				    }
				}

				return $returnPercent;
			} else {
				$this->error = $this->db->error();
				dol_syslog(get_class($this) . "::select Error " . $this->error, LOG_ERR);
				$this->db->rollback();
				return -1;
			}
		}
	}
}<|MERGE_RESOLUTION|>--- conflicted
+++ resolved
@@ -749,9 +749,6 @@
 					$localtax1_tx = $_facrec->lines[$i]->localtax1_tx;
 					$localtax2_tx = $_facrec->lines[$i]->localtax2_tx;
 
-<<<<<<< HEAD
-    $result_insert = $this->addline(
-=======
 					$fk_product_fournisseur_price = empty($_facrec->lines[$i]->fk_product_fournisseur_price)?null:$_facrec->lines[$i]->fk_product_fournisseur_price;
 					$buyprice = empty($_facrec->lines[$i]->buyprice)?0:$_facrec->lines[$i]->buyprice;
 					// If buyprice not defined from template invoice, we try to guess the best value
@@ -778,7 +775,6 @@
                     }
 
 					$result_insert = $this->addline(
->>>>>>> 96d4e284
 						$_facrec->lines[$i]->desc,
 						$_facrec->lines[$i]->subprice,
 						$_facrec->lines[$i]->qty,
@@ -4302,9 +4298,9 @@
 	/**
 	 * Function used to replace a thirdparty id with another one.
 	 *
-	 * @param DoliDB $db Database handler
-	 * @param int $origin_id Old thirdparty id
-	 * @param int $dest_id New thirdparty id
+	 * @param  DoliDB  $db             Database handler
+	 * @param  int     $origin_id      Old thirdparty id
+	 * @param  int     $dest_id        New thirdparty id
 	 * @return bool
 	 */
 	public static function replaceThirdparty(DoliDB $db, $origin_id, $dest_id)
