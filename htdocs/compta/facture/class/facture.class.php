--- conflicted
+++ resolved
@@ -1288,11 +1288,7 @@
                 $notetoshow=$langs->trans("ViewPrivateNote").':<br>'.dol_string_nohtmltag($txttoshow, 1);
     		    $result.=' <span class="note inline-block">';
     		    $result.='<a href="'.DOL_URL_ROOT.'/compta/facture/note.php?id='.$this->id.'" class="classfortooltip" title="'.dol_escape_htmltag($notetoshow).'">';
-<<<<<<< HEAD
     		    $result.=img_picto('', 'note');
-=======
-    		    $result.=img_picto('','note');
->>>>>>> a7fdd349
     		    $result.='</a>';
     		    //$result.=img_picto($langs->trans("ViewNote"),'object_generic');
     		    //$result.='</a>';
@@ -1464,11 +1460,7 @@
 	}
 
 
-<<<<<<< HEAD
     // phpcs:disable PEAR.NamingConventions.ValidFunctionName.ScopeNotCamelCaps
-=======
-    // phpcs:disable PEAR.NamingConventions.ValidFunctionName.NotCamelCaps
->>>>>>> a7fdd349
 	/**
 	 *	Load all detailed lines into this->lines
 	 *
@@ -1729,11 +1721,7 @@
 	}
 
 
-<<<<<<< HEAD
     // phpcs:disable PEAR.NamingConventions.ValidFunctionName.ScopeNotCamelCaps
-=======
-    // phpcs:disable PEAR.NamingConventions.ValidFunctionName.NotCamelCaps
->>>>>>> a7fdd349
 	/**
 	 *    Add a discount line into an invoice (as an invoice line) using an existing absolute discount (Consume the discount)
 	 *
@@ -1835,11 +1823,7 @@
 		}
 	}
 
-<<<<<<< HEAD
     // phpcs:disable PEAR.NamingConventions.ValidFunctionName.ScopeNotCamelCaps
-=======
-    // phpcs:disable PEAR.NamingConventions.ValidFunctionName.NotCamelCaps
->>>>>>> a7fdd349
 	/**
 	 *	Set customer ref
 	 *
@@ -2035,11 +2019,7 @@
 							if (! dol_delete_file($file, 0, 0, 0, $this)) // For triggers
 							{
 								$langs->load("errors");
-<<<<<<< HEAD
 								$this->error=$langs->trans("ErrorFailToDeleteFile", $file);
-=======
-								$this->error=$langs->trans("ErrorFailToDeleteFile",$file);
->>>>>>> a7fdd349
 								$this->db->rollback();
 								return 0;
 							}
@@ -2049,11 +2029,7 @@
 							if (! dol_delete_dir_recursive($dir)) // For remove dir and meta
 							{
 								$langs->load("errors");
-<<<<<<< HEAD
 								$this->error=$langs->trans("ErrorFailToDeleteDir", $dir);
-=======
-								$this->error=$langs->trans("ErrorFailToDeleteDir",$dir);
->>>>>>> a7fdd349
 								$this->db->rollback();
 								return 0;
 							}
@@ -2084,11 +2060,7 @@
 		}
 	}
 
-<<<<<<< HEAD
     // phpcs:disable PEAR.NamingConventions.ValidFunctionName.ScopeNotCamelCaps
-=======
-    // phpcs:disable PEAR.NamingConventions.ValidFunctionName.NotCamelCaps
->>>>>>> a7fdd349
 	/**
 	 *  Tag la facture comme paye completement (si close_code non renseigne) => this->fk_statut=2, this->paye=1
 	 *  ou partiellement (si close_code renseigne) + appel trigger BILL_PAYED => this->fk_statut=2, this->paye stay 0
@@ -2148,11 +2120,7 @@
 	}
 
 
-<<<<<<< HEAD
     // phpcs:disable PEAR.NamingConventions.ValidFunctionName.ScopeNotCamelCaps
-=======
-    // phpcs:disable PEAR.NamingConventions.ValidFunctionName.NotCamelCaps
->>>>>>> a7fdd349
 	/**
 	 *  Tag la facture comme non payee completement + appel trigger BILL_UNPAYED
 	 *	Fonction utilisee quand un paiement prelevement est refuse,
@@ -2201,11 +2169,7 @@
 	}
 
 
-<<<<<<< HEAD
     // phpcs:disable PEAR.NamingConventions.ValidFunctionName.ScopeNotCamelCaps
-=======
-    // phpcs:disable PEAR.NamingConventions.ValidFunctionName.NotCamelCaps
->>>>>>> a7fdd349
 	/**
 	 *	Tag invoice as canceled, with no payment on it (example for replacement invoice or payment never received) + call trigger BILL_CANCEL
 	 *	Warning, if option to decrease stock on invoice was set, this function does not change stock (it might be a cancel because
@@ -2569,11 +2533,7 @@
 		return true;
 	}
 
-<<<<<<< HEAD
     // phpcs:disable PEAR.NamingConventions.ValidFunctionName.ScopeNotCamelCaps
-=======
-    // phpcs:disable PEAR.NamingConventions.ValidFunctionName.NotCamelCaps
->>>>>>> a7fdd349
 	/**
 	 *	Set draft status
 	 *
@@ -3142,11 +3102,7 @@
 		else return $situation_percent < $obj->situation_percent;
 	}
 
-<<<<<<< HEAD
     // phpcs:disable PEAR.NamingConventions.ValidFunctionName.ScopeNotCamelCaps
-=======
-    // phpcs:disable PEAR.NamingConventions.ValidFunctionName.NotCamelCaps
->>>>>>> a7fdd349
 	/**
 	 * Update invoice line with percentage
 	 *
@@ -3244,11 +3200,7 @@
 		}
 	}
 
-<<<<<<< HEAD
     // phpcs:disable PEAR.NamingConventions.ValidFunctionName.ScopeNotCamelCaps
-=======
-    // phpcs:disable PEAR.NamingConventions.ValidFunctionName.NotCamelCaps
->>>>>>> a7fdd349
 	/**
 	 *	Set percent discount
 	 *
@@ -3314,11 +3266,7 @@
 	}
 
 
-<<<<<<< HEAD
     // phpcs:disable PEAR.NamingConventions.ValidFunctionName.ScopeNotCamelCaps
-=======
-    // phpcs:disable PEAR.NamingConventions.ValidFunctionName.NotCamelCaps
->>>>>>> a7fdd349
 	/**
 	 *	Set absolute discount
 	 *
@@ -3522,11 +3470,7 @@
 	}
 
 
-<<<<<<< HEAD
     // phpcs:disable PEAR.NamingConventions.ValidFunctionName.ScopeNotCamelCaps
-=======
-    // phpcs:disable PEAR.NamingConventions.ValidFunctionName.NotCamelCaps
->>>>>>> a7fdd349
 	/**
 	 *  Return list of invoices (eventually filtered on a user) into an array
 	 *
@@ -3602,11 +3546,7 @@
 	}
 
 
-<<<<<<< HEAD
     // phpcs:disable PEAR.NamingConventions.ValidFunctionName.ScopeNotCamelCaps
-=======
-    // phpcs:disable PEAR.NamingConventions.ValidFunctionName.NotCamelCaps
->>>>>>> a7fdd349
 	/**
 	 *	Return list of invoices qualified to be replaced by another invoice.
 	 *	Invoices matching the following rules are returned:
@@ -3656,11 +3596,7 @@
 	}
 
 
-<<<<<<< HEAD
     // phpcs:disable PEAR.NamingConventions.ValidFunctionName.ScopeNotCamelCaps
-=======
-    // phpcs:disable PEAR.NamingConventions.ValidFunctionName.NotCamelCaps
->>>>>>> a7fdd349
 	/**
 	 *	Return list of invoices qualified to be corrected by a credit note.
 	 *	Invoices matching the following rules are returned:
@@ -3735,11 +3671,7 @@
 	}
 
 
-<<<<<<< HEAD
     // phpcs:disable PEAR.NamingConventions.ValidFunctionName.ScopeNotCamelCaps
-=======
-    // phpcs:disable PEAR.NamingConventions.ValidFunctionName.NotCamelCaps
->>>>>>> a7fdd349
 	/**
 	 *	Create a withdrawal request for a standing order.
 	 *  Use the remain to pay excluding all existing open direct debit requests.
@@ -3851,11 +3783,7 @@
         }
     }
 
-<<<<<<< HEAD
     // phpcs:disable PEAR.NamingConventions.ValidFunctionName.ScopeNotCamelCaps
-=======
-    // phpcs:disable PEAR.NamingConventions.ValidFunctionName.NotCamelCaps
->>>>>>> a7fdd349
 	/**
 	 *  Supprime une demande de prelevement
 	 *
@@ -3882,11 +3810,7 @@
 	}
 
 
-<<<<<<< HEAD
     // phpcs:disable PEAR.NamingConventions.ValidFunctionName.ScopeNotCamelCaps
-=======
-    // phpcs:disable PEAR.NamingConventions.ValidFunctionName.NotCamelCaps
->>>>>>> a7fdd349
 	/**
 	 *	Load indicators for dashboard (this->nbtodo and this->nbtodolate)
 	 *
@@ -4133,11 +4057,7 @@
 		}
 	}
 
-<<<<<<< HEAD
     // phpcs:disable PEAR.NamingConventions.ValidFunctionName.ScopeNotCamelCaps
-=======
-    // phpcs:disable PEAR.NamingConventions.ValidFunctionName.NotCamelCaps
->>>>>>> a7fdd349
 	/**
 	 *      Load indicators for dashboard (this->nbtodo and this->nbtodolate)
 	 *
@@ -4255,11 +4175,7 @@
 		}
 	}
 
-<<<<<<< HEAD
     // phpcs:disable PEAR.NamingConventions.ValidFunctionName.ScopeNotCamelCaps
-=======
-    // phpcs:disable PEAR.NamingConventions.ValidFunctionName.NotCamelCaps
->>>>>>> a7fdd349
 	/**
 	 * Checks if the invoice is the first of a cycle
 	 *
@@ -4271,11 +4187,7 @@
 		return ($this->situation_counter == 1);
 	}
 
-<<<<<<< HEAD
     // phpcs:disable PEAR.NamingConventions.ValidFunctionName.ScopeNotCamelCaps
-=======
-    // phpcs:disable PEAR.NamingConventions.ValidFunctionName.NotCamelCaps
->>>>>>> a7fdd349
 	/**
 	 * Returns an array containing the previous situations as Facture objects
 	 *
@@ -4356,11 +4268,7 @@
 		}
 	}
 
-<<<<<<< HEAD
     // phpcs:disable PEAR.NamingConventions.ValidFunctionName.ScopeNotCamelCaps
-=======
-    // phpcs:disable PEAR.NamingConventions.ValidFunctionName.NotCamelCaps
->>>>>>> a7fdd349
 	/**
 	 * Checks if the invoice is the last in its cycle
 	 *
@@ -4435,21 +4343,12 @@
 	 * @var string ID to identify managed object
 	 */
 	public $element='facturedet';
-<<<<<<< HEAD
 
     /**
 	 * @var string Name of table without prefix where object is stored
 	 */
 	public $table_element='facturedet';
 
-=======
-
-    /**
-	 * @var string Name of table without prefix where object is stored
-	 */
-	public $table_element='facturedet';
-
->>>>>>> a7fdd349
 	public $oldline;
 
 	//! From llx_facturedet
@@ -4481,16 +4380,8 @@
 
 	public $origin;
 	public $origin_id;
-<<<<<<< HEAD
 
 	public $fk_code_ventilation = 0;
-
-	public $date_start;
-	public $date_end;
-=======
-
-	public $fk_code_ventilation = 0;
->>>>>>> a7fdd349
 
 	public $date_start;
 	public $date_end;
@@ -5010,11 +4901,7 @@
 		}
 	}
 
-<<<<<<< HEAD
     // phpcs:disable PEAR.NamingConventions.ValidFunctionName.ScopeNotCamelCaps
-=======
-    // phpcs:disable PEAR.NamingConventions.ValidFunctionName.NotCamelCaps
->>>>>>> a7fdd349
 	/**
      *	Update DB line fields total_xxx
 	 *	Used by migration
@@ -5056,11 +4943,7 @@
 		}
 	}
 
-<<<<<<< HEAD
     // phpcs:disable PEAR.NamingConventions.ValidFunctionName.ScopeNotCamelCaps
-=======
-    // phpcs:disable PEAR.NamingConventions.ValidFunctionName.NotCamelCaps
->>>>>>> a7fdd349
 	/**
 	 * Returns situation_percent of the previous line.
 	 * Warning: If invoice is a replacement invoice, this->fk_prev_id is id of the replaced line.
