<?php
/* Copyright (C) 2002-2007 Rodolphe Quiedeville  <rodolphe@quiedeville.org>
 * Copyright (C) 2004-2013 Laurent Destailleur   <eldy@users.sourceforge.net>
 * Copyright (C) 2004      Sebastien Di Cintio   <sdicintio@ressource-toi.org>
 * Copyright (C) 2004      Benoit Mortier        <benoit.mortier@opensides.be>
 * Copyright (C) 2005      Marc Barilley / Ocebo <marc@ocebo.com>
 * Copyright (C) 2005-2014 Regis Houssin         <regis.houssin@inodbox.com>
 * Copyright (C) 2006      Andre Cianfarani      <acianfa@free.fr>
 * Copyright (C) 2007      Franky Van Liedekerke <franky.van.liedekerke@telenet.be>
 * Copyright (C) 2010-2016 Juanjo Menent         <jmenent@2byte.es>
 * Copyright (C) 2012-2014 Christophe Battarel   <christophe.battarel@altairis.fr>
 * Copyright (C) 2012-2015 Marcos García         <marcosgdf@gmail.com>
 * Copyright (C) 2012      Cédric Salvador       <csalvador@gpcsolutions.fr>
 * Copyright (C) 2012-2014 Raphaël Doursenaud    <rdoursenaud@gpcsolutions.fr>
 * Copyright (C) 2013      Cedric Gross          <c.gross@kreiz-it.fr>
 * Copyright (C) 2013      Florian Henry         <florian.henry@open-concept.pro>
 * Copyright (C) 2016      Ferran Marcet         <fmarcet@2byte.es>
 * Copyright (C) 2018      Alexandre Spangaro    <aspangaro@open-dsi.fr>
 * Copyright (C) 2018      Nicolas ZABOURI        <info@inovea-conseil.com>
 *
 * This program is free software; you can redistribute it and/or modify
 * it under the terms of the GNU General Public License as published by
 * the Free Software Foundation; either version 3 of the License, or
 * (at your option) any later version.
 *
 * This program is distributed in the hope that it will be useful,
 * but WITHOUT ANY WARRANTY; without even the implied warranty of
 * MERCHANTABILITY or FITNESS FOR A PARTICULAR PURPOSE.  See the
 * GNU General Public License for more details.
 *
 * You should have received a copy of the GNU General Public License
 * along with this program. If not, see <https://www.gnu.org/licenses/>.
 */

/**
 *	\file       htdocs/compta/facture/class/facture.class.php
 *	\ingroup    facture
 *	\brief      File of class to manage invoices
 */

include_once DOL_DOCUMENT_ROOT.'/core/class/commoninvoice.class.php';
require_once DOL_DOCUMENT_ROOT.'/core/class/commonobjectline.class.php';
require_once DOL_DOCUMENT_ROOT.'/product/class/product.class.php';
require_once DOL_DOCUMENT_ROOT.'/societe/class/client.class.php';
require_once DOL_DOCUMENT_ROOT.'/margin/lib/margins.lib.php';
require_once DOL_DOCUMENT_ROOT.'/multicurrency/class/multicurrency.class.php';

if (!empty($conf->accounting->enabled)) require_once DOL_DOCUMENT_ROOT.'/core/class/html.formaccounting.class.php';
if (!empty($conf->accounting->enabled)) require_once DOL_DOCUMENT_ROOT.'/accountancy/class/accountingaccount.class.php';

/**
 *	Class to manage invoices
 */
class Facture extends CommonInvoice
{
	/**
	 * @var string ID to identify managed object
	 */
	public $element = 'facture';

	/**
	 * @var string Name of table without prefix where object is stored
	 */
	public $table_element = 'facture';

	/**
	 * @var int    Name of subtable line
	 */
	public $table_element_line = 'facturedet';

	/**
	 * @var int Field with ID of parent key if this field has a parent
	 */
	public $fk_element = 'fk_facture';

	/**
	 * @var string String with name of icon for myobject. Must be the part after the 'object_' into object_myobject.png
	 */
	public $picto = 'bill';

	/**
	 * 0=No test on entity, 1=Test with field entity, 2=Test with link by societe
	 * @var int
	 */
	public $ismultientitymanaged = 1;

	/**
	 * 0=Default, 1=View may be restricted to sales representative only if no permission to see all or to company of external user if external user
	 * @var integer
	 */
	public $restrictiononfksoc = 1;

	/**
	 * {@inheritdoc}
	 */
	protected $table_ref_field = 'ref';

	public $socid;

	public $author;

	/**
     * @var int ID
     */
	public $fk_user_author;

	/**
     * @var int ID
     */
	public $fk_user_valid;

	public $date; // Date invoice
	public $datem;
	public $ref_client;

	/**
	 * @var int Ref Int
	 * @deprecated
	 */
	public $ref_int; // deprecated

	//Check constants for types
	public $type = self::TYPE_STANDARD;

	//var $amount;
	public $remise_absolue;
	public $remise_percent;
	public $total_ht = 0;
	public $total_tva = 0;
	public $total_localtax1 = 0;
	public $total_localtax2 = 0;
	public $total_ttc = 0;
	public $revenuestamp;

	//! Fermeture apres paiement partiel: discount_vat, badcustomer, abandon
	//! Fermeture alors que aucun paiement: replaced (si remplace), abandon
	public $close_code;
	//! Commentaire si mis a paye sans paiement complet
	public $close_note;
	//! 1 if invoice paid COMPLETELY, 0 otherwise (do not use it anymore, use statut and close_code)
	public $paye;
	//! key of module source when invoice generated from a dedicated module ('cashdesk', 'takepos', ...)
	public $module_source;
	//! key of pos source ('0', '1', ...)
	public $pos_source;
	//! id of template invoice when generated from a template invoice
	public $fk_fac_rec_source;
	//! id of source invoice if replacement invoice or credit note
	public $fk_facture_source;
	public $linked_objects = array();
	public $date_lim_reglement;
	public $cond_reglement_code; // Code in llx_c_paiement
	public $mode_reglement_code; // Code in llx_c_paiement

	/**
     * @var int ID Field to store bank id to use when payment mode is withdraw
     */
	public $fk_bank;

	/**
	 * @deprecated
	 */
	public $products = array();

	/**
	 * @var FactureLigne[]
	 */
	public $lines = array();

	public $line;
	public $extraparams = array();
	public $specimen;

	public $fac_rec;

	// Multicurrency
	/**
     * @var int ID
     */
	public $fk_multicurrency;

	public $multicurrency_code;
	public $multicurrency_tx;
	public $multicurrency_total_ht;
	public $multicurrency_total_tva;
	public $multicurrency_total_ttc;

	/**
	 * @var int Situation cycle reference number
	 */
	public $situation_cycle_ref;

	/**
	 * @var int Situation counter inside the cycle
	 */
	public $situation_counter;

	/**
	 * @var int Final situation flag
	 */
	public $situation_final;

	/**
	 * @var array Table of previous situations
	 */
	public $tab_previous_situation_invoice = array();

	/**
	 * @var array Table of next situations
	 */
	public $tab_next_situation_invoice = array();

	public $oldcopy;

	/**
	 * @var double percentage of retainage
	 */
	public $retained_warranty;

	/**
	 * @var int timestamp of date limit of retainage
	 */
	public $retained_warranty_date_limit;

	/**
	 * @var int Code in llx_c_paiement
	 */
	public $retained_warranty_fk_cond_reglement;


	/**
	 *  'type' if the field format ('integer', 'integer:ObjectClass:PathToClass[:AddCreateButtonOrNot[:Filter]]', 'varchar(x)', 'double(24,8)', 'real', 'price', 'text', 'html', 'date', 'datetime', 'timestamp', 'duration', 'mail', 'phone', 'url', 'password')
	 *         Note: Filter can be a string like "(t.ref:like:'SO-%') or (t.date_creation:<:'20160101') or (t.nature:is:NULL)"
	 *  'label' the translation key.
	 *  'enabled' is a condition when the field must be managed.
	 *  'position' is the sort order of field.
	 *  'notnull' is set to 1 if not null in database. Set to -1 if we must set data to null if empty ('' or 0).
	 *  'visible' says if field is visible in list (Examples: 0=Not visible, 1=Visible on list and create/update/view forms, 2=Visible on list only, 3=Visible on create/update/view form only (not list), 4=Visible on list and update/view form only (not create). 5=Visible on list and view only (not create/not update). Using a negative value means field is not shown by default on list but can be selected for viewing)
	 *  'noteditable' says if field is not editable (1 or 0)
	 *  'default' is a default value for creation (can still be overwrote by the Setup of Default Values if field is editable in creation form). Note: If default is set to '(PROV)' and field is 'ref', the default value will be set to '(PROVid)' where id is rowid when a new record is created.
	 *  'index' if we want an index in database.
	 *  'foreignkey'=>'tablename.field' if the field is a foreign key (it is recommanded to name the field fk_...).
	 *  'searchall' is 1 if we want to search in this field when making a search from the quick search button.
	 *  'isameasure' must be set to 1 if you want to have a total on list for this field. Field type must be summable like integer or double(24,8).
	 *  'css' is the CSS style to use on field. For example: 'maxwidth200'
	 *  'help' is a string visible as a tooltip on field
	 *  'showoncombobox' if value of the field must be visible into the label of the combobox that list record
	 *  'disabled' is 1 if we want to have the field locked by a 'disabled' attribute. In most cases, this is never set into the definition of $fields into class, but is set dynamically by some part of code.
	 *  'arraykeyval' to set list of value if type is a list of predefined values. For example: array("0"=>"Draft","1"=>"Active","-1"=>"Cancel")
	 *  'comment' is not used. You can store here any text of your choice. It is not used by application.
	 *
	 *  Note: To have value dynamic, you can set value to 0 in definition and edit the value on the fly into the constructor.
	 */

	// BEGIN MODULEBUILDER PROPERTIES
	/**
	 * @var array  Array with all fields and their property. Do not use it as a static var. It may be modified by constructor.
	 */
	public $fields = array(
		'rowid' =>array('type'=>'integer', 'label'=>'TechnicalID', 'enabled'=>1, 'visible'=>-1, 'notnull'=>1, 'position'=>10),
		'ref' =>array('type'=>'varchar(30)', 'label'=>'Ref', 'enabled'=>1, 'visible'=>-1, 'notnull'=>1, 'showoncombobox'=>1, 'position'=>15),
		'entity' =>array('type'=>'integer', 'label'=>'Entity', 'default'=>1, 'enabled'=>1, 'visible'=>-2, 'notnull'=>1, 'position'=>20, 'index'=>1),
		'ref_ext' =>array('type'=>'varchar(255)', 'label'=>'Ref ext', 'enabled'=>1, 'visible'=>0, 'position'=>25),
		'ref_int' =>array('type'=>'varchar(255)', 'label'=>'Ref int', 'enabled'=>1, 'visible'=>0, 'position'=>30), // deprecated
		'type' =>array('type'=>'smallint(6)', 'label'=>'Type', 'enabled'=>1, 'visible'=>-1, 'notnull'=>1, 'position'=>35),
		'ref_client' =>array('type'=>'varchar(255)', 'label'=>'Ref client', 'enabled'=>1, 'visible'=>-1, 'position'=>40),
		//'increment' =>array('type'=>'varchar(10)', 'label'=>'Increment', 'enabled'=>1, 'visible'=>-1, 'position'=>45),
		'fk_soc' =>array('type'=>'integer:Societe:societe/class/societe.class.php', 'label'=>'ThirdParty', 'enabled'=>1, 'visible'=>-1, 'notnull'=>1, 'position'=>50),
		'datec' =>array('type'=>'datetime', 'label'=>'DateCreation', 'enabled'=>1, 'visible'=>-1, 'position'=>55),
		'datef' =>array('type'=>'date', 'label'=>'DateInvoice', 'enabled'=>1, 'visible'=>-1, 'position'=>60),
		'date_valid' =>array('type'=>'date', 'label'=>'DateValidation', 'enabled'=>1, 'visible'=>-1, 'position'=>65),
		'date_closing' =>array('type'=>'datetime', 'label'=>'Date closing', 'enabled'=>1, 'visible'=>-1, 'position'=>70),
		'tms' =>array('type'=>'timestamp', 'label'=>'DateModification', 'enabled'=>1, 'visible'=>-1, 'notnull'=>1, 'position'=>75),
		'paye' =>array('type'=>'smallint(6)', 'label'=>'InvoicePaidCompletely', 'enabled'=>1, 'visible'=>-1, 'notnull'=>1, 'position'=>80),
		//'amount' =>array('type'=>'double(24,8)', 'label'=>'Amount', 'enabled'=>1, 'visible'=>-1, 'notnull'=>1, 'position'=>85),
		'remise_percent' =>array('type'=>'double', 'label'=>'RelativeDiscount', 'enabled'=>1, 'visible'=>-1, 'position'=>90),
		'remise_absolue' =>array('type'=>'double', 'label'=>'CustomerRelativeDiscount', 'enabled'=>1, 'visible'=>-1, 'position'=>95),
		//'remise' =>array('type'=>'double', 'label'=>'Remise', 'enabled'=>1, 'visible'=>-1, 'position'=>100),
		'close_code' =>array('type'=>'varchar(16)', 'label'=>'EarlyClosingReason', 'enabled'=>1, 'visible'=>-1, 'position'=>105),
		'close_note' =>array('type'=>'varchar(128)', 'label'=>'EarlyClosingComment', 'enabled'=>1, 'visible'=>-1, 'position'=>110),
		'tva' =>array('type'=>'double(24,8)', 'label'=>'TotalVAT', 'enabled'=>1, 'visible'=>-1, 'position'=>115, 'isameasure'=>1),
		'localtax1' =>array('type'=>'double(24,8)', 'label'=>'LT1', 'enabled'=>1, 'visible'=>-1, 'position'=>120, 'isameasure'=>1),
		'localtax2' =>array('type'=>'double(24,8)', 'label'=>'LT2', 'enabled'=>1, 'visible'=>-1, 'position'=>125, 'isameasure'=>1),
		'revenuestamp' =>array('type'=>'double(24,8)', 'label'=>'RevenueStamp', 'enabled'=>1, 'visible'=>-1, 'position'=>130, 'isameasure'=>1),
		'total' =>array('type'=>'double(24,8)', 'label'=>'TotalHT', 'enabled'=>1, 'visible'=>-1, 'position'=>135, 'isameasure'=>1),
		'total_ttc' =>array('type'=>'double(24,8)', 'label'=>'TotalTTC', 'enabled'=>1, 'visible'=>-1, 'position'=>140, 'isameasure'=>1),
		'fk_user_author' =>array('type'=>'integer:User:user/class/user.class.php', 'label'=>'UserAuthor', 'enabled'=>1, 'visible'=>-1, 'position'=>150),
		'fk_user_modif' =>array('type'=>'integer:User:user/class/user.class.php', 'label'=>'UserModif', 'enabled'=>1, 'visible'=>-2, 'notnull'=>-1, 'position'=>155),
		'fk_user_valid' =>array('type'=>'integer:User:user/class/user.class.php', 'label'=>'UserValidation', 'enabled'=>1, 'visible'=>-1, 'position'=>160),
		'fk_user_closing' =>array('type'=>'integer:User:user/class/user.class.php', 'label'=>'UserClosing', 'enabled'=>1, 'visible'=>-1, 'position'=>165),
		'fk_facture_source' =>array('type'=>'integer', 'label'=>'SourceInvoice', 'enabled'=>1, 'visible'=>-1, 'position'=>170),
		'fk_projet' =>array('type'=>'integer:Project:projet/class/project.class.php:1:fk_statut=1', 'label'=>'Project', 'enabled'=>1, 'visible'=>-1, 'position'=>175),
		'fk_account' =>array('type'=>'integer', 'label'=>'Fk account', 'enabled'=>1, 'visible'=>-1, 'position'=>180),
		'fk_currency' =>array('type'=>'varchar(3)', 'label'=>'CurrencyCode', 'enabled'=>1, 'visible'=>-1, 'position'=>185),
		'fk_cond_reglement' =>array('type'=>'integer', 'label'=>'PaymentTerm', 'enabled'=>1, 'visible'=>-1, 'notnull'=>1, 'position'=>190),
		'fk_mode_reglement' =>array('type'=>'integer', 'label'=>'PaymentMode', 'enabled'=>1, 'visible'=>-1, 'position'=>195),
		'date_lim_reglement' =>array('type'=>'date', 'label'=>'DateDue', 'enabled'=>1, 'visible'=>-1, 'position'=>200),
		'note_private' =>array('type'=>'text', 'label'=>'NotePublic', 'enabled'=>1, 'visible'=>0, 'position'=>205),
		'note_public' =>array('type'=>'text', 'label'=>'NotePrivate', 'enabled'=>1, 'visible'=>0, 'position'=>210),
		'model_pdf' =>array('type'=>'varchar(255)', 'label'=>'Model pdf', 'enabled'=>1, 'visible'=>0, 'position'=>215),
		'extraparams' =>array('type'=>'varchar(255)', 'label'=>'Extraparams', 'enabled'=>1, 'visible'=>-1, 'position'=>225),
		'situation_cycle_ref' =>array('type'=>'smallint(6)', 'label'=>'Situation cycle ref', 'enabled'=>'$conf->global->INVOICE_USE_SITUATION', 'visible'=>-1, 'position'=>230),
		'situation_counter' =>array('type'=>'smallint(6)', 'label'=>'Situation counter', 'enabled'=>'$conf->global->INVOICE_USE_SITUATION', 'visible'=>-1, 'position'=>235),
		'situation_final' =>array('type'=>'smallint(6)', 'label'=>'Situation final', 'enabled'=>'empty($conf->global->INVOICE_USE_SITUATION) ? 0 : 1', 'visible'=>-1, 'position'=>240),
		'retained_warranty' =>array('type'=>'double', 'label'=>'Retained warranty', 'enabled'=>'$conf->global->INVOICE_USE_RETAINED_WARRANTY', 'visible'=>-1, 'position'=>245),
		'retained_warranty_date_limit' =>array('type'=>'date', 'label'=>'Retained warranty date limit', 'enabled'=>'$conf->global->INVOICE_USE_RETAINED_WARRANTY', 'visible'=>-1, 'position'=>250),
		'retained_warranty_fk_cond_reglement' =>array('type'=>'integer', 'label'=>'Retained warranty fk cond reglement', 'enabled'=>'$conf->global->INVOICE_USE_RETAINED_WARRANTY', 'visible'=>-1, 'position'=>255),
		'fk_incoterms' =>array('type'=>'integer', 'label'=>'IncotermCode', 'enabled'=>'$conf->incoterm->enabled', 'visible'=>-1, 'position'=>260),
		'location_incoterms' =>array('type'=>'varchar(255)', 'label'=>'IncotermLabel', 'enabled'=>'$conf->incoterm->enabled', 'visible'=>-1, 'position'=>265),
		'date_pointoftax' =>array('type'=>'date', 'label'=>'DatePointOfTax', 'enabled'=>'$conf->global->INVOICE_POINTOFTAX_DATE', 'visible'=>-1, 'position'=>270),
		'fk_multicurrency' =>array('type'=>'integer', 'label'=>'MulticurrencyID', 'enabled'=>'$conf->multicurrency->enabled', 'visible'=>-1, 'position'=>275),
		'multicurrency_code' =>array('type'=>'varchar(255)', 'label'=>'MulticurrencyCurrency', 'enabled'=>'$conf->multicurrency->enabled', 'visible'=>-1, 'position'=>280),
		'multicurrency_tx' =>array('type'=>'double(24,8)', 'label'=>'MulticurrencyRate', 'enabled'=>'$conf->multicurrency->enabled', 'visible'=>-1, 'position'=>285, 'isameasure'=>1),
		'multicurrency_total_ht' =>array('type'=>'double(24,8)', 'label'=>'MulticurrencyAmountHT', 'enabled'=>'$conf->multicurrency->enabled', 'visible'=>-1, 'position'=>290, 'isameasure'=>1),
		'multicurrency_total_tva' =>array('type'=>'double(24,8)', 'label'=>'MulticurrencyAmountVAT', 'enabled'=>'$conf->multicurrency->enabled', 'visible'=>-1, 'position'=>295, 'isameasure'=>1),
		'multicurrency_total_ttc' =>array('type'=>'double(24,8)', 'label'=>'MulticurrencyAmountTTC', 'enabled'=>'$conf->multicurrency->enabled', 'visible'=>-1, 'position'=>300, 'isameasure'=>1),
		'fk_fac_rec_source' =>array('type'=>'integer', 'label'=>'RecurringInvoiceSource', 'enabled'=>1, 'visible'=>-1, 'position'=>305),
		'last_main_doc' =>array('type'=>'varchar(255)', 'label'=>'LastMainDoc', 'enabled'=>1, 'visible'=>-1, 'position'=>310),
		'module_source' =>array('type'=>'varchar(32)', 'label'=>'POSModule', 'enabled'=>1, 'visible'=>-1, 'position'=>315),
		'pos_source' =>array('type'=>'varchar(32)', 'label'=>'POSTerminal', 'enabled'=>1, 'visible'=>-1, 'position'=>320),
		'fk_statut' =>array('type'=>'smallint(6)', 'label'=>'Status', 'enabled'=>1, 'visible'=>-1, 'notnull'=>1, 'position'=>500, 'arrayofkeyval'=>array(0=>'Draft', 1=>'Validated', 2=>'Paid', 3=>'Abandonned')),
		'import_key' =>array('type'=>'varchar(14)', 'label'=>'ImportId', 'enabled'=>1, 'visible'=>-2, 'position'=>900),
	);
	// END MODULEBUILDER PROPERTIES

    /**
     * Standard invoice
     */
    const TYPE_STANDARD = 0;

    /**
     * Replacement invoice
     */
    const TYPE_REPLACEMENT = 1;

    /**
     * Credit note invoice
     */
    const TYPE_CREDIT_NOTE = 2;

    /**
     * Deposit invoice
     */
    const TYPE_DEPOSIT = 3;

    /**
     * Proforma invoice (should not be used. a proforma is an order)
     */
    const TYPE_PROFORMA = 4;

	/**
	 * Situation invoice
	 */
	const TYPE_SITUATION = 5;

	/**
	 * Draft status
	 */
	const STATUS_DRAFT = 0;

	/**
	 * Validated (need to be paid)
	 */
	const STATUS_VALIDATED = 1;

	/**
	 * Classified paid.
	 * If paid partially, $this->close_code can be:
	 * - CLOSECODE_DISCOUNTVAT
	 * - CLOSECODE_BADDEBT
	 * If paid completely, this->close_code will be null
	 */
	const STATUS_CLOSED = 2;

	/**
	 * Classified abandoned and no payment done.
	 * $this->close_code can be:
	 * - CLOSECODE_BADDEBT
	 * - CLOSECODE_ABANDONED
	 * - CLOSECODE_REPLACED
	 */
	const STATUS_ABANDONED = 3;

	const CLOSECODE_DISCOUNTVAT = 'discount_vat'; // Abandonned remain - escompte
	const CLOSECODE_BADDEBT = 'badcustomer'; // Abandonned - bad
	const CLOSECODE_ABANDONED = 'abandon'; // Abandonned - other
	const CLOSECODE_REPLACED = 'replaced'; // Closed after doing a replacement invoice


	/**
	 * 	Constructor
	 *
	 * 	@param	DoliDB		$db			Database handler
	 */
	public function __construct($db)
	{
		$this->db = $db;
	}

	/**
	 *	Create invoice in database.
	 *  Note: this->ref can be set or empty. If empty, we will use "(PROV999)"
	 *  Note: this->fac_rec must be set to create invoice from a recurring invoice
	 *
	 *	@param	User	$user      		Object user that create
	 *	@param  int		$notrigger		1=Does not execute triggers, 0 otherwise
	 * 	@param	int		$forceduedate	If set, do not recalculate due date from payment condition but force it with value
	 *	@return	int						<0 if KO, >0 if OK
	 */
    public function create(User $user, $notrigger = 0, $forceduedate = 0)
	{
		global $langs, $conf, $mysoc, $hookmanager;
		$error = 0;

		// Clean parameters
		if (empty($this->type)) $this->type = self::TYPE_STANDARD;
		$this->ref_client = trim($this->ref_client);
		$this->note = (isset($this->note) ? trim($this->note) : trim($this->note_private)); // deprecated
		$this->note_private = (isset($this->note_private) ? trim($this->note_private) : trim($this->note_private));
		$this->note_public = trim($this->note_public);
		if (!$this->cond_reglement_id) $this->cond_reglement_id = 0;
		if (!$this->mode_reglement_id) $this->mode_reglement_id = 0;
		$this->brouillon = 1;

		// Multicurrency (test on $this->multicurrency_tx because we should take the default rate only if not using origin rate)
		if (!empty($this->multicurrency_code) && empty($this->multicurrency_tx)) list($this->fk_multicurrency, $this->multicurrency_tx) = MultiCurrency::getIdAndTxFromCode($this->db, $this->multicurrency_code);
		else $this->fk_multicurrency = MultiCurrency::getIdFromCode($this->db, $this->multicurrency_code);
		if (empty($this->fk_multicurrency))
		{
			$this->multicurrency_code = $conf->currency;
			$this->fk_multicurrency = 0;
			$this->multicurrency_tx = 1;
		}

		dol_syslog(get_class($this)."::create user=".$user->id." date=".$this->date);

		// Check parameters
		if (empty($this->date))
		{
			$this->error = "Try to create an invoice with an empty parameter (date)";
			dol_syslog(get_class($this)."::create ".$this->error, LOG_ERR);
			return -3;
		}
		$soc = new Societe($this->db);
		$result = $soc->fetch($this->socid);
		if ($result < 0)
		{
			$this->error = "Failed to fetch company: ".$soc->error;
			dol_syslog(get_class($this)."::create ".$this->error, LOG_ERR);
			return -2;
		}

		$now = dol_now();

		$this->db->begin();

		$originaldatewhen = null;
		$nextdatewhen = null;
		$previousdaynextdatewhen = null;

		// Create invoice from a template invoice
		if ($this->fac_rec > 0)
		{
		    $this->fk_fac_rec_source = $this->fac_rec;

			require_once DOL_DOCUMENT_ROOT.'/compta/facture/class/facture-rec.class.php';
			$_facrec = new FactureRec($this->db);
			$result = $_facrec->fetch($this->fac_rec);
			$result = $_facrec->fetchObjectLinked(null, '', null, '', 'OR', 1, 'sourcetype', 0); // This load $_facrec->linkedObjectsIds

			// Define some dates
			$originaldatewhen = $_facrec->date_when;
			$nextdatewhen = dol_time_plus_duree($originaldatewhen, $_facrec->frequency, $_facrec->unit_frequency);
			$previousdaynextdatewhen = dol_time_plus_duree($nextdatewhen, -1, 'd');

			if (!empty($_facrec->frequency))  // Invoice are created on same thirdparty than template when there is a recurrence, but not necessarly when there is no recurrence.
			{
				$this->socid = $_facrec->socid;
			}
			$this->entity            = $_facrec->entity; // Invoice created in same entity than template

			// Fields coming from GUI (priority on template). TODO Value of template should be used as default value on GUI so we can use here always value from GUI
			$this->fk_project        = GETPOST('projectid', 'int') > 0 ? ((int) GETPOST('projectid', 'int')) : $_facrec->fk_project;
			$this->note_public       = GETPOST('note_public', 'none') ? GETPOST('note_public', 'none') : $_facrec->note_public;
			$this->note_private      = GETPOST('note_private', 'none') ? GETPOST('note_private', 'none') : $_facrec->note_private;
			$this->modelpdf          = GETPOST('model', 'alpha') ? GETPOST('model', 'alpha') : $_facrec->modelpdf;
			$this->cond_reglement_id = GETPOST('cond_reglement_id', 'int') > 0 ? ((int) GETPOST('cond_reglement_id', 'int')) : $_facrec->cond_reglement_id;
			$this->mode_reglement_id = GETPOST('mode_reglement_id', 'int') > 0 ? ((int) GETPOST('mode_reglement_id', 'int')) : $_facrec->mode_reglement_id;
			$this->fk_account        = GETPOST('fk_account') > 0 ? ((int) GETPOST('fk_account')) : $_facrec->fk_account;

			// Set here to have this defined for substitution into notes, should be recalculated after adding lines to get same result
			$this->total_ht          = $_facrec->total_ht;
			$this->total_ttc         = $_facrec->total_ttc;

			// Fields always coming from template
			$this->remise_absolue    = $_facrec->remise_absolue;
			$this->remise_percent    = $_facrec->remise_percent;
			$this->fk_incoterms = $_facrec->fk_incoterms;
			$this->location_incoterms = $_facrec->location_incoterms;

			// Clean parameters
			if (!$this->type) $this->type = self::TYPE_STANDARD;
			$this->ref_client = trim($this->ref_client);
			$this->note_public = trim($this->note_public);
			$this->note_private = trim($this->note_private);
		    $this->note_private = dol_concatdesc($this->note_private, $langs->trans("GeneratedFromRecurringInvoice", $_facrec->ref));

		    $this->array_options = $_facrec->array_options;

			//if (! $this->remise) $this->remise = 0;
			if (!$this->mode_reglement_id) $this->mode_reglement_id = 0;
			$this->brouillon = 1;

			$this->linked_objects = $_facrec->linkedObjectsIds;
			// We do not add link to template invoice or next invoice will be linked to all generated invoices
			//$this->linked_objects['facturerec'][0] = $this->fac_rec;

			$forceduedate = $this->calculate_date_lim_reglement();

			// For recurring invoices, update date and number of last generation of recurring template invoice, before inserting new invoice
			if ($_facrec->frequency > 0)
			{
			    dol_syslog("This is a recurring invoice so we set date_last_gen and next date_when");
			    if (empty($_facrec->date_when)) $_facrec->date_when = $now;
                $next_date = $_facrec->getNextDate(); // Calculate next date
                $result = $_facrec->setValueFrom('date_last_gen', $now, '', null, 'date', '', $user, '');
                //$_facrec->setValueFrom('nb_gen_done', $_facrec->nb_gen_done + 1);		// Not required, +1 already included into setNextDate when second param is 1.
                $result = $_facrec->setNextDate($next_date, 1);
			}

			// Define lang of customer
			$outputlangs = $langs;
			$newlang = '';

			if ($conf->global->MAIN_MULTILANGS && empty($newlang) && isset($this->thirdparty->default_lang)) $newlang = $this->thirdparty->default_lang; // for proposal, order, invoice, ...
			if ($conf->global->MAIN_MULTILANGS && empty($newlang) && isset($this->default_lang)) $newlang = $this->default_lang; // for thirdparty
			if (!empty($newlang))
			{
			    $outputlangs = new Translate("", $conf);
			    $outputlangs->setDefaultLang($newlang);
			}

			// Array of possible substitutions (See also file mailing-send.php that should manage same substitutions)
			$substitutionarray = getCommonSubstitutionArray($outputlangs, 0, null, $this);
			$substitutionarray['__INVOICE_PREVIOUS_MONTH__'] = dol_print_date(dol_time_plus_duree($this->date, -1, 'm'), '%m');
			$substitutionarray['__INVOICE_MONTH__'] = dol_print_date($this->date, '%m');
			$substitutionarray['__INVOICE_NEXT_MONTH__'] = dol_print_date(dol_time_plus_duree($this->date, 1, 'm'), '%m');
			$substitutionarray['__INVOICE_PREVIOUS_MONTH_TEXT__'] = dol_print_date(dol_time_plus_duree($this->date, -1, 'm'), '%B');
			$substitutionarray['__INVOICE_MONTH_TEXT__'] = dol_print_date($this->date, '%B');
			$substitutionarray['__INVOICE_NEXT_MONTH_TEXT__'] = dol_print_date(dol_time_plus_duree($this->date, 1, 'm'), '%B');
			$substitutionarray['__INVOICE_PREVIOUS_YEAR__'] = dol_print_date(dol_time_plus_duree($this->date, -1, 'y'), '%Y');
			$substitutionarray['__INVOICE_YEAR__'] = dol_print_date($this->date, '%Y');
			$substitutionarray['__INVOICE_NEXT_YEAR__'] = dol_print_date(dol_time_plus_duree($this->date, 1, 'y'), '%Y');
			// Only for template invoice
			$substitutionarray['__INVOICE_DATE_NEXT_INVOICE_BEFORE_GEN__'] = dol_print_date($originaldatewhen, 'dayhour');
			$substitutionarray['__INVOICE_DATE_NEXT_INVOICE_AFTER_GEN__'] = dol_print_date($nextdatewhen, 'dayhour');
			$substitutionarray['__INVOICE_PREVIOUS_DATE_NEXT_INVOICE_AFTER_GEN__'] = dol_print_date($previousdaynextdatewhen, 'dayhour');
			$substitutionarray['__INVOICE_COUNTER_CURRENT__'] = $_facrec->nb_gen_done;
			$substitutionarray['__INVOICE_COUNTER_MAX__'] = $_facrec->nb_gen_max;

			//var_dump($substitutionarray);exit;

			complete_substitutions_array($substitutionarray, $outputlangs);

			$this->note_public = make_substitutions($this->note_public, $substitutionarray);
			$this->note_private = make_substitutions($this->note_private, $substitutionarray);
		}

		// Define due date if not already defined
        if (empty($forceduedate)) {
            $duedate = $this->calculate_date_lim_reglement();
            /*if ($duedate < 0) {	Regression, a date can be negative if before 1970.
                dol_syslog(__METHOD__ . ' Error in calculate_date_lim_reglement. We got ' . $duedate, LOG_ERR);
                return -1;
            }*/
            $this->date_lim_reglement = $duedate;
        } else {
            $this->date_lim_reglement = $forceduedate;
        }

		// Insert into database
		$socid = $this->socid;

		$sql = "INSERT INTO ".MAIN_DB_PREFIX."facture (";
		$sql .= " ref";
		$sql .= ", entity";
		$sql .= ", ref_ext";
		$sql .= ", type";
		$sql .= ", fk_soc";
		$sql .= ", datec";
		$sql .= ", remise_absolue";
		$sql .= ", remise_percent";
		$sql .= ", datef";
		$sql .= ", date_pointoftax";
		$sql .= ", note_private";
		$sql .= ", note_public";
		$sql .= ", ref_client, ref_int";
        $sql .= ", fk_account";
		$sql .= ", module_source, pos_source, fk_fac_rec_source, fk_facture_source, fk_user_author, fk_projet";
		$sql .= ", fk_cond_reglement, fk_mode_reglement, date_lim_reglement, model_pdf";
		$sql .= ", situation_cycle_ref, situation_counter, situation_final";
		$sql .= ", fk_incoterms, location_incoterms";
        $sql .= ", fk_multicurrency";
        $sql .= ", multicurrency_code";
        $sql .= ", multicurrency_tx";
        $sql .= ", retained_warranty";
        $sql .= ", retained_warranty_date_limit";
        $sql .= ", retained_warranty_fk_cond_reglement";
		$sql .= ")";
		$sql .= " VALUES (";
		$sql .= "'(PROV)'";
		$sql .= ", ".setEntity($this);
		$sql .= ", ".($this->ref_ext ? "'".$this->db->escape($this->ref_ext)."'" : "null");
		$sql .= ", '".$this->db->escape($this->type)."'";
		$sql .= ", '".$socid."'";
		$sql .= ", '".$this->db->idate($now)."'";
		$sql .= ", ".($this->remise_absolue > 0 ? $this->remise_absolue : 'NULL');
		$sql .= ", ".($this->remise_percent > 0 ? $this->remise_percent : 'NULL');
		$sql .= ", '".$this->db->idate($this->date)."'";
		$sql .= ", ".(strval($this->date_pointoftax) != '' ? "'".$this->db->idate($this->date_pointoftax)."'" : 'null');
		$sql .= ", ".($this->note_private ? "'".$this->db->escape($this->note_private)."'" : "null");
		$sql .= ", ".($this->note_public ? "'".$this->db->escape($this->note_public)."'" : "null");
		$sql .= ", ".($this->ref_client ? "'".$this->db->escape($this->ref_client)."'" : "null");
		$sql .= ", ".($this->ref_int ? "'".$this->db->escape($this->ref_int)."'" : "null");
		$sql .= ", ".($this->fk_account > 0 ? $this->fk_account : 'NULL');
		$sql .= ", ".($this->module_source ? "'".$this->db->escape($this->module_source)."'" : "null");
		$sql .= ", ".($this->pos_source != '' ? "'".$this->db->escape($this->pos_source)."'" : "null");
		$sql .= ", ".($this->fk_fac_rec_source ? "'".$this->db->escape($this->fk_fac_rec_source)."'" : "null");
		$sql .= ", ".($this->fk_facture_source ? "'".$this->db->escape($this->fk_facture_source)."'" : "null");
		$sql .= ", ".($user->id > 0 ? "'".$user->id."'" : "null");
		$sql .= ", ".($this->fk_project ? $this->fk_project : "null");
		$sql .= ", ".$this->cond_reglement_id;
		$sql .= ", ".$this->mode_reglement_id;
		$sql .= ", '".$this->db->idate($this->date_lim_reglement)."', '".$this->db->escape($this->modelpdf)."'";
		$sql .= ", ".($this->situation_cycle_ref ? "'".$this->db->escape($this->situation_cycle_ref)."'" : "null");
		$sql .= ", ".($this->situation_counter ? "'".$this->db->escape($this->situation_counter)."'" : "null");
		$sql .= ", ".($this->situation_final ? $this->situation_final : 0);
		$sql .= ", ".(int) $this->fk_incoterms;
        $sql .= ", '".$this->db->escape($this->location_incoterms)."'";
		$sql .= ", ".(int) $this->fk_multicurrency;
		$sql .= ", '".$this->db->escape($this->multicurrency_code)."'";
		$sql .= ", ".(double) $this->multicurrency_tx;
		$sql .= ", ".(empty($this->retained_warranty) ? "0" : $this->db->escape($this->retained_warranty));
		$sql .= ", ".(!empty($this->retained_warranty_date_limit) ? "'".$this->db->idate($this->retained_warranty_date_limit)."'" : 'NULL');
		$sql .= ", ".(int) $this->retained_warranty_fk_cond_reglement;
		$sql .= ")";

		$resql = $this->db->query($sql);
		if ($resql)
		{
			$this->id = $this->db->last_insert_id(MAIN_DB_PREFIX.'facture');

			// Update ref with new one
			$this->ref = '(PROV'.$this->id.')';
			$sql = 'UPDATE '.MAIN_DB_PREFIX."facture SET ref='".$this->db->escape($this->ref)."' WHERE rowid=".$this->id;

			$resql = $this->db->query($sql);
			if (!$resql) $error++;

			if (!empty($this->linkedObjectsIds) && empty($this->linked_objects))	// To use new linkedObjectsIds instead of old linked_objects
			{
				$this->linked_objects = $this->linkedObjectsIds; // TODO Replace linked_objects with linkedObjectsIds
			}

			// Add object linked
			if (!$error && $this->id && is_array($this->linked_objects) && !empty($this->linked_objects))
			{
				foreach ($this->linked_objects as $origin => $tmp_origin_id)
				{
				    if (is_array($tmp_origin_id))       // New behaviour, if linked_object can have several links per type, so is something like array('contract'=>array(id1, id2, ...))
				    {
				        foreach ($tmp_origin_id as $origin_id)
				        {
				            $ret = $this->add_object_linked($origin, $origin_id);
				            if (!$ret)
				            {
				                $this->error = $this->db->lasterror();
				                $error++;
				            }
				        }
				    } else // Old behaviour, if linked_object has only one link per type, so is something like array('contract'=>id1))
				    {
				        $origin_id = $tmp_origin_id;
    					$ret = $this->add_object_linked($origin, $origin_id);
    					if (!$ret)
    					{
    						$this->error = $this->db->lasterror();
    						$error++;
    					}
				    }
				}
			}

			// Propagate contacts
			if (!$error && $this->id && !empty($conf->global->MAIN_PROPAGATE_CONTACTS_FROM_ORIGIN) && !empty($this->origin) && !empty($this->origin_id))   // Get contact from origin object
			{
				$originforcontact = $this->origin;
				$originidforcontact = $this->origin_id;
				if ($originforcontact == 'shipping')     // shipment and order share the same contacts. If creating from shipment we take data of order
				{
				    require_once DOL_DOCUMENT_ROOT.'/expedition/class/expedition.class.php';
				    $exp = new Expedition($this->db);
				    $exp->fetch($this->origin_id);
				    $exp->fetchObjectLinked(null, '', null, '', 'OR', 1, 'sourcetype', 0);
				    if (count($exp->linkedObjectsIds['commande']) > 0)
				    {
				        foreach ($exp->linkedObjectsIds['commande'] as $key => $value)
				        {
				            $originforcontact = 'commande';
				            if (is_object($value)) $originidforcontact = $value->id;
				            else $originidforcontact = $value;
				            break; // We take first one
				        }
				    }
				}

				$sqlcontact = "SELECT ctc.code, ctc.source, ec.fk_socpeople FROM ".MAIN_DB_PREFIX."element_contact as ec, ".MAIN_DB_PREFIX."c_type_contact as ctc";
				$sqlcontact .= " WHERE element_id = ".$originidforcontact." AND ec.fk_c_type_contact = ctc.rowid AND ctc.element = '".$originforcontact."'";

				$resqlcontact = $this->db->query($sqlcontact);
				if ($resqlcontact)
				{
				    while ($objcontact = $this->db->fetch_object($resqlcontact))
				    {
				        //print $objcontact->code.'-'.$objcontact->source.'-'.$objcontact->fk_socpeople."\n";
				        $this->add_contact($objcontact->fk_socpeople, $objcontact->code, $objcontact->source); // May failed because of duplicate key or because code of contact type does not exists for new object
				    }
				} else dol_print_error($resqlcontact);
			}

			/*
			 *  Insert lines of invoices, if not from template invoice, into database
			 */
			if (!$error && empty($this->fac_rec) && count($this->lines) && is_object($this->lines[0]))	// If this->lines is array of InvoiceLines (preferred mode)
			{
				$fk_parent_line = 0;

				dol_syslog("There is ".count($this->lines)." lines that are invoice lines objects");
				foreach ($this->lines as $i => $val)
				{
					$newinvoiceline = $this->lines[$i];
					$newinvoiceline->fk_facture = $this->id;

					$newinvoiceline->origin = $this->lines[$i]->element;
					$newinvoiceline->origin_id = $this->lines[$i]->id;

					// Auto set date of service ?
					if ($this->lines[$i]->date_start_fill == 1 && $originaldatewhen)			// $originaldatewhen is defined when generating from recurring invoice only
					{
						$newinvoiceline->date_start = $originaldatewhen;
					}
					if ($this->lines[$i]->date_end_fill == 1 && $previousdaynextdatewhen)	// $previousdaynextdatewhen is defined when generating from recurring invoice only
					{
						$newinvoiceline->date_end = $previousdaynextdatewhen;
					}

					if ($result >= 0)
					{
						// Reset fk_parent_line for no child products and special product
						if (($newinvoiceline->product_type != 9 && empty($newinvoiceline->fk_parent_line)) || $newinvoiceline->product_type == 9) {
							$fk_parent_line = 0;
						}

						$newinvoiceline->fk_parent_line = $fk_parent_line;

						if ($this->type === Facture::TYPE_REPLACEMENT && $newinvoiceline->fk_remise_except) {
                            $discount = new DiscountAbsolute($this->db);
                            $discount->fetch($newinvoiceline->fk_remise_except);

						    $discountId = $soc->set_remise_except($discount->amount_ht, $user, $discount->description, $discount->tva_tx);
						    $newinvoiceline->fk_remise_except = $discountId;
                        }

						$result = $newinvoiceline->insert();

						// Defined the new fk_parent_line
						if ($result > 0 && $newinvoiceline->product_type == 9) {
							$fk_parent_line = $result;
						}
					}
					if ($result < 0)
					{
						$this->error = $newinvoiceline->error;
						$error++;
						break;
					}
				}
			} elseif (!$error && empty($this->fac_rec)) 		// If this->lines is an array of invoice line arrays
			{
				$fk_parent_line = 0;

				dol_syslog("There is ".count($this->lines)." lines that are array lines");

				foreach ($this->lines as $i => $val)
				{
                	$line = $this->lines[$i];

                	// Test and convert into object this->lines[$i]. When coming from REST API, we may still have an array
				    //if (! is_object($line)) $line=json_decode(json_encode($line), false);  // convert recursively array into object.
                	if (!is_object($line)) $line = (object) $line;

				    if ($result >= 0)
					{
						// Reset fk_parent_line for no child products and special product
						if (($line->product_type != 9 && empty($line->fk_parent_line)) || $line->product_type == 9) {
							$fk_parent_line = 0;
						}

						// Complete vat rate with code
						$vatrate = $line->tva_tx;
						if ($line->vat_src_code && !preg_match('/\(.*\)/', $vatrate)) $vatrate .= ' ('.$line->vat_src_code.')';

						if (!empty($conf->global->MAIN_CREATEFROM_KEEP_LINE_ORIGIN_INFORMATION)) {
							$originid = $line->origin_id;
							$origintype = $line->origin;
						} else {
							$originid = $line->id;
							$origintype = $this->element;
						}

                        $result = $this->addline(
							$line->desc,
							$line->subprice,
							$line->qty,
							$vatrate,
							$line->localtax1_tx,
							$line->localtax2_tx,
							$line->fk_product,
							$line->remise_percent,
							$line->date_start,
							$line->date_end,
							$line->fk_code_ventilation,
							$line->info_bits,
							$line->fk_remise_except,
							'HT',
							0,
							$line->product_type,
							$line->rang,
							$line->special_code,
	                        $origintype,
	                        $originid,
							$fk_parent_line,
							$line->fk_fournprice,
							$line->pa_ht,
							$line->label,
							$line->array_options,
							$line->situation_percent,
							$line->fk_prev_id,
							$line->fk_unit,
							$line->pu_ht_devise
						);
						if ($result < 0)
						{
							$this->error = $this->db->lasterror();
							dol_print_error($this->db);
							$this->db->rollback();
							return -1;
						}

						// Defined the new fk_parent_line
						if ($result > 0 && $line->product_type == 9) {
							$fk_parent_line = $result;
						}
					}
				}
			}

			/*
			 * Insert lines of template invoices
			 */
			if (!$error && $this->fac_rec > 0)
			{
				foreach ($_facrec->lines as $i => $val)
				{
					if ($_facrec->lines[$i]->fk_product)
					{
						$prod = new Product($this->db);
						$res = $prod->fetch($_facrec->lines[$i]->fk_product);
					}

					// For line from template invoice, we use data from template invoice
					/*
					$tva_tx = get_default_tva($mysoc,$soc,$prod->id);
					$tva_npr = get_default_npr($mysoc,$soc,$prod->id);
					if (empty($tva_tx)) $tva_npr=0;
					$localtax1_tx=get_localtax($tva_tx,1,$soc,$mysoc,$tva_npr);
					$localtax2_tx=get_localtax($tva_tx,2,$soc,$mysoc,$tva_npr);
					*/
					$tva_tx = $_facrec->lines[$i]->tva_tx.($_facrec->lines[$i]->vat_src_code ? '('.$_facrec->lines[$i]->vat_src_code.')' : '');
					$tva_npr = $_facrec->lines[$i]->info_bits;
					if (empty($tva_tx)) $tva_npr = 0;
					$localtax1_tx = $_facrec->lines[$i]->localtax1_tx;
					$localtax2_tx = $_facrec->lines[$i]->localtax2_tx;

					$fk_product_fournisseur_price = empty($_facrec->lines[$i]->fk_product_fournisseur_price) ?null:$_facrec->lines[$i]->fk_product_fournisseur_price;
					$buyprice = empty($_facrec->lines[$i]->buyprice) ? 0 : $_facrec->lines[$i]->buyprice;
					// If buyprice not defined from template invoice, we try to guess the best value
					if (!$buyprice && $_facrec->lines[$i]->fk_product > 0)
                    {
                        require_once DOL_DOCUMENT_ROOT.'/fourn/class/fournisseur.product.class.php';
                        $producttmp = new ProductFournisseur($this->db);
                        $producttmp->fetch($_facrec->lines[$i]->fk_product);

                        // If margin module defined on costprice, we try the costprice
                        // If not defined or if module margin defined and pmp and stock module enabled, we try pmp price
                        // else we get the best supplier price
                        if ($conf->global->MARGIN_TYPE == 'costprice' && !empty($producttmp->cost_price)) $buyprice = $producttmp->cost_price;
                        elseif (!empty($conf->stock->enabled) && ($conf->global->MARGIN_TYPE == 'costprice' || $conf->global->MARGIN_TYPE == 'pmp') && !empty($producttmp->pmp)) $buyprice = $producttmp->pmp;
                        else {
                            if ($producttmp->find_min_price_product_fournisseur($_facrec->lines[$i]->fk_product) > 0)
                            {
                                if ($producttmp->product_fourn_price_id > 0)
                                {
                                    $buyprice = price2num($producttmp->fourn_unitprice * (1 - $producttmp->fourn_remise_percent / 100) + $producttmp->fourn_remise, 'MU');
                                }
                            }
                        }
                    }

					$result_insert = $this->addline(
						$_facrec->lines[$i]->desc,
						$_facrec->lines[$i]->subprice,
						$_facrec->lines[$i]->qty,
						$tva_tx,
						$localtax1_tx,
						$localtax2_tx,
						$_facrec->lines[$i]->fk_product,
						$_facrec->lines[$i]->remise_percent,
						($_facrec->lines[$i]->date_start_fill == 1 && $originaldatewhen) ? $originaldatewhen : '',
						($_facrec->lines[$i]->date_end_fill == 1 && $previousdaynextdatewhen) ? $previousdaynextdatewhen : '',
						0,
						$tva_npr,
						'',
						'HT',
						0,
						$_facrec->lines[$i]->product_type,
						$_facrec->lines[$i]->rang,
						$_facrec->lines[$i]->special_code,
						'',
						0,
						0,
					    $fk_product_fournisseur_price,
						$buyprice,
						$_facrec->lines[$i]->label,
						empty($_facrec->lines[$i]->array_options) ?null:$_facrec->lines[$i]->array_options,
						$_facrec->lines[$i]->situation_percent,
						'',
						$_facrec->lines[$i]->fk_unit,
						$_facrec->lines[$i]->pu_ht_devise
					);

					if ($result_insert < 0)
					{
						$error++;
						$this->error = $this->db->error();
						break;
					}
				}
			}

			if (!$error)
			{
				$result = $this->update_price(1);
				if ($result > 0)
				{
					$action = 'create';

					// Actions on extra fields
					if (!$error)
					{
					    $result = $this->insertExtraFields();
					    if ($result < 0) $error++;
					}

			        if (!$error && !$notrigger)
			        {
			            // Call trigger
			            $result = $this->call_trigger('BILL_CREATE', $user);
			            if ($result < 0) $error++;
			            // End call triggers
			        }

					if (!$error)
					{
						$this->db->commit();
						return $this->id;
					} else {
						$this->db->rollback();
						return -4;
					}
				} else {
					$this->error = $langs->trans('FailedToUpdatePrice');
					$this->db->rollback();
					return -3;
				}
			} else {
				dol_syslog(get_class($this)."::create error ".$this->error, LOG_ERR);
				$this->db->rollback();
				return -2;
			}
		} else {
			$this->error = $this->db->error();
			$this->db->rollback();
			return -1;
		}
	}


	/**
	 *	Create a new invoice in database from current invoice
	 *
	 *	@param      User	$user    		Object user that ask creation
	 *	@param		int		$invertdetail	Reverse sign of amounts for lines
	 *	@return		int						<0 if KO, >0 if OK
	 */
    public function createFromCurrent(User $user, $invertdetail = 0)
	{
		global $conf;

		// Charge facture source
		$facture = new Facture($this->db);

		// Retreive all extrafield
		// fetch optionals attributes and labels
		$this->fetch_optionals();

        if (!empty($this->array_options)) {
                    $facture->array_options = $this->array_options;
        }

        foreach ($this->lines as &$line) {
                    $line->fetch_optionals(); //fetch extrafields
        }

		$facture->fk_facture_source = $this->fk_facture_source;
		$facture->type 			    = $this->type;
		$facture->socid 		    = $this->socid;
		$facture->date              = $this->date;
		$facture->date_pointoftax   = $this->date_pointoftax;
		$facture->note_public       = $this->note_public;
		$facture->note_private      = $this->note_private;
		$facture->ref_client        = $this->ref_client;
		$facture->modelpdf          = $this->modelpdf;
		$facture->fk_project        = $this->fk_project;
		$facture->cond_reglement_id = $this->cond_reglement_id;
		$facture->mode_reglement_id = $this->mode_reglement_id;
		$facture->remise_absolue    = $this->remise_absolue;
		$facture->remise_percent    = $this->remise_percent;

		$facture->origin            = $this->origin;
		$facture->origin_id         = $this->origin_id;

		$facture->lines = $this->lines; // Array of lines of invoice
		$facture->products = $this->lines; // Tant que products encore utilise
		$facture->situation_counter = $this->situation_counter;
		$facture->situation_cycle_ref = $this->situation_cycle_ref;
		$facture->situation_final = $this->situation_final;

        $facture->retained_warranty = $this->retained_warranty;
        $facture->retained_warranty_fk_cond_reglement = $this->retained_warranty_fk_cond_reglement;
        $facture->retained_warranty_date_limit = $this->retained_warranty_date_limit;


		// Loop on each line of new invoice
		foreach ($facture->lines as $i => $tmpline)
		{
			$facture->lines[$i]->fk_prev_id = $this->lines[$i]->rowid;
			if ($invertdetail)
			{
				$facture->lines[$i]->subprice  = -$facture->lines[$i]->subprice;
				$facture->lines[$i]->total_ht  = -$facture->lines[$i]->total_ht;
				$facture->lines[$i]->total_tva = -$facture->lines[$i]->total_tva;
				$facture->lines[$i]->total_localtax1 = -$facture->lines[$i]->total_localtax1;
				$facture->lines[$i]->total_localtax2 = -$facture->lines[$i]->total_localtax2;
				$facture->lines[$i]->total_ttc = -$facture->lines[$i]->total_ttc;
			}
		}

		dol_syslog(get_class($this)."::createFromCurrent invertdetail=".$invertdetail." socid=".$this->socid." nboflines=".count($facture->lines));

		$facid = $facture->create($user);
		if ($facid <= 0)
		{
			$this->error = $facture->error;
			$this->errors = $facture->errors;
		} elseif ($this->type == self::TYPE_SITUATION && !empty($conf->global->INVOICE_USE_SITUATION))
		{
			$this->fetchObjectLinked('', '', $this->id, 'facture');

			foreach ($this->linkedObjectsIds as $typeObject => $Tfk_object)
			{
				foreach ($Tfk_object as $fk_object)
				{
					$facture->add_object_linked($typeObject, $fk_object);
				}
			}

			$facture->add_object_linked('facture', $this->fk_facture_source);
		}

		return $facid;
	}


	/**
	 *	Load an object from its id and create a new one in database
	 *
     *	@param      User	$user        	User that clone
	 *  @param  	int 	$fromid         Id of object to clone
	 * 	@return		int					    New id of clone
	 */
	public function createFromClone(User $user, $fromid = 0)
	{
		global $conf, $hookmanager;

		$error = 0;

		$object = new Facture($this->db);

		$this->db->begin();

		$object->fetch($fromid);

		// Change socid if needed
		if (!empty($this->socid) && $this->socid != $object->socid)
		{
			$objsoc = new Societe($this->db);

			if ($objsoc->fetch($this->socid) > 0)
			{
			    $object->socid = $objsoc->id;
			    $object->cond_reglement_id	= (!empty($objsoc->cond_reglement_id) ? $objsoc->cond_reglement_id : 0);
			    $object->mode_reglement_id	= (!empty($objsoc->mode_reglement_id) ? $objsoc->mode_reglement_id : 0);
			    $object->fk_project = '';
			    $object->fk_delivery_address = '';
			}

			// TODO Change product price if multi-prices
		}

		$object->id = 0;
		$object->statut = self::STATUS_DRAFT;

		// Clear fields
		$object->date               = (empty($this->date) ? dol_now() : $this->date);
		$object->user_author        = $user->id;
		$object->user_valid         = '';
		$object->fk_facture_source  = 0;
		$object->date_creation      = '';
		$object->date_modification = '';
		$object->date_validation    = '';
		$object->ref_client         = '';
		$object->close_code         = '';
		$object->close_note         = '';
		$object->products = $object->lines; // For backward compatibility
		if ($conf->global->MAIN_DONT_KEEP_NOTE_ON_CLONING == 1) {
			$object->note_private = '';
			$object->note_public = '';
		}

		// Loop on each line of new invoice
		foreach ($object->lines as $i => $line)
		{
		    if (($object->lines[$i]->info_bits & 0x02) == 0x02)	// We do not clone line of discounts
			{
			    unset($object->lines[$i]);
			    unset($object->products[$i]); // Tant que products encore utilise
			}
						// Bloc to update dates of service (month by month only if previously filled at 1d near start or end of month)
			// If it's a service with start and end dates
			if (!empty($line->date_start) && !empty($line->date_end) ) {
				// Get the dates
				$start = dol_getdate($line->date_start);
				$end = dol_getdate($line->date_end);

				// Get the first and last day of the month
				$first = dol_get_first_day($start['year'], $start['mon']);
				$last = dol_get_first_day($end['year'], $end['mon']);

				// Get diff betweend start/end of month and previously filled
				$diffFirst = num_between_day($first, dol_mktime($start['hours'], $start['minutes'], $start['seconds'], $start['mon'], $start['mday'], $start['year'], 'user'));
				$diffLast = num_between_day(dol_mktime($end['hours'], $end['minutes'], $end['seconds'], $end['mon'], $end['mday'], $end['year'], 'user'), $last);

				// If there is <= 1d (or 2?) of start/or/end of month
				if ($diffFirst <= 2 && $diffLast <= 2) {
					$nextMonth = dol_get_next_month($end['mon'], $end['year']);
					$newFirst = dol_get_first_day($nextMonth['year'], $nextMonth['month']);
					$newLast = dol_get_last_day($nextMonth['year'], $nextMonth['month']);
					$object->lines[$i]->date_start = $newFirst;
					$object->lines[$i]->date_end = $newLast;
				}
			}
		}

		// Create clone
		$object->context['createfromclone'] = 'createfromclone';
		$result = $object->create($user);
		if ($result < 0) $error++;
		else {
			// copy internal contacts
		    if ($object->copy_linked_contact($this, 'internal') < 0)
				$error++;

			// copy external contacts if same company
			elseif ($this->socid == $object->socid)
			{
			    if ($object->copy_linked_contact($this, 'external') < 0)
					$error++;
			}
		}

		if (!$error)
		{
			// Hook of thirdparty module
			if (is_object($hookmanager))
			{
				$parameters = array('objFrom'=>$this);
				$action = '';
				$reshook = $hookmanager->executeHooks('createFrom', $parameters, $object, $action); // Note that $action and $object may have been modified by some hooks
				if ($reshook < 0) $error++;
			}
		}

		unset($object->context['createfromclone']);

		// End
		if (!$error)
		{
			$this->db->commit();
			return $object->id;
		} else {
			$this->db->rollback();
			return -1;
		}
	}

	/**
	 *  Load an object from an order and create a new invoice into database
	 *
	 *  @param      Object			$object         	Object source
	 *  @param		User			$user				Object user
	 *  @return     int             					<0 if KO, 0 if nothing done, 1 if OK
	 */
    public function createFromOrder($object, User $user)
	{
		global $conf, $hookmanager;

		$error = 0;

		// Closed order
		$this->date = dol_now();
		$this->source = 0;

		$num = count($object->lines);
		for ($i = 0; $i < $num; $i++)
		{
			$line = new FactureLigne($this->db);

			$line->libelle = $object->lines[$i]->libelle; // deprecated
			$line->label			= $object->lines[$i]->label;
			$line->desc				= $object->lines[$i]->desc;
			$line->subprice			= $object->lines[$i]->subprice;
			$line->total_ht			= $object->lines[$i]->total_ht;
			$line->total_tva		= $object->lines[$i]->total_tva;
			$line->total_localtax1	= $object->lines[$i]->total_localtax1;
			$line->total_localtax2	= $object->lines[$i]->total_localtax2;
			$line->total_ttc		= $object->lines[$i]->total_ttc;
			$line->vat_src_code = $object->lines[$i]->vat_src_code;
			$line->tva_tx = $object->lines[$i]->tva_tx;
			$line->localtax1_tx		= $object->lines[$i]->localtax1_tx;
			$line->localtax2_tx		= $object->lines[$i]->localtax2_tx;
			$line->qty = $object->lines[$i]->qty;
			$line->fk_remise_except = $object->lines[$i]->fk_remise_except;
			$line->remise_percent = $object->lines[$i]->remise_percent;
			$line->fk_product = $object->lines[$i]->fk_product;
			$line->info_bits = $object->lines[$i]->info_bits;
			$line->product_type		= $object->lines[$i]->product_type;
			$line->rang = $object->lines[$i]->rang;
			$line->special_code		= $object->lines[$i]->special_code;
			$line->fk_parent_line = $object->lines[$i]->fk_parent_line;
			$line->fk_unit = $object->lines[$i]->fk_unit;
			$line->date_start = $object->lines[$i]->date_start;
			$line->date_end = $object->lines[$i]->date_end;

			// Multicurrency
			$line->fk_multicurrency = $object->lines[$i]->fk_multicurrency;
			$line->multicurrency_code = $object->lines[$i]->multicurrency_code;
			$line->multicurrency_subprice = $object->lines[$i]->multicurrency_subprice;
			$line->multicurrency_total_ht = $object->lines[$i]->multicurrency_total_ht;
			$line->multicurrency_total_tva = $object->lines[$i]->multicurrency_total_tva;
			$line->multicurrency_total_ttc = $object->lines[$i]->multicurrency_total_ttc;

			$line->fk_fournprice = $object->lines[$i]->fk_fournprice;
			$marginInfos			= getMarginInfos($object->lines[$i]->subprice, $object->lines[$i]->remise_percent, $object->lines[$i]->tva_tx, $object->lines[$i]->localtax1_tx, $object->lines[$i]->localtax2_tx, $object->lines[$i]->fk_fournprice, $object->lines[$i]->pa_ht);
			$line->pa_ht			= $marginInfos[0];

            // get extrafields from original line
			$object->lines[$i]->fetch_optionals();
			foreach ($object->lines[$i]->array_options as $options_key => $value)
				$line->array_options[$options_key] = $value;

			$this->lines[$i] = $line;
		}

		$this->socid                = $object->socid;
		$this->fk_project           = $object->fk_project;
		$this->fk_account = $object->fk_account;
		$this->cond_reglement_id    = $object->cond_reglement_id;
		$this->mode_reglement_id    = $object->mode_reglement_id;
		$this->availability_id      = $object->availability_id;
		$this->demand_reason_id     = $object->demand_reason_id;
		$this->date_livraison       = $object->date_livraison;
		$this->fk_delivery_address  = $object->fk_delivery_address; // deprecated
		$this->contact_id           = $object->contactid;
		$this->ref_client           = $object->ref_client;

		if (empty($conf->global->MAIN_DISABLE_PROPAGATE_NOTES_FROM_ORIGIN))
		{
		    $this->note_private = $object->note_private;
            $this->note_public = $object->note_public;
		}

        $this->module_source = $object->module_source;
		$this->pos_source = $object->pos_source;

		$this->origin = $object->element;
		$this->origin_id = $object->id;

        // get extrafields from original line
		$object->fetch_optionals();
		foreach ($object->array_options as $options_key => $value)
			$this->array_options[$options_key] = $value;

		// Possibility to add external linked objects with hooks
		$this->linked_objects[$this->origin] = $this->origin_id;
		if (!empty($object->other_linked_objects) && is_array($object->other_linked_objects))
		{
			$this->linked_objects = array_merge($this->linked_objects, $object->other_linked_objects);
		}

		$ret = $this->create($user);

		if ($ret > 0)
		{
			// Actions hooked (by external module)
			$hookmanager->initHooks(array('invoicedao'));

			$parameters = array('objFrom'=>$object);
			$action = '';
			$reshook = $hookmanager->executeHooks('createFrom', $parameters, $this, $action); // Note that $action and $object may have been modified by some hooks
			if ($reshook < 0) $error++;

			if (!$error)
			{
				return 1;
			} else return -1;
		} else return -1;
	}

	/**
	 *  Return clicable link of object (with eventually picto)
	 *
	 *  @param	int		$withpicto       			Add picto into link
	 *  @param  string	$option          			Where point the link
	 *  @param  int		$max             			Maxlength of ref
	 *  @param  int		$short           			1=Return just URL
	 *  @param  string  $moretitle       			Add more text to title tooltip
     *  @param	int  	$notooltip		 			1=Disable tooltip
     *  @param  int     $addlinktonotes  			1=Add link to notes
     *  @param  int     $save_lastsearch_value		-1=Auto, 0=No save of lastsearch_values when clicking, 1=Save lastsearch_values whenclicking
     *  @param  string  $target                     Target of link ('', '_self', '_blank', '_parent', '_backoffice', ...)
	 *  @return string 			         			String with URL
	 */
    public function getNomUrl($withpicto = 0, $option = '', $max = 0, $short = 0, $moretitle = '', $notooltip = 0, $addlinktonotes = 0, $save_lastsearch_value = -1, $target = '')
	{
		global $langs, $conf, $user, $mysoc;

		if (!empty($conf->dol_no_mouse_hover)) $notooltip = 1; // Force disable tooltips

		$result = '';

		if ($option == 'withdraw') $url = DOL_URL_ROOT.'/compta/facture/prelevement.php?facid='.$this->id;
		else $url = DOL_URL_ROOT.'/compta/facture/card.php?facid='.$this->id;

        if (!$user->rights->facture->lire)
            $option = 'nolink';

		if ($option !== 'nolink')
		{
			// Add param to save lastsearch_values or not
			$add_save_lastsearch_values = ($save_lastsearch_value == 1 ? 1 : 0);
			if ($save_lastsearch_value == -1 && preg_match('/list\.php/', $_SERVER["PHP_SELF"])) $add_save_lastsearch_values = 1;
			if ($add_save_lastsearch_values) $url .= '&save_lastsearch_values=1';
		}

		if ($short) return $url;

		$picto = $this->picto;
		if ($this->type == self::TYPE_REPLACEMENT) $picto .= 'r'; // Replacement invoice
		if ($this->type == self::TYPE_CREDIT_NOTE) $picto .= 'a'; // Credit note
		if ($this->type == self::TYPE_DEPOSIT) $picto .= 'd'; // Deposit invoice
        $label = '';

        if ($user->rights->facture->lire) {
            $label = '<u>'.$langs->trans("Invoice").'</u>';
            if ($this->type == self::TYPE_REPLACEMENT) $label = '<u>'.$langs->transnoentitiesnoconv("ReplacementInvoice").'</u>';
            if ($this->type == self::TYPE_CREDIT_NOTE) $label = '<u>'.$langs->transnoentitiesnoconv("CreditNote").'</u>';
            if ($this->type == self::TYPE_DEPOSIT)     $label = '<u>'.$langs->transnoentitiesnoconv("Deposit").'</u>';
            if ($this->type == self::TYPE_SITUATION)   $label = '<u>'.$langs->transnoentitiesnoconv("InvoiceSituation").'</u>';
            if (!empty($this->ref))
                $label .= '<br><b>'.$langs->trans('Ref').':</b> '.$this->ref;
            if (!empty($this->ref_client))
                $label .= '<br><b>'.$langs->trans('RefCustomer').':</b> '.$this->ref_client;
            if (!empty($this->date))
              	$label .= '<br><b>'.$langs->trans('Date').':</b> '.dol_print_date($this->date, 'day');
            if (!empty($this->total_ht))
                $label .= '<br><b>'.$langs->trans('AmountHT').':</b> '.price($this->total_ht, 0, $langs, 0, -1, -1, $conf->currency);
            if (!empty($this->total_tva))
                $label .= '<br><b>'.$langs->trans('AmountVAT').':</b> '.price($this->total_tva, 0, $langs, 0, -1, -1, $conf->currency);
            if (!empty($this->total_localtax1) && $this->total_localtax1 != 0)		// We keep test != 0 because $this->total_localtax1 can be '0.00000000'
            	$label .= '<br><b>'.$langs->transcountry('AmountLT1', $mysoc->country_code).':</b> '.price($this->total_localtax1, 0, $langs, 0, -1, -1, $conf->currency);
            if (!empty($this->total_localtax2) && $this->total_localtax2 != 0)
            	$label .= '<br><b>'.$langs->transcountry('AmountLT2', $mysoc->country_code).':</b> '.price($this->total_localtax2, 0, $langs, 0, -1, -1, $conf->currency);
            if (!empty($this->total_ttc))
                $label .= '<br><b>'.$langs->trans('AmountTTC').':</b> '.price($this->total_ttc, 0, $langs, 0, -1, -1, $conf->currency);
    		if ($moretitle) $label .= ' - '.$moretitle;
    		if (isset($this->statut) && isset($this->alreadypaid)) {
    			$label .= '<br><b>'.$langs->trans("Status").":</b> ".$this->getLibStatut(5, $this->alreadypaid);
    		}
        }

		$linkclose = ($target ? ' target="'.$target.'"' : '');
		if (empty($notooltip) && $user->rights->facture->lire)
		{
		    if (!empty($conf->global->MAIN_OPTIMIZEFORTEXTBROWSER))
		    {
		        $label = $langs->trans("Invoice");
		        $linkclose .= ' alt="'.dol_escape_htmltag($label, 1).'"';
		    }
		    $linkclose .= ' title="'.dol_escape_htmltag($label, 1).'"';
		    $linkclose .= ' class="classfortooltip"';
		}

        $linkstart = '<a href="'.$url.'"';
        $linkstart .= $linkclose.'>';
		$linkend = '</a>';

        if ($option == 'nolink') {
            $linkstart = '';
            $linkend = '';
        }

		$result .= $linkstart;
		if ($withpicto) $result .= img_object(($notooltip ? '' : $label), $picto, ($notooltip ? (($withpicto != 2) ? 'class="paddingright"' : '') : 'class="'.(($withpicto != 2) ? 'paddingright ' : '').'classfortooltip"'), 0, 0, $notooltip ? 0 : 1);
		if ($withpicto != 2) $result .= ($max ?dol_trunc($this->ref, $max) : $this->ref);
		$result .= $linkend;

		if ($addlinktonotes)
		{
		    $txttoshow = ($user->socid > 0 ? $this->note_public : $this->note_private);
		    if ($txttoshow)
		    {
                //$notetoshow = $langs->trans("ViewPrivateNote").':<br>'.dol_string_nohtmltag($txttoshow, 1);
		    	$notetoshow = $langs->trans("ViewPrivateNote").':<br>'.$txttoshow;
    		    $result .= ' <span class="note inline-block">';
    		    $result .= '<a href="'.DOL_URL_ROOT.'/compta/facture/note.php?id='.$this->id.'" class="classfortooltip" title="'.dol_escape_htmltag($notetoshow, 1, 1).'">';
    		    $result .= img_picto('', 'note');
    		    $result .= '</a>';
    		    //$result.=img_picto($langs->trans("ViewNote"),'object_generic');
    		    //$result.='</a>';
    		    $result .= '</span>';
		    }
		}

		return $result;
	}

	/**
	 *	Get object from database. Get also lines.
	 *
	 *	@param      int		$rowid       		Id of object to load
	 * 	@param		string	$ref				Reference of invoice
	 * 	@param		string	$ref_ext			External reference of invoice
	 * 	@param		int		$notused			Not used
	 *  @param		bool	$fetch_situation	Fetch the previous and next situation in $tab_previous_situation_invoice and $tab_next_situation_invoice
	 *	@return     int         				>0 if OK, <0 if KO, 0 if not found
	 */
	public function fetch($rowid, $ref = '', $ref_ext = '', $notused = '', $fetch_situation = false)
	{
		global $conf;

		if (empty($rowid) && empty($ref) && empty($ref_ext)) return -1;

		$sql = 'SELECT f.rowid,f.entity,f.ref,f.ref_client,f.ref_ext,f.ref_int,f.type,f.fk_soc';
		$sql .= ', f.tva, f.localtax1, f.localtax2, f.total, f.total_ttc, f.revenuestamp';
		$sql .= ', f.remise_percent, f.remise_absolue, f.remise';
		$sql .= ', f.datef as df, f.date_pointoftax';
		$sql .= ', f.date_lim_reglement as dlr';
		$sql .= ', f.datec as datec';
		$sql .= ', f.date_valid as datev';
		$sql .= ', f.tms as datem';
		$sql .= ', f.note_private, f.note_public, f.fk_statut, f.paye, f.close_code, f.close_note, f.fk_user_author, f.fk_user_valid, f.model_pdf, f.last_main_doc';
		$sql .= ', f.fk_facture_source, f.fk_fac_rec_source';
		$sql .= ', f.fk_mode_reglement, f.fk_cond_reglement, f.fk_projet as fk_project, f.extraparams';
		$sql .= ', f.situation_cycle_ref, f.situation_counter, f.situation_final';
		$sql .= ', f.fk_account';
		$sql .= ", f.fk_multicurrency, f.multicurrency_code, f.multicurrency_tx, f.multicurrency_total_ht, f.multicurrency_total_tva, f.multicurrency_total_ttc";
		$sql .= ', p.code as mode_reglement_code, p.libelle as mode_reglement_libelle';
		$sql .= ', c.code as cond_reglement_code, c.libelle as cond_reglement_libelle, c.libelle_facture as cond_reglement_libelle_doc';
        $sql .= ', f.fk_incoterms, f.location_incoterms';
        $sql .= ', f.module_source, f.pos_source';
        $sql .= ", i.libelle as label_incoterms";
        $sql .= ", f.retained_warranty as retained_warranty, f.retained_warranty_date_limit as retained_warranty_date_limit, f.retained_warranty_fk_cond_reglement as retained_warranty_fk_cond_reglement";
		$sql .= ' FROM '.MAIN_DB_PREFIX.'facture as f';
		$sql .= ' LEFT JOIN '.MAIN_DB_PREFIX.'c_payment_term as c ON f.fk_cond_reglement = c.rowid';
		$sql .= ' LEFT JOIN '.MAIN_DB_PREFIX.'c_paiement as p ON f.fk_mode_reglement = p.id';
		$sql .= ' LEFT JOIN '.MAIN_DB_PREFIX.'c_incoterms as i ON f.fk_incoterms = i.rowid';

		if ($rowid) $sql .= " WHERE f.rowid=".$rowid;
		else {
			$sql .= ' WHERE f.entity IN ('.getEntity('invoice').')'; // Dont't use entity if you use rowid
			if ($ref)     $sql .= " AND f.ref='".$this->db->escape($ref)."'";
			if ($ref_ext) $sql .= " AND f.ref_ext='".$this->db->escape($ref_ext)."'";
			if ($notused) $sql .= " AND f.ref_int='".$this->db->escape($notused)."'"; // deprecated
		}

		dol_syslog(get_class($this)."::fetch", LOG_DEBUG);
		$result = $this->db->query($sql);
		if ($result)
		{
			if ($this->db->num_rows($result))
			{
				$obj = $this->db->fetch_object($result);

				$this->id = $obj->rowid;
				$this->entity = $obj->entity;

				$this->ref = $obj->ref;
				$this->ref_client = $obj->ref_client;
				$this->ref_ext				= $obj->ref_ext;
				$this->ref_int				= $obj->ref_int;
				$this->type					= $obj->type;
				$this->date					= $this->db->jdate($obj->df);
				$this->date_pointoftax		= $this->db->jdate($obj->date_pointoftax);
				$this->date_creation = $this->db->jdate($obj->datec);
				$this->date_validation		= $this->db->jdate($obj->datev);
				$this->date_modification = $this->db->jdate($obj->datem);
				$this->datem = $this->db->jdate($obj->datem);
				$this->remise_percent		= $obj->remise_percent;
				$this->remise_absolue		= $obj->remise_absolue;
				$this->total_ht				= $obj->total;
				$this->total_tva			= $obj->tva;
				$this->total_localtax1		= $obj->localtax1;
				$this->total_localtax2		= $obj->localtax2;
				$this->total_ttc			= $obj->total_ttc;
				$this->revenuestamp = $obj->revenuestamp;
				$this->paye = $obj->paye;
				$this->close_code			= $obj->close_code;
				$this->close_note			= $obj->close_note;

				$this->socid = $obj->fk_soc;
				$this->thirdparty = null; // Clear if another value was already set by fetch_thirdparty

				$this->fk_project = $obj->fk_project;
				$this->project = null; // Clear if another value was already set by fetch_projet

				$this->statut = $obj->fk_statut;
				$this->date_lim_reglement = $this->db->jdate($obj->dlr);
				$this->mode_reglement_id	= $obj->fk_mode_reglement;
				$this->mode_reglement_code	= $obj->mode_reglement_code;
				$this->mode_reglement		= $obj->mode_reglement_libelle;
				$this->cond_reglement_id	= $obj->fk_cond_reglement;
				$this->cond_reglement_code	= $obj->cond_reglement_code;
				$this->cond_reglement		= $obj->cond_reglement_libelle;
				$this->cond_reglement_doc = $obj->cond_reglement_libelle_doc;
				$this->fk_account = ($obj->fk_account > 0) ? $obj->fk_account : null;
				$this->fk_facture_source	= $obj->fk_facture_source;
				$this->fk_fac_rec_source	= $obj->fk_fac_rec_source;
				$this->note = $obj->note_private; // deprecated
				$this->note_private = $obj->note_private;
				$this->note_public			= $obj->note_public;
				$this->user_author			= $obj->fk_user_author;
				$this->user_valid = $obj->fk_user_valid;
				$this->modelpdf = $obj->model_pdf;
				$this->last_main_doc = $obj->last_main_doc;
				$this->situation_cycle_ref  = $obj->situation_cycle_ref;
				$this->situation_counter    = $obj->situation_counter;
				$this->situation_final      = $obj->situation_final;
				$this->retained_warranty    = $obj->retained_warranty;
				$this->retained_warranty_date_limit         = $this->db->jdate($obj->retained_warranty_date_limit);
				$this->retained_warranty_fk_cond_reglement  = $obj->retained_warranty_fk_cond_reglement;

				$this->extraparams = (array) json_decode($obj->extraparams, true);

				//Incoterms
				$this->fk_incoterms         = $obj->fk_incoterms;
				$this->location_incoterms   = $obj->location_incoterms;
				$this->label_incoterms = $obj->label_incoterms;

  				$this->module_source = $obj->module_source;
				$this->pos_source = $obj->pos_source;

				// Multicurrency
				$this->fk_multicurrency 		= $obj->fk_multicurrency;
				$this->multicurrency_code = $obj->multicurrency_code;
				$this->multicurrency_tx 		= $obj->multicurrency_tx;
				$this->multicurrency_total_ht = $obj->multicurrency_total_ht;
				$this->multicurrency_total_tva 	= $obj->multicurrency_total_tva;
				$this->multicurrency_total_ttc 	= $obj->multicurrency_total_ttc;

				if (($this->type == self::TYPE_SITUATION || ($this->type == self::TYPE_CREDIT_NOTE && $this->situation_cycle_ref > 0)) && $fetch_situation)
				{
					$this->fetchPreviousNextSituationInvoice();
				}

				if ($this->statut == self::STATUS_DRAFT)	$this->brouillon = 1;

				// Retreive all extrafield
				// fetch optionals attributes and labels
				$this->fetch_optionals();

				// Lines
				$this->lines = array();

				$result = $this->fetch_lines();
				if ($result < 0)
				{
					$this->error = $this->db->error();
					return -3;
				}
				return 1;
			} else {
				$this->error = 'Invoice with id='.$rowid.' or ref='.$ref.' or ref_ext='.$ref_ext.' not found';
				dol_syslog(get_class($this)."::fetch Error ".$this->error, LOG_ERR);
				return 0;
			}
		} else {
			$this->error = $this->db->error();
			return -1;
		}
	}


    // phpcs:disable PEAR.NamingConventions.ValidFunctionName.ScopeNotCamelCaps
	/**
	 *	Load all detailed lines into this->lines
	 *
	 *	@param		int		$only_product	Return only physical products
	 *	@param		int		$loadalsotranslation	Return translation for products
	 *
	 *	@return     int         1 if OK, < 0 if KO
	 */
	public function fetch_lines($only_product = 0, $loadalsotranslation = 0)
	{
		global $langs, $conf;
        // phpcs:enable
		$this->lines = array();

		$sql = 'SELECT l.rowid, l.fk_facture, l.fk_product, l.fk_parent_line, l.label as custom_label, l.description, l.product_type, l.price, l.qty, l.vat_src_code, l.tva_tx,';
		$sql .= ' l.localtax1_tx, l.localtax2_tx, l.localtax1_type, l.localtax2_type, l.remise_percent, l.fk_remise_except, l.subprice,';
		$sql .= ' l.situation_percent, l.fk_prev_id,';
		$sql .= ' l.rang, l.special_code,';
		$sql .= ' l.date_start as date_start, l.date_end as date_end,';
		$sql .= ' l.info_bits, l.total_ht, l.total_tva, l.total_localtax1, l.total_localtax2, l.total_ttc, l.fk_code_ventilation, l.fk_product_fournisseur_price as fk_fournprice, l.buy_price_ht as pa_ht,';
		$sql .= ' l.fk_unit,';
		$sql .= ' l.fk_multicurrency, l.multicurrency_code, l.multicurrency_subprice, l.multicurrency_total_ht, l.multicurrency_total_tva, l.multicurrency_total_ttc,';
		$sql .= ' p.ref as product_ref, p.fk_product_type as fk_product_type, p.label as product_label, p.description as product_desc';
		$sql .= ' FROM '.MAIN_DB_PREFIX.'facturedet as l';
		$sql .= ' LEFT JOIN '.MAIN_DB_PREFIX.'product as p ON l.fk_product = p.rowid';
		$sql .= ' WHERE l.fk_facture = '.$this->id;
		$sql .= ' ORDER BY l.rang, l.rowid';

		dol_syslog(get_class($this).'::fetch_lines', LOG_DEBUG);
		$result = $this->db->query($sql);
		if ($result)
		{
			$num = $this->db->num_rows($result);
			$i = 0;
			while ($i < $num)
			{
				$objp = $this->db->fetch_object($result);
				$line = new FactureLigne($this->db);

				$line->id               = $objp->rowid;
				$line->rowid = $objp->rowid; // deprecated
				$line->fk_facture       = $objp->fk_facture;
				$line->label            = $objp->custom_label; // deprecated
				$line->desc             = $objp->description; // Description line
				$line->description      = $objp->description; // Description line
				$line->product_type     = $objp->product_type; // Type of line
				$line->ref              = $objp->product_ref; // Ref product
				$line->product_ref      = $objp->product_ref; // Ref product
				$line->libelle          = $objp->product_label; // deprecated
				$line->product_label = $objp->product_label; // Label product
				$line->product_desc     = $objp->product_desc; // Description product
				$line->fk_product_type  = $objp->fk_product_type; // Type of product
				$line->qty              = $objp->qty;
				$line->subprice         = $objp->subprice;

                $line->vat_src_code = $objp->vat_src_code;
				$line->tva_tx           = $objp->tva_tx;
				$line->localtax1_tx     = $objp->localtax1_tx;
				$line->localtax2_tx     = $objp->localtax2_tx;
				$line->localtax1_type   = $objp->localtax1_type;
				$line->localtax2_type   = $objp->localtax2_type;
				$line->remise_percent   = $objp->remise_percent;
				$line->fk_remise_except = $objp->fk_remise_except;
				$line->fk_product       = $objp->fk_product;
				$line->date_start       = $this->db->jdate($objp->date_start);
				$line->date_end         = $this->db->jdate($objp->date_end);
				$line->date_start       = $this->db->jdate($objp->date_start);
				$line->date_end         = $this->db->jdate($objp->date_end);
				$line->info_bits        = $objp->info_bits;
				$line->total_ht         = $objp->total_ht;
				$line->total_tva        = $objp->total_tva;
				$line->total_localtax1  = $objp->total_localtax1;
				$line->total_localtax2  = $objp->total_localtax2;
				$line->total_ttc        = $objp->total_ttc;
				$line->code_ventilation = $objp->fk_code_ventilation;
				$line->fk_fournprice = $objp->fk_fournprice;
				$marginInfos = getMarginInfos($objp->subprice, $objp->remise_percent, $objp->tva_tx, $objp->localtax1_tx, $objp->localtax2_tx, $line->fk_fournprice, $objp->pa_ht);
				$line->pa_ht = $marginInfos[0];
				$line->marge_tx			= $marginInfos[1];
				$line->marque_tx		= $marginInfos[2];
				$line->rang = $objp->rang;
				$line->special_code = $objp->special_code;
				$line->fk_parent_line = $objp->fk_parent_line;
				$line->situation_percent = $objp->situation_percent;
				$line->fk_prev_id = $objp->fk_prev_id;
				$line->fk_unit = $objp->fk_unit;

				// Accountancy
				$line->fk_accounting_account = $objp->fk_code_ventilation;

				// Multicurrency
				$line->fk_multicurrency = $objp->fk_multicurrency;
				$line->multicurrency_code = $objp->multicurrency_code;
				$line->multicurrency_subprice 	= $objp->multicurrency_subprice;
				$line->multicurrency_total_ht 	= $objp->multicurrency_total_ht;
				$line->multicurrency_total_tva 	= $objp->multicurrency_total_tva;
				$line->multicurrency_total_ttc 	= $objp->multicurrency_total_ttc;

                $line->fetch_optionals();

				// multilangs
        		if (!empty($conf->global->MAIN_MULTILANGS) && !empty($objp->fk_product) && !empty($loadalsotranslation)) {
        		    $line = new Product($this->db);
        		    $line->fetch($objp->fk_product);
        		    $line->getMultiLangs();
        		}

				$this->lines[$i] = $line;

				$i++;
			}
			$this->db->free($result);
			return 1;
		} else {
			$this->error = $this->db->error();
			return -3;
		}
	}

	/**
	 * Fetch previous and next situations invoices.
	 * Return all previous and next invoices (both standard and credit notes).
	 *
	 * @return	void
	 */
    public function fetchPreviousNextSituationInvoice()
	{
		global $conf;

		$this->tab_previous_situation_invoice = array();
		$this->tab_next_situation_invoice = array();

		$sql = 'SELECT rowid, type, situation_cycle_ref, situation_counter FROM '.MAIN_DB_PREFIX.'facture';
		$sql .= ' WHERE rowid <> '.$this->id;
		$sql .= ' AND entity = '.$this->entity;
		$sql .= ' AND situation_cycle_ref = '.(int) $this->situation_cycle_ref;
		$sql .= ' ORDER BY situation_counter ASC';

		dol_syslog(get_class($this).'::fetchPreviousNextSituationInvoice ', LOG_DEBUG);
		$result = $this->db->query($sql);
		if ($result && $this->db->num_rows($result) > 0)
		{
			while ($objp = $this->db->fetch_object($result))
			{
				$invoice = new Facture($this->db);
				if ($invoice->fetch($objp->rowid) > 0)
				{
				    if ($objp->situation_counter < $this->situation_counter
				        || ($objp->situation_counter == $this->situation_counter && $objp->rowid < $this->id) // This case appear when there are credit notes
				       )
					{
					    $this->tab_previous_situation_invoice[] = $invoice;
					} else {
					    $this->tab_next_situation_invoice[] = $invoice;
					}
				}
			}
		}
	}

	/**
	 *      Update database
	 *
	 *      @param      User	$user        	User that modify
	 *      @param      int		$notrigger	    0=launch triggers after, 1=disable triggers
	 *      @return     int      			   	<0 if KO, >0 if OK
	 */
    public function update(User $user, $notrigger = 0)
	{
		global $conf;

		$error = 0;

		// Clean parameters
		if (empty($this->type)) $this->type = self::TYPE_STANDARD;
		if (isset($this->ref)) $this->ref = trim($this->ref);
		if (isset($this->ref_client)) $this->ref_client = trim($this->ref_client);
		if (isset($this->increment)) $this->increment = trim($this->increment);
		if (isset($this->close_code)) $this->close_code = trim($this->close_code);
		if (isset($this->close_note)) $this->close_note = trim($this->close_note);
		if (isset($this->note) || isset($this->note_private)) $this->note = (isset($this->note) ? trim($this->note) : trim($this->note_private)); // deprecated
		if (isset($this->note) || isset($this->note_private)) $this->note_private = (isset($this->note_private) ? trim($this->note_private) : trim($this->note));
		if (isset($this->note_public)) $this->note_public = trim($this->note_public);
		if (isset($this->modelpdf)) $this->modelpdf = trim($this->modelpdf);
		if (isset($this->import_key)) $this->import_key = trim($this->import_key);
		if (isset($this->retained_warranty)) $this->retained_warranty = floatval($this->retained_warranty);


		// Check parameters
		// Put here code to add control on parameters values

		// Update request
		$sql = "UPDATE ".MAIN_DB_PREFIX."facture SET";
		$sql .= " ref=".(isset($this->ref) ? "'".$this->db->escape($this->ref)."'" : "null").",";
		$sql .= " type=".(isset($this->type) ? $this->db->escape($this->type) : "null").",";
		$sql .= " ref_client=".(isset($this->ref_client) ? "'".$this->db->escape($this->ref_client)."'" : "null").",";
		$sql .= " increment=".(isset($this->increment) ? "'".$this->db->escape($this->increment)."'" : "null").",";
		$sql .= " fk_soc=".(isset($this->socid) ? $this->db->escape($this->socid) : "null").",";
		$sql .= " datec=".(strval($this->date_creation) != '' ? "'".$this->db->idate($this->date_creation)."'" : 'null').",";
		$sql .= " datef=".(strval($this->date) != '' ? "'".$this->db->idate($this->date)."'" : 'null').",";
		$sql .= " date_pointoftax=".(strval($this->date_pointoftax) != '' ? "'".$this->db->idate($this->date_pointoftax)."'" : 'null').",";
		$sql .= " date_valid=".(strval($this->date_validation) != '' ? "'".$this->db->idate($this->date_validation)."'" : 'null').",";
		$sql .= " paye=".(isset($this->paye) ? $this->db->escape($this->paye) : 0).",";
		$sql .= " remise_percent=".(isset($this->remise_percent) ? $this->db->escape($this->remise_percent) : "null").",";
		$sql .= " remise_absolue=".(isset($this->remise_absolue) ? $this->db->escape($this->remise_absolue) : "null").",";
		$sql .= " close_code=".(isset($this->close_code) ? "'".$this->db->escape($this->close_code)."'" : "null").",";
		$sql .= " close_note=".(isset($this->close_note) ? "'".$this->db->escape($this->close_note)."'" : "null").",";
		$sql .= " tva=".(isset($this->total_tva) ? $this->total_tva : "null").",";
		$sql .= " localtax1=".(isset($this->total_localtax1) ? $this->total_localtax1 : "null").",";
		$sql .= " localtax2=".(isset($this->total_localtax2) ? $this->total_localtax2 : "null").",";
		$sql .= " total=".(isset($this->total_ht) ? $this->total_ht : "null").",";
		$sql .= " total_ttc=".(isset($this->total_ttc) ? $this->total_ttc : "null").",";
		$sql .= " revenuestamp=".((isset($this->revenuestamp) && $this->revenuestamp != '') ? $this->db->escape($this->revenuestamp) : "null").",";
		$sql .= " fk_statut=".(isset($this->statut) ? $this->db->escape($this->statut) : "null").",";
		$sql .= " fk_user_author=".(isset($this->user_author) ? $this->db->escape($this->user_author) : "null").",";
		$sql .= " fk_user_valid=".(isset($this->fk_user_valid) ? $this->db->escape($this->fk_user_valid) : "null").",";
		$sql .= " fk_facture_source=".(isset($this->fk_facture_source) ? $this->db->escape($this->fk_facture_source) : "null").",";
		$sql .= " fk_projet=".(isset($this->fk_project) ? $this->db->escape($this->fk_project) : "null").",";
		$sql .= " fk_cond_reglement=".(isset($this->cond_reglement_id) ? $this->db->escape($this->cond_reglement_id) : "null").",";
		$sql .= " fk_mode_reglement=".(isset($this->mode_reglement_id) ? $this->db->escape($this->mode_reglement_id) : "null").",";
		$sql .= " date_lim_reglement=".(strval($this->date_lim_reglement) != '' ? "'".$this->db->idate($this->date_lim_reglement)."'" : 'null').",";
		$sql .= " note_private=".(isset($this->note_private) ? "'".$this->db->escape($this->note_private)."'" : "null").",";
		$sql .= " note_public=".(isset($this->note_public) ? "'".$this->db->escape($this->note_public)."'" : "null").",";
		$sql .= " model_pdf=".(isset($this->modelpdf) ? "'".$this->db->escape($this->modelpdf)."'" : "null").",";
		$sql .= " import_key=".(isset($this->import_key) ? "'".$this->db->escape($this->import_key)."'" : "null").",";
		$sql .= " situation_cycle_ref=".(empty($this->situation_cycle_ref) ? "null" : $this->db->escape($this->situation_cycle_ref)).",";
		$sql .= " situation_counter=".(empty($this->situation_counter) ? "null" : $this->db->escape($this->situation_counter)).",";
		$sql .= " situation_final=".(empty($this->situation_final) ? "0" : $this->db->escape($this->situation_final)).",";
		$sql .= " retained_warranty=".(empty($this->retained_warranty) ? "0" : $this->db->escape($this->retained_warranty)).",";
		$sql .= " retained_warranty_date_limit=".(strval($this->retained_warranty_date_limit) != '' ? "'".$this->db->idate($this->retained_warranty_date_limit)."'" : 'null').",";
		$sql .= " retained_warranty_fk_cond_reglement=".(isset($this->retained_warranty_fk_cond_reglement) ?intval($this->retained_warranty_fk_cond_reglement) : "null");
		$sql .= " WHERE rowid=".$this->id;

		$this->db->begin();

		dol_syslog(get_class($this)."::update", LOG_DEBUG);
		$resql = $this->db->query($sql);
		if (!$resql) {
			$error++; $this->errors[] = "Error ".$this->db->lasterror();
		}

		if (!$error)
		{
			$result = $this->insertExtraFields();
			if ($result < 0)
			{
				$error++;
			}
		}

		if (!$error && !$notrigger)
		{
			// Call trigger
			$result = $this->call_trigger('BILL_MODIFY', $user);
			if ($result < 0) $error++;
			// End call triggers
		}

		// Commit or rollback
		if ($error)
		{
			foreach ($this->errors as $errmsg)
			{
				dol_syslog(get_class($this)."::update ".$errmsg, LOG_ERR);
				$this->error .= ($this->error ? ', '.$errmsg : $errmsg);
			}
			$this->db->rollback();
			return -1 * $error;
		} else {
			$this->db->commit();
			return 1;
		}
	}


    // phpcs:disable PEAR.NamingConventions.ValidFunctionName.ScopeNotCamelCaps
	/**
	 *    Add a discount line into an invoice (as an invoice line) using an existing absolute discount (Consume the discount)
	 *
	 *    @param     int	$idremise	Id of absolute discount
	 *    @return    int          		>0 if OK, <0 if KO
	 */
    public function insert_discount($idremise)
	{
        // phpcs:enable
		global $langs;

		include_once DOL_DOCUMENT_ROOT.'/core/lib/price.lib.php';
		include_once DOL_DOCUMENT_ROOT.'/core/class/discount.class.php';

		$this->db->begin();

		$remise = new DiscountAbsolute($this->db);
		$result = $remise->fetch($idremise);

		if ($result > 0)
		{
			if ($remise->fk_facture)	// Protection against multiple submission
			{
				$this->error = $langs->trans("ErrorDiscountAlreadyUsed");
				$this->db->rollback();
				return -5;
			}

			$facligne = new FactureLigne($this->db);
			$facligne->fk_facture = $this->id;
			$facligne->fk_remise_except = $remise->id;
			$facligne->desc = $remise->description; // Description ligne
			$facligne->vat_src_code = $remise->vat_src_code;
			$facligne->tva_tx = $remise->tva_tx;
			$facligne->subprice = -$remise->amount_ht;
			$facligne->fk_product = 0; // Id produit predefini
			$facligne->qty = 1;
			$facligne->remise_percent = 0;
			$facligne->rang = -1;
			$facligne->info_bits = 2;

			// Get buy/cost price of invoice that is source of discount
			if ($remise->fk_facture_source > 0)
			{
    			$srcinvoice = new Facture($this->db);
    			$srcinvoice->fetch($remise->fk_facture_source);
    			include_once DOL_DOCUMENT_ROOT.'/core/class/html.formmargin.class.php'; // TODO Move this into commonobject
    			$formmargin = new FormMargin($this->db);
    			$arraytmp = $formmargin->getMarginInfosArray($srcinvoice, false);
        		$facligne->pa_ht = $arraytmp['pa_total'];
			}

			$facligne->total_ht  = -$remise->amount_ht;
			$facligne->total_tva = -$remise->amount_tva;
			$facligne->total_ttc = -$remise->amount_ttc;

			$facligne->multicurrency_subprice = -$remise->multicurrency_subprice;
			$facligne->multicurrency_total_ht = -$remise->multicurrency_amount_ht;
			$facligne->multicurrency_total_tva = -$remise->multicurrency_amount_tva;
			$facligne->multicurrency_total_ttc = -$remise->multicurrency_amount_ttc;

			$lineid = $facligne->insert();
			if ($lineid > 0)
			{
				$result = $this->update_price(1);
				if ($result > 0)
				{
					// Create link between discount and invoice line
					$result = $remise->link_to_invoice($lineid, 0);
					if ($result < 0)
					{
						$this->error = $remise->error;
						$this->db->rollback();
						return -4;
					}

					$this->db->commit();
					return 1;
				} else {
					$this->error = $facligne->error;
					$this->db->rollback();
					return -1;
				}
			} else {
				$this->error = $facligne->error;
				$this->db->rollback();
				return -2;
			}
		} else {
			$this->db->rollback();
			return -3;
		}
	}

    // phpcs:disable PEAR.NamingConventions.ValidFunctionName.ScopeNotCamelCaps
	/**
	 *	Set customer ref
	 *
	 *	@param     	string	$ref_client		Customer ref
	 *  @param     	int		$notrigger		1=Does not execute triggers, 0= execute triggers
	 *	@return		int						<0 if KO, >0 if OK
	 */
    public function set_ref_client($ref_client, $notrigger = 0)
	{
        // phpcs:enable
	    global $user;

		$error = 0;

		$this->db->begin();

		$sql = 'UPDATE '.MAIN_DB_PREFIX.'facture';
		if (empty($ref_client))
			$sql .= ' SET ref_client = NULL';
		else $sql .= ' SET ref_client = \''.$this->db->escape($ref_client).'\'';
		$sql .= ' WHERE rowid = '.$this->id;

		dol_syslog(__METHOD__.' this->id='.$this->id.', ref_client='.$ref_client, LOG_DEBUG);
		$resql = $this->db->query($sql);
		if (!$resql)
		{
			$this->errors[] = $this->db->error();
			$error++;
		}

		if (!$error)
		{
			$this->ref_client = $ref_client;
		}

		if (!$notrigger && empty($error))
		{
			// Call trigger
			$result = $this->call_trigger('BILL_MODIFY', $user);
			if ($result < 0) $error++;
			// End call triggers
		}

		if (!$error)
		{
			$this->ref_client = $ref_client;

			$this->db->commit();
			return 1;
		} else {
			foreach ($this->errors as $errmsg)
			{
				dol_syslog(__METHOD__.' Error: '.$errmsg, LOG_ERR);
				$this->error .= ($this->error ? ', '.$errmsg : $errmsg);
			}
			$this->db->rollback();
			return -1 * $error;
		}
	}

	/**
	 *	Delete invoice
	 *
	 *	@param     	User	$user      	    User making the deletion.
	 *	@param		int		$notrigger		1=Does not execute triggers, 0= execute triggers
	 *	@param		int		$idwarehouse	Id warehouse to use for stock change.
	 *	@return		int						<0 if KO, 0=Refused, >0 if OK
	 */
    public function delete($user, $notrigger = 0, $idwarehouse = -1)
	{
		global $langs, $conf;
		require_once DOL_DOCUMENT_ROOT.'/core/lib/files.lib.php';

		$rowid = $this->id;

		dol_syslog(get_class($this)."::delete rowid=".$rowid.", ref=".$this->ref.", thirdparty=".$this->thirdparty->name, LOG_DEBUG);

		// Test to avoid invoice deletion (allowed if draft)
		$result = $this->is_erasable();

		if ($result <= 0) return 0;

		$error = 0;

		$this->db->begin();

		if (!$error && !$notrigger)
		{
            // Call trigger
            $result = $this->call_trigger('BILL_DELETE', $user);
            if ($result < 0) $error++;
            // End call triggers
		}

		// Removed extrafields
		if (!$error) {
			$result = $this->deleteExtraFields();
			if ($result < 0)
			{
				$error++;
				dol_syslog(get_class($this)."::delete error deleteExtraFields ".$this->error, LOG_ERR);
			}
		}

		if (!$error)
		{
			// Delete linked object
			$res = $this->deleteObjectLinked();
			if ($res < 0) $error++;
		}

		if (!$error)
		{
			// If invoice was converted into a discount not yet consumed, we remove discount
			$sql = 'DELETE FROM '.MAIN_DB_PREFIX.'societe_remise_except';
			$sql .= ' WHERE fk_facture_source = '.$rowid;
			$sql .= ' AND fk_facture_line IS NULL';
			$resql = $this->db->query($sql);

			// If invoice has consumned discounts
			$this->fetch_lines();
			$list_rowid_det = array();
			foreach ($this->lines as $key => $invoiceline)
			{
				$list_rowid_det[] = $invoiceline->id;
			}

			// Consumned discounts are freed
			if (count($list_rowid_det))
			{
				$sql = 'UPDATE '.MAIN_DB_PREFIX.'societe_remise_except';
				$sql .= ' SET fk_facture = NULL, fk_facture_line = NULL';
				$sql .= ' WHERE fk_facture_line IN ('.join(',', $list_rowid_det).')';

				dol_syslog(get_class($this)."::delete", LOG_DEBUG);
				if (!$this->db->query($sql))
				{
					$this->error = $this->db->error()." sql=".$sql;
					$this->db->rollback();
					return -5;
				}
			}

			// If we decrease stock on invoice validation, we increase back if a warehouse id was provided
			if ($this->type != self::TYPE_DEPOSIT && $result >= 0 && !empty($conf->stock->enabled) && !empty($conf->global->STOCK_CALCULATE_ON_BILL) && $idwarehouse != -1)
			{
				require_once DOL_DOCUMENT_ROOT.'/product/stock/class/mouvementstock.class.php';
				$langs->load("agenda");

				$num = count($this->lines);
				for ($i = 0; $i < $num; $i++)
				{
					if ($this->lines[$i]->fk_product > 0)
					{
						$mouvP = new MouvementStock($this->db);
						$mouvP->origin = &$this;
						// We decrease stock for product
						if ($this->type == self::TYPE_CREDIT_NOTE) $result = $mouvP->livraison($user, $this->lines[$i]->fk_product, $idwarehouse, $this->lines[$i]->qty, $this->lines[$i]->subprice, $langs->trans("InvoiceDeleteDolibarr", $this->ref));
						else $result = $mouvP->reception($user, $this->lines[$i]->fk_product, $idwarehouse, $this->lines[$i]->qty, 0, $langs->trans("InvoiceDeleteDolibarr", $this->ref)); // we use 0 for price, to not change the weighted average value
					}
				}
			}

            // Invoice line extrafileds
			$main = MAIN_DB_PREFIX.'facturedet';
			$ef = $main."_extrafields";
			$sqlef = "DELETE FROM $ef WHERE fk_object IN (SELECT rowid FROM $main WHERE fk_facture = $rowid)";
			// Delete invoice line
			$sql = 'DELETE FROM '.MAIN_DB_PREFIX.'facturedet WHERE fk_facture = '.$rowid;

			dol_syslog(get_class($this)."::delete", LOG_DEBUG);

			if ($this->db->query($sqlef) && $this->db->query($sql) && $this->delete_linked_contact())
			{
				$sql = 'DELETE FROM '.MAIN_DB_PREFIX.'facture WHERE rowid = '.$rowid;

				dol_syslog(get_class($this)."::delete", LOG_DEBUG);

				$resql = $this->db->query($sql);
				if ($resql)
				{
					// On efface le repertoire de pdf provisoire
					$ref = dol_sanitizeFileName($this->ref);
					if ($conf->facture->dir_output && !empty($this->ref))
					{
						$dir = $conf->facture->dir_output."/".$ref;
						$file = $conf->facture->dir_output."/".$ref."/".$ref.".pdf";
						if (file_exists($file))	// We must delete all files before deleting directory
						{
							$ret = dol_delete_preview($this);

							if (!dol_delete_file($file, 0, 0, 0, $this)) // For triggers
							{
								$langs->load("errors");
								$this->error = $langs->trans("ErrorFailToDeleteFile", $file);
								$this->db->rollback();
								return 0;
							}
						}
						if (file_exists($dir))
						{
							if (!dol_delete_dir_recursive($dir)) // For remove dir and meta
							{
								$langs->load("errors");
								$this->error = $langs->trans("ErrorFailToDeleteDir", $dir);
								$this->db->rollback();
								return 0;
							}
						}
					}

					$this->db->commit();
					return 1;
				} else {
					$this->error = $this->db->lasterror()." sql=".$sql;
					$this->db->rollback();
					return -6;
				}
			} else {
				$this->error = $this->db->lasterror()." sql=".$sql;
				$this->db->rollback();
				return -4;
			}
		} else {
			$this->db->rollback();
			return -2;
		}
	}

    // phpcs:disable PEAR.NamingConventions.ValidFunctionName.ScopeNotCamelCaps
	/**
	 *  Tag the invoice as paid completely (if close_code is filled) => this->fk_statut=2, this->paye=1
	 *  or partialy (if close_code filled) + appel trigger BILL_PAYED => this->fk_statut=2, this->paye stay 0
	 *
	 *  @param	User	$user      	Object user that modify
	 *	@param  string	$close_code	Code renseigne si on classe a payee completement alors que paiement incomplet (cas escompte par exemple)
	 *	@param  string	$close_note	Commentaire renseigne si on classe a payee alors que paiement incomplet (cas escompte par exemple)
	 *  @return int         		<0 if KO, >0 if OK
	 */
    public function set_paid($user, $close_code = '', $close_note = '')
	{
        // phpcs:enable
		$error = 0;

		if ($this->paye != 1)
		{
			$this->db->begin();

			$now = dol_now();

			dol_syslog(get_class($this)."::set_paid rowid=".$this->id, LOG_DEBUG);

			$sql = 'UPDATE '.MAIN_DB_PREFIX.'facture SET';
			$sql .= ' fk_statut='.self::STATUS_CLOSED;
			if (!$close_code) $sql .= ', paye=1';
			if ($close_code) $sql .= ", close_code='".$this->db->escape($close_code)."'";
			if ($close_note) $sql .= ", close_note='".$this->db->escape($close_note)."'";
			$sql .= ', fk_user_closing = '.$user->id;
			$sql .= ", date_closing = '".$this->db->idate($now)."'";
			$sql .= ' WHERE rowid = '.$this->id;

			$resql = $this->db->query($sql);
			if ($resql)
			{
	            // Call trigger
	            $result = $this->call_trigger('BILL_PAYED', $user);
	            if ($result < 0) $error++;
	            // End call triggers
			} else {
				$error++;
				$this->error = $this->db->lasterror();
			}

			if (!$error)
			{
				$this->db->commit();
				return 1;
			} else {
				$this->db->rollback();
				return -1;
			}
		} else {
			return 0;
		}
	}


    // phpcs:disable PEAR.NamingConventions.ValidFunctionName.ScopeNotCamelCaps
	/**
	 *  Tag la facture comme non payee completement + appel trigger BILL_UNPAYED
	 *	Fonction utilisee quand un paiement prelevement est refuse,
	 * 	ou quand une facture annulee et reouverte.
	 *
	 *  @param	User	$user       Object user that change status
	 *  @return int         		<0 if KO, >0 if OK
	 */
    public function set_unpaid($user)
	{
        // phpcs:enable
		$error = 0;

		$this->db->begin();

		$sql = 'UPDATE '.MAIN_DB_PREFIX.'facture';
		$sql .= ' SET paye=0, fk_statut='.self::STATUS_VALIDATED.', close_code=null, close_note=null,';
		$sql .= ' date_closing=null,';
		$sql .= ' fk_user_closing=null';
		$sql .= ' WHERE rowid = '.$this->id;

		dol_syslog(get_class($this)."::set_unpaid", LOG_DEBUG);
		$resql = $this->db->query($sql);
		if ($resql)
		{
            // Call trigger
            $result = $this->call_trigger('BILL_UNPAYED', $user);
            if ($result < 0) $error++;
            // End call triggers
		} else {
			$error++;
			$this->error = $this->db->error();
			dol_print_error($this->db);
		}

		if (!$error)
		{
			$this->db->commit();
			return 1;
		} else {
			$this->db->rollback();
			return -1;
		}
	}


    // phpcs:disable PEAR.NamingConventions.ValidFunctionName.ScopeNotCamelCaps
	/**
	 *	Tag invoice as canceled, with no payment on it (example for replacement invoice or payment never received) + call trigger BILL_CANCEL
	 *	Warning, if option to decrease stock on invoice was set, this function does not change stock (it might be a cancel because
	 *  of no payment even if merchandises were sent).
	 *
	 *	@param	User	$user        	Object user making change
	 *	@param	string	$close_code		Code of closing invoice (CLOSECODE_REPLACED, CLOSECODE_...)
	 *	@param	string	$close_note		Comment
	 *	@return int         			<0 if KO, >0 if OK
	 */
    public function set_canceled($user, $close_code = '', $close_note = '')
	{
        // phpcs:enable

		dol_syslog(get_class($this)."::set_canceled rowid=".$this->id, LOG_DEBUG);

		$this->db->begin();

		$sql = 'UPDATE '.MAIN_DB_PREFIX.'facture SET';
		$sql .= ' fk_statut='.self::STATUS_ABANDONED;
		if ($close_code) $sql .= ", close_code='".$this->db->escape($close_code)."'";
		if ($close_note) $sql .= ", close_note='".$this->db->escape($close_note)."'";
		$sql .= ' WHERE rowid = '.$this->id;

		$resql = $this->db->query($sql);
		if ($resql)
		{
			// On desaffecte de la facture les remises liees
			// car elles n'ont pas ete utilisees vu que la facture est abandonnee.
			$sql = 'UPDATE '.MAIN_DB_PREFIX.'societe_remise_except';
			$sql .= ' SET fk_facture = NULL';
			$sql .= ' WHERE fk_facture = '.$this->id;

			$resql = $this->db->query($sql);
			if ($resql)
			{
	            // Call trigger
	            $result = $this->call_trigger('BILL_CANCEL', $user);
	            if ($result < 0)
	            {
					$this->db->rollback();
					return -1;
				}
	            // End call triggers

				$this->db->commit();
				return 1;
			} else {
				$this->error = $this->db->error()." sql=".$sql;
				$this->db->rollback();
				return -1;
			}
		} else {
			$this->error = $this->db->error()." sql=".$sql;
			$this->db->rollback();
			return -2;
		}
	}

	/**
	 * Tag invoice as validated + call trigger BILL_VALIDATE
	 * Object must have lines loaded with fetch_lines
	 *
	 * @param	User	$user           Object user that validate
	 * @param   string	$force_number	Reference to force on invoice
	 * @param	int		$idwarehouse	Id of warehouse to use for stock decrease if option to decreasenon stock is on (0=no decrease)
	 * @param	int		$notrigger		1=Does not execute triggers, 0= execute triggers
	 * @param	int		$batch_rule		[=0] 0 not decrement batch, else batch rule to use
	 *                                 	1=take in batches ordered by sellby and eatby dates
     * @return	int						<0 if KO, 0=Nothing done because invoice is not a draft, >0 if OK
	 */
    public function validate($user, $force_number = '', $idwarehouse = 0, $notrigger = 0, $batch_rule = 0)
	{
		global $conf, $langs;
		require_once DOL_DOCUMENT_ROOT.'/core/lib/files.lib.php';
		$productStatic = null;
		$warehouseStatic = null;
		if ($batch_rule > 0) {
			require_once DOL_DOCUMENT_ROOT.'/product/class/product.class.php';
			require_once DOL_DOCUMENT_ROOT.'/product/class/productbatch.class.php';
			require_once DOL_DOCUMENT_ROOT.'/product/stock/class/entrepot.class.php';
			$productStatic = new Product($this->db);
			$warehouseStatic = new Entrepot($this->db);
		}

		$now = dol_now();

		$error = 0;
		dol_syslog(get_class($this).'::validate user='.$user->id.', force_number='.$force_number.', idwarehouse='.$idwarehouse);

		// Force to have object complete for checks
		$this->fetch_thirdparty();
		$this->fetch_lines();

		// Check parameters
		if (!$this->brouillon)
		{
			dol_syslog(get_class($this)."::validate no draft status", LOG_WARNING);
			return 0;
		}
		if (count($this->lines) <= 0)
		{
        	$langs->load("errors");
			$this->error = $langs->trans("ErrorObjectMustHaveLinesToBeValidated", $this->ref);
			return -1;
		}
		if ((empty($conf->global->MAIN_USE_ADVANCED_PERMS) && empty($user->rights->facture->creer))
       	|| (!empty($conf->global->MAIN_USE_ADVANCED_PERMS) && empty($user->rights->facture->invoice_advance->validate)))
		{
			$this->error = 'Permission denied';
			dol_syslog(get_class($this)."::validate ".$this->error.' MAIN_USE_ADVANCED_PERMS='.$conf->global->MAIN_USE_ADVANCED_PERMS, LOG_ERR);
			return -1;
		}

		$this->db->begin();

		// Check parameters
		if ($this->type == self::TYPE_REPLACEMENT)		// si facture de remplacement
		{
			// Controle que facture source connue
			if ($this->fk_facture_source <= 0)
			{
				$this->error = $langs->trans("ErrorFieldRequired", $langs->transnoentitiesnoconv("InvoiceReplacement"));
				$this->db->rollback();
				return -10;
			}

			// Charge la facture source a remplacer
			$facreplaced = new Facture($this->db);
			$result = $facreplaced->fetch($this->fk_facture_source);
			if ($result <= 0)
			{
				$this->error = $langs->trans("ErrorBadInvoice");
				$this->db->rollback();
				return -11;
			}

			// Controle que facture source non deja remplacee par une autre
			$idreplacement = $facreplaced->getIdReplacingInvoice('validated');
			if ($idreplacement && $idreplacement != $this->id)
			{
				$facreplacement = new Facture($this->db);
				$facreplacement->fetch($idreplacement);
				$this->error = $langs->trans("ErrorInvoiceAlreadyReplaced", $facreplaced->ref, $facreplacement->ref);
				$this->db->rollback();
				return -12;
			}

			$result = $facreplaced->set_canceled($user, self::CLOSECODE_REPLACED, '');
			if ($result < 0)
			{
				$this->error = $facreplaced->error;
				$this->db->rollback();
				return -13;
			}
		}

		// Define new ref
		if ($force_number)
		{
			$num = $force_number;
		} elseif (preg_match('/^[\(]?PROV/i', $this->ref) || empty($this->ref)) // empty should not happened, but when it occurs, the test save life
		{
			if (!empty($conf->global->FAC_FORCE_DATE_VALIDATION))	// If option enabled, we force invoice date
			{
				$this->date = dol_now();
				$this->date_lim_reglement = $this->calculate_date_lim_reglement();
			}
			$num = $this->getNextNumRef($this->thirdparty);
		} else {
			$num = $this->ref;
		}
		$this->newref = dol_sanitizeFileName($num);

		if ($num)
		{
			$this->update_price(1);

			// Validate
			$sql = 'UPDATE '.MAIN_DB_PREFIX.'facture';
			$sql .= " SET ref='".$num."', fk_statut = ".self::STATUS_VALIDATED.", fk_user_valid = ".($user->id > 0 ? $user->id : "null").", date_valid = '".$this->db->idate($now)."'";
			if (!empty($conf->global->FAC_FORCE_DATE_VALIDATION))	// If option enabled, we force invoice date
			{
				$sql .= ", datef='".$this->db->idate($this->date)."'";
				$sql .= ", date_lim_reglement='".$this->db->idate($this->date_lim_reglement)."'";
			}
			$sql .= ' WHERE rowid = '.$this->id;

			dol_syslog(get_class($this)."::validate", LOG_DEBUG);
			$resql = $this->db->query($sql);
			if (!$resql)
			{
				dol_print_error($this->db);
				$error++;
			}

			// On verifie si la facture etait une provisoire
			if (!$error && (preg_match('/^[\(]?PROV/i', $this->ref)))
			{
				// La verif qu'une remise n'est pas utilisee 2 fois est faite au moment de l'insertion de ligne
			}

			if (!$error)
			{
				// Define third party as a customer
				$result = $this->thirdparty->set_as_client();

				// Si active on decremente le produit principal et ses composants a la validation de facture
				if ($this->type != self::TYPE_DEPOSIT && $result >= 0 && !empty($conf->stock->enabled) && !empty($conf->global->STOCK_CALCULATE_ON_BILL) && $idwarehouse > 0)
				{
					require_once DOL_DOCUMENT_ROOT.'/product/stock/class/mouvementstock.class.php';
					$langs->load("agenda");

					// Loop on each line
					$cpt = count($this->lines);
					for ($i = 0; $i < $cpt; $i++)
					{
						if ($this->lines[$i]->fk_product > 0)
						{
							$mouvP = new MouvementStock($this->db);
							$mouvP->origin = &$this;
							// We decrease stock for product
							if ($this->type == self::TYPE_CREDIT_NOTE) {
								$result = $mouvP->reception($user, $this->lines[$i]->fk_product, $idwarehouse, $this->lines[$i]->qty, 0, $langs->trans("InvoiceValidatedInDolibarr", $num));
								if ($result < 0) {
									$error++;
									$this->error = $mouvP->error;
								}
							} else {
								$is_batch_line = false;
								if ($batch_rule > 0) {
									$productStatic->fetch($this->lines[$i]->fk_product);
									if ($productStatic->hasbatch()) {
										$is_batch_line = true;
										$product_qty_remain = $this->lines[$i]->qty;

										$sortfield = null;
										$sortorder = null;
										// find all batch order by sellby (DLC) and eatby dates (DLUO) first
										if ($batch_rule == Productbatch::BATCH_RULE_SELLBY_EATBY_DATES_FIRST) {
											$sortfield = 'pl.sellby,pl.eatby,pb.qty,pl.rowid';
											$sortorder = 'ASC,ASC,ASC,ASC';
										}

										$resBatchList = Productbatch::findAllForProduct($this->db, $productStatic->id, $idwarehouse, (!empty($conf->global->STOCK_ALLOW_NEGATIVE_TRANSFER) ? null : 0), $sortfield, $sortorder);
										if (!is_array($resBatchList)) {
											$error++;
											$this->error = $this->db->lasterror();
										}

										if (!$error) {
											$batchList = $resBatchList;
											if (empty($batchList)) {
												$error++;
												$langs->load('errors');
												$warehouseStatic->fetch($idwarehouse);
												$this->error = $langs->trans('ErrorBatchNoFoundForProductInWarehouse', $productStatic->label, $warehouseStatic->ref);
												dol_syslog(__METHOD__.' Error: '.$langs->transnoentitiesnoconv('ErrorBatchNoFoundForProductInWarehouse', $productStatic->label, $warehouseStatic->ref), LOG_ERR);
											}

											foreach ($batchList as $batch) {
												if ($batch->qty <= 0) continue; // try to decrement only batches have positive quantity first

												// enough quantity in this batch
												if ($batch->qty >= $product_qty_remain) {
													$product_batch_qty = $product_qty_remain;
												} // not enough (take all in batch)
												else {
													$product_batch_qty = $batch->qty;
												}
												$result = $mouvP->livraison($user, $productStatic->id, $idwarehouse, $product_batch_qty, $this->lines[$i]->subprice, $langs->trans('InvoiceValidatedInDolibarr', $num), '', '', '', $batch->batch);
												if ($result < 0) {
													$error++;
													$this->error = $mouvP->error;
													break;
												}

												$product_qty_remain -= $product_batch_qty;
												// all product quantity was decremented
												if ($product_qty_remain <= 0) break;
											}

											if (!$error && $product_qty_remain > 0) {
												if ($conf->global->STOCK_ALLOW_NEGATIVE_TRANSFER) {
													// take in the first batch
													$batch = $batchList[0];
													$result = $mouvP->livraison($user, $productStatic->id, $idwarehouse, $product_qty_remain, $this->lines[$i]->subprice, $langs->trans('InvoiceValidatedInDolibarr', $num), '', '', '', $batch->batch);
													if ($result < 0) {
														$error++;
														$this->error = $mouvP->error;
													}
												} else {
													$error++;
													$langs->load('errors');
													$warehouseStatic->fetch($idwarehouse);
													$this->error = $langs->trans('ErrorBatchNoFoundEnoughQuantityForProductInWarehouse', $productStatic->label, $warehouseStatic->ref);
													dol_syslog(__METHOD__.' Error: '.$langs->transnoentitiesnoconv('ErrorBatchNoFoundEnoughQuantityForProductInWarehouse', $productStatic->label, $warehouseStatic->ref), LOG_ERR);
												}
											}
										}
									}
								}

								if (!$is_batch_line) {
									$result = $mouvP->livraison($user, $this->lines[$i]->fk_product, $idwarehouse, $this->lines[$i]->qty, $this->lines[$i]->subprice, $langs->trans("InvoiceValidatedInDolibarr", $num));
									if ($result < 0) {
										$error++;
										$this->error = $mouvP->error;
									}
								}
							}
						}
					}
				}
			}

			// Trigger calls
			if (!$error && !$notrigger)
			{
	            // Call trigger
	            $result = $this->call_trigger('BILL_VALIDATE', $user);
	            if ($result < 0) $error++;
	            // End call triggers
			}

			if (!$error)
			{
				$this->oldref = $this->ref;

				// Rename directory if dir was a temporary ref
				if (preg_match('/^[\(]?PROV/i', $this->ref))
				{
					// Now we rename also files into index
					$sql = 'UPDATE '.MAIN_DB_PREFIX."ecm_files set filename = CONCAT('".$this->db->escape($this->newref)."', SUBSTR(filename, ".(strlen($this->ref) + 1).")), filepath = 'facture/".$this->db->escape($this->newref)."'";
					$sql .= " WHERE filename LIKE '".$this->db->escape($this->ref)."%' AND filepath = 'facture/".$this->db->escape($this->ref)."' and entity = ".$conf->entity;
					$resql = $this->db->query($sql);
					if (!$resql) { $error++; $this->error = $this->db->lasterror(); }

					// We rename directory ($this->ref = old ref, $num = new ref) in order not to lose the attachments
					$oldref = dol_sanitizeFileName($this->ref);
					$newref = dol_sanitizeFileName($num);
					$dirsource = $conf->facture->dir_output.'/'.$oldref;
					$dirdest = $conf->facture->dir_output.'/'.$newref;
					if (!$error && file_exists($dirsource))
					{
						dol_syslog(get_class($this)."::validate rename dir ".$dirsource." into ".$dirdest);

						if (@rename($dirsource, $dirdest))
						{
							dol_syslog("Rename ok");
	                        // Rename docs starting with $oldref with $newref
	                        $listoffiles = dol_dir_list($conf->facture->dir_output.'/'.$newref, 'files', 1, '^'.preg_quote($oldref, '/'));
	                        foreach ($listoffiles as $fileentry)
	                        {
	                        	$dirsource = $fileentry['name'];
	                        	$dirdest = preg_replace('/^'.preg_quote($oldref, '/').'/', $newref, $dirsource);
	                        	$dirsource = $fileentry['path'].'/'.$dirsource;
	                        	$dirdest = $fileentry['path'].'/'.$dirdest;
	                        	@rename($dirsource, $dirdest);
	                        }
						}
					}
				}
			}

			if (!$error && !$this->is_last_in_cycle())
			{
				if (!$this->updatePriceNextInvoice($langs))
				{
					$error++;
				}
			}

			// Set new ref and define current status
			if (!$error)
			{
				$this->ref = $num;
				$this->ref = $num;
				$this->statut = self::STATUS_VALIDATED;
				$this->brouillon = 0;
				$this->date_validation = $now;
				$i = 0;

                if (!empty($conf->global->INVOICE_USE_SITUATION))
                {
                	$final = true;
    				$nboflines = count($this->lines);
    				while (($i < $nboflines) && $final) {
    					$final = ($this->lines[$i]->situation_percent == 100);
    					$i++;
    				}

    				if (empty($final)) $this->situation_final = 0;
    				else $this->situation_final = 1;

				    $this->setFinal($user);
                }
			}
		} else {
			$error++;
		}

		if (!$error)
		{
			$this->db->commit();
			return 1;
		} else {
			$this->db->rollback();
			return -1;
		}
	}

	/**
	 * Update price of next invoice
	 *
	 * @param	Translate	$langs	Translate object
	 * @return bool		false if KO, true if OK
	 */
    public function updatePriceNextInvoice(&$langs)
	{
		foreach ($this->tab_next_situation_invoice as $next_invoice)
		{
			$is_last = $next_invoice->is_last_in_cycle();

			if ($next_invoice->statut == self::STATUS_DRAFT && $is_last != 1)
			{
				$this->error = $langs->trans('updatePriceNextInvoiceErrorUpdateline', $next_invoice->ref);
				return false;
			}

			$next_invoice->brouillon = 1;
			foreach ($next_invoice->lines as $line)
			{
				$result = $next_invoice->updateline(
					$line->id, $line->desc, $line->subprice, $line->qty, $line->remise_percent,
					$line->date_start, $line->date_end, $line->tva_tx, $line->localtax1_tx, $line->localtax2_tx, 'HT', $line->info_bits, $line->product_type,
					$line->fk_parent_line, 0, $line->fk_fournprice, $line->pa_ht, $line->label, $line->special_code, $line->array_options, $line->situation_percent,
					$line->fk_unit
				);

				if ($result < 0)
				{
					$this->error = $langs->trans('updatePriceNextInvoiceErrorUpdateline', $next_invoice->ref);
					return false;
				}
			}

			break; // Only the next invoice and not each next invoice
		}

		return true;
	}

	/**
	 *	Set draft status
	 *
	 *	@param	User	$user			Object user that modify
	 *	@param	int		$idwarehouse	Id warehouse to use for stock change.
	 *	@return	int						<0 if KO, >0 if OK
	 */
	public function setDraft($user, $idwarehouse = -1)
	{
        // phpcs:enable
		global $conf, $langs;

		$error = 0;

		if ($this->statut == self::STATUS_DRAFT)
		{
			dol_syslog(__METHOD__." already draft status", LOG_WARNING);
			return 0;
		}

		dol_syslog(__METHOD__, LOG_DEBUG);

		$this->db->begin();

		$sql = "UPDATE ".MAIN_DB_PREFIX."facture";
		$sql .= " SET fk_statut = ".self::STATUS_DRAFT;
		$sql .= " WHERE rowid = ".$this->id;

		$result = $this->db->query($sql);
		if ($result)
		{
			if (!$error)
			{
				$this->oldcopy = clone $this;
			}

			// If we decrease stock on invoice validation, we increase back
			if ($this->type != self::TYPE_DEPOSIT && $result >= 0 && !empty($conf->stock->enabled) && !empty($conf->global->STOCK_CALCULATE_ON_BILL))
			{
				require_once DOL_DOCUMENT_ROOT.'/product/stock/class/mouvementstock.class.php';
				$langs->load("agenda");

				$num = count($this->lines);
				for ($i = 0; $i < $num; $i++)
				{
					if ($this->lines[$i]->fk_product > 0)
					{
						$mouvP = new MouvementStock($this->db);
						$mouvP->origin = &$this;
						// We decrease stock for product
						if ($this->type == self::TYPE_CREDIT_NOTE) $result = $mouvP->livraison($user, $this->lines[$i]->fk_product, $idwarehouse, $this->lines[$i]->qty, $this->lines[$i]->subprice, $langs->trans("InvoiceBackToDraftInDolibarr", $this->ref));
						else $result = $mouvP->reception($user, $this->lines[$i]->fk_product, $idwarehouse, $this->lines[$i]->qty, 0, $langs->trans("InvoiceBackToDraftInDolibarr", $this->ref)); // we use 0 for price, to not change the weighted average value
					}
				}
			}

			if ($error == 0)
			{
				$old_statut = $this->statut;
				$this->brouillon = 1;
				$this->statut = self::STATUS_DRAFT;

				// Call trigger
				$result = $this->call_trigger('BILL_UNVALIDATE', $user);
				if ($result < 0)
				{
					$error++;
					$this->statut = $old_statut;
					$this->brouillon = 0;
				}
				// End call triggers
			} else {
				$this->db->rollback();
				return -1;
			}

			if ($error == 0)
			{
				$this->db->commit();
				return 1;
			} else {
				$this->db->rollback();
				return -1;
			}
		} else {
			$this->error = $this->db->error();
			$this->db->rollback();
			return -1;
		}
	}


	/**
	 *  Add an invoice line into database (linked to product/service or not).
	 *  Les parametres sont deja cense etre juste et avec valeurs finales a l'appel
	 *  de cette methode. Aussi, pour le taux tva, il doit deja avoir ete defini
	 *  par l'appelant par la methode get_default_tva(societe_vendeuse,societe_acheteuse,produit)
	 *  et le desc doit deja avoir la bonne valeur (a l'appelant de gerer le multilangue)
	 *
	 *  @param    	string		$desc            	Description of line
	 *  @param    	double		$pu_ht              Unit price without tax (> 0 even for credit note)
	 *  @param    	double		$qty             	Quantity
	 *  @param    	double		$txtva           	Force Vat rate, -1 for auto (Can contain the vat_src_code too with syntax '9.9 (CODE)')
	 *  @param		double		$txlocaltax1		Local tax 1 rate (deprecated, use instead txtva with code inside)
	 *  @param		double		$txlocaltax2		Local tax 2 rate (deprecated, use instead txtva with code inside)
	 *  @param    	int			$fk_product      	Id of predefined product/service
	 *  @param    	double		$remise_percent  	Percent of discount on line
	 *  @param    	int			$date_start      	Date start of service
	 *  @param    	int			$date_end        	Date end of service
	 *  @param    	int			$ventil          	Code of dispatching into accountancy
	 *  @param    	int			$info_bits			Bits of type of lines
	 *  @param    	int			$fk_remise_except	Id discount used
	 *  @param		string		$price_base_type	'HT' or 'TTC'
	 *  @param    	double		$pu_ttc             Unit price with tax (> 0 even for credit note)
	 *  @param		int			$type				Type of line (0=product, 1=service). Not used if fk_product is defined, the type of product is used.
	 *  @param      int			$rang               Position of line
	 *  @param		int			$special_code		Special code (also used by externals modules!)
	 *  @param		string		$origin				Depend on global conf MAIN_CREATEFROM_KEEP_LINE_ORIGIN_INFORMATION can be 'orderdet', 'propaldet'..., else 'order','propal,'....
	 *  @param		int			$origin_id			Depend on global conf MAIN_CREATEFROM_KEEP_LINE_ORIGIN_INFORMATION can be Id of origin object (aka line id), else object id
	 *  @param		int			$fk_parent_line		Id of parent line
	 *  @param		int			$fk_fournprice		Supplier price id (to calculate margin) or ''
	 *  @param		int			$pa_ht				Buying price of line (to calculate margin) or ''
	 *  @param		string		$label				Label of the line (deprecated, do not use)
	 *  @param		array		$array_options		extrafields array
	 *  @param      int         $situation_percent  Situation advance percentage
	 *  @param      int         $fk_prev_id         Previous situation line id reference
	 *  @param 		string		$fk_unit 			Code of the unit to use. Null to use the default one
	 *  @param		double		$pu_ht_devise		Unit price in currency
	 *  @return    	int             				<0 if KO, Id of line if OK
	 */
    public function addline(
        $desc,
        $pu_ht,
        $qty,
        $txtva,
        $txlocaltax1 = 0,
        $txlocaltax2 = 0,
        $fk_product = 0,
        $remise_percent = 0,
        $date_start = '',
        $date_end = '',
        $ventil = 0,
        $info_bits = 0,
        $fk_remise_except = '',
        $price_base_type = 'HT',
        $pu_ttc = 0,
        $type = self::TYPE_STANDARD,
        $rang = -1,
        $special_code = 0,
        $origin = '',
        $origin_id = 0,
        $fk_parent_line = 0,
        $fk_fournprice = null,
        $pa_ht = 0,
        $label = '',
        $array_options = 0,
        $situation_percent = 100,
        $fk_prev_id = 0,
        $fk_unit = null,
        $pu_ht_devise = 0
    ) {
		// Deprecation warning
		if ($label) {
			dol_syslog(__METHOD__.": using line label is deprecated", LOG_WARNING);
			//var_dump(debug_backtrace(false));exit;
		}

		global $mysoc, $conf, $langs;

		dol_syslog(get_class($this)."::addline id=$this->id,desc=$desc,pu_ht=$pu_ht,qty=$qty,txtva=$txtva, txlocaltax1=$txlocaltax1, txlocaltax2=$txlocaltax2, fk_product=$fk_product,remise_percent=$remise_percent,date_start=$date_start,date_end=$date_end,ventil=$ventil,info_bits=$info_bits,fk_remise_except=$fk_remise_except,price_base_type=$price_base_type,pu_ttc=$pu_ttc,type=$type, fk_unit=$fk_unit", LOG_DEBUG);

		if ($this->statut == self::STATUS_DRAFT)
		{
			include_once DOL_DOCUMENT_ROOT.'/core/lib/price.lib.php';

			// Clean parameters
			if (empty($remise_percent)) $remise_percent = 0;
			if (empty($qty)) $qty = 0;
			if (empty($info_bits)) $info_bits = 0;
			if (empty($rang)) $rang = 0;
			if (empty($ventil)) $ventil = 0;
			if (empty($txtva)) $txtva = 0;
			if (empty($txlocaltax1)) $txlocaltax1 = 0;
			if (empty($txlocaltax2)) $txlocaltax2 = 0;
			if (empty($fk_parent_line) || $fk_parent_line < 0) $fk_parent_line = 0;
			if (empty($fk_prev_id)) $fk_prev_id = 'null';
			if (!isset($situation_percent) || $situation_percent > 100 || (string) $situation_percent == '') $situation_percent = 100;

			$remise_percent = price2num($remise_percent);
			$qty = price2num($qty);
			$pu_ht = price2num($pu_ht);
			$pu_ht_devise = price2num($pu_ht_devise);
			$pu_ttc = price2num($pu_ttc);
			$pa_ht = price2num($pa_ht);
			if (!preg_match('/\((.*)\)/', $txtva)) {
				$txtva = price2num($txtva); // $txtva can have format '5.0(XXX)' or '5'
			}
			$txlocaltax1 = price2num($txlocaltax1);
			$txlocaltax2 = price2num($txlocaltax2);

			if ($price_base_type == 'HT')
			{
				$pu = $pu_ht;
			} else {
				$pu = $pu_ttc;
			}

			// Check parameters
			if ($type < 0) return -1;

			if ($date_start && $date_end && $date_start > $date_end) {
				$langs->load("errors");
				$this->error = $langs->trans('ErrorStartDateGreaterEnd');
				return -1;
			}

			$this->db->begin();

			$product_type = $type;
			if (!empty($fk_product))
			{
				$product = new Product($this->db);
				$result = $product->fetch($fk_product);
				$product_type = $product->type;

				if (!empty($conf->global->STOCK_MUST_BE_ENOUGH_FOR_INVOICE) && $product_type == 0 && $product->stock_reel < $qty) {
                    $langs->load("errors");
				    $this->error = $langs->trans('ErrorStockIsNotEnoughToAddProductOnInvoice', $product->ref);
					$this->db->rollback();
					return -3;
				}
			}

			$localtaxes_type = getLocalTaxesFromRate($txtva, 0, $this->thirdparty, $mysoc);

			// Clean vat code
			$reg = array();
			$vat_src_code = '';
			if (preg_match('/\((.*)\)/', $txtva, $reg))
			{
				$vat_src_code = $reg[1];
				$txtva = preg_replace('/\s*\(.*\)/', '', $txtva); // Remove code into vatrate.
			}

			// Calcul du total TTC et de la TVA pour la ligne a partir de
			// qty, pu, remise_percent et txtva
			// TRES IMPORTANT: C'est au moment de l'insertion ligne qu'on doit stocker
			// la part ht, tva et ttc, et ce au niveau de la ligne qui a son propre taux tva.

			$tabprice = calcul_price_total($qty, $pu, $remise_percent, $txtva, $txlocaltax1, $txlocaltax2, 0, $price_base_type, $info_bits, $product_type, $mysoc, $localtaxes_type, $situation_percent, $this->multicurrency_tx, $pu_ht_devise);

			$total_ht  = $tabprice[0];
			$total_tva = $tabprice[1];
			$total_ttc = $tabprice[2];
			$total_localtax1 = $tabprice[9];
			$total_localtax2 = $tabprice[10];
			$pu_ht = $tabprice[3];

			// MultiCurrency
			$multicurrency_total_ht = $tabprice[16];
            $multicurrency_total_tva = $tabprice[17];
            $multicurrency_total_ttc = $tabprice[18];
			$pu_ht_devise = $tabprice[19];

			// Rank to use
			$ranktouse = $rang;
			if ($ranktouse == -1)
			{
				$rangmax = $this->line_max($fk_parent_line);
				$ranktouse = $rangmax + 1;
			}

			// Insert line
			$this->line = new FactureLigne($this->db);

			$this->line->context = $this->context;

			$this->line->fk_facture = $this->id;
			$this->line->label = $label; // deprecated
			$this->line->desc = $desc;

			$this->line->qty = ($this->type == self::TYPE_CREDIT_NOTE ?abs($qty) : $qty); // For credit note, quantity is always positive and unit price negative
			$this->line->subprice = ($this->type == self::TYPE_CREDIT_NOTE ?-abs($pu_ht) : $pu_ht); // For credit note, unit price always negative, always positive otherwise

			$this->line->vat_src_code = $vat_src_code;
			$this->line->tva_tx = $txtva;
			$this->line->localtax1_tx = ($total_localtax1 ? $localtaxes_type[1] : 0);
			$this->line->localtax2_tx = ($total_localtax2 ? $localtaxes_type[3] : 0);
			$this->line->localtax1_type = $localtaxes_type[0];
			$this->line->localtax2_type = $localtaxes_type[2];

			$this->line->total_ht = (($this->type == self::TYPE_CREDIT_NOTE || $qty < 0) ?-abs($total_ht) : $total_ht); // For credit note and if qty is negative, total is negative
			$this->line->total_ttc = (($this->type == self::TYPE_CREDIT_NOTE || $qty < 0) ?-abs($total_ttc) : $total_ttc); // For credit note and if qty is negative, total is negative
			$this->line->total_tva = (($this->type == self::TYPE_CREDIT_NOTE || $qty < 0) ?-abs($total_tva) : $total_tva); // For credit note and if qty is negative, total is negative
			$this->line->total_localtax1 = (($this->type == self::TYPE_CREDIT_NOTE || $qty < 0) ?-abs($total_localtax1) : $total_localtax1); // For credit note and if qty is negative, total is negative
			$this->line->total_localtax2 = (($this->type == self::TYPE_CREDIT_NOTE || $qty < 0) ?-abs($total_localtax2) : $total_localtax2); // For credit note and if qty is negative, total is negative

			$this->line->fk_product = $fk_product;
			$this->line->product_type = $product_type;
			$this->line->remise_percent = $remise_percent;
			$this->line->date_start = $date_start;
			$this->line->date_end = $date_end;
			$this->line->ventil = $ventil;
			$this->line->rang = $ranktouse;
			$this->line->info_bits = $info_bits;
			$this->line->fk_remise_except = $fk_remise_except;

			$this->line->special_code = $special_code;
			$this->line->fk_parent_line = $fk_parent_line;
			$this->line->origin = $origin;
			$this->line->origin_id = $origin_id;
			$this->line->situation_percent = $situation_percent;
			$this->line->fk_prev_id = $fk_prev_id;
			$this->line->fk_unit = $fk_unit;

			// infos marge
			$this->line->fk_fournprice = $fk_fournprice;
			$this->line->pa_ht = $pa_ht;

			// Multicurrency
			$this->line->fk_multicurrency = $this->fk_multicurrency;
			$this->line->multicurrency_code = $this->multicurrency_code;
			$this->line->multicurrency_subprice		= $pu_ht_devise;
			$this->line->multicurrency_total_ht 	= $multicurrency_total_ht;
            $this->line->multicurrency_total_tva 	= $multicurrency_total_tva;
            $this->line->multicurrency_total_ttc 	= $multicurrency_total_ttc;

			if (is_array($array_options) && count($array_options) > 0) {
				$this->line->array_options = $array_options;
			}

			$result = $this->line->insert();
			if ($result > 0)
			{
				// Reorder if child line
				if (!empty($fk_parent_line)) $this->line_order(true, 'DESC');

				// Mise a jour informations denormalisees au niveau de la facture meme
				$result = $this->update_price(1, 'auto', 0, $mysoc); // The addline method is designed to add line from user input so total calculation with update_price must be done using 'auto' mode.

				if ($result > 0)
				{
					$this->db->commit();
					return $this->line->id;
				} else {
					$this->error = $this->db->lasterror();
					$this->db->rollback();
					return -1;
				}
			} else {
				$this->error = $this->line->error;
				$this->db->rollback();
				return -2;
			}
		} else {
			dol_syslog(get_class($this)."::addline status of order must be Draft to allow use of ->addline()", LOG_ERR);
			return -3;
		}
	}

	/**
	 *  Update a detail line
	 *
	 *  @param     	int			$rowid           	Id of line to update
	 *  @param     	string		$desc            	Description of line
	 *  @param     	double		$pu              	Prix unitaire (HT ou TTC selon price_base_type) (> 0 even for credit note lines)
	 *  @param     	double		$qty             	Quantity
	 *  @param     	double		$remise_percent  	Percentage discount of the line
	 *  @param     	int		    $date_start      	Date de debut de validite du service
	 *  @param     	int		    $date_end        	Date de fin de validite du service
	 *  @param     	double		$txtva          	VAT Rate (Can be '8.5', '8.5 (ABC)')
	 * 	@param		double		$txlocaltax1		Local tax 1 rate
	 *  @param		double		$txlocaltax2		Local tax 2 rate
	 * 	@param     	string		$price_base_type 	HT or TTC
	 * 	@param     	int			$info_bits 		    Miscellaneous informations
	 * 	@param		int			$type				Type of line (0=product, 1=service)
	 * 	@param		int			$fk_parent_line		Id of parent line (0 in most cases, used by modules adding sublevels into lines).
	 * 	@param		int			$skip_update_total	Keep fields total_xxx to 0 (used for special lines by some modules)
	 * 	@param		int			$fk_fournprice		Id of origin supplier price
	 * 	@param		int			$pa_ht				Price (without tax) of product when it was bought
	 * 	@param		string		$label				Label of the line (deprecated, do not use)
	 * 	@param		int			$special_code		Special code (also used by externals modules!)
     *  @param		array		$array_options		extrafields array
	 * 	@param      int         $situation_percent  Situation advance percentage
	 * 	@param 		string		$fk_unit 			Code of the unit to use. Null to use the default one
	 * 	@param		double		$pu_ht_devise		Unit price in currency
	 * 	@param		int			$notrigger			disable line update trigger
	 *  @return    	int             				< 0 if KO, > 0 if OK
	 */
    public function updateline($rowid, $desc, $pu, $qty, $remise_percent, $date_start, $date_end, $txtva, $txlocaltax1 = 0, $txlocaltax2 = 0, $price_base_type = 'HT', $info_bits = 0, $type = self::TYPE_STANDARD, $fk_parent_line = 0, $skip_update_total = 0, $fk_fournprice = null, $pa_ht = 0, $label = '', $special_code = 0, $array_options = 0, $situation_percent = 100, $fk_unit = null, $pu_ht_devise = 0, $notrigger = 0)
	{
		global $conf, $user;
		// Deprecation warning
		if ($label) {
			dol_syslog(__METHOD__.": using line label is deprecated", LOG_WARNING);
		}

		include_once DOL_DOCUMENT_ROOT.'/core/lib/price.lib.php';

		global $mysoc, $langs;

		dol_syslog(get_class($this)."::updateline rowid=$rowid, desc=$desc, pu=$pu, qty=$qty, remise_percent=$remise_percent, date_start=$date_start, date_end=$date_end, txtva=$txtva, txlocaltax1=$txlocaltax1, txlocaltax2=$txlocaltax2, price_base_type=$price_base_type, info_bits=$info_bits, type=$type, fk_parent_line=$fk_parent_line pa_ht=$pa_ht, special_code=$special_code, fk_unit=$fk_unit, pu_ht_devise=$pu_ht_devise", LOG_DEBUG);

		if ($this->brouillon)
		{
			if (!$this->is_last_in_cycle() && empty($this->error))
			{
				if (!$this->checkProgressLine($rowid, $situation_percent))
				{
					if (!$this->error) $this->error = $langs->trans('invoiceLineProgressError');
					return -3;
				}
			}

			if ($date_start && $date_end && $date_start > $date_end) {
				$langs->load("errors");
				$this->error = $langs->trans('ErrorStartDateGreaterEnd');
				return -1;
			}

			$this->db->begin();

			// Clean parameters
			if (empty($qty)) $qty = 0;
			if (empty($fk_parent_line) || $fk_parent_line < 0) $fk_parent_line = 0;
			if (empty($special_code) || $special_code == 3) $special_code = 0;
			if (!isset($situation_percent) || $situation_percent > 100 || (string) $situation_percent == '') $situation_percent = 100;

			$remise_percent = price2num($remise_percent);
			$qty			= price2num($qty);
			$pu 			= price2num($pu);
        	$pu_ht_devise = price2num($pu_ht_devise);
			$pa_ht			= price2num($pa_ht);
			$txtva			= price2num($txtva);
			$txlocaltax1	= price2num($txlocaltax1);
			$txlocaltax2	= price2num($txlocaltax2);

			// Check parameters
			if ($type < 0) return -1;

			// Calculate total with, without tax and tax from qty, pu, remise_percent and txtva
			// TRES IMPORTANT: C'est au moment de l'insertion ligne qu'on doit stocker
			// la part ht, tva et ttc, et ce au niveau de la ligne qui a son propre taux tva.

			$localtaxes_type = getLocalTaxesFromRate($txtva, 0, $this->thirdparty, $mysoc);

			// Clean vat code
    		$vat_src_code = '';
    		if (preg_match('/\((.*)\)/', $txtva, $reg))
    		{
    		    $vat_src_code = $reg[1];
    		    $txtva = preg_replace('/\s*\(.*\)/', '', $txtva); // Remove code into vatrate.
    		}

			$tabprice = calcul_price_total($qty, $pu, $remise_percent, $txtva, $txlocaltax1, $txlocaltax2, 0, $price_base_type, $info_bits, $type, $mysoc, $localtaxes_type, $situation_percent, $this->multicurrency_tx, $pu_ht_devise);

			$total_ht  = $tabprice[0];
			$total_tva = $tabprice[1];
			$total_ttc = $tabprice[2];
			$total_localtax1 = $tabprice[9];
			$total_localtax2 = $tabprice[10];
			$pu_ht  = $tabprice[3];
			$pu_tva = $tabprice[4];
			$pu_ttc = $tabprice[5];

			// MultiCurrency
			$multicurrency_total_ht = $tabprice[16];
            $multicurrency_total_tva = $tabprice[17];
            $multicurrency_total_ttc = $tabprice[18];
			$pu_ht_devise = $tabprice[19];

			// Old properties: $price, $remise (deprecated)
			$price = $pu;
			$remise = 0;
			if ($remise_percent > 0)
			{
				$remise = round(($pu * $remise_percent / 100), 2);
				$price = ($pu - $remise);
			}
			$price = price2num($price);

			//Fetch current line from the database and then clone the object and set it in $oldline property
			$line = new FactureLigne($this->db);
			$line->fetch($rowid);
			$line->fetch_optionals();

			if (!empty($line->fk_product))
			{
				$product = new Product($this->db);
				$result = $product->fetch($line->fk_product);
				$product_type = $product->type;

				if (!empty($conf->global->STOCK_MUST_BE_ENOUGH_FOR_INVOICE) && $product_type == 0 && $product->stock_reel < $qty) {
                    $langs->load("errors");
				    $this->error = $langs->trans('ErrorStockIsNotEnoughToAddProductOnInvoice', $product->ref);
					$this->db->rollback();
					return -3;
				}
			}

			$staticline = clone $line;

			$line->oldline = $staticline;
			$this->line = $line;
            $this->line->context = $this->context;

			// Reorder if fk_parent_line change
			if (!empty($fk_parent_line) && !empty($staticline->fk_parent_line) && $fk_parent_line != $staticline->fk_parent_line)
			{
				$rangmax = $this->line_max($fk_parent_line);
				$this->line->rang = $rangmax + 1;
			}

			$this->line->id = $rowid;
			$this->line->rowid				= $rowid;
			$this->line->label				= $label;
			$this->line->desc = $desc;
			$this->line->qty = ($this->type == self::TYPE_CREDIT_NOTE ?abs($qty) : $qty); // For credit note, quantity is always positive and unit price negative

			$this->line->vat_src_code = $vat_src_code;
			$this->line->tva_tx = $txtva;
			$this->line->localtax1_tx		= $txlocaltax1;
			$this->line->localtax2_tx		= $txlocaltax2;
			$this->line->localtax1_type		= $localtaxes_type[0];
			$this->line->localtax2_type		= $localtaxes_type[2];

			$this->line->remise_percent		= $remise_percent;
			$this->line->subprice			= ($this->type == 2 ?-abs($pu_ht) : $pu_ht); // For credit note, unit price always negative, always positive otherwise
			$this->line->date_start = $date_start;
			$this->line->date_end			= $date_end;
			$this->line->total_ht			= (($this->type == self::TYPE_CREDIT_NOTE || $qty < 0) ?-abs($total_ht) : $total_ht); // For credit note and if qty is negative, total is negative
			$this->line->total_tva			= (($this->type == self::TYPE_CREDIT_NOTE || $qty < 0) ?-abs($total_tva) : $total_tva);
			$this->line->total_localtax1	= $total_localtax1;
			$this->line->total_localtax2	= $total_localtax2;
			$this->line->total_ttc			= (($this->type == self::TYPE_CREDIT_NOTE || $qty < 0) ?-abs($total_ttc) : $total_ttc);
			$this->line->info_bits			= $info_bits;
			$this->line->special_code		= $special_code;
			$this->line->product_type		= $type;
			$this->line->fk_parent_line = $fk_parent_line;
			$this->line->skip_update_total = $skip_update_total;
			$this->line->situation_percent = $situation_percent;
			$this->line->fk_unit = $fk_unit;

			$this->line->fk_fournprice = $fk_fournprice;
			$this->line->pa_ht = $pa_ht;

			// Multicurrency
			$this->line->multicurrency_subprice		= $pu_ht_devise;
			$this->line->multicurrency_total_ht 	= $multicurrency_total_ht;
            $this->line->multicurrency_total_tva 	= $multicurrency_total_tva;
            $this->line->multicurrency_total_ttc 	= $multicurrency_total_ttc;

			if (is_array($array_options) && count($array_options) > 0) {
				// We replace values in this->line->array_options only for entries defined into $array_options
				foreach ($array_options as $key => $value) {
					$this->line->array_options[$key] = $array_options[$key];
				}
			}

			$result = $this->line->update($user, $notrigger);
			if ($result > 0)
			{
				// Reorder if child line
				if (!empty($fk_parent_line)) $this->line_order(true, 'DESC');

				// Mise a jour info denormalisees au niveau facture
				$this->update_price(1);
				$this->db->commit();
				return $result;
			} else {
			    $this->error = $this->line->error;
				$this->db->rollback();
				return -1;
			}
		} else {
			$this->error = "Invoice statut makes operation forbidden";
			return -2;
		}
	}

	/**
	 * Check if the percent edited is lower of next invoice line
	 *
	 * @param	int		$idline				id of line to check
	 * @param	float	$situation_percent	progress percentage need to be test
	 * @return false if KO, true if OK
	 */
    public function checkProgressLine($idline, $situation_percent)
	{
		$sql = 'SELECT fd.situation_percent FROM '.MAIN_DB_PREFIX.'facturedet fd
				INNER JOIN '.MAIN_DB_PREFIX.'facture f ON (fd.fk_facture = f.rowid)
				WHERE fd.fk_prev_id = '.$idline.'
				AND f.fk_statut <> 0';

		$result = $this->db->query($sql);
		if (!$result)
		{
			$this->error = $this->db->error();
			return false;
		}

		$obj = $this->db->fetch_object($result);

		if ($obj === null) return true;
		else return $situation_percent < $obj->situation_percent;
	}

    // phpcs:disable PEAR.NamingConventions.ValidFunctionName.ScopeNotCamelCaps
	/**
	 * Update invoice line with percentage
	 *
	 * @param  FactureLigne $line       Invoice line
	 * @param  int          $percent    Percentage
	 * @return void
	 */
    public function update_percent($line, $percent)
	{
        // phpcs:enable
	    global $mysoc, $user;

	    // Progress should never be changed for discount lines
	    if (($line->info_bits & 2) == 2)
	    {
	    	return;
	    }

		include_once DOL_DOCUMENT_ROOT.'/core/lib/price.lib.php';

		// Cap percentages to 100
		if ($percent > 100) $percent = 100;
		$line->situation_percent = $percent;
		$tabprice = calcul_price_total($line->qty, $line->subprice, $line->remise_percent, $line->tva_tx, $line->localtax1_tx, $line->localtax2_tx, 0, 'HT', 0, $line->product_type, $mysoc, '', $percent);
		$line->total_ht = $tabprice[0];
		$line->total_tva = $tabprice[1];
		$line->total_ttc = $tabprice[2];
		$line->total_localtax1 = $tabprice[9];
		$line->total_localtax2 = $tabprice[10];
		$line->multicurrency_total_ht  = $tabprice[16];
		$line->multicurrency_total_tva = $tabprice[17];
		$line->multicurrency_total_ttc = $tabprice[18];
		$line->update($user);
		$this->update_price(1);
	}

	/**
	 *	Delete line in database
	 *
	 *	@param		int		$rowid		Id of line to delete
	 *	@return		int					<0 if KO, >0 if OK
	 */
    public function deleteline($rowid)
	{
        global $user;

		dol_syslog(get_class($this)."::deleteline rowid=".$rowid, LOG_DEBUG);

		if (!$this->brouillon)
		{
			$this->error = 'ErrorDeleteLineNotAllowedByObjectStatus';
			return -1;
		}

		$this->db->begin();

		// Libere remise liee a ligne de facture
		$sql = 'UPDATE '.MAIN_DB_PREFIX.'societe_remise_except';
		$sql .= ' SET fk_facture_line = NULL';
		$sql .= ' WHERE fk_facture_line = '.$rowid;

		dol_syslog(get_class($this)."::deleteline", LOG_DEBUG);
		$result = $this->db->query($sql);
		if (!$result)
		{
			$this->error = $this->db->error();
			$this->db->rollback();
			return -1;
		}

		$line = new FactureLigne($this->db);

        $line->context = $this->context;

		// For triggers
		$result = $line->fetch($rowid);
		if (!($result > 0)) dol_print_error($this->db, $line->error, $line->errors);

		if ($line->delete($user) > 0)
		{
			$result = $this->update_price(1);

			if ($result > 0)
			{
				$this->db->commit();
				return 1;
			} else {
				$this->db->rollback();
				$this->error = $this->db->lasterror();
				return -1;
			}
		} else {
			$this->db->rollback();
			$this->error = $line->error;
			return -1;
		}
	}

    // phpcs:disable PEAR.NamingConventions.ValidFunctionName.ScopeNotCamelCaps
	/**
	 *	Set percent discount
	 *
	 *	@param     	User	$user		User that set discount
	 *	@param     	double	$remise		Discount
	 *  @param     	int		$notrigger	1=Does not execute triggers, 0= execute triggers
	 *	@return		int 		<0 if ko, >0 if ok
	 */
    public function set_remise($user, $remise, $notrigger = 0)
	{
        // phpcs:enable
		// Clean parameters
		if (empty($remise)) $remise = 0;

		if ($user->rights->facture->creer)
		{
			$remise = price2num($remise);

			$error = 0;

			$this->db->begin();

			$sql = 'UPDATE '.MAIN_DB_PREFIX.'facture';
			$sql .= ' SET remise_percent = '.$remise;
			$sql .= ' WHERE rowid = '.$this->id;
			$sql .= ' AND fk_statut = '.self::STATUS_DRAFT;

			dol_syslog(__METHOD__, LOG_DEBUG);
			$resql = $this->db->query($sql);
			if (!$resql)
			{
				$this->errors[] = $this->db->error();
				$error++;
			}

			if (!$notrigger && empty($error))
			{
				// Call trigger
				$result = $this->call_trigger('BILL_MODIFY', $user);
				if ($result < 0) $error++;
				// End call triggers
			}

			if (!$error)
			{
				$this->remise_percent = $remise;
				$this->update_price(1);

				$this->db->commit();
				return 1;
			} else {
				foreach ($this->errors as $errmsg)
				{
					dol_syslog(__METHOD__.' Error: '.$errmsg, LOG_ERR);
					$this->error .= ($this->error ? ', '.$errmsg : $errmsg);
				}
				$this->db->rollback();
				return -1 * $error;
			}
		}
	}


    // phpcs:disable PEAR.NamingConventions.ValidFunctionName.ScopeNotCamelCaps
	/**
	 *	Set absolute discount
	 *
	 *	@param     	User	$user 		User that set discount
	 *	@param     	double	$remise		Discount
	 *  @param     	int		$notrigger	1=Does not execute triggers, 0= execute triggers
	 *	@return		int 				<0 if KO, >0 if OK
	 */
    public function set_remise_absolue($user, $remise, $notrigger = 0)
	{
        // phpcs:enable
		if (empty($remise)) $remise = 0;

		if ($user->rights->facture->creer)
		{
			$error = 0;

			$this->db->begin();

			$remise = price2num($remise);

			$sql = 'UPDATE '.MAIN_DB_PREFIX.'facture';
			$sql .= ' SET remise_absolue = '.$remise;
			$sql .= ' WHERE rowid = '.$this->id;
			$sql .= ' AND fk_statut = '.self::STATUS_DRAFT;

			dol_syslog(__METHOD__, LOG_DEBUG);
			$resql = $this->db->query($sql);
			if (!$resql)
			{
				$this->errors[] = $this->db->error();
				$error++;
			}

			if (!$error)
			{
				$this->oldcopy = clone $this;
				$this->remise_absolue = $remise;
				$this->update_price(1);
			}

			if (!$notrigger && empty($error))
			{
				// Call trigger
				$result = $this->call_trigger('BILL_MODIFY', $user);
				if ($result < 0) $error++;
				// End call triggers
			}

			if (!$error)
			{
				$this->db->commit();
				return 1;
			} else {
				foreach ($this->errors as $errmsg)
				{
					dol_syslog(__METHOD__.' Error: '.$errmsg, LOG_ERR);
					$this->error .= ($this->error ? ', '.$errmsg : $errmsg);
				}
				$this->db->rollback();
				return -1 * $error;
			}
		}
	}

	/**
	 *      Return next reference of customer invoice not already used (or last reference)
	 *      according to numbering module defined into constant FACTURE_ADDON
	 *
	 *      @param	   Societe		$soc		object company
	 *      @param     string		$mode		'next' for next value or 'last' for last value
	 *      @return    string					free ref or last ref
	 */
    public function getNextNumRef($soc, $mode = 'next')
	{
		global $conf, $langs;

		if ($this->module_source == 'takepos') {
			$langs->load('cashdesk@cashdesk');

			$moduleName = 'takepos';
			$moduleSourceName = 'Takepos';
			$addonConstName = 'TAKEPOS_REF_ADDON';

			// Clean parameters (if not defined or using deprecated value)
			if (empty($conf->global->TAKEPOS_REF_ADDON)) $conf->global->TAKEPOS_REF_ADDON = 'mod_takepos_ref_simple';

			$addon = $conf->global->TAKEPOS_REF_ADDON;
		} else {
			$langs->load('bills');

			$moduleName = 'facture';
			$moduleSourceName = 'Invoice';
			$addonConstName = 'FACTURE_ADDON';

			// Clean parameters (if not defined or using deprecated value)
			if (empty($conf->global->FACTURE_ADDON)) $conf->global->FACTURE_ADDON = 'mod_facture_terre';
			elseif ($conf->global->FACTURE_ADDON == 'terre') $conf->global->FACTURE_ADDON = 'mod_facture_terre';
			elseif ($conf->global->FACTURE_ADDON == 'mercure') $conf->global->FACTURE_ADDON = 'mod_facture_mercure';

			$addon = $conf->global->FACTURE_ADDON;
		}

		if (!empty($addon)) {
			dol_syslog("Call getNextNumRef with ".$addonConstName." = ".$conf->global->FACTURE_ADDON.", thirdparty=".$soc->nom.", type=".$soc->typent_code, LOG_DEBUG);

			$mybool = false;


			$file = $addon.'.php';
			$classname = $addon;


			// Include file with class
			$dirmodels = array_merge(array('/'), (array) $conf->modules_parts['models']);
			foreach ($dirmodels as $reldir) {
				$dir = dol_buildpath($reldir.'core/modules/'.$moduleName.'/');

				// Load file with numbering class (if found)
				if (is_file($dir.$file) && is_readable($dir.$file)) {
					$mybool |= include_once $dir.$file;
				}
			}

			// For compatibility
			if (!$mybool) {
				$file = $addon.'/'.$addon.'.modules.php';
				$classname = 'mod_'.$moduleName.'_'.$addon;
				$classname = preg_replace('/\-.*$/', '', $classname);
				// Include file with class
				foreach ($conf->file->dol_document_root as $dirroot) {
					$dir = $dirroot.'/core/modules/'.$moduleName.'/';

					// Load file with numbering class (if found)
					if (is_file($dir.$file) && is_readable($dir.$file)) {
						$mybool |= include_once $dir.$file;
					}
				}
			}

			if (!$mybool) {
				dol_print_error('', 'Failed to include file '.$file);
				return '';
			}

			$obj = new $classname();
			$numref = $obj->getNextValue($soc, $this, $mode);

			/**
			 * $numref can be empty in case we ask for the last value because if there is no invoice created with the
			 * set up mask.
			 */
			if ($mode != 'last' && !$numref) {
				$this->error = $obj->error;
				return '';
			}

			return $numref;
		} else {
			$langs->load('errors');
			print $langs->trans('Error').' '.$langs->trans('ErrorModuleSetupNotComplete', $langs->transnoentitiesnoconv($moduleSourceName));
			return '';
		}
	}

	/**
	 *	Load miscellaneous information for tab "Info"
	 *
	 *	@param  int		$id		Id of object to load
	 *	@return	void
	 */
    public function info($id)
	{
		$sql = 'SELECT c.rowid, datec, date_valid as datev, tms as datem,';
		$sql .= ' date_closing as dateclosing,';
		$sql .= ' fk_user_author, fk_user_valid, fk_user_closing';
		$sql .= ' FROM '.MAIN_DB_PREFIX.'facture as c';
		$sql .= ' WHERE c.rowid = '.$id;

		$result = $this->db->query($sql);
		if ($result)
		{
			if ($this->db->num_rows($result))
			{
				$obj = $this->db->fetch_object($result);
				$this->id = $obj->rowid;
				if ($obj->fk_user_author)
				{
					$cuser = new User($this->db);
					$cuser->fetch($obj->fk_user_author);
					$this->user_creation = $cuser;
				}
				if ($obj->fk_user_valid)
				{
					$vuser = new User($this->db);
					$vuser->fetch($obj->fk_user_valid);
					$this->user_validation = $vuser;
				}
				if ($obj->fk_user_closing)
				{
					$cluser = new User($this->db);
					$cluser->fetch($obj->fk_user_closing);
					$this->user_closing = $cluser;
				}

				$this->date_creation     = $this->db->jdate($obj->datec);
				$this->date_modification = $this->db->jdate($obj->datem);
				$this->date_validation   = $this->db->jdate($obj->datev);
				$this->date_closing      = $this->db->jdate($obj->dateclosing);
			}
			$this->db->free($result);
		} else {
			dol_print_error($this->db);
		}
	}


    // phpcs:disable PEAR.NamingConventions.ValidFunctionName.ScopeNotCamelCaps
	/**
	 *  Return list of invoices (eventually filtered on a user) into an array
	 *
	 *  @param		int		$shortlist		0=Return array[id]=ref, 1=Return array[](id=>id,ref=>ref,name=>name)
	 *  @param      int		$draft      	0=not draft, 1=draft
	 *  @param      User	$excluser      	Objet user to exclude
	 *  @param    	int		$socid			Id third pary
	 *  @param    	int		$limit			For pagination
	 *  @param    	int		$offset			For pagination
	 *  @param    	string	$sortfield		Sort criteria
	 *  @param    	string	$sortorder		Sort order
	 *  @return     array|int             	-1 if KO, array with result if OK
	 */
    public function liste_array($shortlist = 0, $draft = 0, $excluser = '', $socid = 0, $limit = 0, $offset = 0, $sortfield = 'f.datef,f.rowid', $sortorder = 'DESC')
	{
        // phpcs:enable
		global $conf, $user;

		$ga = array();

		$sql = "SELECT s.rowid, s.nom as name, s.client,";
		$sql .= " f.rowid as fid, f.ref as ref, f.datef as df";
		if (!$user->rights->societe->client->voir && !$socid) $sql .= ", sc.fk_soc, sc.fk_user";
		$sql .= " FROM ".MAIN_DB_PREFIX."societe as s, ".MAIN_DB_PREFIX."facture as f";
		if (!$user->rights->societe->client->voir && !$socid) $sql .= ", ".MAIN_DB_PREFIX."societe_commerciaux as sc";
		$sql .= " WHERE f.entity IN (".getEntity('invoice').")";
		$sql .= " AND f.fk_soc = s.rowid";
		if (!$user->rights->societe->client->voir && !$socid) //restriction
		{
			$sql .= " AND s.rowid = sc.fk_soc AND sc.fk_user = ".$user->id;
		}
		if ($socid) $sql .= " AND s.rowid = ".$socid;
		if ($draft) $sql .= " AND f.fk_statut = ".self::STATUS_DRAFT;
		if (is_object($excluser)) $sql .= " AND f.fk_user_author <> ".$excluser->id;
		$sql .= $this->db->order($sortfield, $sortorder);
		$sql .= $this->db->plimit($limit, $offset);

		$result = $this->db->query($sql);
		if ($result)
		{
			$numc = $this->db->num_rows($result);
			if ($numc)
			{
				$i = 0;
				while ($i < $numc)
				{
					$obj = $this->db->fetch_object($result);

					if ($shortlist == 1)
					{
						$ga[$obj->fid] = $obj->ref;
					} elseif ($shortlist == 2)
					{
						$ga[$obj->fid] = $obj->ref.' ('.$obj->name.')';
					} else {
						$ga[$i]['id'] = $obj->fid;
						$ga[$i]['ref'] 	= $obj->ref;
						$ga[$i]['name'] = $obj->name;
					}
					$i++;
				}
			}
			return $ga;
		} else {
			dol_print_error($this->db);
			return -1;
		}
	}


    // phpcs:disable PEAR.NamingConventions.ValidFunctionName.ScopeNotCamelCaps
	/**
	 *	Return list of invoices qualified to be replaced by another invoice.
	 *	Invoices matching the following rules are returned:
	 *	(Status validated or abandonned for a reason 'other') + not payed + no payment at all + not already replaced
	 *
	 *	@param		int		$socid		Id thirdparty
	 *	@return    	array|int			Array of invoices ('id'=>id, 'ref'=>ref, 'status'=>status, 'paymentornot'=>0/1)
	 */
    public function list_replacable_invoices($socid = 0)
	{
        // phpcs:enable
		global $conf;

		$return = array();

		$sql = "SELECT f.rowid as rowid, f.ref, f.fk_statut,";
		$sql .= " ff.rowid as rowidnext";
		$sql .= " FROM ".MAIN_DB_PREFIX."facture as f";
		$sql .= " LEFT JOIN ".MAIN_DB_PREFIX."paiement_facture as pf ON f.rowid = pf.fk_facture";
		$sql .= " LEFT JOIN ".MAIN_DB_PREFIX."facture as ff ON f.rowid = ff.fk_facture_source";
		$sql .= " WHERE (f.fk_statut = ".self::STATUS_VALIDATED." OR (f.fk_statut = ".self::STATUS_ABANDONED." AND f.close_code = '".self::CLOSECODE_ABANDONED."'))";
		$sql .= " AND f.entity IN (".getEntity('invoice').")";
		$sql .= " AND f.paye = 0"; // Pas classee payee completement
		$sql .= " AND pf.fk_paiement IS NULL"; // Aucun paiement deja fait
		$sql .= " AND ff.fk_statut IS NULL"; // Renvoi vrai si pas facture de remplacement
		if ($socid > 0) $sql .= " AND f.fk_soc = ".$socid;
		$sql .= " ORDER BY f.ref";

		dol_syslog(get_class($this)."::list_replacable_invoices", LOG_DEBUG);
		$resql = $this->db->query($sql);
		if ($resql)
		{
			while ($obj = $this->db->fetch_object($resql))
			{
				$return[$obj->rowid] = array('id' => $obj->rowid,
				'ref' => $obj->ref,
				'status' => $obj->fk_statut);
			}
			//print_r($return);
			return $return;
		} else {
			$this->error = $this->db->error();
			return -1;
		}
	}


    // phpcs:disable PEAR.NamingConventions.ValidFunctionName.ScopeNotCamelCaps
	/**
	 *	Return list of invoices qualified to be corrected by a credit note.
	 *	Invoices matching the following rules are returned:
	 *	(validated + payment on process) or classified (payed completely or payed partiely) + not already replaced + not already a credit note
	 *
	 *	@param		int		$socid		Id thirdparty
	 *	@return    	array				Array of invoices ($id => array('ref'=>,'paymentornot'=>,'status'=>,'paye'=>)
	 */
    public function list_qualified_avoir_invoices($socid = 0)
	{
        // phpcs:enable
		global $conf;

		$return = array();


		$sql = "SELECT f.rowid as rowid, f.ref, f.fk_statut, f.type, f.paye, pf.fk_paiement";
		$sql .= " FROM ".MAIN_DB_PREFIX."facture as f";
		$sql .= " LEFT JOIN ".MAIN_DB_PREFIX."paiement_facture as pf ON f.rowid = pf.fk_facture";
		$sql .= " LEFT JOIN ".MAIN_DB_PREFIX."facture as ff ON (f.rowid = ff.fk_facture_source AND ff.type=".self::TYPE_REPLACEMENT.")";
		$sql .= " WHERE f.entity IN (".getEntity('invoice').")";
		$sql .= " AND f.fk_statut in (".self::STATUS_VALIDATED.",".self::STATUS_CLOSED.")";
		//  $sql.= " WHERE f.fk_statut >= 1";
		//	$sql.= " AND (f.paye = 1";				// Classee payee completement
		//	$sql.= " OR f.close_code IS NOT NULL)";	// Classee payee partiellement
		$sql .= " AND ff.type IS NULL"; // Renvoi vrai si pas facture de remplacement
		$sql .= " AND f.type != ".self::TYPE_CREDIT_NOTE; // Type non 2 si facture non avoir

		if (!empty($conf->global->INVOICE_USE_SITUATION_CREDIT_NOTE)) {
		    // Select the last situation invoice
		    $sqlSit = 'SELECT MAX(fs.rowid)';
		    $sqlSit .= " FROM ".MAIN_DB_PREFIX."facture as fs";
		    $sqlSit .= " WHERE fs.entity IN (".getEntity('invoice').")";
		    $sqlSit .= " AND fs.type = ".self::TYPE_SITUATION;
		    $sqlSit .= " AND fs.fk_statut in (".self::STATUS_VALIDATED.",".self::STATUS_CLOSED.")";
		    $sqlSit .= " GROUP BY fs.situation_cycle_ref";
		    $sqlSit .= " ORDER BY fs.situation_counter";
            $sql .= " AND ( f.type != ".self::TYPE_SITUATION." OR f.rowid IN (".$sqlSit.") )"; // Type non 5 si facture non avoir
		} else {
		    $sql .= " AND f.type != ".self::TYPE_SITUATION; // Type non 5 si facture non avoir
		}

		if ($socid > 0) $sql .= " AND f.fk_soc = ".$socid;
		$sql .= " ORDER BY f.ref";

		dol_syslog(get_class($this)."::list_qualified_avoir_invoices", LOG_DEBUG);
		$resql = $this->db->query($sql);
		if ($resql)
		{
			while ($obj = $this->db->fetch_object($resql))
			{
				$qualified = 0;
				if ($obj->fk_statut == self::STATUS_VALIDATED) $qualified = 1;
				if ($obj->fk_statut == self::STATUS_CLOSED) $qualified = 1;
				if ($qualified)
				{
					//$ref=$obj->ref;
					$paymentornot = ($obj->fk_paiement ? 1 : 0);
					$return[$obj->rowid] = array('ref'=>$obj->ref, 'status'=>$obj->fk_statut, 'type'=>$obj->type, 'paye'=>$obj->paye, 'paymentornot'=>$paymentornot);
				}
			}

			return $return;
		} else {
			$this->error = $this->db->error();
			return -1;
		}
	}


    // phpcs:disable PEAR.NamingConventions.ValidFunctionName.ScopeNotCamelCaps
	/**
	 *	Create a withdrawal request for a standing order.
	 *  Use the remain to pay excluding all existing open direct debit requests.
	 *
	 *	@param      User	$fuser      User asking the direct debit transfer
	 *  @param		float	$amount		Amount we request direct debit for
	 *	@return     int         		<0 if KO, >0 if OK
	 */
    public function demande_prelevement($fuser, $amount = 0)
	{
        // phpcs:enable

		$error = 0;

		dol_syslog(get_class($this)."::demande_prelevement", LOG_DEBUG);

		if ($this->statut > self::STATUS_DRAFT && $this->paye == 0)
		{
	        require_once DOL_DOCUMENT_ROOT.'/societe/class/companybankaccount.class.php';
	        $bac = new CompanyBankAccount($this->db);
	        $bac->fetch(0, $this->socid);

        	$sql = 'SELECT count(*)';
			$sql .= ' FROM '.MAIN_DB_PREFIX.'prelevement_facture_demande';
			$sql .= ' WHERE fk_facture = '.$this->id;
			$sql .= ' AND traite = 0';

			dol_syslog(get_class($this)."::demande_prelevement", LOG_DEBUG);
			$resql = $this->db->query($sql);
			if ($resql)
			{
				$row = $this->db->fetch_row($resql);
				if ($row[0] == 0)
				{
					$now = dol_now();

                    $totalpaye = $this->getSommePaiement();
                    $totalcreditnotes = $this->getSumCreditNotesUsed();
                    $totaldeposits = $this->getSumDepositsUsed();
                    //print "totalpaye=".$totalpaye." totalcreditnotes=".$totalcreditnotes." totaldeposts=".$totaldeposits;

                    // We can also use bcadd to avoid pb with floating points
                    // For example print 239.2 - 229.3 - 9.9; does not return 0.
                    //$resteapayer=bcadd($this->total_ttc,$totalpaye,$conf->global->MAIN_MAX_DECIMALS_TOT);
                    //$resteapayer=bcadd($resteapayer,$totalavoir,$conf->global->MAIN_MAX_DECIMALS_TOT);
					if (empty($amount)) $amount = price2num($this->total_ttc - $totalpaye - $totalcreditnotes - $totaldeposits, 'MT');

					if (is_numeric($amount) && $amount != 0)
					{
						$sql = 'INSERT INTO '.MAIN_DB_PREFIX.'prelevement_facture_demande';
						$sql .= ' (fk_facture, amount, date_demande, fk_user_demande, code_banque, code_guichet, number, cle_rib)';
						$sql .= ' VALUES ('.$this->id;
						$sql .= ",'".price2num($amount)."'";
						$sql .= ",'".$this->db->idate($now)."'";
						$sql .= ",".$fuser->id;
						$sql .= ",'".$bac->code_banque."'";
						$sql .= ",'".$bac->code_guichet."'";
						$sql .= ",'".$bac->number."'";
						$sql .= ",'".$bac->cle_rib."')";

						dol_syslog(get_class($this)."::demande_prelevement", LOG_DEBUG);
						$resql = $this->db->query($sql);
						if (!$resql)
						{
						    $this->error = $this->db->lasterror();
						    dol_syslog(get_class($this).'::demandeprelevement Erreur');
						    $error++;
						}
					} else {
						$this->error = 'WithdrawRequestErrorNilAmount';
	                    dol_syslog(get_class($this).'::demandeprelevement WithdrawRequestErrorNilAmount');
	                    $error++;
					}

        			if (!$error)
        			{
        				// Force payment mode of invoice to withdraw
        				$payment_mode_id = dol_getIdFromCode($this->db, 'PRE', 'c_paiement', 'code', 'id', 1);
        				if ($payment_mode_id > 0)
        				{
        					$result = $this->setPaymentMethods($payment_mode_id);
        				}
        			}

                    if ($error) return -1;
                    return 1;
                } else {
                    $this->error = "A request already exists";
                    dol_syslog(get_class($this).'::demandeprelevement Impossible de creer une demande, demande deja en cours');
                    return 0;
                }
            } else {
                $this->error = $this->db->error();
                dol_syslog(get_class($this).'::demandeprelevement Erreur -2');
                return -2;
            }
        } else {
            $this->error = "Status of invoice does not allow this";
            dol_syslog(get_class($this)."::demandeprelevement ".$this->error." $this->statut, $this->paye, $this->mode_reglement_id");
            return -3;
        }
    }

    // phpcs:disable PEAR.NamingConventions.ValidFunctionName.ScopeNotCamelCaps
	/**
	 *  Supprime une demande de prelevement
	 *
	 *  @param  User	$fuser      User making delete
	 *  @param  int		$did        id de la demande a supprimer
	 *  @return	int					<0 if OK, >0 if KO
	 */
    public function demande_prelevement_delete($fuser, $did)
	{
        // phpcs:enable
		$sql = 'DELETE FROM '.MAIN_DB_PREFIX.'prelevement_facture_demande';
		$sql .= ' WHERE rowid = '.$did;
		$sql .= ' AND traite = 0';
		if ($this->db->query($sql))
		{
			return 0;
		} else {
			$this->error = $this->db->lasterror();
			dol_syslog(get_class($this).'::demande_prelevement_delete Error '.$this->error);
			return -1;
		}
	}


    // phpcs:disable PEAR.NamingConventions.ValidFunctionName.ScopeNotCamelCaps
	/**
	 *	Load indicators for dashboard (this->nbtodo and this->nbtodolate)
	 *
	 *	@param  User		$user    	Object user
	 *	@return WorkboardResponse|int 	<0 if KO, WorkboardResponse if OK
	 */
    public function load_board($user)
	{
        // phpcs:enable
		global $conf, $langs;

		$clause = " WHERE";

		$sql = "SELECT f.rowid, f.date_lim_reglement as datefin,f.fk_statut, f.total";
		$sql .= " FROM ".MAIN_DB_PREFIX."facture as f";
		if (!$user->rights->societe->client->voir && !$user->socid)
		{
			$sql .= " LEFT JOIN ".MAIN_DB_PREFIX."societe_commerciaux as sc ON f.fk_soc = sc.fk_soc";
			$sql .= " WHERE sc.fk_user = ".$user->id;
			$clause = " AND";
		}
		$sql .= $clause." f.paye=0";
		$sql .= " AND f.entity IN (".getEntity('invoice').")";
		$sql .= " AND f.fk_statut = ".self::STATUS_VALIDATED;
		if ($user->socid) $sql .= " AND f.fk_soc = ".$user->socid;

		$resql = $this->db->query($sql);
		if ($resql)
		{
			$langs->load("bills");
			$now = dol_now();

			$response = new WorkboardResponse();
			$response->warning_delay = $conf->facture->client->warning_delay / 60 / 60 / 24;
			$response->label = $langs->trans("CustomerBillsUnpaid");
			$response->labelShort = $langs->trans("Unpaid");
			$response->url = DOL_URL_ROOT.'/compta/facture/list.php?search_status=1&mainmenu=billing&leftmenu=customers_bills';
			$response->img = img_object('', "bill");

			$generic_facture = new Facture($this->db);

			while ($obj = $this->db->fetch_object($resql))
			{
				$generic_facture->date_lim_reglement = $this->db->jdate($obj->datefin);
				$generic_facture->statut = $obj->fk_statut;

				$response->nbtodo++;
				$response->total += $obj->total;

				if ($generic_facture->hasDelay()) {
					$response->nbtodolate++;
					$response->url_late = DOL_URL_ROOT.'/compta/facture/list.php?search_option=late&mainmenu=billing&leftmenu=customers_bills';
				}
			}

			return $response;
		} else {
			dol_print_error($this->db);
			$this->error = $this->db->error();
			return -1;
		}
	}


	/* gestion des contacts d'une facture */

	/**
	 *	Retourne id des contacts clients de facturation
	 *
	 *	@return     array       Liste des id contacts facturation
	 */
    public function getIdBillingContact()
	{
		return $this->getIdContact('external', 'BILLING');
	}

	/**
	 *	Retourne id des contacts clients de livraison
	 *
	 *	@return     array       Liste des id contacts livraison
	 */
    public function getIdShippingContact()
	{
		return $this->getIdContact('external', 'SHIPPING');
	}


	/**
	 *  Initialise an instance with random values.
	 *  Used to build previews or test instances.
	 *	id must be 0 if object instance is a specimen.
	 *
	 *	@param	string		$option		''=Create a specimen invoice with lines, 'nolines'=No lines
	 *  @return	void
	 */
    public function initAsSpecimen($option = '')
	{
		global $conf, $langs;

		$now = dol_now();
		$arraynow = dol_getdate($now);
		$nownotime = dol_mktime(0, 0, 0, $arraynow['mon'], $arraynow['mday'], $arraynow['year']);

        // Load array of products prodids
		$num_prods = 0;
		$prodids = array();
		$sql = "SELECT rowid";
		$sql .= " FROM ".MAIN_DB_PREFIX."product";
		$sql .= " WHERE entity IN (".getEntity('product').")";
		$resql = $this->db->query($sql);
		if ($resql)
		{
			$num_prods = $this->db->num_rows($resql);
			$i = 0;
			while ($i < $num_prods)
			{
				$i++;
				$row = $this->db->fetch_row($resql);
				$prodids[$i] = $row[0];
			}
		}
		//Avoid php warning Warning: mt_rand(): max(0) is smaller than min(1) when no product exists
		if (empty($num_prods)) {
			$num_prods = 1;
		}

		// Initialize parameters
		$this->id = 0;
		$this->entity = 1;
		$this->ref = 'SPECIMEN';
		$this->specimen = 1;
		$this->socid = 1;
		$this->date = $nownotime;
		$this->date_lim_reglement = $nownotime + 3600 * 24 * 30;
		$this->cond_reglement_id   = 1;
		$this->cond_reglement_code = 'RECEP';
		$this->date_lim_reglement = $this->calculate_date_lim_reglement();
		$this->mode_reglement_id   = 0; // Not forced to show payment mode CHQ + VIR
		$this->mode_reglement_code = ''; // Not forced to show payment mode CHQ + VIR

		$this->note_public = 'This is a comment (public)';
		$this->note_private = 'This is a comment (private)';
		$this->note = 'This is a comment (private)';

		$this->multicurrency_tx = 1;
		$this->multicurrency_code = $conf->currency;

		$this->fk_incoterms = 0;
		$this->location_incoterms = '';

		if (empty($option) || $option != 'nolines')
		{
			// Lines
			$nbp = 5;
			$xnbp = 0;
			while ($xnbp < $nbp)
			{
				$line = new FactureLigne($this->db);
				$line->desc = $langs->trans("Description")." ".$xnbp;
				$line->qty = 1;
				$line->subprice = 100;
				$line->tva_tx = 19.6;
				$line->localtax1_tx = 0;
				$line->localtax2_tx = 0;
				$line->remise_percent = 0;
				if ($xnbp == 1)        // Qty is negative (product line)
				{
					$prodid = mt_rand(1, $num_prods);
					$line->fk_product = $prodids[$prodid];
					$line->qty = -1;
					$line->total_ht = -100;
					$line->total_ttc = -119.6;
					$line->total_tva = -19.6;
					$line->multicurrency_total_ht = -200;
					$line->multicurrency_total_ttc = -239.2;
					$line->multicurrency_total_tva = -39.2;
				} elseif ($xnbp == 2)    // UP is negative (free line)
				{
					$line->subprice = -100;
					$line->total_ht = -100;
					$line->total_ttc = -119.6;
					$line->total_tva = -19.6;
					$line->remise_percent = 0;
					$line->multicurrency_total_ht = -200;
					$line->multicurrency_total_ttc = -239.2;
					$line->multicurrency_total_tva = -39.2;
				} elseif ($xnbp == 3)    // Discount is 50% (product line)
				{
					$prodid = mt_rand(1, $num_prods);
					$line->fk_product = $prodids[$prodid];
					$line->total_ht = 50;
					$line->total_ttc = 59.8;
					$line->total_tva = 9.8;
					$line->multicurrency_total_ht = 100;
					$line->multicurrency_total_ttc = 119.6;
					$line->multicurrency_total_tva = 19.6;
					$line->remise_percent = 50;
				} else // (product line)
				{
					$prodid = mt_rand(1, $num_prods);
					$line->fk_product = $prodids[$prodid];
					$line->total_ht = 100;
					$line->total_ttc = 119.6;
					$line->total_tva = 19.6;
					$line->multicurrency_total_ht = 200;
					$line->multicurrency_total_ttc = 239.2;
					$line->multicurrency_total_tva = 39.2;
					$line->remise_percent = 0;
				}

				$this->lines[$xnbp] = $line;


				$this->total_ht       += $line->total_ht;
				$this->total_tva      += $line->total_tva;
				$this->total_ttc      += $line->total_ttc;

				$this->multicurrency_total_ht       += $line->multicurrency_total_ht;
				$this->multicurrency_total_tva      += $line->multicurrency_total_tva;
				$this->multicurrency_total_ttc      += $line->multicurrency_total_ttc;

				$xnbp++;
			}
			$this->revenuestamp = 0;

			// Add a line "offered"
			$line = new FactureLigne($this->db);
			$line->desc = $langs->trans("Description")." (offered line)";
			$line->qty = 1;
			$line->subprice = 100;
			$line->tva_tx = 19.6;
			$line->localtax1_tx = 0;
			$line->localtax2_tx = 0;
			$line->remise_percent = 100;
			$line->total_ht = 0;
			$line->total_ttc = 0; // 90 * 1.196
			$line->total_tva = 0;
			$line->multicurrency_total_ht = 0;
			$line->multicurrency_total_ttc = 0;
			$line->multicurrency_total_tva = 0;
			$prodid = mt_rand(1, $num_prods);
			$line->fk_product = $prodids[$prodid];

			$this->lines[$xnbp] = $line;
			$xnbp++;
		}
	}

    // phpcs:disable PEAR.NamingConventions.ValidFunctionName.ScopeNotCamelCaps
	/**
	 *      Load indicators for dashboard (this->nbtodo and this->nbtodolate)
	 *
	 *      @return         int     <0 if KO, >0 if OK
	 */
    public function load_state_board()
	{
        // phpcs:enable
		global $conf, $user;

		$this->nb = array();

		$clause = "WHERE";

		$sql = "SELECT count(f.rowid) as nb";
		$sql .= " FROM ".MAIN_DB_PREFIX."facture as f";
		$sql .= " LEFT JOIN ".MAIN_DB_PREFIX."societe as s ON f.fk_soc = s.rowid";
		if (!$user->rights->societe->client->voir && !$user->socid)
		{
			$sql .= " LEFT JOIN ".MAIN_DB_PREFIX."societe_commerciaux as sc ON s.rowid = sc.fk_soc";
			$sql .= " WHERE sc.fk_user = ".$user->id;
			$clause = "AND";
		}
		$sql .= " ".$clause." f.entity IN (".getEntity('invoice').")";

		$resql = $this->db->query($sql);
		if ($resql)
		{
			while ($obj = $this->db->fetch_object($resql))
			{
				$this->nb["invoices"] = $obj->nb;
			}
            $this->db->free($resql);
			return 1;
		} else {
			dol_print_error($this->db);
			$this->error = $this->db->error();
			return -1;
		}
	}

	/**
	 * 	Create an array of invoice lines
	 *
	 * 	@return int		>0 if OK, <0 if KO
	 */
    public function getLinesArray()
	{
	    return $this->fetch_lines();
	}

	/**
	 *  Create a document onto disk according to template module.
	 *
	 *	@param	string		$modele			Generator to use. Caller must set it to obj->modelpdf or GETPOST('modelpdf','alpha') for example.
	 *	@param	Translate	$outputlangs	objet lang a utiliser pour traduction
	 *  @param  int			$hidedetails    Hide details of lines
	 *  @param  int			$hidedesc       Hide description
	 *  @param  int			$hideref        Hide ref
	 *  @param   null|array  $moreparams     Array to provide more information
	 *	@return int        					<0 if KO, >0 if OK
	 */
	public function generateDocument($modele, $outputlangs, $hidedetails = 0, $hidedesc = 0, $hideref = 0, $moreparams = null)
	{
		global $conf, $langs;

		$langs->load("bills");

		if (!dol_strlen($modele))
		{
			$modele = 'crabe';
			$thisTypeConfName = 'FACTURE_ADDON_PDF_'.$this->type;

			if ($this->modelpdf) {
				$modele = $this->modelpdf;
			} elseif (!empty($conf->global->$thisTypeConfName)) {
				$modele = $conf->global->$thisTypeConfName;
			} elseif (!empty($conf->global->FACTURE_ADDON_PDF)) {
				$modele = $conf->global->FACTURE_ADDON_PDF;
			}
		}

		$modelpath = "core/modules/facture/doc/";

		return $this->commonGenerateDocument($modelpath, $modele, $outputlangs, $hidedetails, $hidedesc, $hideref, $moreparams);
	}

	/**
	 * Gets the smallest reference available for a new cycle
	 *
	 * @return int >= 1 if OK, -1 if error
	 */
    public function newCycle()
	{
		$sql = 'SELECT max(situation_cycle_ref) FROM '.MAIN_DB_PREFIX.'facture as f';
		$sql .= " WHERE f.entity IN (".getEntity('invoice', 0).")";
		$resql = $this->db->query($sql);
		if ($resql) {
			if ($resql->num_rows > 0)
			{
				$res = $this->db->fetch_array($resql);
				$ref = $res['max(situation_cycle_ref)'];
				$ref++;
			} else {
				$ref = 1;
			}
			$this->db->free($resql);
			return $ref;
		} else {
			$this->error = $this->db->lasterror();
			dol_syslog("Error sql=".$sql.", error=".$this->error, LOG_ERR);
			return -1;
		}
	}

    // phpcs:disable PEAR.NamingConventions.ValidFunctionName.ScopeNotCamelCaps
	/**
	 * Checks if the invoice is the first of a cycle
	 *
	 * @return boolean
	 */
    public function is_first()
	{
        // phpcs:enable
		return ($this->situation_counter == 1);
	}

    // phpcs:disable PEAR.NamingConventions.ValidFunctionName.ScopeNotCamelCaps
	/**
	 * Returns an array containing the previous situations as Facture objects
	 *
	 * @return mixed -1 if error, array of previous situations
	 */
    public function get_prev_sits()
	{
        // phpcs:enable
		global $conf;

		$sql = 'SELECT rowid FROM '.MAIN_DB_PREFIX.'facture';
		$sql .= ' WHERE situation_cycle_ref = '.$this->situation_cycle_ref;
		$sql .= ' AND situation_counter < '.$this->situation_counter;
		$sql .= ' AND entity = '.($this->entity > 0 ? $this->entity : $conf->entity);
		$resql = $this->db->query($sql);
		$res = array();
		if ($resql && $resql->num_rows > 0) {
			while ($row = $this->db->fetch_object($resql)) {
				$id = $row->rowid;
				$situation = new Facture($this->db);
				$situation->fetch($id);
				$res[] = $situation;
			}
		} else {
			$this->error = $this->db->error();
			dol_syslog("Error sql=".$sql.", error=".$this->error, LOG_ERR);
			return -1;
		}

		return $res;
	}

	/**
	 * Sets the invoice as a final situation
	 *
	 *  @param  	User	$user    	Object user
	 *  @param     	int		$notrigger	1=Does not execute triggers, 0= execute triggers
	 *	@return		int 				<0 if KO, >0 if OK
	 */
    public function setFinal(User $user, $notrigger = 0)
	{
		$error = 0;

		$this->db->begin();

		$sql = 'UPDATE '.MAIN_DB_PREFIX.'facture SET situation_final = '.$this->situation_final.' where rowid = '.$this->id;

		dol_syslog(__METHOD__, LOG_DEBUG);
		$resql = $this->db->query($sql);
		if (!$resql)
		{
			$this->errors[] = $this->db->error();
			$error++;
		}

		if (!$notrigger && empty($error))
		{
			// Call trigger
			$result = $this->call_trigger('BILL_MODIFY', $user);
			if ($result < 0) $error++;
			// End call triggers
		}

		if (!$error)
		{
			$this->db->commit();
			return 1;
		} else {
			foreach ($this->errors as $errmsg)
			{
				dol_syslog(__METHOD__.' Error: '.$errmsg, LOG_ERR);
				$this->error .= ($this->error ? ', '.$errmsg : $errmsg);
			}
			$this->db->rollback();
			return -1 * $error;
		}
	}

    // phpcs:disable PEAR.NamingConventions.ValidFunctionName.ScopeNotCamelCaps
	/**
	 * Checks if the invoice is the last in its cycle
	 *
	 * @return bool Last of the cycle status
	 */
    public function is_last_in_cycle()
	{
        // phpcs:enable
		global $conf;

		if (!empty($this->situation_cycle_ref)) {
			// No point in testing anything if we're not inside a cycle
			$sql = 'SELECT max(situation_counter) FROM '.MAIN_DB_PREFIX.'facture';
			$sql .= ' WHERE situation_cycle_ref = '.$this->situation_cycle_ref;
			$sql .= ' AND entity = '.($this->entity > 0 ? $this->entity : $conf->entity);
			$resql = $this->db->query($sql);

			if ($resql && $resql->num_rows > 0) {
				$res = $this->db->fetch_array($resql);
				$last = $res['max(situation_counter)'];
				return ($last == $this->situation_counter);
			} else {
				$this->error = $this->db->lasterror();
				dol_syslog(get_class($this)."::select Error ".$this->error, LOG_ERR);
				return false;
			}
		} else {
			return true;
		}
	}

	/**
	 * Function used to replace a thirdparty id with another one.
	 *
	 * @param  DoliDB  $db             Database handler
	 * @param  int     $origin_id      Old third-party id
	 * @param  int     $dest_id        New third-party id
	 * @return bool
	 */
	public static function replaceThirdparty(DoliDB $db, $origin_id, $dest_id)
	{
		$tables = array(
			'facture'
		);

		return CommonObject::commonReplaceThirdparty($db, $origin_id, $dest_id, $tables);
	}

	/**
	 * Is the customer invoice delayed?
	 *
	 * @return bool
	 */
	public function hasDelay()
	{
		global $conf;

		$now = dol_now();

		// Paid invoices have status STATUS_CLOSED
		if ($this->statut != Facture::STATUS_VALIDATED) return false;

		$hasDelay = $this->date_lim_reglement < ($now - $conf->facture->client->warning_delay);
		if ($hasDelay && !empty($this->retained_warranty) && !empty($this->retained_warranty_date_limit))
		{
		    $totalpaye = $this->getSommePaiement();
		    $totalpaye = floatval($totalpaye);
		    $RetainedWarrantyAmount = $this->getRetainedWarrantyAmount();
		    if ($totalpaye >= 0 && $RetainedWarrantyAmount >= 0)
		    {
		        if (($totalpaye < $this->total_ttc - $RetainedWarrantyAmount) && $this->date_lim_reglement < ($now - $conf->facture->client->warning_delay))
		        {
		            $hasDelay = 1;
<<<<<<< HEAD
		        } elseif ($totalpaye < $this->total_ttc && $this->retained_warranty_date_limit < ($now - $conf->facture->client->warning_delay))
=======
		        }
		        elseif ($totalpaye < $this->total_ttc && $this->retained_warranty_date_limit < ($now - $conf->facture->client->warning_delay))
>>>>>>> d1dba53f
		        {
		            $hasDelay = 1;
		        } else {
		            $hasDelay = 0;
		        }
		    }
		}

		return $hasDelay;
	}

	/**
	 * Currently used for documents generation : to know if retained warranty need to be displayed
	 * @return bool
	 */
	public function displayRetainedWarranty()
	{
		global $conf;

		// TODO : add a flag on invoices to store this conf : INVOICE_RETAINED_WARRANTY_LIMITED_TO_FINAL_SITUATION

		// note : we dont need to test INVOICE_USE_RETAINED_WARRANTY because if $this->retained_warranty is not empty it's because it was set when this conf was active

		$displayWarranty = false;
		if (!empty($this->retained_warranty)) {
			$displayWarranty = true;

			if ($this->type == Facture::TYPE_SITUATION && !empty($conf->global->INVOICE_RETAINED_WARRANTY_LIMITED_TO_FINAL_SITUATION)) {
				// Check if this situation invoice is 100% for real
				$displayWarranty = false;
				if (!empty($this->situation_final)) {
					$displayWarranty = true;
				} elseif (!empty($this->lines) && $this->status == Facture::STATUS_DRAFT) {
					// $object->situation_final need validation to be done so this test is need for draft
					$displayWarranty = true;

					foreach ($this->lines as $i => $line) {
						if ($line->product_type < 2 && $line->situation_percent < 100) {
							$displayWarranty = false;
							break;
						}
					}
				}
			}
		}

		return $displayWarranty;
	}

	/**
	 * @param	int			$rounding		Minimum number of decimal to show. If 0, no change, if -1, we use min($conf->global->MAIN_MAX_DECIMALS_UNIT,$conf->global->MAIN_MAX_DECIMALS_TOT)
	 * @return number or -1 if not available
	 */
	public function getRetainedWarrantyAmount($rounding = -1)
	{
		global $conf;
	    if (empty($this->retained_warranty)) {
	        return -1;
	    }

	    $retainedWarrantyAmount = 0;

	    // Billed - retained warranty
	    if ($this->type == Facture::TYPE_SITUATION && !empty($conf->global->INVOICE_RETAINED_WARRANTY_LIMITED_TO_FINAL_SITUATION))
	    {
	        $displayWarranty = true;
	        // Check if this situation invoice is 100% for real
	        if (!empty($this->lines)) {
	            foreach ($this->lines as $i => $line) {
	                if ($line->product_type < 2 && $line->situation_percent < 100) {
	                    $displayWarranty = false;
	                    break;
	            	}
	            }
	        }

	        if ($displayWarranty && !empty($this->situation_final))
	        {
	            $this->fetchPreviousNextSituationInvoice();
	            $TPreviousIncoice = $this->tab_previous_situation_invoice;

	            $total2BillWT = 0;
	            foreach ($TPreviousIncoice as &$fac) {
	                $total2BillWT += $fac->total_ttc;
	            }
	            $total2BillWT += $this->total_ttc;

	            $retainedWarrantyAmount = $total2BillWT * $this->retained_warranty / 100;
	        } else {
	            return -1;
	        }
	    } else {
	        // Because one day retained warranty could be used on standard invoices
	        $retainedWarrantyAmount = $this->total_ttc * $this->retained_warranty / 100;
	    }

		if ($rounding < 0) {
			$rounding = min($conf->global->MAIN_MAX_DECIMALS_UNIT, $conf->global->MAIN_MAX_DECIMALS_TOT);
		}

		if ($rounding > 0) {
			return round($retainedWarrantyAmount, $rounding);
		}

	    return $retainedWarrantyAmount;
	}

	/**
	 *  Change the retained warranty
	 *
	 *  @param		float		$value		value of retained warranty
	 *  @return		int				>0 if OK, <0 if KO
	 */
	public function setRetainedWarranty($value)
	{
	    dol_syslog(get_class($this).'::setRetainedWarranty('.$value.')');
	    if ($this->statut >= 0)
	    {
	        $fieldname = 'retained_warranty';
	        $sql = 'UPDATE '.MAIN_DB_PREFIX.$this->table_element;
	        $sql .= ' SET '.$fieldname.' = '.floatval($value);
	        $sql .= ' WHERE rowid='.$this->id;

	        if ($this->db->query($sql))
	        {
	            $this->retained_warranty = floatval($value);
	            return 1;
	        } else {
	            dol_syslog(get_class($this).'::setRetainedWarranty Erreur '.$sql.' - '.$this->db->error());
	            $this->error = $this->db->error();
	            return -1;
	        }
	    } else {
	        dol_syslog(get_class($this).'::setRetainedWarranty, status of the object is incompatible');
	        $this->error = 'Status of the object is incompatible '.$this->statut;
	        return -2;
	    }
	}


	/**
	 *  Change the retained_warranty_date_limit
	 *
	 *  @param		int		$timestamp		date limit of retained warranty in timestamp format
	 *  @param		string	$dateYmd		date limit of retained warranty in Y m d format
	 *  @return		int				>0 if OK, <0 if KO
	 */
	public function setRetainedWarrantyDateLimit($timestamp, $dateYmd = false)
	{
	    if (!$timestamp && $dateYmd) {
	        $timestamp = $this->db->jdate($dateYmd);
	    }


	    dol_syslog(get_class($this).'::setRetainedWarrantyDateLimit('.$timestamp.')');
	    if ($this->statut >= 0)
	    {
	        $fieldname = 'retained_warranty_date_limit';
	        $sql = 'UPDATE '.MAIN_DB_PREFIX.$this->table_element;
	        $sql .= ' SET '.$fieldname.' = '.(strval($timestamp) != '' ? '\''.$this->db->idate($timestamp).'\'' : 'null');
	        $sql .= ' WHERE rowid='.$this->id;

	        if ($this->db->query($sql))
	        {
	            $this->retained_warranty_date_limit = $timestamp;
	            return 1;
	        } else {
	            dol_syslog(get_class($this).'::setRetainedWarrantyDateLimit Erreur '.$sql.' - '.$this->db->error());
	            $this->error = $this->db->error();
	            return -1;
	        }
	    } else {
	        dol_syslog(get_class($this).'::setRetainedWarrantyDateLimit, status of the object is incompatible');
	        $this->error = 'Status of the object is incompatible '.$this->statut;
	        return -2;
	    }
	}
}

/**
 *	Class to manage invoice lines.
 *  Saved into database table llx_facturedet
 */
class FactureLigne extends CommonInvoiceLine
{
    /**
	 * @var string ID to identify managed object
	 */
	public $element = 'facturedet';

    /**
	 * @var string Name of table without prefix where object is stored
	 */
	public $table_element = 'facturedet';

	public $oldline;

	//! From llx_facturedet
	//! Id facture
	public $fk_facture;
	//! Id parent line
	public $fk_parent_line;
	/**
	 * @deprecated
	 */
	public $label;
	//! Description ligne
	public $desc;

	public $localtax1_type; // Local tax 1 type
	public $localtax2_type; // Local tax 2 type
	public $fk_remise_except; // Link to line into llx_remise_except
	public $rang = 0;

	public $fk_fournprice;
	public $pa_ht;
	public $marge_tx;
	public $marque_tx;

	public $remise_percent;

	public $special_code; // Liste d'options non cumulabels:
	// 1: frais de port
	// 2: ecotaxe
	// 3: ??

	public $origin;
	public $origin_id;

	public $fk_code_ventilation = 0;

	public $date_start;
	public $date_end;

	// From llx_product
	/**
	 * @deprecated
	 * @see $product_ref
	 */
	public $ref; // Product ref (deprecated)
	public $product_ref; // Product ref
	/**
	 * @deprecated
	 * @see $product_label
	 */
	public $libelle; // Product label (deprecated)
	public $product_label; // Product label
	public $product_desc; // Description produit

	public $skip_update_total; // Skip update price total for special lines

	/**
	 * @var int Situation advance percentage
	 */
	public $situation_percent;

	/**
	 * @var int Previous situation line id reference
	 */
	public $fk_prev_id;

	// Multicurrency
	public $fk_multicurrency;
	public $multicurrency_code;
	public $multicurrency_subprice;
	public $multicurrency_total_ht;
	public $multicurrency_total_tva;
	public $multicurrency_total_ttc;

	/**
	 *	Load invoice line from database
	 *
	 *	@param	int		$rowid      id of invoice line to get
	 *	@return	int					<0 if KO, >0 if OK
	 */
    public function fetch($rowid)
	{
		$sql = 'SELECT fd.rowid, fd.fk_facture, fd.fk_parent_line, fd.fk_product, fd.product_type, fd.label as custom_label, fd.description, fd.price, fd.qty, fd.vat_src_code, fd.tva_tx,';
		$sql .= ' fd.localtax1_tx, fd. localtax2_tx, fd.remise, fd.remise_percent, fd.fk_remise_except, fd.subprice,';
		$sql .= ' fd.date_start as date_start, fd.date_end as date_end, fd.fk_product_fournisseur_price as fk_fournprice, fd.buy_price_ht as pa_ht,';
		$sql .= ' fd.info_bits, fd.special_code, fd.total_ht, fd.total_tva, fd.total_ttc, fd.total_localtax1, fd.total_localtax2, fd.rang,';
		$sql .= ' fd.fk_code_ventilation,';
		$sql .= ' fd.fk_unit, fd.fk_user_author, fd.fk_user_modif,';
		$sql .= ' fd.situation_percent, fd.fk_prev_id,';
		$sql .= ' fd.multicurrency_subprice,';
		$sql .= ' fd.multicurrency_total_ht,';
		$sql .= ' fd.multicurrency_total_tva,';
		$sql .= ' fd.multicurrency_total_ttc,';
		$sql .= ' p.ref as product_ref, p.label as product_libelle, p.description as product_desc';
		$sql .= ' FROM '.MAIN_DB_PREFIX.'facturedet as fd';
		$sql .= ' LEFT JOIN '.MAIN_DB_PREFIX.'product as p ON fd.fk_product = p.rowid';
		$sql .= ' WHERE fd.rowid = '.$rowid;

		$result = $this->db->query($sql);
		if ($result)
		{
			$objp = $this->db->fetch_object($result);

			$this->rowid = $objp->rowid;
			$this->id = $objp->rowid;
			$this->fk_facture = $objp->fk_facture;
			$this->fk_parent_line = $objp->fk_parent_line;
			$this->label				= $objp->custom_label;
			$this->desc					= $objp->description;
			$this->qty = $objp->qty;
			$this->subprice = $objp->subprice;
			$this->vat_src_code = $objp->vat_src_code;
			$this->tva_tx = $objp->tva_tx;
			$this->localtax1_tx			= $objp->localtax1_tx;
			$this->localtax2_tx			= $objp->localtax2_tx;
			$this->remise_percent = $objp->remise_percent;
			$this->fk_remise_except = $objp->fk_remise_except;
			$this->fk_product			= $objp->fk_product;
			$this->product_type = $objp->product_type;
			$this->date_start			= $this->db->jdate($objp->date_start);
			$this->date_end				= $this->db->jdate($objp->date_end);
			$this->info_bits			= $objp->info_bits;
			$this->tva_npr = ($objp->info_bits & 1 == 1) ? 1 : 0;
			$this->special_code = $objp->special_code;
			$this->total_ht				= $objp->total_ht;
			$this->total_tva			= $objp->total_tva;
			$this->total_localtax1		= $objp->total_localtax1;
			$this->total_localtax2		= $objp->total_localtax2;
			$this->total_ttc			= $objp->total_ttc;
			$this->fk_code_ventilation = $objp->fk_code_ventilation;
			$this->rang					= $objp->rang;
			$this->fk_fournprice = $objp->fk_fournprice;
			$marginInfos				= getMarginInfos($objp->subprice, $objp->remise_percent, $objp->tva_tx, $objp->localtax1_tx, $objp->localtax2_tx, $this->fk_fournprice, $objp->pa_ht);
			$this->pa_ht				= $marginInfos[0];
			$this->marge_tx				= $marginInfos[1];
			$this->marque_tx			= $marginInfos[2];

			$this->ref = $objp->product_ref; // deprecated
			$this->product_ref = $objp->product_ref;
			$this->libelle				= $objp->product_libelle; // deprecated
			$this->product_label		= $objp->product_libelle;
			$this->product_desc			= $objp->product_desc;
			$this->fk_unit				= $objp->fk_unit;
			$this->fk_user_modif		= $objp->fk_user_modif;
			$this->fk_user_author = $objp->fk_user_author;

			$this->situation_percent    = $objp->situation_percent;
			$this->fk_prev_id           = $objp->fk_prev_id;

			$this->multicurrency_subprice = $objp->multicurrency_subprice;
			$this->multicurrency_total_ht = $objp->multicurrency_total_ht;
			$this->multicurrency_total_tva = $objp->multicurrency_total_tva;
			$this->multicurrency_total_ttc = $objp->multicurrency_total_ttc;

			$this->db->free($result);

			return 1;
		} else {
		    $this->error = $this->db->lasterror();
			return -1;
		}
	}

	/**
	 *	Insert line into database
	 *
	 *	@param      int		$notrigger		                 1 no triggers
	 *  @param      int     $noerrorifdiscountalreadylinked  1=Do not make error if lines is linked to a discount and discount already linked to another
	 *	@return		int						                 <0 if KO, >0 if OK
	 */
    public function insert($notrigger = 0, $noerrorifdiscountalreadylinked = 0)
	{
		global $langs, $user, $conf;

		$error = 0;

        $pa_ht_isemptystring = (empty($this->pa_ht) && $this->pa_ht == ''); // If true, we can use a default value. If this->pa_ht = '0', we must use '0'.

        dol_syslog(get_class($this)."::insert rang=".$this->rang, LOG_DEBUG);

		// Clean parameters
		$this->desc = trim($this->desc);
		if (empty($this->tva_tx)) $this->tva_tx = 0;
		if (empty($this->localtax1_tx)) $this->localtax1_tx = 0;
		if (empty($this->localtax2_tx)) $this->localtax2_tx = 0;
		if (empty($this->localtax1_type)) $this->localtax1_type = 0;
		if (empty($this->localtax2_type)) $this->localtax2_type = 0;
		if (empty($this->total_localtax1)) $this->total_localtax1 = 0;
		if (empty($this->total_localtax2)) $this->total_localtax2 = 0;
		if (empty($this->rang)) $this->rang = 0;
		if (empty($this->remise_percent)) $this->remise_percent = 0;
		if (empty($this->info_bits)) $this->info_bits = 0;
		if (empty($this->subprice)) $this->subprice = 0;
		if (empty($this->special_code)) $this->special_code = 0;
		if (empty($this->fk_parent_line)) $this->fk_parent_line = 0;
		if (empty($this->fk_prev_id)) $this->fk_prev_id = 0;
		if (!isset($this->situation_percent) || $this->situation_percent > 100 || (string) $this->situation_percent == '') $this->situation_percent = 100;

		if (empty($this->pa_ht)) $this->pa_ht = 0;
		if (empty($this->multicurrency_subprice)) $this->multicurrency_subprice = 0;
		if (empty($this->multicurrency_total_ht)) $this->multicurrency_total_ht = 0;
		if (empty($this->multicurrency_total_tva)) $this->multicurrency_total_tva = 0;
		if (empty($this->multicurrency_total_ttc)) $this->multicurrency_total_ttc = 0;

		// if buy price not defined, define buyprice as configured in margin admin
		if ($this->pa_ht == 0 && $pa_ht_isemptystring)
		{
			if (($result = $this->defineBuyPrice($this->subprice, $this->remise_percent, $this->fk_product)) < 0)
			{
				return $result;
			} else {
				$this->pa_ht = $result;
			}
		}

		// Check parameters
		if ($this->product_type < 0)
		{
			$this->error = 'ErrorProductTypeMustBe0orMore';
			return -1;
		}
		if (!empty($this->fk_product))
		{
			// Check product exists
			$result = Product::isExistingObject('product', $this->fk_product);
			if ($result <= 0)
			{
				$this->error = 'ErrorProductIdDoesNotExists';
				dol_syslog(get_class($this)."::insert Error ".$this->error, LOG_ERR);
				return -1;
			}
		}

		$this->db->begin();

		// Insertion dans base de la ligne
		$sql = 'INSERT INTO '.MAIN_DB_PREFIX.'facturedet';
		$sql .= ' (fk_facture, fk_parent_line, label, description, qty,';
		$sql .= ' vat_src_code, tva_tx, localtax1_tx, localtax2_tx, localtax1_type, localtax2_type,';
		$sql .= ' fk_product, product_type, remise_percent, subprice, fk_remise_except,';
		$sql .= ' date_start, date_end, fk_code_ventilation, ';
		$sql .= ' rang, special_code, fk_product_fournisseur_price, buy_price_ht,';
		$sql .= ' info_bits, total_ht, total_tva, total_ttc, total_localtax1, total_localtax2,';
		$sql .= ' situation_percent, fk_prev_id,';
		$sql .= ' fk_unit, fk_user_author, fk_user_modif,';
		$sql .= ' fk_multicurrency, multicurrency_code, multicurrency_subprice, multicurrency_total_ht, multicurrency_total_tva, multicurrency_total_ttc';
		$sql .= ')';
		$sql .= " VALUES (".$this->fk_facture.",";
		$sql .= " ".($this->fk_parent_line > 0 ? $this->fk_parent_line : "null").",";
		$sql .= " ".(!empty($this->label) ? "'".$this->db->escape($this->label)."'" : "null").",";
		$sql .= " '".$this->db->escape($this->desc)."',";
		$sql .= " ".price2num($this->qty).",";
        $sql .= " ".(empty($this->vat_src_code) ? "''" : "'".$this->db->escape($this->vat_src_code)."'").",";
		$sql .= " ".price2num($this->tva_tx).",";
		$sql .= " ".price2num($this->localtax1_tx).",";
		$sql .= " ".price2num($this->localtax2_tx).",";
		$sql .= " '".$this->db->escape($this->localtax1_type)."',";
		$sql .= " '".$this->db->escape($this->localtax2_type)."',";
		$sql .= ' '.(!empty($this->fk_product) ? $this->fk_product : "null").',';
		$sql .= " ".((int) $this->product_type).",";
		$sql .= " ".price2num($this->remise_percent).",";
		$sql .= " ".price2num($this->subprice).",";
		$sql .= ' '.(!empty($this->fk_remise_except) ? $this->fk_remise_except : "null").',';
		$sql .= " ".(!empty($this->date_start) ? "'".$this->db->idate($this->date_start)."'" : "null").",";
		$sql .= " ".(!empty($this->date_end) ? "'".$this->db->idate($this->date_end)."'" : "null").",";
		$sql .= ' '.$this->fk_code_ventilation.',';
		$sql .= ' '.$this->rang.',';
		$sql .= ' '.$this->special_code.',';
		$sql .= ' '.(!empty($this->fk_fournprice) ? $this->fk_fournprice : "null").',';
		$sql .= ' '.price2num($this->pa_ht).',';
		$sql .= " '".$this->db->escape($this->info_bits)."',";
		$sql .= " ".price2num($this->total_ht).",";
		$sql .= " ".price2num($this->total_tva).",";
		$sql .= " ".price2num($this->total_ttc).",";
		$sql .= " ".price2num($this->total_localtax1).",";
		$sql .= " ".price2num($this->total_localtax2);
		$sql .= ", ".$this->situation_percent;
		$sql .= ", ".(!empty($this->fk_prev_id) ? $this->fk_prev_id : "null");
		$sql .= ", ".(!$this->fk_unit ? 'NULL' : $this->fk_unit);
		$sql .= ", ".$user->id;
		$sql .= ", ".$user->id;
		$sql .= ", ".(int) $this->fk_multicurrency;
		$sql .= ", '".$this->db->escape($this->multicurrency_code)."'";
		$sql .= ", ".price2num($this->multicurrency_subprice);
		$sql .= ", ".price2num($this->multicurrency_total_ht);
		$sql .= ", ".price2num($this->multicurrency_total_tva);
		$sql .= ", ".price2num($this->multicurrency_total_ttc);
		$sql .= ')';

		dol_syslog(get_class($this)."::insert", LOG_DEBUG);
		$resql = $this->db->query($sql);
		if ($resql)
		{
			$this->id = $this->db->last_insert_id(MAIN_DB_PREFIX.'facturedet');
			$this->rowid = $this->id; // For backward compatibility

            if (!$error)
            {
            	$result = $this->insertExtraFields();
            	if ($result < 0)
            	{
            		$error++;
            	}
            }

			// Si fk_remise_except defini, on lie la remise a la facture
			// ce qui la flague comme "consommee".
			if ($this->fk_remise_except)
			{
				$discount = new DiscountAbsolute($this->db);
				$result = $discount->fetch($this->fk_remise_except);
				if ($result >= 0)
				{
					// Check if discount was found
					if ($result > 0)
					{
					    // Check if discount not already affected to another invoice
						if ($discount->fk_facture_line > 0)
						{
						    if (empty($noerrorifdiscountalreadylinked))
						    {
    							$this->error = $langs->trans("ErrorDiscountAlreadyUsed", $discount->id);
    							dol_syslog(get_class($this)."::insert Error ".$this->error, LOG_ERR);
    							$this->db->rollback();
    							return -3;
						    }
						} else {
							$result = $discount->link_to_invoice($this->rowid, 0);
							if ($result < 0)
							{
								$this->error = $discount->error;
								dol_syslog(get_class($this)."::insert Error ".$this->error, LOG_ERR);
								$this->db->rollback();
								return -3;
							}
						}
					} else {
						$this->error = $langs->trans("ErrorADiscountThatHasBeenRemovedIsIncluded");
						dol_syslog(get_class($this)."::insert Error ".$this->error, LOG_ERR);
						$this->db->rollback();
						return -3;
					}
				} else {
					$this->error = $discount->error;
					dol_syslog(get_class($this)."::insert Error ".$this->error, LOG_ERR);
					$this->db->rollback();
					return -3;
				}
			}

			if (!$notrigger)
			{
                // Call trigger
                $result = $this->call_trigger('LINEBILL_INSERT', $user);
                if ($result < 0)
                {
					$this->db->rollback();
					return -2;
				}
                // End call triggers
			}

			$this->db->commit();
			return $this->id;
		} else {
			$this->error = $this->db->lasterror();
			$this->db->rollback();
			return -2;
		}
	}

	/**
	 *	Update line into database
	 *
	 *	@param		User	$user		User object
	 *	@param		int		$notrigger	Disable triggers
	 *	@return		int					<0 if KO, >0 if OK
	 */
    public function update($user = '', $notrigger = 0)
	{
		global $user, $conf;

		$error = 0;

		$pa_ht_isemptystring = (empty($this->pa_ht) && $this->pa_ht == ''); // If true, we can use a default value. If this->pa_ht = '0', we must use '0'.

		// Clean parameters
		$this->desc = trim($this->desc);
		if (empty($this->tva_tx)) $this->tva_tx = 0;
		if (empty($this->localtax1_tx)) $this->localtax1_tx = 0;
		if (empty($this->localtax2_tx)) $this->localtax2_tx = 0;
		if (empty($this->localtax1_type)) $this->localtax1_type = 0;
		if (empty($this->localtax2_type)) $this->localtax2_type = 0;
		if (empty($this->total_localtax1)) $this->total_localtax1 = 0;
		if (empty($this->total_localtax2)) $this->total_localtax2 = 0;
		if (empty($this->remise_percent)) $this->remise_percent = 0;
		if (empty($this->info_bits)) $this->info_bits = 0;
		if (empty($this->special_code)) $this->special_code = 0;
		if (empty($this->product_type)) $this->product_type = 0;
		if (empty($this->fk_parent_line)) $this->fk_parent_line = 0;
		if (!isset($this->situation_percent) || $this->situation_percent > 100 || (string) $this->situation_percent == '') $this->situation_percent = 100;
		if (empty($this->pa_ht)) $this->pa_ht = 0;

		if (empty($this->multicurrency_subprice)) $this->multicurrency_subprice = 0;
		if (empty($this->multicurrency_total_ht)) $this->multicurrency_total_ht = 0;
		if (empty($this->multicurrency_total_tva)) $this->multicurrency_total_tva = 0;
		if (empty($this->multicurrency_total_ttc)) $this->multicurrency_total_ttc = 0;

		// Check parameters
		if ($this->product_type < 0) return -1;

		// if buy price not defined, define buyprice as configured in margin admin
		if ($this->pa_ht == 0 && $pa_ht_isemptystring)
		{
			if (($result = $this->defineBuyPrice($this->subprice, $this->remise_percent, $this->fk_product)) < 0)
			{
				return $result;
			} else {
				$this->pa_ht = $result;
			}
		}

		$this->db->begin();

        // Mise a jour ligne en base
        $sql = "UPDATE ".MAIN_DB_PREFIX."facturedet SET";
        $sql .= " description='".$this->db->escape($this->desc)."'";
        $sql .= ", label=".(!empty($this->label) ? "'".$this->db->escape($this->label)."'" : "null");
        $sql .= ", subprice=".price2num($this->subprice)."";
        $sql .= ", remise_percent=".price2num($this->remise_percent)."";
        if ($this->fk_remise_except) $sql .= ", fk_remise_except=".$this->fk_remise_except;
        else $sql .= ", fk_remise_except=null";
		$sql .= ", vat_src_code = '".(empty($this->vat_src_code) ? '' : $this->db->escape($this->vat_src_code))."'";
        $sql .= ", tva_tx=".price2num($this->tva_tx)."";
        $sql .= ", localtax1_tx=".price2num($this->localtax1_tx)."";
        $sql .= ", localtax2_tx=".price2num($this->localtax2_tx)."";
		$sql .= ", localtax1_type='".$this->db->escape($this->localtax1_type)."'";
		$sql .= ", localtax2_type='".$this->db->escape($this->localtax2_type)."'";
        $sql .= ", qty=".price2num($this->qty);
        $sql .= ", date_start=".(!empty($this->date_start) ? "'".$this->db->idate($this->date_start)."'" : "null");
        $sql .= ", date_end=".(!empty($this->date_end) ? "'".$this->db->idate($this->date_end)."'" : "null");
        $sql .= ", product_type=".$this->product_type;
        $sql .= ", info_bits='".$this->db->escape($this->info_bits)."'";
        $sql .= ", special_code='".$this->db->escape($this->special_code)."'";
        if (empty($this->skip_update_total))
        {
        	$sql .= ", total_ht=".price2num($this->total_ht);
        	$sql .= ", total_tva=".price2num($this->total_tva);
        	$sql .= ", total_ttc=".price2num($this->total_ttc);
        	$sql .= ", total_localtax1=".price2num($this->total_localtax1);
        	$sql .= ", total_localtax2=".price2num($this->total_localtax2);
        }
		$sql .= ", fk_product_fournisseur_price=".(!empty($this->fk_fournprice) ? "'".$this->db->escape($this->fk_fournprice)."'" : "null");
		$sql .= ", buy_price_ht='".price2num($this->pa_ht)."'";
		$sql .= ", fk_parent_line=".($this->fk_parent_line > 0 ? $this->fk_parent_line : "null");
		if (!empty($this->rang)) $sql .= ", rang=".$this->rang;
		$sql .= ", situation_percent=".$this->situation_percent;
		$sql .= ", fk_unit=".(!$this->fk_unit ? 'NULL' : $this->fk_unit);
		$sql .= ", fk_user_modif =".$user->id;

		// Multicurrency
		$sql .= ", multicurrency_subprice=".price2num($this->multicurrency_subprice)."";
        $sql .= ", multicurrency_total_ht=".price2num($this->multicurrency_total_ht)."";
        $sql .= ", multicurrency_total_tva=".price2num($this->multicurrency_total_tva)."";
        $sql .= ", multicurrency_total_ttc=".price2num($this->multicurrency_total_ttc)."";

		$sql .= " WHERE rowid = ".$this->rowid;

		dol_syslog(get_class($this)."::update", LOG_DEBUG);
		$resql = $this->db->query($sql);
		if ($resql)
		{
        	if (!$error)
        	{
        		$this->id = $this->rowid;
        		$result = $this->insertExtraFields();
        		if ($result < 0)
        		{
        			$error++;
        		}
        	}

			if (!$error && !$notrigger)
			{
                // Call trigger
                $result = $this->call_trigger('LINEBILL_UPDATE', $user);
                if ($result < 0)
 				{
					$this->db->rollback();
					return -2;
				}
                // End call triggers
			}
			$this->db->commit();
			return 1;
		} else {
			$this->error = $this->db->error();
			$this->db->rollback();
			return -2;
		}
	}

	/**
	 * 	Delete line in database
	 *  TODO Add param User $user and notrigger (see skeleton)
     *
	 *	@return	    int		           <0 if KO, >0 if OK
	 */
    public function delete()
	{
		global $user;

		$this->db->begin();

		// Call trigger
		$result = $this->call_trigger('LINEBILL_DELETE', $user);
		if ($result < 0)
		{
			$this->db->rollback();
			return -1;
		}
		// End call triggers

        // extrafields
        $result = $this->deleteExtraFields();
        if ($result < 0)
        {
            $this->db->rollback();
            return -1;
        }

		$sql = "DELETE FROM ".MAIN_DB_PREFIX."facturedet WHERE rowid = ".$this->rowid;
		dol_syslog(get_class($this)."::delete", LOG_DEBUG);
		if ($this->db->query($sql))
		{
			$this->db->commit();
			return 1;
		} else {
			$this->error = $this->db->error()." sql=".$sql;
			$this->db->rollback();
			return -1;
		}
	}

    // phpcs:disable PEAR.NamingConventions.ValidFunctionName.ScopeNotCamelCaps
	/**
     *	Update DB line fields total_xxx
	 *	Used by migration
	 *
	 *	@return		int		<0 if KO, >0 if OK
	 */
    public function update_total()
	{
        // phpcs:enable
		$this->db->begin();
		dol_syslog(get_class($this)."::update_total", LOG_DEBUG);

		// Clean parameters
		if (empty($this->total_localtax1)) $this->total_localtax1 = 0;
		if (empty($this->total_localtax2)) $this->total_localtax2 = 0;

		// Mise a jour ligne en base
		$sql = "UPDATE ".MAIN_DB_PREFIX."facturedet SET";
		$sql .= " total_ht=".price2num($this->total_ht)."";
		$sql .= ",total_tva=".price2num($this->total_tva)."";
		$sql .= ",total_localtax1=".price2num($this->total_localtax1)."";
		$sql .= ",total_localtax2=".price2num($this->total_localtax2)."";
		$sql .= ",total_ttc=".price2num($this->total_ttc)."";
		$sql .= " WHERE rowid = ".$this->rowid;

		dol_syslog(get_class($this)."::update_total", LOG_DEBUG);

		$resql = $this->db->query($sql);
		if ($resql)
		{
			$this->db->commit();
			return 1;
		} else {
			$this->error = $this->db->error();
			$this->db->rollback();
			return -2;
		}
	}

    // phpcs:disable PEAR.NamingConventions.ValidFunctionName.ScopeNotCamelCaps
	/**
	 * Returns situation_percent of the previous line.
	 * Warning: If invoice is a replacement invoice, this->fk_prev_id is id of the replaced line.
	 *
	 * @param  int     $invoiceid      Invoice id
	 * @param  bool    $include_credit_note		Include credit note or not
	 * @return int                     >= 0
	 */
    public function get_prev_progress($invoiceid, $include_credit_note = true)
	{
        // phpcs:enable
		global $invoicecache;
		if (is_null($this->fk_prev_id) || empty($this->fk_prev_id) || $this->fk_prev_id == "") {
			return 0;
		} else {
		    // If invoice is not a situation invoice, this->fk_prev_id is used for something else
			if (!isset($invoicecache[$invoiceid])) {
				$invoicecache[$invoiceid] = new Facture($this->db);
				$invoicecache[$invoiceid]->fetch($invoiceid);
			}
			if ($invoicecache[$invoiceid]->type != Facture::TYPE_SITUATION) return 0;

			$sql = 'SELECT situation_percent FROM '.MAIN_DB_PREFIX.'facturedet WHERE rowid='.$this->fk_prev_id;
			$resql = $this->db->query($sql);
			if ($resql && $resql->num_rows > 0) {
				$res = $this->db->fetch_array($resql);

				$returnPercent = floatval($res['situation_percent']);

				if ($include_credit_note) {
				    $sql = 'SELECT fd.situation_percent FROM '.MAIN_DB_PREFIX.'facturedet fd';
				    $sql .= ' JOIN '.MAIN_DB_PREFIX.'facture f ON (f.rowid = fd.fk_facture) ';
				    $sql .= ' WHERE fd.fk_prev_id ='.$this->fk_prev_id;
				    $sql .= ' AND f.situation_cycle_ref = '.$invoicecache[$invoiceid]->situation_cycle_ref; // Prevent cycle outed
				    $sql .= ' AND f.type = '.Facture::TYPE_CREDIT_NOTE;

				    $res = $this->db->query($sql);
				    if ($res) {
				        while ($obj = $this->db->fetch_object($res)) {
				            $returnPercent = $returnPercent + floatval($obj->situation_percent);
				        }
				    } else {
				    	dol_print_error($this->db);
				    }
				}

				return $returnPercent;
			} else {
				$this->error = $this->db->error();
				dol_syslog(get_class($this)."::select Error ".$this->error, LOG_ERR);
				$this->db->rollback();
				return -1;
			}
		}
	}
}<|MERGE_RESOLUTION|>--- conflicted
+++ resolved
@@ -4638,12 +4638,7 @@
 		        if (($totalpaye < $this->total_ttc - $RetainedWarrantyAmount) && $this->date_lim_reglement < ($now - $conf->facture->client->warning_delay))
 		        {
 		            $hasDelay = 1;
-<<<<<<< HEAD
 		        } elseif ($totalpaye < $this->total_ttc && $this->retained_warranty_date_limit < ($now - $conf->facture->client->warning_delay))
-=======
-		        }
-		        elseif ($totalpaye < $this->total_ttc && $this->retained_warranty_date_limit < ($now - $conf->facture->client->warning_delay))
->>>>>>> d1dba53f
 		        {
 		            $hasDelay = 1;
 		        } else {
