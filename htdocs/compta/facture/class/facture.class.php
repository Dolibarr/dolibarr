<?php
/* Copyright (C) 2002-2007 Rodolphe Quiedeville  <rodolphe@quiedeville.org>
 * Copyright (C) 2004-2013 Laurent Destailleur   <eldy@users.sourceforge.net>
 * Copyright (C) 2004      Sebastien Di Cintio   <sdicintio@ressource-toi.org>
 * Copyright (C) 2004      Benoit Mortier        <benoit.mortier@opensides.be>
 * Copyright (C) 2005      Marc Barilley / Ocebo <marc@ocebo.com>
 * Copyright (C) 2005-2014 Regis Houssin         <regis.houssin@capnetworks.com>
 * Copyright (C) 2006      Andre Cianfarani      <acianfa@free.fr>
 * Copyright (C) 2007      Franky Van Liedekerke <franky.van.liedekerke@telenet.be>
 * Copyright (C) 2010-2013 Juanjo Menent         <jmenent@2byte.es>
 * Copyright (C) 2012-2014 Christophe Battarel   <christophe.battarel@altairis.fr>
 * Copyright (C) 2012      Marcos García         <marcosgdf@gmail.com>
 * Copyright (C) 2013      Cedric Gross          <c.gross@kreiz-it.fr>
 * Copyright (C) 2013      Florian Henry		  	<florian.henry@open-concept.pro>
 *
 * This program is free software; you can redistribute it and/or modify
 * it under the terms of the GNU General Public License as published by
 * the Free Software Foundation; either version 3 of the License, or
 * (at your option) any later version.
 *
 * This program is distributed in the hope that it will be useful,
 * but WITHOUT ANY WARRANTY; without even the implied warranty of
 * MERCHANTABILITY or FITNESS FOR A PARTICULAR PURPOSE.  See the
 * GNU General Public License for more details.
 *
 * You should have received a copy of the GNU General Public License
 * along with this program. If not, see <http://www.gnu.org/licenses/>.
 */

/**
 *	\file       htdocs/compta/facture/class/facture.class.php
 *	\ingroup    facture
 *	\brief      File of class to manage invoices
 */

include_once DOL_DOCUMENT_ROOT.'/core/class/commoninvoice.class.php';
require_once DOL_DOCUMENT_ROOT .'/product/class/product.class.php';
require_once DOL_DOCUMENT_ROOT .'/societe/class/client.class.php';
require_once DOL_DOCUMENT_ROOT .'/margin/lib/margins.lib.php';


/**
 *	Class to manage invoices
 */
class Facture extends CommonInvoice
{
	public $element='facture';
	public $table_element='facture';
	public $table_element_line = 'facturedet';
	public $fk_element = 'fk_facture';
	protected $ismultientitymanaged = 1;	// 0=No test on entity, 1=Test with field entity, 2=Test with link by societe

	var $id;
	//! Id client
	var $socid;
	//! Objet societe client (to load with fetch_client method)
	var $client;
	var $author;
	var $fk_user_author;
	var $fk_user_valid;
	//! Invoice date
	var $date;				// Invoice date
	var $date_creation;		// Creation date
	var $date_validation;	// Validation date
	var $datem;
	var $ref;
	var $ref_client;
	var $ref_ext;
	var $ref_int;
	//Check constants for types
	var $type = self::TYPE_STANDARD;

	//var $amount;
	var $remise_absolue;
	var $remise_percent;
	var $total_ht=0;
	var $total_tva=0;
	var $total_ttc=0;
	var $revenuestamp;
	var $note;			// deprecated
	var $note_private;
	var $note_public;
	//! 0=draft,
	//! 1=validated (need to be paid),
	//! 2=classified paid partially (close_code='discount_vat','badcustomer') or completely (close_code=null),
	//! 3=classified abandoned and no payment done (close_code='badcustomer','abandon' or 'replaced')
	var $statut;
	//! Fermeture apres paiement partiel: discount_vat, badcustomer, abandon
	//! Fermeture alors que aucun paiement: replaced (si remplace), abandon
	var $close_code;
	//! Commentaire si mis a paye sans paiement complet
	var $close_note;
	//! 1 if invoice paid COMPLETELY, 0 otherwise (do not use it anymore, use statut and close_code)
	var $paye;
	//! id of source invoice if replacement invoice or credit note
	var $fk_facture_source;
	var $origin;
	var $origin_id;
	var $linked_objects=array();
	var $fk_project;
	var $date_lim_reglement;
	var $cond_reglement_id;			// Id in llx_c_paiement
	var $cond_reglement_code;		// Code in llx_c_paiement
	var $mode_reglement_id;			// Id in llx_c_paiement
	var $mode_reglement_code;		// Code in llx_c_paiement
	var $fk_bank;					// Field to store bank id to use when payment mode is withdraw
	var $modelpdf;
	var $products=array();	// deprecated
	var $lines=array();
	var $line;
	var $extraparams=array();
	//! Pour board
	var $nbtodo;
	var $nbtodolate;
	var $specimen;

	var $fac_rec;

    /**
     * Standard invoice
     */
    const TYPE_STANDARD = 0;

    /**
     * Replacement invoice
     */
    const TYPE_REPLACEMENT = 1;

    /**
     * Credit note invoice
     */
    const TYPE_CREDIT_NOTE = 2;

    /**
     * Deposit invoice
     */
    const TYPE_DEPOSIT = 3;

    /**
     * Proforma invoice
     */
    const TYPE_PROFORMA = 4;

	/**
	 * 	Constructor
	 *
	 * 	@param	DoliDB		$db			Database handler
	 */
	function __construct($db)
	{
		$this->db = $db;
	}

	/**
	 *	Create invoice in database
	 *  Note: this->ref can be set or empty. If empty, we will use "(PROV)"
	 *
	 *	@param	User	$user      		Object user that create
	 *	@param  int		$notrigger		1=Does not execute triggers, 0 otherwise
	 * 	@param	int		$forceduedate	1=Do not recalculate due date from payment condition but force it with value
	 *	@return	int						<0 if KO, >0 if OK
	 */
	function create($user,$notrigger=0,$forceduedate=0)
	{
		global $langs,$conf,$mysoc,$hookmanager;
		$error=0;

		// Clean parameters
		if (empty($this->type)) $this->type = self::TYPE_STANDARD;
		$this->ref_client=trim($this->ref_client);
		$this->note=(isset($this->note) ? trim($this->note) : trim($this->note_private)); // deprecated
		$this->note_private=(isset($this->note_private) ? trim($this->note_private) : trim($this->note_private));
		$this->note_public=trim($this->note_public);
		if (! $this->cond_reglement_id) $this->cond_reglement_id = 0;
		if (! $this->mode_reglement_id) $this->mode_reglement_id = 0;
		$this->brouillon = 1;

		dol_syslog(get_class($this)."::create user=".$user->id);

		// Check parameters
		if (empty($this->date) || empty($user->id))
		{
			$this->error="ErrorBadParameter";
			dol_syslog(get_class($this)."::create Try to create an invoice with an empty parameter (user, date, ...)", LOG_ERR);
			return -3;
		}
		$soc = new Societe($this->db);
		$result=$soc->fetch($this->socid);
		if ($result < 0)
		{
			$this->error="Failed to fetch company";
			dol_syslog(get_class($this)."::create ".$this->error, LOG_ERR);
			return -2;
		}

		$now=dol_now();

		$this->db->begin();

		// Create invoice from a predefined invoice
		if ($this->fac_rec > 0)
		{
			require_once DOL_DOCUMENT_ROOT.'/compta/facture/class/facture-rec.class.php';
			$_facrec = new FactureRec($this->db);
			$result=$_facrec->fetch($this->fac_rec);

			$this->fk_project        = $_facrec->fk_project;
			$this->cond_reglement_id = $_facrec->cond_reglement_id;
			$this->mode_reglement_id = $_facrec->mode_reglement_id;
			$this->remise_absolue    = $_facrec->remise_absolue;
			$this->remise_percent    = $_facrec->remise_percent;

			// Clean parametres
			if (! $this->type) $this->type = self::TYPE_STANDARD;
			$this->ref_client=trim($this->ref_client);
			$this->note_private=trim($this->note_private);
			$this->note_public=trim($this->note_public);
			//if (! $this->remise) $this->remise = 0;
			if (! $this->mode_reglement_id) $this->mode_reglement_id = 0;
			$this->brouillon = 1;
		}

		// Define due date if not already defined
		$datelim=(empty($forceduedate)?$this->calculate_date_lim_reglement():$forceduedate);

		// Insert into database
		$socid  = $this->socid;

		$sql = "INSERT INTO ".MAIN_DB_PREFIX."facture (";
		$sql.= " facnumber";
		$sql.= ", entity";
		$sql.= ", ref_ext";
		$sql.= ", type";
		$sql.= ", fk_soc";
		$sql.= ", datec";
		$sql.= ", remise_absolue";
		$sql.= ", remise_percent";
		$sql.= ", datef";
		$sql.= ", note_private";
		$sql.= ", note_public";
		$sql.= ", ref_client, ref_int";
		$sql.= ", fk_facture_source, fk_user_author, fk_projet";
		$sql.= ", fk_cond_reglement, fk_mode_reglement, date_lim_reglement, model_pdf";
		$sql.= ")";
		$sql.= " VALUES (";
		$sql.= "'(PROV)'";
		$sql.= ", ".$conf->entity;
		$sql.= ", ".($this->ref_ext?"'".$this->db->escape($this->ref_ext)."'":"null");
		$sql.= ", '".$this->type."'";
		$sql.= ", '".$socid."'";
		$sql.= ", '".$this->db->idate($now)."'";
		$sql.= ",".($this->remise_absolue>0?$this->remise_absolue:'NULL');
		$sql.= ",".($this->remise_percent>0?$this->remise_percent:'NULL');
		$sql.= ", '".$this->db->idate($this->date)."'";
		$sql.= ",".($this->note_private?"'".$this->db->escape($this->note_private)."'":"null");
		$sql.= ",".($this->note_public?"'".$this->db->escape($this->note_public)."'":"null");
		$sql.= ",".($this->ref_client?"'".$this->db->escape($this->ref_client)."'":"null");
		$sql.= ",".($this->ref_int?"'".$this->db->escape($this->ref_int)."'":"null");
		$sql.= ",".($this->fk_facture_source?"'".$this->db->escape($this->fk_facture_source)."'":"null");
		$sql.= ",".($user->id > 0 ? "'".$user->id."'":"null");
		$sql.= ",".($this->fk_project?$this->fk_project:"null");
		$sql.= ','.$this->cond_reglement_id;
		$sql.= ",".$this->mode_reglement_id;
		$sql.= ", '".$this->db->idate($datelim)."', '".$this->modelpdf."')";

		dol_syslog(get_class($this)."::create sql=".$sql);
		$resql=$this->db->query($sql);
		if ($resql)
		{
			$this->id = $this->db->last_insert_id(MAIN_DB_PREFIX.'facture');

			// Update ref with new one
			$this->ref='(PROV'.$this->id.')';
			$sql = 'UPDATE '.MAIN_DB_PREFIX."facture SET facnumber='".$this->ref."' WHERE rowid=".$this->id;

			dol_syslog(get_class($this)."::create sql=".$sql);
			$resql=$this->db->query($sql);
			if (! $resql) $error++;

			// Add object linked
			if (! $error && $this->id && is_array($this->linked_objects) && ! empty($this->linked_objects))
			{
				foreach($this->linked_objects as $origin => $origin_id)
				{
					$ret = $this->add_object_linked($origin, $origin_id);
					if (! $ret)
					{
						dol_print_error($this->db);
						$error++;
					}

					// TODO mutualiser
					if ($origin == 'commande')
					{
						// On recupere les differents contact interne et externe
						$order = new Commande($this->db);
						$order->id = $origin_id;

						// On recupere le commercial suivi propale
						$this->userid = $order->getIdcontact('internal', 'SALESREPFOLL');

						if ($this->userid)
						{
							//On passe le commercial suivi commande en commercial suivi paiement
							$this->add_contact($this->userid[0], 'SALESREPFOLL', 'internal');
						}

						// On recupere le contact client facturation commande
						$this->contactid = $order->getIdcontact('external', 'BILLING');

						if ($this->contactid)
						{
							//On passe le contact client facturation commande en contact client facturation
							$this->add_contact($this->contactid[0], 'BILLING', 'external');
						}
					}
				}
			}

			/*
			 *  Insert lines of invoices into database
			 */
			if (count($this->lines) && is_object($this->lines[0]))	// If this->lines is array on InvoiceLines (preferred mode)
			{
				$fk_parent_line = 0;

				dol_syslog("There is ".count($this->lines)." lines that are invoice lines objects");
				foreach ($this->lines as $i => $val)
				{
					$newinvoiceline=$this->lines[$i];
					$newinvoiceline->fk_facture=$this->id;
					if ($result >= 0 && ($newinvoiceline->info_bits & 0x01) == 0)	// We keep only lines with first bit = 0
					{
						// Reset fk_parent_line for no child products and special product
						if (($newinvoiceline->product_type != 9 && empty($newinvoiceline->fk_parent_line)) || $newinvoiceline->product_type == 9) {
							$fk_parent_line = 0;
						}

						$newinvoiceline->fk_parent_line=$fk_parent_line;
						$result=$newinvoiceline->insert();

						// Defined the new fk_parent_line
						if ($result > 0 && $newinvoiceline->product_type == 9) {
							$fk_parent_line = $result;
						}
					}
					if ($result < 0)
					{
						$this->error=$newinvoiceline->error;
						$error++;
						break;
					}
				}
			}
			else	// If this->lines is not object of invoice lines
			{
				$fk_parent_line = 0;

				dol_syslog("There is ".count($this->lines)." lines that are array lines");
				foreach ($this->lines as $i => $val)
				{
					if (($this->lines[$i]->info_bits & 0x01) == 0)	// We keep only lines with first bit = 0
					{
						// Reset fk_parent_line for no child products and special product
						if (($this->lines[$i]->product_type != 9 && empty($this->lines[$i]->fk_parent_line)) || $this->lines[$i]->product_type == 9) {
							$fk_parent_line = 0;
						}

						$result = $this->addline(
							$this->lines[$i]->desc,
							$this->lines[$i]->subprice,
							$this->lines[$i]->qty,
							$this->lines[$i]->tva_tx,
							$this->lines[$i]->localtax1_tx,
							$this->lines[$i]->localtax2_tx,
							$this->lines[$i]->fk_product,
							$this->lines[$i]->remise_percent,
							$this->lines[$i]->date_start,
							$this->lines[$i]->date_end,
							$this->lines[$i]->fk_code_ventilation,
							$this->lines[$i]->info_bits,
							$this->lines[$i]->fk_remise_except,
							'HT',
							0,
							$this->lines[$i]->product_type,
							$this->lines[$i]->rang,
							$this->lines[$i]->special_code,
							'',
							0,
							$fk_parent_line,
							$this->lines[$i]->fk_fournprice,
							$this->lines[$i]->pa_ht,
							$this->lines[$i]->label,
<<<<<<< HEAD
							''
=======
							$this->lines[$i]->array_options
>>>>>>> 05fe8e45
						);
						if ($result < 0)
						{
							$this->error=$this->db->lasterror();
							dol_print_error($this->db);
							$this->db->rollback();
							return -1;
						}

						// Defined the new fk_parent_line
						if ($result > 0 && $this->lines[$i]->product_type == 9) {
							$fk_parent_line = $result;
						}
					}
				}
			}

			/*
			 * Insert lines of predefined invoices
			 */
			if (! $error && $this->fac_rec > 0)
			{
				foreach ($_facrec->lines as $i => $val)
				{
					if ($_facrec->lines[$i]->fk_product)
					{
						$prod = new Product($this->db);
						$res=$prod->fetch($_facrec->lines[$i]->fk_product);
					}
					$tva_tx = get_default_tva($mysoc,$soc,$prod->id);
					$localtax1_tx=get_localtax($tva_tx,1,$soc);
					$localtax2_tx=get_localtax($tva_tx,2,$soc);

					$result_insert = $this->addline(
						$_facrec->lines[$i]->desc,
						$_facrec->lines[$i]->subprice,
						$_facrec->lines[$i]->qty,
						$tva_tx,
						$localtax1_tx,
						$localtax2_tx,
						$_facrec->lines[$i]->fk_product,
						$_facrec->lines[$i]->remise_percent,
						'','',0,0,'','HT',0,
						$_facrec->lines[$i]->product_type,
						$_facrec->lines[$i]->rang,
						$_facrec->lines[$i]->special_code,
						'',
						0,
						0,
						null,
						0,
						$_facrec->lines[$i]->label
					);

					if ( $result_insert < 0)
					{
						$error++;
						$this->error=$this->db->error();
						break;
					}
				}
			}

			if (! $error)
			{

				$result=$this->update_price(1);
				if ($result > 0)
				{
					// Actions on extra fields (by external module or standard code)
					// FIXME le hook fait double emploi avec le trigger !!
					$hookmanager->initHooks(array('invoicedao'));
					$parameters=array('invoiceid'=>$this->id);
					$reshook=$hookmanager->executeHooks('insertExtraFields',$parameters,$this,$action); // Note that $action and $object may have been modified by some hooks
					if (empty($reshook))
					{
						if (empty($conf->global->MAIN_EXTRAFIELDS_DISABLED)) // For avoid conflicts if trigger used
						{
							$result=$this->insertExtraFields();
							if ($result < 0)
							{
								$error++;
							}
						}
					}
					else if ($reshook < 0) $error++;

					// Appel des triggers
					include_once DOL_DOCUMENT_ROOT . '/core/class/interfaces.class.php';
					$interface=new Interfaces($this->db);
					$result=$interface->run_triggers('BILL_CREATE',$this,$user,$langs,$conf);
					if ($result < 0) {
						$error++; $this->errors=$interface->errors;
					}
					// Fin appel triggers

					if (! $error)
					{
						$this->db->commit();
						return $this->id;
					}
					else
					{
						$this->db->rollback();
						return -4;
					}
				}
				else
				{
					$this->error=$langs->trans('FailedToUpdatePrice');
					$this->db->rollback();
					return -3;
				}
			}
			else
			{
				dol_syslog(get_class($this)."::create error ".$this->error, LOG_ERR);
				$this->db->rollback();
				return -2;
			}
		}
		else
		{
			$this->error=$this->db->error();
			dol_syslog(get_class($this)."::create error ".$this->error." sql=".$sql, LOG_ERR);
			$this->db->rollback();
			return -1;
		}
	}


	/**
	 *	Create a new invoice in database from current invoice
	 *
	 *	@param      User	$user    		Object user that ask creation
	 *	@param		int		$invertdetail	Reverse sign of amounts for lines
	 *	@return		int						<0 if KO, >0 if OK
	 */
	function createFromCurrent($user,$invertdetail=0)
	{
		// Charge facture source
		$facture=new Facture($this->db);

		$facture->fk_facture_source = $this->fk_facture_source;
		$facture->type 			    = $this->type;
		$facture->socid 		    = $this->socid;
		$facture->date              = $this->date;
		$facture->note_public       = $this->note_public;
		$facture->note_private      = $this->note_private;
		$facture->ref_client        = $this->ref_client;
		$facture->modelpdf          = $this->modelpdf;
		$facture->fk_project        = $this->fk_project;
		$facture->cond_reglement_id = $this->cond_reglement_id;
		$facture->mode_reglement_id = $this->mode_reglement_id;
		$facture->remise_absolue    = $this->remise_absolue;
		$facture->remise_percent    = $this->remise_percent;

		$facture->lines		    	= $this->lines;	// Tableau des lignes de factures
		$facture->products		    = $this->lines;	// Tant que products encore utilise

		// Loop on each line of new invoice
		foreach($facture->lines as $i => $line)
		{
			if ($invertdetail)
			{
				$facture->lines[$i]->subprice  = -$facture->lines[$i]->subprice;
				$facture->lines[$i]->total_ht  = -$facture->lines[$i]->total_ht;
				$facture->lines[$i]->total_tva = -$facture->lines[$i]->total_tva;
				$facture->lines[$i]->total_localtax1 = -$facture->lines[$i]->total_localtax1;
				$facture->lines[$i]->total_localtax2 = -$facture->lines[$i]->total_localtax2;
				$facture->lines[$i]->total_ttc = -$facture->lines[$i]->total_ttc;
			}
		}

		dol_syslog(get_class($this)."::createFromCurrent invertdetail=".$invertdetail." socid=".$this->socid." nboflines=".count($facture->lines));

		$facid = $facture->create($user);
		if ($facid <= 0)
		{
			$this->error=$facture->error;
			$this->errors=$facture->errors;
		}

		return $facid;
	}


	/**
	 *		Load an object from its id and create a new one in database
	 *
	 *		@param		int				$socid			Id of thirdparty
	 * 	 	@return		int								New id of clone
	 */
	function createFromClone($socid=0)
	{
		global $conf,$user,$langs,$hookmanager;

		$error=0;

		$this->db->begin();

		// get extrafields so they will be clone
		foreach($this->lines as $line)
			$line->fetch_optionals($line->rowid);

		// Load source object
		$objFrom = dol_clone($this);

		// Change socid if needed
		if (! empty($socid) && $socid != $this->socid)
		{
			$objsoc = new Societe($this->db);

			if ($objsoc->fetch($socid)>0)
			{
				$this->socid 				= $objsoc->id;
				$this->cond_reglement_id	= (! empty($objsoc->cond_reglement_id) ? $objsoc->cond_reglement_id : 0);
				$this->mode_reglement_id	= (! empty($objsoc->mode_reglement_id) ? $objsoc->mode_reglement_id : 0);
				$this->fk_project			= '';
				$this->fk_delivery_address	= '';
			}

			// TODO Change product price if multi-prices
		}

		$this->id=0;
		$this->statut=0;

		// Clear fields
		$this->date               = dol_now();	// Date of invoice is set to current date when cloning. // TODO Best is to ask date into confirm box
		$this->user_author        = $user->id;
		$this->user_valid         = '';
		$this->fk_facture_source  = 0;
		$this->date_creation      = '';
		$this->date_validation    = '';
		$this->ref_client         = '';
		$this->close_code         = '';
		$this->close_note         = '';
		$this->products = $this->lines;	// Tant que products encore utilise

		// Loop on each line of new invoice
		foreach($this->lines as $i => $line)
		{
			if (($this->lines[$i]->info_bits & 0x02) == 0x02)	// We do not clone line of discounts
			{
				unset($this->lines[$i]);
				unset($this->products[$i]);	// Tant que products encore utilise
			}
		}

		// Create clone
		$result=$this->create($user);
		if ($result < 0) $error++;

		if (! $error)
		{
			// Hook of thirdparty module
			if (is_object($hookmanager))
			{
				$parameters=array('objFrom'=>$objFrom);
				$action='';
				$reshook=$hookmanager->executeHooks('createFrom',$parameters,$this,$action);    // Note that $action and $object may have been modified by some hooks
				if ($reshook < 0) $error++;
			}

			// Appel des triggers
			include_once DOL_DOCUMENT_ROOT . '/core/class/interfaces.class.php';
			$interface=new Interfaces($this->db);
			$result=$interface->run_triggers('BILL_CLONE',$this,$user,$langs,$conf);
			if ($result < 0) {
				$error++; $this->errors=$interface->errors;
			}
			// Fin appel triggers
		}

		// End
		if (! $error)
		{
			$this->db->commit();
			return $this->id;
		}
		else
		{
			$this->db->rollback();
			return -1;
		}
	}

	/**
	 *  Load an object from an order and create a new invoice into database
	 *
	 *  @param      Object			$object         	Object source
	 *  @return     int             					<0 if KO, 0 if nothing done, 1 if OK
	 */
	function createFromOrder($object)
	{
		global $conf,$user,$langs,$hookmanager;

		$error=0;

		// Closed order
		$this->date = dol_now();
		$this->source = 0;

		$num=count($object->lines);
		for ($i = 0; $i < $num; $i++)
		{
			$line = new FactureLigne($this->db);

			$line->libelle			= $object->lines[$i]->libelle;
			$line->label			= $object->lines[$i]->label;
			$line->desc				= $object->lines[$i]->desc;
			$line->subprice			= $object->lines[$i]->subprice;
			$line->total_ht			= $object->lines[$i]->total_ht;
			$line->total_tva		= $object->lines[$i]->total_tva;
			$line->total_ttc		= $object->lines[$i]->total_ttc;
			$line->tva_tx			= $object->lines[$i]->tva_tx;
			$line->localtax1_tx		= $object->lines[$i]->localtax1_tx;
			$line->localtax2_tx		= $object->lines[$i]->localtax2_tx;
			$line->qty				= $object->lines[$i]->qty;
			$line->fk_remise_except	= $object->lines[$i]->fk_remise_except;
			$line->remise_percent	= $object->lines[$i]->remise_percent;
			$line->fk_product		= $object->lines[$i]->fk_product;
			$line->info_bits		= $object->lines[$i]->info_bits;
			$line->product_type		= $object->lines[$i]->product_type;
			$line->rang				= $object->lines[$i]->rang;
			$line->special_code		= $object->lines[$i]->special_code;
			$line->fk_parent_line	= $object->lines[$i]->fk_parent_line;

			$line->fk_fournprice	= $object->lines[$i]->fk_fournprice;
			$marginInfos			= getMarginInfos($object->lines[$i]->subprice, $object->lines[$i]->remise_percent, $object->lines[$i]->tva_tx, $object->lines[$i]->localtax1_tx, $object->lines[$i]->localtax2_tx, $object->lines[$i]->fk_fournprice, $object->lines[$i]->pa_ht);
			$line->pa_ht			= $marginInfos[0];

			$this->lines[$i] = $line;
		}

		$this->socid                = $object->socid;
		$this->fk_project           = $object->fk_project;
		$this->cond_reglement_id    = $object->cond_reglement_id;
		$this->mode_reglement_id    = $object->mode_reglement_id;
		$this->availability_id      = $object->availability_id;
		$this->demand_reason_id     = $object->demand_reason_id;
		$this->date_livraison       = $object->date_livraison;
		$this->fk_delivery_address  = $object->fk_delivery_address;
		$this->contact_id           = $object->contactid;
		$this->ref_client           = $object->ref_client;
		$this->note_private         = $object->note_private;
		$this->note_public          = $object->note_public;

		$this->origin				= $object->element;
		$this->origin_id			= $object->id;

		// Possibility to add external linked objects with hooks
		$this->linked_objects[$this->origin] = $this->origin_id;
		if (! empty($object->other_linked_objects) && is_array($object->other_linked_objects))
		{
			$this->linked_objects = array_merge($this->linked_objects, $object->other_linked_objects);
		}

		$ret = $this->create($user);

		if ($ret > 0)
		{
			// Actions hooked (by external module)
			$hookmanager->initHooks(array('invoicedao'));

			$parameters=array('objFrom'=>$object);
			$action='';
			$reshook=$hookmanager->executeHooks('createFrom',$parameters,$this,$action);    // Note that $action and $object may have been modified by some hooks
			if ($reshook < 0) $error++;

			if (! $error)
			{
				return 1;
			}
			else return -1;
		}
		else return -1;
	}

	/**
	 *      Return clicable link of object (with eventually picto)
	 *
	 *      @param	int		$withpicto       Add picto into link
	 *      @param  string	$option          Where point the link
	 *      @param  int		$max             Maxlength of ref
	 *      @param  int		$short           1=Return just URL
	 *      @param  string  $moretitle       Add more text to title tooltip
	 *      @return string 			         String with URL
	 */
	function getNomUrl($withpicto=0,$option='',$max=0,$short=0,$moretitle='')
	{
		global $langs;

		$result='';

		if ($option == 'withdraw') $url = DOL_URL_ROOT.'/compta/facture/prelevement.php?facid='.$this->id;
		else $url = DOL_URL_ROOT.'/compta/facture.php?facid='.$this->id;

		if ($short) return $url;

		$picto='bill';
		if ($this->type == self::TYPE_REPLACEMENT) $picto.='r';	// Replacement invoice
		if ($this->type == self::TYPE_CREDIT_NOTE) $picto.='a';	// Credit note
		if ($this->type == self::TYPE_DEPOSIT) $picto.='d';	// Deposit invoice

		$label=$langs->trans("ShowInvoice").': '.$this->ref;
		if ($this->type == self::TYPE_REPLACEMENT) $label=$langs->transnoentitiesnoconv("ShowInvoiceReplace").': '.$this->ref;
		if ($this->type == self::TYPE_CREDIT_NOTE) $label=$langs->transnoentitiesnoconv("ShowInvoiceAvoir").': '.$this->ref;
		if ($this->type == self::TYPE_DEPOSIT) $label=$langs->transnoentitiesnoconv("ShowInvoiceDeposit").': '.$this->ref;
		if ($moretitle) $label.=' - '.$moretitle;

		$linkstart='<a href="'.$url.'">';
		$linkend='</a>';

		if ($withpicto) $result.=($linkstart.img_object(($max?dol_trunc($label,$max):$label),$picto).$linkend);
		if ($withpicto && $withpicto != 2) $result.=' ';
		if ($withpicto != 2) $result.=$linkstart.($max?dol_trunc($this->ref,$max):$this->ref).$linkend;
		return $result;
	}


	/**
	 *	Get object and lines from database
	 *
	 *	@param      int		$rowid       	Id of object to load
	 * 	@param		string	$ref			Reference of invoice
	 * 	@param		string	$ref_ext		External reference of invoice
	 * 	@param		int		$ref_int		Internal reference of other object
	 *	@return     int         			>0 if OK, <0 if KO, 0 if not found
	 */
	function fetch($rowid, $ref='', $ref_ext='', $ref_int='')
	{
		global $conf;

		if (empty($rowid) && empty($ref) && empty($ref_ext) && empty($ref_int)) return -1;

		$sql = 'SELECT f.rowid,f.facnumber,f.ref_client,f.ref_ext,f.ref_int,f.type,f.fk_soc,f.amount,f.tva, f.localtax1, f.localtax2, f.total, f.total_ttc, f.revenuestamp';
		$sql.= ', f.remise_percent, f.remise_absolue, f.remise';
		$sql.= ', f.datef as df';
		$sql.= ', f.date_lim_reglement as dlr';
		$sql.= ', f.datec as datec';
		$sql.= ', f.date_valid as datev';
		$sql.= ', f.tms as datem';
		$sql.= ', f.note_private, f.note_public, f.fk_statut, f.paye, f.close_code, f.close_note, f.fk_user_author, f.fk_user_valid, f.model_pdf';
		$sql.= ', f.fk_facture_source';
		$sql.= ', f.fk_mode_reglement, f.fk_cond_reglement, f.fk_projet, f.extraparams';
		$sql.= ', p.code as mode_reglement_code, p.libelle as mode_reglement_libelle';
		$sql.= ', c.code as cond_reglement_code, c.libelle as cond_reglement_libelle, c.libelle_facture as cond_reglement_libelle_doc';
		$sql.= ' FROM '.MAIN_DB_PREFIX.'facture as f';
		$sql.= ' LEFT JOIN '.MAIN_DB_PREFIX.'c_payment_term as c ON f.fk_cond_reglement = c.rowid';
		$sql.= ' LEFT JOIN '.MAIN_DB_PREFIX.'c_paiement as p ON f.fk_mode_reglement = p.id';
		$sql.= ' WHERE f.entity = '.$conf->entity;
		if ($rowid)   $sql.= " AND f.rowid=".$rowid;
		if ($ref)     $sql.= " AND f.facnumber='".$this->db->escape($ref)."'";
		if ($ref_ext) $sql.= " AND f.ref_ext='".$this->db->escape($ref_ext)."'";
		if ($ref_int) $sql.= " AND f.ref_int='".$this->db->escape($ref_int)."'";

		dol_syslog(get_class($this)."::fetch sql=".$sql, LOG_DEBUG);
		$result = $this->db->query($sql);
		if ($result)
		{
			if ($this->db->num_rows($result))
			{
				$obj = $this->db->fetch_object($result);

				$this->id					= $obj->rowid;
				$this->ref					= $obj->facnumber;
				$this->ref_client			= $obj->ref_client;
				$this->ref_ext				= $obj->ref_ext;
				$this->ref_int				= $obj->ref_int;
				$this->type					= $obj->type;
				$this->date					= $this->db->jdate($obj->df);
				$this->date_creation		= $this->db->jdate($obj->datec);
				$this->date_validation		= $this->db->jdate($obj->datev);
				$this->datem				= $this->db->jdate($obj->datem);
				$this->remise_percent		= $obj->remise_percent;
				$this->remise_absolue		= $obj->remise_absolue;
				$this->total_ht				= $obj->total;
				$this->total_tva			= $obj->tva;
				$this->total_localtax1		= $obj->localtax1;
				$this->total_localtax2		= $obj->localtax2;
				$this->total_ttc			= $obj->total_ttc;
				$this->revenuestamp         = $obj->revenuestamp;
				$this->paye					= $obj->paye;
				$this->close_code			= $obj->close_code;
				$this->close_note			= $obj->close_note;
				$this->socid				= $obj->fk_soc;
				$this->statut				= $obj->fk_statut;
				$this->date_lim_reglement	= $this->db->jdate($obj->dlr);
				$this->mode_reglement_id	= $obj->fk_mode_reglement;
				$this->mode_reglement_code	= $obj->mode_reglement_code;
				$this->mode_reglement		= $obj->mode_reglement_libelle;
				$this->cond_reglement_id	= $obj->fk_cond_reglement;
				$this->cond_reglement_code	= $obj->cond_reglement_code;
				$this->cond_reglement		= $obj->cond_reglement_libelle;
				$this->cond_reglement_doc	= $obj->cond_reglement_libelle_doc;
				$this->fk_project			= $obj->fk_projet;
				$this->fk_facture_source	= $obj->fk_facture_source;
				$this->note					= $obj->note_private;	// deprecated
				$this->note_private			= $obj->note_private;
				$this->note_public			= $obj->note_public;
				$this->user_author			= $obj->fk_user_author;
				$this->user_valid			= $obj->fk_user_valid;
				$this->modelpdf				= $obj->model_pdf;

				$this->extraparams			= (array) json_decode($obj->extraparams, true);

				if ($this->statut == 0)	$this->brouillon = 1;

				// Retreive all extrafield for invoice
				// fetch optionals attributes and labels
				require_once DOL_DOCUMENT_ROOT.'/core/class/extrafields.class.php';
				$extrafields=new ExtraFields($this->db);
				$extralabels=$extrafields->fetch_name_optionals_label($this->table_element,true);
				$this->fetch_optionals($this->id,$extralabels);

				/*
				 * Lines
				*/

				$this->lines  = array();

				$result=$this->fetch_lines();
				if ($result < 0)
				{
					$this->error=$this->db->error();
					dol_syslog(get_class($this)."::fetch Error ".$this->error, LOG_ERR);
					return -3;
				}
				return 1;
			}
			else
			{
				$this->error='Bill with id '.$rowid.' or ref '.$ref.' not found sql='.$sql;
				dol_syslog(get_class($this)."::fetch Error ".$this->error, LOG_ERR);
				return 0;
			}
		}
		else
		{
			$this->error=$this->db->error();
			dol_syslog(get_class($this)."::fetch Error ".$this->error, LOG_ERR);
			return -1;
		}
	}


	/**
	 *	Load all detailed lines into this->lines
	 *
	 *	@return     int         1 if OK, < 0 if KO
	 */
	function fetch_lines()
	{
		$this->lines=array();

		$sql = 'SELECT l.rowid, l.fk_product, l.fk_parent_line, l.label as custom_label, l.description, l.product_type, l.price, l.qty, l.tva_tx, ';
		$sql.= ' l.localtax1_tx, l.localtax2_tx, l.localtax1_type, l.localtax2_type, l.remise_percent, l.fk_remise_except, l.subprice,';
		$sql.= ' l.rang, l.special_code,';
		$sql.= ' l.date_start as date_start, l.date_end as date_end,';
		$sql.= ' l.info_bits, l.total_ht, l.total_tva, l.total_localtax1, l.total_localtax2, l.total_ttc, l.fk_code_ventilation, l.fk_product_fournisseur_price as fk_fournprice, l.buy_price_ht as pa_ht,';
		$sql.= ' p.ref as product_ref, p.fk_product_type as fk_product_type, p.label as product_label, p.description as product_desc';
		$sql.= ' FROM '.MAIN_DB_PREFIX.'facturedet as l';
		$sql.= ' LEFT JOIN '.MAIN_DB_PREFIX.'product as p ON l.fk_product = p.rowid';
		$sql.= ' WHERE l.fk_facture = '.$this->id;
		$sql.= ' ORDER BY l.rang';

		dol_syslog(get_class($this).'::fetch_lines sql='.$sql, LOG_DEBUG);
		$result = $this->db->query($sql);
		if ($result)
		{
			$num = $this->db->num_rows($result);
			$i = 0;
			while ($i < $num)
			{
				$objp = $this->db->fetch_object($result);
				$line = new FactureLigne($this->db);

				$line->rowid	        = $objp->rowid;
				$line->label            = $objp->custom_label;		// deprecated
				$line->desc             = $objp->description;		// Description line
				$line->product_type     = $objp->product_type;		// Type of line
				$line->product_ref      = $objp->product_ref;		// Ref product
				$line->libelle          = $objp->product_label;		// TODO deprecated
				$line->product_label	= $objp->product_label;		// Label product
				$line->product_desc     = $objp->product_desc;		// Description product
				$line->fk_product_type  = $objp->fk_product_type;	// Type of product
				$line->qty              = $objp->qty;
				$line->subprice         = $objp->subprice;
				$line->tva_tx           = $objp->tva_tx;
				$line->localtax1_tx     = $objp->localtax1_tx;
				$line->localtax2_tx     = $objp->localtax2_tx;
				$line->localtax1_type   = $objp->localtax1_type;
				$line->localtax2_type   = $objp->localtax2_type;
				$line->remise_percent   = $objp->remise_percent;
				$line->fk_remise_except = $objp->fk_remise_except;
				$line->fk_product       = $objp->fk_product;
				$line->date_start       = $this->db->jdate($objp->date_start);
				$line->date_end         = $this->db->jdate($objp->date_end);
				$line->date_start       = $this->db->jdate($objp->date_start);
				$line->date_end         = $this->db->jdate($objp->date_end);
				$line->info_bits        = $objp->info_bits;
				$line->total_ht         = $objp->total_ht;
				$line->total_tva        = $objp->total_tva;
				$line->total_localtax1  = $objp->total_localtax1;
				$line->total_localtax2  = $objp->total_localtax2;
				$line->total_ttc        = $objp->total_ttc;
				$line->code_ventilation = $objp->fk_code_ventilation;
				$line->fk_fournprice 	= $objp->fk_fournprice;
				$marginInfos			= getMarginInfos($objp->subprice, $objp->remise_percent, $objp->tva_tx, $objp->localtax1_tx, $objp->localtax2_tx, $line->fk_fournprice, $objp->pa_ht);
				$line->pa_ht 			= $marginInfos[0];
				$line->marge_tx			= $marginInfos[1];
				$line->marque_tx		= $marginInfos[2];
				$line->rang				= $objp->rang;
				$line->special_code		= $objp->special_code;
				$line->fk_parent_line	= $objp->fk_parent_line;

				$this->lines[$i] = $line;

				$i++;
			}
			$this->db->free($result);
			return 1;
		}
		else
		{
			$this->error=$this->db->error();
			dol_syslog(get_class($this).'::fetch_lines '.$this->error,LOG_ERR);
			return -3;
		}
	}


	/**
	 *      Update database
	 *
	 *      @param      User	$user        	User that modify
	 *      @param      int		$notrigger	    0=launch triggers after, 1=disable triggers
	 *      @return     int      			   	<0 if KO, >0 if OK
	 */
	function update($user=0, $notrigger=0)
	{
		global $conf, $langs;
		$error=0;

		// Clean parameters
		if (empty($this->type)) $this->type= self::TYPE_STANDARD;
		if (isset($this->facnumber)) $this->facnumber=trim($this->ref);
		if (isset($this->ref_client)) $this->ref_client=trim($this->ref_client);
		if (isset($this->increment)) $this->increment=trim($this->increment);
		if (isset($this->close_code)) $this->close_code=trim($this->close_code);
		if (isset($this->close_note)) $this->close_note=trim($this->close_note);
		if (isset($this->note) || isset($this->note_private)) $this->note=(isset($this->note) ? trim($this->note) : trim($this->note_private));		// deprecated
		if (isset($this->note) || isset($this->note_private)) $this->note_private=(isset($this->note_private) ? trim($this->note_private) : trim($this->note));
		if (isset($this->note_public)) $this->note_public=trim($this->note_public);
		if (isset($this->modelpdf)) $this->modelpdf=trim($this->modelpdf);
		if (isset($this->import_key)) $this->import_key=trim($this->import_key);

		// Check parameters
		// Put here code to add control on parameters values

		// Update request
		$sql = "UPDATE ".MAIN_DB_PREFIX."facture SET";

		$sql.= " facnumber=".(isset($this->ref)?"'".$this->db->escape($this->ref)."'":"null").",";
		$sql.= " type=".(isset($this->type)?$this->type:"null").",";
		$sql.= " ref_client=".(isset($this->ref_client)?"'".$this->db->escape($this->ref_client)."'":"null").",";
		$sql.= " increment=".(isset($this->increment)?"'".$this->db->escape($this->increment)."'":"null").",";
		$sql.= " fk_soc=".(isset($this->socid)?$this->socid:"null").",";
		$sql.= " datec=".(strval($this->date_creation)!='' ? "'".$this->db->idate($this->date_creation)."'" : 'null').",";
		$sql.= " datef=".(strval($this->date)!='' ? "'".$this->db->idate($this->date)."'" : 'null').",";
		$sql.= " date_valid=".(strval($this->date_validation)!='' ? "'".$this->db->idate($this->date_validation)."'" : 'null').",";
		$sql.= " paye=".(isset($this->paye)?$this->paye:"null").",";
		$sql.= " remise_percent=".(isset($this->remise_percent)?$this->remise_percent:"null").",";
		$sql.= " remise_absolue=".(isset($this->remise_absolue)?$this->remise_absolue:"null").",";
		$sql.= " close_code=".(isset($this->close_code)?"'".$this->db->escape($this->close_code)."'":"null").",";
		$sql.= " close_note=".(isset($this->close_note)?"'".$this->db->escape($this->close_note)."'":"null").",";
		$sql.= " tva=".(isset($this->total_tva)?$this->total_tva:"null").",";
		$sql.= " localtax1=".(isset($this->total_localtax1)?$this->total_localtax1:"null").",";
		$sql.= " localtax2=".(isset($this->total_localtax2)?$this->total_localtax2:"null").",";
		$sql.= " total=".(isset($this->total_ht)?$this->total_ht:"null").",";
		$sql.= " total_ttc=".(isset($this->total_ttc)?$this->total_ttc:"null").",";
		$sql.= " revenuestamp=".((isset($this->revenuestamp) && $this->revenuestamp != '')?$this->revenuestamp:"null").",";
		$sql.= " fk_statut=".(isset($this->statut)?$this->statut:"null").",";
		$sql.= " fk_user_author=".(isset($this->user_author)?$this->user_author:"null").",";
		$sql.= " fk_user_valid=".(isset($this->fk_user_valid)?$this->fk_user_valid:"null").",";
		$sql.= " fk_facture_source=".(isset($this->fk_facture_source)?$this->fk_facture_source:"null").",";
		$sql.= " fk_projet=".(isset($this->fk_project)?$this->fk_project:"null").",";
		$sql.= " fk_cond_reglement=".(isset($this->cond_reglement_id)?$this->cond_reglement_id:"null").",";
		$sql.= " fk_mode_reglement=".(isset($this->mode_reglement_id)?$this->mode_reglement_id:"null").",";
		$sql.= " date_lim_reglement=".(strval($this->date_lim_reglement)!='' ? "'".$this->db->idate($this->date_lim_reglement)."'" : 'null').",";
		$sql.= " note_private=".(isset($this->note_private)?"'".$this->db->escape($this->note_private)."'":"null").",";
		$sql.= " note_public=".(isset($this->note_public)?"'".$this->db->escape($this->note_public)."'":"null").",";
		$sql.= " model_pdf=".(isset($this->modelpdf)?"'".$this->db->escape($this->modelpdf)."'":"null").",";
		$sql.= " import_key=".(isset($this->import_key)?"'".$this->db->escape($this->import_key)."'":"null")."";

		$sql.= " WHERE rowid=".$this->id;

		$this->db->begin();

		dol_syslog(get_class($this)."::update sql=".$sql, LOG_DEBUG);
		$resql = $this->db->query($sql);
		if (! $resql) {
			$error++; $this->errors[]="Error ".$this->db->lasterror();
		}

		if (! $error)
		{
			if (! $notrigger)
			{
				// Call triggers
				include_once DOL_DOCUMENT_ROOT . '/core/class/interfaces.class.php';
				$interface=new Interfaces($this->db);
				$result=$interface->run_triggers('BILL_MODIFY',$this,$user,$langs,$conf);
				if ($result < 0) {
					$error++; $this->errors=$interface->errors;
				}
				// End call triggers
			}
		}

		// Commit or rollback
		if ($error)
		{
			foreach($this->errors as $errmsg)
			{
				dol_syslog(get_class($this)."::update ".$errmsg, LOG_ERR);
				$this->error.=($this->error?', '.$errmsg:$errmsg);
			}
			$this->db->rollback();
			return -1*$error;
		}
		else
		{
			$this->db->commit();
			return 1;
		}
	}


	/**
	 *    Add a discount line into invoice using an existing absolute discount
	 *
	 *    @param     int	$idremise	Id of absolute discount
	 *    @return    int          		>0 if OK, <0 if KO
	 */
	function insert_discount($idremise)
	{
		global $langs;

		include_once DOL_DOCUMENT_ROOT.'/core/lib/price.lib.php';
		include_once DOL_DOCUMENT_ROOT.'/core/class/discount.class.php';

		$this->db->begin();

		$remise=new DiscountAbsolute($this->db);
		$result=$remise->fetch($idremise);

		if ($result > 0)
		{
			if ($remise->fk_facture)	// Protection against multiple submission
			{
				$this->error=$langs->trans("ErrorDiscountAlreadyUsed");
				$this->db->rollback();
				return -5;
			}

			$facligne=new FactureLigne($this->db);
			$facligne->fk_facture=$this->id;
			$facligne->fk_remise_except=$remise->id;
			$facligne->desc=$remise->description;   	// Description ligne
			$facligne->tva_tx=$remise->tva_tx;
			$facligne->subprice=-$remise->amount_ht;
			$facligne->fk_product=0;					// Id produit predefini
			$facligne->qty=1;
			$facligne->remise_percent=0;
			$facligne->rang=-1;
			$facligne->info_bits=2;

			$facligne->total_ht  = -$remise->amount_ht;
			$facligne->total_tva = -$remise->amount_tva;
			$facligne->total_ttc = -$remise->amount_ttc;

			$lineid=$facligne->insert();
			if ($lineid > 0)
			{
				$result=$this->update_price(1);
				if ($result > 0)
				{
					// Create linke between discount and invoice line
					$result=$remise->link_to_invoice($lineid,0);
					if ($result < 0)
					{
						$this->error=$remise->error;
						$this->db->rollback();
						return -4;
					}

					$this->db->commit();
					return 1;
				}
				else
				{
					$this->error=$facligne->error;
					$this->db->rollback();
					return -1;
				}
			}
			else
			{
				$this->error=$facligne->error;
				$this->db->rollback();
				return -2;
			}
		}
		else
		{
			$this->db->rollback();
			return -3;
		}
	}

	/**
	 *	Set customer ref
	 *
	 *	@param     	string	$ref_client		Customer ref
	 *	@return		int						<0 if KO, >0 if OK
	 */
	function set_ref_client($ref_client)
	{
		$sql = 'UPDATE '.MAIN_DB_PREFIX.'facture';
		if (empty($ref_client))
			$sql .= ' SET ref_client = NULL';
		else
			$sql .= ' SET ref_client = \''.$this->db->escape($ref_client).'\'';
		$sql .= ' WHERE rowid = '.$this->id;
		if ($this->db->query($sql))
		{
			$this->ref_client = $ref_client;
			return 1;
		}
		else
		{
			dol_print_error($this->db);
			return -1;
		}
	}

	/**
	 *	Delete invoice
	 *
	 *	@param     	int		$rowid      	Id of invoice to delete. If empty, we delete current instance of invoice
	 *	@param		int		$notrigger		1=Does not execute triggers, 0= execute triggers
	 *	@param		int		$idwarehouse	Id warehouse to use for stock change.
	 *	@return		int						<0 if KO, >0 if OK
	 */
	function delete($rowid=0, $notrigger=0, $idwarehouse=-1)
	{
		global $user,$langs,$conf;
		require_once DOL_DOCUMENT_ROOT.'/core/lib/files.lib.php';

		if (empty($rowid)) $rowid=$this->id;

		dol_syslog(get_class($this)."::delete rowid=".$rowid, LOG_DEBUG);

		// TODO Test if there is at least on payment. If yes, refuse to delete.

		$error=0;
		$this->db->begin();

		if (! $error && ! $notrigger)
		{
			// Appel des triggers
			include_once DOL_DOCUMENT_ROOT . '/core/class/interfaces.class.php';
			$interface=new Interfaces($this->db);
			$result=$interface->run_triggers('BILL_DELETE',$this,$user,$langs,$conf);
			if ($result < 0) {
				$error++; $this->errors=$interface->errors;
			}
			// Fin appel triggers
		}

		// Removed extrafields
		if (! $error) {
			$result=$this->deleteExtraFields();
			if ($result < 0)
			{
				$error++;
				dol_syslog(get_class($this)."::delete error deleteExtraFields ".$this->error, LOG_ERR);
			}
		}

		if (! $error)
		{
			// Delete linked object
			$res = $this->deleteObjectLinked();
			if ($res < 0) $error++;
		}

		if (! $error)
		{
			// If invoice was converted into a discount not yet consumed, we remove discount
			$sql = 'DELETE FROM '.MAIN_DB_PREFIX.'societe_remise_except';
			$sql.= ' WHERE fk_facture_source = '.$rowid;
			$sql.= ' AND fk_facture_line IS NULL';
			$resql=$this->db->query($sql);

			// If invoice has consumned discounts
			$this->fetch_lines();
			$list_rowid_det=array();
			foreach($this->lines as $key => $invoiceline)
			{
				$list_rowid_det[]=$invoiceline->rowid;
			}

			// Consumned discounts are freed
			if (count($list_rowid_det))
			{
				$sql = 'UPDATE '.MAIN_DB_PREFIX.'societe_remise_except';
				$sql.= ' SET fk_facture = NULL, fk_facture_line = NULL';
				$sql.= ' WHERE fk_facture_line IN ('.join(',',$list_rowid_det).')';

				dol_syslog(get_class($this)."::delete sql=".$sql);
				if (! $this->db->query($sql))
				{
					$this->error=$this->db->error()." sql=".$sql;
					dol_syslog(get_class($this)."::delete ".$this->error, LOG_ERR);
					$this->db->rollback();
					return -5;
				}
			}

			// If we decrament stock on invoice validation, we increment
			if ($this->type != self::TYPE_DEPOSIT && $result >= 0 && ! empty($conf->stock->enabled) && ! empty($conf->global->STOCK_CALCULATE_ON_BILL) && $idwarehouse!=-1)
			{
				require_once DOL_DOCUMENT_ROOT.'/product/stock/class/mouvementstock.class.php';
				$langs->load("agenda");

				$num=count($this->lines);
				for ($i = 0; $i < $num; $i++)
				{
					if ($this->lines[$i]->fk_product > 0)
					{
						$mouvP = new MouvementStock($this->db);
						$mouvP->origin = &$this;
						// We decrease stock for product
						if ($this->type == self::TYPE_CREDIT_NOTE) $result=$mouvP->livraison($user, $this->lines[$i]->fk_product, $idwarehouse, $this->lines[$i]->qty, $this->lines[$i]->subprice, $langs->trans("InvoiceDeleteDolibarr",$this->ref));
						else $result=$mouvP->reception($user, $this->lines[$i]->fk_product, $idwarehouse, $this->lines[$i]->qty, 0, $langs->trans("InvoiceDeleteDolibarr",$this->ref));	// we use 0 for price, to not change the weighted average value
					}
				}
			}


			// Delete invoice line
			$sql = 'DELETE FROM '.MAIN_DB_PREFIX.'facturedet WHERE fk_facture = '.$rowid;
			if ($this->db->query($sql) && $this->delete_linked_contact())
			{
				$sql = 'DELETE FROM '.MAIN_DB_PREFIX.'facture WHERE rowid = '.$rowid;
				$resql=$this->db->query($sql);
				if ($resql)
				{
					// On efface le repertoire de pdf provisoire
					$ref = dol_sanitizeFileName($this->ref);
					if ($conf->facture->dir_output && !empty($this->ref))
					{
						$dir = $conf->facture->dir_output . "/" . $ref;
						$file = $conf->facture->dir_output . "/" . $ref . "/" . $ref . ".pdf";
						if (file_exists($file))	// We must delete all files before deleting directory
						{
							$ret=dol_delete_preview($this);

							if (! dol_delete_file($file,0,0,0,$this)) // For triggers
							{
								$this->error=$langs->trans("ErrorCanNotDeleteFile",$file);
								$this->db->rollback();
								return 0;
							}
						}
						if (file_exists($dir))
						{
							if (! dol_delete_dir_recursive($dir)) // For remove dir and meta
							{
								$this->error=$langs->trans("ErrorCanNotDeleteDir",$dir);
								$this->db->rollback();
								return 0;
							}
						}
					}

					$this->db->commit();
					return 1;
				}
				else
				{
					$this->error=$this->db->lasterror()." sql=".$sql;
					dol_syslog(get_class($this)."::delete ".$this->error, LOG_ERR);
					$this->db->rollback();
					return -6;
				}
			}
			else
			{
				$this->error=$this->db->lasterror()." sql=".$sql;
				dol_syslog(get_class($this)."::delete ".$this->error, LOG_ERR);
				$this->db->rollback();
				return -4;
			}
		}
		else
		{
			$this->error=$this->db->lasterror();
			dol_syslog(get_class($this)."::delete ".$this->error, LOG_ERR);
			$this->db->rollback();
			return -2;
		}
	}

	/**
	 *  Tag la facture comme paye completement (si close_code non renseigne) => this->fk_statut=2, this->paye=1
	 *  ou partiellement (si close_code renseigne) + appel trigger BILL_PAYED => this->fk_statut=2, this->paye stay 0
	 *
	 *  @param	User	$user      	Objet utilisateur qui modifie
	 *	@param  string	$close_code	Code renseigne si on classe a payee completement alors que paiement incomplet (cas escompte par exemple)
	 *	@param  string	$close_note	Commentaire renseigne si on classe a payee alors que paiement incomplet (cas escompte par exemple)
	 *  @return int         		<0 if KO, >0 if OK
	 */
	function set_paid($user,$close_code='',$close_note='')
	{
		global $conf,$langs;
		$error=0;

		if ($this->paye != 1)
		{
			$this->db->begin();

			dol_syslog(get_class($this)."::set_paid rowid=".$this->id, LOG_DEBUG);
			$sql = 'UPDATE '.MAIN_DB_PREFIX.'facture SET';
			$sql.= ' fk_statut=2';
			if (! $close_code) $sql.= ', paye=1';
			if ($close_code) $sql.= ", close_code='".$this->db->escape($close_code)."'";
			if ($close_note) $sql.= ", close_note='".$this->db->escape($close_note)."'";
			$sql.= ' WHERE rowid = '.$this->id;

			dol_syslog(get_class($this)."::set_paid sql=".$sql, LOG_DEBUG);
			$resql = $this->db->query($sql);
			if ($resql)
			{
				// Appel des triggers
				include_once DOL_DOCUMENT_ROOT . '/core/class/interfaces.class.php';
				$interface=new Interfaces($this->db);
				$result=$interface->run_triggers('BILL_PAYED',$this,$user,$langs,$conf);
				if ($result < 0) {
					$error++; $this->errors=$interface->errors;
				}
				// Fin appel triggers
			}
			else
			{
				$error++;
				$this->error=$this->db->lasterror();
			}

			if (! $error)
			{
				$this->db->commit();
				return 1;
			}
			else
			{
				$this->db->rollback();
				return -1;
			}
		}
		else
		{
			return 0;
		}
	}


	/**
	 *  Tag la facture comme non payee completement + appel trigger BILL_UNPAYED
	 *	Fonction utilisee quand un paiement prelevement est refuse,
	 * 	ou quand une facture annulee et reouverte.
	 *
	 *  @param	User	$user       Object user that change status
	 *  @return int         		<0 if KO, >0 if OK
	 */
	function set_unpaid($user)
	{
		global $conf,$langs;
		$error=0;

		$this->db->begin();

		$sql = 'UPDATE '.MAIN_DB_PREFIX.'facture';
		$sql.= ' SET paye=0, fk_statut=1, close_code=null, close_note=null';
		$sql.= ' WHERE rowid = '.$this->id;

		dol_syslog(get_class($this)."::set_unpaid sql=".$sql);
		$resql = $this->db->query($sql);
		if ($resql)
		{
			// Appel des triggers
			include_once DOL_DOCUMENT_ROOT . '/core/class/interfaces.class.php';
			$interface=new Interfaces($this->db);
			$result=$interface->run_triggers('BILL_UNPAYED',$this,$user,$langs,$conf);
			if ($result < 0) {
				$error++; $this->errors=$interface->errors;
			}
			// Fin appel triggers
		}
		else
		{
			$error++;
			$this->error=$this->db->error();
			dol_print_error($this->db);
		}

		if (! $error)
		{
			$this->db->commit();
			return 1;
		}
		else
		{
			$this->db->rollback();
			return -1;
		}
	}


	/**
	 *	Tag invoice as canceled, with no payment on it (example for replacement invoice or payment never received) + call trigger BILL_CANCEL
	 *	Warning, if option to decrease stock on invoice was set, this function does not change stock (it might be a cancel because
	 *  of no payment even if merchandises were sent).
	 *
	 *	@param	User	$user        	Object user making change
	 *	@param	string	$close_code		Code de fermeture
	 *	@param	string	$close_note		Comment
	 *	@return int         			<0 if KO, >0 if OK
	 */
	function set_canceled($user,$close_code='',$close_note='')
	{
		global $conf,$langs;

		$error=0;

		dol_syslog(get_class($this)."::set_canceled rowid=".$this->id, LOG_DEBUG);

		$this->db->begin();

		$sql = 'UPDATE '.MAIN_DB_PREFIX.'facture SET';
		$sql.= ' fk_statut=3';
		if ($close_code) $sql.= ", close_code='".$this->db->escape($close_code)."'";
		if ($close_note) $sql.= ", close_note='".$this->db->escape($close_note)."'";
		$sql.= ' WHERE rowid = '.$this->id;

		$resql = $this->db->query($sql);
		if ($resql)
		{
			// On desaffecte de la facture les remises liees
			// car elles n'ont pas ete utilisees vu que la facture est abandonnee.
			$sql = 'UPDATE '.MAIN_DB_PREFIX.'societe_remise_except';
			$sql.= ' SET fk_facture = NULL';
			$sql.= ' WHERE fk_facture = '.$this->id;

			$resql=$this->db->query($sql);
			if ($resql)
			{
				// Appel des triggers
				include_once DOL_DOCUMENT_ROOT . '/core/class/interfaces.class.php';
				$interface=new Interfaces($this->db);
				$result=$interface->run_triggers('BILL_CANCEL',$this,$user,$langs,$conf);
				if ($result < 0) {
					$error++; 
					$this->errors=$interface->errors;
					$this->db->rollback();
					return -1;
					
				}
				// Fin appel triggers

				$this->db->commit();
				return 1;
			}
			else
			{
				$this->error=$this->db->error()." sql=".$sql;
				$this->db->rollback();
				return -1;
			}
		}
		else
		{
			$this->error=$this->db->error()." sql=".$sql;
			$this->db->rollback();
			return -2;
		}
	}

	/**
	 * Tag invoice as validated + call trigger BILL_VALIDATE
	 * Object must have lines loaded with fetch_lines
	 *
	 * @param	User	$user           Object user that validate
	 * @param   string	$force_number	Reference to force on invoice
	 * @param	int		$idwarehouse	Id of warehouse to use for stock decrease
	 * @return	int						<0 if KO, >0 if OK
	 */
	function validate($user, $force_number='', $idwarehouse=0)
	{
		global $conf,$langs;
		require_once DOL_DOCUMENT_ROOT.'/core/lib/files.lib.php';

		$now=dol_now();

		$error=0;
		dol_syslog(get_class($this).'::validate user='.$user->id.', force_number='.$force_number.', idwarehouse='.$idwarehouse);

		// Check parameters
		if (! $this->brouillon)
		{
			dol_syslog(get_class($this)."::validate no draft status", LOG_WARNING);
			return 0;
		}

		if (! $user->rights->facture->valider)
		{
			$this->error='Permission denied';
			dol_syslog(get_class($this)."::validate ".$this->error, LOG_ERR);
			return -1;
		}

		$this->db->begin();

		$this->fetch_thirdparty();
		$this->fetch_lines();

		// Check parameters
		if ($this->type == self::TYPE_REPLACEMENT)		// si facture de remplacement
		{
			// Controle que facture source connue
			if ($this->fk_facture_source <= 0)
			{
				$this->error=$langs->trans("ErrorFieldRequired",$langs->trans("InvoiceReplacement"));
				$this->db->rollback();
				return -10;
			}

			// Charge la facture source a remplacer
			$facreplaced=new Facture($this->db);
			$result=$facreplaced->fetch($this->fk_facture_source);
			if ($result <= 0)
			{
				$this->error=$langs->trans("ErrorBadInvoice");
				$this->db->rollback();
				return -11;
			}

			// Controle que facture source non deja remplacee par une autre
			$idreplacement=$facreplaced->getIdReplacingInvoice('validated');
			if ($idreplacement && $idreplacement != $this->id)
			{
				$facreplacement=new Facture($this->db);
				$facreplacement->fetch($idreplacement);
				$this->error=$langs->trans("ErrorInvoiceAlreadyReplaced",$facreplaced->ref,$facreplacement->ref);
				$this->db->rollback();
				return -12;
			}

			$result=$facreplaced->set_canceled($user,'replaced','');
			if ($result < 0)
			{
				$this->error=$facreplaced->error;
				$this->db->rollback();
				return -13;
			}
		}

		// Define new ref
		if ($force_number)
		{
			$num = $force_number;
		}
		else if (preg_match('/^[\(]?PROV/i', $this->ref))
		{
			if (! empty($conf->global->FAC_FORCE_DATE_VALIDATION))	// If option enabled, we force invoice date
			{
				$this->date=dol_now();
				$this->date_lim_reglement=$this->calculate_date_lim_reglement();
			}
			$num = $this->getNextNumRef($this->client);
		}
		else
		{
			$num = $this->ref;
		}

		if ($num)
		{
			$this->update_price(1);

			// Validate
			$sql = 'UPDATE '.MAIN_DB_PREFIX.'facture';
			$sql.= " SET facnumber='".$num."', fk_statut = 1, fk_user_valid = ".$user->id.", date_valid = '".$this->db->idate($now)."'";
			if (! empty($conf->global->FAC_FORCE_DATE_VALIDATION))	// If option enabled, we force invoice date
			{
				$sql.= ", datef='".$this->db->idate($this->date)."'";
				$sql.= ", date_lim_reglement='".$this->db->idate($this->date_lim_reglement)."'";
			}
			$sql.= ' WHERE rowid = '.$this->id;

			dol_syslog(get_class($this)."::validate sql=".$sql);
			$resql=$this->db->query($sql);
			if (! $resql)
			{
				dol_syslog(get_class($this)."::validate Echec update - 10 - sql=".$sql, LOG_ERR);
				dol_print_error($this->db);
				$error++;
			}

			// On verifie si la facture etait une provisoire
			if (! $error && (preg_match('/^[\(]?PROV/i', $this->ref)))
			{
				// La verif qu'une remise n'est pas utilisee 2 fois est faite au moment de l'insertion de ligne
			}

			if (! $error)
			{
				// Define third party as a customer
				$result=$this->client->set_as_client();

				// Si active on decremente le produit principal et ses composants a la validation de facture
				if ($this->type != self::TYPE_DEPOSIT && $result >= 0 && ! empty($conf->stock->enabled) && ! empty($conf->global->STOCK_CALCULATE_ON_BILL))
				{
					require_once DOL_DOCUMENT_ROOT.'/product/stock/class/mouvementstock.class.php';
					$langs->load("agenda");

					// Loop on each line
					$cpt=count($this->lines);
					for ($i = 0; $i < $cpt; $i++)
					{
						if ($this->lines[$i]->fk_product > 0)
						{
							$mouvP = new MouvementStock($this->db);
							$mouvP->origin = &$this;
							// We decrease stock for product
							if ($this->type == self::TYPE_CREDIT_NOTE) $result=$mouvP->reception($user, $this->lines[$i]->fk_product, $idwarehouse, $this->lines[$i]->qty, $this->lines[$i]->subprice, $langs->trans("InvoiceValidatedInDolibarr",$num));
							else $result=$mouvP->livraison($user, $this->lines[$i]->fk_product, $idwarehouse, $this->lines[$i]->qty, $this->lines[$i]->subprice, $langs->trans("InvoiceValidatedInDolibarr",$num));
							if ($result < 0) {
								$error++;
							}
						}
					}
				}
			}

			if (! $error)
			{
				$this->oldref = '';

				// Rename directory if dir was a temporary ref
				if (preg_match('/^[\(]?PROV/i', $this->ref))
				{
					// Rename of object directory ($this->ref = old ref, $num = new ref)
					// to  not lose the linked files
					$facref = dol_sanitizeFileName($this->ref);
					$snumfa = dol_sanitizeFileName($num);
					$dirsource = $conf->facture->dir_output.'/'.$facref;
					$dirdest = $conf->facture->dir_output.'/'.$snumfa;
					if (file_exists($dirsource))
					{
						dol_syslog(get_class($this)."::validate rename dir ".$dirsource." into ".$dirdest);

						if (@rename($dirsource, $dirdest))
						{
							$this->oldref = $facref;

							dol_syslog("Rename ok");
							// Suppression ancien fichier PDF dans nouveau rep
							dol_delete_file($conf->facture->dir_output.'/'.$snumfa.'/'.$facref.'*.*');
						}
					}
				}
			}

			// Set new ref and define current statut
			if (! $error)
			{
				$this->ref = $num;
				$this->facnumber=$num;
				$this->statut=1;
				$this->brouillon=0;
				$this->date_validation=$now;
			}

			// Trigger calls
			if (! $error)
			{
				// Appel des triggers
				include_once DOL_DOCUMENT_ROOT . '/core/class/interfaces.class.php';
				$interface=new Interfaces($this->db);
				$result=$interface->run_triggers('BILL_VALIDATE',$this,$user,$langs,$conf);
				if ($result < 0) {
					$error++; $this->errors=$interface->errors;
				}
				// Fin appel triggers
			}
		}
		else
		{
			$error++;
		}

		if (! $error)
		{
			$this->db->commit();
			return 1;
		}
		else
		{
			$this->db->rollback();
			return -1;
		}
	}

	/**
	 *	Set draft status
	 *
	 *	@param	User	$user			Object user that modify
	 *	@param	int		$idwarehouse	Id warehouse to use for stock change.
	 *	@return	int						<0 if KO, >0 if OK
	 */
	function set_draft($user,$idwarehouse=-1)
	{
		global $conf,$langs;

		$error=0;

		if ($this->statut == 0)
		{
			dol_syslog(get_class($this)."::set_draft already draft status", LOG_WARNING);
			return 0;
		}

		$this->db->begin();

		$sql = "UPDATE ".MAIN_DB_PREFIX."facture";
		$sql.= " SET fk_statut = 0";
		$sql.= " WHERE rowid = ".$this->id;

		dol_syslog(get_class($this)."::set_draft sql=".$sql, LOG_DEBUG);
		$result=$this->db->query($sql);
		if ($result)
		{
			// Si on decremente le produit principal et ses composants a la validation de facture, on réincrement
			if ($this->type != self::TYPE_DEPOSIT && $result >= 0 && ! empty($conf->stock->enabled) && ! empty($conf->global->STOCK_CALCULATE_ON_BILL))
			{
				require_once DOL_DOCUMENT_ROOT.'/product/stock/class/mouvementstock.class.php';
				$langs->load("agenda");

				$num=count($this->lines);
				for ($i = 0; $i < $num; $i++)
				{
					if ($this->lines[$i]->fk_product > 0)
					{
						$mouvP = new MouvementStock($this->db);
						$mouvP->origin = &$this;
						// We decrease stock for product
						if ($this->type == self::TYPE_CREDIT_NOTE) $result=$mouvP->livraison($user, $this->lines[$i]->fk_product, $idwarehouse, $this->lines[$i]->qty, $this->lines[$i]->subprice, $langs->trans("InvoiceBackToDraftInDolibarr",$this->ref));
						else $result=$mouvP->reception($user, $this->lines[$i]->fk_product, $idwarehouse, $this->lines[$i]->qty, 0, $langs->trans("InvoiceBackToDraftInDolibarr",$this->ref));	// we use 0 for price, to not change the weighted average value
					}
				}
			}

			if ($error == 0)
			{
				$old_statut=$this->statut;
				$this->brouillon = 1;
				$this->statut = 0;
				// Appel des triggers
				include_once DOL_DOCUMENT_ROOT . '/core/class/interfaces.class.php';
				$interface=new Interfaces($this->db);
				$result=$interface->run_triggers('BILL_UNVALIDATE',$this,$user,$langs,$conf);
				if ($result < 0) {
					$error++;
					$this->errors=$interface->errors;
					$this->statut=$old_statut;
					$this->brouillon=0;
				}
				// Fin appel triggers
			} else {
				$this->db->rollback();
				return -1;
			}

			if ($error == 0)
			{
				$this->db->commit();
				return 1;
			}
			else
			{
				$this->db->rollback();
				return -1;
			}
		}
		else
		{
			$this->error=$this->db->error();
			$this->db->rollback();
			return -1;
		}
	}


	/**
	 * 		Add an invoice line into database (linked to product/service or not).
	 * 		Les parametres sont deja cense etre juste et avec valeurs finales a l'appel
	 *		de cette methode. Aussi, pour le taux tva, il doit deja avoir ete defini
	 *		par l'appelant par la methode get_default_tva(societe_vendeuse,societe_acheteuse,produit)
	 *		et le desc doit deja avoir la bonne valeur (a l'appelant de gerer le multilangue)
	 *
	 * 		@param    	string		$desc            	Description of line
	 * 		@param    	double		$pu_ht              Unit price without tax (> 0 even for credit note)
	 * 		@param    	double		$qty             	Quantity
	 * 		@param    	double		$txtva           	Force vat rate, -1 for auto
	 * 		@param		double		$txlocaltax1		Local tax 1 rate
	 *  	@param		double		$txlocaltax2		Local tax 2 rate
	 *		@param    	int			$fk_product      	Id of predefined product/service
	 * 		@param    	double		$remise_percent  	Percent of discount on line
	 * 		@param    	timestamp	$date_start      	Date start of service
	 * 		@param    	timestamp	$date_end        	Date end of service
	 * 		@param    	int			$ventil          	Code of dispatching into accountancy
	 * 		@param    	int			$info_bits			Bits de type de lignes
	 *		@param    	int			$fk_remise_except	Id discount used
	 *		@param		string		$price_base_type	'HT' or 'TTC'
	 * 		@param    	double		$pu_ttc             Unit price with tax (> 0 even for credit note)
	 * 		@param		int			$type				Type of line (0=product, 1=service)
	 *      @param      int			$rang               Position of line
	 *      @param		int			$special_code		Special code (also used by externals modules!)
	 *      @param		string		$origin				'order', ...
	 *      @param		int			$origin_id			Id of origin object
	 *      @param		int			$fk_parent_line		Id of parent line
	 * 		@param		int			$fk_fournprice		Supplier price id (to calculate margin) or ''
	 * 		@param		int			$pa_ht				Buying price of line (to calculate margin) or ''
	 * 		@param		string		$label				Label of the line (deprecated, do not use)
	 *		@param		array		$array_option		extrafields array
	 *    	@return    	int             				<0 if KO, Id of line if OK
	 */
	function addline($desc, $pu_ht, $qty, $txtva, $txlocaltax1=0, $txlocaltax2=0, $fk_product=0, $remise_percent=0, $date_start='', $date_end='', $ventil=0, $info_bits=0, $fk_remise_except='', $price_base_type='HT', $pu_ttc=0, $type=self::TYPE_STANDARD, $rang=-1, $special_code=0, $origin='', $origin_id=0, $fk_parent_line=0, $fk_fournprice=null, $pa_ht=0, $label='', $array_option=0)
	{
		global $mysoc, $conf, $langs;

		dol_syslog(get_class($this)."::addline facid=$this->id,desc=$desc,pu_ht=$pu_ht,qty=$qty,txtva=$txtva, txlocaltax1=$txlocaltax1, txlocaltax2=$txlocaltax2, fk_product=$fk_product,remise_percent=$remise_percent,date_start=$date_start,date_end=$date_end,ventil=$ventil,info_bits=$info_bits,fk_remise_except=$fk_remise_except,price_base_type=$price_base_type,pu_ttc=$pu_ttc,type=$type", LOG_DEBUG);
		include_once DOL_DOCUMENT_ROOT.'/core/lib/price.lib.php';

		// Clean parameters
		if (empty($remise_percent)) $remise_percent=0;
		if (empty($qty)) $qty=0;
		if (empty($info_bits)) $info_bits=0;
		if (empty($rang)) $rang=0;
		if (empty($ventil)) $ventil=0;
		if (empty($txtva)) $txtva=0;
		if (empty($txlocaltax1)) $txlocaltax1=0;
		if (empty($txlocaltax2)) $txlocaltax2=0;
		if (empty($fk_parent_line) || $fk_parent_line < 0) $fk_parent_line=0;

		$remise_percent=price2num($remise_percent);
		$qty=price2num($qty);
		$pu_ht=price2num($pu_ht);
		$pu_ttc=price2num($pu_ttc);
		$pa_ht=price2num($pa_ht);
		$txtva=price2num($txtva);
		$txlocaltax1=price2num($txlocaltax1);
		$txlocaltax2=price2num($txlocaltax2);

		if ($price_base_type=='HT')
		{
			$pu=$pu_ht;
		}
		else
		{
			$pu=$pu_ttc;
		}

		// Check parameters
		if ($type < 0) return -1;

		if (! empty($this->brouillon))
		{
			$this->db->begin();

			// Calcul du total TTC et de la TVA pour la ligne a partir de
			// qty, pu, remise_percent et txtva
			// TRES IMPORTANT: C'est au moment de l'insertion ligne qu'on doit stocker
			// la part ht, tva et ttc, et ce au niveau de la ligne qui a son propre taux tva.

			$localtaxes_type=getLocalTaxesFromRate($txtva,0,$mysoc);

			$tabprice = calcul_price_total($qty, $pu, $remise_percent, $txtva, $txlocaltax1, $txlocaltax2, 0, $price_base_type, $info_bits, $type, $mysoc, $localtaxes_type);

			$total_ht  = $tabprice[0];
			$total_tva = $tabprice[1];
			$total_ttc = $tabprice[2];
			$total_localtax1 = $tabprice[9];
			$total_localtax2 = $tabprice[10];
			$pu_ht = $tabprice[3];

			// Rang to use
			$rangtouse = $rang;
			if ($rangtouse == -1)
			{
				$rangmax = $this->line_max($fk_parent_line);
				$rangtouse = $rangmax + 1;
			}

			$product_type=$type;
			if (!empty($fk_product))
			{
				$product=new Product($this->db);
				$result=$product->fetch($fk_product);
				$product_type=$product->type;

				if($conf->global->STOCK_MUST_BE_ENOUGH_FOR_INVOICE && $product_type == 0 && $product->stock_reel < $qty) {
					$this->error=$langs->trans('ErrorStockIsNotEnough');
					$this->db->rollback();
					return -3;
				}
			}

			// Insert line
			$this->line=new FactureLigne($this->db);
			$this->line->fk_facture=$this->id;
			$this->line->label=$label;	// deprecated
			$this->line->desc=$desc;
			$this->line->qty=            ($this->type==self::TYPE_CREDIT_NOTE?abs($qty):$qty);	// For credit note, quantity is always positive and unit price negative
			$this->line->tva_tx=$txtva;
			$this->line->localtax1_tx=$txlocaltax1;
			$this->line->localtax2_tx=$txlocaltax2;
			$this->line->fk_product=$fk_product;
			$this->line->product_type=$product_type;
			$this->line->remise_percent=$remise_percent;
			$this->line->subprice=       ($this->type==self::TYPE_CREDIT_NOTE?-abs($pu_ht):$pu_ht); // For credit note, unit price always negative, always positive otherwise
			$this->line->date_start=$date_start;
			$this->line->date_end=$date_end;
			$this->line->ventil=$ventil;
			$this->line->rang=$rangtouse;
			$this->line->info_bits=$info_bits;
			$this->line->fk_remise_except=$fk_remise_except;
			$this->line->total_ht=       (($this->type==self::TYPE_CREDIT_NOTE||$qty<0)?-abs($total_ht):$total_ht);  // For credit note and if qty is negative, total is negative
			$this->line->total_tva=      (($this->type==self::TYPE_CREDIT_NOTE||$qty<0)?-abs($total_tva):$total_tva);
			$this->line->total_localtax1=(($this->type==self::TYPE_CREDIT_NOTE||$qty<0)?-abs($total_localtax1):$total_localtax1);
			$this->line->total_localtax2=(($this->type==self::TYPE_CREDIT_NOTE||$qty<0)?-abs($total_localtax2):$total_localtax2);
			$this->line->localtax1_type = $localtaxes_type[0];
			$this->line->localtax2_type = $localtaxes_type[2];
			$this->line->total_ttc=      (($this->type==self::TYPE_CREDIT_NOTE||$qty<0)?-abs($total_ttc):$total_ttc);
			$this->line->special_code=$special_code;
			$this->line->fk_parent_line=$fk_parent_line;
			$this->line->origin=$origin;
			$this->line->origin_id=$origin_id;

			// infos marge
			$this->line->fk_fournprice = $fk_fournprice;
			$this->line->pa_ht = $pa_ht;

			if (is_array($array_option) && count($array_option)>0) {
				$this->line->array_options=$array_option;
			}

			$result=$this->line->insert();
			if ($result > 0)
			{
				// Reorder if child line
				if (! empty($fk_parent_line)) $this->line_order(true,'DESC');

				// Mise a jour informations denormalisees au niveau de la facture meme
				$result=$this->update_price(1,'auto',0,$mysoc);	// This method is designed to add line from user input so total calculation must be done using 'auto' mode.
				if ($result > 0)
				{
					$this->db->commit();
					return $this->line->rowid;
				}
				else
				{
					$this->error=$this->db->error();
					dol_syslog("Error sql=$sql, error=".$this->error,LOG_ERR);
					$this->db->rollback();
					return -1;
				}
			}
			else
			{
				$this->error=$this->line->error;
				$this->db->rollback();
				return -2;
			}
		}
	}

	/**
	 *  Update a detail line
	 *
	 *  @param     	int			$rowid           	Id of line to update
	 *  @param     	string		$desc            	Description of line
	 *  @param     	double		$pu              	Prix unitaire (HT ou TTC selon price_base_type) (> 0 even for credit note lines)
	 *  @param     	double		$qty             	Quantity
	 *  @param     	double		$remise_percent  	Pourcentage de remise de la ligne
	 *  @param     	date		$date_start      	Date de debut de validite du service
	 *  @param     	date		$date_end        	Date de fin de validite du service
	 *  @param     	double		$txtva          	VAT Rate
	 * 	@param		double		$txlocaltax1		Local tax 1 rate
	 *  @param		double		$txlocaltax2		Local tax 2 rate
	 * 	@param     	string		$price_base_type 	HT or TTC
	 * 	@param     	int			$info_bits 		    Miscellaneous informations
	 * 	@param		int			$type				Type of line (0=product, 1=service)
	 * 	@param		int			$fk_parent_line		Id of parent line (0 in most cases, used by modules adding sublevels into lines).
	 * 	@param		int			$skip_update_total	Keep fields total_xxx to 0 (used for special lines by some modules)
	 * 	@param		int			$fk_fournprice		Id of origin supplier price
	 * 	@param		int			$pa_ht				Price (without tax) of product when it was bought
	 * 	@param		string		$label				Label of the line (deprecated, do not use)
	 * 	@param		int			$special_code		Special code (also used by externals modules!)
     *  @param		array		$array_option		extrafields array
	 *  @return    	int             				< 0 if KO, > 0 if OK
	 */
	function updateline($rowid, $desc, $pu, $qty, $remise_percent, $date_start, $date_end, $txtva, $txlocaltax1=0, $txlocaltax2=0, $price_base_type='HT', $info_bits=0, $type= self::TYPE_STANDARD, $fk_parent_line=0, $skip_update_total=0, $fk_fournprice=null, $pa_ht=0, $label='', $special_code=0, $array_option=0)
	{
		include_once DOL_DOCUMENT_ROOT.'/core/lib/price.lib.php';

		global $mysoc;

		dol_syslog(get_class($this)."::updateline $rowid, $desc, $pu, $qty, $remise_percent, $date_start, $date_end, $txtva, $txlocaltax1, $txlocaltax2, $price_base_type, $info_bits, $type, $fk_parent_line", LOG_DEBUG);

		if ($this->brouillon)
		{
			$this->db->begin();

			// Clean parameters
			if (empty($qty)) $qty=0;
			if (empty($fk_parent_line) || $fk_parent_line < 0) $fk_parent_line=0;
			if (empty($special_code) || $special_code == 3) $special_code=0;

			$remise_percent	= price2num($remise_percent);
			$qty			= price2num($qty);
			$pu 			= price2num($pu);
			$pa_ht			= price2num($pa_ht);
			$txtva			= price2num($txtva);
			$txlocaltax1	= price2num($txlocaltax1);
			$txlocaltax2	= price2num($txlocaltax2);

			// Check parameters
			if ($type < 0) return -1;

			// Calculate total with, without tax and tax from qty, pu, remise_percent and txtva
			// TRES IMPORTANT: C'est au moment de l'insertion ligne qu'on doit stocker
			// la part ht, tva et ttc, et ce au niveau de la ligne qui a son propre taux tva.

			$localtaxes_type=getLocalTaxesFromRate($txtva,0,$mysoc);

			$tabprice=calcul_price_total($qty, $pu, $remise_percent, $txtva, $txlocaltax1, $txlocaltax2, 0, $price_base_type, $info_bits, $type,'',$localtaxes_type);
			$total_ht  = $tabprice[0];
			$total_tva = $tabprice[1];
			$total_ttc = $tabprice[2];
			$total_localtax1=$tabprice[9];
			$total_localtax2=$tabprice[10];
			$pu_ht  = $tabprice[3];
			$pu_tva = $tabprice[4];
			$pu_ttc = $tabprice[5];

			// Update line into database
			$this->line=new FactureLigne($this->db);

			// Stock previous line records
			$staticline=new FactureLigne($this->db);
			$staticline->fetch($rowid);
			$this->line->oldline = $staticline;

			// Reorder if fk_parent_line change
			if (! empty($fk_parent_line) && ! empty($staticline->fk_parent_line) && $fk_parent_line != $staticline->fk_parent_line)
			{
				$rangmax = $this->line_max($fk_parent_line);
				$this->line->rang = $rangmax + 1;
			}

			$this->line->rowid				= $rowid;
			$this->line->label				= $label;
			$this->line->desc				= $desc;
			$this->line->qty				= ($this->type==self::TYPE_CREDIT_NOTE?abs($qty):$qty);	// For credit note, quantity is always positive and unit price negative
			$this->line->tva_tx				= $txtva;
			$this->line->localtax1_tx		= $txlocaltax1;
			$this->line->localtax2_tx		= $txlocaltax2;
			$this->line->localtax1_type		= $localtaxes_type[0];
			$this->line->localtax2_type		= $localtaxes_type[2];
			$this->line->remise_percent		= $remise_percent;
			$this->line->subprice			= ($this->type==2?-abs($pu_ht):$pu_ht); // For credit note, unit price always negative, always positive otherwise
			$this->line->date_start			= $date_start;
			$this->line->date_end			= $date_end;
			$this->line->total_ht			= (($this->type==self::TYPE_CREDIT_NOTE||$qty<0)?-abs($total_ht):$total_ht);  // For credit note and if qty is negative, total is negative
			$this->line->total_tva			= (($this->type==self::TYPE_CREDIT_NOTE||$qty<0)?-abs($total_tva):$total_tva);
			$this->line->total_localtax1	= (($this->type==self::TYPE_CREDIT_NOTE||$qty<0)?-abs($total_localtax1):$total_localtax1);
			$this->line->total_localtax2	= (($this->type==self::TYPE_CREDIT_NOTE||$qty<0)?-abs($total_localtax2):$total_localtax2);
			$this->line->total_ttc			= (($this->type==self::TYPE_CREDIT_NOTE||$qty<0)?-abs($total_ttc):$total_ttc);
			$this->line->info_bits			= $info_bits;
			$this->line->special_code		= $special_code;
			$this->line->product_type		= $type;
			$this->line->fk_parent_line		= $fk_parent_line;
			$this->line->skip_update_total	= $skip_update_total;

			// infos marge
			$this->line->fk_fournprice = $fk_fournprice;
			$this->line->pa_ht = $pa_ht;

			if (is_array($array_option) && count($array_option)>0) {
				$this->line->array_options=$array_option;
			}

			$result=$this->line->update();
			if ($result > 0)
			{
				// Reorder if child line
				if (! empty($fk_parent_line)) $this->line_order(true,'DESC');

				// Mise a jour info denormalisees au niveau facture
				$this->update_price(1);
				$this->db->commit();
				return $result;
			}
			else
			{
			    $this->error=$this->line->error;
				$this->db->rollback();
				return -1;
			}
		}
		else
		{
			$this->error="Invoice statut makes operation forbidden";
			return -2;
		}
	}

	/**
	 *	Delete line in database
	 *
	 *	@param		int		$rowid		Id of line to delete
	 *	@return		int					<0 if KO, >0 if OK
	 */
	function deleteline($rowid)
	{
		global $langs, $conf;

		dol_syslog(get_class($this)."::deleteline rowid=".$rowid, LOG_DEBUG);

		if (! $this->brouillon)
		{
			$this->error='ErrorBadStatus';
			return -1;
		}

		$this->db->begin();

		// Libere remise liee a ligne de facture
		$sql = 'UPDATE '.MAIN_DB_PREFIX.'societe_remise_except';
		$sql.= ' SET fk_facture_line = NULL';
		$sql.= ' WHERE fk_facture_line = '.$rowid;

		dol_syslog(get_class($this)."::deleteline sql=".$sql);
		$result = $this->db->query($sql);
		if (! $result)
		{
			$this->error=$this->db->error();
			dol_syslog(get_class($this)."::deleteline Error ".$this->error, LOG_ERR);
			$this->db->rollback();
			return -1;
		}

		$line=new FactureLigne($this->db);

		// For triggers
		$line->fetch($rowid);

		if ($line->delete() > 0)
		{
			$result=$this->update_price(1);

			if ($result > 0)
			{
				$this->db->commit();
				return 1;
			}
			else
			{
				$this->db->rollback();
				$this->error=$this->db->lasterror();
				return -1;
			}
		}
		else
		{
			$this->db->rollback();
			$this->error=$line->error;
			return -1;
		}
	}

	/**
	 *	Set percent discount
	 *
	 *	@param     	User	$user		User that set discount
	 *	@param     	double	$remise		Discount
	 *	@return		int 		<0 if ko, >0 if ok
	 */
	function set_remise($user, $remise)
	{
		// Clean parameters
		if (empty($remise)) $remise=0;

		if ($user->rights->facture->creer)
		{
			$remise=price2num($remise);

			$sql = 'UPDATE '.MAIN_DB_PREFIX.'facture';
			$sql.= ' SET remise_percent = '.$remise;
			$sql.= ' WHERE rowid = '.$this->id;
			$sql.= ' AND fk_statut = 0';

			if ($this->db->query($sql))
			{
				$this->remise_percent = $remise;
				$this->update_price(1);
				return 1;
			}
			else
			{
				$this->error=$this->db->error();
				return -1;
			}
		}
	}


	/**
	 *	Set absolute discount
	 *
	 *	@param     	User	$user 		User that set discount
	 *	@param     	double	$remise		Discount
	 *	@return		int 				<0 if KO, >0 if OK
	 */
	function set_remise_absolue($user, $remise)
	{
		if (empty($remise)) $remise=0;

		if ($user->rights->facture->creer)
		{
			$remise=price2num($remise);

			$sql = 'UPDATE '.MAIN_DB_PREFIX.'facture';
			$sql.= ' SET remise_absolue = '.$remise;
			$sql.= ' WHERE rowid = '.$this->id;
			$sql.= ' AND fk_statut = 0';

			dol_syslog(get_class($this)."::set_remise_absolue sql=$sql");

			if ($this->db->query($sql))
			{
				$this->remise_absolue = $remise;
				$this->update_price(1);
				return 1;
			}
			else
			{
				$this->error=$this->db->error();
				return -1;
			}
		}
	}

	/**
	 *  Return list of payments
	 *
	 *	@param		string	$filtertype		1 to filter on type of payment == 'PRE'
	 *  @return     array					Array with list of payments
	 */
	function getListOfPayments($filtertype='')
	{
		$retarray=array();

		$table='paiement_facture';
		$table2='paiement';
		$field='fk_facture';
		$field2='fk_paiement';
		if ($this->element == 'facture_fourn' || $this->element == 'invoice_supplier')
		{
			$table='paiementfourn_facturefourn';
			$table2='paiementfourn';
			$field='fk_facturefourn';
			$field2='fk_paiementfourn';
		}

		$sql = 'SELECT pf.amount, p.fk_paiement, p.datep, t.code';
		$sql.= ' FROM '.MAIN_DB_PREFIX.$table.' as pf, '.MAIN_DB_PREFIX.$table2.' as p, '.MAIN_DB_PREFIX.'c_paiement as t';
		$sql.= ' WHERE pf.'.$field.' = '.$this->id;
		$sql.= ' AND pf.'.$field2.' = p.rowid';
		$sql.= ' AND p.fk_paiement = t.id';
		if ($filtertype) $sql.=" AND t.code='PRE'";

		dol_syslog(get_class($this)."::getListOfPayments sql=".$sql, LOG_DEBUG);
		$resql=$this->db->query($sql);
		if ($resql)
		{
			$num = $this->db->num_rows($resql);
			$i=0;
			while ($i < $num)
			{
				$obj = $this->db->fetch_object($resql);
				$retarray[]=array('amount'=>$obj->amount,'type'=>$obj->code, 'date'=>$obj->datep);
				$i++;
			}
			$this->db->free($resql);
			return $retarray;
		}
		else
		{
			$this->error=$this->db->lasterror();
			dol_print_error($this->db);
			return array();
		}
	}


	/**
	 *    	Return amount (with tax) of all credit notes and deposits invoices used by invoice
	 *
	 *		@return		int			<0 if KO, Sum of credit notes and deposits amount otherwise
	 */
	function getSumCreditNotesUsed()
	{
		require_once DOL_DOCUMENT_ROOT.'/core/class/discount.class.php';

		$discountstatic=new DiscountAbsolute($this->db);
		$result=$discountstatic->getSumCreditNotesUsed($this);
		if ($result >= 0)
		{
			return $result;
		}
		else
		{
			$this->error=$discountstatic->error;
			return -1;
		}
	}

	/**
	 *    	Return amount (with tax) of all deposits invoices used by invoice
	 *
	 *		@return		int			<0 if KO, Sum of deposits amount otherwise
	 */
	function getSumDepositsUsed()
	{
		require_once DOL_DOCUMENT_ROOT.'/core/class/discount.class.php';

		$discountstatic=new DiscountAbsolute($this->db);
		$result=$discountstatic->getSumDepositsUsed($this);
		if ($result >= 0)
		{
			return $result;
		}
		else
		{
			$this->error=$discountstatic->error;
			return -1;
		}
	}

	/**
	 *      Return next reference of customer invoice not already used (or last reference)
	 *      according to numbering module defined into constant FACTURE_ADDON
	 *
	 *      @param	   Society		$soc		object company
	 *      @param     string		$mode		'next' for next value or 'last' for last value
	 *      @return    string					free ref or last ref
	 */
	function getNextNumRef($soc,$mode='next')
	{
		global $conf, $db, $langs;
		$langs->load("bills");

		// Clean parameters (if not defined or using deprecated value)
		if (empty($conf->global->FACTURE_ADDON)) $conf->global->FACTURE_ADDON='mod_facture_terre';
		else if ($conf->global->FACTURE_ADDON=='terre') $conf->global->FACTURE_ADDON='mod_facture_terre';
		else if ($conf->global->FACTURE_ADDON=='mercure') $conf->global->FACTURE_ADDON='mod_facture_mercure';

		$mybool=false;

		$file = $conf->global->FACTURE_ADDON.".php";
		$classname = $conf->global->FACTURE_ADDON;
		// Include file with class
		foreach ($conf->file->dol_document_root as $dirroot)
		{
			$dir = $dirroot."/core/modules/facture/";
			// Load file with numbering class (if found)
			$mybool|=@include_once $dir.$file;
		}

		// For compatibility
		if (! $mybool)
		{
			$file = $conf->global->FACTURE_ADDON."/".$conf->global->FACTURE_ADDON.".modules.php";
			$classname = "mod_facture_".$conf->global->FACTURE_ADDON;
			$classname = preg_replace('/\-.*$/','',$classname);
			// Include file with class
			foreach ($conf->file->dol_document_root as $dirroot)
			{
				$dir = $dirroot."/core/modules/facture/";
				// Load file with numbering class (if found)
				$mybool|=@include_once $dir.$file;
			}
		}
		//print "xx".$mybool.$dir.$file."-".$classname;

		if (! $mybool)
		{
			dol_print_error('',"Failed to include file ".$file);
			return '';
		}

		$obj = new $classname();
		$numref = "";
		$numref = $obj->getNumRef($soc,$this,$mode);

		if ($numref != "")
		{
			return $numref;
		}
		else
		{
			//dol_print_error($db,get_class($this)."::getNextNumRef ".$obj->error);
			return false;
		}
	}

	/**
	 *	Load miscellaneous information for tab "Info"
	 *
	 *	@param  int		$id		Id of object to load
	 *	@return	void
	 */
	function info($id)
	{
		$sql = 'SELECT c.rowid, datec, date_valid as datev, tms as datem,';
		$sql.= ' fk_user_author, fk_user_valid';
		$sql.= ' FROM '.MAIN_DB_PREFIX.'facture as c';
		$sql.= ' WHERE c.rowid = '.$id;

		$result=$this->db->query($sql);
		if ($result)
		{
			if ($this->db->num_rows($result))
			{
				$obj = $this->db->fetch_object($result);
				$this->id = $obj->rowid;
				if ($obj->fk_user_author)
				{
					$cuser = new User($this->db);
					$cuser->fetch($obj->fk_user_author);
					$this->user_creation     = $cuser;
				}
				if ($obj->fk_user_valid)
				{
					$vuser = new User($this->db);
					$vuser->fetch($obj->fk_user_valid);
					$this->user_validation = $vuser;
				}
				$this->date_creation     = $this->db->jdate($obj->datec);
				$this->date_modification = $this->db->jdate($obj->datem);
				$this->date_validation   = $this->db->jdate($obj->datev);	// Should be in log table
			}
			$this->db->free($result);
		}
		else
		{
			dol_print_error($this->db);
		}
	}

	/**
	 *	Renvoi si les lignes de facture sont ventilees et/ou exportees en compta
	 *
	 *   @return     int         <0 if KO, 0=no, 1=yes
	 */
	function getVentilExportCompta()
	{
		// On verifie si les lignes de factures ont ete exportees en compta et/ou ventilees
		$ventilExportCompta = 0 ;
		$num=count($this->lines);
		for ($i = 0; $i < $num; $i++)
		{
			if (! empty($this->lines[$i]->export_compta) && ! empty($this->lines[$i]->code_ventilation))
			{
				$ventilExportCompta++;
			}
		}

		if ($ventilExportCompta <> 0)
		{
			return 1;
		}
		else
		{
			return 0;
		}
	}


	/**
	 *  Return if an invoice can be deleted
	 *	Rule is:
	 *	If hidden option INVOICE_CAN_ALWAYS_BE_REMOVED is on, we can
	 *  If invoice has a definitive ref, is last, without payment and not dipatched into accountancy -> yes end of rule
	 *  If invoice is draft and ha a temporary ref -> yes
	 *
	 *  @return    int         <0 if KO, 0=no, 1=yes
	 */
	function is_erasable()
	{
		global $conf;

		if (! empty($conf->global->INVOICE_CAN_ALWAYS_BE_REMOVED)) return 1;
		if (! empty($conf->global->INVOICE_CAN_NEVER_BE_REMOVED))  return 0;

		// on verifie si la facture est en numerotation provisoire
		$facref = substr($this->ref, 1, 4);

		// If not a draft invoice and not temporary invoice
		if ($facref != 'PROV')
		{
			$maxfacnumber = $this->getNextNumRef($this->client,'last');
			$ventilExportCompta = $this->getVentilExportCompta();
			// If there is no invoice into the reset range and not already dispatched, we can delete
			if ($maxfacnumber == '' && $ventilExportCompta == 0) return 1;
			// If invoice to delete is last one and not already dispatched, we can delete
			if ($maxfacnumber == $this->ref && $ventilExportCompta == 0) return 1;
		}
		else if ($this->statut == 0 && $facref == 'PROV') // Si facture brouillon et provisoire
		{
			return 1;
		}

		return 0;
	}


	/**
	 *  Return list of invoices (eventually filtered on a user) into an array
	 *
	 *  @param		int		$shortlist		0=Return array[id]=ref, 1=Return array[](id=>id,ref=>ref,name=>name)
	 *  @param      int		$draft      	0=not draft, 1=draft
	 *  @param      User	$excluser      	Objet user to exclude
	 *  @param    	int		$socid			Id third pary
	 *  @param    	int		$limit			For pagination
	 *  @param    	int		$offset			For pagination
	 *  @param    	string	$sortfield		Sort criteria
	 *  @param    	string	$sortorder		Sort order
	 *  @return     int             		-1 if KO, array with result if OK
	 */
	function liste_array($shortlist=0, $draft=0, $excluser='', $socid=0, $limit=0, $offset=0, $sortfield='f.datef,f.rowid', $sortorder='DESC')
	{
		global $conf,$user;

		$ga = array();

		$sql = "SELECT s.rowid, s.nom as name, s.client,";
		$sql.= " f.rowid as fid, f.facnumber as ref, f.datef as df";
		if (! $user->rights->societe->client->voir && ! $socid) $sql .= ", sc.fk_soc, sc.fk_user";
		$sql.= " FROM ".MAIN_DB_PREFIX."societe as s, ".MAIN_DB_PREFIX."facture as f";
		if (! $user->rights->societe->client->voir && ! $socid) $sql .= ", ".MAIN_DB_PREFIX."societe_commerciaux as sc";
		$sql.= " WHERE f.entity = ".$conf->entity;
		$sql.= " AND f.fk_soc = s.rowid";
		if (! $user->rights->societe->client->voir && ! $socid) //restriction
		{
			$sql.= " AND s.rowid = sc.fk_soc AND sc.fk_user = " .$user->id;
		}
		if ($socid) $sql.= " AND s.rowid = ".$socid;
		if ($draft) $sql.= " AND f.fk_statut = 0";
		if (is_object($excluser)) $sql.= " AND f.fk_user_author <> ".$excluser->id;
		$sql.= $this->db->order($sortfield,$sortorder);
		$sql.= $this->db->plimit($limit,$offset);

		$result=$this->db->query($sql);
		if ($result)
		{
			$numc = $this->db->num_rows($result);
			if ($numc)
			{
				$i = 0;
				while ($i < $numc)
				{
					$obj = $this->db->fetch_object($result);

					if ($shortlist == 1)
					{
						$ga[$obj->fid] = $obj->ref;
					}
					else if ($shortlist == 2)
					{
						$ga[$obj->fid] = $obj->ref.' ('.$obj->name.')';
					}
					else
					{
						$ga[$i]['id']	= $obj->fid;
						$ga[$i]['ref'] 	= $obj->ref;
						$ga[$i]['name'] = $obj->name;
					}
					$i++;
				}
			}
			return $ga;
		}
		else
		{
			dol_print_error($this->db);
			return -1;
		}
	}


	/**
	 *	Renvoi liste des factures remplacables
	 *	Statut validee ou abandonnee pour raison autre + non payee + aucun paiement + pas deja remplacee
	 *
	 *	@param		int		$socid		Id societe
	 *	@return    	array				Tableau des factures ('id'=>id, 'ref'=>ref, 'status'=>status, 'paymentornot'=>0/1)
	 */
	function list_replacable_invoices($socid=0)
	{
		global $conf;

		$return = array();

		$sql = "SELECT f.rowid as rowid, f.facnumber, f.fk_statut,";
		$sql.= " ff.rowid as rowidnext";
		$sql.= " FROM ".MAIN_DB_PREFIX."facture as f";
		$sql.= " LEFT JOIN ".MAIN_DB_PREFIX."paiement_facture as pf ON f.rowid = pf.fk_facture";
		$sql.= " LEFT JOIN ".MAIN_DB_PREFIX."facture as ff ON f.rowid = ff.fk_facture_source";
		$sql.= " WHERE (f.fk_statut = 1 OR (f.fk_statut = 3 AND f.close_code = 'abandon'))";
		$sql.= " AND f.entity = ".$conf->entity;
		$sql.= " AND f.paye = 0";					// Pas classee payee completement
		$sql.= " AND pf.fk_paiement IS NULL";		// Aucun paiement deja fait
		$sql.= " AND ff.fk_statut IS NULL";			// Renvoi vrai si pas facture de remplacement
		if ($socid > 0) $sql.=" AND f.fk_soc = ".$socid;
		$sql.= " ORDER BY f.facnumber";

		dol_syslog(get_class($this)."::list_replacable_invoices sql=$sql");
		$resql=$this->db->query($sql);
		if ($resql)
		{
			while ($obj=$this->db->fetch_object($resql))
			{
				$return[$obj->rowid]=array(	'id' => $obj->rowid,
				'ref' => $obj->facnumber,
				'status' => $obj->fk_statut);
			}
			//print_r($return);
			return $return;
		}
		else
		{
			$this->error=$this->db->error();
			dol_syslog(get_class($this)."::list_replacable_invoices ".$this->error, LOG_ERR);
			return -1;
		}
	}


	/**
	 *	Renvoi liste des factures qualifiables pour correction par avoir
	 *	Les factures qui respectent les regles suivantes sont retournees:
	 *	(validee + paiement en cours) ou classee (payee completement ou payee partiellement) + pas deja remplacee + pas deja avoir
	 *
	 *	@param		int		$socid		Id societe
	 *	@return    	array				Tableau des factures ($id => array('ref'=>,'paymentornot'=>,'status'=>,'paye'=>)
	 */
	function list_qualified_avoir_invoices($socid=0)
	{
		global $conf;

		$return = array();

		$sql = "SELECT f.rowid as rowid, f.facnumber, f.fk_statut, f.type, f.paye, pf.fk_paiement";
		$sql.= " FROM ".MAIN_DB_PREFIX."facture as f";
		$sql.= " LEFT JOIN ".MAIN_DB_PREFIX."paiement_facture as pf ON f.rowid = pf.fk_facture";
		$sql.= " LEFT JOIN ".MAIN_DB_PREFIX."facture as ff ON (f.rowid = ff.fk_facture_source AND ff.type=".self::TYPE_REPLACEMENT.")";
		$sql.= " WHERE f.entity = ".$conf->entity;
		$sql.= " AND f.fk_statut in (1,2)";
		//  $sql.= " WHERE f.fk_statut >= 1";
		//	$sql.= " AND (f.paye = 1";				// Classee payee completement
		//	$sql.= " OR f.close_code IS NOT NULL)";	// Classee payee partiellement
		$sql.= " AND ff.type IS NULL";			// Renvoi vrai si pas facture de remplacement
		$sql.= " AND f.type != ".self::TYPE_CREDIT_NOTE;				// Type non 2 si facture non avoir
		if ($socid > 0) $sql.=" AND f.fk_soc = ".$socid;
		$sql.= " ORDER BY f.facnumber";

		dol_syslog(get_class($this)."::list_qualified_avoir_invoices sql=".$sql);
		$resql=$this->db->query($sql);
		if ($resql)
		{
			while ($obj=$this->db->fetch_object($resql))
			{
				$qualified=0;
				if ($obj->fk_statut == 1) $qualified=1;
				if ($obj->fk_statut == 2) $qualified=1;
				if ($qualified)
				{
					//$ref=$obj->facnumber;
					$paymentornot=($obj->fk_paiement?1:0);
					$return[$obj->rowid]=array('ref'=>$obj->facnumber,'status'=>$obj->fk_statut,'type'=>$obj->type,'paye'=>$obj->paye,'paymentornot'=>$paymentornot);
				}
			}

			return $return;
		}
		else
		{
			$this->error=$this->db->error();
			dol_syslog(get_class($this)."::list_avoir_invoices ".$this->error, LOG_ERR);
			return -1;
		}
	}


	/**
	 *	Create a withdrawal request for a standing order
	 *
	 *	@param      User	$user       User asking standing order
	 *	@return     int         		<0 if KO, >0 if OK
	 */
	function demande_prelevement($user)
	{
		dol_syslog(get_class($this)."::demande_prelevement", LOG_DEBUG);

		if ($this->statut > 0 && $this->paye == 0)
		{
	        require_once DOL_DOCUMENT_ROOT . '/societe/class/companybankaccount.class.php';
	        $bac = new CompanyBankAccount($this->db);
	        $bac->fetch(0,$this->socid);

        	$sql = 'SELECT count(*)';
			$sql.= ' FROM '.MAIN_DB_PREFIX.'prelevement_facture_demande';
			$sql.= ' WHERE fk_facture = '.$this->id;
			$sql.= ' AND traite = 0';

			dol_syslog(get_class($this)."::demande_prelevement sql=".$sql);
			$resql=$this->db->query($sql);
			if ($resql)
			{
				$row = $this->db->fetch_row($resql);
				if ($row[0] == 0)
				{
					$now=dol_now();

                    $totalpaye  = $this->getSommePaiement();
                    $totalcreditnotes = $this->getSumCreditNotesUsed();
                    $totaldeposits = $this->getSumDepositsUsed();
                    //print "totalpaye=".$totalpaye." totalcreditnotes=".$totalcreditnotes." totaldeposts=".$totaldeposits;

                    // We can also use bcadd to avoid pb with floating points
                    // For example print 239.2 - 229.3 - 9.9; does not return 0.
                    //$resteapayer=bcadd($this->total_ttc,$totalpaye,$conf->global->MAIN_MAX_DECIMALS_TOT);
                    //$resteapayer=bcadd($resteapayer,$totalavoir,$conf->global->MAIN_MAX_DECIMALS_TOT);
                    $resteapayer = price2num($this->total_ttc - $totalpaye - $totalcreditnotes - $totaldeposits,'MT');

                    $sql = 'INSERT INTO '.MAIN_DB_PREFIX.'prelevement_facture_demande';
                    $sql .= ' (fk_facture, amount, date_demande, fk_user_demande, code_banque, code_guichet, number, cle_rib)';
                    $sql .= ' VALUES ('.$this->id;
                    $sql .= ",'".price2num($resteapayer)."'";
                    $sql .= ",'".$this->db->idate($now)."'";
                    $sql .= ",".$user->id;
                    $sql .= ",'".$bac->code_banque."'";
                    $sql .= ",'".$bac->code_guichet."'";
                    $sql .= ",'".$bac->number."'";
                    $sql .= ",'".$bac->cle_rib."')";

                    dol_syslog(get_class($this)."::demande_prelevement sql=".$sql);
                    if ($this->db->query($sql))
                    {
                        return 1;
                    }
                    else
                  {
                        $this->error=$this->db->lasterror();
                        dol_syslog(get_class($this).'::demandeprelevement Erreur');
                        return -1;
                    }
                }
                else
                {
                    $this->error="A request already exists";
                    dol_syslog(get_class($this).'::demandeprelevement Impossible de creer une demande, demande deja en cours');
                }
            }
            else
            {
                $this->error=$this->db->error();
                dol_syslog(get_class($this).'::demandeprelevement Erreur -2');
                return -2;
            }
        }
        else
        {
            $this->error="Status of invoice does not allow this";
            dol_syslog(get_class($this)."::demandeprelevement ".$this->error." $this->statut, $this->paye, $this->mode_reglement_id");
            return -3;
        }
    }

	/**
	 *  Supprime une demande de prelevement
	 *
	 *  @param  Use		$user       utilisateur creant la demande
	 *  @param  int		$did        id de la demande a supprimer
	 *  @return	int					<0 if OK, >0 if KO
	 */
	function demande_prelevement_delete($user, $did)
	{
		$sql = 'DELETE FROM '.MAIN_DB_PREFIX.'prelevement_facture_demande';
		$sql .= ' WHERE rowid = '.$did;
		$sql .= ' AND traite = 0';
		if ( $this->db->query($sql) )
		{
			return 0;
		}
		else
		{
			$this->error=$this->db->lasterror();
			dol_syslog(get_class($this).'::demande_prelevement_delete Error '.$this->error);
			return -1;
		}
	}


	/**
	 *	Load indicators for dashboard (this->nbtodo and this->nbtodolate)
	 *
	 *	@param      User	$user    	Object user
	 *	@return     int                 <0 if KO, >0 if OK
	 */
	function load_board($user)
	{
		global $conf, $user;

		$now=dol_now();

		$this->nbtodo=$this->nbtodolate=0;
		$clause = " WHERE";

		$sql = "SELECT f.rowid, f.date_lim_reglement as datefin";
		$sql.= " FROM ".MAIN_DB_PREFIX."facture as f";
		if (!$user->rights->societe->client->voir && !$user->societe_id)
		{
			$sql.= " LEFT JOIN ".MAIN_DB_PREFIX."societe_commerciaux as sc ON f.fk_soc = sc.fk_soc";
			$sql.= " WHERE sc.fk_user = " .$user->id;
			$clause = " AND";
		}
		$sql.= $clause." f.paye=0";
		$sql.= " AND f.entity = ".$conf->entity;
		$sql.= " AND f.fk_statut = 1";
		if ($user->societe_id) $sql.= " AND f.fk_soc = ".$user->societe_id;

		$resql=$this->db->query($sql);
		if ($resql)
		{
			while ($obj=$this->db->fetch_object($resql))
			{
				$this->nbtodo++;
				if ($this->db->jdate($obj->datefin) < ($now - $conf->facture->client->warning_delay)) $this->nbtodolate++;
			}
			return 1;
		}
		else
		{
			dol_print_error($this->db);
			$this->error=$this->db->error();
			return -1;
		}
	}


	/* gestion des contacts d'une facture */

	/**
	 *	Retourne id des contacts clients de facturation
	 *
	 *	@return     array       Liste des id contacts facturation
	 */
	function getIdBillingContact()
	{
		return $this->getIdContact('external','BILLING');
	}

	/**
	 *	Retourne id des contacts clients de livraison
	 *
	 *	@return     array       Liste des id contacts livraison
	 */
	function getIdShippingContact()
	{
		return $this->getIdContact('external','SHIPPING');
	}


	/**
	 *  Initialise an instance with random values.
	 *  Used to build previews or test instances.
	 *	id must be 0 if object instance is a specimen.
	 *
	 *	@param	string		$option		''=Create a specimen invoice with lines, 'nolines'=No lines
	 *  @return	void
	 */
	function initAsSpecimen($option='')
	{
		global $user,$langs,$conf;

		$now=dol_now();
		$arraynow=dol_getdate($now);
		$nownotime=dol_mktime(0, 0, 0, $arraynow['mon'], $arraynow['mday'], $arraynow['year']);

		$prodids = array();
		$sql = "SELECT rowid";
		$sql.= " FROM ".MAIN_DB_PREFIX."product";
		$sql.= " WHERE entity IN (".getEntity('product', 1).")";
		$resql = $this->db->query($sql);
		if ($resql)
		{
			$num_prods = $this->db->num_rows($resql);
			$i = 0;
			while ($i < $num_prods)
			{
				$i++;
				$row = $this->db->fetch_row($resql);
				$prodids[$i] = $row[0];
			}
		}

		// Initialize parameters
		$this->id=0;
		$this->ref = 'SPECIMEN';
		$this->specimen=1;
		$this->socid = 1;
		$this->date = $nownotime;
		$this->date_lim_reglement = $nownotime + 3600 * 24 *30;
		$this->cond_reglement_id   = 1;
		$this->cond_reglement_code = 'RECEP';
		$this->date_lim_reglement=$this->calculate_date_lim_reglement();
		$this->mode_reglement_id   = 0;		// Not forced to show payment mode CHQ + VIR
		$this->mode_reglement_code = '';	// Not forced to show payment mode CHQ + VIR
		$this->note_public='This is a comment (public)';
		$this->note_private='This is a comment (private)';
		$this->note='This is a comment (private)';

		if (empty($option) || $option != 'nolines')
		{
			// Lines
			$nbp = 5;
			$xnbp = 0;
			while ($xnbp < $nbp)
			{
				$line=new FactureLigne($this->db);
				$line->desc=$langs->trans("Description")." ".$xnbp;
				$line->qty=1;
				$line->subprice=100;
				$line->tva_tx=19.6;
				$line->localtax1_tx=0;
				$line->localtax2_tx=0;
				$line->remise_percent=0;
				if ($xnbp == 1)        // Qty is negative (product line)
				{
					$prodid = rand(1, $num_prods);
					$line->fk_product=$prodids[$prodid];
					$line->qty=-1;
					$line->total_ht=-100;
					$line->total_ttc=-119.6;
					$line->total_tva=-19.6;
				}
				else if ($xnbp == 2)    // UP is negative (free line)
				{
					$line->subprice=-100;
					$line->total_ht=-100;
					$line->total_ttc=-119.6;
					$line->total_tva=-19.6;
					$line->remise_percent=0;
				}
				else if ($xnbp == 3)    // Discount is 50% (product line)
				{
					$prodid = rand(1, $num_prods);
					$line->fk_product=$prodids[$prodid];
					$line->total_ht=50;
					$line->total_ttc=59.8;
					$line->total_tva=9.8;
					$line->remise_percent=50;
				}
				else    // (product line)
				{
					$prodid = rand(1, $num_prods);
					$line->fk_product=$prodids[$prodid];
					$line->total_ht=100;
					$line->total_ttc=119.6;
					$line->total_tva=19.6;
					$line->remise_percent=00;
				}

				$this->lines[$xnbp]=$line;
				$xnbp++;

				$this->total_ht       += $line->total_ht;
				$this->total_tva      += $line->total_tva;
				$this->total_ttc      += $line->total_ttc;
			}
			$this->revenuestamp = 0;

			// Add a line "offered"
			$line=new FactureLigne($this->db);
			$line->desc=$langs->trans("Description")." (offered line)";
			$line->qty=1;
			$line->subprice=100;
			$line->tva_tx=19.6;
			$line->localtax1_tx=0;
			$line->localtax2_tx=0;
			$line->remise_percent=100;
			$line->total_ht=0;
			$line->total_ttc=0;    // 90 * 1.196
			$line->total_tva=0;
			$prodid = rand(1, $num_prods);
			$line->fk_product=$prodids[$prodid];

			$this->lines[$xnbp]=$line;
			$xnbp++;
		}
	}

	/**
	 *      Load indicators for dashboard (this->nbtodo and this->nbtodolate)
	 *
	 *      @return         int     <0 if KO, >0 if OK
	 */
	function load_state_board()
	{
		global $conf, $user;

		$this->nb=array();

		$clause = "WHERE";

		$sql = "SELECT count(f.rowid) as nb";
		$sql.= " FROM ".MAIN_DB_PREFIX."facture as f";
		$sql.= " LEFT JOIN ".MAIN_DB_PREFIX."societe as s ON f.fk_soc = s.rowid";
		if (!$user->rights->societe->client->voir && !$user->societe_id)
		{
			$sql.= " LEFT JOIN ".MAIN_DB_PREFIX."societe_commerciaux as sc ON s.rowid = sc.fk_soc";
			$sql.= " WHERE sc.fk_user = " .$user->id;
			$clause = "AND";
		}
		$sql.= " ".$clause." f.entity = ".$conf->entity;

		$resql=$this->db->query($sql);
		if ($resql)
		{
			while ($obj=$this->db->fetch_object($resql))
			{
				$this->nb["invoices"]=$obj->nb;
			}
            $this->db->free($resql);
			return 1;
		}
		else
		{
			dol_print_error($this->db);
			$this->error=$this->db->error();
			return -1;
		}
	}

	/**
	 * 	Create an array of invoice lines
	 *
	 * 	@return int		>0 if OK, <0 if KO
	 */
	function getLinesArray()
	{
		$sql = 'SELECT l.rowid, l.label as custom_label, l.description, l.fk_product, l.product_type, l.qty, l.tva_tx,';
		$sql.= ' l.fk_remise_except, l.localtax1_tx, l.localtax2_tx,';
		$sql.= ' l.remise_percent, l.subprice, l.info_bits, l.rang, l.special_code, l.fk_parent_line,';
		$sql.= ' l.total_ht, l.total_tva, l.total_ttc, l.fk_product_fournisseur_price as fk_fournprice, l.buy_price_ht as pa_ht,';
		$sql.= ' l.date_start, l.date_end,';
		$sql.= ' p.ref as product_ref, p.fk_product_type, p.label as product_label,';
		$sql.= ' p.description as product_desc';
		$sql.= ' FROM '.MAIN_DB_PREFIX.'facturedet as l';
		$sql.= ' LEFT JOIN '.MAIN_DB_PREFIX.'product p ON l.fk_product=p.rowid';
		$sql.= ' WHERE l.fk_facture = '.$this->id;
		$sql.= ' ORDER BY l.rang ASC, l.rowid';

		dol_syslog(get_class($this).'::getLinesArray sql='.$sql,LOG_DEBUG);
		$resql = $this->db->query($sql);
		if ($resql)
		{
			$num = $this->db->num_rows($resql);
			$i = 0;

			while ($i < $num)
			{
				$obj = $this->db->fetch_object($resql);

				$this->lines[$i]					= new FactureLigne($this->db);
				$this->lines[$i]->id				= $obj->rowid;
				$this->lines[$i]->label 			= $obj->custom_label;	// deprecated
				$this->lines[$i]->description 		= $obj->description;
				$this->lines[$i]->fk_product		= $obj->fk_product;
				$this->lines[$i]->ref				= $obj->product_ref;
				$this->lines[$i]->product_label		= $obj->product_label;
				$this->lines[$i]->product_desc		= $obj->product_desc;
				$this->lines[$i]->fk_product_type	= $obj->fk_product_type;
				$this->lines[$i]->product_type		= $obj->product_type;
				$this->lines[$i]->qty				= $obj->qty;
				$this->lines[$i]->subprice			= $obj->subprice;
				$this->lines[$i]->fk_remise_except 	= $obj->fk_remise_except;
				$this->lines[$i]->remise_percent	= $obj->remise_percent;
				$this->lines[$i]->tva_tx			= $obj->tva_tx;
				$this->lines[$i]->info_bits			= $obj->info_bits;
				$this->lines[$i]->total_ht			= $obj->total_ht;
				$this->lines[$i]->total_tva			= $obj->total_tva;
				$this->lines[$i]->total_ttc			= $obj->total_ttc;
				$this->lines[$i]->fk_parent_line	= $obj->fk_parent_line;
				$this->lines[$i]->special_code		= $obj->special_code;
				$this->lines[$i]->rang				= $obj->rang;
				$this->lines[$i]->date_start		= $this->db->jdate($obj->date_start);
				$this->lines[$i]->date_end			= $this->db->jdate($obj->date_end);
				$this->lines[$i]->fk_fournprice		= $obj->fk_fournprice;
				$marginInfos						= getMarginInfos($obj->subprice, $obj->remise_percent, $obj->tva_tx, $obj->localtax1_tx, $obj->localtax2_tx, $this->lines[$i]->fk_fournprice, $obj->pa_ht);
				$this->lines[$i]->pa_ht				= $marginInfos[0];
				$this->lines[$i]->marge_tx			= $marginInfos[1];
				$this->lines[$i]->marque_tx			= $marginInfos[2];

				$i++;
			}
			$this->db->free($resql);

			return 1;
		}
		else
		{
			$this->error=$this->db->error();
			dol_syslog("Error sql=".$sql.", error=".$this->error,LOG_ERR);
			return -1;
		}
	}

}



/**
 *	\class      	FactureLigne
 *	\brief      	Classe permettant la gestion des lignes de factures
 *					Gere des lignes de la table llx_facturedet
 */
class FactureLigne  extends CommonInvoiceLine
{
	var $db;
	var $error;

    public $element='facturedet';
    public $table_element='facturedet';

	var $oldline;

	//! From llx_facturedet
	var $rowid;
	//! Id facture
	var $fk_facture;
	//! Id parent line
	var $fk_parent_line;
	var $label;				// deprecated
	//! Description ligne
	var $desc;
	var $fk_product;		// Id of predefined product
	var $product_type = 0;	// Type 0 = product, 1 = Service

	var $qty;				// Quantity (example 2)
	var $tva_tx;			// Taux tva produit/service (example 19.6)
	var $localtax1_tx;		// Local tax 1
	var $localtax2_tx;		// Local tax 2
	var $localtax1_type;	// Local tax 1 type
	var $localtax2_type;	// Local tax 2 type
	var $subprice;      	// P.U. HT (example 100)
	var $remise_percent;	// % de la remise ligne (example 20%)
	var $fk_remise_except;	// Link to line into llx_remise_except
	var $rang = 0;

	var $fk_fournprice;
	var $pa_ht;
	var $marge_tx;
	var $marque_tx;

	var $info_bits = 0;		// Liste d'options cumulables:
	// Bit 0:	0 si TVA normal - 1 si TVA NPR
	// Bit 1:	0 si ligne normal - 1 si bit discount (link to line into llx_remise_except)

	var $special_code;	// Liste d'options non cumulabels:
	// 1: frais de port
	// 2: ecotaxe
	// 3: ??

	var $origin;
	var $origin_id;

	//! Total HT  de la ligne toute quantite et incluant la remise ligne
	var $total_ht;
	//! Total TVA  de la ligne toute quantite et incluant la remise ligne
	var $total_tva;
	var $total_localtax1; //Total Local tax 1 de la ligne
	var $total_localtax2; //Total Local tax 2 de la ligne
	//! Total TTC de la ligne toute quantite et incluant la remise ligne
	var $total_ttc;

	var $fk_code_ventilation = 0;

	var $date_start;
	var $date_end;

	// Ne plus utiliser
	//var $price;         	// P.U. HT apres remise % de ligne (exemple 80)
	//var $remise;			// Montant calcule de la remise % sur PU HT (exemple 20)

	// From llx_product
	var $ref;				// Product ref (deprecated)
	var $product_ref;       // Product ref
	var $libelle;      		// Product label (deprecated)
	var $product_label;     // Product label
	var $product_desc;  	// Description produit

	var $skip_update_total; // Skip update price total for special lines

	/**
	 *  Constructor
	 *
	 *  @param	DoliDB		$db		Database handler
	 */
	function __construct($db)
	{
		$this->db = $db;
	}

	/**
	 *	Load invoice line from database
	 *
	 *	@param	int		$rowid      id of invoice line to get
	 *	@return	int					<0 if KO, >0 if OK
	 */
	function fetch($rowid)
	{
		$sql = 'SELECT fd.rowid, fd.fk_facture, fd.fk_parent_line, fd.fk_product, fd.product_type, fd.label as custom_label, fd.description, fd.price, fd.qty, fd.tva_tx,';
		$sql.= ' fd.localtax1_tx, fd. localtax2_tx, fd.remise, fd.remise_percent, fd.fk_remise_except, fd.subprice,';
		$sql.= ' fd.date_start as date_start, fd.date_end as date_end, fd.fk_product_fournisseur_price as fk_fournprice, fd.buy_price_ht as pa_ht,';
		$sql.= ' fd.info_bits, fd.special_code, fd.total_ht, fd.total_tva, fd.total_ttc, fd.total_localtax1, fd.total_localtax2, fd.rang,';
		$sql.= ' fd.fk_code_ventilation,';
		$sql.= ' p.ref as product_ref, p.label as product_libelle, p.description as product_desc';
		$sql.= ' FROM '.MAIN_DB_PREFIX.'facturedet as fd';
		$sql.= ' LEFT JOIN '.MAIN_DB_PREFIX.'product as p ON fd.fk_product = p.rowid';
		$sql.= ' WHERE fd.rowid = '.$rowid;

		$result = $this->db->query($sql);
		if ($result)
		{
			$objp = $this->db->fetch_object($result);

			$this->rowid				= $objp->rowid;
			$this->fk_facture			= $objp->fk_facture;
			$this->fk_parent_line		= $objp->fk_parent_line;
			$this->label				= $objp->custom_label;
			$this->desc					= $objp->description;
			$this->qty					= $objp->qty;
			$this->subprice				= $objp->subprice;
			$this->tva_tx				= $objp->tva_tx;
			$this->localtax1_tx			= $objp->localtax1_tx;
			$this->localtax2_tx			= $objp->localtax2_tx;
			$this->remise_percent		= $objp->remise_percent;
			$this->fk_remise_except		= $objp->fk_remise_except;
			$this->fk_product			= $objp->fk_product;
			$this->product_type			= $objp->product_type;
			$this->date_start			= $this->db->jdate($objp->date_start);
			$this->date_end				= $this->db->jdate($objp->date_end);
			$this->info_bits			= $objp->info_bits;
			$this->special_code			= $objp->special_code;
			$this->total_ht				= $objp->total_ht;
			$this->total_tva			= $objp->total_tva;
			$this->total_localtax1		= $objp->total_localtax1;
			$this->total_localtax2		= $objp->total_localtax2;
			$this->total_ttc			= $objp->total_ttc;
			$this->fk_code_ventilation	= $objp->fk_code_ventilation;
			$this->rang					= $objp->rang;
			$this->fk_fournprice		= $objp->fk_fournprice;
			$marginInfos				= getMarginInfos($objp->subprice, $objp->remise_percent, $objp->tva_tx, $objp->localtax1_tx, $objp->localtax2_tx, $this->fk_fournprice, $objp->pa_ht);
			$this->pa_ht				= $marginInfos[0];
			$this->marge_tx				= $marginInfos[1];
			$this->marque_tx			= $marginInfos[2];

			$this->ref					= $objp->product_ref;      // deprecated
			$this->product_ref			= $objp->product_ref;
			$this->libelle				= $objp->product_libelle;  // deprecated
			$this->product_label		= $objp->product_libelle;
			$this->product_desc			= $objp->product_desc;

			$this->db->free($result);
		}
		else
		{
			dol_print_error($this->db);
		}
	}

	/**
	 *	Insert line into database
	 *
	 *	@param      int		$notrigger		1 no triggers
	 *	@return		int						<0 if KO, >0 if OK
	 */
	function insert($notrigger=0)
	{
		global $langs,$user,$conf;

		$error=0;

		dol_syslog(get_class($this)."::insert rang=".$this->rang, LOG_DEBUG);

		// Clean parameters
		$this->desc=trim($this->desc);
		if (empty($this->tva_tx)) $this->tva_tx=0;
		if (empty($this->localtax1_tx)) $this->localtax1_tx=0;
		if (empty($this->localtax2_tx)) $this->localtax2_tx=0;
		if (empty($this->localtax1_type)) $this->localtax1_type=0;
		if (empty($this->localtax2_type)) $this->localtax2_type=0;
		if (empty($this->total_localtax1)) $this->total_localtax1=0;
		if (empty($this->total_localtax2)) $this->total_localtax2=0;
		if (empty($this->rang)) $this->rang=0;
		if (empty($this->remise_percent)) $this->remise_percent=0;
		if (empty($this->info_bits)) $this->info_bits=0;
		if (empty($this->subprice)) $this->subprice=0;
		if (empty($this->special_code)) $this->special_code=0;
		if (empty($this->fk_parent_line)) $this->fk_parent_line=0;

		if (empty($this->pa_ht)) $this->pa_ht=0;

		// si prix d'achat non renseigne et utilise pour calcul des marges alors prix achat = prix vente
		if ($this->pa_ht == 0) {
			if ($this->subprice > 0 && (isset($conf->global->ForceBuyingPriceIfNull) && $conf->global->ForceBuyingPriceIfNull == 1))
				$this->pa_ht = $this->subprice * (1 - $this->remise_percent / 100);
		}

		// Check parameters
		if ($this->product_type < 0)
		{
			$this->error='ErrorProductTypeMustBe0orMore';
			return -1;
		}
		if (! empty($this->fk_product))
		{
			// Check product exists
			$result=Product::isExistingObject('product', $this->fk_product);
			if ($result <= 0)
			{
				$this->error='ErrorProductIdDoesNotExists';
				return -1;
			}
		}

		$this->db->begin();

		// Insertion dans base de la ligne
		$sql = 'INSERT INTO '.MAIN_DB_PREFIX.'facturedet';
		$sql.= ' (fk_facture, fk_parent_line, label, description, qty,';
		$sql.= ' tva_tx, localtax1_tx, localtax2_tx, localtax1_type, localtax2_type,';
		$sql.= ' fk_product, product_type, remise_percent, subprice, fk_remise_except,';
		$sql.= ' date_start, date_end, fk_code_ventilation, ';
		$sql.= ' rang, special_code, fk_product_fournisseur_price, buy_price_ht,';
		$sql.= ' info_bits, total_ht, total_tva, total_ttc, total_localtax1, total_localtax2)';
		$sql.= " VALUES (".$this->fk_facture.",";
		$sql.= " ".($this->fk_parent_line>0?"'".$this->fk_parent_line."'":"null").",";
		$sql.= " ".(! empty($this->label)?"'".$this->db->escape($this->label)."'":"null").",";
		$sql.= " '".$this->db->escape($this->desc)."',";
		$sql.= " ".price2num($this->qty).",";
		$sql.= " ".price2num($this->tva_tx).",";
		$sql.= " ".price2num($this->localtax1_tx).",";
		$sql.= " ".price2num($this->localtax2_tx).",";
		$sql.= " '".$this->localtax1_type."',";
		$sql.= " '".$this->localtax2_type."',";
		$sql.= ' '.(! empty($this->fk_product)?$this->fk_product:"null").',';
		$sql.= " ".$this->product_type.",";
		$sql.= " ".price2num($this->remise_percent).",";
		$sql.= " ".price2num($this->subprice).",";
		$sql.= ' '.(! empty($this->fk_remise_except)?$this->fk_remise_except:"null").',';
		$sql.= " ".(! empty($this->date_start)?"'".$this->db->idate($this->date_start)."'":"null").",";
		$sql.= " ".(! empty($this->date_end)?"'".$this->db->idate($this->date_end)."'":"null").",";
		$sql.= ' '.$this->fk_code_ventilation.',';
		$sql.= ' '.$this->rang.',';
		$sql.= ' '.$this->special_code.',';
		$sql.= ' '.(! empty($this->fk_fournprice)?$this->fk_fournprice:"null").',';
		$sql.= ' '.price2num($this->pa_ht).',';
		$sql.= " '".$this->info_bits."',";
		$sql.= " ".price2num($this->total_ht).",";
		$sql.= " ".price2num($this->total_tva).",";
		$sql.= " ".price2num($this->total_ttc).",";
		$sql.= " ".price2num($this->total_localtax1).",";
		$sql.= " ".price2num($this->total_localtax2);
		$sql.= ')';

		dol_syslog(get_class($this)."::insert sql=".$sql);
		$resql=$this->db->query($sql);
		if ($resql)
		{
			$this->rowid=$this->db->last_insert_id(MAIN_DB_PREFIX.'facturedet');

            if (empty($conf->global->MAIN_EXTRAFIELDS_DISABLED)) // For avoid conflicts if trigger used
            {
            	$this->id=$this->rowid;
            	$result=$this->insertExtraFields();
            	if ($result < 0)
            	{
            		$error++;
            	}
            }

			// Si fk_remise_except defini, on lie la remise a la facture
			// ce qui la flague comme "consommee".
			if ($this->fk_remise_except)
			{
				$discount=new DiscountAbsolute($this->db);
				$result=$discount->fetch($this->fk_remise_except);
				if ($result >= 0)
				{
					// Check if discount was found
					if ($result > 0)
					{
						// Check if discount not already affected to another invoice
						if ($discount->fk_facture)
						{
							$this->error=$langs->trans("ErrorDiscountAlreadyUsed",$discount->id);
							dol_syslog(get_class($this)."::insert Error ".$this->error, LOG_ERR);
							$this->db->rollback();
							return -3;
						}
						else
						{
							$result=$discount->link_to_invoice($this->rowid,0);
							if ($result < 0)
							{
								$this->error=$discount->error;
								dol_syslog(get_class($this)."::insert Error ".$this->error, LOG_ERR);
								$this->db->rollback();
								return -3;
							}
						}
					}
					else
					{
						$this->error=$langs->trans("ErrorADiscountThatHasBeenRemovedIsIncluded");
						dol_syslog(get_class($this)."::insert Error ".$this->error, LOG_ERR);
						$this->db->rollback();
						return -3;
					}
				}
				else
				{
					$this->error=$discount->error;
					dol_syslog(get_class($this)."::insert Error ".$this->error, LOG_ERR);
					$this->db->rollback();
					return -3;
				}
			}

			if (! $notrigger)
			{
				// Appel des triggers
				include_once DOL_DOCUMENT_ROOT . '/core/class/interfaces.class.php';
				$interface=new Interfaces($this->db);
				$result = $interface->run_triggers('LINEBILL_INSERT',$this,$user,$langs,$conf);
				if ($result < 0) 
				{
					$error++;
					$this->errors=$interface->errors;
					$this->db->rollback();
					return -2;
				}
				// Fin appel triggers
			}

			$this->db->commit();
			return $this->rowid;

		}
		else
		{
			$this->error=$this->db->error();
			dol_syslog(get_class($this)."::insert Error ".$this->error, LOG_ERR);
			$this->db->rollback();
			return -2;
		}
	}

	/**
	 *	Update line into database
	 *
	 *	@param		User	$user		User object
	 *	@param		int		$notrigger	Disable triggers
	 *	@return		int					<0 if KO, >0 if OK
	 */
	function update($user='',$notrigger=0)
	{
		global $user,$langs,$conf;

		$error=0;

		// Clean parameters
		$this->desc=trim($this->desc);
		if (empty($this->tva_tx)) $this->tva_tx=0;
		if (empty($this->localtax1_tx)) $this->localtax1_tx=0;
		if (empty($this->localtax2_tx)) $this->localtax2_tx=0;
		if (empty($this->localtax1_type)) $this->localtax1_type=0;
		if (empty($this->localtax2_type)) $this->localtax2_type=0;
		if (empty($this->total_localtax1)) $this->total_localtax1=0;
		if (empty($this->total_localtax2)) $this->total_localtax2=0;
		if (empty($this->remise_percent)) $this->remise_percent=0;
		if (empty($this->info_bits)) $this->info_bits=0;
		if (empty($this->special_code)) $this->special_code=0;
		if (empty($this->product_type)) $this->product_type=0;
		if (empty($this->fk_parent_line)) $this->fk_parent_line=0;

		// Check parameters
		if ($this->product_type < 0) return -1;

		if (empty($this->pa_ht)) $this->pa_ht=0;

		// si prix d'achat non renseigne et utilise pour calcul des marges alors prix achat = prix vente
		if ($this->pa_ht == 0) {
			if ($this->subprice > 0 && (isset($conf->global->ForceBuyingPriceIfNull) && $conf->global->ForceBuyingPriceIfNull == 1))
				$this->pa_ht = $this->subprice * (1 - $this->remise_percent / 100);
		}

		$this->db->begin();

        // Mise a jour ligne en base
        $sql = "UPDATE ".MAIN_DB_PREFIX."facturedet SET";
        $sql.= " description='".$this->db->escape($this->desc)."'";
        $sql.= ",label=".(! empty($this->label)?"'".$this->db->escape($this->label)."'":"null");
        $sql.= ",subprice=".price2num($this->subprice)."";
        $sql.= ",remise_percent=".price2num($this->remise_percent)."";
        if ($this->fk_remise_except) $sql.= ",fk_remise_except=".$this->fk_remise_except;
        else $sql.= ",fk_remise_except=null";
        $sql.= ",tva_tx=".price2num($this->tva_tx)."";
        $sql.= ",localtax1_tx=".price2num($this->localtax1_tx)."";
        $sql.= ",localtax2_tx=".price2num($this->localtax2_tx)."";
		$sql.= ",localtax1_type='".$this->localtax1_type."'";
		$sql.= ",localtax2_type='".$this->localtax2_type."'";
        $sql.= ",qty=".price2num($this->qty)."";
        $sql.= ",date_start=".(! empty($this->date_start)?"'".$this->db->idate($this->date_start)."'":"null");
        $sql.= ",date_end=".(! empty($this->date_end)?"'".$this->db->idate($this->date_end)."'":"null");
        $sql.= ",product_type=".$this->product_type;
        $sql.= ",info_bits='".$this->info_bits."'";
        $sql.= ",special_code='".$this->special_code."'";
        if (empty($this->skip_update_total))
        {
        	$sql.= ",total_ht=".price2num($this->total_ht)."";
        	$sql.= ",total_tva=".price2num($this->total_tva)."";
        	$sql.= ",total_ttc=".price2num($this->total_ttc)."";
        	$sql.= ",total_localtax1=".price2num($this->total_localtax1)."";
        	$sql.= ",total_localtax2=".price2num($this->total_localtax2)."";
        }
		$sql.= " , fk_product_fournisseur_price=".(! empty($this->fk_fournprice)?"'".$this->db->escape($this->fk_fournprice)."'":"null");
		$sql.= " , buy_price_ht='".price2num($this->pa_ht)."'";
		$sql.= ",fk_parent_line=".($this->fk_parent_line>0?$this->fk_parent_line:"null");
		if (! empty($this->rang)) $sql.= ", rang=".$this->rang;
		$sql.= " WHERE rowid = ".$this->rowid;

		dol_syslog(get_class($this)."::update sql=".$sql, LOG_DEBUG);
		$resql=$this->db->query($sql);
		if ($resql)
		{
        	if (empty($conf->global->MAIN_EXTRAFIELDS_DISABLED)) // For avoid conflicts if trigger used
        	{
        		$this->id=$this->rowid;
        		$result=$this->insertExtraFields();
        		if ($result < 0)
        		{
        			$error++;
        		}
        	}

			if (! $notrigger)
			{
				// Appel des triggers
				include_once DOL_DOCUMENT_ROOT . '/core/class/interfaces.class.php';
				$interface=new Interfaces($this->db);
				$result = $interface->run_triggers('LINEBILL_UPDATE',$this,$user,$langs,$conf);
				if ($result < 0)
				{
					$error++;
					$this->errors=$interface->errors;
					$this->db->rollback();
					return -2;
				}
				// Fin appel triggers
			}
			$this->db->commit();
			return 1;
		}
		else
		{
			$this->error=$this->db->error();
			dol_syslog(get_class($this)."::update Error ".$this->error, LOG_ERR);
			$this->db->rollback();
			return -2;
		}
	}

	/**
	 * 	Delete line in database
	 *
	 *	@return		int		<0 if KO, >0 if OK
	 */
	function delete()
	{
		global $conf,$langs,$user;

		$error=0;

		$this->db->begin();

		$sql = "DELETE FROM ".MAIN_DB_PREFIX."facturedet WHERE rowid = ".$this->rowid;
		dol_syslog(get_class($this)."::delete sql=".$sql, LOG_DEBUG);
		if ($this->db->query($sql) )
		{
			// Appel des triggers
			include_once DOL_DOCUMENT_ROOT . '/core/class/interfaces.class.php';
			$interface=new Interfaces($this->db);
			$result = $interface->run_triggers('LINEBILL_DELETE',$this,$user,$langs,$conf);
			if ($result < 0)
			{
					$error++;
					$this->errors=$interface->errors;
					$this->db->rollback();
					return -1;
			}
			// Fin appel triggers

			$this->db->commit();

			return 1;
		}
		else
		{
			$this->error=$this->db->error()." sql=".$sql;
			dol_syslog(get_class($this)."::delete Error ".$this->error, LOG_ERR);
			$this->db->rollback();
			return -1;
		}
	}

	/**
	 *  Mise a jour en base des champs total_xxx de ligne de facture
	 *
	 *	@return		int		<0 if KO, >0 if OK
	 */
	function update_total()
	{
		$this->db->begin();
		dol_syslog(get_class($this)."::update_total", LOG_DEBUG);

		// Clean parameters
		if (empty($this->total_localtax1)) $this->total_localtax1=0;
		if (empty($this->total_localtax2)) $this->total_localtax2=0;

		// Mise a jour ligne en base
		$sql = "UPDATE ".MAIN_DB_PREFIX."facturedet SET";
		$sql.= " total_ht=".price2num($this->total_ht)."";
		$sql.= ",total_tva=".price2num($this->total_tva)."";
		$sql.= ",total_localtax1=".price2num($this->total_localtax1)."";
		$sql.= ",total_localtax2=".price2num($this->total_localtax2)."";
		$sql.= ",total_ttc=".price2num($this->total_ttc)."";
		$sql.= " WHERE rowid = ".$this->rowid;

		dol_syslog(get_class($this)."::update_total sql=".$sql, LOG_DEBUG);

		$resql=$this->db->query($sql);
		if ($resql)
		{
			$this->db->commit();
			return 1;
		}
		else
		{
			$this->error=$this->db->error();
			dol_syslog(get_class($this)."::update_total Error ".$this->error, LOG_ERR);
			$this->db->rollback();
			return -2;
		}
	}
}
<|MERGE_RESOLUTION|>--- conflicted
+++ resolved
@@ -391,11 +391,7 @@
 							$this->lines[$i]->fk_fournprice,
 							$this->lines[$i]->pa_ht,
 							$this->lines[$i]->label,
-<<<<<<< HEAD
-							''
-=======
 							$this->lines[$i]->array_options
->>>>>>> 05fe8e45
 						);
 						if ($result < 0)
 						{
@@ -1572,11 +1568,11 @@
 				$interface=new Interfaces($this->db);
 				$result=$interface->run_triggers('BILL_CANCEL',$this,$user,$langs,$conf);
 				if ($result < 0) {
-					$error++; 
+					$error++;
 					$this->errors=$interface->errors;
 					$this->db->rollback();
 					return -1;
-					
+
 				}
 				// Fin appel triggers
 
@@ -3582,7 +3578,7 @@
 				include_once DOL_DOCUMENT_ROOT . '/core/class/interfaces.class.php';
 				$interface=new Interfaces($this->db);
 				$result = $interface->run_triggers('LINEBILL_INSERT',$this,$user,$langs,$conf);
-				if ($result < 0) 
+				if ($result < 0)
 				{
 					$error++;
 					$this->errors=$interface->errors;
