<?php
/* Copyright (C) 2002-2007 Rodolphe Quiedeville  <rodolphe@quiedeville.org>
 * Copyright (C) 2004-2013 Laurent Destailleur   <eldy@users.sourceforge.net>
 * Copyright (C) 2004      Sebastien Di Cintio   <sdicintio@ressource-toi.org>
 * Copyright (C) 2004      Benoit Mortier        <benoit.mortier@opensides.be>
 * Copyright (C) 2005      Marc Barilley / Ocebo <marc@ocebo.com>
 * Copyright (C) 2005-2014 Regis Houssin         <regis.houssin@capnetworks.com>
 * Copyright (C) 2006      Andre Cianfarani      <acianfa@free.fr>
 * Copyright (C) 2007      Franky Van Liedekerke <franky.van.liedekerke@telenet.be>
 * Copyright (C) 2010-2016 Juanjo Menent         <jmenent@2byte.es>
 * Copyright (C) 2012-2014 Christophe Battarel   <christophe.battarel@altairis.fr>
 * Copyright (C) 2012-2015 Marcos García         <marcosgdf@gmail.com>
 * Copyright (C) 2012      Cédric Salvador       <csalvador@gpcsolutions.fr>
 * Copyright (C) 2012-2014 Raphaël Doursenaud    <rdoursenaud@gpcsolutions.fr>
 * Copyright (C) 2013      Cedric Gross          <c.gross@kreiz-it.fr>
 * Copyright (C) 2013      Florian Henry         <florian.henry@open-concept.pro>
 * Copyright (C) 2016      Ferran Marcet         <fmarcet@2byte.es>
 * Copyright (C) 2018      Alexandre Spangaro    <aspangaro@zendsi.com>
 * Copyright (C) 2018      Nicolas ZABOURI        <info@inovea-conseil.com>
 *
 * This program is free software; you can redistribute it and/or modify
 * it under the terms of the GNU General Public License as published by
 * the Free Software Foundation; either version 3 of the License, or
 * (at your option) any later version.
 *
 * This program is distributed in the hope that it will be useful,
 * but WITHOUT ANY WARRANTY; without even the implied warranty of
 * MERCHANTABILITY or FITNESS FOR A PARTICULAR PURPOSE.  See the
 * GNU General Public License for more details.
 *
 * You should have received a copy of the GNU General Public License
 * along with this program. If not, see <http://www.gnu.org/licenses/>.
 */

/**
 *	\file       htdocs/compta/facture/class/facture.class.php
 *	\ingroup    facture
 *	\brief      File of class to manage invoices
 */

include_once DOL_DOCUMENT_ROOT.'/core/class/commoninvoice.class.php';
require_once DOL_DOCUMENT_ROOT.'/core/class/commonobjectline.class.php';
require_once DOL_DOCUMENT_ROOT.'/product/class/product.class.php';
require_once DOL_DOCUMENT_ROOT.'/societe/class/client.class.php';
require_once DOL_DOCUMENT_ROOT.'/margin/lib/margins.lib.php';
require_once DOL_DOCUMENT_ROOT.'/multicurrency/class/multicurrency.class.php';

if (! empty($conf->accounting->enabled)) require_once DOL_DOCUMENT_ROOT.'/core/class/html.formaccounting.class.php';
if (! empty($conf->accounting->enabled)) require_once DOL_DOCUMENT_ROOT.'/accountancy/class/accountingaccount.class.php';

/**
 *	Class to manage invoices
 */
class Facture extends CommonInvoice
{
	/**
	 * @var string ID to identify managed object
	 */
	public $element='facture';

	/**
	 * @var string Name of table without prefix where object is stored
	 */
	public $table_element='facture';

<<<<<<< HEAD
	/**
	 * @var int    Name of subtable line
	 */
=======
>>>>>>> 23f4e7cc
	public $table_element_line = 'facturedet';

	/**
	 * @var int Field with ID of parent key if this field has a parent
	 */
	public $fk_element = 'fk_facture';

	public $picto='bill';

	/**
	 * 0=No test on entity, 1=Test with field entity, 2=Test with link by societe
	 * @var int
	 */
	public $ismultientitymanaged = 1;

	/**
	 * 0=Default, 1=View may be restricted to sales representative only if no permission to see all or to company of external user if external user
	 * @var integer
	 */
	public $restrictiononfksoc = 1;

	/**
	 * {@inheritdoc}
	 */
	protected $table_ref_field = 'facnumber';

	public $socid;

	public $author;
	public $fk_user_author;
	public $fk_user_valid;
	public $date;              // Date invoice
	public $date_creation;		// Creation date
	public $date_validation;	// Validation date
	public $datem;
	public $ref_client;
	public $ref_int;
	//Check constants for types
	public $type = self::TYPE_STANDARD;

	//var $amount;
	public $remise_absolue;
	public $remise_percent;
	public $total_ht=0;
	public $total_tva=0;
	public $total_localtax1=0;
	public $total_localtax2=0;
	public $total_ttc=0;
	public $revenuestamp;

	//! Fermeture apres paiement partiel: discount_vat, badcustomer, abandon
	//! Fermeture alors que aucun paiement: replaced (si remplace), abandon
	public $close_code;
	//! Commentaire si mis a paye sans paiement complet
	public $close_note;
	//! 1 if invoice paid COMPLETELY, 0 otherwise (do not use it anymore, use statut and close_code)
	public $paye;
	//! id of source invoice if replacement invoice or credit note
	public $fk_facture_source;
	public $linked_objects=array();
	public $date_lim_reglement;
	public $cond_reglement_code;		// Code in llx_c_paiement
	public $mode_reglement_code;		// Code in llx_c_paiement
	public $fk_bank;					// Field to store bank id to use when payment mode is withdraw

	/**
	 * @deprecated
	 */
	public $products=array();

	/**
	 * @var FactureLigne[]
	 */
	public $lines=array();

	public $line;
	public $extraparams=array();
	public $specimen;

	public $fac_rec;

	// Multicurrency
	public $fk_multicurrency;
	public $multicurrency_code;
	public $multicurrency_tx;
	public $multicurrency_total_ht;
	public $multicurrency_total_tva;
	public $multicurrency_total_ttc;

	/**
	 * @var int Situation cycle reference number
	 */
	public $situation_cycle_ref;

	/**
	 * @var int Situation counter inside the cycle
	 */
	public $situation_counter;

	/**
	 * @var int Final situation flag
	 */
	public $situation_final;

	/**
	 * @var array Table of previous situations
	 */
	public $tab_previous_situation_invoice=array();

	/**
	 * @var array Table of next situations
	 */
	public $tab_next_situation_invoice=array();

	public $oldcopy;

    /**
     * Standard invoice
     */
    const TYPE_STANDARD = 0;

    /**
     * Replacement invoice
     */
    const TYPE_REPLACEMENT = 1;

    /**
     * Credit note invoice
     */
    const TYPE_CREDIT_NOTE = 2;

    /**
     * Deposit invoice
     */
    const TYPE_DEPOSIT = 3;

    /**
     * Proforma invoice (should not be used. a proforma is an order)
     */
    const TYPE_PROFORMA = 4;

	/**
	 * Situation invoice
	 */
	const TYPE_SITUATION = 5;

	/**
	 * Draft
	 */
	const STATUS_DRAFT = 0;

	/**
	 * Validated (need to be paid)
	 */
	const STATUS_VALIDATED = 1;

	/**
	 * Classified paid.
	 * If paid partially, $this->close_code can be:
	 * - CLOSECODE_DISCOUNTVAT
	 * - CLOSECODE_BADDEBT
	 * If paid completelly, this->close_code will be null
	 */
	const STATUS_CLOSED = 2;

	/**
	 * Classified abandoned and no payment done.
	 * $this->close_code can be:
	 * - CLOSECODE_BADDEBT
	 * - CLOSECODE_ABANDONED
	 * - CLOSECODE_REPLACED
	 */
	const STATUS_ABANDONED = 3;

	const CLOSECODE_DISCOUNTVAT = 'discount_vat';	// Abandonned remain - escompte
	const CLOSECODE_BADDEBT = 'badcustomer';		// Abandonned - bad
	const CLOSECODE_ABANDONED = 'abandon';			// Abandonned - other
	const CLOSECODE_REPLACED = 'replaced';			// Closed after doing a replacement invoice

	/**
	 * 	Constructor
	 *
	 * 	@param	DoliDB		$db			Database handler
	 */
	function __construct($db)
	{
		$this->db = $db;
	}

	/**
	 *	Create invoice in database.
	 *  Note: this->ref can be set or empty. If empty, we will use "(PROV999)"
	 *  Note: this->fac_rec must be set to create invoice from a recurring invoice
	 *
	 *	@param	User	$user      		Object user that create
	 *	@param  int		$notrigger		1=Does not execute triggers, 0 otherwise
	 * 	@param	int		$forceduedate	1=Do not recalculate due date from payment condition but force it with value
	 *	@return	int						<0 if KO, >0 if OK
	 */
	function create(User $user, $notrigger=0, $forceduedate=0)
	{
		global $langs,$conf,$mysoc,$hookmanager;
		$error=0;

		// Clean parameters
		if (empty($this->type)) $this->type = self::TYPE_STANDARD;
		$this->ref_client=trim($this->ref_client);
		$this->note=(isset($this->note) ? trim($this->note) : trim($this->note_private)); // deprecated
		$this->note_private=(isset($this->note_private) ? trim($this->note_private) : trim($this->note_private));
		$this->note_public=trim($this->note_public);
		if (! $this->cond_reglement_id) $this->cond_reglement_id = 0;
		if (! $this->mode_reglement_id) $this->mode_reglement_id = 0;
		$this->brouillon = 1;
        if (empty($this->entity)) $this->entity = $conf->entity;

		// Multicurrency (test on $this->multicurrency_tx because we should take the default rate only if not using origin rate)
		if (!empty($this->multicurrency_code) && empty($this->multicurrency_tx)) list($this->fk_multicurrency,$this->multicurrency_tx) = MultiCurrency::getIdAndTxFromCode($this->db, $this->multicurrency_code);
		else $this->fk_multicurrency = MultiCurrency::getIdFromCode($this->db, $this->multicurrency_code);
		if (empty($this->fk_multicurrency))
		{
			$this->multicurrency_code = $conf->currency;
			$this->fk_multicurrency = 0;
			$this->multicurrency_tx = 1;
		}

		dol_syslog(get_class($this)."::create user=".$user->id." date=".$this->date);

		// Check parameters
		if (empty($this->date))
		{
			$this->error="Try to create an invoice with an empty parameter (date)";
			dol_syslog(get_class($this)."::create ".$this->error, LOG_ERR);
			return -3;
		}
		$soc = new Societe($this->db);
		$result=$soc->fetch($this->socid);
		if ($result < 0)
		{
			$this->error="Failed to fetch company: ".$soc->error;
			dol_syslog(get_class($this)."::create ".$this->error, LOG_ERR);
			return -2;
		}

		$now=dol_now();

		$this->db->begin();

		$originaldatewhen=null;
		$nextdatewhen=null;
		$previousdaynextdatewhen=null;

		// Create invoice from a template invoice
		if ($this->fac_rec > 0)
		{
		    $this->fk_fac_rec_source = $this->fac_rec;

			require_once DOL_DOCUMENT_ROOT.'/compta/facture/class/facture-rec.class.php';
			$_facrec = new FactureRec($this->db);
			$result=$_facrec->fetch($this->fac_rec);
			$result=$_facrec->fetchObjectLinked();       // This load $_facrec->linkedObjectsIds

			// Define some dates
			$originaldatewhen = $_facrec->date_when;
			$nextdatewhen=dol_time_plus_duree($originaldatewhen, $_facrec->frequency, $_facrec->unit_frequency);
			$previousdaynextdatewhen=dol_time_plus_duree($nextdatewhen, -1, 'd');

			$this->socid 		     = $_facrec->socid;  // Invoice created on same thirdparty than template
			$this->entity            = $_facrec->entity; // Invoice created in same entity than template

			// Fields coming from GUI (priority on template). TODO Value of template should be used as default value on GUI so we can use here always value from GUI
			$this->fk_project        = GETPOST('projectid','int') > 0 ? ((int) GETPOST('projectid','int')) : $_facrec->fk_project;
			$this->note_public       = GETPOST('note_public','none') ? GETPOST('note_public','none') : $_facrec->note_public;
			$this->note_private      = GETPOST('note_private','none') ? GETPOST('note_private','none') : $_facrec->note_private;
			$this->modelpdf          = GETPOST('model','alpha') ? GETPOST('model','apha') : $_facrec->modelpdf;
			$this->cond_reglement_id = GETPOST('cond_reglement_id','int') > 0 ? ((int) GETPOST('cond_reglement_id','int')) : $_facrec->cond_reglement_id;
			$this->mode_reglement_id = GETPOST('mode_reglement_id','int') > 0 ? ((int) GETPOST('mode_reglement_id','int')) : $_facrec->mode_reglement_id;
			$this->fk_account        = GETPOST('fk_account') > 0 ? ((int) GETPOST('fk_account')) : $_facrec->fk_account;

			// Set here to have this defined for substitution into notes, should be recalculated after adding lines to get same result
			$this->total_ht          = $_facrec->total_ht;
			$this->total_ttc         = $_facrec->total_ttc;

			// Fields always coming from template
			$this->remise_absolue    = $_facrec->remise_absolue;
			$this->remise_percent    = $_facrec->remise_percent;
			$this->fk_incoterms		 = $_facrec->fk_incoterms;
			$this->location_incoterms= $_facrec->location_incoterms;

			// Clean parameters
			if (! $this->type) $this->type = self::TYPE_STANDARD;
			$this->ref_client=trim($this->ref_client);
			$this->note_public=trim($this->note_public);
			$this->note_private=trim($this->note_private);
		    $this->note_private=dol_concatdesc($this->note_private, $langs->trans("GeneratedFromRecurringInvoice", $_facrec->ref));

		    $this->array_options=$_facrec->array_options;

			//if (! $this->remise) $this->remise = 0;
			if (! $this->mode_reglement_id) $this->mode_reglement_id = 0;
			$this->brouillon = 1;

			$this->linked_objects = $_facrec->linkedObjectsIds;

			$forceduedate = $this->calculate_date_lim_reglement();

			// For recurring invoices, update date and number of last generation of recurring template invoice, before inserting new invoice
			if ($_facrec->frequency > 0)
			{
			    dol_syslog("This is a recurring invoice so we set date_last_gen and next date_when");
			    if (empty($_facrec->date_when)) $_facrec->date_when = $now;
                $next_date = $_facrec->getNextDate();   // Calculate next date
                $result = $_facrec->setValueFrom('date_last_gen', $now, '', null, 'date', '', $user, '');
                //$_facrec->setValueFrom('nb_gen_done', $_facrec->nb_gen_done + 1);		// Not required, +1 already included into setNextDate when second param is 1.
                $result = $_facrec->setNextDate($next_date,1);
			}

			// Define lang of customer
			$outputlangs = $langs;
			$newlang='';

			if ($conf->global->MAIN_MULTILANGS && empty($newlang) && isset($this->thirdparty->default_lang)) $newlang=$this->thirdparty->default_lang;  // for proposal, order, invoice, ...
			if ($conf->global->MAIN_MULTILANGS && empty($newlang) && isset($this->default_lang)) $newlang=$this->default_lang;                  // for thirdparty
			if (! empty($newlang))
			{
			    $outputlangs = new Translate("",$conf);
			    $outputlangs->setDefaultLang($newlang);
			}

			// Array of possible substitutions (See also file mailing-send.php that should manage same substitutions)
			$substitutionarray=getCommonSubstitutionArray($outputlangs, 0, null, $this);
			$substitutionarray['__INVOICE_PREVIOUS_MONTH__'] = dol_print_date(dol_time_plus_duree($this->date, -1, 'm'), '%m');
			$substitutionarray['__INVOICE_MONTH__'] = dol_print_date($this->date, '%m');
			$substitutionarray['__INVOICE_NEXT_MONTH__'] = dol_print_date(dol_time_plus_duree($this->date, 1, 'm'), '%m');
			$substitutionarray['__INVOICE_PREVIOUS_MONTH_TEXT__'] = dol_print_date(dol_time_plus_duree($this->date, -1, 'm'), '%B');
			$substitutionarray['__INVOICE_MONTH_TEXT__'] = dol_print_date($this->date, '%B');
			$substitutionarray['__INVOICE_NEXT_MONTH_TEXT__'] = dol_print_date(dol_time_plus_duree($this->date, 1, 'm'), '%B');
			$substitutionarray['__INVOICE_PREVIOUS_YEAR__'] = dol_print_date(dol_time_plus_duree($this->date, -1, 'y'), '%Y');
			$substitutionarray['__INVOICE_YEAR__'] = dol_print_date($this->date, '%Y');
			$substitutionarray['__INVOICE_NEXT_YEAR__'] = dol_print_date(dol_time_plus_duree($this->date, 1, 'y'), '%Y');
			// Only for tempalte invoice
			$substitutionarray['__INVOICE_DATE_NEXT_INVOICE_BEFORE_GEN__'] = dol_print_date($originaldatewhen, 'dayhour');
			$substitutionarray['__INVOICE_DATE_NEXT_INVOICE_AFTER_GEN__'] = dol_print_date($nextdatewhen, 'dayhour');
			$substitutionarray['__INVOICE_PREVIOUS_DATE_NEXT_INVOICE_AFTER_GEN__'] = dol_print_date($previousdaynextdatewhen, 'dayhour');

			//var_dump($substitutionarray);exit;

			$substitutionisok=true;
			complete_substitutions_array($substitutionarray, $outputlangs);

			$this->note_public=make_substitutions($this->note_public,$substitutionarray);
			$this->note_private=make_substitutions($this->note_private,$substitutionarray);
		}

		// Define due date if not already defined
		$datelim=(empty($forceduedate)?$this->calculate_date_lim_reglement():$forceduedate);

		// Insert into database
		$socid  = $this->socid;

		$sql = "INSERT INTO ".MAIN_DB_PREFIX."facture (";
		$sql.= " facnumber";
		$sql.= ", entity";
		$sql.= ", ref_ext";
		$sql.= ", type";
		$sql.= ", fk_soc";
		$sql.= ", datec";
		$sql.= ", remise_absolue";
		$sql.= ", remise_percent";
		$sql.= ", datef";
		$sql.= ", date_pointoftax";
		$sql.= ", note_private";
		$sql.= ", note_public";
		$sql.= ", ref_client, ref_int";
        $sql.= ", fk_account";
		$sql.= ", fk_fac_rec_source, fk_facture_source, fk_user_author, fk_projet";
		$sql.= ", fk_cond_reglement, fk_mode_reglement, date_lim_reglement, model_pdf";
		$sql.= ", situation_cycle_ref, situation_counter, situation_final";
		$sql.= ", fk_incoterms, location_incoterms";
        $sql.= ", fk_multicurrency";
        $sql.= ", multicurrency_code";
        $sql.= ", multicurrency_tx";
		$sql.= ")";
		$sql.= " VALUES (";
		$sql.= "'(PROV)'";
		$sql.= ", ".$this->entity;
		$sql.= ", ".($this->ref_ext?"'".$this->db->escape($this->ref_ext)."'":"null");
		$sql.= ", '".$this->db->escape($this->type)."'";
		$sql.= ", '".$socid."'";
		$sql.= ", '".$this->db->idate($now)."'";
		$sql.= ", ".($this->remise_absolue>0?$this->remise_absolue:'NULL');
		$sql.= ", ".($this->remise_percent>0?$this->remise_percent:'NULL');
		$sql.= ", '".$this->db->idate($this->date)."'";
		$sql.= ", ".(strval($this->date_pointoftax)!='' ? "'".$this->db->idate($this->date_pointoftax)."'" : 'null');
		$sql.= ", ".($this->note_private?"'".$this->db->escape($this->note_private)."'":"null");
		$sql.= ", ".($this->note_public?"'".$this->db->escape($this->note_public)."'":"null");
		$sql.= ", ".($this->ref_client?"'".$this->db->escape($this->ref_client)."'":"null");
		$sql.= ", ".($this->ref_int?"'".$this->db->escape($this->ref_int)."'":"null");
		$sql.= ", ".($this->fk_account>0?$this->fk_account:'NULL');
		$sql.= ", ".($this->fk_fac_rec_source?"'".$this->db->escape($this->fk_fac_rec_source)."'":"null");
		$sql.= ", ".($this->fk_facture_source?"'".$this->db->escape($this->fk_facture_source)."'":"null");
		$sql.= ", ".($user->id > 0 ? "'".$user->id."'":"null");
		$sql.= ", ".($this->fk_project?$this->fk_project:"null");
		$sql.= ", ".$this->cond_reglement_id;
		$sql.= ", ".$this->mode_reglement_id;
		$sql.= ", '".$this->db->idate($datelim)."', '".$this->db->escape($this->modelpdf)."'";
		$sql.= ", ".($this->situation_cycle_ref?"'".$this->db->escape($this->situation_cycle_ref)."'":"null");
		$sql.= ", ".($this->situation_counter?"'".$this->db->escape($this->situation_counter)."'":"null");
		$sql.= ", ".($this->situation_final?$this->situation_final:0);
		$sql.= ", ".(int) $this->fk_incoterms;
        $sql.= ", '".$this->db->escape($this->location_incoterms)."'";
		$sql.= ", ".(int) $this->fk_multicurrency;
		$sql.= ", '".$this->db->escape($this->multicurrency_code)."'";
		$sql.= ", ".(double) $this->multicurrency_tx;
		$sql.=")";

		$resql=$this->db->query($sql);
		if ($resql)
		{
			$this->id = $this->db->last_insert_id(MAIN_DB_PREFIX.'facture');

			// Update ref with new one
			$this->ref='(PROV'.$this->id.')';
			$sql = 'UPDATE '.MAIN_DB_PREFIX."facture SET facnumber='".$this->db->escape($this->ref)."' WHERE rowid=".$this->id;

			$resql=$this->db->query($sql);
			if (! $resql) $error++;

			if (! empty($this->linkedObjectsIds) && empty($this->linked_objects))	// To use new linkedObjectsIds instead of old linked_objects
			{
				$this->linked_objects = $this->linkedObjectsIds;	// TODO Replace linked_objects with linkedObjectsIds
			}

			// Add object linked
			if (! $error && $this->id && is_array($this->linked_objects) && ! empty($this->linked_objects))
			{
				foreach($this->linked_objects as $origin => $tmp_origin_id)
				{
				    if (is_array($tmp_origin_id))       // New behaviour, if linked_object can have several links per type, so is something like array('contract'=>array(id1, id2, ...))
				    {
				        foreach($tmp_origin_id as $origin_id)
				        {
				            $ret = $this->add_object_linked($origin, $origin_id);
				            if (! $ret)
				            {
				                $this->error=$this->db->lasterror();
				                $error++;
				            }
				        }
				    }
				    else                                // Old behaviour, if linked_object has only one link per type, so is something like array('contract'=>id1))
				    {
				        $origin_id = $tmp_origin_id;
    					$ret = $this->add_object_linked($origin, $origin_id);
    					if (! $ret)
    					{
    						$this->error=$this->db->lasterror();
    						$error++;
    					}
				    }
				}
			}

			// Propagate contacts
			if (! $error && $this->id && ! empty($conf->global->MAIN_PROPAGATE_CONTACTS_FROM_ORIGIN) && ! empty($this->origin) && ! empty($this->origin_id))   // Get contact from origin object
			{
				$originforcontact = $this->origin;
				$originidforcontact = $this->origin_id;
				if ($originforcontact == 'shipping')     // shipment and order share the same contacts. If creating from shipment we take data of order
				{
				    require_once DOL_DOCUMENT_ROOT . '/expedition/class/expedition.class.php';
				    $exp = new Expedition($this->db);
				    $exp->fetch($this->origin_id);
				    $exp->fetchObjectLinked();
				    if (count($exp->linkedObjectsIds['commande']) > 0)
				    {
				        foreach ($exp->linkedObjectsIds['commande'] as $key => $value)
				        {
				            $originforcontact = 'commande';
				            if (is_object($value)) $originidforcontact = $value->id;
				            else $originidforcontact = $value;
				            break; // We take first one
				        }
				    }
				}

				$sqlcontact = "SELECT ctc.code, ctc.source, ec.fk_socpeople FROM ".MAIN_DB_PREFIX."element_contact as ec, ".MAIN_DB_PREFIX."c_type_contact as ctc";
				$sqlcontact.= " WHERE element_id = ".$originidforcontact." AND ec.fk_c_type_contact = ctc.rowid AND ctc.element = '".$originforcontact."'";

				$resqlcontact = $this->db->query($sqlcontact);
				if ($resqlcontact)
				{
				    while($objcontact = $this->db->fetch_object($resqlcontact))
				    {
				        //print $objcontact->code.'-'.$objcontact->source.'-'.$objcontact->fk_socpeople."\n";
				        $this->add_contact($objcontact->fk_socpeople, $objcontact->code, $objcontact->source);    // May failed because of duplicate key or because code of contact type does not exists for new object
				    }
				}
				else dol_print_error($resqlcontact);
			}

			/*
			 *  Insert lines of invoices, if not from template invoice, into database
			 */
			if (! $error && empty($this->fac_rec) && count($this->lines) && is_object($this->lines[0]))	// If this->lines is array of InvoiceLines (preferred mode)
			{
				$fk_parent_line = 0;

				dol_syslog("There is ".count($this->lines)." lines that are invoice lines objects");
				foreach ($this->lines as $i => $val)
				{
					$newinvoiceline=$this->lines[$i];
					$newinvoiceline->fk_facture=$this->id;

					$newinvoiceline->origin = $this->lines[$i]->element;
					$newinvoiceline->origin_id = $this->lines[$i]->id;

					// Auto set date of service ?
					if ($this->lines[$i]->date_start_fill == 1 && $originaldatewhen)			// $originaldatewhen is defined when generating from recurring invoice only
					{
						$newinvoiceline->date_start = $originaldatewhen;
					}
					if ($this->lines[$i]->date_end_fill == 1 && $previousdaynextdatewhen)	// $previousdaynextdatewhen is defined when generating from recurring invoice only
					{
						$newinvoiceline->date_end = $previousdaynextdatewhen;
					}

					if ($result >= 0)
					{
						// Reset fk_parent_line for no child products and special product
						if (($newinvoiceline->product_type != 9 && empty($newinvoiceline->fk_parent_line)) || $newinvoiceline->product_type == 9) {
							$fk_parent_line = 0;
						}

						$newinvoiceline->fk_parent_line=$fk_parent_line;

						if($this->type === Facture::TYPE_REPLACEMENT && $newinvoiceline->fk_remise_except){
                            $discount = new DiscountAbsolute($this->db);
                            $discount->fetch($newinvoiceline->fk_remise_except);

						    $discountId = $soc->set_remise_except($discount->amount_ht, $user, $discount->description, $discount->tva_tx);
						    $newinvoiceline->fk_remise_except = $discountId;
                        }

						$result=$newinvoiceline->insert();

						// Defined the new fk_parent_line
						if ($result > 0 && $newinvoiceline->product_type == 9) {
							$fk_parent_line = $result;
						}
					}
					if ($result < 0)
					{
						$this->error=$newinvoiceline->error;
						$error++;
						break;
					}
				}
			}
			elseif (! $error && empty($this->fac_rec)) 		// If this->lines is an array of invoice line arrays
			{
				$fk_parent_line = 0;

				dol_syslog("There is ".count($this->lines)." lines that are array lines");

				foreach ($this->lines as $i => $val)
				{
                	$line = $this->lines[$i];

                	// Test and convert into object this->lines[$i]. When coming from REST API, we may still have an array
				    //if (! is_object($line)) $line=json_decode(json_encode($line), false);  // convert recursively array into object.
                	if (! is_object($line)) $line = (object) $line;

				    if ($result >= 0)
					{
						// Reset fk_parent_line for no child products and special product
						if (($line->product_type != 9 && empty($line->fk_parent_line)) || $line->product_type == 9) {
							$fk_parent_line = 0;
						}

						// Complete vat rate with code
						$vatrate = $line->tva_tx;
						if ($line->vat_src_code && ! preg_match('/\(.*\)/', $vatrate)) $vatrate.=' ('.$line->vat_src_code.')';

						$result = $this->addline(
							$line->desc,
							$line->subprice,
							$line->qty,
							$vatrate,
							$line->localtax1_tx,
							$line->localtax2_tx,
							$line->fk_product,
							$line->remise_percent,
							$line->date_start,
							$line->date_end,
							$line->fk_code_ventilation,
							$line->info_bits,
							$line->fk_remise_except,
							'HT',
							0,
							$line->product_type,
							$line->rang,
							$line->special_code,
                            $this->element,
                            $line->id,
							$fk_parent_line,
							$line->fk_fournprice,
							$line->pa_ht,
							$line->label,
							$line->array_options,
							$line->situation_percent,
							$line->fk_prev_id,
							$line->fk_unit,
							$line->pu_ht_devise
						);
						if ($result < 0)
						{
							$this->error=$this->db->lasterror();
							dol_print_error($this->db);
							$this->db->rollback();
							return -1;
						}

						// Defined the new fk_parent_line
						if ($result > 0 && $line->product_type == 9) {
							$fk_parent_line = $result;
						}
					}
				}
			}

			/*
			 * Insert lines of predefined invoices
			 */
			if (! $error && $this->fac_rec > 0)
			{
				foreach ($_facrec->lines as $i => $val)
				{
					if ($_facrec->lines[$i]->fk_product)
					{
						$prod = new Product($this->db);
						$res=$prod->fetch($_facrec->lines[$i]->fk_product);
					}

					// For line from template invoice, we use data from template invoice
					/*
					$tva_tx = get_default_tva($mysoc,$soc,$prod->id);
					$tva_npr = get_default_npr($mysoc,$soc,$prod->id);
					if (empty($tva_tx)) $tva_npr=0;
					$localtax1_tx=get_localtax($tva_tx,1,$soc,$mysoc,$tva_npr);
					$localtax2_tx=get_localtax($tva_tx,2,$soc,$mysoc,$tva_npr);
					*/
					$tva_tx = $_facrec->lines[$i]->tva_tx.($_facrec->lines[$i]->vat_src_code ? '('.$_facrec->lines[$i]->vat_src_code.')' : '');
					$tva_npr = $_facrec->lines[$i]->info_bits;
					if (empty($tva_tx)) $tva_npr=0;
					$localtax1_tx = $_facrec->lines[$i]->localtax1_tx;
					$localtax2_tx = $_facrec->lines[$i]->localtax2_tx;

					$result_insert = $this->addline(
						$_facrec->lines[$i]->desc,
						$_facrec->lines[$i]->subprice,
						$_facrec->lines[$i]->qty,
						$tva_tx,
						$localtax1_tx,
						$localtax2_tx,
						$_facrec->lines[$i]->fk_product,
						$_facrec->lines[$i]->remise_percent,
						($_facrec->lines[$i]->date_start_fill == 1 && $originaldatewhen)?$originaldatewhen:'',
						($_facrec->lines[$i]->date_end_fill == 1 && $previousdaynextdatewhen)?$previousdaynextdatewhen:'',
						0,
						$tva_npr,
						'',
						'HT',
						0,
						$_facrec->lines[$i]->product_type,
						$_facrec->lines[$i]->rang,
						$_facrec->lines[$i]->special_code,
						'',
						0,
						0,
						null,
						0,
						$_facrec->lines[$i]->label,
						empty($_facrec->lines[$i]->array_options)?null:$_facrec->lines[$i]->array_options,
						$_facrec->lines[$i]->situation_percent,
						'',
						$_facrec->lines[$i]->fk_unit,
						$_facrec->lines[$i]->pu_ht_devise
					);

					if ( $result_insert < 0)
					{
						$error++;
						$this->error=$this->db->error();
						break;
					}
				}
			}

			if (! $error)
			{

				$result=$this->update_price(1);
				if ($result > 0)
				{
					$action='create';

					// Actions on extra fields
					if (! $error)
					{
					    $result=$this->insertExtraFields();
					    if ($result < 0) $error++;
					}

			        if (! $error && ! $notrigger)
			        {
			           // Call trigger
			           $result=$this->call_trigger('BILL_CREATE',$user);
			           if ($result < 0) $error++;
			           // End call triggers
			        }

					if (! $error)
					{
						$this->db->commit();
						return $this->id;
					}
					else
					{
						$this->db->rollback();
						return -4;
					}
				}
				else
				{
					$this->error=$langs->trans('FailedToUpdatePrice');
					$this->db->rollback();
					return -3;
				}
			}
			else
			{
				dol_syslog(get_class($this)."::create error ".$this->error, LOG_ERR);
				$this->db->rollback();
				return -2;
			}
		}
		else
		{
			$this->error=$this->db->error();
			$this->db->rollback();
			return -1;
		}
	}


	/**
	 *	Create a new invoice in database from current invoice
	 *
	 *	@param      User	$user    		Object user that ask creation
	 *	@param		int		$invertdetail	Reverse sign of amounts for lines
	 *	@return		int						<0 if KO, >0 if OK
	 */
	function createFromCurrent(User $user, $invertdetail=0)
	{
		global $conf;

		// Charge facture source
		$facture=new Facture($this->db);

		// Retreive all extrafield
		// fetch optionals attributes and labels
		$this->fetch_optionals();

        if(!empty($this->array_options)){
                    $facture->array_options = $this->array_options;
        }

        foreach($this->lines as &$line){
                    $line->fetch_optionals();//fetch extrafields
        }

		$facture->fk_facture_source = $this->fk_facture_source;
		$facture->type 			    = $this->type;
		$facture->socid 		    = $this->socid;
		$facture->date              = $this->date;
		$facture->date_pointoftax   = $this->date_pointoftax;
		$facture->note_public       = $this->note_public;
		$facture->note_private      = $this->note_private;
		$facture->ref_client        = $this->ref_client;
		$facture->modelpdf          = $this->modelpdf;
		$facture->fk_project        = $this->fk_project;
		$facture->cond_reglement_id = $this->cond_reglement_id;
		$facture->mode_reglement_id = $this->mode_reglement_id;
		$facture->remise_absolue    = $this->remise_absolue;
		$facture->remise_percent    = $this->remise_percent;

		$facture->origin                        = $this->origin;
		$facture->origin_id                     = $this->origin_id;

		$facture->lines		    	= $this->lines;	// Tableau des lignes de factures
		$facture->products		    = $this->lines;	// Tant que products encore utilise
		$facture->situation_counter = $this->situation_counter;
		$facture->situation_cycle_ref=$this->situation_cycle_ref;
		$facture->situation_final  = $this->situation_final;

		// Loop on each line of new invoice
		foreach($facture->lines as $i => $tmpline)
		{
			$facture->lines[$i]->fk_prev_id = $this->lines[$i]->rowid;
			if ($invertdetail)
			{
				$facture->lines[$i]->subprice  = -$facture->lines[$i]->subprice;
				$facture->lines[$i]->total_ht  = -$facture->lines[$i]->total_ht;
				$facture->lines[$i]->total_tva = -$facture->lines[$i]->total_tva;
				$facture->lines[$i]->total_localtax1 = -$facture->lines[$i]->total_localtax1;
				$facture->lines[$i]->total_localtax2 = -$facture->lines[$i]->total_localtax2;
				$facture->lines[$i]->total_ttc = -$facture->lines[$i]->total_ttc;
			}
		}

		dol_syslog(get_class($this)."::createFromCurrent invertdetail=".$invertdetail." socid=".$this->socid." nboflines=".count($facture->lines));

		$facid = $facture->create($user);
		if ($facid <= 0)
		{
			$this->error=$facture->error;
			$this->errors=$facture->errors;
		}
		elseif ($this->type == self::TYPE_SITUATION && !empty($conf->global->INVOICE_USE_SITUATION))
		{
			$this->fetchObjectLinked('', '', $facture->id, 'facture');

			foreach ($this->linkedObjectsIds as $typeObject => $Tfk_object)
			{
				foreach ($Tfk_object as $fk_object)
				{
					$facture->add_object_linked($typeObject, $fk_object);
				}
			}

			$facture->add_object_linked('facture', $this->fk_facture_source);
		}

		return $facid;
	}


	/**
	 *		Load an object from its id and create a new one in database
	 *
	 *		@param		int				$socid			Id of thirdparty
	 * 	 	@return		int								New id of clone
	 */
	function createFromClone($socid=0)
	{
		global $user,$hookmanager;

		$error=0;

		$this->context['createfromclone'] = 'createfromclone';

		$this->db->begin();

		// get extrafields so they will be clone
		foreach($this->lines as $line)
			$line->fetch_optionals($line->rowid);

		// Load source object
		$objFrom = clone $this;



		// Change socid if needed
		if (! empty($socid) && $socid != $this->socid)
		{
			$objsoc = new Societe($this->db);

			if ($objsoc->fetch($socid)>0)
			{
				$this->socid 				= $objsoc->id;
				$this->cond_reglement_id	= (! empty($objsoc->cond_reglement_id) ? $objsoc->cond_reglement_id : 0);
				$this->mode_reglement_id	= (! empty($objsoc->mode_reglement_id) ? $objsoc->mode_reglement_id : 0);
				$this->fk_project			= '';
				$this->fk_delivery_address	= '';
			}

			// TODO Change product price if multi-prices
		}

		$this->id=0;
		$this->statut= self::STATUS_DRAFT;

		// Clear fields
		$this->date               = dol_now();	// Date of invoice is set to current date when cloning. // TODO Best is to ask date into confirm box
		$this->user_author        = $user->id;
		$this->user_valid         = '';
		$this->fk_facture_source  = 0;
		$this->date_creation      = '';
		$this->date_validation    = '';
		$this->ref_client         = '';
		$this->close_code         = '';
		$this->close_note         = '';
		$this->products = $this->lines;	// Tant que products encore utilise

		// Loop on each line of new invoice
		foreach($this->lines as $i => $line)
		{
			if (($this->lines[$i]->info_bits & 0x02) == 0x02)	// We do not clone line of discounts
			{
				unset($this->lines[$i]);
				unset($this->products[$i]);	// Tant que products encore utilise
			}
		}

		// Create clone
		$result=$this->create($user);
		if ($result < 0) $error++;
		else {
			// copy internal contacts
			if ($this->copy_linked_contact($objFrom, 'internal') < 0)
				$error++;

			// copy external contacts if same company
			elseif ($objFrom->socid == $this->socid)
			{
				if ($this->copy_linked_contact($objFrom, 'external') < 0)
					$error++;
			}
		}

		if (! $error)
		{
			// Hook of thirdparty module
			if (is_object($hookmanager))
			{
				$parameters=array('objFrom'=>$objFrom);
				$action='';
				$reshook=$hookmanager->executeHooks('createFrom',$parameters,$this,$action);    // Note that $action and $object may have been modified by some hooks
				if ($reshook < 0) $error++;
			}
		}

		unset($this->context['createfromclone']);

		// End
		if (! $error)
		{
			$this->db->commit();
			return $this->id;
		}
		else
		{
			$this->db->rollback();
			return -1;
		}
	}

	/**
	 *  Load an object from an order and create a new invoice into database
	 *
	 *  @param      Object			$object         	Object source
	 *  @param		User			$user				Object user
	 *  @return     int             					<0 if KO, 0 if nothing done, 1 if OK
	 */
	function createFromOrder($object, User $user)
	{
		global $hookmanager;

		$error=0;

		// Closed order
		$this->date = dol_now();
		$this->source = 0;

		$num=count($object->lines);
		for ($i = 0; $i < $num; $i++)
		{
			$line = new FactureLigne($this->db);

			$line->libelle			= $object->lines[$i]->libelle;
			$line->label			= $object->lines[$i]->label;
			$line->desc				= $object->lines[$i]->desc;
			$line->subprice			= $object->lines[$i]->subprice;
			$line->total_ht			= $object->lines[$i]->total_ht;
			$line->total_tva		= $object->lines[$i]->total_tva;
			$line->total_localtax1	= $object->lines[$i]->total_localtax1;
			$line->total_localtax2	= $object->lines[$i]->total_localtax2;
			$line->total_ttc		= $object->lines[$i]->total_ttc;
			$line->vat_src_code  	= $object->lines[$i]->vat_src_code;
			$line->tva_tx			= $object->lines[$i]->tva_tx;
			$line->localtax1_tx		= $object->lines[$i]->localtax1_tx;
			$line->localtax2_tx		= $object->lines[$i]->localtax2_tx;
			$line->qty				= $object->lines[$i]->qty;
			$line->fk_remise_except	= $object->lines[$i]->fk_remise_except;
			$line->remise_percent	= $object->lines[$i]->remise_percent;
			$line->fk_product		= $object->lines[$i]->fk_product;
			$line->info_bits		= $object->lines[$i]->info_bits;
			$line->product_type		= $object->lines[$i]->product_type;
			$line->rang				= $object->lines[$i]->rang;
			$line->special_code		= $object->lines[$i]->special_code;
			$line->fk_parent_line	= $object->lines[$i]->fk_parent_line;
			$line->fk_unit			= $object->lines[$i]->fk_unit;
			$line->date_start 		= $object->lines[$i]->date_start;
			$line->date_end 		= $object->lines[$i]->date_end;

			$line->fk_fournprice	= $object->lines[$i]->fk_fournprice;
			$marginInfos			= getMarginInfos($object->lines[$i]->subprice, $object->lines[$i]->remise_percent, $object->lines[$i]->tva_tx, $object->lines[$i]->localtax1_tx, $object->lines[$i]->localtax2_tx, $object->lines[$i]->fk_fournprice, $object->lines[$i]->pa_ht);
			$line->pa_ht			= $marginInfos[0];

            // get extrafields from original line
			$object->lines[$i]->fetch_optionals();
			foreach($object->lines[$i]->array_options as $options_key => $value)
				$line->array_options[$options_key] = $value;

			$this->lines[$i] = $line;
		}

		$this->socid                = $object->socid;
		$this->fk_project           = $object->fk_project;
		$this->cond_reglement_id    = $object->cond_reglement_id;
		$this->mode_reglement_id    = $object->mode_reglement_id;
		$this->availability_id      = $object->availability_id;
		$this->demand_reason_id     = $object->demand_reason_id;
		$this->date_livraison       = $object->date_livraison;
		$this->fk_delivery_address  = $object->fk_delivery_address;
		$this->contact_id           = $object->contactid;
		$this->ref_client           = $object->ref_client;
		$this->note_private         = $object->note_private;
		$this->note_public          = $object->note_public;

		$this->origin				= $object->element;
		$this->origin_id			= $object->id;

        // get extrafields from original line
		$object->fetch_optionals($object->id);
		foreach($object->array_options as $options_key => $value)
			$this->array_options[$options_key] = $value;

		// Possibility to add external linked objects with hooks
		$this->linked_objects[$this->origin] = $this->origin_id;
		if (! empty($object->other_linked_objects) && is_array($object->other_linked_objects))
		{
			$this->linked_objects = array_merge($this->linked_objects, $object->other_linked_objects);
		}

		$ret = $this->create($user);

		if ($ret > 0)
		{
			// Actions hooked (by external module)
			$hookmanager->initHooks(array('invoicedao'));

			$parameters=array('objFrom'=>$object);
			$action='';
			$reshook=$hookmanager->executeHooks('createFrom',$parameters,$this,$action);    // Note that $action and $object may have been modified by some hooks
			if ($reshook < 0) $error++;

			if (! $error)
			{
				return 1;
			}
			else return -1;
		}
		else return -1;
	}

	/**
	 * Return link to download file from a direct external access
	 *
	 * @param	int				$withpicto			Add download picto into link
	 * @return	string			HTML link to file
	 */
	function getDirectExternalLink($withpicto=0)
	{
		global $dolibarr_main_url_root;

		// Define $urlwithroot
		$urlwithouturlroot=preg_replace('/'.preg_quote(DOL_URL_ROOT,'/').'$/i','',trim($dolibarr_main_url_root));
		$urlwithroot=$urlwithouturlroot.DOL_URL_ROOT;		// This is to use external domain name found into config file
		//$urlwithroot=DOL_MAIN_URL_ROOT;					// This is to use same domain name than current

		// TODO Read into ecmfile table to get entry and hash exists (PS: If not found, add it)
		include_once DOL_DOCUMENT_ROOT.'/ecm/class/ecmfiles.class.php';
		$ecmfile=new EcmFiles($this->db);
		//$result = $ecmfile->get();

		$hashp='todo';
		return '<a href="'.$urlwithroot.'/document.php?modulepart=invoice&hashp='.$hashp.'" target="_download" rel="noindex, nofollow">'.$this->ref.'</a>';
	}

	/**
	 *  Return clicable link of object (with eventually picto)
	 *
	 *  @param	int		$withpicto       			Add picto into link
	 *  @param  string	$option          			Where point the link
	 *  @param  int		$max             			Maxlength of ref
	 *  @param  int		$short           			1=Return just URL
	 *  @param  string  $moretitle       			Add more text to title tooltip
     *  @param	int  	$notooltip		 			1=Disable tooltip
     *  @param  int     $addlinktonotes  			1=Add link to notes
     *  @param  int     $save_lastsearch_value		-1=Auto, 0=No save of lastsearch_values when clicking, 1=Save lastsearch_values whenclicking
	 *  @return string 			         			String with URL
	 */
	function getNomUrl($withpicto=0, $option='', $max=0, $short=0, $moretitle='', $notooltip=0, $addlinktonotes=0, $save_lastsearch_value=-1)
	{
		global $langs, $conf, $user, $form;

		if (! empty($conf->dol_no_mouse_hover)) $notooltip=1;   // Force disable tooltips

		$result='';

		if ($option == 'withdraw') $url = DOL_URL_ROOT.'/compta/facture/prelevement.php?facid='.$this->id;
		else $url = DOL_URL_ROOT.'/compta/facture/card.php?facid='.$this->id;

        if (!$user->rights->facture->lire)
            $option = 'nolink';

		if ($option !== 'nolink')
		{
			// Add param to save lastsearch_values or not
			$add_save_lastsearch_values=($save_lastsearch_value == 1 ? 1 : 0);
			if ($save_lastsearch_value == -1 && preg_match('/list\.php/',$_SERVER["PHP_SELF"])) $add_save_lastsearch_values=1;
			if ($add_save_lastsearch_values) $url.='&save_lastsearch_values=1';
		}

		if ($short) return $url;

		$picto='bill';
		if ($this->type == self::TYPE_REPLACEMENT) $picto.='r';	// Replacement invoice
		if ($this->type == self::TYPE_CREDIT_NOTE) $picto.='a';	// Credit note
		if ($this->type == self::TYPE_DEPOSIT) $picto.='d';	// Deposit invoice
        $label='';

        if ($user->rights->facture->lire) {
            $label = '<u>' . $langs->trans("ShowInvoice") . '</u>';
            if (! empty($this->ref))
                $label .= '<br><b>'.$langs->trans('Ref') . ':</b> ' . $this->ref;
            if (! empty($this->ref_client))
                $label .= '<br><b>' . $langs->trans('RefCustomer') . ':</b> ' . $this->ref_client;
            if (! empty($this->total_ht))
                $label.= '<br><b>' . $langs->trans('AmountHT') . ':</b> ' . price($this->total_ht, 0, $langs, 0, -1, -1, $conf->currency);
            if (! empty($this->total_tva))
                $label.= '<br><b>' . $langs->trans('VAT') . ':</b> ' . price($this->total_tva, 0, $langs, 0, -1, -1, $conf->currency);
            if (! empty($this->total_localtax1))
                $label.= '<br><b>' . $langs->trans('LT1') . ':</b> ' . price($this->total_localtax1, 0, $langs, 0, -1, -1, $conf->currency);
            if (! empty($this->total_localtax2))
                $label.= '<br><b>' . $langs->trans('LT2') . ':</b> ' . price($this->total_localtax2, 0, $langs, 0, -1, -1, $conf->currency);
            if (! empty($this->total_ttc))
                $label.= '<br><b>' . $langs->trans('AmountTTC') . ':</b> ' . price($this->total_ttc, 0, $langs, 0, -1, -1, $conf->currency);
    		if ($this->type == self::TYPE_REPLACEMENT) $label=$langs->transnoentitiesnoconv("ShowInvoiceReplace").': '.$this->ref;
    		if ($this->type == self::TYPE_CREDIT_NOTE) $label=$langs->transnoentitiesnoconv("ShowInvoiceAvoir").': '.$this->ref;
    		if ($this->type == self::TYPE_DEPOSIT) $label=$langs->transnoentitiesnoconv("ShowInvoiceDeposit").': '.$this->ref;
    		if ($this->type == self::TYPE_SITUATION) $label=$langs->transnoentitiesnoconv("ShowInvoiceSituation").': '.$this->ref;
    		if ($moretitle) $label.=' - '.$moretitle;
        }

		$linkclose='';
		if (empty($notooltip) && $user->rights->facture->lire)
		{
		    if (! empty($conf->global->MAIN_OPTIMIZEFORTEXTBROWSER))
		    {
		        $label=$langs->trans("ShowInvoice");
		        $linkclose.=' alt="'.dol_escape_htmltag($label, 1).'"';
		    }
		    $linkclose.= ' title="'.dol_escape_htmltag($label, 1).'"';
		    $linkclose.=' class="classfortooltip"';
		}

        $linkstart='<a href="'.$url.'"';
        $linkstart.=$linkclose.'>';
		$linkend='</a>';

        if ($option == 'nolink') {
            $linkstart = '';
            $linkend = '';
        }

		$result .= $linkstart;
		if ($withpicto) $result.=img_object(($notooltip?'':$label), $picto, ($notooltip?(($withpicto != 2) ? 'class="paddingright"' : ''):'class="'.(($withpicto != 2) ? 'paddingright ' : '').'classfortooltip"'), 0, 0, $notooltip?0:1);
		if ($withpicto != 2) $result.= ($max?dol_trunc($this->ref,$max):$this->ref);
		$result .= $linkend;

		if ($addlinktonotes)
		{
		    $txttoshow=($user->societe_id>0?$this->note_public:$this->note_private);
		    if ($txttoshow)
		    {
                $notetoshow=$langs->trans("ViewPrivateNote").':<br>'.dol_string_nohtmltag($txttoshow,1);
    		    $result.=' <span class="note inline-block">';
    		    $result.='<a href="'.DOL_URL_ROOT.'/compta/facture/note.php?id='.$this->id.'" class="classfortooltip" title="'.dol_escape_htmltag($notetoshow).'">'.img_picto('','object_generic').'</a>';
    		    //$result.=img_picto($langs->trans("ViewNote"),'object_generic');
    		    //$result.='</a>';
    		    $result.='</span>';
		    }
		}

		return $result;
	}

	/**
	 *	Get object and lines from database
	 *
	 *	@param      int		$rowid       	Id of object to load
	 * 	@param		string	$ref			Reference of invoice
	 * 	@param		string	$ref_ext		External reference of invoice
	 * 	@param		int		$ref_int		Internal reference of other object
	 *  @param		bool	$fetch_situation	Fetch the previous and next situation in $tab_previous_situation_invoice and $tab_next_situation_invoice
	 *	@return     int         			>0 if OK, <0 if KO, 0 if not found
	 */
	function fetch($rowid, $ref='', $ref_ext='', $ref_int='', $fetch_situation=false)
	{
		global $conf;

		if (empty($rowid) && empty($ref) && empty($ref_ext) && empty($ref_int)) return -1;

		$sql = 'SELECT f.rowid,f.entity,f.facnumber,f.ref_client,f.ref_ext,f.ref_int,f.type,f.fk_soc,f.amount';
		$sql.= ', f.tva, f.localtax1, f.localtax2, f.total, f.total_ttc, f.revenuestamp';
		$sql.= ', f.remise_percent, f.remise_absolue, f.remise';
		$sql.= ', f.datef as df, f.date_pointoftax';
		$sql.= ', f.date_lim_reglement as dlr';
		$sql.= ', f.datec as datec';
		$sql.= ', f.date_valid as datev';
		$sql.= ', f.tms as datem';
		$sql.= ', f.note_private, f.note_public, f.fk_statut, f.paye, f.close_code, f.close_note, f.fk_user_author, f.fk_user_valid, f.model_pdf, f.last_main_doc';
		$sql.= ', f.fk_facture_source';
		$sql.= ', f.fk_mode_reglement, f.fk_cond_reglement, f.fk_projet, f.extraparams';
		$sql.= ', f.situation_cycle_ref, f.situation_counter, f.situation_final';
		$sql.= ', f.fk_account';
		$sql.= ", f.fk_multicurrency, f.multicurrency_code, f.multicurrency_tx, f.multicurrency_total_ht, f.multicurrency_total_tva, f.multicurrency_total_ttc";
		$sql.= ', p.code as mode_reglement_code, p.libelle as mode_reglement_libelle';
		$sql.= ', c.code as cond_reglement_code, c.libelle as cond_reglement_libelle, c.libelle_facture as cond_reglement_libelle_doc';
        $sql.= ', f.fk_incoterms, f.location_incoterms';
        $sql.= ", i.libelle as libelle_incoterms";
		$sql.= ' FROM '.MAIN_DB_PREFIX.'facture as f';
		$sql.= ' LEFT JOIN '.MAIN_DB_PREFIX.'c_payment_term as c ON f.fk_cond_reglement = c.rowid';
		$sql.= ' LEFT JOIN '.MAIN_DB_PREFIX.'c_paiement as p ON f.fk_mode_reglement = p.id';
		$sql.= ' LEFT JOIN '.MAIN_DB_PREFIX.'c_incoterms as i ON f.fk_incoterms = i.rowid';

		if ($rowid)   $sql.= " WHERE f.rowid=".$rowid;
		else $sql.= ' WHERE f.entity IN ('.getEntity('facture').')'; // Dont't use entity if you use rowid

		if ($ref)     $sql.= " AND f.facnumber='".$this->db->escape($ref)."'";
		if ($ref_ext) $sql.= " AND f.ref_ext='".$this->db->escape($ref_ext)."'";
		if ($ref_int) $sql.= " AND f.ref_int='".$this->db->escape($ref_int)."'";

		dol_syslog(get_class($this)."::fetch", LOG_DEBUG);
		$result = $this->db->query($sql);
		if ($result)
		{
			if ($this->db->num_rows($result))
			{
				$obj = $this->db->fetch_object($result);

				$this->id					= $obj->rowid;
				$this->entity				= $obj->entity;

				$this->ref					= $obj->facnumber;
				$this->ref_client			= $obj->ref_client;
				$this->ref_ext				= $obj->ref_ext;
				$this->ref_int				= $obj->ref_int;
				$this->type					= $obj->type;
				$this->date					= $this->db->jdate($obj->df);
				$this->date_pointoftax		= $this->db->jdate($obj->date_pointoftax);
				$this->date_creation		= $this->db->jdate($obj->datec);
				$this->date_validation		= $this->db->jdate($obj->datev);
				$this->datem				= $this->db->jdate($obj->datem);
				$this->remise_percent		= $obj->remise_percent;
				$this->remise_absolue		= $obj->remise_absolue;
				$this->total_ht				= $obj->total;
				$this->total_tva			= $obj->tva;
				$this->total_localtax1		= $obj->localtax1;
				$this->total_localtax2		= $obj->localtax2;
				$this->total_ttc			= $obj->total_ttc;
				$this->revenuestamp         = $obj->revenuestamp;
				$this->paye					= $obj->paye;
				$this->close_code			= $obj->close_code;
				$this->close_note			= $obj->close_note;
				$this->socid				= $obj->fk_soc;
				$this->statut				= $obj->fk_statut;
				$this->date_lim_reglement	= $this->db->jdate($obj->dlr);
				$this->mode_reglement_id	= $obj->fk_mode_reglement;
				$this->mode_reglement_code	= $obj->mode_reglement_code;
				$this->mode_reglement		= $obj->mode_reglement_libelle;
				$this->cond_reglement_id	= $obj->fk_cond_reglement;
				$this->cond_reglement_code	= $obj->cond_reglement_code;
				$this->cond_reglement		= $obj->cond_reglement_libelle;
				$this->cond_reglement_doc	= $obj->cond_reglement_libelle_doc;
				$this->fk_account           = ($obj->fk_account>0)?$obj->fk_account:null;
				$this->fk_project			= $obj->fk_projet;
				$this->fk_facture_source	= $obj->fk_facture_source;
				$this->note					= $obj->note_private;	// deprecated
				$this->note_private			= $obj->note_private;
				$this->note_public			= $obj->note_public;
				$this->user_author			= $obj->fk_user_author;
				$this->user_valid			= $obj->fk_user_valid;
				$this->modelpdf				= $obj->model_pdf;
				$this->last_main_doc		= $obj->last_main_doc;
				$this->situation_cycle_ref  = $obj->situation_cycle_ref;
				$this->situation_counter    = $obj->situation_counter;
				$this->situation_final      = $obj->situation_final;
				$this->extraparams			= (array) json_decode($obj->extraparams, true);

				//Incoterms
				$this->fk_incoterms = $obj->fk_incoterms;
				$this->location_incoterms = $obj->location_incoterms;
				$this->libelle_incoterms = $obj->libelle_incoterms;

				// Multicurrency
				$this->fk_multicurrency 		= $obj->fk_multicurrency;
				$this->multicurrency_code 		= $obj->multicurrency_code;
				$this->multicurrency_tx 		= $obj->multicurrency_tx;
				$this->multicurrency_total_ht 	= $obj->multicurrency_total_ht;
				$this->multicurrency_total_tva 	= $obj->multicurrency_total_tva;
				$this->multicurrency_total_ttc 	= $obj->multicurrency_total_ttc;

				if (($this->type == self::TYPE_SITUATION || ($this->type == self::TYPE_CREDIT_NOTE && $this->situation_cycle_ref > 0))  && $fetch_situation)
				{
					$this->fetchPreviousNextSituationInvoice();
				}

				if ($this->statut == self::STATUS_DRAFT)	$this->brouillon = 1;

				// Retreive all extrafield
				// fetch optionals attributes and labels
				$this->fetch_optionals();

				/*
				 * Lines
				 */

				$this->lines  = array();

				$result=$this->fetch_lines();
				if ($result < 0)
				{
					$this->error=$this->db->error();
					return -3;
				}
				return 1;
			}
			else
			{
				$this->error='Bill with id='.$rowid.' or ref='.$ref.' or ref_ext='.$ref_ext.' not found';
				dol_syslog(get_class($this)."::fetch Error ".$this->error, LOG_ERR);
				return 0;
			}
		}
		else
		{
			$this->error=$this->db->error();
			return -1;
		}
	}


	/**
	 *	Load all detailed lines into this->lines
	 *
	 *	@return     int         1 if OK, < 0 if KO
	 */
    // phpcs:ignore PEAR.NamingConventions.ValidFunctionName.NotCamelCaps
	function fetch_lines()
	{
		$this->lines=array();

		$sql = 'SELECT l.rowid, l.fk_facture, l.fk_product, l.fk_parent_line, l.label as custom_label, l.description, l.product_type, l.price, l.qty, l.vat_src_code, l.tva_tx,';
		$sql.= ' l.situation_percent, l.fk_prev_id,';
		$sql.= ' l.localtax1_tx, l.localtax2_tx, l.localtax1_type, l.localtax2_type, l.remise_percent, l.fk_remise_except, l.subprice,';
		$sql.= ' l.rang, l.special_code,';
		$sql.= ' l.date_start as date_start, l.date_end as date_end,';
		$sql.= ' l.info_bits, l.total_ht, l.total_tva, l.total_localtax1, l.total_localtax2, l.total_ttc, l.fk_code_ventilation, l.fk_product_fournisseur_price as fk_fournprice, l.buy_price_ht as pa_ht,';
		$sql.= ' l.fk_unit,';
		$sql.= ' l.fk_multicurrency, l.multicurrency_code, l.multicurrency_subprice, l.multicurrency_total_ht, l.multicurrency_total_tva, l.multicurrency_total_ttc,';
		$sql.= ' p.ref as product_ref, p.fk_product_type as fk_product_type, p.label as product_label, p.description as product_desc';
		$sql.= ' FROM '.MAIN_DB_PREFIX.'facturedet as l';
		$sql.= ' LEFT JOIN '.MAIN_DB_PREFIX.'product as p ON l.fk_product = p.rowid';
		$sql.= ' WHERE l.fk_facture = '.$this->id;
		$sql.= ' ORDER BY l.rang, l.rowid';

		dol_syslog(get_class($this).'::fetch_lines', LOG_DEBUG);
		$result = $this->db->query($sql);
		if ($result)
		{
			$num = $this->db->num_rows($result);
			$i = 0;
			while ($i < $num)
			{
				$objp = $this->db->fetch_object($result);
				$line = new FactureLigne($this->db);

				$line->id               = $objp->rowid;
				$line->rowid	        = $objp->rowid;             // deprecated
				$line->fk_facture       = $objp->fk_facture;
				$line->label            = $objp->custom_label;		// deprecated
				$line->desc             = $objp->description;		// Description line
				$line->description      = $objp->description;		// Description line
				$line->product_type     = $objp->product_type;		// Type of line
				$line->ref              = $objp->product_ref;		// Ref product
				$line->product_ref      = $objp->product_ref;		// Ref product
				$line->libelle          = $objp->product_label;		// TODO deprecated
				$line->product_label	= $objp->product_label;		// Label product
				$line->product_desc     = $objp->product_desc;		// Description product
				$line->fk_product_type  = $objp->fk_product_type;	// Type of product
				$line->qty              = $objp->qty;
				$line->subprice         = $objp->subprice;

                $line->vat_src_code     = $objp->vat_src_code;
				$line->tva_tx           = $objp->tva_tx;
				$line->localtax1_tx     = $objp->localtax1_tx;
				$line->localtax2_tx     = $objp->localtax2_tx;
				$line->localtax1_type   = $objp->localtax1_type;
				$line->localtax2_type   = $objp->localtax2_type;
				$line->remise_percent   = $objp->remise_percent;
				$line->fk_remise_except = $objp->fk_remise_except;
				$line->fk_product       = $objp->fk_product;
				$line->date_start       = $this->db->jdate($objp->date_start);
				$line->date_end         = $this->db->jdate($objp->date_end);
				$line->date_start       = $this->db->jdate($objp->date_start);
				$line->date_end         = $this->db->jdate($objp->date_end);
				$line->info_bits        = $objp->info_bits;
				$line->total_ht         = $objp->total_ht;
				$line->total_tva        = $objp->total_tva;
				$line->total_localtax1  = $objp->total_localtax1;
				$line->total_localtax2  = $objp->total_localtax2;
				$line->total_ttc        = $objp->total_ttc;
				$line->code_ventilation = $objp->fk_code_ventilation;
				$line->fk_fournprice 	= $objp->fk_fournprice;
				$marginInfos			= getMarginInfos($objp->subprice, $objp->remise_percent, $objp->tva_tx, $objp->localtax1_tx, $objp->localtax2_tx, $line->fk_fournprice, $objp->pa_ht);
				$line->pa_ht 			= $marginInfos[0];
				$line->marge_tx			= $marginInfos[1];
				$line->marque_tx		= $marginInfos[2];
				$line->rang				= $objp->rang;
				$line->special_code		= $objp->special_code;
				$line->fk_parent_line	= $objp->fk_parent_line;
				$line->situation_percent= $objp->situation_percent;
				$line->fk_prev_id       = $objp->fk_prev_id;
				$line->fk_unit	        = $objp->fk_unit;

				// Accountancy
				$line->fk_accounting_account	= $objp->fk_code_ventilation;

				// Multicurrency
				$line->fk_multicurrency 		= $objp->fk_multicurrency;
				$line->multicurrency_code 		= $objp->multicurrency_code;
				$line->multicurrency_subprice 	= $objp->multicurrency_subprice;
				$line->multicurrency_total_ht 	= $objp->multicurrency_total_ht;
				$line->multicurrency_total_tva 	= $objp->multicurrency_total_tva;
				$line->multicurrency_total_ttc 	= $objp->multicurrency_total_ttc;

				// TODO Fetch optional like done in fetch line of facture_rec ?

				$this->lines[$i] = $line;

				$i++;
			}
			$this->db->free($result);
			return 1;
		}
		else
		{
			$this->error=$this->db->error();
			return -3;
		}
	}

	/**
	 * Fetch previous and next situations invoices
	 *
	 * @return	void
	 */
	function fetchPreviousNextSituationInvoice()
	{
		global $conf;

		$this->tab_previous_situation_invoice = array();
		$this->tab_next_situation_invoice = array();

		$sql = 'SELECT rowid, situation_counter FROM '.MAIN_DB_PREFIX.'facture WHERE rowid <> '.$this->id.' AND entity = '.$conf->entity.' AND situation_cycle_ref = '.(int) $this->situation_cycle_ref.' ORDER BY situation_counter ASC';

		dol_syslog(get_class($this).'::fetchPreviousNextSituationInvoice ', LOG_DEBUG);
		$result = $this->db->query($sql);
		if ($result && $this->db->num_rows($result) > 0)
		{
			while ($objp = $this->db->fetch_object($result))
			{
				$invoice = new Facture($this->db);
				if ($invoice->fetch($objp->rowid) > 0)
				{
				    if ($objp->situation_counter < $this->situation_counter
				        || ($objp->situation_counter == $this->situation_counter && $objp->rowid < $this->id) // This case appear when there are credit notes
				       )
					{
					    $this->tab_previous_situation_invoice[] = $invoice;
					}
					else
					{
					    $this->tab_next_situation_invoice[] = $invoice;
					}
				}
			}
		}
	}

	/**
	 *      Update database
	 *
	 *      @param      User	$user        	User that modify
	 *      @param      int		$notrigger	    0=launch triggers after, 1=disable triggers
	 *      @return     int      			   	<0 if KO, >0 if OK
	 */
	function update(User $user, $notrigger=0)
	{
		global $conf;

		$error=0;

		// Clean parameters
		if (empty($this->type)) $this->type= self::TYPE_STANDARD;
		if (isset($this->facnumber)) $this->facnumber=trim($this->ref);
		if (isset($this->ref_client)) $this->ref_client=trim($this->ref_client);
		if (isset($this->increment)) $this->increment=trim($this->increment);
		if (isset($this->close_code)) $this->close_code=trim($this->close_code);
		if (isset($this->close_note)) $this->close_note=trim($this->close_note);
		if (isset($this->note) || isset($this->note_private)) $this->note=(isset($this->note) ? trim($this->note) : trim($this->note_private));		// deprecated
		if (isset($this->note) || isset($this->note_private)) $this->note_private=(isset($this->note_private) ? trim($this->note_private) : trim($this->note));
		if (isset($this->note_public)) $this->note_public=trim($this->note_public);
		if (isset($this->modelpdf)) $this->modelpdf=trim($this->modelpdf);
		if (isset($this->import_key)) $this->import_key=trim($this->import_key);

		// Check parameters
		// Put here code to add control on parameters values

		// Update request
		$sql = "UPDATE ".MAIN_DB_PREFIX."facture SET";
		$sql.= " facnumber=".(isset($this->ref)?"'".$this->db->escape($this->ref)."'":"null").",";
		$sql.= " type=".(isset($this->type)?$this->db->escape($this->type):"null").",";
		$sql.= " ref_client=".(isset($this->ref_client)?"'".$this->db->escape($this->ref_client)."'":"null").",";
		$sql.= " increment=".(isset($this->increment)?"'".$this->db->escape($this->increment)."'":"null").",";
		$sql.= " fk_soc=".(isset($this->socid)?$this->db->escape($this->socid):"null").",";
		$sql.= " datec=".(strval($this->date_creation)!='' ? "'".$this->db->idate($this->date_creation)."'" : 'null').",";
		$sql.= " datef=".(strval($this->date)!='' ? "'".$this->db->idate($this->date)."'" : 'null').",";
		$sql.= " date_pointoftax=".(strval($this->date_pointoftax)!='' ? "'".$this->db->idate($this->date_pointoftax)."'" : 'null').",";
		$sql.= " date_valid=".(strval($this->date_validation)!='' ? "'".$this->db->idate($this->date_validation)."'" : 'null').",";
		$sql.= " paye=".(isset($this->paye)?$this->db->escape($this->paye):"null").",";
		$sql.= " remise_percent=".(isset($this->remise_percent)?$this->db->escape($this->remise_percent):"null").",";
		$sql.= " remise_absolue=".(isset($this->remise_absolue)?$this->db->escape($this->remise_absolue):"null").",";
		$sql.= " close_code=".(isset($this->close_code)?"'".$this->db->escape($this->close_code)."'":"null").",";
		$sql.= " close_note=".(isset($this->close_note)?"'".$this->db->escape($this->close_note)."'":"null").",";
		$sql.= " tva=".(isset($this->total_tva)?$this->total_tva:"null").",";
		$sql.= " localtax1=".(isset($this->total_localtax1)?$this->total_localtax1:"null").",";
		$sql.= " localtax2=".(isset($this->total_localtax2)?$this->total_localtax2:"null").",";
		$sql.= " total=".(isset($this->total_ht)?$this->total_ht:"null").",";
		$sql.= " total_ttc=".(isset($this->total_ttc)?$this->total_ttc:"null").",";
		$sql.= " revenuestamp=".((isset($this->revenuestamp) && $this->revenuestamp != '')?$this->db->escape($this->revenuestamp):"null").",";
		$sql.= " fk_statut=".(isset($this->statut)?$this->db->escape($this->statut):"null").",";
		$sql.= " fk_user_author=".(isset($this->user_author)?$this->db->escape($this->user_author):"null").",";
		$sql.= " fk_user_valid=".(isset($this->fk_user_valid)?$this->db->escape($this->fk_user_valid):"null").",";
		$sql.= " fk_facture_source=".(isset($this->fk_facture_source)?$this->db->escape($this->fk_facture_source):"null").",";
		$sql.= " fk_projet=".(isset($this->fk_project)?$this->db->escape($this->fk_project):"null").",";
		$sql.= " fk_cond_reglement=".(isset($this->cond_reglement_id)?$this->db->escape($this->cond_reglement_id):"null").",";
		$sql.= " fk_mode_reglement=".(isset($this->mode_reglement_id)?$this->db->escape($this->mode_reglement_id):"null").",";
		$sql.= " date_lim_reglement=".(strval($this->date_lim_reglement)!='' ? "'".$this->db->idate($this->date_lim_reglement)."'" : 'null').",";
		$sql.= " note_private=".(isset($this->note_private)?"'".$this->db->escape($this->note_private)."'":"null").",";
		$sql.= " note_public=".(isset($this->note_public)?"'".$this->db->escape($this->note_public)."'":"null").",";
		$sql.= " model_pdf=".(isset($this->modelpdf)?"'".$this->db->escape($this->modelpdf)."'":"null").",";
		$sql.= " import_key=".(isset($this->import_key)?"'".$this->db->escape($this->import_key)."'":"null").",";
		$sql.= " situation_cycle_ref=".(empty($this->situation_cycle_ref)?"null":$this->db->escape($this->situation_cycle_ref)).",";
		$sql.= " situation_counter=".(empty($this->situation_counter)?"null":$this->db->escape($this->situation_counter)).",";
		$sql.= " situation_final=".(empty($this->situation_counter)?"0":$this->db->escape($this->situation_counter));
		$sql.= " WHERE rowid=".$this->id;

		$this->db->begin();

		dol_syslog(get_class($this)."::update", LOG_DEBUG);
		$resql = $this->db->query($sql);
		if (! $resql) {
			$error++; $this->errors[]="Error ".$this->db->lasterror();
		}

		if (! $error && empty($conf->global->MAIN_EXTRAFIELDS_DISABLED) && is_array($this->array_options) && count($this->array_options)>0)
		{
			$result=$this->insertExtraFields();
			if ($result < 0)
			{
				$error++;
			}
		}

		if (! $error && ! $notrigger)
		{
			// Call trigger
			$result=$this->call_trigger('BILL_MODIFY',$user);
			if ($result < 0) $error++;
			// End call triggers
		}

		// Commit or rollback
		if ($error)
		{
			foreach($this->errors as $errmsg)
			{
				dol_syslog(get_class($this)."::update ".$errmsg, LOG_ERR);
				$this->error.=($this->error?', '.$errmsg:$errmsg);
			}
			$this->db->rollback();
			return -1*$error;
		}
		else
		{
			$this->db->commit();
			return 1;
		}
	}


	/**
	 *    Add a discount line into an invoice (as an invoice line) using an existing absolute discount (Consume the discount)
	 *
	 *    @param     int	$idremise	Id of absolute discount
	 *    @return    int          		>0 if OK, <0 if KO
	 */
    // phpcs:ignore PEAR.NamingConventions.ValidFunctionName.NotCamelCaps
	function insert_discount($idremise)
	{
		global $langs;

		include_once DOL_DOCUMENT_ROOT.'/core/lib/price.lib.php';
		include_once DOL_DOCUMENT_ROOT.'/core/class/discount.class.php';

		$this->db->begin();

		$remise=new DiscountAbsolute($this->db);
		$result=$remise->fetch($idremise);

		if ($result > 0)
		{
			if ($remise->fk_facture)	// Protection against multiple submission
			{
				$this->error=$langs->trans("ErrorDiscountAlreadyUsed");
				$this->db->rollback();
				return -5;
			}

			$facligne=new FactureLigne($this->db);
			$facligne->fk_facture=$this->id;
			$facligne->fk_remise_except=$remise->id;
			$facligne->desc=$remise->description;   	// Description ligne
			$facligne->vat_src_code=$remise->vat_src_code;
			$facligne->tva_tx=$remise->tva_tx;
			$facligne->subprice = -$remise->amount_ht;
			$facligne->fk_product=0;					// Id produit predefini
			$facligne->qty=1;
			$facligne->remise_percent=0;
			$facligne->rang=-1;
			$facligne->info_bits=2;

			// Get buy/cost price of invoice that is source of discount
			if ($remise->fk_facture_source > 0)
			{
    			$srcinvoice=new Facture($this->db);
    			$srcinvoice->fetch($remise->fk_facture_source);
    			$totalcostpriceofinvoice=0;
    			include_once DOL_DOCUMENT_ROOT.'/core/class/html.formmargin.class.php';  // TODO Move this into commonobject
    			$formmargin=new FormMargin($this->db);
    			$arraytmp=$formmargin->getMarginInfosArray($srcinvoice, false);
        		$facligne->pa_ht = $arraytmp['pa_total'];
			}

			$facligne->total_ht  = -$remise->amount_ht;
			$facligne->total_tva = -$remise->amount_tva;
			$facligne->total_ttc = -$remise->amount_ttc;

			$facligne->multicurrency_subprice = -$remise->multicurrency_subprice;
			$facligne->multicurrency_total_ht = -$remise->multicurrency_total_ht;
			$facligne->multicurrency_total_tva = -$remise->multicurrency_total_tva;
			$facligne->multicurrency_total_ttc = -$remise->multicurrency_total_ttc;

			$lineid=$facligne->insert();
			if ($lineid > 0)
			{
				$result=$this->update_price(1);
				if ($result > 0)
				{
					// Create link between discount and invoice line
					$result=$remise->link_to_invoice($lineid,0);
					if ($result < 0)
					{
						$this->error=$remise->error;
						$this->db->rollback();
						return -4;
					}

					$this->db->commit();
					return 1;
				}
				else
				{
					$this->error=$facligne->error;
					$this->db->rollback();
					return -1;
				}
			}
			else
			{
				$this->error=$facligne->error;
				$this->db->rollback();
				return -2;
			}
		}
		else
		{
			$this->db->rollback();
			return -3;
		}
	}

	/**
	 *	Set customer ref
	 *
	 *	@param     	string	$ref_client		Customer ref
	 *  @param     	int		$notrigger		1=Does not execute triggers, 0= execute triggers
	 *	@return		int						<0 if KO, >0 if OK
	 */
    // phpcs:ignore PEAR.NamingConventions.ValidFunctionName.NotCamelCaps
	function set_ref_client($ref_client, $notrigger=0)
	{
	    global $user;

		$error=0;

		$this->db->begin();

		$sql = 'UPDATE '.MAIN_DB_PREFIX.'facture';
		if (empty($ref_client))
			$sql .= ' SET ref_client = NULL';
		else
			$sql .= ' SET ref_client = \''.$this->db->escape($ref_client).'\'';
		$sql .= ' WHERE rowid = '.$this->id;

		dol_syslog(__METHOD__.' this->id='.$this->id.', ref_client='.$ref_client, LOG_DEBUG);
		$resql=$this->db->query($sql);
		if (!$resql)
		{
			$this->errors[]=$this->db->error();
			$error++;
		}

		if (! $error)
		{
			$this->ref_client = $ref_client;
		}

		if (! $notrigger && empty($error))
		{
			// Call trigger
			$result=$this->call_trigger('BILL_MODIFY',$user);
			if ($result < 0) $error++;
			// End call triggers
		}

		if (! $error)
		{

			$this->ref_client = $ref_client;

			$this->db->commit();
			return 1;
		}
		else
		{
			foreach($this->errors as $errmsg)
			{
				dol_syslog(__METHOD__.' Error: '.$errmsg, LOG_ERR);
				$this->error.=($this->error?', '.$errmsg:$errmsg);
			}
			$this->db->rollback();
			return -1*$error;
		}
	}

	/**
	 *	Delete invoice
	 *
	 *	@param     	User	$user      	    User making the deletion.
	 *	@param		int		$notrigger		1=Does not execute triggers, 0= execute triggers
	 *	@param		int		$idwarehouse	Id warehouse to use for stock change.
	 *	@return		int						<0 if KO, 0=Refused, >0 if OK
	 */
	function delete($user, $notrigger=0, $idwarehouse=-1)
	{
		global $langs,$conf;
		require_once DOL_DOCUMENT_ROOT.'/core/lib/files.lib.php';

		$rowid=$this->id;

		dol_syslog(get_class($this)."::delete rowid=".$rowid.", ref=".$this->ref.", thirdparty=".$this->thirdparty->name, LOG_DEBUG);

		// Test to avoid invoice deletion (allowed if draft)
		$result = $this->is_erasable();

		if ($result <= 0) return 0;

		$error=0;

		$this->db->begin();

		if (! $error && ! $notrigger)
		{
            // Call trigger
            $result=$this->call_trigger('BILL_DELETE',$user);
            if ($result < 0) $error++;
            // End call triggers
		}

		// Removed extrafields
		if (! $error) {
			$result=$this->deleteExtraFields();
			if ($result < 0)
			{
				$error++;
				dol_syslog(get_class($this)."::delete error deleteExtraFields ".$this->error, LOG_ERR);
			}
		}

		if (! $error)
		{
			// Delete linked object
			$res = $this->deleteObjectLinked();
			if ($res < 0) $error++;
		}

		if (! $error)
		{
			// If invoice was converted into a discount not yet consumed, we remove discount
			$sql = 'DELETE FROM '.MAIN_DB_PREFIX.'societe_remise_except';
			$sql.= ' WHERE fk_facture_source = '.$rowid;
			$sql.= ' AND fk_facture_line IS NULL';
			$resql=$this->db->query($sql);

			// If invoice has consumned discounts
			$this->fetch_lines();
			$list_rowid_det=array();
			foreach($this->lines as $key => $invoiceline)
			{
				$list_rowid_det[]=$invoiceline->rowid;
			}

			// Consumned discounts are freed
			if (count($list_rowid_det))
			{
				$sql = 'UPDATE '.MAIN_DB_PREFIX.'societe_remise_except';
				$sql.= ' SET fk_facture = NULL, fk_facture_line = NULL';
				$sql.= ' WHERE fk_facture_line IN ('.join(',',$list_rowid_det).')';

				dol_syslog(get_class($this)."::delete", LOG_DEBUG);
				if (! $this->db->query($sql))
				{
					$this->error=$this->db->error()." sql=".$sql;
					$this->db->rollback();
					return -5;
				}
			}

			// If we decrement stock on invoice validation, we increment
			if ($this->type != self::TYPE_DEPOSIT && $result >= 0 && ! empty($conf->stock->enabled) && ! empty($conf->global->STOCK_CALCULATE_ON_BILL) && $idwarehouse!=-1)
			{
				require_once DOL_DOCUMENT_ROOT.'/product/stock/class/mouvementstock.class.php';
				$langs->load("agenda");

				$num=count($this->lines);
				for ($i = 0; $i < $num; $i++)
				{
					if ($this->lines[$i]->fk_product > 0)
					{
						$mouvP = new MouvementStock($this->db);
						$mouvP->origin = &$this;
						// We decrease stock for product
						if ($this->type == self::TYPE_CREDIT_NOTE) $result=$mouvP->livraison($user, $this->lines[$i]->fk_product, $idwarehouse, $this->lines[$i]->qty, $this->lines[$i]->subprice, $langs->trans("InvoiceDeleteDolibarr",$this->ref));
						else $result=$mouvP->reception($user, $this->lines[$i]->fk_product, $idwarehouse, $this->lines[$i]->qty, 0, $langs->trans("InvoiceDeleteDolibarr",$this->ref));	// we use 0 for price, to not change the weighted average value
					}
				}
			}


			// Delete invoice line
			$sql = 'DELETE FROM '.MAIN_DB_PREFIX.'facturedet WHERE fk_facture = '.$rowid;

			dol_syslog(get_class($this)."::delete", LOG_DEBUG);

			if ($this->db->query($sql) && $this->delete_linked_contact())
			{
				$sql = 'DELETE FROM '.MAIN_DB_PREFIX.'facture WHERE rowid = '.$rowid;

				dol_syslog(get_class($this)."::delete", LOG_DEBUG);

				$resql=$this->db->query($sql);
				if ($resql)
				{
					// On efface le repertoire de pdf provisoire
					$ref = dol_sanitizeFileName($this->ref);
					if ($conf->facture->dir_output && !empty($this->ref))
					{
						$dir = $conf->facture->dir_output . "/" . $ref;
						$file = $conf->facture->dir_output . "/" . $ref . "/" . $ref . ".pdf";
						if (file_exists($file))	// We must delete all files before deleting directory
						{
							$ret=dol_delete_preview($this);

							if (! dol_delete_file($file,0,0,0,$this)) // For triggers
							{
								$this->error=$langs->trans("ErrorCanNotDeleteFile",$file);
								$this->db->rollback();
								return 0;
							}
						}
						if (file_exists($dir))
						{
							if (! dol_delete_dir_recursive($dir)) // For remove dir and meta
							{
								$this->error=$langs->trans("ErrorCanNotDeleteDir",$dir);
								$this->db->rollback();
								return 0;
							}
						}
					}

					$this->db->commit();
					return 1;
				}
				else
				{
					$this->error=$this->db->lasterror()." sql=".$sql;
					$this->db->rollback();
					return -6;
				}
			}
			else
			{
				$this->error=$this->db->lasterror()." sql=".$sql;
				$this->db->rollback();
				return -4;
			}
		}
		else
		{
			$this->db->rollback();
			return -2;
		}
	}

	/**
	 *  Tag la facture comme paye completement (si close_code non renseigne) => this->fk_statut=2, this->paye=1
	 *  ou partiellement (si close_code renseigne) + appel trigger BILL_PAYED => this->fk_statut=2, this->paye stay 0
	 *
	 *  @param	User	$user      	Objet utilisateur qui modifie
	 *	@param  string	$close_code	Code renseigne si on classe a payee completement alors que paiement incomplet (cas escompte par exemple)
	 *	@param  string	$close_note	Commentaire renseigne si on classe a payee alors que paiement incomplet (cas escompte par exemple)
	 *  @return int         		<0 if KO, >0 if OK
	 */
    // phpcs:ignore PEAR.NamingConventions.ValidFunctionName.NotCamelCaps
	function set_paid($user, $close_code='', $close_note='')
	{
		$error=0;

		if ($this->paye != 1)
		{
			$this->db->begin();

			dol_syslog(get_class($this)."::set_paid rowid=".$this->id, LOG_DEBUG);

			$sql = 'UPDATE '.MAIN_DB_PREFIX.'facture SET';
			$sql.= ' fk_statut='.self::STATUS_CLOSED;
			if (! $close_code) $sql.= ', paye=1';
			if ($close_code) $sql.= ", close_code='".$this->db->escape($close_code)."'";
			if ($close_note) $sql.= ", close_note='".$this->db->escape($close_note)."'";
			$sql.= ' WHERE rowid = '.$this->id;

			$resql = $this->db->query($sql);
			if ($resql)
			{
	            // Call trigger
	            $result=$this->call_trigger('BILL_PAYED',$user);
	            if ($result < 0) $error++;
	            // End call triggers
			}
			else
			{
				$error++;
				$this->error=$this->db->lasterror();
			}

			if (! $error)
			{
				$this->db->commit();
				return 1;
			}
			else
			{
				$this->db->rollback();
				return -1;
			}
		}
		else
		{
			return 0;
		}
	}


	/**
	 *  Tag la facture comme non payee completement + appel trigger BILL_UNPAYED
	 *	Fonction utilisee quand un paiement prelevement est refuse,
	 * 	ou quand une facture annulee et reouverte.
	 *
	 *  @param	User	$user       Object user that change status
	 *  @return int         		<0 if KO, >0 if OK
	 */
    // phpcs:ignore PEAR.NamingConventions.ValidFunctionName.NotCamelCaps
	function set_unpaid($user)
	{
		$error=0;

		$this->db->begin();

		$sql = 'UPDATE '.MAIN_DB_PREFIX.'facture';
		$sql.= ' SET paye=0, fk_statut='.self::STATUS_VALIDATED.', close_code=null, close_note=null';
		$sql.= ' WHERE rowid = '.$this->id;

		dol_syslog(get_class($this)."::set_unpaid", LOG_DEBUG);
		$resql = $this->db->query($sql);
		if ($resql)
		{
            // Call trigger
            $result=$this->call_trigger('BILL_UNPAYED',$user);
            if ($result < 0) $error++;
            // End call triggers
		}
		else
		{
			$error++;
			$this->error=$this->db->error();
			dol_print_error($this->db);
		}

		if (! $error)
		{
			$this->db->commit();
			return 1;
		}
		else
		{
			$this->db->rollback();
			return -1;
		}
	}


	/**
	 *	Tag invoice as canceled, with no payment on it (example for replacement invoice or payment never received) + call trigger BILL_CANCEL
	 *	Warning, if option to decrease stock on invoice was set, this function does not change stock (it might be a cancel because
	 *  of no payment even if merchandises were sent).
	 *
	 *	@param	User	$user        	Object user making change
	 *	@param	string	$close_code		Code of closing invoice (CLOSECODE_REPLACED, CLOSECODE_...)
	 *	@param	string	$close_note		Comment
	 *	@return int         			<0 if KO, >0 if OK
	 */
    // phpcs:ignore PEAR.NamingConventions.ValidFunctionName.NotCamelCaps
	function set_canceled($user, $close_code='', $close_note='')
	{

		dol_syslog(get_class($this)."::set_canceled rowid=".$this->id, LOG_DEBUG);

		$this->db->begin();

		$sql = 'UPDATE '.MAIN_DB_PREFIX.'facture SET';
		$sql.= ' fk_statut='.self::STATUS_ABANDONED;
		if ($close_code) $sql.= ", close_code='".$this->db->escape($close_code)."'";
		if ($close_note) $sql.= ", close_note='".$this->db->escape($close_note)."'";
		$sql.= ' WHERE rowid = '.$this->id;

		$resql = $this->db->query($sql);
		if ($resql)
		{
			// On desaffecte de la facture les remises liees
			// car elles n'ont pas ete utilisees vu que la facture est abandonnee.
			$sql = 'UPDATE '.MAIN_DB_PREFIX.'societe_remise_except';
			$sql.= ' SET fk_facture = NULL';
			$sql.= ' WHERE fk_facture = '.$this->id;

			$resql=$this->db->query($sql);
			if ($resql)
			{
	            // Call trigger
	            $result=$this->call_trigger('BILL_CANCEL',$user);
	            if ($result < 0)
	            {
					$this->db->rollback();
					return -1;
				}
	            // End call triggers

				$this->db->commit();
				return 1;
			}
			else
			{
				$this->error=$this->db->error()." sql=".$sql;
				$this->db->rollback();
				return -1;
			}
		}
		else
		{
			$this->error=$this->db->error()." sql=".$sql;
			$this->db->rollback();
			return -2;
		}
	}

	/**
	 * Tag invoice as validated + call trigger BILL_VALIDATE
	 * Object must have lines loaded with fetch_lines
	 *
	 * @param	User	$user           Object user that validate
	 * @param   string	$force_number	Reference to force on invoice
	 * @param	int		$idwarehouse	Id of warehouse to use for stock decrease if option to decreasenon stock is on (0=no decrease)
	 * @param	int		$notrigger		1=Does not execute triggers, 0= execute triggers
     * @return	int						<0 if KO, 0=Nothing done because invoice is not a draft, >0 if OK
	 */
	function validate($user, $force_number='', $idwarehouse=0, $notrigger=0)
	{
		global $conf,$langs;
		require_once DOL_DOCUMENT_ROOT.'/core/lib/files.lib.php';

		$now=dol_now();

		$error=0;
		dol_syslog(get_class($this).'::validate user='.$user->id.', force_number='.$force_number.', idwarehouse='.$idwarehouse);

		// Force to have object complete for checks
		$this->fetch_thirdparty();
		$this->fetch_lines();

		// Check parameters
		if (! $this->brouillon)
		{
			dol_syslog(get_class($this)."::validate no draft status", LOG_WARNING);
			return 0;
		}
		if (count($this->lines) <= 0)
		{
        	$langs->load("errors");
			$this->error=$langs->trans("ErrorObjectMustHaveLinesToBeValidated", $this->ref);
			return -1;
		}
		if ((empty($conf->global->MAIN_USE_ADVANCED_PERMS) && empty($user->rights->facture->creer))
       	|| (! empty($conf->global->MAIN_USE_ADVANCED_PERMS) && empty($user->rights->facture->invoice_advance->validate)))
		{
			$this->error='Permission denied';
			dol_syslog(get_class($this)."::validate ".$this->error.' MAIN_USE_ADVANCED_PERMS='.$conf->global->MAIN_USE_ADVANCED_PERMS, LOG_ERR);
			return -1;
		}

		$this->db->begin();

		// Check parameters
		if ($this->type == self::TYPE_REPLACEMENT)		// si facture de remplacement
		{
			// Controle que facture source connue
			if ($this->fk_facture_source <= 0)
			{
				$this->error=$langs->trans("ErrorFieldRequired",$langs->trans("InvoiceReplacement"));
				$this->db->rollback();
				return -10;
			}

			// Charge la facture source a remplacer
			$facreplaced=new Facture($this->db);
			$result=$facreplaced->fetch($this->fk_facture_source);
			if ($result <= 0)
			{
				$this->error=$langs->trans("ErrorBadInvoice");
				$this->db->rollback();
				return -11;
			}

			// Controle que facture source non deja remplacee par une autre
			$idreplacement=$facreplaced->getIdReplacingInvoice('validated');
			if ($idreplacement && $idreplacement != $this->id)
			{
				$facreplacement=new Facture($this->db);
				$facreplacement->fetch($idreplacement);
				$this->error=$langs->trans("ErrorInvoiceAlreadyReplaced",$facreplaced->ref,$facreplacement->ref);
				$this->db->rollback();
				return -12;
			}

			$result=$facreplaced->set_canceled($user, self::CLOSECODE_REPLACED, '');
			if ($result < 0)
			{
				$this->error=$facreplaced->error;
				$this->db->rollback();
				return -13;
			}
		}

		// Define new ref
		if ($force_number)
		{
			$num = $force_number;
		}
		else if (preg_match('/^[\(]?PROV/i', $this->ref) || empty($this->ref)) // empty should not happened, but when it occurs, the test save life
		{
			if (! empty($conf->global->FAC_FORCE_DATE_VALIDATION))	// If option enabled, we force invoice date
			{
				$this->date=dol_now();
				$this->date_lim_reglement=$this->calculate_date_lim_reglement();
			}
			$num = $this->getNextNumRef($this->thirdparty);
		}
		else
		{
			$num = $this->ref;
		}
		$this->newref = $num;

		if ($num)
		{
			$this->update_price(1);

			// Validate
			$sql = 'UPDATE '.MAIN_DB_PREFIX.'facture';
			$sql.= " SET facnumber='".$num."', fk_statut = ".self::STATUS_VALIDATED.", fk_user_valid = ".($user->id > 0 ? $user->id : "null").", date_valid = '".$this->db->idate($now)."'";
			if (! empty($conf->global->FAC_FORCE_DATE_VALIDATION))	// If option enabled, we force invoice date
			{
				$sql.= ", datef='".$this->db->idate($this->date)."'";
				$sql.= ", date_lim_reglement='".$this->db->idate($this->date_lim_reglement)."'";
			}
			$sql.= ' WHERE rowid = '.$this->id;

			dol_syslog(get_class($this)."::validate", LOG_DEBUG);
			$resql=$this->db->query($sql);
			if (! $resql)
			{
				dol_print_error($this->db);
				$error++;
			}

			// On verifie si la facture etait une provisoire
			if (! $error && (preg_match('/^[\(]?PROV/i', $this->ref)))
			{
				// La verif qu'une remise n'est pas utilisee 2 fois est faite au moment de l'insertion de ligne
			}

			if (! $error)
			{
				// Define third party as a customer
				$result=$this->thirdparty->set_as_client();

				// Si active on decremente le produit principal et ses composants a la validation de facture
				if ($this->type != self::TYPE_DEPOSIT && $result >= 0 && ! empty($conf->stock->enabled) && ! empty($conf->global->STOCK_CALCULATE_ON_BILL) && $idwarehouse > 0)
				{
					require_once DOL_DOCUMENT_ROOT.'/product/stock/class/mouvementstock.class.php';
					$langs->load("agenda");

					// Loop on each line
					$cpt=count($this->lines);
					for ($i = 0; $i < $cpt; $i++)
					{
						if ($this->lines[$i]->fk_product > 0)
						{
							$mouvP = new MouvementStock($this->db);
							$mouvP->origin = &$this;
							// We decrease stock for product
							if ($this->type == self::TYPE_CREDIT_NOTE) $result=$mouvP->reception($user, $this->lines[$i]->fk_product, $idwarehouse, $this->lines[$i]->qty, 0, $langs->trans("InvoiceValidatedInDolibarr",$num));
							else $result=$mouvP->livraison($user, $this->lines[$i]->fk_product, $idwarehouse, $this->lines[$i]->qty, $this->lines[$i]->subprice, $langs->trans("InvoiceValidatedInDolibarr",$num));
							if ($result < 0) {
								$error++;
								$this->error = $mouvP->error;
							}
						}
					}
				}
			}

			// Trigger calls
			if (! $error && ! $notrigger)
			{
	            // Call trigger
	            $result=$this->call_trigger('BILL_VALIDATE',$user);
	            if ($result < 0) $error++;
	            // End call triggers
			}

			if (! $error)
			{
				$this->oldref = $this->ref;

				// Rename directory if dir was a temporary ref
				if (preg_match('/^[\(]?PROV/i', $this->ref))
				{
					// Rename of object directory ($this->ref = old ref, $num = new ref)
					// to  not lose the linked files
					$oldref = dol_sanitizeFileName($this->ref);
					$newref = dol_sanitizeFileName($num);
					$dirsource = $conf->facture->dir_output.'/'.$oldref;
					$dirdest = $conf->facture->dir_output.'/'.$newref;
					if (file_exists($dirsource))
					{
						dol_syslog(get_class($this)."::validate rename dir ".$dirsource." into ".$dirdest);

						if (@rename($dirsource, $dirdest))
						{
							dol_syslog("Rename ok");
	                        // Rename docs starting with $oldref with $newref
	                        $listoffiles=dol_dir_list($conf->facture->dir_output.'/'.$newref, 'files', 1, '^'.preg_quote($oldref,'/'));
	                        foreach($listoffiles as $fileentry)
	                        {
	                        	$dirsource=$fileentry['name'];
	                        	$dirdest=preg_replace('/^'.preg_quote($oldref,'/').'/',$newref, $dirsource);
	                        	$dirsource=$fileentry['path'].'/'.$dirsource;
	                        	$dirdest=$fileentry['path'].'/'.$dirdest;
	                        	@rename($dirsource, $dirdest);
	                        }
						}
					}
				}
			}

			if (! $error && !$this->is_last_in_cycle())
			{
				if (! $this->updatePriceNextInvoice($langs))
				{
					$error++;
				}
			}

			// Set new ref and define current statut
			if (! $error)
			{
				$this->ref = $num;
				$this->facnumber=$num;
				$this->statut= self::STATUS_VALIDATED;
				$this->brouillon=0;
				$this->date_validation=$now;
				$i = 0;

                if (!empty($conf->global->INVOICE_USE_SITUATION))
                {
                	$final = true;
    				$nboflines = count($this->lines);
    				while (($i < $nboflines) && $final) {
    					$final = ($this->lines[$i]->situation_percent == 100);
    					$i++;
    				}

    				if (empty($final)) $this->situation_final = 0;
    				else $this->situation_final = 1;

				$this->setFinal($user);

                }
			}
		}
		else
		{
			$error++;
		}

		if (! $error)
		{
			$this->db->commit();
			return 1;
		}
		else
		{
			$this->db->rollback();
			return -1;
		}
	}

	/**
	 * Update price of next invoice
	 *
	 * @param	Translate	$langs	Translate object
	 * @return bool		false if KO, true if OK
	 */
	function updatePriceNextInvoice(&$langs)
	{
		foreach ($this->tab_next_situation_invoice as $next_invoice)
		{
			$is_last = $next_invoice->is_last_in_cycle();

			if ($next_invoice->brouillon && $is_last != 1)
			{
				$this->error = $langs->trans('updatePriceNextInvoiceErrorUpdateline', $next_invoice->ref);
				return false;
			}

			$next_invoice->brouillon = 1;
			foreach ($next_invoice->lines as $line)
			{
				$result = $next_invoice->updateline($line->id, $line->desc, $line->subprice, $line->qty, $line->remise_percent,
														$line->date_start, $line->date_end, $line->tva_tx, $line->localtax1_tx, $line->localtax2_tx, 'HT', $line->info_bits, $line->product_type,
														$line->fk_parent_line, 0, $line->fk_fournprice, $line->pa_ht, $line->label, $line->special_code, $line->array_options, $line->situation_percent,
														$line->fk_unit);

				if ($result < 0)
				{
					$this->error = $langs->trans('updatePriceNextInvoiceErrorUpdateline', $next_invoice->ref);
					return false;
				}
			}

			break; // Only the next invoice and not each next invoice
		}

		return true;
	}

	/**
	 *	Set draft status
	 *
	 *	@param	User	$user			Object user that modify
	 *	@param	int		$idwarehouse	Id warehouse to use for stock change.
	 *	@return	int						<0 if KO, >0 if OK
	 */
    // phpcs:ignore PEAR.NamingConventions.ValidFunctionName.NotCamelCaps
	function set_draft($user,$idwarehouse=-1)
	{
		global $conf,$langs;

		$error=0;

		if ($this->statut == self::STATUS_DRAFT)
		{
			dol_syslog(get_class($this)."::set_draft already draft status", LOG_WARNING);
			return 0;
		}

		$this->db->begin();

		$sql = "UPDATE ".MAIN_DB_PREFIX."facture";
		$sql.= " SET fk_statut = ".self::STATUS_DRAFT;
		$sql.= " WHERE rowid = ".$this->id;

		dol_syslog(get_class($this)."::set_draft", LOG_DEBUG);
		$result=$this->db->query($sql);
		if ($result)
		{
			// Si on decremente le produit principal et ses composants a la validation de facture, on réincrement
			if ($this->type != self::TYPE_DEPOSIT && $result >= 0 && ! empty($conf->stock->enabled) && ! empty($conf->global->STOCK_CALCULATE_ON_BILL))
			{
				require_once DOL_DOCUMENT_ROOT.'/product/stock/class/mouvementstock.class.php';
				$langs->load("agenda");

				$num=count($this->lines);
				for ($i = 0; $i < $num; $i++)
				{
					if ($this->lines[$i]->fk_product > 0)
					{
						$mouvP = new MouvementStock($this->db);
						$mouvP->origin = &$this;
						// We decrease stock for product
						if ($this->type == self::TYPE_CREDIT_NOTE) $result=$mouvP->livraison($user, $this->lines[$i]->fk_product, $idwarehouse, $this->lines[$i]->qty, $this->lines[$i]->subprice, $langs->trans("InvoiceBackToDraftInDolibarr",$this->ref));
						else $result=$mouvP->reception($user, $this->lines[$i]->fk_product, $idwarehouse, $this->lines[$i]->qty, 0, $langs->trans("InvoiceBackToDraftInDolibarr",$this->ref));	// we use 0 for price, to not change the weighted average value
					}
				}
			}

			if ($error == 0)
			{
				$old_statut=$this->statut;
				$this->brouillon = 1;
				$this->statut = self::STATUS_DRAFT;
	            // Call trigger
	            $result=$this->call_trigger('BILL_UNVALIDATE',$user);
	            if ($result < 0)
				{
					$error++;
					$this->statut=$old_statut;
					$this->brouillon=0;
				}
	            // End call triggers
			} else {
				$this->db->rollback();
				return -1;
			}

			if ($error == 0)
			{
				$this->db->commit();
				return 1;
			}
			else
			{
				$this->db->rollback();
				return -1;
			}
		}
		else
		{
			$this->error=$this->db->error();
			$this->db->rollback();
			return -1;
		}
	}


	/**
	 * 		Add an invoice line into database (linked to product/service or not).
	 * 		Les parametres sont deja cense etre juste et avec valeurs finales a l'appel
	 *		de cette methode. Aussi, pour le taux tva, il doit deja avoir ete defini
	 *		par l'appelant par la methode get_default_tva(societe_vendeuse,societe_acheteuse,produit)
	 *		et le desc doit deja avoir la bonne valeur (a l'appelant de gerer le multilangue)
	 *
	 * 		@param    	string		$desc            	Description of line
	 * 		@param    	double		$pu_ht              Unit price without tax (> 0 even for credit note)
	 * 		@param    	double		$qty             	Quantity
	 * 		@param    	double		$txtva           	Force Vat rate, -1 for auto (Can contain the vat_src_code too with syntax '9.9 (CODE)')
	 * 		@param		double		$txlocaltax1		Local tax 1 rate (deprecated, use instead txtva with code inside)
	 *  	@param		double		$txlocaltax2		Local tax 2 rate (deprecated, use instead txtva with code inside)
	 *		@param    	int			$fk_product      	Id of predefined product/service
	 * 		@param    	double		$remise_percent  	Percent of discount on line
	 * 		@param    	int			$date_start      	Date start of service
	 * 		@param    	int			$date_end        	Date end of service
	 * 		@param    	int			$ventil          	Code of dispatching into accountancy
	 * 		@param    	int			$info_bits			Bits de type de lignes
	 *		@param    	int			$fk_remise_except	Id discount used
	 *		@param		string		$price_base_type	'HT' or 'TTC'
	 * 		@param    	double		$pu_ttc             Unit price with tax (> 0 even for credit note)
	 * 		@param		int			$type				Type of line (0=product, 1=service). Not used if fk_product is defined, the type of product is used.
	 *      @param      int			$rang               Position of line
	 *      @param		int			$special_code		Special code (also used by externals modules!)
	 *      @param		string		$origin				'order', ...
	 *      @param		int			$origin_id			Id of origin object
	 *      @param		int			$fk_parent_line		Id of parent line
	 * 		@param		int			$fk_fournprice		Supplier price id (to calculate margin) or ''
	 * 		@param		int			$pa_ht				Buying price of line (to calculate margin) or ''
	 * 		@param		string		$label				Label of the line (deprecated, do not use)
	 *		@param		array		$array_options		extrafields array
	 *      @param      int         $situation_percent  Situation advance percentage
	 *      @param      int         $fk_prev_id         Previous situation line id reference
	 * 		@param 		string		$fk_unit 			Code of the unit to use. Null to use the default one
	 * 		@param		double		$pu_ht_devise		Unit price in currency
	 *    	@return    	int             				<0 if KO, Id of line if OK
	 */
	function addline($desc, $pu_ht, $qty, $txtva, $txlocaltax1=0, $txlocaltax2=0, $fk_product=0, $remise_percent=0, $date_start='', $date_end='', $ventil=0, $info_bits=0, $fk_remise_except='', $price_base_type='HT', $pu_ttc=0, $type=self::TYPE_STANDARD, $rang=-1, $special_code=0, $origin='', $origin_id=0, $fk_parent_line=0, $fk_fournprice=null, $pa_ht=0, $label='', $array_options=0, $situation_percent=100, $fk_prev_id=0, $fk_unit = null, $pu_ht_devise = 0)
	{
		// Deprecation warning
		if ($label) {
			dol_syslog(__METHOD__ . ": using line label is deprecated", LOG_WARNING);
			//var_dump(debug_backtrace(false));exit;
		}

		global $mysoc, $conf, $langs;

		dol_syslog(get_class($this)."::addline id=$this->id,desc=$desc,pu_ht=$pu_ht,qty=$qty,txtva=$txtva, txlocaltax1=$txlocaltax1, txlocaltax2=$txlocaltax2, fk_product=$fk_product,remise_percent=$remise_percent,date_start=$date_start,date_end=$date_end,ventil=$ventil,info_bits=$info_bits,fk_remise_except=$fk_remise_except,price_base_type=$price_base_type,pu_ttc=$pu_ttc,type=$type, fk_unit=$fk_unit", LOG_DEBUG);
		include_once DOL_DOCUMENT_ROOT.'/core/lib/price.lib.php';

		// Clean parameters
		if (empty($remise_percent)) $remise_percent=0;
		if (empty($qty)) $qty=0;
		if (empty($info_bits)) $info_bits=0;
		if (empty($rang)) $rang=0;
		if (empty($ventil)) $ventil=0;
		if (empty($txtva)) $txtva=0;
		if (empty($txlocaltax1)) $txlocaltax1=0;
		if (empty($txlocaltax2)) $txlocaltax2=0;
		if (empty($fk_parent_line) || $fk_parent_line < 0) $fk_parent_line=0;
		if (empty($fk_prev_id)) $fk_prev_id = 'null';
		if (! isset($situation_percent) || $situation_percent > 100 || (string) $situation_percent == '') $situation_percent = 100;

		$localtaxes_type=getLocalTaxesFromRate($txtva, 0, $this->thirdparty, $mysoc);

		// Clean vat code
		$vat_src_code='';
		if (preg_match('/\((.*)\)/', $txtva, $reg))
		{
		    $vat_src_code = $reg[1];
		    $txtva = preg_replace('/\s*\(.*\)/', '', $txtva);    // Remove code into vatrate.
		}

		$remise_percent=price2num($remise_percent);
		$qty=price2num($qty);
		$pu_ht=price2num($pu_ht);
        $pu_ht_devise=price2num($pu_ht_devise);
		$pu_ttc=price2num($pu_ttc);
		$pa_ht=price2num($pa_ht);
		$txtva=price2num($txtva);
		$txlocaltax1=price2num($txlocaltax1);
		$txlocaltax2=price2num($txlocaltax2);

		if ($price_base_type=='HT')
		{
			$pu=$pu_ht;
		}
		else
		{
			$pu=$pu_ttc;
		}

		// Check parameters
		if ($type < 0) return -1;

		if (! empty($this->brouillon))
		{
			$this->db->begin();

			$product_type=$type;
			if (!empty($fk_product))
			{
				$product=new Product($this->db);
				$result=$product->fetch($fk_product);
				$product_type=$product->type;

				if (! empty($conf->global->STOCK_MUST_BE_ENOUGH_FOR_INVOICE) && $product_type == 0 && $product->stock_reel < $qty) {
                    $langs->load("errors");
				    $this->error=$langs->trans('ErrorStockIsNotEnoughToAddProductOnInvoice', $product->ref);
					$this->db->rollback();
					return -3;
				}
			}

			// Calcul du total TTC et de la TVA pour la ligne a partir de
			// qty, pu, remise_percent et txtva
			// TRES IMPORTANT: C'est au moment de l'insertion ligne qu'on doit stocker
			// la part ht, tva et ttc, et ce au niveau de la ligne qui a son propre taux tva.

			$tabprice = calcul_price_total($qty, $pu, $remise_percent, $txtva, $txlocaltax1, $txlocaltax2, 0, $price_base_type, $info_bits, $product_type, $mysoc, $localtaxes_type, $situation_percent, $this->multicurrency_tx, $pu_ht_devise);

			$total_ht  = $tabprice[0];
			$total_tva = $tabprice[1];
			$total_ttc = $tabprice[2];
			$total_localtax1 = $tabprice[9];
			$total_localtax2 = $tabprice[10];
			$pu_ht = $tabprice[3];

			// MultiCurrency
			$multicurrency_total_ht  = $tabprice[16];
            $multicurrency_total_tva = $tabprice[17];
            $multicurrency_total_ttc = $tabprice[18];
			$pu_ht_devise = $tabprice[19];

			// Rank to use
			$rangtouse = $rang;
			if ($rangtouse == -1)
			{
				$rangmax = $this->line_max($fk_parent_line);
				$rangtouse = $rangmax + 1;
			}

			// Insert line
			$this->line=new FactureLigne($this->db);

			$this->line->context = $this->context;

			$this->line->fk_facture=$this->id;
			$this->line->label=$label;	// deprecated
			$this->line->desc=$desc;

			$this->line->qty=            ($this->type==self::TYPE_CREDIT_NOTE?abs($qty):$qty);	    // For credit note, quantity is always positive and unit price negative
			$this->line->subprice=       ($this->type==self::TYPE_CREDIT_NOTE?-abs($pu_ht):$pu_ht); // For credit note, unit price always negative, always positive otherwise

			$this->line->vat_src_code=$vat_src_code;
			$this->line->tva_tx=$txtva;
			$this->line->localtax1_tx=($total_localtax1?$localtaxes_type[1]:0);
			$this->line->localtax2_tx=($total_localtax2?$localtaxes_type[3]:0);
			$this->line->localtax1_type = $localtaxes_type[0];
			$this->line->localtax2_type = $localtaxes_type[2];

			$this->line->total_ht=       (($this->type==self::TYPE_CREDIT_NOTE||$qty<0)?-abs($total_ht):$total_ht);    // For credit note and if qty is negative, total is negative
			$this->line->total_ttc=      (($this->type==self::TYPE_CREDIT_NOTE||$qty<0)?-abs($total_ttc):$total_ttc);  // For credit note and if qty is negative, total is negative
			$this->line->total_tva=      (($this->type==self::TYPE_CREDIT_NOTE||$qty<0)?-abs($total_tva):$total_tva);  // For credit note and if qty is negative, total is negative
			$this->line->total_localtax1=(($this->type==self::TYPE_CREDIT_NOTE||$qty<0)?-abs($total_localtax1):$total_localtax1);  // For credit note and if qty is negative, total is negative
			$this->line->total_localtax2=(($this->type==self::TYPE_CREDIT_NOTE||$qty<0)?-abs($total_localtax2):$total_localtax2);  // For credit note and if qty is negative, total is negative

			$this->line->fk_product=$fk_product;
			$this->line->product_type=$product_type;
			$this->line->remise_percent=$remise_percent;
			$this->line->date_start=$date_start;
			$this->line->date_end=$date_end;
			$this->line->ventil=$ventil;
			$this->line->rang=$rangtouse;
			$this->line->info_bits=$info_bits;
			$this->line->fk_remise_except=$fk_remise_except;

			$this->line->special_code=$special_code;
			$this->line->fk_parent_line=$fk_parent_line;
			$this->line->origin=$origin;
			$this->line->origin_id=$origin_id;
			$this->line->situation_percent = $situation_percent;
			$this->line->fk_prev_id = $fk_prev_id;
			$this->line->fk_unit=$fk_unit;

			// infos marge
			$this->line->fk_fournprice = $fk_fournprice;
			$this->line->pa_ht = $pa_ht;

			// Multicurrency
			$this->line->fk_multicurrency			= $this->fk_multicurrency;
			$this->line->multicurrency_code			= $this->multicurrency_code;
			$this->line->multicurrency_subprice		= $pu_ht_devise;
			$this->line->multicurrency_total_ht 	= $multicurrency_total_ht;
            $this->line->multicurrency_total_tva 	= $multicurrency_total_tva;
            $this->line->multicurrency_total_ttc 	= $multicurrency_total_ttc;

			if (is_array($array_options) && count($array_options)>0) {
				$this->line->array_options=$array_options;
			}

			$result=$this->line->insert();
			if ($result > 0)
			{
				// Reorder if child line
				if (! empty($fk_parent_line)) $this->line_order(true,'DESC');

				// Mise a jour informations denormalisees au niveau de la facture meme
				$result=$this->update_price(1,'auto',0,$mysoc);	// The addline method is designed to add line from user input so total calculation with update_price must be done using 'auto' mode.

				if ($result > 0)
				{
					$this->db->commit();
					return $this->line->id;
				}
				else
				{
					$this->error=$this->db->lasterror();
					$this->db->rollback();
					return -1;
				}
			}
			else
			{
				$this->error=$this->line->error;
				$this->db->rollback();
				return -2;
			}
		}
		else
		{
			dol_syslog(get_class($this)."::addline status of order must be Draft to allow use of ->addline()", LOG_ERR);
			return -3;
		}
	}

	/**
	 *  Update a detail line
	 *
	 *  @param     	int			$rowid           	Id of line to update
	 *  @param     	string		$desc            	Description of line
	 *  @param     	double		$pu              	Prix unitaire (HT ou TTC selon price_base_type) (> 0 even for credit note lines)
	 *  @param     	double		$qty             	Quantity
	 *  @param     	double		$remise_percent  	Pourcentage de remise de la ligne
	 *  @param     	int		$date_start      	Date de debut de validite du service
	 *  @param     	int		$date_end        	Date de fin de validite du service
	 *  @param     	double		$txtva          	VAT Rate (Can be '8.5', '8.5 (ABC)')
	 * 	@param		double		$txlocaltax1		Local tax 1 rate
	 *  @param		double		$txlocaltax2		Local tax 2 rate
	 * 	@param     	string		$price_base_type 	HT or TTC
	 * 	@param     	int			$info_bits 		    Miscellaneous informations
	 * 	@param		int			$type				Type of line (0=product, 1=service)
	 * 	@param		int			$fk_parent_line		Id of parent line (0 in most cases, used by modules adding sublevels into lines).
	 * 	@param		int			$skip_update_total	Keep fields total_xxx to 0 (used for special lines by some modules)
	 * 	@param		int			$fk_fournprice		Id of origin supplier price
	 * 	@param		int			$pa_ht				Price (without tax) of product when it was bought
	 * 	@param		string		$label				Label of the line (deprecated, do not use)
	 * 	@param		int			$special_code		Special code (also used by externals modules!)
     *  @param		array		$array_options		extrafields array
	 * 	@param      int         $situation_percent  Situation advance percentage
	 * 	@param 		string		$fk_unit 			Code of the unit to use. Null to use the default one
	 * 	@param		double		$pu_ht_devise		Unit price in currency
	 * 	@param		int			$notrigger			disable line update trigger
	 *  @return    	int             				< 0 if KO, > 0 if OK
	 */
	function updateline($rowid, $desc, $pu, $qty, $remise_percent, $date_start, $date_end, $txtva, $txlocaltax1=0, $txlocaltax2=0, $price_base_type='HT', $info_bits=0, $type= self::TYPE_STANDARD, $fk_parent_line=0, $skip_update_total=0, $fk_fournprice=null, $pa_ht=0, $label='', $special_code=0, $array_options=0, $situation_percent=100, $fk_unit = null, $pu_ht_devise = 0, $notrigger=0)
	{
		global $conf,$user;
		// Deprecation warning
		if ($label) {
			dol_syslog(__METHOD__ . ": using line label is deprecated", LOG_WARNING);
		}

		include_once DOL_DOCUMENT_ROOT.'/core/lib/price.lib.php';

		global $mysoc,$langs;

		dol_syslog(get_class($this)."::updateline rowid=$rowid, desc=$desc, pu=$pu, qty=$qty, remise_percent=$remise_percent, date_start=$date_start, date_end=$date_end, txtva=$txtva, txlocaltax1=$txlocaltax1, txlocaltax2=$txlocaltax2, price_base_type=$price_base_type, info_bits=$info_bits, type=$type, fk_parent_line=$fk_parent_line pa_ht=$pa_ht, special_code=$special_code, fk_unit=$fk_unit, pu_ht_devise=$pu_ht_devise", LOG_DEBUG);

		if ($this->brouillon)
		{
			if (!$this->is_last_in_cycle() && empty($this->error))
			{
				if (!$this->checkProgressLine($rowid, $situation_percent))
				{
					if (!$this->error) $this->error=$langs->trans('invoiceLineProgressError');
					return -3;
				}
			}

			$this->db->begin();

			// Clean parameters
			if (empty($qty)) $qty=0;
			if (empty($fk_parent_line) || $fk_parent_line < 0) $fk_parent_line=0;
			if (empty($special_code) || $special_code == 3) $special_code=0;
			if (! isset($situation_percent) || $situation_percent > 100 || (string) $situation_percent == '') $situation_percent = 100;

			$remise_percent	= price2num($remise_percent);
			$qty			= price2num($qty);
			$pu 			= price2num($pu);
        	$pu_ht_devise	= price2num($pu_ht_devise);
			$pa_ht			= price2num($pa_ht);
			$txtva			= price2num($txtva);
			$txlocaltax1	= price2num($txlocaltax1);
			$txlocaltax2	= price2num($txlocaltax2);

			// Check parameters
			if ($type < 0) return -1;

			// Calculate total with, without tax and tax from qty, pu, remise_percent and txtva
			// TRES IMPORTANT: C'est au moment de l'insertion ligne qu'on doit stocker
			// la part ht, tva et ttc, et ce au niveau de la ligne qui a son propre taux tva.

			$localtaxes_type=getLocalTaxesFromRate($txtva,0,$this->thirdparty, $mysoc);

			// Clean vat code
    		$vat_src_code='';
    		if (preg_match('/\((.*)\)/', $txtva, $reg))
    		{
    		    $vat_src_code = $reg[1];
    		    $txtva = preg_replace('/\s*\(.*\)/', '', $txtva);    // Remove code into vatrate.
    		}

			$tabprice=calcul_price_total($qty, $pu, $remise_percent, $txtva, $txlocaltax1, $txlocaltax2, 0, $price_base_type, $info_bits, $type, $mysoc, $localtaxes_type, $situation_percent, $this->multicurrency_tx, $pu_ht_devise);

			$total_ht  = $tabprice[0];
			$total_tva = $tabprice[1];
			$total_ttc = $tabprice[2];
			$total_localtax1=$tabprice[9];
			$total_localtax2=$tabprice[10];
			$pu_ht  = $tabprice[3];
			$pu_tva = $tabprice[4];
			$pu_ttc = $tabprice[5];

			// MultiCurrency
			$multicurrency_total_ht  = $tabprice[16];
            $multicurrency_total_tva = $tabprice[17];
            $multicurrency_total_ttc = $tabprice[18];
			$pu_ht_devise = $tabprice[19];

			// Old properties: $price, $remise (deprecated)
			$price = $pu;
			$remise = 0;
			if ($remise_percent > 0)
			{
				$remise = round(($pu * $remise_percent / 100),2);
				$price = ($pu - $remise);
			}
			$price    = price2num($price);

			//Fetch current line from the database and then clone the object and set it in $oldline property
			$line = new FactureLigne($this->db);
			$line->fetch($rowid);

			if (!empty($line->fk_product))
			{
				$product=new Product($this->db);
				$result=$product->fetch($line->fk_product);
				$product_type=$product->type;

				if (! empty($conf->global->STOCK_MUST_BE_ENOUGH_FOR_INVOICE) && $product_type == 0 && $product->stock_reel < $qty) {
                    $langs->load("errors");
				    $this->error=$langs->trans('ErrorStockIsNotEnoughToAddProductOnInvoice', $product->ref);
					$this->db->rollback();
					return -3;
				}
			}

			$staticline = clone $line;

			$line->oldline = $staticline;
			$this->line = $line;
            $this->line->context = $this->context;

			// Reorder if fk_parent_line change
			if (! empty($fk_parent_line) && ! empty($staticline->fk_parent_line) && $fk_parent_line != $staticline->fk_parent_line)
			{
				$rangmax = $this->line_max($fk_parent_line);
				$this->line->rang = $rangmax + 1;
			}

			$this->line->rowid				= $rowid;
			$this->line->label				= $label;
			$this->line->desc				= $desc;
			$this->line->qty				= ($this->type==self::TYPE_CREDIT_NOTE?abs($qty):$qty);	// For credit note, quantity is always positive and unit price negative

			$this->line->vat_src_code       = $vat_src_code;
			$this->line->tva_tx				= $txtva;
			$this->line->localtax1_tx		= $txlocaltax1;
			$this->line->localtax2_tx		= $txlocaltax2;
			$this->line->localtax1_type		= $localtaxes_type[0];
			$this->line->localtax2_type		= $localtaxes_type[2];

			$this->line->remise_percent		= $remise_percent;
			$this->line->subprice			= ($this->type==2?-abs($pu_ht):$pu_ht); // For credit note, unit price always negative, always positive otherwise
			$this->line->date_start			= $date_start;
			$this->line->date_end			= $date_end;
			$this->line->total_ht			= (($this->type==self::TYPE_CREDIT_NOTE||$qty<0)?-abs($total_ht):$total_ht);  // For credit note and if qty is negative, total is negative
			$this->line->total_tva			= (($this->type==self::TYPE_CREDIT_NOTE||$qty<0)?-abs($total_tva):$total_tva);
			$this->line->total_localtax1	= $total_localtax1;
			$this->line->total_localtax2	= $total_localtax2;
			$this->line->total_ttc			= (($this->type==self::TYPE_CREDIT_NOTE||$qty<0)?-abs($total_ttc):$total_ttc);
			$this->line->info_bits			= $info_bits;
			$this->line->special_code		= $special_code;
			$this->line->product_type		= $type;
			$this->line->fk_parent_line		= $fk_parent_line;
			$this->line->skip_update_total	= $skip_update_total;
			$this->line->situation_percent  = $situation_percent;
			$this->line->fk_unit				= $fk_unit;

			$this->line->fk_fournprice = $fk_fournprice;
			$this->line->pa_ht = $pa_ht;

			// Multicurrency
			$this->line->multicurrency_subprice		= $pu_ht_devise;
			$this->line->multicurrency_total_ht 	= $multicurrency_total_ht;
            $this->line->multicurrency_total_tva 	= $multicurrency_total_tva;
            $this->line->multicurrency_total_ttc 	= $multicurrency_total_ttc;

			if (is_array($array_options) && count($array_options)>0) {
				$this->line->array_options=$array_options;
			}

			$result=$this->line->update($user, $notrigger);
			if ($result > 0)
			{
				// Reorder if child line
				if (! empty($fk_parent_line)) $this->line_order(true,'DESC');

				// Mise a jour info denormalisees au niveau facture
				$this->update_price(1);
				$this->db->commit();
				return $result;
			}
			else
			{
			    $this->error=$this->line->error;
				$this->db->rollback();
				return -1;
			}
		}
		else
		{
			$this->error="Invoice statut makes operation forbidden";
			return -2;
		}
	}

	/**
	 * Check if the percent edited is lower of next invoice line
	 *
	 * @param	int		$idline				id of line to check
	 * @param	float	$situation_percent	progress percentage need to be test
	 * @return false if KO, true if OK
	 */
	function checkProgressLine($idline, $situation_percent)
	{
		$sql = 'SELECT fd.situation_percent FROM '.MAIN_DB_PREFIX.'facturedet fd
				INNER JOIN '.MAIN_DB_PREFIX.'facture f ON (fd.fk_facture = f.rowid)
				WHERE fd.fk_prev_id = '.$idline.'
				AND f.fk_statut <> 0';

		$result = $this->db->query($sql);
		if (! $result)
		{
			$this->error=$this->db->error();
			return false;
		}

		$obj = $this->db->fetch_object($result);

		if ($obj === null) return true;
		else return $situation_percent < $obj->situation_percent;
	}

	/**
	 * Update invoice line with percentage
	 *
	 * @param  FactureLigne $line       Invoice line
	 * @param  int          $percent    Percentage
	 * @return void
	 */
    // phpcs:ignore PEAR.NamingConventions.ValidFunctionName.NotCamelCaps
	function update_percent($line, $percent)
	{
	    global $mysoc,$user;

		include_once DOL_DOCUMENT_ROOT . '/core/lib/price.lib.php';

		// Cap percentages to 100
		if ($percent > 100) $percent = 100;
		$line->situation_percent = $percent;
		$tabprice = calcul_price_total($line->qty, $line->subprice, $line->remise_percent, $line->tva_tx, $line->localtax1_tx, $line->localtax2_tx, 0, 'HT', 0, $line->product_type, $mysoc, '', $percent);
		$line->total_ht = $tabprice[0];
		$line->total_tva = $tabprice[1];
		$line->total_ttc = $tabprice[2];
		$line->total_localtax1 = $tabprice[9];
		$line->total_localtax2 = $tabprice[10];
		$line->multicurrency_total_ht  = $tabprice[16];
		$line->multicurrency_total_tva = $tabprice[17];
		$line->multicurrency_total_ttc = $tabprice[18];
		$line->update($user);
		$this->update_price(1);
		$this->db->commit();
	}

	/**
	 *	Delete line in database
	 *
	 *	@param		int		$rowid		Id of line to delete
	 *	@return		int					<0 if KO, >0 if OK
	 */
	function deleteline($rowid)
	{
        global $user;

		dol_syslog(get_class($this)."::deleteline rowid=".$rowid, LOG_DEBUG);

		if (! $this->brouillon)
		{
			$this->error='ErrorDeleteLineNotAllowedByObjectStatus';
			return -1;
		}

		$this->db->begin();

		// Libere remise liee a ligne de facture
		$sql = 'UPDATE '.MAIN_DB_PREFIX.'societe_remise_except';
		$sql.= ' SET fk_facture_line = NULL';
		$sql.= ' WHERE fk_facture_line = '.$rowid;

		dol_syslog(get_class($this)."::deleteline", LOG_DEBUG);
		$result = $this->db->query($sql);
		if (! $result)
		{
			$this->error=$this->db->error();
			$this->db->rollback();
			return -1;
		}

		$line=new FactureLigne($this->db);

        $line->context = $this->context;

		// For triggers
		$result = $line->fetch($rowid);
		if (! ($result > 0)) dol_print_error($this->db, $line->error, $line->errors);

		if ($line->delete($user) > 0)
		{
			$result=$this->update_price(1);

			if ($result > 0)
			{
				$this->db->commit();
				return 1;
			}
			else
			{
				$this->db->rollback();
				$this->error=$this->db->lasterror();
				return -1;
			}
		}
		else
		{
			$this->db->rollback();
			$this->error=$line->error;
			return -1;
		}
	}

	/**
	 *	Set percent discount
	 *
	 *	@param     	User	$user		User that set discount
	 *	@param     	double	$remise		Discount
	 *  @param     	int		$notrigger	1=Does not execute triggers, 0= execute triggers
	 *	@return		int 		<0 if ko, >0 if ok
	 */
    // phpcs:ignore PEAR.NamingConventions.ValidFunctionName.NotCamelCaps
	function set_remise($user, $remise, $notrigger=0)
	{
		// Clean parameters
		if (empty($remise)) $remise=0;

		if ($user->rights->facture->creer)
		{
			$remise=price2num($remise);

			$error=0;

			$this->db->begin();

			$sql = 'UPDATE '.MAIN_DB_PREFIX.'facture';
			$sql.= ' SET remise_percent = '.$remise;
			$sql.= ' WHERE rowid = '.$this->id;
			$sql.= ' AND fk_statut = '.self::STATUS_DRAFT;

			dol_syslog(__METHOD__, LOG_DEBUG);
			$resql=$this->db->query($sql);
			if (!$resql)
			{
				$this->errors[]=$this->db->error();
				$error++;
			}

			if (! $notrigger && empty($error))
			{
				// Call trigger
				$result=$this->call_trigger('BILL_MODIFY',$user);
				if ($result < 0) $error++;
				// End call triggers
			}

			if (! $error)
			{
				$this->remise_percent = $remise;
				$this->update_price(1);

				$this->db->commit();
				return 1;
			}
			else
			{
				foreach($this->errors as $errmsg)
				{
					dol_syslog(__METHOD__.' Error: '.$errmsg, LOG_ERR);
					$this->error.=($this->error?', '.$errmsg:$errmsg);
				}
				$this->db->rollback();
				return -1*$error;
			}
		}
	}


	/**
	 *	Set absolute discount
	 *
	 *	@param     	User	$user 		User that set discount
	 *	@param     	double	$remise		Discount
	 *  @param     	int		$notrigger	1=Does not execute triggers, 0= execute triggers
	 *	@return		int 				<0 if KO, >0 if OK
	 */
    // phpcs:ignore PEAR.NamingConventions.ValidFunctionName.NotCamelCaps
	function set_remise_absolue($user, $remise, $notrigger=0)
	{
		if (empty($remise)) $remise=0;

		if ($user->rights->facture->creer)
		{
			$error=0;

			$this->db->begin();

			$remise=price2num($remise);

			$sql = 'UPDATE '.MAIN_DB_PREFIX.'facture';
			$sql.= ' SET remise_absolue = '.$remise;
			$sql.= ' WHERE rowid = '.$this->id;
			$sql.= ' AND fk_statut = '.self::STATUS_DRAFT;

			dol_syslog(__METHOD__, LOG_DEBUG);
			$resql=$this->db->query($sql);
			if (!$resql)
			{
				$this->errors[]=$this->db->error();
				$error++;
			}

			if (! $error)
			{
				$this->oldcopy= clone $this;
				$this->remise_absolue = $remise;
				$this->update_price(1);
			}

			if (! $notrigger && empty($error))
			{
				// Call trigger
				$result=$this->call_trigger('BILL_MODIFY',$user);
				if ($result < 0) $error++;
				// End call triggers
			}

			if (! $error)
			{
				$this->db->commit();
				return 1;
			}
			else
			{
				foreach($this->errors as $errmsg)
				{
					dol_syslog(__METHOD__.' Error: '.$errmsg, LOG_ERR);
					$this->error.=($this->error?', '.$errmsg:$errmsg);
				}
				$this->db->rollback();
				return -1*$error;
			}
		}
	}

	/**
	 *      Return next reference of customer invoice not already used (or last reference)
	 *      according to numbering module defined into constant FACTURE_ADDON
	 *
	 *      @param	   Societe		$soc		object company
	 *      @param     string		$mode		'next' for next value or 'last' for last value
	 *      @return    string					free ref or last ref
	 */
	function getNextNumRef($soc,$mode='next')
	{
		global $conf, $langs;
		$langs->load("bills");

		// Clean parameters (if not defined or using deprecated value)
		if (empty($conf->global->FACTURE_ADDON)) $conf->global->FACTURE_ADDON='mod_facture_terre';
		else if ($conf->global->FACTURE_ADDON=='terre') $conf->global->FACTURE_ADDON='mod_facture_terre';
		else if ($conf->global->FACTURE_ADDON=='mercure') $conf->global->FACTURE_ADDON='mod_facture_mercure';

		if (! empty($conf->global->FACTURE_ADDON))
		{
			dol_syslog("Call getNextNumRef with FACTURE_ADDON = ".$conf->global->FACTURE_ADDON.", thirdparty=".$soc->nom.", type=".$soc->typent_code, LOG_DEBUG);

			$mybool=false;

			$file = $conf->global->FACTURE_ADDON.".php";
			$classname = $conf->global->FACTURE_ADDON;

			// Include file with class
			$dirmodels = array_merge(array('/'), (array) $conf->modules_parts['models']);

			foreach ($dirmodels as $reldir) {

				$dir = dol_buildpath($reldir."core/modules/facture/");

				// Load file with numbering class (if found)
				if (is_file($dir.$file) && is_readable($dir.$file))
				{
                    $mybool |= include_once $dir . $file;
                }
			}

			// For compatibility
			if (! $mybool)
			{
				$file = $conf->global->FACTURE_ADDON."/".$conf->global->FACTURE_ADDON.".modules.php";
				$classname = "mod_facture_".$conf->global->FACTURE_ADDON;
				$classname = preg_replace('/\-.*$/','',$classname);
				// Include file with class
				foreach ($conf->file->dol_document_root as $dirroot)
				{
					$dir = $dirroot."/core/modules/facture/";

					// Load file with numbering class (if found)
					if (is_file($dir.$file) && is_readable($dir.$file)) {
                        $mybool |= include_once $dir . $file;
                    }
				}
			}

			if (! $mybool)
			{
				dol_print_error('',"Failed to include file ".$file);
				return '';
			}

			$obj = new $classname();
			$numref = "";
			$numref = $obj->getNextValue($soc,$this,$mode);

			/**
			 * $numref can be empty in case we ask for the last value because if there is no invoice created with the
			 * set up mask.
			 */
			if ($mode != 'last' && !$numref) {
				$this->error=$obj->error;
				//dol_print_error($this->db,"Facture::getNextNumRef ".$obj->error);
				return "";
			}

			return $numref;
		}
		else
		{
			$langs->load("errors");
			print $langs->trans("Error")." ".$langs->trans("ErrorModuleSetupNotComplete");
			return "";
		}
	}

	/**
	 *	Load miscellaneous information for tab "Info"
	 *
	 *	@param  int		$id		Id of object to load
	 *	@return	void
	 */
	function info($id)
	{
		$sql = 'SELECT c.rowid, datec, date_valid as datev, tms as datem,';
		$sql.= ' fk_user_author, fk_user_valid';
		$sql.= ' FROM '.MAIN_DB_PREFIX.'facture as c';
		$sql.= ' WHERE c.rowid = '.$id;

		$result=$this->db->query($sql);
		if ($result)
		{
			if ($this->db->num_rows($result))
			{
				$obj = $this->db->fetch_object($result);
				$this->id = $obj->rowid;
				if ($obj->fk_user_author)
				{
					$cuser = new User($this->db);
					$cuser->fetch($obj->fk_user_author);
					$this->user_creation     = $cuser;
				}
				if ($obj->fk_user_valid)
				{
					$vuser = new User($this->db);
					$vuser->fetch($obj->fk_user_valid);
					$this->user_validation = $vuser;
				}
				$this->date_creation     = $this->db->jdate($obj->datec);
				$this->date_modification = $this->db->jdate($obj->datem);
				$this->date_validation   = $this->db->jdate($obj->datev);	// Should be in log table
			}
			$this->db->free($result);
		}
		else
		{
			dol_print_error($this->db);
		}
	}


	/**
	 *  Return list of invoices (eventually filtered on a user) into an array
	 *
	 *  @param		int		$shortlist		0=Return array[id]=ref, 1=Return array[](id=>id,ref=>ref,name=>name)
	 *  @param      int		$draft      	0=not draft, 1=draft
	 *  @param      User	$excluser      	Objet user to exclude
	 *  @param    	int		$socid			Id third pary
	 *  @param    	int		$limit			For pagination
	 *  @param    	int		$offset			For pagination
	 *  @param    	string	$sortfield		Sort criteria
	 *  @param    	string	$sortorder		Sort order
	 *  @return     int             		-1 if KO, array with result if OK
	 */
    // phpcs:ignore PEAR.NamingConventions.ValidFunctionName.NotCamelCaps
	function liste_array($shortlist=0, $draft=0, $excluser='', $socid=0, $limit=0, $offset=0, $sortfield='f.datef,f.rowid', $sortorder='DESC')
	{
		global $conf,$user;

		$ga = array();

		$sql = "SELECT s.rowid, s.nom as name, s.client,";
		$sql.= " f.rowid as fid, f.facnumber as ref, f.datef as df";
		if (! $user->rights->societe->client->voir && ! $socid) $sql .= ", sc.fk_soc, sc.fk_user";
		$sql.= " FROM ".MAIN_DB_PREFIX."societe as s, ".MAIN_DB_PREFIX."facture as f";
		if (! $user->rights->societe->client->voir && ! $socid) $sql .= ", ".MAIN_DB_PREFIX."societe_commerciaux as sc";
		$sql.= " WHERE f.entity = ".$conf->entity;
		$sql.= " AND f.fk_soc = s.rowid";
		if (! $user->rights->societe->client->voir && ! $socid) //restriction
		{
			$sql.= " AND s.rowid = sc.fk_soc AND sc.fk_user = " .$user->id;
		}
		if ($socid) $sql.= " AND s.rowid = ".$socid;
		if ($draft) $sql.= " AND f.fk_statut = ".self::STATUS_DRAFT;
		if (is_object($excluser)) $sql.= " AND f.fk_user_author <> ".$excluser->id;
		$sql.= $this->db->order($sortfield,$sortorder);
		$sql.= $this->db->plimit($limit,$offset);

		$result=$this->db->query($sql);
		if ($result)
		{
			$numc = $this->db->num_rows($result);
			if ($numc)
			{
				$i = 0;
				while ($i < $numc)
				{
					$obj = $this->db->fetch_object($result);

					if ($shortlist == 1)
					{
						$ga[$obj->fid] = $obj->ref;
					}
					else if ($shortlist == 2)
					{
						$ga[$obj->fid] = $obj->ref.' ('.$obj->name.')';
					}
					else
					{
						$ga[$i]['id']	= $obj->fid;
						$ga[$i]['ref'] 	= $obj->ref;
						$ga[$i]['name'] = $obj->name;
					}
					$i++;
				}
			}
			return $ga;
		}
		else
		{
			dol_print_error($this->db);
			return -1;
		}
	}


	/**
	 *	Return list of invoices qualified to be replaced by another invoice.
	 *	Invoices matching the following rules are returned:
	 *	(Status validated or abandonned for a reason 'other') + not payed + no payment at all + not already replaced
	 *
	 *	@param		int		$socid		Id thirdparty
	 *	@return    	array				Array of invoices ('id'=>id, 'ref'=>ref, 'status'=>status, 'paymentornot'=>0/1)
	 */
    // phpcs:ignore PEAR.NamingConventions.ValidFunctionName.NotCamelCaps
	function list_replacable_invoices($socid=0)
	{
		global $conf;

		$return = array();

		$sql = "SELECT f.rowid as rowid, f.facnumber, f.fk_statut,";
		$sql.= " ff.rowid as rowidnext";
		$sql.= " FROM ".MAIN_DB_PREFIX."facture as f";
		$sql.= " LEFT JOIN ".MAIN_DB_PREFIX."paiement_facture as pf ON f.rowid = pf.fk_facture";
		$sql.= " LEFT JOIN ".MAIN_DB_PREFIX."facture as ff ON f.rowid = ff.fk_facture_source";
		$sql.= " WHERE (f.fk_statut = ".self::STATUS_VALIDATED." OR (f.fk_statut = ".self::STATUS_ABANDONED." AND f.close_code = '".self::CLOSECODE_ABANDONED."'))";
		$sql.= " AND f.entity = ".$conf->entity;
		$sql.= " AND f.paye = 0";					// Pas classee payee completement
		$sql.= " AND pf.fk_paiement IS NULL";		// Aucun paiement deja fait
		$sql.= " AND ff.fk_statut IS NULL";			// Renvoi vrai si pas facture de remplacement
		if ($socid > 0) $sql.=" AND f.fk_soc = ".$socid;
		$sql.= " ORDER BY f.facnumber";

		dol_syslog(get_class($this)."::list_replacable_invoices", LOG_DEBUG);
		$resql=$this->db->query($sql);
		if ($resql)
		{
			while ($obj=$this->db->fetch_object($resql))
			{
				$return[$obj->rowid]=array(	'id' => $obj->rowid,
				'ref' => $obj->facnumber,
				'status' => $obj->fk_statut);
			}
			//print_r($return);
			return $return;
		}
		else
		{
			$this->error=$this->db->error();
			return -1;
		}
	}


	/**
	 *	Return list of invoices qualified to be corrected by a credit note.
	 *	Invoices matching the following rules are returned:
	 *	(validated + payment on process) or classified (payed completely or payed partiely) + not already replaced + not already a credit note
	 *
	 *	@param		int		$socid		Id thirdparty
	 *	@return    	array				Array of invoices ($id => array('ref'=>,'paymentornot'=>,'status'=>,'paye'=>)
	 */
    // phpcs:ignore PEAR.NamingConventions.ValidFunctionName.NotCamelCaps
	function list_qualified_avoir_invoices($socid=0)
	{
		global $conf;

		$return = array();


		$sql = "SELECT f.rowid as rowid, f.facnumber, f.fk_statut, f.type, f.paye, pf.fk_paiement";
		$sql.= " FROM ".MAIN_DB_PREFIX."facture as f";
		$sql.= " LEFT JOIN ".MAIN_DB_PREFIX."paiement_facture as pf ON f.rowid = pf.fk_facture";
		$sql.= " LEFT JOIN ".MAIN_DB_PREFIX."facture as ff ON (f.rowid = ff.fk_facture_source AND ff.type=".self::TYPE_REPLACEMENT.")";
		$sql.= " WHERE f.entity = ".$conf->entity;
		$sql.= " AND f.fk_statut in (".self::STATUS_VALIDATED.",".self::STATUS_CLOSED.")";
		//  $sql.= " WHERE f.fk_statut >= 1";
		//	$sql.= " AND (f.paye = 1";				// Classee payee completement
		//	$sql.= " OR f.close_code IS NOT NULL)";	// Classee payee partiellement
		$sql.= " AND ff.type IS NULL";			// Renvoi vrai si pas facture de remplacement
		$sql.= " AND f.type != ".self::TYPE_CREDIT_NOTE;				// Type non 2 si facture non avoir

		if($conf->global->INVOICE_USE_SITUATION_CREDIT_NOTE){
		    // Select the last situation invoice
		    $sqlSit = 'SELECT MAX(fs.rowid)';
		    $sqlSit.= " FROM ".MAIN_DB_PREFIX."facture as fs";
		    $sqlSit.= " WHERE fs.entity = ".$conf->entity;
		    $sqlSit.= " AND fs.type = ".self::TYPE_SITUATION;
		    $sqlSit.= " AND fs.fk_statut in (".self::STATUS_VALIDATED.",".self::STATUS_CLOSED.")";
		    $sqlSit.= " GROUP BY fs.situation_cycle_ref";
		    $sqlSit.= " ORDER BY fs.situation_counter";
            $sql.= " AND ( f.type != ".self::TYPE_SITUATION . " OR f.rowid IN (".$sqlSit.") )";	// Type non 5 si facture non avoir
		}
		else
		{
		    $sql.= " AND f.type != ".self::TYPE_SITUATION ; // Type non 5 si facture non avoir
		}

		if ($socid > 0) $sql.=" AND f.fk_soc = ".$socid;
		$sql.= " ORDER BY f.facnumber";

		dol_syslog(get_class($this)."::list_qualified_avoir_invoices", LOG_DEBUG);
		$resql=$this->db->query($sql);
		if ($resql)
		{
			while ($obj=$this->db->fetch_object($resql))
			{
				$qualified=0;
				if ($obj->fk_statut == self::STATUS_VALIDATED) $qualified=1;
				if ($obj->fk_statut == self::STATUS_CLOSED) $qualified=1;
				if ($qualified)
				{
					//$ref=$obj->facnumber;
					$paymentornot=($obj->fk_paiement?1:0);
					$return[$obj->rowid]=array('ref'=>$obj->facnumber,'status'=>$obj->fk_statut,'type'=>$obj->type,'paye'=>$obj->paye,'paymentornot'=>$paymentornot);
				}
			}

			return $return;
		}
		else
		{
			$this->error=$this->db->error();
			return -1;
		}
	}


	/**
	 *	Create a withdrawal request for a standing order.
	 *  Use the remain to pay excluding all existing open direct debit requests.
	 *
	 *	@param      User	$fuser      User asking the direct debit transfer
	 *  @param		float	$amount		Amount we request direct debit for
	 *	@return     int         		<0 if KO, >0 if OK
	 */
    // phpcs:ignore PEAR.NamingConventions.ValidFunctionName.NotCamelCaps
	function demande_prelevement($fuser, $amount=0)
	{

		$error=0;

		dol_syslog(get_class($this)."::demande_prelevement", LOG_DEBUG);

		if ($this->statut > self::STATUS_DRAFT && $this->paye == 0)
		{
	        require_once DOL_DOCUMENT_ROOT . '/societe/class/companybankaccount.class.php';
	        $bac = new CompanyBankAccount($this->db);
	        $bac->fetch(0,$this->socid);

        	$sql = 'SELECT count(*)';
			$sql.= ' FROM '.MAIN_DB_PREFIX.'prelevement_facture_demande';
			$sql.= ' WHERE fk_facture = '.$this->id;
			$sql.= ' AND traite = 0';

			dol_syslog(get_class($this)."::demande_prelevement", LOG_DEBUG);
			$resql=$this->db->query($sql);
			if ($resql)
			{
				$row = $this->db->fetch_row($resql);
				if ($row[0] == 0)
				{
					$now=dol_now();

                    $totalpaye  = $this->getSommePaiement();
                    $totalcreditnotes = $this->getSumCreditNotesUsed();
                    $totaldeposits = $this->getSumDepositsUsed();
                    //print "totalpaye=".$totalpaye." totalcreditnotes=".$totalcreditnotes." totaldeposts=".$totaldeposits;

                    // We can also use bcadd to avoid pb with floating points
                    // For example print 239.2 - 229.3 - 9.9; does not return 0.
                    //$resteapayer=bcadd($this->total_ttc,$totalpaye,$conf->global->MAIN_MAX_DECIMALS_TOT);
                    //$resteapayer=bcadd($resteapayer,$totalavoir,$conf->global->MAIN_MAX_DECIMALS_TOT);
					if (empty($amount)) $amount = price2num($this->total_ttc - $totalpaye - $totalcreditnotes - $totaldeposits,'MT');

					if (is_numeric($amount) && $amount != 0)
					{
						$sql = 'INSERT INTO '.MAIN_DB_PREFIX.'prelevement_facture_demande';
						$sql .= ' (fk_facture, amount, date_demande, fk_user_demande, code_banque, code_guichet, number, cle_rib)';
						$sql .= ' VALUES ('.$this->id;
						$sql .= ",'".price2num($amount)."'";
						$sql .= ",'".$this->db->idate($now)."'";
						$sql .= ",".$fuser->id;
						$sql .= ",'".$bac->code_banque."'";
						$sql .= ",'".$bac->code_guichet."'";
						$sql .= ",'".$bac->number."'";
						$sql .= ",'".$bac->cle_rib."')";

						dol_syslog(get_class($this)."::demande_prelevement", LOG_DEBUG);
						$resql=$this->db->query($sql);
						if (! $resql)
						{
						    $this->error=$this->db->lasterror();
						    dol_syslog(get_class($this).'::demandeprelevement Erreur');
						    $error++;
						}
					}
					else
					{
						$this->error='WithdrawRequestErrorNilAmount';
	                    dol_syslog(get_class($this).'::demandeprelevement WithdrawRequestErrorNilAmount');
	                    $error++;
					}

        			if (! $error)
        			{
        				// Force payment mode of invoice to withdraw
        				$payment_mode_id = dol_getIdFromCode($this->db, 'PRE', 'c_paiement', 'code', 'id', 1);
        				if ($payment_mode_id > 0)
        				{
        					$result=$this->setPaymentMethods($payment_mode_id);
        				}
        			}

                    if ($error) return -1;
                    return 1;
                }
                else
                {
                    $this->error="A request already exists";
                    dol_syslog(get_class($this).'::demandeprelevement Impossible de creer une demande, demande deja en cours');
                    return 0;
                }
            }
            else
            {
                $this->error=$this->db->error();
                dol_syslog(get_class($this).'::demandeprelevement Erreur -2');
                return -2;
            }
        }
        else
        {
            $this->error="Status of invoice does not allow this";
            dol_syslog(get_class($this)."::demandeprelevement ".$this->error." $this->statut, $this->paye, $this->mode_reglement_id");
            return -3;
        }
    }

	/**
	 *  Supprime une demande de prelevement
	 *
	 *  @param  User	$fuser      User making delete
	 *  @param  int		$did        id de la demande a supprimer
	 *  @return	int					<0 if OK, >0 if KO
	 */
    // phpcs:ignore PEAR.NamingConventions.ValidFunctionName.NotCamelCaps
	function demande_prelevement_delete($fuser, $did)
	{
		$sql = 'DELETE FROM '.MAIN_DB_PREFIX.'prelevement_facture_demande';
		$sql .= ' WHERE rowid = '.$did;
		$sql .= ' AND traite = 0';
		if ( $this->db->query($sql) )
		{
			return 0;
		}
		else
		{
			$this->error=$this->db->lasterror();
			dol_syslog(get_class($this).'::demande_prelevement_delete Error '.$this->error);
			return -1;
		}
	}


	/**
	 *	Load indicators for dashboard (this->nbtodo and this->nbtodolate)
	 *
	 *	@param  User		$user    	Object user
	 *	@return WorkboardResponse|int 	<0 if KO, WorkboardResponse if OK
	 */
    // phpcs:ignore PEAR.NamingConventions.ValidFunctionName.NotCamelCaps
	function load_board($user)
	{
		global $conf, $langs;

		$clause = " WHERE";

		$sql = "SELECT f.rowid, f.date_lim_reglement as datefin,f.fk_statut, f.total";
		$sql.= " FROM ".MAIN_DB_PREFIX."facture as f";
		if (!$user->rights->societe->client->voir && !$user->societe_id)
		{
			$sql.= " LEFT JOIN ".MAIN_DB_PREFIX."societe_commerciaux as sc ON f.fk_soc = sc.fk_soc";
			$sql.= " WHERE sc.fk_user = " .$user->id;
			$clause = " AND";
		}
		$sql.= $clause." f.paye=0";
		$sql.= " AND f.entity = ".$conf->entity;
		$sql.= " AND f.fk_statut = ".self::STATUS_VALIDATED;
		if ($user->societe_id) $sql.= " AND f.fk_soc = ".$user->societe_id;

		$resql=$this->db->query($sql);
		if ($resql)
		{
			$langs->load("bills");
			$now=dol_now();

			$response = new WorkboardResponse();
			$response->warning_delay=$conf->facture->client->warning_delay/60/60/24;
			$response->label=$langs->trans("CustomerBillsUnpaid");
			$response->url=DOL_URL_ROOT.'/compta/facture/list.php?search_status=1&mainmenu=accountancy&leftmenu=customers_bills';
			$response->img=img_object('',"bill");

			$generic_facture = new Facture($this->db);

			while ($obj=$this->db->fetch_object($resql))
			{
				$generic_facture->date_lim_reglement = $this->db->jdate($obj->datefin);
				$generic_facture->statut = $obj->fk_statut;

				$response->nbtodo++;
				$response->total += $obj->total;

				if ($generic_facture->hasDelay()) {
					$response->nbtodolate++;
				}
			}

			return $response;
		}
		else
		{
			dol_print_error($this->db);
			$this->error=$this->db->error();
			return -1;
		}
	}


	/* gestion des contacts d'une facture */

	/**
	 *	Retourne id des contacts clients de facturation
	 *
	 *	@return     array       Liste des id contacts facturation
	 */
	function getIdBillingContact()
	{
		return $this->getIdContact('external','BILLING');
	}

	/**
	 *	Retourne id des contacts clients de livraison
	 *
	 *	@return     array       Liste des id contacts livraison
	 */
	function getIdShippingContact()
	{
		return $this->getIdContact('external','SHIPPING');
	}


	/**
	 *  Initialise an instance with random values.
	 *  Used to build previews or test instances.
	 *	id must be 0 if object instance is a specimen.
	 *
	 *	@param	string		$option		''=Create a specimen invoice with lines, 'nolines'=No lines
	 *  @return	void
	 */
	function initAsSpecimen($option='')
	{
		global $langs;

		$now=dol_now();
		$arraynow=dol_getdate($now);
		$nownotime=dol_mktime(0, 0, 0, $arraynow['mon'], $arraynow['mday'], $arraynow['year']);

        // Load array of products prodids
		$num_prods = 0;
		$prodids = array();
		$sql = "SELECT rowid";
		$sql.= " FROM ".MAIN_DB_PREFIX."product";
		$sql.= " WHERE entity IN (".getEntity('product').")";
		$resql = $this->db->query($sql);
		if ($resql)
		{
			$num_prods = $this->db->num_rows($resql);
			$i = 0;
			while ($i < $num_prods)
			{
				$i++;
				$row = $this->db->fetch_row($resql);
				$prodids[$i] = $row[0];
			}
		}
		//Avoid php warning Warning: mt_rand(): max(0) is smaller than min(1) when no product exists
		if (empty($num_prods)) {
			$num_prods=1;
		}

		// Initialize parameters
		$this->id=0;
		$this->entity = 1;
		$this->ref = 'SPECIMEN';
		$this->specimen=1;
		$this->socid = 1;
		$this->date = $nownotime;
		$this->date_lim_reglement = $nownotime + 3600 * 24 *30;
		$this->cond_reglement_id   = 1;
		$this->cond_reglement_code = 'RECEP';
		$this->date_lim_reglement=$this->calculate_date_lim_reglement();
		$this->mode_reglement_id   = 0;		// Not forced to show payment mode CHQ + VIR
		$this->mode_reglement_code = '';	// Not forced to show payment mode CHQ + VIR
		$this->note_public='This is a comment (public)';
		$this->note_private='This is a comment (private)';
		$this->note='This is a comment (private)';
		$this->fk_incoterms=0;
		$this->location_incoterms='';

		if (empty($option) || $option != 'nolines')
		{
			// Lines
			$nbp = 5;
			$xnbp = 0;
			while ($xnbp < $nbp)
			{
				$line=new FactureLigne($this->db);
				$line->desc=$langs->trans("Description")." ".$xnbp;
				$line->qty=1;
				$line->subprice=100;
				$line->tva_tx=19.6;
				$line->localtax1_tx=0;
				$line->localtax2_tx=0;
				$line->remise_percent=0;
				if ($xnbp == 1)        // Qty is negative (product line)
				{
					$prodid = mt_rand(1, $num_prods);
					$line->fk_product=$prodids[$prodid];
					$line->qty=-1;
					$line->total_ht=-100;
					$line->total_ttc=-119.6;
					$line->total_tva=-19.6;
					$line->multicurrency_total_ht=-200;
					$line->multicurrency_total_ttc=-239.2;
					$line->multicurrency_total_tva=-39.2;
				}
				else if ($xnbp == 2)    // UP is negative (free line)
				{
					$line->subprice=-100;
					$line->total_ht=-100;
					$line->total_ttc=-119.6;
					$line->total_tva=-19.6;
					$line->remise_percent=0;
					$line->multicurrency_total_ht=-200;
					$line->multicurrency_total_ttc=-239.2;
					$line->multicurrency_total_tva=-39.2;
				}
				else if ($xnbp == 3)    // Discount is 50% (product line)
				{
					$prodid = mt_rand(1, $num_prods);
					$line->fk_product=$prodids[$prodid];
					$line->total_ht=50;
					$line->total_ttc=59.8;
					$line->total_tva=9.8;
					$line->multicurrency_total_ht=100;
					$line->multicurrency_total_ttc=119.6;
					$line->multicurrency_total_tva=19.6;
					$line->remise_percent=50;
				}
				else    // (product line)
				{
					$prodid = mt_rand(1, $num_prods);
					$line->fk_product=$prodids[$prodid];
					$line->total_ht=100;
					$line->total_ttc=119.6;
					$line->total_tva=19.6;
					$line->multicurrency_total_ht=200;
					$line->multicurrency_total_ttc=239.2;
					$line->multicurrency_total_tva=39.2;
					$line->remise_percent=0;
				}

				$this->lines[$xnbp]=$line;


				$this->total_ht       += $line->total_ht;
				$this->total_tva      += $line->total_tva;
				$this->total_ttc      += $line->total_ttc;

				$this->multicurrency_total_ht       += $line->multicurrency_total_ht;
				$this->multicurrency_total_tva      += $line->multicurrency_total_tva;
				$this->multicurrency_total_ttc      += $line->multicurrency_total_ttc;

				$xnbp++;
			}
			$this->revenuestamp = 0;

			// Add a line "offered"
			$line=new FactureLigne($this->db);
			$line->desc=$langs->trans("Description")." (offered line)";
			$line->qty=1;
			$line->subprice=100;
			$line->tva_tx=19.6;
			$line->localtax1_tx=0;
			$line->localtax2_tx=0;
			$line->remise_percent=100;
			$line->total_ht=0;
			$line->total_ttc=0;    // 90 * 1.196
			$line->total_tva=0;
			$line->multicurrency_total_ht=0;
			$line->multicurrency_total_ttc=0;
			$line->multicurrency_total_tva=0;
			$prodid = mt_rand(1, $num_prods);
			$line->fk_product=$prodids[$prodid];

			$this->lines[$xnbp]=$line;
			$xnbp++;
		}
	}

	/**
	 *      Load indicators for dashboard (this->nbtodo and this->nbtodolate)
	 *
	 *      @return         int     <0 if KO, >0 if OK
	 */
    // phpcs:ignore PEAR.NamingConventions.ValidFunctionName.NotCamelCaps
	function load_state_board()
	{
		global $conf, $user;

		$this->nb=array();

		$clause = "WHERE";

		$sql = "SELECT count(f.rowid) as nb";
		$sql.= " FROM ".MAIN_DB_PREFIX."facture as f";
		$sql.= " LEFT JOIN ".MAIN_DB_PREFIX."societe as s ON f.fk_soc = s.rowid";
		if (!$user->rights->societe->client->voir && !$user->societe_id)
		{
			$sql.= " LEFT JOIN ".MAIN_DB_PREFIX."societe_commerciaux as sc ON s.rowid = sc.fk_soc";
			$sql.= " WHERE sc.fk_user = " .$user->id;
			$clause = "AND";
		}
		$sql.= " ".$clause." f.entity = ".$conf->entity;

		$resql=$this->db->query($sql);
		if ($resql)
		{
			while ($obj=$this->db->fetch_object($resql))
			{
				$this->nb["invoices"]=$obj->nb;
			}
            $this->db->free($resql);
			return 1;
		}
		else
		{
			dol_print_error($this->db);
			$this->error=$this->db->error();
			return -1;
		}
	}

	/**
	 * 	Create an array of invoice lines
	 *
	 * 	@return int		>0 if OK, <0 if KO
	 */
	function getLinesArray()
	{
	    return $this->fetch_lines();
	}

	/**
	 *  Create a document onto disk according to template module.
	 *
	 *	@param	string		$modele			Generator to use. Caller must set it to obj->modelpdf or GETPOST('modelpdf') for example.
	 *	@param	Translate	$outputlangs	objet lang a utiliser pour traduction
	 *  @param  int			$hidedetails    Hide details of lines
	 *  @param  int			$hidedesc       Hide description
	 *  @param  int			$hideref        Hide ref
	 * @param   null|array  $moreparams     Array to provide more information
	 *	@return int        					<0 if KO, >0 if OK
	 */
	public function generateDocument($modele, $outputlangs, $hidedetails=0, $hidedesc=0, $hideref=0, $moreparams=null)
	{
		global $conf,$langs;

		$langs->load("bills");

		if (! dol_strlen($modele)) {

			$modele = 'crabe';

			if ($this->modelpdf) {
				$modele = $this->modelpdf;
			} elseif (! empty($conf->global->FACTURE_ADDON_PDF)) {
				$modele = $conf->global->FACTURE_ADDON_PDF;
			}
		}

		$modelpath = "core/modules/facture/doc/";

		return $this->commonGenerateDocument($modelpath, $modele, $outputlangs, $hidedetails, $hidedesc, $hideref, $moreparams);
	}

	/**
	 * Gets the smallest reference available for a new cycle
	 *
	 * @return int >= 1 if OK, -1 if error
	 */
	function newCycle()
	{
		$sql = 'SELECT max(situation_cycle_ref) FROM ' . MAIN_DB_PREFIX . 'facture as f';
		$sql.= " WHERE f.entity in (".getEntity('facture', 0).")";
		$resql = $this->db->query($sql);
		if ($resql) {
			if ($resql->num_rows > 0)
			{
				$res = $this->db->fetch_array($resql);
				$ref = $res['max(situation_cycle_ref)'];
				$ref++;
			} else {
				$ref = 1;
			}
			$this->db->free($resql);
			return $ref;
		} else {
			$this->error = $this->db->lasterror();
			dol_syslog("Error sql=" . $sql . ", error=" . $this->error, LOG_ERR);
			return -1;
		}
	}

	/**
	 * Checks if the invoice is the first of a cycle
	 *
	 * @return boolean
	 */
    // phpcs:ignore PEAR.NamingConventions.ValidFunctionName.NotCamelCaps
	function is_first()
	{
		return ($this->situation_counter == 1);
	}

	/**
	 * Returns an array containing the previous situations as Facture objects
	 *
	 * @return mixed -1 if error, array of previous situations
	 */
    // phpcs:ignore PEAR.NamingConventions.ValidFunctionName.NotCamelCaps
	function get_prev_sits()
	{
		global $conf;

		$sql = 'SELECT rowid FROM ' . MAIN_DB_PREFIX . 'facture';
		$sql .= ' where situation_cycle_ref = ' . $this->situation_cycle_ref;
		$sql .= ' and situation_counter < ' . $this->situation_counter;
		$sql .= ' AND entity = '. ($this->entity > 0 ? $this->entity : $conf->entity);
		$resql = $this->db->query($sql);
		$res = array();
		if ($resql && $resql->num_rows > 0) {
			while ($row = $this->db->fetch_object($resql)) {
				$id = $row->rowid;
				$situation = new Facture($this->db);
				$situation->fetch($id);
				$res[] = $situation;
			}
		} else {
			$this->error = $this->db->error();
			dol_syslog("Error sql=" . $sql . ", error=" . $this->error, LOG_ERR);
			return -1;
		}

		return $res;
	}

	/**
	 * Sets the invoice as a final situation
	 *
	 *  @param  	User	$user    	Object user
	 *  @param     	int		$notrigger	1=Does not execute triggers, 0= execute triggers
	 *	@return		int 				<0 if KO, >0 if OK
	 */
	function setFinal(User $user, $notrigger=0)
	{
		$error=0;

		$this->db->begin();

		$sql = 'UPDATE ' . MAIN_DB_PREFIX . 'facture SET situation_final = ' . $this->situation_final . ' where rowid = ' . $this->id;

		dol_syslog(__METHOD__, LOG_DEBUG);
		$resql=$this->db->query($sql);
		if (!$resql)
		{
			$this->errors[]=$this->db->error();
			$error++;
		}

		if (! $notrigger && empty($error))
		{
			// Call trigger
			$result=$this->call_trigger('BILL_MODIFY',$user);
			if ($result < 0) $error++;
			// End call triggers
		}

		if (! $error)
		{
			$this->db->commit();
			return 1;
		}
		else
		{
			foreach($this->errors as $errmsg)
			{
				dol_syslog(__METHOD__.' Error: '.$errmsg, LOG_ERR);
				$this->error.=($this->error?', '.$errmsg:$errmsg);
			}
			$this->db->rollback();
			return -1*$error;
		}
	}

	/**
	 * Checks if the invoice is the last in its cycle
	 *
	 * @return bool Last of the cycle status
	 *
	 */
    // phpcs:ignore PEAR.NamingConventions.ValidFunctionName.NotCamelCaps
	function is_last_in_cycle()
	{
		global $conf;

		if (!empty($this->situation_cycle_ref)) {
			// No point in testing anything if we're not inside a cycle
			$sql = 'SELECT max(situation_counter) FROM ' . MAIN_DB_PREFIX . 'facture WHERE situation_cycle_ref = ' . $this->situation_cycle_ref . ' AND entity = ' . ($this->entity > 0 ? $this->entity : $conf->entity);
			$resql = $this->db->query($sql);

			if ($resql && $resql->num_rows > 0) {
				$res = $this->db->fetch_array($resql);
				$last = $res['max(situation_counter)'];
				return ($last == $this->situation_counter);
			} else {
				$this->error = $this->db->lasterror();
				dol_syslog(get_class($this) . "::select Error " . $this->error, LOG_ERR);
				return false;
			}
		} else {
			return true;
		}
	}

	/**
	 * Function used to replace a thirdparty id with another one.
	 *
	 * @param DoliDB $db Database handler
	 * @param int $origin_id Old thirdparty id
	 * @param int $dest_id New thirdparty id
	 * @return bool
	 */
	public static function replaceThirdparty(DoliDB $db, $origin_id, $dest_id)
	{
		$tables = array(
			'facture'
		);

		return CommonObject::commonReplaceThirdparty($db, $origin_id, $dest_id, $tables);
	}

	/**
	 * Is the customer invoice delayed?
	 *
	 * @return bool
	 */
	public function hasDelay()
	{
		global $conf;

		$now = dol_now();

		// Paid invoices have status STATUS_CLOSED
		if ($this->statut != Facture::STATUS_VALIDATED) return false;

		return $this->date_lim_reglement < ($now - $conf->facture->client->warning_delay);
	}
}

/**
 *	Class to manage invoice lines.
 *  Saved into database table llx_facturedet
 */
class FactureLigne extends CommonInvoiceLine
{
    /**
	 * @var string ID to identify managed object
	 */
	public $element='facturedet';

    /**
	 * @var string Name of table without prefix where object is stored
	 */
	public $table_element='facturedet';

	var $oldline;

	//! From llx_facturedet
	//! Id facture
	var $fk_facture;
	//! Id parent line
	var $fk_parent_line;
	/**
	 * @deprecated
	 */
	var $label;
	//! Description ligne
	var $desc;

	var $localtax1_type;	// Local tax 1 type
	var $localtax2_type;	// Local tax 2 type
	var $fk_remise_except;	// Link to line into llx_remise_except
	var $rang = 0;

	var $fk_fournprice;
	var $pa_ht;
	var $marge_tx;
	var $marque_tx;

	var $special_code;	// Liste d'options non cumulabels:
	// 1: frais de port
	// 2: ecotaxe
	// 3: ??

	var $origin;
	var $origin_id;

	var $fk_code_ventilation = 0;

	var $date_start;
	var $date_end;

	// Ne plus utiliser
	//var $price;         	// P.U. HT apres remise % de ligne (exemple 80)
	//var $remise;			// Montant calcule de la remise % sur PU HT (exemple 20)

	// From llx_product
	/**
	 * @deprecated
	 * @see product_ref
	 */
	var $ref;				// Product ref (deprecated)
	var $product_ref;       // Product ref
	/**
	 * @deprecated
	 * @see product_label
	 */
	var $libelle;      		// Product label (deprecated)
	var $product_label;     // Product label
	var $product_desc;  	// Description produit

	var $skip_update_total; // Skip update price total for special lines

	/**
	 * @var int Situation advance percentage
	 */
	public $situation_percent;

	/**
	 * @var int Previous situation line id reference
	 */
	public $fk_prev_id;

	// Multicurrency
	var $fk_multicurrency;
	var $multicurrency_code;
	var $multicurrency_subprice;
	var $multicurrency_total_ht;
	var $multicurrency_total_tva;
	var $multicurrency_total_ttc;

	/**
	 *	Load invoice line from database
	 *
	 *	@param	int		$rowid      id of invoice line to get
	 *	@return	int					<0 if KO, >0 if OK
	 */
	function fetch($rowid)
	{
		$sql = 'SELECT fd.rowid, fd.fk_facture, fd.fk_parent_line, fd.fk_product, fd.product_type, fd.label as custom_label, fd.description, fd.price, fd.qty, fd.vat_src_code, fd.tva_tx,';
		$sql.= ' fd.localtax1_tx, fd. localtax2_tx, fd.remise, fd.remise_percent, fd.fk_remise_except, fd.subprice,';
		$sql.= ' fd.date_start as date_start, fd.date_end as date_end, fd.fk_product_fournisseur_price as fk_fournprice, fd.buy_price_ht as pa_ht,';
		$sql.= ' fd.info_bits, fd.special_code, fd.total_ht, fd.total_tva, fd.total_ttc, fd.total_localtax1, fd.total_localtax2, fd.rang,';
		$sql.= ' fd.fk_code_ventilation,';
		$sql.= ' fd.fk_unit, fd.fk_user_author, fd.fk_user_modif,';
		$sql.= ' fd.situation_percent, fd.fk_prev_id,';
		$sql.= ' fd.multicurrency_subprice,';
		$sql.= ' fd.multicurrency_total_ht,';
		$sql.= ' fd.multicurrency_total_tva,';
		$sql.= ' fd.multicurrency_total_ttc,';
		$sql.= ' p.ref as product_ref, p.label as product_libelle, p.description as product_desc';
		$sql.= ' FROM '.MAIN_DB_PREFIX.'facturedet as fd';
		$sql.= ' LEFT JOIN '.MAIN_DB_PREFIX.'product as p ON fd.fk_product = p.rowid';
		$sql.= ' WHERE fd.rowid = '.$rowid;

		$result = $this->db->query($sql);
		if ($result)
		{
			$objp = $this->db->fetch_object($result);

			$this->rowid				= $objp->rowid;
			$this->id					= $objp->rowid;
			$this->fk_facture			= $objp->fk_facture;
			$this->fk_parent_line		= $objp->fk_parent_line;
			$this->label				= $objp->custom_label;
			$this->desc					= $objp->description;
			$this->qty					= $objp->qty;
			$this->subprice				= $objp->subprice;
			$this->vat_src_code  		= $objp->vat_src_code;
			$this->tva_tx				= $objp->tva_tx;
			$this->localtax1_tx			= $objp->localtax1_tx;
			$this->localtax2_tx			= $objp->localtax2_tx;
			$this->remise_percent		= $objp->remise_percent;
			$this->fk_remise_except		= $objp->fk_remise_except;
			$this->fk_product			= $objp->fk_product;
			$this->product_type			= $objp->product_type;
			$this->date_start			= $this->db->jdate($objp->date_start);
			$this->date_end				= $this->db->jdate($objp->date_end);
			$this->info_bits			= $objp->info_bits;
			$this->tva_npr              = ($objp->info_bits & 1 == 1) ? 1 : 0;
			$this->special_code			= $objp->special_code;
			$this->total_ht				= $objp->total_ht;
			$this->total_tva			= $objp->total_tva;
			$this->total_localtax1		= $objp->total_localtax1;
			$this->total_localtax2		= $objp->total_localtax2;
			$this->total_ttc			= $objp->total_ttc;
			$this->fk_code_ventilation	= $objp->fk_code_ventilation;
			$this->rang					= $objp->rang;
			$this->fk_fournprice		= $objp->fk_fournprice;
			$marginInfos				= getMarginInfos($objp->subprice, $objp->remise_percent, $objp->tva_tx, $objp->localtax1_tx, $objp->localtax2_tx, $this->fk_fournprice, $objp->pa_ht);
			$this->pa_ht				= $marginInfos[0];
			$this->marge_tx				= $marginInfos[1];
			$this->marque_tx			= $marginInfos[2];

			$this->ref					= $objp->product_ref;      // deprecated
			$this->product_ref			= $objp->product_ref;
			$this->libelle				= $objp->product_libelle;  // deprecated
			$this->product_label		= $objp->product_libelle;
			$this->product_desc			= $objp->product_desc;
			$this->fk_unit				= $objp->fk_unit;
			$this->fk_user_modif		= $objp->fk_user_modif;
			$this->fk_user_author		= $objp->fk_user_author;

			$this->situation_percent    = $objp->situation_percent;
			$this->fk_prev_id           = $objp->fk_prev_id;

			$this->multicurrency_subprice = $objp->multicurrency_subprice;
			$this->multicurrency_total_ht = $objp->multicurrency_total_ht;
			$this->multicurrency_total_tva= $objp->multicurrency_total_tva;
			$this->multicurrency_total_ttc= $objp->multicurrency_total_ttc;

			$this->db->free($result);

			return 1;
		}
		else
		{
		    $this->error = $this->db->lasterror();
			return -1;
		}
	}

	/**
	 *	Insert line into database
	 *
	 *	@param      int		$notrigger		                 1 no triggers
	 *  @param      int     $noerrorifdiscountalreadylinked  1=Do not make error if lines is linked to a discount and discount already linked to another
	 *	@return		int						                 <0 if KO, >0 if OK
	 */
	function insert($notrigger=0, $noerrorifdiscountalreadylinked=0)
	{
		global $langs,$user,$conf;

		$error=0;

        $pa_ht_isemptystring = (empty($this->pa_ht) && $this->pa_ht == ''); // If true, we can use a default value. If this->pa_ht = '0', we must use '0'.

        dol_syslog(get_class($this)."::insert rang=".$this->rang, LOG_DEBUG);

		// Clean parameters
		$this->desc=trim($this->desc);
		if (empty($this->tva_tx)) $this->tva_tx=0;
		if (empty($this->localtax1_tx)) $this->localtax1_tx=0;
		if (empty($this->localtax2_tx)) $this->localtax2_tx=0;
		if (empty($this->localtax1_type)) $this->localtax1_type=0;
		if (empty($this->localtax2_type)) $this->localtax2_type=0;
		if (empty($this->total_localtax1)) $this->total_localtax1=0;
		if (empty($this->total_localtax2)) $this->total_localtax2=0;
		if (empty($this->rang)) $this->rang=0;
		if (empty($this->remise_percent)) $this->remise_percent=0;
		if (empty($this->info_bits)) $this->info_bits=0;
		if (empty($this->subprice)) $this->subprice=0;
		if (empty($this->special_code)) $this->special_code=0;
		if (empty($this->fk_parent_line)) $this->fk_parent_line=0;
		if (empty($this->fk_prev_id)) $this->fk_prev_id = 0;
		if (! isset($this->situation_percent) || $this->situation_percent > 100 || (string) $this->situation_percent == '') $this->situation_percent = 100;

		if (empty($this->pa_ht)) $this->pa_ht=0;
		if (empty($this->multicurrency_subprice)) $this->multicurrency_subprice=0;
		if (empty($this->multicurrency_total_ht)) $this->multicurrency_total_ht=0;
		if (empty($this->multicurrency_total_tva)) $this->multicurrency_total_tva=0;
		if (empty($this->multicurrency_total_ttc)) $this->multicurrency_total_ttc=0;

		// if buy price not defined, define buyprice as configured in margin admin
		if ($this->pa_ht == 0 && $pa_ht_isemptystring)
		{
			if (($result = $this->defineBuyPrice($this->subprice, $this->remise_percent, $this->fk_product)) < 0)
			{
				return $result;
			}
			else
			{
				$this->pa_ht = $result;
			}
		}

		// Check parameters
		if ($this->product_type < 0)
		{
			$this->error='ErrorProductTypeMustBe0orMore';
			return -1;
		}
		if (! empty($this->fk_product))
		{
			// Check product exists
			$result=Product::isExistingObject('product', $this->fk_product);
			if ($result <= 0)
			{
				$this->error='ErrorProductIdDoesNotExists';
				return -1;
			}
		}

		$this->db->begin();

		// Insertion dans base de la ligne
		$sql = 'INSERT INTO '.MAIN_DB_PREFIX.'facturedet';
		$sql.= ' (fk_facture, fk_parent_line, label, description, qty,';
		$sql.= ' vat_src_code, tva_tx, localtax1_tx, localtax2_tx, localtax1_type, localtax2_type,';
		$sql.= ' fk_product, product_type, remise_percent, subprice, fk_remise_except,';
		$sql.= ' date_start, date_end, fk_code_ventilation, ';
		$sql.= ' rang, special_code, fk_product_fournisseur_price, buy_price_ht,';
		$sql.= ' info_bits, total_ht, total_tva, total_ttc, total_localtax1, total_localtax2,';
		$sql.= ' situation_percent, fk_prev_id,';
		$sql.= ' fk_unit, fk_user_author, fk_user_modif,';
		$sql.= ' fk_multicurrency, multicurrency_code, multicurrency_subprice, multicurrency_total_ht, multicurrency_total_tva, multicurrency_total_ttc';
		$sql.= ')';
		$sql.= " VALUES (".$this->fk_facture.",";
		$sql.= " ".($this->fk_parent_line>0 ? $this->fk_parent_line:"null").",";
		$sql.= " ".(! empty($this->label)?"'".$this->db->escape($this->label)."'":"null").",";
		$sql.= " '".$this->db->escape($this->desc)."',";
		$sql.= " ".price2num($this->qty).",";
        $sql.= " ".(empty($this->vat_src_code)?"''":"'".$this->db->escape($this->vat_src_code)."'").",";
		$sql.= " ".price2num($this->tva_tx).",";
		$sql.= " ".price2num($this->localtax1_tx).",";
		$sql.= " ".price2num($this->localtax2_tx).",";
		$sql.= " '".$this->db->escape($this->localtax1_type)."',";
		$sql.= " '".$this->db->escape($this->localtax2_type)."',";
		$sql.= ' '.(! empty($this->fk_product)?$this->fk_product:"null").',';
		$sql.= " ".$this->product_type.",";
		$sql.= " ".price2num($this->remise_percent).",";
		$sql.= " ".price2num($this->subprice).",";
		$sql.= ' '.(! empty($this->fk_remise_except)?$this->fk_remise_except:"null").',';
		$sql.= " ".(! empty($this->date_start)?"'".$this->db->idate($this->date_start)."'":"null").",";
		$sql.= " ".(! empty($this->date_end)?"'".$this->db->idate($this->date_end)."'":"null").",";
		$sql.= ' '.$this->fk_code_ventilation.',';
		$sql.= ' '.$this->rang.',';
		$sql.= ' '.$this->special_code.',';
		$sql.= ' '.(! empty($this->fk_fournprice)?$this->fk_fournprice:"null").',';
		$sql.= ' '.price2num($this->pa_ht).',';
		$sql.= " '".$this->db->escape($this->info_bits)."',";
		$sql.= " ".price2num($this->total_ht).",";
		$sql.= " ".price2num($this->total_tva).",";
		$sql.= " ".price2num($this->total_ttc).",";
		$sql.= " ".price2num($this->total_localtax1).",";
		$sql.= " ".price2num($this->total_localtax2);
		$sql.= ", " . $this->situation_percent;
		$sql.= ", " . (!empty($this->fk_prev_id)?$this->fk_prev_id:"null");
		$sql.= ", ".(!$this->fk_unit ? 'NULL' : $this->fk_unit);
		$sql.= ", ".$user->id;
		$sql.= ", ".$user->id;
		$sql.= ", ".(int) $this->fk_multicurrency;
		$sql.= ", '".$this->db->escape($this->multicurrency_code)."'";
		$sql.= ", ".price2num($this->multicurrency_subprice);
		$sql.= ", ".price2num($this->multicurrency_total_ht);
		$sql.= ", ".price2num($this->multicurrency_total_tva);
		$sql.= ", ".price2num($this->multicurrency_total_ttc);
		$sql.= ')';

		dol_syslog(get_class($this)."::insert", LOG_DEBUG);
		$resql=$this->db->query($sql);
		if ($resql)
		{
			$this->id=$this->db->last_insert_id(MAIN_DB_PREFIX.'facturedet');
			$this->rowid=$this->id;	// For backward compatibility

            if (empty($conf->global->MAIN_EXTRAFIELDS_DISABLED)) // For avoid conflicts if trigger used
            {
            	$result=$this->insertExtraFields();
            	if ($result < 0)
            	{
            		$error++;
            	}
            }

			// Si fk_remise_except defini, on lie la remise a la facture
			// ce qui la flague comme "consommee".
			if ($this->fk_remise_except)
			{
				$discount=new DiscountAbsolute($this->db);
				$result=$discount->fetch($this->fk_remise_except);
				if ($result >= 0)
				{
					// Check if discount was found
					if ($result > 0)
					{
					    // Check if discount not already affected to another invoice
						if ($discount->fk_facture_line > 0)
						{
						    if (empty($noerrorifdiscountalreadylinked))
						    {
    							$this->error=$langs->trans("ErrorDiscountAlreadyUsed",$discount->id);
    							dol_syslog(get_class($this)."::insert Error ".$this->error, LOG_ERR);
    							$this->db->rollback();
    							return -3;
						    }
						}
						else
						{
							$result=$discount->link_to_invoice($this->rowid,0);
							if ($result < 0)
							{
								$this->error=$discount->error;
								dol_syslog(get_class($this)."::insert Error ".$this->error, LOG_ERR);
								$this->db->rollback();
								return -3;
							}
						}
					}
					else
					{
						$this->error=$langs->trans("ErrorADiscountThatHasBeenRemovedIsIncluded");
						dol_syslog(get_class($this)."::insert Error ".$this->error, LOG_ERR);
						$this->db->rollback();
						return -3;
					}
				}
				else
				{
					$this->error=$discount->error;
					dol_syslog(get_class($this)."::insert Error ".$this->error, LOG_ERR);
					$this->db->rollback();
					return -3;
				}
			}

			if (! $notrigger)
			{
                // Call trigger
                $result=$this->call_trigger('LINEBILL_INSERT',$user);
                if ($result < 0)
                {
					$this->db->rollback();
					return -2;
				}
                // End call triggers
			}

			$this->db->commit();
			return $this->id;

		}
		else
		{
			$this->error=$this->db->lasterror();
			$this->db->rollback();
			return -2;
		}
	}

	/**
	 *	Update line into database
	 *
	 *	@param		User	$user		User object
	 *	@param		int		$notrigger	Disable triggers
	 *	@return		int					<0 if KO, >0 if OK
	 */
	function update($user='',$notrigger=0)
	{
		global $user,$conf;

		$error=0;

		$pa_ht_isemptystring = (empty($this->pa_ht) && $this->pa_ht == ''); // If true, we can use a default value. If this->pa_ht = '0', we must use '0'.

		// Clean parameters
		$this->desc=trim($this->desc);
		if (empty($this->tva_tx)) $this->tva_tx=0;
		if (empty($this->localtax1_tx)) $this->localtax1_tx=0;
		if (empty($this->localtax2_tx)) $this->localtax2_tx=0;
		if (empty($this->localtax1_type)) $this->localtax1_type=0;
		if (empty($this->localtax2_type)) $this->localtax2_type=0;
		if (empty($this->total_localtax1)) $this->total_localtax1=0;
		if (empty($this->total_localtax2)) $this->total_localtax2=0;
		if (empty($this->remise_percent)) $this->remise_percent=0;
		if (empty($this->info_bits)) $this->info_bits=0;
		if (empty($this->special_code)) $this->special_code=0;
		if (empty($this->product_type)) $this->product_type=0;
		if (empty($this->fk_parent_line)) $this->fk_parent_line=0;
		if (! isset($this->situation_percent) || $this->situation_percent > 100 || (string) $this->situation_percent == '') $this->situation_percent = 100;
		if (empty($this->pa_ht)) $this->pa_ht=0;

		if (empty($this->multicurrency_subprice)) $this->multicurrency_subprice=0;
		if (empty($this->multicurrency_total_ht)) $this->multicurrency_total_ht=0;
		if (empty($this->multicurrency_total_tva)) $this->multicurrency_total_tva=0;
		if (empty($this->multicurrency_total_ttc)) $this->multicurrency_total_ttc=0;

		// Check parameters
		if ($this->product_type < 0) return -1;

		// if buy price not defined, define buyprice as configured in margin admin
		if ($this->pa_ht == 0 && $pa_ht_isemptystring)
		{
			if (($result = $this->defineBuyPrice($this->subprice, $this->remise_percent, $this->fk_product)) < 0)
			{
				return $result;
			}
			else
			{
				$this->pa_ht = $result;
			}
		}

		$this->db->begin();

        // Mise a jour ligne en base
        $sql = "UPDATE ".MAIN_DB_PREFIX."facturedet SET";
        $sql.= " description='".$this->db->escape($this->desc)."'";
        $sql.= ", label=".(! empty($this->label)?"'".$this->db->escape($this->label)."'":"null");
        $sql.= ", subprice=".price2num($this->subprice)."";
        $sql.= ", remise_percent=".price2num($this->remise_percent)."";
        if ($this->fk_remise_except) $sql.= ", fk_remise_except=".$this->fk_remise_except;
        else $sql.= ", fk_remise_except=null";
		$sql.= ", vat_src_code = '".(empty($this->vat_src_code)?'':$this->db->escape($this->vat_src_code))."'";
        $sql.= ", tva_tx=".price2num($this->tva_tx)."";
        $sql.= ", localtax1_tx=".price2num($this->localtax1_tx)."";
        $sql.= ", localtax2_tx=".price2num($this->localtax2_tx)."";
		$sql.= ", localtax1_type='".$this->db->escape($this->localtax1_type)."'";
		$sql.= ", localtax2_type='".$this->db->escape($this->localtax2_type)."'";
        $sql.= ", qty=".price2num($this->qty);
        $sql.= ", date_start=".(! empty($this->date_start)?"'".$this->db->idate($this->date_start)."'":"null");
        $sql.= ", date_end=".(! empty($this->date_end)?"'".$this->db->idate($this->date_end)."'":"null");
        $sql.= ", product_type=".$this->product_type;
        $sql.= ", info_bits='".$this->db->escape($this->info_bits)."'";
        $sql.= ", special_code='".$this->db->escape($this->special_code)."'";
        if (empty($this->skip_update_total))
        {
        	$sql.= ", total_ht=".price2num($this->total_ht);
        	$sql.= ", total_tva=".price2num($this->total_tva);
        	$sql.= ", total_ttc=".price2num($this->total_ttc);
        	$sql.= ", total_localtax1=".price2num($this->total_localtax1);
        	$sql.= ", total_localtax2=".price2num($this->total_localtax2);
        }
		$sql.= ", fk_product_fournisseur_price=".(! empty($this->fk_fournprice)?"'".$this->db->escape($this->fk_fournprice)."'":"null");
		$sql.= ", buy_price_ht='".price2num($this->pa_ht)."'";
		$sql.= ", fk_parent_line=".($this->fk_parent_line>0?$this->fk_parent_line:"null");
		if (! empty($this->rang)) $sql.= ", rang=".$this->rang;
		$sql.= ", situation_percent=" . $this->situation_percent;
		$sql.= ", fk_unit=".(!$this->fk_unit ? 'NULL' : $this->fk_unit);
		$sql.= ", fk_user_modif =".$user->id;

		// Multicurrency
		$sql.= ", multicurrency_subprice=".price2num($this->multicurrency_subprice)."";
        $sql.= ", multicurrency_total_ht=".price2num($this->multicurrency_total_ht)."";
        $sql.= ", multicurrency_total_tva=".price2num($this->multicurrency_total_tva)."";
        $sql.= ", multicurrency_total_ttc=".price2num($this->multicurrency_total_ttc)."";

		$sql.= " WHERE rowid = ".$this->rowid;

		dol_syslog(get_class($this)."::update", LOG_DEBUG);
		$resql=$this->db->query($sql);
		if ($resql)
		{
        	if (empty($conf->global->MAIN_EXTRAFIELDS_DISABLED)) // For avoid conflicts if trigger used
        	{
        		$this->id=$this->rowid;
        		$result=$this->insertExtraFields();
        		if ($result < 0)
        		{
        			$error++;
        		}
        	}

			if (! $error && ! $notrigger)
			{
                // Call trigger
                $result=$this->call_trigger('LINEBILL_UPDATE',$user);
                if ($result < 0)
 				{
					$this->db->rollback();
					return -2;
				}
                // End call triggers
			}
			$this->db->commit();
			return 1;
		}
		else
		{
			$this->error=$this->db->error();
			$this->db->rollback();
			return -2;
		}
	}

	/**
	 * 	Delete line in database
	 *  TODO Add param User $user and notrigger (see skeleton)
     *
	 *	@return	    int		           <0 if KO, >0 if OK
	 */
	function delete()
	{
		global $user;

		$this->db->begin();

		// Call trigger
		$result=$this->call_trigger('LINEBILL_DELETE',$user);
		if ($result < 0)
		{
			$this->db->rollback();
			return -1;
		}
		// End call triggers


		$sql = "DELETE FROM ".MAIN_DB_PREFIX."facturedet WHERE rowid = ".$this->rowid;
		dol_syslog(get_class($this)."::delete", LOG_DEBUG);
		if ($this->db->query($sql) )
		{
			$this->db->commit();
			return 1;
		}
		else
		{
			$this->error=$this->db->error()." sql=".$sql;
			$this->db->rollback();
			return -1;
		}
	}

	/**
	 *  Mise a jour en base des champs total_xxx de ligne de facture
	 *  TODO What is goal of this method ?
	 *
	 *	@return		int		<0 if KO, >0 if OK
	 */
    // phpcs:ignore PEAR.NamingConventions.ValidFunctionName.NotCamelCaps
	function update_total()
	{
		$this->db->begin();
		dol_syslog(get_class($this)."::update_total", LOG_DEBUG);

		// Clean parameters
		if (empty($this->total_localtax1)) $this->total_localtax1=0;
		if (empty($this->total_localtax2)) $this->total_localtax2=0;

		// Mise a jour ligne en base
		$sql = "UPDATE ".MAIN_DB_PREFIX."facturedet SET";
		$sql.= " total_ht=".price2num($this->total_ht)."";
		$sql.= ",total_tva=".price2num($this->total_tva)."";
		$sql.= ",total_localtax1=".price2num($this->total_localtax1)."";
		$sql.= ",total_localtax2=".price2num($this->total_localtax2)."";
		$sql.= ",total_ttc=".price2num($this->total_ttc)."";
		$sql.= " WHERE rowid = ".$this->rowid;

		dol_syslog(get_class($this)."::update_total", LOG_DEBUG);

		$resql=$this->db->query($sql);
		if ($resql)
		{
			$this->db->commit();
			return 1;
		}
		else
		{
			$this->error=$this->db->error();
			$this->db->rollback();
			return -2;
		}
	}

	/**
	 * Returns situation_percent of the previous line.
	 * Warning: If invoice is a replacement invoice, this->fk_prev_id is id of the replaced line.
	 *
	 * @param  int     $invoiceid      Invoice id
	 * @return int                     >= 0
	 */
    // phpcs:ignore PEAR.NamingConventions.ValidFunctionName.NotCamelCaps
	function get_prev_progress($invoiceid)
	{
		if (is_null($this->fk_prev_id) || empty($this->fk_prev_id) || $this->fk_prev_id == "") {
			return 0;
		} else {
		    // If invoice is a not a situation invoice, this->fk_prev_id is used for something else
            $tmpinvoice=new Facture($this->db);
            $tmpinvoice->fetch($invoiceid);
            if ($tmpinvoice->type != Facture::TYPE_SITUATION) return 0;

			$sql = 'SELECT situation_percent FROM ' . MAIN_DB_PREFIX . 'facturedet WHERE rowid=' . $this->fk_prev_id;
			$resql = $this->db->query($sql);
			if ($resql && $resql->num_rows > 0) {
				$res = $this->db->fetch_array($resql);
				return floatval($res['situation_percent']);
			} else {
				$this->error = $this->db->error();
				dol_syslog(get_class($this) . "::select Error " . $this->error, LOG_ERR);
				$this->db->rollback();
				return -1;
			}
		}
	}
}<|MERGE_RESOLUTION|>--- conflicted
+++ resolved
@@ -63,12 +63,9 @@
 	 */
 	public $table_element='facture';
 
-<<<<<<< HEAD
 	/**
 	 * @var int    Name of subtable line
 	 */
-=======
->>>>>>> 23f4e7cc
 	public $table_element_line = 'facturedet';
 
 	/**
