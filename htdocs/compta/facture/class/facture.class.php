--- conflicted
+++ resolved
@@ -3009,12 +3009,6 @@
 			dol_syslog(get_class($this)."::validate ".$this->error.' MAIN_USE_ADVANCED_PERMS='.$conf->global->MAIN_USE_ADVANCED_PERMS, LOG_ERR);
 			return -1;
 		}
-<<<<<<< HEAD
-
-		// Check for mandatory fields in thirdparty (defined into setup)
-		if (!empty($this->thirdparty) && is_object($this->thirdparty)) {
-			$array_to_check = array('IDPROF1', 'IDPROF2', 'IDPROF3', 'IDPROF4', 'IDPROF5', 'IDPROF6', 'EMAIL');
-=======
 		if (!empty($conf->global-> INVOICE_CHECK_POSTERIOR_DATE)) {
 			$last_of_type = $this->willBeLastOfSameType(true);
 			if (!$last_of_type[0]) {
@@ -3026,7 +3020,6 @@
 		// Check for mandatory fields in thirdparty (defined into setup)
 		if (!empty($this->thirdparty) && is_object($this->thirdparty)) {
 			$array_to_check = array('IDPROF1', 'IDPROF2', 'IDPROF3', 'IDPROF4', 'IDPROF5', 'IDPROF6', 'EMAIL', 'ACCOUNTANCY_CODE_CUSTOMER');
->>>>>>> 503d1a04
 			foreach ($array_to_check as $key) {
 				$keymin = strtolower($key);
 				if (!property_exists($this->thirdparty, $keymin)) {
@@ -3058,8 +3051,6 @@
 							return -1;
 						}
 					}
-<<<<<<< HEAD
-=======
 					if ($key == 'ACCOUNTANCY_CODE_CUSTOMER') {
 						// Check for mandatory
 						if (!empty($conf->global->SOCIETE_ACCOUNTANCY_CODE_CUSTOMER_INVOICE_MANDATORY) && empty($this->thirdparty->code_compta)) {
@@ -3069,7 +3060,6 @@
 							return -1;
 						}
 					}
->>>>>>> 503d1a04
 				}
 			}
 		}
