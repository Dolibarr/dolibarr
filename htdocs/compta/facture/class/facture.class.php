<?php
/* Copyright (C) 2002-2007 Rodolphe Quiedeville  <rodolphe@quiedeville.org>
 * Copyright (C) 2004-2013 Laurent Destailleur   <eldy@users.sourceforge.net>
 * Copyright (C) 2004      Sebastien Di Cintio   <sdicintio@ressource-toi.org>
 * Copyright (C) 2004      Benoit Mortier        <benoit.mortier@opensides.be>
 * Copyright (C) 2005      Marc Barilley / Ocebo <marc@ocebo.com>
 * Copyright (C) 2005-2014 Regis Houssin         <regis.houssin@capnetworks.com>
 * Copyright (C) 2006      Andre Cianfarani      <acianfa@free.fr>
 * Copyright (C) 2007      Franky Van Liedekerke <franky.van.liedekerke@telenet.be>
 * Copyright (C) 2010-2014 Juanjo Menent         <jmenent@2byte.es>
 * Copyright (C) 2012-2014 Christophe Battarel   <christophe.battarel@altairis.fr>
 * Copyright (C) 2012-2015 Marcos García         <marcosgdf@gmail.com>
 * Copyright (C) 2012      Cédric Salvador       <csalvador@gpcsolutions.fr>
 * Copyright (C) 2012-2014 Raphaël Doursenaud    <rdoursenaud@gpcsolutions.fr>
 * Copyright (C) 2013      Cedric Gross          <c.gross@kreiz-it.fr>
 * Copyright (C) 2013      Florian Henry		  	<florian.henry@open-concept.pro>
 * Copyright (C) 2016      Ferran Marcet        <fmarcet@2byte.es>
 *
 * This program is free software; you can redistribute it and/or modify
 * it under the terms of the GNU General Public License as published by
 * the Free Software Foundation; either version 3 of the License, or
 * (at your option) any later version.
 *
 * This program is distributed in the hope that it will be useful,
 * but WITHOUT ANY WARRANTY; without even the implied warranty of
 * MERCHANTABILITY or FITNESS FOR A PARTICULAR PURPOSE.  See the
 * GNU General Public License for more details.
 *
 * You should have received a copy of the GNU General Public License
 * along with this program. If not, see <http://www.gnu.org/licenses/>.
 */

/**
 *	\file       htdocs/compta/facture/class/facture.class.php
 *	\ingroup    facture
 *	\brief      File of class to manage invoices
 */

include_once DOL_DOCUMENT_ROOT.'/core/class/commoninvoice.class.php';
require_once DOL_DOCUMENT_ROOT ."/core/class/commonobjectline.class.php";
require_once DOL_DOCUMENT_ROOT.'/product/class/product.class.php';
require_once DOL_DOCUMENT_ROOT.'/societe/class/client.class.php';
require_once DOL_DOCUMENT_ROOT.'/margin/lib/margins.lib.php';


/**
 *	Class to manage invoices
 */
class Facture extends CommonInvoice
{
	public $element='facture';
	public $table_element='facture';
	public $table_element_line = 'facturedet';
	public $fk_element = 'fk_facture';
	protected $ismultientitymanaged = 1;	// 0=No test on entity, 1=Test with field entity, 2=Test with link by societe

	/**
	 * {@inheritdoc}
	 */
	protected $table_ref_field = 'facnumber';

	var $socid;

	var $author;
	var $fk_user_author;
	var $fk_user_valid;
	var $date;              // Date invoice
	var $date_creation;		// Creation date
	var $date_validation;	// Validation date
	var $datem;
	var $ref_client;
	var $ref_int;
	//Check constants for types
	var $type = self::TYPE_STANDARD;

	//var $amount;
	var $remise_absolue;
	var $remise_percent;
	var $total_ht=0;
	var $total_tva=0;
	var $total_ttc=0;
	var $revenuestamp;

	//! Fermeture apres paiement partiel: discount_vat, badcustomer, abandon
	//! Fermeture alors que aucun paiement: replaced (si remplace), abandon
	var $close_code;
	//! Commentaire si mis a paye sans paiement complet
	var $close_note;
	//! 1 if invoice paid COMPLETELY, 0 otherwise (do not use it anymore, use statut and close_code)
	var $paye;
	//! id of source invoice if replacement invoice or credit note
	var $fk_facture_source;
	var $linked_objects=array();
	var $date_lim_reglement;
	var $cond_reglement_code;		// Code in llx_c_paiement
	var $mode_reglement_code;		// Code in llx_c_paiement
	var $fk_bank;					// Field to store bank id to use when payment mode is withdraw
	/**
	 * @deprecated
	 */
	var $products=array();
	/**
	 * @var FactureLigne[]
	 */
	var $lines=array();
	var $line;
	var $extraparams=array();
	var $specimen;

	var $fac_rec;

<<<<<<< HEAD
	//Incoterms
	var $fk_incoterms;
	var $location_incoterms;
	var $libelle_incoterms;  //Used into tooltip

	//List of situations invoices
	var $tab_previous_situation_invoice=array();
	var $tab_next_situation_invoice=array();
	
=======
>>>>>>> d86235ab
	/**
	 * @var int Situation cycle reference number
	 */
	public $situation_cycle_ref;

	/**
	 * @var int Situation counter inside the cycle
	 */
	public $situation_counter;

	/**
	 * @var bool Final situation flag
	 */
	public $situation_final;

    /**
     * Standard invoice
     */
    const TYPE_STANDARD = 0;

    /**
     * Replacement invoice
     */
    const TYPE_REPLACEMENT = 1;

    /**
     * Credit note invoice
     */
    const TYPE_CREDIT_NOTE = 2;

    /**
     * Deposit invoice
     */
    const TYPE_DEPOSIT = 3;

    /**
     * Proforma invoice (should not be used. a proforma is an order)
     */
    const TYPE_PROFORMA = 4;

	/**
	 * Situation invoice
	 */
	const TYPE_SITUATION = 5;

	/**
	 * Draft
	 */
	const STATUS_DRAFT = 0;

	/**
	 * Validated (need to be paid)
	 */
	const STATUS_VALIDATED = 1;

	/**
	 * Classified paid.
	 * If paid partially, $this->close_code can be:
	 * - CLOSECODE_DISCOUNTVAT
	 * - CLOSECODE_BADDEBT
	 * If paid completelly, this->close_code will be null
	 */
	const STATUS_CLOSED = 2;

	/**
	 * Classified abandoned and no payment done.
	 * $this->close_code can be:
	 * - CLOSECODE_BADDEBT
	 * - CLOSECODE_ABANDONED
	 * - CLOSECODE_REPLACED
	 */
	const STATUS_ABANDONED = 3;

	const CLOSECODE_DISCOUNTVAT = 'discount_vat';
	const CLOSECODE_BADDEBT = 'badcustomer';
	const CLOSECODE_ABANDONED = 'abandon';
	const CLOSECODE_REPLACED = 'replaced';

	/**
	 * 	Constructor
	 *
	 * 	@param	DoliDB		$db			Database handler
	 */
	function __construct($db)
	{
		$this->db = $db;
	}

	/**
	 *	Create invoice in database
	 *  Note: this->ref can be set or empty. If empty, we will use "(PROV)"
	 *
	 *	@param	User	$user      		Object user that create
	 *	@param  int		$notrigger		1=Does not execute triggers, 0 otherwise
	 * 	@param	int		$forceduedate	1=Do not recalculate due date from payment condition but force it with value
	 *	@return	int						<0 if KO, >0 if OK
	 */
	function create($user,$notrigger=0,$forceduedate=0)
	{
		global $langs,$conf,$mysoc,$hookmanager;
		$error=0;

		// Clean parameters
		if (empty($this->type)) $this->type = self::TYPE_STANDARD;
		$this->ref_client=trim($this->ref_client);
		$this->note=(isset($this->note) ? trim($this->note) : trim($this->note_private)); // deprecated
		$this->note_private=(isset($this->note_private) ? trim($this->note_private) : trim($this->note_private));
		$this->note_public=trim($this->note_public);
		if (! $this->cond_reglement_id) $this->cond_reglement_id = 0;
		if (! $this->mode_reglement_id) $this->mode_reglement_id = 0;
		$this->brouillon = 1;

		dol_syslog(get_class($this)."::create user=".$user->id);

		// Check parameters
		if (empty($this->date) || empty($user->id))
		{
			$this->error="ErrorBadParameter";
			dol_syslog(get_class($this)."::create Try to create an invoice with an empty parameter (user, date, ...)", LOG_ERR);
			return -3;
		}
		$soc = new Societe($this->db);
		$result=$soc->fetch($this->socid);
		if ($result < 0)
		{
			$this->error="Failed to fetch company";
			dol_syslog(get_class($this)."::create ".$this->error, LOG_ERR);
			return -2;
		}

		$now=dol_now();

		$this->db->begin();

		// Create invoice from a predefined invoice
		if ($this->fac_rec > 0)
		{
			require_once DOL_DOCUMENT_ROOT.'/compta/facture/class/facture-rec.class.php';
			$_facrec = new FactureRec($this->db);
			$result=$_facrec->fetch($this->fac_rec);

			$this->fk_project        = $_facrec->fk_project;
			$this->cond_reglement_id = $_facrec->cond_reglement_id;
			$this->mode_reglement_id = $_facrec->mode_reglement_id;
			$this->remise_absolue    = $_facrec->remise_absolue;
			$this->remise_percent    = $_facrec->remise_percent;
			$this->fk_incoterms		 = $_facrec->fk_incoterms;
			$this->location_incoterms= $_facrec->location_incoterms;

			// Clean parameters
			if (! $this->type) $this->type = self::TYPE_STANDARD;
			$this->ref_client=trim($this->ref_client);
			$this->note_private=trim($this->note_private);
			$this->note_public=trim($this->note_public);
			//if (! $this->remise) $this->remise = 0;
			if (! $this->mode_reglement_id) $this->mode_reglement_id = 0;
			$this->brouillon = 1;
		}

		// Define due date if not already defined
		$datelim=(empty($forceduedate)?$this->calculate_date_lim_reglement():$forceduedate);

		// Insert into database
		$socid  = $this->socid;

		$sql = "INSERT INTO ".MAIN_DB_PREFIX."facture (";
		$sql.= " facnumber";
		$sql.= ", entity";
		$sql.= ", ref_ext";
		$sql.= ", type";
		$sql.= ", fk_soc";
		$sql.= ", datec";
		$sql.= ", remise_absolue";
		$sql.= ", remise_percent";
		$sql.= ", datef";
		$sql.= ", note_private";
		$sql.= ", note_public";
		$sql.= ", ref_client, ref_int";
        $sql.= ", fk_account";
		$sql.= ", fk_facture_source, fk_user_author, fk_projet";
		$sql.= ", fk_cond_reglement, fk_mode_reglement, date_lim_reglement, model_pdf";
		$sql.= ", situation_cycle_ref, situation_counter, situation_final";
		$sql.= ", fk_incoterms, location_incoterms";
		$sql.= ")";
		$sql.= " VALUES (";
		$sql.= "'(PROV)'";
		$sql.= ", ".$conf->entity;
		$sql.= ", ".($this->ref_ext?"'".$this->db->escape($this->ref_ext)."'":"null");
		$sql.= ", '".$this->db->escape($this->type)."'";
		$sql.= ", '".$socid."'";
		$sql.= ", '".$this->db->idate($now)."'";
		$sql.= ", ".($this->remise_absolue>0?$this->remise_absolue:'NULL');
		$sql.= ", ".($this->remise_percent>0?$this->remise_percent:'NULL');
		$sql.= ", '".$this->db->idate($this->date)."'";
		$sql.= ", ".($this->note_private?"'".$this->db->escape($this->note_private)."'":"null");
		$sql.= ", ".($this->note_public?"'".$this->db->escape($this->note_public)."'":"null");
		$sql.= ", ".($this->ref_client?"'".$this->db->escape($this->ref_client)."'":"null");
		$sql.= ", ".($this->ref_int?"'".$this->db->escape($this->ref_int)."'":"null");
		$sql.= ", ".($this->fk_account>0?$this->fk_account:'NULL');
		$sql.= ", ".($this->fk_facture_source?"'".$this->db->escape($this->fk_facture_source)."'":"null");
		$sql.= ", ".($user->id > 0 ? "'".$user->id."'":"null");
		$sql.= ", ".($this->fk_project?$this->fk_project:"null");
		$sql.= ", ".$this->cond_reglement_id;
		$sql.= ", ".$this->mode_reglement_id;
		$sql.= ", '".$this->db->idate($datelim)."', '".$this->db->escape($this->modelpdf)."'";
		$sql.= ", ".($this->situation_cycle_ref?"'".$this->db->escape($this->situation_cycle_ref)."'":"null");
		$sql.= ", ".($this->situation_counter?"'".$this->db->escape($this->situation_counter)."'":"null");
		$sql.= ", ".($this->situation_final?$this->situation_final:0);
		$sql.= ", ".(int) $this->fk_incoterms;
        $sql.= ", '".$this->db->escape($this->location_incoterms)."'";
		$sql.=")";

		dol_syslog(get_class($this)."::create", LOG_DEBUG);
		$resql=$this->db->query($sql);
		if ($resql)
		{
			$this->id = $this->db->last_insert_id(MAIN_DB_PREFIX.'facture');

			// Update ref with new one
			$this->ref='(PROV'.$this->id.')';
			$sql = 'UPDATE '.MAIN_DB_PREFIX."facture SET facnumber='".$this->ref."' WHERE rowid=".$this->id;

			dol_syslog(get_class($this)."::create", LOG_DEBUG);
			$resql=$this->db->query($sql);
			if (! $resql) $error++;

			// Add object linked
			if (! $error && $this->id && is_array($this->linked_objects) && ! empty($this->linked_objects))
			{
				foreach($this->linked_objects as $origin => $origin_id)
				{
					$ret = $this->add_object_linked($origin, $origin_id);
					if (! $ret)
					{
						dol_print_error($this->db);
						$error++;
					}

					// TODO mutualiser
					if ($origin == 'commande')
					{
						// On recupere les differents contact interne et externe
						$order = new Commande($this->db);
						$order->id = $origin_id;

						// On recupere le commercial suivi propale
						$this->userid = $order->getIdcontact('internal', 'SALESREPFOLL');

						if ($this->userid)
						{
							//On passe le commercial suivi commande en commercial suivi paiement
							$this->add_contact($this->userid[0], 'SALESREPFOLL', 'internal');
						}

						// On recupere le contact client facturation commande
						$this->contactid = $order->getIdcontact('external', 'BILLING');

						if ($this->contactid)
						{
							//On passe le contact client facturation commande en contact client facturation
							$this->add_contact($this->contactid[0], 'BILLING', 'external');
						}
					}
				}
			}

			/*
			 *  Insert lines of invoices into database
			 */
			if (count($this->lines) && is_object($this->lines[0]))	// If this->lines is array on InvoiceLines (preferred mode)
			{
				$fk_parent_line = 0;

				dol_syslog("There is ".count($this->lines)." lines that are invoice lines objects");
				foreach ($this->lines as $i => $val)
				{
					$newinvoiceline=$this->lines[$i];
					$newinvoiceline->fk_facture=$this->id;
                    $newinvoiceline->origin = $this->element;           // TODO This seems not used. Here we but origin 'facture' but after
                    $newinvoiceline->origin_id = $this->lines[$i]->id;  // we put an id of object !
					if ($result >= 0 && ($newinvoiceline->info_bits & 0x01) == 0)	// We keep only lines with first bit = 0
					{
						// Reset fk_parent_line for no child products and special product
						if (($newinvoiceline->product_type != 9 && empty($newinvoiceline->fk_parent_line)) || $newinvoiceline->product_type == 9) {
							$fk_parent_line = 0;
						}

						$newinvoiceline->fk_parent_line=$fk_parent_line;
						$result=$newinvoiceline->insert();

						// Defined the new fk_parent_line
						if ($result > 0 && $newinvoiceline->product_type == 9) {
							$fk_parent_line = $result;
						}
					}
					if ($result < 0)
					{
						$this->error=$newinvoiceline->error;
						$error++;
						break;
					}
				}
			}
			else	// If this->lines is not object of invoice lines
			{
				$fk_parent_line = 0;

				dol_syslog("There is ".count($this->lines)." lines that are array lines");
				foreach ($this->lines as $i => $val)
				{
					if (($this->lines[$i]->info_bits & 0x01) == 0)	// We keep only lines with first bit = 0
					{
						// Reset fk_parent_line for no child products and special product
						if (($this->lines[$i]->product_type != 9 && empty($this->lines[$i]->fk_parent_line)) || $this->lines[$i]->product_type == 9) {
							$fk_parent_line = 0;
						}

						$result = $this->addline(
							$this->lines[$i]->desc,
							$this->lines[$i]->subprice,
							$this->lines[$i]->qty,
							$this->lines[$i]->tva_tx,
							$this->lines[$i]->localtax1_tx,
							$this->lines[$i]->localtax2_tx,
							$this->lines[$i]->fk_product,
							$this->lines[$i]->remise_percent,
							$this->lines[$i]->date_start,
							$this->lines[$i]->date_end,
							$this->lines[$i]->fk_code_ventilation,
							$this->lines[$i]->info_bits,
							$this->lines[$i]->fk_remise_except,
							'HT',
							0,
							$this->lines[$i]->product_type,
							$this->lines[$i]->rang,
							$this->lines[$i]->special_code,
                            $this->element,
                            $this->lines[$i]->id,
							$fk_parent_line,
							$this->lines[$i]->fk_fournprice,
							$this->lines[$i]->pa_ht,
							$this->lines[$i]->label,
							$this->lines[$i]->array_options,
							$this->lines[$i]->situation_percent,
							$this->lines[$i]->fk_prev_id,
							$this->lines[$i]->fk_unit
						);
						if ($result < 0)
						{
							$this->error=$this->db->lasterror();
							dol_print_error($this->db);
							$this->db->rollback();
							return -1;
						}

						// Defined the new fk_parent_line
						if ($result > 0 && $this->lines[$i]->product_type == 9) {
							$fk_parent_line = $result;
						}
					}
				}
			}

			/*
			 * Insert lines of predefined invoices
			 */
			if (! $error && $this->fac_rec > 0)
			{
				foreach ($_facrec->lines as $i => $val)
				{
					if ($_facrec->lines[$i]->fk_product)
					{
						$prod = new Product($this->db);
						$res=$prod->fetch($_facrec->lines[$i]->fk_product);
					}
					$tva_tx = get_default_tva($mysoc,$soc,$prod->id);
					$tva_npr = get_default_npr($mysoc,$soc,$prod->id);
					if (empty($tva_tx)) $tva_npr=0;
					$localtax1_tx=get_localtax($tva_tx,1,$soc,$mysoc,$tva_npr);
					$localtax2_tx=get_localtax($tva_tx,2,$soc,$mysoc,$tva_npr);

					$result_insert = $this->addline(
						$_facrec->lines[$i]->desc,
						$_facrec->lines[$i]->subprice,
						$_facrec->lines[$i]->qty,
						$tva_tx,
						$localtax1_tx,
						$localtax2_tx,
						$_facrec->lines[$i]->fk_product,
						$_facrec->lines[$i]->remise_percent,
						'','',0,$tva_npr,'','HT',0,
						$_facrec->lines[$i]->product_type,
						$_facrec->lines[$i]->rang,
						$_facrec->lines[$i]->special_code,
						'',
						0,
						0,
						null,
						0,
						$_facrec->lines[$i]->label,
						null,
						$_facrec->lines[$i]->situation_percent,
						'',
						$_facrec->lines[$i]->fk_unit
					);

					if ( $result_insert < 0)
					{
						$error++;
						$this->error=$this->db->error();
						break;
					}
				}
			}

			if (! $error)
			{

				$result=$this->update_price(1);
				if ($result > 0)
				{
					$action='create';

					// Actions on extra fields (by external module or standard code)
					// TODO le hook fait double emploi avec le trigger !!
					$hookmanager->initHooks(array('invoicedao'));
					$parameters=array('invoiceid'=>$this->id);
					$reshook=$hookmanager->executeHooks('insertExtraFields',$parameters,$this,$action); // Note that $action and $object may have been modified by some hooks
					if (empty($reshook))
					{
						if (empty($conf->global->MAIN_EXTRAFIELDS_DISABLED)) // For avoid conflicts if trigger used
						{
							$result=$this->insertExtraFields();
							if ($result < 0)
							{
								$error++;
							}
						}
					}
					else if ($reshook < 0) $error++;

                    // Call trigger
                    $result=$this->call_trigger('BILL_CREATE',$user);
                    if ($result < 0) $error++;
                    // End call triggers

					if (! $error)
					{
						$this->db->commit();
						return $this->id;
					}
					else
					{
						$this->db->rollback();
						return -4;
					}
				}
				else
				{
					$this->error=$langs->trans('FailedToUpdatePrice');
					$this->db->rollback();
					return -3;
				}
			}
			else
			{
				dol_syslog(get_class($this)."::create error ".$this->error, LOG_ERR);
				$this->db->rollback();
				return -2;
			}
		}
		else
		{
			$this->error=$this->db->error();
			$this->db->rollback();
			return -1;
		}
	}


	/**
	 *	Create a new invoice in database from current invoice
	 *
	 *	@param      User	$user    		Object user that ask creation
	 *	@param		int		$invertdetail	Reverse sign of amounts for lines
	 *	@return		int						<0 if KO, >0 if OK
	 */
	function createFromCurrent($user,$invertdetail=0)
	{
		global $conf;
		
		// Charge facture source
		$facture=new Facture($this->db);

		$facture->fk_facture_source = $this->fk_facture_source;
		$facture->type 			    = $this->type;
		$facture->socid 		    = $this->socid;
		$facture->date              = $this->date;
		$facture->note_public       = $this->note_public;
		$facture->note_private      = $this->note_private;
		$facture->ref_client        = $this->ref_client;
		$facture->modelpdf          = $this->modelpdf;
		$facture->fk_project        = $this->fk_project;
		$facture->cond_reglement_id = $this->cond_reglement_id;
		$facture->mode_reglement_id = $this->mode_reglement_id;
		$facture->remise_absolue    = $this->remise_absolue;
		$facture->remise_percent    = $this->remise_percent;

		$facture->origin 			= $this->origin;
		$facture->origin_id			= $this->origin_id;

		$facture->lines		    	= $this->lines;	// Tableau des lignes de factures
		$facture->products		    = $this->lines;	// Tant que products encore utilise
		$facture->situation_counter = $this->situation_counter;
		$facture->situation_cycle_ref=$this->situation_cycle_ref;
		$facture->situation_final  = $this->situation_final;

		// Loop on each line of new invoice
		foreach($facture->lines as $i => $line)
		{
			$facture->lines[$i]->fk_prev_id = $this->lines[$i]->rowid;
			if ($invertdetail)
			{
				$facture->lines[$i]->subprice  = -$facture->lines[$i]->subprice;
				$facture->lines[$i]->total_ht  = -$facture->lines[$i]->total_ht;
				$facture->lines[$i]->total_tva = -$facture->lines[$i]->total_tva;
				$facture->lines[$i]->total_localtax1 = -$facture->lines[$i]->total_localtax1;
				$facture->lines[$i]->total_localtax2 = -$facture->lines[$i]->total_localtax2;
				$facture->lines[$i]->total_ttc = -$facture->lines[$i]->total_ttc;
			}
		}

		dol_syslog(get_class($this)."::createFromCurrent invertdetail=".$invertdetail." socid=".$this->socid." nboflines=".count($facture->lines));

		$facid = $facture->create($user);
		if ($facid <= 0)
		{
			$this->error=$facture->error;
			$this->errors=$facture->errors;
		}
		elseif ($this->type == self::TYPE_SITUATION && !empty($conf->global->INVOICE_USE_SITUATION))
		{
			$this->fetchObjectLinked('', '', $object->id, 'facture');
			
			foreach ($this->linkedObjectsIds as $typeObject => $Tfk_object) 
			{
				foreach ($Tfk_object as $fk_object)	
				{
					$facture->add_object_linked($typeObject, $fk_object);
				}
			}
			
			$facture->add_object_linked('facture', $this->fk_facture_source);
		}

		return $facid;
	}


	/**
	 *		Load an object from its id and create a new one in database
	 *
	 *		@param		int				$socid			Id of thirdparty
	 * 	 	@return		int								New id of clone
	 */
	function createFromClone($socid=0)
	{
		global $conf,$user,$langs,$hookmanager;

		$error=0;

		$this->context['createfromclone'] = 'createfromclone';

		$this->db->begin();

		// get extrafields so they will be clone
		foreach($this->lines as $line)
			$line->fetch_optionals($line->rowid);

		// Load source object
		$objFrom = clone $this;



		// Change socid if needed
		if (! empty($socid) && $socid != $this->socid)
		{
			$objsoc = new Societe($this->db);

			if ($objsoc->fetch($socid)>0)
			{
				$this->socid 				= $objsoc->id;
				$this->cond_reglement_id	= (! empty($objsoc->cond_reglement_id) ? $objsoc->cond_reglement_id : 0);
				$this->mode_reglement_id	= (! empty($objsoc->mode_reglement_id) ? $objsoc->mode_reglement_id : 0);
				$this->fk_project			= '';
				$this->fk_delivery_address	= '';
			}

			// TODO Change product price if multi-prices
		}

		$this->id=0;
		$this->statut= self::STATUS_DRAFT;

		// Clear fields
		$this->date               = dol_now();	// Date of invoice is set to current date when cloning. // TODO Best is to ask date into confirm box
		$this->user_author        = $user->id;
		$this->user_valid         = '';
		$this->fk_facture_source  = 0;
		$this->date_creation      = '';
		$this->date_validation    = '';
		$this->ref_client         = '';
		$this->close_code         = '';
		$this->close_note         = '';
		$this->products = $this->lines;	// Tant que products encore utilise

		// Loop on each line of new invoice
		foreach($this->lines as $i => $line)
		{
			if (($this->lines[$i]->info_bits & 0x02) == 0x02)	// We do not clone line of discounts
			{
				unset($this->lines[$i]);
				unset($this->products[$i]);	// Tant que products encore utilise
			}
		}

		// Create clone
		$result=$this->create($user);
		if ($result < 0) $error++;
		else {
			// copy internal contacts
			if ($this->copy_linked_contact($objFrom, 'internal') < 0)
				$error++;

			// copy external contacts if same company
			elseif ($objFrom->socid == $this->socid)
			{
				if ($this->copy_linked_contact($objFrom, 'external') < 0)
					$error++;
			}
		}

		if (! $error)
		{
			// Hook of thirdparty module
			if (is_object($hookmanager))
			{
				$parameters=array('objFrom'=>$objFrom);
				$action='';
				$reshook=$hookmanager->executeHooks('createFrom',$parameters,$this,$action);    // Note that $action and $object may have been modified by some hooks
				if ($reshook < 0) $error++;
			}

            // Call trigger
            $result=$this->call_trigger('BILL_CLONE',$user);
            if ($result < 0) $error++;
            // End call triggers
		}

		unset($this->context['createfromclone']);

		// End
		if (! $error)
		{
			$this->db->commit();
			return $this->id;
		}
		else
		{
			$this->db->rollback();
			return -1;
		}
	}

	/**
	 *  Load an object from an order and create a new invoice into database
	 *
	 *  @param      Object			$object         	Object source
	 *  @return     int             					<0 if KO, 0 if nothing done, 1 if OK
	 */
	function createFromOrder($object)
	{
		global $conf,$user,$langs,$hookmanager;

		$error=0;

		// Closed order
		$this->date = dol_now();
		$this->source = 0;

		$num=count($object->lines);
		for ($i = 0; $i < $num; $i++)
		{
			$line = new FactureLigne($this->db);

			$line->libelle			= $object->lines[$i]->libelle;
			$line->label			= $object->lines[$i]->label;
			$line->desc				= $object->lines[$i]->desc;
			$line->subprice			= $object->lines[$i]->subprice;
			$line->total_ht			= $object->lines[$i]->total_ht;
			$line->total_tva		= $object->lines[$i]->total_tva;
			$line->total_ttc		= $object->lines[$i]->total_ttc;
			$line->tva_tx			= $object->lines[$i]->tva_tx;
			$line->localtax1_tx		= $object->lines[$i]->localtax1_tx;
			$line->localtax2_tx		= $object->lines[$i]->localtax2_tx;
			$line->qty				= $object->lines[$i]->qty;
			$line->fk_remise_except	= $object->lines[$i]->fk_remise_except;
			$line->remise_percent	= $object->lines[$i]->remise_percent;
			$line->fk_product		= $object->lines[$i]->fk_product;
			$line->info_bits		= $object->lines[$i]->info_bits;
			$line->product_type		= $object->lines[$i]->product_type;
			$line->rang				= $object->lines[$i]->rang;
			$line->special_code		= $object->lines[$i]->special_code;
			$line->fk_parent_line	= $object->lines[$i]->fk_parent_line;
			$line->fk_unit			= $object->lines[$i]->fk_unit;

			$line->fk_fournprice	= $object->lines[$i]->fk_fournprice;
			$marginInfos			= getMarginInfos($object->lines[$i]->subprice, $object->lines[$i]->remise_percent, $object->lines[$i]->tva_tx, $object->lines[$i]->localtax1_tx, $object->lines[$i]->localtax2_tx, $object->lines[$i]->fk_fournprice, $object->lines[$i]->pa_ht);
			$line->pa_ht			= $marginInfos[0];

            // get extrafields from original line
			$object->lines[$i]->fetch_optionals($object->lines[$i]->rowid);
			foreach($object->lines[$i]->array_options as $options_key => $value)
				$line->array_options[$options_key] = $value;

			$this->lines[$i] = $line;
		}

		$this->socid                = $object->socid;
		$this->fk_project           = $object->fk_project;
		$this->cond_reglement_id    = $object->cond_reglement_id;
		$this->mode_reglement_id    = $object->mode_reglement_id;
		$this->availability_id      = $object->availability_id;
		$this->demand_reason_id     = $object->demand_reason_id;
		$this->date_livraison       = $object->date_livraison;
		$this->fk_delivery_address  = $object->fk_delivery_address;
		$this->contact_id           = $object->contactid;
		$this->ref_client           = $object->ref_client;
		$this->note_private         = $object->note_private;
		$this->note_public          = $object->note_public;

		$this->origin				= $object->element;
		$this->origin_id			= $object->id;

        // get extrafields from original line
		$object->fetch_optionals($object->id);
		foreach($object->array_options as $options_key => $value)
			$this->array_options[$options_key] = $value;

		// Possibility to add external linked objects with hooks
		$this->linked_objects[$this->origin] = $this->origin_id;
		if (! empty($object->other_linked_objects) && is_array($object->other_linked_objects))
		{
			$this->linked_objects = array_merge($this->linked_objects, $object->other_linked_objects);
		}

		$ret = $this->create($user);

		if ($ret > 0)
		{
			// Actions hooked (by external module)
			$hookmanager->initHooks(array('invoicedao'));

			$parameters=array('objFrom'=>$object);
			$action='';
			$reshook=$hookmanager->executeHooks('createFrom',$parameters,$this,$action);    // Note that $action and $object may have been modified by some hooks
			if ($reshook < 0) $error++;

			if (! $error)
			{
				return 1;
			}
			else return -1;
		}
		else return -1;
	}

	/**
	 *      Return clicable link of object (with eventually picto)
	 *
	 *      @param	int		$withpicto       Add picto into link
	 *      @param  string	$option          Where point the link
	 *      @param  int		$max             Maxlength of ref
	 *      @param  int		$short           1=Return just URL
	 *      @param  string  $moretitle       Add more text to title tooltip
	 *      @return string 			         String with URL
	 */
	function getNomUrl($withpicto=0,$option='',$max=0,$short=0,$moretitle='')
	{
		global $langs, $conf;

		$result='';

		if ($option == 'withdraw') $url = DOL_URL_ROOT.'/compta/facture/prelevement.php?facid='.$this->id;
		else $url = DOL_URL_ROOT.'/compta/facture.php?facid='.$this->id;

		if ($short) return $url;

		$picto='bill';
		if ($this->type == self::TYPE_REPLACEMENT) $picto.='r';	// Replacement invoice
		if ($this->type == self::TYPE_CREDIT_NOTE) $picto.='a';	// Credit note
		if ($this->type == self::TYPE_DEPOSIT) $picto.='d';	// Deposit invoice

        $label = '<u>' . $langs->trans("ShowInvoice") . '</u>';
        if (! empty($this->ref))
            $label .= '<br><b>'.$langs->trans('Ref') . ':</b> ' . $this->ref;
        if (! empty($this->ref_client))
            $label .= '<br><b>' . $langs->trans('RefCustomer') . ':</b> ' . $this->ref_client;
        if (! empty($this->total_ht))
            $label.= '<br><b>' . $langs->trans('AmountHT') . ':</b> ' . price($this->total_ht, 0, $langs, 0, -1, -1, $conf->currency);
        if (! empty($this->total_tva))
            $label.= '<br><b>' . $langs->trans('VAT') . ':</b> ' . price($this->total_tva, 0, $langs, 0, -1, -1, $conf->currency);
        if (! empty($this->total_ttc))
            $label.= '<br><b>' . $langs->trans('AmountTTC') . ':</b> ' . price($this->total_ttc, 0, $langs, 0, -1, -1, $conf->currency);
		if ($this->type == self::TYPE_REPLACEMENT) $label=$langs->transnoentitiesnoconv("ShowInvoiceReplace").': '.$this->ref;
		if ($this->type == self::TYPE_CREDIT_NOTE) $label=$langs->transnoentitiesnoconv("ShowInvoiceAvoir").': '.$this->ref;
		if ($this->type == self::TYPE_DEPOSIT) $label=$langs->transnoentitiesnoconv("ShowInvoiceDeposit").': '.$this->ref;
		if ($this->type == self::TYPE_SITUATION) $label=$langs->transnoentitiesnoconv("ShowInvoiceSituation").': '.$this->ref;
		if ($moretitle) $label.=' - '.$moretitle;

        $linkstart='<a href="'.$url.'" title="'.dol_escape_htmltag($label, 1).'" class="classfortooltip">';
		$linkend='</a>';

        if ($withpicto) $result.=($linkstart.img_object(($max?dol_trunc($label,$max):$label), $picto, 'class="classfortooltip"').$linkend);
		if ($withpicto && $withpicto != 2) $result.=' ';
		if ($withpicto != 2) $result.=$linkstart.($max?dol_trunc($this->ref,$max):$this->ref).$linkend;
		return $result;
	}

	/**
	 *	Get object and lines from database
	 *
	 *	@param      int		$rowid       	Id of object to load
	 * 	@param		string	$ref			Reference of invoice
	 * 	@param		string	$ref_ext		External reference of invoice
	 * 	@param		int		$ref_int		Internal reference of other object
	 * 	@param		bool		$fetch_situation	Allow loading previous and next invoices object
	 *	@return     int         			>0 if OK, <0 if KO, 0 if not found
	 */
	function fetch($rowid, $ref='', $ref_ext='', $ref_int='', $fetch_situation=false)
	{
		global $conf;

		if (empty($rowid) && empty($ref) && empty($ref_ext) && empty($ref_int)) return -1;

		$sql = 'SELECT f.rowid,f.facnumber,f.ref_client,f.ref_ext,f.ref_int,f.type,f.fk_soc,f.amount,f.tva, f.localtax1, f.localtax2, f.total, f.total_ttc, f.revenuestamp';
		$sql.= ', f.remise_percent, f.remise_absolue, f.remise';
		$sql.= ', f.datef as df';
		$sql.= ', f.date_lim_reglement as dlr';
		$sql.= ', f.datec as datec';
		$sql.= ', f.date_valid as datev';
		$sql.= ', f.tms as datem';
		$sql.= ', f.note_private, f.note_public, f.fk_statut, f.paye, f.close_code, f.close_note, f.fk_user_author, f.fk_user_valid, f.model_pdf';
		$sql.= ', f.fk_facture_source';
		$sql.= ', f.fk_mode_reglement, f.fk_cond_reglement, f.fk_projet, f.extraparams';
		$sql.= ', f.situation_cycle_ref, f.situation_counter, f.situation_final';
		$sql.= ', f.fk_account';
		$sql.= ', p.code as mode_reglement_code, p.libelle as mode_reglement_libelle';
		$sql.= ', c.code as cond_reglement_code, c.libelle as cond_reglement_libelle, c.libelle_facture as cond_reglement_libelle_doc';
        $sql.= ', f.fk_incoterms, f.location_incoterms';
        $sql.= ", i.libelle as libelle_incoterms";
		$sql.= ' FROM '.MAIN_DB_PREFIX.'facture as f';
		$sql.= ' LEFT JOIN '.MAIN_DB_PREFIX.'c_payment_term as c ON f.fk_cond_reglement = c.rowid';
		$sql.= ' LEFT JOIN '.MAIN_DB_PREFIX.'c_paiement as p ON f.fk_mode_reglement = p.id';
		$sql.= ' LEFT JOIN '.MAIN_DB_PREFIX.'c_incoterms as i ON f.fk_incoterms = i.rowid';
		$sql.= ' WHERE f.entity = '.$conf->entity;
		if ($rowid)   $sql.= " AND f.rowid=".$rowid;
		if ($ref)     $sql.= " AND f.facnumber='".$this->db->escape($ref)."'";
		if ($ref_ext) $sql.= " AND f.ref_ext='".$this->db->escape($ref_ext)."'";
		if ($ref_int) $sql.= " AND f.ref_int='".$this->db->escape($ref_int)."'";

		dol_syslog(get_class($this)."::fetch", LOG_DEBUG);
		$result = $this->db->query($sql);
		if ($result)
		{
			if ($this->db->num_rows($result))
			{
				$obj = $this->db->fetch_object($result);

				$this->id					= $obj->rowid;
				$this->ref					= $obj->facnumber;
				$this->ref_client			= $obj->ref_client;
				$this->ref_ext				= $obj->ref_ext;
				$this->ref_int				= $obj->ref_int;
				$this->type					= $obj->type;
				$this->date					= $this->db->jdate($obj->df);
				$this->date_creation		= $this->db->jdate($obj->datec);
				$this->date_validation		= $this->db->jdate($obj->datev);
				$this->datem				= $this->db->jdate($obj->datem);
				$this->remise_percent		= $obj->remise_percent;
				$this->remise_absolue		= $obj->remise_absolue;
				$this->total_ht				= $obj->total;
				$this->total_tva			= $obj->tva;
				$this->total_localtax1		= $obj->localtax1;
				$this->total_localtax2		= $obj->localtax2;
				$this->total_ttc			= $obj->total_ttc;
				$this->revenuestamp         = $obj->revenuestamp;
				$this->paye					= $obj->paye;
				$this->close_code			= $obj->close_code;
				$this->close_note			= $obj->close_note;
				$this->socid				= $obj->fk_soc;
				$this->statut				= $obj->fk_statut;
				$this->date_lim_reglement	= $this->db->jdate($obj->dlr);
				$this->mode_reglement_id	= $obj->fk_mode_reglement;
				$this->mode_reglement_code	= $obj->mode_reglement_code;
				$this->mode_reglement		= $obj->mode_reglement_libelle;
				$this->cond_reglement_id	= $obj->fk_cond_reglement;
				$this->cond_reglement_code	= $obj->cond_reglement_code;
				$this->cond_reglement		= $obj->cond_reglement_libelle;
				$this->cond_reglement_doc	= $obj->cond_reglement_libelle_doc;
				$this->fk_account           = ($obj->fk_account>0)?$obj->fk_account:null;
				$this->fk_project			= $obj->fk_projet;
				$this->fk_facture_source	= $obj->fk_facture_source;
				$this->note					= $obj->note_private;	// deprecated
				$this->note_private			= $obj->note_private;
				$this->note_public			= $obj->note_public;
				$this->user_author			= $obj->fk_user_author;
				$this->user_valid			= $obj->fk_user_valid;
				$this->modelpdf				= $obj->model_pdf;
				$this->situation_cycle_ref  = $obj->situation_cycle_ref;
				$this->situation_counter    = $obj->situation_counter;
				$this->situation_final      = $obj->situation_final;
				$this->extraparams			= (array) json_decode($obj->extraparams, true);

				//Incoterms
				$this->fk_incoterms = $obj->fk_incoterms;
				$this->location_incoterms = $obj->location_incoterms;
				$this->libelle_incoterms = $obj->libelle_incoterms;

				if ($this->type == self::TYPE_SITUATION && $fetch_situation)
				{
					//Load all invoice object with "where situation_cycle_ref = $this->situation_cycle_ref and rowid <> $this->id"
					$this->fetchPreviousNextSituationInvoice();
				}

				if ($this->statut == self::STATUS_DRAFT)	$this->brouillon = 1;

				// Retrieve all extrafield for invoice
				// fetch optionals attributes and labels
				require_once DOL_DOCUMENT_ROOT.'/core/class/extrafields.class.php';
				$extrafields=new ExtraFields($this->db);
				$extralabels=$extrafields->fetch_name_optionals_label($this->table_element,true);
				$this->fetch_optionals($this->id,$extralabels);

				/*
				 * Lines
				*/

				$this->lines  = array();

				$result=$this->fetch_lines();
				if ($result < 0)
				{
					$this->error=$this->db->error();
					return -3;
				}
				return 1;
			}
			else
			{
				$this->error='Bill with id '.$rowid.' or ref '.$ref.' not found';
				dol_syslog(get_class($this)."::fetch Error ".$this->error, LOG_ERR);
				return 0;
			}
		}
		else
		{
			$this->error=$this->db->error();
			return -1;
		}
	}


	/**
	 *	Load all detailed lines into this->lines
	 *
	 *	@return     int         1 if OK, < 0 if KO
	 */
	function fetch_lines()
	{
		$this->lines=array();

		$sql = 'SELECT l.rowid, l.fk_product, l.fk_parent_line, l.label as custom_label, l.description, l.product_type, l.price, l.qty, l.tva_tx, ';
		$sql.= ' l.situation_percent, l.fk_prev_id,';
		$sql.= ' l.localtax1_tx, l.localtax2_tx, l.localtax1_type, l.localtax2_type, l.remise_percent, l.fk_remise_except, l.subprice,';
		$sql.= ' l.rang, l.special_code,';
		$sql.= ' l.date_start as date_start, l.date_end as date_end,';
		$sql.= ' l.info_bits, l.total_ht, l.total_tva, l.total_localtax1, l.total_localtax2, l.total_ttc, l.fk_code_ventilation, l.fk_product_fournisseur_price as fk_fournprice, l.buy_price_ht as pa_ht,';
		$sql.= ' l.fk_unit,';
		$sql.= ' p.ref as product_ref, p.fk_product_type as fk_product_type, p.label as product_label, p.description as product_desc';
		$sql.= ' FROM '.MAIN_DB_PREFIX.'facturedet as l';
		$sql.= ' LEFT JOIN '.MAIN_DB_PREFIX.'product as p ON l.fk_product = p.rowid';
		$sql.= ' WHERE l.fk_facture = '.$this->id;
		$sql.= ' ORDER BY l.rang, l.rowid';

		dol_syslog(get_class($this).'::fetch_lines', LOG_DEBUG);
		$result = $this->db->query($sql);
		if ($result)
		{
			$num = $this->db->num_rows($result);
			$i = 0;
			while ($i < $num)
			{
				$objp = $this->db->fetch_object($result);
				$line = new FactureLigne($this->db);

				$line->id               = $objp->rowid;
				$line->rowid	        = $objp->rowid;             // deprecated
				$line->label            = $objp->custom_label;		// deprecated
				$line->desc             = $objp->description;		// Description line
				$line->description      = $objp->description;		// Description line
				$line->product_type     = $objp->product_type;		// Type of line
				$line->ref              = $objp->product_ref;		// Ref product
				$line->product_ref      = $objp->product_ref;		// Ref product
				$line->libelle          = $objp->product_label;		// TODO deprecated
				$line->product_label	= $objp->product_label;		// Label product
				$line->product_desc     = $objp->product_desc;		// Description product
				$line->fk_product_type  = $objp->fk_product_type;	// Type of product
				$line->qty              = $objp->qty;
				$line->subprice         = $objp->subprice;
				$line->tva_tx           = $objp->tva_tx;
				$line->localtax1_tx     = $objp->localtax1_tx;
				$line->localtax2_tx     = $objp->localtax2_tx;
				$line->localtax1_type   = $objp->localtax1_type;
				$line->localtax2_type   = $objp->localtax2_type;
				$line->remise_percent   = $objp->remise_percent;
				$line->fk_remise_except = $objp->fk_remise_except;
				$line->fk_product       = $objp->fk_product;
				$line->date_start       = $this->db->jdate($objp->date_start);
				$line->date_end         = $this->db->jdate($objp->date_end);
				$line->date_start       = $this->db->jdate($objp->date_start);
				$line->date_end         = $this->db->jdate($objp->date_end);
				$line->info_bits        = $objp->info_bits;
				$line->total_ht         = $objp->total_ht;
				$line->total_tva        = $objp->total_tva;
				$line->total_localtax1  = $objp->total_localtax1;
				$line->total_localtax2  = $objp->total_localtax2;
				$line->total_ttc        = $objp->total_ttc;
				$line->code_ventilation = $objp->fk_code_ventilation;
				$line->fk_fournprice 	= $objp->fk_fournprice;
				$marginInfos			= getMarginInfos($objp->subprice, $objp->remise_percent, $objp->tva_tx, $objp->localtax1_tx, $objp->localtax2_tx, $line->fk_fournprice, $objp->pa_ht);
				$line->pa_ht 			= $marginInfos[0];
				$line->marge_tx			= $marginInfos[1];
				$line->marque_tx		= $marginInfos[2];
				$line->rang				= $objp->rang;
				$line->special_code		= $objp->special_code;
				$line->fk_parent_line	= $objp->fk_parent_line;
				$line->situation_percent= $objp->situation_percent;
				$line->fk_prev_id       = $objp->fk_prev_id;
				$line->fk_unit	        = $objp->fk_unit;

				$this->lines[$i] = $line;

				$i++;
			}
			$this->db->free($result);
			return 1;
		}
		else
		{
			$this->error=$this->db->error();
			return -3;
		}
	}


	/**
	 * Load all situations invoices in $this->tab_previous_situation_invoice and $this->tab_next_situation_invoice
	 *
	 *	@return		void 
	 */
	 function fetchPreviousNextSituationInvoice()
	 {
	 	global $conf;
		
	 	$this->tab_previous_situation_invoice = array();
		$this->tab_next_situation_invoice = array();
		
		$sql = 'SELECT rowid, situation_counter FROM '.MAIN_DB_PREFIX.'facture WHERE rowid <> '.$this->id.' AND entity = '.$conf->entity.' AND situation_cycle_ref = '.(int) $this->situation_cycle_ref.' ORDER BY situation_counter ASC';
		
		dol_syslog(get_class($this).'::fetchPreviousNextSituationInvoice', LOG_DEBUG);
		$result = $this->db->query($sql);
		if ($result && $this->db->num_rows($result) > 0)
		{
			
			while ($objp = $this->db->fetch_object($result))
			{
				$invoice = new Facture($this->db);
				if ($invoice->fetch($objp->rowid) > 0)
				{					
					if ($objp->situation_counter < $this->situation_counter) $this->tab_previous_situation_invoice[] = $invoice;
					else $this->tab_next_situation_invoice[] = $invoice;
				}
			}
			
		}

	 }

	/**
	 *      Update database
	 *
	 *      @param      User	$user        	User that modify
	 *      @param      int		$notrigger	    0=launch triggers after, 1=disable triggers
	 *      @return     int      			   	<0 if KO, >0 if OK
	 */
	function update($user=null, $notrigger=0)
	{
		global $conf, $langs;
		$error=0;

		// Clean parameters
		if (empty($this->type)) $this->type= self::TYPE_STANDARD;
		if (isset($this->facnumber)) $this->facnumber=trim($this->ref);
		if (isset($this->ref_client)) $this->ref_client=trim($this->ref_client);
		if (isset($this->increment)) $this->increment=trim($this->increment);
		if (isset($this->close_code)) $this->close_code=trim($this->close_code);
		if (isset($this->close_note)) $this->close_note=trim($this->close_note);
		if (isset($this->note) || isset($this->note_private)) $this->note=(isset($this->note) ? trim($this->note) : trim($this->note_private));		// deprecated
		if (isset($this->note) || isset($this->note_private)) $this->note_private=(isset($this->note_private) ? trim($this->note_private) : trim($this->note));
		if (isset($this->note_public)) $this->note_public=trim($this->note_public);
		if (isset($this->modelpdf)) $this->modelpdf=trim($this->modelpdf);
		if (isset($this->import_key)) $this->import_key=trim($this->import_key);
		if (empty($this->situation_cycle_ref)) {
			$this->situation_cycle_ref = 'null';
		}

		if (empty($this->situation_counter)) {
			$this->situation_counter = 'null';
		}

		if (empty($this->situation_final)) {
			$this->situation_final = '0';
		}

		// Check parameters
		// Put here code to add control on parameters values

		// Update request
		$sql = "UPDATE ".MAIN_DB_PREFIX."facture SET";

		$sql.= " facnumber=".(isset($this->ref)?"'".$this->db->escape($this->ref)."'":"null").",";
		$sql.= " type=".(isset($this->type)?$this->type:"null").",";
		$sql.= " ref_client=".(isset($this->ref_client)?"'".$this->db->escape($this->ref_client)."'":"null").",";
		$sql.= " increment=".(isset($this->increment)?"'".$this->db->escape($this->increment)."'":"null").",";
		$sql.= " fk_soc=".(isset($this->socid)?$this->socid:"null").",";
		$sql.= " datec=".(strval($this->date_creation)!='' ? "'".$this->db->idate($this->date_creation)."'" : 'null').",";
		$sql.= " datef=".(strval($this->date)!='' ? "'".$this->db->idate($this->date)."'" : 'null').",";
		$sql.= " date_valid=".(strval($this->date_validation)!='' ? "'".$this->db->idate($this->date_validation)."'" : 'null').",";
		$sql.= " paye=".(isset($this->paye)?$this->paye:"null").",";
		$sql.= " remise_percent=".(isset($this->remise_percent)?$this->remise_percent:"null").",";
		$sql.= " remise_absolue=".(isset($this->remise_absolue)?$this->remise_absolue:"null").",";
		$sql.= " close_code=".(isset($this->close_code)?"'".$this->db->escape($this->close_code)."'":"null").",";
		$sql.= " close_note=".(isset($this->close_note)?"'".$this->db->escape($this->close_note)."'":"null").",";
		$sql.= " tva=".(isset($this->total_tva)?$this->total_tva:"null").",";
		$sql.= " localtax1=".(isset($this->total_localtax1)?$this->total_localtax1:"null").",";
		$sql.= " localtax2=".(isset($this->total_localtax2)?$this->total_localtax2:"null").",";
		$sql.= " total=".(isset($this->total_ht)?$this->total_ht:"null").",";
		$sql.= " total_ttc=".(isset($this->total_ttc)?$this->total_ttc:"null").",";
		$sql.= " revenuestamp=".((isset($this->revenuestamp) && $this->revenuestamp != '')?$this->revenuestamp:"null").",";
		$sql.= " fk_statut=".(isset($this->statut)?$this->statut:"null").",";
		$sql.= " fk_user_author=".(isset($this->user_author)?$this->user_author:"null").",";
		$sql.= " fk_user_valid=".(isset($this->fk_user_valid)?$this->fk_user_valid:"null").",";
		$sql.= " fk_facture_source=".(isset($this->fk_facture_source)?$this->fk_facture_source:"null").",";
		$sql.= " fk_projet=".(isset($this->fk_project)?$this->fk_project:"null").",";
		$sql.= " fk_cond_reglement=".(isset($this->cond_reglement_id)?$this->cond_reglement_id:"null").",";
		$sql.= " fk_mode_reglement=".(isset($this->mode_reglement_id)?$this->mode_reglement_id:"null").",";
		$sql.= " date_lim_reglement=".(strval($this->date_lim_reglement)!='' ? "'".$this->db->idate($this->date_lim_reglement)."'" : 'null').",";
		$sql.= " note_private=".(isset($this->note_private)?"'".$this->db->escape($this->note_private)."'":"null").",";
		$sql.= " note_public=".(isset($this->note_public)?"'".$this->db->escape($this->note_public)."'":"null").",";
		$sql.= " model_pdf=".(isset($this->modelpdf)?"'".$this->db->escape($this->modelpdf)."'":"null").",";
		$sql.= " import_key=".(isset($this->import_key)?"'".$this->db->escape($this->import_key)."'":"null");
		$sql.= ", situation_cycle_ref=".$this->situation_cycle_ref;
		$sql.= ", situation_counter=".$this->situation_counter;
		$sql.= ", situation_final=".$this->situation_final;

		$sql.= " WHERE rowid=".$this->id;

		$this->db->begin();

		dol_syslog(get_class($this)."::update", LOG_DEBUG);
		$resql = $this->db->query($sql);
		if (! $resql) {
			$error++; $this->errors[]="Error ".$this->db->lasterror();
		}

		if (! $error)
		{
			if (! $notrigger)
			{
	            // Call trigger
	            $result=$this->call_trigger('BILL_MODIFY',$user);
	            if ($result < 0) $error++;
	            // End call triggers
			}
		}

		// Commit or rollback
		if ($error)
		{
			foreach($this->errors as $errmsg)
			{
				dol_syslog(get_class($this)."::update ".$errmsg, LOG_ERR);
				$this->error.=($this->error?', '.$errmsg:$errmsg);
			}
			$this->db->rollback();
			return -1*$error;
		}
		else
		{
			$this->db->commit();
			return 1;
		}
	}


	/**
	 *    Add a discount line into invoice using an existing absolute discount
	 *
	 *    @param     int	$idremise	Id of absolute discount
	 *    @return    int          		>0 if OK, <0 if KO
	 */
	function insert_discount($idremise)
	{
		global $langs;

		include_once DOL_DOCUMENT_ROOT.'/core/lib/price.lib.php';
		include_once DOL_DOCUMENT_ROOT.'/core/class/discount.class.php';

		$this->db->begin();

		$remise=new DiscountAbsolute($this->db);
		$result=$remise->fetch($idremise);

		if ($result > 0)
		{
			if ($remise->fk_facture)	// Protection against multiple submission
			{
				$this->error=$langs->trans("ErrorDiscountAlreadyUsed");
				$this->db->rollback();
				return -5;
			}

			$facligne=new FactureLigne($this->db);
			$facligne->fk_facture=$this->id;
			$facligne->fk_remise_except=$remise->id;
			$facligne->desc=$remise->description;   	// Description ligne
			$facligne->tva_tx=$remise->tva_tx;
			$facligne->subprice=-$remise->amount_ht;
			$facligne->fk_product=0;					// Id produit predefini
			$facligne->qty=1;
			$facligne->remise_percent=0;
			$facligne->rang=-1;
			$facligne->info_bits=2;

			$facligne->total_ht  = -$remise->amount_ht;
			$facligne->total_tva = -$remise->amount_tva;
			$facligne->total_ttc = -$remise->amount_ttc;

			$lineid=$facligne->insert();
			if ($lineid > 0)
			{
				$result=$this->update_price(1);
				if ($result > 0)
				{
					// Create linke between discount and invoice line
					$result=$remise->link_to_invoice($lineid,0);
					if ($result < 0)
					{
						$this->error=$remise->error;
						$this->db->rollback();
						return -4;
					}

					$this->db->commit();
					return 1;
				}
				else
				{
					$this->error=$facligne->error;
					$this->db->rollback();
					return -1;
				}
			}
			else
			{
				$this->error=$facligne->error;
				$this->db->rollback();
				return -2;
			}
		}
		else
		{
			$this->db->rollback();
			return -3;
		}
	}

	/**
	 *	Set customer ref
	 *
	 *	@param     	string	$ref_client		Customer ref
	 *	@return		int						<0 if KO, >0 if OK
	 */
	function set_ref_client($ref_client)
	{
		$sql = 'UPDATE '.MAIN_DB_PREFIX.'facture';
		if (empty($ref_client))
			$sql .= ' SET ref_client = NULL';
		else
			$sql .= ' SET ref_client = \''.$this->db->escape($ref_client).'\'';
		$sql .= ' WHERE rowid = '.$this->id;
		if ($this->db->query($sql))
		{
			$this->ref_client = $ref_client;
			return 1;
		}
		else
		{
			dol_print_error($this->db);
			return -1;
		}
	}

	/**
	 *	Delete invoice
	 *
	 *	@param     	int		$rowid      	Id of invoice to delete. If empty, we delete current instance of invoice
	 *	@param		int		$notrigger		1=Does not execute triggers, 0= execute triggers
	 *	@param		int		$idwarehouse	Id warehouse to use for stock change.
	 *	@return		int						<0 if KO, >0 if OK
	 */
	function delete($rowid=0, $notrigger=0, $idwarehouse=-1)
	{
		global $user,$langs,$conf;
		require_once DOL_DOCUMENT_ROOT.'/core/lib/files.lib.php';

		if (empty($rowid)) $rowid=$this->id;

		dol_syslog(get_class($this)."::delete rowid=".$rowid, LOG_DEBUG);

		// TODO Test if there is at least one payment. If yes, refuse to delete.

		$error=0;
		$this->db->begin();

		if (! $error && ! $notrigger)
		{
            // Call trigger
            $result=$this->call_trigger('BILL_DELETE',$user);
            if ($result < 0) $error++;
            // End call triggers
		}

		// Removed extrafields
		if (! $error) {
			$result=$this->deleteExtraFields();
			if ($result < 0)
			{
				$error++;
				dol_syslog(get_class($this)."::delete error deleteExtraFields ".$this->error, LOG_ERR);
			}
		}

		if (! $error)
		{
			// Delete linked object
			$res = $this->deleteObjectLinked();
			if ($res < 0) $error++;
		}

		if (! $error)
		{
			// If invoice was converted into a discount not yet consumed, we remove discount
			$sql = 'DELETE FROM '.MAIN_DB_PREFIX.'societe_remise_except';
			$sql.= ' WHERE fk_facture_source = '.$rowid;
			$sql.= ' AND fk_facture_line IS NULL';
			$resql=$this->db->query($sql);

			// If invoice has consumned discounts
			$this->fetch_lines();
			$list_rowid_det=array();
			foreach($this->lines as $key => $invoiceline)
			{
				$list_rowid_det[]=$invoiceline->rowid;
			}

			// Consumned discounts are freed
			if (count($list_rowid_det))
			{
				$sql = 'UPDATE '.MAIN_DB_PREFIX.'societe_remise_except';
				$sql.= ' SET fk_facture = NULL, fk_facture_line = NULL';
				$sql.= ' WHERE fk_facture_line IN ('.join(',',$list_rowid_det).')';

				dol_syslog(get_class($this)."::delete", LOG_DEBUG);
				if (! $this->db->query($sql))
				{
					$this->error=$this->db->error()." sql=".$sql;
					$this->db->rollback();
					return -5;
				}
			}

			// If we decrement stock on invoice validation, we increment
			if ($this->type != self::TYPE_DEPOSIT && $result >= 0 && ! empty($conf->stock->enabled) && ! empty($conf->global->STOCK_CALCULATE_ON_BILL) && $idwarehouse!=-1)
			{
				require_once DOL_DOCUMENT_ROOT.'/product/stock/class/mouvementstock.class.php';
				$langs->load("agenda");

				$num=count($this->lines);
				for ($i = 0; $i < $num; $i++)
				{
					if ($this->lines[$i]->fk_product > 0)
					{
						$mouvP = new MouvementStock($this->db);
						$mouvP->origin = &$this;
						// We decrease stock for product
						if ($this->type == self::TYPE_CREDIT_NOTE) $result=$mouvP->livraison($user, $this->lines[$i]->fk_product, $idwarehouse, $this->lines[$i]->qty, $this->lines[$i]->subprice, $langs->trans("InvoiceDeleteDolibarr",$this->ref));
						else $result=$mouvP->reception($user, $this->lines[$i]->fk_product, $idwarehouse, $this->lines[$i]->qty, 0, $langs->trans("InvoiceDeleteDolibarr",$this->ref));	// we use 0 for price, to not change the weighted average value
					}
				}
			}


			// Delete invoice line
			$sql = 'DELETE FROM '.MAIN_DB_PREFIX.'facturedet WHERE fk_facture = '.$rowid;

			dol_syslog(get_class($this)."::delete", LOG_DEBUG);

			if ($this->db->query($sql) && $this->delete_linked_contact())
			{
				$sql = 'DELETE FROM '.MAIN_DB_PREFIX.'facture WHERE rowid = '.$rowid;

				dol_syslog(get_class($this)."::delete", LOG_DEBUG);

				$resql=$this->db->query($sql);
				if ($resql)
				{
					// On efface le repertoire de pdf provisoire
					$ref = dol_sanitizeFileName($this->ref);
					if ($conf->facture->dir_output && !empty($this->ref))
					{
						$dir = $conf->facture->dir_output . "/" . $ref;
						$file = $conf->facture->dir_output . "/" . $ref . "/" . $ref . ".pdf";
						if (file_exists($file))	// We must delete all files before deleting directory
						{
							$ret=dol_delete_preview($this);

							if (! dol_delete_file($file,0,0,0,$this)) // For triggers
							{
								$this->error=$langs->trans("ErrorCanNotDeleteFile",$file);
								$this->db->rollback();
								return 0;
							}
						}
						if (file_exists($dir))
						{
							if (! dol_delete_dir_recursive($dir)) // For remove dir and meta
							{
								$this->error=$langs->trans("ErrorCanNotDeleteDir",$dir);
								$this->db->rollback();
								return 0;
							}
						}
					}

					$this->db->commit();
					return 1;
				}
				else
				{
					$this->error=$this->db->lasterror()." sql=".$sql;
					$this->db->rollback();
					return -6;
				}
			}
			else
			{
				$this->error=$this->db->lasterror()." sql=".$sql;
				$this->db->rollback();
				return -4;
			}
		}
		else
		{
			$this->db->rollback();
			return -2;
		}
	}

	/**
	 *  Tag la facture comme paye completement (si close_code non renseigne) => this->fk_statut=2, this->paye=1
	 *  ou partiellement (si close_code renseigne) + appel trigger BILL_PAYED => this->fk_statut=2, this->paye stay 0
	 *
	 *  @param	User	$user      	Objet utilisateur qui modifie
	 *	@param  string	$close_code	Code renseigne si on classe a payee completement alors que paiement incomplet (cas escompte par exemple)
	 *	@param  string	$close_note	Commentaire renseigne si on classe a payee alors que paiement incomplet (cas escompte par exemple)
	 *  @return int         		<0 if KO, >0 if OK
	 */
	function set_paid($user,$close_code='',$close_note='')
	{
		global $conf,$langs;
		$error=0;

		if ($this->paye != 1)
		{
			$this->db->begin();

			dol_syslog(get_class($this)."::set_paid rowid=".$this->id, LOG_DEBUG);
			$sql = 'UPDATE '.MAIN_DB_PREFIX.'facture SET';
			$sql.= ' fk_statut='.self::STATUS_CLOSED;
			if (! $close_code) $sql.= ', paye=1';
			if ($close_code) $sql.= ", close_code='".$this->db->escape($close_code)."'";
			if ($close_note) $sql.= ", close_note='".$this->db->escape($close_note)."'";
			$sql.= ' WHERE rowid = '.$this->id;

			dol_syslog(get_class($this)."::set_paid", LOG_DEBUG);
			$resql = $this->db->query($sql);
			if ($resql)
			{
	            // Call trigger
	            $result=$this->call_trigger('BILL_PAYED',$user);
	            if ($result < 0) $error++;
	            // End call triggers
			}
			else
			{
				$error++;
				$this->error=$this->db->lasterror();
			}

			if (! $error)
			{
				$this->db->commit();
				return 1;
			}
			else
			{
				$this->db->rollback();
				return -1;
			}
		}
		else
		{
			return 0;
		}
	}


	/**
	 *  Tag la facture comme non payee completement + appel trigger BILL_UNPAYED
	 *	Fonction utilisee quand un paiement prelevement est refuse,
	 * 	ou quand une facture annulee et reouverte.
	 *
	 *  @param	User	$user       Object user that change status
	 *  @return int         		<0 if KO, >0 if OK
	 */
	function set_unpaid($user)
	{
		global $conf,$langs;
		$error=0;

		$this->db->begin();

		$sql = 'UPDATE '.MAIN_DB_PREFIX.'facture';
		$sql.= ' SET paye=0, fk_statut='.self::STATUS_VALIDATED.', close_code=null, close_note=null';
		$sql.= ' WHERE rowid = '.$this->id;

		dol_syslog(get_class($this)."::set_unpaid", LOG_DEBUG);
		$resql = $this->db->query($sql);
		if ($resql)
		{
            // Call trigger
            $result=$this->call_trigger('BILL_UNPAYED',$user);
            if ($result < 0) $error++;
            // End call triggers
		}
		else
		{
			$error++;
			$this->error=$this->db->error();
			dol_print_error($this->db);
		}

		if (! $error)
		{
			$this->db->commit();
			return 1;
		}
		else
		{
			$this->db->rollback();
			return -1;
		}
	}


	/**
	 *	Tag invoice as canceled, with no payment on it (example for replacement invoice or payment never received) + call trigger BILL_CANCEL
	 *	Warning, if option to decrease stock on invoice was set, this function does not change stock (it might be a cancel because
	 *  of no payment even if merchandises were sent).
	 *
	 *	@param	User	$user        	Object user making change
	 *	@param	string	$close_code		Code de fermeture
	 *	@param	string	$close_note		Comment
	 *	@return int         			<0 if KO, >0 if OK
	 */
	function set_canceled($user,$close_code='',$close_note='')
	{
		global $conf,$langs;

		$error=0;

		dol_syslog(get_class($this)."::set_canceled rowid=".$this->id, LOG_DEBUG);

		$this->db->begin();

		$sql = 'UPDATE '.MAIN_DB_PREFIX.'facture SET';
		$sql.= ' fk_statut='.self::STATUS_ABANDONED;
		if ($close_code) $sql.= ", close_code='".$this->db->escape($close_code)."'";
		if ($close_note) $sql.= ", close_note='".$this->db->escape($close_note)."'";
		$sql.= ' WHERE rowid = '.$this->id;

		$resql = $this->db->query($sql);
		if ($resql)
		{
			// On desaffecte de la facture les remises liees
			// car elles n'ont pas ete utilisees vu que la facture est abandonnee.
			$sql = 'UPDATE '.MAIN_DB_PREFIX.'societe_remise_except';
			$sql.= ' SET fk_facture = NULL';
			$sql.= ' WHERE fk_facture = '.$this->id;

			$resql=$this->db->query($sql);
			if ($resql)
			{
	            // Call trigger
	            $result=$this->call_trigger('BILL_CANCEL',$user);
	            if ($result < 0)
	            {
					$this->db->rollback();
					return -1;
				}
	            // End call triggers

				$this->db->commit();
				return 1;
			}
			else
			{
				$this->error=$this->db->error()." sql=".$sql;
				$this->db->rollback();
				return -1;
			}
		}
		else
		{
			$this->error=$this->db->error()." sql=".$sql;
			$this->db->rollback();
			return -2;
		}
	}

	/**
	 * Tag invoice as validated + call trigger BILL_VALIDATE
	 * Object must have lines loaded with fetch_lines
	 *
	 * @param	User	$user           Object user that validate
	 * @param   string	$force_number	Reference to force on invoice
	 * @param	int		$idwarehouse	Id of warehouse to use for stock decrease if option to decreasenon stock is on (0=no decrease)
	 * @param	int		$notrigger		1=Does not execute triggers, 0= execuete triggers
     * @return	int						<0 if KO, >0 if OK
	 */
	function validate($user, $force_number='', $idwarehouse=0, $notrigger=0)
	{
		global $conf,$langs;
		require_once DOL_DOCUMENT_ROOT.'/core/lib/files.lib.php';

		$now=dol_now();

		$error=0;
		dol_syslog(get_class($this).'::validate user='.$user->id.', force_number='.$force_number.', idwarehouse='.$idwarehouse);

		// Check parameters
		if (! $this->brouillon)
		{
			dol_syslog(get_class($this)."::validate no draft status", LOG_WARNING);
			return 0;
		}

		if ((empty($conf->global->MAIN_USE_ADVANCED_PERMS) && empty($user->rights->facture->creer))
       	|| (! empty($conf->global->MAIN_USE_ADVANCED_PERMS) && empty($user->rights->facture->invoice_advance->validate)))
		{
			$this->error='Permission denied';
			dol_syslog(get_class($this)."::validate ".$this->error, LOG_ERR);
			return -1;
		}

		$this->db->begin();

		$this->fetch_thirdparty();
		$this->fetch_lines();

		// Check parameters
		if ($this->type == self::TYPE_REPLACEMENT)		// si facture de remplacement
		{
			// Controle que facture source connue
			if ($this->fk_facture_source <= 0)
			{
				$this->error=$langs->trans("ErrorFieldRequired",$langs->trans("InvoiceReplacement"));
				$this->db->rollback();
				return -10;
			}

			// Charge la facture source a remplacer
			$facreplaced=new Facture($this->db);
			$result=$facreplaced->fetch($this->fk_facture_source);
			if ($result <= 0)
			{
				$this->error=$langs->trans("ErrorBadInvoice");
				$this->db->rollback();
				return -11;
			}

			// Controle que facture source non deja remplacee par une autre
			$idreplacement=$facreplaced->getIdReplacingInvoice('validated');
			if ($idreplacement && $idreplacement != $this->id)
			{
				$facreplacement=new Facture($this->db);
				$facreplacement->fetch($idreplacement);
				$this->error=$langs->trans("ErrorInvoiceAlreadyReplaced",$facreplaced->ref,$facreplacement->ref);
				$this->db->rollback();
				return -12;
			}

			$result=$facreplaced->set_canceled($user,'replaced','');
			if ($result < 0)
			{
				$this->error=$facreplaced->error;
				$this->db->rollback();
				return -13;
			}
		}

		// Define new ref
		if ($force_number)
		{
			$num = $force_number;
		}
		else if (preg_match('/^[\(]?PROV/i', $this->ref) || empty($this->ref)) // empty should not happened, but when it occurs, the test save life
		{
			if (! empty($conf->global->FAC_FORCE_DATE_VALIDATION))	// If option enabled, we force invoice date
			{
				$this->date=dol_now();
				$this->date_lim_reglement=$this->calculate_date_lim_reglement();
			}
			$num = $this->getNextNumRef($this->client);
		}
		else
		{
			$num = $this->ref;
		}
		$this->newref = $num;

		if ($num)
		{
			$this->update_price(1);

			// Validate
			$sql = 'UPDATE '.MAIN_DB_PREFIX.'facture';
			$sql.= " SET facnumber='".$num."', fk_statut = ".self::STATUS_VALIDATED.", fk_user_valid = ".$user->id.", date_valid = '".$this->db->idate($now)."'";
			if (! empty($conf->global->FAC_FORCE_DATE_VALIDATION))	// If option enabled, we force invoice date
			{
				$sql.= ", datef='".$this->db->idate($this->date)."'";
				$sql.= ", date_lim_reglement='".$this->db->idate($this->date_lim_reglement)."'";
			}
			$sql.= ' WHERE rowid = '.$this->id;

			dol_syslog(get_class($this)."::validate", LOG_DEBUG);
			$resql=$this->db->query($sql);
			if (! $resql)
			{
				dol_print_error($this->db);
				$error++;
			}

			// On verifie si la facture etait une provisoire
			if (! $error && (preg_match('/^[\(]?PROV/i', $this->ref)))
			{
				// La verif qu'une remise n'est pas utilisee 2 fois est faite au moment de l'insertion de ligne
			}

			if (! $error)
			{
				// Define third party as a customer
				$result=$this->client->set_as_client();

				// Si active on decremente le produit principal et ses composants a la validation de facture
				if ($this->type != self::TYPE_DEPOSIT && $result >= 0 && ! empty($conf->stock->enabled) && ! empty($conf->global->STOCK_CALCULATE_ON_BILL) && $idwarehouse > 0)
				{
					require_once DOL_DOCUMENT_ROOT.'/product/stock/class/mouvementstock.class.php';
					$langs->load("agenda");

					// Loop on each line
					$cpt=count($this->lines);
					for ($i = 0; $i < $cpt; $i++)
					{
						if ($this->lines[$i]->fk_product > 0)
						{
							$mouvP = new MouvementStock($this->db);
							$mouvP->origin = &$this;
							// We decrease stock for product
							if ($this->type == self::TYPE_CREDIT_NOTE) $result=$mouvP->reception($user, $this->lines[$i]->fk_product, $idwarehouse, $this->lines[$i]->qty, 0, $langs->trans("InvoiceValidatedInDolibarr",$num));
							else $result=$mouvP->livraison($user, $this->lines[$i]->fk_product, $idwarehouse, $this->lines[$i]->qty, $this->lines[$i]->subprice, $langs->trans("InvoiceValidatedInDolibarr",$num));
							if ($result < 0) {
								$error++;
							}
						}
					}
				}
			}

			// Trigger calls
			if (! $error && ! $notrigger)
			{
	            // Call trigger
	            $result=$this->call_trigger('BILL_VALIDATE',$user);
	            if ($result < 0) $error++;
	            // End call triggers
			}

			if (! $error)
			{
				$this->oldref = $this->ref;

				// Rename directory if dir was a temporary ref
				if (preg_match('/^[\(]?PROV/i', $this->ref))
				{
					// Rename of object directory ($this->ref = old ref, $num = new ref)
					// to  not lose the linked files
					$oldref = dol_sanitizeFileName($this->ref);
					$newref = dol_sanitizeFileName($num);
					$dirsource = $conf->facture->dir_output.'/'.$oldref;
					$dirdest = $conf->facture->dir_output.'/'.$newref;
					if (file_exists($dirsource))
					{
						dol_syslog(get_class($this)."::validate rename dir ".$dirsource." into ".$dirdest);

						if (@rename($dirsource, $dirdest))
						{
							dol_syslog("Rename ok");
	                        // Rename docs starting with $oldref with $newref
	                        $listoffiles=dol_dir_list($conf->facture->dir_output.'/'.$newref, 'files', 1, '^'.preg_quote($oldref,'/'));
	                        foreach($listoffiles as $fileentry)
	                        {
	                        	$dirsource=$fileentry['name'];
	                        	$dirdest=preg_replace('/^'.preg_quote($oldref,'/').'/',$newref, $dirsource);
	                        	$dirsource=$fileentry['path'].'/'.$dirsource;
	                        	$dirdest=$fileentry['path'].'/'.$dirdest;
	                        	@rename($dirsource, $dirdest);
	                        }
						}
					}
				}
			}

			if (! $error && !$this->is_last_in_cycle())
			{
				if (! $this->updatePriceNextInvoice($langs))
				{
					$error++;
				}
			}

			// Set new ref and define current statut
			if (! $error)
			{
				$this->ref = $num;
				$this->facnumber=$num;
				$this->statut= self::STATUS_VALIDATED;
				$this->brouillon=0;
				$this->date_validation=$now;
				$i = 0;
				
                if (!empty($conf->global->INVOICE_USE_SITUATION))
                {
    				$final = True;
    				while ($i < count($this->lines) && $final == True) {
    					$final = ($this->lines[$i]->situation_percent == 100);
    					$i++;
    				}
    				if ($final) {
    					$this->setFinal();
    				}
                }
			}
		}
		else
		{
			$error++;
		}

		if (! $error)
		{
			$this->db->commit();
			return 1;
		}
		else
		{
			$this->db->rollback();
			return -1;
		}
	}

	/**
	 * Update price of next invoice
	 * @param Translate	Translate object
	 * @return bool		false if KO, true if OK
	 */
	function updatePriceNextInvoice(&$langs)
	{
		foreach ($this->tab_next_situation_invoice as $next_invoice)
		{
			$is_last = $next_invoice->is_last_in_cycle();
			
			if ($next_invoice->brouillon && $is_last != 1) 
			{
				$this->error = $langs->trans('updatePriceNextInvoiceErrorUpdateline', $next_invoice->ref);
				return false;
			}
			
			$next_invoice->brouillon = 1;
			foreach ($next_invoice->lines as $line)
			{
				$result = $next_invoice->updateline($line->id, $line->desc, $line->subprice, $line->qty, $line->remise_percent,
														$line->date_start, $line->date_end, $line->tva_tx, $line->localtax1_tx, $line->localtax2_tx, 'HT', $line->info_bits, $line->product_type,
														$line->fk_parent_line, 0, $line->fk_fournprice, $line->pa_ht, $line->label, $line->special_code, $line->array_options, $line->situation_percent,
														$line->fk_unit);
				
				if ($result < 0) 
				{
					$this->error = $langs->trans('updatePriceNextInvoiceErrorUpdateline', $next_invoice->ref);
					return false;
				}
			}
			
			break; // Only the next invoice and not each next invoice
		}
		
		return true;
	}
	 
	/**
	 *	Set draft status
	 *
	 *	@param	User	$user			Object user that modify
	 *	@param	int		$idwarehouse	Id warehouse to use for stock change.
	 *	@return	int						<0 if KO, >0 if OK
	 */
	function set_draft($user,$idwarehouse=-1)
	{
		global $conf,$langs;

		$error=0;

		if ($this->statut == self::STATUS_DRAFT)
		{
			dol_syslog(get_class($this)."::set_draft already draft status", LOG_WARNING);
			return 0;
		}

		$this->db->begin();

		$sql = "UPDATE ".MAIN_DB_PREFIX."facture";
		$sql.= " SET fk_statut = ".self::STATUS_DRAFT;
		$sql.= " WHERE rowid = ".$this->id;

		dol_syslog(get_class($this)."::set_draft", LOG_DEBUG);
		$result=$this->db->query($sql);
		if ($result)
		{
			// Si on decremente le produit principal et ses composants a la validation de facture, on réincrement
			if ($this->type != self::TYPE_DEPOSIT && $result >= 0 && ! empty($conf->stock->enabled) && ! empty($conf->global->STOCK_CALCULATE_ON_BILL))
			{
				require_once DOL_DOCUMENT_ROOT.'/product/stock/class/mouvementstock.class.php';
				$langs->load("agenda");

				$num=count($this->lines);
				for ($i = 0; $i < $num; $i++)
				{
					if ($this->lines[$i]->fk_product > 0)
					{
						$mouvP = new MouvementStock($this->db);
						$mouvP->origin = &$this;
						// We decrease stock for product
						if ($this->type == self::TYPE_CREDIT_NOTE) $result=$mouvP->livraison($user, $this->lines[$i]->fk_product, $idwarehouse, $this->lines[$i]->qty, $this->lines[$i]->subprice, $langs->trans("InvoiceBackToDraftInDolibarr",$this->ref));
						else $result=$mouvP->reception($user, $this->lines[$i]->fk_product, $idwarehouse, $this->lines[$i]->qty, 0, $langs->trans("InvoiceBackToDraftInDolibarr",$this->ref));	// we use 0 for price, to not change the weighted average value
					}
				}
			}

			if ($error == 0)
			{
				$old_statut=$this->statut;
				$this->brouillon = 1;
				$this->statut = self::STATUS_DRAFT;
	            // Call trigger
	            $result=$this->call_trigger('BILL_UNVALIDATE',$user);
	            if ($result < 0)
				{
					$error++;
					$this->statut=$old_statut;
					$this->brouillon=0;
				}
	            // End call triggers
			} else {
				$this->db->rollback();
				return -1;
			}

			if ($error == 0)
			{
				$this->db->commit();
				return 1;
			}
			else
			{
				$this->db->rollback();
				return -1;
			}
		}
		else
		{
			$this->error=$this->db->error();
			$this->db->rollback();
			return -1;
		}
	}


	/**
	 * 		Add an invoice line into database (linked to product/service or not).
	 * 		Les parametres sont deja cense etre juste et avec valeurs finales a l'appel
	 *		de cette methode. Aussi, pour le taux tva, il doit deja avoir ete defini
	 *		par l'appelant par la methode get_default_tva(societe_vendeuse,societe_acheteuse,produit)
	 *		et le desc doit deja avoir la bonne valeur (a l'appelant de gerer le multilangue)
	 *
	 * 		@param    	string		$desc            	Description of line
	 * 		@param    	double		$pu_ht              Unit price without tax (> 0 even for credit note)
	 * 		@param    	double		$qty             	Quantity
	 * 		@param    	double		$txtva           	Force vat rate, -1 for auto
	 * 		@param		double		$txlocaltax1		Local tax 1 rate (deprecated)
	 *  	@param		double		$txlocaltax2		Local tax 2 rate (deprecated)
	 *		@param    	int			$fk_product      	Id of predefined product/service
	 * 		@param    	double		$remise_percent  	Percent of discount on line
	 * 		@param    	int	$date_start      	Date start of service
	 * 		@param    	int	$date_end        	Date end of service
	 * 		@param    	int			$ventil          	Code of dispatching into accountancy
	 * 		@param    	int			$info_bits			Bits de type de lignes
	 *		@param    	int			$fk_remise_except	Id discount used
	 *		@param		string		$price_base_type	'HT' or 'TTC'
	 * 		@param    	double		$pu_ttc             Unit price with tax (> 0 even for credit note)
	 * 		@param		int			$type				Type of line (0=product, 1=service). Not used if fk_product is defined, the type of product is used.
	 *      @param      int			$rang               Position of line
	 *      @param		int			$special_code		Special code (also used by externals modules!)
	 *      @param		string		$origin				'order', ...
	 *      @param		int			$origin_id			Id of origin object
	 *      @param		int			$fk_parent_line		Id of parent line
	 * 		@param		int			$fk_fournprice		Supplier price id (to calculate margin) or ''
	 * 		@param		int			$pa_ht				Buying price of line (to calculate margin) or ''
	 * 		@param		string		$label				Label of the line (deprecated, do not use)
	 *		@param		array		$array_options		extrafields array
	 *      @param      int         $situation_percent  Situation advance percentage
	 *      @param      int         $fk_prev_id         Previous situation line id reference
	 * 		@param 		string		$fk_unit 			Code of the unit to use. Null to use the default one
	 *    	@return    	int             				<0 if KO, Id of line if OK
	 */
	function addline($desc, $pu_ht, $qty, $txtva, $txlocaltax1=0, $txlocaltax2=0, $fk_product=0, $remise_percent=0, $date_start='', $date_end='', $ventil=0, $info_bits=0, $fk_remise_except='', $price_base_type='HT', $pu_ttc=0, $type=self::TYPE_STANDARD, $rang=-1, $special_code=0, $origin='', $origin_id=0, $fk_parent_line=0, $fk_fournprice=null, $pa_ht=0, $label='', $array_options=0, $situation_percent=100, $fk_prev_id='', $fk_unit = null)
	{
		// Deprecation warning
		if ($label) {
			dol_syslog(__METHOD__ . ": using line label is deprecated", LOG_WARNING);
		}

		global $mysoc, $conf, $langs;

		dol_syslog(get_class($this)."::addline facid=$this->id,desc=$desc,pu_ht=$pu_ht,qty=$qty,txtva=$txtva, txlocaltax1=$txlocaltax1, txlocaltax2=$txlocaltax2, fk_product=$fk_product,remise_percent=$remise_percent,date_start=$date_start,date_end=$date_end,ventil=$ventil,info_bits=$info_bits,fk_remise_except=$fk_remise_except,price_base_type=$price_base_type,pu_ttc=$pu_ttc,type=$type, fk_unit=$fk_unit", LOG_DEBUG);
		include_once DOL_DOCUMENT_ROOT.'/core/lib/price.lib.php';

		// Clean parameters
		if (empty($remise_percent)) $remise_percent=0;
		if (empty($qty)) $qty=0;
		if (empty($info_bits)) $info_bits=0;
		if (empty($rang)) $rang=0;
		if (empty($ventil)) $ventil=0;
		if (empty($txtva)) $txtva=0;
		if (empty($txlocaltax1)) $txlocaltax1=0;
		if (empty($txlocaltax2)) $txlocaltax2=0;
		if (empty($fk_parent_line) || $fk_parent_line < 0) $fk_parent_line=0;
		if (empty($fk_prev_id)) $fk_prev_id = 'null';
		if (! isset($situation_percent) || $situation_percent > 100 || (string) $situation_percent == '') $situation_percent = 100;
		
		$remise_percent=price2num($remise_percent);
		$qty=price2num($qty);
		$pu_ht=price2num($pu_ht);
		$pu_ttc=price2num($pu_ttc);
		$pa_ht=price2num($pa_ht);
		$txtva=price2num($txtva);
		$txlocaltax1=price2num($txlocaltax1);
		$txlocaltax2=price2num($txlocaltax2);

		if ($price_base_type=='HT')
		{
			$pu=$pu_ht;
		}
		else
		{
			$pu=$pu_ttc;
		}

		// Check parameters
		if ($type < 0) return -1;

		if (! empty($this->brouillon))
		{
			$this->db->begin();

			$product_type=$type;
			if (!empty($fk_product))
			{
				$product=new Product($this->db);
				$result=$product->fetch($fk_product);
				$product_type=$product->type;

				if (! empty($conf->global->STOCK_MUST_BE_ENOUGH_FOR_INVOICE) && $product_type == 0 && $product->stock_reel < $qty) {
                    $langs->load("errors");
				    $this->error=$langs->trans('ErrorStockIsNotEnoughToAddProductOnInvoice', $product->ref);
					$this->db->rollback();
					return -3;
				}
			}

			// Calcul du total TTC et de la TVA pour la ligne a partir de
			// qty, pu, remise_percent et txtva
			// TRES IMPORTANT: C'est au moment de l'insertion ligne qu'on doit stocker
			// la part ht, tva et ttc, et ce au niveau de la ligne qui a son propre taux tva.

			$localtaxes_type=getLocalTaxesFromRate($txtva,0,$this->thirdparty, $mysoc);
			$txtva = preg_replace('/\s*\(.*\)/','',$txtva);  // Remove code into vatrate.

			$tabprice = calcul_price_total($qty, $pu, $remise_percent, $txtva, $txlocaltax1, $txlocaltax2, 0, $price_base_type, $info_bits, $product_type, $mysoc, $localtaxes_type, $situation_percent);

			$total_ht  = $tabprice[0];
			$total_tva = $tabprice[1];
			$total_ttc = $tabprice[2];
			$total_localtax1 = $tabprice[9];
			$total_localtax2 = $tabprice[10];
			$pu_ht = $tabprice[3];

			// Rank to use
			$rangtouse = $rang;
			if ($rangtouse == -1)
			{
				$rangmax = $this->line_max($fk_parent_line);
				$rangtouse = $rangmax + 1;
			}

			// Insert line
			$this->line=new FactureLigne($this->db);

			$this->line->context = $this->context;

			$this->line->situpation_percent = $situation_percent;
			$this->line->fk_facture=$this->id;
			$this->line->label=$label;	// deprecated
			$this->line->desc=$desc;
			
			$this->line->qty=            ($this->type==self::TYPE_CREDIT_NOTE?abs($qty):$qty);	    // For credit note, quantity is always positive and unit price negative
			$this->line->subprice=       ($this->type==self::TYPE_CREDIT_NOTE?-abs($pu_ht):$pu_ht); // For credit note, unit price always negative, always positive otherwise
					
			$this->line->tva_tx=$txtva;
			$this->line->localtax1_tx=$txlocaltax1;
			$this->line->localtax2_tx=$txlocaltax2;
			$this->line->localtax1_type = $localtaxes_type[0];
			$this->line->localtax2_type = $localtaxes_type[2];

			$this->line->total_ht=       (($this->type==self::TYPE_CREDIT_NOTE||$qty<0)?-abs($total_ht):$total_ht);    // For credit note and if qty is negative, total is negative
			$this->line->total_ttc=      (($this->type==self::TYPE_CREDIT_NOTE||$qty<0)?-abs($total_ttc):$total_ttc);  // For credit note and if qty is negative, total is negative
			$this->line->total_tva=      (($this->type==self::TYPE_CREDIT_NOTE||$qty<0)?-abs($total_tva):$total_tva);  // For credit note and if qty is negative, total is negative
			$this->line->total_localtax1=(($this->type==self::TYPE_CREDIT_NOTE||$qty<0)?-abs($total_localtax1):$total_localtax1);  // For credit note and if qty is negative, total is negative
			$this->line->total_localtax2=(($this->type==self::TYPE_CREDIT_NOTE||$qty<0)?-abs($total_localtax2):$total_localtax2);  // For credit note and if qty is negative, total is negative
			
			$this->line->fk_product=$fk_product;
			$this->line->product_type=$product_type;
			$this->line->remise_percent=$remise_percent;
			$this->line->date_start=$date_start;
			$this->line->date_end=$date_end;
			$this->line->ventil=$ventil;
			$this->line->rang=$rangtouse;
			$this->line->info_bits=$info_bits;
			$this->line->fk_remise_except=$fk_remise_except;
			
			$this->line->special_code=$special_code;
			$this->line->fk_parent_line=$fk_parent_line;
			$this->line->origin=$origin;
			$this->line->origin_id=$origin_id;
			$this->line->situation_percent = $situation_percent;
			$this->line->fk_prev_id = $fk_prev_id;
			$this->line->fk_unit=$fk_unit;

			// infos marge
			$this->line->fk_fournprice = $fk_fournprice;
			$this->line->pa_ht = $pa_ht;

			if (is_array($array_options) && count($array_options)>0) {
				$this->line->array_options=$array_options;
			}

			$result=$this->line->insert();
			if ($result > 0)
			{
				// Reorder if child line
				if (! empty($fk_parent_line)) $this->line_order(true,'DESC');

				// Mise a jour informations denormalisees au niveau de la facture meme
				$result=$this->update_price(1,'auto',0,$mysoc);	// The addline method is designed to add line from user input so total calculation with update_price must be done using 'auto' mode.
				if ($result > 0)
				{
					$this->db->commit();
					return $this->line->rowid;
				}
				else
				{
					$this->error=$this->db->error();
					$this->db->rollback();
					return -1;
				}
			}
			else
			{
				$this->error=$this->line->error;
				$this->db->rollback();
				return -2;
			}
		}
	}

	/**
	 *  Update a detail line
	 *
	 *  @param     	int			$rowid           	Id of line to update
	 *  @param     	string		$desc            	Description of line
	 *  @param     	double		$pu              	Prix unitaire (HT ou TTC selon price_base_type) (> 0 even for credit note lines)
	 *  @param     	double		$qty             	Quantity
	 *  @param     	double		$remise_percent  	Pourcentage de remise de la ligne
	 *  @param     	int		$date_start      	Date de debut de validite du service
	 *  @param     	int		$date_end        	Date de fin de validite du service
	 *  @param     	double		$txtva          	VAT Rate
	 * 	@param		double		$txlocaltax1		Local tax 1 rate
	 *  @param		double		$txlocaltax2		Local tax 2 rate
	 * 	@param     	string		$price_base_type 	HT or TTC
	 * 	@param     	int			$info_bits 		    Miscellaneous informations
	 * 	@param		int			$type				Type of line (0=product, 1=service)
	 * 	@param		int			$fk_parent_line		Id of parent line (0 in most cases, used by modules adding sublevels into lines).
	 * 	@param		int			$skip_update_total	Keep fields total_xxx to 0 (used for special lines by some modules)
	 * 	@param		int			$fk_fournprice		Id of origin supplier price
	 * 	@param		int			$pa_ht				Price (without tax) of product when it was bought
	 * 	@param		string		$label				Label of the line (deprecated, do not use)
	 * 	@param		int			$special_code		Special code (also used by externals modules!)
     *  @param		array		$array_options		extrafields array
	 * 	@param      int         $situation_percent  Situation advance percentage
	 * 	@param 		string		$fk_unit 			Code of the unit to use. Null to use the default one
	 *  @return    	int             				< 0 if KO, > 0 if OK
	 */
	function updateline($rowid, $desc, $pu, $qty, $remise_percent, $date_start, $date_end, $txtva, $txlocaltax1=0, $txlocaltax2=0, $price_base_type='HT', $info_bits=0, $type= self::TYPE_STANDARD, $fk_parent_line=0, $skip_update_total=0, $fk_fournprice=null, $pa_ht=0, $label='', $special_code=0, $array_options=0, $situation_percent=100, $fk_unit = null)
	{
		// Deprecation warning
		if ($label) {
			dol_syslog(__METHOD__ . ": using line label is deprecated", LOG_WARNING);
		}

		include_once DOL_DOCUMENT_ROOT.'/core/lib/price.lib.php';

		global $mysoc,$langs;

		dol_syslog(get_class($this)."::updateline rowid=$rowid, desc=$desc, pu=$pu, qty=$qty, remise_percent=$remise_percent, date_start=$date_start, date_end=$date_end, txtva=$txtva, txlocaltax1=$txlocaltax1, txlocaltax2=$txlocaltax2, price_base_type=$price_base_type, info_bits=$info_bits, type=$type, fk_parent_line=$fk_parent_line pa_ht=$pa_ht, special_code=$special_code fk_unit=$fk_unit", LOG_DEBUG);

		if ($this->brouillon)
		{
			if (!$this->is_last_in_cycle() && empty($this->error))
			{
				if (!$this->checkProgressLine($rowid, $situation_percent))
				{
					if (!$this->error) $this->error=$langs->trans('invoiceLineProgressError');
					return -3;
				}
			}
		
			$this->db->begin();

			// Clean parameters
			if (empty($qty)) $qty=0;
			if (empty($fk_parent_line) || $fk_parent_line < 0) $fk_parent_line=0;
			if (empty($special_code) || $special_code == 3) $special_code=0;
			if (! isset($situation_percent) || $situation_percent > 100 || (string) $situation_percent == '') $situation_percent = 100;
			
			$remise_percent	= price2num($remise_percent);
			$qty			= price2num($qty);
			$pu 			= price2num($pu);
			$pa_ht			= price2num($pa_ht);
			$txtva			= price2num($txtva);
			$txlocaltax1	= price2num($txlocaltax1);
			$txlocaltax2	= price2num($txlocaltax2);

			// Check parameters
			if ($type < 0) return -1;

			// Calculate total with, without tax and tax from qty, pu, remise_percent and txtva
			// TRES IMPORTANT: C'est au moment de l'insertion ligne qu'on doit stocker
			// la part ht, tva et ttc, et ce au niveau de la ligne qui a son propre taux tva.

			$localtaxes_type=getLocalTaxesFromRate($txtva,0,$this->thirdparty, $mysoc);
			$txtva = preg_replace('/\s*\(.*\)/','',$txtva);  // Remove code into vatrate.
					
			$tabprice=calcul_price_total($qty, $pu, $remise_percent, $txtva, $txlocaltax1, $txlocaltax2, 0, $price_base_type, $info_bits, $type, $mysoc, $localtaxes_type, $situation_percent);

			$total_ht  = $tabprice[0];
			$total_tva = $tabprice[1];
			$total_ttc = $tabprice[2];
			$total_localtax1=$tabprice[9];
			$total_localtax2=$tabprice[10];
			$pu_ht  = $tabprice[3];
			$pu_tva = $tabprice[4];
			$pu_ttc = $tabprice[5];

			// Old properties: $price, $remise (deprecated)
			$price = $pu;
			$remise = 0;
			if ($remise_percent > 0)
			{
				$remise = round(($pu * $remise_percent / 100),2);
				$price = ($pu - $remise);
			}
			$price    = price2num($price);

			//Fetch current line from the database and then clone the object and set it in $oldline property
			$line = new FactureLigne($this->db);
			$line->fetch($rowid);

			if (!empty($line->fk_product))
			{
				$product=new Product($this->db);
				$result=$product->fetch($line->fk_product);
				$product_type=$product->type;

				if (! empty($conf->global->STOCK_MUST_BE_ENOUGH_FOR_INVOICE) && $product_type == 0 && $product->stock_reel < $qty) {
                    $langs->load("errors");
				    $this->error=$langs->trans('ErrorStockIsNotEnoughToAddProductOnInvoice', $product->ref);
					$this->db->rollback();
					return -3;
				}
			}

			$staticline = clone $line;

			$line->oldline = $staticline;
			$this->line = $line;
            $this->line->context = $this->context;

			// Reorder if fk_parent_line change
			if (! empty($fk_parent_line) && ! empty($staticline->fk_parent_line) && $fk_parent_line != $staticline->fk_parent_line)
			{
				$rangmax = $this->line_max($fk_parent_line);
				$this->line->rang = $rangmax + 1;
			}

			$this->line->rowid				= $rowid;
			$this->line->label				= $label;
			$this->line->desc				= $desc;
			$this->line->qty				= ($this->type==self::TYPE_CREDIT_NOTE?abs($qty):$qty);	// For credit note, quantity is always positive and unit price negative
			$this->line->tva_tx				= $txtva;
			$this->line->localtax1_tx		= $txlocaltax1;
			$this->line->localtax2_tx		= $txlocaltax2;
			$this->line->localtax1_type		= $localtaxes_type[0];
			$this->line->localtax2_type		= $localtaxes_type[2];
			$this->line->remise_percent		= $remise_percent;
			$this->line->subprice			= ($this->type==2?-abs($pu_ht):$pu_ht); // For credit note, unit price always negative, always positive otherwise
			$this->line->date_start			= $date_start;
			$this->line->date_end			= $date_end;
			$this->line->total_ht			= (($this->type==self::TYPE_CREDIT_NOTE||$qty<0)?-abs($total_ht):$total_ht);  // For credit note and if qty is negative, total is negative
			$this->line->total_tva			= (($this->type==self::TYPE_CREDIT_NOTE||$qty<0)?-abs($total_tva):$total_tva);
			$this->line->total_localtax1	= $total_localtax1;
			$this->line->total_localtax2	= $total_localtax2;
			$this->line->total_ttc			= (($this->type==self::TYPE_CREDIT_NOTE||$qty<0)?-abs($total_ttc):$total_ttc);
			$this->line->info_bits			= $info_bits;
			$this->line->special_code		= $special_code;
			$this->line->product_type		= $type;
			$this->line->fk_parent_line		= $fk_parent_line;
			$this->line->skip_update_total	= $skip_update_total;
			$this->line->situation_percent  = $situation_percent;
			$this->line->fk_unit				= $fk_unit;

			$this->line->fk_fournprice = $fk_fournprice;
			$this->line->pa_ht = $pa_ht;

			if (is_array($array_options) && count($array_options)>0) {
				$this->line->array_options=$array_options;
			}

			$result=$this->line->update();
			if ($result > 0)
			{
				// Reorder if child line
				if (! empty($fk_parent_line)) $this->line_order(true,'DESC');

				// Mise a jour info denormalisees au niveau facture
				$this->update_price(1);
				$this->db->commit();
				return $result;
			}
			else
			{
			    $this->error=$this->line->error;
				$this->db->rollback();
				return -1;
			}
		}
		else
		{
			$this->error="Invoice statut makes operation forbidden";
			return -2;
		}
	}

	/**
	 * Check if the percent edited is lower of next invoice line 
	 * 
	 * @return false if KO, true if OK
	 */
	function checkProgressLine($idline, $situation_percent)
	{
		$sql = 'SELECT fd.situation_percent FROM '.MAIN_DB_PREFIX.'facturedet fd 
				INNER JOIN '.MAIN_DB_PREFIX.'facture f ON (fd.fk_facture = f.rowid) 
				WHERE fd.fk_prev_id = '.$idline.' 
				AND f.fk_statut <> 0';
		
		$result = $this->db->query($sql);
		if (! $result)
		{
			$this->error=$this->db->error();
			return false;
		}
		
		$obj = $this->db->fetch_object($result);
		
		if ($obj === null) return true;
		else return $situation_percent < $obj->situation_percent;
	}
	 
	/**
	 * Update invoice line with percentage
	 *
	 * @param  FactureLigne $line       Invoice line
	 * @param  int          $percent    Percentage
	 * @return void
	 */
	function update_percent($line, $percent)
	{
	    global $mysoc;
	    
		include_once(DOL_DOCUMENT_ROOT . '/core/lib/price.lib.php');

		// Cap percentages to 100
		if ($percent > 100) $percent = 100;
		$line->situation_percent = $percent;
		$tabprice = calcul_price_total($line->qty, $line->subprice, $line->remise_percent, $line->tva_tx, $line->localtax1_tx, $line->localtax2_tx, $line->product_type, 'HT', 0, 0, $mysoc, '', $percent);
		$line->total_ht = $tabprice[0];
		$line->total_tva = $tabprice[1];
		$line->total_ttc = $tabprice[2];
		$line->total_localtax1 = $tabprice[9];
		$line->total_localtax2 = $tabprice[10];
		$line->update();
		$this->update_price(1);
		$this->db->commit();
	}

	/**
	 *	Delete line in database
	 *
	 *	@param		int		$rowid		Id of line to delete
	 *	@return		int					<0 if KO, >0 if OK
	 */
	function deleteline($rowid)
	{
		global $langs, $conf;

		dol_syslog(get_class($this)."::deleteline rowid=".$rowid, LOG_DEBUG);

		if (! $this->brouillon)
		{
			$this->error='ErrorBadStatus';
			return -1;
		}

		$this->db->begin();

		// Libere remise liee a ligne de facture
		$sql = 'UPDATE '.MAIN_DB_PREFIX.'societe_remise_except';
		$sql.= ' SET fk_facture_line = NULL';
		$sql.= ' WHERE fk_facture_line = '.$rowid;

		dol_syslog(get_class($this)."::deleteline", LOG_DEBUG);
		$result = $this->db->query($sql);
		if (! $result)
		{
			$this->error=$this->db->error();
			$this->db->rollback();
			return -1;
		}

		$line=new FactureLigne($this->db);

        $line->context = $this->context;

		// For triggers
		$line->fetch($rowid);

		if ($line->delete() > 0)
		{
			$result=$this->update_price(1);

			if ($result > 0)
			{
				$this->db->commit();
				return 1;
			}
			else
			{
				$this->db->rollback();
				$this->error=$this->db->lasterror();
				return -1;
			}
		}
		else
		{
			$this->db->rollback();
			$this->error=$line->error;
			return -1;
		}
	}

	/**
	 *	Set percent discount
	 *
	 *	@param     	User	$user		User that set discount
	 *	@param     	double	$remise		Discount
	 *	@return		int 		<0 if ko, >0 if ok
	 */
	function set_remise($user, $remise)
	{
		// Clean parameters
		if (empty($remise)) $remise=0;

		if ($user->rights->facture->creer)
		{
			$remise=price2num($remise);

			$sql = 'UPDATE '.MAIN_DB_PREFIX.'facture';
			$sql.= ' SET remise_percent = '.$remise;
			$sql.= ' WHERE rowid = '.$this->id;
			$sql.= ' AND fk_statut = '.self::STATUS_DRAFT;

			if ($this->db->query($sql))
			{
				$this->remise_percent = $remise;
				$this->update_price(1);
				return 1;
			}
			else
			{
				$this->error=$this->db->error();
				return -1;
			}
		}
	}


	/**
	 *	Set absolute discount
	 *
	 *	@param     	User	$user 		User that set discount
	 *	@param     	double	$remise		Discount
	 *	@return		int 				<0 if KO, >0 if OK
	 */
	function set_remise_absolue($user, $remise)
	{
		if (empty($remise)) $remise=0;

		if ($user->rights->facture->creer)
		{
			$remise=price2num($remise);

			$sql = 'UPDATE '.MAIN_DB_PREFIX.'facture';
			$sql.= ' SET remise_absolue = '.$remise;
			$sql.= ' WHERE rowid = '.$this->id;
			$sql.= ' AND fk_statut = '.self::STATUS_DRAFT;

			dol_syslog(get_class($this)."::set_remise_absolue", LOG_DEBUG);

			if ($this->db->query($sql))
			{
				$this->remise_absolue = $remise;
				$this->update_price(1);
				return 1;
			}
			else
			{
				$this->error=$this->db->error();
				return -1;
			}
		}
	}

	/**
	 *  Return list of payments
	 *
	 *	@param		string	$filtertype		1 to filter on type of payment == 'PRE'
	 *  @return     array					Array with list of payments
	 */
	function getListOfPayments($filtertype='')
	{
		$retarray=array();

		$table='paiement_facture';
		$table2='paiement';
		$field='fk_facture';
		$field2='fk_paiement';
		if ($this->element == 'facture_fourn' || $this->element == 'invoice_supplier')
		{
			$table='paiementfourn_facturefourn';
			$table2='paiementfourn';
			$field='fk_facturefourn';
			$field2='fk_paiementfourn';
		}

		$sql = 'SELECT pf.amount, p.fk_paiement, p.datep, t.code';
		$sql.= ' FROM '.MAIN_DB_PREFIX.$table.' as pf, '.MAIN_DB_PREFIX.$table2.' as p, '.MAIN_DB_PREFIX.'c_paiement as t';
		$sql.= ' WHERE pf.'.$field.' = '.$this->id;
		$sql.= ' AND pf.'.$field2.' = p.rowid';
		$sql.= ' AND p.fk_paiement = t.id';
		if ($filtertype) $sql.=" AND t.code='PRE'";

		dol_syslog(get_class($this)."::getListOfPayments", LOG_DEBUG);
		$resql=$this->db->query($sql);
		if ($resql)
		{
			$num = $this->db->num_rows($resql);
			$i=0;
			while ($i < $num)
			{
				$obj = $this->db->fetch_object($resql);
				$retarray[]=array('amount'=>$obj->amount,'type'=>$obj->code, 'date'=>$obj->datep);
				$i++;
			}
			$this->db->free($resql);
			return $retarray;
		}
		else
		{
			$this->error=$this->db->lasterror();
			dol_print_error($this->db);
			return array();
		}
	}


	/**
	 *    	Return amount (with tax) of all credit notes and deposits invoices used by invoice
	 *
	 *		@return		int			<0 if KO, Sum of credit notes and deposits amount otherwise
	 */
	function getSumCreditNotesUsed()
	{
		require_once DOL_DOCUMENT_ROOT.'/core/class/discount.class.php';

		$discountstatic=new DiscountAbsolute($this->db);
		$result=$discountstatic->getSumCreditNotesUsed($this);
		if ($result >= 0)
		{
			return $result;
		}
		else
		{
			$this->error=$discountstatic->error;
			return -1;
		}
	}

	/**
	 *    	Return amount (with tax) of all deposits invoices used by invoice
	 *
	 *		@return		int			<0 if KO, Sum of deposits amount otherwise
	 */
	function getSumDepositsUsed()
	{
		require_once DOL_DOCUMENT_ROOT.'/core/class/discount.class.php';

		$discountstatic=new DiscountAbsolute($this->db);
		$result=$discountstatic->getSumDepositsUsed($this);
		if ($result >= 0)
		{
			return $result;
		}
		else
		{
			$this->error=$discountstatic->error;
			return -1;
		}
	}

	/**
	 *      Return next reference of customer invoice not already used (or last reference)
	 *      according to numbering module defined into constant FACTURE_ADDON
	 *
	 *      @param	   Societe		$soc		object company
	 *      @param     string		$mode		'next' for next value or 'last' for last value
	 *      @return    string					free ref or last ref
	 */
	function getNextNumRef($soc,$mode='next')
	{
		global $conf, $db, $langs;
		$langs->load("bills");

		// Clean parameters (if not defined or using deprecated value)
		if (empty($conf->global->FACTURE_ADDON)) $conf->global->FACTURE_ADDON='mod_facture_terre';
		else if ($conf->global->FACTURE_ADDON=='terre') $conf->global->FACTURE_ADDON='mod_facture_terre';
		else if ($conf->global->FACTURE_ADDON=='mercure') $conf->global->FACTURE_ADDON='mod_facture_mercure';

		if (! empty($conf->global->FACTURE_ADDON))
		{
			$mybool=false;

			$file = $conf->global->FACTURE_ADDON.".php";
			$classname = $conf->global->FACTURE_ADDON;

			// Include file with class
			$dirmodels = array_merge(array('/'), (array) $conf->modules_parts['models']);

			foreach ($dirmodels as $reldir) {

				$dir = dol_buildpath($reldir."core/modules/facture/");

				// Load file with numbering class (if found)
				if (is_file($dir.$file) && is_readable($dir.$file))
				{
                    $mybool |= include_once $dir . $file;
                }
			}

			// For compatibility
			if (! $mybool)
			{
				$file = $conf->global->FACTURE_ADDON."/".$conf->global->FACTURE_ADDON.".modules.php";
				$classname = "mod_facture_".$conf->global->FACTURE_ADDON;
				$classname = preg_replace('/\-.*$/','',$classname);
				// Include file with class
				foreach ($conf->file->dol_document_root as $dirroot)
				{
					$dir = $dirroot."/core/modules/facture/";

					// Load file with numbering class (if found)
					if (is_file($dir.$file) && is_readable($dir.$file)) {
                        $mybool |= include_once $dir . $file;
                    }
				}
			}

			if (! $mybool)
			{
				dol_print_error('',"Failed to include file ".$file);
				return '';
			}

			$obj = new $classname();
			$numref = "";
			$numref = $obj->getNextValue($soc,$this,$mode);

			/**
			 * $numref can be empty in case we ask for the last value because if there is no invoice created with the
			 * set up mask.
			 */
			if ($mode != 'last' && !$numref) {
				dol_print_error($db,"Facture::getNextNumRef ".$obj->error);
				return "";
			}

			return $numref;
		}
		else
		{
			$langs->load("errors");
			print $langs->trans("Error")." ".$langs->trans("ErrorModuleSetupNotComplete");
			return "";
		}
	}

	/**
	 *	Load miscellaneous information for tab "Info"
	 *
	 *	@param  int		$id		Id of object to load
	 *	@return	void
	 */
	function info($id)
	{
		$sql = 'SELECT c.rowid, datec, date_valid as datev, tms as datem,';
		$sql.= ' fk_user_author, fk_user_valid';
		$sql.= ' FROM '.MAIN_DB_PREFIX.'facture as c';
		$sql.= ' WHERE c.rowid = '.$id;

		$result=$this->db->query($sql);
		if ($result)
		{
			if ($this->db->num_rows($result))
			{
				$obj = $this->db->fetch_object($result);
				$this->id = $obj->rowid;
				if ($obj->fk_user_author)
				{
					$cuser = new User($this->db);
					$cuser->fetch($obj->fk_user_author);
					$this->user_creation     = $cuser;
				}
				if ($obj->fk_user_valid)
				{
					$vuser = new User($this->db);
					$vuser->fetch($obj->fk_user_valid);
					$this->user_validation = $vuser;
				}
				$this->date_creation     = $this->db->jdate($obj->datec);
				$this->date_modification = $this->db->jdate($obj->datem);
				$this->date_validation   = $this->db->jdate($obj->datev);	// Should be in log table
			}
			$this->db->free($result);
		}
		else
		{
			dol_print_error($this->db);
		}
	}

	/**
	 *	Renvoi si les lignes de facture sont ventilees et/ou exportees en compta
	 *
	 *   @return     int         <0 if KO, 0=no, 1=yes
	 */
	function getVentilExportCompta()
	{
		// On verifie si les lignes de factures ont ete exportees en compta et/ou ventilees
		$ventilExportCompta = 0 ;
		$num=count($this->lines);
		for ($i = 0; $i < $num; $i++)
		{
			if (! empty($this->lines[$i]->export_compta) && ! empty($this->lines[$i]->code_ventilation))
			{
				$ventilExportCompta++;
			}
		}

		if ($ventilExportCompta <> 0)
		{
			return 1;
		}
		else
		{
			return 0;
		}
	}


	/**
	 *  Return if an invoice can be deleted
	 *	Rule is:
	 *	If hidden option INVOICE_CAN_ALWAYS_BE_REMOVED is on, we can
	 *  If invoice has a definitive ref, is last, without payment and not dipatched into accountancy -> yes end of rule
	 *  If invoice is draft and ha a temporary ref -> yes
	 *
	 *  @return    int         <0 if KO, 0=no, 1=yes
	 */
	function is_erasable()
	{
		global $conf;

		if (! empty($conf->global->INVOICE_CAN_ALWAYS_BE_REMOVED)) return 1;
		if (! empty($conf->global->INVOICE_CAN_NEVER_BE_REMOVED))  return 0;

		// on verifie si la facture est en numerotation provisoire
		$facref = substr($this->ref, 1, 4);

		// If not a draft invoice and not temporary invoice
		if ($facref != 'PROV')
		{
			$maxfacnumber = $this->getNextNumRef($this->client,'last');
			$ventilExportCompta = $this->getVentilExportCompta();
			// If there is no invoice into the reset range and not already dispatched, we can delete
			if ($maxfacnumber == '' && $ventilExportCompta == 0) return 1;
			// If invoice to delete is last one and not already dispatched, we can delete
			if ($maxfacnumber == $this->ref && $ventilExportCompta == 0) return 1;
			if ($this->situation_cycle_ref) {
				$last = $this->is_last_in_cycle();
				return $last;
			}
		}
		else if ($this->statut == self::STATUS_DRAFT && $facref == 'PROV') // Si facture brouillon et provisoire
		{
			return 1;
		}

		return 0;
	}


	/**
	 *  Return list of invoices (eventually filtered on a user) into an array
	 *
	 *  @param		int		$shortlist		0=Return array[id]=ref, 1=Return array[](id=>id,ref=>ref,name=>name)
	 *  @param      int		$draft      	0=not draft, 1=draft
	 *  @param      User	$excluser      	Objet user to exclude
	 *  @param    	int		$socid			Id third pary
	 *  @param    	int		$limit			For pagination
	 *  @param    	int		$offset			For pagination
	 *  @param    	string	$sortfield		Sort criteria
	 *  @param    	string	$sortorder		Sort order
	 *  @return     int             		-1 if KO, array with result if OK
	 */
	function liste_array($shortlist=0, $draft=0, $excluser='', $socid=0, $limit=0, $offset=0, $sortfield='f.datef,f.rowid', $sortorder='DESC')
	{
		global $conf,$user;

		$ga = array();

		$sql = "SELECT s.rowid, s.nom as name, s.client,";
		$sql.= " f.rowid as fid, f.facnumber as ref, f.datef as df";
		if (! $user->rights->societe->client->voir && ! $socid) $sql .= ", sc.fk_soc, sc.fk_user";
		$sql.= " FROM ".MAIN_DB_PREFIX."societe as s, ".MAIN_DB_PREFIX."facture as f";
		if (! $user->rights->societe->client->voir && ! $socid) $sql .= ", ".MAIN_DB_PREFIX."societe_commerciaux as sc";
		$sql.= " WHERE f.entity = ".$conf->entity;
		$sql.= " AND f.fk_soc = s.rowid";
		if (! $user->rights->societe->client->voir && ! $socid) //restriction
		{
			$sql.= " AND s.rowid = sc.fk_soc AND sc.fk_user = " .$user->id;
		}
		if ($socid) $sql.= " AND s.rowid = ".$socid;
		if ($draft) $sql.= " AND f.fk_statut = ".self::STATUS_DRAFT;
		if (is_object($excluser)) $sql.= " AND f.fk_user_author <> ".$excluser->id;
		$sql.= $this->db->order($sortfield,$sortorder);
		$sql.= $this->db->plimit($limit,$offset);

		$result=$this->db->query($sql);
		if ($result)
		{
			$numc = $this->db->num_rows($result);
			if ($numc)
			{
				$i = 0;
				while ($i < $numc)
				{
					$obj = $this->db->fetch_object($result);

					if ($shortlist == 1)
					{
						$ga[$obj->fid] = $obj->ref;
					}
					else if ($shortlist == 2)
					{
						$ga[$obj->fid] = $obj->ref.' ('.$obj->name.')';
					}
					else
					{
						$ga[$i]['id']	= $obj->fid;
						$ga[$i]['ref'] 	= $obj->ref;
						$ga[$i]['name'] = $obj->name;
					}
					$i++;
				}
			}
			return $ga;
		}
		else
		{
			dol_print_error($this->db);
			return -1;
		}
	}


	/**
	 *	Renvoi liste des factures remplacables
	 *	Statut validee ou abandonnee pour raison autre + non payee + aucun paiement + pas deja remplacee
	 *
	 *	@param		int		$socid		Id societe
	 *	@return    	array				Tableau des factures ('id'=>id, 'ref'=>ref, 'status'=>status, 'paymentornot'=>0/1)
	 */
	function list_replacable_invoices($socid=0)
	{
		global $conf;

		$return = array();

		$sql = "SELECT f.rowid as rowid, f.facnumber, f.fk_statut,";
		$sql.= " ff.rowid as rowidnext";
		$sql.= " FROM ".MAIN_DB_PREFIX."facture as f";
		$sql.= " LEFT JOIN ".MAIN_DB_PREFIX."paiement_facture as pf ON f.rowid = pf.fk_facture";
		$sql.= " LEFT JOIN ".MAIN_DB_PREFIX."facture as ff ON f.rowid = ff.fk_facture_source";
		$sql.= " WHERE (f.fk_statut = ".self::STATUS_VALIDATED." OR (f.fk_statut = ".self::STATUS_ABANDONED." AND f.close_code = '".self::CLOSECODE_ABANDONED."'))";
		$sql.= " AND f.entity = ".$conf->entity;
		$sql.= " AND f.paye = 0";					// Pas classee payee completement
		$sql.= " AND pf.fk_paiement IS NULL";		// Aucun paiement deja fait
		$sql.= " AND ff.fk_statut IS NULL";			// Renvoi vrai si pas facture de remplacement
		if ($socid > 0) $sql.=" AND f.fk_soc = ".$socid;
		$sql.= " ORDER BY f.facnumber";

		dol_syslog(get_class($this)."::list_replacable_invoices", LOG_DEBUG);
		$resql=$this->db->query($sql);
		if ($resql)
		{
			while ($obj=$this->db->fetch_object($resql))
			{
				$return[$obj->rowid]=array(	'id' => $obj->rowid,
				'ref' => $obj->facnumber,
				'status' => $obj->fk_statut);
			}
			//print_r($return);
			return $return;
		}
		else
		{
			$this->error=$this->db->error();
			return -1;
		}
	}


	/**
	 *	Renvoi liste des factures qualifiables pour correction par avoir
	 *	Les factures qui respectent les regles suivantes sont retournees:
	 *	(validee + paiement en cours) ou classee (payee completement ou payee partiellement) + pas deja remplacee + pas deja avoir
	 *
	 *	@param		int		$socid		Id societe
	 *	@return    	array				Tableau des factures ($id => array('ref'=>,'paymentornot'=>,'status'=>,'paye'=>)
	 */
	function list_qualified_avoir_invoices($socid=0)
	{
		global $conf;

		$return = array();

		$sql = "SELECT f.rowid as rowid, f.facnumber, f.fk_statut, f.type, f.paye, pf.fk_paiement";
		$sql.= " FROM ".MAIN_DB_PREFIX."facture as f";
		$sql.= " LEFT JOIN ".MAIN_DB_PREFIX."paiement_facture as pf ON f.rowid = pf.fk_facture";
		$sql.= " LEFT JOIN ".MAIN_DB_PREFIX."facture as ff ON (f.rowid = ff.fk_facture_source AND ff.type=".self::TYPE_REPLACEMENT.")";
		$sql.= " WHERE f.entity = ".$conf->entity;
		$sql.= " AND f.fk_statut in (".self::STATUS_VALIDATED.",".self::STATUS_CLOSED.")";
		//  $sql.= " WHERE f.fk_statut >= 1";
		//	$sql.= " AND (f.paye = 1";				// Classee payee completement
		//	$sql.= " OR f.close_code IS NOT NULL)";	// Classee payee partiellement
		$sql.= " AND ff.type IS NULL";			// Renvoi vrai si pas facture de remplacement
		$sql.= " AND f.type != ".self::TYPE_CREDIT_NOTE;				// Type non 2 si facture non avoir
		if ($socid > 0) $sql.=" AND f.fk_soc = ".$socid;
		$sql.= " ORDER BY f.facnumber";

		dol_syslog(get_class($this)."::list_qualified_avoir_invoices", LOG_DEBUG);
		$resql=$this->db->query($sql);
		if ($resql)
		{
			while ($obj=$this->db->fetch_object($resql))
			{
				$qualified=0;
				if ($obj->fk_statut == self::STATUS_VALIDATED) $qualified=1;
				if ($obj->fk_statut == self::STATUS_CLOSED) $qualified=1;
				if ($qualified)
				{
					//$ref=$obj->facnumber;
					$paymentornot=($obj->fk_paiement?1:0);
					$return[$obj->rowid]=array('ref'=>$obj->facnumber,'status'=>$obj->fk_statut,'type'=>$obj->type,'paye'=>$obj->paye,'paymentornot'=>$paymentornot);
				}
			}

			return $return;
		}
		else
		{
			$this->error=$this->db->error();
			return -1;
		}
	}


	/**
	 *	Create a withdrawal request for a standing order
	 *
	 *	@param      User	$fuser       User asking standing order
	 *  @param		float	$amount		Amount we request withdraw for
	 *	@return     int         		<0 if KO, >0 if OK
	 */
	function demande_prelevement($fuser, $amount=0)
	{
		global $langs;

		$error=0;

		dol_syslog(get_class($this)."::demande_prelevement", LOG_DEBUG);

		if ($this->statut > self::STATUS_DRAFT && $this->paye == 0)
		{
	        require_once DOL_DOCUMENT_ROOT . '/societe/class/companybankaccount.class.php';
	        $bac = new CompanyBankAccount($this->db);
	        $bac->fetch(0,$this->socid);

        	$sql = 'SELECT count(*)';
			$sql.= ' FROM '.MAIN_DB_PREFIX.'prelevement_facture_demande';
			$sql.= ' WHERE fk_facture = '.$this->id;
			$sql.= ' AND traite = 0';

			dol_syslog(get_class($this)."::demande_prelevement", LOG_DEBUG);
			$resql=$this->db->query($sql);
			if ($resql)
			{
				$row = $this->db->fetch_row($resql);
				if ($row[0] == 0)
				{
					$now=dol_now();

                    $totalpaye  = $this->getSommePaiement();
                    $totalcreditnotes = $this->getSumCreditNotesUsed();
                    $totaldeposits = $this->getSumDepositsUsed();
                    //print "totalpaye=".$totalpaye." totalcreditnotes=".$totalcreditnotes." totaldeposts=".$totaldeposits;

                    // We can also use bcadd to avoid pb with floating points
                    // For example print 239.2 - 229.3 - 9.9; does not return 0.
                    //$resteapayer=bcadd($this->total_ttc,$totalpaye,$conf->global->MAIN_MAX_DECIMALS_TOT);
                    //$resteapayer=bcadd($resteapayer,$totalavoir,$conf->global->MAIN_MAX_DECIMALS_TOT);
					if (empty($amount)) $amount = price2num($this->total_ttc - $totalpaye - $totalcreditnotes - $totaldeposits,'MT');

					if (is_numeric($amount) && $amount != 0)
					{
						$sql = 'INSERT INTO '.MAIN_DB_PREFIX.'prelevement_facture_demande';
						$sql .= ' (fk_facture, amount, date_demande, fk_user_demande, code_banque, code_guichet, number, cle_rib)';
						$sql .= ' VALUES ('.$this->id;
						$sql .= ",'".price2num($amount)."'";
						$sql .= ",'".$this->db->idate($now)."'";
						$sql .= ",".$fuser->id;
						$sql .= ",'".$bac->code_banque."'";
						$sql .= ",'".$bac->code_guichet."'";
						$sql .= ",'".$bac->number."'";
						$sql .= ",'".$bac->cle_rib."')";

						dol_syslog(get_class($this)."::demande_prelevement", LOG_DEBUG);
						$resql=$this->db->query($sql);
						if (! $resql)
						{
						    $this->error=$this->db->lasterror();
						    dol_syslog(get_class($this).'::demandeprelevement Erreur');
						    $error++;
						}
					}
					else
					{
						$this->error='WithdrawRequestErrorNilAmount';
	                    dol_syslog(get_class($this).'::demandeprelevement WithdrawRequestErrorNilAmount');
	                    $error++;
					}

        			if (! $error)
        			{
        				// Force payment mode of invoice to withdraw
        				$payment_mode_id = dol_getIdFromCode($this->db, 'PRE', 'c_paiement');
        				if ($payment_mode_id > 0)
        				{
        					$result=$this->setPaymentMethods($payment_mode_id);
        				}
        			}

                    if ($error) return -1;
                    return 1;
                }
                else
                {
                    $this->error="A request already exists";
                    dol_syslog(get_class($this).'::demandeprelevement Impossible de creer une demande, demande deja en cours');
                    return 0;
                }
            }
            else
            {
                $this->error=$this->db->error();
                dol_syslog(get_class($this).'::demandeprelevement Erreur -2');
                return -2;
            }
        }
        else
        {
            $this->error="Status of invoice does not allow this";
            dol_syslog(get_class($this)."::demandeprelevement ".$this->error." $this->statut, $this->paye, $this->mode_reglement_id");
            return -3;
        }
    }

	/**
	 *  Supprime une demande de prelevement
	 *
	 *  @param  User	$fuser      User making delete
	 *  @param  int		$did        id de la demande a supprimer
	 *  @return	int					<0 if OK, >0 if KO
	 */
	function demande_prelevement_delete($fuser, $did)
	{
		$sql = 'DELETE FROM '.MAIN_DB_PREFIX.'prelevement_facture_demande';
		$sql .= ' WHERE rowid = '.$did;
		$sql .= ' AND traite = 0';
		if ( $this->db->query($sql) )
		{
			return 0;
		}
		else
		{
			$this->error=$this->db->lasterror();
			dol_syslog(get_class($this).'::demande_prelevement_delete Error '.$this->error);
			return -1;
		}
	}


	/**
	 *	Load indicators for dashboard (this->nbtodo and this->nbtodolate)
	 *
	 *	@param  User		$user    	Object user
	 *	@return WorkboardResponse|int 	<0 if KO, WorkboardResponse if OK
	 */
	function load_board($user)
	{
		global $conf, $user, $langs;

		$clause = " WHERE";

		$sql = "SELECT f.rowid, f.date_lim_reglement as datefin,f.fk_statut";
		$sql.= " FROM ".MAIN_DB_PREFIX."facture as f";
		if (!$user->rights->societe->client->voir && !$user->societe_id)
		{
			$sql.= " LEFT JOIN ".MAIN_DB_PREFIX."societe_commerciaux as sc ON f.fk_soc = sc.fk_soc";
			$sql.= " WHERE sc.fk_user = " .$user->id;
			$clause = " AND";
		}
		$sql.= $clause." f.paye=0";
		$sql.= " AND f.entity = ".$conf->entity;
		$sql.= " AND f.fk_statut = ".self::STATUS_VALIDATED;
		if ($user->societe_id) $sql.= " AND f.fk_soc = ".$user->societe_id;

		$resql=$this->db->query($sql);
		if ($resql)
		{
			$langs->load("bills");
			$now=dol_now();

			$response = new WorkboardResponse();
			$response->warning_delay=$conf->facture->client->warning_delay/60/60/24;
			$response->label=$langs->trans("CustomerBillsUnpaid");
			$response->url=DOL_URL_ROOT.'/compta/facture/list.php?search_status=1&mainmenu=accountancy&leftmenu=customers_bills';
			$response->img=img_object($langs->trans("Bills"),"bill");

			$generic_facture = new Facture($this->db);

			while ($obj=$this->db->fetch_object($resql))
			{
				$generic_facture->date_lim_reglement = $this->db->jdate($obj->datefin);
				$generic_facture->statut = $obj->fk_statut;

				$response->nbtodo++;

				if ($generic_facture->hasDelay()) {
					$response->nbtodolate++;
				}
			}
	
			return $response;
		}
		else
		{
			dol_print_error($this->db);
			$this->error=$this->db->error();
			return -1;
		}
	}


	/* gestion des contacts d'une facture */

	/**
	 *	Retourne id des contacts clients de facturation
	 *
	 *	@return     array       Liste des id contacts facturation
	 */
	function getIdBillingContact()
	{
		return $this->getIdContact('external','BILLING');
	}

	/**
	 *	Retourne id des contacts clients de livraison
	 *
	 *	@return     array       Liste des id contacts livraison
	 */
	function getIdShippingContact()
	{
		return $this->getIdContact('external','SHIPPING');
	}


	/**
	 *  Initialise an instance with random values.
	 *  Used to build previews or test instances.
	 *	id must be 0 if object instance is a specimen.
	 *
	 *	@param	string		$option		''=Create a specimen invoice with lines, 'nolines'=No lines
	 *  @return	void
	 */
	function initAsSpecimen($option='')
	{
		global $user,$langs,$conf;

		$now=dol_now();
		$arraynow=dol_getdate($now);
		$nownotime=dol_mktime(0, 0, 0, $arraynow['mon'], $arraynow['mday'], $arraynow['year']);

		$prodids = array();
		$sql = "SELECT rowid";
		$sql.= " FROM ".MAIN_DB_PREFIX."product";
		$sql.= " WHERE entity IN (".getEntity('product', 1).")";
		$resql = $this->db->query($sql);
		if ($resql)
		{
			$num_prods = $this->db->num_rows($resql);
			$i = 0;
			while ($i < $num_prods)
			{
				$i++;
				$row = $this->db->fetch_row($resql);
				$prodids[$i] = $row[0];
			}
		}

		// Initialize parameters
		$this->id=0;
		$this->ref = 'SPECIMEN';
		$this->specimen=1;
		$this->socid = 1;
		$this->date = $nownotime;
		$this->date_lim_reglement = $nownotime + 3600 * 24 *30;
		$this->cond_reglement_id   = 1;
		$this->cond_reglement_code = 'RECEP';
		$this->date_lim_reglement=$this->calculate_date_lim_reglement();
		$this->mode_reglement_id   = 0;		// Not forced to show payment mode CHQ + VIR
		$this->mode_reglement_code = '';	// Not forced to show payment mode CHQ + VIR
		$this->note_public='This is a comment (public)';
		$this->note_private='This is a comment (private)';
		$this->note='This is a comment (private)';
		$this->fk_incoterms=0;
		$this->location_incoterms='';

		if (empty($option) || $option != 'nolines')
		{
			// Lines
			$nbp = 5;
			$xnbp = 0;
			while ($xnbp < $nbp)
			{
				$line=new FactureLigne($this->db);
				$line->desc=$langs->trans("Description")." ".$xnbp;
				$line->qty=1;
				$line->subprice=100;
				$line->tva_tx=19.6;
				$line->localtax1_tx=0;
				$line->localtax2_tx=0;
				$line->remise_percent=0;
				if ($xnbp == 1)        // Qty is negative (product line)
				{
					$prodid = rand(1, $num_prods);
					$line->fk_product=$prodids[$prodid];
					$line->qty=-1;
					$line->total_ht=-100;
					$line->total_ttc=-119.6;
					$line->total_tva=-19.6;
				}
				else if ($xnbp == 2)    // UP is negative (free line)
				{
					$line->subprice=-100;
					$line->total_ht=-100;
					$line->total_ttc=-119.6;
					$line->total_tva=-19.6;
					$line->remise_percent=0;
				}
				else if ($xnbp == 3)    // Discount is 50% (product line)
				{
					$prodid = rand(1, $num_prods);
					$line->fk_product=$prodids[$prodid];
					$line->total_ht=50;
					$line->total_ttc=59.8;
					$line->total_tva=9.8;
					$line->remise_percent=50;
				}
				else    // (product line)
				{
					$prodid = rand(1, $num_prods);
					$line->fk_product=$prodids[$prodid];
					$line->total_ht=100;
					$line->total_ttc=119.6;
					$line->total_tva=19.6;
					$line->remise_percent=00;
				}

				$this->lines[$xnbp]=$line;
				$xnbp++;

				$this->total_ht       += $line->total_ht;
				$this->total_tva      += $line->total_tva;
				$this->total_ttc      += $line->total_ttc;
			}
			$this->revenuestamp = 0;

			// Add a line "offered"
			$line=new FactureLigne($this->db);
			$line->desc=$langs->trans("Description")." (offered line)";
			$line->qty=1;
			$line->subprice=100;
			$line->tva_tx=19.6;
			$line->localtax1_tx=0;
			$line->localtax2_tx=0;
			$line->remise_percent=100;
			$line->total_ht=0;
			$line->total_ttc=0;    // 90 * 1.196
			$line->total_tva=0;
			$prodid = rand(1, $num_prods);
			$line->fk_product=$prodids[$prodid];

			$this->lines[$xnbp]=$line;
			$xnbp++;
		}
	}

	/**
	 *      Load indicators for dashboard (this->nbtodo and this->nbtodolate)
	 *
	 *      @return         int     <0 if KO, >0 if OK
	 */
	function load_state_board()
	{
		global $conf, $user;

		$this->nb=array();

		$clause = "WHERE";

		$sql = "SELECT count(f.rowid) as nb";
		$sql.= " FROM ".MAIN_DB_PREFIX."facture as f";
		$sql.= " LEFT JOIN ".MAIN_DB_PREFIX."societe as s ON f.fk_soc = s.rowid";
		if (!$user->rights->societe->client->voir && !$user->societe_id)
		{
			$sql.= " LEFT JOIN ".MAIN_DB_PREFIX."societe_commerciaux as sc ON s.rowid = sc.fk_soc";
			$sql.= " WHERE sc.fk_user = " .$user->id;
			$clause = "AND";
		}
		$sql.= " ".$clause." f.entity = ".$conf->entity;

		$resql=$this->db->query($sql);
		if ($resql)
		{
			while ($obj=$this->db->fetch_object($resql))
			{
				$this->nb["invoices"]=$obj->nb;
			}
            $this->db->free($resql);
			return 1;
		}
		else
		{
			dol_print_error($this->db);
			$this->error=$this->db->error();
			return -1;
		}
	}

	/**
	 * 	Create an array of invoice lines
	 *
	 * 	@return int		>0 if OK, <0 if KO
	 */
	function getLinesArray()
	{
	    return $this->fetch_lines();
	    /*
		$sql = 'SELECT l.rowid, l.label as custom_label, l.description, l.fk_product, l.product_type, l.qty, l.tva_tx,';
		$sql.= ' l.fk_remise_except, l.localtax1_tx, l.localtax2_tx,';
		$sql .= ' l.situation_percent, l.fk_prev_id,';
		$sql.= ' l.remise_percent, l.subprice, l.info_bits, l.rang, l.special_code, l.fk_parent_line,';
		$sql.= ' l.total_ht, l.total_tva, l.total_ttc, l.fk_product_fournisseur_price as fk_fournprice, l.buy_price_ht as pa_ht,';
		$sql.= ' l.date_start, l.date_end,';
		$sql.= ' l.fk_unit,';
		$sql.= ' p.ref as product_ref, p.fk_product_type, p.label as product_label,';
		$sql.= ' p.description as product_desc,';
        $sql.= ' p.entity';
		$sql.= ' FROM '.MAIN_DB_PREFIX.'facturedet as l';
		$sql.= ' LEFT JOIN '.MAIN_DB_PREFIX.'product as p ON l.fk_product=p.rowid';
		$sql.= ' WHERE l.fk_facture = '.$this->id;
		$sql.= ' ORDER BY l.rang ASC, l.rowid';

		dol_syslog(get_class($this).'::getLinesArray',LOG_DEBUG);
		$resql = $this->db->query($sql);
		if ($resql)
		{
			$num = $this->db->num_rows($resql);
			$i = 0;

			while ($i < $num)
			{
				$obj = $this->db->fetch_object($resql);

				$this->lines[$i]					= new FactureLigne($this->db);
				$this->lines[$i]->id				= $obj->rowid;
				$this->lines[$i]->label 			= $obj->custom_label;	// deprecated
				$this->lines[$i]->description 		= $obj->description;
				$this->lines[$i]->fk_product		= $obj->fk_product;
				$this->lines[$i]->ref				= $obj->product_ref;
                $this->lines[$i]->product_ref		= $obj->product_ref;
                $this->lines[$i]->product_label		= $obj->product_label;
				$this->lines[$i]->product_desc		= $obj->product_desc;
				$this->lines[$i]->fk_product_type	= $obj->fk_product_type;
				$this->lines[$i]->product_type		= $obj->product_type;
				$this->lines[$i]->entity            = $obj->entity;         // Product entity
				$this->lines[$i]->qty				= $obj->qty;
				$this->lines[$i]->subprice			= $obj->subprice;
				$this->lines[$i]->fk_remise_except 	= $obj->fk_remise_except;
				$this->lines[$i]->remise_percent	= $obj->remise_percent;
				$this->lines[$i]->tva_tx			= $obj->tva_tx;
				$this->lines[$i]->info_bits			= $obj->info_bits;
				$this->lines[$i]->total_ht			= $obj->total_ht;
				$this->lines[$i]->total_tva			= $obj->total_tva;
				$this->lines[$i]->total_ttc			= $obj->total_ttc;
				$this->lines[$i]->localtax1_tx      = $obj->localtax1_tx;
				$this->lines[$i]->localtax2_tx      = $obj->localtax2_tx;
				$this->lines[$i]->localtax1_type    = $obj->localtax1_type;
				$this->lines[$i]->localtax2_type    = $obj->localtax2_type;
				$this->lines[$i]->fk_parent_line	= $obj->fk_parent_line;
				$this->lines[$i]->situation_percent = $obj->situation_percent;
				$this->lines[$i]->fk_prev_id        = $obj->fk_prev_id;
				$this->lines[$i]->special_code		= $obj->special_code;
				$this->lines[$i]->rang				= $obj->rang;
				$this->lines[$i]->date_start		= $this->db->jdate($obj->date_start);
				$this->lines[$i]->date_end			= $this->db->jdate($obj->date_end);
				$this->lines[$i]->fk_fournprice		= $obj->fk_fournprice;
				$marginInfos						= getMarginInfos($obj->subprice, $obj->remise_percent, $obj->tva_tx, $obj->localtax1_tx, $obj->localtax2_tx, $this->lines[$i]->fk_fournprice, $obj->pa_ht);
				$this->lines[$i]->pa_ht				= $marginInfos[0];
				$this->lines[$i]->marge_tx			= $marginInfos[1];
				$this->lines[$i]->marque_tx			= $marginInfos[2];
				$this->lines[$i]->fk_unit			= $obj->fk_unit;

				$i++;
			}
			$this->db->free($resql);

			return 1;
		}
		else
		{
			$this->error=$this->db->error();
			return -1;
		}*/
	}

	/**
	 *  Create a document onto disk according to template module.
	 *
	 *	@param	string		$modele			Generator to use. Caller must set it to obj->modelpdf or GETPOST('modelpdf') for example.
	 *	@param	Translate	$outputlangs	objet lang a utiliser pour traduction
	 *  @param  int			$hidedetails    Hide details of lines
	 *  @param  int			$hidedesc       Hide description
	 *  @param  int			$hideref        Hide ref
	 *	@return int        					<0 if KO, >0 if OK
	 */
	public function generateDocument($modele, $outputlangs, $hidedetails=0, $hidedesc=0, $hideref=0)
	{
		global $conf,$user,$langs;

		$langs->load("bills");

		// Positionne le modele sur le nom du modele a utiliser
		if (! dol_strlen($modele))
		{
			if (! empty($conf->global->FACTURE_ADDON_PDF))
			{
				$modele = $conf->global->FACTURE_ADDON_PDF;
			}
			else
			{
				$modele = 'crabe';
			}
		}

		$modelpath = "core/modules/facture/doc/";

		$result=$this->commonGenerateDocument($modelpath, $modele, $outputlangs, $hidedetails, $hidedesc, $hideref);

		return $result;
	}

	/**
	 * Gets the smallest reference available for a new cycle
	 *
	 * @return int >= 1 if OK, -1 if error
	 */
	function newCycle()
	{
		$sql = 'SELECT max(situation_cycle_ref) FROM ' . MAIN_DB_PREFIX . 'facture as f';
		$sql.= " WHERE f.entity in (".getEntity('facture').")";
		$resql = $this->db->query($sql);
		if ($resql) {
			if ($resql->num_rows > 0)
			{
				$res = $this->db->fetch_array($resql);
				$ref = $res['max(situation_cycle_ref)'];
				$ref++;
			} else {
				$ref = 1;
			}
			$this->db->free($resql);
			return $ref;
		} else {
			$this->error = $this->db->lasterror();
			dol_syslog("Error sql=" . $sql . ", error=" . $this->error, LOG_ERR);
			return -1;
		}
	}

	/**
	 * Checks if the invoice is the first of a cycle
	 *
	 * @return boolean
	 */
	function is_first()
	{
		return ($this->situation_counter == 1);
	}

	/**
	 * Returns an array containing the previous situations as Facture objects
	 *
	 * @return mixed -1 if error, array of previous situations
	 */
	function get_prev_sits()
	{

		$sql = 'SELECT rowid FROM ' . MAIN_DB_PREFIX . 'facture';
		$sql .= ' where situation_cycle_ref = ' . $this->situation_cycle_ref;
		$sql .= ' and situation_counter < ' . $this->situation_counter;
		$sql .= ' AND entity in ('.getEntity('facture').')';
		$resql = $this->db->query($sql);
		$res = array();
		if ($resql && $resql->num_rows > 0) {
			while ($row = $this->db->fetch_object($resql)) {
				$id = $row->rowid;
				$situation = new Facture($this->db);
				$situation->fetch($id);
				$res[] = $situation;
			}
		} else {
			$this->error = $this->db->error();
			dol_syslog("Error sql=" . $sql . ", error=" . $this->error, LOG_ERR);
			return -1;
		}

		return $res;
	}

	/**
	 * Sets the invoice as a final situation
	 *
	 * @return int 1 if ok, -1 if error
	 */
	function setFinal()
	{
		global $conf, $langs, $user;
		
        $this->db->begin();
        
		$this->situation_final = 1;
		$sql = 'update ' . MAIN_DB_PREFIX . 'facture set situation_final = ' . $this->situation_final . ' where rowid = ' . $this->id;
		$resql = $this->db->query($sql);
		if ($resql) {
			// FIXME: call triggers MODIFY because we modify invoice
			$this->db->commit();
			return 1;
		} else {
			$this->error = $this->db->lasterror();
			dol_syslog(get_class($this) . "::update Error setFinal " . $sql, LOG_ERR);
			$this->db->rollback();
			return -1;
		}
	}

	/**
	 * Checks if the invoice is the last in its cycle
	 *
	 * @return bool Last of the cycle status
	 *
	 */
	function is_last_in_cycle()
	{
		if (!empty($this->situation_cycle_ref)) {
			// No point in testing anything if we're not inside a cycle
			$sql = 'SELECT max(situation_counter) FROM ' . MAIN_DB_PREFIX . 'facture WHERE situation_cycle_ref = ' . $this->situation_cycle_ref. ' AND entity in ('.getEntity('facture').')';
			$resql = $this->db->query($sql);
	
			if ($resql && $resql->num_rows > 0) {
				$res = $this->db->fetch_array($resql);
				$last = $res['max(situation_counter)'];
				return ($last == $this->situation_counter);
			} else {
				$this->error = $this->db->lasterror();
				dol_syslog(get_class($this) . "::select Error " . $this->error, LOG_ERR);
				return false;
			}
		} else {
			return true;
		}
	}

	/**
	 * Function used to replace a thirdparty id with another one.
	 *
	 * @param DoliDB $db Database handler
	 * @param int $origin_id Old thirdparty id
	 * @param int $dest_id New thirdparty id
	 * @return bool
	 */
	public static function replaceThirdparty(DoliDB $db, $origin_id, $dest_id)
	{
		$tables = array(
			'facture'
		);

		return CommonObject::commonReplaceThirdparty($db, $origin_id, $dest_id, $tables);
	}

	/**
	 * Is the customer invoice delayed?
	 *
	 * @return bool
	 */
	public function hasDelay()
	{
		global $conf;

		$now = dol_now();
		
		// Paid invoices have status STATUS_CLOSED
		if ($this->statut != Facture::STATUS_VALIDATED) return false;
		
		return $this->date_lim_reglement < ($now - $conf->facture->client->warning_delay);
	}
}

/**
 *	Class to manage invoice lines.
 *  Saved into database table llx_facturedet
 */
class FactureLigne extends CommonInvoiceLine
{
    public $element='facturedet';
    public $table_element='facturedet';

	var $oldline;

	//! From llx_facturedet
	//! Id facture
	var $fk_facture;
	//! Id parent line
	var $fk_parent_line;
	/**
	 * @deprecated
	 */
	var $label;
	//! Description ligne
	var $desc;

	var $localtax1_type;	// Local tax 1 type
	var $localtax2_type;	// Local tax 2 type
	var $fk_remise_except;	// Link to line into llx_remise_except
	var $rang = 0;

	var $fk_fournprice;
	var $pa_ht;
	var $marge_tx;
	var $marque_tx;

	var $special_code;	// Liste d'options non cumulabels:
	// 1: frais de port
	// 2: ecotaxe
	// 3: ??

	var $origin;
	var $origin_id;

	var $fk_code_ventilation = 0;

	var $date_start;
	var $date_end;

	// Ne plus utiliser
	//var $price;         	// P.U. HT apres remise % de ligne (exemple 80)
	//var $remise;			// Montant calcule de la remise % sur PU HT (exemple 20)

	// From llx_product
	/**
	 * @deprecated
	 * @see product_ref
	 */
	var $ref;				// Product ref (deprecated)
	var $product_ref;       // Product ref
	/**
	 * @deprecated
	 * @see product_label
	 */
	var $libelle;      		// Product label (deprecated)
	var $product_label;     // Product label
	var $product_desc;  	// Description produit

	var $skip_update_total; // Skip update price total for special lines

	/**
	 * @var int Situation advance percentage
	 */
	public $situation_percent;

	/**
	 * @var int Previous situation line id reference
	 */
	public $fk_prev_id;

	/**
	 *	Load invoice line from database
	 *
	 *	@param	int		$rowid      id of invoice line to get
	 *	@return	int					<0 if KO, >0 if OK
	 */
	function fetch($rowid)
	{
		$sql = 'SELECT fd.rowid, fd.fk_facture, fd.fk_parent_line, fd.fk_product, fd.product_type, fd.label as custom_label, fd.description, fd.price, fd.qty, fd.tva_tx,';
		$sql.= ' fd.localtax1_tx, fd. localtax2_tx, fd.remise, fd.remise_percent, fd.fk_remise_except, fd.subprice,';
		$sql.= ' fd.date_start as date_start, fd.date_end as date_end, fd.fk_product_fournisseur_price as fk_fournprice, fd.buy_price_ht as pa_ht,';
		$sql.= ' fd.info_bits, fd.special_code, fd.total_ht, fd.total_tva, fd.total_ttc, fd.total_localtax1, fd.total_localtax2, fd.rang,';
		$sql.= ' fd.fk_code_ventilation,';
		$sql.= ' fd.fk_unit,';
		$sql.= ' fd.situation_percent, fd.fk_prev_id,';
		$sql.= ' p.ref as product_ref, p.label as product_libelle, p.description as product_desc';
		$sql.= ' FROM '.MAIN_DB_PREFIX.'facturedet as fd';
		$sql.= ' LEFT JOIN '.MAIN_DB_PREFIX.'product as p ON fd.fk_product = p.rowid';
		$sql.= ' WHERE fd.rowid = '.$rowid;

		$result = $this->db->query($sql);
		if ($result)
		{
			$objp = $this->db->fetch_object($result);

			$this->rowid				= $objp->rowid;
			$this->fk_facture			= $objp->fk_facture;
			$this->fk_parent_line		= $objp->fk_parent_line;
			$this->label				= $objp->custom_label;
			$this->desc					= $objp->description;
			$this->qty					= $objp->qty;
			$this->subprice				= $objp->subprice;
			$this->tva_tx				= $objp->tva_tx;
			$this->localtax1_tx			= $objp->localtax1_tx;
			$this->localtax2_tx			= $objp->localtax2_tx;
			$this->remise_percent		= $objp->remise_percent;
			$this->fk_remise_except		= $objp->fk_remise_except;
			$this->fk_product			= $objp->fk_product;
			$this->product_type			= $objp->product_type;
			$this->date_start			= $this->db->jdate($objp->date_start);
			$this->date_end				= $this->db->jdate($objp->date_end);
			$this->info_bits			= $objp->info_bits;
			$this->special_code			= $objp->special_code;
			$this->total_ht				= $objp->total_ht;
			$this->total_tva			= $objp->total_tva;
			$this->total_localtax1		= $objp->total_localtax1;
			$this->total_localtax2		= $objp->total_localtax2;
			$this->total_ttc			= $objp->total_ttc;
			$this->fk_code_ventilation	= $objp->fk_code_ventilation;
			$this->rang					= $objp->rang;
			$this->fk_fournprice		= $objp->fk_fournprice;
			$marginInfos				= getMarginInfos($objp->subprice, $objp->remise_percent, $objp->tva_tx, $objp->localtax1_tx, $objp->localtax2_tx, $this->fk_fournprice, $objp->pa_ht);
			$this->pa_ht				= $marginInfos[0];
			$this->marge_tx				= $marginInfos[1];
			$this->marque_tx			= $marginInfos[2];

			$this->ref					= $objp->product_ref;      // deprecated
			$this->product_ref			= $objp->product_ref;
			$this->libelle				= $objp->product_libelle;  // deprecated
			$this->product_label		= $objp->product_libelle;
			$this->product_desc			= $objp->product_desc;
			$this->fk_unit				= $objp->fk_unit;

			$this->situation_percent    = $objp->situation_percent;
			$this->fk_prev_id           = $objp->fk_prev_id;

			$this->db->free($result);

			return 1;
		}
		else
		{
			return -1;
		}
	}

	/**
	 *	Insert line into database
	 *
	 *	@param      int		$notrigger		1 no triggers
	 *	@return		int						<0 if KO, >0 if OK
	 */
	function insert($notrigger=0)
	{
		global $langs,$user,$conf;

		$error=0;

        $pa_ht_isemptystring = (empty($this->pa_ht) && $this->pa_ht == ''); // If true, we can use a default value. If this->pa_ht = '0', we must use '0'.
		
        dol_syslog(get_class($this)."::insert rang=".$this->rang, LOG_DEBUG);

		// Clean parameters
		$this->desc=trim($this->desc);
		if (empty($this->tva_tx)) $this->tva_tx=0;
		if (empty($this->localtax1_tx)) $this->localtax1_tx=0;
		if (empty($this->localtax2_tx)) $this->localtax2_tx=0;
		if (empty($this->localtax1_type)) $this->localtax1_type=0;
		if (empty($this->localtax2_type)) $this->localtax2_type=0;
		if (empty($this->total_localtax1)) $this->total_localtax1=0;
		if (empty($this->total_localtax2)) $this->total_localtax2=0;
		if (empty($this->rang)) $this->rang=0;
		if (empty($this->remise_percent)) $this->remise_percent=0;
		if (empty($this->info_bits)) $this->info_bits=0;
		if (empty($this->subprice)) $this->subprice=0;
		if (empty($this->special_code)) $this->special_code=0;
		if (empty($this->fk_parent_line)) $this->fk_parent_line=0;
		if (empty($this->fk_prev_id)) $this->fk_prev_id = 'null';
		if (! isset($this->situation_percent) || $this->situation_percent > 100 || (string) $this->situation_percent == '') $this->situation_percent = 100;

		if (empty($this->pa_ht)) $this->pa_ht=0;

		// if buy price not defined, define buyprice as configured in margin admin
		if ($this->pa_ht == 0 && $pa_ht_isemptystring) 
		{
			if (($result = $this->defineBuyPrice($this->subprice, $this->remise_percent, $this->fk_product)) < 0)
			{
				return $result;
			}
			else
			{
				$this->pa_ht = $result;
			}
		}

		// Check parameters
		if ($this->product_type < 0)
		{
			$this->error='ErrorProductTypeMustBe0orMore';
			return -1;
		}
		if (! empty($this->fk_product))
		{
			// Check product exists
			$result=Product::isExistingObject('product', $this->fk_product);
			if ($result <= 0)
			{
				$this->error='ErrorProductIdDoesNotExists';
				return -1;
			}
		}

		$this->db->begin();

		// Insertion dans base de la ligne
		$sql = 'INSERT INTO '.MAIN_DB_PREFIX.'facturedet';
		$sql.= ' (fk_facture, fk_parent_line, label, description, qty,';
		$sql.= ' tva_tx, localtax1_tx, localtax2_tx, localtax1_type, localtax2_type,';
		$sql.= ' fk_product, product_type, remise_percent, subprice, fk_remise_except,';
		$sql.= ' date_start, date_end, fk_code_ventilation, ';
		$sql.= ' rang, special_code, fk_product_fournisseur_price, buy_price_ht,';
		$sql.= ' info_bits, total_ht, total_tva, total_ttc, total_localtax1, total_localtax2,';
		$sql.= ' situation_percent, fk_prev_id,';
		$sql.= ' fk_unit)';
		$sql.= " VALUES (".$this->fk_facture.",";
		$sql.= " ".($this->fk_parent_line>0?"'".$this->fk_parent_line."'":"null").",";
		$sql.= " ".(! empty($this->label)?"'".$this->db->escape($this->label)."'":"null").",";
		$sql.= " '".$this->db->escape($this->desc)."',";
		$sql.= " ".price2num($this->qty).",";
		$sql.= " ".price2num($this->tva_tx).",";
		$sql.= " ".price2num($this->localtax1_tx).",";
		$sql.= " ".price2num($this->localtax2_tx).",";
		$sql.= " '".$this->localtax1_type."',";
		$sql.= " '".$this->localtax2_type."',";
		$sql.= ' '.(! empty($this->fk_product)?$this->fk_product:"null").',';
		$sql.= " ".$this->product_type.",";
		$sql.= " ".price2num($this->remise_percent).",";
		$sql.= " ".price2num($this->subprice).",";
		$sql.= ' '.(! empty($this->fk_remise_except)?$this->fk_remise_except:"null").',';
		$sql.= " ".(! empty($this->date_start)?"'".$this->db->idate($this->date_start)."'":"null").",";
		$sql.= " ".(! empty($this->date_end)?"'".$this->db->idate($this->date_end)."'":"null").",";
		$sql.= ' '.$this->fk_code_ventilation.',';
		$sql.= ' '.$this->rang.',';
		$sql.= ' '.$this->special_code.',';
		$sql.= ' '.(! empty($this->fk_fournprice)?$this->fk_fournprice:"null").',';
		$sql.= ' '.price2num($this->pa_ht).',';
		$sql.= " '".$this->info_bits."',";
		$sql.= " ".price2num($this->total_ht).",";
		$sql.= " ".price2num($this->total_tva).",";
		$sql.= " ".price2num($this->total_ttc).",";
		$sql.= " ".price2num($this->total_localtax1).",";
		$sql.= " ".price2num($this->total_localtax2);
		$sql .= ", " . $this->situation_percent;
		$sql .= ", " . $this->fk_prev_id;
		$sql .= ", ".(!$this->fk_unit ? 'NULL' : $this->fk_unit);
		$sql.= ')';

		dol_syslog(get_class($this)."::insert", LOG_DEBUG);
		$resql=$this->db->query($sql);
		if ($resql)
		{
			$this->rowid=$this->db->last_insert_id(MAIN_DB_PREFIX.'facturedet');

            if (empty($conf->global->MAIN_EXTRAFIELDS_DISABLED)) // For avoid conflicts if trigger used
            {
            	$this->id=$this->rowid;
            	$result=$this->insertExtraFields();
            	if ($result < 0)
            	{
            		$error++;
            	}
            }

			// Si fk_remise_except defini, on lie la remise a la facture
			// ce qui la flague comme "consommee".
			if ($this->fk_remise_except)
			{
				$discount=new DiscountAbsolute($this->db);
				$result=$discount->fetch($this->fk_remise_except);
				if ($result >= 0)
				{
					// Check if discount was found
					if ($result > 0)
					{
						// Check if discount not already affected to another invoice
						if ($discount->fk_facture)
						{
							$this->error=$langs->trans("ErrorDiscountAlreadyUsed",$discount->id);
							dol_syslog(get_class($this)."::insert Error ".$this->error, LOG_ERR);
							$this->db->rollback();
							return -3;
						}
						else
						{
							$result=$discount->link_to_invoice($this->rowid,0);
							if ($result < 0)
							{
								$this->error=$discount->error;
								dol_syslog(get_class($this)."::insert Error ".$this->error, LOG_ERR);
								$this->db->rollback();
								return -3;
							}
						}
					}
					else
					{
						$this->error=$langs->trans("ErrorADiscountThatHasBeenRemovedIsIncluded");
						dol_syslog(get_class($this)."::insert Error ".$this->error, LOG_ERR);
						$this->db->rollback();
						return -3;
					}
				}
				else
				{
					$this->error=$discount->error;
					dol_syslog(get_class($this)."::insert Error ".$this->error, LOG_ERR);
					$this->db->rollback();
					return -3;
				}
			}

			if (! $notrigger)
			{
                // Call trigger
                $result=$this->call_trigger('LINEBILL_INSERT',$user);
                if ($result < 0)
                {
					$this->db->rollback();
					return -2;
				}
                // End call triggers
			}

			$this->db->commit();
			return $this->rowid;

		}
		else
		{
			$this->error=$this->db->error();
			$this->db->rollback();
			return -2;
		}
	}

	/**
	 *	Update line into database
	 *
	 *	@param		User	$user		User object
	 *	@param		int		$notrigger	Disable triggers
	 *	@return		int					<0 if KO, >0 if OK
	 */
	function update($user='',$notrigger=0)
	{
		global $user,$langs,$conf;

		$error=0;

		$pa_ht_isemptystring = (empty($this->pa_ht) && $this->pa_ht == ''); // If true, we can use a default value. If this->pa_ht = '0', we must use '0'.
		
		// Clean parameters
		$this->desc=trim($this->desc);
		if (empty($this->tva_tx)) $this->tva_tx=0;
		if (empty($this->localtax1_tx)) $this->localtax1_tx=0;
		if (empty($this->localtax2_tx)) $this->localtax2_tx=0;
		if (empty($this->localtax1_type)) $this->localtax1_type=0;
		if (empty($this->localtax2_type)) $this->localtax2_type=0;
		if (empty($this->total_localtax1)) $this->total_localtax1=0;
		if (empty($this->total_localtax2)) $this->total_localtax2=0;
		if (empty($this->remise_percent)) $this->remise_percent=0;
		if (empty($this->info_bits)) $this->info_bits=0;
		if (empty($this->special_code)) $this->special_code=0;
		if (empty($this->product_type)) $this->product_type=0;
		if (empty($this->fk_parent_line)) $this->fk_parent_line=0;
		if (! isset($this->situation_percent) || $this->situation_percent > 100 || (string) $this->situation_percent == '') $this->situation_percent = 100;
<<<<<<< HEAD
		
=======
		if (empty($this->pa_ht)) $this->pa_ht=0;

>>>>>>> d86235ab
		// Check parameters
		if ($this->product_type < 0) return -1;

		// if buy price not defined, define buyprice as configured in margin admin
		if ($this->pa_ht == 0 && $pa_ht_isemptystring) 
		{
			if (($result = $this->defineBuyPrice($this->subprice, $this->remise_percent, $this->fk_product)) < 0)
			{
				return $result;
			}
			else
			{
				$this->pa_ht = $result;
			}
		}

		$this->db->begin();

        // Mise a jour ligne en base
        $sql = "UPDATE ".MAIN_DB_PREFIX."facturedet SET";
        $sql.= " description='".$this->db->escape($this->desc)."'";
        $sql.= ",label=".(! empty($this->label)?"'".$this->db->escape($this->label)."'":"null");
        $sql.= ",subprice=".price2num($this->subprice)."";
        $sql.= ",remise_percent=".price2num($this->remise_percent)."";
        if ($this->fk_remise_except) $sql.= ",fk_remise_except=".$this->fk_remise_except;
        else $sql.= ",fk_remise_except=null";
        $sql.= ",tva_tx=".price2num($this->tva_tx)."";
        $sql.= ",localtax1_tx=".price2num($this->localtax1_tx)."";
        $sql.= ",localtax2_tx=".price2num($this->localtax2_tx)."";
		$sql.= ",localtax1_type='".$this->localtax1_type."'";
		$sql.= ",localtax2_type='".$this->localtax2_type."'";
        $sql.= ",qty=".price2num($this->qty)."";
        $sql.= ",date_start=".(! empty($this->date_start)?"'".$this->db->idate($this->date_start)."'":"null");
        $sql.= ",date_end=".(! empty($this->date_end)?"'".$this->db->idate($this->date_end)."'":"null");
        $sql.= ",product_type=".$this->product_type;
        $sql.= ",info_bits='".$this->info_bits."'";
        $sql.= ",special_code='".$this->special_code."'";
        if (empty($this->skip_update_total))
        {
        	$sql.= ",total_ht=".price2num($this->total_ht)."";
        	$sql.= ",total_tva=".price2num($this->total_tva)."";
        	$sql.= ",total_ttc=".price2num($this->total_ttc)."";
        	$sql.= ",total_localtax1=".price2num($this->total_localtax1)."";
        	$sql.= ",total_localtax2=".price2num($this->total_localtax2)."";
        }
		$sql.= " , fk_product_fournisseur_price=".(! empty($this->fk_fournprice)?"'".$this->db->escape($this->fk_fournprice)."'":"null");
		$sql.= " , buy_price_ht='".price2num($this->pa_ht)."'";
		$sql.= ",fk_parent_line=".($this->fk_parent_line>0?$this->fk_parent_line:"null");
		if (! empty($this->rang)) $sql.= ", rang=".$this->rang;
		$sql .= ", situation_percent=" . $this->situation_percent;
		$sql .= ", fk_unit=".(!$this->fk_unit ? 'NULL' : $this->fk_unit);
		$sql.= " WHERE rowid = ".$this->rowid;

		dol_syslog(get_class($this)."::update", LOG_DEBUG);
		$resql=$this->db->query($sql);
		if ($resql)
		{
        	if (empty($conf->global->MAIN_EXTRAFIELDS_DISABLED)) // For avoid conflicts if trigger used
        	{
        		$this->id=$this->rowid;
        		$result=$this->insertExtraFields();
        		if ($result < 0)
        		{
        			$error++;
        		}
        	}

			if (! $notrigger)
			{
                // Call trigger
                $result=$this->call_trigger('LINEBILL_UPDATE',$user);
                if ($result < 0)
 				{
					$this->db->rollback();
					return -2;
				}
                // End call triggers
			}
			$this->db->commit();
			return 1;
		}
		else
		{
			$this->error=$this->db->error();
			$this->db->rollback();
			return -2;
		}
	}

	/**
	 * 	Delete line in database
	 *
	 *	@return		int		<0 if KO, >0 if OK
	 */
	function delete()
	{
		global $conf,$langs,$user;

		$error=0;

		$this->db->begin();

		// Call trigger
		$result=$this->call_trigger('LINEBILL_DELETE',$user);
		if ($result < 0)
		{
			$this->db->rollback();
			return -1;
		}
		// End call triggers


		$sql = "DELETE FROM ".MAIN_DB_PREFIX."facturedet WHERE rowid = ".$this->rowid;
		dol_syslog(get_class($this)."::delete", LOG_DEBUG);
		if ($this->db->query($sql) )
		{
			$this->db->commit();
			return 1;
		}
		else
		{
			$this->error=$this->db->error()." sql=".$sql;
			$this->db->rollback();
			return -1;
		}
	}

	/**
	 *  Mise a jour en base des champs total_xxx de ligne de facture
	 *
	 *	@return		int		<0 if KO, >0 if OK
	 */
	function update_total()
	{
		$this->db->begin();
		dol_syslog(get_class($this)."::update_total", LOG_DEBUG);

		// Clean parameters
		if (empty($this->total_localtax1)) $this->total_localtax1=0;
		if (empty($this->total_localtax2)) $this->total_localtax2=0;

		// Mise a jour ligne en base
		$sql = "UPDATE ".MAIN_DB_PREFIX."facturedet SET";
		$sql.= " total_ht=".price2num($this->total_ht)."";
		$sql.= ",total_tva=".price2num($this->total_tva)."";
		$sql.= ",total_localtax1=".price2num($this->total_localtax1)."";
		$sql.= ",total_localtax2=".price2num($this->total_localtax2)."";
		$sql.= ",total_ttc=".price2num($this->total_ttc)."";
		$sql.= " WHERE rowid = ".$this->rowid;

		dol_syslog(get_class($this)."::update_total", LOG_DEBUG);

		$resql=$this->db->query($sql);
		if ($resql)
		{
			$this->db->commit();
			return 1;
		}
		else
		{
			$this->error=$this->db->error();
			$this->db->rollback();
			return -2;
		}
	}

	/**
	 * Returns situation_percent of the previous line.
	 * Warning: If invoice is a replacement invoice, this->fk_prev_id is id of the replaced line. 
	 *
	 * @param  int     $invoiceid      Invoice id
	 * @return int                     >= 0
	 */
	function get_prev_progress($invoiceid)
	{
		if (is_null($this->fk_prev_id) || empty($this->fk_prev_id) || $this->fk_prev_id == "") {
			return 0;
		} else {
		    // If invoice is a not a situation invoice, this->fk_prev_id is used for something else
            $tmpinvoice=new Facture($this->db);
            $tmpinvoice->fetch($invoiceid);
            if ($tmpinvoice->type != Facture::TYPE_SITUATION) return 0;

			$sql = 'SELECT situation_percent FROM ' . MAIN_DB_PREFIX . 'facturedet WHERE rowid=' . $this->fk_prev_id;
			$resql = $this->db->query($sql);
			if ($resql && $resql->num_rows > 0) {
				$res = $this->db->fetch_array($resql);
				return $res['situation_percent'];
			} else {
				$this->error = $this->db->error();
				dol_syslog(get_class($this) . "::select Error " . $this->error, LOG_ERR);
				$this->db->rollback();
				return -1;
			}
		}
	}
}<|MERGE_RESOLUTION|>--- conflicted
+++ resolved
@@ -109,18 +109,6 @@
 
 	var $fac_rec;
 
-<<<<<<< HEAD
-	//Incoterms
-	var $fk_incoterms;
-	var $location_incoterms;
-	var $libelle_incoterms;  //Used into tooltip
-
-	//List of situations invoices
-	var $tab_previous_situation_invoice=array();
-	var $tab_next_situation_invoice=array();
-	
-=======
->>>>>>> d86235ab
 	/**
 	 * @var int Situation cycle reference number
 	 */
@@ -610,8 +598,6 @@
 	 */
 	function createFromCurrent($user,$invertdetail=0)
 	{
-		global $conf;
-		
 		// Charge facture source
 		$facture=new Facture($this->db);
 
@@ -629,9 +615,6 @@
 		$facture->remise_absolue    = $this->remise_absolue;
 		$facture->remise_percent    = $this->remise_percent;
 
-		$facture->origin 			= $this->origin;
-		$facture->origin_id			= $this->origin_id;
-
 		$facture->lines		    	= $this->lines;	// Tableau des lignes de factures
 		$facture->products		    = $this->lines;	// Tant que products encore utilise
 		$facture->situation_counter = $this->situation_counter;
@@ -660,20 +643,6 @@
 		{
 			$this->error=$facture->error;
 			$this->errors=$facture->errors;
-		}
-		elseif ($this->type == self::TYPE_SITUATION && !empty($conf->global->INVOICE_USE_SITUATION))
-		{
-			$this->fetchObjectLinked('', '', $object->id, 'facture');
-			
-			foreach ($this->linkedObjectsIds as $typeObject => $Tfk_object) 
-			{
-				foreach ($Tfk_object as $fk_object)	
-				{
-					$facture->add_object_linked($typeObject, $fk_object);
-				}
-			}
-			
-			$facture->add_object_linked('facture', $this->fk_facture_source);
 		}
 
 		return $facid;
@@ -957,10 +926,9 @@
 	 * 	@param		string	$ref			Reference of invoice
 	 * 	@param		string	$ref_ext		External reference of invoice
 	 * 	@param		int		$ref_int		Internal reference of other object
-	 * 	@param		bool		$fetch_situation	Allow loading previous and next invoices object
 	 *	@return     int         			>0 if OK, <0 if KO, 0 if not found
 	 */
-	function fetch($rowid, $ref='', $ref_ext='', $ref_int='', $fetch_situation=false)
+	function fetch($rowid, $ref='', $ref_ext='', $ref_int='')
 	{
 		global $conf;
 
@@ -1050,12 +1018,6 @@
 				$this->location_incoterms = $obj->location_incoterms;
 				$this->libelle_incoterms = $obj->libelle_incoterms;
 
-				if ($this->type == self::TYPE_SITUATION && $fetch_situation)
-				{
-					//Load all invoice object with "where situation_cycle_ref = $this->situation_cycle_ref and rowid <> $this->id"
-					$this->fetchPreviousNextSituationInvoice();
-				}
-
 				if ($this->statut == self::STATUS_DRAFT)	$this->brouillon = 1;
 
 				// Retrieve all extrafield for invoice
@@ -1188,39 +1150,6 @@
 
 
 	/**
-	 * Load all situations invoices in $this->tab_previous_situation_invoice and $this->tab_next_situation_invoice
-	 *
-	 *	@return		void 
-	 */
-	 function fetchPreviousNextSituationInvoice()
-	 {
-	 	global $conf;
-		
-	 	$this->tab_previous_situation_invoice = array();
-		$this->tab_next_situation_invoice = array();
-		
-		$sql = 'SELECT rowid, situation_counter FROM '.MAIN_DB_PREFIX.'facture WHERE rowid <> '.$this->id.' AND entity = '.$conf->entity.' AND situation_cycle_ref = '.(int) $this->situation_cycle_ref.' ORDER BY situation_counter ASC';
-		
-		dol_syslog(get_class($this).'::fetchPreviousNextSituationInvoice', LOG_DEBUG);
-		$result = $this->db->query($sql);
-		if ($result && $this->db->num_rows($result) > 0)
-		{
-			
-			while ($objp = $this->db->fetch_object($result))
-			{
-				$invoice = new Facture($this->db);
-				if ($invoice->fetch($objp->rowid) > 0)
-				{					
-					if ($objp->situation_counter < $this->situation_counter) $this->tab_previous_situation_invoice[] = $invoice;
-					else $this->tab_next_situation_invoice[] = $invoice;
-				}
-			}
-			
-		}
-
-	 }
-
-	/**
 	 *      Update database
 	 *
 	 *      @param      User	$user        	User that modify
@@ -1986,14 +1915,6 @@
 				}
 			}
 
-			if (! $error && !$this->is_last_in_cycle())
-			{
-				if (! $this->updatePriceNextInvoice($langs))
-				{
-					$error++;
-				}
-			}
-
 			// Set new ref and define current statut
 			if (! $error)
 			{
@@ -2034,44 +1955,6 @@
 		}
 	}
 
-	/**
-	 * Update price of next invoice
-	 * @param Translate	Translate object
-	 * @return bool		false if KO, true if OK
-	 */
-	function updatePriceNextInvoice(&$langs)
-	{
-		foreach ($this->tab_next_situation_invoice as $next_invoice)
-		{
-			$is_last = $next_invoice->is_last_in_cycle();
-			
-			if ($next_invoice->brouillon && $is_last != 1) 
-			{
-				$this->error = $langs->trans('updatePriceNextInvoiceErrorUpdateline', $next_invoice->ref);
-				return false;
-			}
-			
-			$next_invoice->brouillon = 1;
-			foreach ($next_invoice->lines as $line)
-			{
-				$result = $next_invoice->updateline($line->id, $line->desc, $line->subprice, $line->qty, $line->remise_percent,
-														$line->date_start, $line->date_end, $line->tva_tx, $line->localtax1_tx, $line->localtax2_tx, 'HT', $line->info_bits, $line->product_type,
-														$line->fk_parent_line, 0, $line->fk_fournprice, $line->pa_ht, $line->label, $line->special_code, $line->array_options, $line->situation_percent,
-														$line->fk_unit);
-				
-				if ($result < 0) 
-				{
-					$this->error = $langs->trans('updatePriceNextInvoiceErrorUpdateline', $next_invoice->ref);
-					return false;
-				}
-			}
-			
-			break; // Only the next invoice and not each next invoice
-		}
-		
-		return true;
-	}
-	 
 	/**
 	 *	Set draft status
 	 *
@@ -2221,7 +2104,7 @@
 		if (empty($fk_parent_line) || $fk_parent_line < 0) $fk_parent_line=0;
 		if (empty($fk_prev_id)) $fk_prev_id = 'null';
 		if (! isset($situation_percent) || $situation_percent > 100 || (string) $situation_percent == '') $situation_percent = 100;
-		
+		    
 		$remise_percent=price2num($remise_percent);
 		$qty=price2num($qty);
 		$pu_ht=price2num($pu_ht);
@@ -2292,7 +2175,6 @@
 
 			$this->line->context = $this->context;
 
-			$this->line->situpation_percent = $situation_percent;
 			$this->line->fk_facture=$this->id;
 			$this->line->label=$label;	// deprecated
 			$this->line->desc=$desc;
@@ -2394,7 +2276,7 @@
 	 * 	@param 		string		$fk_unit 			Code of the unit to use. Null to use the default one
 	 *  @return    	int             				< 0 if KO, > 0 if OK
 	 */
-	function updateline($rowid, $desc, $pu, $qty, $remise_percent, $date_start, $date_end, $txtva, $txlocaltax1=0, $txlocaltax2=0, $price_base_type='HT', $info_bits=0, $type= self::TYPE_STANDARD, $fk_parent_line=0, $skip_update_total=0, $fk_fournprice=null, $pa_ht=0, $label='', $special_code=0, $array_options=0, $situation_percent=100, $fk_unit = null)
+	function updateline($rowid, $desc, $pu, $qty, $remise_percent, $date_start, $date_end, $txtva, $txlocaltax1=0, $txlocaltax2=0, $price_base_type='HT', $info_bits=0, $type= self::TYPE_STANDARD, $fk_parent_line=0, $skip_update_total=0, $fk_fournprice=null, $pa_ht=0, $label='', $special_code=0, $array_options=0, $situation_percent=0, $fk_unit = null)
 	{
 		// Deprecation warning
 		if ($label) {
@@ -2403,21 +2285,12 @@
 
 		include_once DOL_DOCUMENT_ROOT.'/core/lib/price.lib.php';
 
-		global $mysoc,$langs;
+		global $mysoc;
 
 		dol_syslog(get_class($this)."::updateline rowid=$rowid, desc=$desc, pu=$pu, qty=$qty, remise_percent=$remise_percent, date_start=$date_start, date_end=$date_end, txtva=$txtva, txlocaltax1=$txlocaltax1, txlocaltax2=$txlocaltax2, price_base_type=$price_base_type, info_bits=$info_bits, type=$type, fk_parent_line=$fk_parent_line pa_ht=$pa_ht, special_code=$special_code fk_unit=$fk_unit", LOG_DEBUG);
 
 		if ($this->brouillon)
 		{
-			if (!$this->is_last_in_cycle() && empty($this->error))
-			{
-				if (!$this->checkProgressLine($rowid, $situation_percent))
-				{
-					if (!$this->error) $this->error=$langs->trans('invoiceLineProgressError');
-					return -3;
-				}
-			}
-		
 			$this->db->begin();
 
 			// Clean parameters
@@ -2425,7 +2298,7 @@
 			if (empty($fk_parent_line) || $fk_parent_line < 0) $fk_parent_line=0;
 			if (empty($special_code) || $special_code == 3) $special_code=0;
 			if (! isset($situation_percent) || $situation_percent > 100 || (string) $situation_percent == '') $situation_percent = 100;
-			
+
 			$remise_percent	= price2num($remise_percent);
 			$qty			= price2num($qty);
 			$pu 			= price2num($pu);
@@ -2554,31 +2427,6 @@
 		}
 	}
 
-	/**
-	 * Check if the percent edited is lower of next invoice line 
-	 * 
-	 * @return false if KO, true if OK
-	 */
-	function checkProgressLine($idline, $situation_percent)
-	{
-		$sql = 'SELECT fd.situation_percent FROM '.MAIN_DB_PREFIX.'facturedet fd 
-				INNER JOIN '.MAIN_DB_PREFIX.'facture f ON (fd.fk_facture = f.rowid) 
-				WHERE fd.fk_prev_id = '.$idline.' 
-				AND f.fk_statut <> 0';
-		
-		$result = $this->db->query($sql);
-		if (! $result)
-		{
-			$this->error=$this->db->error();
-			return false;
-		}
-		
-		$obj = $this->db->fetch_object($result);
-		
-		if ($obj === null) return true;
-		else return $situation_percent < $obj->situation_percent;
-	}
-	 
 	/**
 	 * Update invoice line with percentage
 	 *
@@ -3782,7 +3630,6 @@
 		$sql = 'SELECT rowid FROM ' . MAIN_DB_PREFIX . 'facture';
 		$sql .= ' where situation_cycle_ref = ' . $this->situation_cycle_ref;
 		$sql .= ' and situation_counter < ' . $this->situation_counter;
-		$sql .= ' AND entity in ('.getEntity('facture').')';
 		$resql = $this->db->query($sql);
 		$res = array();
 		if ($resql && $resql->num_rows > 0) {
@@ -3837,7 +3684,7 @@
 	{
 		if (!empty($this->situation_cycle_ref)) {
 			// No point in testing anything if we're not inside a cycle
-			$sql = 'SELECT max(situation_counter) FROM ' . MAIN_DB_PREFIX . 'facture WHERE situation_cycle_ref = ' . $this->situation_cycle_ref. ' AND entity in ('.getEntity('facture').')';
+			$sql = 'SELECT max(situation_counter) FROM ' . MAIN_DB_PREFIX . 'facture WHERE situation_cycle_ref = ' . $this->situation_cycle_ref;
 			$resql = $this->db->query($sql);
 	
 			if ($resql && $resql->num_rows > 0) {
@@ -4271,12 +4118,8 @@
 		if (empty($this->product_type)) $this->product_type=0;
 		if (empty($this->fk_parent_line)) $this->fk_parent_line=0;
 		if (! isset($this->situation_percent) || $this->situation_percent > 100 || (string) $this->situation_percent == '') $this->situation_percent = 100;
-<<<<<<< HEAD
-		
-=======
 		if (empty($this->pa_ht)) $this->pa_ht=0;
 
->>>>>>> d86235ab
 		// Check parameters
 		if ($this->product_type < 0) return -1;
 
