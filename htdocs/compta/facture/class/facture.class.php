<?php
/* Copyright (C) 2002-2007 Rodolphe Quiedeville  <rodolphe@quiedeville.org>
 * Copyright (C) 2004-2013 Laurent Destailleur   <eldy@users.sourceforge.net>
 * Copyright (C) 2004      Sebastien Di Cintio   <sdicintio@ressource-toi.org>
 * Copyright (C) 2004      Benoit Mortier        <benoit.mortier@opensides.be>
 * Copyright (C) 2005      Marc Barilley / Ocebo <marc@ocebo.com>
 * Copyright (C) 2005-2014 Regis Houssin         <regis.houssin@capnetworks.com>
 * Copyright (C) 2006      Andre Cianfarani      <acianfa@free.fr>
 * Copyright (C) 2007      Franky Van Liedekerke <franky.van.liedekerke@telenet.be>
 * Copyright (C) 2010-2016 Juanjo Menent         <jmenent@2byte.es>
 * Copyright (C) 2012-2014 Christophe Battarel   <christophe.battarel@altairis.fr>
 * Copyright (C) 2012-2015 Marcos García         <marcosgdf@gmail.com>
 * Copyright (C) 2012      Cédric Salvador       <csalvador@gpcsolutions.fr>
 * Copyright (C) 2012-2014 Raphaël Doursenaud    <rdoursenaud@gpcsolutions.fr>
 * Copyright (C) 2013      Cedric Gross          <c.gross@kreiz-it.fr>
 * Copyright (C) 2013      Florian Henry		  	<florian.henry@open-concept.pro>
 * Copyright (C) 2016      Ferran Marcet        <fmarcet@2byte.es>
 *
 * This program is free software; you can redistribute it and/or modify
 * it under the terms of the GNU General Public License as published by
 * the Free Software Foundation; either version 3 of the License, or
 * (at your option) any later version.
 *
 * This program is distributed in the hope that it will be useful,
 * but WITHOUT ANY WARRANTY; without even the implied warranty of
 * MERCHANTABILITY or FITNESS FOR A PARTICULAR PURPOSE.  See the
 * GNU General Public License for more details.
 *
 * You should have received a copy of the GNU General Public License
 * along with this program. If not, see <http://www.gnu.org/licenses/>.
 */

/**
 *	\file       htdocs/compta/facture/class/facture.class.php
 *	\ingroup    facture
 *	\brief      File of class to manage invoices
 */

include_once DOL_DOCUMENT_ROOT.'/core/class/commoninvoice.class.php';
require_once DOL_DOCUMENT_ROOT.'/core/class/commonobjectline.class.php';
require_once DOL_DOCUMENT_ROOT.'/product/class/product.class.php';
require_once DOL_DOCUMENT_ROOT.'/societe/class/client.class.php';
require_once DOL_DOCUMENT_ROOT.'/margin/lib/margins.lib.php';
require_once DOL_DOCUMENT_ROOT.'/multicurrency/class/multicurrency.class.php';

/**
 *	Class to manage invoices
 */
class Facture extends CommonInvoice
{
	public $element='facture';
	public $table_element='facture';
	public $table_element_line = 'facturedet';
	public $fk_element = 'fk_facture';
	public $picto='bill';
	/**
	 * 0=No test on entity, 1=Test with field entity, 2=Test with link by societe
	 * @var int
	 */
	public $ismultientitymanaged = 1;
	/**
	 * 0=Default, 1=View may be restricted to sales representative only if no permission to see all or to company of external user if external user
	 * @var integer
	 */
	public $restrictiononfksoc = 1;

	/**
	 * {@inheritdoc}
	 */
	protected $table_ref_field = 'facnumber';

	public $socid;

	public $author;
	public $fk_user_author;
	public $fk_user_valid;
	public $date;              // Date invoice
	public $date_creation;		// Creation date
	public $date_validation;	// Validation date
	public $datem;
	public $ref_client;
	public $ref_int;
	//Check constants for types
	public $type = self::TYPE_STANDARD;

	//var $amount;
	public $remise_absolue;
	public $remise_percent;
	public $total_ht=0;
	public $total_tva=0;
	public $total_localtax1=0;
	public $total_localtax2=0;
	public $total_ttc=0;
	public $revenuestamp;

	//! Fermeture apres paiement partiel: discount_vat, badcustomer, abandon
	//! Fermeture alors que aucun paiement: replaced (si remplace), abandon
	public $close_code;
	//! Commentaire si mis a paye sans paiement complet
	public $close_note;
	//! 1 if invoice paid COMPLETELY, 0 otherwise (do not use it anymore, use statut and close_code)
	public $paye;
	//! id of source invoice if replacement invoice or credit note
	public $fk_facture_source;
	public $linked_objects=array();
	public $date_lim_reglement;
	public $cond_reglement_code;		// Code in llx_c_paiement
	public $mode_reglement_code;		// Code in llx_c_paiement
	public $fk_bank;					// Field to store bank id to use when payment mode is withdraw
	/**
	 * @deprecated
	 */
	public $products=array();
	/**
	 * @var FactureLigne[]
	 */
	public $lines=array();
	public $line;
	public $extraparams=array();
	public $specimen;

	public $fac_rec;

	// Multicurrency
	public $fk_multicurrency;
	public $multicurrency_code;
	public $multicurrency_tx;
	public $multicurrency_total_ht;
	public $multicurrency_total_tva;
	public $multicurrency_total_ttc;

	/**
	 * @var int Situation cycle reference number
	 */
	public $situation_cycle_ref;

	/**
	 * @var int Situation counter inside the cycle
	 */
	public $situation_counter;

	/**
	 * @var bool Final situation flag
	 */
	public $situation_final;

	/**
	 * @var array Table of previous situations
	 */
	public $tab_previous_situation_invoice=array();

	/**
	 * @var array Table of next situations
	 */
	public $tab_next_situation_invoice=array();

	public $oldcopy;

    /**
     * Standard invoice
     */
    const TYPE_STANDARD = 0;

    /**
     * Replacement invoice
     */
    const TYPE_REPLACEMENT = 1;

    /**
     * Credit note invoice
     */
    const TYPE_CREDIT_NOTE = 2;

    /**
     * Deposit invoice
     */
    const TYPE_DEPOSIT = 3;

    /**
     * Proforma invoice (should not be used. a proforma is an order)
     */
    const TYPE_PROFORMA = 4;

	/**
	 * Situation invoice
	 */
	const TYPE_SITUATION = 5;

	/**
	 * Draft
	 */
	const STATUS_DRAFT = 0;

	/**
	 * Validated (need to be paid)
	 */
	const STATUS_VALIDATED = 1;

	/**
	 * Classified paid.
	 * If paid partially, $this->close_code can be:
	 * - CLOSECODE_DISCOUNTVAT
	 * - CLOSECODE_BADDEBT
	 * If paid completelly, this->close_code will be null
	 */
	const STATUS_CLOSED = 2;

	/**
	 * Classified abandoned and no payment done.
	 * $this->close_code can be:
	 * - CLOSECODE_BADDEBT
	 * - CLOSECODE_ABANDONED
	 * - CLOSECODE_REPLACED
	 */
	const STATUS_ABANDONED = 3;

	const CLOSECODE_DISCOUNTVAT = 'discount_vat';	// Abandonned remain - escompte
	const CLOSECODE_BADDEBT = 'badcustomer';		// Abandonned - bad
	const CLOSECODE_ABANDONED = 'abandon';			// Abandonned - other
	const CLOSECODE_REPLACED = 'replaced';			// Closed after doing a replacement invoice

	/**
	 * 	Constructor
	 *
	 * 	@param	DoliDB		$db			Database handler
	 */
	function __construct($db)
	{
		$this->db = $db;
	}

	/**
	 *	Create invoice in database.
	 *  Note: this->ref can be set or empty. If empty, we will use "(PROV999)"
	 *  Note: this->fac_rec must be set to create invoice from a recurring invoice
	 *
	 *	@param	User	$user      		Object user that create
	 *	@param  int		$notrigger		1=Does not execute triggers, 0 otherwise
	 * 	@param	int		$forceduedate	1=Do not recalculate due date from payment condition but force it with value
	 *	@return	int						<0 if KO, >0 if OK
	 */
	function create($user,$notrigger=0,$forceduedate=0)
	{
		global $langs,$conf,$mysoc,$hookmanager;
		$error=0;

		// Clean parameters
		if (empty($this->type)) $this->type = self::TYPE_STANDARD;
		$this->ref_client=trim($this->ref_client);
		$this->note=(isset($this->note) ? trim($this->note) : trim($this->note_private)); // deprecated
		$this->note_private=(isset($this->note_private) ? trim($this->note_private) : trim($this->note_private));
		$this->note_public=trim($this->note_public);
		if (! $this->cond_reglement_id) $this->cond_reglement_id = 0;
		if (! $this->mode_reglement_id) $this->mode_reglement_id = 0;
		$this->brouillon = 1;
        if (empty($this->entity)) $this->entity = $conf->entity;

		// Multicurrency (test on $this->multicurrency_tx because we should take the default rate only if not using origin rate)
		if (!empty($this->multicurrency_code) && empty($this->multicurrency_tx)) list($this->fk_multicurrency,$this->multicurrency_tx) = MultiCurrency::getIdAndTxFromCode($this->db, $this->multicurrency_code);
		else $this->fk_multicurrency = MultiCurrency::getIdFromCode($this->db, $this->multicurrency_code);
		if (empty($this->fk_multicurrency))
		{
			$this->multicurrency_code = $conf->currency;
			$this->fk_multicurrency = 0;
			$this->multicurrency_tx = 1;
		}

		dol_syslog(get_class($this)."::create user=".$user->id);

		// Check parameters
		if (empty($this->date) || empty($user->id))
		{
			$this->error="ErrorBadParameter";
			dol_syslog(get_class($this)."::create Try to create an invoice with an empty parameter (user, date, ...)", LOG_ERR);
			return -3;
		}
		$soc = new Societe($this->db);
		$result=$soc->fetch($this->socid);
		if ($result < 0)
		{
			$this->error="Failed to fetch company: ".$soc->error;
			dol_syslog(get_class($this)."::create ".$this->error, LOG_ERR);
			return -2;
		}

		$now=dol_now();

		$this->db->begin();

		// Create invoice from a template invoice
		if ($this->fac_rec > 0)
		{
		    $this->fk_fac_rec_source = $this->fac_rec;

			require_once DOL_DOCUMENT_ROOT.'/compta/facture/class/facture-rec.class.php';
			$_facrec = new FactureRec($this->db);
			$result=$_facrec->fetch($this->fac_rec);
			$result=$_facrec->fetchObjectLinked();       // This load $_facrec->linkedObjectsIds

			$originaldatewhen = $_facrec->date_when;

			$this->socid 		     = $_facrec->socid;  // Invoice created on same thirdparty than template
			$this->entity            = $_facrec->entity; // Invoice created in same entity than template

			// Fields coming from GUI (priority on template). TODO Value of template should be used as default value on GUI so we can use here always value from GUI
			$this->fk_project        = GETPOST('projectid','int') > 0 ? GETPOST('projectid','int') : $_facrec->fk_project;
			$this->note_public       = GETPOST('note_public','none') ? GETPOST('note_public','none') : $_facrec->note_public;
			$this->note_private      = GETPOST('note_private','none') ? GETPOST('note_private','none') : $_facrec->note_private;
			$this->modelpdf          = GETPOST('model') ? GETPOST('model') : $_facrec->modelpdf;
			$this->cond_reglement_id = GETPOST('cond_reglement_id') > 0 ? GETPOST('cond_reglement_id') : $_facrec->cond_reglement_id;
			$this->mode_reglement_id = GETPOST('mode_reglement_id') > 0 ? GETPOST('mode_reglement_id') : $_facrec->mode_reglement_id;
			$this->fk_account        = GETPOST('fk_account') > 0 ? GETPOST('fk_account') : $_facrec->fk_account;

			// Set here to have this defined for substitution into notes, should be recalculated after adding lines to get same result
			$this->total_ht          = $_facrec->total_ht;
			$this->total_ttc         = $_facrec->total_ttc;

			// Fields always coming from template
			$this->remise_absolue    = $_facrec->remise_absolue;
			$this->remise_percent    = $_facrec->remise_percent;
			$this->fk_incoterms		 = $_facrec->fk_incoterms;
			$this->location_incoterms= $_facrec->location_incoterms;

			// Clean parameters
			if (! $this->type) $this->type = self::TYPE_STANDARD;
			$this->ref_client=trim($this->ref_client);
			$this->note_public=trim($this->note_public);
			$this->note_private=trim($this->note_private);
		    $this->note_private=dol_concatdesc($this->note_private, $langs->trans("GeneratedFromRecurringInvoice", $_facrec->ref));

		    $this->array_options=$_facrec->array_options;

			//if (! $this->remise) $this->remise = 0;
			if (! $this->mode_reglement_id) $this->mode_reglement_id = 0;
			$this->brouillon = 1;

			$this->linked_objects = $_facrec->linkedObjectsIds;

			$forceduedate = $this->calculate_date_lim_reglement();

			// For recurring invoices, update date and number of last generation of recurring template invoice, before inserting new invoice
			if ($_facrec->frequency > 0)
			{
			    dol_syslog("This is a recurring invoice so we set date_last_gen and next date_when");
			    if (empty($_facrec->date_when)) $_facrec->date_when = $now;
                $next_date = $_facrec->getNextDate();   // Calculate next date
                $result = $_facrec->setValueFrom('date_last_gen', $now, '', null, 'date', '', $user, '');
                //$_facrec->setValueFrom('nb_gen_done', $_facrec->nb_gen_done + 1);		// Not required, +1 already included into setNextDate when second param is 1.
                $result = $_facrec->setNextDate($next_date,1);
			}

			// Define lang of customer
			$outputlangs = $langs;
			$newlang='';

			if ($conf->global->MAIN_MULTILANGS && empty($newlang) && isset($this->thirdparty->default_lang)) $newlang=$this->thirdparty->default_lang;  // for proposal, order, invoice, ...
			if ($conf->global->MAIN_MULTILANGS && empty($newlang) && isset($this->default_lang)) $newlang=$this->default_lang;                  // for thirdparty
			if (! empty($newlang))
			{
			    $outputlangs = new Translate("",$conf);
			    $outputlangs->setDefaultLang($newlang);
			}

			// Array of possible substitutions (See also file mailing-send.php that should manage same substitutions)
			$substitutionarray=getCommonSubstitutionArray($outputlangs, 0, null, $this);
			$substitutionarray['__INVOICE_PREVIOUS_MONTH__'] = dol_print_date(dol_time_plus_duree($this->date, -1, 'm'), '%m');
			$substitutionarray['__INVOICE_MONTH__'] = dol_print_date($this->date, '%m');
			$substitutionarray['__INVOICE_NEXT_MONTH__'] = dol_print_date(dol_time_plus_duree($this->date, 1, 'm'), '%m');
			$substitutionarray['__INVOICE_PREVIOUS_MONTH_TEXT__'] = dol_print_date(dol_time_plus_duree($this->date, -1, 'm'), '%B');
			$substitutionarray['__INVOICE_MONTH_TEXT__'] = dol_print_date($this->date, '%B');
			$substitutionarray['__INVOICE_NEXT_MONTH_TEXT__'] = dol_print_date(dol_time_plus_duree($this->date, 1, 'm'), '%B');
			$substitutionarray['__INVOICE_PREVIOUS_YEAR__'] = dol_print_date(dol_time_plus_duree($this->date, -1, 'y'), '%Y');
			$substitutionarray['__INVOICE_YEAR__'] = dol_print_date($this->date, '%Y');
			$substitutionarray['__INVOICE_NEXT_YEAR__'] = dol_print_date(dol_time_plus_duree($this->date, 1, 'y'), '%Y');
			// Only for tempalte invoice
			$substitutionarray['__INVOICE_DATE_NEXT_INVOICE_BEFORE_GEN__'] = dol_print_date($originaldatewhen, 'dayhour');
			$substitutionarray['__INVOICE_DATE_NEXT_INVOICE_AFTER_GEN__'] = dol_print_date(dol_time_plus_duree($originaldatewhen, $_facrec->frequency, $_facrec->unit_frequency), 'dayhour');

			//var_dump($substitutionarray);exit;

			$substitutionisok=true;
			complete_substitutions_array($substitutionarray, $outputlangs);

			$this->note_public=make_substitutions($this->note_public,$substitutionarray);
			$this->note_private=make_substitutions($this->note_private,$substitutionarray);
		}

		// Define due date if not already defined
		$datelim=(empty($forceduedate)?$this->calculate_date_lim_reglement():$forceduedate);

		// Insert into database
		$socid  = $this->socid;

		$sql = "INSERT INTO ".MAIN_DB_PREFIX."facture (";
		$sql.= " facnumber";
		$sql.= ", entity";
		$sql.= ", ref_ext";
		$sql.= ", type";
		$sql.= ", fk_soc";
		$sql.= ", datec";
		$sql.= ", remise_absolue";
		$sql.= ", remise_percent";
		$sql.= ", datef";
		$sql.= ", date_pointoftax";
		$sql.= ", note_private";
		$sql.= ", note_public";
		$sql.= ", ref_client, ref_int";
        $sql.= ", fk_account";
		$sql.= ", fk_fac_rec_source, fk_facture_source, fk_user_author, fk_projet";
		$sql.= ", fk_cond_reglement, fk_mode_reglement, date_lim_reglement, model_pdf";
		$sql.= ", situation_cycle_ref, situation_counter, situation_final";
		$sql.= ", fk_incoterms, location_incoterms";
        $sql.= ", fk_multicurrency";
        $sql.= ", multicurrency_code";
        $sql.= ", multicurrency_tx";
		$sql.= ")";
		$sql.= " VALUES (";
		$sql.= "'(PROV)'";
		$sql.= ", ".$this->entity;
		$sql.= ", ".($this->ref_ext?"'".$this->db->escape($this->ref_ext)."'":"null");
		$sql.= ", '".$this->db->escape($this->type)."'";
		$sql.= ", '".$socid."'";
		$sql.= ", '".$this->db->idate($now)."'";
		$sql.= ", ".($this->remise_absolue>0?$this->remise_absolue:'NULL');
		$sql.= ", ".($this->remise_percent>0?$this->remise_percent:'NULL');
		$sql.= ", '".$this->db->idate($this->date)."'";
		$sql.= ", ".(strval($this->date_pointoftax)!='' ? "'".$this->db->idate($this->date_pointoftax)."'" : 'null');
		$sql.= ", ".($this->note_private?"'".$this->db->escape($this->note_private)."'":"null");
		$sql.= ", ".($this->note_public?"'".$this->db->escape($this->note_public)."'":"null");
		$sql.= ", ".($this->ref_client?"'".$this->db->escape($this->ref_client)."'":"null");
		$sql.= ", ".($this->ref_int?"'".$this->db->escape($this->ref_int)."'":"null");
		$sql.= ", ".($this->fk_account>0?$this->fk_account:'NULL');
		$sql.= ", ".($this->fk_fac_rec_source?"'".$this->db->escape($this->fk_fac_rec_source)."'":"null");
		$sql.= ", ".($this->fk_facture_source?"'".$this->db->escape($this->fk_facture_source)."'":"null");
		$sql.= ", ".($user->id > 0 ? "'".$user->id."'":"null");
		$sql.= ", ".($this->fk_project?$this->fk_project:"null");
		$sql.= ", ".$this->cond_reglement_id;
		$sql.= ", ".$this->mode_reglement_id;
		$sql.= ", '".$this->db->idate($datelim)."', '".$this->db->escape($this->modelpdf)."'";
		$sql.= ", ".($this->situation_cycle_ref?"'".$this->db->escape($this->situation_cycle_ref)."'":"null");
		$sql.= ", ".($this->situation_counter?"'".$this->db->escape($this->situation_counter)."'":"null");
		$sql.= ", ".($this->situation_final?$this->situation_final:0);
		$sql.= ", ".(int) $this->fk_incoterms;
        $sql.= ", '".$this->db->escape($this->location_incoterms)."'";
		$sql.= ", ".(int) $this->fk_multicurrency;
		$sql.= ", '".$this->db->escape($this->multicurrency_code)."'";
		$sql.= ", ".(double) $this->multicurrency_tx;
		$sql.=")";

		$resql=$this->db->query($sql);
		if ($resql)
		{
			$this->id = $this->db->last_insert_id(MAIN_DB_PREFIX.'facture');

			// Update ref with new one
			$this->ref='(PROV'.$this->id.')';
			$sql = 'UPDATE '.MAIN_DB_PREFIX."facture SET facnumber='".$this->db->escape($this->ref)."' WHERE rowid=".$this->id;

			$resql=$this->db->query($sql);
			if (! $resql) $error++;

			if (! empty($this->linkedObjectsIds) && empty($this->linked_objects))	// To use new linkedObjectsIds instead of old linked_objects
			{
				$this->linked_objects = $this->linkedObjectsIds;	// TODO Replace linked_objects with linkedObjectsIds
			}

			// Add object linked
			if (! $error && $this->id && is_array($this->linked_objects) && ! empty($this->linked_objects))
			{
				foreach($this->linked_objects as $origin => $tmp_origin_id)
				{
				    if (is_array($tmp_origin_id))       // New behaviour, if linked_object can have several links per type, so is something like array('contract'=>array(id1, id2, ...))
				    {
				        foreach($tmp_origin_id as $origin_id)
				        {
				            $ret = $this->add_object_linked($origin, $origin_id);
				            if (! $ret)
				            {
				                $this->error=$this->db->lasterror();
				                $error++;
				            }
				        }
				    }
				    else                                // Old behaviour, if linked_object has only one link per type, so is something like array('contract'=>id1))
				    {
				        $origin_id = $tmp_origin_id;
    					$ret = $this->add_object_linked($origin, $origin_id);
    					if (! $ret)
    					{
    						$this->error=$this->db->lasterror();
    						$error++;
    					}
				    }
				}
			}

			if (! $error && $this->id && ! empty($conf->global->MAIN_PROPAGATE_CONTACTS_FROM_ORIGIN) && ! empty($this->origin) && ! empty($this->origin_id))   // Get contact from origin object
			{
				$originforcontact = $this->origin;
				$originidforcontact = $this->origin_id;
				if ($originforcontact == 'shipping')     // shipment and order share the same contacts. If creating from shipment we take data of order
				{
				    require_once DOL_DOCUMENT_ROOT . '/expedition/class/expedition.class.php';
				    $exp = new Expedition($this->db);
				    $exp->fetch($this->origin_id);
				    $exp->fetchObjectLinked();
				    if (count($exp->linkedObjectsIds['commande']) > 0)
				    {
				        foreach ($exp->linkedObjectsIds['commande'] as $key => $value)
				        {
				            $originforcontact = 'commande';
				            if (is_object($value)) $originidforcontact = $value->id;
				            else $originidforcontact = $value;
				            break; // We take first one
				        }
				    }
				}

				$sqlcontact = "SELECT ctc.code, ctc.source, ec.fk_socpeople FROM ".MAIN_DB_PREFIX."element_contact as ec, ".MAIN_DB_PREFIX."c_type_contact as ctc";
				$sqlcontact.= " WHERE element_id = ".$originidforcontact." AND ec.fk_c_type_contact = ctc.rowid AND ctc.element = '".$originforcontact."'";

				$resqlcontact = $this->db->query($sqlcontact);
				if ($resqlcontact)
				{
				    while($objcontact = $this->db->fetch_object($resqlcontact))
				    {
				        //print $objcontact->code.'-'.$objcontact->source.'-'.$objcontact->fk_socpeople."\n";
				        $this->add_contact($objcontact->fk_socpeople, $objcontact->code, $objcontact->source);    // May failed because of duplicate key or because code of contact type does not exists for new object
				    }
				}
				else dol_print_error($resqlcontact);
			}


			/*
			 *  Insert lines of invoices into database
			 */
			if (count($this->lines) && is_object($this->lines[0]))	// If this->lines is array of InvoiceLines (preferred mode)
			{
				$fk_parent_line = 0;

				dol_syslog("There is ".count($this->lines)." lines that are invoice lines objects");
				foreach ($this->lines as $i => $val)
				{
					$newinvoiceline=$this->lines[$i];
					$newinvoiceline->fk_facture=$this->id;

					// TODO This seems not used. Here we put origin 'facture' but after,  we put an id of object !
					$newinvoiceline->origin = $this->element;
                    $newinvoiceline->origin_id = $this->lines[$i]->id;

					if ($result >= 0)
					{
						// Reset fk_parent_line for no child products and special product
						if (($newinvoiceline->product_type != 9 && empty($newinvoiceline->fk_parent_line)) || $newinvoiceline->product_type == 9) {
							$fk_parent_line = 0;
						}

						$newinvoiceline->fk_parent_line=$fk_parent_line;

						if($this->type === Facture::TYPE_REPLACEMENT && $newinvoiceline->fk_remise_except){
                            $discount = new DiscountAbsolute($this->db);
                            $discount->fetch($newinvoiceline->fk_remise_except);

						    $discountId = $soc->set_remise_except($discount->amount_ht, $user, $discount->description, $discount->tva_tx);
						    $newinvoiceline->fk_remise_except = $discountId;
                        }

						$result=$newinvoiceline->insert();

						// Defined the new fk_parent_line
						if ($result > 0 && $newinvoiceline->product_type == 9) {
							$fk_parent_line = $result;
						}
					}
					if ($result < 0)
					{
						$this->error=$newinvoiceline->error;
						$error++;
						break;
					}
				}
			}
			else	// If this->lines is an array of invoice line arrays
			{
				$fk_parent_line = 0;

				dol_syslog("There is ".count($this->lines)." lines that are array lines");

				foreach ($this->lines as $i => $val)
				{
                	$line = $this->lines[$i];

                	// Test and convert into object this->lines[$i]. When coming from REST API, we may still have an array
				    //if (! is_object($line)) $line=json_decode(json_encode($line), FALSE);  // convert recursively array into object.
                	if (! is_object($line)) $line = (object) $line;

				    if ($result >= 0)
					{
						// Reset fk_parent_line for no child products and special product
						if (($line->product_type != 9 && empty($line->fk_parent_line)) || $line->product_type == 9) {
							$fk_parent_line = 0;
						}

						// Complete vat rate with code
						$vatrate = $line->tva_tx;
						if ($line->vat_src_code && ! preg_match('/\(.*\)/', $vatrate)) $vatrate.=' ('.$line->vat_src_code.')';

						$result = $this->addline(
							$line->desc,
							$line->subprice,
							$line->qty,
							$vatrate,
							$line->localtax1_tx,
							$line->localtax2_tx,
							$line->fk_product,
							$line->remise_percent,
							$line->date_start,
							$line->date_end,
							$line->fk_code_ventilation,
							$line->info_bits,
							$line->fk_remise_except,
							'HT',
							0,
							$line->product_type,
							$line->rang,
							$line->special_code,
                            $this->element,
                            $line->id,
							$fk_parent_line,
							$line->fk_fournprice,
							$line->pa_ht,
							$line->label,
							$line->array_options,
							$line->situation_percent,
							$line->fk_prev_id,
							$line->fk_unit,
							$line->pu_ht_devise
						);
						if ($result < 0)
						{
							$this->error=$this->db->lasterror();
							dol_print_error($this->db);
							$this->db->rollback();
							return -1;
						}

						// Defined the new fk_parent_line
						if ($result > 0 && $line->product_type == 9) {
							$fk_parent_line = $result;
						}
					}
				}
			}

			/*
			 * Insert lines of predefined invoices
			 */
			if (! $error && $this->fac_rec > 0)
			{
				foreach ($_facrec->lines as $i => $val)
				{
					if ($_facrec->lines[$i]->fk_product)
					{
						$prod = new Product($this->db);
						$res=$prod->fetch($_facrec->lines[$i]->fk_product);
					}

					// For line from template invoice, we use data from template invoice
					/*
					$tva_tx = get_default_tva($mysoc,$soc,$prod->id);
					$tva_npr = get_default_npr($mysoc,$soc,$prod->id);
					if (empty($tva_tx)) $tva_npr=0;
					$localtax1_tx=get_localtax($tva_tx,1,$soc,$mysoc,$tva_npr);
					$localtax2_tx=get_localtax($tva_tx,2,$soc,$mysoc,$tva_npr);
					*/
					$tva_tx = $_facrec->lines[$i]->tva_tx.($_facrec->lines[$i]->vat_src_code ? '('.$_facrec->lines[$i]->vat_src_code.')' : '');
					$tva_npr = $_facrec->lines[$i]->info_bits;
					if (empty($tva_tx)) $tva_npr=0;
					$localtax1_tx = $_facrec->lines[$i]->localtax1_tx;
					$localtax2_tx = $_facrec->lines[$i]->localtax2_tx;

					$result_insert = $this->addline(
						$_facrec->lines[$i]->desc,
						$_facrec->lines[$i]->subprice,
						$_facrec->lines[$i]->qty,
						$tva_tx,
						$localtax1_tx,
						$localtax2_tx,
						$_facrec->lines[$i]->fk_product,
						$_facrec->lines[$i]->remise_percent,
						'','',0,
						$tva_npr,
						'',
						'HT',
						0,
						$_facrec->lines[$i]->product_type,
						$_facrec->lines[$i]->rang,
						$_facrec->lines[$i]->special_code,
						'',
						0,
						0,
						null,
						0,
						$_facrec->lines[$i]->label,
						empty($_facrec->lines[$i]->array_options)?null:$_facrec->lines[$i]->array_options,
						$_facrec->lines[$i]->situation_percent,
						'',
						$_facrec->lines[$i]->fk_unit,
						$_facrec->lines[$i]->pu_ht_devise
					);

					if ( $result_insert < 0)
					{
						$error++;
						$this->error=$this->db->error();
						break;
					}
				}
			}

			if (! $error)
			{

				$result=$this->update_price(1);
				if ($result > 0)
				{
					$action='create';

					// Actions on extra fields (by external module or standard code)
					// TODO le hook fait double emploi avec le trigger !!
					/*
					$hookmanager->initHooks(array('invoicedao'));
					$parameters=array('invoiceid'=>$this->id);
					$reshook=$hookmanager->executeHooks('insertExtraFields',$parameters,$this,$action); // Note that $action and $object may have been modified by some hooks
					if (empty($reshook))
					{
						if (empty($conf->global->MAIN_EXTRAFIELDS_DISABLED)) // For avoid conflicts if trigger used
						{*/
					if (! $error)
					{
					    $result=$this->insertExtraFields();
					    if ($result < 0) $error++;
					}
						/*}
					}
					else if ($reshook < 0) $error++;*/

                    // Call trigger
                    $result=$this->call_trigger('BILL_CREATE',$user);
                    if ($result < 0) $error++;
                    // End call triggers

					if (! $error)
					{
						$this->db->commit();
						return $this->id;
					}
					else
					{
						$this->db->rollback();
						return -4;
					}
				}
				else
				{
					$this->error=$langs->trans('FailedToUpdatePrice');
					$this->db->rollback();
					return -3;
				}
			}
			else
			{
				dol_syslog(get_class($this)."::create error ".$this->error, LOG_ERR);
				$this->db->rollback();
				return -2;
			}
		}
		else
		{
			$this->error=$this->db->error();
			$this->db->rollback();
			return -1;
		}
	}


	/**
	 *	Create a new invoice in database from current invoice
	 *
	 *	@param      User	$user    		Object user that ask creation
	 *	@param		int		$invertdetail	Reverse sign of amounts for lines
	 *	@return		int						<0 if KO, >0 if OK
	 */
	function createFromCurrent(User $user, $invertdetail=0)
	{
		global $conf;

		// Charge facture source
		$facture=new Facture($this->db);

		// Retreive all extrafield
		// fetch optionals attributes and labels
		$this->fetch_optionals();

        if(!empty($this->array_options)){
                    $facture->array_options = $this->array_options;
        }

        foreach($this->lines as &$line){
                    $line->fetch_optionals();//fetch extrafields
        }

		$facture->fk_facture_source = $this->fk_facture_source;
		$facture->type 			    = $this->type;
		$facture->socid 		    = $this->socid;
		$facture->date              = $this->date;
		$facture->date_pointoftax   = $this->date_pointoftax;
		$facture->note_public       = $this->note_public;
		$facture->note_private      = $this->note_private;
		$facture->ref_client        = $this->ref_client;
		$facture->modelpdf          = $this->modelpdf;
		$facture->fk_project        = $this->fk_project;
		$facture->cond_reglement_id = $this->cond_reglement_id;
		$facture->mode_reglement_id = $this->mode_reglement_id;
		$facture->remise_absolue    = $this->remise_absolue;
		$facture->remise_percent    = $this->remise_percent;

		$facture->origin                        = $this->origin;
		$facture->origin_id                     = $this->origin_id;

		$facture->lines		    	= $this->lines;	// Tableau des lignes de factures
		$facture->products		    = $this->lines;	// Tant que products encore utilise
		$facture->situation_counter = $this->situation_counter;
		$facture->situation_cycle_ref=$this->situation_cycle_ref;
		$facture->situation_final  = $this->situation_final;

		// Loop on each line of new invoice
		foreach($facture->lines as $i => $tmpline)
		{
			$facture->lines[$i]->fk_prev_id = $this->lines[$i]->rowid;
			if ($invertdetail)
			{
				$facture->lines[$i]->subprice  = -$facture->lines[$i]->subprice;
				$facture->lines[$i]->total_ht  = -$facture->lines[$i]->total_ht;
				$facture->lines[$i]->total_tva = -$facture->lines[$i]->total_tva;
				$facture->lines[$i]->total_localtax1 = -$facture->lines[$i]->total_localtax1;
				$facture->lines[$i]->total_localtax2 = -$facture->lines[$i]->total_localtax2;
				$facture->lines[$i]->total_ttc = -$facture->lines[$i]->total_ttc;
			}
		}

		dol_syslog(get_class($this)."::createFromCurrent invertdetail=".$invertdetail." socid=".$this->socid." nboflines=".count($facture->lines));

		$facid = $facture->create($user);
		if ($facid <= 0)
		{
			$this->error=$facture->error;
			$this->errors=$facture->errors;
		}
		elseif ($this->type == self::TYPE_SITUATION && !empty($conf->global->INVOICE_USE_SITUATION))
		{
			$this->fetchObjectLinked('', '', $object->id, 'facture');

			foreach ($this->linkedObjectsIds as $typeObject => $Tfk_object)
			{
				foreach ($Tfk_object as $fk_object)
				{
					$facture->add_object_linked($typeObject, $fk_object);
				}
			}

			$facture->add_object_linked('facture', $this->fk_facture_source);
		}

		return $facid;
	}


	/**
	 *		Load an object from its id and create a new one in database
	 *
	 *		@param		int				$socid			Id of thirdparty
	 * 	 	@return		int								New id of clone
	 */
	function createFromClone($socid=0)
	{
		global $user,$hookmanager;

		$error=0;

		$this->context['createfromclone'] = 'createfromclone';

		$this->db->begin();

		// get extrafields so they will be clone
		foreach($this->lines as $line)
			$line->fetch_optionals($line->rowid);

		// Load source object
		$objFrom = clone $this;



		// Change socid if needed
		if (! empty($socid) && $socid != $this->socid)
		{
			$objsoc = new Societe($this->db);

			if ($objsoc->fetch($socid)>0)
			{
				$this->socid 				= $objsoc->id;
				$this->cond_reglement_id	= (! empty($objsoc->cond_reglement_id) ? $objsoc->cond_reglement_id : 0);
				$this->mode_reglement_id	= (! empty($objsoc->mode_reglement_id) ? $objsoc->mode_reglement_id : 0);
				$this->fk_project			= '';
				$this->fk_delivery_address	= '';
			}

			// TODO Change product price if multi-prices
		}

		$this->id=0;
		$this->statut= self::STATUS_DRAFT;

		// Clear fields
		$this->date               = dol_now();	// Date of invoice is set to current date when cloning. // TODO Best is to ask date into confirm box
		$this->user_author        = $user->id;
		$this->user_valid         = '';
		$this->fk_facture_source  = 0;
		$this->date_creation      = '';
		$this->date_validation    = '';
		$this->ref_client         = '';
		$this->close_code         = '';
		$this->close_note         = '';
		$this->products = $this->lines;	// Tant que products encore utilise

		// Loop on each line of new invoice
		foreach($this->lines as $i => $line)
		{
			if (($this->lines[$i]->info_bits & 0x02) == 0x02)	// We do not clone line of discounts
			{
				unset($this->lines[$i]);
				unset($this->products[$i]);	// Tant que products encore utilise
			}
		}

		// Create clone
		$result=$this->create($user);
		if ($result < 0) $error++;
		else {
			// copy internal contacts
			if ($this->copy_linked_contact($objFrom, 'internal') < 0)
				$error++;

			// copy external contacts if same company
			elseif ($objFrom->socid == $this->socid)
			{
				if ($this->copy_linked_contact($objFrom, 'external') < 0)
					$error++;
			}
		}

		if (! $error)
		{
			// Hook of thirdparty module
			if (is_object($hookmanager))
			{
				$parameters=array('objFrom'=>$objFrom);
				$action='';
				$reshook=$hookmanager->executeHooks('createFrom',$parameters,$this,$action);    // Note that $action and $object may have been modified by some hooks
				if ($reshook < 0) $error++;
			}
		}

		unset($this->context['createfromclone']);

		// End
		if (! $error)
		{
			$this->db->commit();
			return $this->id;
		}
		else
		{
			$this->db->rollback();
			return -1;
		}
	}

	/**
	 *  Load an object from an order and create a new invoice into database
	 *
	 *  @param      Object			$object         	Object source
	 *  @param		User			$user				Object user
	 *  @return     int             					<0 if KO, 0 if nothing done, 1 if OK
	 */
	function createFromOrder($object, User $user)
	{
		global $hookmanager;

		$error=0;

		// Closed order
		$this->date = dol_now();
		$this->source = 0;

		$num=count($object->lines);
		for ($i = 0; $i < $num; $i++)
		{
			$line = new FactureLigne($this->db);

			$line->libelle			= $object->lines[$i]->libelle;
			$line->label			= $object->lines[$i]->label;
			$line->desc				= $object->lines[$i]->desc;
			$line->subprice			= $object->lines[$i]->subprice;
			$line->total_ht			= $object->lines[$i]->total_ht;
			$line->total_tva		= $object->lines[$i]->total_tva;
			$line->total_localtax1	= $object->lines[$i]->total_localtax1;
			$line->total_localtax2	= $object->lines[$i]->total_localtax2;
			$line->total_ttc		= $object->lines[$i]->total_ttc;
			$line->vat_src_code  	= $object->lines[$i]->vat_src_code;
			$line->tva_tx			= $object->lines[$i]->tva_tx;
			$line->localtax1_tx		= $object->lines[$i]->localtax1_tx;
			$line->localtax2_tx		= $object->lines[$i]->localtax2_tx;
			$line->qty				= $object->lines[$i]->qty;
			$line->fk_remise_except	= $object->lines[$i]->fk_remise_except;
			$line->remise_percent	= $object->lines[$i]->remise_percent;
			$line->fk_product		= $object->lines[$i]->fk_product;
			$line->info_bits		= $object->lines[$i]->info_bits;
			$line->product_type		= $object->lines[$i]->product_type;
			$line->rang				= $object->lines[$i]->rang;
			$line->special_code		= $object->lines[$i]->special_code;
			$line->fk_parent_line	= $object->lines[$i]->fk_parent_line;
			$line->fk_unit			= $object->lines[$i]->fk_unit;
			$line->date_start 		= $object->lines[$i]->date_start;
			$line->date_end 		= $object->lines[$i]->date_end;

			$line->fk_fournprice	= $object->lines[$i]->fk_fournprice;
			$marginInfos			= getMarginInfos($object->lines[$i]->subprice, $object->lines[$i]->remise_percent, $object->lines[$i]->tva_tx, $object->lines[$i]->localtax1_tx, $object->lines[$i]->localtax2_tx, $object->lines[$i]->fk_fournprice, $object->lines[$i]->pa_ht);
			$line->pa_ht			= $marginInfos[0];

            // get extrafields from original line
			$object->lines[$i]->fetch_optionals();
			foreach($object->lines[$i]->array_options as $options_key => $value)
				$line->array_options[$options_key] = $value;

			$this->lines[$i] = $line;
		}

		$this->socid                = $object->socid;
		$this->fk_project           = $object->fk_project;
		$this->cond_reglement_id    = $object->cond_reglement_id;
		$this->mode_reglement_id    = $object->mode_reglement_id;
		$this->availability_id      = $object->availability_id;
		$this->demand_reason_id     = $object->demand_reason_id;
		$this->date_livraison       = $object->date_livraison;
		$this->fk_delivery_address  = $object->fk_delivery_address;
		$this->contact_id           = $object->contactid;
		$this->ref_client           = $object->ref_client;
		$this->note_private         = $object->note_private;
		$this->note_public          = $object->note_public;

		$this->origin				= $object->element;
		$this->origin_id			= $object->id;

        // get extrafields from original line
		$object->fetch_optionals($object->id);
		foreach($object->array_options as $options_key => $value)
			$this->array_options[$options_key] = $value;

		// Possibility to add external linked objects with hooks
		$this->linked_objects[$this->origin] = $this->origin_id;
		if (! empty($object->other_linked_objects) && is_array($object->other_linked_objects))
		{
			$this->linked_objects = array_merge($this->linked_objects, $object->other_linked_objects);
		}

		$ret = $this->create($user);

		if ($ret > 0)
		{
			// Actions hooked (by external module)
			$hookmanager->initHooks(array('invoicedao'));

			$parameters=array('objFrom'=>$object);
			$action='';
			$reshook=$hookmanager->executeHooks('createFrom',$parameters,$this,$action);    // Note that $action and $object may have been modified by some hooks
			if ($reshook < 0) $error++;

			if (! $error)
			{
				return 1;
			}
			else return -1;
		}
		else return -1;
	}

	/**
	 * Return link to download file from a direct external access
	 *
	 * @param	int				$withpicto			Add download picto into link
	 * @return	string			HTML link to file
	 */
	function getDirectExternalLink($withpicto=0)
	{
		global $dolibarr_main_url_root;

		// Define $urlwithroot
		$urlwithouturlroot=preg_replace('/'.preg_quote(DOL_URL_ROOT,'/').'$/i','',trim($dolibarr_main_url_root));
		$urlwithroot=$urlwithouturlroot.DOL_URL_ROOT;		// This is to use external domain name found into config file
		//$urlwithroot=DOL_MAIN_URL_ROOT;					// This is to use same domain name than current

		// TODO Read into ecmfile table to get entry and hash exists (PS: If not found, add it)
		include_once DOL_DOCUMENT_ROOT.'/ecm/class/ecmfiles.class.php';
		$ecmfile=new EcmFiles($this->db);
		//$result = $ecmfile->get();

		$hashp='todo';
		return '<a href="'.$urlwithroot.'/document.php?modulepart=invoice&hashp='.$hashp.'" target="_download" rel="noindex, nofollow">'.$this->ref.'</a>';
	}

	/**
	 *  Return clicable link of object (with eventually picto)
	 *
	 *  @param	int		$withpicto       			Add picto into link
	 *  @param  string	$option          			Where point the link
	 *  @param  int		$max             			Maxlength of ref
	 *  @param  int		$short           			1=Return just URL
	 *  @param  string  $moretitle       			Add more text to title tooltip
     *  @param	int  	$notooltip		 			1=Disable tooltip
     *  @param  int     $addlinktonotes  			1=Add link to notes
     *  @param  int     $save_lastsearch_value		-1=Auto, 0=No save of lastsearch_values when clicking, 1=Save lastsearch_values whenclicking
	 *  @return string 			         			String with URL
	 */
	function getNomUrl($withpicto=0, $option='', $max=0, $short=0, $moretitle='', $notooltip=0, $addlinktonotes=0, $save_lastsearch_value=-1)
	{
		global $langs, $conf, $user, $form;

        if (! empty($conf->dol_no_mouse_hover)) $notooltip=1;   // Force disable tooltips

		$result='';

		if ($option == 'withdraw') $url = DOL_URL_ROOT.'/compta/facture/prelevement.php?facid='.$this->id;
		else $url = DOL_URL_ROOT.'/compta/facture/card.php?facid='.$this->id;

		if ($short) return $url;

		if ($option !== 'nolink')
		{
			// Add param to save lastsearch_values or not
			$add_save_lastsearch_values=($save_lastsearch_value == 1 ? 1 : 0);
			if ($save_lastsearch_value == -1 && preg_match('/list\.php/',$_SERVER["PHP_SELF"])) $add_save_lastsearch_values=1;
			if ($add_save_lastsearch_values) $url.='&save_lastsearch_values=1';
		}

		$picto='bill';
		if ($this->type == self::TYPE_REPLACEMENT) $picto.='r';	// Replacement invoice
		if ($this->type == self::TYPE_CREDIT_NOTE) $picto.='a';	// Credit note
		if ($this->type == self::TYPE_DEPOSIT) $picto.='d';	// Deposit invoice
        $label='';

        if ($user->rights->facture->lire) {
            $label = '<u>' . $langs->trans("ShowInvoice") . '</u>';
            if (! empty($this->ref))
                $label .= '<br><b>'.$langs->trans('Ref') . ':</b> ' . $this->ref;
            if (! empty($this->ref_client))
                $label .= '<br><b>' . $langs->trans('RefCustomer') . ':</b> ' . $this->ref_client;
            if (! empty($this->total_ht))
                $label.= '<br><b>' . $langs->trans('AmountHT') . ':</b> ' . price($this->total_ht, 0, $langs, 0, -1, -1, $conf->currency);
            if (! empty($this->total_tva))
                $label.= '<br><b>' . $langs->trans('VAT') . ':</b> ' . price($this->total_tva, 0, $langs, 0, -1, -1, $conf->currency);
            if (! empty($this->total_localtax1))
                $label.= '<br><b>' . $langs->trans('LT1') . ':</b> ' . price($this->total_localtax1, 0, $langs, 0, -1, -1, $conf->currency);
            if (! empty($this->total_localtax2))
                $label.= '<br><b>' . $langs->trans('LT2') . ':</b> ' . price($this->total_localtax2, 0, $langs, 0, -1, -1, $conf->currency);
            if (! empty($this->total_ttc))
                $label.= '<br><b>' . $langs->trans('AmountTTC') . ':</b> ' . price($this->total_ttc, 0, $langs, 0, -1, -1, $conf->currency);
    		if ($this->type == self::TYPE_REPLACEMENT) $label=$langs->transnoentitiesnoconv("ShowInvoiceReplace").': '.$this->ref;
    		if ($this->type == self::TYPE_CREDIT_NOTE) $label=$langs->transnoentitiesnoconv("ShowInvoiceAvoir").': '.$this->ref;
    		if ($this->type == self::TYPE_DEPOSIT) $label=$langs->transnoentitiesnoconv("ShowInvoiceDeposit").': '.$this->ref;
    		if ($this->type == self::TYPE_SITUATION) $label=$langs->transnoentitiesnoconv("ShowInvoiceSituation").': '.$this->ref;
    		if ($moretitle) $label.=' - '.$moretitle;
        }

		$linkclose='';
		if (empty($notooltip) && $user->rights->facture->lire)
		{
		    if (! empty($conf->global->MAIN_OPTIMIZEFORTEXTBROWSER))
		    {
		        $label=$langs->trans("ShowInvoice");
		        $linkclose.=' alt="'.dol_escape_htmltag($label, 1).'"';
		    }
		    $linkclose.= ' title="'.dol_escape_htmltag($label, 1).'"';
		    $linkclose.=' class="classfortooltip"';
		}

        $linkstart='<a href="'.$url.'"';
        $linkstart.=$linkclose.'>';
		$linkend='</a>';

		$result .= $linkstart;
		if ($withpicto) $result.=img_object(($notooltip?'':$label), $picto, ($notooltip?(($withpicto != 2) ? 'class="paddingright"' : ''):'class="'.(($withpicto != 2) ? 'paddingright ' : '').'classfortooltip"'), 0, 0, $notooltip?0:1);
		if ($withpicto != 2) $result.= ($max?dol_trunc($this->ref,$max):$this->ref);
		$result .= $linkend;

		if ($addlinktonotes)
		{
		    $txttoshow=($user->societe_id>0?$this->note_public:$this->note_private);
		    if ($txttoshow)
		    {
                $notetoshow=$langs->trans("ViewPrivateNote").':<br>'.dol_string_nohtmltag($txttoshow,1);
    		    $result.=' <span class="note inline-block">';
    		    $result.='<a href="'.DOL_URL_ROOT.'/compta/facture/note.php?id='.$this->id.'" class="classfortooltip" title="'.dol_escape_htmltag($notetoshow).'">'.img_picto('','object_generic').'</a>';
    		    //$result.=img_picto($langs->trans("ViewNote"),'object_generic');
    		    //$result.='</a>';
    		    $result.='</span>';
		    }
		}

		return $result;
	}

	/**
	 *	Get object and lines from database
	 *
	 *	@param      int		$rowid       	Id of object to load
	 * 	@param		string	$ref			Reference of invoice
	 * 	@param		string	$ref_ext		External reference of invoice
	 * 	@param		int		$ref_int		Internal reference of other object
	 *  @param		bool	$fetch_situation	Fetch the previous and next situation in $tab_previous_situation_invoice and $tab_next_situation_invoice
	 *	@return     int         			>0 if OK, <0 if KO, 0 if not found
	 */
	function fetch($rowid, $ref='', $ref_ext='', $ref_int='', $fetch_situation=false)
	{
		global $conf;

		if (empty($rowid) && empty($ref) && empty($ref_ext) && empty($ref_int)) return -1;

		$sql = 'SELECT f.rowid,f.entity,f.facnumber,f.ref_client,f.ref_ext,f.ref_int,f.type,f.fk_soc,f.amount';
		$sql.= ', f.tva, f.localtax1, f.localtax2, f.total, f.total_ttc, f.revenuestamp';
		$sql.= ', f.remise_percent, f.remise_absolue, f.remise';
		$sql.= ', f.datef as df, f.date_pointoftax';
		$sql.= ', f.date_lim_reglement as dlr';
		$sql.= ', f.datec as datec';
		$sql.= ', f.date_valid as datev';
		$sql.= ', f.tms as datem';
		$sql.= ', f.note_private, f.note_public, f.fk_statut, f.paye, f.close_code, f.close_note, f.fk_user_author, f.fk_user_valid, f.model_pdf, f.last_main_doc';
		$sql.= ', f.fk_facture_source';
		$sql.= ', f.fk_mode_reglement, f.fk_cond_reglement, f.fk_projet, f.extraparams';
		$sql.= ', f.situation_cycle_ref, f.situation_counter, f.situation_final';
		$sql.= ', f.fk_account';
		$sql.= ", f.fk_multicurrency, f.multicurrency_code, f.multicurrency_tx, f.multicurrency_total_ht, f.multicurrency_total_tva, f.multicurrency_total_ttc";
		$sql.= ', p.code as mode_reglement_code, p.libelle as mode_reglement_libelle';
		$sql.= ', c.code as cond_reglement_code, c.libelle as cond_reglement_libelle, c.libelle_facture as cond_reglement_libelle_doc';
        $sql.= ', f.fk_incoterms, f.location_incoterms';
        $sql.= ", i.libelle as libelle_incoterms";
		$sql.= ' FROM '.MAIN_DB_PREFIX.'facture as f';
		$sql.= ' LEFT JOIN '.MAIN_DB_PREFIX.'c_payment_term as c ON f.fk_cond_reglement = c.rowid AND c.entity IN (' . getEntity('c_payment_term').')';
		$sql.= ' LEFT JOIN '.MAIN_DB_PREFIX.'c_paiement as p ON f.fk_mode_reglement = p.id AND p.entity IN ('.getEntity('c_paiement').')';
		$sql.= ' LEFT JOIN '.MAIN_DB_PREFIX.'c_incoterms as i ON f.fk_incoterms = i.rowid';
		$sql.= ' WHERE f.entity IN ('.getEntity('facture').')';
		if ($rowid)   $sql.= " AND f.rowid=".$rowid;
		if ($ref)     $sql.= " AND f.facnumber='".$this->db->escape($ref)."'";
		if ($ref_ext) $sql.= " AND f.ref_ext='".$this->db->escape($ref_ext)."'";
		if ($ref_int) $sql.= " AND f.ref_int='".$this->db->escape($ref_int)."'";

		dol_syslog(get_class($this)."::fetch", LOG_DEBUG);
		$result = $this->db->query($sql);
		if ($result)
		{
			if ($this->db->num_rows($result))
			{
				$obj = $this->db->fetch_object($result);

				$this->id					= $obj->rowid;
				$this->entity				= $obj->entity;

				$this->ref					= $obj->facnumber;
				$this->ref_client			= $obj->ref_client;
				$this->ref_ext				= $obj->ref_ext;
				$this->ref_int				= $obj->ref_int;
				$this->type					= $obj->type;
				$this->date					= $this->db->jdate($obj->df);
				$this->date_pointoftax		= $this->db->jdate($obj->date_pointoftax);
				$this->date_creation		= $this->db->jdate($obj->datec);
				$this->date_validation		= $this->db->jdate($obj->datev);
				$this->datem				= $this->db->jdate($obj->datem);
				$this->remise_percent		= $obj->remise_percent;
				$this->remise_absolue		= $obj->remise_absolue;
				$this->total_ht				= $obj->total;
				$this->total_tva			= $obj->tva;
				$this->total_localtax1		= $obj->localtax1;
				$this->total_localtax2		= $obj->localtax2;
				$this->total_ttc			= $obj->total_ttc;
				$this->revenuestamp         = $obj->revenuestamp;
				$this->paye					= $obj->paye;
				$this->close_code			= $obj->close_code;
				$this->close_note			= $obj->close_note;
				$this->socid				= $obj->fk_soc;
				$this->statut				= $obj->fk_statut;
				$this->date_lim_reglement	= $this->db->jdate($obj->dlr);
				$this->mode_reglement_id	= $obj->fk_mode_reglement;
				$this->mode_reglement_code	= $obj->mode_reglement_code;
				$this->mode_reglement		= $obj->mode_reglement_libelle;
				$this->cond_reglement_id	= $obj->fk_cond_reglement;
				$this->cond_reglement_code	= $obj->cond_reglement_code;
				$this->cond_reglement		= $obj->cond_reglement_libelle;
				$this->cond_reglement_doc	= $obj->cond_reglement_libelle_doc;
				$this->fk_account           = ($obj->fk_account>0)?$obj->fk_account:null;
				$this->fk_project			= $obj->fk_projet;
				$this->fk_facture_source	= $obj->fk_facture_source;
				$this->note					= $obj->note_private;	// deprecated
				$this->note_private			= $obj->note_private;
				$this->note_public			= $obj->note_public;
				$this->user_author			= $obj->fk_user_author;
				$this->user_valid			= $obj->fk_user_valid;
				$this->modelpdf				= $obj->model_pdf;
				$this->last_main_doc		= $obj->last_main_doc;
				$this->situation_cycle_ref  = $obj->situation_cycle_ref;
				$this->situation_counter    = $obj->situation_counter;
				$this->situation_final      = $obj->situation_final;
				$this->extraparams			= (array) json_decode($obj->extraparams, true);

				//Incoterms
				$this->fk_incoterms = $obj->fk_incoterms;
				$this->location_incoterms = $obj->location_incoterms;
				$this->libelle_incoterms = $obj->libelle_incoterms;

				// Multicurrency
				$this->fk_multicurrency 		= $obj->fk_multicurrency;
				$this->multicurrency_code 		= $obj->multicurrency_code;
				$this->multicurrency_tx 		= $obj->multicurrency_tx;
				$this->multicurrency_total_ht 	= $obj->multicurrency_total_ht;
				$this->multicurrency_total_tva 	= $obj->multicurrency_total_tva;
				$this->multicurrency_total_ttc 	= $obj->multicurrency_total_ttc;

				if ($this->type == self::TYPE_SITUATION && $fetch_situation)
				{
					$this->fetchPreviousNextSituationInvoice();
				}

				if ($this->statut == self::STATUS_DRAFT)	$this->brouillon = 1;

				// Retreive all extrafield
				// fetch optionals attributes and labels
				$this->fetch_optionals();

				/*
				 * Lines
				 */

				$this->lines  = array();

				$result=$this->fetch_lines();
				if ($result < 0)
				{
					$this->error=$this->db->error();
					return -3;
				}
				return 1;
			}
			else
			{
				$this->error='Bill with id='.$rowid.' or ref='.$ref.' or ref_ext='.$ref_ext.' not found';
				dol_syslog(get_class($this)."::fetch Error ".$this->error, LOG_ERR);
				return 0;
			}
		}
		else
		{
			$this->error=$this->db->error();
			return -1;
		}
	}


	/**
	 *	Load all detailed lines into this->lines
	 *
	 *	@return     int         1 if OK, < 0 if KO
	 */
	function fetch_lines()
	{
		$this->lines=array();

		$sql = 'SELECT l.rowid, l.fk_facture, l.fk_product, l.fk_parent_line, l.label as custom_label, l.description, l.product_type, l.price, l.qty, l.vat_src_code, l.tva_tx,';
		$sql.= ' l.situation_percent, l.fk_prev_id,';
		$sql.= ' l.localtax1_tx, l.localtax2_tx, l.localtax1_type, l.localtax2_type, l.remise_percent, l.fk_remise_except, l.subprice,';
		$sql.= ' l.rang, l.special_code,';
		$sql.= ' l.date_start as date_start, l.date_end as date_end,';
		$sql.= ' l.info_bits, l.total_ht, l.total_tva, l.total_localtax1, l.total_localtax2, l.total_ttc, l.fk_code_ventilation, l.fk_product_fournisseur_price as fk_fournprice, l.buy_price_ht as pa_ht,';
		$sql.= ' l.fk_unit,';
		$sql.= ' l.fk_multicurrency, l.multicurrency_code, l.multicurrency_subprice, l.multicurrency_total_ht, l.multicurrency_total_tva, l.multicurrency_total_ttc,';
		$sql.= ' p.ref as product_ref, p.fk_product_type as fk_product_type, p.label as product_label, p.description as product_desc';
		$sql.= ' FROM '.MAIN_DB_PREFIX.'facturedet as l';
		$sql.= ' LEFT JOIN '.MAIN_DB_PREFIX.'product as p ON l.fk_product = p.rowid';
		$sql.= ' WHERE l.fk_facture = '.$this->id;
		$sql.= ' ORDER BY l.rang, l.rowid';

		dol_syslog(get_class($this).'::fetch_lines', LOG_DEBUG);
		$result = $this->db->query($sql);
		if ($result)
		{
			$num = $this->db->num_rows($result);
			$i = 0;
			while ($i < $num)
			{
				$objp = $this->db->fetch_object($result);
				$line = new FactureLigne($this->db);

				$line->id               = $objp->rowid;
				$line->rowid	        = $objp->rowid;             // deprecated
				$line->fk_facture       = $objp->fk_facture;
				$line->label            = $objp->custom_label;		// deprecated
				$line->desc             = $objp->description;		// Description line
				$line->description      = $objp->description;		// Description line
				$line->product_type     = $objp->product_type;		// Type of line
				$line->ref              = $objp->product_ref;		// Ref product
				$line->product_ref      = $objp->product_ref;		// Ref product
				$line->libelle          = $objp->product_label;		// TODO deprecated
				$line->product_label	= $objp->product_label;		// Label product
				$line->product_desc     = $objp->product_desc;		// Description product
				$line->fk_product_type  = $objp->fk_product_type;	// Type of product
				$line->qty              = $objp->qty;
				$line->subprice         = $objp->subprice;

                $line->vat_src_code     = $objp->vat_src_code;
				$line->tva_tx           = $objp->tva_tx;
				$line->localtax1_tx     = $objp->localtax1_tx;
				$line->localtax2_tx     = $objp->localtax2_tx;
				$line->localtax1_type   = $objp->localtax1_type;
				$line->localtax2_type   = $objp->localtax2_type;
				$line->remise_percent   = $objp->remise_percent;
				$line->fk_remise_except = $objp->fk_remise_except;
				$line->fk_product       = $objp->fk_product;
				$line->date_start       = $this->db->jdate($objp->date_start);
				$line->date_end         = $this->db->jdate($objp->date_end);
				$line->date_start       = $this->db->jdate($objp->date_start);
				$line->date_end         = $this->db->jdate($objp->date_end);
				$line->info_bits        = $objp->info_bits;
				$line->total_ht         = $objp->total_ht;
				$line->total_tva        = $objp->total_tva;
				$line->total_localtax1  = $objp->total_localtax1;
				$line->total_localtax2  = $objp->total_localtax2;
				$line->total_ttc        = $objp->total_ttc;
				$line->code_ventilation = $objp->fk_code_ventilation;
				$line->fk_fournprice 	= $objp->fk_fournprice;
				$marginInfos			= getMarginInfos($objp->subprice, $objp->remise_percent, $objp->tva_tx, $objp->localtax1_tx, $objp->localtax2_tx, $line->fk_fournprice, $objp->pa_ht);
				$line->pa_ht 			= $marginInfos[0];
				$line->marge_tx			= $marginInfos[1];
				$line->marque_tx		= $marginInfos[2];
				$line->rang				= $objp->rang;
				$line->special_code		= $objp->special_code;
				$line->fk_parent_line	= $objp->fk_parent_line;
				$line->situation_percent= $objp->situation_percent;
				$line->fk_prev_id       = $objp->fk_prev_id;
				$line->fk_unit	        = $objp->fk_unit;

				// Multicurrency
				$line->fk_multicurrency 		= $objp->fk_multicurrency;
				$line->multicurrency_code 		= $objp->multicurrency_code;
				$line->multicurrency_subprice 	= $objp->multicurrency_subprice;
				$line->multicurrency_total_ht 	= $objp->multicurrency_total_ht;
				$line->multicurrency_total_tva 	= $objp->multicurrency_total_tva;
				$line->multicurrency_total_ttc 	= $objp->multicurrency_total_ttc;

				// TODO Fetch optional like done in fetch line of facture_rec ?

				$this->lines[$i] = $line;

				$i++;
			}
			$this->db->free($result);
			return 1;
		}
		else
		{
			$this->error=$this->db->error();
			return -3;
		}
	}

	/**
	 * Fetch previous and next situations invoices
	 *
	 * @return	void
	 */
	function fetchPreviousNextSituationInvoice()
	{
		global $conf;

		$this->tab_previous_situation_invoice = array();
		$this->tab_next_situation_invoice = array();

		$sql = 'SELECT rowid, situation_counter FROM '.MAIN_DB_PREFIX.'facture WHERE rowid <> '.$this->id.' AND entity = '.$conf->entity.' AND situation_cycle_ref = '.(int) $this->situation_cycle_ref.' ORDER BY situation_counter ASC';

		dol_syslog(get_class($this).'::fetchPreviousNextSituationInvoice ', LOG_DEBUG);
		$result = $this->db->query($sql);
		if ($result && $this->db->num_rows($result) > 0)
		{
			while ($objp = $this->db->fetch_object($result))
			{
				$invoice = new Facture($this->db);
				if ($invoice->fetch($objp->rowid) > 0)
				{
					if ($objp->situation_counter < $this->situation_counter) $this->tab_previous_situation_invoice[] = $invoice;
					else $this->tab_next_situation_invoice[] = $invoice;
				}
			}
		}

	}

	/**
	 *      Update database
	 *
	 *      @param      User	$user        	User that modify
	 *      @param      int		$notrigger	    0=launch triggers after, 1=disable triggers
	 *      @return     int      			   	<0 if KO, >0 if OK
	 */
	function update($user=null, $notrigger=0)
	{
		$error=0;

		// Clean parameters
		if (empty($this->type)) $this->type= self::TYPE_STANDARD;
		if (isset($this->facnumber)) $this->facnumber=trim($this->ref);
		if (isset($this->ref_client)) $this->ref_client=trim($this->ref_client);
		if (isset($this->increment)) $this->increment=trim($this->increment);
		if (isset($this->close_code)) $this->close_code=trim($this->close_code);
		if (isset($this->close_note)) $this->close_note=trim($this->close_note);
		if (isset($this->note) || isset($this->note_private)) $this->note=(isset($this->note) ? trim($this->note) : trim($this->note_private));		// deprecated
		if (isset($this->note) || isset($this->note_private)) $this->note_private=(isset($this->note_private) ? trim($this->note_private) : trim($this->note));
		if (isset($this->note_public)) $this->note_public=trim($this->note_public);
		if (isset($this->modelpdf)) $this->modelpdf=trim($this->modelpdf);
		if (isset($this->import_key)) $this->import_key=trim($this->import_key);
		if (empty($this->situation_cycle_ref)) {
			$this->situation_cycle_ref = 'null';
		}

		if (empty($this->situation_counter)) {
			$this->situation_counter = 'null';
		}

		if (empty($this->situation_final)) {
			$this->situation_final = '0';
		}

		// Check parameters
		// Put here code to add control on parameters values

		// Update request
		$sql = "UPDATE ".MAIN_DB_PREFIX."facture SET";

		$sql.= " facnumber=".(isset($this->ref)?"'".$this->db->escape($this->ref)."'":"null").",";
		$sql.= " type=".(isset($this->type)?$this->type:"null").",";
		$sql.= " ref_client=".(isset($this->ref_client)?"'".$this->db->escape($this->ref_client)."'":"null").",";
		$sql.= " increment=".(isset($this->increment)?"'".$this->db->escape($this->increment)."'":"null").",";
		$sql.= " fk_soc=".(isset($this->socid)?$this->socid:"null").",";
		$sql.= " datec=".(strval($this->date_creation)!='' ? "'".$this->db->idate($this->date_creation)."'" : 'null').",";
		$sql.= " datef=".(strval($this->date)!='' ? "'".$this->db->idate($this->date)."'" : 'null').",";
		$sql.= " date_pointoftax=".(strval($this->date_pointoftax)!='' ? "'".$this->db->idate($this->date_pointoftax)."'" : 'null').",";
		$sql.= " date_valid=".(strval($this->date_validation)!='' ? "'".$this->db->idate($this->date_validation)."'" : 'null').",";
		$sql.= " paye=".(isset($this->paye)?$this->paye:"null").",";
		$sql.= " remise_percent=".(isset($this->remise_percent)?$this->remise_percent:"null").",";
		$sql.= " remise_absolue=".(isset($this->remise_absolue)?$this->remise_absolue:"null").",";
		$sql.= " close_code=".(isset($this->close_code)?"'".$this->db->escape($this->close_code)."'":"null").",";
		$sql.= " close_note=".(isset($this->close_note)?"'".$this->db->escape($this->close_note)."'":"null").",";
		$sql.= " tva=".(isset($this->total_tva)?$this->total_tva:"null").",";
		$sql.= " localtax1=".(isset($this->total_localtax1)?$this->total_localtax1:"null").",";
		$sql.= " localtax2=".(isset($this->total_localtax2)?$this->total_localtax2:"null").",";
		$sql.= " total=".(isset($this->total_ht)?$this->total_ht:"null").",";
		$sql.= " total_ttc=".(isset($this->total_ttc)?$this->total_ttc:"null").",";
		$sql.= " revenuestamp=".((isset($this->revenuestamp) && $this->revenuestamp != '')?$this->revenuestamp:"null").",";
		$sql.= " fk_statut=".(isset($this->statut)?$this->statut:"null").",";
		$sql.= " fk_user_author=".(isset($this->user_author)?$this->user_author:"null").",";
		$sql.= " fk_user_valid=".(isset($this->fk_user_valid)?$this->fk_user_valid:"null").",";
		$sql.= " fk_facture_source=".(isset($this->fk_facture_source)?$this->fk_facture_source:"null").",";
		$sql.= " fk_projet=".(isset($this->fk_project)?$this->fk_project:"null").",";
		$sql.= " fk_cond_reglement=".(isset($this->cond_reglement_id)?$this->cond_reglement_id:"null").",";
		$sql.= " fk_mode_reglement=".(isset($this->mode_reglement_id)?$this->mode_reglement_id:"null").",";
		$sql.= " date_lim_reglement=".(strval($this->date_lim_reglement)!='' ? "'".$this->db->idate($this->date_lim_reglement)."'" : 'null').",";
		$sql.= " note_private=".(isset($this->note_private)?"'".$this->db->escape($this->note_private)."'":"null").",";
		$sql.= " note_public=".(isset($this->note_public)?"'".$this->db->escape($this->note_public)."'":"null").",";
		$sql.= " model_pdf=".(isset($this->modelpdf)?"'".$this->db->escape($this->modelpdf)."'":"null").",";
		$sql.= " import_key=".(isset($this->import_key)?"'".$this->db->escape($this->import_key)."'":"null");
		$sql.= ", situation_cycle_ref=".$this->situation_cycle_ref;
		$sql.= ", situation_counter=".$this->situation_counter;
		$sql.= ", situation_final=".$this->situation_final;

		$sql.= " WHERE rowid=".$this->id;

		$this->db->begin();

		dol_syslog(get_class($this)."::update", LOG_DEBUG);
		$resql = $this->db->query($sql);
		if (! $resql) {
			$error++; $this->errors[]="Error ".$this->db->lasterror();
		}

		if (! $error)
		{
			if (! $notrigger)
			{
	            // Call trigger
	            $result=$this->call_trigger('BILL_MODIFY',$user);
	            if ($result < 0) $error++;
	            // End call triggers
			}
		}

		// Commit or rollback
		if ($error)
		{
			foreach($this->errors as $errmsg)
			{
				dol_syslog(get_class($this)."::update ".$errmsg, LOG_ERR);
				$this->error.=($this->error?', '.$errmsg:$errmsg);
			}
			$this->db->rollback();
			return -1*$error;
		}
		else
		{
			$this->db->commit();
			return 1;
		}
	}


	/**
	 *    Add a discount line into an invoice (as an invoice line) using an existing absolute discount (Consume the discount)
	 *
	 *    @param     int	$idremise	Id of absolute discount
	 *    @return    int          		>0 if OK, <0 if KO
	 */
	function insert_discount($idremise)
	{
		global $langs;

		include_once DOL_DOCUMENT_ROOT.'/core/lib/price.lib.php';
		include_once DOL_DOCUMENT_ROOT.'/core/class/discount.class.php';

		$this->db->begin();

		$remise=new DiscountAbsolute($this->db);
		$result=$remise->fetch($idremise);

		if ($result > 0)
		{
			if ($remise->fk_facture)	// Protection against multiple submission
			{
				$this->error=$langs->trans("ErrorDiscountAlreadyUsed");
				$this->db->rollback();
				return -5;
			}

			$facligne=new FactureLigne($this->db);
			$facligne->fk_facture=$this->id;
			$facligne->fk_remise_except=$remise->id;
			$facligne->desc=$remise->description;   	// Description ligne
			$facligne->vat_src_code=$remise->vat_src_code;
			$facligne->tva_tx=$remise->tva_tx;
			$facligne->subprice = -$remise->amount_ht;
			$facligne->fk_product=0;					// Id produit predefini
			$facligne->qty=1;
			$facligne->remise_percent=0;
			$facligne->rang=-1;
			$facligne->info_bits=2;

			// Get buy/cost price of invoice that is source of discount
			if ($remise->fk_facture_source > 0)
			{
    			$srcinvoice=new Facture($this->db);
    			$srcinvoice->fetch($remise->fk_facture_source);
    			$totalcostpriceofinvoice=0;
    			include_once DOL_DOCUMENT_ROOT.'/core/class/html.formmargin.class.php';  // TODO Move this into commonobject
    			$formmargin=new FormMargin($this->db);
    			$arraytmp=$formmargin->getMarginInfosArray($srcinvoice, false);
        		$facligne->pa_ht = $arraytmp['pa_total'];
			}

			$facligne->total_ht  = -$remise->amount_ht;
			$facligne->total_tva = -$remise->amount_tva;
			$facligne->total_ttc = -$remise->amount_ttc;

			$facligne->multicurrency_subprice = -$remise->multicurrency_subprice;
			$facligne->multicurrency_total_ht = -$remise->multicurrency_total_ht;
			$facligne->multicurrency_total_tva = -$remise->multicurrency_total_tva;
			$facligne->multicurrency_total_ttc = -$remise->multicurrency_total_ttc;

			$lineid=$facligne->insert();
			if ($lineid > 0)
			{
				$result=$this->update_price(1);
				if ($result > 0)
				{
					// Create link between discount and invoice line
					$result=$remise->link_to_invoice($lineid,0);
					if ($result < 0)
					{
						$this->error=$remise->error;
						$this->db->rollback();
						return -4;
					}

					$this->db->commit();
					return 1;
				}
				else
				{
					$this->error=$facligne->error;
					$this->db->rollback();
					return -1;
				}
			}
			else
			{
				$this->error=$facligne->error;
				$this->db->rollback();
				return -2;
			}
		}
		else
		{
			$this->db->rollback();
			return -3;
		}
	}

	/**
	 *	Set customer ref
	 *
	 *	@param     	string	$ref_client		Customer ref
	 *  @param     	int		$notrigger		1=Does not execute triggers, 0= execute triggers
	 *	@return		int						<0 if KO, >0 if OK
	 */
	function set_ref_client($ref_client, $notrigger=0)
	{
	    global $user;

		$error=0;

		$this->db->begin();

		$sql = 'UPDATE '.MAIN_DB_PREFIX.'facture';
		if (empty($ref_client))
			$sql .= ' SET ref_client = NULL';
		else
			$sql .= ' SET ref_client = \''.$this->db->escape($ref_client).'\'';
		$sql .= ' WHERE rowid = '.$this->id;

		dol_syslog(__METHOD__.' this->id='.$this->id.', ref_client='.$ref_client, LOG_DEBUG);
		$resql=$this->db->query($sql);
		if (!$resql)
		{
			$this->errors[]=$this->db->error();
			$error++;
		}

		if (! $error)
		{
			$this->ref_client = $ref_client;
		}

		if (! $notrigger && empty($error))
		{
			// Call trigger
			$result=$this->call_trigger('BILL_MODIFY',$user);
			if ($result < 0) $error++;
			// End call triggers
		}

		if (! $error)
		{

			$this->ref_client = $ref_client;

			$this->db->commit();
			return 1;
		}
		else
		{
			foreach($this->errors as $errmsg)
			{
				dol_syslog(__METHOD__.' Error: '.$errmsg, LOG_ERR);
				$this->error.=($this->error?', '.$errmsg:$errmsg);
			}
			$this->db->rollback();
			return -1*$error;
		}
	}

	/**
	 *	Delete invoice
	 *
	 *	@param     	User	$user      	    User making the deletion.
	 *	@param		int		$notrigger		1=Does not execute triggers, 0= execute triggers
	 *	@param		int		$idwarehouse	Id warehouse to use for stock change.
	 *	@return		int						<0 if KO, 0=Refused, >0 if OK
	 */
	function delete($user, $notrigger=0, $idwarehouse=-1)
	{
		global $langs,$conf;
		require_once DOL_DOCUMENT_ROOT.'/core/lib/files.lib.php';

		$rowid=$this->id;

		dol_syslog(get_class($this)."::delete rowid=".$rowid.", ref=".$this->ref.", thirdparty=".$this->thirdparty->name, LOG_DEBUG);

		// Test to avoid invoice deletion (allowed if draft)
		$test = $this->is_erasable();

		if ($test <= 0) return 0;

		$error=0;

		$this->db->begin();

		if (! $error && ! $notrigger)
		{
            // Call trigger
            $result=$this->call_trigger('BILL_DELETE',$user);
            if ($result < 0) $error++;
            // End call triggers
		}

		// Removed extrafields
		if (! $error) {
			$result=$this->deleteExtraFields();
			if ($result < 0)
			{
				$error++;
				dol_syslog(get_class($this)."::delete error deleteExtraFields ".$this->error, LOG_ERR);
			}
		}

		if (! $error)
		{
			// Delete linked object
			$res = $this->deleteObjectLinked();
			if ($res < 0) $error++;
		}

		if (! $error)
		{
			// If invoice was converted into a discount not yet consumed, we remove discount
			$sql = 'DELETE FROM '.MAIN_DB_PREFIX.'societe_remise_except';
			$sql.= ' WHERE fk_facture_source = '.$rowid;
			$sql.= ' AND fk_facture_line IS NULL';
			$resql=$this->db->query($sql);

			// If invoice has consumned discounts
			$this->fetch_lines();
			$list_rowid_det=array();
			foreach($this->lines as $key => $invoiceline)
			{
				$list_rowid_det[]=$invoiceline->rowid;
			}

			// Consumned discounts are freed
			if (count($list_rowid_det))
			{
				$sql = 'UPDATE '.MAIN_DB_PREFIX.'societe_remise_except';
				$sql.= ' SET fk_facture = NULL, fk_facture_line = NULL';
				$sql.= ' WHERE fk_facture_line IN ('.join(',',$list_rowid_det).')';

				dol_syslog(get_class($this)."::delete", LOG_DEBUG);
				if (! $this->db->query($sql))
				{
					$this->error=$this->db->error()." sql=".$sql;
					$this->db->rollback();
					return -5;
				}
			}

			// If we decrement stock on invoice validation, we increment
			if ($this->type != self::TYPE_DEPOSIT && $result >= 0 && ! empty($conf->stock->enabled) && ! empty($conf->global->STOCK_CALCULATE_ON_BILL) && $idwarehouse!=-1)
			{
				require_once DOL_DOCUMENT_ROOT.'/product/stock/class/mouvementstock.class.php';
				$langs->load("agenda");

				$num=count($this->lines);
				for ($i = 0; $i < $num; $i++)
				{
					if ($this->lines[$i]->fk_product > 0)
					{
						$mouvP = new MouvementStock($this->db);
						$mouvP->origin = &$this;
						// We decrease stock for product
						if ($this->type == self::TYPE_CREDIT_NOTE) $result=$mouvP->livraison($user, $this->lines[$i]->fk_product, $idwarehouse, $this->lines[$i]->qty, $this->lines[$i]->subprice, $langs->trans("InvoiceDeleteDolibarr",$this->ref));
						else $result=$mouvP->reception($user, $this->lines[$i]->fk_product, $idwarehouse, $this->lines[$i]->qty, 0, $langs->trans("InvoiceDeleteDolibarr",$this->ref));	// we use 0 for price, to not change the weighted average value
					}
				}
			}


			// Delete invoice line
			$sql = 'DELETE FROM '.MAIN_DB_PREFIX.'facturedet WHERE fk_facture = '.$rowid;

			dol_syslog(get_class($this)."::delete", LOG_DEBUG);

			if ($this->db->query($sql) && $this->delete_linked_contact())
			{
				$sql = 'DELETE FROM '.MAIN_DB_PREFIX.'facture WHERE rowid = '.$rowid;

				dol_syslog(get_class($this)."::delete", LOG_DEBUG);

				$resql=$this->db->query($sql);
				if ($resql)
				{
					// On efface le repertoire de pdf provisoire
					$ref = dol_sanitizeFileName($this->ref);
					if ($conf->facture->dir_output && !empty($this->ref))
					{
						$dir = $conf->facture->dir_output . "/" . $ref;
						$file = $conf->facture->dir_output . "/" . $ref . "/" . $ref . ".pdf";
						if (file_exists($file))	// We must delete all files before deleting directory
						{
							$ret=dol_delete_preview($this);

							if (! dol_delete_file($file,0,0,0,$this)) // For triggers
							{
								$this->error=$langs->trans("ErrorCanNotDeleteFile",$file);
								$this->db->rollback();
								return 0;
							}
						}
						if (file_exists($dir))
						{
							if (! dol_delete_dir_recursive($dir)) // For remove dir and meta
							{
								$this->error=$langs->trans("ErrorCanNotDeleteDir",$dir);
								$this->db->rollback();
								return 0;
							}
						}
					}

					$this->db->commit();
					return 1;
				}
				else
				{
					$this->error=$this->db->lasterror()." sql=".$sql;
					$this->db->rollback();
					return -6;
				}
			}
			else
			{
				$this->error=$this->db->lasterror()." sql=".$sql;
				$this->db->rollback();
				return -4;
			}
		}
		else
		{
			$this->db->rollback();
			return -2;
		}
	}

	/**
	 *  Tag la facture comme paye completement (si close_code non renseigne) => this->fk_statut=2, this->paye=1
	 *  ou partiellement (si close_code renseigne) + appel trigger BILL_PAYED => this->fk_statut=2, this->paye stay 0
	 *
	 *  @param	User	$user      	Objet utilisateur qui modifie
	 *	@param  string	$close_code	Code renseigne si on classe a payee completement alors que paiement incomplet (cas escompte par exemple)
	 *	@param  string	$close_note	Commentaire renseigne si on classe a payee alors que paiement incomplet (cas escompte par exemple)
	 *  @return int         		<0 if KO, >0 if OK
	 */
	function set_paid($user, $close_code='', $close_note='')
	{
		$error=0;

		if ($this->paye != 1)
		{
			$this->db->begin();

			dol_syslog(get_class($this)."::set_paid rowid=".$this->id, LOG_DEBUG);
			$sql = 'UPDATE '.MAIN_DB_PREFIX.'facture SET';
			$sql.= ' fk_statut='.self::STATUS_CLOSED;
			if (! $close_code) $sql.= ', paye=1';
			if ($close_code) $sql.= ", close_code='".$this->db->escape($close_code)."'";
			if ($close_note) $sql.= ", close_note='".$this->db->escape($close_note)."'";
			$sql.= ' WHERE rowid = '.$this->id;

			dol_syslog(get_class($this)."::set_paid", LOG_DEBUG);
			$resql = $this->db->query($sql);
			if ($resql)
			{
	            // Call trigger
	            $result=$this->call_trigger('BILL_PAYED',$user);
	            if ($result < 0) $error++;
	            // End call triggers
			}
			else
			{
				$error++;
				$this->error=$this->db->lasterror();
			}

			if (! $error)
			{
				$this->db->commit();
				return 1;
			}
			else
			{
				$this->db->rollback();
				return -1;
			}
		}
		else
		{
			return 0;
		}
	}


	/**
	 *  Tag la facture comme non payee completement + appel trigger BILL_UNPAYED
	 *	Fonction utilisee quand un paiement prelevement est refuse,
	 * 	ou quand une facture annulee et reouverte.
	 *
	 *  @param	User	$user       Object user that change status
	 *  @return int         		<0 if KO, >0 if OK
	 */
	function set_unpaid($user)
	{
		$error=0;

		$this->db->begin();

		$sql = 'UPDATE '.MAIN_DB_PREFIX.'facture';
		$sql.= ' SET paye=0, fk_statut='.self::STATUS_VALIDATED.', close_code=null, close_note=null';
		$sql.= ' WHERE rowid = '.$this->id;

		dol_syslog(get_class($this)."::set_unpaid", LOG_DEBUG);
		$resql = $this->db->query($sql);
		if ($resql)
		{
            // Call trigger
            $result=$this->call_trigger('BILL_UNPAYED',$user);
            if ($result < 0) $error++;
            // End call triggers
		}
		else
		{
			$error++;
			$this->error=$this->db->error();
			dol_print_error($this->db);
		}

		if (! $error)
		{
			$this->db->commit();
			return 1;
		}
		else
		{
			$this->db->rollback();
			return -1;
		}
	}


	/**
	 *	Tag invoice as canceled, with no payment on it (example for replacement invoice or payment never received) + call trigger BILL_CANCEL
	 *	Warning, if option to decrease stock on invoice was set, this function does not change stock (it might be a cancel because
	 *  of no payment even if merchandises were sent).
	 *
	 *	@param	User	$user        	Object user making change
	 *	@param	string	$close_code		Code of closing invoice (CLOSECODE_REPLACED, CLOSECODE_...)
	 *	@param	string	$close_note		Comment
	 *	@return int         			<0 if KO, >0 if OK
	 */
	function set_canceled($user, $close_code='', $close_note='')
	{

		dol_syslog(get_class($this)."::set_canceled rowid=".$this->id, LOG_DEBUG);

		$this->db->begin();

		$sql = 'UPDATE '.MAIN_DB_PREFIX.'facture SET';
		$sql.= ' fk_statut='.self::STATUS_ABANDONED;
		if ($close_code) $sql.= ", close_code='".$this->db->escape($close_code)."'";
		if ($close_note) $sql.= ", close_note='".$this->db->escape($close_note)."'";
		$sql.= ' WHERE rowid = '.$this->id;

		$resql = $this->db->query($sql);
		if ($resql)
		{
			// On desaffecte de la facture les remises liees
			// car elles n'ont pas ete utilisees vu que la facture est abandonnee.
			$sql = 'UPDATE '.MAIN_DB_PREFIX.'societe_remise_except';
			$sql.= ' SET fk_facture = NULL';
			$sql.= ' WHERE fk_facture = '.$this->id;

			$resql=$this->db->query($sql);
			if ($resql)
			{
	            // Call trigger
	            $result=$this->call_trigger('BILL_CANCEL',$user);
	            if ($result < 0)
	            {
					$this->db->rollback();
					return -1;
				}
	            // End call triggers

				$this->db->commit();
				return 1;
			}
			else
			{
				$this->error=$this->db->error()." sql=".$sql;
				$this->db->rollback();
				return -1;
			}
		}
		else
		{
			$this->error=$this->db->error()." sql=".$sql;
			$this->db->rollback();
			return -2;
		}
	}

	/**
	 * Tag invoice as validated + call trigger BILL_VALIDATE
	 * Object must have lines loaded with fetch_lines
	 *
	 * @param	User	$user           Object user that validate
	 * @param   string	$force_number	Reference to force on invoice
	 * @param	int		$idwarehouse	Id of warehouse to use for stock decrease if option to decreasenon stock is on (0=no decrease)
	 * @param	int		$notrigger		1=Does not execute triggers, 0= execute triggers
     * @return	int						<0 if KO, 0=Nothing done because invoice is not a draft, >0 if OK
	 */
	function validate($user, $force_number='', $idwarehouse=0, $notrigger=0)
	{
		global $conf,$langs;
		require_once DOL_DOCUMENT_ROOT.'/core/lib/files.lib.php';

		$now=dol_now();

		$error=0;
		dol_syslog(get_class($this).'::validate user='.$user->id.', force_number='.$force_number.', idwarehouse='.$idwarehouse);

		// Force to have object complete for checks
		$this->fetch_thirdparty();
		$this->fetch_lines();

		// Check parameters
		if (! $this->brouillon)
		{
			dol_syslog(get_class($this)."::validate no draft status", LOG_WARNING);
			return 0;
		}
		if (count($this->lines) <= 0)
		{
        	$langs->load("errors");
			$this->error=$langs->trans("ErrorObjectMustHaveLinesToBeValidated", $this->ref);
			return -1;
		}
		if ((empty($conf->global->MAIN_USE_ADVANCED_PERMS) && empty($user->rights->facture->creer))
       	|| (! empty($conf->global->MAIN_USE_ADVANCED_PERMS) && empty($user->rights->facture->invoice_advance->validate)))
		{
			$this->error='Permission denied';
			dol_syslog(get_class($this)."::validate ".$this->error.' MAIN_USE_ADVANCED_PERMS='.$conf->global->MAIN_USE_ADVANCED_PERMS, LOG_ERR);
			return -1;
		}

		$this->db->begin();

		// Check parameters
		if ($this->type == self::TYPE_REPLACEMENT)		// si facture de remplacement
		{
			// Controle que facture source connue
			if ($this->fk_facture_source <= 0)
			{
				$this->error=$langs->trans("ErrorFieldRequired",$langs->trans("InvoiceReplacement"));
				$this->db->rollback();
				return -10;
			}

			// Charge la facture source a remplacer
			$facreplaced=new Facture($this->db);
			$result=$facreplaced->fetch($this->fk_facture_source);
			if ($result <= 0)
			{
				$this->error=$langs->trans("ErrorBadInvoice");
				$this->db->rollback();
				return -11;
			}

			// Controle que facture source non deja remplacee par une autre
			$idreplacement=$facreplaced->getIdReplacingInvoice('validated');
			if ($idreplacement && $idreplacement != $this->id)
			{
				$facreplacement=new Facture($this->db);
				$facreplacement->fetch($idreplacement);
				$this->error=$langs->trans("ErrorInvoiceAlreadyReplaced",$facreplaced->ref,$facreplacement->ref);
				$this->db->rollback();
				return -12;
			}

			$result=$facreplaced->set_canceled($user, self::CLOSECODE_REPLACED, '');
			if ($result < 0)
			{
				$this->error=$facreplaced->error;
				$this->db->rollback();
				return -13;
			}
		}

		// Define new ref
		if ($force_number)
		{
			$num = $force_number;
		}
		else if (preg_match('/^[\(]?PROV/i', $this->ref) || empty($this->ref)) // empty should not happened, but when it occurs, the test save life
		{
			if (! empty($conf->global->FAC_FORCE_DATE_VALIDATION))	// If option enabled, we force invoice date
			{
				$this->date=dol_now();
				$this->date_lim_reglement=$this->calculate_date_lim_reglement();
			}
			$num = $this->getNextNumRef($this->thirdparty);
		}
		else
		{
			$num = $this->ref;
		}
		$this->newref = $num;

		if ($num)
		{
			$this->update_price(1);

			// Validate
			$sql = 'UPDATE '.MAIN_DB_PREFIX.'facture';
			$sql.= " SET facnumber='".$num."', fk_statut = ".self::STATUS_VALIDATED.", fk_user_valid = ".$user->id.", date_valid = '".$this->db->idate($now)."'";
			if (! empty($conf->global->FAC_FORCE_DATE_VALIDATION))	// If option enabled, we force invoice date
			{
				$sql.= ", datef='".$this->db->idate($this->date)."'";
				$sql.= ", date_lim_reglement='".$this->db->idate($this->date_lim_reglement)."'";
			}
			$sql.= ' WHERE rowid = '.$this->id;

			dol_syslog(get_class($this)."::validate", LOG_DEBUG);
			$resql=$this->db->query($sql);
			if (! $resql)
			{
				dol_print_error($this->db);
				$error++;
			}

			// On verifie si la facture etait une provisoire
			if (! $error && (preg_match('/^[\(]?PROV/i', $this->ref)))
			{
				// La verif qu'une remise n'est pas utilisee 2 fois est faite au moment de l'insertion de ligne
			}

			if (! $error)
			{
				// Define third party as a customer
				$result=$this->thirdparty->set_as_client();

				// Si active on decremente le produit principal et ses composants a la validation de facture
				if ($this->type != self::TYPE_DEPOSIT && $result >= 0 && ! empty($conf->stock->enabled) && ! empty($conf->global->STOCK_CALCULATE_ON_BILL) && $idwarehouse > 0)
				{
					require_once DOL_DOCUMENT_ROOT.'/product/stock/class/mouvementstock.class.php';
					$langs->load("agenda");

					// Loop on each line
					$cpt=count($this->lines);
					for ($i = 0; $i < $cpt; $i++)
					{
						if ($this->lines[$i]->fk_product > 0)
						{
							$mouvP = new MouvementStock($this->db);
							$mouvP->origin = &$this;
							// We decrease stock for product
							if ($this->type == self::TYPE_CREDIT_NOTE) $result=$mouvP->reception($user, $this->lines[$i]->fk_product, $idwarehouse, $this->lines[$i]->qty, 0, $langs->trans("InvoiceValidatedInDolibarr",$num));
							else $result=$mouvP->livraison($user, $this->lines[$i]->fk_product, $idwarehouse, $this->lines[$i]->qty, $this->lines[$i]->subprice, $langs->trans("InvoiceValidatedInDolibarr",$num));
							if ($result < 0) {
								$error++;
								$this->error = $mouvP->error;
							}
						}
					}
				}
			}

			// Trigger calls
			if (! $error && ! $notrigger)
			{
	            // Call trigger
	            $result=$this->call_trigger('BILL_VALIDATE',$user);
	            if ($result < 0) $error++;
	            // End call triggers
			}

			if (! $error)
			{
				$this->oldref = $this->ref;

				// Rename directory if dir was a temporary ref
				if (preg_match('/^[\(]?PROV/i', $this->ref))
				{
					// Rename of object directory ($this->ref = old ref, $num = new ref)
					// to  not lose the linked files
					$oldref = dol_sanitizeFileName($this->ref);
					$newref = dol_sanitizeFileName($num);
					$dirsource = $conf->facture->dir_output.'/'.$oldref;
					$dirdest = $conf->facture->dir_output.'/'.$newref;
					if (file_exists($dirsource))
					{
						dol_syslog(get_class($this)."::validate rename dir ".$dirsource." into ".$dirdest);

						if (@rename($dirsource, $dirdest))
						{
							dol_syslog("Rename ok");
	                        // Rename docs starting with $oldref with $newref
	                        $listoffiles=dol_dir_list($conf->facture->dir_output.'/'.$newref, 'files', 1, '^'.preg_quote($oldref,'/'));
	                        foreach($listoffiles as $fileentry)
	                        {
	                        	$dirsource=$fileentry['name'];
	                        	$dirdest=preg_replace('/^'.preg_quote($oldref,'/').'/',$newref, $dirsource);
	                        	$dirsource=$fileentry['path'].'/'.$dirsource;
	                        	$dirdest=$fileentry['path'].'/'.$dirdest;
	                        	@rename($dirsource, $dirdest);
	                        }
						}
					}
				}
			}

			if (! $error && !$this->is_last_in_cycle())
			{
				if (! $this->updatePriceNextInvoice($langs))
				{
					$error++;
				}
			}

			// Set new ref and define current statut
			if (! $error)
			{
				$this->ref = $num;
				$this->facnumber=$num;
				$this->statut= self::STATUS_VALIDATED;
				$this->brouillon=0;
				$this->date_validation=$now;
				$i = 0;

                if (!empty($conf->global->INVOICE_USE_SITUATION))
                {
    				$final = True;
    				$nboflines = count($this->lines);
    				while (($i < $nboflines) && $final) {
    					$final = ($this->lines[$i]->situation_percent == 100);
    					$i++;
    				}
    				if ($final) {
    					$this->setFinal($user);
    				}
                }
			}
		}
		else
		{
			$error++;
		}

		if (! $error)
		{
			$this->db->commit();
			return 1;
		}
		else
		{
			$this->db->rollback();
			return -1;
		}
	}

	/**
	 * Update price of next invoice
	 *
	 * @param	Translate	$langs	Translate object
	 * @return bool		false if KO, true if OK
	 */
	function updatePriceNextInvoice(&$langs)
	{
		foreach ($this->tab_next_situation_invoice as $next_invoice)
		{
			$is_last = $next_invoice->is_last_in_cycle();

			if ($next_invoice->brouillon && $is_last != 1)
			{
				$this->error = $langs->trans('updatePriceNextInvoiceErrorUpdateline', $next_invoice->ref);
				return false;
			}

			$next_invoice->brouillon = 1;
			foreach ($next_invoice->lines as $line)
			{
				$result = $next_invoice->updateline($line->id, $line->desc, $line->subprice, $line->qty, $line->remise_percent,
														$line->date_start, $line->date_end, $line->tva_tx, $line->localtax1_tx, $line->localtax2_tx, 'HT', $line->info_bits, $line->product_type,
														$line->fk_parent_line, 0, $line->fk_fournprice, $line->pa_ht, $line->label, $line->special_code, $line->array_options, $line->situation_percent,
														$line->fk_unit);

				if ($result < 0)
				{
					$this->error = $langs->trans('updatePriceNextInvoiceErrorUpdateline', $next_invoice->ref);
					return false;
				}
			}

			break; // Only the next invoice and not each next invoice
		}

		return true;
	}

	/**
	 *	Set draft status
	 *
	 *	@param	User	$user			Object user that modify
	 *	@param	int		$idwarehouse	Id warehouse to use for stock change.
	 *	@return	int						<0 if KO, >0 if OK
	 */
	function set_draft($user,$idwarehouse=-1)
	{
		global $conf,$langs;

		$error=0;

		if ($this->statut == self::STATUS_DRAFT)
		{
			dol_syslog(get_class($this)."::set_draft already draft status", LOG_WARNING);
			return 0;
		}

		$this->db->begin();

		$sql = "UPDATE ".MAIN_DB_PREFIX."facture";
		$sql.= " SET fk_statut = ".self::STATUS_DRAFT;
		$sql.= " WHERE rowid = ".$this->id;

		dol_syslog(get_class($this)."::set_draft", LOG_DEBUG);
		$result=$this->db->query($sql);
		if ($result)
		{
			// Si on decremente le produit principal et ses composants a la validation de facture, on réincrement
			if ($this->type != self::TYPE_DEPOSIT && $result >= 0 && ! empty($conf->stock->enabled) && ! empty($conf->global->STOCK_CALCULATE_ON_BILL))
			{
				require_once DOL_DOCUMENT_ROOT.'/product/stock/class/mouvementstock.class.php';
				$langs->load("agenda");

				$num=count($this->lines);
				for ($i = 0; $i < $num; $i++)
				{
					if ($this->lines[$i]->fk_product > 0)
					{
						$mouvP = new MouvementStock($this->db);
						$mouvP->origin = &$this;
						// We decrease stock for product
						if ($this->type == self::TYPE_CREDIT_NOTE) $result=$mouvP->livraison($user, $this->lines[$i]->fk_product, $idwarehouse, $this->lines[$i]->qty, $this->lines[$i]->subprice, $langs->trans("InvoiceBackToDraftInDolibarr",$this->ref));
						else $result=$mouvP->reception($user, $this->lines[$i]->fk_product, $idwarehouse, $this->lines[$i]->qty, 0, $langs->trans("InvoiceBackToDraftInDolibarr",$this->ref));	// we use 0 for price, to not change the weighted average value
					}
				}
			}

			if ($error == 0)
			{
				$old_statut=$this->statut;
				$this->brouillon = 1;
				$this->statut = self::STATUS_DRAFT;
	            // Call trigger
	            $result=$this->call_trigger('BILL_UNVALIDATE',$user);
	            if ($result < 0)
				{
					$error++;
					$this->statut=$old_statut;
					$this->brouillon=0;
				}
	            // End call triggers
			} else {
				$this->db->rollback();
				return -1;
			}

			if ($error == 0)
			{
				$this->db->commit();
				return 1;
			}
			else
			{
				$this->db->rollback();
				return -1;
			}
		}
		else
		{
			$this->error=$this->db->error();
			$this->db->rollback();
			return -1;
		}
	}


	/**
	 * 		Add an invoice line into database (linked to product/service or not).
	 * 		Les parametres sont deja cense etre juste et avec valeurs finales a l'appel
	 *		de cette methode. Aussi, pour le taux tva, il doit deja avoir ete defini
	 *		par l'appelant par la methode get_default_tva(societe_vendeuse,societe_acheteuse,produit)
	 *		et le desc doit deja avoir la bonne valeur (a l'appelant de gerer le multilangue)
	 *
	 * 		@param    	string		$desc            	Description of line
	 * 		@param    	double		$pu_ht              Unit price without tax (> 0 even for credit note)
	 * 		@param    	double		$qty             	Quantity
	 * 		@param    	double		$txtva           	Force Vat rate, -1 for auto (Can contain the vat_src_code too with syntax '9.9 (CODE)')
	 * 		@param		double		$txlocaltax1		Local tax 1 rate (deprecated, use instead txtva with code inside)
	 *  	@param		double		$txlocaltax2		Local tax 2 rate (deprecated, use instead txtva with code inside)
	 *		@param    	int			$fk_product      	Id of predefined product/service
	 * 		@param    	double		$remise_percent  	Percent of discount on line
	 * 		@param    	int	$date_start      	Date start of service
	 * 		@param    	int	$date_end        	Date end of service
	 * 		@param    	int			$ventil          	Code of dispatching into accountancy
	 * 		@param    	int			$info_bits			Bits de type de lignes
	 *		@param    	int			$fk_remise_except	Id discount used
	 *		@param		string		$price_base_type	'HT' or 'TTC'
	 * 		@param    	double		$pu_ttc             Unit price with tax (> 0 even for credit note)
	 * 		@param		int			$type				Type of line (0=product, 1=service). Not used if fk_product is defined, the type of product is used.
	 *      @param      int			$rang               Position of line
	 *      @param		int			$special_code		Special code (also used by externals modules!)
	 *      @param		string		$origin				'order', ...
	 *      @param		int			$origin_id			Id of origin object
	 *      @param		int			$fk_parent_line		Id of parent line
	 * 		@param		int			$fk_fournprice		Supplier price id (to calculate margin) or ''
	 * 		@param		int			$pa_ht				Buying price of line (to calculate margin) or ''
	 * 		@param		string		$label				Label of the line (deprecated, do not use)
	 *		@param		array		$array_options		extrafields array
	 *      @param      int         $situation_percent  Situation advance percentage
	 *      @param      int         $fk_prev_id         Previous situation line id reference
	 * 		@param 		string		$fk_unit 			Code of the unit to use. Null to use the default one
	 * 		@param		double		$pu_ht_devise		Unit price in currency
	 *    	@return    	int             				<0 if KO, Id of line if OK
	 */
	function addline($desc, $pu_ht, $qty, $txtva, $txlocaltax1=0, $txlocaltax2=0, $fk_product=0, $remise_percent=0, $date_start='', $date_end='', $ventil=0, $info_bits=0, $fk_remise_except='', $price_base_type='HT', $pu_ttc=0, $type=self::TYPE_STANDARD, $rang=-1, $special_code=0, $origin='', $origin_id=0, $fk_parent_line=0, $fk_fournprice=null, $pa_ht=0, $label='', $array_options=0, $situation_percent=100, $fk_prev_id='', $fk_unit = null, $pu_ht_devise = 0)
	{
		// Deprecation warning
		if ($label) {
			dol_syslog(__METHOD__ . ": using line label is deprecated", LOG_WARNING);
		}

		global $mysoc, $conf, $langs;

		dol_syslog(get_class($this)."::addline id=$this->id,desc=$desc,pu_ht=$pu_ht,qty=$qty,txtva=$txtva, txlocaltax1=$txlocaltax1, txlocaltax2=$txlocaltax2, fk_product=$fk_product,remise_percent=$remise_percent,date_start=$date_start,date_end=$date_end,ventil=$ventil,info_bits=$info_bits,fk_remise_except=$fk_remise_except,price_base_type=$price_base_type,pu_ttc=$pu_ttc,type=$type, fk_unit=$fk_unit", LOG_DEBUG);
		include_once DOL_DOCUMENT_ROOT.'/core/lib/price.lib.php';

		// Clean parameters
		if (empty($remise_percent)) $remise_percent=0;
		if (empty($qty)) $qty=0;
		if (empty($info_bits)) $info_bits=0;
		if (empty($rang)) $rang=0;
		if (empty($ventil)) $ventil=0;
		if (empty($txtva)) $txtva=0;
		if (empty($txlocaltax1)) $txlocaltax1=0;
		if (empty($txlocaltax2)) $txlocaltax2=0;
		if (empty($fk_parent_line) || $fk_parent_line < 0) $fk_parent_line=0;
		if (empty($fk_prev_id)) $fk_prev_id = 'null';
		if (! isset($situation_percent) || $situation_percent > 100 || (string) $situation_percent == '') $situation_percent = 100;

		$localtaxes_type=getLocalTaxesFromRate($txtva, 0, $this->thirdparty, $mysoc);

		// Clean vat code
		$vat_src_code='';
		if (preg_match('/\((.*)\)/', $txtva, $reg))
		{
		    $vat_src_code = $reg[1];
		    $txtva = preg_replace('/\s*\(.*\)/', '', $txtva);    // Remove code into vatrate.
		}

		$remise_percent=price2num($remise_percent);
		$qty=price2num($qty);
		$pu_ht=price2num($pu_ht);
		$pu_ttc=price2num($pu_ttc);
		$pa_ht=price2num($pa_ht);
		$txtva=price2num($txtva);
		$txlocaltax1=price2num($txlocaltax1);
		$txlocaltax2=price2num($txlocaltax2);

		if ($price_base_type=='HT')
		{
			$pu=$pu_ht;
		}
		else
		{
			$pu=$pu_ttc;
		}

		// Check parameters
		if ($type < 0) return -1;

		if (! empty($this->brouillon))
		{
			$this->db->begin();

			$product_type=$type;
			if (!empty($fk_product))
			{
				$product=new Product($this->db);
				$result=$product->fetch($fk_product);
				$product_type=$product->type;

				if (! empty($conf->global->STOCK_MUST_BE_ENOUGH_FOR_INVOICE) && $product_type == 0 && $product->stock_reel < $qty) {
                    $langs->load("errors");
				    $this->error=$langs->trans('ErrorStockIsNotEnoughToAddProductOnInvoice', $product->ref);
					$this->db->rollback();
					return -3;
				}
			}

			// Calcul du total TTC et de la TVA pour la ligne a partir de
			// qty, pu, remise_percent et txtva
			// TRES IMPORTANT: C'est au moment de l'insertion ligne qu'on doit stocker
			// la part ht, tva et ttc, et ce au niveau de la ligne qui a son propre taux tva.

			$tabprice = calcul_price_total($qty, $pu, $remise_percent, $txtva, $txlocaltax1, $txlocaltax2, 0, $price_base_type, $info_bits, $product_type, $mysoc, $localtaxes_type, $situation_percent, $this->multicurrency_tx, $pu_ht_devise);

			$total_ht  = $tabprice[0];
			$total_tva = $tabprice[1];
			$total_ttc = $tabprice[2];
			$total_localtax1 = $tabprice[9];
			$total_localtax2 = $tabprice[10];
			$pu_ht = $tabprice[3];

			// MultiCurrency
			$multicurrency_total_ht  = $tabprice[16];
            $multicurrency_total_tva = $tabprice[17];
            $multicurrency_total_ttc = $tabprice[18];
			$pu_ht_devise = $tabprice[19];

			// Rank to use
			$rangtouse = $rang;
			if ($rangtouse == -1)
			{
				$rangmax = $this->line_max($fk_parent_line);
				$rangtouse = $rangmax + 1;
			}

			// Insert line
			$this->line=new FactureLigne($this->db);

			$this->line->context = $this->context;

			$this->line->fk_facture=$this->id;
			$this->line->label=$label;	// deprecated
			$this->line->desc=$desc;

			$this->line->qty=            ($this->type==self::TYPE_CREDIT_NOTE?abs($qty):$qty);	    // For credit note, quantity is always positive and unit price negative
			$this->line->subprice=       ($this->type==self::TYPE_CREDIT_NOTE?-abs($pu_ht):$pu_ht); // For credit note, unit price always negative, always positive otherwise

			$this->line->vat_src_code=$vat_src_code;
			$this->line->tva_tx=$txtva;
			$this->line->localtax1_tx=($total_localtax1?$localtaxes_type[1]:0);
			$this->line->localtax2_tx=($total_localtax2?$localtaxes_type[3]:0);
			$this->line->localtax1_type = $localtaxes_type[0];
			$this->line->localtax2_type = $localtaxes_type[2];

			$this->line->total_ht=       (($this->type==self::TYPE_CREDIT_NOTE||$qty<0)?-abs($total_ht):$total_ht);    // For credit note and if qty is negative, total is negative
			$this->line->total_ttc=      (($this->type==self::TYPE_CREDIT_NOTE||$qty<0)?-abs($total_ttc):$total_ttc);  // For credit note and if qty is negative, total is negative
			$this->line->total_tva=      (($this->type==self::TYPE_CREDIT_NOTE||$qty<0)?-abs($total_tva):$total_tva);  // For credit note and if qty is negative, total is negative
			$this->line->total_localtax1=(($this->type==self::TYPE_CREDIT_NOTE||$qty<0)?-abs($total_localtax1):$total_localtax1);  // For credit note and if qty is negative, total is negative
			$this->line->total_localtax2=(($this->type==self::TYPE_CREDIT_NOTE||$qty<0)?-abs($total_localtax2):$total_localtax2);  // For credit note and if qty is negative, total is negative

			$this->line->fk_product=$fk_product;
			$this->line->product_type=$product_type;
			$this->line->remise_percent=$remise_percent;
			$this->line->date_start=$date_start;
			$this->line->date_end=$date_end;
			$this->line->ventil=$ventil;
			$this->line->rang=$rangtouse;
			$this->line->info_bits=$info_bits;
			$this->line->fk_remise_except=$fk_remise_except;

			$this->line->special_code=$special_code;
			$this->line->fk_parent_line=$fk_parent_line;
			$this->line->origin=$origin;
			$this->line->origin_id=$origin_id;
			$this->line->situation_percent = $situation_percent;
			$this->line->fk_prev_id = $fk_prev_id;
			$this->line->fk_unit=$fk_unit;

			// infos marge
			$this->line->fk_fournprice = $fk_fournprice;
			$this->line->pa_ht = $pa_ht;

			// Multicurrency
			$this->line->fk_multicurrency			= $this->fk_multicurrency;
			$this->line->multicurrency_code			= $this->multicurrency_code;
			$this->line->multicurrency_subprice		= $pu_ht_devise;
			$this->line->multicurrency_total_ht 	= $multicurrency_total_ht;
            $this->line->multicurrency_total_tva 	= $multicurrency_total_tva;
            $this->line->multicurrency_total_ttc 	= $multicurrency_total_ttc;

			if (is_array($array_options) && count($array_options)>0) {
				$this->line->array_options=$array_options;
			}

			$result=$this->line->insert();
			if ($result > 0)
			{
				// Reorder if child line
				if (! empty($fk_parent_line)) $this->line_order(true,'DESC');

				// Mise a jour informations denormalisees au niveau de la facture meme
				$result=$this->update_price(1,'auto',0,$mysoc);	// The addline method is designed to add line from user input so total calculation with update_price must be done using 'auto' mode.
				if ($result > 0)
				{
					$this->db->commit();
					return $this->line->rowid;
				}
				else
				{
					$this->error=$this->db->error();
					$this->db->rollback();
					return -1;
				}
			}
			else
			{
				$this->error=$this->line->error;
				$this->db->rollback();
				return -2;
			}
		}
		else
		{
			dol_syslog(get_class($this)."::addline status of order must be Draft to allow use of ->addline()", LOG_ERR);
			return -3;
		}
	}

	/**
	 *  Update a detail line
	 *
	 *  @param     	int			$rowid           	Id of line to update
	 *  @param     	string		$desc            	Description of line
	 *  @param     	double		$pu              	Prix unitaire (HT ou TTC selon price_base_type) (> 0 even for credit note lines)
	 *  @param     	double		$qty             	Quantity
	 *  @param     	double		$remise_percent  	Pourcentage de remise de la ligne
	 *  @param     	int		$date_start      	Date de debut de validite du service
	 *  @param     	int		$date_end        	Date de fin de validite du service
	 *  @param     	double		$txtva          	VAT Rate (Can be '8.5', '8.5 (ABC)')
	 * 	@param		double		$txlocaltax1		Local tax 1 rate
	 *  @param		double		$txlocaltax2		Local tax 2 rate
	 * 	@param     	string		$price_base_type 	HT or TTC
	 * 	@param     	int			$info_bits 		    Miscellaneous informations
	 * 	@param		int			$type				Type of line (0=product, 1=service)
	 * 	@param		int			$fk_parent_line		Id of parent line (0 in most cases, used by modules adding sublevels into lines).
	 * 	@param		int			$skip_update_total	Keep fields total_xxx to 0 (used for special lines by some modules)
	 * 	@param		int			$fk_fournprice		Id of origin supplier price
	 * 	@param		int			$pa_ht				Price (without tax) of product when it was bought
	 * 	@param		string		$label				Label of the line (deprecated, do not use)
	 * 	@param		int			$special_code		Special code (also used by externals modules!)
     *  @param		array		$array_options		extrafields array
	 * 	@param      int         $situation_percent  Situation advance percentage
	 * 	@param 		string		$fk_unit 			Code of the unit to use. Null to use the default one
	 * 	@param		double		$pu_ht_devise		Unit price in currency
	 * 	@param		int			$notrigger			disable line update trigger
	 *  @return    	int             				< 0 if KO, > 0 if OK
	 */
	function updateline($rowid, $desc, $pu, $qty, $remise_percent, $date_start, $date_end, $txtva, $txlocaltax1=0, $txlocaltax2=0, $price_base_type='HT', $info_bits=0, $type= self::TYPE_STANDARD, $fk_parent_line=0, $skip_update_total=0, $fk_fournprice=null, $pa_ht=0, $label='', $special_code=0, $array_options=0, $situation_percent=100, $fk_unit = null, $pu_ht_devise = 0, $notrigger=0)
	{
		global $conf,$user;
		// Deprecation warning
		if ($label) {
			dol_syslog(__METHOD__ . ": using line label is deprecated", LOG_WARNING);
		}

		include_once DOL_DOCUMENT_ROOT.'/core/lib/price.lib.php';

		global $mysoc,$langs;

		dol_syslog(get_class($this)."::updateline rowid=$rowid, desc=$desc, pu=$pu, qty=$qty, remise_percent=$remise_percent, date_start=$date_start, date_end=$date_end, txtva=$txtva, txlocaltax1=$txlocaltax1, txlocaltax2=$txlocaltax2, price_base_type=$price_base_type, info_bits=$info_bits, type=$type, fk_parent_line=$fk_parent_line pa_ht=$pa_ht, special_code=$special_code, fk_unit=$fk_unit, pu_ht_devise=$pu_ht_devise", LOG_DEBUG);

		if ($this->brouillon)
		{
			if (!$this->is_last_in_cycle() && empty($this->error))
			{
				if (!$this->checkProgressLine($rowid, $situation_percent))
				{
					if (!$this->error) $this->error=$langs->trans('invoiceLineProgressError');
					return -3;
				}
			}

			$this->db->begin();

			// Clean parameters
			if (empty($qty)) $qty=0;
			if (empty($fk_parent_line) || $fk_parent_line < 0) $fk_parent_line=0;
			if (empty($special_code) || $special_code == 3) $special_code=0;
			if (! isset($situation_percent) || $situation_percent > 100 || (string) $situation_percent == '') $situation_percent = 100;

			$remise_percent	= price2num($remise_percent);
			$qty			= price2num($qty);
			$pu 			= price2num($pu);
			$pa_ht			= price2num($pa_ht);
			$txtva			= price2num($txtva);
			$txlocaltax1	= price2num($txlocaltax1);
			$txlocaltax2	= price2num($txlocaltax2);

			// Check parameters
			if ($type < 0) return -1;

			// Calculate total with, without tax and tax from qty, pu, remise_percent and txtva
			// TRES IMPORTANT: C'est au moment de l'insertion ligne qu'on doit stocker
			// la part ht, tva et ttc, et ce au niveau de la ligne qui a son propre taux tva.

			$localtaxes_type=getLocalTaxesFromRate($txtva,0,$this->thirdparty, $mysoc);

			// Clean vat code
    		$vat_src_code='';
    		if (preg_match('/\((.*)\)/', $txtva, $reg))
    		{
    		    $vat_src_code = $reg[1];
    		    $txtva = preg_replace('/\s*\(.*\)/', '', $txtva);    // Remove code into vatrate.
    		}

			$tabprice=calcul_price_total($qty, $pu, $remise_percent, $txtva, $txlocaltax1, $txlocaltax2, 0, $price_base_type, $info_bits, $type, $mysoc, $localtaxes_type, $situation_percent, $this->multicurrency_tx, $pu_ht_devise);

			$total_ht  = $tabprice[0];
			$total_tva = $tabprice[1];
			$total_ttc = $tabprice[2];
			$total_localtax1=$tabprice[9];
			$total_localtax2=$tabprice[10];
			$pu_ht  = $tabprice[3];
			$pu_tva = $tabprice[4];
			$pu_ttc = $tabprice[5];

			// MultiCurrency
			$multicurrency_total_ht  = $tabprice[16];
            $multicurrency_total_tva = $tabprice[17];
            $multicurrency_total_ttc = $tabprice[18];
			$pu_ht_devise = $tabprice[19];

			// Old properties: $price, $remise (deprecated)
			$price = $pu;
			$remise = 0;
			if ($remise_percent > 0)
			{
				$remise = round(($pu * $remise_percent / 100),2);
				$price = ($pu - $remise);
			}
			$price    = price2num($price);

			//Fetch current line from the database and then clone the object and set it in $oldline property
			$line = new FactureLigne($this->db);
			$line->fetch($rowid);

			if (!empty($line->fk_product))
			{
				$product=new Product($this->db);
				$result=$product->fetch($line->fk_product);
				$product_type=$product->type;

				if (! empty($conf->global->STOCK_MUST_BE_ENOUGH_FOR_INVOICE) && $product_type == 0 && $product->stock_reel < $qty) {
                    $langs->load("errors");
				    $this->error=$langs->trans('ErrorStockIsNotEnoughToAddProductOnInvoice', $product->ref);
					$this->db->rollback();
					return -3;
				}
			}

			$staticline = clone $line;

			$line->oldline = $staticline;
			$this->line = $line;
            $this->line->context = $this->context;

			// Reorder if fk_parent_line change
			if (! empty($fk_parent_line) && ! empty($staticline->fk_parent_line) && $fk_parent_line != $staticline->fk_parent_line)
			{
				$rangmax = $this->line_max($fk_parent_line);
				$this->line->rang = $rangmax + 1;
			}

			$this->line->rowid				= $rowid;
			$this->line->label				= $label;
			$this->line->desc				= $desc;
			$this->line->qty				= ($this->type==self::TYPE_CREDIT_NOTE?abs($qty):$qty);	// For credit note, quantity is always positive and unit price negative

			$this->line->vat_src_code       = $vat_src_code;
			$this->line->tva_tx				= $txtva;
			$this->line->localtax1_tx		= $txlocaltax1;
			$this->line->localtax2_tx		= $txlocaltax2;
			$this->line->localtax1_type		= $localtaxes_type[0];
			$this->line->localtax2_type		= $localtaxes_type[2];

			$this->line->remise_percent		= $remise_percent;
			$this->line->subprice			= ($this->type==2?-abs($pu_ht):$pu_ht); // For credit note, unit price always negative, always positive otherwise
			$this->line->date_start			= $date_start;
			$this->line->date_end			= $date_end;
			$this->line->total_ht			= (($this->type==self::TYPE_CREDIT_NOTE||$qty<0)?-abs($total_ht):$total_ht);  // For credit note and if qty is negative, total is negative
			$this->line->total_tva			= (($this->type==self::TYPE_CREDIT_NOTE||$qty<0)?-abs($total_tva):$total_tva);
			$this->line->total_localtax1	= $total_localtax1;
			$this->line->total_localtax2	= $total_localtax2;
			$this->line->total_ttc			= (($this->type==self::TYPE_CREDIT_NOTE||$qty<0)?-abs($total_ttc):$total_ttc);
			$this->line->info_bits			= $info_bits;
			$this->line->special_code		= $special_code;
			$this->line->product_type		= $type;
			$this->line->fk_parent_line		= $fk_parent_line;
			$this->line->skip_update_total	= $skip_update_total;
			$this->line->situation_percent  = $situation_percent;
			$this->line->fk_unit				= $fk_unit;

			$this->line->fk_fournprice = $fk_fournprice;
			$this->line->pa_ht = $pa_ht;

			// Multicurrency
			$this->line->multicurrency_subprice		= $pu_ht_devise;
			$this->line->multicurrency_total_ht 	= $multicurrency_total_ht;
            $this->line->multicurrency_total_tva 	= $multicurrency_total_tva;
            $this->line->multicurrency_total_ttc 	= $multicurrency_total_ttc;

			if (is_array($array_options) && count($array_options)>0) {
				$this->line->array_options=$array_options;
			}

			$result=$this->line->update($user, $notrigger);
			if ($result > 0)
			{
				// Reorder if child line
				if (! empty($fk_parent_line)) $this->line_order(true,'DESC');

				// Mise a jour info denormalisees au niveau facture
				$this->update_price(1);
				$this->db->commit();
				return $result;
			}
			else
			{
			    $this->error=$this->line->error;
				$this->db->rollback();
				return -1;
			}
		}
		else
		{
			$this->error="Invoice statut makes operation forbidden";
			return -2;
		}
	}

	/**
	 * Check if the percent edited is lower of next invoice line
	 *
	 * @param	int		$idline				id of line to check
	 * @param	float	$situation_percent	progress percentage need to be test
	 * @return false if KO, true if OK
	 */
	function checkProgressLine($idline, $situation_percent)
	{
		$sql = 'SELECT fd.situation_percent FROM '.MAIN_DB_PREFIX.'facturedet fd
				INNER JOIN '.MAIN_DB_PREFIX.'facture f ON (fd.fk_facture = f.rowid)
				WHERE fd.fk_prev_id = '.$idline.'
				AND f.fk_statut <> 0';

		$result = $this->db->query($sql);
		if (! $result)
		{
			$this->error=$this->db->error();
			return false;
		}

		$obj = $this->db->fetch_object($result);

		if ($obj === null) return true;
		else return $situation_percent < $obj->situation_percent;
	}

	/**
	 * Update invoice line with percentage
	 *
	 * @param  FactureLigne $line       Invoice line
	 * @param  int          $percent    Percentage
	 * @return void
	 */
	function update_percent($line, $percent)
	{
	    global $mysoc,$user;

		include_once(DOL_DOCUMENT_ROOT . '/core/lib/price.lib.php');

		// Cap percentages to 100
		if ($percent > 100) $percent = 100;
		$line->situation_percent = $percent;
		$tabprice = calcul_price_total($line->qty, $line->subprice, $line->remise_percent, $line->tva_tx, $line->localtax1_tx, $line->localtax2_tx, 0, 'HT', 0, $line->product_type, $mysoc, '', $percent);
		$line->total_ht = $tabprice[0];
		$line->total_tva = $tabprice[1];
		$line->total_ttc = $tabprice[2];
		$line->total_localtax1 = $tabprice[9];
		$line->total_localtax2 = $tabprice[10];
		$line->multicurrency_total_ht  = $tabprice[16];
		$line->multicurrency_total_tva = $tabprice[17];
		$line->multicurrency_total_ttc = $tabprice[18];
		$line->update($user);
		$this->update_price(1);
		$this->db->commit();
	}

	/**
	 *	Delete line in database
	 *
	 *	@param		int		$rowid		Id of line to delete
	 *	@return		int					<0 if KO, >0 if OK
	 */
	function deleteline($rowid)
	{
        global $user;

		dol_syslog(get_class($this)."::deleteline rowid=".$rowid, LOG_DEBUG);

		if (! $this->brouillon)
		{
			$this->error='ErrorDeleteLineNotAllowedByObjectStatus';
			return -1;
		}

		$this->db->begin();

		// Libere remise liee a ligne de facture
		$sql = 'UPDATE '.MAIN_DB_PREFIX.'societe_remise_except';
		$sql.= ' SET fk_facture_line = NULL';
		$sql.= ' WHERE fk_facture_line = '.$rowid;

		dol_syslog(get_class($this)."::deleteline", LOG_DEBUG);
		$result = $this->db->query($sql);
		if (! $result)
		{
			$this->error=$this->db->error();
			$this->db->rollback();
			return -1;
		}

		$line=new FactureLigne($this->db);

        $line->context = $this->context;

		// For triggers
		$result = $line->fetch($rowid);
		if (! ($result > 0)) dol_print_error($db, $line->error, $line->errors);

		if ($line->delete($user) > 0)
		{
			$result=$this->update_price(1);

			if ($result > 0)
			{
				$this->db->commit();
				return 1;
			}
			else
			{
				$this->db->rollback();
				$this->error=$this->db->lasterror();
				return -1;
			}
		}
		else
		{
			$this->db->rollback();
			$this->error=$line->error;
			return -1;
		}
	}

	/**
	 *	Set percent discount
	 *
	 *	@param     	User	$user		User that set discount
	 *	@param     	double	$remise		Discount
	 *  @param     	int		$notrigger	1=Does not execute triggers, 0= execute triggers
	 *	@return		int 		<0 if ko, >0 if ok
	 */
	function set_remise($user, $remise, $notrigger=0)
	{
		// Clean parameters
		if (empty($remise)) $remise=0;

		if ($user->rights->facture->creer)
		{
			$remise=price2num($remise);

			$error=0;

			$this->db->begin();

			$sql = 'UPDATE '.MAIN_DB_PREFIX.'facture';
			$sql.= ' SET remise_percent = '.$remise;
			$sql.= ' WHERE rowid = '.$this->id;
			$sql.= ' AND fk_statut = '.self::STATUS_DRAFT;

			dol_syslog(__METHOD__, LOG_DEBUG);
			$resql=$this->db->query($sql);
			if (!$resql)
			{
				$this->errors[]=$this->db->error();
				$error++;
			}

			if (! $notrigger && empty($error))
			{
				// Call trigger
				$result=$this->call_trigger('BILL_MODIFY',$user);
				if ($result < 0) $error++;
				// End call triggers
			}

			if (! $error)
			{
				$this->remise_percent = $remise;
				$this->update_price(1);

				$this->db->commit();
				return 1;
			}
			else
			{
				foreach($this->errors as $errmsg)
				{
					dol_syslog(__METHOD__.' Error: '.$errmsg, LOG_ERR);
					$this->error.=($this->error?', '.$errmsg:$errmsg);
				}
				$this->db->rollback();
				return -1*$error;
			}
		}
	}


	/**
	 *	Set absolute discount
	 *
	 *	@param     	User	$user 		User that set discount
	 *	@param     	double	$remise		Discount
	 *  @param     	int		$notrigger	1=Does not execute triggers, 0= execute triggers
	 *	@return		int 				<0 if KO, >0 if OK
	 */
	function set_remise_absolue($user, $remise, $notrigger=0)
	{
		if (empty($remise)) $remise=0;

		if ($user->rights->facture->creer)
		{
			$error=0;

			$this->db->begin();

			$remise=price2num($remise);

			$sql = 'UPDATE '.MAIN_DB_PREFIX.'facture';
			$sql.= ' SET remise_absolue = '.$remise;
			$sql.= ' WHERE rowid = '.$this->id;
			$sql.= ' AND fk_statut = '.self::STATUS_DRAFT;

			dol_syslog(__METHOD__, LOG_DEBUG);
			$resql=$this->db->query($sql);
			if (!$resql)
			{
				$this->errors[]=$this->db->error();
				$error++;
			}

			if (! $error)
			{
				$this->oldcopy= clone $this;
				$this->remise_absolue = $remise;
				$this->update_price(1);
			}

			if (! $notrigger && empty($error))
			{
				// Call trigger
				$result=$this->call_trigger('BILL_MODIFY',$user);
				if ($result < 0) $error++;
				// End call triggers
			}

			if (! $error)
			{
				$this->db->commit();
				return 1;
			}
			else
			{
				foreach($this->errors as $errmsg)
				{
					dol_syslog(__METHOD__.' Error: '.$errmsg, LOG_ERR);
					$this->error.=($this->error?', '.$errmsg:$errmsg);
				}
				$this->db->rollback();
				return -1*$error;
			}
		}
	}

<<<<<<< HEAD
	/**
	 *  Return list of payments
	 *
	 *	@param		string	$filtertype		1 to filter on type of payment == 'PRE'
	 *  @return     array					Array with list of payments
	 */
	function getListOfPayments($filtertype='')
	{
		$retarray=array();

		$table='paiement_facture';
		$table2='paiement';
		$field='fk_facture';
		$field2='fk_paiement';
		$sharedentity='facture';
		if ($this->element == 'facture_fourn' || $this->element == 'invoice_supplier')
		{
			$table='paiementfourn_facturefourn';
			$table2='paiementfourn';
			$field='fk_facturefourn';
			$field2='fk_paiementfourn';
			$sharedentity='facture_fourn';
		}

		$sql = 'SELECT p.ref, pf.amount, pf.multicurrency_amount, p.fk_paiement, p.datep, p.num_paiement as num, t.code';
		$sql.= ' FROM '.MAIN_DB_PREFIX.$table.' as pf, '.MAIN_DB_PREFIX.$table2.' as p, '.MAIN_DB_PREFIX.'c_paiement as t';
		$sql.= ' WHERE pf.'.$field.' = '.$this->id;
		$sql.= ' AND pf.'.$field2.' = p.rowid';
		$sql.= ' AND p.fk_paiement = t.id';
		$sql.= ' AND p.entity IN (' . getEntity($sharedentity).')';
		if ($filtertype) $sql.=" AND t.code='PRE'";

		dol_syslog(get_class($this)."::getListOfPayments", LOG_DEBUG);
		$resql=$this->db->query($sql);
		if ($resql)
		{
			$num = $this->db->num_rows($resql);
			$i=0;
			while ($i < $num)
			{
				$obj = $this->db->fetch_object($resql);
				$retarray[]=array('amount'=>$obj->amount,'type'=>$obj->code, 'date'=>$obj->datep, 'num'=>$obj->num, 'ref'=>$obj->ref);
				$i++;
			}
			$this->db->free($resql);
			return $retarray;
		}
		else
		{
			$this->error=$this->db->lasterror();
			dol_print_error($this->db);
			return array();
		}
	}

=======
>>>>>>> 75cbc466

	/**
	 *      Return next reference of customer invoice not already used (or last reference)
	 *      according to numbering module defined into constant FACTURE_ADDON
	 *
	 *      @param	   Societe		$soc		object company
	 *      @param     string		$mode		'next' for next value or 'last' for last value
	 *      @return    string					free ref or last ref
	 */
	function getNextNumRef($soc,$mode='next')
	{
		global $conf, $langs;
		$langs->load("bills");

		// Clean parameters (if not defined or using deprecated value)
		if (empty($conf->global->FACTURE_ADDON)) $conf->global->FACTURE_ADDON='mod_facture_terre';
		else if ($conf->global->FACTURE_ADDON=='terre') $conf->global->FACTURE_ADDON='mod_facture_terre';
		else if ($conf->global->FACTURE_ADDON=='mercure') $conf->global->FACTURE_ADDON='mod_facture_mercure';

		if (! empty($conf->global->FACTURE_ADDON))
		{
			dol_syslog("Call getNextNumRef with FACTURE_ADDON = ".$conf->global->FACTURE_ADDON.", thirdparty=".$soc->nom.", type=".$soc->typent_code, LOG_DEBUG);

			$mybool=false;

			$file = $conf->global->FACTURE_ADDON.".php";
			$classname = $conf->global->FACTURE_ADDON;

			// Include file with class
			$dirmodels = array_merge(array('/'), (array) $conf->modules_parts['models']);

			foreach ($dirmodels as $reldir) {

				$dir = dol_buildpath($reldir."core/modules/facture/");

				// Load file with numbering class (if found)
				if (is_file($dir.$file) && is_readable($dir.$file))
				{
                    $mybool |= include_once $dir . $file;
                }
			}

			// For compatibility
			if (! $mybool)
			{
				$file = $conf->global->FACTURE_ADDON."/".$conf->global->FACTURE_ADDON.".modules.php";
				$classname = "mod_facture_".$conf->global->FACTURE_ADDON;
				$classname = preg_replace('/\-.*$/','',$classname);
				// Include file with class
				foreach ($conf->file->dol_document_root as $dirroot)
				{
					$dir = $dirroot."/core/modules/facture/";

					// Load file with numbering class (if found)
					if (is_file($dir.$file) && is_readable($dir.$file)) {
                        $mybool |= include_once $dir . $file;
                    }
				}
			}

			if (! $mybool)
			{
				dol_print_error('',"Failed to include file ".$file);
				return '';
			}

			$obj = new $classname();
			$numref = "";
			$numref = $obj->getNextValue($soc,$this,$mode);

			/**
			 * $numref can be empty in case we ask for the last value because if there is no invoice created with the
			 * set up mask.
			 */
			if ($mode != 'last' && !$numref) {
				$this->error=$obj->error;
				//dol_print_error($this->db,"Facture::getNextNumRef ".$obj->error);
				return "";
			}

			return $numref;
		}
		else
		{
			$langs->load("errors");
			print $langs->trans("Error")." ".$langs->trans("ErrorModuleSetupNotComplete");
			return "";
		}
	}

	/**
	 *	Load miscellaneous information for tab "Info"
	 *
	 *	@param  int		$id		Id of object to load
	 *	@return	void
	 */
	function info($id)
	{
		$sql = 'SELECT c.rowid, datec, date_valid as datev, tms as datem,';
		$sql.= ' fk_user_author, fk_user_valid';
		$sql.= ' FROM '.MAIN_DB_PREFIX.'facture as c';
		$sql.= ' WHERE c.rowid = '.$id;

		$result=$this->db->query($sql);
		if ($result)
		{
			if ($this->db->num_rows($result))
			{
				$obj = $this->db->fetch_object($result);
				$this->id = $obj->rowid;
				if ($obj->fk_user_author)
				{
					$cuser = new User($this->db);
					$cuser->fetch($obj->fk_user_author);
					$this->user_creation     = $cuser;
				}
				if ($obj->fk_user_valid)
				{
					$vuser = new User($this->db);
					$vuser->fetch($obj->fk_user_valid);
					$this->user_validation = $vuser;
				}
				$this->date_creation     = $this->db->jdate($obj->datec);
				$this->date_modification = $this->db->jdate($obj->datem);
				$this->date_validation   = $this->db->jdate($obj->datev);	// Should be in log table
			}
			$this->db->free($result);
		}
		else
		{
			dol_print_error($this->db);
		}
	}


	/**
	 *  Return list of invoices (eventually filtered on a user) into an array
	 *
	 *  @param		int		$shortlist		0=Return array[id]=ref, 1=Return array[](id=>id,ref=>ref,name=>name)
	 *  @param      int		$draft      	0=not draft, 1=draft
	 *  @param      User	$excluser      	Objet user to exclude
	 *  @param    	int		$socid			Id third pary
	 *  @param    	int		$limit			For pagination
	 *  @param    	int		$offset			For pagination
	 *  @param    	string	$sortfield		Sort criteria
	 *  @param    	string	$sortorder		Sort order
	 *  @return     int             		-1 if KO, array with result if OK
	 */
	function liste_array($shortlist=0, $draft=0, $excluser='', $socid=0, $limit=0, $offset=0, $sortfield='f.datef,f.rowid', $sortorder='DESC')
	{
		global $conf,$user;

		$ga = array();

		$sql = "SELECT s.rowid, s.nom as name, s.client,";
		$sql.= " f.rowid as fid, f.facnumber as ref, f.datef as df";
		if (! $user->rights->societe->client->voir && ! $socid) $sql .= ", sc.fk_soc, sc.fk_user";
		$sql.= " FROM ".MAIN_DB_PREFIX."societe as s, ".MAIN_DB_PREFIX."facture as f";
		if (! $user->rights->societe->client->voir && ! $socid) $sql .= ", ".MAIN_DB_PREFIX."societe_commerciaux as sc";
		$sql.= " WHERE f.entity = ".$conf->entity;
		$sql.= " AND f.fk_soc = s.rowid";
		if (! $user->rights->societe->client->voir && ! $socid) //restriction
		{
			$sql.= " AND s.rowid = sc.fk_soc AND sc.fk_user = " .$user->id;
		}
		if ($socid) $sql.= " AND s.rowid = ".$socid;
		if ($draft) $sql.= " AND f.fk_statut = ".self::STATUS_DRAFT;
		if (is_object($excluser)) $sql.= " AND f.fk_user_author <> ".$excluser->id;
		$sql.= $this->db->order($sortfield,$sortorder);
		$sql.= $this->db->plimit($limit,$offset);

		$result=$this->db->query($sql);
		if ($result)
		{
			$numc = $this->db->num_rows($result);
			if ($numc)
			{
				$i = 0;
				while ($i < $numc)
				{
					$obj = $this->db->fetch_object($result);

					if ($shortlist == 1)
					{
						$ga[$obj->fid] = $obj->ref;
					}
					else if ($shortlist == 2)
					{
						$ga[$obj->fid] = $obj->ref.' ('.$obj->name.')';
					}
					else
					{
						$ga[$i]['id']	= $obj->fid;
						$ga[$i]['ref'] 	= $obj->ref;
						$ga[$i]['name'] = $obj->name;
					}
					$i++;
				}
			}
			return $ga;
		}
		else
		{
			dol_print_error($this->db);
			return -1;
		}
	}


	/**
	 *	Return list of invoices qualified to be replaced by another invoice.
	 *	Invoices matching the following rules are returned:
	 *	(Status validated or abandonned for a reason 'other') + not payed + no payment at all + not already replaced
	 *
	 *	@param		int		$socid		Id thirdparty
	 *	@return    	array				Array of invoices ('id'=>id, 'ref'=>ref, 'status'=>status, 'paymentornot'=>0/1)
	 */
	function list_replacable_invoices($socid=0)
	{
		global $conf;

		$return = array();

		$sql = "SELECT f.rowid as rowid, f.facnumber, f.fk_statut,";
		$sql.= " ff.rowid as rowidnext";
		$sql.= " FROM ".MAIN_DB_PREFIX."facture as f";
		$sql.= " LEFT JOIN ".MAIN_DB_PREFIX."paiement_facture as pf ON f.rowid = pf.fk_facture";
		$sql.= " LEFT JOIN ".MAIN_DB_PREFIX."facture as ff ON f.rowid = ff.fk_facture_source";
		$sql.= " WHERE (f.fk_statut = ".self::STATUS_VALIDATED." OR (f.fk_statut = ".self::STATUS_ABANDONED." AND f.close_code = '".self::CLOSECODE_ABANDONED."'))";
		$sql.= " AND f.entity = ".$conf->entity;
		$sql.= " AND f.paye = 0";					// Pas classee payee completement
		$sql.= " AND pf.fk_paiement IS NULL";		// Aucun paiement deja fait
		$sql.= " AND ff.fk_statut IS NULL";			// Renvoi vrai si pas facture de remplacement
		if ($socid > 0) $sql.=" AND f.fk_soc = ".$socid;
		$sql.= " ORDER BY f.facnumber";

		dol_syslog(get_class($this)."::list_replacable_invoices", LOG_DEBUG);
		$resql=$this->db->query($sql);
		if ($resql)
		{
			while ($obj=$this->db->fetch_object($resql))
			{
				$return[$obj->rowid]=array(	'id' => $obj->rowid,
				'ref' => $obj->facnumber,
				'status' => $obj->fk_statut);
			}
			//print_r($return);
			return $return;
		}
		else
		{
			$this->error=$this->db->error();
			return -1;
		}
	}


	/**
	 *	Return list of invoices qualified to be corrected by a credit note.
	 *	Invoices matching the following rules are returned:
	 *	(validated + payment on process) or classified (payed completely or payed partiely) + not already replaced + not already a credit note
	 *
	 *	@param		int		$socid		Id thirdparty
	 *	@return    	array				Array of invoices ($id => array('ref'=>,'paymentornot'=>,'status'=>,'paye'=>)
	 */
	function list_qualified_avoir_invoices($socid=0)
	{
		global $conf;

		$return = array();

		$sql = "SELECT f.rowid as rowid, f.facnumber, f.fk_statut, f.type, f.paye, pf.fk_paiement";
		$sql.= " FROM ".MAIN_DB_PREFIX."facture as f";
		$sql.= " LEFT JOIN ".MAIN_DB_PREFIX."paiement_facture as pf ON f.rowid = pf.fk_facture";
		$sql.= " LEFT JOIN ".MAIN_DB_PREFIX."facture as ff ON (f.rowid = ff.fk_facture_source AND ff.type=".self::TYPE_REPLACEMENT.")";
		$sql.= " WHERE f.entity = ".$conf->entity;
		$sql.= " AND f.fk_statut in (".self::STATUS_VALIDATED.",".self::STATUS_CLOSED.")";
		//  $sql.= " WHERE f.fk_statut >= 1";
		//	$sql.= " AND (f.paye = 1";				// Classee payee completement
		//	$sql.= " OR f.close_code IS NOT NULL)";	// Classee payee partiellement
		$sql.= " AND ff.type IS NULL";			// Renvoi vrai si pas facture de remplacement
		$sql.= " AND f.type != ".self::TYPE_CREDIT_NOTE;				// Type non 2 si facture non avoir
		if ($socid > 0) $sql.=" AND f.fk_soc = ".$socid;
		$sql.= " ORDER BY f.facnumber";

		dol_syslog(get_class($this)."::list_qualified_avoir_invoices", LOG_DEBUG);
		$resql=$this->db->query($sql);
		if ($resql)
		{
			while ($obj=$this->db->fetch_object($resql))
			{
				$qualified=0;
				if ($obj->fk_statut == self::STATUS_VALIDATED) $qualified=1;
				if ($obj->fk_statut == self::STATUS_CLOSED) $qualified=1;
				if ($qualified)
				{
					//$ref=$obj->facnumber;
					$paymentornot=($obj->fk_paiement?1:0);
					$return[$obj->rowid]=array('ref'=>$obj->facnumber,'status'=>$obj->fk_statut,'type'=>$obj->type,'paye'=>$obj->paye,'paymentornot'=>$paymentornot);
				}
			}

			return $return;
		}
		else
		{
			$this->error=$this->db->error();
			return -1;
		}
	}


	/**
	 *	Create a withdrawal request for a standing order.
	 *  Use the remain to pay excluding all existing open direct debit requests.
	 *
	 *	@param      User	$fuser      User asking the direct debit transfer
	 *  @param		float	$amount		Amount we request direct debit for
	 *	@return     int         		<0 if KO, >0 if OK
	 */
	function demande_prelevement($fuser, $amount=0)
	{

		$error=0;

		dol_syslog(get_class($this)."::demande_prelevement", LOG_DEBUG);

		if ($this->statut > self::STATUS_DRAFT && $this->paye == 0)
		{
	        require_once DOL_DOCUMENT_ROOT . '/societe/class/companybankaccount.class.php';
	        $bac = new CompanyBankAccount($this->db);
	        $bac->fetch(0,$this->socid);

        	$sql = 'SELECT count(*)';
			$sql.= ' FROM '.MAIN_DB_PREFIX.'prelevement_facture_demande';
			$sql.= ' WHERE fk_facture = '.$this->id;
			$sql.= ' AND traite = 0';

			dol_syslog(get_class($this)."::demande_prelevement", LOG_DEBUG);
			$resql=$this->db->query($sql);
			if ($resql)
			{
				$row = $this->db->fetch_row($resql);
				if ($row[0] == 0)
				{
					$now=dol_now();

                    $totalpaye  = $this->getSommePaiement();
                    $totalcreditnotes = $this->getSumCreditNotesUsed();
                    $totaldeposits = $this->getSumDepositsUsed();
                    //print "totalpaye=".$totalpaye." totalcreditnotes=".$totalcreditnotes." totaldeposts=".$totaldeposits;

                    // We can also use bcadd to avoid pb with floating points
                    // For example print 239.2 - 229.3 - 9.9; does not return 0.
                    //$resteapayer=bcadd($this->total_ttc,$totalpaye,$conf->global->MAIN_MAX_DECIMALS_TOT);
                    //$resteapayer=bcadd($resteapayer,$totalavoir,$conf->global->MAIN_MAX_DECIMALS_TOT);
					if (empty($amount)) $amount = price2num($this->total_ttc - $totalpaye - $totalcreditnotes - $totaldeposits,'MT');

					if (is_numeric($amount) && $amount != 0)
					{
						$sql = 'INSERT INTO '.MAIN_DB_PREFIX.'prelevement_facture_demande';
						$sql .= ' (fk_facture, amount, date_demande, fk_user_demande, code_banque, code_guichet, number, cle_rib)';
						$sql .= ' VALUES ('.$this->id;
						$sql .= ",'".price2num($amount)."'";
						$sql .= ",'".$this->db->idate($now)."'";
						$sql .= ",".$fuser->id;
						$sql .= ",'".$bac->code_banque."'";
						$sql .= ",'".$bac->code_guichet."'";
						$sql .= ",'".$bac->number."'";
						$sql .= ",'".$bac->cle_rib."')";

						dol_syslog(get_class($this)."::demande_prelevement", LOG_DEBUG);
						$resql=$this->db->query($sql);
						if (! $resql)
						{
						    $this->error=$this->db->lasterror();
						    dol_syslog(get_class($this).'::demandeprelevement Erreur');
						    $error++;
						}
					}
					else
					{
						$this->error='WithdrawRequestErrorNilAmount';
	                    dol_syslog(get_class($this).'::demandeprelevement WithdrawRequestErrorNilAmount');
	                    $error++;
					}

        			if (! $error)
        			{
        				// Force payment mode of invoice to withdraw
        				$payment_mode_id = dol_getIdFromCode($this->db, 'PRE', 'c_paiement', 'code', 'id', 1);
        				if ($payment_mode_id > 0)
        				{
        					$result=$this->setPaymentMethods($payment_mode_id);
        				}
        			}

                    if ($error) return -1;
                    return 1;
                }
                else
                {
                    $this->error="A request already exists";
                    dol_syslog(get_class($this).'::demandeprelevement Impossible de creer une demande, demande deja en cours');
                    return 0;
                }
            }
            else
            {
                $this->error=$this->db->error();
                dol_syslog(get_class($this).'::demandeprelevement Erreur -2');
                return -2;
            }
        }
        else
        {
            $this->error="Status of invoice does not allow this";
            dol_syslog(get_class($this)."::demandeprelevement ".$this->error." $this->statut, $this->paye, $this->mode_reglement_id");
            return -3;
        }
    }

	/**
	 *  Supprime une demande de prelevement
	 *
	 *  @param  User	$fuser      User making delete
	 *  @param  int		$did        id de la demande a supprimer
	 *  @return	int					<0 if OK, >0 if KO
	 */
	function demande_prelevement_delete($fuser, $did)
	{
		$sql = 'DELETE FROM '.MAIN_DB_PREFIX.'prelevement_facture_demande';
		$sql .= ' WHERE rowid = '.$did;
		$sql .= ' AND traite = 0';
		if ( $this->db->query($sql) )
		{
			return 0;
		}
		else
		{
			$this->error=$this->db->lasterror();
			dol_syslog(get_class($this).'::demande_prelevement_delete Error '.$this->error);
			return -1;
		}
	}


	/**
	 *	Load indicators for dashboard (this->nbtodo and this->nbtodolate)
	 *
	 *	@param  User		$user    	Object user
	 *	@return WorkboardResponse|int 	<0 if KO, WorkboardResponse if OK
	 */
	function load_board($user)
	{
		global $conf, $langs;

		$clause = " WHERE";

		$sql = "SELECT f.rowid, f.date_lim_reglement as datefin,f.fk_statut";
		$sql.= " FROM ".MAIN_DB_PREFIX."facture as f";
		if (!$user->rights->societe->client->voir && !$user->societe_id)
		{
			$sql.= " LEFT JOIN ".MAIN_DB_PREFIX."societe_commerciaux as sc ON f.fk_soc = sc.fk_soc";
			$sql.= " WHERE sc.fk_user = " .$user->id;
			$clause = " AND";
		}
		$sql.= $clause." f.paye=0";
		$sql.= " AND f.entity = ".$conf->entity;
		$sql.= " AND f.fk_statut = ".self::STATUS_VALIDATED;
		if ($user->societe_id) $sql.= " AND f.fk_soc = ".$user->societe_id;

		$resql=$this->db->query($sql);
		if ($resql)
		{
			$langs->load("bills");
			$now=dol_now();

			$response = new WorkboardResponse();
			$response->warning_delay=$conf->facture->client->warning_delay/60/60/24;
			$response->label=$langs->trans("CustomerBillsUnpaid");
			$response->url=DOL_URL_ROOT.'/compta/facture/list.php?search_status=1&mainmenu=accountancy&leftmenu=customers_bills';
			$response->img=img_object('',"bill");

			$generic_facture = new Facture($this->db);

			while ($obj=$this->db->fetch_object($resql))
			{
				$generic_facture->date_lim_reglement = $this->db->jdate($obj->datefin);
				$generic_facture->statut = $obj->fk_statut;

				$response->nbtodo++;

				if ($generic_facture->hasDelay()) {
					$response->nbtodolate++;
				}
			}

			return $response;
		}
		else
		{
			dol_print_error($this->db);
			$this->error=$this->db->error();
			return -1;
		}
	}


	/* gestion des contacts d'une facture */

	/**
	 *	Retourne id des contacts clients de facturation
	 *
	 *	@return     array       Liste des id contacts facturation
	 */
	function getIdBillingContact()
	{
		return $this->getIdContact('external','BILLING');
	}

	/**
	 *	Retourne id des contacts clients de livraison
	 *
	 *	@return     array       Liste des id contacts livraison
	 */
	function getIdShippingContact()
	{
		return $this->getIdContact('external','SHIPPING');
	}


	/**
	 *  Initialise an instance with random values.
	 *  Used to build previews or test instances.
	 *	id must be 0 if object instance is a specimen.
	 *
	 *	@param	string		$option		''=Create a specimen invoice with lines, 'nolines'=No lines
	 *  @return	void
	 */
	function initAsSpecimen($option='')
	{
		global $langs;

		$now=dol_now();
		$arraynow=dol_getdate($now);
		$nownotime=dol_mktime(0, 0, 0, $arraynow['mon'], $arraynow['mday'], $arraynow['year']);

        // Load array of products prodids
		$num_prods = 0;
		$prodids = array();
		$sql = "SELECT rowid";
		$sql.= " FROM ".MAIN_DB_PREFIX."product";
		$sql.= " WHERE entity IN (".getEntity('product').")";
		$resql = $this->db->query($sql);
		if ($resql)
		{
			$num_prods = $this->db->num_rows($resql);
			$i = 0;
			while ($i < $num_prods)
			{
				$i++;
				$row = $this->db->fetch_row($resql);
				$prodids[$i] = $row[0];
			}
		}
		//Avoid php warning Warning: mt_rand(): max(0) is smaller than min(1) when no product exists
		if (empty($num_prods)) {
			$num_prods=1;
		}

		// Initialize parameters
		$this->id=0;
		$this->entity = 1;
		$this->ref = 'SPECIMEN';
		$this->specimen=1;
		$this->socid = 1;
		$this->date = $nownotime;
		$this->date_lim_reglement = $nownotime + 3600 * 24 *30;
		$this->cond_reglement_id   = 1;
		$this->cond_reglement_code = 'RECEP';
		$this->date_lim_reglement=$this->calculate_date_lim_reglement();
		$this->mode_reglement_id   = 0;		// Not forced to show payment mode CHQ + VIR
		$this->mode_reglement_code = '';	// Not forced to show payment mode CHQ + VIR
		$this->note_public='This is a comment (public)';
		$this->note_private='This is a comment (private)';
		$this->note='This is a comment (private)';
		$this->fk_incoterms=0;
		$this->location_incoterms='';

		if (empty($option) || $option != 'nolines')
		{
			// Lines
			$nbp = 5;
			$xnbp = 0;
			while ($xnbp < $nbp)
			{
				$line=new FactureLigne($this->db);
				$line->desc=$langs->trans("Description")." ".$xnbp;
				$line->qty=1;
				$line->subprice=100;
				$line->tva_tx=19.6;
				$line->localtax1_tx=0;
				$line->localtax2_tx=0;
				$line->remise_percent=0;
				if ($xnbp == 1)        // Qty is negative (product line)
				{
					$prodid = mt_rand(1, $num_prods);
					$line->fk_product=$prodids[$prodid];
					$line->qty=-1;
					$line->total_ht=-100;
					$line->total_ttc=-119.6;
					$line->total_tva=-19.6;
					$line->multicurrency_total_ht=-200;
					$line->multicurrency_total_ttc=-239.2;
					$line->multicurrency_total_tva=-39.2;
				}
				else if ($xnbp == 2)    // UP is negative (free line)
				{
					$line->subprice=-100;
					$line->total_ht=-100;
					$line->total_ttc=-119.6;
					$line->total_tva=-19.6;
					$line->remise_percent=0;
					$line->multicurrency_total_ht=-200;
					$line->multicurrency_total_ttc=-239.2;
					$line->multicurrency_total_tva=-39.2;
				}
				else if ($xnbp == 3)    // Discount is 50% (product line)
				{
					$prodid = mt_rand(1, $num_prods);
					$line->fk_product=$prodids[$prodid];
					$line->total_ht=50;
					$line->total_ttc=59.8;
					$line->total_tva=9.8;
					$line->multicurrency_total_ht=100;
					$line->multicurrency_total_ttc=119.6;
					$line->multicurrency_total_tva=19.6;
					$line->remise_percent=50;
				}
				else    // (product line)
				{
					$prodid = mt_rand(1, $num_prods);
					$line->fk_product=$prodids[$prodid];
					$line->total_ht=100;
					$line->total_ttc=119.6;
					$line->total_tva=19.6;
					$line->multicurrency_total_ht=200;
					$line->multicurrency_total_ttc=239.2;
					$line->multicurrency_total_tva=39.2;
					$line->remise_percent=0;
				}

				$this->lines[$xnbp]=$line;


				$this->total_ht       += $line->total_ht;
				$this->total_tva      += $line->total_tva;
				$this->total_ttc      += $line->total_ttc;

				$this->multicurrency_total_ht       += $line->multicurrency_total_ht;
				$this->multicurrency_total_tva      += $line->multicurrency_total_tva;
				$this->multicurrency_total_ttc      += $line->multicurrency_total_ttc;

				$xnbp++;
			}
			$this->revenuestamp = 0;

			// Add a line "offered"
			$line=new FactureLigne($this->db);
			$line->desc=$langs->trans("Description")." (offered line)";
			$line->qty=1;
			$line->subprice=100;
			$line->tva_tx=19.6;
			$line->localtax1_tx=0;
			$line->localtax2_tx=0;
			$line->remise_percent=100;
			$line->total_ht=0;
			$line->total_ttc=0;    // 90 * 1.196
			$line->total_tva=0;
			$line->multicurrency_total_ht=0;
			$line->multicurrency_total_ttc=0;
			$line->multicurrency_total_tva=0;
			$prodid = mt_rand(1, $num_prods);
			$line->fk_product=$prodids[$prodid];

			$this->lines[$xnbp]=$line;
			$xnbp++;
		}
	}

	/**
	 *      Load indicators for dashboard (this->nbtodo and this->nbtodolate)
	 *
	 *      @return         int     <0 if KO, >0 if OK
	 */
	function load_state_board()
	{
		global $conf, $user;

		$this->nb=array();

		$clause = "WHERE";

		$sql = "SELECT count(f.rowid) as nb";
		$sql.= " FROM ".MAIN_DB_PREFIX."facture as f";
		$sql.= " LEFT JOIN ".MAIN_DB_PREFIX."societe as s ON f.fk_soc = s.rowid";
		if (!$user->rights->societe->client->voir && !$user->societe_id)
		{
			$sql.= " LEFT JOIN ".MAIN_DB_PREFIX."societe_commerciaux as sc ON s.rowid = sc.fk_soc";
			$sql.= " WHERE sc.fk_user = " .$user->id;
			$clause = "AND";
		}
		$sql.= " ".$clause." f.entity = ".$conf->entity;

		$resql=$this->db->query($sql);
		if ($resql)
		{
			while ($obj=$this->db->fetch_object($resql))
			{
				$this->nb["invoices"]=$obj->nb;
			}
            $this->db->free($resql);
			return 1;
		}
		else
		{
			dol_print_error($this->db);
			$this->error=$this->db->error();
			return -1;
		}
	}

	/**
	 * 	Create an array of invoice lines
	 *
	 * 	@return int		>0 if OK, <0 if KO
	 */
	function getLinesArray()
	{
	    return $this->fetch_lines();
	}

	/**
	 *  Create a document onto disk according to template module.
	 *
	 *	@param	string		$modele			Generator to use. Caller must set it to obj->modelpdf or GETPOST('modelpdf') for example.
	 *	@param	Translate	$outputlangs	objet lang a utiliser pour traduction
	 *  @param  int			$hidedetails    Hide details of lines
	 *  @param  int			$hidedesc       Hide description
	 *  @param  int			$hideref        Hide ref
	 *	@return int        					<0 if KO, >0 if OK
	 */
	public function generateDocument($modele, $outputlangs, $hidedetails=0, $hidedesc=0, $hideref=0)
	{
		global $conf,$langs;

		$langs->load("bills");

		if (! dol_strlen($modele)) {

			$modele = 'crabe';

			if ($this->modelpdf) {
				$modele = $this->modelpdf;
			} elseif (! empty($conf->global->FACTURE_ADDON_PDF)) {
				$modele = $conf->global->FACTURE_ADDON_PDF;
			}
		}

		$modelpath = "core/modules/facture/doc/";

		return $this->commonGenerateDocument($modelpath, $modele, $outputlangs, $hidedetails, $hidedesc, $hideref);
	}

	/**
	 * Gets the smallest reference available for a new cycle
	 *
	 * @return int >= 1 if OK, -1 if error
	 */
	function newCycle()
	{
		$sql = 'SELECT max(situation_cycle_ref) FROM ' . MAIN_DB_PREFIX . 'facture as f';
		$sql.= " WHERE f.entity in (".getEntity('facture', 0).")";
		$resql = $this->db->query($sql);
		if ($resql) {
			if ($resql->num_rows > 0)
			{
				$res = $this->db->fetch_array($resql);
				$ref = $res['max(situation_cycle_ref)'];
				$ref++;
			} else {
				$ref = 1;
			}
			$this->db->free($resql);
			return $ref;
		} else {
			$this->error = $this->db->lasterror();
			dol_syslog("Error sql=" . $sql . ", error=" . $this->error, LOG_ERR);
			return -1;
		}
	}

	/**
	 * Checks if the invoice is the first of a cycle
	 *
	 * @return boolean
	 */
	function is_first()
	{
		return ($this->situation_counter == 1);
	}

	/**
	 * Returns an array containing the previous situations as Facture objects
	 *
	 * @return mixed -1 if error, array of previous situations
	 */
	function get_prev_sits()
	{
		global $conf;

		$sql = 'SELECT rowid FROM ' . MAIN_DB_PREFIX . 'facture';
		$sql .= ' where situation_cycle_ref = ' . $this->situation_cycle_ref;
		$sql .= ' and situation_counter < ' . $this->situation_counter;
		$sql .= ' AND entity = '. ($this->entity > 0 ? $this->entity : $conf->entity);
		$resql = $this->db->query($sql);
		$res = array();
		if ($resql && $resql->num_rows > 0) {
			while ($row = $this->db->fetch_object($resql)) {
				$id = $row->rowid;
				$situation = new Facture($this->db);
				$situation->fetch($id);
				$res[] = $situation;
			}
		} else {
			$this->error = $this->db->error();
			dol_syslog("Error sql=" . $sql . ", error=" . $this->error, LOG_ERR);
			return -1;
		}

		return $res;
	}

	/**
	 * Sets the invoice as a final situation
	 *
	 *  @param  	User	$user    	Object user
	 *  @param     	int		$notrigger	1=Does not execute triggers, 0= execute triggers
	 *	@return		int 				<0 if KO, >0 if OK
	 */
	function setFinal(User $user, $notrigger=0)
	{
		$error=0;

		$this->db->begin();

		$this->situation_final = 1;
		$sql = 'UPDATE ' . MAIN_DB_PREFIX . 'facture SET situation_final = ' . $this->situation_final . ' where rowid = ' . $this->id;

		dol_syslog(__METHOD__, LOG_DEBUG);
		$resql=$this->db->query($sql);
		if (!$resql)
		{
			$this->errors[]=$this->db->error();
			$error++;
		}

		if (! $notrigger && empty($error))
		{
			// Call trigger
			$result=$this->call_trigger('BILL_MODIFY',$user);
			if ($result < 0) $error++;
			// End call triggers
		}

		if (! $error)
		{
			$this->db->commit();
			return 1;
		}
		else
		{
			foreach($this->errors as $errmsg)
			{
				dol_syslog(__METHOD__.' Error: '.$errmsg, LOG_ERR);
				$this->error.=($this->error?', '.$errmsg:$errmsg);
			}
			$this->db->rollback();
			return -1*$error;
		}
	}

	/**
	 * Checks if the invoice is the last in its cycle
	 *
	 * @return bool Last of the cycle status
	 *
	 */
	function is_last_in_cycle()
	{
		global $conf;

		if (!empty($this->situation_cycle_ref)) {
			// No point in testing anything if we're not inside a cycle
			$sql = 'SELECT max(situation_counter) FROM ' . MAIN_DB_PREFIX . 'facture WHERE situation_cycle_ref = ' . $this->situation_cycle_ref . ' AND entity = ' . ($this->entity > 0 ? $this->entity : $conf->entity);
			$resql = $this->db->query($sql);

			if ($resql && $resql->num_rows > 0) {
				$res = $this->db->fetch_array($resql);
				$last = $res['max(situation_counter)'];
				return ($last == $this->situation_counter);
			} else {
				$this->error = $this->db->lasterror();
				dol_syslog(get_class($this) . "::select Error " . $this->error, LOG_ERR);
				return false;
			}
		} else {
			return true;
		}
	}

	/**
	 * Function used to replace a thirdparty id with another one.
	 *
	 * @param DoliDB $db Database handler
	 * @param int $origin_id Old thirdparty id
	 * @param int $dest_id New thirdparty id
	 * @return bool
	 */
	public static function replaceThirdparty(DoliDB $db, $origin_id, $dest_id)
	{
		$tables = array(
			'facture'
		);

		return CommonObject::commonReplaceThirdparty($db, $origin_id, $dest_id, $tables);
	}

	/**
	 * Is the customer invoice delayed?
	 *
	 * @return bool
	 */
	public function hasDelay()
	{
		global $conf;

		$now = dol_now();

		// Paid invoices have status STATUS_CLOSED
		if ($this->statut != Facture::STATUS_VALIDATED) return false;

		return $this->date_lim_reglement < ($now - $conf->facture->client->warning_delay);
	}
}

/**
 *	Class to manage invoice lines.
 *  Saved into database table llx_facturedet
 */
class FactureLigne extends CommonInvoiceLine
{
    public $element='facturedet';
    public $table_element='facturedet';

	var $oldline;

	//! From llx_facturedet
	//! Id facture
	var $fk_facture;
	//! Id parent line
	var $fk_parent_line;
	/**
	 * @deprecated
	 */
	var $label;
	//! Description ligne
	var $desc;

	var $localtax1_type;	// Local tax 1 type
	var $localtax2_type;	// Local tax 2 type
	var $fk_remise_except;	// Link to line into llx_remise_except
	var $rang = 0;

	var $fk_fournprice;
	var $pa_ht;
	var $marge_tx;
	var $marque_tx;

	var $special_code;	// Liste d'options non cumulabels:
	// 1: frais de port
	// 2: ecotaxe
	// 3: ??

	var $origin;
	var $origin_id;

	var $fk_code_ventilation = 0;

	var $date_start;
	var $date_end;

	// Ne plus utiliser
	//var $price;         	// P.U. HT apres remise % de ligne (exemple 80)
	//var $remise;			// Montant calcule de la remise % sur PU HT (exemple 20)

	// From llx_product
	/**
	 * @deprecated
	 * @see product_ref
	 */
	var $ref;				// Product ref (deprecated)
	var $product_ref;       // Product ref
	/**
	 * @deprecated
	 * @see product_label
	 */
	var $libelle;      		// Product label (deprecated)
	var $product_label;     // Product label
	var $product_desc;  	// Description produit

	var $skip_update_total; // Skip update price total for special lines

	/**
	 * @var int Situation advance percentage
	 */
	public $situation_percent;

	/**
	 * @var int Previous situation line id reference
	 */
	public $fk_prev_id;

	// Multicurrency
	var $fk_multicurrency;
	var $multicurrency_code;
	var $multicurrency_subprice;
	var $multicurrency_total_ht;
	var $multicurrency_total_tva;
	var $multicurrency_total_ttc;

	/**
	 *	Load invoice line from database
	 *
	 *	@param	int		$rowid      id of invoice line to get
	 *	@return	int					<0 if KO, >0 if OK
	 */
	function fetch($rowid)
	{
		$sql = 'SELECT fd.rowid, fd.fk_facture, fd.fk_parent_line, fd.fk_product, fd.product_type, fd.label as custom_label, fd.description, fd.price, fd.qty, fd.vat_src_code, fd.tva_tx,';
		$sql.= ' fd.localtax1_tx, fd. localtax2_tx, fd.remise, fd.remise_percent, fd.fk_remise_except, fd.subprice,';
		$sql.= ' fd.date_start as date_start, fd.date_end as date_end, fd.fk_product_fournisseur_price as fk_fournprice, fd.buy_price_ht as pa_ht,';
		$sql.= ' fd.info_bits, fd.special_code, fd.total_ht, fd.total_tva, fd.total_ttc, fd.total_localtax1, fd.total_localtax2, fd.rang,';
		$sql.= ' fd.fk_code_ventilation,';
		$sql.= ' fd.fk_unit, fd.fk_user_author, fd.fk_user_modif,';
		$sql.= ' fd.situation_percent, fd.fk_prev_id,';
		$sql.= ' fd.multicurrency_subprice,';
		$sql.= ' fd.multicurrency_total_ht,';
		$sql.= ' fd.multicurrency_total_tva,';
		$sql.= ' fd.multicurrency_total_ttc,';
		$sql.= ' p.ref as product_ref, p.label as product_libelle, p.description as product_desc';
		$sql.= ' FROM '.MAIN_DB_PREFIX.'facturedet as fd';
		$sql.= ' LEFT JOIN '.MAIN_DB_PREFIX.'product as p ON fd.fk_product = p.rowid';
		$sql.= ' WHERE fd.rowid = '.$rowid;

		$result = $this->db->query($sql);
		if ($result)
		{
			$objp = $this->db->fetch_object($result);

			$this->rowid				= $objp->rowid;
			$this->fk_facture			= $objp->fk_facture;
			$this->fk_parent_line		= $objp->fk_parent_line;
			$this->label				= $objp->custom_label;
			$this->desc					= $objp->description;
			$this->qty					= $objp->qty;
			$this->subprice				= $objp->subprice;
			$this->vat_src_code  		= $objp->vat_src_code;
			$this->tva_tx				= $objp->tva_tx;
			$this->localtax1_tx			= $objp->localtax1_tx;
			$this->localtax2_tx			= $objp->localtax2_tx;
			$this->remise_percent		= $objp->remise_percent;
			$this->fk_remise_except		= $objp->fk_remise_except;
			$this->fk_product			= $objp->fk_product;
			$this->product_type			= $objp->product_type;
			$this->date_start			= $this->db->jdate($objp->date_start);
			$this->date_end				= $this->db->jdate($objp->date_end);
			$this->info_bits			= $objp->info_bits;
			$this->tva_npr              = ($objp->info_bits & 1 == 1) ? 1 : 0;
			$this->special_code			= $objp->special_code;
			$this->total_ht				= $objp->total_ht;
			$this->total_tva			= $objp->total_tva;
			$this->total_localtax1		= $objp->total_localtax1;
			$this->total_localtax2		= $objp->total_localtax2;
			$this->total_ttc			= $objp->total_ttc;
			$this->fk_code_ventilation	= $objp->fk_code_ventilation;
			$this->rang					= $objp->rang;
			$this->fk_fournprice		= $objp->fk_fournprice;
			$marginInfos				= getMarginInfos($objp->subprice, $objp->remise_percent, $objp->tva_tx, $objp->localtax1_tx, $objp->localtax2_tx, $this->fk_fournprice, $objp->pa_ht);
			$this->pa_ht				= $marginInfos[0];
			$this->marge_tx				= $marginInfos[1];
			$this->marque_tx			= $marginInfos[2];

			$this->ref					= $objp->product_ref;      // deprecated
			$this->product_ref			= $objp->product_ref;
			$this->libelle				= $objp->product_libelle;  // deprecated
			$this->product_label		= $objp->product_libelle;
			$this->product_desc			= $objp->product_desc;
			$this->fk_unit				= $objp->fk_unit;
			$this->fk_user_modif		= $objp->fk_user_modif;
			$this->fk_user_author		= $objp->fk_user_author;

			$this->situation_percent    = $objp->situation_percent;
			$this->fk_prev_id           = $objp->fk_prev_id;

			$this->multicurrency_subprice = $objp->multicurrency_subprice;
			$this->multicurrency_total_ht = $objp->multicurrency_total_ht;
			$this->multicurrency_total_tva= $objp->multicurrency_total_tva;
			$this->multicurrency_total_ttc= $objp->multicurrency_total_ttc;

			$this->db->free($result);

			return 1;
		}
		else
		{
		    $this->error = $this->db->lasterror();
			return -1;
		}
	}

	/**
	 *	Insert line into database
	 *
	 *	@param      int		$notrigger		                 1 no triggers
	 *  @param      int     $noerrorifdiscountalreadylinked  1=Do not make error if lines is linked to a discount and discount already linked to another
	 *	@return		int						                 <0 if KO, >0 if OK
	 */
	function insert($notrigger=0, $noerrorifdiscountalreadylinked=0)
	{
		global $langs,$user,$conf;

		$error=0;

        $pa_ht_isemptystring = (empty($this->pa_ht) && $this->pa_ht == ''); // If true, we can use a default value. If this->pa_ht = '0', we must use '0'.

        dol_syslog(get_class($this)."::insert rang=".$this->rang, LOG_DEBUG);

		// Clean parameters
		$this->desc=trim($this->desc);
		if (empty($this->tva_tx)) $this->tva_tx=0;
		if (empty($this->localtax1_tx)) $this->localtax1_tx=0;
		if (empty($this->localtax2_tx)) $this->localtax2_tx=0;
		if (empty($this->localtax1_type)) $this->localtax1_type=0;
		if (empty($this->localtax2_type)) $this->localtax2_type=0;
		if (empty($this->total_localtax1)) $this->total_localtax1=0;
		if (empty($this->total_localtax2)) $this->total_localtax2=0;
		if (empty($this->rang)) $this->rang=0;
		if (empty($this->remise_percent)) $this->remise_percent=0;
		if (empty($this->info_bits)) $this->info_bits=0;
		if (empty($this->subprice)) $this->subprice=0;
		if (empty($this->special_code)) $this->special_code=0;
		if (empty($this->fk_parent_line)) $this->fk_parent_line=0;
		if (empty($this->fk_prev_id)) $this->fk_prev_id = 'null';
		if (! isset($this->situation_percent) || $this->situation_percent > 100 || (string) $this->situation_percent == '') $this->situation_percent = 100;

		if (empty($this->pa_ht)) $this->pa_ht=0;
		if (empty($this->multicurrency_subprice)) $this->multicurrency_subprice=0;
		if (empty($this->multicurrency_total_ht)) $this->multicurrency_total_ht=0;
		if (empty($this->multicurrency_total_tva)) $this->multicurrency_total_tva=0;
		if (empty($this->multicurrency_total_ttc)) $this->multicurrency_total_ttc=0;

		// if buy price not defined, define buyprice as configured in margin admin
		if ($this->pa_ht == 0 && $pa_ht_isemptystring)
		{
			if (($result = $this->defineBuyPrice($this->subprice, $this->remise_percent, $this->fk_product)) < 0)
			{
				return $result;
			}
			else
			{
				$this->pa_ht = $result;
			}
		}

		// Check parameters
		if ($this->product_type < 0)
		{
			$this->error='ErrorProductTypeMustBe0orMore';
			return -1;
		}
		if (! empty($this->fk_product))
		{
			// Check product exists
			$result=Product::isExistingObject('product', $this->fk_product);
			if ($result <= 0)
			{
				$this->error='ErrorProductIdDoesNotExists';
				return -1;
			}
		}

		$this->db->begin();

		// Insertion dans base de la ligne
		$sql = 'INSERT INTO '.MAIN_DB_PREFIX.'facturedet';
		$sql.= ' (fk_facture, fk_parent_line, label, description, qty,';
		$sql.= ' vat_src_code, tva_tx, localtax1_tx, localtax2_tx, localtax1_type, localtax2_type,';
		$sql.= ' fk_product, product_type, remise_percent, subprice, fk_remise_except,';
		$sql.= ' date_start, date_end, fk_code_ventilation, ';
		$sql.= ' rang, special_code, fk_product_fournisseur_price, buy_price_ht,';
		$sql.= ' info_bits, total_ht, total_tva, total_ttc, total_localtax1, total_localtax2,';
		$sql.= ' situation_percent, fk_prev_id,';
		$sql.= ' fk_unit, fk_user_author, fk_user_modif,';
		$sql.= ' fk_multicurrency, multicurrency_code, multicurrency_subprice, multicurrency_total_ht, multicurrency_total_tva, multicurrency_total_ttc';
		$sql.= ')';
		$sql.= " VALUES (".$this->fk_facture.",";
		$sql.= " ".($this->fk_parent_line>0 ? $this->fk_parent_line:"null").",";
		$sql.= " ".(! empty($this->label)?"'".$this->db->escape($this->label)."'":"null").",";
		$sql.= " '".$this->db->escape($this->desc)."',";
		$sql.= " ".price2num($this->qty).",";
        $sql.= " ".(empty($this->vat_src_code)?"''":"'".$this->db->escape($this->vat_src_code)."'").",";
		$sql.= " ".price2num($this->tva_tx).",";
		$sql.= " ".price2num($this->localtax1_tx).",";
		$sql.= " ".price2num($this->localtax2_tx).",";
		$sql.= " '".$this->db->escape($this->localtax1_type)."',";
		$sql.= " '".$this->db->escape($this->localtax2_type)."',";
		$sql.= ' '.(! empty($this->fk_product)?$this->fk_product:"null").',';
		$sql.= " ".$this->product_type.",";
		$sql.= " ".price2num($this->remise_percent).",";
		$sql.= " ".price2num($this->subprice).",";
		$sql.= ' '.(! empty($this->fk_remise_except)?$this->fk_remise_except:"null").',';
		$sql.= " ".(! empty($this->date_start)?"'".$this->db->idate($this->date_start)."'":"null").",";
		$sql.= " ".(! empty($this->date_end)?"'".$this->db->idate($this->date_end)."'":"null").",";
		$sql.= ' '.$this->fk_code_ventilation.',';
		$sql.= ' '.$this->rang.',';
		$sql.= ' '.$this->special_code.',';
		$sql.= ' '.(! empty($this->fk_fournprice)?$this->fk_fournprice:"null").',';
		$sql.= ' '.price2num($this->pa_ht).',';
		$sql.= " '".$this->db->escape($this->info_bits)."',";
		$sql.= " ".price2num($this->total_ht).",";
		$sql.= " ".price2num($this->total_tva).",";
		$sql.= " ".price2num($this->total_ttc).",";
		$sql.= " ".price2num($this->total_localtax1).",";
		$sql.= " ".price2num($this->total_localtax2);
		$sql.= ", " . $this->situation_percent;
		$sql.= ", " . $this->fk_prev_id;
		$sql.= ", ".(!$this->fk_unit ? 'NULL' : $this->fk_unit);
		$sql.= ", ".$user->id;
		$sql.= ", ".$user->id;
		$sql.= ", ".(int) $this->fk_multicurrency;
		$sql.= ", '".$this->db->escape($this->multicurrency_code)."'";
		$sql.= ", ".price2num($this->multicurrency_subprice);
		$sql.= ", ".price2num($this->multicurrency_total_ht);
		$sql.= ", ".price2num($this->multicurrency_total_tva);
		$sql.= ", ".price2num($this->multicurrency_total_ttc);
		$sql.= ')';

		dol_syslog(get_class($this)."::insert", LOG_DEBUG);
		$resql=$this->db->query($sql);
		if ($resql)
		{
			$this->rowid=$this->db->last_insert_id(MAIN_DB_PREFIX.'facturedet');

            if (empty($conf->global->MAIN_EXTRAFIELDS_DISABLED)) // For avoid conflicts if trigger used
            {
            	$this->id=$this->rowid;
            	$result=$this->insertExtraFields();
            	if ($result < 0)
            	{
            		$error++;
            	}
            }

			// Si fk_remise_except defini, on lie la remise a la facture
			// ce qui la flague comme "consommee".
			if ($this->fk_remise_except)
			{
				$discount=new DiscountAbsolute($this->db);
				$result=$discount->fetch($this->fk_remise_except);
				if ($result >= 0)
				{
					// Check if discount was found
					if ($result > 0)
					{
					    // Check if discount not already affected to another invoice
						if ($discount->fk_facture_line > 0)
						{
						    if (empty($noerrorifdiscountalreadylinked))
						    {
    							$this->error=$langs->trans("ErrorDiscountAlreadyUsed",$discount->id);
    							dol_syslog(get_class($this)."::insert Error ".$this->error, LOG_ERR);
    							$this->db->rollback();
    							return -3;
						    }
						}
						else
						{
							$result=$discount->link_to_invoice($this->rowid,0);
							if ($result < 0)
							{
								$this->error=$discount->error;
								dol_syslog(get_class($this)."::insert Error ".$this->error, LOG_ERR);
								$this->db->rollback();
								return -3;
							}
						}
					}
					else
					{
						$this->error=$langs->trans("ErrorADiscountThatHasBeenRemovedIsIncluded");
						dol_syslog(get_class($this)."::insert Error ".$this->error, LOG_ERR);
						$this->db->rollback();
						return -3;
					}
				}
				else
				{
					$this->error=$discount->error;
					dol_syslog(get_class($this)."::insert Error ".$this->error, LOG_ERR);
					$this->db->rollback();
					return -3;
				}
			}

			if (! $notrigger)
			{
                // Call trigger
                $result=$this->call_trigger('LINEBILL_INSERT',$user);
                if ($result < 0)
                {
					$this->db->rollback();
					return -2;
				}
                // End call triggers
			}

			$this->db->commit();
			return $this->rowid;

		}
		else
		{
			$this->error=$this->db->error();
			$this->db->rollback();
			return -2;
		}
	}

	/**
	 *	Update line into database
	 *
	 *	@param		User	$user		User object
	 *	@param		int		$notrigger	Disable triggers
	 *	@return		int					<0 if KO, >0 if OK
	 */
	function update($user='',$notrigger=0)
	{
		global $user,$conf;

		$error=0;

		$pa_ht_isemptystring = (empty($this->pa_ht) && $this->pa_ht == ''); // If true, we can use a default value. If this->pa_ht = '0', we must use '0'.

		// Clean parameters
		$this->desc=trim($this->desc);
		if (empty($this->tva_tx)) $this->tva_tx=0;
		if (empty($this->localtax1_tx)) $this->localtax1_tx=0;
		if (empty($this->localtax2_tx)) $this->localtax2_tx=0;
		if (empty($this->localtax1_type)) $this->localtax1_type=0;
		if (empty($this->localtax2_type)) $this->localtax2_type=0;
		if (empty($this->total_localtax1)) $this->total_localtax1=0;
		if (empty($this->total_localtax2)) $this->total_localtax2=0;
		if (empty($this->remise_percent)) $this->remise_percent=0;
		if (empty($this->info_bits)) $this->info_bits=0;
		if (empty($this->special_code)) $this->special_code=0;
		if (empty($this->product_type)) $this->product_type=0;
		if (empty($this->fk_parent_line)) $this->fk_parent_line=0;
		if (! isset($this->situation_percent) || $this->situation_percent > 100 || (string) $this->situation_percent == '') $this->situation_percent = 100;
		if (empty($this->pa_ht)) $this->pa_ht=0;

		if (empty($this->multicurrency_subprice)) $this->multicurrency_subprice=0;
		if (empty($this->multicurrency_total_ht)) $this->multicurrency_total_ht=0;
		if (empty($this->multicurrency_total_tva)) $this->multicurrency_total_tva=0;
		if (empty($this->multicurrency_total_ttc)) $this->multicurrency_total_ttc=0;

		// Check parameters
		if ($this->product_type < 0) return -1;

		// if buy price not defined, define buyprice as configured in margin admin
		if ($this->pa_ht == 0 && $pa_ht_isemptystring)
		{
			if (($result = $this->defineBuyPrice($this->subprice, $this->remise_percent, $this->fk_product)) < 0)
			{
				return $result;
			}
			else
			{
				$this->pa_ht = $result;
			}
		}

		$this->db->begin();

        // Mise a jour ligne en base
        $sql = "UPDATE ".MAIN_DB_PREFIX."facturedet SET";
        $sql.= " description='".$this->db->escape($this->desc)."'";
        $sql.= ", label=".(! empty($this->label)?"'".$this->db->escape($this->label)."'":"null");
        $sql.= ", subprice=".price2num($this->subprice)."";
        $sql.= ", remise_percent=".price2num($this->remise_percent)."";
        if ($this->fk_remise_except) $sql.= ", fk_remise_except=".$this->fk_remise_except;
        else $sql.= ", fk_remise_except=null";
		$sql.= ", vat_src_code = '".(empty($this->vat_src_code)?'':$this->db->escape($this->vat_src_code))."'";
        $sql.= ", tva_tx=".price2num($this->tva_tx)."";
        $sql.= ", localtax1_tx=".price2num($this->localtax1_tx)."";
        $sql.= ", localtax2_tx=".price2num($this->localtax2_tx)."";
		$sql.= ", localtax1_type='".$this->db->escape($this->localtax1_type)."'";
		$sql.= ", localtax2_type='".$this->db->escape($this->localtax2_type)."'";
        $sql.= ", qty=".price2num($this->qty);
        $sql.= ", date_start=".(! empty($this->date_start)?"'".$this->db->idate($this->date_start)."'":"null");
        $sql.= ", date_end=".(! empty($this->date_end)?"'".$this->db->idate($this->date_end)."'":"null");
        $sql.= ", product_type=".$this->product_type;
        $sql.= ", info_bits='".$this->db->escape($this->info_bits)."'";
        $sql.= ", special_code='".$this->db->escape($this->special_code)."'";
        if (empty($this->skip_update_total))
        {
        	$sql.= ", total_ht=".price2num($this->total_ht)."";
        	$sql.= ", total_tva=".price2num($this->total_tva)."";
        	$sql.= ", total_ttc=".price2num($this->total_ttc)."";
        	$sql.= ", total_localtax1=".price2num($this->total_localtax1)."";
        	$sql.= ", total_localtax2=".price2num($this->total_localtax2)."";
        }
		$sql.= ", fk_product_fournisseur_price=".(! empty($this->fk_fournprice)?"'".$this->db->escape($this->fk_fournprice)."'":"null");
		$sql.= ", buy_price_ht='".price2num($this->pa_ht)."'";
		$sql.= ", fk_parent_line=".($this->fk_parent_line>0?$this->fk_parent_line:"null");
		if (! empty($this->rang)) $sql.= ", rang=".$this->rang;
		$sql.= ", situation_percent=" . $this->situation_percent;
		$sql.= ", fk_unit=".(!$this->fk_unit ? 'NULL' : $this->fk_unit);
		$sql.= ", fk_user_modif =".$user->id;

		// Multicurrency
		$sql.= ", multicurrency_subprice=".price2num($this->multicurrency_subprice)."";
        $sql.= ", multicurrency_total_ht=".price2num($this->multicurrency_total_ht)."";
        $sql.= ", multicurrency_total_tva=".price2num($this->multicurrency_total_tva)."";
        $sql.= ", multicurrency_total_ttc=".price2num($this->multicurrency_total_ttc)."";

		$sql.= " WHERE rowid = ".$this->rowid;

		dol_syslog(get_class($this)."::update", LOG_DEBUG);
		$resql=$this->db->query($sql);
		if ($resql)
		{
        	if (empty($conf->global->MAIN_EXTRAFIELDS_DISABLED)) // For avoid conflicts if trigger used
        	{
        		$this->id=$this->rowid;
        		$result=$this->insertExtraFields();
        		if ($result < 0)
        		{
        			$error++;
        		}
        	}

			if (! $notrigger)
			{
                // Call trigger
                $result=$this->call_trigger('LINEBILL_UPDATE',$user);
                if ($result < 0)
 				{
					$this->db->rollback();
					return -2;
				}
                // End call triggers
			}
			$this->db->commit();
			return 1;
		}
		else
		{
			$this->error=$this->db->error();
			$this->db->rollback();
			return -2;
		}
	}

	/**
	 * 	Delete line in database
	 *  TODO Add param User $user and notrigger (see skeleton)
     *
	 *	@return	    int		           <0 if KO, >0 if OK
	 */
	function delete()
	{
		global $user;

		$this->db->begin();

		// Call trigger
		$result=$this->call_trigger('LINEBILL_DELETE',$user);
		if ($result < 0)
		{
			$this->db->rollback();
			return -1;
		}
		// End call triggers


		$sql = "DELETE FROM ".MAIN_DB_PREFIX."facturedet WHERE rowid = ".$this->rowid;
		dol_syslog(get_class($this)."::delete", LOG_DEBUG);
		if ($this->db->query($sql) )
		{
			$this->db->commit();
			return 1;
		}
		else
		{
			$this->error=$this->db->error()." sql=".$sql;
			$this->db->rollback();
			return -1;
		}
	}

	/**
	 *  Mise a jour en base des champs total_xxx de ligne de facture
	 *
	 *	@return		int		<0 if KO, >0 if OK
	 */
	function update_total()
	{
		$this->db->begin();
		dol_syslog(get_class($this)."::update_total", LOG_DEBUG);

		// Clean parameters
		if (empty($this->total_localtax1)) $this->total_localtax1=0;
		if (empty($this->total_localtax2)) $this->total_localtax2=0;

		// Mise a jour ligne en base
		$sql = "UPDATE ".MAIN_DB_PREFIX."facturedet SET";
		$sql.= " total_ht=".price2num($this->total_ht)."";
		$sql.= ",total_tva=".price2num($this->total_tva)."";
		$sql.= ",total_localtax1=".price2num($this->total_localtax1)."";
		$sql.= ",total_localtax2=".price2num($this->total_localtax2)."";
		$sql.= ",total_ttc=".price2num($this->total_ttc)."";
		$sql.= " WHERE rowid = ".$this->rowid;

		dol_syslog(get_class($this)."::update_total", LOG_DEBUG);

		$resql=$this->db->query($sql);
		if ($resql)
		{
			$this->db->commit();
			return 1;
		}
		else
		{
			$this->error=$this->db->error();
			$this->db->rollback();
			return -2;
		}
	}

	/**
	 * Returns situation_percent of the previous line.
	 * Warning: If invoice is a replacement invoice, this->fk_prev_id is id of the replaced line.
	 *
	 * @param  int     $invoiceid      Invoice id
	 * @return int                     >= 0
	 */
	function get_prev_progress($invoiceid)
	{
		if (is_null($this->fk_prev_id) || empty($this->fk_prev_id) || $this->fk_prev_id == "") {
			return 0;
		} else {
		    // If invoice is a not a situation invoice, this->fk_prev_id is used for something else
            $tmpinvoice=new Facture($this->db);
            $tmpinvoice->fetch($invoiceid);
            if ($tmpinvoice->type != Facture::TYPE_SITUATION) return 0;

			$sql = 'SELECT situation_percent FROM ' . MAIN_DB_PREFIX . 'facturedet WHERE rowid=' . $this->fk_prev_id;
			$resql = $this->db->query($sql);
			if ($resql && $resql->num_rows > 0) {
				$res = $this->db->fetch_array($resql);
				return $res['situation_percent'];
			} else {
				$this->error = $this->db->error();
				dol_syslog(get_class($this) . "::select Error " . $this->error, LOG_ERR);
				$this->db->rollback();
				return -1;
			}
		}
	}
}<|MERGE_RESOLUTION|>--- conflicted
+++ resolved
@@ -3214,65 +3214,6 @@
 		}
 	}
 
-<<<<<<< HEAD
-	/**
-	 *  Return list of payments
-	 *
-	 *	@param		string	$filtertype		1 to filter on type of payment == 'PRE'
-	 *  @return     array					Array with list of payments
-	 */
-	function getListOfPayments($filtertype='')
-	{
-		$retarray=array();
-
-		$table='paiement_facture';
-		$table2='paiement';
-		$field='fk_facture';
-		$field2='fk_paiement';
-		$sharedentity='facture';
-		if ($this->element == 'facture_fourn' || $this->element == 'invoice_supplier')
-		{
-			$table='paiementfourn_facturefourn';
-			$table2='paiementfourn';
-			$field='fk_facturefourn';
-			$field2='fk_paiementfourn';
-			$sharedentity='facture_fourn';
-		}
-
-		$sql = 'SELECT p.ref, pf.amount, pf.multicurrency_amount, p.fk_paiement, p.datep, p.num_paiement as num, t.code';
-		$sql.= ' FROM '.MAIN_DB_PREFIX.$table.' as pf, '.MAIN_DB_PREFIX.$table2.' as p, '.MAIN_DB_PREFIX.'c_paiement as t';
-		$sql.= ' WHERE pf.'.$field.' = '.$this->id;
-		$sql.= ' AND pf.'.$field2.' = p.rowid';
-		$sql.= ' AND p.fk_paiement = t.id';
-		$sql.= ' AND p.entity IN (' . getEntity($sharedentity).')';
-		if ($filtertype) $sql.=" AND t.code='PRE'";
-
-		dol_syslog(get_class($this)."::getListOfPayments", LOG_DEBUG);
-		$resql=$this->db->query($sql);
-		if ($resql)
-		{
-			$num = $this->db->num_rows($resql);
-			$i=0;
-			while ($i < $num)
-			{
-				$obj = $this->db->fetch_object($resql);
-				$retarray[]=array('amount'=>$obj->amount,'type'=>$obj->code, 'date'=>$obj->datep, 'num'=>$obj->num, 'ref'=>$obj->ref);
-				$i++;
-			}
-			$this->db->free($resql);
-			return $retarray;
-		}
-		else
-		{
-			$this->error=$this->db->lasterror();
-			dol_print_error($this->db);
-			return array();
-		}
-	}
-
-=======
->>>>>>> 75cbc466
-
 	/**
 	 *      Return next reference of customer invoice not already used (or last reference)
 	 *      according to numbering module defined into constant FACTURE_ADDON
