--- conflicted
+++ resolved
@@ -1,25 +1,4 @@
 <?php
-<<<<<<< HEAD
-/* Copyright (C) 2002-2007 Rodolphe Quiedeville  <rodolphe@quiedeville.org>
- * Copyright (C) 2004-2013 Laurent Destailleur   <eldy@users.sourceforge.net>
- * Copyright (C) 2004      Sebastien Di Cintio   <sdicintio@ressource-toi.org>
- * Copyright (C) 2004      Benoit Mortier        <benoit.mortier@opensides.be>
- * Copyright (C) 2005      Marc Barilley / Ocebo <marc@ocebo.com>
- * Copyright (C) 2005-2014 Regis Houssin         <regis.houssin@inodbox.com>
- * Copyright (C) 2006      Andre Cianfarani      <acianfa@free.fr>
- * Copyright (C) 2007      Franky Van Liedekerke <franky.van.liedekerke@telenet.be>
- * Copyright (C) 2010-2020 Juanjo Menent         <jmenent@2byte.es>
- * Copyright (C) 2012-2014 Christophe Battarel   <christophe.battarel@altairis.fr>
- * Copyright (C) 2012-2015 Marcos García         <marcosgdf@gmail.com>
- * Copyright (C) 2012      Cédric Salvador       <csalvador@gpcsolutions.fr>
- * Copyright (C) 2012-2014 Raphaël Doursenaud    <rdoursenaud@gpcsolutions.fr>
- * Copyright (C) 2013      Cedric Gross          <c.gross@kreiz-it.fr>
- * Copyright (C) 2013      Florian Henry         <florian.henry@open-concept.pro>
- * Copyright (C) 2016      Ferran Marcet         <fmarcet@2byte.es>
- * Copyright (C) 2018      Alexandre Spangaro    <aspangaro@open-dsi.fr>
- * Copyright (C) 2018      Nicolas ZABOURI        <info@inovea-conseil.com>
- * Copyright (C) 2022      Gauthier VERDOL       <gauthier.verdol@atm-consulting.fr>
-=======
 /* Copyright (C) 2002-2007  Rodolphe Quiedeville    <rodolphe@quiedeville.org>
  * Copyright (C) 2004-2013  Laurent Destailleur     <eldy@users.sourceforge.net>
  * Copyright (C) 2004       Sebastien Di Cintio     <sdicintio@ressource-toi.org>
@@ -39,7 +18,7 @@
  * Copyright (C) 2018       Alexandre Spangaro		<aspangaro@open-dsi.fr>
  * Copyright (C) 2018       Nicolas ZABOURI         <info@inovea-conseil.com>
  * Copyright (C) 2022       Sylvain Legrand         <contact@infras.fr>
->>>>>>> 66f21fc1
+ * Copyright (C) 2022      	Gauthier VERDOL       	<gauthier.verdol@atm-consulting.fr>
  *
  * This program is free software; you can redistribute it and/or modify
  * it under the terms of the GNU General Public License as published by
