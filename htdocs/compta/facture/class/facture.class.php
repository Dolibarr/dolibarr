<?php
/* Copyright (C) 2002-2007  Rodolphe Quiedeville    <rodolphe@quiedeville.org>
 * Copyright (C) 2004-2013  Laurent Destailleur     <eldy@users.sourceforge.net>
 * Copyright (C) 2004       Sebastien Di Cintio     <sdicintio@ressource-toi.org>
 * Copyright (C) 2004       Benoit Mortier          <benoit.mortier@opensides.be>
 * Copyright (C) 2005       Marc Barilley / Ocebo   <marc@ocebo.com>
 * Copyright (C) 2005-2014  Regis Houssin           <regis.houssin@inodbox.com>
 * Copyright (C) 2006       Andre Cianfarani        <acianfa@free.fr>
 * Copyright (C) 2007       Franky Van Liedekerke   <franky.van.liedekerke@telenet.be>
 * Copyright (C) 2010-2020  Juanjo Menent           <jmenent@2byte.es>
 * Copyright (C) 2012-2014  Christophe Battarel     <christophe.battarel@altairis.fr>
 * Copyright (C) 2012-2015  Marcos García           <marcosgdf@gmail.com>
 * Copyright (C) 2012       Cédric Salvador         <csalvador@gpcsolutions.fr>
 * Copyright (C) 2012-2014  Raphaël Doursenaud      <rdoursenaud@gpcsolutions.fr>
 * Copyright (C) 2013       Cedric Gross            <c.gross@kreiz-it.fr>
 * Copyright (C) 2013       Florian Henry           <florian.henry@open-concept.pro>
 * Copyright (C) 2016-2022  Ferran Marcet           <fmarcet@2byte.es>
 * Copyright (C) 2018-2022  Alexandre Spangaro		<aspangaro@open-dsi.fr>
 * Copyright (C) 2018       Nicolas ZABOURI         <info@inovea-conseil.com>
 * Copyright (C) 2022       Sylvain Legrand         <contact@infras.fr>
 * Copyright (C) 2022      	Gauthier VERDOL       	<gauthier.verdol@atm-consulting.fr>
 *
 * This program is free software; you can redistribute it and/or modify
 * it under the terms of the GNU General Public License as published by
 * the Free Software Foundation; either version 3 of the License, or
 * (at your option) any later version.
 *
 * This program is distributed in the hope that it will be useful,
 * but WITHOUT ANY WARRANTY; without even the implied warranty of
 * MERCHANTABILITY or FITNESS FOR A PARTICULAR PURPOSE.  See the
 * GNU General Public License for more details.
 *
 * You should have received a copy of the GNU General Public License
 * along with this program. If not, see <https://www.gnu.org/licenses/>.
 */

/**
 *	\file       htdocs/compta/facture/class/facture.class.php
 *	\ingroup    facture
 *	\brief      File of class to manage invoices
 */

include_once DOL_DOCUMENT_ROOT.'/core/class/commoninvoice.class.php';
require_once DOL_DOCUMENT_ROOT.'/core/class/commonobjectline.class.php';
require_once DOL_DOCUMENT_ROOT.'/product/class/product.class.php';
require_once DOL_DOCUMENT_ROOT.'/societe/class/client.class.php';
require_once DOL_DOCUMENT_ROOT.'/margin/lib/margins.lib.php';
require_once DOL_DOCUMENT_ROOT.'/multicurrency/class/multicurrency.class.php';

if (isModEnabled('accounting')) {
	require_once DOL_DOCUMENT_ROOT.'/core/class/html.formaccounting.class.php';
}
if (isModEnabled('accounting')) {
	require_once DOL_DOCUMENT_ROOT.'/accountancy/class/accountingaccount.class.php';
}

/**
 *	Class to manage invoices
 */
class Facture extends CommonInvoice
{
	/**
	 * @var string ID to identify managed object
	 */
	public $element = 'facture';

	/**
	 * @var string Name of table without prefix where object is stored
	 */
	public $table_element = 'facture';

	/**
	 * @var string    Name of subtable line
	 */
	public $table_element_line = 'facturedet';

	/**
	 * @var string Fieldname with ID of parent key if this field has a parent
	 */
	public $fk_element = 'fk_facture';

	/**
	 * @var string String with name of icon for myobject.
	 */
	public $picto = 'bill';

	/**
	 * 0=No test on entity, 1=Test with field entity, 2=Test with link by societe
	 * @var int
	 */
	public $ismultientitymanaged = 1;

	/**
	 * 0=Default, 1=View may be restricted to sales representative only if no permission to see all or to company of external user if external user
	 * @var integer
	 */
	public $restrictiononfksoc = 1;

	/**
	 * {@inheritdoc}
	 */
	protected $table_ref_field = 'ref';

	/**
	 * @var int 1 if status is draft
	 * @deprecated
	 */
	public $brouillon;

	/**
	 * @var int thirdparty ID
	 */
	public $socid;

	public $author;

	/**
	 * @var int ID
	 */
	public $fk_user_author;

	/**
	 * @var int ID
	 */
	public $fk_user_valid;

	/**
	 * @var int ID
	 */
	public $fk_user_modif;


	public $date; // Date invoice
	public $datem;

	/**
	 * @var int	Date expected for delivery
	 * @deprecated
	 * @see delivery_date
	 */
	public $date_livraison;

	/**
	 * @var int	Date expected for delivery
	 */
	public $delivery_date; // Date expected of shipment (date starting shipment, not the reception that occurs some days after)

	/**
	 * @var string customer ref
	 * @deprecated
	 * @see ref_customer
	 */
	public $ref_client;

	/**
	 * @var string customer ref
	 */
	public $ref_customer;

	/**
	 * @var int Ref Int
	 * @deprecated
	 */
	public $ref_int;

	//Check constants for types
	public $type = self::TYPE_STANDARD;

	// Warning: Do not set default value into property defintion. it must stay null.
	// For example to avoid to have substition done when object is generic and not yet defined.
	public $remise_absolue;
	public $remise_percent;
	public $total_ht;
	public $total_tva;
	public $total_localtax1;
	public $total_localtax2;
	public $total_ttc;
	public $revenuestamp;

	/**
	 * ! Closing after partial payment: discount_vat, badcustomer or badsupplier, bankcharge, other
	 * ! Closing when no payment: replaced, abandoned
	 * @var string Close code
	 */
	public $close_code;

	/**
	 * ! Comment if paid without full payment
	 * @var string Close note
	 */
	public $close_note;

	/**
	 * 1 if invoice paid COMPLETELY, 0 otherwise (do not use it anymore, use statut and close_code)
	 */
	public $paye;

	//! key of module source when invoice generated from a dedicated module ('cashdesk', 'takepos', ...)
	public $module_source;
	//! key of pos source ('0', '1', ...)
	public $pos_source;
	//! id of template invoice when generated from a template invoice
	public $fk_fac_rec_source;
	//! id of source invoice if replacement invoice or credit note
	public $fk_facture_source;
	public $linked_objects = array();

	public $date_lim_reglement;
	public $cond_reglement_code; // Code in llx_c_paiement
	public $mode_reglement_code; // Code in llx_c_paiement

	/**
	 * @var int ID Field to store bank id to use when payment mode is withdraw
	 */
	public $fk_bank;

	/**
	 * @var FactureLigne[]
	 */
	public $lines = array();

	public $line;
	public $extraparams = array();

	public $fac_rec;

	public $date_pointoftax;

	// Multicurrency
	/**
	 * @var int ID
	 */
	public $fk_multicurrency;

	public $multicurrency_code;
	public $multicurrency_tx;
	public $multicurrency_total_ht;
	public $multicurrency_total_tva;
	public $multicurrency_total_ttc;

	/**
	 * @var int Situation cycle reference number
	 */
	public $situation_cycle_ref;

	/**
	 * @var int Situation counter inside the cycle
	 */
	public $situation_counter;

	/**
	 * @var int Final situation flag
	 */
	public $situation_final;

	/**
	 * @var array Table of previous situations
	 */
	public $tab_previous_situation_invoice = array();

	/**
	 * @var array Table of next situations
	 */
	public $tab_next_situation_invoice = array();

	public $oldcopy;

	/**
	 * @var double percentage of retainage
	 */
	public $retained_warranty;

	/**
	 * @var int timestamp of date limit of retainage
	 */
	public $retained_warranty_date_limit;

	/**
	 * @var int Code in llx_c_paiement
	 */
	public $retained_warranty_fk_cond_reglement;


	/**
	 *  'type' if the field format ('integer', 'integer:ObjectClass:PathToClass[:AddCreateButtonOrNot[:Filter]]', 'varchar(x)', 'double(24,8)', 'real', 'price', 'text', 'html', 'date', 'datetime', 'timestamp', 'duration', 'mail', 'phone', 'url', 'password')
	 *         Note: Filter can be a string like "(t.ref:like:'SO-%') or (t.date_creation:<:'20160101') or (t.nature:is:NULL)"
	 *  'label' the translation key.
	 *  'enabled' is a condition when the field must be managed.
	 *  'position' is the sort order of field.
	 *  'notnull' is set to 1 if not null in database. Set to -1 if we must set data to null if empty ('' or 0).
	 *  'visible' says if field is visible in list (Examples: 0=Not visible, 1=Visible on list and create/update/view forms, 2=Visible on list only, 3=Visible on create/update/view form only (not list), 4=Visible on list and update/view form only (not create). 5=Visible on list and view only (not create/not update). Using a negative value means field is not shown by default on list but can be selected for viewing)
	 *  'noteditable' says if field is not editable (1 or 0)
	 *  'default' is a default value for creation (can still be overwrote by the Setup of Default Values if field is editable in creation form). Note: If default is set to '(PROV)' and field is 'ref', the default value will be set to '(PROVid)' where id is rowid when a new record is created.
	 *  'index' if we want an index in database.
	 *  'foreignkey'=>'tablename.field' if the field is a foreign key (it is recommanded to name the field fk_...).
	 *  'searchall' is 1 if we want to search in this field when making a search from the quick search button.
	 *  'isameasure' must be set to 1 if you want to have a total on list for this field. Field type must be summable like integer or double(24,8).
	 *  'css' is the CSS style to use on field. For example: 'maxwidth200'
	 *  'help' is a string visible as a tooltip on field
	 *  'showoncombobox' if value of the field must be visible into the label of the combobox that list record
	 *  'disabled' is 1 if we want to have the field locked by a 'disabled' attribute. In most cases, this is never set into the definition of $fields into class, but is set dynamically by some part of code.
	 *  'arrayofkeyval' to set list of value if type is a list of predefined values. For example: array("0"=>"Draft","1"=>"Active","-1"=>"Cancel")
	 *  'comment' is not used. You can store here any text of your choice. It is not used by application.
	 *
	 *  Note: To have value dynamic, you can set value to 0 in definition and edit the value on the fly into the constructor.
	 */

	// BEGIN MODULEBUILDER PROPERTIES
	/**
	 * @var array  Array with all fields and their property. Do not use it as a static var. It may be modified by constructor.
	 */
	public $fields = array(
		'rowid' =>array('type'=>'integer', 'label'=>'TechnicalID', 'enabled'=>1, 'visible'=>-1, 'notnull'=>1, 'position'=>1),
		'ref' =>array('type'=>'varchar(30)', 'label'=>'Ref', 'enabled'=>1, 'visible'=>1, 'notnull'=>1, 'showoncombobox'=>1, 'position'=>5),
		'entity' =>array('type'=>'integer', 'label'=>'Entity', 'default'=>1, 'enabled'=>1, 'visible'=>-2, 'notnull'=>1, 'position'=>20, 'index'=>1),
		'ref_client' =>array('type'=>'varchar(255)', 'label'=>'RefCustomer', 'enabled'=>1, 'visible'=>-1, 'position'=>10),
		'ref_ext' =>array('type'=>'varchar(255)', 'label'=>'Ref ext', 'enabled'=>1, 'visible'=>0, 'position'=>12),
		//'ref_int' =>array('type'=>'varchar(255)', 'label'=>'Ref int', 'enabled'=>1, 'visible'=>0, 'position'=>30), // deprecated
		'type' =>array('type'=>'smallint(6)', 'label'=>'Type', 'enabled'=>1, 'visible'=>-1, 'notnull'=>1, 'position'=>15),
		//'increment' =>array('type'=>'varchar(10)', 'label'=>'Increment', 'enabled'=>1, 'visible'=>-1, 'position'=>45),
		'fk_soc' =>array('type'=>'integer:Societe:societe/class/societe.class.php', 'label'=>'ThirdParty', 'enabled'=>1, 'visible'=>-1, 'notnull'=>1, 'position'=>50),
		'datef' =>array('type'=>'date', 'label'=>'DateInvoice', 'enabled'=>1, 'visible'=>1, 'position'=>20),
		'date_valid' =>array('type'=>'date', 'label'=>'DateValidation', 'enabled'=>1, 'visible'=>-1, 'position'=>22),
		'date_lim_reglement' =>array('type'=>'date', 'label'=>'DateDue', 'enabled'=>1, 'visible'=>1, 'position'=>25),
		'date_closing' =>array('type'=>'datetime', 'label'=>'Date closing', 'enabled'=>1, 'visible'=>-1, 'position'=>30),
		'paye' =>array('type'=>'smallint(6)', 'label'=>'InvoicePaidCompletely', 'enabled'=>1, 'visible'=>-1, 'notnull'=>1, 'position'=>80),
		//'amount' =>array('type'=>'double(24,8)', 'label'=>'Amount', 'enabled'=>1, 'visible'=>-1, 'notnull'=>1, 'position'=>85),
		'remise_percent' =>array('type'=>'double', 'label'=>'RelativeDiscount', 'enabled'=>1, 'visible'=>-1, 'position'=>90),
		'remise_absolue' =>array('type'=>'double', 'label'=>'CustomerRelativeDiscount', 'enabled'=>1, 'visible'=>-1, 'position'=>91),
		//'remise' =>array('type'=>'double', 'label'=>'Remise', 'enabled'=>1, 'visible'=>-1, 'position'=>100),
		'close_code' =>array('type'=>'varchar(16)', 'label'=>'EarlyClosingReason', 'enabled'=>1, 'visible'=>-1, 'position'=>92),
		'close_note' =>array('type'=>'varchar(128)', 'label'=>'EarlyClosingComment', 'enabled'=>1, 'visible'=>-1, 'position'=>93),
		'total_ht' =>array('type'=>'double(24,8)', 'label'=>'AmountHT', 'enabled'=>1, 'visible'=>1, 'position'=>95, 'isameasure'=>1),
		'total_tva' =>array('type'=>'double(24,8)', 'label'=>'AmountVAT', 'enabled'=>1, 'visible'=>-1, 'position'=>100, 'isameasure'=>1),
		'localtax1' =>array('type'=>'double(24,8)', 'label'=>'LT1', 'enabled'=>1, 'visible'=>-1, 'position'=>110, 'isameasure'=>1),
		'localtax2' =>array('type'=>'double(24,8)', 'label'=>'LT2', 'enabled'=>1, 'visible'=>-1, 'position'=>120, 'isameasure'=>1),
		'revenuestamp' =>array('type'=>'double(24,8)', 'label'=>'RevenueStamp', 'enabled'=>1, 'visible'=>-1, 'position'=>115, 'isameasure'=>1),
		'total_ttc' =>array('type'=>'double(24,8)', 'label'=>'AmountTTC', 'enabled'=>1, 'visible'=>1, 'position'=>130, 'isameasure'=>1),
		'fk_user_author' =>array('type'=>'integer:User:user/class/user.class.php', 'label'=>'UserAuthor', 'enabled'=>1, 'visible'=>-1, 'position'=>165),
		'fk_user_modif' =>array('type'=>'integer:User:user/class/user.class.php', 'label'=>'UserModif', 'enabled'=>1, 'visible'=>-2, 'notnull'=>-1, 'position'=>166),
		'fk_user_valid' =>array('type'=>'integer:User:user/class/user.class.php', 'label'=>'UserValidation', 'enabled'=>1, 'visible'=>-1, 'position'=>167),
		'fk_user_closing' =>array('type'=>'integer:User:user/class/user.class.php', 'label'=>'UserClosing', 'enabled'=>1, 'visible'=>-1, 'position'=>168),
		'fk_facture_source' =>array('type'=>'integer', 'label'=>'SourceInvoice', 'enabled'=>1, 'visible'=>-1, 'position'=>170),
		'fk_projet' =>array('type'=>'integer:Project:projet/class/project.class.php:1:fk_statut=1', 'label'=>'Project', 'enabled'=>1, 'visible'=>-1, 'position'=>175),
		'fk_account' =>array('type'=>'integer', 'label'=>'Fk account', 'enabled'=>1, 'visible'=>-1, 'position'=>180),
		'fk_currency' =>array('type'=>'varchar(3)', 'label'=>'CurrencyCode', 'enabled'=>1, 'visible'=>-1, 'position'=>185),
		'fk_cond_reglement' =>array('type'=>'integer', 'label'=>'PaymentTerm', 'enabled'=>1, 'visible'=>-1, 'notnull'=>1, 'position'=>190),
		'fk_mode_reglement' =>array('type'=>'integer', 'label'=>'PaymentMode', 'enabled'=>1, 'visible'=>-1, 'position'=>195),
		'note_private' =>array('type'=>'text', 'label'=>'NotePrivate', 'enabled'=>1, 'visible'=>0, 'position'=>205),
		'note_public' =>array('type'=>'text', 'label'=>'NotePublic', 'enabled'=>1, 'visible'=>0, 'position'=>210),
		'model_pdf' =>array('type'=>'varchar(255)', 'label'=>'Model pdf', 'enabled'=>1, 'visible'=>0, 'position'=>215),
		'extraparams' =>array('type'=>'varchar(255)', 'label'=>'Extraparams', 'enabled'=>1, 'visible'=>-1, 'position'=>225),
		'situation_cycle_ref' =>array('type'=>'smallint(6)', 'label'=>'Situation cycle ref', 'enabled'=>'$conf->global->INVOICE_USE_SITUATION', 'visible'=>-1, 'position'=>230),
		'situation_counter' =>array('type'=>'smallint(6)', 'label'=>'Situation counter', 'enabled'=>'$conf->global->INVOICE_USE_SITUATION', 'visible'=>-1, 'position'=>235),
		'situation_final' =>array('type'=>'smallint(6)', 'label'=>'Situation final', 'enabled'=>'empty($conf->global->INVOICE_USE_SITUATION) ? 0 : 1', 'visible'=>-1, 'position'=>240),
		'retained_warranty' =>array('type'=>'double', 'label'=>'Retained warranty', 'enabled'=>'$conf->global->INVOICE_USE_RETAINED_WARRANTY', 'visible'=>-1, 'position'=>245),
		'retained_warranty_date_limit' =>array('type'=>'date', 'label'=>'Retained warranty date limit', 'enabled'=>'$conf->global->INVOICE_USE_RETAINED_WARRANTY', 'visible'=>-1, 'position'=>250),
		'retained_warranty_fk_cond_reglement' =>array('type'=>'integer', 'label'=>'Retained warranty fk cond reglement', 'enabled'=>'$conf->global->INVOICE_USE_RETAINED_WARRANTY', 'visible'=>-1, 'position'=>255),
		'fk_incoterms' =>array('type'=>'integer', 'label'=>'IncotermCode', 'enabled'=>'$conf->incoterm->enabled', 'visible'=>-1, 'position'=>260),
		'location_incoterms' =>array('type'=>'varchar(255)', 'label'=>'IncotermLabel', 'enabled'=>'$conf->incoterm->enabled', 'visible'=>-1, 'position'=>265),
		'date_pointoftax' =>array('type'=>'date', 'label'=>'DatePointOfTax', 'enabled'=>'$conf->global->INVOICE_POINTOFTAX_DATE', 'visible'=>-1, 'position'=>270),
		'fk_multicurrency' =>array('type'=>'integer', 'label'=>'MulticurrencyID', 'enabled'=>'$conf->multicurrency->enabled', 'visible'=>-1, 'position'=>275),
		'multicurrency_code' =>array('type'=>'varchar(255)', 'label'=>'Currency', 'enabled'=>'$conf->multicurrency->enabled', 'visible'=>-1, 'position'=>280),
		'multicurrency_tx' =>array('type'=>'double(24,8)', 'label'=>'CurrencyRate', 'enabled'=>'$conf->multicurrency->enabled', 'visible'=>-1, 'position'=>285, 'isameasure'=>1),
		'multicurrency_total_ht' =>array('type'=>'double(24,8)', 'label'=>'MulticurrencyAmountHT', 'enabled'=>'$conf->multicurrency->enabled', 'visible'=>-1, 'position'=>290, 'isameasure'=>1),
		'multicurrency_total_tva' =>array('type'=>'double(24,8)', 'label'=>'MulticurrencyAmountVAT', 'enabled'=>'$conf->multicurrency->enabled', 'visible'=>-1, 'position'=>291, 'isameasure'=>1),
		'multicurrency_total_ttc' =>array('type'=>'double(24,8)', 'label'=>'MulticurrencyAmountTTC', 'enabled'=>'$conf->multicurrency->enabled', 'visible'=>-1, 'position'=>292, 'isameasure'=>1),
		'fk_fac_rec_source' =>array('type'=>'integer', 'label'=>'RecurringInvoiceSource', 'enabled'=>1, 'visible'=>-1, 'position'=>305),
		'last_main_doc' =>array('type'=>'varchar(255)', 'label'=>'LastMainDoc', 'enabled'=>1, 'visible'=>-1, 'position'=>310),
		'module_source' =>array('type'=>'varchar(32)', 'label'=>'POSModule', 'enabled'=>1, 'visible'=>-1, 'position'=>315),
		'pos_source' =>array('type'=>'varchar(32)', 'label'=>'POSTerminal', 'enabled'=>1, 'visible'=>-1, 'position'=>320),
		'datec' =>array('type'=>'datetime', 'label'=>'DateCreation', 'enabled'=>1, 'visible'=>-1, 'position'=>500),
		'tms' =>array('type'=>'timestamp', 'label'=>'DateModificationShort', 'enabled'=>1, 'visible'=>-1, 'notnull'=>1, 'position'=>500),
		'import_key' =>array('type'=>'varchar(14)', 'label'=>'ImportId', 'enabled'=>1, 'visible'=>-2, 'position'=>900),
		'fk_statut' =>array('type'=>'smallint(6)', 'label'=>'Status', 'enabled'=>1, 'visible'=>1, 'notnull'=>1, 'position'=>1000, 'arrayofkeyval'=>array(0=>'Draft', 1=>'Validated', 2=>'Paid', 3=>'Abandonned')),
	);
	// END MODULEBUILDER PROPERTIES

	/**
	 * Standard invoice
	 */
	const TYPE_STANDARD = 0;

	/**
	 * Replacement invoice
	 */
	const TYPE_REPLACEMENT = 1;

	/**
	 * Credit note invoice
	 */
	const TYPE_CREDIT_NOTE = 2;

	/**
	 * Deposit invoice
	 */
	const TYPE_DEPOSIT = 3;

	/**
	 * Proforma invoice (should not be used. a proforma is an order)
	 */
	const TYPE_PROFORMA = 4;

	/**
	 * Situation invoice
	 */
	const TYPE_SITUATION = 5;

	/**
	 * Draft status
	 */
	const STATUS_DRAFT = 0;

	/**
	 * Validated (need to be paid)
	 */
	const STATUS_VALIDATED = 1;

	/**
	 * Classified paid.
	 * If paid partially, $this->close_code can be:
	 * - CLOSECODE_DISCOUNTVAT
	 * - CLOSECODE_BADDEBT
	 * If paid completely, this->close_code will be null
	 */
	const STATUS_CLOSED = 2;

	/**
	 * Classified abandoned and no payment done.
	 * $this->close_code can be:
	 * - CLOSECODE_BADDEBT
	 * - CLOSECODE_ABANDONED
	 * - CLOSECODE_REPLACED
	 */
	const STATUS_ABANDONED = 3;

	const CLOSECODE_DISCOUNTVAT = 'discount_vat'; // Abandonned remain - escompte
	const CLOSECODE_BADDEBT = 'badcustomer'; // Abandonned remain - bad customer
	const CLOSECODE_BANKCHARGE = 'bankcharge'; // Abandonned remain - bank charge
	const CLOSECODE_OTHER = 'other'; // Abandonned remain - other

	const CLOSECODE_ABANDONED = 'abandon'; // Abandonned - other
	const CLOSECODE_REPLACED = 'replaced'; // Closed after doing a replacement invoice


	/**
	 * 	Constructor
	 *
	 * 	@param	DoliDB		$db			Database handler
	 */
	public function __construct(DoliDB $db)
	{
		$this->db = $db;
	}

	/**
	 *	Create invoice in database.
	 *  Note: this->ref can be set or empty. If empty, we will use "(PROV999)"
	 *  Note: this->fac_rec must be set to create invoice from a recurring invoice
	 *
	 *	@param	User	$user      		Object user that create
	 *	@param  int		$notrigger		1=Does not execute triggers, 0 otherwise
	 * 	@param	int		$forceduedate	If set, do not recalculate due date from payment condition but force it with value
	 *	@return	int						<0 if KO, >0 if OK
	 */
	public function create(User $user, $notrigger = 0, $forceduedate = 0)
	{
		global $langs, $conf, $mysoc, $hookmanager;
		$error = 0;

		// Clean parameters
		if (empty($this->type)) {
			$this->type = self::TYPE_STANDARD;
		}
		$this->ref_client = trim($this->ref_client);
		$this->note = (isset($this->note) ? trim($this->note) : trim($this->note_private)); // deprecated
		$this->note_private = (isset($this->note_private) ? trim($this->note_private) : trim($this->note_private));
		$this->note_public = trim($this->note_public);
		if (!$this->cond_reglement_id) {
			$this->cond_reglement_id = 0;
		}
		if (!$this->mode_reglement_id) {
			$this->mode_reglement_id = 0;
		}
		$this->brouillon = 1;
		$this->status = self::STATUS_DRAFT;
		$this->statut = self::STATUS_DRAFT;

		if (!empty($this->multicurrency_code)) {
			// Multicurrency (test on $this->multicurrency_tx because we should take the default rate of multicurrency_code only if not using original rate)
			if (empty($this->multicurrency_tx)) {
				// If original rate is not set, we take a default value from date
				list($this->fk_multicurrency, $this->multicurrency_tx) = MultiCurrency::getIdAndTxFromCode($this->db, $this->multicurrency_code, $this->date);
			} else {
				// original rate multicurrency_tx and multicurrency_code are set, we use them
				$this->fk_multicurrency = MultiCurrency::getIdFromCode($this->db, $this->multicurrency_code);
			}
		} else {
			$this->fk_multicurrency = 0;
		}
		if (empty($this->fk_multicurrency)) {
			$this->multicurrency_code = $conf->currency;
			$this->fk_multicurrency = 0;
			$this->multicurrency_tx = 1;
		}

		dol_syslog(get_class($this)."::create user=".$user->id." date=".$this->date);

		// Check parameters
		if (empty($this->date)) {
			$this->error = "Try to create an invoice with an empty parameter (date)";
			dol_syslog(get_class($this)."::create ".$this->error, LOG_ERR);
			return -3;
		}
		$soc = new Societe($this->db);
		$result = $soc->fetch($this->socid);
		if ($result < 0) {
			$this->error = "Failed to fetch company: ".$soc->error;
			dol_syslog(get_class($this)."::create ".$this->error, LOG_ERR);
			return -2;
		}

		$now = dol_now();

		$this->db->begin();

		$originaldatewhen = null;
		$nextdatewhen = null;
		$previousdaynextdatewhen = null;

		// Create invoice from a template recurring invoice
		if ($this->fac_rec > 0) {
			$this->fk_fac_rec_source = $this->fac_rec;

			require_once DOL_DOCUMENT_ROOT.'/compta/facture/class/facture-rec.class.php';
			$_facrec = new FactureRec($this->db);
			$result = $_facrec->fetch($this->fac_rec);
			$result = $_facrec->fetchObjectLinked(null, '', null, '', 'OR', 1, 'sourcetype', 0); // This load $_facrec->linkedObjectsIds

			// Define some dates
			$originaldatewhen = $_facrec->date_when;
			$nextdatewhen = null; $previousdaynextdatewhen = null;
			if ($originaldatewhen) {
				$nextdatewhen = dol_time_plus_duree($originaldatewhen, $_facrec->frequency, $_facrec->unit_frequency);
				$previousdaynextdatewhen = dol_time_plus_duree($nextdatewhen, -1, 'd');
			}

			if (!empty($_facrec->frequency)) {  // Invoice are created on same thirdparty than template when there is a recurrence, but not necessarly when there is no recurrence.
				$this->socid = $_facrec->socid;
			}
			$this->entity            = $_facrec->entity; // Invoice created in same entity than template

			// Fields coming from GUI (priority on template). TODO Value of template should be used as default value on GUI so we can use here always value from GUI
			$this->fk_project        = GETPOST('projectid', 'int') > 0 ? ((int) GETPOST('projectid', 'int')) : $_facrec->fk_project;
			$this->note_public       = GETPOSTISSET('note_public') ? GETPOST('note_public', 'restricthtml') : $_facrec->note_public;
			$this->note_private      = GETPOSTISSET('note_private') ? GETPOST('note_private', 'restricthtml') : $_facrec->note_private;
			$this->model_pdf = GETPOSTISSET('model') ? GETPOST('model', 'alpha') : $_facrec->model_pdf;
			$this->cond_reglement_id = GETPOST('cond_reglement_id', 'int') > 0 ? ((int) GETPOST('cond_reglement_id', 'int')) : $_facrec->cond_reglement_id;
			$this->mode_reglement_id = GETPOST('mode_reglement_id', 'int') > 0 ? ((int) GETPOST('mode_reglement_id', 'int')) : $_facrec->mode_reglement_id;
			$this->fk_account        = GETPOST('fk_account') > 0 ? ((int) GETPOST('fk_account')) : $_facrec->fk_account;

			// Set here to have this defined for substitution into notes, should be recalculated after adding lines to get same result
			$this->total_ht          = $_facrec->total_ht;
			$this->total_ttc         = $_facrec->total_ttc;

			// Fields always coming from template
			$this->remise_absolue    = $_facrec->remise_absolue;
			$this->remise_percent    = $_facrec->remise_percent;
			$this->fk_incoterms = $_facrec->fk_incoterms;
			$this->location_incoterms = $_facrec->location_incoterms;

			// Clean parameters
			if (!$this->type) {
				$this->type = self::TYPE_STANDARD;
			}
			$this->ref_client = trim($this->ref_client);
			$this->note_public = trim($this->note_public);
			$this->note_private = trim($this->note_private);
			$this->note_private = dol_concatdesc($this->note_private, $langs->trans("GeneratedFromRecurringInvoice", $_facrec->ref));

			$this->array_options = $_facrec->array_options;

			if (!$this->mode_reglement_id) {
				$this->mode_reglement_id = 0;
			}
			$this->brouillon = 1;
			$this->status = self::STATUS_DRAFT;
			$this->statut = self::STATUS_DRAFT;

			$this->linked_objects = $_facrec->linkedObjectsIds;
			// We do not add link to template invoice or next invoice will be linked to all generated invoices
			//$this->linked_objects['facturerec'][0] = $this->fac_rec;

			$forceduedate = $this->calculate_date_lim_reglement();

			// For recurring invoices, update date and number of last generation of recurring template invoice, before inserting new invoice
			if ($_facrec->frequency > 0) {
				dol_syslog("This is a recurring invoice so we set date_last_gen and next date_when");
				if (empty($_facrec->date_when)) {
					$_facrec->date_when = $now;
				}
				$next_date = $_facrec->getNextDate(); // Calculate next date
				$result = $_facrec->setValueFrom('date_last_gen', $now, '', null, 'date', '', $user, '');
				//$_facrec->setValueFrom('nb_gen_done', $_facrec->nb_gen_done + 1);		// Not required, +1 already included into setNextDate when second param is 1.
				$result = $_facrec->setNextDate($next_date, 1);
			}

			// Define lang of customer
			$outputlangs = $langs;
			$newlang = '';

			if ($conf->global->MAIN_MULTILANGS && empty($newlang) && isset($this->thirdparty->default_lang)) {
				$newlang = $this->thirdparty->default_lang; // for proposal, order, invoice, ...
			}
			if ($conf->global->MAIN_MULTILANGS && empty($newlang) && isset($this->default_lang)) {
				$newlang = $this->default_lang; // for thirdparty
			}
			if (!empty($newlang)) {
				$outputlangs = new Translate("", $conf);
				$outputlangs->setDefaultLang($newlang);
			}

			// Array of possible substitutions (See also file mailing-send.php that should manage same substitutions)
			$substitutionarray = getCommonSubstitutionArray($outputlangs, 0, null, $this);
			$substitutionarray['__INVOICE_PREVIOUS_MONTH__'] = dol_print_date(dol_time_plus_duree($this->date, -1, 'm'), '%m');
			$substitutionarray['__INVOICE_MONTH__'] = dol_print_date($this->date, '%m');
			$substitutionarray['__INVOICE_NEXT_MONTH__'] = dol_print_date(dol_time_plus_duree($this->date, 1, 'm'), '%m');
			$substitutionarray['__INVOICE_PREVIOUS_MONTH_TEXT__'] = dol_print_date(dol_time_plus_duree($this->date, -1, 'm'), '%B');
			$substitutionarray['__INVOICE_MONTH_TEXT__'] = dol_print_date($this->date, '%B');
			$substitutionarray['__INVOICE_NEXT_MONTH_TEXT__'] = dol_print_date(dol_time_plus_duree($this->date, 1, 'm'), '%B');
			$substitutionarray['__INVOICE_PREVIOUS_YEAR__'] = dol_print_date(dol_time_plus_duree($this->date, -1, 'y'), '%Y');
			$substitutionarray['__INVOICE_YEAR__'] = dol_print_date($this->date, '%Y');
			$substitutionarray['__INVOICE_NEXT_YEAR__'] = dol_print_date(dol_time_plus_duree($this->date, 1, 'y'), '%Y');
			// Only for template invoice
			$substitutionarray['__INVOICE_DATE_NEXT_INVOICE_BEFORE_GEN__'] = (isset($originaldatewhen) ? dol_print_date($originaldatewhen, 'dayhour') : '');
			$substitutionarray['__INVOICE_DATE_NEXT_INVOICE_AFTER_GEN__'] = (isset($nextdatewhen) ? dol_print_date($nextdatewhen, 'dayhour') : '');
			$substitutionarray['__INVOICE_PREVIOUS_DATE_NEXT_INVOICE_AFTER_GEN__'] = (isset($previousdaynextdatewhen) ? dol_print_date($previousdaynextdatewhen, 'dayhour') : '');
			$substitutionarray['__INVOICE_COUNTER_CURRENT__'] = $_facrec->nb_gen_done;
			$substitutionarray['__INVOICE_COUNTER_MAX__'] = $_facrec->nb_gen_max;

			//var_dump($substitutionarray);exit;

			complete_substitutions_array($substitutionarray, $outputlangs);

			$this->note_public = make_substitutions($this->note_public, $substitutionarray);
			$this->note_private = make_substitutions($this->note_private, $substitutionarray);
		}

		// Define due date if not already defined
		if (empty($forceduedate)) {
			$duedate = $this->calculate_date_lim_reglement();
			/*if ($duedate < 0) {	Regression, a date can be negative if before 1970.
				dol_syslog(__METHOD__ . ' Error in calculate_date_lim_reglement. We got ' . $duedate, LOG_ERR);
				return -1;
			}*/
			$this->date_lim_reglement = $duedate;
		} else {
			$this->date_lim_reglement = $forceduedate;
		}

		// Insert into database
		$socid = $this->socid;

		$sql = "INSERT INTO ".MAIN_DB_PREFIX."facture (";
		$sql .= " ref";
		$sql .= ", entity";
		$sql .= ", ref_ext";
		$sql .= ", type";
		$sql .= ", fk_soc";
		$sql .= ", datec";
		$sql .= ", remise_absolue";
		$sql .= ", remise_percent";
		$sql .= ", datef";
		$sql .= ", date_pointoftax";
		$sql .= ", note_private";
		$sql .= ", note_public";
		$sql .= ", ref_client, ref_int";
		$sql .= ", fk_account";
		$sql .= ", module_source, pos_source, fk_fac_rec_source, fk_facture_source, fk_user_author, fk_projet";
		$sql .= ", fk_cond_reglement, fk_mode_reglement, date_lim_reglement, model_pdf";
		$sql .= ", situation_cycle_ref, situation_counter, situation_final";
		$sql .= ", fk_incoterms, location_incoterms";
		$sql .= ", fk_multicurrency";
		$sql .= ", multicurrency_code";
		$sql .= ", multicurrency_tx";
		$sql .= ", retained_warranty";
		$sql .= ", retained_warranty_date_limit";
		$sql .= ", retained_warranty_fk_cond_reglement";
		$sql .= ")";
		$sql .= " VALUES (";
		$sql .= "'(PROV)'";
		$sql .= ", ".setEntity($this);
		$sql .= ", ".($this->ref_ext ? "'".$this->db->escape($this->ref_ext)."'" : "null");
		$sql .= ", '".$this->db->escape($this->type)."'";
		$sql .= ", ".((int) $socid);
		$sql .= ", '".$this->db->idate($now)."'";
		$sql .= ", ".($this->remise_absolue > 0 ? $this->remise_absolue : 'NULL');
		$sql .= ", ".($this->remise_percent > 0 ? $this->remise_percent : 'NULL');
		$sql .= ", '".$this->db->idate($this->date)."'";
		$sql .= ", ".(empty($this->date_pointoftax) ? "null" : "'".$this->db->idate($this->date_pointoftax)."'");
		$sql .= ", ".($this->note_private ? "'".$this->db->escape($this->note_private)."'" : "null");
		$sql .= ", ".($this->note_public ? "'".$this->db->escape($this->note_public)."'" : "null");
		$sql .= ", ".($this->ref_client ? "'".$this->db->escape($this->ref_client)."'" : "null");
		$sql .= ", ".($this->ref_int ? "'".$this->db->escape($this->ref_int)."'" : "null");
		$sql .= ", ".($this->fk_account > 0 ? $this->fk_account : 'NULL');
		$sql .= ", ".($this->module_source ? "'".$this->db->escape($this->module_source)."'" : "null");
		$sql .= ", ".($this->pos_source != '' ? "'".$this->db->escape($this->pos_source)."'" : "null");
		$sql .= ", ".($this->fk_fac_rec_source ? "'".$this->db->escape($this->fk_fac_rec_source)."'" : "null");
		$sql .= ", ".($this->fk_facture_source ? "'".$this->db->escape($this->fk_facture_source)."'" : "null");
		$sql .= ", ".($user->id > 0 ? (int) $user->id : "null");
		$sql .= ", ".($this->fk_project ? $this->fk_project : "null");
		$sql .= ", ".((int) $this->cond_reglement_id);
		$sql .= ", ".((int) $this->mode_reglement_id);
		$sql .= ", '".$this->db->idate($this->date_lim_reglement)."'";
		$sql .= ", ".(isset($this->model_pdf) ? "'".$this->db->escape($this->model_pdf)."'" : "null");
		$sql .= ", ".($this->situation_cycle_ref ? "'".$this->db->escape($this->situation_cycle_ref)."'" : "null");
		$sql .= ", ".($this->situation_counter ? "'".$this->db->escape($this->situation_counter)."'" : "null");
		$sql .= ", ".($this->situation_final ? $this->situation_final : 0);
		$sql .= ", ".(int) $this->fk_incoterms;
		$sql .= ", '".$this->db->escape($this->location_incoterms)."'";
		$sql .= ", ".(int) $this->fk_multicurrency;
		$sql .= ", '".$this->db->escape($this->multicurrency_code)."'";
		$sql .= ", ".(double) $this->multicurrency_tx;
		$sql .= ", ".(empty($this->retained_warranty) ? "0" : $this->db->escape($this->retained_warranty));
		$sql .= ", ".(!empty($this->retained_warranty_date_limit) ? "'".$this->db->idate($this->retained_warranty_date_limit)."'" : 'NULL');
		$sql .= ", ".(int) $this->retained_warranty_fk_cond_reglement;
		$sql .= ")";

		$resql = $this->db->query($sql);
		if ($resql) {
			$this->id = $this->db->last_insert_id(MAIN_DB_PREFIX.'facture');

			// Update ref with new one
			$this->ref = '(PROV'.$this->id.')';
			$sql = 'UPDATE '.MAIN_DB_PREFIX."facture SET ref='".$this->db->escape($this->ref)."' WHERE rowid=".((int) $this->id);

			$resql = $this->db->query($sql);
			if (!$resql) {
				$error++;
			}

			if (!empty($this->linkedObjectsIds) && empty($this->linked_objects)) {	// To use new linkedObjectsIds instead of old linked_objects
				$this->linked_objects = $this->linkedObjectsIds; // TODO Replace linked_objects with linkedObjectsIds
			}

			// Add object linked
			if (!$error && $this->id && !empty($this->linked_objects) && is_array($this->linked_objects)) {
				foreach ($this->linked_objects as $origin => $tmp_origin_id) {
					if (is_array($tmp_origin_id)) {       // New behaviour, if linked_object can have several links per type, so is something like array('contract'=>array(id1, id2, ...))
						foreach ($tmp_origin_id as $origin_id) {
							$ret = $this->add_object_linked($origin, $origin_id);
							if (!$ret) {
								$this->error = $this->db->lasterror();
								$error++;
							}
						}
					} else // Old behaviour, if linked_object has only one link per type, so is something like array('contract'=>id1))
					{
						$origin_id = $tmp_origin_id;
						$ret = $this->add_object_linked($origin, $origin_id);
						if (!$ret) {
							$this->error = $this->db->lasterror();
							$error++;
						}
					}
				}
			}

			// Propagate contacts
			if (!$error && $this->id && !empty($conf->global->MAIN_PROPAGATE_CONTACTS_FROM_ORIGIN) && !empty($this->origin) && !empty($this->origin_id)) {   // Get contact from origin object
				$originforcontact = $this->origin;
				$originidforcontact = $this->origin_id;
				if ($originforcontact == 'shipping') {     // shipment and order share the same contacts. If creating from shipment we take data of order
					require_once DOL_DOCUMENT_ROOT.'/expedition/class/expedition.class.php';
					$exp = new Expedition($this->db);
					$exp->fetch($this->origin_id);
					$exp->fetchObjectLinked(null, '', null, '', 'OR', 1, 'sourcetype', 0);
					if (count($exp->linkedObjectsIds['commande']) > 0) {
						foreach ($exp->linkedObjectsIds['commande'] as $key => $value) {
							$originforcontact = 'commande';
							if (is_object($value)) {
								$originidforcontact = $value->id;
							} else {
								$originidforcontact = $value;
							}
							break; // We take first one
						}
					}
				}

				$sqlcontact = "SELECT ctc.code, ctc.source, ec.fk_socpeople FROM ".MAIN_DB_PREFIX."element_contact as ec, ".MAIN_DB_PREFIX."c_type_contact as ctc";
				$sqlcontact .= " WHERE element_id = ".((int) $originidforcontact)." AND ec.fk_c_type_contact = ctc.rowid AND ctc.element = '".$this->db->escape($originforcontact)."'";

				$resqlcontact = $this->db->query($sqlcontact);
				if ($resqlcontact) {
					while ($objcontact = $this->db->fetch_object($resqlcontact)) {
						//print $objcontact->code.'-'.$objcontact->source.'-'.$objcontact->fk_socpeople."\n";
						$this->add_contact($objcontact->fk_socpeople, $objcontact->code, $objcontact->source); // May failed because of duplicate key or because code of contact type does not exists for new object
					}
				} else {
					dol_print_error($resqlcontact);
				}
			}

			/*
			 *  Insert lines of invoices, if not from template invoice, into database
			 */
			if (!$error && empty($this->fac_rec) && count($this->lines) && is_object($this->lines[0])) {	// If this->lines is array of InvoiceLines (preferred mode)
				$fk_parent_line = 0;

				dol_syslog("There is ".count($this->lines)." lines that are invoice lines objects");
				foreach ($this->lines as $i => $val) {
					$newinvoiceline = $this->lines[$i];

					$newinvoiceline->context = $this->context;

					$newinvoiceline->fk_facture = $this->id;

					$newinvoiceline->origin = $this->lines[$i]->element;
					$newinvoiceline->origin_id = $this->lines[$i]->id;

					// Auto set date of service ?
					if ($this->lines[$i]->date_start_fill == 1 && $originaldatewhen) {		// $originaldatewhen is defined when generating from recurring invoice only
						$newinvoiceline->date_start = $originaldatewhen;
					}
					if ($this->lines[$i]->date_end_fill == 1 && $previousdaynextdatewhen) {	// $previousdaynextdatewhen is defined when generating from recurring invoice only
						$newinvoiceline->date_end = $previousdaynextdatewhen;
					}

					if ($result >= 0) {
						// Reset fk_parent_line for no child products and special product
						if (($newinvoiceline->product_type != 9 && empty($newinvoiceline->fk_parent_line)) || $newinvoiceline->product_type == 9) {
							$fk_parent_line = 0;
						}

						// Complete vat rate with code
						$vatrate = $newinvoiceline->tva_tx;
						if ($newinvoiceline->vat_src_code && ! preg_match('/\(.*\)/', $vatrate)) $vatrate.=' ('.$newinvoiceline->vat_src_code.')';

						$newinvoiceline->fk_parent_line = $fk_parent_line;

						if ($this->type === Facture::TYPE_REPLACEMENT && $newinvoiceline->fk_remise_except) {
							$discount = new DiscountAbsolute($this->db);
							$discount->fetch($newinvoiceline->fk_remise_except);

							$discountId = $soc->set_remise_except($discount->amount_ht, $user, $discount->description, $discount->tva_tx);
							$newinvoiceline->fk_remise_except = $discountId;
						}

						$result = $this->addline(
							$newinvoiceline->desc,
							$newinvoiceline->subprice,
							$newinvoiceline->qty,
							$vatrate,
							$newinvoiceline->localtax1_tx,
							$newinvoiceline->localtax2_tx,
							$newinvoiceline->fk_product,
							$newinvoiceline->remise_percent,
							$newinvoiceline->date_start,
							$newinvoiceline->date_end,
							$newinvoiceline->fk_code_ventilation,
							$newinvoiceline->info_bits,
							$newinvoiceline->fk_remise_except,
							'HT',
							0,
							$newinvoiceline->product_type,
							$newinvoiceline->rang,
							$newinvoiceline->special_code,
							$newinvoiceline->element,
							$newinvoiceline->id,
							$fk_parent_line,
							$newinvoiceline->fk_fournprice,
							$newinvoiceline->pa_ht,
							$newinvoiceline->label,
							$newinvoiceline->array_options,
							$newinvoiceline->situation_percent,
							$newinvoiceline->fk_prev_id,
							$newinvoiceline->fk_unit,
							$newinvoiceline->multicurrency_subprice,
							$newinvoiceline->ref_ext,
							1
						);

						// Defined the new fk_parent_line
						if ($result > 0 && $newinvoiceline->product_type == 9) {
							$fk_parent_line = $result;
						}
					}
					if ($result < 0) {
						$this->error = $newinvoiceline->error;
						$this->errors = $newinvoiceline->errors;
						$error++;
						break;
					}
				}
			} elseif (!$error && empty($this->fac_rec)) { 		// If this->lines is an array of invoice line arrays
				$fk_parent_line = 0;

				dol_syslog("There is ".count($this->lines)." lines that are array lines");

				foreach ($this->lines as $i => $val) {
					$line = $this->lines[$i];

					// Test and convert into object this->lines[$i]. When coming from REST API, we may still have an array
					//if (! is_object($line)) $line=json_decode(json_encode($line), false);  // convert recursively array into object.
					if (!is_object($line)) {
						$line = (object) $line;
					}

					if ($result >= 0) {
						// Reset fk_parent_line for no child products and special product
						if (($line->product_type != 9 && empty($line->fk_parent_line)) || $line->product_type == 9) {
							$fk_parent_line = 0;
						}

						// Complete vat rate with code
						$vatrate = $line->tva_tx;
						if ($line->vat_src_code && !preg_match('/\(.*\)/', $vatrate)) {
							$vatrate .= ' ('.$line->vat_src_code.')';
						}

						if (!empty($conf->global->MAIN_CREATEFROM_KEEP_LINE_ORIGIN_INFORMATION)) {
							$originid = $line->origin_id;
							$origintype = $line->origin;
						} else {
							$originid = $line->id;
							$origintype = $this->element;
						}

						// init ref_ext
						if (empty($line->ref_ext)) {
							$line->ref_ext = '';
						}

						$result = $this->addline(
							$line->desc,
							$line->subprice,
							$line->qty,
							$vatrate,
							$line->localtax1_tx,
							$line->localtax2_tx,
							$line->fk_product,
							$line->remise_percent,
							$line->date_start,
							$line->date_end,
							$line->fk_code_ventilation,
							$line->info_bits,
							$line->fk_remise_except,
							'HT',
							0,
							$line->product_type,
							$line->rang,
							$line->special_code,
							$origintype,
							$originid,
							$fk_parent_line,
							$line->fk_fournprice,
							$line->pa_ht,
							$line->label,
							$line->array_options,
							$line->situation_percent,
							$line->fk_prev_id,
							$line->fk_unit,
							$line->multicurrency_subprice,
							$line->ref_ext,
							1
						);
						if ($result < 0) {
							$this->error = $this->db->lasterror();
							dol_print_error($this->db);
							$this->db->rollback();
							return -1;
						}

						// Defined the new fk_parent_line
						if ($result > 0 && $line->product_type == 9) {
							$fk_parent_line = $result;
						}
					}
				}
			}

			/*
			 * Insert lines of template invoices
			 */
			if (!$error && $this->fac_rec > 0) {
				foreach ($_facrec->lines as $i => $val) {
					if ($_facrec->lines[$i]->fk_product) {
						$prod = new Product($this->db);
						$res = $prod->fetch($_facrec->lines[$i]->fk_product);
					}

					// For line from template invoice, we use data from template invoice
					/*
					$tva_tx = get_default_tva($mysoc,$soc,$prod->id);
					$tva_npr = get_default_npr($mysoc,$soc,$prod->id);
					if (empty($tva_tx)) $tva_npr=0;
					$localtax1_tx=get_localtax($tva_tx,1,$soc,$mysoc,$tva_npr);
					$localtax2_tx=get_localtax($tva_tx,2,$soc,$mysoc,$tva_npr);
					*/
					$tva_tx = $_facrec->lines[$i]->tva_tx.($_facrec->lines[$i]->vat_src_code ? '('.$_facrec->lines[$i]->vat_src_code.')' : '');
					$tva_npr = $_facrec->lines[$i]->info_bits;
					if (empty($tva_tx)) {
						$tva_npr = 0;
					}
					$localtax1_tx = $_facrec->lines[$i]->localtax1_tx;
					$localtax2_tx = $_facrec->lines[$i]->localtax2_tx;

					$fk_product_fournisseur_price = empty($_facrec->lines[$i]->fk_product_fournisseur_price) ? null : $_facrec->lines[$i]->fk_product_fournisseur_price;
					$buyprice = empty($_facrec->lines[$i]->buyprice) ? 0 : $_facrec->lines[$i]->buyprice;

					// If buyprice not defined from template invoice, we try to guess the best value
					if (!$buyprice && $_facrec->lines[$i]->fk_product > 0) {
						require_once DOL_DOCUMENT_ROOT.'/fourn/class/fournisseur.product.class.php';
						$producttmp = new ProductFournisseur($this->db);
						$producttmp->fetch($_facrec->lines[$i]->fk_product);

						// If margin module defined on costprice, we try the costprice
						// If not defined or if module margin defined and pmp and stock module enabled, we try pmp price
						// else we get the best supplier price
						if ($conf->global->MARGIN_TYPE == 'costprice' && !empty($producttmp->cost_price)) {
							$buyprice = $producttmp->cost_price;
						} elseif (!empty($conf->stock->enabled) && ($conf->global->MARGIN_TYPE == 'costprice' || $conf->global->MARGIN_TYPE == 'pmp') && !empty($producttmp->pmp)) {
							$buyprice = $producttmp->pmp;
						} else {
							if ($producttmp->find_min_price_product_fournisseur($_facrec->lines[$i]->fk_product) > 0) {
								if ($producttmp->product_fourn_price_id > 0) {
									$buyprice = price2num($producttmp->fourn_unitprice * (1 - $producttmp->fourn_remise_percent / 100) + $producttmp->fourn_remise, 'MU');
								}
							}
						}
					}

					$result_insert = $this->addline(
						$_facrec->lines[$i]->desc,
						$_facrec->lines[$i]->subprice,
						$_facrec->lines[$i]->qty,
						$tva_tx,
						$localtax1_tx,
						$localtax2_tx,
						$_facrec->lines[$i]->fk_product,
						$_facrec->lines[$i]->remise_percent,
						($_facrec->lines[$i]->date_start_fill == 1 && $originaldatewhen) ? $originaldatewhen : '',
						($_facrec->lines[$i]->date_end_fill == 1 && $previousdaynextdatewhen) ? $previousdaynextdatewhen : '',
						0,
						$tva_npr,
						'',
						'HT',
						0,
						$_facrec->lines[$i]->product_type,
						$_facrec->lines[$i]->rang,
						$_facrec->lines[$i]->special_code,
						'',
						0,
						0,
						$fk_product_fournisseur_price,
						$buyprice,
						$_facrec->lines[$i]->label,
						empty($_facrec->lines[$i]->array_options) ?null:$_facrec->lines[$i]->array_options,
						$_facrec->lines[$i]->situation_percent,
						'',
						$_facrec->lines[$i]->fk_unit,
						$_facrec->lines[$i]->multicurrency_subprice,
						$_facrec->lines[$i]->ref_ext,
						1
					);

					if ($result_insert < 0) {
						$error++;
						$this->error = $this->db->error();
						break;
					}
				}
			}

			if (!$error) {
				$result = $this->update_price(1, 'auto', 0, $mysoc);
				if ($result > 0) {
					$action = 'create';

					// Actions on extra fields
					if (!$error) {
						$result = $this->insertExtraFields();
						if ($result < 0) {
							$error++;
						}
					}

					if (!$error && !$notrigger) {
						// Call trigger
						$result = $this->call_trigger('BILL_CREATE', $user);
						if ($result < 0) {
							$error++;
						}
						// End call triggers
					}

					if (!$error) {
						$this->db->commit();
						return $this->id;
					} else {
						$this->db->rollback();
						return -4;
					}
				} else {
					$this->error = $langs->trans('FailedToUpdatePrice');
					$this->db->rollback();
					return -3;
				}
			} else {
				dol_syslog(get_class($this)."::create error ".$this->error, LOG_ERR);
				$this->db->rollback();
				return -2;
			}
		} else {
			$this->error = $this->db->error();
			$this->db->rollback();
			return -1;
		}
	}


	/**
	 *	Create a new invoice in database from current invoice
	 *
	 *	@param      User	$user    		Object user that ask creation
	 *	@param		int		$invertdetail	Reverse sign of amounts for lines
	 *	@return		int						<0 if KO, >0 if OK
	 */
	public function createFromCurrent(User $user, $invertdetail = 0)
	{
		global $conf;

		// Source invoice load
		$facture = new Facture($this->db);

		// Retrieve all extrafield
		// fetch optionals attributes and labels
		$this->fetch_optionals();

		if (!empty($this->array_options)) {
					$facture->array_options = $this->array_options;
		}

		foreach ($this->lines as &$line) {
					$line->fetch_optionals(); //fetch extrafields
		}

		$facture->fk_facture_source = $this->fk_facture_source;
		$facture->type 			    = $this->type;
		$facture->socid 		    = $this->socid;
		$facture->date              = $this->date;
		$facture->date_pointoftax   = $this->date_pointoftax;
		$facture->note_public       = $this->note_public;
		$facture->note_private      = $this->note_private;
		$facture->ref_client        = $this->ref_client;
		$facture->modelpdf          = $this->model_pdf; // deprecated
		$facture->model_pdf         = $this->model_pdf;
		$facture->fk_project        = $this->fk_project;
		$facture->cond_reglement_id = $this->cond_reglement_id;
		$facture->mode_reglement_id = $this->mode_reglement_id;
		$facture->remise_absolue    = $this->remise_absolue;
		$facture->remise_percent    = $this->remise_percent;

		$facture->origin            = $this->origin;
		$facture->origin_id         = $this->origin_id;
		$facture->fk_account         = $this->fk_account;

		$facture->lines = $this->lines; // Array of lines of invoice
		$facture->situation_counter = $this->situation_counter;
		$facture->situation_cycle_ref = $this->situation_cycle_ref;
		$facture->situation_final = $this->situation_final;

		$facture->retained_warranty = $this->retained_warranty;
		$facture->retained_warranty_fk_cond_reglement = $this->retained_warranty_fk_cond_reglement;
		$facture->retained_warranty_date_limit = $this->retained_warranty_date_limit;

		$facture->fk_user_author = $user->id;


		// Loop on each line of new invoice
		foreach ($facture->lines as $i => $tmpline) {
			$facture->lines[$i]->fk_prev_id = $this->lines[$i]->rowid;
			if ($invertdetail) {
				$facture->lines[$i]->subprice  = -$facture->lines[$i]->subprice;
				$facture->lines[$i]->total_ht  = -$facture->lines[$i]->total_ht;
				$facture->lines[$i]->total_tva = -$facture->lines[$i]->total_tva;
				$facture->lines[$i]->total_localtax1 = -$facture->lines[$i]->total_localtax1;
				$facture->lines[$i]->total_localtax2 = -$facture->lines[$i]->total_localtax2;
				$facture->lines[$i]->total_ttc = -$facture->lines[$i]->total_ttc;
				$facture->lines[$i]->ref_ext = '';
			}
		}

		dol_syslog(get_class($this)."::createFromCurrent invertdetail=".$invertdetail." socid=".$this->socid." nboflines=".count($facture->lines));

		$facid = $facture->create($user);
		if ($facid <= 0) {
			$this->error = $facture->error;
			$this->errors = $facture->errors;
		} elseif ($this->type == self::TYPE_SITUATION && !empty($conf->global->INVOICE_USE_SITUATION)) {
			$this->fetchObjectLinked('', '', $this->id, 'facture');

			foreach ($this->linkedObjectsIds as $typeObject => $Tfk_object) {
				foreach ($Tfk_object as $fk_object) {
					$facture->add_object_linked($typeObject, $fk_object);
				}
			}

			$facture->add_object_linked('facture', $this->fk_facture_source);
		}

		return $facid;
	}


	/**
	 *	Load an object from its id and create a new one in database
	 *
	 *	@param      User	$user        	User that clone
	 *  @param  	int 	$fromid         Id of object to clone
	 * 	@return		int					    New id of clone
	 */
	public function createFromClone(User $user, $fromid = 0)
	{
		global $conf, $hookmanager;

		$error = 0;

		$object = new Facture($this->db);

		$this->db->begin();

		$object->fetch($fromid);

		// Load source object
		$objFrom = clone $object;

		// Change socid if needed
		if (!empty($this->socid) && $this->socid != $object->socid) {
			$objsoc = new Societe($this->db);

			if ($objsoc->fetch($this->socid) > 0) {
				$object->socid = $objsoc->id;
				$object->cond_reglement_id	= (!empty($objsoc->cond_reglement_id) ? $objsoc->cond_reglement_id : 0);
				$object->mode_reglement_id	= (!empty($objsoc->mode_reglement_id) ? $objsoc->mode_reglement_id : 0);
				$object->fk_project = '';
				$object->fk_delivery_address = '';
			}

			// TODO Change product price if multi-prices
		}

		$object->id = 0;
		$object->statut = self::STATUS_DRAFT;
		$object->status = self::STATUS_DRAFT;

		// Clear fields
		$object->date               = (empty($this->date) ? dol_now() : $this->date);
		$object->user_author        = $user->id; // deprecated
		$object->user_valid         = null; // deprecated
		$object->fk_user_author     = $user->id;
		$object->fk_user_valid      = null;
		$object->fk_facture_source  = 0;
		$object->date_creation      = '';
		$object->date_modification = '';
		$object->date_validation    = '';
		$object->ref_client         = '';
		$object->close_code         = '';
		$object->close_note         = '';
		if ($conf->global->MAIN_DONT_KEEP_NOTE_ON_CLONING == 1) {
			$object->note_private = '';
			$object->note_public = '';
		}

		// Loop on each line of new invoice
		foreach ($object->lines as $i => $line) {
			if (($object->lines[$i]->info_bits & 0x02) == 0x02) {	// We do not clone line of discounts
				unset($object->lines[$i]);
				continue;
			}

			// Bloc to update dates of service (month by month only if previously filled and similare to start and end of month)
			// If it's a service with start and end dates
			if (!empty($conf->global->INVOICE_AUTO_NEXT_MONTH_ON_LINES) && !empty($line->date_start) && !empty($line->date_end)) {
				// Get the dates
				$start = dol_getdate($line->date_start);
				$end = dol_getdate($line->date_end);

				// Get the first and last day of the month
				$first = dol_get_first_day($start['year'], $start['mon']);
				$last = dol_get_last_day($end['year'], $end['mon']);

				//print dol_print_date(dol_mktime(0, 0, 0, $start['mon'], $start['mday'], $start['year'], 'gmt'), 'dayhour').' '.dol_print_date($first, 'dayhour').'<br>';
				//print dol_mktime(23, 59, 59, $end['mon'], $end['mday'], $end['year'], 'gmt').' '.$last.'<br>';exit;
				// If start date is first date of month and end date is last date of month
				if (dol_mktime(0, 0, 0, $start['mon'], $start['mday'], $start['year'], 'gmt') == $first
					&& dol_mktime(23, 59, 59, $end['mon'], $end['mday'], $end['year'], 'gmt') == $last) {
					$nextMonth = dol_get_next_month($end['mon'], $end['year']);
					$newFirst = dol_get_first_day($nextMonth['year'], $nextMonth['month']);
					$newLast = dol_get_last_day($nextMonth['year'], $nextMonth['month']);
					$object->lines[$i]->date_start = $newFirst;
					$object->lines[$i]->date_end = $newLast;
				}
			}

			$object->lines[$i]->ref_ext = ''; // Do not clone ref_ext
		}

		// Create clone
		$object->context['createfromclone'] = 'createfromclone';
		$result = $object->create($user);
		if ($result < 0) {
			$error++;
			$this->error = $object->error;
			$this->errors = $object->errors;
		} else {
			// copy internal contacts
			if ($object->copy_linked_contact($objFrom, 'internal') < 0) {
				$error++;
				$this->error = $object->error;
				$this->errors = $object->errors;
			} elseif ($object->socid == $objFrom->socid) {
				// copy external contacts if same company
				if ($object->copy_linked_contact($objFrom, 'external') < 0) {
					$error++;
					$this->error = $object->error;
					$this->errors = $object->errors;
				}
			}
		}

		if (!$error) {
			// Hook of thirdparty module
			if (is_object($hookmanager)) {
				$parameters = array('objFrom'=>$objFrom);
				$action = '';
				$reshook = $hookmanager->executeHooks('createFrom', $parameters, $object, $action); // Note that $action and $object may have been modified by some hooks
				if ($reshook < 0) {
					$this->errors += $hookmanager->errors;
					$this->error = $hookmanager->error;
					$error++;
				}
			}
		}

		unset($object->context['createfromclone']);

		// End
		if (!$error) {
			$this->db->commit();
			return $object->id;
		} else {
			$this->db->rollback();
			return -1;
		}
	}

	/**
	 *  Load an object from an order and create a new invoice into database
	 *
	 *  @param      Object			$object         	Object source
	 *  @param		User			$user				Object user
	 *  @return     int             					<0 if KO, 0 if nothing done, 1 if OK
	 */
	public function createFromOrder($object, User $user)
	{
		global $conf, $hookmanager;

		$error = 0;

		// Closed order
		$this->date = dol_now();
		$this->source = 0;

		$num = count($object->lines);
		for ($i = 0; $i < $num; $i++) {
			$line = new FactureLigne($this->db);

			$line->libelle = $object->lines[$i]->libelle; // deprecated
			$line->label			= $object->lines[$i]->label;
			$line->desc				= $object->lines[$i]->desc;
			$line->subprice			= $object->lines[$i]->subprice;
			$line->total_ht			= $object->lines[$i]->total_ht;
			$line->total_tva		= $object->lines[$i]->total_tva;
			$line->total_localtax1	= $object->lines[$i]->total_localtax1;
			$line->total_localtax2	= $object->lines[$i]->total_localtax2;
			$line->total_ttc		= $object->lines[$i]->total_ttc;
			$line->vat_src_code = $object->lines[$i]->vat_src_code;
			$line->tva_tx = $object->lines[$i]->tva_tx;
			$line->localtax1_tx		= $object->lines[$i]->localtax1_tx;
			$line->localtax2_tx		= $object->lines[$i]->localtax2_tx;
			$line->qty = $object->lines[$i]->qty;
			$line->fk_remise_except = $object->lines[$i]->fk_remise_except;
			$line->remise_percent = $object->lines[$i]->remise_percent;
			$line->fk_product = $object->lines[$i]->fk_product;
			$line->info_bits = $object->lines[$i]->info_bits;
			$line->product_type		= $object->lines[$i]->product_type;
			$line->rang = $object->lines[$i]->rang;
			$line->special_code		= $object->lines[$i]->special_code;
			$line->fk_parent_line = $object->lines[$i]->fk_parent_line;
			$line->fk_unit = $object->lines[$i]->fk_unit;
			$line->date_start = $object->lines[$i]->date_start;
			$line->date_end = $object->lines[$i]->date_end;

			// Multicurrency
			$line->fk_multicurrency = $object->lines[$i]->fk_multicurrency;
			$line->multicurrency_code = $object->lines[$i]->multicurrency_code;
			$line->multicurrency_subprice = $object->lines[$i]->multicurrency_subprice;
			$line->multicurrency_total_ht = $object->lines[$i]->multicurrency_total_ht;
			$line->multicurrency_total_tva = $object->lines[$i]->multicurrency_total_tva;
			$line->multicurrency_total_ttc = $object->lines[$i]->multicurrency_total_ttc;

			$line->fk_fournprice = $object->lines[$i]->fk_fournprice;
			$marginInfos			= getMarginInfos($object->lines[$i]->subprice, $object->lines[$i]->remise_percent, $object->lines[$i]->tva_tx, $object->lines[$i]->localtax1_tx, $object->lines[$i]->localtax2_tx, $object->lines[$i]->fk_fournprice, $object->lines[$i]->pa_ht);
			$line->pa_ht			= $marginInfos[0];

			// get extrafields from original line
			$object->lines[$i]->fetch_optionals();
			foreach ($object->lines[$i]->array_options as $options_key => $value) {
				$line->array_options[$options_key] = $value;
			}

			$this->lines[$i] = $line;
		}

		$this->socid                = $object->socid;
		$this->fk_project           = $object->fk_project;
		$this->fk_account = $object->fk_account;
		$this->cond_reglement_id    = $object->cond_reglement_id;
		$this->mode_reglement_id    = $object->mode_reglement_id;
		$this->availability_id      = $object->availability_id;
		$this->demand_reason_id     = $object->demand_reason_id;
		$this->delivery_date        = (empty($object->delivery_date) ? $object->date_livraison : $object->delivery_date);
		$this->date_livraison       = $object->delivery_date; // deprecated
		$this->fk_delivery_address  = $object->fk_delivery_address; // deprecated
		$this->contact_id           = $object->contact_id;
		$this->ref_client           = $object->ref_client;

		if (empty($conf->global->MAIN_DISABLE_PROPAGATE_NOTES_FROM_ORIGIN)) {
			$this->note_private = $object->note_private;
			$this->note_public = $object->note_public;
		}

		$this->module_source = $object->module_source;
		$this->pos_source = $object->pos_source;

		$this->origin = $object->element;
		$this->origin_id = $object->id;

		$this->fk_user_author = $user->id;

		// get extrafields from original line
		$object->fetch_optionals();
		foreach ($object->array_options as $options_key => $value) {
			$this->array_options[$options_key] = $value;
		}

		// Possibility to add external linked objects with hooks
		$this->linked_objects[$this->origin] = $this->origin_id;
		if (!empty($object->other_linked_objects) && is_array($object->other_linked_objects)) {
			$this->linked_objects = array_merge($this->linked_objects, $object->other_linked_objects);
		}

		$ret = $this->create($user);

		if ($ret > 0) {
			// Actions hooked (by external module)
			$hookmanager->initHooks(array('invoicedao'));

			$parameters = array('objFrom'=>$object);
			$action = '';
			$reshook = $hookmanager->executeHooks('createFrom', $parameters, $this, $action); // Note that $action and $object may have been modified by some hooks
			if ($reshook < 0) {
				$this->errors += $hookmanager->errors;
				$this->error = $hookmanager->error;
				$error++;
			}

			if (!$error) {
				return 1;
			} else {
				return -1;
			}
		} else {
			return -1;
		}
	}

	/**
	 * Creates a deposit from a proposal or an order by grouping lines by VAT rates
	 *
	 * @param	Propal|Commande		$origin					The original proposal or order
	 * @param	int					$date					Invoice date
	 * @param	int					$payment_terms_id		Invoice payment terms
	 * @param	User				$user					Object user
	 * @param	int					$notrigger				1=Does not execute triggers, 0= execute triggers
	 * @param	bool				$autoValidateDeposit	Whether to aumatically validate the deposit created
	 * @param	array				$overrideFields			Array of fields to force values
	 * @return	Facture|null								The deposit created, or null if error (populates $origin->error in this case)
	 */
	static public function createDepositFromOrigin(CommonObject $origin, $date, $payment_terms_id, User $user, $notrigger = 0, $autoValidateDeposit = false, $overrideFields = array())
	{
		global $conf, $langs, $hookmanager, $action;

		if (! in_array($origin->element, array('propal', 'commande'))) {
			$origin->error = 'ErrorCanOnlyAutomaticallyGenerateADepositFromProposalOrOrder';
			return null;
		}

		if (empty($date)) {
			$origin->error = $langs->trans('ErrorFieldRequired', $langs->transnoentities('DateInvoice'));
			return null;
		}

		require_once DOL_DOCUMENT_ROOT . '/core/lib/date.lib.php';

		if ($date > (dol_get_last_hour(dol_now('tzuserrel')) + (empty($conf->global->INVOICE_MAX_FUTURE_DELAY) ? 0 : $conf->global->INVOICE_MAX_FUTURE_DELAY))) {
			$origin->error = 'ErrorDateIsInFuture';
			return null;
		}

		if ($payment_terms_id <= 0) {
			$origin->error = $langs->trans('ErrorFieldRequired', $langs->transnoentities('PaymentConditionsShort'));
			return null;
		}

		$payment_conditions_deposit_percent = getDictionaryValue('c_payment_term', 'deposit_percent', $origin->cond_reglement_id);

		if (empty($payment_conditions_deposit_percent)) {
			$origin->error = 'ErrorPaymentConditionsNotEligibleToDepositCreation';
			return null;
		}

		if (empty($origin->deposit_percent)) {
			$origin->error = $langs->trans('ErrorFieldRequired', $langs->transnoentities('DepositPercent'));
			return null;
		}

		$deposit = new self($origin->db);
		$deposit->socid = $origin->socid;
		$deposit->type = self::TYPE_DEPOSIT;
		$deposit->fk_project = $origin->fk_project;
		$deposit->ref_client = $origin->ref_client;
		$deposit->date = $date;
		$deposit->mode_reglement_id = $origin->mode_reglement_id;
		$deposit->cond_reglement_id = $payment_terms_id;
		$deposit->availability_id = $origin->availability_id;
		$deposit->demand_reason_id = $origin->demand_reason_id;
		$deposit->fk_account = $origin->fk_account;
		$deposit->fk_incoterms = $origin->fk_incoterms;
		$deposit->location_incoterms = $origin->location_incoterms;
		$deposit->fk_multicurrency = $origin->fk_multicurrency;
		$deposit->multicurrency_code = $origin->multicurrency_code;
		$deposit->multicurrency_tx = $origin->multicurrency_tx;
		$deposit->module_source = $origin->module_source;
		$deposit->pos_source = $origin->pos_source;
		$deposit->model_pdf = 'crabe';

		$modelByTypeConfName = 'FACTURE_ADDON_PDF_' . $deposit->type;

		if (!empty($conf->global->$modelByTypeConfName)) {
			$deposit->model_pdf = $conf->global->$modelByTypeConfName;
		} elseif (!empty($conf->global->FACTURE_ADDON_PDF)) {
			$deposit->model_pdf = $conf->global->FACTURE_ADDON_PDF;
		}

		if (empty($conf->global->MAIN_DISABLE_PROPAGATE_NOTES_FROM_ORIGIN)) {
			$deposit->note_private = $origin->note_private;
			$deposit->note_public = $origin->note_public;
		}

		$deposit->origin = $origin->element;
		$deposit->origin_id = $origin->id;

		$origin->fetch_optionals();

		foreach ($origin->array_options as $extrakey => $value) {
			$deposit->array_options[$extrakey] = $value;
		}

		$deposit->linked_objects[$deposit->origin] = $deposit->origin_id;

		foreach ($overrideFields as $key => $value) {
			$deposit->$key = $value;
		}

		$deposit->context['createdepositfromorigin'] = 'createdepositfromorigin';

		$origin->db->begin();

		// Facture::create() also imports contact from origin
		$createReturn = $deposit->create($user, $notrigger);

		if ($createReturn <= 0) {
			$origin->db->rollback();
			$origin->error = $deposit->error;
			$origin->errors = $deposit->errors;
			return null;
		}

		$amount_ttc_diff = 0;
		$amountdeposit = array();
		$descriptions = array();

		if (! empty($conf->global->MAIN_DEPOSIT_MULTI_TVA)) {
			$amount = $origin->total_ttc * ($origin->deposit_percent / 100);

			$TTotalByTva = array();
			foreach ($origin->lines as &$line) {
				if (!empty($line->special_code)) {
					continue;
				}
				$TTotalByTva[$line->tva_tx] += $line->total_ttc;
				$descriptions[$line->tva_tx] .= '<li>' . (! empty($line->product_ref) ? $line->product_ref . ' - ' :  '');
				$descriptions[$line->tva_tx] .= (! empty($line->product_label) ? $line->product_label . ' - ' : '');
				$descriptions[$line->tva_tx] .= $langs->trans('Qty') . ' : ' . $line->qty;
				$descriptions[$line->tva_tx] .= ' - ' . $langs->trans('TotalHT') . ' : ' . price($line->total_ht) . '</li>';
			}

			foreach ($TTotalByTva as $tva => &$total) {
				$coef = $total / $origin->total_ttc; // Calc coef
				$am = $amount * $coef;
				$amount_ttc_diff += $am;
				$amountdeposit[$tva] += $am / (1 + $tva / 100); // Convert into HT for the addline
			}
		} else {
			$totalamount = 0;
			$lines = $origin->lines;
			$numlines = count($lines);
			for ($i = 0; $i < $numlines; $i++) {
				if (empty($lines[$i]->qty)) {
					continue; // We discard qty=0, it is an option
				}
				if (!empty($lines[$i]->special_code)) {
					continue; // We discard special_code (frais port, ecotaxe, option, ...)
				}

				$totalamount += $lines[$i]->total_ht; // Fixme : is it not for the customer ? Shouldn't we take total_ttc ?
				$tva_tx = $lines[$i]->tva_tx;
				$amountdeposit[$tva_tx] += ($lines[$i]->total_ht * $origin->deposit_percent) / 100;
				$descriptions[$tva_tx] .= '<li>' . (! empty($lines[$i]->product_ref) ? $lines[$i]->product_ref . ' - ' :  '');
				$descriptions[$tva_tx] .= (! empty($lines[$i]->product_label) ? $lines[$i]->product_label . ' - ' : '');
				$descriptions[$tva_tx] .= $langs->trans('Qty') . ' : ' . $lines[$i]->qty;
				$descriptions[$tva_tx] .= ' - ' . $langs->trans('TotalHT') . ' : ' . price($lines[$i]->total_ht) . '</li>';
			}

			if ($totalamount == 0) {
				$amountdeposit[0] = 0;
			}

			$amount_ttc_diff = $amountdeposit[0];
		}

		foreach ($amountdeposit as $tva => $amount) {
			if (empty($amount)) {
				continue;
			}

			$descline = '(DEPOSIT) ('. $origin->deposit_percent .'%) - '.$origin->ref;

			// Hidden conf
			if (! empty($conf->global->INVOICE_DEPOSIT_VARIABLE_MODE_DETAIL_LINES_IN_DESCRIPTION) && ! empty($descriptions[$tva])) {
				$descline .= '<ul>' . $descriptions[$tva] . '</ul>';
			}

			$addlineResult = $deposit->addline(
				$descline,
				$amount, // subprice
				1, // quantity
				$tva, // vat rate
				0, // localtax1_tx
				0, // localtax2_tx
				(empty($conf->global->INVOICE_PRODUCTID_DEPOSIT) ? 0 : $conf->global->INVOICE_PRODUCTID_DEPOSIT), // fk_product
				0, // remise_percent
				0, // date_start
				0, // date_end
				0,
				0, // info_bits
				0,
				'HT',
				0,
				0, // product_type
				1,
				0, // special_code
				$deposit->origin,
				0,
				0,
				0,
				0
				//,$langs->trans('Deposit') //Deprecated
			);

			if ($addlineResult < 0) {
				$origin->db->rollback();
				$origin->error = $deposit->error;
				$origin->errors = $deposit->errors;
				return null;
			}
		}

		$diff = $deposit->total_ttc - $amount_ttc_diff;

		if (!empty($conf->global->MAIN_DEPOSIT_MULTI_TVA) && $diff != 0) {
			$deposit->fetch_lines();
			$subprice_diff = $deposit->lines[0]->subprice - $diff / (1 + $deposit->lines[0]->tva_tx / 100);

			$updatelineResult = $deposit->updateline(
				$deposit->lines[0]->id,
				$deposit->lines[0]->desc,
				$subprice_diff,
				$deposit->lines[0]->qty,
				$deposit->lines[0]->remise_percent,
				$deposit->lines[0]->date_start,
				$deposit->lines[0]->date_end,
				$deposit->lines[0]->tva_tx,
				0,
				0,
				'HT',
				$deposit->lines[0]->info_bits,
				$deposit->lines[0]->product_type,
				0,
				0,
				0,
				$deposit->lines[0]->pa_ht,
				$deposit->lines[0]->label,
				0,
				array(),
				100
			);

			if ($updatelineResult < 0) {
				$origin->db->rollback();
				$origin->error = $deposit->error;
				$origin->errors = $deposit->errors;
				return null;
			}
		}


		if (! is_object($hookmanager)) {
			require_once DOL_DOCUMENT_ROOT . '/core/class/hookmanager.class.php';
			$hookmanager = new HookManager($origin->db);
		}

		$hookmanager->initHooks(array('invoicedao'));

		$parameters = array('objFrom' => $origin);
		$reshook = $hookmanager->executeHooks('createFrom', $parameters, $deposit, $action); // Note that $action and $object may have been
		// modified by hook
		if ($reshook < 0) {
			$origin->db->rollback();
			$origin->error = $hookmanager->error;
			$origin->errors = $hookmanager->errors;
			return null;
		}

		if (! empty($autoValidateDeposit)) {
			$validateReturn = $deposit->validate($user, '', 0, $notrigger);

			if ($validateReturn < 0) {
				$origin->db->rollback();
				$origin->error = $deposit->error;
				$origin->errors = $deposit->errors;
				return null;
			}
		}

		unset($deposit->context['createdepositfromorigin']);

		$origin->db->commit();

		return $deposit;
	}

	/**
	 *  Return clicable link of object (with eventually picto)
	 *
	 *  @param	int		$withpicto       			Add picto into link
	 *  @param  string	$option          			Where point the link
	 *  @param  int		$max             			Maxlength of ref
	 *  @param  int		$short           			1=Return just URL
	 *  @param  string  $moretitle       			Add more text to title tooltip
	 *  @param	int  	$notooltip		 			1=Disable tooltip
	 *  @param  int     $addlinktonotes  			1=Add link to notes
	 *  @param  int     $save_lastsearch_value		-1=Auto, 0=No save of lastsearch_values when clicking, 1=Save lastsearch_values whenclicking
	 *  @param  string  $target                     Target of link ('', '_self', '_blank', '_parent', '_backoffice', ...)
	 *  @return string 			         			String with URL
	 */
	public function getNomUrl($withpicto = 0, $option = '', $max = 0, $short = 0, $moretitle = '', $notooltip = 0, $addlinktonotes = 0, $save_lastsearch_value = -1, $target = '')
	{
		global $langs, $conf, $user, $mysoc;

		if (!empty($conf->dol_no_mouse_hover)) {
			$notooltip = 1; // Force disable tooltips
		}

		$result = '';

		if ($option == 'withdraw') {
			$url = DOL_URL_ROOT.'/compta/facture/prelevement.php?facid='.$this->id;
		} else {
			$url = DOL_URL_ROOT.'/compta/facture/card.php?facid='.$this->id;
		}

		if (!$user->rights->facture->lire) {
			$option = 'nolink';
		}

		if ($option !== 'nolink') {
			// Add param to save lastsearch_values or not
			$add_save_lastsearch_values = ($save_lastsearch_value == 1 ? 1 : 0);
			if ($save_lastsearch_value == -1 && preg_match('/list\.php/', $_SERVER["PHP_SELF"])) {
				$add_save_lastsearch_values = 1;
			}
			if ($add_save_lastsearch_values) {
				$url .= '&save_lastsearch_values=1';
			}
		}

		if ($short) {
			return $url;
		}

		$picto = $this->picto;
		if ($this->type == self::TYPE_REPLACEMENT) {
			$picto .= 'r'; // Replacement invoice
		}
		if ($this->type == self::TYPE_CREDIT_NOTE) {
			$picto .= 'a'; // Credit note
		}
		if ($this->type == self::TYPE_DEPOSIT) {
			$picto .= 'd'; // Deposit invoice
		}
		$label = '';

		if ($user->rights->facture->lire) {
			$label = img_picto('', $picto).' <u class="paddingrightonly">'.$langs->trans("Invoice").'</u>';
			if ($this->type == self::TYPE_REPLACEMENT) {
				$label = img_picto('', $picto).' <u class="paddingrightonly">'.$langs->transnoentitiesnoconv("ReplacementInvoice").'</u>';
			}
			if ($this->type == self::TYPE_CREDIT_NOTE) {
				$label = img_picto('', $picto).' <u class="paddingrightonly">'.$langs->transnoentitiesnoconv("CreditNote").'</u>';
			}
			if ($this->type == self::TYPE_DEPOSIT) {
				$label = img_picto('', $picto).' <u class="paddingrightonly">'.$langs->transnoentitiesnoconv("Deposit").'</u>';
			}
			if ($this->type == self::TYPE_SITUATION) {
				$label = img_picto('', $picto).' <u class="paddingrightonly">'.$langs->transnoentitiesnoconv("InvoiceSituation").'</u>';
			}
			if (isset($this->statut) && isset($this->alreadypaid)) {
				$label .= ' '.$this->getLibStatut(5, $this->alreadypaid);
			}
			if (!empty($this->ref)) {
				$label .= '<br><b>'.$langs->trans('Ref').':</b> '.$this->ref;
			}
			if (!empty($this->ref_client)) {
				$label .= '<br><b>'.$langs->trans('RefCustomer').':</b> '.$this->ref_client;
			}
			if (!empty($this->date)) {
				$label .= '<br><b>'.$langs->trans('Date').':</b> '.dol_print_date($this->date, 'day');
			}
			if (!empty($this->total_ht)) {
				$label .= '<br><b>'.$langs->trans('AmountHT').':</b> '.price($this->total_ht, 0, $langs, 0, -1, -1, $conf->currency);
			}
			if (!empty($this->total_tva)) {
				$label .= '<br><b>'.$langs->trans('AmountVAT').':</b> '.price($this->total_tva, 0, $langs, 0, -1, -1, $conf->currency);
			}
			if (!empty($this->total_localtax1) && $this->total_localtax1 != 0) {		// We keep test != 0 because $this->total_localtax1 can be '0.00000000'
				$label .= '<br><b>'.$langs->transcountry('AmountLT1', $mysoc->country_code).':</b> '.price($this->total_localtax1, 0, $langs, 0, -1, -1, $conf->currency);
			}
			if (!empty($this->total_localtax2) && $this->total_localtax2 != 0) {
				$label .= '<br><b>'.$langs->transcountry('AmountLT2', $mysoc->country_code).':</b> '.price($this->total_localtax2, 0, $langs, 0, -1, -1, $conf->currency);
			}
			if (!empty($this->total_ttc)) {
				$label .= '<br><b>'.$langs->trans('AmountTTC').':</b> '.price($this->total_ttc, 0, $langs, 0, -1, -1, $conf->currency);
			}
			if ($moretitle) {
				$label .= ' - '.$moretitle;
			}
		}

		$linkclose = ($target ? ' target="'.$target.'"' : '');
		if (empty($notooltip) && $user->rights->facture->lire) {
			if (!empty($conf->global->MAIN_OPTIMIZEFORTEXTBROWSER)) {
				$label = $langs->trans("Invoice");
				$linkclose .= ' alt="'.dol_escape_htmltag($label, 1).'"';
			}
			$linkclose .= ' title="'.dol_escape_htmltag($label, 1).'"';
			$linkclose .= ' class="classfortooltip"';
		}

		$linkstart = '<a href="'.$url.'"';
		$linkstart .= $linkclose.'>';
		$linkend = '</a>';

		if ($option == 'nolink') {
			$linkstart = '';
			$linkend = '';
		}

		$result .= $linkstart;
		if ($withpicto) {
			$result .= img_object(($notooltip ? '' : $label), $picto, ($notooltip ? (($withpicto != 2) ? 'class="paddingright"' : '') : 'class="'.(($withpicto != 2) ? 'paddingright ' : '').'classfortooltip"'), 0, 0, $notooltip ? 0 : 1);
		}
		if ($withpicto != 2) {
			$result .= ($max ?dol_trunc($this->ref, $max) : $this->ref);
		}
		$result .= $linkend;

		if ($addlinktonotes) {
			$txttoshow = ($user->socid > 0 ? $this->note_public : $this->note_private);
			if ($txttoshow) {
				//$notetoshow = $langs->trans("ViewPrivateNote").':<br>'.dol_string_nohtmltag($txttoshow, 1);
				$notetoshow = $langs->trans("ViewPrivateNote").':<br>'.$txttoshow;
				$result .= ' <span class="note inline-block">';
				$result .= '<a href="'.DOL_URL_ROOT.'/compta/facture/note.php?id='.$this->id.'" class="classfortooltip" title="'.dol_escape_htmltag($notetoshow, 1, 1).'">';
				$result .= img_picto('', 'note');
				$result .= '</a>';
				//$result.=img_picto($langs->trans("ViewNote"),'object_generic');
				//$result.='</a>';
				$result .= '</span>';
			}
		}

		global $action, $hookmanager;
		$hookmanager->initHooks(array('invoicedao'));
		$parameters = array('id'=>$this->id, 'getnomurl' => &$result, 'notooltip' => $notooltip, 'addlinktonotes' => $addlinktonotes, 'save_lastsearch_value'=> $save_lastsearch_value, 'target' => $target);
		$reshook = $hookmanager->executeHooks('getNomUrl', $parameters, $this, $action); // Note that $action and $object may have been modified by some hooks
		if ($reshook > 0) {
			$result = $hookmanager->resPrint;
		} else {
			$result .= $hookmanager->resPrint;
		}

		return $result;
	}

	/**
	 *	Get object from database. Get also lines.
	 *
	 *	@param      int		$rowid       		Id of object to load
	 * 	@param		string	$ref				Reference of invoice
	 * 	@param		string	$ref_ext			External reference of invoice
	 * 	@param		int		$notused			Not used
	 *  @param		bool	$fetch_situation	Load also the previous and next situation invoice into $tab_previous_situation_invoice and $tab_next_situation_invoice
	 *	@return     int         				>0 if OK, <0 if KO, 0 if not found
	 */
	public function fetch($rowid, $ref = '', $ref_ext = '', $notused = '', $fetch_situation = false)
	{
		if (empty($rowid) && empty($ref) && empty($ref_ext)) {
			return -1;
		}

		$sql = 'SELECT f.rowid,f.entity,f.ref,f.ref_client,f.ref_ext,f.ref_int,f.type,f.fk_soc';
		$sql .= ', f.total_tva, f.localtax1, f.localtax2, f.total_ht, f.total_ttc, f.revenuestamp';
		$sql .= ', f.remise_percent, f.remise_absolue, f.remise';
		$sql .= ', f.datef as df, f.date_pointoftax';
		$sql .= ', f.date_lim_reglement as dlr';
		$sql .= ', f.datec as datec';
		$sql .= ', f.date_valid as datev';
		$sql .= ', f.tms as datem';
		$sql .= ', f.note_private, f.note_public, f.fk_statut, f.paye, f.close_code, f.close_note, f.fk_user_author, f.fk_user_valid, f.fk_user_modif, f.model_pdf, f.last_main_doc';
		$sql .= ', f.fk_facture_source, f.fk_fac_rec_source';
		$sql .= ', f.fk_mode_reglement, f.fk_cond_reglement, f.fk_projet as fk_project, f.extraparams';
		$sql .= ', f.situation_cycle_ref, f.situation_counter, f.situation_final';
		$sql .= ', f.fk_account';
		$sql .= ", f.fk_multicurrency, f.multicurrency_code, f.multicurrency_tx, f.multicurrency_total_ht, f.multicurrency_total_tva, f.multicurrency_total_ttc";
		$sql .= ', p.code as mode_reglement_code, p.libelle as mode_reglement_libelle';
		$sql .= ', c.code as cond_reglement_code, c.libelle as cond_reglement_libelle, c.libelle_facture as cond_reglement_libelle_doc';
		$sql .= ', f.fk_incoterms, f.location_incoterms';
		$sql .= ', f.module_source, f.pos_source';
		$sql .= ", i.libelle as label_incoterms";
		$sql .= ", f.retained_warranty as retained_warranty, f.retained_warranty_date_limit as retained_warranty_date_limit, f.retained_warranty_fk_cond_reglement as retained_warranty_fk_cond_reglement";
		$sql .= ' FROM '.MAIN_DB_PREFIX.'facture as f';
		$sql .= ' LEFT JOIN '.MAIN_DB_PREFIX.'c_payment_term as c ON f.fk_cond_reglement = c.rowid';
		$sql .= ' LEFT JOIN '.MAIN_DB_PREFIX.'c_paiement as p ON f.fk_mode_reglement = p.id';
		$sql .= ' LEFT JOIN '.MAIN_DB_PREFIX.'c_incoterms as i ON f.fk_incoterms = i.rowid';

		if ($rowid) {
			$sql .= " WHERE f.rowid=".((int) $rowid);
		} else {
			$sql .= ' WHERE f.entity IN ('.getEntity('invoice').')'; // Don't use entity if you use rowid
			if ($ref) {
				$sql .= " AND f.ref='".$this->db->escape($ref)."'";
			}
			if ($ref_ext) {
				$sql .= " AND f.ref_ext='".$this->db->escape($ref_ext)."'";
			}
			if ($notused) {
				$sql .= " AND f.ref_int='".$this->db->escape($notused)."'"; // deprecated
			}
		}

		dol_syslog(get_class($this)."::fetch", LOG_DEBUG);
		$resql = $this->db->query($sql);
		if ($resql) {
			if ($this->db->num_rows($resql)) {
				$obj = $this->db->fetch_object($resql);

				$this->id = $obj->rowid;
				$this->entity = $obj->entity;

				$this->ref					= $obj->ref;
				$this->ref_client			= $obj->ref_client;
				$this->ref_customer			= $obj->ref_client;
				$this->ref_ext				= $obj->ref_ext;
				$this->type					= $obj->type;
				$this->date					= $this->db->jdate($obj->df);
				$this->date_pointoftax		= $this->db->jdate($obj->date_pointoftax);
				$this->date_creation = $this->db->jdate($obj->datec);
				$this->date_validation		= $this->db->jdate($obj->datev);
				$this->date_modification = $this->db->jdate($obj->datem);
				$this->datem = $this->db->jdate($obj->datem);
				$this->remise_percent		= $obj->remise_percent;
				$this->remise_absolue		= $obj->remise_absolue;
				$this->total_ht				= $obj->total_ht;
				$this->total_tva			= $obj->total_tva;
				$this->total_localtax1		= $obj->localtax1;
				$this->total_localtax2		= $obj->localtax2;
				$this->total_ttc			= $obj->total_ttc;
				$this->revenuestamp = $obj->revenuestamp;
				$this->paye = $obj->paye;
				$this->close_code			= $obj->close_code;
				$this->close_note			= $obj->close_note;

				$this->socid = $obj->fk_soc;
				$this->thirdparty = null; // Clear if another value was already set by fetch_thirdparty

				$this->fk_project = $obj->fk_project;
				$this->project = null; // Clear if another value was already set by fetch_projet

				$this->statut = $obj->fk_statut;
				$this->status = $obj->fk_statut;

				$this->date_lim_reglement = $this->db->jdate($obj->dlr);
				$this->mode_reglement_id	= $obj->fk_mode_reglement;
				$this->mode_reglement_code	= $obj->mode_reglement_code;
				$this->mode_reglement		= $obj->mode_reglement_libelle;
				$this->cond_reglement_id	= $obj->fk_cond_reglement;
				$this->cond_reglement_code	= $obj->cond_reglement_code;
				$this->cond_reglement		= $obj->cond_reglement_libelle;
				$this->cond_reglement_doc = $obj->cond_reglement_libelle_doc;
				$this->fk_account = ($obj->fk_account > 0) ? $obj->fk_account : null;
				$this->fk_facture_source	= $obj->fk_facture_source;
				$this->fk_fac_rec_source	= $obj->fk_fac_rec_source;
				$this->note = $obj->note_private; // deprecated
				$this->note_private = $obj->note_private;
				$this->note_public			= $obj->note_public;
				$this->user_author			= $obj->fk_user_author; // deprecated
				$this->user_valid           = $obj->fk_user_valid; // deprecated
				$this->user_modification    = $obj->fk_user_modif; // deprecated
				$this->fk_user_author       = $obj->fk_user_author;
				$this->fk_user_valid        = $obj->fk_user_valid;
				$this->fk_user_modif        = $obj->fk_user_modif;
				$this->model_pdf = $obj->model_pdf;
				$this->modelpdf = $obj->model_pdf; // deprecated
				$this->last_main_doc = $obj->last_main_doc;
				$this->situation_cycle_ref  = $obj->situation_cycle_ref;
				$this->situation_counter    = $obj->situation_counter;
				$this->situation_final      = $obj->situation_final;
				$this->retained_warranty    = $obj->retained_warranty;
				$this->retained_warranty_date_limit         = $this->db->jdate($obj->retained_warranty_date_limit);
				$this->retained_warranty_fk_cond_reglement  = $obj->retained_warranty_fk_cond_reglement;

				$this->extraparams = (array) json_decode($obj->extraparams, true);

				//Incoterms
				$this->fk_incoterms         = $obj->fk_incoterms;
				$this->location_incoterms   = $obj->location_incoterms;
				$this->label_incoterms = $obj->label_incoterms;

				$this->module_source = $obj->module_source;
				$this->pos_source = $obj->pos_source;

				// Multicurrency
				$this->fk_multicurrency 		= $obj->fk_multicurrency;
				$this->multicurrency_code = $obj->multicurrency_code;
				$this->multicurrency_tx 		= $obj->multicurrency_tx;
				$this->multicurrency_total_ht = $obj->multicurrency_total_ht;
				$this->multicurrency_total_tva 	= $obj->multicurrency_total_tva;
				$this->multicurrency_total_ttc 	= $obj->multicurrency_total_ttc;

				if (($this->type == self::TYPE_SITUATION || ($this->type == self::TYPE_CREDIT_NOTE && $this->situation_cycle_ref > 0)) && $fetch_situation) {
					$this->fetchPreviousNextSituationInvoice();
				}

				if ($this->status == self::STATUS_DRAFT) {
					$this->brouillon = 1;
				}

				// Retrieve all extrafield
				// fetch optionals attributes and labels
				$this->fetch_optionals();

				// Lines
				$this->lines = array();

				$result = $this->fetch_lines();
				if ($result < 0) {
					$this->error = $this->db->error();
					return -3;
				}

				$this->db->free($resql);

				return 1;
			} else {
				$this->error = 'Invoice with id='.$rowid.' or ref='.$ref.' or ref_ext='.$ref_ext.' not found';

				dol_syslog(__METHOD__.$this->error, LOG_WARNING);
				return 0;
			}
		} else {
			$this->error = $this->db->lasterror();
			return -1;
		}
	}


	// phpcs:disable PEAR.NamingConventions.ValidFunctionName.ScopeNotCamelCaps
	/**
	 *	Load all detailed lines into this->lines
	 *
	 *	@param		int		$only_product	Return only physical products
	 *	@param		int		$loadalsotranslation	Return translation for products
	 *
	 *	@return     int         1 if OK, < 0 if KO
	 */
	public function fetch_lines($only_product = 0, $loadalsotranslation = 0)
	{
		// phpcs:enable
		global $langs, $conf;

		$this->lines = array();

		$sql = 'SELECT l.rowid, l.fk_facture, l.fk_product, l.fk_parent_line, l.label as custom_label, l.description, l.product_type, l.price, l.qty, l.vat_src_code, l.tva_tx,';
		$sql .= ' l.localtax1_tx, l.localtax2_tx, l.localtax1_type, l.localtax2_type, l.remise_percent, l.fk_remise_except, l.subprice, l.ref_ext,';
		$sql .= ' l.situation_percent, l.fk_prev_id,';
		$sql .= ' l.rang, l.special_code,';
		$sql .= ' l.date_start as date_start, l.date_end as date_end,';
		$sql .= ' l.info_bits, l.total_ht, l.total_tva, l.total_localtax1, l.total_localtax2, l.total_ttc, l.fk_code_ventilation, l.fk_product_fournisseur_price as fk_fournprice, l.buy_price_ht as pa_ht,';
		$sql .= ' l.fk_unit,';
		$sql .= ' l.fk_multicurrency, l.multicurrency_code, l.multicurrency_subprice, l.multicurrency_total_ht, l.multicurrency_total_tva, l.multicurrency_total_ttc,';
		$sql .= ' p.ref as product_ref, p.fk_product_type as fk_product_type, p.label as product_label, p.description as product_desc';
		$sql .= ' FROM '.MAIN_DB_PREFIX.'facturedet as l';
		$sql .= ' LEFT JOIN '.MAIN_DB_PREFIX.'product as p ON l.fk_product = p.rowid';
		$sql .= ' WHERE l.fk_facture = '.((int) $this->id);
		$sql .= ' ORDER BY l.rang, l.rowid';

		dol_syslog(get_class($this).'::fetch_lines', LOG_DEBUG);
		$result = $this->db->query($sql);
		if ($result) {
			$num = $this->db->num_rows($result);
			$i = 0;
			while ($i < $num) {
				$objp = $this->db->fetch_object($result);
				$line = new FactureLigne($this->db);

				$line->id               = $objp->rowid;
				$line->rowid = $objp->rowid; // deprecated
				$line->fk_facture       = $objp->fk_facture;
				$line->label            = $objp->custom_label; // deprecated
				$line->desc             = $objp->description; // Description line
				$line->description      = $objp->description; // Description line
				$line->product_type     = $objp->product_type; // Type of line
				$line->ref              = $objp->product_ref; // Ref product
				$line->product_ref      = $objp->product_ref; // Ref product
				$line->libelle          = $objp->product_label; // deprecated
				$line->product_label = $objp->product_label; // Label product
				$line->product_desc     = $objp->product_desc; // Description product
				$line->fk_product_type  = $objp->fk_product_type; // Type of product
				$line->qty              = $objp->qty;
				$line->subprice         = $objp->subprice;
				$line->ref_ext          = $objp->ref_ext; // line external ref

				$line->vat_src_code = $objp->vat_src_code;
				$line->tva_tx           = $objp->tva_tx;
				$line->localtax1_tx     = $objp->localtax1_tx;
				$line->localtax2_tx     = $objp->localtax2_tx;
				$line->localtax1_type   = $objp->localtax1_type;
				$line->localtax2_type   = $objp->localtax2_type;
				$line->remise_percent   = $objp->remise_percent;
				$line->fk_remise_except = $objp->fk_remise_except;
				$line->fk_product       = $objp->fk_product;
				$line->date_start       = $this->db->jdate($objp->date_start);
				$line->date_end         = $this->db->jdate($objp->date_end);
				$line->date_start       = $this->db->jdate($objp->date_start);
				$line->date_end         = $this->db->jdate($objp->date_end);
				$line->info_bits        = $objp->info_bits;
				$line->total_ht         = $objp->total_ht;
				$line->total_tva        = $objp->total_tva;
				$line->total_localtax1  = $objp->total_localtax1;
				$line->total_localtax2  = $objp->total_localtax2;
				$line->total_ttc        = $objp->total_ttc;
				$line->code_ventilation = $objp->fk_code_ventilation;
				$line->fk_fournprice = $objp->fk_fournprice;
				$marginInfos = getMarginInfos($objp->subprice, $objp->remise_percent, $objp->tva_tx, $objp->localtax1_tx, $objp->localtax2_tx, $line->fk_fournprice, $objp->pa_ht);
				$line->pa_ht = $marginInfos[0];
				$line->marge_tx			= $marginInfos[1];
				$line->marque_tx		= $marginInfos[2];
				$line->rang = $objp->rang;
				$line->special_code = $objp->special_code;
				$line->fk_parent_line = $objp->fk_parent_line;
				$line->situation_percent = $objp->situation_percent;
				$line->fk_prev_id = $objp->fk_prev_id;
				$line->fk_unit = $objp->fk_unit;

				// Accountancy
				$line->fk_accounting_account = $objp->fk_code_ventilation;

				// Multicurrency
				$line->fk_multicurrency = $objp->fk_multicurrency;
				$line->multicurrency_code = $objp->multicurrency_code;
				$line->multicurrency_subprice 	= $objp->multicurrency_subprice;
				$line->multicurrency_total_ht 	= $objp->multicurrency_total_ht;
				$line->multicurrency_total_tva 	= $objp->multicurrency_total_tva;
				$line->multicurrency_total_ttc 	= $objp->multicurrency_total_ttc;

				$line->fetch_optionals();

				// multilangs
				if (!empty($conf->global->MAIN_MULTILANGS) && !empty($objp->fk_product) && !empty($loadalsotranslation)) {
					$tmpproduct = new Product($this->db);
					$tmpproduct->fetch($objp->fk_product);
					$tmpproduct->getMultiLangs();

					$line->multilangs = $tmpproduct->multilangs;
				}

				$this->lines[$i] = $line;

				$i++;
			}
			$this->db->free($result);
			return 1;
		} else {
			$this->error = $this->db->error();
			return -3;
		}
	}

	/**
	 * Fetch previous and next situations invoices.
	 * Return all previous and next invoices (both standard and credit notes).
	 *
	 * @return	void
	 */
	public function fetchPreviousNextSituationInvoice()
	{
		global $conf;

		$this->tab_previous_situation_invoice = array();
		$this->tab_next_situation_invoice = array();

		$sql = 'SELECT rowid, type, situation_cycle_ref, situation_counter FROM '.MAIN_DB_PREFIX.'facture';
		$sql .= " WHERE rowid <> ".((int) $this->id);
		$sql .= ' AND entity = '.((int) $this->entity);
		$sql .= ' AND situation_cycle_ref = '.(int) $this->situation_cycle_ref;
		$sql .= ' ORDER BY situation_counter ASC';

		dol_syslog(get_class($this).'::fetchPreviousNextSituationInvoice ', LOG_DEBUG);
		$result = $this->db->query($sql);
		if ($result && $this->db->num_rows($result) > 0) {
			while ($objp = $this->db->fetch_object($result)) {
				$invoice = new Facture($this->db);
				if ($invoice->fetch($objp->rowid) > 0) {
					if ($objp->situation_counter < $this->situation_counter
						|| ($objp->situation_counter == $this->situation_counter && $objp->rowid < $this->id) // This case appear when there are credit notes
					   ) {
						$this->tab_previous_situation_invoice[] = $invoice;
					} else {
						$this->tab_next_situation_invoice[] = $invoice;
					}
				}
			}
		}
	}

	/**
	 *      Update database
	 *
	 *      @param      User	$user        	User that modify
	 *      @param      int		$notrigger	    0=launch triggers after, 1=disable triggers
	 *      @return     int      			   	<0 if KO, >0 if OK
	 */
	public function update(User $user, $notrigger = 0)
	{
		global $conf;

		$error = 0;

		// Clean parameters
		if (empty($this->type)) {
			$this->type = self::TYPE_STANDARD;
		}
		if (isset($this->ref)) {
			$this->ref = trim($this->ref);
		}
		if (isset($this->ref_ext)) {
			$this->ref_ext = trim($this->ref_ext);
		}
		if (isset($this->ref_client)) {
			$this->ref_client = trim($this->ref_client);
		}
		if (isset($this->increment)) {
			$this->increment = trim($this->increment);
		}
		if (isset($this->close_code)) {
			$this->close_code = trim($this->close_code);
		}
		if (isset($this->close_note)) {
			$this->close_note = trim($this->close_note);
		}
		if (isset($this->note) || isset($this->note_private)) {
			$this->note = (isset($this->note) ? trim($this->note) : trim($this->note_private)); // deprecated
		}
		if (isset($this->note) || isset($this->note_private)) {
			$this->note_private = (isset($this->note_private) ? trim($this->note_private) : trim($this->note));
		}
		if (isset($this->note_public)) {
			$this->note_public = trim($this->note_public);
		}
		if (isset($this->model_pdf)) {
			$this->model_pdf = trim($this->model_pdf);
		}
		if (isset($this->import_key)) {
			$this->import_key = trim($this->import_key);
		}
		if (isset($this->retained_warranty)) {
			$this->retained_warranty = floatval($this->retained_warranty);
		}


		// Check parameters
		// Put here code to add control on parameters values

		// Update request
		$sql = "UPDATE ".MAIN_DB_PREFIX."facture SET";
		$sql .= " ref=".(isset($this->ref) ? "'".$this->db->escape($this->ref)."'" : "null").",";
		$sql .= " ref_ext=".(isset($this->ref_ext) ? "'".$this->db->escape($this->ref_ext)."'" : "null").",";
		$sql .= " type=".(isset($this->type) ? $this->db->escape($this->type) : "null").",";
		$sql .= " ref_client=".(isset($this->ref_client) ? "'".$this->db->escape($this->ref_client)."'" : "null").",";
		$sql .= " increment=".(isset($this->increment) ? "'".$this->db->escape($this->increment)."'" : "null").",";
		$sql .= " fk_soc=".(isset($this->socid) ? $this->db->escape($this->socid) : "null").",";
		$sql .= " datec=".(strval($this->date_creation) != '' ? "'".$this->db->idate($this->date_creation)."'" : 'null').",";
		$sql .= " datef=".(strval($this->date) != '' ? "'".$this->db->idate($this->date)."'" : 'null').",";
		$sql .= " date_pointoftax=".(strval($this->date_pointoftax) != '' ? "'".$this->db->idate($this->date_pointoftax)."'" : 'null').",";
		$sql .= " date_valid=".(strval($this->date_validation) != '' ? "'".$this->db->idate($this->date_validation)."'" : 'null').",";
		$sql .= " paye=".(isset($this->paye) ? $this->db->escape($this->paye) : 0).",";
		$sql .= " remise_percent=".(isset($this->remise_percent) ? $this->db->escape($this->remise_percent) : "null").",";
		$sql .= " remise_absolue=".(isset($this->remise_absolue) ? $this->db->escape($this->remise_absolue) : "null").",";
		$sql .= " close_code=".(isset($this->close_code) ? "'".$this->db->escape($this->close_code)."'" : "null").",";
		$sql .= " close_note=".(isset($this->close_note) ? "'".$this->db->escape($this->close_note)."'" : "null").",";
		$sql .= " total_tva=".(isset($this->total_tva) ? $this->total_tva : "null").",";
		$sql .= " localtax1=".(isset($this->total_localtax1) ? $this->total_localtax1 : "null").",";
		$sql .= " localtax2=".(isset($this->total_localtax2) ? $this->total_localtax2 : "null").",";
		$sql .= " total_ht=".(isset($this->total_ht) ? $this->total_ht : "null").",";
		$sql .= " total_ttc=".(isset($this->total_ttc) ? $this->total_ttc : "null").",";
		$sql .= " revenuestamp=".((isset($this->revenuestamp) && $this->revenuestamp != '') ? $this->db->escape($this->revenuestamp) : "null").",";
		$sql .= " fk_statut=".(isset($this->statut) ? $this->db->escape($this->statut) : "null").",";
		$sql .= " fk_user_author=".(isset($this->user_author) ? $this->db->escape($this->user_author) : "null").",";
		$sql .= " fk_user_valid=".(isset($this->fk_user_valid) ? $this->db->escape($this->fk_user_valid) : "null").",";
		$sql .= " fk_facture_source=".(isset($this->fk_facture_source) ? $this->db->escape($this->fk_facture_source) : "null").",";
		$sql .= " fk_projet=".(isset($this->fk_project) ? $this->db->escape($this->fk_project) : "null").",";
		$sql .= " fk_cond_reglement=".(isset($this->cond_reglement_id) ? $this->db->escape($this->cond_reglement_id) : "null").",";
		$sql .= " fk_mode_reglement=".(isset($this->mode_reglement_id) ? $this->db->escape($this->mode_reglement_id) : "null").",";
		$sql .= " date_lim_reglement=".(strval($this->date_lim_reglement) != '' ? "'".$this->db->idate($this->date_lim_reglement)."'" : 'null').",";
		$sql .= " note_private=".(isset($this->note_private) ? "'".$this->db->escape($this->note_private)."'" : "null").",";
		$sql .= " note_public=".(isset($this->note_public) ? "'".$this->db->escape($this->note_public)."'" : "null").",";
		$sql .= " model_pdf=".(isset($this->model_pdf) ? "'".$this->db->escape($this->model_pdf)."'" : "null").",";
		$sql .= " import_key=".(isset($this->import_key) ? "'".$this->db->escape($this->import_key)."'" : "null").",";
		$sql .= " situation_cycle_ref=".(empty($this->situation_cycle_ref) ? "null" : $this->db->escape($this->situation_cycle_ref)).",";
		$sql .= " situation_counter=".(empty($this->situation_counter) ? "null" : $this->db->escape($this->situation_counter)).",";
		$sql .= " situation_final=".(empty($this->situation_final) ? "0" : $this->db->escape($this->situation_final)).",";
		$sql .= " retained_warranty=".(empty($this->retained_warranty) ? "0" : $this->db->escape($this->retained_warranty)).",";
		$sql .= " retained_warranty_date_limit=".(strval($this->retained_warranty_date_limit) != '' ? "'".$this->db->idate($this->retained_warranty_date_limit)."'" : 'null').",";
		$sql .= " retained_warranty_fk_cond_reglement=".(isset($this->retained_warranty_fk_cond_reglement) ?intval($this->retained_warranty_fk_cond_reglement) : "null");
		$sql .= " WHERE rowid=".((int) $this->id);

		$this->db->begin();

		dol_syslog(get_class($this)."::update", LOG_DEBUG);
		$resql = $this->db->query($sql);
		if (!$resql) {
			$error++;
			$this->errors[] = "Error ".$this->db->lasterror();
		}

		if (!$error) {
			$result = $this->insertExtraFields();
			if ($result < 0) {
				$error++;
			}
		}

		if (!$error && !$notrigger) {
			// Call trigger
			$result = $this->call_trigger('BILL_MODIFY', $user);
			if ($result < 0) {
				$error++;
			}
			// End call triggers
		}

		// Commit or rollback
		if ($error) {
			foreach ($this->errors as $errmsg) {
				dol_syslog(get_class($this)."::update ".$errmsg, LOG_ERR);
				$this->error .= ($this->error ? ', '.$errmsg : $errmsg);
			}
			$this->db->rollback();
			return -1 * $error;
		} else {
			$this->db->commit();
			return 1;
		}
	}


	// phpcs:disable PEAR.NamingConventions.ValidFunctionName.ScopeNotCamelCaps
	/**
	 *    Add a discount line into an invoice (as an invoice line) using an existing absolute discount (Consume the discount)
	 *
	 *    @param     int	$idremise	Id of absolute discount
	 *    @return    int          		>0 if OK, <0 if KO
	 */
	public function insert_discount($idremise)
	{
		// phpcs:enable
		global $conf, $langs;

		include_once DOL_DOCUMENT_ROOT.'/core/lib/price.lib.php';
		include_once DOL_DOCUMENT_ROOT.'/core/class/discount.class.php';

		$this->db->begin();

		$remise = new DiscountAbsolute($this->db);
		$result = $remise->fetch($idremise);

		if ($result > 0) {
			if ($remise->fk_facture) {	// Protection against multiple submission
				$this->error = $langs->trans("ErrorDiscountAlreadyUsed");
				$this->db->rollback();
				return -5;
			}

			$facligne = new FactureLigne($this->db);
			$facligne->fk_facture = $this->id;
			$facligne->fk_remise_except = $remise->id;
			$facligne->desc = $remise->description; // Description ligne
			$facligne->vat_src_code = $remise->vat_src_code;
			$facligne->tva_tx = $remise->tva_tx;
			$facligne->subprice = -$remise->amount_ht;
			$facligne->fk_product = 0; // Id produit predefini
			$facligne->qty = 1;
			$facligne->remise_percent = 0;
			$facligne->rang = -1;
			$facligne->info_bits = 2;

			if (!empty($conf->global->MAIN_ADD_LINE_AT_POSITION)) {
				$facligne->rang = 1;
				$linecount = count($this->lines);
				for ($ii = 1; $ii <= $linecount; $ii++) {
					$this->updateRangOfLine($this->lines[$ii - 1]->id, $ii+1);
				}
			}

			// Get buy/cost price of invoice that is source of discount
			if ($remise->fk_facture_source > 0) {
				$srcinvoice = new Facture($this->db);
				$srcinvoice->fetch($remise->fk_facture_source);
				include_once DOL_DOCUMENT_ROOT.'/core/class/html.formmargin.class.php'; // TODO Move this into commonobject
				$formmargin = new FormMargin($this->db);
				$arraytmp = $formmargin->getMarginInfosArray($srcinvoice, false);
				$facligne->pa_ht = $arraytmp['pa_total'];
			}

			$facligne->total_ht  = -$remise->amount_ht;
			$facligne->total_tva = -$remise->amount_tva;
			$facligne->total_ttc = -$remise->amount_ttc;

			$facligne->multicurrency_subprice = -$remise->multicurrency_subprice;
			$facligne->multicurrency_total_ht = -$remise->multicurrency_amount_ht;
			$facligne->multicurrency_total_tva = -$remise->multicurrency_amount_tva;
			$facligne->multicurrency_total_ttc = -$remise->multicurrency_amount_ttc;

			$lineid = $facligne->insert();
			if ($lineid > 0) {
				$result = $this->update_price(1);
				if ($result > 0) {
					// Create link between discount and invoice line
					$result = $remise->link_to_invoice($lineid, 0);
					if ($result < 0) {
						$this->error = $remise->error;
						$this->db->rollback();
						return -4;
					}

					$this->db->commit();
					return 1;
				} else {
					$this->error = $facligne->error;
					$this->db->rollback();
					return -1;
				}
			} else {
				$this->error = $facligne->error;
				$this->db->rollback();
				return -2;
			}
		} else {
			$this->db->rollback();
			return -3;
		}
	}

	// phpcs:disable PEAR.NamingConventions.ValidFunctionName.ScopeNotCamelCaps
	/**
	 *	Set customer ref
	 *
	 *	@param     	string	$ref_client		Customer ref
	 *  @param     	int		$notrigger		1=Does not execute triggers, 0= execute triggers
	 *	@return		int						<0 if KO, >0 if OK
	 */
	public function set_ref_client($ref_client, $notrigger = 0)
	{
		// phpcs:enable
		global $user;

		$error = 0;

		$this->db->begin();

		$sql = 'UPDATE '.MAIN_DB_PREFIX.'facture';
		if (empty($ref_client)) {
			$sql .= ' SET ref_client = NULL';
		} else {
			$sql .= ' SET ref_client = \''.$this->db->escape($ref_client).'\'';
		}
		$sql .= " WHERE rowid = ".((int) $this->id);

		dol_syslog(__METHOD__.' this->id='.$this->id.', ref_client='.$ref_client, LOG_DEBUG);
		$resql = $this->db->query($sql);
		if (!$resql) {
			$this->errors[] = $this->db->error();
			$error++;
		}

		if (!$error) {
			$this->ref_client = $ref_client;
		}

		if (!$notrigger && empty($error)) {
			// Call trigger
			$result = $this->call_trigger('BILL_MODIFY', $user);
			if ($result < 0) {
				$error++;
			}
			// End call triggers
		}

		if (!$error) {
			$this->ref_client = $ref_client;

			$this->db->commit();
			return 1;
		} else {
			foreach ($this->errors as $errmsg) {
				dol_syslog(__METHOD__.' Error: '.$errmsg, LOG_ERR);
				$this->error .= ($this->error ? ', '.$errmsg : $errmsg);
			}
			$this->db->rollback();
			return -1 * $error;
		}
	}

	/**
	 *	Delete invoice
	 *
	 *	@param     	User	$user      	    User making the deletion.
	 *	@param		int		$notrigger		1=Does not execute triggers, 0= execute triggers
	 *	@param		int		$idwarehouse	Id warehouse to use for stock change.
	 *	@return		int						<0 if KO, 0=Refused, >0 if OK
	 */
	public function delete($user, $notrigger = 0, $idwarehouse = -1)
	{
		global $langs, $conf;
		require_once DOL_DOCUMENT_ROOT.'/core/lib/files.lib.php';

		$rowid = $this->id;

		dol_syslog(get_class($this)."::delete rowid=".$rowid.", ref=".$this->ref.", thirdparty=".(empty($this->thirdparty) ? '' : $this->thirdparty->name), LOG_DEBUG);

		// Test to avoid invoice deletion (allowed if draft)
		$result = $this->is_erasable();

		if ($result <= 0) {
			return 0;
		}

		$error = 0;

		$this->db->begin();

		if (!$error && !$notrigger) {
			// Call trigger
			$result = $this->call_trigger('BILL_DELETE', $user);
			if ($result < 0) {
				$error++;
			}
			// End call triggers
		}

		// Removed extrafields
		if (!$error) {
			$result = $this->deleteExtraFields();
			if ($result < 0) {
				$error++;
				dol_syslog(get_class($this)."::delete error deleteExtraFields ".$this->error, LOG_ERR);
			}
		}

		if (!$error) {
			// Delete linked object
			$res = $this->deleteObjectLinked();
			if ($res < 0) {
				$error++;
			}
		}

		if (!$error) {
			// If invoice was converted into a discount not yet consumed, we remove discount
			$sql = 'DELETE FROM '.MAIN_DB_PREFIX.'societe_remise_except';
			$sql .= ' WHERE fk_facture_source = '.((int) $rowid);
			$sql .= ' AND fk_facture_line IS NULL';
			$resql = $this->db->query($sql);

			// If invoice has consumed discounts
			$this->fetch_lines();
			$list_rowid_det = array();
			foreach ($this->lines as $key => $invoiceline) {
				$list_rowid_det[] = $invoiceline->id;
			}

			// Consumed discounts are freed
			if (count($list_rowid_det)) {
				$sql = 'UPDATE '.MAIN_DB_PREFIX.'societe_remise_except';
				$sql .= ' SET fk_facture = NULL, fk_facture_line = NULL';
				$sql .= ' WHERE fk_facture_line IN ('.$this->db->sanitize(join(',', $list_rowid_det)).')';

				if (!$this->db->query($sql)) {
					$this->error = $this->db->error()." sql=".$sql;
					$this->errors[] = $this->error;
					$this->db->rollback();
					return -5;
				}
			}

			// Remove other links to the deleted invoice

			$sql = 'UPDATE '.MAIN_DB_PREFIX.'eventorganization_conferenceorboothattendee';
			$sql .= ' SET fk_invoice = NULL';
			$sql .= ' WHERE fk_invoice = '.((int) $rowid);

			if (!$this->db->query($sql)) {
				$this->error = $this->db->error()." sql=".$sql;
				$this->errors[] = $this->error;
				$this->db->rollback();
				return -5;
			}

			$sql = 'UPDATE '.MAIN_DB_PREFIX.'projet_task_time';
			$sql .= ' SET invoice_id = NULL, invoice_line_id = NULL';
			$sql .= ' WHERE invoice_id = '.((int) $rowid);

			if (!$this->db->query($sql)) {
				$this->error = $this->db->error()." sql=".$sql;
				$this->errors[] = $this->error;
				$this->db->rollback();
				return -5;
			}

			// If we decrease stock on invoice validation, we increase back if a warehouse id was provided
			if ($this->type != self::TYPE_DEPOSIT && $result >= 0 && !empty($conf->stock->enabled) && !empty($conf->global->STOCK_CALCULATE_ON_BILL) && $idwarehouse != -1) {
				require_once DOL_DOCUMENT_ROOT.'/product/stock/class/mouvementstock.class.php';
				$langs->load("agenda");

				$num = count($this->lines);
				for ($i = 0; $i < $num; $i++) {
					if ($this->lines[$i]->fk_product > 0) {
						$mouvP = new MouvementStock($this->db);
						$mouvP->origin = &$this;
						$mouvP->setOrigin($this->element, $this->id);
						// We decrease stock for product
						if ($this->type == self::TYPE_CREDIT_NOTE) {
							$result = $mouvP->livraison($user, $this->lines[$i]->fk_product, $idwarehouse, $this->lines[$i]->qty, $this->lines[$i]->subprice, $langs->trans("InvoiceDeleteDolibarr", $this->ref));
						} else {
							$result = $mouvP->reception($user, $this->lines[$i]->fk_product, $idwarehouse, $this->lines[$i]->qty, 0, $langs->trans("InvoiceDeleteDolibarr", $this->ref)); // we use 0 for price, to not change the weighted average value
						}
					}
				}
			}

			// Invoice line extrafileds
			$main = MAIN_DB_PREFIX.'facturedet';
			$ef = $main."_extrafields";
			$sqlef = "DELETE FROM ".$ef." WHERE fk_object IN (SELECT rowid FROM ".$main." WHERE fk_facture = ".((int) $rowid).")";
			// Delete invoice line
			$sql = 'DELETE FROM '.MAIN_DB_PREFIX.'facturedet WHERE fk_facture = '.((int) $rowid);

			if ($this->db->query($sqlef) && $this->db->query($sql) && $this->delete_linked_contact()) {
				$sql = 'DELETE FROM '.MAIN_DB_PREFIX.'facture WHERE rowid = '.((int) $rowid);

				$resql = $this->db->query($sql);
				if ($resql) {
					// Delete record into ECM index (Note that delete is also done when deleting files with the dol_delete_dir_recursive
					$this->deleteEcmFiles();

					// On efface le repertoire de pdf provisoire
					$ref = dol_sanitizeFileName($this->ref);
					if ($conf->facture->dir_output && !empty($this->ref)) {
						$dir = $conf->facture->dir_output."/".$ref;
						$file = $conf->facture->dir_output."/".$ref."/".$ref.".pdf";
						if (file_exists($file)) {	// We must delete all files before deleting directory
							$ret = dol_delete_preview($this);

							if (!dol_delete_file($file, 0, 0, 0, $this)) { // For triggers
								$langs->load("errors");
								$this->error = $langs->trans("ErrorFailToDeleteFile", $file);
								$this->errors[] = $this->error;
								$this->db->rollback();
								return 0;
							}
						}
						if (file_exists($dir)) {
							if (!dol_delete_dir_recursive($dir)) { // For remove dir and meta
								$langs->load("errors");
								$this->error = $langs->trans("ErrorFailToDeleteDir", $dir);
								$this->errors[] = $this->error;
								$this->db->rollback();
								return 0;
							}
						}
					}

					$this->db->commit();
					return 1;
				} else {
					$this->error = $this->db->lasterror()." sql=".$sql;
					$this->errors[] = $this->error;
					$this->db->rollback();
					return -6;
				}
			} else {
				$this->error = $this->db->lasterror()." sql=".$sql;
				$this->errors[] = $this->error;
				$this->db->rollback();
				return -4;
			}
		} else {
			$this->db->rollback();
			return -2;
		}
	}

	// phpcs:disable PEAR.NamingConventions.ValidFunctionName.ScopeNotCamelCaps
	/**
	 *  Tag the invoice as paid completely (if close_code is filled) => this->fk_statut=2, this->paye=1
	 *  or partialy (if close_code filled) + appel trigger BILL_PAYED => this->fk_statut=2, this->paye stay 0
	 *
	 *	@deprecated
	 *  @see setPaid()
	 *  @param	User	$user      	Object user that modify
	 *	@param  string	$close_code	Code renseigne si on classe a payee completement alors que paiement incomplet (cas escompte par exemple)
	 *	@param  string	$close_note	Commentaire renseigne si on classe a payee alors que paiement incomplet (cas escompte par exemple)
	 *  @return int         		<0 if KO, >0 if OK
	 */
	public function set_paid($user, $close_code = '', $close_note = '')
	{
		// phpcs:enable
		dol_syslog(get_class($this)."::set_paid is deprecated, use setPaid instead", LOG_NOTICE);
		return $this->setPaid($user, $close_code, $close_note);
	}

	/**
	 *  Tag the invoice as paid completely (if close_code is filled) => this->fk_statut=2, this->paye=1
	 *  or partially (if close_code filled) + appel trigger BILL_PAYED => this->fk_statut=2, this->paye stay 0
	 *
	 *  @param	User	$user      	Object user that modify
	 *	@param  string	$close_code	Code renseigne si on classe a payee completement alors que paiement incomplet (cas escompte par exemple)
	 *	@param  string	$close_note	Commentaire renseigne si on classe a payee alors que paiement incomplet (cas escompte par exemple)
	 *  @return int         		<0 if KO, >0 if OK
	 */
	public function setPaid($user, $close_code = '', $close_note = '')
	{
		$error = 0;

		if ($this->paye != 1) {
			$this->db->begin();

			$now = dol_now();

			dol_syslog(get_class($this)."::setPaid rowid=".((int) $this->id), LOG_DEBUG);

			$sql = 'UPDATE '.MAIN_DB_PREFIX.'facture SET';
			$sql .= ' fk_statut='.self::STATUS_CLOSED;
			if (!$close_code) {
				$sql .= ', paye=1';
			}
			if ($close_code) {
				$sql .= ", close_code='".$this->db->escape($close_code)."'";
			}
			if ($close_note) {
				$sql .= ", close_note='".$this->db->escape($close_note)."'";
			}
			$sql .= ', fk_user_closing = '.((int) $user->id);
			$sql .= ", date_closing = '".$this->db->idate($now)."'";
			$sql .= " WHERE rowid = ".((int) $this->id);

			$resql = $this->db->query($sql);
			if ($resql) {
				// Call trigger
				$result = $this->call_trigger('BILL_PAYED', $user);
				if ($result < 0) {
					$error++;
				}
				// End call triggers
			} else {
				$error++;
				$this->error = $this->db->lasterror();
			}

			if (!$error) {
				$this->db->commit();
				return 1;
			} else {
				$this->db->rollback();
				return -1;
			}
		} else {
			return 0;
		}
	}


	// phpcs:disable PEAR.NamingConventions.ValidFunctionName.ScopeNotCamelCaps
	/**
	 *  Tag la facture comme non payee completement + appel trigger BILL_UNPAYED
	 *	Fonction utilisee quand un paiement prelevement est refuse,
	 * 	ou quand une facture annulee et reouverte.
	 *
	 *	@deprecated
	 *  @see setUnpaid()
	 *  @param	User	$user       Object user that change status
	 *  @return int         		<0 if KO, >0 if OK
	 */
	public function set_unpaid($user)
	{
		// phpcs:enable
		dol_syslog(get_class($this)."::set_unpaid is deprecated, use setUnpaid instead", LOG_NOTICE);
		return $this->setUnpaid($user);
	}

	/**
	 *  Tag la facture comme non payee completement + appel trigger BILL_UNPAYED
	 *	Fonction utilisee quand un paiement prelevement est refuse,
	 * 	ou quand une facture annulee et reouverte.
	 *
	 *  @param	User	$user       Object user that change status
	 *  @return int         		<0 if KO, >0 if OK
	 */
	public function setUnpaid($user)
	{
		$error = 0;

		$this->db->begin();

		$sql = 'UPDATE '.MAIN_DB_PREFIX.'facture';
		$sql .= ' SET paye=0, fk_statut='.self::STATUS_VALIDATED.', close_code=null, close_note=null,';
		$sql .= ' date_closing=null,';
		$sql .= ' fk_user_closing=null';
		$sql .= " WHERE rowid = ".((int) $this->id);

		dol_syslog(get_class($this)."::setUnpaid", LOG_DEBUG);
		$resql = $this->db->query($sql);
		if ($resql) {
			// Call trigger
			$result = $this->call_trigger('BILL_UNPAYED', $user);
			if ($result < 0) {
				$error++;
			}
			// End call triggers
		} else {
			$error++;
			$this->error = $this->db->error();
			dol_print_error($this->db);
		}

		if (!$error) {
			$this->db->commit();
			return 1;
		} else {
			$this->db->rollback();
			return -1;
		}
	}


	// phpcs:disable PEAR.NamingConventions.ValidFunctionName.ScopeNotCamelCaps
	/**
	 *	Tag invoice as canceled, with no payment on it (example for replacement invoice or payment never received) + call trigger BILL_CANCEL
	 *	Warning, if option to decrease stock on invoice was set, this function does not change stock (it might be a cancel because
	 *  of no payment even if merchandises were sent).
	 *
	 *	@deprecated
	 *  @see setCanceled()
	 *	@param	User	$user        	Object user making change
	 *	@param	string	$close_code		Code of closing invoice (CLOSECODE_REPLACED, CLOSECODE_...)
	 *	@param	string	$close_note		Comment
	 *	@return int         			<0 if KO, >0 if OK
	 */
	public function set_canceled($user, $close_code = '', $close_note = '')
	{
		// phpcs:enable
		dol_syslog(get_class($this)."::set_canceled is deprecated, use setCanceled instead", LOG_NOTICE);
		return $this->setCanceled($user, $close_code, $close_note);
	}

	/**
	 *	Tag invoice as canceled, with no payment on it (example for replacement invoice or payment never received) + call trigger BILL_CANCEL
	 *	Warning, if option to decrease stock on invoice was set, this function does not change stock (it might be a cancel because
	 *  of no payment even if merchandises were sent).
	 *
	 *	@param	User	$user        	Object user making change
	 *	@param	string	$close_code		Code of closing invoice (CLOSECODE_REPLACED, CLOSECODE_...)
	 *	@param	string	$close_note		Comment
	 *	@return int         			<0 if KO, >0 if OK
	 */
	public function setCanceled($user, $close_code = '', $close_note = '')
	{
		dol_syslog(get_class($this)."::setCanceled rowid=".((int) $this->id), LOG_DEBUG);

		$this->db->begin();

		$sql = 'UPDATE '.MAIN_DB_PREFIX.'facture SET';
		$sql .= ' fk_statut='.self::STATUS_ABANDONED;
		if ($close_code) {
			$sql .= ", close_code='".$this->db->escape($close_code)."'";
		}
		if ($close_note) {
			$sql .= ", close_note='".$this->db->escape($close_note)."'";
		}
		$sql .= " WHERE rowid = ".((int) $this->id);

		$resql = $this->db->query($sql);
		if ($resql) {
			// Bound discounts are deducted from the invoice
			// as they have not been used since the invoice is abandoned.
			$sql = 'UPDATE '.MAIN_DB_PREFIX.'societe_remise_except';
			$sql .= ' SET fk_facture = NULL';
			$sql .= ' WHERE fk_facture = '.((int) $this->id);

			$resql = $this->db->query($sql);
			if ($resql) {
				// Call trigger
				$result = $this->call_trigger('BILL_CANCEL', $user);
				if ($result < 0) {
					$this->db->rollback();
					return -1;
				}
				// End call triggers

				$this->db->commit();
				return 1;
			} else {
				$this->error = $this->db->error()." sql=".$sql;
				$this->db->rollback();
				return -1;
			}
		} else {
			$this->error = $this->db->error()." sql=".$sql;
			$this->db->rollback();
			return -2;
		}
	}

	/**
	 * Tag invoice as validated + call trigger BILL_VALIDATE
	 * Object must have lines loaded with fetch_lines
	 *
	 * @param	User	$user           Object user that validate
	 * @param   string	$force_number	Reference to force on invoice
	 * @param	int		$idwarehouse	Id of warehouse to use for stock decrease if option to decreasenon stock is on (0=no decrease)
	 * @param	int		$notrigger		1=Does not execute triggers, 0= execute triggers
	 * @param	int		$batch_rule		0=do not decrement batch, else batch rule to use, 1=take in batches ordered by sellby and eatby dates
	 * @return	int						<0 if KO, 0=Nothing done because invoice is not a draft, >0 if OK
	 */
	public function validate($user, $force_number = '', $idwarehouse = 0, $notrigger = 0, $batch_rule = 0)
	{
		global $conf, $langs, $mysoc;
		require_once DOL_DOCUMENT_ROOT.'/core/lib/files.lib.php';

		$productStatic = null;
		$warehouseStatic = null;
		if ($batch_rule > 0) {
			require_once DOL_DOCUMENT_ROOT.'/product/class/product.class.php';
			require_once DOL_DOCUMENT_ROOT.'/product/class/productbatch.class.php';
			require_once DOL_DOCUMENT_ROOT.'/product/stock/class/entrepot.class.php';
			$productStatic = new Product($this->db);
			$warehouseStatic = new Entrepot($this->db);
			$productbatch = new ProductBatch($this->db);
		}

		$now = dol_now();

		$error = 0;
		dol_syslog(get_class($this).'::validate user='.$user->id.', force_number='.$force_number.', idwarehouse='.$idwarehouse);

		// Force to have object complete for checks
		$this->fetch_thirdparty();
		$this->fetch_lines();

		// Check parameters
		if ($this->statut != self::STATUS_DRAFT) {
			dol_syslog(get_class($this)."::validate status is not draft. operation canceled.", LOG_WARNING);
			return 0;
		}
		if (count($this->lines) <= 0) {
			$langs->load("errors");
			$this->error = $langs->trans("ErrorObjectMustHaveLinesToBeValidated", $this->ref);
			return -1;
		}
		if ((empty($conf->global->MAIN_USE_ADVANCED_PERMS) && empty($user->rights->facture->creer))
		|| (!empty($conf->global->MAIN_USE_ADVANCED_PERMS) && empty($user->rights->facture->invoice_advance->validate))) {
			$this->error = 'Permission denied';
			dol_syslog(get_class($this)."::validate ".$this->error.' MAIN_USE_ADVANCED_PERMS='.$conf->global->MAIN_USE_ADVANCED_PERMS, LOG_ERR);
			return -1;
		}
		if (!empty($conf->global-> INVOICE_CHECK_POSTERIOR_DATE)) {
			$last_of_type = $this->willBeLastOfSameType(true);
			if (!$last_of_type[0]) {
				$this->error = $langs->transnoentities("ErrorInvoiceIsNotLastOfSameType", $this->ref, dol_print_date($this->date, 'day'), dol_print_date($last_of_type[1], 'day'));
				return -1;
			}
		}

		// Check for mandatory fields in thirdparty (defined into setup)
		if (!empty($this->thirdparty) && is_object($this->thirdparty)) {
			$array_to_check = array('IDPROF1', 'IDPROF2', 'IDPROF3', 'IDPROF4', 'IDPROF5', 'IDPROF6', 'EMAIL', 'ACCOUNTANCY_CODE_CUSTOMER');
			foreach ($array_to_check as $key) {
				$keymin = strtolower($key);
				if (!property_exists($this->thirdparty, $keymin)) {
					continue;
				}
				$vallabel = $this->thirdparty->$keymin;

				$i = (int) preg_replace('/[^0-9]/', '', $key);
				if ($i > 0) {
					if ($this->thirdparty->isACompany()) {
						// Check for mandatory prof id (but only if country is other than ours)
						if ($mysoc->country_id > 0 && $this->thirdparty->country_id == $mysoc->country_id) {
							$idprof_mandatory = 'SOCIETE_'.$key.'_INVOICE_MANDATORY';
							if (!$vallabel && !empty($conf->global->$idprof_mandatory)) {
								$langs->load("errors");
								$this->error = $langs->trans('ErrorProdIdIsMandatory', $langs->transcountry('ProfId'.$i, $this->thirdparty->country_code)).' ('.$langs->trans("ForbiddenBySetupRules").') ['.$langs->trans('Company').' : '.$this->thirdparty->name.']';
								dol_syslog(__METHOD__.' '.$this->error, LOG_ERR);
								return -1;
							}
						}
					}
				} else {
					if ($key == 'EMAIL') {
						// Check for mandatory
						if (!empty($conf->global->SOCIETE_EMAIL_INVOICE_MANDATORY) && !isValidEMail($this->thirdparty->email)) {
							$langs->load("errors");
							$this->error = $langs->trans("ErrorBadEMail", $this->thirdparty->email).' ('.$langs->trans("ForbiddenBySetupRules").') ['.$langs->trans('Company').' : '.$this->thirdparty->name.']';
							dol_syslog(__METHOD__.' '.$this->error, LOG_ERR);
							return -1;
						}
					}
					if ($key == 'ACCOUNTANCY_CODE_CUSTOMER') {
						// Check for mandatory
						if (!empty($conf->global->SOCIETE_ACCOUNTANCY_CODE_CUSTOMER_INVOICE_MANDATORY) && empty($this->thirdparty->code_compta)) {
							$langs->load("errors");
							$this->error = $langs->trans("ErrorAccountancyCodeCustomerIsMandatory", $this->thirdparty->name).' ('.$langs->trans("ForbiddenBySetupRules").')';
							dol_syslog(__METHOD__.' '.$this->error, LOG_ERR);
							return -1;
						}
					}
				}
			}
		}

		// Check for mandatory fields in $this
		$array_to_check = array('REF_CLIENT'=>'RefCustomer');
		foreach ($array_to_check as $key => $val) {
			$keymin = strtolower($key);
			$vallabel = $this->$keymin;

			// Check for mandatory
			$keymandatory = 'INVOICE_'.$key.'_MANDATORY_FOR_VALIDATION';
			if (!$vallabel && !empty($conf->global->$keymandatory)) {
				$langs->load("errors");
				$error++;
				setEventMessages($langs->trans("ErrorFieldRequired", $langs->transnoentitiesnoconv($val)), null, 'errors');
			}
		}

		$this->db->begin();

		// Check parameters
		if ($this->type == self::TYPE_REPLACEMENT) {		// if this is a replacement invoice
			// Check that source invoice is known
			if ($this->fk_facture_source <= 0) {
				$this->error = $langs->trans("ErrorFieldRequired", $langs->transnoentitiesnoconv("InvoiceReplacement"));
				$this->db->rollback();
				return -10;
			}

			// Load source invoice that has been replaced
			$facreplaced = new Facture($this->db);
			$result = $facreplaced->fetch($this->fk_facture_source);
			if ($result <= 0) {
				$this->error = $langs->trans("ErrorBadInvoice");
				$this->db->rollback();
				return -11;
			}

			// Check that source invoice not already replaced by another one.
			$idreplacement = $facreplaced->getIdReplacingInvoice('validated');
			if ($idreplacement && $idreplacement != $this->id) {
				$facreplacement = new Facture($this->db);
				$facreplacement->fetch($idreplacement);
				$this->error = $langs->trans("ErrorInvoiceAlreadyReplaced", $facreplaced->ref, $facreplacement->ref);
				$this->db->rollback();
				return -12;
			}

			$result = $facreplaced->setCanceled($user, self::CLOSECODE_REPLACED, '');
			if ($result < 0) {
				$this->error = $facreplaced->error;
				$this->db->rollback();
				return -13;
			}
		}

		// Define new ref
		if ($force_number) {
			$num = $force_number;
		} elseif (preg_match('/^[\(]?PROV/i', $this->ref) || empty($this->ref)) { // empty should not happened, but when it occurs, the test save life
			if (!empty($conf->global->FAC_FORCE_DATE_VALIDATION)) {	// If option enabled, we force invoice date
				$this->date = dol_now();
				$this->date_lim_reglement = $this->calculate_date_lim_reglement();
			}
			$num = $this->getNextNumRef($this->thirdparty);
		} else {
			$num = $this->ref;
		}

		$this->newref = dol_sanitizeFileName($num);

		if ($num) {
			$this->update_price(1);

			// Validate
			$sql = 'UPDATE '.MAIN_DB_PREFIX.'facture';
			$sql .= " SET ref = '".$this->db->escape($num)."', fk_statut = ".self::STATUS_VALIDATED.", fk_user_valid = ".($user->id > 0 ? $user->id : "null").", date_valid = '".$this->db->idate($now)."'";
			if (!empty($conf->global->FAC_FORCE_DATE_VALIDATION)) {	// If option enabled, we force invoice date
				$sql .= ", datef='".$this->db->idate($this->date)."'";
				$sql .= ", date_lim_reglement='".$this->db->idate($this->date_lim_reglement)."'";
			}
			$sql .= " WHERE rowid = ".((int) $this->id);

			dol_syslog(get_class($this)."::validate", LOG_DEBUG);
			$resql = $this->db->query($sql);
			if (!$resql) {
				dol_print_error($this->db);
				$error++;
			}

			// We check if the invoice was provisional
			if (!$error && (preg_match('/^[\(]?PROV/i', $this->ref))) {
				// La verif qu'une remise n'est pas utilisee 2 fois est faite au moment de l'insertion de ligne
			}

			if (!$error) {
				// Define third party as a customer
				$result = $this->thirdparty->set_as_client();

				// If active we decrement the main product and its components at invoice validation
				if ($this->type != self::TYPE_DEPOSIT && $result >= 0 && !empty($conf->stock->enabled) && !empty($conf->global->STOCK_CALCULATE_ON_BILL) && $idwarehouse > 0) {
					require_once DOL_DOCUMENT_ROOT.'/product/stock/class/mouvementstock.class.php';
					$langs->load("agenda");

					// Loop on each line
					$cpt = count($this->lines);
					for ($i = 0; $i < $cpt; $i++) {
						if ($this->lines[$i]->fk_product > 0) {
							$mouvP = new MouvementStock($this->db);
							$mouvP->origin = &$this;
							$mouvP->setOrigin($this->element, $this->id);
							// We decrease stock for product
							if ($this->type == self::TYPE_CREDIT_NOTE) {
								$result = $mouvP->reception($user, $this->lines[$i]->fk_product, $idwarehouse, $this->lines[$i]->qty, 0, $langs->trans("InvoiceValidatedInDolibarr", $num));
								if ($result < 0) {
									$error++;
									$this->error = $mouvP->error;
								}
							} else {
								$is_batch_line = false;
								if ($batch_rule > 0) {
									$productStatic->fetch($this->lines[$i]->fk_product);
									if ($productStatic->hasbatch()) {
										$is_batch_line = true;
										$product_qty_remain = $this->lines[$i]->qty;

										$sortfield = null;
										$sortorder = null;
										// find all batch order by sellby (DLC) and eatby dates (DLUO) first
										if ($batch_rule == Productbatch::BATCH_RULE_SELLBY_EATBY_DATES_FIRST) {
											$sortfield = 'pl.sellby,pl.eatby,pb.qty,pl.rowid';
											$sortorder = 'ASC,ASC,ASC,ASC';
										}

										$resBatchList = $productbatch->findAllForProduct($productStatic->id, $idwarehouse, (!empty($conf->global->STOCK_ALLOW_NEGATIVE_TRANSFER) ? null : 0), $sortfield, $sortorder);
										if (!is_array($resBatchList)) {
											$error++;
											$this->error = $this->db->lasterror();
										}

										if (!$error) {
											$batchList = $resBatchList;
											if (empty($batchList)) {
												$error++;
												$langs->load('errors');
												$warehouseStatic->fetch($idwarehouse);
												$this->error = $langs->trans('ErrorBatchNoFoundForProductInWarehouse', $productStatic->label, $warehouseStatic->ref);
												dol_syslog(__METHOD__.' Error: '.$langs->transnoentitiesnoconv('ErrorBatchNoFoundForProductInWarehouse', $productStatic->label, $warehouseStatic->ref), LOG_ERR);
											}

											foreach ($batchList as $batch) {
												if ($batch->qty <= 0) {
													continue; // try to decrement only batches have positive quantity first
												}

												// enough quantity in this batch
												if ($batch->qty >= $product_qty_remain) {
													$product_batch_qty = $product_qty_remain;
												} else {
													// not enough (take all in batch)
													$product_batch_qty = $batch->qty;
												}
												$result = $mouvP->livraison($user, $productStatic->id, $idwarehouse, $product_batch_qty, $this->lines[$i]->subprice, $langs->trans('InvoiceValidatedInDolibarr', $num), '', '', '', $batch->batch);
												if ($result < 0) {
													$error++;
													$this->error = $mouvP->error;
													break;
												}

												$product_qty_remain -= $product_batch_qty;
												// all product quantity was decremented
												if ($product_qty_remain <= 0) {
													break;
												}
											}

											if (!$error && $product_qty_remain > 0) {
												if ($conf->global->STOCK_ALLOW_NEGATIVE_TRANSFER) {
													// take in the first batch
													$batch = $batchList[0];
													$result = $mouvP->livraison($user, $productStatic->id, $idwarehouse, $product_qty_remain, $this->lines[$i]->subprice, $langs->trans('InvoiceValidatedInDolibarr', $num), '', '', '', $batch->batch);
													if ($result < 0) {
														$error++;
														$this->error = $mouvP->error;
													}
												} else {
													$error++;
													$langs->load('errors');
													$warehouseStatic->fetch($idwarehouse);
													$this->error = $langs->trans('ErrorBatchNoFoundEnoughQuantityForProductInWarehouse', $productStatic->label, $warehouseStatic->ref);
													dol_syslog(__METHOD__.' Error: '.$langs->transnoentitiesnoconv('ErrorBatchNoFoundEnoughQuantityForProductInWarehouse', $productStatic->label, $warehouseStatic->ref), LOG_ERR);
												}
											}
										}
									}
								}

								if (!$is_batch_line) {
									$result = $mouvP->livraison($user, $this->lines[$i]->fk_product, $idwarehouse, $this->lines[$i]->qty, $this->lines[$i]->subprice, $langs->trans("InvoiceValidatedInDolibarr", $num));
									if ($result < 0) {
										$error++;
										$this->error = $mouvP->error;
									}
								}
							}
						}
					}
				}
			}

			/*
			 * Set situation_final to 0 if is a credit note and the invoice source is a invoice situation (case when invoice situation is at 100%)
			 * So we can continue to create new invoice situation
			 */
			if (!$error && $this->type == self::TYPE_CREDIT_NOTE && $this->fk_facture_source > 0) {
				$invoice_situation = new Facture($this->db);
				$result = $invoice_situation->fetch($this->fk_facture_source);
				if ($result > 0 && $invoice_situation->type == self::TYPE_SITUATION && $invoice_situation->situation_final == 1) {
					$invoice_situation->situation_final = 0;
					// Disable triggers because module can force situation_final to 1 by triggers (ex: SubTotal)
					$result = $invoice_situation->setFinal($user, 1);
				}
				if ($result < 0) {
					$this->error = $invoice_situation->error;
					$this->errors = $invoice_situation->errors;
					$error++;
				}
			}

			// Trigger calls
			if (!$error && !$notrigger) {
				// Call trigger
				$result = $this->call_trigger('BILL_VALIDATE', $user);
				if ($result < 0) {
					$error++;
				}
				// End call triggers
			}

			if (!$error) {
				$this->oldref = $this->ref;

				// Rename directory if dir was a temporary ref
				if (preg_match('/^[\(]?PROV/i', $this->ref)) {
					// Now we rename also files into index
					$sql = 'UPDATE '.MAIN_DB_PREFIX."ecm_files set filename = CONCAT('".$this->db->escape($this->newref)."', SUBSTR(filename, ".(strlen($this->ref) + 1).")), filepath = 'facture/".$this->db->escape($this->newref)."'";
					$sql .= " WHERE filename LIKE '".$this->db->escape($this->ref)."%' AND filepath = 'facture/".$this->db->escape($this->ref)."' and entity = ".$conf->entity;
					$resql = $this->db->query($sql);
					if (!$resql) {
						$error++;
						$this->error = $this->db->lasterror();
					}

					// We rename directory ($this->ref = old ref, $num = new ref) in order not to lose the attachments
					$oldref = dol_sanitizeFileName($this->ref);
					$newref = dol_sanitizeFileName($num);
					$dirsource = $conf->facture->dir_output.'/'.$oldref;
					$dirdest = $conf->facture->dir_output.'/'.$newref;
					if (!$error && file_exists($dirsource)) {
						dol_syslog(get_class($this)."::validate rename dir ".$dirsource." into ".$dirdest);

						if (@rename($dirsource, $dirdest)) {
							dol_syslog("Rename ok");
							// Rename docs starting with $oldref with $newref
							$listoffiles = dol_dir_list($conf->facture->dir_output.'/'.$newref, 'files', 1, '^'.preg_quote($oldref, '/'));
							foreach ($listoffiles as $fileentry) {
								$dirsource = $fileentry['name'];
								$dirdest = preg_replace('/^'.preg_quote($oldref, '/').'/', $newref, $dirsource);
								$dirsource = $fileentry['path'].'/'.$dirsource;
								$dirdest = $fileentry['path'].'/'.$dirdest;
								@rename($dirsource, $dirdest);
							}
						}
					}
				}
			}

			if (!$error && !$this->is_last_in_cycle()) {
				if (!$this->updatePriceNextInvoice($langs)) {
					$error++;
				}
			}

			// Set new ref and define current status
			if (!$error) {
				$this->ref = $num;
				$this->ref = $num;
				$this->statut = self::STATUS_VALIDATED;
				$this->status = self::STATUS_VALIDATED;
				$this->brouillon = 0;
				$this->date_validation = $now;
				$i = 0;

				if (!empty($conf->global->INVOICE_USE_SITUATION)) {
					$final = true;
					$nboflines = count($this->lines);
					while (($i < $nboflines) && $final) {
						$final = ($this->lines[$i]->situation_percent == 100);
						$i++;
					}

					if (empty($final)) {
						$this->situation_final = 0;
					} else {
						$this->situation_final = 1;
					}

					$this->setFinal($user);
				}
			}
		} else {
			$error++;
		}

		if (!$error) {
			$this->db->commit();
			return 1;
		} else {
			$this->db->rollback();
			return -1;
		}
	}

	/**
	 * Update price of next invoice
	 *
	 * @param	Translate	$langs	Translate object
	 * @return 	bool				false if KO, true if OK
	 */
	public function updatePriceNextInvoice(&$langs)
	{
		foreach ($this->tab_next_situation_invoice as $next_invoice) {
			$is_last = $next_invoice->is_last_in_cycle();

			if ($next_invoice->statut == self::STATUS_DRAFT && $is_last != 1) {
				$this->error = $langs->trans('updatePriceNextInvoiceErrorUpdateline', $next_invoice->ref);
				return false;
			}

			$next_invoice->brouillon = 1;

			foreach ($next_invoice->lines as $line) {
				$result = $next_invoice->updateline(
					$line->id,
					$line->desc,
					$line->subprice,
					$line->qty,
					$line->remise_percent,
					$line->date_start,
					$line->date_end,
					$line->tva_tx,
					$line->localtax1_tx,
					$line->localtax2_tx,
					'HT',
					$line->info_bits,
					$line->product_type,
					$line->fk_parent_line,
					0,
					$line->fk_fournprice,
					$line->pa_ht,
					$line->label,
					$line->special_code,
					$line->array_options,
					$line->situation_percent,
					$line->fk_unit
				);

				if ($result < 0) {
					$this->error = $langs->trans('updatePriceNextInvoiceErrorUpdateline', $next_invoice->ref);
					return false;
				}
			}

			break; // Only the next invoice and not each next invoice
		}

		return true;
	}

	/**
	 *	Set draft status
	 *
	 *	@param	User	$user			Object user that modify
	 *	@param	int		$idwarehouse	Id warehouse to use for stock change.
	 *	@return	int						<0 if KO, >0 if OK
	 */
	public function setDraft($user, $idwarehouse = -1)
	{
		// phpcs:enable
		global $conf, $langs;

		$error = 0;

		if ($this->statut == self::STATUS_DRAFT) {
			dol_syslog(__METHOD__." already draft status", LOG_WARNING);
			return 0;
		}

		dol_syslog(__METHOD__, LOG_DEBUG);

		$this->db->begin();

		$sql = "UPDATE ".MAIN_DB_PREFIX."facture";
		$sql .= " SET fk_statut = ".self::STATUS_DRAFT;
		$sql .= " WHERE rowid = ".((int) $this->id);

		$result = $this->db->query($sql);
		if ($result) {
			if (!$error) {
				$this->oldcopy = clone $this;
			}

			// If we decrease stock on invoice validation, we increase back
			if ($this->type != self::TYPE_DEPOSIT && $result >= 0 && !empty($conf->stock->enabled) && !empty($conf->global->STOCK_CALCULATE_ON_BILL)) {
				require_once DOL_DOCUMENT_ROOT.'/product/stock/class/mouvementstock.class.php';
				$langs->load("agenda");

				$num = count($this->lines);
				for ($i = 0; $i < $num; $i++) {
					if ($this->lines[$i]->fk_product > 0) {
						$mouvP = new MouvementStock($this->db);
						$mouvP->origin = &$this;
						$mouvP->setOrigin($this->element, $this->id);
						// We decrease stock for product
						if ($this->type == self::TYPE_CREDIT_NOTE) {
							$result = $mouvP->livraison($user, $this->lines[$i]->fk_product, $idwarehouse, $this->lines[$i]->qty, $this->lines[$i]->subprice, $langs->trans("InvoiceBackToDraftInDolibarr", $this->ref));
						} else {
							$result = $mouvP->reception($user, $this->lines[$i]->fk_product, $idwarehouse, $this->lines[$i]->qty, 0, $langs->trans("InvoiceBackToDraftInDolibarr", $this->ref)); // we use 0 for price, to not change the weighted average value
						}
					}
				}
			}

			if ($error == 0) {
				$old_statut = $this->statut;
				$this->brouillon = 1;
				$this->statut = self::STATUS_DRAFT;
				$this->status = self::STATUS_DRAFT;

				// Call trigger
				$result = $this->call_trigger('BILL_UNVALIDATE', $user);
				if ($result < 0) {
					$error++;
					$this->statut = $old_statut;
					$this->status = $old_statut;
					$this->brouillon = 0;
				}
				// End call triggers
			} else {
				$this->db->rollback();
				return -1;
			}

			if ($error == 0) {
				$this->db->commit();
				return 1;
			} else {
				$this->db->rollback();
				return -1;
			}
		} else {
			$this->error = $this->db->error();
			$this->db->rollback();
			return -1;
		}
	}


	/**
	 *  Add an invoice line into database (linked to product/service or not).
	 *  Note: ->thirdparty must be defined.
	 *  Les parametres sont deja cense etre juste et avec valeurs finales a l'appel
	 *  de cette methode. Aussi, pour le taux tva, il doit deja avoir ete defini
	 *  par l'appelant par la methode get_default_tva(societe_vendeuse,societe_acheteuse,produit)
	 *  et le desc doit deja avoir la bonne valeur (a l'appelant de gerer le multilangue)
	 *
	 *  @param    	string		$desc            	Description of line
	 *  @param    	double		$pu_ht              Unit price without tax (> 0 even for credit note)
	 *  @param    	double		$qty             	Quantity
	 *  @param    	double		$txtva           	Force Vat rate, -1 for auto (Can contain the vat_src_code too with syntax '9.9 (CODE)')
	 *  @param		double		$txlocaltax1		Local tax 1 rate (deprecated, use instead txtva with code inside)
	 *  @param		double		$txlocaltax2		Local tax 2 rate (deprecated, use instead txtva with code inside)
	 *  @param    	int			$fk_product      	Id of predefined product/service
	 *  @param    	double		$remise_percent  	Percent of discount on line
	 *  @param    	int			$date_start      	Date start of service
	 *  @param    	int			$date_end        	Date end of service
	 *  @param    	int			$ventil          	Code of dispatching into accountancy
	 *  @param    	int			$info_bits			Bits of type of lines
	 *  @param    	int			$fk_remise_except	Id discount used
	 *  @param		string		$price_base_type	'HT' or 'TTC'
	 *  @param    	double		$pu_ttc             Unit price with tax (> 0 even for credit note)
	 *  @param		int			$type				Type of line (0=product, 1=service). Not used if fk_product is defined, the type of product is used.
	 *  @param      int			$rang               Position of line (-1 means last value + 1)
	 *  @param		int			$special_code		Special code (also used by externals modules!)
	 *  @param		string		$origin				Depend on global conf MAIN_CREATEFROM_KEEP_LINE_ORIGIN_INFORMATION can be 'orderdet', 'propaldet'..., else 'order','propal,'....
	 *  @param		int			$origin_id			Depend on global conf MAIN_CREATEFROM_KEEP_LINE_ORIGIN_INFORMATION can be Id of origin object (aka line id), else object id
	 *  @param		int			$fk_parent_line		Id of parent line
	 *  @param		int			$fk_fournprice		Supplier price id (to calculate margin) or ''
	 *  @param		int			$pa_ht				Buying price of line (to calculate margin) or ''
	 *  @param		string		$label				Label of the line (deprecated, do not use)
	 *  @param		array		$array_options		extrafields array
	 *  @param      int         $situation_percent  Situation advance percentage
	 *  @param      int         $fk_prev_id         Previous situation line id reference
	 *  @param 		string		$fk_unit 			Code of the unit to use. Null to use the default one
	 *  @param		double		$pu_ht_devise		Unit price in foreign currency
	 *  @param		string		$ref_ext		    External reference of the line
	 *  @param		int			$noupdateafterinsertline	No update after insert of line
	 *  @return    	int             				<0 if KO, Id of line if OK
	 */
	public function addline(
		$desc,
		$pu_ht,
		$qty,
		$txtva,
		$txlocaltax1 = 0,
		$txlocaltax2 = 0,
		$fk_product = 0,
		$remise_percent = 0,
		$date_start = '',
		$date_end = '',
		$ventil = 0,
		$info_bits = 0,
		$fk_remise_except = '',
		$price_base_type = 'HT',
		$pu_ttc = 0,
		$type = 0,
		$rang = -1,
		$special_code = 0,
		$origin = '',
		$origin_id = 0,
		$fk_parent_line = 0,
		$fk_fournprice = null,
		$pa_ht = 0,
		$label = '',
		$array_options = 0,
		$situation_percent = 100,
		$fk_prev_id = 0,
		$fk_unit = null,
		$pu_ht_devise = 0,
		$ref_ext = '',
		$noupdateafterinsertline = 0
	) {
		// Deprecation warning
		if ($label) {
			dol_syslog(__METHOD__.": using line label is deprecated", LOG_WARNING);
			//var_dump(debug_backtrace(false));exit;
		}

		global $mysoc, $conf, $langs;

		dol_syslog(get_class($this)."::addline id=$this->id, pu_ht=$pu_ht, qty=$qty, txtva=$txtva, txlocaltax1=$txlocaltax1, txlocaltax2=$txlocaltax2, fk_product=$fk_product, remise_percent=$remise_percent, date_start=$date_start, date_end=$date_end, ventil=$ventil, info_bits=$info_bits, fk_remise_except=$fk_remise_except, price_base_type=$price_base_type, pu_ttc=$pu_ttc, type=$type, fk_unit=$fk_unit, desc=".dol_trunc($desc, 25), LOG_DEBUG);

		if ($this->statut == self::STATUS_DRAFT) {
			include_once DOL_DOCUMENT_ROOT.'/core/lib/price.lib.php';

			// Clean parameters
			if (empty($remise_percent)) {
				$remise_percent = 0;
			}
			if (empty($qty)) {
				$qty = 0;
			}
			if (empty($info_bits)) {
				$info_bits = 0;
			}
			if (empty($rang)) {
				$rang = 0;
			}
			if (empty($ventil)) {
				$ventil = 0;
			}
			if (empty($txtva)) {
				$txtva = 0;
			}
			if (empty($txlocaltax1)) {
				$txlocaltax1 = 0;
			}
			if (empty($txlocaltax2)) {
				$txlocaltax2 = 0;
			}
			if (empty($fk_parent_line) || $fk_parent_line < 0) {
				$fk_parent_line = 0;
			}
			if (empty($fk_prev_id)) {
				$fk_prev_id = 'null';
			}
			if (!isset($situation_percent) || $situation_percent > 100 || (string) $situation_percent == '') {
				$situation_percent = 100;
			}
			if (empty($ref_ext)) {
				$ref_ext = '';
			}

			$remise_percent = price2num($remise_percent);
			$qty = price2num($qty);
			$pu_ht = price2num($pu_ht);
			$pu_ht_devise = price2num($pu_ht_devise);
			$pu_ttc = price2num($pu_ttc);
			$pa_ht = price2num($pa_ht);
			if (!preg_match('/\((.*)\)/', $txtva)) {
				$txtva = price2num($txtva); // $txtva can have format '5.0(XXX)' or '5'
			}
			$txlocaltax1 = price2num($txlocaltax1);
			$txlocaltax2 = price2num($txlocaltax2);

			if ($price_base_type == 'HT') {
				$pu = $pu_ht;
			} else {
				$pu = $pu_ttc;
			}

			// Check parameters
			if ($type < 0) {
				return -1;
			}

			if ($date_start && $date_end && $date_start > $date_end) {
				$langs->load("errors");
				$this->error = $langs->trans('ErrorStartDateGreaterEnd');
				return -1;
			}

			$this->db->begin();

			$product_type = $type;
			if (!empty($fk_product) && $fk_product > 0) {
				$product = new Product($this->db);
				$result = $product->fetch($fk_product);
				$product_type = $product->type;

				if (!empty($conf->global->STOCK_MUST_BE_ENOUGH_FOR_INVOICE) && $product_type == 0 && $product->stock_reel < $qty) {
					$langs->load("errors");
					$this->error = $langs->trans('ErrorStockIsNotEnoughToAddProductOnInvoice', $product->ref);
					$this->db->rollback();
					return -3;
				}
			}

			$localtaxes_type = getLocalTaxesFromRate($txtva, 0, $this->thirdparty, $mysoc);

			// Clean vat code
			$reg = array();
			$vat_src_code = '';
			if (preg_match('/\((.*)\)/', $txtva, $reg)) {
				$vat_src_code = $reg[1];
				$txtva = preg_replace('/\s*\(.*\)/', '', $txtva); // Remove code into vatrate.
			}

			// Calcul du total TTC et de la TVA pour la ligne a partir de
			// qty, pu, remise_percent et txtva
			// TRES IMPORTANT: C'est au moment de l'insertion ligne qu'on doit stocker
			// la part ht, tva et ttc, et ce au niveau de la ligne qui a son propre taux tva.

			$tabprice = calcul_price_total($qty, $pu, $remise_percent, $txtva, $txlocaltax1, $txlocaltax2, 0, $price_base_type, $info_bits, $product_type, $mysoc, $localtaxes_type, $situation_percent, $this->multicurrency_tx, $pu_ht_devise);

			$total_ht  = $tabprice[0];
			$total_tva = $tabprice[1];
			$total_ttc = $tabprice[2];
			$total_localtax1 = $tabprice[9];
			$total_localtax2 = $tabprice[10];
			$pu_ht = $tabprice[3];

			// MultiCurrency
			$multicurrency_total_ht = $tabprice[16];
			$multicurrency_total_tva = $tabprice[17];
			$multicurrency_total_ttc = $tabprice[18];
			$pu_ht_devise = $tabprice[19];

			// Rank to use
			$ranktouse = $rang;
			if ($ranktouse == -1) {
				$rangmax = $this->line_max($fk_parent_line);
				$ranktouse = $rangmax + 1;
			}

			// Insert line
			$this->line = new FactureLigne($this->db);

			$this->line->context = $this->context;

			$this->line->fk_facture = $this->id;
			$this->line->label = $label; // deprecated
			$this->line->desc = $desc;
			$this->line->ref_ext = $ref_ext;

			$this->line->qty = ($this->type == self::TYPE_CREDIT_NOTE ? abs($qty) : $qty); // For credit note, quantity is always positive and unit price negative
			$this->line->subprice = ($this->type == self::TYPE_CREDIT_NOTE ? -abs($pu_ht) : $pu_ht); // For credit note, unit price always negative, always positive otherwise

			$this->line->vat_src_code = $vat_src_code;
			$this->line->tva_tx = $txtva;
			$this->line->localtax1_tx = ($total_localtax1 ? $localtaxes_type[1] : 0);
			$this->line->localtax2_tx = ($total_localtax2 ? $localtaxes_type[3] : 0);
			$this->line->localtax1_type = empty($localtaxes_type[0]) ? '' : $localtaxes_type[0];
			$this->line->localtax2_type = empty($localtaxes_type[2]) ? '' : $localtaxes_type[2];

			$this->line->total_ht = (($this->type == self::TYPE_CREDIT_NOTE || $qty < 0) ? -abs($total_ht) : $total_ht); // For credit note and if qty is negative, total is negative
			$this->line->total_ttc = (($this->type == self::TYPE_CREDIT_NOTE || $qty < 0) ? -abs($total_ttc) : $total_ttc); // For credit note and if qty is negative, total is negative
			$this->line->total_tva = (($this->type == self::TYPE_CREDIT_NOTE || $qty < 0) ? -abs($total_tva) : $total_tva); // For credit note and if qty is negative, total is negative
			$this->line->total_localtax1 = (($this->type == self::TYPE_CREDIT_NOTE || $qty < 0) ? -abs($total_localtax1) : $total_localtax1); // For credit note and if qty is negative, total is negative
			$this->line->total_localtax2 = (($this->type == self::TYPE_CREDIT_NOTE || $qty < 0) ? -abs($total_localtax2) : $total_localtax2); // For credit note and if qty is negative, total is negative

			$this->line->fk_product = $fk_product;
			$this->line->product_type = $product_type;
			$this->line->remise_percent = $remise_percent;
			$this->line->date_start = $date_start;
			$this->line->date_end = $date_end;
			$this->line->ventil = $ventil;
			$this->line->rang = $ranktouse;
			$this->line->info_bits = $info_bits;
			$this->line->fk_remise_except = $fk_remise_except;

			$this->line->special_code = $special_code;
			$this->line->fk_parent_line = $fk_parent_line;
			$this->line->origin = $origin;
			$this->line->origin_id = $origin_id;
			$this->line->situation_percent = $situation_percent;
			$this->line->fk_prev_id = $fk_prev_id;
			$this->line->fk_unit = $fk_unit;

			// infos marge
			$this->line->fk_fournprice = $fk_fournprice;
			$this->line->pa_ht = $pa_ht;

			// Multicurrency
			$this->line->fk_multicurrency = $this->fk_multicurrency;
			$this->line->multicurrency_code = $this->multicurrency_code;
			$this->line->multicurrency_subprice	= ($this->type == self::TYPE_CREDIT_NOTE ? -abs($pu_ht_devise) : $pu_ht_devise); // For credit note, unit price always negative, always positive otherwise

			$this->line->multicurrency_total_ht = (($this->type == self::TYPE_CREDIT_NOTE || $qty < 0) ? -abs($multicurrency_total_ht) : $multicurrency_total_ht); // For credit note and if qty is negative, total is negative
			$this->line->multicurrency_total_tva = (($this->type == self::TYPE_CREDIT_NOTE || $qty < 0) ? -abs($multicurrency_total_tva) : $multicurrency_total_tva); // For credit note and if qty is negative, total is negative
			$this->line->multicurrency_total_ttc = (($this->type == self::TYPE_CREDIT_NOTE || $qty < 0) ? -abs($multicurrency_total_ttc) : $multicurrency_total_ttc); // For credit note and if qty is negative, total is negative

			if (is_array($array_options) && count($array_options) > 0) {
				$this->line->array_options = $array_options;
			}

			$result = $this->line->insert();
			if ($result > 0) {
				// Reorder if child line
				if (!empty($fk_parent_line)) {
					$this->line_order(true, 'DESC');
				} elseif ($ranktouse > 0 && $ranktouse <= count($this->lines)) { // Update all rank of all other lines
					$linecount = count($this->lines);
					for ($ii = $ranktouse; $ii <= $linecount; $ii++) {
						$this->updateRangOfLine($this->lines[$ii - 1]->id, $ii + 1);
					}
				}

				// Mise a jour informations denormalisees au niveau de la facture meme
				if (empty($noupdateafterinsertline)) {
					$result = $this->update_price(1, 'auto', 0, $mysoc); // The addline method is designed to add line from user input so total calculation with update_price must be done using 'auto' mode.
				}

				if ($result > 0) {
					$this->db->commit();
					return $this->line->id;
				} else {
					$this->error = $this->db->lasterror();
					$this->db->rollback();
					return -1;
				}
			} else {
				$this->error = $this->line->error;
				$this->errors = $this->line->errors;
				$this->db->rollback();
				return -2;
			}
		} else {
			dol_syslog(get_class($this)."::addline status of invoice must be Draft to allow use of ->addline()", LOG_ERR);
			return -3;
		}
	}

	/**
	 *  Update a detail line
	 *
	 *  @param     	int			$rowid           	Id of line to update
	 *  @param     	string		$desc            	Description of line
	 *  @param     	double		$pu              	Prix unitaire (HT ou TTC selon price_base_type) (> 0 even for credit note lines)
	 *  @param     	double		$qty             	Quantity
	 *  @param     	double		$remise_percent  	Percentage discount of the line
	 *  @param     	int		    $date_start      	Date de debut de validite du service
	 *  @param     	int		    $date_end        	Date de fin de validite du service
	 *  @param     	double		$txtva          	VAT Rate (Can be '8.5', '8.5 (ABC)')
	 * 	@param		double		$txlocaltax1		Local tax 1 rate
	 *  @param		double		$txlocaltax2		Local tax 2 rate
	 * 	@param     	string		$price_base_type 	HT or TTC
	 * 	@param     	int			$info_bits 		    Miscellaneous informations
	 * 	@param		int			$type				Type of line (0=product, 1=service)
	 * 	@param		int			$fk_parent_line		Id of parent line (0 in most cases, used by modules adding sublevels into lines).
	 * 	@param		int			$skip_update_total	Keep fields total_xxx to 0 (used for special lines by some modules)
	 * 	@param		int			$fk_fournprice		Id of origin supplier price
	 * 	@param		int			$pa_ht				Price (without tax) of product when it was bought
	 * 	@param		string		$label				Label of the line (deprecated, do not use)
	 * 	@param		int			$special_code		Special code (also used by externals modules!)
	 *  @param		array		$array_options		extrafields array
	 * 	@param      int         $situation_percent  Situation advance percentage
	 * 	@param 		string		$fk_unit 			Code of the unit to use. Null to use the default one
	 * 	@param		double		$pu_ht_devise		Unit price in currency
	 * 	@param		int			$notrigger			disable line update trigger
	 *  @param		string		$ref_ext		    External reference of the line
	 *  @param		integer		$rang		    	rank of line
	 *  @return    	int             				< 0 if KO, > 0 if OK
	 */
	public function updateline($rowid, $desc, $pu, $qty, $remise_percent, $date_start, $date_end, $txtva, $txlocaltax1 = 0, $txlocaltax2 = 0, $price_base_type = 'HT', $info_bits = 0, $type = self::TYPE_STANDARD, $fk_parent_line = 0, $skip_update_total = 0, $fk_fournprice = null, $pa_ht = 0, $label = '', $special_code = 0, $array_options = 0, $situation_percent = 100, $fk_unit = null, $pu_ht_devise = 0, $notrigger = 0, $ref_ext = '', $rang = 0)
	{
		global $conf, $user;
		// Deprecation warning
		if ($label) {
			dol_syslog(__METHOD__.": using line label is deprecated", LOG_WARNING);
		}

		include_once DOL_DOCUMENT_ROOT.'/core/lib/price.lib.php';

		global $mysoc, $langs;

		dol_syslog(get_class($this)."::updateline rowid=$rowid, desc=$desc, pu=$pu, qty=$qty, remise_percent=$remise_percent, date_start=$date_start, date_end=$date_end, txtva=$txtva, txlocaltax1=$txlocaltax1, txlocaltax2=$txlocaltax2, price_base_type=$price_base_type, info_bits=$info_bits, type=$type, fk_parent_line=$fk_parent_line pa_ht=$pa_ht, special_code=$special_code, fk_unit=$fk_unit, pu_ht_devise=$pu_ht_devise", LOG_DEBUG);

		if ($this->statut == self::STATUS_DRAFT) {
			if (!$this->is_last_in_cycle() && empty($this->error)) {
				if (!$this->checkProgressLine($rowid, $situation_percent)) {
					if (!$this->error) {
						$this->error = $langs->trans('invoiceLineProgressError');
					}
					return -3;
				}
			}

			if ($date_start && $date_end && $date_start > $date_end) {
				$langs->load("errors");
				$this->error = $langs->trans('ErrorStartDateGreaterEnd');
				return -1;
			}

			$this->db->begin();

			// Clean parameters
			if (empty($qty)) {
				$qty = 0;
			}
			if (empty($fk_parent_line) || $fk_parent_line < 0) {
				$fk_parent_line = 0;
			}
			if (empty($special_code) || $special_code == 3) {
				$special_code = 0;
			}
			if (!isset($situation_percent) || $situation_percent > 100 || (string) $situation_percent == '') {
				$situation_percent = 100;
			}
			if (empty($ref_ext)) {
				$ref_ext = '';
			}

			$remise_percent = price2num($remise_percent);
			$qty			= price2num($qty);
			$pu 			= price2num($pu);
			$pu_ht_devise = price2num($pu_ht_devise);
			$pa_ht = price2num($pa_ht);
			if (!preg_match('/\((.*)\)/', $txtva)) {
				$txtva = price2num($txtva); // $txtva can have format '5.0(XXX)' or '5'
			}
			$txlocaltax1	= price2num($txlocaltax1);
			$txlocaltax2	= price2num($txlocaltax2);

			// Check parameters
			if ($type < 0) {
				return -1;
			}

			// Calculate total with, without tax and tax from qty, pu, remise_percent and txtva
			// TRES IMPORTANT: C'est au moment de l'insertion ligne qu'on doit stocker
			// la part ht, tva et ttc, et ce au niveau de la ligne qui a son propre taux tva.

			$localtaxes_type = getLocalTaxesFromRate($txtva, 0, $this->thirdparty, $mysoc);

			// Clean vat code
			$reg = array();
			$vat_src_code = '';
			if (preg_match('/\((.*)\)/', $txtva, $reg)) {
				$vat_src_code = $reg[1];
				$txtva = preg_replace('/\s*\(.*\)/', '', $txtva); // Remove code into vatrate.
			}

			$tabprice = calcul_price_total($qty, $pu, $remise_percent, $txtva, $txlocaltax1, $txlocaltax2, 0, $price_base_type, $info_bits, $type, $mysoc, $localtaxes_type, $situation_percent, $this->multicurrency_tx, $pu_ht_devise);

			$total_ht  = $tabprice[0];
			$total_tva = $tabprice[1];
			$total_ttc = $tabprice[2];
			$total_localtax1 = $tabprice[9];
			$total_localtax2 = $tabprice[10];
			$pu_ht  = $tabprice[3];
			$pu_tva = $tabprice[4];
			$pu_ttc = $tabprice[5];

			// MultiCurrency
			$multicurrency_total_ht = $tabprice[16];
			$multicurrency_total_tva = $tabprice[17];
			$multicurrency_total_ttc = $tabprice[18];
			$pu_ht_devise = $tabprice[19];

			// Old properties: $price, $remise (deprecated)
			$price = $pu;
			$remise = 0;
			if ($remise_percent > 0) {
				$remise = round(($pu * $remise_percent / 100), 2);
				$price = ($pu - $remise);
			}
			$price = price2num($price);

			//Fetch current line from the database and then clone the object and set it in $oldline property
			$line = new FactureLigne($this->db);
			$line->fetch($rowid);
			$line->fetch_optionals();

			if (!empty($line->fk_product)) {
				$product = new Product($this->db);
				$result = $product->fetch($line->fk_product);
				$product_type = $product->type;

				if (!empty($conf->global->STOCK_MUST_BE_ENOUGH_FOR_INVOICE) && $product_type == 0 && $product->stock_reel < $qty) {
					$langs->load("errors");
					$this->error = $langs->trans('ErrorStockIsNotEnoughToAddProductOnInvoice', $product->ref);
					$this->db->rollback();
					return -3;
				}
			}

			$staticline = clone $line;

			$line->oldline = $staticline;
			$this->line = $line;
			$this->line->context = $this->context;
			$this->line->rang = $rang;

			// Reorder if fk_parent_line change
			if (!empty($fk_parent_line) && !empty($staticline->fk_parent_line) && $fk_parent_line != $staticline->fk_parent_line) {
				$rangmax = $this->line_max($fk_parent_line);
				$this->line->rang = $rangmax + 1;
			}

			$this->line->id = $rowid;
			$this->line->rowid = $rowid;
			$this->line->label = $label;
			$this->line->desc = $desc;
			$this->line->ref_ext = $ref_ext;
			$this->line->qty = ($this->type == self::TYPE_CREDIT_NOTE ?abs($qty) : $qty); // For credit note, quantity is always positive and unit price negative

			$this->line->vat_src_code = $vat_src_code;
			$this->line->tva_tx = $txtva;
			$this->line->localtax1_tx		= $txlocaltax1;
			$this->line->localtax2_tx		= $txlocaltax2;
			$this->line->localtax1_type		= empty($localtaxes_type[0]) ? '' : $localtaxes_type[0];
			$this->line->localtax2_type		= empty($localtaxes_type[2]) ? '' : $localtaxes_type[2];

			$this->line->remise_percent		= $remise_percent;
			$this->line->subprice			= ($this->type == self::TYPE_CREDIT_NOTE ?-abs($pu_ht) : $pu_ht); // For credit note, unit price always negative, always positive otherwise
			$this->line->date_start = $date_start;
			$this->line->date_end			= $date_end;
			$this->line->total_ht			= (($this->type == self::TYPE_CREDIT_NOTE || $qty < 0) ?-abs($total_ht) : $total_ht); // For credit note and if qty is negative, total is negative
			$this->line->total_tva			= (($this->type == self::TYPE_CREDIT_NOTE || $qty < 0) ?-abs($total_tva) : $total_tva);
			$this->line->total_localtax1	= $total_localtax1;
			$this->line->total_localtax2	= $total_localtax2;
			$this->line->total_ttc			= (($this->type == self::TYPE_CREDIT_NOTE || $qty < 0) ?-abs($total_ttc) : $total_ttc);
			$this->line->info_bits			= $info_bits;
			$this->line->special_code		= $special_code;
			$this->line->product_type		= $type;
			$this->line->fk_parent_line = $fk_parent_line;
			$this->line->skip_update_total = $skip_update_total;
			$this->line->situation_percent = $situation_percent;
			$this->line->fk_unit = $fk_unit;

			$this->line->fk_fournprice = $fk_fournprice;
			$this->line->pa_ht = $pa_ht;

			// Multicurrency
			$this->line->multicurrency_subprice		= ($this->type == self::TYPE_CREDIT_NOTE ?-abs($pu_ht_devise) : $pu_ht_devise); // For credit note, unit price always negative, always positive otherwise
			$this->line->multicurrency_total_ht 	= (($this->type == self::TYPE_CREDIT_NOTE || $qty < 0) ?-abs($multicurrency_total_ht) : $multicurrency_total_ht); // For credit note and if qty is negative, total is negative
			$this->line->multicurrency_total_tva 	= (($this->type == self::TYPE_CREDIT_NOTE || $qty < 0) ?-abs($multicurrency_total_tva) : $multicurrency_total_tva);
			$this->line->multicurrency_total_ttc 	= (($this->type == self::TYPE_CREDIT_NOTE || $qty < 0) ?-abs($multicurrency_total_ttc) : $multicurrency_total_ttc);

			if (is_array($array_options) && count($array_options) > 0) {
				// We replace values in this->line->array_options only for entries defined into $array_options
				foreach ($array_options as $key => $value) {
					$this->line->array_options[$key] = $array_options[$key];
				}
			}

			$result = $this->line->update($user, $notrigger);
			if ($result > 0) {
				// Reorder if child line
				if (!empty($fk_parent_line)) {
					$this->line_order(true, 'DESC');
				}

				// Mise a jour info denormalisees au niveau facture
				$this->update_price(1, 'auto');
				$this->db->commit();
				return $result;
			} else {
				$this->error = $this->line->error;
				$this->db->rollback();
				return -1;
			}
		} else {
			$this->error = "Invoice statut makes operation forbidden";
			return -2;
		}
	}

	/**
	 * Check if the percent edited is lower of next invoice line
	 *
	 * @param	int		$idline				id of line to check
	 * @param	float	$situation_percent	progress percentage need to be test
	 * @return false if KO, true if OK
	 */
	public function checkProgressLine($idline, $situation_percent)
	{
		$sql = 'SELECT fd.situation_percent FROM '.MAIN_DB_PREFIX.'facturedet fd
				INNER JOIN '.MAIN_DB_PREFIX.'facture f ON (fd.fk_facture = f.rowid)
				WHERE fd.fk_prev_id = '.((int) $idline).' AND f.fk_statut <> 0';

		$result = $this->db->query($sql);
		if (!$result) {
			$this->error = $this->db->error();
			return false;
		}

		$obj = $this->db->fetch_object($result);

		if ($obj === null) {
			return true;
		} else {
			return $situation_percent < $obj->situation_percent;
		}
	}

	// phpcs:disable PEAR.NamingConventions.ValidFunctionName.ScopeNotCamelCaps
	/**
	 * Update invoice line with percentage
	 *
	 * @param  FactureLigne $line       	Invoice line
	 * @param  int          $percent    	Percentage
	 * @param  boolean      $update_price   Update object price
	 * @return void
	 */
	public function update_percent($line, $percent, $update_price = true)
	{
		// phpcs:enable
		global $mysoc, $user;

		// Progress should never be changed for discount lines
		if (($line->info_bits & 2) == 2) {
			return;
		}

		include_once DOL_DOCUMENT_ROOT.'/core/lib/price.lib.php';

		// Cap percentages to 100
		if ($percent > 100) {
			$percent = 100;
		}
		$line->situation_percent = $percent;
		$tabprice = calcul_price_total($line->qty, $line->subprice, $line->remise_percent, $line->tva_tx, $line->localtax1_tx, $line->localtax2_tx, 0, 'HT', 0, $line->product_type, $mysoc, '', $percent);
		$line->total_ht = $tabprice[0];
		$line->total_tva = $tabprice[1];
		$line->total_ttc = $tabprice[2];
		$line->total_localtax1 = $tabprice[9];
		$line->total_localtax2 = $tabprice[10];
		$line->multicurrency_total_ht  = $tabprice[16];
		$line->multicurrency_total_tva = $tabprice[17];
		$line->multicurrency_total_ttc = $tabprice[18];
		$line->update($user);

		// sometimes it is better to not update price for each line, ie when updating situation on all lines
		if ($update_price) {
			$this->update_price(1);
		}
	}

	/**
	 *	Delete line in database
	 *
	 *	@param		int		$rowid		Id of line to delete
	 *	@return		int					<0 if KO, >0 if OK
	 */
	public function deleteline($rowid)
	{
		global $user;

		dol_syslog(get_class($this)."::deleteline rowid=".((int) $rowid), LOG_DEBUG);

		if ($this->statut != self::STATUS_DRAFT) {
			$this->error = 'ErrorDeleteLineNotAllowedByObjectStatus';
			return -1;
		}

		$this->db->begin();

		// Free discount linked to invoice line
		$sql = 'UPDATE '.MAIN_DB_PREFIX.'societe_remise_except';
		$sql .= ' SET fk_facture_line = NULL';
		$sql .= ' WHERE fk_facture_line = '.((int) $rowid);

		dol_syslog(get_class($this)."::deleteline", LOG_DEBUG);
		$result = $this->db->query($sql);
		if (!$result) {
			$this->error = $this->db->error();
			$this->db->rollback();
			return -1;
		}

		$line = new FactureLigne($this->db);

		$line->context = $this->context;

		// For triggers
		$result = $line->fetch($rowid);
		if (!($result > 0)) {
			dol_print_error($this->db, $line->error, $line->errors);
		}

		if ($line->delete($user) > 0) {
			$result = $this->update_price(1);

			if ($result > 0) {
				$this->db->commit();
				return 1;
			} else {
				$this->db->rollback();
				$this->error = $this->db->lasterror();
				return -1;
			}
		} else {
			$this->db->rollback();
			$this->error = $line->error;
			return -1;
		}
	}

	// phpcs:disable PEAR.NamingConventions.ValidFunctionName.ScopeNotCamelCaps
	/**
	 *	Set percent discount
	 *
	 *  @deprecated
	 *  @see setDiscount()
	 *	@param     	User	$user		User that set discount
	 *	@param     	double	$remise		Discount
	 *  @param     	int		$notrigger	1=Does not execute triggers, 0= execute triggers
	 *	@return		int 		<0 if ko, >0 if ok
	 */
	public function set_remise($user, $remise, $notrigger = 0)
	{
		// phpcs:enable
		dol_syslog(get_class($this)."::set_remise is deprecated, use setDiscount instead", LOG_NOTICE);
		return $this->setDiscount($user, $remise, $notrigger);
	}

	/**
	 *	Set percent discount
	 *
	 *	@param     	User	$user		User that set discount
	 *	@param     	double	$remise		Discount
	 *  @param     	int		$notrigger	1=Does not execute triggers, 0= execute triggers
	 *	@return		int 		<0 if ko, >0 if ok
	 */
	public function setDiscount($user, $remise, $notrigger = 0)
	{
		// Clean parameters
		if (empty($remise)) {
			$remise = 0;
		}

		if ($user->rights->facture->creer) {
			$remise = price2num($remise, 2);

			$error = 0;

			$this->db->begin();

			$sql = 'UPDATE '.MAIN_DB_PREFIX.'facture';
			$sql .= ' SET remise_percent = '.((float) $remise);
			$sql .= " WHERE rowid = ".((int) $this->id);
			$sql .= ' AND fk_statut = '.self::STATUS_DRAFT;

			dol_syslog(__METHOD__, LOG_DEBUG);
			$resql = $this->db->query($sql);
			if (!$resql) {
				$this->errors[] = $this->db->error();
				$error++;
			}

			if (!$notrigger && empty($error)) {
				// Call trigger
				$result = $this->call_trigger('BILL_MODIFY', $user);
				if ($result < 0) {
					$error++;
				}
				// End call triggers
			}

			if (!$error) {
				$this->remise_percent = $remise;
				$this->update_price(1);

				$this->db->commit();
				return 1;
			} else {
				foreach ($this->errors as $errmsg) {
					dol_syslog(__METHOD__.' Error: '.$errmsg, LOG_ERR);
					$this->error .= ($this->error ? ', '.$errmsg : $errmsg);
				}
				$this->db->rollback();
				return -1 * $error;
			}
		}
	}


	// phpcs:disable PEAR.NamingConventions.ValidFunctionName.ScopeNotCamelCaps
	/**
	 *	Set absolute discount
	 *
	 *	@param     	User	$user 		User that set discount
	 *	@param     	double	$remise		Discount
	 *  @param     	int		$notrigger	1=Does not execute triggers, 0= execute triggers
	 *	@return		int 				<0 if KO, >0 if OK
	 */
	public function set_remise_absolue($user, $remise, $notrigger = 0)
	{
		// phpcs:enable
		if (empty($remise)) {
			$remise = 0;
		}

		if ($user->rights->facture->creer) {
			$error = 0;

			$this->db->begin();

			$remise = price2num($remise);

			$sql = 'UPDATE '.MAIN_DB_PREFIX.'facture';
			$sql .= ' SET remise_absolue = '.((float) $remise);
			$sql .= " WHERE rowid = ".((int) $this->id);
			$sql .= ' AND fk_statut = '.self::STATUS_DRAFT;

			dol_syslog(__METHOD__, LOG_DEBUG);
			$resql = $this->db->query($sql);
			if (!$resql) {
				$this->errors[] = $this->db->error();
				$error++;
			}

			if (!$error) {
				$this->oldcopy = clone $this;
				$this->remise_absolue = $remise;
				$this->update_price(1);
			}

			if (!$notrigger && empty($error)) {
				// Call trigger
				$result = $this->call_trigger('BILL_MODIFY', $user);
				if ($result < 0) {
					$error++;
				}
				// End call triggers
			}

			if (!$error) {
				$this->db->commit();
				return 1;
			} else {
				foreach ($this->errors as $errmsg) {
					dol_syslog(__METHOD__.' Error: '.$errmsg, LOG_ERR);
					$this->error .= ($this->error ? ', '.$errmsg : $errmsg);
				}
				$this->db->rollback();
				return -1 * $error;
			}
		}
	}

	/**
	 *      Return next reference of customer invoice not already used (or last reference)
	 *      according to numbering module defined into constant FACTURE_ADDON
	 *
	 *      @param	   Societe		$soc		object company
	 *      @param     string		$mode		'next' for next value or 'last' for last value
	 *      @return    string					free ref or last ref
	 */
	public function getNextNumRef($soc, $mode = 'next')
	{
		global $conf, $langs;

		if ($this->module_source == 'takepos') {
			$langs->load('cashdesk');

			$moduleName = 'takepos';
			$moduleSourceName = 'Takepos';
			$addonConstName = 'TAKEPOS_REF_ADDON';

			// Clean parameters (if not defined or using deprecated value)
			if (empty($conf->global->TAKEPOS_REF_ADDON)) {
				$conf->global->TAKEPOS_REF_ADDON = 'mod_takepos_ref_simple';
			}

			$addon = $conf->global->TAKEPOS_REF_ADDON;
		} else {
			$langs->load('bills');

			$moduleName = 'facture';
			$moduleSourceName = 'Invoice';
			$addonConstName = 'FACTURE_ADDON';

			// Clean parameters (if not defined or using deprecated value)
			if (empty($conf->global->FACTURE_ADDON)) {
				$conf->global->FACTURE_ADDON = 'mod_facture_terre';
			} elseif ($conf->global->FACTURE_ADDON == 'terre') {
				$conf->global->FACTURE_ADDON = 'mod_facture_terre';
			} elseif ($conf->global->FACTURE_ADDON == 'mercure') {
				$conf->global->FACTURE_ADDON = 'mod_facture_mercure';
			}

			$addon = $conf->global->FACTURE_ADDON;
		}

		if (!empty($addon)) {
			dol_syslog("Call getNextNumRef with ".$addonConstName." = ".$conf->global->FACTURE_ADDON.", thirdparty=".$soc->name.", type=".$soc->typent_code.", mode=".$mode, LOG_DEBUG);

			$mybool = false;

			$file = $addon.'.php';
			$classname = $addon;


			// Include file with class
			$dirmodels = array_merge(array('/'), (array) $conf->modules_parts['models']);
			foreach ($dirmodels as $reldir) {
				$dir = dol_buildpath($reldir.'core/modules/'.$moduleName.'/');

				// Load file with numbering class (if found)
				if (is_file($dir.$file) && is_readable($dir.$file)) {
					$mybool |= include_once $dir.$file;
				}
			}

			// For compatibility
			if (!$mybool) {
				$file = $addon.'/'.$addon.'.modules.php';
				$classname = 'mod_'.$moduleName.'_'.$addon;
				$classname = preg_replace('/\-.*$/', '', $classname);
				// Include file with class
				foreach ($conf->file->dol_document_root as $dirroot) {
					$dir = $dirroot.'/core/modules/'.$moduleName.'/';

					// Load file with numbering class (if found)
					if (is_file($dir.$file) && is_readable($dir.$file)) {
						$mybool |= include_once $dir.$file;
					}
				}
			}

			if (!$mybool) {
				dol_print_error('', 'Failed to include file '.$file);
				return '';
			}

			$obj = new $classname();

			$numref = $obj->getNextValue($soc, $this, $mode);


			/**
			 * $numref can be empty in case we ask for the last value because if there is no invoice created with the
			 * set up mask.
			 */
			if ($mode != 'last' && !$numref) {
				$this->error = $obj->error;
				return '';
			}

			return $numref;
		} else {
			$langs->load('errors');
			print $langs->trans('Error').' '.$langs->trans('ErrorModuleSetupNotComplete', $langs->transnoentitiesnoconv($moduleSourceName));
			return '';
		}
	}

	/**
	 *	Load miscellaneous information for tab "Info"
	 *
	 *	@param  int		$id		Id of object to load
	 *	@return	void
	 */
	public function info($id)
	{
		$sql = 'SELECT c.rowid, datec, date_valid as datev, tms as datem,';
		$sql .= ' date_closing as dateclosing,';
		$sql .= ' fk_user_author, fk_user_valid, fk_user_closing';
		$sql .= ' FROM '.MAIN_DB_PREFIX.'facture as c';
		$sql .= ' WHERE c.rowid = '.((int) $id);

		$result = $this->db->query($sql);
		if ($result) {
			if ($this->db->num_rows($result)) {
				$obj = $this->db->fetch_object($result);
				$this->id = $obj->rowid;
				if ($obj->fk_user_author) {
					$cuser = new User($this->db);
					$cuser->fetch($obj->fk_user_author);
					$this->user_creation = $cuser;
				}
				if ($obj->fk_user_valid) {
					$vuser = new User($this->db);
					$vuser->fetch($obj->fk_user_valid);
					$this->user_validation = $vuser;
				}
				if ($obj->fk_user_closing) {
					$cluser = new User($this->db);
					$cluser->fetch($obj->fk_user_closing);
					$this->user_closing = $cluser;
				}

				$this->date_creation     = $this->db->jdate($obj->datec);
				$this->date_modification = $this->db->jdate($obj->datem);
				$this->date_validation   = $this->db->jdate($obj->datev);
				$this->date_closing      = $this->db->jdate($obj->dateclosing);
			}
			$this->db->free($result);
		} else {
			dol_print_error($this->db);
		}
	}


	// phpcs:disable PEAR.NamingConventions.ValidFunctionName.ScopeNotCamelCaps
	/**
	 *  Return list of invoices (eventually filtered on a user) into an array
	 *
	 *  @param		int		$shortlist		0=Return array[id]=ref, 1=Return array[](id=>id,ref=>ref,name=>name)
	 *  @param      int		$draft      	0=not draft, 1=draft
	 *  @param      User	$excluser      	Objet user to exclude
	 *  @param    	int		$socid			Id third pary
	 *  @param    	int		$limit			For pagination
	 *  @param    	int		$offset			For pagination
	 *  @param    	string	$sortfield		Sort criteria
	 *  @param    	string	$sortorder		Sort order
	 *  @return     array|int             	-1 if KO, array with result if OK
	 */
	public function liste_array($shortlist = 0, $draft = 0, $excluser = '', $socid = 0, $limit = 0, $offset = 0, $sortfield = 'f.datef,f.rowid', $sortorder = 'DESC')
	{
		// phpcs:enable
		global $conf, $user;

		$ga = array();

		$sql = "SELECT s.rowid, s.nom as name, s.client,";
		$sql .= " f.rowid as fid, f.ref as ref, f.datef as df";
		if (empty($user->rights->societe->client->voir) && !$socid) {
			$sql .= ", sc.fk_soc, sc.fk_user";
		}
		$sql .= " FROM ".MAIN_DB_PREFIX."societe as s, ".MAIN_DB_PREFIX."facture as f";
		if (empty($user->rights->societe->client->voir) && !$socid) {
			$sql .= ", ".MAIN_DB_PREFIX."societe_commerciaux as sc";
		}
		$sql .= " WHERE f.entity IN (".getEntity('invoice').")";
		$sql .= " AND f.fk_soc = s.rowid";
		if (empty($user->rights->societe->client->voir) && !$socid) { //restriction
			$sql .= " AND s.rowid = sc.fk_soc AND sc.fk_user = ".((int) $user->id);
		}
		if ($socid) {
			$sql .= " AND s.rowid = ".((int) $socid);
		}
		if ($draft) {
			$sql .= " AND f.fk_statut = ".self::STATUS_DRAFT;
		}
		if (is_object($excluser)) {
			$sql .= " AND f.fk_user_author <> ".((int) $excluser->id);
		}
		$sql .= $this->db->order($sortfield, $sortorder);
		$sql .= $this->db->plimit($limit, $offset);

		$result = $this->db->query($sql);
		if ($result) {
			$numc = $this->db->num_rows($result);
			if ($numc) {
				$i = 0;
				while ($i < $numc) {
					$obj = $this->db->fetch_object($result);

					if ($shortlist == 1) {
						$ga[$obj->fid] = $obj->ref;
					} elseif ($shortlist == 2) {
						$ga[$obj->fid] = $obj->ref.' ('.$obj->name.')';
					} else {
						$ga[$i]['id'] = $obj->fid;
						$ga[$i]['ref'] 	= $obj->ref;
						$ga[$i]['name'] = $obj->name;
					}
					$i++;
				}
			}
			return $ga;
		} else {
			dol_print_error($this->db);
			return -1;
		}
	}


	// phpcs:disable PEAR.NamingConventions.ValidFunctionName.ScopeNotCamelCaps
	/**
	 *	Return list of invoices qualified to be replaced by another invoice.
	 *	Invoices matching the following rules are returned:
	 *	(Status validated or abandonned for a reason 'other') + not payed + no payment at all + not already replaced
	 *
	 *	@param		int			$socid		Id thirdparty
	 *	@return    	array|int				Array of invoices ('id'=>id, 'ref'=>ref, 'status'=>status, 'paymentornot'=>0/1)
	 */
	public function list_replacable_invoices($socid = 0)
	{
		// phpcs:enable
		global $conf;

		$return = array();

		$sql = "SELECT f.rowid as rowid, f.ref, f.fk_statut as status, f.paye as paid,";
		$sql .= " ff.rowid as rowidnext";
		//$sql .= ", SUM(pf.amount) as alreadypaid";
		$sql .= " FROM ".MAIN_DB_PREFIX."facture as f";
		$sql .= " LEFT JOIN ".MAIN_DB_PREFIX."paiement_facture as pf ON f.rowid = pf.fk_facture";
		$sql .= " LEFT JOIN ".MAIN_DB_PREFIX."facture as ff ON f.rowid = ff.fk_facture_source";
		$sql .= " WHERE (f.fk_statut = ".self::STATUS_VALIDATED." OR (f.fk_statut = ".self::STATUS_ABANDONED." AND f.close_code = '".self::CLOSECODE_ABANDONED."'))";
		$sql .= " AND f.entity IN (".getEntity('invoice').")";
		$sql .= " AND f.paye = 0"; // Not paid completely
		$sql .= " AND pf.fk_paiement IS NULL"; // No payment already done
		$sql .= " AND ff.fk_statut IS NULL"; // Return true if it is not a replacement invoice
		if ($socid > 0) {
			$sql .= " AND f.fk_soc = ".((int) $socid);
		}
		//$sql .= " GROUP BY f.rowid, f.ref, f.fk_statut, f.paye, ff.rowid";
		$sql .= " ORDER BY f.ref";

		dol_syslog(get_class($this)."::list_replacable_invoices", LOG_DEBUG);
		$resql = $this->db->query($sql);
		if ($resql) {
			while ($obj = $this->db->fetch_object($resql)) {
				$return[$obj->rowid] = array(
					'id' => $obj->rowid,
					'ref' => $obj->ref,
					'status' => $obj->status,
					'paid' => $obj->paid,
					'alreadypaid' => 0
				);
			}
			//print_r($return);
			return $return;
		} else {
			$this->error = $this->db->error();
			return -1;
		}
	}


	// phpcs:disable PEAR.NamingConventions.ValidFunctionName.ScopeNotCamelCaps
	/**
	 *	Return list of invoices qualified to be corrected by a credit note.
	 *	Invoices matching the following rules are returned:
	 *	(validated + payment on process) or classified (payed completely or payed partiely) + not already replaced + not already a credit note
	 *
	 *	@param		int		$socid		Id thirdparty
	 *	@return    	array				Array of invoices ($id => array('ref'=>,'paymentornot'=>,'status'=>,'paye'=>)
	 */
	public function list_qualified_avoir_invoices($socid = 0)
	{
		// phpcs:enable
		global $conf;

		$return = array();


		$sql = "SELECT f.rowid as rowid, f.ref, f.fk_statut, f.type, f.paye, pf.fk_paiement";
		$sql .= " FROM ".MAIN_DB_PREFIX."facture as f";
		$sql .= " LEFT JOIN ".MAIN_DB_PREFIX."paiement_facture as pf ON f.rowid = pf.fk_facture";
		$sql .= " LEFT JOIN ".MAIN_DB_PREFIX."facture as ff ON (f.rowid = ff.fk_facture_source AND ff.type=".self::TYPE_REPLACEMENT.")";
		$sql .= " WHERE f.entity IN (".getEntity('invoice').")";
		$sql .= " AND f.fk_statut in (".self::STATUS_VALIDATED.",".self::STATUS_CLOSED.")";
		//  $sql.= " WHERE f.fk_statut >= 1";
		//	$sql.= " AND (f.paye = 1";				// Classee payee completement
		//	$sql.= " OR f.close_code IS NOT NULL)";	// Classee payee partiellement
		$sql .= " AND ff.type IS NULL"; // Renvoi vrai si pas facture de remplacement
		$sql .= " AND f.type <> ".self::TYPE_CREDIT_NOTE; // Exclude credit note invoices from selection

		if (!empty($conf->global->INVOICE_USE_SITUATION_CREDIT_NOTE)) {
			// Keep invoices that are not situation invoices or that are the last in serie if it is a situation invoice
			$sql .= " AND (f.type <> ".self::TYPE_SITUATION." OR f.rowid IN ";
			$sql .= '(SELECT MAX(fs.rowid)'; // This select returns several ID becasue of the group by later
			$sql .= " FROM ".MAIN_DB_PREFIX."facture as fs";
			$sql .= " WHERE fs.entity IN (".getEntity('invoice').")";
			$sql .= " AND fs.type = ".self::TYPE_SITUATION;
			$sql .= " AND fs.fk_statut IN (".self::STATUS_VALIDATED.",".self::STATUS_CLOSED.")";
			if ($socid > 0) {
				$sql .= " AND fs.fk_soc = ".((int) $socid);
			}
			$sql .= " GROUP BY fs.situation_cycle_ref)"; // For each situation_cycle_ref, we take the higher rowid
			$sql .= ")";
		} else {
			$sql .= " AND f.type <> ".self::TYPE_SITUATION; // Keep invoices that are not situation invoices
		}

		if ($socid > 0) {
			$sql .= " AND f.fk_soc = ".((int) $socid);
		}
		$sql .= " ORDER BY f.ref";

		dol_syslog(get_class($this)."::list_qualified_avoir_invoices", LOG_DEBUG);
		$resql = $this->db->query($sql);
		if ($resql) {
			while ($obj = $this->db->fetch_object($resql)) {
				$qualified = 0;
				if ($obj->fk_statut == self::STATUS_VALIDATED) {
					$qualified = 1;
				}
				if ($obj->fk_statut == self::STATUS_CLOSED) {
					$qualified = 1;
				}
				if ($qualified) {
					//$ref=$obj->ref;
					$paymentornot = ($obj->fk_paiement ? 1 : 0);
					$return[$obj->rowid] = array('ref'=>$obj->ref, 'status'=>$obj->fk_statut, 'type'=>$obj->type, 'paye'=>$obj->paye, 'paymentornot'=>$paymentornot);
				}
			}

			return $return;
		} else {
			$this->error = $this->db->error();
			return -1;
		}
	}


	// phpcs:disable PEAR.NamingConventions.ValidFunctionName.ScopeNotCamelCaps
	/**
	 *	Load indicators for dashboard (this->nbtodo and this->nbtodolate)
	 *
	 *	@param  User		$user    	Object user
	 *	@return WorkboardResponse|int 	<0 if KO, WorkboardResponse if OK
	 */
	public function load_board($user)
	{
		// phpcs:enable
		global $conf, $langs;

		$clause = " WHERE";

		$sql = "SELECT f.rowid, f.date_lim_reglement as datefin, f.fk_statut, f.total_ht";
		$sql .= " FROM ".MAIN_DB_PREFIX."facture as f";
		if (empty($user->rights->societe->client->voir) && !$user->socid) {
			$sql .= " JOIN ".MAIN_DB_PREFIX."societe_commerciaux as sc ON f.fk_soc = sc.fk_soc";
			$sql .= " WHERE sc.fk_user = ".((int) $user->id);
			$clause = " AND";
		}
		$sql .= $clause." f.paye=0";
		$sql .= " AND f.entity IN (".getEntity('invoice').")";
		$sql .= " AND f.fk_statut = ".self::STATUS_VALIDATED;
		if ($user->socid) {
			$sql .= " AND f.fk_soc = ".((int) $user->socid);
		}

		$resql = $this->db->query($sql);
		if ($resql) {
			$langs->load("bills");
			$now = dol_now();

			$response = new WorkboardResponse();
			$response->warning_delay = $conf->facture->client->warning_delay / 60 / 60 / 24;
			$response->label = $langs->trans("CustomerBillsUnpaid");
			$response->labelShort = $langs->trans("Unpaid");
			$response->url = DOL_URL_ROOT.'/compta/facture/list.php?search_status=1&mainmenu=billing&leftmenu=customers_bills';
			$response->img = img_object('', "bill");

			$generic_facture = new Facture($this->db);

			while ($obj = $this->db->fetch_object($resql)) {
				$generic_facture->date_lim_reglement = $this->db->jdate($obj->datefin);
				$generic_facture->statut = $obj->fk_statut;

				$response->nbtodo++;
				$response->total += $obj->total_ht;

				if ($generic_facture->hasDelay()) {
					$response->nbtodolate++;
					$response->url_late = DOL_URL_ROOT.'/compta/facture/list.php?search_option=late&mainmenu=billing&leftmenu=customers_bills';
				}
			}

			$this->db->free($resql);
			return $response;
		} else {
			dol_print_error($this->db);
			$this->error = $this->db->error();
			return -1;
		}
	}


	/* gestion des contacts d'une facture */

	/**
	 *	Retourne id des contacts clients de facturation
	 *
	 *	@return     array       Liste des id contacts facturation
	 */
	public function getIdBillingContact()
	{
		return $this->getIdContact('external', 'BILLING');
	}

	/**
	 *	Retourne id des contacts clients de livraison
	 *
	 *	@return     array       Liste des id contacts livraison
	 */
	public function getIdShippingContact()
	{
		return $this->getIdContact('external', 'SHIPPING');
	}


	/**
	 *  Initialise an instance with random values.
	 *  Used to build previews or test instances.
	 *	id must be 0 if object instance is a specimen.
	 *
	 *	@param	string		$option		''=Create a specimen invoice with lines, 'nolines'=No lines
	 *  @return	void
	 */
	public function initAsSpecimen($option = '')
	{
		global $conf, $langs, $user;

		$now = dol_now();
		$arraynow = dol_getdate($now);
		$nownotime = dol_mktime(0, 0, 0, $arraynow['mon'], $arraynow['mday'], $arraynow['year']);

		// Load array of products prodids
		$num_prods = 0;
		$prodids = array();
		$sql = "SELECT rowid";
		$sql .= " FROM ".MAIN_DB_PREFIX."product";
		$sql .= " WHERE entity IN (".getEntity('product').")";
		$sql .= $this->db->plimit(100);

		$resql = $this->db->query($sql);
		if ($resql) {
			$num_prods = $this->db->num_rows($resql);
			$i = 0;
			while ($i < $num_prods) {
				$i++;
				$row = $this->db->fetch_row($resql);
				$prodids[$i] = $row[0];
			}
		}
		//Avoid php warning Warning: mt_rand(): max(0) is smaller than min(1) when no product exists
		if (empty($num_prods)) {
			$num_prods = 1;
		}

		// Initialize parameters
		$this->id = 0;
		$this->entity = 1;
		$this->ref = 'SPECIMEN';
		$this->specimen = 1;
		$this->socid = 1;
		$this->date = $nownotime;
		$this->date_lim_reglement = $nownotime + 3600 * 24 * 30;
		$this->cond_reglement_id   = 1;
		$this->cond_reglement_code = 'RECEP';
		$this->date_lim_reglement = $this->calculate_date_lim_reglement();
		$this->mode_reglement_id   = 0; // Not forced to show payment mode CHQ + VIR
		$this->mode_reglement_code = ''; // Not forced to show payment mode CHQ + VIR

		$this->note_public = 'This is a comment (public)';
		$this->note_private = 'This is a comment (private)';
		$this->note = 'This is a comment (private)';

		$this->fk_user_author = $user->id;

		$this->multicurrency_tx = 1;
		$this->multicurrency_code = $conf->currency;

		$this->fk_incoterms = 0;
		$this->location_incoterms = '';

		if (empty($option) || $option != 'nolines') {
			// Lines
			$nbp = 5;
			$xnbp = 0;
			while ($xnbp < $nbp) {
				$line = new FactureLigne($this->db);
				$line->desc = $langs->trans("Description")." ".$xnbp;
				$line->qty = 1;
				$line->subprice = 100;
				$line->tva_tx = 19.6;
				$line->localtax1_tx = 0;
				$line->localtax2_tx = 0;
				$line->remise_percent = 0;
				if ($xnbp == 1) {        // Qty is negative (product line)
					$prodid = mt_rand(1, $num_prods);
					$line->fk_product = $prodids[$prodid];
					$line->qty = -1;
					$line->total_ht = -100;
					$line->total_ttc = -119.6;
					$line->total_tva = -19.6;
					$line->multicurrency_total_ht = -200;
					$line->multicurrency_total_ttc = -239.2;
					$line->multicurrency_total_tva = -39.2;
				} elseif ($xnbp == 2) {    // UP is negative (free line)
					$line->subprice = -100;
					$line->total_ht = -100;
					$line->total_ttc = -119.6;
					$line->total_tva = -19.6;
					$line->remise_percent = 0;
					$line->multicurrency_total_ht = -200;
					$line->multicurrency_total_ttc = -239.2;
					$line->multicurrency_total_tva = -39.2;
				} elseif ($xnbp == 3) {    // Discount is 50% (product line)
					$prodid = mt_rand(1, $num_prods);
					$line->fk_product = $prodids[$prodid];
					$line->total_ht = 50;
					$line->total_ttc = 59.8;
					$line->total_tva = 9.8;
					$line->multicurrency_total_ht = 100;
					$line->multicurrency_total_ttc = 119.6;
					$line->multicurrency_total_tva = 19.6;
					$line->remise_percent = 50;
				} else // (product line)
				{
					$prodid = mt_rand(1, $num_prods);
					$line->fk_product = $prodids[$prodid];
					$line->total_ht = 100;
					$line->total_ttc = 119.6;
					$line->total_tva = 19.6;
					$line->multicurrency_total_ht = 200;
					$line->multicurrency_total_ttc = 239.2;
					$line->multicurrency_total_tva = 39.2;
					$line->remise_percent = 0;
				}

				$this->lines[$xnbp] = $line;


				$this->total_ht       += $line->total_ht;
				$this->total_tva      += $line->total_tva;
				$this->total_ttc      += $line->total_ttc;

				$this->multicurrency_total_ht       += $line->multicurrency_total_ht;
				$this->multicurrency_total_tva      += $line->multicurrency_total_tva;
				$this->multicurrency_total_ttc      += $line->multicurrency_total_ttc;

				$xnbp++;
			}
			$this->revenuestamp = 0;

			// Add a line "offered"
			$line = new FactureLigne($this->db);
			$line->desc = $langs->trans("Description")." (offered line)";
			$line->qty = 1;
			$line->subprice = 100;
			$line->tva_tx = 19.6;
			$line->localtax1_tx = 0;
			$line->localtax2_tx = 0;
			$line->remise_percent = 100;
			$line->total_ht = 0;
			$line->total_ttc = 0; // 90 * 1.196
			$line->total_tva = 0;
			$line->multicurrency_total_ht = 0;
			$line->multicurrency_total_ttc = 0;
			$line->multicurrency_total_tva = 0;
			$prodid = mt_rand(1, $num_prods);
			$line->fk_product = $prodids[$prodid];

			$this->lines[$xnbp] = $line;
			$xnbp++;
		}
	}

	// phpcs:disable PEAR.NamingConventions.ValidFunctionName.ScopeNotCamelCaps
	/**
	 *      Load indicators for dashboard (this->nbtodo and this->nbtodolate)
	 *
	 *      @return         int     <0 if KO, >0 if OK
	 */
	public function load_state_board()
	{
		// phpcs:enable
		global $conf, $user;

		$this->nb = array();

		$clause = "WHERE";

		$sql = "SELECT count(f.rowid) as nb";
		$sql .= " FROM ".MAIN_DB_PREFIX."facture as f";
		$sql .= " LEFT JOIN ".MAIN_DB_PREFIX."societe as s ON f.fk_soc = s.rowid";
		if (empty($user->rights->societe->client->voir) && !$user->socid) {
			$sql .= " LEFT JOIN ".MAIN_DB_PREFIX."societe_commerciaux as sc ON s.rowid = sc.fk_soc";
			$sql .= " WHERE sc.fk_user = ".((int) $user->id);
			$clause = "AND";
		}
		$sql .= " ".$clause." f.entity IN (".getEntity('invoice').")";

		$resql = $this->db->query($sql);
		if ($resql) {
			while ($obj = $this->db->fetch_object($resql)) {
				$this->nb["invoices"] = $obj->nb;
			}
			$this->db->free($resql);
			return 1;
		} else {
			dol_print_error($this->db);
			$this->error = $this->db->error();
			return -1;
		}
	}

	/**
	 * 	Create an array of invoice lines
	 *
	 * 	@return int		>0 if OK, <0 if KO
	 */
	public function getLinesArray()
	{
		return $this->fetch_lines();
	}

	/**
	 *  Create a document onto disk according to template module.
	 *
	 *	@param	string		$modele			Generator to use. Caller must set it to obj->model_pdf or GETPOST('model','alpha') for example.
	 *	@param	Translate	$outputlangs	Object lang to use for translation
	 *  @param  int			$hidedetails    Hide details of lines
	 *  @param  int			$hidedesc       Hide description
	 *  @param  int			$hideref        Hide ref
	 *  @param  null|array  $moreparams     Array to provide more information
	 *	@return int        					<0 if KO, >0 if OK
	 */
	public function generateDocument($modele, $outputlangs, $hidedetails = 0, $hidedesc = 0, $hideref = 0, $moreparams = null)
	{
		global $conf, $langs;

		$outputlangs->loadLangs(array("bills", "products"));

		if (!dol_strlen($modele)) {
			$modele = 'crabe';
			$thisTypeConfName = 'FACTURE_ADDON_PDF_'.$this->type;

			if (!empty($this->model_pdf)) {
				$modele = $this->model_pdf;
			} elseif (!empty($this->modelpdf)) {	// deprecated
				$modele = $this->modelpdf;
			} elseif (!empty($conf->global->$thisTypeConfName)) {
				$modele = $conf->global->$thisTypeConfName;
			} elseif (!empty($conf->global->FACTURE_ADDON_PDF)) {
				$modele = $conf->global->FACTURE_ADDON_PDF;
			}
		}

		$modelpath = "core/modules/facture/doc/";

		return $this->commonGenerateDocument($modelpath, $modele, $outputlangs, $hidedetails, $hidedesc, $hideref, $moreparams);
	}

	/**
	 * Gets the smallest reference available for a new cycle
	 *
	 * @return int >= 1 if OK, -1 if error
	 */
	public function newCycle()
	{
		$sql = 'SELECT max(situation_cycle_ref) FROM '.MAIN_DB_PREFIX.'facture as f';
		$sql .= " WHERE f.entity IN (".getEntity('invoice', 0).")";
		$resql = $this->db->query($sql);
		if ($resql) {
			if ($this->db->num_rows($resql) > 0) {
				$res = $this->db->fetch_array($resql);
				$ref = $res['max(situation_cycle_ref)'];
				$ref++;
			} else {
				$ref = 1;
			}
			$this->db->free($resql);
			return $ref;
		} else {
			$this->error = $this->db->lasterror();
			dol_syslog("Error sql=".$sql.", error=".$this->error, LOG_ERR);
			return -1;
		}
	}

	// phpcs:disable PEAR.NamingConventions.ValidFunctionName.ScopeNotCamelCaps
	/**
	 * Checks if the invoice is the first of a cycle
	 *
	 * @return boolean
	 */
	public function is_first()
	{
		// phpcs:enable
		return ($this->situation_counter == 1);
	}

	// phpcs:disable PEAR.NamingConventions.ValidFunctionName.ScopeNotCamelCaps
	/**
	 * Returns an array containing the previous situations as Facture objects
	 *
	 * @return mixed -1 if error, array of previous situations
	 */
	public function get_prev_sits()
	{
		// phpcs:enable
		global $conf;

		$sql = 'SELECT rowid FROM '.MAIN_DB_PREFIX.'facture';
		$sql .= ' WHERE situation_cycle_ref = '.((int) $this->situation_cycle_ref);
		$sql .= ' AND situation_counter < '.((int) $this->situation_counter);
		$sql .= ' AND entity = '.($this->entity > 0 ? $this->entity : $conf->entity);
		$resql = $this->db->query($sql);
		$res = array();
		if ($resql && $this->db->num_rows($resql) > 0) {
			while ($row = $this->db->fetch_object($resql)) {
				$id = $row->rowid;
				$situation = new Facture($this->db);
				$situation->fetch($id);
				$res[] = $situation;
			}
		} else {
			$this->error = $this->db->error();
			dol_syslog("Error sql=".$sql.", error=".$this->error, LOG_ERR);
			return -1;
		}

		return $res;
	}

	/**
	 * Sets the invoice as a final situation
	 *
	 *  @param  	User	$user    	Object user
	 *  @param     	int		$notrigger	1=Does not execute triggers, 0= execute triggers
	 *	@return		int 				<0 if KO, >0 if OK
	 */
	public function setFinal(User $user, $notrigger = 0)
	{
		$error = 0;

		$this->db->begin();

		$sql = 'UPDATE '.MAIN_DB_PREFIX.'facture SET situation_final = '.((int) $this->situation_final).' WHERE rowid = '.((int) $this->id);

		dol_syslog(__METHOD__, LOG_DEBUG);
		$resql = $this->db->query($sql);
		if (!$resql) {
			$this->errors[] = $this->db->error();
			$error++;
		}

		if (!$notrigger && empty($error)) {
			// Call trigger
			$result = $this->call_trigger('BILL_MODIFY', $user);
			if ($result < 0) {
				$error++;
			}
			// End call triggers
		}

		if (!$error) {
			$this->db->commit();
			return 1;
		} else {
			foreach ($this->errors as $errmsg) {
				dol_syslog(__METHOD__.' Error: '.$errmsg, LOG_ERR);
				$this->error .= ($this->error ? ', '.$errmsg : $errmsg);
			}
			$this->db->rollback();
			return -1 * $error;
		}
	}

	// phpcs:disable PEAR.NamingConventions.ValidFunctionName.ScopeNotCamelCaps
	/**
	 * Checks if the invoice is the last in its cycle
	 *
	 * @return bool Last of the cycle status
	 */
	public function is_last_in_cycle()
	{
		// phpcs:enable
		global $conf;

		if (!empty($this->situation_cycle_ref)) {
			// No point in testing anything if we're not inside a cycle
			$sql = 'SELECT max(situation_counter) FROM '.MAIN_DB_PREFIX.'facture';
			$sql .= ' WHERE situation_cycle_ref = '.((int) $this->situation_cycle_ref);
			$sql .= ' AND entity = '.($this->entity > 0 ? $this->entity : $conf->entity);
			$resql = $this->db->query($sql);

			if ($resql && $this->db->num_rows($resql) > 0) {
				$res = $this->db->fetch_array($resql);
				$last = $res['max(situation_counter)'];
				return ($last == $this->situation_counter);
			} else {
				$this->error = $this->db->lasterror();
				dol_syslog(get_class($this)."::select Error ".$this->error, LOG_ERR);
				return false;
			}
		} else {
			return true;
		}
	}

	/**
	 * Function used to replace a thirdparty id with another one.
	 *
	 * @param  DoliDB  $db             Database handler
	 * @param  int     $origin_id      Old third-party id
	 * @param  int     $dest_id        New third-party id
	 * @return bool
	 */
	public static function replaceThirdparty(DoliDB $db, $origin_id, $dest_id)
	{
		$tables = array(
			'facture'
		);

		return CommonObject::commonReplaceThirdparty($db, $origin_id, $dest_id, $tables);
	}

	/**
	 * Function used to replace a product id with another one.
	 *
	 * @param DoliDB $db Database handler
	 * @param int $origin_id Old product id
	 * @param int $dest_id New product id
	 * @return bool
	 */
	public static function replaceProduct(DoliDB $db, $origin_id, $dest_id)
	{
		$tables = array(
			'facturedet'
		);

		return CommonObject::commonReplaceProduct($db, $origin_id, $dest_id, $tables);
	}

	/**
	 * Is the customer invoice delayed?
	 *
	 * @return bool
	 */
	public function hasDelay()
	{
		global $conf;

		$now = dol_now();

		// Paid invoices have status STATUS_CLOSED
		if ($this->statut != Facture::STATUS_VALIDATED) {
			return false;
		}

		$hasDelay = $this->date_lim_reglement < ($now - $conf->facture->client->warning_delay);
		if ($hasDelay && !empty($this->retained_warranty) && !empty($this->retained_warranty_date_limit)) {
			$totalpaid = $this->getSommePaiement();
			$totalpaid = floatval($totalpaid);
			$RetainedWarrantyAmount = $this->getRetainedWarrantyAmount();
			if ($totalpaid >= 0 && $RetainedWarrantyAmount >= 0) {
				if (($totalpaid < $this->total_ttc - $RetainedWarrantyAmount) && $this->date_lim_reglement < ($now - $conf->facture->client->warning_delay)) {
					$hasDelay = 1;
				} elseif ($totalpaid < $this->total_ttc && $this->retained_warranty_date_limit < ($now - $conf->facture->client->warning_delay)) {
					$hasDelay = 1;
				} else {
					$hasDelay = 0;
				}
			}
		}

		return $hasDelay;
	}

	/**
	 * Currently used for documents generation : to know if retained warranty need to be displayed
	 * @return bool
	 */
	public function displayRetainedWarranty()
	{
		global $conf;

		// TODO : add a flag on invoices to store this conf : INVOICE_RETAINED_WARRANTY_LIMITED_TO_FINAL_SITUATION

		// note : we don't need to test INVOICE_USE_RETAINED_WARRANTY because if $this->retained_warranty is not empty it's because it was set when this conf was active

		$displayWarranty = false;
		if (!empty($this->retained_warranty)) {
			$displayWarranty = true;

			if ($this->type == Facture::TYPE_SITUATION && !empty($conf->global->INVOICE_RETAINED_WARRANTY_LIMITED_TO_FINAL_SITUATION)) {
				// Check if this situation invoice is 100% for real
				$displayWarranty = false;
				if (!empty($this->situation_final)) {
					$displayWarranty = true;
				} elseif (!empty($this->lines) && $this->status == Facture::STATUS_DRAFT) {
					// $object->situation_final need validation to be done so this test is need for draft
					$displayWarranty = true;

					foreach ($this->lines as $i => $line) {
						if ($line->product_type < 2 && $line->situation_percent < 100) {
							$displayWarranty = false;
							break;
						}
					}
				}
			}
		}

		return $displayWarranty;
	}

	/**
	 * @param	int			$rounding		Minimum number of decimal to show. If 0, no change, if -1, we use min($conf->global->MAIN_MAX_DECIMALS_UNIT,$conf->global->MAIN_MAX_DECIMALS_TOT)
	 * @return float or -1 if not available
	 */
	public function getRetainedWarrantyAmount($rounding = -1)
	{
		global $conf;
		if (empty($this->retained_warranty)) {
			return -1;
		}

		$retainedWarrantyAmount = 0;

		// Billed - retained warranty
		if ($this->type == Facture::TYPE_SITUATION && !empty($conf->global->INVOICE_RETAINED_WARRANTY_LIMITED_TO_FINAL_SITUATION)) {
			$displayWarranty = true;
			// Check if this situation invoice is 100% for real
			if (!empty($this->lines)) {
				foreach ($this->lines as $i => $line) {
					if ($line->product_type < 2 && $line->situation_percent < 100) {
						$displayWarranty = false;
						break;
					}
				}
			}

			if ($displayWarranty && !empty($this->situation_final)) {
				$this->fetchPreviousNextSituationInvoice();
				$TPreviousIncoice = $this->tab_previous_situation_invoice;

				$total2BillWT = 0;
				foreach ($TPreviousIncoice as &$fac) {
					$total2BillWT += $fac->total_ttc;
				}
				$total2BillWT += $this->total_ttc;

				$retainedWarrantyAmount = $total2BillWT * $this->retained_warranty / 100;
			} else {
				return -1;
			}
		} else {
			// Because one day retained warranty could be used on standard invoices
			$retainedWarrantyAmount = $this->total_ttc * $this->retained_warranty / 100;
		}

		if ($rounding < 0) {
			$rounding = min($conf->global->MAIN_MAX_DECIMALS_UNIT, $conf->global->MAIN_MAX_DECIMALS_TOT);
		}

		if ($rounding > 0) {
			return round($retainedWarrantyAmount, $rounding);
		}

		return $retainedWarrantyAmount;
	}

	/**
	 *  Change the retained warranty
	 *
	 *  @param		float		$value		value of retained warranty
	 *  @return		int				>0 if OK, <0 if KO
	 */
	public function setRetainedWarranty($value)
	{
		dol_syslog(get_class($this).'::setRetainedWarranty('.$value.')');

		if ($this->statut >= 0) {
			$fieldname = 'retained_warranty';
			$sql = 'UPDATE '.MAIN_DB_PREFIX.$this->table_element;
			$sql .= " SET ".$fieldname." = ".((float) $value);
			$sql .= ' WHERE rowid='.((int) $this->id);

			if ($this->db->query($sql)) {
				$this->retained_warranty = floatval($value);
				return 1;
			} else {
				dol_syslog(get_class($this).'::setRetainedWarranty Erreur '.$sql.' - '.$this->db->error());
				$this->error = $this->db->error();
				return -1;
			}
		} else {
			dol_syslog(get_class($this).'::setRetainedWarranty, status of the object is incompatible');
			$this->error = 'Status of the object is incompatible '.$this->statut;
			return -2;
		}
	}


	/**
	 *  Change the retained_warranty_date_limit
	 *
	 *  @param		int		$timestamp		date limit of retained warranty in timestamp format
	 *  @param		string	$dateYmd		date limit of retained warranty in Y m d format
	 *  @return		int				>0 if OK, <0 if KO
	 */
	public function setRetainedWarrantyDateLimit($timestamp, $dateYmd = false)
	{
		if (!$timestamp && $dateYmd) {
			$timestamp = $this->db->jdate($dateYmd);
		}


		dol_syslog(get_class($this).'::setRetainedWarrantyDateLimit('.$timestamp.')');
		if ($this->statut >= 0) {
			$fieldname = 'retained_warranty_date_limit';
			$sql = 'UPDATE '.MAIN_DB_PREFIX.$this->table_element;
			$sql .= " SET ".$fieldname." = ".(strval($timestamp) != '' ? "'".$this->db->idate($timestamp)."'" : 'null');
			$sql .= ' WHERE rowid = '.((int) $this->id);

			if ($this->db->query($sql)) {
				$this->retained_warranty_date_limit = $timestamp;
				return 1;
			} else {
				dol_syslog(get_class($this).'::setRetainedWarrantyDateLimit Erreur '.$sql.' - '.$this->db->error());
				$this->error = $this->db->error();
				return -1;
			}
		} else {
			dol_syslog(get_class($this).'::setRetainedWarrantyDateLimit, status of the object is incompatible');
			$this->error = 'Status of the object is incompatible '.$this->statut;
			return -2;
		}
	}


	/**
	 *  Send reminders by emails for ivoices that are due
	 *  CAN BE A CRON TASK
	 *
	 *  @param	int			$nbdays			Delay after due date (or before if delay is negative)
	 *  @param	string		$paymentmode	'' or 'all' by default (no filter), or 'LIQ', 'CHQ', CB', ...
	 *  @param	int|string	$template		Name (or id) of email template (Must be a template of type 'facture_send')
	 *  @return int         				0 if OK, <>0 if KO (this function is used also by cron so only 0 is OK)
	 */
	public function sendEmailsRemindersOnInvoiceDueDate($nbdays = 0, $paymentmode = 'all', $template = '')
	{
		global $conf, $langs, $user;

		$error = 0;
		$this->output = '';
		$this->error = '';
		$nbMailSend = 0;
		$errorsMsg = array();

		$langs->load("bills");

		if (!isModEnabled('facture')) {	// Should not happen. If module disabled, cron job should not be visible.
			$this->output .= $langs->trans('ModuleNotEnabled', $langs->transnoentitiesnoconv("Facture"));
			return 0;
		}
		/*if (empty($conf->global->FACTURE_REMINDER_EMAIL)) {
			$langs->load("bills");
			$this->output .= $langs->trans('EventRemindersByEmailNotEnabled', $langs->transnoentitiesnoconv("Facture"));
			return 0;
		}
		*/

		require_once DOL_DOCUMENT_ROOT.'/core/lib/date.lib.php';
		require_once DOL_DOCUMENT_ROOT.'/core/class/html.formmail.class.php';
		require_once DOL_DOCUMENT_ROOT.'/core/class/CMailFile.class.php';
		$formmail = new FormMail($this->db);

		$now = dol_now();
		$tmpidate = dol_get_first_hour(dol_time_plus_duree($now, $nbdays, 'd'), 'gmt');

		$tmpinvoice = new Facture($this->db);

		dol_syslog(__METHOD__, LOG_DEBUG);

		// Select all action comm reminder
		$sql = "SELECT rowid as id FROM ".MAIN_DB_PREFIX."facture as f";
		if (!empty($paymentmode) && $paymentmode != 'all') {
			$sql .= ", ".MAIN_DB_PREFIX."c_paiement as cp";
		}
		$sql .= " WHERE f.paye = 0";
		$sql .= " AND f.fk_statut = ".self::STATUS_VALIDATED;
		$sql .= " AND f.date_lim_reglement = '".$this->db->idate($tmpidate, 'gmt')."'";
		$sql .= " AND f.entity IN (".getEntity('facture').")";
		if (!empty($paymentmode) && $paymentmode != 'all') {
			$sql .= " AND f.fk_mode_reglement = cp.id AND cp.code = '".$this->db->escape($paymentmode)."'";
		}
		// TODO Add filter to check there is no payment started
		$sql .= $this->db->order("date_lim_reglement", "ASC");

		$resql = $this->db->query($sql);

		$stmpidate = dol_print_date($tmpidate, 'day', 'gmt');
		$this->output .= $langs->transnoentitiesnoconv("SearchUnpaidInvoicesWithDueDate", $stmpidate);
		if (!empty($paymentmode) && $paymentmode != 'all') {
			$this->output .= ' ('.$langs->transnoentitiesnoconv("PaymentMode").' '.$paymentmode.')';
		}
		$this->output .= '<br>';

		if ($resql) {
			while ($obj = $this->db->fetch_object($resql)) {
				if (!$error) {
					// Load event
					$res = $tmpinvoice->fetch($obj->id);
					if ($res > 0) {
						$tmpinvoice->fetch_thirdparty();

						$outputlangs = new Translate('', $conf);
						if ($tmpinvoice->thirdparty->default_lang) {
							$outputlangs->setDefaultLang($tmpinvoice->thirdparty->default_lang);
							$outputlangs->loadLangs(array("main", "bills"));
						} else {
							$outputlangs = $langs;
						}

						// Select email template
						$arraymessage = $formmail->getEMailTemplate($this->db, 'facture_send', $user, $outputlangs, (is_numeric($template) ? $template : 0), 1, (is_numeric($template) ? '' : $template));
						if (is_numeric($arraymessage) && $arraymessage <= 0) {
							$langs->load("errors");
							$this->output .= $langs->trans('ErrorFailedToFindEmailTemplate', $template);
							return 0;
						}

						// PREPARE EMAIL
						$errormesg = '';

						// Make substitution in email content
						$substitutionarray = getCommonSubstitutionArray($outputlangs, 0, '', $tmpinvoice);

						complete_substitutions_array($substitutionarray, $outputlangs, $tmpinvoice);

						// Topic
						$sendTopic = make_substitutions(empty($arraymessage->topic) ? $outputlangs->transnoentitiesnoconv('InformationMessage') : $arraymessage->topic, $substitutionarray, $outputlangs, 1);

						// Content
						$content = $outputlangs->transnoentitiesnoconv($arraymessage->content);

						$sendContent = make_substitutions($content, $substitutionarray, $outputlangs, 1);

						// Recipient
						$to = '';
						$res = $tmpinvoice->fetch_thirdparty();
						$recipient = $tmpinvoice->thirdparty;
						if ($res > 0) {
							if (!empty($recipient->email)) {
								$to = $recipient->email;
							} else {
								$errormesg = "Failed to send remind to thirdparty id=".$tmpinvoice->socid.". No email defined for user.";
								$error++;
							}
						} else {
							$errormesg = "Failed to load recipient with thirdparty id=".$tmpinvoice->socid;
							$error++;
						}

						// Sender
						$from = $conf->global->MAIN_MAIL_EMAIL_FROM;
						if (empty($from)) {
							$errormesg = "Failed to get sender into global setup MAIN_MAIL_EMAIL_FROM";
							$error++;
						}

						if (!$error && $to) {
							$this->db->begin();

							// Errors Recipient
							$errors_to = $conf->global->MAIN_MAIL_ERRORS_TO;

							$trackid = 'inv'.$tmpinvoice->id;
<<<<<<< HEAD
							$sendcontext = 'standard';

							// Mail Creation
							$cMailFile = new CMailFile($sendTopic, $to, $from, $sendContent, array(), array(), array(), '', "", 0, 1, $errors_to, '', $trackid, '', $sendcontext, '');
=======

							//join file is asked
							$joinFile = [];
							$joinFileName = [];
							$joinFileMime = [];
							if ($arraymessage->joinfiles == 1 && !empty($tmpinvoice->last_main_doc)) {
								$joinFile[] = DOL_DATA_ROOT.$tmpinvoice->last_main_doc;
								$joinFileName[] = basename($tmpinvoice->last_main_doc);
								$joinFileMime[] = dol_mimetype(DOL_DATA_ROOT.$tmpinvoice->last_main_doc);
							}

							// Mail Creation
							$cMailFile = new CMailFile($sendTopic, $to, $from, $sendContent, $joinFile, $joinFileMime, $joinFileName, '', "", 0, 1, $errors_to, '', $trackid, '', '', '');
>>>>>>> 09da842b

							// Sending Mail
							if ($cMailFile->sendfile()) {
								$nbMailSend++;

								// Add a line into event table
								require_once DOL_DOCUMENT_ROOT.'/comm/action/class/actioncomm.class.php';

								// Insert record of emails sent
								$actioncomm = new ActionComm($this->db);

								$actioncomm->type_code = 'AC_OTH_AUTO'; // Event insert into agenda automatically
								$actioncomm->socid = $tmpinvoice->thirdparty->id; // To link to a company
								$actioncomm->contact_id = 0;

								$actioncomm->code = 'AC_EMAIL';
								$actioncomm->label = 'sendEmailsRemindersOnInvoiceDueDateOK';
								$actioncomm->note_private = $sendContent;
								$actioncomm->fk_project = $tmpinvoice->fk_project;
								$actioncomm->datep = dol_now();
								$actioncomm->datef = $actioncomm->datep;
								$actioncomm->percentage = -1; // Not applicable
								$actioncomm->authorid = $user->id; // User saving action
								$actioncomm->userownerid = $user->id; // Owner of action
								// Fields when action is an email (content should be added into note)
								$actioncomm->email_msgid = $cMailFile->msgid;
								$actioncomm->email_from = $from;
								$actioncomm->email_sender = '';
								$actioncomm->email_to = $to;
								//$actioncomm->email_tocc = $sendtocc;
								//$actioncomm->email_tobcc = $sendtobcc;
								//$actioncomm->email_subject = $subject;
								$actioncomm->errors_to = $errors_to;

								//$actioncomm->extraparams = $extraparams;

								$actioncomm->create($user);
							} else {
								$errormesg = $cMailFile->error.' : '.$to;
								$error++;

								// Add a line into event table
								require_once DOL_DOCUMENT_ROOT.'/comm/action/class/actioncomm.class.php';

								// Insert record of emails sent
								$actioncomm = new ActionComm($this->db);

								$actioncomm->type_code = 'AC_OTH_AUTO'; // Event insert into agenda automatically
								$actioncomm->socid = $tmpinvoice->thirdparty->id; // To link to a company
								$actioncomm->contact_id = 0;

								$actioncomm->code = 'AC_EMAIL';
								$actioncomm->label = 'sendEmailsRemindersOnInvoiceDueDateKO';
								$actioncomm->note_private = $errormesg;
								$actioncomm->fk_project = $tmpinvoice->fk_project;
								$actioncomm->datep = dol_now();
								$actioncomm->datef = $actioncomm->datep;
								$actioncomm->percentage = -1; // Not applicable
								$actioncomm->authorid = $user->id; // User saving action
								$actioncomm->userownerid = $user->id; // Owner of action
								// Fields when action is an email (content should be added into note)
								$actioncomm->email_msgid = $cMailFile->msgid;
								$actioncomm->email_from = $from;
								$actioncomm->email_sender = '';
								$actioncomm->email_to = $to;
								//$actioncomm->email_tocc = $sendtocc;
								//$actioncomm->email_tobcc = $sendtobcc;
								//$actioncomm->email_subject = $subject;
								$actioncomm->errors_to = $errors_to;

								//$actioncomm->extraparams = $extraparams;

								$actioncomm->create($user);
							}

							$this->db->commit();	// We always commit
						}

						if ($errormesg) {
							$errorsMsg[] = $errormesg;
						}
					} else {
						$errorsMsg[] = 'Failed to fetch record invoice with ID = '.$obj->id;
						$error++;
					}
				}
			}
		} else {
			$error++;
		}

		if (!$error) {
			$this->output .= 'Nb of emails sent : '.$nbMailSend;
			return 0;
		} else {
			$this->error = 'Nb of emails sent : '.$nbMailSend.', '.(!empty($errorsMsg)) ? join(', ', $errorsMsg) : $error;
			return $error;
		}
	}

	/**
	 * See if current invoice date is posterior to the last invoice date among validated invoices of same type.
	 *
	 * @param 	boolean 	$allow_validated_drafts			return true if the invoice has been validated before returning to DRAFT state.
	 * @return 	array										return array
	 */
	public function willBeLastOfSameType($allow_validated_drafts = false)
	{
		// get date of last validated invoices of same type
		$sql  = "SELECT datef";
		$sql .= " FROM ".MAIN_DB_PREFIX."facture";
		$sql .= " WHERE type = " . (int) $this->type ;
		$sql .= " AND date_valid IS NOT NULL";
		$sql .= " ORDER BY datef DESC LIMIT 1";

		$result = $this->db->query($sql);
		if ($result) {
			// compare with current validation date
			if ($this->db->num_rows($result)) {
				$obj = $this->db->fetch_object($result);
				$last_date = $this->db->jdate($obj->datef);
				$invoice_date = $this->date;

				$is_last_of_same_type = $invoice_date >= $last_date;
				if ($allow_validated_drafts) {
					$is_last_of_same_type = $is_last_of_same_type || (!strpos($this->ref, 'PROV') && $this->status == self::STATUS_DRAFT);
				}

				return array($is_last_of_same_type, $last_date);
			} else {
				// element is first of type to be validated
				return array(true);
			}
		} else {
			dol_print_error($this->db);
		}
	}
}

/**
 *	Class to manage invoice lines.
 *  Saved into database table llx_facturedet
 */
class FactureLigne extends CommonInvoiceLine
{
	/**
	 * @var string ID to identify managed object
	 */
	public $element = 'facturedet';

	/**
	 * @var string Name of table without prefix where object is stored
	 */
	public $table_element = 'facturedet';

	public $oldline;

	//! From llx_facturedet
	//! Id facture
	public $fk_facture;
	//! Id parent line
	public $fk_parent_line;

	//! Description ligne
	public $desc;
	public $ref_ext; // External reference of the line

	public $localtax1_type; // Local tax 1 type
	public $localtax2_type; // Local tax 2 type
	public $fk_remise_except; // Link to line into llx_remise_except
	public $rang = 0;

	public $fk_fournprice;
	public $pa_ht;
	public $marge_tx;
	public $marque_tx;

	public $remise_percent;

	public $special_code; // Liste d'options non cumulabels:
	// 1: frais de port
	// 2: ecotaxe
	// 3: ??

	public $origin;
	public $origin_id;

	public $fk_code_ventilation = 0;

	public $date_start;
	public $date_end;

	public $skip_update_total; // Skip update price total for special lines

	/**
	 * @var int Situation advance percentage
	 */
	public $situation_percent;

	/**
	 * @var int Previous situation line id reference
	 */
	public $fk_prev_id;

	// Multicurrency
	public $fk_multicurrency;
	public $multicurrency_code;
	public $multicurrency_subprice;
	public $multicurrency_total_ht;
	public $multicurrency_total_tva;
	public $multicurrency_total_ttc;

	/**
	 *	Load invoice line from database
	 *
	 *	@param	int		$rowid      id of invoice line to get
	 *	@return	int					<0 if KO, >0 if OK
	 */
	public function fetch($rowid)
	{
		$sql = 'SELECT fd.rowid, fd.fk_facture, fd.fk_parent_line, fd.fk_product, fd.product_type, fd.label as custom_label, fd.description, fd.price, fd.qty, fd.vat_src_code, fd.tva_tx,';
		$sql .= ' fd.localtax1_tx, fd. localtax2_tx, fd.remise, fd.remise_percent, fd.fk_remise_except, fd.subprice, fd.ref_ext,';
		$sql .= ' fd.date_start as date_start, fd.date_end as date_end, fd.fk_product_fournisseur_price as fk_fournprice, fd.buy_price_ht as pa_ht,';
		$sql .= ' fd.info_bits, fd.special_code, fd.total_ht, fd.total_tva, fd.total_ttc, fd.total_localtax1, fd.total_localtax2, fd.rang,';
		$sql .= ' fd.fk_code_ventilation,';
		$sql .= ' fd.fk_unit, fd.fk_user_author, fd.fk_user_modif,';
		$sql .= ' fd.situation_percent, fd.fk_prev_id,';
		$sql .= ' fd.multicurrency_subprice,';
		$sql .= ' fd.multicurrency_total_ht,';
		$sql .= ' fd.multicurrency_total_tva,';
		$sql .= ' fd.multicurrency_total_ttc,';
		$sql .= ' p.ref as product_ref, p.label as product_label, p.description as product_desc';
		$sql .= ' FROM '.MAIN_DB_PREFIX.'facturedet as fd';
		$sql .= ' LEFT JOIN '.MAIN_DB_PREFIX.'product as p ON fd.fk_product = p.rowid';
		$sql .= ' WHERE fd.rowid = '.((int) $rowid);

		$result = $this->db->query($sql);
		if ($result) {
			$objp = $this->db->fetch_object($result);

			$this->rowid = $objp->rowid;
			$this->id = $objp->rowid;
			$this->fk_facture = $objp->fk_facture;
			$this->fk_parent_line = $objp->fk_parent_line;
			$this->label				= $objp->custom_label;
			$this->desc					= $objp->description;
			$this->qty = $objp->qty;
			$this->subprice = $objp->subprice;
			$this->ref_ext = $objp->ref_ext;
			$this->vat_src_code = $objp->vat_src_code;
			$this->tva_tx = $objp->tva_tx;
			$this->localtax1_tx			= $objp->localtax1_tx;
			$this->localtax2_tx			= $objp->localtax2_tx;
			$this->remise_percent = $objp->remise_percent;
			$this->fk_remise_except = $objp->fk_remise_except;
			$this->fk_product			= $objp->fk_product;
			$this->product_type = $objp->product_type;
			$this->date_start			= $this->db->jdate($objp->date_start);
			$this->date_end				= $this->db->jdate($objp->date_end);
			$this->info_bits			= $objp->info_bits;
			$this->tva_npr = ($objp->info_bits & 1 == 1) ? 1 : 0;
			$this->special_code = $objp->special_code;
			$this->total_ht				= $objp->total_ht;
			$this->total_tva			= $objp->total_tva;
			$this->total_localtax1		= $objp->total_localtax1;
			$this->total_localtax2		= $objp->total_localtax2;
			$this->total_ttc			= $objp->total_ttc;
			$this->fk_code_ventilation = $objp->fk_code_ventilation;
			$this->rang					= $objp->rang;
			$this->fk_fournprice = $objp->fk_fournprice;
			$marginInfos				= getMarginInfos($objp->subprice, $objp->remise_percent, $objp->tva_tx, $objp->localtax1_tx, $objp->localtax2_tx, $this->fk_fournprice, $objp->pa_ht);
			$this->pa_ht				= $marginInfos[0];
			$this->marge_tx				= $marginInfos[1];
			$this->marque_tx			= $marginInfos[2];

			$this->ref = $objp->product_ref; // deprecated

			$this->product_ref = $objp->product_ref;
			$this->product_label		= $objp->product_label;
			$this->product_desc			= $objp->product_desc;

			$this->fk_unit = $objp->fk_unit;
			$this->fk_user_modif		= $objp->fk_user_modif;
			$this->fk_user_author = $objp->fk_user_author;

			$this->situation_percent    = $objp->situation_percent;
			$this->fk_prev_id           = $objp->fk_prev_id;

			$this->multicurrency_subprice = $objp->multicurrency_subprice;
			$this->multicurrency_total_ht = $objp->multicurrency_total_ht;
			$this->multicurrency_total_tva = $objp->multicurrency_total_tva;
			$this->multicurrency_total_ttc = $objp->multicurrency_total_ttc;

			$this->db->free($result);

			return 1;
		} else {
			$this->error = $this->db->lasterror();
			return -1;
		}
	}

	/**
	 *	Insert line into database
	 *
	 *	@param      int		$notrigger		                 1 no triggers
	 *  @param      int     $noerrorifdiscountalreadylinked  1=Do not make error if lines is linked to a discount and discount already linked to another
	 *	@return		int						                 <0 if KO, >0 if OK
	 */
	public function insert($notrigger = 0, $noerrorifdiscountalreadylinked = 0)
	{
		global $langs, $user, $conf;

		$error = 0;

		$pa_ht_isemptystring = (empty($this->pa_ht) && $this->pa_ht == ''); // If true, we can use a default value. If this->pa_ht = '0', we must use '0'.

		dol_syslog(get_class($this)."::insert rang=".$this->rang, LOG_DEBUG);

		// Clean parameters
		$this->desc = trim($this->desc);
		if (empty($this->tva_tx)) {
			$this->tva_tx = 0;
		}
		if (empty($this->localtax1_tx)) {
			$this->localtax1_tx = 0;
		}
		if (empty($this->localtax2_tx)) {
			$this->localtax2_tx = 0;
		}
		if (empty($this->localtax1_type)) {
			$this->localtax1_type = 0;
		}
		if (empty($this->localtax2_type)) {
			$this->localtax2_type = 0;
		}
		if (empty($this->total_localtax1)) {
			$this->total_localtax1 = 0;
		}
		if (empty($this->total_localtax2)) {
			$this->total_localtax2 = 0;
		}
		if (empty($this->rang)) {
			$this->rang = 0;
		}
		if (empty($this->remise_percent)) {
			$this->remise_percent = 0;
		}
		if (empty($this->info_bits)) {
			$this->info_bits = 0;
		}
		if (empty($this->subprice)) {
			$this->subprice = 0;
		}
		if (empty($this->ref_ext)) {
			$this->ref_ext = '';
		}
		if (empty($this->special_code)) {
			$this->special_code = 0;
		}
		if (empty($this->fk_parent_line)) {
			$this->fk_parent_line = 0;
		}
		if (empty($this->fk_prev_id)) {
			$this->fk_prev_id = 0;
		}
		if (!isset($this->situation_percent) || $this->situation_percent > 100 || (string) $this->situation_percent == '') {
			$this->situation_percent = 100;
		}

		if (empty($this->pa_ht)) {
			$this->pa_ht = 0;
		}
		if (empty($this->multicurrency_subprice)) {
			$this->multicurrency_subprice = 0;
		}
		if (empty($this->multicurrency_total_ht)) {
			$this->multicurrency_total_ht = 0;
		}
		if (empty($this->multicurrency_total_tva)) {
			$this->multicurrency_total_tva = 0;
		}
		if (empty($this->multicurrency_total_ttc)) {
			$this->multicurrency_total_ttc = 0;
		}

		// if buy price not defined, define buyprice as configured in margin admin
		if ($this->pa_ht == 0 && $pa_ht_isemptystring) {
			if (($result = $this->defineBuyPrice($this->subprice, $this->remise_percent, $this->fk_product)) < 0) {
				return $result;
			} else {
				$this->pa_ht = $result;
			}
		}

		// Check parameters
		if ($this->product_type < 0) {
			$this->error = 'ErrorProductTypeMustBe0orMore';
			return -1;
		}
		if (!empty($this->fk_product) && $this->fk_product > 0) {
			// Check product exists
			$result = Product::isExistingObject('product', $this->fk_product);
			if ($result <= 0) {
				$this->error = 'ErrorProductIdDoesNotExists';
				dol_syslog(get_class($this)."::insert Error ".$this->error, LOG_ERR);
				return -1;
			}
		}

		$this->db->begin();

		// Update line in database
		$sql = 'INSERT INTO '.MAIN_DB_PREFIX.'facturedet';
		$sql .= ' (fk_facture, fk_parent_line, label, description, qty,';
		$sql .= ' vat_src_code, tva_tx, localtax1_tx, localtax2_tx, localtax1_type, localtax2_type,';
		$sql .= ' fk_product, product_type, remise_percent, subprice, ref_ext, fk_remise_except,';
		$sql .= ' date_start, date_end, fk_code_ventilation, ';
		$sql .= ' rang, special_code, fk_product_fournisseur_price, buy_price_ht,';
		$sql .= ' info_bits, total_ht, total_tva, total_ttc, total_localtax1, total_localtax2,';
		$sql .= ' situation_percent, fk_prev_id,';
		$sql .= ' fk_unit, fk_user_author, fk_user_modif,';
		$sql .= ' fk_multicurrency, multicurrency_code, multicurrency_subprice, multicurrency_total_ht, multicurrency_total_tva, multicurrency_total_ttc';
		$sql .= ')';
		$sql .= " VALUES (".$this->fk_facture.",";
		$sql .= " ".($this->fk_parent_line > 0 ? $this->fk_parent_line : "null").",";
		$sql .= " ".(!empty($this->label) ? "'".$this->db->escape($this->label)."'" : "null").",";
		$sql .= " '".$this->db->escape($this->desc)."',";
		$sql .= " ".price2num($this->qty).",";
		$sql .= " ".(empty($this->vat_src_code) ? "''" : "'".$this->db->escape($this->vat_src_code)."'").",";
		$sql .= " ".price2num($this->tva_tx).",";
		$sql .= " ".price2num($this->localtax1_tx).",";
		$sql .= " ".price2num($this->localtax2_tx).",";
		$sql .= " '".$this->db->escape($this->localtax1_type)."',";
		$sql .= " '".$this->db->escape($this->localtax2_type)."',";
		$sql .= ' '.((!empty($this->fk_product) && $this->fk_product > 0) ? $this->fk_product : "null").',';
		$sql .= " ".((int) $this->product_type).",";
		$sql .= " ".price2num($this->remise_percent).",";
		$sql .= " ".price2num($this->subprice).",";
		$sql .= " '".$this->db->escape($this->ref_ext)."',";
		$sql .= ' '.(!empty($this->fk_remise_except) ? $this->fk_remise_except : "null").',';
		$sql .= " ".(!empty($this->date_start) ? "'".$this->db->idate($this->date_start)."'" : "null").",";
		$sql .= " ".(!empty($this->date_end) ? "'".$this->db->idate($this->date_end)."'" : "null").",";
		$sql .= ' '.((int) $this->fk_code_ventilation).',';
		$sql .= ' '.((int) $this->rang).',';
		$sql .= ' '.((int) $this->special_code).',';
		$sql .= ' '.(!empty($this->fk_fournprice) ? $this->fk_fournprice : "null").',';
		$sql .= ' '.price2num($this->pa_ht).',';
		$sql .= " '".$this->db->escape($this->info_bits)."',";
		$sql .= " ".price2num($this->total_ht).",";
		$sql .= " ".price2num($this->total_tva).",";
		$sql .= " ".price2num($this->total_ttc).",";
		$sql .= " ".price2num($this->total_localtax1).",";
		$sql .= " ".price2num($this->total_localtax2);
		$sql .= ", ".((float) $this->situation_percent);
		$sql .= ", ".(!empty($this->fk_prev_id) ? $this->fk_prev_id : "null");
		$sql .= ", ".(!$this->fk_unit ? 'NULL' : $this->fk_unit);
		$sql .= ", ".((int) $user->id);
		$sql .= ", ".((int) $user->id);
		$sql .= ", ".(int) $this->fk_multicurrency;
		$sql .= ", '".$this->db->escape($this->multicurrency_code)."'";
		$sql .= ", ".price2num($this->multicurrency_subprice);
		$sql .= ", ".price2num($this->multicurrency_total_ht);
		$sql .= ", ".price2num($this->multicurrency_total_tva);
		$sql .= ", ".price2num($this->multicurrency_total_ttc);
		$sql .= ')';

		dol_syslog(get_class($this)."::insert", LOG_DEBUG);
		$resql = $this->db->query($sql);
		if ($resql) {
			$this->id = $this->db->last_insert_id(MAIN_DB_PREFIX.'facturedet');
			$this->rowid = $this->id; // For backward compatibility

			if (!$error) {
				$result = $this->insertExtraFields();
				if ($result < 0) {
					$error++;
				}
			}

			// If fk_remise_except is defined, the discount is linked to the invoice
			// which flags it as "consumed".
			if ($this->fk_remise_except) {
				$discount = new DiscountAbsolute($this->db);
				$result = $discount->fetch($this->fk_remise_except);
				if ($result >= 0) {
					// Check if discount was found
					if ($result > 0) {
						// Check if discount not already affected to another invoice
						if ($discount->fk_facture_line > 0) {
							if (empty($noerrorifdiscountalreadylinked)) {
								$this->error = $langs->trans("ErrorDiscountAlreadyUsed", $discount->id);
								dol_syslog(get_class($this)."::insert Error ".$this->error, LOG_ERR);
								$this->db->rollback();
								return -3;
							}
						} else {
							$result = $discount->link_to_invoice($this->rowid, 0);
							if ($result < 0) {
								$this->error = $discount->error;
								dol_syslog(get_class($this)."::insert Error ".$this->error, LOG_ERR);
								$this->db->rollback();
								return -3;
							}
						}
					} else {
						$this->error = $langs->trans("ErrorADiscountThatHasBeenRemovedIsIncluded");
						dol_syslog(get_class($this)."::insert Error ".$this->error, LOG_ERR);
						$this->db->rollback();
						return -3;
					}
				} else {
					$this->error = $discount->error;
					dol_syslog(get_class($this)."::insert Error ".$this->error, LOG_ERR);
					$this->db->rollback();
					return -3;
				}
			}

			if (!$notrigger) {
				// Call trigger
				$result = $this->call_trigger('LINEBILL_INSERT', $user);
				if ($result < 0) {
					$this->db->rollback();
					return -2;
				}
				// End call triggers
			}

			$this->db->commit();
			return $this->id;
		} else {
			$this->error = $this->db->lasterror();
			$this->db->rollback();
			return -2;
		}
	}

	/**
	 *	Update line into database
	 *
	 *	@param		User	$user		User object
	 *	@param		int		$notrigger	Disable triggers
	 *	@return		int					<0 if KO, >0 if OK
	 */
	public function update($user = '', $notrigger = 0)
	{
		global $user, $conf;

		$error = 0;

		$pa_ht_isemptystring = (empty($this->pa_ht) && $this->pa_ht == ''); // If true, we can use a default value. If this->pa_ht = '0', we must use '0'.

		// Clean parameters
		$this->desc = trim($this->desc);
		if (empty($this->ref_ext)) {
			$this->ref_ext = '';
		}
		if (empty($this->tva_tx)) {
			$this->tva_tx = 0;
		}
		if (empty($this->localtax1_tx)) {
			$this->localtax1_tx = 0;
		}
		if (empty($this->localtax2_tx)) {
			$this->localtax2_tx = 0;
		}
		if (empty($this->localtax1_type)) {
			$this->localtax1_type = 0;
		}
		if (empty($this->localtax2_type)) {
			$this->localtax2_type = 0;
		}
		if (empty($this->total_localtax1)) {
			$this->total_localtax1 = 0;
		}
		if (empty($this->total_localtax2)) {
			$this->total_localtax2 = 0;
		}
		if (empty($this->remise_percent)) {
			$this->remise_percent = 0;
		}
		if (empty($this->info_bits)) {
			$this->info_bits = 0;
		}
		if (empty($this->special_code)) {
			$this->special_code = 0;
		}
		if (empty($this->product_type)) {
			$this->product_type = 0;
		}
		if (empty($this->fk_parent_line)) {
			$this->fk_parent_line = 0;
		}
		if (!isset($this->situation_percent) || $this->situation_percent > 100 || (string) $this->situation_percent == '') {
			$this->situation_percent = 100;
		}
		if (empty($this->pa_ht)) {
			$this->pa_ht = 0;
		}

		if (empty($this->multicurrency_subprice)) {
			$this->multicurrency_subprice = 0;
		}
		if (empty($this->multicurrency_total_ht)) {
			$this->multicurrency_total_ht = 0;
		}
		if (empty($this->multicurrency_total_tva)) {
			$this->multicurrency_total_tva = 0;
		}
		if (empty($this->multicurrency_total_ttc)) {
			$this->multicurrency_total_ttc = 0;
		}

		// Check parameters
		if ($this->product_type < 0) {
			return -1;
		}

		// if buy price not provided, define buyprice as configured in margin admin
		if ($this->pa_ht == 0 && $pa_ht_isemptystring) {
			// We call defineBuyPrice only if data was not provided (if input was '0', we will not go here and value will remaine '0')
			$result = $this->defineBuyPrice($this->subprice, $this->remise_percent, $this->fk_product);
			if ($result < 0) {
				return $result;
			} else {
				$this->pa_ht = $result;
			}
		}

		$this->db->begin();

		// Update line in database
		$sql = "UPDATE ".MAIN_DB_PREFIX."facturedet SET";
		$sql .= " description='".$this->db->escape($this->desc)."'";
		$sql .= ", ref_ext='".$this->db->escape($this->ref_ext)."'";
		$sql .= ", label=".(!empty($this->label) ? "'".$this->db->escape($this->label)."'" : "null");
		$sql .= ", subprice=".price2num($this->subprice);
		$sql .= ", remise_percent=".price2num($this->remise_percent);
		if ($this->fk_remise_except) {
			$sql .= ", fk_remise_except=".$this->fk_remise_except;
		} else {
			$sql .= ", fk_remise_except=null";
		}
		$sql .= ", vat_src_code = '".(empty($this->vat_src_code) ? '' : $this->db->escape($this->vat_src_code))."'";
		$sql .= ", tva_tx=".price2num($this->tva_tx);
		$sql .= ", localtax1_tx=".price2num($this->localtax1_tx);
		$sql .= ", localtax2_tx=".price2num($this->localtax2_tx);
		$sql .= ", localtax1_type='".$this->db->escape($this->localtax1_type)."'";
		$sql .= ", localtax2_type='".$this->db->escape($this->localtax2_type)."'";
		$sql .= ", qty=".price2num($this->qty);
		$sql .= ", date_start=".(!empty($this->date_start) ? "'".$this->db->idate($this->date_start)."'" : "null");
		$sql .= ", date_end=".(!empty($this->date_end) ? "'".$this->db->idate($this->date_end)."'" : "null");
		$sql .= ", product_type=".$this->product_type;
		$sql .= ", info_bits='".$this->db->escape($this->info_bits)."'";
		$sql .= ", special_code='".$this->db->escape($this->special_code)."'";
		if (empty($this->skip_update_total)) {
			$sql .= ", total_ht=".price2num($this->total_ht);
			$sql .= ", total_tva=".price2num($this->total_tva);
			$sql .= ", total_ttc=".price2num($this->total_ttc);
			$sql .= ", total_localtax1=".price2num($this->total_localtax1);
			$sql .= ", total_localtax2=".price2num($this->total_localtax2);
		}
		$sql .= ", fk_product_fournisseur_price=".(!empty($this->fk_fournprice) ? "'".$this->db->escape($this->fk_fournprice)."'" : "null");
		$sql .= ", buy_price_ht=".(($this->pa_ht || $this->pa_ht === 0 || $this->pa_ht === '0') ? price2num($this->pa_ht) : "null"); // $this->pa_ht should always be defined (set to 0 or to sell price depending on option)
		$sql .= ", fk_parent_line=".($this->fk_parent_line > 0 ? $this->fk_parent_line : "null");
		if (!empty($this->rang)) {
			$sql .= ", rang=".((int) $this->rang);
		}
		$sql .= ", situation_percent = ".((float) $this->situation_percent);
		$sql .= ", fk_unit = ".(!$this->fk_unit ? 'NULL' : $this->fk_unit);
		$sql .= ", fk_user_modif = ".((int) $user->id);

		// Multicurrency
		$sql .= ", multicurrency_subprice=".price2num($this->multicurrency_subprice);
		$sql .= ", multicurrency_total_ht=".price2num($this->multicurrency_total_ht);
		$sql .= ", multicurrency_total_tva=".price2num($this->multicurrency_total_tva);
		$sql .= ", multicurrency_total_ttc=".price2num($this->multicurrency_total_ttc);

		$sql .= " WHERE rowid = ".((int) $this->rowid);

		dol_syslog(get_class($this)."::update", LOG_DEBUG);
		$resql = $this->db->query($sql);
		if ($resql) {
			if (!$error) {
				$this->id = $this->rowid;
				$result = $this->insertExtraFields();
				if ($result < 0) {
					$error++;
				}
			}

			if (!$error && !$notrigger) {
				// Call trigger
				$result = $this->call_trigger('LINEBILL_MODIFY', $user);
				if ($result < 0) {
					$this->db->rollback();
					return -2;
				}
				// End call triggers
			}
			$this->db->commit();
			return 1;
		} else {
			$this->error = $this->db->error();
			$this->db->rollback();
			return -2;
		}
	}

	/**
	 * Delete line in database
	 *
	 * @param 	User 	$tmpuser    User that deletes
	 * @param 	bool 	$notrigger  false=launch triggers after, true=disable triggers
	 * @return 	int		           	<0 if KO, >0 if OK
	 */
	public function delete($tmpuser = null, $notrigger = false)
	{
		global $user;

		$this->db->begin();

		// Call trigger
		if (empty($notrigger)) {
			$result = $this->call_trigger('LINEBILL_DELETE', $user);
			if ($result < 0) {
				$this->db->rollback();
				return -1;
			}
		}
		// End call triggers

		// extrafields
		$result = $this->deleteExtraFields();
		if ($result < 0) {
			$this->db->rollback();
			return -1;
		}

		$sql = "DELETE FROM ".MAIN_DB_PREFIX."facturedet WHERE rowid = ".((int) $this->rowid);

		if ($this->db->query($sql)) {
			$this->db->commit();
			return 1;
		} else {
			$this->error = $this->db->error()." sql=".$sql;
			$this->db->rollback();
			return -1;
		}
	}

	// phpcs:disable PEAR.NamingConventions.ValidFunctionName.ScopeNotCamelCaps
	/**
	 *	Update DB line fields total_xxx
	 *	Used by migration
	 *
	 *	@return		int		<0 if KO, >0 if OK
	 */
	public function update_total()
	{
		// phpcs:enable
		$this->db->begin();
		dol_syslog(get_class($this)."::update_total", LOG_DEBUG);

		// Clean parameters
		if (empty($this->total_localtax1)) {
			$this->total_localtax1 = 0;
		}
		if (empty($this->total_localtax2)) {
			$this->total_localtax2 = 0;
		}

		// Update line in database
		$sql = "UPDATE ".MAIN_DB_PREFIX."facturedet SET";
		$sql .= " total_ht=".price2num($this->total_ht)."";
		$sql .= ",total_tva=".price2num($this->total_tva)."";
		$sql .= ",total_localtax1=".price2num($this->total_localtax1)."";
		$sql .= ",total_localtax2=".price2num($this->total_localtax2)."";
		$sql .= ",total_ttc=".price2num($this->total_ttc)."";
		$sql .= " WHERE rowid = ".((int) $this->rowid);

		dol_syslog(get_class($this)."::update_total", LOG_DEBUG);

		$resql = $this->db->query($sql);
		if ($resql) {
			$this->db->commit();
			return 1;
		} else {
			$this->error = $this->db->error();
			$this->db->rollback();
			return -2;
		}
	}

	// phpcs:disable PEAR.NamingConventions.ValidFunctionName.ScopeNotCamelCaps
	/**
	 * Returns situation_percent of the previous line.
	 * Warning: If invoice is a replacement invoice, this->fk_prev_id is id of the replaced line.
	 *
	 * @param  int     $invoiceid      Invoice id
	 * @param  bool    $include_credit_note		Include credit note or not
	 * @return int                     >= 0
	 */
	public function get_prev_progress($invoiceid, $include_credit_note = true)
	{
		// phpcs:enable
		global $invoicecache;
		if (is_null($this->fk_prev_id) || empty($this->fk_prev_id) || $this->fk_prev_id == "") {
			return 0;
		} else {
			// If invoice is not a situation invoice, this->fk_prev_id is used for something else
			if (!isset($invoicecache[$invoiceid])) {
				$invoicecache[$invoiceid] = new Facture($this->db);
				$invoicecache[$invoiceid]->fetch($invoiceid);
			}
			if ($invoicecache[$invoiceid]->type != Facture::TYPE_SITUATION) {
				return 0;
			}

			$sql = "SELECT situation_percent FROM ".MAIN_DB_PREFIX."facturedet WHERE rowid = ".((int) $this->fk_prev_id);
			$resql = $this->db->query($sql);
			if ($resql && $this->db->num_rows($resql) > 0) {
				$res = $this->db->fetch_array($resql);

				$returnPercent = floatval($res['situation_percent']);

				if ($include_credit_note) {
					$sql = 'SELECT fd.situation_percent FROM '.MAIN_DB_PREFIX.'facturedet fd';
					$sql .= ' JOIN '.MAIN_DB_PREFIX.'facture f ON (f.rowid = fd.fk_facture) ';
					$sql .= " WHERE fd.fk_prev_id = ".((int) $this->fk_prev_id);
					$sql .= " AND f.situation_cycle_ref = ".((int) $invoicecache[$invoiceid]->situation_cycle_ref); // Prevent cycle outed
					$sql .= " AND f.type = ".Facture::TYPE_CREDIT_NOTE;

					$res = $this->db->query($sql);
					if ($res) {
						while ($obj = $this->db->fetch_object($res)) {
							$returnPercent = $returnPercent + floatval($obj->situation_percent);
						}
					} else {
						dol_print_error($this->db);
					}
				}

				return $returnPercent;
			} else {
				$this->error = $this->db->error();
				dol_syslog(get_class($this)."::select Error ".$this->error, LOG_ERR);
				$this->db->rollback();
				return -1;
			}
		}
	}
}<|MERGE_RESOLUTION|>--- conflicted
+++ resolved
@@ -5582,12 +5582,7 @@
 							$errors_to = $conf->global->MAIN_MAIL_ERRORS_TO;
 
 							$trackid = 'inv'.$tmpinvoice->id;
-<<<<<<< HEAD
 							$sendcontext = 'standard';
-
-							// Mail Creation
-							$cMailFile = new CMailFile($sendTopic, $to, $from, $sendContent, array(), array(), array(), '', "", 0, 1, $errors_to, '', $trackid, '', $sendcontext, '');
-=======
 
 							//join file is asked
 							$joinFile = [];
@@ -5600,8 +5595,7 @@
 							}
 
 							// Mail Creation
-							$cMailFile = new CMailFile($sendTopic, $to, $from, $sendContent, $joinFile, $joinFileMime, $joinFileName, '', "", 0, 1, $errors_to, '', $trackid, '', '', '');
->>>>>>> 09da842b
+							$cMailFile = new CMailFile($sendTopic, $to, $from, $sendContent, $joinFile, $joinFileMime, $joinFileName, '', "", 0, 1, $errors_to, '', $trackid, '', $sendcontext, '');
 
 							// Sending Mail
 							if ($cMailFile->sendfile()) {
