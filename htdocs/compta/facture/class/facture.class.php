<?php
/* Copyright (C) 2002-2007 Rodolphe Quiedeville  <rodolphe@quiedeville.org>
 * Copyright (C) 2004-2013 Laurent Destailleur   <eldy@users.sourceforge.net>
 * Copyright (C) 2004      Sebastien Di Cintio   <sdicintio@ressource-toi.org>
 * Copyright (C) 2004      Benoit Mortier        <benoit.mortier@opensides.be>
 * Copyright (C) 2005      Marc Barilley / Ocebo <marc@ocebo.com>
 * Copyright (C) 2005-2014 Regis Houssin         <regis.houssin@capnetworks.com>
 * Copyright (C) 2006      Andre Cianfarani      <acianfa@free.fr>
 * Copyright (C) 2007      Franky Van Liedekerke <franky.van.liedekerke@telenet.be>
 * Copyright (C) 2010-2014 Juanjo Menent         <jmenent@2byte.es>
 * Copyright (C) 2012-2014 Christophe Battarel   <christophe.battarel@altairis.fr>
 * Copyright (C) 2012-2014 Marcos García         <marcosgdf@gmail.com>
 * Copyright (C) 2013      Cedric Gross          <c.gross@kreiz-it.fr>
 * Copyright (C) 2013      Florian Henry		  	<florian.henry@open-concept.pro>
 *
 * This program is free software; you can redistribute it and/or modify
 * it under the terms of the GNU General Public License as published by
 * the Free Software Foundation; either version 3 of the License, or
 * (at your option) any later version.
 *
 * This program is distributed in the hope that it will be useful,
 * but WITHOUT ANY WARRANTY; without even the implied warranty of
 * MERCHANTABILITY or FITNESS FOR A PARTICULAR PURPOSE.  See the
 * GNU General Public License for more details.
 *
 * You should have received a copy of the GNU General Public License
 * along with this program. If not, see <http://www.gnu.org/licenses/>.
 */

/**
 *	\file       htdocs/compta/facture/class/facture.class.php
 *	\ingroup    facture
 *	\brief      File of class to manage invoices
 */

include_once DOL_DOCUMENT_ROOT.'/core/class/commoninvoice.class.php';
require_once DOL_DOCUMENT_ROOT.'/product/class/product.class.php';
require_once DOL_DOCUMENT_ROOT.'/societe/class/client.class.php';
require_once DOL_DOCUMENT_ROOT.'/margin/lib/margins.lib.php';


/**
 *	Class to manage invoices
 */
class Facture extends CommonInvoice
{
	public $element='facture';
	public $table_element='facture';
	public $table_element_line = 'facturedet';
	public $fk_element = 'fk_facture';
	protected $ismultientitymanaged = 1;	// 0=No test on entity, 1=Test with field entity, 2=Test with link by societe

	/**
	 * {@inheritdoc}
	 */
	protected $table_ref_field = 'facnumber';

	var $id;
	//! Id client
	var $socid;
	//! Objet societe client (to load with fetch_client method)

	/**
	 * Customer
	 * @var Societe
	 */
	var $client;
	var $author;
	var $fk_user_author;
	var $fk_user_valid;
	//! Invoice date
	var $date;				// Invoice date
	var $date_creation;		// Creation date
	var $date_validation;	// Validation date
	var $datem;
	var $ref;
	var $ref_client;
	var $ref_ext;
	var $ref_int;
	//Check constants for types
	var $type = self::TYPE_STANDARD;

	//var $amount;
	var $remise_absolue;
	var $remise_percent;
	var $total_ht=0;
	var $total_tva=0;
	var $total_ttc=0;
	var $revenuestamp;
	/**
	 * @deprecated
	 */
	var $note;
	var $note_private;
	var $note_public;
	//! 0=draft,
	//! 1=validated (need to be paid),
	//! 2=classified paid partially (close_code='discount_vat','badcustomer') or completely (close_code=null),
	//! 3=classified abandoned and no payment done (close_code='badcustomer','abandon' or 'replaced')
	var $statut;
	//! Fermeture apres paiement partiel: discount_vat, badcustomer, abandon
	//! Fermeture alors que aucun paiement: replaced (si remplace), abandon
	var $close_code;
	//! Commentaire si mis a paye sans paiement complet
	var $close_note;
	//! 1 if invoice paid COMPLETELY, 0 otherwise (do not use it anymore, use statut and close_code)
	var $paye;
	//! id of source invoice if replacement invoice or credit note
	var $fk_facture_source;
	var $origin;
	var $origin_id;
	var $linked_objects=array();
	var $fk_project;
	var $date_lim_reglement;
	var $cond_reglement_id;			// Id in llx_c_paiement
	var $cond_reglement_code;		// Code in llx_c_paiement
	var $mode_reglement_id;			// Id in llx_c_paiement
	var $mode_reglement_code;		// Code in llx_c_paiement
    var $fk_account;                // Id of bank account
	var $fk_bank;					// Field to store bank id to use when payment mode is withdraw
	var $modelpdf;
	/**
	 * @deprecated
	 */
	var $products=array();
	var $lines=array();
	var $line;
	var $extraparams=array();
	//! Pour board
	var $nbtodo;
	var $nbtodolate;
	var $specimen;

	var $fac_rec;

    /**
     * Standard invoice
     */
    const TYPE_STANDARD = 0;

    /**
     * Replacement invoice
     */
    const TYPE_REPLACEMENT = 1;

    /**
     * Credit note invoice
     */
    const TYPE_CREDIT_NOTE = 2;

    /**
     * Deposit invoice
     */
    const TYPE_DEPOSIT = 3;

    /**
     * Proforma invoice
     */
    const TYPE_PROFORMA = 4;

	/**
	 * 	Constructor
	 *
	 * 	@param	DoliDB		$db			Database handler
	 */
	function __construct($db)
	{
		$this->db = $db;
	}

	/**
	 *	Create invoice in database
	 *  Note: this->ref can be set or empty. If empty, we will use "(PROV)"
	 *
	 *	@param	User	$user      		Object user that create
	 *	@param  int		$notrigger		1=Does not execute triggers, 0 otherwise
	 * 	@param	int		$forceduedate	1=Do not recalculate due date from payment condition but force it with value
	 *	@return	int						<0 if KO, >0 if OK
	 */
	function create($user,$notrigger=0,$forceduedate=0)
	{
		global $langs,$conf,$mysoc,$hookmanager;
		$error=0;

		// Clean parameters
		if (empty($this->type)) $this->type = self::TYPE_STANDARD;
		$this->ref_client=trim($this->ref_client);
		$this->note=(isset($this->note) ? trim($this->note) : trim($this->note_private)); // deprecated
		$this->note_private=(isset($this->note_private) ? trim($this->note_private) : trim($this->note_private));
		$this->note_public=trim($this->note_public);
		if (! $this->cond_reglement_id) $this->cond_reglement_id = 0;
		if (! $this->mode_reglement_id) $this->mode_reglement_id = 0;
		$this->brouillon = 1;

		dol_syslog(get_class($this)."::create user=".$user->id);

		// Check parameters
		if (empty($this->date) || empty($user->id))
		{
			$this->error="ErrorBadParameter";
			dol_syslog(get_class($this)."::create Try to create an invoice with an empty parameter (user, date, ...)", LOG_ERR);
			return -3;
		}
		$soc = new Societe($this->db);
		$result=$soc->fetch($this->socid);
		if ($result < 0)
		{
			$this->error="Failed to fetch company";
			dol_syslog(get_class($this)."::create ".$this->error, LOG_ERR);
			return -2;
		}

		$now=dol_now();

		$this->db->begin();

		// Create invoice from a predefined invoice
		if ($this->fac_rec > 0)
		{
			require_once DOL_DOCUMENT_ROOT.'/compta/facture/class/facture-rec.class.php';
			$_facrec = new FactureRec($this->db);
			$result=$_facrec->fetch($this->fac_rec);

			$this->fk_project        = $_facrec->fk_project;
			$this->cond_reglement_id = $_facrec->cond_reglement_id;
			$this->mode_reglement_id = $_facrec->mode_reglement_id;
			$this->remise_absolue    = $_facrec->remise_absolue;
			$this->remise_percent    = $_facrec->remise_percent;

			// Clean parametres
			if (! $this->type) $this->type = self::TYPE_STANDARD;
			$this->ref_client=trim($this->ref_client);
			$this->note_private=trim($this->note_private);
			$this->note_public=trim($this->note_public);
			//if (! $this->remise) $this->remise = 0;
			if (! $this->mode_reglement_id) $this->mode_reglement_id = 0;
			$this->brouillon = 1;
		}

		// Define due date if not already defined
		$datelim=(empty($forceduedate)?$this->calculate_date_lim_reglement():$forceduedate);

		// Insert into database
		$socid  = $this->socid;

		$sql = "INSERT INTO ".MAIN_DB_PREFIX."facture (";
		$sql.= " facnumber";
		$sql.= ", entity";
		$sql.= ", ref_ext";
		$sql.= ", type";
		$sql.= ", fk_soc";
		$sql.= ", datec";
		$sql.= ", remise_absolue";
		$sql.= ", remise_percent";
		$sql.= ", datef";
		$sql.= ", note_private";
		$sql.= ", note_public";
		$sql.= ", ref_client, ref_int";
        $sql.= ", fk_account";
		$sql.= ", fk_facture_source, fk_user_author, fk_projet";
		$sql.= ", fk_cond_reglement, fk_mode_reglement, date_lim_reglement, model_pdf";
		$sql.= ")";
		$sql.= " VALUES (";
		$sql.= "'(PROV)'";
		$sql.= ", ".$conf->entity;
		$sql.= ", ".($this->ref_ext?"'".$this->db->escape($this->ref_ext)."'":"null");
		$sql.= ", '".$this->type."'";
		$sql.= ", '".$socid."'";
		$sql.= ", '".$this->db->idate($now)."'";
		$sql.= ",".($this->remise_absolue>0?$this->remise_absolue:'NULL');
		$sql.= ",".($this->remise_percent>0?$this->remise_percent:'NULL');
		$sql.= ", '".$this->db->idate($this->date)."'";
		$sql.= ",".($this->note_private?"'".$this->db->escape($this->note_private)."'":"null");
		$sql.= ",".($this->note_public?"'".$this->db->escape($this->note_public)."'":"null");
		$sql.= ",".($this->ref_client?"'".$this->db->escape($this->ref_client)."'":"null");
		$sql.= ",".($this->ref_int?"'".$this->db->escape($this->ref_int)."'":"null");
		$sql.= ", ".($this->fk_account>0?$this->fk_account:'NULL');
		$sql.= ",".($this->fk_facture_source?"'".$this->db->escape($this->fk_facture_source)."'":"null");
		$sql.= ",".($user->id > 0 ? "'".$user->id."'":"null");
		$sql.= ",".($this->fk_project?$this->fk_project:"null");
		$sql.= ','.$this->cond_reglement_id;
		$sql.= ",".$this->mode_reglement_id;
		$sql.= ", '".$this->db->idate($datelim)."', '".$this->modelpdf."')";

		dol_syslog(get_class($this)."::create", LOG_DEBUG);
		$resql=$this->db->query($sql);
		if ($resql)
		{
			$this->id = $this->db->last_insert_id(MAIN_DB_PREFIX.'facture');

			// Update ref with new one
			$this->ref='(PROV'.$this->id.')';
			$sql = 'UPDATE '.MAIN_DB_PREFIX."facture SET facnumber='".$this->ref."' WHERE rowid=".$this->id;

			dol_syslog(get_class($this)."::create", LOG_DEBUG);
			$resql=$this->db->query($sql);
			if (! $resql) $error++;

			// Add object linked
			if (! $error && $this->id && is_array($this->linked_objects) && ! empty($this->linked_objects))
			{
				foreach($this->linked_objects as $origin => $origin_id)
				{
					$ret = $this->add_object_linked($origin, $origin_id);
					if (! $ret)
					{
						dol_print_error($this->db);
						$error++;
					}

					// TODO mutualiser
					if ($origin == 'commande')
					{
						// On recupere les differents contact interne et externe
						$order = new Commande($this->db);
						$order->id = $origin_id;

						// On recupere le commercial suivi propale
						$this->userid = $order->getIdcontact('internal', 'SALESREPFOLL');

						if ($this->userid)
						{
							//On passe le commercial suivi commande en commercial suivi paiement
							$this->add_contact($this->userid[0], 'SALESREPFOLL', 'internal');
						}

						// On recupere le contact client facturation commande
						$this->contactid = $order->getIdcontact('external', 'BILLING');

						if ($this->contactid)
						{
							//On passe le contact client facturation commande en contact client facturation
							$this->add_contact($this->contactid[0], 'BILLING', 'external');
						}
					}
				}
			}

			/*
			 *  Insert lines of invoices into database
			 */
			if (count($this->lines) && is_object($this->lines[0]))	// If this->lines is array on InvoiceLines (preferred mode)
			{
				$fk_parent_line = 0;

				dol_syslog("There is ".count($this->lines)." lines that are invoice lines objects");
				foreach ($this->lines as $i => $val)
				{
					$newinvoiceline=$this->lines[$i];
					$newinvoiceline->fk_facture=$this->id;
					if ($result >= 0 && ($newinvoiceline->info_bits & 0x01) == 0)	// We keep only lines with first bit = 0
					{
						// Reset fk_parent_line for no child products and special product
						if (($newinvoiceline->product_type != 9 && empty($newinvoiceline->fk_parent_line)) || $newinvoiceline->product_type == 9) {
							$fk_parent_line = 0;
						}

						$newinvoiceline->fk_parent_line=$fk_parent_line;
						$result=$newinvoiceline->insert();

						// Defined the new fk_parent_line
						if ($result > 0 && $newinvoiceline->product_type == 9) {
							$fk_parent_line = $result;
						}
					}
					if ($result < 0)
					{
						$this->error=$newinvoiceline->error;
						$error++;
						break;
					}
				}
			}
			else	// If this->lines is not object of invoice lines
			{
				$fk_parent_line = 0;

				dol_syslog("There is ".count($this->lines)." lines that are array lines");
				foreach ($this->lines as $i => $val)
				{
					if (($this->lines[$i]->info_bits & 0x01) == 0)	// We keep only lines with first bit = 0
					{
						// Reset fk_parent_line for no child products and special product
						if (($this->lines[$i]->product_type != 9 && empty($this->lines[$i]->fk_parent_line)) || $this->lines[$i]->product_type == 9) {
							$fk_parent_line = 0;
						}

						$result = $this->addline(
							$this->lines[$i]->desc,
							$this->lines[$i]->subprice,
							$this->lines[$i]->qty,
							$this->lines[$i]->tva_tx,
							$this->lines[$i]->localtax1_tx,
							$this->lines[$i]->localtax2_tx,
							$this->lines[$i]->fk_product,
							$this->lines[$i]->remise_percent,
							$this->lines[$i]->date_start,
							$this->lines[$i]->date_end,
							$this->lines[$i]->fk_code_ventilation,
							$this->lines[$i]->info_bits,
							$this->lines[$i]->fk_remise_except,
							'HT',
							0,
							$this->lines[$i]->product_type,
							$this->lines[$i]->rang,
							$this->lines[$i]->special_code,
							'',
							0,
							$fk_parent_line,
							$this->lines[$i]->fk_fournprice,
							$this->lines[$i]->pa_ht,
							$this->lines[$i]->label,
							$this->lines[$i]->array_options
						);
						if ($result < 0)
						{
							$this->error=$this->db->lasterror();
							dol_print_error($this->db);
							$this->db->rollback();
							return -1;
						}

						// Defined the new fk_parent_line
						if ($result > 0 && $this->lines[$i]->product_type == 9) {
							$fk_parent_line = $result;
						}
					}
				}
			}

			/*
			 * Insert lines of predefined invoices
			 */
			if (! $error && $this->fac_rec > 0)
			{
				foreach ($_facrec->lines as $i => $val)
				{
					if ($_facrec->lines[$i]->fk_product)
					{
						$prod = new Product($this->db);
						$res=$prod->fetch($_facrec->lines[$i]->fk_product);
					}
					$tva_tx = get_default_tva($mysoc,$soc,$prod->id);
					$localtax1_tx=get_localtax($tva_tx,1,$soc);
					$localtax2_tx=get_localtax($tva_tx,2,$soc);

					$result_insert = $this->addline(
						$_facrec->lines[$i]->desc,
						$_facrec->lines[$i]->subprice,
						$_facrec->lines[$i]->qty,
						$tva_tx,
						$localtax1_tx,
						$localtax2_tx,
						$_facrec->lines[$i]->fk_product,
						$_facrec->lines[$i]->remise_percent,
						'','',0,0,'','HT',0,
						$_facrec->lines[$i]->product_type,
						$_facrec->lines[$i]->rang,
						$_facrec->lines[$i]->special_code,
						'',
						0,
						0,
						null,
						0,
						$_facrec->lines[$i]->label
					);

					if ( $result_insert < 0)
					{
						$error++;
						$this->error=$this->db->error();
						break;
					}
				}
			}

			if (! $error)
			{

				$result=$this->update_price(1);
				if ($result > 0)
				{
					$action='create';

					// Actions on extra fields (by external module or standard code)
					// FIXME le hook fait double emploi avec le trigger !!
					$hookmanager->initHooks(array('invoicedao'));
					$parameters=array('invoiceid'=>$this->id);
					$reshook=$hookmanager->executeHooks('insertExtraFields',$parameters,$this,$action); // Note that $action and $object may have been modified by some hooks
					if (empty($reshook))
					{
						if (empty($conf->global->MAIN_EXTRAFIELDS_DISABLED)) // For avoid conflicts if trigger used
						{
							$result=$this->insertExtraFields();
							if ($result < 0)
							{
								$error++;
							}
						}
					}
					else if ($reshook < 0) $error++;

                    // Call trigger
                    $result=$this->call_trigger('BILL_CREATE',$user);
                    if ($result < 0) $error++;
                    // End call triggers

					if (! $error)
					{
						$this->db->commit();
						return $this->id;
					}
					else
					{
						$this->db->rollback();
						return -4;
					}
				}
				else
				{
					$this->error=$langs->trans('FailedToUpdatePrice');
					$this->db->rollback();
					return -3;
				}
			}
			else
			{
				dol_syslog(get_class($this)."::create error ".$this->error, LOG_ERR);
				$this->db->rollback();
				return -2;
			}
		}
		else
		{
			$this->error=$this->db->error();
			$this->db->rollback();
			return -1;
		}
	}


	/**
	 *	Create a new invoice in database from current invoice
	 *
	 *	@param      User	$user    		Object user that ask creation
	 *	@param		int		$invertdetail	Reverse sign of amounts for lines
	 *	@return		int						<0 if KO, >0 if OK
	 */
	function createFromCurrent($user,$invertdetail=0)
	{
		// Charge facture source
		$facture=new Facture($this->db);

		$facture->fk_facture_source = $this->fk_facture_source;
		$facture->type 			    = $this->type;
		$facture->socid 		    = $this->socid;
		$facture->date              = $this->date;
		$facture->note_public       = $this->note_public;
		$facture->note_private      = $this->note_private;
		$facture->ref_client        = $this->ref_client;
		$facture->modelpdf          = $this->modelpdf;
		$facture->fk_project        = $this->fk_project;
		$facture->cond_reglement_id = $this->cond_reglement_id;
		$facture->mode_reglement_id = $this->mode_reglement_id;
		$facture->remise_absolue    = $this->remise_absolue;
		$facture->remise_percent    = $this->remise_percent;

		$facture->lines		    	= $this->lines;	// Tableau des lignes de factures
		$facture->products		    = $this->lines;	// Tant que products encore utilise

		// Loop on each line of new invoice
		foreach($facture->lines as $i => $line)
		{
			if ($invertdetail)
			{
				$facture->lines[$i]->subprice  = -$facture->lines[$i]->subprice;
				$facture->lines[$i]->total_ht  = -$facture->lines[$i]->total_ht;
				$facture->lines[$i]->total_tva = -$facture->lines[$i]->total_tva;
				$facture->lines[$i]->total_localtax1 = -$facture->lines[$i]->total_localtax1;
				$facture->lines[$i]->total_localtax2 = -$facture->lines[$i]->total_localtax2;
				$facture->lines[$i]->total_ttc = -$facture->lines[$i]->total_ttc;
			}
		}

		dol_syslog(get_class($this)."::createFromCurrent invertdetail=".$invertdetail." socid=".$this->socid." nboflines=".count($facture->lines));

		$facid = $facture->create($user);
		if ($facid <= 0)
		{
			$this->error=$facture->error;
			$this->errors=$facture->errors;
		}

		return $facid;
	}


	/**
	 *		Load an object from its id and create a new one in database
	 *
	 *		@param		int				$socid			Id of thirdparty
	 * 	 	@return		int								New id of clone
	 */
	function createFromClone($socid=0)
	{
		global $conf,$user,$langs,$hookmanager;

		$error=0;

		$this->context['createfromclone'] = 'createfromclone';

		$this->db->begin();

		// get extrafields so they will be clone
		foreach($this->lines as $line)
			$line->fetch_optionals($line->rowid);

		// Load source object
		$objFrom = dol_clone($this);



		// Change socid if needed
		if (! empty($socid) && $socid != $this->socid)
		{
			$objsoc = new Societe($this->db);

			if ($objsoc->fetch($socid)>0)
			{
				$this->socid 				= $objsoc->id;
				$this->cond_reglement_id	= (! empty($objsoc->cond_reglement_id) ? $objsoc->cond_reglement_id : 0);
				$this->mode_reglement_id	= (! empty($objsoc->mode_reglement_id) ? $objsoc->mode_reglement_id : 0);
				$this->fk_project			= '';
				$this->fk_delivery_address	= '';
			}

			// TODO Change product price if multi-prices
		}

		$this->id=0;
		$this->statut=0;

		// Clear fields
		$this->date               = dol_now();	// Date of invoice is set to current date when cloning. // TODO Best is to ask date into confirm box
		$this->user_author        = $user->id;
		$this->user_valid         = '';
		$this->fk_facture_source  = 0;
		$this->date_creation      = '';
		$this->date_validation    = '';
		$this->ref_client         = '';
		$this->close_code         = '';
		$this->close_note         = '';
		$this->products = $this->lines;	// Tant que products encore utilise

		// Loop on each line of new invoice
		foreach($this->lines as $i => $line)
		{
			if (($this->lines[$i]->info_bits & 0x02) == 0x02)	// We do not clone line of discounts
			{
				unset($this->lines[$i]);
				unset($this->products[$i]);	// Tant que products encore utilise
			}
		}

		// Create clone
		$result=$this->create($user);
		if ($result < 0) $error++;
		else {
			// copy internal contacts
			if ($this->copy_linked_contact($objFrom, 'internal') < 0)
				$error++;

			// copy external contacts if same company
			elseif ($objFrom->socid == $this->socid)
			{
				if ($this->copy_linked_contact($objFrom, 'external') < 0)
					$error++;
			}
		}

		if (! $error)
		{
			// Hook of thirdparty module
			if (is_object($hookmanager))
			{
				$parameters=array('objFrom'=>$objFrom);
				$action='';
				$reshook=$hookmanager->executeHooks('createFrom',$parameters,$this,$action);    // Note that $action and $object may have been modified by some hooks
				if ($reshook < 0) $error++;
			}

            // Call trigger
            $result=$this->call_trigger('BILL_CLONE',$user);
            if ($result < 0) $error++;
            // End call triggers
		}

		unset($this->context['createfromclone']);

		// End
		if (! $error)
		{
			$this->db->commit();
			return $this->id;
		}
		else
		{
			$this->db->rollback();
			return -1;
		}
	}

	/**
	 *  Load an object from an order and create a new invoice into database
	 *
	 *  @param      Object			$object         	Object source
	 *  @return     int             					<0 if KO, 0 if nothing done, 1 if OK
	 */
	function createFromOrder($object)
	{
		global $conf,$user,$langs,$hookmanager;

		$error=0;

		// Closed order
		$this->date = dol_now();
		$this->source = 0;

		$num=count($object->lines);
		for ($i = 0; $i < $num; $i++)
		{
			$line = new FactureLigne($this->db);

			$line->libelle			= $object->lines[$i]->libelle;
			$line->label			= $object->lines[$i]->label;
			$line->desc				= $object->lines[$i]->desc;
			$line->subprice			= $object->lines[$i]->subprice;
			$line->total_ht			= $object->lines[$i]->total_ht;
			$line->total_tva		= $object->lines[$i]->total_tva;
			$line->total_ttc		= $object->lines[$i]->total_ttc;
			$line->tva_tx			= $object->lines[$i]->tva_tx;
			$line->localtax1_tx		= $object->lines[$i]->localtax1_tx;
			$line->localtax2_tx		= $object->lines[$i]->localtax2_tx;
			$line->qty				= $object->lines[$i]->qty;
			$line->fk_remise_except	= $object->lines[$i]->fk_remise_except;
			$line->remise_percent	= $object->lines[$i]->remise_percent;
			$line->fk_product		= $object->lines[$i]->fk_product;
			$line->info_bits		= $object->lines[$i]->info_bits;
			$line->product_type		= $object->lines[$i]->product_type;
			$line->rang				= $object->lines[$i]->rang;
			$line->special_code		= $object->lines[$i]->special_code;
			$line->fk_parent_line	= $object->lines[$i]->fk_parent_line;

			$line->fk_fournprice	= $object->lines[$i]->fk_fournprice;
			$marginInfos			= getMarginInfos($object->lines[$i]->subprice, $object->lines[$i]->remise_percent, $object->lines[$i]->tva_tx, $object->lines[$i]->localtax1_tx, $object->lines[$i]->localtax2_tx, $object->lines[$i]->fk_fournprice, $object->lines[$i]->pa_ht);
			$line->pa_ht			= $marginInfos[0];

            // get extrafields from original line
			$object->lines[$i]->fetch_optionals($object->lines[$i]->rowid);
			foreach($object->lines[$i]->array_options as $options_key => $value)
				$line->array_options[$options_key] = $value;

			$this->lines[$i] = $line;
		}

		$this->socid                = $object->socid;
		$this->fk_project           = $object->fk_project;
		$this->cond_reglement_id    = $object->cond_reglement_id;
		$this->mode_reglement_id    = $object->mode_reglement_id;
		$this->availability_id      = $object->availability_id;
		$this->demand_reason_id     = $object->demand_reason_id;
		$this->date_livraison       = $object->date_livraison;
		$this->fk_delivery_address  = $object->fk_delivery_address;
		$this->contact_id           = $object->contactid;
		$this->ref_client           = $object->ref_client;
		$this->note_private         = $object->note_private;
		$this->note_public          = $object->note_public;

		$this->origin				= $object->element;
		$this->origin_id			= $object->id;

        // get extrafields from original line
		$object->fetch_optionals($object->id);
		foreach($object->array_options as $options_key => $value)
			$this->array_options[$options_key] = $value;

		// Possibility to add external linked objects with hooks
		$this->linked_objects[$this->origin] = $this->origin_id;
		if (! empty($object->other_linked_objects) && is_array($object->other_linked_objects))
		{
			$this->linked_objects = array_merge($this->linked_objects, $object->other_linked_objects);
		}

		$ret = $this->create($user);

		if ($ret > 0)
		{
			// Actions hooked (by external module)
			$hookmanager->initHooks(array('invoicedao'));

			$parameters=array('objFrom'=>$object);
			$action='';
			$reshook=$hookmanager->executeHooks('createFrom',$parameters,$this,$action);    // Note that $action and $object may have been modified by some hooks
			if ($reshook < 0) $error++;

			if (! $error)
			{
				return 1;
			}
			else return -1;
		}
		else return -1;
	}

	/**
	 *      Return clicable link of object (with eventually picto)
	 *
	 *      @param	int		$withpicto       Add picto into link
	 *      @param  string	$option          Where point the link
	 *      @param  int		$max             Maxlength of ref
	 *      @param  int		$short           1=Return just URL
	 *      @param  string  $moretitle       Add more text to title tooltip
	 *      @return string 			         String with URL
	 */
	function getNomUrl($withpicto=0,$option='',$max=0,$short=0,$moretitle='')
	{
		global $langs;

		$result='';

		if ($option == 'withdraw') $url = DOL_URL_ROOT.'/compta/facture/prelevement.php?facid='.$this->id;
		else $url = DOL_URL_ROOT.'/compta/facture.php?facid='.$this->id;

		if ($short) return $url;

		$picto='bill';
		if ($this->type == self::TYPE_REPLACEMENT) $picto.='r';	// Replacement invoice
		if ($this->type == self::TYPE_CREDIT_NOTE) $picto.='a';	// Credit note
		if ($this->type == self::TYPE_DEPOSIT) $picto.='d';	// Deposit invoice

		$label=$langs->trans("ShowInvoice").': '.$this->ref;
		if ($this->type == self::TYPE_REPLACEMENT) $label=$langs->transnoentitiesnoconv("ShowInvoiceReplace").': '.$this->ref;
		if ($this->type == self::TYPE_CREDIT_NOTE) $label=$langs->transnoentitiesnoconv("ShowInvoiceAvoir").': '.$this->ref;
		if ($this->type == self::TYPE_DEPOSIT) $label=$langs->transnoentitiesnoconv("ShowInvoiceDeposit").': '.$this->ref;
		if ($moretitle) $label.=' - '.$moretitle;

		$linkstart='<a href="'.$url.'">';
		$linkend='</a>';

		if ($withpicto) $result.=($linkstart.img_object(($max?dol_trunc($label,$max):$label),$picto).$linkend);
		if ($withpicto && $withpicto != 2) $result.=' ';
		if ($withpicto != 2) $result.=$linkstart.($max?dol_trunc($this->ref,$max):$this->ref).$linkend;
		return $result;
	}

	/**
	 *	Get object and lines from database
	 *
	 *	@param      int		$rowid       	Id of object to load
	 * 	@param		string	$ref			Reference of invoice
	 * 	@param		string	$ref_ext		External reference of invoice
	 * 	@param		int		$ref_int		Internal reference of other object
	 *	@return     int         			>0 if OK, <0 if KO, 0 if not found
	 */
	function fetch($rowid, $ref='', $ref_ext='', $ref_int='')
	{
		global $conf;

		if (empty($rowid) && empty($ref) && empty($ref_ext) && empty($ref_int)) return -1;

		$sql = 'SELECT f.rowid,f.facnumber,f.ref_client,f.ref_ext,f.ref_int,f.type,f.fk_soc,f.amount,f.tva, f.localtax1, f.localtax2, f.total, f.total_ttc, f.revenuestamp';
		$sql.= ', f.remise_percent, f.remise_absolue, f.remise';
		$sql.= ', f.datef as df';
		$sql.= ', f.date_lim_reglement as dlr';
		$sql.= ', f.datec as datec';
		$sql.= ', f.date_valid as datev';
		$sql.= ', f.tms as datem';
		$sql.= ', f.note_private, f.note_public, f.fk_statut, f.paye, f.close_code, f.close_note, f.fk_user_author, f.fk_user_valid, f.model_pdf';
		$sql.= ', f.fk_facture_source';
		$sql.= ', f.fk_mode_reglement, f.fk_cond_reglement, f.fk_projet, f.extraparams';
		$sql.= ', f.fk_account';
		$sql.= ', p.code as mode_reglement_code, p.libelle as mode_reglement_libelle';
		$sql.= ', c.code as cond_reglement_code, c.libelle as cond_reglement_libelle, c.libelle_facture as cond_reglement_libelle_doc';
		$sql.= ' FROM '.MAIN_DB_PREFIX.'facture as f';
		$sql.= ' LEFT JOIN '.MAIN_DB_PREFIX.'c_payment_term as c ON f.fk_cond_reglement = c.rowid';
		$sql.= ' LEFT JOIN '.MAIN_DB_PREFIX.'c_paiement as p ON f.fk_mode_reglement = p.id';
		$sql.= ' WHERE f.entity = '.$conf->entity;
		if ($rowid)   $sql.= " AND f.rowid=".$rowid;
		if ($ref)     $sql.= " AND f.facnumber='".$this->db->escape($ref)."'";
		if ($ref_ext) $sql.= " AND f.ref_ext='".$this->db->escape($ref_ext)."'";
		if ($ref_int) $sql.= " AND f.ref_int='".$this->db->escape($ref_int)."'";

		dol_syslog(get_class($this)."::fetch", LOG_DEBUG);
		$result = $this->db->query($sql);
		if ($result)
		{
			if ($this->db->num_rows($result))
			{
				$obj = $this->db->fetch_object($result);

				$this->id					= $obj->rowid;
				$this->ref					= $obj->facnumber;
				$this->ref_client			= $obj->ref_client;
				$this->ref_ext				= $obj->ref_ext;
				$this->ref_int				= $obj->ref_int;
				$this->type					= $obj->type;
				$this->date					= $this->db->jdate($obj->df);
				$this->date_creation		= $this->db->jdate($obj->datec);
				$this->date_validation		= $this->db->jdate($obj->datev);
				$this->datem				= $this->db->jdate($obj->datem);
				$this->remise_percent		= $obj->remise_percent;
				$this->remise_absolue		= $obj->remise_absolue;
				$this->total_ht				= $obj->total;
				$this->total_tva			= $obj->tva;
				$this->total_localtax1		= $obj->localtax1;
				$this->total_localtax2		= $obj->localtax2;
				$this->total_ttc			= $obj->total_ttc;
				$this->revenuestamp         = $obj->revenuestamp;
				$this->paye					= $obj->paye;
				$this->close_code			= $obj->close_code;
				$this->close_note			= $obj->close_note;
				$this->socid				= $obj->fk_soc;
				$this->statut				= $obj->fk_statut;
				$this->date_lim_reglement	= $this->db->jdate($obj->dlr);
				$this->mode_reglement_id	= $obj->fk_mode_reglement;
				$this->mode_reglement_code	= $obj->mode_reglement_code;
				$this->mode_reglement		= $obj->mode_reglement_libelle;
				$this->cond_reglement_id	= $obj->fk_cond_reglement;
				$this->cond_reglement_code	= $obj->cond_reglement_code;
				$this->cond_reglement		= $obj->cond_reglement_libelle;
				$this->cond_reglement_doc	= $obj->cond_reglement_libelle_doc;
				$this->fk_account           = ($obj->fk_account>0)?$obj->fk_account:null;
				$this->fk_project			= $obj->fk_projet;
				$this->fk_facture_source	= $obj->fk_facture_source;
				$this->note					= $obj->note_private;	// deprecated
				$this->note_private			= $obj->note_private;
				$this->note_public			= $obj->note_public;
				$this->user_author			= $obj->fk_user_author;
				$this->user_valid			= $obj->fk_user_valid;
				$this->modelpdf				= $obj->model_pdf;

				$this->extraparams			= (array) json_decode($obj->extraparams, true);

				if ($this->statut == 0)	$this->brouillon = 1;

				// Retreive all extrafield for invoice
				// fetch optionals attributes and labels
				require_once DOL_DOCUMENT_ROOT.'/core/class/extrafields.class.php';
				$extrafields=new ExtraFields($this->db);
				$extralabels=$extrafields->fetch_name_optionals_label($this->table_element,true);
				$this->fetch_optionals($this->id,$extralabels);

				/*
				 * Lines
				*/

				$this->lines  = array();

				$result=$this->fetch_lines();
				if ($result < 0)
				{
					$this->error=$this->db->error();
					return -3;
				}
				return 1;
			}
			else
			{
				$this->error='Bill with id '.$rowid.' or ref '.$ref.' not found sql='.$sql;
				dol_syslog(get_class($this)."::fetch Error ".$this->error, LOG_ERR);
				return 0;
			}
		}
		else
		{
			$this->error=$this->db->error();
			return -1;
		}
	}


	/**
	 *	Load all detailed lines into this->lines
	 *
	 *	@return     int         1 if OK, < 0 if KO
	 */
	function fetch_lines()
	{
		$this->lines=array();

		$sql = 'SELECT l.rowid, l.fk_product, l.fk_parent_line, l.label as custom_label, l.description, l.product_type, l.price, l.qty, l.tva_tx, ';
		$sql.= ' l.localtax1_tx, l.localtax2_tx, l.localtax1_type, l.localtax2_type, l.remise_percent, l.fk_remise_except, l.subprice,';
		$sql.= ' l.rang, l.special_code,';
		$sql.= ' l.date_start as date_start, l.date_end as date_end,';
		$sql.= ' l.info_bits, l.total_ht, l.total_tva, l.total_localtax1, l.total_localtax2, l.total_ttc, l.fk_code_ventilation, l.fk_product_fournisseur_price as fk_fournprice, l.buy_price_ht as pa_ht,';
		$sql.= ' p.ref as product_ref, p.fk_product_type as fk_product_type, p.label as product_label, p.description as product_desc';
		$sql.= ' FROM '.MAIN_DB_PREFIX.'facturedet as l';
		$sql.= ' LEFT JOIN '.MAIN_DB_PREFIX.'product as p ON l.fk_product = p.rowid';
		$sql.= ' WHERE l.fk_facture = '.$this->id;
		$sql.= ' ORDER BY l.rang';

		dol_syslog(get_class($this).'::fetch_lines', LOG_DEBUG);
		$result = $this->db->query($sql);
		if ($result)
		{
			$num = $this->db->num_rows($result);
			$i = 0;
			while ($i < $num)
			{
				$objp = $this->db->fetch_object($result);
				$line = new FactureLigne($this->db);

				$line->rowid	        = $objp->rowid;
				$line->label            = $objp->custom_label;		// deprecated
				$line->desc             = $objp->description;		// Description line
				$line->product_type     = $objp->product_type;		// Type of line
				$line->product_ref      = $objp->product_ref;		// Ref product
				$line->libelle          = $objp->product_label;		// TODO deprecated
				$line->product_label	= $objp->product_label;		// Label product
				$line->product_desc     = $objp->product_desc;		// Description product
				$line->fk_product_type  = $objp->fk_product_type;	// Type of product
				$line->qty              = $objp->qty;
				$line->subprice         = $objp->subprice;
				$line->tva_tx           = $objp->tva_tx;
				$line->localtax1_tx     = $objp->localtax1_tx;
				$line->localtax2_tx     = $objp->localtax2_tx;
				$line->localtax1_type   = $objp->localtax1_type;
				$line->localtax2_type   = $objp->localtax2_type;
				$line->remise_percent   = $objp->remise_percent;
				$line->fk_remise_except = $objp->fk_remise_except;
				$line->fk_product       = $objp->fk_product;
				$line->date_start       = $this->db->jdate($objp->date_start);
				$line->date_end         = $this->db->jdate($objp->date_end);
				$line->date_start       = $this->db->jdate($objp->date_start);
				$line->date_end         = $this->db->jdate($objp->date_end);
				$line->info_bits        = $objp->info_bits;
				$line->total_ht         = $objp->total_ht;
				$line->total_tva        = $objp->total_tva;
				$line->total_localtax1  = $objp->total_localtax1;
				$line->total_localtax2  = $objp->total_localtax2;
				$line->total_ttc        = $objp->total_ttc;
				$line->code_ventilation = $objp->fk_code_ventilation;
				$line->fk_fournprice 	= $objp->fk_fournprice;
				$marginInfos			= getMarginInfos($objp->subprice, $objp->remise_percent, $objp->tva_tx, $objp->localtax1_tx, $objp->localtax2_tx, $line->fk_fournprice, $objp->pa_ht);
				$line->pa_ht 			= $marginInfos[0];
				$line->marge_tx			= $marginInfos[1];
				$line->marque_tx		= $marginInfos[2];
				$line->rang				= $objp->rang;
				$line->special_code		= $objp->special_code;
				$line->fk_parent_line	= $objp->fk_parent_line;

				$this->lines[$i] = $line;

				$i++;
			}
			$this->db->free($result);
			return 1;
		}
		else
		{
			$this->error=$this->db->error();
			return -3;
		}
	}


	/**
	 *      Update database
	 *
	 *      @param      User	$user        	User that modify
	 *      @param      int		$notrigger	    0=launch triggers after, 1=disable triggers
	 *      @return     int      			   	<0 if KO, >0 if OK
	 */
	function update($user=null, $notrigger=0)
	{
		global $conf, $langs;
		$error=0;

		// Clean parameters
		if (empty($this->type)) $this->type= self::TYPE_STANDARD;
		if (isset($this->facnumber)) $this->facnumber=trim($this->ref);
		if (isset($this->ref_client)) $this->ref_client=trim($this->ref_client);
		if (isset($this->increment)) $this->increment=trim($this->increment);
		if (isset($this->close_code)) $this->close_code=trim($this->close_code);
		if (isset($this->close_note)) $this->close_note=trim($this->close_note);
		if (isset($this->note) || isset($this->note_private)) $this->note=(isset($this->note) ? trim($this->note) : trim($this->note_private));		// deprecated
		if (isset($this->note) || isset($this->note_private)) $this->note_private=(isset($this->note_private) ? trim($this->note_private) : trim($this->note));
		if (isset($this->note_public)) $this->note_public=trim($this->note_public);
		if (isset($this->modelpdf)) $this->modelpdf=trim($this->modelpdf);
		if (isset($this->import_key)) $this->import_key=trim($this->import_key);

		// Check parameters
		// Put here code to add control on parameters values

		// Update request
		$sql = "UPDATE ".MAIN_DB_PREFIX."facture SET";

		$sql.= " facnumber=".(isset($this->ref)?"'".$this->db->escape($this->ref)."'":"null").",";
		$sql.= " type=".(isset($this->type)?$this->type:"null").",";
		$sql.= " ref_client=".(isset($this->ref_client)?"'".$this->db->escape($this->ref_client)."'":"null").",";
		$sql.= " increment=".(isset($this->increment)?"'".$this->db->escape($this->increment)."'":"null").",";
		$sql.= " fk_soc=".(isset($this->socid)?$this->socid:"null").",";
		$sql.= " datec=".(strval($this->date_creation)!='' ? "'".$this->db->idate($this->date_creation)."'" : 'null').",";
		$sql.= " datef=".(strval($this->date)!='' ? "'".$this->db->idate($this->date)."'" : 'null').",";
		$sql.= " date_valid=".(strval($this->date_validation)!='' ? "'".$this->db->idate($this->date_validation)."'" : 'null').",";
		$sql.= " paye=".(isset($this->paye)?$this->paye:"null").",";
		$sql.= " remise_percent=".(isset($this->remise_percent)?$this->remise_percent:"null").",";
		$sql.= " remise_absolue=".(isset($this->remise_absolue)?$this->remise_absolue:"null").",";
		$sql.= " close_code=".(isset($this->close_code)?"'".$this->db->escape($this->close_code)."'":"null").",";
		$sql.= " close_note=".(isset($this->close_note)?"'".$this->db->escape($this->close_note)."'":"null").",";
		$sql.= " tva=".(isset($this->total_tva)?$this->total_tva:"null").",";
		$sql.= " localtax1=".(isset($this->total_localtax1)?$this->total_localtax1:"null").",";
		$sql.= " localtax2=".(isset($this->total_localtax2)?$this->total_localtax2:"null").",";
		$sql.= " total=".(isset($this->total_ht)?$this->total_ht:"null").",";
		$sql.= " total_ttc=".(isset($this->total_ttc)?$this->total_ttc:"null").",";
		$sql.= " revenuestamp=".((isset($this->revenuestamp) && $this->revenuestamp != '')?$this->revenuestamp:"null").",";
		$sql.= " fk_statut=".(isset($this->statut)?$this->statut:"null").",";
		$sql.= " fk_user_author=".(isset($this->user_author)?$this->user_author:"null").",";
		$sql.= " fk_user_valid=".(isset($this->fk_user_valid)?$this->fk_user_valid:"null").",";
		$sql.= " fk_facture_source=".(isset($this->fk_facture_source)?$this->fk_facture_source:"null").",";
		$sql.= " fk_projet=".(isset($this->fk_project)?$this->fk_project:"null").",";
		$sql.= " fk_cond_reglement=".(isset($this->cond_reglement_id)?$this->cond_reglement_id:"null").",";
		$sql.= " fk_mode_reglement=".(isset($this->mode_reglement_id)?$this->mode_reglement_id:"null").",";
		$sql.= " date_lim_reglement=".(strval($this->date_lim_reglement)!='' ? "'".$this->db->idate($this->date_lim_reglement)."'" : 'null').",";
		$sql.= " note_private=".(isset($this->note_private)?"'".$this->db->escape($this->note_private)."'":"null").",";
		$sql.= " note_public=".(isset($this->note_public)?"'".$this->db->escape($this->note_public)."'":"null").",";
		$sql.= " model_pdf=".(isset($this->modelpdf)?"'".$this->db->escape($this->modelpdf)."'":"null").",";
		$sql.= " import_key=".(isset($this->import_key)?"'".$this->db->escape($this->import_key)."'":"null")."";

		$sql.= " WHERE rowid=".$this->id;

		$this->db->begin();

		dol_syslog(get_class($this)."::update", LOG_DEBUG);
		$resql = $this->db->query($sql);
		if (! $resql) {
			$error++; $this->errors[]="Error ".$this->db->lasterror();
		}

		if (! $error)
		{
			if (! $notrigger)
			{
	            // Call trigger
	            $result=$this->call_trigger('BILL_MODIFY',$user);
	            if ($result < 0) $error++;
	            // End call triggers
			}
		}

		// Commit or rollback
		if ($error)
		{
			foreach($this->errors as $errmsg)
			{
				dol_syslog(get_class($this)."::update ".$errmsg, LOG_ERR);
				$this->error.=($this->error?', '.$errmsg:$errmsg);
			}
			$this->db->rollback();
			return -1*$error;
		}
		else
		{
			$this->db->commit();
			return 1;
		}
	}


	/**
	 *    Add a discount line into invoice using an existing absolute discount
	 *
	 *    @param     int	$idremise	Id of absolute discount
	 *    @return    int          		>0 if OK, <0 if KO
	 */
	function insert_discount($idremise)
	{
		global $langs;

		include_once DOL_DOCUMENT_ROOT.'/core/lib/price.lib.php';
		include_once DOL_DOCUMENT_ROOT.'/core/class/discount.class.php';

		$this->db->begin();

		$remise=new DiscountAbsolute($this->db);
		$result=$remise->fetch($idremise);

		if ($result > 0)
		{
			if ($remise->fk_facture)	// Protection against multiple submission
			{
				$this->error=$langs->trans("ErrorDiscountAlreadyUsed");
				$this->db->rollback();
				return -5;
			}

			$facligne=new FactureLigne($this->db);
			$facligne->fk_facture=$this->id;
			$facligne->fk_remise_except=$remise->id;
			$facligne->desc=$remise->description;   	// Description ligne
			$facligne->tva_tx=$remise->tva_tx;
			$facligne->subprice=-$remise->amount_ht;
			$facligne->fk_product=0;					// Id produit predefini
			$facligne->qty=1;
			$facligne->remise_percent=0;
			$facligne->rang=-1;
			$facligne->info_bits=2;

			$facligne->total_ht  = -$remise->amount_ht;
			$facligne->total_tva = -$remise->amount_tva;
			$facligne->total_ttc = -$remise->amount_ttc;

			$lineid=$facligne->insert();
			if ($lineid > 0)
			{
				$result=$this->update_price(1);
				if ($result > 0)
				{
					// Create linke between discount and invoice line
					$result=$remise->link_to_invoice($lineid,0);
					if ($result < 0)
					{
						$this->error=$remise->error;
						$this->db->rollback();
						return -4;
					}

					$this->db->commit();
					return 1;
				}
				else
				{
					$this->error=$facligne->error;
					$this->db->rollback();
					return -1;
				}
			}
			else
			{
				$this->error=$facligne->error;
				$this->db->rollback();
				return -2;
			}
		}
		else
		{
			$this->db->rollback();
			return -3;
		}
	}

	/**
	 *	Set customer ref
	 *
	 *	@param     	string	$ref_client		Customer ref
	 *	@return		int						<0 if KO, >0 if OK
	 */
	function set_ref_client($ref_client)
	{
		$sql = 'UPDATE '.MAIN_DB_PREFIX.'facture';
		if (empty($ref_client))
			$sql .= ' SET ref_client = NULL';
		else
			$sql .= ' SET ref_client = \''.$this->db->escape($ref_client).'\'';
		$sql .= ' WHERE rowid = '.$this->id;
		if ($this->db->query($sql))
		{
			$this->ref_client = $ref_client;
			return 1;
		}
		else
		{
			dol_print_error($this->db);
			return -1;
		}
	}

	/**
	 *	Delete invoice
	 *
	 *	@param     	int		$rowid      	Id of invoice to delete. If empty, we delete current instance of invoice
	 *	@param		int		$notrigger		1=Does not execute triggers, 0= execute triggers
	 *	@param		int		$idwarehouse	Id warehouse to use for stock change.
	 *	@return		int						<0 if KO, >0 if OK
	 */
	function delete($rowid=0, $notrigger=0, $idwarehouse=-1)
	{
		global $user,$langs,$conf;
		require_once DOL_DOCUMENT_ROOT.'/core/lib/files.lib.php';

		if (empty($rowid)) $rowid=$this->id;

		dol_syslog(get_class($this)."::delete rowid=".$rowid, LOG_DEBUG);

		// TODO Test if there is at least on payment. If yes, refuse to delete.

		$error=0;
		$this->db->begin();

		if (! $error && ! $notrigger)
		{
            // Call trigger
            $result=$this->call_trigger('BILL_DELETE',$user);
            if ($result < 0) $error++;
            // End call triggers
		}

		// Removed extrafields
		if (! $error) {
			$result=$this->deleteExtraFields();
			if ($result < 0)
			{
				$error++;
				dol_syslog(get_class($this)."::delete error deleteExtraFields ".$this->error, LOG_ERR);
			}
		}

		if (! $error)
		{
			// Delete linked object
			$res = $this->deleteObjectLinked();
			if ($res < 0) $error++;
		}

		if (! $error)
		{
			// If invoice was converted into a discount not yet consumed, we remove discount
			$sql = 'DELETE FROM '.MAIN_DB_PREFIX.'societe_remise_except';
			$sql.= ' WHERE fk_facture_source = '.$rowid;
			$sql.= ' AND fk_facture_line IS NULL';
			$resql=$this->db->query($sql);

			// If invoice has consumned discounts
			$this->fetch_lines();
			$list_rowid_det=array();
			foreach($this->lines as $key => $invoiceline)
			{
				$list_rowid_det[]=$invoiceline->rowid;
			}

			// Consumned discounts are freed
			if (count($list_rowid_det))
			{
				$sql = 'UPDATE '.MAIN_DB_PREFIX.'societe_remise_except';
				$sql.= ' SET fk_facture = NULL, fk_facture_line = NULL';
				$sql.= ' WHERE fk_facture_line IN ('.join(',',$list_rowid_det).')';

				dol_syslog(get_class($this)."::delete", LOG_DEBUG);
				if (! $this->db->query($sql))
				{
					$this->error=$this->db->error()." sql=".$sql;
					$this->db->rollback();
					return -5;
				}
			}

			// If we decrament stock on invoice validation, we increment
			if ($this->type != self::TYPE_DEPOSIT && $result >= 0 && ! empty($conf->stock->enabled) && ! empty($conf->global->STOCK_CALCULATE_ON_BILL) && $idwarehouse!=-1)
			{
				require_once DOL_DOCUMENT_ROOT.'/product/stock/class/mouvementstock.class.php';
				$langs->load("agenda");

				$num=count($this->lines);
				for ($i = 0; $i < $num; $i++)
				{
					if ($this->lines[$i]->fk_product > 0)
					{
						$mouvP = new MouvementStock($this->db);
						$mouvP->origin = &$this;
						// We decrease stock for product
						if ($this->type == self::TYPE_CREDIT_NOTE) $result=$mouvP->livraison($user, $this->lines[$i]->fk_product, $idwarehouse, $this->lines[$i]->qty, $this->lines[$i]->subprice, $langs->trans("InvoiceDeleteDolibarr",$this->ref));
						else $result=$mouvP->reception($user, $this->lines[$i]->fk_product, $idwarehouse, $this->lines[$i]->qty, 0, $langs->trans("InvoiceDeleteDolibarr",$this->ref));	// we use 0 for price, to not change the weighted average value
					}
				}
			}


			// Delete invoice line
			$sql = 'DELETE FROM '.MAIN_DB_PREFIX.'facturedet WHERE fk_facture = '.$rowid;

			dol_syslog(get_class($this)."::delete", LOG_DEBUG);

			if ($this->db->query($sql) && $this->delete_linked_contact())
			{
				$sql = 'DELETE FROM '.MAIN_DB_PREFIX.'facture WHERE rowid = '.$rowid;

				dol_syslog(get_class($this)."::delete", LOG_DEBUG);

				$resql=$this->db->query($sql);
				if ($resql)
				{
					// On efface le repertoire de pdf provisoire
					$ref = dol_sanitizeFileName($this->ref);
					if ($conf->facture->dir_output && !empty($this->ref))
					{
						$dir = $conf->facture->dir_output . "/" . $ref;
						$file = $conf->facture->dir_output . "/" . $ref . "/" . $ref . ".pdf";
						if (file_exists($file))	// We must delete all files before deleting directory
						{
							$ret=dol_delete_preview($this);

							if (! dol_delete_file($file,0,0,0,$this)) // For triggers
							{
								$this->error=$langs->trans("ErrorCanNotDeleteFile",$file);
								$this->db->rollback();
								return 0;
							}
						}
						if (file_exists($dir))
						{
							if (! dol_delete_dir_recursive($dir)) // For remove dir and meta
							{
								$this->error=$langs->trans("ErrorCanNotDeleteDir",$dir);
								$this->db->rollback();
								return 0;
							}
						}
					}

					$this->db->commit();
					return 1;
				}
				else
				{
					$this->error=$this->db->lasterror()." sql=".$sql;
					$this->db->rollback();
					return -6;
				}
			}
			else
			{
				$this->error=$this->db->lasterror()." sql=".$sql;
				$this->db->rollback();
				return -4;
			}
		}
		else
		{
			$this->db->rollback();
			return -2;
		}
	}

	/**
	 *  Tag la facture comme paye completement (si close_code non renseigne) => this->fk_statut=2, this->paye=1
	 *  ou partiellement (si close_code renseigne) + appel trigger BILL_PAYED => this->fk_statut=2, this->paye stay 0
	 *
	 *  @param	User	$user      	Objet utilisateur qui modifie
	 *	@param  string	$close_code	Code renseigne si on classe a payee completement alors que paiement incomplet (cas escompte par exemple)
	 *	@param  string	$close_note	Commentaire renseigne si on classe a payee alors que paiement incomplet (cas escompte par exemple)
	 *  @return int         		<0 if KO, >0 if OK
	 */
	function set_paid($user,$close_code='',$close_note='')
	{
		global $conf,$langs;
		$error=0;

		if ($this->paye != 1)
		{
			$this->db->begin();

			dol_syslog(get_class($this)."::set_paid rowid=".$this->id, LOG_DEBUG);
			$sql = 'UPDATE '.MAIN_DB_PREFIX.'facture SET';
			$sql.= ' fk_statut=2';
			if (! $close_code) $sql.= ', paye=1';
			if ($close_code) $sql.= ", close_code='".$this->db->escape($close_code)."'";
			if ($close_note) $sql.= ", close_note='".$this->db->escape($close_note)."'";
			$sql.= ' WHERE rowid = '.$this->id;

			dol_syslog(get_class($this)."::set_paid", LOG_DEBUG);
			$resql = $this->db->query($sql);
			if ($resql)
			{
	            // Call trigger
	            $result=$this->call_trigger('BILL_PAYED',$user);
	            if ($result < 0) $error++;
	            // End call triggers
			}
			else
			{
				$error++;
				$this->error=$this->db->lasterror();
			}

			if (! $error)
			{
				$this->db->commit();
				return 1;
			}
			else
			{
				$this->db->rollback();
				return -1;
			}
		}
		else
		{
			return 0;
		}
	}


	/**
	 *  Tag la facture comme non payee completement + appel trigger BILL_UNPAYED
	 *	Fonction utilisee quand un paiement prelevement est refuse,
	 * 	ou quand une facture annulee et reouverte.
	 *
	 *  @param	User	$user       Object user that change status
	 *  @return int         		<0 if KO, >0 if OK
	 */
	function set_unpaid($user)
	{
		global $conf,$langs;
		$error=0;

		$this->db->begin();

		$sql = 'UPDATE '.MAIN_DB_PREFIX.'facture';
		$sql.= ' SET paye=0, fk_statut=1, close_code=null, close_note=null';
		$sql.= ' WHERE rowid = '.$this->id;

		dol_syslog(get_class($this)."::set_unpaid", LOG_DEBUG);
		$resql = $this->db->query($sql);
		if ($resql)
		{
            // Call trigger
            $result=$this->call_trigger('BILL_UNPAYED',$user);
            if ($result < 0) $error++;
            // End call triggers
		}
		else
		{
			$error++;
			$this->error=$this->db->error();
			dol_print_error($this->db);
		}

		if (! $error)
		{
			$this->db->commit();
			return 1;
		}
		else
		{
			$this->db->rollback();
			return -1;
		}
	}


	/**
	 *	Tag invoice as canceled, with no payment on it (example for replacement invoice or payment never received) + call trigger BILL_CANCEL
	 *	Warning, if option to decrease stock on invoice was set, this function does not change stock (it might be a cancel because
	 *  of no payment even if merchandises were sent).
	 *
	 *	@param	User	$user        	Object user making change
	 *	@param	string	$close_code		Code de fermeture
	 *	@param	string	$close_note		Comment
	 *	@return int         			<0 if KO, >0 if OK
	 */
	function set_canceled($user,$close_code='',$close_note='')
	{
		global $conf,$langs;

		$error=0;

		dol_syslog(get_class($this)."::set_canceled rowid=".$this->id, LOG_DEBUG);

		$this->db->begin();

		$sql = 'UPDATE '.MAIN_DB_PREFIX.'facture SET';
		$sql.= ' fk_statut=3';
		if ($close_code) $sql.= ", close_code='".$this->db->escape($close_code)."'";
		if ($close_note) $sql.= ", close_note='".$this->db->escape($close_note)."'";
		$sql.= ' WHERE rowid = '.$this->id;

		$resql = $this->db->query($sql);
		if ($resql)
		{
			// On desaffecte de la facture les remises liees
			// car elles n'ont pas ete utilisees vu que la facture est abandonnee.
			$sql = 'UPDATE '.MAIN_DB_PREFIX.'societe_remise_except';
			$sql.= ' SET fk_facture = NULL';
			$sql.= ' WHERE fk_facture = '.$this->id;

			$resql=$this->db->query($sql);
			if ($resql)
			{
	            // Call trigger
	            $result=$this->call_trigger('BILL_CANCEL',$user);
	            if ($result < 0)
	            {
					$this->db->rollback();
					return -1;
				}
	            // End call triggers

				$this->db->commit();
				return 1;
			}
			else
			{
				$this->error=$this->db->error()." sql=".$sql;
				$this->db->rollback();
				return -1;
			}
		}
		else
		{
			$this->error=$this->db->error()." sql=".$sql;
			$this->db->rollback();
			return -2;
		}
	}

	/**
	 * Tag invoice as validated + call trigger BILL_VALIDATE
	 * Object must have lines loaded with fetch_lines
	 *
	 * @param	User	$user           Object user that validate
	 * @param   string	$force_number	Reference to force on invoice
	 * @param	int		$idwarehouse	Id of warehouse to use for stock decrease if option to decreasenon stock is on (0=no decrease)
	 * @param	int		$notrigger		1=Does not execute triggers, 0= execuete triggers
     * @return	int						<0 if KO, >0 if OK
	 */
	function validate($user, $force_number='', $idwarehouse=0, $notrigger=0)
	{
		global $conf,$langs;
		require_once DOL_DOCUMENT_ROOT.'/core/lib/files.lib.php';

		$now=dol_now();

		$error=0;
		dol_syslog(get_class($this).'::validate user='.$user->id.', force_number='.$force_number.', idwarehouse='.$idwarehouse);

		// Check parameters
		if (! $this->brouillon)
		{
			dol_syslog(get_class($this)."::validate no draft status", LOG_WARNING);
			return 0;
		}

		if (! $user->rights->facture->valider)
		{
			$this->error='Permission denied';
			dol_syslog(get_class($this)."::validate ".$this->error, LOG_ERR);
			return -1;
		}

		$this->db->begin();

		$this->fetch_thirdparty();
		$this->fetch_lines();

		// Check parameters
		if ($this->type == self::TYPE_REPLACEMENT)		// si facture de remplacement
		{
			// Controle que facture source connue
			if ($this->fk_facture_source <= 0)
			{
				$this->error=$langs->trans("ErrorFieldRequired",$langs->trans("InvoiceReplacement"));
				$this->db->rollback();
				return -10;
			}

			// Charge la facture source a remplacer
			$facreplaced=new Facture($this->db);
			$result=$facreplaced->fetch($this->fk_facture_source);
			if ($result <= 0)
			{
				$this->error=$langs->trans("ErrorBadInvoice");
				$this->db->rollback();
				return -11;
			}

			// Controle que facture source non deja remplacee par une autre
			$idreplacement=$facreplaced->getIdReplacingInvoice('validated');
			if ($idreplacement && $idreplacement != $this->id)
			{
				$facreplacement=new Facture($this->db);
				$facreplacement->fetch($idreplacement);
				$this->error=$langs->trans("ErrorInvoiceAlreadyReplaced",$facreplaced->ref,$facreplacement->ref);
				$this->db->rollback();
				return -12;
			}

			$result=$facreplaced->set_canceled($user,'replaced','');
			if ($result < 0)
			{
				$this->error=$facreplaced->error;
				$this->db->rollback();
				return -13;
			}
		}

		// Define new ref
		if ($force_number)
		{
			$num = $force_number;
		}
		else if (preg_match('/^[\(]?PROV/i', $this->ref))
		{
			if (! empty($conf->global->FAC_FORCE_DATE_VALIDATION))	// If option enabled, we force invoice date
			{
				$this->date=dol_now();
				$this->date_lim_reglement=$this->calculate_date_lim_reglement();
			}
			$num = $this->getNextNumRef($this->client);
		}
		else
		{
			$num = $this->ref;
		}
		$this->newref = $num;

		if ($num)
		{
			$this->update_price(1);

			// Validate
			$sql = 'UPDATE '.MAIN_DB_PREFIX.'facture';
			$sql.= " SET facnumber='".$num."', fk_statut = 1, fk_user_valid = ".$user->id.", date_valid = '".$this->db->idate($now)."'";
			if (! empty($conf->global->FAC_FORCE_DATE_VALIDATION))	// If option enabled, we force invoice date
			{
				$sql.= ", datef='".$this->db->idate($this->date)."'";
				$sql.= ", date_lim_reglement='".$this->db->idate($this->date_lim_reglement)."'";
			}
			$sql.= ' WHERE rowid = '.$this->id;

			dol_syslog(get_class($this)."::validate", LOG_DEBUG);
			$resql=$this->db->query($sql);
			if (! $resql)
			{
				dol_print_error($this->db);
				$error++;
			}

			// On verifie si la facture etait une provisoire
			if (! $error && (preg_match('/^[\(]?PROV/i', $this->ref)))
			{
				// La verif qu'une remise n'est pas utilisee 2 fois est faite au moment de l'insertion de ligne
			}

			if (! $error)
			{
				// Define third party as a customer
				$result=$this->client->set_as_client();

				// Si active on decremente le produit principal et ses composants a la validation de facture
				if ($this->type != self::TYPE_DEPOSIT && $result >= 0 && ! empty($conf->stock->enabled) && ! empty($conf->global->STOCK_CALCULATE_ON_BILL) && $idwarehouse > 0)
				{
					require_once DOL_DOCUMENT_ROOT.'/product/stock/class/mouvementstock.class.php';
					$langs->load("agenda");

					// Loop on each line
					$cpt=count($this->lines);
					for ($i = 0; $i < $cpt; $i++)
					{
						if ($this->lines[$i]->fk_product > 0)
						{
							$mouvP = new MouvementStock($this->db);
							$mouvP->origin = &$this;
							// We decrease stock for product
							if ($this->type == self::TYPE_CREDIT_NOTE) $result=$mouvP->reception($user, $this->lines[$i]->fk_product, $idwarehouse, $this->lines[$i]->qty, $this->lines[$i]->subprice, $langs->trans("InvoiceValidatedInDolibarr",$num));
							else $result=$mouvP->livraison($user, $this->lines[$i]->fk_product, $idwarehouse, $this->lines[$i]->qty, $this->lines[$i]->subprice, $langs->trans("InvoiceValidatedInDolibarr",$num));
							if ($result < 0) {
								$error++;
							}
						}
					}
				}
			}

			// Trigger calls
			if (! $error && ! $notrigger)
			{
	            // Call trigger
	            $result=$this->call_trigger('BILL_VALIDATE',$user);
	            if ($result < 0) $error++;
	            // End call triggers
			}

			if (! $error)
			{
				$this->oldref = $this->ref;

				// Rename directory if dir was a temporary ref
				if (preg_match('/^[\(]?PROV/i', $this->ref))
				{
					// Rename of object directory ($this->ref = old ref, $num = new ref)
					// to  not lose the linked files
					$oldref = dol_sanitizeFileName($this->ref);
					$newref = dol_sanitizeFileName($num);
					$dirsource = $conf->facture->dir_output.'/'.$oldref;
					$dirdest = $conf->facture->dir_output.'/'.$newref;
					if (file_exists($dirsource))
					{
						dol_syslog(get_class($this)."::validate rename dir ".$dirsource." into ".$dirdest);

						if (@rename($dirsource, $dirdest))
						{
							dol_syslog("Rename ok");
	                        // Rename docs starting with $oldref with $newref
	                        $listoffiles=dol_dir_list($conf->facture->dir_output.'/'.$newref, 'files', 1, '^'.preg_quote($oldref,'/'));
	                        foreach($listoffiles as $fileentry)
	                        {
	                        	$dirsource=$fileentry['name'];
	                        	$dirdest=preg_replace('/^'.preg_quote($oldref,'/').'/',$newref, $dirsource);
	                        	$dirsource=$fileentry['path'].'/'.$dirsource;
	                        	$dirdest=$fileentry['path'].'/'.$dirdest;
	                        	@rename($dirsource, $dirdest);
	                        }
						}
					}
				}
			}

			// Set new ref and define current statut
			if (! $error)
			{
				$this->ref = $num;
				$this->facnumber=$num;
				$this->statut=1;
				$this->brouillon=0;
				$this->date_validation=$now;
			}
		}
		else
		{
			$error++;
		}

		if (! $error)
		{
			$this->db->commit();
			return 1;
		}
		else
		{
			$this->db->rollback();
			return -1;
		}
	}

	/**
	 *	Set draft status
	 *
	 *	@param	User	$user			Object user that modify
	 *	@param	int		$idwarehouse	Id warehouse to use for stock change.
	 *	@return	int						<0 if KO, >0 if OK
	 */
	function set_draft($user,$idwarehouse=-1)
	{
		global $conf,$langs;

		$error=0;

		if ($this->statut == 0)
		{
			dol_syslog(get_class($this)."::set_draft already draft status", LOG_WARNING);
			return 0;
		}

		$this->db->begin();

		$sql = "UPDATE ".MAIN_DB_PREFIX."facture";
		$sql.= " SET fk_statut = 0";
		$sql.= " WHERE rowid = ".$this->id;

		dol_syslog(get_class($this)."::set_draft", LOG_DEBUG);
		$result=$this->db->query($sql);
		if ($result)
		{
			// Si on decremente le produit principal et ses composants a la validation de facture, on réincrement
			if ($this->type != self::TYPE_DEPOSIT && $result >= 0 && ! empty($conf->stock->enabled) && ! empty($conf->global->STOCK_CALCULATE_ON_BILL))
			{
				require_once DOL_DOCUMENT_ROOT.'/product/stock/class/mouvementstock.class.php';
				$langs->load("agenda");

				$num=count($this->lines);
				for ($i = 0; $i < $num; $i++)
				{
					if ($this->lines[$i]->fk_product > 0)
					{
						$mouvP = new MouvementStock($this->db);
						$mouvP->origin = &$this;
						// We decrease stock for product
						if ($this->type == self::TYPE_CREDIT_NOTE) $result=$mouvP->livraison($user, $this->lines[$i]->fk_product, $idwarehouse, $this->lines[$i]->qty, $this->lines[$i]->subprice, $langs->trans("InvoiceBackToDraftInDolibarr",$this->ref));
						else $result=$mouvP->reception($user, $this->lines[$i]->fk_product, $idwarehouse, $this->lines[$i]->qty, 0, $langs->trans("InvoiceBackToDraftInDolibarr",$this->ref));	// we use 0 for price, to not change the weighted average value
					}
				}
			}

			if ($error == 0)
			{
				$old_statut=$this->statut;
				$this->brouillon = 1;
				$this->statut = 0;
	            // Call trigger
	            $result=$this->call_trigger('BILL_UNVALIDATE',$user);
	            if ($result < 0)
				{
					$error++;
					$this->statut=$old_statut;
					$this->brouillon=0;
				}
	            // End call triggers
			} else {
				$this->db->rollback();
				return -1;
			}

			if ($error == 0)
			{
				$this->db->commit();
				return 1;
			}
			else
			{
				$this->db->rollback();
				return -1;
			}
		}
		else
		{
			$this->error=$this->db->error();
			$this->db->rollback();
			return -1;
		}
	}


	/**
	 * 		Add an invoice line into database (linked to product/service or not).
	 * 		Les parametres sont deja cense etre juste et avec valeurs finales a l'appel
	 *		de cette methode. Aussi, pour le taux tva, il doit deja avoir ete defini
	 *		par l'appelant par la methode get_default_tva(societe_vendeuse,societe_acheteuse,produit)
	 *		et le desc doit deja avoir la bonne valeur (a l'appelant de gerer le multilangue)
	 *
	 * 		@param    	string		$desc            	Description of line
	 * 		@param    	double		$pu_ht              Unit price without tax (> 0 even for credit note)
	 * 		@param    	double		$qty             	Quantity
	 * 		@param    	double		$txtva           	Force vat rate, -1 for auto
	 * 		@param		double		$txlocaltax1		Local tax 1 rate
	 *  	@param		double		$txlocaltax2		Local tax 2 rate
	 *		@param    	int			$fk_product      	Id of predefined product/service
	 * 		@param    	double		$remise_percent  	Percent of discount on line
	 * 		@param    	int	$date_start      	Date start of service
	 * 		@param    	int	$date_end        	Date end of service
	 * 		@param    	int			$ventil          	Code of dispatching into accountancy
	 * 		@param    	int			$info_bits			Bits de type de lignes
	 *		@param    	int			$fk_remise_except	Id discount used
	 *		@param		string		$price_base_type	'HT' or 'TTC'
	 * 		@param    	double		$pu_ttc             Unit price with tax (> 0 even for credit note)
	 * 		@param		int			$type				Type of line (0=product, 1=service)
	 *      @param      int			$rang               Position of line
	 *      @param		int			$special_code		Special code (also used by externals modules!)
	 *      @param		string		$origin				'order', ...
	 *      @param		int			$origin_id			Id of origin object
	 *      @param		int			$fk_parent_line		Id of parent line
	 * 		@param		int			$fk_fournprice		Supplier price id (to calculate margin) or ''
	 * 		@param		int			$pa_ht				Buying price of line (to calculate margin) or ''
	 * 		@param		string		$label				Label of the line (deprecated, do not use)
	 *		@param		array		$array_option		extrafields array
	 *    	@return    	int             				<0 if KO, Id of line if OK
	 */
	function addline($desc, $pu_ht, $qty, $txtva, $txlocaltax1=0, $txlocaltax2=0, $fk_product=0, $remise_percent=0, $date_start='', $date_end='', $ventil=0, $info_bits=0, $fk_remise_except='', $price_base_type='HT', $pu_ttc=0, $type=self::TYPE_STANDARD, $rang=-1, $special_code=0, $origin='', $origin_id=0, $fk_parent_line=0, $fk_fournprice=null, $pa_ht=0, $label='', $array_option=0)
	{
		global $mysoc, $conf, $langs;

		dol_syslog(get_class($this)."::addline facid=$this->id,desc=$desc,pu_ht=$pu_ht,qty=$qty,txtva=$txtva, txlocaltax1=$txlocaltax1, txlocaltax2=$txlocaltax2, fk_product=$fk_product,remise_percent=$remise_percent,date_start=$date_start,date_end=$date_end,ventil=$ventil,info_bits=$info_bits,fk_remise_except=$fk_remise_except,price_base_type=$price_base_type,pu_ttc=$pu_ttc,type=$type", LOG_DEBUG);
		include_once DOL_DOCUMENT_ROOT.'/core/lib/price.lib.php';

		// Clean parameters
		if (empty($remise_percent)) $remise_percent=0;
		if (empty($qty)) $qty=0;
		if (empty($info_bits)) $info_bits=0;
		if (empty($rang)) $rang=0;
		if (empty($ventil)) $ventil=0;
		if (empty($txtva)) $txtva=0;
		if (empty($txlocaltax1)) $txlocaltax1=0;
		if (empty($txlocaltax2)) $txlocaltax2=0;
		if (empty($fk_parent_line) || $fk_parent_line < 0) $fk_parent_line=0;

		$remise_percent=price2num($remise_percent);
		$qty=price2num($qty);
		$pu_ht=price2num($pu_ht);
		$pu_ttc=price2num($pu_ttc);
		$pa_ht=price2num($pa_ht);
		$txtva=price2num($txtva);
		$txlocaltax1=price2num($txlocaltax1);
		$txlocaltax2=price2num($txlocaltax2);

		if ($price_base_type=='HT')
		{
			$pu=$pu_ht;
		}
		else
		{
			$pu=$pu_ttc;
		}

		// Check parameters
		if ($type < 0) return -1;

		if (! empty($this->brouillon))
		{
			$this->db->begin();

			// Calcul du total TTC et de la TVA pour la ligne a partir de
			// qty, pu, remise_percent et txtva
			// TRES IMPORTANT: C'est au moment de l'insertion ligne qu'on doit stocker
			// la part ht, tva et ttc, et ce au niveau de la ligne qui a son propre taux tva.

			$localtaxes_type=getLocalTaxesFromRate($txtva,0,$this->thirdparty, $mysoc);

			$tabprice = calcul_price_total($qty, $pu, $remise_percent, $txtva, $txlocaltax1, $txlocaltax2, 0, $price_base_type, $info_bits, $type, $mysoc, $localtaxes_type);

			$total_ht  = $tabprice[0];
			$total_tva = $tabprice[1];
			$total_ttc = $tabprice[2];
			$total_localtax1 = $tabprice[9];
			$total_localtax2 = $tabprice[10];
			$pu_ht = $tabprice[3];

			// Rang to use
			$rangtouse = $rang;
			if ($rangtouse == -1)
			{
				$rangmax = $this->line_max($fk_parent_line);
				$rangtouse = $rangmax + 1;
			}

			$product_type=$type;
			if (!empty($fk_product))
			{
				$product=new Product($this->db);
				$result=$product->fetch($fk_product);
				$product_type=$product->type;

				if($conf->global->STOCK_MUST_BE_ENOUGH_FOR_INVOICE && $product_type == 0 && $product->stock_reel < $qty) {
					$this->error=$langs->trans('ErrorStockIsNotEnough');
					$this->db->rollback();
					return -3;
				}
			}

			// Insert line
			$this->line=new FactureLigne($this->db);

			$this->line->context = $this->context;

			$this->line->fk_facture=$this->id;
			$this->line->label=$label;	// deprecated
			$this->line->desc=$desc;
			$this->line->qty=            ($this->type==self::TYPE_CREDIT_NOTE?abs($qty):$qty);	// For credit note, quantity is always positive and unit price negative
			$this->line->tva_tx=$txtva;
			$this->line->localtax1_tx=$txlocaltax1;
			$this->line->localtax2_tx=$txlocaltax2;
			$this->line->fk_product=$fk_product;
			$this->line->product_type=$product_type;
			$this->line->remise_percent=$remise_percent;
			$this->line->subprice=       ($this->type==self::TYPE_CREDIT_NOTE?-abs($pu_ht):$pu_ht); // For credit note, unit price always negative, always positive otherwise
			$this->line->date_start=$date_start;
			$this->line->date_end=$date_end;
			$this->line->ventil=$ventil;
			$this->line->rang=$rangtouse;
			$this->line->info_bits=$info_bits;
			$this->line->fk_remise_except=$fk_remise_except;
			$this->line->total_ht=       (($this->type==self::TYPE_CREDIT_NOTE||$qty<0)?-abs($total_ht):$total_ht);  // For credit note and if qty is negative, total is negative
			$this->line->total_tva=      (($this->type==self::TYPE_CREDIT_NOTE||$qty<0)?-abs($total_tva):$total_tva);
			$this->line->total_localtax1=(($this->type==self::TYPE_CREDIT_NOTE||$qty<0)?-abs($total_localtax1):$total_localtax1);
			$this->line->total_localtax2=(($this->type==self::TYPE_CREDIT_NOTE||$qty<0)?-abs($total_localtax2):$total_localtax2);
			$this->line->localtax1_type = $localtaxes_type[0];
			$this->line->localtax2_type = $localtaxes_type[2];
			$this->line->total_ttc=      (($this->type==self::TYPE_CREDIT_NOTE||$qty<0)?-abs($total_ttc):$total_ttc);
			$this->line->special_code=$special_code;
			$this->line->fk_parent_line=$fk_parent_line;
			$this->line->origin=$origin;
			$this->line->origin_id=$origin_id;

			// infos marge
			$this->line->fk_fournprice = $fk_fournprice;
			$this->line->pa_ht = $pa_ht;

			if (is_array($array_option) && count($array_option)>0) {
				$this->line->array_options=$array_option;
			}

			$result=$this->line->insert();
			if ($result > 0)
			{
				// Reorder if child line
				if (! empty($fk_parent_line)) $this->line_order(true,'DESC');

				// Mise a jour informations denormalisees au niveau de la facture meme
				$result=$this->update_price(1,'auto',0,$mysoc);	// This method is designed to add line from user input so total calculation must be done using 'auto' mode.
				if ($result > 0)
				{
					$this->db->commit();
					return $this->line->rowid;
				}
				else
				{
					$this->error=$this->db->error();
					$this->db->rollback();
					return -1;
				}
			}
			else
			{
				$this->error=$this->line->error;
				$this->db->rollback();
				return -2;
			}
		}
	}

	/**
	 *  Update a detail line
	 *
	 *  @param     	int			$rowid           	Id of line to update
	 *  @param     	string		$desc            	Description of line
	 *  @param     	double		$pu              	Prix unitaire (HT ou TTC selon price_base_type) (> 0 even for credit note lines)
	 *  @param     	double		$qty             	Quantity
	 *  @param     	double		$remise_percent  	Pourcentage de remise de la ligne
	 *  @param     	int		$date_start      	Date de debut de validite du service
	 *  @param     	int		$date_end        	Date de fin de validite du service
	 *  @param     	double		$txtva          	VAT Rate
	 * 	@param		double		$txlocaltax1		Local tax 1 rate
	 *  @param		double		$txlocaltax2		Local tax 2 rate
	 * 	@param     	string		$price_base_type 	HT or TTC
	 * 	@param     	int			$info_bits 		    Miscellaneous informations
	 * 	@param		int			$type				Type of line (0=product, 1=service)
	 * 	@param		int			$fk_parent_line		Id of parent line (0 in most cases, used by modules adding sublevels into lines).
	 * 	@param		int			$skip_update_total	Keep fields total_xxx to 0 (used for special lines by some modules)
	 * 	@param		int			$fk_fournprice		Id of origin supplier price
	 * 	@param		int			$pa_ht				Price (without tax) of product when it was bought
	 * 	@param		string		$label				Label of the line (deprecated, do not use)
	 * 	@param		int			$special_code		Special code (also used by externals modules!)
     *  @param		array		$array_option		extrafields array
	 *  @return    	int             				< 0 if KO, > 0 if OK
	 */
	function updateline($rowid, $desc, $pu, $qty, $remise_percent, $date_start, $date_end, $txtva, $txlocaltax1=0, $txlocaltax2=0, $price_base_type='HT', $info_bits=0, $type= self::TYPE_STANDARD, $fk_parent_line=0, $skip_update_total=0, $fk_fournprice=null, $pa_ht=0, $label='', $special_code=0, $array_option=0)
	{
		include_once DOL_DOCUMENT_ROOT.'/core/lib/price.lib.php';

		global $mysoc;

		dol_syslog(get_class($this)."::updateline rowid=$rowid, desc=$desc, pu=$pu, qty=$qty, remise_percent=$remise_percent, date_start=$date_start, date_end=$date_end, txtva=$txtva, txlocaltax1=$txlocaltax1, txlocaltax2=$txlocaltax2, price_base_type=$price_base_type, info_bits=$info_bits, type=$type, fk_parent_line=$fk_parent_line pa_ht=$pa_ht, special_code=$special_code", LOG_DEBUG);

		if ($this->brouillon)
		{
			$this->db->begin();

			// Clean parameters
			if (empty($qty)) $qty=0;
			if (empty($fk_parent_line) || $fk_parent_line < 0) $fk_parent_line=0;
			if (empty($special_code) || $special_code == 3) $special_code=0;

			$remise_percent	= price2num($remise_percent);
			$qty			= price2num($qty);
			$pu 			= price2num($pu);
			$pa_ht			= price2num($pa_ht);
			$txtva			= price2num($txtva);
			$txlocaltax1	= price2num($txlocaltax1);
			$txlocaltax2	= price2num($txlocaltax2);

			// Check parameters
			if ($type < 0) return -1;

			// Calculate total with, without tax and tax from qty, pu, remise_percent and txtva
			// TRES IMPORTANT: C'est au moment de l'insertion ligne qu'on doit stocker
			// la part ht, tva et ttc, et ce au niveau de la ligne qui a son propre taux tva.

			$localtaxes_type=getLocalTaxesFromRate($txtva,0,$this->thirdparty, $mysoc);

			$tabprice=calcul_price_total($qty, $pu, $remise_percent, $txtva, $txlocaltax1, $txlocaltax2, 0, $price_base_type, $info_bits, $type, $mysoc, $localtaxes_type);
			$total_ht  = $tabprice[0];
			$total_tva = $tabprice[1];
			$total_ttc = $tabprice[2];
			$total_localtax1=$tabprice[9];
			$total_localtax2=$tabprice[10];
			$pu_ht  = $tabprice[3];
			$pu_tva = $tabprice[4];
			$pu_ttc = $tabprice[5];

			// Old properties: $price, $remise (deprecated)
			$price = $pu;
			$remise = 0;
			if ($remise_percent > 0)
			{
				$remise = round(($pu * $remise_percent / 100),2);
				$price = ($pu - $remise);
			}
			$price    = price2num($price);

			//Fetch current line from the database and then clone the object and set it in $oldline property
			$line = new FactureLigne($this->db);
			$line->fetch($rowid);

			$staticline = clone $line;

<<<<<<< HEAD
            $this->line->context = $this->context;

            // Stock previous line records
			$staticline=new FactureLigne($this->db);
			$staticline->fetch($rowid);
			$this->line->oldline = $staticline;
=======
			$line->oldline = $staticline;
			$this->line = $line;
>>>>>>> 1595765e

			// Reorder if fk_parent_line change
			if (! empty($fk_parent_line) && ! empty($staticline->fk_parent_line) && $fk_parent_line != $staticline->fk_parent_line)
			{
				$rangmax = $this->line_max($fk_parent_line);
				$this->line->rang = $rangmax + 1;
			}

			$this->line->rowid				= $rowid;
			$this->line->label				= $label;
			$this->line->desc				= $desc;
			$this->line->qty				= ($this->type==self::TYPE_CREDIT_NOTE?abs($qty):$qty);	// For credit note, quantity is always positive and unit price negative
			$this->line->tva_tx				= $txtva;
			$this->line->localtax1_tx		= $txlocaltax1;
			$this->line->localtax2_tx		= $txlocaltax2;
			$this->line->localtax1_type		= $localtaxes_type[0];
			$this->line->localtax2_type		= $localtaxes_type[2];
			$this->line->remise_percent		= $remise_percent;
			$this->line->subprice			= ($this->type==2?-abs($pu_ht):$pu_ht); // For credit note, unit price always negative, always positive otherwise
			$this->line->date_start			= $date_start;
			$this->line->date_end			= $date_end;
			$this->line->total_ht			= (($this->type==self::TYPE_CREDIT_NOTE||$qty<0)?-abs($total_ht):$total_ht);  // For credit note and if qty is negative, total is negative
			$this->line->total_tva			= (($this->type==self::TYPE_CREDIT_NOTE||$qty<0)?-abs($total_tva):$total_tva);
			$this->line->total_localtax1	= (($this->type==self::TYPE_CREDIT_NOTE||$qty<0)?-abs($total_localtax1):$total_localtax1);
			$this->line->total_localtax2	= (($this->type==self::TYPE_CREDIT_NOTE||$qty<0)?-abs($total_localtax2):$total_localtax2);
			$this->line->total_ttc			= (($this->type==self::TYPE_CREDIT_NOTE||$qty<0)?-abs($total_ttc):$total_ttc);
			$this->line->info_bits			= $info_bits;
			$this->line->special_code		= $special_code;
			$this->line->product_type		= $type;
			$this->line->fk_parent_line		= $fk_parent_line;
			$this->line->skip_update_total	= $skip_update_total;

			// infos marge
			if (!empty($fk_product) && empty($fk_fournprice) && empty($pa_ht)) {
			    // POS or external module, take lowest buying price
			    include_once DOL_DOCUMENT_ROOT.'/fourn/class/fournisseur.product.class.php';
			    $productFournisseur = new ProductFournisseur($this->db);
			    $productFournisseur->find_min_price_product_fournisseur($fk_product);
			    $this->line->fk_fournprice = $productFournisseur->product_fourn_price_id;
			} else {
			    $this->line->fk_fournprice = $fk_fournprice;
			}
			$this->line->pa_ht = $pa_ht;

			if (is_array($array_option) && count($array_option)>0) {
				$this->line->array_options=$array_option;
			}

			$result=$this->line->update();
			if ($result > 0)
			{
				// Reorder if child line
				if (! empty($fk_parent_line)) $this->line_order(true,'DESC');

				// Mise a jour info denormalisees au niveau facture
				$this->update_price(1);
				$this->db->commit();
				return $result;
			}
			else
			{
			    $this->error=$this->line->error;
				$this->db->rollback();
				return -1;
			}
		}
		else
		{
			$this->error="Invoice statut makes operation forbidden";
			return -2;
		}
	}

	/**
	 *	Delete line in database
	 *
	 *	@param		int		$rowid		Id of line to delete
	 *	@return		int					<0 if KO, >0 if OK
	 */
	function deleteline($rowid)
	{
		global $langs, $conf;

		dol_syslog(get_class($this)."::deleteline rowid=".$rowid, LOG_DEBUG);

		if (! $this->brouillon)
		{
			$this->error='ErrorBadStatus';
			return -1;
		}

		$this->db->begin();

		// Libere remise liee a ligne de facture
		$sql = 'UPDATE '.MAIN_DB_PREFIX.'societe_remise_except';
		$sql.= ' SET fk_facture_line = NULL';
		$sql.= ' WHERE fk_facture_line = '.$rowid;

		dol_syslog(get_class($this)."::deleteline", LOG_DEBUG);
		$result = $this->db->query($sql);
		if (! $result)
		{
			$this->error=$this->db->error();
			$this->db->rollback();
			return -1;
		}

		$line=new FactureLigne($this->db);

        $line->context = $this->context;

		// For triggers
		$line->fetch($rowid);

		if ($line->delete() > 0)
		{
			$result=$this->update_price(1);

			if ($result > 0)
			{
				$this->db->commit();
				return 1;
			}
			else
			{
				$this->db->rollback();
				$this->error=$this->db->lasterror();
				return -1;
			}
		}
		else
		{
			$this->db->rollback();
			$this->error=$line->error;
			return -1;
		}
	}

	/**
	 *	Set percent discount
	 *
	 *	@param     	User	$user		User that set discount
	 *	@param     	double	$remise		Discount
	 *	@return		int 		<0 if ko, >0 if ok
	 */
	function set_remise($user, $remise)
	{
		// Clean parameters
		if (empty($remise)) $remise=0;

		if ($user->rights->facture->creer)
		{
			$remise=price2num($remise);

			$sql = 'UPDATE '.MAIN_DB_PREFIX.'facture';
			$sql.= ' SET remise_percent = '.$remise;
			$sql.= ' WHERE rowid = '.$this->id;
			$sql.= ' AND fk_statut = 0';

			if ($this->db->query($sql))
			{
				$this->remise_percent = $remise;
				$this->update_price(1);
				return 1;
			}
			else
			{
				$this->error=$this->db->error();
				return -1;
			}
		}
	}


	/**
	 *	Set absolute discount
	 *
	 *	@param     	User	$user 		User that set discount
	 *	@param     	double	$remise		Discount
	 *	@return		int 				<0 if KO, >0 if OK
	 */
	function set_remise_absolue($user, $remise)
	{
		if (empty($remise)) $remise=0;

		if ($user->rights->facture->creer)
		{
			$remise=price2num($remise);

			$sql = 'UPDATE '.MAIN_DB_PREFIX.'facture';
			$sql.= ' SET remise_absolue = '.$remise;
			$sql.= ' WHERE rowid = '.$this->id;
			$sql.= ' AND fk_statut = 0';

			dol_syslog(get_class($this)."::set_remise_absolue", LOG_DEBUG);

			if ($this->db->query($sql))
			{
				$this->remise_absolue = $remise;
				$this->update_price(1);
				return 1;
			}
			else
			{
				$this->error=$this->db->error();
				return -1;
			}
		}
	}

	/**
	 *  Return list of payments
	 *
	 *	@param		string	$filtertype		1 to filter on type of payment == 'PRE'
	 *  @return     array					Array with list of payments
	 */
	function getListOfPayments($filtertype='')
	{
		$retarray=array();

		$table='paiement_facture';
		$table2='paiement';
		$field='fk_facture';
		$field2='fk_paiement';
		if ($this->element == 'facture_fourn' || $this->element == 'invoice_supplier')
		{
			$table='paiementfourn_facturefourn';
			$table2='paiementfourn';
			$field='fk_facturefourn';
			$field2='fk_paiementfourn';
		}

		$sql = 'SELECT pf.amount, p.fk_paiement, p.datep, t.code';
		$sql.= ' FROM '.MAIN_DB_PREFIX.$table.' as pf, '.MAIN_DB_PREFIX.$table2.' as p, '.MAIN_DB_PREFIX.'c_paiement as t';
		$sql.= ' WHERE pf.'.$field.' = '.$this->id;
		$sql.= ' AND pf.'.$field2.' = p.rowid';
		$sql.= ' AND p.fk_paiement = t.id';
		if ($filtertype) $sql.=" AND t.code='PRE'";

		dol_syslog(get_class($this)."::getListOfPayments", LOG_DEBUG);
		$resql=$this->db->query($sql);
		if ($resql)
		{
			$num = $this->db->num_rows($resql);
			$i=0;
			while ($i < $num)
			{
				$obj = $this->db->fetch_object($resql);
				$retarray[]=array('amount'=>$obj->amount,'type'=>$obj->code, 'date'=>$obj->datep);
				$i++;
			}
			$this->db->free($resql);
			return $retarray;
		}
		else
		{
			$this->error=$this->db->lasterror();
			dol_print_error($this->db);
			return array();
		}
	}


	/**
	 *    	Return amount (with tax) of all credit notes and deposits invoices used by invoice
	 *
	 *		@return		int			<0 if KO, Sum of credit notes and deposits amount otherwise
	 */
	function getSumCreditNotesUsed()
	{
		require_once DOL_DOCUMENT_ROOT.'/core/class/discount.class.php';

		$discountstatic=new DiscountAbsolute($this->db);
		$result=$discountstatic->getSumCreditNotesUsed($this);
		if ($result >= 0)
		{
			return $result;
		}
		else
		{
			$this->error=$discountstatic->error;
			return -1;
		}
	}

	/**
	 *    	Return amount (with tax) of all deposits invoices used by invoice
	 *
	 *		@return		int			<0 if KO, Sum of deposits amount otherwise
	 */
	function getSumDepositsUsed()
	{
		require_once DOL_DOCUMENT_ROOT.'/core/class/discount.class.php';

		$discountstatic=new DiscountAbsolute($this->db);
		$result=$discountstatic->getSumDepositsUsed($this);
		if ($result >= 0)
		{
			return $result;
		}
		else
		{
			$this->error=$discountstatic->error;
			return -1;
		}
	}

	/**
	 *      Return next reference of customer invoice not already used (or last reference)
	 *      according to numbering module defined into constant FACTURE_ADDON
	 *
	 *      @param	   Societe		$soc		object company
	 *      @param     string		$mode		'next' for next value or 'last' for last value
	 *      @return    string					free ref or last ref
	 */
	function getNextNumRef($soc,$mode='next')
	{
		global $conf, $db, $langs;
		$langs->load("bills");

		// Clean parameters (if not defined or using deprecated value)
		if (empty($conf->global->FACTURE_ADDON)) $conf->global->FACTURE_ADDON='mod_facture_terre';
		else if ($conf->global->FACTURE_ADDON=='terre') $conf->global->FACTURE_ADDON='mod_facture_terre';
		else if ($conf->global->FACTURE_ADDON=='mercure') $conf->global->FACTURE_ADDON='mod_facture_mercure';

		if (! empty($conf->global->FACTURE_ADDON))
		{
			$mybool=false;

			$file = $conf->global->FACTURE_ADDON.".php";
			$classname = $conf->global->FACTURE_ADDON;

			// Include file with class
			$dirmodels = array_merge(array('/'), (array) $conf->modules_parts['models']);

			foreach ($dirmodels as $reldir) {

				$dir = dol_buildpath($reldir."core/modules/facture/");

				// Load file with numbering class (if found)
				$mybool|=@include_once $dir.$file;
			}

			// For compatibility
			if (! $mybool)
			{
				$file = $conf->global->FACTURE_ADDON."/".$conf->global->FACTURE_ADDON.".modules.php";
				$classname = "mod_facture_".$conf->global->FACTURE_ADDON;
				$classname = preg_replace('/\-.*$/','',$classname);
				// Include file with class
				foreach ($conf->file->dol_document_root as $dirroot)
				{
					$dir = $dirroot."/core/modules/facture/";
					// Load file with numbering class (if found)
					$mybool|=@include_once $dir.$file;
				}
			}

			if (! $mybool)
			{
				dol_print_error('',"Failed to include file ".$file);
				return '';
			}

			$obj = new $classname();
			$numref = "";
			$numref = $obj->getNextValue($soc,$this,$mode);

			if ($numref != "")
			{
				return $numref;
			}
			else
			{
				dol_print_error($db,"Facture::getNextNumRef ".$obj->error);
				return "";
			}
		}
		else
		{
			$langs->load("errors");
			print $langs->trans("Error")." ".$langs->trans("ErrorModuleSetupNotComplete");
			return "";
		}
	}

	/**
	 *	Load miscellaneous information for tab "Info"
	 *
	 *	@param  int		$id		Id of object to load
	 *	@return	void
	 */
	function info($id)
	{
		$sql = 'SELECT c.rowid, datec, date_valid as datev, tms as datem,';
		$sql.= ' fk_user_author, fk_user_valid';
		$sql.= ' FROM '.MAIN_DB_PREFIX.'facture as c';
		$sql.= ' WHERE c.rowid = '.$id;

		$result=$this->db->query($sql);
		if ($result)
		{
			if ($this->db->num_rows($result))
			{
				$obj = $this->db->fetch_object($result);
				$this->id = $obj->rowid;
				if ($obj->fk_user_author)
				{
					$cuser = new User($this->db);
					$cuser->fetch($obj->fk_user_author);
					$this->user_creation     = $cuser;
				}
				if ($obj->fk_user_valid)
				{
					$vuser = new User($this->db);
					$vuser->fetch($obj->fk_user_valid);
					$this->user_validation = $vuser;
				}
				$this->date_creation     = $this->db->jdate($obj->datec);
				$this->date_modification = $this->db->jdate($obj->datem);
				$this->date_validation   = $this->db->jdate($obj->datev);	// Should be in log table
			}
			$this->db->free($result);
		}
		else
		{
			dol_print_error($this->db);
		}
	}

	/**
	 *	Renvoi si les lignes de facture sont ventilees et/ou exportees en compta
	 *
	 *   @return     int         <0 if KO, 0=no, 1=yes
	 */
	function getVentilExportCompta()
	{
		// On verifie si les lignes de factures ont ete exportees en compta et/ou ventilees
		$ventilExportCompta = 0 ;
		$num=count($this->lines);
		for ($i = 0; $i < $num; $i++)
		{
			if (! empty($this->lines[$i]->export_compta) && ! empty($this->lines[$i]->code_ventilation))
			{
				$ventilExportCompta++;
			}
		}

		if ($ventilExportCompta <> 0)
		{
			return 1;
		}
		else
		{
			return 0;
		}
	}


	/**
	 *  Return if an invoice can be deleted
	 *	Rule is:
	 *	If hidden option INVOICE_CAN_ALWAYS_BE_REMOVED is on, we can
	 *  If invoice has a definitive ref, is last, without payment and not dipatched into accountancy -> yes end of rule
	 *  If invoice is draft and ha a temporary ref -> yes
	 *
	 *  @return    int         <0 if KO, 0=no, 1=yes
	 */
	function is_erasable()
	{
		global $conf;

		if (! empty($conf->global->INVOICE_CAN_ALWAYS_BE_REMOVED)) return 1;
		if (! empty($conf->global->INVOICE_CAN_NEVER_BE_REMOVED))  return 0;

		// on verifie si la facture est en numerotation provisoire
		$facref = substr($this->ref, 1, 4);

		// If not a draft invoice and not temporary invoice
		if ($facref != 'PROV')
		{
			$maxfacnumber = $this->getNextNumRef($this->client,'last');
			$ventilExportCompta = $this->getVentilExportCompta();
			// If there is no invoice into the reset range and not already dispatched, we can delete
			if ($maxfacnumber == '' && $ventilExportCompta == 0) return 1;
			// If invoice to delete is last one and not already dispatched, we can delete
			if ($maxfacnumber == $this->ref && $ventilExportCompta == 0) return 1;
		}
		else if ($this->statut == 0 && $facref == 'PROV') // Si facture brouillon et provisoire
		{
			return 1;
		}

		return 0;
	}


	/**
	 *  Return list of invoices (eventually filtered on a user) into an array
	 *
	 *  @param		int		$shortlist		0=Return array[id]=ref, 1=Return array[](id=>id,ref=>ref,name=>name)
	 *  @param      int		$draft      	0=not draft, 1=draft
	 *  @param      User	$excluser      	Objet user to exclude
	 *  @param    	int		$socid			Id third pary
	 *  @param    	int		$limit			For pagination
	 *  @param    	int		$offset			For pagination
	 *  @param    	string	$sortfield		Sort criteria
	 *  @param    	string	$sortorder		Sort order
	 *  @return     int             		-1 if KO, array with result if OK
	 */
	function liste_array($shortlist=0, $draft=0, $excluser='', $socid=0, $limit=0, $offset=0, $sortfield='f.datef,f.rowid', $sortorder='DESC')
	{
		global $conf,$user;

		$ga = array();

		$sql = "SELECT s.rowid, s.nom as name, s.client,";
		$sql.= " f.rowid as fid, f.facnumber as ref, f.datef as df";
		if (! $user->rights->societe->client->voir && ! $socid) $sql .= ", sc.fk_soc, sc.fk_user";
		$sql.= " FROM ".MAIN_DB_PREFIX."societe as s, ".MAIN_DB_PREFIX."facture as f";
		if (! $user->rights->societe->client->voir && ! $socid) $sql .= ", ".MAIN_DB_PREFIX."societe_commerciaux as sc";
		$sql.= " WHERE f.entity = ".$conf->entity;
		$sql.= " AND f.fk_soc = s.rowid";
		if (! $user->rights->societe->client->voir && ! $socid) //restriction
		{
			$sql.= " AND s.rowid = sc.fk_soc AND sc.fk_user = " .$user->id;
		}
		if ($socid) $sql.= " AND s.rowid = ".$socid;
		if ($draft) $sql.= " AND f.fk_statut = 0";
		if (is_object($excluser)) $sql.= " AND f.fk_user_author <> ".$excluser->id;
		$sql.= $this->db->order($sortfield,$sortorder);
		$sql.= $this->db->plimit($limit,$offset);

		$result=$this->db->query($sql);
		if ($result)
		{
			$numc = $this->db->num_rows($result);
			if ($numc)
			{
				$i = 0;
				while ($i < $numc)
				{
					$obj = $this->db->fetch_object($result);

					if ($shortlist == 1)
					{
						$ga[$obj->fid] = $obj->ref;
					}
					else if ($shortlist == 2)
					{
						$ga[$obj->fid] = $obj->ref.' ('.$obj->name.')';
					}
					else
					{
						$ga[$i]['id']	= $obj->fid;
						$ga[$i]['ref'] 	= $obj->ref;
						$ga[$i]['name'] = $obj->name;
					}
					$i++;
				}
			}
			return $ga;
		}
		else
		{
			dol_print_error($this->db);
			return -1;
		}
	}


	/**
	 *	Renvoi liste des factures remplacables
	 *	Statut validee ou abandonnee pour raison autre + non payee + aucun paiement + pas deja remplacee
	 *
	 *	@param		int		$socid		Id societe
	 *	@return    	array				Tableau des factures ('id'=>id, 'ref'=>ref, 'status'=>status, 'paymentornot'=>0/1)
	 */
	function list_replacable_invoices($socid=0)
	{
		global $conf;

		$return = array();

		$sql = "SELECT f.rowid as rowid, f.facnumber, f.fk_statut,";
		$sql.= " ff.rowid as rowidnext";
		$sql.= " FROM ".MAIN_DB_PREFIX."facture as f";
		$sql.= " LEFT JOIN ".MAIN_DB_PREFIX."paiement_facture as pf ON f.rowid = pf.fk_facture";
		$sql.= " LEFT JOIN ".MAIN_DB_PREFIX."facture as ff ON f.rowid = ff.fk_facture_source";
		$sql.= " WHERE (f.fk_statut = 1 OR (f.fk_statut = 3 AND f.close_code = 'abandon'))";
		$sql.= " AND f.entity = ".$conf->entity;
		$sql.= " AND f.paye = 0";					// Pas classee payee completement
		$sql.= " AND pf.fk_paiement IS NULL";		// Aucun paiement deja fait
		$sql.= " AND ff.fk_statut IS NULL";			// Renvoi vrai si pas facture de remplacement
		if ($socid > 0) $sql.=" AND f.fk_soc = ".$socid;
		$sql.= " ORDER BY f.facnumber";

		dol_syslog(get_class($this)."::list_replacable_invoices", LOG_DEBUG);
		$resql=$this->db->query($sql);
		if ($resql)
		{
			while ($obj=$this->db->fetch_object($resql))
			{
				$return[$obj->rowid]=array(	'id' => $obj->rowid,
				'ref' => $obj->facnumber,
				'status' => $obj->fk_statut);
			}
			//print_r($return);
			return $return;
		}
		else
		{
			$this->error=$this->db->error();
			return -1;
		}
	}


	/**
	 *	Renvoi liste des factures qualifiables pour correction par avoir
	 *	Les factures qui respectent les regles suivantes sont retournees:
	 *	(validee + paiement en cours) ou classee (payee completement ou payee partiellement) + pas deja remplacee + pas deja avoir
	 *
	 *	@param		int		$socid		Id societe
	 *	@return    	array				Tableau des factures ($id => array('ref'=>,'paymentornot'=>,'status'=>,'paye'=>)
	 */
	function list_qualified_avoir_invoices($socid=0)
	{
		global $conf;

		$return = array();

		$sql = "SELECT f.rowid as rowid, f.facnumber, f.fk_statut, f.type, f.paye, pf.fk_paiement";
		$sql.= " FROM ".MAIN_DB_PREFIX."facture as f";
		$sql.= " LEFT JOIN ".MAIN_DB_PREFIX."paiement_facture as pf ON f.rowid = pf.fk_facture";
		$sql.= " LEFT JOIN ".MAIN_DB_PREFIX."facture as ff ON (f.rowid = ff.fk_facture_source AND ff.type=".self::TYPE_REPLACEMENT.")";
		$sql.= " WHERE f.entity = ".$conf->entity;
		$sql.= " AND f.fk_statut in (1,2)";
		//  $sql.= " WHERE f.fk_statut >= 1";
		//	$sql.= " AND (f.paye = 1";				// Classee payee completement
		//	$sql.= " OR f.close_code IS NOT NULL)";	// Classee payee partiellement
		$sql.= " AND ff.type IS NULL";			// Renvoi vrai si pas facture de remplacement
		$sql.= " AND f.type != ".self::TYPE_CREDIT_NOTE;				// Type non 2 si facture non avoir
		if ($socid > 0) $sql.=" AND f.fk_soc = ".$socid;
		$sql.= " ORDER BY f.facnumber";

		dol_syslog(get_class($this)."::list_qualified_avoir_invoices", LOG_DEBUG);
		$resql=$this->db->query($sql);
		if ($resql)
		{
			while ($obj=$this->db->fetch_object($resql))
			{
				$qualified=0;
				if ($obj->fk_statut == 1) $qualified=1;
				if ($obj->fk_statut == 2) $qualified=1;
				if ($qualified)
				{
					//$ref=$obj->facnumber;
					$paymentornot=($obj->fk_paiement?1:0);
					$return[$obj->rowid]=array('ref'=>$obj->facnumber,'status'=>$obj->fk_statut,'type'=>$obj->type,'paye'=>$obj->paye,'paymentornot'=>$paymentornot);
				}
			}

			return $return;
		}
		else
		{
			$this->error=$this->db->error();
			return -1;
		}
	}


	/**
	 *	Create a withdrawal request for a standing order
	 *
	 *	@param      User	$user       User asking standing order
	 *	@return     int         		<0 if KO, >0 if OK
	 */
	function demande_prelevement($user)
	{
		$error=0;

		dol_syslog(get_class($this)."::demande_prelevement", LOG_DEBUG);

		if ($this->statut > 0 && $this->paye == 0)
		{
	        require_once DOL_DOCUMENT_ROOT . '/societe/class/companybankaccount.class.php';
	        $bac = new CompanyBankAccount($this->db);
	        $bac->fetch(0,$this->socid);

        	$sql = 'SELECT count(*)';
			$sql.= ' FROM '.MAIN_DB_PREFIX.'prelevement_facture_demande';
			$sql.= ' WHERE fk_facture = '.$this->id;
			$sql.= ' AND traite = 0';

			dol_syslog(get_class($this)."::demande_prelevement", LOG_DEBUG);
			$resql=$this->db->query($sql);
			if ($resql)
			{
				$row = $this->db->fetch_row($resql);
				if ($row[0] == 0)
				{
					$now=dol_now();

                    $totalpaye  = $this->getSommePaiement();
                    $totalcreditnotes = $this->getSumCreditNotesUsed();
                    $totaldeposits = $this->getSumDepositsUsed();
                    //print "totalpaye=".$totalpaye." totalcreditnotes=".$totalcreditnotes." totaldeposts=".$totaldeposits;

                    // We can also use bcadd to avoid pb with floating points
                    // For example print 239.2 - 229.3 - 9.9; does not return 0.
                    //$resteapayer=bcadd($this->total_ttc,$totalpaye,$conf->global->MAIN_MAX_DECIMALS_TOT);
                    //$resteapayer=bcadd($resteapayer,$totalavoir,$conf->global->MAIN_MAX_DECIMALS_TOT);
                    $resteapayer = price2num($this->total_ttc - $totalpaye - $totalcreditnotes - $totaldeposits,'MT');

                    $sql = 'INSERT INTO '.MAIN_DB_PREFIX.'prelevement_facture_demande';
                    $sql .= ' (fk_facture, amount, date_demande, fk_user_demande, code_banque, code_guichet, number, cle_rib)';
                    $sql .= ' VALUES ('.$this->id;
                    $sql .= ",'".price2num($resteapayer)."'";
                    $sql .= ",'".$this->db->idate($now)."'";
                    $sql .= ",".$user->id;
                    $sql .= ",'".$bac->code_banque."'";
                    $sql .= ",'".$bac->code_guichet."'";
                    $sql .= ",'".$bac->number."'";
                    $sql .= ",'".$bac->cle_rib."')";

                    dol_syslog(get_class($this)."::demande_prelevement", LOG_DEBUG);
                    $resql=$this->db->query($sql);
                    if (! $resql)
                    {
                        $this->error=$this->db->lasterror();
                        dol_syslog(get_class($this).'::demandeprelevement Erreur');
                        $error++;
                    }

        			if (! $error)
        			{
        				// Force payment mode of invoice to withdraw
        				$payment_mode_id = dol_getIdFromCode($this->db, 'PRE', 'c_paiement');
        				if ($payment_mode_id > 0)
        				{
        					$result=$this->setPaymentMethods($payment_mode_id);
        				}
        			}

                    if ($error) return -1;
                    return 1;
                }
                else
                {
                    $this->error="A request already exists";
                    dol_syslog(get_class($this).'::demandeprelevement Impossible de creer une demande, demande deja en cours');
                    return 0;
                }
            }
            else
            {
                $this->error=$this->db->error();
                dol_syslog(get_class($this).'::demandeprelevement Erreur -2');
                return -2;
            }
        }
        else
        {
            $this->error="Status of invoice does not allow this";
            dol_syslog(get_class($this)."::demandeprelevement ".$this->error." $this->statut, $this->paye, $this->mode_reglement_id");
            return -3;
        }
    }

	/**
	 *  Supprime une demande de prelevement
	 *
	 *  @param  User		$user       utilisateur creant la demande
	 *  @param  int		$did        id de la demande a supprimer
	 *  @return	int					<0 if OK, >0 if KO
	 */
	function demande_prelevement_delete($user, $did)
	{
		$sql = 'DELETE FROM '.MAIN_DB_PREFIX.'prelevement_facture_demande';
		$sql .= ' WHERE rowid = '.$did;
		$sql .= ' AND traite = 0';
		if ( $this->db->query($sql) )
		{
			return 0;
		}
		else
		{
			$this->error=$this->db->lasterror();
			dol_syslog(get_class($this).'::demande_prelevement_delete Error '.$this->error);
			return -1;
		}
	}


	/**
	 *	Load indicators for dashboard (this->nbtodo and this->nbtodolate)
	 *
	 *	@param      User	$user    	Object user
	 *	@return     int                 <0 if KO, >0 if OK
	 */
	function load_board($user)
	{
		global $conf, $user;

		$now=dol_now();

		$this->nbtodo=$this->nbtodolate=0;
		$clause = " WHERE";

		$sql = "SELECT f.rowid, f.date_lim_reglement as datefin";
		$sql.= " FROM ".MAIN_DB_PREFIX."facture as f";
		if (!$user->rights->societe->client->voir && !$user->societe_id)
		{
			$sql.= " LEFT JOIN ".MAIN_DB_PREFIX."societe_commerciaux as sc ON f.fk_soc = sc.fk_soc";
			$sql.= " WHERE sc.fk_user = " .$user->id;
			$clause = " AND";
		}
		$sql.= $clause." f.paye=0";
		$sql.= " AND f.entity = ".$conf->entity;
		$sql.= " AND f.fk_statut = 1";
		if ($user->societe_id) $sql.= " AND f.fk_soc = ".$user->societe_id;

		$resql=$this->db->query($sql);
		if ($resql)
		{
			while ($obj=$this->db->fetch_object($resql))
			{
				$this->nbtodo++;
				if ($this->db->jdate($obj->datefin) < ($now - $conf->facture->client->warning_delay)) $this->nbtodolate++;
			}
			return 1;
		}
		else
		{
			dol_print_error($this->db);
			$this->error=$this->db->error();
			return -1;
		}
	}


	/* gestion des contacts d'une facture */

	/**
	 *	Retourne id des contacts clients de facturation
	 *
	 *	@return     array       Liste des id contacts facturation
	 */
	function getIdBillingContact()
	{
		return $this->getIdContact('external','BILLING');
	}

	/**
	 *	Retourne id des contacts clients de livraison
	 *
	 *	@return     array       Liste des id contacts livraison
	 */
	function getIdShippingContact()
	{
		return $this->getIdContact('external','SHIPPING');
	}


	/**
	 *  Initialise an instance with random values.
	 *  Used to build previews or test instances.
	 *	id must be 0 if object instance is a specimen.
	 *
	 *	@param	string		$option		''=Create a specimen invoice with lines, 'nolines'=No lines
	 *  @return	void
	 */
	function initAsSpecimen($option='')
	{
		global $user,$langs,$conf;

		$now=dol_now();
		$arraynow=dol_getdate($now);
		$nownotime=dol_mktime(0, 0, 0, $arraynow['mon'], $arraynow['mday'], $arraynow['year']);

		$prodids = array();
		$sql = "SELECT rowid";
		$sql.= " FROM ".MAIN_DB_PREFIX."product";
		$sql.= " WHERE entity IN (".getEntity('product', 1).")";
		$resql = $this->db->query($sql);
		if ($resql)
		{
			$num_prods = $this->db->num_rows($resql);
			$i = 0;
			while ($i < $num_prods)
			{
				$i++;
				$row = $this->db->fetch_row($resql);
				$prodids[$i] = $row[0];
			}
		}

		// Initialize parameters
		$this->id=0;
		$this->ref = 'SPECIMEN';
		$this->specimen=1;
		$this->socid = 1;
		$this->date = $nownotime;
		$this->date_lim_reglement = $nownotime + 3600 * 24 *30;
		$this->cond_reglement_id   = 1;
		$this->cond_reglement_code = 'RECEP';
		$this->date_lim_reglement=$this->calculate_date_lim_reglement();
		$this->mode_reglement_id   = 0;		// Not forced to show payment mode CHQ + VIR
		$this->mode_reglement_code = '';	// Not forced to show payment mode CHQ + VIR
		$this->note_public='This is a comment (public)';
		$this->note_private='This is a comment (private)';
		$this->note='This is a comment (private)';

		if (empty($option) || $option != 'nolines')
		{
			// Lines
			$nbp = 5;
			$xnbp = 0;
			while ($xnbp < $nbp)
			{
				$line=new FactureLigne($this->db);
				$line->desc=$langs->trans("Description")." ".$xnbp;
				$line->qty=1;
				$line->subprice=100;
				$line->tva_tx=19.6;
				$line->localtax1_tx=0;
				$line->localtax2_tx=0;
				$line->remise_percent=0;
				if ($xnbp == 1)        // Qty is negative (product line)
				{
					$prodid = rand(1, $num_prods);
					$line->fk_product=$prodids[$prodid];
					$line->qty=-1;
					$line->total_ht=-100;
					$line->total_ttc=-119.6;
					$line->total_tva=-19.6;
				}
				else if ($xnbp == 2)    // UP is negative (free line)
				{
					$line->subprice=-100;
					$line->total_ht=-100;
					$line->total_ttc=-119.6;
					$line->total_tva=-19.6;
					$line->remise_percent=0;
				}
				else if ($xnbp == 3)    // Discount is 50% (product line)
				{
					$prodid = rand(1, $num_prods);
					$line->fk_product=$prodids[$prodid];
					$line->total_ht=50;
					$line->total_ttc=59.8;
					$line->total_tva=9.8;
					$line->remise_percent=50;
				}
				else    // (product line)
				{
					$prodid = rand(1, $num_prods);
					$line->fk_product=$prodids[$prodid];
					$line->total_ht=100;
					$line->total_ttc=119.6;
					$line->total_tva=19.6;
					$line->remise_percent=00;
				}

				$this->lines[$xnbp]=$line;
				$xnbp++;

				$this->total_ht       += $line->total_ht;
				$this->total_tva      += $line->total_tva;
				$this->total_ttc      += $line->total_ttc;
			}
			$this->revenuestamp = 0;

			// Add a line "offered"
			$line=new FactureLigne($this->db);
			$line->desc=$langs->trans("Description")." (offered line)";
			$line->qty=1;
			$line->subprice=100;
			$line->tva_tx=19.6;
			$line->localtax1_tx=0;
			$line->localtax2_tx=0;
			$line->remise_percent=100;
			$line->total_ht=0;
			$line->total_ttc=0;    // 90 * 1.196
			$line->total_tva=0;
			$prodid = rand(1, $num_prods);
			$line->fk_product=$prodids[$prodid];

			$this->lines[$xnbp]=$line;
			$xnbp++;
		}
	}

	/**
	 *      Load indicators for dashboard (this->nbtodo and this->nbtodolate)
	 *
	 *      @return         int     <0 if KO, >0 if OK
	 */
	function load_state_board()
	{
		global $conf, $user;

		$this->nb=array();

		$clause = "WHERE";

		$sql = "SELECT count(f.rowid) as nb";
		$sql.= " FROM ".MAIN_DB_PREFIX."facture as f";
		$sql.= " LEFT JOIN ".MAIN_DB_PREFIX."societe as s ON f.fk_soc = s.rowid";
		if (!$user->rights->societe->client->voir && !$user->societe_id)
		{
			$sql.= " LEFT JOIN ".MAIN_DB_PREFIX."societe_commerciaux as sc ON s.rowid = sc.fk_soc";
			$sql.= " WHERE sc.fk_user = " .$user->id;
			$clause = "AND";
		}
		$sql.= " ".$clause." f.entity = ".$conf->entity;

		$resql=$this->db->query($sql);
		if ($resql)
		{
			while ($obj=$this->db->fetch_object($resql))
			{
				$this->nb["invoices"]=$obj->nb;
			}
            $this->db->free($resql);
			return 1;
		}
		else
		{
			dol_print_error($this->db);
			$this->error=$this->db->error();
			return -1;
		}
	}

	/**
	 * 	Create an array of invoice lines
	 *
	 * 	@return int		>0 if OK, <0 if KO
	 */
	function getLinesArray()
	{
		$sql = 'SELECT l.rowid, l.label as custom_label, l.description, l.fk_product, l.product_type, l.qty, l.tva_tx,';
		$sql.= ' l.fk_remise_except, l.localtax1_tx, l.localtax2_tx,';
		$sql.= ' l.remise_percent, l.subprice, l.info_bits, l.rang, l.special_code, l.fk_parent_line,';
		$sql.= ' l.total_ht, l.total_tva, l.total_ttc, l.fk_product_fournisseur_price as fk_fournprice, l.buy_price_ht as pa_ht,';
		$sql.= ' l.date_start, l.date_end,';
		$sql.= ' p.ref as product_ref, p.fk_product_type, p.label as product_label,';
		$sql.= ' p.description as product_desc';
		$sql.= ' FROM '.MAIN_DB_PREFIX.'facturedet as l';
		$sql.= ' LEFT JOIN '.MAIN_DB_PREFIX.'product as p ON l.fk_product=p.rowid';
		$sql.= ' WHERE l.fk_facture = '.$this->id;
		$sql.= ' ORDER BY l.rang ASC, l.rowid';

		dol_syslog(get_class($this).'::getLinesArray',LOG_DEBUG);
		$resql = $this->db->query($sql);
		if ($resql)
		{
			$num = $this->db->num_rows($resql);
			$i = 0;

			while ($i < $num)
			{
				$obj = $this->db->fetch_object($resql);

				$this->lines[$i]					= new FactureLigne($this->db);
				$this->lines[$i]->id				= $obj->rowid;
				$this->lines[$i]->label 			= $obj->custom_label;	// deprecated
				$this->lines[$i]->description 		= $obj->description;
				$this->lines[$i]->fk_product		= $obj->fk_product;
				$this->lines[$i]->ref				= $obj->product_ref;
				$this->lines[$i]->product_label		= $obj->product_label;
				$this->lines[$i]->product_desc		= $obj->product_desc;
				$this->lines[$i]->fk_product_type	= $obj->fk_product_type;
				$this->lines[$i]->product_type		= $obj->product_type;
				$this->lines[$i]->qty				= $obj->qty;
				$this->lines[$i]->subprice			= $obj->subprice;
				$this->lines[$i]->fk_remise_except 	= $obj->fk_remise_except;
				$this->lines[$i]->remise_percent	= $obj->remise_percent;
				$this->lines[$i]->tva_tx			= $obj->tva_tx;
				$this->lines[$i]->info_bits			= $obj->info_bits;
				$this->lines[$i]->total_ht			= $obj->total_ht;
				$this->lines[$i]->total_tva			= $obj->total_tva;
				$this->lines[$i]->total_ttc			= $obj->total_ttc;
				$this->lines[$i]->fk_parent_line	= $obj->fk_parent_line;
				$this->lines[$i]->special_code		= $obj->special_code;
				$this->lines[$i]->rang				= $obj->rang;
				$this->lines[$i]->date_start		= $this->db->jdate($obj->date_start);
				$this->lines[$i]->date_end			= $this->db->jdate($obj->date_end);
				$this->lines[$i]->fk_fournprice		= $obj->fk_fournprice;
				$marginInfos						= getMarginInfos($obj->subprice, $obj->remise_percent, $obj->tva_tx, $obj->localtax1_tx, $obj->localtax2_tx, $this->lines[$i]->fk_fournprice, $obj->pa_ht);
				$this->lines[$i]->pa_ht				= $marginInfos[0];
				$this->lines[$i]->marge_tx			= $marginInfos[1];
				$this->lines[$i]->marque_tx			= $marginInfos[2];

				$i++;
			}
			$this->db->free($resql);

			return 1;
		}
		else
		{
			$this->error=$this->db->error();
			return -1;
		}
	}

	/**
	 *  Create a document onto disk according to template module.
	 *
	 *	@param	string		$modele			Force template to use ('' to not force)
	 *	@param	Translate	$outputlangs	objet lang a utiliser pour traduction
	 *  @param  int			$hidedetails    Hide details of lines
	 *  @param  int			$hidedesc       Hide description
	 *  @param  int			$hideref        Hide ref
	 *	@return int        					<0 if KO, >0 if OK
	 */
	public function generateDocument($modele, $outputlangs, $hidedetails=0, $hidedesc=0, $hideref=0)
	{
		global $conf,$user,$langs;

		$langs->load("bills");

		// Positionne le modele sur le nom du modele a utiliser
		if (! dol_strlen($modele))
		{
			if (! empty($conf->global->FACTURE_ADDON_PDF))
			{
				$modele = $conf->global->FACTURE_ADDON_PDF;
			}
			else
			{
				$modele = 'crabe';
			}
		}

		$modelpath = "core/modules/facture/doc/";

		return $this->commonGenerateDocument($modelpath, $modele, $outputlangs, $hidedetails, $hidedesc, $hideref);
	}



}



/**
 *	Class to manage invoice lines.
 *  Saved into database table llx_facturedet
 */
class FactureLigne extends CommonInvoiceLine
{
	var $db;
	var $error;

    public $element='facturedet';
    public $table_element='facturedet';

	var $oldline;

	//! From llx_facturedet
	var $rowid;
	//! Id facture
	var $fk_facture;
	//! Id parent line
	var $fk_parent_line;
	var $label;				// deprecated
	//! Description ligne
	var $desc;
	var $fk_product;		// Id of predefined product
	var $product_type = 0;	// Type 0 = product, 1 = Service

	var $qty;				// Quantity (example 2)
	var $tva_tx;			// Taux tva produit/service (example 19.6)
	var $localtax1_tx;		// Local tax 1
	var $localtax2_tx;		// Local tax 2
	var $localtax1_type;	// Local tax 1 type
	var $localtax2_type;	// Local tax 2 type
	var $subprice;      	// P.U. HT (example 100)
	var $remise_percent;	// % de la remise ligne (example 20%)
	var $fk_remise_except;	// Link to line into llx_remise_except
	var $rang = 0;

	var $fk_fournprice;
	var $pa_ht;
	var $marge_tx;
	var $marque_tx;

	var $info_bits = 0;		// Liste d'options cumulables:
	// Bit 0:	0 si TVA normal - 1 si TVA NPR
	// Bit 1:	0 si ligne normal - 1 si bit discount (link to line into llx_remise_except)

	var $special_code;	// Liste d'options non cumulabels:
	// 1: frais de port
	// 2: ecotaxe
	// 3: ??

	var $origin;
	var $origin_id;

	//! Total HT  de la ligne toute quantite et incluant la remise ligne
	var $total_ht;
	//! Total TVA  de la ligne toute quantite et incluant la remise ligne
	var $total_tva;
	var $total_localtax1; //Total Local tax 1 de la ligne
	var $total_localtax2; //Total Local tax 2 de la ligne
	//! Total TTC de la ligne toute quantite et incluant la remise ligne
	var $total_ttc;

	var $fk_code_ventilation = 0;

	var $date_start;
	var $date_end;

	// Ne plus utiliser
	//var $price;         	// P.U. HT apres remise % de ligne (exemple 80)
	//var $remise;			// Montant calcule de la remise % sur PU HT (exemple 20)

	// From llx_product
	var $ref;				// Product ref (deprecated)
	var $product_ref;       // Product ref
	var $libelle;      		// Product label (deprecated)
	var $product_label;     // Product label
	var $product_desc;  	// Description produit

	var $skip_update_total; // Skip update price total for special lines

	/**
	 *  Constructor
	 *
	 *  @param	DoliDB		$db		Database handler
	 */
	function __construct($db)
	{
		$this->db = $db;
	}

	/**
	 *	Load invoice line from database
	 *
	 *	@param	int		$rowid      id of invoice line to get
	 *	@return	int					<0 if KO, >0 if OK
	 */
	function fetch($rowid)
	{
		$sql = 'SELECT fd.rowid, fd.fk_facture, fd.fk_parent_line, fd.fk_product, fd.product_type, fd.label as custom_label, fd.description, fd.price, fd.qty, fd.tva_tx,';
		$sql.= ' fd.localtax1_tx, fd. localtax2_tx, fd.remise, fd.remise_percent, fd.fk_remise_except, fd.subprice,';
		$sql.= ' fd.date_start as date_start, fd.date_end as date_end, fd.fk_product_fournisseur_price as fk_fournprice, fd.buy_price_ht as pa_ht,';
		$sql.= ' fd.info_bits, fd.special_code, fd.total_ht, fd.total_tva, fd.total_ttc, fd.total_localtax1, fd.total_localtax2, fd.rang,';
		$sql.= ' fd.fk_code_ventilation,';
		$sql.= ' p.ref as product_ref, p.label as product_libelle, p.description as product_desc';
		$sql.= ' FROM '.MAIN_DB_PREFIX.'facturedet as fd';
		$sql.= ' LEFT JOIN '.MAIN_DB_PREFIX.'product as p ON fd.fk_product = p.rowid';
		$sql.= ' WHERE fd.rowid = '.$rowid;

		$result = $this->db->query($sql);
		if ($result)
		{
			$objp = $this->db->fetch_object($result);

			$this->rowid				= $objp->rowid;
			$this->fk_facture			= $objp->fk_facture;
			$this->fk_parent_line		= $objp->fk_parent_line;
			$this->label				= $objp->custom_label;
			$this->desc					= $objp->description;
			$this->qty					= $objp->qty;
			$this->subprice				= $objp->subprice;
			$this->tva_tx				= $objp->tva_tx;
			$this->localtax1_tx			= $objp->localtax1_tx;
			$this->localtax2_tx			= $objp->localtax2_tx;
			$this->remise_percent		= $objp->remise_percent;
			$this->fk_remise_except		= $objp->fk_remise_except;
			$this->fk_product			= $objp->fk_product;
			$this->product_type			= $objp->product_type;
			$this->date_start			= $this->db->jdate($objp->date_start);
			$this->date_end				= $this->db->jdate($objp->date_end);
			$this->info_bits			= $objp->info_bits;
			$this->special_code			= $objp->special_code;
			$this->total_ht				= $objp->total_ht;
			$this->total_tva			= $objp->total_tva;
			$this->total_localtax1		= $objp->total_localtax1;
			$this->total_localtax2		= $objp->total_localtax2;
			$this->total_ttc			= $objp->total_ttc;
			$this->fk_code_ventilation	= $objp->fk_code_ventilation;
			$this->rang					= $objp->rang;
			$this->fk_fournprice		= $objp->fk_fournprice;
			$marginInfos				= getMarginInfos($objp->subprice, $objp->remise_percent, $objp->tva_tx, $objp->localtax1_tx, $objp->localtax2_tx, $this->fk_fournprice, $objp->pa_ht);
			$this->pa_ht				= $marginInfos[0];
			$this->marge_tx				= $marginInfos[1];
			$this->marque_tx			= $marginInfos[2];

			$this->ref					= $objp->product_ref;      // deprecated
			$this->product_ref			= $objp->product_ref;
			$this->libelle				= $objp->product_libelle;  // deprecated
			$this->product_label		= $objp->product_libelle;
			$this->product_desc			= $objp->product_desc;

			$this->db->free($result);

			return 1;
		}
		else
		{
			return -1;
		}
	}

	/**
	 *	Insert line into database
	 *
	 *	@param      int		$notrigger		1 no triggers
	 *	@return		int						<0 if KO, >0 if OK
	 */
	function insert($notrigger=0)
	{
		global $langs,$user,$conf;

		$error=0;

		dol_syslog(get_class($this)."::insert rang=".$this->rang, LOG_DEBUG);

		// Clean parameters
		$this->desc=trim($this->desc);
		if (empty($this->tva_tx)) $this->tva_tx=0;
		if (empty($this->localtax1_tx)) $this->localtax1_tx=0;
		if (empty($this->localtax2_tx)) $this->localtax2_tx=0;
		if (empty($this->localtax1_type)) $this->localtax1_type=0;
		if (empty($this->localtax2_type)) $this->localtax2_type=0;
		if (empty($this->total_localtax1)) $this->total_localtax1=0;
		if (empty($this->total_localtax2)) $this->total_localtax2=0;
		if (empty($this->rang)) $this->rang=0;
		if (empty($this->remise_percent)) $this->remise_percent=0;
		if (empty($this->info_bits)) $this->info_bits=0;
		if (empty($this->subprice)) $this->subprice=0;
		if (empty($this->special_code)) $this->special_code=0;
		if (empty($this->fk_parent_line)) $this->fk_parent_line=0;

		if (empty($this->pa_ht)) $this->pa_ht=0;

		// si prix d'achat non renseigne et utilise pour calcul des marges alors prix achat = prix vente
		if ($this->pa_ht == 0) {
			if ($this->subprice > 0 && (isset($conf->global->ForceBuyingPriceIfNull) && $conf->global->ForceBuyingPriceIfNull == 1))
				$this->pa_ht = $this->subprice * (1 - $this->remise_percent / 100);
		}

		// Check parameters
		if ($this->product_type < 0)
		{
			$this->error='ErrorProductTypeMustBe0orMore';
			return -1;
		}
		if (! empty($this->fk_product))
		{
			// Check product exists
			$result=Product::isExistingObject('product', $this->fk_product);
			if ($result <= 0)
			{
				$this->error='ErrorProductIdDoesNotExists';
				return -1;
			}
		}

		// POS or by external module, take lowest buying price
		if (!empty($this->fk_product) && empty($this->fk_fournprice) && empty($this->pa_ht)) {
		    include_once DOL_DOCUMENT_ROOT.'/fourn/class/fournisseur.product.class.php';
		    $productFournisseur = new ProductFournisseur($this->db);
		    $productFournisseur->find_min_price_product_fournisseur($this->fk_product);
		    $this->fk_fournprice = $productFournisseur->product_fourn_price_id;
		}

		$this->db->begin();

		// Insertion dans base de la ligne
		$sql = 'INSERT INTO '.MAIN_DB_PREFIX.'facturedet';
		$sql.= ' (fk_facture, fk_parent_line, label, description, qty,';
		$sql.= ' tva_tx, localtax1_tx, localtax2_tx, localtax1_type, localtax2_type,';
		$sql.= ' fk_product, product_type, remise_percent, subprice, fk_remise_except,';
		$sql.= ' date_start, date_end, fk_code_ventilation, ';
		$sql.= ' rang, special_code, fk_product_fournisseur_price, buy_price_ht,';
		$sql.= ' info_bits, total_ht, total_tva, total_ttc, total_localtax1, total_localtax2)';
		$sql.= " VALUES (".$this->fk_facture.",";
		$sql.= " ".($this->fk_parent_line>0?"'".$this->fk_parent_line."'":"null").",";
		$sql.= " ".(! empty($this->label)?"'".$this->db->escape($this->label)."'":"null").",";
		$sql.= " '".$this->db->escape($this->desc)."',";
		$sql.= " ".price2num($this->qty).",";
		$sql.= " ".price2num($this->tva_tx).",";
		$sql.= " ".price2num($this->localtax1_tx).",";
		$sql.= " ".price2num($this->localtax2_tx).",";
		$sql.= " '".$this->localtax1_type."',";
		$sql.= " '".$this->localtax2_type."',";
		$sql.= ' '.(! empty($this->fk_product)?$this->fk_product:"null").',';
		$sql.= " ".$this->product_type.",";
		$sql.= " ".price2num($this->remise_percent).",";
		$sql.= " ".price2num($this->subprice).",";
		$sql.= ' '.(! empty($this->fk_remise_except)?$this->fk_remise_except:"null").',';
		$sql.= " ".(! empty($this->date_start)?"'".$this->db->idate($this->date_start)."'":"null").",";
		$sql.= " ".(! empty($this->date_end)?"'".$this->db->idate($this->date_end)."'":"null").",";
		$sql.= ' '.$this->fk_code_ventilation.',';
		$sql.= ' '.$this->rang.',';
		$sql.= ' '.$this->special_code.',';
		$sql.= ' '.(! empty($this->fk_fournprice)?$this->fk_fournprice:"null").',';
		$sql.= ' '.price2num($this->pa_ht).',';
		$sql.= " '".$this->info_bits."',";
		$sql.= " ".price2num($this->total_ht).",";
		$sql.= " ".price2num($this->total_tva).",";
		$sql.= " ".price2num($this->total_ttc).",";
		$sql.= " ".price2num($this->total_localtax1).",";
		$sql.= " ".price2num($this->total_localtax2);
		$sql.= ')';

		dol_syslog(get_class($this)."::insert", LOG_DEBUG);
		$resql=$this->db->query($sql);
		if ($resql)
		{
			$this->rowid=$this->db->last_insert_id(MAIN_DB_PREFIX.'facturedet');

            if (empty($conf->global->MAIN_EXTRAFIELDS_DISABLED)) // For avoid conflicts if trigger used
            {
            	$this->id=$this->rowid;
            	$result=$this->insertExtraFields();
            	if ($result < 0)
            	{
            		$error++;
            	}
            }

			// Si fk_remise_except defini, on lie la remise a la facture
			// ce qui la flague comme "consommee".
			if ($this->fk_remise_except)
			{
				$discount=new DiscountAbsolute($this->db);
				$result=$discount->fetch($this->fk_remise_except);
				if ($result >= 0)
				{
					// Check if discount was found
					if ($result > 0)
					{
						// Check if discount not already affected to another invoice
						if ($discount->fk_facture)
						{
							$this->error=$langs->trans("ErrorDiscountAlreadyUsed",$discount->id);
							dol_syslog(get_class($this)."::insert Error ".$this->error, LOG_ERR);
							$this->db->rollback();
							return -3;
						}
						else
						{
							$result=$discount->link_to_invoice($this->rowid,0);
							if ($result < 0)
							{
								$this->error=$discount->error;
								dol_syslog(get_class($this)."::insert Error ".$this->error, LOG_ERR);
								$this->db->rollback();
								return -3;
							}
						}
					}
					else
					{
						$this->error=$langs->trans("ErrorADiscountThatHasBeenRemovedIsIncluded");
						dol_syslog(get_class($this)."::insert Error ".$this->error, LOG_ERR);
						$this->db->rollback();
						return -3;
					}
				}
				else
				{
					$this->error=$discount->error;
					dol_syslog(get_class($this)."::insert Error ".$this->error, LOG_ERR);
					$this->db->rollback();
					return -3;
				}
			}

			if (! $notrigger)
			{
                // Call trigger
                $result=$this->call_trigger('LINEBILL_INSERT',$user);
                if ($result < 0)
                {
					$this->db->rollback();
					return -2;
				}
                // End call triggers
			}

			$this->db->commit();
			return $this->rowid;

		}
		else
		{
			$this->error=$this->db->error();
			$this->db->rollback();
			return -2;
		}
	}

	/**
	 *	Update line into database
	 *
	 *	@param		User	$user		User object
	 *	@param		int		$notrigger	Disable triggers
	 *	@return		int					<0 if KO, >0 if OK
	 */
	function update($user='',$notrigger=0)
	{
		global $user,$langs,$conf;

		$error=0;

		// Clean parameters
		$this->desc=trim($this->desc);
		if (empty($this->tva_tx)) $this->tva_tx=0;
		if (empty($this->localtax1_tx)) $this->localtax1_tx=0;
		if (empty($this->localtax2_tx)) $this->localtax2_tx=0;
		if (empty($this->localtax1_type)) $this->localtax1_type=0;
		if (empty($this->localtax2_type)) $this->localtax2_type=0;
		if (empty($this->total_localtax1)) $this->total_localtax1=0;
		if (empty($this->total_localtax2)) $this->total_localtax2=0;
		if (empty($this->remise_percent)) $this->remise_percent=0;
		if (empty($this->info_bits)) $this->info_bits=0;
		if (empty($this->special_code)) $this->special_code=0;
		if (empty($this->product_type)) $this->product_type=0;
		if (empty($this->fk_parent_line)) $this->fk_parent_line=0;

		// Check parameters
		if ($this->product_type < 0) return -1;

		if (empty($this->pa_ht)) $this->pa_ht=0;

		// si prix d'achat non renseigne et utilise pour calcul des marges alors prix achat = prix vente
		if ($this->pa_ht == 0) {
			if ($this->subprice > 0 && (isset($conf->global->ForceBuyingPriceIfNull) && $conf->global->ForceBuyingPriceIfNull == 1))
				$this->pa_ht = $this->subprice * (1 - $this->remise_percent / 100);
		}

		$this->db->begin();

        // Mise a jour ligne en base
        $sql = "UPDATE ".MAIN_DB_PREFIX."facturedet SET";
        $sql.= " description='".$this->db->escape($this->desc)."'";
        $sql.= ",label=".(! empty($this->label)?"'".$this->db->escape($this->label)."'":"null");
        $sql.= ",subprice=".price2num($this->subprice)."";
        $sql.= ",remise_percent=".price2num($this->remise_percent)."";
        if ($this->fk_remise_except) $sql.= ",fk_remise_except=".$this->fk_remise_except;
        else $sql.= ",fk_remise_except=null";
        $sql.= ",tva_tx=".price2num($this->tva_tx)."";
        $sql.= ",localtax1_tx=".price2num($this->localtax1_tx)."";
        $sql.= ",localtax2_tx=".price2num($this->localtax2_tx)."";
		$sql.= ",localtax1_type='".$this->localtax1_type."'";
		$sql.= ",localtax2_type='".$this->localtax2_type."'";
        $sql.= ",qty=".price2num($this->qty)."";
        $sql.= ",date_start=".(! empty($this->date_start)?"'".$this->db->idate($this->date_start)."'":"null");
        $sql.= ",date_end=".(! empty($this->date_end)?"'".$this->db->idate($this->date_end)."'":"null");
        $sql.= ",product_type=".$this->product_type;
        $sql.= ",info_bits='".$this->info_bits."'";
        $sql.= ",special_code='".$this->special_code."'";
        if (empty($this->skip_update_total))
        {
        	$sql.= ",total_ht=".price2num($this->total_ht)."";
        	$sql.= ",total_tva=".price2num($this->total_tva)."";
        	$sql.= ",total_ttc=".price2num($this->total_ttc)."";
        	$sql.= ",total_localtax1=".price2num($this->total_localtax1)."";
        	$sql.= ",total_localtax2=".price2num($this->total_localtax2)."";
        }
		$sql.= " , fk_product_fournisseur_price=".(! empty($this->fk_fournprice)?"'".$this->db->escape($this->fk_fournprice)."'":"null");
		$sql.= " , buy_price_ht='".price2num($this->pa_ht)."'";
		$sql.= ",fk_parent_line=".($this->fk_parent_line>0?$this->fk_parent_line:"null");
		if (! empty($this->rang)) $sql.= ", rang=".$this->rang;
		$sql.= " WHERE rowid = ".$this->rowid;

		dol_syslog(get_class($this)."::update", LOG_DEBUG);
		$resql=$this->db->query($sql);
		if ($resql)
		{
        	if (empty($conf->global->MAIN_EXTRAFIELDS_DISABLED)) // For avoid conflicts if trigger used
        	{
        		$this->id=$this->rowid;
        		$result=$this->insertExtraFields();
        		if ($result < 0)
        		{
        			$error++;
        		}
        	}

			if (! $notrigger)
			{
                // Call trigger
                $result=$this->call_trigger('LINEBILL_UPDATE',$user);
                if ($result < 0)
 				{
					$this->db->rollback();
					return -2;
				}
                // End call triggers
			}
			$this->db->commit();
			return 1;
		}
		else
		{
			$this->error=$this->db->error();
			$this->db->rollback();
			return -2;
		}
	}

	/**
	 * 	Delete line in database
	 *
	 *	@return		int		<0 if KO, >0 if OK
	 */
	function delete()
	{
		global $conf,$langs,$user;

		$error=0;

		$this->db->begin();

		// Call trigger
		$result=$this->call_trigger('LINEBILL_DELETE',$user);
		if ($result < 0)
		{
			$this->db->rollback();
			return -1;
		}
		// End call triggers


		$sql = "DELETE FROM ".MAIN_DB_PREFIX."facturedet WHERE rowid = ".$this->rowid;
		dol_syslog(get_class($this)."::delete", LOG_DEBUG);
		if ($this->db->query($sql) )
		{
			$this->db->commit();
			return 1;
		}
		else
		{
			$this->error=$this->db->error()." sql=".$sql;
			$this->db->rollback();
			return -1;
		}
	}

	/**
	 *  Mise a jour en base des champs total_xxx de ligne de facture
	 *
	 *	@return		int		<0 if KO, >0 if OK
	 */
	function update_total()
	{
		$this->db->begin();
		dol_syslog(get_class($this)."::update_total", LOG_DEBUG);

		// Clean parameters
		if (empty($this->total_localtax1)) $this->total_localtax1=0;
		if (empty($this->total_localtax2)) $this->total_localtax2=0;

		// Mise a jour ligne en base
		$sql = "UPDATE ".MAIN_DB_PREFIX."facturedet SET";
		$sql.= " total_ht=".price2num($this->total_ht)."";
		$sql.= ",total_tva=".price2num($this->total_tva)."";
		$sql.= ",total_localtax1=".price2num($this->total_localtax1)."";
		$sql.= ",total_localtax2=".price2num($this->total_localtax2)."";
		$sql.= ",total_ttc=".price2num($this->total_ttc)."";
		$sql.= " WHERE rowid = ".$this->rowid;

		dol_syslog(get_class($this)."::update_total", LOG_DEBUG);

		$resql=$this->db->query($sql);
		if ($resql)
		{
			$this->db->commit();
			return 1;
		}
		else
		{
			$this->error=$this->db->error();
			$this->db->rollback();
			return -2;
		}
	}
}
<|MERGE_RESOLUTION|>--- conflicted
+++ resolved
@@ -2201,17 +2201,9 @@
 
 			$staticline = clone $line;
 
-<<<<<<< HEAD
-            $this->line->context = $this->context;
-
-            // Stock previous line records
-			$staticline=new FactureLigne($this->db);
-			$staticline->fetch($rowid);
-			$this->line->oldline = $staticline;
-=======
 			$line->oldline = $staticline;
 			$this->line = $line;
->>>>>>> 1595765e
+            $this->line->context = $this->context;
 
 			// Reorder if fk_parent_line change
 			if (! empty($fk_parent_line) && ! empty($staticline->fk_parent_line) && $fk_parent_line != $staticline->fk_parent_line)
