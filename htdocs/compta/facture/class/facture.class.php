--- conflicted
+++ resolved
@@ -44,11 +44,7 @@
  */
 
 require_once DOL_DOCUMENT_ROOT.'/core/class/commoninvoice.class.php';
-<<<<<<< HEAD
-require_once DOL_DOCUMENT_ROOT.'/core/class/commonobjectline.class.php';
-=======
 require_once DOL_DOCUMENT_ROOT.'/compta/facture/class/factureligne.class.php';
->>>>>>> cc80841a
 require_once DOL_DOCUMENT_ROOT.'/product/class/product.class.php';
 require_once DOL_DOCUMENT_ROOT.'/societe/class/client.class.php';
 require_once DOL_DOCUMENT_ROOT.'/margin/lib/margins.lib.php';
@@ -120,15 +116,6 @@
 	 */
 	public $fk_user_modif;
 
-<<<<<<< HEAD
-
-	public $datem;
-
-	/**
-	 * @var int	Date expected for delivery
-	 */
-	public $delivery_date; // Date expected of shipment (date of start of shipment, not the reception that occurs some days after)
-=======
 	/**
 	 * @var string
 	 */
@@ -145,60 +132,40 @@
 	 * @see $ref_customer
 	 */
 	public $ref_client;
->>>>>>> cc80841a
 
 	/**
 	 * @var string customer ref
-	 * @deprecated
-	 * @see $ref_customer
-	 */
-<<<<<<< HEAD
-	public $ref_client;
-
-	/**
-	 * @var string customer ref
 	 */
 	public $ref_customer;
 
+	/**
+	 * @var float
+	 */
 	public $total_ht;
+	/**
+	 * @var float
+	 */
 	public $total_tva;
+	/**
+	 * @var float
+	 */
 	public $total_localtax1;
+	/**
+	 * @var float
+	 */
 	public $total_localtax2;
+	/**
+	 * @var float
+	 */
 	public $total_ttc;
+	/**
+	 * @var float
+	 */
 	public $revenuestamp;
 
-=======
-	public $ref_customer;
-
-	/**
-	 * @var float
-	 */
-	public $total_ht;
-	/**
-	 * @var float
-	 */
-	public $total_tva;
-	/**
-	 * @var float
-	 */
-	public $total_localtax1;
-	/**
-	 * @var float
-	 */
-	public $total_localtax2;
-	/**
-	 * @var float
-	 */
-	public $total_ttc;
-	/**
-	 * @var float
-	 */
-	public $revenuestamp;
-
 	/**
 	 * @var float|string
 	 */
->>>>>>> cc80841a
 	public $resteapayer;
 
 	/**
@@ -250,12 +217,9 @@
 	 */
 	public $fac_rec;
 
-<<<<<<< HEAD
-=======
 	/**
 	 * @var string
 	 */
->>>>>>> cc80841a
 	public $date_pointoftax;
 
 
@@ -309,12 +273,9 @@
 	 */
 	public $availability_id;
 
-<<<<<<< HEAD
-=======
 	/**
 	 * @var string
 	 */
->>>>>>> cc80841a
 	public $date_closing;
 
 	/**
@@ -361,11 +322,7 @@
 
 	// BEGIN MODULEBUILDER PROPERTIES
 	/**
-<<<<<<< HEAD
-	 * @var array<string,array{type:string,label:string,enabled:int<0,2>|string,position:int,notnull?:int,visible:int,noteditable?:int,default?:string,index?:int,foreignkey?:string,searchall?:int,isameasure?:int,css?:string,csslist?:string,help?:string,showoncombobox?:int,disabled?:int,arrayofkeyval?:array<int,string>,comment?:string}>  Array with all fields and their property. Do not use it as a static var. It may be modified by constructor.
-=======
 	 * @var array<string,array{type:string,label:string,enabled:int<0,2>|string,position:int,notnull?:int,visible:int<-2,5>|string,noteditable?:int<0,1>,default?:string,index?:int,foreignkey?:string,searchall?:int<0,1>,isameasure?:int<0,1>,css?:string,csslist?:string,help?:string,showoncombobox?:int<0,2>,disabled?:int<0,1>,arrayofkeyval?:array<int|string,string>,comment?:string,validate?:int<0,1>}>	Array with all fields and their property. Do not use it as a static var. It may be modified by constructor.
->>>>>>> cc80841a
 	 */
 	public $fields = array(
 		'rowid' => array('type' => 'integer', 'label' => 'TechnicalID', 'enabled' => 1, 'visible' => -1, 'notnull' => 1, 'position' => 1),
@@ -591,11 +548,8 @@
 		$nextdatewhen = null;
 		$previousdaynextdatewhen = null;
 
-<<<<<<< HEAD
-=======
 		$_facrec = null;
 
->>>>>>> cc80841a
 		// Erase some properties of the invoice to create with the one of the recurring invoice
 		if ($this->fac_rec > 0) {
 			$this->fk_fac_rec_source = $this->fac_rec;
@@ -684,14 +638,9 @@
 			if (getDolGlobalInt('MAIN_MULTILANGS') && empty($newlang) && isset($this->thirdparty->default_lang)) {
 				$newlang = $this->thirdparty->default_lang; // for proposal, order, invoice, ...
 			}
-<<<<<<< HEAD
-			if (getDolGlobalInt('MAIN_MULTILANGS') && empty($newlang) && isset($this->default_lang)) {
-				$newlang = $this->default_lang; // for thirdparty
-=======
 			// @phan-suppress-next-line PhanUndeclaredProperty
 			if (getDolGlobalInt('MAIN_MULTILANGS') && empty($newlang) && isset($this->default_lang)) {
 				$newlang = $this->default_lang; // for thirdparty @phan-suppress-current-line PhanUndeclaredProperty
->>>>>>> cc80841a
 			}
 			if (!empty($newlang)) {
 				$outputlangs = new Translate("", $conf);
@@ -885,10 +834,7 @@
 				dol_syslog("There is ".count($this->lines)." lines into ->lines that are InvoiceLines");
 				foreach ($this->lines as $i => $val) {
 					$newinvoiceline = $this->lines[$i];
-<<<<<<< HEAD
-=======
 					'@phan-var-force FactureLigne $newinvoiceline';
->>>>>>> cc80841a
 
 					$newinvoiceline->context = $this->context;
 
@@ -1064,11 +1010,7 @@
 			/*
 			 * Insert lines coming from the template invoice
 			 */
-<<<<<<< HEAD
-			if (!$error && $this->fac_rec > 0) {
-=======
 			if (!$error && $this->fac_rec > 0 && is_object($_facrec)) {
->>>>>>> cc80841a
 				dol_syslog("There is ".count($_facrec->lines)." lines from recurring invoice");
 				$fk_parent_line = 0;
 
@@ -1151,11 +1093,7 @@
 						$_facrec->lines[$i]->label,
 						empty($_facrec->lines[$i]->array_options) ? null : $_facrec->lines[$i]->array_options,
 						100,	// situation percent is undefined on recurring invoice lines
-<<<<<<< HEAD
-						'',
-=======
 						0,  // fk_prev_id
->>>>>>> cc80841a
 						$_facrec->lines[$i]->fk_unit,
 						$_facrec->lines[$i]->multicurrency_subprice,
 						$_facrec->lines[$i]->ref_ext,
@@ -1224,15 +1162,9 @@
 	/**
 	 *	Create a new invoice in database from current invoice
 	 *
-<<<<<<< HEAD
-	 *	@param      User	$user    		Object user that ask creation
-	 *	@param		int		$invertdetail	Reverse sign of amounts for lines
-	 *	@return		int						Return integer <0 if KO, >0 if OK
-=======
 	 *	@param	User		$user    		Object user that ask creation
 	 *	@param	int<0,1>	$invertdetail	Reverse sign of amounts for lines
 	 *	@return	int<-1,1>					Return integer <0 if KO, >0 if OK
->>>>>>> cc80841a
 	 */
 	public function createFromCurrent(User $user, $invertdetail = 0)
 	{
@@ -1306,11 +1238,7 @@
 			$this->error = $facture->error;
 			$this->errors = $facture->errors;
 		} elseif ($this->type == self::TYPE_SITUATION && getDolGlobalString('INVOICE_USE_SITUATION')) {
-<<<<<<< HEAD
-			$this->fetchObjectLinked('', '', $this->id, 'facture');
-=======
 			$this->fetchObjectLinked(null, '', $this->id, 'facture');
->>>>>>> cc80841a
 
 			foreach ($this->linkedObjectsIds as $typeObject => $Tfk_object) {
 				foreach ($Tfk_object as $fk_object) {
@@ -1470,15 +1398,9 @@
 	/**
 	 *	Load an object from an order and create a new invoice into database
 	 *
-<<<<<<< HEAD
-	 *  @param      Object			$object         	Object source
-	 *  @param		User			$user				Object user
-	 *  @return     int             					Return integer <0 if KO, 0 if nothing done, 1 if OK
-=======
 	 *	@param	Facture		$object		Object source
 	 *	@param	User		$user		Object user
 	 *	@return	int<-1,1>				Return integer <0 if KO, 0 if nothing done, 1 if OK
->>>>>>> cc80841a
 	 */
 	public function createFromOrder($object, User $user)
 	{
@@ -1630,141 +1552,6 @@
 
 			$line = new FactureLigne($this->db);
 
-			$line->libelle 			= $object->lines[$i]->libelle; // deprecated
-			$line->label			= $object->lines[$i]->label;
-			$line->desc				= $object->lines[$i]->desc;
-			$line->subprice			= $object->lines[$i]->subprice;
-			$line->total_ht			= $object->lines[$i]->total_ht;
-			$line->total_tva		= $object->lines[$i]->total_tva;
-			$line->total_localtax1	= $object->lines[$i]->total_localtax1;
-			$line->total_localtax2	= $object->lines[$i]->total_localtax2;
-			$line->total_ttc		= $object->lines[$i]->total_ttc;
-			$line->vat_src_code = $object->lines[$i]->vat_src_code;
-			$line->tva_tx = $object->lines[$i]->tva_tx;
-			$line->localtax1_tx		= $object->lines[$i]->localtax1_tx;
-			$line->localtax2_tx		= $object->lines[$i]->localtax2_tx;
-			$line->qty = $object->lines[$i]->qty;
-			$line->fk_remise_except = $object->lines[$i]->fk_remise_except;
-			$line->remise_percent = $object->lines[$i]->remise_percent;
-			$line->fk_product = $object->lines[$i]->fk_product;
-			$line->info_bits = $object->lines[$i]->info_bits;
-			$line->product_type		= $object->lines[$i]->product_type;
-			$line->rang = $object->lines[$i]->rang;
-			$line->special_code		= $object->lines[$i]->special_code;
-			$line->fk_parent_line = $object->lines[$i]->fk_parent_line;
-			$line->fk_unit = $object->lines[$i]->fk_unit;
-			$line->date_start = $object->lines[$i]->date_start;
-			$line->date_end = $object->lines[$i]->date_end;
-
-			// Multicurrency
-			$line->fk_multicurrency = $object->lines[$i]->fk_multicurrency;
-			$line->multicurrency_code = $object->lines[$i]->multicurrency_code;
-			$line->multicurrency_subprice = $object->lines[$i]->multicurrency_subprice;
-			$line->multicurrency_total_ht = $object->lines[$i]->multicurrency_total_ht;
-			$line->multicurrency_total_tva = $object->lines[$i]->multicurrency_total_tva;
-			$line->multicurrency_total_ttc = $object->lines[$i]->multicurrency_total_ttc;
-
-			$line->fk_fournprice = $object->lines[$i]->fk_fournprice;
-			$marginInfos			= getMarginInfos($object->lines[$i]->subprice, $object->lines[$i]->remise_percent, $object->lines[$i]->tva_tx, $object->lines[$i]->localtax1_tx, $object->lines[$i]->localtax2_tx, $object->lines[$i]->fk_fournprice, $object->lines[$i]->pa_ht);
-			$line->pa_ht			= $marginInfos[0];
-
-			// get extrafields from original line
-			$object->lines[$i]->fetch_optionals();
-			foreach ($object->lines[$i]->array_options as $options_key => $value) {
-				$line->array_options[$options_key] = $value;
-			}
-
-			$this->lines[$i] = $line;
-		}
-
-		$this->socid                = $object->socid;
-		$this->fk_project           = $object->fk_project;
-		$this->fk_account = $object->fk_account;
-		$this->cond_reglement_id    = $object->cond_reglement_id;
-		$this->mode_reglement_id    = $object->mode_reglement_id;
-		$this->availability_id      = $object->availability_id;
-		$this->demand_reason_id     = $object->demand_reason_id;
-		$this->delivery_date        = $object->delivery_date;
-		$this->fk_delivery_address  = $object->fk_delivery_address; // deprecated
-		$this->contact_id           = $object->contact_id;
-		$this->ref_client           = $object->ref_client;
-
-		if (!getDolGlobalString('MAIN_DISABLE_PROPAGATE_NOTES_FROM_ORIGIN')) {
-			$this->note_private = $object->note_private;
-			$this->note_public = $object->note_public;
-		}
-
-		$this->module_source = $object->module_source;
-		$this->pos_source = $object->pos_source;
-
-		$this->origin = $object->element;
-		$this->origin_id = $object->id;
-
-		$this->fk_user_author = $user->id;
-
-		// get extrafields from original line
-		$object->fetch_optionals();
-		foreach ($object->array_options as $options_key => $value) {
-			$this->array_options[$options_key] = $value;
-		}
-
-		// Possibility to add external linked objects with hooks
-		$this->linked_objects[$this->origin] = $this->origin_id;
-		if (!empty($object->other_linked_objects) && is_array($object->other_linked_objects)) {
-			$this->linked_objects = array_merge($this->linked_objects, $object->other_linked_objects);
-		}
-
-		$ret = $this->create($user);
-
-		if ($ret > 0) {
-			// Actions hooked (by external module)
-			$hookmanager->initHooks(array('invoicedao'));
-
-			$parameters = array('objFrom' => $object);
-			$action = '';
-			$reshook = $hookmanager->executeHooks('createFrom', $parameters, $this, $action); // Note that $action and $object may have been modified by some hooks
-			if ($reshook < 0) {
-				$this->setErrorsFromObject($hookmanager);
-				$error++;
-			}
-
-			if (!$error) {
-				return 1;
-			} else {
-				return -1;
-			}
-		} else {
-			return -1;
-		}
-	}
-
-	/**
-	 *  Load an object from an order and create a new invoice into database
-	 *
-	 *  @param      Object			$object         	Object source
-	 *  @param		User			$user				Object user
-	 * 	@param		array			$lines				Ids of lines to use for invoice. If empty, all lines will be used.
-	 *  @return     int             					Return integer <0 if KO, 0 if nothing done, 1 if OK
-	 */
-	public function createFromContract($object, User $user, $lines = array())
-	{
-		global $conf, $hookmanager;
-
-		$error = 0;
-
-		// Closed order
-		$this->date = dol_now();
-		$this->source = 0;
-
-		$use_all_lines = empty($lines);
-		$num = count($object->lines);
-		for ($i = 0; $i < $num; $i++) {
-			if (!$use_all_lines && !in_array($object->lines[$i]->id, $lines)) {
-				continue;
-			}
-
-			$line = new FactureLigne($this->db);
-
 			$line->libelle = $object->lines[$i]->libelle; // deprecated
 			$line->label			= $object->lines[$i]->label;
 			$line->desc				= $object->lines[$i]->desc;
@@ -1875,16 +1662,15 @@
 
 	/**
 	 * Creates a deposit from a proposal or an order by grouping lines by VAT rates
-<<<<<<< HEAD
 	 *
-	 * @param	Propal|Commande		$origin					The original proposal or order
-	 * @param	int					$date					Invoice date
-	 * @param	int					$payment_terms_id		Invoice payment terms
-	 * @param	User				$user					Object user
-	 * @param	int					$notrigger				1=Does not execute triggers, 0= execute triggers
-	 * @param	bool				$autoValidateDeposit	Whether to aumatically validate the deposit created
-	 * @param	array				$overrideFields			Array of fields to force values
-	 * @return	Facture|null								The deposit created, or null if error (populates $origin->error in this case)
+	 * @param	Propal|Commande	$origin					The original proposal or order
+	 * @param	int				$date					Invoice date
+	 * @param	int				$payment_terms_id		Invoice payment terms
+	 * @param	User			$user					Object user
+	 * @param	int<0,1>		$notrigger				1=Does not execute triggers, 0= execute triggers
+	 * @param	bool			$autoValidateDeposit	Whether to automatically validate the deposit created
+	 * @param	array<string,int|float|string>	$overrideFields	Array of fields to force values
+	 * @return	?Facture								The deposit created, or null if error (populates $origin->error in this case)
 	 */
 	public static function createDepositFromOrigin(CommonObject $origin, $date, $payment_terms_id, User $user, $notrigger = 0, $autoValidateDeposit = false, $overrideFields = array())
 	{
@@ -1998,11 +1784,16 @@
 				if (!empty($line->special_code)) {
 					continue;
 				}
-				$TTotalByTva[$line->tva_tx] += $line->total_ttc;
-				$descriptions[$line->tva_tx] .= '<li>' . (!empty($line->product_ref) ? $line->product_ref . ' - ' : '');
-				$descriptions[$line->tva_tx] .= (!empty($line->product_label) ? $line->product_label . ' - ' : '');
-				$descriptions[$line->tva_tx] .= $langs->trans('Qty') . ' : ' . $line->qty;
-				$descriptions[$line->tva_tx] .= ' - ' . $langs->trans('TotalHT') . ' : ' . price($line->total_ht) . '</li>';
+				$key = $line->tva_tx;
+				if (!array_key_exists($key, $TTotalByTva)) {
+					$TTotalByTva[$key] = 0;
+					$descriptions[$key] = '';
+				}
+				$TTotalByTva[$key] += $line->total_ttc;
+				$descriptions[$key] .= '<li>' . (!empty($line->product_ref) ? $line->product_ref . ' - ' : '');
+				$descriptions[$key] .= (!empty($line->product_label) ? $line->product_label . ' - ' : '');
+				$descriptions[$key] .= $langs->trans('Qty') . ' : ' . $line->qty;
+				$descriptions[$key] .= ' - ' . $langs->trans('TotalHT') . ' : ' . price($line->total_ht) . '</li>';
 			}
 
 			foreach ($TTotalByTva as $tva => &$total) {
@@ -2025,7 +1816,7 @@
 
 				$totalamount += $lines[$i]->total_ht; // Fixme : is it not for the customer ? Shouldn't we take total_ttc ?
 				$tva_tx = $lines[$i]->tva_tx;
-				$amountdeposit[$tva_tx] += ($lines[$i]->total_ht * $origin->deposit_percent) / 100;
+				$amountdeposit[$tva_tx] += ((float) $lines[$i]->total_ht * (float) $origin->deposit_percent) / 100;
 				$descriptions[$tva_tx] .= '<li>' . (!empty($lines[$i]->product_ref) ? $lines[$i]->product_ref . ' - ' : '');
 				$descriptions[$tva_tx] .= (!empty($lines[$i]->product_label) ? $lines[$i]->product_label . ' - ' : '');
 				$descriptions[$tva_tx] .= $langs->trans('Qty') . ' : ' . $lines[$i]->qty;
@@ -2157,397 +1948,6 @@
 	/**
 	 * getTooltipContentArray
 	 *
-	 * @param array $params ex option, infologin
-	 * @since v18
-	 * @return array
-	 */
-	public function getTooltipContentArray($params)
-	{
-		global $conf, $langs, $mysoc, $user;
-
-		$langs->load('bills');
-
-		$datas = [];
-		$moretitle = $params['moretitle'] ?? '';
-
-		$picto = $this->picto;
-		if ($this->type == self::TYPE_REPLACEMENT) {
-			$picto .= 'r'; // Replacement invoice
-		}
-		if ($this->type == self::TYPE_CREDIT_NOTE) {
-			$picto .= 'a'; // Credit note
-		}
-		if ($this->type == self::TYPE_DEPOSIT) {
-			$picto .= 'd'; // Deposit invoice
-		}
-
-		if ($user->hasRight("facture", "read")) {
-			$datas['picto'] = img_picto('', $picto).' <u class="paddingrightonly">'.$langs->trans("Invoice").'</u>';
-
-			$datas['picto'] .= '&nbsp;'.$this->getLibType(1);
-
-			// Complete datas
-			if (!empty($params['fromajaxtooltip']) && !isset($this->totalpaid)) {
-				// Load the totalpaid field
-				$this->totalpaid = $this->getSommePaiement(0);
-			}
-			if (isset($this->status) && isset($this->totalpaid)) {
-				$datas['picto'] .= ' '.$this->getLibStatut(5, $this->totalpaid);
-			}
-			if ($moretitle) {
-				$datas['picto'] .= ' - '.$moretitle;
-			}
-			if (!empty($this->ref)) {
-				$datas['ref'] = '<br><b>'.$langs->trans('Ref').':</b> '.$this->ref;
-			}
-			if (!empty($this->ref_customer)) {
-				$datas['refcustomer'] = '<br><b>'.$langs->trans('RefCustomer').':</b> '.$this->ref_customer;
-			}
-			if (!empty($this->date)) {
-				$datas['date'] = '<br><b>'.$langs->trans('Date').':</b> '.dol_print_date($this->date, 'day');
-			}
-			if (!empty($this->total_ht)) {
-				$datas['amountht'] = '<br><b>'.$langs->trans('AmountHT').':</b> '.price($this->total_ht, 0, $langs, 0, -1, -1, $conf->currency);
-			}
-			if (!empty($this->total_tva)) {
-				$datas['amountvat'] = '<br><b>'.$langs->trans('AmountVAT').':</b> '.price($this->total_tva, 0, $langs, 0, -1, -1, $conf->currency);
-			}
-			if (!empty($this->revenuestamp) && $this->revenuestamp != 0) {
-				$datas['amountrevenustamp'] = '<br><b>'.$langs->trans('RevenueStamp').':</b> '.price($this->revenuestamp, 0, $langs, 0, -1, -1, $conf->currency);
-			}
-			if (!empty($this->total_localtax1) && $this->total_localtax1 != 0) {
-				// We keep test != 0 because $this->total_localtax1 can be '0.00000000'
-				$datas['amountlt1'] = '<br><b>'.$langs->transcountry('AmountLT1', $mysoc->country_code).':</b> '.price($this->total_localtax1, 0, $langs, 0, -1, -1, $conf->currency);
-			}
-			if (!empty($this->total_localtax2) && $this->total_localtax2 != 0) {
-				$datas['amountlt2'] = '<br><b>'.$langs->transcountry('AmountLT2', $mysoc->country_code).':</b> '.price($this->total_localtax2, 0, $langs, 0, -1, -1, $conf->currency);
-			}
-			if (!empty($this->total_ttc)) {
-				$datas['amountttc'] = '<br><b>'.$langs->trans('AmountTTC').':</b> '.price($this->total_ttc, 0, $langs, 0, -1, -1, $conf->currency);
-			}
-		}
-
-		return $datas;
-	}
-
-	/**
-	 *  Return clicable link of object (with eventually picto)
-=======
->>>>>>> cc80841a
-	 *
-	 * @param	Propal|Commande	$origin					The original proposal or order
-	 * @param	int				$date					Invoice date
-	 * @param	int				$payment_terms_id		Invoice payment terms
-	 * @param	User			$user					Object user
-	 * @param	int<0,1>		$notrigger				1=Does not execute triggers, 0= execute triggers
-	 * @param	bool			$autoValidateDeposit	Whether to automatically validate the deposit created
-	 * @param	array<string,int|float|string>	$overrideFields	Array of fields to force values
-	 * @return	?Facture								The deposit created, or null if error (populates $origin->error in this case)
-	 */
-	public static function createDepositFromOrigin(CommonObject $origin, $date, $payment_terms_id, User $user, $notrigger = 0, $autoValidateDeposit = false, $overrideFields = array())
-	{
-<<<<<<< HEAD
-		global $langs, $conf, $user;
-=======
-		global $conf, $langs, $hookmanager, $action;
->>>>>>> cc80841a
-
-		if (! in_array($origin->element, array('propal', 'commande'))) {
-			$origin->error = 'ErrorCanOnlyAutomaticallyGenerateADepositFromProposalOrOrder';
-			return null;
-		}
-
-		if (empty($date)) {
-			$origin->error = $langs->trans('ErrorFieldRequired', $langs->transnoentities('DateInvoice'));
-			return null;
-		}
-
-<<<<<<< HEAD
-		if ($option == 'withdraw') {
-			$url = DOL_URL_ROOT.'/compta/facture/prelevement.php?facid='.$this->id;
-		} else {
-			$url = DOL_URL_ROOT.'/compta/facture/card.php?id='.$this->id;
-		}
-
-		if (!$user->hasRight("facture", "read")) {
-			$option = 'nolink';
-		}
-
-		if ($option !== 'nolink') {
-			// Add param to save lastsearch_values or not
-			$add_save_lastsearch_values = ($save_lastsearch_value == 1 ? 1 : 0);
-			if ($save_lastsearch_value == -1 && isset($_SERVER["PHP_SELF"]) && preg_match('/list\.php/', $_SERVER["PHP_SELF"])) {
-				$add_save_lastsearch_values = 1;
-			}
-			if ($add_save_lastsearch_values) {
-				$url .= '&save_lastsearch_values=1';
-			}
-=======
-		require_once DOL_DOCUMENT_ROOT . '/core/lib/date.lib.php';
-
-		if ($date > (dol_get_last_hour(dol_now('tzuserrel')) + getDolGlobalInt('INVOICE_MAX_FUTURE_DELAY'))) {
-			$origin->error = 'ErrorDateIsInFuture';
-			return null;
-		}
-
-		if ($payment_terms_id <= 0) {
-			$origin->error = $langs->trans('ErrorFieldRequired', $langs->transnoentities('PaymentConditionsShort'));
-			return null;
-		}
-
-		$payment_conditions_deposit_percent = getDictionaryValue('c_payment_term', 'deposit_percent', $origin->cond_reglement_id);
-
-		if (empty($payment_conditions_deposit_percent)) {
-			$origin->error = 'ErrorPaymentConditionsNotEligibleToDepositCreation';
-			return null;
->>>>>>> cc80841a
-		}
-
-		if (empty($origin->deposit_percent)) {
-			$origin->error = $langs->trans('ErrorFieldRequired', $langs->transnoentities('DepositPercent'));
-			return null;
-		}
-
-		$deposit = new self($origin->db);
-		$deposit->socid = $origin->socid;
-		$deposit->type = self::TYPE_DEPOSIT;
-		$deposit->fk_project = $origin->fk_project;
-		$deposit->ref_client = $origin->ref_client;
-		$deposit->date = $date;
-		$deposit->mode_reglement_id = $origin->mode_reglement_id;
-		$deposit->cond_reglement_id = $payment_terms_id;
-		$deposit->availability_id = $origin->availability_id;
-		$deposit->demand_reason_id = $origin->demand_reason_id;
-		$deposit->fk_account = $origin->fk_account;
-		$deposit->fk_incoterms = $origin->fk_incoterms;
-		$deposit->location_incoterms = $origin->location_incoterms;
-		$deposit->fk_multicurrency = $origin->fk_multicurrency;
-		$deposit->multicurrency_code = $origin->multicurrency_code;
-		$deposit->multicurrency_tx = $origin->multicurrency_tx;
-		$deposit->module_source = $origin->module_source;
-		$deposit->pos_source = $origin->pos_source;
-		$deposit->model_pdf = 'crabe';
-
-		$modelByTypeConfName = 'FACTURE_ADDON_PDF_' . $deposit->type;
-
-		if (getDolGlobalString($modelByTypeConfName)) {
-			$deposit->model_pdf = getDolGlobalString($modelByTypeConfName);
-		} elseif (getDolGlobalString('FACTURE_ADDON_PDF')) {
-			$deposit->model_pdf = getDolGlobalString('FACTURE_ADDON_PDF');
-		}
-
-		if (!getDolGlobalString('MAIN_DISABLE_PROPAGATE_NOTES_FROM_ORIGIN')) {
-			$deposit->note_private = $origin->note_private;
-			$deposit->note_public = $origin->note_public;
-		}
-
-		$deposit->origin = $origin->element;
-		$deposit->origin_id = $origin->id;
-
-		$origin->fetch_optionals();
-
-		foreach ($origin->array_options as $extrakey => $value) {
-			$deposit->array_options[$extrakey] = $value;
-		}
-
-		$deposit->linked_objects[$deposit->origin] = $deposit->origin_id;
-
-		foreach ($overrideFields as $key => $value) {
-			$deposit->$key = $value;
-		}
-
-		$deposit->context['createdepositfromorigin'] = 'createdepositfromorigin';
-
-		$origin->db->begin();
-
-		// Facture::create() also imports contact from origin
-		$createReturn = $deposit->create($user, $notrigger);
-
-		if ($createReturn <= 0) {
-			$origin->db->rollback();
-			$origin->error = $deposit->error;
-			$origin->errors = $deposit->errors;
-			return null;
-		}
-
-<<<<<<< HEAD
-=======
-		$amount_ttc_diff = 0;
-		$amountdeposit = array();
-		$descriptions = array();
-
-		if (getDolGlobalString('MAIN_DEPOSIT_MULTI_TVA')) {
-			$amount = $origin->total_ttc * ($origin->deposit_percent / 100);
-
-			$TTotalByTva = array();
-			foreach ($origin->lines as &$line) {
-				if (!empty($line->special_code)) {
-					continue;
-				}
-				$key = $line->tva_tx;
-				if (!array_key_exists($key, $TTotalByTva)) {
-					$TTotalByTva[$key] = 0;
-					$descriptions[$key] = '';
-				}
-				$TTotalByTva[$key] += $line->total_ttc;
-				$descriptions[$key] .= '<li>' . (!empty($line->product_ref) ? $line->product_ref . ' - ' : '');
-				$descriptions[$key] .= (!empty($line->product_label) ? $line->product_label . ' - ' : '');
-				$descriptions[$key] .= $langs->trans('Qty') . ' : ' . $line->qty;
-				$descriptions[$key] .= ' - ' . $langs->trans('TotalHT') . ' : ' . price($line->total_ht) . '</li>';
-			}
-
-			foreach ($TTotalByTva as $tva => &$total) {
-				$coef = $total / $origin->total_ttc; // Calc coef
-				$am = $amount * $coef;
-				$amount_ttc_diff += $am;
-				$amountdeposit[$tva] += $am / (1 + $tva / 100); // Convert into HT for the addline
-			}
-		} else {
-			$totalamount = 0;
-			$lines = $origin->lines;
-			$numlines = count($lines);
-			for ($i = 0; $i < $numlines; $i++) {
-				if (empty($lines[$i]->qty)) {
-					continue; // We discard qty=0, it is an option
-				}
-				if (!empty($lines[$i]->special_code)) {
-					continue; // We discard special_code (frais port, ecotaxe, option, ...)
-				}
-
-				$totalamount += $lines[$i]->total_ht; // Fixme : is it not for the customer ? Shouldn't we take total_ttc ?
-				$tva_tx = $lines[$i]->tva_tx;
-				$amountdeposit[$tva_tx] += ((float) $lines[$i]->total_ht * (float) $origin->deposit_percent) / 100;
-				$descriptions[$tva_tx] .= '<li>' . (!empty($lines[$i]->product_ref) ? $lines[$i]->product_ref . ' - ' : '');
-				$descriptions[$tva_tx] .= (!empty($lines[$i]->product_label) ? $lines[$i]->product_label . ' - ' : '');
-				$descriptions[$tva_tx] .= $langs->trans('Qty') . ' : ' . $lines[$i]->qty;
-				$descriptions[$tva_tx] .= ' - ' . $langs->trans('TotalHT') . ' : ' . price($lines[$i]->total_ht) . '</li>';
-			}
-
-			if ($totalamount == 0) {
-				$amountdeposit[0] = 0;
-			}
-
-			$amount_ttc_diff = $amountdeposit[0];
-		}
-
-		foreach ($amountdeposit as $tva => $amount) {
-			if (empty($amount)) {
-				continue;
-			}
-
-			$descline = '(DEPOSIT) ('. $origin->deposit_percent .'%) - '.$origin->ref;
-
-			// Hidden conf
-			if (getDolGlobalString('INVOICE_DEPOSIT_VARIABLE_MODE_DETAIL_LINES_IN_DESCRIPTION') && !empty($descriptions[$tva])) {
-				$descline .= '<ul>' . $descriptions[$tva] . '</ul>';
-			}
-
-			$addlineResult = $deposit->addline(
-				$descline,
-				$amount, // subprice
-				1, // quantity
-				$tva, // vat rate
-				0, // localtax1_tx
-				0, // localtax2_tx
-				(!getDolGlobalString('INVOICE_PRODUCTID_DEPOSIT') ? 0 : $conf->global->INVOICE_PRODUCTID_DEPOSIT), // fk_product
-				0, // remise_percent
-				0, // date_start
-				0, // date_end
-				0,
-				0, // info_bits
-				0,
-				'HT',
-				0,
-				0, // product_type
-				1,
-				0, // special_code
-				$deposit->origin,
-				0,
-				0,
-				0,
-				0
-				//,$langs->trans('Deposit') //Deprecated
-			);
-
-			if ($addlineResult < 0) {
-				$origin->db->rollback();
-				$origin->error = $deposit->error;
-				$origin->errors = $deposit->errors;
-				return null;
-			}
-		}
-
-		$diff = $deposit->total_ttc - $amount_ttc_diff;
-
-		if (getDolGlobalString('MAIN_DEPOSIT_MULTI_TVA') && $diff != 0) {
-			$deposit->fetch_lines();
-			$subprice_diff = $deposit->lines[0]->subprice - $diff / (1 + $deposit->lines[0]->tva_tx / 100);
-
-			$updatelineResult = $deposit->updateline(
-				$deposit->lines[0]->id,
-				$deposit->lines[0]->desc,
-				$subprice_diff,
-				$deposit->lines[0]->qty,
-				$deposit->lines[0]->remise_percent,
-				$deposit->lines[0]->date_start,
-				$deposit->lines[0]->date_end,
-				$deposit->lines[0]->tva_tx,
-				0,
-				0,
-				'HT',
-				$deposit->lines[0]->info_bits,
-				$deposit->lines[0]->product_type,
-				0,
-				0,
-				0,
-				$deposit->lines[0]->pa_ht,
-				$deposit->lines[0]->label,
-				0,
-				array(),
-				100
-			);
-
-			if ($updatelineResult < 0) {
-				$origin->db->rollback();
-				$origin->error = $deposit->error;
-				$origin->errors = $deposit->errors;
-				return null;
-			}
-		}
-
-		$hookmanager->initHooks(array('invoicedao'));
-
-		$parameters = array('objFrom' => $origin);
-		$reshook = $hookmanager->executeHooks('createFrom', $parameters, $deposit, $action); // Note that $action and $object may have been
-		// modified by hook
-		if ($reshook < 0) {
-			$origin->db->rollback();
-			$origin->error = $hookmanager->error;
-			$origin->errors = $hookmanager->errors;
-			return null;
-		}
-
-		if (!empty($autoValidateDeposit)) {
-			$validateReturn = $deposit->validate($user, '', 0, $notrigger);
-
-			if ($validateReturn < 0) {
-				$origin->db->rollback();
-				$origin->error = $deposit->error;
-				$origin->errors = $deposit->errors;
-				return null;
-			}
-		}
-
-		unset($deposit->context['createdepositfromorigin']);
-
-		$origin->db->commit();
-
-		return $deposit;
-	}
-
-	/**
-	 * getTooltipContentArray
-	 *
 	 * @param array<string,mixed> $params params to construct tooltip data
 	 * @return array<string,string> Data to show in tooltip
 	 * @since v18
@@ -2681,7 +2081,6 @@
 			$picto .= 'd'; // Deposit invoice
 		}
 
->>>>>>> cc80841a
 		$params = [
 			'id' => $this->id,
 			'objecttype' => $this->element,
@@ -3235,7 +2634,7 @@
 	public function insert_discount($idremise)
 	{
 		// phpcs:enable
-		global $conf, $langs;
+		global $langs;
 
 		include_once DOL_DOCUMENT_ROOT.'/core/lib/price.lib.php';
 		include_once DOL_DOCUMENT_ROOT.'/core/class/discount.class.php';
@@ -3516,11 +2915,7 @@
 			// Delete invoice line
 			$sql = 'DELETE FROM '.MAIN_DB_PREFIX.'facturedet WHERE fk_facture = '.((int) $rowid);
 
-<<<<<<< HEAD
-			if ($this->db->query($sqlef) && $this->db->query($sql) && $this->delete_linked_contact() >= 0 ) {
-=======
 			if ($this->db->query($sqlef) && $this->db->query($sql) && $this->delete_linked_contact() >= 0) {
->>>>>>> cc80841a
 				$sql = 'DELETE FROM '.MAIN_DB_PREFIX.'facture WHERE rowid = '.((int) $rowid);
 
 				$resql = $this->db->query($sql);
@@ -3884,11 +3279,7 @@
 						// Check for mandatory prof id (but only if country is other than ours)
 						if ($mysoc->country_id > 0 && $this->thirdparty->country_id == $mysoc->country_id) {
 							$idprof_mandatory = 'SOCIETE_'.$key.'_INVOICE_MANDATORY';
-<<<<<<< HEAD
-							if (!$vallabel && !empty($conf->global->$idprof_mandatory)) {
-=======
 							if (!$vallabel && getDolGlobalString($idprof_mandatory)) {
->>>>>>> cc80841a
 								$langs->load("errors");
 								$this->error = $langs->trans('ErrorProdIdIsMandatory', $langs->transcountry('ProfId'.$i, $this->thirdparty->country_code)).' ('.$langs->trans("ForbiddenBySetupRules").') ['.$langs->trans('Company').' : '.$this->thirdparty->name.']';
 								dol_syslog(__METHOD__.' '.$this->error, LOG_ERR);
@@ -3908,11 +3299,7 @@
 					}
 					if ($key == 'ACCOUNTANCY_CODE_CUSTOMER') {
 						// Check for mandatory
-<<<<<<< HEAD
-						if (getDolGlobalString('SOCIETE_ACCOUNTANCY_CODE_CUSTOMER_INVOICE_MANDATORY') && empty($this->thirdparty->code_compta)) {
-=======
 						if (getDolGlobalString('SOCIETE_ACCOUNTANCY_CODE_CUSTOMER_INVOICE_MANDATORY') && empty($this->thirdparty->code_compta_client)) {
->>>>>>> cc80841a
 							$langs->load("errors");
 							$this->error = $langs->trans("ErrorAccountancyCodeCustomerIsMandatory", $this->thirdparty->name).' ('.$langs->trans("ForbiddenBySetupRules").')';
 							dol_syslog(__METHOD__.' '.$this->error, LOG_ERR);
@@ -4011,10 +3398,7 @@
 			}
 
 			// We check if the invoice was provisional
-<<<<<<< HEAD
-=======
 			/*
->>>>>>> cc80841a
 			if (!$error && (preg_match('/^[\(]?PROV/i', $this->ref))) {
 				// La verif qu'une remise n'est pas utilisee 2 fois est faite au moment de l'insertion de ligne
 			}
@@ -4237,15 +3621,6 @@
 					$final = true;
 					$nboflines = count($this->lines);
 					while (($i < $nboflines) && $final) {
-<<<<<<< HEAD
-						if (getDolGlobalInt('INVOICE_USE_SITUATION') == 2) {
-							$previousprogress = $this->lines[$i]->get_allprev_progress($this->lines[$i]->fk_facture);
-							$current_progress = floatval($this->lines[$i]->situation_percent);
-							$full_progress = $previousprogress + $current_progress;
-							$final = ($full_progress == 100);
-						} else {
-							$final = ($this->lines[$i]->situation_percent == 100);
-=======
 						$line = $this->lines[$i];
 						'@phan-var-force FactureLigne $line';
 						if (getDolGlobalInt('INVOICE_USE_SITUATION') == 2) {
@@ -4255,7 +3630,6 @@
 							$final = ($full_progress == 100);
 						} else {
 							$final = ($line->situation_percent == 100);
->>>>>>> cc80841a
 						}
 						$i++;
 					}
@@ -4432,40 +3806,6 @@
 	 *  par l'appelant par la method get_default_tva(societe_vendeuse,societe_acheteuse,produit)
 	 *  et le desc doit deja avoir la bonne valeur (a l'appelant de gerer le multilangue)
 	 *
-<<<<<<< HEAD
-	 *  @param    	string		$desc            	Description of line
-	 *  @param    	double		$pu_ht              Unit price without tax (> 0 even for credit note)
-	 *  @param    	double		$qty             	Quantity
-	 *  @param    	double		$txtva           	Force Vat rate, -1 for auto (Can contain the vat_src_code too with syntax '9.9 (CODE)')
-	 *  @param		double		$txlocaltax1		Local tax 1 rate (deprecated, use instead txtva with code inside)
-	 *  @param		double		$txlocaltax2		Local tax 2 rate (deprecated, use instead txtva with code inside)
-	 *  @param    	int			$fk_product      	Id of predefined product/service
-	 *  @param    	double		$remise_percent  	Percent of discount on line
-	 *  @param    	int|string	$date_start      	Date start of service
-	 *  @param    	int|string	$date_end        	Date end of service
-	 *  @param    	int			$fk_code_ventilation   	Code of dispatching into accountancy
-	 *  @param    	int			$info_bits			Bits of type of lines
-	 *  @param    	int			$fk_remise_except	Id discount used
-	 *  @param		string		$price_base_type	'HT' or 'TTC'
-	 *  @param    	double		$pu_ttc             Unit price with tax (> 0 even for credit note)
-	 *  @param		int			$type				Type of line (0=product, 1=service). Not used if fk_product is defined, the type of product is used.
-	 *  @param      int			$rang               Position of line (-1 means last value + 1)
-	 *  @param		int			$special_code		Special code (also used by externals modules!)
-	 *  @param		string		$origin				Depend on global conf MAIN_CREATEFROM_KEEP_LINE_ORIGIN_INFORMATION can be 'orderdet', 'propaldet'..., else 'order','propal,'....
-	 *  @param		int			$origin_id			Depend on global conf MAIN_CREATEFROM_KEEP_LINE_ORIGIN_INFORMATION can be Id of origin object (aka line id), else object id
-	 *  @param		int			$fk_parent_line		Id of parent line
-	 *  @param		int			$fk_fournprice		Supplier price id (to calculate margin) or ''
-	 *  @param		int			$pa_ht				Buying price of line (to calculate margin) or ''
-	 *  @param		string		$label				Label of the line (deprecated, do not use)
-	 *  @param		array		$array_options		extrafields array
-	 *  @param      int         $situation_percent  Situation advance percentage
-	 *  @param      int         $fk_prev_id         Previous situation line id reference
-	 *  @param 		int|null	$fk_unit 			Code of the unit to use. Null to use the default one
-	 *  @param		double		$pu_ht_devise		Unit price in foreign currency
-	 *  @param		string		$ref_ext		    External reference of the line
-	 *  @param		int			$noupdateafterinsertline	No update after insert of line
-	 *  @return    	int             				Return integer <0 if KO, Id of line if OK
-=======
 	 *  @param	string		$desc            	Description of line
 	 *  @param	float		$pu_ht              Unit price without tax (> 0 even for credit note)
 	 *  @param	float		$qty             	Quantity
@@ -4498,7 +3838,6 @@
 	 *  @param	string		$ref_ext		    External reference of the line
 	 *  @param	int			$noupdateafterinsertline	No update after insert of line
 	 *  @return	int             				Return integer <0 if KO, Id of line if OK
->>>>>>> cc80841a
 	 */
 	public function addline(
 		$desc,
@@ -4768,35 +4107,6 @@
 	/**
 	 *  Update a detail line
 	 *
-<<<<<<< HEAD
-	 *  @param     	int			$rowid           	Id of line to update
-	 *  @param     	string		$desc            	Description of line
-	 *  @param     	double		$pu              	Prix unitaire (HT ou TTC selon price_base_type) (> 0 even for credit note lines)
-	 *  @param     	double		$qty             	Quantity
-	 *  @param     	double		$remise_percent  	Percentage discount of the line
-	 *  @param     	int		    $date_start      	Date de debut de validite du service
-	 *  @param     	int		    $date_end        	Date de fin de validite du service
-	 *  @param     	double		$txtva          	VAT Rate (Can be '8.5', '8.5 (ABC)')
-	 * 	@param		double		$txlocaltax1		Local tax 1 rate
-	 *  @param		double		$txlocaltax2		Local tax 2 rate
-	 * 	@param     	string		$price_base_type 	HT or TTC
-	 * 	@param     	int			$info_bits 		    Miscellaneous information
-	 * 	@param		int			$type				Type of line (0=product, 1=service)
-	 * 	@param		int			$fk_parent_line		Id of parent line (0 in most cases, used by modules adding sublevels into lines).
-	 * 	@param		int			$skip_update_total	Keep fields total_xxx to 0 (used for special lines by some modules)
-	 * 	@param		int			$fk_fournprice		Id of origin supplier price
-	 * 	@param		int			$pa_ht				Price (without tax) of product when it was bought
-	 * 	@param		string		$label				Label of the line (deprecated, do not use)
-	 * 	@param		int			$special_code		Special code (also used by externals modules!)
-	 *  @param		array		$array_options		extrafields array
-	 * 	@param      int         $situation_percent  Situation advance percentage
-	 * 	@param 		int|null	$fk_unit 			Code of the unit to use. Null to use the default one
-	 * 	@param		double		$pu_ht_devise		Unit price in currency
-	 * 	@param		int			$notrigger			disable line update trigger
-	 *  @param		string		$ref_ext		    External reference of the line
-	 *  @param		integer		$rang		    	rank of line
-	 *  @return    	int             				Return integer < 0 if KO, > 0 if OK
-=======
 	 *  @param	int			$rowid           	Id of line to update
 	 *  @param	string		$desc            	Description of line
 	 *  @param	float		$pu              	Prix unitaire (HT ou TTC selon price_base_type) (> 0 even for credit note lines)
@@ -4824,7 +4134,6 @@
 	 *  @param	string		$ref_ext		    External reference of the line
 	 *  @param	integer		$rang		    	rank of line
 	 *  @return	int								Return integer < 0 if KO, > 0 if OK
->>>>>>> cc80841a
 	 */
 	public function updateline($rowid, $desc, $pu, $qty, $remise_percent, $date_start, $date_end, $txtva, $txlocaltax1 = 0, $txlocaltax2 = 0, $price_base_type = 'HT', $info_bits = 0, $type = self::TYPE_STANDARD, $fk_parent_line = 0, $skip_update_total = 0, $fk_fournprice = null, $pa_ht = 0, $label = '', $special_code = 0, $array_options = array(), $situation_percent = 100, $fk_unit = null, $pu_ht_devise = 0, $notrigger = 0, $ref_ext = '', $rang = 0)
 	{
@@ -5088,17 +4397,10 @@
 			$previous_progress = $line->get_allprev_progress($line->fk_facture);
 			$current_progress = $percent - $previous_progress;
 			$line->situation_percent = $current_progress;
-<<<<<<< HEAD
-			$tabprice = calcul_price_total($line->qty, $line->subprice, $line->remise_percent, $line->tva_tx, $line->localtax1_tx, $line->localtax2_tx, 0, 'HT', 0, $line->product_type, $mysoc, '', $current_progress);
-		} else {
-			$line->situation_percent = $percent;
-			$tabprice = calcul_price_total($line->qty, $line->subprice, $line->remise_percent, $line->tva_tx, $line->localtax1_tx, $line->localtax2_tx, 0, 'HT', 0, $line->product_type, $mysoc, '', $percent);
-=======
 			$tabprice = calcul_price_total($line->qty, $line->subprice, $line->remise_percent, $line->tva_tx, $line->localtax1_tx, $line->localtax2_tx, 0, 'HT', 0, $line->product_type, $mysoc, array(), $current_progress);
 		} else {
 			$line->situation_percent = $percent;
 			$tabprice = calcul_price_total($line->qty, $line->subprice, $line->remise_percent, $line->tva_tx, $line->localtax1_tx, $line->localtax2_tx, 0, 'HT', 0, $line->product_type, $mysoc, array(), $percent);
->>>>>>> cc80841a
 		}
 		$line->total_ht = $tabprice[0];
 		$line->total_tva = $tabprice[1];
@@ -5410,11 +4712,7 @@
 			}
 
 			$obj = new $classname();
-<<<<<<< HEAD
-			'@phan-var-force CommonNumRefGenerator $obj';
-=======
 			'@phan-var-force ModeleNumRefFactures $obj';
->>>>>>> cc80841a
 
 			$numref = $obj->getNextValue($soc, $this, $mode);
 
@@ -5983,19 +5281,11 @@
 	 *
 	 *	@param	string		$modele			Generator to use. Caller must set it to obj->model_pdf or GETPOST('model','alpha') for example.
 	 *	@param	Translate	$outputlangs	Object lang to use for translation
-<<<<<<< HEAD
-	 *  @param  int			$hidedetails    Hide details of lines
-	 *  @param  int			$hidedesc       Hide description
-	 *  @param  int			$hideref        Hide ref
-	 *  @param  null|array  $moreparams     Array to provide more information
-	 *	@return int        					Return integer <0 if KO, >0 if OK
-=======
 	 *  @param  int<0,1>			$hidedetails    Hide details of lines
 	 *  @param  int<0,1>	$hidedesc       Hide description
 	 *  @param  int<0,1>	$hideref        Hide ref
 	 *  @param  ?array<string,mixed>	$moreparams	Array to provide more information
 	 *	@return int<-1,1>					Return integer <0 if KO, >0 if OK
->>>>>>> cc80841a
 	 */
 	public function generateDocument($modele, $outputlangs, $hidedetails = 0, $hidedesc = 0, $hideref = 0, $moreparams = null)
 	{
@@ -6715,13 +6005,12 @@
 			return $error;
 		}
 	}
-<<<<<<< HEAD
 
 	/**
 	 * See if current invoice date is posterior to the last invoice date among validated invoices of same type.
 	 *
-	 * @param 	boolean 	$allow_validated_drafts			return true if the invoice has been validated before returning to DRAFT state.
-	 * @return 	array										return array
+	 * @param 	boolean 	$allow_validated_drafts		return true if the invoice has been validated before returning to DRAFT state.
+	 * @return 	array{0?:bool,1?:string}					return array
 	 */
 	public function willBeLastOfSameType($allow_validated_drafts = false)
 	{
@@ -6759,11 +6048,11 @@
 	}
 
 	/**
-	 *	Return clicable link of object (with eventually picto)
+	 *	Return clickable link of object (with eventually picto)
 	 *
-	 *	@param      string	    $option                 Where point the link (0=> main card, 1,2 => shipment, 'nolink'=>No link)
-	 *  @param		array		$arraydata				Array of data
-	 *  @return		string								HTML Code for Kanban thumb.
+	 *	@param	string	    			$option			Where point the link (0=> main card, 1,2 => shipment, 'nolink'=>No link)
+	 *  @param	array{string,mixed}		$arraydata		Array of data
+	 *  @return	string									HTML Code for Kanban thumb.
 	 */
 	public function getKanbanView($option = '', $arraydata = null)
 	{
@@ -6812,924 +6101,4 @@
 		$return .= '</div>';
 		return $return;
 	}
-}
-
-/**
- *	Class to manage invoice lines.
- *  Saved into database table llx_facturedet
- */
-class FactureLigne extends CommonInvoiceLine
-{
-	/**
-	 * @var string ID to identify managed object
-	 */
-	public $element = 'facturedet';
-
-	/**
-	 * @var string Name of table without prefix where object is stored
-	 */
-	public $table_element = 'facturedet';
-
-	/**
-	 * @var FactureLigne
-	 */
-	public $oldline;
-
-	//! From llx_facturedet
-	//! Id facture
-	public $fk_facture;
-	//! Id parent line
-	public $fk_parent_line;
-
-	//! Description ligne
-	public $desc;
-	public $ref_ext; // External reference of the line
-
-	public $localtax1_type; // Local tax 1 type
-	public $localtax2_type; // Local tax 2 type
-	public $fk_remise_except; // Link to line into llx_remise_except
-	public $rang = 0;
-
-	public $fk_fournprice;
-	public $pa_ht;
-	public $marge_tx;
-	public $marque_tx;
-
-	/**
-	 * @var int
-	 */
-	public $tva_npr;
-
-	public $remise_percent;
-
-	/**
-	 * @var string		To store the batch to consume in stock when using a POS module
-	 */
-	public $batch;
-	/**
-	 * @var string		To store the warehouse where to consume stock when using a POS module
-	 */
-	public $fk_warehouse;
-
-
-	public $origin;
-	public $origin_id;
-
-	/**
-	 * @var integer		Id in table llx_accounting_bookeeping to know accounting account for product line
-	 */
-	public $fk_code_ventilation = 0;
-
-
-	public $date_start;
-	public $date_end;
-
-	public $skip_update_total; // Skip update price total for special lines
-
-	/**
-	 * @var float 		Situation advance percentage (default 100 for standard invoices)
-	 */
-	public $situation_percent;
-
-	/**
-	 * @var int 		Previous situation line id reference
-	 */
-	public $fk_prev_id;
-
-
-	/**
-	 *      Constructor
-	 *
-	 *      @param     DoliDB	$db      handler d'acces base de donnee
-	 */
-	public function __construct($db)
-	{
-		$this->db = $db;
-	}
-
-	/**
-	 *	Load invoice line from database
-	 *
-	 *	@param	int		$rowid      id of invoice line to get
-	 *	@return	int					Return integer <0 if KO, >0 if OK
-=======
-
-	/**
-	 * See if current invoice date is posterior to the last invoice date among validated invoices of same type.
-	 *
-	 * @param 	boolean 	$allow_validated_drafts		return true if the invoice has been validated before returning to DRAFT state.
-	 * @return 	array{0?:bool,1?:string}					return array
->>>>>>> cc80841a
-	 */
-	public function willBeLastOfSameType($allow_validated_drafts = false)
-	{
-		// get date of last validated invoices of same type
-		$sql  = "SELECT datef";
-		$sql .= " FROM ".MAIN_DB_PREFIX."facture";
-		$sql .= " WHERE type = " . (int) $this->type ;
-		$sql .= " AND date_valid IS NOT NULL";
-		$sql .= " AND entity IN (".getEntity('invoice').")";
-		$sql .= " ORDER BY datef DESC LIMIT 1";
-
-		$result = $this->db->query($sql);
-		if ($result) {
-<<<<<<< HEAD
-			$objp = $this->db->fetch_object($result);
-
-			if (!$objp) {
-				$this->error = 'InvoiceLine with id '. $rowid .' not found sql='.$sql;
-				return 0;
-			}
-
-			$this->rowid = $objp->rowid;
-			$this->id = $objp->rowid;
-			$this->fk_facture = $objp->fk_facture;
-			$this->fk_parent_line = $objp->fk_parent_line;
-			$this->label				= $objp->custom_label;
-			$this->desc					= $objp->description;
-			$this->qty = $objp->qty;
-			$this->subprice = $objp->subprice;
-			$this->ref_ext = $objp->ref_ext;
-			$this->vat_src_code = $objp->vat_src_code;
-			$this->tva_tx = $objp->tva_tx;
-			$this->localtax1_tx			= $objp->localtax1_tx;
-			$this->localtax2_tx			= $objp->localtax2_tx;
-			$this->remise_percent = $objp->remise_percent;
-			$this->fk_remise_except = $objp->fk_remise_except;
-			$this->fk_product			= $objp->fk_product;
-			$this->product_type = $objp->product_type;
-			$this->date_start			= $this->db->jdate($objp->date_start);
-			$this->date_end				= $this->db->jdate($objp->date_end);
-			$this->info_bits			= $objp->info_bits;
-			$this->tva_npr = (($objp->info_bits & 1) == 1) ? 1 : 0;
-			$this->special_code = $objp->special_code;
-			$this->total_ht				= $objp->total_ht;
-			$this->total_tva			= $objp->total_tva;
-			$this->total_localtax1		= $objp->total_localtax1;
-			$this->total_localtax2		= $objp->total_localtax2;
-			$this->total_ttc			= $objp->total_ttc;
-			$this->fk_code_ventilation  = $objp->fk_code_ventilation;
-			$this->rang					= $objp->rang;
-			$this->fk_fournprice = $objp->fk_fournprice;
-			$marginInfos				= getMarginInfos($objp->subprice, $objp->remise_percent, $objp->tva_tx, $objp->localtax1_tx, $objp->localtax2_tx, $this->fk_fournprice, $objp->pa_ht);
-			$this->pa_ht				= $marginInfos[0];
-			$this->marge_tx				= $marginInfos[1];
-			$this->marque_tx			= $marginInfos[2];
-
-			$this->ref = $objp->product_ref; // deprecated
-
-			$this->product_ref = $objp->product_ref;
-			$this->product_label		= $objp->product_label;
-			$this->product_desc			= $objp->product_desc;
-
-			$this->fk_unit = $objp->fk_unit;
-			$this->fk_user_modif		= $objp->fk_user_modif;
-			$this->fk_user_author = $objp->fk_user_author;
-
-			$this->situation_percent    = $objp->situation_percent;
-			$this->fk_prev_id           = $objp->fk_prev_id;
-
-			$this->multicurrency_subprice = $objp->multicurrency_subprice;
-			$this->multicurrency_total_ht = $objp->multicurrency_total_ht;
-			$this->multicurrency_total_tva = $objp->multicurrency_total_tva;
-			$this->multicurrency_total_ttc = $objp->multicurrency_total_ttc;
-
-			$this->fetch_optionals();
-
-			$this->db->free($result);
-
-			return 1;
-		} else {
-			$this->error = $this->db->lasterror();
-			return -1;
-		}
-	}
-
-	/**
-	 *	Insert line into database
-	 *
-	 *	@param      int		$notrigger		                 1 no triggers
-	 *  @param      int     $noerrorifdiscountalreadylinked  1=Do not make error if lines is linked to a discount and discount already linked to another
-	 *	@return		int						                 Return integer <0 if KO, >0 if OK
-	 */
-	public function insert($notrigger = 0, $noerrorifdiscountalreadylinked = 0)
-	{
-		global $langs, $user;
-
-		$error = 0;
-
-		$pa_ht_isemptystring = (empty($this->pa_ht) && $this->pa_ht == ''); // If true, we can use a default value. If this->pa_ht = '0', we must use '0'.
-
-		dol_syslog(get_class($this)."::insert rang=".$this->rang, LOG_DEBUG);
-
-		// Clean parameters
-		$this->desc = trim($this->desc);
-		if (empty($this->tva_tx)) {
-			$this->tva_tx = 0;
-		}
-		if (empty($this->localtax1_tx)) {
-			$this->localtax1_tx = 0;
-		}
-		if (empty($this->localtax2_tx)) {
-			$this->localtax2_tx = 0;
-		}
-		if (empty($this->localtax1_type)) {
-			$this->localtax1_type = 0;
-		}
-		if (empty($this->localtax2_type)) {
-			$this->localtax2_type = 0;
-		}
-		if (empty($this->total_localtax1)) {
-			$this->total_localtax1 = 0;
-		}
-		if (empty($this->total_localtax2)) {
-			$this->total_localtax2 = 0;
-		}
-		if (empty($this->rang)) {
-			$this->rang = 0;
-		}
-		if (empty($this->remise_percent)) {
-			$this->remise_percent = 0;
-		}
-		if (empty($this->info_bits)) {
-			$this->info_bits = 0;
-		}
-		if (empty($this->subprice)) {
-			$this->subprice = 0;
-		}
-		if (empty($this->ref_ext)) {
-			$this->ref_ext = '';
-		}
-		if (empty($this->special_code)) {
-			$this->special_code = 0;
-		}
-		if (empty($this->fk_parent_line)) {
-			$this->fk_parent_line = 0;
-		}
-		if (empty($this->fk_prev_id)) {
-			$this->fk_prev_id = 0;
-		}
-		if (!isset($this->situation_percent) || $this->situation_percent > 100 || (string) $this->situation_percent == '') {
-			$this->situation_percent = 100;
-		}
-
-		if (empty($this->pa_ht)) {
-			$this->pa_ht = 0;
-		}
-		if (empty($this->multicurrency_subprice)) {
-			$this->multicurrency_subprice = 0;
-		}
-		if (empty($this->multicurrency_total_ht)) {
-			$this->multicurrency_total_ht = 0;
-		}
-		if (empty($this->multicurrency_total_tva)) {
-			$this->multicurrency_total_tva = 0;
-		}
-		if (empty($this->multicurrency_total_ttc)) {
-			$this->multicurrency_total_ttc = 0;
-		}
-
-		// if buy price not defined, define buyprice as configured in margin admin
-		if ($this->pa_ht == 0 && $pa_ht_isemptystring) {
-			$result = $this->defineBuyPrice($this->subprice, $this->remise_percent, $this->fk_product);
-			if ($result < 0) {
-				return $result;
-			} else {
-				$this->pa_ht = $result;
-			}
-		}
-
-		// Check parameters
-		if ($this->product_type < 0) {
-			$this->error = 'ErrorProductTypeMustBe0orMore';
-			return -1;
-		}
-		if (!empty($this->fk_product) && $this->fk_product > 0) {
-			// Check product exists
-			$result = Product::isExistingObject('product', $this->fk_product);
-			if ($result <= 0) {
-				$this->error = 'ErrorProductIdDoesNotExists';
-				dol_syslog(get_class($this)."::insert Error ".$this->error, LOG_ERR);
-				return -1;
-			}
-		}
-
-		$this->db->begin();
-
-		// Update line in database
-		$sql = 'INSERT INTO '.MAIN_DB_PREFIX.'facturedet';
-		$sql .= ' (fk_facture, fk_parent_line, label, description, qty,';
-		$sql .= ' vat_src_code, tva_tx, localtax1_tx, localtax2_tx, localtax1_type, localtax2_type,';
-		$sql .= ' fk_product, product_type, remise_percent, subprice, ref_ext, fk_remise_except,';
-		$sql .= ' date_start, date_end, fk_code_ventilation,';
-		$sql .= ' rang, special_code, fk_product_fournisseur_price, buy_price_ht,';
-		$sql .= ' info_bits, total_ht, total_tva, total_ttc, total_localtax1, total_localtax2,';
-		$sql .= ' situation_percent, fk_prev_id,';
-		$sql .= ' fk_unit, fk_user_author, fk_user_modif,';
-		$sql .= ' fk_multicurrency, multicurrency_code, multicurrency_subprice, multicurrency_total_ht, multicurrency_total_tva, multicurrency_total_ttc,';
-		$sql .= ' batch, fk_warehouse';
-		$sql .= ')';
-		$sql .= " VALUES (".$this->fk_facture.",";
-		$sql .= " ".($this->fk_parent_line > 0 ? $this->fk_parent_line : "null").",";
-		$sql .= " ".(!empty($this->label) ? "'".$this->db->escape($this->label)."'" : "null").",";
-		$sql .= " '".$this->db->escape($this->desc)."',";
-		$sql .= " ".price2num($this->qty).",";
-		$sql .= " ".(empty($this->vat_src_code) ? "''" : "'".$this->db->escape($this->vat_src_code)."'").",";
-		$sql .= " ".price2num($this->tva_tx).",";
-		$sql .= " ".price2num($this->localtax1_tx).",";
-		$sql .= " ".price2num($this->localtax2_tx).",";
-		$sql .= " '".$this->db->escape($this->localtax1_type)."',";
-		$sql .= " '".$this->db->escape($this->localtax2_type)."',";
-		$sql .= ' '.((!empty($this->fk_product) && $this->fk_product > 0) ? $this->fk_product : "null").',';
-		$sql .= " ".((int) $this->product_type).",";
-		$sql .= " ".price2num($this->remise_percent).",";
-		$sql .= " ".price2num($this->subprice).",";
-		$sql .= " '".$this->db->escape($this->ref_ext)."',";
-		$sql .= ' '.(!empty($this->fk_remise_except) ? $this->fk_remise_except : "null").',';
-		$sql .= " ".(!empty($this->date_start) ? "'".$this->db->idate($this->date_start)."'" : "null").",";
-		$sql .= " ".(!empty($this->date_end) ? "'".$this->db->idate($this->date_end)."'" : "null").",";
-		$sql .= ' '.((int) $this->fk_code_ventilation).',';
-		$sql .= ' '.((int) $this->rang).',';
-		$sql .= ' '.((int) $this->special_code).',';
-		$sql .= ' '.(!empty($this->fk_fournprice) ? $this->fk_fournprice : "null").',';
-		$sql .= ' '.price2num($this->pa_ht).',';
-		$sql .= " '".$this->db->escape($this->info_bits)."',";
-		$sql .= " ".price2num($this->total_ht).",";
-		$sql .= " ".price2num($this->total_tva).",";
-		$sql .= " ".price2num($this->total_ttc).",";
-		$sql .= " ".price2num($this->total_localtax1).",";
-		$sql .= " ".price2num($this->total_localtax2);
-		$sql .= ", ".((float) $this->situation_percent);
-		$sql .= ", ".(!empty($this->fk_prev_id) ? $this->fk_prev_id : "null");
-		$sql .= ", ".(!$this->fk_unit ? 'NULL' : $this->fk_unit);
-		$sql .= ", ".((int) $user->id);
-		$sql .= ", ".((int) $user->id);
-		$sql .= ", ".(int) $this->fk_multicurrency;
-		$sql .= ", '".$this->db->escape($this->multicurrency_code)."'";
-		$sql .= ", ".price2num($this->multicurrency_subprice);
-		$sql .= ", ".price2num($this->multicurrency_total_ht);
-		$sql .= ", ".price2num($this->multicurrency_total_tva);
-		$sql .= ", ".price2num($this->multicurrency_total_ttc);
-		$sql .= ", '".$this->db->escape($this->batch)."'";
-		$sql .= ", ".((int) $this->fk_warehouse);
-		$sql .= ')';
-
-		dol_syslog(get_class($this)."::insert", LOG_DEBUG);
-		$resql = $this->db->query($sql);
-		if ($resql) {
-			$this->id = $this->db->last_insert_id(MAIN_DB_PREFIX.'facturedet');
-			$this->rowid = $this->id; // For backward compatibility
-
-			if (!$error) {
-				$result = $this->insertExtraFields();
-				if ($result < 0) {
-					$error++;
-				}
-			}
-
-			// If fk_remise_except is defined, the discount is linked to the invoice
-			// which flags it as "consumed".
-			if ($this->fk_remise_except) {
-				$discount = new DiscountAbsolute($this->db);
-				$result = $discount->fetch($this->fk_remise_except);
-				if ($result >= 0) {
-					// Check if discount was found
-					if ($result > 0) {
-						// Check if discount not already affected to another invoice
-						if ($discount->fk_facture_line > 0) {
-							if (empty($noerrorifdiscountalreadylinked)) {
-								$this->error = $langs->trans("ErrorDiscountAlreadyUsed", $discount->id);
-								dol_syslog(get_class($this)."::insert Error ".$this->error, LOG_ERR);
-								$this->db->rollback();
-								return -3;
-							}
-						} else {
-							$result = $discount->link_to_invoice($this->rowid, 0);
-							if ($result < 0) {
-								$this->error = $discount->error;
-								dol_syslog(get_class($this)."::insert Error ".$this->error, LOG_ERR);
-								$this->db->rollback();
-								return -3;
-							}
-						}
-					} else {
-						$this->error = $langs->trans("ErrorADiscountThatHasBeenRemovedIsIncluded");
-						dol_syslog(get_class($this)."::insert Error ".$this->error, LOG_ERR);
-						$this->db->rollback();
-						return -3;
-					}
-				} else {
-					$this->error = $discount->error;
-					dol_syslog(get_class($this)."::insert Error ".$this->error, LOG_ERR);
-					$this->db->rollback();
-					return -3;
-=======
-			// compare with current validation date
-			if ($this->db->num_rows($result)) {
-				$obj = $this->db->fetch_object($result);
-				$last_date = $this->db->jdate($obj->datef);
-				$invoice_date = $this->date;
-
-				$is_last_of_same_type = $invoice_date >= $last_date;
-				if ($allow_validated_drafts) {
-					$is_last_of_same_type = $is_last_of_same_type || (!strpos($this->ref, 'PROV') && $this->status == self::STATUS_DRAFT);
->>>>>>> cc80841a
-				}
-
-<<<<<<< HEAD
-			if (!$notrigger) {
-				// Call trigger
-				$result = $this->call_trigger('LINEBILL_INSERT', $user);
-				if ($result < 0) {
-					$this->db->rollback();
-					return -2;
-				}
-				// End call triggers
-			}
-
-			$this->db->commit();
-			return $this->id;
-		} else {
-			$this->error = $this->db->lasterror();
-			$this->db->rollback();
-			return -2;
-		}
-	}
-
-	/**
-	 *	Update line into database
-	 *
-	 *	@param		User	$user		User object
-	 *	@param		int		$notrigger	Disable triggers
-	 *	@return		int					Return integer <0 if KO, >0 if OK
-	 */
-	public function update($user = null, $notrigger = 0)
-	{
-		global $user, $conf;
-
-		$error = 0;
-
-		$pa_ht_isemptystring = (empty($this->pa_ht) && $this->pa_ht == ''); // If true, we can use a default value. If this->pa_ht = '0', we must use '0'.
-
-		// Clean parameters
-		$this->desc = trim($this->desc);
-		if (empty($this->ref_ext)) {
-			$this->ref_ext = '';
-		}
-		if (empty($this->tva_tx)) {
-			$this->tva_tx = 0;
-		}
-		if (empty($this->localtax1_tx)) {
-			$this->localtax1_tx = 0;
-		}
-		if (empty($this->localtax2_tx)) {
-			$this->localtax2_tx = 0;
-		}
-		if (empty($this->localtax1_type)) {
-			$this->localtax1_type = 0;
-		}
-		if (empty($this->localtax2_type)) {
-			$this->localtax2_type = 0;
-		}
-		if (empty($this->total_localtax1)) {
-			$this->total_localtax1 = 0;
-		}
-		if (empty($this->total_localtax2)) {
-			$this->total_localtax2 = 0;
-		}
-		if (empty($this->remise_percent)) {
-			$this->remise_percent = 0;
-		}
-		if (empty($this->info_bits)) {
-			$this->info_bits = 0;
-		}
-		if (empty($this->special_code)) {
-			$this->special_code = 0;
-		}
-		if (empty($this->product_type)) {
-			$this->product_type = 0;
-		}
-		if (empty($this->fk_parent_line)) {
-			$this->fk_parent_line = 0;
-		}
-		if (!isset($this->situation_percent) || $this->situation_percent > 100 || (string) $this->situation_percent == '') {
-			$this->situation_percent = 100;
-		}
-		if (empty($this->pa_ht)) {
-			$this->pa_ht = 0;
-		}
-
-		if (empty($this->multicurrency_subprice)) {
-			$this->multicurrency_subprice = 0;
-		}
-		if (empty($this->multicurrency_total_ht)) {
-			$this->multicurrency_total_ht = 0;
-		}
-		if (empty($this->multicurrency_total_tva)) {
-			$this->multicurrency_total_tva = 0;
-		}
-		if (empty($this->multicurrency_total_ttc)) {
-			$this->multicurrency_total_ttc = 0;
-		}
-
-		// Check parameters
-		if ($this->product_type < 0) {
-			return -1;
-		}
-
-		// if buy price not provided, define buyprice as configured in margin admin
-		if ($this->pa_ht == 0 && $pa_ht_isemptystring) {
-			// We call defineBuyPrice only if data was not provided (if input was '0', we will not go here and value will remaine '0')
-			$result = $this->defineBuyPrice($this->subprice, $this->remise_percent, $this->fk_product);
-			if ($result < 0) {
-				return $result;
-=======
-				return array($is_last_of_same_type, $last_date);
->>>>>>> cc80841a
-			} else {
-				// element is first of type to be validated
-				return array(true);
-			}
-<<<<<<< HEAD
-		}
-
-		$this->db->begin();
-
-		// Update line in database
-		$sql = "UPDATE ".MAIN_DB_PREFIX."facturedet SET";
-		$sql .= " description='".$this->db->escape($this->desc)."'";
-		$sql .= ", ref_ext='".$this->db->escape($this->ref_ext)."'";
-		$sql .= ", label=".(!empty($this->label) ? "'".$this->db->escape($this->label)."'" : "null");
-		$sql .= ", subprice=".price2num($this->subprice);
-		$sql .= ", remise_percent=".price2num($this->remise_percent);
-		if ($this->fk_remise_except) {
-			$sql .= ", fk_remise_except=".$this->fk_remise_except;
-		} else {
-			$sql .= ", fk_remise_except=null";
-		}
-		$sql .= ", vat_src_code = '".(empty($this->vat_src_code) ? '' : $this->db->escape($this->vat_src_code))."'";
-		$sql .= ", tva_tx=".price2num($this->tva_tx);
-		$sql .= ", localtax1_tx=".price2num($this->localtax1_tx);
-		$sql .= ", localtax2_tx=".price2num($this->localtax2_tx);
-		$sql .= ", localtax1_type='".$this->db->escape($this->localtax1_type)."'";
-		$sql .= ", localtax2_type='".$this->db->escape($this->localtax2_type)."'";
-		$sql .= ", qty=".price2num($this->qty);
-		$sql .= ", date_start=".(!empty($this->date_start) ? "'".$this->db->idate($this->date_start)."'" : "null");
-		$sql .= ", date_end=".(!empty($this->date_end) ? "'".$this->db->idate($this->date_end)."'" : "null");
-		$sql .= ", product_type=".$this->product_type;
-		$sql .= ", info_bits='".$this->db->escape($this->info_bits)."'";
-		$sql .= ", special_code=" . (int) $this->special_code;
-		if (empty($this->skip_update_total)) {
-			$sql .= ", total_ht=".price2num($this->total_ht);
-			$sql .= ", total_tva=".price2num($this->total_tva);
-			$sql .= ", total_ttc=".price2num($this->total_ttc);
-			$sql .= ", total_localtax1=".price2num($this->total_localtax1);
-			$sql .= ", total_localtax2=".price2num($this->total_localtax2);
-		}
-		$sql .= ", fk_product_fournisseur_price=".(!empty($this->fk_fournprice) ? "'".$this->db->escape($this->fk_fournprice)."'" : "null");
-		$sql .= ", buy_price_ht=".(($this->pa_ht || (string) $this->pa_ht === '0') ? price2num($this->pa_ht) : "null"); // $this->pa_ht should always be defined (set to 0 or to sell price depending on option)
-		$sql .= ", fk_parent_line=".($this->fk_parent_line > 0 ? $this->fk_parent_line : "null");
-		if (!empty($this->rang)) {
-			$sql .= ", rang=".((int) $this->rang);
-		}
-		$sql .= ", situation_percent = ".((float) $this->situation_percent);
-		$sql .= ", fk_unit = ".(!$this->fk_unit ? 'NULL' : $this->fk_unit);
-		$sql .= ", fk_user_modif = ".((int) $user->id);
-
-		// Multicurrency
-		$sql .= ", multicurrency_subprice=".price2num($this->multicurrency_subprice);
-		$sql .= ", multicurrency_total_ht=".price2num($this->multicurrency_total_ht);
-		$sql .= ", multicurrency_total_tva=".price2num($this->multicurrency_total_tva);
-		$sql .= ", multicurrency_total_ttc=".price2num($this->multicurrency_total_ttc);
-
-		$sql .= ", batch = '".$this->db->escape($this->batch)."'";
-		$sql .= ", fk_warehouse = ".((int) $this->fk_warehouse);
-
-		$sql .= " WHERE rowid = ".((int) $this->rowid);
-
-		dol_syslog(get_class($this)."::update", LOG_DEBUG);
-		$resql = $this->db->query($sql);
-		if ($resql) {
-			if (!$error) {
-				$this->id = $this->rowid;
-				$result = $this->insertExtraFields();
-				if ($result < 0) {
-					$error++;
-				}
-			}
-
-			if (!$error && !$notrigger) {
-				// Call trigger
-				$result = $this->call_trigger('LINEBILL_MODIFY', $user);
-				if ($result < 0) {
-					$this->db->rollback();
-					return -2;
-				}
-				// End call triggers
-			}
-			$this->db->commit();
-			return 1;
-		} else {
-			$this->error = $this->db->error();
-			$this->db->rollback();
-			return -2;
-=======
-		} else {
-			dol_print_error($this->db);
->>>>>>> cc80841a
-		}
-
-		return array();
-	}
-
-	/**
-<<<<<<< HEAD
-	 * Delete line in database
-	 *
-	 * @param 	User 	$tmpuser    User that deletes
-	 * @param 	int 	$notrigger  0=launch triggers after, 1=disable triggers
-	 * @return 	int		           	Return integer <0 if KO, >0 if OK
-	 */
-	public function delete($tmpuser = null, $notrigger = 0)
-=======
-	 *	Return clickable link of object (with eventually picto)
-	 *
-	 *	@param	string	    			$option			Where point the link (0=> main card, 1,2 => shipment, 'nolink'=>No link)
-	 *  @param	array{string,mixed}		$arraydata		Array of data
-	 *  @return	string									HTML Code for Kanban thumb.
-	 */
-	public function getKanbanView($option = '', $arraydata = null)
->>>>>>> cc80841a
-	{
-		global $langs;
-
-		$selected = (empty($arraydata['selected']) ? 0 : $arraydata['selected']);
-
-<<<<<<< HEAD
-		// Call trigger
-		if (empty($notrigger)) {
-			$result = $this->call_trigger('LINEBILL_DELETE', $user);
-			if ($result < 0) {
-				$this->db->rollback();
-				return -1;
-			}
-=======
-		$picto = $this->picto;
-		if ($this->type == self::TYPE_REPLACEMENT) {
-			$picto .= 'r'; // Replacement invoice
->>>>>>> cc80841a
-		}
-		if ($this->type == self::TYPE_CREDIT_NOTE) {
-			$picto .= 'a'; // Credit note
-		}
-<<<<<<< HEAD
-
-		// Free discount linked to invoice line
-		$sql = 'UPDATE '.MAIN_DB_PREFIX.'societe_remise_except';
-		$sql .= ' SET fk_facture_line = NULL';
-		$sql .= ' WHERE fk_facture_line = '.((int) $this->id);
-
-		dol_syslog(get_class($this)."::deleteline", LOG_DEBUG);
-		$result = $this->db->query($sql);
-		if (!$result) {
-			$this->error = $this->db->error();
-			$this->errors[] = $this->error;
-			$this->db->rollback();
-			return -1;
-		}
-
-		$sql = 'UPDATE '.MAIN_DB_PREFIX.'element_time';
-		$sql .= ' SET invoice_id = NULL, invoice_line_id = NULL';
-		$sql .= ' WHERE invoice_line_id = '.((int) $this->id);
-		if (!$this->db->query($sql)) {
-			$this->error = $this->db->error()." sql=".$sql;
-			$this->errors[] = $this->error;
-			$this->db->rollback();
-			return -1;
-		}
-
-		$sql = "DELETE FROM ".MAIN_DB_PREFIX."facturedet WHERE rowid = ".((int) $this->id);
-
-		if ($this->db->query($sql)) {
-			$this->db->commit();
-			return 1;
-		} else {
-			$this->error = $this->db->error()." sql=".$sql;
-			$this->errors[] = $this->error;
-			$this->db->rollback();
-			return -1;
-		}
-	}
-
-	// phpcs:disable PEAR.NamingConventions.ValidFunctionName.ScopeNotCamelCaps
-	/**
-	 *	Update DB line fields total_xxx
-	 *	Used by migration
-	 *
-	 *	@return		int		Return integer <0 if KO, >0 if OK
-	 */
-	public function update_total()
-	{
-		// phpcs:enable
-		$this->db->begin();
-		dol_syslog(get_class($this)."::update_total", LOG_DEBUG);
-=======
-		if ($this->type == self::TYPE_DEPOSIT) {
-			$picto .= 'd'; // Deposit invoice
-		}
->>>>>>> cc80841a
-
-		$return = '<div class="box-flex-item box-flex-grow-zero">';
-		$return .= '<div class="info-box info-box-sm">';
-		$return .= '<span class="info-box-icon bg-infobox-action">';
-		$return .= img_picto('', $picto);
-		$return .= '</span>';
-		$return .= '<div class="info-box-content">';
-		$return .= '<span class="info-box-ref inline-block tdoverflowmax150 valignmiddle">'.(method_exists($this, 'getNomUrl') ? $this->getNomUrl(1) : $this->ref).'</span>';
-		if ($selected >= 0) {
-			$return .= '<input id="cb'.$this->id.'" class="flat checkforselect fright" type="checkbox" name="toselect[]" value="'.$this->id.'"'.($selected ? ' checked="checked"' : '').'>';
-		}
-		if (!empty($arraydata['thirdparty'])) {
-			$return .= '<br><span class="info-box-label">'.$arraydata['thirdparty'].'</span>';
-		}
-<<<<<<< HEAD
-
-		// Update line in database
-		$sql = "UPDATE ".MAIN_DB_PREFIX."facturedet SET";
-		$sql .= " total_ht=".price2num($this->total_ht);
-		$sql .= ",total_tva=".price2num($this->total_tva);
-		$sql .= ",total_localtax1=".price2num($this->total_localtax1);
-		$sql .= ",total_localtax2=".price2num($this->total_localtax2);
-		$sql .= ",total_ttc=".price2num($this->total_ttc);
-		$sql .= " WHERE rowid = ".((int) $this->rowid);
-
-		dol_syslog(get_class($this)."::update_total", LOG_DEBUG);
-
-		$resql = $this->db->query($sql);
-		if ($resql) {
-			$this->db->commit();
-			return 1;
-		} else {
-			$this->error = $this->db->error();
-			$this->db->rollback();
-			return -2;
-		}
-	}
-
-	// phpcs:disable PEAR.NamingConventions.ValidFunctionName.ScopeNotCamelCaps
-	/**
-	 * Returns situation_percent of the previous line. Used when INVOICE_USE_SITUATION = 1.
-	 * Warning: If invoice is a replacement invoice, this->fk_prev_id is id of the replaced line.
-	 *
-	 * @param  int     $invoiceid      			Invoice id
-	 * @param  bool    $include_credit_note		Include credit note or not
-	 * @return float|int                     	Return previous situation percent, 0 or -1 if error
-	 * @see get_allprev_progress()
-	 **/
-	public function get_prev_progress($invoiceid, $include_credit_note = true)
-	{
-		// phpcs:enable
-		global $invoicecache;
-
-		if (is_null($this->fk_prev_id) || empty($this->fk_prev_id) || $this->fk_prev_id == "") {
-			return 0;
-		} else {
-			// If invoice is not a situation invoice, this->fk_prev_id is used for something else
-			if (!isset($invoicecache[$invoiceid])) {
-				$invoicecache[$invoiceid] = new Facture($this->db);
-				$invoicecache[$invoiceid]->fetch($invoiceid);
-			}
-			if ($invoicecache[$invoiceid]->type != Facture::TYPE_SITUATION) {
-				return 0;
-			}
-
-			$sql = "SELECT situation_percent FROM ".MAIN_DB_PREFIX."facturedet";
-			$sql .= " WHERE rowid = ".((int) $this->fk_prev_id);
-
-			$resql = $this->db->query($sql);
-
-			if ($resql && $this->db->num_rows($resql) > 0) {
-				$returnPercent = 0;
-
-				$obj = $this->db->fetch_object($resql);
-				if ($obj) {
-					$returnPercent = (float) $obj->situation_percent;
-				}
-
-				if ($include_credit_note) {
-					$sql = 'SELECT fd.situation_percent FROM '.MAIN_DB_PREFIX.'facturedet fd';
-					$sql .= ' JOIN '.MAIN_DB_PREFIX.'facture f ON (f.rowid = fd.fk_facture) ';
-					$sql .= " WHERE fd.fk_prev_id = ".((int) $this->fk_prev_id);
-					$sql .= " AND f.situation_cycle_ref = ".((int) $invoicecache[$invoiceid]->situation_cycle_ref); // Prevent cycle outed
-					$sql .= " AND f.type = ".Facture::TYPE_CREDIT_NOTE;
-
-					$res = $this->db->query($sql);
-					if ($res) {
-						while ($obj = $this->db->fetch_object($res)) {
-							$returnPercent = $returnPercent + (float) $obj->situation_percent;
-						}
-					} else {
-						dol_print_error($this->db);
-					}
-				}
-
-				return $returnPercent;
-			} else {
-				$this->error = $this->db->error();
-				dol_syslog(get_class($this)."::select Error ".$this->error, LOG_ERR);
-				$this->db->rollback();
-				return -1;
-			}
-=======
-		if (property_exists($this, 'date')) {
-			$return .= '<br><span class="info-box-label">'.dol_print_date($this->date, 'day').'</span>';
-		}
-		if (property_exists($this, 'total_ht')) {
-			$return .= ' &nbsp; <span class="info-box-label amount" title="'.dol_escape_htmltag($langs->trans("AmountHT")).'">'.price($this->total_ht);
-			$return .= ' '.$langs->trans("HT");
-			$return .= '</span>';
-		}
-		if (method_exists($this, 'getLibStatut')) {
-			$alreadypaid = (empty($arraydata['alreadypaid']) ? 0 : $arraydata['alreadypaid']);
-			$return .= '<br><div class="info-box-status">'.$this->getLibStatut(3, $alreadypaid).'</div>';
->>>>>>> cc80841a
-		}
-		$return .= '</div>';
-		$return .= '</div>';
-		$return .= '</div>';
-		return $return;
-	}
-
-	// phpcs:disable PEAR.NamingConventions.ValidFunctionName.ScopeNotCamelCaps
-	/**
-	 * Returns situation_percent of all the previous line. Used when INVOICE_USE_SITUATION = 2.
-	 * Warning: If invoice is a replacement invoice, this->fk_prev_id is id of the replaced line.
-	 *
-	 * @param  int     $invoiceid      Invoice id
-	 * @param  bool    $include_credit_note		Include credit note or not
-	 * @return float                   >= 0
-	 * @see get_prev_progress()
-	 */
-	public function get_allprev_progress($invoiceid, $include_credit_note = true)
-	{
-		// phpcs:enable
-		global $invoicecache;
-
-		if (is_null($this->fk_prev_id) || empty($this->fk_prev_id) || $this->fk_prev_id == "") {
-			return 0;
-		} else {
-			// If invoice is not a situation invoice, this->fk_prev_id is used for something else
-			if (!isset($invoicecache[$invoiceid])) {
-				$invoicecache[$invoiceid] = new Facture($this->db);
-				$invoicecache[$invoiceid]->fetch($invoiceid);
-			}
-			if ($invoicecache[$invoiceid]->type != Facture::TYPE_SITUATION) {
-				return 0;
-			}
-
-			$all_found = false;
-			$lastprevid = $this->fk_prev_id;
-			$cumulated_percent = 0.0;
-
-			while (!$all_found) {
-				$sql = "SELECT situation_percent, fk_prev_id FROM ".MAIN_DB_PREFIX."facturedet WHERE rowid = ".((int) $lastprevid);
-				$resql = $this->db->query($sql);
-
-				if ($resql && $this->db->num_rows($resql) > 0) {
-					$obj = $this->db->fetch_object($resql);
-					$cumulated_percent += floatval($obj->situation_percent);
-
-					if ($include_credit_note) {
-						$sql_credit_note = 'SELECT fd.situation_percent FROM '.MAIN_DB_PREFIX.'facturedet fd';
-						$sql_credit_note .= ' JOIN '.MAIN_DB_PREFIX.'facture f ON (f.rowid = fd.fk_facture) ';
-						$sql_credit_note .= " WHERE fd.fk_prev_id = ".((int) $lastprevid);
-						$sql_credit_note .= " AND f.situation_cycle_ref = ".((int) $invoicecache[$invoiceid]->situation_cycle_ref); // Prevent cycle outed
-						$sql_credit_note .= " AND f.type = ".Facture::TYPE_CREDIT_NOTE;
-
-						$res_credit_note = $this->db->query($sql_credit_note);
-						if ($res_credit_note) {
-							while ($cn = $this->db->fetch_object($res_credit_note)) {
-								$cumulated_percent = $cumulated_percent + floatval($cn->situation_percent);
-							}
-						} else {
-							dol_print_error($this->db);
-						}
-					}
-
-					// Si fk_prev_id, on continue
-					if ($obj->fk_prev_id) {
-						$lastprevid = $obj->fk_prev_id;
-					} else { // Sinon on stoppe la boucle
-						$all_found = true;
-					}
-				} else {
-					$this->error = $this->db->error();
-					dol_syslog(get_class($this)."::select Error ".$this->error, LOG_ERR);
-					$this->db->rollback();
-					return -1;
-				}
-			}
-			return $cumulated_percent;
-		}
-	}
 }