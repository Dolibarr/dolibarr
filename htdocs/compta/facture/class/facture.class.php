<?php
/* Copyright (C) 2002-2007 Rodolphe Quiedeville  <rodolphe@quiedeville.org>
 * Copyright (C) 2004-2013 Laurent Destailleur   <eldy@users.sourceforge.net>
 * Copyright (C) 2004      Sebastien Di Cintio   <sdicintio@ressource-toi.org>
 * Copyright (C) 2004      Benoit Mortier        <benoit.mortier@opensides.be>
 * Copyright (C) 2005      Marc Barilley / Ocebo <marc@ocebo.com>
 * Copyright (C) 2005-2014 Regis Houssin         <regis.houssin@capnetworks.com>
 * Copyright (C) 2006      Andre Cianfarani      <acianfa@free.fr>
 * Copyright (C) 2007      Franky Van Liedekerke <franky.van.liedekerke@telenet.be>
 * Copyright (C) 2010-2016 Juanjo Menent         <jmenent@2byte.es>
 * Copyright (C) 2012-2014 Christophe Battarel   <christophe.battarel@altairis.fr>
 * Copyright (C) 2012-2015 Marcos García         <marcosgdf@gmail.com>
 * Copyright (C) 2012      Cédric Salvador       <csalvador@gpcsolutions.fr>
 * Copyright (C) 2012-2014 Raphaël Doursenaud    <rdoursenaud@gpcsolutions.fr>
 * Copyright (C) 2013      Cedric Gross          <c.gross@kreiz-it.fr>
 * Copyright (C) 2013      Florian Henry		  	<florian.henry@open-concept.pro>
 * Copyright (C) 2016      Ferran Marcet        <fmarcet@2byte.es>
 *
 * This program is free software; you can redistribute it and/or modify
 * it under the terms of the GNU General Public License as published by
 * the Free Software Foundation; either version 3 of the License, or
 * (at your option) any later version.
 *
 * This program is distributed in the hope that it will be useful,
 * but WITHOUT ANY WARRANTY; without even the implied warranty of
 * MERCHANTABILITY or FITNESS FOR A PARTICULAR PURPOSE.  See the
 * GNU General Public License for more details.
 *
 * You should have received a copy of the GNU General Public License
 * along with this program. If not, see <http://www.gnu.org/licenses/>.
 */

/**
 *	\file       htdocs/compta/facture/class/facture.class.php
 *	\ingroup    facture
 *	\brief      File of class to manage invoices
 */

include_once DOL_DOCUMENT_ROOT.'/core/class/commoninvoice.class.php';
require_once DOL_DOCUMENT_ROOT.'/core/class/commonobjectline.class.php';
require_once DOL_DOCUMENT_ROOT.'/product/class/product.class.php';
require_once DOL_DOCUMENT_ROOT.'/societe/class/client.class.php';
require_once DOL_DOCUMENT_ROOT.'/margin/lib/margins.lib.php';
require_once DOL_DOCUMENT_ROOT.'/multicurrency/class/multicurrency.class.php';

/**
 *	Class to manage invoices
 */
class Facture extends CommonInvoice
{
	public $element='facture';
	public $table_element='facture';
	public $table_element_line = 'facturedet';
	public $fk_element = 'fk_facture';
	protected $ismultientitymanaged = 1;	// 0=No test on entity, 1=Test with field entity, 2=Test with link by societe
	public $picto='bill';
	
	/**
	 * {@inheritdoc}
	 */
	protected $table_ref_field = 'facnumber';

	public $socid;

	public $author;
	public $fk_user_author;
	public $fk_user_valid;
	public $date;              // Date invoice
	public $date_creation;		// Creation date
	public $date_validation;	// Validation date
	public $datem;
	public $ref_client;
	public $ref_int;
	//Check constants for types
	public $type = self::TYPE_STANDARD;

	//var $amount;
	public $remise_absolue;
	public $remise_percent;
	public $total_ht=0;
	public $total_tva=0;
	public $total_ttc=0;
	public $revenuestamp;

	//! Fermeture apres paiement partiel: discount_vat, badcustomer, abandon
	//! Fermeture alors que aucun paiement: replaced (si remplace), abandon
	public $close_code;
	//! Commentaire si mis a paye sans paiement complet
	public $close_note;
	//! 1 if invoice paid COMPLETELY, 0 otherwise (do not use it anymore, use statut and close_code)
	public $paye;
	//! id of source invoice if replacement invoice or credit note
	public $fk_facture_source;
	public $linked_objects=array();
	public $date_lim_reglement;
	public $cond_reglement_code;		// Code in llx_c_paiement
	public $mode_reglement_code;		// Code in llx_c_paiement
	public $fk_bank;					// Field to store bank id to use when payment mode is withdraw
	/**
	 * @deprecated
	 */
	public $products=array();
	/**
	 * @var FactureLigne[]
	 */
	public $lines=array();
	public $line;
	public $extraparams=array();
	public $specimen;

	public $fac_rec;

	// Multicurrency
	public $fk_multicurrency;
	public $multicurrency_code;
	public $multicurrency_tx;
	public $multicurrency_total_ht;
	public $multicurrency_total_tva;
	public $multicurrency_total_ttc;

	/**
	 * @var int Situation cycle reference number
	 */
	public $situation_cycle_ref;

	/**
	 * @var int Situation counter inside the cycle
	 */
	public $situation_counter;

	/**
	 * @var bool Final situation flag
	 */
	public $situation_final;

	/**
	 * @var array Table of previous situations
	 */
	public $tab_previous_situation_invoice=array();

	/**
	 * @var array Table of next situations
	 */
	public $tab_next_situation_invoice=array();

	public $oldcopy;

    /**
     * Standard invoice
     */
    const TYPE_STANDARD = 0;

    /**
     * Replacement invoice
     */
    const TYPE_REPLACEMENT = 1;

    /**
     * Credit note invoice
     */
    const TYPE_CREDIT_NOTE = 2;

    /**
     * Deposit invoice
     */
    const TYPE_DEPOSIT = 3;

    /**
     * Proforma invoice (should not be used. a proforma is an order)
     */
    const TYPE_PROFORMA = 4;

	/**
	 * Situation invoice
	 */
	const TYPE_SITUATION = 5;

	/**
	 * Draft
	 */
	const STATUS_DRAFT = 0;

	/**
	 * Validated (need to be paid)
	 */
	const STATUS_VALIDATED = 1;

	/**
	 * Classified paid.
	 * If paid partially, $this->close_code can be:
	 * - CLOSECODE_DISCOUNTVAT
	 * - CLOSECODE_BADDEBT
	 * If paid completelly, this->close_code will be null
	 */
	const STATUS_CLOSED = 2;

	/**
	 * Classified abandoned and no payment done.
	 * $this->close_code can be:
	 * - CLOSECODE_BADDEBT
	 * - CLOSECODE_ABANDONED
	 * - CLOSECODE_REPLACED
	 */
	const STATUS_ABANDONED = 3;

	const CLOSECODE_DISCOUNTVAT = 'discount_vat';
	const CLOSECODE_BADDEBT = 'badcustomer';
	const CLOSECODE_ABANDONED = 'abandon';
	const CLOSECODE_REPLACED = 'replaced';

	/**
	 * 	Constructor
	 *
	 * 	@param	DoliDB		$db			Database handler
	 */
	function __construct($db)
	{
		$this->db = $db;
	}

	/**
	 *	Create invoice in database.
	 *  Note: this->ref can be set or empty. If empty, we will use "(PROV999)"
	 *  Note: this->fac_rec must be set to create invoice from a recurring invoice
	 *
	 *	@param	User	$user      		Object user that create
	 *	@param  int		$notrigger		1=Does not execute triggers, 0 otherwise
	 * 	@param	int		$forceduedate	1=Do not recalculate due date from payment condition but force it with value
	 *	@return	int						<0 if KO, >0 if OK
	 */
	function create($user,$notrigger=0,$forceduedate=0)
	{
		global $langs,$conf,$mysoc,$hookmanager;
		$error=0;

		// Clean parameters
		if (empty($this->type)) $this->type = self::TYPE_STANDARD;
		$this->ref_client=trim($this->ref_client);
		$this->note=(isset($this->note) ? trim($this->note) : trim($this->note_private)); // deprecated
		$this->note_private=(isset($this->note_private) ? trim($this->note_private) : trim($this->note_private));
		$this->note_public=trim($this->note_public);
		if (! $this->cond_reglement_id) $this->cond_reglement_id = 0;
		if (! $this->mode_reglement_id) $this->mode_reglement_id = 0;
		$this->brouillon = 1;
        if (empty($this->entity)) $this->entity = $conf->entity;
        
		// Multicurrency (test on $this->multicurrency_tx because we sould take the default rate only if not using origin rate)
		if (!empty($this->multicurrency_code) && empty($this->multicurrency_tx)) list($this->fk_multicurrency,$this->multicurrency_tx) = MultiCurrency::getIdAndTxFromCode($this->db, $this->multicurrency_code);
		else $this->fk_multicurrency = MultiCurrency::getIdFromCode($this->db, $this->multicurrency_code);
		if (empty($this->fk_multicurrency))
		{
			$this->multicurrency_code = $conf->currency;
			$this->fk_multicurrency = 0;
			$this->multicurrency_tx = 1;
		}

		dol_syslog(get_class($this)."::create user=".$user->id);

		// Check parameters
		if (empty($this->date) || empty($user->id))
		{
			$this->error="ErrorBadParameter";
			dol_syslog(get_class($this)."::create Try to create an invoice with an empty parameter (user, date, ...)", LOG_ERR);
			return -3;
		}
		$soc = new Societe($this->db);
		$result=$soc->fetch($this->socid);
		if ($result < 0)
		{
			$this->error="Failed to fetch company: ".$soc->error;
			dol_syslog(get_class($this)."::create ".$this->error, LOG_ERR);
			return -2;
		}

		$now=dol_now();

		$this->db->begin();

		// Create invoice from a template invoice
		if ($this->fac_rec > 0)
		{
			require_once DOL_DOCUMENT_ROOT.'/compta/facture/class/facture-rec.class.php';
			$_facrec = new FactureRec($this->db);
			$result=$_facrec->fetch($this->fac_rec);
			$result=$_facrec->fetchObjectLinked();       // This load $_facrec->linkedObjectsIds

			$this->socid 		     = $_facrec->socid;  // Invoice created on same thirdparty than template
			$this->entity            = $_facrec->entity; // Invoice created in same entity than template
			
			// Fields coming from GUI (priority on template). TODO Value of template should be used as default value on GUI so we can use here always value from GUI
			$this->fk_project        = GETPOST('projectid','int') > 0 ? GETPOST('projectid','int') : $_facrec->fk_project;
			$this->note_public       = GETPOST('note_public') ? GETPOST('note_public') : $_facrec->note_public;
			$this->note_private      = GETPOST('note_private') ? GETPOST('note_private') : $_facrec->note_private;
			$this->modelpdf          = GETPOST('model') ? GETPOST('model') : $_facrec->modelpdf;
			$this->cond_reglement_id = GETPOST('cond_reglement_id') > 0 ? GETPOST('cond_reglement_id') : $_facrec->cond_reglement_id;
			$this->mode_reglement_id = GETPOST('mode_reglement_id') > 0 ? GETPOST('mode_reglement_id') : $_facrec->mode_reglement_id;
			$this->fk_account        = GETPOST('fk_account') > 0 ? GETPOST('fk_account') : $_facrec->fk_account;

			// Fields always coming from template
			$this->remise_absolue    = $_facrec->remise_absolue;
			$this->remise_percent    = $_facrec->remise_percent;
			$this->fk_incoterms		 = $_facrec->fk_incoterms;
			$this->location_incoterms= $_facrec->location_incoterms;

			// Clean parameters
			if (! $this->type) $this->type = self::TYPE_STANDARD;
			$this->ref_client=trim($this->ref_client);
			$this->note_public=trim($this->note_public);
			$this->note_private=trim($this->note_private);
		    $this->note_private=dol_concatdesc($this->note_private, $langs->trans("GeneratedFromRecurringInvoice", $_facrec->ref));

			//if (! $this->remise) $this->remise = 0;
			if (! $this->mode_reglement_id) $this->mode_reglement_id = 0;
			$this->brouillon = 1;

			$this->linked_objects = $_facrec->linkedObjectsIds;
				
			$forceduedate = $this->calculate_date_lim_reglement();

			// For recurring invoices, update date and number of last generation of recurring template invoice, before inserting new invoice
			if ($_facrec->frequency > 0)
			{
			    dol_syslog("This is a recurring invoice so we set date_last_gen and next date_when");
			    if (empty($_facrec->date_when)) $_facrec->date_when = $now;
                $next_date = $_facrec->getNextDate();   // Calculate next date
                $result = $_facrec->setValueFrom('date_last_gen', $now, '', null, 'date', '', $user, '');
                //$_facrec->setValueFrom('nb_gen_done', $_facrec->nb_gen_done + 1);		// Not required, +1 already included into setNextDate when second param is 1.
                $result = $_facrec->setNextDate($next_date,1);
			}
		}

		// Define due date if not already defined
		$datelim=(empty($forceduedate)?$this->calculate_date_lim_reglement():$forceduedate);

		// Insert into database
		$socid  = $this->socid;

		$sql = "INSERT INTO ".MAIN_DB_PREFIX."facture (";
		$sql.= " facnumber";
		$sql.= ", entity";
		$sql.= ", ref_ext";
		$sql.= ", type";
		$sql.= ", fk_soc";
		$sql.= ", datec";
		$sql.= ", remise_absolue";
		$sql.= ", remise_percent";
		$sql.= ", datef";
		$sql.= ", date_pointoftax";
		$sql.= ", note_private";
		$sql.= ", note_public";
		$sql.= ", ref_client, ref_int";
        $sql.= ", fk_account";
		$sql.= ", fk_facture_source, fk_user_author, fk_projet";
		$sql.= ", fk_cond_reglement, fk_mode_reglement, date_lim_reglement, model_pdf";
		$sql.= ", situation_cycle_ref, situation_counter, situation_final";
		$sql.= ", fk_incoterms, location_incoterms";
        $sql.= ", fk_multicurrency";
        $sql.= ", multicurrency_code";
        $sql.= ", multicurrency_tx";
		$sql.= ")";
		$sql.= " VALUES (";
		$sql.= "'(PROV)'";
		$sql.= ", ".$this->entity;
		$sql.= ", ".($this->ref_ext?"'".$this->db->escape($this->ref_ext)."'":"null");
		$sql.= ", '".$this->db->escape($this->type)."'";
		$sql.= ", '".$socid."'";
		$sql.= ", '".$this->db->idate($now)."'";
		$sql.= ", ".($this->remise_absolue>0?$this->remise_absolue:'NULL');
		$sql.= ", ".($this->remise_percent>0?$this->remise_percent:'NULL');
		$sql.= ", '".$this->db->idate($this->date)."'";
		$sql.= ", ".(strval($this->date_pointoftax)!='' ? "'".$this->db->idate($this->date_pointoftax)."'" : 'null');
		$sql.= ", ".($this->note_private?"'".$this->db->escape($this->note_private)."'":"null");
		$sql.= ", ".($this->note_public?"'".$this->db->escape($this->note_public)."'":"null");
		$sql.= ", ".($this->ref_client?"'".$this->db->escape($this->ref_client)."'":"null");
		$sql.= ", ".($this->ref_int?"'".$this->db->escape($this->ref_int)."'":"null");
		$sql.= ", ".($this->fk_account>0?$this->fk_account:'NULL');
		$sql.= ", ".($this->fk_facture_source?"'".$this->db->escape($this->fk_facture_source)."'":"null");
		$sql.= ", ".($user->id > 0 ? "'".$user->id."'":"null");
		$sql.= ", ".($this->fk_project?$this->fk_project:"null");
		$sql.= ", ".$this->cond_reglement_id;
		$sql.= ", ".$this->mode_reglement_id;
		$sql.= ", '".$this->db->idate($datelim)."', '".$this->db->escape($this->modelpdf)."'";
		$sql.= ", ".($this->situation_cycle_ref?"'".$this->db->escape($this->situation_cycle_ref)."'":"null");
		$sql.= ", ".($this->situation_counter?"'".$this->db->escape($this->situation_counter)."'":"null");
		$sql.= ", ".($this->situation_final?$this->situation_final:0);
		$sql.= ", ".(int) $this->fk_incoterms;
        $sql.= ", '".$this->db->escape($this->location_incoterms)."'";
		$sql.= ", ".(int) $this->fk_multicurrency;
		$sql.= ", '".$this->db->escape($this->multicurrency_code)."'";
		$sql.= ", ".(double) $this->multicurrency_tx;
		$sql.=")";

		dol_syslog(get_class($this)."::create", LOG_DEBUG);
		$resql=$this->db->query($sql);
		if ($resql)
		{
			$this->id = $this->db->last_insert_id(MAIN_DB_PREFIX.'facture');

			// Update ref with new one
			$this->ref='(PROV'.$this->id.')';
			$sql = 'UPDATE '.MAIN_DB_PREFIX."facture SET facnumber='".$this->ref."' WHERE rowid=".$this->id;

			dol_syslog(get_class($this)."::create", LOG_DEBUG);
			$resql=$this->db->query($sql);
			if (! $resql) $error++;

			// Add object linked
			if (! $error && $this->id && is_array($this->linked_objects) && ! empty($this->linked_objects))
			{
				foreach($this->linked_objects as $origin => $tmp_origin_id)
				{
				    if (is_array($tmp_origin_id))       // New baheviour, if linked_object can have several links per type, so is something like array('contract'=>array(id1, id2, ...))
				    {
				        foreach($tmp_origin_id as $origin_id)
				        {
				            $ret = $this->add_object_linked($origin, $origin_id);
				            if (! $ret)
				            {
				                dol_print_error($this->db);
				                $error++;
				            }
				        }
				    }
				    else                                // Old behaviour, if linked_object has only one link per type, so is something like array('contract'=>id1))
				    {
				        $origin_id = $tmp_origin_id;
    					$ret = $this->add_object_linked($origin, $origin_id);
    					if (! $ret)
    					{
    						dol_print_error($this->db);
    						$error++;
    					}
				    }
				    
					if (! empty($conf->global->MAIN_PROPAGATE_CONTACTS_FROM_ORIGIN))
					{
    					$originforcontact = $origin;
    					$originidforcontact = $origin_id;
    					if ($originforcontact == 'shipping')     // shipment and order share the same contacts. If creating from shipment we take data of order
    					{
    					    require_once DOL_DOCUMENT_ROOT . '/expedition/class/expedition.class.php';
    					    $exp = new Expedition($this->db);
    					    $exp->fetch($origin_id);
    					    $exp->fetchObjectLinked();
    					    if (count($exp->linkedObjectsIds['commande']) > 0) 
    					    {
    					        foreach ($exp->linkedObjectsIds['commande'] as $key => $value)
    					        {
    					            $originforcontact = 'commande';
    					            $originidforcontact = $value->id;
    					            break; // We take first one
    					        }
    					    }
    					}
    					
    					$sqlcontact = "SELECT ctc.code, ctc.source, ec.fk_socpeople FROM ".MAIN_DB_PREFIX."element_contact as ec, ".MAIN_DB_PREFIX."c_type_contact as ctc";
    					$sqlcontact.= " WHERE element_id = ".$originidforcontact." AND ec.fk_c_type_contact = ctc.rowid AND ctc.element = '".$originforcontact."'";
			
    					$resqlcontact = $this->db->query($sqlcontact);
    					if ($resqlcontact)
    					{
    					    while($objcontact = $this->db->fetch_object($resqlcontact))
    					    {
    					        //print $objcontact->code.'-'.$objcontact->source.'-'.$objcontact->fk_socpeople."\n";
    					        $this->add_contact($objcontact->fk_socpeople, $objcontact->code, $objcontact->source);    // May failed because of duplicate key or because code of contact type does not exists for new object
    					    }
    					}
    					else dol_print_error($resqlcontact);
					}
				}
			}

			/*
			 *  Insert lines of invoices into database
			 */
			if (count($this->lines) && is_object($this->lines[0]))	// If this->lines is array of InvoiceLines (preferred mode)
			{
				$fk_parent_line = 0;

				dol_syslog("There is ".count($this->lines)." lines that are invoice lines objects");
				foreach ($this->lines as $i => $val)
				{
					$newinvoiceline=$this->lines[$i];
					$newinvoiceline->fk_facture=$this->id;
                    $newinvoiceline->origin = $this->element;           // TODO This seems not used. Here we but origin 'facture' but after
                    $newinvoiceline->origin_id = $this->lines[$i]->id;  // we put an id of object !
					if ($result >= 0 && ($newinvoiceline->info_bits & 0x01) == 0)	// We keep only lines with first bit = 0
					{
						// Reset fk_parent_line for no child products and special product
						if (($newinvoiceline->product_type != 9 && empty($newinvoiceline->fk_parent_line)) || $newinvoiceline->product_type == 9) {
							$fk_parent_line = 0;
						}

						$newinvoiceline->fk_parent_line=$fk_parent_line;
						$result=$newinvoiceline->insert();

						// Defined the new fk_parent_line
						if ($result > 0 && $newinvoiceline->product_type == 9) {
							$fk_parent_line = $result;
						}
					}
					if ($result < 0)
					{
						$this->error=$newinvoiceline->error;
						$error++;
						break;
					}
				}
			}
			else	// If this->lines is an array of invoice line arrays
			{
				$fk_parent_line = 0;

				dol_syslog("There is ".count($this->lines)." lines that are array lines");

				foreach ($this->lines as $i => $val)
				{
                	$line = $this->lines[$i];
                	
                	// Test and convert into object this->lines[$i]. When coming from REST API, we may still have an array
				    //if (! is_object($line)) $line=json_decode(json_encode($line), FALSE);  // convert recursively array into object.
                	if (! is_object($line)) $line = (object) $line;
				    
				    if (($line->info_bits & 0x01) == 0)	// We keep only lines with first bit = 0
					{
						// Reset fk_parent_line for no child products and special product
						if (($line->product_type != 9 && empty($line->fk_parent_line)) || $line->product_type == 9) {
							$fk_parent_line = 0;
						}

						$result = $this->addline(
							$line->desc,
							$line->subprice,
							$line->qty,
							$line->tva_tx,
							$line->localtax1_tx,
							$line->localtax2_tx,
							$line->fk_product,
							$line->remise_percent,
							$line->date_start,
							$line->date_end,
							$line->fk_code_ventilation,
							$line->info_bits,
							$line->fk_remise_except,
							'HT',
							0,
							$line->product_type,
							$line->rang,
							$line->special_code,
                            $this->element,
                            $line->id,
							$fk_parent_line,
							$line->fk_fournprice,
							$line->pa_ht,
							$line->label,
							$line->array_options,
							$line->situation_percent,
							$line->fk_prev_id,
							$line->fk_unit
						);
						if ($result < 0)
						{
							$this->error=$this->db->lasterror();
							dol_print_error($this->db);
							$this->db->rollback();
							return -1;
						}

						// Defined the new fk_parent_line
						if ($result > 0 && $line->product_type == 9) {
							$fk_parent_line = $result;
						}
					}
				}
			}

			/*
			 * Insert lines of predefined invoices
			 */
			if (! $error && $this->fac_rec > 0)
			{
				foreach ($_facrec->lines as $i => $val)
				{
					if ($_facrec->lines[$i]->fk_product)
					{
						$prod = new Product($this->db);
						$res=$prod->fetch($_facrec->lines[$i]->fk_product);
					}
					$tva_tx = get_default_tva($mysoc,$soc,$prod->id);
					$tva_npr = get_default_npr($mysoc,$soc,$prod->id);
					if (empty($tva_tx)) $tva_npr=0;
					$localtax1_tx=get_localtax($tva_tx,1,$soc,$mysoc,$tva_npr);
					$localtax2_tx=get_localtax($tva_tx,2,$soc,$mysoc,$tva_npr);

					$result_insert = $this->addline(
						$_facrec->lines[$i]->desc,
						$_facrec->lines[$i]->subprice,
						$_facrec->lines[$i]->qty,
						$tva_tx,
						$localtax1_tx,
						$localtax2_tx,
						$_facrec->lines[$i]->fk_product,
						$_facrec->lines[$i]->remise_percent,
						'','',0,$tva_npr,'','HT',0,
						$_facrec->lines[$i]->product_type,
						$_facrec->lines[$i]->rang,
						$_facrec->lines[$i]->special_code,
						'',
						0,
						0,
						null,
						0,
						$_facrec->lines[$i]->label,
						null,
						$_facrec->lines[$i]->situation_percent,
						'',
						$_facrec->lines[$i]->fk_unit
					);

					if ( $result_insert < 0)
					{
						$error++;
						$this->error=$this->db->error();
						break;
					}
				}
			}

			if (! $error)
			{

				$result=$this->update_price(1);
				if ($result > 0)
				{
					$action='create';

					// Actions on extra fields (by external module or standard code)
					// TODO le hook fait double emploi avec le trigger !!
					/*
					$hookmanager->initHooks(array('invoicedao'));
					$parameters=array('invoiceid'=>$this->id);
					$reshook=$hookmanager->executeHooks('insertExtraFields',$parameters,$this,$action); // Note that $action and $object may have been modified by some hooks
					if (empty($reshook))
					{
						if (empty($conf->global->MAIN_EXTRAFIELDS_DISABLED)) // For avoid conflicts if trigger used
						{*/
					if (! $error)
					{
					    $result=$this->insertExtraFields();
					    if ($result < 0) $error++;
					}
						/*}
					}
					else if ($reshook < 0) $error++;*/

                    // Call trigger
                    $result=$this->call_trigger('BILL_CREATE',$user);
                    if ($result < 0) $error++;
                    // End call triggers

					if (! $error)
					{
						$this->db->commit();
						return $this->id;
					}
					else
					{
						$this->db->rollback();
						return -4;
					}
				}
				else
				{
					$this->error=$langs->trans('FailedToUpdatePrice');
					$this->db->rollback();
					return -3;
				}
			}
			else
			{
				dol_syslog(get_class($this)."::create error ".$this->error, LOG_ERR);
				$this->db->rollback();
				return -2;
			}
		}
		else
		{
			$this->error=$this->db->error();
			$this->db->rollback();
			return -1;
		}
	}


	/**
	 *	Create a new invoice in database from current invoice
	 *
	 *	@param      User	$user    		Object user that ask creation
	 *	@param		int		$invertdetail	Reverse sign of amounts for lines
	 *	@return		int						<0 if KO, >0 if OK
	 */
	function createFromCurrent($user,$invertdetail=0)
	{
		global $conf;

		// Charge facture source
		$facture=new Facture($this->db);

		$facture->fk_facture_source = $this->fk_facture_source;
		$facture->type 			    = $this->type;
		$facture->socid 		    = $this->socid;
		$facture->date              = $this->date;
		$facture->date_pointoftax   = $this->date_pointoftax;
		$facture->note_public       = $this->note_public;
		$facture->note_private      = $this->note_private;
		$facture->ref_client        = $this->ref_client;
		$facture->modelpdf          = $this->modelpdf;
		$facture->fk_project        = $this->fk_project;
		$facture->cond_reglement_id = $this->cond_reglement_id;
		$facture->mode_reglement_id = $this->mode_reglement_id;
		$facture->remise_absolue    = $this->remise_absolue;
		$facture->remise_percent    = $this->remise_percent;

		$facture->origin                        = $this->origin;
		$facture->origin_id                     = $this->origin_id;

		$facture->lines		    	= $this->lines;	// Tableau des lignes de factures
		$facture->products		    = $this->lines;	// Tant que products encore utilise
		$facture->situation_counter = $this->situation_counter;
		$facture->situation_cycle_ref=$this->situation_cycle_ref;
		$facture->situation_final  = $this->situation_final;

		// Loop on each line of new invoice
		foreach($facture->lines as $i => $line)
		{
			$facture->lines[$i]->fk_prev_id = $this->lines[$i]->rowid;
			if ($invertdetail)
			{
				$facture->lines[$i]->subprice  = -$facture->lines[$i]->subprice;
				$facture->lines[$i]->total_ht  = -$facture->lines[$i]->total_ht;
				$facture->lines[$i]->total_tva = -$facture->lines[$i]->total_tva;
				$facture->lines[$i]->total_localtax1 = -$facture->lines[$i]->total_localtax1;
				$facture->lines[$i]->total_localtax2 = -$facture->lines[$i]->total_localtax2;
				$facture->lines[$i]->total_ttc = -$facture->lines[$i]->total_ttc;
			}
		}

		dol_syslog(get_class($this)."::createFromCurrent invertdetail=".$invertdetail." socid=".$this->socid." nboflines=".count($facture->lines));

		$facid = $facture->create($user);
		if ($facid <= 0)
		{
			$this->error=$facture->error;
			$this->errors=$facture->errors;
		}
		elseif ($this->type == self::TYPE_SITUATION && !empty($conf->global->INVOICE_USE_SITUATION))
		{
			$this->fetchObjectLinked('', '', $object->id, 'facture');

			foreach ($this->linkedObjectsIds as $typeObject => $Tfk_object)
			{
				foreach ($Tfk_object as $fk_object)
				{
					$facture->add_object_linked($typeObject, $fk_object);
				}
			}

			$facture->add_object_linked('facture', $this->fk_facture_source);
		}

		return $facid;
	}


	/**
	 *		Load an object from its id and create a new one in database
	 *
	 *		@param		int				$socid			Id of thirdparty
	 * 	 	@return		int								New id of clone
	 */
	function createFromClone($socid=0)
	{
		global $user,$hookmanager;

		$error=0;

		$this->context['createfromclone'] = 'createfromclone';

		$this->db->begin();

		// get extrafields so they will be clone
		foreach($this->lines as $line)
			$line->fetch_optionals($line->rowid);

		// Load source object
		$objFrom = clone $this;



		// Change socid if needed
		if (! empty($socid) && $socid != $this->socid)
		{
			$objsoc = new Societe($this->db);

			if ($objsoc->fetch($socid)>0)
			{
				$this->socid 				= $objsoc->id;
				$this->cond_reglement_id	= (! empty($objsoc->cond_reglement_id) ? $objsoc->cond_reglement_id : 0);
				$this->mode_reglement_id	= (! empty($objsoc->mode_reglement_id) ? $objsoc->mode_reglement_id : 0);
				$this->fk_project			= '';
				$this->fk_delivery_address	= '';
			}

			// TODO Change product price if multi-prices
		}

		$this->id=0;
		$this->statut= self::STATUS_DRAFT;

		// Clear fields
		$this->date               = dol_now();	// Date of invoice is set to current date when cloning. // TODO Best is to ask date into confirm box
		$this->user_author        = $user->id;
		$this->user_valid         = '';
		$this->fk_facture_source  = 0;
		$this->date_creation      = '';
		$this->date_validation    = '';
		$this->ref_client         = '';
		$this->close_code         = '';
		$this->close_note         = '';
		$this->products = $this->lines;	// Tant que products encore utilise

		// Loop on each line of new invoice
		foreach($this->lines as $i => $line)
		{
			if (($this->lines[$i]->info_bits & 0x02) == 0x02)	// We do not clone line of discounts
			{
				unset($this->lines[$i]);
				unset($this->products[$i]);	// Tant que products encore utilise
			}
		}

		// Create clone
		$result=$this->create($user);
		if ($result < 0) $error++;
		else {
			// copy internal contacts
			if ($this->copy_linked_contact($objFrom, 'internal') < 0)
				$error++;

			// copy external contacts if same company
			elseif ($objFrom->socid == $this->socid)
			{
				if ($this->copy_linked_contact($objFrom, 'external') < 0)
					$error++;
			}
		}

		if (! $error)
		{
			// Hook of thirdparty module
			if (is_object($hookmanager))
			{
				$parameters=array('objFrom'=>$objFrom);
				$action='';
				$reshook=$hookmanager->executeHooks('createFrom',$parameters,$this,$action);    // Note that $action and $object may have been modified by some hooks
				if ($reshook < 0) $error++;
			}

            // Call trigger
            $result=$this->call_trigger('BILL_CLONE',$user);
            if ($result < 0) $error++;
            // End call triggers
		}

		unset($this->context['createfromclone']);

		// End
		if (! $error)
		{
			$this->db->commit();
			return $this->id;
		}
		else
		{
			$this->db->rollback();
			return -1;
		}
	}

	/**
	 *  Load an object from an order and create a new invoice into database
	 *
	 *  @param      Object			$object         	Object source
	 *  @return     int             					<0 if KO, 0 if nothing done, 1 if OK
	 */
	function createFromOrder($object)
	{
		global $user,$hookmanager;

		$error=0;

		// Closed order
		$this->date = dol_now();
		$this->source = 0;

		$num=count($object->lines);
		for ($i = 0; $i < $num; $i++)
		{
			$line = new FactureLigne($this->db);

			$line->libelle			= $object->lines[$i]->libelle;
			$line->label			= $object->lines[$i]->label;
			$line->desc				= $object->lines[$i]->desc;
			$line->subprice			= $object->lines[$i]->subprice;
			$line->total_ht			= $object->lines[$i]->total_ht;
			$line->total_tva		= $object->lines[$i]->total_tva;
			$line->total_ttc		= $object->lines[$i]->total_ttc;
			$line->tva_tx			= $object->lines[$i]->tva_tx;
			$line->localtax1_tx		= $object->lines[$i]->localtax1_tx;
			$line->localtax2_tx		= $object->lines[$i]->localtax2_tx;
			$line->qty				= $object->lines[$i]->qty;
			$line->fk_remise_except	= $object->lines[$i]->fk_remise_except;
			$line->remise_percent	= $object->lines[$i]->remise_percent;
			$line->fk_product		= $object->lines[$i]->fk_product;
			$line->info_bits		= $object->lines[$i]->info_bits;
			$line->product_type		= $object->lines[$i]->product_type;
			$line->rang				= $object->lines[$i]->rang;
			$line->special_code		= $object->lines[$i]->special_code;
			$line->fk_parent_line	= $object->lines[$i]->fk_parent_line;
			$line->fk_unit			= $object->lines[$i]->fk_unit;

			$line->fk_fournprice	= $object->lines[$i]->fk_fournprice;
			$marginInfos			= getMarginInfos($object->lines[$i]->subprice, $object->lines[$i]->remise_percent, $object->lines[$i]->tva_tx, $object->lines[$i]->localtax1_tx, $object->lines[$i]->localtax2_tx, $object->lines[$i]->fk_fournprice, $object->lines[$i]->pa_ht);
			$line->pa_ht			= $marginInfos[0];

            // get extrafields from original line
			$object->lines[$i]->fetch_optionals($object->lines[$i]->rowid);
			foreach($object->lines[$i]->array_options as $options_key => $value)
				$line->array_options[$options_key] = $value;

			$this->lines[$i] = $line;
		}

		$this->socid                = $object->socid;
		$this->fk_project           = $object->fk_project;
		$this->cond_reglement_id    = $object->cond_reglement_id;
		$this->mode_reglement_id    = $object->mode_reglement_id;
		$this->availability_id      = $object->availability_id;
		$this->demand_reason_id     = $object->demand_reason_id;
		$this->date_livraison       = $object->date_livraison;
		$this->fk_delivery_address  = $object->fk_delivery_address;
		$this->contact_id           = $object->contactid;
		$this->ref_client           = $object->ref_client;
		$this->note_private         = $object->note_private;
		$this->note_public          = $object->note_public;

		$this->origin				= $object->element;
		$this->origin_id			= $object->id;

        // get extrafields from original line
		$object->fetch_optionals($object->id);
		foreach($object->array_options as $options_key => $value)
			$this->array_options[$options_key] = $value;

		// Possibility to add external linked objects with hooks
		$this->linked_objects[$this->origin] = $this->origin_id;
		if (! empty($object->other_linked_objects) && is_array($object->other_linked_objects))
		{
			$this->linked_objects = array_merge($this->linked_objects, $object->other_linked_objects);
		}

		$ret = $this->create($user);

		if ($ret > 0)
		{
			// Actions hooked (by external module)
			$hookmanager->initHooks(array('invoicedao'));

			$parameters=array('objFrom'=>$object);
			$action='';
			$reshook=$hookmanager->executeHooks('createFrom',$parameters,$this,$action);    // Note that $action and $object may have been modified by some hooks
			if ($reshook < 0) $error++;

			if (! $error)
			{
				return 1;
			}
			else return -1;
		}
		else return -1;
	}

	/**
	 *      Return clicable link of object (with eventually picto)
	 *
	 *      @param	int		$withpicto       Add picto into link
	 *      @param  string	$option          Where point the link
	 *      @param  int		$max             Maxlength of ref
	 *      @param  int		$short           1=Return just URL
	 *      @param  string  $moretitle       Add more text to title tooltip
     *      @param	int  	$notooltip		 1=Disable tooltip
	 *      @return string 			         String with URL
	 */
	function getNomUrl($withpicto=0,$option='',$max=0,$short=0,$moretitle='',$notooltip=0)
	{
		global $langs, $conf, $user;

        if (! empty($conf->dol_no_mouse_hover)) $notooltip=1;   // Force disable tooltips

		$result='';

		if ($option == 'withdraw') $url = DOL_URL_ROOT.'/compta/facture/prelevement.php?facid='.$this->id;
		else $url = DOL_URL_ROOT.'/compta/facture.php?facid='.$this->id;

		if ($short) return $url;

		$picto='bill';
		if ($this->type == self::TYPE_REPLACEMENT) $picto.='r';	// Replacement invoice
		if ($this->type == self::TYPE_CREDIT_NOTE) $picto.='a';	// Credit note
		if ($this->type == self::TYPE_DEPOSIT) $picto.='d';	// Deposit invoice
        $label='';
        
        if ($user->rights->facture->lire) {
            $label = '<u>' . $langs->trans("ShowInvoice") . '</u>';
            if (! empty($this->ref))
                $label .= '<br><b>'.$langs->trans('Ref') . ':</b> ' . $this->ref;
            if (! empty($this->ref_client))
                $label .= '<br><b>' . $langs->trans('RefCustomer') . ':</b> ' . $this->ref_client;
            if (! empty($this->total_ht))
                $label.= '<br><b>' . $langs->trans('AmountHT') . ':</b> ' . price($this->total_ht, 0, $langs, 0, -1, -1, $conf->currency);
            if (! empty($this->total_tva))
                $label.= '<br><b>' . $langs->trans('VAT') . ':</b> ' . price($this->total_tva, 0, $langs, 0, -1, -1, $conf->currency);
            if (! empty($this->total_ttc))
                $label.= '<br><b>' . $langs->trans('AmountTTC') . ':</b> ' . price($this->total_ttc, 0, $langs, 0, -1, -1, $conf->currency);
    		if ($this->type == self::TYPE_REPLACEMENT) $label=$langs->transnoentitiesnoconv("ShowInvoiceReplace").': '.$this->ref;
    		if ($this->type == self::TYPE_CREDIT_NOTE) $label=$langs->transnoentitiesnoconv("ShowInvoiceAvoir").': '.$this->ref;
    		if ($this->type == self::TYPE_DEPOSIT) $label=$langs->transnoentitiesnoconv("ShowInvoiceDeposit").': '.$this->ref;
    		if ($this->type == self::TYPE_SITUATION) $label=$langs->transnoentitiesnoconv("ShowInvoiceSituation").': '.$this->ref;
    		if ($moretitle) $label.=' - '.$moretitle;
        }
        
		$linkclose='';
		if (empty($notooltip) && $user->rights->facture->lire)
		{
		    if (! empty($conf->global->MAIN_OPTIMIZEFORTEXTBROWSER))
		    {
		        $label=$langs->trans("ShowInvoice");
		        $linkclose.=' alt="'.dol_escape_htmltag($label, 1).'"';
		    }
		    $linkclose.= ' title="'.dol_escape_htmltag($label, 1).'"';
		    $linkclose.=' class="classfortooltip"';
		}

        $linkstart='<a href="'.$url.'"';
        $linkstart.=$linkclose.'>';
		$linkend='</a>';

        if ($withpicto) $result.=($linkstart.img_object(($notooltip?'':$label), $picto, ($notooltip?'':'class="classfortooltip"'), 0, 0, $notooltip?0:1).$linkend);
		if ($withpicto && $withpicto != 2) $result.=' ';
		if ($withpicto != 2) $result.=$linkstart.($max?dol_trunc($this->ref,$max):$this->ref).$linkend;
		return $result;
	}

	/**
	 *	Get object and lines from database
	 *
	 *	@param      int		$rowid       	Id of object to load
	 * 	@param		string	$ref			Reference of invoice
	 * 	@param		string	$ref_ext		External reference of invoice
	 * 	@param		int		$ref_int		Internal reference of other object
	 *  @param		bool	$fetch_situation	Fetch the previous and next situation in $tab_previous_situation_invoice and $tab_next_situation_invoice
	 *	@return     int         			>0 if OK, <0 if KO, 0 if not found
	 */
	function fetch($rowid, $ref='', $ref_ext='', $ref_int='', $fetch_situation=false)
	{
		global $conf;

		if (empty($rowid) && empty($ref) && empty($ref_ext) && empty($ref_int)) return -1;

		$sql = 'SELECT f.rowid,f.facnumber,f.ref_client,f.ref_ext,f.ref_int,f.type,f.fk_soc,f.amount';
		$sql.= ', f.tva, f.localtax1, f.localtax2, f.total, f.total_ttc, f.revenuestamp';
		$sql.= ', f.remise_percent, f.remise_absolue, f.remise';
		$sql.= ', f.datef as df, f.date_pointoftax';
		$sql.= ', f.date_lim_reglement as dlr';
		$sql.= ', f.datec as datec';
		$sql.= ', f.date_valid as datev';
		$sql.= ', f.tms as datem';
		$sql.= ', f.note_private, f.note_public, f.fk_statut, f.paye, f.close_code, f.close_note, f.fk_user_author, f.fk_user_valid, f.model_pdf';
		$sql.= ', f.fk_facture_source';
		$sql.= ', f.fk_mode_reglement, f.fk_cond_reglement, f.fk_projet, f.extraparams';
		$sql.= ', f.situation_cycle_ref, f.situation_counter, f.situation_final';
		$sql.= ', f.fk_account';
		$sql.= ", f.fk_multicurrency, f.multicurrency_code, f.multicurrency_tx, f.multicurrency_total_ht, f.multicurrency_total_tva, f.multicurrency_total_ttc";
		$sql.= ', p.code as mode_reglement_code, p.libelle as mode_reglement_libelle';
		$sql.= ', c.code as cond_reglement_code, c.libelle as cond_reglement_libelle, c.libelle_facture as cond_reglement_libelle_doc';
        $sql.= ', f.fk_incoterms, f.location_incoterms';
        $sql.= ", i.libelle as libelle_incoterms";
		$sql.= ' FROM '.MAIN_DB_PREFIX.'facture as f';
		$sql.= ' LEFT JOIN '.MAIN_DB_PREFIX.'c_payment_term as c ON f.fk_cond_reglement = c.rowid';
		$sql.= ' LEFT JOIN '.MAIN_DB_PREFIX.'c_paiement as p ON f.fk_mode_reglement = p.id';
		$sql.= ' LEFT JOIN '.MAIN_DB_PREFIX.'c_incoterms as i ON f.fk_incoterms = i.rowid';
		$sql.= ' WHERE f.entity = '.$conf->entity;
		if ($rowid)   $sql.= " AND f.rowid=".$rowid;
		if ($ref)     $sql.= " AND f.facnumber='".$this->db->escape($ref)."'";
		if ($ref_ext) $sql.= " AND f.ref_ext='".$this->db->escape($ref_ext)."'";
		if ($ref_int) $sql.= " AND f.ref_int='".$this->db->escape($ref_int)."'";

		dol_syslog(get_class($this)."::fetch", LOG_DEBUG);
		$result = $this->db->query($sql);
		if ($result)
		{
			if ($this->db->num_rows($result))
			{
				$obj = $this->db->fetch_object($result);

				$this->id					= $obj->rowid;
				$this->ref					= $obj->facnumber;
				$this->ref_client			= $obj->ref_client;
				$this->ref_ext				= $obj->ref_ext;
				$this->ref_int				= $obj->ref_int;
				$this->type					= $obj->type;
				$this->date					= $this->db->jdate($obj->df);
				$this->date_pointoftax		= $this->db->jdate($obj->date_pointoftax);
				$this->date_creation		= $this->db->jdate($obj->datec);
				$this->date_validation		= $this->db->jdate($obj->datev);
				$this->datem				= $this->db->jdate($obj->datem);
				$this->remise_percent		= $obj->remise_percent;
				$this->remise_absolue		= $obj->remise_absolue;
				$this->total_ht				= $obj->total;
				$this->total_tva			= $obj->tva;
				$this->total_localtax1		= $obj->localtax1;
				$this->total_localtax2		= $obj->localtax2;
				$this->total_ttc			= $obj->total_ttc;
				$this->revenuestamp         = $obj->revenuestamp;
				$this->paye					= $obj->paye;
				$this->close_code			= $obj->close_code;
				$this->close_note			= $obj->close_note;
				$this->socid				= $obj->fk_soc;
				$this->statut				= $obj->fk_statut;
				$this->date_lim_reglement	= $this->db->jdate($obj->dlr);
				$this->mode_reglement_id	= $obj->fk_mode_reglement;
				$this->mode_reglement_code	= $obj->mode_reglement_code;
				$this->mode_reglement		= $obj->mode_reglement_libelle;
				$this->cond_reglement_id	= $obj->fk_cond_reglement;
				$this->cond_reglement_code	= $obj->cond_reglement_code;
				$this->cond_reglement		= $obj->cond_reglement_libelle;
				$this->cond_reglement_doc	= $obj->cond_reglement_libelle_doc;
				$this->fk_account           = ($obj->fk_account>0)?$obj->fk_account:null;
				$this->fk_project			= $obj->fk_projet;
				$this->fk_facture_source	= $obj->fk_facture_source;
				$this->note					= $obj->note_private;	// deprecated
				$this->note_private			= $obj->note_private;
				$this->note_public			= $obj->note_public;
				$this->user_author			= $obj->fk_user_author;
				$this->user_valid			= $obj->fk_user_valid;
				$this->modelpdf				= $obj->model_pdf;
				$this->situation_cycle_ref  = $obj->situation_cycle_ref;
				$this->situation_counter    = $obj->situation_counter;
				$this->situation_final      = $obj->situation_final;
				$this->extraparams			= (array) json_decode($obj->extraparams, true);

				//Incoterms
				$this->fk_incoterms = $obj->fk_incoterms;
				$this->location_incoterms = $obj->location_incoterms;
				$this->libelle_incoterms = $obj->libelle_incoterms;

				// Multicurrency
				$this->fk_multicurrency 		= $obj->fk_multicurrency;
				$this->multicurrency_code 		= $obj->multicurrency_code;
				$this->multicurrency_tx 		= $obj->multicurrency_tx;
				$this->multicurrency_total_ht 	= $obj->multicurrency_total_ht;
				$this->multicurrency_total_tva 	= $obj->multicurrency_total_tva;
				$this->multicurrency_total_ttc 	= $obj->multicurrency_total_ttc;

				if ($this->type == self::TYPE_SITUATION && $fetch_situation)
				{
					$this->fetchPreviousNextSituationInvoice();
				}

				if ($this->statut == self::STATUS_DRAFT)	$this->brouillon = 1;

				// Retrieve all extrafield for invoice
				// fetch optionals attributes and labels
				require_once DOL_DOCUMENT_ROOT.'/core/class/extrafields.class.php';
				$extrafields=new ExtraFields($this->db);
				$extralabels=$extrafields->fetch_name_optionals_label($this->table_element,true);
				$this->fetch_optionals($this->id,$extralabels);

				/*
				 * Lines
				*/

				$this->lines  = array();

				$result=$this->fetch_lines();
				if ($result < 0)
				{
					$this->error=$this->db->error();
					return -3;
				}
				return 1;
			}
			else
			{
				$this->error='Bill with id '.$rowid.' or ref '.$ref.' not found';
				dol_syslog(get_class($this)."::fetch Error ".$this->error, LOG_ERR);
				return 0;
			}
		}
		else
		{
			$this->error=$this->db->error();
			return -1;
		}
	}


	/**
	 *	Load all detailed lines into this->lines
	 *
	 *	@return     int         1 if OK, < 0 if KO
	 */
	function fetch_lines()
	{
		$this->lines=array();

		$sql = 'SELECT l.rowid, l.fk_product, l.fk_parent_line, l.label as custom_label, l.description, l.product_type, l.price, l.qty, l.vat_src_code, l.tva_tx,';
		$sql.= ' l.situation_percent, l.fk_prev_id,';
		$sql.= ' l.localtax1_tx, l.localtax2_tx, l.localtax1_type, l.localtax2_type, l.remise_percent, l.fk_remise_except, l.subprice,';
		$sql.= ' l.rang, l.special_code,';
		$sql.= ' l.date_start as date_start, l.date_end as date_end,';
		$sql.= ' l.info_bits, l.total_ht, l.total_tva, l.total_localtax1, l.total_localtax2, l.total_ttc, l.fk_code_ventilation, l.fk_product_fournisseur_price as fk_fournprice, l.buy_price_ht as pa_ht,';
		$sql.= ' l.fk_unit,';
		$sql.= ' l.fk_multicurrency, l.multicurrency_code, l.multicurrency_subprice, l.multicurrency_total_ht, l.multicurrency_total_tva, l.multicurrency_total_ttc,';
		$sql.= ' p.ref as product_ref, p.fk_product_type as fk_product_type, p.label as product_label, p.description as product_desc';
		$sql.= ' FROM '.MAIN_DB_PREFIX.'facturedet as l';
		$sql.= ' LEFT JOIN '.MAIN_DB_PREFIX.'product as p ON l.fk_product = p.rowid';
		$sql.= ' WHERE l.fk_facture = '.$this->id;
		$sql.= ' ORDER BY l.rang, l.rowid';

		dol_syslog(get_class($this).'::fetch_lines', LOG_DEBUG);
		$result = $this->db->query($sql);
		if ($result)
		{
			$num = $this->db->num_rows($result);
			$i = 0;
			while ($i < $num)
			{
				$objp = $this->db->fetch_object($result);
				$line = new FactureLigne($this->db);

				$line->id               = $objp->rowid;
				$line->rowid	        = $objp->rowid;             // deprecated
				$line->label            = $objp->custom_label;		// deprecated
				$line->desc             = $objp->description;		// Description line
				$line->description      = $objp->description;		// Description line
				$line->product_type     = $objp->product_type;		// Type of line
				$line->ref              = $objp->product_ref;		// Ref product
				$line->product_ref      = $objp->product_ref;		// Ref product
				$line->libelle          = $objp->product_label;		// TODO deprecated
				$line->product_label	= $objp->product_label;		// Label product
				$line->product_desc     = $objp->product_desc;		// Description product
				$line->fk_product_type  = $objp->fk_product_type;	// Type of product
				$line->qty              = $objp->qty;
				$line->subprice         = $objp->subprice;

                $line->vat_src_code     = $objp->vat_src_code; 
				$line->tva_tx           = $objp->tva_tx;
				$line->localtax1_tx     = $objp->localtax1_tx;
				$line->localtax2_tx     = $objp->localtax2_tx;
				$line->localtax1_type   = $objp->localtax1_type;
				$line->localtax2_type   = $objp->localtax2_type;
				$line->remise_percent   = $objp->remise_percent;
				$line->fk_remise_except = $objp->fk_remise_except;
				$line->fk_product       = $objp->fk_product;
				$line->date_start       = $this->db->jdate($objp->date_start);
				$line->date_end         = $this->db->jdate($objp->date_end);
				$line->date_start       = $this->db->jdate($objp->date_start);
				$line->date_end         = $this->db->jdate($objp->date_end);
				$line->info_bits        = $objp->info_bits;
				$line->total_ht         = $objp->total_ht;
				$line->total_tva        = $objp->total_tva;
				$line->total_localtax1  = $objp->total_localtax1;
				$line->total_localtax2  = $objp->total_localtax2;
				$line->total_ttc        = $objp->total_ttc;
				$line->code_ventilation = $objp->fk_code_ventilation;
				$line->fk_fournprice 	= $objp->fk_fournprice;
				$marginInfos			= getMarginInfos($objp->subprice, $objp->remise_percent, $objp->tva_tx, $objp->localtax1_tx, $objp->localtax2_tx, $line->fk_fournprice, $objp->pa_ht);
				$line->pa_ht 			= $marginInfos[0];
				$line->marge_tx			= $marginInfos[1];
				$line->marque_tx		= $marginInfos[2];
				$line->rang				= $objp->rang;
				$line->special_code		= $objp->special_code;
				$line->fk_parent_line	= $objp->fk_parent_line;
				$line->situation_percent= $objp->situation_percent;
				$line->fk_prev_id       = $objp->fk_prev_id;
				$line->fk_unit	        = $objp->fk_unit;

				// Multicurrency
				$line->fk_multicurrency 		= $objp->fk_multicurrency;
				$line->multicurrency_code 		= $objp->multicurrency_code;
				$line->multicurrency_subprice 	= $objp->multicurrency_subprice;
				$line->multicurrency_total_ht 	= $objp->multicurrency_total_ht;
				$line->multicurrency_total_tva 	= $objp->multicurrency_total_tva;
				$line->multicurrency_total_ttc 	= $objp->multicurrency_total_ttc;

				$this->lines[$i] = $line;

				$i++;
			}
			$this->db->free($result);
			return 1;
		}
		else
		{
			$this->error=$this->db->error();
			return -3;
		}
	}

	/**
	 * Fetch previous and next situations invoices
	 *
	 * @return	void
	 */
	function fetchPreviousNextSituationInvoice()
	{
		global $conf;

		$this->tab_previous_situation_invoice = array();
		$this->tab_next_situation_invoice = array();

		$sql = 'SELECT rowid, situation_counter FROM '.MAIN_DB_PREFIX.'facture WHERE rowid <> '.$this->id.' AND entity = '.$conf->entity.' AND situation_cycle_ref = '.(int) $this->situation_cycle_ref.' ORDER BY situation_counter ASC';

		dol_syslog(get_class($this).'::fetchPreviousNextSituationInvoice ', LOG_DEBUG);
		$result = $this->db->query($sql);
		if ($result && $this->db->num_rows($result) > 0)
		{
			while ($objp = $this->db->fetch_object($result))
			{
				$invoice = new Facture($this->db);
				if ($invoice->fetch($objp->rowid) > 0)
				{
					if ($objp->situation_counter < $this->situation_counter) $this->tab_previous_situation_invoice[] = $invoice;
					else $this->tab_next_situation_invoice[] = $invoice;
				}
			}
		}

	}

	/**
	 *      Update database
	 *
	 *      @param      User	$user        	User that modify
	 *      @param      int		$notrigger	    0=launch triggers after, 1=disable triggers
	 *      @return     int      			   	<0 if KO, >0 if OK
	 */
	function update($user=null, $notrigger=0)
	{
		$error=0;

		// Clean parameters
		if (empty($this->type)) $this->type= self::TYPE_STANDARD;
		if (isset($this->facnumber)) $this->facnumber=trim($this->ref);
		if (isset($this->ref_client)) $this->ref_client=trim($this->ref_client);
		if (isset($this->increment)) $this->increment=trim($this->increment);
		if (isset($this->close_code)) $this->close_code=trim($this->close_code);
		if (isset($this->close_note)) $this->close_note=trim($this->close_note);
		if (isset($this->note) || isset($this->note_private)) $this->note=(isset($this->note) ? trim($this->note) : trim($this->note_private));		// deprecated
		if (isset($this->note) || isset($this->note_private)) $this->note_private=(isset($this->note_private) ? trim($this->note_private) : trim($this->note));
		if (isset($this->note_public)) $this->note_public=trim($this->note_public);
		if (isset($this->modelpdf)) $this->modelpdf=trim($this->modelpdf);
		if (isset($this->import_key)) $this->import_key=trim($this->import_key);
		if (empty($this->situation_cycle_ref)) {
			$this->situation_cycle_ref = 'null';
		}

		if (empty($this->situation_counter)) {
			$this->situation_counter = 'null';
		}

		if (empty($this->situation_final)) {
			$this->situation_final = '0';
		}

		// Check parameters
		// Put here code to add control on parameters values

		// Update request
		$sql = "UPDATE ".MAIN_DB_PREFIX."facture SET";

		$sql.= " facnumber=".(isset($this->ref)?"'".$this->db->escape($this->ref)."'":"null").",";
		$sql.= " type=".(isset($this->type)?$this->type:"null").",";
		$sql.= " ref_client=".(isset($this->ref_client)?"'".$this->db->escape($this->ref_client)."'":"null").",";
		$sql.= " increment=".(isset($this->increment)?"'".$this->db->escape($this->increment)."'":"null").",";
		$sql.= " fk_soc=".(isset($this->socid)?$this->socid:"null").",";
		$sql.= " datec=".(strval($this->date_creation)!='' ? "'".$this->db->idate($this->date_creation)."'" : 'null').",";
		$sql.= " datef=".(strval($this->date)!='' ? "'".$this->db->idate($this->date)."'" : 'null').",";
		$sql.= " date_pointoftax=".(strval($this->date_pointoftax)!='' ? "'".$this->db->idate($this->date_pointoftax)."'" : 'null').",";
		$sql.= " date_valid=".(strval($this->date_validation)!='' ? "'".$this->db->idate($this->date_validation)."'" : 'null').",";
		$sql.= " paye=".(isset($this->paye)?$this->paye:"null").",";
		$sql.= " remise_percent=".(isset($this->remise_percent)?$this->remise_percent:"null").",";
		$sql.= " remise_absolue=".(isset($this->remise_absolue)?$this->remise_absolue:"null").",";
		$sql.= " close_code=".(isset($this->close_code)?"'".$this->db->escape($this->close_code)."'":"null").",";
		$sql.= " close_note=".(isset($this->close_note)?"'".$this->db->escape($this->close_note)."'":"null").",";
		$sql.= " tva=".(isset($this->total_tva)?$this->total_tva:"null").",";
		$sql.= " localtax1=".(isset($this->total_localtax1)?$this->total_localtax1:"null").",";
		$sql.= " localtax2=".(isset($this->total_localtax2)?$this->total_localtax2:"null").",";
		$sql.= " total=".(isset($this->total_ht)?$this->total_ht:"null").",";
		$sql.= " total_ttc=".(isset($this->total_ttc)?$this->total_ttc:"null").",";
		$sql.= " revenuestamp=".((isset($this->revenuestamp) && $this->revenuestamp != '')?$this->revenuestamp:"null").",";
		$sql.= " fk_statut=".(isset($this->statut)?$this->statut:"null").",";
		$sql.= " fk_user_author=".(isset($this->user_author)?$this->user_author:"null").",";
		$sql.= " fk_user_valid=".(isset($this->fk_user_valid)?$this->fk_user_valid:"null").",";
		$sql.= " fk_facture_source=".(isset($this->fk_facture_source)?$this->fk_facture_source:"null").",";
		$sql.= " fk_projet=".(isset($this->fk_project)?$this->fk_project:"null").",";
		$sql.= " fk_cond_reglement=".(isset($this->cond_reglement_id)?$this->cond_reglement_id:"null").",";
		$sql.= " fk_mode_reglement=".(isset($this->mode_reglement_id)?$this->mode_reglement_id:"null").",";
		$sql.= " date_lim_reglement=".(strval($this->date_lim_reglement)!='' ? "'".$this->db->idate($this->date_lim_reglement)."'" : 'null').",";
		$sql.= " note_private=".(isset($this->note_private)?"'".$this->db->escape($this->note_private)."'":"null").",";
		$sql.= " note_public=".(isset($this->note_public)?"'".$this->db->escape($this->note_public)."'":"null").",";
		$sql.= " model_pdf=".(isset($this->modelpdf)?"'".$this->db->escape($this->modelpdf)."'":"null").",";
		$sql.= " import_key=".(isset($this->import_key)?"'".$this->db->escape($this->import_key)."'":"null");
		$sql.= ", situation_cycle_ref=".$this->situation_cycle_ref;
		$sql.= ", situation_counter=".$this->situation_counter;
		$sql.= ", situation_final=".$this->situation_final;

		$sql.= " WHERE rowid=".$this->id;

		$this->db->begin();

		dol_syslog(get_class($this)."::update", LOG_DEBUG);
		$resql = $this->db->query($sql);
		if (! $resql) {
			$error++; $this->errors[]="Error ".$this->db->lasterror();
		}

		if (! $error)
		{
			if (! $notrigger)
			{
	            // Call trigger
	            $result=$this->call_trigger('BILL_MODIFY',$user);
	            if ($result < 0) $error++;
	            // End call triggers
			}
		}

		// Commit or rollback
		if ($error)
		{
			foreach($this->errors as $errmsg)
			{
				dol_syslog(get_class($this)."::update ".$errmsg, LOG_ERR);
				$this->error.=($this->error?', '.$errmsg:$errmsg);
			}
			$this->db->rollback();
			return -1*$error;
		}
		else
		{
			$this->db->commit();
			return 1;
		}
	}


	/**
	 *    Add a discount line into invoice using an existing absolute discount
	 *
	 *    @param     int	$idremise	Id of absolute discount
	 *    @return    int          		>0 if OK, <0 if KO
	 */
	function insert_discount($idremise)
	{
		global $langs;

		include_once DOL_DOCUMENT_ROOT.'/core/lib/price.lib.php';
		include_once DOL_DOCUMENT_ROOT.'/core/class/discount.class.php';

		$this->db->begin();

		$remise=new DiscountAbsolute($this->db);
		$result=$remise->fetch($idremise);

		if ($result > 0)
		{
			if ($remise->fk_facture)	// Protection against multiple submission
			{
				$this->error=$langs->trans("ErrorDiscountAlreadyUsed");
				$this->db->rollback();
				return -5;
			}

			$facligne=new FactureLigne($this->db);
			$facligne->fk_facture=$this->id;
			$facligne->fk_remise_except=$remise->id;
			$facligne->desc=$remise->description;   	// Description ligne
			$facligne->tva_tx=$remise->tva_tx;
			$facligne->subprice=-$remise->amount_ht;
			$facligne->fk_product=0;					// Id produit predefini
			$facligne->qty=1;
			$facligne->remise_percent=0;
			$facligne->rang=-1;
			$facligne->info_bits=2;

			$facligne->total_ht  = -$remise->amount_ht;
			$facligne->total_tva = -$remise->amount_tva;
			$facligne->total_ttc = -$remise->amount_ttc;

			$lineid=$facligne->insert();
			if ($lineid > 0)
			{
				$result=$this->update_price(1);
				if ($result > 0)
				{
					// Create linke between discount and invoice line
					$result=$remise->link_to_invoice($lineid,0);
					if ($result < 0)
					{
						$this->error=$remise->error;
						$this->db->rollback();
						return -4;
					}

					$this->db->commit();
					return 1;
				}
				else
				{
					$this->error=$facligne->error;
					$this->db->rollback();
					return -1;
				}
			}
			else
			{
				$this->error=$facligne->error;
				$this->db->rollback();
				return -2;
			}
		}
		else
		{
			$this->db->rollback();
			return -3;
		}
	}

	/**
	 *	Set customer ref
	 *
	 *	@param     	string	$ref_client		Customer ref
	 *  @param     	int		$notrigger		1=Does not execute triggers, 0= execute triggers
	 *	@return		int						<0 if KO, >0 if OK
	 */
	function set_ref_client($ref_client, $notrigger=0)
	{
	    global $user;
	    
		$error=0;

		$this->db->begin();

		$sql = 'UPDATE '.MAIN_DB_PREFIX.'facture';
		if (empty($ref_client))
			$sql .= ' SET ref_client = NULL';
		else
			$sql .= ' SET ref_client = \''.$this->db->escape($ref_client).'\'';
		$sql .= ' WHERE rowid = '.$this->id;

		dol_syslog(__METHOD__.' this->id='.$this->id.', ref_client='.$ref_client, LOG_DEBUG);
		$resql=$this->db->query($sql);
		if (!$resql)
		{
			$this->errors[]=$this->db->error();
			$error++;
		}

		if (! $error)
		{
			$this->ref_client = $ref_client;
		}

		if (! $notrigger && empty($error))
		{
			// Call trigger
			$result=$this->call_trigger('BILL_MODIFY',$user);
			if ($result < 0) $error++;
			// End call triggers
		}

		if (! $error)
		{

			$this->ref_client = $ref_client;

			$this->db->commit();
			return 1;
		}
		else
		{
			foreach($this->errors as $errmsg)
			{
				dol_syslog(__METHOD__.' Error: '.$errmsg, LOG_ERR);
				$this->error.=($this->error?', '.$errmsg:$errmsg);
			}
			$this->db->rollback();
			return -1*$error;
		}
	}

	/**
	 *	Delete invoice
	 *
	 *	@param     	User	$user      	    User to delete.
	 *	@param		int		$notrigger		1=Does not execute triggers, 0= execute triggers
	 *	@param		int		$idwarehouse	Id warehouse to use for stock change.
	 *	@return		int						<0 if KO, >0 if OK
	 */
	function delete($user, $notrigger=0, $idwarehouse=-1)
	{
		global $langs,$conf;
		require_once DOL_DOCUMENT_ROOT.'/core/lib/files.lib.php';

		if (empty($rowid)) $rowid=$this->id;

		dol_syslog(get_class($this)."::delete rowid=".$rowid, LOG_DEBUG);

		// TODO Test if there is at least one payment. If yes, refuse to delete.

		$error=0;
		$this->db->begin();

		if (! $error && ! $notrigger)
		{
            // Call trigger
            $result=$this->call_trigger('BILL_DELETE',$user);
            if ($result < 0) $error++;
            // End call triggers
		}

		// Removed extrafields
		if (! $error) {
			$result=$this->deleteExtraFields();
			if ($result < 0)
			{
				$error++;
				dol_syslog(get_class($this)."::delete error deleteExtraFields ".$this->error, LOG_ERR);
			}
		}

		if (! $error)
		{
			// Delete linked object
			$res = $this->deleteObjectLinked();
			if ($res < 0) $error++;
		}

		if (! $error)
		{
			// If invoice was converted into a discount not yet consumed, we remove discount
			$sql = 'DELETE FROM '.MAIN_DB_PREFIX.'societe_remise_except';
			$sql.= ' WHERE fk_facture_source = '.$rowid;
			$sql.= ' AND fk_facture_line IS NULL';
			$resql=$this->db->query($sql);

			// If invoice has consumned discounts
			$this->fetch_lines();
			$list_rowid_det=array();
			foreach($this->lines as $key => $invoiceline)
			{
				$list_rowid_det[]=$invoiceline->rowid;
			}

			// Consumned discounts are freed
			if (count($list_rowid_det))
			{
				$sql = 'UPDATE '.MAIN_DB_PREFIX.'societe_remise_except';
				$sql.= ' SET fk_facture = NULL, fk_facture_line = NULL';
				$sql.= ' WHERE fk_facture_line IN ('.join(',',$list_rowid_det).')';

				dol_syslog(get_class($this)."::delete", LOG_DEBUG);
				if (! $this->db->query($sql))
				{
					$this->error=$this->db->error()." sql=".$sql;
					$this->db->rollback();
					return -5;
				}
			}

			// If we decrement stock on invoice validation, we increment
			if ($this->type != self::TYPE_DEPOSIT && $result >= 0 && ! empty($conf->stock->enabled) && ! empty($conf->global->STOCK_CALCULATE_ON_BILL) && $idwarehouse!=-1)
			{
				require_once DOL_DOCUMENT_ROOT.'/product/stock/class/mouvementstock.class.php';
				$langs->load("agenda");

				$num=count($this->lines);
				for ($i = 0; $i < $num; $i++)
				{
					if ($this->lines[$i]->fk_product > 0)
					{
						$mouvP = new MouvementStock($this->db);
						$mouvP->origin = &$this;
						// We decrease stock for product
						if ($this->type == self::TYPE_CREDIT_NOTE) $result=$mouvP->livraison($user, $this->lines[$i]->fk_product, $idwarehouse, $this->lines[$i]->qty, $this->lines[$i]->subprice, $langs->trans("InvoiceDeleteDolibarr",$this->ref));
						else $result=$mouvP->reception($user, $this->lines[$i]->fk_product, $idwarehouse, $this->lines[$i]->qty, 0, $langs->trans("InvoiceDeleteDolibarr",$this->ref));	// we use 0 for price, to not change the weighted average value
					}
				}
			}


			// Delete invoice line
			$sql = 'DELETE FROM '.MAIN_DB_PREFIX.'facturedet WHERE fk_facture = '.$rowid;

			dol_syslog(get_class($this)."::delete", LOG_DEBUG);

			if ($this->db->query($sql) && $this->delete_linked_contact())
			{
				$sql = 'DELETE FROM '.MAIN_DB_PREFIX.'facture WHERE rowid = '.$rowid;

				dol_syslog(get_class($this)."::delete", LOG_DEBUG);

				$resql=$this->db->query($sql);
				if ($resql)
				{
					// On efface le repertoire de pdf provisoire
					$ref = dol_sanitizeFileName($this->ref);
					if ($conf->facture->dir_output && !empty($this->ref))
					{
						$dir = $conf->facture->dir_output . "/" . $ref;
						$file = $conf->facture->dir_output . "/" . $ref . "/" . $ref . ".pdf";
						if (file_exists($file))	// We must delete all files before deleting directory
						{
							$ret=dol_delete_preview($this);

							if (! dol_delete_file($file,0,0,0,$this)) // For triggers
							{
								$this->error=$langs->trans("ErrorCanNotDeleteFile",$file);
								$this->db->rollback();
								return 0;
							}
						}
						if (file_exists($dir))
						{
							if (! dol_delete_dir_recursive($dir)) // For remove dir and meta
							{
								$this->error=$langs->trans("ErrorCanNotDeleteDir",$dir);
								$this->db->rollback();
								return 0;
							}
						}
					}

					$this->db->commit();
					return 1;
				}
				else
				{
					$this->error=$this->db->lasterror()." sql=".$sql;
					$this->db->rollback();
					return -6;
				}
			}
			else
			{
				$this->error=$this->db->lasterror()." sql=".$sql;
				$this->db->rollback();
				return -4;
			}
		}
		else
		{
			$this->db->rollback();
			return -2;
		}
	}

	/**
	 *  Tag la facture comme paye completement (si close_code non renseigne) => this->fk_statut=2, this->paye=1
	 *  ou partiellement (si close_code renseigne) + appel trigger BILL_PAYED => this->fk_statut=2, this->paye stay 0
	 *
	 *  @param	User	$user      	Objet utilisateur qui modifie
	 *	@param  string	$close_code	Code renseigne si on classe a payee completement alors que paiement incomplet (cas escompte par exemple)
	 *	@param  string	$close_note	Commentaire renseigne si on classe a payee alors que paiement incomplet (cas escompte par exemple)
	 *  @return int         		<0 if KO, >0 if OK
	 */
	function set_paid($user, $close_code='', $close_note='')
	{
		$error=0;

		if ($this->paye != 1)
		{
			$this->db->begin();

			dol_syslog(get_class($this)."::set_paid rowid=".$this->id, LOG_DEBUG);
			$sql = 'UPDATE '.MAIN_DB_PREFIX.'facture SET';
			$sql.= ' fk_statut='.self::STATUS_CLOSED;
			if (! $close_code) $sql.= ', paye=1';
			if ($close_code) $sql.= ", close_code='".$this->db->escape($close_code)."'";
			if ($close_note) $sql.= ", close_note='".$this->db->escape($close_note)."'";
			$sql.= ' WHERE rowid = '.$this->id;

			dol_syslog(get_class($this)."::set_paid", LOG_DEBUG);
			$resql = $this->db->query($sql);
			if ($resql)
			{
	            // Call trigger
	            $result=$this->call_trigger('BILL_PAYED',$user);
	            if ($result < 0) $error++;
	            // End call triggers
			}
			else
			{
				$error++;
				$this->error=$this->db->lasterror();
			}

			if (! $error)
			{
				$this->db->commit();
				return 1;
			}
			else
			{
				$this->db->rollback();
				return -1;
			}
		}
		else
		{
			return 0;
		}
	}


	/**
	 *  Tag la facture comme non payee completement + appel trigger BILL_UNPAYED
	 *	Fonction utilisee quand un paiement prelevement est refuse,
	 * 	ou quand une facture annulee et reouverte.
	 *
	 *  @param	User	$user       Object user that change status
	 *  @return int         		<0 if KO, >0 if OK
	 */
	function set_unpaid($user)
	{
		$error=0;

		$this->db->begin();

		$sql = 'UPDATE '.MAIN_DB_PREFIX.'facture';
		$sql.= ' SET paye=0, fk_statut='.self::STATUS_VALIDATED.', close_code=null, close_note=null';
		$sql.= ' WHERE rowid = '.$this->id;

		dol_syslog(get_class($this)."::set_unpaid", LOG_DEBUG);
		$resql = $this->db->query($sql);
		if ($resql)
		{
            // Call trigger
            $result=$this->call_trigger('BILL_UNPAYED',$user);
            if ($result < 0) $error++;
            // End call triggers
		}
		else
		{
			$error++;
			$this->error=$this->db->error();
			dol_print_error($this->db);
		}

		if (! $error)
		{
			$this->db->commit();
			return 1;
		}
		else
		{
			$this->db->rollback();
			return -1;
		}
	}


	/**
	 *	Tag invoice as canceled, with no payment on it (example for replacement invoice or payment never received) + call trigger BILL_CANCEL
	 *	Warning, if option to decrease stock on invoice was set, this function does not change stock (it might be a cancel because
	 *  of no payment even if merchandises were sent).
	 *
	 *	@param	User	$user        	Object user making change
	 *	@param	string	$close_code		Code de fermeture
	 *	@param	string	$close_note		Comment
	 *	@return int         			<0 if KO, >0 if OK
	 */
	function set_canceled($user,$close_code='',$close_note='')
	{

		dol_syslog(get_class($this)."::set_canceled rowid=".$this->id, LOG_DEBUG);

		$this->db->begin();

		$sql = 'UPDATE '.MAIN_DB_PREFIX.'facture SET';
		$sql.= ' fk_statut='.self::STATUS_ABANDONED;
		if ($close_code) $sql.= ", close_code='".$this->db->escape($close_code)."'";
		if ($close_note) $sql.= ", close_note='".$this->db->escape($close_note)."'";
		$sql.= ' WHERE rowid = '.$this->id;

		$resql = $this->db->query($sql);
		if ($resql)
		{
			// On desaffecte de la facture les remises liees
			// car elles n'ont pas ete utilisees vu que la facture est abandonnee.
			$sql = 'UPDATE '.MAIN_DB_PREFIX.'societe_remise_except';
			$sql.= ' SET fk_facture = NULL';
			$sql.= ' WHERE fk_facture = '.$this->id;

			$resql=$this->db->query($sql);
			if ($resql)
			{
	            // Call trigger
	            $result=$this->call_trigger('BILL_CANCEL',$user);
	            if ($result < 0)
	            {
					$this->db->rollback();
					return -1;
				}
	            // End call triggers

				$this->db->commit();
				return 1;
			}
			else
			{
				$this->error=$this->db->error()." sql=".$sql;
				$this->db->rollback();
				return -1;
			}
		}
		else
		{
			$this->error=$this->db->error()." sql=".$sql;
			$this->db->rollback();
			return -2;
		}
	}

	/**
	 * Tag invoice as validated + call trigger BILL_VALIDATE
	 * Object must have lines loaded with fetch_lines
	 *
	 * @param	User	$user           Object user that validate
	 * @param   string	$force_number	Reference to force on invoice
	 * @param	int		$idwarehouse	Id of warehouse to use for stock decrease if option to decreasenon stock is on (0=no decrease)
	 * @param	int		$notrigger		1=Does not execute triggers, 0= execute triggers
     * @return	int						<0 if KO, >0 if OK
	 */
	function validate($user, $force_number='', $idwarehouse=0, $notrigger=0)
	{
		global $conf,$langs;
		require_once DOL_DOCUMENT_ROOT.'/core/lib/files.lib.php';

		$now=dol_now();

		$error=0;
		dol_syslog(get_class($this).'::validate user='.$user->id.', force_number='.$force_number.', idwarehouse='.$idwarehouse);

		// Check parameters
		if (! $this->brouillon)
		{
			dol_syslog(get_class($this)."::validate no draft status", LOG_WARNING);
			return 0;
		}

		if ((empty($conf->global->MAIN_USE_ADVANCED_PERMS) && empty($user->rights->facture->creer))
       	|| (! empty($conf->global->MAIN_USE_ADVANCED_PERMS) && empty($user->rights->facture->invoice_advance->validate)))
		{
			$this->error='Permission denied';
			dol_syslog(get_class($this)."::validate ".$this->error.' MAIN_USE_ADVANCED_PERMS='.$conf->global->MAIN_USE_ADVANCED_PERMS, LOG_ERR);
			return -1;
		}

		$this->db->begin();

		$this->fetch_thirdparty();
		$this->fetch_lines();

		// Check parameters
		if ($this->type == self::TYPE_REPLACEMENT)		// si facture de remplacement
		{
			// Controle que facture source connue
			if ($this->fk_facture_source <= 0)
			{
				$this->error=$langs->trans("ErrorFieldRequired",$langs->trans("InvoiceReplacement"));
				$this->db->rollback();
				return -10;
			}

			// Charge la facture source a remplacer
			$facreplaced=new Facture($this->db);
			$result=$facreplaced->fetch($this->fk_facture_source);
			if ($result <= 0)
			{
				$this->error=$langs->trans("ErrorBadInvoice");
				$this->db->rollback();
				return -11;
			}

			// Controle que facture source non deja remplacee par une autre
			$idreplacement=$facreplaced->getIdReplacingInvoice('validated');
			if ($idreplacement && $idreplacement != $this->id)
			{
				$facreplacement=new Facture($this->db);
				$facreplacement->fetch($idreplacement);
				$this->error=$langs->trans("ErrorInvoiceAlreadyReplaced",$facreplaced->ref,$facreplacement->ref);
				$this->db->rollback();
				return -12;
			}

			$result=$facreplaced->set_canceled($user,'replaced','');
			if ($result < 0)
			{
				$this->error=$facreplaced->error;
				$this->db->rollback();
				return -13;
			}
		}

		// Define new ref
		if ($force_number)
		{
			$num = $force_number;
		}
		else if (preg_match('/^[\(]?PROV/i', $this->ref) || empty($this->ref)) // empty should not happened, but when it occurs, the test save life
		{
			if (! empty($conf->global->FAC_FORCE_DATE_VALIDATION))	// If option enabled, we force invoice date
			{
				$this->date=dol_now();
				$this->date_lim_reglement=$this->calculate_date_lim_reglement();
			}
			$num = $this->getNextNumRef($this->thirdparty);
		}
		else
		{
			$num = $this->ref;
		}
		$this->newref = $num;

		if ($num)
		{
			$this->update_price(1);

			// Validate
			$sql = 'UPDATE '.MAIN_DB_PREFIX.'facture';
			$sql.= " SET facnumber='".$num."', fk_statut = ".self::STATUS_VALIDATED.", fk_user_valid = ".$user->id.", date_valid = '".$this->db->idate($now)."'";
			if (! empty($conf->global->FAC_FORCE_DATE_VALIDATION))	// If option enabled, we force invoice date
			{
				$sql.= ", datef='".$this->db->idate($this->date)."'";
				$sql.= ", date_lim_reglement='".$this->db->idate($this->date_lim_reglement)."'";
			}
			$sql.= ' WHERE rowid = '.$this->id;

			dol_syslog(get_class($this)."::validate", LOG_DEBUG);
			$resql=$this->db->query($sql);
			if (! $resql)
			{
				dol_print_error($this->db);
				$error++;
			}

			// On verifie si la facture etait une provisoire
			if (! $error && (preg_match('/^[\(]?PROV/i', $this->ref)))
			{
				// La verif qu'une remise n'est pas utilisee 2 fois est faite au moment de l'insertion de ligne
			}

			if (! $error)
			{
				// Define third party as a customer
				$result=$this->thirdparty->set_as_client();

				// Si active on decremente le produit principal et ses composants a la validation de facture
				if ($this->type != self::TYPE_DEPOSIT && $result >= 0 && ! empty($conf->stock->enabled) && ! empty($conf->global->STOCK_CALCULATE_ON_BILL) && $idwarehouse > 0)
				{
					require_once DOL_DOCUMENT_ROOT.'/product/stock/class/mouvementstock.class.php';
					$langs->load("agenda");

					// Loop on each line
					$cpt=count($this->lines);
					for ($i = 0; $i < $cpt; $i++)
					{
						if ($this->lines[$i]->fk_product > 0)
						{
							$mouvP = new MouvementStock($this->db);
							$mouvP->origin = &$this;
							// We decrease stock for product
							if ($this->type == self::TYPE_CREDIT_NOTE) $result=$mouvP->reception($user, $this->lines[$i]->fk_product, $idwarehouse, $this->lines[$i]->qty, 0, $langs->trans("InvoiceValidatedInDolibarr",$num));
							else $result=$mouvP->livraison($user, $this->lines[$i]->fk_product, $idwarehouse, $this->lines[$i]->qty, $this->lines[$i]->subprice, $langs->trans("InvoiceValidatedInDolibarr",$num));
							if ($result < 0) {
								$error++;
							}
						}
					}
				}
			}

			// Trigger calls
			if (! $error && ! $notrigger)
			{
	            // Call trigger
	            $result=$this->call_trigger('BILL_VALIDATE',$user);
	            if ($result < 0) $error++;
	            // End call triggers
			}

			if (! $error)
			{
				$this->oldref = $this->ref;

				// Rename directory if dir was a temporary ref
				if (preg_match('/^[\(]?PROV/i', $this->ref))
				{
					// Rename of object directory ($this->ref = old ref, $num = new ref)
					// to  not lose the linked files
					$oldref = dol_sanitizeFileName($this->ref);
					$newref = dol_sanitizeFileName($num);
					$dirsource = $conf->facture->dir_output.'/'.$oldref;
					$dirdest = $conf->facture->dir_output.'/'.$newref;
					if (file_exists($dirsource))
					{
						dol_syslog(get_class($this)."::validate rename dir ".$dirsource." into ".$dirdest);

						if (@rename($dirsource, $dirdest))
						{
							dol_syslog("Rename ok");
	                        // Rename docs starting with $oldref with $newref
	                        $listoffiles=dol_dir_list($conf->facture->dir_output.'/'.$newref, 'files', 1, '^'.preg_quote($oldref,'/'));
	                        foreach($listoffiles as $fileentry)
	                        {
	                        	$dirsource=$fileentry['name'];
	                        	$dirdest=preg_replace('/^'.preg_quote($oldref,'/').'/',$newref, $dirsource);
	                        	$dirsource=$fileentry['path'].'/'.$dirsource;
	                        	$dirdest=$fileentry['path'].'/'.$dirdest;
	                        	@rename($dirsource, $dirdest);
	                        }
						}
					}
				}
			}

			if (! $error && !$this->is_last_in_cycle())
			{
				if (! $this->updatePriceNextInvoice($langs))
				{
					$error++;
				}
			}

			// Set new ref and define current statut
			if (! $error)
			{
				$this->ref = $num;
				$this->facnumber=$num;
				$this->statut= self::STATUS_VALIDATED;
				$this->brouillon=0;
				$this->date_validation=$now;
				$i = 0;

                if (!empty($conf->global->INVOICE_USE_SITUATION))
                {
    				$final = True;
    				$nboflines = count($this->lines);
    				while (($i < $nboflines) && $final) {
    					$final = ($this->lines[$i]->situation_percent == 100);
    					$i++;
    				}
    				if ($final) {
    					$this->setFinal($user);
    				}
                }
			}
		}
		else
		{
			$error++;
		}

		if (! $error)
		{
			$this->db->commit();
			return 1;
		}
		else
		{
			$this->db->rollback();
			return -1;
		}
	}

	/**
	 * Update price of next invoice
	 *
	 * @param	Translate	$langs	Translate object
	 * @return bool		false if KO, true if OK
	 */
	function updatePriceNextInvoice(&$langs)
	{
		foreach ($this->tab_next_situation_invoice as $next_invoice)
		{
			$is_last = $next_invoice->is_last_in_cycle();

			if ($next_invoice->brouillon && $is_last != 1)
			{
				$this->error = $langs->trans('updatePriceNextInvoiceErrorUpdateline', $next_invoice->ref);
				return false;
			}

			$next_invoice->brouillon = 1;
			foreach ($next_invoice->lines as $line)
			{
				$result = $next_invoice->updateline($line->id, $line->desc, $line->subprice, $line->qty, $line->remise_percent,
														$line->date_start, $line->date_end, $line->tva_tx, $line->localtax1_tx, $line->localtax2_tx, 'HT', $line->info_bits, $line->product_type,
														$line->fk_parent_line, 0, $line->fk_fournprice, $line->pa_ht, $line->label, $line->special_code, $line->array_options, $line->situation_percent,
														$line->fk_unit);

				if ($result < 0)
				{
					$this->error = $langs->trans('updatePriceNextInvoiceErrorUpdateline', $next_invoice->ref);
					return false;
				}
			}

			break; // Only the next invoice and not each next invoice
		}

		return true;
	}

	/**
	 *	Set draft status
	 *
	 *	@param	User	$user			Object user that modify
	 *	@param	int		$idwarehouse	Id warehouse to use for stock change.
	 *	@return	int						<0 if KO, >0 if OK
	 */
	function set_draft($user,$idwarehouse=-1)
	{
		global $conf,$langs;

		$error=0;

		if ($this->statut == self::STATUS_DRAFT)
		{
			dol_syslog(get_class($this)."::set_draft already draft status", LOG_WARNING);
			return 0;
		}

		$this->db->begin();

		$sql = "UPDATE ".MAIN_DB_PREFIX."facture";
		$sql.= " SET fk_statut = ".self::STATUS_DRAFT;
		$sql.= " WHERE rowid = ".$this->id;

		dol_syslog(get_class($this)."::set_draft", LOG_DEBUG);
		$result=$this->db->query($sql);
		if ($result)
		{
			// Si on decremente le produit principal et ses composants a la validation de facture, on réincrement
			if ($this->type != self::TYPE_DEPOSIT && $result >= 0 && ! empty($conf->stock->enabled) && ! empty($conf->global->STOCK_CALCULATE_ON_BILL))
			{
				require_once DOL_DOCUMENT_ROOT.'/product/stock/class/mouvementstock.class.php';
				$langs->load("agenda");

				$num=count($this->lines);
				for ($i = 0; $i < $num; $i++)
				{
					if ($this->lines[$i]->fk_product > 0)
					{
						$mouvP = new MouvementStock($this->db);
						$mouvP->origin = &$this;
						// We decrease stock for product
						if ($this->type == self::TYPE_CREDIT_NOTE) $result=$mouvP->livraison($user, $this->lines[$i]->fk_product, $idwarehouse, $this->lines[$i]->qty, $this->lines[$i]->subprice, $langs->trans("InvoiceBackToDraftInDolibarr",$this->ref));
						else $result=$mouvP->reception($user, $this->lines[$i]->fk_product, $idwarehouse, $this->lines[$i]->qty, 0, $langs->trans("InvoiceBackToDraftInDolibarr",$this->ref));	// we use 0 for price, to not change the weighted average value
					}
				}
			}

			if ($error == 0)
			{
				$old_statut=$this->statut;
				$this->brouillon = 1;
				$this->statut = self::STATUS_DRAFT;
	            // Call trigger
	            $result=$this->call_trigger('BILL_UNVALIDATE',$user);
	            if ($result < 0)
				{
					$error++;
					$this->statut=$old_statut;
					$this->brouillon=0;
				}
	            // End call triggers
			} else {
				$this->db->rollback();
				return -1;
			}

			if ($error == 0)
			{
				$this->db->commit();
				return 1;
			}
			else
			{
				$this->db->rollback();
				return -1;
			}
		}
		else
		{
			$this->error=$this->db->error();
			$this->db->rollback();
			return -1;
		}
	}


	/**
	 * 		Add an invoice line into database (linked to product/service or not).
	 * 		Les parametres sont deja cense etre juste et avec valeurs finales a l'appel
	 *		de cette methode. Aussi, pour le taux tva, il doit deja avoir ete defini
	 *		par l'appelant par la methode get_default_tva(societe_vendeuse,societe_acheteuse,produit)
	 *		et le desc doit deja avoir la bonne valeur (a l'appelant de gerer le multilangue)
	 *
	 * 		@param    	string		$desc            	Description of line
	 * 		@param    	double		$pu_ht              Unit price without tax (> 0 even for credit note)
	 * 		@param    	double		$qty             	Quantity
	 * 		@param    	double		$txtva           	Force Vat rate, -1 for auto
	 * 		@param		double		$txlocaltax1		Local tax 1 rate (deprecated)
	 *  	@param		double		$txlocaltax2		Local tax 2 rate (deprecated)
	 *		@param    	int			$fk_product      	Id of predefined product/service
	 * 		@param    	double		$remise_percent  	Percent of discount on line
	 * 		@param    	int	$date_start      	Date start of service
	 * 		@param    	int	$date_end        	Date end of service
	 * 		@param    	int			$ventil          	Code of dispatching into accountancy
	 * 		@param    	int			$info_bits			Bits de type de lignes
	 *		@param    	int			$fk_remise_except	Id discount used
	 *		@param		string		$price_base_type	'HT' or 'TTC'
	 * 		@param    	double		$pu_ttc             Unit price with tax (> 0 even for credit note)
	 * 		@param		int			$type				Type of line (0=product, 1=service). Not used if fk_product is defined, the type of product is used.
	 *      @param      int			$rang               Position of line
	 *      @param		int			$special_code		Special code (also used by externals modules!)
	 *      @param		string		$origin				'order', ...
	 *      @param		int			$origin_id			Id of origin object
	 *      @param		int			$fk_parent_line		Id of parent line
	 * 		@param		int			$fk_fournprice		Supplier price id (to calculate margin) or ''
	 * 		@param		int			$pa_ht				Buying price of line (to calculate margin) or ''
	 * 		@param		string		$label				Label of the line (deprecated, do not use)
	 *		@param		array		$array_options		extrafields array
	 *      @param      int         $situation_percent  Situation advance percentage
	 *      @param      int         $fk_prev_id         Previous situation line id reference
	 * 		@param 		string		$fk_unit 			Code of the unit to use. Null to use the default one
	 *    	@return    	int             				<0 if KO, Id of line if OK
	 */
	function addline($desc, $pu_ht, $qty, $txtva, $txlocaltax1=0, $txlocaltax2=0, $fk_product=0, $remise_percent=0, $date_start='', $date_end='', $ventil=0, $info_bits=0, $fk_remise_except='', $price_base_type='HT', $pu_ttc=0, $type=self::TYPE_STANDARD, $rang=-1, $special_code=0, $origin='', $origin_id=0, $fk_parent_line=0, $fk_fournprice=null, $pa_ht=0, $label='', $array_options=0, $situation_percent=100, $fk_prev_id='', $fk_unit = null)
	{
		// Deprecation warning
		if ($label) {
			dol_syslog(__METHOD__ . ": using line label is deprecated", LOG_WARNING);
		}

		global $mysoc, $conf, $langs;

		dol_syslog(get_class($this)."::addline facid=$this->id,desc=$desc,pu_ht=$pu_ht,qty=$qty,txtva=$txtva, txlocaltax1=$txlocaltax1, txlocaltax2=$txlocaltax2, fk_product=$fk_product,remise_percent=$remise_percent,date_start=$date_start,date_end=$date_end,ventil=$ventil,info_bits=$info_bits,fk_remise_except=$fk_remise_except,price_base_type=$price_base_type,pu_ttc=$pu_ttc,type=$type, fk_unit=$fk_unit", LOG_DEBUG);
		include_once DOL_DOCUMENT_ROOT.'/core/lib/price.lib.php';

		// Clean parameters
		if (empty($remise_percent)) $remise_percent=0;
		if (empty($qty)) $qty=0;
		if (empty($info_bits)) $info_bits=0;
		if (empty($rang)) $rang=0;
		if (empty($ventil)) $ventil=0;
		if (empty($txtva)) $txtva=0;
		if (empty($txlocaltax1)) $txlocaltax1=0;
		if (empty($txlocaltax2)) $txlocaltax2=0;
		if (empty($fk_parent_line) || $fk_parent_line < 0) $fk_parent_line=0;
		if (empty($fk_prev_id)) $fk_prev_id = 'null';
		if (! isset($situation_percent) || $situation_percent > 100 || (string) $situation_percent == '') $situation_percent = 100;

		$localtaxes_type=getLocalTaxesFromRate($txtva, 0, $this->thirdparty, $mysoc);
			
		// Clean vat code
		$vat_src_code='';
		if (preg_match('/\((.*)\)/', $txtva, $reg))
		{
		    $vat_src_code = $reg[1];
		    $txtva = preg_replace('/\s*\(.*\)/', '', $txtva);    // Remove code into vatrate.
		}
		
		$remise_percent=price2num($remise_percent);
		$qty=price2num($qty);
		$pu_ht=price2num($pu_ht);
		$pu_ttc=price2num($pu_ttc);
		$pa_ht=price2num($pa_ht);
		$txtva=price2num($txtva);
		$txlocaltax1=price2num($txlocaltax1);
		$txlocaltax2=price2num($txlocaltax2);

		if ($price_base_type=='HT')
		{
			$pu=$pu_ht;
		}
		else
		{
			$pu=$pu_ttc;
		}

		// Check parameters
		if ($type < 0) return -1;

		if (! empty($this->brouillon))
		{
			$this->db->begin();

			$product_type=$type;
			if (!empty($fk_product))
			{
				$product=new Product($this->db);
				$result=$product->fetch($fk_product);
				$product_type=$product->type;

				if (! empty($conf->global->STOCK_MUST_BE_ENOUGH_FOR_INVOICE) && $product_type == 0 && $product->stock_reel < $qty) {
                    $langs->load("errors");
				    $this->error=$langs->trans('ErrorStockIsNotEnoughToAddProductOnInvoice', $product->ref);
					$this->db->rollback();
					return -3;
				}
			}

			// Calcul du total TTC et de la TVA pour la ligne a partir de
			// qty, pu, remise_percent et txtva
			// TRES IMPORTANT: C'est au moment de l'insertion ligne qu'on doit stocker
			// la part ht, tva et ttc, et ce au niveau de la ligne qui a son propre taux tva.

			$tabprice = calcul_price_total($qty, $pu, $remise_percent, $txtva, $txlocaltax1, $txlocaltax2, 0, $price_base_type, $info_bits, $product_type, $mysoc, $localtaxes_type, $situation_percent, $this->multicurrency_tx);

			$total_ht  = $tabprice[0];
			$total_tva = $tabprice[1];
			$total_ttc = $tabprice[2];
			$total_localtax1 = $tabprice[9];
			$total_localtax2 = $tabprice[10];
			$pu_ht = $tabprice[3];

			// MultiCurrency
			$multicurrency_total_ht  = $tabprice[16];
            $multicurrency_total_tva = $tabprice[17];
            $multicurrency_total_ttc = $tabprice[18];

			// Rank to use
			$rangtouse = $rang;
			if ($rangtouse == -1)
			{
				$rangmax = $this->line_max($fk_parent_line);
				$rangtouse = $rangmax + 1;
			}

			// Insert line
			$this->line=new FactureLigne($this->db);

			$this->line->context = $this->context;

			$this->line->fk_facture=$this->id;
			$this->line->label=$label;	// deprecated
			$this->line->desc=$desc;

			$this->line->qty=            ($this->type==self::TYPE_CREDIT_NOTE?abs($qty):$qty);	    // For credit note, quantity is always positive and unit price negative
			$this->line->subprice=       ($this->type==self::TYPE_CREDIT_NOTE?-abs($pu_ht):$pu_ht); // For credit note, unit price always negative, always positive otherwise

			$this->line->vat_src_code=$vat_src_code;
			$this->line->tva_tx=$txtva;
			$this->line->localtax1_tx=$txlocaltax1;
			$this->line->localtax2_tx=$txlocaltax2;
			$this->line->localtax1_type = $localtaxes_type[0];
			$this->line->localtax2_type = $localtaxes_type[2];

			$this->line->total_ht=       (($this->type==self::TYPE_CREDIT_NOTE||$qty<0)?-abs($total_ht):$total_ht);    // For credit note and if qty is negative, total is negative
			$this->line->total_ttc=      (($this->type==self::TYPE_CREDIT_NOTE||$qty<0)?-abs($total_ttc):$total_ttc);  // For credit note and if qty is negative, total is negative
			$this->line->total_tva=      (($this->type==self::TYPE_CREDIT_NOTE||$qty<0)?-abs($total_tva):$total_tva);  // For credit note and if qty is negative, total is negative
			$this->line->total_localtax1=(($this->type==self::TYPE_CREDIT_NOTE||$qty<0)?-abs($total_localtax1):$total_localtax1);  // For credit note and if qty is negative, total is negative
			$this->line->total_localtax2=(($this->type==self::TYPE_CREDIT_NOTE||$qty<0)?-abs($total_localtax2):$total_localtax2);  // For credit note and if qty is negative, total is negative

			$this->line->fk_product=$fk_product;
			$this->line->product_type=$product_type;
			$this->line->remise_percent=$remise_percent;
			$this->line->date_start=$date_start;
			$this->line->date_end=$date_end;
			$this->line->ventil=$ventil;
			$this->line->rang=$rangtouse;
			$this->line->info_bits=$info_bits;
			$this->line->fk_remise_except=$fk_remise_except;

			$this->line->special_code=$special_code;
			$this->line->fk_parent_line=$fk_parent_line;
			$this->line->origin=$origin;
			$this->line->origin_id=$origin_id;
			$this->line->situation_percent = $situation_percent;
			$this->line->fk_prev_id = $fk_prev_id;
			$this->line->fk_unit=$fk_unit;

			// infos marge
			$this->line->fk_fournprice = $fk_fournprice;
			$this->line->pa_ht = $pa_ht;

			// Multicurrency
			$this->line->fk_multicurrency			= $this->fk_multicurrency;
			$this->line->multicurrency_code			= $this->multicurrency_code;
			$this->line->multicurrency_subprice		= price2num($this->line->subprice * $this->multicurrency_tx);
			$this->line->multicurrency_total_ht 	= $multicurrency_total_ht;
            $this->line->multicurrency_total_tva 	= $multicurrency_total_tva;
            $this->line->multicurrency_total_ttc 	= $multicurrency_total_ttc;

			if (is_array($array_options) && count($array_options)>0) {
				$this->line->array_options=$array_options;
			}

			$result=$this->line->insert();
			if ($result > 0)
			{
				// Reorder if child line
				if (! empty($fk_parent_line)) $this->line_order(true,'DESC');

				// Mise a jour informations denormalisees au niveau de la facture meme
				$result=$this->update_price(1,'auto',0,$mysoc);	// The addline method is designed to add line from user input so total calculation with update_price must be done using 'auto' mode.
				if ($result > 0)
				{
					$this->db->commit();
					return $this->line->rowid;
				}
				else
				{
					$this->error=$this->db->error();
					$this->db->rollback();
					return -1;
				}
			}
			else
			{
				$this->error=$this->line->error;
				$this->db->rollback();
				return -2;
			}
		}
	}

	/**
	 *  Update a detail line
	 *
	 *  @param     	int			$rowid           	Id of line to update
	 *  @param     	string		$desc            	Description of line
	 *  @param     	double		$pu              	Prix unitaire (HT ou TTC selon price_base_type) (> 0 even for credit note lines)
	 *  @param     	double		$qty             	Quantity
	 *  @param     	double		$remise_percent  	Pourcentage de remise de la ligne
	 *  @param     	int		$date_start      	Date de debut de validite du service
	 *  @param     	int		$date_end        	Date de fin de validite du service
	 *  @param     	double		$txtva          	VAT Rate
	 * 	@param		double		$txlocaltax1		Local tax 1 rate
	 *  @param		double		$txlocaltax2		Local tax 2 rate
	 * 	@param     	string		$price_base_type 	HT or TTC
	 * 	@param     	int			$info_bits 		    Miscellaneous informations
	 * 	@param		int			$type				Type of line (0=product, 1=service)
	 * 	@param		int			$fk_parent_line		Id of parent line (0 in most cases, used by modules adding sublevels into lines).
	 * 	@param		int			$skip_update_total	Keep fields total_xxx to 0 (used for special lines by some modules)
	 * 	@param		int			$fk_fournprice		Id of origin supplier price
	 * 	@param		int			$pa_ht				Price (without tax) of product when it was bought
	 * 	@param		string		$label				Label of the line (deprecated, do not use)
	 * 	@param		int			$special_code		Special code (also used by externals modules!)
     *  @param		array		$array_options		extrafields array
	 * 	@param      int         $situation_percent  Situation advance percentage
	 * 	@param 		string		$fk_unit 			Code of the unit to use. Null to use the default one
	 *  @return    	int             				< 0 if KO, > 0 if OK
	 */
	function updateline($rowid, $desc, $pu, $qty, $remise_percent, $date_start, $date_end, $txtva, $txlocaltax1=0, $txlocaltax2=0, $price_base_type='HT', $info_bits=0, $type= self::TYPE_STANDARD, $fk_parent_line=0, $skip_update_total=0, $fk_fournprice=null, $pa_ht=0, $label='', $special_code=0, $array_options=0, $situation_percent=0, $fk_unit = null)
	{
		global $conf,$user;
		// Deprecation warning
		if ($label) {
			dol_syslog(__METHOD__ . ": using line label is deprecated", LOG_WARNING);
		}

		include_once DOL_DOCUMENT_ROOT.'/core/lib/price.lib.php';

		global $mysoc,$langs;

		dol_syslog(get_class($this)."::updateline rowid=$rowid, desc=$desc, pu=$pu, qty=$qty, remise_percent=$remise_percent, date_start=$date_start, date_end=$date_end, txtva=$txtva, txlocaltax1=$txlocaltax1, txlocaltax2=$txlocaltax2, price_base_type=$price_base_type, info_bits=$info_bits, type=$type, fk_parent_line=$fk_parent_line pa_ht=$pa_ht, special_code=$special_code fk_unit=$fk_unit", LOG_DEBUG);

		if ($this->brouillon)
		{
			if (!$this->is_last_in_cycle() && empty($this->error))
			{
				if (!$this->checkProgressLine($rowid, $situation_percent))
				{
					if (!$this->error) $this->error=$langs->trans('invoiceLineProgressError');
					return -3;
				}
			}

			$this->db->begin();

			// Clean parameters
			if (empty($qty)) $qty=0;
			if (empty($fk_parent_line) || $fk_parent_line < 0) $fk_parent_line=0;
			if (empty($special_code) || $special_code == 3) $special_code=0;
			if (! isset($situation_percent) || $situation_percent > 100 || (string) $situation_percent == '') $situation_percent = 100;

			$remise_percent	= price2num($remise_percent);
			$qty			= price2num($qty);
			$pu 			= price2num($pu);
			$pa_ht			= price2num($pa_ht);
			$txtva			= price2num($txtva);
			$txlocaltax1	= price2num($txlocaltax1);
			$txlocaltax2	= price2num($txlocaltax2);

			// Check parameters
			if ($type < 0) return -1;

			// Calculate total with, without tax and tax from qty, pu, remise_percent and txtva
			// TRES IMPORTANT: C'est au moment de l'insertion ligne qu'on doit stocker
			// la part ht, tva et ttc, et ce au niveau de la ligne qui a son propre taux tva.

			$localtaxes_type=getLocalTaxesFromRate($txtva,0,$this->thirdparty, $mysoc);

			// Clean vat code
    		$vat_src_code='';
    		if (preg_match('/\((.*)\)/', $txtva, $reg))
    		{
    		    $vat_src_code = $reg[1];
    		    $txtva = preg_replace('/\s*\(.*\)/', '', $txtva);    // Remove code into vatrate.
    		}

			$tabprice=calcul_price_total($qty, $pu, $remise_percent, $txtva, $txlocaltax1, $txlocaltax2, 0, $price_base_type, $info_bits, $type, $mysoc, $localtaxes_type, $situation_percent, $this->multicurrency_tx);

			$total_ht  = $tabprice[0];
			$total_tva = $tabprice[1];
			$total_ttc = $tabprice[2];
			$total_localtax1=$tabprice[9];
			$total_localtax2=$tabprice[10];
			$pu_ht  = $tabprice[3];
			$pu_tva = $tabprice[4];
			$pu_ttc = $tabprice[5];

			// MultiCurrency
			$multicurrency_total_ht  = $tabprice[16];
            $multicurrency_total_tva = $tabprice[17];
            $multicurrency_total_ttc = $tabprice[18];

			// Old properties: $price, $remise (deprecated)
			$price = $pu;
			$remise = 0;
			if ($remise_percent > 0)
			{
				$remise = round(($pu * $remise_percent / 100),2);
				$price = ($pu - $remise);
			}
			$price    = price2num($price);

			//Fetch current line from the database and then clone the object and set it in $oldline property
			$line = new FactureLigne($this->db);
			$line->fetch($rowid);

			if (!empty($line->fk_product))
			{
				$product=new Product($this->db);
				$result=$product->fetch($line->fk_product);
				$product_type=$product->type;

				if (! empty($conf->global->STOCK_MUST_BE_ENOUGH_FOR_INVOICE) && $product_type == 0 && $product->stock_reel < $qty) {
                    $langs->load("errors");
				    $this->error=$langs->trans('ErrorStockIsNotEnoughToAddProductOnInvoice', $product->ref);
					$this->db->rollback();
					return -3;
				}
			}

			$staticline = clone $line;

			$line->oldline = $staticline;
			$this->line = $line;
            $this->line->context = $this->context;

			// Reorder if fk_parent_line change
			if (! empty($fk_parent_line) && ! empty($staticline->fk_parent_line) && $fk_parent_line != $staticline->fk_parent_line)
			{
				$rangmax = $this->line_max($fk_parent_line);
				$this->line->rang = $rangmax + 1;
			}

			$this->line->rowid				= $rowid;
			$this->line->label				= $label;
			$this->line->desc				= $desc;
			$this->line->qty				= ($this->type==self::TYPE_CREDIT_NOTE?abs($qty):$qty);	// For credit note, quantity is always positive and unit price negative
            
			$this->line->vat_src_code       = $vat_src_code;
			$this->line->tva_tx				= $txtva;
			$this->line->localtax1_tx		= $txlocaltax1;
			$this->line->localtax2_tx		= $txlocaltax2;
			$this->line->localtax1_type		= $localtaxes_type[0];
			$this->line->localtax2_type		= $localtaxes_type[2];
			
			$this->line->remise_percent		= $remise_percent;
			$this->line->subprice			= ($this->type==2?-abs($pu_ht):$pu_ht); // For credit note, unit price always negative, always positive otherwise
			$this->line->date_start			= $date_start;
			$this->line->date_end			= $date_end;
			$this->line->total_ht			= (($this->type==self::TYPE_CREDIT_NOTE||$qty<0)?-abs($total_ht):$total_ht);  // For credit note and if qty is negative, total is negative
			$this->line->total_tva			= (($this->type==self::TYPE_CREDIT_NOTE||$qty<0)?-abs($total_tva):$total_tva);
			$this->line->total_localtax1	= $total_localtax1;
			$this->line->total_localtax2	= $total_localtax2;
			$this->line->total_ttc			= (($this->type==self::TYPE_CREDIT_NOTE||$qty<0)?-abs($total_ttc):$total_ttc);
			$this->line->info_bits			= $info_bits;
			$this->line->special_code		= $special_code;
			$this->line->product_type		= $type;
			$this->line->fk_parent_line		= $fk_parent_line;
			$this->line->skip_update_total	= $skip_update_total;
			$this->line->situation_percent  = $situation_percent;
			$this->line->fk_unit				= $fk_unit;

			$this->line->fk_fournprice = $fk_fournprice;
			$this->line->pa_ht = $pa_ht;

			// Multicurrency
			$this->line->multicurrency_subprice		= price2num($this->line->subprice * $this->multicurrency_tx);
			$this->line->multicurrency_total_ht 	= $multicurrency_total_ht;
            $this->line->multicurrency_total_tva 	= $multicurrency_total_tva;
            $this->line->multicurrency_total_ttc 	= $multicurrency_total_ttc;

			if (is_array($array_options) && count($array_options)>0) {
				$this->line->array_options=$array_options;
			}

			$result=$this->line->update($user);
			if ($result > 0)
			{
				// Reorder if child line
				if (! empty($fk_parent_line)) $this->line_order(true,'DESC');

				// Mise a jour info denormalisees au niveau facture
				$this->update_price(1);
				$this->db->commit();
				return $result;
			}
			else
			{
			    $this->error=$this->line->error;
				$this->db->rollback();
				return -1;
			}
		}
		else
		{
			$this->error="Invoice statut makes operation forbidden";
			return -2;
		}
	}

	/**
	 * Check if the percent edited is lower of next invoice line
	 *
	 * @param	int		$idline				id of line to check
	 * @param	float	$situation_percent	progress percentage need to be test
	 * @return false if KO, true if OK
	 */
	function checkProgressLine($idline, $situation_percent)
	{
		$sql = 'SELECT fd.situation_percent FROM '.MAIN_DB_PREFIX.'facturedet fd
				INNER JOIN '.MAIN_DB_PREFIX.'facture f ON (fd.fk_facture = f.rowid)
				WHERE fd.fk_prev_id = '.$idline.'
				AND f.fk_statut <> 0';

		$result = $this->db->query($sql);
		if (! $result)
		{
			$this->error=$this->db->error();
			return false;
		}

		$obj = $this->db->fetch_object($result);

		if ($obj === null) return true;
		else return $situation_percent < $obj->situation_percent;
	}

	/**
	 * Update invoice line with percentage
	 *
	 * @param  FactureLigne $line       Invoice line
	 * @param  int          $percent    Percentage
	 * @return void
	 */
	function update_percent($line, $percent)
	{
	    global $mysoc,$user;

		include_once(DOL_DOCUMENT_ROOT . '/core/lib/price.lib.php');

		// Cap percentages to 100
		if ($percent > 100) $percent = 100;
		$line->situation_percent = $percent;
		$tabprice = calcul_price_total($line->qty, $line->subprice, $line->remise_percent, $line->tva_tx, $line->localtax1_tx, $line->localtax2_tx, $line->product_type, 'HT', 0, 0, $mysoc, '', $percent);
		$line->total_ht = $tabprice[0];
		$line->total_tva = $tabprice[1];
		$line->total_ttc = $tabprice[2];
		$line->total_localtax1 = $tabprice[9];
		$line->total_localtax2 = $tabprice[10];
		$line->update($user);
		$this->update_price(1);
		$this->db->commit();
	}

	/**
	 *	Delete line in database
	 *
	 *	@param		int		$rowid		Id of line to delete
	 *	@return		int					<0 if KO, >0 if OK
	 */
	function deleteline($rowid)
	{

		dol_syslog(get_class($this)."::deleteline rowid=".$rowid, LOG_DEBUG);

		if (! $this->brouillon)
		{
			$this->error='ErrorBadStatus';
			return -1;
		}

		$this->db->begin();

		// Libere remise liee a ligne de facture
		$sql = 'UPDATE '.MAIN_DB_PREFIX.'societe_remise_except';
		$sql.= ' SET fk_facture_line = NULL';
		$sql.= ' WHERE fk_facture_line = '.$rowid;

		dol_syslog(get_class($this)."::deleteline", LOG_DEBUG);
		$result = $this->db->query($sql);
		if (! $result)
		{
			$this->error=$this->db->error();
			$this->db->rollback();
			return -1;
		}

		$line=new FactureLigne($this->db);

        $line->context = $this->context;

		// For triggers
		$line->fetch($rowid);

		if ($line->delete() > 0)
		{
			$result=$this->update_price(1);

			if ($result > 0)
			{
				$this->db->commit();
				return 1;
			}
			else
			{
				$this->db->rollback();
				$this->error=$this->db->lasterror();
				return -1;
			}
		}
		else
		{
			$this->db->rollback();
			$this->error=$line->error;
			return -1;
		}
	}

	/**
	 *	Set percent discount
	 *
	 *	@param     	User	$user		User that set discount
	 *	@param     	double	$remise		Discount
	 *  @param     	int		$notrigger	1=Does not execute triggers, 0= execute triggers
	 *	@return		int 		<0 if ko, >0 if ok
	 */
	function set_remise($user, $remise, $notrigger=0)
	{
		// Clean parameters
		if (empty($remise)) $remise=0;

		if ($user->rights->facture->creer)
		{
			$remise=price2num($remise);

			$error=0;

			$this->db->begin();

			$sql = 'UPDATE '.MAIN_DB_PREFIX.'facture';
			$sql.= ' SET remise_percent = '.$remise;
			$sql.= ' WHERE rowid = '.$this->id;
			$sql.= ' AND fk_statut = '.self::STATUS_DRAFT;

			dol_syslog(__METHOD__, LOG_DEBUG);
			$resql=$this->db->query($sql);
			if (!$resql)
			{
				$this->errors[]=$this->db->error();
				$error++;
			}

			if (! $notrigger && empty($error))
			{
				// Call trigger
				$result=$this->call_trigger('BILL_MODIFY',$user);
				if ($result < 0) $error++;
				// End call triggers
			}

			if (! $error)
			{
				$this->remise_percent = $remise;
				$this->update_price(1);

				$this->db->commit();
				return 1;
			}
			else
			{
				foreach($this->errors as $errmsg)
				{
					dol_syslog(__METHOD__.' Error: '.$errmsg, LOG_ERR);
					$this->error.=($this->error?', '.$errmsg:$errmsg);
				}
				$this->db->rollback();
				return -1*$error;
			}
		}
	}


	/**
	 *	Set absolute discount
	 *
	 *	@param     	User	$user 		User that set discount
	 *	@param     	double	$remise		Discount
	 *  @param     	int		$notrigger	1=Does not execute triggers, 0= execute triggers
	 *	@return		int 				<0 if KO, >0 if OK
	 */
	function set_remise_absolue($user, $remise, $notrigger=0)
	{
		if (empty($remise)) $remise=0;

		if ($user->rights->facture->creer)
		{
			$error=0;

			$this->db->begin();

			$remise=price2num($remise);

			$sql = 'UPDATE '.MAIN_DB_PREFIX.'facture';
			$sql.= ' SET remise_absolue = '.$remise;
			$sql.= ' WHERE rowid = '.$this->id;
			$sql.= ' AND fk_statut = '.self::STATUS_DRAFT;

			dol_syslog(__METHOD__, LOG_DEBUG);
			$resql=$this->db->query($sql);
			if (!$resql)
			{
				$this->errors[]=$this->db->error();
				$error++;
			}

			if (! $error)
			{
				$this->oldcopy= clone $this;
				$this->remise_absolue = $remise;
				$this->update_price(1);
			}

			if (! $notrigger && empty($error))
			{
				// Call trigger
				$result=$this->call_trigger('BILL_MODIFY',$user);
				if ($result < 0) $error++;
				// End call triggers
			}

			if (! $error)
			{
				$this->db->commit();
				return 1;
			}
			else
			{
				foreach($this->errors as $errmsg)
				{
					dol_syslog(__METHOD__.' Error: '.$errmsg, LOG_ERR);
					$this->error.=($this->error?', '.$errmsg:$errmsg);
				}
				$this->db->rollback();
				return -1*$error;
			}
		}
	}

	/**
	 *  Return list of payments
	 *
	 *	@param		string	$filtertype		1 to filter on type of payment == 'PRE'
	 *  @return     array					Array with list of payments
	 */
	function getListOfPayments($filtertype='')
	{
		$retarray=array();

		$table='paiement_facture';
		$table2='paiement';
		$field='fk_facture';
		$field2='fk_paiement';
		if ($this->element == 'facture_fourn' || $this->element == 'invoice_supplier')
		{
			$table='paiementfourn_facturefourn';
			$table2='paiementfourn';
			$field='fk_facturefourn';
			$field2='fk_paiementfourn';
		}

		$sql = 'SELECT pf.amount, pf.multicurrency_amount, p.fk_paiement, p.datep, p.num_paiement as num, t.code';
		$sql.= ' FROM '.MAIN_DB_PREFIX.$table.' as pf, '.MAIN_DB_PREFIX.$table2.' as p, '.MAIN_DB_PREFIX.'c_paiement as t';
		$sql.= ' WHERE pf.'.$field.' = '.$this->id;
		//$sql.= ' WHERE pf.'.$field.' = 1';
		$sql.= ' AND pf.'.$field2.' = p.rowid';
		$sql.= ' AND p.fk_paiement = t.id';
		if ($filtertype) $sql.=" AND t.code='PRE'";

		dol_syslog(get_class($this)."::getListOfPayments", LOG_DEBUG);
		$resql=$this->db->query($sql);
		if ($resql)
		{
			$num = $this->db->num_rows($resql);
			$i=0;
			while ($i < $num)
			{
				$obj = $this->db->fetch_object($resql);
				$retarray[]=array('amount'=>$obj->amount,'type'=>$obj->code, 'date'=>$obj->datep, 'num'=>$obj->num);
				$i++;
			}
			$this->db->free($resql);
			return $retarray;
		}
		else
		{
			$this->error=$this->db->lasterror();
			dol_print_error($this->db);
			return array();
		}
	}


	/**
	 *    	Return amount (with tax) of all credit notes and deposits invoices used by invoice
	 *
	 * 		@param 		int 	$multicurrency 	Return multicurrency_amount instead of amount
	 *		@return		int						<0 if KO, Sum of credit notes and deposits amount otherwise
	 */
	function getSumCreditNotesUsed($multicurrency=0)
	{
		require_once DOL_DOCUMENT_ROOT.'/core/class/discount.class.php';

		$discountstatic=new DiscountAbsolute($this->db);
		$result=$discountstatic->getSumCreditNotesUsed($this, $multicurrency);
		if ($result >= 0)
		{
			return $result;
		}
		else
		{
			$this->error=$discountstatic->error;
			return -1;
		}
	}

	/**
	 *    	Return amount (with tax) of all deposits invoices used by invoice
	 *
	 * 		@param 		int 	$multicurrency 	Return multicurrency_amount instead of amount
	 *		@return		int						<0 if KO, Sum of deposits amount otherwise
	 */
	function getSumDepositsUsed($multicurrency=0)
	{
		require_once DOL_DOCUMENT_ROOT.'/core/class/discount.class.php';

		$discountstatic=new DiscountAbsolute($this->db);
		$result=$discountstatic->getSumDepositsUsed($this, $multicurrency);
		if ($result >= 0)
		{
			return $result;
		}
		else
		{
			$this->error=$discountstatic->error;
			return -1;
		}
	}

	/**
	 *      Return next reference of customer invoice not already used (or last reference)
	 *      according to numbering module defined into constant FACTURE_ADDON
	 *
	 *      @param	   Societe		$soc		object company
	 *      @param     string		$mode		'next' for next value or 'last' for last value
	 *      @return    string					free ref or last ref
	 */
	function getNextNumRef($soc,$mode='next')
	{
		global $conf, $langs;
		$langs->load("bills");

		// Clean parameters (if not defined or using deprecated value)
		if (empty($conf->global->FACTURE_ADDON)) $conf->global->FACTURE_ADDON='mod_facture_terre';
		else if ($conf->global->FACTURE_ADDON=='terre') $conf->global->FACTURE_ADDON='mod_facture_terre';
		else if ($conf->global->FACTURE_ADDON=='mercure') $conf->global->FACTURE_ADDON='mod_facture_mercure';

		if (! empty($conf->global->FACTURE_ADDON))
		{
			$mybool=false;

			$file = $conf->global->FACTURE_ADDON.".php";
			$classname = $conf->global->FACTURE_ADDON;

			// Include file with class
			$dirmodels = array_merge(array('/'), (array) $conf->modules_parts['models']);

			foreach ($dirmodels as $reldir) {

				$dir = dol_buildpath($reldir."core/modules/facture/");

				// Load file with numbering class (if found)
				if (is_file($dir.$file) && is_readable($dir.$file))
				{
                    $mybool |= include_once $dir . $file;
                }
			}

			// For compatibility
			if (! $mybool)
			{
				$file = $conf->global->FACTURE_ADDON."/".$conf->global->FACTURE_ADDON.".modules.php";
				$classname = "mod_facture_".$conf->global->FACTURE_ADDON;
				$classname = preg_replace('/\-.*$/','',$classname);
				// Include file with class
				foreach ($conf->file->dol_document_root as $dirroot)
				{
					$dir = $dirroot."/core/modules/facture/";

					// Load file with numbering class (if found)
					if (is_file($dir.$file) && is_readable($dir.$file)) {
                        $mybool |= include_once $dir . $file;
                    }
				}
			}

			if (! $mybool)
			{
				dol_print_error('',"Failed to include file ".$file);
				return '';
			}

			$obj = new $classname();
			$numref = "";
			$numref = $obj->getNextValue($soc,$this,$mode);

			/**
			 * $numref can be empty in case we ask for the last value because if there is no invoice created with the
			 * set up mask.
			 */
			if ($mode != 'last' && !$numref) {
				dol_print_error($this->db,"Facture::getNextNumRef ".$obj->error);
				return "";
			}

			return $numref;
		}
		else
		{
			$langs->load("errors");
			print $langs->trans("Error")." ".$langs->trans("ErrorModuleSetupNotComplete");
			return "";
		}
	}

	/**
	 *	Load miscellaneous information for tab "Info"
	 *
	 *	@param  int		$id		Id of object to load
	 *	@return	void
	 */
	function info($id)
	{
		$sql = 'SELECT c.rowid, datec, date_valid as datev, tms as datem,';
		$sql.= ' fk_user_author, fk_user_valid';
		$sql.= ' FROM '.MAIN_DB_PREFIX.'facture as c';
		$sql.= ' WHERE c.rowid = '.$id;

		$result=$this->db->query($sql);
		if ($result)
		{
			if ($this->db->num_rows($result))
			{
				$obj = $this->db->fetch_object($result);
				$this->id = $obj->rowid;
				if ($obj->fk_user_author)
				{
					$cuser = new User($this->db);
					$cuser->fetch($obj->fk_user_author);
					$this->user_creation     = $cuser;
				}
				if ($obj->fk_user_valid)
				{
					$vuser = new User($this->db);
					$vuser->fetch($obj->fk_user_valid);
					$this->user_validation = $vuser;
				}
				$this->date_creation     = $this->db->jdate($obj->datec);
				$this->date_modification = $this->db->jdate($obj->datem);
				$this->date_validation   = $this->db->jdate($obj->datev);	// Should be in log table
			}
			$this->db->free($result);
		}
		else
		{
			dol_print_error($this->db);
		}
	}

	/**
	 *	Renvoi si les lignes de facture sont ventilees et/ou exportees en compta
	 *
	 *   @return     int         <0 if KO, 0=no, 1=yes
	 */
	function getVentilExportCompta()
	{
		// On verifie si les lignes de factures ont ete exportees en compta et/ou ventilees
		$ventilExportCompta = 0 ;
		$num=count($this->lines);
		for ($i = 0; $i < $num; $i++)
		{
			if (! empty($this->lines[$i]->export_compta) && ! empty($this->lines[$i]->code_ventilation))
			{
				$ventilExportCompta++;
			}
		}

		if ($ventilExportCompta <> 0)
		{
			return 1;
		}
		else
		{
			return 0;
		}
	}


	/**
	 *  Return if an invoice can be deleted
	 *	Rule is:
	 *	If hidden option INVOICE_CAN_ALWAYS_BE_REMOVED is on, we can
	 *  If invoice has a definitive ref, is last, without payment and not dipatched into accountancy -> yes end of rule
	 *  If invoice is draft and ha a temporary ref -> yes
	 *
	 *  @return    int         <0 if KO, 0=no, 1=yes
	 */
	function is_erasable()
	{
		global $conf;

		if (! empty($conf->global->INVOICE_CAN_ALWAYS_BE_REMOVED)) return 1;
		if (! empty($conf->global->INVOICE_CAN_NEVER_BE_REMOVED))  return 0;

		// on verifie si la facture est en numerotation provisoire
		$facref = substr($this->ref, 1, 4);

		// If not a draft invoice and not temporary invoice
		if ($facref != 'PROV')
		{
			$maxfacnumber = $this->getNextNumRef($this->thirdparty,'last');
			$ventilExportCompta = $this->getVentilExportCompta();
			// If there is no invoice into the reset range and not already dispatched, we can delete
			if ($maxfacnumber == '' && $ventilExportCompta == 0) return 1;
			// If invoice to delete is last one and not already dispatched, we can delete
			if ($maxfacnumber == $this->ref && $ventilExportCompta == 0) return 1;
			if ($this->situation_cycle_ref) {
				$last = $this->is_last_in_cycle();
				return $last;
			}
		}
		else if ($this->statut == self::STATUS_DRAFT && $facref == 'PROV') // Si facture brouillon et provisoire
		{
			return 1;
		}

		return 0;
	}


	/**
	 *  Return list of invoices (eventually filtered on a user) into an array
	 *
	 *  @param		int		$shortlist		0=Return array[id]=ref, 1=Return array[](id=>id,ref=>ref,name=>name)
	 *  @param      int		$draft      	0=not draft, 1=draft
	 *  @param      User	$excluser      	Objet user to exclude
	 *  @param    	int		$socid			Id third pary
	 *  @param    	int		$limit			For pagination
	 *  @param    	int		$offset			For pagination
	 *  @param    	string	$sortfield		Sort criteria
	 *  @param    	string	$sortorder		Sort order
	 *  @return     int             		-1 if KO, array with result if OK
	 */
	function liste_array($shortlist=0, $draft=0, $excluser='', $socid=0, $limit=0, $offset=0, $sortfield='f.datef,f.rowid', $sortorder='DESC')
	{
		global $conf,$user;

		$ga = array();

		$sql = "SELECT s.rowid, s.nom as name, s.client,";
		$sql.= " f.rowid as fid, f.facnumber as ref, f.datef as df";
		if (! $user->rights->societe->client->voir && ! $socid) $sql .= ", sc.fk_soc, sc.fk_user";
		$sql.= " FROM ".MAIN_DB_PREFIX."societe as s, ".MAIN_DB_PREFIX."facture as f";
		if (! $user->rights->societe->client->voir && ! $socid) $sql .= ", ".MAIN_DB_PREFIX."societe_commerciaux as sc";
		$sql.= " WHERE f.entity = ".$conf->entity;
		$sql.= " AND f.fk_soc = s.rowid";
		if (! $user->rights->societe->client->voir && ! $socid) //restriction
		{
			$sql.= " AND s.rowid = sc.fk_soc AND sc.fk_user = " .$user->id;
		}
		if ($socid) $sql.= " AND s.rowid = ".$socid;
		if ($draft) $sql.= " AND f.fk_statut = ".self::STATUS_DRAFT;
		if (is_object($excluser)) $sql.= " AND f.fk_user_author <> ".$excluser->id;
		$sql.= $this->db->order($sortfield,$sortorder);
		$sql.= $this->db->plimit($limit,$offset);

		$result=$this->db->query($sql);
		if ($result)
		{
			$numc = $this->db->num_rows($result);
			if ($numc)
			{
				$i = 0;
				while ($i < $numc)
				{
					$obj = $this->db->fetch_object($result);

					if ($shortlist == 1)
					{
						$ga[$obj->fid] = $obj->ref;
					}
					else if ($shortlist == 2)
					{
						$ga[$obj->fid] = $obj->ref.' ('.$obj->name.')';
					}
					else
					{
						$ga[$i]['id']	= $obj->fid;
						$ga[$i]['ref'] 	= $obj->ref;
						$ga[$i]['name'] = $obj->name;
					}
					$i++;
				}
			}
			return $ga;
		}
		else
		{
			dol_print_error($this->db);
			return -1;
		}
	}


	/**
	 *	Renvoi liste des factures remplacables
	 *	Statut validee ou abandonnee pour raison autre + non payee + aucun paiement + pas deja remplacee
	 *
	 *	@param		int		$socid		Id societe
	 *	@return    	array				Tableau des factures ('id'=>id, 'ref'=>ref, 'status'=>status, 'paymentornot'=>0/1)
	 */
	function list_replacable_invoices($socid=0)
	{
		global $conf;

		$return = array();

		$sql = "SELECT f.rowid as rowid, f.facnumber, f.fk_statut,";
		$sql.= " ff.rowid as rowidnext";
		$sql.= " FROM ".MAIN_DB_PREFIX."facture as f";
		$sql.= " LEFT JOIN ".MAIN_DB_PREFIX."paiement_facture as pf ON f.rowid = pf.fk_facture";
		$sql.= " LEFT JOIN ".MAIN_DB_PREFIX."facture as ff ON f.rowid = ff.fk_facture_source";
		$sql.= " WHERE (f.fk_statut = ".self::STATUS_VALIDATED." OR (f.fk_statut = ".self::STATUS_ABANDONED." AND f.close_code = '".self::CLOSECODE_ABANDONED."'))";
		$sql.= " AND f.entity = ".$conf->entity;
		$sql.= " AND f.paye = 0";					// Pas classee payee completement
		$sql.= " AND pf.fk_paiement IS NULL";		// Aucun paiement deja fait
		$sql.= " AND ff.fk_statut IS NULL";			// Renvoi vrai si pas facture de remplacement
		if ($socid > 0) $sql.=" AND f.fk_soc = ".$socid;
		$sql.= " ORDER BY f.facnumber";

		dol_syslog(get_class($this)."::list_replacable_invoices", LOG_DEBUG);
		$resql=$this->db->query($sql);
		if ($resql)
		{
			while ($obj=$this->db->fetch_object($resql))
			{
				$return[$obj->rowid]=array(	'id' => $obj->rowid,
				'ref' => $obj->facnumber,
				'status' => $obj->fk_statut);
			}
			//print_r($return);
			return $return;
		}
		else
		{
			$this->error=$this->db->error();
			return -1;
		}
	}


	/**
	 *	Renvoi liste des factures qualifiables pour correction par avoir
	 *	Les factures qui respectent les regles suivantes sont retournees:
	 *	(validee + paiement en cours) ou classee (payee completement ou payee partiellement) + pas deja remplacee + pas deja avoir
	 *
	 *	@param		int		$socid		Id societe
	 *	@return    	array				Tableau des factures ($id => array('ref'=>,'paymentornot'=>,'status'=>,'paye'=>)
	 */
	function list_qualified_avoir_invoices($socid=0)
	{
		global $conf;

		$return = array();

		$sql = "SELECT f.rowid as rowid, f.facnumber, f.fk_statut, f.type, f.paye, pf.fk_paiement";
		$sql.= " FROM ".MAIN_DB_PREFIX."facture as f";
		$sql.= " LEFT JOIN ".MAIN_DB_PREFIX."paiement_facture as pf ON f.rowid = pf.fk_facture";
		$sql.= " LEFT JOIN ".MAIN_DB_PREFIX."facture as ff ON (f.rowid = ff.fk_facture_source AND ff.type=".self::TYPE_REPLACEMENT.")";
		$sql.= " WHERE f.entity = ".$conf->entity;
		$sql.= " AND f.fk_statut in (".self::STATUS_VALIDATED.",".self::STATUS_CLOSED.")";
		//  $sql.= " WHERE f.fk_statut >= 1";
		//	$sql.= " AND (f.paye = 1";				// Classee payee completement
		//	$sql.= " OR f.close_code IS NOT NULL)";	// Classee payee partiellement
		$sql.= " AND ff.type IS NULL";			// Renvoi vrai si pas facture de remplacement
		$sql.= " AND f.type != ".self::TYPE_CREDIT_NOTE;				// Type non 2 si facture non avoir
		if ($socid > 0) $sql.=" AND f.fk_soc = ".$socid;
		$sql.= " ORDER BY f.facnumber";

		dol_syslog(get_class($this)."::list_qualified_avoir_invoices", LOG_DEBUG);
		$resql=$this->db->query($sql);
		if ($resql)
		{
			while ($obj=$this->db->fetch_object($resql))
			{
				$qualified=0;
				if ($obj->fk_statut == self::STATUS_VALIDATED) $qualified=1;
				if ($obj->fk_statut == self::STATUS_CLOSED) $qualified=1;
				if ($qualified)
				{
					//$ref=$obj->facnumber;
					$paymentornot=($obj->fk_paiement?1:0);
					$return[$obj->rowid]=array('ref'=>$obj->facnumber,'status'=>$obj->fk_statut,'type'=>$obj->type,'paye'=>$obj->paye,'paymentornot'=>$paymentornot);
				}
			}

			return $return;
		}
		else
		{
			$this->error=$this->db->error();
			return -1;
		}
	}


	/**
	 *	Create a withdrawal request for a standing order
	 *
	 *	@param      User	$fuser       User asking standing order
	 *  @param		float	$amount		Amount we request withdraw for
	 *	@return     int         		<0 if KO, >0 if OK
	 */
	function demande_prelevement($fuser, $amount=0)
	{

		$error=0;

		dol_syslog(get_class($this)."::demande_prelevement", LOG_DEBUG);

		if ($this->statut > self::STATUS_DRAFT && $this->paye == 0)
		{
	        require_once DOL_DOCUMENT_ROOT . '/societe/class/companybankaccount.class.php';
	        $bac = new CompanyBankAccount($this->db);
	        $bac->fetch(0,$this->socid);

        	$sql = 'SELECT count(*)';
			$sql.= ' FROM '.MAIN_DB_PREFIX.'prelevement_facture_demande';
			$sql.= ' WHERE fk_facture = '.$this->id;
			$sql.= ' AND traite = 0';

			dol_syslog(get_class($this)."::demande_prelevement", LOG_DEBUG);
			$resql=$this->db->query($sql);
			if ($resql)
			{
				$row = $this->db->fetch_row($resql);
				if ($row[0] == 0)
				{
					$now=dol_now();

                    $totalpaye  = $this->getSommePaiement();
                    $totalcreditnotes = $this->getSumCreditNotesUsed();
                    $totaldeposits = $this->getSumDepositsUsed();
                    //print "totalpaye=".$totalpaye." totalcreditnotes=".$totalcreditnotes." totaldeposts=".$totaldeposits;

                    // We can also use bcadd to avoid pb with floating points
                    // For example print 239.2 - 229.3 - 9.9; does not return 0.
                    //$resteapayer=bcadd($this->total_ttc,$totalpaye,$conf->global->MAIN_MAX_DECIMALS_TOT);
                    //$resteapayer=bcadd($resteapayer,$totalavoir,$conf->global->MAIN_MAX_DECIMALS_TOT);
					if (empty($amount)) $amount = price2num($this->total_ttc - $totalpaye - $totalcreditnotes - $totaldeposits,'MT');

					if (is_numeric($amount) && $amount != 0)
					{
						$sql = 'INSERT INTO '.MAIN_DB_PREFIX.'prelevement_facture_demande';
						$sql .= ' (fk_facture, amount, date_demande, fk_user_demande, code_banque, code_guichet, number, cle_rib)';
						$sql .= ' VALUES ('.$this->id;
						$sql .= ",'".price2num($amount)."'";
						$sql .= ",'".$this->db->idate($now)."'";
						$sql .= ",".$fuser->id;
						$sql .= ",'".$bac->code_banque."'";
						$sql .= ",'".$bac->code_guichet."'";
						$sql .= ",'".$bac->number."'";
						$sql .= ",'".$bac->cle_rib."')";

						dol_syslog(get_class($this)."::demande_prelevement", LOG_DEBUG);
						$resql=$this->db->query($sql);
						if (! $resql)
						{
						    $this->error=$this->db->lasterror();
						    dol_syslog(get_class($this).'::demandeprelevement Erreur');
						    $error++;
						}
					}
					else
					{
						$this->error='WithdrawRequestErrorNilAmount';
	                    dol_syslog(get_class($this).'::demandeprelevement WithdrawRequestErrorNilAmount');
	                    $error++;
					}

        			if (! $error)
        			{
        				// Force payment mode of invoice to withdraw
        				$payment_mode_id = dol_getIdFromCode($this->db, 'PRE', 'c_paiement');
        				if ($payment_mode_id > 0)
        				{
        					$result=$this->setPaymentMethods($payment_mode_id);
        				}
        			}

                    if ($error) return -1;
                    return 1;
                }
                else
                {
                    $this->error="A request already exists";
                    dol_syslog(get_class($this).'::demandeprelevement Impossible de creer une demande, demande deja en cours');
                    return 0;
                }
            }
            else
            {
                $this->error=$this->db->error();
                dol_syslog(get_class($this).'::demandeprelevement Erreur -2');
                return -2;
            }
        }
        else
        {
            $this->error="Status of invoice does not allow this";
            dol_syslog(get_class($this)."::demandeprelevement ".$this->error." $this->statut, $this->paye, $this->mode_reglement_id");
            return -3;
        }
    }

	/**
	 *  Supprime une demande de prelevement
	 *
	 *  @param  User	$fuser      User making delete
	 *  @param  int		$did        id de la demande a supprimer
	 *  @return	int					<0 if OK, >0 if KO
	 */
	function demande_prelevement_delete($fuser, $did)
	{
		$sql = 'DELETE FROM '.MAIN_DB_PREFIX.'prelevement_facture_demande';
		$sql .= ' WHERE rowid = '.$did;
		$sql .= ' AND traite = 0';
		if ( $this->db->query($sql) )
		{
			return 0;
		}
		else
		{
			$this->error=$this->db->lasterror();
			dol_syslog(get_class($this).'::demande_prelevement_delete Error '.$this->error);
			return -1;
		}
	}


	/**
	 *	Load indicators for dashboard (this->nbtodo and this->nbtodolate)
	 *
	 *	@param  User		$user    	Object user
	 *	@return WorkboardResponse|int 	<0 if KO, WorkboardResponse if OK
	 */
	function load_board($user)
	{
		global $conf, $langs;

		$clause = " WHERE";

		$sql = "SELECT f.rowid, f.date_lim_reglement as datefin,f.fk_statut";
		$sql.= " FROM ".MAIN_DB_PREFIX."facture as f";
		if (!$user->rights->societe->client->voir && !$user->societe_id)
		{
			$sql.= " LEFT JOIN ".MAIN_DB_PREFIX."societe_commerciaux as sc ON f.fk_soc = sc.fk_soc";
			$sql.= " WHERE sc.fk_user = " .$user->id;
			$clause = " AND";
		}
		$sql.= $clause." f.paye=0";
		$sql.= " AND f.entity = ".$conf->entity;
		$sql.= " AND f.fk_statut = ".self::STATUS_VALIDATED;
		if ($user->societe_id) $sql.= " AND f.fk_soc = ".$user->societe_id;

		$resql=$this->db->query($sql);
		if ($resql)
		{
			$langs->load("bills");
			$now=dol_now();

			$response = new WorkboardResponse();
			$response->warning_delay=$conf->facture->client->warning_delay/60/60/24;
			$response->label=$langs->trans("CustomerBillsUnpaid");
			$response->url=DOL_URL_ROOT.'/compta/facture/list.php?search_status=1&mainmenu=accountancy&leftmenu=customers_bills';
			$response->img=img_object($langs->trans("Bills"),"bill");

			$generic_facture = new Facture($this->db);

			while ($obj=$this->db->fetch_object($resql))
			{
				$generic_facture->date_lim_reglement = $this->db->jdate($obj->datefin);
				$generic_facture->statut = $obj->fk_statut;

				$response->nbtodo++;

				if ($generic_facture->hasDelay()) {
					$response->nbtodolate++;
				}
			}

			return $response;
		}
		else
		{
			dol_print_error($this->db);
			$this->error=$this->db->error();
			return -1;
		}
	}


	/* gestion des contacts d'une facture */

	/**
	 *	Retourne id des contacts clients de facturation
	 *
	 *	@return     array       Liste des id contacts facturation
	 */
	function getIdBillingContact()
	{
		return $this->getIdContact('external','BILLING');
	}

	/**
	 *	Retourne id des contacts clients de livraison
	 *
	 *	@return     array       Liste des id contacts livraison
	 */
	function getIdShippingContact()
	{
		return $this->getIdContact('external','SHIPPING');
	}


	/**
	 *  Initialise an instance with random values.
	 *  Used to build previews or test instances.
	 *	id must be 0 if object instance is a specimen.
	 *
	 *	@param	string		$option		''=Create a specimen invoice with lines, 'nolines'=No lines
	 *  @return	void
	 */
	function initAsSpecimen($option='')
	{
		global $langs;

		$now=dol_now();
		$arraynow=dol_getdate($now);
		$nownotime=dol_mktime(0, 0, 0, $arraynow['mon'], $arraynow['mday'], $arraynow['year']);

        // Load array of products prodids
		$num_prods = 0;
		$prodids = array();
		$sql = "SELECT rowid";
		$sql.= " FROM ".MAIN_DB_PREFIX."product";
		$sql.= " WHERE entity IN (".getEntity('product', 1).")";
		$resql = $this->db->query($sql);
		if ($resql)
		{
			$num_prods = $this->db->num_rows($resql);
			$i = 0;
			while ($i < $num_prods)
			{
				$i++;
				$row = $this->db->fetch_row($resql);
				$prodids[$i] = $row[0];
			}
		}
		//Avoid php warning Warning: mt_rand(): max(0) is smaller than min(1) when no product exists
		if (empty($num_prods)) {
			$num_prods=1;
		}

		// Initialize parameters
		$this->id=0;
		$this->ref = 'SPECIMEN';
		$this->specimen=1;
		$this->socid = 1;
		$this->date = $nownotime;
		$this->date_lim_reglement = $nownotime + 3600 * 24 *30;
		$this->cond_reglement_id   = 1;
		$this->cond_reglement_code = 'RECEP';
		$this->date_lim_reglement=$this->calculate_date_lim_reglement();
		$this->mode_reglement_id   = 0;		// Not forced to show payment mode CHQ + VIR
		$this->mode_reglement_code = '';	// Not forced to show payment mode CHQ + VIR
		$this->note_public='This is a comment (public)';
		$this->note_private='This is a comment (private)';
		$this->note='This is a comment (private)';
		$this->fk_incoterms=0;
		$this->location_incoterms='';

		if (empty($option) || $option != 'nolines')
		{
			// Lines
			$nbp = 5;
			$xnbp = 0;
			while ($xnbp < $nbp)
			{
				$line=new FactureLigne($this->db);
				$line->desc=$langs->trans("Description")." ".$xnbp;
				$line->qty=1;
				$line->subprice=100;
				$line->tva_tx=19.6;
				$line->localtax1_tx=0;
				$line->localtax2_tx=0;
				$line->remise_percent=0;
				if ($xnbp == 1)        // Qty is negative (product line)
				{
					$prodid = mt_rand(1, $num_prods);
					$line->fk_product=$prodids[$prodid];
					$line->qty=-1;
					$line->total_ht=-100;
					$line->total_ttc=-119.6;
					$line->total_tva=-19.6;
				}
				else if ($xnbp == 2)    // UP is negative (free line)
				{
					$line->subprice=-100;
					$line->total_ht=-100;
					$line->total_ttc=-119.6;
					$line->total_tva=-19.6;
					$line->remise_percent=0;
				}
				else if ($xnbp == 3)    // Discount is 50% (product line)
				{
					$prodid = mt_rand(1, $num_prods);
					$line->fk_product=$prodids[$prodid];
					$line->total_ht=50;
					$line->total_ttc=59.8;
					$line->total_tva=9.8;
					$line->remise_percent=50;
				}
				else    // (product line)
				{
					$prodid = mt_rand(1, $num_prods);
					$line->fk_product=$prodids[$prodid];
					$line->total_ht=100;
					$line->total_ttc=119.6;
					$line->total_tva=19.6;
					$line->remise_percent=00;
				}

				$this->lines[$xnbp]=$line;
				$xnbp++;

				$this->total_ht       += $line->total_ht;
				$this->total_tva      += $line->total_tva;
				$this->total_ttc      += $line->total_ttc;
			}
			$this->revenuestamp = 0;

			// Add a line "offered"
			$line=new FactureLigne($this->db);
			$line->desc=$langs->trans("Description")." (offered line)";
			$line->qty=1;
			$line->subprice=100;
			$line->tva_tx=19.6;
			$line->localtax1_tx=0;
			$line->localtax2_tx=0;
			$line->remise_percent=100;
			$line->total_ht=0;
			$line->total_ttc=0;    // 90 * 1.196
			$line->total_tva=0;
			$prodid = mt_rand(1, $num_prods);
			$line->fk_product=$prodids[$prodid];

			$this->lines[$xnbp]=$line;
			$xnbp++;
		}
	}

	/**
	 *      Load indicators for dashboard (this->nbtodo and this->nbtodolate)
	 *
	 *      @return         int     <0 if KO, >0 if OK
	 */
	function load_state_board()
	{
		global $conf, $user;

		$this->nb=array();

		$clause = "WHERE";

		$sql = "SELECT count(f.rowid) as nb";
		$sql.= " FROM ".MAIN_DB_PREFIX."facture as f";
		$sql.= " LEFT JOIN ".MAIN_DB_PREFIX."societe as s ON f.fk_soc = s.rowid";
		if (!$user->rights->societe->client->voir && !$user->societe_id)
		{
			$sql.= " LEFT JOIN ".MAIN_DB_PREFIX."societe_commerciaux as sc ON s.rowid = sc.fk_soc";
			$sql.= " WHERE sc.fk_user = " .$user->id;
			$clause = "AND";
		}
		$sql.= " ".$clause." f.entity = ".$conf->entity;

		$resql=$this->db->query($sql);
		if ($resql)
		{
			while ($obj=$this->db->fetch_object($resql))
			{
				$this->nb["invoices"]=$obj->nb;
			}
            $this->db->free($resql);
			return 1;
		}
		else
		{
			dol_print_error($this->db);
			$this->error=$this->db->error();
			return -1;
		}
	}

	/**
	 * 	Create an array of invoice lines
	 *
	 * 	@return int		>0 if OK, <0 if KO
	 */
	function getLinesArray()
	{
	    return $this->fetch_lines();
	}

	/**
	 *  Create a document onto disk according to template module.
	 *
	 *	@param	string		$modele			Generator to use. Caller must set it to obj->modelpdf or GETPOST('modelpdf') for example.
	 *	@param	Translate	$outputlangs	objet lang a utiliser pour traduction
	 *  @param  int			$hidedetails    Hide details of lines
	 *  @param  int			$hidedesc       Hide description
	 *  @param  int			$hideref        Hide ref
	 *	@return int        					<0 if KO, >0 if OK
	 */
	public function generateDocument($modele, $outputlangs, $hidedetails=0, $hidedesc=0, $hideref=0)
	{
		global $conf,$langs;

		$langs->load("bills");

		// Positionne le modele sur le nom du modele a utiliser
		if (! dol_strlen($modele))
		{
			if (! empty($conf->global->FACTURE_ADDON_PDF))
			{
				$modele = $conf->global->FACTURE_ADDON_PDF;
			}
			else
			{
				$modele = 'crabe';
			}
		}

		$modelpath = "core/modules/facture/doc/";

		$result=$this->commonGenerateDocument($modelpath, $modele, $outputlangs, $hidedetails, $hidedesc, $hideref);

		return $result;
	}

	/**
	 * Gets the smallest reference available for a new cycle
	 *
	 * @return int >= 1 if OK, -1 if error
	 */
	function newCycle()
	{
		$sql = 'SELECT max(situation_cycle_ref) FROM ' . MAIN_DB_PREFIX . 'facture as f';
		$sql.= " WHERE f.entity in (".getEntity('facture').")";
		$resql = $this->db->query($sql);
		if ($resql) {
			if ($resql->num_rows > 0)
			{
				$res = $this->db->fetch_array($resql);
				$ref = $res['max(situation_cycle_ref)'];
				$ref++;
			} else {
				$ref = 1;
			}
			$this->db->free($resql);
			return $ref;
		} else {
			$this->error = $this->db->lasterror();
			dol_syslog("Error sql=" . $sql . ", error=" . $this->error, LOG_ERR);
			return -1;
		}
	}

	/**
	 * Checks if the invoice is the first of a cycle
	 *
	 * @return boolean
	 */
	function is_first()
	{
		return ($this->situation_counter == 1);
	}

	/**
	 * Returns an array containing the previous situations as Facture objects
	 *
	 * @return mixed -1 if error, array of previous situations
	 */
	function get_prev_sits()
	{
		global $conf;

		$sql = 'SELECT rowid FROM ' . MAIN_DB_PREFIX . 'facture';
		$sql .= ' where situation_cycle_ref = ' . $this->situation_cycle_ref;
		$sql .= ' and situation_counter < ' . $this->situation_counter;
		$sql .= ' AND entity = '. ($this->entity > 0 ? $this->entity : $conf->entity);
		$resql = $this->db->query($sql);
		$res = array();
		if ($resql && $resql->num_rows > 0) {
			while ($row = $this->db->fetch_object($resql)) {
				$id = $row->rowid;
				$situation = new Facture($this->db);
				$situation->fetch($id);
				$res[] = $situation;
			}
		} else {
			$this->error = $this->db->error();
			dol_syslog("Error sql=" . $sql . ", error=" . $this->error, LOG_ERR);
			return -1;
		}

		return $res;
	}

	/**
	 * Sets the invoice as a final situation
	 *
	 *  @param  	User	$user    	Object user
	 *  @param     	int		$notrigger	1=Does not execute triggers, 0= execute triggers
	 *	@return		int 				<0 if KO, >0 if OK
	 */
	function setFinal(User $user, $notrigger=0)
	{
		$error=0;

		$this->db->begin();

		$this->situation_final = 1;
		$sql = 'UPDATE ' . MAIN_DB_PREFIX . 'facture SET situation_final = ' . $this->situation_final . ' where rowid = ' . $this->id;

		dol_syslog(__METHOD__, LOG_DEBUG);
		$resql=$this->db->query($sql);
		if (!$resql)
		{
			$this->errors[]=$this->db->error();
			$error++;
		}

		if (! $notrigger && empty($error))
		{
			// Call trigger
			$result=$this->call_trigger('BILL_MODIFY',$user);
			if ($result < 0) $error++;
			// End call triggers
		}

		if (! $error)
		{
			$this->db->commit();
			return 1;
		}
		else
		{
			foreach($this->errors as $errmsg)
			{
				dol_syslog(__METHOD__.' Error: '.$errmsg, LOG_ERR);
				$this->error.=($this->error?', '.$errmsg:$errmsg);
			}
			$this->db->rollback();
			return -1*$error;
		}
	}

	/**
	 * Checks if the invoice is the last in its cycle
	 *
	 * @return bool Last of the cycle status
	 *
	 */
	function is_last_in_cycle()
	{
		global $conf;

		if (!empty($this->situation_cycle_ref)) {
			// No point in testing anything if we're not inside a cycle
			$sql = 'SELECT max(situation_counter) FROM ' . MAIN_DB_PREFIX . 'facture WHERE situation_cycle_ref = ' . $this->situation_cycle_ref . ' AND entity = ' . ($this->entity > 0 ? $this->entity : $conf->entity);
			$resql = $this->db->query($sql);

			if ($resql && $resql->num_rows > 0) {
				$res = $this->db->fetch_array($resql);
				$last = $res['max(situation_counter)'];
				return ($last == $this->situation_counter);
			} else {
				$this->error = $this->db->lasterror();
				dol_syslog(get_class($this) . "::select Error " . $this->error, LOG_ERR);
				return false;
			}
		} else {
			return true;
		}
	}

	/**
	 * Function used to replace a thirdparty id with another one.
	 *
	 * @param DoliDB $db Database handler
	 * @param int $origin_id Old thirdparty id
	 * @param int $dest_id New thirdparty id
	 * @return bool
	 */
	public static function replaceThirdparty(DoliDB $db, $origin_id, $dest_id)
	{
		$tables = array(
			'facture'
		);

		return CommonObject::commonReplaceThirdparty($db, $origin_id, $dest_id, $tables);
	}

	/**
	 * Is the customer invoice delayed?
	 *
	 * @return bool
	 */
	public function hasDelay()
	{
		global $conf;

		$now = dol_now();

		// Paid invoices have status STATUS_CLOSED
		if ($this->statut != Facture::STATUS_VALIDATED) return false;

		return $this->date_lim_reglement < ($now - $conf->facture->client->warning_delay);
	}
}

/**
 *	Class to manage invoice lines.
 *  Saved into database table llx_facturedet
 */
class FactureLigne extends CommonInvoiceLine
{
    public $element='facturedet';
    public $table_element='facturedet';

	var $oldline;

	//! From llx_facturedet
	//! Id facture
	var $fk_facture;
	//! Id parent line
	var $fk_parent_line;
	/**
	 * @deprecated
	 */
	var $label;
	//! Description ligne
	var $desc;

	var $localtax1_type;	// Local tax 1 type
	var $localtax2_type;	// Local tax 2 type
	var $fk_remise_except;	// Link to line into llx_remise_except
	var $rang = 0;

	var $fk_fournprice;
	var $pa_ht;
	var $marge_tx;
	var $marque_tx;

	var $special_code;	// Liste d'options non cumulabels:
	// 1: frais de port
	// 2: ecotaxe
	// 3: ??

	var $origin;
	var $origin_id;

	var $fk_code_ventilation = 0;

	var $date_start;
	var $date_end;

	// Ne plus utiliser
	//var $price;         	// P.U. HT apres remise % de ligne (exemple 80)
	//var $remise;			// Montant calcule de la remise % sur PU HT (exemple 20)

	// From llx_product
	/**
	 * @deprecated
	 * @see product_ref
	 */
	var $ref;				// Product ref (deprecated)
	var $product_ref;       // Product ref
	/**
	 * @deprecated
	 * @see product_label
	 */
	var $libelle;      		// Product label (deprecated)
	var $product_label;     // Product label
	var $product_desc;  	// Description produit

	var $skip_update_total; // Skip update price total for special lines

	/**
	 * @var int Situation advance percentage
	 */
	public $situation_percent;

	/**
	 * @var int Previous situation line id reference
	 */
	public $fk_prev_id;

	// Multicurrency
	var $fk_multicurrency;
	var $multicurrency_code;
	var $multicurrency_subprice;
	var $multicurrency_total_ht;
	var $multicurrency_total_tva;
	var $multicurrency_total_ttc;

	/**
	 *	Load invoice line from database
	 *
	 *	@param	int		$rowid      id of invoice line to get
	 *	@return	int					<0 if KO, >0 if OK
	 */
	function fetch($rowid)
	{
		$sql = 'SELECT fd.rowid, fd.fk_facture, fd.fk_parent_line, fd.fk_product, fd.product_type, fd.label as custom_label, fd.description, fd.price, fd.qty, fd.tva_tx,';
		$sql.= ' fd.localtax1_tx, fd. localtax2_tx, fd.remise, fd.remise_percent, fd.fk_remise_except, fd.subprice,';
		$sql.= ' fd.date_start as date_start, fd.date_end as date_end, fd.fk_product_fournisseur_price as fk_fournprice, fd.buy_price_ht as pa_ht,';
		$sql.= ' fd.info_bits, fd.special_code, fd.total_ht, fd.total_tva, fd.total_ttc, fd.total_localtax1, fd.total_localtax2, fd.rang,';
		$sql.= ' fd.fk_code_ventilation,';
		$sql.= ' fd.fk_unit, fd.fk_user,';
		$sql.= ' fd.situation_percent, fd.fk_prev_id,';
		$sql.= ' p.ref as product_ref, p.label as product_libelle, p.description as product_desc';
		$sql.= ' , fd.multicurrency_subprice';
		$sql.= ' , fd.multicurrency_total_ht';
		$sql.= ' , fd.multicurrency_total_tva';
		$sql.= ' , fd.multicurrency_total_ttc';
		$sql.= ' FROM '.MAIN_DB_PREFIX.'facturedet as fd';
		$sql.= ' LEFT JOIN '.MAIN_DB_PREFIX.'product as p ON fd.fk_product = p.rowid';
		$sql.= ' WHERE fd.rowid = '.$rowid;

		$result = $this->db->query($sql);
		if ($result)
		{
			$objp = $this->db->fetch_object($result);

			$this->rowid				= $objp->rowid;
			$this->fk_facture			= $objp->fk_facture;
			$this->fk_parent_line		= $objp->fk_parent_line;
			$this->label				= $objp->custom_label;
			$this->desc					= $objp->description;
			$this->qty					= $objp->qty;
			$this->subprice				= $objp->subprice;
			$this->tva_tx				= $objp->tva_tx;
			$this->localtax1_tx			= $objp->localtax1_tx;
			$this->localtax2_tx			= $objp->localtax2_tx;
			$this->remise_percent		= $objp->remise_percent;
			$this->fk_remise_except		= $objp->fk_remise_except;
			$this->fk_product			= $objp->fk_product;
			$this->product_type			= $objp->product_type;
			$this->date_start			= $this->db->jdate($objp->date_start);
			$this->date_end				= $this->db->jdate($objp->date_end);
			$this->info_bits			= $objp->info_bits;
			$this->special_code			= $objp->special_code;
			$this->total_ht				= $objp->total_ht;
			$this->total_tva			= $objp->total_tva;
			$this->total_localtax1		= $objp->total_localtax1;
			$this->total_localtax2		= $objp->total_localtax2;
			$this->total_ttc			= $objp->total_ttc;
			$this->fk_code_ventilation	= $objp->fk_code_ventilation;
			$this->rang					= $objp->rang;
			$this->fk_fournprice		= $objp->fk_fournprice;
			$marginInfos				= getMarginInfos($objp->subprice, $objp->remise_percent, $objp->tva_tx, $objp->localtax1_tx, $objp->localtax2_tx, $this->fk_fournprice, $objp->pa_ht);
			$this->pa_ht				= $marginInfos[0];
			$this->marge_tx				= $marginInfos[1];
			$this->marque_tx			= $marginInfos[2];

			$this->ref					= $objp->product_ref;      // deprecated
			$this->product_ref			= $objp->product_ref;
			$this->libelle				= $objp->product_libelle;  // deprecated
			$this->product_label		= $objp->product_libelle;
			$this->product_desc			= $objp->product_desc;
			$this->fk_unit				= $objp->fk_unit;
			$this->fk_user				= $objp->fk_user;

			$this->situation_percent    = $objp->situation_percent;
			$this->fk_prev_id           = $objp->fk_prev_id;

			$this->multicurrency_subprice = $objp->multicurrency_subprice;
			$this->multicurrency_total_ht = $objp->multicurrency_total_ht;
			$this->multicurrency_total_tva= $objp->multicurrency_total_tva;
			$this->multicurrency_total_ttc= $objp->multicurrency_total_ttc;

			$this->db->free($result);

			return 1;
		}
		else
		{
			return -1;
		}
	}

	/**
	 *	Insert line into database
	 *
	 *	@param      int		$notrigger		1 no triggers
	 *	@return		int						<0 if KO, >0 if OK
	 */
	function insert($notrigger=0)
	{
		global $langs,$user,$conf;

		$error=0;

        $pa_ht_isemptystring = (empty($this->pa_ht) && $this->pa_ht == ''); // If true, we can use a default value. If this->pa_ht = '0', we must use '0'.

        dol_syslog(get_class($this)."::insert rang=".$this->rang, LOG_DEBUG);

		// Clean parameters
		$this->desc=trim($this->desc);
		if (empty($this->tva_tx)) $this->tva_tx=0;
		if (empty($this->localtax1_tx)) $this->localtax1_tx=0;
		if (empty($this->localtax2_tx)) $this->localtax2_tx=0;
		if (empty($this->localtax1_type)) $this->localtax1_type=0;
		if (empty($this->localtax2_type)) $this->localtax2_type=0;
		if (empty($this->total_localtax1)) $this->total_localtax1=0;
		if (empty($this->total_localtax2)) $this->total_localtax2=0;
		if (empty($this->rang)) $this->rang=0;
		if (empty($this->remise_percent)) $this->remise_percent=0;
		if (empty($this->info_bits)) $this->info_bits=0;
		if (empty($this->subprice)) $this->subprice=0;
		if (empty($this->special_code)) $this->special_code=0;
		if (empty($this->fk_parent_line)) $this->fk_parent_line=0;
		if (empty($this->fk_prev_id)) $this->fk_prev_id = 'null';
		if (! isset($this->situation_percent) || $this->situation_percent > 100 || (string) $this->situation_percent == '') $this->situation_percent = 100;

		if (empty($this->pa_ht)) $this->pa_ht=0;
		if (empty($this->multicurrency_subprice)) $this->multicurrency_subprice=0;
		if (empty($this->multicurrency_total_ht)) $this->multicurrency_total_ht=0;
		if (empty($this->multicurrency_total_tva)) $this->multicurrency_total_tva=0;
		if (empty($this->multicurrency_total_ttc)) $this->multicurrency_total_ttc=0;

		// if buy price not defined, define buyprice as configured in margin admin
		if ($this->pa_ht == 0 && $pa_ht_isemptystring)
		{
			if (($result = $this->defineBuyPrice($this->subprice, $this->remise_percent, $this->fk_product)) < 0)
			{
				return $result;
			}
			else
			{
				$this->pa_ht = $result;
			}
		}

		// Check parameters
		if ($this->product_type < 0)
		{
			$this->error='ErrorProductTypeMustBe0orMore';
			return -1;
		}
		if (! empty($this->fk_product))
		{
			// Check product exists
			$result=Product::isExistingObject('product', $this->fk_product);
			if ($result <= 0)
			{
				$this->error='ErrorProductIdDoesNotExists';
				return -1;
			}
		}

		$this->db->begin();

		// Insertion dans base de la ligne
		$sql = 'INSERT INTO '.MAIN_DB_PREFIX.'facturedet';
		$sql.= ' (fk_facture, fk_parent_line, label, description, qty,';
		$sql.= ' vat_src_code, tva_tx, localtax1_tx, localtax2_tx, localtax1_type, localtax2_type,';
		$sql.= ' fk_product, product_type, remise_percent, subprice, fk_remise_except,';
		$sql.= ' date_start, date_end, fk_code_ventilation, ';
		$sql.= ' rang, special_code, fk_product_fournisseur_price, buy_price_ht,';
		$sql.= ' info_bits, total_ht, total_tva, total_ttc, total_localtax1, total_localtax2,';
		$sql.= ' situation_percent, fk_prev_id,';
		$sql.= ' fk_unit, fk_user_author, fk_user_modif, ';
		$sql.= ' fk_multicurrency, multicurrency_code, multicurrency_subprice, multicurrency_total_ht, multicurrency_total_tva, multicurrency_total_ttc';
		$sql.= ')';
		$sql.= " VALUES (".$this->fk_facture.",";
		$sql.= " ".($this->fk_parent_line>0?"'".$this->fk_parent_line."'":"null").",";
		$sql.= " ".(! empty($this->label)?"'".$this->db->escape($this->label)."'":"null").",";
		$sql.= " '".$this->db->escape($this->desc)."',";
		$sql.= " ".price2num($this->qty).",";
        $sql.= " ".(empty($this->vat_src_code)?"''":"'".$this->vat_src_code."'").",";
		$sql.= " ".price2num($this->tva_tx).",";
		$sql.= " ".price2num($this->localtax1_tx).",";
		$sql.= " ".price2num($this->localtax2_tx).",";
		$sql.= " '".$this->localtax1_type."',";
		$sql.= " '".$this->localtax2_type."',";
		$sql.= ' '.(! empty($this->fk_product)?$this->fk_product:"null").',';
		$sql.= " ".$this->product_type.",";
		$sql.= " ".price2num($this->remise_percent).",";
		$sql.= " ".price2num($this->subprice).",";
		$sql.= ' '.(! empty($this->fk_remise_except)?$this->fk_remise_except:"null").',';
		$sql.= " ".(! empty($this->date_start)?"'".$this->db->idate($this->date_start)."'":"null").",";
		$sql.= " ".(! empty($this->date_end)?"'".$this->db->idate($this->date_end)."'":"null").",";
		$sql.= ' '.$this->fk_code_ventilation.',';
		$sql.= ' '.$this->rang.',';
		$sql.= ' '.$this->special_code.',';
		$sql.= ' '.(! empty($this->fk_fournprice)?$this->fk_fournprice:"null").',';
		$sql.= ' '.price2num($this->pa_ht).',';
		$sql.= " '".$this->info_bits."',";
		$sql.= " ".price2num($this->total_ht).",";
		$sql.= " ".price2num($this->total_tva).",";
		$sql.= " ".price2num($this->total_ttc).",";
		$sql.= " ".price2num($this->total_localtax1).",";
		$sql.= " ".price2num($this->total_localtax2);
		$sql .= ", " . $this->situation_percent;
		$sql .= ", " . $this->fk_prev_id;
		$sql .= ", ".(!$this->fk_unit ? 'NULL' : $this->fk_unit);
		$sql .= ", ".$user->id;
		$sql .= ", ".$user->id;
		$sql.= ", ".(int) $this->fk_multicurrency;
		$sql.= ", '".$this->db->escape($this->multicurrency_code)."'";
		$sql.= ", ".price2num($this->multicurrency_subprice);
		$sql.= ", ".price2num($this->multicurrency_total_ht);
		$sql.= ", ".price2num($this->multicurrency_total_tva);
		$sql.= ", ".price2num($this->multicurrency_total_ttc);
		$sql.= ')';

		dol_syslog(get_class($this)."::insert", LOG_DEBUG);
		$resql=$this->db->query($sql);
		if ($resql)
		{
			$this->rowid=$this->db->last_insert_id(MAIN_DB_PREFIX.'facturedet');

            if (empty($conf->global->MAIN_EXTRAFIELDS_DISABLED)) // For avoid conflicts if trigger used
            {
            	$this->id=$this->rowid;
            	$result=$this->insertExtraFields();
            	if ($result < 0)
            	{
            		$error++;
            	}
            }

			// Si fk_remise_except defini, on lie la remise a la facture
			// ce qui la flague comme "consommee".
			if ($this->fk_remise_except)
			{
				$discount=new DiscountAbsolute($this->db);
				$result=$discount->fetch($this->fk_remise_except);
				if ($result >= 0)
				{
					// Check if discount was found
					if ($result > 0)
					{
						// Check if discount not already affected to another invoice
						if ($discount->fk_facture)
						{
							$this->error=$langs->trans("ErrorDiscountAlreadyUsed",$discount->id);
							dol_syslog(get_class($this)."::insert Error ".$this->error, LOG_ERR);
							$this->db->rollback();
							return -3;
						}
						else
						{
							$result=$discount->link_to_invoice($this->rowid,0);
							if ($result < 0)
							{
								$this->error=$discount->error;
								dol_syslog(get_class($this)."::insert Error ".$this->error, LOG_ERR);
								$this->db->rollback();
								return -3;
							}
						}
					}
					else
					{
						$this->error=$langs->trans("ErrorADiscountThatHasBeenRemovedIsIncluded");
						dol_syslog(get_class($this)."::insert Error ".$this->error, LOG_ERR);
						$this->db->rollback();
						return -3;
					}
				}
				else
				{
					$this->error=$discount->error;
					dol_syslog(get_class($this)."::insert Error ".$this->error, LOG_ERR);
					$this->db->rollback();
					return -3;
				}
			}

			if (! $notrigger)
			{
                // Call trigger
                $result=$this->call_trigger('LINEBILL_INSERT',$user);
                if ($result < 0)
                {
					$this->db->rollback();
					return -2;
				}
                // End call triggers
			}

			$this->db->commit();
			return $this->rowid;

		}
		else
		{
			$this->error=$this->db->error();
			$this->db->rollback();
			return -2;
		}
	}

	/**
	 *	Update line into database
	 *
	 *	@param		User	$user		User object
	 *	@param		int		$notrigger	Disable triggers
	 *	@return		int					<0 if KO, >0 if OK
	 */
	function update($user='',$notrigger=0)
	{
		global $user,$conf;

		$error=0;

		$pa_ht_isemptystring = (empty($this->pa_ht) && $this->pa_ht == ''); // If true, we can use a default value. If this->pa_ht = '0', we must use '0'.

		// Clean parameters
		$this->desc=trim($this->desc);
		if (empty($this->tva_tx)) $this->tva_tx=0;
		if (empty($this->localtax1_tx)) $this->localtax1_tx=0;
		if (empty($this->localtax2_tx)) $this->localtax2_tx=0;
		if (empty($this->localtax1_type)) $this->localtax1_type=0;
		if (empty($this->localtax2_type)) $this->localtax2_type=0;
		if (empty($this->total_localtax1)) $this->total_localtax1=0;
		if (empty($this->total_localtax2)) $this->total_localtax2=0;
		if (empty($this->remise_percent)) $this->remise_percent=0;
		if (empty($this->info_bits)) $this->info_bits=0;
		if (empty($this->special_code)) $this->special_code=0;
		if (empty($this->product_type)) $this->product_type=0;
		if (empty($this->fk_parent_line)) $this->fk_parent_line=0;
		if (! isset($this->situation_percent) || $this->situation_percent > 100 || (string) $this->situation_percent == '') $this->situation_percent = 100;
		if (empty($this->pa_ht)) $this->pa_ht=0;

		if (empty($this->multicurrency_subprice)) $this->multicurrency_subprice=0;
		if (empty($this->multicurrency_total_ht)) $this->multicurrency_total_ht=0;
		if (empty($this->multicurrency_total_tva)) $this->multicurrency_total_tva=0;
		if (empty($this->multicurrency_total_ttc)) $this->multicurrency_total_ttc=0;

		// Check parameters
		if ($this->product_type < 0) return -1;

		// if buy price not defined, define buyprice as configured in margin admin
		if ($this->pa_ht == 0 && $pa_ht_isemptystring)
		{
			if (($result = $this->defineBuyPrice($this->subprice, $this->remise_percent, $this->fk_product)) < 0)
			{
				return $result;
			}
			else
			{
				$this->pa_ht = $result;
			}
		}

		$this->db->begin();

        // Mise a jour ligne en base
        $sql = "UPDATE ".MAIN_DB_PREFIX."facturedet SET";
        $sql.= " description='".$this->db->escape($this->desc)."'";
        $sql.= ", label=".(! empty($this->label)?"'".$this->db->escape($this->label)."'":"null");
        $sql.= ", subprice=".price2num($this->subprice)."";
        $sql.= ", remise_percent=".price2num($this->remise_percent)."";
        if ($this->fk_remise_except) $sql.= ", fk_remise_except=".$this->fk_remise_except;
        else $sql.= ", fk_remise_except=null";
		$sql.= ", vat_src_code = '".(empty($this->vat_src_code)?'':$this->vat_src_code)."'";
        $sql.= ", tva_tx=".price2num($this->tva_tx)."";
        $sql.= ", localtax1_tx=".price2num($this->localtax1_tx)."";
        $sql.= ", localtax2_tx=".price2num($this->localtax2_tx)."";
		$sql.= ", localtax1_type='".$this->localtax1_type."'";
		$sql.= ", localtax2_type='".$this->localtax2_type."'";
        $sql.= ", qty=".price2num($this->qty)."";
        $sql.= ", date_start=".(! empty($this->date_start)?"'".$this->db->idate($this->date_start)."'":"null");
        $sql.= ", date_end=".(! empty($this->date_end)?"'".$this->db->idate($this->date_end)."'":"null");
        $sql.= ", product_type=".$this->product_type;
        $sql.= ", info_bits='".$this->info_bits."'";
        $sql.= ", special_code='".$this->special_code."'";
        if (empty($this->skip_update_total))
        {
        	$sql.= ", total_ht=".price2num($this->total_ht)."";
        	$sql.= ", total_tva=".price2num($this->total_tva)."";
        	$sql.= ", total_ttc=".price2num($this->total_ttc)."";
        	$sql.= ", total_localtax1=".price2num($this->total_localtax1)."";
        	$sql.= ", total_localtax2=".price2num($this->total_localtax2)."";
        }
		$sql.= ", fk_product_fournisseur_price=".(! empty($this->fk_fournprice)?"'".$this->db->escape($this->fk_fournprice)."'":"null");
		$sql.= ", buy_price_ht='".price2num($this->pa_ht)."'";
		$sql.= ", fk_parent_line=".($this->fk_parent_line>0?$this->fk_parent_line:"null");
		if (! empty($this->rang)) $sql.= ", rang=".$this->rang;
<<<<<<< HEAD
		$sql.= ", situation_percent=" . $this->situation_percent;
		$sql.= ", fk_unit=".(!$this->fk_unit ? 'NULL' : $this->fk_unit);
=======
		$sql .= ", situation_percent=" . $this->situation_percent;
		$sql .= ", fk_unit=".(!$this->fk_unit ? 'NULL' : $this->fk_unit);
		$sql .= ", fk_user_modif =".$user->id;
>>>>>>> eda718a9

		// Multicurrency
		$sql.= ", multicurrency_subprice=".price2num($this->multicurrency_subprice)."";
        $sql.= ", multicurrency_total_ht=".price2num($this->multicurrency_total_ht)."";
        $sql.= ", multicurrency_total_tva=".price2num($this->multicurrency_total_tva)."";
        $sql.= ", multicurrency_total_ttc=".price2num($this->multicurrency_total_ttc)."";

		$sql.= " WHERE rowid = ".$this->rowid;

		dol_syslog(get_class($this)."::update", LOG_DEBUG);
		$resql=$this->db->query($sql);
		if ($resql)
		{
        	if (empty($conf->global->MAIN_EXTRAFIELDS_DISABLED)) // For avoid conflicts if trigger used
        	{
        		$this->id=$this->rowid;
        		$result=$this->insertExtraFields();
        		if ($result < 0)
        		{
        			$error++;
        		}
        	}

			if (! $notrigger)
			{
                // Call trigger
                $result=$this->call_trigger('LINEBILL_UPDATE',$user);
                if ($result < 0)
 				{
					$this->db->rollback();
					return -2;
				}
                // End call triggers
			}
			$this->db->commit();
			return 1;
		}
		else
		{
			$this->error=$this->db->error();
			$this->db->rollback();
			return -2;
		}
	}

	/**
	 * 	Delete line in database
	 *
	 *	@return		int		<0 if KO, >0 if OK
	 */
	function delete()
	{
		global $user;

		$this->db->begin();

		// Call trigger
		$result=$this->call_trigger('LINEBILL_DELETE',$user);
		if ($result < 0)
		{
			$this->db->rollback();
			return -1;
		}
		// End call triggers


		$sql = "DELETE FROM ".MAIN_DB_PREFIX."facturedet WHERE rowid = ".$this->rowid;
		dol_syslog(get_class($this)."::delete", LOG_DEBUG);
		if ($this->db->query($sql) )
		{
			$this->db->commit();
			return 1;
		}
		else
		{
			$this->error=$this->db->error()." sql=".$sql;
			$this->db->rollback();
			return -1;
		}
	}

	/**
	 *  Mise a jour en base des champs total_xxx de ligne de facture
	 *
	 *	@return		int		<0 if KO, >0 if OK
	 */
	function update_total()
	{
		$this->db->begin();
		dol_syslog(get_class($this)."::update_total", LOG_DEBUG);

		// Clean parameters
		if (empty($this->total_localtax1)) $this->total_localtax1=0;
		if (empty($this->total_localtax2)) $this->total_localtax2=0;

		// Mise a jour ligne en base
		$sql = "UPDATE ".MAIN_DB_PREFIX."facturedet SET";
		$sql.= " total_ht=".price2num($this->total_ht)."";
		$sql.= ",total_tva=".price2num($this->total_tva)."";
		$sql.= ",total_localtax1=".price2num($this->total_localtax1)."";
		$sql.= ",total_localtax2=".price2num($this->total_localtax2)."";
		$sql.= ",total_ttc=".price2num($this->total_ttc)."";
		$sql.= " WHERE rowid = ".$this->rowid;

		dol_syslog(get_class($this)."::update_total", LOG_DEBUG);

		$resql=$this->db->query($sql);
		if ($resql)
		{
			$this->db->commit();
			return 1;
		}
		else
		{
			$this->error=$this->db->error();
			$this->db->rollback();
			return -2;
		}
	}

	/**
	 * Returns situation_percent of the previous line.
	 * Warning: If invoice is a replacement invoice, this->fk_prev_id is id of the replaced line.
	 *
	 * @param  int     $invoiceid      Invoice id
	 * @return int                     >= 0
	 */
	function get_prev_progress($invoiceid)
	{
		if (is_null($this->fk_prev_id) || empty($this->fk_prev_id) || $this->fk_prev_id == "") {
			return 0;
		} else {
		    // If invoice is a not a situation invoice, this->fk_prev_id is used for something else
            $tmpinvoice=new Facture($this->db);
            $tmpinvoice->fetch($invoiceid);
            if ($tmpinvoice->type != Facture::TYPE_SITUATION) return 0;

			$sql = 'SELECT situation_percent FROM ' . MAIN_DB_PREFIX . 'facturedet WHERE rowid=' . $this->fk_prev_id;
			$resql = $this->db->query($sql);
			if ($resql && $resql->num_rows > 0) {
				$res = $this->db->fetch_array($resql);
				return $res['situation_percent'];
			} else {
				$this->error = $this->db->error();
				dol_syslog(get_class($this) . "::select Error " . $this->error, LOG_ERR);
				$this->db->rollback();
				return -1;
			}
		}
	}
}<|MERGE_RESOLUTION|>--- conflicted
+++ resolved
@@ -4208,7 +4208,7 @@
 		$sql.= ' fd.date_start as date_start, fd.date_end as date_end, fd.fk_product_fournisseur_price as fk_fournprice, fd.buy_price_ht as pa_ht,';
 		$sql.= ' fd.info_bits, fd.special_code, fd.total_ht, fd.total_tva, fd.total_ttc, fd.total_localtax1, fd.total_localtax2, fd.rang,';
 		$sql.= ' fd.fk_code_ventilation,';
-		$sql.= ' fd.fk_unit, fd.fk_user,';
+		$sql.= ' fd.fk_unit, fk_user_author, fk_user_modif,';
 		$sql.= ' fd.situation_percent, fd.fk_prev_id,';
 		$sql.= ' p.ref as product_ref, p.label as product_libelle, p.description as product_desc';
 		$sql.= ' , fd.multicurrency_subprice';
@@ -4261,8 +4261,9 @@
 			$this->product_label		= $objp->product_libelle;
 			$this->product_desc			= $objp->product_desc;
 			$this->fk_unit				= $objp->fk_unit;
-			$this->fk_user				= $objp->fk_user;
-
+			$this->fk_user_modif		= $objp->fk_user_modif;
+			$this->fk_user_author		= $objp->fk_user_author;
+			
 			$this->situation_percent    = $objp->situation_percent;
 			$this->fk_prev_id           = $objp->fk_prev_id;
 
@@ -4362,7 +4363,7 @@
 		$sql.= ' rang, special_code, fk_product_fournisseur_price, buy_price_ht,';
 		$sql.= ' info_bits, total_ht, total_tva, total_ttc, total_localtax1, total_localtax2,';
 		$sql.= ' situation_percent, fk_prev_id,';
-		$sql.= ' fk_unit, fk_user_author, fk_user_modif, ';
+		$sql.= ' fk_unit, fk_user_author, fk_user_modif,';
 		$sql.= ' fk_multicurrency, multicurrency_code, multicurrency_subprice, multicurrency_total_ht, multicurrency_total_tva, multicurrency_total_ttc';
 		$sql.= ')';
 		$sql.= " VALUES (".$this->fk_facture.",";
@@ -4394,11 +4395,11 @@
 		$sql.= " ".price2num($this->total_ttc).",";
 		$sql.= " ".price2num($this->total_localtax1).",";
 		$sql.= " ".price2num($this->total_localtax2);
-		$sql .= ", " . $this->situation_percent;
-		$sql .= ", " . $this->fk_prev_id;
-		$sql .= ", ".(!$this->fk_unit ? 'NULL' : $this->fk_unit);
-		$sql .= ", ".$user->id;
-		$sql .= ", ".$user->id;
+		$sql.= ", " . $this->situation_percent;
+		$sql.= ", " . $this->fk_prev_id;
+		$sql.= ", ".(!$this->fk_unit ? 'NULL' : $this->fk_unit);
+		$sql.= ", ".$user->id;
+		$sql.= ", ".$user->id;
 		$sql.= ", ".(int) $this->fk_multicurrency;
 		$sql.= ", '".$this->db->escape($this->multicurrency_code)."'";
 		$sql.= ", ".price2num($this->multicurrency_subprice);
@@ -4582,14 +4583,9 @@
 		$sql.= ", buy_price_ht='".price2num($this->pa_ht)."'";
 		$sql.= ", fk_parent_line=".($this->fk_parent_line>0?$this->fk_parent_line:"null");
 		if (! empty($this->rang)) $sql.= ", rang=".$this->rang;
-<<<<<<< HEAD
 		$sql.= ", situation_percent=" . $this->situation_percent;
 		$sql.= ", fk_unit=".(!$this->fk_unit ? 'NULL' : $this->fk_unit);
-=======
-		$sql .= ", situation_percent=" . $this->situation_percent;
-		$sql .= ", fk_unit=".(!$this->fk_unit ? 'NULL' : $this->fk_unit);
-		$sql .= ", fk_user_modif =".$user->id;
->>>>>>> eda718a9
+		$sql.= ", fk_user_modif =".$user->id;
 
 		// Multicurrency
 		$sql.= ", multicurrency_subprice=".price2num($this->multicurrency_subprice)."";
