<?php
/* Copyright (C) 2002-2007  Rodolphe Quiedeville    <rodolphe@quiedeville.org>
 * Copyright (C) 2004-2013  Laurent Destailleur     <eldy@users.sourceforge.net>
 * Copyright (C) 2004       Sebastien Di Cintio     <sdicintio@ressource-toi.org>
 * Copyright (C) 2004       Benoit Mortier          <benoit.mortier@opensides.be>
 * Copyright (C) 2005       Marc Barilley / Ocebo   <marc@ocebo.com>
 * Copyright (C) 2005-2014  Regis Houssin           <regis.houssin@inodbox.com>
 * Copyright (C) 2006       Andre Cianfarani        <acianfa@free.fr>
 * Copyright (C) 2007       Franky Van Liedekerke   <franky.van.liedekerke@telenet.be>
 * Copyright (C) 2010-2020  Juanjo Menent           <jmenent@2byte.es>
 * Copyright (C) 2012-2014  Christophe Battarel     <christophe.battarel@altairis.fr>
 * Copyright (C) 2012-2015  Marcos García           <marcosgdf@gmail.com>
 * Copyright (C) 2012       Cédric Salvador         <csalvador@gpcsolutions.fr>
 * Copyright (C) 2012-2014  Raphaël Doursenaud      <rdoursenaud@gpcsolutions.fr>
 * Copyright (C) 2013       Cedric Gross            <c.gross@kreiz-it.fr>
 * Copyright (C) 2013       Florian Henry           <florian.henry@open-concept.pro>
 * Copyright (C) 2016-2022  Ferran Marcet           <fmarcet@2byte.es>
 * Copyright (C) 2018-2022  Alexandre Spangaro		<aspangaro@open-dsi.fr>
 * Copyright (C) 2018       Nicolas ZABOURI         <info@inovea-conseil.com>
 * Copyright (C) 2022       Sylvain Legrand         <contact@infras.fr>
 * Copyright (C) 2023      	Gauthier VERDOL       	<gauthier.verdol@atm-consulting.fr>
 * Copyright (C) 2023		Nick Fragoulis
 *
 * This program is free software; you can redistribute it and/or modify
 * it under the terms of the GNU General Public License as published by
 * the Free Software Foundation; either version 3 of the License, or
 * (at your option) any later version.
 *
 * This program is distributed in the hope that it will be useful,
 * but WITHOUT ANY WARRANTY; without even the implied warranty of
 * MERCHANTABILITY or FITNESS FOR A PARTICULAR PURPOSE.  See the
 * GNU General Public License for more details.
 *
 * You should have received a copy of the GNU General Public License
 * along with this program. If not, see <https://www.gnu.org/licenses/>.
 */

/**
 *	\file       htdocs/compta/facture/class/facture.class.php
 *	\ingroup    facture
 *	\brief      File of class to manage invoices
 */

require_once DOL_DOCUMENT_ROOT.'/core/class/commoninvoice.class.php';
require_once DOL_DOCUMENT_ROOT.'/core/class/commonobjectline.class.php';
require_once DOL_DOCUMENT_ROOT.'/product/class/product.class.php';
require_once DOL_DOCUMENT_ROOT.'/societe/class/client.class.php';
require_once DOL_DOCUMENT_ROOT.'/margin/lib/margins.lib.php';
require_once DOL_DOCUMENT_ROOT.'/multicurrency/class/multicurrency.class.php';

if (isModEnabled('accounting')) {
	require_once DOL_DOCUMENT_ROOT.'/core/class/html.formaccounting.class.php';
}
if (isModEnabled('accounting')) {
	require_once DOL_DOCUMENT_ROOT.'/accountancy/class/accountingaccount.class.php';
}

/**
 *	Class to manage invoices
 */
class Facture extends CommonInvoice
{
	/**
	 * @var string ID to identify managed object
	 */
	public $element = 'facture';

	/**
	 * @var string Name of table without prefix where object is stored
	 */
	public $table_element = 'facture';

	/**
	 * @var string    Name of subtable line
	 */
	public $table_element_line = 'facturedet';

	/**
	 * @var string Fieldname with ID of parent key if this field has a parent
	 */
	public $fk_element = 'fk_facture';

	/**
	 * @var string String with name of icon for myobject.
	 */
	public $picto = 'bill';

	/**
	 * 0=No test on entity, 1=Test with field entity, 2=Test with link by societe
	 * @var int
	 */
	public $ismultientitymanaged = 1;

	/**
	 * @var int  Does object support extrafields ? 0=No, 1=Yes
	 */
	public $isextrafieldmanaged = 1;

	/**
	 * 0=Default, 1=View may be restricted to sales representative only if no permission to see all or to company of external user if external user
	 * @var integer
	 */
	public $restrictiononfksoc = 1;

	/**
	 * {@inheritdoc}
	 */
	protected $table_ref_field = 'ref';

	public $author;

	/**
	 * @var int ID
	 * @deprecated
	 * @see $fk_user_author
	 */
	public $user_author;

	/**
	 * @var int ID
	 */
	public $fk_user_author;

	/**
	 * @var int ID
	 * @deprecated
	 * @see $fk_user_valid
	 */
	public $user_valid;

	/**
	 * @var int ID
	 */
	public $fk_user_valid;

	/**
	 * @var int ID
	 */
	public $fk_user_modif;

	public $datem;

	/**
	 * @var int	Date expected for delivery
	 */
	public $delivery_date; // Date expected of shipment (date of start of shipment, not the reception that occurs some days after)

	/**
	 * @var string customer ref
	 * @deprecated
	 * @see $ref_customer
	 */
	public $ref_client;

	/**
	 * @var string customer ref
	 */
	public $ref_customer;

	public $total_ht;
	public $total_tva;
	public $total_localtax1;
	public $total_localtax2;
	public $total_ttc;
	public $revenuestamp;

	public $resteapayer;

	/**
	 * 1 if invoice paid COMPLETELY, 0 otherwise (do not use it anymore, use statut and close_code)
	 */
	public $paye;

	//! key of module source when invoice generated from a dedicated module ('cashdesk', 'takepos', ...)
	public $module_source;
	//! key of pos source ('0', '1', ...)
	public $pos_source;
	//! id of template invoice when generated from a template invoice
	public $fk_fac_rec_source;
	//! id of source invoice if replacement invoice or credit note
	public $fk_facture_source;
	public $linked_objects = array();

	public $date_lim_reglement;

	/**
	 * @var int ID Field to store bank id to use when payment mode is withdraw
	 */
	public $fk_bank;

	/**
	 * @var FactureLigne[]
	 */
	public $lines = array();

	/**
	 * @var FactureLigne
	 */
	public $line;
	public $extraparams = array();

	/**
	 * @var int ID facture rec
	 */
	public $fac_rec;

	public $date_pointoftax;

	/**
	 * @var int Situation cycle reference number
	 */
	public $situation_cycle_ref;

	/**
	 * @var int Situation counter inside the cycle
	 */
	public $situation_counter;

	/**
	 * @var int Final situation flag
	 */
	public $situation_final;

	/**
	 * @var array Table of previous situations
	 */
	public $tab_previous_situation_invoice = array();

	/**
	 * @var array Table of next situations
	 */
	public $tab_next_situation_invoice = array();

	public $oldcopy;

	/**
	 * @var double percentage of retainage
	 */
	public $retained_warranty;

	/**
	 * @var int timestamp of date limit of retainage
	 */
	public $retained_warranty_date_limit;

	/**
	 * @var int Code in llx_c_paiement
	 */
	public $retained_warranty_fk_cond_reglement;

	/**
	 * @var int availabilty ID
	 */
	public $availability_id;

	public $date_closing;

	/**
	 * @var int
	 */
	public $source;

	/**
	 * @var int
	 */
	public $remise_percent;
<<<<<<< HEAD
=======

>>>>>>> c3939fc4

	/**
	 *  'type' if the field format ('integer', 'integer:ObjectClass:PathToClass[:AddCreateButtonOrNot[:Filter]]', 'varchar(x)', 'double(24,8)', 'real', 'price', 'text', 'html', 'date', 'datetime', 'timestamp', 'duration', 'mail', 'phone', 'url', 'password')
	 *         Note: Filter can be a string like "(t.ref:like:'SO-%') or (t.date_creation:<:'20160101') or (t.nature:is:NULL)"
	 *  'label' the translation key.
	 *  'enabled' is a condition when the field must be managed.
	 *  'position' is the sort order of field.
	 *  'notnull' is set to 1 if not null in database. Set to -1 if we must set data to null if empty ('' or 0).
	 *  'visible' says if field is visible in list (Examples: 0=Not visible, 1=Visible on list and create/update/view forms, 2=Visible on list only, 3=Visible on create/update/view form only (not list), 4=Visible on list and update/view form only (not create). 5=Visible on list and view only (not create/not update). Using a negative value means field is not shown by default on list but can be selected for viewing)
	 *  'noteditable' says if field is not editable (1 or 0)
	 *  'default' is a default value for creation (can still be overwrote by the Setup of Default Values if field is editable in creation form). Note: If default is set to '(PROV)' and field is 'ref', the default value will be set to '(PROVid)' where id is rowid when a new record is created.
	 *  'index' if we want an index in database.
	 *  'foreignkey'=>'tablename.field' if the field is a foreign key (it is recommanded to name the field fk_...).
	 *  'searchall' is 1 if we want to search in this field when making a search from the quick search button.
	 *  'isameasure' must be set to 1 if you want to have a total on list for this field. Field type must be summable like integer or double(24,8).
	 *  'css' is the CSS style to use on field. For example: 'maxwidth200'
	 *  'help' is a string visible as a tooltip on field
	 *  'showoncombobox' if value of the field must be visible into the label of the combobox that list record
	 *  'disabled' is 1 if we want to have the field locked by a 'disabled' attribute. In most cases, this is never set into the definition of $fields into class, but is set dynamically by some part of code.
	 *  'arrayofkeyval' to set list of value if type is a list of predefined values. For example: array("0"=>"Draft","1"=>"Active","-1"=>"Cancel")
	 *  'comment' is not used. You can store here any text of your choice. It is not used by application.
	 *
	 *  Note: To have value dynamic, you can set value to 0 in definition and edit the value on the fly into the constructor.
	 */

	// BEGIN MODULEBUILDER PROPERTIES
	/**
	 * @var array  Array with all fields and their property. Do not use it as a static var. It may be modified by constructor.
	 */
	public $fields = array(
		'rowid' =>array('type'=>'integer', 'label'=>'TechnicalID', 'enabled'=>1, 'visible'=>-1, 'notnull'=>1, 'position'=>1),
		'ref' =>array('type'=>'varchar(30)', 'label'=>'Ref', 'enabled'=>1, 'visible'=>1, 'notnull'=>1, 'showoncombobox'=>1, 'position'=>5),
		'entity' =>array('type'=>'integer', 'label'=>'Entity', 'default'=>1, 'enabled'=>1, 'visible'=>-2, 'notnull'=>1, 'position'=>20, 'index'=>1),
		'ref_client' =>array('type'=>'varchar(255)', 'label'=>'RefCustomer', 'enabled'=>1, 'visible'=>-1, 'position'=>10),
		'ref_ext' =>array('type'=>'varchar(255)', 'label'=>'Ref ext', 'enabled'=>1, 'visible'=>0, 'position'=>12),
		'type' =>array('type'=>'smallint(6)', 'label'=>'Type', 'enabled'=>1, 'visible'=>-1, 'notnull'=>1, 'position'=>15),
		'subtype' =>array('type'=>'smallint(6)', 'label'=>'InvoiceSubtype', 'enabled'=>1, 'visible'=>-1, 'notnull'=>1, 'position'=>15),
		//'increment' =>array('type'=>'varchar(10)', 'label'=>'Increment', 'enabled'=>1, 'visible'=>-1, 'position'=>45),
		'fk_soc' =>array('type'=>'integer:Societe:societe/class/societe.class.php', 'label'=>'ThirdParty', 'enabled'=>1, 'visible'=>-1, 'notnull'=>1, 'position'=>50),
		'datef' =>array('type'=>'date', 'label'=>'DateInvoice', 'enabled'=>1, 'visible'=>1, 'position'=>20),
		'date_valid' =>array('type'=>'date', 'label'=>'DateValidation', 'enabled'=>1, 'visible'=>-1, 'position'=>22),
		'date_lim_reglement' =>array('type'=>'date', 'label'=>'DateDue', 'enabled'=>1, 'visible'=>1, 'position'=>25),
		'date_closing' =>array('type'=>'datetime', 'label'=>'Date closing', 'enabled'=>1, 'visible'=>-1, 'position'=>30),
		'paye' =>array('type'=>'smallint(6)', 'label'=>'InvoicePaidCompletely', 'enabled'=>1, 'visible'=>-1, 'notnull'=>1, 'position'=>80),
		//'amount' =>array('type'=>'double(24,8)', 'label'=>'Amount', 'enabled'=>1, 'visible'=>-1, 'notnull'=>1, 'position'=>85),
		//'remise_percent' =>array('type'=>'double', 'label'=>'RelativeDiscount', 'enabled'=>1, 'visible'=>-1, 'position'=>90),
		//'remise_absolue' =>array('type'=>'double', 'label'=>'CustomerRelativeDiscount', 'enabled'=>1, 'visible'=>-1, 'position'=>91),
		//'remise' =>array('type'=>'double', 'label'=>'Remise', 'enabled'=>1, 'visible'=>-1, 'position'=>100),
		'close_code' =>array('type'=>'varchar(16)', 'label'=>'EarlyClosingReason', 'enabled'=>1, 'visible'=>-1, 'position'=>92),
		'close_note' =>array('type'=>'varchar(128)', 'label'=>'EarlyClosingComment', 'enabled'=>1, 'visible'=>-1, 'position'=>93),
		'total_ht' =>array('type'=>'double(24,8)', 'label'=>'AmountHT', 'enabled'=>1, 'visible'=>1, 'position'=>95, 'isameasure'=>1),
		'total_tva' =>array('type'=>'double(24,8)', 'label'=>'AmountVAT', 'enabled'=>1, 'visible'=>-1, 'position'=>100, 'isameasure'=>1),
		'localtax1' =>array('type'=>'double(24,8)', 'label'=>'LT1', 'enabled'=>1, 'visible'=>-1, 'position'=>110, 'isameasure'=>1),
		'localtax2' =>array('type'=>'double(24,8)', 'label'=>'LT2', 'enabled'=>1, 'visible'=>-1, 'position'=>120, 'isameasure'=>1),
		'revenuestamp' =>array('type'=>'double(24,8)', 'label'=>'RevenueStamp', 'enabled'=>1, 'visible'=>-1, 'position'=>115, 'isameasure'=>1),
		'total_ttc' =>array('type'=>'double(24,8)', 'label'=>'AmountTTC', 'enabled'=>1, 'visible'=>1, 'position'=>130, 'isameasure'=>1),
		'fk_facture_source' =>array('type'=>'integer', 'label'=>'SourceInvoice', 'enabled'=>1, 'visible'=>-1, 'position'=>170),
		'fk_projet' =>array('type'=>'integer:Project:projet/class/project.class.php:1:(fk_statut:=:1)', 'label'=>'Project', 'enabled'=>1, 'visible'=>-1, 'position'=>175),
		'fk_account' =>array('type'=>'integer', 'label'=>'Fk account', 'enabled'=>1, 'visible'=>-1, 'position'=>180),
		'fk_currency' =>array('type'=>'varchar(3)', 'label'=>'CurrencyCode', 'enabled'=>1, 'visible'=>-1, 'position'=>185),
		'fk_cond_reglement' =>array('type'=>'integer', 'label'=>'PaymentTerm', 'enabled'=>1, 'visible'=>-1, 'notnull'=>1, 'position'=>190),
		'fk_mode_reglement' =>array('type'=>'integer', 'label'=>'PaymentMode', 'enabled'=>1, 'visible'=>-1, 'position'=>195),
		'note_private' =>array('type'=>'html', 'label'=>'NotePrivate', 'enabled'=>1, 'visible'=>0, 'position'=>205),
		'note_public' =>array('type'=>'html', 'label'=>'NotePublic', 'enabled'=>1, 'visible'=>0, 'position'=>210),
		'model_pdf' =>array('type'=>'varchar(255)', 'label'=>'Model pdf', 'enabled'=>1, 'visible'=>0, 'position'=>215),
		'extraparams' =>array('type'=>'varchar(255)', 'label'=>'Extraparams', 'enabled'=>1, 'visible'=>-1, 'position'=>225),
		'situation_cycle_ref' =>array('type'=>'smallint(6)', 'label'=>'Situation cycle ref', 'enabled'=>'$conf->global->INVOICE_USE_SITUATION', 'visible'=>-1, 'position'=>230),
		'situation_counter' =>array('type'=>'smallint(6)', 'label'=>'Situation counter', 'enabled'=>'$conf->global->INVOICE_USE_SITUATION', 'visible'=>-1, 'position'=>235),
		'situation_final' =>array('type'=>'smallint(6)', 'label'=>'Situation final', 'enabled'=>'empty($conf->global->INVOICE_USE_SITUATION) ? 0 : 1', 'visible'=>-1, 'position'=>240),
		'retained_warranty' =>array('type'=>'double', 'label'=>'Retained warranty', 'enabled'=>'$conf->global->INVOICE_USE_RETAINED_WARRANTY', 'visible'=>-1, 'position'=>245),
		'retained_warranty_date_limit' =>array('type'=>'date', 'label'=>'Retained warranty date limit', 'enabled'=>'$conf->global->INVOICE_USE_RETAINED_WARRANTY', 'visible'=>-1, 'position'=>250),
		'retained_warranty_fk_cond_reglement' =>array('type'=>'integer', 'label'=>'Retained warranty fk cond reglement', 'enabled'=>'$conf->global->INVOICE_USE_RETAINED_WARRANTY', 'visible'=>-1, 'position'=>255),
		'fk_incoterms' =>array('type'=>'integer', 'label'=>'IncotermCode', 'enabled'=>'$conf->incoterm->enabled', 'visible'=>-1, 'position'=>260),
		'location_incoterms' =>array('type'=>'varchar(255)', 'label'=>'IncotermLabel', 'enabled'=>'$conf->incoterm->enabled', 'visible'=>-1, 'position'=>265),
		'date_pointoftax' =>array('type'=>'date', 'label'=>'DatePointOfTax', 'enabled'=>'$conf->global->INVOICE_POINTOFTAX_DATE', 'visible'=>-1, 'position'=>270),
		'fk_multicurrency' =>array('type'=>'integer', 'label'=>'MulticurrencyID', 'enabled'=>'isModEnabled("multicurrency")', 'visible'=>-1, 'position'=>275),
		'multicurrency_code' =>array('type'=>'varchar(255)', 'label'=>'Currency', 'enabled'=>'isModEnabled("multicurrency")', 'visible'=>-1, 'position'=>280),
		'multicurrency_tx' =>array('type'=>'double(24,8)', 'label'=>'CurrencyRate', 'enabled'=>'isModEnabled("multicurrency")', 'visible'=>-1, 'position'=>285, 'isameasure'=>1),
		'multicurrency_total_ht' =>array('type'=>'double(24,8)', 'label'=>'MulticurrencyAmountHT', 'enabled'=>'isModEnabled("multicurrency")', 'visible'=>-1, 'position'=>290, 'isameasure'=>1),
		'multicurrency_total_tva' =>array('type'=>'double(24,8)', 'label'=>'MulticurrencyAmountVAT', 'enabled'=>'isModEnabled("multicurrency")', 'visible'=>-1, 'position'=>291, 'isameasure'=>1),
		'multicurrency_total_ttc' =>array('type'=>'double(24,8)', 'label'=>'MulticurrencyAmountTTC', 'enabled'=>'isModEnabled("multicurrency")', 'visible'=>-1, 'position'=>292, 'isameasure'=>1),
		'fk_fac_rec_source' =>array('type'=>'integer', 'label'=>'RecurringInvoiceSource', 'enabled'=>1, 'visible'=>-1, 'position'=>305),
		'last_main_doc' =>array('type'=>'varchar(255)', 'label'=>'LastMainDoc', 'enabled'=>1, 'visible'=>-1, 'position'=>310),
		'module_source' =>array('type'=>'varchar(32)', 'label'=>'POSModule', 'enabled'=>"(isModEnabled('cashdesk') || isModEnabled('takepos') || getDolGlobalInt('INVOICE_SHOW_POS'))", 'visible'=>-1, 'position'=>315),
		'pos_source' =>array('type'=>'varchar(32)', 'label'=>'POSTerminal', 'enabled'=>"(isModEnabled('cashdesk') || isModEnabled('takepos') || getDolGlobalInt('INVOICE_SHOW_POS'))", 'visible'=>-1, 'position'=>320),
		'datec' =>array('type'=>'datetime', 'label'=>'DateCreation', 'enabled'=>1, 'visible'=>-1, 'position'=>500),
		'tms' =>array('type'=>'timestamp', 'label'=>'DateModificationShort', 'enabled'=>1, 'visible'=>-1, 'notnull'=>1, 'position'=>502),
		'fk_user_author' =>array('type'=>'integer:User:user/class/user.class.php', 'label'=>'UserAuthor', 'enabled'=>1, 'visible'=>-1, 'position'=>506),
		'fk_user_modif' =>array('type'=>'integer:User:user/class/user.class.php', 'label'=>'UserModif', 'enabled'=>1, 'visible'=>-1, 'notnull'=>-1, 'position'=>508),
		'fk_user_valid' =>array('type'=>'integer:User:user/class/user.class.php', 'label'=>'UserValidation', 'enabled'=>1, 'visible'=>-1, 'position'=>510),
		'fk_user_closing' =>array('type'=>'integer:User:user/class/user.class.php', 'label'=>'UserClosing', 'enabled'=>1, 'visible'=>-1, 'position'=>512),
		'import_key' =>array('type'=>'varchar(14)', 'label'=>'ImportId', 'enabled'=>1, 'visible'=>-2, 'position'=>900),
		'fk_statut' =>array('type'=>'smallint(6)', 'label'=>'Status', 'enabled'=>1, 'visible'=>1, 'notnull'=>1, 'position'=>1000, 'arrayofkeyval'=>array(0=>'Draft', 1=>'Validated', 2=>'Paid', 3=>'Abandonned')),
	);
	// END MODULEBUILDER PROPERTIES

	/**
	 * Standard invoice
	 */
	const TYPE_STANDARD = 0;

	/**
	 * Replacement invoice
	 */
	const TYPE_REPLACEMENT = 1;

	/**
	 * Credit note invoice
	 */
	const TYPE_CREDIT_NOTE = 2;

	/**
	 * Deposit invoice
	 */
	const TYPE_DEPOSIT = 3;

	/**
	 * Proforma invoice (should not be used. a proforma is an order)
	 */
	const TYPE_PROFORMA = 4;

	/**
	 * Situation invoice
	 */
	const TYPE_SITUATION = 5;

	/**
	 * Draft status
	 */
	const STATUS_DRAFT = 0;

	/**
	 * Validated (need to be paid)
	 */
	const STATUS_VALIDATED = 1;

	/**
	 * Classified paid.
	 * If paid partially, $this->close_code can be:
	 * - CLOSECODE_DISCOUNTVAT
	 * - CLOSECODE_BADDEBT
	 * If paid completely, this->close_code will be null
	 */
	const STATUS_CLOSED = 2;

	/**
	 * Classified abandoned and no payment done.
	 * $this->close_code can be:
	 * - CLOSECODE_BADDEBT
	 * - CLOSECODE_ABANDONED
	 * - CLOSECODE_REPLACED
	 */
	const STATUS_ABANDONED = 3;

	const CLOSECODE_DISCOUNTVAT = 'discount_vat'; // Abandonned remain - escompte
	const CLOSECODE_BADDEBT = 'badcustomer'; // Abandonned remain - bad customer
	const CLOSECODE_BANKCHARGE = 'bankcharge'; // Abandonned remain - bank charge
	const CLOSECODE_OTHER = 'other'; // Abandonned remain - other

	const CLOSECODE_ABANDONED = 'abandon'; // Abandonned - other
	const CLOSECODE_REPLACED = 'replaced'; // Closed after doing a replacement invoice


	/**
	 * 	Constructor
	 *
	 * 	@param	DoliDB		$db			Database handler
	 */
	public function __construct(DoliDB $db)
	{
		$this->db = $db;
	}

	/**
	 *	Create invoice in database.
	 *  Note: this->ref can be set or empty. If empty, we will use "(PROV999)"
	 *  Note: this->fac_rec must be set to create invoice from a recurring invoice
	 *
	 *	@param	User	$user      		Object user that create
	 *	@param  int		$notrigger		1=Does not execute triggers, 0 otherwise
	 * 	@param	int		$forceduedate	If set, do not recalculate due date from payment condition but force it with value
	 *	@return	int						<0 if KO, >0 if OK
	 */
	public function create(User $user, $notrigger = 0, $forceduedate = 0)
	{
		global $langs, $conf, $mysoc, $hookmanager;
		$error = 0;

		// Clean parameters
		if (empty($this->type)) {
			$this->type = self::TYPE_STANDARD;
		}

		$this->ref_client = trim($this->ref_client);

		$this->note = (isset($this->note) ? trim($this->note) : trim($this->note_private)); // deprecated
		$this->note_private = (isset($this->note_private) ? trim($this->note_private) : trim($this->note_private));
		$this->note_public = trim($this->note_public);
		if (!$this->cond_reglement_id) {
			$this->cond_reglement_id = 0;
		}
		if (!$this->mode_reglement_id) {
			$this->mode_reglement_id = 0;
		}
		$this->status = self::STATUS_DRAFT;
		$this->statut = self::STATUS_DRAFT;	// deprecated

		if (!empty($this->multicurrency_code)) {
			// Multicurrency (test on $this->multicurrency_tx because we should take the default rate of multicurrency_code only if not using original rate)
			if (empty($this->multicurrency_tx)) {
				// If original rate is not set, we take a default value from date
				list($this->fk_multicurrency, $this->multicurrency_tx) = MultiCurrency::getIdAndTxFromCode($this->db, $this->multicurrency_code, $this->date);
			} else {
				// original rate multicurrency_tx and multicurrency_code are set, we use them
				$this->fk_multicurrency = MultiCurrency::getIdFromCode($this->db, $this->multicurrency_code);
			}
		} else {
			$this->fk_multicurrency = 0;
		}
		if (empty($this->fk_multicurrency)) {
			$this->multicurrency_code = $conf->currency;
			$this->fk_multicurrency = 0;
			$this->multicurrency_tx = 1;
		}

		dol_syslog(get_class($this)."::create user=".$user->id." date=".$this->date);

		// Check parameters
		if (empty($this->date)) {
			$this->error = "Try to create an invoice with an empty parameter (date)";
			dol_syslog(get_class($this)."::create ".$this->error, LOG_ERR);
			return -3;
		}
		$soc = new Societe($this->db);
		$result = $soc->fetch($this->socid);
		if ($result < 0) {
			$this->error = "Failed to fetch company: ".$soc->error;
			dol_syslog(get_class($this)."::create ".$this->error, LOG_ERR);
			return -2;
		}

		$now = dol_now();

		$this->db->begin();

		$originaldatewhen = null;
		$nextdatewhen = null;
		$previousdaynextdatewhen = null;

		// Erase some properties of the invoice to create with the one of the recurring invoice
		if ($this->fac_rec > 0) {
			$this->fk_fac_rec_source = $this->fac_rec;

			require_once DOL_DOCUMENT_ROOT.'/compta/facture/class/facture-rec.class.php';
			$_facrec = new FactureRec($this->db);
			$result = $_facrec->fetch($this->fac_rec);
			$result = $_facrec->fetchObjectLinked(null, '', null, '', 'OR', 1, 'sourcetype', 0); // This load $_facrec->linkedObjectsIds

			// Define some dates
			$originaldatewhen = $_facrec->date_when;
			$nextdatewhen = null; $previousdaynextdatewhen = null;
			if ($originaldatewhen) {
				$nextdatewhen = dol_time_plus_duree($originaldatewhen, $_facrec->frequency, $_facrec->unit_frequency);
				$previousdaynextdatewhen = dol_time_plus_duree($nextdatewhen, -1, 'd');
			}

			if (!empty($_facrec->frequency)) {  // Invoice are created on same thirdparty than template when there is a recurrence, but not necessarly when there is no recurrence.
				$this->socid = $_facrec->socid;
			}
			$this->entity            = $_facrec->entity; // Invoice created in same entity than template

			// Fields coming from GUI (priority on template). TODO Value of template should be used as default value on GUI so we can use here always value from GUI
			$this->fk_project        = GETPOST('projectid', 'int') > 0 ? ((int) GETPOST('projectid', 'int')) : $_facrec->fk_project;
			$this->note_public       = GETPOSTISSET('note_public') ? GETPOST('note_public', 'restricthtml') : $_facrec->note_public;
			$this->note_private      = GETPOSTISSET('note_private') ? GETPOST('note_private', 'restricthtml') : $_facrec->note_private;
			$this->model_pdf = GETPOSTISSET('model') ? GETPOST('model', 'alpha') : $_facrec->model_pdf;
			$this->cond_reglement_id = GETPOST('cond_reglement_id', 'int') > 0 ? ((int) GETPOST('cond_reglement_id', 'int')) : $_facrec->cond_reglement_id;
			$this->mode_reglement_id = GETPOST('mode_reglement_id', 'int') > 0 ? ((int) GETPOST('mode_reglement_id', 'int')) : $_facrec->mode_reglement_id;
			$this->fk_account        = GETPOST('fk_account') > 0 ? ((int) GETPOST('fk_account')) : $_facrec->fk_account;

			// Set here to have this defined for substitution into notes, should be recalculated after adding lines to get same result
			$this->total_ht          = $_facrec->total_ht;
			$this->total_ttc         = $_facrec->total_ttc;

			// Fields always coming from template
			//$this->remise_absolue    = $_facrec->remise_absolue;
			//$this->remise_percent    = $_facrec->remise_percent;	// TODO deprecated
			$this->fk_incoterms = $_facrec->fk_incoterms;
			$this->location_incoterms = $_facrec->location_incoterms;

			// Clean parameters
			if (!$this->type) {
				$this->type = self::TYPE_STANDARD;
			}
			$this->ref_client = trim($this->ref_client);
			$this->ref_customer = trim($this->ref_customer);
			$this->note_public = trim($this->note_public);
			$this->note_private = trim($this->note_private);
			$this->note_private = dol_concatdesc($this->note_private, $langs->trans("GeneratedFromRecurringInvoice", $_facrec->ref));

			$this->array_options = $_facrec->array_options;

			if (!$this->mode_reglement_id) {
				$this->mode_reglement_id = 0;
			}
			$this->status = self::STATUS_DRAFT;
			$this->statut = self::STATUS_DRAFT;	// deprecated

			$this->linked_objects = $_facrec->linkedObjectsIds;
			// We do not add link to template invoice or next invoice will be linked to all generated invoices
			//$this->linked_objects['facturerec'][0] = $this->fac_rec;

			// For recurring invoices, update date and number of last generation of recurring template invoice, before inserting new invoice
			if ($_facrec->frequency > 0) {
				dol_syslog("This is a recurring invoice so we set date_last_gen and next date_when");
				if (empty($_facrec->date_when)) {
					$_facrec->date_when = $now;
				}
				$next_date = $_facrec->getNextDate(); // Calculate next date
				$result = $_facrec->setValueFrom('date_last_gen', $now, '', null, 'date', '', $user, '');
				//$_facrec->setValueFrom('nb_gen_done', $_facrec->nb_gen_done + 1);		// Not required, +1 already included into setNextDate when second param is 1.
				$result = $_facrec->setNextDate($next_date, 1);
			}

			// Define lang of customer
			$outputlangs = $langs;
			$newlang = '';

			if (getDolGlobalInt('MAIN_MULTILANGS') && empty($newlang) && isset($this->thirdparty->default_lang)) {
				$newlang = $this->thirdparty->default_lang; // for proposal, order, invoice, ...
			}
			if (getDolGlobalInt('MAIN_MULTILANGS') && empty($newlang) && isset($this->default_lang)) {
				$newlang = $this->default_lang; // for thirdparty
			}
			if (!empty($newlang)) {
				$outputlangs = new Translate("", $conf);
				$outputlangs->setDefaultLang($newlang);
			}

			// Array of possible substitutions (See also file mailing-send.php that should manage same substitutions)
			$substitutionarray = getCommonSubstitutionArray($outputlangs, 0, null, $this);
			$substitutionarray['__INVOICE_PREVIOUS_MONTH__'] = dol_print_date(dol_time_plus_duree($this->date, -1, 'm'), '%m');
			$substitutionarray['__INVOICE_MONTH__'] = dol_print_date($this->date, '%m');
			$substitutionarray['__INVOICE_NEXT_MONTH__'] = dol_print_date(dol_time_plus_duree($this->date, 1, 'm'), '%m');
			$substitutionarray['__INVOICE_PREVIOUS_MONTH_TEXT__'] = dol_print_date(dol_time_plus_duree($this->date, -1, 'm'), '%B');
			$substitutionarray['__INVOICE_MONTH_TEXT__'] = dol_print_date($this->date, '%B');
			$substitutionarray['__INVOICE_NEXT_MONTH_TEXT__'] = dol_print_date(dol_time_plus_duree($this->date, 1, 'm'), '%B');
			$substitutionarray['__INVOICE_PREVIOUS_YEAR__'] = dol_print_date(dol_time_plus_duree($this->date, -1, 'y'), '%Y');
			$substitutionarray['__INVOICE_YEAR__'] = dol_print_date($this->date, '%Y');
			$substitutionarray['__INVOICE_NEXT_YEAR__'] = dol_print_date(dol_time_plus_duree($this->date, 1, 'y'), '%Y');
			// Only for template invoice
			$substitutionarray['__INVOICE_DATE_NEXT_INVOICE_BEFORE_GEN__'] = (isset($originaldatewhen) ? dol_print_date($originaldatewhen, 'dayhour') : '');
			$substitutionarray['__INVOICE_DATE_NEXT_INVOICE_AFTER_GEN__'] = (isset($nextdatewhen) ? dol_print_date($nextdatewhen, 'dayhour') : '');
			$substitutionarray['__INVOICE_PREVIOUS_DATE_NEXT_INVOICE_AFTER_GEN__'] = (isset($previousdaynextdatewhen) ? dol_print_date($previousdaynextdatewhen, 'dayhour') : '');
			$substitutionarray['__INVOICE_COUNTER_CURRENT__'] = $_facrec->nb_gen_done;
			$substitutionarray['__INVOICE_COUNTER_MAX__'] = $_facrec->nb_gen_max;

			//var_dump($substitutionarray);exit;

			complete_substitutions_array($substitutionarray, $outputlangs);

			$this->note_public = make_substitutions($this->note_public, $substitutionarray);
			$this->note_private = make_substitutions($this->note_private, $substitutionarray);
		}

		// Define due date if not already defined
		if (empty($forceduedate)) {
			$duedate = $this->calculate_date_lim_reglement();
			/*if ($duedate < 0) {	Regression, a date can be negative if before 1970.
				dol_syslog(__METHOD__ . ' Error in calculate_date_lim_reglement. We got ' . $duedate, LOG_ERR);
				return -1;
			}*/
			$this->date_lim_reglement = $duedate;
		} else {
			$this->date_lim_reglement = $forceduedate;
		}

		// Insert into database
		$socid = $this->socid;

		$sql = "INSERT INTO ".MAIN_DB_PREFIX."facture (";
		$sql .= " ref";
		$sql .= ", entity";
		$sql .= ", ref_ext";
		$sql .= ", type";
		$sql .= ", subtype";
		$sql .= ", fk_soc";
		$sql .= ", datec";
		$sql .= ", datef";
		$sql .= ", date_pointoftax";
		$sql .= ", note_private";
		$sql .= ", note_public";
		$sql .= ", ref_client";
		$sql .= ", fk_account";
		$sql .= ", module_source, pos_source, fk_fac_rec_source, fk_facture_source, fk_user_author, fk_projet";
		$sql .= ", fk_cond_reglement, fk_mode_reglement, date_lim_reglement, model_pdf";
		$sql .= ", situation_cycle_ref, situation_counter, situation_final";
		$sql .= ", fk_incoterms, location_incoterms";
		$sql .= ", fk_multicurrency";
		$sql .= ", multicurrency_code";
		$sql .= ", multicurrency_tx";
		$sql .= ", retained_warranty";
		$sql .= ", retained_warranty_date_limit";
		$sql .= ", retained_warranty_fk_cond_reglement";
		$sql .= ")";
		$sql .= " VALUES (";
		$sql .= "'(PROV)'";
		$sql .= ", ".setEntity($this);
		$sql .= ", ".($this->ref_ext ? "'".$this->db->escape($this->ref_ext)."'" : "null");
		$sql .= ", '".$this->db->escape($this->type)."'";
		$sql .= ", ".($this->subtype ? "'".$this->db->escape($this->subtype)."'" : "null");
		$sql .= ", ".((int) $socid);
		$sql .= ", '".$this->db->idate($now)."'";
		$sql .= ", '".$this->db->idate($this->date)."'";
		$sql .= ", ".(empty($this->date_pointoftax) ? "null" : "'".$this->db->idate($this->date_pointoftax)."'");
		$sql .= ", ".($this->note_private ? "'".$this->db->escape($this->note_private)."'" : "null");
		$sql .= ", ".($this->note_public ? "'".$this->db->escape($this->note_public)."'" : "null");
		$sql .= ", ".($this->ref_client ? "'".$this->db->escape($this->ref_client)."'" : "null");
		$sql .= ", ".($this->fk_account > 0 ? $this->fk_account : 'NULL');
		$sql .= ", ".($this->module_source ? "'".$this->db->escape($this->module_source)."'" : "null");
		$sql .= ", ".($this->pos_source != '' ? "'".$this->db->escape($this->pos_source)."'" : "null");
		$sql .= ", ".($this->fk_fac_rec_source ? "'".$this->db->escape($this->fk_fac_rec_source)."'" : "null");
		$sql .= ", ".($this->fk_facture_source ? "'".$this->db->escape($this->fk_facture_source)."'" : "null");
		$sql .= ", ".($user->id > 0 ? (int) $user->id : "null");
		$sql .= ", ".($this->fk_project ? $this->fk_project : "null");
		$sql .= ", ".((int) $this->cond_reglement_id);
		$sql .= ", ".((int) $this->mode_reglement_id);
		$sql .= ", '".$this->db->idate($this->date_lim_reglement)."'";
		$sql .= ", ".(isset($this->model_pdf) ? "'".$this->db->escape($this->model_pdf)."'" : "null");
		$sql .= ", ".($this->situation_cycle_ref ? "'".$this->db->escape($this->situation_cycle_ref)."'" : "null");
		$sql .= ", ".($this->situation_counter ? "'".$this->db->escape($this->situation_counter)."'" : "null");
		$sql .= ", ".($this->situation_final ? $this->situation_final : 0);
		$sql .= ", ".(int) $this->fk_incoterms;
		$sql .= ", '".$this->db->escape($this->location_incoterms)."'";
		$sql .= ", ".(int) $this->fk_multicurrency;
		$sql .= ", '".$this->db->escape($this->multicurrency_code)."'";
		$sql .= ", ".(double) $this->multicurrency_tx;
		$sql .= ", ".(empty($this->retained_warranty) ? "0" : $this->db->escape($this->retained_warranty));
		$sql .= ", ".(!empty($this->retained_warranty_date_limit) ? "'".$this->db->idate($this->retained_warranty_date_limit)."'" : 'NULL');
		$sql .= ", ".(int) $this->retained_warranty_fk_cond_reglement;
		$sql .= ")";

		$resql = $this->db->query($sql);
		if ($resql) {
			$this->id = $this->db->last_insert_id(MAIN_DB_PREFIX.'facture');

			// Update ref with new one
			$this->ref = '(PROV'.$this->id.')';
			$sql = 'UPDATE '.MAIN_DB_PREFIX."facture SET ref='".$this->db->escape($this->ref)."' WHERE rowid=".((int) $this->id);

			$resql = $this->db->query($sql);
			if (!$resql) {
				$error++;
			}

			if (!empty($this->linkedObjectsIds) && empty($this->linked_objects)) {	// To use new linkedObjectsIds instead of old linked_objects
				$this->linked_objects = $this->linkedObjectsIds; // TODO Replace linked_objects with linkedObjectsIds
			}

			// Add object linked
			if (!$error && $this->id && !empty($this->linked_objects) && is_array($this->linked_objects)) {
				foreach ($this->linked_objects as $origin => $tmp_origin_id) {
					if (is_array($tmp_origin_id)) {       // New behaviour, if linked_object can have several links per type, so is something like array('contract'=>array(id1, id2, ...))
						foreach ($tmp_origin_id as $origin_id) {
							$ret = $this->add_object_linked($origin, $origin_id);
							if (!$ret) {
								$this->error = $this->db->lasterror();
								$error++;
							}
						}
					} else // Old behaviour, if linked_object has only one link per type, so is something like array('contract'=>id1))
					{
						$origin_id = $tmp_origin_id;
						$ret = $this->add_object_linked($origin, $origin_id);
						if (!$ret) {
							$this->error = $this->db->lasterror();
							$error++;
						}
					}
				}
			}

			// Propagate contacts
			if (!$error && $this->id && !empty($conf->global->MAIN_PROPAGATE_CONTACTS_FROM_ORIGIN) && !empty($this->origin) && !empty($this->origin_id)) {   // Get contact from origin object
				$originforcontact = $this->origin;
				$originidforcontact = $this->origin_id;
				if ($originforcontact == 'shipping') {     // shipment and order share the same contacts. If creating from shipment we take data of order
					require_once DOL_DOCUMENT_ROOT.'/expedition/class/expedition.class.php';
					$exp = new Expedition($this->db);
					$exp->fetch($this->origin_id);
					$exp->fetchObjectLinked(null, '', null, '', 'OR', 1, 'sourcetype', 0);
					if (count($exp->linkedObjectsIds['commande']) > 0) {
						foreach ($exp->linkedObjectsIds['commande'] as $key => $value) {
							$originforcontact = 'commande';
							if (is_object($value)) {
								$originidforcontact = $value->id;
							} else {
								$originidforcontact = $value;
							}
							break; // We take first one
						}
					}
				}

				$sqlcontact = "SELECT ctc.code, ctc.source, ec.fk_socpeople FROM ".MAIN_DB_PREFIX."element_contact as ec, ".MAIN_DB_PREFIX."c_type_contact as ctc";
				$sqlcontact .= " WHERE element_id = ".((int) $originidforcontact)." AND ec.fk_c_type_contact = ctc.rowid AND ctc.element = '".$this->db->escape($originforcontact)."'";

				$resqlcontact = $this->db->query($sqlcontact);
				if ($resqlcontact) {
					while ($objcontact = $this->db->fetch_object($resqlcontact)) {
						//print $objcontact->code.'-'.$objcontact->source.'-'.$objcontact->fk_socpeople."\n";
						$this->add_contact($objcontact->fk_socpeople, $objcontact->code, $objcontact->source); // May failed because of duplicate key or because code of contact type does not exists for new object
					}
				} else {
					dol_print_error($resqlcontact);
				}
			}

			/*
			 *  Insert lines of invoices, if not from template invoice, into database
			 */
			if (!$error && empty($this->fac_rec) && count($this->lines) && is_object($this->lines[0])) {	// If this->lines is array of InvoiceLines (preferred mode)
				$fk_parent_line = 0;

				dol_syslog("There is ".count($this->lines)." lines into ->lines that are InvoiceLines");
				foreach ($this->lines as $i => $val) {
					$newinvoiceline = $this->lines[$i];

					$newinvoiceline->context = $this->context;

					$newinvoiceline->fk_facture = $this->id;

					$newinvoiceline->origin = $this->lines[$i]->element;
					$newinvoiceline->origin_id = $this->lines[$i]->id;

					// Auto set date of service ?
					if ($this->lines[$i]->date_start_fill == 1 && $originaldatewhen) {		// $originaldatewhen is defined when generating from recurring invoice only
						$newinvoiceline->date_start = $originaldatewhen;
					}
					if ($this->lines[$i]->date_end_fill == 1 && $previousdaynextdatewhen) {	// $previousdaynextdatewhen is defined when generating from recurring invoice only
						$newinvoiceline->date_end = $previousdaynextdatewhen;
					}

					if ($result >= 0) {
						// Reset fk_parent_line for no child products and special product
						if (($newinvoiceline->product_type != 9 && empty($newinvoiceline->fk_parent_line)) || $newinvoiceline->product_type == 9) {
							$fk_parent_line = 0;
						}

						// Complete vat rate with code
						$vatrate = $newinvoiceline->tva_tx;
						if ($newinvoiceline->vat_src_code && ! preg_match('/\(.*\)/', $vatrate)) $vatrate.=' ('.$newinvoiceline->vat_src_code.')';

						$newinvoiceline->fk_parent_line = $fk_parent_line;

						if ($this->type === Facture::TYPE_REPLACEMENT && $newinvoiceline->fk_remise_except) {
							$discount = new DiscountAbsolute($this->db);
							$discount->fetch($newinvoiceline->fk_remise_except);

							$discountId = $soc->set_remise_except($discount->amount_ht, $user, $discount->description, $discount->tva_tx);
							$newinvoiceline->fk_remise_except = $discountId;
						}

						$result = $this->addline(
							$newinvoiceline->desc,
							$newinvoiceline->subprice,
							$newinvoiceline->qty,
							$vatrate,
							$newinvoiceline->localtax1_tx,
							$newinvoiceline->localtax2_tx,
							$newinvoiceline->fk_product,
							$newinvoiceline->remise_percent,
							$newinvoiceline->date_start,
							$newinvoiceline->date_end,
							$newinvoiceline->fk_code_ventilation,
							$newinvoiceline->info_bits,
							$newinvoiceline->fk_remise_except,
							'HT',
							0,
							$newinvoiceline->product_type,
							$newinvoiceline->rang,
							$newinvoiceline->special_code,
							$newinvoiceline->element,
							$newinvoiceline->id,
							$fk_parent_line,
							$newinvoiceline->fk_fournprice,
							$newinvoiceline->pa_ht,
							$newinvoiceline->label,
							$newinvoiceline->array_options,
							$newinvoiceline->situation_percent,
							$newinvoiceline->fk_prev_id,
							$newinvoiceline->fk_unit,
							$newinvoiceline->multicurrency_subprice,
							$newinvoiceline->ref_ext,
							1
						);

						// Defined the new fk_parent_line
						if ($result > 0 && $newinvoiceline->product_type == 9) {
							$fk_parent_line = $result;
						}
					}
					if ($result < 0) {
						$this->error = $newinvoiceline->error;
						$this->errors = $newinvoiceline->errors;
						$error++;
						break;
					}
				}
			} elseif (!$error && empty($this->fac_rec)) { 		// If this->lines is an array of invoice line arrays
				$fk_parent_line = 0;

				dol_syslog("There is ".count($this->lines)." lines into ->lines as a simple array");

				foreach ($this->lines as $i => $val) {
					$line = $this->lines[$i];

					// Test and convert into object this->lines[$i]. When coming from REST API, we may still have an array
					//if (! is_object($line)) $line=json_decode(json_encode($line), false);  // convert recursively array into object.
					if (!is_object($line)) {
						$line = (object) $line;
					}

					if ($result >= 0) {
						// Reset fk_parent_line for no child products and special product
						if (($line->product_type != 9 && empty($line->fk_parent_line)) || $line->product_type == 9) {
							$fk_parent_line = 0;
						}

						// Complete vat rate with code
						$vatrate = $line->tva_tx;
						if ($line->vat_src_code && !preg_match('/\(.*\)/', $vatrate)) {
							$vatrate .= ' ('.$line->vat_src_code.')';
						}

						if (!empty($conf->global->MAIN_CREATEFROM_KEEP_LINE_ORIGIN_INFORMATION)) {
							$originid = $line->origin_id;
							$origintype = $line->origin;
						} else {
							$originid = $line->id;
							$origintype = $this->element;
						}

						// init ref_ext
						if (empty($line->ref_ext)) {
							$line->ref_ext = '';
						}

						$result = $this->addline(
							$line->desc,
							$line->subprice,
							$line->qty,
							$vatrate,
							$line->localtax1_tx,
							$line->localtax2_tx,
							$line->fk_product,
							$line->remise_percent,
							$line->date_start,
							$line->date_end,
							$line->fk_code_ventilation,
							$line->info_bits,
							$line->fk_remise_except,
							'HT',
							0,
							$line->product_type,
							$line->rang,
							$line->special_code,
							$origintype,
							$originid,
							$fk_parent_line,
							$line->fk_fournprice,
							$line->pa_ht,
							$line->label,
							$line->array_options,
							$line->situation_percent,
							$line->fk_prev_id,
							$line->fk_unit,
							$line->multicurrency_subprice,
							$line->ref_ext,
							1
						);
						if ($result < 0) {
							$this->error = $this->db->lasterror();
							dol_print_error($this->db);
							$this->db->rollback();
							return -1;
						}

						// Defined the new fk_parent_line
						if ($result > 0 && $line->product_type == 9) {
							$fk_parent_line = $result;
						}
					}
				}
			}

			/*
			 * Insert lines coming from the template invoice
			 */
			if (!$error && $this->fac_rec > 0) {
				dol_syslog("There is ".count($_facrec->lines)." lines from recurring invoice");
				$fk_parent_line = 0;

				foreach ($_facrec->lines as $i => $val) {
					if ($_facrec->lines[$i]->fk_product) {
						$prod = new Product($this->db);
						$res = $prod->fetch($_facrec->lines[$i]->fk_product);
					}

					// Reset fk_parent_line for no child products and special product
					if (($_facrec->lines[$i]->product_type != 9 && empty($_facrec->lines[$i]->fk_parent_line)) || $_facrec->lines[$i]->product_type == 9) {
						$fk_parent_line = 0;
					}

					// For line from template invoice, we use data from template invoice
					/*
					$tva_tx = get_default_tva($mysoc,$soc,$prod->id);
					$tva_npr = get_default_npr($mysoc,$soc,$prod->id);
					if (empty($tva_tx)) $tva_npr=0;
					$localtax1_tx=get_localtax($tva_tx,1,$soc,$mysoc,$tva_npr);
					$localtax2_tx=get_localtax($tva_tx,2,$soc,$mysoc,$tva_npr);
					*/
					$tva_tx = $_facrec->lines[$i]->tva_tx.($_facrec->lines[$i]->vat_src_code ? '('.$_facrec->lines[$i]->vat_src_code.')' : '');
					$tva_npr = $_facrec->lines[$i]->info_bits;
					if (empty($tva_tx)) {
						$tva_npr = 0;
					}
					$localtax1_tx = $_facrec->lines[$i]->localtax1_tx;
					$localtax2_tx = $_facrec->lines[$i]->localtax2_tx;

					$fk_product_fournisseur_price = empty($_facrec->lines[$i]->fk_product_fournisseur_price) ? null : $_facrec->lines[$i]->fk_product_fournisseur_price;
					$buyprice = empty($_facrec->lines[$i]->buyprice) ? 0 : $_facrec->lines[$i]->buyprice;

					// If buyprice not defined from template invoice, we try to guess the best value
					if (!$buyprice && $_facrec->lines[$i]->fk_product > 0) {
						require_once DOL_DOCUMENT_ROOT.'/fourn/class/fournisseur.product.class.php';
						$producttmp = new ProductFournisseur($this->db);
						$producttmp->fetch($_facrec->lines[$i]->fk_product);

						// If margin module defined on costprice, we try the costprice
						// If not defined or if module margin defined and pmp and stock module enabled, we try pmp price
						// else we get the best supplier price
						if (getDolGlobalString('MARGIN_TYPE') == 'costprice' && !empty($producttmp->cost_price)) {
							$buyprice = $producttmp->cost_price;
						} elseif (isModEnabled('stock') && (getDolGlobalString('MARGIN_TYPE') == 'costprice' || getDolGlobalString('MARGIN_TYPE') == 'pmp') && !empty($producttmp->pmp)) {
							$buyprice = $producttmp->pmp;
						} else {
							if ($producttmp->find_min_price_product_fournisseur($_facrec->lines[$i]->fk_product) > 0) {
								if ($producttmp->product_fourn_price_id > 0) {
									$buyprice = price2num($producttmp->fourn_unitprice * (1 - $producttmp->fourn_remise_percent / 100) + $producttmp->fourn_remise, 'MU');
								}
							}
						}
					}

					$result_insert = $this->addline(
						$_facrec->lines[$i]->desc,
						$_facrec->lines[$i]->subprice,
						$_facrec->lines[$i]->qty,
						$tva_tx,
						$localtax1_tx,
						$localtax2_tx,
						$_facrec->lines[$i]->fk_product,
						$_facrec->lines[$i]->remise_percent,
						($_facrec->lines[$i]->date_start_fill == 1 && $originaldatewhen) ? $originaldatewhen : '',
						($_facrec->lines[$i]->date_end_fill == 1 && $previousdaynextdatewhen) ? $previousdaynextdatewhen : '',
						0,
						$tva_npr,
						'',
						'HT',
						0,
						$_facrec->lines[$i]->product_type,
						$_facrec->lines[$i]->rang,
						$_facrec->lines[$i]->special_code,
						'',
						0,
						$fk_parent_line,
						$fk_product_fournisseur_price,
						$buyprice,
						$_facrec->lines[$i]->label,
						empty($_facrec->lines[$i]->array_options) ?null:$_facrec->lines[$i]->array_options,
						100,	// situation percent is undefined on recurring invoice lines
						'',
						$_facrec->lines[$i]->fk_unit,
						$_facrec->lines[$i]->multicurrency_subprice,
						$_facrec->lines[$i]->ref_ext,
						1
					);

					// Defined the new fk_parent_line
					if ($result_insert > 0 && $_facrec->lines[$i]->product_type == 9) {
						$fk_parent_line = $result_insert;
					}

					if ($result_insert < 0) {
						$error++;
						$this->error = $this->db->error();
						break;
					}
				}
			}

			if (!$error) {
				$result = $this->update_price(1, 'auto', 0, $mysoc);
				if ($result > 0) {
					$action = 'create';

					// Actions on extra fields
					if (!$error) {
						$result = $this->insertExtraFields();
						if ($result < 0) {
							$error++;
						}
					}

					if (!$error && !$notrigger) {
						// Call trigger
						$result = $this->call_trigger('BILL_CREATE', $user);
						if ($result < 0) {
							$error++;
						}
						// End call triggers
					}

					if (!$error) {
						$this->db->commit();
						return $this->id;
					} else {
						$this->db->rollback();
						return -4;
					}
				} else {
					$this->error = $langs->trans('FailedToUpdatePrice');
					$this->db->rollback();
					return -3;
				}
			} else {
				dol_syslog(get_class($this)."::create error ".$this->error, LOG_ERR);
				$this->db->rollback();
				return -2;
			}
		} else {
			$this->error = $this->db->error();
			$this->db->rollback();
			return -1;
		}
	}


	/**
	 *	Create a new invoice in database from current invoice
	 *
	 *	@param      User	$user    		Object user that ask creation
	 *	@param		int		$invertdetail	Reverse sign of amounts for lines
	 *	@return		int						<0 if KO, >0 if OK
	 */
	public function createFromCurrent(User $user, $invertdetail = 0)
	{
		global $conf;

		// Source invoice load
		$facture = new Facture($this->db);

		// Retrieve all extrafield
		// fetch optionals attributes and labels
		$this->fetch_optionals();

		if (!empty($this->array_options)) {
					$facture->array_options = $this->array_options;
		}

		foreach ($this->lines as &$line) {
					$line->fetch_optionals(); //fetch extrafields
		}

		$facture->fk_facture_source = $this->fk_facture_source;
		$facture->type 			    = $this->type;
		$facture->subtype 			= $this->subtype;
		$facture->socid 		    = $this->socid;
		$facture->date              = $this->date;
		$facture->date_pointoftax   = $this->date_pointoftax;
		$facture->note_public       = $this->note_public;
		$facture->note_private      = $this->note_private;
		$facture->ref_client        = $this->ref_client;
		$facture->model_pdf         = $this->model_pdf;
		$facture->fk_project        = $this->fk_project;
		$facture->cond_reglement_id = $this->cond_reglement_id;
		$facture->mode_reglement_id = $this->mode_reglement_id;
		//$facture->remise_absolue    = $this->remise_absolue;
		//$facture->remise_percent    = $this->remise_percent;	// TODO deprecated

		$facture->origin            = $this->origin;
		$facture->origin_id         = $this->origin_id;
		$facture->fk_account         = $this->fk_account;

		$facture->lines = $this->lines; // Array of lines of invoice
		$facture->situation_counter = $this->situation_counter;
		$facture->situation_cycle_ref = $this->situation_cycle_ref;
		$facture->situation_final = $this->situation_final;

		$facture->retained_warranty = $this->retained_warranty;
		$facture->retained_warranty_fk_cond_reglement = $this->retained_warranty_fk_cond_reglement;
		$facture->retained_warranty_date_limit = $this->retained_warranty_date_limit;

		$facture->fk_user_author = $user->id;


		// Loop on each line of new invoice
		foreach ($facture->lines as $i => $tmpline) {
			$facture->lines[$i]->fk_prev_id = $this->lines[$i]->rowid;
			if ($invertdetail) {
				$facture->lines[$i]->subprice  = -$facture->lines[$i]->subprice;
				$facture->lines[$i]->total_ht  = -$facture->lines[$i]->total_ht;
				$facture->lines[$i]->total_tva = -$facture->lines[$i]->total_tva;
				$facture->lines[$i]->total_localtax1 = -$facture->lines[$i]->total_localtax1;
				$facture->lines[$i]->total_localtax2 = -$facture->lines[$i]->total_localtax2;
				$facture->lines[$i]->total_ttc = -$facture->lines[$i]->total_ttc;
				$facture->lines[$i]->ref_ext = '';
			}
		}

		dol_syslog(get_class($this)."::createFromCurrent invertdetail=".$invertdetail." socid=".$this->socid." nboflines=".count($facture->lines));

		$facid = $facture->create($user);
		if ($facid <= 0) {
			$this->error = $facture->error;
			$this->errors = $facture->errors;
		} elseif ($this->type == self::TYPE_SITUATION && !empty($conf->global->INVOICE_USE_SITUATION)) {
			$this->fetchObjectLinked('', '', $this->id, 'facture');

			foreach ($this->linkedObjectsIds as $typeObject => $Tfk_object) {
				foreach ($Tfk_object as $fk_object) {
					$facture->add_object_linked($typeObject, $fk_object);
				}
			}

			$facture->add_object_linked('facture', $this->fk_facture_source);
		}

		return $facid;
	}


	/**
	 *	Load an object from its id and create a new one in database
	 *
	 *	@param      User	$user        	User that clone
	 *  @param  	int 	$fromid         Id of object to clone
	 * 	@return		int					    New id of clone
	 */
	public function createFromClone(User $user, $fromid = 0)
	{
		global $conf, $hookmanager;

		$error = 0;

		$object = new Facture($this->db);

		$this->db->begin();

		$object->fetch($fromid);

		// Load source object
		$objFrom = clone $object;

		// Change socid if needed
		if (!empty($this->socid) && $this->socid != $object->socid) {
			$objsoc = new Societe($this->db);

			if ($objsoc->fetch($this->socid) > 0) {
				$object->socid = $objsoc->id;
				$object->cond_reglement_id	= (!empty($objsoc->cond_reglement_id) ? $objsoc->cond_reglement_id : 0);
				$object->mode_reglement_id	= (!empty($objsoc->mode_reglement_id) ? $objsoc->mode_reglement_id : 0);
				$object->fk_project = '';
				$object->fk_delivery_address = '';
			}

			// TODO Change product price if multi-prices
		}

		$object->id = 0;
		$object->statut = self::STATUS_DRAFT;
		$object->status = self::STATUS_DRAFT;

		// Clear fields
		$object->date               = (empty($this->date) ? dol_now() : $this->date);
		$object->user_creation_id   = $user->id;
		$object->user_validation_id = null;
		$object->fk_user_author     = $user->id;
		$object->fk_user_valid      = null;
		$object->fk_facture_source  = 0;
		$object->date_creation      = '';
		$object->date_modification = '';
		$object->date_validation    = '';
		$object->ref_client         = '';
		$object->close_code         = '';
		$object->close_note         = '';
		if (getDolGlobalInt('MAIN_DONT_KEEP_NOTE_ON_CLONING') == 1) {
			$object->note_private = '';
			$object->note_public = '';
		}

		// Loop on each line of new invoice
		foreach ($object->lines as $i => $line) {
			if (($object->lines[$i]->info_bits & 0x02) == 0x02) {	// We do not clone line of discounts
				unset($object->lines[$i]);
				continue;
			}

			// Bloc to update dates of service (month by month only if previously filled and similare to start and end of month)
			// If it's a service with start and end dates
			if (!empty($conf->global->INVOICE_AUTO_NEXT_MONTH_ON_LINES) && !empty($line->date_start) && !empty($line->date_end)) {
				// Get the dates
				$start = dol_getdate($line->date_start);
				$end = dol_getdate($line->date_end);

				// Get the first and last day of the month
				$first = dol_get_first_day($start['year'], $start['mon']);
				$last = dol_get_last_day($end['year'], $end['mon']);

				//print dol_print_date(dol_mktime(0, 0, 0, $start['mon'], $start['mday'], $start['year'], 'gmt'), 'dayhour').' '.dol_print_date($first, 'dayhour').'<br>';
				//print dol_mktime(23, 59, 59, $end['mon'], $end['mday'], $end['year'], 'gmt').' '.$last.'<br>';exit;
				// If start date is first date of month and end date is last date of month
				if (dol_mktime(0, 0, 0, $start['mon'], $start['mday'], $start['year'], 'gmt') == $first
					&& dol_mktime(23, 59, 59, $end['mon'], $end['mday'], $end['year'], 'gmt') == $last) {
					$nextMonth = dol_get_next_month($end['mon'], $end['year']);
					$newFirst = dol_get_first_day($nextMonth['year'], $nextMonth['month']);
					$newLast = dol_get_last_day($nextMonth['year'], $nextMonth['month']);
					$object->lines[$i]->date_start = $newFirst;
					$object->lines[$i]->date_end = $newLast;
				}
			}

			$object->lines[$i]->ref_ext = ''; // Do not clone ref_ext
		}

		// Create clone
		$object->context['createfromclone'] = 'createfromclone';
		$result = $object->create($user);
		if ($result < 0) {
			$error++;
			$this->error = $object->error;
			$this->errors = $object->errors;
		} else {
			// copy internal contacts
			if ($object->copy_linked_contact($objFrom, 'internal') < 0) {
				$error++;
				$this->error = $object->error;
				$this->errors = $object->errors;
			} elseif ($object->socid == $objFrom->socid) {
				// copy external contacts if same company
				if ($object->copy_linked_contact($objFrom, 'external') < 0) {
					$error++;
					$this->error = $object->error;
					$this->errors = $object->errors;
				}
			}
		}

		if (!$error) {
			// Hook of thirdparty module
			if (is_object($hookmanager)) {
				$parameters = array('objFrom'=>$objFrom);
				$action = '';
				$reshook = $hookmanager->executeHooks('createFrom', $parameters, $object, $action); // Note that $action and $object may have been modified by some hooks
				if ($reshook < 0) {
					$this->setErrorsFromObject($hookmanager);
					$error++;
				}
			}
		}

		unset($object->context['createfromclone']);

		// End
		if (!$error) {
			$this->db->commit();
			return $object->id;
		} else {
			$this->db->rollback();
			return -1;
		}
	}

	/**
	 *  Load an object from an order and create a new invoice into database
	 *
	 *  @param      Object			$object         	Object source
	 *  @param		User			$user				Object user
	 *  @return     int             					<0 if KO, 0 if nothing done, 1 if OK
	 */
	public function createFromOrder($object, User $user)
	{
		global $conf, $hookmanager;

		$error = 0;

		// Closed order
		$this->date = dol_now();
		$this->source = 0;

		$num = count($object->lines);
		for ($i = 0; $i < $num; $i++) {
			$line = new FactureLigne($this->db);

			$line->libelle 			= $object->lines[$i]->libelle; // deprecated
			$line->label			= $object->lines[$i]->label;
			$line->desc				= $object->lines[$i]->desc;
			$line->subprice			= $object->lines[$i]->subprice;
			$line->total_ht			= $object->lines[$i]->total_ht;
			$line->total_tva		= $object->lines[$i]->total_tva;
			$line->total_localtax1	= $object->lines[$i]->total_localtax1;
			$line->total_localtax2	= $object->lines[$i]->total_localtax2;
			$line->total_ttc		= $object->lines[$i]->total_ttc;
			$line->vat_src_code = $object->lines[$i]->vat_src_code;
			$line->tva_tx = $object->lines[$i]->tva_tx;
			$line->localtax1_tx		= $object->lines[$i]->localtax1_tx;
			$line->localtax2_tx		= $object->lines[$i]->localtax2_tx;
			$line->qty = $object->lines[$i]->qty;
			$line->fk_remise_except = $object->lines[$i]->fk_remise_except;
			$line->remise_percent = $object->lines[$i]->remise_percent;
			$line->fk_product = $object->lines[$i]->fk_product;
			$line->info_bits = $object->lines[$i]->info_bits;
			$line->product_type		= $object->lines[$i]->product_type;
			$line->rang = $object->lines[$i]->rang;
			$line->special_code		= $object->lines[$i]->special_code;
			$line->fk_parent_line = $object->lines[$i]->fk_parent_line;
			$line->fk_unit = $object->lines[$i]->fk_unit;
			$line->date_start = $object->lines[$i]->date_start;
			$line->date_end = $object->lines[$i]->date_end;

			// Multicurrency
			$line->fk_multicurrency = $object->lines[$i]->fk_multicurrency;
			$line->multicurrency_code = $object->lines[$i]->multicurrency_code;
			$line->multicurrency_subprice = $object->lines[$i]->multicurrency_subprice;
			$line->multicurrency_total_ht = $object->lines[$i]->multicurrency_total_ht;
			$line->multicurrency_total_tva = $object->lines[$i]->multicurrency_total_tva;
			$line->multicurrency_total_ttc = $object->lines[$i]->multicurrency_total_ttc;

			$line->fk_fournprice = $object->lines[$i]->fk_fournprice;
			$marginInfos			= getMarginInfos($object->lines[$i]->subprice, $object->lines[$i]->remise_percent, $object->lines[$i]->tva_tx, $object->lines[$i]->localtax1_tx, $object->lines[$i]->localtax2_tx, $object->lines[$i]->fk_fournprice, $object->lines[$i]->pa_ht);
			$line->pa_ht			= $marginInfos[0];

			// get extrafields from original line
			$object->lines[$i]->fetch_optionals();
			foreach ($object->lines[$i]->array_options as $options_key => $value) {
				$line->array_options[$options_key] = $value;
			}

			$this->lines[$i] = $line;
		}

		$this->socid                = $object->socid;
		$this->fk_project           = $object->fk_project;
		$this->fk_account = $object->fk_account;
		$this->cond_reglement_id    = $object->cond_reglement_id;
		$this->mode_reglement_id    = $object->mode_reglement_id;
		$this->availability_id      = $object->availability_id;
		$this->demand_reason_id     = $object->demand_reason_id;
		$this->delivery_date        = $object->delivery_date;
		$this->fk_delivery_address  = $object->fk_delivery_address; // deprecated
		$this->contact_id           = $object->contact_id;
		$this->ref_client           = $object->ref_client;

		if (empty($conf->global->MAIN_DISABLE_PROPAGATE_NOTES_FROM_ORIGIN)) {
			$this->note_private = $object->note_private;
			$this->note_public = $object->note_public;
		}

		$this->module_source = $object->module_source;
		$this->pos_source = $object->pos_source;

		$this->origin = $object->element;
		$this->origin_id = $object->id;

		$this->fk_user_author = $user->id;

		// get extrafields from original line
		$object->fetch_optionals();
		foreach ($object->array_options as $options_key => $value) {
			$this->array_options[$options_key] = $value;
		}

		// Possibility to add external linked objects with hooks
		$this->linked_objects[$this->origin] = $this->origin_id;
		if (!empty($object->other_linked_objects) && is_array($object->other_linked_objects)) {
			$this->linked_objects = array_merge($this->linked_objects, $object->other_linked_objects);
		}

		$ret = $this->create($user);

		if ($ret > 0) {
			// Actions hooked (by external module)
			$hookmanager->initHooks(array('invoicedao'));

			$parameters = array('objFrom'=>$object);
			$action = '';
			$reshook = $hookmanager->executeHooks('createFrom', $parameters, $this, $action); // Note that $action and $object may have been modified by some hooks
			if ($reshook < 0) {
				$this->setErrorsFromObject($hookmanager);
				$error++;
			}

			if (!$error) {
				return 1;
			} else {
				return -1;
			}
		} else {
			return -1;
		}
	}

	/**
	 *  Load an object from an order and create a new invoice into database
	 *
	 *  @param      Object			$object         	Object source
	 *  @param		User			$user				Object user
	 * 	@param		array			$lines				Ids of lines to use for invoice. If empty, all lines will be used.
	 *  @return     int             					<0 if KO, 0 if nothing done, 1 if OK
	 */
	public function createFromContract($object, User $user, $lines = array())
	{
		global $conf, $hookmanager;

		$error = 0;

		// Closed order
		$this->date = dol_now();
		$this->source = 0;

		$use_all_lines = empty($lines);
		$num = count($object->lines);
		for ($i = 0; $i < $num; $i++) {
			if (!$use_all_lines && !in_array($object->lines[$i]->id, $lines)) {
				continue;
			}

			$line = new FactureLigne($this->db);

			$line->libelle = $object->lines[$i]->libelle; // deprecated
			$line->label			= $object->lines[$i]->label;
			$line->desc				= $object->lines[$i]->desc;
			$line->subprice			= $object->lines[$i]->subprice;
			$line->total_ht			= $object->lines[$i]->total_ht;
			$line->total_tva		= $object->lines[$i]->total_tva;
			$line->total_localtax1	= $object->lines[$i]->total_localtax1;
			$line->total_localtax2	= $object->lines[$i]->total_localtax2;
			$line->total_ttc		= $object->lines[$i]->total_ttc;
			$line->vat_src_code = $object->lines[$i]->vat_src_code;
			$line->tva_tx = $object->lines[$i]->tva_tx;
			$line->localtax1_tx		= $object->lines[$i]->localtax1_tx;
			$line->localtax2_tx		= $object->lines[$i]->localtax2_tx;
			$line->qty = $object->lines[$i]->qty;
			$line->fk_remise_except = $object->lines[$i]->fk_remise_except;
			$line->remise_percent = $object->lines[$i]->remise_percent;
			$line->fk_product = $object->lines[$i]->fk_product;
			$line->info_bits = $object->lines[$i]->info_bits;
			$line->product_type		= $object->lines[$i]->product_type;
			$line->rang = $object->lines[$i]->rang;
			$line->special_code		= $object->lines[$i]->special_code;
			$line->fk_parent_line = $object->lines[$i]->fk_parent_line;
			$line->fk_unit = $object->lines[$i]->fk_unit;
			$line->date_start = $object->lines[$i]->date_start;
			$line->date_end = $object->lines[$i]->date_end;

			// Multicurrency
			$line->fk_multicurrency = $object->lines[$i]->fk_multicurrency;
			$line->multicurrency_code = $object->lines[$i]->multicurrency_code;
			$line->multicurrency_subprice = $object->lines[$i]->multicurrency_subprice;
			$line->multicurrency_total_ht = $object->lines[$i]->multicurrency_total_ht;
			$line->multicurrency_total_tva = $object->lines[$i]->multicurrency_total_tva;
			$line->multicurrency_total_ttc = $object->lines[$i]->multicurrency_total_ttc;

			$line->fk_fournprice = $object->lines[$i]->fk_fournprice;
			$marginInfos			= getMarginInfos($object->lines[$i]->subprice, $object->lines[$i]->remise_percent, $object->lines[$i]->tva_tx, $object->lines[$i]->localtax1_tx, $object->lines[$i]->localtax2_tx, $object->lines[$i]->fk_fournprice, $object->lines[$i]->pa_ht);
			$line->pa_ht			= $marginInfos[0];

			// get extrafields from original line
			$object->lines[$i]->fetch_optionals();
			foreach ($object->lines[$i]->array_options as $options_key => $value) {
				$line->array_options[$options_key] = $value;
			}

			$this->lines[$i] = $line;
		}

		$this->socid                = $object->socid;
		$this->fk_project           = $object->fk_project;
		$this->fk_account = $object->fk_account;
		$this->cond_reglement_id    = $object->cond_reglement_id;
		$this->mode_reglement_id    = $object->mode_reglement_id;
		$this->availability_id      = $object->availability_id;
		$this->demand_reason_id     = $object->demand_reason_id;
		$this->delivery_date        = $object->delivery_date;
		$this->fk_delivery_address  = $object->fk_delivery_address; // deprecated
		$this->contact_id           = $object->contact_id;
		$this->ref_client           = $object->ref_client;

		if (empty($conf->global->MAIN_DISABLE_PROPAGATE_NOTES_FROM_ORIGIN)) {
			$this->note_private = $object->note_private;
			$this->note_public = $object->note_public;
		}

		$this->module_source = $object->module_source;
		$this->pos_source = $object->pos_source;

		$this->origin = $object->element;
		$this->origin_id = $object->id;

		$this->fk_user_author = $user->id;

		// get extrafields from original line
		$object->fetch_optionals();
		foreach ($object->array_options as $options_key => $value) {
			$this->array_options[$options_key] = $value;
		}

		// Possibility to add external linked objects with hooks
		$this->linked_objects[$this->origin] = $this->origin_id;
		if (!empty($object->other_linked_objects) && is_array($object->other_linked_objects)) {
			$this->linked_objects = array_merge($this->linked_objects, $object->other_linked_objects);
		}

		$ret = $this->create($user);

		if ($ret > 0) {
			// Actions hooked (by external module)
			$hookmanager->initHooks(array('invoicedao'));

			$parameters = array('objFrom'=>$object);
			$action = '';
			$reshook = $hookmanager->executeHooks('createFrom', $parameters, $this, $action); // Note that $action and $object may have been modified by some hooks
			if ($reshook < 0) {
				$this->setErrorsFromObject($hookmanager);
				$error++;
			}

			if (!$error) {
				return 1;
			} else {
				return -1;
			}
		} else {
			return -1;
		}
	}

	/**
	 * Creates a deposit from a proposal or an order by grouping lines by VAT rates
	 *
	 * @param	Propal|Commande		$origin					The original proposal or order
	 * @param	int					$date					Invoice date
	 * @param	int					$payment_terms_id		Invoice payment terms
	 * @param	User				$user					Object user
	 * @param	int					$notrigger				1=Does not execute triggers, 0= execute triggers
	 * @param	bool				$autoValidateDeposit	Whether to aumatically validate the deposit created
	 * @param	array				$overrideFields			Array of fields to force values
	 * @return	Facture|null								The deposit created, or null if error (populates $origin->error in this case)
	 */
	static public function createDepositFromOrigin(CommonObject $origin, $date, $payment_terms_id, User $user, $notrigger = 0, $autoValidateDeposit = false, $overrideFields = array())
	{
		global $conf, $langs, $hookmanager, $action;

		if (! in_array($origin->element, array('propal', 'commande'))) {
			$origin->error = 'ErrorCanOnlyAutomaticallyGenerateADepositFromProposalOrOrder';
			return null;
		}

		if (empty($date)) {
			$origin->error = $langs->trans('ErrorFieldRequired', $langs->transnoentities('DateInvoice'));
			return null;
		}

		require_once DOL_DOCUMENT_ROOT . '/core/lib/date.lib.php';

		if ($date > (dol_get_last_hour(dol_now('tzuserrel')) + (empty($conf->global->INVOICE_MAX_FUTURE_DELAY) ? 0 : $conf->global->INVOICE_MAX_FUTURE_DELAY))) {
			$origin->error = 'ErrorDateIsInFuture';
			return null;
		}

		if ($payment_terms_id <= 0) {
			$origin->error = $langs->trans('ErrorFieldRequired', $langs->transnoentities('PaymentConditionsShort'));
			return null;
		}

		$payment_conditions_deposit_percent = getDictionaryValue('c_payment_term', 'deposit_percent', $origin->cond_reglement_id);

		if (empty($payment_conditions_deposit_percent)) {
			$origin->error = 'ErrorPaymentConditionsNotEligibleToDepositCreation';
			return null;
		}

		if (empty($origin->deposit_percent)) {
			$origin->error = $langs->trans('ErrorFieldRequired', $langs->transnoentities('DepositPercent'));
			return null;
		}

		$deposit = new self($origin->db);
		$deposit->socid = $origin->socid;
		$deposit->type = self::TYPE_DEPOSIT;
		$deposit->fk_project = $origin->fk_project;
		$deposit->ref_client = $origin->ref_client;
		$deposit->date = $date;
		$deposit->mode_reglement_id = $origin->mode_reglement_id;
		$deposit->cond_reglement_id = $payment_terms_id;
		$deposit->availability_id = $origin->availability_id;
		$deposit->demand_reason_id = $origin->demand_reason_id;
		$deposit->fk_account = $origin->fk_account;
		$deposit->fk_incoterms = $origin->fk_incoterms;
		$deposit->location_incoterms = $origin->location_incoterms;
		$deposit->fk_multicurrency = $origin->fk_multicurrency;
		$deposit->multicurrency_code = $origin->multicurrency_code;
		$deposit->multicurrency_tx = $origin->multicurrency_tx;
		$deposit->module_source = $origin->module_source;
		$deposit->pos_source = $origin->pos_source;
		$deposit->model_pdf = 'crabe';

		$modelByTypeConfName = 'FACTURE_ADDON_PDF_' . $deposit->type;

		if (!empty($conf->global->$modelByTypeConfName)) {
			$deposit->model_pdf = $conf->global->$modelByTypeConfName;
		} elseif (!empty($conf->global->FACTURE_ADDON_PDF)) {
			$deposit->model_pdf = $conf->global->FACTURE_ADDON_PDF;
		}

		if (empty($conf->global->MAIN_DISABLE_PROPAGATE_NOTES_FROM_ORIGIN)) {
			$deposit->note_private = $origin->note_private;
			$deposit->note_public = $origin->note_public;
		}

		$deposit->origin = $origin->element;
		$deposit->origin_id = $origin->id;

		$origin->fetch_optionals();

		foreach ($origin->array_options as $extrakey => $value) {
			$deposit->array_options[$extrakey] = $value;
		}

		$deposit->linked_objects[$deposit->origin] = $deposit->origin_id;

		foreach ($overrideFields as $key => $value) {
			$deposit->$key = $value;
		}

		$deposit->context['createdepositfromorigin'] = 'createdepositfromorigin';

		$origin->db->begin();

		// Facture::create() also imports contact from origin
		$createReturn = $deposit->create($user, $notrigger);

		if ($createReturn <= 0) {
			$origin->db->rollback();
			$origin->error = $deposit->error;
			$origin->errors = $deposit->errors;
			return null;
		}

		$amount_ttc_diff = 0;
		$amountdeposit = array();
		$descriptions = array();

		if (!empty($conf->global->MAIN_DEPOSIT_MULTI_TVA)) {
			$amount = $origin->total_ttc * ($origin->deposit_percent / 100);

			$TTotalByTva = array();
			foreach ($origin->lines as &$line) {
				if (!empty($line->special_code)) {
					continue;
				}
				$TTotalByTva[$line->tva_tx] += $line->total_ttc;
				$descriptions[$line->tva_tx] .= '<li>' . (!empty($line->product_ref) ? $line->product_ref . ' - ' :  '');
				$descriptions[$line->tva_tx] .= (!empty($line->product_label) ? $line->product_label . ' - ' : '');
				$descriptions[$line->tva_tx] .= $langs->trans('Qty') . ' : ' . $line->qty;
				$descriptions[$line->tva_tx] .= ' - ' . $langs->trans('TotalHT') . ' : ' . price($line->total_ht) . '</li>';
			}

			foreach ($TTotalByTva as $tva => &$total) {
				$coef = $total / $origin->total_ttc; // Calc coef
				$am = $amount * $coef;
				$amount_ttc_diff += $am;
				$amountdeposit[$tva] += $am / (1 + $tva / 100); // Convert into HT for the addline
			}
		} else {
			$totalamount = 0;
			$lines = $origin->lines;
			$numlines = count($lines);
			for ($i = 0; $i < $numlines; $i++) {
				if (empty($lines[$i]->qty)) {
					continue; // We discard qty=0, it is an option
				}
				if (!empty($lines[$i]->special_code)) {
					continue; // We discard special_code (frais port, ecotaxe, option, ...)
				}

				$totalamount += $lines[$i]->total_ht; // Fixme : is it not for the customer ? Shouldn't we take total_ttc ?
				$tva_tx = $lines[$i]->tva_tx;
				$amountdeposit[$tva_tx] += ($lines[$i]->total_ht * $origin->deposit_percent) / 100;
				$descriptions[$tva_tx] .= '<li>' . (!empty($lines[$i]->product_ref) ? $lines[$i]->product_ref . ' - ' :  '');
				$descriptions[$tva_tx] .= (!empty($lines[$i]->product_label) ? $lines[$i]->product_label . ' - ' : '');
				$descriptions[$tva_tx] .= $langs->trans('Qty') . ' : ' . $lines[$i]->qty;
				$descriptions[$tva_tx] .= ' - ' . $langs->trans('TotalHT') . ' : ' . price($lines[$i]->total_ht) . '</li>';
			}

			if ($totalamount == 0) {
				$amountdeposit[0] = 0;
			}

			$amount_ttc_diff = $amountdeposit[0];
		}

		foreach ($amountdeposit as $tva => $amount) {
			if (empty($amount)) {
				continue;
			}

			$descline = '(DEPOSIT) ('. $origin->deposit_percent .'%) - '.$origin->ref;

			// Hidden conf
			if (!empty($conf->global->INVOICE_DEPOSIT_VARIABLE_MODE_DETAIL_LINES_IN_DESCRIPTION) && !empty($descriptions[$tva])) {
				$descline .= '<ul>' . $descriptions[$tva] . '</ul>';
			}

			$addlineResult = $deposit->addline(
				$descline,
				$amount, // subprice
				1, // quantity
				$tva, // vat rate
				0, // localtax1_tx
				0, // localtax2_tx
				(empty($conf->global->INVOICE_PRODUCTID_DEPOSIT) ? 0 : $conf->global->INVOICE_PRODUCTID_DEPOSIT), // fk_product
				0, // remise_percent
				0, // date_start
				0, // date_end
				0,
				0, // info_bits
				0,
				'HT',
				0,
				0, // product_type
				1,
				0, // special_code
				$deposit->origin,
				0,
				0,
				0,
				0
				//,$langs->trans('Deposit') //Deprecated
			);

			if ($addlineResult < 0) {
				$origin->db->rollback();
				$origin->error = $deposit->error;
				$origin->errors = $deposit->errors;
				return null;
			}
		}

		$diff = $deposit->total_ttc - $amount_ttc_diff;

		if (!empty($conf->global->MAIN_DEPOSIT_MULTI_TVA) && $diff != 0) {
			$deposit->fetch_lines();
			$subprice_diff = $deposit->lines[0]->subprice - $diff / (1 + $deposit->lines[0]->tva_tx / 100);

			$updatelineResult = $deposit->updateline(
				$deposit->lines[0]->id,
				$deposit->lines[0]->desc,
				$subprice_diff,
				$deposit->lines[0]->qty,
				$deposit->lines[0]->remise_percent,
				$deposit->lines[0]->date_start,
				$deposit->lines[0]->date_end,
				$deposit->lines[0]->tva_tx,
				0,
				0,
				'HT',
				$deposit->lines[0]->info_bits,
				$deposit->lines[0]->product_type,
				0,
				0,
				0,
				$deposit->lines[0]->pa_ht,
				$deposit->lines[0]->label,
				0,
				array(),
				100
			);

			if ($updatelineResult < 0) {
				$origin->db->rollback();
				$origin->error = $deposit->error;
				$origin->errors = $deposit->errors;
				return null;
			}
		}

		$hookmanager->initHooks(array('invoicedao'));

		$parameters = array('objFrom' => $origin);
		$reshook = $hookmanager->executeHooks('createFrom', $parameters, $deposit, $action); // Note that $action and $object may have been
		// modified by hook
		if ($reshook < 0) {
			$origin->db->rollback();
			$origin->error = $hookmanager->error;
			$origin->errors = $hookmanager->errors;
			return null;
		}

		if (!empty($autoValidateDeposit)) {
			$validateReturn = $deposit->validate($user, '', 0, $notrigger);

			if ($validateReturn < 0) {
				$origin->db->rollback();
				$origin->error = $deposit->error;
				$origin->errors = $deposit->errors;
				return null;
			}
		}

		unset($deposit->context['createdepositfromorigin']);

		$origin->db->commit();

		return $deposit;
	}

	/**
	 * getTooltipContentArray
	 *
	 * @param array $params ex option, infologin
	 * @since v18
	 * @return array
	 */
	public function getTooltipContentArray($params)
	{
		global $conf, $langs, $mysoc, $user;

		$langs->load('bills');

		$datas = [];
		$moretitle = $params['moretitle'] ?? '';
		$picto = $this->picto;
		if ($this->type == self::TYPE_REPLACEMENT) {
			$picto .= 'r'; // Replacement invoice
		}
		if ($this->type == self::TYPE_CREDIT_NOTE) {
			$picto .= 'a'; // Credit note
		}
		if ($this->type == self::TYPE_DEPOSIT) {
			$picto .= 'd'; // Deposit invoice
		}

		if ($user->hasRight("facture", "read")) {
			$datas['picto'] = img_picto('', $picto).' <u class="paddingrightonly">'.$langs->trans("Invoice").'</u>';

			$datas['picto'] .= '&nbsp;'.$this->getLibType(1);

			// Complete datas
			if (!empty($params['fromajaxtooltip']) && !isset($this->alreadypaid)) {
				// Load the alreadypaid field
				$this->alreadypaid = $this->getSommePaiement(0);
			}
			if (isset($this->status) && isset($this->alreadypaid)) {
				$datas['picto'] .= ' '.$this->getLibStatut(5, $this->alreadypaid);
			}
			if ($moretitle) {
				$datas['picto'] .= ' - '.$moretitle;
			}
			if (!empty($this->ref)) {
				$datas['ref'] = '<br><b>'.$langs->trans('Ref').':</b> '.$this->ref;
			}
			if (!empty($this->ref_customer)) {
				$datas['refcustomer'] = '<br><b>'.$langs->trans('RefCustomer').':</b> '.$this->ref_customer;
			}
			if (!empty($this->date)) {
				$datas['date'] = '<br><b>'.$langs->trans('Date').':</b> '.dol_print_date($this->date, 'day');
			}
			if (!empty($this->total_ht)) {
				$datas['amountht'] = '<br><b>'.$langs->trans('AmountHT').':</b> '.price($this->total_ht, 0, $langs, 0, -1, -1, $conf->currency);
			}
			if (!empty($this->total_tva)) {
				$datas['amountvat'] = '<br><b>'.$langs->trans('AmountVAT').':</b> '.price($this->total_tva, 0, $langs, 0, -1, -1, $conf->currency);
			}
			if (!empty($this->revenuestamp) && $this->revenuestamp != 0) {
				$datas['amountrevenustamp'] = '<br><b>'.$langs->trans('RevenueStamp').':</b> '.price($this->revenuestamp, 0, $langs, 0, -1, -1, $conf->currency);
			}
			if (!empty($this->total_localtax1) && $this->total_localtax1 != 0) {
				// We keep test != 0 because $this->total_localtax1 can be '0.00000000'
				$datas['amountlt1'] = '<br><b>'.$langs->transcountry('AmountLT1', $mysoc->country_code).':</b> '.price($this->total_localtax1, 0, $langs, 0, -1, -1, $conf->currency);
			}
			if (!empty($this->total_localtax2) && $this->total_localtax2 != 0) {
				$datas['amountlt2'] = '<br><b>'.$langs->transcountry('AmountLT2', $mysoc->country_code).':</b> '.price($this->total_localtax2, 0, $langs, 0, -1, -1, $conf->currency);
			}
			if (!empty($this->total_ttc)) {
				$datas['amountttc'] = '<br><b>'.$langs->trans('AmountTTC').':</b> '.price($this->total_ttc, 0, $langs, 0, -1, -1, $conf->currency);
			}
		}

		return $datas;
	}

	/**
	 *  Return clicable link of object (with eventually picto)
	 *
	 *  @param	int		$withpicto       			Add picto into link
	 *  @param  string	$option          			Where point the link
	 *  @param  int		$max             			Maxlength of ref
	 *  @param  int		$short           			1=Return just URL
	 *  @param  string  $moretitle       			Add more text to title tooltip
	 *  @param	int  	$notooltip		 			1=Disable tooltip
	 *  @param  int     $addlinktonotes  			1=Add link to notes
	 *  @param  int     $save_lastsearch_value		-1=Auto, 0=No save of lastsearch_values when clicking, 1=Save lastsearch_values whenclicking
	 *  @param  string  $target                     Target of link ('', '_self', '_blank', '_parent', '_backoffice', ...)
	 *  @return string 			         			String with URL
	 */
	public function getNomUrl($withpicto = 0, $option = '', $max = 0, $short = 0, $moretitle = '', $notooltip = 0, $addlinktonotes = 0, $save_lastsearch_value = -1, $target = '')
	{
		global $langs, $conf, $user, $mysoc;

		if (!empty($conf->dol_no_mouse_hover)) {
			$notooltip = 1; // Force disable tooltips
		}

		$result = '';

		if ($option == 'withdraw') {
			$url = DOL_URL_ROOT.'/compta/facture/prelevement.php?facid='.$this->id;
		} else {
			$url = DOL_URL_ROOT.'/compta/facture/card.php?facid='.$this->id;
		}

		if (!$user->hasRight("facture", "read")) {
			$option = 'nolink';
		}

		if ($option !== 'nolink') {
			// Add param to save lastsearch_values or not
			$add_save_lastsearch_values = ($save_lastsearch_value == 1 ? 1 : 0);
			if ($save_lastsearch_value == -1 && isset($_SERVER["PHP_SELF"]) && preg_match('/list\.php/', $_SERVER["PHP_SELF"])) {
				$add_save_lastsearch_values = 1;
			}
			if ($add_save_lastsearch_values) {
				$url .= '&save_lastsearch_values=1';
			}
		}

		if ($short) {
			return $url;
		}

		$picto = $this->picto;
		if ($this->type == self::TYPE_REPLACEMENT) {
			$picto .= 'r'; // Replacement invoice
		}
		if ($this->type == self::TYPE_CREDIT_NOTE) {
			$picto .= 'a'; // Credit note
		}
		if ($this->type == self::TYPE_DEPOSIT) {
			$picto .= 'd'; // Deposit invoice
		}
		$params = [
			'id' => $this->id,
			'objecttype' => $this->element,
			'moretitle' => $moretitle,
			'option' => $option,
		];
		$classfortooltip = 'classfortooltip';
		$dataparams = '';
		if (getDolGlobalInt('MAIN_ENABLE_AJAX_TOOLTIP')) {
			$classfortooltip = 'classforajaxtooltip';
			$dataparams = ' data-params="'.dol_escape_htmltag(json_encode($params)).'"';
			$label = '';
		} else {
			$label = implode($this->getTooltipContentArray($params));
		}

		$linkclose = ($target ? ' target="'.$target.'"' : '');
		if (empty($notooltip) && $user->hasRight("facture", "read")) {
			if (!empty($conf->global->MAIN_OPTIMIZEFORTEXTBROWSER)) {
				$label = $langs->trans("Invoice");
				$linkclose .= ' alt="'.dol_escape_htmltag($label, 1).'"';
			}
			$linkclose .= ($label ? ' title="'.dol_escape_htmltag($label, 1).'"' :  ' title="tocomplete"');
			$linkclose .= $dataparams.' class="'.$classfortooltip.'"';
		}

		$linkstart = '<a href="'.$url.'"';
		$linkstart .= $linkclose.'>';
		$linkend = '</a>';

		if ($option == 'nolink') {
			$linkstart = '';
			$linkend = '';
		}

		$result .= $linkstart;
		if ($withpicto) {
			$result .= img_object(($notooltip ? '' : $label), ($this->picto ? $this->picto : 'generic'), ($notooltip ? (($withpicto != 2) ? 'class="paddingright"' : '') : 'class="'.(($withpicto != 2) ? 'paddingright ' : '').'"'), 0, 0, $notooltip ? 0 : 1);
		}
		if ($withpicto != 2) {
			$result .= ($max ?dol_trunc($this->ref, $max) : $this->ref);
		}
		$result .= $linkend;

		if ($addlinktonotes) {
			$txttoshow = ($user->socid > 0 ? $this->note_public : $this->note_private);
			if ($txttoshow) {
				//$notetoshow = $langs->trans("ViewPrivateNote").':<br>'.dol_string_nohtmltag($txttoshow, 1);
				$notetoshow = $langs->trans("ViewPrivateNote").':<br>'.$txttoshow;
				$result .= ' <span class="note inline-block">';
				$result .= '<a href="'.DOL_URL_ROOT.'/compta/facture/note.php?id='.$this->id.'" class="classfortooltip" title="'.dol_escape_htmltag($notetoshow, 1, 1).'">';
				$result .= img_picto('', 'note');
				$result .= '</a>';
				//$result.=img_picto($langs->trans("ViewNote"),'object_generic');
				//$result.='</a>';
				$result .= '</span>';
			}
		}

		global $action, $hookmanager;
		$hookmanager->initHooks(array('invoicedao'));
		$parameters = array('id'=>$this->id, 'getnomurl' => &$result, 'notooltip' => $notooltip, 'addlinktonotes' => $addlinktonotes, 'save_lastsearch_value'=> $save_lastsearch_value, 'target' => $target);
		$reshook = $hookmanager->executeHooks('getNomUrl', $parameters, $this, $action); // Note that $action and $object may have been modified by some hooks
		if ($reshook > 0) {
			$result = $hookmanager->resPrint;
		} else {
			$result .= $hookmanager->resPrint;
		}

		return $result;
	}

	/**
	 *	Get object from database. Get also lines.
	 *
	 *	@param      int		$rowid       		Id of object to load
	 * 	@param		string	$ref				Reference of invoice
	 * 	@param		string	$ref_ext			External reference of invoice
	 * 	@param		int		$notused			Not used
	 *  @param		bool	$fetch_situation	Load also the previous and next situation invoice into $tab_previous_situation_invoice and $tab_next_situation_invoice
	 *	@return     int         				>0 if OK, <0 if KO, 0 if not found
	 */
	public function fetch($rowid, $ref = '', $ref_ext = '', $notused = '', $fetch_situation = false)
	{
		if (empty($rowid) && empty($ref) && empty($ref_ext)) {
			return -1;
		}

		$sql = 'SELECT f.rowid, f.entity, f.ref, f.ref_client, f.ref_ext, f.type, f.subtype, f.fk_soc';
		$sql .= ', f.total_tva, f.localtax1, f.localtax2, f.total_ht, f.total_ttc, f.revenuestamp';
		$sql .= ', f.datef as df, f.date_pointoftax';
		$sql .= ', f.date_lim_reglement as dlr';
		$sql .= ', f.datec as datec';
		$sql .= ', f.date_valid as datev';
		$sql .= ', f.tms as datem';
		$sql .= ', f.note_private, f.note_public, f.fk_statut as status, f.paye, f.close_code, f.close_note, f.fk_user_author, f.fk_user_valid, f.fk_user_modif, f.model_pdf, f.last_main_doc';
		$sql .= ', f.fk_facture_source, f.fk_fac_rec_source';
		$sql .= ', f.fk_mode_reglement, f.fk_cond_reglement, f.fk_projet as fk_project, f.extraparams';
		$sql .= ', f.situation_cycle_ref, f.situation_counter, f.situation_final';
		$sql .= ', f.fk_account';
		$sql .= ", f.fk_multicurrency, f.multicurrency_code, f.multicurrency_tx, f.multicurrency_total_ht, f.multicurrency_total_tva, f.multicurrency_total_ttc";
		$sql .= ', p.code as mode_reglement_code, p.libelle as mode_reglement_libelle';
		$sql .= ', c.code as cond_reglement_code, c.libelle as cond_reglement_libelle, c.libelle_facture as cond_reglement_libelle_doc';
		$sql .= ', f.fk_incoterms, f.location_incoterms';
		$sql .= ', f.module_source, f.pos_source';
		$sql .= ", i.libelle as label_incoterms";
		$sql .= ", f.retained_warranty as retained_warranty, f.retained_warranty_date_limit as retained_warranty_date_limit, f.retained_warranty_fk_cond_reglement as retained_warranty_fk_cond_reglement";
		$sql .= ' FROM '.MAIN_DB_PREFIX.'facture as f';
		$sql .= ' LEFT JOIN '.MAIN_DB_PREFIX.'c_payment_term as c ON f.fk_cond_reglement = c.rowid';
		$sql .= ' LEFT JOIN '.MAIN_DB_PREFIX.'c_paiement as p ON f.fk_mode_reglement = p.id';
		$sql .= ' LEFT JOIN '.MAIN_DB_PREFIX.'c_incoterms as i ON f.fk_incoterms = i.rowid';

		if ($rowid) {
			$sql .= " WHERE f.rowid = ".((int) $rowid);
		} else {
			$sql .= ' WHERE f.entity IN ('.getEntity('invoice').')'; // Don't use entity if you use rowid
			if ($ref) {
				$sql .= " AND f.ref = '".$this->db->escape($ref)."'";
			}
			if ($ref_ext) {
				$sql .= " AND f.ref_ext = '".$this->db->escape($ref_ext)."'";
			}
		}

		dol_syslog(get_class($this)."::fetch", LOG_DEBUG);
		$resql = $this->db->query($sql);
		if ($resql) {
			if ($this->db->num_rows($resql)) {
				$obj = $this->db->fetch_object($resql);

				$this->id = $obj->rowid;
				$this->entity = $obj->entity;

				$this->ref					= $obj->ref;
				$this->ref_client			= $obj->ref_client;
				$this->ref_customer			= $obj->ref_client;
				$this->ref_ext				= $obj->ref_ext;
				$this->type					= $obj->type;
				$this->subtype				= $obj->subtype;
				$this->date					= $this->db->jdate($obj->df);
				$this->date_pointoftax		= $this->db->jdate($obj->date_pointoftax);
				$this->date_creation        = $this->db->jdate($obj->datec);
				$this->date_validation		= $this->db->jdate($obj->datev);
				$this->date_modification    = $this->db->jdate($obj->datem);
				$this->datem                = $this->db->jdate($obj->datem);
				$this->total_ht				= $obj->total_ht;
				$this->total_tva			= $obj->total_tva;
				$this->total_localtax1		= $obj->localtax1;
				$this->total_localtax2		= $obj->localtax2;
				$this->total_ttc			= $obj->total_ttc;
				$this->revenuestamp         = $obj->revenuestamp;
				$this->paye                 = $obj->paye;
				$this->close_code			= $obj->close_code;
				$this->close_note			= $obj->close_note;

				$this->socid = $obj->fk_soc;
				$this->thirdparty = null; // Clear if another value was already set by fetch_thirdparty

				$this->fk_project = $obj->fk_project;
				$this->project = null; // Clear if another value was already set by fetch_projet

				$this->statut = $obj->status;	// deprecated
				$this->status = $obj->status;

				$this->date_lim_reglement = $this->db->jdate($obj->dlr);
				$this->mode_reglement_id	= $obj->fk_mode_reglement;
				$this->mode_reglement_code	= $obj->mode_reglement_code;
				$this->mode_reglement		= $obj->mode_reglement_libelle;
				$this->cond_reglement_id	= $obj->fk_cond_reglement;
				$this->cond_reglement_code	= $obj->cond_reglement_code;
				$this->cond_reglement		= $obj->cond_reglement_libelle;
				$this->cond_reglement_doc = $obj->cond_reglement_libelle_doc;
				$this->fk_account = ($obj->fk_account > 0) ? $obj->fk_account : null;
				$this->fk_facture_source	= $obj->fk_facture_source;
				$this->fk_fac_rec_source	= $obj->fk_fac_rec_source;
				$this->note = $obj->note_private; // deprecated
				$this->note_private = $obj->note_private;
				$this->note_public			= $obj->note_public;
				$this->user_creation_id     = $obj->fk_user_author;
				$this->user_validation_id   = $obj->fk_user_valid;
				$this->user_modification_id = $obj->fk_user_modif;
				$this->fk_user_author       = $obj->fk_user_author;
				$this->fk_user_valid        = $obj->fk_user_valid;
				$this->fk_user_modif        = $obj->fk_user_modif;
				$this->model_pdf = $obj->model_pdf;
				$this->last_main_doc = $obj->last_main_doc;
				$this->situation_cycle_ref  = $obj->situation_cycle_ref;
				$this->situation_counter    = $obj->situation_counter;
				$this->situation_final      = $obj->situation_final;
				$this->retained_warranty    = $obj->retained_warranty;
				$this->retained_warranty_date_limit         = $this->db->jdate($obj->retained_warranty_date_limit);
				$this->retained_warranty_fk_cond_reglement  = $obj->retained_warranty_fk_cond_reglement;

				$this->extraparams = !empty($obj->extraparams) ? (array) json_decode($obj->extraparams, true) : array();

				//Incoterms
				$this->fk_incoterms         = $obj->fk_incoterms;
				$this->location_incoterms   = $obj->location_incoterms;
				$this->label_incoterms = $obj->label_incoterms;

				$this->module_source = $obj->module_source;
				$this->pos_source = $obj->pos_source;

				// Multicurrency
				$this->fk_multicurrency 		= $obj->fk_multicurrency;
				$this->multicurrency_code = $obj->multicurrency_code;
				$this->multicurrency_tx 		= $obj->multicurrency_tx;
				$this->multicurrency_total_ht = $obj->multicurrency_total_ht;
				$this->multicurrency_total_tva 	= $obj->multicurrency_total_tva;
				$this->multicurrency_total_ttc 	= $obj->multicurrency_total_ttc;

				if (($this->type == self::TYPE_SITUATION || ($this->type == self::TYPE_CREDIT_NOTE && $this->situation_cycle_ref > 0)) && $fetch_situation) {
					$this->fetchPreviousNextSituationInvoice();
				}

				// Retrieve all extrafield
				// fetch optionals attributes and labels
				$this->fetch_optionals();

				// Lines
				$this->lines = array();

				$result = $this->fetch_lines();
				if ($result < 0) {
					$this->error = $this->db->error();
					return -3;
				}

				$this->db->free($resql);

				return 1;
			} else {
				$this->error = 'Invoice with id='.$rowid.' or ref='.$ref.' or ref_ext='.$ref_ext.' not found';

				dol_syslog(__METHOD__.$this->error, LOG_WARNING);
				return 0;
			}
		} else {
			$this->error = $this->db->lasterror();
			return -1;
		}
	}


	// phpcs:disable PEAR.NamingConventions.ValidFunctionName.ScopeNotCamelCaps
	/**
	 *	Load all detailed lines into this->lines
	 *
	 *	@param		int		$only_product	Return only physical products
	 *	@param		int		$loadalsotranslation	Return translation for products
	 *
	 *	@return     int         1 if OK, < 0 if KO
	 */
	public function fetch_lines($only_product = 0, $loadalsotranslation = 0)
	{
		// phpcs:enable
		$this->lines = array();

		$sql = 'SELECT l.rowid, l.fk_facture, l.fk_product, l.fk_parent_line, l.label as custom_label, l.description, l.product_type, l.price, l.qty, l.vat_src_code, l.tva_tx,';
		$sql .= ' l.localtax1_tx, l.localtax2_tx, l.localtax1_type, l.localtax2_type, l.remise_percent, l.fk_remise_except, l.subprice, l.ref_ext,';
		$sql .= ' l.situation_percent, l.fk_prev_id,';
		$sql .= ' l.rang, l.special_code, l.batch, l.fk_warehouse,';
		$sql .= ' l.date_start as date_start, l.date_end as date_end,';
		$sql .= ' l.info_bits, l.total_ht, l.total_tva, l.total_localtax1, l.total_localtax2, l.total_ttc, l.fk_code_ventilation, l.fk_product_fournisseur_price as fk_fournprice, l.buy_price_ht as pa_ht,';
		$sql .= ' l.fk_unit,';
		$sql .= ' l.fk_multicurrency, l.multicurrency_code, l.multicurrency_subprice, l.multicurrency_total_ht, l.multicurrency_total_tva, l.multicurrency_total_ttc,';
		$sql .= ' p.ref as product_ref, p.fk_product_type as fk_product_type, p.label as product_label, p.description as product_desc, p.barcode as product_barcode';
		$sql .= ' FROM '.MAIN_DB_PREFIX.'facturedet as l';
		$sql .= ' LEFT JOIN '.MAIN_DB_PREFIX.'product as p ON l.fk_product = p.rowid';
		$sql .= ' WHERE l.fk_facture = '.((int) $this->id);
		$sql .= ' ORDER BY l.rang, l.rowid';

		dol_syslog(get_class($this).'::fetch_lines', LOG_DEBUG);
		$result = $this->db->query($sql);
		if ($result) {
			$num = $this->db->num_rows($result);
			$i = 0;
			while ($i < $num) {
				$objp = $this->db->fetch_object($result);
				$line = new FactureLigne($this->db);

				$line->id               = $objp->rowid;
				$line->rowid = $objp->rowid; // deprecated
				$line->fk_facture       = $objp->fk_facture;
				$line->label            = $objp->custom_label; // deprecated
				$line->desc             = $objp->description; // Description line
				$line->description      = $objp->description; // Description line
				$line->product_type     = $objp->product_type; // Type of line
				$line->ref              = $objp->product_ref; // Ref product
				$line->product_ref      = $objp->product_ref; // Ref product
				$line->libelle          = $objp->product_label; // deprecated
				$line->product_label 	= $objp->product_label; // Label product
				$line->product_barcode  = $objp->product_barcode; // Barcode number product
				$line->product_desc     = $objp->product_desc; // Description product
				$line->fk_product_type  = $objp->fk_product_type; // Type of product
				$line->qty              = $objp->qty;
				$line->subprice         = $objp->subprice;
				$line->ref_ext          = $objp->ref_ext; // line external ref

				$line->vat_src_code = $objp->vat_src_code;
				$line->tva_tx           = $objp->tva_tx;
				$line->localtax1_tx     = $objp->localtax1_tx;
				$line->localtax2_tx     = $objp->localtax2_tx;
				$line->localtax1_type   = $objp->localtax1_type;
				$line->localtax2_type   = $objp->localtax2_type;
				$line->remise_percent   = $objp->remise_percent;
				$line->fk_remise_except = $objp->fk_remise_except;
				$line->fk_product       = $objp->fk_product;
				$line->date_start       = $this->db->jdate($objp->date_start);
				$line->date_end         = $this->db->jdate($objp->date_end);
				$line->date_start       = $this->db->jdate($objp->date_start);
				$line->date_end         = $this->db->jdate($objp->date_end);
				$line->info_bits        = $objp->info_bits;
				$line->total_ht         = $objp->total_ht;
				$line->total_tva        = $objp->total_tva;
				$line->total_localtax1  = $objp->total_localtax1;
				$line->total_localtax2  = $objp->total_localtax2;
				$line->total_ttc        = $objp->total_ttc;
				$line->code_ventilation = $objp->fk_code_ventilation;
				$line->fk_fournprice = $objp->fk_fournprice;
				$marginInfos = getMarginInfos($objp->subprice, $objp->remise_percent, $objp->tva_tx, $objp->localtax1_tx, $objp->localtax2_tx, $line->fk_fournprice, $objp->pa_ht);
				$line->pa_ht = $marginInfos[0];
				$line->marge_tx			= $marginInfos[1];
				$line->marque_tx		= $marginInfos[2];
				$line->rang = $objp->rang;
				$line->special_code = $objp->special_code;
				$line->fk_parent_line = $objp->fk_parent_line;
				$line->situation_percent = $objp->situation_percent;
				$line->fk_prev_id = $objp->fk_prev_id;
				$line->fk_unit = $objp->fk_unit;

				$line->batch = $objp->batch;
				$line->fk_warehouse = $objp->fk_warehouse;

				// Accountancy
				$line->fk_accounting_account = $objp->fk_code_ventilation;

				// Multicurrency
				$line->fk_multicurrency = $objp->fk_multicurrency;
				$line->multicurrency_code = $objp->multicurrency_code;
				$line->multicurrency_subprice 	= $objp->multicurrency_subprice;
				$line->multicurrency_total_ht 	= $objp->multicurrency_total_ht;
				$line->multicurrency_total_tva 	= $objp->multicurrency_total_tva;
				$line->multicurrency_total_ttc 	= $objp->multicurrency_total_ttc;

				$line->fetch_optionals();

				// multilangs
				if (getDolGlobalInt('MAIN_MULTILANGS') && !empty($objp->fk_product) && !empty($loadalsotranslation)) {
					$tmpproduct = new Product($this->db);
					$tmpproduct->fetch($objp->fk_product);
					$tmpproduct->getMultiLangs();

					$line->multilangs = $tmpproduct->multilangs;
				}

				$this->lines[$i] = $line;

				$i++;
			}
			$this->db->free($result);
			return 1;
		} else {
			$this->error = $this->db->error();
			return -3;
		}
	}

	/**
	 * Fetch previous and next situations invoices.
	 * Return all previous and next invoices (both standard and credit notes).
	 *
	 * @return	void
	 */
	public function fetchPreviousNextSituationInvoice()
	{
		global $conf;

		$this->tab_previous_situation_invoice = array();
		$this->tab_next_situation_invoice = array();

		$sql = 'SELECT rowid, type, situation_cycle_ref, situation_counter FROM '.MAIN_DB_PREFIX.'facture';
		$sql .= " WHERE rowid <> ".((int) $this->id);
		$sql .= ' AND entity = '.((int) $this->entity);
		$sql .= ' AND situation_cycle_ref = '.(int) $this->situation_cycle_ref;
		$sql .= ' ORDER BY situation_counter ASC';

		dol_syslog(get_class($this).'::fetchPreviousNextSituationInvoice ', LOG_DEBUG);
		$result = $this->db->query($sql);
		if ($result && $this->db->num_rows($result) > 0) {
			while ($objp = $this->db->fetch_object($result)) {
				$invoice = new Facture($this->db);
				if ($invoice->fetch($objp->rowid) > 0) {
					if ($objp->situation_counter < $this->situation_counter
						|| ($objp->situation_counter == $this->situation_counter && $objp->rowid < $this->id) // This case appear when there are credit notes
					   ) {
						$this->tab_previous_situation_invoice[] = $invoice;
					} else {
						$this->tab_next_situation_invoice[] = $invoice;
					}
				}
			}
		}
	}

	/**
	 *      Update database
	 *
	 *      @param      User	$user        	User that modify
	 *      @param      int		$notrigger	    0=launch triggers after, 1=disable triggers
	 *      @return     int      			   	<0 if KO, >0 if OK
	 */
	public function update(User $user, $notrigger = 0)
	{
		$error = 0;

		// Clean parameters
		if (empty($this->type)) {
			$this->type = self::TYPE_STANDARD;
		}
		if (isset($this->subtype)) {
			$this->subtype = trim($this->subtype);
		}
		if (isset($this->ref)) {
			$this->ref = trim($this->ref);
		}
		if (isset($this->ref_ext)) {
			$this->ref_ext = trim($this->ref_ext);
		}
		if (isset($this->ref_client)) {
			$this->ref_client = trim($this->ref_client);
		}
		if (isset($this->increment)) {
			$this->increment = trim($this->increment);
		}
		if (isset($this->close_code)) {
			$this->close_code = trim($this->close_code);
		}
		if (isset($this->close_note)) {
			$this->close_note = trim($this->close_note);
		}
		if (isset($this->note) || isset($this->note_private)) {
			$this->note = (isset($this->note) ? trim($this->note) : trim($this->note_private)); // deprecated
		}
		if (isset($this->note) || isset($this->note_private)) {
			$this->note_private = (isset($this->note_private) ? trim($this->note_private) : trim($this->note));
		}
		if (isset($this->note_public)) {
			$this->note_public = trim($this->note_public);
		}
		if (isset($this->model_pdf)) {
			$this->model_pdf = trim($this->model_pdf);
		}
		if (isset($this->import_key)) {
			$this->import_key = trim($this->import_key);
		}
		if (isset($this->retained_warranty)) {
			$this->retained_warranty = floatval($this->retained_warranty);
		}


		// Check parameters
		// Put here code to add control on parameters values

		// Update request
		$sql = "UPDATE ".MAIN_DB_PREFIX."facture SET";
		$sql .= " ref=".(isset($this->ref) ? "'".$this->db->escape($this->ref)."'" : "null").",";
		$sql .= " ref_ext=".(isset($this->ref_ext) ? "'".$this->db->escape($this->ref_ext)."'" : "null").",";
		$sql .= " type=".(isset($this->type) ? $this->db->escape($this->type) : "null").",";
		$sql .= " subtype=".(isset($this->subtype) ? $this->db->escape($this->subtype) : "null").",";
		$sql .= " ref_client=".(isset($this->ref_client) ? "'".$this->db->escape($this->ref_client)."'" : "null").",";
		$sql .= " increment=".(isset($this->increment) ? "'".$this->db->escape($this->increment)."'" : "null").",";
		$sql .= " fk_soc=".(isset($this->socid) ? $this->db->escape($this->socid) : "null").",";
		$sql .= " datec=".(strval($this->date_creation) != '' ? "'".$this->db->idate($this->date_creation)."'" : 'null').",";
		$sql .= " datef=".(strval($this->date) != '' ? "'".$this->db->idate($this->date)."'" : 'null').",";
		$sql .= " date_pointoftax=".(strval($this->date_pointoftax) != '' ? "'".$this->db->idate($this->date_pointoftax)."'" : 'null').",";
		$sql .= " date_valid=".(strval($this->date_validation) != '' ? "'".$this->db->idate($this->date_validation)."'" : 'null').",";
		$sql .= " paye=".(isset($this->paye) ? $this->db->escape($this->paye) : 0).",";
		$sql .= " close_code=".(isset($this->close_code) ? "'".$this->db->escape($this->close_code)."'" : "null").",";
		$sql .= " close_note=".(isset($this->close_note) ? "'".$this->db->escape($this->close_note)."'" : "null").",";
		$sql .= " total_tva=".(isset($this->total_tva) ? $this->total_tva : "null").",";
		$sql .= " localtax1=".(isset($this->total_localtax1) ? $this->total_localtax1 : "null").",";
		$sql .= " localtax2=".(isset($this->total_localtax2) ? $this->total_localtax2 : "null").",";
		$sql .= " total_ht=".(isset($this->total_ht) ? $this->total_ht : "null").",";
		$sql .= " total_ttc=".(isset($this->total_ttc) ? $this->total_ttc : "null").",";
		$sql .= " revenuestamp=".((isset($this->revenuestamp) && $this->revenuestamp != '') ? $this->db->escape($this->revenuestamp) : "null").",";
		$sql .= " fk_statut=".(isset($this->status) ? $this->db->escape($this->status) : "null").",";
		$sql .= " fk_user_author=".(isset($this->user_author) ? $this->db->escape($this->user_author) : "null").",";
		$sql .= " fk_user_valid=".(isset($this->fk_user_valid) ? $this->db->escape($this->fk_user_valid) : "null").",";
		$sql .= " fk_facture_source=".(isset($this->fk_facture_source) ? $this->db->escape($this->fk_facture_source) : "null").",";
		$sql .= " fk_projet=".(isset($this->fk_project) ? $this->db->escape($this->fk_project) : "null").",";
		$sql .= " fk_cond_reglement=".(isset($this->cond_reglement_id) ? $this->db->escape($this->cond_reglement_id) : "null").",";
		$sql .= " fk_mode_reglement=".(isset($this->mode_reglement_id) ? $this->db->escape($this->mode_reglement_id) : "null").",";
		$sql .= " date_lim_reglement=".(strval($this->date_lim_reglement) != '' ? "'".$this->db->idate($this->date_lim_reglement)."'" : 'null').",";
		$sql .= " note_private=".(isset($this->note_private) ? "'".$this->db->escape($this->note_private)."'" : "null").",";
		$sql .= " note_public=".(isset($this->note_public) ? "'".$this->db->escape($this->note_public)."'" : "null").",";
		$sql .= " model_pdf=".(isset($this->model_pdf) ? "'".$this->db->escape($this->model_pdf)."'" : "null").",";
		$sql .= " import_key=".(isset($this->import_key) ? "'".$this->db->escape($this->import_key)."'" : "null").",";
		$sql .= " situation_cycle_ref=".(empty($this->situation_cycle_ref) ? "null" : $this->db->escape($this->situation_cycle_ref)).",";
		$sql .= " situation_counter=".(empty($this->situation_counter) ? "null" : $this->db->escape($this->situation_counter)).",";
		$sql .= " situation_final=".(empty($this->situation_final) ? "0" : $this->db->escape($this->situation_final)).",";
		$sql .= " retained_warranty=".(empty($this->retained_warranty) ? "0" : $this->db->escape($this->retained_warranty)).",";
		$sql .= " retained_warranty_date_limit=".(strval($this->retained_warranty_date_limit) != '' ? "'".$this->db->idate($this->retained_warranty_date_limit)."'" : 'null').",";
		$sql .= " retained_warranty_fk_cond_reglement=".(isset($this->retained_warranty_fk_cond_reglement) ?intval($this->retained_warranty_fk_cond_reglement) : "null");
		$sql .= " WHERE rowid=".((int) $this->id);

		$this->db->begin();

		dol_syslog(get_class($this)."::update", LOG_DEBUG);
		$resql = $this->db->query($sql);
		if (!$resql) {
			$error++;
			$this->errors[] = "Error ".$this->db->lasterror();
		}

		if (!$error) {
			$result = $this->insertExtraFields();
			if ($result < 0) {
				$error++;
			}
		}

		if (!$error && !$notrigger) {
			// Call trigger
			$result = $this->call_trigger('BILL_MODIFY', $user);
			if ($result < 0) {
				$error++;
			}
			// End call triggers
		}

		// Commit or rollback
		if ($error) {
			foreach ($this->errors as $errmsg) {
				dol_syslog(get_class($this)."::update ".$errmsg, LOG_ERR);
				$this->error .= ($this->error ? ', '.$errmsg : $errmsg);
			}
			$this->db->rollback();
			return -1 * $error;
		} else {
			$this->db->commit();
			return 1;
		}
	}


	// phpcs:disable PEAR.NamingConventions.ValidFunctionName.ScopeNotCamelCaps
	/**
	 *    Add a discount line into an invoice (as an invoice line) using an existing absolute discount (Consume the discount)
	 *
	 *    @param     int	$idremise	Id of absolute discount
	 *    @return    int          		>0 if OK, <0 if KO
	 */
	public function insert_discount($idremise)
	{
		// phpcs:enable
		global $conf, $langs;

		include_once DOL_DOCUMENT_ROOT.'/core/lib/price.lib.php';
		include_once DOL_DOCUMENT_ROOT.'/core/class/discount.class.php';

		$this->db->begin();

		$remise = new DiscountAbsolute($this->db);
		$result = $remise->fetch($idremise);

		if ($result > 0) {
			if ($remise->fk_facture) {	// Protection against multiple submission
				$this->error = $langs->trans("ErrorDiscountAlreadyUsed");
				$this->db->rollback();
				return -5;
			}

			$facligne = new FactureLigne($this->db);
			$facligne->fk_facture = $this->id;
			$facligne->fk_remise_except = $remise->id;
			$facligne->desc = $remise->description; // Description ligne
			$facligne->vat_src_code = $remise->vat_src_code;
			$facligne->tva_tx = $remise->tva_tx;
			$facligne->subprice = -$remise->amount_ht;
			$facligne->fk_product = 0; // Id produit predefini
			$facligne->qty = 1;
			$facligne->remise_percent = 0;
			$facligne->rang = -1;
			$facligne->info_bits = 2;

			if (!empty($conf->global->MAIN_ADD_LINE_AT_POSITION)) {
				$facligne->rang = 1;
				$linecount = count($this->lines);
				for ($ii = 1; $ii <= $linecount; $ii++) {
					$this->updateRangOfLine($this->lines[$ii - 1]->id, $ii+1);
				}
			}

			// Get buy/cost price of invoice that is source of discount
			if ($remise->fk_facture_source > 0) {
				$srcinvoice = new Facture($this->db);
				$srcinvoice->fetch($remise->fk_facture_source);
				include_once DOL_DOCUMENT_ROOT.'/core/class/html.formmargin.class.php'; // TODO Move this into commonobject
				$formmargin = new FormMargin($this->db);
				$arraytmp = $formmargin->getMarginInfosArray($srcinvoice, false);
				$facligne->pa_ht = $arraytmp['pa_total'];
			}

			$facligne->total_ht  = -$remise->amount_ht;
			$facligne->total_tva = -$remise->amount_tva;
			$facligne->total_ttc = -$remise->amount_ttc;

			$facligne->multicurrency_subprice = -$remise->multicurrency_subprice;
			$facligne->multicurrency_total_ht = -$remise->multicurrency_amount_ht;
			$facligne->multicurrency_total_tva = -$remise->multicurrency_amount_tva;
			$facligne->multicurrency_total_ttc = -$remise->multicurrency_amount_ttc;

			$lineid = $facligne->insert();
			if ($lineid > 0) {
				$result = $this->update_price(1);
				if ($result > 0) {
					// Create link between discount and invoice line
					$result = $remise->link_to_invoice($lineid, 0);
					if ($result < 0) {
						$this->error = $remise->error;
						$this->db->rollback();
						return -4;
					}

					$this->db->commit();
					return 1;
				} else {
					$this->error = $facligne->error;
					$this->db->rollback();
					return -1;
				}
			} else {
				$this->error = $facligne->error;
				$this->db->rollback();
				return -2;
			}
		} else {
			$this->db->rollback();
			return -3;
		}
	}

	// phpcs:disable PEAR.NamingConventions.ValidFunctionName.ScopeNotCamelCaps
	/**
	 *	Set customer ref
	 *
	 *	@param     	string	$ref_client		Customer ref
	 *  @param     	int		$notrigger		1=Does not execute triggers, 0= execute triggers
	 *	@return		int						<0 if KO, >0 if OK
	 */
	public function set_ref_client($ref_client, $notrigger = 0)
	{
		// phpcs:enable
		global $user;

		$error = 0;

		$this->db->begin();

		$sql = 'UPDATE '.MAIN_DB_PREFIX.'facture';
		if (empty($ref_client)) {
			$sql .= ' SET ref_client = NULL';
		} else {
			$sql .= ' SET ref_client = \''.$this->db->escape($ref_client).'\'';
		}
		$sql .= " WHERE rowid = ".((int) $this->id);

		dol_syslog(__METHOD__.' this->id='.$this->id.', ref_client='.$ref_client, LOG_DEBUG);
		$resql = $this->db->query($sql);
		if (!$resql) {
			$this->errors[] = $this->db->error();
			$error++;
		}

		if (!$error) {
			$this->ref_client = $ref_client;
		}

		if (!$notrigger && empty($error)) {
			// Call trigger
			$result = $this->call_trigger('BILL_MODIFY', $user);
			if ($result < 0) {
				$error++;
			}
			// End call triggers
		}

		if (!$error) {
			$this->ref_client = $ref_client;

			$this->db->commit();
			return 1;
		} else {
			foreach ($this->errors as $errmsg) {
				dol_syslog(__METHOD__.' Error: '.$errmsg, LOG_ERR);
				$this->error .= ($this->error ? ', '.$errmsg : $errmsg);
			}
			$this->db->rollback();
			return -1 * $error;
		}
	}

	/**
	 *	Delete invoice
	 *
	 *	@param     	User	$user      	    User making the deletion.
	 *	@param		int		$notrigger		1=Does not execute triggers, 0= execute triggers
	 *	@param		int		$idwarehouse	Id warehouse to use for stock change.
	 *	@return		int						<0 if KO, 0=Refused, >0 if OK
	 */
	public function delete($user, $notrigger = 0, $idwarehouse = -1)
	{
		global $langs, $conf;
		require_once DOL_DOCUMENT_ROOT.'/core/lib/files.lib.php';

		$rowid = $this->id;

		dol_syslog(get_class($this)."::delete rowid=".$rowid.", ref=".$this->ref.", thirdparty=".(empty($this->thirdparty) ? '' : $this->thirdparty->name), LOG_DEBUG);

		// Test to avoid invoice deletion (allowed if draft)
		$result = $this->is_erasable();

		if ($result <= 0) {
			return 0;
		}

		$error = 0;

		$this->db->begin();

		if (!$error && !$notrigger) {
			// Call trigger
			$result = $this->call_trigger('BILL_DELETE', $user);
			if ($result < 0) {
				$error++;
			}
			// End call triggers
		}

		// Removed extrafields
		if (!$error) {
			$result = $this->deleteExtraFields();
			if ($result < 0) {
				$error++;
				dol_syslog(get_class($this)."::delete error deleteExtraFields ".$this->error, LOG_ERR);
			}
		}

		if (!$error) {
			// Delete linked object
			$res = $this->deleteObjectLinked();
			if ($res < 0) {
				$error++;
			}
		}

		if (!$error) {
			// If invoice was converted into a discount not yet consumed, we remove discount
			$sql = 'DELETE FROM '.MAIN_DB_PREFIX.'societe_remise_except';
			$sql .= ' WHERE fk_facture_source = '.((int) $rowid);
			$sql .= ' AND fk_facture_line IS NULL';
			$resql = $this->db->query($sql);

			// If invoice has consumed discounts
			$this->fetch_lines();
			$list_rowid_det = array();
			foreach ($this->lines as $key => $invoiceline) {
				$list_rowid_det[] = $invoiceline->id;
			}

			// Consumed discounts are freed
			if (count($list_rowid_det)) {
				$sql = 'UPDATE '.MAIN_DB_PREFIX.'societe_remise_except';
				$sql .= ' SET fk_facture = NULL, fk_facture_line = NULL';
				$sql .= ' WHERE fk_facture_line IN ('.$this->db->sanitize(join(',', $list_rowid_det)).')';

				if (!$this->db->query($sql)) {
					$this->error = $this->db->error()." sql=".$sql;
					$this->errors[] = $this->error;
					$this->db->rollback();
					return -5;
				}
			}

			// Remove other links to the deleted invoice

			$sql = 'UPDATE '.MAIN_DB_PREFIX.'eventorganization_conferenceorboothattendee';
			$sql .= ' SET fk_invoice = NULL';
			$sql .= ' WHERE fk_invoice = '.((int) $rowid);

			if (!$this->db->query($sql)) {
				$this->error = $this->db->error()." sql=".$sql;
				$this->errors[] = $this->error;
				$this->db->rollback();
				return -5;
			}

			$sql = 'UPDATE '.MAIN_DB_PREFIX.'element_time';
			$sql .= ' SET invoice_id = NULL, invoice_line_id = NULL';
			$sql .= ' WHERE invoice_id = '.((int) $rowid);

			if (!$this->db->query($sql)) {
				$this->error = $this->db->error()." sql=".$sql;
				$this->errors[] = $this->error;
				$this->db->rollback();
				return -5;
			}

			// If we decrease stock on invoice validation, we increase back if a warehouse id was provided
			if ($this->type != self::TYPE_DEPOSIT && $result >= 0 && isModEnabled('stock') && !empty($conf->global->STOCK_CALCULATE_ON_BILL) && $idwarehouse != -1) {
				require_once DOL_DOCUMENT_ROOT.'/product/stock/class/mouvementstock.class.php';
				$langs->load("agenda");

				$num = count($this->lines);
				for ($i = 0; $i < $num; $i++) {
					if ($this->lines[$i]->fk_product > 0) {
						$mouvP = new MouvementStock($this->db);
						$mouvP->origin = &$this;
						$mouvP->setOrigin($this->element, $this->id);
						// We decrease stock for product
						if ($this->type == self::TYPE_CREDIT_NOTE) {
							$result = $mouvP->livraison($user, $this->lines[$i]->fk_product, $idwarehouse, $this->lines[$i]->qty, $this->lines[$i]->subprice, $langs->trans("InvoiceDeleteDolibarr", $this->ref));
						} else {
							$result = $mouvP->reception($user, $this->lines[$i]->fk_product, $idwarehouse, $this->lines[$i]->qty, 0, $langs->trans("InvoiceDeleteDolibarr", $this->ref)); // we use 0 for price, to not change the weighted average value
						}
					}
				}
			}

			// Invoice line extrafileds
			$main = MAIN_DB_PREFIX.'facturedet';
			$ef = $main."_extrafields";
			$sqlef = "DELETE FROM ".$ef." WHERE fk_object IN (SELECT rowid FROM ".$main." WHERE fk_facture = ".((int) $rowid).")";
			// Delete invoice line
			$sql = 'DELETE FROM '.MAIN_DB_PREFIX.'facturedet WHERE fk_facture = '.((int) $rowid);

			if ($this->db->query($sqlef) && $this->db->query($sql) && $this->delete_linked_contact()) {
				$sql = 'DELETE FROM '.MAIN_DB_PREFIX.'facture WHERE rowid = '.((int) $rowid);

				$resql = $this->db->query($sql);
				if ($resql) {
					// Delete record into ECM index (Note that delete is also done when deleting files with the dol_delete_dir_recursive
					$this->deleteEcmFiles(0); // Deleting files physically is done later with the dol_delete_dir_recursive
					$this->deleteEcmFiles(1); // Deleting files physically is done later with the dol_delete_dir_recursive

					// On efface le repertoire de pdf provisoire
					$ref = dol_sanitizeFileName($this->ref);
					if ($conf->facture->dir_output && !empty($this->ref)) {
						$dir = $conf->facture->dir_output."/".$ref;
						$file = $conf->facture->dir_output."/".$ref."/".$ref.".pdf";
						if (file_exists($file)) {	// We must delete all files before deleting directory
							$ret = dol_delete_preview($this);

							if (!dol_delete_file($file, 0, 0, 0, $this)) { // For triggers
								$langs->load("errors");
								$this->error = $langs->trans("ErrorFailToDeleteFile", $file);
								$this->errors[] = $this->error;
								$this->db->rollback();
								return 0;
							}
						}
						if (file_exists($dir)) {
							if (!dol_delete_dir_recursive($dir)) { // For remove dir and meta
								$langs->load("errors");
								$this->error = $langs->trans("ErrorFailToDeleteDir", $dir);
								$this->errors[] = $this->error;
								$this->db->rollback();
								return 0;
							}
						}
					}

					$this->db->commit();
					return 1;
				} else {
					$this->error = $this->db->lasterror()." sql=".$sql;
					$this->errors[] = $this->error;
					$this->db->rollback();
					return -6;
				}
			} else {
				$this->error = $this->db->lasterror()." sql=".$sql;
				$this->errors[] = $this->error;
				$this->db->rollback();
				return -4;
			}
		} else {
			$this->db->rollback();
			return -2;
		}
	}

	// phpcs:disable PEAR.NamingConventions.ValidFunctionName.ScopeNotCamelCaps
	/**
	 *  Tag the invoice as paid completely (if close_code is filled) => this->fk_statut=2, this->paye=1
	 *  or partialy (if close_code filled) + appel trigger BILL_PAYED => this->fk_statut=2, this->paye stay 0
	 *
	 *	@deprecated
	 *  @see setPaid()
	 *  @param	User	$user      	Object user that modify
	 *	@param  string	$close_code	Code renseigne si on classe a payee completement alors que paiement incomplet (cas escompte par exemple)
	 *	@param  string	$close_note	Commentaire renseigne si on classe a payee alors que paiement incomplet (cas escompte par exemple)
	 *  @return int         		<0 if KO, >0 if OK
	 */
	public function set_paid($user, $close_code = '', $close_note = '')
	{
		// phpcs:enable
		dol_syslog(get_class($this)."::set_paid is deprecated, use setPaid instead", LOG_NOTICE);
		return $this->setPaid($user, $close_code, $close_note);
	}

	/**
	 *  Tag the invoice as :
	 *  - paid completely (if close_code is not filled) => this->fk_statut=2, this->paye=1
	 *  - or partially (if close_code filled) + appel trigger BILL_PAYED => this->fk_statut=2, this->paye stay 0
	 *
	 *  @param	User	$user      	Object user that modify
	 *	@param  string	$close_code	Code renseigne si on classe a payee completement alors que paiement incomplet (cas escompte par exemple)
	 *	@param  string	$close_note	Commentaire renseigne si on classe a payee alors que paiement incomplet (cas escompte par exemple)
	 *  @return int         		<0 if KO, >0 if OK
	 */
	public function setPaid($user, $close_code = '', $close_note = '')
	{
		$error = 0;

		if ($this->paye != 1) {
			$this->db->begin();

			$now = dol_now();

			dol_syslog(get_class($this)."::setPaid rowid=".((int) $this->id), LOG_DEBUG);

			$sql = 'UPDATE '.MAIN_DB_PREFIX.'facture SET';
			$sql .= ' fk_statut='.self::STATUS_CLOSED;
			if (!$close_code) {
				$sql .= ', paye=1';
			}
			if ($close_code) {
				$sql .= ", close_code='".$this->db->escape($close_code)."'";
			}
			if ($close_note) {
				$sql .= ", close_note='".$this->db->escape($close_note)."'";
			}
			$sql .= ', fk_user_closing = '.((int) $user->id);
			$sql .= ", date_closing = '".$this->db->idate($now)."'";
			$sql .= " WHERE rowid = ".((int) $this->id);

			$resql = $this->db->query($sql);
			if ($resql) {
				// Call trigger
				$result = $this->call_trigger('BILL_PAYED', $user);
				if ($result < 0) {
					$error++;
				}
				// End call triggers
			} else {
				$error++;
				$this->error = $this->db->lasterror();
			}

			if (!$error) {
				$this->db->commit();
				return 1;
			} else {
				$this->db->rollback();
				return -1;
			}
		} else {
			return 0;
		}
	}


	// phpcs:disable PEAR.NamingConventions.ValidFunctionName.ScopeNotCamelCaps
	/**
	 *  Tag la facture comme non payee completement + appel trigger BILL_UNPAYED
	 *	Fonction utilisee quand un paiement prelevement est refuse,
	 * 	ou quand une facture annulee et reouverte.
	 *
	 *	@deprecated
	 *  @see setUnpaid()
	 *  @param	User	$user       Object user that change status
	 *  @return int         		<0 if KO, >0 if OK
	 */
	public function set_unpaid($user)
	{
		// phpcs:enable
		dol_syslog(get_class($this)."::set_unpaid is deprecated, use setUnpaid instead", LOG_NOTICE);
		return $this->setUnpaid($user);
	}

	/**
	 *  Tag la facture comme non payee completement + appel trigger BILL_UNPAYED
	 *	Fonction utilisee quand un paiement prelevement est refuse,
	 * 	ou quand une facture annulee et reouverte.
	 *
	 *  @param	User	$user       Object user that change status
	 *  @return int         		<0 if KO, >0 if OK
	 */
	public function setUnpaid($user)
	{
		$error = 0;

		$this->db->begin();

		$sql = 'UPDATE '.MAIN_DB_PREFIX.'facture';
		$sql .= ' SET paye=0, fk_statut='.self::STATUS_VALIDATED.', close_code=null, close_note=null,';
		$sql .= ' date_closing=null,';
		$sql .= ' fk_user_closing=null';
		$sql .= " WHERE rowid = ".((int) $this->id);

		dol_syslog(get_class($this)."::setUnpaid", LOG_DEBUG);
		$resql = $this->db->query($sql);
		if ($resql) {
			// Call trigger
			$result = $this->call_trigger('BILL_UNPAYED', $user);
			if ($result < 0) {
				$error++;
			}
			// End call triggers
		} else {
			$error++;
			$this->error = $this->db->error();
			dol_print_error($this->db);
		}

		if (!$error) {
			$this->db->commit();
			return 1;
		} else {
			$this->db->rollback();
			return -1;
		}
	}


	// phpcs:disable PEAR.NamingConventions.ValidFunctionName.ScopeNotCamelCaps
	/**
	 *	Tag invoice as canceled, with no payment on it (example for replacement invoice or payment never received) + call trigger BILL_CANCEL
	 *	Warning, if option to decrease stock on invoice was set, this function does not change stock (it might be a cancel because
	 *  of no payment even if merchandises were sent).
	 *
	 *	@deprecated
	 *  @see setCanceled()
	 *	@param	User	$user        	Object user making change
	 *	@param	string	$close_code		Code of closing invoice (CLOSECODE_REPLACED, CLOSECODE_...)
	 *	@param	string	$close_note		Comment
	 *	@return int         			<0 if KO, >0 if OK
	 */
	public function set_canceled($user, $close_code = '', $close_note = '')
	{
		// phpcs:enable
		dol_syslog(get_class($this)."::set_canceled is deprecated, use setCanceled instead", LOG_NOTICE);
		return $this->setCanceled($user, $close_code, $close_note);
	}

	/**
	 *	Tag invoice as canceled, with no payment on it (example for replacement invoice or payment never received) + call trigger BILL_CANCEL
	 *	Warning, if option to decrease stock on invoice was set, this function does not change stock (it might be a cancel because
	 *  of no payment even if merchandises were sent).
	 *
	 *	@param	User	$user        	Object user making change
	 *	@param	string	$close_code		Code of closing invoice (CLOSECODE_REPLACED, CLOSECODE_...)
	 *	@param	string	$close_note		Comment
	 *	@return int         			<0 if KO, >0 if OK
	 */
	public function setCanceled($user, $close_code = '', $close_note = '')
	{
		dol_syslog(get_class($this)."::setCanceled rowid=".((int) $this->id), LOG_DEBUG);

		$this->db->begin();
		$now = dol_now();

		$sql = 'UPDATE '.MAIN_DB_PREFIX.'facture SET';
		$sql .= ' fk_statut='.self::STATUS_ABANDONED;
		if ($close_code) {
			$sql .= ", close_code='".$this->db->escape($close_code)."'";
		}
		if ($close_note) {
			$sql .= ", close_note='".$this->db->escape($close_note)."'";
		}
		$sql .= ', fk_user_closing = '.((int) $user->id);
		$sql .= ", date_closing = '".$this->db->idate($now)."'";
		$sql .= " WHERE rowid = ".((int) $this->id);

		$resql = $this->db->query($sql);
		if ($resql) {
			// Bound discounts are deducted from the invoice
			// as they have not been used since the invoice is abandoned.
			$sql = 'UPDATE '.MAIN_DB_PREFIX.'societe_remise_except';
			$sql .= ' SET fk_facture = NULL';
			$sql .= ' WHERE fk_facture = '.((int) $this->id);

			$resql = $this->db->query($sql);
			if ($resql) {
				// Call trigger
				$result = $this->call_trigger('BILL_CANCEL', $user);
				if ($result < 0) {
					$this->db->rollback();
					return -1;
				}
				// End call triggers

				$this->db->commit();
				return 1;
			} else {
				$this->error = $this->db->error()." sql=".$sql;
				$this->db->rollback();
				return -1;
			}
		} else {
			$this->error = $this->db->error()." sql=".$sql;
			$this->db->rollback();
			return -2;
		}
	}

	/**
	 * Tag invoice as validated + call trigger BILL_VALIDATE
	 * Object must have lines loaded with fetch_lines
	 *
	 * @param	User	$user           Object user that validate
	 * @param   string	$force_number	Reference to force on invoice
	 * @param	int		$idwarehouse	Id of warehouse to use for stock decrease if option to decreasenon stock is on (0=no decrease)
	 * @param	int		$notrigger		1=Does not execute triggers, 0= execute triggers
	 * @param	int		$batch_rule		0=do not decrement batch, else batch rule to use, 1=take in batches ordered by sellby and eatby dates
	 * @return	int						<0 if KO, 0=Nothing done because invoice is not a draft, >0 if OK
	 */
	public function validate($user, $force_number = '', $idwarehouse = 0, $notrigger = 0, $batch_rule = 0)
	{
		global $conf, $langs, $mysoc;
		require_once DOL_DOCUMENT_ROOT.'/core/lib/files.lib.php';

		$productStatic = null;
		$warehouseStatic = null;
		if ($batch_rule > 0) {
			require_once DOL_DOCUMENT_ROOT.'/product/class/product.class.php';
			require_once DOL_DOCUMENT_ROOT.'/product/class/productbatch.class.php';
			require_once DOL_DOCUMENT_ROOT.'/product/stock/class/entrepot.class.php';
			$productStatic = new Product($this->db);
			$warehouseStatic = new Entrepot($this->db);
			$productbatch = new Productbatch($this->db);
		}

		$now = dol_now();

		$error = 0;
		dol_syslog(get_class($this).'::validate user='.$user->id.', force_number='.$force_number.', idwarehouse='.$idwarehouse);

		// Force to have object complete for checks
		$this->fetch_thirdparty();
		$this->fetch_lines();

		// Check parameters
		if ($this->status != self::STATUS_DRAFT) {
			dol_syslog(get_class($this)."::validate Current status is not draft. operation canceled.", LOG_WARNING);
			return 0;
		}
		if (count($this->lines) <= 0) {
			$langs->load("errors");
			$this->error = $langs->trans("ErrorObjectMustHaveLinesToBeValidated", $this->ref);
			return -1;
		}
		if ((empty($conf->global->MAIN_USE_ADVANCED_PERMS) && !$user->hasRight('facture', 'creer'))
		|| (!empty($conf->global->MAIN_USE_ADVANCED_PERMS) && !$user->hasRight('facture', 'invoice_advance', 'validate'))) {
			$this->error = 'Permission denied';
			dol_syslog(get_class($this)."::validate ".$this->error.' MAIN_USE_ADVANCED_PERMS=' . getDolGlobalString('MAIN_USE_ADVANCED_PERMS'), LOG_ERR);
			return -1;
		}
		if (!empty($conf->global-> INVOICE_CHECK_POSTERIOR_DATE)) {
			$last_of_type = $this->willBeLastOfSameType(true);
			if (!$last_of_type[0]) {
				$this->error = $langs->transnoentities("ErrorInvoiceIsNotLastOfSameType", $this->ref, dol_print_date($this->date, 'day'), dol_print_date($last_of_type[1], 'day'));
				return -1;
			}
		}

		// Check for mandatory fields in thirdparty (defined into setup)
		if (!empty($this->thirdparty) && is_object($this->thirdparty)) {
			$array_to_check = array('IDPROF1', 'IDPROF2', 'IDPROF3', 'IDPROF4', 'IDPROF5', 'IDPROF6', 'EMAIL', 'ACCOUNTANCY_CODE_CUSTOMER');
			foreach ($array_to_check as $key) {
				$keymin = strtolower($key);
				if (!property_exists($this->thirdparty, $keymin)) {
					continue;
				}
				$vallabel = $this->thirdparty->$keymin;

				$i = (int) preg_replace('/[^0-9]/', '', $key);
				if ($i > 0) {
					if ($this->thirdparty->isACompany()) {
						// Check for mandatory prof id (but only if country is other than ours)
						if ($mysoc->country_id > 0 && $this->thirdparty->country_id == $mysoc->country_id) {
							$idprof_mandatory = 'SOCIETE_'.$key.'_INVOICE_MANDATORY';
							if (!$vallabel && !empty($conf->global->$idprof_mandatory)) {
								$langs->load("errors");
								$this->error = $langs->trans('ErrorProdIdIsMandatory', $langs->transcountry('ProfId'.$i, $this->thirdparty->country_code)).' ('.$langs->trans("ForbiddenBySetupRules").') ['.$langs->trans('Company').' : '.$this->thirdparty->name.']';
								dol_syslog(__METHOD__.' '.$this->error, LOG_ERR);
								return -1;
							}
						}
					}
				} else {
					if ($key == 'EMAIL') {
						// Check for mandatory
						if (!empty($conf->global->SOCIETE_EMAIL_INVOICE_MANDATORY) && !isValidEMail($this->thirdparty->email)) {
							$langs->load("errors");
							$this->error = $langs->trans("ErrorBadEMail", $this->thirdparty->email).' ('.$langs->trans("ForbiddenBySetupRules").') ['.$langs->trans('Company').' : '.$this->thirdparty->name.']';
							dol_syslog(__METHOD__.' '.$this->error, LOG_ERR);
							return -1;
						}
					}
					if ($key == 'ACCOUNTANCY_CODE_CUSTOMER') {
						// Check for mandatory
						if (!empty($conf->global->SOCIETE_ACCOUNTANCY_CODE_CUSTOMER_INVOICE_MANDATORY) && empty($this->thirdparty->code_compta)) {
							$langs->load("errors");
							$this->error = $langs->trans("ErrorAccountancyCodeCustomerIsMandatory", $this->thirdparty->name).' ('.$langs->trans("ForbiddenBySetupRules").')';
							dol_syslog(__METHOD__.' '.$this->error, LOG_ERR);
							return -1;
						}
					}
				}
			}
		}

		// Check for mandatory fields in $this
		$array_to_check = array('REF_CLIENT'=>'RefCustomer');
		foreach ($array_to_check as $key => $val) {
			$keymin = strtolower($key);
			$vallabel = $this->$keymin;

			// Check for mandatory
			$keymandatory = 'INVOICE_'.$key.'_MANDATORY_FOR_VALIDATION';
			if (!$vallabel && !empty($conf->global->$keymandatory)) {
				$langs->load("errors");
				$error++;
				setEventMessages($langs->trans("ErrorFieldRequired", $langs->transnoentitiesnoconv($val)), null, 'errors');
			}
		}

		$this->db->begin();

		// Check parameters
		if ($this->type == self::TYPE_REPLACEMENT) {		// if this is a replacement invoice
			// Check that source invoice is known
			if ($this->fk_facture_source <= 0) {
				$this->error = $langs->trans("ErrorFieldRequired", $langs->transnoentitiesnoconv("InvoiceReplacement"));
				$this->db->rollback();
				return -10;
			}

			// Load source invoice that has been replaced
			$facreplaced = new Facture($this->db);
			$result = $facreplaced->fetch($this->fk_facture_source);
			if ($result <= 0) {
				$this->error = $langs->trans("ErrorBadInvoice");
				$this->db->rollback();
				return -11;
			}

			// Check that source invoice not already replaced by another one.
			$idreplacement = $facreplaced->getIdReplacingInvoice('validated');
			if ($idreplacement && $idreplacement != $this->id) {
				$facreplacement = new Facture($this->db);
				$facreplacement->fetch($idreplacement);
				$this->error = $langs->trans("ErrorInvoiceAlreadyReplaced", $facreplaced->ref, $facreplacement->ref);
				$this->db->rollback();
				return -12;
			}

			$result = $facreplaced->setCanceled($user, self::CLOSECODE_REPLACED, '');
			if ($result < 0) {
				$this->error = $facreplaced->error;
				$this->db->rollback();
				return -13;
			}
		}

		// Define new ref
		if ($force_number) {
			$num = $force_number;
		} elseif (preg_match('/^[\(]?PROV/i', $this->ref) || empty($this->ref)) { // empty should not happened, but when it occurs, the test save life
			if (!empty($conf->global->FAC_FORCE_DATE_VALIDATION)) {	// If option enabled, we force invoice date
				$this->date = dol_now();
				$this->date_lim_reglement = $this->calculate_date_lim_reglement();
			}
			$num = $this->getNextNumRef($this->thirdparty);
		} else {
			$num = $this->ref;
		}

		$this->newref = dol_sanitizeFileName($num);

		if ($num) {
			$this->update_price(1);

			// Validate
			$sql = 'UPDATE '.MAIN_DB_PREFIX.'facture';
			$sql .= " SET ref = '".$this->db->escape($num)."', fk_statut = ".self::STATUS_VALIDATED.", fk_user_valid = ".($user->id > 0 ? $user->id : "null").", date_valid = '".$this->db->idate($now)."'";
			if (!empty($conf->global->FAC_FORCE_DATE_VALIDATION)) {	// If option enabled, we force invoice date
				$sql .= ", datef='".$this->db->idate($this->date)."'";
				$sql .= ", date_lim_reglement='".$this->db->idate($this->date_lim_reglement)."'";
			}
			$sql .= " WHERE rowid = ".((int) $this->id);

			dol_syslog(get_class($this)."::validate", LOG_DEBUG);
			$resql = $this->db->query($sql);
			if (!$resql) {
				dol_print_error($this->db);
				$error++;
			}

			// We check if the invoice was provisional
			if (!$error && (preg_match('/^[\(]?PROV/i', $this->ref))) {
				// La verif qu'une remise n'est pas utilisee 2 fois est faite au moment de l'insertion de ligne
			}

			if (!$error) {
				// Define third party as a customer
				$result = $this->thirdparty->setAsCustomer();

				// If active we decrement the main product and its components at invoice validation
				if ($this->type != self::TYPE_DEPOSIT && $result >= 0 && isModEnabled('stock') && !empty($conf->global->STOCK_CALCULATE_ON_BILL) && $idwarehouse > 0) {
					require_once DOL_DOCUMENT_ROOT.'/product/stock/class/mouvementstock.class.php';
					$langs->load("agenda");

					// Loop on each line
					$cpt = count($this->lines);
					for ($i = 0; $i < $cpt; $i++) {
						if ($this->lines[$i]->fk_product > 0) {
							$mouvP = new MouvementStock($this->db);
							$mouvP->origin = &$this;
							$mouvP->setOrigin($this->element, $this->id);
							// We decrease stock for product
							if ($this->type == self::TYPE_CREDIT_NOTE) {
								$result = $mouvP->reception($user, $this->lines[$i]->fk_product, $idwarehouse, $this->lines[$i]->qty, 0, $langs->trans("InvoiceValidatedInDolibarr", $num));
								if ($result < 0) {
									$error++;
									$this->error = $mouvP->error;
								}
							} else {
								$is_batch_line = false;
								if ($batch_rule > 0) {
									$productStatic->fetch($this->lines[$i]->fk_product);
									if ($productStatic->hasbatch()) {
										$is_batch_line = true;
										$product_qty_remain = $this->lines[$i]->qty;

										$sortfield = null;
										$sortorder = null;
										// find all batch order by sellby (DLC) and eatby dates (DLUO) first
										if ($batch_rule == Productbatch::BATCH_RULE_SELLBY_EATBY_DATES_FIRST) {
											$sortfield = 'pl.sellby,pl.eatby,pb.qty,pl.rowid';
											$sortorder = 'ASC,ASC,ASC,ASC';
										}

										$resBatchList = $productbatch->findAllForProduct($productStatic->id, $idwarehouse, (getDolGlobalInt('STOCK_ALLOW_NEGATIVE_TRANSFER') ? null : 0), $sortfield, $sortorder);
										if (!is_array($resBatchList)) {
											$error++;
											$this->error = $this->db->lasterror();
										}

										if (!$error) {
											$batchList = $resBatchList;
											if (empty($batchList)) {
												$error++;
												$langs->load('errors');
												$warehouseStatic->fetch($idwarehouse);
												$this->error = $langs->trans('ErrorBatchNoFoundForProductInWarehouse', $productStatic->label, $warehouseStatic->ref);
												dol_syslog(__METHOD__.' Error: '.$langs->transnoentitiesnoconv('ErrorBatchNoFoundForProductInWarehouse', $productStatic->label, $warehouseStatic->ref), LOG_ERR);
											}

											foreach ($batchList as $batch) {
												if ($batch->qty <= 0) {
													continue; // try to decrement only batches have positive quantity first
												}

												// enough quantity in this batch
												if ($batch->qty >= $product_qty_remain) {
													$product_batch_qty = $product_qty_remain;
												} else {
													// not enough (take all in batch)
													$product_batch_qty = $batch->qty;
												}
												$result = $mouvP->livraison($user, $productStatic->id, $idwarehouse, $product_batch_qty, $this->lines[$i]->subprice, $langs->trans('InvoiceValidatedInDolibarr', $num), '', '', '', $batch->batch);
												if ($result < 0) {
													$error++;
													$this->error = $mouvP->error;
													$this->errors = $mouvP->errors;
													break;
												}

												$product_qty_remain -= $product_batch_qty;
												// all product quantity was decremented
												if ($product_qty_remain <= 0) {
													break;
												}
											}

											if (!$error && $product_qty_remain > 0) {
												if (getDolGlobalInt('STOCK_ALLOW_NEGATIVE_TRANSFER')) {
													// take in the first batch
													$batch = $batchList[0];
													$result = $mouvP->livraison($user, $productStatic->id, $idwarehouse, $product_qty_remain, $this->lines[$i]->subprice, $langs->trans('InvoiceValidatedInDolibarr', $num), '', '', '', $batch->batch);
													if ($result < 0) {
														$error++;
														$this->error = $mouvP->error;
														$this->errors = $mouvP->errors;
													}
												} else {
													$error++;
													$langs->load('errors');
													$warehouseStatic->fetch($idwarehouse);
													$this->error = $langs->trans('ErrorBatchNoFoundEnoughQuantityForProductInWarehouse', $productStatic->label, $warehouseStatic->ref);
													dol_syslog(__METHOD__.' Error: '.$langs->transnoentitiesnoconv('ErrorBatchNoFoundEnoughQuantityForProductInWarehouse', $productStatic->label, $warehouseStatic->ref), LOG_ERR);
												}
											}
										}
									}
								}

								if (!$is_batch_line) {
									$result = $mouvP->livraison($user, $this->lines[$i]->fk_product, $idwarehouse, $this->lines[$i]->qty, $this->lines[$i]->subprice, $langs->trans("InvoiceValidatedInDolibarr", $num));
									if ($result < 0) {
										$error++;
										$this->error = $mouvP->error;
										$this->errors = $mouvP->errors;
									}
								}
							}
						}
					}
				}
			}

			/*
			 * Set situation_final to 0 if is a credit note and the invoice source is a invoice situation (case when invoice situation is at 100%)
			 * So we can continue to create new invoice situation
			 */
			if (!$error && $this->type == self::TYPE_CREDIT_NOTE && $this->fk_facture_source > 0) {
				$invoice_situation = new Facture($this->db);
				$result = $invoice_situation->fetch($this->fk_facture_source);
				if ($result > 0 && $invoice_situation->type == self::TYPE_SITUATION && $invoice_situation->situation_final == 1) {
					$invoice_situation->situation_final = 0;
					// Disable triggers because module can force situation_final to 1 by triggers (ex: SubTotal)
					$result = $invoice_situation->setFinal($user, 1);
				}
				if ($result < 0) {
					$this->error = $invoice_situation->error;
					$this->errors = $invoice_situation->errors;
					$error++;
				}
			}

			// Trigger calls
			if (!$error && !$notrigger) {
				// Call trigger
				$result = $this->call_trigger('BILL_VALIDATE', $user);
				if ($result < 0) {
					$error++;
				}
				// End call triggers
			}

			if (!$error) {
				$this->oldref = $this->ref;

				// Rename directory if dir was a temporary ref
				if (preg_match('/^[\(]?PROV/i', $this->ref)) {
					// Now we rename also files into index
					$sql = 'UPDATE '.MAIN_DB_PREFIX."ecm_files set filename = CONCAT('".$this->db->escape($this->newref)."', SUBSTR(filename, ".(strlen($this->ref) + 1).")), filepath = 'facture/".$this->db->escape($this->newref)."'";
					$sql .= " WHERE filename LIKE '".$this->db->escape($this->ref)."%' AND filepath = 'facture/".$this->db->escape($this->ref)."' and entity = ".$conf->entity;
					$resql = $this->db->query($sql);
					if (!$resql) {
						$error++;
						$this->error = $this->db->lasterror();
					}
					$sql = 'UPDATE '.MAIN_DB_PREFIX."ecm_files set filepath = 'facture/".$this->db->escape($this->newref)."'";
					$sql .= " WHERE filepath = 'facture/".$this->db->escape($this->ref)."' and entity = ".$conf->entity;
					$resql = $this->db->query($sql);
					if (!$resql) {
						$error++; $this->error = $this->db->lasterror();
					}

					// We rename directory ($this->ref = old ref, $num = new ref) in order not to lose the attachments
					$oldref = dol_sanitizeFileName($this->ref);
					$newref = dol_sanitizeFileName($num);
					$dirsource = $conf->facture->dir_output.'/'.$oldref;
					$dirdest = $conf->facture->dir_output.'/'.$newref;
					if (!$error && file_exists($dirsource)) {
						dol_syslog(get_class($this)."::validate rename dir ".$dirsource." into ".$dirdest);

						if (@rename($dirsource, $dirdest)) {
							dol_syslog("Rename ok");
							// Rename docs starting with $oldref with $newref
							$listoffiles = dol_dir_list($conf->facture->dir_output.'/'.$newref, 'files', 1, '^'.preg_quote($oldref, '/'));
							foreach ($listoffiles as $fileentry) {
								$dirsource = $fileentry['name'];
								$dirdest = preg_replace('/^'.preg_quote($oldref, '/').'/', $newref, $dirsource);
								$dirsource = $fileentry['path'].'/'.$dirsource;
								$dirdest = $fileentry['path'].'/'.$dirdest;
								@rename($dirsource, $dirdest);
							}
						}
					}
				}
			}

			if (!$error && !$this->is_last_in_cycle()) {
				if (!$this->updatePriceNextInvoice($langs)) {
					$error++;
				}
			}

			// Set new ref and define current status
			if (!$error) {
				$this->ref = $num;
				$this->statut = self::STATUS_VALIDATED;	// deprecated
				$this->status = self::STATUS_VALIDATED;
				$this->date_validation = $now;
				$i = 0;

				if (!empty($conf->global->INVOICE_USE_SITUATION)) {
					$final = true;
					$nboflines = count($this->lines);
					while (($i < $nboflines) && $final) {
						$final = ($this->lines[$i]->situation_percent == 100);
						$i++;
					}

					if (empty($final)) {
						$this->situation_final = 0;
					} else {
						$this->situation_final = 1;
					}

					$this->setFinal($user);
				}
			}
		} else {
			$error++;
		}

		if (!$error) {
			$this->db->commit();
			return 1;
		} else {
			$this->db->rollback();
			return -1;
		}
	}

	/**
	 * Update price of next invoice
	 *
	 * @param	Translate	$langs	Translate object
	 * @return 	bool				false if KO, true if OK
	 */
	public function updatePriceNextInvoice(&$langs)
	{
		foreach ($this->tab_next_situation_invoice as $next_invoice) {
			$is_last = $next_invoice->is_last_in_cycle();

			if ($next_invoice->status == self::STATUS_DRAFT && $is_last != 1) {
				$this->error = $langs->trans('updatePriceNextInvoiceErrorUpdateline', $next_invoice->ref);
				return false;
			}

			foreach ($next_invoice->lines as $line) {
				$result = $next_invoice->updateline(
					$line->id,
					$line->desc,
					$line->subprice,
					$line->qty,
					$line->remise_percent,
					$line->date_start,
					$line->date_end,
					$line->tva_tx,
					$line->localtax1_tx,
					$line->localtax2_tx,
					'HT',
					$line->info_bits,
					$line->product_type,
					$line->fk_parent_line,
					0,
					$line->fk_fournprice,
					$line->pa_ht,
					$line->label,
					$line->special_code,
					$line->array_options,
					$line->situation_percent,
					$line->fk_unit
				);

				if ($result < 0) {
					$this->error = $langs->trans('updatePriceNextInvoiceErrorUpdateline', $next_invoice->ref);
					return false;
				}
			}

			break; // Only the next invoice and not each next invoice
		}

		return true;
	}

	/**
	 *	Set draft status
	 *
	 *	@param	User	$user			Object user that modify
	 *	@param	int		$idwarehouse	Id warehouse to use for stock change.
	 *	@return	int						<0 if KO, >0 if OK
	 */
	public function setDraft($user, $idwarehouse = -1)
	{
		// phpcs:enable
		global $conf, $langs;

		$error = 0;

		if ($this->status == self::STATUS_DRAFT) {
			dol_syslog(__METHOD__." already draft status", LOG_WARNING);
			return 0;
		}

		dol_syslog(__METHOD__, LOG_DEBUG);

		$this->db->begin();

		$sql = "UPDATE ".MAIN_DB_PREFIX."facture";
		$sql .= " SET fk_statut = ".self::STATUS_DRAFT;
		$sql .= " WHERE rowid = ".((int) $this->id);

		$result = $this->db->query($sql);
		if ($result) {
			if (!$error) {
				$this->oldcopy = clone $this;
			}

			// If we decrease stock on invoice validation, we increase back
			if ($this->type != self::TYPE_DEPOSIT && $result >= 0 && isModEnabled('stock') && !empty($conf->global->STOCK_CALCULATE_ON_BILL)) {
				require_once DOL_DOCUMENT_ROOT.'/product/stock/class/mouvementstock.class.php';
				$langs->load("agenda");

				$num = count($this->lines);
				for ($i = 0; $i < $num; $i++) {
					if ($this->lines[$i]->fk_product > 0) {
						$mouvP = new MouvementStock($this->db);
						$mouvP->origin = &$this;
						$mouvP->setOrigin($this->element, $this->id);
						// We decrease stock for product
						if ($this->type == self::TYPE_CREDIT_NOTE) {
							$result = $mouvP->livraison($user, $this->lines[$i]->fk_product, $idwarehouse, $this->lines[$i]->qty, $this->lines[$i]->subprice, $langs->trans("InvoiceBackToDraftInDolibarr", $this->ref));
						} else {
							$result = $mouvP->reception($user, $this->lines[$i]->fk_product, $idwarehouse, $this->lines[$i]->qty, 0, $langs->trans("InvoiceBackToDraftInDolibarr", $this->ref)); // we use 0 for price, to not change the weighted average value
						}
					}
				}
			}

			if ($error == 0) {
				$old_statut = $this->status;
				$this->statut = self::STATUS_DRAFT;	// deprecated
				$this->status = self::STATUS_DRAFT;

				// Call trigger
				$result = $this->call_trigger('BILL_UNVALIDATE', $user);
				if ($result < 0) {
					$error++;
					$this->statut = $old_statut; // deprecated
					$this->status = $old_statut;
				}
				// End call triggers
			} else {
				$this->db->rollback();
				return -1;
			}

			if ($error == 0) {
				$this->db->commit();
				return 1;
			} else {
				$this->db->rollback();
				return -1;
			}
		} else {
			$this->error = $this->db->error();
			$this->db->rollback();
			return -1;
		}
	}


	/**
	 *  Add an invoice line into database (linked to product/service or not).
	 *  Note: ->thirdparty must be defined.
	 *  Les parametres sont deja cense etre juste et avec valeurs finales a l'appel
	 *  de cette methode. Aussi, pour le taux tva, il doit deja avoir ete defini
	 *  par l'appelant par la methode get_default_tva(societe_vendeuse,societe_acheteuse,produit)
	 *  et le desc doit deja avoir la bonne valeur (a l'appelant de gerer le multilangue)
	 *
	 *  @param    	string		$desc            	Description of line
	 *  @param    	double		$pu_ht              Unit price without tax (> 0 even for credit note)
	 *  @param    	double		$qty             	Quantity
	 *  @param    	double		$txtva           	Force Vat rate, -1 for auto (Can contain the vat_src_code too with syntax '9.9 (CODE)')
	 *  @param		double		$txlocaltax1		Local tax 1 rate (deprecated, use instead txtva with code inside)
	 *  @param		double		$txlocaltax2		Local tax 2 rate (deprecated, use instead txtva with code inside)
	 *  @param    	int			$fk_product      	Id of predefined product/service
	 *  @param    	double		$remise_percent  	Percent of discount on line
	 *  @param    	int			$date_start      	Date start of service
	 *  @param    	int			$date_end        	Date end of service
	 *  @param    	int			$ventil          	Code of dispatching into accountancy
	 *  @param    	int			$info_bits			Bits of type of lines
	 *  @param    	int			$fk_remise_except	Id discount used
	 *  @param		string		$price_base_type	'HT' or 'TTC'
	 *  @param    	double		$pu_ttc             Unit price with tax (> 0 even for credit note)
	 *  @param		int			$type				Type of line (0=product, 1=service). Not used if fk_product is defined, the type of product is used.
	 *  @param      int			$rang               Position of line (-1 means last value + 1)
	 *  @param		int			$special_code		Special code (also used by externals modules!)
	 *  @param		string		$origin				Depend on global conf MAIN_CREATEFROM_KEEP_LINE_ORIGIN_INFORMATION can be 'orderdet', 'propaldet'..., else 'order','propal,'....
	 *  @param		int			$origin_id			Depend on global conf MAIN_CREATEFROM_KEEP_LINE_ORIGIN_INFORMATION can be Id of origin object (aka line id), else object id
	 *  @param		int			$fk_parent_line		Id of parent line
	 *  @param		int			$fk_fournprice		Supplier price id (to calculate margin) or ''
	 *  @param		int			$pa_ht				Buying price of line (to calculate margin) or ''
	 *  @param		string		$label				Label of the line (deprecated, do not use)
	 *  @param		array		$array_options		extrafields array
	 *  @param      int         $situation_percent  Situation advance percentage
	 *  @param      int         $fk_prev_id         Previous situation line id reference
	 *  @param 		string		$fk_unit 			Code of the unit to use. Null to use the default one
	 *  @param		double		$pu_ht_devise		Unit price in foreign currency
	 *  @param		string		$ref_ext		    External reference of the line
	 *  @param		int			$noupdateafterinsertline	No update after insert of line
	 *  @return    	int             				<0 if KO, Id of line if OK
	 */
	public function addline(
		$desc,
		$pu_ht,
		$qty,
		$txtva,
		$txlocaltax1 = 0,
		$txlocaltax2 = 0,
		$fk_product = 0,
		$remise_percent = 0,
		$date_start = '',
		$date_end = '',
		$ventil = 0,
		$info_bits = 0,
		$fk_remise_except = '',
		$price_base_type = 'HT',
		$pu_ttc = 0,
		$type = 0,
		$rang = -1,
		$special_code = 0,
		$origin = '',
		$origin_id = 0,
		$fk_parent_line = 0,
		$fk_fournprice = null,
		$pa_ht = 0,
		$label = '',
		$array_options = 0,
		$situation_percent = 100,
		$fk_prev_id = 0,
		$fk_unit = null,
		$pu_ht_devise = 0,
		$ref_ext = '',
		$noupdateafterinsertline = 0
	) {
		// Deprecation warning
		if ($label) {
			dol_syslog(__METHOD__.": using line label is deprecated", LOG_WARNING);
			//var_dump(debug_backtrace(false));exit;
		}

		global $mysoc, $conf, $langs;

		dol_syslog(get_class($this)."::addline id=$this->id, pu_ht=$pu_ht, qty=$qty, txtva=$txtva, txlocaltax1=$txlocaltax1, txlocaltax2=$txlocaltax2, fk_product=$fk_product, remise_percent=$remise_percent, date_start=$date_start, date_end=$date_end, ventil=$ventil, info_bits=$info_bits, fk_remise_except=$fk_remise_except, price_base_type=$price_base_type, pu_ttc=$pu_ttc, type=$type, fk_unit=$fk_unit, desc=".dol_trunc($desc, 25), LOG_DEBUG);

		if ($this->status == self::STATUS_DRAFT) {
			include_once DOL_DOCUMENT_ROOT.'/core/lib/price.lib.php';

			// Clean parameters
			if (empty($remise_percent)) {
				$remise_percent = 0;
			}
			if (empty($qty)) {
				$qty = 0;
			}
			if (empty($info_bits)) {
				$info_bits = 0;
			}
			if (empty($rang)) {
				$rang = 0;
			}
			if (empty($ventil)) {
				$ventil = 0;
			}
			if (empty($txtva)) {
				$txtva = 0;
			}
			if (empty($txlocaltax1)) {
				$txlocaltax1 = 0;
			}
			if (empty($txlocaltax2)) {
				$txlocaltax2 = 0;
			}
			if (empty($fk_parent_line) || $fk_parent_line < 0) {
				$fk_parent_line = 0;
			}
			if (empty($fk_prev_id)) {
				$fk_prev_id = 'null';
			}
			if (!isset($situation_percent) || $situation_percent > 100 || (string) $situation_percent == '') {
				$situation_percent = 100;
			}
			if (empty($ref_ext)) {
				$ref_ext = '';
			}

			$remise_percent = price2num($remise_percent);
			$qty = price2num($qty);
			$pu_ht = price2num($pu_ht);
			$pu_ht_devise = price2num($pu_ht_devise);
			$pu_ttc = price2num($pu_ttc);
			$pa_ht = price2num($pa_ht);
			if (!preg_match('/\((.*)\)/', $txtva)) {
				$txtva = price2num($txtva); // $txtva can have format '5.0(XXX)' or '5'
			}
			$txlocaltax1 = price2num($txlocaltax1);
			$txlocaltax2 = price2num($txlocaltax2);

			if ($price_base_type == 'HT') {
				$pu = $pu_ht;
			} else {
				$pu = $pu_ttc;
			}

			// Check parameters
			if ($type < 0) {
				return -1;
			}

			if ($date_start && $date_end && $date_start > $date_end) {
				$langs->load("errors");
				$this->error = $langs->trans('ErrorStartDateGreaterEnd');
				return -1;
			}

			$this->db->begin();

			$product_type = $type;
			if (!empty($fk_product) && $fk_product > 0) {
				$product = new Product($this->db);
				$result = $product->fetch($fk_product);
				$product_type = $product->type;

				if (!empty($conf->global->STOCK_MUST_BE_ENOUGH_FOR_INVOICE) && $product_type == 0 && $product->stock_reel < $qty) {
					$langs->load("errors");
					$this->error = $langs->trans('ErrorStockIsNotEnoughToAddProductOnInvoice', $product->ref);
					$this->db->rollback();
					return -3;
				}
			}

			$localtaxes_type = getLocalTaxesFromRate($txtva, 0, $this->thirdparty, $mysoc);

			// Clean vat code
			$reg = array();
			$vat_src_code = '';
			if (preg_match('/\((.*)\)/', $txtva, $reg)) {
				$vat_src_code = $reg[1];
				$txtva = preg_replace('/\s*\(.*\)/', '', $txtva); // Remove code into vatrate.
			}

			// Calcul du total TTC et de la TVA pour la ligne a partir de
			// qty, pu, remise_percent et txtva
			// TRES IMPORTANT: C'est au moment de l'insertion ligne qu'on doit stocker
			// la part ht, tva et ttc, et ce au niveau de la ligne qui a son propre taux tva.

			$tabprice = calcul_price_total($qty, $pu, $remise_percent, $txtva, $txlocaltax1, $txlocaltax2, 0, $price_base_type, $info_bits, $product_type, $mysoc, $localtaxes_type, $situation_percent, $this->multicurrency_tx, $pu_ht_devise);

			$total_ht  = $tabprice[0];
			$total_tva = $tabprice[1];
			$total_ttc = $tabprice[2];
			$total_localtax1 = $tabprice[9];
			$total_localtax2 = $tabprice[10];
			$pu_ht = $tabprice[3];

			// MultiCurrency
			$multicurrency_total_ht = $tabprice[16];
			$multicurrency_total_tva = $tabprice[17];
			$multicurrency_total_ttc = $tabprice[18];
			$pu_ht_devise = $tabprice[19];

			// Rank to use
			$ranktouse = $rang;
			if ($ranktouse == -1) {
				$rangmax = $this->line_max($fk_parent_line);
				$ranktouse = $rangmax + 1;
			}

			// Insert line
			$this->line = new FactureLigne($this->db);

			$this->line->context = $this->context;

			$this->line->fk_facture = $this->id;
			$this->line->label = $label; // deprecated
			$this->line->desc = $desc;
			$this->line->ref_ext = $ref_ext;

			$this->line->qty = ($this->type == self::TYPE_CREDIT_NOTE ? abs($qty) : $qty); // For credit note, quantity is always positive and unit price negative
			$this->line->subprice = ($this->type == self::TYPE_CREDIT_NOTE ? -abs($pu_ht) : $pu_ht); // For credit note, unit price always negative, always positive otherwise

			$this->line->vat_src_code = $vat_src_code;
			$this->line->tva_tx = $txtva;
			$this->line->localtax1_tx = ($total_localtax1 ? $localtaxes_type[1] : 0);
			$this->line->localtax2_tx = ($total_localtax2 ? $localtaxes_type[3] : 0);
			$this->line->localtax1_type = empty($localtaxes_type[0]) ? '' : $localtaxes_type[0];
			$this->line->localtax2_type = empty($localtaxes_type[2]) ? '' : $localtaxes_type[2];

			$this->line->total_ht = (($this->type == self::TYPE_CREDIT_NOTE || $qty < 0) ? -abs($total_ht) : $total_ht); // For credit note and if qty is negative, total is negative
			$this->line->total_ttc = (($this->type == self::TYPE_CREDIT_NOTE || $qty < 0) ? -abs($total_ttc) : $total_ttc); // For credit note and if qty is negative, total is negative
			$this->line->total_tva = (($this->type == self::TYPE_CREDIT_NOTE || $qty < 0) ? -abs($total_tva) : $total_tva); // For credit note and if qty is negative, total is negative
			$this->line->total_localtax1 = (($this->type == self::TYPE_CREDIT_NOTE || $qty < 0) ? -abs($total_localtax1) : $total_localtax1); // For credit note and if qty is negative, total is negative
			$this->line->total_localtax2 = (($this->type == self::TYPE_CREDIT_NOTE || $qty < 0) ? -abs($total_localtax2) : $total_localtax2); // For credit note and if qty is negative, total is negative

			$this->line->fk_product = $fk_product;
			$this->line->product_type = $product_type;
			$this->line->remise_percent = $remise_percent;
			$this->line->date_start = $date_start;
			$this->line->date_end = $date_end;
			$this->line->ventil = $ventil;
			$this->line->rang = $ranktouse;
			$this->line->info_bits = $info_bits;
			$this->line->fk_remise_except = $fk_remise_except;

			$this->line->special_code = $special_code;
			$this->line->fk_parent_line = $fk_parent_line;
			$this->line->origin = $origin;
			$this->line->origin_id = $origin_id;
			$this->line->situation_percent = $situation_percent;
			$this->line->fk_prev_id = $fk_prev_id;
			$this->line->fk_unit = $fk_unit;

			// infos marge
			$this->line->fk_fournprice = $fk_fournprice;
			$this->line->pa_ht = $pa_ht;

			// Multicurrency
			$this->line->fk_multicurrency = $this->fk_multicurrency;
			$this->line->multicurrency_code = $this->multicurrency_code;
			$this->line->multicurrency_subprice	= ($this->type == self::TYPE_CREDIT_NOTE ? -abs($pu_ht_devise) : $pu_ht_devise); // For credit note, unit price always negative, always positive otherwise

			$this->line->multicurrency_total_ht = (($this->type == self::TYPE_CREDIT_NOTE || $qty < 0) ? -abs($multicurrency_total_ht) : $multicurrency_total_ht); // For credit note and if qty is negative, total is negative
			$this->line->multicurrency_total_tva = (($this->type == self::TYPE_CREDIT_NOTE || $qty < 0) ? -abs($multicurrency_total_tva) : $multicurrency_total_tva); // For credit note and if qty is negative, total is negative
			$this->line->multicurrency_total_ttc = (($this->type == self::TYPE_CREDIT_NOTE || $qty < 0) ? -abs($multicurrency_total_ttc) : $multicurrency_total_ttc); // For credit note and if qty is negative, total is negative

			if (is_array($array_options) && count($array_options) > 0) {
				$this->line->array_options = $array_options;
			}

			$result = $this->line->insert();
			if ($result > 0) {
				// Reorder if child line
				if (!empty($fk_parent_line)) {
					$this->line_order(true, 'DESC');
				} elseif ($ranktouse > 0 && $ranktouse <= count($this->lines)) { // Update all rank of all other lines
					$linecount = count($this->lines);
					for ($ii = $ranktouse; $ii <= $linecount; $ii++) {
						$this->updateRangOfLine($this->lines[$ii - 1]->id, $ii + 1);
					}
				}

				// Mise a jour informations denormalisees au niveau de la facture meme
				if (empty($noupdateafterinsertline)) {
					$result = $this->update_price(1, 'auto', 0, $mysoc); // The addline method is designed to add line from user input so total calculation with update_price must be done using 'auto' mode.
				}

				if ($result > 0) {
					$this->db->commit();
					return $this->line->id;
				} else {
					$this->error = $this->db->lasterror();
					$this->db->rollback();
					return -1;
				}
			} else {
				$this->error = $this->line->error;
				$this->errors = $this->line->errors;
				$this->db->rollback();
				return -2;
			}
		} else {
			$this->errors[]='status of invoice must be Draft to allow use of ->addline()';
			dol_syslog(get_class($this)."::addline status of invoice must be Draft to allow use of ->addline()", LOG_ERR);
			return -3;
		}
	}

	/**
	 *  Update a detail line
	 *
	 *  @param     	int			$rowid           	Id of line to update
	 *  @param     	string		$desc            	Description of line
	 *  @param     	double		$pu              	Prix unitaire (HT ou TTC selon price_base_type) (> 0 even for credit note lines)
	 *  @param     	double		$qty             	Quantity
	 *  @param     	double		$remise_percent  	Percentage discount of the line
	 *  @param     	int		    $date_start      	Date de debut de validite du service
	 *  @param     	int		    $date_end        	Date de fin de validite du service
	 *  @param     	double		$txtva          	VAT Rate (Can be '8.5', '8.5 (ABC)')
	 * 	@param		double		$txlocaltax1		Local tax 1 rate
	 *  @param		double		$txlocaltax2		Local tax 2 rate
	 * 	@param     	string		$price_base_type 	HT or TTC
	 * 	@param     	int			$info_bits 		    Miscellaneous informations
	 * 	@param		int			$type				Type of line (0=product, 1=service)
	 * 	@param		int			$fk_parent_line		Id of parent line (0 in most cases, used by modules adding sublevels into lines).
	 * 	@param		int			$skip_update_total	Keep fields total_xxx to 0 (used for special lines by some modules)
	 * 	@param		int			$fk_fournprice		Id of origin supplier price
	 * 	@param		int			$pa_ht				Price (without tax) of product when it was bought
	 * 	@param		string		$label				Label of the line (deprecated, do not use)
	 * 	@param		int			$special_code		Special code (also used by externals modules!)
	 *  @param		array		$array_options		extrafields array
	 * 	@param      int         $situation_percent  Situation advance percentage
	 * 	@param 		string		$fk_unit 			Code of the unit to use. Null to use the default one
	 * 	@param		double		$pu_ht_devise		Unit price in currency
	 * 	@param		int			$notrigger			disable line update trigger
	 *  @param		string		$ref_ext		    External reference of the line
	 *  @param		integer		$rang		    	rank of line
	 *  @return    	int             				< 0 if KO, > 0 if OK
	 */
	public function updateline($rowid, $desc, $pu, $qty, $remise_percent, $date_start, $date_end, $txtva, $txlocaltax1 = 0, $txlocaltax2 = 0, $price_base_type = 'HT', $info_bits = 0, $type = self::TYPE_STANDARD, $fk_parent_line = 0, $skip_update_total = 0, $fk_fournprice = null, $pa_ht = 0, $label = '', $special_code = 0, $array_options = 0, $situation_percent = 100, $fk_unit = null, $pu_ht_devise = 0, $notrigger = 0, $ref_ext = '', $rang = 0)
	{
		global $conf, $user;
		// Deprecation warning
		if ($label) {
			dol_syslog(__METHOD__.": using line label is deprecated", LOG_WARNING);
		}

		include_once DOL_DOCUMENT_ROOT.'/core/lib/price.lib.php';

		global $mysoc, $langs;

		dol_syslog(get_class($this)."::updateline rowid=$rowid, desc=$desc, pu=$pu, qty=$qty, remise_percent=$remise_percent, date_start=$date_start, date_end=$date_end, txtva=$txtva, txlocaltax1=$txlocaltax1, txlocaltax2=$txlocaltax2, price_base_type=$price_base_type, info_bits=$info_bits, type=$type, fk_parent_line=$fk_parent_line pa_ht=$pa_ht, special_code=$special_code, fk_unit=$fk_unit, pu_ht_devise=$pu_ht_devise", LOG_DEBUG);

		if ($this->status == self::STATUS_DRAFT) {
			if (!$this->is_last_in_cycle() && empty($this->error)) {
				if (!$this->checkProgressLine($rowid, $situation_percent)) {
					if (!$this->error) {
						$this->error = $langs->trans('invoiceLineProgressError');
					}
					return -3;
				}
			}

			if ($date_start && $date_end && $date_start > $date_end) {
				$langs->load("errors");
				$this->error = $langs->trans('ErrorStartDateGreaterEnd');
				return -1;
			}

			$this->db->begin();

			// Clean parameters
			if (empty($qty)) {
				$qty = 0;
			}
			if (empty($fk_parent_line) || $fk_parent_line < 0) {
				$fk_parent_line = 0;
			}
			if (empty($special_code) || $special_code == 3) {
				$special_code = 0;
			}
			if (!isset($situation_percent) || $situation_percent > 100 || (string) $situation_percent == '') {
				$situation_percent = 100;
			}
			if (empty($ref_ext)) {
				$ref_ext = '';
			}

			$remise_percent = price2num($remise_percent);
			$qty			= price2num($qty);
			$pu 			= price2num($pu);
			$pu_ht_devise = price2num($pu_ht_devise);
			$pa_ht = price2num($pa_ht);
			if (!preg_match('/\((.*)\)/', $txtva)) {
				$txtva = price2num($txtva); // $txtva can have format '5.0(XXX)' or '5'
			}
			$txlocaltax1	= price2num($txlocaltax1);
			$txlocaltax2	= price2num($txlocaltax2);

			// Check parameters
			if ($type < 0) {
				return -1;
			}

			// Calculate total with, without tax and tax from qty, pu, remise_percent and txtva
			// TRES IMPORTANT: C'est au moment de l'insertion ligne qu'on doit stocker
			// la part ht, tva et ttc, et ce au niveau de la ligne qui a son propre taux tva.

			$localtaxes_type = getLocalTaxesFromRate($txtva, 0, $this->thirdparty, $mysoc);

			// Clean vat code
			$reg = array();
			$vat_src_code = '';
			if (preg_match('/\((.*)\)/', $txtva, $reg)) {
				$vat_src_code = $reg[1];
				$txtva = preg_replace('/\s*\(.*\)/', '', $txtva); // Remove code into vatrate.
			}

			$tabprice = calcul_price_total($qty, $pu, $remise_percent, $txtva, $txlocaltax1, $txlocaltax2, 0, $price_base_type, $info_bits, $type, $mysoc, $localtaxes_type, $situation_percent, $this->multicurrency_tx, $pu_ht_devise);

			$total_ht  = $tabprice[0];
			$total_tva = $tabprice[1];
			$total_ttc = $tabprice[2];
			$total_localtax1 = $tabprice[9];
			$total_localtax2 = $tabprice[10];
			$pu_ht  = $tabprice[3];
			$pu_tva = $tabprice[4];
			$pu_ttc = $tabprice[5];

			// MultiCurrency
			$multicurrency_total_ht = $tabprice[16];
			$multicurrency_total_tva = $tabprice[17];
			$multicurrency_total_ttc = $tabprice[18];
			$pu_ht_devise = $tabprice[19];

			// Old properties: $price, $remise (deprecated)
			$price = $pu;
			$remise = 0;
			if ($remise_percent > 0) {
				$remise = round(($pu * $remise_percent / 100), 2);
				$price = ($pu - $remise);
			}
			$price = price2num($price);

			//Fetch current line from the database and then clone the object and set it in $oldline property
			$line = new FactureLigne($this->db);
			$line->fetch($rowid);
			$line->fetch_optionals();

			if (!empty($line->fk_product)) {
				$product = new Product($this->db);
				$result = $product->fetch($line->fk_product);
				$product_type = $product->type;

				if (!empty($conf->global->STOCK_MUST_BE_ENOUGH_FOR_INVOICE) && $product_type == 0 && $product->stock_reel < $qty) {
					$langs->load("errors");
					$this->error = $langs->trans('ErrorStockIsNotEnoughToAddProductOnInvoice', $product->ref);
					$this->db->rollback();
					return -3;
				}
			}

			$staticline = clone $line;

			$line->oldline = $staticline;
			$this->line = $line;
			$this->line->context = $this->context;
			$this->line->rang = $rang;

			// Reorder if fk_parent_line change
			if (!empty($fk_parent_line) && !empty($staticline->fk_parent_line) && $fk_parent_line != $staticline->fk_parent_line) {
				$rangmax = $this->line_max($fk_parent_line);
				$this->line->rang = $rangmax + 1;
			}

			$this->line->id = $rowid;
			$this->line->rowid = $rowid;
			$this->line->label = $label;
			$this->line->desc = $desc;
			$this->line->ref_ext = $ref_ext;
			$this->line->qty = ($this->type == self::TYPE_CREDIT_NOTE ?abs($qty) : $qty); // For credit note, quantity is always positive and unit price negative

			$this->line->vat_src_code = $vat_src_code;
			$this->line->tva_tx = $txtva;
			$this->line->localtax1_tx		= $txlocaltax1;
			$this->line->localtax2_tx		= $txlocaltax2;
			$this->line->localtax1_type		= empty($localtaxes_type[0]) ? '' : $localtaxes_type[0];
			$this->line->localtax2_type		= empty($localtaxes_type[2]) ? '' : $localtaxes_type[2];

			$this->line->remise_percent		= $remise_percent;
			$this->line->subprice			= ($this->type == self::TYPE_CREDIT_NOTE ?-abs($pu_ht) : $pu_ht); // For credit note, unit price always negative, always positive otherwise
			$this->line->date_start = $date_start;
			$this->line->date_end			= $date_end;
			$this->line->total_ht			= (($this->type == self::TYPE_CREDIT_NOTE || $qty < 0) ?-abs($total_ht) : $total_ht); // For credit note and if qty is negative, total is negative
			$this->line->total_tva			= (($this->type == self::TYPE_CREDIT_NOTE || $qty < 0) ?-abs($total_tva) : $total_tva);
			$this->line->total_localtax1	= $total_localtax1;
			$this->line->total_localtax2	= $total_localtax2;
			$this->line->total_ttc			= (($this->type == self::TYPE_CREDIT_NOTE || $qty < 0) ?-abs($total_ttc) : $total_ttc);
			$this->line->info_bits			= $info_bits;
			$this->line->special_code		= $special_code;
			$this->line->product_type		= $type;
			$this->line->fk_parent_line = $fk_parent_line;
			$this->line->skip_update_total = $skip_update_total;
			$this->line->situation_percent = $situation_percent;
			$this->line->fk_unit = $fk_unit;

			$this->line->fk_fournprice = $fk_fournprice;
			$this->line->pa_ht = $pa_ht;

			// Multicurrency
			$this->line->multicurrency_subprice		= ($this->type == self::TYPE_CREDIT_NOTE ?-abs($pu_ht_devise) : $pu_ht_devise); // For credit note, unit price always negative, always positive otherwise
			$this->line->multicurrency_total_ht 	= (($this->type == self::TYPE_CREDIT_NOTE || $qty < 0) ?-abs($multicurrency_total_ht) : $multicurrency_total_ht); // For credit note and if qty is negative, total is negative
			$this->line->multicurrency_total_tva 	= (($this->type == self::TYPE_CREDIT_NOTE || $qty < 0) ?-abs($multicurrency_total_tva) : $multicurrency_total_tva);
			$this->line->multicurrency_total_ttc 	= (($this->type == self::TYPE_CREDIT_NOTE || $qty < 0) ?-abs($multicurrency_total_ttc) : $multicurrency_total_ttc);

			if (is_array($array_options) && count($array_options) > 0) {
				// We replace values in this->line->array_options only for entries defined into $array_options
				foreach ($array_options as $key => $value) {
					$this->line->array_options[$key] = $array_options[$key];
				}
			}

			$result = $this->line->update($user, $notrigger);
			if ($result > 0) {
				// Reorder if child line
				if (!empty($fk_parent_line)) {
					$this->line_order(true, 'DESC');
				}

				// Mise a jour info denormalisees au niveau facture
				$this->update_price(1, 'auto');
				$this->db->commit();
				return $result;
			} else {
				$this->error = $this->line->error;
				$this->db->rollback();
				return -1;
			}
		} else {
			$this->error = "Invoice statut makes operation forbidden";
			return -2;
		}
	}

	/**
	 * Check if the percent edited is lower of next invoice line
	 *
	 * @param	int		$idline				id of line to check
	 * @param	float	$situation_percent	progress percentage need to be test
	 * @return 	bool						false if KO, true if OK
	 */
	public function checkProgressLine($idline, $situation_percent)
	{
		$sql = 'SELECT fd.situation_percent FROM '.MAIN_DB_PREFIX.'facturedet fd
				INNER JOIN '.MAIN_DB_PREFIX.'facture f ON (fd.fk_facture = f.rowid)
				WHERE fd.fk_prev_id = '.((int) $idline).' AND f.fk_statut <> 0';

		$result = $this->db->query($sql);
		if (!$result) {
			$this->error = $this->db->error();
			return false;
		}

		$obj = $this->db->fetch_object($result);

		if ($obj === null) {
			return true;
		} else {
			return ($situation_percent < $obj->situation_percent);
		}
	}

	// phpcs:disable PEAR.NamingConventions.ValidFunctionName.ScopeNotCamelCaps
	/**
	 * Update invoice line with percentage
	 *
	 * @param  FactureLigne $line       	Invoice line
	 * @param  int          $percent    	Percentage
	 * @param  boolean      $update_price   Update object price
	 * @return void
	 */
	public function update_percent($line, $percent, $update_price = true)
	{
		// phpcs:enable
		global $mysoc, $user;

		// Progress should never be changed for discount lines
		if (($line->info_bits & 2) == 2) {
			return;
		}

		include_once DOL_DOCUMENT_ROOT.'/core/lib/price.lib.php';

		// Cap percentages to 100
		if ($percent > 100) {
			$percent = 100;
		}
		$line->situation_percent = $percent;
		$tabprice = calcul_price_total($line->qty, $line->subprice, $line->remise_percent, $line->tva_tx, $line->localtax1_tx, $line->localtax2_tx, 0, 'HT', 0, $line->product_type, $mysoc, '', $percent);
		$line->total_ht = $tabprice[0];
		$line->total_tva = $tabprice[1];
		$line->total_ttc = $tabprice[2];
		$line->total_localtax1 = $tabprice[9];
		$line->total_localtax2 = $tabprice[10];
		$line->multicurrency_total_ht  = $tabprice[16];
		$line->multicurrency_total_tva = $tabprice[17];
		$line->multicurrency_total_ttc = $tabprice[18];
		$line->update($user);

		// sometimes it is better to not update price for each line, ie when updating situation on all lines
		if ($update_price) {
			$this->update_price(1);
		}
	}

	/**
	 *	Delete line in database
	 *
	 *	@param		int		$rowid		Id of line to delete
	 *  @param		int		$id			Id of object (for a check)
	 *	@return		int					<0 if KO, >0 if OK
	 */
	public function deleteline($rowid, $id = 0)
	{
		global $user;

		dol_syslog(get_class($this)."::deleteline rowid=".((int) $rowid), LOG_DEBUG);

		if ($this->status != self::STATUS_DRAFT) {
			$this->error = 'ErrorDeleteLineNotAllowedByObjectStatus';
			return -1;
		}

		$line = new FactureLigne($this->db);

		$line->context = $this->context;

		// Load line
		$result = $line->fetch($rowid);
		if (!($result > 0)) {
			dol_print_error($this->db, $line->error, $line->errors);
			return -1;
		}

		if ($id > 0 && $line->fk_facture != $id) {
			$this->error = 'ErrorLineIDDoesNotMatchWithObjectID';
			return -1;
		}

		$this->db->begin();

		// Memorize previous line for triggers
		$staticline = clone $line;
		$line->oldline = $staticline;

		if ($line->delete($user) > 0) {
			$result = $this->update_price(1);

			if ($result > 0) {
				$this->db->commit();
				return 1;
			} else {
				$this->db->rollback();
				$this->error = $this->db->lasterror();
				return -1;
			}
		} else {
			$this->db->rollback();
			$this->error = $line->error;
			return -1;
		}
	}

	// phpcs:disable PEAR.NamingConventions.ValidFunctionName.ScopeNotCamelCaps
	/**
	 *	Set percent discount
	 *
	 *  @deprecated
	 *  @see setDiscount()
	 *	@param     	User	$user		User that set discount
	 *	@param     	double	$remise		Discount
	 *  @param     	int		$notrigger	1=Does not execute triggers, 0= execute triggers
	 *	@return		int 				<0 if KO, >0 if OK
	 */
	public function set_remise($user, $remise, $notrigger = 0)
	{
		// phpcs:enable
		dol_syslog(get_class($this)."::set_remise is deprecated, use setDiscount instead", LOG_NOTICE);
		return $this->setDiscount($user, $remise, $notrigger);
	}

	/**
	 *	Set percent discount
	 *
	 *	@param     	User	$user		User that set discount
	 *	@param     	double	$remise		Discount
	 *  @param     	int		$notrigger	1=Does not execute triggers, 0= execute triggers
	 *	@return		int 				<0 if KO, >0 if OK
	 *	@deprecated remise_percent is a deprecated field for object parent
	 */
	public function setDiscount($user, $remise, $notrigger = 0)
	{
		// Clean parameters
		if (empty($remise)) {
			$remise = 0;
		}

		if ($user->hasRight('facture', 'creer')) {
			$remise = price2num($remise, 2);

			$error = 0;

			$this->db->begin();

			$sql = 'UPDATE '.MAIN_DB_PREFIX.'facture';
			$sql .= ' SET remise_percent = '.((float) $remise);
			$sql .= " WHERE rowid = ".((int) $this->id);
			$sql .= ' AND fk_statut = '.self::STATUS_DRAFT;

			dol_syslog(__METHOD__, LOG_DEBUG);
			$resql = $this->db->query($sql);
			if (!$resql) {
				$this->errors[] = $this->db->error();
				$error++;
			}

			if (!$notrigger && empty($error)) {
				// Call trigger
				$result = $this->call_trigger('BILL_MODIFY', $user);
				if ($result < 0) {
					$error++;
				}
				// End call triggers
			}

			if (!$error) {
				$this->remise_percent = $remise;
				$this->update_price(1);

				$this->db->commit();
				return 1;
			} else {
				foreach ($this->errors as $errmsg) {
					dol_syslog(__METHOD__.' Error: '.$errmsg, LOG_ERR);
					$this->error .= ($this->error ? ', '.$errmsg : $errmsg);
				}
				$this->db->rollback();
				return -1 * $error;
			}
		}

		return 0;
	}


	// phpcs:disable PEAR.NamingConventions.ValidFunctionName.ScopeNotCamelCaps
	/**
	 *	Set absolute discount
	 *
	 *	@param     	User	$user 		User that set discount
	 *	@param     	double	$remise		Discount
	 *  @param     	int		$notrigger	1=Does not execute triggers, 0= execute triggers
	 *	@return		int 				<0 if KO, >0 if OK
	 */
	/*
	public function set_remise_absolue($user, $remise, $notrigger = 0)
	{
		// phpcs:enable
		if (empty($remise)) {
			$remise = 0;
		}

		if ($user->hasRight('facture', 'creer')) {
			$error = 0;

			$this->db->begin();

			$remise = price2num($remise);

			$sql = 'UPDATE '.MAIN_DB_PREFIX.'facture';
			$sql .= ' SET remise_absolue = '.((float) $remise);
			$sql .= " WHERE rowid = ".((int) $this->id);
			$sql .= ' AND fk_statut = '.self::STATUS_DRAFT;

			dol_syslog(__METHOD__, LOG_DEBUG);
			$resql = $this->db->query($sql);
			if (!$resql) {
				$this->errors[] = $this->db->error();
				$error++;
			}

			if (!$error) {
				$this->oldcopy = clone $this;
				$this->remise_absolue = $remise;
				$this->update_price(1);
			}

			if (!$notrigger && empty($error)) {
				// Call trigger
				$result = $this->call_trigger('BILL_MODIFY', $user);
				if ($result < 0) {
					$error++;
				}
				// End call triggers
			}

			if (!$error) {
				$this->db->commit();
				return 1;
			} else {
				foreach ($this->errors as $errmsg) {
					dol_syslog(__METHOD__.' Error: '.$errmsg, LOG_ERR);
					$this->error .= ($this->error ? ', '.$errmsg : $errmsg);
				}
				$this->db->rollback();
				return -1 * $error;
			}
		}

		return 0;
	}
	*/

	/**
	 *      Return next reference of customer invoice not already used (or last reference)
	 *      according to numbering module defined into constant FACTURE_ADDON
	 *
	 *      @param	   Societe		$soc		object company
	 *      @param     string		$mode		'next' for next value or 'last' for last value
	 *      @return    string					free ref or last ref
	 */
	public function getNextNumRef($soc, $mode = 'next')
	{
		global $conf, $langs;

		if ($this->module_source == 'takepos') {
			$langs->load('cashdesk');

			$moduleName = 'takepos';
			$moduleSourceName = 'Takepos';
			$addonConstName = 'TAKEPOS_REF_ADDON';

			// Clean parameters (if not defined or using deprecated value)
			if (empty($conf->global->TAKEPOS_REF_ADDON)) {
				$conf->global->TAKEPOS_REF_ADDON = 'mod_takepos_ref_simple';
			}

			$addon = $conf->global->TAKEPOS_REF_ADDON;
		} else {
			$langs->load('bills');

			$moduleName = 'facture';
			$moduleSourceName = 'Invoice';
			$addonConstName = 'FACTURE_ADDON';

			// Clean parameters (if not defined or using deprecated value)
			if (empty($conf->global->FACTURE_ADDON)) {
				$conf->global->FACTURE_ADDON = 'mod_facture_terre';
			} elseif (getDolGlobalString('FACTURE_ADDON') == 'terre') {
				$conf->global->FACTURE_ADDON = 'mod_facture_terre';
			} elseif (getDolGlobalString('FACTURE_ADDON') == 'mercure') {
				$conf->global->FACTURE_ADDON = 'mod_facture_mercure';
			}

			$addon = $conf->global->FACTURE_ADDON;
		}

		if (!empty($addon)) {
			dol_syslog("Call getNextNumRef with ".$addonConstName." = " . getDolGlobalString('FACTURE_ADDON').", thirdparty=".$soc->name.", type=".$soc->typent_code.", mode=".$mode, LOG_DEBUG);

			$mybool = false;

			$file = $addon.'.php';
			$classname = $addon;


			// Include file with class
			$dirmodels = array_merge(array('/'), (array) $conf->modules_parts['models']);
			foreach ($dirmodels as $reldir) {
				$dir = dol_buildpath($reldir.'core/modules/'.$moduleName.'/');

				// Load file with numbering class (if found)
				if (is_file($dir.$file) && is_readable($dir.$file)) {
					$mybool |= include_once $dir.$file;
				}
			}

			// For compatibility
			if (!$mybool) {
				$file = $addon.'/'.$addon.'.modules.php';
				$classname = 'mod_'.$moduleName.'_'.$addon;
				$classname = preg_replace('/\-.*$/', '', $classname);
				// Include file with class
				foreach ($conf->file->dol_document_root as $dirroot) {
					$dir = $dirroot.'/core/modules/'.$moduleName.'/';

					// Load file with numbering class (if found)
					if (is_file($dir.$file) && is_readable($dir.$file)) {
						$mybool |= include_once $dir.$file;
					}
				}
			}

			if (!$mybool) {
				dol_print_error('', 'Failed to include file '.$file);
				return '';
			}

			$obj = new $classname();

			$numref = $obj->getNextValue($soc, $this, $mode);


			/**
			 * $numref can be empty in case we ask for the last value because if there is no invoice created with the
			 * set up mask.
			 */
			if ($mode != 'last' && !$numref) {
				$this->error = $obj->error;
				return '';
			}

			return $numref;
		} else {
			$langs->load('errors');
			print $langs->trans('Error').' '.$langs->trans('ErrorModuleSetupNotComplete', $langs->transnoentitiesnoconv($moduleSourceName));
			return '';
		}
	}

	/**
	 *	Load miscellaneous information for tab "Info"
	 *
	 *	@param  int		$id		Id of object to load
	 *	@return	void
	 */
	public function info($id)
	{
		$sql = 'SELECT c.rowid, datec, date_valid as datev, tms as datem,';
		$sql .= ' date_closing as dateclosing,';
		$sql .= ' fk_user_author, fk_user_valid, fk_user_closing';
		$sql .= ' FROM '.MAIN_DB_PREFIX.'facture as c';
		$sql .= ' WHERE c.rowid = '.((int) $id);

		$result = $this->db->query($sql);
		if ($result) {
			if ($this->db->num_rows($result)) {
				$obj = $this->db->fetch_object($result);

				$this->id = $obj->rowid;
				$this->user_creation_id = $obj->fk_user_author;
				$this->user_validation_id = $obj->fk_user_valid;
				$this->user_closing_id = $obj->fk_user_closing;

				$this->date_creation     = $this->db->jdate($obj->datec);
				$this->date_modification = $this->db->jdate($obj->datem);
				$this->date_validation   = $this->db->jdate($obj->datev);
				$this->date_closing      = $this->db->jdate($obj->dateclosing);
			}
			$this->db->free($result);
		} else {
			dol_print_error($this->db);
		}
	}


	// phpcs:disable PEAR.NamingConventions.ValidFunctionName.ScopeNotCamelCaps
	/**
	 *  Return list of invoices (eventually filtered on a user) into an array
	 *
	 *  @param		int		$shortlist		0=Return array[id]=ref, 1=Return array[](id=>id,ref=>ref,name=>name)
	 *  @param      int		$draft      	0=not draft, 1=draft
	 *  @param      User	$excluser      	Objet user to exclude
	 *  @param    	int		$socid			Id third pary
	 *  @param    	int		$limit			For pagination
	 *  @param    	int		$offset			For pagination
	 *  @param    	string	$sortfield		Sort criteria
	 *  @param    	string	$sortorder		Sort order
	 *  @return     array|int             	-1 if KO, array with result if OK
	 */
	public function liste_array($shortlist = 0, $draft = 0, $excluser = '', $socid = 0, $limit = 0, $offset = 0, $sortfield = 'f.datef,f.rowid', $sortorder = 'DESC')
	{
		// phpcs:enable
		global $conf, $user;

		$ga = array();

		$sql = "SELECT s.rowid, s.nom as name, s.client,";
		$sql .= " f.rowid as fid, f.ref as ref, f.datef as df";
		if (!$user->hasRight('societe', 'client', 'voir') && !$socid) {
			$sql .= ", sc.fk_soc, sc.fk_user";
		}
		$sql .= " FROM ".MAIN_DB_PREFIX."societe as s, ".MAIN_DB_PREFIX."facture as f";
		if (!$user->hasRight('societe', 'client', 'voir') && !$socid) {
			$sql .= ", ".MAIN_DB_PREFIX."societe_commerciaux as sc";
		}
		$sql .= " WHERE f.entity IN (".getEntity('invoice').")";
		$sql .= " AND f.fk_soc = s.rowid";
		if (!$user->hasRight('societe', 'client', 'voir') && !$socid) { //restriction
			$sql .= " AND s.rowid = sc.fk_soc AND sc.fk_user = ".((int) $user->id);
		}
		if ($socid) {
			$sql .= " AND s.rowid = ".((int) $socid);
		}
		if ($draft) {
			$sql .= " AND f.fk_statut = ".self::STATUS_DRAFT;
		}
		if (is_object($excluser)) {
			$sql .= " AND f.fk_user_author <> ".((int) $excluser->id);
		}
		$sql .= $this->db->order($sortfield, $sortorder);
		$sql .= $this->db->plimit($limit, $offset);

		$result = $this->db->query($sql);
		if ($result) {
			$numc = $this->db->num_rows($result);
			if ($numc) {
				$i = 0;
				while ($i < $numc) {
					$obj = $this->db->fetch_object($result);

					if ($shortlist == 1) {
						$ga[$obj->fid] = $obj->ref;
					} elseif ($shortlist == 2) {
						$ga[$obj->fid] = $obj->ref.' ('.$obj->name.')';
					} else {
						$ga[$i]['id'] = $obj->fid;
						$ga[$i]['ref'] 	= $obj->ref;
						$ga[$i]['name'] = $obj->name;
					}
					$i++;
				}
			}
			return $ga;
		} else {
			dol_print_error($this->db);
			return -1;
		}
	}


	// phpcs:disable PEAR.NamingConventions.ValidFunctionName.ScopeNotCamelCaps
	/**
	 *	Return list of invoices qualified to be replaced by another invoice.
	 *	Invoices matching the following rules are returned:
	 *	(Status validated or abandonned for a reason 'other') + not payed + no payment at all + not already replaced
	 *
	 *	@param		int			$socid		Id thirdparty
	 *	@return    	array|int				Array of invoices ('id'=>id, 'ref'=>ref, 'status'=>status, 'paymentornot'=>0/1)
	 */
	public function list_replacable_invoices($socid = 0)
	{
		// phpcs:enable
		global $conf;

		$return = array();

		$sql = "SELECT f.rowid as rowid, f.ref, f.fk_statut as status, f.paye as paid,";
		$sql .= " ff.rowid as rowidnext";
		//$sql .= ", SUM(pf.amount) as alreadypaid";
		$sql .= " FROM ".MAIN_DB_PREFIX."facture as f";
		$sql .= " LEFT JOIN ".MAIN_DB_PREFIX."paiement_facture as pf ON f.rowid = pf.fk_facture";
		$sql .= " LEFT JOIN ".MAIN_DB_PREFIX."facture as ff ON f.rowid = ff.fk_facture_source";
		$sql .= " WHERE (f.fk_statut = ".self::STATUS_VALIDATED." OR (f.fk_statut = ".self::STATUS_ABANDONED." AND f.close_code = '".self::CLOSECODE_ABANDONED."'))";
		$sql .= " AND f.entity IN (".getEntity('invoice').")";
		$sql .= " AND f.paye = 0"; // Not paid completely
		$sql .= " AND pf.fk_paiement IS NULL"; // No payment already done
		$sql .= " AND ff.fk_statut IS NULL"; // Return true if it is not a replacement invoice
		if ($socid > 0) {
			$sql .= " AND f.fk_soc = ".((int) $socid);
		}
		//$sql .= " GROUP BY f.rowid, f.ref, f.fk_statut, f.paye, ff.rowid";
		$sql .= " ORDER BY f.ref";

		dol_syslog(get_class($this)."::list_replacable_invoices", LOG_DEBUG);
		$resql = $this->db->query($sql);
		if ($resql) {
			while ($obj = $this->db->fetch_object($resql)) {
				$return[$obj->rowid] = array(
					'id' => $obj->rowid,
					'ref' => $obj->ref,
					'status' => $obj->status,
					'paid' => $obj->paid,
					'alreadypaid' => 0
				);
			}
			//print_r($return);
			return $return;
		} else {
			$this->error = $this->db->error();
			return -1;
		}
	}


	// phpcs:disable PEAR.NamingConventions.ValidFunctionName.ScopeNotCamelCaps
	/**
	 *	Return list of invoices qualified to be corrected by a credit note.
	 *	Invoices matching the following rules are returned:
	 *	(validated + payment on process) or classified (payed completely or payed partiely) + not already replaced + not already a credit note
	 *
	 *	@param		int			$socid		Id thirdparty
	 *	@return    	array|int				Array of invoices ($id => array('ref'=>,'paymentornot'=>,'status'=>,'paye'=>)
	 */
	public function list_qualified_avoir_invoices($socid = 0)
	{
		// phpcs:enable
		global $conf;

		$return = array();


		$sql = "SELECT f.rowid as rowid, f.ref, f.fk_statut, f.type, f.subtype, f.paye, pf.fk_paiement";
		$sql .= " FROM ".MAIN_DB_PREFIX."facture as f";
		$sql .= " LEFT JOIN ".MAIN_DB_PREFIX."paiement_facture as pf ON f.rowid = pf.fk_facture";
		$sql .= " LEFT JOIN ".MAIN_DB_PREFIX."facture as ff ON (f.rowid = ff.fk_facture_source AND ff.type=".self::TYPE_REPLACEMENT.")";
		$sql .= " WHERE f.entity IN (".getEntity('invoice').")";
		$sql .= " AND f.fk_statut in (".self::STATUS_VALIDATED.",".self::STATUS_CLOSED.")";
		//  $sql.= " WHERE f.fk_statut >= 1";
		//	$sql.= " AND (f.paye = 1";				// Classee payee completement
		//	$sql.= " OR f.close_code IS NOT NULL)";	// Classee payee partiellement
		$sql .= " AND ff.type IS NULL"; // Renvoi vrai si pas facture de remplacement
		$sql .= " AND f.type <> ".self::TYPE_CREDIT_NOTE; // Exclude credit note invoices from selection

		if (!empty($conf->global->INVOICE_USE_SITUATION_CREDIT_NOTE)) {
			// Keep invoices that are not situation invoices or that are the last in serie if it is a situation invoice
			$sql .= " AND (f.type <> ".self::TYPE_SITUATION." OR f.rowid IN ";
			$sql .= '(SELECT MAX(fs.rowid)'; // This select returns several ID becasue of the group by later
			$sql .= " FROM ".MAIN_DB_PREFIX."facture as fs";
			$sql .= " WHERE fs.entity IN (".getEntity('invoice').")";
			$sql .= " AND fs.type = ".self::TYPE_SITUATION;
			$sql .= " AND fs.fk_statut IN (".self::STATUS_VALIDATED.",".self::STATUS_CLOSED.")";
			if ($socid > 0) {
				$sql .= " AND fs.fk_soc = ".((int) $socid);
			}
			$sql .= " GROUP BY fs.situation_cycle_ref)"; // For each situation_cycle_ref, we take the higher rowid
			$sql .= ")";
		} else {
			$sql .= " AND f.type <> ".self::TYPE_SITUATION; // Keep invoices that are not situation invoices
		}

		if ($socid > 0) {
			$sql .= " AND f.fk_soc = ".((int) $socid);
		}
		$sql .= " ORDER BY f.ref";

		dol_syslog(get_class($this)."::list_qualified_avoir_invoices", LOG_DEBUG);
		$resql = $this->db->query($sql);
		if ($resql) {
			while ($obj = $this->db->fetch_object($resql)) {
				$qualified = 0;
				if ($obj->fk_statut == self::STATUS_VALIDATED) {
					$qualified = 1;
				}
				if ($obj->fk_statut == self::STATUS_CLOSED) {
					$qualified = 1;
				}
				if ($qualified) {
					//$ref=$obj->ref;
					$paymentornot = ($obj->fk_paiement ? 1 : 0);
					$return[$obj->rowid] = array('ref'=>$obj->ref, 'status'=>$obj->fk_statut, 'type'=>$obj->type, 'paye'=>$obj->paye, 'paymentornot'=>$paymentornot);
				}
			}

			return $return;
		} else {
			$this->error = $this->db->error();
			return -1;
		}
	}


	// phpcs:disable PEAR.NamingConventions.ValidFunctionName.ScopeNotCamelCaps
	/**
	 *	Load indicators for dashboard (this->nbtodo and this->nbtodolate)
	 *
	 *	@param  User					$user    	Object user
	 *	@return WorkboardResponse|int 				<0 if KO, WorkboardResponse if OK
	 */
	public function load_board($user)
	{
		// phpcs:enable
		global $conf, $langs;

		$clause = " WHERE";

		$sql = "SELECT f.rowid, f.date_lim_reglement as datefin, f.fk_statut as status, f.total_ht";
		$sql .= " FROM ".MAIN_DB_PREFIX."facture as f";
		if (!$user->hasRight('societe', 'client', 'voir') && !$user->socid) {
			$sql .= " JOIN ".MAIN_DB_PREFIX."societe_commerciaux as sc ON f.fk_soc = sc.fk_soc";
			$sql .= " WHERE sc.fk_user = ".((int) $user->id);
			$clause = " AND";
		}
		$sql .= $clause." f.paye=0";
		$sql .= " AND f.entity IN (".getEntity('invoice').")";
		$sql .= " AND f.fk_statut = ".self::STATUS_VALIDATED;
		if ($user->socid) {
			$sql .= " AND f.fk_soc = ".((int) $user->socid);
		}

		$resql = $this->db->query($sql);
		if ($resql) {
			$langs->load("bills");
			$now = dol_now();

			$response = new WorkboardResponse();
			$response->warning_delay = $conf->facture->client->warning_delay / 60 / 60 / 24;
			$response->label = $langs->trans("CustomerBillsUnpaid");
			$response->labelShort = $langs->trans("Unpaid");
			$response->url = DOL_URL_ROOT.'/compta/facture/list.php?search_status=1&mainmenu=billing&leftmenu=customers_bills';
			$response->img = img_object('', "bill");

			$generic_facture = new Facture($this->db);

			while ($obj = $this->db->fetch_object($resql)) {
				$generic_facture->date_lim_reglement = $this->db->jdate($obj->datefin);
				$generic_facture->statut = $obj->status;
				$generic_facture->status = $obj->status;

				$response->nbtodo++;
				$response->total += $obj->total_ht;

				if ($generic_facture->hasDelay()) {
					$response->nbtodolate++;
					$response->url_late = DOL_URL_ROOT.'/compta/facture/list.php?search_option=late&mainmenu=billing&leftmenu=customers_bills';
				}
			}

			$this->db->free($resql);
			return $response;
		} else {
			dol_print_error($this->db);
			$this->error = $this->db->error();
			return -1;
		}
	}


	/* gestion des contacts d'une facture */

	/**
	 *	Retourne id des contacts clients de facturation
	 *
	 *	@return     array       Liste des id contacts facturation
	 */
	public function getIdBillingContact()
	{
		return $this->getIdContact('external', 'BILLING');
	}

	/**
	 *	Retourne id des contacts clients de livraison
	 *
	 *	@return     array       Liste des id contacts livraison
	 */
	public function getIdShippingContact()
	{
		return $this->getIdContact('external', 'SHIPPING');
	}


	/**
	 *  Initialise an instance with random values.
	 *  Used to build previews or test instances.
	 *	id must be 0 if object instance is a specimen.
	 *
	 *	@param	string		$option		''=Create a specimen invoice with lines, 'nolines'=No lines
	 *  @return	void
	 */
	public function initAsSpecimen($option = '')
	{
		global $conf, $langs, $user;

		$now = dol_now();
		$arraynow = dol_getdate($now);
		$nownotime = dol_mktime(0, 0, 0, $arraynow['mon'], $arraynow['mday'], $arraynow['year']);

		// Load array of products prodids
		$num_prods = 0;
		$prodids = array();
		$sql = "SELECT rowid";
		$sql .= " FROM ".MAIN_DB_PREFIX."product";
		$sql .= " WHERE entity IN (".getEntity('product').")";
		$sql .= $this->db->plimit(100);

		$resql = $this->db->query($sql);
		if ($resql) {
			$num_prods = $this->db->num_rows($resql);
			$i = 0;
			while ($i < $num_prods) {
				$i++;
				$row = $this->db->fetch_row($resql);
				$prodids[$i] = $row[0];
			}
		}
		//Avoid php warning Warning: mt_rand(): max(0) is smaller than min(1) when no product exists
		if (empty($num_prods)) {
			$num_prods = 1;
		}

		// Initialize parameters
		$this->id = 0;
		$this->entity = 1;
		$this->ref = 'SPECIMEN';
		$this->specimen = 1;
		$this->socid = 1;
		$this->date = $nownotime;
		$this->date_lim_reglement = $nownotime + 3600 * 24 * 30;
		$this->cond_reglement_id   = 1;
		$this->cond_reglement_code = 'RECEP';
		$this->date_lim_reglement = $this->calculate_date_lim_reglement();
		$this->mode_reglement_id   = 0; // Not forced to show payment mode CHQ + VIR
		$this->mode_reglement_code = ''; // Not forced to show payment mode CHQ + VIR

		$this->note_public = 'This is a comment (public)';
		$this->note_private = 'This is a comment (private)';
		$this->note = 'This is a comment (private)';

		$this->fk_user_author = $user->id;

		$this->multicurrency_tx = 1;
		$this->multicurrency_code = $conf->currency;

		$this->fk_incoterms = 0;
		$this->location_incoterms = '';

		if (empty($option) || $option != 'nolines') {
			// Lines
			$nbp = 5;
			$xnbp = 0;
			while ($xnbp < $nbp) {
				$line = new FactureLigne($this->db);
				$line->desc = $langs->trans("Description")." ".$xnbp;
				$line->qty = 1;
				$line->subprice = 100;
				$line->tva_tx = 19.6;
				$line->localtax1_tx = 0;
				$line->localtax2_tx = 0;
				$line->remise_percent = 0;
				if ($xnbp == 1) {        // Qty is negative (product line)
					$prodid = mt_rand(1, $num_prods);
					$line->fk_product = $prodids[$prodid];
					$line->qty = -1;
					$line->total_ht = -100;
					$line->total_ttc = -119.6;
					$line->total_tva = -19.6;
					$line->multicurrency_total_ht = -200;
					$line->multicurrency_total_ttc = -239.2;
					$line->multicurrency_total_tva = -39.2;
				} elseif ($xnbp == 2) {    // UP is negative (free line)
					$line->subprice = -100;
					$line->total_ht = -100;
					$line->total_ttc = -119.6;
					$line->total_tva = -19.6;
					$line->remise_percent = 0;
					$line->multicurrency_total_ht = -200;
					$line->multicurrency_total_ttc = -239.2;
					$line->multicurrency_total_tva = -39.2;
				} elseif ($xnbp == 3) {    // Discount is 50% (product line)
					$prodid = mt_rand(1, $num_prods);
					$line->fk_product = $prodids[$prodid];
					$line->total_ht = 50;
					$line->total_ttc = 59.8;
					$line->total_tva = 9.8;
					$line->multicurrency_total_ht = 100;
					$line->multicurrency_total_ttc = 119.6;
					$line->multicurrency_total_tva = 19.6;
					$line->remise_percent = 50;
				} else // (product line)
				{
					$prodid = mt_rand(1, $num_prods);
					$line->fk_product = $prodids[$prodid];
					$line->total_ht = 100;
					$line->total_ttc = 119.6;
					$line->total_tva = 19.6;
					$line->multicurrency_total_ht = 200;
					$line->multicurrency_total_ttc = 239.2;
					$line->multicurrency_total_tva = 39.2;
					$line->remise_percent = 0;
				}

				$this->lines[$xnbp] = $line;


				$this->total_ht       += $line->total_ht;
				$this->total_tva      += $line->total_tva;
				$this->total_ttc      += $line->total_ttc;

				$this->multicurrency_total_ht       += $line->multicurrency_total_ht;
				$this->multicurrency_total_tva      += $line->multicurrency_total_tva;
				$this->multicurrency_total_ttc      += $line->multicurrency_total_ttc;

				$xnbp++;
			}
			$this->revenuestamp = 0;

			// Add a line "offered"
			$line = new FactureLigne($this->db);
			$line->desc = $langs->trans("Description")." (offered line)";
			$line->qty = 1;
			$line->subprice = 100;
			$line->tva_tx = 19.6;
			$line->localtax1_tx = 0;
			$line->localtax2_tx = 0;
			$line->remise_percent = 100;
			$line->total_ht = 0;
			$line->total_ttc = 0; // 90 * 1.196
			$line->total_tva = 0;
			$line->multicurrency_total_ht = 0;
			$line->multicurrency_total_ttc = 0;
			$line->multicurrency_total_tva = 0;
			$prodid = mt_rand(1, $num_prods);
			$line->fk_product = $prodids[$prodid];

			$this->lines[$xnbp] = $line;
			$xnbp++;
		}
	}

	// phpcs:disable PEAR.NamingConventions.ValidFunctionName.ScopeNotCamelCaps
	/**
	 *      Load indicators for dashboard (this->nbtodo and this->nbtodolate)
	 *
	 *      @return         int     <0 if KO, >0 if OK
	 */
	public function load_state_board()
	{
		// phpcs:enable
		global $conf, $user;

		$this->nb = array();

		$clause = "WHERE";

		$sql = "SELECT count(f.rowid) as nb";
		$sql .= " FROM ".MAIN_DB_PREFIX."facture as f";
		$sql .= " LEFT JOIN ".MAIN_DB_PREFIX."societe as s ON f.fk_soc = s.rowid";
		if (!$user->hasRight('societe', 'client', 'voir') && !$user->socid) {
			$sql .= " LEFT JOIN ".MAIN_DB_PREFIX."societe_commerciaux as sc ON s.rowid = sc.fk_soc";
			$sql .= " WHERE sc.fk_user = ".((int) $user->id);
			$clause = "AND";
		}
		$sql .= " ".$clause." f.entity IN (".getEntity('invoice').")";

		$resql = $this->db->query($sql);
		if ($resql) {
			while ($obj = $this->db->fetch_object($resql)) {
				$this->nb["invoices"] = $obj->nb;
			}
			$this->db->free($resql);
			return 1;
		} else {
			dol_print_error($this->db);
			$this->error = $this->db->error();
			return -1;
		}
	}

	/**
	 * 	Create an array of invoice lines
	 *
	 * 	@return int		>0 if OK, <0 if KO
	 */
	public function getLinesArray()
	{
		return $this->fetch_lines();
	}

	/**
	 *  Create a document onto disk according to template module.
	 *
	 *	@param	string		$modele			Generator to use. Caller must set it to obj->model_pdf or GETPOST('model','alpha') for example.
	 *	@param	Translate	$outputlangs	Object lang to use for translation
	 *  @param  int			$hidedetails    Hide details of lines
	 *  @param  int			$hidedesc       Hide description
	 *  @param  int			$hideref        Hide ref
	 *  @param  null|array  $moreparams     Array to provide more information
	 *	@return int        					<0 if KO, >0 if OK
	 */
	public function generateDocument($modele, $outputlangs, $hidedetails = 0, $hidedesc = 0, $hideref = 0, $moreparams = null)
	{
		global $conf, $langs;

		$outputlangs->loadLangs(array("bills", "products"));

		if (!dol_strlen($modele)) {
			$modele = 'crabe';
			$thisTypeConfName = 'FACTURE_ADDON_PDF_'.$this->type;

			if (!empty($this->model_pdf)) {
				$modele = $this->model_pdf;
			} elseif (!empty($conf->global->$thisTypeConfName)) {
				$modele = $conf->global->$thisTypeConfName;
			} elseif (!empty($conf->global->FACTURE_ADDON_PDF)) {
				$modele = $conf->global->FACTURE_ADDON_PDF;
			}
		}

		$modelpath = "core/modules/facture/doc/";

		return $this->commonGenerateDocument($modelpath, $modele, $outputlangs, $hidedetails, $hidedesc, $hideref, $moreparams);
	}

	/**
	 * Gets the smallest reference available for a new cycle
	 *
	 * @return int >= 1 if OK, -1 if error
	 */
	public function newCycle()
	{
		$sql = 'SELECT max(situation_cycle_ref) FROM '.MAIN_DB_PREFIX.'facture as f';
		$sql .= " WHERE f.entity IN (".getEntity('invoice', 0).")";
		$resql = $this->db->query($sql);
		if ($resql) {
			if ($this->db->num_rows($resql) > 0) {
				$res = $this->db->fetch_array($resql);
				$ref = $res['max(situation_cycle_ref)'];
				$ref++;
			} else {
				$ref = 1;
			}
			$this->db->free($resql);
			return $ref;
		} else {
			$this->error = $this->db->lasterror();
			dol_syslog("Error sql=".$sql.", error=".$this->error, LOG_ERR);
			return -1;
		}
	}

	// phpcs:disable PEAR.NamingConventions.ValidFunctionName.ScopeNotCamelCaps
	/**
	 * Checks if the invoice is the first of a cycle
	 *
	 * @return boolean
	 */
	public function is_first()
	{
		// phpcs:enable
		return ($this->situation_counter == 1);
	}

	// phpcs:disable PEAR.NamingConventions.ValidFunctionName.ScopeNotCamelCaps
	/**
	 * Returns an array containing the previous situations as Facture objects
	 *
	 * @return mixed -1 if error, array of previous situations
	 */
	public function get_prev_sits()
	{
		// phpcs:enable
		global $conf;

		$sql = 'SELECT rowid FROM '.MAIN_DB_PREFIX.'facture';
		$sql .= ' WHERE situation_cycle_ref = '.((int) $this->situation_cycle_ref);
		$sql .= ' AND situation_counter < '.((int) $this->situation_counter);
		$sql .= ' AND entity = '.($this->entity > 0 ? $this->entity : $conf->entity);
		$resql = $this->db->query($sql);
		$res = array();
		if ($resql && $this->db->num_rows($resql) > 0) {
			while ($row = $this->db->fetch_object($resql)) {
				$id = $row->rowid;
				$situation = new Facture($this->db);
				$situation->fetch($id);
				$res[] = $situation;
			}
		} else {
			$this->error = $this->db->error();
			dol_syslog("Error sql=".$sql.", error=".$this->error, LOG_ERR);
			return -1;
		}

		return $res;
	}

	/**
	 * Sets the invoice as a final situation
	 *
	 *  @param  	User	$user    	Object user
	 *  @param     	int		$notrigger	1=Does not execute triggers, 0= execute triggers
	 *	@return		int 				<0 if KO, >0 if OK
	 */
	public function setFinal(User $user, $notrigger = 0)
	{
		$error = 0;

		$this->db->begin();

		$sql = 'UPDATE '.MAIN_DB_PREFIX.'facture SET situation_final = '.((int) $this->situation_final).' WHERE rowid = '.((int) $this->id);

		dol_syslog(__METHOD__, LOG_DEBUG);
		$resql = $this->db->query($sql);
		if (!$resql) {
			$this->errors[] = $this->db->error();
			$error++;
		}

		if (!$notrigger && empty($error)) {
			// Call trigger
			$result = $this->call_trigger('BILL_MODIFY', $user);
			if ($result < 0) {
				$error++;
			}
			// End call triggers
		}

		if (!$error) {
			$this->db->commit();
			return 1;
		} else {
			foreach ($this->errors as $errmsg) {
				dol_syslog(__METHOD__.' Error: '.$errmsg, LOG_ERR);
				$this->error .= ($this->error ? ', '.$errmsg : $errmsg);
			}
			$this->db->rollback();
			return -1 * $error;
		}
	}

	// phpcs:disable PEAR.NamingConventions.ValidFunctionName.ScopeNotCamelCaps
	/**
	 * Checks if the invoice is the last in its cycle
	 *
	 * @return bool Last of the cycle status
	 */
	public function is_last_in_cycle()
	{
		// phpcs:enable
		global $conf;

		if (!empty($this->situation_cycle_ref)) {
			// No point in testing anything if we're not inside a cycle
			$sql = 'SELECT max(situation_counter) FROM '.MAIN_DB_PREFIX.'facture';
			$sql .= ' WHERE situation_cycle_ref = '.((int) $this->situation_cycle_ref);
			$sql .= ' AND entity = '.($this->entity > 0 ? $this->entity : $conf->entity);
			$resql = $this->db->query($sql);

			if ($resql && $this->db->num_rows($resql) > 0) {
				$res = $this->db->fetch_array($resql);
				$last = $res['max(situation_counter)'];
				return ($last == $this->situation_counter);
			} else {
				$this->error = $this->db->lasterror();
				dol_syslog(get_class($this)."::select Error ".$this->error, LOG_ERR);
				return false;
			}
		} else {
			return true;
		}
	}

	/**
	 * Function used to replace a thirdparty id with another one.
	 *
	 * @param 	DoliDB 	$dbs 		Database handler, because function is static we name it $dbs not $db to avoid breaking coding test
	 * @param 	int 	$origin_id 	Old thirdparty id
	 * @param 	int 	$dest_id 	New thirdparty id
	 * @return 	bool
	 */
	public static function replaceThirdparty(DoliDB $dbs, $origin_id, $dest_id)
	{
		$tables = array(
			'facture'
		);

		return CommonObject::commonReplaceThirdparty($dbs, $origin_id, $dest_id, $tables);
	}

	/**
	 * Function used to replace a product id with another one.
	 *
	 * @param DoliDB $db Database handler
	 * @param int $origin_id Old product id
	 * @param int $dest_id New product id
	 * @return bool
	 */
	public static function replaceProduct(DoliDB $db, $origin_id, $dest_id)
	{
		$tables = array(
			'facturedet'
		);

		return CommonObject::commonReplaceProduct($db, $origin_id, $dest_id, $tables);
	}

	/**
	 * Is the customer invoice delayed?
	 *
	 * @return bool
	 */
	public function hasDelay()
	{
		global $conf;

		$now = dol_now();

		// Paid invoices have status STATUS_CLOSED
		if ($this->status != Facture::STATUS_VALIDATED) {
			return false;
		}

		$hasDelay = $this->date_lim_reglement < ($now - $conf->facture->client->warning_delay);
		if ($hasDelay && !empty($this->retained_warranty) && !empty($this->retained_warranty_date_limit)) {
			$totalpaid = $this->getSommePaiement();
			$totalpaid = floatval($totalpaid);
			$RetainedWarrantyAmount = $this->getRetainedWarrantyAmount();
			if ($totalpaid >= 0 && $RetainedWarrantyAmount >= 0) {
				if (($totalpaid < $this->total_ttc - $RetainedWarrantyAmount) && $this->date_lim_reglement < ($now - $conf->facture->client->warning_delay)) {
					$hasDelay = 1;
				} elseif ($totalpaid < $this->total_ttc && $this->retained_warranty_date_limit < ($now - $conf->facture->client->warning_delay)) {
					$hasDelay = 1;
				} else {
					$hasDelay = 0;
				}
			}
		}

		return $hasDelay;
	}

	/**
	 * Currently used for documents generation : to know if retained warranty need to be displayed
	 * @return bool
	 */
	public function displayRetainedWarranty()
	{
		global $conf;

		// TODO : add a flag on invoices to store this conf : INVOICE_RETAINED_WARRANTY_LIMITED_TO_FINAL_SITUATION

		// note : we don't need to test INVOICE_USE_RETAINED_WARRANTY because if $this->retained_warranty is not empty it's because it was set when this conf was active

		$displayWarranty = false;
		if (!empty($this->retained_warranty)) {
			$displayWarranty = true;

			if ($this->type == Facture::TYPE_SITUATION && !empty($conf->global->INVOICE_RETAINED_WARRANTY_LIMITED_TO_FINAL_SITUATION)) {
				// Check if this situation invoice is 100% for real
				$displayWarranty = false;
				if (!empty($this->situation_final)) {
					$displayWarranty = true;
				} elseif (!empty($this->lines) && $this->status == Facture::STATUS_DRAFT) {
					// $object->situation_final need validation to be done so this test is need for draft
					$displayWarranty = true;

					foreach ($this->lines as $i => $line) {
						if ($line->product_type < 2 && $line->situation_percent < 100) {
							$displayWarranty = false;
							break;
						}
					}
				}
			}
		}

		return $displayWarranty;
	}

	/**
	 * @param	int			$rounding		Minimum number of decimal to show. If 0, no change, if -1, we use min($conf->global->MAIN_MAX_DECIMALS_UNIT,$conf->global->MAIN_MAX_DECIMALS_TOT)
	 * @return float or -1 if not available
	 */
	public function getRetainedWarrantyAmount($rounding = -1)
	{
		global $conf;
		if (empty($this->retained_warranty)) {
			return -1;
		}

		$retainedWarrantyAmount = 0;

		// Billed - retained warranty
		if ($this->type == Facture::TYPE_SITUATION && !empty($conf->global->INVOICE_RETAINED_WARRANTY_LIMITED_TO_FINAL_SITUATION)) {
			$displayWarranty = true;
			// Check if this situation invoice is 100% for real
			if (!empty($this->lines)) {
				foreach ($this->lines as $i => $line) {
					if ($line->product_type < 2 && $line->situation_percent < 100) {
						$displayWarranty = false;
						break;
					}
				}
			}

			if ($displayWarranty && !empty($this->situation_final)) {
				$this->fetchPreviousNextSituationInvoice();
				$TPreviousIncoice = $this->tab_previous_situation_invoice;

				$total2BillWT = 0;
				foreach ($TPreviousIncoice as &$fac) {
					$total2BillWT += $fac->total_ttc;
				}
				$total2BillWT += $this->total_ttc;

				$retainedWarrantyAmount = $total2BillWT * $this->retained_warranty / 100;
			} else {
				return -1;
			}
		} else {
			// Because one day retained warranty could be used on standard invoices
			$retainedWarrantyAmount = $this->total_ttc * $this->retained_warranty / 100;
		}

		if ($rounding < 0) {
			$rounding = min($conf->global->MAIN_MAX_DECIMALS_UNIT, $conf->global->MAIN_MAX_DECIMALS_TOT);
		}

		if ($rounding > 0) {
			return round($retainedWarrantyAmount, $rounding);
		}

		return $retainedWarrantyAmount;
	}

	/**
	 *  Change the retained warranty
	 *
	 *  @param		float		$value		value of retained warranty
	 *  @return		int				>0 if OK, <0 if KO
	 */
	public function setRetainedWarranty($value)
	{
		dol_syslog(get_class($this).'::setRetainedWarranty('.$value.')');

		if ($this->status >= 0) {
			$fieldname = 'retained_warranty';
			$sql = 'UPDATE '.MAIN_DB_PREFIX.$this->table_element;
			$sql .= " SET ".$fieldname." = ".((float) $value);
			$sql .= ' WHERE rowid='.((int) $this->id);

			if ($this->db->query($sql)) {
				$this->retained_warranty = floatval($value);
				return 1;
			} else {
				dol_syslog(get_class($this).'::setRetainedWarranty Erreur '.$sql.' - '.$this->db->error());
				$this->error = $this->db->error();
				return -1;
			}
		} else {
			dol_syslog(get_class($this).'::setRetainedWarranty, status of the object is incompatible');
			$this->error = 'Status of the object is incompatible '.$this->status;
			return -2;
		}
	}


	/**
	 *  Change the retained_warranty_date_limit
	 *
	 *  @param		int		$timestamp		date limit of retained warranty in timestamp format
	 *  @param		string	$dateYmd		date limit of retained warranty in Y m d format
	 *  @return		int				>0 if OK, <0 if KO
	 */
	public function setRetainedWarrantyDateLimit($timestamp, $dateYmd = false)
	{
		if (!$timestamp && $dateYmd) {
			$timestamp = $this->db->jdate($dateYmd);
		}


		dol_syslog(get_class($this).'::setRetainedWarrantyDateLimit('.$timestamp.')');
		if ($this->status >= 0) {
			$fieldname = 'retained_warranty_date_limit';
			$sql = 'UPDATE '.MAIN_DB_PREFIX.$this->table_element;
			$sql .= " SET ".$fieldname." = ".(strval($timestamp) != '' ? "'".$this->db->idate($timestamp)."'" : 'null');
			$sql .= ' WHERE rowid = '.((int) $this->id);

			if ($this->db->query($sql)) {
				$this->retained_warranty_date_limit = $timestamp;
				return 1;
			} else {
				dol_syslog(get_class($this).'::setRetainedWarrantyDateLimit Erreur '.$sql.' - '.$this->db->error());
				$this->error = $this->db->error();
				return -1;
			}
		} else {
			dol_syslog(get_class($this).'::setRetainedWarrantyDateLimit, status of the object is incompatible');
			$this->error = 'Status of the object is incompatible '.$this->status;
			return -2;
		}
	}


	/**
	 *  Send reminders by emails for invoices validated that are due.
	 *  CAN BE A CRON TASK
	 *
	 *  @param	int			$nbdays				Delay before due date (or after if delay is negative)
	 *  @param	string		$paymentmode		'' or 'all' by default (no filter), or 'LIQ', 'CHQ', CB', ...
	 *  @param	int|string	$template			Name (or id) of email template (Must be a template of type 'facture_send')
	 *  @param	string		$datetouse			'duedate' (default) or 'invoicedate'
	 *  @param	string		$forcerecipient		Force email of recipient (for example to send the email to an accountant supervisor instead of the customer)
	 *  @return int         					0 if OK, <>0 if KO (this function is used also by cron so only 0 is OK)
	 */
	public function sendEmailsRemindersOnInvoiceDueDate($nbdays = 0, $paymentmode = 'all', $template = '', $datetouse = 'duedate', $forcerecipient = '')
	{
		global $conf, $langs, $user;

		$error = 0;
		$this->output = '';
		$this->error = '';
		$nbMailSend = 0;
		$errorsMsg = array();

		$langs->load("bills");

		if (!isModEnabled('facture')) {	// Should not happen. If module disabled, cron job should not be visible.
			$this->output .= $langs->trans('ModuleNotEnabled', $langs->transnoentitiesnoconv("Facture"));
			return 0;
		}
		if (!in_array($datetouse, array('duedate', 'invoicedate'))) {
			$this->output .= 'Bad value for parameter datetouse. Must be "duedate" or "invoicedate"';
			return 0;
		}
		/*if (empty($conf->global->FACTURE_REMINDER_EMAIL)) {
			$langs->load("bills");
			$this->output .= $langs->trans('EventRemindersByEmailNotEnabled', $langs->transnoentitiesnoconv("Facture"));
			return 0;
		}
		*/

		require_once DOL_DOCUMENT_ROOT.'/core/lib/date.lib.php';
		require_once DOL_DOCUMENT_ROOT.'/core/class/html.formmail.class.php';
		require_once DOL_DOCUMENT_ROOT.'/core/class/CMailFile.class.php';
		$formmail = new FormMail($this->db);

		$now = dol_now();
		$tmpidate = dol_get_first_hour(dol_time_plus_duree($now, $nbdays, 'd'), 'gmt');

		$tmpinvoice = new Facture($this->db);

		dol_syslog(__METHOD__, LOG_DEBUG);

		// Select all action comm reminder
		$sql = "SELECT rowid as id FROM ".MAIN_DB_PREFIX."facture as f";
		if (!empty($paymentmode) && $paymentmode != 'all') {
			$sql .= ", ".MAIN_DB_PREFIX."c_paiement as cp";
		}
		$sql .= " WHERE f.paye = 0";	// Only unpaid
		$sql .= " AND f.fk_statut = ".self::STATUS_VALIDATED;	// Only validated status
		if ($datetouse == 'invoicedate') {
			$sql .= " AND f.datef = '".$this->db->idate($tmpidate, 'gmt')."'";
		} else {
			$sql .= " AND f.date_lim_reglement = '".$this->db->idate($tmpidate, 'gmt')."'";
		}
		$sql .= " AND f.entity IN (".getEntity('facture', 0).")";	// One batch process only one company (no sharing)
		if (!empty($paymentmode) && $paymentmode != 'all') {
			$sql .= " AND f.fk_mode_reglement = cp.id AND cp.code = '".$this->db->escape($paymentmode)."'";
		}
		// TODO Add a filter to check there is no payment started yet
		if ($datetouse == 'invoicedate') {
			$sql .= $this->db->order("datef", "ASC");
		} else {
			$sql .= $this->db->order("date_lim_reglement", "ASC");
		}

		$resql = $this->db->query($sql);

		$stmpidate = dol_print_date($tmpidate, 'day', 'gmt');
		if ($datetouse == 'invoicedate') {
			$this->output .= $langs->transnoentitiesnoconv("SearchValidatedInvoicesWithDate", $stmpidate);
		} else {
			$this->output .= $langs->transnoentitiesnoconv("SearchUnpaidInvoicesWithDueDate", $stmpidate);
		}
		if (!empty($paymentmode) && $paymentmode != 'all') {
			$this->output .= ' ('.$langs->transnoentitiesnoconv("PaymentMode").' '.$paymentmode.')';
		}
		$this->output .= '<br>';

		if ($resql) {
			while ($obj = $this->db->fetch_object($resql)) {
				if (!$error) {
					// Load event
					$res = $tmpinvoice->fetch($obj->id);
					if ($res > 0) {
						$tmpinvoice->fetch_thirdparty();

						$outputlangs = new Translate('', $conf);
						if ($tmpinvoice->thirdparty->default_lang) {
							$outputlangs->setDefaultLang($tmpinvoice->thirdparty->default_lang);
							$outputlangs->loadLangs(array("main", "bills"));
						} else {
							$outputlangs = $langs;
						}

						// Select email template according to language of recipient
						$arraymessage = $formmail->getEMailTemplate($this->db, 'facture_send', $user, $outputlangs, (is_numeric($template) ? $template : 0), 1, (is_numeric($template) ? '' : $template));
						if (is_numeric($arraymessage) && $arraymessage <= 0) {
							$langs->load("errors");
							$this->output .= $langs->trans('ErrorFailedToFindEmailTemplate', $template);
							return 0;
						}

						// PREPARE EMAIL
						$errormesg = '';

						// Make substitution in email content
						$substitutionarray = getCommonSubstitutionArray($outputlangs, 0, '', $tmpinvoice);

						complete_substitutions_array($substitutionarray, $outputlangs, $tmpinvoice);

						// Topic
						$sendTopic = make_substitutions(empty($arraymessage->topic) ? $outputlangs->transnoentitiesnoconv('InformationMessage') : $arraymessage->topic, $substitutionarray, $outputlangs, 1);

						// Content
						$content = $outputlangs->transnoentitiesnoconv($arraymessage->content);

						$sendContent = make_substitutions($content, $substitutionarray, $outputlangs, 1);

						// Recipient
						$to = array();
						if ($forcerecipient) {	// If a recipient was forced
							$to = array($forcerecipient);
						} else {
							$res = $tmpinvoice->fetch_thirdparty();
							$recipient = $tmpinvoice->thirdparty;
							if ($res > 0) {
								$tmparraycontact = $tmpinvoice->liste_contact(-1, 'external', 0, 'BILLING');
								if (is_array($tmparraycontact) && count($tmparraycontact) > 0) {
									foreach ($tmparraycontact as $data_email) {
										if (!empty($data_email['email'])) {
											$to[] = $tmpinvoice->thirdparty->contact_get_property($data_email['id'], 'email');
										}
									}
								}
								if (empty($to) && !empty($recipient->email)) {
									$to[] = $recipient->email;
								}
								if (empty($to)) {
									$errormesg = "Failed to send remind to thirdparty id=".$tmpinvoice->socid.". No email defined for invoice or customer.";
									$error++;
								}
							} else {
								$errormesg = "Failed to load recipient with thirdparty id=".$tmpinvoice->socid;
								$error++;
							}
						}

						// Sender
						$from = getDolGlobalString('MAIN_MAIL_EMAIL_FROM');
						if (!empty($arraymessage->email_from)) {	// If a sender is defined into template, we use it in priority
							$from = $arraymessage->email_from;
						}
						if (empty($from)) {
							$errormesg = "Failed to get sender into global setup MAIN_MAIL_EMAIL_FROM";
							$error++;
						}

						if (!$error && !empty($to)) {
							$this->db->begin();

							$to = implode(',', $to);
							if (!empty($arraymessage->email_to)) {	// If a recipient is defined into template, we add it
								$to = $to.','.$arraymessage->email_to;
							}

							// Errors Recipient
							$errors_to = $conf->global->MAIN_MAIL_ERRORS_TO;

							$trackid = 'inv'.$tmpinvoice->id;
							$sendcontext = 'standard';

							$email_tocc = '';
							if (!empty($arraymessage->email_tocc)) {	// If a CC is defined into template, we use it
								$email_tocc = $arraymessage->email_tocc;
							}

							$email_tobcc = '';
							if (!empty($arraymessage->email_tobcc)) {	// If a BCC is defined into template, we use it
								$email_tobcc = $arraymessage->email_tobcc;
							}

							// Mail Creation
							$cMailFile = new CMailFile($sendTopic, $to, $from, $sendContent, array(), array(), array(), $email_tocc, $email_tobcc, 0, 1, $errors_to, '', $trackid, '', $sendcontext, '');

							// Sending Mail
							if ($cMailFile->sendfile()) {
								$nbMailSend++;

								// Add a line into event table
								require_once DOL_DOCUMENT_ROOT.'/comm/action/class/actioncomm.class.php';

								// Insert record of emails sent
								$actioncomm = new ActionComm($this->db);

								$actioncomm->type_code = 'AC_OTH_AUTO'; // Event insert into agenda automatically
								$actioncomm->socid = $tmpinvoice->thirdparty->id; // To link to a company
								$actioncomm->contact_id = 0;

								$actioncomm->code = 'AC_EMAIL';
								$actioncomm->label = 'sendEmailsRemindersOnInvoiceDueDateOK (nbdays='.$nbdays.' paymentmode='.$paymentmode.' template='.$template.' datetouse='.$datetouse.' forcerecipient='.$forcerecipient.')';
								$actioncomm->note_private = $sendContent;
								$actioncomm->fk_project = $tmpinvoice->fk_project;
								$actioncomm->datep = dol_now();
								$actioncomm->datef = $actioncomm->datep;
								$actioncomm->percentage = -1; // Not applicable
								$actioncomm->authorid = $user->id; // User saving action
								$actioncomm->userownerid = $user->id; // Owner of action
								// Fields when action is an email (content should be added into note)
								$actioncomm->email_msgid = $cMailFile->msgid;
								$actioncomm->email_subject = $sendTopic;
								$actioncomm->email_from = $from;
								$actioncomm->email_sender = '';
								$actioncomm->email_to = $to;
								//$actioncomm->email_tocc = $sendtocc;
								//$actioncomm->email_tobcc = $sendtobcc;
								//$actioncomm->email_subject = $subject;
								$actioncomm->errors_to = $errors_to;

								$actioncomm->elementtype = 'invoice';
								$actioncomm->fk_element = $tmpinvoice->id;

								//$actioncomm->extraparams = $extraparams;

								$actioncomm->create($user);
							} else {
								$errormesg = $cMailFile->error.' : '.$to;
								$error++;

								// Add a line into event table
								require_once DOL_DOCUMENT_ROOT.'/comm/action/class/actioncomm.class.php';

								// Insert record of emails sent
								$actioncomm = new ActionComm($this->db);

								$actioncomm->type_code = 'AC_OTH_AUTO'; // Event insert into agenda automatically
								$actioncomm->socid = $tmpinvoice->thirdparty->id; // To link to a company
								$actioncomm->contact_id = 0;

								$actioncomm->code = 'AC_EMAIL';
								$actioncomm->label = 'sendEmailsRemindersOnInvoiceDueDateKO';
								$actioncomm->note_private = $errormesg;
								$actioncomm->fk_project = $tmpinvoice->fk_project;
								$actioncomm->datep = dol_now();
								$actioncomm->datef = $actioncomm->datep;
								$actioncomm->percentage = -1; // Not applicable
								$actioncomm->authorid = $user->id; // User saving action
								$actioncomm->userownerid = $user->id; // Owner of action
								// Fields when action is an email (content should be added into note)
								$actioncomm->email_msgid = $cMailFile->msgid;
								$actioncomm->email_from = $from;
								$actioncomm->email_sender = '';
								$actioncomm->email_to = $to;
								//$actioncomm->email_tocc = $sendtocc;
								//$actioncomm->email_tobcc = $sendtobcc;
								//$actioncomm->email_subject = $subject;
								$actioncomm->errors_to = $errors_to;

								//$actioncomm->extraparams = $extraparams;

								$actioncomm->create($user);
							}

							$this->db->commit();	// We always commit
						}

						if ($errormesg) {
							$errorsMsg[] = $errormesg;
						}
					} else {
						$errorsMsg[] = 'Failed to fetch record invoice with ID = '.$obj->id;
						$error++;
					}
				}
			}
		} else {
			$error++;
		}

		if (!$error) {
			$this->output .= 'Nb of emails sent : '.$nbMailSend;
			return 0;
		} else {
			$this->error = 'Nb of emails sent : '.$nbMailSend.', '.(!empty($errorsMsg)) ? join(', ', $errorsMsg) : $error;
			return $error;
		}
	}

	/**
	 * See if current invoice date is posterior to the last invoice date among validated invoices of same type.
	 *
	 * @param 	boolean 	$allow_validated_drafts			return true if the invoice has been validated before returning to DRAFT state.
	 * @return 	array										return array
	 */
	public function willBeLastOfSameType($allow_validated_drafts = false)
	{
		// get date of last validated invoices of same type
		$sql  = "SELECT datef";
		$sql .= " FROM ".MAIN_DB_PREFIX."facture";
		$sql .= " WHERE type = " . (int) $this->type ;
		$sql .= " AND date_valid IS NOT NULL";
		$sql .= " AND entity IN (".getEntity('invoice').")";
		$sql .= " ORDER BY datef DESC LIMIT 1";

		$result = $this->db->query($sql);
		if ($result) {
			// compare with current validation date
			if ($this->db->num_rows($result)) {
				$obj = $this->db->fetch_object($result);
				$last_date = $this->db->jdate($obj->datef);
				$invoice_date = $this->date;

				$is_last_of_same_type = $invoice_date >= $last_date;
				if ($allow_validated_drafts) {
					$is_last_of_same_type = $is_last_of_same_type || (!strpos($this->ref, 'PROV') && $this->status == self::STATUS_DRAFT);
				}

				return array($is_last_of_same_type, $last_date);
			} else {
				// element is first of type to be validated
				return array(true);
			}
		} else {
			dol_print_error($this->db);
		}

		return array();
	}

	/**
	 *	Return clicable link of object (with eventually picto)
	 *
	 *	@param      string	    $option                 Where point the link (0=> main card, 1,2 => shipment, 'nolink'=>No link)
	 *  @param		array		$arraydata				Array of data
	 *  @return		string								HTML Code for Kanban thumb.
	 */
	public function getKanbanView($option = '', $arraydata = null)
	{
		global $langs;

		$selected = (empty($arraydata['selected']) ? 0 : $arraydata['selected']);

		$return = '<div class="box-flex-item box-flex-grow-zero">';
		$return .= '<div class="info-box info-box-sm">';
		$return .= '<span class="info-box-icon bg-infobox-action">';
		$return .= img_picto('', $this->picto);
		$return .= '</span>';
		$return .= '<div class="info-box-content">';
		$return .= '<span class="info-box-ref inline-block tdoverflowmax150 valignmiddle">'.(method_exists($this, 'getNomUrl') ? $this->getNomUrl(1) : $this->ref).'</span>';
		if ($selected >= 0) {
			$return .= '<input id="cb'.$this->id.'" class="flat checkforselect fright" type="checkbox" name="toselect[]" value="'.$this->id.'"'.($selected ? ' checked="checked"' : '').'>';
		}
		if (!empty($arraydata['thirdparty'])) {
			$return .= '<br><span class="info-box-label">'.$arraydata['thirdparty'].'</span>';
		}
		if (property_exists($this, 'date')) {
			$return .= '<br><span class="info-box-label">'.dol_print_date($this->date, 'day').'</span>';
		}
		if (property_exists($this, 'total_ht')) {
			$return .= ' &nbsp; <span class="info-box-label amount" title="'.dol_escape_htmltag($langs->trans("AmountHT")).'">'.price($this->total_ht);
			$return .= ' '.$langs->trans("HT");
			$return .= '</span>';
		}
		if (method_exists($this, 'getLibStatut')) {
			$alreadypaid = (empty($arraydata['alreadypaid']) ? 0 : $arraydata['alreadypaid']);
			$return .= '<br><div class="info-box-status">'.$this->getLibStatut(3, $alreadypaid).'</div>';
		}
		$return .= '</div>';
		$return .= '</div>';
		$return .= '</div>';
		return $return;
	}
}

/**
 *	Class to manage invoice lines.
 *  Saved into database table llx_facturedet
 */
class FactureLigne extends CommonInvoiceLine
{
	/**
	 * @var string ID to identify managed object
	 */
	public $element = 'facturedet';

	/**
	 * @var string Name of table without prefix where object is stored
	 */
	public $table_element = 'facturedet';

	/**
	 * @var FactureLigne
	 */
	public $oldline;

	//! From llx_facturedet
	//! Id facture
	public $fk_facture;
	//! Id parent line
	public $fk_parent_line;

	//! Description ligne
	public $desc;
	public $ref_ext; // External reference of the line

	public $localtax1_type; // Local tax 1 type
	public $localtax2_type; // Local tax 2 type
	public $fk_remise_except; // Link to line into llx_remise_except
	public $rang = 0;

	public $fk_fournprice;
	public $pa_ht;
	public $marge_tx;
	public $marque_tx;

	/**
	 * @var int
	 */
	public $tva_npr;

	public $remise_percent;

	/**
	 * List of special options to define line:
	 * 1: shipment cost lines
	 * 2: ecotaxe
	 * 3: ??
	 * idofmodule: a meaning for the module
	 */
	public $special_code;

	/**
	 * @var string		To store the batch to consume in stock when using a POS module
	 */
	public $batch;
	/**
	 * @var string		To store the warehouse where to consume stock when using a POS module
	 */
	public $fk_warehouse;


	public $origin;
	public $origin_id;

	/**
	 * @var integer		Id in table llx_accounting_bookeeping to know accounting account for product line
	 */
	public $fk_code_ventilation = 0;


	public $date_start;
	public $date_end;

	public $skip_update_total; // Skip update price total for special lines

	/**
	 * @var int Situation advance percentage
	 */
	public $situation_percent;

	/**
	 * @var int Previous situation line id reference
	 */
	public $fk_prev_id;

	// Multicurrency
	public $fk_multicurrency;
	public $multicurrency_code;
	public $multicurrency_subprice;
	public $multicurrency_total_ht;
	public $multicurrency_total_tva;
	public $multicurrency_total_ttc;

	/**
	 *      Constructor
	 *
	 *      @param     DoliDB	$db      handler d'acces base de donnee
	 */
	public function __construct($db)
	{
		$this->db = $db;
	}

	/**
	 *	Load invoice line from database
	 *
	 *	@param	int		$rowid      id of invoice line to get
	 *	@return	int					<0 if KO, >0 if OK
	 */
	public function fetch($rowid)
	{
		$sql = 'SELECT fd.rowid, fd.fk_facture, fd.fk_parent_line, fd.fk_product, fd.product_type, fd.label as custom_label, fd.description, fd.price, fd.qty, fd.vat_src_code, fd.tva_tx,';
		$sql .= ' fd.localtax1_tx, fd. localtax2_tx, fd.remise, fd.remise_percent, fd.fk_remise_except, fd.subprice, fd.ref_ext,';
		$sql .= ' fd.date_start as date_start, fd.date_end as date_end, fd.fk_product_fournisseur_price as fk_fournprice, fd.buy_price_ht as pa_ht,';
		$sql .= ' fd.info_bits, fd.special_code, fd.total_ht, fd.total_tva, fd.total_ttc, fd.total_localtax1, fd.total_localtax2, fd.rang,';
		$sql .= ' fd.fk_code_ventilation,';
		$sql .= ' fd.fk_unit, fd.fk_user_author, fd.fk_user_modif,';
		$sql .= ' fd.situation_percent, fd.fk_prev_id,';
		$sql .= ' fd.multicurrency_subprice,';
		$sql .= ' fd.multicurrency_total_ht,';
		$sql .= ' fd.multicurrency_total_tva,';
		$sql .= ' fd.multicurrency_total_ttc,';
		$sql .= ' p.ref as product_ref, p.label as product_label, p.description as product_desc';
		$sql .= ' FROM '.MAIN_DB_PREFIX.'facturedet as fd';
		$sql .= ' LEFT JOIN '.MAIN_DB_PREFIX.'product as p ON fd.fk_product = p.rowid';
		$sql .= ' WHERE fd.rowid = '.((int) $rowid);

		$result = $this->db->query($sql);
		if ($result) {
			$objp = $this->db->fetch_object($result);

			if (!$objp) {
				$this->error = 'InvoiceLine with id '. $rowid .' not found sql='.$sql;
				return 0;
			}

			$this->rowid = $objp->rowid;
			$this->id = $objp->rowid;
			$this->fk_facture = $objp->fk_facture;
			$this->fk_parent_line = $objp->fk_parent_line;
			$this->label				= $objp->custom_label;
			$this->desc					= $objp->description;
			$this->qty = $objp->qty;
			$this->subprice = $objp->subprice;
			$this->ref_ext = $objp->ref_ext;
			$this->vat_src_code = $objp->vat_src_code;
			$this->tva_tx = $objp->tva_tx;
			$this->localtax1_tx			= $objp->localtax1_tx;
			$this->localtax2_tx			= $objp->localtax2_tx;
			$this->remise_percent = $objp->remise_percent;
			$this->fk_remise_except = $objp->fk_remise_except;
			$this->fk_product			= $objp->fk_product;
			$this->product_type = $objp->product_type;
			$this->date_start			= $this->db->jdate($objp->date_start);
			$this->date_end				= $this->db->jdate($objp->date_end);
			$this->info_bits			= $objp->info_bits;
			$this->tva_npr = ($objp->info_bits & 1 == 1) ? 1 : 0;
			$this->special_code = $objp->special_code;
			$this->total_ht				= $objp->total_ht;
			$this->total_tva			= $objp->total_tva;
			$this->total_localtax1		= $objp->total_localtax1;
			$this->total_localtax2		= $objp->total_localtax2;
			$this->total_ttc			= $objp->total_ttc;
			$this->fk_code_ventilation = $objp->fk_code_ventilation;
			$this->rang					= $objp->rang;
			$this->fk_fournprice = $objp->fk_fournprice;
			$marginInfos				= getMarginInfos($objp->subprice, $objp->remise_percent, $objp->tva_tx, $objp->localtax1_tx, $objp->localtax2_tx, $this->fk_fournprice, $objp->pa_ht);
			$this->pa_ht				= $marginInfos[0];
			$this->marge_tx				= $marginInfos[1];
			$this->marque_tx			= $marginInfos[2];

			$this->ref = $objp->product_ref; // deprecated

			$this->product_ref = $objp->product_ref;
			$this->product_label		= $objp->product_label;
			$this->product_desc			= $objp->product_desc;

			$this->fk_unit = $objp->fk_unit;
			$this->fk_user_modif		= $objp->fk_user_modif;
			$this->fk_user_author = $objp->fk_user_author;

			$this->situation_percent    = $objp->situation_percent;
			$this->fk_prev_id           = $objp->fk_prev_id;

			$this->multicurrency_subprice = $objp->multicurrency_subprice;
			$this->multicurrency_total_ht = $objp->multicurrency_total_ht;
			$this->multicurrency_total_tva = $objp->multicurrency_total_tva;
			$this->multicurrency_total_ttc = $objp->multicurrency_total_ttc;

			$this->fetch_optionals();

			$this->db->free($result);

			return 1;
		} else {
			$this->error = $this->db->lasterror();
			return -1;
		}
	}

	/**
	 *	Insert line into database
	 *
	 *	@param      int		$notrigger		                 1 no triggers
	 *  @param      int     $noerrorifdiscountalreadylinked  1=Do not make error if lines is linked to a discount and discount already linked to another
	 *	@return		int						                 <0 if KO, >0 if OK
	 */
	public function insert($notrigger = 0, $noerrorifdiscountalreadylinked = 0)
	{
		global $langs, $user, $conf;

		$error = 0;

		$pa_ht_isemptystring = (empty($this->pa_ht) && $this->pa_ht == ''); // If true, we can use a default value. If this->pa_ht = '0', we must use '0'.

		dol_syslog(get_class($this)."::insert rang=".$this->rang, LOG_DEBUG);

		// Clean parameters
		$this->desc = trim($this->desc);
		if (empty($this->tva_tx)) {
			$this->tva_tx = 0;
		}
		if (empty($this->localtax1_tx)) {
			$this->localtax1_tx = 0;
		}
		if (empty($this->localtax2_tx)) {
			$this->localtax2_tx = 0;
		}
		if (empty($this->localtax1_type)) {
			$this->localtax1_type = 0;
		}
		if (empty($this->localtax2_type)) {
			$this->localtax2_type = 0;
		}
		if (empty($this->total_localtax1)) {
			$this->total_localtax1 = 0;
		}
		if (empty($this->total_localtax2)) {
			$this->total_localtax2 = 0;
		}
		if (empty($this->rang)) {
			$this->rang = 0;
		}
		if (empty($this->remise_percent)) {
			$this->remise_percent = 0;
		}
		if (empty($this->info_bits)) {
			$this->info_bits = 0;
		}
		if (empty($this->subprice)) {
			$this->subprice = 0;
		}
		if (empty($this->ref_ext)) {
			$this->ref_ext = '';
		}
		if (empty($this->special_code)) {
			$this->special_code = 0;
		}
		if (empty($this->fk_parent_line)) {
			$this->fk_parent_line = 0;
		}
		if (empty($this->fk_prev_id)) {
			$this->fk_prev_id = 0;
		}
		if (!isset($this->situation_percent) || $this->situation_percent > 100 || (string) $this->situation_percent == '') {
			$this->situation_percent = 100;
		}

		if (empty($this->pa_ht)) {
			$this->pa_ht = 0;
		}
		if (empty($this->multicurrency_subprice)) {
			$this->multicurrency_subprice = 0;
		}
		if (empty($this->multicurrency_total_ht)) {
			$this->multicurrency_total_ht = 0;
		}
		if (empty($this->multicurrency_total_tva)) {
			$this->multicurrency_total_tva = 0;
		}
		if (empty($this->multicurrency_total_ttc)) {
			$this->multicurrency_total_ttc = 0;
		}

		// if buy price not defined, define buyprice as configured in margin admin
		if ($this->pa_ht == 0 && $pa_ht_isemptystring) {
			if (($result = $this->defineBuyPrice($this->subprice, $this->remise_percent, $this->fk_product)) < 0) {
				return $result;
			} else {
				$this->pa_ht = $result;
			}
		}

		// Check parameters
		if ($this->product_type < 0) {
			$this->error = 'ErrorProductTypeMustBe0orMore';
			return -1;
		}
		if (!empty($this->fk_product) && $this->fk_product > 0) {
			// Check product exists
			$result = Product::isExistingObject('product', $this->fk_product);
			if ($result <= 0) {
				$this->error = 'ErrorProductIdDoesNotExists';
				dol_syslog(get_class($this)."::insert Error ".$this->error, LOG_ERR);
				return -1;
			}
		}

		$this->db->begin();

		// Update line in database
		$sql = 'INSERT INTO '.MAIN_DB_PREFIX.'facturedet';
		$sql .= ' (fk_facture, fk_parent_line, label, description, qty,';
		$sql .= ' vat_src_code, tva_tx, localtax1_tx, localtax2_tx, localtax1_type, localtax2_type,';
		$sql .= ' fk_product, product_type, remise_percent, subprice, ref_ext, fk_remise_except,';
		$sql .= ' date_start, date_end, fk_code_ventilation, ';
		$sql .= ' rang, special_code, fk_product_fournisseur_price, buy_price_ht,';
		$sql .= ' info_bits, total_ht, total_tva, total_ttc, total_localtax1, total_localtax2,';
		$sql .= ' situation_percent, fk_prev_id,';
		$sql .= ' fk_unit, fk_user_author, fk_user_modif,';
		$sql .= ' fk_multicurrency, multicurrency_code, multicurrency_subprice, multicurrency_total_ht, multicurrency_total_tva, multicurrency_total_ttc';
		$sql .= ')';
		$sql .= " VALUES (".$this->fk_facture.",";
		$sql .= " ".($this->fk_parent_line > 0 ? $this->fk_parent_line : "null").",";
		$sql .= " ".(!empty($this->label) ? "'".$this->db->escape($this->label)."'" : "null").",";
		$sql .= " '".$this->db->escape($this->desc)."',";
		$sql .= " ".price2num($this->qty).",";
		$sql .= " ".(empty($this->vat_src_code) ? "''" : "'".$this->db->escape($this->vat_src_code)."'").",";
		$sql .= " ".price2num($this->tva_tx).",";
		$sql .= " ".price2num($this->localtax1_tx).",";
		$sql .= " ".price2num($this->localtax2_tx).",";
		$sql .= " '".$this->db->escape($this->localtax1_type)."',";
		$sql .= " '".$this->db->escape($this->localtax2_type)."',";
		$sql .= ' '.((!empty($this->fk_product) && $this->fk_product > 0) ? $this->fk_product : "null").',';
		$sql .= " ".((int) $this->product_type).",";
		$sql .= " ".price2num($this->remise_percent).",";
		$sql .= " ".price2num($this->subprice).",";
		$sql .= " '".$this->db->escape($this->ref_ext)."',";
		$sql .= ' '.(!empty($this->fk_remise_except) ? $this->fk_remise_except : "null").',';
		$sql .= " ".(!empty($this->date_start) ? "'".$this->db->idate($this->date_start)."'" : "null").",";
		$sql .= " ".(!empty($this->date_end) ? "'".$this->db->idate($this->date_end)."'" : "null").",";
		$sql .= ' '.((int) $this->fk_code_ventilation).',';
		$sql .= ' '.((int) $this->rang).',';
		$sql .= ' '.((int) $this->special_code).',';
		$sql .= ' '.(!empty($this->fk_fournprice) ? $this->fk_fournprice : "null").',';
		$sql .= ' '.price2num($this->pa_ht).',';
		$sql .= " '".$this->db->escape($this->info_bits)."',";
		$sql .= " ".price2num($this->total_ht).",";
		$sql .= " ".price2num($this->total_tva).",";
		$sql .= " ".price2num($this->total_ttc).",";
		$sql .= " ".price2num($this->total_localtax1).",";
		$sql .= " ".price2num($this->total_localtax2);
		$sql .= ", ".((float) $this->situation_percent);
		$sql .= ", ".(!empty($this->fk_prev_id) ? $this->fk_prev_id : "null");
		$sql .= ", ".(!$this->fk_unit ? 'NULL' : $this->fk_unit);
		$sql .= ", ".((int) $user->id);
		$sql .= ", ".((int) $user->id);
		$sql .= ", ".(int) $this->fk_multicurrency;
		$sql .= ", '".$this->db->escape($this->multicurrency_code)."'";
		$sql .= ", ".price2num($this->multicurrency_subprice);
		$sql .= ", ".price2num($this->multicurrency_total_ht);
		$sql .= ", ".price2num($this->multicurrency_total_tva);
		$sql .= ", ".price2num($this->multicurrency_total_ttc);
		$sql .= ')';

		dol_syslog(get_class($this)."::insert", LOG_DEBUG);
		$resql = $this->db->query($sql);
		if ($resql) {
			$this->id = $this->db->last_insert_id(MAIN_DB_PREFIX.'facturedet');
			$this->rowid = $this->id; // For backward compatibility

			if (!$error) {
				$result = $this->insertExtraFields();
				if ($result < 0) {
					$error++;
				}
			}

			// If fk_remise_except is defined, the discount is linked to the invoice
			// which flags it as "consumed".
			if ($this->fk_remise_except) {
				$discount = new DiscountAbsolute($this->db);
				$result = $discount->fetch($this->fk_remise_except);
				if ($result >= 0) {
					// Check if discount was found
					if ($result > 0) {
						// Check if discount not already affected to another invoice
						if ($discount->fk_facture_line > 0) {
							if (empty($noerrorifdiscountalreadylinked)) {
								$this->error = $langs->trans("ErrorDiscountAlreadyUsed", $discount->id);
								dol_syslog(get_class($this)."::insert Error ".$this->error, LOG_ERR);
								$this->db->rollback();
								return -3;
							}
						} else {
							$result = $discount->link_to_invoice($this->rowid, 0);
							if ($result < 0) {
								$this->error = $discount->error;
								dol_syslog(get_class($this)."::insert Error ".$this->error, LOG_ERR);
								$this->db->rollback();
								return -3;
							}
						}
					} else {
						$this->error = $langs->trans("ErrorADiscountThatHasBeenRemovedIsIncluded");
						dol_syslog(get_class($this)."::insert Error ".$this->error, LOG_ERR);
						$this->db->rollback();
						return -3;
					}
				} else {
					$this->error = $discount->error;
					dol_syslog(get_class($this)."::insert Error ".$this->error, LOG_ERR);
					$this->db->rollback();
					return -3;
				}
			}

			if (!$notrigger) {
				// Call trigger
				$result = $this->call_trigger('LINEBILL_INSERT', $user);
				if ($result < 0) {
					$this->db->rollback();
					return -2;
				}
				// End call triggers
			}

			$this->db->commit();
			return $this->id;
		} else {
			$this->error = $this->db->lasterror();
			$this->db->rollback();
			return -2;
		}
	}

	/**
	 *	Update line into database
	 *
	 *	@param		User	$user		User object
	 *	@param		int		$notrigger	Disable triggers
	 *	@return		int					<0 if KO, >0 if OK
	 */
	public function update($user = '', $notrigger = 0)
	{
		global $user, $conf;

		$error = 0;

		$pa_ht_isemptystring = (empty($this->pa_ht) && $this->pa_ht == ''); // If true, we can use a default value. If this->pa_ht = '0', we must use '0'.

		// Clean parameters
		$this->desc = trim($this->desc);
		if (empty($this->ref_ext)) {
			$this->ref_ext = '';
		}
		if (empty($this->tva_tx)) {
			$this->tva_tx = 0;
		}
		if (empty($this->localtax1_tx)) {
			$this->localtax1_tx = 0;
		}
		if (empty($this->localtax2_tx)) {
			$this->localtax2_tx = 0;
		}
		if (empty($this->localtax1_type)) {
			$this->localtax1_type = 0;
		}
		if (empty($this->localtax2_type)) {
			$this->localtax2_type = 0;
		}
		if (empty($this->total_localtax1)) {
			$this->total_localtax1 = 0;
		}
		if (empty($this->total_localtax2)) {
			$this->total_localtax2 = 0;
		}
		if (empty($this->remise_percent)) {
			$this->remise_percent = 0;
		}
		if (empty($this->info_bits)) {
			$this->info_bits = 0;
		}
		if (empty($this->special_code)) {
			$this->special_code = 0;
		}
		if (empty($this->product_type)) {
			$this->product_type = 0;
		}
		if (empty($this->fk_parent_line)) {
			$this->fk_parent_line = 0;
		}
		if (!isset($this->situation_percent) || $this->situation_percent > 100 || (string) $this->situation_percent == '') {
			$this->situation_percent = 100;
		}
		if (empty($this->pa_ht)) {
			$this->pa_ht = 0;
		}

		if (empty($this->multicurrency_subprice)) {
			$this->multicurrency_subprice = 0;
		}
		if (empty($this->multicurrency_total_ht)) {
			$this->multicurrency_total_ht = 0;
		}
		if (empty($this->multicurrency_total_tva)) {
			$this->multicurrency_total_tva = 0;
		}
		if (empty($this->multicurrency_total_ttc)) {
			$this->multicurrency_total_ttc = 0;
		}

		// Check parameters
		if ($this->product_type < 0) {
			return -1;
		}

		// if buy price not provided, define buyprice as configured in margin admin
		if ($this->pa_ht == 0 && $pa_ht_isemptystring) {
			// We call defineBuyPrice only if data was not provided (if input was '0', we will not go here and value will remaine '0')
			$result = $this->defineBuyPrice($this->subprice, $this->remise_percent, $this->fk_product);
			if ($result < 0) {
				return $result;
			} else {
				$this->pa_ht = $result;
			}
		}

		$this->db->begin();

		// Update line in database
		$sql = "UPDATE ".MAIN_DB_PREFIX."facturedet SET";
		$sql .= " description='".$this->db->escape($this->desc)."'";
		$sql .= ", ref_ext='".$this->db->escape($this->ref_ext)."'";
		$sql .= ", label=".(!empty($this->label) ? "'".$this->db->escape($this->label)."'" : "null");
		$sql .= ", subprice=".price2num($this->subprice);
		$sql .= ", remise_percent=".price2num($this->remise_percent);
		if ($this->fk_remise_except) {
			$sql .= ", fk_remise_except=".$this->fk_remise_except;
		} else {
			$sql .= ", fk_remise_except=null";
		}
		$sql .= ", vat_src_code = '".(empty($this->vat_src_code) ? '' : $this->db->escape($this->vat_src_code))."'";
		$sql .= ", tva_tx=".price2num($this->tva_tx);
		$sql .= ", localtax1_tx=".price2num($this->localtax1_tx);
		$sql .= ", localtax2_tx=".price2num($this->localtax2_tx);
		$sql .= ", localtax1_type='".$this->db->escape($this->localtax1_type)."'";
		$sql .= ", localtax2_type='".$this->db->escape($this->localtax2_type)."'";
		$sql .= ", qty=".price2num($this->qty);
		$sql .= ", date_start=".(!empty($this->date_start) ? "'".$this->db->idate($this->date_start)."'" : "null");
		$sql .= ", date_end=".(!empty($this->date_end) ? "'".$this->db->idate($this->date_end)."'" : "null");
		$sql .= ", product_type=".$this->product_type;
		$sql .= ", info_bits='".$this->db->escape($this->info_bits)."'";
		$sql .= ", special_code='".$this->db->escape($this->special_code)."'";
		if (empty($this->skip_update_total)) {
			$sql .= ", total_ht=".price2num($this->total_ht);
			$sql .= ", total_tva=".price2num($this->total_tva);
			$sql .= ", total_ttc=".price2num($this->total_ttc);
			$sql .= ", total_localtax1=".price2num($this->total_localtax1);
			$sql .= ", total_localtax2=".price2num($this->total_localtax2);
		}
		$sql .= ", fk_product_fournisseur_price=".(!empty($this->fk_fournprice) ? "'".$this->db->escape($this->fk_fournprice)."'" : "null");
		$sql .= ", buy_price_ht=".(($this->pa_ht || (string) $this->pa_ht === '0') ? price2num($this->pa_ht) : "null"); // $this->pa_ht should always be defined (set to 0 or to sell price depending on option)
		$sql .= ", fk_parent_line=".($this->fk_parent_line > 0 ? $this->fk_parent_line : "null");
		if (!empty($this->rang)) {
			$sql .= ", rang=".((int) $this->rang);
		}
		$sql .= ", situation_percent = ".((float) $this->situation_percent);
		$sql .= ", fk_unit = ".(!$this->fk_unit ? 'NULL' : $this->fk_unit);
		$sql .= ", fk_user_modif = ".((int) $user->id);

		// Multicurrency
		$sql .= ", multicurrency_subprice=".price2num($this->multicurrency_subprice);
		$sql .= ", multicurrency_total_ht=".price2num($this->multicurrency_total_ht);
		$sql .= ", multicurrency_total_tva=".price2num($this->multicurrency_total_tva);
		$sql .= ", multicurrency_total_ttc=".price2num($this->multicurrency_total_ttc);

		$sql .= " WHERE rowid = ".((int) $this->rowid);

		dol_syslog(get_class($this)."::update", LOG_DEBUG);
		$resql = $this->db->query($sql);
		if ($resql) {
			if (!$error) {
				$this->id = $this->rowid;
				$result = $this->insertExtraFields();
				if ($result < 0) {
					$error++;
				}
			}

			if (!$error && !$notrigger) {
				// Call trigger
				$result = $this->call_trigger('LINEBILL_MODIFY', $user);
				if ($result < 0) {
					$this->db->rollback();
					return -2;
				}
				// End call triggers
			}
			$this->db->commit();
			return 1;
		} else {
			$this->error = $this->db->error();
			$this->db->rollback();
			return -2;
		}
	}

	/**
	 * Delete line in database
	 *
	 * @param 	User 	$tmpuser    User that deletes
	 * @param 	bool 	$notrigger  false=launch triggers after, true=disable triggers
	 * @return 	int		           	<0 if KO, >0 if OK
	 */
	public function delete($tmpuser = null, $notrigger = false)
	{
		global $user;

		$this->db->begin();

		// Call trigger
		if (empty($notrigger)) {
			$result = $this->call_trigger('LINEBILL_DELETE', $user);
			if ($result < 0) {
				$this->db->rollback();
				return -1;
			}
		}
		// End call triggers

		// extrafields
		$result = $this->deleteExtraFields();
		if ($result < 0) {
			$this->db->rollback();
			return -1;
		}

		// Free discount linked to invoice line
		$sql = 'UPDATE '.MAIN_DB_PREFIX.'societe_remise_except';
		$sql .= ' SET fk_facture_line = NULL';
		$sql .= ' WHERE fk_facture_line = '.((int) $this->id);

		dol_syslog(get_class($this)."::deleteline", LOG_DEBUG);
		$result = $this->db->query($sql);
		if (!$result) {
			$this->error = $this->db->error();
			$this->errors[] = $this->error;
			$this->db->rollback();
			return -1;
		}

		$sql = 'UPDATE '.MAIN_DB_PREFIX.'element_time';
		$sql .= ' SET invoice_id = NULL, invoice_line_id = NULL';
		$sql .= ' WHERE invoice_line_id = '.((int) $this->id);
		if (!$this->db->query($sql)) {
			$this->error = $this->db->error()." sql=".$sql;
			$this->errors[] = $this->error;
			$this->db->rollback();
			return -1;
		}

		$sql = "DELETE FROM ".MAIN_DB_PREFIX."facturedet WHERE rowid = ".((int) $this->id);

		if ($this->db->query($sql)) {
			$this->db->commit();
			return 1;
		} else {
			$this->error = $this->db->error()." sql=".$sql;
			$this->errors[] = $this->error;
			$this->db->rollback();
			return -1;
		}
	}

	// phpcs:disable PEAR.NamingConventions.ValidFunctionName.ScopeNotCamelCaps
	/**
	 *	Update DB line fields total_xxx
	 *	Used by migration
	 *
	 *	@return		int		<0 if KO, >0 if OK
	 */
	public function update_total()
	{
		// phpcs:enable
		$this->db->begin();
		dol_syslog(get_class($this)."::update_total", LOG_DEBUG);

		// Clean parameters
		if (empty($this->total_localtax1)) {
			$this->total_localtax1 = 0;
		}
		if (empty($this->total_localtax2)) {
			$this->total_localtax2 = 0;
		}

		// Update line in database
		$sql = "UPDATE ".MAIN_DB_PREFIX."facturedet SET";
		$sql .= " total_ht=".price2num($this->total_ht);
		$sql .= ",total_tva=".price2num($this->total_tva);
		$sql .= ",total_localtax1=".price2num($this->total_localtax1);
		$sql .= ",total_localtax2=".price2num($this->total_localtax2);
		$sql .= ",total_ttc=".price2num($this->total_ttc);
		$sql .= " WHERE rowid = ".((int) $this->rowid);

		dol_syslog(get_class($this)."::update_total", LOG_DEBUG);

		$resql = $this->db->query($sql);
		if ($resql) {
			$this->db->commit();
			return 1;
		} else {
			$this->error = $this->db->error();
			$this->db->rollback();
			return -2;
		}
	}

	// phpcs:disable PEAR.NamingConventions.ValidFunctionName.ScopeNotCamelCaps
	/**
	 * Returns situation_percent of the previous line.
	 * Warning: If invoice is a replacement invoice, this->fk_prev_id is id of the replaced line.
	 *
	 * @param  int     $invoiceid      			Invoice id
	 * @param  bool    $include_credit_note		Include credit note or not
	 * @return int                     			>= 0
	 */
	public function get_prev_progress($invoiceid, $include_credit_note = true)
	{
		// phpcs:enable
		global $invoicecache;

		if (is_null($this->fk_prev_id) || empty($this->fk_prev_id) || $this->fk_prev_id == "") {
			return 0;
		} else {
			// If invoice is not a situation invoice, this->fk_prev_id is used for something else
			if (!isset($invoicecache[$invoiceid])) {
				$invoicecache[$invoiceid] = new Facture($this->db);
				$invoicecache[$invoiceid]->fetch($invoiceid);
			}
			if ($invoicecache[$invoiceid]->type != Facture::TYPE_SITUATION) {
				return 0;
			}

			$sql = "SELECT situation_percent FROM ".MAIN_DB_PREFIX."facturedet WHERE rowid = ".((int) $this->fk_prev_id);
			$resql = $this->db->query($sql);
			if ($resql && $this->db->num_rows($resql) > 0) {
				$res = $this->db->fetch_array($resql);

				$returnPercent = floatval($res['situation_percent']);

				if ($include_credit_note) {
					$sql = 'SELECT fd.situation_percent FROM '.MAIN_DB_PREFIX.'facturedet fd';
					$sql .= ' JOIN '.MAIN_DB_PREFIX.'facture f ON (f.rowid = fd.fk_facture) ';
					$sql .= " WHERE fd.fk_prev_id = ".((int) $this->fk_prev_id);
					$sql .= " AND f.situation_cycle_ref = ".((int) $invoicecache[$invoiceid]->situation_cycle_ref); // Prevent cycle outed
					$sql .= " AND f.type = ".Facture::TYPE_CREDIT_NOTE;

					$res = $this->db->query($sql);
					if ($res) {
						while ($obj = $this->db->fetch_object($res)) {
							$returnPercent = $returnPercent + floatval($obj->situation_percent);
						}
					} else {
						dol_print_error($this->db);
					}
				}

				return $returnPercent;
			} else {
				$this->error = $this->db->error();
				dol_syslog(get_class($this)."::select Error ".$this->error, LOG_ERR);
				$this->db->rollback();
				return -1;
			}
		}
	}
}<|MERGE_RESOLUTION|>--- conflicted
+++ resolved
@@ -264,10 +264,7 @@
 	 * @var int
 	 */
 	public $remise_percent;
-<<<<<<< HEAD
-=======
-
->>>>>>> c3939fc4
+
 
 	/**
 	 *  'type' if the field format ('integer', 'integer:ObjectClass:PathToClass[:AddCreateButtonOrNot[:Filter]]', 'varchar(x)', 'double(24,8)', 'real', 'price', 'text', 'html', 'date', 'datetime', 'timestamp', 'duration', 'mail', 'phone', 'url', 'password')
