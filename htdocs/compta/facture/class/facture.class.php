<?php
/* Copyright (C) 2002-2007 Rodolphe Quiedeville  <rodolphe@quiedeville.org>
 * Copyright (C) 2004-2013 Laurent Destailleur   <eldy@users.sourceforge.net>
 * Copyright (C) 2004      Sebastien Di Cintio   <sdicintio@ressource-toi.org>
 * Copyright (C) 2004      Benoit Mortier        <benoit.mortier@opensides.be>
 * Copyright (C) 2005      Marc Barilley / Ocebo <marc@ocebo.com>
 * Copyright (C) 2005-2014 Regis Houssin         <regis.houssin@inodbox.com>
 * Copyright (C) 2006      Andre Cianfarani      <acianfa@free.fr>
 * Copyright (C) 2007      Franky Van Liedekerke <franky.van.liedekerke@telenet.be>
 * Copyright (C) 2010-2020 Juanjo Menent         <jmenent@2byte.es>
 * Copyright (C) 2012-2014 Christophe Battarel   <christophe.battarel@altairis.fr>
 * Copyright (C) 2012-2015 Marcos García         <marcosgdf@gmail.com>
 * Copyright (C) 2012      Cédric Salvador       <csalvador@gpcsolutions.fr>
 * Copyright (C) 2012-2014 Raphaël Doursenaud    <rdoursenaud@gpcsolutions.fr>
 * Copyright (C) 2013      Cedric Gross          <c.gross@kreiz-it.fr>
 * Copyright (C) 2013      Florian Henry         <florian.henry@open-concept.pro>
 * Copyright (C) 2016      Ferran Marcet         <fmarcet@2byte.es>
 * Copyright (C) 2018      Alexandre Spangaro    <aspangaro@open-dsi.fr>
 * Copyright (C) 2018      Nicolas ZABOURI        <info@inovea-conseil.com>
 *
 * This program is free software; you can redistribute it and/or modify
 * it under the terms of the GNU General Public License as published by
 * the Free Software Foundation; either version 3 of the License, or
 * (at your option) any later version.
 *
 * This program is distributed in the hope that it will be useful,
 * but WITHOUT ANY WARRANTY; without even the implied warranty of
 * MERCHANTABILITY or FITNESS FOR A PARTICULAR PURPOSE.  See the
 * GNU General Public License for more details.
 *
 * You should have received a copy of the GNU General Public License
 * along with this program. If not, see <https://www.gnu.org/licenses/>.
 */

/**
 *	\file       htdocs/compta/facture/class/facture.class.php
 *	\ingroup    facture
 *	\brief      File of class to manage invoices
 */

include_once DOL_DOCUMENT_ROOT.'/core/class/commoninvoice.class.php';
require_once DOL_DOCUMENT_ROOT.'/core/class/commonobjectline.class.php';
require_once DOL_DOCUMENT_ROOT.'/product/class/product.class.php';
require_once DOL_DOCUMENT_ROOT.'/societe/class/client.class.php';
require_once DOL_DOCUMENT_ROOT.'/margin/lib/margins.lib.php';
require_once DOL_DOCUMENT_ROOT.'/multicurrency/class/multicurrency.class.php';

if (!empty($conf->accounting->enabled)) {
	require_once DOL_DOCUMENT_ROOT.'/core/class/html.formaccounting.class.php';
}
if (!empty($conf->accounting->enabled)) {
	require_once DOL_DOCUMENT_ROOT.'/accountancy/class/accountingaccount.class.php';
}

/**
 *	Class to manage invoices
 */
class Facture extends CommonInvoice
{
	/**
	 * @var string ID to identify managed object
	 */
	public $element = 'facture';

	/**
	 * @var string Name of table without prefix where object is stored
	 */
	public $table_element = 'facture';

	/**
	 * @var string    Name of subtable line
	 */
	public $table_element_line = 'facturedet';

	/**
	 * @var string Fieldname with ID of parent key if this field has a parent
	 */
	public $fk_element = 'fk_facture';

	/**
	 * @var string String with name of icon for myobject.
	 */
	public $picto = 'bill';

	/**
	 * 0=No test on entity, 1=Test with field entity, 2=Test with link by societe
	 * @var int
	 */
	public $ismultientitymanaged = 1;

	/**
	 * 0=Default, 1=View may be restricted to sales representative only if no permission to see all or to company of external user if external user
	 * @var integer
	 */
	public $restrictiononfksoc = 1;

	/**
	 * {@inheritdoc}
	 */
	protected $table_ref_field = 'ref';

	/**
	 * @var int thirdparty ID
	 */
	public $socid;

	public $author;

	/**
	 * @var int ID
	 */
	public $fk_user_author;

	/**
	 * @var int ID
	 */
	public $fk_user_valid;

	public $date; // Date invoice
	public $datem;

	/**
	 * @var int	Date expected for delivery
	 * @deprecated
	 */
	public $date_livraison; // deprecated; Use delivery_date instead.

	public $delivery_date; // Date expected of shipment (date starting shipment, not the reception that occurs some days after)

	/**
	 * @var string customer ref
	 */
	public $ref_client;

	/**
	 * @var int Ref Int
	 * @deprecated
	 */
	public $ref_int; // deprecated

	//Check constants for types
	public $type = self::TYPE_STANDARD;

	//var $amount;
	public $remise_absolue;
	public $remise_percent;
	public $total_ht = 0;
	public $total_tva = 0;
	public $total_localtax1 = 0;
	public $total_localtax2 = 0;
	public $total_ttc = 0;
	public $revenuestamp;

	//! Fermeture apres paiement partiel: discount_vat, badcustomer, abandon
	//! Fermeture alors que aucun paiement: replaced (si remplace), abandon
	public $close_code;
	//! Commentaire si mis a paye sans paiement complet
	public $close_note;

	/**
	 * 1 if invoice paid COMPLETELY, 0 otherwise (do not use it anymore, use statut and close_code)
	 */
	public $paye;

	//! key of module source when invoice generated from a dedicated module ('cashdesk', 'takepos', ...)
	public $module_source;
	//! key of pos source ('0', '1', ...)
	public $pos_source;
	//! id of template invoice when generated from a template invoice
	public $fk_fac_rec_source;
	//! id of source invoice if replacement invoice or credit note
	public $fk_facture_source;
	public $linked_objects = array();
	public $date_lim_reglement;
	public $cond_reglement_code; // Code in llx_c_paiement
	public $mode_reglement_code; // Code in llx_c_paiement

	/**
	 * @var int ID Field to store bank id to use when payment mode is withdraw
	 */
	public $fk_bank;

	/**
	 * @var FactureLigne[]
	 */
	public $lines = array();

	public $line;
	public $extraparams = array();

	public $fac_rec;

	public $date_pointoftax;

	// Multicurrency
	/**
	 * @var int ID
	 */
	public $fk_multicurrency;

	public $multicurrency_code;
	public $multicurrency_tx;
	public $multicurrency_total_ht;
	public $multicurrency_total_tva;
	public $multicurrency_total_ttc;

	/**
	 * @var int Situation cycle reference number
	 */
	public $situation_cycle_ref;

	/**
	 * @var int Situation counter inside the cycle
	 */
	public $situation_counter;

	/**
	 * @var int Final situation flag
	 */
	public $situation_final;

	/**
	 * @var array Table of previous situations
	 */
	public $tab_previous_situation_invoice = array();

	/**
	 * @var array Table of next situations
	 */
	public $tab_next_situation_invoice = array();

	public $oldcopy;

	/**
	 * @var double percentage of retainage
	 */
	public $retained_warranty;

	/**
	 * @var int timestamp of date limit of retainage
	 */
	public $retained_warranty_date_limit;

	/**
	 * @var int Code in llx_c_paiement
	 */
	public $retained_warranty_fk_cond_reglement;


	/**
	 *  'type' if the field format ('integer', 'integer:ObjectClass:PathToClass[:AddCreateButtonOrNot[:Filter]]', 'varchar(x)', 'double(24,8)', 'real', 'price', 'text', 'html', 'date', 'datetime', 'timestamp', 'duration', 'mail', 'phone', 'url', 'password')
	 *         Note: Filter can be a string like "(t.ref:like:'SO-%') or (t.date_creation:<:'20160101') or (t.nature:is:NULL)"
	 *  'label' the translation key.
	 *  'enabled' is a condition when the field must be managed.
	 *  'position' is the sort order of field.
	 *  'notnull' is set to 1 if not null in database. Set to -1 if we must set data to null if empty ('' or 0).
	 *  'visible' says if field is visible in list (Examples: 0=Not visible, 1=Visible on list and create/update/view forms, 2=Visible on list only, 3=Visible on create/update/view form only (not list), 4=Visible on list and update/view form only (not create). 5=Visible on list and view only (not create/not update). Using a negative value means field is not shown by default on list but can be selected for viewing)
	 *  'noteditable' says if field is not editable (1 or 0)
	 *  'default' is a default value for creation (can still be overwrote by the Setup of Default Values if field is editable in creation form). Note: If default is set to '(PROV)' and field is 'ref', the default value will be set to '(PROVid)' where id is rowid when a new record is created.
	 *  'index' if we want an index in database.
	 *  'foreignkey'=>'tablename.field' if the field is a foreign key (it is recommanded to name the field fk_...).
	 *  'searchall' is 1 if we want to search in this field when making a search from the quick search button.
	 *  'isameasure' must be set to 1 if you want to have a total on list for this field. Field type must be summable like integer or double(24,8).
	 *  'css' is the CSS style to use on field. For example: 'maxwidth200'
	 *  'help' is a string visible as a tooltip on field
	 *  'showoncombobox' if value of the field must be visible into the label of the combobox that list record
	 *  'disabled' is 1 if we want to have the field locked by a 'disabled' attribute. In most cases, this is never set into the definition of $fields into class, but is set dynamically by some part of code.
	 *  'arraykeyval' to set list of value if type is a list of predefined values. For example: array("0"=>"Draft","1"=>"Active","-1"=>"Cancel")
	 *  'comment' is not used. You can store here any text of your choice. It is not used by application.
	 *
	 *  Note: To have value dynamic, you can set value to 0 in definition and edit the value on the fly into the constructor.
	 */

	// BEGIN MODULEBUILDER PROPERTIES
	/**
	 * @var array  Array with all fields and their property. Do not use it as a static var. It may be modified by constructor.
	 */
	public $fields = array(
		'rowid' =>array('type'=>'integer', 'label'=>'TechnicalID', 'enabled'=>1, 'visible'=>-1, 'notnull'=>1, 'position'=>10),
		'ref' =>array('type'=>'varchar(30)', 'label'=>'Ref', 'enabled'=>1, 'visible'=>-1, 'notnull'=>1, 'showoncombobox'=>1, 'position'=>15),
		'entity' =>array('type'=>'integer', 'label'=>'Entity', 'default'=>1, 'enabled'=>1, 'visible'=>-2, 'notnull'=>1, 'position'=>20, 'index'=>1),
		'ref_ext' =>array('type'=>'varchar(255)', 'label'=>'Ref ext', 'enabled'=>1, 'visible'=>0, 'position'=>25),
		'ref_int' =>array('type'=>'varchar(255)', 'label'=>'Ref int', 'enabled'=>1, 'visible'=>0, 'position'=>30), // deprecated
		'type' =>array('type'=>'smallint(6)', 'label'=>'Type', 'enabled'=>1, 'visible'=>-1, 'notnull'=>1, 'position'=>35),
		'ref_client' =>array('type'=>'varchar(255)', 'label'=>'Ref client', 'enabled'=>1, 'visible'=>-1, 'position'=>40),
		//'increment' =>array('type'=>'varchar(10)', 'label'=>'Increment', 'enabled'=>1, 'visible'=>-1, 'position'=>45),
		'fk_soc' =>array('type'=>'integer:Societe:societe/class/societe.class.php', 'label'=>'ThirdParty', 'enabled'=>1, 'visible'=>-1, 'notnull'=>1, 'position'=>50),
		'datec' =>array('type'=>'datetime', 'label'=>'DateCreation', 'enabled'=>1, 'visible'=>-1, 'position'=>55),
		'datef' =>array('type'=>'date', 'label'=>'DateInvoice', 'enabled'=>1, 'visible'=>-1, 'position'=>60),
		'date_valid' =>array('type'=>'date', 'label'=>'DateValidation', 'enabled'=>1, 'visible'=>-1, 'position'=>65),
		'date_closing' =>array('type'=>'datetime', 'label'=>'Date closing', 'enabled'=>1, 'visible'=>-1, 'position'=>70),
		'tms' =>array('type'=>'timestamp', 'label'=>'DateModification', 'enabled'=>1, 'visible'=>-1, 'notnull'=>1, 'position'=>75),
		'paye' =>array('type'=>'smallint(6)', 'label'=>'InvoicePaidCompletely', 'enabled'=>1, 'visible'=>-1, 'notnull'=>1, 'position'=>80),
		//'amount' =>array('type'=>'double(24,8)', 'label'=>'Amount', 'enabled'=>1, 'visible'=>-1, 'notnull'=>1, 'position'=>85),
		'remise_percent' =>array('type'=>'double', 'label'=>'RelativeDiscount', 'enabled'=>1, 'visible'=>-1, 'position'=>90),
		'remise_absolue' =>array('type'=>'double', 'label'=>'CustomerRelativeDiscount', 'enabled'=>1, 'visible'=>-1, 'position'=>95),
		//'remise' =>array('type'=>'double', 'label'=>'Remise', 'enabled'=>1, 'visible'=>-1, 'position'=>100),
		'close_code' =>array('type'=>'varchar(16)', 'label'=>'EarlyClosingReason', 'enabled'=>1, 'visible'=>-1, 'position'=>105),
		'close_note' =>array('type'=>'varchar(128)', 'label'=>'EarlyClosingComment', 'enabled'=>1, 'visible'=>-1, 'position'=>110),
		'tva' =>array('type'=>'double(24,8)', 'label'=>'TotalVAT', 'enabled'=>1, 'visible'=>-1, 'position'=>115, 'isameasure'=>1),
		'localtax1' =>array('type'=>'double(24,8)', 'label'=>'LT1', 'enabled'=>1, 'visible'=>-1, 'position'=>120, 'isameasure'=>1),
		'localtax2' =>array('type'=>'double(24,8)', 'label'=>'LT2', 'enabled'=>1, 'visible'=>-1, 'position'=>125, 'isameasure'=>1),
		'revenuestamp' =>array('type'=>'double(24,8)', 'label'=>'RevenueStamp', 'enabled'=>1, 'visible'=>-1, 'position'=>130, 'isameasure'=>1),
		'total' =>array('type'=>'double(24,8)', 'label'=>'TotalHT', 'enabled'=>1, 'visible'=>-1, 'position'=>135, 'isameasure'=>1),
		'total_ttc' =>array('type'=>'double(24,8)', 'label'=>'TotalTTC', 'enabled'=>1, 'visible'=>-1, 'position'=>140, 'isameasure'=>1),
		'fk_user_author' =>array('type'=>'integer:User:user/class/user.class.php', 'label'=>'UserAuthor', 'enabled'=>1, 'visible'=>-1, 'position'=>150),
		'fk_user_modif' =>array('type'=>'integer:User:user/class/user.class.php', 'label'=>'UserModif', 'enabled'=>1, 'visible'=>-2, 'notnull'=>-1, 'position'=>155),
		'fk_user_valid' =>array('type'=>'integer:User:user/class/user.class.php', 'label'=>'UserValidation', 'enabled'=>1, 'visible'=>-1, 'position'=>160),
		'fk_user_closing' =>array('type'=>'integer:User:user/class/user.class.php', 'label'=>'UserClosing', 'enabled'=>1, 'visible'=>-1, 'position'=>165),
		'fk_facture_source' =>array('type'=>'integer', 'label'=>'SourceInvoice', 'enabled'=>1, 'visible'=>-1, 'position'=>170),
		'fk_projet' =>array('type'=>'integer:Project:projet/class/project.class.php:1:fk_statut=1', 'label'=>'Project', 'enabled'=>1, 'visible'=>-1, 'position'=>175),
		'fk_account' =>array('type'=>'integer', 'label'=>'Fk account', 'enabled'=>1, 'visible'=>-1, 'position'=>180),
		'fk_currency' =>array('type'=>'varchar(3)', 'label'=>'CurrencyCode', 'enabled'=>1, 'visible'=>-1, 'position'=>185),
		'fk_cond_reglement' =>array('type'=>'integer', 'label'=>'PaymentTerm', 'enabled'=>1, 'visible'=>-1, 'notnull'=>1, 'position'=>190),
		'fk_mode_reglement' =>array('type'=>'integer', 'label'=>'PaymentMode', 'enabled'=>1, 'visible'=>-1, 'position'=>195),
		'date_lim_reglement' =>array('type'=>'date', 'label'=>'DateDue', 'enabled'=>1, 'visible'=>-1, 'position'=>200),
		'note_private' =>array('type'=>'text', 'label'=>'NotePublic', 'enabled'=>1, 'visible'=>0, 'position'=>205),
		'note_public' =>array('type'=>'text', 'label'=>'NotePrivate', 'enabled'=>1, 'visible'=>0, 'position'=>210),
		'model_pdf' =>array('type'=>'varchar(255)', 'label'=>'Model pdf', 'enabled'=>1, 'visible'=>0, 'position'=>215),
		'extraparams' =>array('type'=>'varchar(255)', 'label'=>'Extraparams', 'enabled'=>1, 'visible'=>-1, 'position'=>225),
		'situation_cycle_ref' =>array('type'=>'smallint(6)', 'label'=>'Situation cycle ref', 'enabled'=>'$conf->global->INVOICE_USE_SITUATION', 'visible'=>-1, 'position'=>230),
		'situation_counter' =>array('type'=>'smallint(6)', 'label'=>'Situation counter', 'enabled'=>'$conf->global->INVOICE_USE_SITUATION', 'visible'=>-1, 'position'=>235),
		'situation_final' =>array('type'=>'smallint(6)', 'label'=>'Situation final', 'enabled'=>'empty($conf->global->INVOICE_USE_SITUATION) ? 0 : 1', 'visible'=>-1, 'position'=>240),
		'retained_warranty' =>array('type'=>'double', 'label'=>'Retained warranty', 'enabled'=>'$conf->global->INVOICE_USE_RETAINED_WARRANTY', 'visible'=>-1, 'position'=>245),
		'retained_warranty_date_limit' =>array('type'=>'date', 'label'=>'Retained warranty date limit', 'enabled'=>'$conf->global->INVOICE_USE_RETAINED_WARRANTY', 'visible'=>-1, 'position'=>250),
		'retained_warranty_fk_cond_reglement' =>array('type'=>'integer', 'label'=>'Retained warranty fk cond reglement', 'enabled'=>'$conf->global->INVOICE_USE_RETAINED_WARRANTY', 'visible'=>-1, 'position'=>255),
		'fk_incoterms' =>array('type'=>'integer', 'label'=>'IncotermCode', 'enabled'=>'$conf->incoterm->enabled', 'visible'=>-1, 'position'=>260),
		'location_incoterms' =>array('type'=>'varchar(255)', 'label'=>'IncotermLabel', 'enabled'=>'$conf->incoterm->enabled', 'visible'=>-1, 'position'=>265),
		'date_pointoftax' =>array('type'=>'date', 'label'=>'DatePointOfTax', 'enabled'=>'$conf->global->INVOICE_POINTOFTAX_DATE', 'visible'=>-1, 'position'=>270),
		'fk_multicurrency' =>array('type'=>'integer', 'label'=>'MulticurrencyID', 'enabled'=>'$conf->multicurrency->enabled', 'visible'=>-1, 'position'=>275),
		'multicurrency_code' =>array('type'=>'varchar(255)', 'label'=>'MulticurrencyCurrency', 'enabled'=>'$conf->multicurrency->enabled', 'visible'=>-1, 'position'=>280),
		'multicurrency_tx' =>array('type'=>'double(24,8)', 'label'=>'MulticurrencyRate', 'enabled'=>'$conf->multicurrency->enabled', 'visible'=>-1, 'position'=>285, 'isameasure'=>1),
		'multicurrency_total_ht' =>array('type'=>'double(24,8)', 'label'=>'MulticurrencyAmountHT', 'enabled'=>'$conf->multicurrency->enabled', 'visible'=>-1, 'position'=>290, 'isameasure'=>1),
		'multicurrency_total_tva' =>array('type'=>'double(24,8)', 'label'=>'MulticurrencyAmountVAT', 'enabled'=>'$conf->multicurrency->enabled', 'visible'=>-1, 'position'=>295, 'isameasure'=>1),
		'multicurrency_total_ttc' =>array('type'=>'double(24,8)', 'label'=>'MulticurrencyAmountTTC', 'enabled'=>'$conf->multicurrency->enabled', 'visible'=>-1, 'position'=>300, 'isameasure'=>1),
		'fk_fac_rec_source' =>array('type'=>'integer', 'label'=>'RecurringInvoiceSource', 'enabled'=>1, 'visible'=>-1, 'position'=>305),
		'last_main_doc' =>array('type'=>'varchar(255)', 'label'=>'LastMainDoc', 'enabled'=>1, 'visible'=>-1, 'position'=>310),
		'module_source' =>array('type'=>'varchar(32)', 'label'=>'POSModule', 'enabled'=>1, 'visible'=>-1, 'position'=>315),
		'pos_source' =>array('type'=>'varchar(32)', 'label'=>'POSTerminal', 'enabled'=>1, 'visible'=>-1, 'position'=>320),
		'fk_statut' =>array('type'=>'smallint(6)', 'label'=>'Status', 'enabled'=>1, 'visible'=>-1, 'notnull'=>1, 'position'=>500, 'arrayofkeyval'=>array(0=>'Draft', 1=>'Validated', 2=>'Paid', 3=>'Abandonned')),
		'import_key' =>array('type'=>'varchar(14)', 'label'=>'ImportId', 'enabled'=>1, 'visible'=>-2, 'position'=>900),
	);
	// END MODULEBUILDER PROPERTIES

	/**
	 * Standard invoice
	 */
	const TYPE_STANDARD = 0;

	/**
	 * Replacement invoice
	 */
	const TYPE_REPLACEMENT = 1;

	/**
	 * Credit note invoice
	 */
	const TYPE_CREDIT_NOTE = 2;

	/**
	 * Deposit invoice
	 */
	const TYPE_DEPOSIT = 3;

	/**
	 * Proforma invoice (should not be used. a proforma is an order)
	 */
	const TYPE_PROFORMA = 4;

	/**
	 * Situation invoice
	 */
	const TYPE_SITUATION = 5;

	/**
	 * Draft status
	 */
	const STATUS_DRAFT = 0;

	/**
	 * Validated (need to be paid)
	 */
	const STATUS_VALIDATED = 1;

	/**
	 * Classified paid.
	 * If paid partially, $this->close_code can be:
	 * - CLOSECODE_DISCOUNTVAT
	 * - CLOSECODE_BADDEBT
	 * If paid completely, this->close_code will be null
	 */
	const STATUS_CLOSED = 2;

	/**
	 * Classified abandoned and no payment done.
	 * $this->close_code can be:
	 * - CLOSECODE_BADDEBT
	 * - CLOSECODE_ABANDONED
	 * - CLOSECODE_REPLACED
	 */
	const STATUS_ABANDONED = 3;

	const CLOSECODE_DISCOUNTVAT = 'discount_vat'; // Abandonned remain - escompte
	const CLOSECODE_BADDEBT = 'badcustomer'; // Abandonned - bad
	const CLOSECODE_ABANDONED = 'abandon'; // Abandonned - other
	const CLOSECODE_REPLACED = 'replaced'; // Closed after doing a replacement invoice


	/**
	 * 	Constructor
	 *
	 * 	@param	DoliDB		$db			Database handler
	 */
	public function __construct($db)
	{
		$this->db = $db;
	}

	/**
	 *	Create invoice in database.
	 *  Note: this->ref can be set or empty. If empty, we will use "(PROV999)"
	 *  Note: this->fac_rec must be set to create invoice from a recurring invoice
	 *
	 *	@param	User	$user      		Object user that create
	 *	@param  int		$notrigger		1=Does not execute triggers, 0 otherwise
	 * 	@param	int		$forceduedate	If set, do not recalculate due date from payment condition but force it with value
	 *	@return	int						<0 if KO, >0 if OK
	 */
	public function create(User $user, $notrigger = 0, $forceduedate = 0)
	{
		global $langs, $conf, $mysoc, $hookmanager;
		$error = 0;

		// Clean parameters
		if (empty($this->type)) {
			$this->type = self::TYPE_STANDARD;
		}
		$this->ref_client = trim($this->ref_client);
		$this->note = (isset($this->note) ? trim($this->note) : trim($this->note_private)); // deprecated
		$this->note_private = (isset($this->note_private) ? trim($this->note_private) : trim($this->note_private));
		$this->note_public = trim($this->note_public);
		if (!$this->cond_reglement_id) {
			$this->cond_reglement_id = 0;
		}
		if (!$this->mode_reglement_id) {
			$this->mode_reglement_id = 0;
		}
		$this->brouillon = 1;

		// Multicurrency (test on $this->multicurrency_tx because we should take the default rate only if not using origin rate)
		if (!empty($this->multicurrency_code) && empty($this->multicurrency_tx)) {
			list($this->fk_multicurrency, $this->multicurrency_tx) = MultiCurrency::getIdAndTxFromCode($this->db, $this->multicurrency_code, $this->date);
		} else {
			$this->fk_multicurrency = MultiCurrency::getIdFromCode($this->db, $this->multicurrency_code);
		}
		if (empty($this->fk_multicurrency)) {
			$this->multicurrency_code = $conf->currency;
			$this->fk_multicurrency = 0;
			$this->multicurrency_tx = 1;
		}

		dol_syslog(get_class($this)."::create user=".$user->id." date=".$this->date);

		// Check parameters
		if (empty($this->date)) {
			$this->error = "Try to create an invoice with an empty parameter (date)";
			dol_syslog(get_class($this)."::create ".$this->error, LOG_ERR);
			return -3;
		}
		$soc = new Societe($this->db);
		$result = $soc->fetch($this->socid);
		if ($result < 0) {
			$this->error = "Failed to fetch company: ".$soc->error;
			dol_syslog(get_class($this)."::create ".$this->error, LOG_ERR);
			return -2;
		}

		$now = dol_now();

		$this->db->begin();

		$originaldatewhen = null;
		$nextdatewhen = null;
		$previousdaynextdatewhen = null;

		// Create invoice from a template recurring invoice
		if ($this->fac_rec > 0) {
			$this->fk_fac_rec_source = $this->fac_rec;

			require_once DOL_DOCUMENT_ROOT.'/compta/facture/class/facture-rec.class.php';
			$_facrec = new FactureRec($this->db);
			$result = $_facrec->fetch($this->fac_rec);
			$result = $_facrec->fetchObjectLinked(null, '', null, '', 'OR', 1, 'sourcetype', 0); // This load $_facrec->linkedObjectsIds

			// Define some dates
			$originaldatewhen = $_facrec->date_when;
			$nextdatewhen = dol_time_plus_duree($originaldatewhen, $_facrec->frequency, $_facrec->unit_frequency);
			$previousdaynextdatewhen = dol_time_plus_duree($nextdatewhen, -1, 'd');

			if (!empty($_facrec->frequency)) {  // Invoice are created on same thirdparty than template when there is a recurrence, but not necessarly when there is no recurrence.
				$this->socid = $_facrec->socid;
			}
			$this->entity            = $_facrec->entity; // Invoice created in same entity than template

			// Fields coming from GUI (priority on template). TODO Value of template should be used as default value on GUI so we can use here always value from GUI
			$this->fk_project        = GETPOST('projectid', 'int') > 0 ? ((int) GETPOST('projectid', 'int')) : $_facrec->fk_project;
			$this->note_public       = GETPOST('note_public', 'none') ? GETPOST('note_public', 'restricthtml') : $_facrec->note_public;
			$this->note_private      = GETPOST('note_private', 'none') ? GETPOST('note_private', 'restricthtml') : $_facrec->note_private;
			$this->model_pdf          = GETPOST('model', 'alpha') ? GETPOST('model', 'alpha') : $_facrec->model_pdf;
			$this->cond_reglement_id = GETPOST('cond_reglement_id', 'int') > 0 ? ((int) GETPOST('cond_reglement_id', 'int')) : $_facrec->cond_reglement_id;
			$this->mode_reglement_id = GETPOST('mode_reglement_id', 'int') > 0 ? ((int) GETPOST('mode_reglement_id', 'int')) : $_facrec->mode_reglement_id;
			$this->fk_account        = GETPOST('fk_account') > 0 ? ((int) GETPOST('fk_account')) : $_facrec->fk_account;

			// Set here to have this defined for substitution into notes, should be recalculated after adding lines to get same result
			$this->total_ht          = $_facrec->total_ht;
			$this->total_ttc         = $_facrec->total_ttc;

			// Fields always coming from template
			$this->remise_absolue    = $_facrec->remise_absolue;
			$this->remise_percent    = $_facrec->remise_percent;
			$this->fk_incoterms = $_facrec->fk_incoterms;
			$this->location_incoterms = $_facrec->location_incoterms;

			// Clean parameters
			if (!$this->type) {
				$this->type = self::TYPE_STANDARD;
			}
			$this->ref_client = trim($this->ref_client);
			$this->note_public = trim($this->note_public);
			$this->note_private = trim($this->note_private);
			$this->note_private = dol_concatdesc($this->note_private, $langs->trans("GeneratedFromRecurringInvoice", $_facrec->ref));

			$this->array_options = $_facrec->array_options;

			//if (! $this->remise) $this->remise = 0;
			if (!$this->mode_reglement_id) {
				$this->mode_reglement_id = 0;
			}
			$this->brouillon = 1;

			$this->linked_objects = $_facrec->linkedObjectsIds;
			// We do not add link to template invoice or next invoice will be linked to all generated invoices
			//$this->linked_objects['facturerec'][0] = $this->fac_rec;

			$forceduedate = $this->calculate_date_lim_reglement();

			// For recurring invoices, update date and number of last generation of recurring template invoice, before inserting new invoice
			if ($_facrec->frequency > 0) {
				dol_syslog("This is a recurring invoice so we set date_last_gen and next date_when");
				if (empty($_facrec->date_when)) {
					$_facrec->date_when = $now;
				}
				$next_date = $_facrec->getNextDate(); // Calculate next date
				$result = $_facrec->setValueFrom('date_last_gen', $now, '', null, 'date', '', $user, '');
				//$_facrec->setValueFrom('nb_gen_done', $_facrec->nb_gen_done + 1);		// Not required, +1 already included into setNextDate when second param is 1.
				$result = $_facrec->setNextDate($next_date, 1);
			}

			// Define lang of customer
			$outputlangs = $langs;
			$newlang = '';

			if ($conf->global->MAIN_MULTILANGS && empty($newlang) && isset($this->thirdparty->default_lang)) {
				$newlang = $this->thirdparty->default_lang; // for proposal, order, invoice, ...
			}
			if ($conf->global->MAIN_MULTILANGS && empty($newlang) && isset($this->default_lang)) {
				$newlang = $this->default_lang; // for thirdparty
			}
			if (!empty($newlang)) {
				$outputlangs = new Translate("", $conf);
				$outputlangs->setDefaultLang($newlang);
			}

			// Array of possible substitutions (See also file mailing-send.php that should manage same substitutions)
			$substitutionarray = getCommonSubstitutionArray($outputlangs, 0, null, $this);
			$substitutionarray['__INVOICE_PREVIOUS_MONTH__'] = dol_print_date(dol_time_plus_duree($this->date, -1, 'm'), '%m');
			$substitutionarray['__INVOICE_MONTH__'] = dol_print_date($this->date, '%m');
			$substitutionarray['__INVOICE_NEXT_MONTH__'] = dol_print_date(dol_time_plus_duree($this->date, 1, 'm'), '%m');
			$substitutionarray['__INVOICE_PREVIOUS_MONTH_TEXT__'] = dol_print_date(dol_time_plus_duree($this->date, -1, 'm'), '%B');
			$substitutionarray['__INVOICE_MONTH_TEXT__'] = dol_print_date($this->date, '%B');
			$substitutionarray['__INVOICE_NEXT_MONTH_TEXT__'] = dol_print_date(dol_time_plus_duree($this->date, 1, 'm'), '%B');
			$substitutionarray['__INVOICE_PREVIOUS_YEAR__'] = dol_print_date(dol_time_plus_duree($this->date, -1, 'y'), '%Y');
			$substitutionarray['__INVOICE_YEAR__'] = dol_print_date($this->date, '%Y');
			$substitutionarray['__INVOICE_NEXT_YEAR__'] = dol_print_date(dol_time_plus_duree($this->date, 1, 'y'), '%Y');
			// Only for template invoice
			$substitutionarray['__INVOICE_DATE_NEXT_INVOICE_BEFORE_GEN__'] = dol_print_date($originaldatewhen, 'dayhour');
			$substitutionarray['__INVOICE_DATE_NEXT_INVOICE_AFTER_GEN__'] = dol_print_date($nextdatewhen, 'dayhour');
			$substitutionarray['__INVOICE_PREVIOUS_DATE_NEXT_INVOICE_AFTER_GEN__'] = dol_print_date($previousdaynextdatewhen, 'dayhour');
			$substitutionarray['__INVOICE_COUNTER_CURRENT__'] = $_facrec->nb_gen_done;
			$substitutionarray['__INVOICE_COUNTER_MAX__'] = $_facrec->nb_gen_max;

			//var_dump($substitutionarray);exit;

			complete_substitutions_array($substitutionarray, $outputlangs);

			$this->note_public = make_substitutions($this->note_public, $substitutionarray);
			$this->note_private = make_substitutions($this->note_private, $substitutionarray);
		}

		// Define due date if not already defined
		if (empty($forceduedate)) {
			$duedate = $this->calculate_date_lim_reglement();
			/*if ($duedate < 0) {	Regression, a date can be negative if before 1970.
				dol_syslog(__METHOD__ . ' Error in calculate_date_lim_reglement. We got ' . $duedate, LOG_ERR);
				return -1;
			}*/
			$this->date_lim_reglement = $duedate;
		} else {
			$this->date_lim_reglement = $forceduedate;
		}

		// Insert into database
		$socid = $this->socid;

		$sql = "INSERT INTO ".MAIN_DB_PREFIX."facture (";
		$sql .= " ref";
		$sql .= ", entity";
		$sql .= ", ref_ext";
		$sql .= ", type";
		$sql .= ", fk_soc";
		$sql .= ", datec";
		$sql .= ", remise_absolue";
		$sql .= ", remise_percent";
		$sql .= ", datef";
		$sql .= ", date_pointoftax";
		$sql .= ", note_private";
		$sql .= ", note_public";
		$sql .= ", ref_client, ref_int";
		$sql .= ", fk_account";
		$sql .= ", module_source, pos_source, fk_fac_rec_source, fk_facture_source, fk_user_author, fk_projet";
		$sql .= ", fk_cond_reglement, fk_mode_reglement, date_lim_reglement, model_pdf";
		$sql .= ", situation_cycle_ref, situation_counter, situation_final";
		$sql .= ", fk_incoterms, location_incoterms";
		$sql .= ", fk_multicurrency";
		$sql .= ", multicurrency_code";
		$sql .= ", multicurrency_tx";
		$sql .= ", retained_warranty";
		$sql .= ", retained_warranty_date_limit";
		$sql .= ", retained_warranty_fk_cond_reglement";
		$sql .= ")";
		$sql .= " VALUES (";
		$sql .= "'(PROV)'";
		$sql .= ", ".setEntity($this);
		$sql .= ", ".($this->ref_ext ? "'".$this->db->escape($this->ref_ext)."'" : "null");
		$sql .= ", '".$this->db->escape($this->type)."'";
		$sql .= ", ".((int) $socid);
		$sql .= ", '".$this->db->idate($now)."'";
		$sql .= ", ".($this->remise_absolue > 0 ? $this->remise_absolue : 'NULL');
		$sql .= ", ".($this->remise_percent > 0 ? $this->remise_percent : 'NULL');
		$sql .= ", '".$this->db->idate($this->date)."'";
		$sql .= ", ".(empty($this->date_pointoftax) ? "null" : "'".$this->db->idate($this->date_pointoftax)."'");
		$sql .= ", ".($this->note_private ? "'".$this->db->escape($this->note_private)."'" : "null");
		$sql .= ", ".($this->note_public ? "'".$this->db->escape($this->note_public)."'" : "null");
		$sql .= ", ".($this->ref_client ? "'".$this->db->escape($this->ref_client)."'" : "null");
		$sql .= ", ".($this->ref_int ? "'".$this->db->escape($this->ref_int)."'" : "null");
		$sql .= ", ".($this->fk_account > 0 ? $this->fk_account : 'NULL');
		$sql .= ", ".($this->module_source ? "'".$this->db->escape($this->module_source)."'" : "null");
		$sql .= ", ".($this->pos_source != '' ? "'".$this->db->escape($this->pos_source)."'" : "null");
		$sql .= ", ".($this->fk_fac_rec_source ? "'".$this->db->escape($this->fk_fac_rec_source)."'" : "null");
		$sql .= ", ".($this->fk_facture_source ? "'".$this->db->escape($this->fk_facture_source)."'" : "null");
		$sql .= ", ".($user->id > 0 ? (int) $user->id : "null");
		$sql .= ", ".($this->fk_project ? $this->fk_project : "null");
		$sql .= ", ".$this->cond_reglement_id;
		$sql .= ", ".$this->mode_reglement_id;
		$sql .= ", '".$this->db->idate($this->date_lim_reglement)."'";
		$sql .= ", ".(isset($this->model_pdf) ? "'".$this->db->escape($this->model_pdf)."'" : "null");
		$sql .= ", ".($this->situation_cycle_ref ? "'".$this->db->escape($this->situation_cycle_ref)."'" : "null");
		$sql .= ", ".($this->situation_counter ? "'".$this->db->escape($this->situation_counter)."'" : "null");
		$sql .= ", ".($this->situation_final ? $this->situation_final : 0);
		$sql .= ", ".(int) $this->fk_incoterms;
		$sql .= ", '".$this->db->escape($this->location_incoterms)."'";
		$sql .= ", ".(int) $this->fk_multicurrency;
		$sql .= ", '".$this->db->escape($this->multicurrency_code)."'";
		$sql .= ", ".(double) $this->multicurrency_tx;
		$sql .= ", ".(empty($this->retained_warranty) ? "0" : $this->db->escape($this->retained_warranty));
		$sql .= ", ".(!empty($this->retained_warranty_date_limit) ? "'".$this->db->idate($this->retained_warranty_date_limit)."'" : 'NULL');
		$sql .= ", ".(int) $this->retained_warranty_fk_cond_reglement;
		$sql .= ")";

		$resql = $this->db->query($sql);
		if ($resql) {
			$this->id = $this->db->last_insert_id(MAIN_DB_PREFIX.'facture');

			// Update ref with new one
			$this->ref = '(PROV'.$this->id.')';
			$sql = 'UPDATE '.MAIN_DB_PREFIX."facture SET ref='".$this->db->escape($this->ref)."' WHERE rowid=".$this->id;

			$resql = $this->db->query($sql);
			if (!$resql) {
				$error++;
			}

			if (!empty($this->linkedObjectsIds) && empty($this->linked_objects)) {	// To use new linkedObjectsIds instead of old linked_objects
				$this->linked_objects = $this->linkedObjectsIds; // TODO Replace linked_objects with linkedObjectsIds
			}

			// Add object linked
			if (!$error && $this->id && !empty($this->linked_objects) && is_array($this->linked_objects)) {
				foreach ($this->linked_objects as $origin => $tmp_origin_id) {
					if (is_array($tmp_origin_id)) {       // New behaviour, if linked_object can have several links per type, so is something like array('contract'=>array(id1, id2, ...))
						foreach ($tmp_origin_id as $origin_id) {
							$ret = $this->add_object_linked($origin, $origin_id);
							if (!$ret) {
								$this->error = $this->db->lasterror();
								$error++;
							}
						}
					} else // Old behaviour, if linked_object has only one link per type, so is something like array('contract'=>id1))
					{
						$origin_id = $tmp_origin_id;
						$ret = $this->add_object_linked($origin, $origin_id);
						if (!$ret) {
							$this->error = $this->db->lasterror();
							$error++;
						}
					}
				}
			}

			// Propagate contacts
			if (!$error && $this->id && !empty($conf->global->MAIN_PROPAGATE_CONTACTS_FROM_ORIGIN) && !empty($this->origin) && !empty($this->origin_id)) {   // Get contact from origin object
				$originforcontact = $this->origin;
				$originidforcontact = $this->origin_id;
				if ($originforcontact == 'shipping') {     // shipment and order share the same contacts. If creating from shipment we take data of order
					require_once DOL_DOCUMENT_ROOT.'/expedition/class/expedition.class.php';
					$exp = new Expedition($this->db);
					$exp->fetch($this->origin_id);
					$exp->fetchObjectLinked(null, '', null, '', 'OR', 1, 'sourcetype', 0);
					if (count($exp->linkedObjectsIds['commande']) > 0) {
						foreach ($exp->linkedObjectsIds['commande'] as $key => $value) {
							$originforcontact = 'commande';
							if (is_object($value)) {
								$originidforcontact = $value->id;
							} else {
								$originidforcontact = $value;
							}
							break; // We take first one
						}
					}
				}

				$sqlcontact = "SELECT ctc.code, ctc.source, ec.fk_socpeople FROM ".MAIN_DB_PREFIX."element_contact as ec, ".MAIN_DB_PREFIX."c_type_contact as ctc";
				$sqlcontact .= " WHERE element_id = ".$originidforcontact." AND ec.fk_c_type_contact = ctc.rowid AND ctc.element = '".$this->db->escape($originforcontact)."'";

				$resqlcontact = $this->db->query($sqlcontact);
				if ($resqlcontact) {
					while ($objcontact = $this->db->fetch_object($resqlcontact)) {
						//print $objcontact->code.'-'.$objcontact->source.'-'.$objcontact->fk_socpeople."\n";
						$this->add_contact($objcontact->fk_socpeople, $objcontact->code, $objcontact->source); // May failed because of duplicate key or because code of contact type does not exists for new object
					}
				} else {
					dol_print_error($resqlcontact);
				}
			}

			/*
			 *  Insert lines of invoices, if not from template invoice, into database
			 */
			if (!$error && empty($this->fac_rec) && count($this->lines) && is_object($this->lines[0])) {	// If this->lines is array of InvoiceLines (preferred mode)
				$fk_parent_line = 0;

				dol_syslog("There is ".count($this->lines)." lines that are invoice lines objects");
				foreach ($this->lines as $i => $val) {
					$newinvoiceline = $this->lines[$i];
					$newinvoiceline->fk_facture = $this->id;

					$newinvoiceline->origin = $this->lines[$i]->element;
					$newinvoiceline->origin_id = $this->lines[$i]->id;

					// Auto set date of service ?
					if ($this->lines[$i]->date_start_fill == 1 && $originaldatewhen) {		// $originaldatewhen is defined when generating from recurring invoice only
						$newinvoiceline->date_start = $originaldatewhen;
					}
					if ($this->lines[$i]->date_end_fill == 1 && $previousdaynextdatewhen) {	// $previousdaynextdatewhen is defined when generating from recurring invoice only
						$newinvoiceline->date_end = $previousdaynextdatewhen;
					}

					if ($result >= 0) {
						// Reset fk_parent_line for no child products and special product
						if (($newinvoiceline->product_type != 9 && empty($newinvoiceline->fk_parent_line)) || $newinvoiceline->product_type == 9) {
							$fk_parent_line = 0;
						}

						$newinvoiceline->fk_parent_line = $fk_parent_line;

						if ($this->type === Facture::TYPE_REPLACEMENT && $newinvoiceline->fk_remise_except) {
							$discount = new DiscountAbsolute($this->db);
							$discount->fetch($newinvoiceline->fk_remise_except);

							$discountId = $soc->set_remise_except($discount->amount_ht, $user, $discount->description, $discount->tva_tx);
							$newinvoiceline->fk_remise_except = $discountId;
						}

						$result = $newinvoiceline->insert();

						// Defined the new fk_parent_line
						if ($result > 0 && $newinvoiceline->product_type == 9) {
							$fk_parent_line = $result;
						}
					}
					if ($result < 0) {
						$this->error = $newinvoiceline->error;
						$this->errors = $newinvoiceline->errors;
						$error++;
						break;
					}
				}
			} elseif (!$error && empty($this->fac_rec)) { 		// If this->lines is an array of invoice line arrays
				$fk_parent_line = 0;

				dol_syslog("There is ".count($this->lines)." lines that are array lines");

				foreach ($this->lines as $i => $val) {
					$line = $this->lines[$i];

					// Test and convert into object this->lines[$i]. When coming from REST API, we may still have an array
					//if (! is_object($line)) $line=json_decode(json_encode($line), false);  // convert recursively array into object.
					if (!is_object($line)) {
						$line = (object) $line;
					}

					if ($result >= 0) {
						// Reset fk_parent_line for no child products and special product
						if (($line->product_type != 9 && empty($line->fk_parent_line)) || $line->product_type == 9) {
							$fk_parent_line = 0;
						}

						// Complete vat rate with code
						$vatrate = $line->tva_tx;
						if ($line->vat_src_code && !preg_match('/\(.*\)/', $vatrate)) {
							$vatrate .= ' ('.$line->vat_src_code.')';
						}

						if (!empty($conf->global->MAIN_CREATEFROM_KEEP_LINE_ORIGIN_INFORMATION)) {
							$originid = $line->origin_id;
							$origintype = $line->origin;
						} else {
							$originid = $line->id;
							$origintype = $this->element;
						}

						// init ref_ext
						if (empty($line->ref_ext)) {
							$line->ref_ext = '';
						}

						$result = $this->addline(
							$line->desc,
							$line->subprice,
							$line->qty,
							$vatrate,
							$line->localtax1_tx,
							$line->localtax2_tx,
							$line->fk_product,
							$line->remise_percent,
							$line->date_start,
							$line->date_end,
							$line->fk_code_ventilation,
							$line->info_bits,
							$line->fk_remise_except,
							'HT',
							0,
							$line->product_type,
							$line->rang,
							$line->special_code,
							$origintype,
							$originid,
							$fk_parent_line,
							$line->fk_fournprice,
							$line->pa_ht,
							$line->label,
							$line->array_options,
							$line->situation_percent,
							$line->fk_prev_id,
							$line->fk_unit,
							$line->multicurrency_subprice,
							$line->ref_ext
						);
						if ($result < 0) {
							$this->error = $this->db->lasterror();
							dol_print_error($this->db);
							$this->db->rollback();
							return -1;
						}

						// Defined the new fk_parent_line
						if ($result > 0 && $line->product_type == 9) {
							$fk_parent_line = $result;
						}
					}
				}
			}

			/*
			 * Insert lines of template invoices
			 */
			if (!$error && $this->fac_rec > 0) {
				foreach ($_facrec->lines as $i => $val) {
					if ($_facrec->lines[$i]->fk_product) {
						$prod = new Product($this->db);
						$res = $prod->fetch($_facrec->lines[$i]->fk_product);
					}

					// For line from template invoice, we use data from template invoice
					/*
					$tva_tx = get_default_tva($mysoc,$soc,$prod->id);
					$tva_npr = get_default_npr($mysoc,$soc,$prod->id);
					if (empty($tva_tx)) $tva_npr=0;
					$localtax1_tx=get_localtax($tva_tx,1,$soc,$mysoc,$tva_npr);
					$localtax2_tx=get_localtax($tva_tx,2,$soc,$mysoc,$tva_npr);
					*/
					$tva_tx = $_facrec->lines[$i]->tva_tx.($_facrec->lines[$i]->vat_src_code ? '('.$_facrec->lines[$i]->vat_src_code.')' : '');
					$tva_npr = $_facrec->lines[$i]->info_bits;
					if (empty($tva_tx)) {
						$tva_npr = 0;
					}
					$localtax1_tx = $_facrec->lines[$i]->localtax1_tx;
					$localtax2_tx = $_facrec->lines[$i]->localtax2_tx;

					$fk_product_fournisseur_price = empty($_facrec->lines[$i]->fk_product_fournisseur_price) ? null : $_facrec->lines[$i]->fk_product_fournisseur_price;
					$buyprice = empty($_facrec->lines[$i]->buyprice) ? 0 : $_facrec->lines[$i]->buyprice;

					// If buyprice not defined from template invoice, we try to guess the best value
					if (!$buyprice && $_facrec->lines[$i]->fk_product > 0) {
						require_once DOL_DOCUMENT_ROOT.'/fourn/class/fournisseur.product.class.php';
						$producttmp = new ProductFournisseur($this->db);
						$producttmp->fetch($_facrec->lines[$i]->fk_product);

						// If margin module defined on costprice, we try the costprice
						// If not defined or if module margin defined and pmp and stock module enabled, we try pmp price
						// else we get the best supplier price
						if ($conf->global->MARGIN_TYPE == 'costprice' && !empty($producttmp->cost_price)) {
							$buyprice = $producttmp->cost_price;
						} elseif (!empty($conf->stock->enabled) && ($conf->global->MARGIN_TYPE == 'costprice' || $conf->global->MARGIN_TYPE == 'pmp') && !empty($producttmp->pmp)) {
							$buyprice = $producttmp->pmp;
						} else {
							if ($producttmp->find_min_price_product_fournisseur($_facrec->lines[$i]->fk_product) > 0) {
								if ($producttmp->product_fourn_price_id > 0) {
									$buyprice = price2num($producttmp->fourn_unitprice * (1 - $producttmp->fourn_remise_percent / 100) + $producttmp->fourn_remise, 'MU');
								}
							}
						}
					}

					$result_insert = $this->addline(
						$_facrec->lines[$i]->desc,
						$_facrec->lines[$i]->subprice,
						$_facrec->lines[$i]->qty,
						$tva_tx,
						$localtax1_tx,
						$localtax2_tx,
						$_facrec->lines[$i]->fk_product,
						$_facrec->lines[$i]->remise_percent,
						($_facrec->lines[$i]->date_start_fill == 1 && $originaldatewhen) ? $originaldatewhen : '',
						($_facrec->lines[$i]->date_end_fill == 1 && $previousdaynextdatewhen) ? $previousdaynextdatewhen : '',
						0,
						$tva_npr,
						'',
						'HT',
						0,
						$_facrec->lines[$i]->product_type,
						$_facrec->lines[$i]->rang,
						$_facrec->lines[$i]->special_code,
						'',
						0,
						0,
						$fk_product_fournisseur_price,
						$buyprice,
						$_facrec->lines[$i]->label,
						empty($_facrec->lines[$i]->array_options) ?null:$_facrec->lines[$i]->array_options,
						$_facrec->lines[$i]->situation_percent,
						'',
						$_facrec->lines[$i]->fk_unit,
						$_facrec->lines[$i]->multicurrency_subprice
					);

					if ($result_insert < 0) {
						$error++;
						$this->error = $this->db->error();
						break;
					}
				}
			}

			if (!$error) {
				$result = $this->update_price(1);
<<<<<<< HEAD
				if ($result > 0) {
=======

				if ($result > 0)
				{
>>>>>>> f328e08b
					$action = 'create';

					// Actions on extra fields
					if (!$error) {
						$result = $this->insertExtraFields();
						if ($result < 0) {
							$error++;
						}
					}

					if (!$error && !$notrigger) {
						// Call trigger
						$result = $this->call_trigger('BILL_CREATE', $user);
						if ($result < 0) {
							$error++;
						}
						// End call triggers
					}

					if (!$error) {
						$this->db->commit();
						return $this->id;
					} else {
						$this->db->rollback();
						return -4;
					}
				} else {
					$this->error = $langs->trans('FailedToUpdatePrice');
					$this->db->rollback();
					return -3;
				}
			} else {
				dol_syslog(get_class($this)."::create error ".$this->error, LOG_ERR);
				$this->db->rollback();
				return -2;
			}
		} else {
			$this->error = $this->db->error();
			$this->db->rollback();
			return -1;
		}
	}


	/**
	 *	Create a new invoice in database from current invoice
	 *
	 *	@param      User	$user    		Object user that ask creation
	 *	@param		int		$invertdetail	Reverse sign of amounts for lines
	 *	@return		int						<0 if KO, >0 if OK
	 */
	public function createFromCurrent(User $user, $invertdetail = 0)
	{
		global $conf;

		// Charge facture source
		$facture = new Facture($this->db);

		// Retrieve all extrafield
		// fetch optionals attributes and labels
		$this->fetch_optionals();

		if (!empty($this->array_options)) {
					$facture->array_options = $this->array_options;
		}

		foreach ($this->lines as &$line) {
					$line->fetch_optionals(); //fetch extrafields
		}

		$facture->fk_facture_source = $this->fk_facture_source;
		$facture->type 			    = $this->type;
		$facture->socid 		    = $this->socid;
		$facture->date              = $this->date;
		$facture->date_pointoftax   = $this->date_pointoftax;
		$facture->note_public       = $this->note_public;
		$facture->note_private      = $this->note_private;
		$facture->ref_client        = $this->ref_client;
		$facture->modelpdf          = $this->model_pdf; // deprecated
		$facture->model_pdf         = $this->model_pdf;
		$facture->fk_project        = $this->fk_project;
		$facture->cond_reglement_id = $this->cond_reglement_id;
		$facture->mode_reglement_id = $this->mode_reglement_id;
		$facture->remise_absolue    = $this->remise_absolue;
		$facture->remise_percent    = $this->remise_percent;

		$facture->origin            = $this->origin;
		$facture->origin_id         = $this->origin_id;

		$facture->lines = $this->lines; // Array of lines of invoice
		$facture->situation_counter = $this->situation_counter;
		$facture->situation_cycle_ref = $this->situation_cycle_ref;
		$facture->situation_final = $this->situation_final;

		$facture->retained_warranty = $this->retained_warranty;
		$facture->retained_warranty_fk_cond_reglement = $this->retained_warranty_fk_cond_reglement;
		$facture->retained_warranty_date_limit = $this->retained_warranty_date_limit;

		$facture->fk_user_author = $user->id;


		// Loop on each line of new invoice
		foreach ($facture->lines as $i => $tmpline) {
			$facture->lines[$i]->fk_prev_id = $this->lines[$i]->rowid;
			if ($invertdetail) {
				$facture->lines[$i]->subprice  = -$facture->lines[$i]->subprice;
				$facture->lines[$i]->total_ht  = -$facture->lines[$i]->total_ht;
				$facture->lines[$i]->total_tva = -$facture->lines[$i]->total_tva;
				$facture->lines[$i]->total_localtax1 = -$facture->lines[$i]->total_localtax1;
				$facture->lines[$i]->total_localtax2 = -$facture->lines[$i]->total_localtax2;
				$facture->lines[$i]->total_ttc = -$facture->lines[$i]->total_ttc;
				$facture->lines[$i]->ref_ext = '';
			}
		}

		dol_syslog(get_class($this)."::createFromCurrent invertdetail=".$invertdetail." socid=".$this->socid." nboflines=".count($facture->lines));

		$facid = $facture->create($user);
		if ($facid <= 0) {
			$this->error = $facture->error;
			$this->errors = $facture->errors;
		} elseif ($this->type == self::TYPE_SITUATION && !empty($conf->global->INVOICE_USE_SITUATION)) {
			$this->fetchObjectLinked('', '', $this->id, 'facture');

			foreach ($this->linkedObjectsIds as $typeObject => $Tfk_object) {
				foreach ($Tfk_object as $fk_object) {
					$facture->add_object_linked($typeObject, $fk_object);
				}
			}

			$facture->add_object_linked('facture', $this->fk_facture_source);
		}

		return $facid;
	}


	/**
	 *	Load an object from its id and create a new one in database
	 *
	 *	@param      User	$user        	User that clone
	 *  @param  	int 	$fromid         Id of object to clone
	 * 	@return		int					    New id of clone
	 */
	public function createFromClone(User $user, $fromid = 0)
	{
		global $conf, $hookmanager;

		$error = 0;

		$object = new Facture($this->db);

		$this->db->begin();

		$object->fetch($fromid);

		// Change socid if needed
		if (!empty($this->socid) && $this->socid != $object->socid) {
			$objsoc = new Societe($this->db);

			if ($objsoc->fetch($this->socid) > 0) {
				$object->socid = $objsoc->id;
				$object->cond_reglement_id	= (!empty($objsoc->cond_reglement_id) ? $objsoc->cond_reglement_id : 0);
				$object->mode_reglement_id	= (!empty($objsoc->mode_reglement_id) ? $objsoc->mode_reglement_id : 0);
				$object->fk_project = '';
				$object->fk_delivery_address = '';
			}

			// TODO Change product price if multi-prices
		}

		$object->id = 0;
		$object->statut = self::STATUS_DRAFT;
		$object->status = self::STATUS_DRAFT;

		// Clear fields
		$object->date               = (empty($this->date) ? dol_now() : $this->date);
		$object->user_author        = $user->id;	// deprecated
		$object->user_valid         = null;			// deprecated
		$object->fk_user_author     = $user->id;
		$object->fk_user_valid      = null;
		$object->fk_facture_source  = 0;
		$object->date_creation      = '';
		$object->date_modification = '';
		$object->date_validation    = '';
		$object->ref_client         = '';
		$object->close_code         = '';
		$object->close_note         = '';
		if ($conf->global->MAIN_DONT_KEEP_NOTE_ON_CLONING == 1) {
			$object->note_private = '';
			$object->note_public = '';
		}

		// Loop on each line of new invoice
		foreach ($object->lines as $i => $line) {
			if (($object->lines[$i]->info_bits & 0x02) == 0x02) {	// We do not clone line of discounts
				unset($object->lines[$i]);
				continue;
			}

			// Bloc to update dates of service (month by month only if previously filled and similare to start and end of month)
			// If it's a service with start and end dates
			if (!empty($conf->global->INVOICE_AUTO_NEXT_MONTH_ON_LINES) && !empty($line->date_start) && !empty($line->date_end)) {
				// Get the dates
				$start = dol_getdate($line->date_start);
				$end = dol_getdate($line->date_end);

				// Get the first and last day of the month
				$first = dol_get_first_day($start['year'], $start['mon']);
				$last = dol_get_last_day($end['year'], $end['mon']);

				//print dol_print_date(dol_mktime(0, 0, 0, $start['mon'], $start['mday'], $start['year'], 'gmt'), 'dayhour').' '.dol_print_date($first, 'dayhour').'<br>';
				//print dol_mktime(23, 59, 59, $end['mon'], $end['mday'], $end['year'], 'gmt').' '.$last.'<br>';exit;
				// If start date is first date of month and end date is last date of month
				if (dol_mktime(0, 0, 0, $start['mon'], $start['mday'], $start['year'], 'gmt') == $first
					&& dol_mktime(23, 59, 59, $end['mon'], $end['mday'], $end['year'], 'gmt') == $last) {
					$nextMonth = dol_get_next_month($end['mon'], $end['year']);
					$newFirst = dol_get_first_day($nextMonth['year'], $nextMonth['month']);
					$newLast = dol_get_last_day($nextMonth['year'], $nextMonth['month']);
					$object->lines[$i]->date_start = $newFirst;
					$object->lines[$i]->date_end = $newLast;
				}
			}

			$object->lines[$i]->ref_ext = '';	// Do not clone ref_ext
		}

		// Create clone
		$object->context['createfromclone'] = 'createfromclone';
		$result = $object->create($user);
		if ($result < 0) {
			$error++;
		} else {
			// copy internal contacts
			if ($object->copy_linked_contact($this, 'internal') < 0) {
				$error++;
			} elseif ($this->socid == $object->socid) {
				// copy external contacts if same company
				if ($object->copy_linked_contact($this, 'external') < 0) {
					$error++;
				}
			}
		}

		if (!$error) {
			// Hook of thirdparty module
			if (is_object($hookmanager)) {
				$parameters = array('objFrom'=>$this);
				$action = '';
				$reshook = $hookmanager->executeHooks('createFrom', $parameters, $object, $action); // Note that $action and $object may have been modified by some hooks
				if ($reshook < 0) {
					$error++;
				}
			}
		}

		unset($object->context['createfromclone']);

		// End
		if (!$error) {
			$this->db->commit();
			return $object->id;
		} else {
			$this->db->rollback();
			return -1;
		}
	}

	/**
	 *  Load an object from an order and create a new invoice into database
	 *
	 *  @param      Object			$object         	Object source
	 *  @param		User			$user				Object user
	 *  @return     int             					<0 if KO, 0 if nothing done, 1 if OK
	 */
	public function createFromOrder($object, User $user)
	{
		global $conf, $hookmanager;

		$error = 0;

		// Closed order
		$this->date = dol_now();
		$this->source = 0;

		$num = count($object->lines);
		for ($i = 0; $i < $num; $i++) {
			$line = new FactureLigne($this->db);

			$line->libelle = $object->lines[$i]->libelle; // deprecated
			$line->label			= $object->lines[$i]->label;
			$line->desc				= $object->lines[$i]->desc;
			$line->subprice			= $object->lines[$i]->subprice;
			$line->total_ht			= $object->lines[$i]->total_ht;
			$line->total_tva		= $object->lines[$i]->total_tva;
			$line->total_localtax1	= $object->lines[$i]->total_localtax1;
			$line->total_localtax2	= $object->lines[$i]->total_localtax2;
			$line->total_ttc		= $object->lines[$i]->total_ttc;
			$line->vat_src_code = $object->lines[$i]->vat_src_code;
			$line->tva_tx = $object->lines[$i]->tva_tx;
			$line->localtax1_tx		= $object->lines[$i]->localtax1_tx;
			$line->localtax2_tx		= $object->lines[$i]->localtax2_tx;
			$line->qty = $object->lines[$i]->qty;
			$line->fk_remise_except = $object->lines[$i]->fk_remise_except;
			$line->remise_percent = $object->lines[$i]->remise_percent;
			$line->fk_product = $object->lines[$i]->fk_product;
			$line->info_bits = $object->lines[$i]->info_bits;
			$line->product_type		= $object->lines[$i]->product_type;
			$line->rang = $object->lines[$i]->rang;
			$line->special_code		= $object->lines[$i]->special_code;
			$line->fk_parent_line = $object->lines[$i]->fk_parent_line;
			$line->fk_unit = $object->lines[$i]->fk_unit;
			$line->date_start = $object->lines[$i]->date_start;
			$line->date_end = $object->lines[$i]->date_end;

			// Multicurrency
			$line->fk_multicurrency = $object->lines[$i]->fk_multicurrency;
			$line->multicurrency_code = $object->lines[$i]->multicurrency_code;
			$line->multicurrency_subprice = $object->lines[$i]->multicurrency_subprice;
			$line->multicurrency_total_ht = $object->lines[$i]->multicurrency_total_ht;
			$line->multicurrency_total_tva = $object->lines[$i]->multicurrency_total_tva;
			$line->multicurrency_total_ttc = $object->lines[$i]->multicurrency_total_ttc;

			$line->fk_fournprice = $object->lines[$i]->fk_fournprice;
			$marginInfos			= getMarginInfos($object->lines[$i]->subprice, $object->lines[$i]->remise_percent, $object->lines[$i]->tva_tx, $object->lines[$i]->localtax1_tx, $object->lines[$i]->localtax2_tx, $object->lines[$i]->fk_fournprice, $object->lines[$i]->pa_ht);
			$line->pa_ht			= $marginInfos[0];

			// get extrafields from original line
			$object->lines[$i]->fetch_optionals();
			foreach ($object->lines[$i]->array_options as $options_key => $value) {
				$line->array_options[$options_key] = $value;
			}

			$this->lines[$i] = $line;
		}

		$this->socid                = $object->socid;
		$this->fk_project           = $object->fk_project;
		$this->fk_account = $object->fk_account;
		$this->cond_reglement_id    = $object->cond_reglement_id;
		$this->mode_reglement_id    = $object->mode_reglement_id;
		$this->availability_id      = $object->availability_id;
		$this->demand_reason_id     = $object->demand_reason_id;
		$this->delivery_date        = (empty($object->delivery_date) ? $object->date_livraison : $object->delivery_date);
		$this->date_livraison       = $object->delivery_date; // deprecated
		$this->fk_delivery_address  = $object->fk_delivery_address; // deprecated
		$this->contact_id           = $object->contact_id;
		$this->ref_client           = $object->ref_client;

		if (empty($conf->global->MAIN_DISABLE_PROPAGATE_NOTES_FROM_ORIGIN)) {
			$this->note_private = $object->note_private;
			$this->note_public = $object->note_public;
		}

		$this->module_source = $object->module_source;
		$this->pos_source = $object->pos_source;

		$this->origin = $object->element;
		$this->origin_id = $object->id;

		$this->fk_user_author = $user->id;

		// get extrafields from original line
		$object->fetch_optionals();
		foreach ($object->array_options as $options_key => $value) {
			$this->array_options[$options_key] = $value;
		}

		// Possibility to add external linked objects with hooks
		$this->linked_objects[$this->origin] = $this->origin_id;
		if (!empty($object->other_linked_objects) && is_array($object->other_linked_objects)) {
			$this->linked_objects = array_merge($this->linked_objects, $object->other_linked_objects);
		}

		$ret = $this->create($user);

		if ($ret > 0) {
			// Actions hooked (by external module)
			$hookmanager->initHooks(array('invoicedao'));

			$parameters = array('objFrom'=>$object);
			$action = '';
			$reshook = $hookmanager->executeHooks('createFrom', $parameters, $this, $action); // Note that $action and $object may have been modified by some hooks
			if ($reshook < 0) {
				$error++;
			}

			if (!$error) {
				return 1;
			} else {
				return -1;
			}
		} else {
			return -1;
		}
	}

	/**
	 *  Return clicable link of object (with eventually picto)
	 *
	 *  @param	int		$withpicto       			Add picto into link
	 *  @param  string	$option          			Where point the link
	 *  @param  int		$max             			Maxlength of ref
	 *  @param  int		$short           			1=Return just URL
	 *  @param  string  $moretitle       			Add more text to title tooltip
	 *  @param	int  	$notooltip		 			1=Disable tooltip
	 *  @param  int     $addlinktonotes  			1=Add link to notes
	 *  @param  int     $save_lastsearch_value		-1=Auto, 0=No save of lastsearch_values when clicking, 1=Save lastsearch_values whenclicking
	 *  @param  string  $target                     Target of link ('', '_self', '_blank', '_parent', '_backoffice', ...)
	 *  @return string 			         			String with URL
	 */
	public function getNomUrl($withpicto = 0, $option = '', $max = 0, $short = 0, $moretitle = '', $notooltip = 0, $addlinktonotes = 0, $save_lastsearch_value = -1, $target = '')
	{
		global $langs, $conf, $user, $mysoc;

		if (!empty($conf->dol_no_mouse_hover)) {
			$notooltip = 1; // Force disable tooltips
		}

		$result = '';

		if ($option == 'withdraw') {
			$url = DOL_URL_ROOT.'/compta/facture/prelevement.php?facid='.$this->id;
		} else {
			$url = DOL_URL_ROOT.'/compta/facture/card.php?facid='.$this->id;
		}

		if (!$user->rights->facture->lire) {
			$option = 'nolink';
		}

		if ($option !== 'nolink') {
			// Add param to save lastsearch_values or not
			$add_save_lastsearch_values = ($save_lastsearch_value == 1 ? 1 : 0);
			if ($save_lastsearch_value == -1 && preg_match('/list\.php/', $_SERVER["PHP_SELF"])) {
				$add_save_lastsearch_values = 1;
			}
			if ($add_save_lastsearch_values) {
				$url .= '&save_lastsearch_values=1';
			}
		}

		if ($short) {
			return $url;
		}

		$picto = $this->picto;
		if ($this->type == self::TYPE_REPLACEMENT) {
			$picto .= 'r'; // Replacement invoice
		}
		if ($this->type == self::TYPE_CREDIT_NOTE) {
			$picto .= 'a'; // Credit note
		}
		if ($this->type == self::TYPE_DEPOSIT) {
			$picto .= 'd'; // Deposit invoice
		}
		$label = '';

		if ($user->rights->facture->lire) {
			$label = img_picto('', $picto).' <u class="paddingrightonly">'.$langs->trans("Invoice").'</u>';
			if ($this->type == self::TYPE_REPLACEMENT) {
				$label = img_picto('', $picto).' <u class="paddingrightonly">'.$langs->transnoentitiesnoconv("ReplacementInvoice").'</u>';
			}
			if ($this->type == self::TYPE_CREDIT_NOTE) {
				$label = img_picto('', $picto).' <u class="paddingrightonly">'.$langs->transnoentitiesnoconv("CreditNote").'</u>';
			}
			if ($this->type == self::TYPE_DEPOSIT) {
				$label = img_picto('', $picto).' <u class="paddingrightonly">'.$langs->transnoentitiesnoconv("Deposit").'</u>';
			}
			if ($this->type == self::TYPE_SITUATION) {
				$label = img_picto('', $picto).' <u class="paddingrightonly">'.$langs->transnoentitiesnoconv("InvoiceSituation").'</u>';
			}
			if (isset($this->statut) && isset($this->alreadypaid)) {
				$label .= ' '.$this->getLibStatut(5, $this->alreadypaid);
			}
			if (!empty($this->ref)) {
				$label .= '<br><b>'.$langs->trans('Ref').':</b> '.$this->ref;
			}
			if (!empty($this->ref_client)) {
				$label .= '<br><b>'.$langs->trans('RefCustomer').':</b> '.$this->ref_client;
			}
			if (!empty($this->date)) {
				$label .= '<br><b>'.$langs->trans('Date').':</b> '.dol_print_date($this->date, 'day');
			}
			if (!empty($this->total_ht)) {
				$label .= '<br><b>'.$langs->trans('AmountHT').':</b> '.price($this->total_ht, 0, $langs, 0, -1, -1, $conf->currency);
			}
			if (!empty($this->total_tva)) {
				$label .= '<br><b>'.$langs->trans('AmountVAT').':</b> '.price($this->total_tva, 0, $langs, 0, -1, -1, $conf->currency);
			}
			if (!empty($this->total_localtax1) && $this->total_localtax1 != 0) {		// We keep test != 0 because $this->total_localtax1 can be '0.00000000'
				$label .= '<br><b>'.$langs->transcountry('AmountLT1', $mysoc->country_code).':</b> '.price($this->total_localtax1, 0, $langs, 0, -1, -1, $conf->currency);
			}
			if (!empty($this->total_localtax2) && $this->total_localtax2 != 0) {
				$label .= '<br><b>'.$langs->transcountry('AmountLT2', $mysoc->country_code).':</b> '.price($this->total_localtax2, 0, $langs, 0, -1, -1, $conf->currency);
			}
			if (!empty($this->total_ttc)) {
				$label .= '<br><b>'.$langs->trans('AmountTTC').':</b> '.price($this->total_ttc, 0, $langs, 0, -1, -1, $conf->currency);
			}
			if ($moretitle) {
				$label .= ' - '.$moretitle;
			}
		}

		$linkclose = ($target ? ' target="'.$target.'"' : '');
		if (empty($notooltip) && $user->rights->facture->lire) {
			if (!empty($conf->global->MAIN_OPTIMIZEFORTEXTBROWSER)) {
				$label = $langs->trans("Invoice");
				$linkclose .= ' alt="'.dol_escape_htmltag($label, 1).'"';
			}
			$linkclose .= ' title="'.dol_escape_htmltag($label, 1).'"';
			$linkclose .= ' class="classfortooltip"';
		}

		$linkstart = '<a href="'.$url.'"';
		$linkstart .= $linkclose.'>';
		$linkend = '</a>';

		if ($option == 'nolink') {
			$linkstart = '';
			$linkend = '';
		}

		$result .= $linkstart;
		if ($withpicto) {
			$result .= img_object(($notooltip ? '' : $label), $picto, ($notooltip ? (($withpicto != 2) ? 'class="paddingright"' : '') : 'class="'.(($withpicto != 2) ? 'paddingright ' : '').'classfortooltip"'), 0, 0, $notooltip ? 0 : 1);
		}
		if ($withpicto != 2) {
			$result .= ($max ?dol_trunc($this->ref, $max) : $this->ref);
		}
		$result .= $linkend;

		if ($addlinktonotes) {
			$txttoshow = ($user->socid > 0 ? $this->note_public : $this->note_private);
			if ($txttoshow) {
				//$notetoshow = $langs->trans("ViewPrivateNote").':<br>'.dol_string_nohtmltag($txttoshow, 1);
				$notetoshow = $langs->trans("ViewPrivateNote").':<br>'.$txttoshow;
				$result .= ' <span class="note inline-block">';
				$result .= '<a href="'.DOL_URL_ROOT.'/compta/facture/note.php?id='.$this->id.'" class="classfortooltip" title="'.dol_escape_htmltag($notetoshow, 1, 1).'">';
				$result .= img_picto('', 'note');
				$result .= '</a>';
				//$result.=img_picto($langs->trans("ViewNote"),'object_generic');
				//$result.='</a>';
				$result .= '</span>';
			}
		}

		return $result;
	}

	/**
	 *	Get object from database. Get also lines.
	 *
	 *	@param      int		$rowid       		Id of object to load
	 * 	@param		string	$ref				Reference of invoice
	 * 	@param		string	$ref_ext			External reference of invoice
	 * 	@param		int		$notused			Not used
	 *  @param		bool	$fetch_situation	Fetch the previous and next situation in $tab_previous_situation_invoice and $tab_next_situation_invoice
	 *	@return     int         				>0 if OK, <0 if KO, 0 if not found
	 */
	public function fetch($rowid, $ref = '', $ref_ext = '', $notused = '', $fetch_situation = false)
	{
		global $conf;

		if (empty($rowid) && empty($ref) && empty($ref_ext)) {
			return -1;
		}

		$sql = 'SELECT f.rowid,f.entity,f.ref,f.ref_client,f.ref_ext,f.ref_int,f.type,f.fk_soc';
		$sql .= ', f.tva, f.localtax1, f.localtax2, f.total, f.total_ttc, f.revenuestamp';
		$sql .= ', f.remise_percent, f.remise_absolue, f.remise';
		$sql .= ', f.datef as df, f.date_pointoftax';
		$sql .= ', f.date_lim_reglement as dlr';
		$sql .= ', f.datec as datec';
		$sql .= ', f.date_valid as datev';
		$sql .= ', f.tms as datem';
		$sql .= ', f.note_private, f.note_public, f.fk_statut, f.paye, f.close_code, f.close_note, f.fk_user_author, f.fk_user_valid, f.model_pdf, f.last_main_doc';
		$sql .= ', f.fk_facture_source, f.fk_fac_rec_source';
		$sql .= ', f.fk_mode_reglement, f.fk_cond_reglement, f.fk_projet as fk_project, f.extraparams';
		$sql .= ', f.situation_cycle_ref, f.situation_counter, f.situation_final';
		$sql .= ', f.fk_account';
		$sql .= ", f.fk_multicurrency, f.multicurrency_code, f.multicurrency_tx, f.multicurrency_total_ht, f.multicurrency_total_tva, f.multicurrency_total_ttc";
		$sql .= ', p.code as mode_reglement_code, p.libelle as mode_reglement_libelle';
		$sql .= ', c.code as cond_reglement_code, c.libelle as cond_reglement_libelle, c.libelle_facture as cond_reglement_libelle_doc';
		$sql .= ', f.fk_incoterms, f.location_incoterms';
		$sql .= ', f.module_source, f.pos_source';
		$sql .= ", i.libelle as label_incoterms";
		$sql .= ", f.retained_warranty as retained_warranty, f.retained_warranty_date_limit as retained_warranty_date_limit, f.retained_warranty_fk_cond_reglement as retained_warranty_fk_cond_reglement";
		$sql .= ' FROM '.MAIN_DB_PREFIX.'facture as f';
		$sql .= ' LEFT JOIN '.MAIN_DB_PREFIX.'c_payment_term as c ON f.fk_cond_reglement = c.rowid';
		$sql .= ' LEFT JOIN '.MAIN_DB_PREFIX.'c_paiement as p ON f.fk_mode_reglement = p.id';
		$sql .= ' LEFT JOIN '.MAIN_DB_PREFIX.'c_incoterms as i ON f.fk_incoterms = i.rowid';

		if ($rowid) {
			$sql .= " WHERE f.rowid=".$rowid;
		} else {
			$sql .= ' WHERE f.entity IN ('.getEntity('invoice').')'; // Dont't use entity if you use rowid
			if ($ref) {
				$sql .= " AND f.ref='".$this->db->escape($ref)."'";
			}
			if ($ref_ext) {
				$sql .= " AND f.ref_ext='".$this->db->escape($ref_ext)."'";
			}
			if ($notused) {
				$sql .= " AND f.ref_int='".$this->db->escape($notused)."'"; // deprecated
			}
		}

		dol_syslog(get_class($this)."::fetch", LOG_DEBUG);
		$result = $this->db->query($sql);
		if ($result) {
			if ($this->db->num_rows($result)) {
				$obj = $this->db->fetch_object($result);

				$this->id = $obj->rowid;
				$this->entity = $obj->entity;

				$this->ref = $obj->ref;
				$this->ref_client = $obj->ref_client;
				$this->ref_ext				= $obj->ref_ext;
				$this->type					= $obj->type;
				$this->date					= $this->db->jdate($obj->df);
				$this->date_pointoftax		= $this->db->jdate($obj->date_pointoftax);
				$this->date_creation = $this->db->jdate($obj->datec);
				$this->date_validation		= $this->db->jdate($obj->datev);
				$this->date_modification = $this->db->jdate($obj->datem);
				$this->datem = $this->db->jdate($obj->datem);
				$this->remise_percent		= $obj->remise_percent;
				$this->remise_absolue		= $obj->remise_absolue;
				$this->total_ht				= $obj->total;
				$this->total_tva			= $obj->tva;
				$this->total_localtax1		= $obj->localtax1;
				$this->total_localtax2		= $obj->localtax2;
				$this->total_ttc			= $obj->total_ttc;
				$this->revenuestamp = $obj->revenuestamp;
				$this->paye = $obj->paye;
				$this->close_code			= $obj->close_code;
				$this->close_note			= $obj->close_note;

				$this->socid = $obj->fk_soc;
				$this->thirdparty = null; // Clear if another value was already set by fetch_thirdparty

				$this->fk_project = $obj->fk_project;
				$this->project = null; // Clear if another value was already set by fetch_projet

				$this->statut = $obj->fk_statut;
				$this->status = $obj->fk_statut;

				$this->date_lim_reglement = $this->db->jdate($obj->dlr);
				$this->mode_reglement_id	= $obj->fk_mode_reglement;
				$this->mode_reglement_code	= $obj->mode_reglement_code;
				$this->mode_reglement		= $obj->mode_reglement_libelle;
				$this->cond_reglement_id	= $obj->fk_cond_reglement;
				$this->cond_reglement_code	= $obj->cond_reglement_code;
				$this->cond_reglement		= $obj->cond_reglement_libelle;
				$this->cond_reglement_doc = $obj->cond_reglement_libelle_doc;
				$this->fk_account = ($obj->fk_account > 0) ? $obj->fk_account : null;
				$this->fk_facture_source	= $obj->fk_facture_source;
				$this->fk_fac_rec_source	= $obj->fk_fac_rec_source;
				$this->note = $obj->note_private; // deprecated
				$this->note_private = $obj->note_private;
				$this->note_public			= $obj->note_public;
				$this->user_author			= $obj->fk_user_author;	// deprecated
				$this->user_valid           = $obj->fk_user_valid;	// deprecated
				$this->fk_user_author		= $obj->fk_user_author;
				$this->fk_user_valid        = $obj->fk_user_valid;
				$this->model_pdf = $obj->model_pdf;
				$this->modelpdf = $obj->model_pdf; // deprecated
				$this->last_main_doc = $obj->last_main_doc;
				$this->situation_cycle_ref  = $obj->situation_cycle_ref;
				$this->situation_counter    = $obj->situation_counter;
				$this->situation_final      = $obj->situation_final;
				$this->retained_warranty    = $obj->retained_warranty;
				$this->retained_warranty_date_limit         = $this->db->jdate($obj->retained_warranty_date_limit);
				$this->retained_warranty_fk_cond_reglement  = $obj->retained_warranty_fk_cond_reglement;

				$this->extraparams = (array) json_decode($obj->extraparams, true);

				//Incoterms
				$this->fk_incoterms         = $obj->fk_incoterms;
				$this->location_incoterms   = $obj->location_incoterms;
				$this->label_incoterms = $obj->label_incoterms;

				$this->module_source = $obj->module_source;
				$this->pos_source = $obj->pos_source;

				// Multicurrency
				$this->fk_multicurrency 		= $obj->fk_multicurrency;
				$this->multicurrency_code = $obj->multicurrency_code;
				$this->multicurrency_tx 		= $obj->multicurrency_tx;
				$this->multicurrency_total_ht = $obj->multicurrency_total_ht;
				$this->multicurrency_total_tva 	= $obj->multicurrency_total_tva;
				$this->multicurrency_total_ttc 	= $obj->multicurrency_total_ttc;

				if (($this->type == self::TYPE_SITUATION || ($this->type == self::TYPE_CREDIT_NOTE && $this->situation_cycle_ref > 0)) && $fetch_situation) {
					$this->fetchPreviousNextSituationInvoice();
				}

				if ($this->statut == self::STATUS_DRAFT) {
					$this->brouillon = 1;
				}

				// Retrieve all extrafield
				// fetch optionals attributes and labels
				$this->fetch_optionals();

				// Lines
				$this->lines = array();

				$result = $this->fetch_lines();
				if ($result < 0) {
					$this->error = $this->db->error();
					return -3;
				}
				return 1;
			} else {
				$this->error = 'Invoice with id='.$rowid.' or ref='.$ref.' or ref_ext='.$ref_ext.' not found';
				dol_syslog(get_class($this)."::fetch Error ".$this->error, LOG_ERR);
				return 0;
			}
		} else {
			$this->error = $this->db->error();
			return -1;
		}
	}


	// phpcs:disable PEAR.NamingConventions.ValidFunctionName.ScopeNotCamelCaps
	/**
	 *	Load all detailed lines into this->lines
	 *
	 *	@param		int		$only_product	Return only physical products
	 *	@param		int		$loadalsotranslation	Return translation for products
	 *
	 *	@return     int         1 if OK, < 0 if KO
	 */
	public function fetch_lines($only_product = 0, $loadalsotranslation = 0)
	{
		global $langs, $conf;
		// phpcs:enable
		$this->lines = array();

		$sql = 'SELECT l.rowid, l.fk_facture, l.fk_product, l.fk_parent_line, l.label as custom_label, l.description, l.product_type, l.price, l.qty, l.vat_src_code, l.tva_tx,';
		$sql .= ' l.localtax1_tx, l.localtax2_tx, l.localtax1_type, l.localtax2_type, l.remise_percent, l.fk_remise_except, l.subprice, l.ref_ext,';
		$sql .= ' l.situation_percent, l.fk_prev_id,';
		$sql .= ' l.rang, l.special_code,';
		$sql .= ' l.date_start as date_start, l.date_end as date_end,';
		$sql .= ' l.info_bits, l.total_ht, l.total_tva, l.total_localtax1, l.total_localtax2, l.total_ttc, l.fk_code_ventilation, l.fk_product_fournisseur_price as fk_fournprice, l.buy_price_ht as pa_ht,';
		$sql .= ' l.fk_unit,';
		$sql .= ' l.fk_multicurrency, l.multicurrency_code, l.multicurrency_subprice, l.multicurrency_total_ht, l.multicurrency_total_tva, l.multicurrency_total_ttc,';
		$sql .= ' p.ref as product_ref, p.fk_product_type as fk_product_type, p.label as product_label, p.description as product_desc';
		$sql .= ' FROM '.MAIN_DB_PREFIX.'facturedet as l';
		$sql .= ' LEFT JOIN '.MAIN_DB_PREFIX.'product as p ON l.fk_product = p.rowid';
		$sql .= ' WHERE l.fk_facture = '.$this->id;
		$sql .= ' ORDER BY l.rang, l.rowid';

		dol_syslog(get_class($this).'::fetch_lines', LOG_DEBUG);
		$result = $this->db->query($sql);
		if ($result) {
			$num = $this->db->num_rows($result);
			$i = 0;
			while ($i < $num) {
				$objp = $this->db->fetch_object($result);
				$line = new FactureLigne($this->db);

				$line->id               = $objp->rowid;
				$line->rowid = $objp->rowid; // deprecated
				$line->fk_facture       = $objp->fk_facture;
				$line->label            = $objp->custom_label; // deprecated
				$line->desc             = $objp->description; // Description line
				$line->description      = $objp->description; // Description line
				$line->product_type     = $objp->product_type; // Type of line
				$line->ref              = $objp->product_ref; // Ref product
				$line->product_ref      = $objp->product_ref; // Ref product
				$line->libelle          = $objp->product_label; // deprecated
				$line->product_label = $objp->product_label; // Label product
				$line->product_desc     = $objp->product_desc; // Description product
				$line->fk_product_type  = $objp->fk_product_type; // Type of product
				$line->qty              = $objp->qty;
				$line->subprice         = $objp->subprice;
				$line->ref_ext          = $objp->ref_ext; // line external ref

				$line->vat_src_code = $objp->vat_src_code;
				$line->tva_tx           = $objp->tva_tx;
				$line->localtax1_tx     = $objp->localtax1_tx;
				$line->localtax2_tx     = $objp->localtax2_tx;
				$line->localtax1_type   = $objp->localtax1_type;
				$line->localtax2_type   = $objp->localtax2_type;
				$line->remise_percent   = $objp->remise_percent;
				$line->fk_remise_except = $objp->fk_remise_except;
				$line->fk_product       = $objp->fk_product;
				$line->date_start       = $this->db->jdate($objp->date_start);
				$line->date_end         = $this->db->jdate($objp->date_end);
				$line->date_start       = $this->db->jdate($objp->date_start);
				$line->date_end         = $this->db->jdate($objp->date_end);
				$line->info_bits        = $objp->info_bits;
				$line->total_ht         = $objp->total_ht;
				$line->total_tva        = $objp->total_tva;
				$line->total_localtax1  = $objp->total_localtax1;
				$line->total_localtax2  = $objp->total_localtax2;
				$line->total_ttc        = $objp->total_ttc;
				$line->code_ventilation = $objp->fk_code_ventilation;
				$line->fk_fournprice = $objp->fk_fournprice;
				$marginInfos = getMarginInfos($objp->subprice, $objp->remise_percent, $objp->tva_tx, $objp->localtax1_tx, $objp->localtax2_tx, $line->fk_fournprice, $objp->pa_ht);
				$line->pa_ht = $marginInfos[0];
				$line->marge_tx			= $marginInfos[1];
				$line->marque_tx		= $marginInfos[2];
				$line->rang = $objp->rang;
				$line->special_code = $objp->special_code;
				$line->fk_parent_line = $objp->fk_parent_line;
				$line->situation_percent = $objp->situation_percent;
				$line->fk_prev_id = $objp->fk_prev_id;
				$line->fk_unit = $objp->fk_unit;

				// Accountancy
				$line->fk_accounting_account = $objp->fk_code_ventilation;

				// Multicurrency
				$line->fk_multicurrency = $objp->fk_multicurrency;
				$line->multicurrency_code = $objp->multicurrency_code;
				$line->multicurrency_subprice 	= $objp->multicurrency_subprice;
				$line->multicurrency_total_ht 	= $objp->multicurrency_total_ht;
				$line->multicurrency_total_tva 	= $objp->multicurrency_total_tva;
				$line->multicurrency_total_ttc 	= $objp->multicurrency_total_ttc;

				$line->fetch_optionals();

				// multilangs
				if (!empty($conf->global->MAIN_MULTILANGS) && !empty($objp->fk_product) && !empty($loadalsotranslation)) {
					$line = new Product($this->db);
					$line->fetch($objp->fk_product);
					$line->getMultiLangs();
				}

				$this->lines[$i] = $line;

				$i++;
			}
			$this->db->free($result);
			return 1;
		} else {
			$this->error = $this->db->error();
			return -3;
		}
	}

	/**
	 * Fetch previous and next situations invoices.
	 * Return all previous and next invoices (both standard and credit notes).
	 *
	 * @return	void
	 */
	public function fetchPreviousNextSituationInvoice()
	{
		global $conf;

		$this->tab_previous_situation_invoice = array();
		$this->tab_next_situation_invoice = array();

		$sql = 'SELECT rowid, type, situation_cycle_ref, situation_counter FROM '.MAIN_DB_PREFIX.'facture';
		$sql .= ' WHERE rowid <> '.$this->id;
		$sql .= ' AND entity = '.$this->entity;
		$sql .= ' AND situation_cycle_ref = '.(int) $this->situation_cycle_ref;
		$sql .= ' ORDER BY situation_counter ASC';

		dol_syslog(get_class($this).'::fetchPreviousNextSituationInvoice ', LOG_DEBUG);
		$result = $this->db->query($sql);
		if ($result && $this->db->num_rows($result) > 0) {
			while ($objp = $this->db->fetch_object($result)) {
				$invoice = new Facture($this->db);
				if ($invoice->fetch($objp->rowid) > 0) {
					if ($objp->situation_counter < $this->situation_counter
						|| ($objp->situation_counter == $this->situation_counter && $objp->rowid < $this->id) // This case appear when there are credit notes
					   ) {
						$this->tab_previous_situation_invoice[] = $invoice;
					} else {
						$this->tab_next_situation_invoice[] = $invoice;
					}
				}
			}
		}
	}

	/**
	 *      Update database
	 *
	 *      @param      User	$user        	User that modify
	 *      @param      int		$notrigger	    0=launch triggers after, 1=disable triggers
	 *      @return     int      			   	<0 if KO, >0 if OK
	 */
	public function update(User $user, $notrigger = 0)
	{
		global $conf;

		$error = 0;

		// Clean parameters
		if (empty($this->type)) {
			$this->type = self::TYPE_STANDARD;
		}
		if (isset($this->ref)) {
			$this->ref = trim($this->ref);
		}
		if (isset($this->ref_ext)) {
			$this->ref_ext = trim($this->ref_ext);
		}
		if (isset($this->ref_client)) {
			$this->ref_client = trim($this->ref_client);
		}
		if (isset($this->increment)) {
			$this->increment = trim($this->increment);
		}
		if (isset($this->close_code)) {
			$this->close_code = trim($this->close_code);
		}
		if (isset($this->close_note)) {
			$this->close_note = trim($this->close_note);
		}
		if (isset($this->note) || isset($this->note_private)) {
			$this->note = (isset($this->note) ? trim($this->note) : trim($this->note_private)); // deprecated
		}
		if (isset($this->note) || isset($this->note_private)) {
			$this->note_private = (isset($this->note_private) ? trim($this->note_private) : trim($this->note));
		}
		if (isset($this->note_public)) {
			$this->note_public = trim($this->note_public);
		}
		if (isset($this->model_pdf)) {
			$this->model_pdf = trim($this->model_pdf);
		}
		if (isset($this->import_key)) {
			$this->import_key = trim($this->import_key);
		}
		if (isset($this->retained_warranty)) {
			$this->retained_warranty = floatval($this->retained_warranty);
		}


		// Check parameters
		// Put here code to add control on parameters values

		// Update request
		$sql = "UPDATE ".MAIN_DB_PREFIX."facture SET";
		$sql .= " ref=".(isset($this->ref) ? "'".$this->db->escape($this->ref)."'" : "null").",";
		$sql .= " ref_ext=".(isset($this->ref_ext) ? "'".$this->db->escape($this->ref_ext)."'" : "null").",";
		$sql .= " type=".(isset($this->type) ? $this->db->escape($this->type) : "null").",";
		$sql .= " ref_client=".(isset($this->ref_client) ? "'".$this->db->escape($this->ref_client)."'" : "null").",";
		$sql .= " increment=".(isset($this->increment) ? "'".$this->db->escape($this->increment)."'" : "null").",";
		$sql .= " fk_soc=".(isset($this->socid) ? $this->db->escape($this->socid) : "null").",";
		$sql .= " datec=".(strval($this->date_creation) != '' ? "'".$this->db->idate($this->date_creation)."'" : 'null').",";
		$sql .= " datef=".(strval($this->date) != '' ? "'".$this->db->idate($this->date)."'" : 'null').",";
		$sql .= " date_pointoftax=".(strval($this->date_pointoftax) != '' ? "'".$this->db->idate($this->date_pointoftax)."'" : 'null').",";
		$sql .= " date_valid=".(strval($this->date_validation) != '' ? "'".$this->db->idate($this->date_validation)."'" : 'null').",";
		$sql .= " paye=".(isset($this->paye) ? $this->db->escape($this->paye) : 0).",";
		$sql .= " remise_percent=".(isset($this->remise_percent) ? $this->db->escape($this->remise_percent) : "null").",";
		$sql .= " remise_absolue=".(isset($this->remise_absolue) ? $this->db->escape($this->remise_absolue) : "null").",";
		$sql .= " close_code=".(isset($this->close_code) ? "'".$this->db->escape($this->close_code)."'" : "null").",";
		$sql .= " close_note=".(isset($this->close_note) ? "'".$this->db->escape($this->close_note)."'" : "null").",";
		$sql .= " tva=".(isset($this->total_tva) ? $this->total_tva : "null").",";
		$sql .= " localtax1=".(isset($this->total_localtax1) ? $this->total_localtax1 : "null").",";
		$sql .= " localtax2=".(isset($this->total_localtax2) ? $this->total_localtax2 : "null").",";
		$sql .= " total=".(isset($this->total_ht) ? $this->total_ht : "null").",";
		$sql .= " total_ttc=".(isset($this->total_ttc) ? $this->total_ttc : "null").",";
		$sql .= " revenuestamp=".((isset($this->revenuestamp) && $this->revenuestamp != '') ? $this->db->escape($this->revenuestamp) : "null").",";
		$sql .= " fk_statut=".(isset($this->statut) ? $this->db->escape($this->statut) : "null").",";
		$sql .= " fk_user_author=".(isset($this->user_author) ? $this->db->escape($this->user_author) : "null").",";
		$sql .= " fk_user_valid=".(isset($this->fk_user_valid) ? $this->db->escape($this->fk_user_valid) : "null").",";
		$sql .= " fk_facture_source=".(isset($this->fk_facture_source) ? $this->db->escape($this->fk_facture_source) : "null").",";
		$sql .= " fk_projet=".(isset($this->fk_project) ? $this->db->escape($this->fk_project) : "null").",";
		$sql .= " fk_cond_reglement=".(isset($this->cond_reglement_id) ? $this->db->escape($this->cond_reglement_id) : "null").",";
		$sql .= " fk_mode_reglement=".(isset($this->mode_reglement_id) ? $this->db->escape($this->mode_reglement_id) : "null").",";
		$sql .= " date_lim_reglement=".(strval($this->date_lim_reglement) != '' ? "'".$this->db->idate($this->date_lim_reglement)."'" : 'null').",";
		$sql .= " note_private=".(isset($this->note_private) ? "'".$this->db->escape($this->note_private)."'" : "null").",";
		$sql .= " note_public=".(isset($this->note_public) ? "'".$this->db->escape($this->note_public)."'" : "null").",";
		$sql .= " model_pdf=".(isset($this->model_pdf) ? "'".$this->db->escape($this->model_pdf)."'" : "null").",";
		$sql .= " import_key=".(isset($this->import_key) ? "'".$this->db->escape($this->import_key)."'" : "null").",";
		$sql .= " situation_cycle_ref=".(empty($this->situation_cycle_ref) ? "null" : $this->db->escape($this->situation_cycle_ref)).",";
		$sql .= " situation_counter=".(empty($this->situation_counter) ? "null" : $this->db->escape($this->situation_counter)).",";
		$sql .= " situation_final=".(empty($this->situation_final) ? "0" : $this->db->escape($this->situation_final)).",";
		$sql .= " retained_warranty=".(empty($this->retained_warranty) ? "0" : $this->db->escape($this->retained_warranty)).",";
		$sql .= " retained_warranty_date_limit=".(strval($this->retained_warranty_date_limit) != '' ? "'".$this->db->idate($this->retained_warranty_date_limit)."'" : 'null').",";
		$sql .= " retained_warranty_fk_cond_reglement=".(isset($this->retained_warranty_fk_cond_reglement) ?intval($this->retained_warranty_fk_cond_reglement) : "null");
		$sql .= " WHERE rowid=".$this->id;

		$this->db->begin();

		dol_syslog(get_class($this)."::update", LOG_DEBUG);
		$resql = $this->db->query($sql);
		if (!$resql) {
			$error++;
			$this->errors[] = "Error ".$this->db->lasterror();
		}

		if (!$error) {
			$result = $this->insertExtraFields();
			if ($result < 0) {
				$error++;
			}
		}

		if (!$error && !$notrigger) {
			// Call trigger
			$result = $this->call_trigger('BILL_MODIFY', $user);
			if ($result < 0) {
				$error++;
			}
			// End call triggers
		}

		// Commit or rollback
		if ($error) {
			foreach ($this->errors as $errmsg) {
				dol_syslog(get_class($this)."::update ".$errmsg, LOG_ERR);
				$this->error .= ($this->error ? ', '.$errmsg : $errmsg);
			}
			$this->db->rollback();
			return -1 * $error;
		} else {
			$this->db->commit();
			return 1;
		}
	}


	// phpcs:disable PEAR.NamingConventions.ValidFunctionName.ScopeNotCamelCaps
	/**
	 *    Add a discount line into an invoice (as an invoice line) using an existing absolute discount (Consume the discount)
	 *
	 *    @param     int	$idremise	Id of absolute discount
	 *    @return    int          		>0 if OK, <0 if KO
	 */
	public function insert_discount($idremise)
	{
		// phpcs:enable
		global $langs;

		include_once DOL_DOCUMENT_ROOT.'/core/lib/price.lib.php';
		include_once DOL_DOCUMENT_ROOT.'/core/class/discount.class.php';

		$this->db->begin();

		$remise = new DiscountAbsolute($this->db);
		$result = $remise->fetch($idremise);

		if ($result > 0) {
			if ($remise->fk_facture) {	// Protection against multiple submission
				$this->error = $langs->trans("ErrorDiscountAlreadyUsed");
				$this->db->rollback();
				return -5;
			}

			$facligne = new FactureLigne($this->db);
			$facligne->fk_facture = $this->id;
			$facligne->fk_remise_except = $remise->id;
			$facligne->desc = $remise->description; // Description ligne
			$facligne->vat_src_code = $remise->vat_src_code;
			$facligne->tva_tx = $remise->tva_tx;
			$facligne->subprice = -$remise->amount_ht;
			$facligne->fk_product = 0; // Id produit predefini
			$facligne->qty = 1;
			$facligne->remise_percent = 0;
			$facligne->rang = -1;
			$facligne->info_bits = 2;

			// Get buy/cost price of invoice that is source of discount
			if ($remise->fk_facture_source > 0) {
				$srcinvoice = new Facture($this->db);
				$srcinvoice->fetch($remise->fk_facture_source);
				include_once DOL_DOCUMENT_ROOT.'/core/class/html.formmargin.class.php'; // TODO Move this into commonobject
				$formmargin = new FormMargin($this->db);
				$arraytmp = $formmargin->getMarginInfosArray($srcinvoice, false);
				$facligne->pa_ht = $arraytmp['pa_total'];
			}

			$facligne->total_ht  = -$remise->amount_ht;
			$facligne->total_tva = -$remise->amount_tva;
			$facligne->total_ttc = -$remise->amount_ttc;

			$facligne->multicurrency_subprice = -$remise->multicurrency_subprice;
			$facligne->multicurrency_total_ht = -$remise->multicurrency_amount_ht;
			$facligne->multicurrency_total_tva = -$remise->multicurrency_amount_tva;
			$facligne->multicurrency_total_ttc = -$remise->multicurrency_amount_ttc;

			$lineid = $facligne->insert();
			if ($lineid > 0) {
				$result = $this->update_price(1);
				if ($result > 0) {
					// Create link between discount and invoice line
					$result = $remise->link_to_invoice($lineid, 0);
					if ($result < 0) {
						$this->error = $remise->error;
						$this->db->rollback();
						return -4;
					}

					$this->db->commit();
					return 1;
				} else {
					$this->error = $facligne->error;
					$this->db->rollback();
					return -1;
				}
			} else {
				$this->error = $facligne->error;
				$this->db->rollback();
				return -2;
			}
		} else {
			$this->db->rollback();
			return -3;
		}
	}

	// phpcs:disable PEAR.NamingConventions.ValidFunctionName.ScopeNotCamelCaps
	/**
	 *	Set customer ref
	 *
	 *	@param     	string	$ref_client		Customer ref
	 *  @param     	int		$notrigger		1=Does not execute triggers, 0= execute triggers
	 *	@return		int						<0 if KO, >0 if OK
	 */
	public function set_ref_client($ref_client, $notrigger = 0)
	{
		// phpcs:enable
		global $user;

		$error = 0;

		$this->db->begin();

		$sql = 'UPDATE '.MAIN_DB_PREFIX.'facture';
		if (empty($ref_client)) {
			$sql .= ' SET ref_client = NULL';
		} else {
			$sql .= ' SET ref_client = \''.$this->db->escape($ref_client).'\'';
		}
		$sql .= ' WHERE rowid = '.$this->id;

		dol_syslog(__METHOD__.' this->id='.$this->id.', ref_client='.$ref_client, LOG_DEBUG);
		$resql = $this->db->query($sql);
		if (!$resql) {
			$this->errors[] = $this->db->error();
			$error++;
		}

		if (!$error) {
			$this->ref_client = $ref_client;
		}

		if (!$notrigger && empty($error)) {
			// Call trigger
			$result = $this->call_trigger('BILL_MODIFY', $user);
			if ($result < 0) {
				$error++;
			}
			// End call triggers
		}

		if (!$error) {
			$this->ref_client = $ref_client;

			$this->db->commit();
			return 1;
		} else {
			foreach ($this->errors as $errmsg) {
				dol_syslog(__METHOD__.' Error: '.$errmsg, LOG_ERR);
				$this->error .= ($this->error ? ', '.$errmsg : $errmsg);
			}
			$this->db->rollback();
			return -1 * $error;
		}
	}

	/**
	 *	Delete invoice
	 *
	 *	@param     	User	$user      	    User making the deletion.
	 *	@param		int		$notrigger		1=Does not execute triggers, 0= execute triggers
	 *	@param		int		$idwarehouse	Id warehouse to use for stock change.
	 *	@return		int						<0 if KO, 0=Refused, >0 if OK
	 */
	public function delete($user, $notrigger = 0, $idwarehouse = -1)
	{
		global $langs, $conf;
		require_once DOL_DOCUMENT_ROOT.'/core/lib/files.lib.php';

		$rowid = $this->id;

		dol_syslog(get_class($this)."::delete rowid=".$rowid.", ref=".$this->ref.", thirdparty=".(empty($this->thirdparty) ? '' : $this->thirdparty->name), LOG_DEBUG);

		// Test to avoid invoice deletion (allowed if draft)
		$result = $this->is_erasable();

		if ($result <= 0) {
			return 0;
		}

		$error = 0;

		$this->db->begin();

		if (!$error && !$notrigger) {
			// Call trigger
			$result = $this->call_trigger('BILL_DELETE', $user);
			if ($result < 0) {
				$error++;
			}
			// End call triggers
		}

		// Removed extrafields
		if (!$error) {
			$result = $this->deleteExtraFields();
			if ($result < 0) {
				$error++;
				dol_syslog(get_class($this)."::delete error deleteExtraFields ".$this->error, LOG_ERR);
			}
		}

		if (!$error) {
			// Delete linked object
			$res = $this->deleteObjectLinked();
			if ($res < 0) {
				$error++;
			}
		}

		if (!$error) {
			// If invoice was converted into a discount not yet consumed, we remove discount
			$sql = 'DELETE FROM '.MAIN_DB_PREFIX.'societe_remise_except';
			$sql .= ' WHERE fk_facture_source = '.$rowid;
			$sql .= ' AND fk_facture_line IS NULL';
			$resql = $this->db->query($sql);

			// If invoice has consumned discounts
			$this->fetch_lines();
			$list_rowid_det = array();
			foreach ($this->lines as $key => $invoiceline) {
				$list_rowid_det[] = $invoiceline->id;
			}

			// Consumned discounts are freed
			if (count($list_rowid_det)) {
				$sql = 'UPDATE '.MAIN_DB_PREFIX.'societe_remise_except';
				$sql .= ' SET fk_facture = NULL, fk_facture_line = NULL';
				$sql .= ' WHERE fk_facture_line IN ('.join(',', $list_rowid_det).')';

				dol_syslog(get_class($this)."::delete", LOG_DEBUG);
				if (!$this->db->query($sql)) {
					$this->error = $this->db->error()." sql=".$sql;
					$this->errors[] = $this->error;
					$this->db->rollback();
					return -5;
				}
			}

			// If we decrease stock on invoice validation, we increase back if a warehouse id was provided
			if ($this->type != self::TYPE_DEPOSIT && $result >= 0 && !empty($conf->stock->enabled) && !empty($conf->global->STOCK_CALCULATE_ON_BILL) && $idwarehouse != -1) {
				require_once DOL_DOCUMENT_ROOT.'/product/stock/class/mouvementstock.class.php';
				$langs->load("agenda");

				$num = count($this->lines);
				for ($i = 0; $i < $num; $i++) {
					if ($this->lines[$i]->fk_product > 0) {
						$mouvP = new MouvementStock($this->db);
						$mouvP->origin = &$this;
						// We decrease stock for product
						if ($this->type == self::TYPE_CREDIT_NOTE) {
							$result = $mouvP->livraison($user, $this->lines[$i]->fk_product, $idwarehouse, $this->lines[$i]->qty, $this->lines[$i]->subprice, $langs->trans("InvoiceDeleteDolibarr", $this->ref));
						} else {
							$result = $mouvP->reception($user, $this->lines[$i]->fk_product, $idwarehouse, $this->lines[$i]->qty, 0, $langs->trans("InvoiceDeleteDolibarr", $this->ref)); // we use 0 for price, to not change the weighted average value
						}
					}
				}
			}

			// Invoice line extrafileds
			$main = MAIN_DB_PREFIX.'facturedet';
			$ef = $main."_extrafields";
			$sqlef = "DELETE FROM $ef WHERE fk_object IN (SELECT rowid FROM $main WHERE fk_facture = $rowid)";
			// Delete invoice line
			$sql = 'DELETE FROM '.MAIN_DB_PREFIX.'facturedet WHERE fk_facture = '.$rowid;

			dol_syslog(get_class($this)."::delete", LOG_DEBUG);

			if ($this->db->query($sqlef) && $this->db->query($sql) && $this->delete_linked_contact()) {
				$sql = 'DELETE FROM '.MAIN_DB_PREFIX.'facture WHERE rowid = '.$rowid;

				dol_syslog(get_class($this)."::delete", LOG_DEBUG);

				$resql = $this->db->query($sql);
				if ($resql) {
					// Delete record into ECM index (Note that delete is also done when deleting files with the dol_delete_dir_recursive
					$this->deleteEcmFiles();

					// On efface le repertoire de pdf provisoire
					$ref = dol_sanitizeFileName($this->ref);
					if ($conf->facture->dir_output && !empty($this->ref)) {
						$dir = $conf->facture->dir_output."/".$ref;
						$file = $conf->facture->dir_output."/".$ref."/".$ref.".pdf";
						if (file_exists($file)) {	// We must delete all files before deleting directory
							$ret = dol_delete_preview($this);

							if (!dol_delete_file($file, 0, 0, 0, $this)) { // For triggers
								$langs->load("errors");
								$this->error = $langs->trans("ErrorFailToDeleteFile", $file);
								$this->errors[] = $this->error;
								$this->db->rollback();
								return 0;
							}
						}
						if (file_exists($dir)) {
							if (!dol_delete_dir_recursive($dir)) { // For remove dir and meta
								$langs->load("errors");
								$this->error = $langs->trans("ErrorFailToDeleteDir", $dir);
								$this->errors[] = $this->error;
								$this->db->rollback();
								return 0;
							}
						}
					}

					$this->db->commit();
					return 1;
				} else {
					$this->error = $this->db->lasterror()." sql=".$sql;
					$this->errors[] = $this->error;
					$this->db->rollback();
					return -6;
				}
			} else {
				$this->error = $this->db->lasterror()." sql=".$sql;
				$this->errors[] = $this->error;
				$this->db->rollback();
				return -4;
			}
		} else {
			$this->db->rollback();
			return -2;
		}
	}

	// phpcs:disable PEAR.NamingConventions.ValidFunctionName.ScopeNotCamelCaps
	/**
	 *  Tag the invoice as paid completely (if close_code is filled) => this->fk_statut=2, this->paye=1
	 *  or partialy (if close_code filled) + appel trigger BILL_PAYED => this->fk_statut=2, this->paye stay 0
	 *
	 *	@deprecated
	 *  @see setPaid()
	 *  @param	User	$user      	Object user that modify
	 *	@param  string	$close_code	Code renseigne si on classe a payee completement alors que paiement incomplet (cas escompte par exemple)
	 *	@param  string	$close_note	Commentaire renseigne si on classe a payee alors que paiement incomplet (cas escompte par exemple)
	 *  @return int         		<0 if KO, >0 if OK
	 */
	public function set_paid($user, $close_code = '', $close_note = '')
	{
		// phpcs:enable
		dol_syslog(get_class($this)."::set_paid is deprecated, use setPaid instead", LOG_NOTICE);
		return $this->setPaid($user, $close_code, $close_note);
	}

	/**
	 *  Tag the invoice as paid completely (if close_code is filled) => this->fk_statut=2, this->paye=1
	 *  or partialy (if close_code filled) + appel trigger BILL_PAYED => this->fk_statut=2, this->paye stay 0
	 *
	 *  @param	User	$user      	Object user that modify
	 *	@param  string	$close_code	Code renseigne si on classe a payee completement alors que paiement incomplet (cas escompte par exemple)
	 *	@param  string	$close_note	Commentaire renseigne si on classe a payee alors que paiement incomplet (cas escompte par exemple)
	 *  @return int         		<0 if KO, >0 if OK
	 */
	public function setPaid($user, $close_code = '', $close_note = '')
	{
		$error = 0;

		if ($this->paye != 1) {
			$this->db->begin();

			$now = dol_now();

			dol_syslog(get_class($this)."::set_paid rowid=".$this->id, LOG_DEBUG);

			$sql = 'UPDATE '.MAIN_DB_PREFIX.'facture SET';
			$sql .= ' fk_statut='.self::STATUS_CLOSED;
			if (!$close_code) {
				$sql .= ', paye=1';
			}
			if ($close_code) {
				$sql .= ", close_code='".$this->db->escape($close_code)."'";
			}
			if ($close_note) {
				$sql .= ", close_note='".$this->db->escape($close_note)."'";
			}
			$sql .= ', fk_user_closing = '.$user->id;
			$sql .= ", date_closing = '".$this->db->idate($now)."'";
			$sql .= ' WHERE rowid = '.$this->id;

			$resql = $this->db->query($sql);
			if ($resql) {
				// Call trigger
				$result = $this->call_trigger('BILL_PAYED', $user);
				if ($result < 0) {
					$error++;
				}
				// End call triggers
			} else {
				$error++;
				$this->error = $this->db->lasterror();
			}

			if (!$error) {
				$this->db->commit();
				return 1;
			} else {
				$this->db->rollback();
				return -1;
			}
		} else {
			return 0;
		}
	}


	// phpcs:disable PEAR.NamingConventions.ValidFunctionName.ScopeNotCamelCaps
	/**
	 *  Tag la facture comme non payee completement + appel trigger BILL_UNPAYED
	 *	Fonction utilisee quand un paiement prelevement est refuse,
	 * 	ou quand une facture annulee et reouverte.
	 *
	 *	@deprecated
	 *  @see setUnpaid()
	 *  @param	User	$user       Object user that change status
	 *  @return int         		<0 if KO, >0 if OK
	 */
	public function set_unpaid($user)
	{
		// phpcs:enable
		dol_syslog(get_class($this)."::set_unpaid is deprecated, use setUnpaid instead", LOG_NOTICE);
		return $this->setUnpaid($user);
	}

	/**
	 *  Tag la facture comme non payee completement + appel trigger BILL_UNPAYED
	 *	Fonction utilisee quand un paiement prelevement est refuse,
	 * 	ou quand une facture annulee et reouverte.
	 *
	 *  @param	User	$user       Object user that change status
	 *  @return int         		<0 if KO, >0 if OK
	 */
	public function setUnpaid($user)
	{
		$error = 0;

		$this->db->begin();

		$sql = 'UPDATE '.MAIN_DB_PREFIX.'facture';
		$sql .= ' SET paye=0, fk_statut='.self::STATUS_VALIDATED.', close_code=null, close_note=null,';
		$sql .= ' date_closing=null,';
		$sql .= ' fk_user_closing=null';
		$sql .= ' WHERE rowid = '.$this->id;

		dol_syslog(get_class($this)."::set_unpaid", LOG_DEBUG);
		$resql = $this->db->query($sql);
		if ($resql) {
			// Call trigger
			$result = $this->call_trigger('BILL_UNPAYED', $user);
			if ($result < 0) {
				$error++;
			}
			// End call triggers
		} else {
			$error++;
			$this->error = $this->db->error();
			dol_print_error($this->db);
		}

		if (!$error) {
			$this->db->commit();
			return 1;
		} else {
			$this->db->rollback();
			return -1;
		}
	}


	// phpcs:disable PEAR.NamingConventions.ValidFunctionName.ScopeNotCamelCaps
	/**
	 *	Tag invoice as canceled, with no payment on it (example for replacement invoice or payment never received) + call trigger BILL_CANCEL
	 *	Warning, if option to decrease stock on invoice was set, this function does not change stock (it might be a cancel because
	 *  of no payment even if merchandises were sent).
	 *
	 *	@deprecated
	 *  @see setCanceled()
	 *	@param	User	$user        	Object user making change
	 *	@param	string	$close_code		Code of closing invoice (CLOSECODE_REPLACED, CLOSECODE_...)
	 *	@param	string	$close_note		Comment
	 *	@return int         			<0 if KO, >0 if OK
	 */
	public function set_canceled($user, $close_code = '', $close_note = '')
	{
		// phpcs:enable
		dol_syslog(get_class($this)."::set_canceled is deprecated, use setCanceled instead", LOG_NOTICE);
		return $this->setCanceled($user, $close_code, $close_note);
	}

	/**
	 *	Tag invoice as canceled, with no payment on it (example for replacement invoice or payment never received) + call trigger BILL_CANCEL
	 *	Warning, if option to decrease stock on invoice was set, this function does not change stock (it might be a cancel because
	 *  of no payment even if merchandises were sent).
	 *
	 *	@param	User	$user        	Object user making change
	 *	@param	string	$close_code		Code of closing invoice (CLOSECODE_REPLACED, CLOSECODE_...)
	 *	@param	string	$close_note		Comment
	 *	@return int         			<0 if KO, >0 if OK
	 */
	public function setCanceled($user, $close_code = '', $close_note = '')
	{
		dol_syslog(get_class($this)."::setCanceled rowid=".$this->id, LOG_DEBUG);

		$this->db->begin();

		$sql = 'UPDATE '.MAIN_DB_PREFIX.'facture SET';
		$sql .= ' fk_statut='.self::STATUS_ABANDONED;
		if ($close_code) {
			$sql .= ", close_code='".$this->db->escape($close_code)."'";
		}
		if ($close_note) {
			$sql .= ", close_note='".$this->db->escape($close_note)."'";
		}
		$sql .= ' WHERE rowid = '.$this->id;

		$resql = $this->db->query($sql);
		if ($resql) {
			// On desaffecte de la facture les remises liees
			// car elles n'ont pas ete utilisees vu que la facture est abandonnee.
			$sql = 'UPDATE '.MAIN_DB_PREFIX.'societe_remise_except';
			$sql .= ' SET fk_facture = NULL';
			$sql .= ' WHERE fk_facture = '.$this->id;

			$resql = $this->db->query($sql);
			if ($resql) {
				// Call trigger
				$result = $this->call_trigger('BILL_CANCEL', $user);
				if ($result < 0) {
					$this->db->rollback();
					return -1;
				}
				// End call triggers

				$this->db->commit();
				return 1;
			} else {
				$this->error = $this->db->error()." sql=".$sql;
				$this->db->rollback();
				return -1;
			}
		} else {
			$this->error = $this->db->error()." sql=".$sql;
			$this->db->rollback();
			return -2;
		}
	}

	/**
	 * Tag invoice as validated + call trigger BILL_VALIDATE
	 * Object must have lines loaded with fetch_lines
	 *
	 * @param	User	$user           Object user that validate
	 * @param   string	$force_number	Reference to force on invoice
	 * @param	int		$idwarehouse	Id of warehouse to use for stock decrease if option to decreasenon stock is on (0=no decrease)
	 * @param	int		$notrigger		1=Does not execute triggers, 0= execute triggers
	 * @param	int		$batch_rule		0=do not decrement batch, else batch rule to use, 1=take in batches ordered by sellby and eatby dates
	 * @return	int						<0 if KO, 0=Nothing done because invoice is not a draft, >0 if OK
	 */
	public function validate($user, $force_number = '', $idwarehouse = 0, $notrigger = 0, $batch_rule = 0)
	{
		global $conf, $langs;
		require_once DOL_DOCUMENT_ROOT.'/core/lib/files.lib.php';

		$productStatic = null;
		$warehouseStatic = null;
		if ($batch_rule > 0) {
			require_once DOL_DOCUMENT_ROOT.'/product/class/product.class.php';
			require_once DOL_DOCUMENT_ROOT.'/product/class/productbatch.class.php';
			require_once DOL_DOCUMENT_ROOT.'/product/stock/class/entrepot.class.php';
			$productStatic = new Product($this->db);
			$warehouseStatic = new Entrepot($this->db);
		}

		$now = dol_now();

		$error = 0;
		dol_syslog(get_class($this).'::validate user='.$user->id.', force_number='.$force_number.', idwarehouse='.$idwarehouse);

		// Force to have object complete for checks
		$this->fetch_thirdparty();
		$this->fetch_lines();

		// Check parameters
		if (!$this->brouillon) {
			dol_syslog(get_class($this)."::validate no draft status", LOG_WARNING);
			return 0;
		}
		if (count($this->lines) <= 0) {
			$langs->load("errors");
			$this->error = $langs->trans("ErrorObjectMustHaveLinesToBeValidated", $this->ref);
			return -1;
		}
		if ((empty($conf->global->MAIN_USE_ADVANCED_PERMS) && empty($user->rights->facture->creer))
		|| (!empty($conf->global->MAIN_USE_ADVANCED_PERMS) && empty($user->rights->facture->invoice_advance->validate))) {
			$this->error = 'Permission denied';
			dol_syslog(get_class($this)."::validate ".$this->error.' MAIN_USE_ADVANCED_PERMS='.$conf->global->MAIN_USE_ADVANCED_PERMS, LOG_ERR);
			return -1;
		}

		$this->db->begin();

		// Check parameters
		if ($this->type == self::TYPE_REPLACEMENT) {		// if this is a replacement invoice
			// Check that source invoice is known
			if ($this->fk_facture_source <= 0) {
				$this->error = $langs->trans("ErrorFieldRequired", $langs->transnoentitiesnoconv("InvoiceReplacement"));
				$this->db->rollback();
				return -10;
			}

			// Load source invoice that has been replaced
			$facreplaced = new Facture($this->db);
			$result = $facreplaced->fetch($this->fk_facture_source);
			if ($result <= 0) {
				$this->error = $langs->trans("ErrorBadInvoice");
				$this->db->rollback();
				return -11;
			}

			// Check that source invoice not already replaced by another one.
			$idreplacement = $facreplaced->getIdReplacingInvoice('validated');
			if ($idreplacement && $idreplacement != $this->id) {
				$facreplacement = new Facture($this->db);
				$facreplacement->fetch($idreplacement);
				$this->error = $langs->trans("ErrorInvoiceAlreadyReplaced", $facreplaced->ref, $facreplacement->ref);
				$this->db->rollback();
				return -12;
			}

			$result = $facreplaced->setCanceled($user, self::CLOSECODE_REPLACED, '');
			if ($result < 0) {
				$this->error = $facreplaced->error;
				$this->db->rollback();
				return -13;
			}
		}

		// Define new ref
		if ($force_number) {
			$num = $force_number;
		} elseif (preg_match('/^[\(]?PROV/i', $this->ref) || empty($this->ref)) { // empty should not happened, but when it occurs, the test save life
			if (!empty($conf->global->FAC_FORCE_DATE_VALIDATION)) {	// If option enabled, we force invoice date
				$this->date = dol_now();
				$this->date_lim_reglement = $this->calculate_date_lim_reglement();
			}
			$num = $this->getNextNumRef($this->thirdparty);
		} else {
			$num = $this->ref;
		}
		$this->newref = dol_sanitizeFileName($num);

		if ($num) {
			$this->update_price(1);

			// Validate
			$sql = 'UPDATE '.MAIN_DB_PREFIX.'facture';
			$sql .= " SET ref='".$num."', fk_statut = ".self::STATUS_VALIDATED.", fk_user_valid = ".($user->id > 0 ? $user->id : "null").", date_valid = '".$this->db->idate($now)."'";
			if (!empty($conf->global->FAC_FORCE_DATE_VALIDATION)) {	// If option enabled, we force invoice date
				$sql .= ", datef='".$this->db->idate($this->date)."'";
				$sql .= ", date_lim_reglement='".$this->db->idate($this->date_lim_reglement)."'";
			}
			$sql .= ' WHERE rowid = '.$this->id;

			dol_syslog(get_class($this)."::validate", LOG_DEBUG);
			$resql = $this->db->query($sql);
			if (!$resql) {
				dol_print_error($this->db);
				$error++;
			}

			// On verifie si la facture etait une provisoire
			if (!$error && (preg_match('/^[\(]?PROV/i', $this->ref))) {
				// La verif qu'une remise n'est pas utilisee 2 fois est faite au moment de l'insertion de ligne
			}

			if (!$error) {
				// Define third party as a customer
				$result = $this->thirdparty->set_as_client();

				// Si active on decremente le produit principal et ses composants a la validation de facture
				if ($this->type != self::TYPE_DEPOSIT && $result >= 0 && !empty($conf->stock->enabled) && !empty($conf->global->STOCK_CALCULATE_ON_BILL) && $idwarehouse > 0) {
					require_once DOL_DOCUMENT_ROOT.'/product/stock/class/mouvementstock.class.php';
					$langs->load("agenda");

					// Loop on each line
					$cpt = count($this->lines);
					for ($i = 0; $i < $cpt; $i++) {
						if ($this->lines[$i]->fk_product > 0) {
							$mouvP = new MouvementStock($this->db);
							$mouvP->origin = &$this;
							// We decrease stock for product
							if ($this->type == self::TYPE_CREDIT_NOTE) {
								$result = $mouvP->reception($user, $this->lines[$i]->fk_product, $idwarehouse, $this->lines[$i]->qty, 0, $langs->trans("InvoiceValidatedInDolibarr", $num));
								if ($result < 0) {
									$error++;
									$this->error = $mouvP->error;
								}
							} else {
								$is_batch_line = false;
								if ($batch_rule > 0) {
									$productStatic->fetch($this->lines[$i]->fk_product);
									if ($productStatic->hasbatch()) {
										$is_batch_line = true;
										$product_qty_remain = $this->lines[$i]->qty;

										$sortfield = null;
										$sortorder = null;
										// find all batch order by sellby (DLC) and eatby dates (DLUO) first
										if ($batch_rule == Productbatch::BATCH_RULE_SELLBY_EATBY_DATES_FIRST) {
											$sortfield = 'pl.sellby,pl.eatby,pb.qty,pl.rowid';
											$sortorder = 'ASC,ASC,ASC,ASC';
										}

										$resBatchList = Productbatch::findAllForProduct($this->db, $productStatic->id, $idwarehouse, (!empty($conf->global->STOCK_ALLOW_NEGATIVE_TRANSFER) ? null : 0), $sortfield, $sortorder);
										if (!is_array($resBatchList)) {
											$error++;
											$this->error = $this->db->lasterror();
										}

										if (!$error) {
											$batchList = $resBatchList;
											if (empty($batchList)) {
												$error++;
												$langs->load('errors');
												$warehouseStatic->fetch($idwarehouse);
												$this->error = $langs->trans('ErrorBatchNoFoundForProductInWarehouse', $productStatic->label, $warehouseStatic->ref);
												dol_syslog(__METHOD__.' Error: '.$langs->transnoentitiesnoconv('ErrorBatchNoFoundForProductInWarehouse', $productStatic->label, $warehouseStatic->ref), LOG_ERR);
											}

											foreach ($batchList as $batch) {
												if ($batch->qty <= 0) {
													continue; // try to decrement only batches have positive quantity first
												}

												// enough quantity in this batch
												if ($batch->qty >= $product_qty_remain) {
													$product_batch_qty = $product_qty_remain;
												} else {
													// not enough (take all in batch)
													$product_batch_qty = $batch->qty;
												}
												$result = $mouvP->livraison($user, $productStatic->id, $idwarehouse, $product_batch_qty, $this->lines[$i]->subprice, $langs->trans('InvoiceValidatedInDolibarr', $num), '', '', '', $batch->batch);
												if ($result < 0) {
													$error++;
													$this->error = $mouvP->error;
													break;
												}

												$product_qty_remain -= $product_batch_qty;
												// all product quantity was decremented
												if ($product_qty_remain <= 0) {
													break;
												}
											}

											if (!$error && $product_qty_remain > 0) {
												if ($conf->global->STOCK_ALLOW_NEGATIVE_TRANSFER) {
													// take in the first batch
													$batch = $batchList[0];
													$result = $mouvP->livraison($user, $productStatic->id, $idwarehouse, $product_qty_remain, $this->lines[$i]->subprice, $langs->trans('InvoiceValidatedInDolibarr', $num), '', '', '', $batch->batch);
													if ($result < 0) {
														$error++;
														$this->error = $mouvP->error;
													}
												} else {
													$error++;
													$langs->load('errors');
													$warehouseStatic->fetch($idwarehouse);
													$this->error = $langs->trans('ErrorBatchNoFoundEnoughQuantityForProductInWarehouse', $productStatic->label, $warehouseStatic->ref);
													dol_syslog(__METHOD__.' Error: '.$langs->transnoentitiesnoconv('ErrorBatchNoFoundEnoughQuantityForProductInWarehouse', $productStatic->label, $warehouseStatic->ref), LOG_ERR);
												}
											}
										}
									}
								}

								if (!$is_batch_line) {
									$result = $mouvP->livraison($user, $this->lines[$i]->fk_product, $idwarehouse, $this->lines[$i]->qty, $this->lines[$i]->subprice, $langs->trans("InvoiceValidatedInDolibarr", $num));
									if ($result < 0) {
										$error++;
										$this->error = $mouvP->error;
									}
								}
							}
						}
					}
				}
			}

			// Trigger calls
			if (!$error && !$notrigger) {
				// Call trigger
				$result = $this->call_trigger('BILL_VALIDATE', $user);
				if ($result < 0) {
					$error++;
				}
				// End call triggers
			}

			if (!$error) {
				$this->oldref = $this->ref;

				// Rename directory if dir was a temporary ref
				if (preg_match('/^[\(]?PROV/i', $this->ref)) {
					// Now we rename also files into index
					$sql = 'UPDATE '.MAIN_DB_PREFIX."ecm_files set filename = CONCAT('".$this->db->escape($this->newref)."', SUBSTR(filename, ".(strlen($this->ref) + 1).")), filepath = 'facture/".$this->db->escape($this->newref)."'";
					$sql .= " WHERE filename LIKE '".$this->db->escape($this->ref)."%' AND filepath = 'facture/".$this->db->escape($this->ref)."' and entity = ".$conf->entity;
					$resql = $this->db->query($sql);
					if (!$resql) {
						$error++;
						$this->error = $this->db->lasterror();
					}

					// We rename directory ($this->ref = old ref, $num = new ref) in order not to lose the attachments
					$oldref = dol_sanitizeFileName($this->ref);
					$newref = dol_sanitizeFileName($num);
					$dirsource = $conf->facture->dir_output.'/'.$oldref;
					$dirdest = $conf->facture->dir_output.'/'.$newref;
					if (!$error && file_exists($dirsource)) {
						dol_syslog(get_class($this)."::validate rename dir ".$dirsource." into ".$dirdest);

						if (@rename($dirsource, $dirdest)) {
							dol_syslog("Rename ok");
							// Rename docs starting with $oldref with $newref
							$listoffiles = dol_dir_list($conf->facture->dir_output.'/'.$newref, 'files', 1, '^'.preg_quote($oldref, '/'));
							foreach ($listoffiles as $fileentry) {
								$dirsource = $fileentry['name'];
								$dirdest = preg_replace('/^'.preg_quote($oldref, '/').'/', $newref, $dirsource);
								$dirsource = $fileentry['path'].'/'.$dirsource;
								$dirdest = $fileentry['path'].'/'.$dirdest;
								@rename($dirsource, $dirdest);
							}
						}
					}
				}
			}

			if (!$error && !$this->is_last_in_cycle()) {
				if (!$this->updatePriceNextInvoice($langs)) {
					$error++;
				}
			}

			// Set new ref and define current status
			if (!$error) {
				$this->ref = $num;
				$this->ref = $num;
				$this->statut = self::STATUS_VALIDATED;
				$this->brouillon = 0;
				$this->date_validation = $now;
				$i = 0;

				if (!empty($conf->global->INVOICE_USE_SITUATION)) {
					$final = true;
					$nboflines = count($this->lines);
					while (($i < $nboflines) && $final) {
						$final = ($this->lines[$i]->situation_percent == 100);
						$i++;
					}

					if (empty($final)) {
						$this->situation_final = 0;
					} else {
						$this->situation_final = 1;
					}

					$this->setFinal($user);
				}
			}
		} else {
			$error++;
		}

		if (!$error) {
			$this->db->commit();
			return 1;
		} else {
			$this->db->rollback();
			return -1;
		}
	}

	/**
	 * Update price of next invoice
	 *
	 * @param	Translate	$langs	Translate object
	 * @return bool		false if KO, true if OK
	 */
	public function updatePriceNextInvoice(&$langs)
	{
		foreach ($this->tab_next_situation_invoice as $next_invoice) {
			$is_last = $next_invoice->is_last_in_cycle();

			if ($next_invoice->statut == self::STATUS_DRAFT && $is_last != 1) {
				$this->error = $langs->trans('updatePriceNextInvoiceErrorUpdateline', $next_invoice->ref);
				return false;
			}

			$next_invoice->brouillon = 1;
			foreach ($next_invoice->lines as $line) {
				$result = $next_invoice->updateline(
					$line->id,
					$line->desc,
					$line->subprice,
					$line->qty,
					$line->remise_percent,
					$line->date_start,
					$line->date_end,
					$line->tva_tx,
					$line->localtax1_tx,
					$line->localtax2_tx,
					'HT',
					$line->info_bits,
					$line->product_type,
					$line->fk_parent_line,
					0,
					$line->fk_fournprice,
					$line->pa_ht,
					$line->label,
					$line->special_code,
					$line->array_options,
					$line->situation_percent,
					$line->fk_unit
				);

				if ($result < 0) {
					$this->error = $langs->trans('updatePriceNextInvoiceErrorUpdateline', $next_invoice->ref);
					return false;
				}
			}

			break; // Only the next invoice and not each next invoice
		}

		return true;
	}

	/**
	 *	Set draft status
	 *
	 *	@param	User	$user			Object user that modify
	 *	@param	int		$idwarehouse	Id warehouse to use for stock change.
	 *	@return	int						<0 if KO, >0 if OK
	 */
	public function setDraft($user, $idwarehouse = -1)
	{
		// phpcs:enable
		global $conf, $langs;

		$error = 0;

		if ($this->statut == self::STATUS_DRAFT) {
			dol_syslog(__METHOD__." already draft status", LOG_WARNING);
			return 0;
		}

		dol_syslog(__METHOD__, LOG_DEBUG);

		$this->db->begin();

		$sql = "UPDATE ".MAIN_DB_PREFIX."facture";
		$sql .= " SET fk_statut = ".self::STATUS_DRAFT;
		$sql .= " WHERE rowid = ".$this->id;

		$result = $this->db->query($sql);
		if ($result) {
			if (!$error) {
				$this->oldcopy = clone $this;
			}

			// If we decrease stock on invoice validation, we increase back
			if ($this->type != self::TYPE_DEPOSIT && $result >= 0 && !empty($conf->stock->enabled) && !empty($conf->global->STOCK_CALCULATE_ON_BILL)) {
				require_once DOL_DOCUMENT_ROOT.'/product/stock/class/mouvementstock.class.php';
				$langs->load("agenda");

				$num = count($this->lines);
				for ($i = 0; $i < $num; $i++) {
					if ($this->lines[$i]->fk_product > 0) {
						$mouvP = new MouvementStock($this->db);
						$mouvP->origin = &$this;
						// We decrease stock for product
						if ($this->type == self::TYPE_CREDIT_NOTE) {
							$result = $mouvP->livraison($user, $this->lines[$i]->fk_product, $idwarehouse, $this->lines[$i]->qty, $this->lines[$i]->subprice, $langs->trans("InvoiceBackToDraftInDolibarr", $this->ref));
						} else {
							$result = $mouvP->reception($user, $this->lines[$i]->fk_product, $idwarehouse, $this->lines[$i]->qty, 0, $langs->trans("InvoiceBackToDraftInDolibarr", $this->ref)); // we use 0 for price, to not change the weighted average value
						}
					}
				}
			}

			if ($error == 0) {
				$old_statut = $this->statut;
				$this->brouillon = 1;
				$this->statut = self::STATUS_DRAFT;

				// Call trigger
				$result = $this->call_trigger('BILL_UNVALIDATE', $user);
				if ($result < 0) {
					$error++;
					$this->statut = $old_statut;
					$this->brouillon = 0;
				}
				// End call triggers
			} else {
				$this->db->rollback();
				return -1;
			}

			if ($error == 0) {
				$this->db->commit();
				return 1;
			} else {
				$this->db->rollback();
				return -1;
			}
		} else {
			$this->error = $this->db->error();
			$this->db->rollback();
			return -1;
		}
	}


	/**
	 *  Add an invoice line into database (linked to product/service or not).
	 *  Les parametres sont deja cense etre juste et avec valeurs finales a l'appel
	 *  de cette methode. Aussi, pour le taux tva, il doit deja avoir ete defini
	 *  par l'appelant par la methode get_default_tva(societe_vendeuse,societe_acheteuse,produit)
	 *  et le desc doit deja avoir la bonne valeur (a l'appelant de gerer le multilangue)
	 *
	 *  @param    	string		$desc            	Description of line
	 *  @param    	double		$pu_ht              Unit price without tax (> 0 even for credit note)
	 *  @param    	double		$qty             	Quantity
	 *  @param    	double		$txtva           	Force Vat rate, -1 for auto (Can contain the vat_src_code too with syntax '9.9 (CODE)')
	 *  @param		double		$txlocaltax1		Local tax 1 rate (deprecated, use instead txtva with code inside)
	 *  @param		double		$txlocaltax2		Local tax 2 rate (deprecated, use instead txtva with code inside)
	 *  @param    	int			$fk_product      	Id of predefined product/service
	 *  @param    	double		$remise_percent  	Percent of discount on line
	 *  @param    	int			$date_start      	Date start of service
	 *  @param    	int			$date_end        	Date end of service
	 *  @param    	int			$ventil          	Code of dispatching into accountancy
	 *  @param    	int			$info_bits			Bits of type of lines
	 *  @param    	int			$fk_remise_except	Id discount used
	 *  @param		string		$price_base_type	'HT' or 'TTC'
	 *  @param    	double		$pu_ttc             Unit price with tax (> 0 even for credit note)
	 *  @param		int			$type				Type of line (0=product, 1=service). Not used if fk_product is defined, the type of product is used.
	 *  @param      int			$rang               Position of line
	 *  @param		int			$special_code		Special code (also used by externals modules!)
	 *  @param		string		$origin				Depend on global conf MAIN_CREATEFROM_KEEP_LINE_ORIGIN_INFORMATION can be 'orderdet', 'propaldet'..., else 'order','propal,'....
	 *  @param		int			$origin_id			Depend on global conf MAIN_CREATEFROM_KEEP_LINE_ORIGIN_INFORMATION can be Id of origin object (aka line id), else object id
	 *  @param		int			$fk_parent_line		Id of parent line
	 *  @param		int			$fk_fournprice		Supplier price id (to calculate margin) or ''
	 *  @param		int			$pa_ht				Buying price of line (to calculate margin) or ''
	 *  @param		string		$label				Label of the line (deprecated, do not use)
	 *  @param		array		$array_options		extrafields array
	 *  @param      int         $situation_percent  Situation advance percentage
	 *  @param      int         $fk_prev_id         Previous situation line id reference
	 *  @param 		string		$fk_unit 			Code of the unit to use. Null to use the default one
	 *  @param		double		$pu_ht_devise		Unit price in foreign currency
	 *  @param		string		$ref_ext		    External reference of the line
	 *  @return    	int             				<0 if KO, Id of line if OK
	 */
	public function addline(
		$desc,
		$pu_ht,
		$qty,
		$txtva,
		$txlocaltax1 = 0,
		$txlocaltax2 = 0,
		$fk_product = 0,
		$remise_percent = 0,
		$date_start = '',
		$date_end = '',
		$ventil = 0,
		$info_bits = 0,
		$fk_remise_except = '',
		$price_base_type = 'HT',
		$pu_ttc = 0,
		$type = self::TYPE_STANDARD,
		$rang = -1,
		$special_code = 0,
		$origin = '',
		$origin_id = 0,
		$fk_parent_line = 0,
		$fk_fournprice = null,
		$pa_ht = 0,
		$label = '',
		$array_options = 0,
		$situation_percent = 100,
		$fk_prev_id = 0,
		$fk_unit = null,
		$pu_ht_devise = 0,
		$ref_ext = ''
	) {
		// Deprecation warning
		if ($label) {
			dol_syslog(__METHOD__.": using line label is deprecated", LOG_WARNING);
			//var_dump(debug_backtrace(false));exit;
		}

		global $mysoc, $conf, $langs;

		dol_syslog(get_class($this)."::addline id=$this->id,desc=$desc,pu_ht=$pu_ht,qty=$qty,txtva=$txtva, txlocaltax1=$txlocaltax1, txlocaltax2=$txlocaltax2, fk_product=$fk_product,remise_percent=$remise_percent,date_start=$date_start,date_end=$date_end,ventil=$ventil,info_bits=$info_bits,fk_remise_except=$fk_remise_except,price_base_type=$price_base_type,pu_ttc=$pu_ttc,type=$type, fk_unit=$fk_unit", LOG_DEBUG);

		if ($this->statut == self::STATUS_DRAFT) {
			include_once DOL_DOCUMENT_ROOT.'/core/lib/price.lib.php';

			// Clean parameters
			if (empty($remise_percent)) {
				$remise_percent = 0;
			}
			if (empty($qty)) {
				$qty = 0;
			}
			if (empty($info_bits)) {
				$info_bits = 0;
			}
			if (empty($rang)) {
				$rang = 0;
			}
			if (empty($ventil)) {
				$ventil = 0;
			}
			if (empty($txtva)) {
				$txtva = 0;
			}
			if (empty($txlocaltax1)) {
				$txlocaltax1 = 0;
			}
			if (empty($txlocaltax2)) {
				$txlocaltax2 = 0;
			}
			if (empty($fk_parent_line) || $fk_parent_line < 0) {
				$fk_parent_line = 0;
			}
			if (empty($fk_prev_id)) {
				$fk_prev_id = 'null';
			}
			if (!isset($situation_percent) || $situation_percent > 100 || (string) $situation_percent == '') {
				$situation_percent = 100;
			}
			if (empty($ref_ext)) {
				$ref_ext = '';
			}

			$remise_percent = price2num($remise_percent);
			$qty = price2num($qty);
			$pu_ht = price2num($pu_ht);
			$pu_ht_devise = price2num($pu_ht_devise);
			$pu_ttc = price2num($pu_ttc);
			$pa_ht = price2num($pa_ht);
			if (!preg_match('/\((.*)\)/', $txtva)) {
				$txtva = price2num($txtva); // $txtva can have format '5.0(XXX)' or '5'
			}
			$txlocaltax1 = price2num($txlocaltax1);
			$txlocaltax2 = price2num($txlocaltax2);

			if ($price_base_type == 'HT') {
				$pu = $pu_ht;
			} else {
				$pu = $pu_ttc;
			}

			// Check parameters
			if ($type < 0) {
				return -1;
			}

			if ($date_start && $date_end && $date_start > $date_end) {
				$langs->load("errors");
				$this->error = $langs->trans('ErrorStartDateGreaterEnd');
				return -1;
			}

			$this->db->begin();

			$product_type = $type;
			if (!empty($fk_product)) {
				$product = new Product($this->db);
				$result = $product->fetch($fk_product);
				$product_type = $product->type;

				if (!empty($conf->global->STOCK_MUST_BE_ENOUGH_FOR_INVOICE) && $product_type == 0 && $product->stock_reel < $qty) {
					$langs->load("errors");
					$this->error = $langs->trans('ErrorStockIsNotEnoughToAddProductOnInvoice', $product->ref);
					$this->db->rollback();
					return -3;
				}
			}

			$localtaxes_type = getLocalTaxesFromRate($txtva, 0, $this->thirdparty, $mysoc);

			// Clean vat code
			$reg = array();
			$vat_src_code = '';
			if (preg_match('/\((.*)\)/', $txtva, $reg)) {
				$vat_src_code = $reg[1];
				$txtva = preg_replace('/\s*\(.*\)/', '', $txtva); // Remove code into vatrate.
			}

			// Calcul du total TTC et de la TVA pour la ligne a partir de
			// qty, pu, remise_percent et txtva
			// TRES IMPORTANT: C'est au moment de l'insertion ligne qu'on doit stocker
			// la part ht, tva et ttc, et ce au niveau de la ligne qui a son propre taux tva.

			$tabprice = calcul_price_total($qty, $pu, $remise_percent, $txtva, $txlocaltax1, $txlocaltax2, 0, $price_base_type, $info_bits, $product_type, $mysoc, $localtaxes_type, $situation_percent, $this->multicurrency_tx, $pu_ht_devise);

			$total_ht  = $tabprice[0];
			$total_tva = $tabprice[1];
			$total_ttc = $tabprice[2];
			$total_localtax1 = $tabprice[9];
			$total_localtax2 = $tabprice[10];
			$pu_ht = $tabprice[3];

			// MultiCurrency
			$multicurrency_total_ht = $tabprice[16];
			$multicurrency_total_tva = $tabprice[17];
			$multicurrency_total_ttc = $tabprice[18];
			$pu_ht_devise = $tabprice[19];

			// Rank to use
			$ranktouse = $rang;
			if ($ranktouse == -1) {
				$rangmax = $this->line_max($fk_parent_line);
				$ranktouse = $rangmax + 1;
			}

			// Insert line
			$this->line = new FactureLigne($this->db);

			$this->line->context = $this->context;

			$this->line->fk_facture = $this->id;
			$this->line->label = $label; // deprecated
			$this->line->desc = $desc;
			$this->line->ref_ext = $ref_ext;

			$this->line->qty = ($this->type == self::TYPE_CREDIT_NOTE ?abs($qty) : $qty); // For credit note, quantity is always positive and unit price negative
			$this->line->subprice = ($this->type == self::TYPE_CREDIT_NOTE ?-abs($pu_ht) : $pu_ht); // For credit note, unit price always negative, always positive otherwise

			$this->line->vat_src_code = $vat_src_code;
			$this->line->tva_tx = $txtva;
			$this->line->localtax1_tx = ($total_localtax1 ? $localtaxes_type[1] : 0);
			$this->line->localtax2_tx = ($total_localtax2 ? $localtaxes_type[3] : 0);
			$this->line->localtax1_type = empty($localtaxes_type[0]) ? '' : $localtaxes_type[0];
			$this->line->localtax2_type = empty($localtaxes_type[2]) ? '' : $localtaxes_type[2];

			$this->line->total_ht = (($this->type == self::TYPE_CREDIT_NOTE || $qty < 0) ?-abs($total_ht) : $total_ht); // For credit note and if qty is negative, total is negative
			$this->line->total_ttc = (($this->type == self::TYPE_CREDIT_NOTE || $qty < 0) ?-abs($total_ttc) : $total_ttc); // For credit note and if qty is negative, total is negative
			$this->line->total_tva = (($this->type == self::TYPE_CREDIT_NOTE || $qty < 0) ?-abs($total_tva) : $total_tva); // For credit note and if qty is negative, total is negative
			$this->line->total_localtax1 = (($this->type == self::TYPE_CREDIT_NOTE || $qty < 0) ?-abs($total_localtax1) : $total_localtax1); // For credit note and if qty is negative, total is negative
			$this->line->total_localtax2 = (($this->type == self::TYPE_CREDIT_NOTE || $qty < 0) ?-abs($total_localtax2) : $total_localtax2); // For credit note and if qty is negative, total is negative

			$this->line->fk_product = $fk_product;
			$this->line->product_type = $product_type;
			$this->line->remise_percent = $remise_percent;
			$this->line->date_start = $date_start;
			$this->line->date_end = $date_end;
			$this->line->ventil = $ventil;
			$this->line->rang = $ranktouse;
			$this->line->info_bits = $info_bits;
			$this->line->fk_remise_except = $fk_remise_except;

			$this->line->special_code = $special_code;
			$this->line->fk_parent_line = $fk_parent_line;
			$this->line->origin = $origin;
			$this->line->origin_id = $origin_id;
			$this->line->situation_percent = $situation_percent;
			$this->line->fk_prev_id = $fk_prev_id;
			$this->line->fk_unit = $fk_unit;

			// infos marge
			$this->line->fk_fournprice = $fk_fournprice;
			$this->line->pa_ht = $pa_ht;

			// Multicurrency
			$this->line->fk_multicurrency = $this->fk_multicurrency;
			$this->line->multicurrency_code = $this->multicurrency_code;
			$this->line->multicurrency_subprice		= $pu_ht_devise;
			$this->line->multicurrency_total_ht 	= $multicurrency_total_ht;
			$this->line->multicurrency_total_tva 	= $multicurrency_total_tva;
			$this->line->multicurrency_total_ttc 	= $multicurrency_total_ttc;

			if (is_array($array_options) && count($array_options) > 0) {
				$this->line->array_options = $array_options;
			}

			$result = $this->line->insert();
			if ($result > 0) {
				// Reorder if child line
				if (!empty($fk_parent_line)) {
					$this->line_order(true, 'DESC');
				}

				// Mise a jour informations denormalisees au niveau de la facture meme
				$result = $this->update_price(1, 'auto', 0, $mysoc); // The addline method is designed to add line from user input so total calculation with update_price must be done using 'auto' mode.

				if ($result > 0) {
					$this->db->commit();
					return $this->line->id;
				} else {
					$this->error = $this->db->lasterror();
					$this->db->rollback();
					return -1;
				}
			} else {
				$this->error = $this->line->error;
				$this->errors = $this->line->errors;
				$this->db->rollback();
				return -2;
			}
		} else {
			dol_syslog(get_class($this)."::addline status of invoice must be Draft to allow use of ->addline()", LOG_ERR);
			return -3;
		}
	}

	/**
	 *  Update a detail line
	 *
	 *  @param     	int			$rowid           	Id of line to update
	 *  @param     	string		$desc            	Description of line
	 *  @param     	double		$pu              	Prix unitaire (HT ou TTC selon price_base_type) (> 0 even for credit note lines)
	 *  @param     	double		$qty             	Quantity
	 *  @param     	double		$remise_percent  	Percentage discount of the line
	 *  @param     	int		    $date_start      	Date de debut de validite du service
	 *  @param     	int		    $date_end        	Date de fin de validite du service
	 *  @param     	double		$txtva          	VAT Rate (Can be '8.5', '8.5 (ABC)')
	 * 	@param		double		$txlocaltax1		Local tax 1 rate
	 *  @param		double		$txlocaltax2		Local tax 2 rate
	 * 	@param     	string		$price_base_type 	HT or TTC
	 * 	@param     	int			$info_bits 		    Miscellaneous informations
	 * 	@param		int			$type				Type of line (0=product, 1=service)
	 * 	@param		int			$fk_parent_line		Id of parent line (0 in most cases, used by modules adding sublevels into lines).
	 * 	@param		int			$skip_update_total	Keep fields total_xxx to 0 (used for special lines by some modules)
	 * 	@param		int			$fk_fournprice		Id of origin supplier price
	 * 	@param		int			$pa_ht				Price (without tax) of product when it was bought
	 * 	@param		string		$label				Label of the line (deprecated, do not use)
	 * 	@param		int			$special_code		Special code (also used by externals modules!)
	 *  @param		array		$array_options		extrafields array
	 * 	@param      int         $situation_percent  Situation advance percentage
	 * 	@param 		string		$fk_unit 			Code of the unit to use. Null to use the default one
	 * 	@param		double		$pu_ht_devise		Unit price in currency
	 * 	@param		int			$notrigger			disable line update trigger
	 *  @param		string		$ref_ext		    External reference of the line
	 *  @return    	int             				< 0 if KO, > 0 if OK
	 */
	public function updateline($rowid, $desc, $pu, $qty, $remise_percent, $date_start, $date_end, $txtva, $txlocaltax1 = 0, $txlocaltax2 = 0, $price_base_type = 'HT', $info_bits = 0, $type = self::TYPE_STANDARD, $fk_parent_line = 0, $skip_update_total = 0, $fk_fournprice = null, $pa_ht = 0, $label = '', $special_code = 0, $array_options = 0, $situation_percent = 100, $fk_unit = null, $pu_ht_devise = 0, $notrigger = 0, $ref_ext = '')
	{
		global $conf, $user;
		// Deprecation warning
		if ($label) {
			dol_syslog(__METHOD__.": using line label is deprecated", LOG_WARNING);
		}

		include_once DOL_DOCUMENT_ROOT.'/core/lib/price.lib.php';

		global $mysoc, $langs;

		dol_syslog(get_class($this)."::updateline rowid=$rowid, desc=$desc, pu=$pu, qty=$qty, remise_percent=$remise_percent, date_start=$date_start, date_end=$date_end, txtva=$txtva, txlocaltax1=$txlocaltax1, txlocaltax2=$txlocaltax2, price_base_type=$price_base_type, info_bits=$info_bits, type=$type, fk_parent_line=$fk_parent_line pa_ht=$pa_ht, special_code=$special_code, fk_unit=$fk_unit, pu_ht_devise=$pu_ht_devise", LOG_DEBUG);

		if ($this->brouillon) {
			if (!$this->is_last_in_cycle() && empty($this->error)) {
				if (!$this->checkProgressLine($rowid, $situation_percent)) {
					if (!$this->error) {
						$this->error = $langs->trans('invoiceLineProgressError');
					}
					return -3;
				}
			}

			if ($date_start && $date_end && $date_start > $date_end) {
				$langs->load("errors");
				$this->error = $langs->trans('ErrorStartDateGreaterEnd');
				return -1;
			}

			$this->db->begin();

			// Clean parameters
			if (empty($qty)) {
				$qty = 0;
			}
			if (empty($fk_parent_line) || $fk_parent_line < 0) {
				$fk_parent_line = 0;
			}
			if (empty($special_code) || $special_code == 3) {
				$special_code = 0;
			}
			if (!isset($situation_percent) || $situation_percent > 100 || (string) $situation_percent == '') {
				$situation_percent = 100;
			}
			if (empty($ref_ext)) {
				$ref_ext = '';
			}

			$remise_percent = price2num($remise_percent);
			$qty			= price2num($qty);
			$pu 			= price2num($pu);
			$pu_ht_devise = price2num($pu_ht_devise);
			$pa_ht			= price2num($pa_ht);
			if (!preg_match('/\((.*)\)/', $txtva)) {
				$txtva = price2num($txtva); // $txtva can have format '5.0(XXX)' or '5'
			}
			$txlocaltax1	= price2num($txlocaltax1);
			$txlocaltax2	= price2num($txlocaltax2);

			// Check parameters
			if ($type < 0) {
				return -1;
			}

			// Calculate total with, without tax and tax from qty, pu, remise_percent and txtva
			// TRES IMPORTANT: C'est au moment de l'insertion ligne qu'on doit stocker
			// la part ht, tva et ttc, et ce au niveau de la ligne qui a son propre taux tva.

			$localtaxes_type = getLocalTaxesFromRate($txtva, 0, $this->thirdparty, $mysoc);

			// Clean vat code
			$reg = array();
			$vat_src_code = '';
			if (preg_match('/\((.*)\)/', $txtva, $reg)) {
				$vat_src_code = $reg[1];
				$txtva = preg_replace('/\s*\(.*\)/', '', $txtva); // Remove code into vatrate.
			}

			$tabprice = calcul_price_total($qty, $pu, $remise_percent, $txtva, $txlocaltax1, $txlocaltax2, 0, $price_base_type, $info_bits, $type, $mysoc, $localtaxes_type, $situation_percent, $this->multicurrency_tx, $pu_ht_devise);

			$total_ht  = $tabprice[0];
			$total_tva = $tabprice[1];
			$total_ttc = $tabprice[2];
			$total_localtax1 = $tabprice[9];
			$total_localtax2 = $tabprice[10];
			$pu_ht  = $tabprice[3];
			$pu_tva = $tabprice[4];
			$pu_ttc = $tabprice[5];

			// MultiCurrency
			$multicurrency_total_ht = $tabprice[16];
			$multicurrency_total_tva = $tabprice[17];
			$multicurrency_total_ttc = $tabprice[18];
			$pu_ht_devise = $tabprice[19];

			// Old properties: $price, $remise (deprecated)
			$price = $pu;
			$remise = 0;
			if ($remise_percent > 0) {
				$remise = round(($pu * $remise_percent / 100), 2);
				$price = ($pu - $remise);
			}
			$price = price2num($price);

			//Fetch current line from the database and then clone the object and set it in $oldline property
			$line = new FactureLigne($this->db);
			$line->fetch($rowid);
			$line->fetch_optionals();

			if (!empty($line->fk_product)) {
				$product = new Product($this->db);
				$result = $product->fetch($line->fk_product);
				$product_type = $product->type;

				if (!empty($conf->global->STOCK_MUST_BE_ENOUGH_FOR_INVOICE) && $product_type == 0 && $product->stock_reel < $qty) {
					$langs->load("errors");
					$this->error = $langs->trans('ErrorStockIsNotEnoughToAddProductOnInvoice', $product->ref);
					$this->db->rollback();
					return -3;
				}
			}

			$staticline = clone $line;

			$line->oldline = $staticline;
			$this->line = $line;
			$this->line->context = $this->context;

			// Reorder if fk_parent_line change
			if (!empty($fk_parent_line) && !empty($staticline->fk_parent_line) && $fk_parent_line != $staticline->fk_parent_line) {
				$rangmax = $this->line_max($fk_parent_line);
				$this->line->rang = $rangmax + 1;
			}

			$this->line->id = $rowid;
			$this->line->rowid = $rowid;
			$this->line->label = $label;
			$this->line->desc = $desc;
			$this->line->ref_ext = $ref_ext;
			$this->line->qty = ($this->type == self::TYPE_CREDIT_NOTE ?abs($qty) : $qty); // For credit note, quantity is always positive and unit price negative

			$this->line->vat_src_code = $vat_src_code;
			$this->line->tva_tx = $txtva;
			$this->line->localtax1_tx		= $txlocaltax1;
			$this->line->localtax2_tx		= $txlocaltax2;
			$this->line->localtax1_type		= empty($localtaxes_type[0]) ? '' : $localtaxes_type[0];
			$this->line->localtax2_type		= empty($localtaxes_type[2]) ? '' : $localtaxes_type[2];

			$this->line->remise_percent		= $remise_percent;
			$this->line->subprice			= ($this->type == self::TYPE_CREDIT_NOTE ?-abs($pu_ht) : $pu_ht); // For credit note, unit price always negative, always positive otherwise
			$this->line->date_start = $date_start;
			$this->line->date_end			= $date_end;
			$this->line->total_ht			= (($this->type == self::TYPE_CREDIT_NOTE || $qty < 0) ?-abs($total_ht) : $total_ht); // For credit note and if qty is negative, total is negative
			$this->line->total_tva			= (($this->type == self::TYPE_CREDIT_NOTE || $qty < 0) ?-abs($total_tva) : $total_tva);
			$this->line->total_localtax1	= $total_localtax1;
			$this->line->total_localtax2	= $total_localtax2;
			$this->line->total_ttc			= (($this->type == self::TYPE_CREDIT_NOTE || $qty < 0) ?-abs($total_ttc) : $total_ttc);
			$this->line->info_bits			= $info_bits;
			$this->line->special_code		= $special_code;
			$this->line->product_type		= $type;
			$this->line->fk_parent_line = $fk_parent_line;
			$this->line->skip_update_total = $skip_update_total;
			$this->line->situation_percent = $situation_percent;
			$this->line->fk_unit = $fk_unit;

			$this->line->fk_fournprice = $fk_fournprice;
			$this->line->pa_ht = $pa_ht;

			// Multicurrency
			$this->line->multicurrency_subprice		= ($this->type == self::TYPE_CREDIT_NOTE ?-abs($pu_ht_devise) : $pu_ht_devise); // For credit note, unit price always negative, always positive otherwise
			$this->line->multicurrency_total_ht 	= (($this->type == self::TYPE_CREDIT_NOTE || $qty < 0) ?-abs($multicurrency_total_ht) : $multicurrency_total_ht); // For credit note and if qty is negative, total is negative
			$this->line->multicurrency_total_tva 	= (($this->type == self::TYPE_CREDIT_NOTE || $qty < 0) ?-abs($multicurrency_total_tva) : $multicurrency_total_tva);
			$this->line->multicurrency_total_ttc 	= (($this->type == self::TYPE_CREDIT_NOTE || $qty < 0) ?-abs($multicurrency_total_ttc) : $multicurrency_total_ttc);

			if (is_array($array_options) && count($array_options) > 0) {
				// We replace values in this->line->array_options only for entries defined into $array_options
				foreach ($array_options as $key => $value) {
					$this->line->array_options[$key] = $array_options[$key];
				}
			}

			$result = $this->line->update($user, $notrigger);
			if ($result > 0) {
				// Reorder if child line
				if (!empty($fk_parent_line)) {
					$this->line_order(true, 'DESC');
				}

				// Mise a jour info denormalisees au niveau facture
				$this->update_price(1);
				$this->db->commit();
				return $result;
			} else {
				$this->error = $this->line->error;
				$this->db->rollback();
				return -1;
			}
		} else {
			$this->error = "Invoice statut makes operation forbidden";
			return -2;
		}
	}

	/**
	 * Check if the percent edited is lower of next invoice line
	 *
	 * @param	int		$idline				id of line to check
	 * @param	float	$situation_percent	progress percentage need to be test
	 * @return false if KO, true if OK
	 */
	public function checkProgressLine($idline, $situation_percent)
	{
		$sql = 'SELECT fd.situation_percent FROM '.MAIN_DB_PREFIX.'facturedet fd
				INNER JOIN '.MAIN_DB_PREFIX.'facture f ON (fd.fk_facture = f.rowid)
				WHERE fd.fk_prev_id = '.$idline.'
				AND f.fk_statut <> 0';

		$result = $this->db->query($sql);
		if (!$result) {
			$this->error = $this->db->error();
			return false;
		}

		$obj = $this->db->fetch_object($result);

		if ($obj === null) {
			return true;
		} else {
			return $situation_percent < $obj->situation_percent;
		}
	}

	// phpcs:disable PEAR.NamingConventions.ValidFunctionName.ScopeNotCamelCaps
	/**
	 * Update invoice line with percentage
	 *
	 * @param  FactureLigne $line       Invoice line
	 * @param  int          $percent    Percentage
	 * @return void
	 */
	public function update_percent($line, $percent)
	{
		// phpcs:enable
		global $mysoc, $user;

		// Progress should never be changed for discount lines
		if (($line->info_bits & 2) == 2) {
			return;
		}

		include_once DOL_DOCUMENT_ROOT.'/core/lib/price.lib.php';

		// Cap percentages to 100
		if ($percent > 100) {
			$percent = 100;
		}
		$line->situation_percent = $percent;
		$tabprice = calcul_price_total($line->qty, $line->subprice, $line->remise_percent, $line->tva_tx, $line->localtax1_tx, $line->localtax2_tx, 0, 'HT', 0, $line->product_type, $mysoc, '', $percent);
		$line->total_ht = $tabprice[0];
		$line->total_tva = $tabprice[1];
		$line->total_ttc = $tabprice[2];
		$line->total_localtax1 = $tabprice[9];
		$line->total_localtax2 = $tabprice[10];
		$line->multicurrency_total_ht  = $tabprice[16];
		$line->multicurrency_total_tva = $tabprice[17];
		$line->multicurrency_total_ttc = $tabprice[18];
		$line->update($user);
		$this->update_price(1);
	}

	/**
	 *	Delete line in database
	 *
	 *	@param		int		$rowid		Id of line to delete
	 *	@return		int					<0 if KO, >0 if OK
	 */
	public function deleteline($rowid)
	{
		global $user;

		dol_syslog(get_class($this)."::deleteline rowid=".$rowid, LOG_DEBUG);

		if (!$this->brouillon) {
			$this->error = 'ErrorDeleteLineNotAllowedByObjectStatus';
			return -1;
		}

		$this->db->begin();

		// Libere remise liee a ligne de facture
		$sql = 'UPDATE '.MAIN_DB_PREFIX.'societe_remise_except';
		$sql .= ' SET fk_facture_line = NULL';
		$sql .= ' WHERE fk_facture_line = '.$rowid;

		dol_syslog(get_class($this)."::deleteline", LOG_DEBUG);
		$result = $this->db->query($sql);
		if (!$result) {
			$this->error = $this->db->error();
			$this->db->rollback();
			return -1;
		}

		$line = new FactureLigne($this->db);

		$line->context = $this->context;

		// For triggers
		$result = $line->fetch($rowid);
		if (!($result > 0)) {
			dol_print_error($this->db, $line->error, $line->errors);
		}

		if ($line->delete($user) > 0) {
			$result = $this->update_price(1);

			if ($result > 0) {
				$this->db->commit();
				return 1;
			} else {
				$this->db->rollback();
				$this->error = $this->db->lasterror();
				return -1;
			}
		} else {
			$this->db->rollback();
			$this->error = $line->error;
			return -1;
		}
	}

	// phpcs:disable PEAR.NamingConventions.ValidFunctionName.ScopeNotCamelCaps
	/**
	 *	Set percent discount
	 *
	 *  @deprecated
	 *  @see setDiscount()
	 *	@param     	User	$user		User that set discount
	 *	@param     	double	$remise		Discount
	 *  @param     	int		$notrigger	1=Does not execute triggers, 0= execute triggers
	 *	@return		int 		<0 if ko, >0 if ok
	 */
	public function set_remise($user, $remise, $notrigger = 0)
	{
		// phpcs:enable
		dol_syslog(get_class($this)."::set_remise is deprecated, use setDiscount instead", LOG_NOTICE);
		return $this->setDiscount($user, $remise, $notrigger);
	}

	/**
	 *	Set percent discount
	 *
	 *	@param     	User	$user		User that set discount
	 *	@param     	double	$remise		Discount
	 *  @param     	int		$notrigger	1=Does not execute triggers, 0= execute triggers
	 *	@return		int 		<0 if ko, >0 if ok
	 */
	public function setDiscount($user, $remise, $notrigger = 0)
	{
		// Clean parameters
		if (empty($remise)) {
			$remise = 0;
		}

		if ($user->rights->facture->creer) {
			$remise = price2num($remise);

			$error = 0;

			$this->db->begin();

			$sql = 'UPDATE '.MAIN_DB_PREFIX.'facture';
			$sql .= ' SET remise_percent = '.$remise;
			$sql .= ' WHERE rowid = '.$this->id;
			$sql .= ' AND fk_statut = '.self::STATUS_DRAFT;

			dol_syslog(__METHOD__, LOG_DEBUG);
			$resql = $this->db->query($sql);
			if (!$resql) {
				$this->errors[] = $this->db->error();
				$error++;
			}

			if (!$notrigger && empty($error)) {
				// Call trigger
				$result = $this->call_trigger('BILL_MODIFY', $user);
				if ($result < 0) {
					$error++;
				}
				// End call triggers
			}

			if (!$error) {
				$this->remise_percent = $remise;
				$this->update_price(1);

				$this->db->commit();
				return 1;
			} else {
				foreach ($this->errors as $errmsg) {
					dol_syslog(__METHOD__.' Error: '.$errmsg, LOG_ERR);
					$this->error .= ($this->error ? ', '.$errmsg : $errmsg);
				}
				$this->db->rollback();
				return -1 * $error;
			}
		}
	}


	// phpcs:disable PEAR.NamingConventions.ValidFunctionName.ScopeNotCamelCaps
	/**
	 *	Set absolute discount
	 *
	 *	@param     	User	$user 		User that set discount
	 *	@param     	double	$remise		Discount
	 *  @param     	int		$notrigger	1=Does not execute triggers, 0= execute triggers
	 *	@return		int 				<0 if KO, >0 if OK
	 */
	public function set_remise_absolue($user, $remise, $notrigger = 0)
	{
		// phpcs:enable
		if (empty($remise)) {
			$remise = 0;
		}

		if ($user->rights->facture->creer) {
			$error = 0;

			$this->db->begin();

			$remise = price2num($remise);

			$sql = 'UPDATE '.MAIN_DB_PREFIX.'facture';
			$sql .= ' SET remise_absolue = '.$remise;
			$sql .= ' WHERE rowid = '.$this->id;
			$sql .= ' AND fk_statut = '.self::STATUS_DRAFT;

			dol_syslog(__METHOD__, LOG_DEBUG);
			$resql = $this->db->query($sql);
			if (!$resql) {
				$this->errors[] = $this->db->error();
				$error++;
			}

			if (!$error) {
				$this->oldcopy = clone $this;
				$this->remise_absolue = $remise;
				$this->update_price(1);
			}

			if (!$notrigger && empty($error)) {
				// Call trigger
				$result = $this->call_trigger('BILL_MODIFY', $user);
				if ($result < 0) {
					$error++;
				}
				// End call triggers
			}

			if (!$error) {
				$this->db->commit();
				return 1;
			} else {
				foreach ($this->errors as $errmsg) {
					dol_syslog(__METHOD__.' Error: '.$errmsg, LOG_ERR);
					$this->error .= ($this->error ? ', '.$errmsg : $errmsg);
				}
				$this->db->rollback();
				return -1 * $error;
			}
		}
	}

	/**
	 *      Return next reference of customer invoice not already used (or last reference)
	 *      according to numbering module defined into constant FACTURE_ADDON
	 *
	 *      @param	   Societe		$soc		object company
	 *      @param     string		$mode		'next' for next value or 'last' for last value
	 *      @return    string					free ref or last ref
	 */
	public function getNextNumRef($soc, $mode = 'next')
	{
		global $conf, $langs;

		if ($this->module_source == 'takepos') {
			$langs->load('cashdesk@cashdesk');

			$moduleName = 'takepos';
			$moduleSourceName = 'Takepos';
			$addonConstName = 'TAKEPOS_REF_ADDON';

			// Clean parameters (if not defined or using deprecated value)
			if (empty($conf->global->TAKEPOS_REF_ADDON)) {
				$conf->global->TAKEPOS_REF_ADDON = 'mod_takepos_ref_simple';
			}

			$addon = $conf->global->TAKEPOS_REF_ADDON;
		} else {
			$langs->load('bills');

			$moduleName = 'facture';
			$moduleSourceName = 'Invoice';
			$addonConstName = 'FACTURE_ADDON';

			// Clean parameters (if not defined or using deprecated value)
			if (empty($conf->global->FACTURE_ADDON)) {
				$conf->global->FACTURE_ADDON = 'mod_facture_terre';
			} elseif ($conf->global->FACTURE_ADDON == 'terre') {
				$conf->global->FACTURE_ADDON = 'mod_facture_terre';
			} elseif ($conf->global->FACTURE_ADDON == 'mercure') {
				$conf->global->FACTURE_ADDON = 'mod_facture_mercure';
			}

			$addon = $conf->global->FACTURE_ADDON;
		}

		if (!empty($addon)) {
			dol_syslog("Call getNextNumRef with ".$addonConstName." = ".$conf->global->FACTURE_ADDON.", thirdparty=".$soc->name.", type=".$soc->typent_code, LOG_DEBUG);

			$mybool = false;


			$file = $addon.'.php';
			$classname = $addon;


			// Include file with class
			$dirmodels = array_merge(array('/'), (array) $conf->modules_parts['models']);
			foreach ($dirmodels as $reldir) {
				$dir = dol_buildpath($reldir.'core/modules/'.$moduleName.'/');

				// Load file with numbering class (if found)
				if (is_file($dir.$file) && is_readable($dir.$file)) {
					$mybool |= include_once $dir.$file;
				}
			}

			// For compatibility
			if (!$mybool) {
				$file = $addon.'/'.$addon.'.modules.php';
				$classname = 'mod_'.$moduleName.'_'.$addon;
				$classname = preg_replace('/\-.*$/', '', $classname);
				// Include file with class
				foreach ($conf->file->dol_document_root as $dirroot) {
					$dir = $dirroot.'/core/modules/'.$moduleName.'/';

					// Load file with numbering class (if found)
					if (is_file($dir.$file) && is_readable($dir.$file)) {
						$mybool |= include_once $dir.$file;
					}
				}
			}

			if (!$mybool) {
				dol_print_error('', 'Failed to include file '.$file);
				return '';
			}

			$obj = new $classname();
			$numref = $obj->getNextValue($soc, $this, $mode);

			/**
			 * $numref can be empty in case we ask for the last value because if there is no invoice created with the
			 * set up mask.
			 */
			if ($mode != 'last' && !$numref) {
				$this->error = $obj->error;
				return '';
			}

			return $numref;
		} else {
			$langs->load('errors');
			print $langs->trans('Error').' '.$langs->trans('ErrorModuleSetupNotComplete', $langs->transnoentitiesnoconv($moduleSourceName));
			return '';
		}
	}

	/**
	 *	Load miscellaneous information for tab "Info"
	 *
	 *	@param  int		$id		Id of object to load
	 *	@return	void
	 */
	public function info($id)
	{
		$sql = 'SELECT c.rowid, datec, date_valid as datev, tms as datem,';
		$sql .= ' date_closing as dateclosing,';
		$sql .= ' fk_user_author, fk_user_valid, fk_user_closing';
		$sql .= ' FROM '.MAIN_DB_PREFIX.'facture as c';
		$sql .= ' WHERE c.rowid = '.$id;

		$result = $this->db->query($sql);
		if ($result) {
			if ($this->db->num_rows($result)) {
				$obj = $this->db->fetch_object($result);
				$this->id = $obj->rowid;
				if ($obj->fk_user_author) {
					$cuser = new User($this->db);
					$cuser->fetch($obj->fk_user_author);
					$this->user_creation = $cuser;
				}
				if ($obj->fk_user_valid) {
					$vuser = new User($this->db);
					$vuser->fetch($obj->fk_user_valid);
					$this->user_validation = $vuser;
				}
				if ($obj->fk_user_closing) {
					$cluser = new User($this->db);
					$cluser->fetch($obj->fk_user_closing);
					$this->user_closing = $cluser;
				}

				$this->date_creation     = $this->db->jdate($obj->datec);
				$this->date_modification = $this->db->jdate($obj->datem);
				$this->date_validation   = $this->db->jdate($obj->datev);
				$this->date_closing      = $this->db->jdate($obj->dateclosing);
			}
			$this->db->free($result);
		} else {
			dol_print_error($this->db);
		}
	}


	// phpcs:disable PEAR.NamingConventions.ValidFunctionName.ScopeNotCamelCaps
	/**
	 *  Return list of invoices (eventually filtered on a user) into an array
	 *
	 *  @param		int		$shortlist		0=Return array[id]=ref, 1=Return array[](id=>id,ref=>ref,name=>name)
	 *  @param      int		$draft      	0=not draft, 1=draft
	 *  @param      User	$excluser      	Objet user to exclude
	 *  @param    	int		$socid			Id third pary
	 *  @param    	int		$limit			For pagination
	 *  @param    	int		$offset			For pagination
	 *  @param    	string	$sortfield		Sort criteria
	 *  @param    	string	$sortorder		Sort order
	 *  @return     array|int             	-1 if KO, array with result if OK
	 */
	public function liste_array($shortlist = 0, $draft = 0, $excluser = '', $socid = 0, $limit = 0, $offset = 0, $sortfield = 'f.datef,f.rowid', $sortorder = 'DESC')
	{
		// phpcs:enable
		global $conf, $user;

		$ga = array();

		$sql = "SELECT s.rowid, s.nom as name, s.client,";
		$sql .= " f.rowid as fid, f.ref as ref, f.datef as df";
		if (!$user->rights->societe->client->voir && !$socid) {
			$sql .= ", sc.fk_soc, sc.fk_user";
		}
		$sql .= " FROM ".MAIN_DB_PREFIX."societe as s, ".MAIN_DB_PREFIX."facture as f";
		if (!$user->rights->societe->client->voir && !$socid) {
			$sql .= ", ".MAIN_DB_PREFIX."societe_commerciaux as sc";
		}
		$sql .= " WHERE f.entity IN (".getEntity('invoice').")";
		$sql .= " AND f.fk_soc = s.rowid";
		if (!$user->rights->societe->client->voir && !$socid) { //restriction
			$sql .= " AND s.rowid = sc.fk_soc AND sc.fk_user = ".$user->id;
		}
		if ($socid) {
			$sql .= " AND s.rowid = ".$socid;
		}
		if ($draft) {
			$sql .= " AND f.fk_statut = ".self::STATUS_DRAFT;
		}
		if (is_object($excluser)) {
			$sql .= " AND f.fk_user_author <> ".$excluser->id;
		}
		$sql .= $this->db->order($sortfield, $sortorder);
		$sql .= $this->db->plimit($limit, $offset);

		$result = $this->db->query($sql);
		if ($result) {
			$numc = $this->db->num_rows($result);
			if ($numc) {
				$i = 0;
				while ($i < $numc) {
					$obj = $this->db->fetch_object($result);

					if ($shortlist == 1) {
						$ga[$obj->fid] = $obj->ref;
					} elseif ($shortlist == 2) {
						$ga[$obj->fid] = $obj->ref.' ('.$obj->name.')';
					} else {
						$ga[$i]['id'] = $obj->fid;
						$ga[$i]['ref'] 	= $obj->ref;
						$ga[$i]['name'] = $obj->name;
					}
					$i++;
				}
			}
			return $ga;
		} else {
			dol_print_error($this->db);
			return -1;
		}
	}


	// phpcs:disable PEAR.NamingConventions.ValidFunctionName.ScopeNotCamelCaps
	/**
	 *	Return list of invoices qualified to be replaced by another invoice.
	 *	Invoices matching the following rules are returned:
	 *	(Status validated or abandonned for a reason 'other') + not payed + no payment at all + not already replaced
	 *
	 *	@param		int		$socid		Id thirdparty
	 *	@return    	array|int			Array of invoices ('id'=>id, 'ref'=>ref, 'status'=>status, 'paymentornot'=>0/1)
	 */
	public function list_replacable_invoices($socid = 0)
	{
		// phpcs:enable
		global $conf;

		$return = array();

		$sql = "SELECT f.rowid as rowid, f.ref, f.fk_statut,";
		$sql .= " ff.rowid as rowidnext";
		$sql .= " FROM ".MAIN_DB_PREFIX."facture as f";
		$sql .= " LEFT JOIN ".MAIN_DB_PREFIX."paiement_facture as pf ON f.rowid = pf.fk_facture";
		$sql .= " LEFT JOIN ".MAIN_DB_PREFIX."facture as ff ON f.rowid = ff.fk_facture_source";
		$sql .= " WHERE (f.fk_statut = ".self::STATUS_VALIDATED." OR (f.fk_statut = ".self::STATUS_ABANDONED." AND f.close_code = '".self::CLOSECODE_ABANDONED."'))";
		$sql .= " AND f.entity IN (".getEntity('invoice').")";
		$sql .= " AND f.paye = 0"; // Pas classee payee completement
		$sql .= " AND pf.fk_paiement IS NULL"; // Aucun paiement deja fait
		$sql .= " AND ff.fk_statut IS NULL"; // Renvoi vrai si pas facture de remplacement
		if ($socid > 0) {
			$sql .= " AND f.fk_soc = ".$socid;
		}
		$sql .= " ORDER BY f.ref";

		dol_syslog(get_class($this)."::list_replacable_invoices", LOG_DEBUG);
		$resql = $this->db->query($sql);
		if ($resql) {
			while ($obj = $this->db->fetch_object($resql)) {
				$return[$obj->rowid] = array('id' => $obj->rowid,
				'ref' => $obj->ref,
				'status' => $obj->fk_statut);
			}
			//print_r($return);
			return $return;
		} else {
			$this->error = $this->db->error();
			return -1;
		}
	}


	// phpcs:disable PEAR.NamingConventions.ValidFunctionName.ScopeNotCamelCaps
	/**
	 *	Return list of invoices qualified to be corrected by a credit note.
	 *	Invoices matching the following rules are returned:
	 *	(validated + payment on process) or classified (payed completely or payed partiely) + not already replaced + not already a credit note
	 *
	 *	@param		int		$socid		Id thirdparty
	 *	@return    	array				Array of invoices ($id => array('ref'=>,'paymentornot'=>,'status'=>,'paye'=>)
	 */
	public function list_qualified_avoir_invoices($socid = 0)
	{
		// phpcs:enable
		global $conf;

		$return = array();


		$sql = "SELECT f.rowid as rowid, f.ref, f.fk_statut, f.type, f.paye, pf.fk_paiement";
		$sql .= " FROM ".MAIN_DB_PREFIX."facture as f";
		$sql .= " LEFT JOIN ".MAIN_DB_PREFIX."paiement_facture as pf ON f.rowid = pf.fk_facture";
		$sql .= " LEFT JOIN ".MAIN_DB_PREFIX."facture as ff ON (f.rowid = ff.fk_facture_source AND ff.type=".self::TYPE_REPLACEMENT.")";
		$sql .= " WHERE f.entity IN (".getEntity('invoice').")";
		$sql .= " AND f.fk_statut in (".self::STATUS_VALIDATED.",".self::STATUS_CLOSED.")";
		//  $sql.= " WHERE f.fk_statut >= 1";
		//	$sql.= " AND (f.paye = 1";				// Classee payee completement
		//	$sql.= " OR f.close_code IS NOT NULL)";	// Classee payee partiellement
		$sql .= " AND ff.type IS NULL"; // Renvoi vrai si pas facture de remplacement
		$sql .= " AND f.type != ".self::TYPE_CREDIT_NOTE; // Type non 2 si facture non avoir

		if (!empty($conf->global->INVOICE_USE_SITUATION_CREDIT_NOTE)) {
			// Select the last situation invoice
			$sqlSit = 'SELECT MAX(fs.rowid)';
			$sqlSit .= " FROM ".MAIN_DB_PREFIX."facture as fs";
			$sqlSit .= " WHERE fs.entity IN (".getEntity('invoice').")";
			$sqlSit .= " AND fs.type = ".self::TYPE_SITUATION;
			$sqlSit .= " AND fs.fk_statut in (".self::STATUS_VALIDATED.",".self::STATUS_CLOSED.")";
			$sqlSit .= " GROUP BY fs.situation_cycle_ref";
			$sqlSit .= " ORDER BY fs.situation_counter";
			$sql .= " AND ( f.type != ".self::TYPE_SITUATION." OR f.rowid IN (".$sqlSit.") )"; // Type non 5 si facture non avoir
		} else {
			$sql .= " AND f.type != ".self::TYPE_SITUATION; // Type non 5 si facture non avoir
		}

		if ($socid > 0) {
			$sql .= " AND f.fk_soc = ".$socid;
		}
		$sql .= " ORDER BY f.ref";

		dol_syslog(get_class($this)."::list_qualified_avoir_invoices", LOG_DEBUG);
		$resql = $this->db->query($sql);
		if ($resql) {
			while ($obj = $this->db->fetch_object($resql)) {
				$qualified = 0;
				if ($obj->fk_statut == self::STATUS_VALIDATED) {
					$qualified = 1;
				}
				if ($obj->fk_statut == self::STATUS_CLOSED) {
					$qualified = 1;
				}
				if ($qualified) {
					//$ref=$obj->ref;
					$paymentornot = ($obj->fk_paiement ? 1 : 0);
					$return[$obj->rowid] = array('ref'=>$obj->ref, 'status'=>$obj->fk_statut, 'type'=>$obj->type, 'paye'=>$obj->paye, 'paymentornot'=>$paymentornot);
				}
			}

			return $return;
		} else {
			$this->error = $this->db->error();
			return -1;
		}
	}


	// phpcs:disable PEAR.NamingConventions.ValidFunctionName.ScopeNotCamelCaps
	/**
	 *	Load indicators for dashboard (this->nbtodo and this->nbtodolate)
	 *
	 *	@param  User		$user    	Object user
	 *	@return WorkboardResponse|int 	<0 if KO, WorkboardResponse if OK
	 */
	public function load_board($user)
	{
		// phpcs:enable
		global $conf, $langs;

		$clause = " WHERE";

		$sql = "SELECT f.rowid, f.date_lim_reglement as datefin,f.fk_statut, f.total";
		$sql .= " FROM ".MAIN_DB_PREFIX."facture as f";
		if (!$user->rights->societe->client->voir && !$user->socid) {
			$sql .= " LEFT JOIN ".MAIN_DB_PREFIX."societe_commerciaux as sc ON f.fk_soc = sc.fk_soc";
			$sql .= " WHERE sc.fk_user = ".$user->id;
			$clause = " AND";
		}
		$sql .= $clause." f.paye=0";
		$sql .= " AND f.entity IN (".getEntity('invoice').")";
		$sql .= " AND f.fk_statut = ".self::STATUS_VALIDATED;
		if ($user->socid) {
			$sql .= " AND f.fk_soc = ".$user->socid;
		}

		$resql = $this->db->query($sql);
		if ($resql) {
			$langs->load("bills");
			$now = dol_now();

			$response = new WorkboardResponse();
			$response->warning_delay = $conf->facture->client->warning_delay / 60 / 60 / 24;
			$response->label = $langs->trans("CustomerBillsUnpaid");
			$response->labelShort = $langs->trans("Unpaid");
			$response->url = DOL_URL_ROOT.'/compta/facture/list.php?search_status=1&mainmenu=billing&leftmenu=customers_bills';
			$response->img = img_object('', "bill");

			$generic_facture = new Facture($this->db);

			while ($obj = $this->db->fetch_object($resql)) {
				$generic_facture->date_lim_reglement = $this->db->jdate($obj->datefin);
				$generic_facture->statut = $obj->fk_statut;

				$response->nbtodo++;
				$response->total += $obj->total;

				if ($generic_facture->hasDelay()) {
					$response->nbtodolate++;
					$response->url_late = DOL_URL_ROOT.'/compta/facture/list.php?search_option=late&mainmenu=billing&leftmenu=customers_bills';
				}
			}

			return $response;
		} else {
			dol_print_error($this->db);
			$this->error = $this->db->error();
			return -1;
		}
	}


	/* gestion des contacts d'une facture */

	/**
	 *	Retourne id des contacts clients de facturation
	 *
	 *	@return     array       Liste des id contacts facturation
	 */
	public function getIdBillingContact()
	{
		return $this->getIdContact('external', 'BILLING');
	}

	/**
	 *	Retourne id des contacts clients de livraison
	 *
	 *	@return     array       Liste des id contacts livraison
	 */
	public function getIdShippingContact()
	{
		return $this->getIdContact('external', 'SHIPPING');
	}


	/**
	 *  Initialise an instance with random values.
	 *  Used to build previews or test instances.
	 *	id must be 0 if object instance is a specimen.
	 *
	 *	@param	string		$option		''=Create a specimen invoice with lines, 'nolines'=No lines
	 *  @return	void
	 */
	public function initAsSpecimen($option = '')
	{
		global $conf, $langs, $user;

		$now = dol_now();
		$arraynow = dol_getdate($now);
		$nownotime = dol_mktime(0, 0, 0, $arraynow['mon'], $arraynow['mday'], $arraynow['year']);

		// Load array of products prodids
		$num_prods = 0;
		$prodids = array();
		$sql = "SELECT rowid";
		$sql .= " FROM ".MAIN_DB_PREFIX."product";
		$sql .= " WHERE entity IN (".getEntity('product').")";
		$sql .= $this->db->plimit(100);

		$resql = $this->db->query($sql);
		if ($resql) {
			$num_prods = $this->db->num_rows($resql);
			$i = 0;
			while ($i < $num_prods) {
				$i++;
				$row = $this->db->fetch_row($resql);
				$prodids[$i] = $row[0];
			}
		}
		//Avoid php warning Warning: mt_rand(): max(0) is smaller than min(1) when no product exists
		if (empty($num_prods)) {
			$num_prods = 1;
		}

		// Initialize parameters
		$this->id = 0;
		$this->entity = 1;
		$this->ref = 'SPECIMEN';
		$this->specimen = 1;
		$this->socid = 1;
		$this->date = $nownotime;
		$this->date_lim_reglement = $nownotime + 3600 * 24 * 30;
		$this->cond_reglement_id   = 1;
		$this->cond_reglement_code = 'RECEP';
		$this->date_lim_reglement = $this->calculate_date_lim_reglement();
		$this->mode_reglement_id   = 0; // Not forced to show payment mode CHQ + VIR
		$this->mode_reglement_code = ''; // Not forced to show payment mode CHQ + VIR

		$this->note_public = 'This is a comment (public)';
		$this->note_private = 'This is a comment (private)';
		$this->note = 'This is a comment (private)';

		$this->fk_user_author = $user->id;

		$this->multicurrency_tx = 1;
		$this->multicurrency_code = $conf->currency;

		$this->fk_incoterms = 0;
		$this->location_incoterms = '';

		if (empty($option) || $option != 'nolines') {
			// Lines
			$nbp = 5;
			$xnbp = 0;
			while ($xnbp < $nbp) {
				$line = new FactureLigne($this->db);
				$line->desc = $langs->trans("Description")." ".$xnbp;
				$line->qty = 1;
				$line->subprice = 100;
				$line->tva_tx = 19.6;
				$line->localtax1_tx = 0;
				$line->localtax2_tx = 0;
				$line->remise_percent = 0;
				if ($xnbp == 1) {        // Qty is negative (product line)
					$prodid = mt_rand(1, $num_prods);
					$line->fk_product = $prodids[$prodid];
					$line->qty = -1;
					$line->total_ht = -100;
					$line->total_ttc = -119.6;
					$line->total_tva = -19.6;
					$line->multicurrency_total_ht = -200;
					$line->multicurrency_total_ttc = -239.2;
					$line->multicurrency_total_tva = -39.2;
				} elseif ($xnbp == 2) {    // UP is negative (free line)
					$line->subprice = -100;
					$line->total_ht = -100;
					$line->total_ttc = -119.6;
					$line->total_tva = -19.6;
					$line->remise_percent = 0;
					$line->multicurrency_total_ht = -200;
					$line->multicurrency_total_ttc = -239.2;
					$line->multicurrency_total_tva = -39.2;
				} elseif ($xnbp == 3) {    // Discount is 50% (product line)
					$prodid = mt_rand(1, $num_prods);
					$line->fk_product = $prodids[$prodid];
					$line->total_ht = 50;
					$line->total_ttc = 59.8;
					$line->total_tva = 9.8;
					$line->multicurrency_total_ht = 100;
					$line->multicurrency_total_ttc = 119.6;
					$line->multicurrency_total_tva = 19.6;
					$line->remise_percent = 50;
				} else // (product line)
				{
					$prodid = mt_rand(1, $num_prods);
					$line->fk_product = $prodids[$prodid];
					$line->total_ht = 100;
					$line->total_ttc = 119.6;
					$line->total_tva = 19.6;
					$line->multicurrency_total_ht = 200;
					$line->multicurrency_total_ttc = 239.2;
					$line->multicurrency_total_tva = 39.2;
					$line->remise_percent = 0;
				}

				$this->lines[$xnbp] = $line;


				$this->total_ht       += $line->total_ht;
				$this->total_tva      += $line->total_tva;
				$this->total_ttc      += $line->total_ttc;

				$this->multicurrency_total_ht       += $line->multicurrency_total_ht;
				$this->multicurrency_total_tva      += $line->multicurrency_total_tva;
				$this->multicurrency_total_ttc      += $line->multicurrency_total_ttc;

				$xnbp++;
			}
			$this->revenuestamp = 0;

			// Add a line "offered"
			$line = new FactureLigne($this->db);
			$line->desc = $langs->trans("Description")." (offered line)";
			$line->qty = 1;
			$line->subprice = 100;
			$line->tva_tx = 19.6;
			$line->localtax1_tx = 0;
			$line->localtax2_tx = 0;
			$line->remise_percent = 100;
			$line->total_ht = 0;
			$line->total_ttc = 0; // 90 * 1.196
			$line->total_tva = 0;
			$line->multicurrency_total_ht = 0;
			$line->multicurrency_total_ttc = 0;
			$line->multicurrency_total_tva = 0;
			$prodid = mt_rand(1, $num_prods);
			$line->fk_product = $prodids[$prodid];

			$this->lines[$xnbp] = $line;
			$xnbp++;
		}
	}

	// phpcs:disable PEAR.NamingConventions.ValidFunctionName.ScopeNotCamelCaps
	/**
	 *      Load indicators for dashboard (this->nbtodo and this->nbtodolate)
	 *
	 *      @return         int     <0 if KO, >0 if OK
	 */
	public function load_state_board()
	{
		// phpcs:enable
		global $conf, $user;

		$this->nb = array();

		$clause = "WHERE";

		$sql = "SELECT count(f.rowid) as nb";
		$sql .= " FROM ".MAIN_DB_PREFIX."facture as f";
		$sql .= " LEFT JOIN ".MAIN_DB_PREFIX."societe as s ON f.fk_soc = s.rowid";
		if (!$user->rights->societe->client->voir && !$user->socid) {
			$sql .= " LEFT JOIN ".MAIN_DB_PREFIX."societe_commerciaux as sc ON s.rowid = sc.fk_soc";
			$sql .= " WHERE sc.fk_user = ".$user->id;
			$clause = "AND";
		}
		$sql .= " ".$clause." f.entity IN (".getEntity('invoice').")";

		$resql = $this->db->query($sql);
		if ($resql) {
			while ($obj = $this->db->fetch_object($resql)) {
				$this->nb["invoices"] = $obj->nb;
			}
			$this->db->free($resql);
			return 1;
		} else {
			dol_print_error($this->db);
			$this->error = $this->db->error();
			return -1;
		}
	}

	/**
	 * 	Create an array of invoice lines
	 *
	 * 	@return int		>0 if OK, <0 if KO
	 */
	public function getLinesArray()
	{
		return $this->fetch_lines();
	}

	/**
	 *  Create a document onto disk according to template module.
	 *
	 *	@param	string		$modele			Generator to use. Caller must set it to obj->model_pdf or GETPOST('model','alpha') for example.
	 *	@param	Translate	$outputlangs	Object lang to use for translation
	 *  @param  int			$hidedetails    Hide details of lines
	 *  @param  int			$hidedesc       Hide description
	 *  @param  int			$hideref        Hide ref
	 *  @param  null|array  $moreparams     Array to provide more information
	 *	@return int        					<0 if KO, >0 if OK
	 */
	public function generateDocument($modele, $outputlangs, $hidedetails = 0, $hidedesc = 0, $hideref = 0, $moreparams = null)
	{
		global $conf, $langs;

		$outputlangs->loadLangs(array("bills", "products"));

		if (!dol_strlen($modele)) {
			$modele = 'crabe';
			$thisTypeConfName = 'FACTURE_ADDON_PDF_'.$this->type;

			if (!empty($this->model_pdf)) {
				$modele = $this->model_pdf;
			} elseif (!empty($this->modelpdf)) {	// deprecated
				$modele = $this->modelpdf;
			} elseif (!empty($conf->global->$thisTypeConfName)) {
				$modele = $conf->global->$thisTypeConfName;
			} elseif (!empty($conf->global->FACTURE_ADDON_PDF)) {
				$modele = $conf->global->FACTURE_ADDON_PDF;
			}
		}

		$modelpath = "core/modules/facture/doc/";

		return $this->commonGenerateDocument($modelpath, $modele, $outputlangs, $hidedetails, $hidedesc, $hideref, $moreparams);
	}

	/**
	 * Gets the smallest reference available for a new cycle
	 *
	 * @return int >= 1 if OK, -1 if error
	 */
	public function newCycle()
	{
		$sql = 'SELECT max(situation_cycle_ref) FROM '.MAIN_DB_PREFIX.'facture as f';
		$sql .= " WHERE f.entity IN (".getEntity('invoice', 0).")";
		$resql = $this->db->query($sql);
		if ($resql) {
			if ($resql->num_rows > 0) {
				$res = $this->db->fetch_array($resql);
				$ref = $res['max(situation_cycle_ref)'];
				$ref++;
			} else {
				$ref = 1;
			}
			$this->db->free($resql);
			return $ref;
		} else {
			$this->error = $this->db->lasterror();
			dol_syslog("Error sql=".$sql.", error=".$this->error, LOG_ERR);
			return -1;
		}
	}

	// phpcs:disable PEAR.NamingConventions.ValidFunctionName.ScopeNotCamelCaps
	/**
	 * Checks if the invoice is the first of a cycle
	 *
	 * @return boolean
	 */
	public function is_first()
	{
		// phpcs:enable
		return ($this->situation_counter == 1);
	}

	// phpcs:disable PEAR.NamingConventions.ValidFunctionName.ScopeNotCamelCaps
	/**
	 * Returns an array containing the previous situations as Facture objects
	 *
	 * @return mixed -1 if error, array of previous situations
	 */
	public function get_prev_sits()
	{
		// phpcs:enable
		global $conf;

		$sql = 'SELECT rowid FROM '.MAIN_DB_PREFIX.'facture';
		$sql .= ' WHERE situation_cycle_ref = '.$this->situation_cycle_ref;
		$sql .= ' AND situation_counter < '.$this->situation_counter;
		$sql .= ' AND entity = '.($this->entity > 0 ? $this->entity : $conf->entity);
		$resql = $this->db->query($sql);
		$res = array();
		if ($resql && $resql->num_rows > 0) {
			while ($row = $this->db->fetch_object($resql)) {
				$id = $row->rowid;
				$situation = new Facture($this->db);
				$situation->fetch($id);
				$res[] = $situation;
			}
		} else {
			$this->error = $this->db->error();
			dol_syslog("Error sql=".$sql.", error=".$this->error, LOG_ERR);
			return -1;
		}

		return $res;
	}

	/**
	 * Sets the invoice as a final situation
	 *
	 *  @param  	User	$user    	Object user
	 *  @param     	int		$notrigger	1=Does not execute triggers, 0= execute triggers
	 *	@return		int 				<0 if KO, >0 if OK
	 */
	public function setFinal(User $user, $notrigger = 0)
	{
		$error = 0;

		$this->db->begin();

		$sql = 'UPDATE '.MAIN_DB_PREFIX.'facture SET situation_final = '.$this->situation_final.' where rowid = '.$this->id;

		dol_syslog(__METHOD__, LOG_DEBUG);
		$resql = $this->db->query($sql);
		if (!$resql) {
			$this->errors[] = $this->db->error();
			$error++;
		}

		if (!$notrigger && empty($error)) {
			// Call trigger
			$result = $this->call_trigger('BILL_MODIFY', $user);
			if ($result < 0) {
				$error++;
			}
			// End call triggers
		}

		if (!$error) {
			$this->db->commit();
			return 1;
		} else {
			foreach ($this->errors as $errmsg) {
				dol_syslog(__METHOD__.' Error: '.$errmsg, LOG_ERR);
				$this->error .= ($this->error ? ', '.$errmsg : $errmsg);
			}
			$this->db->rollback();
			return -1 * $error;
		}
	}

	// phpcs:disable PEAR.NamingConventions.ValidFunctionName.ScopeNotCamelCaps
	/**
	 * Checks if the invoice is the last in its cycle
	 *
	 * @return bool Last of the cycle status
	 */
	public function is_last_in_cycle()
	{
		// phpcs:enable
		global $conf;

		if (!empty($this->situation_cycle_ref)) {
			// No point in testing anything if we're not inside a cycle
			$sql = 'SELECT max(situation_counter) FROM '.MAIN_DB_PREFIX.'facture';
			$sql .= ' WHERE situation_cycle_ref = '.$this->situation_cycle_ref;
			$sql .= ' AND entity = '.($this->entity > 0 ? $this->entity : $conf->entity);
			$resql = $this->db->query($sql);

			if ($resql && $resql->num_rows > 0) {
				$res = $this->db->fetch_array($resql);
				$last = $res['max(situation_counter)'];
				return ($last == $this->situation_counter);
			} else {
				$this->error = $this->db->lasterror();
				dol_syslog(get_class($this)."::select Error ".$this->error, LOG_ERR);
				return false;
			}
		} else {
			return true;
		}
	}

	/**
	 * Function used to replace a thirdparty id with another one.
	 *
	 * @param  DoliDB  $db             Database handler
	 * @param  int     $origin_id      Old third-party id
	 * @param  int     $dest_id        New third-party id
	 * @return bool
	 */
	public static function replaceThirdparty(DoliDB $db, $origin_id, $dest_id)
	{
		$tables = array(
			'facture'
		);

		return CommonObject::commonReplaceThirdparty($db, $origin_id, $dest_id, $tables);
	}

	/**
	 * Is the customer invoice delayed?
	 *
	 * @return bool
	 */
	public function hasDelay()
	{
		global $conf;

		$now = dol_now();

		// Paid invoices have status STATUS_CLOSED
		if ($this->statut != Facture::STATUS_VALIDATED) {
			return false;
		}

		$hasDelay = $this->date_lim_reglement < ($now - $conf->facture->client->warning_delay);
		if ($hasDelay && !empty($this->retained_warranty) && !empty($this->retained_warranty_date_limit)) {
			$totalpaye = $this->getSommePaiement();
			$totalpaye = floatval($totalpaye);
			$RetainedWarrantyAmount = $this->getRetainedWarrantyAmount();
			if ($totalpaye >= 0 && $RetainedWarrantyAmount >= 0) {
				if (($totalpaye < $this->total_ttc - $RetainedWarrantyAmount) && $this->date_lim_reglement < ($now - $conf->facture->client->warning_delay)) {
					$hasDelay = 1;
				} elseif ($totalpaye < $this->total_ttc && $this->retained_warranty_date_limit < ($now - $conf->facture->client->warning_delay)) {
					$hasDelay = 1;
				} else {
					$hasDelay = 0;
				}
			}
		}

		return $hasDelay;
	}

	/**
	 * Currently used for documents generation : to know if retained warranty need to be displayed
	 * @return bool
	 */
	public function displayRetainedWarranty()
	{
		global $conf;

		// TODO : add a flag on invoices to store this conf : INVOICE_RETAINED_WARRANTY_LIMITED_TO_FINAL_SITUATION

		// note : we dont need to test INVOICE_USE_RETAINED_WARRANTY because if $this->retained_warranty is not empty it's because it was set when this conf was active

		$displayWarranty = false;
		if (!empty($this->retained_warranty)) {
			$displayWarranty = true;

			if ($this->type == Facture::TYPE_SITUATION && !empty($conf->global->INVOICE_RETAINED_WARRANTY_LIMITED_TO_FINAL_SITUATION)) {
				// Check if this situation invoice is 100% for real
				$displayWarranty = false;
				if (!empty($this->situation_final)) {
					$displayWarranty = true;
				} elseif (!empty($this->lines) && $this->status == Facture::STATUS_DRAFT) {
					// $object->situation_final need validation to be done so this test is need for draft
					$displayWarranty = true;

					foreach ($this->lines as $i => $line) {
						if ($line->product_type < 2 && $line->situation_percent < 100) {
							$displayWarranty = false;
							break;
						}
					}
				}
			}
		}

		return $displayWarranty;
	}

	/**
	 * @param	int			$rounding		Minimum number of decimal to show. If 0, no change, if -1, we use min($conf->global->MAIN_MAX_DECIMALS_UNIT,$conf->global->MAIN_MAX_DECIMALS_TOT)
	 * @return number or -1 if not available
	 */
	public function getRetainedWarrantyAmount($rounding = -1)
	{
		global $conf;
		if (empty($this->retained_warranty)) {
			return -1;
		}

		$retainedWarrantyAmount = 0;

		// Billed - retained warranty
		if ($this->type == Facture::TYPE_SITUATION && !empty($conf->global->INVOICE_RETAINED_WARRANTY_LIMITED_TO_FINAL_SITUATION)) {
			$displayWarranty = true;
			// Check if this situation invoice is 100% for real
			if (!empty($this->lines)) {
				foreach ($this->lines as $i => $line) {
					if ($line->product_type < 2 && $line->situation_percent < 100) {
						$displayWarranty = false;
						break;
					}
				}
			}

			if ($displayWarranty && !empty($this->situation_final)) {
				$this->fetchPreviousNextSituationInvoice();
				$TPreviousIncoice = $this->tab_previous_situation_invoice;

				$total2BillWT = 0;
				foreach ($TPreviousIncoice as &$fac) {
					$total2BillWT += $fac->total_ttc;
				}
				$total2BillWT += $this->total_ttc;

				$retainedWarrantyAmount = $total2BillWT * $this->retained_warranty / 100;
			} else {
				return -1;
			}
		} else {
			// Because one day retained warranty could be used on standard invoices
			$retainedWarrantyAmount = $this->total_ttc * $this->retained_warranty / 100;
		}

		if ($rounding < 0) {
			$rounding = min($conf->global->MAIN_MAX_DECIMALS_UNIT, $conf->global->MAIN_MAX_DECIMALS_TOT);
		}

		if ($rounding > 0) {
			return round($retainedWarrantyAmount, $rounding);
		}

		return $retainedWarrantyAmount;
	}

	/**
	 *  Change the retained warranty
	 *
	 *  @param		float		$value		value of retained warranty
	 *  @return		int				>0 if OK, <0 if KO
	 */
	public function setRetainedWarranty($value)
	{
		dol_syslog(get_class($this).'::setRetainedWarranty('.$value.')');
		if ($this->statut >= 0) {
			$fieldname = 'retained_warranty';
			$sql = 'UPDATE '.MAIN_DB_PREFIX.$this->table_element;
			$sql .= ' SET '.$fieldname.' = '.floatval($value);
			$sql .= ' WHERE rowid='.$this->id;

			if ($this->db->query($sql)) {
				$this->retained_warranty = floatval($value);
				return 1;
			} else {
				dol_syslog(get_class($this).'::setRetainedWarranty Erreur '.$sql.' - '.$this->db->error());
				$this->error = $this->db->error();
				return -1;
			}
		} else {
			dol_syslog(get_class($this).'::setRetainedWarranty, status of the object is incompatible');
			$this->error = 'Status of the object is incompatible '.$this->statut;
			return -2;
		}
	}


	/**
	 *  Change the retained_warranty_date_limit
	 *
	 *  @param		int		$timestamp		date limit of retained warranty in timestamp format
	 *  @param		string	$dateYmd		date limit of retained warranty in Y m d format
	 *  @return		int				>0 if OK, <0 if KO
	 */
	public function setRetainedWarrantyDateLimit($timestamp, $dateYmd = false)
	{
		if (!$timestamp && $dateYmd) {
			$timestamp = $this->db->jdate($dateYmd);
		}


		dol_syslog(get_class($this).'::setRetainedWarrantyDateLimit('.$timestamp.')');
		if ($this->statut >= 0) {
			$fieldname = 'retained_warranty_date_limit';
			$sql = 'UPDATE '.MAIN_DB_PREFIX.$this->table_element;
			$sql .= ' SET '.$fieldname.' = '.(strval($timestamp) != '' ? '\''.$this->db->idate($timestamp).'\'' : 'null');
			$sql .= ' WHERE rowid='.$this->id;

			if ($this->db->query($sql)) {
				$this->retained_warranty_date_limit = $timestamp;
				return 1;
			} else {
				dol_syslog(get_class($this).'::setRetainedWarrantyDateLimit Erreur '.$sql.' - '.$this->db->error());
				$this->error = $this->db->error();
				return -1;
			}
		} else {
			dol_syslog(get_class($this).'::setRetainedWarrantyDateLimit, status of the object is incompatible');
			$this->error = 'Status of the object is incompatible '.$this->statut;
			return -2;
		}
	}
}

/**
 *	Class to manage invoice lines.
 *  Saved into database table llx_facturedet
 */
class FactureLigne extends CommonInvoiceLine
{
	/**
	 * @var string ID to identify managed object
	 */
	public $element = 'facturedet';

	/**
	 * @var string Name of table without prefix where object is stored
	 */
	public $table_element = 'facturedet';

	public $oldline;

	//! From llx_facturedet
	//! Id facture
	public $fk_facture;
	//! Id parent line
	public $fk_parent_line;

	//! Description ligne
	public $desc;
	public $ref_ext; // External reference of the line

	public $localtax1_type; // Local tax 1 type
	public $localtax2_type; // Local tax 2 type
	public $fk_remise_except; // Link to line into llx_remise_except
	public $rang = 0;

	public $fk_fournprice;
	public $pa_ht;
	public $marge_tx;
	public $marque_tx;

	public $remise_percent;

	public $special_code; // Liste d'options non cumulabels:
	// 1: frais de port
	// 2: ecotaxe
	// 3: ??

	public $origin;
	public $origin_id;

	public $fk_code_ventilation = 0;

	public $date_start;
	public $date_end;

	public $skip_update_total; // Skip update price total for special lines

	/**
	 * @var int Situation advance percentage
	 */
	public $situation_percent;

	/**
	 * @var int Previous situation line id reference
	 */
	public $fk_prev_id;

	// Multicurrency
	public $fk_multicurrency;
	public $multicurrency_code;
	public $multicurrency_subprice;
	public $multicurrency_total_ht;
	public $multicurrency_total_tva;
	public $multicurrency_total_ttc;

	/**
	 *	Load invoice line from database
	 *
	 *	@param	int		$rowid      id of invoice line to get
	 *	@return	int					<0 if KO, >0 if OK
	 */
	public function fetch($rowid)
	{
		$sql = 'SELECT fd.rowid, fd.fk_facture, fd.fk_parent_line, fd.fk_product, fd.product_type, fd.label as custom_label, fd.description, fd.price, fd.qty, fd.vat_src_code, fd.tva_tx,';
		$sql .= ' fd.localtax1_tx, fd. localtax2_tx, fd.remise, fd.remise_percent, fd.fk_remise_except, fd.subprice, fd.ref_ext,';
		$sql .= ' fd.date_start as date_start, fd.date_end as date_end, fd.fk_product_fournisseur_price as fk_fournprice, fd.buy_price_ht as pa_ht,';
		$sql .= ' fd.info_bits, fd.special_code, fd.total_ht, fd.total_tva, fd.total_ttc, fd.total_localtax1, fd.total_localtax2, fd.rang,';
		$sql .= ' fd.fk_code_ventilation,';
		$sql .= ' fd.fk_unit, fd.fk_user_author, fd.fk_user_modif,';
		$sql .= ' fd.situation_percent, fd.fk_prev_id,';
		$sql .= ' fd.multicurrency_subprice,';
		$sql .= ' fd.multicurrency_total_ht,';
		$sql .= ' fd.multicurrency_total_tva,';
		$sql .= ' fd.multicurrency_total_ttc,';
		$sql .= ' p.ref as product_ref, p.label as product_label, p.description as product_desc';
		$sql .= ' FROM '.MAIN_DB_PREFIX.'facturedet as fd';
		$sql .= ' LEFT JOIN '.MAIN_DB_PREFIX.'product as p ON fd.fk_product = p.rowid';
		$sql .= ' WHERE fd.rowid = '.$rowid;

		$result = $this->db->query($sql);
		if ($result) {
			$objp = $this->db->fetch_object($result);

			$this->rowid = $objp->rowid;
			$this->id = $objp->rowid;
			$this->fk_facture = $objp->fk_facture;
			$this->fk_parent_line = $objp->fk_parent_line;
			$this->label				= $objp->custom_label;
			$this->desc					= $objp->description;
			$this->qty = $objp->qty;
			$this->subprice = $objp->subprice;
			$this->ref_ext = $objp->ref_ext;
			$this->vat_src_code = $objp->vat_src_code;
			$this->tva_tx = $objp->tva_tx;
			$this->localtax1_tx			= $objp->localtax1_tx;
			$this->localtax2_tx			= $objp->localtax2_tx;
			$this->remise_percent = $objp->remise_percent;
			$this->fk_remise_except = $objp->fk_remise_except;
			$this->fk_product			= $objp->fk_product;
			$this->product_type = $objp->product_type;
			$this->date_start			= $this->db->jdate($objp->date_start);
			$this->date_end				= $this->db->jdate($objp->date_end);
			$this->info_bits			= $objp->info_bits;
			$this->tva_npr = ($objp->info_bits & 1 == 1) ? 1 : 0;
			$this->special_code = $objp->special_code;
			$this->total_ht				= $objp->total_ht;
			$this->total_tva			= $objp->total_tva;
			$this->total_localtax1		= $objp->total_localtax1;
			$this->total_localtax2		= $objp->total_localtax2;
			$this->total_ttc			= $objp->total_ttc;
			$this->fk_code_ventilation = $objp->fk_code_ventilation;
			$this->rang					= $objp->rang;
			$this->fk_fournprice = $objp->fk_fournprice;
			$marginInfos				= getMarginInfos($objp->subprice, $objp->remise_percent, $objp->tva_tx, $objp->localtax1_tx, $objp->localtax2_tx, $this->fk_fournprice, $objp->pa_ht);
			$this->pa_ht				= $marginInfos[0];
			$this->marge_tx				= $marginInfos[1];
			$this->marque_tx			= $marginInfos[2];

			$this->ref = $objp->product_ref; // deprecated

			$this->product_ref = $objp->product_ref;
			$this->product_label		= $objp->product_label;
			$this->product_desc			= $objp->product_desc;

			$this->fk_unit = $objp->fk_unit;
			$this->fk_user_modif		= $objp->fk_user_modif;
			$this->fk_user_author = $objp->fk_user_author;

			$this->situation_percent    = $objp->situation_percent;
			$this->fk_prev_id           = $objp->fk_prev_id;

			$this->multicurrency_subprice = $objp->multicurrency_subprice;
			$this->multicurrency_total_ht = $objp->multicurrency_total_ht;
			$this->multicurrency_total_tva = $objp->multicurrency_total_tva;
			$this->multicurrency_total_ttc = $objp->multicurrency_total_ttc;

			$this->db->free($result);

			return 1;
		} else {
			$this->error = $this->db->lasterror();
			return -1;
		}
	}

	/**
	 *	Insert line into database
	 *
	 *	@param      int		$notrigger		                 1 no triggers
	 *  @param      int     $noerrorifdiscountalreadylinked  1=Do not make error if lines is linked to a discount and discount already linked to another
	 *	@return		int						                 <0 if KO, >0 if OK
	 */
	public function insert($notrigger = 0, $noerrorifdiscountalreadylinked = 0)
	{
		global $langs, $user, $conf;

		$error = 0;

		$pa_ht_isemptystring = (empty($this->pa_ht) && $this->pa_ht == ''); // If true, we can use a default value. If this->pa_ht = '0', we must use '0'.

		dol_syslog(get_class($this)."::insert rang=".$this->rang, LOG_DEBUG);

		// Clean parameters
		$this->desc = trim($this->desc);
		if (empty($this->tva_tx)) {
			$this->tva_tx = 0;
		}
		if (empty($this->localtax1_tx)) {
			$this->localtax1_tx = 0;
		}
		if (empty($this->localtax2_tx)) {
			$this->localtax2_tx = 0;
		}
		if (empty($this->localtax1_type)) {
			$this->localtax1_type = 0;
		}
		if (empty($this->localtax2_type)) {
			$this->localtax2_type = 0;
		}
		if (empty($this->total_localtax1)) {
			$this->total_localtax1 = 0;
		}
		if (empty($this->total_localtax2)) {
			$this->total_localtax2 = 0;
		}
		if (empty($this->rang)) {
			$this->rang = 0;
		}
		if (empty($this->remise_percent)) {
			$this->remise_percent = 0;
		}
		if (empty($this->info_bits)) {
			$this->info_bits = 0;
		}
		if (empty($this->subprice)) {
			$this->subprice = 0;
		}
		if (empty($this->ref_ext)) {
			$this->ref_ext = '';
		}
		if (empty($this->special_code)) {
			$this->special_code = 0;
		}
		if (empty($this->fk_parent_line)) {
			$this->fk_parent_line = 0;
		}
		if (empty($this->fk_prev_id)) {
			$this->fk_prev_id = 0;
		}
		if (!isset($this->situation_percent) || $this->situation_percent > 100 || (string) $this->situation_percent == '') {
			$this->situation_percent = 100;
		}

		if (empty($this->pa_ht)) {
			$this->pa_ht = 0;
		}
		if (empty($this->multicurrency_subprice)) {
			$this->multicurrency_subprice = 0;
		}
		if (empty($this->multicurrency_total_ht)) {
			$this->multicurrency_total_ht = 0;
		}
		if (empty($this->multicurrency_total_tva)) {
			$this->multicurrency_total_tva = 0;
		}
		if (empty($this->multicurrency_total_ttc)) {
			$this->multicurrency_total_ttc = 0;
		}

		// if buy price not defined, define buyprice as configured in margin admin
		if ($this->pa_ht == 0 && $pa_ht_isemptystring) {
			if (($result = $this->defineBuyPrice($this->subprice, $this->remise_percent, $this->fk_product)) < 0) {
				return $result;
			} else {
				$this->pa_ht = $result;
			}
		}

		// Check parameters
		if ($this->product_type < 0) {
			$this->error = 'ErrorProductTypeMustBe0orMore';
			return -1;
		}
		if (!empty($this->fk_product)) {
			// Check product exists
			$result = Product::isExistingObject('product', $this->fk_product);
			if ($result <= 0) {
				$this->error = 'ErrorProductIdDoesNotExists';
				dol_syslog(get_class($this)."::insert Error ".$this->error, LOG_ERR);
				return -1;
			}
		}

		$this->db->begin();

		// Insertion dans base de la ligne
		$sql = 'INSERT INTO '.MAIN_DB_PREFIX.'facturedet';
		$sql .= ' (fk_facture, fk_parent_line, label, description, qty,';
		$sql .= ' vat_src_code, tva_tx, localtax1_tx, localtax2_tx, localtax1_type, localtax2_type,';
		$sql .= ' fk_product, product_type, remise_percent, subprice, ref_ext, fk_remise_except,';
		$sql .= ' date_start, date_end, fk_code_ventilation, ';
		$sql .= ' rang, special_code, fk_product_fournisseur_price, buy_price_ht,';
		$sql .= ' info_bits, total_ht, total_tva, total_ttc, total_localtax1, total_localtax2,';
		$sql .= ' situation_percent, fk_prev_id,';
		$sql .= ' fk_unit, fk_user_author, fk_user_modif,';
		$sql .= ' fk_multicurrency, multicurrency_code, multicurrency_subprice, multicurrency_total_ht, multicurrency_total_tva, multicurrency_total_ttc';
		$sql .= ')';
		$sql .= " VALUES (".$this->fk_facture.",";
		$sql .= " ".($this->fk_parent_line > 0 ? $this->fk_parent_line : "null").",";
		$sql .= " ".(!empty($this->label) ? "'".$this->db->escape($this->label)."'" : "null").",";
		$sql .= " '".$this->db->escape($this->desc)."',";
		$sql .= " ".price2num($this->qty).",";
		$sql .= " ".(empty($this->vat_src_code) ? "''" : "'".$this->db->escape($this->vat_src_code)."'").",";
		$sql .= " ".price2num($this->tva_tx).",";
		$sql .= " ".price2num($this->localtax1_tx).",";
		$sql .= " ".price2num($this->localtax2_tx).",";
		$sql .= " '".$this->db->escape($this->localtax1_type)."',";
		$sql .= " '".$this->db->escape($this->localtax2_type)."',";
		$sql .= ' '.(!empty($this->fk_product) ? $this->fk_product : "null").',';
		$sql .= " ".((int) $this->product_type).",";
		$sql .= " ".price2num($this->remise_percent).",";
		$sql .= " ".price2num($this->subprice).",";
		$sql .= " '".$this->db->escape($this->ref_ext)."',";
		$sql .= ' '.(!empty($this->fk_remise_except) ? $this->fk_remise_except : "null").',';
		$sql .= " ".(!empty($this->date_start) ? "'".$this->db->idate($this->date_start)."'" : "null").",";
		$sql .= " ".(!empty($this->date_end) ? "'".$this->db->idate($this->date_end)."'" : "null").",";
		$sql .= ' '.$this->fk_code_ventilation.',';
		$sql .= ' '.$this->rang.',';
		$sql .= ' '.$this->special_code.',';
		$sql .= ' '.(!empty($this->fk_fournprice) ? $this->fk_fournprice : "null").',';
		$sql .= ' '.price2num($this->pa_ht).',';
		$sql .= " '".$this->db->escape($this->info_bits)."',";
		$sql .= " ".price2num($this->total_ht).",";
		$sql .= " ".price2num($this->total_tva).",";
		$sql .= " ".price2num($this->total_ttc).",";
		$sql .= " ".price2num($this->total_localtax1).",";
		$sql .= " ".price2num($this->total_localtax2);
		$sql .= ", ".$this->situation_percent;
		$sql .= ", ".(!empty($this->fk_prev_id) ? $this->fk_prev_id : "null");
		$sql .= ", ".(!$this->fk_unit ? 'NULL' : $this->fk_unit);
		$sql .= ", ".$user->id;
		$sql .= ", ".$user->id;
		$sql .= ", ".(int) $this->fk_multicurrency;
		$sql .= ", '".$this->db->escape($this->multicurrency_code)."'";
		$sql .= ", ".price2num($this->multicurrency_subprice);
		$sql .= ", ".price2num($this->multicurrency_total_ht);
		$sql .= ", ".price2num($this->multicurrency_total_tva);
		$sql .= ", ".price2num($this->multicurrency_total_ttc);
		$sql .= ')';

		dol_syslog(get_class($this)."::insert", LOG_DEBUG);
		$resql = $this->db->query($sql);
		if ($resql) {
			$this->id = $this->db->last_insert_id(MAIN_DB_PREFIX.'facturedet');
			$this->rowid = $this->id; // For backward compatibility

			if (!$error) {
				$result = $this->insertExtraFields();
				if ($result < 0) {
					$error++;
				}
			}

			// Si fk_remise_except defini, on lie la remise a la facture
			// ce qui la flague comme "consommee".
			if ($this->fk_remise_except) {
				$discount = new DiscountAbsolute($this->db);
				$result = $discount->fetch($this->fk_remise_except);
				if ($result >= 0) {
					// Check if discount was found
					if ($result > 0) {
						// Check if discount not already affected to another invoice
						if ($discount->fk_facture_line > 0) {
							if (empty($noerrorifdiscountalreadylinked)) {
								$this->error = $langs->trans("ErrorDiscountAlreadyUsed", $discount->id);
								dol_syslog(get_class($this)."::insert Error ".$this->error, LOG_ERR);
								$this->db->rollback();
								return -3;
							}
						} else {
							$result = $discount->link_to_invoice($this->rowid, 0);
							if ($result < 0) {
								$this->error = $discount->error;
								dol_syslog(get_class($this)."::insert Error ".$this->error, LOG_ERR);
								$this->db->rollback();
								return -3;
							}
						}
					} else {
						$this->error = $langs->trans("ErrorADiscountThatHasBeenRemovedIsIncluded");
						dol_syslog(get_class($this)."::insert Error ".$this->error, LOG_ERR);
						$this->db->rollback();
						return -3;
					}
				} else {
					$this->error = $discount->error;
					dol_syslog(get_class($this)."::insert Error ".$this->error, LOG_ERR);
					$this->db->rollback();
					return -3;
				}
			}

			if (!$notrigger) {
				// Call trigger
				$result = $this->call_trigger('LINEBILL_INSERT', $user);
				if ($result < 0) {
					$this->db->rollback();
					return -2;
				}
				// End call triggers
			}

			$this->db->commit();
			return $this->id;
		} else {
			$this->error = $this->db->lasterror();
			$this->db->rollback();
			return -2;
		}
	}

	/**
	 *	Update line into database
	 *
	 *	@param		User	$user		User object
	 *	@param		int		$notrigger	Disable triggers
	 *	@return		int					<0 if KO, >0 if OK
	 */
	public function update($user = '', $notrigger = 0)
	{
		global $user, $conf;

		$error = 0;

		$pa_ht_isemptystring = (empty($this->pa_ht) && $this->pa_ht == ''); // If true, we can use a default value. If this->pa_ht = '0', we must use '0'.

		// Clean parameters
		$this->desc = trim($this->desc);
		if (empty($this->ref_ext)) {
			$this->ref_ext = '';
		}
		if (empty($this->tva_tx)) {
			$this->tva_tx = 0;
		}
		if (empty($this->localtax1_tx)) {
			$this->localtax1_tx = 0;
		}
		if (empty($this->localtax2_tx)) {
			$this->localtax2_tx = 0;
		}
		if (empty($this->localtax1_type)) {
			$this->localtax1_type = 0;
		}
		if (empty($this->localtax2_type)) {
			$this->localtax2_type = 0;
		}
		if (empty($this->total_localtax1)) {
			$this->total_localtax1 = 0;
		}
		if (empty($this->total_localtax2)) {
			$this->total_localtax2 = 0;
		}
		if (empty($this->remise_percent)) {
			$this->remise_percent = 0;
		}
		if (empty($this->info_bits)) {
			$this->info_bits = 0;
		}
		if (empty($this->special_code)) {
			$this->special_code = 0;
		}
		if (empty($this->product_type)) {
			$this->product_type = 0;
		}
		if (empty($this->fk_parent_line)) {
			$this->fk_parent_line = 0;
		}
		if (!isset($this->situation_percent) || $this->situation_percent > 100 || (string) $this->situation_percent == '') {
			$this->situation_percent = 100;
		}
		if (empty($this->pa_ht)) {
			$this->pa_ht = 0;
		}

		if (empty($this->multicurrency_subprice)) {
			$this->multicurrency_subprice = 0;
		}
		if (empty($this->multicurrency_total_ht)) {
			$this->multicurrency_total_ht = 0;
		}
		if (empty($this->multicurrency_total_tva)) {
			$this->multicurrency_total_tva = 0;
		}
		if (empty($this->multicurrency_total_ttc)) {
			$this->multicurrency_total_ttc = 0;
		}

		// Check parameters
		if ($this->product_type < 0) {
			return -1;
		}

		// if buy price not defined, define buyprice as configured in margin admin
		if ($this->pa_ht == 0 && $pa_ht_isemptystring) {
			if (($result = $this->defineBuyPrice($this->subprice, $this->remise_percent, $this->fk_product)) < 0) {
				return $result;
			} else {
				$this->pa_ht = $result;
			}
		}

		$this->db->begin();

		// Update line in database
		$sql = "UPDATE ".MAIN_DB_PREFIX."facturedet SET";
		$sql .= " description='".$this->db->escape($this->desc)."'";
		$sql .= ", ref_ext='".$this->db->escape($this->ref_ext)."'";
		$sql .= ", label=".(!empty($this->label) ? "'".$this->db->escape($this->label)."'" : "null");
		$sql .= ", subprice=".price2num($this->subprice)."";
		$sql .= ", remise_percent=".price2num($this->remise_percent)."";
		if ($this->fk_remise_except) {
			$sql .= ", fk_remise_except=".$this->fk_remise_except;
		} else {
			$sql .= ", fk_remise_except=null";
		}
		$sql .= ", vat_src_code = '".(empty($this->vat_src_code) ? '' : $this->db->escape($this->vat_src_code))."'";
		$sql .= ", tva_tx=".price2num($this->tva_tx)."";
		$sql .= ", localtax1_tx=".price2num($this->localtax1_tx)."";
		$sql .= ", localtax2_tx=".price2num($this->localtax2_tx)."";
		$sql .= ", localtax1_type='".$this->db->escape($this->localtax1_type)."'";
		$sql .= ", localtax2_type='".$this->db->escape($this->localtax2_type)."'";
		$sql .= ", qty=".price2num($this->qty);
		$sql .= ", date_start=".(!empty($this->date_start) ? "'".$this->db->idate($this->date_start)."'" : "null");
		$sql .= ", date_end=".(!empty($this->date_end) ? "'".$this->db->idate($this->date_end)."'" : "null");
		$sql .= ", product_type=".$this->product_type;
		$sql .= ", info_bits='".$this->db->escape($this->info_bits)."'";
		$sql .= ", special_code='".$this->db->escape($this->special_code)."'";
		if (empty($this->skip_update_total)) {
			$sql .= ", total_ht=".price2num($this->total_ht);
			$sql .= ", total_tva=".price2num($this->total_tva);
			$sql .= ", total_ttc=".price2num($this->total_ttc);
			$sql .= ", total_localtax1=".price2num($this->total_localtax1);
			$sql .= ", total_localtax2=".price2num($this->total_localtax2);
		}
		$sql .= ", fk_product_fournisseur_price=".(!empty($this->fk_fournprice) ? "'".$this->db->escape($this->fk_fournprice)."'" : "null");
		$sql .= ", buy_price_ht='".price2num($this->pa_ht)."'";
		$sql .= ", fk_parent_line=".($this->fk_parent_line > 0 ? $this->fk_parent_line : "null");
		if (!empty($this->rang)) {
			$sql .= ", rang=".$this->rang;
		}
		$sql .= ", situation_percent=".$this->situation_percent;
		$sql .= ", fk_unit=".(!$this->fk_unit ? 'NULL' : $this->fk_unit);
		$sql .= ", fk_user_modif =".$user->id;

		// Multicurrency
		$sql .= ", multicurrency_subprice=".price2num($this->multicurrency_subprice)."";
		$sql .= ", multicurrency_total_ht=".price2num($this->multicurrency_total_ht)."";
		$sql .= ", multicurrency_total_tva=".price2num($this->multicurrency_total_tva)."";
		$sql .= ", multicurrency_total_ttc=".price2num($this->multicurrency_total_ttc)."";

		$sql .= " WHERE rowid = ".$this->rowid;

		dol_syslog(get_class($this)."::update", LOG_DEBUG);
		$resql = $this->db->query($sql);
		if ($resql) {
			if (!$error) {
				$this->id = $this->rowid;
				$result = $this->insertExtraFields();
				if ($result < 0) {
					$error++;
				}
			}

			if (!$error && !$notrigger) {
				// Call trigger
				$result = $this->call_trigger('LINEBILL_UPDATE', $user);
				if ($result < 0) {
					$this->db->rollback();
					return -2;
				}
				// End call triggers
			}
			$this->db->commit();
			return 1;
		} else {
			$this->error = $this->db->error();
			$this->db->rollback();
			return -2;
		}
	}

	/**
	 * 	Delete line in database
	 *  TODO Add param User $user and notrigger (see skeleton)
	 *
	 *	@return	    int		           <0 if KO, >0 if OK
	 */
	public function delete()
	{
		global $user;

		$this->db->begin();

		// Call trigger
		$result = $this->call_trigger('LINEBILL_DELETE', $user);
		if ($result < 0) {
			$this->db->rollback();
			return -1;
		}
		// End call triggers

		// extrafields
		$result = $this->deleteExtraFields();
		if ($result < 0) {
			$this->db->rollback();
			return -1;
		}

		$sql = "DELETE FROM ".MAIN_DB_PREFIX."facturedet WHERE rowid = ".$this->rowid;
		dol_syslog(get_class($this)."::delete", LOG_DEBUG);
		if ($this->db->query($sql)) {
			$this->db->commit();
			return 1;
		} else {
			$this->error = $this->db->error()." sql=".$sql;
			$this->db->rollback();
			return -1;
		}
	}

	// phpcs:disable PEAR.NamingConventions.ValidFunctionName.ScopeNotCamelCaps
	/**
	 *	Update DB line fields total_xxx
	 *	Used by migration
	 *
	 *	@return		int		<0 if KO, >0 if OK
	 */
	public function update_total()
	{
		// phpcs:enable
		$this->db->begin();
		dol_syslog(get_class($this)."::update_total", LOG_DEBUG);

		// Clean parameters
		if (empty($this->total_localtax1)) {
			$this->total_localtax1 = 0;
		}
		if (empty($this->total_localtax2)) {
			$this->total_localtax2 = 0;
		}

		// Mise a jour ligne en base
		$sql = "UPDATE ".MAIN_DB_PREFIX."facturedet SET";
		$sql .= " total_ht=".price2num($this->total_ht)."";
		$sql .= ",total_tva=".price2num($this->total_tva)."";
		$sql .= ",total_localtax1=".price2num($this->total_localtax1)."";
		$sql .= ",total_localtax2=".price2num($this->total_localtax2)."";
		$sql .= ",total_ttc=".price2num($this->total_ttc)."";
		$sql .= " WHERE rowid = ".$this->rowid;

		dol_syslog(get_class($this)."::update_total", LOG_DEBUG);

		$resql = $this->db->query($sql);
		if ($resql) {
			$this->db->commit();
			return 1;
		} else {
			$this->error = $this->db->error();
			$this->db->rollback();
			return -2;
		}
	}

	// phpcs:disable PEAR.NamingConventions.ValidFunctionName.ScopeNotCamelCaps
	/**
	 * Returns situation_percent of the previous line.
	 * Warning: If invoice is a replacement invoice, this->fk_prev_id is id of the replaced line.
	 *
	 * @param  int     $invoiceid      Invoice id
	 * @param  bool    $include_credit_note		Include credit note or not
	 * @return int                     >= 0
	 */
	public function get_prev_progress($invoiceid, $include_credit_note = true)
	{
		// phpcs:enable
		global $invoicecache;
		if (is_null($this->fk_prev_id) || empty($this->fk_prev_id) || $this->fk_prev_id == "") {
			return 0;
		} else {
			// If invoice is not a situation invoice, this->fk_prev_id is used for something else
			if (!isset($invoicecache[$invoiceid])) {
				$invoicecache[$invoiceid] = new Facture($this->db);
				$invoicecache[$invoiceid]->fetch($invoiceid);
			}
			if ($invoicecache[$invoiceid]->type != Facture::TYPE_SITUATION) {
				return 0;
			}

			$sql = 'SELECT situation_percent FROM '.MAIN_DB_PREFIX.'facturedet WHERE rowid='.$this->fk_prev_id;
			$resql = $this->db->query($sql);
			if ($resql && $resql->num_rows > 0) {
				$res = $this->db->fetch_array($resql);

				$returnPercent = floatval($res['situation_percent']);

				if ($include_credit_note) {
					$sql = 'SELECT fd.situation_percent FROM '.MAIN_DB_PREFIX.'facturedet fd';
					$sql .= ' JOIN '.MAIN_DB_PREFIX.'facture f ON (f.rowid = fd.fk_facture) ';
					$sql .= ' WHERE fd.fk_prev_id ='.$this->fk_prev_id;
					$sql .= ' AND f.situation_cycle_ref = '.$invoicecache[$invoiceid]->situation_cycle_ref; // Prevent cycle outed
					$sql .= ' AND f.type = '.Facture::TYPE_CREDIT_NOTE;

					$res = $this->db->query($sql);
					if ($res) {
						while ($obj = $this->db->fetch_object($res)) {
							$returnPercent = $returnPercent + floatval($obj->situation_percent);
						}
					} else {
						dol_print_error($this->db);
					}
				}

				return $returnPercent;
			} else {
				$this->error = $this->db->error();
				dol_syslog(get_class($this)."::select Error ".$this->error, LOG_ERR);
				$this->db->rollback();
				return -1;
			}
		}
	}
}<|MERGE_RESOLUTION|>--- conflicted
+++ resolved
@@ -984,13 +984,7 @@
 
 			if (!$error) {
 				$result = $this->update_price(1);
-<<<<<<< HEAD
 				if ($result > 0) {
-=======
-
-				if ($result > 0)
-				{
->>>>>>> f328e08b
 					$action = 'create';
 
 					// Actions on extra fields
