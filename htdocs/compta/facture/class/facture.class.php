--- conflicted
+++ resolved
@@ -3820,7 +3820,6 @@
 	{
 		if (!empty($this->situation_cycle_ref)) {
 			// No point in testing anything if we're not inside a cycle
-<<<<<<< HEAD
 			return false;
 		}
 
@@ -3831,22 +3830,10 @@
 			$res = $this->db->fetch_array($resql);
 			$last = $res['max(situation_counter)'];
 			return ($last == $this->situation_counter);
-=======
-			$sql = 'SELECT max(situation_counter) FROM ' . MAIN_DB_PREFIX . 'facture WHERE situation_cycle_ref = ' . $this->situation_cycle_ref;
-			$resql = $this->db->query($sql);
-	
-			if ($resql && $resql->num_rows > 0) {
-				$res = $this->db->fetch_array($resql);
-				$last = $res['max(situation_counter)'];
-				return ($last == $this->situation_counter);
-			} else {
-				$this->error = $this->db->lasterror();
-				dol_syslog(get_class($this) . "::select Error " . $this->error, LOG_ERR);
-				return false;
-			}
->>>>>>> 81a89332
 		} else {
-			return true;
+			$this->error = $this->db->lasterror();
+			dol_syslog(get_class($this) . "::select Error " . $this->error, LOG_ERR);
+			return false;
 		}
 	}
 
