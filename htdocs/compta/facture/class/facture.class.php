--- conflicted
+++ resolved
@@ -279,17 +279,17 @@
 		$sql.= ", '".$this->type."'";
 		$sql.= ", '".$socid."'";
 		$sql.= ", '".$this->db->idate($now)."'";
-		$sql.= ", ".($this->remise_absolue>0?$this->remise_absolue:'NULL');
-		$sql.= ", ".($this->remise_percent>0?$this->remise_percent:'NULL');
+		$sql.= ",".($this->remise_absolue>0?$this->remise_absolue:'NULL');
+		$sql.= ",".($this->remise_percent>0?$this->remise_percent:'NULL');
 		$sql.= ", '".$this->db->idate($this->date)."'";
-		$sql.= ", ".($this->note_private?"'".$this->db->escape($this->note_private)."'":"null");
-		$sql.= ", ".($this->note_public?"'".$this->db->escape($this->note_public)."'":"null");
-		$sql.= ", ".($this->ref_client?"'".$this->db->escape($this->ref_client)."'":"null");
-		$sql.= ", ".($this->ref_int?"'".$this->db->escape($this->ref_int)."'":"null");
+		$sql.= ",".($this->note_private?"'".$this->db->escape($this->note_private)."'":"null");
+		$sql.= ",".($this->note_public?"'".$this->db->escape($this->note_public)."'":"null");
+		$sql.= ",".($this->ref_client?"'".$this->db->escape($this->ref_client)."'":"null");
+		$sql.= ",".($this->ref_int?"'".$this->db->escape($this->ref_int)."'":"null");
 		$sql.= ", ".($this->fk_account>0?$this->fk_account:'NULL');
-		$sql.= ", ".($this->fk_facture_source?"'".$this->db->escape($this->fk_facture_source)."'":"null");
-		$sql.= ", ".($user->id > 0 ? "'".$user->id."'":"null");
-		$sql.= ", ".($this->fk_project?$this->fk_project:"null");
+		$sql.= ",".($this->fk_facture_source?"'".$this->db->escape($this->fk_facture_source)."'":"null");
+		$sql.= ",".($user->id > 0 ? "'".$user->id."'":"null");
+		$sql.= ",".($this->fk_project?$this->fk_project:"null");
 		$sql.= ", ".$this->cond_reglement_id;
 		$sql.= ", ".$this->mode_reglement_id;
 		$sql.= ", '".$this->db->idate($datelim)."', '".$this->modelpdf."'";
@@ -2324,18 +2324,10 @@
 	}
 
 	/**
-<<<<<<< HEAD
-	 * Update_percent
-	 * 
-	 * @param FactureLigne $line Invoice line
-	 * @param int $percent percent
-	 * 
-=======
 	 * Update invoice line with percentage
 	 *
 	 * @param FactureLigne $line Invoice line
 	 * @param int $percent Percentage
->>>>>>> 667565f0
 	 * @return void
 	 */
 	function update_percent($line, $percent)
@@ -2608,53 +2600,52 @@
 
 		if (! empty($conf->global->FACTURE_ADDON))
 		{
-			$mybool=false;
-
-			$file = $conf->global->FACTURE_ADDON.".php";
-			$classname = $conf->global->FACTURE_ADDON;
-
+		$mybool=false;
+
+		$file = $conf->global->FACTURE_ADDON.".php";
+		$classname = $conf->global->FACTURE_ADDON;
+		// Include file with class
+			$dirmodels = array_merge(array('/'), (array) $conf->modules_parts['models']);
+
+			foreach ($dirmodels as $reldir) {
+
+				$dir = dol_buildpath($reldir."core/modules/facture/");
+
+			// Load file with numbering class (if found)
+			$mybool|=@include_once $dir.$file;
+		}
+
+		// For compatibility
+		if (! $mybool)
+		{
+			$file = $conf->global->FACTURE_ADDON."/".$conf->global->FACTURE_ADDON.".modules.php";
+			$classname = "mod_facture_".$conf->global->FACTURE_ADDON;
+			$classname = preg_replace('/\-.*$/','',$classname);
 			// Include file with class
-			$dirmodels = array_merge(array('/'), (array) $conf->modules_parts['models']);
-
-			foreach ($dirmodels as $reldir) {
-
-				$dir = dol_buildpath($reldir."core/modules/facture/");
-
+			foreach ($conf->file->dol_document_root as $dirroot)
+			{
+				$dir = $dirroot."/core/modules/facture/";
 				// Load file with numbering class (if found)
 				$mybool|=@include_once $dir.$file;
 			}
-
-			// For compatibility
-			if (! $mybool)
-			{
-				$file = $conf->global->FACTURE_ADDON."/".$conf->global->FACTURE_ADDON.".modules.php";
-				$classname = "mod_facture_".$conf->global->FACTURE_ADDON;
-				$classname = preg_replace('/\-.*$/','',$classname);
-				// Include file with class
-				foreach ($conf->file->dol_document_root as $dirroot)
-				{
-					$dir = $dirroot."/core/modules/facture/";
-					// Load file with numbering class (if found)
-					$mybool|=@include_once $dir.$file;
-				}
-			}
-
-			if (! $mybool)
-			{
-				dol_print_error('',"Failed to include file ".$file);
-				return '';
-			}
-
-			$obj = new $classname();
-			$numref = "";
+		}
+
+		if (! $mybool)
+		{
+			dol_print_error('',"Failed to include file ".$file);
+			return '';
+		}
+
+		$obj = new $classname();
+		$numref = "";
 			$numref = $obj->getNextValue($soc,$this,$mode);
 
-			if ($numref != "")
-			{
-				return $numref;
-			}
-			else
-			{
+		if ($numref != "")
+		{
+			return $numref;
+		}
+		else
+		{
 				dol_print_error($db,"Facture::getNextNumRef ".$obj->error);
 				return "";
 			}
@@ -3463,11 +3454,7 @@
 	/**
 	 * Checks if the invoice is the first of a cycle
 	 *
-<<<<<<< HEAD
-	 *	@return boolean ($this->situation_counter == 1)
-=======
 	 * @return boolean
->>>>>>> 667565f0
 	 */
 	function is_first()
 	{
@@ -3477,11 +3464,7 @@
 	/**
 	 * Returns an array containing the previous situations as Facture objects
 	 *
-<<<<<<< HEAD
-	 * @return array array of prev_sits
-=======
 	 * @return mixed -1 if error, array of previous situations
->>>>>>> 667565f0
 	 */
 	function get_prev_sits()
 	{
