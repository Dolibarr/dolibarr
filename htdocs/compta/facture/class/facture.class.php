--- conflicted
+++ resolved
@@ -7,15 +7,9 @@
  * Copyright (C) 2005-2014 Regis Houssin         <regis.houssin@capnetworks.com>
  * Copyright (C) 2006      Andre Cianfarani      <acianfa@free.fr>
  * Copyright (C) 2007      Franky Van Liedekerke <franky.van.liedekerke@telenet.be>
-<<<<<<< HEAD
  * Copyright (C) 2010-2014 Juanjo Menent         <jmenent@2byte.es>
- * Copyright (C) 2012      Christophe Battarel   <christophe.battarel@altairis.fr>
+ * Copyright (C) 2012-2014 Christophe Battarel   <christophe.battarel@altairis.fr>
  * Copyright (C) 2012-2014 Marcos García         <marcosgdf@gmail.com>
-=======
- * Copyright (C) 2010-2013 Juanjo Menent         <jmenent@2byte.es>
- * Copyright (C) 2012-2014 Christophe Battarel   <christophe.battarel@altairis.fr>
- * Copyright (C) 2012      Marcos García         <marcosgdf@gmail.com>
->>>>>>> c5d8012e
  * Copyright (C) 2013      Cedric Gross          <c.gross@kreiz-it.fr>
  * Copyright (C) 2013      Florian Henry		  	<florian.henry@open-concept.pro>
  *
@@ -1561,25 +1555,12 @@
 			$resql=$this->db->query($sql);
 			if ($resql)
 			{
-<<<<<<< HEAD
 	            // Call trigger
 	            $result=$this->call_trigger('BILL_CANCEL',$user);
 	            if ($result < 0)
 	            {
 					$this->db->rollback();
 					return -1;
-=======
-				// Appel des triggers
-				include_once DOL_DOCUMENT_ROOT . '/core/class/interfaces.class.php';
-				$interface=new Interfaces($this->db);
-				$result=$interface->run_triggers('BILL_CANCEL',$this,$user,$langs,$conf);
-				if ($result < 0) {
-					$error++;
-					$this->errors=$interface->errors;
-					$this->db->rollback();
-					return -1;
-
->>>>>>> c5d8012e
 				}
 	            // End call triggers
 
@@ -3605,21 +3586,10 @@
 
 			if (! $notrigger)
 			{
-<<<<<<< HEAD
                 // Call trigger
                 $result=$this->call_trigger('LINEBILL_INSERT',$user);
                 if ($result < 0)
                 {
-=======
-				// Appel des triggers
-				include_once DOL_DOCUMENT_ROOT . '/core/class/interfaces.class.php';
-				$interface=new Interfaces($this->db);
-				$result = $interface->run_triggers('LINEBILL_INSERT',$this,$user,$langs,$conf);
-				if ($result < 0)
-				{
-					$error++;
-					$this->errors=$interface->errors;
->>>>>>> c5d8012e
 					$this->db->rollback();
 					return -2;
 				}
