--- conflicted
+++ resolved
@@ -6100,11 +6100,7 @@
 	public $skip_update_total; // Skip update price total for special lines
 
 	/**
-<<<<<<< HEAD
-	 * @var float Situation advance percentage
-=======
 	 * @var float 		Situation advance percentage (default 100 for standard invoices)
->>>>>>> e30ee023
 	 */
 	public $situation_percent;
 
@@ -6748,11 +6744,7 @@
 	 * @param  int     $invoiceid      			Invoice id
 	 * @param  bool    $include_credit_note		Include credit note or not
 	 * @return float|int                     	Return previous situation percent, 0 or -1 if error
-<<<<<<< HEAD
 	 * @see getAllPrevProgress()
-=======
-	 * @see get_allprev_progress()
->>>>>>> e30ee023
 	 **/
 	public function get_prev_progress($invoiceid, $include_credit_note = true)
 	{
@@ -6815,15 +6807,9 @@
 	 * Returns situation_percent of all the previous line. Used when INVOICE_USE_SITUATION = 2.
 	 * Warning: If invoice is a replacement invoice, this->fk_prev_id is id of the replaced line.
 	 *
-<<<<<<< HEAD
 	 * @param  int     $invoiceid           Invoice id
 	 * @param  bool    $include_credit_note	Include credit note or not
 	 * @return float                        >= 0
-=======
-	 * @param  int     $invoiceid      Invoice id
-	 * @param  bool    $include_credit_note		Include credit note or not
-	 * @return float                   >= 0
->>>>>>> e30ee023
 	 * @see get_prev_progress()
 	 */
 	public function getAllPrevProgress($invoiceid, $include_credit_note = true)
