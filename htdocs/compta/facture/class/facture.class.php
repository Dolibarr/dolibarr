<?php
/* Copyright (C) 2002-2007 Rodolphe Quiedeville  <rodolphe@quiedeville.org>
 * Copyright (C) 2004-2013 Laurent Destailleur   <eldy@users.sourceforge.net>
 * Copyright (C) 2004      Sebastien Di Cintio   <sdicintio@ressource-toi.org>
 * Copyright (C) 2004      Benoit Mortier        <benoit.mortier@opensides.be>
 * Copyright (C) 2005      Marc Barilley / Ocebo <marc@ocebo.com>
 * Copyright (C) 2005-2014 Regis Houssin         <regis.houssin@inodbox.com>
 * Copyright (C) 2006      Andre Cianfarani      <acianfa@free.fr>
 * Copyright (C) 2007      Franky Van Liedekerke <franky.van.liedekerke@telenet.be>
 * Copyright (C) 2010-2016 Juanjo Menent         <jmenent@2byte.es>
 * Copyright (C) 2012-2014 Christophe Battarel   <christophe.battarel@altairis.fr>
 * Copyright (C) 2012-2015 Marcos García         <marcosgdf@gmail.com>
 * Copyright (C) 2012      Cédric Salvador       <csalvador@gpcsolutions.fr>
 * Copyright (C) 2012-2014 Raphaël Doursenaud    <rdoursenaud@gpcsolutions.fr>
 * Copyright (C) 2013      Cedric Gross          <c.gross@kreiz-it.fr>
 * Copyright (C) 2013      Florian Henry         <florian.henry@open-concept.pro>
 * Copyright (C) 2016      Ferran Marcet         <fmarcet@2byte.es>
 * Copyright (C) 2018      Alexandre Spangaro    <aspangaro@open-dsi.fr>
 * Copyright (C) 2018      Nicolas ZABOURI        <info@inovea-conseil.com>
 *
 * This program is free software; you can redistribute it and/or modify
 * it under the terms of the GNU General Public License as published by
 * the Free Software Foundation; either version 3 of the License, or
 * (at your option) any later version.
 *
 * This program is distributed in the hope that it will be useful,
 * but WITHOUT ANY WARRANTY; without even the implied warranty of
 * MERCHANTABILITY or FITNESS FOR A PARTICULAR PURPOSE.  See the
 * GNU General Public License for more details.
 *
 * You should have received a copy of the GNU General Public License
 * along with this program. If not, see <http://www.gnu.org/licenses/>.
 */

/**
 *	\file       htdocs/compta/facture/class/facture.class.php
 *	\ingroup    facture
 *	\brief      File of class to manage invoices
 */

include_once DOL_DOCUMENT_ROOT.'/core/class/commoninvoice.class.php';
require_once DOL_DOCUMENT_ROOT.'/core/class/commonobjectline.class.php';
require_once DOL_DOCUMENT_ROOT.'/product/class/product.class.php';
require_once DOL_DOCUMENT_ROOT.'/societe/class/client.class.php';
require_once DOL_DOCUMENT_ROOT.'/margin/lib/margins.lib.php';
require_once DOL_DOCUMENT_ROOT.'/multicurrency/class/multicurrency.class.php';

if (! empty($conf->accounting->enabled)) require_once DOL_DOCUMENT_ROOT.'/core/class/html.formaccounting.class.php';
if (! empty($conf->accounting->enabled)) require_once DOL_DOCUMENT_ROOT.'/accountancy/class/accountingaccount.class.php';

/**
 *	Class to manage invoices
 */
class Facture extends CommonInvoice
{
	/**
	 * @var string ID to identify managed object
	 */
	public $element='facture';

	/**
	 * @var string Name of table without prefix where object is stored
	 */
	public $table_element='facture';

	/**
	 * @var int    Name of subtable line
	 */
	public $table_element_line = 'facturedet';

	/**
	 * @var int Field with ID of parent key if this field has a parent
	 */
	public $fk_element = 'fk_facture';

	/**
	 * @var string String with name of icon for myobject. Must be the part after the 'object_' into object_myobject.png
	 */
	public $picto='bill';

	/**
	 * 0=No test on entity, 1=Test with field entity, 2=Test with link by societe
	 * @var int
	 */
	public $ismultientitymanaged = 1;

	/**
	 * 0=Default, 1=View may be restricted to sales representative only if no permission to see all or to company of external user if external user
	 * @var integer
	 */
	public $restrictiononfksoc = 1;

	/**
	 * {@inheritdoc}
	 */
	protected $table_ref_field = 'ref';

	public $socid;

	public $author;

	/**
     * @var int ID
     */
	public $fk_user_author;

	/**
     * @var int ID
     */
	public $fk_user_valid;

	public $date;              // Date invoice
	public $datem;
	public $ref_client;
	public $ref_int;
	//Check constants for types
	public $type = self::TYPE_STANDARD;

	//var $amount;
	public $remise_absolue;
	public $remise_percent;
	public $total_ht=0;
	public $total_tva=0;
	public $total_localtax1=0;
	public $total_localtax2=0;
	public $total_ttc=0;
	public $revenuestamp;

	//! Fermeture apres paiement partiel: discount_vat, badcustomer, abandon
	//! Fermeture alors que aucun paiement: replaced (si remplace), abandon
	public $close_code;
	//! Commentaire si mis a paye sans paiement complet
	public $close_note;
	//! 1 if invoice paid COMPLETELY, 0 otherwise (do not use it anymore, use statut and close_code)
	public $paye;
	//! key of module source when invoice generated from a dedicated module ('cashdesk', 'takepos', ...)
	public $module_source;
	//! key of pos source ('0', '1', ...)
	public $pos_source;
	//! id of template invoice when generated from a template invoice
	public $fk_fac_rec_source;
	//! id of source invoice if replacement invoice or credit note
	public $fk_facture_source;
	public $linked_objects=array();
	public $date_lim_reglement;
	public $cond_reglement_code;		// Code in llx_c_paiement
	public $mode_reglement_code;		// Code in llx_c_paiement

	/**
     * @var int ID Field to store bank id to use when payment mode is withdraw
     */
	public $fk_bank;

	/**
	 * @deprecated
	 */
	public $products=array();

	/**
	 * @var FactureLigne[]
	 */
	public $lines=array();

	public $line;
	public $extraparams=array();
	public $specimen;

	public $fac_rec;

	// Multicurrency
	/**
     * @var int ID
     */
	public $fk_multicurrency;

	public $multicurrency_code;
	public $multicurrency_tx;
	public $multicurrency_total_ht;
	public $multicurrency_total_tva;
	public $multicurrency_total_ttc;

	/**
	 * @var int Situation cycle reference number
	 */
	public $situation_cycle_ref;

	/**
	 * @var int Situation counter inside the cycle
	 */
	public $situation_counter;

	/**
	 * @var int Final situation flag
	 */
	public $situation_final;

	/**
	 * @var array Table of previous situations
	 */
	public $tab_previous_situation_invoice=array();

	/**
	 * @var array Table of next situations
	 */
	public $tab_next_situation_invoice=array();

	public $oldcopy;

    /**
     * Standard invoice
     */
    const TYPE_STANDARD = 0;

    /**
     * Replacement invoice
     */
    const TYPE_REPLACEMENT = 1;

    /**
     * Credit note invoice
     */
    const TYPE_CREDIT_NOTE = 2;

    /**
     * Deposit invoice
     */
    const TYPE_DEPOSIT = 3;

    /**
     * Proforma invoice (should not be used. a proforma is an order)
     */
    const TYPE_PROFORMA = 4;

	/**
	 * Situation invoice
	 */
	const TYPE_SITUATION = 5;

	/**
	 * Draft status
	 */
	const STATUS_DRAFT = 0;

	/**
	 * Validated (need to be paid)
	 */
	const STATUS_VALIDATED = 1;

	/**
	 * Classified paid.
	 * If paid partially, $this->close_code can be:
	 * - CLOSECODE_DISCOUNTVAT
	 * - CLOSECODE_BADDEBT
	 * If paid completely, this->close_code will be null
	 */
	const STATUS_CLOSED = 2;

	/**
	 * Classified abandoned and no payment done.
	 * $this->close_code can be:
	 * - CLOSECODE_BADDEBT
	 * - CLOSECODE_ABANDONED
	 * - CLOSECODE_REPLACED
	 */
	const STATUS_ABANDONED = 3;

	const CLOSECODE_DISCOUNTVAT = 'discount_vat';	// Abandonned remain - escompte
	const CLOSECODE_BADDEBT = 'badcustomer';		// Abandonned - bad
	const CLOSECODE_ABANDONED = 'abandon';			// Abandonned - other
	const CLOSECODE_REPLACED = 'replaced';			// Closed after doing a replacement invoice

	/**
	 * 	Constructor
	 *
	 * 	@param	DoliDB		$db			Database handler
	 */
	function __construct($db)
	{
		$this->db = $db;
	}

	/**
	 *	Create invoice in database.
	 *  Note: this->ref can be set or empty. If empty, we will use "(PROV999)"
	 *  Note: this->fac_rec must be set to create invoice from a recurring invoice
	 *
	 *	@param	User	$user      		Object user that create
	 *	@param  int		$notrigger		1=Does not execute triggers, 0 otherwise
	 * 	@param	int		$forceduedate	1=Do not recalculate due date from payment condition but force it with value
	 *	@return	int						<0 if KO, >0 if OK
	 */
	function create(User $user, $notrigger = 0, $forceduedate = 0)
	{
		global $langs,$conf,$mysoc,$hookmanager;
		$error=0;

		// Clean parameters
		if (empty($this->type)) $this->type = self::TYPE_STANDARD;
		$this->ref_client=trim($this->ref_client);
		$this->note=(isset($this->note) ? trim($this->note) : trim($this->note_private)); // deprecated
		$this->note_private=(isset($this->note_private) ? trim($this->note_private) : trim($this->note_private));
		$this->note_public=trim($this->note_public);
		if (! $this->cond_reglement_id) $this->cond_reglement_id = 0;
		if (! $this->mode_reglement_id) $this->mode_reglement_id = 0;
		$this->brouillon = 1;
        if (empty($this->entity)) $this->entity = $conf->entity;

		// Multicurrency (test on $this->multicurrency_tx because we should take the default rate only if not using origin rate)
		if (!empty($this->multicurrency_code) && empty($this->multicurrency_tx)) list($this->fk_multicurrency,$this->multicurrency_tx) = MultiCurrency::getIdAndTxFromCode($this->db, $this->multicurrency_code);
		else $this->fk_multicurrency = MultiCurrency::getIdFromCode($this->db, $this->multicurrency_code);
		if (empty($this->fk_multicurrency))
		{
			$this->multicurrency_code = $conf->currency;
			$this->fk_multicurrency = 0;
			$this->multicurrency_tx = 1;
		}

		dol_syslog(get_class($this)."::create user=".$user->id." date=".$this->date);

		// Check parameters
		if (empty($this->date))
		{
			$this->error="Try to create an invoice with an empty parameter (date)";
			dol_syslog(get_class($this)."::create ".$this->error, LOG_ERR);
			return -3;
		}
		$soc = new Societe($this->db);
		$result=$soc->fetch($this->socid);
		if ($result < 0)
		{
			$this->error="Failed to fetch company: ".$soc->error;
			dol_syslog(get_class($this)."::create ".$this->error, LOG_ERR);
			return -2;
		}

		$now=dol_now();

		$this->db->begin();

		$originaldatewhen=null;
		$nextdatewhen=null;
		$previousdaynextdatewhen=null;

		// Create invoice from a template invoice
		if ($this->fac_rec > 0)
		{
		    $this->fk_fac_rec_source = $this->fac_rec;

			require_once DOL_DOCUMENT_ROOT.'/compta/facture/class/facture-rec.class.php';
			$_facrec = new FactureRec($this->db);
			$result=$_facrec->fetch($this->fac_rec);
			$result=$_facrec->fetchObjectLinked();       // This load $_facrec->linkedObjectsIds

			// Define some dates
			$originaldatewhen = $_facrec->date_when;
			$nextdatewhen=dol_time_plus_duree($originaldatewhen, $_facrec->frequency, $_facrec->unit_frequency);
			$previousdaynextdatewhen=dol_time_plus_duree($nextdatewhen, -1, 'd');

			$this->socid 		     = $_facrec->socid;  // Invoice created on same thirdparty than template
			$this->entity            = $_facrec->entity; // Invoice created in same entity than template

			// Fields coming from GUI (priority on template). TODO Value of template should be used as default value on GUI so we can use here always value from GUI
			$this->fk_project        = GETPOST('projectid', 'int') > 0 ? ((int) GETPOST('projectid', 'int')) : $_facrec->fk_project;
			$this->note_public       = GETPOST('note_public', 'none') ? GETPOST('note_public', 'none') : $_facrec->note_public;
			$this->note_private      = GETPOST('note_private', 'none') ? GETPOST('note_private', 'none') : $_facrec->note_private;
			$this->modelpdf          = GETPOST('model', 'alpha') ? GETPOST('model', 'apha') : $_facrec->modelpdf;
			$this->cond_reglement_id = GETPOST('cond_reglement_id', 'int') > 0 ? ((int) GETPOST('cond_reglement_id', 'int')) : $_facrec->cond_reglement_id;
			$this->mode_reglement_id = GETPOST('mode_reglement_id', 'int') > 0 ? ((int) GETPOST('mode_reglement_id', 'int')) : $_facrec->mode_reglement_id;
			$this->fk_account        = GETPOST('fk_account') > 0 ? ((int) GETPOST('fk_account')) : $_facrec->fk_account;

			// Set here to have this defined for substitution into notes, should be recalculated after adding lines to get same result
			$this->total_ht          = $_facrec->total_ht;
			$this->total_ttc         = $_facrec->total_ttc;

			// Fields always coming from template
			$this->remise_absolue    = $_facrec->remise_absolue;
			$this->remise_percent    = $_facrec->remise_percent;
			$this->fk_incoterms		 = $_facrec->fk_incoterms;
			$this->location_incoterms= $_facrec->location_incoterms;

			// Clean parameters
			if (! $this->type) $this->type = self::TYPE_STANDARD;
			$this->ref_client=trim($this->ref_client);
			$this->note_public=trim($this->note_public);
			$this->note_private=trim($this->note_private);
		    $this->note_private=dol_concatdesc($this->note_private, $langs->trans("GeneratedFromRecurringInvoice", $_facrec->ref));

		    $this->array_options=$_facrec->array_options;

			//if (! $this->remise) $this->remise = 0;
			if (! $this->mode_reglement_id) $this->mode_reglement_id = 0;
			$this->brouillon = 1;

			$this->linked_objects = $_facrec->linkedObjectsIds;

			$forceduedate = $this->calculate_date_lim_reglement();

			// For recurring invoices, update date and number of last generation of recurring template invoice, before inserting new invoice
			if ($_facrec->frequency > 0)
			{
			    dol_syslog("This is a recurring invoice so we set date_last_gen and next date_when");
			    if (empty($_facrec->date_when)) $_facrec->date_when = $now;
                $next_date = $_facrec->getNextDate();   // Calculate next date
                $result = $_facrec->setValueFrom('date_last_gen', $now, '', null, 'date', '', $user, '');
                //$_facrec->setValueFrom('nb_gen_done', $_facrec->nb_gen_done + 1);		// Not required, +1 already included into setNextDate when second param is 1.
                $result = $_facrec->setNextDate($next_date, 1);
			}

			// Define lang of customer
			$outputlangs = $langs;
			$newlang='';

			if ($conf->global->MAIN_MULTILANGS && empty($newlang) && isset($this->thirdparty->default_lang)) $newlang=$this->thirdparty->default_lang;  // for proposal, order, invoice, ...
			if ($conf->global->MAIN_MULTILANGS && empty($newlang) && isset($this->default_lang)) $newlang=$this->default_lang;                  // for thirdparty
			if (! empty($newlang))
			{
			    $outputlangs = new Translate("", $conf);
			    $outputlangs->setDefaultLang($newlang);
			}

			// Array of possible substitutions (See also file mailing-send.php that should manage same substitutions)
			$substitutionarray=getCommonSubstitutionArray($outputlangs, 0, null, $this);
			$substitutionarray['__INVOICE_PREVIOUS_MONTH__'] = dol_print_date(dol_time_plus_duree($this->date, -1, 'm'), '%m');
			$substitutionarray['__INVOICE_MONTH__'] = dol_print_date($this->date, '%m');
			$substitutionarray['__INVOICE_NEXT_MONTH__'] = dol_print_date(dol_time_plus_duree($this->date, 1, 'm'), '%m');
			$substitutionarray['__INVOICE_PREVIOUS_MONTH_TEXT__'] = dol_print_date(dol_time_plus_duree($this->date, -1, 'm'), '%B');
			$substitutionarray['__INVOICE_MONTH_TEXT__'] = dol_print_date($this->date, '%B');
			$substitutionarray['__INVOICE_NEXT_MONTH_TEXT__'] = dol_print_date(dol_time_plus_duree($this->date, 1, 'm'), '%B');
			$substitutionarray['__INVOICE_PREVIOUS_YEAR__'] = dol_print_date(dol_time_plus_duree($this->date, -1, 'y'), '%Y');
			$substitutionarray['__INVOICE_YEAR__'] = dol_print_date($this->date, '%Y');
			$substitutionarray['__INVOICE_NEXT_YEAR__'] = dol_print_date(dol_time_plus_duree($this->date, 1, 'y'), '%Y');
			// Only for tempalte invoice
			$substitutionarray['__INVOICE_DATE_NEXT_INVOICE_BEFORE_GEN__'] = dol_print_date($originaldatewhen, 'dayhour');
			$substitutionarray['__INVOICE_DATE_NEXT_INVOICE_AFTER_GEN__'] = dol_print_date($nextdatewhen, 'dayhour');
			$substitutionarray['__INVOICE_PREVIOUS_DATE_NEXT_INVOICE_AFTER_GEN__'] = dol_print_date($previousdaynextdatewhen, 'dayhour');

			//var_dump($substitutionarray);exit;

			$substitutionisok=true;
			complete_substitutions_array($substitutionarray, $outputlangs);

			$this->note_public=make_substitutions($this->note_public, $substitutionarray);
			$this->note_private=make_substitutions($this->note_private, $substitutionarray);
		}

		// Define due date if not already defined
		$datelim=(empty($forceduedate)?$this->calculate_date_lim_reglement():$forceduedate);

		// Insert into database
		$socid  = $this->socid;

		$sql = "INSERT INTO ".MAIN_DB_PREFIX."facture (";
		$sql.= " ref";
		$sql.= ", entity";
		$sql.= ", ref_ext";
		$sql.= ", type";
		$sql.= ", fk_soc";
		$sql.= ", datec";
		$sql.= ", remise_absolue";
		$sql.= ", remise_percent";
		$sql.= ", datef";
		$sql.= ", date_pointoftax";
		$sql.= ", note_private";
		$sql.= ", note_public";
		$sql.= ", ref_client, ref_int";
        $sql.= ", fk_account";
		$sql.= ", module_source, pos_source, fk_fac_rec_source, fk_facture_source, fk_user_author, fk_projet";
		$sql.= ", fk_cond_reglement, fk_mode_reglement, date_lim_reglement, model_pdf";
		$sql.= ", situation_cycle_ref, situation_counter, situation_final";
		$sql.= ", fk_incoterms, location_incoterms";
        $sql.= ", fk_multicurrency";
        $sql.= ", multicurrency_code";
        $sql.= ", multicurrency_tx";
		$sql.= ")";
		$sql.= " VALUES (";
		$sql.= "'(PROV)'";
		$sql.= ", ".$this->entity;
		$sql.= ", ".($this->ref_ext?"'".$this->db->escape($this->ref_ext)."'":"null");
		$sql.= ", '".$this->db->escape($this->type)."'";
		$sql.= ", '".$socid."'";
		$sql.= ", '".$this->db->idate($now)."'";
		$sql.= ", ".($this->remise_absolue>0?$this->remise_absolue:'NULL');
		$sql.= ", ".($this->remise_percent>0?$this->remise_percent:'NULL');
		$sql.= ", '".$this->db->idate($this->date)."'";
		$sql.= ", ".(strval($this->date_pointoftax)!='' ? "'".$this->db->idate($this->date_pointoftax)."'" : 'null');
		$sql.= ", ".($this->note_private?"'".$this->db->escape($this->note_private)."'":"null");
		$sql.= ", ".($this->note_public?"'".$this->db->escape($this->note_public)."'":"null");
		$sql.= ", ".($this->ref_client?"'".$this->db->escape($this->ref_client)."'":"null");
		$sql.= ", ".($this->ref_int?"'".$this->db->escape($this->ref_int)."'":"null");
		$sql.= ", ".($this->fk_account>0?$this->fk_account:'NULL');
		$sql.= ", ".($this->module_source ? "'".$this->db->escape($this->module_source)."'" : "null");
		$sql.= ", ".($this->pos_source != '' ? "'".$this->db->escape($this->pos_source)."'" : "null");
		$sql.= ", ".($this->fk_fac_rec_source?"'".$this->db->escape($this->fk_fac_rec_source)."'":"null");
		$sql.= ", ".($this->fk_facture_source?"'".$this->db->escape($this->fk_facture_source)."'":"null");
		$sql.= ", ".($user->id > 0 ? "'".$user->id."'":"null");
		$sql.= ", ".($this->fk_project?$this->fk_project:"null");
		$sql.= ", ".$this->cond_reglement_id;
		$sql.= ", ".$this->mode_reglement_id;
		$sql.= ", '".$this->db->idate($datelim)."', '".$this->db->escape($this->modelpdf)."'";
		$sql.= ", ".($this->situation_cycle_ref?"'".$this->db->escape($this->situation_cycle_ref)."'":"null");
		$sql.= ", ".($this->situation_counter?"'".$this->db->escape($this->situation_counter)."'":"null");
		$sql.= ", ".($this->situation_final?$this->situation_final:0);
		$sql.= ", ".(int) $this->fk_incoterms;
        $sql.= ", '".$this->db->escape($this->location_incoterms)."'";
		$sql.= ", ".(int) $this->fk_multicurrency;
		$sql.= ", '".$this->db->escape($this->multicurrency_code)."'";
		$sql.= ", ".(double) $this->multicurrency_tx;
		$sql.=")";

		$resql=$this->db->query($sql);
		if ($resql)
		{
			$this->id = $this->db->last_insert_id(MAIN_DB_PREFIX.'facture');

			// Update ref with new one
			$this->ref='(PROV'.$this->id.')';
			$sql = 'UPDATE '.MAIN_DB_PREFIX."facture SET ref='".$this->db->escape($this->ref)."' WHERE rowid=".$this->id;

			$resql=$this->db->query($sql);
			if (! $resql) $error++;

			if (! empty($this->linkedObjectsIds) && empty($this->linked_objects))	// To use new linkedObjectsIds instead of old linked_objects
			{
				$this->linked_objects = $this->linkedObjectsIds;	// TODO Replace linked_objects with linkedObjectsIds
			}

			// Add object linked
			if (! $error && $this->id && is_array($this->linked_objects) && ! empty($this->linked_objects))
			{
				foreach($this->linked_objects as $origin => $tmp_origin_id)
				{
				    if (is_array($tmp_origin_id))       // New behaviour, if linked_object can have several links per type, so is something like array('contract'=>array(id1, id2, ...))
				    {
				        foreach($tmp_origin_id as $origin_id)
				        {
				            $ret = $this->add_object_linked($origin, $origin_id);
				            if (! $ret)
				            {
				                $this->error=$this->db->lasterror();
				                $error++;
				            }
				        }
				    }
				    else                                // Old behaviour, if linked_object has only one link per type, so is something like array('contract'=>id1))
				    {
				        $origin_id = $tmp_origin_id;
    					$ret = $this->add_object_linked($origin, $origin_id);
    					if (! $ret)
    					{
    						$this->error=$this->db->lasterror();
    						$error++;
    					}
				    }
				}
			}

			// Propagate contacts
			if (! $error && $this->id && ! empty($conf->global->MAIN_PROPAGATE_CONTACTS_FROM_ORIGIN) && ! empty($this->origin) && ! empty($this->origin_id))   // Get contact from origin object
			{
				$originforcontact = $this->origin;
				$originidforcontact = $this->origin_id;
				if ($originforcontact == 'shipping')     // shipment and order share the same contacts. If creating from shipment we take data of order
				{
				    require_once DOL_DOCUMENT_ROOT . '/expedition/class/expedition.class.php';
				    $exp = new Expedition($this->db);
				    $exp->fetch($this->origin_id);
				    $exp->fetchObjectLinked();
				    if (count($exp->linkedObjectsIds['commande']) > 0)
				    {
				        foreach ($exp->linkedObjectsIds['commande'] as $key => $value)
				        {
				            $originforcontact = 'commande';
				            if (is_object($value)) $originidforcontact = $value->id;
				            else $originidforcontact = $value;
				            break; // We take first one
				        }
				    }
				}

				$sqlcontact = "SELECT ctc.code, ctc.source, ec.fk_socpeople FROM ".MAIN_DB_PREFIX."element_contact as ec, ".MAIN_DB_PREFIX."c_type_contact as ctc";
				$sqlcontact.= " WHERE element_id = ".$originidforcontact." AND ec.fk_c_type_contact = ctc.rowid AND ctc.element = '".$originforcontact."'";

				$resqlcontact = $this->db->query($sqlcontact);
				if ($resqlcontact)
				{
				    while($objcontact = $this->db->fetch_object($resqlcontact))
				    {
				        //print $objcontact->code.'-'.$objcontact->source.'-'.$objcontact->fk_socpeople."\n";
				        $this->add_contact($objcontact->fk_socpeople, $objcontact->code, $objcontact->source);    // May failed because of duplicate key or because code of contact type does not exists for new object
				    }
				}
				else dol_print_error($resqlcontact);
			}

			/*
			 *  Insert lines of invoices, if not from template invoice, into database
			 */
			if (! $error && empty($this->fac_rec) && count($this->lines) && is_object($this->lines[0]))	// If this->lines is array of InvoiceLines (preferred mode)
			{
				$fk_parent_line = 0;

				dol_syslog("There is ".count($this->lines)." lines that are invoice lines objects");
				foreach ($this->lines as $i => $val)
				{
					$newinvoiceline=$this->lines[$i];
					$newinvoiceline->fk_facture=$this->id;

					$newinvoiceline->origin = $this->lines[$i]->element;
					$newinvoiceline->origin_id = $this->lines[$i]->id;

					// Auto set date of service ?
					if ($this->lines[$i]->date_start_fill == 1 && $originaldatewhen)			// $originaldatewhen is defined when generating from recurring invoice only
					{
						$newinvoiceline->date_start = $originaldatewhen;
					}
					if ($this->lines[$i]->date_end_fill == 1 && $previousdaynextdatewhen)	// $previousdaynextdatewhen is defined when generating from recurring invoice only
					{
						$newinvoiceline->date_end = $previousdaynextdatewhen;
					}

					if ($result >= 0)
					{
						// Reset fk_parent_line for no child products and special product
						if (($newinvoiceline->product_type != 9 && empty($newinvoiceline->fk_parent_line)) || $newinvoiceline->product_type == 9) {
							$fk_parent_line = 0;
						}

						$newinvoiceline->fk_parent_line=$fk_parent_line;

						if($this->type === Facture::TYPE_REPLACEMENT && $newinvoiceline->fk_remise_except){
                            $discount = new DiscountAbsolute($this->db);
                            $discount->fetch($newinvoiceline->fk_remise_except);

						    $discountId = $soc->set_remise_except($discount->amount_ht, $user, $discount->description, $discount->tva_tx);
						    $newinvoiceline->fk_remise_except = $discountId;
                        }

						$result=$newinvoiceline->insert();

						// Defined the new fk_parent_line
						if ($result > 0 && $newinvoiceline->product_type == 9) {
							$fk_parent_line = $result;
						}
					}
					if ($result < 0)
					{
						$this->error=$newinvoiceline->error;
						$error++;
						break;
					}
				}
			}
			elseif (! $error && empty($this->fac_rec)) 		// If this->lines is an array of invoice line arrays
			{
				$fk_parent_line = 0;

				dol_syslog("There is ".count($this->lines)." lines that are array lines");

				foreach ($this->lines as $i => $val)
				{
                	$line = $this->lines[$i];

                	// Test and convert into object this->lines[$i]. When coming from REST API, we may still have an array
				    //if (! is_object($line)) $line=json_decode(json_encode($line), false);  // convert recursively array into object.
                	if (! is_object($line)) $line = (object) $line;

				    if ($result >= 0)
					{
						// Reset fk_parent_line for no child products and special product
						if (($line->product_type != 9 && empty($line->fk_parent_line)) || $line->product_type == 9) {
							$fk_parent_line = 0;
						}

						// Complete vat rate with code
						$vatrate = $line->tva_tx;
						if ($line->vat_src_code && ! preg_match('/\(.*\)/', $vatrate)) $vatrate.=' ('.$line->vat_src_code.')';

    $result = $this->addline(
							$line->desc,
							$line->subprice,
							$line->qty,
							$vatrate,
							$line->localtax1_tx,
							$line->localtax2_tx,
							$line->fk_product,
							$line->remise_percent,
							$line->date_start,
							$line->date_end,
							$line->fk_code_ventilation,
							$line->info_bits,
							$line->fk_remise_except,
							'HT',
							0,
							$line->product_type,
							$line->rang,
							$line->special_code,
                            $this->element,
                            $line->id,
							$fk_parent_line,
							$line->fk_fournprice,
							$line->pa_ht,
							$line->label,
							$line->array_options,
							$line->situation_percent,
							$line->fk_prev_id,
							$line->fk_unit,
							$line->pu_ht_devise
						);
						if ($result < 0)
						{
							$this->error=$this->db->lasterror();
							dol_print_error($this->db);
							$this->db->rollback();
							return -1;
						}

						// Defined the new fk_parent_line
						if ($result > 0 && $line->product_type == 9) {
							$fk_parent_line = $result;
						}
					}
				}
			}

			/*
			 * Insert lines of predefined invoices
			 */
			if (! $error && $this->fac_rec > 0)
			{
				foreach ($_facrec->lines as $i => $val)
				{
					if ($_facrec->lines[$i]->fk_product)
					{
						$prod = new Product($this->db);
						$res=$prod->fetch($_facrec->lines[$i]->fk_product);
					}

					// For line from template invoice, we use data from template invoice
					/*
					$tva_tx = get_default_tva($mysoc,$soc,$prod->id);
					$tva_npr = get_default_npr($mysoc,$soc,$prod->id);
					if (empty($tva_tx)) $tva_npr=0;
					$localtax1_tx=get_localtax($tva_tx,1,$soc,$mysoc,$tva_npr);
					$localtax2_tx=get_localtax($tva_tx,2,$soc,$mysoc,$tva_npr);
					*/
					$tva_tx = $_facrec->lines[$i]->tva_tx.($_facrec->lines[$i]->vat_src_code ? '('.$_facrec->lines[$i]->vat_src_code.')' : '');
					$tva_npr = $_facrec->lines[$i]->info_bits;
					if (empty($tva_tx)) $tva_npr=0;
					$localtax1_tx = $_facrec->lines[$i]->localtax1_tx;
					$localtax2_tx = $_facrec->lines[$i]->localtax2_tx;

    $result_insert = $this->addline(
						$_facrec->lines[$i]->desc,
						$_facrec->lines[$i]->subprice,
						$_facrec->lines[$i]->qty,
						$tva_tx,
						$localtax1_tx,
						$localtax2_tx,
						$_facrec->lines[$i]->fk_product,
						$_facrec->lines[$i]->remise_percent,
						($_facrec->lines[$i]->date_start_fill == 1 && $originaldatewhen)?$originaldatewhen:'',
						($_facrec->lines[$i]->date_end_fill == 1 && $previousdaynextdatewhen)?$previousdaynextdatewhen:'',
						0,
						$tva_npr,
						'',
						'HT',
						0,
						$_facrec->lines[$i]->product_type,
						$_facrec->lines[$i]->rang,
						$_facrec->lines[$i]->special_code,
						'',
						0,
						0,
						null,
						0,
						$_facrec->lines[$i]->label,
						empty($_facrec->lines[$i]->array_options)?null:$_facrec->lines[$i]->array_options,
						$_facrec->lines[$i]->situation_percent,
						'',
						$_facrec->lines[$i]->fk_unit,
						$_facrec->lines[$i]->pu_ht_devise
					);

					if ( $result_insert < 0)
					{
						$error++;
						$this->error=$this->db->error();
						break;
					}
				}
			}

			if (! $error)
			{

				$result=$this->update_price(1);
				if ($result > 0)
				{
					$action='create';

					// Actions on extra fields
					if (! $error)
					{
					    $result=$this->insertExtraFields();
					    if ($result < 0) $error++;
					}

			        if (! $error && ! $notrigger)
			        {
			           // Call trigger
			           $result=$this->call_trigger('BILL_CREATE', $user);
			           if ($result < 0) $error++;
			           // End call triggers
			        }

					if (! $error)
					{
						$this->db->commit();
						return $this->id;
					}
					else
					{
						$this->db->rollback();
						return -4;
					}
				}
				else
				{
					$this->error=$langs->trans('FailedToUpdatePrice');
					$this->db->rollback();
					return -3;
				}
			}
			else
			{
				dol_syslog(get_class($this)."::create error ".$this->error, LOG_ERR);
				$this->db->rollback();
				return -2;
			}
		}
		else
		{
			$this->error=$this->db->error();
			$this->db->rollback();
			return -1;
		}
	}


	/**
	 *	Create a new invoice in database from current invoice
	 *
	 *	@param      User	$user    		Object user that ask creation
	 *	@param		int		$invertdetail	Reverse sign of amounts for lines
	 *	@return		int						<0 if KO, >0 if OK
	 */
	function createFromCurrent(User $user, $invertdetail = 0)
	{
		global $conf;

		// Charge facture source
		$facture=new Facture($this->db);

		// Retreive all extrafield
		// fetch optionals attributes and labels
		$this->fetch_optionals();

        if(!empty($this->array_options)){
                    $facture->array_options = $this->array_options;
        }

        foreach($this->lines as &$line){
                    $line->fetch_optionals();//fetch extrafields
        }

		$facture->fk_facture_source = $this->fk_facture_source;
		$facture->type 			    = $this->type;
		$facture->socid 		    = $this->socid;
		$facture->date              = $this->date;
		$facture->date_pointoftax   = $this->date_pointoftax;
		$facture->note_public       = $this->note_public;
		$facture->note_private      = $this->note_private;
		$facture->ref_client        = $this->ref_client;
		$facture->modelpdf          = $this->modelpdf;
		$facture->fk_project        = $this->fk_project;
		$facture->cond_reglement_id = $this->cond_reglement_id;
		$facture->mode_reglement_id = $this->mode_reglement_id;
		$facture->remise_absolue    = $this->remise_absolue;
		$facture->remise_percent    = $this->remise_percent;

		$facture->origin                        = $this->origin;
		$facture->origin_id                     = $this->origin_id;

		$facture->lines		    	= $this->lines;	// Tableau des lignes de factures
		$facture->products		    = $this->lines;	// Tant que products encore utilise
		$facture->situation_counter = $this->situation_counter;
		$facture->situation_cycle_ref=$this->situation_cycle_ref;
		$facture->situation_final  = $this->situation_final;

		// Loop on each line of new invoice
		foreach($facture->lines as $i => $tmpline)
		{
			$facture->lines[$i]->fk_prev_id = $this->lines[$i]->rowid;
			if ($invertdetail)
			{
				$facture->lines[$i]->subprice  = -$facture->lines[$i]->subprice;
				$facture->lines[$i]->total_ht  = -$facture->lines[$i]->total_ht;
				$facture->lines[$i]->total_tva = -$facture->lines[$i]->total_tva;
				$facture->lines[$i]->total_localtax1 = -$facture->lines[$i]->total_localtax1;
				$facture->lines[$i]->total_localtax2 = -$facture->lines[$i]->total_localtax2;
				$facture->lines[$i]->total_ttc = -$facture->lines[$i]->total_ttc;
			}
		}

		dol_syslog(get_class($this)."::createFromCurrent invertdetail=".$invertdetail." socid=".$this->socid." nboflines=".count($facture->lines));

		$facid = $facture->create($user);
		if ($facid <= 0)
		{
			$this->error=$facture->error;
			$this->errors=$facture->errors;
		}
		elseif ($this->type == self::TYPE_SITUATION && !empty($conf->global->INVOICE_USE_SITUATION))
		{
			$this->fetchObjectLinked('', '', $facture->id, 'facture');

			foreach ($this->linkedObjectsIds as $typeObject => $Tfk_object)
			{
				foreach ($Tfk_object as $fk_object)
				{
					$facture->add_object_linked($typeObject, $fk_object);
				}
			}

			$facture->add_object_linked('facture', $this->fk_facture_source);
		}

		return $facid;
	}


	/**
	 *		Load an object from its id and create a new one in database
	 *
	 *		@param		int				$socid			Id of thirdparty
	 * 	 	@return		int								New id of clone
	 */
	function createFromClone($socid = 0)
	{
		global $user,$hookmanager, $conf;

		$error=0;

		$this->db->begin();

		// get extrafields so they will be clone
		foreach($this->lines as $line)
			$line->fetch_optionals($line->rowid);

		// Load source object
		$objFrom = clone $this;

		// Change socid if needed
		if (! empty($socid) && $socid != $this->socid)
		{
			$objsoc = new Societe($this->db);

			if ($objsoc->fetch($socid)>0)
			{
				$this->socid 				= $objsoc->id;
				$this->cond_reglement_id	= (! empty($objsoc->cond_reglement_id) ? $objsoc->cond_reglement_id : 0);
				$this->mode_reglement_id	= (! empty($objsoc->mode_reglement_id) ? $objsoc->mode_reglement_id : 0);
				$this->fk_project			= '';
				$this->fk_delivery_address	= '';
			}

			// TODO Change product price if multi-prices
		}

		$this->id=0;
		$this->statut= self::STATUS_DRAFT;

		// Clear fields
		$this->date               = dol_now();	// Date of invoice is set to current date when cloning. // TODO Best is to ask date into confirm box
		$this->user_author        = $user->id;
		$this->user_valid         = '';
		$this->fk_facture_source  = 0;
		$this->date_creation      = '';
		$this->date_modification = '';
		$this->date_validation    = '';
		$this->ref_client         = '';
		$this->close_code         = '';
		$this->close_note         = '';
		$this->products = $this->lines;	// Tant que products encore utilise

		// Loop on each line of new invoice
		foreach($this->lines as $i => $line)
		{
			if (($this->lines[$i]->info_bits & 0x02) == 0x02)	// We do not clone line of discounts
			{
				unset($this->lines[$i]);
				unset($this->products[$i]);	// Tant que products encore utilise
			}
		}

		// Create clone
		$this->context['createfromclone'] = 'createfromclone';
		$result=$this->create($user);
		if ($result < 0) $error++;
		else {
			// copy internal contacts
			if ($this->copy_linked_contact($objFrom, 'internal') < 0)
				$error++;

			// copy external contacts if same company
			elseif ($objFrom->socid == $this->socid)
			{
				if ($this->copy_linked_contact($objFrom, 'external') < 0)
					$error++;
			}
		}

		if (! $error)
		{
			// Hook of thirdparty module
			if (is_object($hookmanager))
			{
				$parameters=array('objFrom'=>$objFrom);
				$action='';
				$reshook=$hookmanager->executeHooks('createFrom', $parameters, $this, $action);    // Note that $action and $object may have been modified by some hooks
				if ($reshook < 0) $error++;
			}
		}

		unset($this->context['createfromclone']);

		// End
		if (! $error)
		{
			$this->db->commit();
			return $this->id;
		}
		else
		{
			$this->db->rollback();
			return -1;
		}
	}

	/**
	 *  Load an object from an order and create a new invoice into database
	 *
	 *  @param      Object			$object         	Object source
	 *  @param		User			$user				Object user
	 *  @return     int             					<0 if KO, 0 if nothing done, 1 if OK
	 */
	function createFromOrder($object, User $user)
	{
		global $hookmanager;

		$error=0;

		// Closed order
		$this->date = dol_now();
		$this->source = 0;

		$num=count($object->lines);
		for ($i = 0; $i < $num; $i++)
		{
			$line = new FactureLigne($this->db);

			$line->libelle			= $object->lines[$i]->libelle;
			$line->label			= $object->lines[$i]->label;
			$line->desc				= $object->lines[$i]->desc;
			$line->subprice			= $object->lines[$i]->subprice;
			$line->total_ht			= $object->lines[$i]->total_ht;
			$line->total_tva		= $object->lines[$i]->total_tva;
			$line->total_localtax1	= $object->lines[$i]->total_localtax1;
			$line->total_localtax2	= $object->lines[$i]->total_localtax2;
			$line->total_ttc		= $object->lines[$i]->total_ttc;
			$line->vat_src_code  	= $object->lines[$i]->vat_src_code;
			$line->tva_tx			= $object->lines[$i]->tva_tx;
			$line->localtax1_tx		= $object->lines[$i]->localtax1_tx;
			$line->localtax2_tx		= $object->lines[$i]->localtax2_tx;
			$line->qty				= $object->lines[$i]->qty;
			$line->fk_remise_except	= $object->lines[$i]->fk_remise_except;
			$line->remise_percent	= $object->lines[$i]->remise_percent;
			$line->fk_product		= $object->lines[$i]->fk_product;
			$line->info_bits		= $object->lines[$i]->info_bits;
			$line->product_type		= $object->lines[$i]->product_type;
			$line->rang				= $object->lines[$i]->rang;
			$line->special_code		= $object->lines[$i]->special_code;
			$line->fk_parent_line	= $object->lines[$i]->fk_parent_line;
			$line->fk_unit			= $object->lines[$i]->fk_unit;
			$line->date_start 		= $object->lines[$i]->date_start;
			$line->date_end 		= $object->lines[$i]->date_end;

			$line->fk_fournprice	= $object->lines[$i]->fk_fournprice;
			$marginInfos			= getMarginInfos($object->lines[$i]->subprice, $object->lines[$i]->remise_percent, $object->lines[$i]->tva_tx, $object->lines[$i]->localtax1_tx, $object->lines[$i]->localtax2_tx, $object->lines[$i]->fk_fournprice, $object->lines[$i]->pa_ht);
			$line->pa_ht			= $marginInfos[0];

            // get extrafields from original line
			$object->lines[$i]->fetch_optionals();
			foreach($object->lines[$i]->array_options as $options_key => $value)
				$line->array_options[$options_key] = $value;

			$this->lines[$i] = $line;
		}

		$this->socid                = $object->socid;
		$this->fk_project           = $object->fk_project;
		$this->cond_reglement_id    = $object->cond_reglement_id;
		$this->mode_reglement_id    = $object->mode_reglement_id;
		$this->availability_id      = $object->availability_id;
		$this->demand_reason_id     = $object->demand_reason_id;
		$this->date_livraison       = $object->date_livraison;
		$this->fk_delivery_address  = $object->fk_delivery_address;
		$this->contact_id           = $object->contactid;
		$this->ref_client           = $object->ref_client;
		$this->note_private         = $object->note_private;
		$this->note_public          = $object->note_public;

        $this->module_source		= $object->module_source;
		$this->pos_source			= $object->pos_source;
        
		$this->origin				= $object->element;
		$this->origin_id			= $object->id;

        // get extrafields from original line
		$object->fetch_optionals($object->id);
		foreach($object->array_options as $options_key => $value)
			$this->array_options[$options_key] = $value;

		// Possibility to add external linked objects with hooks
		$this->linked_objects[$this->origin] = $this->origin_id;
		if (! empty($object->other_linked_objects) && is_array($object->other_linked_objects))
		{
			$this->linked_objects = array_merge($this->linked_objects, $object->other_linked_objects);
		}

		$ret = $this->create($user);

		if ($ret > 0)
		{
			// Actions hooked (by external module)
			$hookmanager->initHooks(array('invoicedao'));

			$parameters=array('objFrom'=>$object);
			$action='';
			$reshook=$hookmanager->executeHooks('createFrom', $parameters, $this, $action);    // Note that $action and $object may have been modified by some hooks
			if ($reshook < 0) $error++;

			if (! $error)
			{
				return 1;
			}
			else return -1;
		}
		else return -1;
	}

	/**
	 * Return link to download file from a direct external access
	 *
	 * @param	int				$withpicto			Add download picto into link
	 * @return	string			HTML link to file
	 */
	function getDirectExternalLink($withpicto = 0)
	{
		global $dolibarr_main_url_root;

		// Define $urlwithroot
		$urlwithouturlroot=preg_replace('/'.preg_quote(DOL_URL_ROOT, '/').'$/i', '', trim($dolibarr_main_url_root));
		$urlwithroot=$urlwithouturlroot.DOL_URL_ROOT;		// This is to use external domain name found into config file
		//$urlwithroot=DOL_MAIN_URL_ROOT;					// This is to use same domain name than current

		// TODO Read into ecmfile table to get entry and hash exists (PS: If not found, add it)
		include_once DOL_DOCUMENT_ROOT.'/ecm/class/ecmfiles.class.php';
		$ecmfile=new EcmFiles($this->db);
		//$result = $ecmfile->get();

		$hashp='todo';
		return '<a href="'.$urlwithroot.'/document.php?modulepart=invoice&hashp='.$hashp.'" target="_download" rel="noindex, nofollow">'.$this->ref.'</a>';
	}

	/**
	 *  Return clicable link of object (with eventually picto)
	 *
	 *  @param	int		$withpicto       			Add picto into link
	 *  @param  string	$option          			Where point the link
	 *  @param  int		$max             			Maxlength of ref
	 *  @param  int		$short           			1=Return just URL
	 *  @param  string  $moretitle       			Add more text to title tooltip
     *  @param	int  	$notooltip		 			1=Disable tooltip
     *  @param  int     $addlinktonotes  			1=Add link to notes
     *  @param  int     $save_lastsearch_value		-1=Auto, 0=No save of lastsearch_values when clicking, 1=Save lastsearch_values whenclicking
	 *  @return string 			         			String with URL
	 */
	function getNomUrl($withpicto = 0, $option = '', $max = 0, $short = 0, $moretitle = '', $notooltip = 0, $addlinktonotes = 0, $save_lastsearch_value = -1)
	{
		global $langs, $conf, $user, $form;

		if (! empty($conf->dol_no_mouse_hover)) $notooltip=1;   // Force disable tooltips

		$result='';

		if ($option == 'withdraw') $url = DOL_URL_ROOT.'/compta/facture/prelevement.php?facid='.$this->id;
		else $url = DOL_URL_ROOT.'/compta/facture/card.php?facid='.$this->id;

        if (!$user->rights->facture->lire)
            $option = 'nolink';

		if ($option !== 'nolink')
		{
			// Add param to save lastsearch_values or not
			$add_save_lastsearch_values=($save_lastsearch_value == 1 ? 1 : 0);
			if ($save_lastsearch_value == -1 && preg_match('/list\.php/', $_SERVER["PHP_SELF"])) $add_save_lastsearch_values=1;
			if ($add_save_lastsearch_values) $url.='&save_lastsearch_values=1';
		}

		if ($short) return $url;

		$picto='bill';
		if ($this->type == self::TYPE_REPLACEMENT) $picto.='r';	// Replacement invoice
		if ($this->type == self::TYPE_CREDIT_NOTE) $picto.='a';	// Credit note
		if ($this->type == self::TYPE_DEPOSIT) $picto.='d';	// Deposit invoice
        $label='';

        if ($user->rights->facture->lire) {
            $label = '<u>' . $langs->trans("ShowInvoice") . '</u>';
            if ($this->type == self::TYPE_REPLACEMENT) $label='<u>' . $langs->transnoentitiesnoconv("ShowInvoiceReplace") . '</u>';
            if ($this->type == self::TYPE_CREDIT_NOTE) $label='<u>' . $langs->transnoentitiesnoconv("ShowInvoiceAvoir") . '</u>';
            if ($this->type == self::TYPE_DEPOSIT)     $label='<u>' . $langs->transnoentitiesnoconv("ShowInvoiceDeposit") . '</u>';
            if ($this->type == self::TYPE_SITUATION)   $label='<u>' . $langs->transnoentitiesnoconv("ShowInvoiceSituation") . '</u>';
            if (! empty($this->ref))
                $label .= '<br><b>'.$langs->trans('Ref') . ':</b> ' . $this->ref;
            if (! empty($this->ref_client))
                $label .= '<br><b>' . $langs->trans('RefCustomer') . ':</b> ' . $this->ref_client;
            if (! empty($this->total_ht))
                $label.= '<br><b>' . $langs->trans('AmountHT') . ':</b> ' . price($this->total_ht, 0, $langs, 0, -1, -1, $conf->currency);
            if (! empty($this->total_tva))
                $label.= '<br><b>' . $langs->trans('VAT') . ':</b> ' . price($this->total_tva, 0, $langs, 0, -1, -1, $conf->currency);
            if (! empty($this->total_localtax1) && $this->total_localtax1 != 0)		// We keep test != 0 because $this->total_localtax1 can be '0.00000000'
                $label.= '<br><b>' . $langs->trans('LT1') . ':</b> ' . price($this->total_localtax1, 0, $langs, 0, -1, -1, $conf->currency);
            if (! empty($this->total_localtax2) && $this->total_localtax2 != 0)
                $label.= '<br><b>' . $langs->trans('LT2') . ':</b> ' . price($this->total_localtax2, 0, $langs, 0, -1, -1, $conf->currency);
            if (! empty($this->total_ttc))
                $label.= '<br><b>' . $langs->trans('AmountTTC') . ':</b> ' . price($this->total_ttc, 0, $langs, 0, -1, -1, $conf->currency);
    		if ($moretitle) $label.=' - '.$moretitle;
        }

		$linkclose='';
		if (empty($notooltip) && $user->rights->facture->lire)
		{
		    if (! empty($conf->global->MAIN_OPTIMIZEFORTEXTBROWSER))
		    {
		        $label=$langs->trans("ShowInvoice");
		        $linkclose.=' alt="'.dol_escape_htmltag($label, 1).'"';
		    }
		    $linkclose.= ' title="'.dol_escape_htmltag($label, 1).'"';
		    $linkclose.=' class="classfortooltip"';
		}

        $linkstart='<a href="'.$url.'"';
        $linkstart.=$linkclose.'>';
		$linkend='</a>';

        if ($option == 'nolink') {
            $linkstart = '';
            $linkend = '';
        }

		$result .= $linkstart;
		if ($withpicto) $result.=img_object(($notooltip?'':$label), $picto, ($notooltip?(($withpicto != 2) ? 'class="paddingright"' : ''):'class="'.(($withpicto != 2) ? 'paddingright ' : '').'classfortooltip"'), 0, 0, $notooltip?0:1);
		if ($withpicto != 2) $result.= ($max?dol_trunc($this->ref, $max):$this->ref);
		$result .= $linkend;

		if ($addlinktonotes)
		{
		    $txttoshow=($user->socid > 0 ? $this->note_public : $this->note_private);
		    if ($txttoshow)
		    {
                $notetoshow=$langs->trans("ViewPrivateNote").':<br>'.dol_string_nohtmltag($txttoshow, 1);
    		    $result.=' <span class="note inline-block">';
    		    $result.='<a href="'.DOL_URL_ROOT.'/compta/facture/note.php?id='.$this->id.'" class="classfortooltip" title="'.dol_escape_htmltag($notetoshow).'">';
    		    $result.=img_picto('', 'note');
    		    $result.='</a>';
    		    //$result.=img_picto($langs->trans("ViewNote"),'object_generic');
    		    //$result.='</a>';
    		    $result.='</span>';
		    }
		}

		return $result;
	}

	/**
	 *	Get object and lines from database
	 *
	 *	@param      int		$rowid       	Id of object to load
	 * 	@param		string	$ref			Reference of invoice
	 * 	@param		string	$ref_ext		External reference of invoice
	 * 	@param		int		$ref_int		Internal reference of other object
	 *  @param		bool	$fetch_situation	Fetch the previous and next situation in $tab_previous_situation_invoice and $tab_next_situation_invoice
	 *	@return     int         			>0 if OK, <0 if KO, 0 if not found
	 */
	function fetch($rowid, $ref = '', $ref_ext = '', $ref_int = '', $fetch_situation = false)
	{
		global $conf;

		if (empty($rowid) && empty($ref) && empty($ref_ext) && empty($ref_int)) return -1;

		$sql = 'SELECT f.rowid,f.entity,f.ref,f.ref_client,f.ref_ext,f.ref_int,f.type,f.fk_soc,f.amount';
		$sql.= ', f.tva, f.localtax1, f.localtax2, f.total, f.total_ttc, f.revenuestamp';
		$sql.= ', f.remise_percent, f.remise_absolue, f.remise';
		$sql.= ', f.datef as df, f.date_pointoftax';
		$sql.= ', f.date_lim_reglement as dlr';
		$sql.= ', f.datec as datec';
		$sql.= ', f.date_valid as datev';
		$sql.= ', f.tms as datem';
		$sql.= ', f.note_private, f.note_public, f.fk_statut, f.paye, f.close_code, f.close_note, f.fk_user_author, f.fk_user_valid, f.model_pdf, f.last_main_doc';
		$sql.= ', f.fk_facture_source';
		$sql.= ', f.fk_mode_reglement, f.fk_cond_reglement, f.fk_projet, f.extraparams';
		$sql.= ', f.situation_cycle_ref, f.situation_counter, f.situation_final';
		$sql.= ', f.fk_account';
		$sql.= ", f.fk_multicurrency, f.multicurrency_code, f.multicurrency_tx, f.multicurrency_total_ht, f.multicurrency_total_tva, f.multicurrency_total_ttc";
		$sql.= ', p.code as mode_reglement_code, p.libelle as mode_reglement_libelle';
		$sql.= ', c.code as cond_reglement_code, c.libelle as cond_reglement_libelle, c.libelle_facture as cond_reglement_libelle_doc';
        $sql.= ', f.fk_incoterms, f.location_incoterms';
<<<<<<< HEAD
        $sql.= ', f.module_source, f.pos_source';        
=======
        $sql.= ', f.module_source, f.pos_source';
>>>>>>> 0298582f
        $sql.= ", i.libelle as libelle_incoterms";
		$sql.= ' FROM '.MAIN_DB_PREFIX.'facture as f';
		$sql.= ' LEFT JOIN '.MAIN_DB_PREFIX.'c_payment_term as c ON f.fk_cond_reglement = c.rowid';
		$sql.= ' LEFT JOIN '.MAIN_DB_PREFIX.'c_paiement as p ON f.fk_mode_reglement = p.id';
		$sql.= ' LEFT JOIN '.MAIN_DB_PREFIX.'c_incoterms as i ON f.fk_incoterms = i.rowid';

		if ($rowid)   $sql.= " WHERE f.rowid=".$rowid;
		else $sql.= ' WHERE f.entity IN ('.getEntity('invoice').')'; // Dont't use entity if you use rowid

		if ($ref)     $sql.= " AND f.ref='".$this->db->escape($ref)."'";
		if ($ref_ext) $sql.= " AND f.ref_ext='".$this->db->escape($ref_ext)."'";
		if ($ref_int) $sql.= " AND f.ref_int='".$this->db->escape($ref_int)."'";

		dol_syslog(get_class($this)."::fetch", LOG_DEBUG);
		$result = $this->db->query($sql);
		if ($result)
		{
			if ($this->db->num_rows($result))
			{
				$obj = $this->db->fetch_object($result);

				$this->id					= $obj->rowid;
				$this->entity				= $obj->entity;

				$this->ref					= $obj->ref;
				$this->ref_client			= $obj->ref_client;
				$this->ref_ext				= $obj->ref_ext;
				$this->ref_int				= $obj->ref_int;
				$this->type					= $obj->type;
				$this->date					= $this->db->jdate($obj->df);
				$this->date_pointoftax		= $this->db->jdate($obj->date_pointoftax);
				$this->date_creation		= $this->db->jdate($obj->datec);
				$this->date_validation		= $this->db->jdate($obj->datev);
				$this->date_modification	= $this->db->jdate($obj->datem);
				$this->datem				= $this->db->jdate($obj->datem);
				$this->remise_percent		= $obj->remise_percent;
				$this->remise_absolue		= $obj->remise_absolue;
				$this->total_ht				= $obj->total;
				$this->total_tva			= $obj->tva;
				$this->total_localtax1		= $obj->localtax1;
				$this->total_localtax2		= $obj->localtax2;
				$this->total_ttc			= $obj->total_ttc;
				$this->revenuestamp         = $obj->revenuestamp;
				$this->paye					= $obj->paye;
				$this->close_code			= $obj->close_code;
				$this->close_note			= $obj->close_note;
				$this->socid				= $obj->fk_soc;
				$this->statut				= $obj->fk_statut;
				$this->date_lim_reglement	= $this->db->jdate($obj->dlr);
				$this->mode_reglement_id	= $obj->fk_mode_reglement;
				$this->mode_reglement_code	= $obj->mode_reglement_code;
				$this->mode_reglement		= $obj->mode_reglement_libelle;
				$this->cond_reglement_id	= $obj->fk_cond_reglement;
				$this->cond_reglement_code	= $obj->cond_reglement_code;
				$this->cond_reglement		= $obj->cond_reglement_libelle;
				$this->cond_reglement_doc	= $obj->cond_reglement_libelle_doc;
				$this->fk_account           = ($obj->fk_account>0)?$obj->fk_account:null;
				$this->fk_project			= $obj->fk_projet;
				$this->fk_facture_source	= $obj->fk_facture_source;
				$this->note					= $obj->note_private;	// deprecated
				$this->note_private			= $obj->note_private;
				$this->note_public			= $obj->note_public;
				$this->user_author			= $obj->fk_user_author;
				$this->user_valid			= $obj->fk_user_valid;
				$this->modelpdf				= $obj->model_pdf;
				$this->last_main_doc		= $obj->last_main_doc;
				$this->situation_cycle_ref  = $obj->situation_cycle_ref;
				$this->situation_counter    = $obj->situation_counter;
				$this->situation_final      = $obj->situation_final;
				$this->extraparams			= (array) json_decode($obj->extraparams, true);

				//Incoterms
				$this->fk_incoterms         = $obj->fk_incoterms;
				$this->location_incoterms   = $obj->location_incoterms;
				$this->libelle_incoterms    = $obj->libelle_incoterms;
<<<<<<< HEAD
                
  				$this->module_source        = $obj->module_source;
				$this->pos_source           = $obj->pos_source;              
=======
  				$this->module_source        = $obj->module_source;
				$this->pos_source           = $obj->pos_source;
>>>>>>> 0298582f

				// Multicurrency
				$this->fk_multicurrency 		= $obj->fk_multicurrency;
				$this->multicurrency_code 		= $obj->multicurrency_code;
				$this->multicurrency_tx 		= $obj->multicurrency_tx;
				$this->multicurrency_total_ht 	= $obj->multicurrency_total_ht;
				$this->multicurrency_total_tva 	= $obj->multicurrency_total_tva;
				$this->multicurrency_total_ttc 	= $obj->multicurrency_total_ttc;

				if (($this->type == self::TYPE_SITUATION || ($this->type == self::TYPE_CREDIT_NOTE && $this->situation_cycle_ref > 0))  && $fetch_situation)
				{
					$this->fetchPreviousNextSituationInvoice();
				}

				if ($this->statut == self::STATUS_DRAFT)	$this->brouillon = 1;

				// Retreive all extrafield
				// fetch optionals attributes and labels
				$this->fetch_optionals();

				/*
				 * Lines
				 */

				$this->lines  = array();

				$result=$this->fetch_lines();
				if ($result < 0)
				{
					$this->error=$this->db->error();
					return -3;
				}
				return 1;
			}
			else
			{
				$this->error='Invoice with id='.$rowid.' or ref='.$ref.' or ref_ext='.$ref_ext.' not found';
				dol_syslog(get_class($this)."::fetch Error ".$this->error, LOG_ERR);
				return 0;
			}
		}
		else
		{
			$this->error=$this->db->error();
			return -1;
		}
	}


    // phpcs:disable PEAR.NamingConventions.ValidFunctionName.NotCamelCaps
	/**
	 *	Load all detailed lines into this->lines
	 *
	 *	@return     int         1 if OK, < 0 if KO
	 */
	function fetch_lines()
	{
        // phpcs:enable
		$this->lines=array();

		$sql = 'SELECT l.rowid, l.fk_facture, l.fk_product, l.fk_parent_line, l.label as custom_label, l.description, l.product_type, l.price, l.qty, l.vat_src_code, l.tva_tx,';
		$sql.= ' l.situation_percent, l.fk_prev_id,';
		$sql.= ' l.localtax1_tx, l.localtax2_tx, l.localtax1_type, l.localtax2_type, l.remise_percent, l.fk_remise_except, l.subprice,';
		$sql.= ' l.rang, l.special_code,';
		$sql.= ' l.date_start as date_start, l.date_end as date_end,';
		$sql.= ' l.info_bits, l.total_ht, l.total_tva, l.total_localtax1, l.total_localtax2, l.total_ttc, l.fk_code_ventilation, l.fk_product_fournisseur_price as fk_fournprice, l.buy_price_ht as pa_ht,';
		$sql.= ' l.fk_unit,';
		$sql.= ' l.fk_multicurrency, l.multicurrency_code, l.multicurrency_subprice, l.multicurrency_total_ht, l.multicurrency_total_tva, l.multicurrency_total_ttc,';
		$sql.= ' p.ref as product_ref, p.fk_product_type as fk_product_type, p.label as product_label, p.description as product_desc';
		$sql.= ' FROM '.MAIN_DB_PREFIX.'facturedet as l';
		$sql.= ' LEFT JOIN '.MAIN_DB_PREFIX.'product as p ON l.fk_product = p.rowid';
		$sql.= ' WHERE l.fk_facture = '.$this->id;
		$sql.= ' ORDER BY l.rang, l.rowid';

		dol_syslog(get_class($this).'::fetch_lines', LOG_DEBUG);
		$result = $this->db->query($sql);
		if ($result)
		{
			$num = $this->db->num_rows($result);
			$i = 0;
			while ($i < $num)
			{
				$objp = $this->db->fetch_object($result);
				$line = new FactureLigne($this->db);

				$line->id               = $objp->rowid;
				$line->rowid	        = $objp->rowid;             // deprecated
				$line->fk_facture       = $objp->fk_facture;
				$line->label            = $objp->custom_label;		// deprecated
				$line->desc             = $objp->description;		// Description line
				$line->description      = $objp->description;		// Description line
				$line->product_type     = $objp->product_type;		// Type of line
				$line->ref              = $objp->product_ref;		// Ref product
				$line->product_ref      = $objp->product_ref;		// Ref product
				$line->libelle          = $objp->product_label;		// TODO deprecated
				$line->product_label	= $objp->product_label;		// Label product
				$line->product_desc     = $objp->product_desc;		// Description product
				$line->fk_product_type  = $objp->fk_product_type;	// Type of product
				$line->qty              = $objp->qty;
				$line->subprice         = $objp->subprice;

                $line->vat_src_code     = $objp->vat_src_code;
				$line->tva_tx           = $objp->tva_tx;
				$line->localtax1_tx     = $objp->localtax1_tx;
				$line->localtax2_tx     = $objp->localtax2_tx;
				$line->localtax1_type   = $objp->localtax1_type;
				$line->localtax2_type   = $objp->localtax2_type;
				$line->remise_percent   = $objp->remise_percent;
				$line->fk_remise_except = $objp->fk_remise_except;
				$line->fk_product       = $objp->fk_product;
				$line->date_start       = $this->db->jdate($objp->date_start);
				$line->date_end         = $this->db->jdate($objp->date_end);
				$line->date_start       = $this->db->jdate($objp->date_start);
				$line->date_end         = $this->db->jdate($objp->date_end);
				$line->info_bits        = $objp->info_bits;
				$line->total_ht         = $objp->total_ht;
				$line->total_tva        = $objp->total_tva;
				$line->total_localtax1  = $objp->total_localtax1;
				$line->total_localtax2  = $objp->total_localtax2;
				$line->total_ttc        = $objp->total_ttc;
				$line->code_ventilation = $objp->fk_code_ventilation;
				$line->fk_fournprice 	= $objp->fk_fournprice;
				$marginInfos			= getMarginInfos($objp->subprice, $objp->remise_percent, $objp->tva_tx, $objp->localtax1_tx, $objp->localtax2_tx, $line->fk_fournprice, $objp->pa_ht);
				$line->pa_ht 			= $marginInfos[0];
				$line->marge_tx			= $marginInfos[1];
				$line->marque_tx		= $marginInfos[2];
				$line->rang				= $objp->rang;
				$line->special_code		= $objp->special_code;
				$line->fk_parent_line	= $objp->fk_parent_line;
				$line->situation_percent= $objp->situation_percent;
				$line->fk_prev_id       = $objp->fk_prev_id;
				$line->fk_unit	        = $objp->fk_unit;

				// Accountancy
				$line->fk_accounting_account	= $objp->fk_code_ventilation;

				// Multicurrency
				$line->fk_multicurrency 		= $objp->fk_multicurrency;
				$line->multicurrency_code 		= $objp->multicurrency_code;
				$line->multicurrency_subprice 	= $objp->multicurrency_subprice;
				$line->multicurrency_total_ht 	= $objp->multicurrency_total_ht;
				$line->multicurrency_total_tva 	= $objp->multicurrency_total_tva;
				$line->multicurrency_total_ttc 	= $objp->multicurrency_total_ttc;

                                $line->fetch_optionals();

				$this->lines[$i] = $line;

				$i++;
			}
			$this->db->free($result);
			return 1;
		}
		else
		{
			$this->error=$this->db->error();
			return -3;
		}
	}

	/**
	 * Fetch previous and next situations invoices
	 *
	 * @return	void
	 */
	function fetchPreviousNextSituationInvoice()
	{
		global $conf;

		$this->tab_previous_situation_invoice = array();
		$this->tab_next_situation_invoice = array();

		$sql = 'SELECT rowid, situation_counter FROM '.MAIN_DB_PREFIX.'facture WHERE rowid <> '.$this->id.' AND entity = '.$conf->entity.' AND situation_cycle_ref = '.(int) $this->situation_cycle_ref.' ORDER BY situation_counter ASC';

		dol_syslog(get_class($this).'::fetchPreviousNextSituationInvoice ', LOG_DEBUG);
		$result = $this->db->query($sql);
		if ($result && $this->db->num_rows($result) > 0)
		{
			while ($objp = $this->db->fetch_object($result))
			{
				$invoice = new Facture($this->db);
				if ($invoice->fetch($objp->rowid) > 0)
				{
				    if ($objp->situation_counter < $this->situation_counter
				        || ($objp->situation_counter == $this->situation_counter && $objp->rowid < $this->id) // This case appear when there are credit notes
				       )
					{
					    $this->tab_previous_situation_invoice[] = $invoice;
					}
					else
					{
					    $this->tab_next_situation_invoice[] = $invoice;
					}
				}
			}
		}
	}

	/**
	 *      Update database
	 *
	 *      @param      User	$user        	User that modify
	 *      @param      int		$notrigger	    0=launch triggers after, 1=disable triggers
	 *      @return     int      			   	<0 if KO, >0 if OK
	 */
	function update(User $user, $notrigger = 0)
	{
		global $conf;

		$error=0;

		// Clean parameters
		if (empty($this->type)) $this->type= self::TYPE_STANDARD;
		if (isset($this->ref)) $this->ref=trim($this->ref);
		if (isset($this->ref_client)) $this->ref_client=trim($this->ref_client);
		if (isset($this->increment)) $this->increment=trim($this->increment);
		if (isset($this->close_code)) $this->close_code=trim($this->close_code);
		if (isset($this->close_note)) $this->close_note=trim($this->close_note);
		if (isset($this->note) || isset($this->note_private)) $this->note=(isset($this->note) ? trim($this->note) : trim($this->note_private));		// deprecated
		if (isset($this->note) || isset($this->note_private)) $this->note_private=(isset($this->note_private) ? trim($this->note_private) : trim($this->note));
		if (isset($this->note_public)) $this->note_public=trim($this->note_public);
		if (isset($this->modelpdf)) $this->modelpdf=trim($this->modelpdf);
		if (isset($this->import_key)) $this->import_key=trim($this->import_key);

		// Check parameters
		// Put here code to add control on parameters values

		// Update request
		$sql = "UPDATE ".MAIN_DB_PREFIX."facture SET";
		$sql.= " ref=".(isset($this->ref)?"'".$this->db->escape($this->ref)."'":"null").",";
		$sql.= " type=".(isset($this->type)?$this->db->escape($this->type):"null").",";
		$sql.= " ref_client=".(isset($this->ref_client)?"'".$this->db->escape($this->ref_client)."'":"null").",";
		$sql.= " increment=".(isset($this->increment)?"'".$this->db->escape($this->increment)."'":"null").",";
		$sql.= " fk_soc=".(isset($this->socid)?$this->db->escape($this->socid):"null").",";
		$sql.= " datec=".(strval($this->date_creation)!='' ? "'".$this->db->idate($this->date_creation)."'" : 'null').",";
		$sql.= " datef=".(strval($this->date)!='' ? "'".$this->db->idate($this->date)."'" : 'null').",";
		$sql.= " date_pointoftax=".(strval($this->date_pointoftax)!='' ? "'".$this->db->idate($this->date_pointoftax)."'" : 'null').",";
		$sql.= " date_valid=".(strval($this->date_validation)!='' ? "'".$this->db->idate($this->date_validation)."'" : 'null').",";
		$sql.= " paye=".(isset($this->paye)?$this->db->escape($this->paye):"null").",";
		$sql.= " remise_percent=".(isset($this->remise_percent)?$this->db->escape($this->remise_percent):"null").",";
		$sql.= " remise_absolue=".(isset($this->remise_absolue)?$this->db->escape($this->remise_absolue):"null").",";
		$sql.= " close_code=".(isset($this->close_code)?"'".$this->db->escape($this->close_code)."'":"null").",";
		$sql.= " close_note=".(isset($this->close_note)?"'".$this->db->escape($this->close_note)."'":"null").",";
		$sql.= " tva=".(isset($this->total_tva)?$this->total_tva:"null").",";
		$sql.= " localtax1=".(isset($this->total_localtax1)?$this->total_localtax1:"null").",";
		$sql.= " localtax2=".(isset($this->total_localtax2)?$this->total_localtax2:"null").",";
		$sql.= " total=".(isset($this->total_ht)?$this->total_ht:"null").",";
		$sql.= " total_ttc=".(isset($this->total_ttc)?$this->total_ttc:"null").",";
		$sql.= " revenuestamp=".((isset($this->revenuestamp) && $this->revenuestamp != '')?$this->db->escape($this->revenuestamp):"null").",";
		$sql.= " fk_statut=".(isset($this->statut)?$this->db->escape($this->statut):"null").",";
		$sql.= " fk_user_author=".(isset($this->user_author)?$this->db->escape($this->user_author):"null").",";
		$sql.= " fk_user_valid=".(isset($this->fk_user_valid)?$this->db->escape($this->fk_user_valid):"null").",";
		$sql.= " fk_facture_source=".(isset($this->fk_facture_source)?$this->db->escape($this->fk_facture_source):"null").",";
		$sql.= " fk_projet=".(isset($this->fk_project)?$this->db->escape($this->fk_project):"null").",";
		$sql.= " fk_cond_reglement=".(isset($this->cond_reglement_id)?$this->db->escape($this->cond_reglement_id):"null").",";
		$sql.= " fk_mode_reglement=".(isset($this->mode_reglement_id)?$this->db->escape($this->mode_reglement_id):"null").",";
		$sql.= " date_lim_reglement=".(strval($this->date_lim_reglement)!='' ? "'".$this->db->idate($this->date_lim_reglement)."'" : 'null').",";
		$sql.= " note_private=".(isset($this->note_private)?"'".$this->db->escape($this->note_private)."'":"null").",";
		$sql.= " note_public=".(isset($this->note_public)?"'".$this->db->escape($this->note_public)."'":"null").",";
		$sql.= " model_pdf=".(isset($this->modelpdf)?"'".$this->db->escape($this->modelpdf)."'":"null").",";
		$sql.= " import_key=".(isset($this->import_key)?"'".$this->db->escape($this->import_key)."'":"null").",";
		$sql.= " situation_cycle_ref=".(empty($this->situation_cycle_ref)?"null":$this->db->escape($this->situation_cycle_ref)).",";
		$sql.= " situation_counter=".(empty($this->situation_counter)?"null":$this->db->escape($this->situation_counter)).",";
		$sql.= " situation_final=".(empty($this->situation_counter)?"0":$this->db->escape($this->situation_counter));
		$sql.= " WHERE rowid=".$this->id;

		$this->db->begin();

		dol_syslog(get_class($this)."::update", LOG_DEBUG);
		$resql = $this->db->query($sql);
		if (! $resql) {
			$error++; $this->errors[]="Error ".$this->db->lasterror();
		}

		if (! $error && empty($conf->global->MAIN_EXTRAFIELDS_DISABLED) && is_array($this->array_options) && count($this->array_options)>0)
		{
			$result=$this->insertExtraFields();
			if ($result < 0)
			{
				$error++;
			}
		}

		if (! $error && ! $notrigger)
		{
			// Call trigger
			$result=$this->call_trigger('BILL_MODIFY', $user);
			if ($result < 0) $error++;
			// End call triggers
		}

		// Commit or rollback
		if ($error)
		{
			foreach($this->errors as $errmsg)
			{
				dol_syslog(get_class($this)."::update ".$errmsg, LOG_ERR);
				$this->error.=($this->error?', '.$errmsg:$errmsg);
			}
			$this->db->rollback();
			return -1*$error;
		}
		else
		{
			$this->db->commit();
			return 1;
		}
	}


    // phpcs:disable PEAR.NamingConventions.ValidFunctionName.NotCamelCaps
	/**
	 *    Add a discount line into an invoice (as an invoice line) using an existing absolute discount (Consume the discount)
	 *
	 *    @param     int	$idremise	Id of absolute discount
	 *    @return    int          		>0 if OK, <0 if KO
	 */
	function insert_discount($idremise)
	{
        // phpcs:enable
		global $langs;

		include_once DOL_DOCUMENT_ROOT.'/core/lib/price.lib.php';
		include_once DOL_DOCUMENT_ROOT.'/core/class/discount.class.php';

		$this->db->begin();

		$remise=new DiscountAbsolute($this->db);
		$result=$remise->fetch($idremise);

		if ($result > 0)
		{
			if ($remise->fk_facture)	// Protection against multiple submission
			{
				$this->error=$langs->trans("ErrorDiscountAlreadyUsed");
				$this->db->rollback();
				return -5;
			}

			$facligne=new FactureLigne($this->db);
			$facligne->fk_facture=$this->id;
			$facligne->fk_remise_except=$remise->id;
			$facligne->desc=$remise->description;   	// Description ligne
			$facligne->vat_src_code=$remise->vat_src_code;
			$facligne->tva_tx=$remise->tva_tx;
			$facligne->subprice = -$remise->amount_ht;
			$facligne->fk_product=0;					// Id produit predefini
			$facligne->qty=1;
			$facligne->remise_percent=0;
			$facligne->rang=-1;
			$facligne->info_bits=2;

			// Get buy/cost price of invoice that is source of discount
			if ($remise->fk_facture_source > 0)
			{
    			$srcinvoice=new Facture($this->db);
    			$srcinvoice->fetch($remise->fk_facture_source);
    			$totalcostpriceofinvoice=0;
    			include_once DOL_DOCUMENT_ROOT.'/core/class/html.formmargin.class.php';  // TODO Move this into commonobject
    			$formmargin=new FormMargin($this->db);
    			$arraytmp=$formmargin->getMarginInfosArray($srcinvoice, false);
        		$facligne->pa_ht = $arraytmp['pa_total'];
			}

			$facligne->total_ht  = -$remise->amount_ht;
			$facligne->total_tva = -$remise->amount_tva;
			$facligne->total_ttc = -$remise->amount_ttc;

			$facligne->multicurrency_subprice = -$remise->multicurrency_subprice;
			$facligne->multicurrency_total_ht = -$remise->multicurrency_amount_ht;
			$facligne->multicurrency_total_tva = -$remise->multicurrency_amount_tva;
			$facligne->multicurrency_total_ttc = -$remise->multicurrency_amount_ttc;

			$lineid=$facligne->insert();
			if ($lineid > 0)
			{
				$result=$this->update_price(1);
				if ($result > 0)
				{
					// Create link between discount and invoice line
					$result=$remise->link_to_invoice($lineid, 0);
					if ($result < 0)
					{
						$this->error=$remise->error;
						$this->db->rollback();
						return -4;
					}

					$this->db->commit();
					return 1;
				}
				else
				{
					$this->error=$facligne->error;
					$this->db->rollback();
					return -1;
				}
			}
			else
			{
				$this->error=$facligne->error;
				$this->db->rollback();
				return -2;
			}
		}
		else
		{
			$this->db->rollback();
			return -3;
		}
	}

    // phpcs:disable PEAR.NamingConventions.ValidFunctionName.NotCamelCaps
	/**
	 *	Set customer ref
	 *
	 *	@param     	string	$ref_client		Customer ref
	 *  @param     	int		$notrigger		1=Does not execute triggers, 0= execute triggers
	 *	@return		int						<0 if KO, >0 if OK
	 */
	function set_ref_client($ref_client, $notrigger = 0)
	{
        // phpcs:enable
	    global $user;

		$error=0;

		$this->db->begin();

		$sql = 'UPDATE '.MAIN_DB_PREFIX.'facture';
		if (empty($ref_client))
			$sql .= ' SET ref_client = NULL';
		else
			$sql .= ' SET ref_client = \''.$this->db->escape($ref_client).'\'';
		$sql .= ' WHERE rowid = '.$this->id;

		dol_syslog(__METHOD__.' this->id='.$this->id.', ref_client='.$ref_client, LOG_DEBUG);
		$resql=$this->db->query($sql);
		if (!$resql)
		{
			$this->errors[]=$this->db->error();
			$error++;
		}

		if (! $error)
		{
			$this->ref_client = $ref_client;
		}

		if (! $notrigger && empty($error))
		{
			// Call trigger
			$result=$this->call_trigger('BILL_MODIFY', $user);
			if ($result < 0) $error++;
			// End call triggers
		}

		if (! $error)
		{

			$this->ref_client = $ref_client;

			$this->db->commit();
			return 1;
		}
		else
		{
			foreach($this->errors as $errmsg)
			{
				dol_syslog(__METHOD__.' Error: '.$errmsg, LOG_ERR);
				$this->error.=($this->error?', '.$errmsg:$errmsg);
			}
			$this->db->rollback();
			return -1*$error;
		}
	}

	/**
	 *	Delete invoice
	 *
	 *	@param     	User	$user      	    User making the deletion.
	 *	@param		int		$notrigger		1=Does not execute triggers, 0= execute triggers
	 *	@param		int		$idwarehouse	Id warehouse to use for stock change.
	 *	@return		int						<0 if KO, 0=Refused, >0 if OK
	 */
	function delete($user, $notrigger = 0, $idwarehouse = -1)
	{
		global $langs,$conf;
		require_once DOL_DOCUMENT_ROOT.'/core/lib/files.lib.php';

		$rowid=$this->id;

		dol_syslog(get_class($this)."::delete rowid=".$rowid.", ref=".$this->ref.", thirdparty=".$this->thirdparty->name, LOG_DEBUG);

		// Test to avoid invoice deletion (allowed if draft)
		$result = $this->is_erasable();

		if ($result <= 0) return 0;

		$error=0;

		$this->db->begin();

		if (! $error && ! $notrigger)
		{
            // Call trigger
            $result=$this->call_trigger('BILL_DELETE', $user);
            if ($result < 0) $error++;
            // End call triggers
		}

		// Removed extrafields
		if (! $error) {
			$result=$this->deleteExtraFields();
			if ($result < 0)
			{
				$error++;
				dol_syslog(get_class($this)."::delete error deleteExtraFields ".$this->error, LOG_ERR);
			}
		}

		if (! $error)
		{
			// Delete linked object
			$res = $this->deleteObjectLinked();
			if ($res < 0) $error++;
		}

		if (! $error)
		{
			// If invoice was converted into a discount not yet consumed, we remove discount
			$sql = 'DELETE FROM '.MAIN_DB_PREFIX.'societe_remise_except';
			$sql.= ' WHERE fk_facture_source = '.$rowid;
			$sql.= ' AND fk_facture_line IS NULL';
			$resql=$this->db->query($sql);

			// If invoice has consumned discounts
			$this->fetch_lines();
			$list_rowid_det=array();
			foreach($this->lines as $key => $invoiceline)
			{
				$list_rowid_det[]=$invoiceline->rowid;
			}

			// Consumned discounts are freed
			if (count($list_rowid_det))
			{
				$sql = 'UPDATE '.MAIN_DB_PREFIX.'societe_remise_except';
				$sql.= ' SET fk_facture = NULL, fk_facture_line = NULL';
				$sql.= ' WHERE fk_facture_line IN ('.join(',', $list_rowid_det).')';

				dol_syslog(get_class($this)."::delete", LOG_DEBUG);
				if (! $this->db->query($sql))
				{
					$this->error=$this->db->error()." sql=".$sql;
					$this->db->rollback();
					return -5;
				}
			}

			// If we decrement stock on invoice validation, we increment
			if ($this->type != self::TYPE_DEPOSIT && $result >= 0 && ! empty($conf->stock->enabled) && ! empty($conf->global->STOCK_CALCULATE_ON_BILL) && $idwarehouse!=-1)
			{
				require_once DOL_DOCUMENT_ROOT.'/product/stock/class/mouvementstock.class.php';
				$langs->load("agenda");

				$num=count($this->lines);
				for ($i = 0; $i < $num; $i++)
				{
					if ($this->lines[$i]->fk_product > 0)
					{
						$mouvP = new MouvementStock($this->db);
						$mouvP->origin = &$this;
						// We decrease stock for product
						if ($this->type == self::TYPE_CREDIT_NOTE) $result=$mouvP->livraison($user, $this->lines[$i]->fk_product, $idwarehouse, $this->lines[$i]->qty, $this->lines[$i]->subprice, $langs->trans("InvoiceDeleteDolibarr", $this->ref));
						else $result=$mouvP->reception($user, $this->lines[$i]->fk_product, $idwarehouse, $this->lines[$i]->qty, 0, $langs->trans("InvoiceDeleteDolibarr", $this->ref));	// we use 0 for price, to not change the weighted average value
					}
				}
			}


			// Delete invoice line
			$sql = 'DELETE FROM '.MAIN_DB_PREFIX.'facturedet WHERE fk_facture = '.$rowid;

			dol_syslog(get_class($this)."::delete", LOG_DEBUG);

			if ($this->db->query($sql) && $this->delete_linked_contact())
			{
				$sql = 'DELETE FROM '.MAIN_DB_PREFIX.'facture WHERE rowid = '.$rowid;

				dol_syslog(get_class($this)."::delete", LOG_DEBUG);

				$resql=$this->db->query($sql);
				if ($resql)
				{
					// On efface le repertoire de pdf provisoire
					$ref = dol_sanitizeFileName($this->ref);
					if ($conf->facture->dir_output && !empty($this->ref))
					{
						$dir = $conf->facture->dir_output . "/" . $ref;
						$file = $conf->facture->dir_output . "/" . $ref . "/" . $ref . ".pdf";
						if (file_exists($file))	// We must delete all files before deleting directory
						{
							$ret=dol_delete_preview($this);

							if (! dol_delete_file($file, 0, 0, 0, $this)) // For triggers
							{
								$langs->load("errors");
								$this->error=$langs->trans("ErrorFailToDeleteFile", $file);
								$this->db->rollback();
								return 0;
							}
						}
						if (file_exists($dir))
						{
							if (! dol_delete_dir_recursive($dir)) // For remove dir and meta
							{
								$langs->load("errors");
								$this->error=$langs->trans("ErrorFailToDeleteDir", $dir);
								$this->db->rollback();
								return 0;
							}
						}
					}

					$this->db->commit();
					return 1;
				}
				else
				{
					$this->error=$this->db->lasterror()." sql=".$sql;
					$this->db->rollback();
					return -6;
				}
			}
			else
			{
				$this->error=$this->db->lasterror()." sql=".$sql;
				$this->db->rollback();
				return -4;
			}
		}
		else
		{
			$this->db->rollback();
			return -2;
		}
	}

    // phpcs:disable PEAR.NamingConventions.ValidFunctionName.NotCamelCaps
	/**
	 *  Tag la facture comme paye completement (si close_code non renseigne) => this->fk_statut=2, this->paye=1
	 *  ou partiellement (si close_code renseigne) + appel trigger BILL_PAYED => this->fk_statut=2, this->paye stay 0
	 *
	 *  @param	User	$user      	Objet utilisateur qui modifie
	 *	@param  string	$close_code	Code renseigne si on classe a payee completement alors que paiement incomplet (cas escompte par exemple)
	 *	@param  string	$close_note	Commentaire renseigne si on classe a payee alors que paiement incomplet (cas escompte par exemple)
	 *  @return int         		<0 if KO, >0 if OK
	 */
	function set_paid($user, $close_code = '', $close_note = '')
	{
        // phpcs:enable
		$error=0;

		if ($this->paye != 1)
		{
			$this->db->begin();

			dol_syslog(get_class($this)."::set_paid rowid=".$this->id, LOG_DEBUG);

			$sql = 'UPDATE '.MAIN_DB_PREFIX.'facture SET';
			$sql.= ' fk_statut='.self::STATUS_CLOSED;
			if (! $close_code) $sql.= ', paye=1';
			if ($close_code) $sql.= ", close_code='".$this->db->escape($close_code)."'";
			if ($close_note) $sql.= ", close_note='".$this->db->escape($close_note)."'";
			$sql.= ' WHERE rowid = '.$this->id;

			$resql = $this->db->query($sql);
			if ($resql)
			{
	            // Call trigger
	            $result=$this->call_trigger('BILL_PAYED', $user);
	            if ($result < 0) $error++;
	            // End call triggers
			}
			else
			{
				$error++;
				$this->error=$this->db->lasterror();
			}

			if (! $error)
			{
				$this->db->commit();
				return 1;
			}
			else
			{
				$this->db->rollback();
				return -1;
			}
		}
		else
		{
			return 0;
		}
	}


    // phpcs:disable PEAR.NamingConventions.ValidFunctionName.NotCamelCaps
	/**
	 *  Tag la facture comme non payee completement + appel trigger BILL_UNPAYED
	 *	Fonction utilisee quand un paiement prelevement est refuse,
	 * 	ou quand une facture annulee et reouverte.
	 *
	 *  @param	User	$user       Object user that change status
	 *  @return int         		<0 if KO, >0 if OK
	 */
	function set_unpaid($user)
	{
        // phpcs:enable
		$error=0;

		$this->db->begin();

		$sql = 'UPDATE '.MAIN_DB_PREFIX.'facture';
		$sql.= ' SET paye=0, fk_statut='.self::STATUS_VALIDATED.', close_code=null, close_note=null';
		$sql.= ' WHERE rowid = '.$this->id;

		dol_syslog(get_class($this)."::set_unpaid", LOG_DEBUG);
		$resql = $this->db->query($sql);
		if ($resql)
		{
            // Call trigger
            $result=$this->call_trigger('BILL_UNPAYED', $user);
            if ($result < 0) $error++;
            // End call triggers
		}
		else
		{
			$error++;
			$this->error=$this->db->error();
			dol_print_error($this->db);
		}

		if (! $error)
		{
			$this->db->commit();
			return 1;
		}
		else
		{
			$this->db->rollback();
			return -1;
		}
	}


    // phpcs:disable PEAR.NamingConventions.ValidFunctionName.NotCamelCaps
	/**
	 *	Tag invoice as canceled, with no payment on it (example for replacement invoice or payment never received) + call trigger BILL_CANCEL
	 *	Warning, if option to decrease stock on invoice was set, this function does not change stock (it might be a cancel because
	 *  of no payment even if merchandises were sent).
	 *
	 *	@param	User	$user        	Object user making change
	 *	@param	string	$close_code		Code of closing invoice (CLOSECODE_REPLACED, CLOSECODE_...)
	 *	@param	string	$close_note		Comment
	 *	@return int         			<0 if KO, >0 if OK
	 */
	function set_canceled($user, $close_code = '', $close_note = '')
	{
        // phpcs:enable

		dol_syslog(get_class($this)."::set_canceled rowid=".$this->id, LOG_DEBUG);

		$this->db->begin();

		$sql = 'UPDATE '.MAIN_DB_PREFIX.'facture SET';
		$sql.= ' fk_statut='.self::STATUS_ABANDONED;
		if ($close_code) $sql.= ", close_code='".$this->db->escape($close_code)."'";
		if ($close_note) $sql.= ", close_note='".$this->db->escape($close_note)."'";
		$sql.= ' WHERE rowid = '.$this->id;

		$resql = $this->db->query($sql);
		if ($resql)
		{
			// On desaffecte de la facture les remises liees
			// car elles n'ont pas ete utilisees vu que la facture est abandonnee.
			$sql = 'UPDATE '.MAIN_DB_PREFIX.'societe_remise_except';
			$sql.= ' SET fk_facture = NULL';
			$sql.= ' WHERE fk_facture = '.$this->id;

			$resql=$this->db->query($sql);
			if ($resql)
			{
	            // Call trigger
	            $result=$this->call_trigger('BILL_CANCEL', $user);
	            if ($result < 0)
	            {
					$this->db->rollback();
					return -1;
				}
	            // End call triggers

				$this->db->commit();
				return 1;
			}
			else
			{
				$this->error=$this->db->error()." sql=".$sql;
				$this->db->rollback();
				return -1;
			}
		}
		else
		{
			$this->error=$this->db->error()." sql=".$sql;
			$this->db->rollback();
			return -2;
		}
	}

	/**
	 * Tag invoice as validated + call trigger BILL_VALIDATE
	 * Object must have lines loaded with fetch_lines
	 *
	 * @param	User	$user           Object user that validate
	 * @param   string	$force_number	Reference to force on invoice
	 * @param	int		$idwarehouse	Id of warehouse to use for stock decrease if option to decreasenon stock is on (0=no decrease)
	 * @param	int		$notrigger		1=Does not execute triggers, 0= execute triggers
     * @return	int						<0 if KO, 0=Nothing done because invoice is not a draft, >0 if OK
	 */
	function validate($user, $force_number = '', $idwarehouse = 0, $notrigger = 0)
	{
		global $conf,$langs;
		require_once DOL_DOCUMENT_ROOT.'/core/lib/files.lib.php';

		$now=dol_now();

		$error=0;
		dol_syslog(get_class($this).'::validate user='.$user->id.', force_number='.$force_number.', idwarehouse='.$idwarehouse);

		// Force to have object complete for checks
		$this->fetch_thirdparty();
		$this->fetch_lines();

		// Check parameters
		if (! $this->brouillon)
		{
			dol_syslog(get_class($this)."::validate no draft status", LOG_WARNING);
			return 0;
		}
		if (count($this->lines) <= 0)
		{
        	$langs->load("errors");
			$this->error=$langs->trans("ErrorObjectMustHaveLinesToBeValidated", $this->ref);
			return -1;
		}
		if ((empty($conf->global->MAIN_USE_ADVANCED_PERMS) && empty($user->rights->facture->creer))
       	|| (! empty($conf->global->MAIN_USE_ADVANCED_PERMS) && empty($user->rights->facture->invoice_advance->validate)))
		{
			$this->error='Permission denied';
			dol_syslog(get_class($this)."::validate ".$this->error.' MAIN_USE_ADVANCED_PERMS='.$conf->global->MAIN_USE_ADVANCED_PERMS, LOG_ERR);
			return -1;
		}

		$this->db->begin();

		// Check parameters
		if ($this->type == self::TYPE_REPLACEMENT)		// si facture de remplacement
		{
			// Controle que facture source connue
			if ($this->fk_facture_source <= 0)
			{
				$this->error=$langs->trans("ErrorFieldRequired", $langs->trans("InvoiceReplacement"));
				$this->db->rollback();
				return -10;
			}

			// Charge la facture source a remplacer
			$facreplaced=new Facture($this->db);
			$result=$facreplaced->fetch($this->fk_facture_source);
			if ($result <= 0)
			{
				$this->error=$langs->trans("ErrorBadInvoice");
				$this->db->rollback();
				return -11;
			}

			// Controle que facture source non deja remplacee par une autre
			$idreplacement=$facreplaced->getIdReplacingInvoice('validated');
			if ($idreplacement && $idreplacement != $this->id)
			{
				$facreplacement=new Facture($this->db);
				$facreplacement->fetch($idreplacement);
				$this->error=$langs->trans("ErrorInvoiceAlreadyReplaced", $facreplaced->ref, $facreplacement->ref);
				$this->db->rollback();
				return -12;
			}

			$result=$facreplaced->set_canceled($user, self::CLOSECODE_REPLACED, '');
			if ($result < 0)
			{
				$this->error=$facreplaced->error;
				$this->db->rollback();
				return -13;
			}
		}

		// Define new ref
		if ($force_number)
		{
			$num = $force_number;
		}
		elseif (preg_match('/^[\(]?PROV/i', $this->ref) || empty($this->ref)) // empty should not happened, but when it occurs, the test save life
		{
			if (! empty($conf->global->FAC_FORCE_DATE_VALIDATION))	// If option enabled, we force invoice date
			{
				$this->date=dol_now();
				$this->date_lim_reglement=$this->calculate_date_lim_reglement();
			}
			$num = $this->getNextNumRef($this->thirdparty);
		}
		else
		{
			$num = $this->ref;
		}
		$this->newref = $num;

		if ($num)
		{
			$this->update_price(1);

			// Validate
			$sql = 'UPDATE '.MAIN_DB_PREFIX.'facture';
			$sql.= " SET ref='".$num."', fk_statut = ".self::STATUS_VALIDATED.", fk_user_valid = ".($user->id > 0 ? $user->id : "null").", date_valid = '".$this->db->idate($now)."'";
			if (! empty($conf->global->FAC_FORCE_DATE_VALIDATION))	// If option enabled, we force invoice date
			{
				$sql.= ", datef='".$this->db->idate($this->date)."'";
				$sql.= ", date_lim_reglement='".$this->db->idate($this->date_lim_reglement)."'";
			}
			$sql.= ' WHERE rowid = '.$this->id;

			dol_syslog(get_class($this)."::validate", LOG_DEBUG);
			$resql=$this->db->query($sql);
			if (! $resql)
			{
				dol_print_error($this->db);
				$error++;
			}

			// On verifie si la facture etait une provisoire
			if (! $error && (preg_match('/^[\(]?PROV/i', $this->ref)))
			{
				// La verif qu'une remise n'est pas utilisee 2 fois est faite au moment de l'insertion de ligne
			}

			if (! $error)
			{
				// Define third party as a customer
				$result=$this->thirdparty->set_as_client();

				// Si active on decremente le produit principal et ses composants a la validation de facture
				if ($this->type != self::TYPE_DEPOSIT && $result >= 0 && ! empty($conf->stock->enabled) && ! empty($conf->global->STOCK_CALCULATE_ON_BILL) && $idwarehouse > 0)
				{
					require_once DOL_DOCUMENT_ROOT.'/product/stock/class/mouvementstock.class.php';
					$langs->load("agenda");

					// Loop on each line
					$cpt=count($this->lines);
					for ($i = 0; $i < $cpt; $i++)
					{
						if ($this->lines[$i]->fk_product > 0)
						{
							$mouvP = new MouvementStock($this->db);
							$mouvP->origin = &$this;
							// We decrease stock for product
							if ($this->type == self::TYPE_CREDIT_NOTE) $result=$mouvP->reception($user, $this->lines[$i]->fk_product, $idwarehouse, $this->lines[$i]->qty, 0, $langs->trans("InvoiceValidatedInDolibarr", $num));
							else $result=$mouvP->livraison($user, $this->lines[$i]->fk_product, $idwarehouse, $this->lines[$i]->qty, $this->lines[$i]->subprice, $langs->trans("InvoiceValidatedInDolibarr", $num));
							if ($result < 0) {
								$error++;
								$this->error = $mouvP->error;
							}
						}
					}
				}
			}

			// Trigger calls
			if (! $error && ! $notrigger)
			{
	            // Call trigger
	            $result=$this->call_trigger('BILL_VALIDATE', $user);
	            if ($result < 0) $error++;
	            // End call triggers
			}

			if (! $error)
			{
				$this->oldref = $this->ref;

				// Rename directory if dir was a temporary ref
				if (preg_match('/^[\(]?PROV/i', $this->ref))
				{
					// Rename of object directory ($this->ref = old ref, $num = new ref)
					// to  not lose the linked files
					$oldref = dol_sanitizeFileName($this->ref);
					$newref = dol_sanitizeFileName($num);
					$dirsource = $conf->facture->dir_output.'/'.$oldref;
					$dirdest = $conf->facture->dir_output.'/'.$newref;
					if (file_exists($dirsource))
					{
						dol_syslog(get_class($this)."::validate rename dir ".$dirsource." into ".$dirdest);

						if (@rename($dirsource, $dirdest))
						{
							dol_syslog("Rename ok");
	                        // Rename docs starting with $oldref with $newref
	                        $listoffiles=dol_dir_list($conf->facture->dir_output.'/'.$newref, 'files', 1, '^'.preg_quote($oldref, '/'));
	                        foreach($listoffiles as $fileentry)
	                        {
	                        	$dirsource=$fileentry['name'];
	                        	$dirdest=preg_replace('/^'.preg_quote($oldref, '/').'/', $newref, $dirsource);
	                        	$dirsource=$fileentry['path'].'/'.$dirsource;
	                        	$dirdest=$fileentry['path'].'/'.$dirdest;
	                        	@rename($dirsource, $dirdest);
	                        }
						}
					}
				}
			}

			if (! $error && !$this->is_last_in_cycle())
			{
				if (! $this->updatePriceNextInvoice($langs))
				{
					$error++;
				}
			}

			// Set new ref and define current status
			if (! $error)
			{
				$this->ref = $num;
				$this->ref=$num;
				$this->statut= self::STATUS_VALIDATED;
				$this->brouillon=0;
				$this->date_validation=$now;
				$i = 0;

                if (!empty($conf->global->INVOICE_USE_SITUATION))
                {
                	$final = true;
    				$nboflines = count($this->lines);
    				while (($i < $nboflines) && $final) {
    					$final = ($this->lines[$i]->situation_percent == 100);
    					$i++;
    				}

    				if (empty($final)) $this->situation_final = 0;
    				else $this->situation_final = 1;

				$this->setFinal($user);
                }
			}
		}
		else
		{
			$error++;
		}

		if (! $error)
		{
			$this->db->commit();
			return 1;
		}
		else
		{
			$this->db->rollback();
			return -1;
		}
	}

	/**
	 * Update price of next invoice
	 *
	 * @param	Translate	$langs	Translate object
	 * @return bool		false if KO, true if OK
	 */
	function updatePriceNextInvoice(&$langs)
	{
		foreach ($this->tab_next_situation_invoice as $next_invoice)
		{
			$is_last = $next_invoice->is_last_in_cycle();

			if ($next_invoice->brouillon && $is_last != 1)
			{
				$this->error = $langs->trans('updatePriceNextInvoiceErrorUpdateline', $next_invoice->ref);
				return false;
			}

			$next_invoice->brouillon = 1;
			foreach ($next_invoice->lines as $line)
			{
				$result = $next_invoice->updateline($line->id, $line->desc, $line->subprice, $line->qty, $line->remise_percent,
														$line->date_start, $line->date_end, $line->tva_tx, $line->localtax1_tx, $line->localtax2_tx, 'HT', $line->info_bits, $line->product_type,
														$line->fk_parent_line, 0, $line->fk_fournprice, $line->pa_ht, $line->label, $line->special_code, $line->array_options, $line->situation_percent,
														$line->fk_unit);

				if ($result < 0)
				{
					$this->error = $langs->trans('updatePriceNextInvoiceErrorUpdateline', $next_invoice->ref);
					return false;
				}
			}

			break; // Only the next invoice and not each next invoice
		}

		return true;
	}

    // phpcs:disable PEAR.NamingConventions.ValidFunctionName.NotCamelCaps
	/**
	 *	Set draft status
	 *
	 *	@param	User	$user			Object user that modify
	 *	@param	int		$idwarehouse	Id warehouse to use for stock change.
	 *	@return	int						<0 if KO, >0 if OK
	 */
	function set_draft($user, $idwarehouse = -1)
	{
        // phpcs:enable
		global $conf,$langs;

		$error=0;

		if ($this->statut == self::STATUS_DRAFT)
		{
			dol_syslog(get_class($this)."::set_draft already draft status", LOG_WARNING);
			return 0;
		}

		$this->db->begin();

		$sql = "UPDATE ".MAIN_DB_PREFIX."facture";
		$sql.= " SET fk_statut = ".self::STATUS_DRAFT;
		$sql.= " WHERE rowid = ".$this->id;

		dol_syslog(get_class($this)."::set_draft", LOG_DEBUG);
		$result=$this->db->query($sql);
		if ($result)
		{
			// Si on decremente le produit principal et ses composants a la validation de facture, on réincrement
			if ($this->type != self::TYPE_DEPOSIT && $result >= 0 && ! empty($conf->stock->enabled) && ! empty($conf->global->STOCK_CALCULATE_ON_BILL))
			{
				require_once DOL_DOCUMENT_ROOT.'/product/stock/class/mouvementstock.class.php';
				$langs->load("agenda");

				$num=count($this->lines);
				for ($i = 0; $i < $num; $i++)
				{
					if ($this->lines[$i]->fk_product > 0)
					{
						$mouvP = new MouvementStock($this->db);
						$mouvP->origin = &$this;
						// We decrease stock for product
						if ($this->type == self::TYPE_CREDIT_NOTE) $result=$mouvP->livraison($user, $this->lines[$i]->fk_product, $idwarehouse, $this->lines[$i]->qty, $this->lines[$i]->subprice, $langs->trans("InvoiceBackToDraftInDolibarr", $this->ref));
						else $result=$mouvP->reception($user, $this->lines[$i]->fk_product, $idwarehouse, $this->lines[$i]->qty, 0, $langs->trans("InvoiceBackToDraftInDolibarr", $this->ref));	// we use 0 for price, to not change the weighted average value
					}
				}
			}

			if ($error == 0)
			{
				$old_statut=$this->statut;
				$this->brouillon = 1;
				$this->statut = self::STATUS_DRAFT;
	            // Call trigger
	            $result=$this->call_trigger('BILL_UNVALIDATE', $user);
	            if ($result < 0)
				{
					$error++;
					$this->statut=$old_statut;
					$this->brouillon=0;
				}
	            // End call triggers
			} else {
				$this->db->rollback();
				return -1;
			}

			if ($error == 0)
			{
				$this->db->commit();
				return 1;
			}
			else
			{
				$this->db->rollback();
				return -1;
			}
		}
		else
		{
			$this->error=$this->db->error();
			$this->db->rollback();
			return -1;
		}
	}


	/**
	 * 		Add an invoice line into database (linked to product/service or not).
	 * 		Les parametres sont deja cense etre juste et avec valeurs finales a l'appel
	 *		de cette methode. Aussi, pour le taux tva, il doit deja avoir ete defini
	 *		par l'appelant par la methode get_default_tva(societe_vendeuse,societe_acheteuse,produit)
	 *		et le desc doit deja avoir la bonne valeur (a l'appelant de gerer le multilangue)
	 *
	 * 		@param    	string		$desc            	Description of line
	 * 		@param    	double		$pu_ht              Unit price without tax (> 0 even for credit note)
	 * 		@param    	double		$qty             	Quantity
	 * 		@param    	double		$txtva           	Force Vat rate, -1 for auto (Can contain the vat_src_code too with syntax '9.9 (CODE)')
	 * 		@param		double		$txlocaltax1		Local tax 1 rate (deprecated, use instead txtva with code inside)
	 *  	@param		double		$txlocaltax2		Local tax 2 rate (deprecated, use instead txtva with code inside)
	 *		@param    	int			$fk_product      	Id of predefined product/service
	 * 		@param    	double		$remise_percent  	Percent of discount on line
	 * 		@param    	int			$date_start      	Date start of service
	 * 		@param    	int			$date_end        	Date end of service
	 * 		@param    	int			$ventil          	Code of dispatching into accountancy
	 * 		@param    	int			$info_bits			Bits de type de lignes
	 *		@param    	int			$fk_remise_except	Id discount used
	 *		@param		string		$price_base_type	'HT' or 'TTC'
	 * 		@param    	double		$pu_ttc             Unit price with tax (> 0 even for credit note)
	 * 		@param		int			$type				Type of line (0=product, 1=service). Not used if fk_product is defined, the type of product is used.
	 *      @param      int			$rang               Position of line
	 *      @param		int			$special_code		Special code (also used by externals modules!)
	 *      @param		string		$origin				'order', ...
	 *      @param		int			$origin_id			Id of origin object
	 *      @param		int			$fk_parent_line		Id of parent line
	 * 		@param		int			$fk_fournprice		Supplier price id (to calculate margin) or ''
	 * 		@param		int			$pa_ht				Buying price of line (to calculate margin) or ''
	 * 		@param		string		$label				Label of the line (deprecated, do not use)
	 *		@param		array		$array_options		extrafields array
	 *      @param      int         $situation_percent  Situation advance percentage
	 *      @param      int         $fk_prev_id         Previous situation line id reference
	 * 		@param 		string		$fk_unit 			Code of the unit to use. Null to use the default one
	 * 		@param		double		$pu_ht_devise		Unit price in currency
	 *    	@return    	int             				<0 if KO, Id of line if OK
	 */
	function addline($desc, $pu_ht, $qty, $txtva, $txlocaltax1 = 0, $txlocaltax2 = 0, $fk_product = 0, $remise_percent = 0, $date_start = '', $date_end = '', $ventil = 0, $info_bits = 0, $fk_remise_except = '', $price_base_type = 'HT', $pu_ttc = 0, $type = self::TYPE_STANDARD, $rang = -1, $special_code = 0, $origin = '', $origin_id = 0, $fk_parent_line = 0, $fk_fournprice = null, $pa_ht = 0, $label = '', $array_options = 0, $situation_percent = 100, $fk_prev_id = 0, $fk_unit = null, $pu_ht_devise = 0)
    {
		// Deprecation warning
		if ($label) {
			dol_syslog(__METHOD__ . ": using line label is deprecated", LOG_WARNING);
			//var_dump(debug_backtrace(false));exit;
		}

		global $mysoc, $conf, $langs;

		dol_syslog(get_class($this)."::addline id=$this->id,desc=$desc,pu_ht=$pu_ht,qty=$qty,txtva=$txtva, txlocaltax1=$txlocaltax1, txlocaltax2=$txlocaltax2, fk_product=$fk_product,remise_percent=$remise_percent,date_start=$date_start,date_end=$date_end,ventil=$ventil,info_bits=$info_bits,fk_remise_except=$fk_remise_except,price_base_type=$price_base_type,pu_ttc=$pu_ttc,type=$type, fk_unit=$fk_unit", LOG_DEBUG);
		if (! empty($this->brouillon))
		{
			include_once DOL_DOCUMENT_ROOT.'/core/lib/price.lib.php';

			// Clean parameters
			if (empty($remise_percent)) $remise_percent=0;
			if (empty($qty)) $qty=0;
			if (empty($info_bits)) $info_bits=0;
			if (empty($rang)) $rang=0;
			if (empty($ventil)) $ventil=0;
			if (empty($txtva)) $txtva=0;
			if (empty($txlocaltax1)) $txlocaltax1=0;
			if (empty($txlocaltax2)) $txlocaltax2=0;
			if (empty($fk_parent_line) || $fk_parent_line < 0) $fk_parent_line=0;
			if (empty($fk_prev_id)) $fk_prev_id = 'null';
			if (! isset($situation_percent) || $situation_percent > 100 || (string) $situation_percent == '') $situation_percent = 100;

			$remise_percent=price2num($remise_percent);
			$qty=price2num($qty);
			$pu_ht=price2num($pu_ht);
			$pu_ht_devise=price2num($pu_ht_devise);
			$pu_ttc=price2num($pu_ttc);
			$pa_ht=price2num($pa_ht);
			if (!preg_match('/\((.*)\)/', $txtva)) {
				$txtva = price2num($txtva);               // $txtva can have format '5.0(XXX)' or '5'
			}
			$txlocaltax1=price2num($txlocaltax1);
			$txlocaltax2=price2num($txlocaltax2);

			if ($price_base_type=='HT')
			{
				$pu=$pu_ht;
			}
			else
			{
				$pu=$pu_ttc;
			}

			// Check parameters
			if ($type < 0) return -1;

			$this->db->begin();

			$product_type=$type;
			if (!empty($fk_product))
			{
				$product=new Product($this->db);
				$result=$product->fetch($fk_product);
				$product_type=$product->type;

				if (! empty($conf->global->STOCK_MUST_BE_ENOUGH_FOR_INVOICE) && $product_type == 0 && $product->stock_reel < $qty) {
                    $langs->load("errors");
				    $this->error=$langs->trans('ErrorStockIsNotEnoughToAddProductOnInvoice', $product->ref);
					$this->db->rollback();
					return -3;
				}
			}

			$localtaxes_type=getLocalTaxesFromRate($txtva, 0, $this->thirdparty, $mysoc);

			// Clean vat code
			$vat_src_code='';
			if (preg_match('/\((.*)\)/', $txtva, $reg))
			{
				$vat_src_code = $reg[1];
				$txtva = preg_replace('/\s*\(.*\)/', '', $txtva);    // Remove code into vatrate.
			}

			// Calcul du total TTC et de la TVA pour la ligne a partir de
			// qty, pu, remise_percent et txtva
			// TRES IMPORTANT: C'est au moment de l'insertion ligne qu'on doit stocker
			// la part ht, tva et ttc, et ce au niveau de la ligne qui a son propre taux tva.

			$tabprice = calcul_price_total($qty, $pu, $remise_percent, $txtva, $txlocaltax1, $txlocaltax2, 0, $price_base_type, $info_bits, $product_type, $mysoc, $localtaxes_type, $situation_percent, $this->multicurrency_tx, $pu_ht_devise);

			$total_ht  = $tabprice[0];
			$total_tva = $tabprice[1];
			$total_ttc = $tabprice[2];
			$total_localtax1 = $tabprice[9];
			$total_localtax2 = $tabprice[10];
			$pu_ht = $tabprice[3];

			// MultiCurrency
			$multicurrency_total_ht  = $tabprice[16];
            $multicurrency_total_tva = $tabprice[17];
            $multicurrency_total_ttc = $tabprice[18];
			$pu_ht_devise = $tabprice[19];

			// Rank to use
			$rangtouse = $rang;
			if ($rangtouse == -1)
			{
				$rangmax = $this->line_max($fk_parent_line);
				$rangtouse = $rangmax + 1;
			}

			// Insert line
			$this->line=new FactureLigne($this->db);

			$this->line->context = $this->context;

			$this->line->fk_facture=$this->id;
			$this->line->label=$label;	// deprecated
			$this->line->desc=$desc;

			$this->line->qty=            ($this->type==self::TYPE_CREDIT_NOTE?abs($qty):$qty);	    // For credit note, quantity is always positive and unit price negative
			$this->line->subprice=       ($this->type==self::TYPE_CREDIT_NOTE?-abs($pu_ht):$pu_ht); // For credit note, unit price always negative, always positive otherwise

			$this->line->vat_src_code=$vat_src_code;
			$this->line->tva_tx=$txtva;
			$this->line->localtax1_tx=($total_localtax1?$localtaxes_type[1]:0);
			$this->line->localtax2_tx=($total_localtax2?$localtaxes_type[3]:0);
			$this->line->localtax1_type = $localtaxes_type[0];
			$this->line->localtax2_type = $localtaxes_type[2];

			$this->line->total_ht=       (($this->type==self::TYPE_CREDIT_NOTE||$qty<0)?-abs($total_ht):$total_ht);    // For credit note and if qty is negative, total is negative
			$this->line->total_ttc=      (($this->type==self::TYPE_CREDIT_NOTE||$qty<0)?-abs($total_ttc):$total_ttc);  // For credit note and if qty is negative, total is negative
			$this->line->total_tva=      (($this->type==self::TYPE_CREDIT_NOTE||$qty<0)?-abs($total_tva):$total_tva);  // For credit note and if qty is negative, total is negative
			$this->line->total_localtax1=(($this->type==self::TYPE_CREDIT_NOTE||$qty<0)?-abs($total_localtax1):$total_localtax1);  // For credit note and if qty is negative, total is negative
			$this->line->total_localtax2=(($this->type==self::TYPE_CREDIT_NOTE||$qty<0)?-abs($total_localtax2):$total_localtax2);  // For credit note and if qty is negative, total is negative

			$this->line->fk_product=$fk_product;
			$this->line->product_type=$product_type;
			$this->line->remise_percent=$remise_percent;
			$this->line->date_start=$date_start;
			$this->line->date_end=$date_end;
			$this->line->ventil=$ventil;
			$this->line->rang=$rangtouse;
			$this->line->info_bits=$info_bits;
			$this->line->fk_remise_except=$fk_remise_except;

			$this->line->special_code=$special_code;
			$this->line->fk_parent_line=$fk_parent_line;
			$this->line->origin=$origin;
			$this->line->origin_id=$origin_id;
			$this->line->situation_percent = $situation_percent;
			$this->line->fk_prev_id = $fk_prev_id;
			$this->line->fk_unit=$fk_unit;

			// infos marge
			$this->line->fk_fournprice = $fk_fournprice;
			$this->line->pa_ht = $pa_ht;

			// Multicurrency
			$this->line->fk_multicurrency			= $this->fk_multicurrency;
			$this->line->multicurrency_code			= $this->multicurrency_code;
			$this->line->multicurrency_subprice		= $pu_ht_devise;
			$this->line->multicurrency_total_ht 	= $multicurrency_total_ht;
            $this->line->multicurrency_total_tva 	= $multicurrency_total_tva;
            $this->line->multicurrency_total_ttc 	= $multicurrency_total_ttc;

			if (is_array($array_options) && count($array_options)>0) {
				$this->line->array_options=$array_options;
			}

			$result=$this->line->insert();
			if ($result > 0)
			{
				// Reorder if child line
				if (! empty($fk_parent_line)) $this->line_order(true, 'DESC');

				// Mise a jour informations denormalisees au niveau de la facture meme
				$result=$this->update_price(1, 'auto', 0, $mysoc);	// The addline method is designed to add line from user input so total calculation with update_price must be done using 'auto' mode.

				if ($result > 0)
				{
					$this->db->commit();
					return $this->line->id;
				}
				else
				{
					$this->error=$this->db->lasterror();
					$this->db->rollback();
					return -1;
				}
			}
			else
			{
				$this->error=$this->line->error;
				$this->db->rollback();
				return -2;
			}
		}
		else
		{
			dol_syslog(get_class($this)."::addline status of order must be Draft to allow use of ->addline()", LOG_ERR);
			return -3;
		}
	}

	/**
	 *  Update a detail line
	 *
	 *  @param     	int			$rowid           	Id of line to update
	 *  @param     	string		$desc            	Description of line
	 *  @param     	double		$pu              	Prix unitaire (HT ou TTC selon price_base_type) (> 0 even for credit note lines)
	 *  @param     	double		$qty             	Quantity
	 *  @param     	double		$remise_percent  	Pourcentage de remise de la ligne
	 *  @param     	int		$date_start      	Date de debut de validite du service
	 *  @param     	int		$date_end        	Date de fin de validite du service
	 *  @param     	double		$txtva          	VAT Rate (Can be '8.5', '8.5 (ABC)')
	 * 	@param		double		$txlocaltax1		Local tax 1 rate
	 *  @param		double		$txlocaltax2		Local tax 2 rate
	 * 	@param     	string		$price_base_type 	HT or TTC
	 * 	@param     	int			$info_bits 		    Miscellaneous informations
	 * 	@param		int			$type				Type of line (0=product, 1=service)
	 * 	@param		int			$fk_parent_line		Id of parent line (0 in most cases, used by modules adding sublevels into lines).
	 * 	@param		int			$skip_update_total	Keep fields total_xxx to 0 (used for special lines by some modules)
	 * 	@param		int			$fk_fournprice		Id of origin supplier price
	 * 	@param		int			$pa_ht				Price (without tax) of product when it was bought
	 * 	@param		string		$label				Label of the line (deprecated, do not use)
	 * 	@param		int			$special_code		Special code (also used by externals modules!)
     *  @param		array		$array_options		extrafields array
	 * 	@param      int         $situation_percent  Situation advance percentage
	 * 	@param 		string		$fk_unit 			Code of the unit to use. Null to use the default one
	 * 	@param		double		$pu_ht_devise		Unit price in currency
	 * 	@param		int			$notrigger			disable line update trigger
	 *  @return    	int             				< 0 if KO, > 0 if OK
	 */
	function updateline($rowid, $desc, $pu, $qty, $remise_percent, $date_start, $date_end, $txtva, $txlocaltax1 = 0, $txlocaltax2 = 0, $price_base_type = 'HT', $info_bits = 0, $type = self::TYPE_STANDARD, $fk_parent_line = 0, $skip_update_total = 0, $fk_fournprice = null, $pa_ht = 0, $label = '', $special_code = 0, $array_options = 0, $situation_percent = 100, $fk_unit = null, $pu_ht_devise = 0, $notrigger = 0)
	{
		global $conf,$user;
		// Deprecation warning
		if ($label) {
			dol_syslog(__METHOD__ . ": using line label is deprecated", LOG_WARNING);
		}

		include_once DOL_DOCUMENT_ROOT.'/core/lib/price.lib.php';

		global $mysoc,$langs;

		dol_syslog(get_class($this)."::updateline rowid=$rowid, desc=$desc, pu=$pu, qty=$qty, remise_percent=$remise_percent, date_start=$date_start, date_end=$date_end, txtva=$txtva, txlocaltax1=$txlocaltax1, txlocaltax2=$txlocaltax2, price_base_type=$price_base_type, info_bits=$info_bits, type=$type, fk_parent_line=$fk_parent_line pa_ht=$pa_ht, special_code=$special_code, fk_unit=$fk_unit, pu_ht_devise=$pu_ht_devise", LOG_DEBUG);

		if ($this->brouillon)
		{
			if (!$this->is_last_in_cycle() && empty($this->error))
			{
				if (!$this->checkProgressLine($rowid, $situation_percent))
				{
					if (!$this->error) $this->error=$langs->trans('invoiceLineProgressError');
					return -3;
				}
			}

			$this->db->begin();

			// Clean parameters
			if (empty($qty)) $qty=0;
			if (empty($fk_parent_line) || $fk_parent_line < 0) $fk_parent_line=0;
			if (empty($special_code) || $special_code == 3) $special_code=0;
			if (! isset($situation_percent) || $situation_percent > 100 || (string) $situation_percent == '') $situation_percent = 100;

			$remise_percent	= price2num($remise_percent);
			$qty			= price2num($qty);
			$pu 			= price2num($pu);
        	$pu_ht_devise	= price2num($pu_ht_devise);
			$pa_ht			= price2num($pa_ht);
			$txtva			= price2num($txtva);
			$txlocaltax1	= price2num($txlocaltax1);
			$txlocaltax2	= price2num($txlocaltax2);

			// Check parameters
			if ($type < 0) return -1;

			// Calculate total with, without tax and tax from qty, pu, remise_percent and txtva
			// TRES IMPORTANT: C'est au moment de l'insertion ligne qu'on doit stocker
			// la part ht, tva et ttc, et ce au niveau de la ligne qui a son propre taux tva.

			$localtaxes_type=getLocalTaxesFromRate($txtva, 0, $this->thirdparty, $mysoc);

			// Clean vat code
    		$vat_src_code='';
    		if (preg_match('/\((.*)\)/', $txtva, $reg))
    		{
    		    $vat_src_code = $reg[1];
    		    $txtva = preg_replace('/\s*\(.*\)/', '', $txtva);    // Remove code into vatrate.
    		}

			$tabprice=calcul_price_total($qty, $pu, $remise_percent, $txtva, $txlocaltax1, $txlocaltax2, 0, $price_base_type, $info_bits, $type, $mysoc, $localtaxes_type, $situation_percent, $this->multicurrency_tx, $pu_ht_devise);

			$total_ht  = $tabprice[0];
			$total_tva = $tabprice[1];
			$total_ttc = $tabprice[2];
			$total_localtax1=$tabprice[9];
			$total_localtax2=$tabprice[10];
			$pu_ht  = $tabprice[3];
			$pu_tva = $tabprice[4];
			$pu_ttc = $tabprice[5];

			// MultiCurrency
			$multicurrency_total_ht  = $tabprice[16];
            $multicurrency_total_tva = $tabprice[17];
            $multicurrency_total_ttc = $tabprice[18];
			$pu_ht_devise = $tabprice[19];

			// Old properties: $price, $remise (deprecated)
			$price = $pu;
			$remise = 0;
			if ($remise_percent > 0)
			{
				$remise = round(($pu * $remise_percent / 100), 2);
				$price = ($pu - $remise);
			}
			$price    = price2num($price);

			//Fetch current line from the database and then clone the object and set it in $oldline property
			$line = new FactureLigne($this->db);
			$line->fetch($rowid);

			if (!empty($line->fk_product))
			{
				$product=new Product($this->db);
				$result=$product->fetch($line->fk_product);
				$product_type=$product->type;

				if (! empty($conf->global->STOCK_MUST_BE_ENOUGH_FOR_INVOICE) && $product_type == 0 && $product->stock_reel < $qty) {
                    $langs->load("errors");
				    $this->error=$langs->trans('ErrorStockIsNotEnoughToAddProductOnInvoice', $product->ref);
					$this->db->rollback();
					return -3;
				}
			}

			$staticline = clone $line;

			$line->oldline = $staticline;
			$this->line = $line;
            $this->line->context = $this->context;

			// Reorder if fk_parent_line change
			if (! empty($fk_parent_line) && ! empty($staticline->fk_parent_line) && $fk_parent_line != $staticline->fk_parent_line)
			{
				$rangmax = $this->line_max($fk_parent_line);
				$this->line->rang = $rangmax + 1;
			}

			$this->line->rowid				= $rowid;
			$this->line->label				= $label;
			$this->line->desc				= $desc;
			$this->line->qty				= ($this->type==self::TYPE_CREDIT_NOTE?abs($qty):$qty);	// For credit note, quantity is always positive and unit price negative

			$this->line->vat_src_code       = $vat_src_code;
			$this->line->tva_tx				= $txtva;
			$this->line->localtax1_tx		= $txlocaltax1;
			$this->line->localtax2_tx		= $txlocaltax2;
			$this->line->localtax1_type		= $localtaxes_type[0];
			$this->line->localtax2_type		= $localtaxes_type[2];

			$this->line->remise_percent		= $remise_percent;
			$this->line->subprice			= ($this->type==2?-abs($pu_ht):$pu_ht); // For credit note, unit price always negative, always positive otherwise
			$this->line->date_start			= $date_start;
			$this->line->date_end			= $date_end;
			$this->line->total_ht			= (($this->type==self::TYPE_CREDIT_NOTE||$qty<0)?-abs($total_ht):$total_ht);  // For credit note and if qty is negative, total is negative
			$this->line->total_tva			= (($this->type==self::TYPE_CREDIT_NOTE||$qty<0)?-abs($total_tva):$total_tva);
			$this->line->total_localtax1	= $total_localtax1;
			$this->line->total_localtax2	= $total_localtax2;
			$this->line->total_ttc			= (($this->type==self::TYPE_CREDIT_NOTE||$qty<0)?-abs($total_ttc):$total_ttc);
			$this->line->info_bits			= $info_bits;
			$this->line->special_code		= $special_code;
			$this->line->product_type		= $type;
			$this->line->fk_parent_line		= $fk_parent_line;
			$this->line->skip_update_total	= $skip_update_total;
			$this->line->situation_percent  = $situation_percent;
			$this->line->fk_unit				= $fk_unit;

			$this->line->fk_fournprice = $fk_fournprice;
			$this->line->pa_ht = $pa_ht;

			// Multicurrency
			$this->line->multicurrency_subprice		= $pu_ht_devise;
			$this->line->multicurrency_total_ht 	= $multicurrency_total_ht;
            $this->line->multicurrency_total_tva 	= $multicurrency_total_tva;
            $this->line->multicurrency_total_ttc 	= $multicurrency_total_ttc;

			if (is_array($array_options) && count($array_options)>0) {
				$this->line->array_options=$array_options;
			}

			$result=$this->line->update($user, $notrigger);
			if ($result > 0)
			{
				// Reorder if child line
				if (! empty($fk_parent_line)) $this->line_order(true, 'DESC');

				// Mise a jour info denormalisees au niveau facture
				$this->update_price(1);
				$this->db->commit();
				return $result;
			}
			else
			{
			    $this->error=$this->line->error;
				$this->db->rollback();
				return -1;
			}
		}
		else
		{
			$this->error="Invoice statut makes operation forbidden";
			return -2;
		}
	}

	/**
	 * Check if the percent edited is lower of next invoice line
	 *
	 * @param	int		$idline				id of line to check
	 * @param	float	$situation_percent	progress percentage need to be test
	 * @return false if KO, true if OK
	 */
	function checkProgressLine($idline, $situation_percent)
	{
		$sql = 'SELECT fd.situation_percent FROM '.MAIN_DB_PREFIX.'facturedet fd
				INNER JOIN '.MAIN_DB_PREFIX.'facture f ON (fd.fk_facture = f.rowid)
				WHERE fd.fk_prev_id = '.$idline.'
				AND f.fk_statut <> 0';

		$result = $this->db->query($sql);
		if (! $result)
		{
			$this->error=$this->db->error();
			return false;
		}

		$obj = $this->db->fetch_object($result);

		if ($obj === null) return true;
		else return $situation_percent < $obj->situation_percent;
	}

    // phpcs:disable PEAR.NamingConventions.ValidFunctionName.NotCamelCaps
	/**
	 * Update invoice line with percentage
	 *
	 * @param  FactureLigne $line       Invoice line
	 * @param  int          $percent    Percentage
	 * @return void
	 */
	function update_percent($line, $percent)
	{
        // phpcs:enable
	    global $mysoc,$user;

		include_once DOL_DOCUMENT_ROOT . '/core/lib/price.lib.php';

		// Cap percentages to 100
		if ($percent > 100) $percent = 100;
		$line->situation_percent = $percent;
		$tabprice = calcul_price_total($line->qty, $line->subprice, $line->remise_percent, $line->tva_tx, $line->localtax1_tx, $line->localtax2_tx, 0, 'HT', 0, $line->product_type, $mysoc, '', $percent);
		$line->total_ht = $tabprice[0];
		$line->total_tva = $tabprice[1];
		$line->total_ttc = $tabprice[2];
		$line->total_localtax1 = $tabprice[9];
		$line->total_localtax2 = $tabprice[10];
		$line->multicurrency_total_ht  = $tabprice[16];
		$line->multicurrency_total_tva = $tabprice[17];
		$line->multicurrency_total_ttc = $tabprice[18];
		$line->update($user);
		$this->update_price(1);
		$this->db->commit();
	}

	/**
	 *	Delete line in database
	 *
	 *	@param		int		$rowid		Id of line to delete
	 *	@return		int					<0 if KO, >0 if OK
	 */
	function deleteline($rowid)
	{
        global $user;

		dol_syslog(get_class($this)."::deleteline rowid=".$rowid, LOG_DEBUG);

		if (! $this->brouillon)
		{
			$this->error='ErrorDeleteLineNotAllowedByObjectStatus';
			return -1;
		}

		$this->db->begin();

		// Libere remise liee a ligne de facture
		$sql = 'UPDATE '.MAIN_DB_PREFIX.'societe_remise_except';
		$sql.= ' SET fk_facture_line = NULL';
		$sql.= ' WHERE fk_facture_line = '.$rowid;

		dol_syslog(get_class($this)."::deleteline", LOG_DEBUG);
		$result = $this->db->query($sql);
		if (! $result)
		{
			$this->error=$this->db->error();
			$this->db->rollback();
			return -1;
		}

		$line=new FactureLigne($this->db);

        $line->context = $this->context;

		// For triggers
		$result = $line->fetch($rowid);
		if (! ($result > 0)) dol_print_error($this->db, $line->error, $line->errors);

		if ($line->delete($user) > 0)
		{
			$result=$this->update_price(1);

			if ($result > 0)
			{
				$this->db->commit();
				return 1;
			}
			else
			{
				$this->db->rollback();
				$this->error=$this->db->lasterror();
				return -1;
			}
		}
		else
		{
			$this->db->rollback();
			$this->error=$line->error;
			return -1;
		}
	}

    // phpcs:disable PEAR.NamingConventions.ValidFunctionName.NotCamelCaps
	/**
	 *	Set percent discount
	 *
	 *	@param     	User	$user		User that set discount
	 *	@param     	double	$remise		Discount
	 *  @param     	int		$notrigger	1=Does not execute triggers, 0= execute triggers
	 *	@return		int 		<0 if ko, >0 if ok
	 */
	function set_remise($user, $remise, $notrigger = 0)
	{
        // phpcs:enable
		// Clean parameters
		if (empty($remise)) $remise=0;

		if ($user->rights->facture->creer)
		{
			$remise=price2num($remise);

			$error=0;

			$this->db->begin();

			$sql = 'UPDATE '.MAIN_DB_PREFIX.'facture';
			$sql.= ' SET remise_percent = '.$remise;
			$sql.= ' WHERE rowid = '.$this->id;
			$sql.= ' AND fk_statut = '.self::STATUS_DRAFT;

			dol_syslog(__METHOD__, LOG_DEBUG);
			$resql=$this->db->query($sql);
			if (!$resql)
			{
				$this->errors[]=$this->db->error();
				$error++;
			}

			if (! $notrigger && empty($error))
			{
				// Call trigger
				$result=$this->call_trigger('BILL_MODIFY', $user);
				if ($result < 0) $error++;
				// End call triggers
			}

			if (! $error)
			{
				$this->remise_percent = $remise;
				$this->update_price(1);

				$this->db->commit();
				return 1;
			}
			else
			{
				foreach($this->errors as $errmsg)
				{
					dol_syslog(__METHOD__.' Error: '.$errmsg, LOG_ERR);
					$this->error.=($this->error?', '.$errmsg:$errmsg);
				}
				$this->db->rollback();
				return -1*$error;
			}
		}
	}


    // phpcs:disable PEAR.NamingConventions.ValidFunctionName.NotCamelCaps
	/**
	 *	Set absolute discount
	 *
	 *	@param     	User	$user 		User that set discount
	 *	@param     	double	$remise		Discount
	 *  @param     	int		$notrigger	1=Does not execute triggers, 0= execute triggers
	 *	@return		int 				<0 if KO, >0 if OK
	 */
	function set_remise_absolue($user, $remise, $notrigger = 0)
	{
        // phpcs:enable
		if (empty($remise)) $remise=0;

		if ($user->rights->facture->creer)
		{
			$error=0;

			$this->db->begin();

			$remise=price2num($remise);

			$sql = 'UPDATE '.MAIN_DB_PREFIX.'facture';
			$sql.= ' SET remise_absolue = '.$remise;
			$sql.= ' WHERE rowid = '.$this->id;
			$sql.= ' AND fk_statut = '.self::STATUS_DRAFT;

			dol_syslog(__METHOD__, LOG_DEBUG);
			$resql=$this->db->query($sql);
			if (!$resql)
			{
				$this->errors[]=$this->db->error();
				$error++;
			}

			if (! $error)
			{
				$this->oldcopy= clone $this;
				$this->remise_absolue = $remise;
				$this->update_price(1);
			}

			if (! $notrigger && empty($error))
			{
				// Call trigger
				$result=$this->call_trigger('BILL_MODIFY', $user);
				if ($result < 0) $error++;
				// End call triggers
			}

			if (! $error)
			{
				$this->db->commit();
				return 1;
			}
			else
			{
				foreach($this->errors as $errmsg)
				{
					dol_syslog(__METHOD__.' Error: '.$errmsg, LOG_ERR);
					$this->error.=($this->error?', '.$errmsg:$errmsg);
				}
				$this->db->rollback();
				return -1*$error;
			}
		}
	}

	/**
	 *      Return next reference of customer invoice not already used (or last reference)
	 *      according to numbering module defined into constant FACTURE_ADDON
	 *
	 *      @param	   Societe		$soc		object company
	 *      @param     string		$mode		'next' for next value or 'last' for last value
	 *      @return    string					free ref or last ref
	 */
	function getNextNumRef($soc, $mode = 'next')
	{
		global $conf, $langs;
		$langs->load("bills");

		// Clean parameters (if not defined or using deprecated value)
		if (empty($conf->global->FACTURE_ADDON)) $conf->global->FACTURE_ADDON='mod_facture_terre';
		elseif ($conf->global->FACTURE_ADDON=='terre') $conf->global->FACTURE_ADDON='mod_facture_terre';
		elseif ($conf->global->FACTURE_ADDON=='mercure') $conf->global->FACTURE_ADDON='mod_facture_mercure';

		if (! empty($conf->global->FACTURE_ADDON))
		{
			dol_syslog("Call getNextNumRef with FACTURE_ADDON = ".$conf->global->FACTURE_ADDON.", thirdparty=".$soc->nom.", type=".$soc->typent_code, LOG_DEBUG);

			$mybool=false;

			
			$file = $conf->global->FACTURE_ADDON.".php";
			$classname = $conf->global->FACTURE_ADDON;
			

			// Include file with class
			$dirmodels = array_merge(array('/'), (array) $conf->modules_parts['models']);

			foreach ($dirmodels as $reldir) {

				$dir = dol_buildpath($reldir."core/modules/facture/");

				// Load file with numbering class (if found)
				if (is_file($dir.$file) && is_readable($dir.$file))
				{
                    $mybool |= include_once $dir . $file;
                }
			}

			// For compatibility
			if (! $mybool)
			{
				$file = $conf->global->FACTURE_ADDON."/".$conf->global->FACTURE_ADDON.".modules.php";
				$classname = "mod_facture_".$conf->global->FACTURE_ADDON;
				$classname = preg_replace('/\-.*$/', '', $classname);
				// Include file with class
				foreach ($conf->file->dol_document_root as $dirroot)
				{
					$dir = $dirroot."/core/modules/facture/";

					// Load file with numbering class (if found)
					if (is_file($dir.$file) && is_readable($dir.$file)) {
                        $mybool |= include_once $dir . $file;
                    }
				}
			}
			
			if (! $mybool)
			{
				dol_print_error('', "Failed to include file ".$file);
				return '';
			}

			$obj = new $classname();
			$numref = "";
			$numref = $obj->getNextValue($soc, $this, $mode);

			/**
			 * $numref can be empty in case we ask for the last value because if there is no invoice created with the
			 * set up mask.
			 */
			if ($mode != 'last' && !$numref) {
				$this->error=$obj->error;
				//dol_print_error($this->db,"Facture::getNextNumRef ".$obj->error);
				return "";
			}

			return $numref;
		}
		else
		{
			$langs->load("errors");
			print $langs->trans("Error")." ".$langs->trans("ErrorModuleSetupNotComplete");
			return "";
		}
	}

	/**
	 *	Load miscellaneous information for tab "Info"
	 *
	 *	@param  int		$id		Id of object to load
	 *	@return	void
	 */
	function info($id)
	{
		$sql = 'SELECT c.rowid, datec, date_valid as datev, tms as datem,';
		$sql.= ' fk_user_author, fk_user_valid';
		$sql.= ' FROM '.MAIN_DB_PREFIX.'facture as c';
		$sql.= ' WHERE c.rowid = '.$id;

		$result=$this->db->query($sql);
		if ($result)
		{
			if ($this->db->num_rows($result))
			{
				$obj = $this->db->fetch_object($result);
				$this->id = $obj->rowid;
				if ($obj->fk_user_author)
				{
					$cuser = new User($this->db);
					$cuser->fetch($obj->fk_user_author);
					$this->user_creation     = $cuser;
				}
				if ($obj->fk_user_valid)
				{
					$vuser = new User($this->db);
					$vuser->fetch($obj->fk_user_valid);
					$this->user_validation = $vuser;
				}
				$this->date_creation     = $this->db->jdate($obj->datec);
				$this->date_modification = $this->db->jdate($obj->datem);
				$this->date_validation   = $this->db->jdate($obj->datev);	// Should be in log table
			}
			$this->db->free($result);
		}
		else
		{
			dol_print_error($this->db);
		}
	}


    // phpcs:disable PEAR.NamingConventions.ValidFunctionName.NotCamelCaps
	/**
	 *  Return list of invoices (eventually filtered on a user) into an array
	 *
	 *  @param		int		$shortlist		0=Return array[id]=ref, 1=Return array[](id=>id,ref=>ref,name=>name)
	 *  @param      int		$draft      	0=not draft, 1=draft
	 *  @param      User	$excluser      	Objet user to exclude
	 *  @param    	int		$socid			Id third pary
	 *  @param    	int		$limit			For pagination
	 *  @param    	int		$offset			For pagination
	 *  @param    	string	$sortfield		Sort criteria
	 *  @param    	string	$sortorder		Sort order
	 *  @return     int             		-1 if KO, array with result if OK
	 */
	function liste_array($shortlist = 0, $draft = 0, $excluser = '', $socid = 0, $limit = 0, $offset = 0, $sortfield = 'f.datef,f.rowid', $sortorder = 'DESC')
	{
        // phpcs:enable
		global $conf,$user;

		$ga = array();

		$sql = "SELECT s.rowid, s.nom as name, s.client,";
		$sql.= " f.rowid as fid, f.ref as ref, f.datef as df";
		if (! $user->rights->societe->client->voir && ! $socid) $sql .= ", sc.fk_soc, sc.fk_user";
		$sql.= " FROM ".MAIN_DB_PREFIX."societe as s, ".MAIN_DB_PREFIX."facture as f";
		if (! $user->rights->societe->client->voir && ! $socid) $sql .= ", ".MAIN_DB_PREFIX."societe_commerciaux as sc";
		$sql.= " WHERE f.entity IN (".getEntity('invoice').")";
		$sql.= " AND f.fk_soc = s.rowid";
		if (! $user->rights->societe->client->voir && ! $socid) //restriction
		{
			$sql.= " AND s.rowid = sc.fk_soc AND sc.fk_user = " .$user->id;
		}
		if ($socid) $sql.= " AND s.rowid = ".$socid;
		if ($draft) $sql.= " AND f.fk_statut = ".self::STATUS_DRAFT;
		if (is_object($excluser)) $sql.= " AND f.fk_user_author <> ".$excluser->id;
		$sql.= $this->db->order($sortfield, $sortorder);
		$sql.= $this->db->plimit($limit, $offset);

		$result=$this->db->query($sql);
		if ($result)
		{
			$numc = $this->db->num_rows($result);
			if ($numc)
			{
				$i = 0;
				while ($i < $numc)
				{
					$obj = $this->db->fetch_object($result);

					if ($shortlist == 1)
					{
						$ga[$obj->fid] = $obj->ref;
					}
					elseif ($shortlist == 2)
					{
						$ga[$obj->fid] = $obj->ref.' ('.$obj->name.')';
					}
					else
					{
						$ga[$i]['id']	= $obj->fid;
						$ga[$i]['ref'] 	= $obj->ref;
						$ga[$i]['name'] = $obj->name;
					}
					$i++;
				}
			}
			return $ga;
		}
		else
		{
			dol_print_error($this->db);
			return -1;
		}
	}


    // phpcs:disable PEAR.NamingConventions.ValidFunctionName.NotCamelCaps
	/**
	 *	Return list of invoices qualified to be replaced by another invoice.
	 *	Invoices matching the following rules are returned:
	 *	(Status validated or abandonned for a reason 'other') + not payed + no payment at all + not already replaced
	 *
	 *	@param		int		$socid		Id thirdparty
	 *	@return    	array				Array of invoices ('id'=>id, 'ref'=>ref, 'status'=>status, 'paymentornot'=>0/1)
	 */
	function list_replacable_invoices($socid = 0)
	{
        // phpcs:enable
		global $conf;

		$return = array();

		$sql = "SELECT f.rowid as rowid, f.ref, f.fk_statut,";
		$sql.= " ff.rowid as rowidnext";
		$sql.= " FROM ".MAIN_DB_PREFIX."facture as f";
		$sql.= " LEFT JOIN ".MAIN_DB_PREFIX."paiement_facture as pf ON f.rowid = pf.fk_facture";
		$sql.= " LEFT JOIN ".MAIN_DB_PREFIX."facture as ff ON f.rowid = ff.fk_facture_source";
		$sql.= " WHERE (f.fk_statut = ".self::STATUS_VALIDATED." OR (f.fk_statut = ".self::STATUS_ABANDONED." AND f.close_code = '".self::CLOSECODE_ABANDONED."'))";
		$sql.= " AND f.entity IN (".getEntity('invoice').")";
		$sql.= " AND f.paye = 0";					// Pas classee payee completement
		$sql.= " AND pf.fk_paiement IS NULL";		// Aucun paiement deja fait
		$sql.= " AND ff.fk_statut IS NULL";			// Renvoi vrai si pas facture de remplacement
		if ($socid > 0) $sql.=" AND f.fk_soc = ".$socid;
		$sql.= " ORDER BY f.ref";

		dol_syslog(get_class($this)."::list_replacable_invoices", LOG_DEBUG);
		$resql=$this->db->query($sql);
		if ($resql)
		{
			while ($obj=$this->db->fetch_object($resql))
			{
				$return[$obj->rowid]=array(	'id' => $obj->rowid,
				'ref' => $obj->ref,
				'status' => $obj->fk_statut);
			}
			//print_r($return);
			return $return;
		}
		else
		{
			$this->error=$this->db->error();
			return -1;
		}
	}


    // phpcs:disable PEAR.NamingConventions.ValidFunctionName.NotCamelCaps
	/**
	 *	Return list of invoices qualified to be corrected by a credit note.
	 *	Invoices matching the following rules are returned:
	 *	(validated + payment on process) or classified (payed completely or payed partiely) + not already replaced + not already a credit note
	 *
	 *	@param		int		$socid		Id thirdparty
	 *	@return    	array				Array of invoices ($id => array('ref'=>,'paymentornot'=>,'status'=>,'paye'=>)
	 */
	function list_qualified_avoir_invoices($socid = 0)
	{
        // phpcs:enable
		global $conf;

		$return = array();


		$sql = "SELECT f.rowid as rowid, f.ref, f.fk_statut, f.type, f.paye, pf.fk_paiement";
		$sql.= " FROM ".MAIN_DB_PREFIX."facture as f";
		$sql.= " LEFT JOIN ".MAIN_DB_PREFIX."paiement_facture as pf ON f.rowid = pf.fk_facture";
		$sql.= " LEFT JOIN ".MAIN_DB_PREFIX."facture as ff ON (f.rowid = ff.fk_facture_source AND ff.type=".self::TYPE_REPLACEMENT.")";
		$sql.= " WHERE f.entity IN (".getEntity('invoice').")";
		$sql.= " AND f.fk_statut in (".self::STATUS_VALIDATED.",".self::STATUS_CLOSED.")";
		//  $sql.= " WHERE f.fk_statut >= 1";
		//	$sql.= " AND (f.paye = 1";				// Classee payee completement
		//	$sql.= " OR f.close_code IS NOT NULL)";	// Classee payee partiellement
		$sql.= " AND ff.type IS NULL";			// Renvoi vrai si pas facture de remplacement
		$sql.= " AND f.type != ".self::TYPE_CREDIT_NOTE;				// Type non 2 si facture non avoir

		if($conf->global->INVOICE_USE_SITUATION_CREDIT_NOTE){
		    // Select the last situation invoice
		    $sqlSit = 'SELECT MAX(fs.rowid)';
		    $sqlSit.= " FROM ".MAIN_DB_PREFIX."facture as fs";
		    $sqlSit.= " WHERE fs.entity = ".$conf->entity;
		    $sqlSit.= " AND fs.type = ".self::TYPE_SITUATION;
		    $sqlSit.= " AND fs.fk_statut in (".self::STATUS_VALIDATED.",".self::STATUS_CLOSED.")";
		    $sqlSit.= " GROUP BY fs.situation_cycle_ref";
		    $sqlSit.= " ORDER BY fs.situation_counter";
            $sql.= " AND ( f.type != ".self::TYPE_SITUATION . " OR f.rowid IN (".$sqlSit.") )";	// Type non 5 si facture non avoir
		}
		else
		{
		    $sql.= " AND f.type != ".self::TYPE_SITUATION ; // Type non 5 si facture non avoir
		}

		if ($socid > 0) $sql.=" AND f.fk_soc = ".$socid;
		$sql.= " ORDER BY f.ref";

		dol_syslog(get_class($this)."::list_qualified_avoir_invoices", LOG_DEBUG);
		$resql=$this->db->query($sql);
		if ($resql)
		{
			while ($obj=$this->db->fetch_object($resql))
			{
				$qualified=0;
				if ($obj->fk_statut == self::STATUS_VALIDATED) $qualified=1;
				if ($obj->fk_statut == self::STATUS_CLOSED) $qualified=1;
				if ($qualified)
				{
					//$ref=$obj->ref;
					$paymentornot=($obj->fk_paiement?1:0);
					$return[$obj->rowid]=array('ref'=>$obj->ref,'status'=>$obj->fk_statut,'type'=>$obj->type,'paye'=>$obj->paye,'paymentornot'=>$paymentornot);
				}
			}

			return $return;
		}
		else
		{
			$this->error=$this->db->error();
			return -1;
		}
	}


    // phpcs:disable PEAR.NamingConventions.ValidFunctionName.NotCamelCaps
	/**
	 *	Create a withdrawal request for a standing order.
	 *  Use the remain to pay excluding all existing open direct debit requests.
	 *
	 *	@param      User	$fuser      User asking the direct debit transfer
	 *  @param		float	$amount		Amount we request direct debit for
	 *	@return     int         		<0 if KO, >0 if OK
	 */
	function demande_prelevement($fuser, $amount = 0)
	{
        // phpcs:enable

		$error=0;

		dol_syslog(get_class($this)."::demande_prelevement", LOG_DEBUG);

		if ($this->statut > self::STATUS_DRAFT && $this->paye == 0)
		{
	        require_once DOL_DOCUMENT_ROOT . '/societe/class/companybankaccount.class.php';
	        $bac = new CompanyBankAccount($this->db);
	        $bac->fetch(0, $this->socid);

        	$sql = 'SELECT count(*)';
			$sql.= ' FROM '.MAIN_DB_PREFIX.'prelevement_facture_demande';
			$sql.= ' WHERE fk_facture = '.$this->id;
			$sql.= ' AND traite = 0';

			dol_syslog(get_class($this)."::demande_prelevement", LOG_DEBUG);
			$resql=$this->db->query($sql);
			if ($resql)
			{
				$row = $this->db->fetch_row($resql);
				if ($row[0] == 0)
				{
					$now=dol_now();

                    $totalpaye  = $this->getSommePaiement();
                    $totalcreditnotes = $this->getSumCreditNotesUsed();
                    $totaldeposits = $this->getSumDepositsUsed();
                    //print "totalpaye=".$totalpaye." totalcreditnotes=".$totalcreditnotes." totaldeposts=".$totaldeposits;

                    // We can also use bcadd to avoid pb with floating points
                    // For example print 239.2 - 229.3 - 9.9; does not return 0.
                    //$resteapayer=bcadd($this->total_ttc,$totalpaye,$conf->global->MAIN_MAX_DECIMALS_TOT);
                    //$resteapayer=bcadd($resteapayer,$totalavoir,$conf->global->MAIN_MAX_DECIMALS_TOT);
					if (empty($amount)) $amount = price2num($this->total_ttc - $totalpaye - $totalcreditnotes - $totaldeposits, 'MT');

					if (is_numeric($amount) && $amount != 0)
					{
						$sql = 'INSERT INTO '.MAIN_DB_PREFIX.'prelevement_facture_demande';
						$sql .= ' (fk_facture, amount, date_demande, fk_user_demande, code_banque, code_guichet, number, cle_rib)';
						$sql .= ' VALUES ('.$this->id;
						$sql .= ",'".price2num($amount)."'";
						$sql .= ",'".$this->db->idate($now)."'";
						$sql .= ",".$fuser->id;
						$sql .= ",'".$bac->code_banque."'";
						$sql .= ",'".$bac->code_guichet."'";
						$sql .= ",'".$bac->number."'";
						$sql .= ",'".$bac->cle_rib."')";

						dol_syslog(get_class($this)."::demande_prelevement", LOG_DEBUG);
						$resql=$this->db->query($sql);
						if (! $resql)
						{
						    $this->error=$this->db->lasterror();
						    dol_syslog(get_class($this).'::demandeprelevement Erreur');
						    $error++;
						}
					}
					else
					{
						$this->error='WithdrawRequestErrorNilAmount';
	                    dol_syslog(get_class($this).'::demandeprelevement WithdrawRequestErrorNilAmount');
	                    $error++;
					}

        			if (! $error)
        			{
        				// Force payment mode of invoice to withdraw
        				$payment_mode_id = dol_getIdFromCode($this->db, 'PRE', 'c_paiement', 'code', 'id', 1);
        				if ($payment_mode_id > 0)
        				{
        					$result=$this->setPaymentMethods($payment_mode_id);
        				}
        			}

                    if ($error) return -1;
                    return 1;
                }
                else
                {
                    $this->error="A request already exists";
                    dol_syslog(get_class($this).'::demandeprelevement Impossible de creer une demande, demande deja en cours');
                    return 0;
                }
            }
            else
            {
                $this->error=$this->db->error();
                dol_syslog(get_class($this).'::demandeprelevement Erreur -2');
                return -2;
            }
        }
        else
        {
            $this->error="Status of invoice does not allow this";
            dol_syslog(get_class($this)."::demandeprelevement ".$this->error." $this->statut, $this->paye, $this->mode_reglement_id");
            return -3;
        }
    }

    // phpcs:disable PEAR.NamingConventions.ValidFunctionName.NotCamelCaps
	/**
	 *  Supprime une demande de prelevement
	 *
	 *  @param  User	$fuser      User making delete
	 *  @param  int		$did        id de la demande a supprimer
	 *  @return	int					<0 if OK, >0 if KO
	 */
	function demande_prelevement_delete($fuser, $did)
	{
        // phpcs:enable
		$sql = 'DELETE FROM '.MAIN_DB_PREFIX.'prelevement_facture_demande';
		$sql .= ' WHERE rowid = '.$did;
		$sql .= ' AND traite = 0';
		if ( $this->db->query($sql) )
		{
			return 0;
		}
		else
		{
			$this->error=$this->db->lasterror();
			dol_syslog(get_class($this).'::demande_prelevement_delete Error '.$this->error);
			return -1;
		}
	}


    // phpcs:disable PEAR.NamingConventions.ValidFunctionName.NotCamelCaps
	/**
	 *	Load indicators for dashboard (this->nbtodo and this->nbtodolate)
	 *
	 *	@param  User		$user    	Object user
	 *	@return WorkboardResponse|int 	<0 if KO, WorkboardResponse if OK
	 */
	function load_board($user)
	{
        // phpcs:enable
		global $conf, $langs;

		$clause = " WHERE";

		$sql = "SELECT f.rowid, f.date_lim_reglement as datefin,f.fk_statut, f.total";
		$sql.= " FROM ".MAIN_DB_PREFIX."facture as f";
		if (!$user->rights->societe->client->voir && !$user->societe_id)
		{
			$sql.= " LEFT JOIN ".MAIN_DB_PREFIX."societe_commerciaux as sc ON f.fk_soc = sc.fk_soc";
			$sql.= " WHERE sc.fk_user = " .$user->id;
			$clause = " AND";
		}
		$sql.= $clause." f.paye=0";
		$sql.= " AND f.entity IN (".getEntity('invoice').")";
		$sql.= " AND f.fk_statut = ".self::STATUS_VALIDATED;
		if ($user->societe_id) $sql.= " AND f.fk_soc = ".$user->societe_id;

		$resql=$this->db->query($sql);
		if ($resql)
		{
			$langs->load("bills");
			$now=dol_now();

			$response = new WorkboardResponse();
			$response->warning_delay=$conf->facture->client->warning_delay/60/60/24;
			$response->label=$langs->trans("CustomerBillsUnpaid");
			$response->url=DOL_URL_ROOT.'/compta/facture/list.php?search_status=1&mainmenu=billing&leftmenu=customers_bills';
			$response->img=img_object('', "bill");

			$generic_facture = new Facture($this->db);

			while ($obj=$this->db->fetch_object($resql))
			{
				$generic_facture->date_lim_reglement = $this->db->jdate($obj->datefin);
				$generic_facture->statut = $obj->fk_statut;

				$response->nbtodo++;
				$response->total += $obj->total;

				if ($generic_facture->hasDelay()) {
					$response->nbtodolate++;
				}
			}

			return $response;
		}
		else
		{
			dol_print_error($this->db);
			$this->error=$this->db->error();
			return -1;
		}
	}


	/* gestion des contacts d'une facture */

	/**
	 *	Retourne id des contacts clients de facturation
	 *
	 *	@return     array       Liste des id contacts facturation
	 */
	function getIdBillingContact()
	{
		return $this->getIdContact('external', 'BILLING');
	}

	/**
	 *	Retourne id des contacts clients de livraison
	 *
	 *	@return     array       Liste des id contacts livraison
	 */
	function getIdShippingContact()
	{
		return $this->getIdContact('external', 'SHIPPING');
	}


	/**
	 *  Initialise an instance with random values.
	 *  Used to build previews or test instances.
	 *	id must be 0 if object instance is a specimen.
	 *
	 *	@param	string		$option		''=Create a specimen invoice with lines, 'nolines'=No lines
	 *  @return	void
	 */
	function initAsSpecimen($option = '')
	{
		global $langs;

		$now=dol_now();
		$arraynow=dol_getdate($now);
		$nownotime=dol_mktime(0, 0, 0, $arraynow['mon'], $arraynow['mday'], $arraynow['year']);

        // Load array of products prodids
		$num_prods = 0;
		$prodids = array();
		$sql = "SELECT rowid";
		$sql.= " FROM ".MAIN_DB_PREFIX."product";
		$sql.= " WHERE entity IN (".getEntity('product').")";
		$resql = $this->db->query($sql);
		if ($resql)
		{
			$num_prods = $this->db->num_rows($resql);
			$i = 0;
			while ($i < $num_prods)
			{
				$i++;
				$row = $this->db->fetch_row($resql);
				$prodids[$i] = $row[0];
			}
		}
		//Avoid php warning Warning: mt_rand(): max(0) is smaller than min(1) when no product exists
		if (empty($num_prods)) {
			$num_prods=1;
		}

		// Initialize parameters
		$this->id=0;
		$this->entity = 1;
		$this->ref = 'SPECIMEN';
		$this->specimen=1;
		$this->socid = 1;
		$this->date = $nownotime;
		$this->date_lim_reglement = $nownotime + 3600 * 24 *30;
		$this->cond_reglement_id   = 1;
		$this->cond_reglement_code = 'RECEP';
		$this->date_lim_reglement=$this->calculate_date_lim_reglement();
		$this->mode_reglement_id   = 0;		// Not forced to show payment mode CHQ + VIR
		$this->mode_reglement_code = '';	// Not forced to show payment mode CHQ + VIR
		$this->note_public='This is a comment (public)';
		$this->note_private='This is a comment (private)';
		$this->note='This is a comment (private)';
		$this->fk_incoterms=0;
		$this->location_incoterms='';

		if (empty($option) || $option != 'nolines')
		{
			// Lines
			$nbp = 5;
			$xnbp = 0;
			while ($xnbp < $nbp)
			{
				$line=new FactureLigne($this->db);
				$line->desc=$langs->trans("Description")." ".$xnbp;
				$line->qty=1;
				$line->subprice=100;
				$line->tva_tx=19.6;
				$line->localtax1_tx=0;
				$line->localtax2_tx=0;
				$line->remise_percent=0;
				if ($xnbp == 1)        // Qty is negative (product line)
				{
					$prodid = mt_rand(1, $num_prods);
					$line->fk_product=$prodids[$prodid];
					$line->qty=-1;
					$line->total_ht=-100;
					$line->total_ttc=-119.6;
					$line->total_tva=-19.6;
					$line->multicurrency_total_ht=-200;
					$line->multicurrency_total_ttc=-239.2;
					$line->multicurrency_total_tva=-39.2;
				}
				elseif ($xnbp == 2)    // UP is negative (free line)
				{
					$line->subprice=-100;
					$line->total_ht=-100;
					$line->total_ttc=-119.6;
					$line->total_tva=-19.6;
					$line->remise_percent=0;
					$line->multicurrency_total_ht=-200;
					$line->multicurrency_total_ttc=-239.2;
					$line->multicurrency_total_tva=-39.2;
				}
				elseif ($xnbp == 3)    // Discount is 50% (product line)
				{
					$prodid = mt_rand(1, $num_prods);
					$line->fk_product=$prodids[$prodid];
					$line->total_ht=50;
					$line->total_ttc=59.8;
					$line->total_tva=9.8;
					$line->multicurrency_total_ht=100;
					$line->multicurrency_total_ttc=119.6;
					$line->multicurrency_total_tva=19.6;
					$line->remise_percent=50;
				}
				else    // (product line)
				{
					$prodid = mt_rand(1, $num_prods);
					$line->fk_product=$prodids[$prodid];
					$line->total_ht=100;
					$line->total_ttc=119.6;
					$line->total_tva=19.6;
					$line->multicurrency_total_ht=200;
					$line->multicurrency_total_ttc=239.2;
					$line->multicurrency_total_tva=39.2;
					$line->remise_percent=0;
				}

				$this->lines[$xnbp]=$line;


				$this->total_ht       += $line->total_ht;
				$this->total_tva      += $line->total_tva;
				$this->total_ttc      += $line->total_ttc;

				$this->multicurrency_total_ht       += $line->multicurrency_total_ht;
				$this->multicurrency_total_tva      += $line->multicurrency_total_tva;
				$this->multicurrency_total_ttc      += $line->multicurrency_total_ttc;

				$xnbp++;
			}
			$this->revenuestamp = 0;

			// Add a line "offered"
			$line=new FactureLigne($this->db);
			$line->desc=$langs->trans("Description")." (offered line)";
			$line->qty=1;
			$line->subprice=100;
			$line->tva_tx=19.6;
			$line->localtax1_tx=0;
			$line->localtax2_tx=0;
			$line->remise_percent=100;
			$line->total_ht=0;
			$line->total_ttc=0;    // 90 * 1.196
			$line->total_tva=0;
			$line->multicurrency_total_ht=0;
			$line->multicurrency_total_ttc=0;
			$line->multicurrency_total_tva=0;
			$prodid = mt_rand(1, $num_prods);
			$line->fk_product=$prodids[$prodid];

			$this->lines[$xnbp]=$line;
			$xnbp++;
		}
	}

    // phpcs:disable PEAR.NamingConventions.ValidFunctionName.NotCamelCaps
	/**
	 *      Load indicators for dashboard (this->nbtodo and this->nbtodolate)
	 *
	 *      @return         int     <0 if KO, >0 if OK
	 */
	function load_state_board()
	{
        // phpcs:enable
		global $conf, $user;

		$this->nb=array();

		$clause = "WHERE";

		$sql = "SELECT count(f.rowid) as nb";
		$sql.= " FROM ".MAIN_DB_PREFIX."facture as f";
		$sql.= " LEFT JOIN ".MAIN_DB_PREFIX."societe as s ON f.fk_soc = s.rowid";
		if (!$user->rights->societe->client->voir && !$user->societe_id)
		{
			$sql.= " LEFT JOIN ".MAIN_DB_PREFIX."societe_commerciaux as sc ON s.rowid = sc.fk_soc";
			$sql.= " WHERE sc.fk_user = " .$user->id;
			$clause = "AND";
		}
		$sql.= " ".$clause." f.entity IN (".getEntity('invoice').")";

		$resql=$this->db->query($sql);
		if ($resql)
		{
			while ($obj=$this->db->fetch_object($resql))
			{
				$this->nb["invoices"]=$obj->nb;
			}
            $this->db->free($resql);
			return 1;
		}
		else
		{
			dol_print_error($this->db);
			$this->error=$this->db->error();
			return -1;
		}
	}

	/**
	 * 	Create an array of invoice lines
	 *
	 * 	@return int		>0 if OK, <0 if KO
	 */
	function getLinesArray()
	{
	    return $this->fetch_lines();
	}

	/**
	 *  Create a document onto disk according to template module.
	 *
	 *	@param	string		$modele			Generator to use. Caller must set it to obj->modelpdf or GETPOST('modelpdf') for example.
	 *	@param	Translate	$outputlangs	objet lang a utiliser pour traduction
	 *  @param  int			$hidedetails    Hide details of lines
	 *  @param  int			$hidedesc       Hide description
	 *  @param  int			$hideref        Hide ref
	 *  @param   null|array  $moreparams     Array to provide more information
	 *	@return int        					<0 if KO, >0 if OK
	 */
	public function generateDocument($modele, $outputlangs, $hidedetails = 0, $hidedesc = 0, $hideref = 0, $moreparams = null)
	{
		global $conf,$langs;

		$langs->load("bills");

		if (! dol_strlen($modele))
		{
			$modele = 'crabe';
			$thisTypeConfName = 'FACTURE_ADDON_PDF_'.$this->type;

			if ($this->modelpdf) {
				$modele = $this->modelpdf;
			} elseif (! empty($conf->global->$thisTypeConfName)) {
				$modele = $conf->global->$thisTypeConfName;
			} elseif (! empty($conf->global->FACTURE_ADDON_PDF)) {
				$modele = $conf->global->FACTURE_ADDON_PDF;
			}
		}

		$modelpath = "core/modules/facture/doc/";

		return $this->commonGenerateDocument($modelpath, $modele, $outputlangs, $hidedetails, $hidedesc, $hideref, $moreparams);
	}

	/**
	 * Gets the smallest reference available for a new cycle
	 *
	 * @return int >= 1 if OK, -1 if error
	 */
	function newCycle()
	{
		$sql = 'SELECT max(situation_cycle_ref) FROM ' . MAIN_DB_PREFIX . 'facture as f';
		$sql.= " WHERE f.entity in (".getEntity('invoice', 0).")";
		$resql = $this->db->query($sql);
		if ($resql) {
			if ($resql->num_rows > 0)
			{
				$res = $this->db->fetch_array($resql);
				$ref = $res['max(situation_cycle_ref)'];
				$ref++;
			} else {
				$ref = 1;
			}
			$this->db->free($resql);
			return $ref;
		} else {
			$this->error = $this->db->lasterror();
			dol_syslog("Error sql=" . $sql . ", error=" . $this->error, LOG_ERR);
			return -1;
		}
	}

    // phpcs:disable PEAR.NamingConventions.ValidFunctionName.NotCamelCaps
	/**
	 * Checks if the invoice is the first of a cycle
	 *
	 * @return boolean
	 */
	function is_first()
	{
        // phpcs:enable
		return ($this->situation_counter == 1);
	}

    // phpcs:disable PEAR.NamingConventions.ValidFunctionName.NotCamelCaps
	/**
	 * Returns an array containing the previous situations as Facture objects
	 *
	 * @return mixed -1 if error, array of previous situations
	 */
	function get_prev_sits()
	{
        // phpcs:enable
		global $conf;

		$sql = 'SELECT rowid FROM ' . MAIN_DB_PREFIX . 'facture';
		$sql .= ' where situation_cycle_ref = ' . $this->situation_cycle_ref;
		$sql .= ' and situation_counter < ' . $this->situation_counter;
		$sql .= ' AND entity = '. ($this->entity > 0 ? $this->entity : $conf->entity);
		$resql = $this->db->query($sql);
		$res = array();
		if ($resql && $resql->num_rows > 0) {
			while ($row = $this->db->fetch_object($resql)) {
				$id = $row->rowid;
				$situation = new Facture($this->db);
				$situation->fetch($id);
				$res[] = $situation;
			}
		} else {
			$this->error = $this->db->error();
			dol_syslog("Error sql=" . $sql . ", error=" . $this->error, LOG_ERR);
			return -1;
		}

		return $res;
	}

	/**
	 * Sets the invoice as a final situation
	 *
	 *  @param  	User	$user    	Object user
	 *  @param     	int		$notrigger	1=Does not execute triggers, 0= execute triggers
	 *	@return		int 				<0 if KO, >0 if OK
	 */
	function setFinal(User $user, $notrigger = 0)
	{
		$error=0;

		$this->db->begin();

		$sql = 'UPDATE ' . MAIN_DB_PREFIX . 'facture SET situation_final = ' . $this->situation_final . ' where rowid = ' . $this->id;

		dol_syslog(__METHOD__, LOG_DEBUG);
		$resql=$this->db->query($sql);
		if (!$resql)
		{
			$this->errors[]=$this->db->error();
			$error++;
		}

		if (! $notrigger && empty($error))
		{
			// Call trigger
			$result=$this->call_trigger('BILL_MODIFY', $user);
			if ($result < 0) $error++;
			// End call triggers
		}

		if (! $error)
		{
			$this->db->commit();
			return 1;
		}
		else
		{
			foreach($this->errors as $errmsg)
			{
				dol_syslog(__METHOD__.' Error: '.$errmsg, LOG_ERR);
				$this->error.=($this->error?', '.$errmsg:$errmsg);
			}
			$this->db->rollback();
			return -1*$error;
		}
	}

    // phpcs:disable PEAR.NamingConventions.ValidFunctionName.NotCamelCaps
	/**
	 * Checks if the invoice is the last in its cycle
	 *
	 * @return bool Last of the cycle status
	 *
	 */
	function is_last_in_cycle()
	{
        // phpcs:enable
		global $conf;

		if (!empty($this->situation_cycle_ref)) {
			// No point in testing anything if we're not inside a cycle
			$sql = 'SELECT max(situation_counter) FROM ' . MAIN_DB_PREFIX . 'facture WHERE situation_cycle_ref = ' . $this->situation_cycle_ref . ' AND entity = ' . ($this->entity > 0 ? $this->entity : $conf->entity);
			$resql = $this->db->query($sql);

			if ($resql && $resql->num_rows > 0) {
				$res = $this->db->fetch_array($resql);
				$last = $res['max(situation_counter)'];
				return ($last == $this->situation_counter);
			} else {
				$this->error = $this->db->lasterror();
				dol_syslog(get_class($this) . "::select Error " . $this->error, LOG_ERR);
				return false;
			}
		} else {
			return true;
		}
	}

	/**
	 * Function used to replace a thirdparty id with another one.
	 *
	 * @param DoliDB $db Database handler
	 * @param int $origin_id Old thirdparty id
	 * @param int $dest_id New thirdparty id
	 * @return bool
	 */
	public static function replaceThirdparty(DoliDB $db, $origin_id, $dest_id)
	{
		$tables = array(
			'facture'
		);

		return CommonObject::commonReplaceThirdparty($db, $origin_id, $dest_id, $tables);
	}

	/**
	 * Is the customer invoice delayed?
	 *
	 * @return bool
	 */
	public function hasDelay()
	{
		global $conf;

		$now = dol_now();

		// Paid invoices have status STATUS_CLOSED
		if ($this->statut != Facture::STATUS_VALIDATED) return false;

		return $this->date_lim_reglement < ($now - $conf->facture->client->warning_delay);
	}
}

/**
 *	Class to manage invoice lines.
 *  Saved into database table llx_facturedet
 */
class FactureLigne extends CommonInvoiceLine
{
    /**
	 * @var string ID to identify managed object
	 */
	public $element='facturedet';

    /**
	 * @var string Name of table without prefix where object is stored
	 */
	public $table_element='facturedet';

	public $oldline;

	//! From llx_facturedet
	//! Id facture
	public $fk_facture;
	//! Id parent line
	public $fk_parent_line;
	/**
	 * @deprecated
	 */
	public $label;
	//! Description ligne
	public $desc;

	public $localtax1_type;	// Local tax 1 type
	public $localtax2_type;	// Local tax 2 type
	public $fk_remise_except;	// Link to line into llx_remise_except
	public $rang = 0;

	public $fk_fournprice;
	public $pa_ht;
	public $marge_tx;
	public $marque_tx;

	public $special_code;	// Liste d'options non cumulabels:
	// 1: frais de port
	// 2: ecotaxe
	// 3: ??

	public $origin;
	public $origin_id;

	public $fk_code_ventilation = 0;

	public $date_start;
	public $date_end;

	// Ne plus utiliser
	//var $price;         	// P.U. HT apres remise % de ligne (exemple 80)
	//var $remise;			// Montant calcule de la remise % sur PU HT (exemple 20)

	// From llx_product
	/**
	 * @deprecated
	 * @see product_ref
	 */
	public $ref;				// Product ref (deprecated)
	public $product_ref;       // Product ref
	/**
	 * @deprecated
	 * @see product_label
	 */
	public $libelle;      		// Product label (deprecated)
	public $product_label;     // Product label
	public $product_desc;  	// Description produit

	public $skip_update_total; // Skip update price total for special lines

	/**
	 * @var int Situation advance percentage
	 */
	public $situation_percent;

	/**
	 * @var int Previous situation line id reference
	 */
	public $fk_prev_id;

	// Multicurrency
	public $fk_multicurrency;
	public $multicurrency_code;
	public $multicurrency_subprice;
	public $multicurrency_total_ht;
	public $multicurrency_total_tva;
	public $multicurrency_total_ttc;

	/**
	 *	Load invoice line from database
	 *
	 *	@param	int		$rowid      id of invoice line to get
	 *	@return	int					<0 if KO, >0 if OK
	 */
	function fetch($rowid)
	{
		$sql = 'SELECT fd.rowid, fd.fk_facture, fd.fk_parent_line, fd.fk_product, fd.product_type, fd.label as custom_label, fd.description, fd.price, fd.qty, fd.vat_src_code, fd.tva_tx,';
		$sql.= ' fd.localtax1_tx, fd. localtax2_tx, fd.remise, fd.remise_percent, fd.fk_remise_except, fd.subprice,';
		$sql.= ' fd.date_start as date_start, fd.date_end as date_end, fd.fk_product_fournisseur_price as fk_fournprice, fd.buy_price_ht as pa_ht,';
		$sql.= ' fd.info_bits, fd.special_code, fd.total_ht, fd.total_tva, fd.total_ttc, fd.total_localtax1, fd.total_localtax2, fd.rang,';
		$sql.= ' fd.fk_code_ventilation,';
		$sql.= ' fd.fk_unit, fd.fk_user_author, fd.fk_user_modif,';
		$sql.= ' fd.situation_percent, fd.fk_prev_id,';
		$sql.= ' fd.multicurrency_subprice,';
		$sql.= ' fd.multicurrency_total_ht,';
		$sql.= ' fd.multicurrency_total_tva,';
		$sql.= ' fd.multicurrency_total_ttc,';
		$sql.= ' p.ref as product_ref, p.label as product_libelle, p.description as product_desc';
		$sql.= ' FROM '.MAIN_DB_PREFIX.'facturedet as fd';
		$sql.= ' LEFT JOIN '.MAIN_DB_PREFIX.'product as p ON fd.fk_product = p.rowid';
		$sql.= ' WHERE fd.rowid = '.$rowid;

		$result = $this->db->query($sql);
		if ($result)
		{
			$objp = $this->db->fetch_object($result);

			$this->rowid				= $objp->rowid;
			$this->id					= $objp->rowid;
			$this->fk_facture			= $objp->fk_facture;
			$this->fk_parent_line		= $objp->fk_parent_line;
			$this->label				= $objp->custom_label;
			$this->desc					= $objp->description;
			$this->qty					= $objp->qty;
			$this->subprice				= $objp->subprice;
			$this->vat_src_code  		= $objp->vat_src_code;
			$this->tva_tx				= $objp->tva_tx;
			$this->localtax1_tx			= $objp->localtax1_tx;
			$this->localtax2_tx			= $objp->localtax2_tx;
			$this->remise_percent		= $objp->remise_percent;
			$this->fk_remise_except		= $objp->fk_remise_except;
			$this->fk_product			= $objp->fk_product;
			$this->product_type			= $objp->product_type;
			$this->date_start			= $this->db->jdate($objp->date_start);
			$this->date_end				= $this->db->jdate($objp->date_end);
			$this->info_bits			= $objp->info_bits;
			$this->tva_npr              = ($objp->info_bits & 1 == 1) ? 1 : 0;
			$this->special_code			= $objp->special_code;
			$this->total_ht				= $objp->total_ht;
			$this->total_tva			= $objp->total_tva;
			$this->total_localtax1		= $objp->total_localtax1;
			$this->total_localtax2		= $objp->total_localtax2;
			$this->total_ttc			= $objp->total_ttc;
			$this->fk_code_ventilation	= $objp->fk_code_ventilation;
			$this->rang					= $objp->rang;
			$this->fk_fournprice		= $objp->fk_fournprice;
			$marginInfos				= getMarginInfos($objp->subprice, $objp->remise_percent, $objp->tva_tx, $objp->localtax1_tx, $objp->localtax2_tx, $this->fk_fournprice, $objp->pa_ht);
			$this->pa_ht				= $marginInfos[0];
			$this->marge_tx				= $marginInfos[1];
			$this->marque_tx			= $marginInfos[2];

			$this->ref					= $objp->product_ref;      // deprecated
			$this->product_ref			= $objp->product_ref;
			$this->libelle				= $objp->product_libelle;  // deprecated
			$this->product_label		= $objp->product_libelle;
			$this->product_desc			= $objp->product_desc;
			$this->fk_unit				= $objp->fk_unit;
			$this->fk_user_modif		= $objp->fk_user_modif;
			$this->fk_user_author		= $objp->fk_user_author;

			$this->situation_percent    = $objp->situation_percent;
			$this->fk_prev_id           = $objp->fk_prev_id;

			$this->multicurrency_subprice = $objp->multicurrency_subprice;
			$this->multicurrency_total_ht = $objp->multicurrency_total_ht;
			$this->multicurrency_total_tva= $objp->multicurrency_total_tva;
			$this->multicurrency_total_ttc= $objp->multicurrency_total_ttc;

			$this->db->free($result);

			return 1;
		}
		else
		{
		    $this->error = $this->db->lasterror();
			return -1;
		}
	}

	/**
	 *	Insert line into database
	 *
	 *	@param      int		$notrigger		                 1 no triggers
	 *  @param      int     $noerrorifdiscountalreadylinked  1=Do not make error if lines is linked to a discount and discount already linked to another
	 *	@return		int						                 <0 if KO, >0 if OK
	 */
	function insert($notrigger = 0, $noerrorifdiscountalreadylinked = 0)
	{
		global $langs,$user,$conf;

		$error=0;

        $pa_ht_isemptystring = (empty($this->pa_ht) && $this->pa_ht == ''); // If true, we can use a default value. If this->pa_ht = '0', we must use '0'.

        dol_syslog(get_class($this)."::insert rang=".$this->rang, LOG_DEBUG);

		// Clean parameters
		$this->desc=trim($this->desc);
		if (empty($this->tva_tx)) $this->tva_tx=0;
		if (empty($this->localtax1_tx)) $this->localtax1_tx=0;
		if (empty($this->localtax2_tx)) $this->localtax2_tx=0;
		if (empty($this->localtax1_type)) $this->localtax1_type=0;
		if (empty($this->localtax2_type)) $this->localtax2_type=0;
		if (empty($this->total_localtax1)) $this->total_localtax1=0;
		if (empty($this->total_localtax2)) $this->total_localtax2=0;
		if (empty($this->rang)) $this->rang=0;
		if (empty($this->remise_percent)) $this->remise_percent=0;
		if (empty($this->info_bits)) $this->info_bits=0;
		if (empty($this->subprice)) $this->subprice=0;
		if (empty($this->special_code)) $this->special_code=0;
		if (empty($this->fk_parent_line)) $this->fk_parent_line=0;
		if (empty($this->fk_prev_id)) $this->fk_prev_id = 0;
		if (! isset($this->situation_percent) || $this->situation_percent > 100 || (string) $this->situation_percent == '') $this->situation_percent = 100;

		if (empty($this->pa_ht)) $this->pa_ht=0;
		if (empty($this->multicurrency_subprice)) $this->multicurrency_subprice=0;
		if (empty($this->multicurrency_total_ht)) $this->multicurrency_total_ht=0;
		if (empty($this->multicurrency_total_tva)) $this->multicurrency_total_tva=0;
		if (empty($this->multicurrency_total_ttc)) $this->multicurrency_total_ttc=0;

		// if buy price not defined, define buyprice as configured in margin admin
		if ($this->pa_ht == 0 && $pa_ht_isemptystring)
		{
			if (($result = $this->defineBuyPrice($this->subprice, $this->remise_percent, $this->fk_product)) < 0)
			{
				return $result;
			}
			else
			{
				$this->pa_ht = $result;
			}
		}

		// Check parameters
		if ($this->product_type < 0)
		{
			$this->error='ErrorProductTypeMustBe0orMore';
			return -1;
		}
		if (! empty($this->fk_product))
		{
			// Check product exists
			$result=Product::isExistingObject('product', $this->fk_product);
			if ($result <= 0)
			{
				$this->error='ErrorProductIdDoesNotExists';
				return -1;
			}
		}

		$this->db->begin();

		// Insertion dans base de la ligne
		$sql = 'INSERT INTO '.MAIN_DB_PREFIX.'facturedet';
		$sql.= ' (fk_facture, fk_parent_line, label, description, qty,';
		$sql.= ' vat_src_code, tva_tx, localtax1_tx, localtax2_tx, localtax1_type, localtax2_type,';
		$sql.= ' fk_product, product_type, remise_percent, subprice, fk_remise_except,';
		$sql.= ' date_start, date_end, fk_code_ventilation, ';
		$sql.= ' rang, special_code, fk_product_fournisseur_price, buy_price_ht,';
		$sql.= ' info_bits, total_ht, total_tva, total_ttc, total_localtax1, total_localtax2,';
		$sql.= ' situation_percent, fk_prev_id,';
		$sql.= ' fk_unit, fk_user_author, fk_user_modif,';
		$sql.= ' fk_multicurrency, multicurrency_code, multicurrency_subprice, multicurrency_total_ht, multicurrency_total_tva, multicurrency_total_ttc';
		$sql.= ')';
		$sql.= " VALUES (".$this->fk_facture.",";
		$sql.= " ".($this->fk_parent_line>0 ? $this->fk_parent_line:"null").",";
		$sql.= " ".(! empty($this->label)?"'".$this->db->escape($this->label)."'":"null").",";
		$sql.= " '".$this->db->escape($this->desc)."',";
		$sql.= " ".price2num($this->qty).",";
        $sql.= " ".(empty($this->vat_src_code)?"''":"'".$this->db->escape($this->vat_src_code)."'").",";
		$sql.= " ".price2num($this->tva_tx).",";
		$sql.= " ".price2num($this->localtax1_tx).",";
		$sql.= " ".price2num($this->localtax2_tx).",";
		$sql.= " '".$this->db->escape($this->localtax1_type)."',";
		$sql.= " '".$this->db->escape($this->localtax2_type)."',";
		$sql.= ' '.(! empty($this->fk_product)?$this->fk_product:"null").',';
		$sql.= " ".$this->product_type.",";
		$sql.= " ".price2num($this->remise_percent).",";
		$sql.= " ".price2num($this->subprice).",";
		$sql.= ' '.(! empty($this->fk_remise_except)?$this->fk_remise_except:"null").',';
		$sql.= " ".(! empty($this->date_start)?"'".$this->db->idate($this->date_start)."'":"null").",";
		$sql.= " ".(! empty($this->date_end)?"'".$this->db->idate($this->date_end)."'":"null").",";
		$sql.= ' '.$this->fk_code_ventilation.',';
		$sql.= ' '.$this->rang.',';
		$sql.= ' '.$this->special_code.',';
		$sql.= ' '.(! empty($this->fk_fournprice)?$this->fk_fournprice:"null").',';
		$sql.= ' '.price2num($this->pa_ht).',';
		$sql.= " '".$this->db->escape($this->info_bits)."',";
		$sql.= " ".price2num($this->total_ht).",";
		$sql.= " ".price2num($this->total_tva).",";
		$sql.= " ".price2num($this->total_ttc).",";
		$sql.= " ".price2num($this->total_localtax1).",";
		$sql.= " ".price2num($this->total_localtax2);
		$sql.= ", " . $this->situation_percent;
		$sql.= ", " . (!empty($this->fk_prev_id)?$this->fk_prev_id:"null");
		$sql.= ", ".(!$this->fk_unit ? 'NULL' : $this->fk_unit);
		$sql.= ", ".$user->id;
		$sql.= ", ".$user->id;
		$sql.= ", ".(int) $this->fk_multicurrency;
		$sql.= ", '".$this->db->escape($this->multicurrency_code)."'";
		$sql.= ", ".price2num($this->multicurrency_subprice);
		$sql.= ", ".price2num($this->multicurrency_total_ht);
		$sql.= ", ".price2num($this->multicurrency_total_tva);
		$sql.= ", ".price2num($this->multicurrency_total_ttc);
		$sql.= ')';

		dol_syslog(get_class($this)."::insert", LOG_DEBUG);
		$resql=$this->db->query($sql);
		if ($resql)
		{
			$this->id=$this->db->last_insert_id(MAIN_DB_PREFIX.'facturedet');
			$this->rowid=$this->id;	// For backward compatibility

            if (empty($conf->global->MAIN_EXTRAFIELDS_DISABLED)) // For avoid conflicts if trigger used
            {
            	$result=$this->insertExtraFields();
            	if ($result < 0)
            	{
            		$error++;
            	}
            }

			// Si fk_remise_except defini, on lie la remise a la facture
			// ce qui la flague comme "consommee".
			if ($this->fk_remise_except)
			{
				$discount=new DiscountAbsolute($this->db);
				$result=$discount->fetch($this->fk_remise_except);
				if ($result >= 0)
				{
					// Check if discount was found
					if ($result > 0)
					{
					    // Check if discount not already affected to another invoice
						if ($discount->fk_facture_line > 0)
						{
						    if (empty($noerrorifdiscountalreadylinked))
						    {
    							$this->error=$langs->trans("ErrorDiscountAlreadyUsed", $discount->id);
    							dol_syslog(get_class($this)."::insert Error ".$this->error, LOG_ERR);
    							$this->db->rollback();
    							return -3;
						    }
						}
						else
						{
							$result=$discount->link_to_invoice($this->rowid, 0);
							if ($result < 0)
							{
								$this->error=$discount->error;
								dol_syslog(get_class($this)."::insert Error ".$this->error, LOG_ERR);
								$this->db->rollback();
								return -3;
							}
						}
					}
					else
					{
						$this->error=$langs->trans("ErrorADiscountThatHasBeenRemovedIsIncluded");
						dol_syslog(get_class($this)."::insert Error ".$this->error, LOG_ERR);
						$this->db->rollback();
						return -3;
					}
				}
				else
				{
					$this->error=$discount->error;
					dol_syslog(get_class($this)."::insert Error ".$this->error, LOG_ERR);
					$this->db->rollback();
					return -3;
				}
			}

			if (! $notrigger)
			{
                // Call trigger
                $result=$this->call_trigger('LINEBILL_INSERT', $user);
                if ($result < 0)
                {
					$this->db->rollback();
					return -2;
				}
                // End call triggers
			}

			$this->db->commit();
			return $this->id;
		}
		else
		{
			$this->error=$this->db->lasterror();
			$this->db->rollback();
			return -2;
		}
	}

	/**
	 *	Update line into database
	 *
	 *	@param		User	$user		User object
	 *	@param		int		$notrigger	Disable triggers
	 *	@return		int					<0 if KO, >0 if OK
	 */
	function update($user = '', $notrigger = 0)
	{
		global $user,$conf;

		$error=0;

		$pa_ht_isemptystring = (empty($this->pa_ht) && $this->pa_ht == ''); // If true, we can use a default value. If this->pa_ht = '0', we must use '0'.

		// Clean parameters
		$this->desc=trim($this->desc);
		if (empty($this->tva_tx)) $this->tva_tx=0;
		if (empty($this->localtax1_tx)) $this->localtax1_tx=0;
		if (empty($this->localtax2_tx)) $this->localtax2_tx=0;
		if (empty($this->localtax1_type)) $this->localtax1_type=0;
		if (empty($this->localtax2_type)) $this->localtax2_type=0;
		if (empty($this->total_localtax1)) $this->total_localtax1=0;
		if (empty($this->total_localtax2)) $this->total_localtax2=0;
		if (empty($this->remise_percent)) $this->remise_percent=0;
		if (empty($this->info_bits)) $this->info_bits=0;
		if (empty($this->special_code)) $this->special_code=0;
		if (empty($this->product_type)) $this->product_type=0;
		if (empty($this->fk_parent_line)) $this->fk_parent_line=0;
		if (! isset($this->situation_percent) || $this->situation_percent > 100 || (string) $this->situation_percent == '') $this->situation_percent = 100;
		if (empty($this->pa_ht)) $this->pa_ht=0;

		if (empty($this->multicurrency_subprice)) $this->multicurrency_subprice=0;
		if (empty($this->multicurrency_total_ht)) $this->multicurrency_total_ht=0;
		if (empty($this->multicurrency_total_tva)) $this->multicurrency_total_tva=0;
		if (empty($this->multicurrency_total_ttc)) $this->multicurrency_total_ttc=0;

		// Check parameters
		if ($this->product_type < 0) return -1;

		// if buy price not defined, define buyprice as configured in margin admin
		if ($this->pa_ht == 0 && $pa_ht_isemptystring)
		{
			if (($result = $this->defineBuyPrice($this->subprice, $this->remise_percent, $this->fk_product)) < 0)
			{
				return $result;
			}
			else
			{
				$this->pa_ht = $result;
			}
		}

		$this->db->begin();

        // Mise a jour ligne en base
        $sql = "UPDATE ".MAIN_DB_PREFIX."facturedet SET";
        $sql.= " description='".$this->db->escape($this->desc)."'";
        $sql.= ", label=".(! empty($this->label)?"'".$this->db->escape($this->label)."'":"null");
        $sql.= ", subprice=".price2num($this->subprice)."";
        $sql.= ", remise_percent=".price2num($this->remise_percent)."";
        if ($this->fk_remise_except) $sql.= ", fk_remise_except=".$this->fk_remise_except;
        else $sql.= ", fk_remise_except=null";
		$sql.= ", vat_src_code = '".(empty($this->vat_src_code)?'':$this->db->escape($this->vat_src_code))."'";
        $sql.= ", tva_tx=".price2num($this->tva_tx)."";
        $sql.= ", localtax1_tx=".price2num($this->localtax1_tx)."";
        $sql.= ", localtax2_tx=".price2num($this->localtax2_tx)."";
		$sql.= ", localtax1_type='".$this->db->escape($this->localtax1_type)."'";
		$sql.= ", localtax2_type='".$this->db->escape($this->localtax2_type)."'";
        $sql.= ", qty=".price2num($this->qty);
        $sql.= ", date_start=".(! empty($this->date_start)?"'".$this->db->idate($this->date_start)."'":"null");
        $sql.= ", date_end=".(! empty($this->date_end)?"'".$this->db->idate($this->date_end)."'":"null");
        $sql.= ", product_type=".$this->product_type;
        $sql.= ", info_bits='".$this->db->escape($this->info_bits)."'";
        $sql.= ", special_code='".$this->db->escape($this->special_code)."'";
        if (empty($this->skip_update_total))
        {
        	$sql.= ", total_ht=".price2num($this->total_ht);
        	$sql.= ", total_tva=".price2num($this->total_tva);
        	$sql.= ", total_ttc=".price2num($this->total_ttc);
        	$sql.= ", total_localtax1=".price2num($this->total_localtax1);
        	$sql.= ", total_localtax2=".price2num($this->total_localtax2);
        }
		$sql.= ", fk_product_fournisseur_price=".(! empty($this->fk_fournprice)?"'".$this->db->escape($this->fk_fournprice)."'":"null");
		$sql.= ", buy_price_ht='".price2num($this->pa_ht)."'";
		$sql.= ", fk_parent_line=".($this->fk_parent_line>0?$this->fk_parent_line:"null");
		if (! empty($this->rang)) $sql.= ", rang=".$this->rang;
		$sql.= ", situation_percent=" . $this->situation_percent;
		$sql.= ", fk_unit=".(!$this->fk_unit ? 'NULL' : $this->fk_unit);
		$sql.= ", fk_user_modif =".$user->id;

		// Multicurrency
		$sql.= ", multicurrency_subprice=".price2num($this->multicurrency_subprice)."";
        $sql.= ", multicurrency_total_ht=".price2num($this->multicurrency_total_ht)."";
        $sql.= ", multicurrency_total_tva=".price2num($this->multicurrency_total_tva)."";
        $sql.= ", multicurrency_total_ttc=".price2num($this->multicurrency_total_ttc)."";

		$sql.= " WHERE rowid = ".$this->rowid;

		dol_syslog(get_class($this)."::update", LOG_DEBUG);
		$resql=$this->db->query($sql);
		if ($resql)
		{
        	if (empty($conf->global->MAIN_EXTRAFIELDS_DISABLED)) // For avoid conflicts if trigger used
        	{
        		$this->id=$this->rowid;
        		$result=$this->insertExtraFields();
        		if ($result < 0)
        		{
        			$error++;
        		}
        	}

			if (! $error && ! $notrigger)
			{
                // Call trigger
                $result=$this->call_trigger('LINEBILL_UPDATE', $user);
                if ($result < 0)
 				{
					$this->db->rollback();
					return -2;
				}
                // End call triggers
			}
			$this->db->commit();
			return 1;
		}
		else
		{
			$this->error=$this->db->error();
			$this->db->rollback();
			return -2;
		}
	}

	/**
	 * 	Delete line in database
	 *  TODO Add param User $user and notrigger (see skeleton)
     *
	 *	@return	    int		           <0 if KO, >0 if OK
	 */
	function delete()
	{
		global $user;

		$this->db->begin();

		// Call trigger
		$result=$this->call_trigger('LINEBILL_DELETE', $user);
		if ($result < 0)
		{
			$this->db->rollback();
			return -1;
		}
		// End call triggers


		$sql = "DELETE FROM ".MAIN_DB_PREFIX."facturedet WHERE rowid = ".$this->rowid;
		dol_syslog(get_class($this)."::delete", LOG_DEBUG);
		if ($this->db->query($sql) )
		{
			$this->db->commit();
			return 1;
		}
		else
		{
			$this->error=$this->db->error()." sql=".$sql;
			$this->db->rollback();
			return -1;
		}
	}

    // phpcs:disable PEAR.NamingConventions.ValidFunctionName.NotCamelCaps
	/**
     *	Update DB line fields total_xxx
	 *	Used by migration
	 *
	 *	@return		int		<0 if KO, >0 if OK
	 */
	function update_total()
	{
        // phpcs:enable
		$this->db->begin();
		dol_syslog(get_class($this)."::update_total", LOG_DEBUG);

		// Clean parameters
		if (empty($this->total_localtax1)) $this->total_localtax1=0;
		if (empty($this->total_localtax2)) $this->total_localtax2=0;

		// Mise a jour ligne en base
		$sql = "UPDATE ".MAIN_DB_PREFIX."facturedet SET";
		$sql.= " total_ht=".price2num($this->total_ht)."";
		$sql.= ",total_tva=".price2num($this->total_tva)."";
		$sql.= ",total_localtax1=".price2num($this->total_localtax1)."";
		$sql.= ",total_localtax2=".price2num($this->total_localtax2)."";
		$sql.= ",total_ttc=".price2num($this->total_ttc)."";
		$sql.= " WHERE rowid = ".$this->rowid;

		dol_syslog(get_class($this)."::update_total", LOG_DEBUG);

		$resql=$this->db->query($sql);
		if ($resql)
		{
			$this->db->commit();
			return 1;
		}
		else
		{
			$this->error=$this->db->error();
			$this->db->rollback();
			return -2;
		}
	}

    // phpcs:disable PEAR.NamingConventions.ValidFunctionName.NotCamelCaps
	/**
	 * Returns situation_percent of the previous line.
	 * Warning: If invoice is a replacement invoice, this->fk_prev_id is id of the replaced line.
	 *
	 * @param  int     $invoiceid      Invoice id
	 * @param  bool    $include_credit_note		Include credit note or not
	 * @return int                     >= 0
	 */
	function get_prev_progress($invoiceid, $include_credit_note = true)
	{
        // phpcs:enable
		if (is_null($this->fk_prev_id) || empty($this->fk_prev_id) || $this->fk_prev_id == "") {
			return 0;
		} else {
		    // If invoice is not a situation invoice, this->fk_prev_id is used for something else
            $tmpinvoice=new Facture($this->db);
            $tmpinvoice->fetch($invoiceid);
            if ($tmpinvoice->type != Facture::TYPE_SITUATION) return 0;

			$sql = 'SELECT situation_percent FROM ' . MAIN_DB_PREFIX . 'facturedet WHERE rowid=' . $this->fk_prev_id;
			$resql = $this->db->query($sql);
			if ($resql && $resql->num_rows > 0) {
				$res = $this->db->fetch_array($resql);

				$returnPercent = floatval($res['situation_percent']);

				if($include_credit_note) {

				    $sql = 'SELECT fd.situation_percent FROM ' . MAIN_DB_PREFIX . 'facturedet fd';
				    $sql.= ' JOIN ' . MAIN_DB_PREFIX . 'facture f ON (f.rowid = fd.fk_facture) ';
				    $sql.= ' WHERE fd.fk_prev_id =' . $this->fk_prev_id;
				    $sql.= ' AND f.situation_cycle_ref = '.$tmpinvoice->situation_cycle_ref; // Prevent cycle outed
				    $sql.= ' AND f.type = '.Facture::TYPE_CREDIT_NOTE;

				    $res = $this->db->query($sql);
				    if($res) {
				        while($obj = $this->db->fetch_object($res)) {
				            $returnPercent = $returnPercent + floatval($obj->situation_percent);
				        }
				    }
				}

				return $returnPercent;
			} else {
				$this->error = $this->db->error();
				dol_syslog(get_class($this) . "::select Error " . $this->error, LOG_ERR);
				$this->db->rollback();
				return -1;
			}
		}
	}
}<|MERGE_RESOLUTION|>--- conflicted
+++ resolved
@@ -1122,7 +1122,7 @@
 
         $this->module_source		= $object->module_source;
 		$this->pos_source			= $object->pos_source;
-        
+
 		$this->origin				= $object->element;
 		$this->origin_id			= $object->id;
 
@@ -1327,11 +1327,7 @@
 		$sql.= ', p.code as mode_reglement_code, p.libelle as mode_reglement_libelle';
 		$sql.= ', c.code as cond_reglement_code, c.libelle as cond_reglement_libelle, c.libelle_facture as cond_reglement_libelle_doc';
         $sql.= ', f.fk_incoterms, f.location_incoterms';
-<<<<<<< HEAD
-        $sql.= ', f.module_source, f.pos_source';        
-=======
         $sql.= ', f.module_source, f.pos_source';
->>>>>>> 0298582f
         $sql.= ", i.libelle as libelle_incoterms";
 		$sql.= ' FROM '.MAIN_DB_PREFIX.'facture as f';
 		$sql.= ' LEFT JOIN '.MAIN_DB_PREFIX.'c_payment_term as c ON f.fk_cond_reglement = c.rowid';
@@ -1407,14 +1403,9 @@
 				$this->fk_incoterms         = $obj->fk_incoterms;
 				$this->location_incoterms   = $obj->location_incoterms;
 				$this->libelle_incoterms    = $obj->libelle_incoterms;
-<<<<<<< HEAD
-                
-  				$this->module_source        = $obj->module_source;
-				$this->pos_source           = $obj->pos_source;              
-=======
+
   				$this->module_source        = $obj->module_source;
 				$this->pos_source           = $obj->pos_source;
->>>>>>> 0298582f
 
 				// Multicurrency
 				$this->fk_multicurrency 		= $obj->fk_multicurrency;
@@ -3362,10 +3353,10 @@
 
 			$mybool=false;
 
-			
+
 			$file = $conf->global->FACTURE_ADDON.".php";
 			$classname = $conf->global->FACTURE_ADDON;
-			
+
 
 			// Include file with class
 			$dirmodels = array_merge(array('/'), (array) $conf->modules_parts['models']);
@@ -3398,7 +3389,7 @@
                     }
 				}
 			}
-			
+
 			if (! $mybool)
 			{
 				dol_print_error('', "Failed to include file ".$file);
