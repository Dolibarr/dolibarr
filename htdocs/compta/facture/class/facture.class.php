--- conflicted
+++ resolved
@@ -26,13 +26,8 @@
 /**
  *	\file       htdocs/compta/facture/class/facture.class.php
  *	\ingroup    facture
-<<<<<<< HEAD
- *	\brief      Fichier de la classe des factures clients
- *	\version    $Id: facture.class.php,v 1.124 2011/08/03 00:46:25 eldy Exp $
-=======
  *	\brief      File of class to manage invoices
  *	\version    $Id: facture.class.php,v 1.129 2011/08/14 00:00:06 eldy Exp $
->>>>>>> 19bde3ab
  */
 
 require_once(DOL_DOCUMENT_ROOT ."/core/class/commonobject.class.php");
@@ -537,15 +532,6 @@
         $object=new Facture($this->db);
         $object->fetch($fromid);
 
-<<<<<<< HEAD
-        // Instantiate hooks of thirdparty module
-        if (is_array($conf->hooks_modules) && ! empty($conf->hooks_modules))
-        {
-            $object->callHooks('invoicecard');
-        }
-
-=======
->>>>>>> 19bde3ab
         $this->db->begin();
 
         $object->id=0;
@@ -584,26 +570,6 @@
 
         if (! $error)
         {
-<<<<<<< HEAD
-            // Hook for external modules
-            if (! empty($object->hooks))
-            {
-            	foreach($object->hooks as $hook)
-            	{
-            		if (! empty($hook['modules']))
-            		{
-            			foreach($hook['modules'] as $module)
-            			{
-            				if (method_exists($module,'createfrom'))
-            				{
-            					$result = $module->createfrom($objFrom,$result,$object->element);
-            					if ($result < 0) $error++;
-            				}
-            			}
-            		}
-            	}
-            }
-=======
         	// Hook of thirdparty module
 			if (is_object($hookmanager))
 			{
@@ -611,7 +577,6 @@
 				$reshook=$hookmanager->executeHooks('createfrom',$parameters,$object,$action);    // Note that $action and $object may have been modified by some hooks
 				if ($reshook < 0) $error++;
 			}
->>>>>>> 19bde3ab
 
             // Appel des triggers
             include_once(DOL_DOCUMENT_ROOT . "/core/class/interfaces.class.php");
@@ -698,26 +663,6 @@
 
         if ($ret > 0)
         {
-<<<<<<< HEAD
-        	// Hook for external modules
-            if (! empty($object->hooks))
-            {
-            	foreach($object->hooks as $hook)
-            	{
-            		if (! empty($hook['modules']))
-            		{
-            			foreach($hook['modules'] as $module)
-            			{
-            				if (method_exists($module,'createfrom'))
-            				{
-            					$result = $module->createfrom($objFrom,$result,$object->element);
-            					if ($result < 0) $error++;
-            				}
-            			}
-            		}
-            	}
-            }
-=======
         	// Hook of thirdparty module
 			if (is_object($hookmanager))
 			{
@@ -725,7 +670,6 @@
 				$reshook=$hookmanager->executeHooks('createfrom',$parameters,$this,$action);    // Note that $action and $object may have been modified by some hooks
 				if ($reshook < 0) $error++;
 			}
->>>>>>> 19bde3ab
 
             if (! $error)
             {
@@ -1697,11 +1641,7 @@
             if (! $error)
             {
             	$this->oldref = '';
-<<<<<<< HEAD
-            	
-=======
-
->>>>>>> 19bde3ab
+
                 // Rename directory if dir was a temporary ref
                 if (preg_match('/^[\(]?PROV/i', $this->ref))
                 {
@@ -1718,11 +1658,7 @@
                         if (@rename($dirsource, $dirdest))
                         {
                         	$this->oldref = $facref;
-<<<<<<< HEAD
-                        	
-=======
-
->>>>>>> 19bde3ab
+
                             dol_syslog("Rename ok");
                             // Suppression ancien fichier PDF dans nouveau rep
                             dol_delete_file($conf->facture->dir_output.'/'.$snumfa.'/'.$facref.'.*');
@@ -2064,20 +2000,12 @@
 
             // Update line into database
             $this->line=new FactureLigne($this->db);
-<<<<<<< HEAD
-            
-=======
-
->>>>>>> 19bde3ab
+
             // Stock previous line records
 			$staticline=new FactureLigne($this->db);
 			$staticline->fetch($rowid);
 			$this->line->oldline = $staticline;
-<<<<<<< HEAD
-			
-=======
-
->>>>>>> 19bde3ab
+
             $this->line->rowid				= $rowid;
             $this->line->desc				= $desc;
             $this->line->qty				= $qty;
@@ -3324,8 +3252,6 @@
 {
     var $db;
     var $error;
-    
-    var $oldline;
 
     var $oldline;
 
