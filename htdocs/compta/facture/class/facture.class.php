<?php
/* Copyright (C) 2002-2007 Rodolphe Quiedeville  <rodolphe@quiedeville.org>
 * Copyright (C) 2004-2013 Laurent Destailleur   <eldy@users.sourceforge.net>
 * Copyright (C) 2004      Sebastien Di Cintio   <sdicintio@ressource-toi.org>
 * Copyright (C) 2004      Benoit Mortier        <benoit.mortier@opensides.be>
 * Copyright (C) 2005      Marc Barilley / Ocebo <marc@ocebo.com>
 * Copyright (C) 2005-2014 Regis Houssin         <regis.houssin@inodbox.com>
 * Copyright (C) 2006      Andre Cianfarani      <acianfa@free.fr>
 * Copyright (C) 2007      Franky Van Liedekerke <franky.van.liedekerke@telenet.be>
 * Copyright (C) 2010-2016 Juanjo Menent         <jmenent@2byte.es>
 * Copyright (C) 2012-2014 Christophe Battarel   <christophe.battarel@altairis.fr>
 * Copyright (C) 2012-2015 Marcos García         <marcosgdf@gmail.com>
 * Copyright (C) 2012      Cédric Salvador       <csalvador@gpcsolutions.fr>
 * Copyright (C) 2012-2014 Raphaël Doursenaud    <rdoursenaud@gpcsolutions.fr>
 * Copyright (C) 2013      Cedric Gross          <c.gross@kreiz-it.fr>
 * Copyright (C) 2013      Florian Henry         <florian.henry@open-concept.pro>
 * Copyright (C) 2016      Ferran Marcet         <fmarcet@2byte.es>
 * Copyright (C) 2018      Alexandre Spangaro    <aspangaro@open-dsi.fr>
 * Copyright (C) 2018      Nicolas ZABOURI        <info@inovea-conseil.com>
 *
 * This program is free software; you can redistribute it and/or modify
 * it under the terms of the GNU General Public License as published by
 * the Free Software Foundation; either version 3 of the License, or
 * (at your option) any later version.
 *
 * This program is distributed in the hope that it will be useful,
 * but WITHOUT ANY WARRANTY; without even the implied warranty of
 * MERCHANTABILITY or FITNESS FOR A PARTICULAR PURPOSE.  See the
 * GNU General Public License for more details.
 *
 * You should have received a copy of the GNU General Public License
 * along with this program. If not, see <https://www.gnu.org/licenses/>.
 */

/**
 *	\file       htdocs/compta/facture/class/facture.class.php
 *	\ingroup    facture
 *	\brief      File of class to manage invoices
 */

include_once DOL_DOCUMENT_ROOT.'/core/class/commoninvoice.class.php';
require_once DOL_DOCUMENT_ROOT.'/core/class/commonobjectline.class.php';
require_once DOL_DOCUMENT_ROOT.'/product/class/product.class.php';
require_once DOL_DOCUMENT_ROOT.'/societe/class/client.class.php';
require_once DOL_DOCUMENT_ROOT.'/margin/lib/margins.lib.php';
require_once DOL_DOCUMENT_ROOT.'/multicurrency/class/multicurrency.class.php';

if (!empty($conf->accounting->enabled)) require_once DOL_DOCUMENT_ROOT.'/core/class/html.formaccounting.class.php';
if (!empty($conf->accounting->enabled)) require_once DOL_DOCUMENT_ROOT.'/accountancy/class/accountingaccount.class.php';

/**
 *	Class to manage invoices
 */
class Facture extends CommonInvoice
{
	/**
	 * @var string ID to identify managed object
	 */
	public $element = 'facture';

	/**
	 * @var string Name of table without prefix where object is stored
	 */
	public $table_element = 'facture';

	/**
	 * @var int    Name of subtable line
	 */
	public $table_element_line = 'facturedet';

	/**
	 * @var int Field with ID of parent key if this field has a parent
	 */
	public $fk_element = 'fk_facture';

	/**
	 * @var string String with name of icon for myobject. Must be the part after the 'object_' into object_myobject.png
	 */
	public $picto = 'bill';

	/**
	 * 0=No test on entity, 1=Test with field entity, 2=Test with link by societe
	 * @var int
	 */
	public $ismultientitymanaged = 1;

	/**
	 * 0=Default, 1=View may be restricted to sales representative only if no permission to see all or to company of external user if external user
	 * @var integer
	 */
	public $restrictiononfksoc = 1;

	/**
	 * {@inheritdoc}
	 */
	protected $table_ref_field = 'ref';

	public $socid;

	public $author;

	/**
     * @var int ID
     */
	public $fk_user_author;

	/**
     * @var int ID
     */
	public $fk_user_valid;

	public $date; // Date invoice
	public $datem;
	public $ref_client;

	/**
	 * @var int Ref Int
	 * @deprecated
	 */
	public $ref_int; // deprecated

	//Check constants for types
	public $type = self::TYPE_STANDARD;

	//var $amount;
	public $remise_absolue;
	public $remise_percent;
	public $total_ht = 0;
	public $total_tva = 0;
	public $total_localtax1 = 0;
	public $total_localtax2 = 0;
	public $total_ttc = 0;
	public $revenuestamp;

	//! Fermeture apres paiement partiel: discount_vat, badcustomer, abandon
	//! Fermeture alors que aucun paiement: replaced (si remplace), abandon
	public $close_code;
	//! Commentaire si mis a paye sans paiement complet
	public $close_note;
	//! 1 if invoice paid COMPLETELY, 0 otherwise (do not use it anymore, use statut and close_code)
	public $paye;
	//! key of module source when invoice generated from a dedicated module ('cashdesk', 'takepos', ...)
	public $module_source;
	//! key of pos source ('0', '1', ...)
	public $pos_source;
	//! id of template invoice when generated from a template invoice
	public $fk_fac_rec_source;
	//! id of source invoice if replacement invoice or credit note
	public $fk_facture_source;
	public $linked_objects = array();
	public $date_lim_reglement;
	public $cond_reglement_code; // Code in llx_c_paiement
	public $mode_reglement_code; // Code in llx_c_paiement

	/**
     * @var int ID Field to store bank id to use when payment mode is withdraw
     */
	public $fk_bank;

	/**
	 * @deprecated
	 */
	public $products = array();

	/**
	 * @var FactureLigne[]
	 */
	public $lines = array();

	public $line;
	public $extraparams = array();
	public $specimen;

	public $fac_rec;

	// Multicurrency
	/**
     * @var int ID
     */
	public $fk_multicurrency;

	public $multicurrency_code;
	public $multicurrency_tx;
	public $multicurrency_total_ht;
	public $multicurrency_total_tva;
	public $multicurrency_total_ttc;

	/**
	 * @var int Situation cycle reference number
	 */
	public $situation_cycle_ref;

	/**
	 * @var int Situation counter inside the cycle
	 */
	public $situation_counter;

	/**
	 * @var int Final situation flag
	 */
	public $situation_final;

	/**
	 * @var array Table of previous situations
	 */
	public $tab_previous_situation_invoice = array();

	/**
	 * @var array Table of next situations
	 */
	public $tab_next_situation_invoice = array();

	public $oldcopy;

	/**
	 * @var double percentage of retainage
	 */
	public $retained_warranty;

	/**
	 * @var int timestamp of date limit of retainage
	 */
	public $retained_warranty_date_limit;

	/**
	 * @var int Code in llx_c_paiement
	 */
	public $retained_warranty_fk_cond_reglement;


	/**
	 *  'type' if the field format ('integer', 'integer:ObjectClass:PathToClass[:AddCreateButtonOrNot[:Filter]]', 'varchar(x)', 'double(24,8)', 'real', 'price', 'text', 'html', 'date', 'datetime', 'timestamp', 'duration', 'mail', 'phone', 'url', 'password')
	 *         Note: Filter can be a string like "(t.ref:like:'SO-%') or (t.date_creation:<:'20160101') or (t.nature:is:NULL)"
	 *  'label' the translation key.
	 *  'enabled' is a condition when the field must be managed.
	 *  'position' is the sort order of field.
	 *  'notnull' is set to 1 if not null in database. Set to -1 if we must set data to null if empty ('' or 0).
	 *  'visible' says if field is visible in list (Examples: 0=Not visible, 1=Visible on list and create/update/view forms, 2=Visible on list only, 3=Visible on create/update/view form only (not list), 4=Visible on list and update/view form only (not create). 5=Visible on list and view only (not create/not update). Using a negative value means field is not shown by default on list but can be selected for viewing)
	 *  'noteditable' says if field is not editable (1 or 0)
	 *  'default' is a default value for creation (can still be overwrote by the Setup of Default Values if field is editable in creation form). Note: If default is set to '(PROV)' and field is 'ref', the default value will be set to '(PROVid)' where id is rowid when a new record is created.
	 *  'index' if we want an index in database.
	 *  'foreignkey'=>'tablename.field' if the field is a foreign key (it is recommanded to name the field fk_...).
	 *  'searchall' is 1 if we want to search in this field when making a search from the quick search button.
	 *  'isameasure' must be set to 1 if you want to have a total on list for this field. Field type must be summable like integer or double(24,8).
	 *  'css' is the CSS style to use on field. For example: 'maxwidth200'
	 *  'help' is a string visible as a tooltip on field
	 *  'showoncombobox' if value of the field must be visible into the label of the combobox that list record
	 *  'disabled' is 1 if we want to have the field locked by a 'disabled' attribute. In most cases, this is never set into the definition of $fields into class, but is set dynamically by some part of code.
	 *  'arraykeyval' to set list of value if type is a list of predefined values. For example: array("0"=>"Draft","1"=>"Active","-1"=>"Cancel")
	 *  'comment' is not used. You can store here any text of your choice. It is not used by application.
	 *
	 *  Note: To have value dynamic, you can set value to 0 in definition and edit the value on the fly into the constructor.
	 */

	// BEGIN MODULEBUILDER PROPERTIES
	/**
	 * @var array  Array with all fields and their property. Do not use it as a static var. It may be modified by constructor.
	 */
	public $fields = array(
		'rowid' =>array('type'=>'integer', 'label'=>'TechnicalID', 'enabled'=>1, 'visible'=>-1, 'notnull'=>1, 'position'=>10),
		'ref' =>array('type'=>'varchar(30)', 'label'=>'Ref', 'enabled'=>1, 'visible'=>-1, 'notnull'=>1, 'showoncombobox'=>1, 'position'=>15),
		'entity' =>array('type'=>'integer', 'label'=>'Entity', 'default'=>1, 'enabled'=>1, 'visible'=>-2, 'notnull'=>1, 'position'=>20, 'index'=>1),
		'ref_ext' =>array('type'=>'varchar(255)', 'label'=>'Ref ext', 'enabled'=>1, 'visible'=>0, 'position'=>25),
		'ref_int' =>array('type'=>'varchar(255)', 'label'=>'Ref int', 'enabled'=>1, 'visible'=>0, 'position'=>30), // deprecated
		'type' =>array('type'=>'smallint(6)', 'label'=>'Type', 'enabled'=>1, 'visible'=>-1, 'notnull'=>1, 'position'=>35),
		'ref_client' =>array('type'=>'varchar(255)', 'label'=>'Ref client', 'enabled'=>1, 'visible'=>-1, 'position'=>40),
		//'increment' =>array('type'=>'varchar(10)', 'label'=>'Increment', 'enabled'=>1, 'visible'=>-1, 'position'=>45),
		'fk_soc' =>array('type'=>'integer:Societe:societe/class/societe.class.php', 'label'=>'ThirdParty', 'enabled'=>1, 'visible'=>-1, 'notnull'=>1, 'position'=>50),
		'datec' =>array('type'=>'datetime', 'label'=>'DateCreation', 'enabled'=>1, 'visible'=>-1, 'position'=>55),
		'datef' =>array('type'=>'date', 'label'=>'DateInvoice', 'enabled'=>1, 'visible'=>-1, 'position'=>60),
		'date_valid' =>array('type'=>'date', 'label'=>'DateValidation', 'enabled'=>1, 'visible'=>-1, 'position'=>65),
		'date_closing' =>array('type'=>'datetime', 'label'=>'Date closing', 'enabled'=>1, 'visible'=>-1, 'position'=>70),
		'tms' =>array('type'=>'timestamp', 'label'=>'DateModification', 'enabled'=>1, 'visible'=>-1, 'notnull'=>1, 'position'=>75),
		'paye' =>array('type'=>'smallint(6)', 'label'=>'InvoicePaidCompletely', 'enabled'=>1, 'visible'=>-1, 'notnull'=>1, 'position'=>80),
		//'amount' =>array('type'=>'double(24,8)', 'label'=>'Amount', 'enabled'=>1, 'visible'=>-1, 'notnull'=>1, 'position'=>85),
		'remise_percent' =>array('type'=>'double', 'label'=>'RelativeDiscount', 'enabled'=>1, 'visible'=>-1, 'position'=>90),
		'remise_absolue' =>array('type'=>'double', 'label'=>'CustomerRelativeDiscount', 'enabled'=>1, 'visible'=>-1, 'position'=>95),
		//'remise' =>array('type'=>'double', 'label'=>'Remise', 'enabled'=>1, 'visible'=>-1, 'position'=>100),
		'close_code' =>array('type'=>'varchar(16)', 'label'=>'EarlyClosingReason', 'enabled'=>1, 'visible'=>-1, 'position'=>105),
		'close_note' =>array('type'=>'varchar(128)', 'label'=>'EarlyClosingComment', 'enabled'=>1, 'visible'=>-1, 'position'=>110),
		'tva' =>array('type'=>'double(24,8)', 'label'=>'TotalVAT', 'enabled'=>1, 'visible'=>-1, 'position'=>115, 'isameasure'=>1),
		'localtax1' =>array('type'=>'double(24,8)', 'label'=>'LT1', 'enabled'=>1, 'visible'=>-1, 'position'=>120, 'isameasure'=>1),
		'localtax2' =>array('type'=>'double(24,8)', 'label'=>'LT2', 'enabled'=>1, 'visible'=>-1, 'position'=>125, 'isameasure'=>1),
		'revenuestamp' =>array('type'=>'double(24,8)', 'label'=>'RevenueStamp', 'enabled'=>1, 'visible'=>-1, 'position'=>130, 'isameasure'=>1),
		'total' =>array('type'=>'double(24,8)', 'label'=>'TotalHT', 'enabled'=>1, 'visible'=>-1, 'position'=>135, 'isameasure'=>1),
		'total_ttc' =>array('type'=>'double(24,8)', 'label'=>'TotalTTC', 'enabled'=>1, 'visible'=>-1, 'position'=>140, 'isameasure'=>1),
		'fk_user_author' =>array('type'=>'integer:User:user/class/user.class.php', 'label'=>'UserAuthor', 'enabled'=>1, 'visible'=>-1, 'position'=>150),
		'fk_user_modif' =>array('type'=>'integer:User:user/class/user.class.php', 'label'=>'UserModif', 'enabled'=>1, 'visible'=>-2, 'notnull'=>-1, 'position'=>155),
		'fk_user_valid' =>array('type'=>'integer:User:user/class/user.class.php', 'label'=>'UserValidation', 'enabled'=>1, 'visible'=>-1, 'position'=>160),
		'fk_user_closing' =>array('type'=>'integer:User:user/class/user.class.php', 'label'=>'UserClosing', 'enabled'=>1, 'visible'=>-1, 'position'=>165),
		'fk_facture_source' =>array('type'=>'integer', 'label'=>'SourceInvoice', 'enabled'=>1, 'visible'=>-1, 'position'=>170),
		'fk_projet' =>array('type'=>'integer:Project:projet/class/project.class.php:1:fk_statut=1', 'label'=>'Project', 'enabled'=>1, 'visible'=>-1, 'position'=>175),
		'fk_account' =>array('type'=>'integer', 'label'=>'Fk account', 'enabled'=>1, 'visible'=>-1, 'position'=>180),
		'fk_currency' =>array('type'=>'varchar(3)', 'label'=>'CurrencyCode', 'enabled'=>1, 'visible'=>-1, 'position'=>185),
		'fk_cond_reglement' =>array('type'=>'integer', 'label'=>'PaymentTerm', 'enabled'=>1, 'visible'=>-1, 'notnull'=>1, 'position'=>190),
		'fk_mode_reglement' =>array('type'=>'integer', 'label'=>'PaymentMode', 'enabled'=>1, 'visible'=>-1, 'position'=>195),
		'date_lim_reglement' =>array('type'=>'date', 'label'=>'DateDue', 'enabled'=>1, 'visible'=>-1, 'position'=>200),
		'note_private' =>array('type'=>'text', 'label'=>'NotePublic', 'enabled'=>1, 'visible'=>0, 'position'=>205),
		'note_public' =>array('type'=>'text', 'label'=>'NotePrivate', 'enabled'=>1, 'visible'=>0, 'position'=>210),
		'model_pdf' =>array('type'=>'varchar(255)', 'label'=>'Model pdf', 'enabled'=>1, 'visible'=>0, 'position'=>215),
		'extraparams' =>array('type'=>'varchar(255)', 'label'=>'Extraparams', 'enabled'=>1, 'visible'=>-1, 'position'=>225),
		'situation_cycle_ref' =>array('type'=>'smallint(6)', 'label'=>'Situation cycle ref', 'enabled'=>'$conf->global->INVOICE_USE_SITUATION', 'visible'=>-1, 'position'=>230),
		'situation_counter' =>array('type'=>'smallint(6)', 'label'=>'Situation counter', 'enabled'=>'$conf->global->INVOICE_USE_SITUATION', 'visible'=>-1, 'position'=>235),
		'situation_final' =>array('type'=>'smallint(6)', 'label'=>'Situation final', 'enabled'=>'empty($conf->global->INVOICE_USE_SITUATION) ? 0 : 1', 'visible'=>-1, 'position'=>240),
		'retained_warranty' =>array('type'=>'double', 'label'=>'Retained warranty', 'enabled'=>'$conf->global->INVOICE_USE_RETAINED_WARRANTY', 'visible'=>-1, 'position'=>245),
		'retained_warranty_date_limit' =>array('type'=>'date', 'label'=>'Retained warranty date limit', 'enabled'=>'$conf->global->INVOICE_USE_RETAINED_WARRANTY', 'visible'=>-1, 'position'=>250),
		'retained_warranty_fk_cond_reglement' =>array('type'=>'integer', 'label'=>'Retained warranty fk cond reglement', 'enabled'=>'$conf->global->INVOICE_USE_RETAINED_WARRANTY', 'visible'=>-1, 'position'=>255),
		'fk_incoterms' =>array('type'=>'integer', 'label'=>'IncotermCode', 'enabled'=>'$conf->incoterm->enabled', 'visible'=>-1, 'position'=>260),
		'location_incoterms' =>array('type'=>'varchar(255)', 'label'=>'IncotermLabel', 'enabled'=>'$conf->incoterm->enabled', 'visible'=>-1, 'position'=>265),
		'date_pointoftax' =>array('type'=>'date', 'label'=>'DatePointOfTax', 'enabled'=>'$conf->global->INVOICE_POINTOFTAX_DATE', 'visible'=>-1, 'position'=>270),
		'fk_multicurrency' =>array('type'=>'integer', 'label'=>'MulticurrencyID', 'enabled'=>'$conf->multicurrency->enabled', 'visible'=>-1, 'position'=>275),
		'multicurrency_code' =>array('type'=>'varchar(255)', 'label'=>'MulticurrencyCurrency', 'enabled'=>'$conf->multicurrency->enabled', 'visible'=>-1, 'position'=>280),
		'multicurrency_tx' =>array('type'=>'double(24,8)', 'label'=>'MulticurrencyRate', 'enabled'=>'$conf->multicurrency->enabled', 'visible'=>-1, 'position'=>285, 'isameasure'=>1),
		'multicurrency_total_ht' =>array('type'=>'double(24,8)', 'label'=>'MulticurrencyAmountHT', 'enabled'=>'$conf->multicurrency->enabled', 'visible'=>-1, 'position'=>290, 'isameasure'=>1),
		'multicurrency_total_tva' =>array('type'=>'double(24,8)', 'label'=>'MulticurrencyAmountVAT', 'enabled'=>'$conf->multicurrency->enabled', 'visible'=>-1, 'position'=>295, 'isameasure'=>1),
		'multicurrency_total_ttc' =>array('type'=>'double(24,8)', 'label'=>'MulticurrencyAmountTTC', 'enabled'=>'$conf->multicurrency->enabled', 'visible'=>-1, 'position'=>300, 'isameasure'=>1),
		'fk_fac_rec_source' =>array('type'=>'integer', 'label'=>'RecurringInvoiceSource', 'enabled'=>1, 'visible'=>-1, 'position'=>305),
		'last_main_doc' =>array('type'=>'varchar(255)', 'label'=>'LastMainDoc', 'enabled'=>1, 'visible'=>-1, 'position'=>310),
		'module_source' =>array('type'=>'varchar(32)', 'label'=>'POSModule', 'enabled'=>1, 'visible'=>-1, 'position'=>315),
		'pos_source' =>array('type'=>'varchar(32)', 'label'=>'POSTerminal', 'enabled'=>1, 'visible'=>-1, 'position'=>320),
		'fk_statut' =>array('type'=>'smallint(6)', 'label'=>'Status', 'enabled'=>1, 'visible'=>-1, 'notnull'=>1, 'position'=>500, 'arrayofkeyval'=>array(0=>'Draft', 1=>'Validated', 2=>'Paid', 3=>'Abandonned')),
		'import_key' =>array('type'=>'varchar(14)', 'label'=>'ImportId', 'enabled'=>1, 'visible'=>-2, 'position'=>900),
	);
	// END MODULEBUILDER PROPERTIES

    /**
     * Standard invoice
     */
    const TYPE_STANDARD = 0;

    /**
     * Replacement invoice
     */
    const TYPE_REPLACEMENT = 1;

    /**
     * Credit note invoice
     */
    const TYPE_CREDIT_NOTE = 2;

    /**
     * Deposit invoice
     */
    const TYPE_DEPOSIT = 3;

    /**
     * Proforma invoice (should not be used. a proforma is an order)
     */
    const TYPE_PROFORMA = 4;

	/**
	 * Situation invoice
	 */
	const TYPE_SITUATION = 5;

	/**
	 * Draft status
	 */
	const STATUS_DRAFT = 0;

	/**
	 * Validated (need to be paid)
	 */
	const STATUS_VALIDATED = 1;

	/**
	 * Classified paid.
	 * If paid partially, $this->close_code can be:
	 * - CLOSECODE_DISCOUNTVAT
	 * - CLOSECODE_BADDEBT
	 * If paid completely, this->close_code will be null
	 */
	const STATUS_CLOSED = 2;

	/**
	 * Classified abandoned and no payment done.
	 * $this->close_code can be:
	 * - CLOSECODE_BADDEBT
	 * - CLOSECODE_ABANDONED
	 * - CLOSECODE_REPLACED
	 */
	const STATUS_ABANDONED = 3;

	const CLOSECODE_DISCOUNTVAT = 'discount_vat'; // Abandonned remain - escompte
	const CLOSECODE_BADDEBT = 'badcustomer'; // Abandonned - bad
	const CLOSECODE_ABANDONED = 'abandon'; // Abandonned - other
	const CLOSECODE_REPLACED = 'replaced'; // Closed after doing a replacement invoice


	/**
	 * 	Constructor
	 *
	 * 	@param	DoliDB		$db			Database handler
	 */
	public function __construct($db)
	{
		$this->db = $db;
	}

	/**
	 *	Create invoice in database.
	 *  Note: this->ref can be set or empty. If empty, we will use "(PROV999)"
	 *  Note: this->fac_rec must be set to create invoice from a recurring invoice
	 *
	 *	@param	User	$user      		Object user that create
	 *	@param  int		$notrigger		1=Does not execute triggers, 0 otherwise
	 * 	@param	int		$forceduedate	If set, do not recalculate due date from payment condition but force it with value
	 *	@return	int						<0 if KO, >0 if OK
	 */
    public function create(User $user, $notrigger = 0, $forceduedate = 0)
	{
		global $langs, $conf, $mysoc, $hookmanager;
		$error = 0;

		// Clean parameters
		if (empty($this->type)) $this->type = self::TYPE_STANDARD;
		$this->ref_client = trim($this->ref_client);
		$this->note = (isset($this->note) ? trim($this->note) : trim($this->note_private)); // deprecated
		$this->note_private = (isset($this->note_private) ? trim($this->note_private) : trim($this->note_private));
		$this->note_public = trim($this->note_public);
		if (!$this->cond_reglement_id) $this->cond_reglement_id = 0;
		if (!$this->mode_reglement_id) $this->mode_reglement_id = 0;
		$this->brouillon = 1;

		// Multicurrency (test on $this->multicurrency_tx because we should take the default rate only if not using origin rate)
		if (!empty($this->multicurrency_code) && empty($this->multicurrency_tx)) list($this->fk_multicurrency, $this->multicurrency_tx) = MultiCurrency::getIdAndTxFromCode($this->db, $this->multicurrency_code);
		else $this->fk_multicurrency = MultiCurrency::getIdFromCode($this->db, $this->multicurrency_code);
		if (empty($this->fk_multicurrency))
		{
			$this->multicurrency_code = $conf->currency;
			$this->fk_multicurrency = 0;
			$this->multicurrency_tx = 1;
		}

		dol_syslog(get_class($this)."::create user=".$user->id." date=".$this->date);

		// Check parameters
		if (empty($this->date))
		{
			$this->error = "Try to create an invoice with an empty parameter (date)";
			dol_syslog(get_class($this)."::create ".$this->error, LOG_ERR);
			return -3;
		}
		$soc = new Societe($this->db);
		$result = $soc->fetch($this->socid);
		if ($result < 0)
		{
			$this->error = "Failed to fetch company: ".$soc->error;
			dol_syslog(get_class($this)."::create ".$this->error, LOG_ERR);
			return -2;
		}

		$now = dol_now();

		$this->db->begin();

		$originaldatewhen = null;
		$nextdatewhen = null;
		$previousdaynextdatewhen = null;

		// Create invoice from a template invoice
		if ($this->fac_rec > 0)
		{
		    $this->fk_fac_rec_source = $this->fac_rec;

			require_once DOL_DOCUMENT_ROOT.'/compta/facture/class/facture-rec.class.php';
			$_facrec = new FactureRec($this->db);
			$result = $_facrec->fetch($this->fac_rec);
			$result = $_facrec->fetchObjectLinked(null, '', null, '', 'OR', 1, 'sourcetype', 0); // This load $_facrec->linkedObjectsIds

			// Define some dates
			$originaldatewhen = $_facrec->date_when;
			$nextdatewhen = dol_time_plus_duree($originaldatewhen, $_facrec->frequency, $_facrec->unit_frequency);
			$previousdaynextdatewhen = dol_time_plus_duree($nextdatewhen, -1, 'd');

			if (!empty($_facrec->frequency))  // Invoice are created on same thirdparty than template when there is a recurrence, but not necessarly when there is no recurrence.
			{
				$this->socid = $_facrec->socid;
			}
			$this->entity            = $_facrec->entity; // Invoice created in same entity than template

			// Fields coming from GUI (priority on template). TODO Value of template should be used as default value on GUI so we can use here always value from GUI
			$this->fk_project        = GETPOST('projectid', 'int') > 0 ? ((int) GETPOST('projectid', 'int')) : $_facrec->fk_project;
			$this->note_public       = GETPOST('note_public', 'none') ? GETPOST('note_public', 'none') : $_facrec->note_public;
			$this->note_private      = GETPOST('note_private', 'none') ? GETPOST('note_private', 'none') : $_facrec->note_private;
			$this->modelpdf          = GETPOST('model', 'alpha') ? GETPOST('model', 'alpha') : $_facrec->modelpdf;
			$this->cond_reglement_id = GETPOST('cond_reglement_id', 'int') > 0 ? ((int) GETPOST('cond_reglement_id', 'int')) : $_facrec->cond_reglement_id;
			$this->mode_reglement_id = GETPOST('mode_reglement_id', 'int') > 0 ? ((int) GETPOST('mode_reglement_id', 'int')) : $_facrec->mode_reglement_id;
			$this->fk_account        = GETPOST('fk_account') > 0 ? ((int) GETPOST('fk_account')) : $_facrec->fk_account;

			// Set here to have this defined for substitution into notes, should be recalculated after adding lines to get same result
			$this->total_ht          = $_facrec->total_ht;
			$this->total_ttc         = $_facrec->total_ttc;

			// Fields always coming from template
			$this->remise_absolue    = $_facrec->remise_absolue;
			$this->remise_percent    = $_facrec->remise_percent;
			$this->fk_incoterms = $_facrec->fk_incoterms;
			$this->location_incoterms = $_facrec->location_incoterms;

			// Clean parameters
			if (!$this->type) $this->type = self::TYPE_STANDARD;
			$this->ref_client = trim($this->ref_client);
			$this->note_public = trim($this->note_public);
			$this->note_private = trim($this->note_private);
		    $this->note_private = dol_concatdesc($this->note_private, $langs->trans("GeneratedFromRecurringInvoice", $_facrec->ref));

		    $this->array_options = $_facrec->array_options;

			//if (! $this->remise) $this->remise = 0;
			if (!$this->mode_reglement_id) $this->mode_reglement_id = 0;
			$this->brouillon = 1;

			$this->linked_objects = $_facrec->linkedObjectsIds;
			// We do not add link to template invoice or next invoice will be linked to all generated invoices
			//$this->linked_objects['facturerec'][0] = $this->fac_rec;

			$forceduedate = $this->calculate_date_lim_reglement();

			// For recurring invoices, update date and number of last generation of recurring template invoice, before inserting new invoice
			if ($_facrec->frequency > 0)
			{
			    dol_syslog("This is a recurring invoice so we set date_last_gen and next date_when");
			    if (empty($_facrec->date_when)) $_facrec->date_when = $now;
                $next_date = $_facrec->getNextDate(); // Calculate next date
                $result = $_facrec->setValueFrom('date_last_gen', $now, '', null, 'date', '', $user, '');
                //$_facrec->setValueFrom('nb_gen_done', $_facrec->nb_gen_done + 1);		// Not required, +1 already included into setNextDate when second param is 1.
                $result = $_facrec->setNextDate($next_date, 1);
			}

			// Define lang of customer
			$outputlangs = $langs;
			$newlang = '';

			if ($conf->global->MAIN_MULTILANGS && empty($newlang) && isset($this->thirdparty->default_lang)) $newlang = $this->thirdparty->default_lang; // for proposal, order, invoice, ...
			if ($conf->global->MAIN_MULTILANGS && empty($newlang) && isset($this->default_lang)) $newlang = $this->default_lang; // for thirdparty
			if (!empty($newlang))
			{
			    $outputlangs = new Translate("", $conf);
			    $outputlangs->setDefaultLang($newlang);
			}

			// Array of possible substitutions (See also file mailing-send.php that should manage same substitutions)
			$substitutionarray = getCommonSubstitutionArray($outputlangs, 0, null, $this);
			$substitutionarray['__INVOICE_PREVIOUS_MONTH__'] = dol_print_date(dol_time_plus_duree($this->date, -1, 'm'), '%m');
			$substitutionarray['__INVOICE_MONTH__'] = dol_print_date($this->date, '%m');
			$substitutionarray['__INVOICE_NEXT_MONTH__'] = dol_print_date(dol_time_plus_duree($this->date, 1, 'm'), '%m');
			$substitutionarray['__INVOICE_PREVIOUS_MONTH_TEXT__'] = dol_print_date(dol_time_plus_duree($this->date, -1, 'm'), '%B');
			$substitutionarray['__INVOICE_MONTH_TEXT__'] = dol_print_date($this->date, '%B');
			$substitutionarray['__INVOICE_NEXT_MONTH_TEXT__'] = dol_print_date(dol_time_plus_duree($this->date, 1, 'm'), '%B');
			$substitutionarray['__INVOICE_PREVIOUS_YEAR__'] = dol_print_date(dol_time_plus_duree($this->date, -1, 'y'), '%Y');
			$substitutionarray['__INVOICE_YEAR__'] = dol_print_date($this->date, '%Y');
			$substitutionarray['__INVOICE_NEXT_YEAR__'] = dol_print_date(dol_time_plus_duree($this->date, 1, 'y'), '%Y');
			// Only for template invoice
			$substitutionarray['__INVOICE_DATE_NEXT_INVOICE_BEFORE_GEN__'] = dol_print_date($originaldatewhen, 'dayhour');
			$substitutionarray['__INVOICE_DATE_NEXT_INVOICE_AFTER_GEN__'] = dol_print_date($nextdatewhen, 'dayhour');
			$substitutionarray['__INVOICE_PREVIOUS_DATE_NEXT_INVOICE_AFTER_GEN__'] = dol_print_date($previousdaynextdatewhen, 'dayhour');
			$substitutionarray['__INVOICE_COUNTER_CURRENT__'] = $_facrec->nb_gen_done;
			$substitutionarray['__INVOICE_COUNTER_MAX__'] = $_facrec->nb_gen_max;

			//var_dump($substitutionarray);exit;

			complete_substitutions_array($substitutionarray, $outputlangs);

			$this->note_public = make_substitutions($this->note_public, $substitutionarray);
			$this->note_private = make_substitutions($this->note_private, $substitutionarray);
		}

		// Define due date if not already defined
        if (empty($forceduedate)) {
            $duedate = $this->calculate_date_lim_reglement();
            /*if ($duedate < 0) {	Regression, a date can be negative if before 1970.
                dol_syslog(__METHOD__ . ' Error in calculate_date_lim_reglement. We got ' . $duedate, LOG_ERR);
                return -1;
            }*/
            $this->date_lim_reglement = $duedate;
        } else {
            $this->date_lim_reglement = $forceduedate;
        }

		// Insert into database
		$socid = $this->socid;

		$sql = "INSERT INTO ".MAIN_DB_PREFIX."facture (";
		$sql .= " ref";
		$sql .= ", entity";
		$sql .= ", ref_ext";
		$sql .= ", type";
		$sql .= ", fk_soc";
		$sql .= ", datec";
		$sql .= ", remise_absolue";
		$sql .= ", remise_percent";
		$sql .= ", datef";
		$sql .= ", date_pointoftax";
		$sql .= ", note_private";
		$sql .= ", note_public";
		$sql .= ", ref_client, ref_int";
        $sql .= ", fk_account";
		$sql .= ", module_source, pos_source, fk_fac_rec_source, fk_facture_source, fk_user_author, fk_projet";
		$sql .= ", fk_cond_reglement, fk_mode_reglement, date_lim_reglement, model_pdf";
		$sql .= ", situation_cycle_ref, situation_counter, situation_final";
		$sql .= ", fk_incoterms, location_incoterms";
        $sql .= ", fk_multicurrency";
        $sql .= ", multicurrency_code";
        $sql .= ", multicurrency_tx";
        $sql .= ", retained_warranty";
        $sql .= ", retained_warranty_date_limit";
        $sql .= ", retained_warranty_fk_cond_reglement";
		$sql .= ")";
		$sql .= " VALUES (";
		$sql .= "'(PROV)'";
		$sql .= ", ".setEntity($this);
		$sql .= ", ".($this->ref_ext ? "'".$this->db->escape($this->ref_ext)."'" : "null");
		$sql .= ", '".$this->db->escape($this->type)."'";
		$sql .= ", '".$socid."'";
		$sql .= ", '".$this->db->idate($now)."'";
		$sql .= ", ".($this->remise_absolue > 0 ? $this->remise_absolue : 'NULL');
		$sql .= ", ".($this->remise_percent > 0 ? $this->remise_percent : 'NULL');
		$sql .= ", '".$this->db->idate($this->date)."'";
		$sql .= ", ".(strval($this->date_pointoftax) != '' ? "'".$this->db->idate($this->date_pointoftax)."'" : 'null');
		$sql .= ", ".($this->note_private ? "'".$this->db->escape($this->note_private)."'" : "null");
		$sql .= ", ".($this->note_public ? "'".$this->db->escape($this->note_public)."'" : "null");
		$sql .= ", ".($this->ref_client ? "'".$this->db->escape($this->ref_client)."'" : "null");
		$sql .= ", ".($this->ref_int ? "'".$this->db->escape($this->ref_int)."'" : "null");
		$sql .= ", ".($this->fk_account > 0 ? $this->fk_account : 'NULL');
		$sql .= ", ".($this->module_source ? "'".$this->db->escape($this->module_source)."'" : "null");
		$sql .= ", ".($this->pos_source != '' ? "'".$this->db->escape($this->pos_source)."'" : "null");
		$sql .= ", ".($this->fk_fac_rec_source ? "'".$this->db->escape($this->fk_fac_rec_source)."'" : "null");
		$sql .= ", ".($this->fk_facture_source ? "'".$this->db->escape($this->fk_facture_source)."'" : "null");
		$sql .= ", ".($user->id > 0 ? "'".$user->id."'" : "null");
		$sql .= ", ".($this->fk_project ? $this->fk_project : "null");
		$sql .= ", ".$this->cond_reglement_id;
		$sql .= ", ".$this->mode_reglement_id;
		$sql .= ", '".$this->db->idate($this->date_lim_reglement)."', '".$this->db->escape($this->modelpdf)."'";
		$sql .= ", ".($this->situation_cycle_ref ? "'".$this->db->escape($this->situation_cycle_ref)."'" : "null");
		$sql .= ", ".($this->situation_counter ? "'".$this->db->escape($this->situation_counter)."'" : "null");
		$sql .= ", ".($this->situation_final ? $this->situation_final : 0);
		$sql .= ", ".(int) $this->fk_incoterms;
        $sql .= ", '".$this->db->escape($this->location_incoterms)."'";
		$sql .= ", ".(int) $this->fk_multicurrency;
		$sql .= ", '".$this->db->escape($this->multicurrency_code)."'";
		$sql .= ", ".(double) $this->multicurrency_tx;
		$sql .= ", ".(empty($this->retained_warranty) ? "0" : $this->db->escape($this->retained_warranty));
		$sql .= ", ".(!empty($this->retained_warranty_date_limit) ? "'".$this->db->idate($this->retained_warranty_date_limit)."'" : 'NULL');
		$sql .= ", ".(int) $this->retained_warranty_fk_cond_reglement;
		$sql .= ")";

		$resql = $this->db->query($sql);
		if ($resql)
		{
			$this->id = $this->db->last_insert_id(MAIN_DB_PREFIX.'facture');

			// Update ref with new one
			$this->ref = '(PROV'.$this->id.')';
			$sql = 'UPDATE '.MAIN_DB_PREFIX."facture SET ref='".$this->db->escape($this->ref)."' WHERE rowid=".$this->id;

			$resql = $this->db->query($sql);
			if (!$resql) $error++;

			if (!empty($this->linkedObjectsIds) && empty($this->linked_objects))	// To use new linkedObjectsIds instead of old linked_objects
			{
				$this->linked_objects = $this->linkedObjectsIds; // TODO Replace linked_objects with linkedObjectsIds
			}

			// Add object linked
			if (!$error && $this->id && is_array($this->linked_objects) && !empty($this->linked_objects))
			{
				foreach ($this->linked_objects as $origin => $tmp_origin_id)
				{
				    if (is_array($tmp_origin_id))       // New behaviour, if linked_object can have several links per type, so is something like array('contract'=>array(id1, id2, ...))
				    {
				        foreach ($tmp_origin_id as $origin_id)
				        {
				            $ret = $this->add_object_linked($origin, $origin_id);
				            if (!$ret)
				            {
				                $this->error = $this->db->lasterror();
				                $error++;
				            }
				        }
				    } else // Old behaviour, if linked_object has only one link per type, so is something like array('contract'=>id1))
				    {
				        $origin_id = $tmp_origin_id;
    					$ret = $this->add_object_linked($origin, $origin_id);
    					if (!$ret)
    					{
    						$this->error = $this->db->lasterror();
    						$error++;
    					}
				    }
				}
			}

			// Propagate contacts
			if (!$error && $this->id && !empty($conf->global->MAIN_PROPAGATE_CONTACTS_FROM_ORIGIN) && !empty($this->origin) && !empty($this->origin_id))   // Get contact from origin object
			{
				$originforcontact = $this->origin;
				$originidforcontact = $this->origin_id;
				if ($originforcontact == 'shipping')     // shipment and order share the same contacts. If creating from shipment we take data of order
				{
				    require_once DOL_DOCUMENT_ROOT.'/expedition/class/expedition.class.php';
				    $exp = new Expedition($this->db);
				    $exp->fetch($this->origin_id);
				    $exp->fetchObjectLinked(null, '', null, '', 'OR', 1, 'sourcetype', 0);
				    if (count($exp->linkedObjectsIds['commande']) > 0)
				    {
				        foreach ($exp->linkedObjectsIds['commande'] as $key => $value)
				        {
				            $originforcontact = 'commande';
				            if (is_object($value)) $originidforcontact = $value->id;
				            else $originidforcontact = $value;
				            break; // We take first one
				        }
				    }
				}

				$sqlcontact = "SELECT ctc.code, ctc.source, ec.fk_socpeople FROM ".MAIN_DB_PREFIX."element_contact as ec, ".MAIN_DB_PREFIX."c_type_contact as ctc";
				$sqlcontact .= " WHERE element_id = ".$originidforcontact." AND ec.fk_c_type_contact = ctc.rowid AND ctc.element = '".$originforcontact."'";

				$resqlcontact = $this->db->query($sqlcontact);
				if ($resqlcontact)
				{
				    while ($objcontact = $this->db->fetch_object($resqlcontact))
				    {
				        //print $objcontact->code.'-'.$objcontact->source.'-'.$objcontact->fk_socpeople."\n";
				        $this->add_contact($objcontact->fk_socpeople, $objcontact->code, $objcontact->source); // May failed because of duplicate key or because code of contact type does not exists for new object
				    }
				} else dol_print_error($resqlcontact);
			}

			/*
			 *  Insert lines of invoices, if not from template invoice, into database
			 */
			if (!$error && empty($this->fac_rec) && count($this->lines) && is_object($this->lines[0]))	// If this->lines is array of InvoiceLines (preferred mode)
			{
				$fk_parent_line = 0;

				dol_syslog("There is ".count($this->lines)." lines that are invoice lines objects");
				foreach ($this->lines as $i => $val)
				{
					$newinvoiceline = $this->lines[$i];
					$newinvoiceline->fk_facture = $this->id;

					$newinvoiceline->origin = $this->lines[$i]->element;
					$newinvoiceline->origin_id = $this->lines[$i]->id;

					// Auto set date of service ?
					if ($this->lines[$i]->date_start_fill == 1 && $originaldatewhen)			// $originaldatewhen is defined when generating from recurring invoice only
					{
						$newinvoiceline->date_start = $originaldatewhen;
					}
					if ($this->lines[$i]->date_end_fill == 1 && $previousdaynextdatewhen)	// $previousdaynextdatewhen is defined when generating from recurring invoice only
					{
						$newinvoiceline->date_end = $previousdaynextdatewhen;
					}

					if ($result >= 0)
					{
						// Reset fk_parent_line for no child products and special product
						if (($newinvoiceline->product_type != 9 && empty($newinvoiceline->fk_parent_line)) || $newinvoiceline->product_type == 9) {
							$fk_parent_line = 0;
						}

						$newinvoiceline->fk_parent_line = $fk_parent_line;

						if ($this->type === Facture::TYPE_REPLACEMENT && $newinvoiceline->fk_remise_except) {
                            $discount = new DiscountAbsolute($this->db);
                            $discount->fetch($newinvoiceline->fk_remise_except);

						    $discountId = $soc->set_remise_except($discount->amount_ht, $user, $discount->description, $discount->tva_tx);
						    $newinvoiceline->fk_remise_except = $discountId;
                        }

						$result = $newinvoiceline->insert();

						// Defined the new fk_parent_line
						if ($result > 0 && $newinvoiceline->product_type == 9) {
							$fk_parent_line = $result;
						}
					}
					if ($result < 0)
					{
						$this->error = $newinvoiceline->error;
						$error++;
						break;
					}
				}
			} elseif (!$error && empty($this->fac_rec)) 		// If this->lines is an array of invoice line arrays
			{
				$fk_parent_line = 0;

				dol_syslog("There is ".count($this->lines)." lines that are array lines");

				foreach ($this->lines as $i => $val)
				{
                	$line = $this->lines[$i];

                	// Test and convert into object this->lines[$i]. When coming from REST API, we may still have an array
				    //if (! is_object($line)) $line=json_decode(json_encode($line), false);  // convert recursively array into object.
                	if (!is_object($line)) $line = (object) $line;

				    if ($result >= 0)
					{
						// Reset fk_parent_line for no child products and special product
						if (($line->product_type != 9 && empty($line->fk_parent_line)) || $line->product_type == 9) {
							$fk_parent_line = 0;
						}

						// Complete vat rate with code
						$vatrate = $line->tva_tx;
						if ($line->vat_src_code && !preg_match('/\(.*\)/', $vatrate)) $vatrate .= ' ('.$line->vat_src_code.')';

						if (!empty($conf->global->MAIN_CREATEFROM_KEEP_LINE_ORIGIN_INFORMATION)) {
							$originid = $line->origin_id;
							$origintype = $line->origin;
						} else {
							$originid = $line->id;
							$origintype = $this->element;
						}

                        $result = $this->addline(
							$line->desc,
							$line->subprice,
							$line->qty,
							$vatrate,
							$line->localtax1_tx,
							$line->localtax2_tx,
							$line->fk_product,
							$line->remise_percent,
							$line->date_start,
							$line->date_end,
							$line->fk_code_ventilation,
							$line->info_bits,
							$line->fk_remise_except,
							'HT',
							0,
							$line->product_type,
							$line->rang,
							$line->special_code,
	                        $origintype,
	                        $originid,
							$fk_parent_line,
							$line->fk_fournprice,
							$line->pa_ht,
							$line->label,
							$line->array_options,
							$line->situation_percent,
							$line->fk_prev_id,
							$line->fk_unit,
							$line->pu_ht_devise
						);
						if ($result < 0)
						{
							$this->error = $this->db->lasterror();
							dol_print_error($this->db);
							$this->db->rollback();
							return -1;
						}

						// Defined the new fk_parent_line
						if ($result > 0 && $line->product_type == 9) {
							$fk_parent_line = $result;
						}
					}
				}
			}

			/*
			 * Insert lines of template invoices
			 */
			if (!$error && $this->fac_rec > 0)
			{
				foreach ($_facrec->lines as $i => $val)
				{
					if ($_facrec->lines[$i]->fk_product)
					{
						$prod = new Product($this->db);
						$res = $prod->fetch($_facrec->lines[$i]->fk_product);
					}

					// For line from template invoice, we use data from template invoice
					/*
					$tva_tx = get_default_tva($mysoc,$soc,$prod->id);
					$tva_npr = get_default_npr($mysoc,$soc,$prod->id);
					if (empty($tva_tx)) $tva_npr=0;
					$localtax1_tx=get_localtax($tva_tx,1,$soc,$mysoc,$tva_npr);
					$localtax2_tx=get_localtax($tva_tx,2,$soc,$mysoc,$tva_npr);
					*/
					$tva_tx = $_facrec->lines[$i]->tva_tx.($_facrec->lines[$i]->vat_src_code ? '('.$_facrec->lines[$i]->vat_src_code.')' : '');
					$tva_npr = $_facrec->lines[$i]->info_bits;
					if (empty($tva_tx)) $tva_npr = 0;
					$localtax1_tx = $_facrec->lines[$i]->localtax1_tx;
					$localtax2_tx = $_facrec->lines[$i]->localtax2_tx;

					$fk_product_fournisseur_price = empty($_facrec->lines[$i]->fk_product_fournisseur_price) ?null:$_facrec->lines[$i]->fk_product_fournisseur_price;
					$buyprice = empty($_facrec->lines[$i]->buyprice) ? 0 : $_facrec->lines[$i]->buyprice;
					// If buyprice not defined from template invoice, we try to guess the best value
					if (!$buyprice && $_facrec->lines[$i]->fk_product > 0)
                    {
                        require_once DOL_DOCUMENT_ROOT.'/fourn/class/fournisseur.product.class.php';
                        $producttmp = new ProductFournisseur($this->db);
                        $producttmp->fetch($_facrec->lines[$i]->fk_product);

                        // If margin module defined on costprice, we try the costprice
                        // If not defined or if module margin defined and pmp and stock module enabled, we try pmp price
                        // else we get the best supplier price
                        if ($conf->global->MARGIN_TYPE == 'costprice' && !empty($producttmp->cost_price)) $buyprice = $producttmp->cost_price;
                        elseif (!empty($conf->stock->enabled) && ($conf->global->MARGIN_TYPE == 'costprice' || $conf->global->MARGIN_TYPE == 'pmp') && !empty($producttmp->pmp)) $buyprice = $producttmp->pmp;
                        else {
                            if ($producttmp->find_min_price_product_fournisseur($_facrec->lines[$i]->fk_product) > 0)
                            {
                                if ($producttmp->product_fourn_price_id > 0)
                                {
                                    $buyprice = price2num($producttmp->fourn_unitprice * (1 - $producttmp->fourn_remise_percent / 100) + $producttmp->fourn_remise, 'MU');
                                }
                            }
                        }
                    }

					$result_insert = $this->addline(
						$_facrec->lines[$i]->desc,
						$_facrec->lines[$i]->subprice,
						$_facrec->lines[$i]->qty,
						$tva_tx,
						$localtax1_tx,
						$localtax2_tx,
						$_facrec->lines[$i]->fk_product,
						$_facrec->lines[$i]->remise_percent,
						($_facrec->lines[$i]->date_start_fill == 1 && $originaldatewhen) ? $originaldatewhen : '',
						($_facrec->lines[$i]->date_end_fill == 1 && $previousdaynextdatewhen) ? $previousdaynextdatewhen : '',
						0,
						$tva_npr,
						'',
						'HT',
						0,
						$_facrec->lines[$i]->product_type,
						$_facrec->lines[$i]->rang,
						$_facrec->lines[$i]->special_code,
						'',
						0,
						0,
					    $fk_product_fournisseur_price,
						$buyprice,
						$_facrec->lines[$i]->label,
						empty($_facrec->lines[$i]->array_options) ?null:$_facrec->lines[$i]->array_options,
						$_facrec->lines[$i]->situation_percent,
						'',
						$_facrec->lines[$i]->fk_unit,
						$_facrec->lines[$i]->pu_ht_devise
					);

					if ($result_insert < 0)
					{
						$error++;
						$this->error = $this->db->error();
						break;
					}
				}
			}

			if (!$error)
			{
				$result = $this->update_price(1);
				if ($result > 0)
				{
					$action = 'create';

					// Actions on extra fields
					if (!$error)
					{
					    $result = $this->insertExtraFields();
					    if ($result < 0) $error++;
					}

			        if (!$error && !$notrigger)
			        {
			            // Call trigger
			            $result = $this->call_trigger('BILL_CREATE', $user);
			            if ($result < 0) $error++;
			            // End call triggers
			        }

					if (!$error)
					{
						$this->db->commit();
						return $this->id;
					} else {
						$this->db->rollback();
						return -4;
					}
				} else {
					$this->error = $langs->trans('FailedToUpdatePrice');
					$this->db->rollback();
					return -3;
				}
			} else {
				dol_syslog(get_class($this)."::create error ".$this->error, LOG_ERR);
				$this->db->rollback();
				return -2;
			}
		} else {
			$this->error = $this->db->error();
			$this->db->rollback();
			return -1;
		}
	}


	/**
	 *	Create a new invoice in database from current invoice
	 *
	 *	@param      User	$user    		Object user that ask creation
	 *	@param		int		$invertdetail	Reverse sign of amounts for lines
	 *	@return		int						<0 if KO, >0 if OK
	 */
    public function createFromCurrent(User $user, $invertdetail = 0)
	{
		global $conf;

		// Charge facture source
		$facture = new Facture($this->db);

		// Retreive all extrafield
		// fetch optionals attributes and labels
		$this->fetch_optionals();

        if (!empty($this->array_options)) {
                    $facture->array_options = $this->array_options;
        }

        foreach ($this->lines as &$line) {
                    $line->fetch_optionals(); //fetch extrafields
        }

		$facture->fk_facture_source = $this->fk_facture_source;
		$facture->type 			    = $this->type;
		$facture->socid 		    = $this->socid;
		$facture->date              = $this->date;
		$facture->date_pointoftax   = $this->date_pointoftax;
		$facture->note_public       = $this->note_public;
		$facture->note_private      = $this->note_private;
		$facture->ref_client        = $this->ref_client;
		$facture->modelpdf          = $this->modelpdf;
		$facture->fk_project        = $this->fk_project;
		$facture->cond_reglement_id = $this->cond_reglement_id;
		$facture->mode_reglement_id = $this->mode_reglement_id;
		$facture->remise_absolue    = $this->remise_absolue;
		$facture->remise_percent    = $this->remise_percent;

		$facture->origin            = $this->origin;
		$facture->origin_id         = $this->origin_id;

		$facture->lines = $this->lines; // Array of lines of invoice
		$facture->products = $this->lines; // Tant que products encore utilise
		$facture->situation_counter = $this->situation_counter;
		$facture->situation_cycle_ref = $this->situation_cycle_ref;
		$facture->situation_final = $this->situation_final;

        $facture->retained_warranty = $this->retained_warranty;
        $facture->retained_warranty_fk_cond_reglement = $this->retained_warranty_fk_cond_reglement;
        $facture->retained_warranty_date_limit = $this->retained_warranty_date_limit;


		// Loop on each line of new invoice
		foreach ($facture->lines as $i => $tmpline)
		{
			$facture->lines[$i]->fk_prev_id = $this->lines[$i]->rowid;
			if ($invertdetail)
			{
				$facture->lines[$i]->subprice  = -$facture->lines[$i]->subprice;
				$facture->lines[$i]->total_ht  = -$facture->lines[$i]->total_ht;
				$facture->lines[$i]->total_tva = -$facture->lines[$i]->total_tva;
				$facture->lines[$i]->total_localtax1 = -$facture->lines[$i]->total_localtax1;
				$facture->lines[$i]->total_localtax2 = -$facture->lines[$i]->total_localtax2;
				$facture->lines[$i]->total_ttc = -$facture->lines[$i]->total_ttc;
			}
		}

		dol_syslog(get_class($this)."::createFromCurrent invertdetail=".$invertdetail." socid=".$this->socid." nboflines=".count($facture->lines));

		$facid = $facture->create($user);
		if ($facid <= 0)
		{
			$this->error = $facture->error;
			$this->errors = $facture->errors;
		} elseif ($this->type == self::TYPE_SITUATION && !empty($conf->global->INVOICE_USE_SITUATION))
		{
			$this->fetchObjectLinked('', '', $this->id, 'facture');

			foreach ($this->linkedObjectsIds as $typeObject => $Tfk_object)
			{
				foreach ($Tfk_object as $fk_object)
				{
					$facture->add_object_linked($typeObject, $fk_object);
				}
			}

			$facture->add_object_linked('facture', $this->fk_facture_source);
		}

		return $facid;
	}


	/**
	 *	Load an object from its id and create a new one in database
	 *
     *	@param      User	$user        	User that clone
	 *  @param  	int 	$fromid         Id of object to clone
	 * 	@return		int					    New id of clone
	 */
	public function createFromClone(User $user, $fromid = 0)
	{
		global $conf, $hookmanager;

		$error = 0;

		$object = new Facture($this->db);

		$this->db->begin();

		$object->fetch($fromid);

		// Change socid if needed
		if (!empty($this->socid) && $this->socid != $object->socid)
		{
			$objsoc = new Societe($this->db);

			if ($objsoc->fetch($this->socid) > 0)
			{
			    $object->socid = $objsoc->id;
			    $object->cond_reglement_id	= (!empty($objsoc->cond_reglement_id) ? $objsoc->cond_reglement_id : 0);
			    $object->mode_reglement_id	= (!empty($objsoc->mode_reglement_id) ? $objsoc->mode_reglement_id : 0);
			    $object->fk_project = '';
			    $object->fk_delivery_address = '';
			}

			// TODO Change product price if multi-prices
		}

		$object->id = 0;
		$object->statut = self::STATUS_DRAFT;

		// Clear fields
		$object->date               = (empty($this->date) ? dol_now() : $this->date);
		$object->user_author        = $user->id;
		$object->user_valid         = '';
		$object->fk_facture_source  = 0;
		$object->date_creation      = '';
		$object->date_modification = '';
		$object->date_validation    = '';
		$object->ref_client         = '';
		$object->close_code         = '';
		$object->close_note         = '';
		$object->products = $object->lines; // For backward compatibility
		if ($conf->global->MAIN_DONT_KEEP_NOTE_ON_CLONING == 1) {
			$object->note_private = '';
			$object->note_public = '';
		}

		// Loop on each line of new invoice
		foreach ($object->lines as $i => $line)
		{
		    if (($object->lines[$i]->info_bits & 0x02) == 0x02)	// We do not clone line of discounts
			{
			    unset($object->lines[$i]);
			    unset($object->products[$i]); // Tant que products encore utilise
			}
						// Bloc to update dates of service (month by month only if previously filled at 1d near start or end of month)
			// If it's a service with start and end dates
			if (!empty($line->date_start) && !empty($line->date_end) ) {
				// Get the dates
				$start = dol_getdate($line->date_start);
				$end = dol_getdate($line->date_end);

				// Get the first and last day of the month
				$first = dol_get_first_day($start['year'], $start['mon']);
				$last = dol_get_first_day($end['year'], $end['mon']);

				// Get diff betweend start/end of month and previously filled
				$diffFirst = num_between_day($first, dol_mktime($start['hours'], $start['minutes'], $start['seconds'], $start['mon'], $start['mday'], $start['year'], 'user'));
				$diffLast = num_between_day(dol_mktime($end['hours'], $end['minutes'], $end['seconds'], $end['mon'], $end['mday'], $end['year'], 'user'), $last);

				// If there is <= 1d (or 2?) of start/or/end of month
				if ($diffFirst <= 2 && $diffLast <= 2) {
					$nextMonth = dol_get_next_month($end['mon'], $end['year']);
					$newFirst = dol_get_first_day($nextMonth['year'], $nextMonth['month']);
					$newLast = dol_get_last_day($nextMonth['year'], $nextMonth['month']);
					$object->lines[$i]->date_start = $newFirst;
					$object->lines[$i]->date_end = $newLast;
				}
			}
		}

		// Create clone
		$object->context['createfromclone'] = 'createfromclone';
		$result = $object->create($user);
		if ($result < 0) $error++;
		else {
			// copy internal contacts
		    if ($object->copy_linked_contact($this, 'internal') < 0)
				$error++;

			// copy external contacts if same company
			elseif ($this->socid == $object->socid)
			{
			    if ($object->copy_linked_contact($this, 'external') < 0)
					$error++;
			}
		}

		if (!$error)
		{
			// Hook of thirdparty module
			if (is_object($hookmanager))
			{
				$parameters = array('objFrom'=>$this);
				$action = '';
				$reshook = $hookmanager->executeHooks('createFrom', $parameters, $object, $action); // Note that $action and $object may have been modified by some hooks
				if ($reshook < 0) $error++;
			}
		}

		unset($object->context['createfromclone']);

		// End
		if (!$error)
		{
			$this->db->commit();
			return $object->id;
		} else {
			$this->db->rollback();
			return -1;
		}
	}

	/**
	 *  Load an object from an order and create a new invoice into database
	 *
	 *  @param      Object			$object         	Object source
	 *  @param		User			$user				Object user
	 *  @return     int             					<0 if KO, 0 if nothing done, 1 if OK
	 */
    public function createFromOrder($object, User $user)
	{
		global $conf, $hookmanager;

		$error = 0;

		// Closed order
		$this->date = dol_now();
		$this->source = 0;

		$num = count($object->lines);
		for ($i = 0; $i < $num; $i++)
		{
			$line = new FactureLigne($this->db);

			$line->libelle = $object->lines[$i]->libelle; // deprecated
			$line->label			= $object->lines[$i]->label;
			$line->desc				= $object->lines[$i]->desc;
			$line->subprice			= $object->lines[$i]->subprice;
			$line->total_ht			= $object->lines[$i]->total_ht;
			$line->total_tva		= $object->lines[$i]->total_tva;
			$line->total_localtax1	= $object->lines[$i]->total_localtax1;
			$line->total_localtax2	= $object->lines[$i]->total_localtax2;
			$line->total_ttc		= $object->lines[$i]->total_ttc;
			$line->vat_src_code = $object->lines[$i]->vat_src_code;
			$line->tva_tx = $object->lines[$i]->tva_tx;
			$line->localtax1_tx		= $object->lines[$i]->localtax1_tx;
			$line->localtax2_tx		= $object->lines[$i]->localtax2_tx;
			$line->qty = $object->lines[$i]->qty;
			$line->fk_remise_except = $object->lines[$i]->fk_remise_except;
			$line->remise_percent = $object->lines[$i]->remise_percent;
			$line->fk_product = $object->lines[$i]->fk_product;
			$line->info_bits = $object->lines[$i]->info_bits;
			$line->product_type		= $object->lines[$i]->product_type;
			$line->rang = $object->lines[$i]->rang;
			$line->special_code		= $object->lines[$i]->special_code;
			$line->fk_parent_line = $object->lines[$i]->fk_parent_line;
			$line->fk_unit = $object->lines[$i]->fk_unit;
			$line->date_start = $object->lines[$i]->date_start;
			$line->date_end = $object->lines[$i]->date_end;

			// Multicurrency
			$line->fk_multicurrency = $object->lines[$i]->fk_multicurrency;
			$line->multicurrency_code = $object->lines[$i]->multicurrency_code;
			$line->multicurrency_subprice = $object->lines[$i]->multicurrency_subprice;
			$line->multicurrency_total_ht = $object->lines[$i]->multicurrency_total_ht;
			$line->multicurrency_total_tva = $object->lines[$i]->multicurrency_total_tva;
			$line->multicurrency_total_ttc = $object->lines[$i]->multicurrency_total_ttc;

			$line->fk_fournprice = $object->lines[$i]->fk_fournprice;
			$marginInfos			= getMarginInfos($object->lines[$i]->subprice, $object->lines[$i]->remise_percent, $object->lines[$i]->tva_tx, $object->lines[$i]->localtax1_tx, $object->lines[$i]->localtax2_tx, $object->lines[$i]->fk_fournprice, $object->lines[$i]->pa_ht);
			$line->pa_ht			= $marginInfos[0];

            // get extrafields from original line
			$object->lines[$i]->fetch_optionals();
			foreach ($object->lines[$i]->array_options as $options_key => $value)
				$line->array_options[$options_key] = $value;

			$this->lines[$i] = $line;
		}

		$this->socid                = $object->socid;
		$this->fk_project           = $object->fk_project;
		$this->fk_account = $object->fk_account;
		$this->cond_reglement_id    = $object->cond_reglement_id;
		$this->mode_reglement_id    = $object->mode_reglement_id;
		$this->availability_id      = $object->availability_id;
		$this->demand_reason_id     = $object->demand_reason_id;
		$this->date_livraison       = $object->date_livraison;
		$this->fk_delivery_address  = $object->fk_delivery_address; // deprecated
		$this->contact_id           = $object->contact_id;
		$this->ref_client           = $object->ref_client;

		if (empty($conf->global->MAIN_DISABLE_PROPAGATE_NOTES_FROM_ORIGIN))
		{
		    $this->note_private = $object->note_private;
            $this->note_public = $object->note_public;
		}

        $this->module_source = $object->module_source;
		$this->pos_source = $object->pos_source;

		$this->origin = $object->element;
		$this->origin_id = $object->id;

        // get extrafields from original line
		$object->fetch_optionals();
		foreach ($object->array_options as $options_key => $value)
			$this->array_options[$options_key] = $value;

		// Possibility to add external linked objects with hooks
		$this->linked_objects[$this->origin] = $this->origin_id;
		if (!empty($object->other_linked_objects) && is_array($object->other_linked_objects))
		{
			$this->linked_objects = array_merge($this->linked_objects, $object->other_linked_objects);
		}

		$ret = $this->create($user);

		if ($ret > 0)
		{
			// Actions hooked (by external module)
			$hookmanager->initHooks(array('invoicedao'));

			$parameters = array('objFrom'=>$object);
			$action = '';
			$reshook = $hookmanager->executeHooks('createFrom', $parameters, $this, $action); // Note that $action and $object may have been modified by some hooks
			if ($reshook < 0) $error++;

			if (!$error)
			{
				return 1;
			} else return -1;
		} else return -1;
	}

	/**
	 *  Return clicable link of object (with eventually picto)
	 *
	 *  @param	int		$withpicto       			Add picto into link
	 *  @param  string	$option          			Where point the link
	 *  @param  int		$max             			Maxlength of ref
	 *  @param  int		$short           			1=Return just URL
	 *  @param  string  $moretitle       			Add more text to title tooltip
     *  @param	int  	$notooltip		 			1=Disable tooltip
     *  @param  int     $addlinktonotes  			1=Add link to notes
     *  @param  int     $save_lastsearch_value		-1=Auto, 0=No save of lastsearch_values when clicking, 1=Save lastsearch_values whenclicking
     *  @param  string  $target                     Target of link ('', '_self', '_blank', '_parent', '_backoffice', ...)
	 *  @return string 			         			String with URL
	 */
    public function getNomUrl($withpicto = 0, $option = '', $max = 0, $short = 0, $moretitle = '', $notooltip = 0, $addlinktonotes = 0, $save_lastsearch_value = -1, $target = '')
	{
		global $langs, $conf, $user, $mysoc;

		if (!empty($conf->dol_no_mouse_hover)) $notooltip = 1; // Force disable tooltips

		$result = '';

		if ($option == 'withdraw') $url = DOL_URL_ROOT.'/compta/facture/prelevement.php?facid='.$this->id;
		else $url = DOL_URL_ROOT.'/compta/facture/card.php?facid='.$this->id;

        if (!$user->rights->facture->lire)
            $option = 'nolink';

		if ($option !== 'nolink')
		{
			// Add param to save lastsearch_values or not
			$add_save_lastsearch_values = ($save_lastsearch_value == 1 ? 1 : 0);
			if ($save_lastsearch_value == -1 && preg_match('/list\.php/', $_SERVER["PHP_SELF"])) $add_save_lastsearch_values = 1;
			if ($add_save_lastsearch_values) $url .= '&save_lastsearch_values=1';
		}

		if ($short) return $url;

		$picto = $this->picto;
		if ($this->type == self::TYPE_REPLACEMENT) $picto .= 'r'; // Replacement invoice
		if ($this->type == self::TYPE_CREDIT_NOTE) $picto .= 'a'; // Credit note
		if ($this->type == self::TYPE_DEPOSIT) $picto .= 'd'; // Deposit invoice
        $label = '';

        if ($user->rights->facture->lire) {
            $label = '<u>'.$langs->trans("Invoice").'</u>';
            if ($this->type == self::TYPE_REPLACEMENT) $label = '<u>'.$langs->transnoentitiesnoconv("ReplacementInvoice").'</u>';
            if ($this->type == self::TYPE_CREDIT_NOTE) $label = '<u>'.$langs->transnoentitiesnoconv("CreditNote").'</u>';
            if ($this->type == self::TYPE_DEPOSIT)     $label = '<u>'.$langs->transnoentitiesnoconv("Deposit").'</u>';
            if ($this->type == self::TYPE_SITUATION)   $label = '<u>'.$langs->transnoentitiesnoconv("InvoiceSituation").'</u>';
            if (!empty($this->ref))
                $label .= '<br><b>'.$langs->trans('Ref').':</b> '.$this->ref;
            if (!empty($this->ref_client))
                $label .= '<br><b>'.$langs->trans('RefCustomer').':</b> '.$this->ref_client;
            if (!empty($this->date))
              	$label .= '<br><b>'.$langs->trans('Date').':</b> '.dol_print_date($this->date, 'day');
            if (!empty($this->total_ht))
                $label .= '<br><b>'.$langs->trans('AmountHT').':</b> '.price($this->total_ht, 0, $langs, 0, -1, -1, $conf->currency);
            if (!empty($this->total_tva))
                $label .= '<br><b>'.$langs->trans('AmountVAT').':</b> '.price($this->total_tva, 0, $langs, 0, -1, -1, $conf->currency);
            if (!empty($this->total_localtax1) && $this->total_localtax1 != 0)		// We keep test != 0 because $this->total_localtax1 can be '0.00000000'
            	$label .= '<br><b>'.$langs->transcountry('AmountLT1', $mysoc->country_code).':</b> '.price($this->total_localtax1, 0, $langs, 0, -1, -1, $conf->currency);
            if (!empty($this->total_localtax2) && $this->total_localtax2 != 0)
            	$label .= '<br><b>'.$langs->transcountry('AmountLT2', $mysoc->country_code).':</b> '.price($this->total_localtax2, 0, $langs, 0, -1, -1, $conf->currency);
            if (!empty($this->total_ttc))
                $label .= '<br><b>'.$langs->trans('AmountTTC').':</b> '.price($this->total_ttc, 0, $langs, 0, -1, -1, $conf->currency);
    		if ($moretitle) $label .= ' - '.$moretitle;
    		if (isset($this->statut) && isset($this->alreadypaid)) {
    			$label .= '<br><b>'.$langs->trans("Status").":</b> ".$this->getLibStatut(5, $this->alreadypaid);
    		}
        }

		$linkclose = ($target ? ' target="'.$target.'"' : '');
		if (empty($notooltip) && $user->rights->facture->lire)
		{
		    if (!empty($conf->global->MAIN_OPTIMIZEFORTEXTBROWSER))
		    {
		        $label = $langs->trans("Invoice");
		        $linkclose .= ' alt="'.dol_escape_htmltag($label, 1).'"';
		    }
		    $linkclose .= ' title="'.dol_escape_htmltag($label, 1).'"';
		    $linkclose .= ' class="classfortooltip"';
		}

        $linkstart = '<a href="'.$url.'"';
        $linkstart .= $linkclose.'>';
		$linkend = '</a>';

        if ($option == 'nolink') {
            $linkstart = '';
            $linkend = '';
        }

		$result .= $linkstart;
		if ($withpicto) $result .= img_object(($notooltip ? '' : $label), $picto, ($notooltip ? (($withpicto != 2) ? 'class="paddingright"' : '') : 'class="'.(($withpicto != 2) ? 'paddingright ' : '').'classfortooltip"'), 0, 0, $notooltip ? 0 : 1);
		if ($withpicto != 2) $result .= ($max ?dol_trunc($this->ref, $max) : $this->ref);
		$result .= $linkend;

		if ($addlinktonotes)
		{
		    $txttoshow = ($user->socid > 0 ? $this->note_public : $this->note_private);
		    if ($txttoshow)
		    {
                //$notetoshow = $langs->trans("ViewPrivateNote").':<br>'.dol_string_nohtmltag($txttoshow, 1);
		    	$notetoshow = $langs->trans("ViewPrivateNote").':<br>'.$txttoshow;
    		    $result .= ' <span class="note inline-block">';
    		    $result .= '<a href="'.DOL_URL_ROOT.'/compta/facture/note.php?id='.$this->id.'" class="classfortooltip" title="'.dol_escape_htmltag($notetoshow, 1, 1).'">';
    		    $result .= img_picto('', 'note');
    		    $result .= '</a>';
    		    //$result.=img_picto($langs->trans("ViewNote"),'object_generic');
    		    //$result.='</a>';
    		    $result .= '</span>';
		    }
		}

		return $result;
	}

	/**
	 *	Get object from database. Get also lines.
	 *
	 *	@param      int		$rowid       		Id of object to load
	 * 	@param		string	$ref				Reference of invoice
	 * 	@param		string	$ref_ext			External reference of invoice
	 * 	@param		int		$notused			Not used
	 *  @param		bool	$fetch_situation	Fetch the previous and next situation in $tab_previous_situation_invoice and $tab_next_situation_invoice
	 *	@return     int         				>0 if OK, <0 if KO, 0 if not found
	 */
	public function fetch($rowid, $ref = '', $ref_ext = '', $notused = '', $fetch_situation = false)
	{
		global $conf;

		if (empty($rowid) && empty($ref) && empty($ref_ext)) return -1;

		$sql = 'SELECT f.rowid,f.entity,f.ref,f.ref_client,f.ref_ext,f.ref_int,f.type,f.fk_soc';
		$sql .= ', f.tva, f.localtax1, f.localtax2, f.total, f.total_ttc, f.revenuestamp';
		$sql .= ', f.remise_percent, f.remise_absolue, f.remise';
		$sql .= ', f.datef as df, f.date_pointoftax';
		$sql .= ', f.date_lim_reglement as dlr';
		$sql .= ', f.datec as datec';
		$sql .= ', f.date_valid as datev';
		$sql .= ', f.tms as datem';
		$sql .= ', f.note_private, f.note_public, f.fk_statut, f.paye, f.close_code, f.close_note, f.fk_user_author, f.fk_user_valid, f.model_pdf, f.last_main_doc';
		$sql .= ', f.fk_facture_source, f.fk_fac_rec_source';
		$sql .= ', f.fk_mode_reglement, f.fk_cond_reglement, f.fk_projet as fk_project, f.extraparams';
		$sql .= ', f.situation_cycle_ref, f.situation_counter, f.situation_final';
		$sql .= ', f.fk_account';
		$sql .= ", f.fk_multicurrency, f.multicurrency_code, f.multicurrency_tx, f.multicurrency_total_ht, f.multicurrency_total_tva, f.multicurrency_total_ttc";
		$sql .= ', p.code as mode_reglement_code, p.libelle as mode_reglement_libelle';
		$sql .= ', c.code as cond_reglement_code, c.libelle as cond_reglement_libelle, c.libelle_facture as cond_reglement_libelle_doc';
        $sql .= ', f.fk_incoterms, f.location_incoterms';
        $sql .= ', f.module_source, f.pos_source';
        $sql .= ", i.libelle as label_incoterms";
        $sql .= ", f.retained_warranty as retained_warranty, f.retained_warranty_date_limit as retained_warranty_date_limit, f.retained_warranty_fk_cond_reglement as retained_warranty_fk_cond_reglement";
		$sql .= ' FROM '.MAIN_DB_PREFIX.'facture as f';
		$sql .= ' LEFT JOIN '.MAIN_DB_PREFIX.'c_payment_term as c ON f.fk_cond_reglement = c.rowid';
		$sql .= ' LEFT JOIN '.MAIN_DB_PREFIX.'c_paiement as p ON f.fk_mode_reglement = p.id';
		$sql .= ' LEFT JOIN '.MAIN_DB_PREFIX.'c_incoterms as i ON f.fk_incoterms = i.rowid';

		if ($rowid) $sql .= " WHERE f.rowid=".$rowid;
		else {
			$sql .= ' WHERE f.entity IN ('.getEntity('invoice').')'; // Dont't use entity if you use rowid
			if ($ref)     $sql .= " AND f.ref='".$this->db->escape($ref)."'";
			if ($ref_ext) $sql .= " AND f.ref_ext='".$this->db->escape($ref_ext)."'";
			if ($notused) $sql .= " AND f.ref_int='".$this->db->escape($notused)."'"; // deprecated
		}

		dol_syslog(get_class($this)."::fetch", LOG_DEBUG);
		$result = $this->db->query($sql);
		if ($result)
		{
			if ($this->db->num_rows($result))
			{
				$obj = $this->db->fetch_object($result);

				$this->id = $obj->rowid;
				$this->entity = $obj->entity;

				$this->ref = $obj->ref;
				$this->ref_client = $obj->ref_client;
				$this->ref_ext				= $obj->ref_ext;
				$this->ref_int				= $obj->ref_int;
				$this->type					= $obj->type;
				$this->date					= $this->db->jdate($obj->df);
				$this->date_pointoftax		= $this->db->jdate($obj->date_pointoftax);
				$this->date_creation = $this->db->jdate($obj->datec);
				$this->date_validation		= $this->db->jdate($obj->datev);
				$this->date_modification = $this->db->jdate($obj->datem);
				$this->datem = $this->db->jdate($obj->datem);
				$this->remise_percent		= $obj->remise_percent;
				$this->remise_absolue		= $obj->remise_absolue;
				$this->total_ht				= $obj->total;
				$this->total_tva			= $obj->tva;
				$this->total_localtax1		= $obj->localtax1;
				$this->total_localtax2		= $obj->localtax2;
				$this->total_ttc			= $obj->total_ttc;
				$this->revenuestamp = $obj->revenuestamp;
				$this->paye = $obj->paye;
				$this->close_code			= $obj->close_code;
				$this->close_note			= $obj->close_note;

				$this->socid = $obj->fk_soc;
				$this->thirdparty = null; // Clear if another value was already set by fetch_thirdparty

				$this->fk_project = $obj->fk_project;
				$this->project = null; // Clear if another value was already set by fetch_projet

				$this->statut = $obj->fk_statut;
				$this->date_lim_reglement = $this->db->jdate($obj->dlr);
				$this->mode_reglement_id	= $obj->fk_mode_reglement;
				$this->mode_reglement_code	= $obj->mode_reglement_code;
				$this->mode_reglement		= $obj->mode_reglement_libelle;
				$this->cond_reglement_id	= $obj->fk_cond_reglement;
				$this->cond_reglement_code	= $obj->cond_reglement_code;
				$this->cond_reglement		= $obj->cond_reglement_libelle;
				$this->cond_reglement_doc = $obj->cond_reglement_libelle_doc;
				$this->fk_account = ($obj->fk_account > 0) ? $obj->fk_account : null;
				$this->fk_facture_source	= $obj->fk_facture_source;
				$this->fk_fac_rec_source	= $obj->fk_fac_rec_source;
				$this->note = $obj->note_private; // deprecated
				$this->note_private = $obj->note_private;
				$this->note_public			= $obj->note_public;
				$this->user_author			= $obj->fk_user_author;
				$this->user_valid = $obj->fk_user_valid;
				$this->modelpdf = $obj->model_pdf;
				$this->last_main_doc = $obj->last_main_doc;
				$this->situation_cycle_ref  = $obj->situation_cycle_ref;
				$this->situation_counter    = $obj->situation_counter;
				$this->situation_final      = $obj->situation_final;
				$this->retained_warranty    = $obj->retained_warranty;
				$this->retained_warranty_date_limit         = $this->db->jdate($obj->retained_warranty_date_limit);
				$this->retained_warranty_fk_cond_reglement  = $obj->retained_warranty_fk_cond_reglement;

				$this->extraparams = (array) json_decode($obj->extraparams, true);

				//Incoterms
				$this->fk_incoterms         = $obj->fk_incoterms;
				$this->location_incoterms   = $obj->location_incoterms;
				$this->label_incoterms = $obj->label_incoterms;

  				$this->module_source = $obj->module_source;
				$this->pos_source = $obj->pos_source;

				// Multicurrency
				$this->fk_multicurrency 		= $obj->fk_multicurrency;
				$this->multicurrency_code = $obj->multicurrency_code;
				$this->multicurrency_tx 		= $obj->multicurrency_tx;
				$this->multicurrency_total_ht = $obj->multicurrency_total_ht;
				$this->multicurrency_total_tva 	= $obj->multicurrency_total_tva;
				$this->multicurrency_total_ttc 	= $obj->multicurrency_total_ttc;

				if (($this->type == self::TYPE_SITUATION || ($this->type == self::TYPE_CREDIT_NOTE && $this->situation_cycle_ref > 0)) && $fetch_situation)
				{
					$this->fetchPreviousNextSituationInvoice();
				}

				if ($this->statut == self::STATUS_DRAFT)	$this->brouillon = 1;

				// Retreive all extrafield
				// fetch optionals attributes and labels
				$this->fetch_optionals();

				// Lines
				$this->lines = array();

				$result = $this->fetch_lines();
				if ($result < 0)
				{
					$this->error = $this->db->error();
					return -3;
				}
				return 1;
			} else {
				$this->error = 'Invoice with id='.$rowid.' or ref='.$ref.' or ref_ext='.$ref_ext.' not found';
				dol_syslog(get_class($this)."::fetch Error ".$this->error, LOG_ERR);
				return 0;
			}
		} else {
			$this->error = $this->db->error();
			return -1;
		}
	}


    // phpcs:disable PEAR.NamingConventions.ValidFunctionName.ScopeNotCamelCaps
	/**
	 *	Load all detailed lines into this->lines
	 *
	 *	@param		int		$only_product	Return only physical products
	 *	@param		int		$loadalsotranslation	Return translation for products
	 *
	 *	@return     int         1 if OK, < 0 if KO
	 */
	public function fetch_lines($only_product = 0, $loadalsotranslation = 0)
	{
		global $langs, $conf;
        // phpcs:enable
		$this->lines = array();

		$sql = 'SELECT l.rowid, l.fk_facture, l.fk_product, l.fk_parent_line, l.label as custom_label, l.description, l.product_type, l.price, l.qty, l.vat_src_code, l.tva_tx,';
		$sql .= ' l.localtax1_tx, l.localtax2_tx, l.localtax1_type, l.localtax2_type, l.remise_percent, l.fk_remise_except, l.subprice,';
		$sql .= ' l.situation_percent, l.fk_prev_id,';
		$sql .= ' l.rang, l.special_code,';
		$sql .= ' l.date_start as date_start, l.date_end as date_end,';
		$sql .= ' l.info_bits, l.total_ht, l.total_tva, l.total_localtax1, l.total_localtax2, l.total_ttc, l.fk_code_ventilation, l.fk_product_fournisseur_price as fk_fournprice, l.buy_price_ht as pa_ht,';
		$sql .= ' l.fk_unit,';
		$sql .= ' l.fk_multicurrency, l.multicurrency_code, l.multicurrency_subprice, l.multicurrency_total_ht, l.multicurrency_total_tva, l.multicurrency_total_ttc,';
		$sql .= ' p.ref as product_ref, p.fk_product_type as fk_product_type, p.label as product_label, p.description as product_desc';
		$sql .= ' FROM '.MAIN_DB_PREFIX.'facturedet as l';
		$sql .= ' LEFT JOIN '.MAIN_DB_PREFIX.'product as p ON l.fk_product = p.rowid';
		$sql .= ' WHERE l.fk_facture = '.$this->id;
		$sql .= ' ORDER BY l.rang, l.rowid';

		dol_syslog(get_class($this).'::fetch_lines', LOG_DEBUG);
		$result = $this->db->query($sql);
		if ($result)
		{
			$num = $this->db->num_rows($result);
			$i = 0;
			while ($i < $num)
			{
				$objp = $this->db->fetch_object($result);
				$line = new FactureLigne($this->db);

				$line->id               = $objp->rowid;
				$line->rowid = $objp->rowid; // deprecated
				$line->fk_facture       = $objp->fk_facture;
				$line->label            = $objp->custom_label; // deprecated
				$line->desc             = $objp->description; // Description line
				$line->description      = $objp->description; // Description line
				$line->product_type     = $objp->product_type; // Type of line
				$line->ref              = $objp->product_ref; // Ref product
				$line->product_ref      = $objp->product_ref; // Ref product
				$line->libelle          = $objp->product_label; // deprecated
				$line->product_label = $objp->product_label; // Label product
				$line->product_desc     = $objp->product_desc; // Description product
				$line->fk_product_type  = $objp->fk_product_type; // Type of product
				$line->qty              = $objp->qty;
				$line->subprice         = $objp->subprice;

                $line->vat_src_code = $objp->vat_src_code;
				$line->tva_tx           = $objp->tva_tx;
				$line->localtax1_tx     = $objp->localtax1_tx;
				$line->localtax2_tx     = $objp->localtax2_tx;
				$line->localtax1_type   = $objp->localtax1_type;
				$line->localtax2_type   = $objp->localtax2_type;
				$line->remise_percent   = $objp->remise_percent;
				$line->fk_remise_except = $objp->fk_remise_except;
				$line->fk_product       = $objp->fk_product;
				$line->date_start       = $this->db->jdate($objp->date_start);
				$line->date_end         = $this->db->jdate($objp->date_end);
				$line->date_start       = $this->db->jdate($objp->date_start);
				$line->date_end         = $this->db->jdate($objp->date_end);
				$line->info_bits        = $objp->info_bits;
				$line->total_ht         = $objp->total_ht;
				$line->total_tva        = $objp->total_tva;
				$line->total_localtax1  = $objp->total_localtax1;
				$line->total_localtax2  = $objp->total_localtax2;
				$line->total_ttc        = $objp->total_ttc;
				$line->code_ventilation = $objp->fk_code_ventilation;
				$line->fk_fournprice = $objp->fk_fournprice;
				$marginInfos = getMarginInfos($objp->subprice, $objp->remise_percent, $objp->tva_tx, $objp->localtax1_tx, $objp->localtax2_tx, $line->fk_fournprice, $objp->pa_ht);
				$line->pa_ht = $marginInfos[0];
				$line->marge_tx			= $marginInfos[1];
				$line->marque_tx		= $marginInfos[2];
				$line->rang = $objp->rang;
				$line->special_code = $objp->special_code;
				$line->fk_parent_line = $objp->fk_parent_line;
				$line->situation_percent = $objp->situation_percent;
				$line->fk_prev_id = $objp->fk_prev_id;
				$line->fk_unit = $objp->fk_unit;

				// Accountancy
				$line->fk_accounting_account = $objp->fk_code_ventilation;

				// Multicurrency
				$line->fk_multicurrency = $objp->fk_multicurrency;
				$line->multicurrency_code = $objp->multicurrency_code;
				$line->multicurrency_subprice 	= $objp->multicurrency_subprice;
				$line->multicurrency_total_ht 	= $objp->multicurrency_total_ht;
				$line->multicurrency_total_tva 	= $objp->multicurrency_total_tva;
				$line->multicurrency_total_ttc 	= $objp->multicurrency_total_ttc;

                $line->fetch_optionals();

				// multilangs
        		if (!empty($conf->global->MAIN_MULTILANGS) && !empty($objp->fk_product) && !empty($loadalsotranslation)) {
        		    $line = new Product($this->db);
        		    $line->fetch($objp->fk_product);
        		    $line->getMultiLangs();
        		}

				$this->lines[$i] = $line;

				$i++;
			}
			$this->db->free($result);
			return 1;
		} else {
			$this->error = $this->db->error();
			return -3;
		}
	}

	/**
	 * Fetch previous and next situations invoices.
	 * Return all previous and next invoices (both standard and credit notes).
	 *
	 * @return	void
	 */
    public function fetchPreviousNextSituationInvoice()
	{
		global $conf;

		$this->tab_previous_situation_invoice = array();
		$this->tab_next_situation_invoice = array();

		$sql = 'SELECT rowid, type, situation_cycle_ref, situation_counter FROM '.MAIN_DB_PREFIX.'facture';
		$sql .= ' WHERE rowid <> '.$this->id;
		$sql .= ' AND entity = '.$this->entity;
		$sql .= ' AND situation_cycle_ref = '.(int) $this->situation_cycle_ref;
		$sql .= ' ORDER BY situation_counter ASC';

		dol_syslog(get_class($this).'::fetchPreviousNextSituationInvoice ', LOG_DEBUG);
		$result = $this->db->query($sql);
		if ($result && $this->db->num_rows($result) > 0)
		{
			while ($objp = $this->db->fetch_object($result))
			{
				$invoice = new Facture($this->db);
				if ($invoice->fetch($objp->rowid) > 0)
				{
				    if ($objp->situation_counter < $this->situation_counter
				        || ($objp->situation_counter == $this->situation_counter && $objp->rowid < $this->id) // This case appear when there are credit notes
				       )
					{
					    $this->tab_previous_situation_invoice[] = $invoice;
					} else {
					    $this->tab_next_situation_invoice[] = $invoice;
					}
				}
			}
		}
	}

	/**
	 *      Update database
	 *
	 *      @param      User	$user        	User that modify
	 *      @param      int		$notrigger	    0=launch triggers after, 1=disable triggers
	 *      @return     int      			   	<0 if KO, >0 if OK
	 */
    public function update(User $user, $notrigger = 0)
	{
		global $conf;

		$error = 0;

		// Clean parameters
		if (empty($this->type)) $this->type = self::TYPE_STANDARD;
		if (isset($this->ref)) $this->ref = trim($this->ref);
		if (isset($this->ref_client)) $this->ref_client = trim($this->ref_client);
		if (isset($this->increment)) $this->increment = trim($this->increment);
		if (isset($this->close_code)) $this->close_code = trim($this->close_code);
		if (isset($this->close_note)) $this->close_note = trim($this->close_note);
		if (isset($this->note) || isset($this->note_private)) $this->note = (isset($this->note) ? trim($this->note) : trim($this->note_private)); // deprecated
		if (isset($this->note) || isset($this->note_private)) $this->note_private = (isset($this->note_private) ? trim($this->note_private) : trim($this->note));
		if (isset($this->note_public)) $this->note_public = trim($this->note_public);
		if (isset($this->modelpdf)) $this->modelpdf = trim($this->modelpdf);
		if (isset($this->import_key)) $this->import_key = trim($this->import_key);
		if (isset($this->retained_warranty)) $this->retained_warranty = floatval($this->retained_warranty);


		// Check parameters
		// Put here code to add control on parameters values

		// Update request
		$sql = "UPDATE ".MAIN_DB_PREFIX."facture SET";
		$sql .= " ref=".(isset($this->ref) ? "'".$this->db->escape($this->ref)."'" : "null").",";
		$sql .= " type=".(isset($this->type) ? $this->db->escape($this->type) : "null").",";
		$sql .= " ref_client=".(isset($this->ref_client) ? "'".$this->db->escape($this->ref_client)."'" : "null").",";
		$sql .= " increment=".(isset($this->increment) ? "'".$this->db->escape($this->increment)."'" : "null").",";
		$sql .= " fk_soc=".(isset($this->socid) ? $this->db->escape($this->socid) : "null").",";
		$sql .= " datec=".(strval($this->date_creation) != '' ? "'".$this->db->idate($this->date_creation)."'" : 'null').",";
		$sql .= " datef=".(strval($this->date) != '' ? "'".$this->db->idate($this->date)."'" : 'null').",";
		$sql .= " date_pointoftax=".(strval($this->date_pointoftax) != '' ? "'".$this->db->idate($this->date_pointoftax)."'" : 'null').",";
		$sql .= " date_valid=".(strval($this->date_validation) != '' ? "'".$this->db->idate($this->date_validation)."'" : 'null').",";
		$sql .= " paye=".(isset($this->paye) ? $this->db->escape($this->paye) : 0).",";
		$sql .= " remise_percent=".(isset($this->remise_percent) ? $this->db->escape($this->remise_percent) : "null").",";
		$sql .= " remise_absolue=".(isset($this->remise_absolue) ? $this->db->escape($this->remise_absolue) : "null").",";
		$sql .= " close_code=".(isset($this->close_code) ? "'".$this->db->escape($this->close_code)."'" : "null").",";
		$sql .= " close_note=".(isset($this->close_note) ? "'".$this->db->escape($this->close_note)."'" : "null").",";
		$sql .= " tva=".(isset($this->total_tva) ? $this->total_tva : "null").",";
		$sql .= " localtax1=".(isset($this->total_localtax1) ? $this->total_localtax1 : "null").",";
		$sql .= " localtax2=".(isset($this->total_localtax2) ? $this->total_localtax2 : "null").",";
		$sql .= " total=".(isset($this->total_ht) ? $this->total_ht : "null").",";
		$sql .= " total_ttc=".(isset($this->total_ttc) ? $this->total_ttc : "null").",";
		$sql .= " revenuestamp=".((isset($this->revenuestamp) && $this->revenuestamp != '') ? $this->db->escape($this->revenuestamp) : "null").",";
		$sql .= " fk_statut=".(isset($this->statut) ? $this->db->escape($this->statut) : "null").",";
		$sql .= " fk_user_author=".(isset($this->user_author) ? $this->db->escape($this->user_author) : "null").",";
		$sql .= " fk_user_valid=".(isset($this->fk_user_valid) ? $this->db->escape($this->fk_user_valid) : "null").",";
		$sql .= " fk_facture_source=".(isset($this->fk_facture_source) ? $this->db->escape($this->fk_facture_source) : "null").",";
		$sql .= " fk_projet=".(isset($this->fk_project) ? $this->db->escape($this->fk_project) : "null").",";
		$sql .= " fk_cond_reglement=".(isset($this->cond_reglement_id) ? $this->db->escape($this->cond_reglement_id) : "null").",";
		$sql .= " fk_mode_reglement=".(isset($this->mode_reglement_id) ? $this->db->escape($this->mode_reglement_id) : "null").",";
		$sql .= " date_lim_reglement=".(strval($this->date_lim_reglement) != '' ? "'".$this->db->idate($this->date_lim_reglement)."'" : 'null').",";
		$sql .= " note_private=".(isset($this->note_private) ? "'".$this->db->escape($this->note_private)."'" : "null").",";
		$sql .= " note_public=".(isset($this->note_public) ? "'".$this->db->escape($this->note_public)."'" : "null").",";
		$sql .= " model_pdf=".(isset($this->modelpdf) ? "'".$this->db->escape($this->modelpdf)."'" : "null").",";
		$sql .= " import_key=".(isset($this->import_key) ? "'".$this->db->escape($this->import_key)."'" : "null").",";
		$sql .= " situation_cycle_ref=".(empty($this->situation_cycle_ref) ? "null" : $this->db->escape($this->situation_cycle_ref)).",";
		$sql .= " situation_counter=".(empty($this->situation_counter) ? "null" : $this->db->escape($this->situation_counter)).",";
		$sql .= " situation_final=".(empty($this->situation_final) ? "0" : $this->db->escape($this->situation_final)).",";
		$sql .= " retained_warranty=".(empty($this->retained_warranty) ? "0" : $this->db->escape($this->retained_warranty)).",";
		$sql .= " retained_warranty_date_limit=".(strval($this->retained_warranty_date_limit) != '' ? "'".$this->db->idate($this->retained_warranty_date_limit)."'" : 'null').",";
		$sql .= " retained_warranty_fk_cond_reglement=".(isset($this->retained_warranty_fk_cond_reglement) ?intval($this->retained_warranty_fk_cond_reglement) : "null");
		$sql .= " WHERE rowid=".$this->id;

		$this->db->begin();

		dol_syslog(get_class($this)."::update", LOG_DEBUG);
		$resql = $this->db->query($sql);
		if (!$resql) {
			$error++; $this->errors[] = "Error ".$this->db->lasterror();
		}

		if (!$error)
		{
			$result = $this->insertExtraFields();
			if ($result < 0)
			{
				$error++;
			}
		}

		if (!$error && !$notrigger)
		{
			// Call trigger
			$result = $this->call_trigger('BILL_MODIFY', $user);
			if ($result < 0) $error++;
			// End call triggers
		}

		// Commit or rollback
		if ($error)
		{
			foreach ($this->errors as $errmsg)
			{
				dol_syslog(get_class($this)."::update ".$errmsg, LOG_ERR);
				$this->error .= ($this->error ? ', '.$errmsg : $errmsg);
			}
			$this->db->rollback();
			return -1 * $error;
		} else {
			$this->db->commit();
			return 1;
		}
	}


    // phpcs:disable PEAR.NamingConventions.ValidFunctionName.ScopeNotCamelCaps
	/**
	 *    Add a discount line into an invoice (as an invoice line) using an existing absolute discount (Consume the discount)
	 *
	 *    @param     int	$idremise	Id of absolute discount
	 *    @return    int          		>0 if OK, <0 if KO
	 */
    public function insert_discount($idremise)
	{
        // phpcs:enable
		global $langs;

		include_once DOL_DOCUMENT_ROOT.'/core/lib/price.lib.php';
		include_once DOL_DOCUMENT_ROOT.'/core/class/discount.class.php';

		$this->db->begin();

		$remise = new DiscountAbsolute($this->db);
		$result = $remise->fetch($idremise);

		if ($result > 0)
		{
			if ($remise->fk_facture)	// Protection against multiple submission
			{
				$this->error = $langs->trans("ErrorDiscountAlreadyUsed");
				$this->db->rollback();
				return -5;
			}

			$facligne = new FactureLigne($this->db);
			$facligne->fk_facture = $this->id;
			$facligne->fk_remise_except = $remise->id;
			$facligne->desc = $remise->description; // Description ligne
			$facligne->vat_src_code = $remise->vat_src_code;
			$facligne->tva_tx = $remise->tva_tx;
			$facligne->subprice = -$remise->amount_ht;
			$facligne->fk_product = 0; // Id produit predefini
			$facligne->qty = 1;
			$facligne->remise_percent = 0;
			$facligne->rang = -1;
			$facligne->info_bits = 2;

			// Get buy/cost price of invoice that is source of discount
			if ($remise->fk_facture_source > 0)
			{
    			$srcinvoice = new Facture($this->db);
    			$srcinvoice->fetch($remise->fk_facture_source);
    			include_once DOL_DOCUMENT_ROOT.'/core/class/html.formmargin.class.php'; // TODO Move this into commonobject
    			$formmargin = new FormMargin($this->db);
    			$arraytmp = $formmargin->getMarginInfosArray($srcinvoice, false);
        		$facligne->pa_ht = $arraytmp['pa_total'];
			}

			$facligne->total_ht  = -$remise->amount_ht;
			$facligne->total_tva = -$remise->amount_tva;
			$facligne->total_ttc = -$remise->amount_ttc;

			$facligne->multicurrency_subprice = -$remise->multicurrency_subprice;
			$facligne->multicurrency_total_ht = -$remise->multicurrency_amount_ht;
			$facligne->multicurrency_total_tva = -$remise->multicurrency_amount_tva;
			$facligne->multicurrency_total_ttc = -$remise->multicurrency_amount_ttc;

			$lineid = $facligne->insert();
			if ($lineid > 0)
			{
				$result = $this->update_price(1);
				if ($result > 0)
				{
					// Create link between discount and invoice line
					$result = $remise->link_to_invoice($lineid, 0);
					if ($result < 0)
					{
						$this->error = $remise->error;
						$this->db->rollback();
						return -4;
					}

					$this->db->commit();
					return 1;
				} else {
					$this->error = $facligne->error;
					$this->db->rollback();
					return -1;
				}
			} else {
				$this->error = $facligne->error;
				$this->db->rollback();
				return -2;
			}
		} else {
			$this->db->rollback();
			return -3;
		}
	}

    // phpcs:disable PEAR.NamingConventions.ValidFunctionName.ScopeNotCamelCaps
	/**
	 *	Set customer ref
	 *
	 *	@param     	string	$ref_client		Customer ref
	 *  @param     	int		$notrigger		1=Does not execute triggers, 0= execute triggers
	 *	@return		int						<0 if KO, >0 if OK
	 */
    public function set_ref_client($ref_client, $notrigger = 0)
	{
        // phpcs:enable
	    global $user;

		$error = 0;

		$this->db->begin();

		$sql = 'UPDATE '.MAIN_DB_PREFIX.'facture';
		if (empty($ref_client))
			$sql .= ' SET ref_client = NULL';
		else $sql .= ' SET ref_client = \''.$this->db->escape($ref_client).'\'';
		$sql .= ' WHERE rowid = '.$this->id;

		dol_syslog(__METHOD__.' this->id='.$this->id.', ref_client='.$ref_client, LOG_DEBUG);
		$resql = $this->db->query($sql);
		if (!$resql)
		{
			$this->errors[] = $this->db->error();
			$error++;
		}

		if (!$error)
		{
			$this->ref_client = $ref_client;
		}

		if (!$notrigger && empty($error))
		{
			// Call trigger
			$result = $this->call_trigger('BILL_MODIFY', $user);
			if ($result < 0) $error++;
			// End call triggers
		}

		if (!$error)
		{
			$this->ref_client = $ref_client;

			$this->db->commit();
			return 1;
		} else {
			foreach ($this->errors as $errmsg)
			{
				dol_syslog(__METHOD__.' Error: '.$errmsg, LOG_ERR);
				$this->error .= ($this->error ? ', '.$errmsg : $errmsg);
			}
			$this->db->rollback();
			return -1 * $error;
		}
	}

	/**
	 *	Delete invoice
	 *
	 *	@param     	User	$user      	    User making the deletion.
	 *	@param		int		$notrigger		1=Does not execute triggers, 0= execute triggers
	 *	@param		int		$idwarehouse	Id warehouse to use for stock change.
	 *	@return		int						<0 if KO, 0=Refused, >0 if OK
	 */
    public function delete($user, $notrigger = 0, $idwarehouse = -1)
	{
		global $langs, $conf;
		require_once DOL_DOCUMENT_ROOT.'/core/lib/files.lib.php';

		$rowid = $this->id;

		dol_syslog(get_class($this)."::delete rowid=".$rowid.", ref=".$this->ref.", thirdparty=".$this->thirdparty->name, LOG_DEBUG);

		// Test to avoid invoice deletion (allowed if draft)
		$result = $this->is_erasable();

		if ($result <= 0) return 0;

		$error = 0;

		$this->db->begin();

		if (!$error && !$notrigger)
		{
            // Call trigger
            $result = $this->call_trigger('BILL_DELETE', $user);
            if ($result < 0) $error++;
            // End call triggers
		}

		// Removed extrafields
		if (!$error) {
			$result = $this->deleteExtraFields();
			if ($result < 0)
			{
				$error++;
				dol_syslog(get_class($this)."::delete error deleteExtraFields ".$this->error, LOG_ERR);
			}
		}

		if (!$error)
		{
			// Delete linked object
			$res = $this->deleteObjectLinked();
			if ($res < 0) $error++;
		}

		if (!$error)
		{
			// If invoice was converted into a discount not yet consumed, we remove discount
			$sql = 'DELETE FROM '.MAIN_DB_PREFIX.'societe_remise_except';
			$sql .= ' WHERE fk_facture_source = '.$rowid;
			$sql .= ' AND fk_facture_line IS NULL';
			$resql = $this->db->query($sql);

			// If invoice has consumned discounts
			$this->fetch_lines();
			$list_rowid_det = array();
			foreach ($this->lines as $key => $invoiceline)
			{
				$list_rowid_det[] = $invoiceline->id;
			}

			// Consumned discounts are freed
			if (count($list_rowid_det))
			{
				$sql = 'UPDATE '.MAIN_DB_PREFIX.'societe_remise_except';
				$sql .= ' SET fk_facture = NULL, fk_facture_line = NULL';
				$sql .= ' WHERE fk_facture_line IN ('.join(',', $list_rowid_det).')';

				dol_syslog(get_class($this)."::delete", LOG_DEBUG);
				if (!$this->db->query($sql))
				{
					$this->error = $this->db->error()." sql=".$sql;
					$this->db->rollback();
					return -5;
				}
			}

			// If we decrease stock on invoice validation, we increase back if a warehouse id was provided
			if ($this->type != self::TYPE_DEPOSIT && $result >= 0 && !empty($conf->stock->enabled) && !empty($conf->global->STOCK_CALCULATE_ON_BILL) && $idwarehouse != -1)
			{
				require_once DOL_DOCUMENT_ROOT.'/product/stock/class/mouvementstock.class.php';
				$langs->load("agenda");

				$num = count($this->lines);
				for ($i = 0; $i < $num; $i++)
				{
					if ($this->lines[$i]->fk_product > 0)
					{
						$mouvP = new MouvementStock($this->db);
						$mouvP->origin = &$this;
						// We decrease stock for product
						if ($this->type == self::TYPE_CREDIT_NOTE) $result = $mouvP->livraison($user, $this->lines[$i]->fk_product, $idwarehouse, $this->lines[$i]->qty, $this->lines[$i]->subprice, $langs->trans("InvoiceDeleteDolibarr", $this->ref));
						else $result = $mouvP->reception($user, $this->lines[$i]->fk_product, $idwarehouse, $this->lines[$i]->qty, 0, $langs->trans("InvoiceDeleteDolibarr", $this->ref)); // we use 0 for price, to not change the weighted average value
					}
				}
			}

            // Invoice line extrafileds
			$main = MAIN_DB_PREFIX.'facturedet';
			$ef = $main."_extrafields";
			$sqlef = "DELETE FROM $ef WHERE fk_object IN (SELECT rowid FROM $main WHERE fk_facture = $rowid)";
			// Delete invoice line
			$sql = 'DELETE FROM '.MAIN_DB_PREFIX.'facturedet WHERE fk_facture = '.$rowid;

			dol_syslog(get_class($this)."::delete", LOG_DEBUG);

			if ($this->db->query($sqlef) && $this->db->query($sql) && $this->delete_linked_contact())
			{
				$sql = 'DELETE FROM '.MAIN_DB_PREFIX.'facture WHERE rowid = '.$rowid;

				dol_syslog(get_class($this)."::delete", LOG_DEBUG);

				$resql = $this->db->query($sql);
				if ($resql)
				{
					// On efface le repertoire de pdf provisoire
					$ref = dol_sanitizeFileName($this->ref);
					if ($conf->facture->dir_output && !empty($this->ref))
					{
						$dir = $conf->facture->dir_output."/".$ref;
						$file = $conf->facture->dir_output."/".$ref."/".$ref.".pdf";
						if (file_exists($file))	// We must delete all files before deleting directory
						{
							$ret = dol_delete_preview($this);

							if (!dol_delete_file($file, 0, 0, 0, $this)) // For triggers
							{
								$langs->load("errors");
								$this->error = $langs->trans("ErrorFailToDeleteFile", $file);
								$this->db->rollback();
								return 0;
							}
						}
						if (file_exists($dir))
						{
							if (!dol_delete_dir_recursive($dir)) // For remove dir and meta
							{
								$langs->load("errors");
								$this->error = $langs->trans("ErrorFailToDeleteDir", $dir);
								$this->db->rollback();
								return 0;
							}
						}
					}

					$this->db->commit();
					return 1;
				} else {
					$this->error = $this->db->lasterror()." sql=".$sql;
					$this->db->rollback();
					return -6;
				}
			} else {
				$this->error = $this->db->lasterror()." sql=".$sql;
				$this->db->rollback();
				return -4;
			}
		} else {
			$this->db->rollback();
			return -2;
		}
	}

    // phpcs:disable PEAR.NamingConventions.ValidFunctionName.ScopeNotCamelCaps
	/**
	 *  Tag the invoice as paid completely (if close_code is filled) => this->fk_statut=2, this->paye=1
	 *  or partialy (if close_code filled) + appel trigger BILL_PAYED => this->fk_statut=2, this->paye stay 0
	 *
	 *  @param	User	$user      	Object user that modify
	 *	@param  string	$close_code	Code renseigne si on classe a payee completement alors que paiement incomplet (cas escompte par exemple)
	 *	@param  string	$close_note	Commentaire renseigne si on classe a payee alors que paiement incomplet (cas escompte par exemple)
	 *  @return int         		<0 if KO, >0 if OK
	 */
    public function set_paid($user, $close_code = '', $close_note = '')
	{
        // phpcs:enable
		$error = 0;

		if ($this->paye != 1)
		{
			$this->db->begin();

			$now = dol_now();

			dol_syslog(get_class($this)."::set_paid rowid=".$this->id, LOG_DEBUG);

			$sql = 'UPDATE '.MAIN_DB_PREFIX.'facture SET';
			$sql .= ' fk_statut='.self::STATUS_CLOSED;
			if (!$close_code) $sql .= ', paye=1';
			if ($close_code) $sql .= ", close_code='".$this->db->escape($close_code)."'";
			if ($close_note) $sql .= ", close_note='".$this->db->escape($close_note)."'";
			$sql .= ', fk_user_closing = '.$user->id;
			$sql .= ", date_closing = '".$this->db->idate($now)."'";
			$sql .= ' WHERE rowid = '.$this->id;

			$resql = $this->db->query($sql);
			if ($resql)
			{
	            // Call trigger
	            $result = $this->call_trigger('BILL_PAYED', $user);
	            if ($result < 0) $error++;
	            // End call triggers
			} else {
				$error++;
				$this->error = $this->db->lasterror();
			}

			if (!$error)
			{
				$this->db->commit();
				return 1;
			} else {
				$this->db->rollback();
				return -1;
			}
		} else {
			return 0;
		}
	}


    // phpcs:disable PEAR.NamingConventions.ValidFunctionName.ScopeNotCamelCaps
	/**
	 *  Tag la facture comme non payee completement + appel trigger BILL_UNPAYED
	 *	Fonction utilisee quand un paiement prelevement est refuse,
	 * 	ou quand une facture annulee et reouverte.
	 *
	 *  @param	User	$user       Object user that change status
	 *  @return int         		<0 if KO, >0 if OK
	 */
    public function set_unpaid($user)
	{
        // phpcs:enable
		$error = 0;

		$this->db->begin();

		$sql = 'UPDATE '.MAIN_DB_PREFIX.'facture';
		$sql .= ' SET paye=0, fk_statut='.self::STATUS_VALIDATED.', close_code=null, close_note=null,';
		$sql .= ' date_closing=null,';
		$sql .= ' fk_user_closing=null';
		$sql .= ' WHERE rowid = '.$this->id;

		dol_syslog(get_class($this)."::set_unpaid", LOG_DEBUG);
		$resql = $this->db->query($sql);
		if ($resql)
		{
            // Call trigger
            $result = $this->call_trigger('BILL_UNPAYED', $user);
            if ($result < 0) $error++;
            // End call triggers
		} else {
			$error++;
			$this->error = $this->db->error();
			dol_print_error($this->db);
		}

		if (!$error)
		{
			$this->db->commit();
			return 1;
		} else {
			$this->db->rollback();
			return -1;
		}
	}


    // phpcs:disable PEAR.NamingConventions.ValidFunctionName.ScopeNotCamelCaps
	/**
	 *	Tag invoice as canceled, with no payment on it (example for replacement invoice or payment never received) + call trigger BILL_CANCEL
	 *	Warning, if option to decrease stock on invoice was set, this function does not change stock (it might be a cancel because
	 *  of no payment even if merchandises were sent).
	 *
	 *	@param	User	$user        	Object user making change
	 *	@param	string	$close_code		Code of closing invoice (CLOSECODE_REPLACED, CLOSECODE_...)
	 *	@param	string	$close_note		Comment
	 *	@return int         			<0 if KO, >0 if OK
	 */
    public function set_canceled($user, $close_code = '', $close_note = '')
	{
        // phpcs:enable

		dol_syslog(get_class($this)."::set_canceled rowid=".$this->id, LOG_DEBUG);

		$this->db->begin();

		$sql = 'UPDATE '.MAIN_DB_PREFIX.'facture SET';
		$sql .= ' fk_statut='.self::STATUS_ABANDONED;
		if ($close_code) $sql .= ", close_code='".$this->db->escape($close_code)."'";
		if ($close_note) $sql .= ", close_note='".$this->db->escape($close_note)."'";
		$sql .= ' WHERE rowid = '.$this->id;

		$resql = $this->db->query($sql);
		if ($resql)
		{
			// On desaffecte de la facture les remises liees
			// car elles n'ont pas ete utilisees vu que la facture est abandonnee.
			$sql = 'UPDATE '.MAIN_DB_PREFIX.'societe_remise_except';
			$sql .= ' SET fk_facture = NULL';
			$sql .= ' WHERE fk_facture = '.$this->id;

			$resql = $this->db->query($sql);
			if ($resql)
			{
	            // Call trigger
	            $result = $this->call_trigger('BILL_CANCEL', $user);
	            if ($result < 0)
	            {
					$this->db->rollback();
					return -1;
				}
	            // End call triggers

				$this->db->commit();
				return 1;
			} else {
				$this->error = $this->db->error()." sql=".$sql;
				$this->db->rollback();
				return -1;
			}
		} else {
			$this->error = $this->db->error()." sql=".$sql;
			$this->db->rollback();
			return -2;
		}
	}

	/**
	 * Tag invoice as validated + call trigger BILL_VALIDATE
	 * Object must have lines loaded with fetch_lines
	 *
	 * @param	User	$user           Object user that validate
	 * @param   string	$force_number	Reference to force on invoice
	 * @param	int		$idwarehouse	Id of warehouse to use for stock decrease if option to decreasenon stock is on (0=no decrease)
	 * @param	int		$notrigger		1=Does not execute triggers, 0= execute triggers
	 * @param	int		$batch_rule		[=0] 0 not decrement batch, else batch rule to use
	 *                                 	1=take in batches ordered by sellby and eatby dates
     * @return	int						<0 if KO, 0=Nothing done because invoice is not a draft, >0 if OK
	 */
    public function validate($user, $force_number = '', $idwarehouse = 0, $notrigger = 0, $batch_rule = 0)
	{
		global $conf, $langs;
		require_once DOL_DOCUMENT_ROOT.'/core/lib/files.lib.php';
		$productStatic = null;
		$warehouseStatic = null;
		if ($batch_rule > 0) {
			require_once DOL_DOCUMENT_ROOT.'/product/class/product.class.php';
			require_once DOL_DOCUMENT_ROOT.'/product/class/productbatch.class.php';
			require_once DOL_DOCUMENT_ROOT.'/product/stock/class/entrepot.class.php';
			$productStatic = new Product($this->db);
			$warehouseStatic = new Entrepot($this->db);
		}

		$now = dol_now();

		$error = 0;
		dol_syslog(get_class($this).'::validate user='.$user->id.', force_number='.$force_number.', idwarehouse='.$idwarehouse);

		// Force to have object complete for checks
		$this->fetch_thirdparty();
		$this->fetch_lines();

		// Check parameters
		if (!$this->brouillon)
		{
			dol_syslog(get_class($this)."::validate no draft status", LOG_WARNING);
			return 0;
		}
		if (count($this->lines) <= 0)
		{
        	$langs->load("errors");
			$this->error = $langs->trans("ErrorObjectMustHaveLinesToBeValidated", $this->ref);
			return -1;
		}
		if ((empty($conf->global->MAIN_USE_ADVANCED_PERMS) && empty($user->rights->facture->creer))
       	|| (!empty($conf->global->MAIN_USE_ADVANCED_PERMS) && empty($user->rights->facture->invoice_advance->validate)))
		{
			$this->error = 'Permission denied';
			dol_syslog(get_class($this)."::validate ".$this->error.' MAIN_USE_ADVANCED_PERMS='.$conf->global->MAIN_USE_ADVANCED_PERMS, LOG_ERR);
			return -1;
		}

		$this->db->begin();

		// Check parameters
		if ($this->type == self::TYPE_REPLACEMENT)		// si facture de remplacement
		{
			// Controle que facture source connue
			if ($this->fk_facture_source <= 0)
			{
				$this->error = $langs->trans("ErrorFieldRequired", $langs->transnoentitiesnoconv("InvoiceReplacement"));
				$this->db->rollback();
				return -10;
			}

			// Charge la facture source a remplacer
			$facreplaced = new Facture($this->db);
			$result = $facreplaced->fetch($this->fk_facture_source);
			if ($result <= 0)
			{
				$this->error = $langs->trans("ErrorBadInvoice");
				$this->db->rollback();
				return -11;
			}

			// Controle que facture source non deja remplacee par une autre
			$idreplacement = $facreplaced->getIdReplacingInvoice('validated');
			if ($idreplacement && $idreplacement != $this->id)
			{
				$facreplacement = new Facture($this->db);
				$facreplacement->fetch($idreplacement);
				$this->error = $langs->trans("ErrorInvoiceAlreadyReplaced", $facreplaced->ref, $facreplacement->ref);
				$this->db->rollback();
				return -12;
			}

			$result = $facreplaced->set_canceled($user, self::CLOSECODE_REPLACED, '');
			if ($result < 0)
			{
				$this->error = $facreplaced->error;
				$this->db->rollback();
				return -13;
			}
		}

		// Define new ref
		if ($force_number)
		{
			$num = $force_number;
		} elseif (preg_match('/^[\(]?PROV/i', $this->ref) || empty($this->ref)) // empty should not happened, but when it occurs, the test save life
		{
			if (!empty($conf->global->FAC_FORCE_DATE_VALIDATION))	// If option enabled, we force invoice date
			{
				$this->date = dol_now();
				$this->date_lim_reglement = $this->calculate_date_lim_reglement();
			}
			$num = $this->getNextNumRef($this->thirdparty);
		} else {
			$num = $this->ref;
		}
		$this->newref = dol_sanitizeFileName($num);

		if ($num)
		{
			$this->update_price(1);

			// Validate
			$sql = 'UPDATE '.MAIN_DB_PREFIX.'facture';
			$sql .= " SET ref='".$num."', fk_statut = ".self::STATUS_VALIDATED.", fk_user_valid = ".($user->id > 0 ? $user->id : "null").", date_valid = '".$this->db->idate($now)."'";
			if (!empty($conf->global->FAC_FORCE_DATE_VALIDATION))	// If option enabled, we force invoice date
			{
				$sql .= ", datef='".$this->db->idate($this->date)."'";
				$sql .= ", date_lim_reglement='".$this->db->idate($this->date_lim_reglement)."'";
			}
			$sql .= ' WHERE rowid = '.$this->id;

			dol_syslog(get_class($this)."::validate", LOG_DEBUG);
			$resql = $this->db->query($sql);
			if (!$resql)
			{
				dol_print_error($this->db);
				$error++;
			}

			// On verifie si la facture etait une provisoire
			if (!$error && (preg_match('/^[\(]?PROV/i', $this->ref)))
			{
				// La verif qu'une remise n'est pas utilisee 2 fois est faite au moment de l'insertion de ligne
			}

			if (!$error)
			{
				// Define third party as a customer
				$result = $this->thirdparty->set_as_client();

				// Si active on decremente le produit principal et ses composants a la validation de facture
				if ($this->type != self::TYPE_DEPOSIT && $result >= 0 && !empty($conf->stock->enabled) && !empty($conf->global->STOCK_CALCULATE_ON_BILL) && $idwarehouse > 0)
				{
					require_once DOL_DOCUMENT_ROOT.'/product/stock/class/mouvementstock.class.php';
					$langs->load("agenda");

					// Loop on each line
					$cpt = count($this->lines);
					for ($i = 0; $i < $cpt; $i++)
					{
						if ($this->lines[$i]->fk_product > 0)
						{
							$mouvP = new MouvementStock($this->db);
							$mouvP->origin = &$this;
							// We decrease stock for product
							if ($this->type == self::TYPE_CREDIT_NOTE) {
								$result = $mouvP->reception($user, $this->lines[$i]->fk_product, $idwarehouse, $this->lines[$i]->qty, 0, $langs->trans("InvoiceValidatedInDolibarr", $num));
								if ($result < 0) {
									$error++;
									$this->error = $mouvP->error;
								}
							} else {
								$is_batch_line = false;
								if ($batch_rule > 0) {
									$productStatic->fetch($this->lines[$i]->fk_product);
									if ($productStatic->hasbatch()) {
										$is_batch_line = true;
										$product_qty_remain = $this->lines[$i]->qty;

										$sortfield = null;
										$sortorder = null;
										// find all batch order by sellby (DLC) and eatby dates (DLUO) first
										if ($batch_rule == Productbatch::BATCH_RULE_SELLBY_EATBY_DATES_FIRST) {
											$sortfield = 'pl.sellby,pl.eatby,pb.qty,pl.rowid';
											$sortorder = 'ASC,ASC,ASC,ASC';
										}

										$resBatchList = Productbatch::findAllForProduct($this->db, $productStatic->id, $idwarehouse, (!empty($conf->global->STOCK_ALLOW_NEGATIVE_TRANSFER) ? null : 0), $sortfield, $sortorder);
										if (!is_array($resBatchList)) {
											$error++;
											$this->error = $this->db->lasterror();
										}

										if (!$error) {
											$batchList = $resBatchList;
											if (empty($batchList)) {
												$error++;
												$langs->load('errors');
												$warehouseStatic->fetch($idwarehouse);
												$this->error = $langs->trans('ErrorBatchNoFoundForProductInWarehouse', $productStatic->label, $warehouseStatic->ref);
												dol_syslog(__METHOD__.' Error: '.$langs->transnoentitiesnoconv('ErrorBatchNoFoundForProductInWarehouse', $productStatic->label, $warehouseStatic->ref), LOG_ERR);
											}

											foreach ($batchList as $batch) {
												if ($batch->qty <= 0) continue; // try to decrement only batches have positive quantity first

												// enough quantity in this batch
												if ($batch->qty >= $product_qty_remain) {
													$product_batch_qty = $product_qty_remain;
												} // not enough (take all in batch)
												else {
													$product_batch_qty = $batch->qty;
												}
												$result = $mouvP->livraison($user, $productStatic->id, $idwarehouse, $product_batch_qty, $this->lines[$i]->subprice, $langs->trans('InvoiceValidatedInDolibarr', $num), '', '', '', $batch->batch);
												if ($result < 0) {
													$error++;
													$this->error = $mouvP->error;
													break;
												}

												$product_qty_remain -= $product_batch_qty;
												// all product quantity was decremented
												if ($product_qty_remain <= 0) break;
											}

											if (!$error && $product_qty_remain > 0) {
												if ($conf->global->STOCK_ALLOW_NEGATIVE_TRANSFER) {
													// take in the first batch
													$batch = $batchList[0];
													$result = $mouvP->livraison($user, $productStatic->id, $idwarehouse, $product_qty_remain, $this->lines[$i]->subprice, $langs->trans('InvoiceValidatedInDolibarr', $num), '', '', '', $batch->batch);
													if ($result < 0) {
														$error++;
														$this->error = $mouvP->error;
													}
												} else {
													$error++;
													$langs->load('errors');
													$warehouseStatic->fetch($idwarehouse);
													$this->error = $langs->trans('ErrorBatchNoFoundEnoughQuantityForProductInWarehouse', $productStatic->label, $warehouseStatic->ref);
													dol_syslog(__METHOD__.' Error: '.$langs->transnoentitiesnoconv('ErrorBatchNoFoundEnoughQuantityForProductInWarehouse', $productStatic->label, $warehouseStatic->ref), LOG_ERR);
												}
											}
										}
									}
								}

								if (!$is_batch_line) {
									$result = $mouvP->livraison($user, $this->lines[$i]->fk_product, $idwarehouse, $this->lines[$i]->qty, $this->lines[$i]->subprice, $langs->trans("InvoiceValidatedInDolibarr", $num));
									if ($result < 0) {
										$error++;
										$this->error = $mouvP->error;
									}
								}
							}
						}
					}
				}
			}

			// Trigger calls
			if (!$error && !$notrigger)
			{
	            // Call trigger
	            $result = $this->call_trigger('BILL_VALIDATE', $user);
	            if ($result < 0) $error++;
	            // End call triggers
			}

			if (!$error)
			{
				$this->oldref = $this->ref;

				// Rename directory if dir was a temporary ref
				if (preg_match('/^[\(]?PROV/i', $this->ref))
				{
					// Now we rename also files into index
					$sql = 'UPDATE '.MAIN_DB_PREFIX."ecm_files set filename = CONCAT('".$this->db->escape($this->newref)."', SUBSTR(filename, ".(strlen($this->ref) + 1).")), filepath = 'facture/".$this->db->escape($this->newref)."'";
					$sql .= " WHERE filename LIKE '".$this->db->escape($this->ref)."%' AND filepath = 'facture/".$this->db->escape($this->ref)."' and entity = ".$conf->entity;
					$resql = $this->db->query($sql);
					if (!$resql) { $error++; $this->error = $this->db->lasterror(); }

					// We rename directory ($this->ref = old ref, $num = new ref) in order not to lose the attachments
					$oldref = dol_sanitizeFileName($this->ref);
					$newref = dol_sanitizeFileName($num);
					$dirsource = $conf->facture->dir_output.'/'.$oldref;
					$dirdest = $conf->facture->dir_output.'/'.$newref;
					if (!$error && file_exists($dirsource))
					{
						dol_syslog(get_class($this)."::validate rename dir ".$dirsource." into ".$dirdest);

						if (@rename($dirsource, $dirdest))
						{
							dol_syslog("Rename ok");
	                        // Rename docs starting with $oldref with $newref
	                        $listoffiles = dol_dir_list($conf->facture->dir_output.'/'.$newref, 'files', 1, '^'.preg_quote($oldref, '/'));
	                        foreach ($listoffiles as $fileentry)
	                        {
	                        	$dirsource = $fileentry['name'];
	                        	$dirdest = preg_replace('/^'.preg_quote($oldref, '/').'/', $newref, $dirsource);
	                        	$dirsource = $fileentry['path'].'/'.$dirsource;
	                        	$dirdest = $fileentry['path'].'/'.$dirdest;
	                        	@rename($dirsource, $dirdest);
	                        }
						}
					}
				}
			}

			if (!$error && !$this->is_last_in_cycle())
			{
				if (!$this->updatePriceNextInvoice($langs))
				{
					$error++;
				}
			}

			// Set new ref and define current status
			if (!$error)
			{
				$this->ref = $num;
				$this->ref = $num;
				$this->statut = self::STATUS_VALIDATED;
				$this->brouillon = 0;
				$this->date_validation = $now;
				$i = 0;

                if (!empty($conf->global->INVOICE_USE_SITUATION))
                {
                	$final = true;
    				$nboflines = count($this->lines);
    				while (($i < $nboflines) && $final) {
    					$final = ($this->lines[$i]->situation_percent == 100);
    					$i++;
    				}

    				if (empty($final)) $this->situation_final = 0;
    				else $this->situation_final = 1;

				    $this->setFinal($user);
                }
			}
		} else {
			$error++;
		}

		if (!$error)
		{
			$this->db->commit();
			return 1;
		} else {
			$this->db->rollback();
			return -1;
		}
	}

	/**
	 * Update price of next invoice
	 *
	 * @param	Translate	$langs	Translate object
	 * @return bool		false if KO, true if OK
	 */
    public function updatePriceNextInvoice(&$langs)
	{
		foreach ($this->tab_next_situation_invoice as $next_invoice)
		{
			$is_last = $next_invoice->is_last_in_cycle();

			if ($next_invoice->statut == self::STATUS_DRAFT && $is_last != 1)
			{
				$this->error = $langs->trans('updatePriceNextInvoiceErrorUpdateline', $next_invoice->ref);
				return false;
			}

			$next_invoice->brouillon = 1;
			foreach ($next_invoice->lines as $line)
			{
				$result = $next_invoice->updateline(
					$line->id, $line->desc, $line->subprice, $line->qty, $line->remise_percent,
					$line->date_start, $line->date_end, $line->tva_tx, $line->localtax1_tx, $line->localtax2_tx, 'HT', $line->info_bits, $line->product_type,
					$line->fk_parent_line, 0, $line->fk_fournprice, $line->pa_ht, $line->label, $line->special_code, $line->array_options, $line->situation_percent,
					$line->fk_unit
				);

				if ($result < 0)
				{
					$this->error = $langs->trans('updatePriceNextInvoiceErrorUpdateline', $next_invoice->ref);
					return false;
				}
			}

			break; // Only the next invoice and not each next invoice
		}

		return true;
	}

	/**
	 *	Set draft status
	 *
	 *	@param	User	$user			Object user that modify
	 *	@param	int		$idwarehouse	Id warehouse to use for stock change.
	 *	@return	int						<0 if KO, >0 if OK
	 */
	public function setDraft($user, $idwarehouse = -1)
	{
        // phpcs:enable
		global $conf, $langs;

		$error = 0;

		if ($this->statut == self::STATUS_DRAFT)
		{
			dol_syslog(__METHOD__." already draft status", LOG_WARNING);
			return 0;
		}

		dol_syslog(__METHOD__, LOG_DEBUG);

		$this->db->begin();

		$sql = "UPDATE ".MAIN_DB_PREFIX."facture";
		$sql .= " SET fk_statut = ".self::STATUS_DRAFT;
		$sql .= " WHERE rowid = ".$this->id;

		$result = $this->db->query($sql);
		if ($result)
		{
			if (!$error)
			{
				$this->oldcopy = clone $this;
			}

			// If we decrease stock on invoice validation, we increase back
			if ($this->type != self::TYPE_DEPOSIT && $result >= 0 && !empty($conf->stock->enabled) && !empty($conf->global->STOCK_CALCULATE_ON_BILL))
			{
				require_once DOL_DOCUMENT_ROOT.'/product/stock/class/mouvementstock.class.php';
				$langs->load("agenda");

				$num = count($this->lines);
				for ($i = 0; $i < $num; $i++)
				{
					if ($this->lines[$i]->fk_product > 0)
					{
						$mouvP = new MouvementStock($this->db);
						$mouvP->origin = &$this;
						// We decrease stock for product
						if ($this->type == self::TYPE_CREDIT_NOTE) $result = $mouvP->livraison($user, $this->lines[$i]->fk_product, $idwarehouse, $this->lines[$i]->qty, $this->lines[$i]->subprice, $langs->trans("InvoiceBackToDraftInDolibarr", $this->ref));
						else $result = $mouvP->reception($user, $this->lines[$i]->fk_product, $idwarehouse, $this->lines[$i]->qty, 0, $langs->trans("InvoiceBackToDraftInDolibarr", $this->ref)); // we use 0 for price, to not change the weighted average value
					}
				}
			}

			if ($error == 0)
			{
				$old_statut = $this->statut;
				$this->brouillon = 1;
				$this->statut = self::STATUS_DRAFT;

				// Call trigger
				$result = $this->call_trigger('BILL_UNVALIDATE', $user);
				if ($result < 0)
				{
					$error++;
					$this->statut = $old_statut;
					$this->brouillon = 0;
				}
				// End call triggers
			} else {
				$this->db->rollback();
				return -1;
			}

			if ($error == 0)
			{
				$this->db->commit();
				return 1;
			} else {
				$this->db->rollback();
				return -1;
			}
		} else {
			$this->error = $this->db->error();
			$this->db->rollback();
			return -1;
		}
	}


	/**
	 *  Add an invoice line into database (linked to product/service or not).
	 *  Les parametres sont deja cense etre juste et avec valeurs finales a l'appel
	 *  de cette methode. Aussi, pour le taux tva, il doit deja avoir ete defini
	 *  par l'appelant par la methode get_default_tva(societe_vendeuse,societe_acheteuse,produit)
	 *  et le desc doit deja avoir la bonne valeur (a l'appelant de gerer le multilangue)
	 *
	 *  @param    	string		$desc            	Description of line
	 *  @param    	double		$pu_ht              Unit price without tax (> 0 even for credit note)
	 *  @param    	double		$qty             	Quantity
	 *  @param    	double		$txtva           	Force Vat rate, -1 for auto (Can contain the vat_src_code too with syntax '9.9 (CODE)')
	 *  @param		double		$txlocaltax1		Local tax 1 rate (deprecated, use instead txtva with code inside)
	 *  @param		double		$txlocaltax2		Local tax 2 rate (deprecated, use instead txtva with code inside)
	 *  @param    	int			$fk_product      	Id of predefined product/service
	 *  @param    	double		$remise_percent  	Percent of discount on line
	 *  @param    	int			$date_start      	Date start of service
	 *  @param    	int			$date_end        	Date end of service
	 *  @param    	int			$ventil          	Code of dispatching into accountancy
	 *  @param    	int			$info_bits			Bits of type of lines
	 *  @param    	int			$fk_remise_except	Id discount used
	 *  @param		string		$price_base_type	'HT' or 'TTC'
	 *  @param    	double		$pu_ttc             Unit price with tax (> 0 even for credit note)
	 *  @param		int			$type				Type of line (0=product, 1=service). Not used if fk_product is defined, the type of product is used.
	 *  @param      int			$rang               Position of line
	 *  @param		int			$special_code		Special code (also used by externals modules!)
	 *  @param		string		$origin				Depend on global conf MAIN_CREATEFROM_KEEP_LINE_ORIGIN_INFORMATION can be 'orderdet', 'propaldet'..., else 'order','propal,'....
	 *  @param		int			$origin_id			Depend on global conf MAIN_CREATEFROM_KEEP_LINE_ORIGIN_INFORMATION can be Id of origin object (aka line id), else object id
	 *  @param		int			$fk_parent_line		Id of parent line
	 *  @param		int			$fk_fournprice		Supplier price id (to calculate margin) or ''
	 *  @param		int			$pa_ht				Buying price of line (to calculate margin) or ''
	 *  @param		string		$label				Label of the line (deprecated, do not use)
	 *  @param		array		$array_options		extrafields array
	 *  @param      int         $situation_percent  Situation advance percentage
	 *  @param      int         $fk_prev_id         Previous situation line id reference
	 *  @param 		string		$fk_unit 			Code of the unit to use. Null to use the default one
	 *  @param		double		$pu_ht_devise		Unit price in currency
	 *  @return    	int             				<0 if KO, Id of line if OK
	 */
    public function addline(
        $desc,
        $pu_ht,
        $qty,
        $txtva,
        $txlocaltax1 = 0,
        $txlocaltax2 = 0,
        $fk_product = 0,
        $remise_percent = 0,
        $date_start = '',
        $date_end = '',
        $ventil = 0,
        $info_bits = 0,
        $fk_remise_except = '',
        $price_base_type = 'HT',
        $pu_ttc = 0,
        $type = self::TYPE_STANDARD,
        $rang = -1,
        $special_code = 0,
        $origin = '',
        $origin_id = 0,
        $fk_parent_line = 0,
        $fk_fournprice = null,
        $pa_ht = 0,
        $label = '',
        $array_options = 0,
        $situation_percent = 100,
        $fk_prev_id = 0,
        $fk_unit = null,
        $pu_ht_devise = 0
    ) {
		// Deprecation warning
		if ($label) {
			dol_syslog(__METHOD__.": using line label is deprecated", LOG_WARNING);
			//var_dump(debug_backtrace(false));exit;
		}

		global $mysoc, $conf, $langs;

		dol_syslog(get_class($this)."::addline id=$this->id,desc=$desc,pu_ht=$pu_ht,qty=$qty,txtva=$txtva, txlocaltax1=$txlocaltax1, txlocaltax2=$txlocaltax2, fk_product=$fk_product,remise_percent=$remise_percent,date_start=$date_start,date_end=$date_end,ventil=$ventil,info_bits=$info_bits,fk_remise_except=$fk_remise_except,price_base_type=$price_base_type,pu_ttc=$pu_ttc,type=$type, fk_unit=$fk_unit", LOG_DEBUG);

		if ($this->statut == self::STATUS_DRAFT)
		{
			include_once DOL_DOCUMENT_ROOT.'/core/lib/price.lib.php';

			// Clean parameters
			if (empty($remise_percent)) $remise_percent = 0;
			if (empty($qty)) $qty = 0;
			if (empty($info_bits)) $info_bits = 0;
			if (empty($rang)) $rang = 0;
			if (empty($ventil)) $ventil = 0;
			if (empty($txtva)) $txtva = 0;
			if (empty($txlocaltax1)) $txlocaltax1 = 0;
			if (empty($txlocaltax2)) $txlocaltax2 = 0;
			if (empty($fk_parent_line) || $fk_parent_line < 0) $fk_parent_line = 0;
			if (empty($fk_prev_id)) $fk_prev_id = 'null';
			if (!isset($situation_percent) || $situation_percent > 100 || (string) $situation_percent == '') $situation_percent = 100;

			$remise_percent = price2num($remise_percent);
			$qty = price2num($qty);
			$pu_ht = price2num($pu_ht);
			$pu_ht_devise = price2num($pu_ht_devise);
			$pu_ttc = price2num($pu_ttc);
			$pa_ht = price2num($pa_ht);
			if (!preg_match('/\((.*)\)/', $txtva)) {
				$txtva = price2num($txtva); // $txtva can have format '5.0(XXX)' or '5'
			}
			$txlocaltax1 = price2num($txlocaltax1);
			$txlocaltax2 = price2num($txlocaltax2);

			if ($price_base_type == 'HT')
			{
				$pu = $pu_ht;
			} else {
				$pu = $pu_ttc;
			}

			// Check parameters
			if ($type < 0) return -1;

			if ($date_start && $date_end && $date_start > $date_end) {
				$langs->load("errors");
				$this->error = $langs->trans('ErrorStartDateGreaterEnd');
				return -1;
			}

			$this->db->begin();

			$product_type = $type;
			if (!empty($fk_product))
			{
				$product = new Product($this->db);
				$result = $product->fetch($fk_product);
				$product_type = $product->type;

				if (!empty($conf->global->STOCK_MUST_BE_ENOUGH_FOR_INVOICE) && $product_type == 0 && $product->stock_reel < $qty) {
                    $langs->load("errors");
				    $this->error = $langs->trans('ErrorStockIsNotEnoughToAddProductOnInvoice', $product->ref);
					$this->db->rollback();
					return -3;
				}
			}

			$localtaxes_type = getLocalTaxesFromRate($txtva, 0, $this->thirdparty, $mysoc);

			// Clean vat code
			$reg = array();
			$vat_src_code = '';
			if (preg_match('/\((.*)\)/', $txtva, $reg))
			{
				$vat_src_code = $reg[1];
				$txtva = preg_replace('/\s*\(.*\)/', '', $txtva); // Remove code into vatrate.
			}

			// Calcul du total TTC et de la TVA pour la ligne a partir de
			// qty, pu, remise_percent et txtva
			// TRES IMPORTANT: C'est au moment de l'insertion ligne qu'on doit stocker
			// la part ht, tva et ttc, et ce au niveau de la ligne qui a son propre taux tva.

			$tabprice = calcul_price_total($qty, $pu, $remise_percent, $txtva, $txlocaltax1, $txlocaltax2, 0, $price_base_type, $info_bits, $product_type, $mysoc, $localtaxes_type, $situation_percent, $this->multicurrency_tx, $pu_ht_devise);

			$total_ht  = $tabprice[0];
			$total_tva = $tabprice[1];
			$total_ttc = $tabprice[2];
			$total_localtax1 = $tabprice[9];
			$total_localtax2 = $tabprice[10];
			$pu_ht = $tabprice[3];

			// MultiCurrency
			$multicurrency_total_ht = $tabprice[16];
            $multicurrency_total_tva = $tabprice[17];
            $multicurrency_total_ttc = $tabprice[18];
			$pu_ht_devise = $tabprice[19];

			// Rank to use
			$ranktouse = $rang;
			if ($ranktouse == -1)
			{
				$rangmax = $this->line_max($fk_parent_line);
				$ranktouse = $rangmax + 1;
			}

			// Insert line
			$this->line = new FactureLigne($this->db);

			$this->line->context = $this->context;

			$this->line->fk_facture = $this->id;
			$this->line->label = $label; // deprecated
			$this->line->desc = $desc;

			$this->line->qty = ($this->type == self::TYPE_CREDIT_NOTE ?abs($qty) : $qty); // For credit note, quantity is always positive and unit price negative
			$this->line->subprice = ($this->type == self::TYPE_CREDIT_NOTE ?-abs($pu_ht) : $pu_ht); // For credit note, unit price always negative, always positive otherwise

			$this->line->vat_src_code = $vat_src_code;
			$this->line->tva_tx = $txtva;
			$this->line->localtax1_tx = ($total_localtax1 ? $localtaxes_type[1] : 0);
			$this->line->localtax2_tx = ($total_localtax2 ? $localtaxes_type[3] : 0);
			$this->line->localtax1_type = $localtaxes_type[0];
			$this->line->localtax2_type = $localtaxes_type[2];

			$this->line->total_ht = (($this->type == self::TYPE_CREDIT_NOTE || $qty < 0) ?-abs($total_ht) : $total_ht); // For credit note and if qty is negative, total is negative
			$this->line->total_ttc = (($this->type == self::TYPE_CREDIT_NOTE || $qty < 0) ?-abs($total_ttc) : $total_ttc); // For credit note and if qty is negative, total is negative
			$this->line->total_tva = (($this->type == self::TYPE_CREDIT_NOTE || $qty < 0) ?-abs($total_tva) : $total_tva); // For credit note and if qty is negative, total is negative
			$this->line->total_localtax1 = (($this->type == self::TYPE_CREDIT_NOTE || $qty < 0) ?-abs($total_localtax1) : $total_localtax1); // For credit note and if qty is negative, total is negative
			$this->line->total_localtax2 = (($this->type == self::TYPE_CREDIT_NOTE || $qty < 0) ?-abs($total_localtax2) : $total_localtax2); // For credit note and if qty is negative, total is negative

			$this->line->fk_product = $fk_product;
			$this->line->product_type = $product_type;
			$this->line->remise_percent = $remise_percent;
			$this->line->date_start = $date_start;
			$this->line->date_end = $date_end;
			$this->line->ventil = $ventil;
			$this->line->rang = $ranktouse;
			$this->line->info_bits = $info_bits;
			$this->line->fk_remise_except = $fk_remise_except;

			$this->line->special_code = $special_code;
			$this->line->fk_parent_line = $fk_parent_line;
			$this->line->origin = $origin;
			$this->line->origin_id = $origin_id;
			$this->line->situation_percent = $situation_percent;
			$this->line->fk_prev_id = $fk_prev_id;
			$this->line->fk_unit = $fk_unit;

			// infos marge
			$this->line->fk_fournprice = $fk_fournprice;
			$this->line->pa_ht = $pa_ht;

			// Multicurrency
			$this->line->fk_multicurrency = $this->fk_multicurrency;
			$this->line->multicurrency_code = $this->multicurrency_code;
			$this->line->multicurrency_subprice		= $pu_ht_devise;
			$this->line->multicurrency_total_ht 	= $multicurrency_total_ht;
            $this->line->multicurrency_total_tva 	= $multicurrency_total_tva;
            $this->line->multicurrency_total_ttc 	= $multicurrency_total_ttc;

			if (is_array($array_options) && count($array_options) > 0) {
				$this->line->array_options = $array_options;
			}

			$result = $this->line->insert();
			if ($result > 0)
			{
				// Reorder if child line
				if (!empty($fk_parent_line)) $this->line_order(true, 'DESC');

				// Mise a jour informations denormalisees au niveau de la facture meme
				$result = $this->update_price(1, 'auto', 0, $mysoc); // The addline method is designed to add line from user input so total calculation with update_price must be done using 'auto' mode.

				if ($result > 0)
				{
					$this->db->commit();
					return $this->line->id;
				} else {
					$this->error = $this->db->lasterror();
					$this->db->rollback();
					return -1;
				}
			} else {
				$this->error = $this->line->error;
				$this->db->rollback();
				return -2;
			}
		} else {
			dol_syslog(get_class($this)."::addline status of order must be Draft to allow use of ->addline()", LOG_ERR);
			return -3;
		}
	}

	/**
	 *  Update a detail line
	 *
	 *  @param     	int			$rowid           	Id of line to update
	 *  @param     	string		$desc            	Description of line
	 *  @param     	double		$pu              	Prix unitaire (HT ou TTC selon price_base_type) (> 0 even for credit note lines)
	 *  @param     	double		$qty             	Quantity
	 *  @param     	double		$remise_percent  	Percentage discount of the line
	 *  @param     	int		    $date_start      	Date de debut de validite du service
	 *  @param     	int		    $date_end        	Date de fin de validite du service
	 *  @param     	double		$txtva          	VAT Rate (Can be '8.5', '8.5 (ABC)')
	 * 	@param		double		$txlocaltax1		Local tax 1 rate
	 *  @param		double		$txlocaltax2		Local tax 2 rate
	 * 	@param     	string		$price_base_type 	HT or TTC
	 * 	@param     	int			$info_bits 		    Miscellaneous informations
	 * 	@param		int			$type				Type of line (0=product, 1=service)
	 * 	@param		int			$fk_parent_line		Id of parent line (0 in most cases, used by modules adding sublevels into lines).
	 * 	@param		int			$skip_update_total	Keep fields total_xxx to 0 (used for special lines by some modules)
	 * 	@param		int			$fk_fournprice		Id of origin supplier price
	 * 	@param		int			$pa_ht				Price (without tax) of product when it was bought
	 * 	@param		string		$label				Label of the line (deprecated, do not use)
	 * 	@param		int			$special_code		Special code (also used by externals modules!)
     *  @param		array		$array_options		extrafields array
	 * 	@param      int         $situation_percent  Situation advance percentage
	 * 	@param 		string		$fk_unit 			Code of the unit to use. Null to use the default one
	 * 	@param		double		$pu_ht_devise		Unit price in currency
	 * 	@param		int			$notrigger			disable line update trigger
	 *  @return    	int             				< 0 if KO, > 0 if OK
	 */
    public function updateline($rowid, $desc, $pu, $qty, $remise_percent, $date_start, $date_end, $txtva, $txlocaltax1 = 0, $txlocaltax2 = 0, $price_base_type = 'HT', $info_bits = 0, $type = self::TYPE_STANDARD, $fk_parent_line = 0, $skip_update_total = 0, $fk_fournprice = null, $pa_ht = 0, $label = '', $special_code = 0, $array_options = 0, $situation_percent = 100, $fk_unit = null, $pu_ht_devise = 0, $notrigger = 0)
	{
		global $conf, $user;
		// Deprecation warning
		if ($label) {
			dol_syslog(__METHOD__.": using line label is deprecated", LOG_WARNING);
		}

		include_once DOL_DOCUMENT_ROOT.'/core/lib/price.lib.php';

		global $mysoc, $langs;

		dol_syslog(get_class($this)."::updateline rowid=$rowid, desc=$desc, pu=$pu, qty=$qty, remise_percent=$remise_percent, date_start=$date_start, date_end=$date_end, txtva=$txtva, txlocaltax1=$txlocaltax1, txlocaltax2=$txlocaltax2, price_base_type=$price_base_type, info_bits=$info_bits, type=$type, fk_parent_line=$fk_parent_line pa_ht=$pa_ht, special_code=$special_code, fk_unit=$fk_unit, pu_ht_devise=$pu_ht_devise", LOG_DEBUG);

		if ($this->brouillon)
		{
			if (!$this->is_last_in_cycle() && empty($this->error))
			{
				if (!$this->checkProgressLine($rowid, $situation_percent))
				{
					if (!$this->error) $this->error = $langs->trans('invoiceLineProgressError');
					return -3;
				}
			}

			if ($date_start && $date_end && $date_start > $date_end) {
				$langs->load("errors");
				$this->error = $langs->trans('ErrorStartDateGreaterEnd');
				return -1;
			}

			$this->db->begin();

			// Clean parameters
			if (empty($qty)) $qty = 0;
			if (empty($fk_parent_line) || $fk_parent_line < 0) $fk_parent_line = 0;
			if (empty($special_code) || $special_code == 3) $special_code = 0;
			if (!isset($situation_percent) || $situation_percent > 100 || (string) $situation_percent == '') $situation_percent = 100;

			$remise_percent = price2num($remise_percent);
			$qty			= price2num($qty);
			$pu 			= price2num($pu);
        	$pu_ht_devise = price2num($pu_ht_devise);
			$pa_ht			= price2num($pa_ht);
			$txtva			= price2num($txtva);
			$txlocaltax1	= price2num($txlocaltax1);
			$txlocaltax2	= price2num($txlocaltax2);

			// Check parameters
			if ($type < 0) return -1;

			// Calculate total with, without tax and tax from qty, pu, remise_percent and txtva
			// TRES IMPORTANT: C'est au moment de l'insertion ligne qu'on doit stocker
			// la part ht, tva et ttc, et ce au niveau de la ligne qui a son propre taux tva.

			$localtaxes_type = getLocalTaxesFromRate($txtva, 0, $this->thirdparty, $mysoc);

			// Clean vat code
    		$vat_src_code = '';
    		if (preg_match('/\((.*)\)/', $txtva, $reg))
    		{
    		    $vat_src_code = $reg[1];
    		    $txtva = preg_replace('/\s*\(.*\)/', '', $txtva); // Remove code into vatrate.
    		}

			$tabprice = calcul_price_total($qty, $pu, $remise_percent, $txtva, $txlocaltax1, $txlocaltax2, 0, $price_base_type, $info_bits, $type, $mysoc, $localtaxes_type, $situation_percent, $this->multicurrency_tx, $pu_ht_devise);

			$total_ht  = $tabprice[0];
			$total_tva = $tabprice[1];
			$total_ttc = $tabprice[2];
			$total_localtax1 = $tabprice[9];
			$total_localtax2 = $tabprice[10];
			$pu_ht  = $tabprice[3];
			$pu_tva = $tabprice[4];
			$pu_ttc = $tabprice[5];

			// MultiCurrency
			$multicurrency_total_ht = $tabprice[16];
            $multicurrency_total_tva = $tabprice[17];
            $multicurrency_total_ttc = $tabprice[18];
			$pu_ht_devise = $tabprice[19];

			// Old properties: $price, $remise (deprecated)
			$price = $pu;
			$remise = 0;
			if ($remise_percent > 0)
			{
				$remise = round(($pu * $remise_percent / 100), 2);
				$price = ($pu - $remise);
			}
			$price = price2num($price);

			//Fetch current line from the database and then clone the object and set it in $oldline property
			$line = new FactureLigne($this->db);
			$line->fetch($rowid);
			$line->fetch_optionals();

			if (!empty($line->fk_product))
			{
				$product = new Product($this->db);
				$result = $product->fetch($line->fk_product);
				$product_type = $product->type;

				if (!empty($conf->global->STOCK_MUST_BE_ENOUGH_FOR_INVOICE) && $product_type == 0 && $product->stock_reel < $qty) {
                    $langs->load("errors");
				    $this->error = $langs->trans('ErrorStockIsNotEnoughToAddProductOnInvoice', $product->ref);
					$this->db->rollback();
					return -3;
				}
			}

			$staticline = clone $line;

			$line->oldline = $staticline;
			$this->line = $line;
            $this->line->context = $this->context;

			// Reorder if fk_parent_line change
			if (!empty($fk_parent_line) && !empty($staticline->fk_parent_line) && $fk_parent_line != $staticline->fk_parent_line)
			{
				$rangmax = $this->line_max($fk_parent_line);
				$this->line->rang = $rangmax + 1;
			}

			$this->line->id = $rowid;
			$this->line->rowid				= $rowid;
			$this->line->label				= $label;
			$this->line->desc = $desc;
			$this->line->qty = ($this->type == self::TYPE_CREDIT_NOTE ?abs($qty) : $qty); // For credit note, quantity is always positive and unit price negative

			$this->line->vat_src_code = $vat_src_code;
			$this->line->tva_tx = $txtva;
			$this->line->localtax1_tx		= $txlocaltax1;
			$this->line->localtax2_tx		= $txlocaltax2;
			$this->line->localtax1_type		= $localtaxes_type[0];
			$this->line->localtax2_type		= $localtaxes_type[2];

			$this->line->remise_percent		= $remise_percent;
			$this->line->subprice			= ($this->type == 2 ?-abs($pu_ht) : $pu_ht); // For credit note, unit price always negative, always positive otherwise
			$this->line->date_start = $date_start;
			$this->line->date_end			= $date_end;
			$this->line->total_ht			= (($this->type == self::TYPE_CREDIT_NOTE || $qty < 0) ?-abs($total_ht) : $total_ht); // For credit note and if qty is negative, total is negative
			$this->line->total_tva			= (($this->type == self::TYPE_CREDIT_NOTE || $qty < 0) ?-abs($total_tva) : $total_tva);
			$this->line->total_localtax1	= $total_localtax1;
			$this->line->total_localtax2	= $total_localtax2;
			$this->line->total_ttc			= (($this->type == self::TYPE_CREDIT_NOTE || $qty < 0) ?-abs($total_ttc) : $total_ttc);
			$this->line->info_bits			= $info_bits;
			$this->line->special_code		= $special_code;
			$this->line->product_type		= $type;
			$this->line->fk_parent_line = $fk_parent_line;
			$this->line->skip_update_total = $skip_update_total;
			$this->line->situation_percent = $situation_percent;
			$this->line->fk_unit = $fk_unit;

			$this->line->fk_fournprice = $fk_fournprice;
			$this->line->pa_ht = $pa_ht;

			// Multicurrency
			$this->line->multicurrency_subprice		= $pu_ht_devise;
			$this->line->multicurrency_total_ht 	= $multicurrency_total_ht;
            $this->line->multicurrency_total_tva 	= $multicurrency_total_tva;
            $this->line->multicurrency_total_ttc 	= $multicurrency_total_ttc;

			if (is_array($array_options) && count($array_options) > 0) {
				// We replace values in this->line->array_options only for entries defined into $array_options
				foreach ($array_options as $key => $value) {
					$this->line->array_options[$key] = $array_options[$key];
				}
			}

			$result = $this->line->update($user, $notrigger);
			if ($result > 0)
			{
				// Reorder if child line
				if (!empty($fk_parent_line)) $this->line_order(true, 'DESC');

				// Mise a jour info denormalisees au niveau facture
				$this->update_price(1);
				$this->db->commit();
				return $result;
			} else {
			    $this->error = $this->line->error;
				$this->db->rollback();
				return -1;
			}
		} else {
			$this->error = "Invoice statut makes operation forbidden";
			return -2;
		}
	}

	/**
	 * Check if the percent edited is lower of next invoice line
	 *
	 * @param	int		$idline				id of line to check
	 * @param	float	$situation_percent	progress percentage need to be test
	 * @return false if KO, true if OK
	 */
    public function checkProgressLine($idline, $situation_percent)
	{
		$sql = 'SELECT fd.situation_percent FROM '.MAIN_DB_PREFIX.'facturedet fd
				INNER JOIN '.MAIN_DB_PREFIX.'facture f ON (fd.fk_facture = f.rowid)
				WHERE fd.fk_prev_id = '.$idline.'
				AND f.fk_statut <> 0';

		$result = $this->db->query($sql);
		if (!$result)
		{
			$this->error = $this->db->error();
			return false;
		}

		$obj = $this->db->fetch_object($result);

		if ($obj === null) return true;
		else return $situation_percent < $obj->situation_percent;
	}

    // phpcs:disable PEAR.NamingConventions.ValidFunctionName.ScopeNotCamelCaps
	/**
	 * Update invoice line with percentage
	 *
	 * @param  FactureLigne $line       Invoice line
	 * @param  int          $percent    Percentage
	 * @return void
	 */
    public function update_percent($line, $percent)
	{
        // phpcs:enable
	    global $mysoc, $user;

	    // Progress should never be changed for discount lines
	    if (($line->info_bits & 2) == 2)
	    {
	    	return;
	    }

		include_once DOL_DOCUMENT_ROOT.'/core/lib/price.lib.php';

		// Cap percentages to 100
		if ($percent > 100) $percent = 100;
		$line->situation_percent = $percent;
		$tabprice = calcul_price_total($line->qty, $line->subprice, $line->remise_percent, $line->tva_tx, $line->localtax1_tx, $line->localtax2_tx, 0, 'HT', 0, $line->product_type, $mysoc, '', $percent);
		$line->total_ht = $tabprice[0];
		$line->total_tva = $tabprice[1];
		$line->total_ttc = $tabprice[2];
		$line->total_localtax1 = $tabprice[9];
		$line->total_localtax2 = $tabprice[10];
		$line->multicurrency_total_ht  = $tabprice[16];
		$line->multicurrency_total_tva = $tabprice[17];
		$line->multicurrency_total_ttc = $tabprice[18];
		$line->update($user);
		$this->update_price(1);
	}

	/**
	 *	Delete line in database
	 *
	 *	@param		int		$rowid		Id of line to delete
	 *	@return		int					<0 if KO, >0 if OK
	 */
    public function deleteline($rowid)
	{
        global $user;

		dol_syslog(get_class($this)."::deleteline rowid=".$rowid, LOG_DEBUG);

		if (!$this->brouillon)
		{
			$this->error = 'ErrorDeleteLineNotAllowedByObjectStatus';
			return -1;
		}

		$this->db->begin();

		// Libere remise liee a ligne de facture
		$sql = 'UPDATE '.MAIN_DB_PREFIX.'societe_remise_except';
		$sql .= ' SET fk_facture_line = NULL';
		$sql .= ' WHERE fk_facture_line = '.$rowid;

		dol_syslog(get_class($this)."::deleteline", LOG_DEBUG);
		$result = $this->db->query($sql);
		if (!$result)
		{
			$this->error = $this->db->error();
			$this->db->rollback();
			return -1;
		}

		$line = new FactureLigne($this->db);

        $line->context = $this->context;

		// For triggers
		$result = $line->fetch($rowid);
		if (!($result > 0)) dol_print_error($this->db, $line->error, $line->errors);

		if ($line->delete($user) > 0)
		{
			$result = $this->update_price(1);

			if ($result > 0)
			{
				$this->db->commit();
				return 1;
			} else {
				$this->db->rollback();
				$this->error = $this->db->lasterror();
				return -1;
			}
		} else {
			$this->db->rollback();
			$this->error = $line->error;
			return -1;
		}
	}

    // phpcs:disable PEAR.NamingConventions.ValidFunctionName.ScopeNotCamelCaps
	/**
	 *	Set percent discount
	 *
	 *	@param     	User	$user		User that set discount
	 *	@param     	double	$remise		Discount
	 *  @param     	int		$notrigger	1=Does not execute triggers, 0= execute triggers
	 *	@return		int 		<0 if ko, >0 if ok
	 */
    public function set_remise($user, $remise, $notrigger = 0)
	{
        // phpcs:enable
		// Clean parameters
		if (empty($remise)) $remise = 0;

		if ($user->rights->facture->creer)
		{
			$remise = price2num($remise);

			$error = 0;

			$this->db->begin();

			$sql = 'UPDATE '.MAIN_DB_PREFIX.'facture';
			$sql .= ' SET remise_percent = '.$remise;
			$sql .= ' WHERE rowid = '.$this->id;
			$sql .= ' AND fk_statut = '.self::STATUS_DRAFT;

			dol_syslog(__METHOD__, LOG_DEBUG);
			$resql = $this->db->query($sql);
			if (!$resql)
			{
				$this->errors[] = $this->db->error();
				$error++;
			}

			if (!$notrigger && empty($error))
			{
				// Call trigger
				$result = $this->call_trigger('BILL_MODIFY', $user);
				if ($result < 0) $error++;
				// End call triggers
			}

			if (!$error)
			{
				$this->remise_percent = $remise;
				$this->update_price(1);

				$this->db->commit();
				return 1;
			} else {
				foreach ($this->errors as $errmsg)
				{
					dol_syslog(__METHOD__.' Error: '.$errmsg, LOG_ERR);
					$this->error .= ($this->error ? ', '.$errmsg : $errmsg);
				}
				$this->db->rollback();
				return -1 * $error;
			}
		}
	}


    // phpcs:disable PEAR.NamingConventions.ValidFunctionName.ScopeNotCamelCaps
	/**
	 *	Set absolute discount
	 *
	 *	@param     	User	$user 		User that set discount
	 *	@param     	double	$remise		Discount
	 *  @param     	int		$notrigger	1=Does not execute triggers, 0= execute triggers
	 *	@return		int 				<0 if KO, >0 if OK
	 */
    public function set_remise_absolue($user, $remise, $notrigger = 0)
	{
        // phpcs:enable
		if (empty($remise)) $remise = 0;

		if ($user->rights->facture->creer)
		{
			$error = 0;

			$this->db->begin();

			$remise = price2num($remise);

			$sql = 'UPDATE '.MAIN_DB_PREFIX.'facture';
			$sql .= ' SET remise_absolue = '.$remise;
			$sql .= ' WHERE rowid = '.$this->id;
			$sql .= ' AND fk_statut = '.self::STATUS_DRAFT;

			dol_syslog(__METHOD__, LOG_DEBUG);
			$resql = $this->db->query($sql);
			if (!$resql)
			{
				$this->errors[] = $this->db->error();
				$error++;
			}

			if (!$error)
			{
				$this->oldcopy = clone $this;
				$this->remise_absolue = $remise;
				$this->update_price(1);
			}

			if (!$notrigger && empty($error))
			{
				// Call trigger
				$result = $this->call_trigger('BILL_MODIFY', $user);
				if ($result < 0) $error++;
				// End call triggers
			}

			if (!$error)
			{
				$this->db->commit();
				return 1;
			} else {
				foreach ($this->errors as $errmsg)
				{
					dol_syslog(__METHOD__.' Error: '.$errmsg, LOG_ERR);
					$this->error .= ($this->error ? ', '.$errmsg : $errmsg);
				}
				$this->db->rollback();
				return -1 * $error;
			}
		}
	}

	/**
	 *      Return next reference of customer invoice not already used (or last reference)
	 *      according to numbering module defined into constant FACTURE_ADDON
	 *
	 *      @param	   Societe		$soc		object company
	 *      @param     string		$mode		'next' for next value or 'last' for last value
	 *      @return    string					free ref or last ref
	 */
    public function getNextNumRef($soc, $mode = 'next')
	{
		global $conf, $langs;

		if ($this->module_source == 'takepos') {
			$langs->load('cashdesk@cashdesk');

			$moduleName = 'takepos';
			$moduleSourceName = 'Takepos';
			$addonConstName = 'TAKEPOS_REF_ADDON';

			// Clean parameters (if not defined or using deprecated value)
			if (empty($conf->global->TAKEPOS_REF_ADDON)) $conf->global->TAKEPOS_REF_ADDON = 'mod_takepos_ref_simple';

			$addon = $conf->global->TAKEPOS_REF_ADDON;
		} else {
			$langs->load('bills');

			$moduleName = 'facture';
			$moduleSourceName = 'Invoice';
			$addonConstName = 'FACTURE_ADDON';

			// Clean parameters (if not defined or using deprecated value)
			if (empty($conf->global->FACTURE_ADDON)) $conf->global->FACTURE_ADDON = 'mod_facture_terre';
			elseif ($conf->global->FACTURE_ADDON == 'terre') $conf->global->FACTURE_ADDON = 'mod_facture_terre';
			elseif ($conf->global->FACTURE_ADDON == 'mercure') $conf->global->FACTURE_ADDON = 'mod_facture_mercure';

			$addon = $conf->global->FACTURE_ADDON;
		}

		if (!empty($addon)) {
			dol_syslog("Call getNextNumRef with ".$addonConstName." = ".$conf->global->FACTURE_ADDON.", thirdparty=".$soc->nom.", type=".$soc->typent_code, LOG_DEBUG);

			$mybool = false;


			$file = $addon.'.php';
			$classname = $addon;


			// Include file with class
			$dirmodels = array_merge(array('/'), (array) $conf->modules_parts['models']);
			foreach ($dirmodels as $reldir) {
				$dir = dol_buildpath($reldir.'core/modules/'.$moduleName.'/');

				// Load file with numbering class (if found)
				if (is_file($dir.$file) && is_readable($dir.$file)) {
					$mybool |= include_once $dir.$file;
				}
			}

			// For compatibility
			if (!$mybool) {
				$file = $addon.'/'.$addon.'.modules.php';
				$classname = 'mod_'.$moduleName.'_'.$addon;
				$classname = preg_replace('/\-.*$/', '', $classname);
				// Include file with class
				foreach ($conf->file->dol_document_root as $dirroot) {
					$dir = $dirroot.'/core/modules/'.$moduleName.'/';

					// Load file with numbering class (if found)
					if (is_file($dir.$file) && is_readable($dir.$file)) {
						$mybool |= include_once $dir.$file;
					}
				}
			}

			if (!$mybool) {
				dol_print_error('', 'Failed to include file '.$file);
				return '';
			}

			$obj = new $classname();
			$numref = $obj->getNextValue($soc, $this, $mode);

			/**
			 * $numref can be empty in case we ask for the last value because if there is no invoice created with the
			 * set up mask.
			 */
			if ($mode != 'last' && !$numref) {
				$this->error = $obj->error;
				return '';
			}

			return $numref;
		} else {
			$langs->load('errors');
			print $langs->trans('Error').' '.$langs->trans('ErrorModuleSetupNotComplete', $langs->transnoentitiesnoconv($moduleSourceName));
			return '';
		}
	}

	/**
	 *	Load miscellaneous information for tab "Info"
	 *
	 *	@param  int		$id		Id of object to load
	 *	@return	void
	 */
    public function info($id)
	{
		$sql = 'SELECT c.rowid, datec, date_valid as datev, tms as datem,';
		$sql .= ' date_closing as dateclosing,';
		$sql .= ' fk_user_author, fk_user_valid, fk_user_closing';
		$sql .= ' FROM '.MAIN_DB_PREFIX.'facture as c';
		$sql .= ' WHERE c.rowid = '.$id;

		$result = $this->db->query($sql);
		if ($result)
		{
			if ($this->db->num_rows($result))
			{
				$obj = $this->db->fetch_object($result);
				$this->id = $obj->rowid;
				if ($obj->fk_user_author)
				{
					$cuser = new User($this->db);
					$cuser->fetch($obj->fk_user_author);
					$this->user_creation = $cuser;
				}
				if ($obj->fk_user_valid)
				{
					$vuser = new User($this->db);
					$vuser->fetch($obj->fk_user_valid);
					$this->user_validation = $vuser;
				}
				if ($obj->fk_user_closing)
				{
					$cluser = new User($this->db);
					$cluser->fetch($obj->fk_user_closing);
					$this->user_closing = $cluser;
				}

				$this->date_creation     = $this->db->jdate($obj->datec);
				$this->date_modification = $this->db->jdate($obj->datem);
				$this->date_validation   = $this->db->jdate($obj->datev);
				$this->date_closing      = $this->db->jdate($obj->dateclosing);
			}
			$this->db->free($result);
		} else {
			dol_print_error($this->db);
		}
	}


    // phpcs:disable PEAR.NamingConventions.ValidFunctionName.ScopeNotCamelCaps
	/**
	 *  Return list of invoices (eventually filtered on a user) into an array
	 *
	 *  @param		int		$shortlist		0=Return array[id]=ref, 1=Return array[](id=>id,ref=>ref,name=>name)
	 *  @param      int		$draft      	0=not draft, 1=draft
	 *  @param      User	$excluser      	Objet user to exclude
	 *  @param    	int		$socid			Id third pary
	 *  @param    	int		$limit			For pagination
	 *  @param    	int		$offset			For pagination
	 *  @param    	string	$sortfield		Sort criteria
	 *  @param    	string	$sortorder		Sort order
	 *  @return     array|int             	-1 if KO, array with result if OK
	 */
    public function liste_array($shortlist = 0, $draft = 0, $excluser = '', $socid = 0, $limit = 0, $offset = 0, $sortfield = 'f.datef,f.rowid', $sortorder = 'DESC')
	{
        // phpcs:enable
		global $conf, $user;

		$ga = array();

		$sql = "SELECT s.rowid, s.nom as name, s.client,";
		$sql .= " f.rowid as fid, f.ref as ref, f.datef as df";
		if (!$user->rights->societe->client->voir && !$socid) $sql .= ", sc.fk_soc, sc.fk_user";
		$sql .= " FROM ".MAIN_DB_PREFIX."societe as s, ".MAIN_DB_PREFIX."facture as f";
		if (!$user->rights->societe->client->voir && !$socid) $sql .= ", ".MAIN_DB_PREFIX."societe_commerciaux as sc";
		$sql .= " WHERE f.entity IN (".getEntity('invoice').")";
		$sql .= " AND f.fk_soc = s.rowid";
		if (!$user->rights->societe->client->voir && !$socid) //restriction
		{
			$sql .= " AND s.rowid = sc.fk_soc AND sc.fk_user = ".$user->id;
		}
		if ($socid) $sql .= " AND s.rowid = ".$socid;
		if ($draft) $sql .= " AND f.fk_statut = ".self::STATUS_DRAFT;
		if (is_object($excluser)) $sql .= " AND f.fk_user_author <> ".$excluser->id;
		$sql .= $this->db->order($sortfield, $sortorder);
		$sql .= $this->db->plimit($limit, $offset);

		$result = $this->db->query($sql);
		if ($result)
		{
			$numc = $this->db->num_rows($result);
			if ($numc)
			{
				$i = 0;
				while ($i < $numc)
				{
					$obj = $this->db->fetch_object($result);

					if ($shortlist == 1)
					{
						$ga[$obj->fid] = $obj->ref;
					} elseif ($shortlist == 2)
					{
						$ga[$obj->fid] = $obj->ref.' ('.$obj->name.')';
					} else {
						$ga[$i]['id'] = $obj->fid;
						$ga[$i]['ref'] 	= $obj->ref;
						$ga[$i]['name'] = $obj->name;
					}
					$i++;
				}
			}
			return $ga;
		} else {
			dol_print_error($this->db);
			return -1;
		}
	}


    // phpcs:disable PEAR.NamingConventions.ValidFunctionName.ScopeNotCamelCaps
	/**
	 *	Return list of invoices qualified to be replaced by another invoice.
	 *	Invoices matching the following rules are returned:
	 *	(Status validated or abandonned for a reason 'other') + not payed + no payment at all + not already replaced
	 *
	 *	@param		int		$socid		Id thirdparty
	 *	@return    	array|int			Array of invoices ('id'=>id, 'ref'=>ref, 'status'=>status, 'paymentornot'=>0/1)
	 */
    public function list_replacable_invoices($socid = 0)
	{
        // phpcs:enable
		global $conf;

		$return = array();

		$sql = "SELECT f.rowid as rowid, f.ref, f.fk_statut,";
		$sql .= " ff.rowid as rowidnext";
		$sql .= " FROM ".MAIN_DB_PREFIX."facture as f";
		$sql .= " LEFT JOIN ".MAIN_DB_PREFIX."paiement_facture as pf ON f.rowid = pf.fk_facture";
		$sql .= " LEFT JOIN ".MAIN_DB_PREFIX."facture as ff ON f.rowid = ff.fk_facture_source";
		$sql .= " WHERE (f.fk_statut = ".self::STATUS_VALIDATED." OR (f.fk_statut = ".self::STATUS_ABANDONED." AND f.close_code = '".self::CLOSECODE_ABANDONED."'))";
		$sql .= " AND f.entity IN (".getEntity('invoice').")";
		$sql .= " AND f.paye = 0"; // Pas classee payee completement
		$sql .= " AND pf.fk_paiement IS NULL"; // Aucun paiement deja fait
		$sql .= " AND ff.fk_statut IS NULL"; // Renvoi vrai si pas facture de remplacement
		if ($socid > 0) $sql .= " AND f.fk_soc = ".$socid;
		$sql .= " ORDER BY f.ref";

		dol_syslog(get_class($this)."::list_replacable_invoices", LOG_DEBUG);
		$resql = $this->db->query($sql);
		if ($resql)
		{
			while ($obj = $this->db->fetch_object($resql))
			{
				$return[$obj->rowid] = array('id' => $obj->rowid,
				'ref' => $obj->ref,
				'status' => $obj->fk_statut);
			}
			//print_r($return);
			return $return;
		} else {
			$this->error = $this->db->error();
			return -1;
		}
	}


    // phpcs:disable PEAR.NamingConventions.ValidFunctionName.ScopeNotCamelCaps
	/**
	 *	Return list of invoices qualified to be corrected by a credit note.
	 *	Invoices matching the following rules are returned:
	 *	(validated + payment on process) or classified (payed completely or payed partiely) + not already replaced + not already a credit note
	 *
	 *	@param		int		$socid		Id thirdparty
	 *	@return    	array				Array of invoices ($id => array('ref'=>,'paymentornot'=>,'status'=>,'paye'=>)
	 */
    public function list_qualified_avoir_invoices($socid = 0)
	{
        // phpcs:enable
		global $conf;

		$return = array();


		$sql = "SELECT f.rowid as rowid, f.ref, f.fk_statut, f.type, f.paye, pf.fk_paiement";
		$sql .= " FROM ".MAIN_DB_PREFIX."facture as f";
		$sql .= " LEFT JOIN ".MAIN_DB_PREFIX."paiement_facture as pf ON f.rowid = pf.fk_facture";
		$sql .= " LEFT JOIN ".MAIN_DB_PREFIX."facture as ff ON (f.rowid = ff.fk_facture_source AND ff.type=".self::TYPE_REPLACEMENT.")";
		$sql .= " WHERE f.entity IN (".getEntity('invoice').")";
		$sql .= " AND f.fk_statut in (".self::STATUS_VALIDATED.",".self::STATUS_CLOSED.")";
		//  $sql.= " WHERE f.fk_statut >= 1";
		//	$sql.= " AND (f.paye = 1";				// Classee payee completement
		//	$sql.= " OR f.close_code IS NOT NULL)";	// Classee payee partiellement
		$sql .= " AND ff.type IS NULL"; // Renvoi vrai si pas facture de remplacement
		$sql .= " AND f.type != ".self::TYPE_CREDIT_NOTE; // Type non 2 si facture non avoir

		if (!empty($conf->global->INVOICE_USE_SITUATION_CREDIT_NOTE)) {
		    // Select the last situation invoice
		    $sqlSit = 'SELECT MAX(fs.rowid)';
		    $sqlSit .= " FROM ".MAIN_DB_PREFIX."facture as fs";
		    $sqlSit .= " WHERE fs.entity IN (".getEntity('invoice').")";
		    $sqlSit .= " AND fs.type = ".self::TYPE_SITUATION;
		    $sqlSit .= " AND fs.fk_statut in (".self::STATUS_VALIDATED.",".self::STATUS_CLOSED.")";
		    $sqlSit .= " GROUP BY fs.situation_cycle_ref";
		    $sqlSit .= " ORDER BY fs.situation_counter";
            $sql .= " AND ( f.type != ".self::TYPE_SITUATION." OR f.rowid IN (".$sqlSit.") )"; // Type non 5 si facture non avoir
		} else {
		    $sql .= " AND f.type != ".self::TYPE_SITUATION; // Type non 5 si facture non avoir
		}

		if ($socid > 0) $sql .= " AND f.fk_soc = ".$socid;
		$sql .= " ORDER BY f.ref";

		dol_syslog(get_class($this)."::list_qualified_avoir_invoices", LOG_DEBUG);
		$resql = $this->db->query($sql);
		if ($resql)
		{
			while ($obj = $this->db->fetch_object($resql))
			{
				$qualified = 0;
				if ($obj->fk_statut == self::STATUS_VALIDATED) $qualified = 1;
				if ($obj->fk_statut == self::STATUS_CLOSED) $qualified = 1;
				if ($qualified)
				{
					//$ref=$obj->ref;
					$paymentornot = ($obj->fk_paiement ? 1 : 0);
					$return[$obj->rowid] = array('ref'=>$obj->ref, 'status'=>$obj->fk_statut, 'type'=>$obj->type, 'paye'=>$obj->paye, 'paymentornot'=>$paymentornot);
				}
			}

			return $return;
		} else {
			$this->error = $this->db->error();
			return -1;
		}
	}


    // phpcs:disable PEAR.NamingConventions.ValidFunctionName.ScopeNotCamelCaps
	/**
<<<<<<< HEAD
	 *	Create a withdrawal request for a direct debit order or a credit transfer order.
	 *  Use the remain to pay excluding all existing open direct debit requests.
	 *
	 *	@param      User	$fuser      	User asking the direct debit transfer
	 *  @param		float	$amount			Amount we request direct debit for
	 *  @param		string	$type			'direct-debit' or 'bank-transfer'
	 *  @param		string	$sourcetype		Source ('facture' or 'supplier_invoice')
	 *	@return     int         			<0 if KO, >0 if OK
	 */
    public function demande_prelevement($fuser, $amount = 0, $type = 'direct-debit', $sourcetype = 'facture')
	{
        // phpcs:enable
		global $conf;

		$error = 0;

		dol_syslog(get_class($this)."::demande_prelevement", LOG_DEBUG);

		if ($this->statut > self::STATUS_DRAFT && $this->paye == 0)
		{
	        require_once DOL_DOCUMENT_ROOT.'/societe/class/companybankaccount.class.php';
	        $bac = new CompanyBankAccount($this->db);
	        $bac->fetch(0, $this->socid);

        	$sql = 'SELECT count(*)';
			$sql .= ' FROM '.MAIN_DB_PREFIX.'prelevement_facture_demande';
			if ($type == 'bank-transfer') {
				$sql .= ' WHERE fk_facture_fourn = '.$this->id;
			} else {
				$sql .= ' WHERE fk_facture = '.$this->id;
			}
			$sql .= ' AND ext_payment_id IS NULL';			// To exclude record done for some online payments
			$sql .= ' AND traite = 0';

			dol_syslog(get_class($this)."::demande_prelevement", LOG_DEBUG);
			$resql = $this->db->query($sql);
			if ($resql)
			{
				$row = $this->db->fetch_row($resql);
				if ($row[0] == 0)
				{
					$now = dol_now();

                    $totalpaye = $this->getSommePaiement();
                    $totalcreditnotes = $this->getSumCreditNotesUsed();
                    $totaldeposits = $this->getSumDepositsUsed();
                    //print "totalpaye=".$totalpaye." totalcreditnotes=".$totalcreditnotes." totaldeposts=".$totaldeposits;

                    // We can also use bcadd to avoid pb with floating points
                    // For example print 239.2 - 229.3 - 9.9; does not return 0.
                    //$resteapayer=bcadd($this->total_ttc,$totalpaye,$conf->global->MAIN_MAX_DECIMALS_TOT);
                    //$resteapayer=bcadd($resteapayer,$totalavoir,$conf->global->MAIN_MAX_DECIMALS_TOT);
					if (empty($amount)) $amount = price2num($this->total_ttc - $totalpaye - $totalcreditnotes - $totaldeposits, 'MT');

					if (is_numeric($amount) && $amount != 0)
					{
						$sql = 'INSERT INTO '.MAIN_DB_PREFIX.'prelevement_facture_demande(';
						if ($type == 'bank-transfer') {
							$sql .= 'fk_facture_fourn, ';
						} else {
							$sql .= 'fk_facture, ';
						}
						$sql .= ' amount, date_demande, fk_user_demande, code_banque, code_guichet, number, cle_rib, sourcetype, entity)';
						$sql .= ' VALUES ('.$this->id;
						$sql .= ",'".price2num($amount)."'";
						$sql .= ",'".$this->db->idate($now)."'";
						$sql .= ",".$fuser->id;
						$sql .= ",'".$this->db->escape($bac->code_banque)."'";
						$sql .= ",'".$this->db->escape($bac->code_guichet)."'";
						$sql .= ",'".$this->db->escape($bac->number)."'";
						$sql .= ",'".$this->db->escape($bac->cle_rib)."'";
						$sql .= ",'".$this->db->escape($sourcetype)."'";
						$sql .= ",".$conf->entity;
						$sql .= ")";

						dol_syslog(get_class($this)."::demande_prelevement", LOG_DEBUG);
						$resql = $this->db->query($sql);
						if (!$resql)
						{
						    $this->error = $this->db->lasterror();
						    dol_syslog(get_class($this).'::demandeprelevement Erreur');
						    $error++;
						}
					} else {
						$this->error = 'WithdrawRequestErrorNilAmount';
	                    dol_syslog(get_class($this).'::demandeprelevement WithdrawRequestErrorNilAmount');
	                    $error++;
					}

        			if (!$error)
        			{
        				// Force payment mode of invoice to withdraw
        				$payment_mode_id = dol_getIdFromCode($this->db, 'PRE', 'c_paiement', 'code', 'id', 1);
        				if ($payment_mode_id > 0)
        				{
        					$result = $this->setPaymentMethods($payment_mode_id);
        				}
        			}

                    if ($error) return -1;
                    return 1;
                } else {
                    $this->error = "A request already exists";
                    dol_syslog(get_class($this).'::demandeprelevement Impossible de creer une demande, demande deja en cours');
                    return 0;
                }
            } else {
                $this->error = $this->db->error();
                dol_syslog(get_class($this).'::demandeprelevement Erreur -2');
                return -2;
            }
        } else {
            $this->error = "Status of invoice does not allow this";
            dol_syslog(get_class($this)."::demandeprelevement ".$this->error." $this->statut, $this->paye, $this->mode_reglement_id");
            return -3;
        }
    }

    // phpcs:disable PEAR.NamingConventions.ValidFunctionName.ScopeNotCamelCaps
	/**
	 *  Supprime une demande de prelevement
	 *
	 *  @param  User	$fuser      User making delete
	 *  @param  int		$did        id de la demande a supprimer
	 *  @return	int					<0 if OK, >0 if KO
	 */
    public function demande_prelevement_delete($fuser, $did)
	{
        // phpcs:enable
		$sql = 'DELETE FROM '.MAIN_DB_PREFIX.'prelevement_facture_demande';
		$sql .= ' WHERE rowid = '.$did;
		$sql .= ' AND traite = 0';
		if ($this->db->query($sql))
		{
			return 0;
		} else {
			$this->error = $this->db->lasterror();
			dol_syslog(get_class($this).'::demande_prelevement_delete Error '.$this->error);
			return -1;
		}
	}


    // phpcs:disable PEAR.NamingConventions.ValidFunctionName.ScopeNotCamelCaps
	/**
=======
>>>>>>> 3655f6f4
	 *	Load indicators for dashboard (this->nbtodo and this->nbtodolate)
	 *
	 *	@param  User		$user    	Object user
	 *	@return WorkboardResponse|int 	<0 if KO, WorkboardResponse if OK
	 */
    public function load_board($user)
	{
        // phpcs:enable
		global $conf, $langs;

		$clause = " WHERE";

		$sql = "SELECT f.rowid, f.date_lim_reglement as datefin,f.fk_statut, f.total";
		$sql .= " FROM ".MAIN_DB_PREFIX."facture as f";
		if (!$user->rights->societe->client->voir && !$user->socid)
		{
			$sql .= " LEFT JOIN ".MAIN_DB_PREFIX."societe_commerciaux as sc ON f.fk_soc = sc.fk_soc";
			$sql .= " WHERE sc.fk_user = ".$user->id;
			$clause = " AND";
		}
		$sql .= $clause." f.paye=0";
		$sql .= " AND f.entity IN (".getEntity('invoice').")";
		$sql .= " AND f.fk_statut = ".self::STATUS_VALIDATED;
		if ($user->socid) $sql .= " AND f.fk_soc = ".$user->socid;

		$resql = $this->db->query($sql);
		if ($resql)
		{
			$langs->load("bills");
			$now = dol_now();

			$response = new WorkboardResponse();
			$response->warning_delay = $conf->facture->client->warning_delay / 60 / 60 / 24;
			$response->label = $langs->trans("CustomerBillsUnpaid");
			$response->labelShort = $langs->trans("Unpaid");
			$response->url = DOL_URL_ROOT.'/compta/facture/list.php?search_status=1&mainmenu=billing&leftmenu=customers_bills';
			$response->img = img_object('', "bill");

			$generic_facture = new Facture($this->db);

			while ($obj = $this->db->fetch_object($resql))
			{
				$generic_facture->date_lim_reglement = $this->db->jdate($obj->datefin);
				$generic_facture->statut = $obj->fk_statut;

				$response->nbtodo++;
				$response->total += $obj->total;

				if ($generic_facture->hasDelay()) {
					$response->nbtodolate++;
					$response->url_late = DOL_URL_ROOT.'/compta/facture/list.php?search_option=late&mainmenu=billing&leftmenu=customers_bills';
				}
			}

			return $response;
		} else {
			dol_print_error($this->db);
			$this->error = $this->db->error();
			return -1;
		}
	}


	/* gestion des contacts d'une facture */

	/**
	 *	Retourne id des contacts clients de facturation
	 *
	 *	@return     array       Liste des id contacts facturation
	 */
    public function getIdBillingContact()
	{
		return $this->getIdContact('external', 'BILLING');
	}

	/**
	 *	Retourne id des contacts clients de livraison
	 *
	 *	@return     array       Liste des id contacts livraison
	 */
    public function getIdShippingContact()
	{
		return $this->getIdContact('external', 'SHIPPING');
	}


	/**
	 *  Initialise an instance with random values.
	 *  Used to build previews or test instances.
	 *	id must be 0 if object instance is a specimen.
	 *
	 *	@param	string		$option		''=Create a specimen invoice with lines, 'nolines'=No lines
	 *  @return	void
	 */
    public function initAsSpecimen($option = '')
	{
		global $conf, $langs;

		$now = dol_now();
		$arraynow = dol_getdate($now);
		$nownotime = dol_mktime(0, 0, 0, $arraynow['mon'], $arraynow['mday'], $arraynow['year']);

        // Load array of products prodids
		$num_prods = 0;
		$prodids = array();
		$sql = "SELECT rowid";
		$sql .= " FROM ".MAIN_DB_PREFIX."product";
		$sql .= " WHERE entity IN (".getEntity('product').")";
		$resql = $this->db->query($sql);
		if ($resql)
		{
			$num_prods = $this->db->num_rows($resql);
			$i = 0;
			while ($i < $num_prods)
			{
				$i++;
				$row = $this->db->fetch_row($resql);
				$prodids[$i] = $row[0];
			}
		}
		//Avoid php warning Warning: mt_rand(): max(0) is smaller than min(1) when no product exists
		if (empty($num_prods)) {
			$num_prods = 1;
		}

		// Initialize parameters
		$this->id = 0;
		$this->entity = 1;
		$this->ref = 'SPECIMEN';
		$this->specimen = 1;
		$this->socid = 1;
		$this->date = $nownotime;
		$this->date_lim_reglement = $nownotime + 3600 * 24 * 30;
		$this->cond_reglement_id   = 1;
		$this->cond_reglement_code = 'RECEP';
		$this->date_lim_reglement = $this->calculate_date_lim_reglement();
		$this->mode_reglement_id   = 0; // Not forced to show payment mode CHQ + VIR
		$this->mode_reglement_code = ''; // Not forced to show payment mode CHQ + VIR

		$this->note_public = 'This is a comment (public)';
		$this->note_private = 'This is a comment (private)';
		$this->note = 'This is a comment (private)';

		$this->multicurrency_tx = 1;
		$this->multicurrency_code = $conf->currency;

		$this->fk_incoterms = 0;
		$this->location_incoterms = '';

		if (empty($option) || $option != 'nolines')
		{
			// Lines
			$nbp = 5;
			$xnbp = 0;
			while ($xnbp < $nbp)
			{
				$line = new FactureLigne($this->db);
				$line->desc = $langs->trans("Description")." ".$xnbp;
				$line->qty = 1;
				$line->subprice = 100;
				$line->tva_tx = 19.6;
				$line->localtax1_tx = 0;
				$line->localtax2_tx = 0;
				$line->remise_percent = 0;
				if ($xnbp == 1)        // Qty is negative (product line)
				{
					$prodid = mt_rand(1, $num_prods);
					$line->fk_product = $prodids[$prodid];
					$line->qty = -1;
					$line->total_ht = -100;
					$line->total_ttc = -119.6;
					$line->total_tva = -19.6;
					$line->multicurrency_total_ht = -200;
					$line->multicurrency_total_ttc = -239.2;
					$line->multicurrency_total_tva = -39.2;
				} elseif ($xnbp == 2)    // UP is negative (free line)
				{
					$line->subprice = -100;
					$line->total_ht = -100;
					$line->total_ttc = -119.6;
					$line->total_tva = -19.6;
					$line->remise_percent = 0;
					$line->multicurrency_total_ht = -200;
					$line->multicurrency_total_ttc = -239.2;
					$line->multicurrency_total_tva = -39.2;
				} elseif ($xnbp == 3)    // Discount is 50% (product line)
				{
					$prodid = mt_rand(1, $num_prods);
					$line->fk_product = $prodids[$prodid];
					$line->total_ht = 50;
					$line->total_ttc = 59.8;
					$line->total_tva = 9.8;
					$line->multicurrency_total_ht = 100;
					$line->multicurrency_total_ttc = 119.6;
					$line->multicurrency_total_tva = 19.6;
					$line->remise_percent = 50;
				} else // (product line)
				{
					$prodid = mt_rand(1, $num_prods);
					$line->fk_product = $prodids[$prodid];
					$line->total_ht = 100;
					$line->total_ttc = 119.6;
					$line->total_tva = 19.6;
					$line->multicurrency_total_ht = 200;
					$line->multicurrency_total_ttc = 239.2;
					$line->multicurrency_total_tva = 39.2;
					$line->remise_percent = 0;
				}

				$this->lines[$xnbp] = $line;


				$this->total_ht       += $line->total_ht;
				$this->total_tva      += $line->total_tva;
				$this->total_ttc      += $line->total_ttc;

				$this->multicurrency_total_ht       += $line->multicurrency_total_ht;
				$this->multicurrency_total_tva      += $line->multicurrency_total_tva;
				$this->multicurrency_total_ttc      += $line->multicurrency_total_ttc;

				$xnbp++;
			}
			$this->revenuestamp = 0;

			// Add a line "offered"
			$line = new FactureLigne($this->db);
			$line->desc = $langs->trans("Description")." (offered line)";
			$line->qty = 1;
			$line->subprice = 100;
			$line->tva_tx = 19.6;
			$line->localtax1_tx = 0;
			$line->localtax2_tx = 0;
			$line->remise_percent = 100;
			$line->total_ht = 0;
			$line->total_ttc = 0; // 90 * 1.196
			$line->total_tva = 0;
			$line->multicurrency_total_ht = 0;
			$line->multicurrency_total_ttc = 0;
			$line->multicurrency_total_tva = 0;
			$prodid = mt_rand(1, $num_prods);
			$line->fk_product = $prodids[$prodid];

			$this->lines[$xnbp] = $line;
			$xnbp++;
		}
	}

    // phpcs:disable PEAR.NamingConventions.ValidFunctionName.ScopeNotCamelCaps
	/**
	 *      Load indicators for dashboard (this->nbtodo and this->nbtodolate)
	 *
	 *      @return         int     <0 if KO, >0 if OK
	 */
    public function load_state_board()
	{
        // phpcs:enable
		global $conf, $user;

		$this->nb = array();

		$clause = "WHERE";

		$sql = "SELECT count(f.rowid) as nb";
		$sql .= " FROM ".MAIN_DB_PREFIX."facture as f";
		$sql .= " LEFT JOIN ".MAIN_DB_PREFIX."societe as s ON f.fk_soc = s.rowid";
		if (!$user->rights->societe->client->voir && !$user->socid)
		{
			$sql .= " LEFT JOIN ".MAIN_DB_PREFIX."societe_commerciaux as sc ON s.rowid = sc.fk_soc";
			$sql .= " WHERE sc.fk_user = ".$user->id;
			$clause = "AND";
		}
		$sql .= " ".$clause." f.entity IN (".getEntity('invoice').")";

		$resql = $this->db->query($sql);
		if ($resql)
		{
			while ($obj = $this->db->fetch_object($resql))
			{
				$this->nb["invoices"] = $obj->nb;
			}
            $this->db->free($resql);
			return 1;
		} else {
			dol_print_error($this->db);
			$this->error = $this->db->error();
			return -1;
		}
	}

	/**
	 * 	Create an array of invoice lines
	 *
	 * 	@return int		>0 if OK, <0 if KO
	 */
    public function getLinesArray()
	{
	    return $this->fetch_lines();
	}

	/**
	 *  Create a document onto disk according to template module.
	 *
	 *	@param	string		$modele			Generator to use. Caller must set it to obj->modelpdf or GETPOST('modelpdf','alpha') for example.
	 *	@param	Translate	$outputlangs	objet lang a utiliser pour traduction
	 *  @param  int			$hidedetails    Hide details of lines
	 *  @param  int			$hidedesc       Hide description
	 *  @param  int			$hideref        Hide ref
	 *  @param   null|array  $moreparams     Array to provide more information
	 *	@return int        					<0 if KO, >0 if OK
	 */
	public function generateDocument($modele, $outputlangs, $hidedetails = 0, $hidedesc = 0, $hideref = 0, $moreparams = null)
	{
		global $conf, $langs;

		$langs->load("bills");

		if (!dol_strlen($modele))
		{
			$modele = 'crabe';
			$thisTypeConfName = 'FACTURE_ADDON_PDF_'.$this->type;

			if ($this->modelpdf) {
				$modele = $this->modelpdf;
			} elseif (!empty($conf->global->$thisTypeConfName)) {
				$modele = $conf->global->$thisTypeConfName;
			} elseif (!empty($conf->global->FACTURE_ADDON_PDF)) {
				$modele = $conf->global->FACTURE_ADDON_PDF;
			}
		}

		$modelpath = "core/modules/facture/doc/";

		return $this->commonGenerateDocument($modelpath, $modele, $outputlangs, $hidedetails, $hidedesc, $hideref, $moreparams);
	}

	/**
	 * Gets the smallest reference available for a new cycle
	 *
	 * @return int >= 1 if OK, -1 if error
	 */
    public function newCycle()
	{
		$sql = 'SELECT max(situation_cycle_ref) FROM '.MAIN_DB_PREFIX.'facture as f';
		$sql .= " WHERE f.entity IN (".getEntity('invoice', 0).")";
		$resql = $this->db->query($sql);
		if ($resql) {
			if ($resql->num_rows > 0)
			{
				$res = $this->db->fetch_array($resql);
				$ref = $res['max(situation_cycle_ref)'];
				$ref++;
			} else {
				$ref = 1;
			}
			$this->db->free($resql);
			return $ref;
		} else {
			$this->error = $this->db->lasterror();
			dol_syslog("Error sql=".$sql.", error=".$this->error, LOG_ERR);
			return -1;
		}
	}

    // phpcs:disable PEAR.NamingConventions.ValidFunctionName.ScopeNotCamelCaps
	/**
	 * Checks if the invoice is the first of a cycle
	 *
	 * @return boolean
	 */
    public function is_first()
	{
        // phpcs:enable
		return ($this->situation_counter == 1);
	}

    // phpcs:disable PEAR.NamingConventions.ValidFunctionName.ScopeNotCamelCaps
	/**
	 * Returns an array containing the previous situations as Facture objects
	 *
	 * @return mixed -1 if error, array of previous situations
	 */
    public function get_prev_sits()
	{
        // phpcs:enable
		global $conf;

		$sql = 'SELECT rowid FROM '.MAIN_DB_PREFIX.'facture';
		$sql .= ' WHERE situation_cycle_ref = '.$this->situation_cycle_ref;
		$sql .= ' AND situation_counter < '.$this->situation_counter;
		$sql .= ' AND entity = '.($this->entity > 0 ? $this->entity : $conf->entity);
		$resql = $this->db->query($sql);
		$res = array();
		if ($resql && $resql->num_rows > 0) {
			while ($row = $this->db->fetch_object($resql)) {
				$id = $row->rowid;
				$situation = new Facture($this->db);
				$situation->fetch($id);
				$res[] = $situation;
			}
		} else {
			$this->error = $this->db->error();
			dol_syslog("Error sql=".$sql.", error=".$this->error, LOG_ERR);
			return -1;
		}

		return $res;
	}

	/**
	 * Sets the invoice as a final situation
	 *
	 *  @param  	User	$user    	Object user
	 *  @param     	int		$notrigger	1=Does not execute triggers, 0= execute triggers
	 *	@return		int 				<0 if KO, >0 if OK
	 */
    public function setFinal(User $user, $notrigger = 0)
	{
		$error = 0;

		$this->db->begin();

		$sql = 'UPDATE '.MAIN_DB_PREFIX.'facture SET situation_final = '.$this->situation_final.' where rowid = '.$this->id;

		dol_syslog(__METHOD__, LOG_DEBUG);
		$resql = $this->db->query($sql);
		if (!$resql)
		{
			$this->errors[] = $this->db->error();
			$error++;
		}

		if (!$notrigger && empty($error))
		{
			// Call trigger
			$result = $this->call_trigger('BILL_MODIFY', $user);
			if ($result < 0) $error++;
			// End call triggers
		}

		if (!$error)
		{
			$this->db->commit();
			return 1;
		} else {
			foreach ($this->errors as $errmsg)
			{
				dol_syslog(__METHOD__.' Error: '.$errmsg, LOG_ERR);
				$this->error .= ($this->error ? ', '.$errmsg : $errmsg);
			}
			$this->db->rollback();
			return -1 * $error;
		}
	}

    // phpcs:disable PEAR.NamingConventions.ValidFunctionName.ScopeNotCamelCaps
	/**
	 * Checks if the invoice is the last in its cycle
	 *
	 * @return bool Last of the cycle status
	 */
    public function is_last_in_cycle()
	{
        // phpcs:enable
		global $conf;

		if (!empty($this->situation_cycle_ref)) {
			// No point in testing anything if we're not inside a cycle
			$sql = 'SELECT max(situation_counter) FROM '.MAIN_DB_PREFIX.'facture';
			$sql .= ' WHERE situation_cycle_ref = '.$this->situation_cycle_ref;
			$sql .= ' AND entity = '.($this->entity > 0 ? $this->entity : $conf->entity);
			$resql = $this->db->query($sql);

			if ($resql && $resql->num_rows > 0) {
				$res = $this->db->fetch_array($resql);
				$last = $res['max(situation_counter)'];
				return ($last == $this->situation_counter);
			} else {
				$this->error = $this->db->lasterror();
				dol_syslog(get_class($this)."::select Error ".$this->error, LOG_ERR);
				return false;
			}
		} else {
			return true;
		}
	}

	/**
	 * Function used to replace a thirdparty id with another one.
	 *
	 * @param  DoliDB  $db             Database handler
	 * @param  int     $origin_id      Old third-party id
	 * @param  int     $dest_id        New third-party id
	 * @return bool
	 */
	public static function replaceThirdparty(DoliDB $db, $origin_id, $dest_id)
	{
		$tables = array(
			'facture'
		);

		return CommonObject::commonReplaceThirdparty($db, $origin_id, $dest_id, $tables);
	}

	/**
	 * Is the customer invoice delayed?
	 *
	 * @return bool
	 */
	public function hasDelay()
	{
		global $conf;

		$now = dol_now();

		// Paid invoices have status STATUS_CLOSED
		if ($this->statut != Facture::STATUS_VALIDATED) return false;

		$hasDelay = $this->date_lim_reglement < ($now - $conf->facture->client->warning_delay);
		if ($hasDelay && !empty($this->retained_warranty) && !empty($this->retained_warranty_date_limit))
		{
		    $totalpaye = $this->getSommePaiement();
		    $totalpaye = floatval($totalpaye);
		    $RetainedWarrantyAmount = $this->getRetainedWarrantyAmount();
		    if ($totalpaye >= 0 && $RetainedWarrantyAmount >= 0)
		    {
		        if (($totalpaye < $this->total_ttc - $RetainedWarrantyAmount) && $this->date_lim_reglement < ($now - $conf->facture->client->warning_delay))
		        {
		            $hasDelay = 1;
		        } elseif ($totalpaye < $this->total_ttc && $this->retained_warranty_date_limit < ($now - $conf->facture->client->warning_delay))
		        {
		            $hasDelay = 1;
		        } else {
		            $hasDelay = 0;
		        }
		    }
		}

		return $hasDelay;
	}

	/**
	 * Currently used for documents generation : to know if retained warranty need to be displayed
	 * @return bool
	 */
	public function displayRetainedWarranty()
	{
		global $conf;

		// TODO : add a flag on invoices to store this conf : INVOICE_RETAINED_WARRANTY_LIMITED_TO_FINAL_SITUATION

		// note : we dont need to test INVOICE_USE_RETAINED_WARRANTY because if $this->retained_warranty is not empty it's because it was set when this conf was active

		$displayWarranty = false;
		if (!empty($this->retained_warranty)) {
			$displayWarranty = true;

			if ($this->type == Facture::TYPE_SITUATION && !empty($conf->global->INVOICE_RETAINED_WARRANTY_LIMITED_TO_FINAL_SITUATION)) {
				// Check if this situation invoice is 100% for real
				$displayWarranty = false;
				if (!empty($this->situation_final)) {
					$displayWarranty = true;
				} elseif (!empty($this->lines) && $this->status == Facture::STATUS_DRAFT) {
					// $object->situation_final need validation to be done so this test is need for draft
					$displayWarranty = true;

					foreach ($this->lines as $i => $line) {
						if ($line->product_type < 2 && $line->situation_percent < 100) {
							$displayWarranty = false;
							break;
						}
					}
				}
			}
		}

		return $displayWarranty;
	}

	/**
	 * @param	int			$rounding		Minimum number of decimal to show. If 0, no change, if -1, we use min($conf->global->MAIN_MAX_DECIMALS_UNIT,$conf->global->MAIN_MAX_DECIMALS_TOT)
	 * @return number or -1 if not available
	 */
	public function getRetainedWarrantyAmount($rounding = -1)
	{
		global $conf;
	    if (empty($this->retained_warranty)) {
	        return -1;
	    }

	    $retainedWarrantyAmount = 0;

	    // Billed - retained warranty
	    if ($this->type == Facture::TYPE_SITUATION && !empty($conf->global->INVOICE_RETAINED_WARRANTY_LIMITED_TO_FINAL_SITUATION))
	    {
	        $displayWarranty = true;
	        // Check if this situation invoice is 100% for real
	        if (!empty($this->lines)) {
	            foreach ($this->lines as $i => $line) {
	                if ($line->product_type < 2 && $line->situation_percent < 100) {
	                    $displayWarranty = false;
	                    break;
	            	}
	            }
	        }

	        if ($displayWarranty && !empty($this->situation_final))
	        {
	            $this->fetchPreviousNextSituationInvoice();
	            $TPreviousIncoice = $this->tab_previous_situation_invoice;

	            $total2BillWT = 0;
	            foreach ($TPreviousIncoice as &$fac) {
	                $total2BillWT += $fac->total_ttc;
	            }
	            $total2BillWT += $this->total_ttc;

	            $retainedWarrantyAmount = $total2BillWT * $this->retained_warranty / 100;
	        } else {
	            return -1;
	        }
	    } else {
	        // Because one day retained warranty could be used on standard invoices
	        $retainedWarrantyAmount = $this->total_ttc * $this->retained_warranty / 100;
	    }

		if ($rounding < 0) {
			$rounding = min($conf->global->MAIN_MAX_DECIMALS_UNIT, $conf->global->MAIN_MAX_DECIMALS_TOT);
		}

		if ($rounding > 0) {
			return round($retainedWarrantyAmount, $rounding);
		}

	    return $retainedWarrantyAmount;
	}

	/**
	 *  Change the retained warranty
	 *
	 *  @param		float		$value		value of retained warranty
	 *  @return		int				>0 if OK, <0 if KO
	 */
	public function setRetainedWarranty($value)
	{
	    dol_syslog(get_class($this).'::setRetainedWarranty('.$value.')');
	    if ($this->statut >= 0)
	    {
	        $fieldname = 'retained_warranty';
	        $sql = 'UPDATE '.MAIN_DB_PREFIX.$this->table_element;
	        $sql .= ' SET '.$fieldname.' = '.floatval($value);
	        $sql .= ' WHERE rowid='.$this->id;

	        if ($this->db->query($sql))
	        {
	            $this->retained_warranty = floatval($value);
	            return 1;
	        } else {
	            dol_syslog(get_class($this).'::setRetainedWarranty Erreur '.$sql.' - '.$this->db->error());
	            $this->error = $this->db->error();
	            return -1;
	        }
	    } else {
	        dol_syslog(get_class($this).'::setRetainedWarranty, status of the object is incompatible');
	        $this->error = 'Status of the object is incompatible '.$this->statut;
	        return -2;
	    }
	}


	/**
	 *  Change the retained_warranty_date_limit
	 *
	 *  @param		int		$timestamp		date limit of retained warranty in timestamp format
	 *  @param		string	$dateYmd		date limit of retained warranty in Y m d format
	 *  @return		int				>0 if OK, <0 if KO
	 */
	public function setRetainedWarrantyDateLimit($timestamp, $dateYmd = false)
	{
	    if (!$timestamp && $dateYmd) {
	        $timestamp = $this->db->jdate($dateYmd);
	    }


	    dol_syslog(get_class($this).'::setRetainedWarrantyDateLimit('.$timestamp.')');
	    if ($this->statut >= 0)
	    {
	        $fieldname = 'retained_warranty_date_limit';
	        $sql = 'UPDATE '.MAIN_DB_PREFIX.$this->table_element;
	        $sql .= ' SET '.$fieldname.' = '.(strval($timestamp) != '' ? '\''.$this->db->idate($timestamp).'\'' : 'null');
	        $sql .= ' WHERE rowid='.$this->id;

	        if ($this->db->query($sql))
	        {
	            $this->retained_warranty_date_limit = $timestamp;
	            return 1;
	        } else {
	            dol_syslog(get_class($this).'::setRetainedWarrantyDateLimit Erreur '.$sql.' - '.$this->db->error());
	            $this->error = $this->db->error();
	            return -1;
	        }
	    } else {
	        dol_syslog(get_class($this).'::setRetainedWarrantyDateLimit, status of the object is incompatible');
	        $this->error = 'Status of the object is incompatible '.$this->statut;
	        return -2;
	    }
	}
}

/**
 *	Class to manage invoice lines.
 *  Saved into database table llx_facturedet
 */
class FactureLigne extends CommonInvoiceLine
{
    /**
	 * @var string ID to identify managed object
	 */
	public $element = 'facturedet';

    /**
	 * @var string Name of table without prefix where object is stored
	 */
	public $table_element = 'facturedet';

	public $oldline;

	//! From llx_facturedet
	//! Id facture
	public $fk_facture;
	//! Id parent line
	public $fk_parent_line;
	/**
	 * @deprecated
	 */
	public $label;
	//! Description ligne
	public $desc;

	public $localtax1_type; // Local tax 1 type
	public $localtax2_type; // Local tax 2 type
	public $fk_remise_except; // Link to line into llx_remise_except
	public $rang = 0;

	public $fk_fournprice;
	public $pa_ht;
	public $marge_tx;
	public $marque_tx;

	public $remise_percent;

	public $special_code; // Liste d'options non cumulabels:
	// 1: frais de port
	// 2: ecotaxe
	// 3: ??

	public $origin;
	public $origin_id;

	public $fk_code_ventilation = 0;

	public $date_start;
	public $date_end;

	// From llx_product
	/**
	 * @deprecated
	 * @see $product_ref
	 */
	public $ref; // Product ref (deprecated)
	public $product_ref; // Product ref
	/**
	 * @deprecated
	 * @see $product_label
	 */
	public $libelle; // Product label (deprecated)
	public $product_label; // Product label
	public $product_desc; // Description produit

	public $skip_update_total; // Skip update price total for special lines

	/**
	 * @var int Situation advance percentage
	 */
	public $situation_percent;

	/**
	 * @var int Previous situation line id reference
	 */
	public $fk_prev_id;

	// Multicurrency
	public $fk_multicurrency;
	public $multicurrency_code;
	public $multicurrency_subprice;
	public $multicurrency_total_ht;
	public $multicurrency_total_tva;
	public $multicurrency_total_ttc;

	/**
	 *	Load invoice line from database
	 *
	 *	@param	int		$rowid      id of invoice line to get
	 *	@return	int					<0 if KO, >0 if OK
	 */
    public function fetch($rowid)
	{
		$sql = 'SELECT fd.rowid, fd.fk_facture, fd.fk_parent_line, fd.fk_product, fd.product_type, fd.label as custom_label, fd.description, fd.price, fd.qty, fd.vat_src_code, fd.tva_tx,';
		$sql .= ' fd.localtax1_tx, fd. localtax2_tx, fd.remise, fd.remise_percent, fd.fk_remise_except, fd.subprice,';
		$sql .= ' fd.date_start as date_start, fd.date_end as date_end, fd.fk_product_fournisseur_price as fk_fournprice, fd.buy_price_ht as pa_ht,';
		$sql .= ' fd.info_bits, fd.special_code, fd.total_ht, fd.total_tva, fd.total_ttc, fd.total_localtax1, fd.total_localtax2, fd.rang,';
		$sql .= ' fd.fk_code_ventilation,';
		$sql .= ' fd.fk_unit, fd.fk_user_author, fd.fk_user_modif,';
		$sql .= ' fd.situation_percent, fd.fk_prev_id,';
		$sql .= ' fd.multicurrency_subprice,';
		$sql .= ' fd.multicurrency_total_ht,';
		$sql .= ' fd.multicurrency_total_tva,';
		$sql .= ' fd.multicurrency_total_ttc,';
		$sql .= ' p.ref as product_ref, p.label as product_libelle, p.description as product_desc';
		$sql .= ' FROM '.MAIN_DB_PREFIX.'facturedet as fd';
		$sql .= ' LEFT JOIN '.MAIN_DB_PREFIX.'product as p ON fd.fk_product = p.rowid';
		$sql .= ' WHERE fd.rowid = '.$rowid;

		$result = $this->db->query($sql);
		if ($result)
		{
			$objp = $this->db->fetch_object($result);

			$this->rowid = $objp->rowid;
			$this->id = $objp->rowid;
			$this->fk_facture = $objp->fk_facture;
			$this->fk_parent_line = $objp->fk_parent_line;
			$this->label				= $objp->custom_label;
			$this->desc					= $objp->description;
			$this->qty = $objp->qty;
			$this->subprice = $objp->subprice;
			$this->vat_src_code = $objp->vat_src_code;
			$this->tva_tx = $objp->tva_tx;
			$this->localtax1_tx			= $objp->localtax1_tx;
			$this->localtax2_tx			= $objp->localtax2_tx;
			$this->remise_percent = $objp->remise_percent;
			$this->fk_remise_except = $objp->fk_remise_except;
			$this->fk_product			= $objp->fk_product;
			$this->product_type = $objp->product_type;
			$this->date_start			= $this->db->jdate($objp->date_start);
			$this->date_end				= $this->db->jdate($objp->date_end);
			$this->info_bits			= $objp->info_bits;
			$this->tva_npr = ($objp->info_bits & 1 == 1) ? 1 : 0;
			$this->special_code = $objp->special_code;
			$this->total_ht				= $objp->total_ht;
			$this->total_tva			= $objp->total_tva;
			$this->total_localtax1		= $objp->total_localtax1;
			$this->total_localtax2		= $objp->total_localtax2;
			$this->total_ttc			= $objp->total_ttc;
			$this->fk_code_ventilation = $objp->fk_code_ventilation;
			$this->rang					= $objp->rang;
			$this->fk_fournprice = $objp->fk_fournprice;
			$marginInfos				= getMarginInfos($objp->subprice, $objp->remise_percent, $objp->tva_tx, $objp->localtax1_tx, $objp->localtax2_tx, $this->fk_fournprice, $objp->pa_ht);
			$this->pa_ht				= $marginInfos[0];
			$this->marge_tx				= $marginInfos[1];
			$this->marque_tx			= $marginInfos[2];

			$this->ref = $objp->product_ref; // deprecated
			$this->product_ref = $objp->product_ref;
			$this->libelle				= $objp->product_libelle; // deprecated
			$this->product_label		= $objp->product_libelle;
			$this->product_desc			= $objp->product_desc;
			$this->fk_unit				= $objp->fk_unit;
			$this->fk_user_modif		= $objp->fk_user_modif;
			$this->fk_user_author = $objp->fk_user_author;

			$this->situation_percent    = $objp->situation_percent;
			$this->fk_prev_id           = $objp->fk_prev_id;

			$this->multicurrency_subprice = $objp->multicurrency_subprice;
			$this->multicurrency_total_ht = $objp->multicurrency_total_ht;
			$this->multicurrency_total_tva = $objp->multicurrency_total_tva;
			$this->multicurrency_total_ttc = $objp->multicurrency_total_ttc;

			$this->db->free($result);

			return 1;
		} else {
		    $this->error = $this->db->lasterror();
			return -1;
		}
	}

	/**
	 *	Insert line into database
	 *
	 *	@param      int		$notrigger		                 1 no triggers
	 *  @param      int     $noerrorifdiscountalreadylinked  1=Do not make error if lines is linked to a discount and discount already linked to another
	 *	@return		int						                 <0 if KO, >0 if OK
	 */
    public function insert($notrigger = 0, $noerrorifdiscountalreadylinked = 0)
	{
		global $langs, $user, $conf;

		$error = 0;

        $pa_ht_isemptystring = (empty($this->pa_ht) && $this->pa_ht == ''); // If true, we can use a default value. If this->pa_ht = '0', we must use '0'.

        dol_syslog(get_class($this)."::insert rang=".$this->rang, LOG_DEBUG);

		// Clean parameters
		$this->desc = trim($this->desc);
		if (empty($this->tva_tx)) $this->tva_tx = 0;
		if (empty($this->localtax1_tx)) $this->localtax1_tx = 0;
		if (empty($this->localtax2_tx)) $this->localtax2_tx = 0;
		if (empty($this->localtax1_type)) $this->localtax1_type = 0;
		if (empty($this->localtax2_type)) $this->localtax2_type = 0;
		if (empty($this->total_localtax1)) $this->total_localtax1 = 0;
		if (empty($this->total_localtax2)) $this->total_localtax2 = 0;
		if (empty($this->rang)) $this->rang = 0;
		if (empty($this->remise_percent)) $this->remise_percent = 0;
		if (empty($this->info_bits)) $this->info_bits = 0;
		if (empty($this->subprice)) $this->subprice = 0;
		if (empty($this->special_code)) $this->special_code = 0;
		if (empty($this->fk_parent_line)) $this->fk_parent_line = 0;
		if (empty($this->fk_prev_id)) $this->fk_prev_id = 0;
		if (!isset($this->situation_percent) || $this->situation_percent > 100 || (string) $this->situation_percent == '') $this->situation_percent = 100;

		if (empty($this->pa_ht)) $this->pa_ht = 0;
		if (empty($this->multicurrency_subprice)) $this->multicurrency_subprice = 0;
		if (empty($this->multicurrency_total_ht)) $this->multicurrency_total_ht = 0;
		if (empty($this->multicurrency_total_tva)) $this->multicurrency_total_tva = 0;
		if (empty($this->multicurrency_total_ttc)) $this->multicurrency_total_ttc = 0;

		// if buy price not defined, define buyprice as configured in margin admin
		if ($this->pa_ht == 0 && $pa_ht_isemptystring)
		{
			if (($result = $this->defineBuyPrice($this->subprice, $this->remise_percent, $this->fk_product)) < 0)
			{
				return $result;
			} else {
				$this->pa_ht = $result;
			}
		}

		// Check parameters
		if ($this->product_type < 0)
		{
			$this->error = 'ErrorProductTypeMustBe0orMore';
			return -1;
		}
		if (!empty($this->fk_product))
		{
			// Check product exists
			$result = Product::isExistingObject('product', $this->fk_product);
			if ($result <= 0)
			{
				$this->error = 'ErrorProductIdDoesNotExists';
				dol_syslog(get_class($this)."::insert Error ".$this->error, LOG_ERR);
				return -1;
			}
		}

		$this->db->begin();

		// Insertion dans base de la ligne
		$sql = 'INSERT INTO '.MAIN_DB_PREFIX.'facturedet';
		$sql .= ' (fk_facture, fk_parent_line, label, description, qty,';
		$sql .= ' vat_src_code, tva_tx, localtax1_tx, localtax2_tx, localtax1_type, localtax2_type,';
		$sql .= ' fk_product, product_type, remise_percent, subprice, fk_remise_except,';
		$sql .= ' date_start, date_end, fk_code_ventilation, ';
		$sql .= ' rang, special_code, fk_product_fournisseur_price, buy_price_ht,';
		$sql .= ' info_bits, total_ht, total_tva, total_ttc, total_localtax1, total_localtax2,';
		$sql .= ' situation_percent, fk_prev_id,';
		$sql .= ' fk_unit, fk_user_author, fk_user_modif,';
		$sql .= ' fk_multicurrency, multicurrency_code, multicurrency_subprice, multicurrency_total_ht, multicurrency_total_tva, multicurrency_total_ttc';
		$sql .= ')';
		$sql .= " VALUES (".$this->fk_facture.",";
		$sql .= " ".($this->fk_parent_line > 0 ? $this->fk_parent_line : "null").",";
		$sql .= " ".(!empty($this->label) ? "'".$this->db->escape($this->label)."'" : "null").",";
		$sql .= " '".$this->db->escape($this->desc)."',";
		$sql .= " ".price2num($this->qty).",";
        $sql .= " ".(empty($this->vat_src_code) ? "''" : "'".$this->db->escape($this->vat_src_code)."'").",";
		$sql .= " ".price2num($this->tva_tx).",";
		$sql .= " ".price2num($this->localtax1_tx).",";
		$sql .= " ".price2num($this->localtax2_tx).",";
		$sql .= " '".$this->db->escape($this->localtax1_type)."',";
		$sql .= " '".$this->db->escape($this->localtax2_type)."',";
		$sql .= ' '.(!empty($this->fk_product) ? $this->fk_product : "null").',';
		$sql .= " ".((int) $this->product_type).",";
		$sql .= " ".price2num($this->remise_percent).",";
		$sql .= " ".price2num($this->subprice).",";
		$sql .= ' '.(!empty($this->fk_remise_except) ? $this->fk_remise_except : "null").',';
		$sql .= " ".(!empty($this->date_start) ? "'".$this->db->idate($this->date_start)."'" : "null").",";
		$sql .= " ".(!empty($this->date_end) ? "'".$this->db->idate($this->date_end)."'" : "null").",";
		$sql .= ' '.$this->fk_code_ventilation.',';
		$sql .= ' '.$this->rang.',';
		$sql .= ' '.$this->special_code.',';
		$sql .= ' '.(!empty($this->fk_fournprice) ? $this->fk_fournprice : "null").',';
		$sql .= ' '.price2num($this->pa_ht).',';
		$sql .= " '".$this->db->escape($this->info_bits)."',";
		$sql .= " ".price2num($this->total_ht).",";
		$sql .= " ".price2num($this->total_tva).",";
		$sql .= " ".price2num($this->total_ttc).",";
		$sql .= " ".price2num($this->total_localtax1).",";
		$sql .= " ".price2num($this->total_localtax2);
		$sql .= ", ".$this->situation_percent;
		$sql .= ", ".(!empty($this->fk_prev_id) ? $this->fk_prev_id : "null");
		$sql .= ", ".(!$this->fk_unit ? 'NULL' : $this->fk_unit);
		$sql .= ", ".$user->id;
		$sql .= ", ".$user->id;
		$sql .= ", ".(int) $this->fk_multicurrency;
		$sql .= ", '".$this->db->escape($this->multicurrency_code)."'";
		$sql .= ", ".price2num($this->multicurrency_subprice);
		$sql .= ", ".price2num($this->multicurrency_total_ht);
		$sql .= ", ".price2num($this->multicurrency_total_tva);
		$sql .= ", ".price2num($this->multicurrency_total_ttc);
		$sql .= ')';

		dol_syslog(get_class($this)."::insert", LOG_DEBUG);
		$resql = $this->db->query($sql);
		if ($resql)
		{
			$this->id = $this->db->last_insert_id(MAIN_DB_PREFIX.'facturedet');
			$this->rowid = $this->id; // For backward compatibility

            if (!$error)
            {
            	$result = $this->insertExtraFields();
            	if ($result < 0)
            	{
            		$error++;
            	}
            }

			// Si fk_remise_except defini, on lie la remise a la facture
			// ce qui la flague comme "consommee".
			if ($this->fk_remise_except)
			{
				$discount = new DiscountAbsolute($this->db);
				$result = $discount->fetch($this->fk_remise_except);
				if ($result >= 0)
				{
					// Check if discount was found
					if ($result > 0)
					{
					    // Check if discount not already affected to another invoice
						if ($discount->fk_facture_line > 0)
						{
						    if (empty($noerrorifdiscountalreadylinked))
						    {
    							$this->error = $langs->trans("ErrorDiscountAlreadyUsed", $discount->id);
    							dol_syslog(get_class($this)."::insert Error ".$this->error, LOG_ERR);
    							$this->db->rollback();
    							return -3;
						    }
						} else {
							$result = $discount->link_to_invoice($this->rowid, 0);
							if ($result < 0)
							{
								$this->error = $discount->error;
								dol_syslog(get_class($this)."::insert Error ".$this->error, LOG_ERR);
								$this->db->rollback();
								return -3;
							}
						}
					} else {
						$this->error = $langs->trans("ErrorADiscountThatHasBeenRemovedIsIncluded");
						dol_syslog(get_class($this)."::insert Error ".$this->error, LOG_ERR);
						$this->db->rollback();
						return -3;
					}
				} else {
					$this->error = $discount->error;
					dol_syslog(get_class($this)."::insert Error ".$this->error, LOG_ERR);
					$this->db->rollback();
					return -3;
				}
			}

			if (!$notrigger)
			{
                // Call trigger
                $result = $this->call_trigger('LINEBILL_INSERT', $user);
                if ($result < 0)
                {
					$this->db->rollback();
					return -2;
				}
                // End call triggers
			}

			$this->db->commit();
			return $this->id;
		} else {
			$this->error = $this->db->lasterror();
			$this->db->rollback();
			return -2;
		}
	}

	/**
	 *	Update line into database
	 *
	 *	@param		User	$user		User object
	 *	@param		int		$notrigger	Disable triggers
	 *	@return		int					<0 if KO, >0 if OK
	 */
    public function update($user = '', $notrigger = 0)
	{
		global $user, $conf;

		$error = 0;

		$pa_ht_isemptystring = (empty($this->pa_ht) && $this->pa_ht == ''); // If true, we can use a default value. If this->pa_ht = '0', we must use '0'.

		// Clean parameters
		$this->desc = trim($this->desc);
		if (empty($this->tva_tx)) $this->tva_tx = 0;
		if (empty($this->localtax1_tx)) $this->localtax1_tx = 0;
		if (empty($this->localtax2_tx)) $this->localtax2_tx = 0;
		if (empty($this->localtax1_type)) $this->localtax1_type = 0;
		if (empty($this->localtax2_type)) $this->localtax2_type = 0;
		if (empty($this->total_localtax1)) $this->total_localtax1 = 0;
		if (empty($this->total_localtax2)) $this->total_localtax2 = 0;
		if (empty($this->remise_percent)) $this->remise_percent = 0;
		if (empty($this->info_bits)) $this->info_bits = 0;
		if (empty($this->special_code)) $this->special_code = 0;
		if (empty($this->product_type)) $this->product_type = 0;
		if (empty($this->fk_parent_line)) $this->fk_parent_line = 0;
		if (!isset($this->situation_percent) || $this->situation_percent > 100 || (string) $this->situation_percent == '') $this->situation_percent = 100;
		if (empty($this->pa_ht)) $this->pa_ht = 0;

		if (empty($this->multicurrency_subprice)) $this->multicurrency_subprice = 0;
		if (empty($this->multicurrency_total_ht)) $this->multicurrency_total_ht = 0;
		if (empty($this->multicurrency_total_tva)) $this->multicurrency_total_tva = 0;
		if (empty($this->multicurrency_total_ttc)) $this->multicurrency_total_ttc = 0;

		// Check parameters
		if ($this->product_type < 0) return -1;

		// if buy price not defined, define buyprice as configured in margin admin
		if ($this->pa_ht == 0 && $pa_ht_isemptystring)
		{
			if (($result = $this->defineBuyPrice($this->subprice, $this->remise_percent, $this->fk_product)) < 0)
			{
				return $result;
			} else {
				$this->pa_ht = $result;
			}
		}

		$this->db->begin();

        // Mise a jour ligne en base
        $sql = "UPDATE ".MAIN_DB_PREFIX."facturedet SET";
        $sql .= " description='".$this->db->escape($this->desc)."'";
        $sql .= ", label=".(!empty($this->label) ? "'".$this->db->escape($this->label)."'" : "null");
        $sql .= ", subprice=".price2num($this->subprice)."";
        $sql .= ", remise_percent=".price2num($this->remise_percent)."";
        if ($this->fk_remise_except) $sql .= ", fk_remise_except=".$this->fk_remise_except;
        else $sql .= ", fk_remise_except=null";
		$sql .= ", vat_src_code = '".(empty($this->vat_src_code) ? '' : $this->db->escape($this->vat_src_code))."'";
        $sql .= ", tva_tx=".price2num($this->tva_tx)."";
        $sql .= ", localtax1_tx=".price2num($this->localtax1_tx)."";
        $sql .= ", localtax2_tx=".price2num($this->localtax2_tx)."";
		$sql .= ", localtax1_type='".$this->db->escape($this->localtax1_type)."'";
		$sql .= ", localtax2_type='".$this->db->escape($this->localtax2_type)."'";
        $sql .= ", qty=".price2num($this->qty);
        $sql .= ", date_start=".(!empty($this->date_start) ? "'".$this->db->idate($this->date_start)."'" : "null");
        $sql .= ", date_end=".(!empty($this->date_end) ? "'".$this->db->idate($this->date_end)."'" : "null");
        $sql .= ", product_type=".$this->product_type;
        $sql .= ", info_bits='".$this->db->escape($this->info_bits)."'";
        $sql .= ", special_code='".$this->db->escape($this->special_code)."'";
        if (empty($this->skip_update_total))
        {
        	$sql .= ", total_ht=".price2num($this->total_ht);
        	$sql .= ", total_tva=".price2num($this->total_tva);
        	$sql .= ", total_ttc=".price2num($this->total_ttc);
        	$sql .= ", total_localtax1=".price2num($this->total_localtax1);
        	$sql .= ", total_localtax2=".price2num($this->total_localtax2);
        }
		$sql .= ", fk_product_fournisseur_price=".(!empty($this->fk_fournprice) ? "'".$this->db->escape($this->fk_fournprice)."'" : "null");
		$sql .= ", buy_price_ht='".price2num($this->pa_ht)."'";
		$sql .= ", fk_parent_line=".($this->fk_parent_line > 0 ? $this->fk_parent_line : "null");
		if (!empty($this->rang)) $sql .= ", rang=".$this->rang;
		$sql .= ", situation_percent=".$this->situation_percent;
		$sql .= ", fk_unit=".(!$this->fk_unit ? 'NULL' : $this->fk_unit);
		$sql .= ", fk_user_modif =".$user->id;

		// Multicurrency
		$sql .= ", multicurrency_subprice=".price2num($this->multicurrency_subprice)."";
        $sql .= ", multicurrency_total_ht=".price2num($this->multicurrency_total_ht)."";
        $sql .= ", multicurrency_total_tva=".price2num($this->multicurrency_total_tva)."";
        $sql .= ", multicurrency_total_ttc=".price2num($this->multicurrency_total_ttc)."";

		$sql .= " WHERE rowid = ".$this->rowid;

		dol_syslog(get_class($this)."::update", LOG_DEBUG);
		$resql = $this->db->query($sql);
		if ($resql)
		{
        	if (!$error)
        	{
        		$this->id = $this->rowid;
        		$result = $this->insertExtraFields();
        		if ($result < 0)
        		{
        			$error++;
        		}
        	}

			if (!$error && !$notrigger)
			{
                // Call trigger
                $result = $this->call_trigger('LINEBILL_UPDATE', $user);
                if ($result < 0)
 				{
					$this->db->rollback();
					return -2;
				}
                // End call triggers
			}
			$this->db->commit();
			return 1;
		} else {
			$this->error = $this->db->error();
			$this->db->rollback();
			return -2;
		}
	}

	/**
	 * 	Delete line in database
	 *  TODO Add param User $user and notrigger (see skeleton)
     *
	 *	@return	    int		           <0 if KO, >0 if OK
	 */
    public function delete()
	{
		global $user;

		$this->db->begin();

		// Call trigger
		$result = $this->call_trigger('LINEBILL_DELETE', $user);
		if ($result < 0)
		{
			$this->db->rollback();
			return -1;
		}
		// End call triggers

        // extrafields
        $result = $this->deleteExtraFields();
        if ($result < 0)
        {
            $this->db->rollback();
            return -1;
        }

		$sql = "DELETE FROM ".MAIN_DB_PREFIX."facturedet WHERE rowid = ".$this->rowid;
		dol_syslog(get_class($this)."::delete", LOG_DEBUG);
		if ($this->db->query($sql))
		{
			$this->db->commit();
			return 1;
		} else {
			$this->error = $this->db->error()." sql=".$sql;
			$this->db->rollback();
			return -1;
		}
	}

    // phpcs:disable PEAR.NamingConventions.ValidFunctionName.ScopeNotCamelCaps
	/**
     *	Update DB line fields total_xxx
	 *	Used by migration
	 *
	 *	@return		int		<0 if KO, >0 if OK
	 */
    public function update_total()
	{
        // phpcs:enable
		$this->db->begin();
		dol_syslog(get_class($this)."::update_total", LOG_DEBUG);

		// Clean parameters
		if (empty($this->total_localtax1)) $this->total_localtax1 = 0;
		if (empty($this->total_localtax2)) $this->total_localtax2 = 0;

		// Mise a jour ligne en base
		$sql = "UPDATE ".MAIN_DB_PREFIX."facturedet SET";
		$sql .= " total_ht=".price2num($this->total_ht)."";
		$sql .= ",total_tva=".price2num($this->total_tva)."";
		$sql .= ",total_localtax1=".price2num($this->total_localtax1)."";
		$sql .= ",total_localtax2=".price2num($this->total_localtax2)."";
		$sql .= ",total_ttc=".price2num($this->total_ttc)."";
		$sql .= " WHERE rowid = ".$this->rowid;

		dol_syslog(get_class($this)."::update_total", LOG_DEBUG);

		$resql = $this->db->query($sql);
		if ($resql)
		{
			$this->db->commit();
			return 1;
		} else {
			$this->error = $this->db->error();
			$this->db->rollback();
			return -2;
		}
	}

    // phpcs:disable PEAR.NamingConventions.ValidFunctionName.ScopeNotCamelCaps
	/**
	 * Returns situation_percent of the previous line.
	 * Warning: If invoice is a replacement invoice, this->fk_prev_id is id of the replaced line.
	 *
	 * @param  int     $invoiceid      Invoice id
	 * @param  bool    $include_credit_note		Include credit note or not
	 * @return int                     >= 0
	 */
    public function get_prev_progress($invoiceid, $include_credit_note = true)
	{
        // phpcs:enable
		global $invoicecache;
		if (is_null($this->fk_prev_id) || empty($this->fk_prev_id) || $this->fk_prev_id == "") {
			return 0;
		} else {
		    // If invoice is not a situation invoice, this->fk_prev_id is used for something else
			if (!isset($invoicecache[$invoiceid])) {
				$invoicecache[$invoiceid] = new Facture($this->db);
				$invoicecache[$invoiceid]->fetch($invoiceid);
			}
			if ($invoicecache[$invoiceid]->type != Facture::TYPE_SITUATION) return 0;

			$sql = 'SELECT situation_percent FROM '.MAIN_DB_PREFIX.'facturedet WHERE rowid='.$this->fk_prev_id;
			$resql = $this->db->query($sql);
			if ($resql && $resql->num_rows > 0) {
				$res = $this->db->fetch_array($resql);

				$returnPercent = floatval($res['situation_percent']);

				if ($include_credit_note) {
				    $sql = 'SELECT fd.situation_percent FROM '.MAIN_DB_PREFIX.'facturedet fd';
				    $sql .= ' JOIN '.MAIN_DB_PREFIX.'facture f ON (f.rowid = fd.fk_facture) ';
				    $sql .= ' WHERE fd.fk_prev_id ='.$this->fk_prev_id;
				    $sql .= ' AND f.situation_cycle_ref = '.$invoicecache[$invoiceid]->situation_cycle_ref; // Prevent cycle outed
				    $sql .= ' AND f.type = '.Facture::TYPE_CREDIT_NOTE;

				    $res = $this->db->query($sql);
				    if ($res) {
				        while ($obj = $this->db->fetch_object($res)) {
				            $returnPercent = $returnPercent + floatval($obj->situation_percent);
				        }
				    } else {
				    	dol_print_error($this->db);
				    }
				}

				return $returnPercent;
			} else {
				$this->error = $this->db->error();
				dol_syslog(get_class($this)."::select Error ".$this->error, LOG_ERR);
				$this->db->rollback();
				return -1;
			}
		}
	}
}<|MERGE_RESOLUTION|>--- conflicted
+++ resolved
@@ -3981,154 +3981,6 @@
 
     // phpcs:disable PEAR.NamingConventions.ValidFunctionName.ScopeNotCamelCaps
 	/**
-<<<<<<< HEAD
-	 *	Create a withdrawal request for a direct debit order or a credit transfer order.
-	 *  Use the remain to pay excluding all existing open direct debit requests.
-	 *
-	 *	@param      User	$fuser      	User asking the direct debit transfer
-	 *  @param		float	$amount			Amount we request direct debit for
-	 *  @param		string	$type			'direct-debit' or 'bank-transfer'
-	 *  @param		string	$sourcetype		Source ('facture' or 'supplier_invoice')
-	 *	@return     int         			<0 if KO, >0 if OK
-	 */
-    public function demande_prelevement($fuser, $amount = 0, $type = 'direct-debit', $sourcetype = 'facture')
-	{
-        // phpcs:enable
-		global $conf;
-
-		$error = 0;
-
-		dol_syslog(get_class($this)."::demande_prelevement", LOG_DEBUG);
-
-		if ($this->statut > self::STATUS_DRAFT && $this->paye == 0)
-		{
-	        require_once DOL_DOCUMENT_ROOT.'/societe/class/companybankaccount.class.php';
-	        $bac = new CompanyBankAccount($this->db);
-	        $bac->fetch(0, $this->socid);
-
-        	$sql = 'SELECT count(*)';
-			$sql .= ' FROM '.MAIN_DB_PREFIX.'prelevement_facture_demande';
-			if ($type == 'bank-transfer') {
-				$sql .= ' WHERE fk_facture_fourn = '.$this->id;
-			} else {
-				$sql .= ' WHERE fk_facture = '.$this->id;
-			}
-			$sql .= ' AND ext_payment_id IS NULL';			// To exclude record done for some online payments
-			$sql .= ' AND traite = 0';
-
-			dol_syslog(get_class($this)."::demande_prelevement", LOG_DEBUG);
-			$resql = $this->db->query($sql);
-			if ($resql)
-			{
-				$row = $this->db->fetch_row($resql);
-				if ($row[0] == 0)
-				{
-					$now = dol_now();
-
-                    $totalpaye = $this->getSommePaiement();
-                    $totalcreditnotes = $this->getSumCreditNotesUsed();
-                    $totaldeposits = $this->getSumDepositsUsed();
-                    //print "totalpaye=".$totalpaye." totalcreditnotes=".$totalcreditnotes." totaldeposts=".$totaldeposits;
-
-                    // We can also use bcadd to avoid pb with floating points
-                    // For example print 239.2 - 229.3 - 9.9; does not return 0.
-                    //$resteapayer=bcadd($this->total_ttc,$totalpaye,$conf->global->MAIN_MAX_DECIMALS_TOT);
-                    //$resteapayer=bcadd($resteapayer,$totalavoir,$conf->global->MAIN_MAX_DECIMALS_TOT);
-					if (empty($amount)) $amount = price2num($this->total_ttc - $totalpaye - $totalcreditnotes - $totaldeposits, 'MT');
-
-					if (is_numeric($amount) && $amount != 0)
-					{
-						$sql = 'INSERT INTO '.MAIN_DB_PREFIX.'prelevement_facture_demande(';
-						if ($type == 'bank-transfer') {
-							$sql .= 'fk_facture_fourn, ';
-						} else {
-							$sql .= 'fk_facture, ';
-						}
-						$sql .= ' amount, date_demande, fk_user_demande, code_banque, code_guichet, number, cle_rib, sourcetype, entity)';
-						$sql .= ' VALUES ('.$this->id;
-						$sql .= ",'".price2num($amount)."'";
-						$sql .= ",'".$this->db->idate($now)."'";
-						$sql .= ",".$fuser->id;
-						$sql .= ",'".$this->db->escape($bac->code_banque)."'";
-						$sql .= ",'".$this->db->escape($bac->code_guichet)."'";
-						$sql .= ",'".$this->db->escape($bac->number)."'";
-						$sql .= ",'".$this->db->escape($bac->cle_rib)."'";
-						$sql .= ",'".$this->db->escape($sourcetype)."'";
-						$sql .= ",".$conf->entity;
-						$sql .= ")";
-
-						dol_syslog(get_class($this)."::demande_prelevement", LOG_DEBUG);
-						$resql = $this->db->query($sql);
-						if (!$resql)
-						{
-						    $this->error = $this->db->lasterror();
-						    dol_syslog(get_class($this).'::demandeprelevement Erreur');
-						    $error++;
-						}
-					} else {
-						$this->error = 'WithdrawRequestErrorNilAmount';
-	                    dol_syslog(get_class($this).'::demandeprelevement WithdrawRequestErrorNilAmount');
-	                    $error++;
-					}
-
-        			if (!$error)
-        			{
-        				// Force payment mode of invoice to withdraw
-        				$payment_mode_id = dol_getIdFromCode($this->db, 'PRE', 'c_paiement', 'code', 'id', 1);
-        				if ($payment_mode_id > 0)
-        				{
-        					$result = $this->setPaymentMethods($payment_mode_id);
-        				}
-        			}
-
-                    if ($error) return -1;
-                    return 1;
-                } else {
-                    $this->error = "A request already exists";
-                    dol_syslog(get_class($this).'::demandeprelevement Impossible de creer une demande, demande deja en cours');
-                    return 0;
-                }
-            } else {
-                $this->error = $this->db->error();
-                dol_syslog(get_class($this).'::demandeprelevement Erreur -2');
-                return -2;
-            }
-        } else {
-            $this->error = "Status of invoice does not allow this";
-            dol_syslog(get_class($this)."::demandeprelevement ".$this->error." $this->statut, $this->paye, $this->mode_reglement_id");
-            return -3;
-        }
-    }
-
-    // phpcs:disable PEAR.NamingConventions.ValidFunctionName.ScopeNotCamelCaps
-	/**
-	 *  Supprime une demande de prelevement
-	 *
-	 *  @param  User	$fuser      User making delete
-	 *  @param  int		$did        id de la demande a supprimer
-	 *  @return	int					<0 if OK, >0 if KO
-	 */
-    public function demande_prelevement_delete($fuser, $did)
-	{
-        // phpcs:enable
-		$sql = 'DELETE FROM '.MAIN_DB_PREFIX.'prelevement_facture_demande';
-		$sql .= ' WHERE rowid = '.$did;
-		$sql .= ' AND traite = 0';
-		if ($this->db->query($sql))
-		{
-			return 0;
-		} else {
-			$this->error = $this->db->lasterror();
-			dol_syslog(get_class($this).'::demande_prelevement_delete Error '.$this->error);
-			return -1;
-		}
-	}
-
-
-    // phpcs:disable PEAR.NamingConventions.ValidFunctionName.ScopeNotCamelCaps
-	/**
-=======
->>>>>>> 3655f6f4
 	 *	Load indicators for dashboard (this->nbtodo and this->nbtodolate)
 	 *
 	 *	@param  User		$user    	Object user
