--- conflicted
+++ resolved
@@ -5157,8 +5157,7 @@
 
 		$this->db->begin();
 
-<<<<<<< HEAD
-        // Mise a jour ligne en base
+        // Update line in database
         $sql = "UPDATE ".MAIN_DB_PREFIX."facturedet SET";
         $sql .= " description='".$this->db->escape($this->desc)."'";
         $sql .= ", ref_ext='".$this->db->escape($this->ref_ext)."'";
@@ -5167,17 +5166,6 @@
         $sql .= ", remise_percent=".price2num($this->remise_percent)."";
         if ($this->fk_remise_except) $sql .= ", fk_remise_except=".$this->fk_remise_except;
         else $sql .= ", fk_remise_except=null";
-=======
-		// Mise a jour ligne en base
-		$sql = "UPDATE ".MAIN_DB_PREFIX."facturedet SET";
-		$sql .= " description='".$this->db->escape($this->desc)."'";
-		$sql .= " ref_ext='".$this->db->escape($this->ref_ext)."'";
-		$sql .= ", label=".(!empty($this->label) ? "'".$this->db->escape($this->label)."'" : "null");
-		$sql .= ", subprice=".price2num($this->subprice)."";
-		$sql .= ", remise_percent=".price2num($this->remise_percent)."";
-		if ($this->fk_remise_except) $sql .= ", fk_remise_except=".$this->fk_remise_except;
-		else $sql .= ", fk_remise_except=null";
->>>>>>> b90a5f2b
 		$sql .= ", vat_src_code = '".(empty($this->vat_src_code) ? '' : $this->db->escape($this->vat_src_code))."'";
 		$sql .= ", tva_tx=".price2num($this->tva_tx)."";
 		$sql .= ", localtax1_tx=".price2num($this->localtax1_tx)."";
