<?php
/* Copyright (C) 2002-2007  Rodolphe Quiedeville    <rodolphe@quiedeville.org>
 * Copyright (C) 2004-2013  Laurent Destailleur     <eldy@users.sourceforge.net>
 * Copyright (C) 2004       Sebastien Di Cintio     <sdicintio@ressource-toi.org>
 * Copyright (C) 2004       Benoit Mortier          <benoit.mortier@opensides.be>
 * Copyright (C) 2005       Marc Barilley / Ocebo   <marc@ocebo.com>
 * Copyright (C) 2005-2014  Regis Houssin           <regis.houssin@inodbox.com>
 * Copyright (C) 2006       Andre Cianfarani        <acianfa@free.fr>
 * Copyright (C) 2007       Franky Van Liedekerke   <franky.van.liedekerke@telenet.be>
 * Copyright (C) 2010-2020  Juanjo Menent           <jmenent@2byte.es>
 * Copyright (C) 2012-2014  Christophe Battarel     <christophe.battarel@altairis.fr>
 * Copyright (C) 2012-2015  Marcos García           <marcosgdf@gmail.com>
 * Copyright (C) 2012       Cédric Salvador         <csalvador@gpcsolutions.fr>
 * Copyright (C) 2012-2014  Raphaël Doursenaud      <rdoursenaud@gpcsolutions.fr>
 * Copyright (C) 2013       Cedric Gross            <c.gross@kreiz-it.fr>
 * Copyright (C) 2013       Florian Henry           <florian.henry@open-concept.pro>
 * Copyright (C) 2016-2022  Ferran Marcet           <fmarcet@2byte.es>
 * Copyright (C) 2018-2022  Alexandre Spangaro		<aspangaro@open-dsi.fr>
 * Copyright (C) 2018       Nicolas ZABOURI         <info@inovea-conseil.com>
 * Copyright (C) 2022       Sylvain Legrand         <contact@infras.fr>
 * Copyright (C) 2022      	Gauthier VERDOL       	<gauthier.verdol@atm-consulting.fr>
 *
 * This program is free software; you can redistribute it and/or modify
 * it under the terms of the GNU General Public License as published by
 * the Free Software Foundation; either version 3 of the License, or
 * (at your option) any later version.
 *
 * This program is distributed in the hope that it will be useful,
 * but WITHOUT ANY WARRANTY; without even the implied warranty of
 * MERCHANTABILITY or FITNESS FOR A PARTICULAR PURPOSE.  See the
 * GNU General Public License for more details.
 *
 * You should have received a copy of the GNU General Public License
 * along with this program. If not, see <https://www.gnu.org/licenses/>.
 */

/**
 *	\file       htdocs/compta/facture/class/facture.class.php
 *	\ingroup    facture
 *	\brief      File of class to manage invoices
 */

require_once DOL_DOCUMENT_ROOT.'/core/class/commoninvoice.class.php';
require_once DOL_DOCUMENT_ROOT.'/core/class/commonobjectline.class.php';
require_once DOL_DOCUMENT_ROOT.'/product/class/product.class.php';
require_once DOL_DOCUMENT_ROOT.'/societe/class/client.class.php';
require_once DOL_DOCUMENT_ROOT.'/margin/lib/margins.lib.php';
require_once DOL_DOCUMENT_ROOT.'/multicurrency/class/multicurrency.class.php';

if (isModEnabled('accounting')) {
	require_once DOL_DOCUMENT_ROOT.'/core/class/html.formaccounting.class.php';
}
if (isModEnabled('accounting')) {
	require_once DOL_DOCUMENT_ROOT.'/accountancy/class/accountingaccount.class.php';
}

/**
 *	Class to manage invoices
 */
class Facture extends CommonInvoice
{
	/**
	 * @var string ID to identify managed object
	 */
	public $element = 'facture';

	/**
	 * @var string Name of table without prefix where object is stored
	 */
	public $table_element = 'facture';

	/**
	 * @var string    Name of subtable line
	 */
	public $table_element_line = 'facturedet';

	/**
	 * @var string Fieldname with ID of parent key if this field has a parent
	 */
	public $fk_element = 'fk_facture';

	/**
	 * @var string String with name of icon for myobject.
	 */
	public $picto = 'bill';

	/**
	 * 0=No test on entity, 1=Test with field entity, 2=Test with link by societe
	 * @var int
	 */
	public $ismultientitymanaged = 1;

	/**
	 * 0=Default, 1=View may be restricted to sales representative only if no permission to see all or to company of external user if external user
	 * @var integer
	 */
	public $restrictiononfksoc = 1;

	/**
	 * {@inheritdoc}
	 */
	protected $table_ref_field = 'ref';

	/**
	 * @var int 1 if status is draft
	 * @deprecated
	 */
	public $brouillon;

	/**
	 * @var int thirdparty ID
	 */
	public $socid;

	public $author;

	/**
	 * @var int ID
	 */
	public $fk_user_author;

	/**
	 * @var int ID
	 */
	public $fk_user_valid;

	/**
	 * @var int ID
	 */
	public $fk_user_modif;


	public $date; // Date invoice
	public $datem;

	/**
	 * @var int	Date expected for delivery
	 * @deprecated
	 * @see $delivery_date
	 */
	public $date_livraison;

	/**
	 * @var int	Date expected for delivery
	 */
	public $delivery_date; // Date expected of shipment (date starting shipment, not the reception that occurs some days after)

	/**
	 * @var string customer ref
	 * @deprecated
	 * @see $ref_customer
	 */
	public $ref_client;

	/**
	 * @var string customer ref
	 */
	public $ref_customer;

	//Check constants for types
	public $type = self::TYPE_STANDARD;

	// Warning: Do not set default value into property defintion. it must stay null.
	// For example to avoid to have substition done when object is generic and not yet defined.
	public $remise_absolue;
	public $remise_percent;
	public $total_ht;
	public $total_tva;
	public $total_localtax1;
	public $total_localtax2;
	public $total_ttc;
	public $revenuestamp;

	public $resteapayer;

	/**
	 * ! Closing after partial payment: discount_vat, badcustomer or badsupplier, bankcharge, other
	 * ! Closing when no payment: replaced, abandoned
	 * @var string Close code
	 */
	public $close_code;

	/**
	 * ! Comment if paid without full payment
	 * @var string Close note
	 */
	public $close_note;

	/**
	 * 1 if invoice paid COMPLETELY, 0 otherwise (do not use it anymore, use statut and close_code)
	 */
	public $paye;

	//! key of module source when invoice generated from a dedicated module ('cashdesk', 'takepos', ...)
	public $module_source;
	//! key of pos source ('0', '1', ...)
	public $pos_source;
	//! id of template invoice when generated from a template invoice
	public $fk_fac_rec_source;
	//! id of source invoice if replacement invoice or credit note
	public $fk_facture_source;
	public $linked_objects = array();

	public $date_lim_reglement;
	public $cond_reglement_code; // Code in llx_c_paiement
	public $mode_reglement_code; // Code in llx_c_paiement

	/**
	 * @var int ID Field to store bank id to use when payment mode is withdraw
	 */
	public $fk_bank;

	/**
	 * @var FactureLigne[]
	 */
	public $lines = array();

	public $line;
	public $extraparams = array();

	public $fac_rec;

	public $date_pointoftax;

	// Multicurrency
	/**
	 * @var int ID
	 */
	public $fk_multicurrency;

	public $multicurrency_code;
	public $multicurrency_tx;
	public $multicurrency_total_ht;
	public $multicurrency_total_tva;
	public $multicurrency_total_ttc;

	/**
	 * @var int Situation cycle reference number
	 */
	public $situation_cycle_ref;

	/**
	 * @var int Situation counter inside the cycle
	 */
	public $situation_counter;

	/**
	 * @var int Final situation flag
	 */
	public $situation_final;

	/**
	 * @var array Table of previous situations
	 */
	public $tab_previous_situation_invoice = array();

	/**
	 * @var array Table of next situations
	 */
	public $tab_next_situation_invoice = array();

	public $oldcopy;

	/**
	 * @var double percentage of retainage
	 */
	public $retained_warranty;

	/**
	 * @var int timestamp of date limit of retainage
	 */
	public $retained_warranty_date_limit;

	/**
	 * @var int Code in llx_c_paiement
	 */
	public $retained_warranty_fk_cond_reglement;


	/**
	 *  'type' if the field format ('integer', 'integer:ObjectClass:PathToClass[:AddCreateButtonOrNot[:Filter]]', 'varchar(x)', 'double(24,8)', 'real', 'price', 'text', 'html', 'date', 'datetime', 'timestamp', 'duration', 'mail', 'phone', 'url', 'password')
	 *         Note: Filter can be a string like "(t.ref:like:'SO-%') or (t.date_creation:<:'20160101') or (t.nature:is:NULL)"
	 *  'label' the translation key.
	 *  'enabled' is a condition when the field must be managed.
	 *  'position' is the sort order of field.
	 *  'notnull' is set to 1 if not null in database. Set to -1 if we must set data to null if empty ('' or 0).
	 *  'visible' says if field is visible in list (Examples: 0=Not visible, 1=Visible on list and create/update/view forms, 2=Visible on list only, 3=Visible on create/update/view form only (not list), 4=Visible on list and update/view form only (not create). 5=Visible on list and view only (not create/not update). Using a negative value means field is not shown by default on list but can be selected for viewing)
	 *  'noteditable' says if field is not editable (1 or 0)
	 *  'default' is a default value for creation (can still be overwrote by the Setup of Default Values if field is editable in creation form). Note: If default is set to '(PROV)' and field is 'ref', the default value will be set to '(PROVid)' where id is rowid when a new record is created.
	 *  'index' if we want an index in database.
	 *  'foreignkey'=>'tablename.field' if the field is a foreign key (it is recommanded to name the field fk_...).
	 *  'searchall' is 1 if we want to search in this field when making a search from the quick search button.
	 *  'isameasure' must be set to 1 if you want to have a total on list for this field. Field type must be summable like integer or double(24,8).
	 *  'css' is the CSS style to use on field. For example: 'maxwidth200'
	 *  'help' is a string visible as a tooltip on field
	 *  'showoncombobox' if value of the field must be visible into the label of the combobox that list record
	 *  'disabled' is 1 if we want to have the field locked by a 'disabled' attribute. In most cases, this is never set into the definition of $fields into class, but is set dynamically by some part of code.
	 *  'arrayofkeyval' to set list of value if type is a list of predefined values. For example: array("0"=>"Draft","1"=>"Active","-1"=>"Cancel")
	 *  'comment' is not used. You can store here any text of your choice. It is not used by application.
	 *
	 *  Note: To have value dynamic, you can set value to 0 in definition and edit the value on the fly into the constructor.
	 */

	// BEGIN MODULEBUILDER PROPERTIES
	/**
	 * @var array  Array with all fields and their property. Do not use it as a static var. It may be modified by constructor.
	 */
	public $fields = array(
		'rowid' =>array('type'=>'integer', 'label'=>'TechnicalID', 'enabled'=>1, 'visible'=>-1, 'notnull'=>1, 'position'=>1),
		'ref' =>array('type'=>'varchar(30)', 'label'=>'Ref', 'enabled'=>1, 'visible'=>1, 'notnull'=>1, 'showoncombobox'=>1, 'position'=>5),
		'entity' =>array('type'=>'integer', 'label'=>'Entity', 'default'=>1, 'enabled'=>1, 'visible'=>-2, 'notnull'=>1, 'position'=>20, 'index'=>1),
		'ref_client' =>array('type'=>'varchar(255)', 'label'=>'RefCustomer', 'enabled'=>1, 'visible'=>-1, 'position'=>10),
		'ref_ext' =>array('type'=>'varchar(255)', 'label'=>'Ref ext', 'enabled'=>1, 'visible'=>0, 'position'=>12),
		'type' =>array('type'=>'smallint(6)', 'label'=>'Type', 'enabled'=>1, 'visible'=>-1, 'notnull'=>1, 'position'=>15),
		//'increment' =>array('type'=>'varchar(10)', 'label'=>'Increment', 'enabled'=>1, 'visible'=>-1, 'position'=>45),
		'fk_soc' =>array('type'=>'integer:Societe:societe/class/societe.class.php', 'label'=>'ThirdParty', 'enabled'=>1, 'visible'=>-1, 'notnull'=>1, 'position'=>50),
		'datef' =>array('type'=>'date', 'label'=>'DateInvoice', 'enabled'=>1, 'visible'=>1, 'position'=>20),
		'date_valid' =>array('type'=>'date', 'label'=>'DateValidation', 'enabled'=>1, 'visible'=>-1, 'position'=>22),
		'date_lim_reglement' =>array('type'=>'date', 'label'=>'DateDue', 'enabled'=>1, 'visible'=>1, 'position'=>25),
		'date_closing' =>array('type'=>'datetime', 'label'=>'Date closing', 'enabled'=>1, 'visible'=>-1, 'position'=>30),
		'paye' =>array('type'=>'smallint(6)', 'label'=>'InvoicePaidCompletely', 'enabled'=>1, 'visible'=>-1, 'notnull'=>1, 'position'=>80),
		//'amount' =>array('type'=>'double(24,8)', 'label'=>'Amount', 'enabled'=>1, 'visible'=>-1, 'notnull'=>1, 'position'=>85),
		'remise_percent' =>array('type'=>'double', 'label'=>'RelativeDiscount', 'enabled'=>1, 'visible'=>-1, 'position'=>90),
		'remise_absolue' =>array('type'=>'double', 'label'=>'CustomerRelativeDiscount', 'enabled'=>1, 'visible'=>-1, 'position'=>91),
		//'remise' =>array('type'=>'double', 'label'=>'Remise', 'enabled'=>1, 'visible'=>-1, 'position'=>100),
		'close_code' =>array('type'=>'varchar(16)', 'label'=>'EarlyClosingReason', 'enabled'=>1, 'visible'=>-1, 'position'=>92),
		'close_note' =>array('type'=>'varchar(128)', 'label'=>'EarlyClosingComment', 'enabled'=>1, 'visible'=>-1, 'position'=>93),
		'total_ht' =>array('type'=>'double(24,8)', 'label'=>'AmountHT', 'enabled'=>1, 'visible'=>1, 'position'=>95, 'isameasure'=>1),
		'total_tva' =>array('type'=>'double(24,8)', 'label'=>'AmountVAT', 'enabled'=>1, 'visible'=>-1, 'position'=>100, 'isameasure'=>1),
		'localtax1' =>array('type'=>'double(24,8)', 'label'=>'LT1', 'enabled'=>1, 'visible'=>-1, 'position'=>110, 'isameasure'=>1),
		'localtax2' =>array('type'=>'double(24,8)', 'label'=>'LT2', 'enabled'=>1, 'visible'=>-1, 'position'=>120, 'isameasure'=>1),
		'revenuestamp' =>array('type'=>'double(24,8)', 'label'=>'RevenueStamp', 'enabled'=>1, 'visible'=>-1, 'position'=>115, 'isameasure'=>1),
		'total_ttc' =>array('type'=>'double(24,8)', 'label'=>'AmountTTC', 'enabled'=>1, 'visible'=>1, 'position'=>130, 'isameasure'=>1),
		'fk_facture_source' =>array('type'=>'integer', 'label'=>'SourceInvoice', 'enabled'=>1, 'visible'=>-1, 'position'=>170),
		'fk_projet' =>array('type'=>'integer:Project:projet/class/project.class.php:1:(fk_statut:=:1)', 'label'=>'Project', 'enabled'=>1, 'visible'=>-1, 'position'=>175),
		'fk_account' =>array('type'=>'integer', 'label'=>'Fk account', 'enabled'=>1, 'visible'=>-1, 'position'=>180),
		'fk_currency' =>array('type'=>'varchar(3)', 'label'=>'CurrencyCode', 'enabled'=>1, 'visible'=>-1, 'position'=>185),
		'fk_cond_reglement' =>array('type'=>'integer', 'label'=>'PaymentTerm', 'enabled'=>1, 'visible'=>-1, 'notnull'=>1, 'position'=>190),
		'fk_mode_reglement' =>array('type'=>'integer', 'label'=>'PaymentMode', 'enabled'=>1, 'visible'=>-1, 'position'=>195),
		'note_private' =>array('type'=>'text', 'label'=>'NotePrivate', 'enabled'=>1, 'visible'=>0, 'position'=>205),
		'note_public' =>array('type'=>'text', 'label'=>'NotePublic', 'enabled'=>1, 'visible'=>0, 'position'=>210),
		'model_pdf' =>array('type'=>'varchar(255)', 'label'=>'Model pdf', 'enabled'=>1, 'visible'=>0, 'position'=>215),
		'extraparams' =>array('type'=>'varchar(255)', 'label'=>'Extraparams', 'enabled'=>1, 'visible'=>-1, 'position'=>225),
		'situation_cycle_ref' =>array('type'=>'smallint(6)', 'label'=>'Situation cycle ref', 'enabled'=>'$conf->global->INVOICE_USE_SITUATION', 'visible'=>-1, 'position'=>230),
		'situation_counter' =>array('type'=>'smallint(6)', 'label'=>'Situation counter', 'enabled'=>'$conf->global->INVOICE_USE_SITUATION', 'visible'=>-1, 'position'=>235),
		'situation_final' =>array('type'=>'smallint(6)', 'label'=>'Situation final', 'enabled'=>'empty($conf->global->INVOICE_USE_SITUATION) ? 0 : 1', 'visible'=>-1, 'position'=>240),
		'retained_warranty' =>array('type'=>'double', 'label'=>'Retained warranty', 'enabled'=>'$conf->global->INVOICE_USE_RETAINED_WARRANTY', 'visible'=>-1, 'position'=>245),
		'retained_warranty_date_limit' =>array('type'=>'date', 'label'=>'Retained warranty date limit', 'enabled'=>'$conf->global->INVOICE_USE_RETAINED_WARRANTY', 'visible'=>-1, 'position'=>250),
		'retained_warranty_fk_cond_reglement' =>array('type'=>'integer', 'label'=>'Retained warranty fk cond reglement', 'enabled'=>'$conf->global->INVOICE_USE_RETAINED_WARRANTY', 'visible'=>-1, 'position'=>255),
		'fk_incoterms' =>array('type'=>'integer', 'label'=>'IncotermCode', 'enabled'=>'$conf->incoterm->enabled', 'visible'=>-1, 'position'=>260),
		'location_incoterms' =>array('type'=>'varchar(255)', 'label'=>'IncotermLabel', 'enabled'=>'$conf->incoterm->enabled', 'visible'=>-1, 'position'=>265),
		'date_pointoftax' =>array('type'=>'date', 'label'=>'DatePointOfTax', 'enabled'=>'$conf->global->INVOICE_POINTOFTAX_DATE', 'visible'=>-1, 'position'=>270),
		'fk_multicurrency' =>array('type'=>'integer', 'label'=>'MulticurrencyID', 'enabled'=>'isModEnabled("multicurrency")', 'visible'=>-1, 'position'=>275),
		'multicurrency_code' =>array('type'=>'varchar(255)', 'label'=>'Currency', 'enabled'=>'isModEnabled("multicurrency")', 'visible'=>-1, 'position'=>280),
		'multicurrency_tx' =>array('type'=>'double(24,8)', 'label'=>'CurrencyRate', 'enabled'=>'isModEnabled("multicurrency")', 'visible'=>-1, 'position'=>285, 'isameasure'=>1),
		'multicurrency_total_ht' =>array('type'=>'double(24,8)', 'label'=>'MulticurrencyAmountHT', 'enabled'=>'isModEnabled("multicurrency")', 'visible'=>-1, 'position'=>290, 'isameasure'=>1),
		'multicurrency_total_tva' =>array('type'=>'double(24,8)', 'label'=>'MulticurrencyAmountVAT', 'enabled'=>'isModEnabled("multicurrency")', 'visible'=>-1, 'position'=>291, 'isameasure'=>1),
		'multicurrency_total_ttc' =>array('type'=>'double(24,8)', 'label'=>'MulticurrencyAmountTTC', 'enabled'=>'isModEnabled("multicurrency")', 'visible'=>-1, 'position'=>292, 'isameasure'=>1),
		'fk_fac_rec_source' =>array('type'=>'integer', 'label'=>'RecurringInvoiceSource', 'enabled'=>1, 'visible'=>-1, 'position'=>305),
		'last_main_doc' =>array('type'=>'varchar(255)', 'label'=>'LastMainDoc', 'enabled'=>1, 'visible'=>-1, 'position'=>310),
		'module_source' =>array('type'=>'varchar(32)', 'label'=>'POSModule', 'enabled'=>1, 'visible'=>-1, 'position'=>315),
		'pos_source' =>array('type'=>'varchar(32)', 'label'=>'POSTerminal', 'enabled'=>1, 'visible'=>-1, 'position'=>320),
		'datec' =>array('type'=>'datetime', 'label'=>'DateCreation', 'enabled'=>1, 'visible'=>-1, 'position'=>500),
		'tms' =>array('type'=>'timestamp', 'label'=>'DateModificationShort', 'enabled'=>1, 'visible'=>-1, 'notnull'=>1, 'position'=>502),
		'fk_user_author' =>array('type'=>'integer:User:user/class/user.class.php', 'label'=>'UserAuthor', 'enabled'=>1, 'visible'=>-1, 'position'=>506),
		'fk_user_modif' =>array('type'=>'integer:User:user/class/user.class.php', 'label'=>'UserModif', 'enabled'=>1, 'visible'=>-1, 'notnull'=>-1, 'position'=>508),
		'fk_user_valid' =>array('type'=>'integer:User:user/class/user.class.php', 'label'=>'UserValidation', 'enabled'=>1, 'visible'=>-1, 'position'=>510),
		'fk_user_closing' =>array('type'=>'integer:User:user/class/user.class.php', 'label'=>'UserClosing', 'enabled'=>1, 'visible'=>-1, 'position'=>512),
		'import_key' =>array('type'=>'varchar(14)', 'label'=>'ImportId', 'enabled'=>1, 'visible'=>-2, 'position'=>900),
		'fk_statut' =>array('type'=>'smallint(6)', 'label'=>'Status', 'enabled'=>1, 'visible'=>1, 'notnull'=>1, 'position'=>1000, 'arrayofkeyval'=>array(0=>'Draft', 1=>'Validated', 2=>'Paid', 3=>'Abandonned')),
	);
	// END MODULEBUILDER PROPERTIES

	/**
	 * Standard invoice
	 */
	const TYPE_STANDARD = 0;

	/**
	 * Replacement invoice
	 */
	const TYPE_REPLACEMENT = 1;

	/**
	 * Credit note invoice
	 */
	const TYPE_CREDIT_NOTE = 2;

	/**
	 * Deposit invoice
	 */
	const TYPE_DEPOSIT = 3;

	/**
	 * Proforma invoice (should not be used. a proforma is an order)
	 */
	const TYPE_PROFORMA = 4;

	/**
	 * Situation invoice
	 */
	const TYPE_SITUATION = 5;

	/**
	 * Draft status
	 */
	const STATUS_DRAFT = 0;

	/**
	 * Validated (need to be paid)
	 */
	const STATUS_VALIDATED = 1;

	/**
	 * Classified paid.
	 * If paid partially, $this->close_code can be:
	 * - CLOSECODE_DISCOUNTVAT
	 * - CLOSECODE_BADDEBT
	 * If paid completely, this->close_code will be null
	 */
	const STATUS_CLOSED = 2;

	/**
	 * Classified abandoned and no payment done.
	 * $this->close_code can be:
	 * - CLOSECODE_BADDEBT
	 * - CLOSECODE_ABANDONED
	 * - CLOSECODE_REPLACED
	 */
	const STATUS_ABANDONED = 3;

	const CLOSECODE_DISCOUNTVAT = 'discount_vat'; // Abandonned remain - escompte
	const CLOSECODE_BADDEBT = 'badcustomer'; // Abandonned remain - bad customer
	const CLOSECODE_BANKCHARGE = 'bankcharge'; // Abandonned remain - bank charge
	const CLOSECODE_OTHER = 'other'; // Abandonned remain - other

	const CLOSECODE_ABANDONED = 'abandon'; // Abandonned - other
	const CLOSECODE_REPLACED = 'replaced'; // Closed after doing a replacement invoice


	/**
	 * 	Constructor
	 *
	 * 	@param	DoliDB		$db			Database handler
	 */
	public function __construct(DoliDB $db)
	{
		$this->db = $db;
	}

	/**
	 *	Create invoice in database.
	 *  Note: this->ref can be set or empty. If empty, we will use "(PROV999)"
	 *  Note: this->fac_rec must be set to create invoice from a recurring invoice
	 *
	 *	@param	User	$user      		Object user that create
	 *	@param  int		$notrigger		1=Does not execute triggers, 0 otherwise
	 * 	@param	int		$forceduedate	If set, do not recalculate due date from payment condition but force it with value
	 *	@return	int						<0 if KO, >0 if OK
	 */
	public function create(User $user, $notrigger = 0, $forceduedate = 0)
	{
		global $langs, $conf, $mysoc, $hookmanager;
		$error = 0;

		// Clean parameters
		if (empty($this->type)) {
			$this->type = self::TYPE_STANDARD;
		}
		$this->ref_client = trim($this->ref_client);
		$this->note = (isset($this->note) ? trim($this->note) : trim($this->note_private)); // deprecated
		$this->note_private = (isset($this->note_private) ? trim($this->note_private) : trim($this->note_private));
		$this->note_public = trim($this->note_public);
		if (!$this->cond_reglement_id) {
			$this->cond_reglement_id = 0;
		}
		if (!$this->mode_reglement_id) {
			$this->mode_reglement_id = 0;
		}
		$this->brouillon = 1;
		$this->status = self::STATUS_DRAFT;
		$this->statut = self::STATUS_DRAFT;

		if (!empty($this->multicurrency_code)) {
			// Multicurrency (test on $this->multicurrency_tx because we should take the default rate of multicurrency_code only if not using original rate)
			if (empty($this->multicurrency_tx)) {
				// If original rate is not set, we take a default value from date
				list($this->fk_multicurrency, $this->multicurrency_tx) = MultiCurrency::getIdAndTxFromCode($this->db, $this->multicurrency_code, $this->date);
			} else {
				// original rate multicurrency_tx and multicurrency_code are set, we use them
				$this->fk_multicurrency = MultiCurrency::getIdFromCode($this->db, $this->multicurrency_code);
			}
		} else {
			$this->fk_multicurrency = 0;
		}
		if (empty($this->fk_multicurrency)) {
			$this->multicurrency_code = $conf->currency;
			$this->fk_multicurrency = 0;
			$this->multicurrency_tx = 1;
		}

		dol_syslog(get_class($this)."::create user=".$user->id." date=".$this->date);

		// Check parameters
		if (empty($this->date)) {
			$this->error = "Try to create an invoice with an empty parameter (date)";
			dol_syslog(get_class($this)."::create ".$this->error, LOG_ERR);
			return -3;
		}
		$soc = new Societe($this->db);
		$result = $soc->fetch($this->socid);
		if ($result < 0) {
			$this->error = "Failed to fetch company: ".$soc->error;
			dol_syslog(get_class($this)."::create ".$this->error, LOG_ERR);
			return -2;
		}

		$now = dol_now();
		$this->date_creation = $now;

		$this->db->begin();

		$originaldatewhen = null;
		$nextdatewhen = null;
		$previousdaynextdatewhen = null;

		// Create invoice from a template recurring invoice
		if ($this->fac_rec > 0) {
			$this->fk_fac_rec_source = $this->fac_rec;

			require_once DOL_DOCUMENT_ROOT.'/compta/facture/class/facture-rec.class.php';
			$_facrec = new FactureRec($this->db);
			$result = $_facrec->fetch($this->fac_rec);
			$result = $_facrec->fetchObjectLinked(null, '', null, '', 'OR', 1, 'sourcetype', 0); // This load $_facrec->linkedObjectsIds

			// Define some dates
			$originaldatewhen = $_facrec->date_when;
			$nextdatewhen = null; $previousdaynextdatewhen = null;
			if ($originaldatewhen) {
				$nextdatewhen = dol_time_plus_duree($originaldatewhen, $_facrec->frequency, $_facrec->unit_frequency);
				$previousdaynextdatewhen = dol_time_plus_duree($nextdatewhen, -1, 'd');
			}

			if (!empty($_facrec->frequency)) {  // Invoice are created on same thirdparty than template when there is a recurrence, but not necessarly when there is no recurrence.
				$this->socid = $_facrec->socid;
			}
			$this->entity            = $_facrec->entity; // Invoice created in same entity than template

			// Fields coming from GUI (priority on template). TODO Value of template should be used as default value on GUI so we can use here always value from GUI
			$this->fk_project        = GETPOST('projectid', 'int') > 0 ? ((int) GETPOST('projectid', 'int')) : $_facrec->fk_project;
			$this->note_public       = GETPOSTISSET('note_public') ? GETPOST('note_public', 'restricthtml') : $_facrec->note_public;
			$this->note_private      = GETPOSTISSET('note_private') ? GETPOST('note_private', 'restricthtml') : $_facrec->note_private;
			$this->model_pdf = GETPOSTISSET('model') ? GETPOST('model', 'alpha') : $_facrec->model_pdf;
			$this->cond_reglement_id = GETPOST('cond_reglement_id', 'int') > 0 ? ((int) GETPOST('cond_reglement_id', 'int')) : $_facrec->cond_reglement_id;
			$this->mode_reglement_id = GETPOST('mode_reglement_id', 'int') > 0 ? ((int) GETPOST('mode_reglement_id', 'int')) : $_facrec->mode_reglement_id;
			$this->fk_account        = GETPOST('fk_account') > 0 ? ((int) GETPOST('fk_account')) : $_facrec->fk_account;

			// Set here to have this defined for substitution into notes, should be recalculated after adding lines to get same result
			$this->total_ht          = $_facrec->total_ht;
			$this->total_ttc         = $_facrec->total_ttc;

			// Fields always coming from template
			$this->remise_absolue    = $_facrec->remise_absolue;
			$this->remise_percent    = $_facrec->remise_percent;
			$this->fk_incoterms = $_facrec->fk_incoterms;
			$this->location_incoterms = $_facrec->location_incoterms;

			// Clean parameters
			if (!$this->type) {
				$this->type = self::TYPE_STANDARD;
			}
			$this->ref_client = trim($this->ref_client);
			$this->ref_customer = trim($this->ref_customer);
			$this->note_public = trim($this->note_public);
			$this->note_private = trim($this->note_private);
			$this->note_private = dol_concatdesc($this->note_private, $langs->trans("GeneratedFromRecurringInvoice", $_facrec->ref));

			$this->array_options = $_facrec->array_options;

			if (!$this->mode_reglement_id) {
				$this->mode_reglement_id = 0;
			}
			$this->brouillon = 1;
			$this->status = self::STATUS_DRAFT;
			$this->statut = self::STATUS_DRAFT;

			$this->linked_objects = $_facrec->linkedObjectsIds;
			// We do not add link to template invoice or next invoice will be linked to all generated invoices
			//$this->linked_objects['facturerec'][0] = $this->fac_rec;

			// For recurring invoices, update date and number of last generation of recurring template invoice, before inserting new invoice
			if ($_facrec->frequency > 0) {
				dol_syslog("This is a recurring invoice so we set date_last_gen and next date_when");
				if (empty($_facrec->date_when)) {
					$_facrec->date_when = $now;
				}
				$next_date = $_facrec->getNextDate(); // Calculate next date
				$result = $_facrec->setValueFrom('date_last_gen', $now, '', null, 'date', '', $user, '');
				//$_facrec->setValueFrom('nb_gen_done', $_facrec->nb_gen_done + 1);		// Not required, +1 already included into setNextDate when second param is 1.
				$result = $_facrec->setNextDate($next_date, 1);
			}

			// Define lang of customer
			$outputlangs = $langs;
			$newlang = '';

			if (getDolGlobalInt('MAIN_MULTILANGS') && empty($newlang) && isset($this->thirdparty->default_lang)) {
				$newlang = $this->thirdparty->default_lang; // for proposal, order, invoice, ...
			}
			if (getDolGlobalInt('MAIN_MULTILANGS') && empty($newlang) && isset($this->default_lang)) {
				$newlang = $this->default_lang; // for thirdparty
			}
			if (!empty($newlang)) {
				$outputlangs = new Translate("", $conf);
				$outputlangs->setDefaultLang($newlang);
			}

			// Array of possible substitutions (See also file mailing-send.php that should manage same substitutions)
			$substitutionarray = getCommonSubstitutionArray($outputlangs, 0, null, $this);
			$substitutionarray['__INVOICE_PREVIOUS_MONTH__'] = dol_print_date(dol_time_plus_duree($this->date, -1, 'm'), '%m');
			$substitutionarray['__INVOICE_MONTH__'] = dol_print_date($this->date, '%m');
			$substitutionarray['__INVOICE_NEXT_MONTH__'] = dol_print_date(dol_time_plus_duree($this->date, 1, 'm'), '%m');
			$substitutionarray['__INVOICE_PREVIOUS_MONTH_TEXT__'] = dol_print_date(dol_time_plus_duree($this->date, -1, 'm'), '%B');
			$substitutionarray['__INVOICE_MONTH_TEXT__'] = dol_print_date($this->date, '%B');
			$substitutionarray['__INVOICE_NEXT_MONTH_TEXT__'] = dol_print_date(dol_time_plus_duree($this->date, 1, 'm'), '%B');
			$substitutionarray['__INVOICE_PREVIOUS_YEAR__'] = dol_print_date(dol_time_plus_duree($this->date, -1, 'y'), '%Y');
			$substitutionarray['__INVOICE_YEAR__'] = dol_print_date($this->date, '%Y');
			$substitutionarray['__INVOICE_NEXT_YEAR__'] = dol_print_date(dol_time_plus_duree($this->date, 1, 'y'), '%Y');
			// Only for template invoice
			$substitutionarray['__INVOICE_DATE_NEXT_INVOICE_BEFORE_GEN__'] = (isset($originaldatewhen) ? dol_print_date($originaldatewhen, 'dayhour') : '');
			$substitutionarray['__INVOICE_DATE_NEXT_INVOICE_AFTER_GEN__'] = (isset($nextdatewhen) ? dol_print_date($nextdatewhen, 'dayhour') : '');
			$substitutionarray['__INVOICE_PREVIOUS_DATE_NEXT_INVOICE_AFTER_GEN__'] = (isset($previousdaynextdatewhen) ? dol_print_date($previousdaynextdatewhen, 'dayhour') : '');
			$substitutionarray['__INVOICE_COUNTER_CURRENT__'] = $_facrec->nb_gen_done;
			$substitutionarray['__INVOICE_COUNTER_MAX__'] = $_facrec->nb_gen_max;

			//var_dump($substitutionarray);exit;

			complete_substitutions_array($substitutionarray, $outputlangs);

			$this->note_public = make_substitutions($this->note_public, $substitutionarray);
			$this->note_private = make_substitutions($this->note_private, $substitutionarray);
		}

		// Define due date if not already defined
		if (empty($forceduedate)) {
			$duedate = $this->calculate_date_lim_reglement();
			/*if ($duedate < 0) {	Regression, a date can be negative if before 1970.
				dol_syslog(__METHOD__ . ' Error in calculate_date_lim_reglement. We got ' . $duedate, LOG_ERR);
				return -1;
			}*/
			$this->date_lim_reglement = $duedate;
		} else {
			$this->date_lim_reglement = $forceduedate;
		}

		// Insert into database
		$socid = $this->socid;

		$sql = "INSERT INTO ".MAIN_DB_PREFIX."facture (";
		$sql .= " ref";
		$sql .= ", entity";
		$sql .= ", ref_ext";
		$sql .= ", type";
		$sql .= ", fk_soc";
		$sql .= ", datec";
		$sql .= ", remise_absolue";
		$sql .= ", remise_percent";
		$sql .= ", datef";
		$sql .= ", date_pointoftax";
		$sql .= ", note_private";
		$sql .= ", note_public";
		$sql .= ", ref_client";
		$sql .= ", fk_account";
		$sql .= ", module_source, pos_source, fk_fac_rec_source, fk_facture_source, fk_user_author, fk_projet";
		$sql .= ", fk_cond_reglement, fk_mode_reglement, date_lim_reglement, model_pdf";
		$sql .= ", situation_cycle_ref, situation_counter, situation_final";
		$sql .= ", fk_incoterms, location_incoterms";
		$sql .= ", fk_multicurrency";
		$sql .= ", multicurrency_code";
		$sql .= ", multicurrency_tx";
		$sql .= ", retained_warranty";
		$sql .= ", retained_warranty_date_limit";
		$sql .= ", retained_warranty_fk_cond_reglement";
		$sql .= ")";
		$sql .= " VALUES (";
		$sql .= "'(PROV)'";
		$sql .= ", ".setEntity($this);
		$sql .= ", ".($this->ref_ext ? "'".$this->db->escape($this->ref_ext)."'" : "null");
		$sql .= ", '".$this->db->escape($this->type)."'";
		$sql .= ", ".((int) $socid);
		$sql .= ", '".$this->db->idate($this->date_creation)."'";
		$sql .= ", ".($this->remise_absolue > 0 ? $this->remise_absolue : 'NULL');
		$sql .= ", ".($this->remise_percent > 0 ? $this->remise_percent : 'NULL');
		$sql .= ", '".$this->db->idate($this->date)."'";
		$sql .= ", ".(empty($this->date_pointoftax) ? "null" : "'".$this->db->idate($this->date_pointoftax)."'");
		$sql .= ", ".($this->note_private ? "'".$this->db->escape($this->note_private)."'" : "null");
		$sql .= ", ".($this->note_public ? "'".$this->db->escape($this->note_public)."'" : "null");
		$sql .= ", ".($this->ref_client ? "'".$this->db->escape($this->ref_client)."'" : "null");
		$sql .= ", ".($this->fk_account > 0 ? $this->fk_account : 'NULL');
		$sql .= ", ".($this->module_source ? "'".$this->db->escape($this->module_source)."'" : "null");
		$sql .= ", ".($this->pos_source != '' ? "'".$this->db->escape($this->pos_source)."'" : "null");
		$sql .= ", ".($this->fk_fac_rec_source ? "'".$this->db->escape($this->fk_fac_rec_source)."'" : "null");
		$sql .= ", ".($this->fk_facture_source ? "'".$this->db->escape($this->fk_facture_source)."'" : "null");
		$sql .= ", ".($user->id > 0 ? (int) $user->id : "null");
		$sql .= ", ".($this->fk_project ? $this->fk_project : "null");
		$sql .= ", ".((int) $this->cond_reglement_id);
		$sql .= ", ".((int) $this->mode_reglement_id);
		$sql .= ", '".$this->db->idate($this->date_lim_reglement)."'";
		$sql .= ", ".(isset($this->model_pdf) ? "'".$this->db->escape($this->model_pdf)."'" : "null");
		$sql .= ", ".($this->situation_cycle_ref ? "'".$this->db->escape($this->situation_cycle_ref)."'" : "null");
		$sql .= ", ".($this->situation_counter ? "'".$this->db->escape($this->situation_counter)."'" : "null");
		$sql .= ", ".($this->situation_final ? $this->situation_final : 0);
		$sql .= ", ".(int) $this->fk_incoterms;
		$sql .= ", '".$this->db->escape($this->location_incoterms)."'";
		$sql .= ", ".(int) $this->fk_multicurrency;
		$sql .= ", '".$this->db->escape($this->multicurrency_code)."'";
		$sql .= ", ".(double) $this->multicurrency_tx;
		$sql .= ", ".(empty($this->retained_warranty) ? "0" : $this->db->escape($this->retained_warranty));
		$sql .= ", ".(!empty($this->retained_warranty_date_limit) ? "'".$this->db->idate($this->retained_warranty_date_limit)."'" : 'NULL');
		$sql .= ", ".(int) $this->retained_warranty_fk_cond_reglement;
		$sql .= ")";

		$resql = $this->db->query($sql);
		if ($resql) {
			$this->id = $this->db->last_insert_id(MAIN_DB_PREFIX.'facture');

			// Update ref with new one
			$this->ref = '(PROV'.$this->id.')';
			$sql = 'UPDATE '.MAIN_DB_PREFIX."facture SET ref='".$this->db->escape($this->ref)."' WHERE rowid=".((int) $this->id);

			$resql = $this->db->query($sql);
			if (!$resql) {
				$error++;
			}

			if (!empty($this->linkedObjectsIds) && empty($this->linked_objects)) {	// To use new linkedObjectsIds instead of old linked_objects
				$this->linked_objects = $this->linkedObjectsIds; // TODO Replace linked_objects with linkedObjectsIds
			}

			// Add object linked
			if (!$error && $this->id && !empty($this->linked_objects) && is_array($this->linked_objects)) {
				foreach ($this->linked_objects as $origin => $tmp_origin_id) {
					if (is_array($tmp_origin_id)) {       // New behaviour, if linked_object can have several links per type, so is something like array('contract'=>array(id1, id2, ...))
						foreach ($tmp_origin_id as $origin_id) {
							$ret = $this->add_object_linked($origin, $origin_id);
							if (!$ret) {
								$this->error = $this->db->lasterror();
								$error++;
							}
						}
					} else // Old behaviour, if linked_object has only one link per type, so is something like array('contract'=>id1))
					{
						$origin_id = $tmp_origin_id;
						$ret = $this->add_object_linked($origin, $origin_id);
						if (!$ret) {
							$this->error = $this->db->lasterror();
							$error++;
						}
					}
				}
			}

			// Propagate contacts
			if (!$error && $this->id && !empty($conf->global->MAIN_PROPAGATE_CONTACTS_FROM_ORIGIN) && !empty($this->origin) && !empty($this->origin_id)) {   // Get contact from origin object
				$originforcontact = $this->origin;
				$originidforcontact = $this->origin_id;
				if ($originforcontact == 'shipping') {     // shipment and order share the same contacts. If creating from shipment we take data of order
					require_once DOL_DOCUMENT_ROOT.'/expedition/class/expedition.class.php';
					$exp = new Expedition($this->db);
					$exp->fetch($this->origin_id);
					$exp->fetchObjectLinked(null, '', null, '', 'OR', 1, 'sourcetype', 0);
					if (count($exp->linkedObjectsIds['commande']) > 0) {
						foreach ($exp->linkedObjectsIds['commande'] as $key => $value) {
							$originforcontact = 'commande';
							if (is_object($value)) {
								$originidforcontact = $value->id;
							} else {
								$originidforcontact = $value;
							}
							break; // We take first one
						}
					}
				}

				$sqlcontact = "SELECT ctc.code, ctc.source, ec.fk_socpeople FROM ".MAIN_DB_PREFIX."element_contact as ec, ".MAIN_DB_PREFIX."c_type_contact as ctc";
				$sqlcontact .= " WHERE element_id = ".((int) $originidforcontact)." AND ec.fk_c_type_contact = ctc.rowid AND ctc.element = '".$this->db->escape($originforcontact)."'";

				$resqlcontact = $this->db->query($sqlcontact);
				if ($resqlcontact) {
					while ($objcontact = $this->db->fetch_object($resqlcontact)) {
						//print $objcontact->code.'-'.$objcontact->source.'-'.$objcontact->fk_socpeople."\n";
						$this->add_contact($objcontact->fk_socpeople, $objcontact->code, $objcontact->source); // May failed because of duplicate key or because code of contact type does not exists for new object
					}
				} else {
					dol_print_error($resqlcontact);
				}
			}

			/*
			 *  Insert lines of invoices, if not from template invoice, into database
			 */
			if (!$error && empty($this->fac_rec) && count($this->lines) && is_object($this->lines[0])) {	// If this->lines is array of InvoiceLines (preferred mode)
				$fk_parent_line = 0;

				dol_syslog("There is ".count($this->lines)." lines that are invoice lines objects");
				foreach ($this->lines as $i => $val) {
					$newinvoiceline = $this->lines[$i];

					$newinvoiceline->context = $this->context;

					$newinvoiceline->fk_facture = $this->id;

					$newinvoiceline->origin = $this->lines[$i]->element;
					$newinvoiceline->origin_id = $this->lines[$i]->id;

					// Auto set date of service ?
					if ($this->lines[$i]->date_start_fill == 1 && $originaldatewhen) {		// $originaldatewhen is defined when generating from recurring invoice only
						$newinvoiceline->date_start = $originaldatewhen;
					}
					if ($this->lines[$i]->date_end_fill == 1 && $previousdaynextdatewhen) {	// $previousdaynextdatewhen is defined when generating from recurring invoice only
						$newinvoiceline->date_end = $previousdaynextdatewhen;
					}

					if ($result >= 0) {
						// Reset fk_parent_line for no child products and special product
						if (($newinvoiceline->product_type != 9 && empty($newinvoiceline->fk_parent_line)) || $newinvoiceline->product_type == 9) {
							$fk_parent_line = 0;
						}

						// Complete vat rate with code
						$vatrate = $newinvoiceline->tva_tx;
						if ($newinvoiceline->vat_src_code && ! preg_match('/\(.*\)/', $vatrate)) $vatrate.=' ('.$newinvoiceline->vat_src_code.')';

						$newinvoiceline->fk_parent_line = $fk_parent_line;

						if ($this->type === Facture::TYPE_REPLACEMENT && $newinvoiceline->fk_remise_except) {
							$discount = new DiscountAbsolute($this->db);
							$discount->fetch($newinvoiceline->fk_remise_except);

							$discountId = $soc->set_remise_except($discount->amount_ht, $user, $discount->description, $discount->tva_tx);
							$newinvoiceline->fk_remise_except = $discountId;
						}

						$result = $this->addline(
							$newinvoiceline->desc,
							$newinvoiceline->subprice,
							$newinvoiceline->qty,
							$vatrate,
							$newinvoiceline->localtax1_tx,
							$newinvoiceline->localtax2_tx,
							$newinvoiceline->fk_product,
							$newinvoiceline->remise_percent,
							$newinvoiceline->date_start,
							$newinvoiceline->date_end,
							$newinvoiceline->fk_code_ventilation,
							$newinvoiceline->info_bits,
							$newinvoiceline->fk_remise_except,
							'HT',
							0,
							$newinvoiceline->product_type,
							$newinvoiceline->rang,
							$newinvoiceline->special_code,
							$newinvoiceline->element,
							$newinvoiceline->id,
							$fk_parent_line,
							$newinvoiceline->fk_fournprice,
							$newinvoiceline->pa_ht,
							$newinvoiceline->label,
							$newinvoiceline->array_options,
							$newinvoiceline->situation_percent,
							$newinvoiceline->fk_prev_id,
							$newinvoiceline->fk_unit,
							$newinvoiceline->multicurrency_subprice,
							$newinvoiceline->ref_ext,
							1
						);

						// Defined the new fk_parent_line
						if ($result > 0 && $newinvoiceline->product_type == 9) {
							$fk_parent_line = $result;
						}
					}
					if ($result < 0) {
						$this->error = $newinvoiceline->error;
						$this->errors = $newinvoiceline->errors;
						$error++;
						break;
					}
				}
			} elseif (!$error && empty($this->fac_rec)) { 		// If this->lines is an array of invoice line arrays
				$fk_parent_line = 0;

				dol_syslog("There is ".count($this->lines)." lines that are array lines");

				foreach ($this->lines as $i => $val) {
					$line = $this->lines[$i];

					// Test and convert into object this->lines[$i]. When coming from REST API, we may still have an array
					//if (! is_object($line)) $line=json_decode(json_encode($line), false);  // convert recursively array into object.
					if (!is_object($line)) {
						$line = (object) $line;
					}

					if ($result >= 0) {
						// Reset fk_parent_line for no child products and special product
						if (($line->product_type != 9 && empty($line->fk_parent_line)) || $line->product_type == 9) {
							$fk_parent_line = 0;
						}

						// Complete vat rate with code
						$vatrate = $line->tva_tx;
						if ($line->vat_src_code && !preg_match('/\(.*\)/', $vatrate)) {
							$vatrate .= ' ('.$line->vat_src_code.')';
						}

						if (!empty($conf->global->MAIN_CREATEFROM_KEEP_LINE_ORIGIN_INFORMATION)) {
							$originid = $line->origin_id;
							$origintype = $line->origin;
						} else {
							$originid = $line->id;
							$origintype = $this->element;
						}

						// init ref_ext
						if (empty($line->ref_ext)) {
							$line->ref_ext = '';
						}

						$result = $this->addline(
							$line->desc,
							$line->subprice,
							$line->qty,
							$vatrate,
							$line->localtax1_tx,
							$line->localtax2_tx,
							$line->fk_product,
							$line->remise_percent,
							$line->date_start,
							$line->date_end,
							$line->fk_code_ventilation,
							$line->info_bits,
							$line->fk_remise_except,
							'HT',
							0,
							$line->product_type,
							$line->rang,
							$line->special_code,
							$origintype,
							$originid,
							$fk_parent_line,
							$line->fk_fournprice,
							$line->pa_ht,
							$line->label,
							$line->array_options,
							$line->situation_percent,
							$line->fk_prev_id,
							$line->fk_unit,
							$line->multicurrency_subprice,
							$line->ref_ext,
							1
						);
						if ($result < 0) {
							$this->error = $this->db->lasterror();
							dol_print_error($this->db);
							$this->db->rollback();
							return -1;
						}

						// Defined the new fk_parent_line
						if ($result > 0 && $line->product_type == 9) {
							$fk_parent_line = $result;
						}
					}
				}
			}

			/*
			 * Insert lines of template invoices
			 */
			if (!$error && $this->fac_rec > 0) {
				foreach ($_facrec->lines as $i => $val) {
					if ($_facrec->lines[$i]->fk_product) {
						$prod = new Product($this->db);
						$res = $prod->fetch($_facrec->lines[$i]->fk_product);
					}

					// For line from template invoice, we use data from template invoice
					/*
					$tva_tx = get_default_tva($mysoc,$soc,$prod->id);
					$tva_npr = get_default_npr($mysoc,$soc,$prod->id);
					if (empty($tva_tx)) $tva_npr=0;
					$localtax1_tx=get_localtax($tva_tx,1,$soc,$mysoc,$tva_npr);
					$localtax2_tx=get_localtax($tva_tx,2,$soc,$mysoc,$tva_npr);
					*/
					$tva_tx = $_facrec->lines[$i]->tva_tx.($_facrec->lines[$i]->vat_src_code ? '('.$_facrec->lines[$i]->vat_src_code.')' : '');
					$tva_npr = $_facrec->lines[$i]->info_bits;
					if (empty($tva_tx)) {
						$tva_npr = 0;
					}
					$localtax1_tx = $_facrec->lines[$i]->localtax1_tx;
					$localtax2_tx = $_facrec->lines[$i]->localtax2_tx;

					$fk_product_fournisseur_price = empty($_facrec->lines[$i]->fk_product_fournisseur_price) ? null : $_facrec->lines[$i]->fk_product_fournisseur_price;
					$buyprice = empty($_facrec->lines[$i]->buyprice) ? 0 : $_facrec->lines[$i]->buyprice;

					// If buyprice not defined from template invoice, we try to guess the best value
					if (!$buyprice && $_facrec->lines[$i]->fk_product > 0) {
						require_once DOL_DOCUMENT_ROOT.'/fourn/class/fournisseur.product.class.php';
						$producttmp = new ProductFournisseur($this->db);
						$producttmp->fetch($_facrec->lines[$i]->fk_product);

						// If margin module defined on costprice, we try the costprice
						// If not defined or if module margin defined and pmp and stock module enabled, we try pmp price
						// else we get the best supplier price
						if ($conf->global->MARGIN_TYPE == 'costprice' && !empty($producttmp->cost_price)) {
							$buyprice = $producttmp->cost_price;
						} elseif (isModEnabled('stock') && ($conf->global->MARGIN_TYPE == 'costprice' || $conf->global->MARGIN_TYPE == 'pmp') && !empty($producttmp->pmp)) {
							$buyprice = $producttmp->pmp;
						} else {
							if ($producttmp->find_min_price_product_fournisseur($_facrec->lines[$i]->fk_product) > 0) {
								if ($producttmp->product_fourn_price_id > 0) {
									$buyprice = price2num($producttmp->fourn_unitprice * (1 - $producttmp->fourn_remise_percent / 100) + $producttmp->fourn_remise, 'MU');
								}
							}
						}
					}

					$result_insert = $this->addline(
						$_facrec->lines[$i]->desc,
						$_facrec->lines[$i]->subprice,
						$_facrec->lines[$i]->qty,
						$tva_tx,
						$localtax1_tx,
						$localtax2_tx,
						$_facrec->lines[$i]->fk_product,
						$_facrec->lines[$i]->remise_percent,
						($_facrec->lines[$i]->date_start_fill == 1 && $originaldatewhen) ? $originaldatewhen : '',
						($_facrec->lines[$i]->date_end_fill == 1 && $previousdaynextdatewhen) ? $previousdaynextdatewhen : '',
						0,
						$tva_npr,
						'',
						'HT',
						0,
						$_facrec->lines[$i]->product_type,
						$_facrec->lines[$i]->rang,
						$_facrec->lines[$i]->special_code,
						'',
						0,
						0,
						$fk_product_fournisseur_price,
						$buyprice,
						$_facrec->lines[$i]->label,
						empty($_facrec->lines[$i]->array_options) ?null:$_facrec->lines[$i]->array_options,
						100,	// situation percent is undefined on recurring invoice lines
						'',
						$_facrec->lines[$i]->fk_unit,
						$_facrec->lines[$i]->multicurrency_subprice,
						$_facrec->lines[$i]->ref_ext,
						1
					);

					if ($result_insert < 0) {
						$error++;
						$this->error = $this->db->error();
						break;
					}
				}
			}

			if (!$error) {
				$result = $this->update_price(1, 'auto', 0, $mysoc);
				if ($result > 0) {
					$action = 'create';

					// Actions on extra fields
					if (!$error) {
						$result = $this->insertExtraFields();
						if ($result < 0) {
							$error++;
						}
					}

					if (!$error && !$notrigger) {
						// Call trigger
						$result = $this->call_trigger('BILL_CREATE', $user);
						if ($result < 0) {
							$error++;
						}
						// End call triggers
					}

					if (!$error) {
						$this->db->commit();
						return $this->id;
					} else {
						$this->db->rollback();
						return -4;
					}
				} else {
					$this->error = $langs->trans('FailedToUpdatePrice');
					$this->db->rollback();
					return -3;
				}
			} else {
				dol_syslog(get_class($this)."::create error ".$this->error, LOG_ERR);
				$this->db->rollback();
				return -2;
			}
		} else {
			$this->error = $this->db->error();
			$this->db->rollback();
			return -1;
		}
	}


	/**
	 *	Create a new invoice in database from current invoice
	 *
	 *	@param      User	$user    		Object user that ask creation
	 *	@param		int		$invertdetail	Reverse sign of amounts for lines
	 *	@return		int						<0 if KO, >0 if OK
	 */
	public function createFromCurrent(User $user, $invertdetail = 0)
	{
		global $conf;

		// Source invoice load
		$facture = new Facture($this->db);

		// Retrieve all extrafield
		// fetch optionals attributes and labels
		$this->fetch_optionals();

		if (!empty($this->array_options)) {
					$facture->array_options = $this->array_options;
		}

		foreach ($this->lines as &$line) {
					$line->fetch_optionals(); //fetch extrafields
		}

		$facture->fk_facture_source = $this->fk_facture_source;
		$facture->type 			    = $this->type;
		$facture->socid 		    = $this->socid;
		$facture->date              = $this->date;
		$facture->date_pointoftax   = $this->date_pointoftax;
		$facture->note_public       = $this->note_public;
		$facture->note_private      = $this->note_private;
		$facture->ref_client        = $this->ref_client;
		$facture->modelpdf          = $this->model_pdf; // deprecated
		$facture->model_pdf         = $this->model_pdf;
		$facture->fk_project        = $this->fk_project;
		$facture->cond_reglement_id = $this->cond_reglement_id;
		$facture->mode_reglement_id = $this->mode_reglement_id;
		$facture->remise_absolue    = $this->remise_absolue;
		$facture->remise_percent    = $this->remise_percent;

		$facture->origin            = $this->origin;
		$facture->origin_id         = $this->origin_id;
		$facture->fk_account         = $this->fk_account;

		$facture->lines = $this->lines; // Array of lines of invoice
		$facture->situation_counter = $this->situation_counter;
		$facture->situation_cycle_ref = $this->situation_cycle_ref;
		$facture->situation_final = $this->situation_final;

		$facture->retained_warranty = $this->retained_warranty;
		$facture->retained_warranty_fk_cond_reglement = $this->retained_warranty_fk_cond_reglement;
		$facture->retained_warranty_date_limit = $this->retained_warranty_date_limit;

		$facture->fk_user_author = $user->id;


		// Loop on each line of new invoice
		foreach ($facture->lines as $i => $tmpline) {
			$facture->lines[$i]->fk_prev_id = $this->lines[$i]->rowid;
			if ($invertdetail) {
				$facture->lines[$i]->subprice  = -$facture->lines[$i]->subprice;
				$facture->lines[$i]->total_ht  = -$facture->lines[$i]->total_ht;
				$facture->lines[$i]->total_tva = -$facture->lines[$i]->total_tva;
				$facture->lines[$i]->total_localtax1 = -$facture->lines[$i]->total_localtax1;
				$facture->lines[$i]->total_localtax2 = -$facture->lines[$i]->total_localtax2;
				$facture->lines[$i]->total_ttc = -$facture->lines[$i]->total_ttc;
				$facture->lines[$i]->ref_ext = '';
			}
		}

		dol_syslog(get_class($this)."::createFromCurrent invertdetail=".$invertdetail." socid=".$this->socid." nboflines=".count($facture->lines));

		$facid = $facture->create($user);
		if ($facid <= 0) {
			$this->error = $facture->error;
			$this->errors = $facture->errors;
		} elseif ($this->type == self::TYPE_SITUATION && !empty($conf->global->INVOICE_USE_SITUATION)) {
			$this->fetchObjectLinked('', '', $this->id, 'facture');

			foreach ($this->linkedObjectsIds as $typeObject => $Tfk_object) {
				foreach ($Tfk_object as $fk_object) {
					$facture->add_object_linked($typeObject, $fk_object);
				}
			}

			$facture->add_object_linked('facture', $this->fk_facture_source);
		}

		return $facid;
	}


	/**
	 *	Load an object from its id and create a new one in database
	 *
	 *	@param      User	$user        	User that clone
	 *  @param  	int 	$fromid         Id of object to clone
	 * 	@return		int					    New id of clone
	 */
	public function createFromClone(User $user, $fromid = 0)
	{
		global $conf, $hookmanager;

		$error = 0;

		$object = new Facture($this->db);

		$this->db->begin();

		$object->fetch($fromid);

		// Load source object
		$objFrom = clone $object;

		// Change socid if needed
		if (!empty($this->socid) && $this->socid != $object->socid) {
			$objsoc = new Societe($this->db);

			if ($objsoc->fetch($this->socid) > 0) {
				$object->socid = $objsoc->id;
				$object->cond_reglement_id	= (!empty($objsoc->cond_reglement_id) ? $objsoc->cond_reglement_id : 0);
				$object->mode_reglement_id	= (!empty($objsoc->mode_reglement_id) ? $objsoc->mode_reglement_id : 0);
				$object->fk_project = '';
				$object->fk_delivery_address = '';
			}

			// TODO Change product price if multi-prices
		}

		$object->id = 0;
		$object->statut = self::STATUS_DRAFT;
		$object->status = self::STATUS_DRAFT;

		// Clear fields
		$object->date               = (empty($this->date) ? dol_now() : $this->date);
		$object->user_author        = $user->id; // deprecated
		$object->user_valid         = null; // deprecated
		$object->fk_user_author     = $user->id;
		$object->fk_user_valid      = null;
		$object->fk_facture_source  = 0;
		$object->date_creation      = '';
		$object->date_modification = '';
		$object->date_validation    = '';
		$object->ref_client         = '';
		$object->close_code         = '';
		$object->close_note         = '';
		if (getDolGlobalInt('MAIN_DONT_KEEP_NOTE_ON_CLONING') == 1) {
			$object->note_private = '';
			$object->note_public = '';
		}

		// Loop on each line of new invoice
		foreach ($object->lines as $i => $line) {
			if (($object->lines[$i]->info_bits & 0x02) == 0x02) {	// We do not clone line of discounts
				unset($object->lines[$i]);
				continue;
			}

			// Bloc to update dates of service (month by month only if previously filled and similare to start and end of month)
			// If it's a service with start and end dates
			if (!empty($conf->global->INVOICE_AUTO_NEXT_MONTH_ON_LINES) && !empty($line->date_start) && !empty($line->date_end)) {
				// Get the dates
				$start = dol_getdate($line->date_start);
				$end = dol_getdate($line->date_end);

				// Get the first and last day of the month
				$first = dol_get_first_day($start['year'], $start['mon']);
				$last = dol_get_last_day($end['year'], $end['mon']);

				//print dol_print_date(dol_mktime(0, 0, 0, $start['mon'], $start['mday'], $start['year'], 'gmt'), 'dayhour').' '.dol_print_date($first, 'dayhour').'<br>';
				//print dol_mktime(23, 59, 59, $end['mon'], $end['mday'], $end['year'], 'gmt').' '.$last.'<br>';exit;
				// If start date is first date of month and end date is last date of month
				if (dol_mktime(0, 0, 0, $start['mon'], $start['mday'], $start['year'], 'gmt') == $first
					&& dol_mktime(23, 59, 59, $end['mon'], $end['mday'], $end['year'], 'gmt') == $last) {
					$nextMonth = dol_get_next_month($end['mon'], $end['year']);
					$newFirst = dol_get_first_day($nextMonth['year'], $nextMonth['month']);
					$newLast = dol_get_last_day($nextMonth['year'], $nextMonth['month']);
					$object->lines[$i]->date_start = $newFirst;
					$object->lines[$i]->date_end = $newLast;
				}
			}

			$object->lines[$i]->ref_ext = ''; // Do not clone ref_ext
		}

		// Create clone
		$object->context['createfromclone'] = 'createfromclone';
		$result = $object->create($user);
		if ($result < 0) {
			$error++;
			$this->error = $object->error;
			$this->errors = $object->errors;
		} else {
			// copy internal contacts
			if ($object->copy_linked_contact($objFrom, 'internal') < 0) {
				$error++;
				$this->error = $object->error;
				$this->errors = $object->errors;
			} elseif ($object->socid == $objFrom->socid) {
				// copy external contacts if same company
				if ($object->copy_linked_contact($objFrom, 'external') < 0) {
					$error++;
					$this->error = $object->error;
					$this->errors = $object->errors;
				}
			}
		}

		if (!$error) {
			// Hook of thirdparty module
			if (is_object($hookmanager)) {
				$parameters = array('objFrom'=>$objFrom);
				$action = '';
				$reshook = $hookmanager->executeHooks('createFrom', $parameters, $object, $action); // Note that $action and $object may have been modified by some hooks
				if ($reshook < 0) {
					$this->errors += $hookmanager->errors;
					$this->error = $hookmanager->error;
					$error++;
				}
			}
		}

		unset($object->context['createfromclone']);

		// End
		if (!$error) {
			$this->db->commit();
			return $object->id;
		} else {
			$this->db->rollback();
			return -1;
		}
	}

	/**
	 *  Load an object from an order and create a new invoice into database
	 *
	 *  @param      Object			$object         	Object source
	 *  @param		User			$user				Object user
	 *  @return     int             					<0 if KO, 0 if nothing done, 1 if OK
	 */
	public function createFromOrder($object, User $user)
	{
		global $conf, $hookmanager;

		$error = 0;

		// Closed order
		$this->date = dol_now();
		$this->source = 0;

		$num = count($object->lines);
		for ($i = 0; $i < $num; $i++) {
			$line = new FactureLigne($this->db);

			$line->libelle = $object->lines[$i]->libelle; // deprecated
			$line->label			= $object->lines[$i]->label;
			$line->desc				= $object->lines[$i]->desc;
			$line->subprice			= $object->lines[$i]->subprice;
			$line->total_ht			= $object->lines[$i]->total_ht;
			$line->total_tva		= $object->lines[$i]->total_tva;
			$line->total_localtax1	= $object->lines[$i]->total_localtax1;
			$line->total_localtax2	= $object->lines[$i]->total_localtax2;
			$line->total_ttc		= $object->lines[$i]->total_ttc;
			$line->vat_src_code = $object->lines[$i]->vat_src_code;
			$line->tva_tx = $object->lines[$i]->tva_tx;
			$line->localtax1_tx		= $object->lines[$i]->localtax1_tx;
			$line->localtax2_tx		= $object->lines[$i]->localtax2_tx;
			$line->qty = $object->lines[$i]->qty;
			$line->fk_remise_except = $object->lines[$i]->fk_remise_except;
			$line->remise_percent = $object->lines[$i]->remise_percent;
			$line->fk_product = $object->lines[$i]->fk_product;
			$line->info_bits = $object->lines[$i]->info_bits;
			$line->product_type		= $object->lines[$i]->product_type;
			$line->rang = $object->lines[$i]->rang;
			$line->special_code		= $object->lines[$i]->special_code;
			$line->fk_parent_line = $object->lines[$i]->fk_parent_line;
			$line->fk_unit = $object->lines[$i]->fk_unit;
			$line->date_start = $object->lines[$i]->date_start;
			$line->date_end = $object->lines[$i]->date_end;

			// Multicurrency
			$line->fk_multicurrency = $object->lines[$i]->fk_multicurrency;
			$line->multicurrency_code = $object->lines[$i]->multicurrency_code;
			$line->multicurrency_subprice = $object->lines[$i]->multicurrency_subprice;
			$line->multicurrency_total_ht = $object->lines[$i]->multicurrency_total_ht;
			$line->multicurrency_total_tva = $object->lines[$i]->multicurrency_total_tva;
			$line->multicurrency_total_ttc = $object->lines[$i]->multicurrency_total_ttc;

			$line->fk_fournprice = $object->lines[$i]->fk_fournprice;
			$marginInfos			= getMarginInfos($object->lines[$i]->subprice, $object->lines[$i]->remise_percent, $object->lines[$i]->tva_tx, $object->lines[$i]->localtax1_tx, $object->lines[$i]->localtax2_tx, $object->lines[$i]->fk_fournprice, $object->lines[$i]->pa_ht);
			$line->pa_ht			= $marginInfos[0];

			// get extrafields from original line
			$object->lines[$i]->fetch_optionals();
			foreach ($object->lines[$i]->array_options as $options_key => $value) {
				$line->array_options[$options_key] = $value;
			}

			$this->lines[$i] = $line;
		}

		$this->socid                = $object->socid;
		$this->fk_project           = $object->fk_project;
		$this->fk_account = $object->fk_account;
		$this->cond_reglement_id    = $object->cond_reglement_id;
		$this->mode_reglement_id    = $object->mode_reglement_id;
		$this->availability_id      = $object->availability_id;
		$this->demand_reason_id     = $object->demand_reason_id;
		$this->delivery_date        = (empty($object->delivery_date) ? $object->date_livraison : $object->delivery_date);
		$this->date_livraison       = $object->delivery_date; // deprecated
		$this->fk_delivery_address  = $object->fk_delivery_address; // deprecated
		$this->contact_id           = $object->contact_id;
		$this->ref_client           = $object->ref_client;

		if (empty($conf->global->MAIN_DISABLE_PROPAGATE_NOTES_FROM_ORIGIN)) {
			$this->note_private = $object->note_private;
			$this->note_public = $object->note_public;
		}

		$this->module_source = $object->module_source;
		$this->pos_source = $object->pos_source;

		$this->origin = $object->element;
		$this->origin_id = $object->id;

		$this->fk_user_author = $user->id;

		// get extrafields from original line
		$object->fetch_optionals();
		foreach ($object->array_options as $options_key => $value) {
			$this->array_options[$options_key] = $value;
		}

		// Possibility to add external linked objects with hooks
		$this->linked_objects[$this->origin] = $this->origin_id;
		if (!empty($object->other_linked_objects) && is_array($object->other_linked_objects)) {
			$this->linked_objects = array_merge($this->linked_objects, $object->other_linked_objects);
		}

		$ret = $this->create($user);

		if ($ret > 0) {
			// Actions hooked (by external module)
			$hookmanager->initHooks(array('invoicedao'));

			$parameters = array('objFrom'=>$object);
			$action = '';
			$reshook = $hookmanager->executeHooks('createFrom', $parameters, $this, $action); // Note that $action and $object may have been modified by some hooks
			if ($reshook < 0) {
				$this->errors += $hookmanager->errors;
				$this->error = $hookmanager->error;
				$error++;
			}

			if (!$error) {
				return 1;
			} else {
				return -1;
			}
		} else {
			return -1;
		}
	}

	/**
	 * Creates a deposit from a proposal or an order by grouping lines by VAT rates
	 *
	 * @param	Propal|Commande		$origin					The original proposal or order
	 * @param	int					$date					Invoice date
	 * @param	int					$payment_terms_id		Invoice payment terms
	 * @param	User				$user					Object user
	 * @param	int					$notrigger				1=Does not execute triggers, 0= execute triggers
	 * @param	bool				$autoValidateDeposit	Whether to aumatically validate the deposit created
	 * @param	array				$overrideFields			Array of fields to force values
	 * @return	Facture|null								The deposit created, or null if error (populates $origin->error in this case)
	 */
	static public function createDepositFromOrigin(CommonObject $origin, $date, $payment_terms_id, User $user, $notrigger = 0, $autoValidateDeposit = false, $overrideFields = array())
	{
		global $conf, $langs, $hookmanager, $action;

		if (! in_array($origin->element, array('propal', 'commande'))) {
			$origin->error = 'ErrorCanOnlyAutomaticallyGenerateADepositFromProposalOrOrder';
			return null;
		}

		if (empty($date)) {
			$origin->error = $langs->trans('ErrorFieldRequired', $langs->transnoentities('DateInvoice'));
			return null;
		}

		require_once DOL_DOCUMENT_ROOT . '/core/lib/date.lib.php';

		if ($date > (dol_get_last_hour(dol_now('tzuserrel')) + (empty($conf->global->INVOICE_MAX_FUTURE_DELAY) ? 0 : $conf->global->INVOICE_MAX_FUTURE_DELAY))) {
			$origin->error = 'ErrorDateIsInFuture';
			return null;
		}

		if ($payment_terms_id <= 0) {
			$origin->error = $langs->trans('ErrorFieldRequired', $langs->transnoentities('PaymentConditionsShort'));
			return null;
		}

		$payment_conditions_deposit_percent = getDictionaryValue('c_payment_term', 'deposit_percent', $origin->cond_reglement_id);

		if (empty($payment_conditions_deposit_percent)) {
			$origin->error = 'ErrorPaymentConditionsNotEligibleToDepositCreation';
			return null;
		}

		if (empty($origin->deposit_percent)) {
			$origin->error = $langs->trans('ErrorFieldRequired', $langs->transnoentities('DepositPercent'));
			return null;
		}

		$deposit = new self($origin->db);
		$deposit->socid = $origin->socid;
		$deposit->type = self::TYPE_DEPOSIT;
		$deposit->fk_project = $origin->fk_project;
		$deposit->ref_client = $origin->ref_client;
		$deposit->date = $date;
		$deposit->mode_reglement_id = $origin->mode_reglement_id;
		$deposit->cond_reglement_id = $payment_terms_id;
		$deposit->availability_id = $origin->availability_id;
		$deposit->demand_reason_id = $origin->demand_reason_id;
		$deposit->fk_account = $origin->fk_account;
		$deposit->fk_incoterms = $origin->fk_incoterms;
		$deposit->location_incoterms = $origin->location_incoterms;
		$deposit->fk_multicurrency = $origin->fk_multicurrency;
		$deposit->multicurrency_code = $origin->multicurrency_code;
		$deposit->multicurrency_tx = $origin->multicurrency_tx;
		$deposit->module_source = $origin->module_source;
		$deposit->pos_source = $origin->pos_source;
		$deposit->model_pdf = 'crabe';

		$modelByTypeConfName = 'FACTURE_ADDON_PDF_' . $deposit->type;

		if (!empty($conf->global->$modelByTypeConfName)) {
			$deposit->model_pdf = $conf->global->$modelByTypeConfName;
		} elseif (!empty($conf->global->FACTURE_ADDON_PDF)) {
			$deposit->model_pdf = $conf->global->FACTURE_ADDON_PDF;
		}

		if (empty($conf->global->MAIN_DISABLE_PROPAGATE_NOTES_FROM_ORIGIN)) {
			$deposit->note_private = $origin->note_private;
			$deposit->note_public = $origin->note_public;
		}

		$deposit->origin = $origin->element;
		$deposit->origin_id = $origin->id;

		$origin->fetch_optionals();

		foreach ($origin->array_options as $extrakey => $value) {
			$deposit->array_options[$extrakey] = $value;
		}

		$deposit->linked_objects[$deposit->origin] = $deposit->origin_id;

		foreach ($overrideFields as $key => $value) {
			$deposit->$key = $value;
		}

		$deposit->context['createdepositfromorigin'] = 'createdepositfromorigin';

		$origin->db->begin();

		// Facture::create() also imports contact from origin
		$createReturn = $deposit->create($user, $notrigger);

		if ($createReturn <= 0) {
			$origin->db->rollback();
			$origin->error = $deposit->error;
			$origin->errors = $deposit->errors;
			return null;
		}

		$amount_ttc_diff = 0;
		$amountdeposit = array();
		$descriptions = array();

		if (!empty($conf->global->MAIN_DEPOSIT_MULTI_TVA)) {
			$amount = $origin->total_ttc * ($origin->deposit_percent / 100);

			$TTotalByTva = array();
			foreach ($origin->lines as &$line) {
				if (!empty($line->special_code)) {
					continue;
				}
				$TTotalByTva[$line->tva_tx] += $line->total_ttc;
				$descriptions[$line->tva_tx] .= '<li>' . (!empty($line->product_ref) ? $line->product_ref . ' - ' :  '');
				$descriptions[$line->tva_tx] .= (!empty($line->product_label) ? $line->product_label . ' - ' : '');
				$descriptions[$line->tva_tx] .= $langs->trans('Qty') . ' : ' . $line->qty;
				$descriptions[$line->tva_tx] .= ' - ' . $langs->trans('TotalHT') . ' : ' . price($line->total_ht) . '</li>';
			}

			foreach ($TTotalByTva as $tva => &$total) {
				$coef = $total / $origin->total_ttc; // Calc coef
				$am = $amount * $coef;
				$amount_ttc_diff += $am;
				$amountdeposit[$tva] += $am / (1 + $tva / 100); // Convert into HT for the addline
			}
		} else {
			$totalamount = 0;
			$lines = $origin->lines;
			$numlines = count($lines);
			for ($i = 0; $i < $numlines; $i++) {
				if (empty($lines[$i]->qty)) {
					continue; // We discard qty=0, it is an option
				}
				if (!empty($lines[$i]->special_code)) {
					continue; // We discard special_code (frais port, ecotaxe, option, ...)
				}

				$totalamount += $lines[$i]->total_ht; // Fixme : is it not for the customer ? Shouldn't we take total_ttc ?
				$tva_tx = $lines[$i]->tva_tx;
				$amountdeposit[$tva_tx] += ($lines[$i]->total_ht * $origin->deposit_percent) / 100;
				$descriptions[$tva_tx] .= '<li>' . (!empty($lines[$i]->product_ref) ? $lines[$i]->product_ref . ' - ' :  '');
				$descriptions[$tva_tx] .= (!empty($lines[$i]->product_label) ? $lines[$i]->product_label . ' - ' : '');
				$descriptions[$tva_tx] .= $langs->trans('Qty') . ' : ' . $lines[$i]->qty;
				$descriptions[$tva_tx] .= ' - ' . $langs->trans('TotalHT') . ' : ' . price($lines[$i]->total_ht) . '</li>';
			}

			if ($totalamount == 0) {
				$amountdeposit[0] = 0;
			}

			$amount_ttc_diff = $amountdeposit[0];
		}

		foreach ($amountdeposit as $tva => $amount) {
			if (empty($amount)) {
				continue;
			}

			$descline = '(DEPOSIT) ('. $origin->deposit_percent .'%) - '.$origin->ref;

			// Hidden conf
			if (!empty($conf->global->INVOICE_DEPOSIT_VARIABLE_MODE_DETAIL_LINES_IN_DESCRIPTION) && !empty($descriptions[$tva])) {
				$descline .= '<ul>' . $descriptions[$tva] . '</ul>';
			}

			$addlineResult = $deposit->addline(
				$descline,
				$amount, // subprice
				1, // quantity
				$tva, // vat rate
				0, // localtax1_tx
				0, // localtax2_tx
				(empty($conf->global->INVOICE_PRODUCTID_DEPOSIT) ? 0 : $conf->global->INVOICE_PRODUCTID_DEPOSIT), // fk_product
				0, // remise_percent
				0, // date_start
				0, // date_end
				0,
				0, // info_bits
				0,
				'HT',
				0,
				0, // product_type
				1,
				0, // special_code
				$deposit->origin,
				0,
				0,
				0,
				0
				//,$langs->trans('Deposit') //Deprecated
			);

			if ($addlineResult < 0) {
				$origin->db->rollback();
				$origin->error = $deposit->error;
				$origin->errors = $deposit->errors;
				return null;
			}
		}

		$diff = $deposit->total_ttc - $amount_ttc_diff;

		if (!empty($conf->global->MAIN_DEPOSIT_MULTI_TVA) && $diff != 0) {
			$deposit->fetch_lines();
			$subprice_diff = $deposit->lines[0]->subprice - $diff / (1 + $deposit->lines[0]->tva_tx / 100);

			$updatelineResult = $deposit->updateline(
				$deposit->lines[0]->id,
				$deposit->lines[0]->desc,
				$subprice_diff,
				$deposit->lines[0]->qty,
				$deposit->lines[0]->remise_percent,
				$deposit->lines[0]->date_start,
				$deposit->lines[0]->date_end,
				$deposit->lines[0]->tva_tx,
				0,
				0,
				'HT',
				$deposit->lines[0]->info_bits,
				$deposit->lines[0]->product_type,
				0,
				0,
				0,
				$deposit->lines[0]->pa_ht,
				$deposit->lines[0]->label,
				0,
				array(),
				100
			);

			if ($updatelineResult < 0) {
				$origin->db->rollback();
				$origin->error = $deposit->error;
				$origin->errors = $deposit->errors;
				return null;
			}
		}


		if (! is_object($hookmanager)) {
			require_once DOL_DOCUMENT_ROOT . '/core/class/hookmanager.class.php';
			$hookmanager = new HookManager($origin->db);
		}

		$hookmanager->initHooks(array('invoicedao'));

		$parameters = array('objFrom' => $origin);
		$reshook = $hookmanager->executeHooks('createFrom', $parameters, $deposit, $action); // Note that $action and $object may have been
		// modified by hook
		if ($reshook < 0) {
			$origin->db->rollback();
			$origin->error = $hookmanager->error;
			$origin->errors = $hookmanager->errors;
			return null;
		}

		if (!empty($autoValidateDeposit)) {
			$validateReturn = $deposit->validate($user, '', 0, $notrigger);

			if ($validateReturn < 0) {
				$origin->db->rollback();
				$origin->error = $deposit->error;
				$origin->errors = $deposit->errors;
				return null;
			}
		}

		unset($deposit->context['createdepositfromorigin']);

		$origin->db->commit();

		return $deposit;
	}

	/**
	 *  Return clicable link of object (with eventually picto)
	 *
	 *  @param	int		$withpicto       			Add picto into link
	 *  @param  string	$option          			Where point the link
	 *  @param  int		$max             			Maxlength of ref
	 *  @param  int		$short           			1=Return just URL
	 *  @param  string  $moretitle       			Add more text to title tooltip
	 *  @param	int  	$notooltip		 			1=Disable tooltip
	 *  @param  int     $addlinktonotes  			1=Add link to notes
	 *  @param  int     $save_lastsearch_value		-1=Auto, 0=No save of lastsearch_values when clicking, 1=Save lastsearch_values whenclicking
	 *  @param  string  $target                     Target of link ('', '_self', '_blank', '_parent', '_backoffice', ...)
	 *  @return string 			         			String with URL
	 */
	public function getNomUrl($withpicto = 0, $option = '', $max = 0, $short = 0, $moretitle = '', $notooltip = 0, $addlinktonotes = 0, $save_lastsearch_value = -1, $target = '')
	{
		global $langs, $conf, $user, $mysoc;

		if (!empty($conf->dol_no_mouse_hover)) {
			$notooltip = 1; // Force disable tooltips
		}

		$result = '';

		if ($option == 'withdraw') {
			$url = DOL_URL_ROOT.'/compta/facture/prelevement.php?facid='.$this->id;
		} else {
			$url = DOL_URL_ROOT.'/compta/facture/card.php?facid='.$this->id;
		}

		if (!$user->hasRight("facture", "read")) {
			$option = 'nolink';
		}

		if ($option !== 'nolink') {
			// Add param to save lastsearch_values or not
			$add_save_lastsearch_values = ($save_lastsearch_value == 1 ? 1 : 0);
			if ($save_lastsearch_value == -1 && preg_match('/list\.php/', $_SERVER["PHP_SELF"])) {
				$add_save_lastsearch_values = 1;
			}
			if ($add_save_lastsearch_values) {
				$url .= '&save_lastsearch_values=1';
			}
		}

		if ($short) {
			return $url;
		}

		$picto = $this->picto;
		if ($this->type == self::TYPE_REPLACEMENT) {
			$picto .= 'r'; // Replacement invoice
		}
		if ($this->type == self::TYPE_CREDIT_NOTE) {
			$picto .= 'a'; // Credit note
		}
		if ($this->type == self::TYPE_DEPOSIT) {
			$picto .= 'd'; // Deposit invoice
		}
		$label = '';

		if ($user->hasRight("facture", "read")) {
			$label = img_picto('', $picto).' <u class="paddingrightonly">'.$langs->trans("Invoice").'</u>';
			if (isset($this->statut) && isset($this->alreadypaid)) {
				$label .= ' '.$this->getLibStatut(5, $this->alreadypaid);
			}
			$label .= ' &nbsp; '.$this->getLibType(1);
			if (!empty($this->ref)) {
				$label .= '<br><b>'.$langs->trans('Ref').':</b> '.$this->ref;
			}
			if (!empty($this->ref_client)) {
				$label .= '<br><b>'.$langs->trans('RefCustomer').':</b> '.$this->ref_client;
			}
			if (!empty($this->date)) {
				$label .= '<br><b>'.$langs->trans('Date').':</b> '.dol_print_date($this->date, 'day');
			}
			if (!empty($this->total_ht)) {
				$label .= '<br><b>'.$langs->trans('AmountHT').':</b> '.price($this->total_ht, 0, $langs, 0, -1, -1, $conf->currency);
			}
			if (!empty($this->total_tva)) {
				$label .= '<br><b>'.$langs->trans('AmountVAT').':</b> '.price($this->total_tva, 0, $langs, 0, -1, -1, $conf->currency);
			}
			if (!empty($this->total_localtax1) && $this->total_localtax1 != 0) {		// We keep test != 0 because $this->total_localtax1 can be '0.00000000'
				$label .= '<br><b>'.$langs->transcountry('AmountLT1', $mysoc->country_code).':</b> '.price($this->total_localtax1, 0, $langs, 0, -1, -1, $conf->currency);
			}
			if (!empty($this->total_localtax2) && $this->total_localtax2 != 0) {
				$label .= '<br><b>'.$langs->transcountry('AmountLT2', $mysoc->country_code).':</b> '.price($this->total_localtax2, 0, $langs, 0, -1, -1, $conf->currency);
			}
			if (!empty($this->total_ttc)) {
				$label .= '<br><b>'.$langs->trans('AmountTTC').':</b> '.price($this->total_ttc, 0, $langs, 0, -1, -1, $conf->currency);
			}
			if ($moretitle) {
				$label .= ' - '.$moretitle;
			}
		}

		$linkclose = ($target ? ' target="'.$target.'"' : '');
		if (empty($notooltip) && $user->hasRight("facture", "read")) {
			if (!empty($conf->global->MAIN_OPTIMIZEFORTEXTBROWSER)) {
				$label = $langs->trans("Invoice");
				$linkclose .= ' alt="'.dol_escape_htmltag($label, 1).'"';
			}
			$linkclose .= ' title="'.dol_escape_htmltag($label, 1).'"';
			$linkclose .= ' class="classfortooltip"';
		}

		$linkstart = '<a href="'.$url.'"';
		$linkstart .= $linkclose.'>';
		$linkend = '</a>';

		if ($option == 'nolink') {
			$linkstart = '';
			$linkend = '';
		}

		$result .= $linkstart;
		if ($withpicto) {
			$result .= img_object(($notooltip ? '' : $label), $picto, ($notooltip ? (($withpicto != 2) ? 'class="paddingright"' : '') : 'class="'.(($withpicto != 2) ? 'paddingright ' : '').'classfortooltip"'), 0, 0, $notooltip ? 0 : 1);
		}
		if ($withpicto != 2) {
			$result .= ($max ?dol_trunc($this->ref, $max) : $this->ref);
		}
		$result .= $linkend;

		if ($addlinktonotes) {
			$txttoshow = ($user->socid > 0 ? $this->note_public : $this->note_private);
			if ($txttoshow) {
				//$notetoshow = $langs->trans("ViewPrivateNote").':<br>'.dol_string_nohtmltag($txttoshow, 1);
				$notetoshow = $langs->trans("ViewPrivateNote").':<br>'.$txttoshow;
				$result .= ' <span class="note inline-block">';
				$result .= '<a href="'.DOL_URL_ROOT.'/compta/facture/note.php?id='.$this->id.'" class="classfortooltip" title="'.dol_escape_htmltag($notetoshow, 1, 1).'">';
				$result .= img_picto('', 'note');
				$result .= '</a>';
				//$result.=img_picto($langs->trans("ViewNote"),'object_generic');
				//$result.='</a>';
				$result .= '</span>';
			}
		}

		global $action, $hookmanager;
		$hookmanager->initHooks(array('invoicedao'));
		$parameters = array('id'=>$this->id, 'getnomurl' => &$result, 'notooltip' => $notooltip, 'addlinktonotes' => $addlinktonotes, 'save_lastsearch_value'=> $save_lastsearch_value, 'target' => $target);
		$reshook = $hookmanager->executeHooks('getNomUrl', $parameters, $this, $action); // Note that $action and $object may have been modified by some hooks
		if ($reshook > 0) {
			$result = $hookmanager->resPrint;
		} else {
			$result .= $hookmanager->resPrint;
		}

		return $result;
	}

	/**
	 *	Get object from database. Get also lines.
	 *
	 *	@param      int		$rowid       		Id of object to load
	 * 	@param		string	$ref				Reference of invoice
	 * 	@param		string	$ref_ext			External reference of invoice
	 * 	@param		int		$notused			Not used
	 *  @param		bool	$fetch_situation	Load also the previous and next situation invoice into $tab_previous_situation_invoice and $tab_next_situation_invoice
	 *	@return     int         				>0 if OK, <0 if KO, 0 if not found
	 */
	public function fetch($rowid, $ref = '', $ref_ext = '', $notused = '', $fetch_situation = false)
	{
		if (empty($rowid) && empty($ref) && empty($ref_ext)) {
			return -1;
		}

		$sql = 'SELECT f.rowid, f.entity, f.ref, f.ref_client, f.ref_ext, f.type, f.fk_soc';
		$sql .= ', f.total_tva, f.localtax1, f.localtax2, f.total_ht, f.total_ttc, f.revenuestamp';
		$sql .= ', f.remise_percent, f.remise_absolue, f.remise';
		$sql .= ', f.datef as df, f.date_pointoftax';
		$sql .= ', f.date_lim_reglement as dlr';
		$sql .= ', f.datec as datec';
		$sql .= ', f.date_valid as datev';
		$sql .= ', f.tms as datem';
		$sql .= ', f.note_private, f.note_public, f.fk_statut, f.paye, f.close_code, f.close_note, f.fk_user_author, f.fk_user_valid, f.fk_user_modif, f.model_pdf, f.last_main_doc';
		$sql .= ', f.fk_facture_source, f.fk_fac_rec_source';
		$sql .= ', f.fk_mode_reglement, f.fk_cond_reglement, f.fk_projet as fk_project, f.extraparams';
		$sql .= ', f.situation_cycle_ref, f.situation_counter, f.situation_final';
		$sql .= ', f.fk_account';
		$sql .= ", f.fk_multicurrency, f.multicurrency_code, f.multicurrency_tx, f.multicurrency_total_ht, f.multicurrency_total_tva, f.multicurrency_total_ttc";
		$sql .= ', p.code as mode_reglement_code, p.libelle as mode_reglement_libelle';
		$sql .= ', c.code as cond_reglement_code, c.libelle as cond_reglement_libelle, c.libelle_facture as cond_reglement_libelle_doc';
		$sql .= ', f.fk_incoterms, f.location_incoterms';
		$sql .= ', f.module_source, f.pos_source';
		$sql .= ", i.libelle as label_incoterms";
		$sql .= ", f.retained_warranty as retained_warranty, f.retained_warranty_date_limit as retained_warranty_date_limit, f.retained_warranty_fk_cond_reglement as retained_warranty_fk_cond_reglement";
		$sql .= ' FROM '.MAIN_DB_PREFIX.'facture as f';
		$sql .= ' LEFT JOIN '.MAIN_DB_PREFIX.'c_payment_term as c ON f.fk_cond_reglement = c.rowid';
		$sql .= ' LEFT JOIN '.MAIN_DB_PREFIX.'c_paiement as p ON f.fk_mode_reglement = p.id';
		$sql .= ' LEFT JOIN '.MAIN_DB_PREFIX.'c_incoterms as i ON f.fk_incoterms = i.rowid';

		if ($rowid) {
			$sql .= " WHERE f.rowid = ".((int) $rowid);
		} else {
			$sql .= ' WHERE f.entity IN ('.getEntity('invoice').')'; // Don't use entity if you use rowid
			if ($ref) {
				$sql .= " AND f.ref = '".$this->db->escape($ref)."'";
			}
			if ($ref_ext) {
				$sql .= " AND f.ref_ext = '".$this->db->escape($ref_ext)."'";
			}
		}

		dol_syslog(get_class($this)."::fetch", LOG_DEBUG);
		$resql = $this->db->query($sql);
		if ($resql) {
			if ($this->db->num_rows($resql)) {
				$obj = $this->db->fetch_object($resql);

				$this->id = $obj->rowid;
				$this->entity = $obj->entity;

				$this->ref					= $obj->ref;
				$this->ref_client			= $obj->ref_client;
				$this->ref_customer			= $obj->ref_client;
				$this->ref_ext				= $obj->ref_ext;
				$this->type					= $obj->type;
				$this->date					= $this->db->jdate($obj->df);
				$this->date_pointoftax		= $this->db->jdate($obj->date_pointoftax);
				$this->date_creation = $this->db->jdate($obj->datec);
				$this->date_validation		= $this->db->jdate($obj->datev);
				$this->date_modification = $this->db->jdate($obj->datem);
				$this->datem = $this->db->jdate($obj->datem);
				$this->remise_percent		= $obj->remise_percent;
				$this->remise_absolue		= $obj->remise_absolue;
				$this->total_ht				= $obj->total_ht;
				$this->total_tva			= $obj->total_tva;
				$this->total_localtax1		= $obj->localtax1;
				$this->total_localtax2		= $obj->localtax2;
				$this->total_ttc			= $obj->total_ttc;
				$this->revenuestamp = $obj->revenuestamp;
				$this->paye = $obj->paye;
				$this->close_code			= $obj->close_code;
				$this->close_note			= $obj->close_note;

				$this->socid = $obj->fk_soc;
				$this->thirdparty = null; // Clear if another value was already set by fetch_thirdparty

				$this->fk_project = $obj->fk_project;
				$this->project = null; // Clear if another value was already set by fetch_projet

				$this->statut = $obj->fk_statut;
				$this->status = $obj->fk_statut;

				$this->date_lim_reglement = $this->db->jdate($obj->dlr);
				$this->mode_reglement_id	= $obj->fk_mode_reglement;
				$this->mode_reglement_code	= $obj->mode_reglement_code;
				$this->mode_reglement		= $obj->mode_reglement_libelle;
				$this->cond_reglement_id	= $obj->fk_cond_reglement;
				$this->cond_reglement_code	= $obj->cond_reglement_code;
				$this->cond_reglement		= $obj->cond_reglement_libelle;
				$this->cond_reglement_doc = $obj->cond_reglement_libelle_doc;
				$this->fk_account = ($obj->fk_account > 0) ? $obj->fk_account : null;
				$this->fk_facture_source	= $obj->fk_facture_source;
				$this->fk_fac_rec_source	= $obj->fk_fac_rec_source;
				$this->note = $obj->note_private; // deprecated
				$this->note_private = $obj->note_private;
				$this->note_public			= $obj->note_public;
				$this->user_author			= $obj->fk_user_author; // deprecated
				$this->user_valid           = $obj->fk_user_valid; // deprecated
				$this->user_modification    = $obj->fk_user_modif; // deprecated
				$this->fk_user_author       = $obj->fk_user_author;
				$this->fk_user_valid        = $obj->fk_user_valid;
				$this->fk_user_modif        = $obj->fk_user_modif;
				$this->model_pdf = $obj->model_pdf;
				$this->modelpdf = $obj->model_pdf; // deprecated
				$this->last_main_doc = $obj->last_main_doc;
				$this->situation_cycle_ref  = $obj->situation_cycle_ref;
				$this->situation_counter    = $obj->situation_counter;
				$this->situation_final      = $obj->situation_final;
				$this->retained_warranty    = $obj->retained_warranty;
				$this->retained_warranty_date_limit         = $this->db->jdate($obj->retained_warranty_date_limit);
				$this->retained_warranty_fk_cond_reglement  = $obj->retained_warranty_fk_cond_reglement;

				$this->extraparams = (array) json_decode($obj->extraparams, true);

				//Incoterms
				$this->fk_incoterms         = $obj->fk_incoterms;
				$this->location_incoterms   = $obj->location_incoterms;
				$this->label_incoterms = $obj->label_incoterms;

				$this->module_source = $obj->module_source;
				$this->pos_source = $obj->pos_source;

				// Multicurrency
				$this->fk_multicurrency 		= $obj->fk_multicurrency;
				$this->multicurrency_code = $obj->multicurrency_code;
				$this->multicurrency_tx 		= $obj->multicurrency_tx;
				$this->multicurrency_total_ht = $obj->multicurrency_total_ht;
				$this->multicurrency_total_tva 	= $obj->multicurrency_total_tva;
				$this->multicurrency_total_ttc 	= $obj->multicurrency_total_ttc;

				if (($this->type == self::TYPE_SITUATION || ($this->type == self::TYPE_CREDIT_NOTE && $this->situation_cycle_ref > 0)) && $fetch_situation) {
					$this->fetchPreviousNextSituationInvoice();
				}

				if ($this->status == self::STATUS_DRAFT) {
					$this->brouillon = 1;
				}

				// Retrieve all extrafield
				// fetch optionals attributes and labels
				$this->fetch_optionals();

				// Lines
				$this->lines = array();

				$result = $this->fetch_lines();
				if ($result < 0) {
					$this->error = $this->db->error();
					return -3;
				}

				$this->db->free($resql);

				return 1;
			} else {
				$this->error = 'Invoice with id='.$rowid.' or ref='.$ref.' or ref_ext='.$ref_ext.' not found';

				dol_syslog(__METHOD__.$this->error, LOG_WARNING);
				return 0;
			}
		} else {
			$this->error = $this->db->lasterror();
			return -1;
		}
	}


	// phpcs:disable PEAR.NamingConventions.ValidFunctionName.ScopeNotCamelCaps
	/**
	 *	Load all detailed lines into this->lines
	 *
	 *	@param		int		$only_product	Return only physical products
	 *	@param		int		$loadalsotranslation	Return translation for products
	 *
	 *	@return     int         1 if OK, < 0 if KO
	 */
	public function fetch_lines($only_product = 0, $loadalsotranslation = 0)
	{
		// phpcs:enable
		global $langs, $conf;

		$this->lines = array();

		$sql = 'SELECT l.rowid, l.fk_facture, l.fk_product, l.fk_parent_line, l.label as custom_label, l.description, l.product_type, l.price, l.qty, l.vat_src_code, l.tva_tx,';
		$sql .= ' l.localtax1_tx, l.localtax2_tx, l.localtax1_type, l.localtax2_type, l.remise_percent, l.fk_remise_except, l.subprice, l.ref_ext,';
		$sql .= ' l.situation_percent, l.fk_prev_id,';
		$sql .= ' l.rang, l.special_code,';
		$sql .= ' l.date_start as date_start, l.date_end as date_end,';
		$sql .= ' l.info_bits, l.total_ht, l.total_tva, l.total_localtax1, l.total_localtax2, l.total_ttc, l.fk_code_ventilation, l.fk_product_fournisseur_price as fk_fournprice, l.buy_price_ht as pa_ht,';
		$sql .= ' l.fk_unit,';
		$sql .= ' l.fk_multicurrency, l.multicurrency_code, l.multicurrency_subprice, l.multicurrency_total_ht, l.multicurrency_total_tva, l.multicurrency_total_ttc,';
		$sql .= ' p.ref as product_ref, p.fk_product_type as fk_product_type, p.label as product_label, p.description as product_desc';
		$sql .= ' FROM '.MAIN_DB_PREFIX.'facturedet as l';
		$sql .= ' LEFT JOIN '.MAIN_DB_PREFIX.'product as p ON l.fk_product = p.rowid';
		$sql .= ' WHERE l.fk_facture = '.((int) $this->id);
		$sql .= ' ORDER BY l.rang, l.rowid';

		dol_syslog(get_class($this).'::fetch_lines', LOG_DEBUG);
		$result = $this->db->query($sql);
		if ($result) {
			$num = $this->db->num_rows($result);
			$i = 0;
			while ($i < $num) {
				$objp = $this->db->fetch_object($result);
				$line = new FactureLigne($this->db);

				$line->id               = $objp->rowid;
				$line->rowid = $objp->rowid; // deprecated
				$line->fk_facture       = $objp->fk_facture;
				$line->label            = $objp->custom_label; // deprecated
				$line->desc             = $objp->description; // Description line
				$line->description      = $objp->description; // Description line
				$line->product_type     = $objp->product_type; // Type of line
				$line->ref              = $objp->product_ref; // Ref product
				$line->product_ref      = $objp->product_ref; // Ref product
				$line->libelle          = $objp->product_label; // deprecated
				$line->product_label = $objp->product_label; // Label product
				$line->product_desc     = $objp->product_desc; // Description product
				$line->fk_product_type  = $objp->fk_product_type; // Type of product
				$line->qty              = $objp->qty;
				$line->subprice         = $objp->subprice;
				$line->ref_ext          = $objp->ref_ext; // line external ref

				$line->vat_src_code = $objp->vat_src_code;
				$line->tva_tx           = $objp->tva_tx;
				$line->localtax1_tx     = $objp->localtax1_tx;
				$line->localtax2_tx     = $objp->localtax2_tx;
				$line->localtax1_type   = $objp->localtax1_type;
				$line->localtax2_type   = $objp->localtax2_type;
				$line->remise_percent   = $objp->remise_percent;
				$line->fk_remise_except = $objp->fk_remise_except;
				$line->fk_product       = $objp->fk_product;
				$line->date_start       = $this->db->jdate($objp->date_start);
				$line->date_end         = $this->db->jdate($objp->date_end);
				$line->date_start       = $this->db->jdate($objp->date_start);
				$line->date_end         = $this->db->jdate($objp->date_end);
				$line->info_bits        = $objp->info_bits;
				$line->total_ht         = $objp->total_ht;
				$line->total_tva        = $objp->total_tva;
				$line->total_localtax1  = $objp->total_localtax1;
				$line->total_localtax2  = $objp->total_localtax2;
				$line->total_ttc        = $objp->total_ttc;
				$line->code_ventilation = $objp->fk_code_ventilation;
				$line->fk_fournprice = $objp->fk_fournprice;
				$marginInfos = getMarginInfos($objp->subprice, $objp->remise_percent, $objp->tva_tx, $objp->localtax1_tx, $objp->localtax2_tx, $line->fk_fournprice, $objp->pa_ht);
				$line->pa_ht = $marginInfos[0];
				$line->marge_tx			= $marginInfos[1];
				$line->marque_tx		= $marginInfos[2];
				$line->rang = $objp->rang;
				$line->special_code = $objp->special_code;
				$line->fk_parent_line = $objp->fk_parent_line;
				$line->situation_percent = $objp->situation_percent;
				$line->fk_prev_id = $objp->fk_prev_id;
				$line->fk_unit = $objp->fk_unit;

				// Accountancy
				$line->fk_accounting_account = $objp->fk_code_ventilation;

				// Multicurrency
				$line->fk_multicurrency = $objp->fk_multicurrency;
				$line->multicurrency_code = $objp->multicurrency_code;
				$line->multicurrency_subprice 	= $objp->multicurrency_subprice;
				$line->multicurrency_total_ht 	= $objp->multicurrency_total_ht;
				$line->multicurrency_total_tva 	= $objp->multicurrency_total_tva;
				$line->multicurrency_total_ttc 	= $objp->multicurrency_total_ttc;

				$line->fetch_optionals();

				// multilangs
				if (getDolGlobalInt('MAIN_MULTILANGS') && !empty($objp->fk_product) && !empty($loadalsotranslation)) {
					$tmpproduct = new Product($this->db);
					$tmpproduct->fetch($objp->fk_product);
					$tmpproduct->getMultiLangs();

					$line->multilangs = $tmpproduct->multilangs;
				}

				$this->lines[$i] = $line;

				$i++;
			}
			$this->db->free($result);
			return 1;
		} else {
			$this->error = $this->db->error();
			return -3;
		}
	}

	/**
	 * Fetch previous and next situations invoices.
	 * Return all previous and next invoices (both standard and credit notes).
	 *
	 * @return	void
	 */
	public function fetchPreviousNextSituationInvoice()
	{
		global $conf;

		$this->tab_previous_situation_invoice = array();
		$this->tab_next_situation_invoice = array();

		$sql = 'SELECT rowid, type, situation_cycle_ref, situation_counter FROM '.MAIN_DB_PREFIX.'facture';
		$sql .= " WHERE rowid <> ".((int) $this->id);
		$sql .= ' AND entity = '.((int) $this->entity);
		$sql .= ' AND situation_cycle_ref = '.(int) $this->situation_cycle_ref;
		$sql .= ' ORDER BY situation_counter ASC';

		dol_syslog(get_class($this).'::fetchPreviousNextSituationInvoice ', LOG_DEBUG);
		$result = $this->db->query($sql);
		if ($result && $this->db->num_rows($result) > 0) {
			while ($objp = $this->db->fetch_object($result)) {
				$invoice = new Facture($this->db);
				if ($invoice->fetch($objp->rowid) > 0) {
					if ($objp->situation_counter < $this->situation_counter
						|| ($objp->situation_counter == $this->situation_counter && $objp->rowid < $this->id) // This case appear when there are credit notes
					   ) {
						$this->tab_previous_situation_invoice[] = $invoice;
					} else {
						$this->tab_next_situation_invoice[] = $invoice;
					}
				}
			}
		}
	}

	/**
	 *      Update database
	 *
	 *      @param      User	$user        	User that modify
	 *      @param      int		$notrigger	    0=launch triggers after, 1=disable triggers
	 *      @return     int      			   	<0 if KO, >0 if OK
	 */
	public function update(User $user, $notrigger = 0)
	{
		global $conf;

		$error = 0;

		// Clean parameters
		if (empty($this->type)) {
			$this->type = self::TYPE_STANDARD;
		}
		if (isset($this->ref)) {
			$this->ref = trim($this->ref);
		}
		if (isset($this->ref_ext)) {
			$this->ref_ext = trim($this->ref_ext);
		}
		if (isset($this->ref_client)) {
			$this->ref_client = trim($this->ref_client);
		}
		if (isset($this->increment)) {
			$this->increment = trim($this->increment);
		}
		if (isset($this->close_code)) {
			$this->close_code = trim($this->close_code);
		}
		if (isset($this->close_note)) {
			$this->close_note = trim($this->close_note);
		}
		if (isset($this->note) || isset($this->note_private)) {
			$this->note = (isset($this->note) ? trim($this->note) : trim($this->note_private)); // deprecated
		}
		if (isset($this->note) || isset($this->note_private)) {
			$this->note_private = (isset($this->note_private) ? trim($this->note_private) : trim($this->note));
		}
		if (isset($this->note_public)) {
			$this->note_public = trim($this->note_public);
		}
		if (isset($this->model_pdf)) {
			$this->model_pdf = trim($this->model_pdf);
		}
		if (isset($this->import_key)) {
			$this->import_key = trim($this->import_key);
		}
		if (isset($this->retained_warranty)) {
			$this->retained_warranty = floatval($this->retained_warranty);
		}


		// Check parameters
		// Put here code to add control on parameters values

		// Update request
		$sql = "UPDATE ".MAIN_DB_PREFIX."facture SET";
		$sql .= " ref=".(isset($this->ref) ? "'".$this->db->escape($this->ref)."'" : "null").",";
		$sql .= " ref_ext=".(isset($this->ref_ext) ? "'".$this->db->escape($this->ref_ext)."'" : "null").",";
		$sql .= " type=".(isset($this->type) ? $this->db->escape($this->type) : "null").",";
		$sql .= " ref_client=".(isset($this->ref_client) ? "'".$this->db->escape($this->ref_client)."'" : "null").",";
		$sql .= " increment=".(isset($this->increment) ? "'".$this->db->escape($this->increment)."'" : "null").",";
		$sql .= " fk_soc=".(isset($this->socid) ? $this->db->escape($this->socid) : "null").",";
		$sql .= " datec=".(strval($this->date_creation) != '' ? "'".$this->db->idate($this->date_creation)."'" : 'null').",";
		$sql .= " datef=".(strval($this->date) != '' ? "'".$this->db->idate($this->date)."'" : 'null').",";
		$sql .= " date_pointoftax=".(strval($this->date_pointoftax) != '' ? "'".$this->db->idate($this->date_pointoftax)."'" : 'null').",";
		$sql .= " date_valid=".(strval($this->date_validation) != '' ? "'".$this->db->idate($this->date_validation)."'" : 'null').",";
		$sql .= " paye=".(isset($this->paye) ? $this->db->escape($this->paye) : 0).",";
		$sql .= " remise_percent=".(isset($this->remise_percent) ? $this->db->escape($this->remise_percent) : "null").",";
		$sql .= " remise_absolue=".(isset($this->remise_absolue) ? $this->db->escape($this->remise_absolue) : "null").",";
		$sql .= " close_code=".(isset($this->close_code) ? "'".$this->db->escape($this->close_code)."'" : "null").",";
		$sql .= " close_note=".(isset($this->close_note) ? "'".$this->db->escape($this->close_note)."'" : "null").",";
		$sql .= " total_tva=".(isset($this->total_tva) ? $this->total_tva : "null").",";
		$sql .= " localtax1=".(isset($this->total_localtax1) ? $this->total_localtax1 : "null").",";
		$sql .= " localtax2=".(isset($this->total_localtax2) ? $this->total_localtax2 : "null").",";
		$sql .= " total_ht=".(isset($this->total_ht) ? $this->total_ht : "null").",";
		$sql .= " total_ttc=".(isset($this->total_ttc) ? $this->total_ttc : "null").",";
		$sql .= " revenuestamp=".((isset($this->revenuestamp) && $this->revenuestamp != '') ? $this->db->escape($this->revenuestamp) : "null").",";
		$sql .= " fk_statut=".(isset($this->statut) ? $this->db->escape($this->statut) : "null").",";
		$sql .= " fk_user_author=".(isset($this->user_author) ? $this->db->escape($this->user_author) : "null").",";
		$sql .= " fk_user_valid=".(isset($this->fk_user_valid) ? $this->db->escape($this->fk_user_valid) : "null").",";
		$sql .= " fk_facture_source=".(isset($this->fk_facture_source) ? $this->db->escape($this->fk_facture_source) : "null").",";
		$sql .= " fk_projet=".(isset($this->fk_project) ? $this->db->escape($this->fk_project) : "null").",";
		$sql .= " fk_cond_reglement=".(isset($this->cond_reglement_id) ? $this->db->escape($this->cond_reglement_id) : "null").",";
		$sql .= " fk_mode_reglement=".(isset($this->mode_reglement_id) ? $this->db->escape($this->mode_reglement_id) : "null").",";
		$sql .= " date_lim_reglement=".(strval($this->date_lim_reglement) != '' ? "'".$this->db->idate($this->date_lim_reglement)."'" : 'null').",";
		$sql .= " note_private=".(isset($this->note_private) ? "'".$this->db->escape($this->note_private)."'" : "null").",";
		$sql .= " note_public=".(isset($this->note_public) ? "'".$this->db->escape($this->note_public)."'" : "null").",";
		$sql .= " model_pdf=".(isset($this->model_pdf) ? "'".$this->db->escape($this->model_pdf)."'" : "null").",";
		$sql .= " import_key=".(isset($this->import_key) ? "'".$this->db->escape($this->import_key)."'" : "null").",";
		$sql .= " situation_cycle_ref=".(empty($this->situation_cycle_ref) ? "null" : $this->db->escape($this->situation_cycle_ref)).",";
		$sql .= " situation_counter=".(empty($this->situation_counter) ? "null" : $this->db->escape($this->situation_counter)).",";
		$sql .= " situation_final=".(empty($this->situation_final) ? "0" : $this->db->escape($this->situation_final)).",";
		$sql .= " retained_warranty=".(empty($this->retained_warranty) ? "0" : $this->db->escape($this->retained_warranty)).",";
		$sql .= " retained_warranty_date_limit=".(strval($this->retained_warranty_date_limit) != '' ? "'".$this->db->idate($this->retained_warranty_date_limit)."'" : 'null').",";
		$sql .= " retained_warranty_fk_cond_reglement=".(isset($this->retained_warranty_fk_cond_reglement) ?intval($this->retained_warranty_fk_cond_reglement) : "null");
		$sql .= " WHERE rowid=".((int) $this->id);

		$this->db->begin();

		dol_syslog(get_class($this)."::update", LOG_DEBUG);
		$resql = $this->db->query($sql);
		if (!$resql) {
			$error++;
			$this->errors[] = "Error ".$this->db->lasterror();
		}

		if (!$error) {
			$result = $this->insertExtraFields();
			if ($result < 0) {
				$error++;
			}
		}

		if (!$error && !$notrigger) {
			// Call trigger
			$result = $this->call_trigger('BILL_MODIFY', $user);
			if ($result < 0) {
				$error++;
			}
			// End call triggers
		}

		// Commit or rollback
		if ($error) {
			foreach ($this->errors as $errmsg) {
				dol_syslog(get_class($this)."::update ".$errmsg, LOG_ERR);
				$this->error .= ($this->error ? ', '.$errmsg : $errmsg);
			}
			$this->db->rollback();
			return -1 * $error;
		} else {
			$this->db->commit();
			return 1;
		}
	}


	// phpcs:disable PEAR.NamingConventions.ValidFunctionName.ScopeNotCamelCaps
	/**
	 *    Add a discount line into an invoice (as an invoice line) using an existing absolute discount (Consume the discount)
	 *
	 *    @param     int	$idremise	Id of absolute discount
	 *    @return    int          		>0 if OK, <0 if KO
	 */
	public function insert_discount($idremise)
	{
		// phpcs:enable
		global $conf, $langs;

		include_once DOL_DOCUMENT_ROOT.'/core/lib/price.lib.php';
		include_once DOL_DOCUMENT_ROOT.'/core/class/discount.class.php';

		$this->db->begin();

		$remise = new DiscountAbsolute($this->db);
		$result = $remise->fetch($idremise);

		if ($result > 0) {
			if ($remise->fk_facture) {	// Protection against multiple submission
				$this->error = $langs->trans("ErrorDiscountAlreadyUsed");
				$this->db->rollback();
				return -5;
			}

			$facligne = new FactureLigne($this->db);
			$facligne->fk_facture = $this->id;
			$facligne->fk_remise_except = $remise->id;
			$facligne->desc = $remise->description; // Description ligne
			$facligne->vat_src_code = $remise->vat_src_code;
			$facligne->tva_tx = $remise->tva_tx;
			$facligne->subprice = -$remise->amount_ht;
			$facligne->fk_product = 0; // Id produit predefini
			$facligne->qty = 1;
			$facligne->remise_percent = 0;
			$facligne->rang = -1;
			$facligne->info_bits = 2;

			if (!empty($conf->global->MAIN_ADD_LINE_AT_POSITION)) {
				$facligne->rang = 1;
				$linecount = count($this->lines);
				for ($ii = 1; $ii <= $linecount; $ii++) {
					$this->updateRangOfLine($this->lines[$ii - 1]->id, $ii+1);
				}
			}

			// Get buy/cost price of invoice that is source of discount
			if ($remise->fk_facture_source > 0) {
				$srcinvoice = new Facture($this->db);
				$srcinvoice->fetch($remise->fk_facture_source);
				include_once DOL_DOCUMENT_ROOT.'/core/class/html.formmargin.class.php'; // TODO Move this into commonobject
				$formmargin = new FormMargin($this->db);
				$arraytmp = $formmargin->getMarginInfosArray($srcinvoice, false);
				$facligne->pa_ht = $arraytmp['pa_total'];
			}

			$facligne->total_ht  = -$remise->amount_ht;
			$facligne->total_tva = -$remise->amount_tva;
			$facligne->total_ttc = -$remise->amount_ttc;

			$facligne->multicurrency_subprice = -$remise->multicurrency_subprice;
			$facligne->multicurrency_total_ht = -$remise->multicurrency_amount_ht;
			$facligne->multicurrency_total_tva = -$remise->multicurrency_amount_tva;
			$facligne->multicurrency_total_ttc = -$remise->multicurrency_amount_ttc;

			$lineid = $facligne->insert();
			if ($lineid > 0) {
				$result = $this->update_price(1);
				if ($result > 0) {
					// Create link between discount and invoice line
					$result = $remise->link_to_invoice($lineid, 0);
					if ($result < 0) {
						$this->error = $remise->error;
						$this->db->rollback();
						return -4;
					}

					$this->db->commit();
					return 1;
				} else {
					$this->error = $facligne->error;
					$this->db->rollback();
					return -1;
				}
			} else {
				$this->error = $facligne->error;
				$this->db->rollback();
				return -2;
			}
		} else {
			$this->db->rollback();
			return -3;
		}
	}

	// phpcs:disable PEAR.NamingConventions.ValidFunctionName.ScopeNotCamelCaps
	/**
	 *	Set customer ref
	 *
	 *	@param     	string	$ref_client		Customer ref
	 *  @param     	int		$notrigger		1=Does not execute triggers, 0= execute triggers
	 *	@return		int						<0 if KO, >0 if OK
	 */
	public function set_ref_client($ref_client, $notrigger = 0)
	{
		// phpcs:enable
		global $user;

		$error = 0;

		$this->db->begin();

		$sql = 'UPDATE '.MAIN_DB_PREFIX.'facture';
		if (empty($ref_client)) {
			$sql .= ' SET ref_client = NULL';
		} else {
			$sql .= ' SET ref_client = \''.$this->db->escape($ref_client).'\'';
		}
		$sql .= " WHERE rowid = ".((int) $this->id);

		dol_syslog(__METHOD__.' this->id='.$this->id.', ref_client='.$ref_client, LOG_DEBUG);
		$resql = $this->db->query($sql);
		if (!$resql) {
			$this->errors[] = $this->db->error();
			$error++;
		}

		if (!$error) {
			$this->ref_client = $ref_client;
		}

		if (!$notrigger && empty($error)) {
			// Call trigger
			$result = $this->call_trigger('BILL_MODIFY', $user);
			if ($result < 0) {
				$error++;
			}
			// End call triggers
		}

		if (!$error) {
			$this->ref_client = $ref_client;

			$this->db->commit();
			return 1;
		} else {
			foreach ($this->errors as $errmsg) {
				dol_syslog(__METHOD__.' Error: '.$errmsg, LOG_ERR);
				$this->error .= ($this->error ? ', '.$errmsg : $errmsg);
			}
			$this->db->rollback();
			return -1 * $error;
		}
	}

	/**
	 *	Delete invoice
	 *
	 *	@param     	User	$user      	    User making the deletion.
	 *	@param		int		$notrigger		1=Does not execute triggers, 0= execute triggers
	 *	@param		int		$idwarehouse	Id warehouse to use for stock change.
	 *	@return		int						<0 if KO, 0=Refused, >0 if OK
	 */
	public function delete($user, $notrigger = 0, $idwarehouse = -1)
	{
		global $langs, $conf;
		require_once DOL_DOCUMENT_ROOT.'/core/lib/files.lib.php';

		$rowid = $this->id;

		dol_syslog(get_class($this)."::delete rowid=".$rowid.", ref=".$this->ref.", thirdparty=".(empty($this->thirdparty) ? '' : $this->thirdparty->name), LOG_DEBUG);

		// Test to avoid invoice deletion (allowed if draft)
		$result = $this->is_erasable();

		if ($result <= 0) {
			return 0;
		}

		$error = 0;

		$this->db->begin();

		if (!$error && !$notrigger) {
			// Call trigger
			$result = $this->call_trigger('BILL_DELETE', $user);
			if ($result < 0) {
				$error++;
			}
			// End call triggers
		}

		// Removed extrafields
		if (!$error) {
			$result = $this->deleteExtraFields();
			if ($result < 0) {
				$error++;
				dol_syslog(get_class($this)."::delete error deleteExtraFields ".$this->error, LOG_ERR);
			}
		}

		if (!$error) {
			// Delete linked object
			$res = $this->deleteObjectLinked();
			if ($res < 0) {
				$error++;
			}
		}

		if (!$error) {
			// If invoice was converted into a discount not yet consumed, we remove discount
			$sql = 'DELETE FROM '.MAIN_DB_PREFIX.'societe_remise_except';
			$sql .= ' WHERE fk_facture_source = '.((int) $rowid);
			$sql .= ' AND fk_facture_line IS NULL';
			$resql = $this->db->query($sql);

			// If invoice has consumed discounts
			$this->fetch_lines();
			$list_rowid_det = array();
			foreach ($this->lines as $key => $invoiceline) {
				$list_rowid_det[] = $invoiceline->id;
			}

			// Consumed discounts are freed
			if (count($list_rowid_det)) {
				$sql = 'UPDATE '.MAIN_DB_PREFIX.'societe_remise_except';
				$sql .= ' SET fk_facture = NULL, fk_facture_line = NULL';
				$sql .= ' WHERE fk_facture_line IN ('.$this->db->sanitize(join(',', $list_rowid_det)).')';

				if (!$this->db->query($sql)) {
					$this->error = $this->db->error()." sql=".$sql;
					$this->errors[] = $this->error;
					$this->db->rollback();
					return -5;
				}
			}

			// Remove other links to the deleted invoice

			$sql = 'UPDATE '.MAIN_DB_PREFIX.'eventorganization_conferenceorboothattendee';
			$sql .= ' SET fk_invoice = NULL';
			$sql .= ' WHERE fk_invoice = '.((int) $rowid);

			if (!$this->db->query($sql)) {
				$this->error = $this->db->error()." sql=".$sql;
				$this->errors[] = $this->error;
				$this->db->rollback();
				return -5;
			}

			$sql = 'UPDATE '.MAIN_DB_PREFIX.'projet_task_time';
			$sql .= ' SET invoice_id = NULL, invoice_line_id = NULL';
			$sql .= ' WHERE invoice_id = '.((int) $rowid);

			if (!$this->db->query($sql)) {
				$this->error = $this->db->error()." sql=".$sql;
				$this->errors[] = $this->error;
				$this->db->rollback();
				return -5;
			}

			// If we decrease stock on invoice validation, we increase back if a warehouse id was provided
			if ($this->type != self::TYPE_DEPOSIT && $result >= 0 && isModEnabled('stock') && !empty($conf->global->STOCK_CALCULATE_ON_BILL) && $idwarehouse != -1) {
				require_once DOL_DOCUMENT_ROOT.'/product/stock/class/mouvementstock.class.php';
				$langs->load("agenda");

				$num = count($this->lines);
				for ($i = 0; $i < $num; $i++) {
					if ($this->lines[$i]->fk_product > 0) {
						$mouvP = new MouvementStock($this->db);
						$mouvP->origin = &$this;
						$mouvP->setOrigin($this->element, $this->id);
						// We decrease stock for product
						if ($this->type == self::TYPE_CREDIT_NOTE) {
							$result = $mouvP->livraison($user, $this->lines[$i]->fk_product, $idwarehouse, $this->lines[$i]->qty, $this->lines[$i]->subprice, $langs->trans("InvoiceDeleteDolibarr", $this->ref));
						} else {
							$result = $mouvP->reception($user, $this->lines[$i]->fk_product, $idwarehouse, $this->lines[$i]->qty, 0, $langs->trans("InvoiceDeleteDolibarr", $this->ref)); // we use 0 for price, to not change the weighted average value
						}
					}
				}
			}

			// Invoice line extrafileds
			$main = MAIN_DB_PREFIX.'facturedet';
			$ef = $main."_extrafields";
			$sqlef = "DELETE FROM ".$ef." WHERE fk_object IN (SELECT rowid FROM ".$main." WHERE fk_facture = ".((int) $rowid).")";
			// Delete invoice line
			$sql = 'DELETE FROM '.MAIN_DB_PREFIX.'facturedet WHERE fk_facture = '.((int) $rowid);

			if ($this->db->query($sqlef) && $this->db->query($sql) && $this->delete_linked_contact()) {
				$sql = 'DELETE FROM '.MAIN_DB_PREFIX.'facture WHERE rowid = '.((int) $rowid);

				$resql = $this->db->query($sql);
				if ($resql) {
					// Delete record into ECM index (Note that delete is also done when deleting files with the dol_delete_dir_recursive
					$this->deleteEcmFiles();

					// On efface le repertoire de pdf provisoire
					$ref = dol_sanitizeFileName($this->ref);
					if ($conf->facture->dir_output && !empty($this->ref)) {
						$dir = $conf->facture->dir_output."/".$ref;
						$file = $conf->facture->dir_output."/".$ref."/".$ref.".pdf";
						if (file_exists($file)) {	// We must delete all files before deleting directory
							$ret = dol_delete_preview($this);

							if (!dol_delete_file($file, 0, 0, 0, $this)) { // For triggers
								$langs->load("errors");
								$this->error = $langs->trans("ErrorFailToDeleteFile", $file);
								$this->errors[] = $this->error;
								$this->db->rollback();
								return 0;
							}
						}
						if (file_exists($dir)) {
							if (!dol_delete_dir_recursive($dir)) { // For remove dir and meta
								$langs->load("errors");
								$this->error = $langs->trans("ErrorFailToDeleteDir", $dir);
								$this->errors[] = $this->error;
								$this->db->rollback();
								return 0;
							}
						}
					}

					$this->db->commit();
					return 1;
				} else {
					$this->error = $this->db->lasterror()." sql=".$sql;
					$this->errors[] = $this->error;
					$this->db->rollback();
					return -6;
				}
			} else {
				$this->error = $this->db->lasterror()." sql=".$sql;
				$this->errors[] = $this->error;
				$this->db->rollback();
				return -4;
			}
		} else {
			$this->db->rollback();
			return -2;
		}
	}

	// phpcs:disable PEAR.NamingConventions.ValidFunctionName.ScopeNotCamelCaps
	/**
	 *  Tag the invoice as paid completely (if close_code is filled) => this->fk_statut=2, this->paye=1
	 *  or partialy (if close_code filled) + appel trigger BILL_PAYED => this->fk_statut=2, this->paye stay 0
	 *
	 *	@deprecated
	 *  @see setPaid()
	 *  @param	User	$user      	Object user that modify
	 *	@param  string	$close_code	Code renseigne si on classe a payee completement alors que paiement incomplet (cas escompte par exemple)
	 *	@param  string	$close_note	Commentaire renseigne si on classe a payee alors que paiement incomplet (cas escompte par exemple)
	 *  @return int         		<0 if KO, >0 if OK
	 */
	public function set_paid($user, $close_code = '', $close_note = '')
	{
		// phpcs:enable
		dol_syslog(get_class($this)."::set_paid is deprecated, use setPaid instead", LOG_NOTICE);
		return $this->setPaid($user, $close_code, $close_note);
	}

	/**
	 *  Tag the invoice as paid completely (if close_code is filled) => this->fk_statut=2, this->paye=1
	 *  or partially (if close_code filled) + appel trigger BILL_PAYED => this->fk_statut=2, this->paye stay 0
	 *
	 *  @param	User	$user      	Object user that modify
	 *	@param  string	$close_code	Code renseigne si on classe a payee completement alors que paiement incomplet (cas escompte par exemple)
	 *	@param  string	$close_note	Commentaire renseigne si on classe a payee alors que paiement incomplet (cas escompte par exemple)
	 *  @return int         		<0 if KO, >0 if OK
	 */
	public function setPaid($user, $close_code = '', $close_note = '')
	{
		$error = 0;

		if ($this->paye != 1) {
			$this->db->begin();

			$now = dol_now();

			dol_syslog(get_class($this)."::setPaid rowid=".((int) $this->id), LOG_DEBUG);

			$sql = 'UPDATE '.MAIN_DB_PREFIX.'facture SET';
			$sql .= ' fk_statut='.self::STATUS_CLOSED;
			if (!$close_code) {
				$sql .= ', paye=1';
			}
			if ($close_code) {
				$sql .= ", close_code='".$this->db->escape($close_code)."'";
			}
			if ($close_note) {
				$sql .= ", close_note='".$this->db->escape($close_note)."'";
			}
			$sql .= ', fk_user_closing = '.((int) $user->id);
			$sql .= ", date_closing = '".$this->db->idate($now)."'";
			$sql .= " WHERE rowid = ".((int) $this->id);

			$resql = $this->db->query($sql);
			if ($resql) {
				// Call trigger
				$result = $this->call_trigger('BILL_PAYED', $user);
				if ($result < 0) {
					$error++;
				}
				// End call triggers
			} else {
				$error++;
				$this->error = $this->db->lasterror();
			}

			if (!$error) {
				$this->db->commit();
				return 1;
			} else {
				$this->db->rollback();
				return -1;
			}
		} else {
			return 0;
		}
	}


	// phpcs:disable PEAR.NamingConventions.ValidFunctionName.ScopeNotCamelCaps
	/**
	 *  Tag la facture comme non payee completement + appel trigger BILL_UNPAYED
	 *	Fonction utilisee quand un paiement prelevement est refuse,
	 * 	ou quand une facture annulee et reouverte.
	 *
	 *	@deprecated
	 *  @see setUnpaid()
	 *  @param	User	$user       Object user that change status
	 *  @return int         		<0 if KO, >0 if OK
	 */
	public function set_unpaid($user)
	{
		// phpcs:enable
		dol_syslog(get_class($this)."::set_unpaid is deprecated, use setUnpaid instead", LOG_NOTICE);
		return $this->setUnpaid($user);
	}

	/**
	 *  Tag la facture comme non payee completement + appel trigger BILL_UNPAYED
	 *	Fonction utilisee quand un paiement prelevement est refuse,
	 * 	ou quand une facture annulee et reouverte.
	 *
	 *  @param	User	$user       Object user that change status
	 *  @return int         		<0 if KO, >0 if OK
	 */
	public function setUnpaid($user)
	{
		$error = 0;

		$this->db->begin();

		$sql = 'UPDATE '.MAIN_DB_PREFIX.'facture';
		$sql .= ' SET paye=0, fk_statut='.self::STATUS_VALIDATED.', close_code=null, close_note=null,';
		$sql .= ' date_closing=null,';
		$sql .= ' fk_user_closing=null';
		$sql .= " WHERE rowid = ".((int) $this->id);

		dol_syslog(get_class($this)."::setUnpaid", LOG_DEBUG);
		$resql = $this->db->query($sql);
		if ($resql) {
			// Call trigger
			$result = $this->call_trigger('BILL_UNPAYED', $user);
			if ($result < 0) {
				$error++;
			}
			// End call triggers
		} else {
			$error++;
			$this->error = $this->db->error();
			dol_print_error($this->db);
		}

		if (!$error) {
			$this->db->commit();
			return 1;
		} else {
			$this->db->rollback();
			return -1;
		}
	}


	// phpcs:disable PEAR.NamingConventions.ValidFunctionName.ScopeNotCamelCaps
	/**
	 *	Tag invoice as canceled, with no payment on it (example for replacement invoice or payment never received) + call trigger BILL_CANCEL
	 *	Warning, if option to decrease stock on invoice was set, this function does not change stock (it might be a cancel because
	 *  of no payment even if merchandises were sent).
	 *
	 *	@deprecated
	 *  @see setCanceled()
	 *	@param	User	$user        	Object user making change
	 *	@param	string	$close_code		Code of closing invoice (CLOSECODE_REPLACED, CLOSECODE_...)
	 *	@param	string	$close_note		Comment
	 *	@return int         			<0 if KO, >0 if OK
	 */
	public function set_canceled($user, $close_code = '', $close_note = '')
	{
		// phpcs:enable
		dol_syslog(get_class($this)."::set_canceled is deprecated, use setCanceled instead", LOG_NOTICE);
		return $this->setCanceled($user, $close_code, $close_note);
	}

	/**
	 *	Tag invoice as canceled, with no payment on it (example for replacement invoice or payment never received) + call trigger BILL_CANCEL
	 *	Warning, if option to decrease stock on invoice was set, this function does not change stock (it might be a cancel because
	 *  of no payment even if merchandises were sent).
	 *
	 *	@param	User	$user        	Object user making change
	 *	@param	string	$close_code		Code of closing invoice (CLOSECODE_REPLACED, CLOSECODE_...)
	 *	@param	string	$close_note		Comment
	 *	@return int         			<0 if KO, >0 if OK
	 */
	public function setCanceled($user, $close_code = '', $close_note = '')
	{
		dol_syslog(get_class($this)."::setCanceled rowid=".((int) $this->id), LOG_DEBUG);

		$this->db->begin();

		$sql = 'UPDATE '.MAIN_DB_PREFIX.'facture SET';
		$sql .= ' fk_statut='.self::STATUS_ABANDONED;
		if ($close_code) {
			$sql .= ", close_code='".$this->db->escape($close_code)."'";
		}
		if ($close_note) {
			$sql .= ", close_note='".$this->db->escape($close_note)."'";
		}
		$sql .= " WHERE rowid = ".((int) $this->id);

		$resql = $this->db->query($sql);
		if ($resql) {
			// Bound discounts are deducted from the invoice
			// as they have not been used since the invoice is abandoned.
			$sql = 'UPDATE '.MAIN_DB_PREFIX.'societe_remise_except';
			$sql .= ' SET fk_facture = NULL';
			$sql .= ' WHERE fk_facture = '.((int) $this->id);

			$resql = $this->db->query($sql);
			if ($resql) {
				// Call trigger
				$result = $this->call_trigger('BILL_CANCEL', $user);
				if ($result < 0) {
					$this->db->rollback();
					return -1;
				}
				// End call triggers

				$this->db->commit();
				return 1;
			} else {
				$this->error = $this->db->error()." sql=".$sql;
				$this->db->rollback();
				return -1;
			}
		} else {
			$this->error = $this->db->error()." sql=".$sql;
			$this->db->rollback();
			return -2;
		}
	}

	/**
	 * Tag invoice as validated + call trigger BILL_VALIDATE
	 * Object must have lines loaded with fetch_lines
	 *
	 * @param	User	$user           Object user that validate
	 * @param   string	$force_number	Reference to force on invoice
	 * @param	int		$idwarehouse	Id of warehouse to use for stock decrease if option to decreasenon stock is on (0=no decrease)
	 * @param	int		$notrigger		1=Does not execute triggers, 0= execute triggers
	 * @param	int		$batch_rule		0=do not decrement batch, else batch rule to use, 1=take in batches ordered by sellby and eatby dates
	 * @return	int						<0 if KO, 0=Nothing done because invoice is not a draft, >0 if OK
	 */
	public function validate($user, $force_number = '', $idwarehouse = 0, $notrigger = 0, $batch_rule = 0)
	{
		global $conf, $langs, $mysoc;
		require_once DOL_DOCUMENT_ROOT.'/core/lib/files.lib.php';

		$productStatic = null;
		$warehouseStatic = null;
		if ($batch_rule > 0) {
			require_once DOL_DOCUMENT_ROOT.'/product/class/product.class.php';
			require_once DOL_DOCUMENT_ROOT.'/product/class/productbatch.class.php';
			require_once DOL_DOCUMENT_ROOT.'/product/stock/class/entrepot.class.php';
			$productStatic = new Product($this->db);
			$warehouseStatic = new Entrepot($this->db);
			$productbatch = new ProductBatch($this->db);
		}

		$now = dol_now();

		$error = 0;
		dol_syslog(get_class($this).'::validate user='.$user->id.', force_number='.$force_number.', idwarehouse='.$idwarehouse);

		// Force to have object complete for checks
		$this->fetch_thirdparty();
		$this->fetch_lines();

		// Check parameters
		if ($this->statut != self::STATUS_DRAFT) {
			dol_syslog(get_class($this)."::validate status is not draft. operation canceled.", LOG_WARNING);
			return 0;
		}
		if (count($this->lines) <= 0) {
			$langs->load("errors");
			$this->error = $langs->trans("ErrorObjectMustHaveLinesToBeValidated", $this->ref);
			return -1;
		}
		if ((empty($conf->global->MAIN_USE_ADVANCED_PERMS) && empty($user->rights->facture->creer))
		|| (!empty($conf->global->MAIN_USE_ADVANCED_PERMS) && empty($user->rights->facture->invoice_advance->validate))) {
			$this->error = 'Permission denied';
			dol_syslog(get_class($this)."::validate ".$this->error.' MAIN_USE_ADVANCED_PERMS='.$conf->global->MAIN_USE_ADVANCED_PERMS, LOG_ERR);
			return -1;
		}
		if (!empty($conf->global-> INVOICE_CHECK_POSTERIOR_DATE)) {
			$last_of_type = $this->willBeLastOfSameType(true);
			if (!$last_of_type[0]) {
				$this->error = $langs->transnoentities("ErrorInvoiceIsNotLastOfSameType", $this->ref, dol_print_date($this->date, 'day'), dol_print_date($last_of_type[1], 'day'));
				return -1;
			}
		}

		// Check for mandatory fields in thirdparty (defined into setup)
		if (!empty($this->thirdparty) && is_object($this->thirdparty)) {
			$array_to_check = array('IDPROF1', 'IDPROF2', 'IDPROF3', 'IDPROF4', 'IDPROF5', 'IDPROF6', 'EMAIL', 'ACCOUNTANCY_CODE_CUSTOMER');
			foreach ($array_to_check as $key) {
				$keymin = strtolower($key);
				if (!property_exists($this->thirdparty, $keymin)) {
					continue;
				}
				$vallabel = $this->thirdparty->$keymin;

				$i = (int) preg_replace('/[^0-9]/', '', $key);
				if ($i > 0) {
					if ($this->thirdparty->isACompany()) {
						// Check for mandatory prof id (but only if country is other than ours)
						if ($mysoc->country_id > 0 && $this->thirdparty->country_id == $mysoc->country_id) {
							$idprof_mandatory = 'SOCIETE_'.$key.'_INVOICE_MANDATORY';
							if (!$vallabel && !empty($conf->global->$idprof_mandatory)) {
								$langs->load("errors");
								$this->error = $langs->trans('ErrorProdIdIsMandatory', $langs->transcountry('ProfId'.$i, $this->thirdparty->country_code)).' ('.$langs->trans("ForbiddenBySetupRules").') ['.$langs->trans('Company').' : '.$this->thirdparty->name.']';
								dol_syslog(__METHOD__.' '.$this->error, LOG_ERR);
								return -1;
							}
						}
					}
				} else {
					if ($key == 'EMAIL') {
						// Check for mandatory
						if (!empty($conf->global->SOCIETE_EMAIL_INVOICE_MANDATORY) && !isValidEMail($this->thirdparty->email)) {
							$langs->load("errors");
							$this->error = $langs->trans("ErrorBadEMail", $this->thirdparty->email).' ('.$langs->trans("ForbiddenBySetupRules").') ['.$langs->trans('Company').' : '.$this->thirdparty->name.']';
							dol_syslog(__METHOD__.' '.$this->error, LOG_ERR);
							return -1;
						}
					}
					if ($key == 'ACCOUNTANCY_CODE_CUSTOMER') {
						// Check for mandatory
						if (!empty($conf->global->SOCIETE_ACCOUNTANCY_CODE_CUSTOMER_INVOICE_MANDATORY) && empty($this->thirdparty->code_compta)) {
							$langs->load("errors");
							$this->error = $langs->trans("ErrorAccountancyCodeCustomerIsMandatory", $this->thirdparty->name).' ('.$langs->trans("ForbiddenBySetupRules").')';
							dol_syslog(__METHOD__.' '.$this->error, LOG_ERR);
							return -1;
						}
					}
				}
			}
		}

		// Check for mandatory fields in $this
		$array_to_check = array('REF_CLIENT'=>'RefCustomer');
		foreach ($array_to_check as $key => $val) {
			$keymin = strtolower($key);
			$vallabel = $this->$keymin;

			// Check for mandatory
			$keymandatory = 'INVOICE_'.$key.'_MANDATORY_FOR_VALIDATION';
			if (!$vallabel && !empty($conf->global->$keymandatory)) {
				$langs->load("errors");
				$error++;
				setEventMessages($langs->trans("ErrorFieldRequired", $langs->transnoentitiesnoconv($val)), null, 'errors');
			}
		}

		$this->db->begin();

		// Check parameters
		if ($this->type == self::TYPE_REPLACEMENT) {		// if this is a replacement invoice
			// Check that source invoice is known
			if ($this->fk_facture_source <= 0) {
				$this->error = $langs->trans("ErrorFieldRequired", $langs->transnoentitiesnoconv("InvoiceReplacement"));
				$this->db->rollback();
				return -10;
			}

			// Load source invoice that has been replaced
			$facreplaced = new Facture($this->db);
			$result = $facreplaced->fetch($this->fk_facture_source);
			if ($result <= 0) {
				$this->error = $langs->trans("ErrorBadInvoice");
				$this->db->rollback();
				return -11;
			}

			// Check that source invoice not already replaced by another one.
			$idreplacement = $facreplaced->getIdReplacingInvoice('validated');
			if ($idreplacement && $idreplacement != $this->id) {
				$facreplacement = new Facture($this->db);
				$facreplacement->fetch($idreplacement);
				$this->error = $langs->trans("ErrorInvoiceAlreadyReplaced", $facreplaced->ref, $facreplacement->ref);
				$this->db->rollback();
				return -12;
			}

			$result = $facreplaced->setCanceled($user, self::CLOSECODE_REPLACED, '');
			if ($result < 0) {
				$this->error = $facreplaced->error;
				$this->db->rollback();
				return -13;
			}
		}

		// Define new ref
		if ($force_number) {
			$num = $force_number;
		} elseif (preg_match('/^[\(]?PROV/i', $this->ref) || empty($this->ref)) { // empty should not happened, but when it occurs, the test save life
			if (!empty($conf->global->FAC_FORCE_DATE_VALIDATION)) {	// If option enabled, we force invoice date
				$this->date = dol_now();
				$this->date_lim_reglement = $this->calculate_date_lim_reglement();
			}
			$num = $this->getNextNumRef($this->thirdparty);
		} else {
			$num = $this->ref;
		}

		$this->newref = dol_sanitizeFileName($num);

		if ($num) {
			$this->update_price(1);

			// Validate
			$sql = 'UPDATE '.MAIN_DB_PREFIX.'facture';
			$sql .= " SET ref = '".$this->db->escape($num)."', fk_statut = ".self::STATUS_VALIDATED.", fk_user_valid = ".($user->id > 0 ? $user->id : "null").", date_valid = '".$this->db->idate($now)."'";
			if (!empty($conf->global->FAC_FORCE_DATE_VALIDATION)) {	// If option enabled, we force invoice date
				$sql .= ", datef='".$this->db->idate($this->date)."'";
				$sql .= ", date_lim_reglement='".$this->db->idate($this->date_lim_reglement)."'";
			}
			$sql .= " WHERE rowid = ".((int) $this->id);

			dol_syslog(get_class($this)."::validate", LOG_DEBUG);
			$resql = $this->db->query($sql);
			if (!$resql) {
				dol_print_error($this->db);
				$error++;
			}

			// We check if the invoice was provisional
			if (!$error && (preg_match('/^[\(]?PROV/i', $this->ref))) {
				// La verif qu'une remise n'est pas utilisee 2 fois est faite au moment de l'insertion de ligne
			}

			if (!$error) {
				// Define third party as a customer
				$result = $this->thirdparty->set_as_client();

				// If active we decrement the main product and its components at invoice validation
				if ($this->type != self::TYPE_DEPOSIT && $result >= 0 && isModEnabled('stock') && !empty($conf->global->STOCK_CALCULATE_ON_BILL) && $idwarehouse > 0) {
					require_once DOL_DOCUMENT_ROOT.'/product/stock/class/mouvementstock.class.php';
					$langs->load("agenda");

					// Loop on each line
					$cpt = count($this->lines);
					for ($i = 0; $i < $cpt; $i++) {
						if ($this->lines[$i]->fk_product > 0) {
							$mouvP = new MouvementStock($this->db);
							$mouvP->origin = &$this;
							$mouvP->setOrigin($this->element, $this->id);
							// We decrease stock for product
							if ($this->type == self::TYPE_CREDIT_NOTE) {
								$result = $mouvP->reception($user, $this->lines[$i]->fk_product, $idwarehouse, $this->lines[$i]->qty, 0, $langs->trans("InvoiceValidatedInDolibarr", $num));
								if ($result < 0) {
									$error++;
									$this->error = $mouvP->error;
								}
							} else {
								$is_batch_line = false;
								if ($batch_rule > 0) {
									$productStatic->fetch($this->lines[$i]->fk_product);
									if ($productStatic->hasbatch()) {
										$is_batch_line = true;
										$product_qty_remain = $this->lines[$i]->qty;

										$sortfield = null;
										$sortorder = null;
										// find all batch order by sellby (DLC) and eatby dates (DLUO) first
										if ($batch_rule == Productbatch::BATCH_RULE_SELLBY_EATBY_DATES_FIRST) {
											$sortfield = 'pl.sellby,pl.eatby,pb.qty,pl.rowid';
											$sortorder = 'ASC,ASC,ASC,ASC';
										}

										$resBatchList = $productbatch->findAllForProduct($productStatic->id, $idwarehouse, (!empty($conf->global->STOCK_ALLOW_NEGATIVE_TRANSFER) ? null : 0), $sortfield, $sortorder);
										if (!is_array($resBatchList)) {
											$error++;
											$this->error = $this->db->lasterror();
										}

										if (!$error) {
											$batchList = $resBatchList;
											if (empty($batchList)) {
												$error++;
												$langs->load('errors');
												$warehouseStatic->fetch($idwarehouse);
												$this->error = $langs->trans('ErrorBatchNoFoundForProductInWarehouse', $productStatic->label, $warehouseStatic->ref);
												dol_syslog(__METHOD__.' Error: '.$langs->transnoentitiesnoconv('ErrorBatchNoFoundForProductInWarehouse', $productStatic->label, $warehouseStatic->ref), LOG_ERR);
											}

											foreach ($batchList as $batch) {
												if ($batch->qty <= 0) {
													continue; // try to decrement only batches have positive quantity first
												}

												// enough quantity in this batch
												if ($batch->qty >= $product_qty_remain) {
													$product_batch_qty = $product_qty_remain;
												} else {
													// not enough (take all in batch)
													$product_batch_qty = $batch->qty;
												}
												$result = $mouvP->livraison($user, $productStatic->id, $idwarehouse, $product_batch_qty, $this->lines[$i]->subprice, $langs->trans('InvoiceValidatedInDolibarr', $num), '', '', '', $batch->batch);
												if ($result < 0) {
													$error++;
													$this->error = $mouvP->error;
													break;
												}

												$product_qty_remain -= $product_batch_qty;
												// all product quantity was decremented
												if ($product_qty_remain <= 0) {
													break;
												}
											}

											if (!$error && $product_qty_remain > 0) {
												if ($conf->global->STOCK_ALLOW_NEGATIVE_TRANSFER) {
													// take in the first batch
													$batch = $batchList[0];
													$result = $mouvP->livraison($user, $productStatic->id, $idwarehouse, $product_qty_remain, $this->lines[$i]->subprice, $langs->trans('InvoiceValidatedInDolibarr', $num), '', '', '', $batch->batch);
													if ($result < 0) {
														$error++;
														$this->error = $mouvP->error;
													}
												} else {
													$error++;
													$langs->load('errors');
													$warehouseStatic->fetch($idwarehouse);
													$this->error = $langs->trans('ErrorBatchNoFoundEnoughQuantityForProductInWarehouse', $productStatic->label, $warehouseStatic->ref);
													dol_syslog(__METHOD__.' Error: '.$langs->transnoentitiesnoconv('ErrorBatchNoFoundEnoughQuantityForProductInWarehouse', $productStatic->label, $warehouseStatic->ref), LOG_ERR);
												}
											}
										}
									}
								}

								if (!$is_batch_line) {
									$result = $mouvP->livraison($user, $this->lines[$i]->fk_product, $idwarehouse, $this->lines[$i]->qty, $this->lines[$i]->subprice, $langs->trans("InvoiceValidatedInDolibarr", $num));
									if ($result < 0) {
										$error++;
										$this->error = $mouvP->error;
									}
								}
							}
						}
					}
				}
			}

			/*
			 * Set situation_final to 0 if is a credit note and the invoice source is a invoice situation (case when invoice situation is at 100%)
			 * So we can continue to create new invoice situation
			 */
			if (!$error && $this->type == self::TYPE_CREDIT_NOTE && $this->fk_facture_source > 0) {
				$invoice_situation = new Facture($this->db);
				$result = $invoice_situation->fetch($this->fk_facture_source);
				if ($result > 0 && $invoice_situation->type == self::TYPE_SITUATION && $invoice_situation->situation_final == 1) {
					$invoice_situation->situation_final = 0;
					// Disable triggers because module can force situation_final to 1 by triggers (ex: SubTotal)
					$result = $invoice_situation->setFinal($user, 1);
				}
				if ($result < 0) {
					$this->error = $invoice_situation->error;
					$this->errors = $invoice_situation->errors;
					$error++;
				}
			}

			// Trigger calls
			if (!$error && !$notrigger) {
				// Call trigger
				$result = $this->call_trigger('BILL_VALIDATE', $user);
				if ($result < 0) {
					$error++;
				}
				// End call triggers
			}

			if (!$error) {
				$this->oldref = $this->ref;

				// Rename directory if dir was a temporary ref
				if (preg_match('/^[\(]?PROV/i', $this->ref)) {
					// Now we rename also files into index
					$sql = 'UPDATE '.MAIN_DB_PREFIX."ecm_files set filename = CONCAT('".$this->db->escape($this->newref)."', SUBSTR(filename, ".(strlen($this->ref) + 1).")), filepath = 'facture/".$this->db->escape($this->newref)."'";
					$sql .= " WHERE filename LIKE '".$this->db->escape($this->ref)."%' AND filepath = 'facture/".$this->db->escape($this->ref)."' and entity = ".$conf->entity;
					$resql = $this->db->query($sql);
					if (!$resql) {
						$error++;
						$this->error = $this->db->lasterror();
					}

					// We rename directory ($this->ref = old ref, $num = new ref) in order not to lose the attachments
					$oldref = dol_sanitizeFileName($this->ref);
					$newref = dol_sanitizeFileName($num);
					$dirsource = $conf->facture->dir_output.'/'.$oldref;
					$dirdest = $conf->facture->dir_output.'/'.$newref;
					if (!$error && file_exists($dirsource)) {
						dol_syslog(get_class($this)."::validate rename dir ".$dirsource." into ".$dirdest);

						if (@rename($dirsource, $dirdest)) {
							dol_syslog("Rename ok");
							// Rename docs starting with $oldref with $newref
							$listoffiles = dol_dir_list($conf->facture->dir_output.'/'.$newref, 'files', 1, '^'.preg_quote($oldref, '/'));
							foreach ($listoffiles as $fileentry) {
								$dirsource = $fileentry['name'];
								$dirdest = preg_replace('/^'.preg_quote($oldref, '/').'/', $newref, $dirsource);
								$dirsource = $fileentry['path'].'/'.$dirsource;
								$dirdest = $fileentry['path'].'/'.$dirdest;
								@rename($dirsource, $dirdest);
							}
						}
					}
				}
			}

			if (!$error && !$this->is_last_in_cycle()) {
				if (!$this->updatePriceNextInvoice($langs)) {
					$error++;
				}
			}

			// Set new ref and define current status
			if (!$error) {
				$this->ref = $num;
				$this->ref = $num;
				$this->statut = self::STATUS_VALIDATED;
				$this->status = self::STATUS_VALIDATED;
				$this->brouillon = 0;
				$this->date_validation = $now;
				$i = 0;

				if (!empty($conf->global->INVOICE_USE_SITUATION)) {
					$final = true;
					$nboflines = count($this->lines);
					while (($i < $nboflines) && $final) {
						$final = ($this->lines[$i]->situation_percent == 100);
						$i++;
					}

					if (empty($final)) {
						$this->situation_final = 0;
					} else {
						$this->situation_final = 1;
					}

					$this->setFinal($user);
				}
			}
		} else {
			$error++;
		}

		if (!$error) {
			$this->db->commit();
			return 1;
		} else {
			$this->db->rollback();
			return -1;
		}
	}

	/**
	 * Update price of next invoice
	 *
	 * @param	Translate	$langs	Translate object
	 * @return 	bool				false if KO, true if OK
	 */
	public function updatePriceNextInvoice(&$langs)
	{
		foreach ($this->tab_next_situation_invoice as $next_invoice) {
			$is_last = $next_invoice->is_last_in_cycle();

			if ($next_invoice->statut == self::STATUS_DRAFT && $is_last != 1) {
				$this->error = $langs->trans('updatePriceNextInvoiceErrorUpdateline', $next_invoice->ref);
				return false;
			}

			$next_invoice->brouillon = 1;

			foreach ($next_invoice->lines as $line) {
				$result = $next_invoice->updateline(
					$line->id,
					$line->desc,
					$line->subprice,
					$line->qty,
					$line->remise_percent,
					$line->date_start,
					$line->date_end,
					$line->tva_tx,
					$line->localtax1_tx,
					$line->localtax2_tx,
					'HT',
					$line->info_bits,
					$line->product_type,
					$line->fk_parent_line,
					0,
					$line->fk_fournprice,
					$line->pa_ht,
					$line->label,
					$line->special_code,
					$line->array_options,
					$line->situation_percent,
					$line->fk_unit
				);

				if ($result < 0) {
					$this->error = $langs->trans('updatePriceNextInvoiceErrorUpdateline', $next_invoice->ref);
					return false;
				}
			}

			break; // Only the next invoice and not each next invoice
		}

		return true;
	}

	/**
	 *	Set draft status
	 *
	 *	@param	User	$user			Object user that modify
	 *	@param	int		$idwarehouse	Id warehouse to use for stock change.
	 *	@return	int						<0 if KO, >0 if OK
	 */
	public function setDraft($user, $idwarehouse = -1)
	{
		// phpcs:enable
		global $conf, $langs;

		$error = 0;

		if ($this->statut == self::STATUS_DRAFT) {
			dol_syslog(__METHOD__." already draft status", LOG_WARNING);
			return 0;
		}

		dol_syslog(__METHOD__, LOG_DEBUG);

		$this->db->begin();

		$sql = "UPDATE ".MAIN_DB_PREFIX."facture";
		$sql .= " SET fk_statut = ".self::STATUS_DRAFT;
		$sql .= " WHERE rowid = ".((int) $this->id);

		$result = $this->db->query($sql);
		if ($result) {
			if (!$error) {
				$this->oldcopy = clone $this;
			}

			// If we decrease stock on invoice validation, we increase back
			if ($this->type != self::TYPE_DEPOSIT && $result >= 0 && isModEnabled('stock') && !empty($conf->global->STOCK_CALCULATE_ON_BILL)) {
				require_once DOL_DOCUMENT_ROOT.'/product/stock/class/mouvementstock.class.php';
				$langs->load("agenda");

				$num = count($this->lines);
				for ($i = 0; $i < $num; $i++) {
					if ($this->lines[$i]->fk_product > 0) {
						$mouvP = new MouvementStock($this->db);
						$mouvP->origin = &$this;
						$mouvP->setOrigin($this->element, $this->id);
						// We decrease stock for product
						if ($this->type == self::TYPE_CREDIT_NOTE) {
							$result = $mouvP->livraison($user, $this->lines[$i]->fk_product, $idwarehouse, $this->lines[$i]->qty, $this->lines[$i]->subprice, $langs->trans("InvoiceBackToDraftInDolibarr", $this->ref));
						} else {
							$result = $mouvP->reception($user, $this->lines[$i]->fk_product, $idwarehouse, $this->lines[$i]->qty, 0, $langs->trans("InvoiceBackToDraftInDolibarr", $this->ref)); // we use 0 for price, to not change the weighted average value
						}
					}
				}
			}

			if ($error == 0) {
				$old_statut = $this->statut;
				$this->brouillon = 1;
				$this->statut = self::STATUS_DRAFT;
				$this->status = self::STATUS_DRAFT;

				// Call trigger
				$result = $this->call_trigger('BILL_UNVALIDATE', $user);
				if ($result < 0) {
					$error++;
					$this->statut = $old_statut;
					$this->status = $old_statut;
					$this->brouillon = 0;
				}
				// End call triggers
			} else {
				$this->db->rollback();
				return -1;
			}

			if ($error == 0) {
				$this->db->commit();
				return 1;
			} else {
				$this->db->rollback();
				return -1;
			}
		} else {
			$this->error = $this->db->error();
			$this->db->rollback();
			return -1;
		}
	}


	/**
	 *  Add an invoice line into database (linked to product/service or not).
	 *  Note: ->thirdparty must be defined.
	 *  Les parametres sont deja cense etre juste et avec valeurs finales a l'appel
	 *  de cette methode. Aussi, pour le taux tva, il doit deja avoir ete defini
	 *  par l'appelant par la methode get_default_tva(societe_vendeuse,societe_acheteuse,produit)
	 *  et le desc doit deja avoir la bonne valeur (a l'appelant de gerer le multilangue)
	 *
	 *  @param    	string		$desc            	Description of line
	 *  @param    	double		$pu_ht              Unit price without tax (> 0 even for credit note)
	 *  @param    	double		$qty             	Quantity
	 *  @param    	double		$txtva           	Force Vat rate, -1 for auto (Can contain the vat_src_code too with syntax '9.9 (CODE)')
	 *  @param		double		$txlocaltax1		Local tax 1 rate (deprecated, use instead txtva with code inside)
	 *  @param		double		$txlocaltax2		Local tax 2 rate (deprecated, use instead txtva with code inside)
	 *  @param    	int			$fk_product      	Id of predefined product/service
	 *  @param    	double		$remise_percent  	Percent of discount on line
	 *  @param    	int			$date_start      	Date start of service
	 *  @param    	int			$date_end        	Date end of service
	 *  @param    	int			$ventil          	Code of dispatching into accountancy
	 *  @param    	int			$info_bits			Bits of type of lines
	 *  @param    	int			$fk_remise_except	Id discount used
	 *  @param		string		$price_base_type	'HT' or 'TTC'
	 *  @param    	double		$pu_ttc             Unit price with tax (> 0 even for credit note)
	 *  @param		int			$type				Type of line (0=product, 1=service). Not used if fk_product is defined, the type of product is used.
	 *  @param      int			$rang               Position of line (-1 means last value + 1)
	 *  @param		int			$special_code		Special code (also used by externals modules!)
	 *  @param		string		$origin				Depend on global conf MAIN_CREATEFROM_KEEP_LINE_ORIGIN_INFORMATION can be 'orderdet', 'propaldet'..., else 'order','propal,'....
	 *  @param		int			$origin_id			Depend on global conf MAIN_CREATEFROM_KEEP_LINE_ORIGIN_INFORMATION can be Id of origin object (aka line id), else object id
	 *  @param		int			$fk_parent_line		Id of parent line
	 *  @param		int			$fk_fournprice		Supplier price id (to calculate margin) or ''
	 *  @param		int			$pa_ht				Buying price of line (to calculate margin) or ''
	 *  @param		string		$label				Label of the line (deprecated, do not use)
	 *  @param		array		$array_options		extrafields array
	 *  @param      int         $situation_percent  Situation advance percentage
	 *  @param      int         $fk_prev_id         Previous situation line id reference
	 *  @param 		string		$fk_unit 			Code of the unit to use. Null to use the default one
	 *  @param		double		$pu_ht_devise		Unit price in foreign currency
	 *  @param		string		$ref_ext		    External reference of the line
	 *  @param		int			$noupdateafterinsertline	No update after insert of line
	 *  @return    	int             				<0 if KO, Id of line if OK
	 */
	public function addline(
		$desc,
		$pu_ht,
		$qty,
		$txtva,
		$txlocaltax1 = 0,
		$txlocaltax2 = 0,
		$fk_product = 0,
		$remise_percent = 0,
		$date_start = '',
		$date_end = '',
		$ventil = 0,
		$info_bits = 0,
		$fk_remise_except = '',
		$price_base_type = 'HT',
		$pu_ttc = 0,
		$type = 0,
		$rang = -1,
		$special_code = 0,
		$origin = '',
		$origin_id = 0,
		$fk_parent_line = 0,
		$fk_fournprice = null,
		$pa_ht = 0,
		$label = '',
		$array_options = 0,
		$situation_percent = 100,
		$fk_prev_id = 0,
		$fk_unit = null,
		$pu_ht_devise = 0,
		$ref_ext = '',
		$noupdateafterinsertline = 0
	) {
		// Deprecation warning
		if ($label) {
			dol_syslog(__METHOD__.": using line label is deprecated", LOG_WARNING);
			//var_dump(debug_backtrace(false));exit;
		}

		global $mysoc, $conf, $langs;

		dol_syslog(get_class($this)."::addline id=$this->id, pu_ht=$pu_ht, qty=$qty, txtva=$txtva, txlocaltax1=$txlocaltax1, txlocaltax2=$txlocaltax2, fk_product=$fk_product, remise_percent=$remise_percent, date_start=$date_start, date_end=$date_end, ventil=$ventil, info_bits=$info_bits, fk_remise_except=$fk_remise_except, price_base_type=$price_base_type, pu_ttc=$pu_ttc, type=$type, fk_unit=$fk_unit, desc=".dol_trunc($desc, 25), LOG_DEBUG);

		if ($this->statut == self::STATUS_DRAFT) {
			include_once DOL_DOCUMENT_ROOT.'/core/lib/price.lib.php';

			// Clean parameters
			if (empty($remise_percent)) {
				$remise_percent = 0;
			}
			if (empty($qty)) {
				$qty = 0;
			}
			if (empty($info_bits)) {
				$info_bits = 0;
			}
			if (empty($rang)) {
				$rang = 0;
			}
			if (empty($ventil)) {
				$ventil = 0;
			}
			if (empty($txtva)) {
				$txtva = 0;
			}
			if (empty($txlocaltax1)) {
				$txlocaltax1 = 0;
			}
			if (empty($txlocaltax2)) {
				$txlocaltax2 = 0;
			}
			if (empty($fk_parent_line) || $fk_parent_line < 0) {
				$fk_parent_line = 0;
			}
			if (empty($fk_prev_id)) {
				$fk_prev_id = 'null';
			}
			if (!isset($situation_percent) || $situation_percent > 100 || (string) $situation_percent == '') {
				$situation_percent = 100;
			}
			if (empty($ref_ext)) {
				$ref_ext = '';
			}

			$remise_percent = price2num($remise_percent);
			$qty = price2num($qty);
			$pu_ht = price2num($pu_ht);
			$pu_ht_devise = price2num($pu_ht_devise);
			$pu_ttc = price2num($pu_ttc);
			$pa_ht = price2num($pa_ht);
			if (!preg_match('/\((.*)\)/', $txtva)) {
				$txtva = price2num($txtva); // $txtva can have format '5.0(XXX)' or '5'
			}
			$txlocaltax1 = price2num($txlocaltax1);
			$txlocaltax2 = price2num($txlocaltax2);

			if ($price_base_type == 'HT') {
				$pu = $pu_ht;
			} else {
				$pu = $pu_ttc;
			}

			// Check parameters
			if ($type < 0) {
				return -1;
			}

			if ($date_start && $date_end && $date_start > $date_end) {
				$langs->load("errors");
				$this->error = $langs->trans('ErrorStartDateGreaterEnd');
				return -1;
			}

			$this->db->begin();

			$product_type = $type;
			if (!empty($fk_product) && $fk_product > 0) {
				$product = new Product($this->db);
				$result = $product->fetch($fk_product);
				$product_type = $product->type;

				if (!empty($conf->global->STOCK_MUST_BE_ENOUGH_FOR_INVOICE) && $product_type == 0 && $product->stock_reel < $qty) {
					$langs->load("errors");
					$this->error = $langs->trans('ErrorStockIsNotEnoughToAddProductOnInvoice', $product->ref);
					$this->db->rollback();
					return -3;
				}
			}

			$localtaxes_type = getLocalTaxesFromRate($txtva, 0, $this->thirdparty, $mysoc);

			// Clean vat code
			$reg = array();
			$vat_src_code = '';
			if (preg_match('/\((.*)\)/', $txtva, $reg)) {
				$vat_src_code = $reg[1];
				$txtva = preg_replace('/\s*\(.*\)/', '', $txtva); // Remove code into vatrate.
			}

			// Calcul du total TTC et de la TVA pour la ligne a partir de
			// qty, pu, remise_percent et txtva
			// TRES IMPORTANT: C'est au moment de l'insertion ligne qu'on doit stocker
			// la part ht, tva et ttc, et ce au niveau de la ligne qui a son propre taux tva.

			$tabprice = calcul_price_total($qty, $pu, $remise_percent, $txtva, $txlocaltax1, $txlocaltax2, 0, $price_base_type, $info_bits, $product_type, $mysoc, $localtaxes_type, $situation_percent, $this->multicurrency_tx, $pu_ht_devise);

			$total_ht  = $tabprice[0];
			$total_tva = $tabprice[1];
			$total_ttc = $tabprice[2];
			$total_localtax1 = $tabprice[9];
			$total_localtax2 = $tabprice[10];
			$pu_ht = $tabprice[3];

			// MultiCurrency
			$multicurrency_total_ht = $tabprice[16];
			$multicurrency_total_tva = $tabprice[17];
			$multicurrency_total_ttc = $tabprice[18];
			$pu_ht_devise = $tabprice[19];

			// Rank to use
			$ranktouse = $rang;
			if ($ranktouse == -1) {
				$rangmax = $this->line_max($fk_parent_line);
				$ranktouse = $rangmax + 1;
			}

			// Insert line
			$this->line = new FactureLigne($this->db);

			$this->line->context = $this->context;

			$this->line->fk_facture = $this->id;
			$this->line->label = $label; // deprecated
			$this->line->desc = $desc;
			$this->line->ref_ext = $ref_ext;

			$this->line->qty = ($this->type == self::TYPE_CREDIT_NOTE ? abs($qty) : $qty); // For credit note, quantity is always positive and unit price negative
			$this->line->subprice = ($this->type == self::TYPE_CREDIT_NOTE ? -abs($pu_ht) : $pu_ht); // For credit note, unit price always negative, always positive otherwise

			$this->line->vat_src_code = $vat_src_code;
			$this->line->tva_tx = $txtva;
			$this->line->localtax1_tx = ($total_localtax1 ? $localtaxes_type[1] : 0);
			$this->line->localtax2_tx = ($total_localtax2 ? $localtaxes_type[3] : 0);
			$this->line->localtax1_type = empty($localtaxes_type[0]) ? '' : $localtaxes_type[0];
			$this->line->localtax2_type = empty($localtaxes_type[2]) ? '' : $localtaxes_type[2];

			$this->line->total_ht = (($this->type == self::TYPE_CREDIT_NOTE || $qty < 0) ? -abs($total_ht) : $total_ht); // For credit note and if qty is negative, total is negative
			$this->line->total_ttc = (($this->type == self::TYPE_CREDIT_NOTE || $qty < 0) ? -abs($total_ttc) : $total_ttc); // For credit note and if qty is negative, total is negative
			$this->line->total_tva = (($this->type == self::TYPE_CREDIT_NOTE || $qty < 0) ? -abs($total_tva) : $total_tva); // For credit note and if qty is negative, total is negative
			$this->line->total_localtax1 = (($this->type == self::TYPE_CREDIT_NOTE || $qty < 0) ? -abs($total_localtax1) : $total_localtax1); // For credit note and if qty is negative, total is negative
			$this->line->total_localtax2 = (($this->type == self::TYPE_CREDIT_NOTE || $qty < 0) ? -abs($total_localtax2) : $total_localtax2); // For credit note and if qty is negative, total is negative

			$this->line->fk_product = $fk_product;
			$this->line->product_type = $product_type;
			$this->line->remise_percent = $remise_percent;
			$this->line->date_start = $date_start;
			$this->line->date_end = $date_end;
			$this->line->ventil = $ventil;
			$this->line->rang = $ranktouse;
			$this->line->info_bits = $info_bits;
			$this->line->fk_remise_except = $fk_remise_except;

			$this->line->special_code = $special_code;
			$this->line->fk_parent_line = $fk_parent_line;
			$this->line->origin = $origin;
			$this->line->origin_id = $origin_id;
			$this->line->situation_percent = $situation_percent;
			$this->line->fk_prev_id = $fk_prev_id;
			$this->line->fk_unit = $fk_unit;

			// infos marge
			$this->line->fk_fournprice = $fk_fournprice;
			$this->line->pa_ht = $pa_ht;

			// Multicurrency
			$this->line->fk_multicurrency = $this->fk_multicurrency;
			$this->line->multicurrency_code = $this->multicurrency_code;
			$this->line->multicurrency_subprice	= ($this->type == self::TYPE_CREDIT_NOTE ? -abs($pu_ht_devise) : $pu_ht_devise); // For credit note, unit price always negative, always positive otherwise

			$this->line->multicurrency_total_ht = (($this->type == self::TYPE_CREDIT_NOTE || $qty < 0) ? -abs($multicurrency_total_ht) : $multicurrency_total_ht); // For credit note and if qty is negative, total is negative
			$this->line->multicurrency_total_tva = (($this->type == self::TYPE_CREDIT_NOTE || $qty < 0) ? -abs($multicurrency_total_tva) : $multicurrency_total_tva); // For credit note and if qty is negative, total is negative
			$this->line->multicurrency_total_ttc = (($this->type == self::TYPE_CREDIT_NOTE || $qty < 0) ? -abs($multicurrency_total_ttc) : $multicurrency_total_ttc); // For credit note and if qty is negative, total is negative

			if (is_array($array_options) && count($array_options) > 0) {
				$this->line->array_options = $array_options;
			}

			$result = $this->line->insert();
			if ($result > 0) {
				// Reorder if child line
				if (!empty($fk_parent_line)) {
					$this->line_order(true, 'DESC');
				} elseif ($ranktouse > 0 && $ranktouse <= count($this->lines)) { // Update all rank of all other lines
					$linecount = count($this->lines);
					for ($ii = $ranktouse; $ii <= $linecount; $ii++) {
						$this->updateRangOfLine($this->lines[$ii - 1]->id, $ii + 1);
					}
				}

				// Mise a jour informations denormalisees au niveau de la facture meme
				if (empty($noupdateafterinsertline)) {
					$result = $this->update_price(1, 'auto', 0, $mysoc); // The addline method is designed to add line from user input so total calculation with update_price must be done using 'auto' mode.
				}

				if ($result > 0) {
					$this->db->commit();
					return $this->line->id;
				} else {
					$this->error = $this->db->lasterror();
					$this->db->rollback();
					return -1;
				}
			} else {
				$this->error = $this->line->error;
				$this->errors = $this->line->errors;
				$this->db->rollback();
				return -2;
			}
		} else {
			$this->errors[]='status of invoice must be Draft to allow use of ->addline()';
			dol_syslog(get_class($this)."::addline status of invoice must be Draft to allow use of ->addline()", LOG_ERR);
			return -3;
		}
	}

	/**
	 *  Update a detail line
	 *
	 *  @param     	int			$rowid           	Id of line to update
	 *  @param     	string		$desc            	Description of line
	 *  @param     	double		$pu              	Prix unitaire (HT ou TTC selon price_base_type) (> 0 even for credit note lines)
	 *  @param     	double		$qty             	Quantity
	 *  @param     	double		$remise_percent  	Percentage discount of the line
	 *  @param     	int		    $date_start      	Date de debut de validite du service
	 *  @param     	int		    $date_end        	Date de fin de validite du service
	 *  @param     	double		$txtva          	VAT Rate (Can be '8.5', '8.5 (ABC)')
	 * 	@param		double		$txlocaltax1		Local tax 1 rate
	 *  @param		double		$txlocaltax2		Local tax 2 rate
	 * 	@param     	string		$price_base_type 	HT or TTC
	 * 	@param     	int			$info_bits 		    Miscellaneous informations
	 * 	@param		int			$type				Type of line (0=product, 1=service)
	 * 	@param		int			$fk_parent_line		Id of parent line (0 in most cases, used by modules adding sublevels into lines).
	 * 	@param		int			$skip_update_total	Keep fields total_xxx to 0 (used for special lines by some modules)
	 * 	@param		int			$fk_fournprice		Id of origin supplier price
	 * 	@param		int			$pa_ht				Price (without tax) of product when it was bought
	 * 	@param		string		$label				Label of the line (deprecated, do not use)
	 * 	@param		int			$special_code		Special code (also used by externals modules!)
	 *  @param		array		$array_options		extrafields array
	 * 	@param      int         $situation_percent  Situation advance percentage
	 * 	@param 		string		$fk_unit 			Code of the unit to use. Null to use the default one
	 * 	@param		double		$pu_ht_devise		Unit price in currency
	 * 	@param		int			$notrigger			disable line update trigger
	 *  @param		string		$ref_ext		    External reference of the line
	 *  @param		integer		$rang		    	rank of line
	 *  @return    	int             				< 0 if KO, > 0 if OK
	 */
	public function updateline($rowid, $desc, $pu, $qty, $remise_percent, $date_start, $date_end, $txtva, $txlocaltax1 = 0, $txlocaltax2 = 0, $price_base_type = 'HT', $info_bits = 0, $type = self::TYPE_STANDARD, $fk_parent_line = 0, $skip_update_total = 0, $fk_fournprice = null, $pa_ht = 0, $label = '', $special_code = 0, $array_options = 0, $situation_percent = 100, $fk_unit = null, $pu_ht_devise = 0, $notrigger = 0, $ref_ext = '', $rang = 0)
	{
		global $conf, $user;
		// Deprecation warning
		if ($label) {
			dol_syslog(__METHOD__.": using line label is deprecated", LOG_WARNING);
		}

		include_once DOL_DOCUMENT_ROOT.'/core/lib/price.lib.php';

		global $mysoc, $langs;

		dol_syslog(get_class($this)."::updateline rowid=$rowid, desc=$desc, pu=$pu, qty=$qty, remise_percent=$remise_percent, date_start=$date_start, date_end=$date_end, txtva=$txtva, txlocaltax1=$txlocaltax1, txlocaltax2=$txlocaltax2, price_base_type=$price_base_type, info_bits=$info_bits, type=$type, fk_parent_line=$fk_parent_line pa_ht=$pa_ht, special_code=$special_code, fk_unit=$fk_unit, pu_ht_devise=$pu_ht_devise", LOG_DEBUG);

		if ($this->statut == self::STATUS_DRAFT) {
			if (!$this->is_last_in_cycle() && empty($this->error)) {
				if (!$this->checkProgressLine($rowid, $situation_percent)) {
					if (!$this->error) {
						$this->error = $langs->trans('invoiceLineProgressError');
					}
					return -3;
				}
			}

			if ($date_start && $date_end && $date_start > $date_end) {
				$langs->load("errors");
				$this->error = $langs->trans('ErrorStartDateGreaterEnd');
				return -1;
			}

			$this->db->begin();

			// Clean parameters
			if (empty($qty)) {
				$qty = 0;
			}
			if (empty($fk_parent_line) || $fk_parent_line < 0) {
				$fk_parent_line = 0;
			}
			if (empty($special_code) || $special_code == 3) {
				$special_code = 0;
			}
			if (!isset($situation_percent) || $situation_percent > 100 || (string) $situation_percent == '') {
				$situation_percent = 100;
			}
			if (empty($ref_ext)) {
				$ref_ext = '';
			}

			$remise_percent = price2num($remise_percent);
			$qty			= price2num($qty);
			$pu 			= price2num($pu);
			$pu_ht_devise = price2num($pu_ht_devise);
			$pa_ht = price2num($pa_ht);
			if (!preg_match('/\((.*)\)/', $txtva)) {
				$txtva = price2num($txtva); // $txtva can have format '5.0(XXX)' or '5'
			}
			$txlocaltax1	= price2num($txlocaltax1);
			$txlocaltax2	= price2num($txlocaltax2);

			// Check parameters
			if ($type < 0) {
				return -1;
			}

			// Calculate total with, without tax and tax from qty, pu, remise_percent and txtva
			// TRES IMPORTANT: C'est au moment de l'insertion ligne qu'on doit stocker
			// la part ht, tva et ttc, et ce au niveau de la ligne qui a son propre taux tva.

			$localtaxes_type = getLocalTaxesFromRate($txtva, 0, $this->thirdparty, $mysoc);

			// Clean vat code
			$reg = array();
			$vat_src_code = '';
			if (preg_match('/\((.*)\)/', $txtva, $reg)) {
				$vat_src_code = $reg[1];
				$txtva = preg_replace('/\s*\(.*\)/', '', $txtva); // Remove code into vatrate.
			}

			$tabprice = calcul_price_total($qty, $pu, $remise_percent, $txtva, $txlocaltax1, $txlocaltax2, 0, $price_base_type, $info_bits, $type, $mysoc, $localtaxes_type, $situation_percent, $this->multicurrency_tx, $pu_ht_devise);

			$total_ht  = $tabprice[0];
			$total_tva = $tabprice[1];
			$total_ttc = $tabprice[2];
			$total_localtax1 = $tabprice[9];
			$total_localtax2 = $tabprice[10];
			$pu_ht  = $tabprice[3];
			$pu_tva = $tabprice[4];
			$pu_ttc = $tabprice[5];

			// MultiCurrency
			$multicurrency_total_ht = $tabprice[16];
			$multicurrency_total_tva = $tabprice[17];
			$multicurrency_total_ttc = $tabprice[18];
			$pu_ht_devise = $tabprice[19];

			// Old properties: $price, $remise (deprecated)
			$price = $pu;
			$remise = 0;
			if ($remise_percent > 0) {
				$remise = round(($pu * $remise_percent / 100), 2);
				$price = ($pu - $remise);
			}
			$price = price2num($price);

			//Fetch current line from the database and then clone the object and set it in $oldline property
			$line = new FactureLigne($this->db);
			$line->fetch($rowid);
			$line->fetch_optionals();

			if (!empty($line->fk_product)) {
				$product = new Product($this->db);
				$result = $product->fetch($line->fk_product);
				$product_type = $product->type;

				if (!empty($conf->global->STOCK_MUST_BE_ENOUGH_FOR_INVOICE) && $product_type == 0 && $product->stock_reel < $qty) {
					$langs->load("errors");
					$this->error = $langs->trans('ErrorStockIsNotEnoughToAddProductOnInvoice', $product->ref);
					$this->db->rollback();
					return -3;
				}
			}

			$staticline = clone $line;

			$line->oldline = $staticline;
			$this->line = $line;
			$this->line->context = $this->context;
			$this->line->rang = $rang;

			// Reorder if fk_parent_line change
			if (!empty($fk_parent_line) && !empty($staticline->fk_parent_line) && $fk_parent_line != $staticline->fk_parent_line) {
				$rangmax = $this->line_max($fk_parent_line);
				$this->line->rang = $rangmax + 1;
			}

			$this->line->id = $rowid;
			$this->line->rowid = $rowid;
			$this->line->label = $label;
			$this->line->desc = $desc;
			$this->line->ref_ext = $ref_ext;
			$this->line->qty = ($this->type == self::TYPE_CREDIT_NOTE ?abs($qty) : $qty); // For credit note, quantity is always positive and unit price negative

			$this->line->vat_src_code = $vat_src_code;
			$this->line->tva_tx = $txtva;
			$this->line->localtax1_tx		= $txlocaltax1;
			$this->line->localtax2_tx		= $txlocaltax2;
			$this->line->localtax1_type		= empty($localtaxes_type[0]) ? '' : $localtaxes_type[0];
			$this->line->localtax2_type		= empty($localtaxes_type[2]) ? '' : $localtaxes_type[2];

			$this->line->remise_percent		= $remise_percent;
			$this->line->subprice			= ($this->type == self::TYPE_CREDIT_NOTE ?-abs($pu_ht) : $pu_ht); // For credit note, unit price always negative, always positive otherwise
			$this->line->date_start = $date_start;
			$this->line->date_end			= $date_end;
			$this->line->total_ht			= (($this->type == self::TYPE_CREDIT_NOTE || $qty < 0) ?-abs($total_ht) : $total_ht); // For credit note and if qty is negative, total is negative
			$this->line->total_tva			= (($this->type == self::TYPE_CREDIT_NOTE || $qty < 0) ?-abs($total_tva) : $total_tva);
			$this->line->total_localtax1	= $total_localtax1;
			$this->line->total_localtax2	= $total_localtax2;
			$this->line->total_ttc			= (($this->type == self::TYPE_CREDIT_NOTE || $qty < 0) ?-abs($total_ttc) : $total_ttc);
			$this->line->info_bits			= $info_bits;
			$this->line->special_code		= $special_code;
			$this->line->product_type		= $type;
			$this->line->fk_parent_line = $fk_parent_line;
			$this->line->skip_update_total = $skip_update_total;
			$this->line->situation_percent = $situation_percent;
			$this->line->fk_unit = $fk_unit;

			$this->line->fk_fournprice = $fk_fournprice;
			$this->line->pa_ht = $pa_ht;

			// Multicurrency
			$this->line->multicurrency_subprice		= ($this->type == self::TYPE_CREDIT_NOTE ?-abs($pu_ht_devise) : $pu_ht_devise); // For credit note, unit price always negative, always positive otherwise
			$this->line->multicurrency_total_ht 	= (($this->type == self::TYPE_CREDIT_NOTE || $qty < 0) ?-abs($multicurrency_total_ht) : $multicurrency_total_ht); // For credit note and if qty is negative, total is negative
			$this->line->multicurrency_total_tva 	= (($this->type == self::TYPE_CREDIT_NOTE || $qty < 0) ?-abs($multicurrency_total_tva) : $multicurrency_total_tva);
			$this->line->multicurrency_total_ttc 	= (($this->type == self::TYPE_CREDIT_NOTE || $qty < 0) ?-abs($multicurrency_total_ttc) : $multicurrency_total_ttc);

			if (is_array($array_options) && count($array_options) > 0) {
				// We replace values in this->line->array_options only for entries defined into $array_options
				foreach ($array_options as $key => $value) {
					$this->line->array_options[$key] = $array_options[$key];
				}
			}

			$result = $this->line->update($user, $notrigger);
			if ($result > 0) {
				// Reorder if child line
				if (!empty($fk_parent_line)) {
					$this->line_order(true, 'DESC');
				}

				// Mise a jour info denormalisees au niveau facture
				$this->update_price(1, 'auto');
				$this->db->commit();
				return $result;
			} else {
				$this->error = $this->line->error;
				$this->db->rollback();
				return -1;
			}
		} else {
			$this->error = "Invoice statut makes operation forbidden";
			return -2;
		}
	}

	/**
	 * Check if the percent edited is lower of next invoice line
	 *
	 * @param	int		$idline				id of line to check
	 * @param	float	$situation_percent	progress percentage need to be test
	 * @return false if KO, true if OK
	 */
	public function checkProgressLine($idline, $situation_percent)
	{
		$sql = 'SELECT fd.situation_percent FROM '.MAIN_DB_PREFIX.'facturedet fd
				INNER JOIN '.MAIN_DB_PREFIX.'facture f ON (fd.fk_facture = f.rowid)
				WHERE fd.fk_prev_id = '.((int) $idline).' AND f.fk_statut <> 0';

		$result = $this->db->query($sql);
		if (!$result) {
			$this->error = $this->db->error();
			return false;
		}

		$obj = $this->db->fetch_object($result);

		if ($obj === null) {
			return true;
		} else {
			return $situation_percent < $obj->situation_percent;
		}
	}

	// phpcs:disable PEAR.NamingConventions.ValidFunctionName.ScopeNotCamelCaps
	/**
	 * Update invoice line with percentage
	 *
	 * @param  FactureLigne $line       	Invoice line
	 * @param  int          $percent    	Percentage
	 * @param  boolean      $update_price   Update object price
	 * @return void
	 */
	public function update_percent($line, $percent, $update_price = true)
	{
		// phpcs:enable
		global $mysoc, $user;

		// Progress should never be changed for discount lines
		if (($line->info_bits & 2) == 2) {
			return;
		}

		include_once DOL_DOCUMENT_ROOT.'/core/lib/price.lib.php';

		// Cap percentages to 100
		if ($percent > 100) {
			$percent = 100;
		}
		$line->situation_percent = $percent;
		$tabprice = calcul_price_total($line->qty, $line->subprice, $line->remise_percent, $line->tva_tx, $line->localtax1_tx, $line->localtax2_tx, 0, 'HT', 0, $line->product_type, $mysoc, '', $percent);
		$line->total_ht = $tabprice[0];
		$line->total_tva = $tabprice[1];
		$line->total_ttc = $tabprice[2];
		$line->total_localtax1 = $tabprice[9];
		$line->total_localtax2 = $tabprice[10];
		$line->multicurrency_total_ht  = $tabprice[16];
		$line->multicurrency_total_tva = $tabprice[17];
		$line->multicurrency_total_ttc = $tabprice[18];
		$line->update($user);

		// sometimes it is better to not update price for each line, ie when updating situation on all lines
		if ($update_price) {
			$this->update_price(1);
		}
	}

	/**
	 *	Delete line in database
	 *
	 *	@param		int		$rowid		Id of line to delete
	 *	@return		int					<0 if KO, >0 if OK
	 */
	public function deleteline($rowid)
	{
		global $user;

		dol_syslog(get_class($this)."::deleteline rowid=".((int) $rowid), LOG_DEBUG);

		if ($this->statut != self::STATUS_DRAFT) {
			$this->error = 'ErrorDeleteLineNotAllowedByObjectStatus';
			return -1;
		}

		$this->db->begin();

		// Free discount linked to invoice line
		$sql = 'UPDATE '.MAIN_DB_PREFIX.'societe_remise_except';
		$sql .= ' SET fk_facture_line = NULL';
		$sql .= ' WHERE fk_facture_line = '.((int) $rowid);

		dol_syslog(get_class($this)."::deleteline", LOG_DEBUG);
		$result = $this->db->query($sql);
		if (!$result) {
			$this->error = $this->db->error();
			$this->db->rollback();
			return -1;
		}

		$line = new FactureLigne($this->db);

		$line->context = $this->context;

		// For triggers
		$result = $line->fetch($rowid);
		if (!($result > 0)) {
			dol_print_error($this->db, $line->error, $line->errors);
		}

		if ($line->delete($user) > 0) {
			$result = $this->update_price(1);

			if ($result > 0) {
				$this->db->commit();
				return 1;
			} else {
				$this->db->rollback();
				$this->error = $this->db->lasterror();
				return -1;
			}
		} else {
			$this->db->rollback();
			$this->error = $line->error;
			return -1;
		}
	}

	// phpcs:disable PEAR.NamingConventions.ValidFunctionName.ScopeNotCamelCaps
	/**
	 *	Set percent discount
	 *
	 *  @deprecated
	 *  @see setDiscount()
	 *	@param     	User	$user		User that set discount
	 *	@param     	double	$remise		Discount
	 *  @param     	int		$notrigger	1=Does not execute triggers, 0= execute triggers
	 *	@return		int 		<0 if ko, >0 if ok
	 */
	public function set_remise($user, $remise, $notrigger = 0)
	{
		// phpcs:enable
		dol_syslog(get_class($this)."::set_remise is deprecated, use setDiscount instead", LOG_NOTICE);
		return $this->setDiscount($user, $remise, $notrigger);
	}

	/**
	 *	Set percent discount
	 *
	 *	@param     	User	$user		User that set discount
	 *	@param     	double	$remise		Discount
	 *  @param     	int		$notrigger	1=Does not execute triggers, 0= execute triggers
	 *	@return		int 		<0 if ko, >0 if ok
	 */
	public function setDiscount($user, $remise, $notrigger = 0)
	{
		// Clean parameters
		if (empty($remise)) {
			$remise = 0;
		}

		if ($user->rights->facture->creer) {
			$remise = price2num($remise, 2);

			$error = 0;

			$this->db->begin();

			$sql = 'UPDATE '.MAIN_DB_PREFIX.'facture';
			$sql .= ' SET remise_percent = '.((float) $remise);
			$sql .= " WHERE rowid = ".((int) $this->id);
			$sql .= ' AND fk_statut = '.self::STATUS_DRAFT;

			dol_syslog(__METHOD__, LOG_DEBUG);
			$resql = $this->db->query($sql);
			if (!$resql) {
				$this->errors[] = $this->db->error();
				$error++;
			}

			if (!$notrigger && empty($error)) {
				// Call trigger
				$result = $this->call_trigger('BILL_MODIFY', $user);
				if ($result < 0) {
					$error++;
				}
				// End call triggers
			}

			if (!$error) {
				$this->remise_percent = $remise;
				$this->update_price(1);

				$this->db->commit();
				return 1;
			} else {
				foreach ($this->errors as $errmsg) {
					dol_syslog(__METHOD__.' Error: '.$errmsg, LOG_ERR);
					$this->error .= ($this->error ? ', '.$errmsg : $errmsg);
				}
				$this->db->rollback();
				return -1 * $error;
			}
		}
	}


	// phpcs:disable PEAR.NamingConventions.ValidFunctionName.ScopeNotCamelCaps
	/**
	 *	Set absolute discount
	 *
	 *	@param     	User	$user 		User that set discount
	 *	@param     	double	$remise		Discount
	 *  @param     	int		$notrigger	1=Does not execute triggers, 0= execute triggers
	 *	@return		int 				<0 if KO, >0 if OK
	 */
	public function set_remise_absolue($user, $remise, $notrigger = 0)
	{
		// phpcs:enable
		if (empty($remise)) {
			$remise = 0;
		}

		if ($user->rights->facture->creer) {
			$error = 0;

			$this->db->begin();

			$remise = price2num($remise);

			$sql = 'UPDATE '.MAIN_DB_PREFIX.'facture';
			$sql .= ' SET remise_absolue = '.((float) $remise);
			$sql .= " WHERE rowid = ".((int) $this->id);
			$sql .= ' AND fk_statut = '.self::STATUS_DRAFT;

			dol_syslog(__METHOD__, LOG_DEBUG);
			$resql = $this->db->query($sql);
			if (!$resql) {
				$this->errors[] = $this->db->error();
				$error++;
			}

			if (!$error) {
				$this->oldcopy = clone $this;
				$this->remise_absolue = $remise;
				$this->update_price(1);
			}

			if (!$notrigger && empty($error)) {
				// Call trigger
				$result = $this->call_trigger('BILL_MODIFY', $user);
				if ($result < 0) {
					$error++;
				}
				// End call triggers
			}

			if (!$error) {
				$this->db->commit();
				return 1;
			} else {
				foreach ($this->errors as $errmsg) {
					dol_syslog(__METHOD__.' Error: '.$errmsg, LOG_ERR);
					$this->error .= ($this->error ? ', '.$errmsg : $errmsg);
				}
				$this->db->rollback();
				return -1 * $error;
			}
		}
	}

	/**
	 *      Return next reference of customer invoice not already used (or last reference)
	 *      according to numbering module defined into constant FACTURE_ADDON
	 *
	 *      @param	   Societe		$soc		object company
	 *      @param     string		$mode		'next' for next value or 'last' for last value
	 *      @return    string					free ref or last ref
	 */
	public function getNextNumRef($soc, $mode = 'next')
	{
		global $conf, $langs;

		if ($this->module_source == 'takepos') {
			$langs->load('cashdesk');

			$moduleName = 'takepos';
			$moduleSourceName = 'Takepos';
			$addonConstName = 'TAKEPOS_REF_ADDON';

			// Clean parameters (if not defined or using deprecated value)
			if (empty($conf->global->TAKEPOS_REF_ADDON)) {
				$conf->global->TAKEPOS_REF_ADDON = 'mod_takepos_ref_simple';
			}

			$addon = $conf->global->TAKEPOS_REF_ADDON;
		} else {
			$langs->load('bills');

			$moduleName = 'facture';
			$moduleSourceName = 'Invoice';
			$addonConstName = 'FACTURE_ADDON';

			// Clean parameters (if not defined or using deprecated value)
			if (empty($conf->global->FACTURE_ADDON)) {
				$conf->global->FACTURE_ADDON = 'mod_facture_terre';
			} elseif ($conf->global->FACTURE_ADDON == 'terre') {
				$conf->global->FACTURE_ADDON = 'mod_facture_terre';
			} elseif ($conf->global->FACTURE_ADDON == 'mercure') {
				$conf->global->FACTURE_ADDON = 'mod_facture_mercure';
			}

			$addon = $conf->global->FACTURE_ADDON;
		}

		if (!empty($addon)) {
			dol_syslog("Call getNextNumRef with ".$addonConstName." = ".$conf->global->FACTURE_ADDON.", thirdparty=".$soc->name.", type=".$soc->typent_code.", mode=".$mode, LOG_DEBUG);

			$mybool = false;

			$file = $addon.'.php';
			$classname = $addon;


			// Include file with class
			$dirmodels = array_merge(array('/'), (array) $conf->modules_parts['models']);
			foreach ($dirmodels as $reldir) {
				$dir = dol_buildpath($reldir.'core/modules/'.$moduleName.'/');

				// Load file with numbering class (if found)
				if (is_file($dir.$file) && is_readable($dir.$file)) {
					$mybool |= include_once $dir.$file;
				}
			}

			// For compatibility
			if (!$mybool) {
				$file = $addon.'/'.$addon.'.modules.php';
				$classname = 'mod_'.$moduleName.'_'.$addon;
				$classname = preg_replace('/\-.*$/', '', $classname);
				// Include file with class
				foreach ($conf->file->dol_document_root as $dirroot) {
					$dir = $dirroot.'/core/modules/'.$moduleName.'/';

					// Load file with numbering class (if found)
					if (is_file($dir.$file) && is_readable($dir.$file)) {
						$mybool |= include_once $dir.$file;
					}
				}
			}

			if (!$mybool) {
				dol_print_error('', 'Failed to include file '.$file);
				return '';
			}

			$obj = new $classname();

			$numref = $obj->getNextValue($soc, $this, $mode);


			/**
			 * $numref can be empty in case we ask for the last value because if there is no invoice created with the
			 * set up mask.
			 */
			if ($mode != 'last' && !$numref) {
				$this->error = $obj->error;
				return '';
			}

			return $numref;
		} else {
			$langs->load('errors');
			print $langs->trans('Error').' '.$langs->trans('ErrorModuleSetupNotComplete', $langs->transnoentitiesnoconv($moduleSourceName));
			return '';
		}
	}

	/**
	 *	Load miscellaneous information for tab "Info"
	 *
	 *	@param  int		$id		Id of object to load
	 *	@return	void
	 */
	public function info($id)
	{
		$sql = 'SELECT c.rowid, datec, date_valid as datev, tms as datem,';
		$sql .= ' date_closing as dateclosing,';
		$sql .= ' fk_user_author, fk_user_valid, fk_user_closing';
		$sql .= ' FROM '.MAIN_DB_PREFIX.'facture as c';
		$sql .= ' WHERE c.rowid = '.((int) $id);

		$result = $this->db->query($sql);
		if ($result) {
			if ($this->db->num_rows($result)) {
				$obj = $this->db->fetch_object($result);
				$this->id = $obj->rowid;
				if ($obj->fk_user_author) {
					$cuser = new User($this->db);
					$cuser->fetch($obj->fk_user_author);
					$this->user_creation = $cuser;
				}
				if ($obj->fk_user_valid) {
					$vuser = new User($this->db);
					$vuser->fetch($obj->fk_user_valid);
					$this->user_validation = $vuser;
				}
				if ($obj->fk_user_closing) {
					$cluser = new User($this->db);
					$cluser->fetch($obj->fk_user_closing);
					$this->user_closing = $cluser;
				}

				$this->date_creation     = $this->db->jdate($obj->datec);
				$this->date_modification = $this->db->jdate($obj->datem);
				$this->date_validation   = $this->db->jdate($obj->datev);
				$this->date_closing      = $this->db->jdate($obj->dateclosing);
			}
			$this->db->free($result);
		} else {
			dol_print_error($this->db);
		}
	}


	// phpcs:disable PEAR.NamingConventions.ValidFunctionName.ScopeNotCamelCaps
	/**
	 *  Return list of invoices (eventually filtered on a user) into an array
	 *
	 *  @param		int		$shortlist		0=Return array[id]=ref, 1=Return array[](id=>id,ref=>ref,name=>name)
	 *  @param      int		$draft      	0=not draft, 1=draft
	 *  @param      User	$excluser      	Objet user to exclude
	 *  @param    	int		$socid			Id third pary
	 *  @param    	int		$limit			For pagination
	 *  @param    	int		$offset			For pagination
	 *  @param    	string	$sortfield		Sort criteria
	 *  @param    	string	$sortorder		Sort order
	 *  @return     array|int             	-1 if KO, array with result if OK
	 */
	public function liste_array($shortlist = 0, $draft = 0, $excluser = '', $socid = 0, $limit = 0, $offset = 0, $sortfield = 'f.datef,f.rowid', $sortorder = 'DESC')
	{
		// phpcs:enable
		global $conf, $user;

		$ga = array();

		$sql = "SELECT s.rowid, s.nom as name, s.client,";
		$sql .= " f.rowid as fid, f.ref as ref, f.datef as df";
		if (empty($user->rights->societe->client->voir) && !$socid) {
			$sql .= ", sc.fk_soc, sc.fk_user";
		}
		$sql .= " FROM ".MAIN_DB_PREFIX."societe as s, ".MAIN_DB_PREFIX."facture as f";
		if (empty($user->rights->societe->client->voir) && !$socid) {
			$sql .= ", ".MAIN_DB_PREFIX."societe_commerciaux as sc";
		}
		$sql .= " WHERE f.entity IN (".getEntity('invoice').")";
		$sql .= " AND f.fk_soc = s.rowid";
		if (empty($user->rights->societe->client->voir) && !$socid) { //restriction
			$sql .= " AND s.rowid = sc.fk_soc AND sc.fk_user = ".((int) $user->id);
		}
		if ($socid) {
			$sql .= " AND s.rowid = ".((int) $socid);
		}
		if ($draft) {
			$sql .= " AND f.fk_statut = ".self::STATUS_DRAFT;
		}
		if (is_object($excluser)) {
			$sql .= " AND f.fk_user_author <> ".((int) $excluser->id);
		}
		$sql .= $this->db->order($sortfield, $sortorder);
		$sql .= $this->db->plimit($limit, $offset);

		$result = $this->db->query($sql);
		if ($result) {
			$numc = $this->db->num_rows($result);
			if ($numc) {
				$i = 0;
				while ($i < $numc) {
					$obj = $this->db->fetch_object($result);

					if ($shortlist == 1) {
						$ga[$obj->fid] = $obj->ref;
					} elseif ($shortlist == 2) {
						$ga[$obj->fid] = $obj->ref.' ('.$obj->name.')';
					} else {
						$ga[$i]['id'] = $obj->fid;
						$ga[$i]['ref'] 	= $obj->ref;
						$ga[$i]['name'] = $obj->name;
					}
					$i++;
				}
			}
			return $ga;
		} else {
			dol_print_error($this->db);
			return -1;
		}
	}


	// phpcs:disable PEAR.NamingConventions.ValidFunctionName.ScopeNotCamelCaps
	/**
	 *	Return list of invoices qualified to be replaced by another invoice.
	 *	Invoices matching the following rules are returned:
	 *	(Status validated or abandonned for a reason 'other') + not payed + no payment at all + not already replaced
	 *
	 *	@param		int			$socid		Id thirdparty
	 *	@return    	array|int				Array of invoices ('id'=>id, 'ref'=>ref, 'status'=>status, 'paymentornot'=>0/1)
	 */
	public function list_replacable_invoices($socid = 0)
	{
		// phpcs:enable
		global $conf;

		$return = array();

		$sql = "SELECT f.rowid as rowid, f.ref, f.fk_statut as status, f.paye as paid,";
		$sql .= " ff.rowid as rowidnext";
		//$sql .= ", SUM(pf.amount) as alreadypaid";
		$sql .= " FROM ".MAIN_DB_PREFIX."facture as f";
		$sql .= " LEFT JOIN ".MAIN_DB_PREFIX."paiement_facture as pf ON f.rowid = pf.fk_facture";
		$sql .= " LEFT JOIN ".MAIN_DB_PREFIX."facture as ff ON f.rowid = ff.fk_facture_source";
		$sql .= " WHERE (f.fk_statut = ".self::STATUS_VALIDATED." OR (f.fk_statut = ".self::STATUS_ABANDONED." AND f.close_code = '".self::CLOSECODE_ABANDONED."'))";
		$sql .= " AND f.entity IN (".getEntity('invoice').")";
		$sql .= " AND f.paye = 0"; // Not paid completely
		$sql .= " AND pf.fk_paiement IS NULL"; // No payment already done
		$sql .= " AND ff.fk_statut IS NULL"; // Return true if it is not a replacement invoice
		if ($socid > 0) {
			$sql .= " AND f.fk_soc = ".((int) $socid);
		}
		//$sql .= " GROUP BY f.rowid, f.ref, f.fk_statut, f.paye, ff.rowid";
		$sql .= " ORDER BY f.ref";

		dol_syslog(get_class($this)."::list_replacable_invoices", LOG_DEBUG);
		$resql = $this->db->query($sql);
		if ($resql) {
			while ($obj = $this->db->fetch_object($resql)) {
				$return[$obj->rowid] = array(
					'id' => $obj->rowid,
					'ref' => $obj->ref,
					'status' => $obj->status,
					'paid' => $obj->paid,
					'alreadypaid' => 0
				);
			}
			//print_r($return);
			return $return;
		} else {
			$this->error = $this->db->error();
			return -1;
		}
	}


	// phpcs:disable PEAR.NamingConventions.ValidFunctionName.ScopeNotCamelCaps
	/**
	 *	Return list of invoices qualified to be corrected by a credit note.
	 *	Invoices matching the following rules are returned:
	 *	(validated + payment on process) or classified (payed completely or payed partiely) + not already replaced + not already a credit note
	 *
	 *	@param		int		$socid		Id thirdparty
	 *	@return    	array				Array of invoices ($id => array('ref'=>,'paymentornot'=>,'status'=>,'paye'=>)
	 */
	public function list_qualified_avoir_invoices($socid = 0)
	{
		// phpcs:enable
		global $conf;

		$return = array();


		$sql = "SELECT f.rowid as rowid, f.ref, f.fk_statut, f.type, f.paye, pf.fk_paiement";
		$sql .= " FROM ".MAIN_DB_PREFIX."facture as f";
		$sql .= " LEFT JOIN ".MAIN_DB_PREFIX."paiement_facture as pf ON f.rowid = pf.fk_facture";
		$sql .= " LEFT JOIN ".MAIN_DB_PREFIX."facture as ff ON (f.rowid = ff.fk_facture_source AND ff.type=".self::TYPE_REPLACEMENT.")";
		$sql .= " WHERE f.entity IN (".getEntity('invoice').")";
		$sql .= " AND f.fk_statut in (".self::STATUS_VALIDATED.",".self::STATUS_CLOSED.")";
		//  $sql.= " WHERE f.fk_statut >= 1";
		//	$sql.= " AND (f.paye = 1";				// Classee payee completement
		//	$sql.= " OR f.close_code IS NOT NULL)";	// Classee payee partiellement
		$sql .= " AND ff.type IS NULL"; // Renvoi vrai si pas facture de remplacement
		$sql .= " AND f.type <> ".self::TYPE_CREDIT_NOTE; // Exclude credit note invoices from selection

		if (!empty($conf->global->INVOICE_USE_SITUATION_CREDIT_NOTE)) {
			// Keep invoices that are not situation invoices or that are the last in serie if it is a situation invoice
			$sql .= " AND (f.type <> ".self::TYPE_SITUATION." OR f.rowid IN ";
			$sql .= '(SELECT MAX(fs.rowid)'; // This select returns several ID becasue of the group by later
			$sql .= " FROM ".MAIN_DB_PREFIX."facture as fs";
			$sql .= " WHERE fs.entity IN (".getEntity('invoice').")";
			$sql .= " AND fs.type = ".self::TYPE_SITUATION;
			$sql .= " AND fs.fk_statut IN (".self::STATUS_VALIDATED.",".self::STATUS_CLOSED.")";
			if ($socid > 0) {
				$sql .= " AND fs.fk_soc = ".((int) $socid);
			}
			$sql .= " GROUP BY fs.situation_cycle_ref)"; // For each situation_cycle_ref, we take the higher rowid
			$sql .= ")";
		} else {
			$sql .= " AND f.type <> ".self::TYPE_SITUATION; // Keep invoices that are not situation invoices
		}

		if ($socid > 0) {
			$sql .= " AND f.fk_soc = ".((int) $socid);
		}
		$sql .= " ORDER BY f.ref";

		dol_syslog(get_class($this)."::list_qualified_avoir_invoices", LOG_DEBUG);
		$resql = $this->db->query($sql);
		if ($resql) {
			while ($obj = $this->db->fetch_object($resql)) {
				$qualified = 0;
				if ($obj->fk_statut == self::STATUS_VALIDATED) {
					$qualified = 1;
				}
				if ($obj->fk_statut == self::STATUS_CLOSED) {
					$qualified = 1;
				}
				if ($qualified) {
					//$ref=$obj->ref;
					$paymentornot = ($obj->fk_paiement ? 1 : 0);
					$return[$obj->rowid] = array('ref'=>$obj->ref, 'status'=>$obj->fk_statut, 'type'=>$obj->type, 'paye'=>$obj->paye, 'paymentornot'=>$paymentornot);
				}
			}

			return $return;
		} else {
			$this->error = $this->db->error();
			return -1;
		}
	}


	// phpcs:disable PEAR.NamingConventions.ValidFunctionName.ScopeNotCamelCaps
	/**
	 *	Load indicators for dashboard (this->nbtodo and this->nbtodolate)
	 *
	 *	@param  User		$user    	Object user
	 *	@return WorkboardResponse|int 	<0 if KO, WorkboardResponse if OK
	 */
	public function load_board($user)
	{
		// phpcs:enable
		global $conf, $langs;

		$clause = " WHERE";

		$sql = "SELECT f.rowid, f.date_lim_reglement as datefin, f.fk_statut, f.total_ht";
		$sql .= " FROM ".MAIN_DB_PREFIX."facture as f";
		if (empty($user->rights->societe->client->voir) && !$user->socid) {
			$sql .= " JOIN ".MAIN_DB_PREFIX."societe_commerciaux as sc ON f.fk_soc = sc.fk_soc";
			$sql .= " WHERE sc.fk_user = ".((int) $user->id);
			$clause = " AND";
		}
		$sql .= $clause." f.paye=0";
		$sql .= " AND f.entity IN (".getEntity('invoice').")";
		$sql .= " AND f.fk_statut = ".self::STATUS_VALIDATED;
		if ($user->socid) {
			$sql .= " AND f.fk_soc = ".((int) $user->socid);
		}

		$resql = $this->db->query($sql);
		if ($resql) {
			$langs->load("bills");
			$now = dol_now();

			$response = new WorkboardResponse();
			$response->warning_delay = $conf->facture->client->warning_delay / 60 / 60 / 24;
			$response->label = $langs->trans("CustomerBillsUnpaid");
			$response->labelShort = $langs->trans("Unpaid");
			$response->url = DOL_URL_ROOT.'/compta/facture/list.php?search_status=1&mainmenu=billing&leftmenu=customers_bills';
			$response->img = img_object('', "bill");

			$generic_facture = new Facture($this->db);

			while ($obj = $this->db->fetch_object($resql)) {
				$generic_facture->date_lim_reglement = $this->db->jdate($obj->datefin);
				$generic_facture->statut = $obj->fk_statut;

				$response->nbtodo++;
				$response->total += $obj->total_ht;

				if ($generic_facture->hasDelay()) {
					$response->nbtodolate++;
					$response->url_late = DOL_URL_ROOT.'/compta/facture/list.php?search_option=late&mainmenu=billing&leftmenu=customers_bills';
				}
			}

			$this->db->free($resql);
			return $response;
		} else {
			dol_print_error($this->db);
			$this->error = $this->db->error();
			return -1;
		}
	}


	/* gestion des contacts d'une facture */

	/**
	 *	Retourne id des contacts clients de facturation
	 *
	 *	@return     array       Liste des id contacts facturation
	 */
	public function getIdBillingContact()
	{
		return $this->getIdContact('external', 'BILLING');
	}

	/**
	 *	Retourne id des contacts clients de livraison
	 *
	 *	@return     array       Liste des id contacts livraison
	 */
	public function getIdShippingContact()
	{
		return $this->getIdContact('external', 'SHIPPING');
	}


	/**
	 *  Initialise an instance with random values.
	 *  Used to build previews or test instances.
	 *	id must be 0 if object instance is a specimen.
	 *
	 *	@param	string		$option		''=Create a specimen invoice with lines, 'nolines'=No lines
	 *  @return	void
	 */
	public function initAsSpecimen($option = '')
	{
		global $conf, $langs, $user;

		$now = dol_now();
		$arraynow = dol_getdate($now);
		$nownotime = dol_mktime(0, 0, 0, $arraynow['mon'], $arraynow['mday'], $arraynow['year']);

		// Load array of products prodids
		$num_prods = 0;
		$prodids = array();
		$sql = "SELECT rowid";
		$sql .= " FROM ".MAIN_DB_PREFIX."product";
		$sql .= " WHERE entity IN (".getEntity('product').")";
		$sql .= $this->db->plimit(100);

		$resql = $this->db->query($sql);
		if ($resql) {
			$num_prods = $this->db->num_rows($resql);
			$i = 0;
			while ($i < $num_prods) {
				$i++;
				$row = $this->db->fetch_row($resql);
				$prodids[$i] = $row[0];
			}
		}
		//Avoid php warning Warning: mt_rand(): max(0) is smaller than min(1) when no product exists
		if (empty($num_prods)) {
			$num_prods = 1;
		}

		// Initialize parameters
		$this->id = 0;
		$this->entity = 1;
		$this->ref = 'SPECIMEN';
		$this->specimen = 1;
		$this->socid = 1;
		$this->date = $nownotime;
		$this->date_lim_reglement = $nownotime + 3600 * 24 * 30;
		$this->cond_reglement_id   = 1;
		$this->cond_reglement_code = 'RECEP';
		$this->date_lim_reglement = $this->calculate_date_lim_reglement();
		$this->mode_reglement_id   = 0; // Not forced to show payment mode CHQ + VIR
		$this->mode_reglement_code = ''; // Not forced to show payment mode CHQ + VIR

		$this->note_public = 'This is a comment (public)';
		$this->note_private = 'This is a comment (private)';
		$this->note = 'This is a comment (private)';

		$this->fk_user_author = $user->id;

		$this->multicurrency_tx = 1;
		$this->multicurrency_code = $conf->currency;

		$this->fk_incoterms = 0;
		$this->location_incoterms = '';

		if (empty($option) || $option != 'nolines') {
			// Lines
			$nbp = 5;
			$xnbp = 0;
			while ($xnbp < $nbp) {
				$line = new FactureLigne($this->db);
				$line->desc = $langs->trans("Description")." ".$xnbp;
				$line->qty = 1;
				$line->subprice = 100;
				$line->tva_tx = 19.6;
				$line->localtax1_tx = 0;
				$line->localtax2_tx = 0;
				$line->remise_percent = 0;
				if ($xnbp == 1) {        // Qty is negative (product line)
					$prodid = mt_rand(1, $num_prods);
					$line->fk_product = $prodids[$prodid];
					$line->qty = -1;
					$line->total_ht = -100;
					$line->total_ttc = -119.6;
					$line->total_tva = -19.6;
					$line->multicurrency_total_ht = -200;
					$line->multicurrency_total_ttc = -239.2;
					$line->multicurrency_total_tva = -39.2;
				} elseif ($xnbp == 2) {    // UP is negative (free line)
					$line->subprice = -100;
					$line->total_ht = -100;
					$line->total_ttc = -119.6;
					$line->total_tva = -19.6;
					$line->remise_percent = 0;
					$line->multicurrency_total_ht = -200;
					$line->multicurrency_total_ttc = -239.2;
					$line->multicurrency_total_tva = -39.2;
				} elseif ($xnbp == 3) {    // Discount is 50% (product line)
					$prodid = mt_rand(1, $num_prods);
					$line->fk_product = $prodids[$prodid];
					$line->total_ht = 50;
					$line->total_ttc = 59.8;
					$line->total_tva = 9.8;
					$line->multicurrency_total_ht = 100;
					$line->multicurrency_total_ttc = 119.6;
					$line->multicurrency_total_tva = 19.6;
					$line->remise_percent = 50;
				} else // (product line)
				{
					$prodid = mt_rand(1, $num_prods);
					$line->fk_product = $prodids[$prodid];
					$line->total_ht = 100;
					$line->total_ttc = 119.6;
					$line->total_tva = 19.6;
					$line->multicurrency_total_ht = 200;
					$line->multicurrency_total_ttc = 239.2;
					$line->multicurrency_total_tva = 39.2;
					$line->remise_percent = 0;
				}

				$this->lines[$xnbp] = $line;


				$this->total_ht       += $line->total_ht;
				$this->total_tva      += $line->total_tva;
				$this->total_ttc      += $line->total_ttc;

				$this->multicurrency_total_ht       += $line->multicurrency_total_ht;
				$this->multicurrency_total_tva      += $line->multicurrency_total_tva;
				$this->multicurrency_total_ttc      += $line->multicurrency_total_ttc;

				$xnbp++;
			}
			$this->revenuestamp = 0;

			// Add a line "offered"
			$line = new FactureLigne($this->db);
			$line->desc = $langs->trans("Description")." (offered line)";
			$line->qty = 1;
			$line->subprice = 100;
			$line->tva_tx = 19.6;
			$line->localtax1_tx = 0;
			$line->localtax2_tx = 0;
			$line->remise_percent = 100;
			$line->total_ht = 0;
			$line->total_ttc = 0; // 90 * 1.196
			$line->total_tva = 0;
			$line->multicurrency_total_ht = 0;
			$line->multicurrency_total_ttc = 0;
			$line->multicurrency_total_tva = 0;
			$prodid = mt_rand(1, $num_prods);
			$line->fk_product = $prodids[$prodid];

			$this->lines[$xnbp] = $line;
			$xnbp++;
		}
	}

	// phpcs:disable PEAR.NamingConventions.ValidFunctionName.ScopeNotCamelCaps
	/**
	 *      Load indicators for dashboard (this->nbtodo and this->nbtodolate)
	 *
	 *      @return         int     <0 if KO, >0 if OK
	 */
	public function load_state_board()
	{
		// phpcs:enable
		global $conf, $user;

		$this->nb = array();

		$clause = "WHERE";

		$sql = "SELECT count(f.rowid) as nb";
		$sql .= " FROM ".MAIN_DB_PREFIX."facture as f";
		$sql .= " LEFT JOIN ".MAIN_DB_PREFIX."societe as s ON f.fk_soc = s.rowid";
		if (empty($user->rights->societe->client->voir) && !$user->socid) {
			$sql .= " LEFT JOIN ".MAIN_DB_PREFIX."societe_commerciaux as sc ON s.rowid = sc.fk_soc";
			$sql .= " WHERE sc.fk_user = ".((int) $user->id);
			$clause = "AND";
		}
		$sql .= " ".$clause." f.entity IN (".getEntity('invoice').")";

		$resql = $this->db->query($sql);
		if ($resql) {
			while ($obj = $this->db->fetch_object($resql)) {
				$this->nb["invoices"] = $obj->nb;
			}
			$this->db->free($resql);
			return 1;
		} else {
			dol_print_error($this->db);
			$this->error = $this->db->error();
			return -1;
		}
	}

	/**
	 * 	Create an array of invoice lines
	 *
	 * 	@return int		>0 if OK, <0 if KO
	 */
	public function getLinesArray()
	{
		return $this->fetch_lines();
	}

	/**
	 *  Create a document onto disk according to template module.
	 *
	 *	@param	string		$modele			Generator to use. Caller must set it to obj->model_pdf or GETPOST('model','alpha') for example.
	 *	@param	Translate	$outputlangs	Object lang to use for translation
	 *  @param  int			$hidedetails    Hide details of lines
	 *  @param  int			$hidedesc       Hide description
	 *  @param  int			$hideref        Hide ref
	 *  @param  null|array  $moreparams     Array to provide more information
	 *	@return int        					<0 if KO, >0 if OK
	 */
	public function generateDocument($modele, $outputlangs, $hidedetails = 0, $hidedesc = 0, $hideref = 0, $moreparams = null)
	{
		global $conf, $langs;

		$outputlangs->loadLangs(array("bills", "products"));

		if (!dol_strlen($modele)) {
			$modele = 'crabe';
			$thisTypeConfName = 'FACTURE_ADDON_PDF_'.$this->type;

			if (!empty($this->model_pdf)) {
				$modele = $this->model_pdf;
			} elseif (!empty($this->modelpdf)) {	// deprecated
				$modele = $this->modelpdf;
			} elseif (!empty($conf->global->$thisTypeConfName)) {
				$modele = $conf->global->$thisTypeConfName;
			} elseif (!empty($conf->global->FACTURE_ADDON_PDF)) {
				$modele = $conf->global->FACTURE_ADDON_PDF;
			}
		}

		$modelpath = "core/modules/facture/doc/";

		return $this->commonGenerateDocument($modelpath, $modele, $outputlangs, $hidedetails, $hidedesc, $hideref, $moreparams);
	}

	/**
	 * Gets the smallest reference available for a new cycle
	 *
	 * @return int >= 1 if OK, -1 if error
	 */
	public function newCycle()
	{
		$sql = 'SELECT max(situation_cycle_ref) FROM '.MAIN_DB_PREFIX.'facture as f';
		$sql .= " WHERE f.entity IN (".getEntity('invoice', 0).")";
		$resql = $this->db->query($sql);
		if ($resql) {
			if ($this->db->num_rows($resql) > 0) {
				$res = $this->db->fetch_array($resql);
				$ref = $res['max(situation_cycle_ref)'];
				$ref++;
			} else {
				$ref = 1;
			}
			$this->db->free($resql);
			return $ref;
		} else {
			$this->error = $this->db->lasterror();
			dol_syslog("Error sql=".$sql.", error=".$this->error, LOG_ERR);
			return -1;
		}
	}

	// phpcs:disable PEAR.NamingConventions.ValidFunctionName.ScopeNotCamelCaps
	/**
	 * Checks if the invoice is the first of a cycle
	 *
	 * @return boolean
	 */
	public function is_first()
	{
		// phpcs:enable
		return ($this->situation_counter == 1);
	}

	// phpcs:disable PEAR.NamingConventions.ValidFunctionName.ScopeNotCamelCaps
	/**
	 * Returns an array containing the previous situations as Facture objects
	 *
	 * @return mixed -1 if error, array of previous situations
	 */
	public function get_prev_sits()
	{
		// phpcs:enable
		global $conf;

		$sql = 'SELECT rowid FROM '.MAIN_DB_PREFIX.'facture';
		$sql .= ' WHERE situation_cycle_ref = '.((int) $this->situation_cycle_ref);
		$sql .= ' AND situation_counter < '.((int) $this->situation_counter);
		$sql .= ' AND entity = '.($this->entity > 0 ? $this->entity : $conf->entity);
		$resql = $this->db->query($sql);
		$res = array();
		if ($resql && $this->db->num_rows($resql) > 0) {
			while ($row = $this->db->fetch_object($resql)) {
				$id = $row->rowid;
				$situation = new Facture($this->db);
				$situation->fetch($id);
				$res[] = $situation;
			}
		} else {
			$this->error = $this->db->error();
			dol_syslog("Error sql=".$sql.", error=".$this->error, LOG_ERR);
			return -1;
		}

		return $res;
	}

	/**
	 * Sets the invoice as a final situation
	 *
	 *  @param  	User	$user    	Object user
	 *  @param     	int		$notrigger	1=Does not execute triggers, 0= execute triggers
	 *	@return		int 				<0 if KO, >0 if OK
	 */
	public function setFinal(User $user, $notrigger = 0)
	{
		$error = 0;

		$this->db->begin();

		$sql = 'UPDATE '.MAIN_DB_PREFIX.'facture SET situation_final = '.((int) $this->situation_final).' WHERE rowid = '.((int) $this->id);

		dol_syslog(__METHOD__, LOG_DEBUG);
		$resql = $this->db->query($sql);
		if (!$resql) {
			$this->errors[] = $this->db->error();
			$error++;
		}

		if (!$notrigger && empty($error)) {
			// Call trigger
			$result = $this->call_trigger('BILL_MODIFY', $user);
			if ($result < 0) {
				$error++;
			}
			// End call triggers
		}

		if (!$error) {
			$this->db->commit();
			return 1;
		} else {
			foreach ($this->errors as $errmsg) {
				dol_syslog(__METHOD__.' Error: '.$errmsg, LOG_ERR);
				$this->error .= ($this->error ? ', '.$errmsg : $errmsg);
			}
			$this->db->rollback();
			return -1 * $error;
		}
	}

	// phpcs:disable PEAR.NamingConventions.ValidFunctionName.ScopeNotCamelCaps
	/**
	 * Checks if the invoice is the last in its cycle
	 *
	 * @return bool Last of the cycle status
	 */
	public function is_last_in_cycle()
	{
		// phpcs:enable
		global $conf;

		if (!empty($this->situation_cycle_ref)) {
			// No point in testing anything if we're not inside a cycle
			$sql = 'SELECT max(situation_counter) FROM '.MAIN_DB_PREFIX.'facture';
			$sql .= ' WHERE situation_cycle_ref = '.((int) $this->situation_cycle_ref);
			$sql .= ' AND entity = '.($this->entity > 0 ? $this->entity : $conf->entity);
			$resql = $this->db->query($sql);

			if ($resql && $this->db->num_rows($resql) > 0) {
				$res = $this->db->fetch_array($resql);
				$last = $res['max(situation_counter)'];
				return ($last == $this->situation_counter);
			} else {
				$this->error = $this->db->lasterror();
				dol_syslog(get_class($this)."::select Error ".$this->error, LOG_ERR);
				return false;
			}
		} else {
			return true;
		}
	}

	/**
	 * Function used to replace a thirdparty id with another one.
	 *
	 * @param  DoliDB  $db             Database handler
	 * @param  int     $origin_id      Old third-party id
	 * @param  int     $dest_id        New third-party id
	 * @return bool
	 */
	public static function replaceThirdparty(DoliDB $db, $origin_id, $dest_id)
	{
		$tables = array(
			'facture'
		);

		return CommonObject::commonReplaceThirdparty($db, $origin_id, $dest_id, $tables);
	}

	/**
	 * Function used to replace a product id with another one.
	 *
	 * @param DoliDB $db Database handler
	 * @param int $origin_id Old product id
	 * @param int $dest_id New product id
	 * @return bool
	 */
	public static function replaceProduct(DoliDB $db, $origin_id, $dest_id)
	{
		$tables = array(
			'facturedet'
		);

		return CommonObject::commonReplaceProduct($db, $origin_id, $dest_id, $tables);
	}

	/**
	 * Is the customer invoice delayed?
	 *
	 * @return bool
	 */
	public function hasDelay()
	{
		global $conf;

		$now = dol_now();

		// Paid invoices have status STATUS_CLOSED
		if ($this->statut != Facture::STATUS_VALIDATED) {
			return false;
		}

		$hasDelay = $this->date_lim_reglement < ($now - $conf->facture->client->warning_delay);
		if ($hasDelay && !empty($this->retained_warranty) && !empty($this->retained_warranty_date_limit)) {
			$totalpaid = $this->getSommePaiement();
			$totalpaid = floatval($totalpaid);
			$RetainedWarrantyAmount = $this->getRetainedWarrantyAmount();
			if ($totalpaid >= 0 && $RetainedWarrantyAmount >= 0) {
				if (($totalpaid < $this->total_ttc - $RetainedWarrantyAmount) && $this->date_lim_reglement < ($now - $conf->facture->client->warning_delay)) {
					$hasDelay = 1;
				} elseif ($totalpaid < $this->total_ttc && $this->retained_warranty_date_limit < ($now - $conf->facture->client->warning_delay)) {
					$hasDelay = 1;
				} else {
					$hasDelay = 0;
				}
			}
		}

		return $hasDelay;
	}

	/**
	 * Currently used for documents generation : to know if retained warranty need to be displayed
	 * @return bool
	 */
	public function displayRetainedWarranty()
	{
		global $conf;

		// TODO : add a flag on invoices to store this conf : INVOICE_RETAINED_WARRANTY_LIMITED_TO_FINAL_SITUATION

		// note : we don't need to test INVOICE_USE_RETAINED_WARRANTY because if $this->retained_warranty is not empty it's because it was set when this conf was active

		$displayWarranty = false;
		if (!empty($this->retained_warranty)) {
			$displayWarranty = true;

			if ($this->type == Facture::TYPE_SITUATION && !empty($conf->global->INVOICE_RETAINED_WARRANTY_LIMITED_TO_FINAL_SITUATION)) {
				// Check if this situation invoice is 100% for real
				$displayWarranty = false;
				if (!empty($this->situation_final)) {
					$displayWarranty = true;
				} elseif (!empty($this->lines) && $this->status == Facture::STATUS_DRAFT) {
					// $object->situation_final need validation to be done so this test is need for draft
					$displayWarranty = true;

					foreach ($this->lines as $i => $line) {
						if ($line->product_type < 2 && $line->situation_percent < 100) {
							$displayWarranty = false;
							break;
						}
					}
				}
			}
		}

		return $displayWarranty;
	}

	/**
	 * @param	int			$rounding		Minimum number of decimal to show. If 0, no change, if -1, we use min($conf->global->MAIN_MAX_DECIMALS_UNIT,$conf->global->MAIN_MAX_DECIMALS_TOT)
	 * @return float or -1 if not available
	 */
	public function getRetainedWarrantyAmount($rounding = -1)
	{
		global $conf;
		if (empty($this->retained_warranty)) {
			return -1;
		}

		$retainedWarrantyAmount = 0;

		// Billed - retained warranty
		if ($this->type == Facture::TYPE_SITUATION && !empty($conf->global->INVOICE_RETAINED_WARRANTY_LIMITED_TO_FINAL_SITUATION)) {
			$displayWarranty = true;
			// Check if this situation invoice is 100% for real
			if (!empty($this->lines)) {
				foreach ($this->lines as $i => $line) {
					if ($line->product_type < 2 && $line->situation_percent < 100) {
						$displayWarranty = false;
						break;
					}
				}
			}

			if ($displayWarranty && !empty($this->situation_final)) {
				$this->fetchPreviousNextSituationInvoice();
				$TPreviousIncoice = $this->tab_previous_situation_invoice;

				$total2BillWT = 0;
				foreach ($TPreviousIncoice as &$fac) {
					$total2BillWT += $fac->total_ttc;
				}
				$total2BillWT += $this->total_ttc;

				$retainedWarrantyAmount = $total2BillWT * $this->retained_warranty / 100;
			} else {
				return -1;
			}
		} else {
			// Because one day retained warranty could be used on standard invoices
			$retainedWarrantyAmount = $this->total_ttc * $this->retained_warranty / 100;
		}

		if ($rounding < 0) {
			$rounding = min($conf->global->MAIN_MAX_DECIMALS_UNIT, $conf->global->MAIN_MAX_DECIMALS_TOT);
		}

		if ($rounding > 0) {
			return round($retainedWarrantyAmount, $rounding);
		}

		return $retainedWarrantyAmount;
	}

	/**
	 *  Change the retained warranty
	 *
	 *  @param		float		$value		value of retained warranty
	 *  @return		int				>0 if OK, <0 if KO
	 */
	public function setRetainedWarranty($value)
	{
		dol_syslog(get_class($this).'::setRetainedWarranty('.$value.')');

		if ($this->statut >= 0) {
			$fieldname = 'retained_warranty';
			$sql = 'UPDATE '.MAIN_DB_PREFIX.$this->table_element;
			$sql .= " SET ".$fieldname." = ".((float) $value);
			$sql .= ' WHERE rowid='.((int) $this->id);

			if ($this->db->query($sql)) {
				$this->retained_warranty = floatval($value);
				return 1;
			} else {
				dol_syslog(get_class($this).'::setRetainedWarranty Erreur '.$sql.' - '.$this->db->error());
				$this->error = $this->db->error();
				return -1;
			}
		} else {
			dol_syslog(get_class($this).'::setRetainedWarranty, status of the object is incompatible');
			$this->error = 'Status of the object is incompatible '.$this->statut;
			return -2;
		}
	}


	/**
	 *  Change the retained_warranty_date_limit
	 *
	 *  @param		int		$timestamp		date limit of retained warranty in timestamp format
	 *  @param		string	$dateYmd		date limit of retained warranty in Y m d format
	 *  @return		int				>0 if OK, <0 if KO
	 */
	public function setRetainedWarrantyDateLimit($timestamp, $dateYmd = false)
	{
		if (!$timestamp && $dateYmd) {
			$timestamp = $this->db->jdate($dateYmd);
		}


		dol_syslog(get_class($this).'::setRetainedWarrantyDateLimit('.$timestamp.')');
		if ($this->statut >= 0) {
			$fieldname = 'retained_warranty_date_limit';
			$sql = 'UPDATE '.MAIN_DB_PREFIX.$this->table_element;
			$sql .= " SET ".$fieldname." = ".(strval($timestamp) != '' ? "'".$this->db->idate($timestamp)."'" : 'null');
			$sql .= ' WHERE rowid = '.((int) $this->id);

			if ($this->db->query($sql)) {
				$this->retained_warranty_date_limit = $timestamp;
				return 1;
			} else {
				dol_syslog(get_class($this).'::setRetainedWarrantyDateLimit Erreur '.$sql.' - '.$this->db->error());
				$this->error = $this->db->error();
				return -1;
			}
		} else {
			dol_syslog(get_class($this).'::setRetainedWarrantyDateLimit, status of the object is incompatible');
			$this->error = 'Status of the object is incompatible '.$this->statut;
			return -2;
		}
	}


	/**
	 *  Send reminders by emails for invoices that are due
	 *  CAN BE A CRON TASK
	 *
	 *  @param	int			$nbdays				Delay before due date (or after if delay is negative)
	 *  @param	string		$paymentmode		'' or 'all' by default (no filter), or 'LIQ', 'CHQ', CB', ...
	 *  @param	int|string	$template			Name (or id) of email template (Must be a template of type 'facture_send')
	 *  @param	string		$forcerecipient		Force email of recipient (for example to send the email to an accountant supervisor instead of the customer)
	 *  @return int         					0 if OK, <>0 if KO (this function is used also by cron so only 0 is OK)
	 */
	public function sendEmailsRemindersOnInvoiceDueDate($nbdays = 0, $paymentmode = 'all', $template = '', $forcerecipient = '')
	{
		global $conf, $langs, $user;

		$error = 0;
		$this->output = '';
		$this->error = '';
		$nbMailSend = 0;
		$errorsMsg = array();

		$langs->load("bills");

		if (!isModEnabled('facture')) {	// Should not happen. If module disabled, cron job should not be visible.
			$this->output .= $langs->trans('ModuleNotEnabled', $langs->transnoentitiesnoconv("Facture"));
			return 0;
		}
		/*if (empty($conf->global->FACTURE_REMINDER_EMAIL)) {
			$langs->load("bills");
			$this->output .= $langs->trans('EventRemindersByEmailNotEnabled', $langs->transnoentitiesnoconv("Facture"));
			return 0;
		}
		*/

		require_once DOL_DOCUMENT_ROOT.'/core/lib/date.lib.php';
		require_once DOL_DOCUMENT_ROOT.'/core/class/html.formmail.class.php';
		require_once DOL_DOCUMENT_ROOT.'/core/class/CMailFile.class.php';
		$formmail = new FormMail($this->db);

		$now = dol_now();
		$tmpidate = dol_get_first_hour(dol_time_plus_duree($now, $nbdays, 'd'), 'gmt');

		$tmpinvoice = new Facture($this->db);

		dol_syslog(__METHOD__, LOG_DEBUG);

		// Select all action comm reminder
		$sql = "SELECT rowid as id FROM ".MAIN_DB_PREFIX."facture as f";
		if (!empty($paymentmode) && $paymentmode != 'all') {
			$sql .= ", ".MAIN_DB_PREFIX."c_paiement as cp";
		}
		$sql .= " WHERE f.paye = 0";
		$sql .= " AND f.fk_statut = ".self::STATUS_VALIDATED;
		$sql .= " AND f.date_lim_reglement = '".$this->db->idate($tmpidate, 'gmt')."'";
		$sql .= " AND f.entity IN (".getEntity('facture', 0).")";	// One batch process only one company (no sharing)
		if (!empty($paymentmode) && $paymentmode != 'all') {
			$sql .= " AND f.fk_mode_reglement = cp.id AND cp.code = '".$this->db->escape($paymentmode)."'";
		}
		// TODO Add a filter to check there is no payment started yet
		$sql .= $this->db->order("date_lim_reglement", "ASC");

		$resql = $this->db->query($sql);

		$stmpidate = dol_print_date($tmpidate, 'day', 'gmt');
		$this->output .= $langs->transnoentitiesnoconv("SearchUnpaidInvoicesWithDueDate", $stmpidate);
		if (!empty($paymentmode) && $paymentmode != 'all') {
			$this->output .= ' ('.$langs->transnoentitiesnoconv("PaymentMode").' '.$paymentmode.')';
		}
		$this->output .= '<br>';

		if ($resql) {
			while ($obj = $this->db->fetch_object($resql)) {
				if (!$error) {
					// Load event
					$res = $tmpinvoice->fetch($obj->id);
					if ($res > 0) {
						$tmpinvoice->fetch_thirdparty();

						$outputlangs = new Translate('', $conf);
						if ($tmpinvoice->thirdparty->default_lang) {
							$outputlangs->setDefaultLang($tmpinvoice->thirdparty->default_lang);
							$outputlangs->loadLangs(array("main", "bills"));
						} else {
							$outputlangs = $langs;
						}

						// Select email template
						$arraymessage = $formmail->getEMailTemplate($this->db, 'facture_send', $user, $outputlangs, (is_numeric($template) ? $template : 0), 1, (is_numeric($template) ? '' : $template));
						if (is_numeric($arraymessage) && $arraymessage <= 0) {
							$langs->load("errors");
							$this->output .= $langs->trans('ErrorFailedToFindEmailTemplate', $template);
							return 0;
						}

						// PREPARE EMAIL
						$errormesg = '';

						// Make substitution in email content
						$substitutionarray = getCommonSubstitutionArray($outputlangs, 0, '', $tmpinvoice);

						complete_substitutions_array($substitutionarray, $outputlangs, $tmpinvoice);

						// Topic
						$sendTopic = make_substitutions(empty($arraymessage->topic) ? $outputlangs->transnoentitiesnoconv('InformationMessage') : $arraymessage->topic, $substitutionarray, $outputlangs, 1);

						// Content
						$content = $outputlangs->transnoentitiesnoconv($arraymessage->content);

						$sendContent = make_substitutions($content, $substitutionarray, $outputlangs, 1);

						// Recipient
						$to = array();
						if ($forcerecipient) {	// If a recipient was forced
							$to = array($forcerecipient);
						} else {
							$res = $tmpinvoice->fetch_thirdparty();
							$recipient = $tmpinvoice->thirdparty;
							if ($res > 0) {
								$tmparraycontact = $tmpinvoice->liste_contact(-1, 'external', 0, 'BILLING');
								if (is_array($tmparraycontact) && count($tmparraycontact) > 0) {
									foreach ($tmparraycontact as $data_email) {
										if (!empty($data_email['email'])) {
											$to[] = $tmpinvoice->thirdparty->contact_get_property($data_email['id'], 'email');
										}
									}
								}
								if (empty($to) && !empty($recipient->email)) {
									$to[] = $recipient->email;
								}
								if (empty($to)) {
									$errormesg = "Failed to send remind to thirdparty id=".$tmpinvoice->socid.". No email defined for invoice or customer.";
									$error++;
								}
							} else {
								$errormesg = "Failed to load recipient with thirdparty id=".$tmpinvoice->socid;
								$error++;
							}
						}

						// Sender
						$from = getDolGlobalString('MAIN_MAIL_EMAIL_FROM');
						if (!empty($arraymessage->email_from)) {	// If a sender is defined into template, we use it in priority
							$from = $arraymessage->email_from;
						}
						if (empty($from)) {
							$errormesg = "Failed to get sender into global setup MAIN_MAIL_EMAIL_FROM";
							$error++;
						}

						if (!$error && !empty($to)) {
							$this->db->begin();

							$to = implode(',', $to);
							if (!empty($arraymessage->email_to)) {	// If a recipient is defined into template, we add it
								$to = $to.','.$arraymessage->email_to;
							}

							// Errors Recipient
							$errors_to = $conf->global->MAIN_MAIL_ERRORS_TO;

							$trackid = 'inv'.$tmpinvoice->id;
							$sendcontext = 'standard';

<<<<<<< HEAD
							$email_tocc = '';
							if (!empty($arraymessage->email_tocc)) {	// If a CC is defined into template, we use it
								$email_tocc = $arraymessage->email_tocc;
							}

							$email_tobcc = '';
							if (!empty($arraymessage->email_tobcc)) {	// If a BCC is defined into template, we use it
								$email_tobcc = $arraymessage->email_tobcc;
							}

							// Mail Creation
							$cMailFile = new CMailFile($sendTopic, $to, $from, $sendContent, array(), array(), array(), $email_tocc, $email_tobcc, 0, 1, $errors_to, '', $trackid, '', $sendcontext, '');
=======
							//join file is asked
							$joinFile = [];
							$joinFileName = [];
							$joinFileMime = [];
							if ($arraymessage->joinfiles == 1 && !empty($tmpinvoice->last_main_doc)) {
								$joinFile[] = DOL_DATA_ROOT.$tmpinvoice->last_main_doc;
								$joinFileName[] = basename($tmpinvoice->last_main_doc);
								$joinFileMime[] = dol_mimetype(DOL_DATA_ROOT.$tmpinvoice->last_main_doc);
							}

							// Mail Creation
							$cMailFile = new CMailFile($sendTopic, $to, $from, $sendContent, $joinFile, $joinFileMime, $joinFileName, '', "", 0, 1, $errors_to, '', $trackid, '', $sendcontext, '');
>>>>>>> bae5934a

							// Sending Mail
							if ($cMailFile->sendfile()) {
								$nbMailSend++;

								// Add a line into event table
								require_once DOL_DOCUMENT_ROOT.'/comm/action/class/actioncomm.class.php';

								// Insert record of emails sent
								$actioncomm = new ActionComm($this->db);

								$actioncomm->type_code = 'AC_OTH_AUTO'; // Event insert into agenda automatically
								$actioncomm->socid = $tmpinvoice->thirdparty->id; // To link to a company
								$actioncomm->contact_id = 0;

								$actioncomm->code = 'AC_EMAIL';
								$actioncomm->label = 'sendEmailsRemindersOnInvoiceDueDateOK';
								$actioncomm->note_private = $sendContent;
								$actioncomm->fk_project = $tmpinvoice->fk_project;
								$actioncomm->datep = dol_now();
								$actioncomm->datef = $actioncomm->datep;
								$actioncomm->percentage = -1; // Not applicable
								$actioncomm->authorid = $user->id; // User saving action
								$actioncomm->userownerid = $user->id; // Owner of action
								// Fields when action is an email (content should be added into note)
								$actioncomm->email_msgid = $cMailFile->msgid;
								$actioncomm->email_from = $from;
								$actioncomm->email_sender = '';
								$actioncomm->email_to = $to;
								//$actioncomm->email_tocc = $sendtocc;
								//$actioncomm->email_tobcc = $sendtobcc;
								//$actioncomm->email_subject = $subject;
								$actioncomm->errors_to = $errors_to;

								$actioncomm->elementtype = 'invoice';
								$actioncomm->fk_element = $tmpinvoice->id;

								//$actioncomm->extraparams = $extraparams;

								$actioncomm->create($user);
							} else {
								$errormesg = $cMailFile->error.' : '.$to;
								$error++;

								// Add a line into event table
								require_once DOL_DOCUMENT_ROOT.'/comm/action/class/actioncomm.class.php';

								// Insert record of emails sent
								$actioncomm = new ActionComm($this->db);

								$actioncomm->type_code = 'AC_OTH_AUTO'; // Event insert into agenda automatically
								$actioncomm->socid = $tmpinvoice->thirdparty->id; // To link to a company
								$actioncomm->contact_id = 0;

								$actioncomm->code = 'AC_EMAIL';
								$actioncomm->label = 'sendEmailsRemindersOnInvoiceDueDateKO';
								$actioncomm->note_private = $errormesg;
								$actioncomm->fk_project = $tmpinvoice->fk_project;
								$actioncomm->datep = dol_now();
								$actioncomm->datef = $actioncomm->datep;
								$actioncomm->percentage = -1; // Not applicable
								$actioncomm->authorid = $user->id; // User saving action
								$actioncomm->userownerid = $user->id; // Owner of action
								// Fields when action is an email (content should be added into note)
								$actioncomm->email_msgid = $cMailFile->msgid;
								$actioncomm->email_from = $from;
								$actioncomm->email_sender = '';
								$actioncomm->email_to = $to;
								//$actioncomm->email_tocc = $sendtocc;
								//$actioncomm->email_tobcc = $sendtobcc;
								//$actioncomm->email_subject = $subject;
								$actioncomm->errors_to = $errors_to;

								//$actioncomm->extraparams = $extraparams;

								$actioncomm->create($user);
							}

							$this->db->commit();	// We always commit
						}

						if ($errormesg) {
							$errorsMsg[] = $errormesg;
						}
					} else {
						$errorsMsg[] = 'Failed to fetch record invoice with ID = '.$obj->id;
						$error++;
					}
				}
			}
		} else {
			$error++;
		}

		if (!$error) {
			$this->output .= 'Nb of emails sent : '.$nbMailSend;
			return 0;
		} else {
			$this->error = 'Nb of emails sent : '.$nbMailSend.', '.(!empty($errorsMsg)) ? join(', ', $errorsMsg) : $error;
			return $error;
		}
	}

	/**
	 * See if current invoice date is posterior to the last invoice date among validated invoices of same type.
	 *
	 * @param 	boolean 	$allow_validated_drafts			return true if the invoice has been validated before returning to DRAFT state.
	 * @return 	array										return array
	 */
	public function willBeLastOfSameType($allow_validated_drafts = false)
	{
		// get date of last validated invoices of same type
		$sql  = "SELECT datef";
		$sql .= " FROM ".MAIN_DB_PREFIX."facture";
		$sql .= " WHERE type = " . (int) $this->type ;
		$sql .= " AND date_valid IS NOT NULL";
		$sql .= " AND entity IN (".getEntity('invoice').")";
		$sql .= " ORDER BY datef DESC LIMIT 1";

		$result = $this->db->query($sql);
		if ($result) {
			// compare with current validation date
			if ($this->db->num_rows($result)) {
				$obj = $this->db->fetch_object($result);
				$last_date = $this->db->jdate($obj->datef);
				$invoice_date = $this->date;

				$is_last_of_same_type = $invoice_date >= $last_date;
				if ($allow_validated_drafts) {
					$is_last_of_same_type = $is_last_of_same_type || (!strpos($this->ref, 'PROV') && $this->status == self::STATUS_DRAFT);
				}

				return array($is_last_of_same_type, $last_date);
			} else {
				// element is first of type to be validated
				return array(true);
			}
		} else {
			dol_print_error($this->db);
		}
	}
}

/**
 *	Class to manage invoice lines.
 *  Saved into database table llx_facturedet
 */
class FactureLigne extends CommonInvoiceLine
{
	/**
	 * @var string ID to identify managed object
	 */
	public $element = 'facturedet';

	/**
	 * @var string Name of table without prefix where object is stored
	 */
	public $table_element = 'facturedet';

	public $oldline;

	//! From llx_facturedet
	//! Id facture
	public $fk_facture;
	//! Id parent line
	public $fk_parent_line;

	//! Description ligne
	public $desc;
	public $ref_ext; // External reference of the line

	public $localtax1_type; // Local tax 1 type
	public $localtax2_type; // Local tax 2 type
	public $fk_remise_except; // Link to line into llx_remise_except
	public $rang = 0;

	public $fk_fournprice;
	public $pa_ht;
	public $marge_tx;
	public $marque_tx;

	public $remise_percent;

	public $special_code; // Liste d'options non cumulabels:
	// 1: frais de port
	// 2: ecotaxe
	// 3: ??

	public $origin;
	public $origin_id;

	public $fk_code_ventilation = 0;

	public $date_start;
	public $date_end;

	public $skip_update_total; // Skip update price total for special lines

	/**
	 * @var int Situation advance percentage
	 */
	public $situation_percent;

	/**
	 * @var int Previous situation line id reference
	 */
	public $fk_prev_id;

	// Multicurrency
	public $fk_multicurrency;
	public $multicurrency_code;
	public $multicurrency_subprice;
	public $multicurrency_total_ht;
	public $multicurrency_total_tva;
	public $multicurrency_total_ttc;

	/**
	 *	Load invoice line from database
	 *
	 *	@param	int		$rowid      id of invoice line to get
	 *	@return	int					<0 if KO, >0 if OK
	 */
	public function fetch($rowid)
	{
		$sql = 'SELECT fd.rowid, fd.fk_facture, fd.fk_parent_line, fd.fk_product, fd.product_type, fd.label as custom_label, fd.description, fd.price, fd.qty, fd.vat_src_code, fd.tva_tx,';
		$sql .= ' fd.localtax1_tx, fd. localtax2_tx, fd.remise, fd.remise_percent, fd.fk_remise_except, fd.subprice, fd.ref_ext,';
		$sql .= ' fd.date_start as date_start, fd.date_end as date_end, fd.fk_product_fournisseur_price as fk_fournprice, fd.buy_price_ht as pa_ht,';
		$sql .= ' fd.info_bits, fd.special_code, fd.total_ht, fd.total_tva, fd.total_ttc, fd.total_localtax1, fd.total_localtax2, fd.rang,';
		$sql .= ' fd.fk_code_ventilation,';
		$sql .= ' fd.fk_unit, fd.fk_user_author, fd.fk_user_modif,';
		$sql .= ' fd.situation_percent, fd.fk_prev_id,';
		$sql .= ' fd.multicurrency_subprice,';
		$sql .= ' fd.multicurrency_total_ht,';
		$sql .= ' fd.multicurrency_total_tva,';
		$sql .= ' fd.multicurrency_total_ttc,';
		$sql .= ' p.ref as product_ref, p.label as product_label, p.description as product_desc';
		$sql .= ' FROM '.MAIN_DB_PREFIX.'facturedet as fd';
		$sql .= ' LEFT JOIN '.MAIN_DB_PREFIX.'product as p ON fd.fk_product = p.rowid';
		$sql .= ' WHERE fd.rowid = '.((int) $rowid);

		$result = $this->db->query($sql);
		if ($result) {
			$objp = $this->db->fetch_object($result);

			if (!$objp) {
				$this->error = 'InvoiceLine with id '. $rowid .' not found sql='.$sql;
				return 0;
			}

			$this->rowid = $objp->rowid;
			$this->id = $objp->rowid;
			$this->fk_facture = $objp->fk_facture;
			$this->fk_parent_line = $objp->fk_parent_line;
			$this->label				= $objp->custom_label;
			$this->desc					= $objp->description;
			$this->qty = $objp->qty;
			$this->subprice = $objp->subprice;
			$this->ref_ext = $objp->ref_ext;
			$this->vat_src_code = $objp->vat_src_code;
			$this->tva_tx = $objp->tva_tx;
			$this->localtax1_tx			= $objp->localtax1_tx;
			$this->localtax2_tx			= $objp->localtax2_tx;
			$this->remise_percent = $objp->remise_percent;
			$this->fk_remise_except = $objp->fk_remise_except;
			$this->fk_product			= $objp->fk_product;
			$this->product_type = $objp->product_type;
			$this->date_start			= $this->db->jdate($objp->date_start);
			$this->date_end				= $this->db->jdate($objp->date_end);
			$this->info_bits			= $objp->info_bits;
			$this->tva_npr = ($objp->info_bits & 1 == 1) ? 1 : 0;
			$this->special_code = $objp->special_code;
			$this->total_ht				= $objp->total_ht;
			$this->total_tva			= $objp->total_tva;
			$this->total_localtax1		= $objp->total_localtax1;
			$this->total_localtax2		= $objp->total_localtax2;
			$this->total_ttc			= $objp->total_ttc;
			$this->fk_code_ventilation = $objp->fk_code_ventilation;
			$this->rang					= $objp->rang;
			$this->fk_fournprice = $objp->fk_fournprice;
			$marginInfos				= getMarginInfos($objp->subprice, $objp->remise_percent, $objp->tva_tx, $objp->localtax1_tx, $objp->localtax2_tx, $this->fk_fournprice, $objp->pa_ht);
			$this->pa_ht				= $marginInfos[0];
			$this->marge_tx				= $marginInfos[1];
			$this->marque_tx			= $marginInfos[2];

			$this->ref = $objp->product_ref; // deprecated

			$this->product_ref = $objp->product_ref;
			$this->product_label		= $objp->product_label;
			$this->product_desc			= $objp->product_desc;

			$this->fk_unit = $objp->fk_unit;
			$this->fk_user_modif		= $objp->fk_user_modif;
			$this->fk_user_author = $objp->fk_user_author;

			$this->situation_percent    = $objp->situation_percent;
			$this->fk_prev_id           = $objp->fk_prev_id;

			$this->multicurrency_subprice = $objp->multicurrency_subprice;
			$this->multicurrency_total_ht = $objp->multicurrency_total_ht;
			$this->multicurrency_total_tva = $objp->multicurrency_total_tva;
			$this->multicurrency_total_ttc = $objp->multicurrency_total_ttc;

			$this->db->free($result);

			return 1;
		} else {
			$this->error = $this->db->lasterror();
			return -1;
		}
	}

	/**
	 *	Insert line into database
	 *
	 *	@param      int		$notrigger		                 1 no triggers
	 *  @param      int     $noerrorifdiscountalreadylinked  1=Do not make error if lines is linked to a discount and discount already linked to another
	 *	@return		int						                 <0 if KO, >0 if OK
	 */
	public function insert($notrigger = 0, $noerrorifdiscountalreadylinked = 0)
	{
		global $langs, $user, $conf;

		$error = 0;

		$pa_ht_isemptystring = (empty($this->pa_ht) && $this->pa_ht == ''); // If true, we can use a default value. If this->pa_ht = '0', we must use '0'.

		dol_syslog(get_class($this)."::insert rang=".$this->rang, LOG_DEBUG);

		// Clean parameters
		$this->desc = trim($this->desc);
		if (empty($this->tva_tx)) {
			$this->tva_tx = 0;
		}
		if (empty($this->localtax1_tx)) {
			$this->localtax1_tx = 0;
		}
		if (empty($this->localtax2_tx)) {
			$this->localtax2_tx = 0;
		}
		if (empty($this->localtax1_type)) {
			$this->localtax1_type = 0;
		}
		if (empty($this->localtax2_type)) {
			$this->localtax2_type = 0;
		}
		if (empty($this->total_localtax1)) {
			$this->total_localtax1 = 0;
		}
		if (empty($this->total_localtax2)) {
			$this->total_localtax2 = 0;
		}
		if (empty($this->rang)) {
			$this->rang = 0;
		}
		if (empty($this->remise_percent)) {
			$this->remise_percent = 0;
		}
		if (empty($this->info_bits)) {
			$this->info_bits = 0;
		}
		if (empty($this->subprice)) {
			$this->subprice = 0;
		}
		if (empty($this->ref_ext)) {
			$this->ref_ext = '';
		}
		if (empty($this->special_code)) {
			$this->special_code = 0;
		}
		if (empty($this->fk_parent_line)) {
			$this->fk_parent_line = 0;
		}
		if (empty($this->fk_prev_id)) {
			$this->fk_prev_id = 0;
		}
		if (!isset($this->situation_percent) || $this->situation_percent > 100 || (string) $this->situation_percent == '') {
			$this->situation_percent = 100;
		}

		if (empty($this->pa_ht)) {
			$this->pa_ht = 0;
		}
		if (empty($this->multicurrency_subprice)) {
			$this->multicurrency_subprice = 0;
		}
		if (empty($this->multicurrency_total_ht)) {
			$this->multicurrency_total_ht = 0;
		}
		if (empty($this->multicurrency_total_tva)) {
			$this->multicurrency_total_tva = 0;
		}
		if (empty($this->multicurrency_total_ttc)) {
			$this->multicurrency_total_ttc = 0;
		}

		// if buy price not defined, define buyprice as configured in margin admin
		if ($this->pa_ht == 0 && $pa_ht_isemptystring) {
			if (($result = $this->defineBuyPrice($this->subprice, $this->remise_percent, $this->fk_product)) < 0) {
				return $result;
			} else {
				$this->pa_ht = $result;
			}
		}

		// Check parameters
		if ($this->product_type < 0) {
			$this->error = 'ErrorProductTypeMustBe0orMore';
			return -1;
		}
		if (!empty($this->fk_product) && $this->fk_product > 0) {
			// Check product exists
			$result = Product::isExistingObject('product', $this->fk_product);
			if ($result <= 0) {
				$this->error = 'ErrorProductIdDoesNotExists';
				dol_syslog(get_class($this)."::insert Error ".$this->error, LOG_ERR);
				return -1;
			}
		}

		$this->db->begin();

		// Update line in database
		$sql = 'INSERT INTO '.MAIN_DB_PREFIX.'facturedet';
		$sql .= ' (fk_facture, fk_parent_line, label, description, qty,';
		$sql .= ' vat_src_code, tva_tx, localtax1_tx, localtax2_tx, localtax1_type, localtax2_type,';
		$sql .= ' fk_product, product_type, remise_percent, subprice, ref_ext, fk_remise_except,';
		$sql .= ' date_start, date_end, fk_code_ventilation, ';
		$sql .= ' rang, special_code, fk_product_fournisseur_price, buy_price_ht,';
		$sql .= ' info_bits, total_ht, total_tva, total_ttc, total_localtax1, total_localtax2,';
		$sql .= ' situation_percent, fk_prev_id,';
		$sql .= ' fk_unit, fk_user_author, fk_user_modif,';
		$sql .= ' fk_multicurrency, multicurrency_code, multicurrency_subprice, multicurrency_total_ht, multicurrency_total_tva, multicurrency_total_ttc';
		$sql .= ')';
		$sql .= " VALUES (".$this->fk_facture.",";
		$sql .= " ".($this->fk_parent_line > 0 ? $this->fk_parent_line : "null").",";
		$sql .= " ".(!empty($this->label) ? "'".$this->db->escape($this->label)."'" : "null").",";
		$sql .= " '".$this->db->escape($this->desc)."',";
		$sql .= " ".price2num($this->qty).",";
		$sql .= " ".(empty($this->vat_src_code) ? "''" : "'".$this->db->escape($this->vat_src_code)."'").",";
		$sql .= " ".price2num($this->tva_tx).",";
		$sql .= " ".price2num($this->localtax1_tx).",";
		$sql .= " ".price2num($this->localtax2_tx).",";
		$sql .= " '".$this->db->escape($this->localtax1_type)."',";
		$sql .= " '".$this->db->escape($this->localtax2_type)."',";
		$sql .= ' '.((!empty($this->fk_product) && $this->fk_product > 0) ? $this->fk_product : "null").',';
		$sql .= " ".((int) $this->product_type).",";
		$sql .= " ".price2num($this->remise_percent).",";
		$sql .= " ".price2num($this->subprice).",";
		$sql .= " '".$this->db->escape($this->ref_ext)."',";
		$sql .= ' '.(!empty($this->fk_remise_except) ? $this->fk_remise_except : "null").',';
		$sql .= " ".(!empty($this->date_start) ? "'".$this->db->idate($this->date_start)."'" : "null").",";
		$sql .= " ".(!empty($this->date_end) ? "'".$this->db->idate($this->date_end)."'" : "null").",";
		$sql .= ' '.((int) $this->fk_code_ventilation).',';
		$sql .= ' '.((int) $this->rang).',';
		$sql .= ' '.((int) $this->special_code).',';
		$sql .= ' '.(!empty($this->fk_fournprice) ? $this->fk_fournprice : "null").',';
		$sql .= ' '.price2num($this->pa_ht).',';
		$sql .= " '".$this->db->escape($this->info_bits)."',";
		$sql .= " ".price2num($this->total_ht).",";
		$sql .= " ".price2num($this->total_tva).",";
		$sql .= " ".price2num($this->total_ttc).",";
		$sql .= " ".price2num($this->total_localtax1).",";
		$sql .= " ".price2num($this->total_localtax2);
		$sql .= ", ".((float) $this->situation_percent);
		$sql .= ", ".(!empty($this->fk_prev_id) ? $this->fk_prev_id : "null");
		$sql .= ", ".(!$this->fk_unit ? 'NULL' : $this->fk_unit);
		$sql .= ", ".((int) $user->id);
		$sql .= ", ".((int) $user->id);
		$sql .= ", ".(int) $this->fk_multicurrency;
		$sql .= ", '".$this->db->escape($this->multicurrency_code)."'";
		$sql .= ", ".price2num($this->multicurrency_subprice);
		$sql .= ", ".price2num($this->multicurrency_total_ht);
		$sql .= ", ".price2num($this->multicurrency_total_tva);
		$sql .= ", ".price2num($this->multicurrency_total_ttc);
		$sql .= ')';

		dol_syslog(get_class($this)."::insert", LOG_DEBUG);
		$resql = $this->db->query($sql);
		if ($resql) {
			$this->id = $this->db->last_insert_id(MAIN_DB_PREFIX.'facturedet');
			$this->rowid = $this->id; // For backward compatibility

			if (!$error) {
				$result = $this->insertExtraFields();
				if ($result < 0) {
					$error++;
				}
			}

			// If fk_remise_except is defined, the discount is linked to the invoice
			// which flags it as "consumed".
			if ($this->fk_remise_except) {
				$discount = new DiscountAbsolute($this->db);
				$result = $discount->fetch($this->fk_remise_except);
				if ($result >= 0) {
					// Check if discount was found
					if ($result > 0) {
						// Check if discount not already affected to another invoice
						if ($discount->fk_facture_line > 0) {
							if (empty($noerrorifdiscountalreadylinked)) {
								$this->error = $langs->trans("ErrorDiscountAlreadyUsed", $discount->id);
								dol_syslog(get_class($this)."::insert Error ".$this->error, LOG_ERR);
								$this->db->rollback();
								return -3;
							}
						} else {
							$result = $discount->link_to_invoice($this->rowid, 0);
							if ($result < 0) {
								$this->error = $discount->error;
								dol_syslog(get_class($this)."::insert Error ".$this->error, LOG_ERR);
								$this->db->rollback();
								return -3;
							}
						}
					} else {
						$this->error = $langs->trans("ErrorADiscountThatHasBeenRemovedIsIncluded");
						dol_syslog(get_class($this)."::insert Error ".$this->error, LOG_ERR);
						$this->db->rollback();
						return -3;
					}
				} else {
					$this->error = $discount->error;
					dol_syslog(get_class($this)."::insert Error ".$this->error, LOG_ERR);
					$this->db->rollback();
					return -3;
				}
			}

			if (!$notrigger) {
				// Call trigger
				$result = $this->call_trigger('LINEBILL_INSERT', $user);
				if ($result < 0) {
					$this->db->rollback();
					return -2;
				}
				// End call triggers
			}

			$this->db->commit();
			return $this->id;
		} else {
			$this->error = $this->db->lasterror();
			$this->db->rollback();
			return -2;
		}
	}

	/**
	 *	Update line into database
	 *
	 *	@param		User	$user		User object
	 *	@param		int		$notrigger	Disable triggers
	 *	@return		int					<0 if KO, >0 if OK
	 */
	public function update($user = '', $notrigger = 0)
	{
		global $user, $conf;

		$error = 0;

		$pa_ht_isemptystring = (empty($this->pa_ht) && $this->pa_ht == ''); // If true, we can use a default value. If this->pa_ht = '0', we must use '0'.

		// Clean parameters
		$this->desc = trim($this->desc);
		if (empty($this->ref_ext)) {
			$this->ref_ext = '';
		}
		if (empty($this->tva_tx)) {
			$this->tva_tx = 0;
		}
		if (empty($this->localtax1_tx)) {
			$this->localtax1_tx = 0;
		}
		if (empty($this->localtax2_tx)) {
			$this->localtax2_tx = 0;
		}
		if (empty($this->localtax1_type)) {
			$this->localtax1_type = 0;
		}
		if (empty($this->localtax2_type)) {
			$this->localtax2_type = 0;
		}
		if (empty($this->total_localtax1)) {
			$this->total_localtax1 = 0;
		}
		if (empty($this->total_localtax2)) {
			$this->total_localtax2 = 0;
		}
		if (empty($this->remise_percent)) {
			$this->remise_percent = 0;
		}
		if (empty($this->info_bits)) {
			$this->info_bits = 0;
		}
		if (empty($this->special_code)) {
			$this->special_code = 0;
		}
		if (empty($this->product_type)) {
			$this->product_type = 0;
		}
		if (empty($this->fk_parent_line)) {
			$this->fk_parent_line = 0;
		}
		if (!isset($this->situation_percent) || $this->situation_percent > 100 || (string) $this->situation_percent == '') {
			$this->situation_percent = 100;
		}
		if (empty($this->pa_ht)) {
			$this->pa_ht = 0;
		}

		if (empty($this->multicurrency_subprice)) {
			$this->multicurrency_subprice = 0;
		}
		if (empty($this->multicurrency_total_ht)) {
			$this->multicurrency_total_ht = 0;
		}
		if (empty($this->multicurrency_total_tva)) {
			$this->multicurrency_total_tva = 0;
		}
		if (empty($this->multicurrency_total_ttc)) {
			$this->multicurrency_total_ttc = 0;
		}

		// Check parameters
		if ($this->product_type < 0) {
			return -1;
		}

		// if buy price not provided, define buyprice as configured in margin admin
		if ($this->pa_ht == 0 && $pa_ht_isemptystring) {
			// We call defineBuyPrice only if data was not provided (if input was '0', we will not go here and value will remaine '0')
			$result = $this->defineBuyPrice($this->subprice, $this->remise_percent, $this->fk_product);
			if ($result < 0) {
				return $result;
			} else {
				$this->pa_ht = $result;
			}
		}

		$this->db->begin();

		// Update line in database
		$sql = "UPDATE ".MAIN_DB_PREFIX."facturedet SET";
		$sql .= " description='".$this->db->escape($this->desc)."'";
		$sql .= ", ref_ext='".$this->db->escape($this->ref_ext)."'";
		$sql .= ", label=".(!empty($this->label) ? "'".$this->db->escape($this->label)."'" : "null");
		$sql .= ", subprice=".price2num($this->subprice);
		$sql .= ", remise_percent=".price2num($this->remise_percent);
		if ($this->fk_remise_except) {
			$sql .= ", fk_remise_except=".$this->fk_remise_except;
		} else {
			$sql .= ", fk_remise_except=null";
		}
		$sql .= ", vat_src_code = '".(empty($this->vat_src_code) ? '' : $this->db->escape($this->vat_src_code))."'";
		$sql .= ", tva_tx=".price2num($this->tva_tx);
		$sql .= ", localtax1_tx=".price2num($this->localtax1_tx);
		$sql .= ", localtax2_tx=".price2num($this->localtax2_tx);
		$sql .= ", localtax1_type='".$this->db->escape($this->localtax1_type)."'";
		$sql .= ", localtax2_type='".$this->db->escape($this->localtax2_type)."'";
		$sql .= ", qty=".price2num($this->qty);
		$sql .= ", date_start=".(!empty($this->date_start) ? "'".$this->db->idate($this->date_start)."'" : "null");
		$sql .= ", date_end=".(!empty($this->date_end) ? "'".$this->db->idate($this->date_end)."'" : "null");
		$sql .= ", product_type=".$this->product_type;
		$sql .= ", info_bits='".$this->db->escape($this->info_bits)."'";
		$sql .= ", special_code='".$this->db->escape($this->special_code)."'";
		if (empty($this->skip_update_total)) {
			$sql .= ", total_ht=".price2num($this->total_ht);
			$sql .= ", total_tva=".price2num($this->total_tva);
			$sql .= ", total_ttc=".price2num($this->total_ttc);
			$sql .= ", total_localtax1=".price2num($this->total_localtax1);
			$sql .= ", total_localtax2=".price2num($this->total_localtax2);
		}
		$sql .= ", fk_product_fournisseur_price=".(!empty($this->fk_fournprice) ? "'".$this->db->escape($this->fk_fournprice)."'" : "null");
		$sql .= ", buy_price_ht=".(($this->pa_ht || (string) $this->pa_ht === '0') ? price2num($this->pa_ht) : "null"); // $this->pa_ht should always be defined (set to 0 or to sell price depending on option)
		$sql .= ", fk_parent_line=".($this->fk_parent_line > 0 ? $this->fk_parent_line : "null");
		if (!empty($this->rang)) {
			$sql .= ", rang=".((int) $this->rang);
		}
		$sql .= ", situation_percent = ".((float) $this->situation_percent);
		$sql .= ", fk_unit = ".(!$this->fk_unit ? 'NULL' : $this->fk_unit);
		$sql .= ", fk_user_modif = ".((int) $user->id);

		// Multicurrency
		$sql .= ", multicurrency_subprice=".price2num($this->multicurrency_subprice);
		$sql .= ", multicurrency_total_ht=".price2num($this->multicurrency_total_ht);
		$sql .= ", multicurrency_total_tva=".price2num($this->multicurrency_total_tva);
		$sql .= ", multicurrency_total_ttc=".price2num($this->multicurrency_total_ttc);

		$sql .= " WHERE rowid = ".((int) $this->rowid);

		dol_syslog(get_class($this)."::update", LOG_DEBUG);
		$resql = $this->db->query($sql);
		if ($resql) {
			if (!$error) {
				$this->id = $this->rowid;
				$result = $this->insertExtraFields();
				if ($result < 0) {
					$error++;
				}
			}

			if (!$error && !$notrigger) {
				// Call trigger
				$result = $this->call_trigger('LINEBILL_MODIFY', $user);
				if ($result < 0) {
					$this->db->rollback();
					return -2;
				}
				// End call triggers
			}
			$this->db->commit();
			return 1;
		} else {
			$this->error = $this->db->error();
			$this->db->rollback();
			return -2;
		}
	}

	/**
	 * Delete line in database
	 *
	 * @param 	User 	$tmpuser    User that deletes
	 * @param 	bool 	$notrigger  false=launch triggers after, true=disable triggers
	 * @return 	int		           	<0 if KO, >0 if OK
	 */
	public function delete($tmpuser = null, $notrigger = false)
	{
		global $user;

		$this->db->begin();

		// Call trigger
		if (empty($notrigger)) {
			$result = $this->call_trigger('LINEBILL_DELETE', $user);
			if ($result < 0) {
				$this->db->rollback();
				return -1;
			}
		}
		// End call triggers

		// extrafields
		$result = $this->deleteExtraFields();
		if ($result < 0) {
			$this->db->rollback();
			return -1;
		}

		$sql = "DELETE FROM ".MAIN_DB_PREFIX."facturedet WHERE rowid = ".((int) $this->rowid);

		if ($this->db->query($sql)) {
			$this->db->commit();
			return 1;
		} else {
			$this->error = $this->db->error()." sql=".$sql;
			$this->db->rollback();
			return -1;
		}
	}

	// phpcs:disable PEAR.NamingConventions.ValidFunctionName.ScopeNotCamelCaps
	/**
	 *	Update DB line fields total_xxx
	 *	Used by migration
	 *
	 *	@return		int		<0 if KO, >0 if OK
	 */
	public function update_total()
	{
		// phpcs:enable
		$this->db->begin();
		dol_syslog(get_class($this)."::update_total", LOG_DEBUG);

		// Clean parameters
		if (empty($this->total_localtax1)) {
			$this->total_localtax1 = 0;
		}
		if (empty($this->total_localtax2)) {
			$this->total_localtax2 = 0;
		}

		// Update line in database
		$sql = "UPDATE ".MAIN_DB_PREFIX."facturedet SET";
		$sql .= " total_ht=".price2num($this->total_ht)."";
		$sql .= ",total_tva=".price2num($this->total_tva)."";
		$sql .= ",total_localtax1=".price2num($this->total_localtax1)."";
		$sql .= ",total_localtax2=".price2num($this->total_localtax2)."";
		$sql .= ",total_ttc=".price2num($this->total_ttc)."";
		$sql .= " WHERE rowid = ".((int) $this->rowid);

		dol_syslog(get_class($this)."::update_total", LOG_DEBUG);

		$resql = $this->db->query($sql);
		if ($resql) {
			$this->db->commit();
			return 1;
		} else {
			$this->error = $this->db->error();
			$this->db->rollback();
			return -2;
		}
	}

	// phpcs:disable PEAR.NamingConventions.ValidFunctionName.ScopeNotCamelCaps
	/**
	 * Returns situation_percent of the previous line.
	 * Warning: If invoice is a replacement invoice, this->fk_prev_id is id of the replaced line.
	 *
	 * @param  int     $invoiceid      			Invoice id
	 * @param  bool    $include_credit_note		Include credit note or not
	 * @return int                     			>= 0
	 */
	public function get_prev_progress($invoiceid, $include_credit_note = true)
	{
		// phpcs:enable
		global $invoicecache;

		if (is_null($this->fk_prev_id) || empty($this->fk_prev_id) || $this->fk_prev_id == "") {
			return 0;
		} else {
			// If invoice is not a situation invoice, this->fk_prev_id is used for something else
			if (!isset($invoicecache[$invoiceid])) {
				$invoicecache[$invoiceid] = new Facture($this->db);
				$invoicecache[$invoiceid]->fetch($invoiceid);
			}
			if ($invoicecache[$invoiceid]->type != Facture::TYPE_SITUATION) {
				return 0;
			}

			$sql = "SELECT situation_percent FROM ".MAIN_DB_PREFIX."facturedet WHERE rowid = ".((int) $this->fk_prev_id);
			$resql = $this->db->query($sql);
			if ($resql && $this->db->num_rows($resql) > 0) {
				$res = $this->db->fetch_array($resql);

				$returnPercent = floatval($res['situation_percent']);

				if ($include_credit_note) {
					$sql = 'SELECT fd.situation_percent FROM '.MAIN_DB_PREFIX.'facturedet fd';
					$sql .= ' JOIN '.MAIN_DB_PREFIX.'facture f ON (f.rowid = fd.fk_facture) ';
					$sql .= " WHERE fd.fk_prev_id = ".((int) $this->fk_prev_id);
					$sql .= " AND f.situation_cycle_ref = ".((int) $invoicecache[$invoiceid]->situation_cycle_ref); // Prevent cycle outed
					$sql .= " AND f.type = ".Facture::TYPE_CREDIT_NOTE;

					$res = $this->db->query($sql);
					if ($res) {
						while ($obj = $this->db->fetch_object($res)) {
							$returnPercent = $returnPercent + floatval($obj->situation_percent);
						}
					} else {
						dol_print_error($this->db);
					}
				}

				return $returnPercent;
			} else {
				$this->error = $this->db->error();
				dol_syslog(get_class($this)."::select Error ".$this->error, LOG_ERR);
				$this->db->rollback();
				return -1;
			}
		}
	}
}<|MERGE_RESOLUTION|>--- conflicted
+++ resolved
@@ -5587,7 +5587,6 @@
 							$trackid = 'inv'.$tmpinvoice->id;
 							$sendcontext = 'standard';
 
-<<<<<<< HEAD
 							$email_tocc = '';
 							if (!empty($arraymessage->email_tocc)) {	// If a CC is defined into template, we use it
 								$email_tocc = $arraymessage->email_tocc;
@@ -5598,9 +5597,6 @@
 								$email_tobcc = $arraymessage->email_tobcc;
 							}
 
-							// Mail Creation
-							$cMailFile = new CMailFile($sendTopic, $to, $from, $sendContent, array(), array(), array(), $email_tocc, $email_tobcc, 0, 1, $errors_to, '', $trackid, '', $sendcontext, '');
-=======
 							//join file is asked
 							$joinFile = [];
 							$joinFileName = [];
@@ -5612,8 +5608,7 @@
 							}
 
 							// Mail Creation
-							$cMailFile = new CMailFile($sendTopic, $to, $from, $sendContent, $joinFile, $joinFileMime, $joinFileName, '', "", 0, 1, $errors_to, '', $trackid, '', $sendcontext, '');
->>>>>>> bae5934a
+							$cMailFile = new CMailFile($sendTopic, $to, $from, $sendContent, $joinFile, $joinFileMime, $joinFileName, $email_tocc, $email_tobcc, 0, 1, $errors_to, '', $trackid, '', $sendcontext, '');
 
 							// Sending Mail
 							if ($cMailFile->sendfile()) {
