--- conflicted
+++ resolved
@@ -675,7 +675,7 @@
 				$facture->lines[$i]->total_ttc = -$facture->lines[$i]->total_ttc;
 			}
 		}
-		
+
 		dol_syslog(get_class($this)."::createFromCurrent invertdetail=".$invertdetail." socid=".$this->socid." nboflines=".count($facture->lines));
 
 		$facid = $facture->create($user);
@@ -1075,11 +1075,7 @@
 
 				if ($this->type == self::TYPE_SITUATION && $fetch_situation)
 				{
-<<<<<<< HEAD
-					//Load all facture objet avec un where situation_cycle_ref = $this->situation_cycle_ref and rowid <> $this->id
-=======
 					//Load all invoice object with "where situation_cycle_ref = $this->situation_cycle_ref and rowid <> $this->id"
->>>>>>> 454e778d
 					$this->fetchPreviousNextSituationInvoice();
 				}
 
@@ -1219,10 +1215,12 @@
 	 */
 	 function fetchPreviousNextSituationInvoice()
 	 {
+	 	global $conf;
+		
 	 	$this->tab_previous_situation_invoice = array();
 		$this->tab_next_situation_invoice = array();
 		
-		$sql = 'SELECT rowid, situation_counter FROM '.MAIN_DB_PREFIX.'facture WHERE rowid <> '.$this->id.' AND situation_cycle_ref = '.(int) $this->situation_cycle_ref.' ORDER BY situation_counter ASC';
+		$sql = 'SELECT rowid, situation_counter FROM '.MAIN_DB_PREFIX.'facture WHERE rowid <> '.$this->id.' AND entity = '.$conf->entity.' AND situation_cycle_ref = '.(int) $this->situation_cycle_ref.' ORDER BY situation_counter ASC';
 		
 		dol_syslog(get_class($this).'::fetchPreviousNextSituationInvoice', LOG_DEBUG);
 		$result = $this->db->query($sql);
@@ -1667,7 +1665,6 @@
 	            // Call trigger
 	            $result=$this->call_trigger('BILL_PAYED',$user);
 	            if ($result < 0) $error++;
-               
 	            // End call triggers
 			}
 			else
@@ -2010,11 +2007,7 @@
 				}
 			}
 
-<<<<<<< HEAD
-			if (! $error && $this->is_last_in_cycle() != 1)
-=======
 			if (! $error && !$this->is_last_in_cycle())
->>>>>>> 454e778d
 			{
 				if (! $this->updatePriceNextInvoice($langs))
 				{
@@ -2060,11 +2053,7 @@
 
 	/**
 	 * Update price of next invoice
-<<<<<<< HEAD
-	 * 
-=======
 	 * @param Translate	Translate object
->>>>>>> 454e778d
 	 * @return bool		false if KO, true if OK
 	 */
 	function updatePriceNextInvoice(&$langs)
@@ -2364,6 +2353,7 @@
 			{
 				// Reorder if child line
 				if (! empty($fk_parent_line)) $this->line_order(true,'DESC');
+
 				// Mise a jour informations denormalisees au niveau de la facture meme
 				$result=$this->update_price(1,'auto',0,$mysoc);	// This method is designed to add line from user input so total calculation must be done using 'auto' mode.
 				if ($result > 0)
@@ -2429,11 +2419,7 @@
 
 		if ($this->brouillon)
 		{
-<<<<<<< HEAD
-			if (!$this->is_last_in_cycle())
-=======
 			if (!$this->is_last_in_cycle() && empty($this->error))
->>>>>>> 454e778d
 			{
 				if (!$this->checkProgressLine($rowid, $situation_percent))
 				{
@@ -3782,6 +3768,7 @@
 	 */
 	function get_prev_sits()
 	{
+
 		$sql = 'SELECT rowid FROM ' . MAIN_DB_PREFIX . 'facture';
 		$sql .= ' where situation_cycle_ref = ' . $this->situation_cycle_ref;
 		$sql .= ' and situation_counter < ' . $this->situation_counter;
