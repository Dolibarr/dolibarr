<?php
/* Copyright (C) 2002-2007 Rodolphe Quiedeville  <rodolphe@quiedeville.org>
 * Copyright (C) 2004-2013 Laurent Destailleur   <eldy@users.sourceforge.net>
 * Copyright (C) 2004      Sebastien Di Cintio   <sdicintio@ressource-toi.org>
 * Copyright (C) 2004      Benoit Mortier        <benoit.mortier@opensides.be>
 * Copyright (C) 2005      Marc Barilley / Ocebo <marc@ocebo.com>
 * Copyright (C) 2005-2014 Regis Houssin         <regis.houssin@capnetworks.com>
 * Copyright (C) 2006      Andre Cianfarani      <acianfa@free.fr>
 * Copyright (C) 2007      Franky Van Liedekerke <franky.van.liedekerke@telenet.be>
 * Copyright (C) 2010-2016 Juanjo Menent         <jmenent@2byte.es>
 * Copyright (C) 2012-2014 Christophe Battarel   <christophe.battarel@altairis.fr>
 * Copyright (C) 2012-2015 Marcos García         <marcosgdf@gmail.com>
 * Copyright (C) 2012      Cédric Salvador       <csalvador@gpcsolutions.fr>
 * Copyright (C) 2012-2014 Raphaël Doursenaud    <rdoursenaud@gpcsolutions.fr>
 * Copyright (C) 2013      Cedric Gross          <c.gross@kreiz-it.fr>
 * Copyright (C) 2013      Florian Henry		  	<florian.henry@open-concept.pro>
 * Copyright (C) 2016      Ferran Marcet        <fmarcet@2byte.es>
 *
 * This program is free software; you can redistribute it and/or modify
 * it under the terms of the GNU General Public License as published by
 * the Free Software Foundation; either version 3 of the License, or
 * (at your option) any later version.
 *
 * This program is distributed in the hope that it will be useful,
 * but WITHOUT ANY WARRANTY; without even the implied warranty of
 * MERCHANTABILITY or FITNESS FOR A PARTICULAR PURPOSE.  See the
 * GNU General Public License for more details.
 *
 * You should have received a copy of the GNU General Public License
 * along with this program. If not, see <http://www.gnu.org/licenses/>.
 */

/**
 *	\file       htdocs/compta/facture/class/facture.class.php
 *	\ingroup    facture
 *	\brief      File of class to manage invoices
 */

include_once DOL_DOCUMENT_ROOT.'/core/class/commoninvoice.class.php';
require_once DOL_DOCUMENT_ROOT.'/core/class/commonobjectline.class.php';
require_once DOL_DOCUMENT_ROOT.'/product/class/product.class.php';
require_once DOL_DOCUMENT_ROOT.'/societe/class/client.class.php';
require_once DOL_DOCUMENT_ROOT.'/margin/lib/margins.lib.php';
require_once DOL_DOCUMENT_ROOT.'/multicurrency/class/multicurrency.class.php';

/**
 *	Class to manage invoices
 */
class Facture extends CommonInvoice
{
	public $element='facture';
	public $table_element='facture';
	public $table_element_line = 'facturedet';
	public $fk_element = 'fk_facture';
	protected $ismultientitymanaged = 1;	// 0=No test on entity, 1=Test with field entity, 2=Test with link by societe
	public $picto='bill';
	
	/**
	 * {@inheritdoc}
	 */
	protected $table_ref_field = 'facnumber';

	public $socid;

	public $author;
	public $fk_user_author;
	public $fk_user_valid;
	public $date;              // Date invoice
	public $date_creation;		// Creation date
	public $date_validation;	// Validation date
	public $datem;
	public $ref_client;
	public $ref_int;
	//Check constants for types
	public $type = self::TYPE_STANDARD;

	//var $amount;
	public $remise_absolue;
	public $remise_percent;
	public $total_ht=0;
	public $total_tva=0;
	public $total_ttc=0;
	public $revenuestamp;

	//! Fermeture apres paiement partiel: discount_vat, badcustomer, abandon
	//! Fermeture alors que aucun paiement: replaced (si remplace), abandon
	public $close_code;
	//! Commentaire si mis a paye sans paiement complet
	public $close_note;
	//! 1 if invoice paid COMPLETELY, 0 otherwise (do not use it anymore, use statut and close_code)
	public $paye;
	//! id of source invoice if replacement invoice or credit note
	public $fk_facture_source;
	public $linked_objects=array();
	public $date_lim_reglement;
	public $cond_reglement_code;		// Code in llx_c_paiement
	public $mode_reglement_code;		// Code in llx_c_paiement
	public $fk_bank;					// Field to store bank id to use when payment mode is withdraw
	/**
	 * @deprecated
	 */
	public $products=array();
	/**
	 * @var FactureLigne[]
	 */
	public $lines=array();
	public $line;
	public $extraparams=array();
	public $specimen;

	public $fac_rec;

	// Multicurrency
	public $fk_multicurrency;
	public $multicurrency_code;
	public $multicurrency_tx;
	public $multicurrency_total_ht;
	public $multicurrency_total_tva;
	public $multicurrency_total_ttc;

	/**
	 * @var int Situation cycle reference number
	 */
	public $situation_cycle_ref;

	/**
	 * @var int Situation counter inside the cycle
	 */
	public $situation_counter;

	/**
	 * @var bool Final situation flag
	 */
	public $situation_final;

	/**
	 * @var array Table of previous situations
	 */
	public $tab_previous_situation_invoice=array();

	/**
	 * @var array Table of next situations
	 */
	public $tab_next_situation_invoice=array();

	public $oldcopy;

    /**
     * Standard invoice
     */
    const TYPE_STANDARD = 0;

    /**
     * Replacement invoice
     */
    const TYPE_REPLACEMENT = 1;

    /**
     * Credit note invoice
     */
    const TYPE_CREDIT_NOTE = 2;

    /**
     * Deposit invoice
     */
    const TYPE_DEPOSIT = 3;

    /**
     * Proforma invoice (should not be used. a proforma is an order)
     */
    const TYPE_PROFORMA = 4;

	/**
	 * Situation invoice
	 */
	const TYPE_SITUATION = 5;

	/**
	 * Draft
	 */
	const STATUS_DRAFT = 0;

	/**
	 * Validated (need to be paid)
	 */
	const STATUS_VALIDATED = 1;

	/**
	 * Classified paid.
	 * If paid partially, $this->close_code can be:
	 * - CLOSECODE_DISCOUNTVAT
	 * - CLOSECODE_BADDEBT
	 * If paid completelly, this->close_code will be null
	 */
	const STATUS_CLOSED = 2;

	/**
	 * Classified abandoned and no payment done.
	 * $this->close_code can be:
	 * - CLOSECODE_BADDEBT
	 * - CLOSECODE_ABANDONED
	 * - CLOSECODE_REPLACED
	 */
	const STATUS_ABANDONED = 3;

	const CLOSECODE_DISCOUNTVAT = 'discount_vat';
	const CLOSECODE_BADDEBT = 'badcustomer';
	const CLOSECODE_ABANDONED = 'abandon';
	const CLOSECODE_REPLACED = 'replaced';

	/**
	 * 	Constructor
	 *
	 * 	@param	DoliDB		$db			Database handler
	 */
	function __construct($db)
	{
		$this->db = $db;
	}

	/**
	 *	Create invoice in database.
	 *  Note: this->ref can be set or empty. If empty, we will use "(PROV999)"
	 *  Note: this->fac_rec must be set to create invoice from a recurring invoice
	 *
	 *	@param	User	$user      		Object user that create
	 *	@param  int		$notrigger		1=Does not execute triggers, 0 otherwise
	 * 	@param	int		$forceduedate	1=Do not recalculate due date from payment condition but force it with value
	 *	@return	int						<0 if KO, >0 if OK
	 */
	function create($user,$notrigger=0,$forceduedate=0)
	{
		global $langs,$conf,$mysoc,$hookmanager;
		$error=0;

		// Clean parameters
		if (empty($this->type)) $this->type = self::TYPE_STANDARD;
		$this->ref_client=trim($this->ref_client);
		$this->note=(isset($this->note) ? trim($this->note) : trim($this->note_private)); // deprecated
		$this->note_private=(isset($this->note_private) ? trim($this->note_private) : trim($this->note_private));
		$this->note_public=trim($this->note_public);
		if (! $this->cond_reglement_id) $this->cond_reglement_id = 0;
		if (! $this->mode_reglement_id) $this->mode_reglement_id = 0;
		$this->brouillon = 1;
        if (empty($this->entity)) $this->entity = $conf->entity;
        
		// Multicurrency (test on $this->multicurrency_tx because we sould take the default rate only if not using origin rate)
		if (!empty($this->multicurrency_code) && empty($this->multicurrency_tx)) list($this->fk_multicurrency,$this->multicurrency_tx) = MultiCurrency::getIdAndTxFromCode($this->db, $this->multicurrency_code);
		else $this->fk_multicurrency = MultiCurrency::getIdFromCode($this->db, $this->multicurrency_code);
		if (empty($this->fk_multicurrency))
		{
			$this->multicurrency_code = $conf->currency;
			$this->fk_multicurrency = 0;
			$this->multicurrency_tx = 1;
		}

		dol_syslog(get_class($this)."::create user=".$user->id);

		// Check parameters
		if (empty($this->date) || empty($user->id))
		{
			$this->error="ErrorBadParameter";
			dol_syslog(get_class($this)."::create Try to create an invoice with an empty parameter (user, date, ...)", LOG_ERR);
			return -3;
		}
		$soc = new Societe($this->db);
		$result=$soc->fetch($this->socid);
		if ($result < 0)
		{
			$this->error="Failed to fetch company: ".$soc->error;
			dol_syslog(get_class($this)."::create ".$this->error, LOG_ERR);
			return -2;
		}

		$now=dol_now();

		$this->db->begin();

		// Create invoice from a template invoice
		if ($this->fac_rec > 0)
		{
			require_once DOL_DOCUMENT_ROOT.'/compta/facture/class/facture-rec.class.php';
			$_facrec = new FactureRec($this->db);
			$result=$_facrec->fetch($this->fac_rec);
			$result=$_facrec->fetchObjectLinked();       // This load $_facrec->linkedObjectsIds

			$this->socid 		     = $_facrec->socid;  // Invoice created on same thirdparty than template
			$this->entity            = $_facrec->entity; // Invoice created in same entity than template
			
			// Fields coming from GUI (priority on template). TODO Value of template should be used as default value on GUI so we can use here always value from GUI
			$this->fk_project        = GETPOST('projectid','int') > 0 ? GETPOST('projectid','int') : $_facrec->fk_project;
			$this->note_public       = GETPOST('note_public') ? GETPOST('note_public') : $_facrec->note_public;
			$this->note_private      = GETPOST('note_private') ? GETPOST('note_private') : $_facrec->note_private;
			$this->modelpdf          = GETPOST('model') ? GETPOST('model') : $_facrec->modelpdf;
			$this->cond_reglement_id = GETPOST('cond_reglement_id') > 0 ? GETPOST('cond_reglement_id') : $_facrec->cond_reglement_id;
			$this->mode_reglement_id = GETPOST('mode_reglement_id') > 0 ? GETPOST('mode_reglement_id') : $_facrec->mode_reglement_id;
			$this->fk_account        = GETPOST('fk_account') > 0 ? GETPOST('fk_account') : $_facrec->fk_account;

			// Fields always coming from template
			$this->remise_absolue    = $_facrec->remise_absolue;
			$this->remise_percent    = $_facrec->remise_percent;
			$this->fk_incoterms		 = $_facrec->fk_incoterms;
			$this->location_incoterms= $_facrec->location_incoterms;

			// Clean parameters
			if (! $this->type) $this->type = self::TYPE_STANDARD;
			$this->ref_client=trim($this->ref_client);
			$this->note_public=trim($this->note_public);
			$this->note_private=trim($this->note_private);
		    $this->note_private=dol_concatdesc($this->note_private, $langs->trans("GeneratedFromRecurringInvoice", $_facrec->ref));

			//if (! $this->remise) $this->remise = 0;
			if (! $this->mode_reglement_id) $this->mode_reglement_id = 0;
			$this->brouillon = 1;

			$this->linked_objects = $_facrec->linkedObjectsIds;
				
			$forceduedate = $this->calculate_date_lim_reglement();

			// For recurring invoices, update date and number of last generation of recurring template invoice, before inserting new invoice
			if ($_facrec->frequency > 0)
			{
			    dol_syslog("This is a recurring invoice so we set date_last_gen and next date_when");
			    if (empty($_facrec->date_when)) $_facrec->date_when = $now;
                $next_date = $_facrec->getNextDate();   // Calculate next date
                $result = $_facrec->setValueFrom('date_last_gen', $now, '', null, 'date', '', $user, '');
                //$_facrec->setValueFrom('nb_gen_done', $_facrec->nb_gen_done + 1);		// Not required, +1 already included into setNextDate when second param is 1.
                $result = $_facrec->setNextDate($next_date,1);
			}
		}

		// Define due date if not already defined
		$datelim=(empty($forceduedate)?$this->calculate_date_lim_reglement():$forceduedate);

		// Insert into database
		$socid  = $this->socid;

		$sql = "INSERT INTO ".MAIN_DB_PREFIX."facture (";
		$sql.= " facnumber";
		$sql.= ", entity";
		$sql.= ", ref_ext";
		$sql.= ", type";
		$sql.= ", fk_soc";
		$sql.= ", datec";
		$sql.= ", remise_absolue";
		$sql.= ", remise_percent";
		$sql.= ", datef";
		$sql.= ", date_pointoftax";
		$sql.= ", note_private";
		$sql.= ", note_public";
		$sql.= ", ref_client, ref_int";
        $sql.= ", fk_account";
		$sql.= ", fk_facture_source, fk_user_author, fk_projet";
		$sql.= ", fk_cond_reglement, fk_mode_reglement, date_lim_reglement, model_pdf";
		$sql.= ", situation_cycle_ref, situation_counter, situation_final";
		$sql.= ", fk_incoterms, location_incoterms";
        $sql.= ", fk_multicurrency";
        $sql.= ", multicurrency_code";
        $sql.= ", multicurrency_tx";
		$sql.= ")";
		$sql.= " VALUES (";
		$sql.= "'(PROV)'";
		$sql.= ", ".$this->entity;
		$sql.= ", ".($this->ref_ext?"'".$this->db->escape($this->ref_ext)."'":"null");
		$sql.= ", '".$this->db->escape($this->type)."'";
		$sql.= ", '".$socid."'";
		$sql.= ", '".$this->db->idate($now)."'";
		$sql.= ", ".($this->remise_absolue>0?$this->remise_absolue:'NULL');
		$sql.= ", ".($this->remise_percent>0?$this->remise_percent:'NULL');
		$sql.= ", '".$this->db->idate($this->date)."'";
		$sql.= ", ".(strval($this->date_pointoftax)!='' ? "'".$this->db->idate($this->date_pointoftax)."'" : 'null');
		$sql.= ", ".($this->note_private?"'".$this->db->escape($this->note_private)."'":"null");
		$sql.= ", ".($this->note_public?"'".$this->db->escape($this->note_public)."'":"null");
		$sql.= ", ".($this->ref_client?"'".$this->db->escape($this->ref_client)."'":"null");
		$sql.= ", ".($this->ref_int?"'".$this->db->escape($this->ref_int)."'":"null");
		$sql.= ", ".($this->fk_account>0?$this->fk_account:'NULL');
		$sql.= ", ".($this->fk_facture_source?"'".$this->db->escape($this->fk_facture_source)."'":"null");
		$sql.= ", ".($user->id > 0 ? "'".$user->id."'":"null");
		$sql.= ", ".($this->fk_project?$this->fk_project:"null");
		$sql.= ", ".$this->cond_reglement_id;
		$sql.= ", ".$this->mode_reglement_id;
		$sql.= ", '".$this->db->idate($datelim)."', '".$this->db->escape($this->modelpdf)."'";
		$sql.= ", ".($this->situation_cycle_ref?"'".$this->db->escape($this->situation_cycle_ref)."'":"null");
		$sql.= ", ".($this->situation_counter?"'".$this->db->escape($this->situation_counter)."'":"null");
		$sql.= ", ".($this->situation_final?$this->situation_final:0);
		$sql.= ", ".(int) $this->fk_incoterms;
        $sql.= ", '".$this->db->escape($this->location_incoterms)."'";
		$sql.= ", ".(int) $this->fk_multicurrency;
		$sql.= ", '".$this->db->escape($this->multicurrency_code)."'";
		$sql.= ", ".(double) $this->multicurrency_tx;
		$sql.=")";

		dol_syslog(get_class($this)."::create", LOG_DEBUG);
		$resql=$this->db->query($sql);
		if ($resql)
		{
			$this->id = $this->db->last_insert_id(MAIN_DB_PREFIX.'facture');

			// Update ref with new one
			$this->ref='(PROV'.$this->id.')';
			$sql = 'UPDATE '.MAIN_DB_PREFIX."facture SET facnumber='".$this->ref."' WHERE rowid=".$this->id;

			dol_syslog(get_class($this)."::create", LOG_DEBUG);
			$resql=$this->db->query($sql);
			if (! $resql) $error++;

			// Add object linked
			if (! $error && $this->id && is_array($this->linked_objects) && ! empty($this->linked_objects))
			{
				foreach($this->linked_objects as $origin => $tmp_origin_id)
				{
				    if (is_array($tmp_origin_id))       // New behaviour, if linked_object can have several links per type, so is something like array('contract'=>array(id1, id2, ...))
				    {
				        foreach($tmp_origin_id as $origin_id)
				        {
				            $ret = $this->add_object_linked($origin, $origin_id);
				            if (! $ret)
				            {
				                dol_print_error($this->db);
				                $error++;
				            }
				        }
				    }
				    else                                // Old behaviour, if linked_object has only one link per type, so is something like array('contract'=>id1))
				    {
				        $origin_id = $tmp_origin_id;
    					$ret = $this->add_object_linked($this->origin, $origin_id);
    					if (! $ret)
    					{
    						dol_print_error($this->db);
    						$error++;
    					}
				    }
<<<<<<< HEAD
				    
					if (! empty($conf->global->MAIN_PROPAGATE_CONTACTS_FROM_ORIGIN))
					{
    					$originforcontact = $this->origin;
    					$originidforcontact = $origin_id;
    					if ($originforcontact == 'shipping')     // shipment and order share the same contacts. If creating from shipment we take data of order
    					{
    					    require_once DOL_DOCUMENT_ROOT . '/expedition/class/expedition.class.php';
    					    $exp = new Expedition($this->db);
    					    $exp->fetch($origin_id);
    					    $exp->fetchObjectLinked();
    					    if (count($exp->linkedObjectsIds['commande']) > 0) 
    					    {
    					        foreach ($exp->linkedObjectsIds['commande'] as $key => $value)
    					        {
    					            $originforcontact = 'commande';
    					            $originidforcontact = $value->id;
    					            break; // We take first one
    					        }
    					    }
    					}
    					
    					$sqlcontact = "SELECT ctc.code, ctc.source, ec.fk_socpeople FROM ".MAIN_DB_PREFIX."element_contact as ec, ".MAIN_DB_PREFIX."c_type_contact as ctc";
    					$sqlcontact.= " WHERE element_id = ".$originidforcontact." AND ec.fk_c_type_contact = ctc.rowid AND ctc.element = '".$originforcontact."'";
=======
				}
			}
>>>>>>> e59edca8
			
			if (! $error && $this->id && ! empty($conf->global->MAIN_PROPAGATE_CONTACTS_FROM_ORIGIN) && ! empty($this->origin) && ! empty($this->origin_id))   // Get contact from origin object
			{
				$originforcontact = $this->origin;
				$originidforcontact = $this->origin_id;
				if ($originforcontact == 'shipping')     // shipment and order share the same contacts. If creating from shipment we take data of order
				{
				    require_once DOL_DOCUMENT_ROOT . '/expedition/class/expedition.class.php';
				    $exp = new Expedition($this->db);
				    $exp->fetch($this->origin_id);
				    $exp->fetchObjectLinked();
				    if (count($exp->linkedObjectsIds['commande']) > 0) 
				    {
				        foreach ($exp->linkedObjectsIds['commande'] as $key => $value)
				        {
				            $originforcontact = 'commande';
				            $originidforcontact = $value->id;
				            break; // We take first one
				        }
				    }
				}
				
				$sqlcontact = "SELECT ctc.code, ctc.source, ec.fk_socpeople FROM ".MAIN_DB_PREFIX."element_contact as ec, ".MAIN_DB_PREFIX."c_type_contact as ctc";
				$sqlcontact.= " WHERE element_id = ".$originidforcontact." AND ec.fk_c_type_contact = ctc.rowid AND ctc.element = '".$originforcontact."'";
	
				$resqlcontact = $this->db->query($sqlcontact);
				if ($resqlcontact)
				{
				    while($objcontact = $this->db->fetch_object($resqlcontact))
				    {
				        //print $objcontact->code.'-'.$objcontact->source.'-'.$objcontact->fk_socpeople."\n";
				        $this->add_contact($objcontact->fk_socpeople, $objcontact->code, $objcontact->source);    // May failed because of duplicate key or because code of contact type does not exists for new object
				    }
				}
				else dol_print_error($resqlcontact);
			}

			/*
			 *  Insert lines of invoices into database
			 */
			if (count($this->lines) && is_object($this->lines[0]))	// If this->lines is array of InvoiceLines (preferred mode)
			{
				$fk_parent_line = 0;

				dol_syslog("There is ".count($this->lines)." lines that are invoice lines objects");
				foreach ($this->lines as $i => $val)
				{
					$newinvoiceline=$this->lines[$i];
					$newinvoiceline->fk_facture=$this->id;
                    $newinvoiceline->origin = $this->element;           // TODO This seems not used. Here we but origin 'facture' but after
                    $newinvoiceline->origin_id = $this->lines[$i]->id;  // we put an id of object !
					if ($result >= 0 && ($newinvoiceline->info_bits & 0x01) == 0)	// We keep only lines with first bit = 0
					{
						// Reset fk_parent_line for no child products and special product
						if (($newinvoiceline->product_type != 9 && empty($newinvoiceline->fk_parent_line)) || $newinvoiceline->product_type == 9) {
							$fk_parent_line = 0;
						}

						$newinvoiceline->fk_parent_line=$fk_parent_line;
						$result=$newinvoiceline->insert();

						// Defined the new fk_parent_line
						if ($result > 0 && $newinvoiceline->product_type == 9) {
							$fk_parent_line = $result;
						}
					}
					if ($result < 0)
					{
						$this->error=$newinvoiceline->error;
						$error++;
						break;
					}
				}
			}
			else	// If this->lines is an array of invoice line arrays
			{
				$fk_parent_line = 0;

				dol_syslog("There is ".count($this->lines)." lines that are array lines");

				foreach ($this->lines as $i => $val)
				{
                	$line = $this->lines[$i];
                	
                	// Test and convert into object this->lines[$i]. When coming from REST API, we may still have an array
				    //if (! is_object($line)) $line=json_decode(json_encode($line), FALSE);  // convert recursively array into object.
                	if (! is_object($line)) $line = (object) $line;
				    
				    if (($line->info_bits & 0x01) == 0)	// We keep only lines with first bit = 0
					{
						// Reset fk_parent_line for no child products and special product
						if (($line->product_type != 9 && empty($line->fk_parent_line)) || $line->product_type == 9) {
							$fk_parent_line = 0;
						}

						$result = $this->addline(
							$line->desc,
							$line->subprice,
							$line->qty,
							$line->tva_tx,
							$line->localtax1_tx,
							$line->localtax2_tx,
							$line->fk_product,
							$line->remise_percent,
							$line->date_start,
							$line->date_end,
							$line->fk_code_ventilation,
							$line->info_bits,
							$line->fk_remise_except,
							'HT',
							0,
							$line->product_type,
							$line->rang,
							$line->special_code,
                            $this->element,
                            $line->id,
							$fk_parent_line,
							$line->fk_fournprice,
							$line->pa_ht,
							$line->label,
							$line->array_options,
							$line->situation_percent,
							$line->fk_prev_id,
							$line->fk_unit
						);
						if ($result < 0)
						{
							$this->error=$this->db->lasterror();
							dol_print_error($this->db);
							$this->db->rollback();
							return -1;
						}

						// Defined the new fk_parent_line
						if ($result > 0 && $line->product_type == 9) {
							$fk_parent_line = $result;
						}
					}
				}
			}

			/*
			 * Insert lines of predefined invoices
			 */
			if (! $error && $this->fac_rec > 0)
			{
				foreach ($_facrec->lines as $i => $val)
				{
					if ($_facrec->lines[$i]->fk_product)
					{
						$prod = new Product($this->db);
						$res=$prod->fetch($_facrec->lines[$i]->fk_product);
					}
					$tva_tx = get_default_tva($mysoc,$soc,$prod->id);
					$tva_npr = get_default_npr($mysoc,$soc,$prod->id);
					if (empty($tva_tx)) $tva_npr=0;
					$localtax1_tx=get_localtax($tva_tx,1,$soc,$mysoc,$tva_npr);
					$localtax2_tx=get_localtax($tva_tx,2,$soc,$mysoc,$tva_npr);

					$result_insert = $this->addline(
						$_facrec->lines[$i]->desc,
						$_facrec->lines[$i]->subprice,
						$_facrec->lines[$i]->qty,
						$tva_tx,
						$localtax1_tx,
						$localtax2_tx,
						$_facrec->lines[$i]->fk_product,
						$_facrec->lines[$i]->remise_percent,
						'','',0,$tva_npr,'','HT',0,
						$_facrec->lines[$i]->product_type,
						$_facrec->lines[$i]->rang,
						$_facrec->lines[$i]->special_code,
						'',
						0,
						0,
						null,
						0,
						$_facrec->lines[$i]->label,
						null,
						$_facrec->lines[$i]->situation_percent,
						'',
						$_facrec->lines[$i]->fk_unit
					);

					if ( $result_insert < 0)
					{
						$error++;
						$this->error=$this->db->error();
						break;
					}
				}
			}

			if (! $error)
			{

				$result=$this->update_price(1);
				if ($result > 0)
				{
					$action='create';

					// Actions on extra fields (by external module or standard code)
					// TODO le hook fait double emploi avec le trigger !!
					/*
					$hookmanager->initHooks(array('invoicedao'));
					$parameters=array('invoiceid'=>$this->id);
					$reshook=$hookmanager->executeHooks('insertExtraFields',$parameters,$this,$action); // Note that $action and $object may have been modified by some hooks
					if (empty($reshook))
					{
						if (empty($conf->global->MAIN_EXTRAFIELDS_DISABLED)) // For avoid conflicts if trigger used
						{*/
					if (! $error)
					{
					    $result=$this->insertExtraFields();
					    if ($result < 0) $error++;
					}
						/*}
					}
					else if ($reshook < 0) $error++;*/

                    // Call trigger
                    $result=$this->call_trigger('BILL_CREATE',$user);
                    if ($result < 0) $error++;
                    // End call triggers

					if (! $error)
					{
						$this->db->commit();
						return $this->id;
					}
					else
					{
						$this->db->rollback();
						return -4;
					}
				}
				else
				{
					$this->error=$langs->trans('FailedToUpdatePrice');
					$this->db->rollback();
					return -3;
				}
			}
			else
			{
				dol_syslog(get_class($this)."::create error ".$this->error, LOG_ERR);
				$this->db->rollback();
				return -2;
			}
		}
		else
		{
			$this->error=$this->db->error();
			$this->db->rollback();
			return -1;
		}
	}


	/**
	 *	Create a new invoice in database from current invoice
	 *
	 *	@param      User	$user    		Object user that ask creation
	 *	@param		int		$invertdetail	Reverse sign of amounts for lines
	 *	@return		int						<0 if KO, >0 if OK
	 */
	function createFromCurrent($user,$invertdetail=0)
	{
		global $conf;

		// Charge facture source
		$facture=new Facture($this->db);

		$facture->fk_facture_source = $this->fk_facture_source;
		$facture->type 			    = $this->type;
		$facture->socid 		    = $this->socid;
		$facture->date              = $this->date;
		$facture->date_pointoftax   = $this->date_pointoftax;
		$facture->note_public       = $this->note_public;
		$facture->note_private      = $this->note_private;
		$facture->ref_client        = $this->ref_client;
		$facture->modelpdf          = $this->modelpdf;
		$facture->fk_project        = $this->fk_project;
		$facture->cond_reglement_id = $this->cond_reglement_id;
		$facture->mode_reglement_id = $this->mode_reglement_id;
		$facture->remise_absolue    = $this->remise_absolue;
		$facture->remise_percent    = $this->remise_percent;

		$facture->origin                        = $this->origin;
		$facture->origin_id                     = $this->origin_id;

		$facture->lines		    	= $this->lines;	// Tableau des lignes de factures
		$facture->products		    = $this->lines;	// Tant que products encore utilise
		$facture->situation_counter = $this->situation_counter;
		$facture->situation_cycle_ref=$this->situation_cycle_ref;
		$facture->situation_final  = $this->situation_final;

		// Loop on each line of new invoice
		foreach($facture->lines as $i => $line)
		{
			$facture->lines[$i]->fk_prev_id = $this->lines[$i]->rowid;
			if ($invertdetail)
			{
				$facture->lines[$i]->subprice  = -$facture->lines[$i]->subprice;
				$facture->lines[$i]->total_ht  = -$facture->lines[$i]->total_ht;
				$facture->lines[$i]->total_tva = -$facture->lines[$i]->total_tva;
				$facture->lines[$i]->total_localtax1 = -$facture->lines[$i]->total_localtax1;
				$facture->lines[$i]->total_localtax2 = -$facture->lines[$i]->total_localtax2;
				$facture->lines[$i]->total_ttc = -$facture->lines[$i]->total_ttc;
			}
		}

		dol_syslog(get_class($this)."::createFromCurrent invertdetail=".$invertdetail." socid=".$this->socid." nboflines=".count($facture->lines));

		$facid = $facture->create($user);
		if ($facid <= 0)
		{
			$this->error=$facture->error;
			$this->errors=$facture->errors;
		}
		elseif ($this->type == self::TYPE_SITUATION && !empty($conf->global->INVOICE_USE_SITUATION))
		{
			$this->fetchObjectLinked('', '', $object->id, 'facture');

			foreach ($this->linkedObjectsIds as $typeObject => $Tfk_object)
			{
				foreach ($Tfk_object as $fk_object)
				{
					$facture->add_object_linked($typeObject, $fk_object);
				}
			}

			$facture->add_object_linked('facture', $this->fk_facture_source);
		}

		return $facid;
	}


	/**
	 *		Load an object from its id and create a new one in database
	 *
	 *		@param		int				$socid			Id of thirdparty
	 * 	 	@return		int								New id of clone
	 */
	function createFromClone($socid=0)
	{
		global $user,$hookmanager;

		$error=0;

		$this->context['createfromclone'] = 'createfromclone';

		$this->db->begin();

		// get extrafields so they will be clone
		foreach($this->lines as $line)
			$line->fetch_optionals($line->rowid);

		// Load source object
		$objFrom = clone $this;



		// Change socid if needed
		if (! empty($socid) && $socid != $this->socid)
		{
			$objsoc = new Societe($this->db);

			if ($objsoc->fetch($socid)>0)
			{
				$this->socid 				= $objsoc->id;
				$this->cond_reglement_id	= (! empty($objsoc->cond_reglement_id) ? $objsoc->cond_reglement_id : 0);
				$this->mode_reglement_id	= (! empty($objsoc->mode_reglement_id) ? $objsoc->mode_reglement_id : 0);
				$this->fk_project			= '';
				$this->fk_delivery_address	= '';
			}

			// TODO Change product price if multi-prices
		}

		$this->id=0;
		$this->statut= self::STATUS_DRAFT;

		// Clear fields
		$this->date               = dol_now();	// Date of invoice is set to current date when cloning. // TODO Best is to ask date into confirm box
		$this->user_author        = $user->id;
		$this->user_valid         = '';
		$this->fk_facture_source  = 0;
		$this->date_creation      = '';
		$this->date_validation    = '';
		$this->ref_client         = '';
		$this->close_code         = '';
		$this->close_note         = '';
		$this->products = $this->lines;	// Tant que products encore utilise

		// Loop on each line of new invoice
		foreach($this->lines as $i => $line)
		{
			if (($this->lines[$i]->info_bits & 0x02) == 0x02)	// We do not clone line of discounts
			{
				unset($this->lines[$i]);
				unset($this->products[$i]);	// Tant que products encore utilise
			}
		}

		// Create clone
		$result=$this->create($user);
		if ($result < 0) $error++;
		else {
			// copy internal contacts
			if ($this->copy_linked_contact($objFrom, 'internal') < 0)
				$error++;

			// copy external contacts if same company
			elseif ($objFrom->socid == $this->socid)
			{
				if ($this->copy_linked_contact($objFrom, 'external') < 0)
					$error++;
			}
		}

		if (! $error)
		{
			// Hook of thirdparty module
			if (is_object($hookmanager))
			{
				$parameters=array('objFrom'=>$objFrom);
				$action='';
				$reshook=$hookmanager->executeHooks('createFrom',$parameters,$this,$action);    // Note that $action and $object may have been modified by some hooks
				if ($reshook < 0) $error++;
			}

            // Call trigger
            $result=$this->call_trigger('BILL_CLONE',$user);
            if ($result < 0) $error++;
            // End call triggers
		}

		unset($this->context['createfromclone']);

		// End
		if (! $error)
		{
			$this->db->commit();
			return $this->id;
		}
		else
		{
			$this->db->rollback();
			return -1;
		}
	}

	/**
	 *  Load an object from an order and create a new invoice into database
	 *
	 *  @param      Object			$object         	Object source
	 *  @return     int             					<0 if KO, 0 if nothing done, 1 if OK
	 */
	function createFromOrder($object)
	{
		global $user,$hookmanager;

		$error=0;

		// Closed order
		$this->date = dol_now();
		$this->source = 0;

		$num=count($object->lines);
		for ($i = 0; $i < $num; $i++)
		{
			$line = new FactureLigne($this->db);

			$line->libelle			= $object->lines[$i]->libelle;
			$line->label			= $object->lines[$i]->label;
			$line->desc				= $object->lines[$i]->desc;
			$line->subprice			= $object->lines[$i]->subprice;
			$line->total_ht			= $object->lines[$i]->total_ht;
			$line->total_tva		= $object->lines[$i]->total_tva;
			$line->total_ttc		= $object->lines[$i]->total_ttc;
			$line->tva_tx			= $object->lines[$i]->tva_tx;
			$line->localtax1_tx		= $object->lines[$i]->localtax1_tx;
			$line->localtax2_tx		= $object->lines[$i]->localtax2_tx;
			$line->qty				= $object->lines[$i]->qty;
			$line->fk_remise_except	= $object->lines[$i]->fk_remise_except;
			$line->remise_percent	= $object->lines[$i]->remise_percent;
			$line->fk_product		= $object->lines[$i]->fk_product;
			$line->info_bits		= $object->lines[$i]->info_bits;
			$line->product_type		= $object->lines[$i]->product_type;
			$line->rang				= $object->lines[$i]->rang;
			$line->special_code		= $object->lines[$i]->special_code;
			$line->fk_parent_line	= $object->lines[$i]->fk_parent_line;
			$line->fk_unit			= $object->lines[$i]->fk_unit;

			$line->fk_fournprice	= $object->lines[$i]->fk_fournprice;
			$marginInfos			= getMarginInfos($object->lines[$i]->subprice, $object->lines[$i]->remise_percent, $object->lines[$i]->tva_tx, $object->lines[$i]->localtax1_tx, $object->lines[$i]->localtax2_tx, $object->lines[$i]->fk_fournprice, $object->lines[$i]->pa_ht);
			$line->pa_ht			= $marginInfos[0];

            // get extrafields from original line
			$object->lines[$i]->fetch_optionals($object->lines[$i]->rowid);
			foreach($object->lines[$i]->array_options as $options_key => $value)
				$line->array_options[$options_key] = $value;

			$this->lines[$i] = $line;
		}

		$this->socid                = $object->socid;
		$this->fk_project           = $object->fk_project;
		$this->cond_reglement_id    = $object->cond_reglement_id;
		$this->mode_reglement_id    = $object->mode_reglement_id;
		$this->availability_id      = $object->availability_id;
		$this->demand_reason_id     = $object->demand_reason_id;
		$this->date_livraison       = $object->date_livraison;
		$this->fk_delivery_address  = $object->fk_delivery_address;
		$this->contact_id           = $object->contactid;
		$this->ref_client           = $object->ref_client;
		$this->note_private         = $object->note_private;
		$this->note_public          = $object->note_public;

		$this->origin				= $object->element;
		$this->origin_id			= $object->id;

        // get extrafields from original line
		$object->fetch_optionals($object->id);
		foreach($object->array_options as $options_key => $value)
			$this->array_options[$options_key] = $value;

		// Possibility to add external linked objects with hooks
		$this->linked_objects[$this->origin] = $this->origin_id;
		if (! empty($object->other_linked_objects) && is_array($object->other_linked_objects))
		{
			$this->linked_objects = array_merge($this->linked_objects, $object->other_linked_objects);
		}

		$ret = $this->create($user);

		if ($ret > 0)
		{
			// Actions hooked (by external module)
			$hookmanager->initHooks(array('invoicedao'));

			$parameters=array('objFrom'=>$object);
			$action='';
			$reshook=$hookmanager->executeHooks('createFrom',$parameters,$this,$action);    // Note that $action and $object may have been modified by some hooks
			if ($reshook < 0) $error++;

			if (! $error)
			{
				return 1;
			}
			else return -1;
		}
		else return -1;
	}

	/**
	 *      Return clicable link of object (with eventually picto)
	 *
	 *      @param	int		$withpicto       Add picto into link
	 *      @param  string	$option          Where point the link
	 *      @param  int		$max             Maxlength of ref
	 *      @param  int		$short           1=Return just URL
	 *      @param  string  $moretitle       Add more text to title tooltip
     *      @param	int  	$notooltip		 1=Disable tooltip
     *      @param  int     $addlinktonotes  1=Add link to notes
	 *      @return string 			         String with URL
	 */
	function getNomUrl($withpicto=0,$option='',$max=0,$short=0,$moretitle='',$notooltip=0,$addlinktonotes=0)
	{
		global $langs, $conf, $user, $form;

        if (! empty($conf->dol_no_mouse_hover)) $notooltip=1;   // Force disable tooltips

		$result='';

		if ($option == 'withdraw') $url = DOL_URL_ROOT.'/compta/facture/prelevement.php?facid='.$this->id;
		else $url = DOL_URL_ROOT.'/compta/facture.php?facid='.$this->id;

		if ($short) return $url;

		$picto='bill';
		if ($this->type == self::TYPE_REPLACEMENT) $picto.='r';	// Replacement invoice
		if ($this->type == self::TYPE_CREDIT_NOTE) $picto.='a';	// Credit note
		if ($this->type == self::TYPE_DEPOSIT) $picto.='d';	// Deposit invoice
        $label='';
        
        if ($user->rights->facture->lire) {
            $label = '<u>' . $langs->trans("ShowInvoice") . '</u>';
            if (! empty($this->ref))
                $label .= '<br><b>'.$langs->trans('Ref') . ':</b> ' . $this->ref;
            if (! empty($this->ref_client))
                $label .= '<br><b>' . $langs->trans('RefCustomer') . ':</b> ' . $this->ref_client;
            if (! empty($this->total_ht))
                $label.= '<br><b>' . $langs->trans('AmountHT') . ':</b> ' . price($this->total_ht, 0, $langs, 0, -1, -1, $conf->currency);
            if (! empty($this->total_tva))
                $label.= '<br><b>' . $langs->trans('VAT') . ':</b> ' . price($this->total_tva, 0, $langs, 0, -1, -1, $conf->currency);
            if (! empty($this->total_ttc))
                $label.= '<br><b>' . $langs->trans('AmountTTC') . ':</b> ' . price($this->total_ttc, 0, $langs, 0, -1, -1, $conf->currency);
    		if ($this->type == self::TYPE_REPLACEMENT) $label=$langs->transnoentitiesnoconv("ShowInvoiceReplace").': '.$this->ref;
    		if ($this->type == self::TYPE_CREDIT_NOTE) $label=$langs->transnoentitiesnoconv("ShowInvoiceAvoir").': '.$this->ref;
    		if ($this->type == self::TYPE_DEPOSIT) $label=$langs->transnoentitiesnoconv("ShowInvoiceDeposit").': '.$this->ref;
    		if ($this->type == self::TYPE_SITUATION) $label=$langs->transnoentitiesnoconv("ShowInvoiceSituation").': '.$this->ref;
    		if ($moretitle) $label.=' - '.$moretitle;
        }
        
		$linkclose='';
		if (empty($notooltip) && $user->rights->facture->lire)
		{
		    if (! empty($conf->global->MAIN_OPTIMIZEFORTEXTBROWSER))
		    {
		        $label=$langs->trans("ShowInvoice");
		        $linkclose.=' alt="'.dol_escape_htmltag($label, 1).'"';
		    }
		    $linkclose.= ' title="'.dol_escape_htmltag($label, 1).'"';
		    $linkclose.=' class="classfortooltip"';
		}

        $linkstart='<a href="'.$url.'"';
        $linkstart.=$linkclose.'>';
		$linkend='</a>';

        if ($withpicto) $result.=($linkstart.img_object(($notooltip?'':$label), $picto, ($notooltip?'':'class="classfortooltip"'), 0, 0, $notooltip?0:1).$linkend);
		if ($withpicto && $withpicto != 2) $result.=' ';
		if ($withpicto != 2) $result.=$linkstart.($max?dol_trunc($this->ref,$max):$this->ref).$linkend;

		if ($addlinktonotes)
		{
		    $txttoshow=($user->societe_id>0?$this->note_public:$this->note_private);
		    if ($txttoshow)
		    {
                $notetoshow=$langs->trans("ViewPrivateNote").':<br>'.dol_string_nohtmltag($txttoshow,1);
    		    $result.=' <span class="note inline-block">';
    		    $result.='<a href="'.DOL_URL_ROOT.'/compta/facture/note.php?id='.$this->id.'" class="classfortooltip" title="'.dol_escape_htmltag($notetoshow).'">'.img_picto('','object_generic').'</a>';
    		    //$result.=img_picto($langs->trans("ViewNote"),'object_generic');
    		    //$result.='</a>';
    		    $result.='</span>';
		    }
		}
		
		return $result;
	}

	/**
	 *	Get object and lines from database
	 *
	 *	@param      int		$rowid       	Id of object to load
	 * 	@param		string	$ref			Reference of invoice
	 * 	@param		string	$ref_ext		External reference of invoice
	 * 	@param		int		$ref_int		Internal reference of other object
	 *  @param		bool	$fetch_situation	Fetch the previous and next situation in $tab_previous_situation_invoice and $tab_next_situation_invoice
	 *	@return     int         			>0 if OK, <0 if KO, 0 if not found
	 */
	function fetch($rowid, $ref='', $ref_ext='', $ref_int='', $fetch_situation=false)
	{
		global $conf;

		if (empty($rowid) && empty($ref) && empty($ref_ext) && empty($ref_int)) return -1;

		$sql = 'SELECT f.rowid,f.facnumber,f.ref_client,f.ref_ext,f.ref_int,f.type,f.fk_soc,f.amount';
		$sql.= ', f.tva, f.localtax1, f.localtax2, f.total, f.total_ttc, f.revenuestamp';
		$sql.= ', f.remise_percent, f.remise_absolue, f.remise';
		$sql.= ', f.datef as df, f.date_pointoftax';
		$sql.= ', f.date_lim_reglement as dlr';
		$sql.= ', f.datec as datec';
		$sql.= ', f.date_valid as datev';
		$sql.= ', f.tms as datem';
		$sql.= ', f.note_private, f.note_public, f.fk_statut, f.paye, f.close_code, f.close_note, f.fk_user_author, f.fk_user_valid, f.model_pdf';
		$sql.= ', f.fk_facture_source';
		$sql.= ', f.fk_mode_reglement, f.fk_cond_reglement, f.fk_projet, f.extraparams';
		$sql.= ', f.situation_cycle_ref, f.situation_counter, f.situation_final';
		$sql.= ', f.fk_account';
		$sql.= ", f.fk_multicurrency, f.multicurrency_code, f.multicurrency_tx, f.multicurrency_total_ht, f.multicurrency_total_tva, f.multicurrency_total_ttc";
		$sql.= ', p.code as mode_reglement_code, p.libelle as mode_reglement_libelle';
		$sql.= ', c.code as cond_reglement_code, c.libelle as cond_reglement_libelle, c.libelle_facture as cond_reglement_libelle_doc';
        $sql.= ', f.fk_incoterms, f.location_incoterms';
        $sql.= ", i.libelle as libelle_incoterms";
		$sql.= ' FROM '.MAIN_DB_PREFIX.'facture as f';
		$sql.= ' LEFT JOIN '.MAIN_DB_PREFIX.'c_payment_term as c ON f.fk_cond_reglement = c.rowid';
		$sql.= ' LEFT JOIN '.MAIN_DB_PREFIX.'c_paiement as p ON f.fk_mode_reglement = p.id';
		$sql.= ' LEFT JOIN '.MAIN_DB_PREFIX.'c_incoterms as i ON f.fk_incoterms = i.rowid';
		$sql.= ' WHERE f.entity = '.$conf->entity;
		if ($rowid)   $sql.= " AND f.rowid=".$rowid;
		if ($ref)     $sql.= " AND f.facnumber='".$this->db->escape($ref)."'";
		if ($ref_ext) $sql.= " AND f.ref_ext='".$this->db->escape($ref_ext)."'";
		if ($ref_int) $sql.= " AND f.ref_int='".$this->db->escape($ref_int)."'";

		dol_syslog(get_class($this)."::fetch", LOG_DEBUG);
		$result = $this->db->query($sql);
		if ($result)
		{
			if ($this->db->num_rows($result))
			{
				$obj = $this->db->fetch_object($result);

				$this->id					= $obj->rowid;
				$this->ref					= $obj->facnumber;
				$this->ref_client			= $obj->ref_client;
				$this->ref_ext				= $obj->ref_ext;
				$this->ref_int				= $obj->ref_int;
				$this->type					= $obj->type;
				$this->date					= $this->db->jdate($obj->df);
				$this->date_pointoftax		= $this->db->jdate($obj->date_pointoftax);
				$this->date_creation		= $this->db->jdate($obj->datec);
				$this->date_validation		= $this->db->jdate($obj->datev);
				$this->datem				= $this->db->jdate($obj->datem);
				$this->remise_percent		= $obj->remise_percent;
				$this->remise_absolue		= $obj->remise_absolue;
				$this->total_ht				= $obj->total;
				$this->total_tva			= $obj->tva;
				$this->total_localtax1		= $obj->localtax1;
				$this->total_localtax2		= $obj->localtax2;
				$this->total_ttc			= $obj->total_ttc;
				$this->revenuestamp         = $obj->revenuestamp;
				$this->paye					= $obj->paye;
				$this->close_code			= $obj->close_code;
				$this->close_note			= $obj->close_note;
				$this->socid				= $obj->fk_soc;
				$this->statut				= $obj->fk_statut;
				$this->date_lim_reglement	= $this->db->jdate($obj->dlr);
				$this->mode_reglement_id	= $obj->fk_mode_reglement;
				$this->mode_reglement_code	= $obj->mode_reglement_code;
				$this->mode_reglement		= $obj->mode_reglement_libelle;
				$this->cond_reglement_id	= $obj->fk_cond_reglement;
				$this->cond_reglement_code	= $obj->cond_reglement_code;
				$this->cond_reglement		= $obj->cond_reglement_libelle;
				$this->cond_reglement_doc	= $obj->cond_reglement_libelle_doc;
				$this->fk_account           = ($obj->fk_account>0)?$obj->fk_account:null;
				$this->fk_project			= $obj->fk_projet;
				$this->fk_facture_source	= $obj->fk_facture_source;
				$this->note					= $obj->note_private;	// deprecated
				$this->note_private			= $obj->note_private;
				$this->note_public			= $obj->note_public;
				$this->user_author			= $obj->fk_user_author;
				$this->user_valid			= $obj->fk_user_valid;
				$this->modelpdf				= $obj->model_pdf;
				$this->situation_cycle_ref  = $obj->situation_cycle_ref;
				$this->situation_counter    = $obj->situation_counter;
				$this->situation_final      = $obj->situation_final;
				$this->extraparams			= (array) json_decode($obj->extraparams, true);

				//Incoterms
				$this->fk_incoterms = $obj->fk_incoterms;
				$this->location_incoterms = $obj->location_incoterms;
				$this->libelle_incoterms = $obj->libelle_incoterms;

				// Multicurrency
				$this->fk_multicurrency 		= $obj->fk_multicurrency;
				$this->multicurrency_code 		= $obj->multicurrency_code;
				$this->multicurrency_tx 		= $obj->multicurrency_tx;
				$this->multicurrency_total_ht 	= $obj->multicurrency_total_ht;
				$this->multicurrency_total_tva 	= $obj->multicurrency_total_tva;
				$this->multicurrency_total_ttc 	= $obj->multicurrency_total_ttc;

				if ($this->type == self::TYPE_SITUATION && $fetch_situation)
				{
					$this->fetchPreviousNextSituationInvoice();
				}

				if ($this->statut == self::STATUS_DRAFT)	$this->brouillon = 1;

				// Retrieve all extrafield for invoice
				// fetch optionals attributes and labels
				require_once DOL_DOCUMENT_ROOT.'/core/class/extrafields.class.php';
				$extrafields=new ExtraFields($this->db);
				$extralabels=$extrafields->fetch_name_optionals_label($this->table_element,true);
				$this->fetch_optionals($this->id,$extralabels);

				/*
				 * Lines
				*/

				$this->lines  = array();

				$result=$this->fetch_lines();
				if ($result < 0)
				{
					$this->error=$this->db->error();
					return -3;
				}
				return 1;
			}
			else
			{
				$this->error='Bill with id '.$rowid.' or ref '.$ref.' not found';
				dol_syslog(get_class($this)."::fetch Error ".$this->error, LOG_ERR);
				return 0;
			}
		}
		else
		{
			$this->error=$this->db->error();
			return -1;
		}
	}


	/**
	 *	Load all detailed lines into this->lines
	 *
	 *	@return     int         1 if OK, < 0 if KO
	 */
	function fetch_lines()
	{
		$this->lines=array();

		$sql = 'SELECT l.rowid, l.fk_product, l.fk_parent_line, l.label as custom_label, l.description, l.product_type, l.price, l.qty, l.vat_src_code, l.tva_tx,';
		$sql.= ' l.situation_percent, l.fk_prev_id,';
		$sql.= ' l.localtax1_tx, l.localtax2_tx, l.localtax1_type, l.localtax2_type, l.remise_percent, l.fk_remise_except, l.subprice,';
		$sql.= ' l.rang, l.special_code,';
		$sql.= ' l.date_start as date_start, l.date_end as date_end,';
		$sql.= ' l.info_bits, l.total_ht, l.total_tva, l.total_localtax1, l.total_localtax2, l.total_ttc, l.fk_code_ventilation, l.fk_product_fournisseur_price as fk_fournprice, l.buy_price_ht as pa_ht,';
		$sql.= ' l.fk_unit,';
		$sql.= ' l.fk_multicurrency, l.multicurrency_code, l.multicurrency_subprice, l.multicurrency_total_ht, l.multicurrency_total_tva, l.multicurrency_total_ttc,';
		$sql.= ' p.ref as product_ref, p.fk_product_type as fk_product_type, p.label as product_label, p.description as product_desc';
		$sql.= ' FROM '.MAIN_DB_PREFIX.'facturedet as l';
		$sql.= ' LEFT JOIN '.MAIN_DB_PREFIX.'product as p ON l.fk_product = p.rowid';
		$sql.= ' WHERE l.fk_facture = '.$this->id;
		$sql.= ' ORDER BY l.rang, l.rowid';

		dol_syslog(get_class($this).'::fetch_lines', LOG_DEBUG);
		$result = $this->db->query($sql);
		if ($result)
		{
			$num = $this->db->num_rows($result);
			$i = 0;
			while ($i < $num)
			{
				$objp = $this->db->fetch_object($result);
				$line = new FactureLigne($this->db);

				$line->id               = $objp->rowid;
				$line->rowid	        = $objp->rowid;             // deprecated
				$line->label            = $objp->custom_label;		// deprecated
				$line->desc             = $objp->description;		// Description line
				$line->description      = $objp->description;		// Description line
				$line->product_type     = $objp->product_type;		// Type of line
				$line->ref              = $objp->product_ref;		// Ref product
				$line->product_ref      = $objp->product_ref;		// Ref product
				$line->libelle          = $objp->product_label;		// TODO deprecated
				$line->product_label	= $objp->product_label;		// Label product
				$line->product_desc     = $objp->product_desc;		// Description product
				$line->fk_product_type  = $objp->fk_product_type;	// Type of product
				$line->qty              = $objp->qty;
				$line->subprice         = $objp->subprice;

                $line->vat_src_code     = $objp->vat_src_code; 
				$line->tva_tx           = $objp->tva_tx;
				$line->localtax1_tx     = $objp->localtax1_tx;
				$line->localtax2_tx     = $objp->localtax2_tx;
				$line->localtax1_type   = $objp->localtax1_type;
				$line->localtax2_type   = $objp->localtax2_type;
				$line->remise_percent   = $objp->remise_percent;
				$line->fk_remise_except = $objp->fk_remise_except;
				$line->fk_product       = $objp->fk_product;
				$line->date_start       = $this->db->jdate($objp->date_start);
				$line->date_end         = $this->db->jdate($objp->date_end);
				$line->date_start       = $this->db->jdate($objp->date_start);
				$line->date_end         = $this->db->jdate($objp->date_end);
				$line->info_bits        = $objp->info_bits;
				$line->total_ht         = $objp->total_ht;
				$line->total_tva        = $objp->total_tva;
				$line->total_localtax1  = $objp->total_localtax1;
				$line->total_localtax2  = $objp->total_localtax2;
				$line->total_ttc        = $objp->total_ttc;
				$line->code_ventilation = $objp->fk_code_ventilation;
				$line->fk_fournprice 	= $objp->fk_fournprice;
				$marginInfos			= getMarginInfos($objp->subprice, $objp->remise_percent, $objp->tva_tx, $objp->localtax1_tx, $objp->localtax2_tx, $line->fk_fournprice, $objp->pa_ht);
				$line->pa_ht 			= $marginInfos[0];
				$line->marge_tx			= $marginInfos[1];
				$line->marque_tx		= $marginInfos[2];
				$line->rang				= $objp->rang;
				$line->special_code		= $objp->special_code;
				$line->fk_parent_line	= $objp->fk_parent_line;
				$line->situation_percent= $objp->situation_percent;
				$line->fk_prev_id       = $objp->fk_prev_id;
				$line->fk_unit	        = $objp->fk_unit;

				// Multicurrency
				$line->fk_multicurrency 		= $objp->fk_multicurrency;
				$line->multicurrency_code 		= $objp->multicurrency_code;
				$line->multicurrency_subprice 	= $objp->multicurrency_subprice;
				$line->multicurrency_total_ht 	= $objp->multicurrency_total_ht;
				$line->multicurrency_total_tva 	= $objp->multicurrency_total_tva;
				$line->multicurrency_total_ttc 	= $objp->multicurrency_total_ttc;

				$this->lines[$i] = $line;

				$i++;
			}
			$this->db->free($result);
			return 1;
		}
		else
		{
			$this->error=$this->db->error();
			return -3;
		}
	}

	/**
	 * Fetch previous and next situations invoices
	 *
	 * @return	void
	 */
	function fetchPreviousNextSituationInvoice()
	{
		global $conf;

		$this->tab_previous_situation_invoice = array();
		$this->tab_next_situation_invoice = array();

		$sql = 'SELECT rowid, situation_counter FROM '.MAIN_DB_PREFIX.'facture WHERE rowid <> '.$this->id.' AND entity = '.$conf->entity.' AND situation_cycle_ref = '.(int) $this->situation_cycle_ref.' ORDER BY situation_counter ASC';

		dol_syslog(get_class($this).'::fetchPreviousNextSituationInvoice ', LOG_DEBUG);
		$result = $this->db->query($sql);
		if ($result && $this->db->num_rows($result) > 0)
		{
			while ($objp = $this->db->fetch_object($result))
			{
				$invoice = new Facture($this->db);
				if ($invoice->fetch($objp->rowid) > 0)
				{
					if ($objp->situation_counter < $this->situation_counter) $this->tab_previous_situation_invoice[] = $invoice;
					else $this->tab_next_situation_invoice[] = $invoice;
				}
			}
		}

	}

	/**
	 *      Update database
	 *
	 *      @param      User	$user        	User that modify
	 *      @param      int		$notrigger	    0=launch triggers after, 1=disable triggers
	 *      @return     int      			   	<0 if KO, >0 if OK
	 */
	function update($user=null, $notrigger=0)
	{
		$error=0;

		// Clean parameters
		if (empty($this->type)) $this->type= self::TYPE_STANDARD;
		if (isset($this->facnumber)) $this->facnumber=trim($this->ref);
		if (isset($this->ref_client)) $this->ref_client=trim($this->ref_client);
		if (isset($this->increment)) $this->increment=trim($this->increment);
		if (isset($this->close_code)) $this->close_code=trim($this->close_code);
		if (isset($this->close_note)) $this->close_note=trim($this->close_note);
		if (isset($this->note) || isset($this->note_private)) $this->note=(isset($this->note) ? trim($this->note) : trim($this->note_private));		// deprecated
		if (isset($this->note) || isset($this->note_private)) $this->note_private=(isset($this->note_private) ? trim($this->note_private) : trim($this->note));
		if (isset($this->note_public)) $this->note_public=trim($this->note_public);
		if (isset($this->modelpdf)) $this->modelpdf=trim($this->modelpdf);
		if (isset($this->import_key)) $this->import_key=trim($this->import_key);
		if (empty($this->situation_cycle_ref)) {
			$this->situation_cycle_ref = 'null';
		}

		if (empty($this->situation_counter)) {
			$this->situation_counter = 'null';
		}

		if (empty($this->situation_final)) {
			$this->situation_final = '0';
		}

		// Check parameters
		// Put here code to add control on parameters values

		// Update request
		$sql = "UPDATE ".MAIN_DB_PREFIX."facture SET";

		$sql.= " facnumber=".(isset($this->ref)?"'".$this->db->escape($this->ref)."'":"null").",";
		$sql.= " type=".(isset($this->type)?$this->type:"null").",";
		$sql.= " ref_client=".(isset($this->ref_client)?"'".$this->db->escape($this->ref_client)."'":"null").",";
		$sql.= " increment=".(isset($this->increment)?"'".$this->db->escape($this->increment)."'":"null").",";
		$sql.= " fk_soc=".(isset($this->socid)?$this->socid:"null").",";
		$sql.= " datec=".(strval($this->date_creation)!='' ? "'".$this->db->idate($this->date_creation)."'" : 'null').",";
		$sql.= " datef=".(strval($this->date)!='' ? "'".$this->db->idate($this->date)."'" : 'null').",";
		$sql.= " date_pointoftax=".(strval($this->date_pointoftax)!='' ? "'".$this->db->idate($this->date_pointoftax)."'" : 'null').",";
		$sql.= " date_valid=".(strval($this->date_validation)!='' ? "'".$this->db->idate($this->date_validation)."'" : 'null').",";
		$sql.= " paye=".(isset($this->paye)?$this->paye:"null").",";
		$sql.= " remise_percent=".(isset($this->remise_percent)?$this->remise_percent:"null").",";
		$sql.= " remise_absolue=".(isset($this->remise_absolue)?$this->remise_absolue:"null").",";
		$sql.= " close_code=".(isset($this->close_code)?"'".$this->db->escape($this->close_code)."'":"null").",";
		$sql.= " close_note=".(isset($this->close_note)?"'".$this->db->escape($this->close_note)."'":"null").",";
		$sql.= " tva=".(isset($this->total_tva)?$this->total_tva:"null").",";
		$sql.= " localtax1=".(isset($this->total_localtax1)?$this->total_localtax1:"null").",";
		$sql.= " localtax2=".(isset($this->total_localtax2)?$this->total_localtax2:"null").",";
		$sql.= " total=".(isset($this->total_ht)?$this->total_ht:"null").",";
		$sql.= " total_ttc=".(isset($this->total_ttc)?$this->total_ttc:"null").",";
		$sql.= " revenuestamp=".((isset($this->revenuestamp) && $this->revenuestamp != '')?$this->revenuestamp:"null").",";
		$sql.= " fk_statut=".(isset($this->statut)?$this->statut:"null").",";
		$sql.= " fk_user_author=".(isset($this->user_author)?$this->user_author:"null").",";
		$sql.= " fk_user_valid=".(isset($this->fk_user_valid)?$this->fk_user_valid:"null").",";
		$sql.= " fk_facture_source=".(isset($this->fk_facture_source)?$this->fk_facture_source:"null").",";
		$sql.= " fk_projet=".(isset($this->fk_project)?$this->fk_project:"null").",";
		$sql.= " fk_cond_reglement=".(isset($this->cond_reglement_id)?$this->cond_reglement_id:"null").",";
		$sql.= " fk_mode_reglement=".(isset($this->mode_reglement_id)?$this->mode_reglement_id:"null").",";
		$sql.= " date_lim_reglement=".(strval($this->date_lim_reglement)!='' ? "'".$this->db->idate($this->date_lim_reglement)."'" : 'null').",";
		$sql.= " note_private=".(isset($this->note_private)?"'".$this->db->escape($this->note_private)."'":"null").",";
		$sql.= " note_public=".(isset($this->note_public)?"'".$this->db->escape($this->note_public)."'":"null").",";
		$sql.= " model_pdf=".(isset($this->modelpdf)?"'".$this->db->escape($this->modelpdf)."'":"null").",";
		$sql.= " import_key=".(isset($this->import_key)?"'".$this->db->escape($this->import_key)."'":"null");
		$sql.= ", situation_cycle_ref=".$this->situation_cycle_ref;
		$sql.= ", situation_counter=".$this->situation_counter;
		$sql.= ", situation_final=".$this->situation_final;

		$sql.= " WHERE rowid=".$this->id;

		$this->db->begin();

		dol_syslog(get_class($this)."::update", LOG_DEBUG);
		$resql = $this->db->query($sql);
		if (! $resql) {
			$error++; $this->errors[]="Error ".$this->db->lasterror();
		}

		if (! $error)
		{
			if (! $notrigger)
			{
	            // Call trigger
	            $result=$this->call_trigger('BILL_MODIFY',$user);
	            if ($result < 0) $error++;
	            // End call triggers
			}
		}

		// Commit or rollback
		if ($error)
		{
			foreach($this->errors as $errmsg)
			{
				dol_syslog(get_class($this)."::update ".$errmsg, LOG_ERR);
				$this->error.=($this->error?', '.$errmsg:$errmsg);
			}
			$this->db->rollback();
			return -1*$error;
		}
		else
		{
			$this->db->commit();
			return 1;
		}
	}


	/**
	 *    Add a discount line into invoice using an existing absolute discount
	 *
	 *    @param     int	$idremise	Id of absolute discount
	 *    @return    int          		>0 if OK, <0 if KO
	 */
	function insert_discount($idremise)
	{
		global $langs;

		include_once DOL_DOCUMENT_ROOT.'/core/lib/price.lib.php';
		include_once DOL_DOCUMENT_ROOT.'/core/class/discount.class.php';

		$this->db->begin();

		$remise=new DiscountAbsolute($this->db);
		$result=$remise->fetch($idremise);

		if ($result > 0)
		{
			if ($remise->fk_facture)	// Protection against multiple submission
			{
				$this->error=$langs->trans("ErrorDiscountAlreadyUsed");
				$this->db->rollback();
				return -5;
			}

			$facligne=new FactureLigne($this->db);
			$facligne->fk_facture=$this->id;
			$facligne->fk_remise_except=$remise->id;
			$facligne->desc=$remise->description;   	// Description ligne
			$facligne->tva_tx=$remise->tva_tx;
			$facligne->subprice=-$remise->amount_ht;
			$facligne->fk_product=0;					// Id produit predefini
			$facligne->qty=1;
			$facligne->remise_percent=0;
			$facligne->rang=-1;
			$facligne->info_bits=2;

			$facligne->total_ht  = -$remise->amount_ht;
			$facligne->total_tva = -$remise->amount_tva;
			$facligne->total_ttc = -$remise->amount_ttc;

			$lineid=$facligne->insert();
			if ($lineid > 0)
			{
				$result=$this->update_price(1);
				if ($result > 0)
				{
					// Create linke between discount and invoice line
					$result=$remise->link_to_invoice($lineid,0);
					if ($result < 0)
					{
						$this->error=$remise->error;
						$this->db->rollback();
						return -4;
					}

					$this->db->commit();
					return 1;
				}
				else
				{
					$this->error=$facligne->error;
					$this->db->rollback();
					return -1;
				}
			}
			else
			{
				$this->error=$facligne->error;
				$this->db->rollback();
				return -2;
			}
		}
		else
		{
			$this->db->rollback();
			return -3;
		}
	}

	/**
	 *	Set customer ref
	 *
	 *	@param     	string	$ref_client		Customer ref
	 *  @param     	int		$notrigger		1=Does not execute triggers, 0= execute triggers
	 *	@return		int						<0 if KO, >0 if OK
	 */
	function set_ref_client($ref_client, $notrigger=0)
	{
	    global $user;
	    
		$error=0;

		$this->db->begin();

		$sql = 'UPDATE '.MAIN_DB_PREFIX.'facture';
		if (empty($ref_client))
			$sql .= ' SET ref_client = NULL';
		else
			$sql .= ' SET ref_client = \''.$this->db->escape($ref_client).'\'';
		$sql .= ' WHERE rowid = '.$this->id;

		dol_syslog(__METHOD__.' this->id='.$this->id.', ref_client='.$ref_client, LOG_DEBUG);
		$resql=$this->db->query($sql);
		if (!$resql)
		{
			$this->errors[]=$this->db->error();
			$error++;
		}

		if (! $error)
		{
			$this->ref_client = $ref_client;
		}

		if (! $notrigger && empty($error))
		{
			// Call trigger
			$result=$this->call_trigger('BILL_MODIFY',$user);
			if ($result < 0) $error++;
			// End call triggers
		}

		if (! $error)
		{

			$this->ref_client = $ref_client;

			$this->db->commit();
			return 1;
		}
		else
		{
			foreach($this->errors as $errmsg)
			{
				dol_syslog(__METHOD__.' Error: '.$errmsg, LOG_ERR);
				$this->error.=($this->error?', '.$errmsg:$errmsg);
			}
			$this->db->rollback();
			return -1*$error;
		}
	}

	/**
	 *	Delete invoice
	 *
	 *	@param     	User	$user      	    User making the deletion.
	 *	@param		int		$notrigger		1=Does not execute triggers, 0= execute triggers
	 *	@param		int		$idwarehouse	Id warehouse to use for stock change.
	 *	@return		int						<0 if KO, >0 if OK
	 */
	function delete($user, $notrigger=0, $idwarehouse=-1)
	{
		global $langs,$conf;
		require_once DOL_DOCUMENT_ROOT.'/core/lib/files.lib.php';

		if (empty($rowid)) $rowid=$this->id;

		dol_syslog(get_class($this)."::delete rowid=".$rowid, LOG_DEBUG);

		// TODO Test if there is at least one payment. If yes, refuse to delete.

		$error=0;
		$this->db->begin();

		if (! $error && ! $notrigger)
		{
            // Call trigger
            $result=$this->call_trigger('BILL_DELETE',$user);
            if ($result < 0) $error++;
            // End call triggers
		}

		// Removed extrafields
		if (! $error) {
			$result=$this->deleteExtraFields();
			if ($result < 0)
			{
				$error++;
				dol_syslog(get_class($this)."::delete error deleteExtraFields ".$this->error, LOG_ERR);
			}
		}

		if (! $error)
		{
			// Delete linked object
			$res = $this->deleteObjectLinked();
			if ($res < 0) $error++;
		}

		if (! $error)
		{
			// If invoice was converted into a discount not yet consumed, we remove discount
			$sql = 'DELETE FROM '.MAIN_DB_PREFIX.'societe_remise_except';
			$sql.= ' WHERE fk_facture_source = '.$rowid;
			$sql.= ' AND fk_facture_line IS NULL';
			$resql=$this->db->query($sql);

			// If invoice has consumned discounts
			$this->fetch_lines();
			$list_rowid_det=array();
			foreach($this->lines as $key => $invoiceline)
			{
				$list_rowid_det[]=$invoiceline->rowid;
			}

			// Consumned discounts are freed
			if (count($list_rowid_det))
			{
				$sql = 'UPDATE '.MAIN_DB_PREFIX.'societe_remise_except';
				$sql.= ' SET fk_facture = NULL, fk_facture_line = NULL';
				$sql.= ' WHERE fk_facture_line IN ('.join(',',$list_rowid_det).')';

				dol_syslog(get_class($this)."::delete", LOG_DEBUG);
				if (! $this->db->query($sql))
				{
					$this->error=$this->db->error()." sql=".$sql;
					$this->db->rollback();
					return -5;
				}
			}

			// If we decrement stock on invoice validation, we increment
			if ($this->type != self::TYPE_DEPOSIT && $result >= 0 && ! empty($conf->stock->enabled) && ! empty($conf->global->STOCK_CALCULATE_ON_BILL) && $idwarehouse!=-1)
			{
				require_once DOL_DOCUMENT_ROOT.'/product/stock/class/mouvementstock.class.php';
				$langs->load("agenda");

				$num=count($this->lines);
				for ($i = 0; $i < $num; $i++)
				{
					if ($this->lines[$i]->fk_product > 0)
					{
						$mouvP = new MouvementStock($this->db);
						$mouvP->origin = &$this;
						// We decrease stock for product
						if ($this->type == self::TYPE_CREDIT_NOTE) $result=$mouvP->livraison($user, $this->lines[$i]->fk_product, $idwarehouse, $this->lines[$i]->qty, $this->lines[$i]->subprice, $langs->trans("InvoiceDeleteDolibarr",$this->ref));
						else $result=$mouvP->reception($user, $this->lines[$i]->fk_product, $idwarehouse, $this->lines[$i]->qty, 0, $langs->trans("InvoiceDeleteDolibarr",$this->ref));	// we use 0 for price, to not change the weighted average value
					}
				}
			}


			// Delete invoice line
			$sql = 'DELETE FROM '.MAIN_DB_PREFIX.'facturedet WHERE fk_facture = '.$rowid;

			dol_syslog(get_class($this)."::delete", LOG_DEBUG);

			if ($this->db->query($sql) && $this->delete_linked_contact())
			{
				$sql = 'DELETE FROM '.MAIN_DB_PREFIX.'facture WHERE rowid = '.$rowid;

				dol_syslog(get_class($this)."::delete", LOG_DEBUG);

				$resql=$this->db->query($sql);
				if ($resql)
				{
					// On efface le repertoire de pdf provisoire
					$ref = dol_sanitizeFileName($this->ref);
					if ($conf->facture->dir_output && !empty($this->ref))
					{
						$dir = $conf->facture->dir_output . "/" . $ref;
						$file = $conf->facture->dir_output . "/" . $ref . "/" . $ref . ".pdf";
						if (file_exists($file))	// We must delete all files before deleting directory
						{
							$ret=dol_delete_preview($this);

							if (! dol_delete_file($file,0,0,0,$this)) // For triggers
							{
								$this->error=$langs->trans("ErrorCanNotDeleteFile",$file);
								$this->db->rollback();
								return 0;
							}
						}
						if (file_exists($dir))
						{
							if (! dol_delete_dir_recursive($dir)) // For remove dir and meta
							{
								$this->error=$langs->trans("ErrorCanNotDeleteDir",$dir);
								$this->db->rollback();
								return 0;
							}
						}
					}

					$this->db->commit();
					return 1;
				}
				else
				{
					$this->error=$this->db->lasterror()." sql=".$sql;
					$this->db->rollback();
					return -6;
				}
			}
			else
			{
				$this->error=$this->db->lasterror()." sql=".$sql;
				$this->db->rollback();
				return -4;
			}
		}
		else
		{
			$this->db->rollback();
			return -2;
		}
	}

	/**
	 *  Tag la facture comme paye completement (si close_code non renseigne) => this->fk_statut=2, this->paye=1
	 *  ou partiellement (si close_code renseigne) + appel trigger BILL_PAYED => this->fk_statut=2, this->paye stay 0
	 *
	 *  @param	User	$user      	Objet utilisateur qui modifie
	 *	@param  string	$close_code	Code renseigne si on classe a payee completement alors que paiement incomplet (cas escompte par exemple)
	 *	@param  string	$close_note	Commentaire renseigne si on classe a payee alors que paiement incomplet (cas escompte par exemple)
	 *  @return int         		<0 if KO, >0 if OK
	 */
	function set_paid($user, $close_code='', $close_note='')
	{
		$error=0;

		if ($this->paye != 1)
		{
			$this->db->begin();

			dol_syslog(get_class($this)."::set_paid rowid=".$this->id, LOG_DEBUG);
			$sql = 'UPDATE '.MAIN_DB_PREFIX.'facture SET';
			$sql.= ' fk_statut='.self::STATUS_CLOSED;
			if (! $close_code) $sql.= ', paye=1';
			if ($close_code) $sql.= ", close_code='".$this->db->escape($close_code)."'";
			if ($close_note) $sql.= ", close_note='".$this->db->escape($close_note)."'";
			$sql.= ' WHERE rowid = '.$this->id;

			dol_syslog(get_class($this)."::set_paid", LOG_DEBUG);
			$resql = $this->db->query($sql);
			if ($resql)
			{
	            // Call trigger
	            $result=$this->call_trigger('BILL_PAYED',$user);
	            if ($result < 0) $error++;
	            // End call triggers
			}
			else
			{
				$error++;
				$this->error=$this->db->lasterror();
			}

			if (! $error)
			{
				$this->db->commit();
				return 1;
			}
			else
			{
				$this->db->rollback();
				return -1;
			}
		}
		else
		{
			return 0;
		}
	}


	/**
	 *  Tag la facture comme non payee completement + appel trigger BILL_UNPAYED
	 *	Fonction utilisee quand un paiement prelevement est refuse,
	 * 	ou quand une facture annulee et reouverte.
	 *
	 *  @param	User	$user       Object user that change status
	 *  @return int         		<0 if KO, >0 if OK
	 */
	function set_unpaid($user)
	{
		$error=0;

		$this->db->begin();

		$sql = 'UPDATE '.MAIN_DB_PREFIX.'facture';
		$sql.= ' SET paye=0, fk_statut='.self::STATUS_VALIDATED.', close_code=null, close_note=null';
		$sql.= ' WHERE rowid = '.$this->id;

		dol_syslog(get_class($this)."::set_unpaid", LOG_DEBUG);
		$resql = $this->db->query($sql);
		if ($resql)
		{
            // Call trigger
            $result=$this->call_trigger('BILL_UNPAYED',$user);
            if ($result < 0) $error++;
            // End call triggers
		}
		else
		{
			$error++;
			$this->error=$this->db->error();
			dol_print_error($this->db);
		}

		if (! $error)
		{
			$this->db->commit();
			return 1;
		}
		else
		{
			$this->db->rollback();
			return -1;
		}
	}


	/**
	 *	Tag invoice as canceled, with no payment on it (example for replacement invoice or payment never received) + call trigger BILL_CANCEL
	 *	Warning, if option to decrease stock on invoice was set, this function does not change stock (it might be a cancel because
	 *  of no payment even if merchandises were sent).
	 *
	 *	@param	User	$user        	Object user making change
	 *	@param	string	$close_code		Code de fermeture
	 *	@param	string	$close_note		Comment
	 *	@return int         			<0 if KO, >0 if OK
	 */
	function set_canceled($user,$close_code='',$close_note='')
	{

		dol_syslog(get_class($this)."::set_canceled rowid=".$this->id, LOG_DEBUG);

		$this->db->begin();

		$sql = 'UPDATE '.MAIN_DB_PREFIX.'facture SET';
		$sql.= ' fk_statut='.self::STATUS_ABANDONED;
		if ($close_code) $sql.= ", close_code='".$this->db->escape($close_code)."'";
		if ($close_note) $sql.= ", close_note='".$this->db->escape($close_note)."'";
		$sql.= ' WHERE rowid = '.$this->id;

		$resql = $this->db->query($sql);
		if ($resql)
		{
			// On desaffecte de la facture les remises liees
			// car elles n'ont pas ete utilisees vu que la facture est abandonnee.
			$sql = 'UPDATE '.MAIN_DB_PREFIX.'societe_remise_except';
			$sql.= ' SET fk_facture = NULL';
			$sql.= ' WHERE fk_facture = '.$this->id;

			$resql=$this->db->query($sql);
			if ($resql)
			{
	            // Call trigger
	            $result=$this->call_trigger('BILL_CANCEL',$user);
	            if ($result < 0)
	            {
					$this->db->rollback();
					return -1;
				}
	            // End call triggers

				$this->db->commit();
				return 1;
			}
			else
			{
				$this->error=$this->db->error()." sql=".$sql;
				$this->db->rollback();
				return -1;
			}
		}
		else
		{
			$this->error=$this->db->error()." sql=".$sql;
			$this->db->rollback();
			return -2;
		}
	}

	/**
	 * Tag invoice as validated + call trigger BILL_VALIDATE
	 * Object must have lines loaded with fetch_lines
	 *
	 * @param	User	$user           Object user that validate
	 * @param   string	$force_number	Reference to force on invoice
	 * @param	int		$idwarehouse	Id of warehouse to use for stock decrease if option to decreasenon stock is on (0=no decrease)
	 * @param	int		$notrigger		1=Does not execute triggers, 0= execute triggers
     * @return	int						<0 if KO, >0 if OK
	 */
	function validate($user, $force_number='', $idwarehouse=0, $notrigger=0)
	{
		global $conf,$langs;
		require_once DOL_DOCUMENT_ROOT.'/core/lib/files.lib.php';

		$now=dol_now();

		$error=0;
		dol_syslog(get_class($this).'::validate user='.$user->id.', force_number='.$force_number.', idwarehouse='.$idwarehouse);

		// Check parameters
		if (! $this->brouillon)
		{
			dol_syslog(get_class($this)."::validate no draft status", LOG_WARNING);
			return 0;
		}

		if ((empty($conf->global->MAIN_USE_ADVANCED_PERMS) && empty($user->rights->facture->creer))
       	|| (! empty($conf->global->MAIN_USE_ADVANCED_PERMS) && empty($user->rights->facture->invoice_advance->validate)))
		{
			$this->error='Permission denied';
			dol_syslog(get_class($this)."::validate ".$this->error.' MAIN_USE_ADVANCED_PERMS='.$conf->global->MAIN_USE_ADVANCED_PERMS, LOG_ERR);
			return -1;
		}

		$this->db->begin();

		$this->fetch_thirdparty();
		$this->fetch_lines();

		// Check parameters
		if ($this->type == self::TYPE_REPLACEMENT)		// si facture de remplacement
		{
			// Controle que facture source connue
			if ($this->fk_facture_source <= 0)
			{
				$this->error=$langs->trans("ErrorFieldRequired",$langs->trans("InvoiceReplacement"));
				$this->db->rollback();
				return -10;
			}

			// Charge la facture source a remplacer
			$facreplaced=new Facture($this->db);
			$result=$facreplaced->fetch($this->fk_facture_source);
			if ($result <= 0)
			{
				$this->error=$langs->trans("ErrorBadInvoice");
				$this->db->rollback();
				return -11;
			}

			// Controle que facture source non deja remplacee par une autre
			$idreplacement=$facreplaced->getIdReplacingInvoice('validated');
			if ($idreplacement && $idreplacement != $this->id)
			{
				$facreplacement=new Facture($this->db);
				$facreplacement->fetch($idreplacement);
				$this->error=$langs->trans("ErrorInvoiceAlreadyReplaced",$facreplaced->ref,$facreplacement->ref);
				$this->db->rollback();
				return -12;
			}

			$result=$facreplaced->set_canceled($user,'replaced','');
			if ($result < 0)
			{
				$this->error=$facreplaced->error;
				$this->db->rollback();
				return -13;
			}
		}

		// Define new ref
		if ($force_number)
		{
			$num = $force_number;
		}
		else if (preg_match('/^[\(]?PROV/i', $this->ref) || empty($this->ref)) // empty should not happened, but when it occurs, the test save life
		{
			if (! empty($conf->global->FAC_FORCE_DATE_VALIDATION))	// If option enabled, we force invoice date
			{
				$this->date=dol_now();
				$this->date_lim_reglement=$this->calculate_date_lim_reglement();
			}
			$num = $this->getNextNumRef($this->thirdparty);
		}
		else
		{
			$num = $this->ref;
		}
		$this->newref = $num;

		if ($num)
		{
			$this->update_price(1);

			// Validate
			$sql = 'UPDATE '.MAIN_DB_PREFIX.'facture';
			$sql.= " SET facnumber='".$num."', fk_statut = ".self::STATUS_VALIDATED.", fk_user_valid = ".$user->id.", date_valid = '".$this->db->idate($now)."'";
			if (! empty($conf->global->FAC_FORCE_DATE_VALIDATION))	// If option enabled, we force invoice date
			{
				$sql.= ", datef='".$this->db->idate($this->date)."'";
				$sql.= ", date_lim_reglement='".$this->db->idate($this->date_lim_reglement)."'";
			}
			$sql.= ' WHERE rowid = '.$this->id;

			dol_syslog(get_class($this)."::validate", LOG_DEBUG);
			$resql=$this->db->query($sql);
			if (! $resql)
			{
				dol_print_error($this->db);
				$error++;
			}

			// On verifie si la facture etait une provisoire
			if (! $error && (preg_match('/^[\(]?PROV/i', $this->ref)))
			{
				// La verif qu'une remise n'est pas utilisee 2 fois est faite au moment de l'insertion de ligne
			}

			if (! $error)
			{
				// Define third party as a customer
				$result=$this->thirdparty->set_as_client();

				// Si active on decremente le produit principal et ses composants a la validation de facture
				if ($this->type != self::TYPE_DEPOSIT && $result >= 0 && ! empty($conf->stock->enabled) && ! empty($conf->global->STOCK_CALCULATE_ON_BILL) && $idwarehouse > 0)
				{
					require_once DOL_DOCUMENT_ROOT.'/product/stock/class/mouvementstock.class.php';
					$langs->load("agenda");

					// Loop on each line
					$cpt=count($this->lines);
					for ($i = 0; $i < $cpt; $i++)
					{
						if ($this->lines[$i]->fk_product > 0)
						{
							$mouvP = new MouvementStock($this->db);
							$mouvP->origin = &$this;
							// We decrease stock for product
							if ($this->type == self::TYPE_CREDIT_NOTE) $result=$mouvP->reception($user, $this->lines[$i]->fk_product, $idwarehouse, $this->lines[$i]->qty, 0, $langs->trans("InvoiceValidatedInDolibarr",$num));
							else $result=$mouvP->livraison($user, $this->lines[$i]->fk_product, $idwarehouse, $this->lines[$i]->qty, $this->lines[$i]->subprice, $langs->trans("InvoiceValidatedInDolibarr",$num));
							if ($result < 0) {
								$error++;
							}
						}
					}
				}
			}

			// Trigger calls
			if (! $error && ! $notrigger)
			{
	            // Call trigger
	            $result=$this->call_trigger('BILL_VALIDATE',$user);
	            if ($result < 0) $error++;
	            // End call triggers
			}

			if (! $error)
			{
				$this->oldref = $this->ref;

				// Rename directory if dir was a temporary ref
				if (preg_match('/^[\(]?PROV/i', $this->ref))
				{
					// Rename of object directory ($this->ref = old ref, $num = new ref)
					// to  not lose the linked files
					$oldref = dol_sanitizeFileName($this->ref);
					$newref = dol_sanitizeFileName($num);
					$dirsource = $conf->facture->dir_output.'/'.$oldref;
					$dirdest = $conf->facture->dir_output.'/'.$newref;
					if (file_exists($dirsource))
					{
						dol_syslog(get_class($this)."::validate rename dir ".$dirsource." into ".$dirdest);

						if (@rename($dirsource, $dirdest))
						{
							dol_syslog("Rename ok");
	                        // Rename docs starting with $oldref with $newref
	                        $listoffiles=dol_dir_list($conf->facture->dir_output.'/'.$newref, 'files', 1, '^'.preg_quote($oldref,'/'));
	                        foreach($listoffiles as $fileentry)
	                        {
	                        	$dirsource=$fileentry['name'];
	                        	$dirdest=preg_replace('/^'.preg_quote($oldref,'/').'/',$newref, $dirsource);
	                        	$dirsource=$fileentry['path'].'/'.$dirsource;
	                        	$dirdest=$fileentry['path'].'/'.$dirdest;
	                        	@rename($dirsource, $dirdest);
	                        }
						}
					}
				}
			}

			if (! $error && !$this->is_last_in_cycle())
			{
				if (! $this->updatePriceNextInvoice($langs))
				{
					$error++;
				}
			}

			// Set new ref and define current statut
			if (! $error)
			{
				$this->ref = $num;
				$this->facnumber=$num;
				$this->statut= self::STATUS_VALIDATED;
				$this->brouillon=0;
				$this->date_validation=$now;
				$i = 0;

                if (!empty($conf->global->INVOICE_USE_SITUATION))
                {
    				$final = True;
    				$nboflines = count($this->lines);
    				while (($i < $nboflines) && $final) {
    					$final = ($this->lines[$i]->situation_percent == 100);
    					$i++;
    				}
    				if ($final) {
    					$this->setFinal($user);
    				}
                }
			}
		}
		else
		{
			$error++;
		}

		if (! $error)
		{
			$this->db->commit();
			return 1;
		}
		else
		{
			$this->db->rollback();
			return -1;
		}
	}

	/**
	 * Update price of next invoice
	 *
	 * @param	Translate	$langs	Translate object
	 * @return bool		false if KO, true if OK
	 */
	function updatePriceNextInvoice(&$langs)
	{
		foreach ($this->tab_next_situation_invoice as $next_invoice)
		{
			$is_last = $next_invoice->is_last_in_cycle();

			if ($next_invoice->brouillon && $is_last != 1)
			{
				$this->error = $langs->trans('updatePriceNextInvoiceErrorUpdateline', $next_invoice->ref);
				return false;
			}

			$next_invoice->brouillon = 1;
			foreach ($next_invoice->lines as $line)
			{
				$result = $next_invoice->updateline($line->id, $line->desc, $line->subprice, $line->qty, $line->remise_percent,
														$line->date_start, $line->date_end, $line->tva_tx, $line->localtax1_tx, $line->localtax2_tx, 'HT', $line->info_bits, $line->product_type,
														$line->fk_parent_line, 0, $line->fk_fournprice, $line->pa_ht, $line->label, $line->special_code, $line->array_options, $line->situation_percent,
														$line->fk_unit);

				if ($result < 0)
				{
					$this->error = $langs->trans('updatePriceNextInvoiceErrorUpdateline', $next_invoice->ref);
					return false;
				}
			}

			break; // Only the next invoice and not each next invoice
		}

		return true;
	}

	/**
	 *	Set draft status
	 *
	 *	@param	User	$user			Object user that modify
	 *	@param	int		$idwarehouse	Id warehouse to use for stock change.
	 *	@return	int						<0 if KO, >0 if OK
	 */
	function set_draft($user,$idwarehouse=-1)
	{
		global $conf,$langs;

		$error=0;

		if ($this->statut == self::STATUS_DRAFT)
		{
			dol_syslog(get_class($this)."::set_draft already draft status", LOG_WARNING);
			return 0;
		}

		$this->db->begin();

		$sql = "UPDATE ".MAIN_DB_PREFIX."facture";
		$sql.= " SET fk_statut = ".self::STATUS_DRAFT;
		$sql.= " WHERE rowid = ".$this->id;

		dol_syslog(get_class($this)."::set_draft", LOG_DEBUG);
		$result=$this->db->query($sql);
		if ($result)
		{
			// Si on decremente le produit principal et ses composants a la validation de facture, on réincrement
			if ($this->type != self::TYPE_DEPOSIT && $result >= 0 && ! empty($conf->stock->enabled) && ! empty($conf->global->STOCK_CALCULATE_ON_BILL))
			{
				require_once DOL_DOCUMENT_ROOT.'/product/stock/class/mouvementstock.class.php';
				$langs->load("agenda");

				$num=count($this->lines);
				for ($i = 0; $i < $num; $i++)
				{
					if ($this->lines[$i]->fk_product > 0)
					{
						$mouvP = new MouvementStock($this->db);
						$mouvP->origin = &$this;
						// We decrease stock for product
						if ($this->type == self::TYPE_CREDIT_NOTE) $result=$mouvP->livraison($user, $this->lines[$i]->fk_product, $idwarehouse, $this->lines[$i]->qty, $this->lines[$i]->subprice, $langs->trans("InvoiceBackToDraftInDolibarr",$this->ref));
						else $result=$mouvP->reception($user, $this->lines[$i]->fk_product, $idwarehouse, $this->lines[$i]->qty, 0, $langs->trans("InvoiceBackToDraftInDolibarr",$this->ref));	// we use 0 for price, to not change the weighted average value
					}
				}
			}

			if ($error == 0)
			{
				$old_statut=$this->statut;
				$this->brouillon = 1;
				$this->statut = self::STATUS_DRAFT;
	            // Call trigger
	            $result=$this->call_trigger('BILL_UNVALIDATE',$user);
	            if ($result < 0)
				{
					$error++;
					$this->statut=$old_statut;
					$this->brouillon=0;
				}
	            // End call triggers
			} else {
				$this->db->rollback();
				return -1;
			}

			if ($error == 0)
			{
				$this->db->commit();
				return 1;
			}
			else
			{
				$this->db->rollback();
				return -1;
			}
		}
		else
		{
			$this->error=$this->db->error();
			$this->db->rollback();
			return -1;
		}
	}


	/**
	 * 		Add an invoice line into database (linked to product/service or not).
	 * 		Les parametres sont deja cense etre juste et avec valeurs finales a l'appel
	 *		de cette methode. Aussi, pour le taux tva, il doit deja avoir ete defini
	 *		par l'appelant par la methode get_default_tva(societe_vendeuse,societe_acheteuse,produit)
	 *		et le desc doit deja avoir la bonne valeur (a l'appelant de gerer le multilangue)
	 *
	 * 		@param    	string		$desc            	Description of line
	 * 		@param    	double		$pu_ht              Unit price without tax (> 0 even for credit note)
	 * 		@param    	double		$qty             	Quantity
	 * 		@param    	double		$txtva           	Force Vat rate, -1 for auto
	 * 		@param		double		$txlocaltax1		Local tax 1 rate (deprecated)
	 *  	@param		double		$txlocaltax2		Local tax 2 rate (deprecated)
	 *		@param    	int			$fk_product      	Id of predefined product/service
	 * 		@param    	double		$remise_percent  	Percent of discount on line
	 * 		@param    	int	$date_start      	Date start of service
	 * 		@param    	int	$date_end        	Date end of service
	 * 		@param    	int			$ventil          	Code of dispatching into accountancy
	 * 		@param    	int			$info_bits			Bits de type de lignes
	 *		@param    	int			$fk_remise_except	Id discount used
	 *		@param		string		$price_base_type	'HT' or 'TTC'
	 * 		@param    	double		$pu_ttc             Unit price with tax (> 0 even for credit note)
	 * 		@param		int			$type				Type of line (0=product, 1=service). Not used if fk_product is defined, the type of product is used.
	 *      @param      int			$rang               Position of line
	 *      @param		int			$special_code		Special code (also used by externals modules!)
	 *      @param		string		$origin				'order', ...
	 *      @param		int			$origin_id			Id of origin object
	 *      @param		int			$fk_parent_line		Id of parent line
	 * 		@param		int			$fk_fournprice		Supplier price id (to calculate margin) or ''
	 * 		@param		int			$pa_ht				Buying price of line (to calculate margin) or ''
	 * 		@param		string		$label				Label of the line (deprecated, do not use)
	 *		@param		array		$array_options		extrafields array
	 *      @param      int         $situation_percent  Situation advance percentage
	 *      @param      int         $fk_prev_id         Previous situation line id reference
	 * 		@param 		string		$fk_unit 			Code of the unit to use. Null to use the default one
	 *    	@return    	int             				<0 if KO, Id of line if OK
	 */
	function addline($desc, $pu_ht, $qty, $txtva, $txlocaltax1=0, $txlocaltax2=0, $fk_product=0, $remise_percent=0, $date_start='', $date_end='', $ventil=0, $info_bits=0, $fk_remise_except='', $price_base_type='HT', $pu_ttc=0, $type=self::TYPE_STANDARD, $rang=-1, $special_code=0, $origin='', $origin_id=0, $fk_parent_line=0, $fk_fournprice=null, $pa_ht=0, $label='', $array_options=0, $situation_percent=100, $fk_prev_id='', $fk_unit = null)
	{
		// Deprecation warning
		if ($label) {
			dol_syslog(__METHOD__ . ": using line label is deprecated", LOG_WARNING);
		}

		global $mysoc, $conf, $langs;

		dol_syslog(get_class($this)."::addline facid=$this->id,desc=$desc,pu_ht=$pu_ht,qty=$qty,txtva=$txtva, txlocaltax1=$txlocaltax1, txlocaltax2=$txlocaltax2, fk_product=$fk_product,remise_percent=$remise_percent,date_start=$date_start,date_end=$date_end,ventil=$ventil,info_bits=$info_bits,fk_remise_except=$fk_remise_except,price_base_type=$price_base_type,pu_ttc=$pu_ttc,type=$type, fk_unit=$fk_unit", LOG_DEBUG);
		include_once DOL_DOCUMENT_ROOT.'/core/lib/price.lib.php';

		// Clean parameters
		if (empty($remise_percent)) $remise_percent=0;
		if (empty($qty)) $qty=0;
		if (empty($info_bits)) $info_bits=0;
		if (empty($rang)) $rang=0;
		if (empty($ventil)) $ventil=0;
		if (empty($txtva)) $txtva=0;
		if (empty($txlocaltax1)) $txlocaltax1=0;
		if (empty($txlocaltax2)) $txlocaltax2=0;
		if (empty($fk_parent_line) || $fk_parent_line < 0) $fk_parent_line=0;
		if (empty($fk_prev_id)) $fk_prev_id = 'null';
		if (! isset($situation_percent) || $situation_percent > 100 || (string) $situation_percent == '') $situation_percent = 100;

		$localtaxes_type=getLocalTaxesFromRate($txtva, 0, $this->thirdparty, $mysoc);
			
		// Clean vat code
		$vat_src_code='';
		if (preg_match('/\((.*)\)/', $txtva, $reg))
		{
		    $vat_src_code = $reg[1];
		    $txtva = preg_replace('/\s*\(.*\)/', '', $txtva);    // Remove code into vatrate.
		}
		
		$remise_percent=price2num($remise_percent);
		$qty=price2num($qty);
		$pu_ht=price2num($pu_ht);
		$pu_ttc=price2num($pu_ttc);
		$pa_ht=price2num($pa_ht);
		$txtva=price2num($txtva);
		$txlocaltax1=price2num($txlocaltax1);
		$txlocaltax2=price2num($txlocaltax2);

		if ($price_base_type=='HT')
		{
			$pu=$pu_ht;
		}
		else
		{
			$pu=$pu_ttc;
		}

		// Check parameters
		if ($type < 0) return -1;

		if (! empty($this->brouillon))
		{
			$this->db->begin();

			$product_type=$type;
			if (!empty($fk_product))
			{
				$product=new Product($this->db);
				$result=$product->fetch($fk_product);
				$product_type=$product->type;

				if (! empty($conf->global->STOCK_MUST_BE_ENOUGH_FOR_INVOICE) && $product_type == 0 && $product->stock_reel < $qty) {
                    $langs->load("errors");
				    $this->error=$langs->trans('ErrorStockIsNotEnoughToAddProductOnInvoice', $product->ref);
					$this->db->rollback();
					return -3;
				}
			}

			// Calcul du total TTC et de la TVA pour la ligne a partir de
			// qty, pu, remise_percent et txtva
			// TRES IMPORTANT: C'est au moment de l'insertion ligne qu'on doit stocker
			// la part ht, tva et ttc, et ce au niveau de la ligne qui a son propre taux tva.

			$tabprice = calcul_price_total($qty, $pu, $remise_percent, $txtva, $txlocaltax1, $txlocaltax2, 0, $price_base_type, $info_bits, $product_type, $mysoc, $localtaxes_type, $situation_percent, $this->multicurrency_tx);

			$total_ht  = $tabprice[0];
			$total_tva = $tabprice[1];
			$total_ttc = $tabprice[2];
			$total_localtax1 = $tabprice[9];
			$total_localtax2 = $tabprice[10];
			$pu_ht = $tabprice[3];

			// MultiCurrency
			$multicurrency_total_ht  = $tabprice[16];
            $multicurrency_total_tva = $tabprice[17];
            $multicurrency_total_ttc = $tabprice[18];

			// Rank to use
			$rangtouse = $rang;
			if ($rangtouse == -1)
			{
				$rangmax = $this->line_max($fk_parent_line);
				$rangtouse = $rangmax + 1;
			}

			// Insert line
			$this->line=new FactureLigne($this->db);

			$this->line->context = $this->context;

			$this->line->fk_facture=$this->id;
			$this->line->label=$label;	// deprecated
			$this->line->desc=$desc;

			$this->line->qty=            ($this->type==self::TYPE_CREDIT_NOTE?abs($qty):$qty);	    // For credit note, quantity is always positive and unit price negative
			$this->line->subprice=       ($this->type==self::TYPE_CREDIT_NOTE?-abs($pu_ht):$pu_ht); // For credit note, unit price always negative, always positive otherwise

			$this->line->vat_src_code=$vat_src_code;
			$this->line->tva_tx=$txtva;
			$this->line->localtax1_tx=$txlocaltax1;
			$this->line->localtax2_tx=$txlocaltax2;
			$this->line->localtax1_type = $localtaxes_type[0];
			$this->line->localtax2_type = $localtaxes_type[2];

			$this->line->total_ht=       (($this->type==self::TYPE_CREDIT_NOTE||$qty<0)?-abs($total_ht):$total_ht);    // For credit note and if qty is negative, total is negative
			$this->line->total_ttc=      (($this->type==self::TYPE_CREDIT_NOTE||$qty<0)?-abs($total_ttc):$total_ttc);  // For credit note and if qty is negative, total is negative
			$this->line->total_tva=      (($this->type==self::TYPE_CREDIT_NOTE||$qty<0)?-abs($total_tva):$total_tva);  // For credit note and if qty is negative, total is negative
			$this->line->total_localtax1=(($this->type==self::TYPE_CREDIT_NOTE||$qty<0)?-abs($total_localtax1):$total_localtax1);  // For credit note and if qty is negative, total is negative
			$this->line->total_localtax2=(($this->type==self::TYPE_CREDIT_NOTE||$qty<0)?-abs($total_localtax2):$total_localtax2);  // For credit note and if qty is negative, total is negative

			$this->line->fk_product=$fk_product;
			$this->line->product_type=$product_type;
			$this->line->remise_percent=$remise_percent;
			$this->line->date_start=$date_start;
			$this->line->date_end=$date_end;
			$this->line->ventil=$ventil;
			$this->line->rang=$rangtouse;
			$this->line->info_bits=$info_bits;
			$this->line->fk_remise_except=$fk_remise_except;

			$this->line->special_code=$special_code;
			$this->line->fk_parent_line=$fk_parent_line;
			$this->line->origin=$origin;
			$this->line->origin_id=$origin_id;
			$this->line->situation_percent = $situation_percent;
			$this->line->fk_prev_id = $fk_prev_id;
			$this->line->fk_unit=$fk_unit;

			// infos marge
			$this->line->fk_fournprice = $fk_fournprice;
			$this->line->pa_ht = $pa_ht;

			// Multicurrency
			$this->line->fk_multicurrency			= $this->fk_multicurrency;
			$this->line->multicurrency_code			= $this->multicurrency_code;
			$this->line->multicurrency_subprice		= price2num($this->line->subprice * $this->multicurrency_tx);
			$this->line->multicurrency_total_ht 	= $multicurrency_total_ht;
            $this->line->multicurrency_total_tva 	= $multicurrency_total_tva;
            $this->line->multicurrency_total_ttc 	= $multicurrency_total_ttc;

			if (is_array($array_options) && count($array_options)>0) {
				$this->line->array_options=$array_options;
			}

			$result=$this->line->insert();
			if ($result > 0)
			{
				// Reorder if child line
				if (! empty($fk_parent_line)) $this->line_order(true,'DESC');

				// Mise a jour informations denormalisees au niveau de la facture meme
				$result=$this->update_price(1,'auto',0,$mysoc);	// The addline method is designed to add line from user input so total calculation with update_price must be done using 'auto' mode.
				if ($result > 0)
				{
					$this->db->commit();
					return $this->line->rowid;
				}
				else
				{
					$this->error=$this->db->error();
					$this->db->rollback();
					return -1;
				}
			}
			else
			{
				$this->error=$this->line->error;
				$this->db->rollback();
				return -2;
			}
		}
	}

	/**
	 *  Update a detail line
	 *
	 *  @param     	int			$rowid           	Id of line to update
	 *  @param     	string		$desc            	Description of line
	 *  @param     	double		$pu              	Prix unitaire (HT ou TTC selon price_base_type) (> 0 even for credit note lines)
	 *  @param     	double		$qty             	Quantity
	 *  @param     	double		$remise_percent  	Pourcentage de remise de la ligne
	 *  @param     	int		$date_start      	Date de debut de validite du service
	 *  @param     	int		$date_end        	Date de fin de validite du service
	 *  @param     	double		$txtva          	VAT Rate
	 * 	@param		double		$txlocaltax1		Local tax 1 rate
	 *  @param		double		$txlocaltax2		Local tax 2 rate
	 * 	@param     	string		$price_base_type 	HT or TTC
	 * 	@param     	int			$info_bits 		    Miscellaneous informations
	 * 	@param		int			$type				Type of line (0=product, 1=service)
	 * 	@param		int			$fk_parent_line		Id of parent line (0 in most cases, used by modules adding sublevels into lines).
	 * 	@param		int			$skip_update_total	Keep fields total_xxx to 0 (used for special lines by some modules)
	 * 	@param		int			$fk_fournprice		Id of origin supplier price
	 * 	@param		int			$pa_ht				Price (without tax) of product when it was bought
	 * 	@param		string		$label				Label of the line (deprecated, do not use)
	 * 	@param		int			$special_code		Special code (also used by externals modules!)
     *  @param		array		$array_options		extrafields array
	 * 	@param      int         $situation_percent  Situation advance percentage
	 * 	@param 		string		$fk_unit 			Code of the unit to use. Null to use the default one
	 *  @return    	int             				< 0 if KO, > 0 if OK
	 */
	function updateline($rowid, $desc, $pu, $qty, $remise_percent, $date_start, $date_end, $txtva, $txlocaltax1=0, $txlocaltax2=0, $price_base_type='HT', $info_bits=0, $type= self::TYPE_STANDARD, $fk_parent_line=0, $skip_update_total=0, $fk_fournprice=null, $pa_ht=0, $label='', $special_code=0, $array_options=0, $situation_percent=0, $fk_unit = null)
	{
		global $conf,$user;
		// Deprecation warning
		if ($label) {
			dol_syslog(__METHOD__ . ": using line label is deprecated", LOG_WARNING);
		}

		include_once DOL_DOCUMENT_ROOT.'/core/lib/price.lib.php';

		global $mysoc,$langs;

		dol_syslog(get_class($this)."::updateline rowid=$rowid, desc=$desc, pu=$pu, qty=$qty, remise_percent=$remise_percent, date_start=$date_start, date_end=$date_end, txtva=$txtva, txlocaltax1=$txlocaltax1, txlocaltax2=$txlocaltax2, price_base_type=$price_base_type, info_bits=$info_bits, type=$type, fk_parent_line=$fk_parent_line pa_ht=$pa_ht, special_code=$special_code fk_unit=$fk_unit", LOG_DEBUG);

		if ($this->brouillon)
		{
			if (!$this->is_last_in_cycle() && empty($this->error))
			{
				if (!$this->checkProgressLine($rowid, $situation_percent))
				{
					if (!$this->error) $this->error=$langs->trans('invoiceLineProgressError');
					return -3;
				}
			}

			$this->db->begin();

			// Clean parameters
			if (empty($qty)) $qty=0;
			if (empty($fk_parent_line) || $fk_parent_line < 0) $fk_parent_line=0;
			if (empty($special_code) || $special_code == 3) $special_code=0;
			if (! isset($situation_percent) || $situation_percent > 100 || (string) $situation_percent == '') $situation_percent = 100;

			$remise_percent	= price2num($remise_percent);
			$qty			= price2num($qty);
			$pu 			= price2num($pu);
			$pa_ht			= price2num($pa_ht);
			$txtva			= price2num($txtva);
			$txlocaltax1	= price2num($txlocaltax1);
			$txlocaltax2	= price2num($txlocaltax2);

			// Check parameters
			if ($type < 0) return -1;

			// Calculate total with, without tax and tax from qty, pu, remise_percent and txtva
			// TRES IMPORTANT: C'est au moment de l'insertion ligne qu'on doit stocker
			// la part ht, tva et ttc, et ce au niveau de la ligne qui a son propre taux tva.

			$localtaxes_type=getLocalTaxesFromRate($txtva,0,$this->thirdparty, $mysoc);

			// Clean vat code
    		$vat_src_code='';
    		if (preg_match('/\((.*)\)/', $txtva, $reg))
    		{
    		    $vat_src_code = $reg[1];
    		    $txtva = preg_replace('/\s*\(.*\)/', '', $txtva);    // Remove code into vatrate.
    		}

			$tabprice=calcul_price_total($qty, $pu, $remise_percent, $txtva, $txlocaltax1, $txlocaltax2, 0, $price_base_type, $info_bits, $type, $mysoc, $localtaxes_type, $situation_percent, $this->multicurrency_tx);

			$total_ht  = $tabprice[0];
			$total_tva = $tabprice[1];
			$total_ttc = $tabprice[2];
			$total_localtax1=$tabprice[9];
			$total_localtax2=$tabprice[10];
			$pu_ht  = $tabprice[3];
			$pu_tva = $tabprice[4];
			$pu_ttc = $tabprice[5];

			// MultiCurrency
			$multicurrency_total_ht  = $tabprice[16];
            $multicurrency_total_tva = $tabprice[17];
            $multicurrency_total_ttc = $tabprice[18];

			// Old properties: $price, $remise (deprecated)
			$price = $pu;
			$remise = 0;
			if ($remise_percent > 0)
			{
				$remise = round(($pu * $remise_percent / 100),2);
				$price = ($pu - $remise);
			}
			$price    = price2num($price);

			//Fetch current line from the database and then clone the object and set it in $oldline property
			$line = new FactureLigne($this->db);
			$line->fetch($rowid);

			if (!empty($line->fk_product))
			{
				$product=new Product($this->db);
				$result=$product->fetch($line->fk_product);
				$product_type=$product->type;

				if (! empty($conf->global->STOCK_MUST_BE_ENOUGH_FOR_INVOICE) && $product_type == 0 && $product->stock_reel < $qty) {
                    $langs->load("errors");
				    $this->error=$langs->trans('ErrorStockIsNotEnoughToAddProductOnInvoice', $product->ref);
					$this->db->rollback();
					return -3;
				}
			}

			$staticline = clone $line;

			$line->oldline = $staticline;
			$this->line = $line;
            $this->line->context = $this->context;

			// Reorder if fk_parent_line change
			if (! empty($fk_parent_line) && ! empty($staticline->fk_parent_line) && $fk_parent_line != $staticline->fk_parent_line)
			{
				$rangmax = $this->line_max($fk_parent_line);
				$this->line->rang = $rangmax + 1;
			}

			$this->line->rowid				= $rowid;
			$this->line->label				= $label;
			$this->line->desc				= $desc;
			$this->line->qty				= ($this->type==self::TYPE_CREDIT_NOTE?abs($qty):$qty);	// For credit note, quantity is always positive and unit price negative
            
			$this->line->vat_src_code       = $vat_src_code;
			$this->line->tva_tx				= $txtva;
			$this->line->localtax1_tx		= $txlocaltax1;
			$this->line->localtax2_tx		= $txlocaltax2;
			$this->line->localtax1_type		= $localtaxes_type[0];
			$this->line->localtax2_type		= $localtaxes_type[2];
			
			$this->line->remise_percent		= $remise_percent;
			$this->line->subprice			= ($this->type==2?-abs($pu_ht):$pu_ht); // For credit note, unit price always negative, always positive otherwise
			$this->line->date_start			= $date_start;
			$this->line->date_end			= $date_end;
			$this->line->total_ht			= (($this->type==self::TYPE_CREDIT_NOTE||$qty<0)?-abs($total_ht):$total_ht);  // For credit note and if qty is negative, total is negative
			$this->line->total_tva			= (($this->type==self::TYPE_CREDIT_NOTE||$qty<0)?-abs($total_tva):$total_tva);
			$this->line->total_localtax1	= $total_localtax1;
			$this->line->total_localtax2	= $total_localtax2;
			$this->line->total_ttc			= (($this->type==self::TYPE_CREDIT_NOTE||$qty<0)?-abs($total_ttc):$total_ttc);
			$this->line->info_bits			= $info_bits;
			$this->line->special_code		= $special_code;
			$this->line->product_type		= $type;
			$this->line->fk_parent_line		= $fk_parent_line;
			$this->line->skip_update_total	= $skip_update_total;
			$this->line->situation_percent  = $situation_percent;
			$this->line->fk_unit				= $fk_unit;

			$this->line->fk_fournprice = $fk_fournprice;
			$this->line->pa_ht = $pa_ht;

			// Multicurrency
			$this->line->multicurrency_subprice		= price2num($this->line->subprice * $this->multicurrency_tx);
			$this->line->multicurrency_total_ht 	= $multicurrency_total_ht;
            $this->line->multicurrency_total_tva 	= $multicurrency_total_tva;
            $this->line->multicurrency_total_ttc 	= $multicurrency_total_ttc;

			if (is_array($array_options) && count($array_options)>0) {
				$this->line->array_options=$array_options;
			}

			$result=$this->line->update($user);
			if ($result > 0)
			{
				// Reorder if child line
				if (! empty($fk_parent_line)) $this->line_order(true,'DESC');

				// Mise a jour info denormalisees au niveau facture
				$this->update_price(1);
				$this->db->commit();
				return $result;
			}
			else
			{
			    $this->error=$this->line->error;
				$this->db->rollback();
				return -1;
			}
		}
		else
		{
			$this->error="Invoice statut makes operation forbidden";
			return -2;
		}
	}

	/**
	 * Check if the percent edited is lower of next invoice line
	 *
	 * @param	int		$idline				id of line to check
	 * @param	float	$situation_percent	progress percentage need to be test
	 * @return false if KO, true if OK
	 */
	function checkProgressLine($idline, $situation_percent)
	{
		$sql = 'SELECT fd.situation_percent FROM '.MAIN_DB_PREFIX.'facturedet fd
				INNER JOIN '.MAIN_DB_PREFIX.'facture f ON (fd.fk_facture = f.rowid)
				WHERE fd.fk_prev_id = '.$idline.'
				AND f.fk_statut <> 0';

		$result = $this->db->query($sql);
		if (! $result)
		{
			$this->error=$this->db->error();
			return false;
		}

		$obj = $this->db->fetch_object($result);

		if ($obj === null) return true;
		else return $situation_percent < $obj->situation_percent;
	}

	/**
	 * Update invoice line with percentage
	 *
	 * @param  FactureLigne $line       Invoice line
	 * @param  int          $percent    Percentage
	 * @return void
	 */
	function update_percent($line, $percent)
	{
	    global $mysoc,$user;

		include_once(DOL_DOCUMENT_ROOT . '/core/lib/price.lib.php');

		// Cap percentages to 100
		if ($percent > 100) $percent = 100;
		$line->situation_percent = $percent;
		$tabprice = calcul_price_total($line->qty, $line->subprice, $line->remise_percent, $line->tva_tx, $line->localtax1_tx, $line->localtax2_tx, $line->product_type, 'HT', 0, 0, $mysoc, '', $percent);
		$line->total_ht = $tabprice[0];
		$line->total_tva = $tabprice[1];
		$line->total_ttc = $tabprice[2];
		$line->total_localtax1 = $tabprice[9];
		$line->total_localtax2 = $tabprice[10];
		$line->update($user);
		$this->update_price(1);
		$this->db->commit();
	}

	/**
	 *	Delete line in database
	 *
	 *	@param		int		$rowid		Id of line to delete
	 *	@return		int					<0 if KO, >0 if OK
	 */
	function deleteline($rowid)
	{
        global $user;
        
		dol_syslog(get_class($this)."::deleteline rowid=".$rowid, LOG_DEBUG);

		if (! $this->brouillon)
		{
			$this->error='ErrorBadStatus';
			return -1;
		}

		$this->db->begin();

		// Libere remise liee a ligne de facture
		$sql = 'UPDATE '.MAIN_DB_PREFIX.'societe_remise_except';
		$sql.= ' SET fk_facture_line = NULL';
		$sql.= ' WHERE fk_facture_line = '.$rowid;

		dol_syslog(get_class($this)."::deleteline", LOG_DEBUG);
		$result = $this->db->query($sql);
		if (! $result)
		{
			$this->error=$this->db->error();
			$this->db->rollback();
			return -1;
		}

		$line=new FactureLigne($this->db);
		
        $line->context = $this->context;

		// For triggers
		$result = $line->fetch($rowid);
		if (! ($result > 0)) dol_print_error($db, $line->error, $line->errors);
		
		if ($line->delete($user) > 0)
		{
			$result=$this->update_price(1);

			if ($result > 0)
			{
				$this->db->commit();
				return 1;
			}
			else
			{
				$this->db->rollback();
				$this->error=$this->db->lasterror();
				return -1;
			}
		}
		else
		{
			$this->db->rollback();
			$this->error=$line->error;
			return -1;
		}
	}

	/**
	 *	Set percent discount
	 *
	 *	@param     	User	$user		User that set discount
	 *	@param     	double	$remise		Discount
	 *  @param     	int		$notrigger	1=Does not execute triggers, 0= execute triggers
	 *	@return		int 		<0 if ko, >0 if ok
	 */
	function set_remise($user, $remise, $notrigger=0)
	{
		// Clean parameters
		if (empty($remise)) $remise=0;

		if ($user->rights->facture->creer)
		{
			$remise=price2num($remise);

			$error=0;

			$this->db->begin();

			$sql = 'UPDATE '.MAIN_DB_PREFIX.'facture';
			$sql.= ' SET remise_percent = '.$remise;
			$sql.= ' WHERE rowid = '.$this->id;
			$sql.= ' AND fk_statut = '.self::STATUS_DRAFT;

			dol_syslog(__METHOD__, LOG_DEBUG);
			$resql=$this->db->query($sql);
			if (!$resql)
			{
				$this->errors[]=$this->db->error();
				$error++;
			}

			if (! $notrigger && empty($error))
			{
				// Call trigger
				$result=$this->call_trigger('BILL_MODIFY',$user);
				if ($result < 0) $error++;
				// End call triggers
			}

			if (! $error)
			{
				$this->remise_percent = $remise;
				$this->update_price(1);

				$this->db->commit();
				return 1;
			}
			else
			{
				foreach($this->errors as $errmsg)
				{
					dol_syslog(__METHOD__.' Error: '.$errmsg, LOG_ERR);
					$this->error.=($this->error?', '.$errmsg:$errmsg);
				}
				$this->db->rollback();
				return -1*$error;
			}
		}
	}


	/**
	 *	Set absolute discount
	 *
	 *	@param     	User	$user 		User that set discount
	 *	@param     	double	$remise		Discount
	 *  @param     	int		$notrigger	1=Does not execute triggers, 0= execute triggers
	 *	@return		int 				<0 if KO, >0 if OK
	 */
	function set_remise_absolue($user, $remise, $notrigger=0)
	{
		if (empty($remise)) $remise=0;

		if ($user->rights->facture->creer)
		{
			$error=0;

			$this->db->begin();

			$remise=price2num($remise);

			$sql = 'UPDATE '.MAIN_DB_PREFIX.'facture';
			$sql.= ' SET remise_absolue = '.$remise;
			$sql.= ' WHERE rowid = '.$this->id;
			$sql.= ' AND fk_statut = '.self::STATUS_DRAFT;

			dol_syslog(__METHOD__, LOG_DEBUG);
			$resql=$this->db->query($sql);
			if (!$resql)
			{
				$this->errors[]=$this->db->error();
				$error++;
			}

			if (! $error)
			{
				$this->oldcopy= clone $this;
				$this->remise_absolue = $remise;
				$this->update_price(1);
			}

			if (! $notrigger && empty($error))
			{
				// Call trigger
				$result=$this->call_trigger('BILL_MODIFY',$user);
				if ($result < 0) $error++;
				// End call triggers
			}

			if (! $error)
			{
				$this->db->commit();
				return 1;
			}
			else
			{
				foreach($this->errors as $errmsg)
				{
					dol_syslog(__METHOD__.' Error: '.$errmsg, LOG_ERR);
					$this->error.=($this->error?', '.$errmsg:$errmsg);
				}
				$this->db->rollback();
				return -1*$error;
			}
		}
	}

	/**
	 *  Return list of payments
	 *
	 *	@param		string	$filtertype		1 to filter on type of payment == 'PRE'
	 *  @return     array					Array with list of payments
	 */
	function getListOfPayments($filtertype='')
	{
		$retarray=array();

		$table='paiement_facture';
		$table2='paiement';
		$field='fk_facture';
		$field2='fk_paiement';
		if ($this->element == 'facture_fourn' || $this->element == 'invoice_supplier')
		{
			$table='paiementfourn_facturefourn';
			$table2='paiementfourn';
			$field='fk_facturefourn';
			$field2='fk_paiementfourn';
		}

		$sql = 'SELECT pf.amount, pf.multicurrency_amount, p.fk_paiement, p.datep, p.num_paiement as num, t.code';
		$sql.= ' FROM '.MAIN_DB_PREFIX.$table.' as pf, '.MAIN_DB_PREFIX.$table2.' as p, '.MAIN_DB_PREFIX.'c_paiement as t';
		$sql.= ' WHERE pf.'.$field.' = '.$this->id;
		//$sql.= ' WHERE pf.'.$field.' = 1';
		$sql.= ' AND pf.'.$field2.' = p.rowid';
		$sql.= ' AND p.fk_paiement = t.id';
		if ($filtertype) $sql.=" AND t.code='PRE'";

		dol_syslog(get_class($this)."::getListOfPayments", LOG_DEBUG);
		$resql=$this->db->query($sql);
		if ($resql)
		{
			$num = $this->db->num_rows($resql);
			$i=0;
			while ($i < $num)
			{
				$obj = $this->db->fetch_object($resql);
				$retarray[]=array('amount'=>$obj->amount,'type'=>$obj->code, 'date'=>$obj->datep, 'num'=>$obj->num);
				$i++;
			}
			$this->db->free($resql);
			return $retarray;
		}
		else
		{
			$this->error=$this->db->lasterror();
			dol_print_error($this->db);
			return array();
		}
	}


	/**
	 *    	Return amount (with tax) of all credit notes and deposits invoices used by invoice
	 *
	 * 		@param 		int 	$multicurrency 	Return multicurrency_amount instead of amount
	 *		@return		int						<0 if KO, Sum of credit notes and deposits amount otherwise
	 */
	function getSumCreditNotesUsed($multicurrency=0)
	{
		require_once DOL_DOCUMENT_ROOT.'/core/class/discount.class.php';

		$discountstatic=new DiscountAbsolute($this->db);
		$result=$discountstatic->getSumCreditNotesUsed($this, $multicurrency);
		if ($result >= 0)
		{
			return $result;
		}
		else
		{
			$this->error=$discountstatic->error;
			return -1;
		}
	}

	/**
	 *    	Return amount (with tax) of all deposits invoices used by invoice
	 *
	 * 		@param 		int 	$multicurrency 	Return multicurrency_amount instead of amount
	 *		@return		int						<0 if KO, Sum of deposits amount otherwise
	 */
	function getSumDepositsUsed($multicurrency=0)
	{
		require_once DOL_DOCUMENT_ROOT.'/core/class/discount.class.php';

		$discountstatic=new DiscountAbsolute($this->db);
		$result=$discountstatic->getSumDepositsUsed($this, $multicurrency);
		if ($result >= 0)
		{
			return $result;
		}
		else
		{
			$this->error=$discountstatic->error;
			return -1;
		}
	}

	/**
	 *      Return next reference of customer invoice not already used (or last reference)
	 *      according to numbering module defined into constant FACTURE_ADDON
	 *
	 *      @param	   Societe		$soc		object company
	 *      @param     string		$mode		'next' for next value or 'last' for last value
	 *      @return    string					free ref or last ref
	 */
	function getNextNumRef($soc,$mode='next')
	{
		global $conf, $langs;
		$langs->load("bills");

		// Clean parameters (if not defined or using deprecated value)
		if (empty($conf->global->FACTURE_ADDON)) $conf->global->FACTURE_ADDON='mod_facture_terre';
		else if ($conf->global->FACTURE_ADDON=='terre') $conf->global->FACTURE_ADDON='mod_facture_terre';
		else if ($conf->global->FACTURE_ADDON=='mercure') $conf->global->FACTURE_ADDON='mod_facture_mercure';

		if (! empty($conf->global->FACTURE_ADDON))
		{
			$mybool=false;

			$file = $conf->global->FACTURE_ADDON.".php";
			$classname = $conf->global->FACTURE_ADDON;

			// Include file with class
			$dirmodels = array_merge(array('/'), (array) $conf->modules_parts['models']);

			foreach ($dirmodels as $reldir) {

				$dir = dol_buildpath($reldir."core/modules/facture/");

				// Load file with numbering class (if found)
				if (is_file($dir.$file) && is_readable($dir.$file))
				{
                    $mybool |= include_once $dir . $file;
                }
			}

			// For compatibility
			if (! $mybool)
			{
				$file = $conf->global->FACTURE_ADDON."/".$conf->global->FACTURE_ADDON.".modules.php";
				$classname = "mod_facture_".$conf->global->FACTURE_ADDON;
				$classname = preg_replace('/\-.*$/','',$classname);
				// Include file with class
				foreach ($conf->file->dol_document_root as $dirroot)
				{
					$dir = $dirroot."/core/modules/facture/";

					// Load file with numbering class (if found)
					if (is_file($dir.$file) && is_readable($dir.$file)) {
                        $mybool |= include_once $dir . $file;
                    }
				}
			}

			if (! $mybool)
			{
				dol_print_error('',"Failed to include file ".$file);
				return '';
			}

			$obj = new $classname();
			$numref = "";
			$numref = $obj->getNextValue($soc,$this,$mode);

			/**
			 * $numref can be empty in case we ask for the last value because if there is no invoice created with the
			 * set up mask.
			 */
			if ($mode != 'last' && !$numref) {
				dol_print_error($this->db,"Facture::getNextNumRef ".$obj->error);
				return "";
			}

			return $numref;
		}
		else
		{
			$langs->load("errors");
			print $langs->trans("Error")." ".$langs->trans("ErrorModuleSetupNotComplete");
			return "";
		}
	}

	/**
	 *	Load miscellaneous information for tab "Info"
	 *
	 *	@param  int		$id		Id of object to load
	 *	@return	void
	 */
	function info($id)
	{
		$sql = 'SELECT c.rowid, datec, date_valid as datev, tms as datem,';
		$sql.= ' fk_user_author, fk_user_valid';
		$sql.= ' FROM '.MAIN_DB_PREFIX.'facture as c';
		$sql.= ' WHERE c.rowid = '.$id;

		$result=$this->db->query($sql);
		if ($result)
		{
			if ($this->db->num_rows($result))
			{
				$obj = $this->db->fetch_object($result);
				$this->id = $obj->rowid;
				if ($obj->fk_user_author)
				{
					$cuser = new User($this->db);
					$cuser->fetch($obj->fk_user_author);
					$this->user_creation     = $cuser;
				}
				if ($obj->fk_user_valid)
				{
					$vuser = new User($this->db);
					$vuser->fetch($obj->fk_user_valid);
					$this->user_validation = $vuser;
				}
				$this->date_creation     = $this->db->jdate($obj->datec);
				$this->date_modification = $this->db->jdate($obj->datem);
				$this->date_validation   = $this->db->jdate($obj->datev);	// Should be in log table
			}
			$this->db->free($result);
		}
		else
		{
			dol_print_error($this->db);
		}
	}

	/**
	 *	Renvoi si les lignes de facture sont ventilees et/ou exportees en compta
	 *
	 *   @return     int         <0 if KO, 0=no, 1=yes
	 */
	function getVentilExportCompta()
	{
		// On verifie si les lignes de factures ont ete exportees en compta et/ou ventilees
		$ventilExportCompta = 0 ;
		$num=count($this->lines);
		for ($i = 0; $i < $num; $i++)
		{
			if (! empty($this->lines[$i]->export_compta) && ! empty($this->lines[$i]->code_ventilation))
			{
				$ventilExportCompta++;
			}
		}

		if ($ventilExportCompta <> 0)
		{
			return 1;
		}
		else
		{
			return 0;
		}
	}


	/**
	 *  Return if an invoice can be deleted
	 *	Rule is:
	 *	If hidden option INVOICE_CAN_ALWAYS_BE_REMOVED is on, we can
	 *  If invoice has a definitive ref, is last, without payment and not dipatched into accountancy -> yes end of rule
	 *  If invoice is draft and ha a temporary ref -> yes
	 *
	 *  @return    int         <0 if KO, 0=no, 1=yes
	 */
	function is_erasable()
	{
		global $conf;

		if (! empty($conf->global->INVOICE_CAN_ALWAYS_BE_REMOVED)) return 1;
		if (! empty($conf->global->INVOICE_CAN_NEVER_BE_REMOVED))  return 0;

		// on verifie si la facture est en numerotation provisoire
		$facref = substr($this->ref, 1, 4);

		// If not a draft invoice and not temporary invoice
		if ($facref != 'PROV')
		{
			$maxfacnumber = $this->getNextNumRef($this->thirdparty,'last');
			$ventilExportCompta = $this->getVentilExportCompta();
			// If there is no invoice into the reset range and not already dispatched, we can delete
			if ($maxfacnumber == '' && $ventilExportCompta == 0) return 1;
			// If invoice to delete is last one and not already dispatched, we can delete
			if ($maxfacnumber == $this->ref && $ventilExportCompta == 0) return 1;
			if ($this->situation_cycle_ref) {
				$last = $this->is_last_in_cycle();
				return $last;
			}
		}
		else if ($this->statut == self::STATUS_DRAFT && $facref == 'PROV') // Si facture brouillon et provisoire
		{
			return 1;
		}

		return 0;
	}


	/**
	 *  Return list of invoices (eventually filtered on a user) into an array
	 *
	 *  @param		int		$shortlist		0=Return array[id]=ref, 1=Return array[](id=>id,ref=>ref,name=>name)
	 *  @param      int		$draft      	0=not draft, 1=draft
	 *  @param      User	$excluser      	Objet user to exclude
	 *  @param    	int		$socid			Id third pary
	 *  @param    	int		$limit			For pagination
	 *  @param    	int		$offset			For pagination
	 *  @param    	string	$sortfield		Sort criteria
	 *  @param    	string	$sortorder		Sort order
	 *  @return     int             		-1 if KO, array with result if OK
	 */
	function liste_array($shortlist=0, $draft=0, $excluser='', $socid=0, $limit=0, $offset=0, $sortfield='f.datef,f.rowid', $sortorder='DESC')
	{
		global $conf,$user;

		$ga = array();

		$sql = "SELECT s.rowid, s.nom as name, s.client,";
		$sql.= " f.rowid as fid, f.facnumber as ref, f.datef as df";
		if (! $user->rights->societe->client->voir && ! $socid) $sql .= ", sc.fk_soc, sc.fk_user";
		$sql.= " FROM ".MAIN_DB_PREFIX."societe as s, ".MAIN_DB_PREFIX."facture as f";
		if (! $user->rights->societe->client->voir && ! $socid) $sql .= ", ".MAIN_DB_PREFIX."societe_commerciaux as sc";
		$sql.= " WHERE f.entity = ".$conf->entity;
		$sql.= " AND f.fk_soc = s.rowid";
		if (! $user->rights->societe->client->voir && ! $socid) //restriction
		{
			$sql.= " AND s.rowid = sc.fk_soc AND sc.fk_user = " .$user->id;
		}
		if ($socid) $sql.= " AND s.rowid = ".$socid;
		if ($draft) $sql.= " AND f.fk_statut = ".self::STATUS_DRAFT;
		if (is_object($excluser)) $sql.= " AND f.fk_user_author <> ".$excluser->id;
		$sql.= $this->db->order($sortfield,$sortorder);
		$sql.= $this->db->plimit($limit,$offset);

		$result=$this->db->query($sql);
		if ($result)
		{
			$numc = $this->db->num_rows($result);
			if ($numc)
			{
				$i = 0;
				while ($i < $numc)
				{
					$obj = $this->db->fetch_object($result);

					if ($shortlist == 1)
					{
						$ga[$obj->fid] = $obj->ref;
					}
					else if ($shortlist == 2)
					{
						$ga[$obj->fid] = $obj->ref.' ('.$obj->name.')';
					}
					else
					{
						$ga[$i]['id']	= $obj->fid;
						$ga[$i]['ref'] 	= $obj->ref;
						$ga[$i]['name'] = $obj->name;
					}
					$i++;
				}
			}
			return $ga;
		}
		else
		{
			dol_print_error($this->db);
			return -1;
		}
	}


	/**
	 *	Renvoi liste des factures remplacables
	 *	Statut validee ou abandonnee pour raison autre + non payee + aucun paiement + pas deja remplacee
	 *
	 *	@param		int		$socid		Id societe
	 *	@return    	array				Tableau des factures ('id'=>id, 'ref'=>ref, 'status'=>status, 'paymentornot'=>0/1)
	 */
	function list_replacable_invoices($socid=0)
	{
		global $conf;

		$return = array();

		$sql = "SELECT f.rowid as rowid, f.facnumber, f.fk_statut,";
		$sql.= " ff.rowid as rowidnext";
		$sql.= " FROM ".MAIN_DB_PREFIX."facture as f";
		$sql.= " LEFT JOIN ".MAIN_DB_PREFIX."paiement_facture as pf ON f.rowid = pf.fk_facture";
		$sql.= " LEFT JOIN ".MAIN_DB_PREFIX."facture as ff ON f.rowid = ff.fk_facture_source";
		$sql.= " WHERE (f.fk_statut = ".self::STATUS_VALIDATED." OR (f.fk_statut = ".self::STATUS_ABANDONED." AND f.close_code = '".self::CLOSECODE_ABANDONED."'))";
		$sql.= " AND f.entity = ".$conf->entity;
		$sql.= " AND f.paye = 0";					// Pas classee payee completement
		$sql.= " AND pf.fk_paiement IS NULL";		// Aucun paiement deja fait
		$sql.= " AND ff.fk_statut IS NULL";			// Renvoi vrai si pas facture de remplacement
		if ($socid > 0) $sql.=" AND f.fk_soc = ".$socid;
		$sql.= " ORDER BY f.facnumber";

		dol_syslog(get_class($this)."::list_replacable_invoices", LOG_DEBUG);
		$resql=$this->db->query($sql);
		if ($resql)
		{
			while ($obj=$this->db->fetch_object($resql))
			{
				$return[$obj->rowid]=array(	'id' => $obj->rowid,
				'ref' => $obj->facnumber,
				'status' => $obj->fk_statut);
			}
			//print_r($return);
			return $return;
		}
		else
		{
			$this->error=$this->db->error();
			return -1;
		}
	}


	/**
	 *	Renvoi liste des factures qualifiables pour correction par avoir
	 *	Les factures qui respectent les regles suivantes sont retournees:
	 *	(validee + paiement en cours) ou classee (payee completement ou payee partiellement) + pas deja remplacee + pas deja avoir
	 *
	 *	@param		int		$socid		Id societe
	 *	@return    	array				Tableau des factures ($id => array('ref'=>,'paymentornot'=>,'status'=>,'paye'=>)
	 */
	function list_qualified_avoir_invoices($socid=0)
	{
		global $conf;

		$return = array();

		$sql = "SELECT f.rowid as rowid, f.facnumber, f.fk_statut, f.type, f.paye, pf.fk_paiement";
		$sql.= " FROM ".MAIN_DB_PREFIX."facture as f";
		$sql.= " LEFT JOIN ".MAIN_DB_PREFIX."paiement_facture as pf ON f.rowid = pf.fk_facture";
		$sql.= " LEFT JOIN ".MAIN_DB_PREFIX."facture as ff ON (f.rowid = ff.fk_facture_source AND ff.type=".self::TYPE_REPLACEMENT.")";
		$sql.= " WHERE f.entity = ".$conf->entity;
		$sql.= " AND f.fk_statut in (".self::STATUS_VALIDATED.",".self::STATUS_CLOSED.")";
		//  $sql.= " WHERE f.fk_statut >= 1";
		//	$sql.= " AND (f.paye = 1";				// Classee payee completement
		//	$sql.= " OR f.close_code IS NOT NULL)";	// Classee payee partiellement
		$sql.= " AND ff.type IS NULL";			// Renvoi vrai si pas facture de remplacement
		$sql.= " AND f.type != ".self::TYPE_CREDIT_NOTE;				// Type non 2 si facture non avoir
		if ($socid > 0) $sql.=" AND f.fk_soc = ".$socid;
		$sql.= " ORDER BY f.facnumber";

		dol_syslog(get_class($this)."::list_qualified_avoir_invoices", LOG_DEBUG);
		$resql=$this->db->query($sql);
		if ($resql)
		{
			while ($obj=$this->db->fetch_object($resql))
			{
				$qualified=0;
				if ($obj->fk_statut == self::STATUS_VALIDATED) $qualified=1;
				if ($obj->fk_statut == self::STATUS_CLOSED) $qualified=1;
				if ($qualified)
				{
					//$ref=$obj->facnumber;
					$paymentornot=($obj->fk_paiement?1:0);
					$return[$obj->rowid]=array('ref'=>$obj->facnumber,'status'=>$obj->fk_statut,'type'=>$obj->type,'paye'=>$obj->paye,'paymentornot'=>$paymentornot);
				}
			}

			return $return;
		}
		else
		{
			$this->error=$this->db->error();
			return -1;
		}
	}


	/**
	 *	Create a withdrawal request for a standing order
	 *
	 *	@param      User	$fuser       User asking standing order
	 *  @param		float	$amount		Amount we request withdraw for
	 *	@return     int         		<0 if KO, >0 if OK
	 */
	function demande_prelevement($fuser, $amount=0)
	{

		$error=0;

		dol_syslog(get_class($this)."::demande_prelevement", LOG_DEBUG);

		if ($this->statut > self::STATUS_DRAFT && $this->paye == 0)
		{
	        require_once DOL_DOCUMENT_ROOT . '/societe/class/companybankaccount.class.php';
	        $bac = new CompanyBankAccount($this->db);
	        $bac->fetch(0,$this->socid);

        	$sql = 'SELECT count(*)';
			$sql.= ' FROM '.MAIN_DB_PREFIX.'prelevement_facture_demande';
			$sql.= ' WHERE fk_facture = '.$this->id;
			$sql.= ' AND traite = 0';

			dol_syslog(get_class($this)."::demande_prelevement", LOG_DEBUG);
			$resql=$this->db->query($sql);
			if ($resql)
			{
				$row = $this->db->fetch_row($resql);
				if ($row[0] == 0)
				{
					$now=dol_now();

                    $totalpaye  = $this->getSommePaiement();
                    $totalcreditnotes = $this->getSumCreditNotesUsed();
                    $totaldeposits = $this->getSumDepositsUsed();
                    //print "totalpaye=".$totalpaye." totalcreditnotes=".$totalcreditnotes." totaldeposts=".$totaldeposits;

                    // We can also use bcadd to avoid pb with floating points
                    // For example print 239.2 - 229.3 - 9.9; does not return 0.
                    //$resteapayer=bcadd($this->total_ttc,$totalpaye,$conf->global->MAIN_MAX_DECIMALS_TOT);
                    //$resteapayer=bcadd($resteapayer,$totalavoir,$conf->global->MAIN_MAX_DECIMALS_TOT);
					if (empty($amount)) $amount = price2num($this->total_ttc - $totalpaye - $totalcreditnotes - $totaldeposits,'MT');

					if (is_numeric($amount) && $amount != 0)
					{
						$sql = 'INSERT INTO '.MAIN_DB_PREFIX.'prelevement_facture_demande';
						$sql .= ' (fk_facture, amount, date_demande, fk_user_demande, code_banque, code_guichet, number, cle_rib)';
						$sql .= ' VALUES ('.$this->id;
						$sql .= ",'".price2num($amount)."'";
						$sql .= ",'".$this->db->idate($now)."'";
						$sql .= ",".$fuser->id;
						$sql .= ",'".$bac->code_banque."'";
						$sql .= ",'".$bac->code_guichet."'";
						$sql .= ",'".$bac->number."'";
						$sql .= ",'".$bac->cle_rib."')";

						dol_syslog(get_class($this)."::demande_prelevement", LOG_DEBUG);
						$resql=$this->db->query($sql);
						if (! $resql)
						{
						    $this->error=$this->db->lasterror();
						    dol_syslog(get_class($this).'::demandeprelevement Erreur');
						    $error++;
						}
					}
					else
					{
						$this->error='WithdrawRequestErrorNilAmount';
	                    dol_syslog(get_class($this).'::demandeprelevement WithdrawRequestErrorNilAmount');
	                    $error++;
					}

        			if (! $error)
        			{
        				// Force payment mode of invoice to withdraw
        				$payment_mode_id = dol_getIdFromCode($this->db, 'PRE', 'c_paiement');
        				if ($payment_mode_id > 0)
        				{
        					$result=$this->setPaymentMethods($payment_mode_id);
        				}
        			}

                    if ($error) return -1;
                    return 1;
                }
                else
                {
                    $this->error="A request already exists";
                    dol_syslog(get_class($this).'::demandeprelevement Impossible de creer une demande, demande deja en cours');
                    return 0;
                }
            }
            else
            {
                $this->error=$this->db->error();
                dol_syslog(get_class($this).'::demandeprelevement Erreur -2');
                return -2;
            }
        }
        else
        {
            $this->error="Status of invoice does not allow this";
            dol_syslog(get_class($this)."::demandeprelevement ".$this->error." $this->statut, $this->paye, $this->mode_reglement_id");
            return -3;
        }
    }

	/**
	 *  Supprime une demande de prelevement
	 *
	 *  @param  User	$fuser      User making delete
	 *  @param  int		$did        id de la demande a supprimer
	 *  @return	int					<0 if OK, >0 if KO
	 */
	function demande_prelevement_delete($fuser, $did)
	{
		$sql = 'DELETE FROM '.MAIN_DB_PREFIX.'prelevement_facture_demande';
		$sql .= ' WHERE rowid = '.$did;
		$sql .= ' AND traite = 0';
		if ( $this->db->query($sql) )
		{
			return 0;
		}
		else
		{
			$this->error=$this->db->lasterror();
			dol_syslog(get_class($this).'::demande_prelevement_delete Error '.$this->error);
			return -1;
		}
	}


	/**
	 *	Load indicators for dashboard (this->nbtodo and this->nbtodolate)
	 *
	 *	@param  User		$user    	Object user
	 *	@return WorkboardResponse|int 	<0 if KO, WorkboardResponse if OK
	 */
	function load_board($user)
	{
		global $conf, $langs;

		$clause = " WHERE";

		$sql = "SELECT f.rowid, f.date_lim_reglement as datefin,f.fk_statut";
		$sql.= " FROM ".MAIN_DB_PREFIX."facture as f";
		if (!$user->rights->societe->client->voir && !$user->societe_id)
		{
			$sql.= " LEFT JOIN ".MAIN_DB_PREFIX."societe_commerciaux as sc ON f.fk_soc = sc.fk_soc";
			$sql.= " WHERE sc.fk_user = " .$user->id;
			$clause = " AND";
		}
		$sql.= $clause." f.paye=0";
		$sql.= " AND f.entity = ".$conf->entity;
		$sql.= " AND f.fk_statut = ".self::STATUS_VALIDATED;
		if ($user->societe_id) $sql.= " AND f.fk_soc = ".$user->societe_id;

		$resql=$this->db->query($sql);
		if ($resql)
		{
			$langs->load("bills");
			$now=dol_now();

			$response = new WorkboardResponse();
			$response->warning_delay=$conf->facture->client->warning_delay/60/60/24;
			$response->label=$langs->trans("CustomerBillsUnpaid");
			$response->url=DOL_URL_ROOT.'/compta/facture/list.php?search_status=1&mainmenu=accountancy&leftmenu=customers_bills';
			$response->img=img_object($langs->trans("Bills"),"bill");

			$generic_facture = new Facture($this->db);

			while ($obj=$this->db->fetch_object($resql))
			{
				$generic_facture->date_lim_reglement = $this->db->jdate($obj->datefin);
				$generic_facture->statut = $obj->fk_statut;

				$response->nbtodo++;

				if ($generic_facture->hasDelay()) {
					$response->nbtodolate++;
				}
			}

			return $response;
		}
		else
		{
			dol_print_error($this->db);
			$this->error=$this->db->error();
			return -1;
		}
	}


	/* gestion des contacts d'une facture */

	/**
	 *	Retourne id des contacts clients de facturation
	 *
	 *	@return     array       Liste des id contacts facturation
	 */
	function getIdBillingContact()
	{
		return $this->getIdContact('external','BILLING');
	}

	/**
	 *	Retourne id des contacts clients de livraison
	 *
	 *	@return     array       Liste des id contacts livraison
	 */
	function getIdShippingContact()
	{
		return $this->getIdContact('external','SHIPPING');
	}


	/**
	 *  Initialise an instance with random values.
	 *  Used to build previews or test instances.
	 *	id must be 0 if object instance is a specimen.
	 *
	 *	@param	string		$option		''=Create a specimen invoice with lines, 'nolines'=No lines
	 *  @return	void
	 */
	function initAsSpecimen($option='')
	{
		global $langs;

		$now=dol_now();
		$arraynow=dol_getdate($now);
		$nownotime=dol_mktime(0, 0, 0, $arraynow['mon'], $arraynow['mday'], $arraynow['year']);

        // Load array of products prodids
		$num_prods = 0;
		$prodids = array();
		$sql = "SELECT rowid";
		$sql.= " FROM ".MAIN_DB_PREFIX."product";
		$sql.= " WHERE entity IN (".getEntity('product', 1).")";
		$resql = $this->db->query($sql);
		if ($resql)
		{
			$num_prods = $this->db->num_rows($resql);
			$i = 0;
			while ($i < $num_prods)
			{
				$i++;
				$row = $this->db->fetch_row($resql);
				$prodids[$i] = $row[0];
			}
		}
		//Avoid php warning Warning: mt_rand(): max(0) is smaller than min(1) when no product exists
		if (empty($num_prods)) {
			$num_prods=1;
		}

		// Initialize parameters
		$this->id=0;
		$this->ref = 'SPECIMEN';
		$this->specimen=1;
		$this->socid = 1;
		$this->date = $nownotime;
		$this->date_lim_reglement = $nownotime + 3600 * 24 *30;
		$this->cond_reglement_id   = 1;
		$this->cond_reglement_code = 'RECEP';
		$this->date_lim_reglement=$this->calculate_date_lim_reglement();
		$this->mode_reglement_id   = 0;		// Not forced to show payment mode CHQ + VIR
		$this->mode_reglement_code = '';	// Not forced to show payment mode CHQ + VIR
		$this->note_public='This is a comment (public)';
		$this->note_private='This is a comment (private)';
		$this->note='This is a comment (private)';
		$this->fk_incoterms=0;
		$this->location_incoterms='';

		if (empty($option) || $option != 'nolines')
		{
			// Lines
			$nbp = 5;
			$xnbp = 0;
			while ($xnbp < $nbp)
			{
				$line=new FactureLigne($this->db);
				$line->desc=$langs->trans("Description")." ".$xnbp;
				$line->qty=1;
				$line->subprice=100;
				$line->tva_tx=19.6;
				$line->localtax1_tx=0;
				$line->localtax2_tx=0;
				$line->remise_percent=0;
				if ($xnbp == 1)        // Qty is negative (product line)
				{
					$prodid = mt_rand(1, $num_prods);
					$line->fk_product=$prodids[$prodid];
					$line->qty=-1;
					$line->total_ht=-100;
					$line->total_ttc=-119.6;
					$line->total_tva=-19.6;
				}
				else if ($xnbp == 2)    // UP is negative (free line)
				{
					$line->subprice=-100;
					$line->total_ht=-100;
					$line->total_ttc=-119.6;
					$line->total_tva=-19.6;
					$line->remise_percent=0;
				}
				else if ($xnbp == 3)    // Discount is 50% (product line)
				{
					$prodid = mt_rand(1, $num_prods);
					$line->fk_product=$prodids[$prodid];
					$line->total_ht=50;
					$line->total_ttc=59.8;
					$line->total_tva=9.8;
					$line->remise_percent=50;
				}
				else    // (product line)
				{
					$prodid = mt_rand(1, $num_prods);
					$line->fk_product=$prodids[$prodid];
					$line->total_ht=100;
					$line->total_ttc=119.6;
					$line->total_tva=19.6;
					$line->remise_percent=00;
				}

				$this->lines[$xnbp]=$line;
				$xnbp++;

				$this->total_ht       += $line->total_ht;
				$this->total_tva      += $line->total_tva;
				$this->total_ttc      += $line->total_ttc;
			}
			$this->revenuestamp = 0;

			// Add a line "offered"
			$line=new FactureLigne($this->db);
			$line->desc=$langs->trans("Description")." (offered line)";
			$line->qty=1;
			$line->subprice=100;
			$line->tva_tx=19.6;
			$line->localtax1_tx=0;
			$line->localtax2_tx=0;
			$line->remise_percent=100;
			$line->total_ht=0;
			$line->total_ttc=0;    // 90 * 1.196
			$line->total_tva=0;
			$prodid = mt_rand(1, $num_prods);
			$line->fk_product=$prodids[$prodid];

			$this->lines[$xnbp]=$line;
			$xnbp++;
		}
	}

	/**
	 *      Load indicators for dashboard (this->nbtodo and this->nbtodolate)
	 *
	 *      @return         int     <0 if KO, >0 if OK
	 */
	function load_state_board()
	{
		global $conf, $user;

		$this->nb=array();

		$clause = "WHERE";

		$sql = "SELECT count(f.rowid) as nb";
		$sql.= " FROM ".MAIN_DB_PREFIX."facture as f";
		$sql.= " LEFT JOIN ".MAIN_DB_PREFIX."societe as s ON f.fk_soc = s.rowid";
		if (!$user->rights->societe->client->voir && !$user->societe_id)
		{
			$sql.= " LEFT JOIN ".MAIN_DB_PREFIX."societe_commerciaux as sc ON s.rowid = sc.fk_soc";
			$sql.= " WHERE sc.fk_user = " .$user->id;
			$clause = "AND";
		}
		$sql.= " ".$clause." f.entity = ".$conf->entity;

		$resql=$this->db->query($sql);
		if ($resql)
		{
			while ($obj=$this->db->fetch_object($resql))
			{
				$this->nb["invoices"]=$obj->nb;
			}
            $this->db->free($resql);
			return 1;
		}
		else
		{
			dol_print_error($this->db);
			$this->error=$this->db->error();
			return -1;
		}
	}

	/**
	 * 	Create an array of invoice lines
	 *
	 * 	@return int		>0 if OK, <0 if KO
	 */
	function getLinesArray()
	{
	    return $this->fetch_lines();
	}

	/**
	 *  Create a document onto disk according to template module.
	 *
	 *	@param	string		$modele			Generator to use. Caller must set it to obj->modelpdf or GETPOST('modelpdf') for example.
	 *	@param	Translate	$outputlangs	objet lang a utiliser pour traduction
	 *  @param  int			$hidedetails    Hide details of lines
	 *  @param  int			$hidedesc       Hide description
	 *  @param  int			$hideref        Hide ref
	 *	@return int        					<0 if KO, >0 if OK
	 */
	public function generateDocument($modele, $outputlangs, $hidedetails=0, $hidedesc=0, $hideref=0)
	{
		global $conf,$langs;

		$langs->load("bills");

		// Positionne le modele sur le nom du modele a utiliser
		if (! dol_strlen($modele))
		{
			if (! empty($conf->global->FACTURE_ADDON_PDF))
			{
				$modele = $conf->global->FACTURE_ADDON_PDF;
			}
			else
			{
				$modele = 'crabe';
			}
		}

		$modelpath = "core/modules/facture/doc/";

		$result=$this->commonGenerateDocument($modelpath, $modele, $outputlangs, $hidedetails, $hidedesc, $hideref);

		return $result;
	}

	/**
	 * Gets the smallest reference available for a new cycle
	 *
	 * @return int >= 1 if OK, -1 if error
	 */
	function newCycle()
	{
		$sql = 'SELECT max(situation_cycle_ref) FROM ' . MAIN_DB_PREFIX . 'facture as f';
		$sql.= " WHERE f.entity in (".getEntity('facture').")";
		$resql = $this->db->query($sql);
		if ($resql) {
			if ($resql->num_rows > 0)
			{
				$res = $this->db->fetch_array($resql);
				$ref = $res['max(situation_cycle_ref)'];
				$ref++;
			} else {
				$ref = 1;
			}
			$this->db->free($resql);
			return $ref;
		} else {
			$this->error = $this->db->lasterror();
			dol_syslog("Error sql=" . $sql . ", error=" . $this->error, LOG_ERR);
			return -1;
		}
	}

	/**
	 * Checks if the invoice is the first of a cycle
	 *
	 * @return boolean
	 */
	function is_first()
	{
		return ($this->situation_counter == 1);
	}

	/**
	 * Returns an array containing the previous situations as Facture objects
	 *
	 * @return mixed -1 if error, array of previous situations
	 */
	function get_prev_sits()
	{
		global $conf;

		$sql = 'SELECT rowid FROM ' . MAIN_DB_PREFIX . 'facture';
		$sql .= ' where situation_cycle_ref = ' . $this->situation_cycle_ref;
		$sql .= ' and situation_counter < ' . $this->situation_counter;
		$sql .= ' AND entity = '. ($this->entity > 0 ? $this->entity : $conf->entity);
		$resql = $this->db->query($sql);
		$res = array();
		if ($resql && $resql->num_rows > 0) {
			while ($row = $this->db->fetch_object($resql)) {
				$id = $row->rowid;
				$situation = new Facture($this->db);
				$situation->fetch($id);
				$res[] = $situation;
			}
		} else {
			$this->error = $this->db->error();
			dol_syslog("Error sql=" . $sql . ", error=" . $this->error, LOG_ERR);
			return -1;
		}

		return $res;
	}

	/**
	 * Sets the invoice as a final situation
	 *
	 *  @param  	User	$user    	Object user
	 *  @param     	int		$notrigger	1=Does not execute triggers, 0= execute triggers
	 *	@return		int 				<0 if KO, >0 if OK
	 */
	function setFinal(User $user, $notrigger=0)
	{
		$error=0;

		$this->db->begin();

		$this->situation_final = 1;
		$sql = 'UPDATE ' . MAIN_DB_PREFIX . 'facture SET situation_final = ' . $this->situation_final . ' where rowid = ' . $this->id;

		dol_syslog(__METHOD__, LOG_DEBUG);
		$resql=$this->db->query($sql);
		if (!$resql)
		{
			$this->errors[]=$this->db->error();
			$error++;
		}

		if (! $notrigger && empty($error))
		{
			// Call trigger
			$result=$this->call_trigger('BILL_MODIFY',$user);
			if ($result < 0) $error++;
			// End call triggers
		}

		if (! $error)
		{
			$this->db->commit();
			return 1;
		}
		else
		{
			foreach($this->errors as $errmsg)
			{
				dol_syslog(__METHOD__.' Error: '.$errmsg, LOG_ERR);
				$this->error.=($this->error?', '.$errmsg:$errmsg);
			}
			$this->db->rollback();
			return -1*$error;
		}
	}

	/**
	 * Checks if the invoice is the last in its cycle
	 *
	 * @return bool Last of the cycle status
	 *
	 */
	function is_last_in_cycle()
	{
		global $conf;

		if (!empty($this->situation_cycle_ref)) {
			// No point in testing anything if we're not inside a cycle
			$sql = 'SELECT max(situation_counter) FROM ' . MAIN_DB_PREFIX . 'facture WHERE situation_cycle_ref = ' . $this->situation_cycle_ref . ' AND entity = ' . ($this->entity > 0 ? $this->entity : $conf->entity);
			$resql = $this->db->query($sql);

			if ($resql && $resql->num_rows > 0) {
				$res = $this->db->fetch_array($resql);
				$last = $res['max(situation_counter)'];
				return ($last == $this->situation_counter);
			} else {
				$this->error = $this->db->lasterror();
				dol_syslog(get_class($this) . "::select Error " . $this->error, LOG_ERR);
				return false;
			}
		} else {
			return true;
		}
	}

	/**
	 * Function used to replace a thirdparty id with another one.
	 *
	 * @param DoliDB $db Database handler
	 * @param int $origin_id Old thirdparty id
	 * @param int $dest_id New thirdparty id
	 * @return bool
	 */
	public static function replaceThirdparty(DoliDB $db, $origin_id, $dest_id)
	{
		$tables = array(
			'facture'
		);

		return CommonObject::commonReplaceThirdparty($db, $origin_id, $dest_id, $tables);
	}

	/**
	 * Is the customer invoice delayed?
	 *
	 * @return bool
	 */
	public function hasDelay()
	{
		global $conf;

		$now = dol_now();

		// Paid invoices have status STATUS_CLOSED
		if ($this->statut != Facture::STATUS_VALIDATED) return false;

		return $this->date_lim_reglement < ($now - $conf->facture->client->warning_delay);
	}
}

/**
 *	Class to manage invoice lines.
 *  Saved into database table llx_facturedet
 */
class FactureLigne extends CommonInvoiceLine
{
    public $element='facturedet';
    public $table_element='facturedet';

	var $oldline;

	//! From llx_facturedet
	//! Id facture
	var $fk_facture;
	//! Id parent line
	var $fk_parent_line;
	/**
	 * @deprecated
	 */
	var $label;
	//! Description ligne
	var $desc;

	var $localtax1_type;	// Local tax 1 type
	var $localtax2_type;	// Local tax 2 type
	var $fk_remise_except;	// Link to line into llx_remise_except
	var $rang = 0;

	var $fk_fournprice;
	var $pa_ht;
	var $marge_tx;
	var $marque_tx;

	var $special_code;	// Liste d'options non cumulabels:
	// 1: frais de port
	// 2: ecotaxe
	// 3: ??

	var $origin;
	var $origin_id;

	var $fk_code_ventilation = 0;

	var $date_start;
	var $date_end;

	// Ne plus utiliser
	//var $price;         	// P.U. HT apres remise % de ligne (exemple 80)
	//var $remise;			// Montant calcule de la remise % sur PU HT (exemple 20)

	// From llx_product
	/**
	 * @deprecated
	 * @see product_ref
	 */
	var $ref;				// Product ref (deprecated)
	var $product_ref;       // Product ref
	/**
	 * @deprecated
	 * @see product_label
	 */
	var $libelle;      		// Product label (deprecated)
	var $product_label;     // Product label
	var $product_desc;  	// Description produit

	var $skip_update_total; // Skip update price total for special lines

	/**
	 * @var int Situation advance percentage
	 */
	public $situation_percent;

	/**
	 * @var int Previous situation line id reference
	 */
	public $fk_prev_id;

	// Multicurrency
	var $fk_multicurrency;
	var $multicurrency_code;
	var $multicurrency_subprice;
	var $multicurrency_total_ht;
	var $multicurrency_total_tva;
	var $multicurrency_total_ttc;

	/**
	 *	Load invoice line from database
	 *
	 *	@param	int		$rowid      id of invoice line to get
	 *	@return	int					<0 if KO, >0 if OK
	 */
	function fetch($rowid)
	{
		$sql = 'SELECT fd.rowid, fd.fk_facture, fd.fk_parent_line, fd.fk_product, fd.product_type, fd.label as custom_label, fd.description, fd.price, fd.qty, fd.tva_tx,';
		$sql.= ' fd.localtax1_tx, fd. localtax2_tx, fd.remise, fd.remise_percent, fd.fk_remise_except, fd.subprice,';
		$sql.= ' fd.date_start as date_start, fd.date_end as date_end, fd.fk_product_fournisseur_price as fk_fournprice, fd.buy_price_ht as pa_ht,';
		$sql.= ' fd.info_bits, fd.special_code, fd.total_ht, fd.total_tva, fd.total_ttc, fd.total_localtax1, fd.total_localtax2, fd.rang,';
		$sql.= ' fd.fk_code_ventilation,';
		$sql.= ' fd.fk_unit, fd.fk_user_author, fd.fk_user_modif,';
		$sql.= ' fd.situation_percent, fd.fk_prev_id,';
		$sql.= ' fd.multicurrency_subprice,';
		$sql.= ' fd.multicurrency_total_ht,';
		$sql.= ' fd.multicurrency_total_tva,';
		$sql.= ' fd.multicurrency_total_ttc,';
		$sql.= ' p.ref as product_ref, p.label as product_libelle, p.description as product_desc';
		$sql.= ' FROM '.MAIN_DB_PREFIX.'facturedet as fd';
		$sql.= ' LEFT JOIN '.MAIN_DB_PREFIX.'product as p ON fd.fk_product = p.rowid';
		$sql.= ' WHERE fd.rowid = '.$rowid;

		$result = $this->db->query($sql);
		if ($result)
		{
			$objp = $this->db->fetch_object($result);

			$this->rowid				= $objp->rowid;
			$this->fk_facture			= $objp->fk_facture;
			$this->fk_parent_line		= $objp->fk_parent_line;
			$this->label				= $objp->custom_label;
			$this->desc					= $objp->description;
			$this->qty					= $objp->qty;
			$this->subprice				= $objp->subprice;
			$this->tva_tx				= $objp->tva_tx;
			$this->localtax1_tx			= $objp->localtax1_tx;
			$this->localtax2_tx			= $objp->localtax2_tx;
			$this->remise_percent		= $objp->remise_percent;
			$this->fk_remise_except		= $objp->fk_remise_except;
			$this->fk_product			= $objp->fk_product;
			$this->product_type			= $objp->product_type;
			$this->date_start			= $this->db->jdate($objp->date_start);
			$this->date_end				= $this->db->jdate($objp->date_end);
			$this->info_bits			= $objp->info_bits;
			$this->special_code			= $objp->special_code;
			$this->total_ht				= $objp->total_ht;
			$this->total_tva			= $objp->total_tva;
			$this->total_localtax1		= $objp->total_localtax1;
			$this->total_localtax2		= $objp->total_localtax2;
			$this->total_ttc			= $objp->total_ttc;
			$this->fk_code_ventilation	= $objp->fk_code_ventilation;
			$this->rang					= $objp->rang;
			$this->fk_fournprice		= $objp->fk_fournprice;
			$marginInfos				= getMarginInfos($objp->subprice, $objp->remise_percent, $objp->tva_tx, $objp->localtax1_tx, $objp->localtax2_tx, $this->fk_fournprice, $objp->pa_ht);
			$this->pa_ht				= $marginInfos[0];
			$this->marge_tx				= $marginInfos[1];
			$this->marque_tx			= $marginInfos[2];

			$this->ref					= $objp->product_ref;      // deprecated
			$this->product_ref			= $objp->product_ref;
			$this->libelle				= $objp->product_libelle;  // deprecated
			$this->product_label		= $objp->product_libelle;
			$this->product_desc			= $objp->product_desc;
			$this->fk_unit				= $objp->fk_unit;
			$this->fk_user_modif		= $objp->fk_user_modif;
			$this->fk_user_author		= $objp->fk_user_author;
			
			$this->situation_percent    = $objp->situation_percent;
			$this->fk_prev_id           = $objp->fk_prev_id;

			$this->multicurrency_subprice = $objp->multicurrency_subprice;
			$this->multicurrency_total_ht = $objp->multicurrency_total_ht;
			$this->multicurrency_total_tva= $objp->multicurrency_total_tva;
			$this->multicurrency_total_ttc= $objp->multicurrency_total_ttc;

			$this->db->free($result);

			return 1;
		}
		else
		{
		    $this->error = $this->db->lasterror();
			return -1;
		}
	}

	/**
	 *	Insert line into database
	 *
	 *	@param      int		$notrigger		1 no triggers
	 *	@return		int						<0 if KO, >0 if OK
	 */
	function insert($notrigger=0)
	{
		global $langs,$user,$conf;

		$error=0;

        $pa_ht_isemptystring = (empty($this->pa_ht) && $this->pa_ht == ''); // If true, we can use a default value. If this->pa_ht = '0', we must use '0'.

        dol_syslog(get_class($this)."::insert rang=".$this->rang, LOG_DEBUG);

		// Clean parameters
		$this->desc=trim($this->desc);
		if (empty($this->tva_tx)) $this->tva_tx=0;
		if (empty($this->localtax1_tx)) $this->localtax1_tx=0;
		if (empty($this->localtax2_tx)) $this->localtax2_tx=0;
		if (empty($this->localtax1_type)) $this->localtax1_type=0;
		if (empty($this->localtax2_type)) $this->localtax2_type=0;
		if (empty($this->total_localtax1)) $this->total_localtax1=0;
		if (empty($this->total_localtax2)) $this->total_localtax2=0;
		if (empty($this->rang)) $this->rang=0;
		if (empty($this->remise_percent)) $this->remise_percent=0;
		if (empty($this->info_bits)) $this->info_bits=0;
		if (empty($this->subprice)) $this->subprice=0;
		if (empty($this->special_code)) $this->special_code=0;
		if (empty($this->fk_parent_line)) $this->fk_parent_line=0;
		if (empty($this->fk_prev_id)) $this->fk_prev_id = 'null';
		if (! isset($this->situation_percent) || $this->situation_percent > 100 || (string) $this->situation_percent == '') $this->situation_percent = 100;

		if (empty($this->pa_ht)) $this->pa_ht=0;
		if (empty($this->multicurrency_subprice)) $this->multicurrency_subprice=0;
		if (empty($this->multicurrency_total_ht)) $this->multicurrency_total_ht=0;
		if (empty($this->multicurrency_total_tva)) $this->multicurrency_total_tva=0;
		if (empty($this->multicurrency_total_ttc)) $this->multicurrency_total_ttc=0;

		// if buy price not defined, define buyprice as configured in margin admin
		if ($this->pa_ht == 0 && $pa_ht_isemptystring)
		{
			if (($result = $this->defineBuyPrice($this->subprice, $this->remise_percent, $this->fk_product)) < 0)
			{
				return $result;
			}
			else
			{
				$this->pa_ht = $result;
			}
		}

		// Check parameters
		if ($this->product_type < 0)
		{
			$this->error='ErrorProductTypeMustBe0orMore';
			return -1;
		}
		if (! empty($this->fk_product))
		{
			// Check product exists
			$result=Product::isExistingObject('product', $this->fk_product);
			if ($result <= 0)
			{
				$this->error='ErrorProductIdDoesNotExists';
				return -1;
			}
		}

		$this->db->begin();

		// Insertion dans base de la ligne
		$sql = 'INSERT INTO '.MAIN_DB_PREFIX.'facturedet';
		$sql.= ' (fk_facture, fk_parent_line, label, description, qty,';
		$sql.= ' vat_src_code, tva_tx, localtax1_tx, localtax2_tx, localtax1_type, localtax2_type,';
		$sql.= ' fk_product, product_type, remise_percent, subprice, fk_remise_except,';
		$sql.= ' date_start, date_end, fk_code_ventilation, ';
		$sql.= ' rang, special_code, fk_product_fournisseur_price, buy_price_ht,';
		$sql.= ' info_bits, total_ht, total_tva, total_ttc, total_localtax1, total_localtax2,';
		$sql.= ' situation_percent, fk_prev_id,';
		$sql.= ' fk_unit, fk_user_author, fk_user_modif,';
		$sql.= ' fk_multicurrency, multicurrency_code, multicurrency_subprice, multicurrency_total_ht, multicurrency_total_tva, multicurrency_total_ttc';
		$sql.= ')';
		$sql.= " VALUES (".$this->fk_facture.",";
		$sql.= " ".($this->fk_parent_line>0?"'".$this->fk_parent_line."'":"null").",";
		$sql.= " ".(! empty($this->label)?"'".$this->db->escape($this->label)."'":"null").",";
		$sql.= " '".$this->db->escape($this->desc)."',";
		$sql.= " ".price2num($this->qty).",";
        $sql.= " ".(empty($this->vat_src_code)?"''":"'".$this->vat_src_code."'").",";
		$sql.= " ".price2num($this->tva_tx).",";
		$sql.= " ".price2num($this->localtax1_tx).",";
		$sql.= " ".price2num($this->localtax2_tx).",";
		$sql.= " '".$this->localtax1_type."',";
		$sql.= " '".$this->localtax2_type."',";
		$sql.= ' '.(! empty($this->fk_product)?$this->fk_product:"null").',';
		$sql.= " ".$this->product_type.",";
		$sql.= " ".price2num($this->remise_percent).",";
		$sql.= " ".price2num($this->subprice).",";
		$sql.= ' '.(! empty($this->fk_remise_except)?$this->fk_remise_except:"null").',';
		$sql.= " ".(! empty($this->date_start)?"'".$this->db->idate($this->date_start)."'":"null").",";
		$sql.= " ".(! empty($this->date_end)?"'".$this->db->idate($this->date_end)."'":"null").",";
		$sql.= ' '.$this->fk_code_ventilation.',';
		$sql.= ' '.$this->rang.',';
		$sql.= ' '.$this->special_code.',';
		$sql.= ' '.(! empty($this->fk_fournprice)?$this->fk_fournprice:"null").',';
		$sql.= ' '.price2num($this->pa_ht).',';
		$sql.= " '".$this->info_bits."',";
		$sql.= " ".price2num($this->total_ht).",";
		$sql.= " ".price2num($this->total_tva).",";
		$sql.= " ".price2num($this->total_ttc).",";
		$sql.= " ".price2num($this->total_localtax1).",";
		$sql.= " ".price2num($this->total_localtax2);
		$sql.= ", " . $this->situation_percent;
		$sql.= ", " . $this->fk_prev_id;
		$sql.= ", ".(!$this->fk_unit ? 'NULL' : $this->fk_unit);
		$sql.= ", ".$user->id;
		$sql.= ", ".$user->id;
		$sql.= ", ".(int) $this->fk_multicurrency;
		$sql.= ", '".$this->db->escape($this->multicurrency_code)."'";
		$sql.= ", ".price2num($this->multicurrency_subprice);
		$sql.= ", ".price2num($this->multicurrency_total_ht);
		$sql.= ", ".price2num($this->multicurrency_total_tva);
		$sql.= ", ".price2num($this->multicurrency_total_ttc);
		$sql.= ')';

		dol_syslog(get_class($this)."::insert", LOG_DEBUG);
		$resql=$this->db->query($sql);
		if ($resql)
		{
			$this->rowid=$this->db->last_insert_id(MAIN_DB_PREFIX.'facturedet');

            if (empty($conf->global->MAIN_EXTRAFIELDS_DISABLED)) // For avoid conflicts if trigger used
            {
            	$this->id=$this->rowid;
            	$result=$this->insertExtraFields();
            	if ($result < 0)
            	{
            		$error++;
            	}
            }

			// Si fk_remise_except defini, on lie la remise a la facture
			// ce qui la flague comme "consommee".
			if ($this->fk_remise_except)
			{
				$discount=new DiscountAbsolute($this->db);
				$result=$discount->fetch($this->fk_remise_except);
				if ($result >= 0)
				{
					// Check if discount was found
					if ($result > 0)
					{
						// Check if discount not already affected to another invoice
						if ($discount->fk_facture)
						{
							$this->error=$langs->trans("ErrorDiscountAlreadyUsed",$discount->id);
							dol_syslog(get_class($this)."::insert Error ".$this->error, LOG_ERR);
							$this->db->rollback();
							return -3;
						}
						else
						{
							$result=$discount->link_to_invoice($this->rowid,0);
							if ($result < 0)
							{
								$this->error=$discount->error;
								dol_syslog(get_class($this)."::insert Error ".$this->error, LOG_ERR);
								$this->db->rollback();
								return -3;
							}
						}
					}
					else
					{
						$this->error=$langs->trans("ErrorADiscountThatHasBeenRemovedIsIncluded");
						dol_syslog(get_class($this)."::insert Error ".$this->error, LOG_ERR);
						$this->db->rollback();
						return -3;
					}
				}
				else
				{
					$this->error=$discount->error;
					dol_syslog(get_class($this)."::insert Error ".$this->error, LOG_ERR);
					$this->db->rollback();
					return -3;
				}
			}

			if (! $notrigger)
			{
                // Call trigger
                $result=$this->call_trigger('LINEBILL_INSERT',$user);
                if ($result < 0)
                {
					$this->db->rollback();
					return -2;
				}
                // End call triggers
			}

			$this->db->commit();
			return $this->rowid;

		}
		else
		{
			$this->error=$this->db->error();
			$this->db->rollback();
			return -2;
		}
	}

	/**
	 *	Update line into database
	 *
	 *	@param		User	$user		User object
	 *	@param		int		$notrigger	Disable triggers
	 *	@return		int					<0 if KO, >0 if OK
	 */
	function update($user='',$notrigger=0)
	{
		global $user,$conf;

		$error=0;

		$pa_ht_isemptystring = (empty($this->pa_ht) && $this->pa_ht == ''); // If true, we can use a default value. If this->pa_ht = '0', we must use '0'.

		// Clean parameters
		$this->desc=trim($this->desc);
		if (empty($this->tva_tx)) $this->tva_tx=0;
		if (empty($this->localtax1_tx)) $this->localtax1_tx=0;
		if (empty($this->localtax2_tx)) $this->localtax2_tx=0;
		if (empty($this->localtax1_type)) $this->localtax1_type=0;
		if (empty($this->localtax2_type)) $this->localtax2_type=0;
		if (empty($this->total_localtax1)) $this->total_localtax1=0;
		if (empty($this->total_localtax2)) $this->total_localtax2=0;
		if (empty($this->remise_percent)) $this->remise_percent=0;
		if (empty($this->info_bits)) $this->info_bits=0;
		if (empty($this->special_code)) $this->special_code=0;
		if (empty($this->product_type)) $this->product_type=0;
		if (empty($this->fk_parent_line)) $this->fk_parent_line=0;
		if (! isset($this->situation_percent) || $this->situation_percent > 100 || (string) $this->situation_percent == '') $this->situation_percent = 100;
		if (empty($this->pa_ht)) $this->pa_ht=0;

		if (empty($this->multicurrency_subprice)) $this->multicurrency_subprice=0;
		if (empty($this->multicurrency_total_ht)) $this->multicurrency_total_ht=0;
		if (empty($this->multicurrency_total_tva)) $this->multicurrency_total_tva=0;
		if (empty($this->multicurrency_total_ttc)) $this->multicurrency_total_ttc=0;

		// Check parameters
		if ($this->product_type < 0) return -1;

		// if buy price not defined, define buyprice as configured in margin admin
		if ($this->pa_ht == 0 && $pa_ht_isemptystring)
		{
			if (($result = $this->defineBuyPrice($this->subprice, $this->remise_percent, $this->fk_product)) < 0)
			{
				return $result;
			}
			else
			{
				$this->pa_ht = $result;
			}
		}

		$this->db->begin();

        // Mise a jour ligne en base
        $sql = "UPDATE ".MAIN_DB_PREFIX."facturedet SET";
        $sql.= " description='".$this->db->escape($this->desc)."'";
        $sql.= ", label=".(! empty($this->label)?"'".$this->db->escape($this->label)."'":"null");
        $sql.= ", subprice=".price2num($this->subprice)."";
        $sql.= ", remise_percent=".price2num($this->remise_percent)."";
        if ($this->fk_remise_except) $sql.= ", fk_remise_except=".$this->fk_remise_except;
        else $sql.= ", fk_remise_except=null";
		$sql.= ", vat_src_code = '".(empty($this->vat_src_code)?'':$this->vat_src_code)."'";
        $sql.= ", tva_tx=".price2num($this->tva_tx)."";
        $sql.= ", localtax1_tx=".price2num($this->localtax1_tx)."";
        $sql.= ", localtax2_tx=".price2num($this->localtax2_tx)."";
		$sql.= ", localtax1_type='".$this->localtax1_type."'";
		$sql.= ", localtax2_type='".$this->localtax2_type."'";
        $sql.= ", qty=".price2num($this->qty)."";
        $sql.= ", date_start=".(! empty($this->date_start)?"'".$this->db->idate($this->date_start)."'":"null");
        $sql.= ", date_end=".(! empty($this->date_end)?"'".$this->db->idate($this->date_end)."'":"null");
        $sql.= ", product_type=".$this->product_type;
        $sql.= ", info_bits='".$this->info_bits."'";
        $sql.= ", special_code='".$this->special_code."'";
        if (empty($this->skip_update_total))
        {
        	$sql.= ", total_ht=".price2num($this->total_ht)."";
        	$sql.= ", total_tva=".price2num($this->total_tva)."";
        	$sql.= ", total_ttc=".price2num($this->total_ttc)."";
        	$sql.= ", total_localtax1=".price2num($this->total_localtax1)."";
        	$sql.= ", total_localtax2=".price2num($this->total_localtax2)."";
        }
		$sql.= ", fk_product_fournisseur_price=".(! empty($this->fk_fournprice)?"'".$this->db->escape($this->fk_fournprice)."'":"null");
		$sql.= ", buy_price_ht='".price2num($this->pa_ht)."'";
		$sql.= ", fk_parent_line=".($this->fk_parent_line>0?$this->fk_parent_line:"null");
		if (! empty($this->rang)) $sql.= ", rang=".$this->rang;
		$sql.= ", situation_percent=" . $this->situation_percent;
		$sql.= ", fk_unit=".(!$this->fk_unit ? 'NULL' : $this->fk_unit);
		$sql.= ", fk_user_modif =".$user->id;

		// Multicurrency
		$sql.= ", multicurrency_subprice=".price2num($this->multicurrency_subprice)."";
        $sql.= ", multicurrency_total_ht=".price2num($this->multicurrency_total_ht)."";
        $sql.= ", multicurrency_total_tva=".price2num($this->multicurrency_total_tva)."";
        $sql.= ", multicurrency_total_ttc=".price2num($this->multicurrency_total_ttc)."";

		$sql.= " WHERE rowid = ".$this->rowid;

		dol_syslog(get_class($this)."::update", LOG_DEBUG);
		$resql=$this->db->query($sql);
		if ($resql)
		{
        	if (empty($conf->global->MAIN_EXTRAFIELDS_DISABLED)) // For avoid conflicts if trigger used
        	{
        		$this->id=$this->rowid;
        		$result=$this->insertExtraFields();
        		if ($result < 0)
        		{
        			$error++;
        		}
        	}

			if (! $notrigger)
			{
                // Call trigger
                $result=$this->call_trigger('LINEBILL_UPDATE',$user);
                if ($result < 0)
 				{
					$this->db->rollback();
					return -2;
				}
                // End call triggers
			}
			$this->db->commit();
			return 1;
		}
		else
		{
			$this->error=$this->db->error();
			$this->db->rollback();
			return -2;
		}
	}

	/**
	 * 	Delete line in database
	 *  TODO Add param User $user and notrigger (see skeleton)
     *
	 *	@return	    int		           <0 if KO, >0 if OK
	 */
	function delete()
	{
		global $user;

		$this->db->begin();

		// Call trigger
		$result=$this->call_trigger('LINEBILL_DELETE',$user);
		if ($result < 0)
		{
			$this->db->rollback();
			return -1;
		}
		// End call triggers


		$sql = "DELETE FROM ".MAIN_DB_PREFIX."facturedet WHERE rowid = ".$this->rowid;
		dol_syslog(get_class($this)."::delete", LOG_DEBUG);
		if ($this->db->query($sql) )
		{
			$this->db->commit();
			return 1;
		}
		else
		{
			$this->error=$this->db->error()." sql=".$sql;
			$this->db->rollback();
			return -1;
		}
	}

	/**
	 *  Mise a jour en base des champs total_xxx de ligne de facture
	 *
	 *	@return		int		<0 if KO, >0 if OK
	 */
	function update_total()
	{
		$this->db->begin();
		dol_syslog(get_class($this)."::update_total", LOG_DEBUG);

		// Clean parameters
		if (empty($this->total_localtax1)) $this->total_localtax1=0;
		if (empty($this->total_localtax2)) $this->total_localtax2=0;

		// Mise a jour ligne en base
		$sql = "UPDATE ".MAIN_DB_PREFIX."facturedet SET";
		$sql.= " total_ht=".price2num($this->total_ht)."";
		$sql.= ",total_tva=".price2num($this->total_tva)."";
		$sql.= ",total_localtax1=".price2num($this->total_localtax1)."";
		$sql.= ",total_localtax2=".price2num($this->total_localtax2)."";
		$sql.= ",total_ttc=".price2num($this->total_ttc)."";
		$sql.= " WHERE rowid = ".$this->rowid;

		dol_syslog(get_class($this)."::update_total", LOG_DEBUG);

		$resql=$this->db->query($sql);
		if ($resql)
		{
			$this->db->commit();
			return 1;
		}
		else
		{
			$this->error=$this->db->error();
			$this->db->rollback();
			return -2;
		}
	}

	/**
	 * Returns situation_percent of the previous line.
	 * Warning: If invoice is a replacement invoice, this->fk_prev_id is id of the replaced line.
	 *
	 * @param  int     $invoiceid      Invoice id
	 * @return int                     >= 0
	 */
	function get_prev_progress($invoiceid)
	{
		if (is_null($this->fk_prev_id) || empty($this->fk_prev_id) || $this->fk_prev_id == "") {
			return 0;
		} else {
		    // If invoice is a not a situation invoice, this->fk_prev_id is used for something else
            $tmpinvoice=new Facture($this->db);
            $tmpinvoice->fetch($invoiceid);
            if ($tmpinvoice->type != Facture::TYPE_SITUATION) return 0;

			$sql = 'SELECT situation_percent FROM ' . MAIN_DB_PREFIX . 'facturedet WHERE rowid=' . $this->fk_prev_id;
			$resql = $this->db->query($sql);
			if ($resql && $resql->num_rows > 0) {
				$res = $this->db->fetch_array($resql);
				return $res['situation_percent'];
			} else {
				$this->error = $this->db->error();
				dol_syslog(get_class($this) . "::select Error " . $this->error, LOG_ERR);
				$this->db->rollback();
				return -1;
			}
		}
	}
}<|MERGE_RESOLUTION|>--- conflicted
+++ resolved
@@ -424,42 +424,15 @@
 				    else                                // Old behaviour, if linked_object has only one link per type, so is something like array('contract'=>id1))
 				    {
 				        $origin_id = $tmp_origin_id;
-    					$ret = $this->add_object_linked($this->origin, $origin_id);
+    					$ret = $this->add_object_linked($origin, $origin_id);
     					if (! $ret)
     					{
     						dol_print_error($this->db);
     						$error++;
     					}
 				    }
-<<<<<<< HEAD
-				    
-					if (! empty($conf->global->MAIN_PROPAGATE_CONTACTS_FROM_ORIGIN))
-					{
-    					$originforcontact = $this->origin;
-    					$originidforcontact = $origin_id;
-    					if ($originforcontact == 'shipping')     // shipment and order share the same contacts. If creating from shipment we take data of order
-    					{
-    					    require_once DOL_DOCUMENT_ROOT . '/expedition/class/expedition.class.php';
-    					    $exp = new Expedition($this->db);
-    					    $exp->fetch($origin_id);
-    					    $exp->fetchObjectLinked();
-    					    if (count($exp->linkedObjectsIds['commande']) > 0) 
-    					    {
-    					        foreach ($exp->linkedObjectsIds['commande'] as $key => $value)
-    					        {
-    					            $originforcontact = 'commande';
-    					            $originidforcontact = $value->id;
-    					            break; // We take first one
-    					        }
-    					    }
-    					}
-    					
-    					$sqlcontact = "SELECT ctc.code, ctc.source, ec.fk_socpeople FROM ".MAIN_DB_PREFIX."element_contact as ec, ".MAIN_DB_PREFIX."c_type_contact as ctc";
-    					$sqlcontact.= " WHERE element_id = ".$originidforcontact." AND ec.fk_c_type_contact = ctc.rowid AND ctc.element = '".$originforcontact."'";
-=======
 				}
 			}
->>>>>>> e59edca8
 			
 			if (! $error && $this->id && ! empty($conf->global->MAIN_PROPAGATE_CONTACTS_FROM_ORIGIN) && ! empty($this->origin) && ! empty($this->origin_id))   // Get contact from origin object
 			{
