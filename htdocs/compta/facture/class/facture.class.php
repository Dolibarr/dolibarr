--- conflicted
+++ resolved
@@ -205,7 +205,7 @@
 	public $tab_next_situation_invoice=array();
 
 	public $oldcopy;
-	
+
 	
 	public $retained_warranty;
 	
@@ -391,9 +391,7 @@
 			$this->note_public=trim($this->note_public);
 			$this->note_private=trim($this->note_private);
 		    $this->note_private=dol_concatdesc($this->note_private, $langs->trans("GeneratedFromRecurringInvoice", $_facrec->ref));
-		    
-
-		    
+
 		    $this->array_options=$_facrec->array_options;
 
 			//if (! $this->remise) $this->remise = 0;
@@ -403,7 +401,6 @@
 			$this->linked_objects = $_facrec->linkedObjectsIds;
 
 			$forceduedate = $this->calculate_date_lim_reglement();
-			
 
 			// For recurring invoices, update date and number of last generation of recurring template invoice, before inserting new invoice
 			if ($_facrec->frequency > 0)
@@ -455,7 +452,7 @@
 
 		// Define due date if not already defined
 		$datelim=(empty($forceduedate)?$this->calculate_date_lim_reglement():$forceduedate);
-		
+
 		// Insert into database
 		$socid  = $this->socid;
 
@@ -523,7 +520,7 @@
 		$sql.= ", ".(int) $this->retained_warranty_fk_cond_reglement;
 		
 		$sql.=")";
-		
+
 		$resql=$this->db->query($sql);
 		if ($resql)
 		{
@@ -1424,12 +1421,6 @@
 				$this->retained_warranty_fk_cond_reglement  = $obj->retained_warranty_fk_cond_reglement;
 				
 				$this->extraparams			= (array) json_decode($obj->extraparams, true);
-<<<<<<< HEAD
-				// Incoterms
-				$this->fk_incoterms = $obj->fk_incoterms;
-				$this->location_incoterms = $obj->location_incoterms;
-				$this->libelle_incoterms = $obj->libelle_incoterms;
-=======
 
 				//Incoterms
 				$this->fk_incoterms         = $obj->fk_incoterms;
@@ -1438,7 +1429,6 @@
 
   				$this->module_source        = $obj->module_source;
 				$this->pos_source           = $obj->pos_source;
->>>>>>> b526f7da
 
 				// Multicurrency
 				$this->fk_multicurrency 		= $obj->fk_multicurrency;
@@ -1664,7 +1654,7 @@
 		if (isset($this->import_key)) $this->import_key=trim($this->import_key);
 		if (isset($this->retained_warranty)) $this->retained_warranty = floatval($this->retained_warranty);
 		
-		
+
 		// Check parameters
 		// Put here code to add control on parameters values
 
@@ -1704,14 +1694,10 @@
 		$sql.= " import_key=".(isset($this->import_key)?"'".$this->db->escape($this->import_key)."'":"null").",";
 		$sql.= " situation_cycle_ref=".(empty($this->situation_cycle_ref)?"null":$this->db->escape($this->situation_cycle_ref)).",";
 		$sql.= " situation_counter=".(empty($this->situation_counter)?"null":$this->db->escape($this->situation_counter)).",";
-<<<<<<< HEAD
-		$sql.= " situation_final=".(empty($this->situation_counter)?"0":$this->db->escape($this->situation_counter)).",";
+		$sql.= " situation_final=".(empty($this->situation_final)?"0":$this->db->escape($this->situation_final));
 		$sql.= " retained_warranty=".(empty($this->retained_warranty)?"0":$this->db->escape($this->retained_warranty)).",";
 		$sql.= " retained_warranty_date_limit=".(strval($this->retained_warranty_date_limit)!='' ? "'".$this->db->idate($this->retained_warranty_date_limit)."'" : 'null').",";
 		$sql.= " retained_warranty_fk_cond_reglement=".(isset($this->retained_warranty_fk_cond_reglement)?intval($this->retained_warranty_fk_cond_reglement):"null");
-=======
-		$sql.= " situation_final=".(empty($this->situation_final)?"0":$this->db->escape($this->situation_final));
->>>>>>> b526f7da
 		$sql.= " WHERE rowid=".$this->id;
 
 		$this->db->begin();
@@ -4390,33 +4376,10 @@
 		// Paid invoices have status STATUS_CLOSED
 		if ($this->statut != Facture::STATUS_VALIDATED) return false;
 
-		$hasDelay = $this->date_lim_reglement < ($now - $conf->facture->client->warning_delay);
-		
-		if($hasDelay && !empty($this->retained_warranty) && !empty($this->retained_warranty_date_limit))
-		{
-		    $totalpaye = $this->getSommePaiement();
-		    $RetainedWarrantyAmount = $this->getRetainedWarrantyAmount();
-		    if($totalpaye >= 0 &&  $RetainedWarrantyAmount>= 0)
-		    {
-		        if( ($totalpaye < $this->total_ttc - $RetainedWarrantyAmount) && $this->date_lim_reglement < ($now - $conf->facture->client->warning_delay) )
-		        {
-		            $hasDelay = 1;
-		        }
-		        elseif($totalpaye < $this->total_ttc && $this->retained_warranty_date_limit < ($now - $conf->facture->client->warning_delay) )
-		        {
-		            $hasDelay = 1;
-		        }
-		        else
-		        {
-		            $hasDelay = 0;
-		        }
-		    }
-		}
-		
-		return $hasDelay;
-		
-	}
-	
+		return $this->date_lim_reglement < ($now - $conf->facture->client->warning_delay);
+	}
+
+
 	/**
 	 * @return number or -1 if not available
 	 */
