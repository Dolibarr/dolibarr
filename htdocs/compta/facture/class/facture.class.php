--- conflicted
+++ resolved
@@ -675,7 +675,7 @@
 				$facture->lines[$i]->total_ttc = -$facture->lines[$i]->total_ttc;
 			}
 		}
-		
+
 		dol_syslog(get_class($this)."::createFromCurrent invertdetail=".$invertdetail." socid=".$this->socid." nboflines=".count($facture->lines));
 
 		$facid = $facture->create($user);
@@ -980,6 +980,7 @@
 	 * 	@param		string	$ref			Reference of invoice
 	 * 	@param		string	$ref_ext		External reference of invoice
 	 * 	@param		int		$ref_int		Internal reference of other object
+	 * 	@param		bool		$fetch_situation	Allow loading previous and next invoices object
 	 *	@return     int         			>0 if OK, <0 if KO, 0 if not found
 	 */
 	function fetch($rowid, $ref='', $ref_ext='', $ref_int='', $fetch_situation=false)
@@ -1074,7 +1075,7 @@
 
 				if ($this->type == self::TYPE_SITUATION && $fetch_situation)
 				{
-					//Load all facture objet avec un where situation_cycle_ref = $this->situation_cycle_ref and rowid <> $this->id
+					//Load all invoice object with "where situation_cycle_ref = $this->situation_cycle_ref and rowid <> $this->id"
 					$this->fetchPreviousNextSituationInvoice();
 				}
 
@@ -1662,7 +1663,6 @@
 	            // Call trigger
 	            $result=$this->call_trigger('BILL_PAYED',$user);
 	            if ($result < 0) $error++;
-               
 	            // End call triggers
 			}
 			else
@@ -2005,7 +2005,7 @@
 				}
 			}
 
-			if (! $error && $this->is_last_in_cycle() != 1)
+			if (! $error && !$this->is_last_in_cycle())
 			{
 				if (! $this->updatePriceNextInvoice($langs))
 				{
@@ -2051,7 +2051,7 @@
 
 	/**
 	 * Update price of next invoice
-	 * 
+	 * @param Translate	Translate object
 	 * @return bool		false if KO, true if OK
 	 */
 	function updatePriceNextInvoice(&$langs)
@@ -2236,7 +2236,7 @@
 		if (empty($fk_parent_line) || $fk_parent_line < 0) $fk_parent_line=0;
 		if (empty($fk_prev_id)) $fk_prev_id = 'null';
 		if (! isset($situation_percent) || $situation_percent > 100 || (string) $situation_percent == '') $situation_percent = 100;
-		    
+		
 		$remise_percent=price2num($remise_percent);
 		$qty=price2num($qty);
 		$pu_ht=price2num($pu_ht);
@@ -2351,6 +2351,7 @@
 			{
 				// Reorder if child line
 				if (! empty($fk_parent_line)) $this->line_order(true,'DESC');
+
 				// Mise a jour informations denormalisees au niveau de la facture meme
 				$result=$this->update_price(1,'auto',0,$mysoc);	// This method is designed to add line from user input so total calculation must be done using 'auto' mode.
 				if ($result > 0)
@@ -2416,7 +2417,7 @@
 
 		if ($this->brouillon)
 		{
-			if ($this->is_last_in_cycle() != 1)
+			if (!$this->is_last_in_cycle() && empty($this->error))
 			{
 				if (!$this->checkProgressLine($rowid, $situation_percent))
 				{
@@ -2432,7 +2433,7 @@
 			if (empty($fk_parent_line) || $fk_parent_line < 0) $fk_parent_line=0;
 			if (empty($special_code) || $special_code == 3) $special_code=0;
 			if (! isset($situation_percent) || $situation_percent > 100 || (string) $situation_percent == '') $situation_percent = 100;
-
+			
 			$remise_percent	= price2num($remise_percent);
 			$qty			= price2num($qty);
 			$pu 			= price2num($pu);
@@ -3765,6 +3766,7 @@
 	 */
 	function get_prev_sits()
 	{
+
 		$sql = 'SELECT rowid FROM ' . MAIN_DB_PREFIX . 'facture';
 		$sql .= ' where situation_cycle_ref = ' . $this->situation_cycle_ref;
 		$sql .= ' and situation_counter < ' . $this->situation_counter;
@@ -3818,15 +3820,6 @@
 	 */
 	function is_last_in_cycle()
 	{
-<<<<<<< HEAD
-		$sql = 'SELECT max(situation_counter) FROM ' . MAIN_DB_PREFIX . 'facture WHERE situation_cycle_ref = ' . (int) $this->situation_cycle_ref . ' AND entity in ('.getEntity('facture').')';
-		$resql = $this->db->query($sql);
-
-		if ($resql && $resql->num_rows > 0) {
-			$res = $this->db->fetch_array($resql);
-			$last = $res['max(situation_counter)'];
-			return ($last == $this->situation_counter);
-=======
 		if (!empty($this->situation_cycle_ref)) {
 			// No point in testing anything if we're not inside a cycle
 			$sql = 'SELECT max(situation_counter) FROM ' . MAIN_DB_PREFIX . 'facture WHERE situation_cycle_ref = ' . $this->situation_cycle_ref;
@@ -3841,7 +3834,6 @@
 				dol_syslog(get_class($this) . "::select Error " . $this->error, LOG_ERR);
 				return false;
 			}
->>>>>>> a9f0d696
 		} else {
 			return true;
 		}
@@ -4048,7 +4040,7 @@
 		if (empty($this->special_code)) $this->special_code=0;
 		if (empty($this->fk_parent_line)) $this->fk_parent_line=0;
 		if (empty($this->fk_prev_id)) $this->fk_prev_id = 'null';
-		if (! isset($this->situation_percent) || $this->situation_percent > 100 || (string) $this->situation_percent == '') $this->situation_percent = 100;
+		if (empty($this->situation_percent) || $this->situation_percent > 100) $this->situation_percent = 0;
 
 		if (empty($this->pa_ht)) $this->pa_ht=0;
 
@@ -4243,7 +4235,7 @@
 		if (empty($this->special_code)) $this->special_code=0;
 		if (empty($this->product_type)) $this->product_type=0;
 		if (empty($this->fk_parent_line)) $this->fk_parent_line=0;
-		if (! isset($this->situation_percent) || $this->situation_percent > 100 || (string) $this->situation_percent == '') $this->situation_percent = 100;
+		if (empty($this->situation_percent) || $this->situation_percent > 100) $this->situation_percent=100;
 
 		// Check parameters
 		if ($this->product_type < 0) return -1;
