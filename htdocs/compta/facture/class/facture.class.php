<?php
/* Copyright (C) 2002-2007  Rodolphe Quiedeville    <rodolphe@quiedeville.org>
 * Copyright (C) 2004-2013  Laurent Destailleur     <eldy@users.sourceforge.net>
 * Copyright (C) 2004       Sebastien Di Cintio     <sdicintio@ressource-toi.org>
 * Copyright (C) 2004       Benoit Mortier          <benoit.mortier@opensides.be>
 * Copyright (C) 2005       Marc Barilley / Ocebo   <marc@ocebo.com>
 * Copyright (C) 2005-2014  Regis Houssin           <regis.houssin@inodbox.com>
 * Copyright (C) 2006       Andre Cianfarani        <acianfa@free.fr>
 * Copyright (C) 2007       Franky Van Liedekerke   <franky.van.liedekerke@telenet.be>
 * Copyright (C) 2010-2020  Juanjo Menent           <jmenent@2byte.es>
 * Copyright (C) 2012-2014  Christophe Battarel     <christophe.battarel@altairis.fr>
 * Copyright (C) 2012-2015  Marcos García           <marcosgdf@gmail.com>
 * Copyright (C) 2012       Cédric Salvador         <csalvador@gpcsolutions.fr>
 * Copyright (C) 2012-2014  Raphaël Doursenaud      <rdoursenaud@gpcsolutions.fr>
 * Copyright (C) 2013       Cedric Gross            <c.gross@kreiz-it.fr>
 * Copyright (C) 2013       Florian Henry           <florian.henry@open-concept.pro>
 * Copyright (C) 2016-2022  Ferran Marcet           <fmarcet@2byte.es>
 * Copyright (C) 2018-2022  Alexandre Spangaro		<aspangaro@open-dsi.fr>
 * Copyright (C) 2018       Nicolas ZABOURI         <info@inovea-conseil.com>
 * Copyright (C) 2022       Sylvain Legrand         <contact@infras.fr>
 * Copyright (C) 2023      	Gauthier VERDOL       	<gauthier.verdol@atm-consulting.fr>
 * Copyright (C) 2023		Nick Fragoulis
 *
 * This program is free software; you can redistribute it and/or modify
 * it under the terms of the GNU General Public License as published by
 * the Free Software Foundation; either version 3 of the License, or
 * (at your option) any later version.
 *
 * This program is distributed in the hope that it will be useful,
 * but WITHOUT ANY WARRANTY; without even the implied warranty of
 * MERCHANTABILITY or FITNESS FOR A PARTICULAR PURPOSE.  See the
 * GNU General Public License for more details.
 *
 * You should have received a copy of the GNU General Public License
 * along with this program. If not, see <https://www.gnu.org/licenses/>.
 */

/**
 *	\file       htdocs/compta/facture/class/facture.class.php
 *	\ingroup    facture
 *	\brief      File of class to manage invoices
 */

require_once DOL_DOCUMENT_ROOT.'/core/class/commoninvoice.class.php';
require_once DOL_DOCUMENT_ROOT.'/core/class/commonobjectline.class.php';
require_once DOL_DOCUMENT_ROOT.'/product/class/product.class.php';
require_once DOL_DOCUMENT_ROOT.'/societe/class/client.class.php';
require_once DOL_DOCUMENT_ROOT.'/margin/lib/margins.lib.php';
require_once DOL_DOCUMENT_ROOT.'/multicurrency/class/multicurrency.class.php';

if (isModEnabled('accounting')) {
	require_once DOL_DOCUMENT_ROOT.'/core/class/html.formaccounting.class.php';
}
if (isModEnabled('accounting')) {
	require_once DOL_DOCUMENT_ROOT.'/accountancy/class/accountingaccount.class.php';
}

/**
 *	Class to manage invoices
 */
class Facture extends CommonInvoice
{
	/**
	 * @var string ID to identify managed object
	 */
	public $element = 'facture';

	/**
	 * @var string Name of table without prefix where object is stored
	 */
	public $table_element = 'facture';

	/**
	 * @var string    Name of subtable line
	 */
	public $table_element_line = 'facturedet';

	/**
	 * @var string Fieldname with ID of parent key if this field has a parent
	 */
	public $fk_element = 'fk_facture';

	/**
	 * @var string String with name of icon for myobject.
	 */
	public $picto = 'bill';

	/**
	 * 0=No test on entity, 1=Test with field entity, 2=Test with link by societe
	 * @var int
	 */
	public $ismultientitymanaged = 1;

	/**
	 * @var int  Does object support extrafields ? 0=No, 1=Yes
	 */
	public $isextrafieldmanaged = 1;

	/**
	 * 0=Default, 1=View may be restricted to sales representative only if no permission to see all or to company of external user if external user
	 * @var integer
	 */
	public $restrictiononfksoc = 1;

	/**
	 * {@inheritdoc}
	 */
	protected $table_ref_field = 'ref';

	public $author;

	/**
	 * @var int ID
	 * @deprecated
	 * @see $fk_user_author
	 */
	public $user_author;

	/**
	 * @var int ID
	 */
	public $fk_user_author;

	/**
	 * @var int ID
	 * @deprecated
	 * @see $fk_user_valid
	 */
	public $user_valid;

	/**
	 * @var int ID
	 */
	public $fk_user_valid;

	/**
	 * @var int ID
	 */
	public $fk_user_modif;

	public $datem;

	/**
	 * @var int	Date expected for delivery
	 */
	public $delivery_date; // Date expected of shipment (date of start of shipment, not the reception that occurs some days after)

	/**
	 * @var string customer ref
	 * @deprecated
	 * @see $ref_customer
	 */
	public $ref_client;

	/**
	 * @var string customer ref
	 */
	public $ref_customer;

	public $total_ht;
	public $total_tva;
	public $total_localtax1;
	public $total_localtax2;
	public $total_ttc;
	public $revenuestamp;

	public $resteapayer;

	/**
	 * 1 if invoice paid COMPLETELY, 0 otherwise (do not use it anymore, use statut and close_code)
	 */
	public $paye;

	//! key of module source when invoice generated from a dedicated module ('cashdesk', 'takepos', ...)
	public $module_source;
	//! key of pos source ('0', '1', ...)
	public $pos_source;
	//! id of template invoice when generated from a template invoice
	public $fk_fac_rec_source;
	//! id of source invoice if replacement invoice or credit note
	public $fk_facture_source;
	public $linked_objects = array();

	/**
	 * @var int ID Field to store bank id to use when payment mode is withdraw
	 */
	public $fk_bank;

	/**
	 * @var FactureLigne[]
	 */
	public $lines = array();

	/**
	 * @var FactureLigne
	 */
	public $line;
	public $extraparams = array();

	/**
	 * @var int ID facture rec
	 */
	public $fac_rec;

	public $date_pointoftax;

<<<<<<< HEAD
=======
	// Multicurrency
	/**
	 * @var int ID
	 */
	public $fk_multicurrency;

	public $multicurrency_code;
	public $multicurrency_tx;
	public $multicurrency_total_ht;
	public $multicurrency_total_tva;
	public $multicurrency_total_ttc;
	public $multicurrency_total_localtax1;	// not in database
	public $multicurrency_total_localtax2;	// not in database

>>>>>>> aa10a32d
	/**
	 * @var int Situation cycle reference number
	 */
	public $situation_cycle_ref;

	/**
	 * @var int Situation counter inside the cycle
	 */
	public $situation_counter;

	/**
	 * @var int Final situation flag
	 */
	public $situation_final;

	/**
	 * @var array Table of previous situations
	 */
	public $tab_previous_situation_invoice = array();

	/**
	 * @var array Table of next situations
	 */
	public $tab_next_situation_invoice = array();

	/**
	 * @var Facture object oldcopy
	 */
	public $oldcopy;

	/**
	 * @var double percentage of retainage
	 */
	public $retained_warranty;

	/**
	 * @var int timestamp of date limit of retainage
	 */
	public $retained_warranty_date_limit;

	/**
	 * @var int Code in llx_c_paiement
	 */
	public $retained_warranty_fk_cond_reglement;

	/**
	 * @var int availabilty ID
	 */
	public $availability_id;

	public $date_closing;

	/**
	 * @var int
	 */
	public $source;

	/**
	 * @var int
	 */
	public $remise_percent;


	/**
	 *  'type' if the field format ('integer', 'integer:ObjectClass:PathToClass[:AddCreateButtonOrNot[:Filter]]', 'varchar(x)', 'double(24,8)', 'real', 'price', 'text', 'html', 'date', 'datetime', 'timestamp', 'duration', 'mail', 'phone', 'url', 'password')
	 *         Note: Filter can be a string like "(t.ref:like:'SO-%') or (t.date_creation:<:'20160101') or (t.nature:is:NULL)"
	 *  'label' the translation key.
	 *  'enabled' is a condition when the field must be managed.
	 *  'position' is the sort order of field.
	 *  'notnull' is set to 1 if not null in database. Set to -1 if we must set data to null if empty ('' or 0).
	 *  'visible' says if field is visible in list (Examples: 0=Not visible, 1=Visible on list and create/update/view forms, 2=Visible on list only, 3=Visible on create/update/view form only (not list), 4=Visible on list and update/view form only (not create). 5=Visible on list and view only (not create/not update). Using a negative value means field is not shown by default on list but can be selected for viewing)
	 *  'noteditable' says if field is not editable (1 or 0)
	 *  'default' is a default value for creation (can still be overwrote by the Setup of Default Values if field is editable in creation form). Note: If default is set to '(PROV)' and field is 'ref', the default value will be set to '(PROVid)' where id is rowid when a new record is created.
	 *  'index' if we want an index in database.
	 *  'foreignkey'=>'tablename.field' if the field is a foreign key (it is recommanded to name the field fk_...).
	 *  'searchall' is 1 if we want to search in this field when making a search from the quick search button.
	 *  'isameasure' must be set to 1 if you want to have a total on list for this field. Field type must be summable like integer or double(24,8).
	 *  'css' is the CSS style to use on field. For example: 'maxwidth200'
	 *  'help' is a string visible as a tooltip on field
	 *  'showoncombobox' if value of the field must be visible into the label of the combobox that list record
	 *  'disabled' is 1 if we want to have the field locked by a 'disabled' attribute. In most cases, this is never set into the definition of $fields into class, but is set dynamically by some part of code.
	 *  'arrayofkeyval' to set list of value if type is a list of predefined values. For example: array("0"=>"Draft","1"=>"Active","-1"=>"Cancel")
	 *  'comment' is not used. You can store here any text of your choice. It is not used by application.
	 *
	 *  Note: To have value dynamic, you can set value to 0 in definition and edit the value on the fly into the constructor.
	 */

	// BEGIN MODULEBUILDER PROPERTIES
	/**
	 * @var array  Array with all fields and their property. Do not use it as a static var. It may be modified by constructor.
	 */
	public $fields = array(
		'rowid' =>array('type'=>'integer', 'label'=>'TechnicalID', 'enabled'=>1, 'visible'=>-1, 'notnull'=>1, 'position'=>1),
		'ref' =>array('type'=>'varchar(30)', 'label'=>'Ref', 'enabled'=>1, 'visible'=>1, 'notnull'=>1, 'showoncombobox'=>1, 'position'=>5),
		'entity' =>array('type'=>'integer', 'label'=>'Entity', 'default'=>1, 'enabled'=>1, 'visible'=>-2, 'notnull'=>1, 'position'=>20, 'index'=>1),
		'ref_client' =>array('type'=>'varchar(255)', 'label'=>'RefCustomer', 'enabled'=>1, 'visible'=>-1, 'position'=>10),
		'ref_ext' =>array('type'=>'varchar(255)', 'label'=>'Ref ext', 'enabled'=>1, 'visible'=>0, 'position'=>12),
		'type' =>array('type'=>'smallint(6)', 'label'=>'Type', 'enabled'=>1, 'visible'=>-1, 'notnull'=>1, 'position'=>15),
		'subtype' =>array('type'=>'smallint(6)', 'label'=>'InvoiceSubtype', 'enabled'=>1, 'visible'=>-1, 'notnull'=>1, 'position'=>15),
		//'increment' =>array('type'=>'varchar(10)', 'label'=>'Increment', 'enabled'=>1, 'visible'=>-1, 'position'=>45),
		'fk_soc' =>array('type'=>'integer:Societe:societe/class/societe.class.php', 'label'=>'ThirdParty', 'enabled'=>1, 'visible'=>-1, 'notnull'=>1, 'position'=>50),
		'datef' =>array('type'=>'date', 'label'=>'DateInvoice', 'enabled'=>1, 'visible'=>1, 'position'=>20),
		'date_valid' =>array('type'=>'date', 'label'=>'DateValidation', 'enabled'=>1, 'visible'=>-1, 'position'=>22),
		'date_lim_reglement' =>array('type'=>'date', 'label'=>'DateDue', 'enabled'=>1, 'visible'=>1, 'position'=>25),
		'date_closing' =>array('type'=>'datetime', 'label'=>'Date closing', 'enabled'=>1, 'visible'=>-1, 'position'=>30),
		'paye' =>array('type'=>'smallint(6)', 'label'=>'InvoicePaidCompletely', 'enabled'=>1, 'visible'=>-1, 'notnull'=>1, 'position'=>80),
		//'amount' =>array('type'=>'double(24,8)', 'label'=>'Amount', 'enabled'=>1, 'visible'=>-1, 'notnull'=>1, 'position'=>85),
		//'remise_percent' =>array('type'=>'double', 'label'=>'RelativeDiscount', 'enabled'=>1, 'visible'=>-1, 'position'=>90),
		//'remise_absolue' =>array('type'=>'double', 'label'=>'CustomerRelativeDiscount', 'enabled'=>1, 'visible'=>-1, 'position'=>91),
		//'remise' =>array('type'=>'double', 'label'=>'Remise', 'enabled'=>1, 'visible'=>-1, 'position'=>100),
		'close_code' =>array('type'=>'varchar(16)', 'label'=>'EarlyClosingReason', 'enabled'=>1, 'visible'=>-1, 'position'=>92),
		'close_note' =>array('type'=>'varchar(128)', 'label'=>'EarlyClosingComment', 'enabled'=>1, 'visible'=>-1, 'position'=>93),
		'total_ht' =>array('type'=>'double(24,8)', 'label'=>'AmountHT', 'enabled'=>1, 'visible'=>1, 'position'=>95, 'isameasure'=>1),
		'total_tva' =>array('type'=>'double(24,8)', 'label'=>'AmountVAT', 'enabled'=>1, 'visible'=>-1, 'position'=>100, 'isameasure'=>1),
		'localtax1' =>array('type'=>'double(24,8)', 'label'=>'LT1', 'enabled'=>1, 'visible'=>-1, 'position'=>110, 'isameasure'=>1),
		'localtax2' =>array('type'=>'double(24,8)', 'label'=>'LT2', 'enabled'=>1, 'visible'=>-1, 'position'=>120, 'isameasure'=>1),
		'revenuestamp' =>array('type'=>'double(24,8)', 'label'=>'RevenueStamp', 'enabled'=>1, 'visible'=>-1, 'position'=>115, 'isameasure'=>1),
		'total_ttc' =>array('type'=>'double(24,8)', 'label'=>'AmountTTC', 'enabled'=>1, 'visible'=>1, 'position'=>130, 'isameasure'=>1),
		'fk_facture_source' =>array('type'=>'integer', 'label'=>'SourceInvoice', 'enabled'=>1, 'visible'=>-1, 'position'=>170),
		'fk_projet' =>array('type'=>'integer:Project:projet/class/project.class.php:1:(fk_statut:=:1)', 'label'=>'Project', 'enabled'=>1, 'visible'=>-1, 'position'=>175),
		'fk_account' =>array('type'=>'integer', 'label'=>'Fk account', 'enabled'=>1, 'visible'=>-1, 'position'=>180),
		'fk_currency' =>array('type'=>'varchar(3)', 'label'=>'CurrencyCode', 'enabled'=>1, 'visible'=>-1, 'position'=>185),
		'fk_cond_reglement' =>array('type'=>'integer', 'label'=>'PaymentTerm', 'enabled'=>1, 'visible'=>-1, 'notnull'=>1, 'position'=>190),
		'fk_mode_reglement' =>array('type'=>'integer', 'label'=>'PaymentMode', 'enabled'=>1, 'visible'=>-1, 'position'=>195),
		'note_private' =>array('type'=>'html', 'label'=>'NotePrivate', 'enabled'=>1, 'visible'=>0, 'position'=>205),
		'note_public' =>array('type'=>'html', 'label'=>'NotePublic', 'enabled'=>1, 'visible'=>0, 'position'=>210),
		'model_pdf' =>array('type'=>'varchar(255)', 'label'=>'Model pdf', 'enabled'=>1, 'visible'=>0, 'position'=>215),
		'extraparams' =>array('type'=>'varchar(255)', 'label'=>'Extraparams', 'enabled'=>1, 'visible'=>-1, 'position'=>225),
		'situation_cycle_ref' =>array('type'=>'smallint(6)', 'label'=>'Situation cycle ref', 'enabled'=>'$conf->global->INVOICE_USE_SITUATION', 'visible'=>-1, 'position'=>230),
		'situation_counter' =>array('type'=>'smallint(6)', 'label'=>'Situation counter', 'enabled'=>'$conf->global->INVOICE_USE_SITUATION', 'visible'=>-1, 'position'=>235),
		'situation_final' =>array('type'=>'smallint(6)', 'label'=>'Situation final', 'enabled'=>'empty($conf->global->INVOICE_USE_SITUATION) ? 0 : 1', 'visible'=>-1, 'position'=>240),
		'retained_warranty' =>array('type'=>'double', 'label'=>'Retained warranty', 'enabled'=>'$conf->global->INVOICE_USE_RETAINED_WARRANTY', 'visible'=>-1, 'position'=>245),
		'retained_warranty_date_limit' =>array('type'=>'date', 'label'=>'Retained warranty date limit', 'enabled'=>'$conf->global->INVOICE_USE_RETAINED_WARRANTY', 'visible'=>-1, 'position'=>250),
		'retained_warranty_fk_cond_reglement' =>array('type'=>'integer', 'label'=>'Retained warranty fk cond reglement', 'enabled'=>'$conf->global->INVOICE_USE_RETAINED_WARRANTY', 'visible'=>-1, 'position'=>255),
		'fk_incoterms' =>array('type'=>'integer', 'label'=>'IncotermCode', 'enabled'=>'$conf->incoterm->enabled', 'visible'=>-1, 'position'=>260),
		'location_incoterms' =>array('type'=>'varchar(255)', 'label'=>'IncotermLabel', 'enabled'=>'$conf->incoterm->enabled', 'visible'=>-1, 'position'=>265),
		'date_pointoftax' =>array('type'=>'date', 'label'=>'DatePointOfTax', 'enabled'=>'$conf->global->INVOICE_POINTOFTAX_DATE', 'visible'=>-1, 'position'=>270),
		'fk_multicurrency' =>array('type'=>'integer', 'label'=>'MulticurrencyID', 'enabled'=>'isModEnabled("multicurrency")', 'visible'=>-1, 'position'=>275),
		'multicurrency_code' =>array('type'=>'varchar(255)', 'label'=>'Currency', 'enabled'=>'isModEnabled("multicurrency")', 'visible'=>-1, 'position'=>280),
		'multicurrency_tx' =>array('type'=>'double(24,8)', 'label'=>'CurrencyRate', 'enabled'=>'isModEnabled("multicurrency")', 'visible'=>-1, 'position'=>285, 'isameasure'=>1),
		'multicurrency_total_ht' =>array('type'=>'double(24,8)', 'label'=>'MulticurrencyAmountHT', 'enabled'=>'isModEnabled("multicurrency")', 'visible'=>-1, 'position'=>290, 'isameasure'=>1),
		'multicurrency_total_tva' =>array('type'=>'double(24,8)', 'label'=>'MulticurrencyAmountVAT', 'enabled'=>'isModEnabled("multicurrency")', 'visible'=>-1, 'position'=>291, 'isameasure'=>1),
		'multicurrency_total_ttc' =>array('type'=>'double(24,8)', 'label'=>'MulticurrencyAmountTTC', 'enabled'=>'isModEnabled("multicurrency")', 'visible'=>-1, 'position'=>292, 'isameasure'=>1),
		'fk_fac_rec_source' =>array('type'=>'integer', 'label'=>'RecurringInvoiceSource', 'enabled'=>1, 'visible'=>-1, 'position'=>305),
		'last_main_doc' =>array('type'=>'varchar(255)', 'label'=>'LastMainDoc', 'enabled'=>1, 'visible'=>-1, 'position'=>310),
		'module_source' =>array('type'=>'varchar(32)', 'label'=>'POSModule', 'enabled'=>"(isModEnabled('cashdesk') || isModEnabled('takepos') || getDolGlobalInt('INVOICE_SHOW_POS'))", 'visible'=>-1, 'position'=>315),
		'pos_source' =>array('type'=>'varchar(32)', 'label'=>'POSTerminal', 'enabled'=>"(isModEnabled('cashdesk') || isModEnabled('takepos') || getDolGlobalInt('INVOICE_SHOW_POS'))", 'visible'=>-1, 'position'=>320),
		'datec' =>array('type'=>'datetime', 'label'=>'DateCreation', 'enabled'=>1, 'visible'=>-1, 'position'=>500),
		'tms' =>array('type'=>'timestamp', 'label'=>'DateModificationShort', 'enabled'=>1, 'visible'=>-1, 'notnull'=>1, 'position'=>502),
		'fk_user_author' =>array('type'=>'integer:User:user/class/user.class.php', 'label'=>'UserAuthor', 'enabled'=>1, 'visible'=>-1, 'position'=>506),
		'fk_user_modif' =>array('type'=>'integer:User:user/class/user.class.php', 'label'=>'UserModif', 'enabled'=>1, 'visible'=>-1, 'notnull'=>-1, 'position'=>508),
		'fk_user_valid' =>array('type'=>'integer:User:user/class/user.class.php', 'label'=>'UserValidation', 'enabled'=>1, 'visible'=>-1, 'position'=>510),
		'fk_user_closing' =>array('type'=>'integer:User:user/class/user.class.php', 'label'=>'UserClosing', 'enabled'=>1, 'visible'=>-1, 'position'=>512),
		'import_key' =>array('type'=>'varchar(14)', 'label'=>'ImportId', 'enabled'=>1, 'visible'=>-2, 'position'=>900),
		'fk_statut' =>array('type'=>'smallint(6)', 'label'=>'Status', 'enabled'=>1, 'visible'=>1, 'notnull'=>1, 'position'=>1000, 'arrayofkeyval'=>array(0=>'Draft', 1=>'Validated', 2=>'Paid', 3=>'Abandonned')),
	);
	// END MODULEBUILDER PROPERTIES

	/**
	 * Standard invoice
	 */
	const TYPE_STANDARD = 0;

	/**
	 * Replacement invoice
	 */
	const TYPE_REPLACEMENT = 1;

	/**
	 * Credit note invoice
	 */
	const TYPE_CREDIT_NOTE = 2;

	/**
	 * Deposit invoice
	 */
	const TYPE_DEPOSIT = 3;

	/**
	 * Proforma invoice (should not be used. a proforma is an order)
	 */
	const TYPE_PROFORMA = 4;

	/**
	 * Situation invoice
	 */
	const TYPE_SITUATION = 5;

	/**
	 * Draft status
	 */
	const STATUS_DRAFT = 0;

	/**
	 * Validated (need to be paid)
	 */
	const STATUS_VALIDATED = 1;

	/**
	 * Classified paid.
	 * If paid partially, $this->close_code can be:
	 * - CLOSECODE_DISCOUNTVAT
	 * - CLOSECODE_BADDEBT
	 * If paid completely, this->close_code will be null
	 */
	const STATUS_CLOSED = 2;

	/**
	 * Classified abandoned and no payment done.
	 * $this->close_code can be:
	 * - CLOSECODE_BADDEBT
	 * - CLOSECODE_ABANDONED
	 * - CLOSECODE_REPLACED
	 */
	const STATUS_ABANDONED = 3;

	const CLOSECODE_DISCOUNTVAT = 'discount_vat'; // Abandonned remain - escompte
	const CLOSECODE_BADDEBT = 'badcustomer'; // Abandonned remain - bad customer
	const CLOSECODE_BANKCHARGE = 'bankcharge'; // Abandonned remain - bank charge
	const CLOSECODE_OTHER = 'other'; // Abandonned remain - other

	const CLOSECODE_ABANDONED = 'abandon'; // Abandonned - other
	const CLOSECODE_REPLACED = 'replaced'; // Closed after doing a replacement invoice


	/**
	 * 	Constructor
	 *
	 * 	@param	DoliDB		$db			Database handler
	 */
	public function __construct(DoliDB $db)
	{
		$this->db = $db;
	}

	/**
	 *	Create invoice in database.
	 *  Note: this->ref can be set or empty. If empty, we will use "(PROV999)"
	 *  Note: this->fac_rec must be set to create invoice from a recurring invoice
	 *
	 *	@param	User	$user      		Object user that create
	 *	@param  int		$notrigger		1=Does not execute triggers, 0 otherwise
	 * 	@param	int		$forceduedate	If set, do not recalculate due date from payment condition but force it with value
	 *	@return	int						Return integer <0 if KO, >0 if OK
	 */
	public function create(User $user, $notrigger = 0, $forceduedate = 0)
	{
		global $langs, $conf, $mysoc, $hookmanager;
		$error = 0;

		// Clean parameters
		if (empty($this->type)) {
			$this->type = self::TYPE_STANDARD;
		}

		$this->ref_client = trim($this->ref_client);

		$this->note = (isset($this->note) ? trim($this->note) : trim($this->note_private)); // deprecated
		$this->note_private = (isset($this->note_private) ? trim($this->note_private) : trim($this->note_private));
		$this->note_public = trim($this->note_public);
		if (!$this->cond_reglement_id) {
			$this->cond_reglement_id = 0;
		}
		if (!$this->mode_reglement_id) {
			$this->mode_reglement_id = 0;
		}
		$this->status = self::STATUS_DRAFT;
		$this->statut = self::STATUS_DRAFT;	// deprecated

		if (!empty($this->multicurrency_code)) {
			// Multicurrency (test on $this->multicurrency_tx because we should take the default rate of multicurrency_code only if not using original rate)
			if (empty($this->multicurrency_tx)) {
				// If original rate is not set, we take a default value from date
				list($this->fk_multicurrency, $this->multicurrency_tx) = MultiCurrency::getIdAndTxFromCode($this->db, $this->multicurrency_code, $this->date);
			} else {
				// original rate multicurrency_tx and multicurrency_code are set, we use them
				$this->fk_multicurrency = MultiCurrency::getIdFromCode($this->db, $this->multicurrency_code);
			}
		} else {
			$this->fk_multicurrency = 0;
		}
		if (empty($this->fk_multicurrency)) {
			$this->multicurrency_code = $conf->currency;
			$this->fk_multicurrency = 0;
			$this->multicurrency_tx = 1;
		}

		dol_syslog(get_class($this)."::create user=".$user->id." date=".$this->date);

		// Check parameters
		if (empty($this->date)) {
			$this->error = "Try to create an invoice with an empty parameter (date)";
			dol_syslog(get_class($this)."::create ".$this->error, LOG_ERR);
			return -3;
		}
		$soc = new Societe($this->db);
		$result = $soc->fetch($this->socid);
		if ($result < 0) {
			$this->error = "Failed to fetch company: ".$soc->error;
			dol_syslog(get_class($this)."::create ".$this->error, LOG_ERR);
			return -2;
		}

		$now = dol_now();
		$this->date_creation = $now;

		$this->db->begin();

		$originaldatewhen = null;
		$nextdatewhen = null;
		$previousdaynextdatewhen = null;

		// Erase some properties of the invoice to create with the one of the recurring invoice
		if ($this->fac_rec > 0) {
			$this->fk_fac_rec_source = $this->fac_rec;

			require_once DOL_DOCUMENT_ROOT.'/compta/facture/class/facture-rec.class.php';
			$_facrec = new FactureRec($this->db);
			$result = $_facrec->fetch($this->fac_rec);
			$result = $_facrec->fetchObjectLinked(null, '', null, '', 'OR', 1, 'sourcetype', 0); // This load $_facrec->linkedObjectsIds

			// Define some dates
			$originaldatewhen = $_facrec->date_when;
			$nextdatewhen = null;
			$previousdaynextdatewhen = null;
			if ($originaldatewhen) {
				$nextdatewhen = dol_time_plus_duree($originaldatewhen, $_facrec->frequency, $_facrec->unit_frequency);
				$previousdaynextdatewhen = dol_time_plus_duree($nextdatewhen, -1, 'd');
			}

			if (!empty($_facrec->frequency)) {  // Invoice are created on same thirdparty than template when there is a recurrence, but not necessarly when there is no recurrence.
				$this->socid = $_facrec->socid;
			}
			$this->entity            = $_facrec->entity; // Invoice created in same entity than template

			// Fields coming from GUI (priority on template). TODO Value of template should be used as default value on GUI so we can use here always value from GUI
			$this->fk_project        = GETPOST('projectid', 'int') > 0 ? ((int) GETPOST('projectid', 'int')) : $_facrec->fk_project;
			$this->note_public       = GETPOSTISSET('note_public') ? GETPOST('note_public', 'restricthtml') : $_facrec->note_public;
			$this->note_private      = GETPOSTISSET('note_private') ? GETPOST('note_private', 'restricthtml') : $_facrec->note_private;
			$this->model_pdf = GETPOSTISSET('model') ? GETPOST('model', 'alpha') : $_facrec->model_pdf;
			$this->cond_reglement_id = GETPOST('cond_reglement_id', 'int') > 0 ? ((int) GETPOST('cond_reglement_id', 'int')) : $_facrec->cond_reglement_id;
			$this->mode_reglement_id = GETPOST('mode_reglement_id', 'int') > 0 ? ((int) GETPOST('mode_reglement_id', 'int')) : $_facrec->mode_reglement_id;
			$this->fk_account        = GETPOST('fk_account') > 0 ? ((int) GETPOST('fk_account')) : $_facrec->fk_account;

			// Set here to have this defined for substitution into notes, should be recalculated after adding lines to get same result
			$this->total_ht          = $_facrec->total_ht;
			$this->total_ttc         = $_facrec->total_ttc;

			// Fields always coming from template
			//$this->remise_absolue    = $_facrec->remise_absolue;
			//$this->remise_percent    = $_facrec->remise_percent;	// TODO deprecated
			$this->fk_incoterms = $_facrec->fk_incoterms;
			$this->location_incoterms = $_facrec->location_incoterms;

			// Clean parameters
			if (!$this->type) {
				$this->type = self::TYPE_STANDARD;
			}
			$this->ref_client = trim($this->ref_client);
			$this->ref_customer = trim($this->ref_customer);
			$this->note_public = trim($this->note_public);
			$this->note_private = trim($this->note_private);
			$this->note_private = dol_concatdesc($this->note_private, $langs->trans("GeneratedFromRecurringInvoice", $_facrec->ref));

			$this->array_options = $_facrec->array_options;

			if (!$this->mode_reglement_id) {
				$this->mode_reglement_id = 0;
			}
			$this->status = self::STATUS_DRAFT;
			$this->statut = self::STATUS_DRAFT;	// deprecated

			$this->linked_objects = $_facrec->linkedObjectsIds;
			// We do not add link to template invoice or next invoice will be linked to all generated invoices
			//$this->linked_objects['facturerec'][0] = $this->fac_rec;

			// For recurring invoices, update date and number of last generation of recurring template invoice, before inserting new invoice
			if ($_facrec->frequency > 0) {
				dol_syslog("This is a recurring invoice so we set date_last_gen and next date_when");
				if (empty($_facrec->date_when)) {
					$_facrec->date_when = $now;
				}
				$next_date = $_facrec->getNextDate(); // Calculate next date
				$result = $_facrec->setValueFrom('date_last_gen', $now, '', null, 'date', '', $user, '');
				//$_facrec->setValueFrom('nb_gen_done', $_facrec->nb_gen_done + 1);		// Not required, +1 already included into setNextDate when second param is 1.
				$result = $_facrec->setNextDate($next_date, 1);
			}

			// Define lang of customer
			$outputlangs = $langs;
			$newlang = '';

			if (getDolGlobalInt('MAIN_MULTILANGS') && empty($newlang) && isset($this->thirdparty->default_lang)) {
				$newlang = $this->thirdparty->default_lang; // for proposal, order, invoice, ...
			}
			if (getDolGlobalInt('MAIN_MULTILANGS') && empty($newlang) && isset($this->default_lang)) {
				$newlang = $this->default_lang; // for thirdparty
			}
			if (!empty($newlang)) {
				$outputlangs = new Translate("", $conf);
				$outputlangs->setDefaultLang($newlang);
			}

			// Array of possible substitutions (See also file mailing-send.php that should manage same substitutions)
			$substitutionarray = getCommonSubstitutionArray($outputlangs, 0, null, $this);
			$substitutionarray['__INVOICE_PREVIOUS_MONTH__'] = dol_print_date(dol_time_plus_duree($this->date, -1, 'm'), '%m');
			$substitutionarray['__INVOICE_MONTH__'] = dol_print_date($this->date, '%m');
			$substitutionarray['__INVOICE_NEXT_MONTH__'] = dol_print_date(dol_time_plus_duree($this->date, 1, 'm'), '%m');
			$substitutionarray['__INVOICE_PREVIOUS_MONTH_TEXT__'] = dol_print_date(dol_time_plus_duree($this->date, -1, 'm'), '%B');
			$substitutionarray['__INVOICE_MONTH_TEXT__'] = dol_print_date($this->date, '%B');
			$substitutionarray['__INVOICE_NEXT_MONTH_TEXT__'] = dol_print_date(dol_time_plus_duree($this->date, 1, 'm'), '%B');
			$substitutionarray['__INVOICE_PREVIOUS_YEAR__'] = dol_print_date(dol_time_plus_duree($this->date, -1, 'y'), '%Y');
			$substitutionarray['__INVOICE_YEAR__'] = dol_print_date($this->date, '%Y');
			$substitutionarray['__INVOICE_NEXT_YEAR__'] = dol_print_date(dol_time_plus_duree($this->date, 1, 'y'), '%Y');
			// Only for template invoice
			$substitutionarray['__INVOICE_DATE_NEXT_INVOICE_BEFORE_GEN__'] = (isset($originaldatewhen) ? dol_print_date($originaldatewhen, 'dayhour') : '');
			$substitutionarray['__INVOICE_DATE_NEXT_INVOICE_AFTER_GEN__'] = (isset($nextdatewhen) ? dol_print_date($nextdatewhen, 'dayhour') : '');
			$substitutionarray['__INVOICE_PREVIOUS_DATE_NEXT_INVOICE_AFTER_GEN__'] = (isset($previousdaynextdatewhen) ? dol_print_date($previousdaynextdatewhen, 'dayhour') : '');
			$substitutionarray['__INVOICE_COUNTER_CURRENT__'] = $_facrec->nb_gen_done;
			$substitutionarray['__INVOICE_COUNTER_MAX__'] = $_facrec->nb_gen_max;

			//var_dump($substitutionarray);exit;

			complete_substitutions_array($substitutionarray, $outputlangs);

			$this->note_public = make_substitutions($this->note_public, $substitutionarray);
			$this->note_private = make_substitutions($this->note_private, $substitutionarray);
		}

		// Define due date if not already defined
		if (empty($forceduedate)) {
			$duedate = $this->calculate_date_lim_reglement();
			/*if ($duedate < 0) {	Regression, a date can be negative if before 1970.
				dol_syslog(__METHOD__ . ' Error in calculate_date_lim_reglement. We got ' . $duedate, LOG_ERR);
				return -1;
			}*/
			$this->date_lim_reglement = $duedate;
		} else {
			$this->date_lim_reglement = $forceduedate;
		}

		// Insert into database
		$socid = $this->socid;

		$sql = "INSERT INTO ".MAIN_DB_PREFIX."facture (";
		$sql .= " ref";
		$sql .= ", entity";
		$sql .= ", ref_ext";
		$sql .= ", type";
		$sql .= ", subtype";
		$sql .= ", fk_soc";
		$sql .= ", datec";
		$sql .= ", datef";
		$sql .= ", date_pointoftax";
		$sql .= ", note_private";
		$sql .= ", note_public";
		$sql .= ", ref_client";
		$sql .= ", fk_account";
		$sql .= ", module_source, pos_source, fk_fac_rec_source, fk_facture_source, fk_user_author, fk_projet";
		$sql .= ", fk_cond_reglement, fk_mode_reglement, date_lim_reglement, model_pdf";
		$sql .= ", situation_cycle_ref, situation_counter, situation_final";
		$sql .= ", fk_incoterms, location_incoterms";
		$sql .= ", fk_multicurrency";
		$sql .= ", multicurrency_code";
		$sql .= ", multicurrency_tx";
		$sql .= ", retained_warranty";
		$sql .= ", retained_warranty_date_limit";
		$sql .= ", retained_warranty_fk_cond_reglement";
		$sql .= ")";
		$sql .= " VALUES (";
		$sql .= "'(PROV)'";
		$sql .= ", ".setEntity($this);
		$sql .= ", ".($this->ref_ext ? "'".$this->db->escape($this->ref_ext)."'" : "null");
		$sql .= ", '".$this->db->escape($this->type)."'";
		$sql .= ", ".($this->subtype ? "'".$this->db->escape($this->subtype)."'" : "null");
		$sql .= ", ".((int) $socid);
		$sql .= ", '".$this->db->idate($this->date_creation)."'";
		$sql .= ", '".$this->db->idate($this->date)."'";
		$sql .= ", ".(empty($this->date_pointoftax) ? "null" : "'".$this->db->idate($this->date_pointoftax)."'");
		$sql .= ", ".($this->note_private ? "'".$this->db->escape($this->note_private)."'" : "null");
		$sql .= ", ".($this->note_public ? "'".$this->db->escape($this->note_public)."'" : "null");
		$sql .= ", ".($this->ref_customer ? "'".$this->db->escape($this->ref_customer)."'" : ($this->ref_client ? "'".$this->db->escape($this->ref_client)."'" : "null"));
		$sql .= ", ".($this->fk_account > 0 ? $this->fk_account : 'NULL');
		$sql .= ", ".($this->module_source ? "'".$this->db->escape($this->module_source)."'" : "null");
		$sql .= ", ".($this->pos_source != '' ? "'".$this->db->escape($this->pos_source)."'" : "null");
		$sql .= ", ".($this->fk_fac_rec_source ? "'".$this->db->escape($this->fk_fac_rec_source)."'" : "null");
		$sql .= ", ".($this->fk_facture_source ? "'".$this->db->escape($this->fk_facture_source)."'" : "null");
		$sql .= ", ".($user->id > 0 ? (int) $user->id : "null");
		$sql .= ", ".($this->fk_project ? $this->fk_project : "null");
		$sql .= ", ".((int) $this->cond_reglement_id);
		$sql .= ", ".((int) $this->mode_reglement_id);
		$sql .= ", '".$this->db->idate($this->date_lim_reglement)."'";
		$sql .= ", ".(isset($this->model_pdf) ? "'".$this->db->escape($this->model_pdf)."'" : "null");
		$sql .= ", ".($this->situation_cycle_ref ? "'".$this->db->escape($this->situation_cycle_ref)."'" : "null");
		$sql .= ", ".($this->situation_counter ? "'".$this->db->escape($this->situation_counter)."'" : "null");
		$sql .= ", ".($this->situation_final ? $this->situation_final : 0);
		$sql .= ", ".(int) $this->fk_incoterms;
		$sql .= ", '".$this->db->escape($this->location_incoterms)."'";
		$sql .= ", ".(int) $this->fk_multicurrency;
		$sql .= ", '".$this->db->escape($this->multicurrency_code)."'";
		$sql .= ", ".(float) $this->multicurrency_tx;
		$sql .= ", ".(empty($this->retained_warranty) ? "0" : $this->db->escape($this->retained_warranty));
		$sql .= ", ".(!empty($this->retained_warranty_date_limit) ? "'".$this->db->idate($this->retained_warranty_date_limit)."'" : 'NULL');
		$sql .= ", ".(int) $this->retained_warranty_fk_cond_reglement;
		$sql .= ")";

		$resql = $this->db->query($sql);
		if ($resql) {
			$this->id = $this->db->last_insert_id(MAIN_DB_PREFIX.'facture');

			// Update ref with new one
			$this->ref = '(PROV'.$this->id.')';
			$sql = 'UPDATE '.MAIN_DB_PREFIX."facture SET ref='".$this->db->escape($this->ref)."' WHERE rowid=".((int) $this->id);

			$resql = $this->db->query($sql);
			if (!$resql) {
				$error++;
			}

			if (!empty($this->linkedObjectsIds) && empty($this->linked_objects)) {	// To use new linkedObjectsIds instead of old linked_objects
				$this->linked_objects = $this->linkedObjectsIds; // TODO Replace linked_objects with linkedObjectsIds
			}

			// Add object linked
			if (!$error && $this->id && !empty($this->linked_objects) && is_array($this->linked_objects)) {
				foreach ($this->linked_objects as $origin => $tmp_origin_id) {
					if (is_array($tmp_origin_id)) {       // New behaviour, if linked_object can have several links per type, so is something like array('contract'=>array(id1, id2, ...))
						foreach ($tmp_origin_id as $origin_id) {
							$ret = $this->add_object_linked($origin, $origin_id);
							if (!$ret) {
								$this->error = $this->db->lasterror();
								$error++;
							}
						}
					} else { // Old behaviour, if linked_object has only one link per type, so is something like array('contract'=>id1))
						$origin_id = $tmp_origin_id;
						$ret = $this->add_object_linked($origin, $origin_id);
						if (!$ret) {
							$this->error = $this->db->lasterror();
							$error++;
						}
					}
				}
			}

			// Propagate contacts
			if (!$error && $this->id && getDolGlobalString('MAIN_PROPAGATE_CONTACTS_FROM_ORIGIN') && !empty($this->origin) && !empty($this->origin_id)) {   // Get contact from origin object
				$originforcontact = $this->origin;
				$originidforcontact = $this->origin_id;
				if ($originforcontact == 'shipping') {     // shipment and order share the same contacts. If creating from shipment we take data of order
					require_once DOL_DOCUMENT_ROOT.'/expedition/class/expedition.class.php';
					$exp = new Expedition($this->db);
					$exp->fetch($this->origin_id);
					$exp->fetchObjectLinked(null, '', null, '', 'OR', 1, 'sourcetype', 0);
					if (count($exp->linkedObjectsIds['commande']) > 0) {
						foreach ($exp->linkedObjectsIds['commande'] as $key => $value) {
							$originforcontact = 'commande';
							if (is_object($value)) {
								$originidforcontact = $value->id;
							} else {
								$originidforcontact = $value;
							}
							break; // We take first one
						}
					}
				}

				$sqlcontact = "SELECT ctc.code, ctc.source, ec.fk_socpeople FROM ".MAIN_DB_PREFIX."element_contact as ec, ".MAIN_DB_PREFIX."c_type_contact as ctc";
				$sqlcontact .= " WHERE element_id = ".((int) $originidforcontact)." AND ec.fk_c_type_contact = ctc.rowid AND ctc.element = '".$this->db->escape($originforcontact)."'";

				$resqlcontact = $this->db->query($sqlcontact);
				if ($resqlcontact) {
					while ($objcontact = $this->db->fetch_object($resqlcontact)) {
						//print $objcontact->code.'-'.$objcontact->source.'-'.$objcontact->fk_socpeople."\n";
						$this->add_contact($objcontact->fk_socpeople, $objcontact->code, $objcontact->source); // May failed because of duplicate key or because code of contact type does not exists for new object
					}
				} else {
					dol_print_error($resqlcontact);
				}
			}

			/*
			 *  Insert lines of invoices, if not from template invoice, into database
			 */
			if (!$error && empty($this->fac_rec) && count($this->lines) && is_object($this->lines[0])) {	// If this->lines is array of InvoiceLines (preferred mode)
				$fk_parent_line = 0;

				dol_syslog("There is ".count($this->lines)." lines into ->lines that are InvoiceLines");
				foreach ($this->lines as $i => $val) {
					$newinvoiceline = $this->lines[$i];

					$newinvoiceline->context = $this->context;

					$newinvoiceline->fk_facture = $this->id;

					$newinvoiceline->origin = $this->lines[$i]->element;
					$newinvoiceline->origin_id = $this->lines[$i]->id;

					// Auto set date of service ?
					if ($this->lines[$i]->date_start_fill == 1 && $originaldatewhen) {		// $originaldatewhen is defined when generating from recurring invoice only
						$newinvoiceline->date_start = $originaldatewhen;
					}
					if ($this->lines[$i]->date_end_fill == 1 && $previousdaynextdatewhen) {	// $previousdaynextdatewhen is defined when generating from recurring invoice only
						$newinvoiceline->date_end = $previousdaynextdatewhen;
					}

					if ($result >= 0) {
						// Reset fk_parent_line for no child products and special product
						if (($newinvoiceline->product_type != 9 && empty($newinvoiceline->fk_parent_line)) || $newinvoiceline->product_type == 9) {
							$fk_parent_line = 0;
						}

						// Complete vat rate with code
						$vatrate = $newinvoiceline->tva_tx;
						if ($newinvoiceline->vat_src_code && ! preg_match('/\(.*\)/', $vatrate)) {
							$vatrate.=' ('.$newinvoiceline->vat_src_code.')';
						}

						$newinvoiceline->fk_parent_line = $fk_parent_line;

						if ($this->type === Facture::TYPE_REPLACEMENT && $newinvoiceline->fk_remise_except) {
							$discount = new DiscountAbsolute($this->db);
							$discount->fetch($newinvoiceline->fk_remise_except);

							$discountId = $soc->set_remise_except($discount->amount_ht, $user, $discount->description, $discount->tva_tx);
							$newinvoiceline->fk_remise_except = $discountId;
						}

						$result = $this->addline(
							$newinvoiceline->desc,
							$newinvoiceline->subprice,
							$newinvoiceline->qty,
							$vatrate,
							$newinvoiceline->localtax1_tx,
							$newinvoiceline->localtax2_tx,
							$newinvoiceline->fk_product,
							$newinvoiceline->remise_percent,
							$newinvoiceline->date_start,
							$newinvoiceline->date_end,
							$newinvoiceline->fk_code_ventilation,
							$newinvoiceline->info_bits,
							$newinvoiceline->fk_remise_except,
							'HT',
							0,
							$newinvoiceline->product_type,
							$newinvoiceline->rang,
							$newinvoiceline->special_code,
							$newinvoiceline->element,
							$newinvoiceline->id,
							$fk_parent_line,
							$newinvoiceline->fk_fournprice,
							$newinvoiceline->pa_ht,
							$newinvoiceline->label,
							$newinvoiceline->array_options,
							$newinvoiceline->situation_percent,
							$newinvoiceline->fk_prev_id,
							$newinvoiceline->fk_unit,
							$newinvoiceline->multicurrency_subprice,
							$newinvoiceline->ref_ext,
							1
						);

						// Defined the new fk_parent_line
						if ($result > 0 && $newinvoiceline->product_type == 9) {
							$fk_parent_line = $result;
						}
					}
					if ($result < 0) {
						$this->error = $newinvoiceline->error;
						$this->errors = $newinvoiceline->errors;
						$error++;
						break;
					}
				}
			} elseif (!$error && empty($this->fac_rec)) { 		// If this->lines is an array of invoice line arrays
				$fk_parent_line = 0;

				dol_syslog("There is ".count($this->lines)." lines into ->lines as a simple array");

				foreach ($this->lines as $i => $val) {
					$line = $this->lines[$i];

					// Test and convert into object this->lines[$i]. When coming from REST API, we may still have an array
					//if (! is_object($line)) $line=json_decode(json_encode($line), false);  // convert recursively array into object.
					if (!is_object($line)) {
						$line = (object) $line;
					}

					if ($result >= 0) {
						// Reset fk_parent_line for no child products and special product
						if (($line->product_type != 9 && empty($line->fk_parent_line)) || $line->product_type == 9) {
							$fk_parent_line = 0;
						}

						// Complete vat rate with code
						$vatrate = $line->tva_tx;
						if ($line->vat_src_code && !preg_match('/\(.*\)/', $vatrate)) {
							$vatrate .= ' ('.$line->vat_src_code.')';
						}

						if (getDolGlobalString('MAIN_CREATEFROM_KEEP_LINE_ORIGIN_INFORMATION')) {
							$originid = $line->origin_id;
							$origintype = $line->origin;
						} else {
							$originid = $line->id;
							$origintype = $this->element;
						}

						// init ref_ext
						if (empty($line->ref_ext)) {
							$line->ref_ext = '';
						}

						$result = $this->addline(
							$line->desc,
							$line->subprice,
							$line->qty,
							$vatrate,
							$line->localtax1_tx,
							$line->localtax2_tx,
							$line->fk_product,
							$line->remise_percent,
							$line->date_start,
							$line->date_end,
							$line->fk_code_ventilation,
							$line->info_bits,
							$line->fk_remise_except,
							'HT',
							0,
							$line->product_type,
							$line->rang,
							$line->special_code,
							$origintype,
							$originid,
							$fk_parent_line,
							$line->fk_fournprice,
							$line->pa_ht,
							$line->label,
							$line->array_options,
							$line->situation_percent,
							$line->fk_prev_id,
							$line->fk_unit,
							$line->multicurrency_subprice,
							$line->ref_ext,
							1
						);
						if ($result < 0) {
							$this->error = $this->db->lasterror();
							dol_print_error($this->db);
							$this->db->rollback();
							return -1;
						}

						// Defined the new fk_parent_line
						if ($result > 0 && $line->product_type == 9) {
							$fk_parent_line = $result;
						}
					}
				}
			}

			/*
			 * Insert lines coming from the template invoice
			 */
			if (!$error && $this->fac_rec > 0) {
				dol_syslog("There is ".count($_facrec->lines)." lines from recurring invoice");
				$fk_parent_line = 0;

				foreach ($_facrec->lines as $i => $val) {
					if ($_facrec->lines[$i]->fk_product) {
						$prod = new Product($this->db);
						$res = $prod->fetch($_facrec->lines[$i]->fk_product);
					}

					// Reset fk_parent_line for no child products and special product
					if (($_facrec->lines[$i]->product_type != 9 && empty($_facrec->lines[$i]->fk_parent_line)) || $_facrec->lines[$i]->product_type == 9) {
						$fk_parent_line = 0;
					}

					// For line from template invoice, we use data from template invoice
					/*
					$tva_tx = get_default_tva($mysoc,$soc,$prod->id);
					$tva_npr = get_default_npr($mysoc,$soc,$prod->id);
					if (empty($tva_tx)) $tva_npr=0;
					$localtax1_tx=get_localtax($tva_tx,1,$soc,$mysoc,$tva_npr);
					$localtax2_tx=get_localtax($tva_tx,2,$soc,$mysoc,$tva_npr);
					*/
					$tva_tx = $_facrec->lines[$i]->tva_tx.($_facrec->lines[$i]->vat_src_code ? '('.$_facrec->lines[$i]->vat_src_code.')' : '');
					$tva_npr = $_facrec->lines[$i]->info_bits;
					if (empty($tva_tx)) {
						$tva_npr = 0;
					}
					$localtax1_tx = $_facrec->lines[$i]->localtax1_tx;
					$localtax2_tx = $_facrec->lines[$i]->localtax2_tx;

					$fk_product_fournisseur_price = empty($_facrec->lines[$i]->fk_product_fournisseur_price) ? null : $_facrec->lines[$i]->fk_product_fournisseur_price;
					$buyprice = empty($_facrec->lines[$i]->buyprice) ? 0 : $_facrec->lines[$i]->buyprice;

					// If buyprice not defined from template invoice, we try to guess the best value
					if (!$buyprice && $_facrec->lines[$i]->fk_product > 0) {
						require_once DOL_DOCUMENT_ROOT.'/fourn/class/fournisseur.product.class.php';
						$producttmp = new ProductFournisseur($this->db);
						$producttmp->fetch($_facrec->lines[$i]->fk_product);

						// If margin module defined on costprice, we try the costprice
						// If not defined or if module margin defined and pmp and stock module enabled, we try pmp price
						// else we get the best supplier price
						if (getDolGlobalString('MARGIN_TYPE') == 'costprice' && !empty($producttmp->cost_price)) {
							$buyprice = $producttmp->cost_price;
						} elseif (isModEnabled('stock') && (getDolGlobalString('MARGIN_TYPE') == 'costprice' || getDolGlobalString('MARGIN_TYPE') == 'pmp') && !empty($producttmp->pmp)) {
							$buyprice = $producttmp->pmp;
						} else {
							if ($producttmp->find_min_price_product_fournisseur($_facrec->lines[$i]->fk_product) > 0) {
								if ($producttmp->product_fourn_price_id > 0) {
									$buyprice = price2num($producttmp->fourn_unitprice * (1 - $producttmp->fourn_remise_percent / 100) + $producttmp->fourn_remise, 'MU');
								}
							}
						}
					}

					$result_insert = $this->addline(
						$_facrec->lines[$i]->desc,
						$_facrec->lines[$i]->subprice,
						$_facrec->lines[$i]->qty,
						$tva_tx,
						$localtax1_tx,
						$localtax2_tx,
						$_facrec->lines[$i]->fk_product,
						$_facrec->lines[$i]->remise_percent,
						($_facrec->lines[$i]->date_start_fill == 1 && $originaldatewhen) ? $originaldatewhen : '',
						($_facrec->lines[$i]->date_end_fill == 1 && $previousdaynextdatewhen) ? $previousdaynextdatewhen : '',
						0,
						$tva_npr,
						'',
						'HT',
						0,
						$_facrec->lines[$i]->product_type,
						$_facrec->lines[$i]->rang,
						$_facrec->lines[$i]->special_code,
						'',
						0,
						$fk_parent_line,
						$fk_product_fournisseur_price,
						$buyprice,
						$_facrec->lines[$i]->label,
						empty($_facrec->lines[$i]->array_options) ? null : $_facrec->lines[$i]->array_options,
						100,	// situation percent is undefined on recurring invoice lines
						'',
						$_facrec->lines[$i]->fk_unit,
						$_facrec->lines[$i]->multicurrency_subprice,
						$_facrec->lines[$i]->ref_ext,
						1
					);

					// Defined the new fk_parent_line
					if ($result_insert > 0 && $_facrec->lines[$i]->product_type == 9) {
						$fk_parent_line = $result_insert;
					}

					if ($result_insert < 0) {
						$error++;
						$this->error = $this->db->error();
						break;
					}
				}
			}

			if (!$error) {
				$result = $this->update_price(1, 'auto', 0, $mysoc);
				if ($result > 0) {
					$action = 'create';

					// Actions on extra fields
					if (!$error) {
						$result = $this->insertExtraFields();
						if ($result < 0) {
							$error++;
						}
					}

					if (!$error && !$notrigger) {
						// Call trigger
						$result = $this->call_trigger('BILL_CREATE', $user);
						if ($result < 0) {
							$error++;
						}
						// End call triggers
					}

					if (!$error) {
						$this->db->commit();
						return $this->id;
					} else {
						$this->db->rollback();
						return -4;
					}
				} else {
					$this->error = $langs->trans('FailedToUpdatePrice');
					$this->db->rollback();
					return -3;
				}
			} else {
				dol_syslog(get_class($this)."::create error ".$this->error, LOG_ERR);
				$this->db->rollback();
				return -2;
			}
		} else {
			$this->error = $this->db->error();
			$this->db->rollback();
			return -1;
		}
	}


	/**
	 *	Create a new invoice in database from current invoice
	 *
	 *	@param      User	$user    		Object user that ask creation
	 *	@param		int		$invertdetail	Reverse sign of amounts for lines
	 *	@return		int						Return integer <0 if KO, >0 if OK
	 */
	public function createFromCurrent(User $user, $invertdetail = 0)
	{
		global $conf;

		// Source invoice load
		$facture = new Facture($this->db);

		// Retrieve all extrafield
		// fetch optionals attributes and labels
		$this->fetch_optionals();

		if (!empty($this->array_options)) {
			$facture->array_options = $this->array_options;
		}

		foreach ($this->lines as &$line) {
			$line->fetch_optionals(); //fetch extrafields
		}

		$facture->fk_facture_source = $this->fk_facture_source;
		$facture->type 			    = $this->type;
		$facture->subtype 			= $this->subtype;
		$facture->socid 		    = $this->socid;
		$facture->date              = $this->date;
		$facture->date_pointoftax   = $this->date_pointoftax;
		$facture->note_public       = $this->note_public;
		$facture->note_private      = $this->note_private;
		$facture->ref_client        = $this->ref_client;
		$facture->model_pdf         = $this->model_pdf;
		$facture->fk_project        = $this->fk_project;
		$facture->cond_reglement_id = $this->cond_reglement_id;
		$facture->mode_reglement_id = $this->mode_reglement_id;
		//$facture->remise_absolue    = $this->remise_absolue;
		//$facture->remise_percent    = $this->remise_percent;	// TODO deprecated

		$facture->origin            = $this->origin;
		$facture->origin_id         = $this->origin_id;
		$facture->fk_account         = $this->fk_account;

		$facture->lines = $this->lines; // Array of lines of invoice
		$facture->situation_counter = $this->situation_counter;
		$facture->situation_cycle_ref = $this->situation_cycle_ref;
		$facture->situation_final = $this->situation_final;

		$facture->retained_warranty = $this->retained_warranty;
		$facture->retained_warranty_fk_cond_reglement = $this->retained_warranty_fk_cond_reglement;
		$facture->retained_warranty_date_limit = $this->retained_warranty_date_limit;

		$facture->fk_user_author = $user->id;


		// Loop on each line of new invoice
		foreach ($facture->lines as $i => $tmpline) {
			$facture->lines[$i]->fk_prev_id = $this->lines[$i]->rowid;
			if ($invertdetail) {
				$facture->lines[$i]->subprice  = -$facture->lines[$i]->subprice;
				$facture->lines[$i]->total_ht  = -$facture->lines[$i]->total_ht;
				$facture->lines[$i]->total_tva = -$facture->lines[$i]->total_tva;
				$facture->lines[$i]->total_localtax1 = -$facture->lines[$i]->total_localtax1;
				$facture->lines[$i]->total_localtax2 = -$facture->lines[$i]->total_localtax2;
				$facture->lines[$i]->total_ttc = -$facture->lines[$i]->total_ttc;
				$facture->lines[$i]->ref_ext = '';
			}
		}

		dol_syslog(get_class($this)."::createFromCurrent invertdetail=".$invertdetail." socid=".$this->socid." nboflines=".count($facture->lines));

		$facid = $facture->create($user);
		if ($facid <= 0) {
			$this->error = $facture->error;
			$this->errors = $facture->errors;
		} elseif ($this->type == self::TYPE_SITUATION && getDolGlobalString('INVOICE_USE_SITUATION')) {
			$this->fetchObjectLinked('', '', $this->id, 'facture');

			foreach ($this->linkedObjectsIds as $typeObject => $Tfk_object) {
				foreach ($Tfk_object as $fk_object) {
					$facture->add_object_linked($typeObject, $fk_object);
				}
			}

			$facture->add_object_linked('facture', $this->fk_facture_source);
		}

		return $facid;
	}


	/**
	 *	Load an object from its id and create a new one in database
	 *
	 *	@param      User	$user        	User that clone
	 *  @param  	int 	$fromid         Id of object to clone
	 * 	@return		int					    New id of clone
	 */
	public function createFromClone(User $user, $fromid = 0)
	{
		global $conf, $hookmanager;

		$error = 0;

		$object = new Facture($this->db);

		$this->db->begin();

		$object->fetch($fromid);

		// Load source object
		$objFrom = clone $object;

		// Change socid if needed
		if (!empty($this->socid) && $this->socid != $object->socid) {
			$objsoc = new Societe($this->db);

			if ($objsoc->fetch($this->socid) > 0) {
				$object->socid = $objsoc->id;
				$object->cond_reglement_id	= (!empty($objsoc->cond_reglement_id) ? $objsoc->cond_reglement_id : 0);
				$object->mode_reglement_id	= (!empty($objsoc->mode_reglement_id) ? $objsoc->mode_reglement_id : 0);
				$object->fk_project = '';
				$object->fk_delivery_address = '';
			}

			// TODO Change product price if multi-prices
		}

		$object->id = 0;
		$object->statut = self::STATUS_DRAFT;
		$object->status = self::STATUS_DRAFT;

		// Clear fields
		$object->date               = (empty($this->date) ? dol_now() : $this->date);
		$object->user_creation_id   = $user->id;
		$object->user_validation_id = null;
		$object->fk_user_author     = $user->id;
		$object->fk_user_valid      = null;
		$object->fk_facture_source  = 0;
		$object->date_creation      = '';
		$object->date_modification = '';
		$object->date_validation    = '';
		$object->ref_client         = '';
		$object->close_code         = '';
		$object->close_note         = '';
		if (getDolGlobalInt('MAIN_DONT_KEEP_NOTE_ON_CLONING') == 1) {
			$object->note_private = '';
			$object->note_public = '';
		}

		// Loop on each line of new invoice
		foreach ($object->lines as $i => $line) {
			if (($object->lines[$i]->info_bits & 0x02) == 0x02) {	// We do not clone line of discounts
				unset($object->lines[$i]);
				continue;
			}

			// Bloc to update dates of service (month by month only if previously filled and similare to start and end of month)
			// If it's a service with start and end dates
			if (getDolGlobalString('INVOICE_AUTO_NEXT_MONTH_ON_LINES') && !empty($line->date_start) && !empty($line->date_end)) {
				// Get the dates
				$start = dol_getdate($line->date_start);
				$end = dol_getdate($line->date_end);

				// Get the first and last day of the month
				$first = dol_get_first_day($start['year'], $start['mon']);
				$last = dol_get_last_day($end['year'], $end['mon']);

				//print dol_print_date(dol_mktime(0, 0, 0, $start['mon'], $start['mday'], $start['year'], 'gmt'), 'dayhour').' '.dol_print_date($first, 'dayhour').'<br>';
				//print dol_mktime(23, 59, 59, $end['mon'], $end['mday'], $end['year'], 'gmt').' '.$last.'<br>';exit;
				// If start date is first date of month and end date is last date of month
				if (dol_mktime(0, 0, 0, $start['mon'], $start['mday'], $start['year'], 'gmt') == $first
					&& dol_mktime(23, 59, 59, $end['mon'], $end['mday'], $end['year'], 'gmt') == $last) {
					$nextMonth = dol_get_next_month($end['mon'], $end['year']);
					$newFirst = dol_get_first_day($nextMonth['year'], $nextMonth['month']);
					$newLast = dol_get_last_day($nextMonth['year'], $nextMonth['month']);
					$object->lines[$i]->date_start = $newFirst;
					$object->lines[$i]->date_end = $newLast;
				}
			}

			$object->lines[$i]->ref_ext = ''; // Do not clone ref_ext
		}

		// Create clone
		$object->context['createfromclone'] = 'createfromclone';
		$result = $object->create($user);
		if ($result < 0) {
			$error++;
			$this->error = $object->error;
			$this->errors = $object->errors;
		} else {
			// copy internal contacts
			if ($object->copy_linked_contact($objFrom, 'internal') < 0) {
				$error++;
				$this->error = $object->error;
				$this->errors = $object->errors;
			} elseif ($object->socid == $objFrom->socid) {
				// copy external contacts if same company
				if ($object->copy_linked_contact($objFrom, 'external') < 0) {
					$error++;
					$this->error = $object->error;
					$this->errors = $object->errors;
				}
			}
		}

		if (!$error) {
			// Hook of thirdparty module
			if (is_object($hookmanager)) {
				$parameters = array('objFrom'=>$objFrom);
				$action = '';
				$reshook = $hookmanager->executeHooks('createFrom', $parameters, $object, $action); // Note that $action and $object may have been modified by some hooks
				if ($reshook < 0) {
					$this->setErrorsFromObject($hookmanager);
					$error++;
				}
			}
		}

		unset($object->context['createfromclone']);

		// End
		if (!$error) {
			$this->db->commit();
			return $object->id;
		} else {
			$this->db->rollback();
			return -1;
		}
	}

	/**
	 *  Load an object from an order and create a new invoice into database
	 *
	 *  @param      Object			$object         	Object source
	 *  @param		User			$user				Object user
	 *  @return     int             					Return integer <0 if KO, 0 if nothing done, 1 if OK
	 */
	public function createFromOrder($object, User $user)
	{
		global $conf, $hookmanager;

		$error = 0;

		// Closed order
		$this->date = dol_now();
		$this->source = 0;

		$num = count($object->lines);
		for ($i = 0; $i < $num; $i++) {
			$line = new FactureLigne($this->db);

			$line->libelle 			= $object->lines[$i]->libelle; // deprecated
			$line->label			= $object->lines[$i]->label;
			$line->desc				= $object->lines[$i]->desc;
			$line->subprice			= $object->lines[$i]->subprice;
			$line->total_ht			= $object->lines[$i]->total_ht;
			$line->total_tva		= $object->lines[$i]->total_tva;
			$line->total_localtax1	= $object->lines[$i]->total_localtax1;
			$line->total_localtax2	= $object->lines[$i]->total_localtax2;
			$line->total_ttc		= $object->lines[$i]->total_ttc;
			$line->vat_src_code = $object->lines[$i]->vat_src_code;
			$line->tva_tx = $object->lines[$i]->tva_tx;
			$line->localtax1_tx		= $object->lines[$i]->localtax1_tx;
			$line->localtax2_tx		= $object->lines[$i]->localtax2_tx;
			$line->qty = $object->lines[$i]->qty;
			$line->fk_remise_except = $object->lines[$i]->fk_remise_except;
			$line->remise_percent = $object->lines[$i]->remise_percent;
			$line->fk_product = $object->lines[$i]->fk_product;
			$line->info_bits = $object->lines[$i]->info_bits;
			$line->product_type		= $object->lines[$i]->product_type;
			$line->rang = $object->lines[$i]->rang;
			$line->special_code		= $object->lines[$i]->special_code;
			$line->fk_parent_line = $object->lines[$i]->fk_parent_line;
			$line->fk_unit = $object->lines[$i]->fk_unit;
			$line->date_start = $object->lines[$i]->date_start;
			$line->date_end = $object->lines[$i]->date_end;

			// Multicurrency
			$line->fk_multicurrency = $object->lines[$i]->fk_multicurrency;
			$line->multicurrency_code = $object->lines[$i]->multicurrency_code;
			$line->multicurrency_subprice = $object->lines[$i]->multicurrency_subprice;
			$line->multicurrency_total_ht = $object->lines[$i]->multicurrency_total_ht;
			$line->multicurrency_total_tva = $object->lines[$i]->multicurrency_total_tva;
			$line->multicurrency_total_ttc = $object->lines[$i]->multicurrency_total_ttc;

			$line->fk_fournprice = $object->lines[$i]->fk_fournprice;
			$marginInfos			= getMarginInfos($object->lines[$i]->subprice, $object->lines[$i]->remise_percent, $object->lines[$i]->tva_tx, $object->lines[$i]->localtax1_tx, $object->lines[$i]->localtax2_tx, $object->lines[$i]->fk_fournprice, $object->lines[$i]->pa_ht);
			$line->pa_ht			= $marginInfos[0];

			// get extrafields from original line
			$object->lines[$i]->fetch_optionals();
			foreach ($object->lines[$i]->array_options as $options_key => $value) {
				$line->array_options[$options_key] = $value;
			}

			$this->lines[$i] = $line;
		}

		$this->socid                = $object->socid;
		$this->fk_project           = $object->fk_project;
		$this->fk_account = $object->fk_account;
		$this->cond_reglement_id    = $object->cond_reglement_id;
		$this->mode_reglement_id    = $object->mode_reglement_id;
		$this->availability_id      = $object->availability_id;
		$this->demand_reason_id     = $object->demand_reason_id;
		$this->delivery_date        = $object->delivery_date;
		$this->fk_delivery_address  = $object->fk_delivery_address; // deprecated
		$this->contact_id           = $object->contact_id;
		$this->ref_client           = $object->ref_client;

		if (!getDolGlobalString('MAIN_DISABLE_PROPAGATE_NOTES_FROM_ORIGIN')) {
			$this->note_private = $object->note_private;
			$this->note_public = $object->note_public;
		}

		$this->module_source = $object->module_source;
		$this->pos_source = $object->pos_source;

		$this->origin = $object->element;
		$this->origin_id = $object->id;

		$this->fk_user_author = $user->id;

		// get extrafields from original line
		$object->fetch_optionals();
		foreach ($object->array_options as $options_key => $value) {
			$this->array_options[$options_key] = $value;
		}

		// Possibility to add external linked objects with hooks
		$this->linked_objects[$this->origin] = $this->origin_id;
		if (!empty($object->other_linked_objects) && is_array($object->other_linked_objects)) {
			$this->linked_objects = array_merge($this->linked_objects, $object->other_linked_objects);
		}

		$ret = $this->create($user);

		if ($ret > 0) {
			// Actions hooked (by external module)
			$hookmanager->initHooks(array('invoicedao'));

			$parameters = array('objFrom'=>$object);
			$action = '';
			$reshook = $hookmanager->executeHooks('createFrom', $parameters, $this, $action); // Note that $action and $object may have been modified by some hooks
			if ($reshook < 0) {
				$this->setErrorsFromObject($hookmanager);
				$error++;
			}

			if (!$error) {
				return 1;
			} else {
				return -1;
			}
		} else {
			return -1;
		}
	}

	/**
	 *  Load an object from an order and create a new invoice into database
	 *
	 *  @param      Object			$object         	Object source
	 *  @param		User			$user				Object user
	 * 	@param		array			$lines				Ids of lines to use for invoice. If empty, all lines will be used.
	 *  @return     int             					Return integer <0 if KO, 0 if nothing done, 1 if OK
	 */
	public function createFromContract($object, User $user, $lines = array())
	{
		global $conf, $hookmanager;

		$error = 0;

		// Closed order
		$this->date = dol_now();
		$this->source = 0;

		$use_all_lines = empty($lines);
		$num = count($object->lines);
		for ($i = 0; $i < $num; $i++) {
			if (!$use_all_lines && !in_array($object->lines[$i]->id, $lines)) {
				continue;
			}

			$line = new FactureLigne($this->db);

			$line->libelle = $object->lines[$i]->libelle; // deprecated
			$line->label			= $object->lines[$i]->label;
			$line->desc				= $object->lines[$i]->desc;
			$line->subprice			= $object->lines[$i]->subprice;
			$line->total_ht			= $object->lines[$i]->total_ht;
			$line->total_tva		= $object->lines[$i]->total_tva;
			$line->total_localtax1	= $object->lines[$i]->total_localtax1;
			$line->total_localtax2	= $object->lines[$i]->total_localtax2;
			$line->total_ttc		= $object->lines[$i]->total_ttc;
			$line->vat_src_code = $object->lines[$i]->vat_src_code;
			$line->tva_tx = $object->lines[$i]->tva_tx;
			$line->localtax1_tx		= $object->lines[$i]->localtax1_tx;
			$line->localtax2_tx		= $object->lines[$i]->localtax2_tx;
			$line->qty = $object->lines[$i]->qty;
			$line->fk_remise_except = $object->lines[$i]->fk_remise_except;
			$line->remise_percent = $object->lines[$i]->remise_percent;
			$line->fk_product = $object->lines[$i]->fk_product;
			$line->info_bits = $object->lines[$i]->info_bits;
			$line->product_type		= $object->lines[$i]->product_type;
			$line->rang = $object->lines[$i]->rang;
			$line->special_code		= $object->lines[$i]->special_code;
			$line->fk_parent_line = $object->lines[$i]->fk_parent_line;
			$line->fk_unit = $object->lines[$i]->fk_unit;
			$line->date_start = $object->lines[$i]->date_start;
			$line->date_end = $object->lines[$i]->date_end;

			// Multicurrency
			$line->fk_multicurrency = $object->lines[$i]->fk_multicurrency;
			$line->multicurrency_code = $object->lines[$i]->multicurrency_code;
			$line->multicurrency_subprice = $object->lines[$i]->multicurrency_subprice;
			$line->multicurrency_total_ht = $object->lines[$i]->multicurrency_total_ht;
			$line->multicurrency_total_tva = $object->lines[$i]->multicurrency_total_tva;
			$line->multicurrency_total_ttc = $object->lines[$i]->multicurrency_total_ttc;

			$line->fk_fournprice = $object->lines[$i]->fk_fournprice;
			$marginInfos			= getMarginInfos($object->lines[$i]->subprice, $object->lines[$i]->remise_percent, $object->lines[$i]->tva_tx, $object->lines[$i]->localtax1_tx, $object->lines[$i]->localtax2_tx, $object->lines[$i]->fk_fournprice, $object->lines[$i]->pa_ht);
			$line->pa_ht			= $marginInfos[0];

			// get extrafields from original line
			$object->lines[$i]->fetch_optionals();
			foreach ($object->lines[$i]->array_options as $options_key => $value) {
				$line->array_options[$options_key] = $value;
			}

			$this->lines[$i] = $line;
		}

		$this->socid                = $object->socid;
		$this->fk_project           = $object->fk_project;
		$this->fk_account = $object->fk_account;
		$this->cond_reglement_id    = $object->cond_reglement_id;
		$this->mode_reglement_id    = $object->mode_reglement_id;
		$this->availability_id      = $object->availability_id;
		$this->demand_reason_id     = $object->demand_reason_id;
		$this->delivery_date        = $object->delivery_date;
		$this->fk_delivery_address  = $object->fk_delivery_address; // deprecated
		$this->contact_id           = $object->contact_id;
		$this->ref_client           = $object->ref_client;

		if (!getDolGlobalString('MAIN_DISABLE_PROPAGATE_NOTES_FROM_ORIGIN')) {
			$this->note_private = $object->note_private;
			$this->note_public = $object->note_public;
		}

		$this->module_source = $object->module_source;
		$this->pos_source = $object->pos_source;

		$this->origin = $object->element;
		$this->origin_id = $object->id;

		$this->fk_user_author = $user->id;

		// get extrafields from original line
		$object->fetch_optionals();
		foreach ($object->array_options as $options_key => $value) {
			$this->array_options[$options_key] = $value;
		}

		// Possibility to add external linked objects with hooks
		$this->linked_objects[$this->origin] = $this->origin_id;
		if (!empty($object->other_linked_objects) && is_array($object->other_linked_objects)) {
			$this->linked_objects = array_merge($this->linked_objects, $object->other_linked_objects);
		}

		$ret = $this->create($user);

		if ($ret > 0) {
			// Actions hooked (by external module)
			$hookmanager->initHooks(array('invoicedao'));

			$parameters = array('objFrom'=>$object);
			$action = '';
			$reshook = $hookmanager->executeHooks('createFrom', $parameters, $this, $action); // Note that $action and $object may have been modified by some hooks
			if ($reshook < 0) {
				$this->setErrorsFromObject($hookmanager);
				$error++;
			}

			if (!$error) {
				return 1;
			} else {
				return -1;
			}
		} else {
			return -1;
		}
	}

	/**
	 * Creates a deposit from a proposal or an order by grouping lines by VAT rates
	 *
	 * @param	Propal|Commande		$origin					The original proposal or order
	 * @param	int					$date					Invoice date
	 * @param	int					$payment_terms_id		Invoice payment terms
	 * @param	User				$user					Object user
	 * @param	int					$notrigger				1=Does not execute triggers, 0= execute triggers
	 * @param	bool				$autoValidateDeposit	Whether to aumatically validate the deposit created
	 * @param	array				$overrideFields			Array of fields to force values
	 * @return	Facture|null								The deposit created, or null if error (populates $origin->error in this case)
	 */
	public static function createDepositFromOrigin(CommonObject $origin, $date, $payment_terms_id, User $user, $notrigger = 0, $autoValidateDeposit = false, $overrideFields = array())
	{
		global $conf, $langs, $hookmanager, $action;

		if (! in_array($origin->element, array('propal', 'commande'))) {
			$origin->error = 'ErrorCanOnlyAutomaticallyGenerateADepositFromProposalOrOrder';
			return null;
		}

		if (empty($date)) {
			$origin->error = $langs->trans('ErrorFieldRequired', $langs->transnoentities('DateInvoice'));
			return null;
		}

		require_once DOL_DOCUMENT_ROOT . '/core/lib/date.lib.php';

		if ($date > (dol_get_last_hour(dol_now('tzuserrel')) + (!getDolGlobalString('INVOICE_MAX_FUTURE_DELAY') ? 0 : $conf->global->INVOICE_MAX_FUTURE_DELAY))) {
			$origin->error = 'ErrorDateIsInFuture';
			return null;
		}

		if ($payment_terms_id <= 0) {
			$origin->error = $langs->trans('ErrorFieldRequired', $langs->transnoentities('PaymentConditionsShort'));
			return null;
		}

		$payment_conditions_deposit_percent = getDictionaryValue('c_payment_term', 'deposit_percent', $origin->cond_reglement_id);

		if (empty($payment_conditions_deposit_percent)) {
			$origin->error = 'ErrorPaymentConditionsNotEligibleToDepositCreation';
			return null;
		}

		if (empty($origin->deposit_percent)) {
			$origin->error = $langs->trans('ErrorFieldRequired', $langs->transnoentities('DepositPercent'));
			return null;
		}

		$deposit = new self($origin->db);
		$deposit->socid = $origin->socid;
		$deposit->type = self::TYPE_DEPOSIT;
		$deposit->fk_project = $origin->fk_project;
		$deposit->ref_client = $origin->ref_client;
		$deposit->date = $date;
		$deposit->mode_reglement_id = $origin->mode_reglement_id;
		$deposit->cond_reglement_id = $payment_terms_id;
		$deposit->availability_id = $origin->availability_id;
		$deposit->demand_reason_id = $origin->demand_reason_id;
		$deposit->fk_account = $origin->fk_account;
		$deposit->fk_incoterms = $origin->fk_incoterms;
		$deposit->location_incoterms = $origin->location_incoterms;
		$deposit->fk_multicurrency = $origin->fk_multicurrency;
		$deposit->multicurrency_code = $origin->multicurrency_code;
		$deposit->multicurrency_tx = $origin->multicurrency_tx;
		$deposit->module_source = $origin->module_source;
		$deposit->pos_source = $origin->pos_source;
		$deposit->model_pdf = 'crabe';

		$modelByTypeConfName = 'FACTURE_ADDON_PDF_' . $deposit->type;

		if (getDolGlobalString($modelByTypeConfName)) {
			$deposit->model_pdf = getDolGlobalString($modelByTypeConfName);
		} elseif (getDolGlobalString('FACTURE_ADDON_PDF')) {
			$deposit->model_pdf = getDolGlobalString('FACTURE_ADDON_PDF');
		}

		if (!getDolGlobalString('MAIN_DISABLE_PROPAGATE_NOTES_FROM_ORIGIN')) {
			$deposit->note_private = $origin->note_private;
			$deposit->note_public = $origin->note_public;
		}

		$deposit->origin = $origin->element;
		$deposit->origin_id = $origin->id;

		$origin->fetch_optionals();

		foreach ($origin->array_options as $extrakey => $value) {
			$deposit->array_options[$extrakey] = $value;
		}

		$deposit->linked_objects[$deposit->origin] = $deposit->origin_id;

		foreach ($overrideFields as $key => $value) {
			$deposit->$key = $value;
		}

		$deposit->context['createdepositfromorigin'] = 'createdepositfromorigin';

		$origin->db->begin();

		// Facture::create() also imports contact from origin
		$createReturn = $deposit->create($user, $notrigger);

		if ($createReturn <= 0) {
			$origin->db->rollback();
			$origin->error = $deposit->error;
			$origin->errors = $deposit->errors;
			return null;
		}

		$amount_ttc_diff = 0;
		$amountdeposit = array();
		$descriptions = array();

		if (getDolGlobalString('MAIN_DEPOSIT_MULTI_TVA')) {
			$amount = $origin->total_ttc * ($origin->deposit_percent / 100);

			$TTotalByTva = array();
			foreach ($origin->lines as &$line) {
				if (!empty($line->special_code)) {
					continue;
				}
				$TTotalByTva[$line->tva_tx] += $line->total_ttc;
				$descriptions[$line->tva_tx] .= '<li>' . (!empty($line->product_ref) ? $line->product_ref . ' - ' : '');
				$descriptions[$line->tva_tx] .= (!empty($line->product_label) ? $line->product_label . ' - ' : '');
				$descriptions[$line->tva_tx] .= $langs->trans('Qty') . ' : ' . $line->qty;
				$descriptions[$line->tva_tx] .= ' - ' . $langs->trans('TotalHT') . ' : ' . price($line->total_ht) . '</li>';
			}

			foreach ($TTotalByTva as $tva => &$total) {
				$coef = $total / $origin->total_ttc; // Calc coef
				$am = $amount * $coef;
				$amount_ttc_diff += $am;
				$amountdeposit[$tva] += $am / (1 + $tva / 100); // Convert into HT for the addline
			}
		} else {
			$totalamount = 0;
			$lines = $origin->lines;
			$numlines = count($lines);
			for ($i = 0; $i < $numlines; $i++) {
				if (empty($lines[$i]->qty)) {
					continue; // We discard qty=0, it is an option
				}
				if (!empty($lines[$i]->special_code)) {
					continue; // We discard special_code (frais port, ecotaxe, option, ...)
				}

				$totalamount += $lines[$i]->total_ht; // Fixme : is it not for the customer ? Shouldn't we take total_ttc ?
				$tva_tx = $lines[$i]->tva_tx;
				$amountdeposit[$tva_tx] += ($lines[$i]->total_ht * $origin->deposit_percent) / 100;
				$descriptions[$tva_tx] .= '<li>' . (!empty($lines[$i]->product_ref) ? $lines[$i]->product_ref . ' - ' : '');
				$descriptions[$tva_tx] .= (!empty($lines[$i]->product_label) ? $lines[$i]->product_label . ' - ' : '');
				$descriptions[$tva_tx] .= $langs->trans('Qty') . ' : ' . $lines[$i]->qty;
				$descriptions[$tva_tx] .= ' - ' . $langs->trans('TotalHT') . ' : ' . price($lines[$i]->total_ht) . '</li>';
			}

			if ($totalamount == 0) {
				$amountdeposit[0] = 0;
			}

			$amount_ttc_diff = $amountdeposit[0];
		}

		foreach ($amountdeposit as $tva => $amount) {
			if (empty($amount)) {
				continue;
			}

			$descline = '(DEPOSIT) ('. $origin->deposit_percent .'%) - '.$origin->ref;

			// Hidden conf
			if (getDolGlobalString('INVOICE_DEPOSIT_VARIABLE_MODE_DETAIL_LINES_IN_DESCRIPTION') && !empty($descriptions[$tva])) {
				$descline .= '<ul>' . $descriptions[$tva] . '</ul>';
			}

			$addlineResult = $deposit->addline(
				$descline,
				$amount, // subprice
				1, // quantity
				$tva, // vat rate
				0, // localtax1_tx
				0, // localtax2_tx
				(!getDolGlobalString('INVOICE_PRODUCTID_DEPOSIT') ? 0 : $conf->global->INVOICE_PRODUCTID_DEPOSIT), // fk_product
				0, // remise_percent
				0, // date_start
				0, // date_end
				0,
				0, // info_bits
				0,
				'HT',
				0,
				0, // product_type
				1,
				0, // special_code
				$deposit->origin,
				0,
				0,
				0,
				0
				//,$langs->trans('Deposit') //Deprecated
			);

			if ($addlineResult < 0) {
				$origin->db->rollback();
				$origin->error = $deposit->error;
				$origin->errors = $deposit->errors;
				return null;
			}
		}

		$diff = $deposit->total_ttc - $amount_ttc_diff;

		if (getDolGlobalString('MAIN_DEPOSIT_MULTI_TVA') && $diff != 0) {
			$deposit->fetch_lines();
			$subprice_diff = $deposit->lines[0]->subprice - $diff / (1 + $deposit->lines[0]->tva_tx / 100);

			$updatelineResult = $deposit->updateline(
				$deposit->lines[0]->id,
				$deposit->lines[0]->desc,
				$subprice_diff,
				$deposit->lines[0]->qty,
				$deposit->lines[0]->remise_percent,
				$deposit->lines[0]->date_start,
				$deposit->lines[0]->date_end,
				$deposit->lines[0]->tva_tx,
				0,
				0,
				'HT',
				$deposit->lines[0]->info_bits,
				$deposit->lines[0]->product_type,
				0,
				0,
				0,
				$deposit->lines[0]->pa_ht,
				$deposit->lines[0]->label,
				0,
				array(),
				100
			);

			if ($updatelineResult < 0) {
				$origin->db->rollback();
				$origin->error = $deposit->error;
				$origin->errors = $deposit->errors;
				return null;
			}
		}

		$hookmanager->initHooks(array('invoicedao'));

		$parameters = array('objFrom' => $origin);
		$reshook = $hookmanager->executeHooks('createFrom', $parameters, $deposit, $action); // Note that $action and $object may have been
		// modified by hook
		if ($reshook < 0) {
			$origin->db->rollback();
			$origin->error = $hookmanager->error;
			$origin->errors = $hookmanager->errors;
			return null;
		}

		if (!empty($autoValidateDeposit)) {
			$validateReturn = $deposit->validate($user, '', 0, $notrigger);

			if ($validateReturn < 0) {
				$origin->db->rollback();
				$origin->error = $deposit->error;
				$origin->errors = $deposit->errors;
				return null;
			}
		}

		unset($deposit->context['createdepositfromorigin']);

		$origin->db->commit();

		return $deposit;
	}

	/**
	 * getTooltipContentArray
	 *
	 * @param array $params ex option, infologin
	 * @since v18
	 * @return array
	 */
	public function getTooltipContentArray($params)
	{
		global $conf, $langs, $mysoc, $user;

		$langs->load('bills');

		$datas = [];
		$moretitle = $params['moretitle'] ?? '';
		$picto = $this->picto;
		if ($this->type == self::TYPE_REPLACEMENT) {
			$picto .= 'r'; // Replacement invoice
		}
		if ($this->type == self::TYPE_CREDIT_NOTE) {
			$picto .= 'a'; // Credit note
		}
		if ($this->type == self::TYPE_DEPOSIT) {
			$picto .= 'd'; // Deposit invoice
		}

		if ($user->hasRight("facture", "read")) {
			$datas['picto'] = img_picto('', $picto).' <u class="paddingrightonly">'.$langs->trans("Invoice").'</u>';

			$datas['picto'] .= '&nbsp;'.$this->getLibType(1);

			// Complete datas
			if (!empty($params['fromajaxtooltip']) && !isset($this->alreadypaid)) {
				// Load the alreadypaid field
				$this->alreadypaid = $this->getSommePaiement(0);
			}
			if (isset($this->status) && isset($this->alreadypaid)) {
				$datas['picto'] .= ' '.$this->getLibStatut(5, $this->alreadypaid);
			}
			if ($moretitle) {
				$datas['picto'] .= ' - '.$moretitle;
			}
			if (!empty($this->ref)) {
				$datas['ref'] = '<br><b>'.$langs->trans('Ref').':</b> '.$this->ref;
			}
			if (!empty($this->ref_customer)) {
				$datas['refcustomer'] = '<br><b>'.$langs->trans('RefCustomer').':</b> '.$this->ref_customer;
			}
			if (!empty($this->date)) {
				$datas['date'] = '<br><b>'.$langs->trans('Date').':</b> '.dol_print_date($this->date, 'day');
			}
			if (!empty($this->total_ht)) {
				$datas['amountht'] = '<br><b>'.$langs->trans('AmountHT').':</b> '.price($this->total_ht, 0, $langs, 0, -1, -1, $conf->currency);
			}
			if (!empty($this->total_tva)) {
				$datas['amountvat'] = '<br><b>'.$langs->trans('AmountVAT').':</b> '.price($this->total_tva, 0, $langs, 0, -1, -1, $conf->currency);
			}
			if (!empty($this->revenuestamp) && $this->revenuestamp != 0) {
				$datas['amountrevenustamp'] = '<br><b>'.$langs->trans('RevenueStamp').':</b> '.price($this->revenuestamp, 0, $langs, 0, -1, -1, $conf->currency);
			}
			if (!empty($this->total_localtax1) && $this->total_localtax1 != 0) {
				// We keep test != 0 because $this->total_localtax1 can be '0.00000000'
				$datas['amountlt1'] = '<br><b>'.$langs->transcountry('AmountLT1', $mysoc->country_code).':</b> '.price($this->total_localtax1, 0, $langs, 0, -1, -1, $conf->currency);
			}
			if (!empty($this->total_localtax2) && $this->total_localtax2 != 0) {
				$datas['amountlt2'] = '<br><b>'.$langs->transcountry('AmountLT2', $mysoc->country_code).':</b> '.price($this->total_localtax2, 0, $langs, 0, -1, -1, $conf->currency);
			}
			if (!empty($this->total_ttc)) {
				$datas['amountttc'] = '<br><b>'.$langs->trans('AmountTTC').':</b> '.price($this->total_ttc, 0, $langs, 0, -1, -1, $conf->currency);
			}
		}

		return $datas;
	}

	/**
	 *  Return clicable link of object (with eventually picto)
	 *
	 *  @param	int		$withpicto       			Add picto into link
	 *  @param  string	$option          			Where point the link
	 *  @param  int		$max             			Maxlength of ref
	 *  @param  int		$short           			1=Return just URL
	 *  @param  string  $moretitle       			Add more text to title tooltip
	 *  @param	int  	$notooltip		 			1=Disable tooltip
	 *  @param  int     $addlinktonotes  			1=Add link to notes
	 *  @param  int     $save_lastsearch_value		-1=Auto, 0=No save of lastsearch_values when clicking, 1=Save lastsearch_values whenclicking
	 *  @param  string  $target                     Target of link ('', '_self', '_blank', '_parent', '_backoffice', ...)
	 *  @return string 			         			String with URL
	 */
	public function getNomUrl($withpicto = 0, $option = '', $max = 0, $short = 0, $moretitle = '', $notooltip = 0, $addlinktonotes = 0, $save_lastsearch_value = -1, $target = '')
	{
		global $langs, $conf, $user, $mysoc;

		if (!empty($conf->dol_no_mouse_hover)) {
			$notooltip = 1; // Force disable tooltips
		}

		$result = '';

		if ($option == 'withdraw') {
			$url = DOL_URL_ROOT.'/compta/facture/prelevement.php?facid='.$this->id;
		} else {
			$url = DOL_URL_ROOT.'/compta/facture/card.php?facid='.$this->id;
		}

		if (!$user->hasRight("facture", "read")) {
			$option = 'nolink';
		}

		if ($option !== 'nolink') {
			// Add param to save lastsearch_values or not
			$add_save_lastsearch_values = ($save_lastsearch_value == 1 ? 1 : 0);
			if ($save_lastsearch_value == -1 && isset($_SERVER["PHP_SELF"]) && preg_match('/list\.php/', $_SERVER["PHP_SELF"])) {
				$add_save_lastsearch_values = 1;
			}
			if ($add_save_lastsearch_values) {
				$url .= '&save_lastsearch_values=1';
			}
		}

		if ($short) {
			return $url;
		}

		$picto = $this->picto;
		if ($this->type == self::TYPE_REPLACEMENT) {
			$picto .= 'r'; // Replacement invoice
		}
		if ($this->type == self::TYPE_CREDIT_NOTE) {
			$picto .= 'a'; // Credit note
		}
		if ($this->type == self::TYPE_DEPOSIT) {
			$picto .= 'd'; // Deposit invoice
		}
		$params = [
			'id' => $this->id,
			'objecttype' => $this->element,
			'moretitle' => $moretitle,
			'option' => $option,
		];
		$classfortooltip = 'classfortooltip';
		$dataparams = '';
		if (getDolGlobalInt('MAIN_ENABLE_AJAX_TOOLTIP')) {
			$classfortooltip = 'classforajaxtooltip';
			$dataparams = ' data-params="'.dol_escape_htmltag(json_encode($params)).'"';
			$label = '';
		} else {
			$label = implode($this->getTooltipContentArray($params));
		}

		$linkclose = ($target ? ' target="'.$target.'"' : '');
		if (empty($notooltip) && $user->hasRight("facture", "read")) {
			if (getDolGlobalString('MAIN_OPTIMIZEFORTEXTBROWSER')) {
				$label = $langs->trans("Invoice");
				$linkclose .= ' alt="'.dol_escape_htmltag($label, 1).'"';
			}
			$linkclose .= ($label ? ' title="'.dol_escape_htmltag($label, 1).'"' : ' title="tocomplete"');
			$linkclose .= $dataparams.' class="'.$classfortooltip.'"';
		}

		$linkstart = '<a href="'.$url.'"';
		$linkstart .= $linkclose.'>';
		$linkend = '</a>';

		if ($option == 'nolink') {
			$linkstart = '';
			$linkend = '';
		}

		$result .= $linkstart;
		if ($withpicto) {
			$result .= img_object(($notooltip ? '' : $label), ($this->picto ? $this->picto : 'generic'), ($notooltip ? (($withpicto != 2) ? 'class="paddingright"' : '') : 'class="'.(($withpicto != 2) ? 'paddingright ' : '').'"'), 0, 0, $notooltip ? 0 : 1);
		}
		if ($withpicto != 2) {
			$result .= ($max ? dol_trunc($this->ref, $max) : $this->ref);
		}
		$result .= $linkend;

		if ($addlinktonotes) {
			$txttoshow = ($user->socid > 0 ? $this->note_public : $this->note_private);
			if ($txttoshow) {
				//$notetoshow = $langs->trans("ViewPrivateNote").':<br>'.dol_string_nohtmltag($txttoshow, 1);
				$notetoshow = $langs->trans("ViewPrivateNote").':<br>'.$txttoshow;
				$result .= ' <span class="note inline-block">';
				$result .= '<a href="'.DOL_URL_ROOT.'/compta/facture/note.php?id='.$this->id.'" class="classfortooltip" title="'.dol_escape_htmltag($notetoshow, 1, 1).'">';
				$result .= img_picto('', 'note');
				$result .= '</a>';
				//$result.=img_picto($langs->trans("ViewNote"),'object_generic');
				//$result.='</a>';
				$result .= '</span>';
			}
		}

		global $action, $hookmanager;
		$hookmanager->initHooks(array('invoicedao'));
		$parameters = array('id'=>$this->id, 'getnomurl' => &$result, 'notooltip' => $notooltip, 'addlinktonotes' => $addlinktonotes, 'save_lastsearch_value'=> $save_lastsearch_value, 'target' => $target);
		$reshook = $hookmanager->executeHooks('getNomUrl', $parameters, $this, $action); // Note that $action and $object may have been modified by some hooks
		if ($reshook > 0) {
			$result = $hookmanager->resPrint;
		} else {
			$result .= $hookmanager->resPrint;
		}

		return $result;
	}

	/**
	 *	Get object from database. Get also lines.
	 *
	 *	@param      int		$rowid       		Id of object to load
	 * 	@param		string	$ref				Reference of invoice
	 * 	@param		string	$ref_ext			External reference of invoice
	 * 	@param		int		$notused			Not used
	 *  @param		bool	$fetch_situation	Load also the previous and next situation invoice into $tab_previous_situation_invoice and $tab_next_situation_invoice
	 *	@return     int         				>0 if OK, <0 if KO, 0 if not found
	 */
	public function fetch($rowid, $ref = '', $ref_ext = '', $notused = 0, $fetch_situation = false)
	{
		if (empty($rowid) && empty($ref) && empty($ref_ext)) {
			return -1;
		}

		$sql = 'SELECT f.rowid, f.entity, f.ref, f.ref_client, f.ref_ext, f.type, f.subtype, f.fk_soc';
		$sql .= ', f.total_tva, f.localtax1, f.localtax2, f.total_ht, f.total_ttc, f.revenuestamp';
		$sql .= ', f.datef as df, f.date_pointoftax';
		$sql .= ', f.date_lim_reglement as dlr';
		$sql .= ', f.datec as datec';
		$sql .= ', f.date_valid as datev';
		$sql .= ', f.tms as datem';
		$sql .= ', f.note_private, f.note_public, f.fk_statut as status, f.paye, f.close_code, f.close_note, f.fk_user_author, f.fk_user_valid, f.fk_user_modif, f.model_pdf, f.last_main_doc';
		$sql .= ', f.fk_facture_source, f.fk_fac_rec_source';
		$sql .= ', f.fk_mode_reglement, f.fk_cond_reglement, f.fk_projet as fk_project, f.extraparams';
		$sql .= ', f.situation_cycle_ref, f.situation_counter, f.situation_final';
		$sql .= ', f.fk_account';
		$sql .= ", f.fk_multicurrency, f.multicurrency_code, f.multicurrency_tx, f.multicurrency_total_ht, f.multicurrency_total_tva, f.multicurrency_total_ttc";
		$sql .= ', p.code as mode_reglement_code, p.libelle as mode_reglement_libelle';
		$sql .= ', c.code as cond_reglement_code, c.libelle as cond_reglement_libelle, c.libelle_facture as cond_reglement_libelle_doc';
		$sql .= ', f.fk_incoterms, f.location_incoterms';
		$sql .= ', f.module_source, f.pos_source';
		$sql .= ", i.libelle as label_incoterms";
		$sql .= ", f.retained_warranty as retained_warranty, f.retained_warranty_date_limit as retained_warranty_date_limit, f.retained_warranty_fk_cond_reglement as retained_warranty_fk_cond_reglement";
		$sql .= ' FROM '.MAIN_DB_PREFIX.'facture as f';
		$sql .= ' LEFT JOIN '.MAIN_DB_PREFIX.'c_payment_term as c ON f.fk_cond_reglement = c.rowid';
		$sql .= ' LEFT JOIN '.MAIN_DB_PREFIX.'c_paiement as p ON f.fk_mode_reglement = p.id';
		$sql .= ' LEFT JOIN '.MAIN_DB_PREFIX.'c_incoterms as i ON f.fk_incoterms = i.rowid';

		if ($rowid) {
			$sql .= " WHERE f.rowid = ".((int) $rowid);
		} else {
			$sql .= ' WHERE f.entity IN ('.getEntity('invoice').')'; // Don't use entity if you use rowid
			if ($ref) {
				$sql .= " AND f.ref = '".$this->db->escape($ref)."'";
			}
			if ($ref_ext) {
				$sql .= " AND f.ref_ext = '".$this->db->escape($ref_ext)."'";
			}
		}

		dol_syslog(get_class($this)."::fetch", LOG_DEBUG);
		$resql = $this->db->query($sql);
		if ($resql) {
			if ($this->db->num_rows($resql)) {
				$obj = $this->db->fetch_object($resql);

				$this->id = $obj->rowid;
				$this->entity = $obj->entity;

				$this->ref					= $obj->ref;
				$this->ref_client			= $obj->ref_client;
				$this->ref_customer			= $obj->ref_client;
				$this->ref_ext				= $obj->ref_ext;
				$this->type					= $obj->type;
				$this->subtype				= $obj->subtype;
				$this->date					= $this->db->jdate($obj->df);
				$this->date_pointoftax		= $this->db->jdate($obj->date_pointoftax);
				$this->date_creation        = $this->db->jdate($obj->datec);
				$this->date_validation		= $this->db->jdate($obj->datev);
				$this->date_modification    = $this->db->jdate($obj->datem);
				$this->datem                = $this->db->jdate($obj->datem);
				$this->total_ht				= $obj->total_ht;
				$this->total_tva			= $obj->total_tva;
				$this->total_localtax1		= $obj->localtax1;
				$this->total_localtax2		= $obj->localtax2;
				$this->total_ttc			= $obj->total_ttc;
				$this->revenuestamp         = $obj->revenuestamp;
				$this->paye                 = $obj->paye;
				$this->close_code			= $obj->close_code;
				$this->close_note			= $obj->close_note;

				$this->socid = $obj->fk_soc;
				$this->thirdparty = null; // Clear if another value was already set by fetch_thirdparty

				$this->fk_project = $obj->fk_project;
				$this->project = null; // Clear if another value was already set by fetch_projet

				$this->statut = $obj->status;	// deprecated
				$this->status = $obj->status;

				$this->date_lim_reglement = $this->db->jdate($obj->dlr);
				$this->mode_reglement_id	= $obj->fk_mode_reglement;
				$this->mode_reglement_code	= $obj->mode_reglement_code;
				$this->mode_reglement		= $obj->mode_reglement_libelle;
				$this->cond_reglement_id	= $obj->fk_cond_reglement;
				$this->cond_reglement_code	= $obj->cond_reglement_code;
				$this->cond_reglement		= $obj->cond_reglement_libelle;
				$this->cond_reglement_doc = $obj->cond_reglement_libelle_doc;
				$this->fk_account = ($obj->fk_account > 0) ? $obj->fk_account : null;
				$this->fk_facture_source	= $obj->fk_facture_source;
				$this->fk_fac_rec_source	= $obj->fk_fac_rec_source;
				$this->note = $obj->note_private; // deprecated
				$this->note_private = $obj->note_private;
				$this->note_public			= $obj->note_public;
				$this->user_creation_id     = $obj->fk_user_author;
				$this->user_validation_id   = $obj->fk_user_valid;
				$this->user_modification_id = $obj->fk_user_modif;
				$this->fk_user_author       = $obj->fk_user_author;
				$this->fk_user_valid        = $obj->fk_user_valid;
				$this->fk_user_modif        = $obj->fk_user_modif;
				$this->model_pdf = $obj->model_pdf;
				$this->last_main_doc = $obj->last_main_doc;
				$this->situation_cycle_ref  = $obj->situation_cycle_ref;
				$this->situation_counter    = $obj->situation_counter;
				$this->situation_final      = $obj->situation_final;
				$this->retained_warranty    = $obj->retained_warranty;
				$this->retained_warranty_date_limit         = $this->db->jdate($obj->retained_warranty_date_limit);
				$this->retained_warranty_fk_cond_reglement  = $obj->retained_warranty_fk_cond_reglement;

				$this->extraparams = !empty($obj->extraparams) ? (array) json_decode($obj->extraparams, true) : array();

				//Incoterms
				$this->fk_incoterms         = $obj->fk_incoterms;
				$this->location_incoterms   = $obj->location_incoterms;
				$this->label_incoterms = $obj->label_incoterms;

				$this->module_source = $obj->module_source;
				$this->pos_source = $obj->pos_source;

				// Multicurrency
				$this->fk_multicurrency 		= $obj->fk_multicurrency;
				$this->multicurrency_code = $obj->multicurrency_code;
				$this->multicurrency_tx 		= $obj->multicurrency_tx;
				$this->multicurrency_total_ht = $obj->multicurrency_total_ht;
				$this->multicurrency_total_tva 	= $obj->multicurrency_total_tva;
				$this->multicurrency_total_ttc 	= $obj->multicurrency_total_ttc;

				if (($this->type == self::TYPE_SITUATION || ($this->type == self::TYPE_CREDIT_NOTE && $this->situation_cycle_ref > 0)) && $fetch_situation) {
					$this->fetchPreviousNextSituationInvoice();
				}

				// Retrieve all extrafield
				// fetch optionals attributes and labels
				$this->fetch_optionals();

				// Lines
				$this->lines = array();

				$result = $this->fetch_lines();
				if ($result < 0) {
					$this->error = $this->db->error();
					return -3;
				}

				$this->db->free($resql);

				return 1;
			} else {
				$this->error = 'Invoice with id='.$rowid.' or ref='.$ref.' or ref_ext='.$ref_ext.' not found';

				dol_syslog(__METHOD__.$this->error, LOG_WARNING);
				return 0;
			}
		} else {
			$this->error = $this->db->lasterror();
			return -1;
		}
	}


	// phpcs:disable PEAR.NamingConventions.ValidFunctionName.ScopeNotCamelCaps
	/**
	 *	Load all detailed lines into this->lines
	 *
	 *	@param		int		$only_product	Return only physical products
	 *	@param		int		$loadalsotranslation	Return translation for products
	 *
	 *	@return     int         1 if OK, < 0 if KO
	 */
	public function fetch_lines($only_product = 0, $loadalsotranslation = 0)
	{
		// phpcs:enable
		$this->lines = array();

		$sql = 'SELECT l.rowid, l.fk_facture, l.fk_product, l.fk_parent_line, l.label as custom_label, l.description, l.product_type, l.price, l.qty, l.vat_src_code, l.tva_tx,';
		$sql .= ' l.localtax1_tx, l.localtax2_tx, l.localtax1_type, l.localtax2_type, l.remise_percent, l.fk_remise_except, l.subprice, l.ref_ext,';
		$sql .= ' l.situation_percent, l.fk_prev_id,';
		$sql .= ' l.rang, l.special_code, l.batch, l.fk_warehouse,';
		$sql .= ' l.date_start as date_start, l.date_end as date_end,';
		$sql .= ' l.info_bits, l.total_ht, l.total_tva, l.total_localtax1, l.total_localtax2, l.total_ttc, l.fk_code_ventilation, l.fk_product_fournisseur_price as fk_fournprice, l.buy_price_ht as pa_ht,';
		$sql .= ' l.fk_unit,';
		$sql .= ' l.fk_multicurrency, l.multicurrency_code, l.multicurrency_subprice, l.multicurrency_total_ht, l.multicurrency_total_tva, l.multicurrency_total_ttc,';
		$sql .= ' p.ref as product_ref, p.fk_product_type as fk_product_type, p.label as product_label, p.description as product_desc, p.barcode as product_barcode';
		$sql .= ' FROM '.MAIN_DB_PREFIX.'facturedet as l';
		$sql .= ' LEFT JOIN '.MAIN_DB_PREFIX.'product as p ON l.fk_product = p.rowid';
		$sql .= ' WHERE l.fk_facture = '.((int) $this->id);
		$sql .= ' ORDER BY l.rang, l.rowid';

		dol_syslog(get_class($this).'::fetch_lines', LOG_DEBUG);
		$result = $this->db->query($sql);
		if ($result) {
			$num = $this->db->num_rows($result);
			$i = 0;
			while ($i < $num) {
				$objp = $this->db->fetch_object($result);
				$line = new FactureLigne($this->db);

				$line->id               = $objp->rowid;
				$line->rowid = $objp->rowid; // deprecated
				$line->fk_facture       = $objp->fk_facture;
				$line->label            = $objp->custom_label; // deprecated
				$line->desc             = $objp->description; // Description line
				$line->description      = $objp->description; // Description line
				$line->product_type     = $objp->product_type; // Type of line
				$line->ref              = $objp->product_ref; // Ref product
				$line->product_ref      = $objp->product_ref; // Ref product
				$line->libelle          = $objp->product_label; // deprecated
				$line->product_label 	= $objp->product_label; // Label product
				$line->product_barcode  = $objp->product_barcode; // Barcode number product
				$line->product_desc     = $objp->product_desc; // Description product
				$line->fk_product_type  = $objp->fk_product_type; // Type of product
				$line->qty              = $objp->qty;
				$line->subprice         = $objp->subprice;
				$line->ref_ext          = $objp->ref_ext; // line external ref

				$line->vat_src_code = $objp->vat_src_code;
				$line->tva_tx           = $objp->tva_tx;
				$line->localtax1_tx     = $objp->localtax1_tx;
				$line->localtax2_tx     = $objp->localtax2_tx;
				$line->localtax1_type   = $objp->localtax1_type;
				$line->localtax2_type   = $objp->localtax2_type;
				$line->remise_percent   = $objp->remise_percent;
				$line->fk_remise_except = $objp->fk_remise_except;
				$line->fk_product       = $objp->fk_product;
				$line->date_start       = $this->db->jdate($objp->date_start);
				$line->date_end         = $this->db->jdate($objp->date_end);
				$line->info_bits        = $objp->info_bits;
				$line->total_ht         = $objp->total_ht;
				$line->total_tva        = $objp->total_tva;
				$line->total_localtax1  = $objp->total_localtax1;
				$line->total_localtax2  = $objp->total_localtax2;
				$line->total_ttc        = $objp->total_ttc;

				$line->code_ventilation = $objp->fk_code_ventilation;
				$line->fk_fournprice = $objp->fk_fournprice;
				$marginInfos = getMarginInfos($objp->subprice, $objp->remise_percent, $objp->tva_tx, $objp->localtax1_tx, $objp->localtax2_tx, $line->fk_fournprice, $objp->pa_ht);
				$line->pa_ht = $marginInfos[0];
				$line->marge_tx			= $marginInfos[1];
				$line->marque_tx		= $marginInfos[2];
				$line->rang = $objp->rang;
				$line->special_code = $objp->special_code;
				$line->fk_parent_line = $objp->fk_parent_line;
				$line->situation_percent = $objp->situation_percent;
				$line->fk_prev_id = $objp->fk_prev_id;
				$line->fk_unit = $objp->fk_unit;

				$line->batch = $objp->batch;
				$line->fk_warehouse = $objp->fk_warehouse;

				// Accountancy
				$line->fk_accounting_account = $objp->fk_code_ventilation;

				// Multicurrency
				$line->fk_multicurrency = $objp->fk_multicurrency;
				$line->multicurrency_code = $objp->multicurrency_code;
				$line->multicurrency_subprice 	= $objp->multicurrency_subprice;
				$line->multicurrency_total_ht 	= $objp->multicurrency_total_ht;
				$line->multicurrency_total_tva 	= $objp->multicurrency_total_tva;
				$line->multicurrency_total_ttc 	= $objp->multicurrency_total_ttc;

				$line->fetch_optionals();

				// multilangs
				if (getDolGlobalInt('MAIN_MULTILANGS') && !empty($objp->fk_product) && !empty($loadalsotranslation)) {
					$tmpproduct = new Product($this->db);
					$tmpproduct->fetch($objp->fk_product);
					$tmpproduct->getMultiLangs();

					$line->multilangs = $tmpproduct->multilangs;
				}

				$this->lines[$i] = $line;

				$i++;
			}
			$this->db->free($result);
			return 1;
		} else {
			$this->error = $this->db->error();
			return -3;
		}
	}

	/**
	 * Fetch previous and next situations invoices.
	 * Return all previous and next invoices (both standard and credit notes).
	 *
	 * @return	void
	 */
	public function fetchPreviousNextSituationInvoice()
	{
		global $conf;

		$this->tab_previous_situation_invoice = array();
		$this->tab_next_situation_invoice = array();

		$sql = 'SELECT rowid, type, situation_cycle_ref, situation_counter FROM '.MAIN_DB_PREFIX.'facture';
		$sql .= " WHERE rowid <> ".((int) $this->id);
		$sql .= ' AND entity = '.((int) $this->entity);
		$sql .= ' AND situation_cycle_ref = '.(int) $this->situation_cycle_ref;
		$sql .= ' ORDER BY situation_counter ASC';

		dol_syslog(get_class($this).'::fetchPreviousNextSituationInvoice ', LOG_DEBUG);
		$result = $this->db->query($sql);
		if ($result && $this->db->num_rows($result) > 0) {
			while ($objp = $this->db->fetch_object($result)) {
				$invoice = new Facture($this->db);
				if ($invoice->fetch($objp->rowid) > 0) {
					if ($objp->situation_counter < $this->situation_counter
						|| ($objp->situation_counter == $this->situation_counter && $objp->rowid < $this->id) // This case appear when there are credit notes
					   ) {
						$this->tab_previous_situation_invoice[] = $invoice;
					} else {
						$this->tab_next_situation_invoice[] = $invoice;
					}
				}
			}
		}
	}

	/**
	 *      Update database
	 *
	 *      @param      User	$user        	User that modify
	 *      @param      int		$notrigger	    0=launch triggers after, 1=disable triggers
	 *      @return     int      			   	Return integer <0 if KO, >0 if OK
	 */
	public function update(User $user, $notrigger = 0)
	{
		$error = 0;

		// Clean parameters
		if (empty($this->type)) {
			$this->type = self::TYPE_STANDARD;
		}
		if (isset($this->subtype)) {
			$this->subtype = trim($this->subtype);
		}
		if (isset($this->ref)) {
			$this->ref = trim($this->ref);
		}
		if (isset($this->ref_ext)) {
			$this->ref_ext = trim($this->ref_ext);
		}
		if (isset($this->ref_client)) {
			$this->ref_client = trim($this->ref_client);
		}
		if (isset($this->increment)) {
			$this->increment = trim($this->increment);
		}
		if (isset($this->close_code)) {
			$this->close_code = trim($this->close_code);
		}
		if (isset($this->close_note)) {
			$this->close_note = trim($this->close_note);
		}
		if (isset($this->note) || isset($this->note_private)) {
			$this->note = (isset($this->note) ? trim($this->note) : trim($this->note_private)); // deprecated
		}
		if (isset($this->note) || isset($this->note_private)) {
			$this->note_private = (isset($this->note_private) ? trim($this->note_private) : trim($this->note));
		}
		if (isset($this->note_public)) {
			$this->note_public = trim($this->note_public);
		}
		if (isset($this->model_pdf)) {
			$this->model_pdf = trim($this->model_pdf);
		}
		if (isset($this->import_key)) {
			$this->import_key = trim($this->import_key);
		}
		if (isset($this->retained_warranty)) {
			$this->retained_warranty = (float) $this->retained_warranty;
		}


		// Check parameters
		// Put here code to add control on parameters values

		// Update request
		$sql = "UPDATE ".MAIN_DB_PREFIX."facture SET";
		$sql .= " ref=".(isset($this->ref) ? "'".$this->db->escape($this->ref)."'" : "null").",";
		$sql .= " ref_ext=".(isset($this->ref_ext) ? "'".$this->db->escape($this->ref_ext)."'" : "null").",";
		$sql .= " type=".(isset($this->type) ? $this->db->escape($this->type) : "null").",";
		$sql .= " subtype=".(isset($this->subtype) ? $this->db->escape($this->subtype) : "null").",";
		$sql .= " ref_client=".(isset($this->ref_client) ? "'".$this->db->escape($this->ref_client)."'" : "null").",";
		$sql .= " increment=".(isset($this->increment) ? "'".$this->db->escape($this->increment)."'" : "null").",";
		$sql .= " fk_soc=".(isset($this->socid) ? $this->db->escape($this->socid) : "null").",";
		$sql .= " datec=".(strval($this->date_creation) != '' ? "'".$this->db->idate($this->date_creation)."'" : 'null').",";
		$sql .= " datef=".(strval($this->date) != '' ? "'".$this->db->idate($this->date)."'" : 'null').",";
		$sql .= " date_pointoftax=".(strval($this->date_pointoftax) != '' ? "'".$this->db->idate($this->date_pointoftax)."'" : 'null').",";
		$sql .= " date_valid=".(strval($this->date_validation) != '' ? "'".$this->db->idate($this->date_validation)."'" : 'null').",";
		$sql .= " paye=".(isset($this->paye) ? $this->db->escape($this->paye) : 0).",";
		$sql .= " close_code=".(isset($this->close_code) ? "'".$this->db->escape($this->close_code)."'" : "null").",";
		$sql .= " close_note=".(isset($this->close_note) ? "'".$this->db->escape($this->close_note)."'" : "null").",";
		$sql .= " total_tva=".(isset($this->total_tva) ? $this->total_tva : "null").",";
		$sql .= " localtax1=".(isset($this->total_localtax1) ? $this->total_localtax1 : "null").",";
		$sql .= " localtax2=".(isset($this->total_localtax2) ? $this->total_localtax2 : "null").",";
		$sql .= " total_ht=".(isset($this->total_ht) ? $this->total_ht : "null").",";
		$sql .= " total_ttc=".(isset($this->total_ttc) ? $this->total_ttc : "null").",";
		$sql .= " revenuestamp=".((isset($this->revenuestamp) && $this->revenuestamp != '') ? $this->db->escape($this->revenuestamp) : "null").",";
		$sql .= " fk_statut=".(isset($this->status) ? $this->db->escape($this->status) : "null").",";
		$sql .= " fk_user_author=".(isset($this->user_author) ? $this->db->escape($this->user_author) : "null").",";
		$sql .= " fk_user_valid=".(isset($this->fk_user_valid) ? $this->db->escape($this->fk_user_valid) : "null").",";
		$sql .= " fk_facture_source=".(isset($this->fk_facture_source) ? $this->db->escape($this->fk_facture_source) : "null").",";
		$sql .= " fk_projet=".(isset($this->fk_project) ? $this->db->escape($this->fk_project) : "null").",";
		$sql .= " fk_cond_reglement=".(isset($this->cond_reglement_id) ? $this->db->escape($this->cond_reglement_id) : "null").",";
		$sql .= " fk_mode_reglement=".(isset($this->mode_reglement_id) ? $this->db->escape($this->mode_reglement_id) : "null").",";
		$sql .= " date_lim_reglement=".(strval($this->date_lim_reglement) != '' ? "'".$this->db->idate($this->date_lim_reglement)."'" : 'null').",";
		$sql .= " note_private=".(isset($this->note_private) ? "'".$this->db->escape($this->note_private)."'" : "null").",";
		$sql .= " note_public=".(isset($this->note_public) ? "'".$this->db->escape($this->note_public)."'" : "null").",";
		$sql .= " model_pdf=".(isset($this->model_pdf) ? "'".$this->db->escape($this->model_pdf)."'" : "null").",";
		$sql .= " import_key=".(isset($this->import_key) ? "'".$this->db->escape($this->import_key)."'" : "null").",";
		$sql .= " situation_cycle_ref=".(empty($this->situation_cycle_ref) ? "null" : $this->db->escape($this->situation_cycle_ref)).",";
		$sql .= " situation_counter=".(empty($this->situation_counter) ? "null" : $this->db->escape($this->situation_counter)).",";
		$sql .= " situation_final=".(empty($this->situation_final) ? "0" : $this->db->escape($this->situation_final)).",";
		$sql .= " retained_warranty=".(empty($this->retained_warranty) ? "0" : $this->db->escape($this->retained_warranty)).",";
		$sql .= " retained_warranty_date_limit=".(strval($this->retained_warranty_date_limit) != '' ? "'".$this->db->idate($this->retained_warranty_date_limit)."'" : 'null').",";
		$sql .= " retained_warranty_fk_cond_reglement=".(isset($this->retained_warranty_fk_cond_reglement) ? intval($this->retained_warranty_fk_cond_reglement) : "null");
		$sql .= " WHERE rowid=".((int) $this->id);

		$this->db->begin();

		dol_syslog(get_class($this)."::update", LOG_DEBUG);
		$resql = $this->db->query($sql);
		if (!$resql) {
			$error++;
			$this->errors[] = "Error ".$this->db->lasterror();
		}

		if (!$error) {
			$result = $this->insertExtraFields();
			if ($result < 0) {
				$error++;
			}
		}

		if (!$error && !$notrigger) {
			// Call trigger
			$result = $this->call_trigger('BILL_MODIFY', $user);
			if ($result < 0) {
				$error++;
			}
			// End call triggers
		}

		// Commit or rollback
		if ($error) {
			foreach ($this->errors as $errmsg) {
				dol_syslog(get_class($this)."::update ".$errmsg, LOG_ERR);
				$this->error .= ($this->error ? ', '.$errmsg : $errmsg);
			}
			$this->db->rollback();
			return -1 * $error;
		} else {
			$this->db->commit();
			return 1;
		}
	}


	// phpcs:disable PEAR.NamingConventions.ValidFunctionName.ScopeNotCamelCaps
	/**
	 *    Add a discount line into an invoice (as an invoice line) using an existing absolute discount (Consume the discount)
	 *
	 *    @param     int	$idremise	Id of absolute discount
	 *    @return    int          		>0 if OK, <0 if KO
	 */
	public function insert_discount($idremise)
	{
		// phpcs:enable
		global $conf, $langs;

		include_once DOL_DOCUMENT_ROOT.'/core/lib/price.lib.php';
		include_once DOL_DOCUMENT_ROOT.'/core/class/discount.class.php';

		$this->db->begin();

		$remise = new DiscountAbsolute($this->db);
		$result = $remise->fetch($idremise);

		if ($result > 0) {
			if ($remise->fk_facture) {	// Protection against multiple submission
				$this->error = $langs->trans("ErrorDiscountAlreadyUsed");
				$this->db->rollback();
				return -5;
			}

			$facligne = new FactureLigne($this->db);
			$facligne->fk_facture = $this->id;
			$facligne->fk_remise_except = $remise->id;
			$facligne->desc = $remise->description; // Description ligne
			$facligne->vat_src_code = $remise->vat_src_code;
			$facligne->tva_tx = $remise->tva_tx;
			$facligne->subprice = -$remise->amount_ht;
			$facligne->fk_product = 0; // Id produit predefini
			$facligne->qty = 1;
			$facligne->remise_percent = 0;
			$facligne->rang = -1;
			$facligne->info_bits = 2;

			if (getDolGlobalString('MAIN_ADD_LINE_AT_POSITION')) {
				$facligne->rang = 1;
				$linecount = count($this->lines);
				for ($ii = 1; $ii <= $linecount; $ii++) {
					$this->updateRangOfLine($this->lines[$ii - 1]->id, $ii+1);
				}
			}

			// Get buy/cost price of invoice that is source of discount
			if ($remise->fk_facture_source > 0) {
				$srcinvoice = new Facture($this->db);
				$srcinvoice->fetch($remise->fk_facture_source);
				include_once DOL_DOCUMENT_ROOT.'/core/class/html.formmargin.class.php'; // TODO Move this into commonobject
				$formmargin = new FormMargin($this->db);
				$arraytmp = $formmargin->getMarginInfosArray($srcinvoice, false);
				$facligne->pa_ht = $arraytmp['pa_total'];
			}

			$facligne->total_ht  = -$remise->amount_ht;
			$facligne->total_tva = -$remise->amount_tva;
			$facligne->total_ttc = -$remise->amount_ttc;

			$facligne->multicurrency_subprice = -$remise->multicurrency_subprice;
			$facligne->multicurrency_total_ht = -$remise->multicurrency_amount_ht;
			$facligne->multicurrency_total_tva = -$remise->multicurrency_amount_tva;
			$facligne->multicurrency_total_ttc = -$remise->multicurrency_amount_ttc;

			$lineid = $facligne->insert();
			if ($lineid > 0) {
				$result = $this->update_price(1);
				if ($result > 0) {
					// Create link between discount and invoice line
					$result = $remise->link_to_invoice($lineid, 0);
					if ($result < 0) {
						$this->error = $remise->error;
						$this->db->rollback();
						return -4;
					}

					$this->db->commit();
					return 1;
				} else {
					$this->error = $facligne->error;
					$this->db->rollback();
					return -1;
				}
			} else {
				$this->error = $facligne->error;
				$this->db->rollback();
				return -2;
			}
		} else {
			$this->db->rollback();
			return -3;
		}
	}

	// phpcs:disable PEAR.NamingConventions.ValidFunctionName.ScopeNotCamelCaps
	/**
	 *	Set customer ref
	 *
	 *	@param     	string	$ref_client		Customer ref
	 *  @param     	int		$notrigger		1=Does not execute triggers, 0= execute triggers
	 *	@return		int						Return integer <0 if KO, >0 if OK
	 */
	public function set_ref_client($ref_client, $notrigger = 0)
	{
		// phpcs:enable
		global $user;

		$error = 0;

		$this->db->begin();

		$sql = 'UPDATE '.MAIN_DB_PREFIX.'facture';
		if (empty($ref_client)) {
			$sql .= ' SET ref_client = NULL';
		} else {
			$sql .= ' SET ref_client = \''.$this->db->escape($ref_client).'\'';
		}
		$sql .= " WHERE rowid = ".((int) $this->id);

		dol_syslog(__METHOD__.' this->id='.$this->id.', ref_client='.$ref_client, LOG_DEBUG);
		$resql = $this->db->query($sql);
		if (!$resql) {
			$this->errors[] = $this->db->error();
			$error++;
		}

		if (!$error) {
			$this->ref_client = $ref_client;
		}

		if (!$notrigger && empty($error)) {
			// Call trigger
			$result = $this->call_trigger('BILL_MODIFY', $user);
			if ($result < 0) {
				$error++;
			}
			// End call triggers
		}

		if (!$error) {
			$this->ref_client = $ref_client;

			$this->db->commit();
			return 1;
		} else {
			foreach ($this->errors as $errmsg) {
				dol_syslog(__METHOD__.' Error: '.$errmsg, LOG_ERR);
				$this->error .= ($this->error ? ', '.$errmsg : $errmsg);
			}
			$this->db->rollback();
			return -1 * $error;
		}
	}

	/**
	 *	Delete invoice
	 *
	 *	@param     	User	$user      	    User making the deletion.
	 *	@param		int		$notrigger		1=Does not execute triggers, 0= execute triggers
	 *	@param		int		$idwarehouse	Id warehouse to use for stock change.
	 *	@return		int						Return integer <0 if KO, 0=Refused, >0 if OK
	 */
	public function delete($user, $notrigger = 0, $idwarehouse = -1)
	{
		global $langs, $conf;
		require_once DOL_DOCUMENT_ROOT.'/core/lib/files.lib.php';

		$rowid = $this->id;

		dol_syslog(get_class($this)."::delete rowid=".$rowid.", ref=".$this->ref.", thirdparty=".(empty($this->thirdparty) ? '' : $this->thirdparty->name), LOG_DEBUG);

		// Test to avoid invoice deletion (allowed if draft)
		$result = $this->is_erasable();

		if ($result <= 0) {
			return 0;
		}

		$error = 0;

		$this->db->begin();

		if (!$error && !$notrigger) {
			// Call trigger
			$result = $this->call_trigger('BILL_DELETE', $user);
			if ($result < 0) {
				$error++;
			}
			// End call triggers
		}

		// Removed extrafields
		if (!$error) {
			$result = $this->deleteExtraFields();
			if ($result < 0) {
				$error++;
				dol_syslog(get_class($this)."::delete error deleteExtraFields ".$this->error, LOG_ERR);
			}
		}

		if (!$error) {
			// Delete linked object
			$res = $this->deleteObjectLinked();
			if ($res < 0) {
				$error++;
			}
		}

		if (!$error) {
			// If invoice was converted into a discount not yet consumed, we remove discount
			$sql = 'DELETE FROM '.MAIN_DB_PREFIX.'societe_remise_except';
			$sql .= ' WHERE fk_facture_source = '.((int) $rowid);
			$sql .= ' AND fk_facture_line IS NULL';
			$resql = $this->db->query($sql);

			// If invoice has consumed discounts
			$this->fetch_lines();
			$list_rowid_det = array();
			foreach ($this->lines as $key => $invoiceline) {
				$list_rowid_det[] = $invoiceline->id;
			}

			// Consumed discounts are freed
			if (count($list_rowid_det)) {
				$sql = 'UPDATE '.MAIN_DB_PREFIX.'societe_remise_except';
				$sql .= ' SET fk_facture = NULL, fk_facture_line = NULL';
				$sql .= ' WHERE fk_facture_line IN ('.$this->db->sanitize(join(',', $list_rowid_det)).')';

				if (!$this->db->query($sql)) {
					$this->error = $this->db->error()." sql=".$sql;
					$this->errors[] = $this->error;
					$this->db->rollback();
					return -5;
				}
			}

			// Remove other links to the deleted invoice

			$sql = 'UPDATE '.MAIN_DB_PREFIX.'eventorganization_conferenceorboothattendee';
			$sql .= ' SET fk_invoice = NULL';
			$sql .= ' WHERE fk_invoice = '.((int) $rowid);

			if (!$this->db->query($sql)) {
				$this->error = $this->db->error()." sql=".$sql;
				$this->errors[] = $this->error;
				$this->db->rollback();
				return -5;
			}

			$sql = 'UPDATE '.MAIN_DB_PREFIX.'element_time';
			$sql .= ' SET invoice_id = NULL, invoice_line_id = NULL';
			$sql .= ' WHERE invoice_id = '.((int) $rowid);

			if (!$this->db->query($sql)) {
				$this->error = $this->db->error()." sql=".$sql;
				$this->errors[] = $this->error;
				$this->db->rollback();
				return -5;
			}

			// If we decrease stock on invoice validation, we increase back if a warehouse id was provided
			if ($this->type != self::TYPE_DEPOSIT && $result >= 0 && isModEnabled('stock') && getDolGlobalString('STOCK_CALCULATE_ON_BILL') && $idwarehouse != -1) {
				require_once DOL_DOCUMENT_ROOT.'/product/stock/class/mouvementstock.class.php';
				$langs->load("agenda");

				$num = count($this->lines);
				for ($i = 0; $i < $num; $i++) {
					if ($this->lines[$i]->fk_product > 0) {
						$mouvP = new MouvementStock($this->db);
						$mouvP->origin = &$this;
						$mouvP->setOrigin($this->element, $this->id);
						// We decrease stock for product
						if ($this->type == self::TYPE_CREDIT_NOTE) {
							$result = $mouvP->livraison($user, $this->lines[$i]->fk_product, $idwarehouse, $this->lines[$i]->qty, $this->lines[$i]->subprice, $langs->trans("InvoiceDeleteDolibarr", $this->ref));
						} else {
							$result = $mouvP->reception($user, $this->lines[$i]->fk_product, $idwarehouse, $this->lines[$i]->qty, 0, $langs->trans("InvoiceDeleteDolibarr", $this->ref)); // we use 0 for price, to not change the weighted average value
						}
					}
				}
			}

			// Invoice line extrafileds
			$main = MAIN_DB_PREFIX.'facturedet';
			$ef = $main."_extrafields";
			$sqlef = "DELETE FROM ".$ef." WHERE fk_object IN (SELECT rowid FROM ".$main." WHERE fk_facture = ".((int) $rowid).")";
			// Delete invoice line
			$sql = 'DELETE FROM '.MAIN_DB_PREFIX.'facturedet WHERE fk_facture = '.((int) $rowid);

			if ($this->db->query($sqlef) && $this->db->query($sql) && $this->delete_linked_contact()) {
				$sql = 'DELETE FROM '.MAIN_DB_PREFIX.'facture WHERE rowid = '.((int) $rowid);

				$resql = $this->db->query($sql);
				if ($resql) {
					// Delete record into ECM index (Note that delete is also done when deleting files with the dol_delete_dir_recursive
					$this->deleteEcmFiles(0); // Deleting files physically is done later with the dol_delete_dir_recursive
					$this->deleteEcmFiles(1); // Deleting files physically is done later with the dol_delete_dir_recursive

					// On efface le repertoire de pdf provisoire
					$ref = dol_sanitizeFileName($this->ref);
					if ($conf->facture->dir_output && !empty($this->ref)) {
						$dir = $conf->facture->dir_output."/".$ref;
						$file = $conf->facture->dir_output."/".$ref."/".$ref.".pdf";
						if (file_exists($file)) {	// We must delete all files before deleting directory
							$ret = dol_delete_preview($this);

							if (!dol_delete_file($file, 0, 0, 0, $this)) { // For triggers
								$langs->load("errors");
								$this->error = $langs->trans("ErrorFailToDeleteFile", $file);
								$this->errors[] = $this->error;
								$this->db->rollback();
								return 0;
							}
						}
						if (file_exists($dir)) {
							if (!dol_delete_dir_recursive($dir)) { // For remove dir and meta
								$langs->load("errors");
								$this->error = $langs->trans("ErrorFailToDeleteDir", $dir);
								$this->errors[] = $this->error;
								$this->db->rollback();
								return 0;
							}
						}
					}

					$this->db->commit();
					return 1;
				} else {
					$this->error = $this->db->lasterror()." sql=".$sql;
					$this->errors[] = $this->error;
					$this->db->rollback();
					return -6;
				}
			} else {
				$this->error = $this->db->lasterror()." sql=".$sql;
				$this->errors[] = $this->error;
				$this->db->rollback();
				return -4;
			}
		} else {
			$this->db->rollback();
			return -2;
		}
	}

	// phpcs:disable PEAR.NamingConventions.ValidFunctionName.ScopeNotCamelCaps
	/**
	 *  Tag the invoice as paid completely (if close_code is filled) => this->fk_statut=2, this->paye=1
	 *  or partialy (if close_code filled) + appel trigger BILL_PAYED => this->fk_statut=2, this->paye stay 0
	 *
	 *	@deprecated
	 *  @see setPaid()
	 *  @param	User	$user      	Object user that modify
	 *	@param  string	$close_code	Code renseigne si on classe a payee completement alors que paiement incomplet (cas escompte par exemple)
	 *	@param  string	$close_note	Commentaire renseigne si on classe a payee alors que paiement incomplet (cas escompte par exemple)
	 *  @return int         		Return integer <0 if KO, >0 if OK
	 */
	public function set_paid($user, $close_code = '', $close_note = '')
	{
		// phpcs:enable
		dol_syslog(get_class($this)."::set_paid is deprecated, use setPaid instead", LOG_NOTICE);
		return $this->setPaid($user, $close_code, $close_note);
	}

	/**
	 *  Tag the invoice as :
	 *  - paid completely (if close_code is not filled) => this->fk_statut=2, this->paye=1
	 *  - or partially (if close_code filled) + appel trigger BILL_PAYED => this->fk_statut=2, this->paye stay 0
	 *
	 *  @param	User	$user      	Object user that modify
	 *	@param  string	$close_code	Code renseigne si on classe a payee completement alors que paiement incomplet (cas escompte par exemple)
	 *	@param  string	$close_note	Commentaire renseigne si on classe a payee alors que paiement incomplet (cas escompte par exemple)
	 *  @return int         		Return integer <0 if KO, >0 if OK
	 */
	public function setPaid($user, $close_code = '', $close_note = '')
	{
		$error = 0;

		if ($this->paye != 1) {
			$this->db->begin();

			$now = dol_now();

			dol_syslog(get_class($this)."::setPaid rowid=".((int) $this->id), LOG_DEBUG);

			$sql = 'UPDATE '.MAIN_DB_PREFIX.'facture SET';
			$sql .= ' fk_statut='.self::STATUS_CLOSED;
			if (!$close_code) {
				$sql .= ', paye=1';
			}
			if ($close_code) {
				$sql .= ", close_code='".$this->db->escape($close_code)."'";
			}
			if ($close_note) {
				$sql .= ", close_note='".$this->db->escape($close_note)."'";
			}
			$sql .= ', fk_user_closing = '.((int) $user->id);
			$sql .= ", date_closing = '".$this->db->idate($now)."'";
			$sql .= " WHERE rowid = ".((int) $this->id);

			$resql = $this->db->query($sql);
			if ($resql) {
				// Call trigger
				$result = $this->call_trigger('BILL_PAYED', $user);
				if ($result < 0) {
					$error++;
				}
				// End call triggers
			} else {
				$error++;
				$this->error = $this->db->lasterror();
			}

			if (!$error) {
				$this->db->commit();
				return 1;
			} else {
				$this->db->rollback();
				return -1;
			}
		} else {
			return 0;
		}
	}


	// phpcs:disable PEAR.NamingConventions.ValidFunctionName.ScopeNotCamelCaps
	/**
	 *  Tag la facture comme non payee completement + appel trigger BILL_UNPAYED
	 *	Fonction utilisee quand un paiement prelevement est refuse,
	 * 	ou quand une facture annulee et reouverte.
	 *
	 *	@deprecated
	 *  @see setUnpaid()
	 *  @param	User	$user       Object user that change status
	 *  @return int         		Return integer <0 if KO, >0 if OK
	 */
	public function set_unpaid($user)
	{
		// phpcs:enable
		dol_syslog(get_class($this)."::set_unpaid is deprecated, use setUnpaid instead", LOG_NOTICE);
		return $this->setUnpaid($user);
	}

	/**
	 *  Tag la facture comme non payee completement + appel trigger BILL_UNPAYED
	 *	Fonction utilisee quand un paiement prelevement est refuse,
	 * 	ou quand une facture annulee et reouverte.
	 *
	 *  @param	User	$user       Object user that change status
	 *  @return int         		Return integer <0 if KO, >0 if OK
	 */
	public function setUnpaid($user)
	{
		$error = 0;

		$this->db->begin();

		$sql = 'UPDATE '.MAIN_DB_PREFIX.'facture';
		$sql .= ' SET paye=0, fk_statut='.self::STATUS_VALIDATED.', close_code=null, close_note=null,';
		$sql .= ' date_closing=null,';
		$sql .= ' fk_user_closing=null';
		$sql .= " WHERE rowid = ".((int) $this->id);

		dol_syslog(get_class($this)."::setUnpaid", LOG_DEBUG);
		$resql = $this->db->query($sql);
		if ($resql) {
			// Call trigger
			$result = $this->call_trigger('BILL_UNPAYED', $user);
			if ($result < 0) {
				$error++;
			}
			// End call triggers
		} else {
			$error++;
			$this->error = $this->db->error();
			dol_print_error($this->db);
		}

		if (!$error) {
			$this->db->commit();
			return 1;
		} else {
			$this->db->rollback();
			return -1;
		}
	}


	// phpcs:disable PEAR.NamingConventions.ValidFunctionName.ScopeNotCamelCaps
	/**
	 *	Tag invoice as canceled, with no payment on it (example for replacement invoice or payment never received) + call trigger BILL_CANCEL
	 *	Warning, if option to decrease stock on invoice was set, this function does not change stock (it might be a cancel because
	 *  of no payment even if merchandises were sent).
	 *
	 *	@deprecated
	 *  @see setCanceled()
	 *	@param	User	$user        	Object user making change
	 *	@param	string	$close_code		Code of closing invoice (CLOSECODE_REPLACED, CLOSECODE_...)
	 *	@param	string	$close_note		Comment
	 *	@return int         			Return integer <0 if KO, >0 if OK
	 */
	public function set_canceled($user, $close_code = '', $close_note = '')
	{
		// phpcs:enable
		dol_syslog(get_class($this)."::set_canceled is deprecated, use setCanceled instead", LOG_NOTICE);
		return $this->setCanceled($user, $close_code, $close_note);
	}

	/**
	 *	Tag invoice as canceled, with no payment on it (example for replacement invoice or payment never received) + call trigger BILL_CANCEL
	 *	Warning, if option to decrease stock on invoice was set, this function does not change stock (it might be a cancel because
	 *  of no payment even if merchandises were sent).
	 *
	 *	@param	User	$user        	Object user making change
	 *	@param	string	$close_code		Code of closing invoice (CLOSECODE_REPLACED, CLOSECODE_...)
	 *	@param	string	$close_note		Comment
	 *	@return int         			Return integer <0 if KO, >0 if OK
	 */
	public function setCanceled($user, $close_code = '', $close_note = '')
	{
		dol_syslog(get_class($this)."::setCanceled rowid=".((int) $this->id), LOG_DEBUG);

		$this->db->begin();
		$now = dol_now();

		$sql = 'UPDATE '.MAIN_DB_PREFIX.'facture SET';
		$sql .= ' fk_statut='.self::STATUS_ABANDONED;
		if ($close_code) {
			$sql .= ", close_code='".$this->db->escape($close_code)."'";
		}
		if ($close_note) {
			$sql .= ", close_note='".$this->db->escape($close_note)."'";
		}
		$sql .= ', fk_user_closing = '.((int) $user->id);
		$sql .= ", date_closing = '".$this->db->idate($now)."'";
		$sql .= " WHERE rowid = ".((int) $this->id);

		$resql = $this->db->query($sql);
		if ($resql) {
			// Bound discounts are deducted from the invoice
			// as they have not been used since the invoice is abandoned.
			$sql = 'UPDATE '.MAIN_DB_PREFIX.'societe_remise_except';
			$sql .= ' SET fk_facture = NULL';
			$sql .= ' WHERE fk_facture = '.((int) $this->id);

			$resql = $this->db->query($sql);
			if ($resql) {
				// Call trigger
				$result = $this->call_trigger('BILL_CANCEL', $user);
				if ($result < 0) {
					$this->db->rollback();
					return -1;
				}
				// End call triggers

				$this->db->commit();
				return 1;
			} else {
				$this->error = $this->db->error()." sql=".$sql;
				$this->db->rollback();
				return -1;
			}
		} else {
			$this->error = $this->db->error()." sql=".$sql;
			$this->db->rollback();
			return -2;
		}
	}

	/**
	 * Tag invoice as validated + call trigger BILL_VALIDATE
	 * Object must have lines loaded with fetch_lines
	 *
	 * @param	User	$user           Object user that validate
	 * @param   string	$force_number	Reference to force on invoice
	 * @param	int		$idwarehouse	Id of warehouse to use for stock decrease if option to decreasenon stock is on (0=no decrease)
	 * @param	int		$notrigger		1=Does not execute triggers, 0= execute triggers
	 * @param	int		$batch_rule		0=do not decrement batch, else batch rule to use, 1=take in batches ordered by sellby and eatby dates
	 * @return	int						Return integer <0 if KO, 0=Nothing done because invoice is not a draft, >0 if OK
	 */
	public function validate($user, $force_number = '', $idwarehouse = 0, $notrigger = 0, $batch_rule = 0)
	{
		global $conf, $langs, $mysoc;
		require_once DOL_DOCUMENT_ROOT.'/core/lib/files.lib.php';

		$productStatic = null;
		$warehouseStatic = null;
		if ($batch_rule > 0) {
			require_once DOL_DOCUMENT_ROOT.'/product/class/product.class.php';
			require_once DOL_DOCUMENT_ROOT.'/product/class/productbatch.class.php';
			require_once DOL_DOCUMENT_ROOT.'/product/stock/class/entrepot.class.php';
			$productStatic = new Product($this->db);
			$warehouseStatic = new Entrepot($this->db);
			$productbatch = new Productbatch($this->db);
		}

		$now = dol_now();

		$error = 0;
		dol_syslog(get_class($this).'::validate user='.$user->id.', force_number='.$force_number.', idwarehouse='.$idwarehouse);

		// Force to have object complete for checks
		$this->fetch_thirdparty();
		$this->fetch_lines();

		// Check parameters
		if ($this->status != self::STATUS_DRAFT) {
			dol_syslog(get_class($this)."::validate Current status is not draft. operation canceled.", LOG_WARNING);
			return 0;
		}
		if (count($this->lines) <= 0) {
			$langs->load("errors");
			$this->error = $langs->trans("ErrorObjectMustHaveLinesToBeValidated", $this->ref);
			return -1;
		}
		if ((!getDolGlobalString('MAIN_USE_ADVANCED_PERMS') && !$user->hasRight('facture', 'creer'))
		|| (getDolGlobalString('MAIN_USE_ADVANCED_PERMS') && !$user->hasRight('facture', 'invoice_advance', 'validate'))) {
			$this->error = 'Permission denied';
			dol_syslog(get_class($this)."::validate ".$this->error.' MAIN_USE_ADVANCED_PERMS=' . getDolGlobalString('MAIN_USE_ADVANCED_PERMS'), LOG_ERR);
			return -1;
		}
		if ((preg_match('/^[\(]?PROV/i', $this->ref) || empty($this->ref)) &&	// empty should not happened, but when it occurs, the test save life
			getDolGlobalString('FAC_FORCE_DATE_VALIDATION')						// If option enabled, we force invoice date
		) {
			$this->date = dol_now();
			$this->date_lim_reglement = $this->calculate_date_lim_reglement();
		}
		if (getDolGlobalString('INVOICE_CHECK_POSTERIOR_DATE')) {
			$last_of_type = $this->willBeLastOfSameType(true);
			if (!$last_of_type[0]) {
				$this->error = $langs->transnoentities("ErrorInvoiceIsNotLastOfSameType", $this->ref, dol_print_date($this->date, 'day'), dol_print_date($last_of_type[1], 'day'));
				return -1;
			}
		}

		// Check for mandatory fields in thirdparty (defined into setup)
		if (!empty($this->thirdparty) && is_object($this->thirdparty)) {
			$array_to_check = array('IDPROF1', 'IDPROF2', 'IDPROF3', 'IDPROF4', 'IDPROF5', 'IDPROF6', 'EMAIL', 'ACCOUNTANCY_CODE_CUSTOMER');
			foreach ($array_to_check as $key) {
				$keymin = strtolower($key);
				if (!property_exists($this->thirdparty, $keymin)) {
					continue;
				}
				$vallabel = $this->thirdparty->$keymin;

				$i = (int) preg_replace('/[^0-9]/', '', $key);
				if ($i > 0) {
					if ($this->thirdparty->isACompany()) {
						// Check for mandatory prof id (but only if country is other than ours)
						if ($mysoc->country_id > 0 && $this->thirdparty->country_id == $mysoc->country_id) {
							$idprof_mandatory = 'SOCIETE_'.$key.'_INVOICE_MANDATORY';
							if (!$vallabel && !empty($conf->global->$idprof_mandatory)) {
								$langs->load("errors");
								$this->error = $langs->trans('ErrorProdIdIsMandatory', $langs->transcountry('ProfId'.$i, $this->thirdparty->country_code)).' ('.$langs->trans("ForbiddenBySetupRules").') ['.$langs->trans('Company').' : '.$this->thirdparty->name.']';
								dol_syslog(__METHOD__.' '.$this->error, LOG_ERR);
								return -1;
							}
						}
					}
				} else {
					if ($key == 'EMAIL') {
						// Check for mandatory
						if (getDolGlobalString('SOCIETE_EMAIL_INVOICE_MANDATORY') && !isValidEMail($this->thirdparty->email)) {
							$langs->load("errors");
							$this->error = $langs->trans("ErrorBadEMail", $this->thirdparty->email).' ('.$langs->trans("ForbiddenBySetupRules").') ['.$langs->trans('Company').' : '.$this->thirdparty->name.']';
							dol_syslog(__METHOD__.' '.$this->error, LOG_ERR);
							return -1;
						}
					}
					if ($key == 'ACCOUNTANCY_CODE_CUSTOMER') {
						// Check for mandatory
						if (getDolGlobalString('SOCIETE_ACCOUNTANCY_CODE_CUSTOMER_INVOICE_MANDATORY') && empty($this->thirdparty->code_compta)) {
							$langs->load("errors");
							$this->error = $langs->trans("ErrorAccountancyCodeCustomerIsMandatory", $this->thirdparty->name).' ('.$langs->trans("ForbiddenBySetupRules").')';
							dol_syslog(__METHOD__.' '.$this->error, LOG_ERR);
							return -1;
						}
					}
				}
			}
		}

		// Check for mandatory fields in $this
		$array_to_check = array('REF_CLIENT'=>'RefCustomer');
		foreach ($array_to_check as $key => $val) {
			$keymin = strtolower($key);
			$vallabel = $this->$keymin;

			// Check for mandatory
			$keymandatory = 'INVOICE_'.$key.'_MANDATORY_FOR_VALIDATION';
			if (!$vallabel && getDolGlobalString($keymandatory)) {
				$langs->load("errors");
				$error++;
				setEventMessages($langs->trans("ErrorFieldRequired", $langs->transnoentitiesnoconv($val)), null, 'errors');
			}
		}

		$this->db->begin();

		// Check parameters
		if ($this->type == self::TYPE_REPLACEMENT) {		// if this is a replacement invoice
			// Check that source invoice is known
			if ($this->fk_facture_source <= 0) {
				$this->error = $langs->trans("ErrorFieldRequired", $langs->transnoentitiesnoconv("InvoiceReplacement"));
				$this->db->rollback();
				return -10;
			}

			// Load source invoice that has been replaced
			$facreplaced = new Facture($this->db);
			$result = $facreplaced->fetch($this->fk_facture_source);
			if ($result <= 0) {
				$this->error = $langs->trans("ErrorBadInvoice");
				$this->db->rollback();
				return -11;
			}

			// Check that source invoice not already replaced by another one.
			$idreplacement = $facreplaced->getIdReplacingInvoice('validated');
			if ($idreplacement && $idreplacement != $this->id) {
				$facreplacement = new Facture($this->db);
				$facreplacement->fetch($idreplacement);
				$this->error = $langs->trans("ErrorInvoiceAlreadyReplaced", $facreplaced->ref, $facreplacement->ref);
				$this->db->rollback();
				return -12;
			}

			$result = $facreplaced->setCanceled($user, self::CLOSECODE_REPLACED, '');
			if ($result < 0) {
				$this->error = $facreplaced->error;
				$this->db->rollback();
				return -13;
			}
		}

		// Define new ref
		if ($force_number) {
			$num = $force_number;
		} elseif (preg_match('/^[\(]?PROV/i', $this->ref) || empty($this->ref)) { // empty should not happened, but when it occurs, the test save life
			if (getDolGlobalString('FAC_FORCE_DATE_VALIDATION')) {	// If option enabled, we force invoice date
				$this->date = dol_now();
				$this->date_lim_reglement = $this->calculate_date_lim_reglement();
			}
			$num = $this->getNextNumRef($this->thirdparty);
		} else {
			$num = $this->ref;
		}

		$this->newref = dol_sanitizeFileName($num);

		if ($num) {
			$this->update_price(1);

			// Validate
			$sql = 'UPDATE '.MAIN_DB_PREFIX.'facture';
			$sql .= " SET ref = '".$this->db->escape($num)."', fk_statut = ".self::STATUS_VALIDATED.", fk_user_valid = ".($user->id > 0 ? $user->id : "null").", date_valid = '".$this->db->idate($now)."'";
			if (getDolGlobalString('FAC_FORCE_DATE_VALIDATION')) {	// If option enabled, we force invoice date
				$sql .= ", datef='".$this->db->idate($this->date)."'";
				$sql .= ", date_lim_reglement='".$this->db->idate($this->date_lim_reglement)."'";
			}
			$sql .= " WHERE rowid = ".((int) $this->id);

			dol_syslog(get_class($this)."::validate", LOG_DEBUG);
			$resql = $this->db->query($sql);
			if (!$resql) {
				dol_print_error($this->db);
				$error++;
			}

			// We check if the invoice was provisional
			if (!$error && (preg_match('/^[\(]?PROV/i', $this->ref))) {
				// La verif qu'une remise n'est pas utilisee 2 fois est faite au moment de l'insertion de ligne
			}

			if (!$error) {
				// Define third party as a customer
				$result = $this->thirdparty->setAsCustomer();

				// If active we decrement the main product and its components at invoice validation
				if ($this->type != self::TYPE_DEPOSIT && $result >= 0 && isModEnabled('stock') && getDolGlobalString('STOCK_CALCULATE_ON_BILL') && $idwarehouse > 0) {
					require_once DOL_DOCUMENT_ROOT.'/product/stock/class/mouvementstock.class.php';
					$langs->load("agenda");

					// Loop on each line
					$cpt = count($this->lines);
					for ($i = 0; $i < $cpt; $i++) {
						if ($this->lines[$i]->fk_product > 0) {
							$mouvP = new MouvementStock($this->db);
							$mouvP->origin = &$this;
							$mouvP->setOrigin($this->element, $this->id);
							// We decrease stock for product
							if ($this->type == self::TYPE_CREDIT_NOTE) {
								$result = $mouvP->reception($user, $this->lines[$i]->fk_product, $idwarehouse, $this->lines[$i]->qty, 0, $langs->trans("InvoiceValidatedInDolibarr", $num));
								if ($result < 0) {
									$error++;
									$this->error = $mouvP->error;
								}
							} else {
								$is_batch_line = false;
								if ($batch_rule > 0) {
									$productStatic->fetch($this->lines[$i]->fk_product);
									if ($productStatic->hasbatch()) {
										$is_batch_line = true;
										$product_qty_remain = $this->lines[$i]->qty;

										$sortfield = null;
										$sortorder = null;
										// find all batch order by sellby (DLC) and eatby dates (DLUO) first
										if ($batch_rule == Productbatch::BATCH_RULE_SELLBY_EATBY_DATES_FIRST) {
											$sortfield = 'pl.sellby,pl.eatby,pb.qty,pl.rowid';
											$sortorder = 'ASC,ASC,ASC,ASC';
										}

										$resBatchList = $productbatch->findAllForProduct($productStatic->id, $idwarehouse, (getDolGlobalInt('STOCK_ALLOW_NEGATIVE_TRANSFER') ? null : 0), $sortfield, $sortorder);
										if (!is_array($resBatchList)) {
											$error++;
											$this->error = $this->db->lasterror();
										}

										if (!$error) {
											$batchList = $resBatchList;
											if (empty($batchList)) {
												$error++;
												$langs->load('errors');
												$warehouseStatic->fetch($idwarehouse);
												$this->error = $langs->trans('ErrorBatchNoFoundForProductInWarehouse', $productStatic->label, $warehouseStatic->ref);
												dol_syslog(__METHOD__.' Error: '.$langs->transnoentitiesnoconv('ErrorBatchNoFoundForProductInWarehouse', $productStatic->label, $warehouseStatic->ref), LOG_ERR);
											}

											foreach ($batchList as $batch) {
												if ($batch->qty <= 0) {
													continue; // try to decrement only batches have positive quantity first
												}

												// enough quantity in this batch
												if ($batch->qty >= $product_qty_remain) {
													$product_batch_qty = $product_qty_remain;
												} else {
													// not enough (take all in batch)
													$product_batch_qty = $batch->qty;
												}
												$result = $mouvP->livraison($user, $productStatic->id, $idwarehouse, $product_batch_qty, $this->lines[$i]->subprice, $langs->trans('InvoiceValidatedInDolibarr', $num), '', '', '', $batch->batch);
												if ($result < 0) {
													$error++;
													$this->error = $mouvP->error;
													$this->errors = $mouvP->errors;
													break;
												}

												$product_qty_remain -= $product_batch_qty;
												// all product quantity was decremented
												if ($product_qty_remain <= 0) {
													break;
												}
											}

											if (!$error && $product_qty_remain > 0) {
												if (getDolGlobalInt('STOCK_ALLOW_NEGATIVE_TRANSFER')) {
													// take in the first batch
													$batch = $batchList[0];
													$result = $mouvP->livraison($user, $productStatic->id, $idwarehouse, $product_qty_remain, $this->lines[$i]->subprice, $langs->trans('InvoiceValidatedInDolibarr', $num), '', '', '', $batch->batch);
													if ($result < 0) {
														$error++;
														$this->error = $mouvP->error;
														$this->errors = $mouvP->errors;
													}
												} else {
													$error++;
													$langs->load('errors');
													$warehouseStatic->fetch($idwarehouse);
													$this->error = $langs->trans('ErrorBatchNoFoundEnoughQuantityForProductInWarehouse', $productStatic->label, $warehouseStatic->ref);
													dol_syslog(__METHOD__.' Error: '.$langs->transnoentitiesnoconv('ErrorBatchNoFoundEnoughQuantityForProductInWarehouse', $productStatic->label, $warehouseStatic->ref), LOG_ERR);
												}
											}
										}
									}
								}

								if (!$is_batch_line) {
									$result = $mouvP->livraison($user, $this->lines[$i]->fk_product, $idwarehouse, $this->lines[$i]->qty, $this->lines[$i]->subprice, $langs->trans("InvoiceValidatedInDolibarr", $num));
									if ($result < 0) {
										$error++;
										$this->error = $mouvP->error;
										$this->errors = $mouvP->errors;
									}
								}
							}
						}
					}
				}
			}

			/*
			 * Set situation_final to 0 if is a credit note and the invoice source is a invoice situation (case when invoice situation is at 100%)
			 * So we can continue to create new invoice situation
			 */
			if (!$error && $this->type == self::TYPE_CREDIT_NOTE && $this->fk_facture_source > 0) {
				$invoice_situation = new Facture($this->db);
				$result = $invoice_situation->fetch($this->fk_facture_source);
				if ($result > 0 && $invoice_situation->type == self::TYPE_SITUATION && $invoice_situation->situation_final == 1) {
					$invoice_situation->situation_final = 0;
					// Disable triggers because module can force situation_final to 1 by triggers (ex: SubTotal)
					$result = $invoice_situation->setFinal($user, 1);
				}
				if ($result < 0) {
					$this->error = $invoice_situation->error;
					$this->errors = $invoice_situation->errors;
					$error++;
				}
			}

			// Trigger calls
			if (!$error && !$notrigger) {
				// Call trigger
				$result = $this->call_trigger('BILL_VALIDATE', $user);
				if ($result < 0) {
					$error++;
				}
				// End call triggers
			}

			if (!$error) {
				$this->oldref = $this->ref;

				// Rename directory if dir was a temporary ref
				if (preg_match('/^[\(]?PROV/i', $this->ref)) {
					// Now we rename also files into index
					$sql = 'UPDATE '.MAIN_DB_PREFIX."ecm_files set filename = CONCAT('".$this->db->escape($this->newref)."', SUBSTR(filename, ".(strlen($this->ref) + 1).")), filepath = 'facture/".$this->db->escape($this->newref)."'";
					$sql .= " WHERE filename LIKE '".$this->db->escape($this->ref)."%' AND filepath = 'facture/".$this->db->escape($this->ref)."' and entity = ".$conf->entity;
					$resql = $this->db->query($sql);
					if (!$resql) {
						$error++;
						$this->error = $this->db->lasterror();
					}
					$sql = 'UPDATE '.MAIN_DB_PREFIX."ecm_files set filepath = 'facture/".$this->db->escape($this->newref)."'";
					$sql .= " WHERE filepath = 'facture/".$this->db->escape($this->ref)."' and entity = ".$conf->entity;
					$resql = $this->db->query($sql);
					if (!$resql) {
						$error++;
						$this->error = $this->db->lasterror();
					}

					// We rename directory ($this->ref = old ref, $num = new ref) in order not to lose the attachments
					$oldref = dol_sanitizeFileName($this->ref);
					$newref = dol_sanitizeFileName($num);
					$dirsource = $conf->facture->dir_output.'/'.$oldref;
					$dirdest = $conf->facture->dir_output.'/'.$newref;
					if (!$error && file_exists($dirsource)) {
						dol_syslog(get_class($this)."::validate rename dir ".$dirsource." into ".$dirdest);

						if (@rename($dirsource, $dirdest)) {
							dol_syslog("Rename ok");
							// Rename docs starting with $oldref with $newref
							$listoffiles = dol_dir_list($conf->facture->dir_output.'/'.$newref, 'files', 1, '^'.preg_quote($oldref, '/'));
							foreach ($listoffiles as $fileentry) {
								$dirsource = $fileentry['name'];
								$dirdest = preg_replace('/^'.preg_quote($oldref, '/').'/', $newref, $dirsource);
								$dirsource = $fileentry['path'].'/'.$dirsource;
								$dirdest = $fileentry['path'].'/'.$dirdest;
								@rename($dirsource, $dirdest);
							}
						}
					}
				}
			}

			if (!$error && !$this->is_last_in_cycle()) {
				if (!$this->updatePriceNextInvoice($langs)) {
					$error++;
				}
			}

			// Set new ref and define current status
			if (!$error) {
				$this->ref = $num;
				$this->statut = self::STATUS_VALIDATED;	// deprecated
				$this->status = self::STATUS_VALIDATED;
				$this->date_validation = $now;
				$i = 0;

				if (getDolGlobalString('INVOICE_USE_SITUATION')) {
					$final = true;
					$nboflines = count($this->lines);
					while (($i < $nboflines) && $final) {
						$final = ($this->lines[$i]->situation_percent == 100);
						$i++;
					}

					if (empty($final)) {
						$this->situation_final = 0;
					} else {
						$this->situation_final = 1;
					}

					$this->setFinal($user);
				}
			}
		} else {
			$error++;
		}

		if (!$error) {
			$this->db->commit();
			return 1;
		} else {
			$this->db->rollback();
			return -1;
		}
	}

	/**
	 * Update price of next invoice
	 *
	 * @param	Translate	$langs	Translate object
	 * @return 	bool				false if KO, true if OK
	 */
	public function updatePriceNextInvoice(&$langs)
	{
		foreach ($this->tab_next_situation_invoice as $next_invoice) {
			$is_last = $next_invoice->is_last_in_cycle();

			if ($next_invoice->status == self::STATUS_DRAFT && $is_last != 1) {
				$this->error = $langs->trans('updatePriceNextInvoiceErrorUpdateline', $next_invoice->ref);
				return false;
			}

			foreach ($next_invoice->lines as $line) {
				$result = $next_invoice->updateline(
					$line->id,
					$line->desc,
					$line->subprice,
					$line->qty,
					$line->remise_percent,
					$line->date_start,
					$line->date_end,
					$line->tva_tx,
					$line->localtax1_tx,
					$line->localtax2_tx,
					'HT',
					$line->info_bits,
					$line->product_type,
					$line->fk_parent_line,
					0,
					$line->fk_fournprice,
					$line->pa_ht,
					$line->label,
					$line->special_code,
					$line->array_options,
					$line->situation_percent,
					$line->fk_unit
				);

				if ($result < 0) {
					$this->error = $langs->trans('updatePriceNextInvoiceErrorUpdateline', $next_invoice->ref);
					return false;
				}
			}

			break; // Only the next invoice and not each next invoice
		}

		return true;
	}

	/**
	 *	Set draft status
	 *
	 *	@param	User	$user			Object user that modify
	 *	@param	int		$idwarehouse	Id warehouse to use for stock change.
	 *	@return	int						Return integer <0 if KO, >0 if OK
	 */
	public function setDraft($user, $idwarehouse = -1)
	{
		// phpcs:enable
		global $conf, $langs;

		$error = 0;

		if ($this->status == self::STATUS_DRAFT) {
			dol_syslog(__METHOD__." already draft status", LOG_WARNING);
			return 0;
		}

		dol_syslog(__METHOD__, LOG_DEBUG);

		$this->db->begin();

		$sql = "UPDATE ".MAIN_DB_PREFIX."facture";
		$sql .= " SET fk_statut = ".self::STATUS_DRAFT;
		$sql .= " WHERE rowid = ".((int) $this->id);

		$result = $this->db->query($sql);
		if ($result) {
			if (!$error) {
				$this->oldcopy = clone $this;
			}

			// If we decrease stock on invoice validation, we increase back
			if ($this->type != self::TYPE_DEPOSIT && $result >= 0 && isModEnabled('stock') && getDolGlobalString('STOCK_CALCULATE_ON_BILL')) {
				require_once DOL_DOCUMENT_ROOT.'/product/stock/class/mouvementstock.class.php';
				$langs->load("agenda");

				$num = count($this->lines);
				for ($i = 0; $i < $num; $i++) {
					if ($this->lines[$i]->fk_product > 0) {
						$mouvP = new MouvementStock($this->db);
						$mouvP->origin = &$this;
						$mouvP->setOrigin($this->element, $this->id);
						// We decrease stock for product
						if ($this->type == self::TYPE_CREDIT_NOTE) {
							$result = $mouvP->livraison($user, $this->lines[$i]->fk_product, $idwarehouse, $this->lines[$i]->qty, $this->lines[$i]->subprice, $langs->trans("InvoiceBackToDraftInDolibarr", $this->ref));
						} else {
							$result = $mouvP->reception($user, $this->lines[$i]->fk_product, $idwarehouse, $this->lines[$i]->qty, 0, $langs->trans("InvoiceBackToDraftInDolibarr", $this->ref)); // we use 0 for price, to not change the weighted average value
						}
					}
				}
			}

			if ($error == 0) {
				$old_statut = $this->status;
				$this->statut = self::STATUS_DRAFT;	// deprecated
				$this->status = self::STATUS_DRAFT;

				// Call trigger
				$result = $this->call_trigger('BILL_UNVALIDATE', $user);
				if ($result < 0) {
					$error++;
					$this->statut = $old_statut; // deprecated
					$this->status = $old_statut;
				}
				// End call triggers
			} else {
				$this->db->rollback();
				return -1;
			}

			if ($error == 0) {
				$this->db->commit();
				return 1;
			} else {
				$this->db->rollback();
				return -1;
			}
		} else {
			$this->error = $this->db->error();
			$this->db->rollback();
			return -1;
		}
	}


	/**
	 *  Add an invoice line into database (linked to product/service or not).
	 *  Note: ->thirdparty must be defined.
	 *  Les parametres sont deja cense etre juste et avec valeurs finales a l'appel
	 *  de cette methode. Aussi, pour le taux tva, il doit deja avoir ete defini
	 *  par l'appelant par la methode get_default_tva(societe_vendeuse,societe_acheteuse,produit)
	 *  et le desc doit deja avoir la bonne valeur (a l'appelant de gerer le multilangue)
	 *
	 *  @param    	string		$desc            	Description of line
	 *  @param    	double		$pu_ht              Unit price without tax (> 0 even for credit note)
	 *  @param    	double		$qty             	Quantity
	 *  @param    	double		$txtva           	Force Vat rate, -1 for auto (Can contain the vat_src_code too with syntax '9.9 (CODE)')
	 *  @param		double		$txlocaltax1		Local tax 1 rate (deprecated, use instead txtva with code inside)
	 *  @param		double		$txlocaltax2		Local tax 2 rate (deprecated, use instead txtva with code inside)
	 *  @param    	int			$fk_product      	Id of predefined product/service
	 *  @param    	double		$remise_percent  	Percent of discount on line
	 *  @param    	int|string	$date_start      	Date start of service
	 *  @param    	int|string	$date_end        	Date end of service
	 *  @param    	int			$ventil          	Code of dispatching into accountancy
	 *  @param    	int			$info_bits			Bits of type of lines
	 *  @param    	int			$fk_remise_except	Id discount used
	 *  @param		string		$price_base_type	'HT' or 'TTC'
	 *  @param    	double		$pu_ttc             Unit price with tax (> 0 even for credit note)
	 *  @param		int			$type				Type of line (0=product, 1=service). Not used if fk_product is defined, the type of product is used.
	 *  @param      int			$rang               Position of line (-1 means last value + 1)
	 *  @param		int			$special_code		Special code (also used by externals modules!)
	 *  @param		string		$origin				Depend on global conf MAIN_CREATEFROM_KEEP_LINE_ORIGIN_INFORMATION can be 'orderdet', 'propaldet'..., else 'order','propal,'....
	 *  @param		int			$origin_id			Depend on global conf MAIN_CREATEFROM_KEEP_LINE_ORIGIN_INFORMATION can be Id of origin object (aka line id), else object id
	 *  @param		int			$fk_parent_line		Id of parent line
	 *  @param		int			$fk_fournprice		Supplier price id (to calculate margin) or ''
	 *  @param		int			$pa_ht				Buying price of line (to calculate margin) or ''
	 *  @param		string		$label				Label of the line (deprecated, do not use)
	 *  @param		array		$array_options		extrafields array
	 *  @param      int         $situation_percent  Situation advance percentage
	 *  @param      int         $fk_prev_id         Previous situation line id reference
	 *  @param 		string		$fk_unit 			Code of the unit to use. Null to use the default one
	 *  @param		double		$pu_ht_devise		Unit price in foreign currency
	 *  @param		string		$ref_ext		    External reference of the line
	 *  @param		int			$noupdateafterinsertline	No update after insert of line
	 *  @return    	int             				Return integer <0 if KO, Id of line if OK
	 */
	public function addline(
		$desc,
		$pu_ht,
		$qty,
		$txtva,
		$txlocaltax1 = 0,
		$txlocaltax2 = 0,
		$fk_product = 0,
		$remise_percent = 0,
		$date_start = '',
		$date_end = '',
		$ventil = 0,
		$info_bits = 0,
		$fk_remise_except = 0,
		$price_base_type = 'HT',
		$pu_ttc = 0,
		$type = 0,
		$rang = -1,
		$special_code = 0,
		$origin = '',
		$origin_id = 0,
		$fk_parent_line = 0,
		$fk_fournprice = null,
		$pa_ht = 0,
		$label = '',
		$array_options = array(),
		$situation_percent = 100,
		$fk_prev_id = 0,
		$fk_unit = null,
		$pu_ht_devise = 0,
		$ref_ext = '',
		$noupdateafterinsertline = 0
	) {
		// Deprecation warning
		if ($label) {
			dol_syslog(__METHOD__.": using line label is deprecated", LOG_WARNING);
			//var_dump(debug_backtrace(false));exit;
		}

		global $mysoc, $conf, $langs;

		dol_syslog(get_class($this)."::addline id=$this->id, pu_ht=$pu_ht, qty=$qty, txtva=$txtva, txlocaltax1=$txlocaltax1, txlocaltax2=$txlocaltax2, fk_product=$fk_product, remise_percent=$remise_percent, date_start=$date_start, date_end=$date_end, ventil=$ventil, info_bits=$info_bits, fk_remise_except=$fk_remise_except, price_base_type=$price_base_type, pu_ttc=$pu_ttc, type=$type, fk_unit=$fk_unit, desc=".dol_trunc($desc, 25), LOG_DEBUG);

		if ($this->status == self::STATUS_DRAFT) {
			include_once DOL_DOCUMENT_ROOT.'/core/lib/price.lib.php';

			// Clean parameters
			if (empty($remise_percent)) {
				$remise_percent = 0;
			}
			if (empty($qty)) {
				$qty = 0;
			}
			if (empty($info_bits)) {
				$info_bits = 0;
			}
			if (empty($rang)) {
				$rang = 0;
			}
			if (empty($ventil)) {
				$ventil = 0;
			}
			if (empty($txtva)) {
				$txtva = 0;
			}
			if (empty($txlocaltax1)) {
				$txlocaltax1 = 0;
			}
			if (empty($txlocaltax2)) {
				$txlocaltax2 = 0;
			}
			if (empty($fk_parent_line) || $fk_parent_line < 0) {
				$fk_parent_line = 0;
			}
			if (empty($fk_prev_id)) {
				$fk_prev_id = 'null';
			}
			if (!isset($situation_percent) || $situation_percent > 100 || (string) $situation_percent == '') {
				$situation_percent = 100;
			}
			if (empty($ref_ext)) {
				$ref_ext = '';
			}

			$remise_percent = price2num($remise_percent);
			$qty = price2num($qty);
			$pu_ht = price2num($pu_ht);
			$pu_ht_devise = price2num($pu_ht_devise);
			$pu_ttc = price2num($pu_ttc);
			$pa_ht = price2num($pa_ht);
			if (!preg_match('/\((.*)\)/', $txtva)) {
				$txtva = price2num($txtva); // $txtva can have format '5.0(XXX)' or '5'
			}
			$txlocaltax1 = price2num($txlocaltax1);
			$txlocaltax2 = price2num($txlocaltax2);

			if ($price_base_type == 'HT') {
				$pu = $pu_ht;
			} else {
				$pu = $pu_ttc;
			}

			// Check parameters
			if ($type < 0) {
				return -1;
			}

			if ($date_start && $date_end && $date_start > $date_end) {
				$langs->load("errors");
				$this->error = $langs->trans('ErrorStartDateGreaterEnd');
				return -1;
			}

			$this->db->begin();

			$product_type = $type;
			if (!empty($fk_product) && $fk_product > 0) {
				$product = new Product($this->db);
				$result = $product->fetch($fk_product);
				$product_type = $product->type;

				if (getDolGlobalString('STOCK_MUST_BE_ENOUGH_FOR_INVOICE') && $product_type == 0 && $product->stock_reel < $qty) {
					$langs->load("errors");
					$this->error = $langs->trans('ErrorStockIsNotEnoughToAddProductOnInvoice', $product->ref);
					$this->db->rollback();
					return -3;
				}
			}

			$localtaxes_type = getLocalTaxesFromRate($txtva, 0, $this->thirdparty, $mysoc);

			// Clean vat code
			$reg = array();
			$vat_src_code = '';
			if (preg_match('/\((.*)\)/', $txtva, $reg)) {
				$vat_src_code = $reg[1];
				$txtva = preg_replace('/\s*\(.*\)/', '', $txtva); // Remove code into vatrate.
			}

			// Calcul du total TTC et de la TVA pour la ligne a partir de
			// qty, pu, remise_percent et txtva
			// TRES IMPORTANT: C'est au moment de l'insertion ligne qu'on doit stocker
			// la part ht, tva et ttc, et ce au niveau de la ligne qui a son propre taux tva.

			$tabprice = calcul_price_total($qty, $pu, $remise_percent, $txtva, $txlocaltax1, $txlocaltax2, 0, $price_base_type, $info_bits, $product_type, $mysoc, $localtaxes_type, $situation_percent, $this->multicurrency_tx, $pu_ht_devise);

			$total_ht  = $tabprice[0];
			$total_tva = $tabprice[1];
			$total_ttc = $tabprice[2];
			$total_localtax1 = $tabprice[9];
			$total_localtax2 = $tabprice[10];
			$pu_ht = $tabprice[3];

			// MultiCurrency
			$multicurrency_total_ht = $tabprice[16];
			$multicurrency_total_tva = $tabprice[17];
			$multicurrency_total_ttc = $tabprice[18];
			$pu_ht_devise = $tabprice[19];

			// Rank to use
			$ranktouse = $rang;
			if ($ranktouse == -1) {
				$rangmax = $this->line_max($fk_parent_line);
				$ranktouse = $rangmax + 1;
			}

			// Insert line
			$this->line = new FactureLigne($this->db);

			$this->line->context = $this->context;

			$this->line->fk_facture = $this->id;
			$this->line->label = $label; // deprecated
			$this->line->desc = $desc;
			$this->line->ref_ext = $ref_ext;

			$this->line->qty = ($this->type == self::TYPE_CREDIT_NOTE ? abs($qty) : $qty); // For credit note, quantity is always positive and unit price negative
			$this->line->subprice = ($this->type == self::TYPE_CREDIT_NOTE ? -abs($pu_ht) : $pu_ht); // For credit note, unit price always negative, always positive otherwise

			$this->line->vat_src_code = $vat_src_code;
			$this->line->tva_tx = $txtva;
			$this->line->localtax1_tx = ($total_localtax1 ? $localtaxes_type[1] : 0);
			$this->line->localtax2_tx = ($total_localtax2 ? $localtaxes_type[3] : 0);
			$this->line->localtax1_type = empty($localtaxes_type[0]) ? '' : $localtaxes_type[0];
			$this->line->localtax2_type = empty($localtaxes_type[2]) ? '' : $localtaxes_type[2];

			$this->line->total_ht = (($this->type == self::TYPE_CREDIT_NOTE || $qty < 0) ? -abs($total_ht) : $total_ht); // For credit note and if qty is negative, total is negative
			$this->line->total_ttc = (($this->type == self::TYPE_CREDIT_NOTE || $qty < 0) ? -abs($total_ttc) : $total_ttc); // For credit note and if qty is negative, total is negative
			$this->line->total_tva = (($this->type == self::TYPE_CREDIT_NOTE || $qty < 0) ? -abs($total_tva) : $total_tva); // For credit note and if qty is negative, total is negative
			$this->line->total_localtax1 = (($this->type == self::TYPE_CREDIT_NOTE || $qty < 0) ? -abs($total_localtax1) : $total_localtax1); // For credit note and if qty is negative, total is negative
			$this->line->total_localtax2 = (($this->type == self::TYPE_CREDIT_NOTE || $qty < 0) ? -abs($total_localtax2) : $total_localtax2); // For credit note and if qty is negative, total is negative

			$this->line->fk_product = $fk_product;
			$this->line->product_type = $product_type;
			$this->line->remise_percent = $remise_percent;
			$this->line->date_start = $date_start;
			$this->line->date_end = $date_end;
			$this->line->ventil = $ventil;
			$this->line->rang = $ranktouse;
			$this->line->info_bits = $info_bits;
			$this->line->fk_remise_except = $fk_remise_except;

			$this->line->special_code = $special_code;
			$this->line->fk_parent_line = $fk_parent_line;
			$this->line->origin = $origin;
			$this->line->origin_id = $origin_id;
			$this->line->situation_percent = $situation_percent;
			$this->line->fk_prev_id = $fk_prev_id;
			$this->line->fk_unit = $fk_unit;

			// infos marge
			$this->line->fk_fournprice = $fk_fournprice;
			$this->line->pa_ht = $pa_ht;

			// Multicurrency
			$this->line->fk_multicurrency = $this->fk_multicurrency;
			$this->line->multicurrency_code = $this->multicurrency_code;
			$this->line->multicurrency_subprice	= ($this->type == self::TYPE_CREDIT_NOTE ? -abs($pu_ht_devise) : $pu_ht_devise); // For credit note, unit price always negative, always positive otherwise

			$this->line->multicurrency_total_ht = (($this->type == self::TYPE_CREDIT_NOTE || $qty < 0) ? -abs($multicurrency_total_ht) : $multicurrency_total_ht); // For credit note and if qty is negative, total is negative
			$this->line->multicurrency_total_tva = (($this->type == self::TYPE_CREDIT_NOTE || $qty < 0) ? -abs($multicurrency_total_tva) : $multicurrency_total_tva); // For credit note and if qty is negative, total is negative
			$this->line->multicurrency_total_ttc = (($this->type == self::TYPE_CREDIT_NOTE || $qty < 0) ? -abs($multicurrency_total_ttc) : $multicurrency_total_ttc); // For credit note and if qty is negative, total is negative

			if (is_array($array_options) && count($array_options) > 0) {
				$this->line->array_options = $array_options;
			}

			$result = $this->line->insert();
			if ($result > 0) {
				// Reorder if child line
				if (!empty($fk_parent_line)) {
					$this->line_order(true, 'DESC');
				} elseif ($ranktouse > 0 && $ranktouse <= count($this->lines)) { // Update all rank of all other lines
					$linecount = count($this->lines);
					for ($ii = $ranktouse; $ii <= $linecount; $ii++) {
						$this->updateRangOfLine($this->lines[$ii - 1]->id, $ii + 1);
					}
				}

				// Mise a jour informations denormalisees au niveau de la facture meme
				if (empty($noupdateafterinsertline)) {
					$result = $this->update_price(1, 'auto', 0, $mysoc); // The addline method is designed to add line from user input so total calculation with update_price must be done using 'auto' mode.
				}

				if ($result > 0) {
					$this->db->commit();
					return $this->line->id;
				} else {
					$this->error = $this->db->lasterror();
					$this->db->rollback();
					return -1;
				}
			} else {
				$this->error = $this->line->error;
				$this->errors = $this->line->errors;
				$this->db->rollback();
				return -2;
			}
		} else {
			$this->errors[]='status of invoice must be Draft to allow use of ->addline()';
			dol_syslog(get_class($this)."::addline status of invoice must be Draft to allow use of ->addline()", LOG_ERR);
			return -3;
		}
	}

	/**
	 *  Update a detail line
	 *
	 *  @param     	int			$rowid           	Id of line to update
	 *  @param     	string		$desc            	Description of line
	 *  @param     	double		$pu              	Prix unitaire (HT ou TTC selon price_base_type) (> 0 even for credit note lines)
	 *  @param     	double		$qty             	Quantity
	 *  @param     	double		$remise_percent  	Percentage discount of the line
	 *  @param     	int		    $date_start      	Date de debut de validite du service
	 *  @param     	int		    $date_end        	Date de fin de validite du service
	 *  @param     	double		$txtva          	VAT Rate (Can be '8.5', '8.5 (ABC)')
	 * 	@param		double		$txlocaltax1		Local tax 1 rate
	 *  @param		double		$txlocaltax2		Local tax 2 rate
	 * 	@param     	string		$price_base_type 	HT or TTC
	 * 	@param     	int			$info_bits 		    Miscellaneous informations
	 * 	@param		int			$type				Type of line (0=product, 1=service)
	 * 	@param		int			$fk_parent_line		Id of parent line (0 in most cases, used by modules adding sublevels into lines).
	 * 	@param		int			$skip_update_total	Keep fields total_xxx to 0 (used for special lines by some modules)
	 * 	@param		int			$fk_fournprice		Id of origin supplier price
	 * 	@param		int			$pa_ht				Price (without tax) of product when it was bought
	 * 	@param		string		$label				Label of the line (deprecated, do not use)
	 * 	@param		int			$special_code		Special code (also used by externals modules!)
	 *  @param		array		$array_options		extrafields array
	 * 	@param      int         $situation_percent  Situation advance percentage
	 * 	@param 		string		$fk_unit 			Code of the unit to use. Null to use the default one
	 * 	@param		double		$pu_ht_devise		Unit price in currency
	 * 	@param		int			$notrigger			disable line update trigger
	 *  @param		string		$ref_ext		    External reference of the line
	 *  @param		integer		$rang		    	rank of line
	 *  @return    	int             				Return integer < 0 if KO, > 0 if OK
	 */
	public function updateline($rowid, $desc, $pu, $qty, $remise_percent, $date_start, $date_end, $txtva, $txlocaltax1 = 0, $txlocaltax2 = 0, $price_base_type = 'HT', $info_bits = 0, $type = self::TYPE_STANDARD, $fk_parent_line = 0, $skip_update_total = 0, $fk_fournprice = null, $pa_ht = 0, $label = '', $special_code = 0, $array_options = array(), $situation_percent = 100, $fk_unit = null, $pu_ht_devise = 0, $notrigger = 0, $ref_ext = '', $rang = 0)
	{
		global $conf, $user;
		// Deprecation warning
		if ($label) {
			dol_syslog(__METHOD__.": using line label is deprecated", LOG_WARNING);
		}

		include_once DOL_DOCUMENT_ROOT.'/core/lib/price.lib.php';

		global $mysoc, $langs;

		dol_syslog(get_class($this)."::updateline rowid=$rowid, desc=$desc, pu=$pu, qty=$qty, remise_percent=$remise_percent, date_start=$date_start, date_end=$date_end, txtva=$txtva, txlocaltax1=$txlocaltax1, txlocaltax2=$txlocaltax2, price_base_type=$price_base_type, info_bits=$info_bits, type=$type, fk_parent_line=$fk_parent_line pa_ht=$pa_ht, special_code=$special_code, fk_unit=$fk_unit, pu_ht_devise=$pu_ht_devise", LOG_DEBUG);

		if ($this->status == self::STATUS_DRAFT) {
			if (!$this->is_last_in_cycle() && empty($this->error)) {
				if (!$this->checkProgressLine($rowid, $situation_percent)) {
					if (!$this->error) {
						$this->error = $langs->trans('invoiceLineProgressError');
					}
					return -3;
				}
			}

			if ($date_start && $date_end && $date_start > $date_end) {
				$langs->load("errors");
				$this->error = $langs->trans('ErrorStartDateGreaterEnd');
				return -1;
			}

			$this->db->begin();

			// Clean parameters
			if (empty($qty)) {
				$qty = 0;
			}
			if (empty($fk_parent_line) || $fk_parent_line < 0) {
				$fk_parent_line = 0;
			}
			if (empty($special_code) || $special_code == 3) {
				$special_code = 0;
			}
			if (!isset($situation_percent) || $situation_percent > 100 || (string) $situation_percent == '') {
				$situation_percent = 100;
			}
			if (empty($ref_ext)) {
				$ref_ext = '';
			}

			$remise_percent = price2num($remise_percent);
			$qty			= price2num($qty);
			$pu 			= price2num($pu);
			$pu_ht_devise = price2num($pu_ht_devise);
			$pa_ht = price2num($pa_ht);
			if (!preg_match('/\((.*)\)/', $txtva)) {
				$txtva = price2num($txtva); // $txtva can have format '5.0(XXX)' or '5'
			}
			$txlocaltax1	= price2num($txlocaltax1);
			$txlocaltax2	= price2num($txlocaltax2);

			// Check parameters
			if ($type < 0) {
				return -1;
			}

			// Calculate total with, without tax and tax from qty, pu, remise_percent and txtva
			// TRES IMPORTANT: C'est au moment de l'insertion ligne qu'on doit stocker
			// la part ht, tva et ttc, et ce au niveau de la ligne qui a son propre taux tva.

			$localtaxes_type = getLocalTaxesFromRate($txtva, 0, $this->thirdparty, $mysoc);

			// Clean vat code
			$reg = array();
			$vat_src_code = '';
			if (preg_match('/\((.*)\)/', $txtva, $reg)) {
				$vat_src_code = $reg[1];
				$txtva = preg_replace('/\s*\(.*\)/', '', $txtva); // Remove code into vatrate.
			}

			$tabprice = calcul_price_total($qty, $pu, $remise_percent, $txtva, $txlocaltax1, $txlocaltax2, 0, $price_base_type, $info_bits, $type, $mysoc, $localtaxes_type, $situation_percent, $this->multicurrency_tx, $pu_ht_devise);

			$total_ht  = $tabprice[0];
			$total_tva = $tabprice[1];
			$total_ttc = $tabprice[2];
			$total_localtax1 = $tabprice[9];
			$total_localtax2 = $tabprice[10];
			$pu_ht  = $tabprice[3];
			$pu_tva = $tabprice[4];
			$pu_ttc = $tabprice[5];

			// MultiCurrency
			$multicurrency_total_ht = $tabprice[16];
			$multicurrency_total_tva = $tabprice[17];
			$multicurrency_total_ttc = $tabprice[18];
			$pu_ht_devise = $tabprice[19];

			// Old properties: $price, $remise (deprecated)
			$price = $pu;
			$remise = 0;
			if ($remise_percent > 0) {
				$remise = round(((float) $pu * (float) $remise_percent / 100), 2);
				$price = ((float) $pu - $remise);
			}
			$price = price2num($price);

			//Fetch current line from the database and then clone the object and set it in $oldline property
			$line = new FactureLigne($this->db);
			$line->fetch($rowid);
			$line->fetch_optionals();

			if (!empty($line->fk_product)) {
				$product = new Product($this->db);
				$result = $product->fetch($line->fk_product);
				$product_type = $product->type;

				if (getDolGlobalString('STOCK_MUST_BE_ENOUGH_FOR_INVOICE') && $product_type == 0 && $product->stock_reel < $qty) {
					$langs->load("errors");
					$this->error = $langs->trans('ErrorStockIsNotEnoughToAddProductOnInvoice', $product->ref);
					$this->db->rollback();
					return -3;
				}
			}

			$staticline = clone $line;

			$line->oldline = $staticline;
			$this->line = $line;
			$this->line->context = $this->context;
			$this->line->rang = $rang;

			// Reorder if fk_parent_line change
			if (!empty($fk_parent_line) && !empty($staticline->fk_parent_line) && $fk_parent_line != $staticline->fk_parent_line) {
				$rangmax = $this->line_max($fk_parent_line);
				$this->line->rang = $rangmax + 1;
			}

			$this->line->id = $rowid;
			$this->line->rowid = $rowid;
			$this->line->label = $label;
			$this->line->desc = $desc;
			$this->line->ref_ext = $ref_ext;
			$this->line->qty = ($this->type == self::TYPE_CREDIT_NOTE ? abs($qty) : $qty); // For credit note, quantity is always positive and unit price negative

			$this->line->vat_src_code = $vat_src_code;
			$this->line->tva_tx = $txtva;
			$this->line->localtax1_tx		= $txlocaltax1;
			$this->line->localtax2_tx		= $txlocaltax2;
			$this->line->localtax1_type		= empty($localtaxes_type[0]) ? '' : $localtaxes_type[0];
			$this->line->localtax2_type		= empty($localtaxes_type[2]) ? '' : $localtaxes_type[2];

			$this->line->remise_percent		= $remise_percent;
			$this->line->subprice			= ($this->type == self::TYPE_CREDIT_NOTE ? -abs($pu_ht) : $pu_ht); // For credit note, unit price always negative, always positive otherwise
			$this->line->date_start = $date_start;
			$this->line->date_end			= $date_end;
			$this->line->total_ht			= (($this->type == self::TYPE_CREDIT_NOTE || $qty < 0) ? -abs($total_ht) : $total_ht); // For credit note and if qty is negative, total is negative
			$this->line->total_tva			= (($this->type == self::TYPE_CREDIT_NOTE || $qty < 0) ? -abs($total_tva) : $total_tva);
			$this->line->total_localtax1	= $total_localtax1;
			$this->line->total_localtax2	= $total_localtax2;
			$this->line->total_ttc			= (($this->type == self::TYPE_CREDIT_NOTE || $qty < 0) ? -abs($total_ttc) : $total_ttc);
			$this->line->info_bits			= $info_bits;
			$this->line->special_code		= $special_code;
			$this->line->product_type		= $type;
			$this->line->fk_parent_line = $fk_parent_line;
			$this->line->skip_update_total = $skip_update_total;
			$this->line->situation_percent = $situation_percent;
			$this->line->fk_unit = $fk_unit;

			$this->line->fk_fournprice = $fk_fournprice;
			$this->line->pa_ht = $pa_ht;

			// Multicurrency
			$this->line->multicurrency_subprice		= ($this->type == self::TYPE_CREDIT_NOTE ? -abs($pu_ht_devise) : $pu_ht_devise); // For credit note, unit price always negative, always positive otherwise
			$this->line->multicurrency_total_ht 	= (($this->type == self::TYPE_CREDIT_NOTE || $qty < 0) ? -abs($multicurrency_total_ht) : $multicurrency_total_ht); // For credit note and if qty is negative, total is negative
			$this->line->multicurrency_total_tva 	= (($this->type == self::TYPE_CREDIT_NOTE || $qty < 0) ? -abs($multicurrency_total_tva) : $multicurrency_total_tva);
			$this->line->multicurrency_total_ttc 	= (($this->type == self::TYPE_CREDIT_NOTE || $qty < 0) ? -abs($multicurrency_total_ttc) : $multicurrency_total_ttc);

			if (is_array($array_options) && count($array_options) > 0) {
				// We replace values in this->line->array_options only for entries defined into $array_options
				foreach ($array_options as $key => $value) {
					$this->line->array_options[$key] = $array_options[$key];
				}
			}

			$result = $this->line->update($user, $notrigger);
			if ($result > 0) {
				// Reorder if child line
				if (!empty($fk_parent_line)) {
					$this->line_order(true, 'DESC');
				}

				// Mise a jour info denormalisees au niveau facture
				$this->update_price(1, 'auto');
				$this->db->commit();
				return $result;
			} else {
				$this->error = $this->line->error;
				$this->db->rollback();
				return -1;
			}
		} else {
			$this->error = "Invoice statut makes operation forbidden";
			return -2;
		}
	}

	/**
	 * Check if the percent edited is lower of next invoice line
	 *
	 * @param	int		$idline				id of line to check
	 * @param	float	$situation_percent	progress percentage need to be test
	 * @return 	bool						false if KO, true if OK
	 */
	public function checkProgressLine($idline, $situation_percent)
	{
		$sql = 'SELECT fd.situation_percent FROM '.MAIN_DB_PREFIX.'facturedet fd
				INNER JOIN '.MAIN_DB_PREFIX.'facture f ON (fd.fk_facture = f.rowid)
				WHERE fd.fk_prev_id = '.((int) $idline).' AND f.fk_statut <> 0';

		$result = $this->db->query($sql);
		if (!$result) {
			$this->error = $this->db->error();
			return false;
		}

		$obj = $this->db->fetch_object($result);

		if ($obj === null) {
			return true;
		} else {
			return ($situation_percent < $obj->situation_percent);
		}
	}

	// phpcs:disable PEAR.NamingConventions.ValidFunctionName.ScopeNotCamelCaps
	/**
	 * Update invoice line with percentage
	 *
	 * @param  FactureLigne $line       	Invoice line
	 * @param  int          $percent    	Percentage
	 * @param  boolean      $update_price   Update object price
	 * @return void
	 */
	public function update_percent($line, $percent, $update_price = true)
	{
		// phpcs:enable
		global $mysoc, $user;

		// Progress should never be changed for discount lines
		if (($line->info_bits & 2) == 2) {
			return;
		}

		include_once DOL_DOCUMENT_ROOT.'/core/lib/price.lib.php';

		// Cap percentages to 100
		if ($percent > 100) {
			$percent = 100;
		}
		$line->situation_percent = $percent;
		$tabprice = calcul_price_total($line->qty, $line->subprice, $line->remise_percent, $line->tva_tx, $line->localtax1_tx, $line->localtax2_tx, 0, 'HT', 0, $line->product_type, $mysoc, '', $percent);
		$line->total_ht = $tabprice[0];
		$line->total_tva = $tabprice[1];
		$line->total_ttc = $tabprice[2];
		$line->total_localtax1 = $tabprice[9];
		$line->total_localtax2 = $tabprice[10];
		$line->multicurrency_total_ht  = $tabprice[16];
		$line->multicurrency_total_tva = $tabprice[17];
		$line->multicurrency_total_ttc = $tabprice[18];
		$line->update($user);

		// sometimes it is better to not update price for each line, ie when updating situation on all lines
		if ($update_price) {
			$this->update_price(1);
		}
	}

	/**
	 *	Delete line in database
	 *
	 *	@param		int		$rowid		Id of line to delete
	 *  @param		int		$id			Id of object (for a check)
	 *	@return		int					Return integer <0 if KO, >0 if OK
	 */
	public function deleteline($rowid, $id = 0)
	{
		global $user;

		dol_syslog(get_class($this)."::deleteline rowid=".((int) $rowid), LOG_DEBUG);

		if ($this->status != self::STATUS_DRAFT) {
			$this->error = 'ErrorDeleteLineNotAllowedByObjectStatus';
			return -1;
		}

		$line = new FactureLigne($this->db);

		$line->context = $this->context;

		// Load line
		$result = $line->fetch($rowid);
		if (!($result > 0)) {
			dol_print_error($this->db, $line->error, $line->errors);
			return -1;
		}

		if ($id > 0 && $line->fk_facture != $id) {
			$this->error = 'ErrorLineIDDoesNotMatchWithObjectID';
			return -1;
		}

		$this->db->begin();

		// Memorize previous line for triggers
		$staticline = clone $line;
		$line->oldline = $staticline;

		if ($line->delete($user) > 0) {
			$result = $this->update_price(1);

			if ($result > 0) {
				$this->db->commit();
				return 1;
			} else {
				$this->db->rollback();
				$this->error = $this->db->lasterror();
				return -1;
			}
		} else {
			$this->db->rollback();
			$this->error = $line->error;
			return -1;
		}
	}

	// phpcs:disable PEAR.NamingConventions.ValidFunctionName.ScopeNotCamelCaps
	/**
	 *	Set percent discount
	 *
	 *  @deprecated
	 *  @see setDiscount()
	 *	@param     	User	$user		User that set discount
	 *	@param     	double	$remise		Discount
	 *  @param     	int		$notrigger	1=Does not execute triggers, 0= execute triggers
	 *	@return		int 				Return integer <0 if KO, >0 if OK
	 */
	public function set_remise($user, $remise, $notrigger = 0)
	{
		// phpcs:enable
		dol_syslog(get_class($this)."::set_remise is deprecated, use setDiscount instead", LOG_NOTICE);
		return $this->setDiscount($user, $remise, $notrigger);
	}

	/**
	 *	Set percent discount
	 *
	 *	@param     	User	$user		User that set discount
	 *	@param     	double	$remise		Discount
	 *  @param     	int		$notrigger	1=Does not execute triggers, 0= execute triggers
	 *	@return		int 				Return integer <0 if KO, >0 if OK
	 *	@deprecated remise_percent is a deprecated field for object parent
	 */
	public function setDiscount($user, $remise, $notrigger = 0)
	{
		// Clean parameters
		if (empty($remise)) {
			$remise = 0;
		}

		if ($user->hasRight('facture', 'creer')) {
			$remise = price2num($remise, 2);

			$error = 0;

			$this->db->begin();

			$sql = 'UPDATE '.MAIN_DB_PREFIX.'facture';
			$sql .= ' SET remise_percent = '.((float) $remise);
			$sql .= " WHERE rowid = ".((int) $this->id);
			$sql .= ' AND fk_statut = '.self::STATUS_DRAFT;

			dol_syslog(__METHOD__, LOG_DEBUG);
			$resql = $this->db->query($sql);
			if (!$resql) {
				$this->errors[] = $this->db->error();
				$error++;
			}

			if (!$notrigger && empty($error)) {
				// Call trigger
				$result = $this->call_trigger('BILL_MODIFY', $user);
				if ($result < 0) {
					$error++;
				}
				// End call triggers
			}

			if (!$error) {
				$this->remise_percent = $remise;
				$this->update_price(1);

				$this->db->commit();
				return 1;
			} else {
				foreach ($this->errors as $errmsg) {
					dol_syslog(__METHOD__.' Error: '.$errmsg, LOG_ERR);
					$this->error .= ($this->error ? ', '.$errmsg : $errmsg);
				}
				$this->db->rollback();
				return -1 * $error;
			}
		}

		return 0;
	}


	// phpcs:disable PEAR.NamingConventions.ValidFunctionName.ScopeNotCamelCaps
	/**
	 *	Set absolute discount
	 *
	 *	@param     	User	$user 		User that set discount
	 *	@param     	double	$remise		Discount
	 *  @param     	int		$notrigger	1=Does not execute triggers, 0= execute triggers
	 *	@return		int 				Return integer <0 if KO, >0 if OK
	 */
	/*
	public function set_remise_absolue($user, $remise, $notrigger = 0)
	{
		// phpcs:enable
		if (empty($remise)) {
			$remise = 0;
		}

		if ($user->hasRight('facture', 'creer')) {
			$error = 0;

			$this->db->begin();

			$remise = price2num($remise);

			$sql = 'UPDATE '.MAIN_DB_PREFIX.'facture';
			$sql .= ' SET remise_absolue = '.((float) $remise);
			$sql .= " WHERE rowid = ".((int) $this->id);
			$sql .= ' AND fk_statut = '.self::STATUS_DRAFT;

			dol_syslog(__METHOD__, LOG_DEBUG);
			$resql = $this->db->query($sql);
			if (!$resql) {
				$this->errors[] = $this->db->error();
				$error++;
			}

			if (!$error) {
				$this->oldcopy = clone $this;
				$this->remise_absolue = $remise;
				$this->update_price(1);
			}

			if (!$notrigger && empty($error)) {
				// Call trigger
				$result = $this->call_trigger('BILL_MODIFY', $user);
				if ($result < 0) {
					$error++;
				}
				// End call triggers
			}

			if (!$error) {
				$this->db->commit();
				return 1;
			} else {
				foreach ($this->errors as $errmsg) {
					dol_syslog(__METHOD__.' Error: '.$errmsg, LOG_ERR);
					$this->error .= ($this->error ? ', '.$errmsg : $errmsg);
				}
				$this->db->rollback();
				return -1 * $error;
			}
		}

		return 0;
	}
	*/

	/**
	 *      Return next reference of customer invoice not already used (or last reference)
	 *      according to numbering module defined into constant FACTURE_ADDON
	 *
	 *      @param	   Societe		$soc		object company
	 *      @param     string		$mode		'next' for next value or 'last' for last value
	 *      @return    string					free ref or last ref
	 */
	public function getNextNumRef($soc, $mode = 'next')
	{
		global $conf, $langs;

		if ($this->module_source == 'takepos') {
			$langs->load('cashdesk');

			$moduleName = 'takepos';
			$moduleSourceName = 'Takepos';
			$addonConstName = 'TAKEPOS_REF_ADDON';

			// Clean parameters (if not defined or using deprecated value)
			if (!getDolGlobalString('TAKEPOS_REF_ADDON')) {
				$conf->global->TAKEPOS_REF_ADDON = 'mod_takepos_ref_simple';
			}

			$addon = $conf->global->TAKEPOS_REF_ADDON;
		} else {
			$langs->load('bills');

			$moduleName = 'facture';
			$moduleSourceName = 'Invoice';
			$addonConstName = 'FACTURE_ADDON';

			// Clean parameters (if not defined or using deprecated value)
			if (!getDolGlobalString('FACTURE_ADDON')) {
				$conf->global->FACTURE_ADDON = 'mod_facture_terre';
			} elseif (getDolGlobalString('FACTURE_ADDON') == 'terre') {
				$conf->global->FACTURE_ADDON = 'mod_facture_terre';
			} elseif (getDolGlobalString('FACTURE_ADDON') == 'mercure') {
				$conf->global->FACTURE_ADDON = 'mod_facture_mercure';
			}

			$addon = $conf->global->FACTURE_ADDON;
		}

		if (!empty($addon)) {
			dol_syslog("Call getNextNumRef with ".$addonConstName." = " . getDolGlobalString('FACTURE_ADDON').", thirdparty=".$soc->name.", type=".$soc->typent_code.", mode=".$mode, LOG_DEBUG);

			$mybool = false;

			$file = $addon.'.php';
			$classname = $addon;


			// Include file with class
			$dirmodels = array_merge(array('/'), (array) $conf->modules_parts['models']);
			foreach ($dirmodels as $reldir) {
				$dir = dol_buildpath($reldir.'core/modules/'.$moduleName.'/');

				// Load file with numbering class (if found)
				if (is_file($dir.$file) && is_readable($dir.$file)) {
					$mybool |= include_once $dir.$file;
				}
			}

			// For compatibility
			if (!$mybool) {
				$file = $addon.'/'.$addon.'.modules.php';
				$classname = 'mod_'.$moduleName.'_'.$addon;
				$classname = preg_replace('/\-.*$/', '', $classname);
				// Include file with class
				foreach ($conf->file->dol_document_root as $dirroot) {
					$dir = $dirroot.'/core/modules/'.$moduleName.'/';

					// Load file with numbering class (if found)
					if (is_file($dir.$file) && is_readable($dir.$file)) {
						$mybool |= include_once $dir.$file;
					}
				}
			}

			if (!$mybool) {
				dol_print_error('', 'Failed to include file '.$file);
				return '';
			}

			$obj = new $classname();

			$numref = $obj->getNextValue($soc, $this, $mode);


			/**
			 * $numref can be empty in case we ask for the last value because if there is no invoice created with the
			 * set up mask.
			 */
			if ($mode != 'last' && !$numref) {
				$this->error = $obj->error;
				return '';
			}

			return $numref;
		} else {
			$langs->load('errors');
			print $langs->trans('Error').' '.$langs->trans('ErrorModuleSetupNotComplete', $langs->transnoentitiesnoconv($moduleSourceName));
			return '';
		}
	}

	/**
	 *	Load miscellaneous information for tab "Info"
	 *
	 *	@param  int		$id		Id of object to load
	 *	@return	void
	 */
	public function info($id)
	{
		$sql = 'SELECT c.rowid, datec, date_valid as datev, tms as datem,';
		$sql .= ' date_closing as dateclosing,';
		$sql .= ' fk_user_author, fk_user_valid, fk_user_closing';
		$sql .= ' FROM '.MAIN_DB_PREFIX.'facture as c';
		$sql .= ' WHERE c.rowid = '.((int) $id);

		$result = $this->db->query($sql);
		if ($result) {
			if ($this->db->num_rows($result)) {
				$obj = $this->db->fetch_object($result);

				$this->id = $obj->rowid;
				$this->user_creation_id = $obj->fk_user_author;
				$this->user_validation_id = $obj->fk_user_valid;
				$this->user_closing_id = $obj->fk_user_closing;

				$this->date_creation     = $this->db->jdate($obj->datec);
				$this->date_modification = $this->db->jdate($obj->datem);
				$this->date_validation   = $this->db->jdate($obj->datev);
				$this->date_closing      = $this->db->jdate($obj->dateclosing);
			}
			$this->db->free($result);
		} else {
			dol_print_error($this->db);
		}
	}


	// phpcs:disable PEAR.NamingConventions.ValidFunctionName.ScopeNotCamelCaps
	/**
	 *  Return list of invoices (eventually filtered on a user) into an array
	 *
	 *  @param		int		$shortlist		0=Return array[id]=ref, 1=Return array[](id=>id,ref=>ref,name=>name)
	 *  @param      int		$draft      	0=not draft, 1=draft
	 *  @param      User	$excluser      	Objet user to exclude
	 *  @param    	int		$socid			Id third pary
	 *  @param    	int		$limit			For pagination
	 *  @param    	int		$offset			For pagination
	 *  @param    	string	$sortfield		Sort criteria
	 *  @param    	string	$sortorder		Sort order
	 *  @return     array|int             	-1 if KO, array with result if OK
	 */
	public function liste_array($shortlist = 0, $draft = 0, $excluser = null, $socid = 0, $limit = 0, $offset = 0, $sortfield = 'f.datef,f.rowid', $sortorder = 'DESC')
	{
		// phpcs:enable
		global $conf, $user;

		$ga = array();

		$sql = "SELECT s.rowid, s.nom as name, s.client,";
		$sql .= " f.rowid as fid, f.ref as ref, f.datef as df";
		if (!$user->hasRight('societe', 'client', 'voir') && !$socid) {
			$sql .= ", sc.fk_soc, sc.fk_user";
		}
		$sql .= " FROM ".MAIN_DB_PREFIX."societe as s, ".MAIN_DB_PREFIX."facture as f";
		if (!$user->hasRight('societe', 'client', 'voir') && !$socid) {
			$sql .= ", ".MAIN_DB_PREFIX."societe_commerciaux as sc";
		}
		$sql .= " WHERE f.entity IN (".getEntity('invoice').")";
		$sql .= " AND f.fk_soc = s.rowid";
		if (!$user->hasRight('societe', 'client', 'voir') && !$socid) { //restriction
			$sql .= " AND s.rowid = sc.fk_soc AND sc.fk_user = ".((int) $user->id);
		}
		if ($socid) {
			$sql .= " AND s.rowid = ".((int) $socid);
		}
		if ($draft) {
			$sql .= " AND f.fk_statut = ".self::STATUS_DRAFT;
		}
		if (is_object($excluser)) {
			$sql .= " AND f.fk_user_author <> ".((int) $excluser->id);
		}
		$sql .= $this->db->order($sortfield, $sortorder);
		$sql .= $this->db->plimit($limit, $offset);

		$result = $this->db->query($sql);
		if ($result) {
			$numc = $this->db->num_rows($result);
			if ($numc) {
				$i = 0;
				while ($i < $numc) {
					$obj = $this->db->fetch_object($result);

					if ($shortlist == 1) {
						$ga[$obj->fid] = $obj->ref;
					} elseif ($shortlist == 2) {
						$ga[$obj->fid] = $obj->ref.' ('.$obj->name.')';
					} else {
						$ga[$i]['id'] = $obj->fid;
						$ga[$i]['ref'] 	= $obj->ref;
						$ga[$i]['name'] = $obj->name;
					}
					$i++;
				}
			}
			return $ga;
		} else {
			dol_print_error($this->db);
			return -1;
		}
	}


	// phpcs:disable PEAR.NamingConventions.ValidFunctionName.ScopeNotCamelCaps
	/**
	 *	Return list of invoices qualified to be replaced by another invoice.
	 *	Invoices matching the following rules are returned:
	 *	(Status validated or abandonned for a reason 'other') + not payed + no payment at all + not already replaced
	 *
	 *	@param		int			$socid		Id thirdparty
	 *	@return    	array|int				Array of invoices ('id'=>id, 'ref'=>ref, 'status'=>status, 'paymentornot'=>0/1)
	 */
	public function list_replacable_invoices($socid = 0)
	{
		// phpcs:enable
		global $conf;

		$return = array();

		$sql = "SELECT f.rowid as rowid, f.ref, f.fk_statut as status, f.paye as paid,";
		$sql .= " ff.rowid as rowidnext";
		//$sql .= ", SUM(pf.amount) as alreadypaid";
		$sql .= " FROM ".MAIN_DB_PREFIX."facture as f";
		$sql .= " LEFT JOIN ".MAIN_DB_PREFIX."paiement_facture as pf ON f.rowid = pf.fk_facture";
		$sql .= " LEFT JOIN ".MAIN_DB_PREFIX."facture as ff ON f.rowid = ff.fk_facture_source";
		$sql .= " WHERE (f.fk_statut = ".self::STATUS_VALIDATED." OR (f.fk_statut = ".self::STATUS_ABANDONED." AND f.close_code = '".self::CLOSECODE_ABANDONED."'))";
		$sql .= " AND f.entity IN (".getEntity('invoice').")";
		$sql .= " AND f.paye = 0"; // Not paid completely
		$sql .= " AND pf.fk_paiement IS NULL"; // No payment already done
		$sql .= " AND ff.fk_statut IS NULL"; // Return true if it is not a replacement invoice
		if ($socid > 0) {
			$sql .= " AND f.fk_soc = ".((int) $socid);
		}
		//$sql .= " GROUP BY f.rowid, f.ref, f.fk_statut, f.paye, ff.rowid";
		$sql .= " ORDER BY f.ref";

		dol_syslog(get_class($this)."::list_replacable_invoices", LOG_DEBUG);
		$resql = $this->db->query($sql);
		if ($resql) {
			while ($obj = $this->db->fetch_object($resql)) {
				$return[$obj->rowid] = array(
					'id' => $obj->rowid,
					'ref' => $obj->ref,
					'status' => $obj->status,
					'paid' => $obj->paid,
					'alreadypaid' => 0
				);
			}
			//print_r($return);
			return $return;
		} else {
			$this->error = $this->db->error();
			return -1;
		}
	}


	// phpcs:disable PEAR.NamingConventions.ValidFunctionName.ScopeNotCamelCaps
	/**
	 *	Return list of invoices qualified to be corrected by a credit note.
	 *	Invoices matching the following rules are returned:
	 *	(validated + payment on process) or classified (payed completely or payed partiely) + not already replaced + not already a credit note
	 *
	 *	@param		int			$socid		Id thirdparty
	 *	@return    	array|int				Array of invoices ($id => array('ref'=>,'paymentornot'=>,'status'=>,'paye'=>)
	 */
	public function list_qualified_avoir_invoices($socid = 0)
	{
		// phpcs:enable
		global $conf;

		$return = array();


		$sql = "SELECT f.rowid as rowid, f.ref, f.fk_statut, f.type, f.subtype, f.paye, pf.fk_paiement";
		$sql .= " FROM ".MAIN_DB_PREFIX."facture as f";
		$sql .= " LEFT JOIN ".MAIN_DB_PREFIX."paiement_facture as pf ON f.rowid = pf.fk_facture";
		$sql .= " LEFT JOIN ".MAIN_DB_PREFIX."facture as ff ON (f.rowid = ff.fk_facture_source AND ff.type=".self::TYPE_REPLACEMENT.")";
		$sql .= " WHERE f.entity IN (".getEntity('invoice').")";
		$sql .= " AND f.fk_statut in (".self::STATUS_VALIDATED.",".self::STATUS_CLOSED.")";
		//  $sql.= " WHERE f.fk_statut >= 1";
		//	$sql.= " AND (f.paye = 1";				// Classee payee completement
		//	$sql.= " OR f.close_code IS NOT NULL)";	// Classee payee partiellement
		$sql .= " AND ff.type IS NULL"; // Renvoi vrai si pas facture de remplacement
		$sql .= " AND f.type <> ".self::TYPE_CREDIT_NOTE; // Exclude credit note invoices from selection

		if (getDolGlobalString('INVOICE_USE_SITUATION_CREDIT_NOTE')) {
			// Keep invoices that are not situation invoices or that are the last in serie if it is a situation invoice
			$sql .= " AND (f.type <> ".self::TYPE_SITUATION." OR f.rowid IN ";
			$sql .= '(SELECT MAX(fs.rowid)'; // This select returns several ID becasue of the group by later
			$sql .= " FROM ".MAIN_DB_PREFIX."facture as fs";
			$sql .= " WHERE fs.entity IN (".getEntity('invoice').")";
			$sql .= " AND fs.type = ".self::TYPE_SITUATION;
			$sql .= " AND fs.fk_statut IN (".self::STATUS_VALIDATED.",".self::STATUS_CLOSED.")";
			if ($socid > 0) {
				$sql .= " AND fs.fk_soc = ".((int) $socid);
			}
			$sql .= " GROUP BY fs.situation_cycle_ref)"; // For each situation_cycle_ref, we take the higher rowid
			$sql .= ")";
		} else {
			$sql .= " AND f.type <> ".self::TYPE_SITUATION; // Keep invoices that are not situation invoices
		}

		if ($socid > 0) {
			$sql .= " AND f.fk_soc = ".((int) $socid);
		}
		$sql .= " ORDER BY f.ref";

		dol_syslog(get_class($this)."::list_qualified_avoir_invoices", LOG_DEBUG);
		$resql = $this->db->query($sql);
		if ($resql) {
			while ($obj = $this->db->fetch_object($resql)) {
				$qualified = 0;
				if ($obj->fk_statut == self::STATUS_VALIDATED) {
					$qualified = 1;
				}
				if ($obj->fk_statut == self::STATUS_CLOSED) {
					$qualified = 1;
				}
				if ($qualified) {
					//$ref=$obj->ref;
					$paymentornot = ($obj->fk_paiement ? 1 : 0);
					$return[$obj->rowid] = array('ref'=>$obj->ref, 'status'=>$obj->fk_statut, 'type'=>$obj->type, 'paye'=>$obj->paye, 'paymentornot'=>$paymentornot);
				}
			}

			return $return;
		} else {
			$this->error = $this->db->error();
			return -1;
		}
	}


	// phpcs:disable PEAR.NamingConventions.ValidFunctionName.ScopeNotCamelCaps
	/**
	 *	Load indicators for dashboard (this->nbtodo and this->nbtodolate)
	 *
	 *	@param  User					$user    	Object user
	 *	@return WorkboardResponse|int 				Return integer <0 if KO, WorkboardResponse if OK
	 */
	public function load_board($user)
	{
		// phpcs:enable
		global $conf, $langs;

		$clause = " WHERE";

		$sql = "SELECT f.rowid, f.date_lim_reglement as datefin, f.fk_statut as status, f.total_ht";
		$sql .= " FROM ".MAIN_DB_PREFIX."facture as f";
		if (!$user->hasRight('societe', 'client', 'voir') && !$user->socid) {
			$sql .= " JOIN ".MAIN_DB_PREFIX."societe_commerciaux as sc ON f.fk_soc = sc.fk_soc";
			$sql .= " WHERE sc.fk_user = ".((int) $user->id);
			$clause = " AND";
		}
		$sql .= $clause." f.paye=0";
		$sql .= " AND f.entity IN (".getEntity('invoice').")";
		$sql .= " AND f.fk_statut = ".self::STATUS_VALIDATED;
		if ($user->socid) {
			$sql .= " AND f.fk_soc = ".((int) $user->socid);
		}

		$resql = $this->db->query($sql);
		if ($resql) {
			$langs->load("bills");
			$now = dol_now();

			$response = new WorkboardResponse();
			$response->warning_delay = $conf->facture->client->warning_delay / 60 / 60 / 24;
			$response->label = $langs->trans("CustomerBillsUnpaid");
			$response->labelShort = $langs->trans("Unpaid");
			$response->url = DOL_URL_ROOT.'/compta/facture/list.php?search_status=1&mainmenu=billing&leftmenu=customers_bills';
			$response->img = img_object('', "bill");

			$generic_facture = new Facture($this->db);

			while ($obj = $this->db->fetch_object($resql)) {
				$generic_facture->date_lim_reglement = $this->db->jdate($obj->datefin);
				$generic_facture->statut = $obj->status;
				$generic_facture->status = $obj->status;

				$response->nbtodo++;
				$response->total += $obj->total_ht;

				if ($generic_facture->hasDelay()) {
					$response->nbtodolate++;
					$response->url_late = DOL_URL_ROOT.'/compta/facture/list.php?search_option=late&mainmenu=billing&leftmenu=customers_bills';
				}
			}

			$this->db->free($resql);
			return $response;
		} else {
			dol_print_error($this->db);
			$this->error = $this->db->error();
			return -1;
		}
	}


	/* gestion des contacts d'une facture */

	/**
	 *	Retourne id des contacts clients de facturation
	 *
	 *	@return     array       Liste des id contacts facturation
	 */
	public function getIdBillingContact()
	{
		return $this->getIdContact('external', 'BILLING');
	}

	/**
	 *	Retourne id des contacts clients de livraison
	 *
	 *	@return     array       Liste des id contacts livraison
	 */
	public function getIdShippingContact()
	{
		return $this->getIdContact('external', 'SHIPPING');
	}


	/**
	 *  Initialise an instance with random values.
	 *  Used to build previews or test instances.
	 *	id must be 0 if object instance is a specimen.
	 *
	 *	@param	string		$option		''=Create a specimen invoice with lines, 'nolines'=No lines
	 *  @return	void
	 */
	public function initAsSpecimen($option = '')
	{
		global $conf, $langs, $user;

		$now = dol_now();
		$arraynow = dol_getdate($now);
		$nownotime = dol_mktime(0, 0, 0, $arraynow['mon'], $arraynow['mday'], $arraynow['year']);

		// Load array of products prodids
		$num_prods = 0;
		$prodids = array();
		$sql = "SELECT rowid";
		$sql .= " FROM ".MAIN_DB_PREFIX."product";
		$sql .= " WHERE entity IN (".getEntity('product').")";
		$sql .= $this->db->plimit(100);

		$resql = $this->db->query($sql);
		if ($resql) {
			$num_prods = $this->db->num_rows($resql);
			$i = 0;
			while ($i < $num_prods) {
				$i++;
				$row = $this->db->fetch_row($resql);
				$prodids[$i] = $row[0];
			}
		}
		//Avoid php warning Warning: mt_rand(): max(0) is smaller than min(1) when no product exists
		if (empty($num_prods)) {
			$num_prods = 1;
		}

		// Initialize parameters
		$this->id = 0;
		$this->entity = 1;
		$this->ref = 'SPECIMEN';
		$this->specimen = 1;
		$this->socid = 1;
		$this->date = $nownotime;
		$this->date_lim_reglement = $nownotime + 3600 * 24 * 30;
		$this->cond_reglement_id   = 1;
		$this->cond_reglement_code = 'RECEP';
		$this->date_lim_reglement = $this->calculate_date_lim_reglement();
		$this->mode_reglement_id   = 0; // Not forced to show payment mode CHQ + VIR
		$this->mode_reglement_code = ''; // Not forced to show payment mode CHQ + VIR

		$this->note_public = 'This is a comment (public)';
		$this->note_private = 'This is a comment (private)';
		$this->note = 'This is a comment (private)';

		$this->fk_user_author = $user->id;

		$this->multicurrency_tx = 1;
		$this->multicurrency_code = $conf->currency;

		$this->fk_incoterms = 0;
		$this->location_incoterms = '';

		if (empty($option) || $option != 'nolines') {
			// Lines
			$nbp = 5;
			$xnbp = 0;
			while ($xnbp < $nbp) {
				$line = new FactureLigne($this->db);
				$line->desc = $langs->trans("Description")." ".$xnbp;
				$line->qty = 1;
				$line->subprice = 100;
				$line->tva_tx = 19.6;
				$line->localtax1_tx = 0;
				$line->localtax2_tx = 0;
				$line->remise_percent = 0;
				if ($xnbp == 1) {        // Qty is negative (product line)
					$prodid = mt_rand(1, $num_prods);
					$line->fk_product = $prodids[$prodid];
					$line->qty = -1;
					$line->total_ht = -100;
					$line->total_ttc = -119.6;
					$line->total_tva = -19.6;
					$line->multicurrency_total_ht = -200;
					$line->multicurrency_total_ttc = -239.2;
					$line->multicurrency_total_tva = -39.2;
				} elseif ($xnbp == 2) {    // UP is negative (free line)
					$line->subprice = -100;
					$line->total_ht = -100;
					$line->total_ttc = -119.6;
					$line->total_tva = -19.6;
					$line->remise_percent = 0;
					$line->multicurrency_total_ht = -200;
					$line->multicurrency_total_ttc = -239.2;
					$line->multicurrency_total_tva = -39.2;
				} elseif ($xnbp == 3) {    // Discount is 50% (product line)
					$prodid = mt_rand(1, $num_prods);
					$line->fk_product = $prodids[$prodid];
					$line->total_ht = 50;
					$line->total_ttc = 59.8;
					$line->total_tva = 9.8;
					$line->multicurrency_total_ht = 100;
					$line->multicurrency_total_ttc = 119.6;
					$line->multicurrency_total_tva = 19.6;
					$line->remise_percent = 50;
				} else { // (product line)
					$prodid = mt_rand(1, $num_prods);
					$line->fk_product = $prodids[$prodid];
					$line->total_ht = 100;
					$line->total_ttc = 119.6;
					$line->total_tva = 19.6;
					$line->multicurrency_total_ht = 200;
					$line->multicurrency_total_ttc = 239.2;
					$line->multicurrency_total_tva = 39.2;
					$line->remise_percent = 0;
				}

				$this->lines[$xnbp] = $line;


				$this->total_ht       += $line->total_ht;
				$this->total_tva      += $line->total_tva;
				$this->total_ttc      += $line->total_ttc;

				$this->multicurrency_total_ht       += $line->multicurrency_total_ht;
				$this->multicurrency_total_tva      += $line->multicurrency_total_tva;
				$this->multicurrency_total_ttc      += $line->multicurrency_total_ttc;

				$xnbp++;
			}
			$this->revenuestamp = 0;

			// Add a line "offered"
			$line = new FactureLigne($this->db);
			$line->desc = $langs->trans("Description")." (offered line)";
			$line->qty = 1;
			$line->subprice = 100;
			$line->tva_tx = 19.6;
			$line->localtax1_tx = 0;
			$line->localtax2_tx = 0;
			$line->remise_percent = 100;
			$line->total_ht = 0;
			$line->total_ttc = 0; // 90 * 1.196
			$line->total_tva = 0;
			$line->multicurrency_total_ht = 0;
			$line->multicurrency_total_ttc = 0;
			$line->multicurrency_total_tva = 0;
			$prodid = mt_rand(1, $num_prods);
			$line->fk_product = $prodids[$prodid];

			$this->lines[$xnbp] = $line;
			$xnbp++;
		}
	}

	// phpcs:disable PEAR.NamingConventions.ValidFunctionName.ScopeNotCamelCaps
	/**
	 *      Load indicators for dashboard (this->nbtodo and this->nbtodolate)
	 *
	 *      @return         int     Return integer <0 if KO, >0 if OK
	 */
	public function load_state_board()
	{
		// phpcs:enable
		global $conf, $user;

		$this->nb = array();

		$clause = "WHERE";

		$sql = "SELECT count(f.rowid) as nb";
		$sql .= " FROM ".MAIN_DB_PREFIX."facture as f";
		$sql .= " LEFT JOIN ".MAIN_DB_PREFIX."societe as s ON f.fk_soc = s.rowid";
		if (!$user->hasRight('societe', 'client', 'voir') && !$user->socid) {
			$sql .= " LEFT JOIN ".MAIN_DB_PREFIX."societe_commerciaux as sc ON s.rowid = sc.fk_soc";
			$sql .= " WHERE sc.fk_user = ".((int) $user->id);
			$clause = "AND";
		}
		$sql .= " ".$clause." f.entity IN (".getEntity('invoice').")";

		$resql = $this->db->query($sql);
		if ($resql) {
			while ($obj = $this->db->fetch_object($resql)) {
				$this->nb["invoices"] = $obj->nb;
			}
			$this->db->free($resql);
			return 1;
		} else {
			dol_print_error($this->db);
			$this->error = $this->db->error();
			return -1;
		}
	}

	/**
	 * 	Create an array of invoice lines
	 *
	 * 	@return int		>0 if OK, <0 if KO
	 */
	public function getLinesArray()
	{
		return $this->fetch_lines();
	}

	/**
	 *  Create a document onto disk according to template module.
	 *
	 *	@param	string		$modele			Generator to use. Caller must set it to obj->model_pdf or GETPOST('model','alpha') for example.
	 *	@param	Translate	$outputlangs	Object lang to use for translation
	 *  @param  int			$hidedetails    Hide details of lines
	 *  @param  int			$hidedesc       Hide description
	 *  @param  int			$hideref        Hide ref
	 *  @param  null|array  $moreparams     Array to provide more information
	 *	@return int        					Return integer <0 if KO, >0 if OK
	 */
	public function generateDocument($modele, $outputlangs, $hidedetails = 0, $hidedesc = 0, $hideref = 0, $moreparams = null)
	{
		global $conf, $langs;

		$outputlangs->loadLangs(array("bills", "products"));

		if (!dol_strlen($modele)) {
			$modele = 'crabe';
			$thisTypeConfName = 'FACTURE_ADDON_PDF_'.$this->type;

			if (!empty($this->model_pdf)) {
				$modele = $this->model_pdf;
			} elseif (getDolGlobalString($thisTypeConfName)) {
				$modele = getDolGlobalString($thisTypeConfName);
			} elseif (getDolGlobalString('FACTURE_ADDON_PDF')) {
				$modele = $conf->global->FACTURE_ADDON_PDF;
			}
		}

		$modelpath = "core/modules/facture/doc/";

		return $this->commonGenerateDocument($modelpath, $modele, $outputlangs, $hidedetails, $hidedesc, $hideref, $moreparams);
	}

	/**
	 * Gets the smallest reference available for a new cycle
	 *
	 * @return int >= 1 if OK, -1 if error
	 */
	public function newCycle()
	{
		$sql = 'SELECT max(situation_cycle_ref) FROM '.MAIN_DB_PREFIX.'facture as f';
		$sql .= " WHERE f.entity IN (".getEntity('invoice', 0).")";
		$resql = $this->db->query($sql);
		if ($resql) {
			if ($this->db->num_rows($resql) > 0) {
				$res = $this->db->fetch_array($resql);
				$ref = $res['max(situation_cycle_ref)'];
				$ref++;
			} else {
				$ref = 1;
			}
			$this->db->free($resql);
			return $ref;
		} else {
			$this->error = $this->db->lasterror();
			dol_syslog("Error sql=".$sql.", error=".$this->error, LOG_ERR);
			return -1;
		}
	}

	// phpcs:disable PEAR.NamingConventions.ValidFunctionName.ScopeNotCamelCaps
	/**
	 * Checks if the invoice is the first of a cycle
	 *
	 * @return boolean
	 */
	public function is_first()
	{
		// phpcs:enable
		return ($this->situation_counter == 1);
	}

	// phpcs:disable PEAR.NamingConventions.ValidFunctionName.ScopeNotCamelCaps
	/**
	 * Returns an array containing the previous situations as Facture objects
	 *
	 * @return mixed -1 if error, array of previous situations
	 */
	public function get_prev_sits()
	{
		// phpcs:enable
		global $conf;

		$sql = 'SELECT rowid FROM '.MAIN_DB_PREFIX.'facture';
		$sql .= ' WHERE situation_cycle_ref = '.((int) $this->situation_cycle_ref);
		$sql .= ' AND situation_counter < '.((int) $this->situation_counter);
		$sql .= ' AND entity = '.($this->entity > 0 ? $this->entity : $conf->entity);
		$resql = $this->db->query($sql);
		$res = array();
		if ($resql && $this->db->num_rows($resql) > 0) {
			while ($row = $this->db->fetch_object($resql)) {
				$id = $row->rowid;
				$situation = new Facture($this->db);
				$situation->fetch($id);
				$res[] = $situation;
			}
		} else {
			$this->error = $this->db->error();
			dol_syslog("Error sql=".$sql.", error=".$this->error, LOG_ERR);
			return -1;
		}

		return $res;
	}

	/**
	 * Sets the invoice as a final situation
	 *
	 *  @param  	User	$user    	Object user
	 *  @param     	int		$notrigger	1=Does not execute triggers, 0= execute triggers
	 *	@return		int 				Return integer <0 if KO, >0 if OK
	 */
	public function setFinal(User $user, $notrigger = 0)
	{
		$error = 0;

		$this->db->begin();

		$sql = 'UPDATE '.MAIN_DB_PREFIX.'facture SET situation_final = '.((int) $this->situation_final).' WHERE rowid = '.((int) $this->id);

		dol_syslog(__METHOD__, LOG_DEBUG);
		$resql = $this->db->query($sql);
		if (!$resql) {
			$this->errors[] = $this->db->error();
			$error++;
		}

		if (!$notrigger && empty($error)) {
			// Call trigger
			$result = $this->call_trigger('BILL_MODIFY', $user);
			if ($result < 0) {
				$error++;
			}
			// End call triggers
		}

		if (!$error) {
			$this->db->commit();
			return 1;
		} else {
			foreach ($this->errors as $errmsg) {
				dol_syslog(__METHOD__.' Error: '.$errmsg, LOG_ERR);
				$this->error .= ($this->error ? ', '.$errmsg : $errmsg);
			}
			$this->db->rollback();
			return -1 * $error;
		}
	}

	// phpcs:disable PEAR.NamingConventions.ValidFunctionName.ScopeNotCamelCaps
	/**
	 * Checks if the invoice is the last in its cycle
	 *
	 * @return bool Last of the cycle status
	 */
	public function is_last_in_cycle()
	{
		// phpcs:enable
		global $conf;

		if (!empty($this->situation_cycle_ref)) {
			// No point in testing anything if we're not inside a cycle
			$sql = 'SELECT max(situation_counter) FROM '.MAIN_DB_PREFIX.'facture';
			$sql .= ' WHERE situation_cycle_ref = '.((int) $this->situation_cycle_ref);
			$sql .= ' AND entity = '.($this->entity > 0 ? $this->entity : $conf->entity);
			$resql = $this->db->query($sql);

			if ($resql && $this->db->num_rows($resql) > 0) {
				$res = $this->db->fetch_array($resql);
				$last = $res['max(situation_counter)'];
				return ($last == $this->situation_counter);
			} else {
				$this->error = $this->db->lasterror();
				dol_syslog(get_class($this)."::select Error ".$this->error, LOG_ERR);
				return false;
			}
		} else {
			return true;
		}
	}

	/**
	 * Function used to replace a thirdparty id with another one.
	 *
	 * @param 	DoliDB 	$dbs 		Database handler, because function is static we name it $dbs not $db to avoid breaking coding test
	 * @param 	int 	$origin_id 	Old thirdparty id
	 * @param 	int 	$dest_id 	New thirdparty id
	 * @return 	bool
	 */
	public static function replaceThirdparty(DoliDB $dbs, $origin_id, $dest_id)
	{
		$tables = array(
			'facture'
		);

		return CommonObject::commonReplaceThirdparty($dbs, $origin_id, $dest_id, $tables);
	}

	/**
	 * Function used to replace a product id with another one.
	 *
	 * @param DoliDB $db Database handler
	 * @param int $origin_id Old product id
	 * @param int $dest_id New product id
	 * @return bool
	 */
	public static function replaceProduct(DoliDB $db, $origin_id, $dest_id)
	{
		$tables = array(
			'facturedet'
		);

		return CommonObject::commonReplaceProduct($db, $origin_id, $dest_id, $tables);
	}

	/**
	 * Is the customer invoice delayed?
	 *
	 * @return bool
	 */
	public function hasDelay()
	{
		global $conf;

		$now = dol_now();

		// Paid invoices have status STATUS_CLOSED
		if ($this->status != Facture::STATUS_VALIDATED) {
			return false;
		}

		$hasDelay = $this->date_lim_reglement < ($now - $conf->facture->client->warning_delay);
		if ($hasDelay && !empty($this->retained_warranty) && !empty($this->retained_warranty_date_limit)) {
			$totalpaid = $this->getSommePaiement();
			$totalpaid = (float) $totalpaid;
			$RetainedWarrantyAmount = $this->getRetainedWarrantyAmount();
			if ($totalpaid >= 0 && $RetainedWarrantyAmount >= 0) {
				if (($totalpaid < $this->total_ttc - $RetainedWarrantyAmount) && $this->date_lim_reglement < ($now - $conf->facture->client->warning_delay)) {
					$hasDelay = 1;
				} elseif ($totalpaid < $this->total_ttc && $this->retained_warranty_date_limit < ($now - $conf->facture->client->warning_delay)) {
					$hasDelay = 1;
				} else {
					$hasDelay = 0;
				}
			}
		}

		return $hasDelay;
	}

	/**
	 * Currently used for documents generation : to know if retained warranty need to be displayed
	 * @return bool
	 */
	public function displayRetainedWarranty()
	{
		global $conf;

		// TODO : add a flag on invoices to store this conf : INVOICE_RETAINED_WARRANTY_LIMITED_TO_FINAL_SITUATION

		// note : we don't need to test INVOICE_USE_RETAINED_WARRANTY because if $this->retained_warranty is not empty it's because it was set when this conf was active

		$displayWarranty = false;
		if (!empty($this->retained_warranty)) {
			$displayWarranty = true;

			if ($this->type == Facture::TYPE_SITUATION && getDolGlobalString('INVOICE_RETAINED_WARRANTY_LIMITED_TO_FINAL_SITUATION')) {
				// Check if this situation invoice is 100% for real
				$displayWarranty = false;
				if (!empty($this->situation_final)) {
					$displayWarranty = true;
				} elseif (!empty($this->lines) && $this->status == Facture::STATUS_DRAFT) {
					// $object->situation_final need validation to be done so this test is need for draft
					$displayWarranty = true;

					foreach ($this->lines as $i => $line) {
						if ($line->product_type < 2 && $line->situation_percent < 100) {
							$displayWarranty = false;
							break;
						}
					}
				}
			}
		}

		return $displayWarranty;
	}

	/**
	 * @param	int			$rounding		Minimum number of decimal to show. If 0, no change, if -1, we use min($conf->global->MAIN_MAX_DECIMALS_UNIT,$conf->global->MAIN_MAX_DECIMALS_TOT)
	 * @return float or -1 if not available
	 */
	public function getRetainedWarrantyAmount($rounding = -1)
	{
		global $conf;
		if (empty($this->retained_warranty)) {
			return -1;
		}

		$retainedWarrantyAmount = 0;

		// Billed - retained warranty
		if ($this->type == Facture::TYPE_SITUATION && getDolGlobalString('INVOICE_RETAINED_WARRANTY_LIMITED_TO_FINAL_SITUATION')) {
			$displayWarranty = true;
			// Check if this situation invoice is 100% for real
			if (!empty($this->lines)) {
				foreach ($this->lines as $i => $line) {
					if ($line->product_type < 2 && $line->situation_percent < 100) {
						$displayWarranty = false;
						break;
					}
				}
			}

			if ($displayWarranty && !empty($this->situation_final)) {
				$this->fetchPreviousNextSituationInvoice();
				$TPreviousIncoice = $this->tab_previous_situation_invoice;

				$total2BillWT = 0;
				foreach ($TPreviousIncoice as &$fac) {
					$total2BillWT += $fac->total_ttc;
				}
				$total2BillWT += $this->total_ttc;

				$retainedWarrantyAmount = $total2BillWT * $this->retained_warranty / 100;
			} else {
				return -1;
			}
		} else {
			// Because one day retained warranty could be used on standard invoices
			$retainedWarrantyAmount = $this->total_ttc * $this->retained_warranty / 100;
		}

		if ($rounding < 0) {
			$rounding = min(getDolGlobalString('MAIN_MAX_DECIMALS_UNIT'), getDolGlobalString('MAIN_MAX_DECIMALS_TOT'));
		}

		if ($rounding > 0) {
			return round($retainedWarrantyAmount, $rounding);
		}

		return $retainedWarrantyAmount;
	}

	/**
	 *  Change the retained warranty
	 *
	 *  @param		float		$value		value of retained warranty
	 *  @return		int				>0 if OK, <0 if KO
	 */
	public function setRetainedWarranty($value)
	{
		dol_syslog(get_class($this).'::setRetainedWarranty('.$value.')');

		if ($this->status >= 0) {
			$fieldname = 'retained_warranty';
			$sql = 'UPDATE '.MAIN_DB_PREFIX.$this->table_element;
			$sql .= " SET ".$fieldname." = ".((float) $value);
			$sql .= ' WHERE rowid='.((int) $this->id);

			if ($this->db->query($sql)) {
				$this->retained_warranty = (float) $value;
				return 1;
			} else {
				dol_syslog(get_class($this).'::setRetainedWarranty Erreur '.$sql.' - '.$this->db->error());
				$this->error = $this->db->error();
				return -1;
			}
		} else {
			dol_syslog(get_class($this).'::setRetainedWarranty, status of the object is incompatible');
			$this->error = 'Status of the object is incompatible '.$this->status;
			return -2;
		}
	}


	/**
	 *  Change the retained_warranty_date_limit
	 *
	 *  @param		int		$timestamp		date limit of retained warranty in timestamp format
	 *  @param		string	$dateYmd		date limit of retained warranty in Y m d format
	 *  @return		int				>0 if OK, <0 if KO
	 */
	public function setRetainedWarrantyDateLimit($timestamp, $dateYmd = '')
	{
		if (!$timestamp && $dateYmd) {
			$timestamp = $this->db->jdate($dateYmd);
		}


		dol_syslog(get_class($this).'::setRetainedWarrantyDateLimit('.$timestamp.')');
		if ($this->status >= 0) {
			$fieldname = 'retained_warranty_date_limit';
			$sql = 'UPDATE '.MAIN_DB_PREFIX.$this->table_element;
			$sql .= " SET ".$fieldname." = ".(strval($timestamp) != '' ? "'".$this->db->idate($timestamp)."'" : 'null');
			$sql .= ' WHERE rowid = '.((int) $this->id);

			if ($this->db->query($sql)) {
				$this->retained_warranty_date_limit = $timestamp;
				return 1;
			} else {
				dol_syslog(get_class($this).'::setRetainedWarrantyDateLimit Erreur '.$sql.' - '.$this->db->error());
				$this->error = $this->db->error();
				return -1;
			}
		} else {
			dol_syslog(get_class($this).'::setRetainedWarrantyDateLimit, status of the object is incompatible');
			$this->error = 'Status of the object is incompatible '.$this->status;
			return -2;
		}
	}


	/**
	 *  Send reminders by emails for invoices validated that are due.
	 *  CAN BE A CRON TASK
	 *
	 *  @param	int			$nbdays				Delay before due date (or after if delay is negative)
	 *  @param	string		$paymentmode		'' or 'all' by default (no filter), or 'LIQ', 'CHQ', CB', ...
	 *  @param	int|string	$template			Name (or id) of email template (Must be a template of type 'facture_send')
	 *  @param	string		$datetouse			'duedate' (default) or 'invoicedate'
	 *  @param	string		$forcerecipient		Force email of recipient (for example to send the email to an accountant supervisor instead of the customer)
	 *  @return int         					0 if OK, <>0 if KO (this function is used also by cron so only 0 is OK)
	 */
	public function sendEmailsRemindersOnInvoiceDueDate($nbdays = 0, $paymentmode = 'all', $template = '', $datetouse = 'duedate', $forcerecipient = '')
	{
		global $conf, $langs, $user;

		$error = 0;
		$this->output = '';
		$this->error = '';
		$nbMailSend = 0;
		$errorsMsg = array();

		$langs->load("bills");

		if (!isModEnabled('facture')) {	// Should not happen. If module disabled, cron job should not be visible.
			$this->output .= $langs->trans('ModuleNotEnabled', $langs->transnoentitiesnoconv("Facture"));
			return 0;
		}
		if (!in_array($datetouse, array('duedate', 'invoicedate'))) {
			$this->output .= 'Bad value for parameter datetouse. Must be "duedate" or "invoicedate"';
			return 0;
		}
		/*if (empty($conf->global->FACTURE_REMINDER_EMAIL)) {
			$langs->load("bills");
			$this->output .= $langs->trans('EventRemindersByEmailNotEnabled', $langs->transnoentitiesnoconv("Facture"));
			return 0;
		}
		*/

		require_once DOL_DOCUMENT_ROOT.'/core/lib/date.lib.php';
		require_once DOL_DOCUMENT_ROOT.'/core/class/html.formmail.class.php';
		require_once DOL_DOCUMENT_ROOT.'/core/class/CMailFile.class.php';
		$formmail = new FormMail($this->db);

		$now = dol_now();
		$tmpidate = dol_get_first_hour(dol_time_plus_duree($now, $nbdays, 'd'), 'gmt');

		$tmpinvoice = new Facture($this->db);

		dol_syslog(__METHOD__." start", LOG_INFO);

		// Select all action comm reminder
		$sql = "SELECT rowid as id FROM ".MAIN_DB_PREFIX."facture as f";
		if (!empty($paymentmode) && $paymentmode != 'all') {
			$sql .= ", ".MAIN_DB_PREFIX."c_paiement as cp";
		}
		$sql .= " WHERE f.paye = 0";	// Only unpaid
		$sql .= " AND f.fk_statut = ".self::STATUS_VALIDATED;	// Only validated status
		if ($datetouse == 'invoicedate') {
			$sql .= " AND f.datef = '".$this->db->idate($tmpidate, 'gmt')."'";
		} else {
			$sql .= " AND f.date_lim_reglement = '".$this->db->idate($tmpidate, 'gmt')."'";
		}
		$sql .= " AND f.entity IN (".getEntity('facture', 0).")";	// One batch process only one company (no sharing)
		if (!empty($paymentmode) && $paymentmode != 'all') {
			$sql .= " AND f.fk_mode_reglement = cp.id AND cp.code = '".$this->db->escape($paymentmode)."'";
		}
		// TODO Add a filter to check there is no payment started yet
		if ($datetouse == 'invoicedate') {
			$sql .= $this->db->order("datef", "ASC");
		} else {
			$sql .= $this->db->order("date_lim_reglement", "ASC");
		}

		$resql = $this->db->query($sql);

		$stmpidate = dol_print_date($tmpidate, 'day', 'gmt');
		if ($datetouse == 'invoicedate') {
			$this->output .= $langs->transnoentitiesnoconv("SearchValidatedInvoicesWithDate", $stmpidate);
		} else {
			$this->output .= $langs->transnoentitiesnoconv("SearchUnpaidInvoicesWithDueDate", $stmpidate);
		}
		if (!empty($paymentmode) && $paymentmode != 'all') {
			$this->output .= ' ('.$langs->transnoentitiesnoconv("PaymentMode").' '.$paymentmode.')';
		}
		$this->output .= '<br>';

		if ($resql) {
			while ($obj = $this->db->fetch_object($resql)) {
				if (!$error) {
					// Load event
					$res = $tmpinvoice->fetch($obj->id);
					if ($res > 0) {
						$tmpinvoice->fetch_thirdparty();

						$outputlangs = new Translate('', $conf);
						if ($tmpinvoice->thirdparty->default_lang) {
							$outputlangs->setDefaultLang($tmpinvoice->thirdparty->default_lang);
							$outputlangs->loadLangs(array("main", "bills"));
						} else {
							$outputlangs = $langs;
						}

						// Select email template according to language of recipient
						$arraymessage = $formmail->getEMailTemplate($this->db, 'facture_send', $user, $outputlangs, (is_numeric($template) ? $template : 0), 1, (is_numeric($template) ? '' : $template));
						if (is_numeric($arraymessage) && $arraymessage <= 0) {
							$langs->load("errors");
							$this->output .= $langs->trans('ErrorFailedToFindEmailTemplate', $template);
							return 0;
						}

						// PREPARE EMAIL
						$errormesg = '';

						// Make substitution in email content
						$substitutionarray = getCommonSubstitutionArray($outputlangs, 0, '', $tmpinvoice);

						complete_substitutions_array($substitutionarray, $outputlangs, $tmpinvoice);

						// Topic
						$sendTopic = make_substitutions(empty($arraymessage->topic) ? $outputlangs->transnoentitiesnoconv('InformationMessage') : $arraymessage->topic, $substitutionarray, $outputlangs, 1);

						// Content
						$content = $outputlangs->transnoentitiesnoconv($arraymessage->content);

						$sendContent = make_substitutions($content, $substitutionarray, $outputlangs, 1);

						// Recipient
						$to = array();
						if ($forcerecipient) {	// If a recipient was forced
							$to = array($forcerecipient);
						} else {
							$res = $tmpinvoice->fetch_thirdparty();
							$recipient = $tmpinvoice->thirdparty;
							if ($res > 0) {
								$tmparraycontact = $tmpinvoice->liste_contact(-1, 'external', 0, 'BILLING');
								if (is_array($tmparraycontact) && count($tmparraycontact) > 0) {
									foreach ($tmparraycontact as $data_email) {
										if (!empty($data_email['email'])) {
											$to[] = $tmpinvoice->thirdparty->contact_get_property($data_email['id'], 'email');
										}
									}
								}
								if (empty($to) && !empty($recipient->email)) {
									$to[] = $recipient->email;
								}
								if (empty($to)) {
									$errormesg = "Failed to send remind to thirdparty id=".$tmpinvoice->socid.". No email defined for invoice or customer.";
									$error++;
								}
							} else {
								$errormesg = "Failed to load recipient with thirdparty id=".$tmpinvoice->socid;
								$error++;
							}
						}

						// Sender
						$from = getDolGlobalString('MAIN_MAIL_EMAIL_FROM');
						if (!empty($arraymessage->email_from)) {	// If a sender is defined into template, we use it in priority
							$from = $arraymessage->email_from;
						}
						if (empty($from)) {
							$errormesg = "Failed to get sender into global setup MAIN_MAIL_EMAIL_FROM";
							$error++;
						}

						if (!$error && !empty($to)) {
							$this->db->begin();

							$to = implode(',', $to);
							if (!empty($arraymessage->email_to)) {	// If a recipient is defined into template, we add it
								$to = $to.','.$arraymessage->email_to;
							}

							// Errors Recipient
							$errors_to = $conf->global->MAIN_MAIL_ERRORS_TO;

							$trackid = 'inv'.$tmpinvoice->id;
							$sendcontext = 'standard';

							$email_tocc = '';
							if (!empty($arraymessage->email_tocc)) {	// If a CC is defined into template, we use it
								$email_tocc = $arraymessage->email_tocc;
							}

							$email_tobcc = '';
							if (!empty($arraymessage->email_tobcc)) {	// If a BCC is defined into template, we use it
								$email_tobcc = $arraymessage->email_tobcc;
							}

							//join file is asked
							$joinFile = [];
							$joinFileName = [];
							$joinFileMime = [];
							if ($arraymessage->joinfiles == 1 && !empty($tmpinvoice->last_main_doc)) {
								$joinFile[] = DOL_DATA_ROOT.'/'.$tmpinvoice->last_main_doc;
								$joinFileName[] = basename($tmpinvoice->last_main_doc);
								$joinFileMime[] = dol_mimetype(DOL_DATA_ROOT.'/'.$tmpinvoice->last_main_doc);
							}

							// Mail Creation
							$cMailFile = new CMailFile($sendTopic, $to, $from, $sendContent, $joinFile, $joinFileMime, $joinFileName, $email_tocc, $email_tobcc, 0, 1, $errors_to, '', $trackid, '', $sendcontext, '');

							// Sending Mail
							if ($cMailFile->sendfile()) {
								$nbMailSend++;

								// Add a line into event table
								require_once DOL_DOCUMENT_ROOT.'/comm/action/class/actioncomm.class.php';

								// Insert record of emails sent
								$actioncomm = new ActionComm($this->db);

								$actioncomm->type_code = 'AC_OTH_AUTO'; // Event insert into agenda automatically
								$actioncomm->socid = $tmpinvoice->thirdparty->id; // To link to a company
								$actioncomm->contact_id = 0;

								$actioncomm->code = 'AC_EMAIL';
								$actioncomm->label = 'sendEmailsRemindersOnInvoiceDueDateOK (nbdays='.$nbdays.' paymentmode='.$paymentmode.' template='.$template.' datetouse='.$datetouse.' forcerecipient='.$forcerecipient.')';
								$actioncomm->note_private = $sendContent;
								$actioncomm->fk_project = $tmpinvoice->fk_project;
								$actioncomm->datep = dol_now();
								$actioncomm->datef = $actioncomm->datep;
								$actioncomm->percentage = -1; // Not applicable
								$actioncomm->authorid = $user->id; // User saving action
								$actioncomm->userownerid = $user->id; // Owner of action
								// Fields when action is an email (content should be added into note)
								$actioncomm->email_msgid = $cMailFile->msgid;
								$actioncomm->email_subject = $sendTopic;
								$actioncomm->email_from = $from;
								$actioncomm->email_sender = '';
								$actioncomm->email_to = $to;
								//$actioncomm->email_tocc = $sendtocc;
								//$actioncomm->email_tobcc = $sendtobcc;
								//$actioncomm->email_subject = $subject;
								$actioncomm->errors_to = $errors_to;

								$actioncomm->elementtype = 'invoice';
								$actioncomm->fk_element = $tmpinvoice->id;

								//$actioncomm->extraparams = $extraparams;

								$actioncomm->create($user);
							} else {
								$errormesg = $cMailFile->error.' : '.$to;
								$error++;

								// Add a line into event table
								require_once DOL_DOCUMENT_ROOT.'/comm/action/class/actioncomm.class.php';

								// Insert record of emails sent
								$actioncomm = new ActionComm($this->db);

								$actioncomm->type_code = 'AC_OTH_AUTO'; // Event insert into agenda automatically
								$actioncomm->socid = $tmpinvoice->thirdparty->id; // To link to a company
								$actioncomm->contact_id = 0;

								$actioncomm->code = 'AC_EMAIL';
								$actioncomm->label = 'sendEmailsRemindersOnInvoiceDueDateKO';
								$actioncomm->note_private = $errormesg;
								$actioncomm->fk_project = $tmpinvoice->fk_project;
								$actioncomm->datep = dol_now();
								$actioncomm->datef = $actioncomm->datep;
								$actioncomm->percentage = -1; // Not applicable
								$actioncomm->authorid = $user->id; // User saving action
								$actioncomm->userownerid = $user->id; // Owner of action
								// Fields when action is an email (content should be added into note)
								$actioncomm->email_msgid = $cMailFile->msgid;
								$actioncomm->email_from = $from;
								$actioncomm->email_sender = '';
								$actioncomm->email_to = $to;
								//$actioncomm->email_tocc = $sendtocc;
								//$actioncomm->email_tobcc = $sendtobcc;
								//$actioncomm->email_subject = $subject;
								$actioncomm->errors_to = $errors_to;

								//$actioncomm->extraparams = $extraparams;

								$actioncomm->create($user);
							}

							$this->db->commit();	// We always commit
						}

						if ($errormesg) {
							$errorsMsg[] = $errormesg;
						}
					} else {
						$errorsMsg[] = 'Failed to fetch record invoice with ID = '.$obj->id;
						$error++;
					}
				}
			}
		} else {
			$error++;
		}

		if (!$error) {
			$this->output .= 'Nb of emails sent : '.$nbMailSend;

			dol_syslog(__METHOD__." end - ".$this->output, LOG_INFO);

			return 0;
		} else {
			$this->error = 'Nb of emails sent : '.$nbMailSend.', '.(!empty($errorsMsg)) ? join(', ', $errorsMsg) : $error;

			dol_syslog(__METHOD__." end - ".$this->error, LOG_INFO);

			return $error;
		}
	}

	/**
	 * See if current invoice date is posterior to the last invoice date among validated invoices of same type.
	 *
	 * @param 	boolean 	$allow_validated_drafts			return true if the invoice has been validated before returning to DRAFT state.
	 * @return 	array										return array
	 */
	public function willBeLastOfSameType($allow_validated_drafts = false)
	{
		// get date of last validated invoices of same type
		$sql  = "SELECT datef";
		$sql .= " FROM ".MAIN_DB_PREFIX."facture";
		$sql .= " WHERE type = " . (int) $this->type ;
		$sql .= " AND date_valid IS NOT NULL";
		$sql .= " AND entity IN (".getEntity('invoice').")";
		$sql .= " ORDER BY datef DESC LIMIT 1";

		$result = $this->db->query($sql);
		if ($result) {
			// compare with current validation date
			if ($this->db->num_rows($result)) {
				$obj = $this->db->fetch_object($result);
				$last_date = $this->db->jdate($obj->datef);
				$invoice_date = $this->date;

				$is_last_of_same_type = $invoice_date >= $last_date;
				if ($allow_validated_drafts) {
					$is_last_of_same_type = $is_last_of_same_type || (!strpos($this->ref, 'PROV') && $this->status == self::STATUS_DRAFT);
				}

				return array($is_last_of_same_type, $last_date);
			} else {
				// element is first of type to be validated
				return array(true);
			}
		} else {
			dol_print_error($this->db);
		}

		return array();
	}

	/**
	 *	Return clicable link of object (with eventually picto)
	 *
	 *	@param      string	    $option                 Where point the link (0=> main card, 1,2 => shipment, 'nolink'=>No link)
	 *  @param		array		$arraydata				Array of data
	 *  @return		string								HTML Code for Kanban thumb.
	 */
	public function getKanbanView($option = '', $arraydata = null)
	{
		global $langs;

		$selected = (empty($arraydata['selected']) ? 0 : $arraydata['selected']);

		$return = '<div class="box-flex-item box-flex-grow-zero">';
		$return .= '<div class="info-box info-box-sm">';
		$return .= '<span class="info-box-icon bg-infobox-action">';
		$return .= img_picto('', $this->picto);
		$return .= '</span>';
		$return .= '<div class="info-box-content">';
		$return .= '<span class="info-box-ref inline-block tdoverflowmax150 valignmiddle">'.(method_exists($this, 'getNomUrl') ? $this->getNomUrl(1) : $this->ref).'</span>';
		if ($selected >= 0) {
			$return .= '<input id="cb'.$this->id.'" class="flat checkforselect fright" type="checkbox" name="toselect[]" value="'.$this->id.'"'.($selected ? ' checked="checked"' : '').'>';
		}
		if (!empty($arraydata['thirdparty'])) {
			$return .= '<br><span class="info-box-label">'.$arraydata['thirdparty'].'</span>';
		}
		if (property_exists($this, 'date')) {
			$return .= '<br><span class="info-box-label">'.dol_print_date($this->date, 'day').'</span>';
		}
		if (property_exists($this, 'total_ht')) {
			$return .= ' &nbsp; <span class="info-box-label amount" title="'.dol_escape_htmltag($langs->trans("AmountHT")).'">'.price($this->total_ht);
			$return .= ' '.$langs->trans("HT");
			$return .= '</span>';
		}
		if (method_exists($this, 'getLibStatut')) {
			$alreadypaid = (empty($arraydata['alreadypaid']) ? 0 : $arraydata['alreadypaid']);
			$return .= '<br><div class="info-box-status">'.$this->getLibStatut(3, $alreadypaid).'</div>';
		}
		$return .= '</div>';
		$return .= '</div>';
		$return .= '</div>';
		return $return;
	}
}

/**
 *	Class to manage invoice lines.
 *  Saved into database table llx_facturedet
 */
class FactureLigne extends CommonInvoiceLine
{
	/**
	 * @var string ID to identify managed object
	 */
	public $element = 'facturedet';

	/**
	 * @var string Name of table without prefix where object is stored
	 */
	public $table_element = 'facturedet';

	/**
	 * @var FactureLigne
	 */
	public $oldline;

	//! From llx_facturedet
	//! Id facture
	public $fk_facture;
	//! Id parent line
	public $fk_parent_line;

	//! Description ligne
	public $desc;
	public $ref_ext; // External reference of the line

	public $localtax1_type; // Local tax 1 type
	public $localtax2_type; // Local tax 2 type
	public $fk_remise_except; // Link to line into llx_remise_except
	public $rang = 0;

	public $fk_fournprice;
	public $pa_ht;
	public $marge_tx;
	public $marque_tx;

	/**
	 * @var int
	 */
	public $tva_npr;

	public $remise_percent;

	/**
	 * List of special options to define line:
	 * 1: shipment cost lines
	 * 2: ecotaxe
	 * 3: ??
	 * idofmodule: a meaning for the module
	 */
	public $special_code;

	/**
	 * @var string		To store the batch to consume in stock when using a POS module
	 */
	public $batch;
	/**
	 * @var string		To store the warehouse where to consume stock when using a POS module
	 */
	public $fk_warehouse;


	public $origin;
	public $origin_id;

	/**
	 * @var integer		Id in table llx_accounting_bookeeping to know accounting account for product line
	 */
	public $fk_code_ventilation = 0;


	public $date_start;
	public $date_end;

	public $skip_update_total; // Skip update price total for special lines

	/**
	 * @var int Situation advance percentage
	 */
	public $situation_percent;

	/**
	 * @var int Previous situation line id reference
	 */
	public $fk_prev_id;

	/**
	 *      Constructor
	 *
	 *      @param     DoliDB	$db      handler d'acces base de donnee
	 */
	public function __construct($db)
	{
		$this->db = $db;
	}

	/**
	 *	Load invoice line from database
	 *
	 *	@param	int		$rowid      id of invoice line to get
	 *	@return	int					Return integer <0 if KO, >0 if OK
	 */
	public function fetch($rowid)
	{
		$sql = 'SELECT fd.rowid, fd.fk_facture, fd.fk_parent_line, fd.fk_product, fd.product_type, fd.label as custom_label, fd.description, fd.price, fd.qty, fd.vat_src_code, fd.tva_tx,';
		$sql .= ' fd.localtax1_tx, fd. localtax2_tx, fd.remise, fd.remise_percent, fd.fk_remise_except, fd.subprice, fd.ref_ext,';
		$sql .= ' fd.date_start as date_start, fd.date_end as date_end, fd.fk_product_fournisseur_price as fk_fournprice, fd.buy_price_ht as pa_ht,';
		$sql .= ' fd.info_bits, fd.special_code, fd.total_ht, fd.total_tva, fd.total_ttc, fd.total_localtax1, fd.total_localtax2, fd.rang,';
		$sql .= ' fd.fk_code_ventilation,';
		$sql .= ' fd.fk_unit, fd.fk_user_author, fd.fk_user_modif,';
		$sql .= ' fd.situation_percent, fd.fk_prev_id,';
		$sql .= ' fd.multicurrency_subprice,';
		$sql .= ' fd.multicurrency_total_ht,';
		$sql .= ' fd.multicurrency_total_tva,';
		$sql .= ' fd.multicurrency_total_ttc,';
		$sql .= ' p.ref as product_ref, p.label as product_label, p.description as product_desc';
		$sql .= ' FROM '.MAIN_DB_PREFIX.'facturedet as fd';
		$sql .= ' LEFT JOIN '.MAIN_DB_PREFIX.'product as p ON fd.fk_product = p.rowid';
		$sql .= ' WHERE fd.rowid = '.((int) $rowid);

		$result = $this->db->query($sql);
		if ($result) {
			$objp = $this->db->fetch_object($result);

			if (!$objp) {
				$this->error = 'InvoiceLine with id '. $rowid .' not found sql='.$sql;
				return 0;
			}

			$this->rowid = $objp->rowid;
			$this->id = $objp->rowid;
			$this->fk_facture = $objp->fk_facture;
			$this->fk_parent_line = $objp->fk_parent_line;
			$this->label				= $objp->custom_label;
			$this->desc					= $objp->description;
			$this->qty = $objp->qty;
			$this->subprice = $objp->subprice;
			$this->ref_ext = $objp->ref_ext;
			$this->vat_src_code = $objp->vat_src_code;
			$this->tva_tx = $objp->tva_tx;
			$this->localtax1_tx			= $objp->localtax1_tx;
			$this->localtax2_tx			= $objp->localtax2_tx;
			$this->remise_percent = $objp->remise_percent;
			$this->fk_remise_except = $objp->fk_remise_except;
			$this->fk_product			= $objp->fk_product;
			$this->product_type = $objp->product_type;
			$this->date_start			= $this->db->jdate($objp->date_start);
			$this->date_end				= $this->db->jdate($objp->date_end);
			$this->info_bits			= $objp->info_bits;
			$this->tva_npr = ($objp->info_bits & 1 == 1) ? 1 : 0;
			$this->special_code = $objp->special_code;
			$this->total_ht				= $objp->total_ht;
			$this->total_tva			= $objp->total_tva;
			$this->total_localtax1		= $objp->total_localtax1;
			$this->total_localtax2		= $objp->total_localtax2;
			$this->total_ttc			= $objp->total_ttc;
			$this->fk_code_ventilation = $objp->fk_code_ventilation;
			$this->rang					= $objp->rang;
			$this->fk_fournprice = $objp->fk_fournprice;
			$marginInfos				= getMarginInfos($objp->subprice, $objp->remise_percent, $objp->tva_tx, $objp->localtax1_tx, $objp->localtax2_tx, $this->fk_fournprice, $objp->pa_ht);
			$this->pa_ht				= $marginInfos[0];
			$this->marge_tx				= $marginInfos[1];
			$this->marque_tx			= $marginInfos[2];

			$this->ref = $objp->product_ref; // deprecated

			$this->product_ref = $objp->product_ref;
			$this->product_label		= $objp->product_label;
			$this->product_desc			= $objp->product_desc;

			$this->fk_unit = $objp->fk_unit;
			$this->fk_user_modif		= $objp->fk_user_modif;
			$this->fk_user_author = $objp->fk_user_author;

			$this->situation_percent    = $objp->situation_percent;
			$this->fk_prev_id           = $objp->fk_prev_id;

			$this->multicurrency_subprice = $objp->multicurrency_subprice;
			$this->multicurrency_total_ht = $objp->multicurrency_total_ht;
			$this->multicurrency_total_tva = $objp->multicurrency_total_tva;
			$this->multicurrency_total_ttc = $objp->multicurrency_total_ttc;

			$this->fetch_optionals();

			$this->db->free($result);

			return 1;
		} else {
			$this->error = $this->db->lasterror();
			return -1;
		}
	}

	/**
	 *	Insert line into database
	 *
	 *	@param      int		$notrigger		                 1 no triggers
	 *  @param      int     $noerrorifdiscountalreadylinked  1=Do not make error if lines is linked to a discount and discount already linked to another
	 *	@return		int						                 Return integer <0 if KO, >0 if OK
	 */
	public function insert($notrigger = 0, $noerrorifdiscountalreadylinked = 0)
	{
		global $langs, $user, $conf;

		$error = 0;

		$pa_ht_isemptystring = (empty($this->pa_ht) && $this->pa_ht == ''); // If true, we can use a default value. If this->pa_ht = '0', we must use '0'.

		dol_syslog(get_class($this)."::insert rang=".$this->rang, LOG_DEBUG);

		// Clean parameters
		$this->desc = trim($this->desc);
		if (empty($this->tva_tx)) {
			$this->tva_tx = 0;
		}
		if (empty($this->localtax1_tx)) {
			$this->localtax1_tx = 0;
		}
		if (empty($this->localtax2_tx)) {
			$this->localtax2_tx = 0;
		}
		if (empty($this->localtax1_type)) {
			$this->localtax1_type = 0;
		}
		if (empty($this->localtax2_type)) {
			$this->localtax2_type = 0;
		}
		if (empty($this->total_localtax1)) {
			$this->total_localtax1 = 0;
		}
		if (empty($this->total_localtax2)) {
			$this->total_localtax2 = 0;
		}
		if (empty($this->rang)) {
			$this->rang = 0;
		}
		if (empty($this->remise_percent)) {
			$this->remise_percent = 0;
		}
		if (empty($this->info_bits)) {
			$this->info_bits = 0;
		}
		if (empty($this->subprice)) {
			$this->subprice = 0;
		}
		if (empty($this->ref_ext)) {
			$this->ref_ext = '';
		}
		if (empty($this->special_code)) {
			$this->special_code = 0;
		}
		if (empty($this->fk_parent_line)) {
			$this->fk_parent_line = 0;
		}
		if (empty($this->fk_prev_id)) {
			$this->fk_prev_id = 0;
		}
		if (!isset($this->situation_percent) || $this->situation_percent > 100 || (string) $this->situation_percent == '') {
			$this->situation_percent = 100;
		}

		if (empty($this->pa_ht)) {
			$this->pa_ht = 0;
		}
		if (empty($this->multicurrency_subprice)) {
			$this->multicurrency_subprice = 0;
		}
		if (empty($this->multicurrency_total_ht)) {
			$this->multicurrency_total_ht = 0;
		}
		if (empty($this->multicurrency_total_tva)) {
			$this->multicurrency_total_tva = 0;
		}
		if (empty($this->multicurrency_total_ttc)) {
			$this->multicurrency_total_ttc = 0;
		}

		// if buy price not defined, define buyprice as configured in margin admin
		if ($this->pa_ht == 0 && $pa_ht_isemptystring) {
			if (($result = $this->defineBuyPrice($this->subprice, $this->remise_percent, $this->fk_product)) < 0) {
				return $result;
			} else {
				$this->pa_ht = $result;
			}
		}

		// Check parameters
		if ($this->product_type < 0) {
			$this->error = 'ErrorProductTypeMustBe0orMore';
			return -1;
		}
		if (!empty($this->fk_product) && $this->fk_product > 0) {
			// Check product exists
			$result = Product::isExistingObject('product', $this->fk_product);
			if ($result <= 0) {
				$this->error = 'ErrorProductIdDoesNotExists';
				dol_syslog(get_class($this)."::insert Error ".$this->error, LOG_ERR);
				return -1;
			}
		}

		$this->db->begin();

		// Update line in database
		$sql = 'INSERT INTO '.MAIN_DB_PREFIX.'facturedet';
		$sql .= ' (fk_facture, fk_parent_line, label, description, qty,';
		$sql .= ' vat_src_code, tva_tx, localtax1_tx, localtax2_tx, localtax1_type, localtax2_type,';
		$sql .= ' fk_product, product_type, remise_percent, subprice, ref_ext, fk_remise_except,';
		$sql .= ' date_start, date_end, fk_code_ventilation, ';
		$sql .= ' rang, special_code, fk_product_fournisseur_price, buy_price_ht,';
		$sql .= ' info_bits, total_ht, total_tva, total_ttc, total_localtax1, total_localtax2,';
		$sql .= ' situation_percent, fk_prev_id,';
		$sql .= ' fk_unit, fk_user_author, fk_user_modif,';
		$sql .= ' fk_multicurrency, multicurrency_code, multicurrency_subprice, multicurrency_total_ht, multicurrency_total_tva, multicurrency_total_ttc';
		$sql .= ')';
		$sql .= " VALUES (".$this->fk_facture.",";
		$sql .= " ".($this->fk_parent_line > 0 ? $this->fk_parent_line : "null").",";
		$sql .= " ".(!empty($this->label) ? "'".$this->db->escape($this->label)."'" : "null").",";
		$sql .= " '".$this->db->escape($this->desc)."',";
		$sql .= " ".price2num($this->qty).",";
		$sql .= " ".(empty($this->vat_src_code) ? "''" : "'".$this->db->escape($this->vat_src_code)."'").",";
		$sql .= " ".price2num($this->tva_tx).",";
		$sql .= " ".price2num($this->localtax1_tx).",";
		$sql .= " ".price2num($this->localtax2_tx).",";
		$sql .= " '".$this->db->escape($this->localtax1_type)."',";
		$sql .= " '".$this->db->escape($this->localtax2_type)."',";
		$sql .= ' '.((!empty($this->fk_product) && $this->fk_product > 0) ? $this->fk_product : "null").',';
		$sql .= " ".((int) $this->product_type).",";
		$sql .= " ".price2num($this->remise_percent).",";
		$sql .= " ".price2num($this->subprice).",";
		$sql .= " '".$this->db->escape($this->ref_ext)."',";
		$sql .= ' '.(!empty($this->fk_remise_except) ? $this->fk_remise_except : "null").',';
		$sql .= " ".(!empty($this->date_start) ? "'".$this->db->idate($this->date_start)."'" : "null").",";
		$sql .= " ".(!empty($this->date_end) ? "'".$this->db->idate($this->date_end)."'" : "null").",";
		$sql .= ' '.((int) $this->fk_code_ventilation).',';
		$sql .= ' '.((int) $this->rang).',';
		$sql .= ' '.((int) $this->special_code).',';
		$sql .= ' '.(!empty($this->fk_fournprice) ? $this->fk_fournprice : "null").',';
		$sql .= ' '.price2num($this->pa_ht).',';
		$sql .= " '".$this->db->escape($this->info_bits)."',";
		$sql .= " ".price2num($this->total_ht).",";
		$sql .= " ".price2num($this->total_tva).",";
		$sql .= " ".price2num($this->total_ttc).",";
		$sql .= " ".price2num($this->total_localtax1).",";
		$sql .= " ".price2num($this->total_localtax2);
		$sql .= ", ".((float) $this->situation_percent);
		$sql .= ", ".(!empty($this->fk_prev_id) ? $this->fk_prev_id : "null");
		$sql .= ", ".(!$this->fk_unit ? 'NULL' : $this->fk_unit);
		$sql .= ", ".((int) $user->id);
		$sql .= ", ".((int) $user->id);
		$sql .= ", ".(int) $this->fk_multicurrency;
		$sql .= ", '".$this->db->escape($this->multicurrency_code)."'";
		$sql .= ", ".price2num($this->multicurrency_subprice);
		$sql .= ", ".price2num($this->multicurrency_total_ht);
		$sql .= ", ".price2num($this->multicurrency_total_tva);
		$sql .= ", ".price2num($this->multicurrency_total_ttc);
		$sql .= ')';

		dol_syslog(get_class($this)."::insert", LOG_DEBUG);
		$resql = $this->db->query($sql);
		if ($resql) {
			$this->id = $this->db->last_insert_id(MAIN_DB_PREFIX.'facturedet');
			$this->rowid = $this->id; // For backward compatibility

			if (!$error) {
				$result = $this->insertExtraFields();
				if ($result < 0) {
					$error++;
				}
			}

			// If fk_remise_except is defined, the discount is linked to the invoice
			// which flags it as "consumed".
			if ($this->fk_remise_except) {
				$discount = new DiscountAbsolute($this->db);
				$result = $discount->fetch($this->fk_remise_except);
				if ($result >= 0) {
					// Check if discount was found
					if ($result > 0) {
						// Check if discount not already affected to another invoice
						if ($discount->fk_facture_line > 0) {
							if (empty($noerrorifdiscountalreadylinked)) {
								$this->error = $langs->trans("ErrorDiscountAlreadyUsed", $discount->id);
								dol_syslog(get_class($this)."::insert Error ".$this->error, LOG_ERR);
								$this->db->rollback();
								return -3;
							}
						} else {
							$result = $discount->link_to_invoice($this->rowid, 0);
							if ($result < 0) {
								$this->error = $discount->error;
								dol_syslog(get_class($this)."::insert Error ".$this->error, LOG_ERR);
								$this->db->rollback();
								return -3;
							}
						}
					} else {
						$this->error = $langs->trans("ErrorADiscountThatHasBeenRemovedIsIncluded");
						dol_syslog(get_class($this)."::insert Error ".$this->error, LOG_ERR);
						$this->db->rollback();
						return -3;
					}
				} else {
					$this->error = $discount->error;
					dol_syslog(get_class($this)."::insert Error ".$this->error, LOG_ERR);
					$this->db->rollback();
					return -3;
				}
			}

			if (!$notrigger) {
				// Call trigger
				$result = $this->call_trigger('LINEBILL_INSERT', $user);
				if ($result < 0) {
					$this->db->rollback();
					return -2;
				}
				// End call triggers
			}

			$this->db->commit();
			return $this->id;
		} else {
			$this->error = $this->db->lasterror();
			$this->db->rollback();
			return -2;
		}
	}

	/**
	 *	Update line into database
	 *
	 *	@param		User	$user		User object
	 *	@param		int		$notrigger	Disable triggers
	 *	@return		int					Return integer <0 if KO, >0 if OK
	 */
	public function update($user = null, $notrigger = 0)
	{
		global $user, $conf;

		$error = 0;

		$pa_ht_isemptystring = (empty($this->pa_ht) && $this->pa_ht == ''); // If true, we can use a default value. If this->pa_ht = '0', we must use '0'.

		// Clean parameters
		$this->desc = trim($this->desc);
		if (empty($this->ref_ext)) {
			$this->ref_ext = '';
		}
		if (empty($this->tva_tx)) {
			$this->tva_tx = 0;
		}
		if (empty($this->localtax1_tx)) {
			$this->localtax1_tx = 0;
		}
		if (empty($this->localtax2_tx)) {
			$this->localtax2_tx = 0;
		}
		if (empty($this->localtax1_type)) {
			$this->localtax1_type = 0;
		}
		if (empty($this->localtax2_type)) {
			$this->localtax2_type = 0;
		}
		if (empty($this->total_localtax1)) {
			$this->total_localtax1 = 0;
		}
		if (empty($this->total_localtax2)) {
			$this->total_localtax2 = 0;
		}
		if (empty($this->remise_percent)) {
			$this->remise_percent = 0;
		}
		if (empty($this->info_bits)) {
			$this->info_bits = 0;
		}
		if (empty($this->special_code)) {
			$this->special_code = 0;
		}
		if (empty($this->product_type)) {
			$this->product_type = 0;
		}
		if (empty($this->fk_parent_line)) {
			$this->fk_parent_line = 0;
		}
		if (!isset($this->situation_percent) || $this->situation_percent > 100 || (string) $this->situation_percent == '') {
			$this->situation_percent = 100;
		}
		if (empty($this->pa_ht)) {
			$this->pa_ht = 0;
		}

		if (empty($this->multicurrency_subprice)) {
			$this->multicurrency_subprice = 0;
		}
		if (empty($this->multicurrency_total_ht)) {
			$this->multicurrency_total_ht = 0;
		}
		if (empty($this->multicurrency_total_tva)) {
			$this->multicurrency_total_tva = 0;
		}
		if (empty($this->multicurrency_total_ttc)) {
			$this->multicurrency_total_ttc = 0;
		}

		// Check parameters
		if ($this->product_type < 0) {
			return -1;
		}

		// if buy price not provided, define buyprice as configured in margin admin
		if ($this->pa_ht == 0 && $pa_ht_isemptystring) {
			// We call defineBuyPrice only if data was not provided (if input was '0', we will not go here and value will remaine '0')
			$result = $this->defineBuyPrice($this->subprice, $this->remise_percent, $this->fk_product);
			if ($result < 0) {
				return $result;
			} else {
				$this->pa_ht = $result;
			}
		}

		$this->db->begin();

		// Update line in database
		$sql = "UPDATE ".MAIN_DB_PREFIX."facturedet SET";
		$sql .= " description='".$this->db->escape($this->desc)."'";
		$sql .= ", ref_ext='".$this->db->escape($this->ref_ext)."'";
		$sql .= ", label=".(!empty($this->label) ? "'".$this->db->escape($this->label)."'" : "null");
		$sql .= ", subprice=".price2num($this->subprice);
		$sql .= ", remise_percent=".price2num($this->remise_percent);
		if ($this->fk_remise_except) {
			$sql .= ", fk_remise_except=".$this->fk_remise_except;
		} else {
			$sql .= ", fk_remise_except=null";
		}
		$sql .= ", vat_src_code = '".(empty($this->vat_src_code) ? '' : $this->db->escape($this->vat_src_code))."'";
		$sql .= ", tva_tx=".price2num($this->tva_tx);
		$sql .= ", localtax1_tx=".price2num($this->localtax1_tx);
		$sql .= ", localtax2_tx=".price2num($this->localtax2_tx);
		$sql .= ", localtax1_type='".$this->db->escape($this->localtax1_type)."'";
		$sql .= ", localtax2_type='".$this->db->escape($this->localtax2_type)."'";
		$sql .= ", qty=".price2num($this->qty);
		$sql .= ", date_start=".(!empty($this->date_start) ? "'".$this->db->idate($this->date_start)."'" : "null");
		$sql .= ", date_end=".(!empty($this->date_end) ? "'".$this->db->idate($this->date_end)."'" : "null");
		$sql .= ", product_type=".$this->product_type;
		$sql .= ", info_bits='".$this->db->escape($this->info_bits)."'";
		$sql .= ", special_code='".$this->db->escape($this->special_code)."'";
		if (empty($this->skip_update_total)) {
			$sql .= ", total_ht=".price2num($this->total_ht);
			$sql .= ", total_tva=".price2num($this->total_tva);
			$sql .= ", total_ttc=".price2num($this->total_ttc);
			$sql .= ", total_localtax1=".price2num($this->total_localtax1);
			$sql .= ", total_localtax2=".price2num($this->total_localtax2);
		}
		$sql .= ", fk_product_fournisseur_price=".(!empty($this->fk_fournprice) ? "'".$this->db->escape($this->fk_fournprice)."'" : "null");
		$sql .= ", buy_price_ht=".(($this->pa_ht || (string) $this->pa_ht === '0') ? price2num($this->pa_ht) : "null"); // $this->pa_ht should always be defined (set to 0 or to sell price depending on option)
		$sql .= ", fk_parent_line=".($this->fk_parent_line > 0 ? $this->fk_parent_line : "null");
		if (!empty($this->rang)) {
			$sql .= ", rang=".((int) $this->rang);
		}
		$sql .= ", situation_percent = ".((float) $this->situation_percent);
		$sql .= ", fk_unit = ".(!$this->fk_unit ? 'NULL' : $this->fk_unit);
		$sql .= ", fk_user_modif = ".((int) $user->id);

		// Multicurrency
		$sql .= ", multicurrency_subprice=".price2num($this->multicurrency_subprice);
		$sql .= ", multicurrency_total_ht=".price2num($this->multicurrency_total_ht);
		$sql .= ", multicurrency_total_tva=".price2num($this->multicurrency_total_tva);
		$sql .= ", multicurrency_total_ttc=".price2num($this->multicurrency_total_ttc);

		$sql .= " WHERE rowid = ".((int) $this->rowid);

		dol_syslog(get_class($this)."::update", LOG_DEBUG);
		$resql = $this->db->query($sql);
		if ($resql) {
			if (!$error) {
				$this->id = $this->rowid;
				$result = $this->insertExtraFields();
				if ($result < 0) {
					$error++;
				}
			}

			if (!$error && !$notrigger) {
				// Call trigger
				$result = $this->call_trigger('LINEBILL_MODIFY', $user);
				if ($result < 0) {
					$this->db->rollback();
					return -2;
				}
				// End call triggers
			}
			$this->db->commit();
			return 1;
		} else {
			$this->error = $this->db->error();
			$this->db->rollback();
			return -2;
		}
	}

	/**
	 * Delete line in database
	 *
	 * @param 	User 	$tmpuser    User that deletes
	 * @param 	bool 	$notrigger  false=launch triggers after, true=disable triggers
	 * @return 	int		           	Return integer <0 if KO, >0 if OK
	 */
	public function delete($tmpuser = null, $notrigger = false)
	{
		global $user;

		$this->db->begin();

		// Call trigger
		if (empty($notrigger)) {
			$result = $this->call_trigger('LINEBILL_DELETE', $user);
			if ($result < 0) {
				$this->db->rollback();
				return -1;
			}
		}
		// End call triggers

		// extrafields
		$result = $this->deleteExtraFields();
		if ($result < 0) {
			$this->db->rollback();
			return -1;
		}

		// Free discount linked to invoice line
		$sql = 'UPDATE '.MAIN_DB_PREFIX.'societe_remise_except';
		$sql .= ' SET fk_facture_line = NULL';
		$sql .= ' WHERE fk_facture_line = '.((int) $this->id);

		dol_syslog(get_class($this)."::deleteline", LOG_DEBUG);
		$result = $this->db->query($sql);
		if (!$result) {
			$this->error = $this->db->error();
			$this->errors[] = $this->error;
			$this->db->rollback();
			return -1;
		}

		$sql = 'UPDATE '.MAIN_DB_PREFIX.'element_time';
		$sql .= ' SET invoice_id = NULL, invoice_line_id = NULL';
		$sql .= ' WHERE invoice_line_id = '.((int) $this->id);
		if (!$this->db->query($sql)) {
			$this->error = $this->db->error()." sql=".$sql;
			$this->errors[] = $this->error;
			$this->db->rollback();
			return -1;
		}

		$sql = "DELETE FROM ".MAIN_DB_PREFIX."facturedet WHERE rowid = ".((int) $this->id);

		if ($this->db->query($sql)) {
			$this->db->commit();
			return 1;
		} else {
			$this->error = $this->db->error()." sql=".$sql;
			$this->errors[] = $this->error;
			$this->db->rollback();
			return -1;
		}
	}

	// phpcs:disable PEAR.NamingConventions.ValidFunctionName.ScopeNotCamelCaps
	/**
	 *	Update DB line fields total_xxx
	 *	Used by migration
	 *
	 *	@return		int		Return integer <0 if KO, >0 if OK
	 */
	public function update_total()
	{
		// phpcs:enable
		$this->db->begin();
		dol_syslog(get_class($this)."::update_total", LOG_DEBUG);

		// Clean parameters
		if (empty($this->total_localtax1)) {
			$this->total_localtax1 = 0;
		}
		if (empty($this->total_localtax2)) {
			$this->total_localtax2 = 0;
		}

		// Update line in database
		$sql = "UPDATE ".MAIN_DB_PREFIX."facturedet SET";
		$sql .= " total_ht=".price2num($this->total_ht);
		$sql .= ",total_tva=".price2num($this->total_tva);
		$sql .= ",total_localtax1=".price2num($this->total_localtax1);
		$sql .= ",total_localtax2=".price2num($this->total_localtax2);
		$sql .= ",total_ttc=".price2num($this->total_ttc);
		$sql .= " WHERE rowid = ".((int) $this->rowid);

		dol_syslog(get_class($this)."::update_total", LOG_DEBUG);

		$resql = $this->db->query($sql);
		if ($resql) {
			$this->db->commit();
			return 1;
		} else {
			$this->error = $this->db->error();
			$this->db->rollback();
			return -2;
		}
	}

	// phpcs:disable PEAR.NamingConventions.ValidFunctionName.ScopeNotCamelCaps
	/**
	 * Returns situation_percent of the previous line.
	 * Warning: If invoice is a replacement invoice, this->fk_prev_id is id of the replaced line.
	 *
	 * @param  int     $invoiceid      			Invoice id
	 * @param  bool    $include_credit_note		Include credit note or not
	 * @return int                     			>= 0
	 */
	public function get_prev_progress($invoiceid, $include_credit_note = true)
	{
		// phpcs:enable
		global $invoicecache;

		if (is_null($this->fk_prev_id) || empty($this->fk_prev_id) || $this->fk_prev_id == "") {
			return 0;
		} else {
			// If invoice is not a situation invoice, this->fk_prev_id is used for something else
			if (!isset($invoicecache[$invoiceid])) {
				$invoicecache[$invoiceid] = new Facture($this->db);
				$invoicecache[$invoiceid]->fetch($invoiceid);
			}
			if ($invoicecache[$invoiceid]->type != Facture::TYPE_SITUATION) {
				return 0;
			}

			$sql = "SELECT situation_percent FROM ".MAIN_DB_PREFIX."facturedet WHERE rowid = ".((int) $this->fk_prev_id);
			$resql = $this->db->query($sql);
			if ($resql && $this->db->num_rows($resql) > 0) {
				$res = $this->db->fetch_array($resql);

				$returnPercent = (float) $res['situation_percent'];

				if ($include_credit_note) {
					$sql = 'SELECT fd.situation_percent FROM '.MAIN_DB_PREFIX.'facturedet fd';
					$sql .= ' JOIN '.MAIN_DB_PREFIX.'facture f ON (f.rowid = fd.fk_facture) ';
					$sql .= " WHERE fd.fk_prev_id = ".((int) $this->fk_prev_id);
					$sql .= " AND f.situation_cycle_ref = ".((int) $invoicecache[$invoiceid]->situation_cycle_ref); // Prevent cycle outed
					$sql .= " AND f.type = ".Facture::TYPE_CREDIT_NOTE;

					$res = $this->db->query($sql);
					if ($res) {
						while ($obj = $this->db->fetch_object($res)) {
							$returnPercent = $returnPercent + (float) $obj->situation_percent;
						}
					} else {
						dol_print_error($this->db);
					}
				}

				return $returnPercent;
			} else {
				$this->error = $this->db->error();
				dol_syslog(get_class($this)."::select Error ".$this->error, LOG_ERR);
				$this->db->rollback();
				return -1;
			}
		}
	}
}<|MERGE_RESOLUTION|>--- conflicted
+++ resolved
@@ -204,23 +204,7 @@
 
 	public $date_pointoftax;
 
-<<<<<<< HEAD
-=======
-	// Multicurrency
-	/**
-	 * @var int ID
-	 */
-	public $fk_multicurrency;
-
-	public $multicurrency_code;
-	public $multicurrency_tx;
-	public $multicurrency_total_ht;
-	public $multicurrency_total_tva;
-	public $multicurrency_total_ttc;
-	public $multicurrency_total_localtax1;	// not in database
-	public $multicurrency_total_localtax2;	// not in database
-
->>>>>>> aa10a32d
+
 	/**
 	 * @var int Situation cycle reference number
 	 */
