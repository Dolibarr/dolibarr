--- conflicted
+++ resolved
@@ -122,8 +122,6 @@
 	 */
 	public $situation_final;
 
-<<<<<<< HEAD
-=======
     /**
      * Standard invoice
      */
@@ -182,7 +180,6 @@
 	 */
 	const STATUS_ABANDONED = 3;
 
->>>>>>> 8a02c828
 	const CLOSECODE_DISCOUNTVAT = 'discount_vat';
 	const CLOSECODE_BADDEBT = 'badcustomer';
 	const CLOSECODE_ABANDONED = 'abandon';
