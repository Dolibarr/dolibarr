--- conflicted
+++ resolved
@@ -1563,11 +1563,8 @@
 			$this->linked_objects = array_merge($this->linked_objects, $object->other_linked_objects);
 		}
 
-<<<<<<< HEAD
-=======
 		$this->db->begin();
 
->>>>>>> 4806e44b
 		$ret = $this->create($user);
 
 		if ($ret > 0) {
@@ -1583,13 +1580,6 @@
 			}
 
 			if (!$error) {
-<<<<<<< HEAD
-				return 1;
-			} else {
-				return -1;
-			}
-		} else {
-=======
 				$this->db->commit();
 				return 1;
 			} else {
@@ -1598,7 +1588,6 @@
 			}
 		} else {
 			$this->db->rollback();
->>>>>>> 4806e44b
 			return -1;
 		}
 	}
