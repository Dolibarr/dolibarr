<?php
/* Copyright (C) 2007-2012 Laurent Destailleur  <eldy@users.sourceforge.net>
 *
 * This program is free software; you can redistribute it and/or modify
 * it under the terms of the GNU General Public License as published by
 * the Free Software Foundation; either version 3 of the License, or
 * (at your option) any later version.
 *
 * This program is distributed in the hope that it will be useful,
 * but WITHOUT ANY WARRANTY; without even the implied warranty of
 * MERCHANTABILITY or FITNESS FOR A PARTICULAR PURPOSE.  See the
 * GNU General Public License for more details.
 *
 * You should have received a copy of the GNU General Public License
 * along with this program. If not, see <http://www.gnu.org/licenses/>.
 */

/**
 *      \file       compta/facture/class/paymentterm.class.php
 *      \ingroup    facture
 *      \brief      This file is an example for a CRUD class file (Create/Read/Update/Delete)
 *		\author		Put author name here
 */


/**
 *	Class to manage payment terms records in dictionary
 */
class PaymentTerm // extends CommonObject
{
	/**
     * @var DoliDB Database handler.
     */
    public $db;

	/**
	 * @var string Error code (or message)
	 */
	public $error='';

	/**
	 * @var string[] Error codes (or messages)
	 */
	public $errors = array();

	//public  $element='c_payment_term';			//!< Id that identify managed objects
	//public  $table_element='c_payment_term';	//!< Name of table without prefix where object is stored
	public $context =array();

    /**
	 * @var int ID
	 */
	public $id;

	public $code;
	public $sortorder;
	public $active;
	public $libelle;
	public $libelle_facture;
	public $type_cdr;
	public $nbjour;
	public $decalage;




    /**
     * 	Constructor
     *
	 * 	@param	DoliDB		$db			Database handler
     */
    function __construct($db)
    {
        $this->db = $db;
    }


    /**
     *      Create in database
     *
     *      @param      User	$user        	User that create
     *      @param      int		$notrigger	    0=launch triggers after, 1=disable triggers
     *      @return     int       			  	<0 if KO, Id of created object if OK
     */
    function create($user, $notrigger=0)
    {
    	global $conf, $langs;
		$error=0;

		// Clean parameters

		if (isset($this->code)) $this->code=trim($this->code);
		if (isset($this->sortorder)) $this->sortorder=trim($this->sortorder);
		if (isset($this->active)) $this->active=trim($this->active);
		if (isset($this->libelle)) $this->libelle=trim($this->libelle);
		if (isset($this->libelle_facture)) $this->libelle_facture=trim($this->libelle_facture);
		if (isset($this->type_cdr)) $this->type_cdr=trim($this->type_cdr);
		if (isset($this->nbjour)) $this->nbjour=trim($this->nbjour);
		if (isset($this->decalage)) $this->decalage=trim($this->decalage);


		// Check parameters
		// Put here code to add control on parameters values

        // Insert request
		$sql = "INSERT INTO ".MAIN_DB_PREFIX."c_payment_term(";
		$sql.= "entity,";
		$sql.= "code,";
		$sql.= "sortorder,";
		$sql.= "active,";
		$sql.= "libelle,";
		$sql.= "libelle_facture,";
		$sql.= "type_cdr,";
		$sql.= "nbjour,";
		$sql.= "decalage";
        $sql.= ") VALUES (";
		$sql.= " ".(! isset($this->entity)?getEntity('c_payment_term'):"'".$this->db->escape($this->entity)."'").",";
		$sql.= " ".(! isset($this->code)?'NULL':"'".$this->db->escape($this->code)."'").",";
		$sql.= " ".(! isset($this->sortorder)?'NULL':"'".$this->db->escape($this->sortorder)."'").",";
		$sql.= " ".(! isset($this->active)?'NULL':"'".$this->db->escape($this->active)."'").",";
		$sql.= " ".(! isset($this->libelle)?'NULL':"'".$this->db->escape($this->libelle)."'").",";
		$sql.= " ".(! isset($this->libelle_facture)?'NULL':"'".$this->db->escape($this->libelle_facture)."'").",";
		$sql.= " ".(! isset($this->type_cdr)?'NULL':"'".$this->db->escape($this->type_cdr)."'").",";
		$sql.= " ".(! isset($this->nbjour)?'NULL':"'".$this->db->escape($this->nbjour)."'").",";
		$sql.= " ".(! isset($this->decalage)?'NULL':"'".$this->db->escape($this->decalage)."'")."";
		$sql.= ")";

		$this->db->begin();

	   	dol_syslog(get_class($this)."::create", LOG_DEBUG);
        $resql=$this->db->query($sql);
    	if (! $resql) { $error++; $this->errors[]="Error ".$this->db->lasterror(); }

		if (! $error)
        {
            $this->id = $this->db->last_insert_id(MAIN_DB_PREFIX."c_payment_term");

	        // Uncomment this and change MYOBJECT to your own tag if you
	        // want this action call a trigger.
			//if (! $notrigger) {

	        //    // Call triggers
	        //    include_once DOL_DOCUMENT_ROOT . '/core/class/interfaces.class.php';
	        //    $interface=new Interfaces($this->db);
	        //    $result=$interface->run_triggers('MYOBJECT_CREATE',$this,$user,$langs,$conf);
	        //    if ($result < 0) { $error++; $this->errors=$interface->errors; }
	        //    // End call triggers
			//}
        }

        // Commit or rollback
        if ($error)
		{
			foreach($this->errors as $errmsg)
			{
	            dol_syslog(get_class($this)."::create ".$errmsg, LOG_ERR);
	            $this->error.=($this->error?', '.$errmsg:$errmsg);
			}
			$this->db->rollback();
			return -1*$error;
		}
		else
		{
			$this->db->commit();
            return $this->id;
		}
    }


    /**
     *    Load object in memory from database
     *
     *    @param      int		$id     Id object
     *    @return     int         		<0 if KO, >0 if OK
     */
    function fetch($id)
    {
    	global $langs;
        $sql = "SELECT";
		$sql.= " t.rowid,";
		$sql.= " t.entity";

		$sql.= " t.code,";
		$sql.= " t.sortorder,";
		$sql.= " t.active,";
		$sql.= " t.libelle,";
		$sql.= " t.libelle_facture,";
		$sql.= " t.type_cdr,";
		$sql.= " t.nbjour,";
		$sql.= " t.decalage";


        $sql.= " FROM ".MAIN_DB_PREFIX."c_payment_term as t";
        $sql.= " WHERE t.rowid = ".$id;

    	dol_syslog(get_class($this)."::fetch", LOG_DEBUG);
        $resql=$this->db->query($sql);
        if ($resql)
        {
            if ($this->db->num_rows($resql))
            {
                $obj = $this->db->fetch_object($resql);

                $this->id    = $obj->rowid;

				$this->code = $obj->code;
				$this->sortorder = $obj->sortorder;
				$this->active = $obj->active;
				$this->libelle = $obj->libelle;
				$this->libelle_facture = $obj->libelle_facture;
				$this->type_cdr = $obj->type_cdr;
				$this->nbjour = $obj->nbjour;
				$this->decalage = $obj->decalage;
            }
            $this->db->free($resql);

            return 1;
        }
        else
        {
      	    $this->error="Error ".$this->db->lasterror();
            return -1;
        }
    }


    /**
     *    Return id of default payment term
     *
     *    @return     int         <0 if KO, >0 if OK
     */
	function getDefaultId()
	{
		global $langs;

		$ret=0;

		$sql = "SELECT";
		$sql.= " t.rowid";
		$sql.= " FROM ".MAIN_DB_PREFIX."c_payment_term as t";
		$sql.= " WHERE t.code = 'RECEP'";
		$sql.= " AND t.entity IN (".getEntity('c_payment_term').")";

		dol_syslog(get_class($this)."::getDefaultId", LOG_DEBUG);
		$resql=$this->db->query($sql);
		if ($resql)
		{
			if ($this->db->num_rows($resql))
			{
				$obj = $this->db->fetch_object($resql);
				if ($obj) $ret=$obj->rowid;
			}
			$this->db->free($resql);
			return $ret;
		}
		else
		{
			$this->error="Error ".$this->db->lasterror();
			return -1;
		}
	}


	/**
     *      Update database
     *
     *      @param      User	$user        	User that modify
     *      @param      int		$notrigger	    0=launch triggers after, 1=disable triggers
     *      @return     int       			  	<0 if KO, >0 if OK
     */
	function update($user=null, $notrigger=0)
	{
		global $conf, $langs;

		$error=0;

		// Clean parameters

		if (isset($this->code)) $this->code=trim($this->code);
		if (isset($this->sortorder)) $this->sortorder=trim($this->sortorder);
		if (isset($this->active)) $this->active=trim($this->active);
		if (isset($this->libelle)) $this->libelle=trim($this->libelle);
		if (isset($this->libelle_facture)) $this->libelle_facture=trim($this->libelle_facture);
		if (isset($this->type_cdr)) $this->type_cdr=trim($this->type_cdr);
		if (isset($this->nbjour)) $this->nbjour=trim($this->nbjour);
		if (isset($this->decalage)) $this->decalage=trim($this->decalage);



		// Check parameters
		// Put here code to add control on parameters values

		// Update request
		$sql = "UPDATE ".MAIN_DB_PREFIX."c_payment_term SET";
		$sql.= " code=".(isset($this->code)?"'".$this->db->escape($this->code)."'":"null").",";
		$sql.= " sortorder=".(isset($this->sortorder)?$this->sortorder:"null").",";
		$sql.= " active=".(isset($this->active)?$this->active:"null").",";
		$sql.= " libelle=".(isset($this->libelle)?"'".$this->db->escape($this->libelle)."'":"null").",";
		$sql.= " libelle_facture=".(isset($this->libelle_facture)?"'".$this->db->escape($this->libelle_facture)."'":"null").",";
		$sql.= " type_cdr=".(isset($this->type_cdr)?$this->type_cdr:"null").",";
		$sql.= " nbjour=".(isset($this->nbjour)?$this->nbjour:"null").",";
		$sql.= " decalage=".(isset($this->decalage)?$this->decalage:"null")."";
		$sql.= " WHERE rowid = " . $this->id;

		$this->db->begin();

		dol_syslog(get_class($this)."::update", LOG_DEBUG);
		$resql = $this->db->query($sql);
		if (! $resql) { $error++; $this->errors[]="Error ".$this->db->lasterror(); }

<<<<<<< HEAD
		if (! $error)
		{
			if (! $notrigger)
			{
				// Uncomment this and change MYOBJECT to your own tag if you
				// want this action call a trigger.

=======
		// Uncomment this and change MYOBJECT to your own tag if you
		// want this action call a trigger.
		//if (! $error && ! $notrigger) {
>>>>>>> d9b8a8c8
				// Call triggers
				//include_once DOL_DOCUMENT_ROOT . '/core/class/interfaces.class.php';
				//$interface=new Interfaces($this->db);
				//$result=$interface->run_triggers('MYOBJECT_MODIFY',$this,$user,$langs,$conf);
				//if ($result < 0) { $error++; $this->errors=$interface->errors; }
				// End call triggers
<<<<<<< HEAD
			}
		}
=======
		//}
>>>>>>> d9b8a8c8

		// Commit or rollback
		if ($error)
		{
			foreach($this->errors as $errmsg)
			{
				dol_syslog(get_class($this)."::update ".$errmsg, LOG_ERR);
				$this->error.=($this->error?', '.$errmsg:$errmsg);
			}
			$this->db->rollback();
			return -1*$error;
		}
		else
		{
			$this->db->commit();
			return 1;
		}
	}


	/**
	 *  Delete object in database
	 *
	 *	@param      User	$user  		User that delete
	 *  @param      int		$notrigger	0=launch triggers after, 1=disable triggers
	 *	@return		int					<0 if KO, >0 if OK
	 */
	function delete($user, $notrigger=0)
	{
		global $conf, $langs;
		$error=0;

		$sql = "DELETE FROM ".MAIN_DB_PREFIX."c_payment_term";
		$sql.= " WHERE rowid = " . $this->id;

		$this->db->begin();

		dol_syslog(get_class($this)."::delete", LOG_DEBUG);
		$resql = $this->db->query($sql);
    	if (! $resql) { $error++; $this->errors[]="Error ".$this->db->lasterror(); }

		// Uncomment this and change MYOBJECT to your own tag if you
		// want this action call a trigger.
		//if (! $error && ! $notrigger) {
		        //// Call triggers
		        //include_once DOL_DOCUMENT_ROOT . '/core/class/interfaces.class.php';
		        //$interface=new Interfaces($this->db);
		        //$result=$interface->run_triggers('MYOBJECT_DELETE',$this,$user,$langs,$conf);
		        //if ($result < 0) { $error++; $this->errors=$interface->errors; }
		        //// End call triggers
		//}

        // Commit or rollback
		if ($error)
		{
			foreach($this->errors as $errmsg)
			{
	            dol_syslog(get_class($this)."::delete ".$errmsg, LOG_ERR);
	            $this->error.=($this->error?', '.$errmsg:$errmsg);
			}
			$this->db->rollback();
			return -1*$error;
		}
		else
		{
			$this->db->commit();
			return 1;
		}
	}



	/**
	 *		Load an object from its id and create a new one in database
	 *
	 *		@param      int		$fromid     Id of object to clone
	 * 	 	@return		int					New id of clone
	 */
	function createFromClone($fromid)
	{
		global $user,$langs;

		$error=0;

		$object=new PaymentTerm($this->db);

		$object->context['createfromclone'] = 'createfromclone';

		$this->db->begin();

		// Load source object
		$object->fetch($fromid);
		$object->id=0;
		$object->statut=0;

		// Clear fields
		// ...

		// Create clone
		$result=$object->create($user);

		// Other options
		if ($result < 0)
		{
			$this->error=$object->error;
			$error++;
		}

		//if (! $error)
		//{
		//}

		unset($this->context['createfromclone']);

		// End
		if (! $error)
		{
			$this->db->commit();
			return $object->id;
		}
		else
		{
			$this->db->rollback();
			return -1;
		}
	}


	/**
     *  Initialise an instance with random values.
     *  Used to build previews or test instances.
     *	id must be 0 if object instance is a specimen.
     *
     *  @return	void
	 */
	function initAsSpecimen()
	{
		$this->id=0;

		$this->code='';
		$this->sortorder='';
		$this->active='';
		$this->libelle='';
		$this->libelle_facture='';
		$this->type_cdr='';
		$this->nbjour='';
		$this->decalage='';
	}
}<|MERGE_RESOLUTION|>--- conflicted
+++ resolved
@@ -308,31 +308,16 @@
 		$resql = $this->db->query($sql);
 		if (! $resql) { $error++; $this->errors[]="Error ".$this->db->lasterror(); }
 
-<<<<<<< HEAD
-		if (! $error)
-		{
-			if (! $notrigger)
-			{
-				// Uncomment this and change MYOBJECT to your own tag if you
-				// want this action call a trigger.
-
-=======
 		// Uncomment this and change MYOBJECT to your own tag if you
 		// want this action call a trigger.
 		//if (! $error && ! $notrigger) {
->>>>>>> d9b8a8c8
 				// Call triggers
 				//include_once DOL_DOCUMENT_ROOT . '/core/class/interfaces.class.php';
 				//$interface=new Interfaces($this->db);
 				//$result=$interface->run_triggers('MYOBJECT_MODIFY',$this,$user,$langs,$conf);
 				//if ($result < 0) { $error++; $this->errors=$interface->errors; }
 				// End call triggers
-<<<<<<< HEAD
-			}
-		}
-=======
 		//}
->>>>>>> d9b8a8c8
 
 		// Commit or rollback
 		if ($error)
