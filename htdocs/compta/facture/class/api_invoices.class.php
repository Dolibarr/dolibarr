--- conflicted
+++ resolved
@@ -1,11 +1,7 @@
 <?php
 /* Copyright (C) 2015   Jean-François Ferry     <jfefe@aternatik.fr>
-<<<<<<< HEAD
  * Copyright (C) 2020   Thibault FOUCART		<support@ptibogxiv.net>
-=======
- * Copyright (C) 2020   Thibault FOUCART     	<support@ptibogxiv.net>
  * Copyright (C) 2023	Joachim Kueter			<git-jk@bloxera.com>
->>>>>>> 7e1aa99f
  *
  * This program is free software; you can redistribute it and/or modify
  * it under the terms of the GNU General Public License as published by
@@ -59,7 +55,7 @@
 	 */
 	public function __construct()
 	{
-		global $db, $conf;
+		global $db;
 		$this->db = $db;
 		$this->invoice = new Facture($this->db);
 		$this->template_invoice = new FactureRec($this->db);
@@ -188,8 +184,6 @@
 	 */
 	public function index($sortfield = "t.rowid", $sortorder = 'ASC', $limit = 100, $page = 0, $thirdparty_ids = '', $status = '', $sqlfilters = '', $properties = '')
 	{
-		global $db, $conf;
-
 		if (!DolibarrApiAccess::$user->hasRight('facture', 'lire')) {
 			throw new RestException(403);
 		}
@@ -1476,19 +1470,6 @@
 		$totaldeposits = $this->invoice->getSumDepositsUsed();
 		$resteapayer = price2num($this->invoice->total_ttc - $totalpaid - $totalcreditnotes - $totaldeposits, 'MT');
 
-		// hook to finalize the remaining amount, considering e.g. cash discount agreements
-		$parameters = array('remaintopay'=>$resteapayer);
-		$hookmanager->initHooks(array('apicustomerinvoice'));
-		$reshook = $hookmanager->executeHooks('finalizeAmountOfInvoice', $parameters, $this->invoice, $action); // Note that $action and $object may have been modified by some hooks
-		if ($reshook > 0) {
-			if (!empty($remaintopay = $hookmanager->resArray['remaintopay'])) {
-				$resteapayer = $remaintopay;
-			}
-		} elseif ($reshook < 0) {
-			$error++;
-			setEventMessages($this->invoice->ref.' '.$langs->trans("ProcessingError"), $hookmanager->errors, 'errors');
-		}
-
 		$this->db->begin();
 
 		$amounts = array();
@@ -1628,19 +1609,6 @@
 			$totalcreditnotes = $this->invoice->getSumCreditNotesUsed($is_multicurrency);
 			$totaldeposits = $this->invoice->getSumDepositsUsed($is_multicurrency);
 			$remainstopay = $amount = price2num($total_ttc - $totalpaid - $totalcreditnotes - $totaldeposits, 'MT');
-
-			// hook to finalize the remaining amount, considering e.g. cash discount agreements
-			$parameters = array('remaintopay'=>$remainstopay);
-			$hookmanager->initHooks(array('apicustomerinvoice'));
-			$reshook = $hookmanager->executeHooks('finalizeAmountOfInvoice', $parameters, $this->invoice); // Note that $action and $object may have been modified by some hooks
-			if ($reshook > 0) {
-				if (!empty($remaintopay = $hookmanager->resArray['remaintopay'])) {
-					$remainstopay = $amount = $remaintopay;
-				}
-			} elseif ($reshook < 0) {
-				$error++;
-				setEventMessages($this->invoice->ref.' '.$langs->trans("ProcessingError"), $hookmanager->errors, 'errors');
-			}
 
 			if (!$is_multicurrency && $amountarray["amount"] != 'remain') {
 				$amount = price2num($amountarray["amount"], 'MT');
