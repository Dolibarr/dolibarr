--- conflicted
+++ resolved
@@ -178,22 +178,14 @@
 	 * @param string	$thirdparty_ids	  Thirdparty ids to filter orders of (example '1' or '1,2,3') {@pattern /^[0-9,]*$/i}
 	 * @param string	$status			  Filter by invoice status : draft | unpaid | paid | cancelled
 	 * @param string    $sqlfilters       Other criteria to filter answers separated by a comma. Syntax example "(t.ref:like:'SO-%') and (t.date_creation:<:'20160101')"
-<<<<<<< HEAD
-	 * @param string    $properties	Restrict the data returned to these properties. Ignored if empty. Comma separated list of properties names
-=======
 	 * @param string    $properties	      Restrict the data returned to these properties. Ignored if empty. Comma separated list of properties names
 	 * @param bool      $pagination_data  If this parameter is set to true the response will include pagination data. Default value is false. Page starts from 0
->>>>>>> cc80841a
 	 * @return array                      Array of invoice objects
 	 *
 	 * @throws RestException 404 Not found
 	 * @throws RestException 503 Error
 	 */
-<<<<<<< HEAD
-	public function index($sortfield = "t.rowid", $sortorder = 'ASC', $limit = 100, $page = 0, $thirdparty_ids = '', $status = '', $sqlfilters = '', $properties = '')
-=======
 	public function index($sortfield = "t.rowid", $sortorder = 'ASC', $limit = 100, $page = 0, $thirdparty_ids = '', $status = '', $sqlfilters = '', $properties = '', $pagination_data = false)
->>>>>>> cc80841a
 	{
 		if (!DolibarrApiAccess::$user->hasRight('facture', 'lire')) {
 			throw new RestException(403);
@@ -292,8 +284,6 @@
 			throw new RestException(503, 'Error when retrieve invoice list : '.$this->db->lasterror());
 		}
 
-<<<<<<< HEAD
-=======
 		//if $pagination_data is true the response will contain element data with all values and element pagination with pagination data(total,page,limit)
 		if ($pagination_data) {
 			$totalsResult = $this->db->query($sqlTotals);
@@ -311,7 +301,6 @@
 			];
 		}
 
->>>>>>> cc80841a
 		return $obj_ret;
 	}
 
@@ -1534,15 +1523,11 @@
 
 		// Creation of payment line
 		$paymentobj = new Paiement($this->db);
-		$paymentobj->datepaye     = dol_stringtotime($datepaye);
+		$paymentobj->datepaye     = $datepaye;
 		$paymentobj->amounts      = $amounts; // Array with all payments dispatching with invoice id
 		$paymentobj->multicurrency_amounts = $multicurrency_amounts; // Array with all payments dispatching
 		$paymentobj->paiementid = $paymentid;
-<<<<<<< HEAD
-		$paymentobj->paiementcode = (string) dol_getIdFromCode($this->db, $paymentid, 'c_paiement', 'id', 'code', 1);
-=======
 		$paymentobj->paiementcode = (string) dol_getIdFromCode($this->db, (string) $paymentid, 'c_paiement', 'id', 'code', 1);
->>>>>>> cc80841a
 		$paymentobj->num_payment = $num_payment;
 		$paymentobj->note_private = $comment;
 
@@ -1690,11 +1675,7 @@
 		$paymentobj->amounts      = $amounts; // Array with all payments dispatching with invoice id
 		$paymentobj->multicurrency_amounts = $multicurrency_amounts; // Array with all payments dispatching
 		$paymentobj->paiementid   = $paymentid;
-<<<<<<< HEAD
-		$paymentobj->paiementcode = (string) dol_getIdFromCode($this->db, $paymentid, 'c_paiement', 'id', 'code', 1);
-=======
 		$paymentobj->paiementcode = (string) dol_getIdFromCode($this->db, (string) $paymentid, 'c_paiement', 'id', 'code', 1);
->>>>>>> cc80841a
 		$paymentobj->num_payment  = $num_payment;
 		$paymentobj->note_private = $comment;
 		$paymentobj->ref_ext      = $ref_ext;
