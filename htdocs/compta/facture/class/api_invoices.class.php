--- conflicted
+++ resolved
@@ -671,18 +671,14 @@
 				$this->invoice->context['caller'] = sanitizeVal($request_data['caller'], 'aZ09');
 				continue;
 			}
-<<<<<<< HEAD
-
-			$this->invoice->$field = $this->_checkValForAPI($field, $value, $this->invoice);
-=======
 			if ($field == 'array_options' && is_array($value)) {
 				foreach ($value as $index => $val) {
-					$this->invoice->array_options[$index] = $val;
+					$this->invoice->array_options[$index] = $this->_checkValForAPI($field, $val, $this->invoice);
 				}
 				continue;
 			}
-			$this->invoice->$field = $value;
->>>>>>> e671860f
+
+			$this->invoice->$field = $this->_checkValForAPI($field, $value, $this->invoice);
 
 			// If cond reglement => update date lim reglement
 			if ($field == 'cond_reglement_id') {
