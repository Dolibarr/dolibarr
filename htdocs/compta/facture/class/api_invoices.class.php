<?php
/* Copyright (C) 2015   Jean-François Ferry     <jfefe@aternatik.fr>
 * Copyright (C) 2020   Thibault FOUCART		<support@ptibogxiv.net>
 * Copyright (C) 2023	Joachim Kueter			<git-jk@bloxera.com>
 * Copyright (C) 2024		Frédéric France			<frederic.france@free.fr>
 *
 * This program is free software; you can redistribute it and/or modify
 * it under the terms of the GNU General Public License as published by
 * the Free Software Foundation; either version 3 of the License, or
 * (at your option) any later version.
 *
 * This program is distributed in the hope that it will be useful,
 * but WITHOUT ANY WARRANTY; without even the implied warranty of
 * MERCHANTABILITY or FITNESS FOR A PARTICULAR PURPOSE.  See the
 * GNU General Public License for more details.
 *
 * You should have received a copy of the GNU General Public License
 * along with this program. If not, see <https://www.gnu.org/licenses/>.
 */

use Luracast\Restler\RestException;

require_once DOL_DOCUMENT_ROOT.'/compta/facture/class/facture.class.php';
require_once DOL_DOCUMENT_ROOT.'/compta/facture/class/facture-rec.class.php';


/**
 * API class for invoices
 *
 * @access protected
 * @class  DolibarrApiAccess {@requires user,external}
 */
class Invoices extends DolibarrApi
{
	/**
	 *
	 * @var array   $FIELDS     Mandatory fields, checked when create and update object
	 */
	public static $FIELDS = array(
		'socid',
	);

	/**
	 * @var Facture $invoice {@type Facture}
	 */
	private $invoice;

	/**
	 * @var FactureRec $templte_invoice {@type FactureRec}
	 */
	private $template_invoice;


	/**
	 * Constructor
	 */
	public function __construct()
	{
		global $db;
		$this->db = $db;
		$this->invoice = new Facture($this->db);
		$this->template_invoice = new FactureRec($this->db);
	}

	/**
	 * Get properties of a invoice object
	 *
	 * Return an array with invoice information
	 *
	 * @param	int		$id				ID of invoice
	 * @param   int     $contact_list	0:Return array contains all properties, 1:Return array contains just id, -1: Do not return contacts/adddesses
	 * @return	Object					Object with cleaned properties
	 *
	 * @throws	RestException
	 */
	public function get($id, $contact_list = 1)
	{
		return $this->_fetch($id, '', '', $contact_list);
	}

	/**
	 * Get properties of an invoice object by ref
	 *
	 * Return an array with invoice information
	 *
	 * @param   string		$ref			Ref of object
	 * @param   int         $contact_list	0: Returned array of contacts/addresses contains all properties, 1: Return array contains just id, -1: Do not return contacts/adddesses
	 * @return	Object						Object with cleaned properties
	 *
	 * @url GET    ref/{ref}
	 *
	 * @throws	RestException
	 */
	public function getByRef($ref, $contact_list = 1)
	{
		return $this->_fetch('', $ref, '', $contact_list);
	}

	/**
	 * Get properties of an invoice object by ref_ext
	 *
	 * Return an array with invoice information
	 *
	 * @param   string		$ref_ext		External reference of object
	 * @param   int         $contact_list	0: Returned array of contacts/addresses contains all properties, 1: Return array contains just id, -1: Do not return contacts/adddesses
	 * @return	Object						Object with cleaned properties
	 *
	 * @url GET    ref_ext/{ref_ext}
	 *
	 * @throws	RestException
	 */
	public function getByRefExt($ref_ext, $contact_list = 1)
	{
		return $this->_fetch('', '', $ref_ext, $contact_list);
	}

	/**
	 * Get properties of an invoice object
	 *
	 * Return an array with invoice information
	 *
	 * @param   int         $id				ID of order
	 * @param	string		$ref			Ref of object
	 * @param	string		$ref_ext		External reference of object
	 * @param   int         $contact_list	0: Returned array of contacts/addresses contains all properties, 1: Return array contains just id, -1: Do not return contacts/adddesses
	 * @return	Object						Object with cleaned properties
	 *
	 * @throws	RestException
	 */
	private function _fetch($id, $ref = '', $ref_ext = '', $contact_list = 1)
	{
		if (!DolibarrApiAccess::$user->hasRight('facture', 'lire')) {
			throw new RestException(403);
		}

		$result = $this->invoice->fetch($id, $ref, $ref_ext);
		if (!$result) {
			throw new RestException(404, 'Invoice not found');
		}

		// Get payment details
		$this->invoice->totalpaid = $this->invoice->getSommePaiement();
		$this->invoice->totalcreditnotes = $this->invoice->getSumCreditNotesUsed();
		$this->invoice->totaldeposits = $this->invoice->getSumDepositsUsed();
		$this->invoice->remaintopay = price2num($this->invoice->total_ttc - $this->invoice->totalpaid - $this->invoice->totalcreditnotes - $this->invoice->totaldeposits, 'MT');

		if (!DolibarrApi::_checkAccessToResource('facture', $this->invoice->id)) {
			throw new RestException(401, 'Access not allowed for login '.DolibarrApiAccess::$user->login);
		}

		// Add external contacts ids
		if ($contact_list > -1) {
			$tmparray = $this->invoice->liste_contact(-1, 'external', $contact_list);
			if (is_array($tmparray)) {
				$this->invoice->contacts_ids = $tmparray;
			}
		}

		$this->invoice->fetchObjectLinked();

		// Add online_payment_url, copied from order
		require_once DOL_DOCUMENT_ROOT.'/core/lib/payments.lib.php';
		$this->invoice->online_payment_url = getOnlinePaymentUrl(0, 'invoice', $this->invoice->ref);

		return $this->_cleanObjectDatas($this->invoice);
	}

	/**
	 * List invoices
	 *
	 * Get a list of invoices
	 *
	 * @param string	$sortfield		  Sort field
	 * @param string	$sortorder		  Sort order
	 * @param int		$limit			  Limit for list
	 * @param int		$page			  Page number
	 * @param string	$thirdparty_ids	  Thirdparty ids to filter orders of (example '1' or '1,2,3') {@pattern /^[0-9,]*$/i}
	 * @param string	$status			  Filter by invoice status : draft | unpaid | paid | cancelled
	 * @param string    $sqlfilters       Other criteria to filter answers separated by a comma. Syntax example "(t.ref:like:'SO-%') and (t.date_creation:<:'20160101')"
	 * @param string    $properties	Restrict the data returned to these properties. Ignored if empty. Comma separated list of properties names
	 * @return array                      Array of invoice objects
	 *
	 * @throws RestException 404 Not found
	 * @throws RestException 503 Error
	 */
	public function index($sortfield = "t.rowid", $sortorder = 'ASC', $limit = 100, $page = 0, $thirdparty_ids = '', $status = '', $sqlfilters = '', $properties = '')
	{
		if (!DolibarrApiAccess::$user->hasRight('facture', 'lire')) {
			throw new RestException(403);
		}

		$obj_ret = array();

		// case of external user, $thirdparty_ids param is ignored and replaced by user's socid
		$socids = DolibarrApiAccess::$user->socid ? DolibarrApiAccess::$user->socid : $thirdparty_ids;

		// If the internal user must only see his customers, force searching by him
		$search_sale = 0;
		if (!DolibarrApiAccess::$user->hasRight('societe', 'client', 'voir') && !$socids) {
			$search_sale = DolibarrApiAccess::$user->id;
		}

		$sql = "SELECT t.rowid";
		$sql .= " FROM ".MAIN_DB_PREFIX."facture AS t";
		$sql .= " LEFT JOIN ".MAIN_DB_PREFIX."facture_extrafields AS ef ON (ef.fk_object = t.rowid)"; // Modification VMR Global Solutions to include extrafields as search parameters in the API GET call, so we will be able to filter on extrafields
		$sql .= ' WHERE t.entity IN ('.getEntity('invoice').')';
		if ($socids) {
			$sql .= " AND t.fk_soc IN (".$this->db->sanitize($socids).")";
		}
		// Search on sale representative
		if ($search_sale && $search_sale != '-1') {
			if ($search_sale == -2) {
				$sql .= " AND NOT EXISTS (SELECT sc.fk_soc FROM ".MAIN_DB_PREFIX."societe_commerciaux as sc WHERE sc.fk_soc = t.fk_soc)";
			} elseif ($search_sale > 0) {
				$sql .= " AND EXISTS (SELECT sc.fk_soc FROM ".MAIN_DB_PREFIX."societe_commerciaux as sc WHERE sc.fk_soc = t.fk_soc AND sc.fk_user = ".((int) $search_sale).")";
			}
		}
		// Filter by status
		if ($status == 'draft') {
			$sql .= " AND t.fk_statut IN (0)";
		}
		if ($status == 'unpaid') {
			$sql .= " AND t.fk_statut IN (1)";
		}
		if ($status == 'paid') {
			$sql .= " AND t.fk_statut IN (2)";
		}
		if ($status == 'cancelled') {
			$sql .= " AND t.fk_statut IN (3)";
		}
		// Add sql filters
		if ($sqlfilters) {
			$errormessage = '';
			$sql .= forgeSQLFromUniversalSearchCriteria($sqlfilters, $errormessage);
			if ($errormessage) {
				throw new RestException(400, 'Error when validating parameter sqlfilters -> '.$errormessage);
			}
		}

		$sql .= $this->db->order($sortfield, $sortorder);
		if ($limit) {
			if ($page < 0) {
				$page = 0;
			}
			$offset = $limit * $page;

			$sql .= $this->db->plimit($limit + 1, $offset);
		}

		$result = $this->db->query($sql);
		if ($result) {
			$i = 0;
			$num = $this->db->num_rows($result);
			$min = min($num, ($limit <= 0 ? $num : $limit));
			while ($i < $min) {
				$obj = $this->db->fetch_object($result);
				$invoice_static = new Facture($this->db);
				if ($invoice_static->fetch($obj->rowid)) {
					// Get payment details
					$invoice_static->totalpaid = $invoice_static->getSommePaiement();
					$invoice_static->totalcreditnotes = $invoice_static->getSumCreditNotesUsed();
					$invoice_static->totaldeposits = $invoice_static->getSumDepositsUsed();
					$invoice_static->remaintopay = price2num($invoice_static->total_ttc - $invoice_static->totalpaid - $invoice_static->totalcreditnotes - $invoice_static->totaldeposits, 'MT');

					// Add external contacts ids
					$tmparray = $invoice_static->liste_contact(-1, 'external', 1);
					if (is_array($tmparray)) {
						$invoice_static->contacts_ids = $tmparray;
					}
					// Add online_payment_url, copied from order
					require_once DOL_DOCUMENT_ROOT.'/core/lib/payments.lib.php';
					$invoice_static->online_payment_url = getOnlinePaymentUrl(0, 'invoice', $invoice_static->ref);

					$obj_ret[] = $this->_filterObjectProperties($this->_cleanObjectDatas($invoice_static), $properties);
				}
				$i++;
			}
		} else {
			throw new RestException(503, 'Error when retrieve invoice list : '.$this->db->lasterror());
		}

		return $obj_ret;
	}

	/**
	 * Create invoice object
	 *
	 * @param array $request_data   Request datas
	 * @return int                  ID of invoice
	 */
	public function post($request_data = null)
	{
		if (!DolibarrApiAccess::$user->hasRight('facture', 'creer')) {
			throw new RestException(401, "Insuffisant rights");
		}
		// Check mandatory fields
		$result = $this->_validate($request_data);

		foreach ($request_data as $field => $value) {
			if ($field === 'caller') {
				// Add a mention of caller so on trigger called after action, we can filter to avoid a loop if we try to sync back again with the caller
				$this->invoice->context['caller'] = $request_data['caller'];
				continue;
			}

			$this->invoice->$field = $value;
		}
		if (!array_key_exists('date', $request_data)) {
			$this->invoice->date = dol_now();
		}
		/* We keep lines as an array
		 if (isset($request_data["lines"])) {
			$lines = array();
			foreach ($request_data["lines"] as $line) {
				array_push($lines, (object) $line);
			}
			$this->invoice->lines = $lines;
		}*/

		if ($this->invoice->create(DolibarrApiAccess::$user, 0, (empty($request_data["date_lim_reglement"]) ? 0 : $request_data["date_lim_reglement"])) < 0) {
			throw new RestException(500, "Error creating invoice", array_merge(array($this->invoice->error), $this->invoice->errors));
		}
		return $this->invoice->id;
	}

	/**
	 * Create an invoice using an existing order.
	 *
	 * @param int   $orderid       Id of the order
	 * @return	Object				Object with cleaned properties
	 *
	 * @url     POST /createfromorder/{orderid}
	 *
	 * @throws RestException 400
	 * @throws RestException 401
	 * @throws RestException 404
	 * @throws RestException 405
	 */
	public function createInvoiceFromOrder($orderid)
	{
		require_once DOL_DOCUMENT_ROOT.'/commande/class/commande.class.php';

		if (!DolibarrApiAccess::$user->hasRight('commande', 'lire')) {
			throw new RestException(403);
		}
		if (!DolibarrApiAccess::$user->hasRight('facture', 'creer')) {
			throw new RestException(403);
		}
		if (empty($orderid)) {
			throw new RestException(400, 'Order ID is mandatory');
		}

		$order = new Commande($this->db);
		$result = $order->fetch($orderid);
		if (!$result) {
			throw new RestException(404, 'Order not found');
		}

		$result = $this->invoice->createFromOrder($order, DolibarrApiAccess::$user);
		if ($result < 0) {
			throw new RestException(405, $this->invoice->error);
		}
		$this->invoice->fetchObjectLinked();
		return $this->_cleanObjectDatas($this->invoice);
	}

	/**
	* Create an invoice using a contract.
	*
	* @param int   $contractid       Id of the contract
	* @return     Object                          Object with cleaned properties
	*
	* @url     POST /createfromcontract/{contractid}
	*
	* @throws RestException 400
	* @throws RestException 401
	* @throws RestException 404
	* @throws RestException 405
	*/
	public function createInvoiceFromContract($contractid)
	{
		require_once DOL_DOCUMENT_ROOT.'/contrat/class/contrat.class.php';

		if (!DolibarrApiAccess::$user->hasRight('contrat', 'lire')) {
			throw new RestException(403);
		}
		if (!DolibarrApiAccess::$user->hasRight('facture', 'creer')) {
			throw new RestException(403);
		}
		if (empty($contractid)) {
			throw new RestException(400, 'Contract ID is mandatory');
		}

		$contract = new Contrat($this->db);
		$result = $contract->fetch($contractid);
		if (!$result) {
			throw new RestException(404, 'Contract not found');
		}

		$result = $this->invoice->createFromContract($contract, DolibarrApiAccess::$user);
		if ($result < 0) {
			throw new RestException(405, $this->invoice->error);
		}
		$this->invoice->fetchObjectLinked();
		return $this->_cleanObjectDatas($this->invoice);
	}

	/**
	 * Get lines of an invoice
	 *
	 * @param	int   $id				Id of invoice
	 * @return	array					Array of lines
	 *
	 * @url	GET {id}/lines
	 */
	public function getLines($id)
	{
		if (!DolibarrApiAccess::$user->hasRight('facture', 'lire')) {
			throw new RestException(403);
		}

		$result = $this->invoice->fetch($id);
		if (!$result) {
			throw new RestException(404, 'Invoice not found');
		}

		if (!DolibarrApi::_checkAccessToResource('facture', $this->invoice->id)) {
			throw new RestException(401, 'Access not allowed for login '.DolibarrApiAccess::$user->login);
		}
		$this->invoice->getLinesArray();
		$result = array();
		foreach ($this->invoice->lines as $line) {
			array_push($result, $this->_cleanObjectDatas($line));
		}
		return $result;
	}

	/**
	 * Update a line to a given invoice
	 *
	 * @param	int   $id             Id of invoice to update
	 * @param	int   $lineid         Id of line to update
	 * @param	array $request_data   InvoiceLine data
	 * @return	Object				  Object with cleaned properties
	 *
	 * @url	PUT {id}/lines/{lineid}
	 *
	 * @throws RestException 304
	 * @throws RestException 401
	 * @throws RestException 404 Invoice not found
	 */
	public function putLine($id, $lineid, $request_data = null)
	{
		if (!DolibarrApiAccess::$user->hasRight('facture', 'creer')) {
			throw new RestException(403);
		}

		$result = $this->invoice->fetch($id);
		if (!$result) {
			throw new RestException(404, 'Invoice not found');
		}

		if (!DolibarrApi::_checkAccessToResource('facture', $this->invoice->id)) {
			throw new RestException(401, 'Access not allowed for login '.DolibarrApiAccess::$user->login);
		}

		$request_data = (object) $request_data;

		$request_data->desc = sanitizeVal($request_data->desc, 'restricthtml');
		$request_data->label = sanitizeVal($request_data->label);

		$updateRes = $this->invoice->updateline(
			$lineid,
			$request_data->desc,
			$request_data->subprice,
			$request_data->qty,
			$request_data->remise_percent,
			$request_data->date_start,
			$request_data->date_end,
			$request_data->tva_tx,
			$request_data->localtax1_tx,
			$request_data->localtax2_tx,
			$request_data->price_base_type ? $request_data->price_base_type : 'HT',
			$request_data->info_bits,
			$request_data->product_type,
			$request_data->fk_parent_line,
			0,
			$request_data->fk_fournprice,
			$request_data->pa_ht,
			$request_data->label,
			$request_data->special_code,
			$request_data->array_options,
			$request_data->situation_percent,
			$request_data->fk_unit,
			$request_data->multicurrency_subprice,
			0,
			$request_data->ref_ext,
			$request_data->rang
		);

		if ($updateRes > 0) {
			$result = $this->get($id);
			unset($result->line);
			return $this->_cleanObjectDatas($result);
		} else {
			throw new RestException(304, $this->invoice->error);
		}
	}

	/**
	 * Add a contact type of given invoice
	 *
	 * @param	int    $id             Id of invoice to update
	 * @param	int    $contactid      Id of contact to add
	 * @param	string $type           Type of the contact (BILLING, SHIPPING, CUSTOMER)
	 * @return	array
	 *
	 * @url	POST {id}/contact/{contactid}/{type}
	 *
	 * @throws RestException 401
	 * @throws RestException 404
	 */
	public function postContact($id, $contactid, $type)
	{
		if (!DolibarrApiAccess::$user->hasRight('facture', 'creer')) {
			throw new RestException(403);
		}

		$result = $this->invoice->fetch($id);

		if (!$result) {
			throw new RestException(404, 'Invoice not found');
		}

		if (!in_array($type, array('BILLING', 'SHIPPING', 'CUSTOMER'), true)) {
			throw new RestException(500, 'Availables types: BILLING, SHIPPING OR CUSTOMER');
		}

		if (!DolibarrApi::_checkAccessToResource('invoice', $this->invoice->id)) {
			throw new RestException(401, 'Access not allowed for login '.DolibarrApiAccess::$user->login);
		}

		$result = $this->invoice->add_contact($contactid, $type, 'external');

		if (!$result) {
			throw new RestException(500, 'Error when added the contact');
		}

		return array(
			'success' => array(
				'code' => 200,
				'message' => 'Contact linked to the invoice'
			)
		);
	}

	/**
	 * Delete a contact type of given invoice
	 *
	 * @param	int    $id             Id of invoice to update
	 * @param	int    $contactid      Row key of the contact in the array contact_ids.
	 * @param	string $type           Type of the contact (BILLING, SHIPPING, CUSTOMER).
	 * @return	Object				   Object with cleaned properties
	 *
	 * @url	DELETE {id}/contact/{contactid}/{type}
	 *
	 * @throws RestException 401
	 * @throws RestException 404
	 * @throws RestException 500 System error
	 */
	public function deleteContact($id, $contactid, $type)
	{
		if (!DolibarrApiAccess::$user->hasRight('facture', 'creer')) {
			throw new RestException(403);
		}

		$result = $this->invoice->fetch($id);

		if (!$result) {
			throw new RestException(404, 'Invoice not found');
		}

		if (!DolibarrApi::_checkAccessToResource('invoice', $this->invoice->id)) {
			throw new RestException(401, 'Access not allowed for login '.DolibarrApiAccess::$user->login);
		}

		$contacts = $this->invoice->liste_contact();

		foreach ($contacts as $contact) {
			if ($contact['id'] == $contactid && $contact['code'] == $type) {
				$result = $this->invoice->delete_contact($contact['rowid']);

				if (!$result) {
					throw new RestException(500, 'Error when deleted the contact');
				}
			}
		}

		return $this->_cleanObjectDatas($this->invoice);
	}

	/**
	 * Deletes a line of a given invoice
	 *
	 * @param	int   $id				Id of invoice
	 * @param	int   $lineid			Id of the line to delete
	 * @return	Object					Object with cleaned properties
	 *
	 * @url     DELETE {id}/lines/{lineid}
	 *
	 * @throws RestException 400
	 * @throws RestException 401
	 * @throws RestException 404
	 * @throws RestException 405
	 */
	public function deleteLine($id, $lineid)
	{
		if (!DolibarrApiAccess::$user->hasRight('facture', 'creer')) {
			throw new RestException(403);
		}
		if (empty($lineid)) {
			throw new RestException(400, 'Line ID is mandatory');
		}

		if (!DolibarrApi::_checkAccessToResource('facture', $id)) {
			throw new RestException(401, 'Access not allowed for login '.DolibarrApiAccess::$user->login);
		}

		$result = $this->invoice->fetch($id);
		if (!$result) {
			throw new RestException(404, 'Invoice not found');
		}

		$updateRes = $this->invoice->deleteLine($lineid, $id);
		if ($updateRes > 0) {
			return $this->get($id);
		} else {
			throw new RestException(405, $this->invoice->error);
		}
	}

	/**
	 * Update invoice
	 *
	 * @param	int				$id             Id of invoice to update
	 * @param	array			$request_data   Datas
	 * @return	Object|false					Object with cleaned properties
	 */
	public function put($id, $request_data = null)
	{
		if (!DolibarrApiAccess::$user->hasRight('facture', 'creer')) {
			throw new RestException(403);
		}

		$result = $this->invoice->fetch($id);
		if (!$result) {
			throw new RestException(404, 'Invoice not found');
		}

		if (!DolibarrApi::_checkAccessToResource('facture', $this->invoice->id)) {
			throw new RestException(401, 'Access not allowed for login '.DolibarrApiAccess::$user->login);
		}

		foreach ($request_data as $field => $value) {
			if ($field == 'id') {
				continue;
			}
			if ($field === 'caller') {
				// Add a mention of caller so on trigger called after action, we can filter to avoid a loop if we try to sync back again with the caller
				$this->invoice->context['caller'] = $request_data['caller'];
				continue;
			}

			$this->invoice->$field = $value;

			// If cond reglement => update date lim reglement
			if ($field == 'cond_reglement_id') {
				$this->invoice->date_lim_reglement = $this->invoice->calculate_date_lim_reglement();
			}
		}

		// update bank account
		if (!empty($this->invoice->fk_account)) {
			if ($this->invoice->setBankAccount($this->invoice->fk_account) == 0) {
				throw new RestException(400, $this->invoice->error);
			}
		}

		if ($this->invoice->update(DolibarrApiAccess::$user)) {
			return $this->get($id);
		}

		return false;
	}

	/**
	 * Delete invoice
	 *
	 * @param	int		$id		Invoice ID
	 * @return	array
	 */
	public function delete($id)
	{
		if (!DolibarrApiAccess::$user->hasRight('facture', 'supprimer')) {
			throw new RestException(403);
		}
		$result = $this->invoice->fetch($id);
		if (!$result) {
			throw new RestException(404, 'Invoice not found');
		}

		if (!DolibarrApi::_checkAccessToResource('facture', $this->invoice->id)) {
			throw new RestException(401, 'Access not allowed for login '.DolibarrApiAccess::$user->login);
		}

		$result = $this->invoice->delete(DolibarrApiAccess::$user);
		if ($result < 0) {
			throw new RestException(500, 'Error when deleting invoice');
		} elseif ($result == 0) {
			throw new RestException(403, 'Invoice not erasable');
		}

		return array(
			'success' => array(
				'code' => 200,
				'message' => 'Invoice deleted'
			)
		);
	}

	/**
	 * Add a line to a given invoice
	 *
	 * Example of POST query :
	 * {
	 *     "desc": "Desc", "subprice": "1.00000000", "qty": "1", "tva_tx": "20.000", "localtax1_tx": "0.000", "localtax2_tx": "0.000",
	 *     "fk_product": "1", "remise_percent": "0", "date_start": "", "date_end": "", "fk_code_ventilation": 0,  "info_bits": "0",
	 *     "fk_remise_except": null,  "product_type": "1", "rang": "-1", "special_code": "0", "fk_parent_line": null, "fk_fournprice": null,
	 *     "pa_ht": "0.00000000", "label": "", "array_options": [], "situation_percent": "100", "fk_prev_id": null, "fk_unit": null
	 * }
	 *
	 * @param int   $id             Id of invoice
	 * @param array $request_data   InvoiceLine data
	 *
	 * @url     POST {id}/lines
	 *
	 * @return int
	 *
	 * @throws RestException 304
	 * @throws RestException 401
	 * @throws RestException 404
	 * @throws RestException 400
	 */
	public function postLine($id, $request_data = null)
	{
		if (!DolibarrApiAccess::$user->hasRight('facture', 'creer')) {
			throw new RestException(403);
		}

		$result = $this->invoice->fetch($id);
		if (!$result) {
			throw new RestException(404, 'Invoice not found');
		}

		if (!DolibarrApi::_checkAccessToResource('facture', $this->invoice->id)) {
			throw new RestException(401, 'Access not allowed for login '.DolibarrApiAccess::$user->login);
		}

		$request_data = (object) $request_data;

		$request_data->desc = sanitizeVal($request_data->desc, 'restricthtml');
		$request_data->label = sanitizeVal($request_data->label);

		// Reset fk_parent_line for no child products and special product
		if (($request_data->product_type != 9 && empty($request_data->fk_parent_line)) || $request_data->product_type == 9) {
			$request_data->fk_parent_line = 0;
		}

		// calculate pa_ht
		$marginInfos = getMarginInfos($request_data->subprice, $request_data->remise_percent, $request_data->tva_tx, $request_data->localtax1_tx, $request_data->localtax2_tx, $request_data->fk_fournprice, $request_data->pa_ht);
		$pa_ht = $marginInfos[0];

		$updateRes = $this->invoice->addline(
			$request_data->desc,
			$request_data->subprice,
			$request_data->qty,
			$request_data->tva_tx,
			$request_data->localtax1_tx,
			$request_data->localtax2_tx,
			$request_data->fk_product,
			$request_data->remise_percent,
			$request_data->date_start,
			$request_data->date_end,
			$request_data->fk_code_ventilation,
			$request_data->info_bits,
			$request_data->fk_remise_except,
			$request_data->price_base_type ? $request_data->price_base_type : 'HT',
			$request_data->subprice,
			$request_data->product_type,
			$request_data->rang,
			$request_data->special_code,
			$request_data->origin,
			$request_data->origin_id,
			$request_data->fk_parent_line,
			empty($request_data->fk_fournprice) ? null : $request_data->fk_fournprice,
			$pa_ht,
			$request_data->label,
			$request_data->array_options,
			$request_data->situation_percent,
			$request_data->fk_prev_id,
			$request_data->fk_unit,
			0,
			$request_data->ref_ext
		);

		if ($updateRes < 0) {
			throw new RestException(400, 'Unable to insert the new line. Check your inputs. '.$this->invoice->error);
		}

		return $updateRes;
	}

	/**
	 * Adds a contact to an invoice
	 *
	 * @param   int		$id					Order ID
	 * @param   int		$fk_socpeople			Id of thirdparty contact (if source = 'external') or id of user (if source = 'internal') to link
	 * @param   string	$type_contact           Type of contact (code). Must a code found into table llx_c_type_contact. For example: BILLING
	 * @param   string  $source					external=Contact extern (llx_socpeople), internal=Contact intern (llx_user)
	 * @param   int     $notrigger              Disable all triggers
	 *
	 * @url POST    {id}/contacts
	 *
	 * @return  object
	 *
	 * @throws RestException 304
	 * @throws RestException 401
	 * @throws RestException 404
	 * @throws RestException 500 System error
	 *
	 */
	public function addContact($id, $fk_socpeople, $type_contact, $source, $notrigger = 0)
	{
		if (!DolibarrApiAccess::$user->hasRight('facture', 'creer')) {
			throw new RestException(403);
		}
		$result = $this->invoice->fetch($id);
		if (!$result) {
			throw new RestException(404, 'Invoice not found');
		}

		if (!DolibarrApi::_checkAccessToResource('facture', $this->invoice->id)) {
			throw new RestException(401, 'Access not allowed for login '.DolibarrApiAccess::$user->login);
		}

		$result = $this->invoice->add_contact($fk_socpeople, $type_contact, $source, $notrigger);
		if ($result < 0) {
			throw new RestException(500, 'Error : '.$this->invoice->error);
		}

		$result = $this->invoice->fetch($id);
		if (!$result) {
			throw new RestException(404, 'Invoice not found');
		}

		if (!DolibarrApi::_checkAccessToResource('facture', $this->invoice->id)) {
			throw new RestException(401, 'Access not allowed for login '.DolibarrApiAccess::$user->login);
		}

		return $this->_cleanObjectDatas($this->invoice);
	}



	/**
	 * Sets an invoice as draft
	 *
	 * @param   int $id             Order ID
	 * @param   int $idwarehouse    Warehouse ID
	 * @return	Object				Object with cleaned properties
	 *
	 * @url POST    {id}/settodraft
	 *
	 * @throws RestException 304
	 * @throws RestException 401
	 * @throws RestException 404
	 * @throws RestException 500 System error
	 *
	 */
	public function settodraft($id, $idwarehouse = -1)
	{
		if (!DolibarrApiAccess::$user->hasRight('facture', 'creer')) {
			throw new RestException(403);
		}
		$result = $this->invoice->fetch($id);
		if (!$result) {
			throw new RestException(404, 'Invoice not found');
		}

		if (!DolibarrApi::_checkAccessToResource('facture', $this->invoice->id)) {
			throw new RestException(401, 'Access not allowed for login '.DolibarrApiAccess::$user->login);
		}

		$result = $this->invoice->setDraft(DolibarrApiAccess::$user, $idwarehouse);
		if ($result == 0) {
			throw new RestException(304, 'Nothing done.');
		}
		if ($result < 0) {
			throw new RestException(500, 'Error : '.$this->invoice->error);
		}

		$result = $this->invoice->fetch($id);
		if (!$result) {
			throw new RestException(404, 'Invoice not found');
		}

		if (!DolibarrApi::_checkAccessToResource('facture', $this->invoice->id)) {
			throw new RestException(401, 'Access not allowed for login '.DolibarrApiAccess::$user->login);
		}

		return $this->_cleanObjectDatas($this->invoice);
	}


	/**
	 * Validate an invoice
	 *
	 * If you get a bad value for param notrigger check that ou provide this in body
	 * {
	 *   "idwarehouse": 0,
	 *   "notrigger": 0
	 * }
	 *
	 * @param   int $id             	Invoice ID
	 * @param   string $force_number   	force ref invoice
	 * @param   int $idwarehouse    	Warehouse ID
	 * @param   int $notrigger      	1=Does not execute triggers, 0= execute triggers
	 * @return	Object|false			Object with cleaned properties
	 *
	 * @url POST    {id}/validate
	 */
	public function validate($id, $force_number = '', $idwarehouse = 0, $notrigger = 0)
	{
		if (!DolibarrApiAccess::$user->hasRight('facture', 'creer')) {
			throw new RestException(403);
		}
		$result = $this->invoice->fetch($id);
		if (!$result) {
			throw new RestException(404, 'Invoice not found');
		}

		if (!DolibarrApi::_checkAccessToResource('facture', $this->invoice->id)) {
			throw new RestException(401, 'Access not allowed for login '.DolibarrApiAccess::$user->login);
		}

		$result = $this->invoice->validate(DolibarrApiAccess::$user, $force_number, $idwarehouse, $notrigger);
		if ($result == 0) {
			throw new RestException(304, 'Error nothing done. May be object is already validated');
		}
		if ($result < 0) {
			throw new RestException(500, 'Error when validating Invoice: '.$this->invoice->error);
		}

		$result = $this->invoice->fetch($id);
		if (!$result) {
			throw new RestException(404, 'Invoice not found');
		}

		if (!DolibarrApi::_checkAccessToResource('facture', $this->invoice->id)) {
			throw new RestException(401, 'Access not allowed for login '.DolibarrApiAccess::$user->login);
		}

		// copy from order
		require_once DOL_DOCUMENT_ROOT.'/core/lib/payments.lib.php';
		$this->invoice->online_payment_url = getOnlinePaymentUrl(0, 'invoice', $this->invoice->ref);

		return $this->_cleanObjectDatas($this->invoice);
	}

	/**
	 * Sets an invoice as paid
	 *
	 * @param   int		$id            Order ID
	 * @param   string	$close_code    Code filled if we classify to 'Paid completely' when payment is not complete (for escompte for example)
	 * @param   string	$close_note    Comment defined if we classify to 'Paid' when payment is not complete (for escompte for example)
	 * @return	Object				   Object with cleaned properties
	 *
	 * @url POST    {id}/settopaid
	 *
	 * @throws RestException 304
	 * @throws RestException 401
	 * @throws RestException 404
	 * @throws RestException 500 System error
	 */
	public function settopaid($id, $close_code = '', $close_note = '')
	{
		if (!DolibarrApiAccess::$user->hasRight('facture', 'creer')) {
			throw new RestException(403);
		}
		$result = $this->invoice->fetch($id);
		if (!$result) {
			throw new RestException(404, 'Invoice not found');
		}

		if (!DolibarrApi::_checkAccessToResource('facture', $this->invoice->id)) {
			throw new RestException(401, 'Access not allowed for login '.DolibarrApiAccess::$user->login);
		}

		$result = $this->invoice->setPaid(DolibarrApiAccess::$user, $close_code, $close_note);
		if ($result == 0) {
			throw new RestException(304, 'Error nothing done. May be object is already validated');
		}
		if ($result < 0) {
			throw new RestException(500, 'Error : '.$this->invoice->error);
		}


		$result = $this->invoice->fetch($id);
		if (!$result) {
			throw new RestException(404, 'Invoice not found');
		}

		if (!DolibarrApi::_checkAccessToResource('facture', $this->invoice->id)) {
			throw new RestException(401, 'Access not allowed for login '.DolibarrApiAccess::$user->login);
		}

		return $this->_cleanObjectDatas($this->invoice);
	}


	/**
	 * Sets an invoice as unpaid
	 *
	 * @param   int     $id				Order ID
	 * @return	Object					Object with cleaned properties
	 *
	 * @url POST    {id}/settounpaid
	 *
	 * @throws RestException 304
	 * @throws RestException 401
	 * @throws RestException 404
	 * @throws RestException 500 System error
	 */
	public function settounpaid($id)
	{
		if (!DolibarrApiAccess::$user->hasRight('facture', 'creer')) {
			throw new RestException(403);
		}
		$result = $this->invoice->fetch($id);
		if (!$result) {
			throw new RestException(404, 'Invoice not found');
		}

		if (!DolibarrApi::_checkAccessToResource('facture', $this->invoice->id)) {
			throw new RestException(401, 'Access not allowed for login '.DolibarrApiAccess::$user->login);
		}

		$result = $this->invoice->setUnpaid(DolibarrApiAccess::$user);
		if ($result == 0) {
			throw new RestException(304, 'Nothing done');
		}
		if ($result < 0) {
			throw new RestException(500, 'Error : '.$this->invoice->error);
		}


		$result = $this->invoice->fetch($id);
		if (!$result) {
			throw new RestException(404, 'Invoice not found');
		}

		if (!DolibarrApi::_checkAccessToResource('facture', $this->invoice->id)) {
			throw new RestException(401, 'Access not allowed for login '.DolibarrApiAccess::$user->login);
		}

		return $this->_cleanObjectDatas($this->invoice);
	}

	/**
	 * Get discount from invoice
	 *
	 * @param int   $id             Id of invoice
	 * @return	Object				Object with cleaned properties
	 *
	 * @url	GET {id}/discount
	 */
	public function getDiscount($id)
	{
		require_once DOL_DOCUMENT_ROOT.'/core/class/discount.class.php';

		if (!DolibarrApiAccess::$user->hasRight('facture', 'lire')) {
			throw new RestException(403);
		}

		$result = $this->invoice->fetch($id);
		if (!$result) {
			throw new RestException(404, 'Invoice not found');
		}

		if (!DolibarrApi::_checkAccessToResource('facture', $this->invoice->id)) {
			throw new RestException(401, 'Access not allowed for login '.DolibarrApiAccess::$user->login);
		}

		$discountcheck = new DiscountAbsolute($this->db);
		$result = $discountcheck->fetch(0, $this->invoice->id);

		if ($result == 0) {
			throw new RestException(404, 'Discount not found');
		}
		if ($result < 0) {
			throw new RestException(500, $discountcheck->error);
		}

		return parent::_cleanObjectDatas($discountcheck);
	}

	/**
	 * Create a discount (credit available) for a credit note or a deposit.
	 *
	 * @param   int		$id				Invoice ID
	 * @return	Object					Object with cleaned properties
	 *
	 * @url POST    {id}/markAsCreditAvailable
	 *
	 * @throws RestException 304
	 * @throws RestException 401
	 * @throws RestException 404
	 * @throws RestException 500 System error
	 */
	public function markAsCreditAvailable($id)
	{
		require_once DOL_DOCUMENT_ROOT.'/core/class/discount.class.php';

		if (!DolibarrApiAccess::$user->hasRight('facture', 'creer')) {
			throw new RestException(403);
		}

		$result = $this->invoice->fetch($id);
		if (!$result) {
			throw new RestException(404, 'Invoice not found');
		}

		if (!DolibarrApi::_checkAccessToResource('facture', $this->invoice->id)) {
			throw new RestException(401, 'Access not allowed for login '.DolibarrApiAccess::$user->login);
		}

		if ($this->invoice->paye) {
			throw new RestException(500, 'Alreay paid');
		}

		$this->invoice->fetch($id);
		$this->invoice->fetch_thirdparty();

		// Check if there is already a discount (protection to avoid duplicate creation when resubmit post)
		$discountcheck = new DiscountAbsolute($this->db);
		$result = $discountcheck->fetch(0, $this->invoice->id);

		$canconvert = 0;
		if ($this->invoice->type == Facture::TYPE_DEPOSIT && empty($discountcheck->id)) {
			$canconvert = 1; // we can convert deposit into discount if deposit is paid (completely, partially or not at all) and not already converted (see real condition into condition used to show button converttoreduc)
		}
		if (($this->invoice->type == Facture::TYPE_CREDIT_NOTE || $this->invoice->type == Facture::TYPE_STANDARD) && $this->invoice->paye == 0 && empty($discountcheck->id)) {
			$canconvert = 1; // we can convert credit note into discount if credit note is not paid back and not already converted and amount of payment is 0 (see real condition into condition used to show button converttoreduc)
		}
		if ($canconvert) {
			$this->db->begin();

			$amount_ht = $amount_tva = $amount_ttc = array();
			$multicurrency_amount_ht = $multicurrency_amount_tva = $multicurrency_amount_ttc = array();

			// Loop on each vat rate
			$i = 0;
			foreach ($this->invoice->lines as $line) {
				if ($line->product_type < 9 && $line->total_ht != 0) { // Remove lines with product_type greater than or equal to 9
					// no need to create discount if amount is null
					$amount_ht[$line->tva_tx] += $line->total_ht;
					$amount_tva[$line->tva_tx] += $line->total_tva;
					$amount_ttc[$line->tva_tx] += $line->total_ttc;
					$multicurrency_amount_ht[$line->tva_tx] += $line->multicurrency_total_ht;
					$multicurrency_amount_tva[$line->tva_tx] += $line->multicurrency_total_tva;
					$multicurrency_amount_ttc[$line->tva_tx] += $line->multicurrency_total_ttc;
					$i++;
				}
			}

			// Insert one discount by VAT rate category
			$discount = new DiscountAbsolute($this->db);
			if ($this->invoice->type == Facture::TYPE_CREDIT_NOTE) {
				$discount->description = '(CREDIT_NOTE)';
			} elseif ($this->invoice->type == Facture::TYPE_DEPOSIT) {
				$discount->description = '(DEPOSIT)';
			} elseif ($this->invoice->type == Facture::TYPE_STANDARD || $this->invoice->type == Facture::TYPE_REPLACEMENT || $this->invoice->type == Facture::TYPE_SITUATION) {
				$discount->description = '(EXCESS RECEIVED)';
			} else {
				throw new RestException(500, 'Cant convert to reduc an Invoice of this type');
			}

			$discount->fk_soc = $this->invoice->socid;
			$discount->fk_facture_source = $this->invoice->id;

			$error = 0;

			if ($this->invoice->type == Facture::TYPE_STANDARD || $this->invoice->type == Facture::TYPE_REPLACEMENT || $this->invoice->type == Facture::TYPE_SITUATION) {
				// If we're on a standard invoice, we have to get excess received to create a discount in TTC without VAT

				// Total payments
				$sql = 'SELECT SUM(pf.amount) as total_payments';
				$sql .= ' FROM '.MAIN_DB_PREFIX.'paiement_facture as pf, '.MAIN_DB_PREFIX.'paiement as p';
				$sql .= ' LEFT JOIN '.MAIN_DB_PREFIX.'c_paiement as c ON p.fk_paiement = c.id';
				$sql .= ' WHERE pf.fk_facture = '.((int) $this->invoice->id);
				$sql .= ' AND pf.fk_paiement = p.rowid';
				$sql .= ' AND p.entity IN ('.getEntity('invoice').')';
				$resql = $this->db->query($sql);
				if (!$resql) {
					dol_print_error($this->db);
				}

				$res = $this->db->fetch_object($resql);
				$total_payments = $res->total_payments;

				// Total credit note and deposit
				$total_creditnote_and_deposit = 0;
				$sql = "SELECT re.rowid, re.amount_ht, re.amount_tva, re.amount_ttc,";
				$sql .= " re.description, re.fk_facture_source";
				$sql .= " FROM ".MAIN_DB_PREFIX."societe_remise_except as re";
				$sql .= " WHERE fk_facture = ".((int) $this->invoice->id);
				$resql = $this->db->query($sql);
				if (!empty($resql)) {
					while ($obj = $this->db->fetch_object($resql)) {
						$total_creditnote_and_deposit += $obj->amount_ttc;
					}
				} else {
					dol_print_error($this->db);
				}

				$discount->amount_ht = $discount->amount_ttc = $total_payments + $total_creditnote_and_deposit - $this->invoice->total_ttc;
				$discount->amount_tva = 0;
				$discount->tva_tx = 0;

				$result = $discount->create(DolibarrApiAccess::$user);
				if ($result < 0) {
					$error++;
				}
			}
			if ($this->invoice->type == Facture::TYPE_CREDIT_NOTE || $this->invoice->type == Facture::TYPE_DEPOSIT) {
				foreach ($amount_ht as $tva_tx => $xxx) {
					$discount->amount_ht = abs($amount_ht[$tva_tx]);
					$discount->amount_tva = abs($amount_tva[$tva_tx]);
					$discount->amount_ttc = abs($amount_ttc[$tva_tx]);
					$discount->multicurrency_amount_ht = abs($multicurrency_amount_ht[$tva_tx]);
					$discount->multicurrency_amount_tva = abs($multicurrency_amount_tva[$tva_tx]);
					$discount->multicurrency_amount_ttc = abs($multicurrency_amount_ttc[$tva_tx]);
					$discount->tva_tx = abs($tva_tx);

					$result = $discount->create(DolibarrApiAccess::$user);
					if ($result < 0) {
						$error++;
						break;
					}
				}
			}

			if (empty($error)) {
				if ($this->invoice->type != Facture::TYPE_DEPOSIT) {
					// Set the invoice as paid
					$result = $this->invoice->setPaid(DolibarrApiAccess::$user);
					if ($result >= 0) {
						$this->db->commit();
					} else {
						$this->db->rollback();
						throw new RestException(500, 'Could not set paid');
					}
				} else {
					$this->db->commit();
				}
			} else {
				$this->db->rollback();
				throw new RestException(500, 'Discount creation error');
			}
		}

		return $this->_cleanObjectDatas($this->invoice);
	}

	/**
	 * Add a discount line into an invoice (as an invoice line) using an existing absolute discount
	 *
	 * Note that this consume the discount.
	 *
	 * @param int   $id             Id of invoice
	 * @param int   $discountid     Id of discount
	 * @return int
	 *
	 * @url     POST {id}/usediscount/{discountid}
	 *
	 * @throws RestException 400
	 * @throws RestException 401
	 * @throws RestException 404
	 * @throws RestException 405
	 */
	public function useDiscount($id, $discountid)
	{
		if (!DolibarrApiAccess::$user->hasRight('facture', 'creer')) {
			throw new RestException(403);
		}
		if (empty($id)) {
			throw new RestException(400, 'Invoice ID is mandatory');
		}
		if (empty($discountid)) {
			throw new RestException(400, 'Discount ID is mandatory');
		}

		if (!DolibarrApi::_checkAccessToResource('facture', $id)) {
			throw new RestException(401, 'Access not allowed for login '.DolibarrApiAccess::$user->login);
		}

		$result = $this->invoice->fetch($id);
		if (!$result) {
			throw new RestException(404, 'Invoice not found');
		}

		$result = $this->invoice->insert_discount($discountid);
		if ($result < 0) {
			throw new RestException(405, $this->invoice->error);
		}

		return $result;
	}

	/**
	 * Add an available credit note discount to payments of an existing invoice.
	 *
	 *  Note that this consume the credit note.
	 *
	 * @param int   $id            Id of invoice
	 * @param int   $discountid    Id of a discount coming from a credit note
	 * @return	int
	 *
	 * @url     POST {id}/usecreditnote/{discountid}
	 *
	 * @throws RestException 400
	 * @throws RestException 401
	 * @throws RestException 404
	 * @throws RestException 405
	 */
	public function useCreditNote($id, $discountid)
	{
		require_once DOL_DOCUMENT_ROOT.'/core/class/discount.class.php';

		if (!DolibarrApiAccess::$user->hasRight('facture', 'creer')) {
			throw new RestException(403);
		}
		if (empty($id)) {
			throw new RestException(400, 'Invoice ID is mandatory');
		}
		if (empty($discountid)) {
			throw new RestException(400, 'Credit ID is mandatory');
		}

		if (!DolibarrApi::_checkAccessToResource('facture', $id)) {
			throw new RestException(401, 'Access not allowed for login '.DolibarrApiAccess::$user->login);
		}
		$discount = new DiscountAbsolute($this->db);
		$result = $discount->fetch($discountid);
		if (!$result) {
			throw new RestException(404, 'Credit not found');
		}

		$result = $discount->link_to_invoice(0, $id);
		if ($result < 0) {
			throw new RestException(405, $discount->error);
		}

		return $result;
	}

	/**
	 * Get list of payments of a given invoice
	 *
	 * @param	int   $id             Id of invoice
	 * @return	array
	 *
	 * @url     GET {id}/payments
	 *
	 * @throws RestException 400
	 * @throws RestException 401
	 * @throws RestException 404
	 * @throws RestException 405
	 */
	public function getPayments($id)
	{
		if (!DolibarrApiAccess::$user->hasRight('facture', 'lire')) {
			throw new RestException(403);
		}
		if (empty($id)) {
			throw new RestException(400, 'Invoice ID is mandatory');
		}

		if (!DolibarrApi::_checkAccessToResource('facture', $id)) {
			throw new RestException(401, 'Access not allowed for login '.DolibarrApiAccess::$user->login);
		}

		$result = $this->invoice->fetch($id);
		if (!$result) {
			throw new RestException(404, 'Invoice not found');
		}

		$result = $this->invoice->getListOfPayments();
		if ($result < 0) {
			throw new RestException(405, $this->invoice->error);
		}

		return $result;
	}


	/**
	 * Add payment line to a specific invoice with the remain to pay as amount.
	 *
	 * @param int     $id                               Id of invoice
	 * @param string  $datepaye           {@from body}  Payment date        {@type timestamp}
	 * @param int     $paymentid          {@from body}  Payment mode Id {@min 1}
	 * @param string  $closepaidinvoices  {@from body}  Close paid invoices {@choice yes,no}
	 * @param int     $accountid          {@from body}  Account Id {@min 1}
	 * @param string  $num_payment        {@from body}  Payment number (optional)
	 * @param string  $comment            {@from body}  Note private (optional)
	 * @param string  $chqemetteur        {@from body}  Payment issuer (mandatory if paymentcode = 'CHQ')
	 * @param string  $chqbank            {@from body}  Issuer bank name (optional)
	 *
	 * @url     POST {id}/payments
	 *
	 * @return int  Payment ID
	 *
	 * @throws RestException 400
	 * @throws RestException 401
	 * @throws RestException 404
	 */
	public function addPayment($id, $datepaye, $paymentid, $closepaidinvoices, $accountid, $num_payment = '', $comment = '', $chqemetteur = '', $chqbank = '')
	{
		require_once DOL_DOCUMENT_ROOT.'/compta/paiement/class/paiement.class.php';

		if (!DolibarrApiAccess::$user->hasRight('facture', 'creer')) {
			throw new RestException(403);
		}
		if (empty($id)) {
			throw new RestException(400, 'Invoice ID is mandatory');
		}

		if (!DolibarrApi::_checkAccessToResource('facture', $id)) {
			throw new RestException(403, 'Access not allowed for login '.DolibarrApiAccess::$user->login);
		}

		if (isModEnabled("bank")) {
			if (empty($accountid)) {
				throw new RestException(400, 'Account ID is mandatory');
			}
		}

		if (empty($paymentid)) {
			throw new RestException(400, 'Payment ID or Payment Code is mandatory');
		}


		$result = $this->invoice->fetch($id);
		if (!$result) {
			throw new RestException(404, 'Invoice not found');
		}

		// Calculate amount to pay
		$totalpaid = $this->invoice->getSommePaiement();
		$totalcreditnotes = $this->invoice->getSumCreditNotesUsed();
		$totaldeposits = $this->invoice->getSumDepositsUsed();
		$resteapayer = price2num($this->invoice->total_ttc - $totalpaid - $totalcreditnotes - $totaldeposits, 'MT');

		$this->db->begin();

		$amounts = array();
		$multicurrency_amounts = array();

		// Clean parameters amount if payment is for a credit note
		if ($this->invoice->type == Facture::TYPE_CREDIT_NOTE) {
			$resteapayer = price2num($resteapayer, 'MT');
			$amounts[$id] = (float) price2num(-1 * $resteapayer, 'MT');
			// Multicurrency
			$newvalue = price2num($this->invoice->multicurrency_total_ttc, 'MT');
			$multicurrency_amounts[$id] = (float) price2num(-1 * $newvalue, 'MT');
		} else {
			$resteapayer = price2num($resteapayer, 'MT');
			$amounts[$id] = (float) $resteapayer;
			// Multicurrency
			$newvalue = price2num($this->invoice->multicurrency_total_ttc, 'MT');
			$multicurrency_amounts[$id] = (float) $newvalue;
		}

		// Creation of payment line
		$paymentobj = new Paiement($this->db);
<<<<<<< HEAD
		$paymentobj->datepaye     = dol_stringtotime($datepaye);
		$paymentobj->amounts      = $amounts; // Array with all payments dispatching with invoice id
		$paymentobj->multicurrency_amounts = $multicurrency_amounts; // Array with all payments dispatching
=======
		$paymentobj->datepaye     = $datepaye;
		$paymentobj->amounts      = $amounts;
		$paymentobj->multicurrency_amounts = $multicurrency_amounts;
>>>>>>> dd7be6c9
		$paymentobj->paiementid = $paymentid;
		$paymentobj->paiementcode = (string) dol_getIdFromCode($this->db, $paymentid, 'c_paiement', 'id', 'code', 1);
		$paymentobj->num_payment = $num_payment;
		$paymentobj->note_private = $comment;

		$payment_id = $paymentobj->create(DolibarrApiAccess::$user, ($closepaidinvoices == 'yes' ? 1 : 0)); // This include closing invoices
		if ($payment_id < 0) {
			$this->db->rollback();
			throw new RestException(400, 'Payment error : '.$paymentobj->error);
		}

		if (isModEnabled("bank")) {
			$label = '(CustomerInvoicePayment)';

			if ($paymentobj->paiementcode == 'CHQ' && empty($chqemetteur)) {
				throw new RestException(400, 'Emetteur is mandatory when payment code is '.$paymentobj->paiementcode);
			}
			if ($this->invoice->type == Facture::TYPE_CREDIT_NOTE) {
				$label = '(CustomerInvoicePaymentBack)'; // Refund of a credit note
			}
			$result = $paymentobj->addPaymentToBank(DolibarrApiAccess::$user, 'payment', $label, $accountid, $chqemetteur, $chqbank);
			if ($result < 0) {
				$this->db->rollback();
				throw new RestException(400, 'Add payment to bank error : '.$paymentobj->error);
			}
		}

		$this->db->commit();

		return $payment_id;
	}

	/**
	 * Add a payment to pay partially or completely one or several invoices.
	 * Warning: Take care that all invoices are owned by the same customer.
	 * Example of value for parameter arrayofamounts: {"1": {"amount": "99.99", "multicurrency_amount": ""}, "2": {"amount": "", "multicurrency_amount": "10"}}
	 *
	 * @param array   $arrayofamounts     {@from body}  Array with id of invoices with amount to pay for each invoice
	 * @param string  $datepaye           {@from body}  Payment date        {@type timestamp}
	 * @param int     $paymentid           {@from body}  Payment mode Id {@min 1}
	 * @param string  $closepaidinvoices   {@from body}  Close paid invoices {@choice yes,no}
	 * @param int     $accountid           {@from body}  Account Id {@min 1}
	 * @param string  $num_payment         {@from body}  Payment number (optional)
	 * @param string  $comment             {@from body}  Note private (optional)
	 * @param string  $chqemetteur         {@from body}  Payment issuer (mandatory if paiementcode = 'CHQ')
	 * @param string  $chqbank             {@from body}  Issuer bank name (optional)
	 * @param string  $ref_ext             {@from body}  External reference (optional)
	 * @param bool    $accepthigherpayment {@from body}  Accept higher payments that it remains to be paid (optional)
	 *
	 * @url     POST /paymentsdistributed
	 *
	 * @return int  Payment ID
	 *
	 * @throws RestException 400
	 * @throws RestException 401
	 * @throws RestException 403
	 * @throws RestException 404
	 */
	public function addPaymentDistributed($arrayofamounts, $datepaye, $paymentid, $closepaidinvoices, $accountid, $num_payment = '', $comment = '', $chqemetteur = '', $chqbank = '', $ref_ext = '', $accepthigherpayment = false)
	{
		require_once DOL_DOCUMENT_ROOT.'/compta/paiement/class/paiement.class.php';

		if (!DolibarrApiAccess::$user->hasRight('facture', 'creer')) {
			throw new RestException(403);
		}
		foreach ($arrayofamounts as $id => $amount) {
			if (empty($id)) {
				throw new RestException(400, 'Invoice ID is mandatory. Fill the invoice id and amount into arrayofamounts parameter. For example: {"1": "99.99", "2": "10"}');
			}
			if (!DolibarrApi::_checkAccessToResource('facture', $id)) {
				throw new RestException(403, 'Access not allowed on invoice ID '.$id.' for login '.DolibarrApiAccess::$user->login);
			}
		}

		if (isModEnabled("bank")) {
			if (empty($accountid)) {
				throw new RestException(400, 'Account ID is mandatory');
			}
		}
		if (empty($paymentid)) {
			throw new RestException(400, 'Payment ID or Payment Code is mandatory');
		}

		$this->db->begin();

		$amounts = array();
		$multicurrency_amounts = array();

		// Loop on each invoice to pay
		foreach ($arrayofamounts as $id => $amountarray) {
			$result = $this->invoice->fetch($id);
			if (!$result) {
				$this->db->rollback();
				throw new RestException(404, 'Invoice ID '.$id.' not found');
			}

			if (($amountarray["amount"] == "remain" || $amountarray["amount"] > 0) && ($amountarray["multicurrency_amount"] == "remain" || $amountarray["multicurrency_amount"] > 0)) {
				$this->db->rollback();
				throw new RestException(400, 'Payment in both currency '.$id.' ( amount: '.$amountarray["amount"].', multicurrency_amount: '.$amountarray["multicurrency_amount"].')');
			}

			$is_multicurrency = 0;
			$total_ttc = $this->invoice->total_ttc;

			if ($amountarray["multicurrency_amount"] > 0 || $amountarray["multicurrency_amount"] == "remain") {
				$is_multicurrency = 1;
				$total_ttc = $this->invoice->multicurrency_total_ttc;
			}

			// Calculate amount to pay
			$totalpaid = $this->invoice->getSommePaiement($is_multicurrency);
			$totalcreditnotes = $this->invoice->getSumCreditNotesUsed($is_multicurrency);
			$totaldeposits = $this->invoice->getSumDepositsUsed($is_multicurrency);
			$remainstopay = $amount = price2num($total_ttc - $totalpaid - $totalcreditnotes - $totaldeposits, 'MT');

			if (!$is_multicurrency && $amountarray["amount"] != 'remain') {
				$amount = price2num($amountarray["amount"], 'MT');
			}

			if ($is_multicurrency && $amountarray["multicurrency_amount"] != 'remain') {
				$amount = price2num($amountarray["multicurrency_amount"], 'MT');
			}

			if ($amount > $remainstopay && !$accepthigherpayment) {
				$this->db->rollback();
				throw new RestException(400, 'Payment amount on invoice ID '.$id.' ('.$amount.') is higher than remain to pay ('.$remainstopay.')');
			}

			if ($this->invoice->type == Facture::TYPE_CREDIT_NOTE) {
				$amount = price2num(-1 * $amount, 'MT');
			}

			if ($is_multicurrency) {
				$amounts[$id] = null;
				// Multicurrency
				$multicurrency_amounts[$id] = (float) $amount;
			} else {
				$amounts[$id] = (float) $amount;
				// Multicurrency
				$multicurrency_amounts[$id] = null;
			}
		}

		// Creation of payment line
		$paymentobj = new Paiement($this->db);
		$paymentobj->datepaye     = $datepaye;
		$paymentobj->amounts      = $amounts; // Array with all payments dispatching with invoice id
		$paymentobj->multicurrency_amounts = $multicurrency_amounts; // Array with all payments dispatching
		$paymentobj->paiementid   = $paymentid;
		$paymentobj->paiementcode = (string) dol_getIdFromCode($this->db, $paymentid, 'c_paiement', 'id', 'code', 1);
		$paymentobj->num_payment  = $num_payment;
		$paymentobj->note_private = $comment;
		$paymentobj->ref_ext      = $ref_ext;
		$payment_id = $paymentobj->create(DolibarrApiAccess::$user, ($closepaidinvoices == 'yes' ? 1 : 0)); // This include closing invoices
		if ($payment_id < 0) {
			$this->db->rollback();
			throw new RestException(400, 'Payment error : '.$paymentobj->error);
		}
		if (isModEnabled("bank")) {
			$label = '(CustomerInvoicePayment)';
			if ($paymentobj->paiementcode == 'CHQ' && empty($chqemetteur)) {
				throw new RestException(400, 'Emetteur is mandatory when payment code is '.$paymentobj->paiementcode);
			}
			if ($this->invoice->type == Facture::TYPE_CREDIT_NOTE) {
				$label = '(CustomerInvoicePaymentBack)'; // Refund of a credit note
			}
			$result = $paymentobj->addPaymentToBank(DolibarrApiAccess::$user, 'payment', $label, $accountid, $chqemetteur, $chqbank);
			if ($result < 0) {
				$this->db->rollback();
				throw new RestException(400, 'Add payment to bank error : '.$paymentobj->error);
			}
		}

		$this->db->commit();

		return $payment_id;
	}

	/**
	 * Update a payment
	 *
	 * @param int       $id             Id of payment
	 * @param string    $num_payment    Payment number
	 *
	 * @url     PUT payments/{id}
	 *
	 * @return array
	 *
	 * @throws RestException 400 Bad parameters
	 * @throws RestException 401 Not allowed
	 * @throws RestException 404 Not found
	 */
	public function putPayment($id, $num_payment = '')
	{
		require_once DOL_DOCUMENT_ROOT.'/compta/paiement/class/paiement.class.php';

		if (!DolibarrApiAccess::$user->hasRight('facture', 'creer')) {
			throw new RestException(403);
		}
		if (empty($id)) {
			throw new RestException(400, 'Payment ID is mandatory');
		}

		$paymentobj = new Paiement($this->db);
		$result = $paymentobj->fetch($id);

		if (!$result) {
			throw new RestException(404, 'Payment not found');
		}

		if (!empty($num_payment)) {
			$result = $paymentobj->update_num($num_payment);
			if ($result < 0) {
				throw new RestException(500, 'Error when updating the payment num');
			}
		}

		return [
			'success' => [
				'code' => 200,
				'message' => 'Payment updated'
			]
		];
	}

	// phpcs:disable PEAR.NamingConventions.ValidFunctionName.PublicUnderscore
	/**
	 * Clean sensible object datas
	 *
	 * @param   Object  $object     Object to clean
	 * @return  Object              Object with cleaned properties
	 */
	protected function _cleanObjectDatas($object)
	{
		// phpcs:enable
		$object = parent::_cleanObjectDatas($object);

		unset($object->note);
		unset($object->address);
		unset($object->barcode_type);
		unset($object->barcode_type_code);
		unset($object->barcode_type_label);
		unset($object->barcode_type_coder);
		unset($object->canvas);

		return $object;
	}

	/**
	 * Validate fields before create or update object
	 *
	 * @param	array|null    $data       Datas to validate
	 * @return	array
	 *
	 * @throws RestException
	 */
	private function _validate($data)
	{
		$invoice = array();
		foreach (Invoices::$FIELDS as $field) {
			if (!isset($data[$field])) {
				throw new RestException(400, "$field field missing");
			}
			$invoice[$field] = $data[$field];
		}
		return $invoice;
	}


	/**
	 * Get properties of a template invoice object
	 *
	 * Return an array with invoice information
	 *
	 * @param	int		$id				ID of template invoice
	 * @param   int     $contact_list	0:Return array contains all properties, 1:Return array contains just id, -1: Do not return contacts/adddesses
	 * @return	Object					Object with cleaned properties
	 *
	 * @url GET    templates/{id}
	 *
	 * @throws	RestException
	 */
	public function getTemplateInvoice($id, $contact_list = 1)
	{
		return $this->_fetchTemplateInvoice($id, '', '', $contact_list);
	}

	/**
	 * Get properties of an invoice object
	 *
	 * Return an array with invoice information
	 *
	 * @param   int         $id				ID of order
	 * @param	string		$ref			Ref of object
	 * @param	string		$ref_ext		External reference of object
	 * @param   int         $contact_list	0: Returned array of contacts/addresses contains all properties, 1: Return array contains just id, -1: Do not return contacts/adddesses
	 * @return	Object						Object with cleaned properties
	 *
	 * @throws	RestException
	 */
	private function _fetchTemplateInvoice($id, $ref = '', $ref_ext = '', $contact_list = 1)
	{
		if (!DolibarrApiAccess::$user->hasRight('facture', 'lire')) {
			throw new RestException(403);
		}

		$result = $this->template_invoice->fetch($id, $ref, $ref_ext);
		if (!$result) {
			throw new RestException(404, 'Template invoice not found');
		}

		if (!DolibarrApi::_checkAccessToResource('facturerec', $this->template_invoice->id)) {
			throw new RestException(401, 'Access not allowed for login '.DolibarrApiAccess::$user->login);
		}

		// Add external contacts ids
		if ($contact_list > -1) {
			$tmparray = $this->template_invoice->liste_contact(-1, 'external', $contact_list);
			if (is_array($tmparray)) {
				$this->template_invoice->contacts_ids = $tmparray;
			}
		}

		$this->template_invoice->fetchObjectLinked();
		return $this->_cleanTemplateObjectDatas($this->template_invoice);
	}


	// phpcs:disable PEAR.NamingConventions.ValidFunctionName.PublicUnderscore
	/**
	 * Clean sensible object datas
	 *
	 * @param   Object  $object     Object to clean
	 * @return  Object              Object with cleaned properties
	 */
	protected function _cleanTemplateObjectDatas($object)
	{
		// phpcs:enable
		$object = parent::_cleanObjectDatas($object);

		unset($object->note);
		unset($object->address);
		unset($object->barcode_type);
		unset($object->barcode_type_code);
		unset($object->barcode_type_label);
		unset($object->barcode_type_coder);
		unset($object->canvas);

		return $object;
	}
}<|MERGE_RESOLUTION|>--- conflicted
+++ resolved
@@ -1494,15 +1494,9 @@
 
 		// Creation of payment line
 		$paymentobj = new Paiement($this->db);
-<<<<<<< HEAD
 		$paymentobj->datepaye     = dol_stringtotime($datepaye);
 		$paymentobj->amounts      = $amounts; // Array with all payments dispatching with invoice id
 		$paymentobj->multicurrency_amounts = $multicurrency_amounts; // Array with all payments dispatching
-=======
-		$paymentobj->datepaye     = $datepaye;
-		$paymentobj->amounts      = $amounts;
-		$paymentobj->multicurrency_amounts = $multicurrency_amounts;
->>>>>>> dd7be6c9
 		$paymentobj->paiementid = $paymentid;
 		$paymentobj->paiementcode = (string) dol_getIdFromCode($this->db, $paymentid, 'c_paiement', 'id', 'code', 1);
 		$paymentobj->num_payment = $num_payment;
