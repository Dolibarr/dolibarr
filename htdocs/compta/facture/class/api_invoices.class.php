--- conflicted
+++ resolved
@@ -760,35 +760,6 @@
                 throw new RestException(401, 'Access not allowed for login '.DolibarrApiAccess::$user->login);
         }
 
-<<<<<<< HEAD
-    /**
-     * Get a list of available assets (down-payments, avoirs)
-     *
-     * @param int   $id             Id of the invoice
-     *
-     * @url     GET {id}/getavailableassets
-     *
-     * @return array
-     * @throws 400
-     * @throws 401
-     * @throws 404
-     * @throws 405
-     */
-    function getavailableassets($id) {
-
-        if(! DolibarrApiAccess::$user->rights->facture->lire) {
-                throw new RestException(401);
-        }
-        if(empty($id)) {
-                throw new RestException(400, 'Invoice ID is mandatory');
-        }
-
-        if( ! DolibarrApi::_checkAccessToResource('facture',$id)) {
-                throw new RestException(401, 'Access not allowed for login '.DolibarrApiAccess::$user->login);
-        }
-
-=======
->>>>>>> 257acb66
         $result = $this->invoice->fetch($id);
         if( ! $result ) {
                 throw new RestException(404, 'Invoice not found');
@@ -802,32 +773,6 @@
         $return = array();
         foreach ($result as $invoiceID=>$line) {
 
-<<<<<<< HEAD
-                if($invoiceID == $id) {         // ignore current invoice
-                        continue;
-                }
-
-                $result = $this->invoice->fetch($invoiceID);
-                if( ! $result ) {
-                        throw new RestException(404, 'Invoice '.$invoiceID.' not found');
-                }
-
-                $result = $this->invoice->getListOfPayments();
-                if( $result < 0) {
-                        throw new RestException(405, $this->invoice->error);
-                }
-
-                if(count($result) == 0) {       // ignore unpaid invoices
-                        continue;
-                }
-
-                // format results
-                $line["id"] = $invoiceID;
-                $line["payments"] = $result;
-                $return[] = $line;
-        }
-
-=======
 		if($invoiceID == $id) {  	// ignore current invoice
 			continue;
 		}
@@ -852,7 +797,6 @@
                 $return[] = $line; 
         }
             
->>>>>>> 257acb66
         return $return;
     }
 
