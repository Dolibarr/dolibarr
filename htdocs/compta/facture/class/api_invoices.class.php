<?php
/* Copyright (C) 2015   Jean-François Ferry     <jfefe@aternatik.fr>
 *
 * This program is free software; you can redistribute it and/or modify
 * it under the terms of the GNU General Public License as published by
 * the Free Software Foundation; either version 3 of the License, or
 * (at your option) any later version.
 *
 * This program is distributed in the hope that it will be useful,
 * but WITHOUT ANY WARRANTY; without even the implied warranty of
 * MERCHANTABILITY or FITNESS FOR A PARTICULAR PURPOSE.  See the
 * GNU General Public License for more details.
 *
 * You should have received a copy of the GNU General Public License
 * along with this program. If not, see <http://www.gnu.org/licenses/>.
 */

use Luracast\Restler\RestException;

require_once DOL_DOCUMENT_ROOT.'/compta/facture/class/facture.class.php';

/**
 * API class for invoices
 *
 * @access protected
 * @class  DolibarrApiAccess {@requires user,external}
 */
class Invoices extends DolibarrApi
{
    /**
     *
     * @var array   $FIELDS     Mandatory fields, checked when create and update object
     */
    static $FIELDS = array(
        'socid'
    );

    /**
     * @var Facture $invoice {@type Facture}
     */
    public $invoice;

    /**
     * Constructor
     */
    function __construct()
    {
		global $db, $conf;
		$this->db = $db;
        $this->invoice = new Facture($this->db);
    }

    /**
     * Get properties of a invoice object
     *
     * Return an array with invoice informations
     *
     * @param 	int 	$id ID of invoice
     * @return 	array|mixed data without useless information
     *
     * @throws 	RestException
     */
    function get($id)
    {
		if(! DolibarrApiAccess::$user->rights->facture->lire) {
			throw new RestException(401);
		}

        $result = $this->invoice->fetch($id);
        if( ! $result ) {
            throw new RestException(404, 'Invoice not found');
        }

	// Get payment details
	$this->invoice->totalpaye = $this->invoice->getSommePaiement();
        $this->invoice->totalcreditnotes = $this->invoice->getSumCreditNotesUsed();
	$this->invoice->totaldeposits = $this->invoice->getSumDepositsUsed();
        $this->invoice->resteapayer = price2num($this->invoice->total_ttc - $this->invoice->totalpaye - $this->invoice->totalcreditnotes - $this->invoice->totaldeposits, 'MT');

		if( ! DolibarrApi::_checkAccessToResource('facture',$this->invoice->id)) {
			throw new RestException(401, 'Access not allowed for login '.DolibarrApiAccess::$user->login);
		}

		$this->invoice->fetchObjectLinked();
		return $this->_cleanObjectDatas($this->invoice);
    }

    /**
     * List invoices
     *
     * Get a list of invoices
     *
     * @param string	$sortfield	      Sort field
     * @param string	$sortorder	      Sort order
     * @param int		$limit		      Limit for list
     * @param int		$page		      Page number
     * @param string   	$thirdparty_ids	  Thirdparty ids to filter orders of. {@example '1' or '1,2,3'} {@pattern /^[0-9,]*$/i}
     * @param string	$status		      Filter by invoice status : draft | unpaid | paid | cancelled
     * @param string    $sqlfilters       Other criteria to filter answers separated by a comma. Syntax example "(t.ref:like:'SO-%') and (t.date_creation:<:'20160101')"
     * @return array                      Array of invoice objects
     *
	 * @throws RestException
     */
    function index($sortfield = "t.rowid", $sortorder = 'ASC', $limit = 100, $page = 0, $thirdparty_ids='', $status='', $sqlfilters = '') {
        global $db, $conf;

        $obj_ret = array();

        // case of external user, $thirdparty_ids param is ignored and replaced by user's socid
        $socids = DolibarrApiAccess::$user->societe_id ? DolibarrApiAccess::$user->societe_id : $thirdparty_ids;

        // If the internal user must only see his customers, force searching by him
        $search_sale = 0;
        if (! DolibarrApiAccess::$user->rights->societe->client->voir && !$socids) $search_sale = DolibarrApiAccess::$user->id;

        $sql = "SELECT t.rowid";
        if ((!DolibarrApiAccess::$user->rights->societe->client->voir && !$socids) || $search_sale > 0) $sql .= ", sc.fk_soc, sc.fk_user"; // We need these fields in order to filter by sale (including the case where the user can only see his prospects)
        $sql.= " FROM ".MAIN_DB_PREFIX."facture as t";

        if ((!DolibarrApiAccess::$user->rights->societe->client->voir && !$socids) || $search_sale > 0) $sql.= ", ".MAIN_DB_PREFIX."societe_commerciaux as sc"; // We need this table joined to the select in order to filter by sale

        $sql.= ' WHERE t.entity IN ('.getEntity('facture').')';
        if ((!DolibarrApiAccess::$user->rights->societe->client->voir && !$socids) || $search_sale > 0) $sql.= " AND t.fk_soc = sc.fk_soc";
        if ($socids) $sql.= " AND t.fk_soc IN (".$socids.")";

        if ($search_sale > 0) $sql.= " AND t.rowid = sc.fk_soc";		// Join for the needed table to filter by sale

		// Filter by status
        if ($status == 'draft')     $sql.= " AND t.fk_statut IN (0)";
        if ($status == 'unpaid')    $sql.= " AND t.fk_statut IN (1)";
        if ($status == 'paid')      $sql.= " AND t.fk_statut IN (2)";
        if ($status == 'cancelled') $sql.= " AND t.fk_statut IN (3)";
        // Insert sale filter
        if ($search_sale > 0)
        {
            $sql .= " AND sc.fk_user = ".$search_sale;
        }
        // Add sql filters
        if ($sqlfilters)
        {
            if (! DolibarrApi::_checkFilters($sqlfilters))
            {
                throw new RestException(503, 'Error when validating parameter sqlfilters '.$sqlfilters);
            }
	        $regexstring='\(([^:\'\(\)]+:[^:\'\(\)]+:[^:\(\)]+)\)';
            $sql.=" AND (".preg_replace_callback('/'.$regexstring.'/', 'DolibarrApi::_forge_criteria_callback', $sqlfilters).")";
        }

        $sql.= $db->order($sortfield, $sortorder);
        if ($limit)	{
            if ($page < 0)
            {
                $page = 0;
            }
            $offset = $limit * $page;

            $sql.= $db->plimit($limit + 1, $offset);
        }

        $result = $db->query($sql);
        if ($result)
        {
            $i=0;
            $num = $db->num_rows($result);
            $min = min($num, ($limit <= 0 ? $num : $limit));
            while ($i < $min)
            {
                $obj = $db->fetch_object($result);
                $invoice_static = new Facture($db);
                if($invoice_static->fetch($obj->rowid)) {
                    $obj_ret[] = $this->_cleanObjectDatas($invoice_static);
                }
                $i++;
            }
        }
        else {
            throw new RestException(503, 'Error when retrieve invoice list : '.$db->lasterror());
        }
        if( ! count($obj_ret)) {
            throw new RestException(404, 'No invoice found');
        }
		return $obj_ret;
    }

    /**
     * Create invoice object
     *
     * @param array $request_data   Request datas
     * @return int                  ID of invoice
     */
    function post($request_data = NULL)
    {
        if(! DolibarrApiAccess::$user->rights->facture->creer) {
			throw new RestException(401, "Insuffisant rights");
		}
        // Check mandatory fields
        $result = $this->_validate($request_data);

        foreach($request_data as $field => $value) {
            $this->invoice->$field = $value;
        }
        if(! array_key_exists('date', $request_data)) {
            $this->invoice->date = dol_now();
        }
        /* We keep lines as an array
         if (isset($request_data["lines"])) {
            $lines = array();
            foreach ($request_data["lines"] as $line) {
                array_push($lines, (object) $line);
            }
            $this->invoice->lines = $lines;
        }*/

        if ($this->invoice->create(DolibarrApiAccess::$user) < 0) {
            throw new RestException(500, "Error creating invoice", array_merge(array($this->invoice->error), $this->invoice->errors));
        }
        return $this->invoice->id;
    }

    /**
     * Get lines of an invoice
     *
     * @param int   $id             Id of invoice
     *
     * @url	GET {id}/lines
     *
     * @return int
     */
    function getLines($id) {
    	if(! DolibarrApiAccess::$user->rights->facture->lire) {
    		throw new RestException(401);
    	}

    	$result = $this->invoice->fetch($id);
    	if( ! $result ) {
    		throw new RestException(404, 'Invoice not found');
    	}

    	if( ! DolibarrApi::_checkAccessToResource('facture',$this->invoice->id)) {
    		throw new RestException(401, 'Access not allowed for login '.DolibarrApiAccess::$user->login);
    	}
    	$this->invoice->getLinesArray();
    	$result = array();
    	foreach ($this->invoice->lines as $line) {
    		array_push($result,$this->_cleanObjectDatas($line));
    	}
    	return $result;
    }

    /**
     * Update a line to a given invoice
     *
     * @param int   $id             Id of invoice to update
     * @param int   $lineid         Id of line to update
     * @param array $request_data   InvoiceLine data
     *
     * @url	PUT {id}/lines/{lineid}
     *
     * @return object
     */
    function putLine($id, $lineid, $request_data = NULL) {
    	if(! DolibarrApiAccess::$user->rights->facture->creer) {
    		throw new RestException(401);
    	}

    	$result = $this->invoice->fetch($id);
    	if( ! $result ) {
    		throw new RestException(404, 'Invoice not found');
    	}

    	if( ! DolibarrApi::_checkAccessToResource('facture',$this->invoice->id)) {
    		throw new RestException(401, 'Access not allowed for login '.DolibarrApiAccess::$user->login);
    	}
    	$request_data = (object) $request_data;
    	$updateRes = $this->invoice->updateline(
    		$lineid,
    		$request_data->desc,
    		$request_data->subprice,
    		$request_data->qty,
    		$request_data->remise_percent,
    		$request_data->date_start,
    		$request_data->date_end,
    		$request_data->tva_tx,
    		$request_data->localtax1_tx,
    		$request_data->localtax2_tx,
    		'HT',
    		$request_data->info_bits,
    		$request_data->product_type,
    		$request_data->fk_parent_line,
    		0,
    		$request_data->fk_fournprice,
    		$request_data->pa_ht,
    		$request_data->label,
    		$request_data->special_code,
    		$request_data->array_options,
    		$request_data->situation_percent,
    		$request_data->fk_unit,
    		$request_data->multicurrency_subprice
    		);

    	if ($updateRes > 0) {
    		$result = $this->get($id);
    		unset($result->line);
    		return $this->_cleanObjectDatas($result);
    	}
    	return false;
    }

    /**
     * Deletes a line of a given invoice
     *
     * @param int   $id             Id of invoice
     * @param int   $lineid 		Id of the line to delete
     *
     * @url     DELETE {id}/lines/{lineid}
     *
     * @return array
     * @throws 400
     * @throws 401
     * @throws 404
     * @throws 405
     */
    function deleteLine($id, $lineid) {

    	if(! DolibarrApiAccess::$user->rights->facture->creer) {
    		throw new RestException(401);
    	}
    	if(empty($lineid)) {
    		throw new RestException(400, 'Line ID is mandatory');
    	}

    	if( ! DolibarrApi::_checkAccessToResource('facture',$id)) {
    		throw new RestException(401, 'Access not allowed for login '.DolibarrApiAccess::$user->login);
    	}

    	$result = $this->invoice->fetch($id);
    	if( ! $result ) {
    		throw new RestException(404, 'Invoice not found');
    	}

    	$result = $this->invoice->deleteline($lineid);
    	if( $result < 0) {
    		throw new RestException(405, $this->invoice->error);
    	}

    	$result = $this->invoice->fetch($id);

    	$this->invoice->getLinesArray();
    	$result = array();
    	foreach ($this->invoice->lines as $line) {
    		array_push($result,$this->_cleanObjectDatas($line));
    	}
    	return $result;
    }

    /**
     * Update invoice
     *
     * @param int   $id             Id of invoice to update
     * @param array $request_data   Datas
     * @return int
     */
    function put($id, $request_data = NULL)
    {
        if(! DolibarrApiAccess::$user->rights->facture->creer) {
			throw new RestException(401);
		}

        $result = $this->invoice->fetch($id);
        if( ! $result ) {
            throw new RestException(404, 'Invoice not found');
        }

		if( ! DolibarrApi::_checkAccessToResource('facture',$this->invoice->id)) {
			throw new RestException(401, 'Access not allowed for login '.DolibarrApiAccess::$user->login);
		}

        foreach($request_data as $field => $value) {
            if ($field == 'id') continue;
            $this->invoice->$field = $value;
        }

        if($this->invoice->update($id, DolibarrApiAccess::$user))
            return $this->get ($id);

        return false;
    }

    /**
     * Delete invoice
     *
     * @param int   $id Invoice ID
     * @return type
     */
    function delete($id)
    {
        if(! DolibarrApiAccess::$user->rights->facture->supprimer) {
			throw new RestException(401);
		}
        $result = $this->invoice->fetch($id);
        if( ! $result ) {
            throw new RestException(404, 'Invoice not found');
        }

		if( ! DolibarrApi::_checkAccessToResource('facture',$this->invoice->id)) {
			throw new RestException(401, 'Access not allowed for login '.DolibarrApiAccess::$user->login);
		}

        if( $this->invoice->delete($id) < 0)
        {
            throw new RestException(500);
        }

         return array(
            'success' => array(
                'code' => 200,
                'message' => 'Invoice deleted'
            )
        );
    }

    /**
     * Add a line to a given invoice
     *
     * Exemple of POST query : { "desc": "Desc", "subprice": "1.00000000", "qty": "1", "tva_tx": "20.000", "localtax1_tx": "0.000", "localtax2_tx": "0.000", "fk_product": "1", "remise_percent": "0", "date_start": "", "date_end": "", "fk_code_ventilation": 0,  "info_bits": "0", "fk_remise_except": null,  "product_type": "1", "rang": "-1", "special_code": "0", "fk_parent_line": null, "fk_fournprice": null, "pa_ht": "0.00000000", "label": "", "array_options": [], "situation_percent": "100", "fk_prev_id": null, "fk_unit": null }
     *
     * @param int   $id             Id of invoice
     * @param array $request_data   InvoiceLine data
     *
     * @url     POST {id}/lines
     *
     * @return int
     */
    function postLine($id, $request_data = NULL) {
      if(! DolibarrApiAccess::$user->rights->facture->creer) {
                        throw new RestException(401);
                  }

      $result = $this->invoice->fetch($id);
      if( ! $result ) {
         throw new RestException(404, 'Invoice not found');
      }

      if( ! DolibarrApi::_checkAccessToResource('facture',$this->invoice->id)) {
                          throw new RestException(401, 'Access not allowed for login '.DolibarrApiAccess::$user->login);
      }

      $request_data = (object) $request_data;

      // Reset fk_parent_line for no child products and special product
      if (($request_data->product_type != 9 && empty($request_data->fk_parent_line)) || $request_data->product_type == 9) {
              $request_data->fk_parent_line = 0;
      }

      $updateRes = $this->invoice->addline(
                              $request_data->desc,
                              $request_data->subprice,
                              $request_data->qty,
                              $request_data->tva_tx,
                              $request_data->localtax1_tx,
                              $request_data->localtax2_tx,
                              $request_data->fk_product,
                              $request_data->remise_percent,
                              $request_data->date_start,
                              $request_data->date_end,
                              $request_data->fk_code_ventilation,
                              $request_data->info_bits,
                              $request_data->fk_remise_except,
                              'HT',
                              0,
                              $request_data->product_type,
                              $request_data->rang,
                              $request_data->special_code,
                              'facture',
                              $id,
                              $request_data->fk_parent_line,
                              $request_data->fk_fournprice,
                              $request_data->pa_ht,
                              $request_data->label,
                              $request_data->array_options,
                              $request_data->situation_percent,
                              $request_data->fk_prev_id,
                              $request_data->fk_unit
      );

      if ($updateRes > 0) {
        return $updateRes;

      }
      throw new RestException(400, 'Unable to insert the new line. Check your inputs.');
    }

    /**
     * Sets an invoice as draft
     *
     * @param   int $id             Order ID
     * @param   int $idwarehouse    Warehouse ID
     *
     * @url POST    {id}/settodraft
     *
     * @return  array
     *
     * @throws 200
     * @throws 304
     * @throws 401
     * @throws 404
     * @throws 500
     *
     */
    function settodraft($id, $idwarehouse=-1)
    {
        if(! DolibarrApiAccess::$user->rights->facture->creer) {
                throw new RestException(401);
        }
        $result = $this->invoice->fetch($id);
        if( ! $result ) {
                throw new RestException(404, 'Invoice not found');
        }

        if( ! DolibarrApi::_checkAccessToResource('facture',$this->invoice->id)) {
                throw new RestException(401, 'Access not allowed for login '.DolibarrApiAccess::$user->login);
        }

        $result = $this->invoice->set_draft(DolibarrApiAccess::$user, $idwarehouse);
        if ($result == 0) {
                throw new RestException(304, 'Nothing done.');
        }
        if ($result < 0) {
                throw new RestException(500, 'Error : '.$this->invoice->error);
        }

        $result = $this->invoice->fetch($id);
        if( ! $result ) {
            throw new RestException(404, 'Invoice not found');
        }

        if( ! DolibarrApi::_checkAccessToResource('facture',$this->invoice->id)) {
            throw new RestException(401, 'Access not allowed for login '.DolibarrApiAccess::$user->login);
        }

        return $this->_cleanObjectDatas($this->invoice);
    }


    /**
     * Validate an invoice
     *
     * @param   int $id             Invoice ID
     * @param   int $idwarehouse    Warehouse ID
     * @param   int $notrigger      1=Does not execute triggers, 0= execute triggers
     *
     * @url POST    {id}/validate
     *
     * @return  array
     * FIXME An error 403 is returned if the request has an empty body.
     * Error message: "Forbidden: Content type `text/plain` is not supported."
     * Workaround: send this in the body
     * {
     *   "idwarehouse": 0,
     *   "notrigger": 0
     * }
     */
    function validate($id, $idwarehouse=0, $notrigger=0)
    {
    	if(! DolibarrApiAccess::$user->rights->facture->creer) {
    		throw new RestException(401);
    	}
    	$result = $this->invoice->fetch($id);
    	if( ! $result ) {
    		throw new RestException(404, 'Invoice not found');
    	}

    	if( ! DolibarrApi::_checkAccessToResource('facture',$this->invoice->id)) {
    		throw new RestException(401, 'Access not allowed for login '.DolibarrApiAccess::$user->login);
    	}

    	$result = $this->invoice->validate(DolibarrApiAccess::$user, '', $idwarehouse, $notrigger);
    	if ($result == 0) {
    		throw new RestException(304, 'Error nothing done. May be object is already validated');
    	}
    	if ($result < 0) {
    		throw new RestException(500, 'Error when validating Invoice: '.$this->invoice->error);
    	}


        $result = $this->invoice->fetch($id);
        if( ! $result ) {
            throw new RestException(404, 'Invoice not found');
        }

        if( ! DolibarrApi::_checkAccessToResource('facture',$this->invoice->id)) {
            throw new RestException(401, 'Access not allowed for login '.DolibarrApiAccess::$user->login);
        }

        return $this->_cleanObjectDatas($this->invoice);


    }

    /**
     * Sets an invoice as paid
     *
     * @param   int 	$id            Order ID
     * @param   string 	$close_code    Code renseigne si on classe a payee completement alors que paiement incomplet (cas escompte par exemple)
     * @param   string 	$close_note    Commentaire renseigne si on classe a payee alors que paiement incomplet (cas escompte par exemple)
     *
     * @url POST    {id}/settopaid
     *
     * @return  array 	An invoice object
     *
     * @throws 200
     * @throws 304
     * @throws 401
     * @throws 404
     * @throws 500
     */
    function settopaid($id, $close_code='', $close_note='')
    {
        if(! DolibarrApiAccess::$user->rights->facture->creer) {
                throw new RestException(401);
        }
        $result = $this->invoice->fetch($id);
        if( ! $result ) {
                throw new RestException(404, 'Invoice not found');
        }

        if( ! DolibarrApi::_checkAccessToResource('facture',$this->invoice->id)) {
                throw new RestException(401, 'Access not allowed for login '.DolibarrApiAccess::$user->login);
        }

        $result = $this->invoice->set_paid(DolibarrApiAccess::$user, $close_code, $close_note);
        if ($result == 0) {
                throw new RestException(304, 'Error nothing done. May be object is already validated');
        }
        if ($result < 0) {
                throw new RestException(500, 'Error : '.$this->invoice->error);
        }


        $result = $this->invoice->fetch($id);
        if( ! $result ) {
            throw new RestException(404, 'Invoice not found');
        }

        if( ! DolibarrApi::_checkAccessToResource('facture',$this->invoice->id)) {
            throw new RestException(401, 'Access not allowed for login '.DolibarrApiAccess::$user->login);
        }

        return $this->_cleanObjectDatas($this->invoice);


    }


     /**
<<<<<<< HEAD
     * Insert a discount in a specific invoice
     *
     * @param int   $id             Id of invoice
     * @param int   $discountId     Id of discount
     *
     * @url     POST {id}/adddiscount/{discountId}
=======
     * Add a discount line into an invoice (as an invoice line) using an existing absolute discount (Consume the discount)
     *
     * @param int   $id             Id of invoice
     * @param int   $discountid     Id of discount
     *
     * @url     POST {id}/usediscount/{discountid}
>>>>>>> e31223d7
     *
     * @return int
     * @throws 400
     * @throws 401
     * @throws 404
     * @throws 405
     */
<<<<<<< HEAD
    function addDiscount($id, $discountId) {
=======
    function useDiscount($id, $discountid) {
>>>>>>> e31223d7

        if(! DolibarrApiAccess::$user->rights->facture->creer) {
                throw new RestException(401);
        }
        if(empty($id)) {
                throw new RestException(400, 'Invoice ID is mandatory');
        }
<<<<<<< HEAD
        if(empty($discountId)) {
=======
        if(empty($discountid)) {
>>>>>>> e31223d7
                throw new RestException(400, 'Discount ID is mandatory');
        }

        if( ! DolibarrApi::_checkAccessToResource('facture',$id)) {
                throw new RestException(401, 'Access not allowed for login '.DolibarrApiAccess::$user->login);
        }

        $result = $this->invoice->fetch($id);
        if( ! $result ) {
                throw new RestException(404, 'Invoice not found');
        }

<<<<<<< HEAD
        $result = $this->invoice->insert_discount($discountId);
=======
        $result = $this->invoice->insert_discount($discountid);
>>>>>>> e31223d7
        if( $result < 0) {
                throw new RestException(405, $this->invoice->error);
        }

        return $result;
    }

     /**
<<<<<<< HEAD
     * Deduct an available credit to an existing invoice
     *
     * @param int   $id            Id of invoice
     * @param int   $creditId     Id of the credit to deduct
     *
     * @url     POST {id}/deductcredit/{creditId}
=======
     * Add an available credit note discount to payments of an existing invoice (Consume the credit note)
     *
     * @param int   $id            Id of invoice
     * @param int   $discountid    Id of a discount coming from a credit note
     *
     * @url     POST {id}/usecreditnote/{creditnoteid}
>>>>>>> e31223d7
     *
     * @return int
     * @throws 400
     * @throws 401
     * @throws 404
     * @throws 405
     */
<<<<<<< HEAD
    function deductCredit($id, $creditId) {
=======
    function useCreditNote($id, $discountid) {
>>>>>>> e31223d7
    
        require_once DOL_DOCUMENT_ROOT . '/core/class/discount.class.php';
        
        if(! DolibarrApiAccess::$user->rights->facture->creer) {
                throw new RestException(401);
        }
        if(empty($id)) {
                throw new RestException(400, 'Invoice ID is mandatory');
        }
        if(empty($creditId)) {
                throw new RestException(400, 'Credit ID is mandatory');
        }

        if( ! DolibarrApi::_checkAccessToResource('facture',$id)) {
                throw new RestException(401, 'Access not allowed for login '.DolibarrApiAccess::$user->login);
        }
        $discount = new DiscountAbsolute($this->db);
<<<<<<< HEAD
        $result = $discount->fetch($creditId);
=======
        $result = $discount->fetch($discountid);
>>>>>>> e31223d7
        if( ! $result ) {
                throw new RestException(404, 'Credit not found');
        }

        $result = $discount->link_to_invoice(0, $id);
        if( $result < 0) {
                throw new RestException(405, $discount->error);
        }

        return $result;
    }

    /**
     * Get list of payments of a given invoice
     *
     * @param int   $id             Id of invoice
     *
     * @url     GET {id}/getpayments
     *
     * @return array
     * @throws 400
     * @throws 401
     * @throws 404
     * @throws 405
     */
    function getPayments($id) {

        if(! DolibarrApiAccess::$user->rights->facture->lire) {
                throw new RestException(401);
        }
        if(empty($id)) {
                throw new RestException(400, 'Invoice ID is mandatory');
        }

        if( ! DolibarrApi::_checkAccessToResource('facture',$id)) {
                throw new RestException(401, 'Access not allowed for login '.DolibarrApiAccess::$user->login);
        }

        $result = $this->invoice->fetch($id);
        if( ! $result ) {
                throw new RestException(404, 'Invoice not found');
        }

        $result = $this->invoice->getListOfPayments();
        if( $result < 0) {
                throw new RestException(405, $this->invoice->error);
        }
        
        return $result;
    }

<<<<<<< HEAD
    /**
     * Get a list of available assets (down-payments, avoirs)
     *
     * @param int   $id             Id of the invoice
     *
     * @url     GET {id}/getavailableassets
     *
     * @return array
     * @throws 400
     * @throws 401
     * @throws 404
     * @throws 405
     */
    function getavailableassets($id) {

        if(! DolibarrApiAccess::$user->rights->facture->lire) {
                throw new RestException(401);
        }
        if(empty($id)) {
                throw new RestException(400, 'Invoice ID is mandatory');
        }

        if( ! DolibarrApi::_checkAccessToResource('facture',$id)) {
                throw new RestException(401, 'Access not allowed for login '.DolibarrApiAccess::$user->login);
        }

        $result = $this->invoice->fetch($id);
        if( ! $result ) {
                throw new RestException(404, 'Invoice not found');
        }

        $result = $this->invoice->list_qualified_avoir_invoices($this->invoice->socid);
        if( $result < 0) {
                throw new RestException(405, $this->invoice->error);
        }

        $return = array();
        foreach ($result as $invoiceID=>$line) {

		if($invoiceID == $id) {  	// ignore current invoice
			continue;
		}

		$result = $this->invoice->fetch($invoiceID);
        	if( ! $result ) {
                	throw new RestException(404, 'Invoice '.$invoiceID.' not found');
        	}

                $result = $this->invoice->getListOfPayments();
                if( $result < 0) {
                	throw new RestException(405, $this->invoice->error);
        	}

		if(count($result) == 0) {	// ignore unpaid invoices
			continue;
		}

		// format results
                $line["id"] = $invoiceID;
		$line["payments"] = $result;
                $return[] = $line; 
        }
            
        return $return;
    }

=======
>>>>>>> e31223d7
    /**
     * Clean sensible object datas
     *
     * @param   object  $object    Object to clean
     * @return    array    Array of cleaned object properties
     */
    function _cleanObjectDatas($object) {

    	$object = parent::_cleanObjectDatas($object);

    	unset($object->address);
    	unset($object->barcode_type);
    	unset($object->barcode_type_code);
    	unset($object->barcode_type_label);
    	unset($object->barcode_type_coder);

    	return $object;
    }

    /**
     * Validate fields before create or update object
     *
     * @param array|null    $data       Datas to validate
     * @return array
     *
     * @throws RestException
     */
    function _validate($data)
    {
        $invoice = array();
        foreach (Invoices::$FIELDS as $field) {
            if (!isset($data[$field]))
                throw new RestException(400, "$field field missing");
            $invoice[$field] = $data[$field];
        }
        return $invoice;
    }

}<|MERGE_RESOLUTION|>--- conflicted
+++ resolved
@@ -653,21 +653,12 @@
 
 
      /**
-<<<<<<< HEAD
-     * Insert a discount in a specific invoice
-     *
-     * @param int   $id             Id of invoice
-     * @param int   $discountId     Id of discount
-     *
-     * @url     POST {id}/adddiscount/{discountId}
-=======
      * Add a discount line into an invoice (as an invoice line) using an existing absolute discount (Consume the discount)
      *
      * @param int   $id             Id of invoice
      * @param int   $discountid     Id of discount
      *
      * @url     POST {id}/usediscount/{discountid}
->>>>>>> e31223d7
      *
      * @return int
      * @throws 400
@@ -675,11 +666,7 @@
      * @throws 404
      * @throws 405
      */
-<<<<<<< HEAD
-    function addDiscount($id, $discountId) {
-=======
     function useDiscount($id, $discountid) {
->>>>>>> e31223d7
 
         if(! DolibarrApiAccess::$user->rights->facture->creer) {
                 throw new RestException(401);
@@ -687,11 +674,7 @@
         if(empty($id)) {
                 throw new RestException(400, 'Invoice ID is mandatory');
         }
-<<<<<<< HEAD
-        if(empty($discountId)) {
-=======
         if(empty($discountid)) {
->>>>>>> e31223d7
                 throw new RestException(400, 'Discount ID is mandatory');
         }
 
@@ -704,11 +687,7 @@
                 throw new RestException(404, 'Invoice not found');
         }
 
-<<<<<<< HEAD
-        $result = $this->invoice->insert_discount($discountId);
-=======
         $result = $this->invoice->insert_discount($discountid);
->>>>>>> e31223d7
         if( $result < 0) {
                 throw new RestException(405, $this->invoice->error);
         }
@@ -717,21 +696,12 @@
     }
 
      /**
-<<<<<<< HEAD
-     * Deduct an available credit to an existing invoice
-     *
-     * @param int   $id            Id of invoice
-     * @param int   $creditId     Id of the credit to deduct
-     *
-     * @url     POST {id}/deductcredit/{creditId}
-=======
      * Add an available credit note discount to payments of an existing invoice (Consume the credit note)
      *
      * @param int   $id            Id of invoice
      * @param int   $discountid    Id of a discount coming from a credit note
      *
      * @url     POST {id}/usecreditnote/{creditnoteid}
->>>>>>> e31223d7
      *
      * @return int
      * @throws 400
@@ -739,11 +709,7 @@
      * @throws 404
      * @throws 405
      */
-<<<<<<< HEAD
-    function deductCredit($id, $creditId) {
-=======
     function useCreditNote($id, $discountid) {
->>>>>>> e31223d7
     
         require_once DOL_DOCUMENT_ROOT . '/core/class/discount.class.php';
         
@@ -761,11 +727,7 @@
                 throw new RestException(401, 'Access not allowed for login '.DolibarrApiAccess::$user->login);
         }
         $discount = new DiscountAbsolute($this->db);
-<<<<<<< HEAD
-        $result = $discount->fetch($creditId);
-=======
         $result = $discount->fetch($discountid);
->>>>>>> e31223d7
         if( ! $result ) {
                 throw new RestException(404, 'Credit not found');
         }
@@ -817,75 +779,6 @@
         return $result;
     }
 
-<<<<<<< HEAD
-    /**
-     * Get a list of available assets (down-payments, avoirs)
-     *
-     * @param int   $id             Id of the invoice
-     *
-     * @url     GET {id}/getavailableassets
-     *
-     * @return array
-     * @throws 400
-     * @throws 401
-     * @throws 404
-     * @throws 405
-     */
-    function getavailableassets($id) {
-
-        if(! DolibarrApiAccess::$user->rights->facture->lire) {
-                throw new RestException(401);
-        }
-        if(empty($id)) {
-                throw new RestException(400, 'Invoice ID is mandatory');
-        }
-
-        if( ! DolibarrApi::_checkAccessToResource('facture',$id)) {
-                throw new RestException(401, 'Access not allowed for login '.DolibarrApiAccess::$user->login);
-        }
-
-        $result = $this->invoice->fetch($id);
-        if( ! $result ) {
-                throw new RestException(404, 'Invoice not found');
-        }
-
-        $result = $this->invoice->list_qualified_avoir_invoices($this->invoice->socid);
-        if( $result < 0) {
-                throw new RestException(405, $this->invoice->error);
-        }
-
-        $return = array();
-        foreach ($result as $invoiceID=>$line) {
-
-		if($invoiceID == $id) {  	// ignore current invoice
-			continue;
-		}
-
-		$result = $this->invoice->fetch($invoiceID);
-        	if( ! $result ) {
-                	throw new RestException(404, 'Invoice '.$invoiceID.' not found');
-        	}
-
-                $result = $this->invoice->getListOfPayments();
-                if( $result < 0) {
-                	throw new RestException(405, $this->invoice->error);
-        	}
-
-		if(count($result) == 0) {	// ignore unpaid invoices
-			continue;
-		}
-
-		// format results
-                $line["id"] = $invoiceID;
-		$line["payments"] = $result;
-                $return[] = $line; 
-        }
-            
-        return $return;
-    }
-
-=======
->>>>>>> e31223d7
     /**
      * Clean sensible object datas
      *
