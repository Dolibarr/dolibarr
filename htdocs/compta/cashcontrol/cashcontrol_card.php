<?php
/* Copyright (C) 2001-2005 Rodolphe Quiedeville <rodolphe@quiedeville.org>
 * Copyright (C) 2004-2013 Laurent Destailleur  <eldy@users.sourceforge.net>
 * Copyright (C) 2005-2009 Regis Houssin        <regis.houssin@capnetworks.com>
 * Copyright (C) 2013      Charles-Fr BENKE     <charles.fr@benke.fr>
 * Copyright (C) 2015      Jean-François Ferry	<jfefe@aternatik.fr>
 * Copyright (C) 2016      Marcos García        <marcosgdf@gmail.com>
 * Copyright (C) 2018      Andreu Bisquerra		<jove@bisquerra.com>
 * Copyright (C) 2024		MDW							<mdeweerd@users.noreply.github.com>
 *
 * This program is free software; you can redistribute it and/or modify
 * it under the terms of the GNU General Public License as published by
 * the Free Software Foundation; either version 3 of the License, or
 * (at your option) any later version.
 *
 * This program is distributed in the hope that it will be useful,
 * but WITHOUT ANY WARRANTY; without even the implied warranty of
 * MERCHANTABILITY or FITNESS FOR A PARTICULAR PURPOSE.  See the
 * GNU General Public License for more details.
 *
 * You should have received a copy of the GNU General Public License
 * along with this program. If not, see <https://www.gnu.org/licenses/>.
 */

/**
 *      \file       htdocs/compta/cashcontrol/cashcontrol_card.php
 *      \ingroup    cashdesk|takepos
 *      \brief      Page to show a cash fence
 */

// Load Dolibarr environment
require '../../main.inc.php';
require_once DOL_DOCUMENT_ROOT.'/core/lib/date.lib.php';
require_once DOL_DOCUMENT_ROOT.'/compta/bank/class/account.class.php';
require_once DOL_DOCUMENT_ROOT.'/compta/cashcontrol/class/cashcontrol.class.php';

$langs->loadLangs(array("install", "cashdesk", "admin", "banks"));

$id = GETPOSTINT('id');
$ref = GETPOST('ref', 'alpha');
$action = GETPOST('action', 'aZ09');
$categid = GETPOST('categid');
$label = GETPOST("label");

$now = dol_now();
$syear = (GETPOSTISSET('closeyear') ? GETPOSTINT('closeyear') : dol_print_date($now, "%Y"));
$smonth = (GETPOSTISSET('closemonth') ? GETPOSTINT('closemonth') : dol_print_date($now, "%m"));
$sday = (GETPOSTISSET('closeday') ? GETPOSTINT('closeday') : dol_print_date($now, "%d"));

$limit = GETPOSTINT('limit') ? GETPOSTINT('limit') : $conf->liste_limit;
$sortfield = GETPOST('sortfield', 'aZ09comma');
$sortorder = GETPOST('sortorder', 'aZ09comma');
$page = GETPOSTISSET('pageplusone') ? (GETPOSTINT('pageplusone') - 1) : GETPOSTINT("page");
if (empty($page) || $page == -1) {
	$page = 0;
}     // If $page is not defined, or '' or -1
$offset = $limit * $page;
$pageprev = $page - 1;
$pagenext = $page + 1;
if (!$sortfield) {
	$sortfield = 'rowid';
}
if (!$sortorder) {
	$sortorder = 'ASC';
}
$contextpage = GETPOST('contextpage', 'aZ') ? GETPOST('contextpage', 'aZ') : 'thirdpartylist';

if ($contextpage == 'takepos') {
	$optioncss = 'print';
}

$arrayofpaymentmode = array('cash' => 'Cash', 'cheque' => 'Cheque', 'card' => 'CreditCard');

$arrayofposavailable = array();
if (isModEnabled('cashdesk')) {
	$arrayofposavailable['cashdesk'] = $langs->trans('CashDesk').' (cashdesk)';
}
if (isModEnabled('takepos')) {
	$arrayofposavailable['takepos'] = $langs->trans('TakePOS').' (takepos)';
}
// TODO Add hook here to allow other POS to add themself

$object = new CashControl($db);
$extrafields = new ExtraFields($db);

// fetch optionals attributes and labels
$extrafields->fetch_name_optionals_label($object->table_element);

// Initialize a technical object to manage hooks of page. Note that conf->hooks_modules contains an array of hook context
$hookmanager->initHooks(array('cashcontrolcard', 'globalcard'));

// Load object
include DOL_DOCUMENT_ROOT.'/core/actions_fetchobject.inc.php'; // Must be 'include', not 'include_once'.

// Security check
if ($user->socid > 0) {	// Protection if external user
	//$socid = $user->socid;
	accessforbidden();
}
if (!$user->hasRight("cashdesk", "run") && !$user->hasRight("takepos", "run")) {
	accessforbidden();
}

$permissiontoadd = ($user->hasRight("cashdesk", "run") || $user->hasRight("takepos", "run"));
$permissiontodelete = ($user->hasRight("cashdesk", "run") || $user->hasRight("takepos", "run")) || ($permissiontoadd && $object->status == 0);


/*
 * Actions
 */

<<<<<<< HEAD
$permissiontoadd = ($user->hasRight("cashdesk", "run") || $user->hasRight("takepos", "run"));
$permissiontodelete = ($user->hasRight("cashdesk", "run") || $user->hasRight("takepos", "run")) || ($permissiontoadd && $object->status == 0);
=======
>>>>>>> cc80841a
if (empty($backtopage)) {
	$backtopage = DOL_URL_ROOT.'/compta/cashcontrol/cashcontrol_card.php?id='.(!empty($id) && $id > 0 ? $id : '__ID__');
}
$backurlforlist = DOL_URL_ROOT.'/compta/cashcontrol/cashcontrol_list.php';
$triggermodname = 'CACHCONTROL_MODIFY'; // Name of trigger action code to execute when we modify record

if (!getDolGlobalString('CASHDESK_ID_BANKACCOUNT_CASH') && !getDolGlobalString('CASHDESK_ID_BANKACCOUNT_CASH1')) {
	setEventMessages($langs->trans("CashDesk")." - ".$langs->trans("NotConfigured"), null, 'errors');
}


if (GETPOST('cancel', 'alpha')) {
	if ($action == 'valid') {	// Test on permission not required here
		$action = 'view';
	} else {
		$action = 'create';
	}
}

if ($action == "reopen" && $permissiontoadd) {
	$result = $object->setStatut($object::STATUS_DRAFT, null, '', 'CASHFENCE_REOPEN');
	if ($result < 0) {
		setEventMessages($object->error, $object->errors, 'errors');
	}

	$action = 'view';
}

if ($action == "start" && $permissiontoadd) {
	$error = 0;
	if (!GETPOST('posmodule', 'alpha') || GETPOST('posmodule', 'alpha') == '-1') {
		setEventMessages($langs->trans("ErrorFieldRequired", $langs->transnoentitiesnoconv("Module")), null, 'errors');
		$action = 'create';
		$error++;
	}
	if (GETPOST('posnumber', 'alpha') == '') {
		setEventMessages($langs->trans("ErrorFieldRequired", $langs->transnoentitiesnoconv("CashDesk")), null, 'errors');
		$action = 'create';
		$error++;
	}
	if (!GETPOST('closeyear', 'alpha') || GETPOST('closeyear', 'alpha') == '-1') {
		setEventMessages($langs->trans("ErrorFieldRequired", $langs->transnoentitiesnoconv("Year")), null, 'errors');
		$action = 'create';
		$error++;
	}
} elseif ($action == "add" && $permissiontoadd) {
	if (GETPOST('opening', 'alpha') == '') {
		setEventMessages($langs->trans("ErrorFieldRequired", $langs->transnoentitiesnoconv("InitialBankBalance")), null, 'errors');
		$action = 'start';
		$error++;
	}
	$error = 0;
	foreach ($arrayofpaymentmode as $key => $val) {
		$object->$key = price2num(GETPOST($key.'_amount', 'alpha'));
	}

	if (!$error) {
		$object->day_close = GETPOSTINT('closeday');
		$object->month_close = GETPOSTINT('closemonth');
		$object->year_close = GETPOSTINT('closeyear');

		$object->opening = price2num(GETPOST('opening', 'alpha'));
		$object->posmodule = GETPOST('posmodule', 'alpha');
		$object->posnumber = GETPOST('posnumber', 'alpha');

		$db->begin();

		$id = $object->create($user);

		if ($id > 0) {
			$db->commit();
			$action = "view";
		} else {
			$db->rollback();
			$action = "view";
		}
	}
	if ($contextpage == 'takepos') {
		print "
		<script>
		parent.location.href='../../takepos/index.php?place='+parent.place;
		</script>";
		exit;
	}
}

if ($action == "valid" && $permissiontoadd) {	// validate = close
	$object->fetch($id);

	$db->begin();

	/*
	$object->day_close = GETPOST('closeday', 'int');
	$object->month_close = GETPOST('closemonth', 'int');
	$object->year_close = GETPOST('closeyear', 'int');
	*/

	$object->cash = price2num(GETPOST('cash_amount', 'alpha'));
	$object->card = price2num(GETPOST('card_amount', 'alpha'));
	$object->cheque = price2num(GETPOST('cheque_amount', 'alpha'));

	$result = $object->update($user);

	$result = $object->valid($user);

	if ($result <= 0) {
		setEventMessages($object->error, $object->errors, 'errors');
		$db->rollback();
	} else {
		setEventMessages($langs->trans("CashFenceDone"), null);
		$db->commit();
	}

	if ($contextpage == 'takepos') {
		print "
		<script>
		parent.location.href='../../takepos/index.php?place='+parent.place;
		</script>";
		exit;
	}
	$action = "view";
}

// Action to delete
if ($action == 'confirm_delete' && !empty($permissiontodelete)) {
	$object->fetch($id);

	if (!($object->id > 0)) {
		dol_print_error(null, 'Error, object must be fetched before being deleted');
		exit;
	}

	$result = $object->delete($user);
	//var_dump($result);
	if ($result > 0) {
		// Delete OK
		setEventMessages("RecordDeleted", null, 'mesgs');
		header("Location: ".$backurlforlist);
		exit;
	} else {
		if (!empty($object->errors)) {
			setEventMessages(null, $object->errors, 'errors');
		} else {
			setEventMessages($object->error, null, 'errors');
		}
	}
}


/*
 * View
 */

$form = new Form($db);

$initialbalanceforterminal = array();
$theoricalamountforterminal = array();
$theoricalnbofinvoiceforterminal = array();


llxHeader('', $langs->trans("CashControl"));


if ($action == "create" || $action == "start" || $action == 'close') {
	if ($action == 'close') {
		$posmodule = $object->posmodule;
		$terminalid = $object->posnumber;
		$terminaltouse = $terminalid;

		$syear = $object->year_close;
		$smonth = $object->month_close;
		$sday = $object->day_close;
	} elseif (GETPOST('posnumber', 'alpha') != '' && GETPOST('posnumber', 'alpha') != '' && GETPOST('posnumber', 'alpha') != '-1') {
		$posmodule = GETPOST('posmodule', 'alpha');
		$terminalid = GETPOST('posnumber', 'alpha');
		$terminaltouse = $terminalid;

		if ($terminaltouse == '1' && $posmodule == 'cashdesk') {
			$terminaltouse = '';
		}

		if ($posmodule == 'cashdesk' && $terminaltouse != '' && $terminaltouse != '1') {
			$terminaltouse = '';
			setEventMessages($langs->trans("OnlyTerminal1IsAvailableForCashDeskModule"), null, 'errors');
			$error++;
		}
	}

	if (isset($terminalid) && $terminalid != '') {
		// Calculate $initialbalanceforterminal for terminal 0
		foreach ($arrayofpaymentmode as $key => $val) {
			if ($key != 'cash') {
				$initialbalanceforterminal[$terminalid][$key] = 0;
				continue;
			}

			// Get the bank account dedicated to this point of sale module/terminal
			$vartouse = 'CASHDESK_ID_BANKACCOUNT_CASH'.$terminaltouse;
			$bankid = getDolGlobalInt($vartouse);

			if ($bankid > 0) {
				$sql = "SELECT SUM(amount) as total FROM ".MAIN_DB_PREFIX."bank";
				$sql .= " WHERE fk_account = ".((int) $bankid);
				if ($syear && !$smonth) {
					$sql .= " AND dateo < '".$db->idate(dol_get_first_day($syear, 1))."'";
				} elseif ($syear && $smonth && !$sday) {
					$sql .= " AND dateo < '".$db->idate(dol_get_first_day($syear, $smonth))."'";
				} elseif ($syear && $smonth && $sday) {
					$sql .= " AND dateo < '".$db->idate(dol_mktime(0, 0, 0, $smonth, $sday, $syear))."'";
				} else {
					setEventMessages($langs->trans('YearNotDefined'), null, 'errors');
				}

				$resql = $db->query($sql);
				if ($resql) {
					$obj = $db->fetch_object($resql);
					if ($obj) {
						$initialbalanceforterminal[$terminalid][$key] = $obj->total;
					}
				} else {
					dol_print_error($db);
				}
			} else {
				setEventMessages($langs->trans("SetupOfTerminalNotComplete", $terminaltouse), null, 'errors');
				$error++;
			}
		}

		// Calculate $theoricalamountforterminal
		foreach ($arrayofpaymentmode as $key => $val) {
			$sql = "SELECT SUM(pf.amount) as total, COUNT(*) as nb";
			$sql .= " FROM ".MAIN_DB_PREFIX."paiement_facture as pf, ".MAIN_DB_PREFIX."facture as f, ".MAIN_DB_PREFIX."paiement as p, ".MAIN_DB_PREFIX."c_paiement as cp";
			$sql .= " WHERE pf.fk_facture = f.rowid AND p.rowid = pf.fk_paiement AND cp.id = p.fk_paiement";
			$sql .= " AND f.module_source = '".$db->escape($posmodule)."'";
			$sql .= " AND f.pos_source = '".$db->escape($terminalid)."'";
			$sql .= " AND f.paye = 1";
			$sql .= " AND p.entity IN (".getEntity('facture').")";
			if ($key == 'cash') {
				$sql .= " AND cp.code = 'LIQ'";
			} elseif ($key == 'cheque') {
				$sql .= " AND cp.code = 'CHQ'";
			} elseif ($key == 'card') {
				$sql .= " AND cp.code = 'CB'";
			} else {
				dol_print_error(null, 'Value for key = '.$key.' not supported');
				exit;
			}
			if ($syear && !$smonth) {
				$sql .= " AND datef BETWEEN '".$db->idate(dol_get_first_day($syear, 1))."' AND '".$db->idate(dol_get_last_day($syear, 12))."'";
			} elseif ($syear && $smonth && !$sday) {
				$sql .= " AND datef BETWEEN '".$db->idate(dol_get_first_day($syear, $smonth))."' AND '".$db->idate(dol_get_last_day($syear, $smonth))."'";
			} elseif ($syear && $smonth && $sday) {
				$sql .= " AND datef BETWEEN '".$db->idate(dol_mktime(0, 0, 0, $smonth, $sday, $syear))."' AND '".$db->idate(dol_mktime(23, 59, 59, $smonth, $sday, $syear))."'";
			} else {
				setEventMessages($langs->trans('YearNotDefined'), null, 'errors');
			}

			$resql = $db->query($sql);
			if ($resql) {
				$theoricalamountforterminal[$terminalid][$key] = $initialbalanceforterminal[$terminalid][$key];

				$obj = $db->fetch_object($resql);
				if ($obj) {
					$theoricalamountforterminal[$terminalid][$key] = price2num($theoricalamountforterminal[$terminalid][$key] + $obj->total);
					$theoricalnbofinvoiceforterminal[$terminalid][$key] = $obj->nb;
				}
			} else {
				dol_print_error($db);
			}
		}
	}

	//var_dump($theoricalamountforterminal); var_dump($theoricalnbofinvoiceforterminal);
	if ($action != 'close') {
		print load_fiche_titre($langs->trans("CashControl")." - ".$langs->trans("New"), '', 'cash-register');

		print '<form method="POST" action="'.$_SERVER["PHP_SELF"].'">';
		print '<input type="hidden" name="token" value="'.newToken().'">';
		if ($contextpage == 'takepos') {
			print '<input type="hidden" name="contextpage" value="takepos">';
		}
		if ($action == 'start' && GETPOSTINT('posnumber') != '' && GETPOSTINT('posnumber') != '' && GETPOSTINT('posnumber') != '-1') {
			print '<input type="hidden" name="action" value="add">';
		} elseif ($action == 'close') {
			print '<input type="hidden" name="action" value="valid">';
			print '<input type="hidden" name="id" value="'.$id.'">';
		} else {
			print '<input type="hidden" name="action" value="start">';
		}

		print '<div class="div-table-responsive-no-min">';
		print '<table class="noborder centpercent">';
		print '<tr class="liste_titre">';
		print '<td>'.$langs->trans("Module").'</td>';
		print '<td>'.$langs->trans("Terminal").'</td>';
		print '<td>'.$langs->trans("Year").'</td>';
		print '<td>'.$langs->trans("Month").'</td>';
		print '<td>'.$langs->trans("Day").'</td>';
		print '<td></td>';
		print "</tr>\n";

		$disabled = 0;
		$prefix = 'close';

		print '<tr class="oddeven">';
		print '<td>'.$form->selectarray('posmodule', $arrayofposavailable, GETPOST('posmodule', 'alpha'), (count($arrayofposavailable) > 1 ? 1 : 0)).'</td>';
		print '<td>';

		$arrayofpos = array();
		$numterminals = max(1, getDolGlobalString('TAKEPOS_NUM_TERMINALS'));
		for ($i = 1; $i <= $numterminals; $i++) {
			$nameofterminal = getDolGlobalString("TAKEPOS_TERMINAL_NAME_".$i);
			$arrayofpos[$i] = array('id' => $i, 'label' => (($nameofterminal != "TAKEPOS_TERMINAL_NAME_".$i) ? '#'.$i.' '.$nameofterminal : $i), 'data-html' => (($nameofterminal != "TAKEPOS_TERMINAL_NAME_".$i) ? '#'.$i.' - '.$nameofterminal : $i));
		}
		$selectedposnumber = 0;
		$showempty = 1;
		if (getDolGlobalString('TAKEPOS_NUM_TERMINALS') == '1') {
			$selectedposnumber = 1;
			$showempty = 0;
		}
		print $form->selectarray('posnumber', $arrayofpos, GETPOSTISSET('posnumber') ? GETPOSTINT('posnumber') : $selectedposnumber, $showempty);
		//print '<input name="posnumber" type="text" class="maxwidth50" value="'.(GETPOSTISSET('posnumber')?GETPOST('posnumber', 'alpha'):'0').'">';
		print '</td>';
		// Year
		print '<td>';
		$retstring = '<select'.($disabled ? ' disabled' : '').' class="flat valignmiddle maxwidth75imp" id="'.$prefix.'year" name="'.$prefix.'year">';
		for ($year = $syear - 10; $year < $syear + 10; $year++) {
			$retstring .= '<option value="'.$year.'"'.($year == $syear ? ' selected' : '').'>'.$year.'</option>';
		}
		$retstring .= "</select>\n";
		print $retstring;
		print '</td>';
		// Month
		print '<td>';
		$retstring = '<select'.($disabled ? ' disabled' : '').' class="flat valignmiddle maxwidth75imp" id="'.$prefix.'month" name="'.$prefix.'month">';
		$retstring .= '<option value="0"></option>';
		for ($month = 1; $month <= 12; $month++) {
			$retstring .= '<option value="'.$month.'"'.($month == $smonth ? ' selected' : '').'>';
			$retstring .= dol_print_date(mktime(12, 0, 0, $month, 1, 2000), "%b");
			$retstring .= "</option>";
		}
		$retstring .= "</select>";
		print $retstring;
		print '</td>';
		// Day
		print '<td>';
		$retstring = '<select'.($disabled ? ' disabled' : '').' class="flat valignmiddle maxwidth50imp" id="'.$prefix.'day" name="'.$prefix.'day">';
		$retstring .= '<option value="0" selected>&nbsp;</option>';
		for ($day = 1; $day <= 31; $day++) {
			$retstring .= '<option value="'.$day.'"'.($day == $sday ? ' selected' : '').'>'.$day.'</option>';
		}
		$retstring .= "</select>";
		print $retstring;
		print '</td>';
		// Button Start
		print '<td>';
		if ($action == 'start' && GETPOST('posnumber') != '' && GETPOST('posnumber') != '' && GETPOST('posnumber') != '-1') {
			print '';
		} else {
			print '<input type="submit" name="add" class="button" value="'.$langs->trans("Start").'">';
		}
		print '</td>';
		print '</table>';
		print '</div>';

		// Table to see/enter balance
		if (($action == 'start' && GETPOST('posnumber') != '' && GETPOST('posnumber') != '' && GETPOST('posnumber') != '-1') || $action == 'close') {
			$posmodule = GETPOST('posmodule', 'alpha');
			$terminalid = GETPOST('posnumber', 'alpha');

			print '<br>';

			print '<div class="div-table-responsive-no-min">';
			print '<table class="noborder centpercent">';

			print '<tr class="liste_titre">';
			print '<td></td>';
			print '<td class="center">'.$langs->trans("InitialBankBalance");
			//print '<br>'.$langs->trans("TheoricalAmount").'<br>'.$langs->trans("RealAmount");
			print '</td>';

			/*
			print '<td align="center" class="hide0" colspan="'.count($arrayofpaymentmode).'">';
			print $langs->trans("AmountAtEndOfPeriod");
			print '</td>';
			*/
			print '<td></td>';
			print '</tr>';

			print '<tr class="liste_titre">';
			print '<td></td>';
			print '<td class="center">'.$langs->trans("Cash");
			//print '<br>'.$langs->trans("TheoricalAmount").'<br>'.$langs->trans("RealAmount");
			print '</td>';
			/*
			$i = 0;
			foreach ($arrayofpaymentmode as $key => $val)
			{
				print '<td align="center"'.($i == 0 ? ' class="hide0"' : '').'>'.$langs->trans($val);
				//print '<br>'.$langs->trans("TheoricalAmount").'<br>'.$langs->trans("RealAmount");
				print '</td>';
				$i++;
			}*/
			print '<td></td>';
			print '</tr>';

			/*print '<tr>';
			// Initial amount
			print '<td>'.$langs->trans("NbOfInvoices").'</td>';
			print '<td class="center">';
			print '</td>';
			// Amount per payment type
			$i = 0;
			foreach ($arrayofpaymentmode as $key => $val)
			{
				print '<td align="center"'.($i == 0 ? ' class="hide0"' : '').'>';
				print $theoricalnbofinvoiceforterminal[$terminalid][$key];
				print '</td>';
				$i++;
			}
			// Save
			print '<td align="center"></td>';
			print '</tr>';
			*/

			print '<tr>';
			// Initial amount
			print '<td>'.$langs->trans("TheoricalAmount").'</td>';
			print '<td class="center">';
			print price($initialbalanceforterminal[$terminalid]['cash']).'<br>';
			print '</td>';
			// Amount per payment type
			/*$i = 0;
			foreach ($arrayofpaymentmode as $key => $val)
			{
				print '<td align="center"'.($i == 0 ? ' class="hide0"' : '').'>';
				print price($theoricalamountforterminal[$terminalid][$key]).'<br>';
				print '</td>';
				$i++;
			}*/
			// Save
			print '<td></td>';
			print '</tr>';

			print '<tr>';
			print '<td>'.$langs->trans("RealAmount").'</td>';
			// Initial amount
			print '<td class="center">';
			print '<input ';
			if ($action == 'close') {
				print 'disabled '; // To close cash user can't set opening cash
			}
			print 'name="opening" type="text" class="maxwidth100 center" value="';
			if ($action == 'close') {
				$object->fetch($id);
				print $object->opening;
			} else {
				print(GETPOSTISSET('opening') ? price2num(GETPOST('opening', 'alpha')) : price($initialbalanceforterminal[$terminalid]['cash']));
			}
			print '">';
			print '</td>';
			// Amount per payment type
			/*$i = 0;
			foreach ($arrayofpaymentmode as $key => $val)
			{
				print '<td align="center"'.($i == 0 ? ' class="hide0"' : '').'>';
				print '<input ';
				if ($action == 'start') print 'disabled '; // To start cash user only can set opening cash
				print 'name="'.$key.'_amount" type="text"'.($key == 'cash' ? ' autofocus' : '').' class="maxwidth100 center" value="'.GETPOST($key.'_amount', 'alpha').'">';
				print '</td>';
				$i++;
			}*/
			// Save
			print '<td class="center">';
			print '<input type="submit" name="cancel" class="button button-cancel" value="'.$langs->trans("Cancel").'">';
			if ($action == 'start') {
				print '<input type="submit" name="add" class="button button-save" value="'.$langs->trans("Save").'">';
			} elseif ($action == 'close') {
				print '<input type="submit" name="valid" class="button" value="'.$langs->trans("Validate").'">';
			}
			print '</td>';
			print '</tr>';

			print '</table>';
			print '</div>';
		}

		print '</form>';
	}
}

if (empty($action) || $action == "view" || $action == "close") {
	$result = $object->fetch($id);

	if ($result <= 0) {
		print $langs->trans("ErrorRecordNotFound");
	} else {
		$head = array();
		$head[0][0] = DOL_URL_ROOT.'/compta/cashcontrol/cashcontrol_card.php?id='.$object->id;
		$head[0][1] = $langs->trans("CashControl");
		$head[0][2] = 'cashcontrol';

		print dol_get_fiche_head($head, 'cashcontrol', $langs->trans("CashControl"), -1, 'account');

		$linkback = '<a href="'.DOL_URL_ROOT.'/compta/cashcontrol/cashcontrol_list.php?restore_lastsearch_values=1">'.$langs->trans("BackToList").'</a>';

		$morehtmlref = '<div class="refidno">';
		$morehtmlref .= '</div>';


		dol_banner_tab($object, 'id', $linkback, 1, 'rowid', 'rowid', $morehtmlref);

		print '<div class="fichecenter">';
		print '<div class="fichehalfleft">';
		print '<div class="underbanner clearboth"></div>';
		print '<table class="border tableforfield" width="100%">';

		print '<tr><td class="titlefield nowrap">';
		print $langs->trans("Ref");
		print '</td><td>';
		print $id;
		print '</td></tr>';

		print '<tr><td valign="middle">'.$langs->trans("Module").'</td><td>';
		print $object->posmodule;
		print "</td></tr>";

		print '<tr><td valign="middle">'.$langs->trans("Terminal").'</td><td>';
		print $object->posnumber;
		print "</td></tr>";

		print '<tr><td class="nowrap">';
		print $langs->trans("Period");
		print '</td><td>';
		print $object->year_close;
		print($object->month_close ? "-" : "").$object->month_close;
		print($object->day_close ? "-" : "").$object->day_close;
		print '</td></tr>';

		print '</table>';
		print '</div>';

		print '<div class="fichehalfright">';
		print '<div class="underbanner clearboth"></div>';

		print '<table class="border tableforfield centpercent">';

		print '<tr><td class="titlefield nowrap">';
		print $langs->trans("DateCreationShort");
		print '</td><td>';
		print dol_print_date($object->date_creation, 'dayhour');
		print '</td></tr>';

		print '<tr><td valign="middle">'.$langs->trans("InitialBankBalance").' - '.$langs->trans("Cash").'</td><td>';
		print '<span class="amount">'.price($object->opening, 0, $langs, 1, -1, -1, $conf->currency).'</span>';
		print "</td></tr>";
		foreach ($arrayofpaymentmode as $key => $val) {
			print '<tr><td valign="middle">'.$langs->trans($val).'</td><td>';
			print '<span class="amount">'.price($object->$key, 0, $langs, 1, -1, -1, $conf->currency).'</span>';
			print "</td></tr>";
		}

		print "</table>\n";

		print '</div></div>';
		print '<div class="clearboth"></div>';

		print dol_get_fiche_end();

		if ($action != 'close') {
			print '<div class="tabsAction">';

			// Print ticket
			print '<div class="inline-block divButAction"><a target="_blank" rel="noopener noreferrer" class="butAction" href="report.php?id='.((int) $id).'">'.$langs->trans('PrintReport').'</a></div>';

			// Print ticket (no detail)
			print '<div class="inline-block divButAction"><a target="_blank" rel="noopener noreferrer" class="butAction" href="report.php?id='.((int) $id).'&summaryonly=1">'.$langs->trans('PrintReportNoDetail').'</a></div>';

			if ($object->status == CashControl::STATUS_DRAFT) {
				print '<div class="inline-block divButAction"><a class="butAction" href="'.$_SERVER["PHP_SELF"].'?id='.((int) $id).'&action=close&token='.newToken().'&contextpage='.$contextpage.'">'.$langs->trans('Close').'</a></div>';

				print '<div class="inline-block divButAction"><a class="butActionDelete" href="'.$_SERVER["PHP_SELF"].'?id='.((int) $id).'&action=confirm_delete&token='.newToken().'">'.$langs->trans('Delete').'</a></div>';
			} else {
				print '<div class="inline-block divButAction"><a class="butAction" href="'.$_SERVER["PHP_SELF"].'?id='.((int) $id).'&action=reopen&token='.newToken().'">'.$langs->trans('ReOpen').'</a></div>';
			}

			print '</div>';

			if ($contextpage != 'takepos') {
				print '<center><iframe src="report.php?id='.$id.'" width="60%" height="800"></iframe></center>';
			}
		} else {
			print '<form method="POST" action="'.$_SERVER["PHP_SELF"].'" name="formclose">';
			print '<input type="hidden" name="token" value="'.newToken().'">';
			if ($contextpage == 'takepos') {
				print '<input type="hidden" name="contextpage" value="takepos">';
			}
			if ($action == 'start' && GETPOSTINT('posnumber') != '' && GETPOSTINT('posnumber') != '' && GETPOSTINT('posnumber') != '-1') {
				print '<input type="hidden" name="action" value="add">';
			} elseif ($action == 'close') {
				print '<input type="hidden" name="action" value="valid">';
				print '<input type="hidden" name="id" value="'.$id.'">';
			} else {
				print '<input type="hidden" name="action" value="start">';
			}

			/*
			print '<div class="div-table-responsive-no-min">';
			print '<table class="noborder centpercent">';
			print '<tr class="liste_titre">';
			print '<td>'.$langs->trans("Module").'</td>';
			print '<td>'.$langs->trans("Terminal").'</td>';
			print '<td>'.$langs->trans("Year").'</td>';
			print '<td>'.$langs->trans("Month").'</td>';
			print '<td>'.$langs->trans("Day").'</td>';
			print '<td></td>';
			print "</tr>\n";

			$disabled = 1;
			$prefix = 'close';

			print '<tr class="oddeven">';
			print '<td>'.$form->selectarray('posmodulebis', $arrayofposavailable, $object->posmodule, (count($arrayofposavailable) > 1 ? 1 : 0), 0, 0, '', 0, 0, $disabled).'</td>';
			print '<input type="hidden" name="posmodule" value="'.$object->posmodule.'">';
			print '<td>';

			$array = array();
			$numterminals = max(1, $conf->global->TAKEPOS_NUM_TERMINALS);
			for($i = 1; $i <= $numterminals; $i++) {
				$array[$i] = $i;
			}
			$selectedposnumber = $object->posnumber; $showempty = 1;
			//print $form->selectarray('posnumber', $array, GETPOSTISSET('posnumber') ?GETPOST('posnumber', 'int') : $selectedposnumber, $showempty, 0, 0, '', 0, 0, $disabled);
			print '<input name="posnumberbis" disabled="disabled" type="text" class="maxwidth50" value="'.$object->posnumber.'">';
			print '<input type="hidden" name="posnumber" value="'.$object->posmodule.'">';
			print '</td>';
			// Year
			print '<td>';
			print '<input name="yearbis" disabled="disabled" type="text" class="maxwidth50" value="'.$object->year_close.'">';
			print '<input type="hidden" name="year_close" value="'.$object->year_close.'">';
			print '</td>';
			// Month
			print '<td>';
			print '<input name="monthbis" disabled="disabled" type="text" class="maxwidth50" value="'.$object->month_close.'">';
			print '<input type="hidden" name="month_close" value="'.$object->month_close.'">';
			print '</td>';
			// Day
			print '<td>';
			print '<input name="daybis" disabled="disabled" type="text" class="maxwidth50" value="'.$object->date_close.'">';
			print '<input type="hidden" name="day_close" value="'.$object->date_close.'">';
			print '</td>';

			print '<td></td>';
			print '</table>';
			print '</div>';
			*/

			// Table to see/enter balance
			if (($action == 'start' && GETPOST('posnumber') != '' && GETPOST('posnumber') != '' && GETPOST('posnumber') != '-1') || $action == 'close') {
				$posmodule = $object->posmodule;
				$terminalid = $object->posnumber;

				print '<br>';

				print '<div class="div-table-responsive-no-min">';
				print '<table class="noborder centpercent">';

				print '<tr class="liste_titre">';
				print '<td></td>';
				print '<td class="center">'.$langs->trans("InitialBankBalance");
				//print '<br>'.$langs->trans("TheoricalAmount").'<br>'.$langs->trans("RealAmount");
				print '</td>';

				print '<td align="center" class="hide0" colspan="'.count($arrayofpaymentmode).'">';
				print $langs->trans("AmountAtEndOfPeriod");
				print '</td>';
				print '<td></td>';
				print '</tr>';

				print '<tr class="liste_titre">';
				print '<td></td>';
				print '<td class="center">'.$langs->trans("Cash");
				//print '<br>'.$langs->trans("TheoricalAmount").'<br>'.$langs->trans("RealAmount");
				print '</td>';
				$i = 0;
				foreach ($arrayofpaymentmode as $key => $val) {
					print '<td align="center"'.($i == 0 ? ' class="hide0"' : '').'>'.$langs->trans($val);
					//print '<br>'.$langs->trans("TheoricalAmount").'<br>'.$langs->trans("RealAmount");
					print '</td>';
					$i++;
				}
				print '<td></td>';
				print '</tr>';

				print '<tr>';
				// Initial amount
				print '<td>'.$langs->trans("NbOfInvoices").'</td>';
				print '<td class="center">';
				print '</td>';
				// Amount per payment type
				$i = 0;
				foreach ($arrayofpaymentmode as $key => $val) {
					print '<td align="center"'.($i == 0 ? ' class="hide0"' : '').'>';
					print $theoricalnbofinvoiceforterminal[$terminalid][$key];
					print '</td>';
					$i++;
				}
				// Save
				print '<td align="center"></td>';
				print '</tr>';

				print '<tr>';
				// Initial amount
				print '<td>'.$langs->trans("TheoricalAmount").'</td>';
				print '<td class="center">';
				print price($initialbalanceforterminal[$terminalid]['cash']).'<br>';
				print '</td>';
				// Amount per payment type
				$i = 0;
				foreach ($arrayofpaymentmode as $key => $val) {
					print '<td align="center"'.($i == 0 ? ' class="hide0"' : '').'>';
					if ($key == 'cash') {
						$deltaforcash = ((float) $object->opening - $initialbalanceforterminal[$terminalid]['cash']);
						print price($theoricalamountforterminal[$terminalid][$key] + $deltaforcash).'<br>';
					} else {
						print price($theoricalamountforterminal[$terminalid][$key]).'<br>';
					}
					print '</td>';
					$i++;
				}
				// Save
				print '<td align="center"></td>';
				print '</tr>';

				print '<tr>';
				print '<td>'.$langs->trans("RealAmount").'</td>';
				// Initial amount
				print '<td class="center">';
				print '<input ';
				if ($action == 'close') {
					print 'disabled '; // To close cash user can't set opening cash
				}
				print 'name="opening" type="text" class="maxwidth100 center" value="';
				if ($action == 'close') {
					$object->fetch($id);
					print $object->opening;
				} else {
					print(GETPOSTISSET('opening') ? price2num(GETPOST('opening', 'alpha')) : price($initialbalanceforterminal[$terminalid]['cash']));
				}
				print '">';
				print '</td>';
				// Amount per payment type
				$i = 0;
				foreach ($arrayofpaymentmode as $key => $val) {
					print '<td align="center"'.($i == 0 ? ' class="hide0"' : '').'>';
					print '<input ';
					if ($action == 'start') {
						print 'disabled '; // To start cash user only can set opening cash
					}
					print 'name="'.$key.'_amount" type="text"'.($key == 'cash' ? ' autofocus' : '').' class="maxwidth100 center" value="'.GETPOST($key.'_amount', 'alpha').'">';
					print '</td>';
					$i++;
				}
				// Save
				print '<td class="center">';
				print '<input type="submit" name="cancel" class="button button-cancel" value="'.$langs->trans("Cancel").'">';
				if ($action == 'start') {
					print '<input type="submit" name="add" class="button button-save" value="'.$langs->trans("Save").'">';
				} elseif ($action == 'close') {
					print '<input type="submit" name="valid" class="button" value="'.$langs->trans("Close").'">';
				}
				print '</td>';
				print '</tr>';

				print '</table>';
				print '</div>';
			}

			print '</form>';
		}
	}
}

// End of page
llxFooter();
$db->close();<|MERGE_RESOLUTION|>--- conflicted
+++ resolved
@@ -109,11 +109,6 @@
  * Actions
  */
 
-<<<<<<< HEAD
-$permissiontoadd = ($user->hasRight("cashdesk", "run") || $user->hasRight("takepos", "run"));
-$permissiontodelete = ($user->hasRight("cashdesk", "run") || $user->hasRight("takepos", "run")) || ($permissiontoadd && $object->status == 0);
-=======
->>>>>>> cc80841a
 if (empty($backtopage)) {
 	$backtopage = DOL_URL_ROOT.'/compta/cashcontrol/cashcontrol_card.php?id='.(!empty($id) && $id > 0 ? $id : '__ID__');
 }
