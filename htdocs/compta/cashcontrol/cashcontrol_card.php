--- conflicted
+++ resolved
@@ -647,11 +647,7 @@
 		print '</table>';
 		print '</div>';
 
-<<<<<<< HEAD
-		print '<div class="fichehalfright">>';
-=======
 		print '<div class="fichehalfright">';
->>>>>>> 503d1a04
 		print '<div class="underbanner clearboth"></div>';
 
 		print '<table class="border tableforfield centpercent">';
