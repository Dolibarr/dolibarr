<?php
/* Copyright (C) 2001-2002  Rodolphe Quiedeville <rodolphe@quiedeville.org>
 * Copyright (C) 2004-2020  Laurent Destailleur  <eldy@users.sourceforge.net>
 * Copyright (C) 2005-2010  Regis Houssin        <regis.houssin@capnetworks.com>
 * Copyright (C) 2012       Vinícius Nogueira    <viniciusvgn@gmail.com>
 * Copyright (C) 2014       Florian Henry        <florian.henry@open-cooncept.pro>
 * Copyright (C) 2015       Jean-François Ferry  <jfefe@aternatik.fr>
 * Copyright (C) 2016       Juanjo Menent        <jmenent@2byte.es>
 * Copyright (C) 2017       Alexandre Spangaro   <aspangaro@open-dsi.fr>
 * Copyright (C) 2018       Andreu Bisquerra	 <jove@bisquerra.com>
 *
 * This program is free software; you can redistribute it and/or modify
 * it under the terms of the GNU General Public License as published by
 * the Free Software Foundation; either version 3 of the License, or
 * (at your option) any later version.
 *
 * This program is distributed in the hope that it will be useful,
 * but WITHOUT ANY WARRANTY; without even the implied warranty of
 * MERCHANTABILITY or FITNESS FOR A PARTICULAR PURPOSE.  See the
 * GNU General Public License for more details.
 *
 * You should have received a copy of the GNU General Public License
 * along with this program. If not, see <https://www.gnu.org/licenses/>.
 */

/**
 *	\file       htdocs/compta/cashcontrol/report.php
 *	\ingroup    cashdesk|takepos
 *	\brief      List of sales from POS
 */

if (!defined('NOREQUIREMENU')) {
	define('NOREQUIREMENU', '1'); // If there is no need to load and show top and left menu
}
if (!defined('NOBROWSERNOTIF')) {
	define('NOBROWSERNOTIF', '1'); // Disable browser notification
}

$_GET['optioncss'] = "print";

require '../../main.inc.php';
require_once DOL_DOCUMENT_ROOT.'/compta/cashcontrol/class/cashcontrol.class.php';
require_once DOL_DOCUMENT_ROOT.'/compta/bank/class/account.class.php';
require_once DOL_DOCUMENT_ROOT.'/compta/facture/class/facture.class.php';
require_once DOL_DOCUMENT_ROOT.'/compta/cashcontrol/class/cashcontrol.class.php';
require_once DOL_DOCUMENT_ROOT.'/core/lib/date.lib.php';


$langs->loadLangs(array("bills", "banks"));

$id = GETPOST('id', 'int');

$object = new CashControl($db);
$object->fetch($id);

//$limit = GETPOST('limit')?GETPOST('limit', 'int'):$conf->liste_limit;
$sortorder = 'ASC';
$sortfield = 'b.datev,b.dateo,b.rowid';

$arrayfields = array(
	'b.rowid'=>array('label'=>$langs->trans("Ref"), 'checked'=>1),
	'b.dateo'=>array('label'=>$langs->trans("DateOperationShort"), 'checked'=>1),
	'b.num_chq'=>array('label'=>$langs->trans("Number"), 'checked'=>1),
	'ba.ref'=>array('label'=>$langs->trans("BankAccount"), 'checked'=>1),
	'cp.code'=>array('label'=>$langs->trans("PaymentMode"), 'checked'=>1),
	'b.debit'=>array('label'=>$langs->trans("Debit"), 'checked'=>1, 'position'=>600),
	'b.credit'=>array('label'=>$langs->trans("Credit"), 'checked'=>1, 'position'=>605),
);

$syear  = $object->year_close;
$smonth = $object->month_close;
$sday   = $object->day_close;

$posmodule = $object->posmodule;
$terminalid = $object->posnumber;

// Security check
if ($user->socid > 0) {	// Protection if external user
	//$socid = $user->socid;
	accessforbidden();
}
if (empty($user->rights->cashdesk->run) && empty($user->rights->takepos->run)) {
	accessforbidden();
}

// Security check
if ($user->socid > 0) {	// Protection if external user
	//$socid = $user->socid;
	accessforbidden();
}
if (!$user->rights->cashdesk->run && !$user->rights->takepos->run) {
	accessforbidden();
}


/*
 * View
 */

$title = $langs->trans("CashControl");
$param = '';

llxHeader('', $title, '', '', 0, 0, array(), array(), $param);

/*$sql = "SELECT b.rowid, b.dateo as do, b.datev as dv, b.amount, b.label, b.rappro as conciliated, b.num_releve, b.num_chq,";
$sql.= " b.fk_account, b.fk_type,";
$sql.= " ba.rowid as bankid, ba.ref as bankref,";
$sql.= " bu.url_id,";
$sql.= " f.module_source, f.ref as ref";
$sql.= " FROM ";
//if ($bid) $sql.= MAIN_DB_PREFIX."bank_class as l,";
$sql.= " ".MAIN_DB_PREFIX."bank_account as ba,";
$sql.= " ".MAIN_DB_PREFIX."bank as b";
$sql.= " LEFT JOIN ".MAIN_DB_PREFIX."bank_url as bu ON bu.fk_bank = b.rowid AND type = 'payment'";
$sql.= " LEFT JOIN ".MAIN_DB_PREFIX."facture as f ON bu.url_id = f.rowid";
$sql.= " WHERE b.fk_account = ba.rowid";
// Define filter on invoice
$sql.= " AND f.module_source = '".$db->escape($object->posmodule)."'";
$sql.= " AND f.pos_source = '".$db->escape($object->posnumber)."'";
$sql.= " AND f.entity IN (".getEntity('facture').")";
// Define filter on data
if ($syear && ! $smonth)              $sql.= " AND dateo BETWEEN '".$db->idate(dol_get_first_day($syear, 1))."' AND '".$db->idate(dol_get_last_day($syear, 12))."'";
elseif ($syear && $smonth && ! $sday) $sql.= " AND dateo BETWEEN '".$db->idate(dol_get_first_day($syear, $smonth))."' AND '".$db->idate(dol_get_last_day($syear, $smonth))."'";
elseif ($syear && $smonth && $sday)   $sql.= " AND dateo BETWEEN '".$db->idate(dol_mktime(0, 0, 0, $smonth, $sday, $syear))."' AND '".$db->idate(dol_mktime(23, 59, 59, $smonth, $sday, $syear))."'";
else dol_print_error('', 'Year not defined');
// Define filter on bank account
$sql.=" AND (b.fk_account = ".((int) $conf->global->CASHDESK_ID_BANKACCOUNT_CASH);
$sql.=" OR b.fk_account = ".((int) $conf->global->CASHDESK_ID_BANKACCOUNT_CB);
$sql.=" OR b.fk_account = ".((int) $conf->global->CASHDESK_ID_BANKACCOUNT_CHEQUE);
$sql.=")";
*/
$sql = "SELECT f.rowid as facid, f.ref, f.datef as do, pf.amount as amount, b.fk_account as bankid, cp.code";
$sql .= " FROM ".MAIN_DB_PREFIX."paiement_facture as pf, ".MAIN_DB_PREFIX."facture as f, ".MAIN_DB_PREFIX."paiement as p, ".MAIN_DB_PREFIX."c_paiement as cp, ".MAIN_DB_PREFIX."bank as b";
$sql .= " WHERE pf.fk_facture = f.rowid AND p.rowid = pf.fk_paiement AND cp.id = p.fk_paiement AND p.fk_bank = b.rowid";
$sql .= " AND f.module_source = '".$db->escape($posmodule)."'";
$sql .= " AND f.pos_source = '".$db->escape($terminalid)."'";
$sql .= " AND f.paye = 1";
$sql .= " AND p.entity = ".$conf->entity; // Never share entities for features related to accountancy
/*if ($key == 'cash')       $sql.=" AND cp.code = 'LIQ'";
elseif ($key == 'cheque') $sql.=" AND cp.code = 'CHQ'";
elseif ($key == 'card')   $sql.=" AND cp.code = 'CB'";
else
{
	dol_print_error('Value for key = '.$key.' not supported');
	exit;
}*/
if ($syear && !$smonth) {
	$sql .= " AND datef BETWEEN '".$db->idate(dol_get_first_day($syear, 1))."' AND '".$db->idate(dol_get_last_day($syear, 12))."'";
} elseif ($syear && $smonth && !$sday) {
	$sql .= " AND datef BETWEEN '".$db->idate(dol_get_first_day($syear, $smonth))."' AND '".$db->idate(dol_get_last_day($syear, $smonth))."'";
} elseif ($syear && $smonth && $sday) {
	$sql .= " AND datef BETWEEN '".$db->idate(dol_mktime(0, 0, 0, $smonth, $sday, $syear))."' AND '".$db->idate(dol_mktime(23, 59, 59, $smonth, $sday, $syear))."'";
} else {
	dol_print_error('', 'Year not defined');
}

$resql = $db->query($sql);
if ($resql) {
	$num = $db->num_rows($resql);
	$i = 0;

	print "<!-- title of cash fence -->\n";
	print '<center>';
	print '<h2>';
	if ($object->status != $object::STATUS_DRAFT) {
		print $langs->trans("CashControl")." ".$object->id;
	} else {
		print $langs->trans("CashControl")." - ".$langs->trans("Draft");
	}
	print "</h2>";
	print $mysoc->name;
	print '<br>'.$langs->trans("DateCreationShort").": ".dol_print_date($object->date_creation, 'dayhour');
	$userauthor = $object->fk_user_valid;
	if (empty($userauthor)) {
		$userauthor = $object->fk_user_creat;
	}

	$uservalid = new User($db);
	if ($userauthor > 0) {
		$uservalid->fetch($userauthor);
		print '<br>'.$langs->trans("Author").': '.$uservalid->getFullName($langs);
	}
	print '<br>'.$langs->trans("Period").': '.$object->year_close.($object->month_close ? '-'.$object->month_close : '').($object->day_close ? '-'.$object->day_close : '');
	print '</center>';

	$invoicetmp = new Facture($db);

	print "<div style='text-align: right'><h2>";
	print $langs->trans("InitialBankBalance").' - '.$langs->trans("Cash").' : <div class="inline-block amount width100">'.price($object->opening).'</div>';
	print "</h2></div>";

	print '<div class="div-table-responsive">';
	print '<table class="tagtable liste">'."\n";

	$param = '';

	// Fields title
	print '<tr class="liste_titre">';
	print_liste_field_titre($arrayfields['b.rowid']['label'], $_SERVER['PHP_SELF'], 'b.rowid', '', $param, '', $sortfield, $sortorder);
	print_liste_field_titre($arrayfields['b.dateo']['label'], $_SERVER['PHP_SELF'], 'b.dateo', '', $param, '"', $sortfield, $sortorder, 'center ');
	print_liste_field_titre($arrayfields['ba.ref']['label'], $_SERVER['PHP_SELF'], 'ba.ref', '', $param, '', $sortfield, $sortorder, 'right ');
	print_liste_field_titre($arrayfields['cp.code']['label'], $_SERVER['PHP_SELF'], 'cp.code', '', $param, '', $sortfield, $sortorder, 'right ');
	print_liste_field_titre($arrayfields['b.debit']['label'], $_SERVER['PHP_SELF'], 'b.amount', '', $param, '', $sortfield, $sortorder, 'right ');
	print_liste_field_titre($arrayfields['b.credit']['label'], $_SERVER['PHP_SELF'], 'b.amount', '', $param, '', $sortfield, $sortorder, 'right ');
	print "</tr>\n";

	// Loop on each record
	$cash = $bank = $cheque = $other = 0;

	$totalqty = 0;
	$totalvat = 0;
	$totalvatperrate = array();
	$totallocaltax1 = 0;
	$totallocaltax2 = 0;
	$cachebankaccount = array();
	$cacheinvoiceid = array();
	$transactionspertype = array();
	$amountpertype = array();

	$totalarray = array();
	while ($i < $num) {
		$objp = $db->fetch_object($resql);

		// Load bankaccount
		if (empty($cachebankaccount[$objp->bankid])) {
			$bankaccounttmp = new Account($db);
			$bankaccounttmp->fetch($objp->bankid);
			$cachebankaccount[$objp->bankid] = $bankaccounttmp;
			$bankaccount = $bankaccounttmp;
		} else {
			$bankaccount = $cachebankaccount[$objp->bankid];
		}

		$invoicetmp->fetch($objp->facid);

<<<<<<< HEAD
		/*if ($first == "yes")
		{
			print '<tr class="oddeven">';
			print '<td>'.$langs->trans("InitialBankBalance").' - '.$langs->trans("Cash").'</td>';
			print '<td></td><td></td><td></td><td class="right"><span class="amount">'.price($cashcontrol->opening).'</span></td>';
			print '</tr>';
			$first = "no";
		}*/
=======
		if (empty($cacheinvoiceid[$objp->facid])) {
			$cacheinvoiceid[$objp->facid] = $objp->facid; // First time this invoice is found into list of invoice x payments
			foreach ($invoicetmp->lines as $line) {
				$totalqty += $line->qty;
				$totalvat += $line->total_tva;
				if ($line->tva_tx) {
					if (empty($totalvatperrate[$line->tva_tx])) {
						$totalvatperrate[$line->tva_tx] = 0;
					}
					$totalvatperrate[$line->tva_tx] += $line->total_tva;
				}
				$totallocaltax1 += $line->total_localtax1;
				$totallocaltax2 += $line->total_localtax2;
			}
		}
>>>>>>> 95dc2558

		print '<tr class="oddeven">';

		// Ref
		print '<td class="nowrap left">';
		print $invoicetmp->getNomUrl(1);
		print '</td>';
		if (!$i) {
			$totalarray['nbfield']++;
		}

		// Date ope
		print '<td class="nowrap left">';
		print '<span id="dateoperation_'.$objp->rowid.'">'.dol_print_date($db->jdate($objp->do), "day")."</span>";
		print "</td>\n";
		if (!$i) {
			$totalarray['nbfield']++;
		}

		if ($object->posmodule == "takepos") {
			$var1 = 'CASHDESK_ID_BANKACCOUNT_CASH'.$object->posnumber;
		} else {
			$var1 = 'CASHDESK_ID_BANKACCOUNT_CASH';
		}

		// Bank account
		print '<td class="nowrap right">';
		print $bankaccount->getNomUrl(1);
		if ($objp->code == 'CHQ') {
			$cheque += $objp->amount;
			if (empty($transactionspertype[$objp->code])) {
				$transactionspertype[$objp->code] = 0;
			}
			$transactionspertype[$objp->code] += 1;
		} elseif ($objp->code == 'CB') {
			$bank += $objp->amount;
			if (empty($transactionspertype[$objp->code])) {
				$transactionspertype[$objp->code] = 0;
			}
			$transactionspertype[$objp->code] += 1;
		} else {
			if ($conf->global->$var1 == $bankaccount->id) {
				$cash += $objp->amount;
				// } elseif ($conf->global->$var2 == $bankaccount->id) $bank+=$objp->amount;
				//elseif ($conf->global->$var3 == $bankaccount->id) $cheque+=$objp->amount;
				if (empty($transactionspertype['CASH'])) {
					$transactionspertype['CASH'] = 0;
				}
				$transactionspertype['CASH'] += 1;
			} else {
				$other += $objp->amount;
				if (empty($transactionspertype['OTHER'])) {
					$transactionspertype['OTHER'] = 0;
				}
				$transactionspertype['OTHER'] += 1;
			}
		}
		print "</td>\n";
		if (!$i) {
			$totalarray['nbfield']++;
		}

		// Type
		print '<td class="right">';
		print $objp->code;
		if (empty($amountpertype[$objp->code])) {
			$amountpertype[$objp->code] = 0;
		}
		print "</td>\n";
		if (!$i) {
			$totalarray['nbfield']++;
		}

		// Debit
		print '<td class="right">';
		if ($objp->amount < 0) {
			print '<span class="amount">'.price($objp->amount * -1).'</span>';
			$totalarray['val']['totaldebfield'] += $objp->amount;
			$amountpertype[$objp->code] += $objp->amount;
		}
		print "</td>\n";
		if (!$i) {
			$totalarray['nbfield']++;
		}
		if (!$i) {
			$totalarray['pos'][$totalarray['nbfield']] = 'totaldebfield';
		}

		// Credit
		print '<td class="right">';
		if ($objp->amount > 0) {
			print '<span class="amount">'.price($objp->amount).'</span>';
			$totalarray['val']['totalcredfield'] += $objp->amount;
			$amountpertype[$objp->code] -= $objp->amount;
		}
		print "</td>\n";
		if (!$i) {
			$totalarray['nbfield']++;
		}
		if (!$i) {
			$totalarray['pos'][$totalarray['nbfield']] = 'totalcredfield';
		}

		print "</tr>";

		$i++;
	}

	// Show total line
	include DOL_DOCUMENT_ROOT.'/core/tpl/list_print_total.tpl.php';

	print "</table>";
	print "</div>";

	//$cash = $amountpertype['LIQ'] + $object->opening;
	$cash = price2num($cash + $object->opening, 'MT');

<<<<<<< HEAD
	print '<div style="text-align: right"><h2>';
	print $langs->trans("Cash").": ".price($cash);
	if ($cashcontrol->status == $cashcontrol::STATUS_VALIDATED && $cash != $cashcontrol->cash) {
		print ' <> <span class="amountremaintopay">'.$langs->trans("Declared").': '.price($cashcontrol->cash).'</span>';
=======
	print '<div style="text-align: right">';
	print '<h2>';

	print $langs->trans("Cash").($transactionspertype['CASH'] ? ' ('.$transactionspertype['CASH'].')' : '').' : <div class="inline-block amount width100">'.price($cash).'</div>';
	if ($object->status == $object::STATUS_VALIDATED && $cash != $object->cash) {
		print ' <> <div class="inline-block amountremaintopay fontsizeunset">'.$langs->trans("Declared").': '.price($object->cash).'</div>';
>>>>>>> 95dc2558
	}
	print "<br>";

	//print '<br>';
	print $langs->trans("PaymentTypeCHQ").($transactionspertype['CHQ'] ? ' ('.$transactionspertype['CHQ'].')' : '').' : <div class="inline-block amount width100">'.price($cheque).'</div>';
	if ($object->status == $object::STATUS_VALIDATED && $cheque != $object->cheque) {
		print ' <> <div class="inline-block amountremaintopay fontsizeunset">'.$langs->trans("Declared").' : '.price($object->cheque).'</div>';
	}
	print "<br>";

	//print '<br>';
	print $langs->trans("PaymentTypeCB").($transactionspertype['CB'] ? ' ('.$transactionspertype['CB'].')' : '').' : <div class="inline-block amount width100">'.price($bank).'</div>';
	if ($object->status == $object::STATUS_VALIDATED && $bank != $object->card) {
		print ' <> <div class="inline-block amountremaintopay fontsizeunset">'.$langs->trans("Declared").': '.price($object->card).'</div>';
	}
	print "<br>";

	// print '<br>';
	if ($other) {
		print ''.$langs->trans("Other").($transactionspertype['OTHER'] ? ' ('.$transactionspertype['OTHER'].')' : '').' : <div class="inline-block amount width100">'.price($other)."</div>";
		print '<br>';
	}

	print $langs->trans("Total").' ('.$totalqty.' '.$langs->trans("Articles").') : <div class="inline-block amount width100">'.price($cash + $cheque + $bank + $other).'</div>';

	print '<br>'.$langs->trans("TotalVAT").' : <div class="inline-block amount width100">'.price($totalvat).'</div>';

	if ($mysoc->useLocalTax(1)) {
		print '<br>'.$langs->trans("TotalLT1").' : <div class="inline-block amount width100">'.price($totallocaltax1).'</div>';
	}
	if ($mysoc->useLocalTax(1)) {
		print '<br>'.$langs->trans("TotalLT2").' : <div class="inline-block amount width100">'.price($totallocaltax2).'</div>';
	}

	if (!empty($totalvatperrate) && is_array($totalvatperrate)) {
		print '<br><br><div class="small inline-block">'.$langs->trans("VATRate").'</div>';
		foreach ($totalvatperrate as $keyrate => $valuerate) {
			print '<br><div class="small">'.$langs->trans("VATRate").' '.vatrate($keyrate, 1).' : <div class="inline-block amount width100">'.price($valuerate).'</div></div>';
		}
	}

	print '</h2>';
	print '</div>';

	print '</form>';

	$db->free($resql);
} else {
	dol_print_error($db);
}

llxFooter();

$db->close();<|MERGE_RESOLUTION|>--- conflicted
+++ resolved
@@ -80,15 +80,6 @@
 	accessforbidden();
 }
 if (empty($user->rights->cashdesk->run) && empty($user->rights->takepos->run)) {
-	accessforbidden();
-}
-
-// Security check
-if ($user->socid > 0) {	// Protection if external user
-	//$socid = $user->socid;
-	accessforbidden();
-}
-if (!$user->rights->cashdesk->run && !$user->rights->takepos->run) {
 	accessforbidden();
 }
 
@@ -233,16 +224,6 @@
 
 		$invoicetmp->fetch($objp->facid);
 
-<<<<<<< HEAD
-		/*if ($first == "yes")
-		{
-			print '<tr class="oddeven">';
-			print '<td>'.$langs->trans("InitialBankBalance").' - '.$langs->trans("Cash").'</td>';
-			print '<td></td><td></td><td></td><td class="right"><span class="amount">'.price($cashcontrol->opening).'</span></td>';
-			print '</tr>';
-			$first = "no";
-		}*/
-=======
 		if (empty($cacheinvoiceid[$objp->facid])) {
 			$cacheinvoiceid[$objp->facid] = $objp->facid; // First time this invoice is found into list of invoice x payments
 			foreach ($invoicetmp->lines as $line) {
@@ -258,7 +239,6 @@
 				$totallocaltax2 += $line->total_localtax2;
 			}
 		}
->>>>>>> 95dc2558
 
 		print '<tr class="oddeven">';
 
@@ -376,19 +356,12 @@
 	//$cash = $amountpertype['LIQ'] + $object->opening;
 	$cash = price2num($cash + $object->opening, 'MT');
 
-<<<<<<< HEAD
-	print '<div style="text-align: right"><h2>';
-	print $langs->trans("Cash").": ".price($cash);
-	if ($cashcontrol->status == $cashcontrol::STATUS_VALIDATED && $cash != $cashcontrol->cash) {
-		print ' <> <span class="amountremaintopay">'.$langs->trans("Declared").': '.price($cashcontrol->cash).'</span>';
-=======
 	print '<div style="text-align: right">';
 	print '<h2>';
 
 	print $langs->trans("Cash").($transactionspertype['CASH'] ? ' ('.$transactionspertype['CASH'].')' : '').' : <div class="inline-block amount width100">'.price($cash).'</div>';
 	if ($object->status == $object::STATUS_VALIDATED && $cash != $object->cash) {
 		print ' <> <div class="inline-block amountremaintopay fontsizeunset">'.$langs->trans("Declared").': '.price($object->cash).'</div>';
->>>>>>> 95dc2558
 	}
 	print "<br>";
 
