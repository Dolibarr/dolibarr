--- conflicted
+++ resolved
@@ -448,19 +448,11 @@
 	}
 
 	/**
-<<<<<<< HEAD
-	 *	Return clicable link of object (with eventually picto)
-	 *
-	 *	@param      string	    $option                 Where point the link (0=> main card, 1,2 => shipment, 'nolink'=>No link)
-	 *  @param		array		$arraydata				Array of data
-	 *  @return		string								HTML Code for Kanban thumb.
-=======
 	 *	Return clickable link of object (with eventually picto)
 	 *
 	 *	@param      string	    			$option                 Where point the link (0=> main card, 1,2 => shipment, 'nolink'=>No link)
 	 *  @param		array{string,mixed}		$arraydata				Array of data
 	 *  @return		string											HTML Code for Kanban thumb.
->>>>>>> cc80841a
 	 */
 	public function getKanbanView($option = '', $arraydata = null)
 	{
@@ -475,11 +467,7 @@
 		//var_dump($this->fields['rowid']);exit;
 		$return .= '</span>';
 		$return .= '<div class="info-box-content">';
-<<<<<<< HEAD
-		$return .= '<span class="info-box-ref inline-block tdoverflowmax150 valignmiddle">'.(method_exists($this, 'getNomUrl') ? $this->getNomUrl(1, 1) : $this->ref).'</span>';
-=======
 		$return .= '<span class="info-box-ref inline-block tdoverflowmax150 valignmiddle">'.(method_exists($this, 'getNomUrl') ? $this->getNomUrl(1, '', 1) : $this->ref).'</span>';
->>>>>>> cc80841a
 		if ($selected >= 0) {
 			$return .= '<input id="cb'.$this->id.'" class="flat checkforselect fright" type="checkbox" name="toselect[]" value="'.$this->id.'"'.($selected ? ' checked="checked"' : '').'>';
 		}
