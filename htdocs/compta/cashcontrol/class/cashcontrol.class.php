<?php
/* Copyright (C) 2008 Laurent Destailleur  <eldy@users.sourceforge.net>
 * Copyright (C) 2009 Regis Houssin        <regis.houssin@capnetworks.com>
 * Copyright (C) 2016 Marcos García        <marcosgdf@gmail.com>
 * Copyright (C) 2018 Andreu Bisquerra     <jove@bisquerra.com>
 *
 * This program is free software; you can redistribute it and/or modify
 * it under the terms of the GNU General Public License as published by
 * the Free Software Foundation; either version 3 of the License, or
 * (at your option) any later version.
 *
 * This program is distributed in the hope that it will be useful,
 * but WITHOUT ANY WARRANTY; without even the implied warranty of
 * MERCHANTABILITY or FITNESS FOR A PARTICULAR PURPOSE.  See the
 * GNU General Public License for more details.
 *
 * You should have received a copy of the GNU General Public License
 * along with this program. If not, see <https://www.gnu.org/licenses/>.
 */

/**
 * \file       htdocs/compta/cashcontrol/class/cashcontrol.class.php
 * \ingroup    cashdesk|takepos
 * \brief      This file is CRUD class file (Create/Read/Update/Delete) for cash fence table
 */

/**
 *    Class to manage cash fence
 */
class CashControl extends CommonObject
{
	/**
	 * @var string ID to identify managed object
	 */
	public $element = 'cashcontrol';

	/**
	 * @var string Name of table without prefix where object is stored
	 */
	public $table_element = 'pos_cash_fence';

	/**
	 * @var int  Does pos_cash_fence support multicompany module ? 0=No test on entity, 1=Test with field entity, 2=Test with link by societe
	 */
	public $ismultientitymanaged = 1;

	/**
	 * @var int  Does pos_cash_fence support extrafields ? 0=No, 1=Yes
	 */
	public $isextrafieldmanaged = 0;

	/**
	 * @var string String with name of icon for pos_cash_fence. Must be the part after the 'object_' into object_pos_cash_fence.png
	 */
	public $picto = 'cash-register';

	/**
	 *  'type' field format ('integer', 'integer:ObjectClass:PathToClass[:AddCreateButtonOrNot[:Filter]]', 'sellist:TableName:LabelFieldName[:KeyFieldName[:KeyFieldParent[:Filter]]]', 'varchar(x)', 'double(24,8)', 'real', 'price', 'text', 'text:none', 'html', 'date', 'datetime', 'timestamp', 'duration', 'mail', 'phone', 'url', 'password')
	 *         Note: Filter can be a string like "(t.ref:like:'SO-%') or (t.date_creation:<:'20160101') or (t.nature:is:NULL)"
	 *  'label' the translation key.
	 *  'picto' is code of a picto to show before value in forms
	 *  'enabled' is a condition when the field must be managed (Example: 1 or '$conf->global->MY_SETUP_PARAM)
	 *  'position' is the sort order of field.
	 *  'notnull' is set to 1 if not null in database. Set to -1 if we must set data to null if empty ('' or 0).
	 *  'visible' says if field is visible in list (Examples: 0=Not visible, 1=Visible on list and create/update/view forms, 2=Visible on list only, 3=Visible on create/update/view form only (not list), 4=Visible on list and update/view form only (not create). 5=Visible on list and view only (not create/not update). Using a negative value means field is not shown by default on list but can be selected for viewing)
	 *  'noteditable' says if field is not editable (1 or 0)
	 *  'default' is a default value for creation (can still be overwrote by the Setup of Default Values if field is editable in creation form). Note: If default is set to '(PROV)' and field is 'ref', the default value will be set to '(PROVid)' where id is rowid when a new record is created.
	 *  'index' if we want an index in database.
	 *  'foreignkey'=>'tablename.field' if the field is a foreign key (it is recommanded to name the field fk_...).
	 *  'searchall' is 1 if we want to search in this field when making a search from the quick search button.
	 *  'isameasure' must be set to 1 if you want to have a total on list for this field. Field type must be summable like integer or double(24,8).
	 *  'css' and 'cssview' and 'csslist' is the CSS style to use on field. 'css' is used in creation and update. 'cssview' is used in view mode. 'csslist' is used for columns in lists. For example: 'maxwidth200', 'wordbreak', 'tdoverflowmax200'
	 *  'help' is a 'TranslationString' to use to show a tooltip on field. You can also use 'TranslationString:keyfortooltiponlick' for a tooltip on click.
	 *  'showoncombobox' if value of the field must be visible into the label of the combobox that list record
	 *  'disabled' is 1 if we want to have the field locked by a 'disabled' attribute. In most cases, this is never set into the definition of $fields into class, but is set dynamically by some part of code.
<<<<<<< HEAD
	 *  'arraykeyval' to set list of value if type is a list of predefined values. For example: array("0"=>"Draft","1"=>"Active","-1"=>"Cancel")
=======
	 *  'arrayofkeyval' to set list of value if type is a list of predefined values. For example: array("0"=>"Draft","1"=>"Active","-1"=>"Cancel")
>>>>>>> 95dc2558
	 *  'autofocusoncreate' to have field having the focus on a create form. Only 1 field should have this property set to 1.
	 *  'comment' is not used. You can store here any text of your choice. It is not used by application.
	 *
	 *  Note: To have value dynamic, you can set value to 0 in definition and edit the value on the fly into the constructor.
	 */
	public $fields = array(
	'rowid' =>array('type'=>'integer', 'label'=>'TechnicalID', 'enabled'=>1, 'visible'=>-2, 'notnull'=>1, 'position'=>10),
	'entity' =>array('type'=>'integer', 'label'=>'Entity', 'enabled'=>1, 'visible'=>0, 'notnull'=>1, 'position'=>15),
	'ref' =>array('type'=>'varchar(64)', 'label'=>'Ref', 'enabled'=>1, 'visible'=>1, 'notnull'=>1, 'position'=>18),
	'posmodule' =>array('type'=>'varchar(30)', 'label'=>'Module', 'enabled'=>1, 'visible'=>1, 'notnull'=>1, 'position'=>19),
	'posnumber' =>array('type'=>'varchar(30)', 'label'=>'Terminal', 'enabled'=>1, 'visible'=>1, 'notnull'=>1, 'position'=>20, 'css'=>'center'),
	'label' =>array('type'=>'varchar(255)', 'label'=>'Label', 'enabled'=>1, 'visible'=>0, 'position'=>24),
	'opening' =>array('type'=>'price', 'label'=>'Opening', 'enabled'=>1, 'visible'=>1, 'position'=>25, 'csslist'=>'amount'),
	'cash' =>array('type'=>'price', 'label'=>'Cash', 'enabled'=>1, 'visible'=>1, 'position'=>30, 'csslist'=>'amount'),
	'cheque' =>array('type'=>'price', 'label'=>'Cheque', 'enabled'=>1, 'visible'=>1, 'position'=>33, 'csslist'=>'amount'),
	'card' =>array('type'=>'price', 'label'=>'CreditCard', 'enabled'=>1, 'visible'=>1, 'position'=>36, 'csslist'=>'amount'),
	'year_close' =>array('type'=>'integer', 'label'=>'Year close', 'enabled'=>1, 'visible'=>1, 'notnull'=>1, 'position'=>50, 'css'=>'center'),
	'month_close' =>array('type'=>'integer', 'label'=>'Month close', 'enabled'=>1, 'visible'=>1, 'position'=>55, 'css'=>'center'),
	'day_close' =>array('type'=>'integer', 'label'=>'Day close', 'enabled'=>1, 'visible'=>1, 'position'=>60, 'css'=>'center'),
	'date_creation' =>array('type'=>'datetime', 'label'=>'DateCreation', 'enabled'=>1, 'visible'=>-1, 'notnull'=>1, 'position'=>500),
	'date_valid' =>array('type'=>'datetime', 'label'=>'DateValidation', 'enabled'=>1, 'visible'=>-1, 'notnull'=>1, 'position'=>502),
	'tms' =>array('type'=>'timestamp', 'label'=>'Tms', 'enabled'=>1, 'visible'=>0, 'notnull'=>1, 'position'=>505),
	'fk_user_creat' =>array('type'=>'integer:User', 'label'=>'UserCreation', 'enabled'=>1, 'visible'=>-1, 'notnull'=>1, 'position'=>600),
	'fk_user_valid' =>array('type'=>'integer:User', 'label'=>'UserValidation', 'enabled'=>1, 'visible'=>-1, 'notnull'=>1, 'position'=>602),
	'import_key' =>array('type'=>'varchar(14)', 'label'=>'Import key', 'enabled'=>1, 'visible'=>0, 'position'=>700),
	'status' => array('type'=>'integer', 'label'=>'Status', 'enabled'=>1, 'visible'=>1, 'position'=>1000, 'notnull'=>1, 'index'=>1, 'arrayofkeyval'=>array('0'=>'Draft', '1'=>'Validated')),
	);

	/**
	 * @var int Object Id
	 */
	public $id;
	public $opening;
	public $status;
	public $year_close;
	public $month_close;
	public $day_close;
	public $posmodule;
	public $posnumber;
	public $cash;
	public $cheque;
	public $card;

	/**
	 * @var integer|string date_creation
	 */
	public $date_creation;
	public $fk_user_creat;

	/**
	 * @var integer|string $date_modification
	 */
	public $date_modification;

	/**
	 * @var integer|string $date_valid
	 */
	public $date_valid;
	public $fk_user_valid;


	const STATUS_DRAFT = 0;
	const STATUS_VALIDATED = 1;
	const STATUS_CLOSED = 1; // For the moment CLOSED = VALIDATED


	/**
	 * Constructor
	 *
	 * @param DoliDB $db Database handler
	 */
	public function __construct(DoliDB $db)
	{
		$this->db = $db;
	}


	/**
	 *  Create in database
	 *
	 * @param  User $user User that create
	 * @param  int $notrigger 0=launch triggers after, 1=disable triggers
	 * @return int <0 if KO, Id of created object if OK
	 */
	public function create(User $user, $notrigger = 0)
	{
		global $conf;

		$error = 0;

		// Clean data
		if (empty($this->cash)) {
			$this->cash = 0;
		}
		if (empty($this->cheque)) {
			$this->cheque = 0;
		}
		if (empty($this->card)) {
			$this->card = 0;
		}

		// Insert request
		$sql = "INSERT INTO ".MAIN_DB_PREFIX."pos_cash_fence (";
		$sql .= "entity";
		//$sql .= ", ref";
		$sql .= ", opening";
		$sql .= ", status";
		$sql .= ", date_creation";
		$sql .= ", posmodule";
		$sql .= ", posnumber";
		$sql .= ", day_close";
		$sql .= ", month_close";
		$sql .= ", year_close";
		$sql .= ", cash";
		$sql .= ", cheque";
		$sql .= ", card";
		$sql .= ") VALUES (";
		//$sql .= "'(PROV)', ";
		$sql .= ((int) $conf->entity);
		$sql .= ", ".(is_numeric($this->opening) ? price2num($this->opening, 'MT') : 0);
		$sql .= ", 0"; // Draft by default
		$sql .= ", '".$this->db->idate(dol_now())."'";
		$sql .= ", '".$this->db->escape($this->posmodule)."'";
		$sql .= ", '".$this->db->escape($this->posnumber)."'";
		$sql .= ", ".($this->day_close > 0 ? $this->day_close : "null");
		$sql .= ", ".($this->month_close > 0 ? $this->month_close : "null");
		$sql .= ", ".((int) $this->year_close);
		$sql .= ", ".price2num($this->cash, 'MT');
		$sql .= ", ".price2num($this->cheque, 'MT');
		$sql .= ", ".price2num($this->card, 'MT');
		$sql .= ")";

		$this->db->begin();

		dol_syslog(get_class($this)."::create", LOG_DEBUG);
		$resql = $this->db->query($sql);
		if (!$resql) {
			$error++;
			$this->errors[] = "Error ".$this->db->lasterror();
		}

		if (!$error) {
			$this->id = $this->db->last_insert_id(MAIN_DB_PREFIX."pos_cash_fence");

			$sql = 'UPDATE '.MAIN_DB_PREFIX.'pos_cash_fence SET ref = rowid where rowid = '.((int) $this->id);
			$this->db->query($sql);
		}

		// Commit or rollback
		if ($error) {
			foreach ($this->errors as $errmsg) {
				dol_syslog(get_class($this)."::create ".$errmsg, LOG_ERR);
				$this->error .= ($this->error ? ', '.$errmsg : $errmsg);
			}
			$this->db->rollback();
			return -1 * $error;
		} else {
			$this->db->commit();
			return $this->id;
		}
	}

	/**
	 * Validate cash fence
	 *
	 * @param 	User 		$user		User
	 * @param 	number 		$notrigger	No trigger
	 * @return 	int						<0 if KO, >0 if OK
	 */
	public function valid(User $user, $notrigger = 0)
	{
		global $conf, $langs;
		require_once DOL_DOCUMENT_ROOT.'/core/lib/files.lib.php';

		$error = 0;

		// Protection
		if ($this->status == self::STATUS_VALIDATED) {
			dol_syslog(get_class($this)."::valid action abandonned: already validated", LOG_WARNING);
			return 0;
		}

		/*
		 $posmodule = $this->posmodule;
		 if (! empty($user->rights->$posmodule->use))
		 {
		 $this->error='NotEnoughPermissions';
		 dol_syslog(get_class($this)."::valid ".$this->error, LOG_ERR);
		 return -1;
		 }
		 */

		$now = dol_now();

		// Update request
		$sql = "UPDATE ".MAIN_DB_PREFIX."pos_cash_fence";
		$sql .= " SET status = ".self::STATUS_VALIDATED.",";
		$sql .= " date_valid='".$this->db->idate($now)."',";
		$sql .= " fk_user_valid = ".$user->id;
		$sql .= " WHERE rowid=".((int) $this->id);

		$this->db->begin();

		dol_syslog(get_class($this)."::close", LOG_DEBUG);
		$resql = $this->db->query($sql);
		if (!$resql) {
			$error++;
			$this->errors[] = "Error ".$this->db->lasterror();
		}

		if (!$error) {
			$this->status = self::STATUS_VALIDATED;
			$this->date_valid = $now;
			$this->fk_user_valid = $user->id;
		}

		if (!$error && !$notrigger) {
			// Call trigger
			$result = $this->call_trigger('CASHCONTROL_VALIDATE', $user);
			if ($result < 0) {
				$error++;
			}
			// End call triggers
		}

		// Commit or rollback
		if ($error) {
			foreach ($this->errors as $errmsg) {
				dol_syslog(get_class($this)."::create ".$errmsg, LOG_ERR);
				$this->error .= ($this->error ? ', '.$errmsg : $errmsg);
			}
			$this->db->rollback();
			return -1 * $error;
		} else {
			$this->db->commit();
			return $this->id;
		}
	}


	/**
	 * Load object in memory from the database
	 *
	 * @param int    $id   Id object
	 * @param string $ref  Ref
	 * @return int         <0 if KO, 0 if not found, >0 if OK
	 */
	public function fetch($id, $ref = null)
	{
		$result = $this->fetchCommon($id, $ref);
		//if ($result > 0 && !empty($this->table_element_line)) $this->fetchLines();
		return $result;
	}

	/**
	 * Update object into database
	 *
	 * @param  User $user      User that modifies
	 * @param  bool $notrigger false=launch triggers after, true=disable triggers
	 * @return int             <0 if KO, >0 if OK
	 */
	public function update(User $user, $notrigger = false)
	{
		return $this->updateCommon($user, $notrigger);
	}

	/**
	 * Delete object in database
	 *
	 * @param User $user       User that deletes
	 * @param bool $notrigger  false=launch triggers after, true=disable triggers
	 * @return int             <0 if KO, >0 if OK
	 */
	public function delete(User $user, $notrigger = false)
	{
		return $this->deleteCommon($user, $notrigger);
		//return $this->deleteCommon($user, $notrigger, 1);
	}

	/**
	 *  Return label of the status
	 *
	 *  @param  int		$mode          0=long label, 1=short label, 2=Picto + short label, 3=Picto, 4=Picto + long label, 5=Short label + Picto, 6=Long label + Picto
	 *  @return	string 			       Label of status
	 */
	public function getLibStatut($mode = 0)
	{
		return $this->LibStatut($this->status, $mode);
	}

	// phpcs:disable PEAR.NamingConventions.ValidFunctionName.ScopeNotCamelCaps
	/**
	 *  Return the status
	 *
	 *  @param	int		$status        Id status
	 *  @param  int		$mode          0=long label, 1=short label, 2=Picto + short label, 3=Picto, 4=Picto + long label, 5=Short label + Picto, 6=Long label + Picto
	 *  @return string 			       Label of status
	 */
	public function LibStatut($status, $mode = 0)
	{
		// phpcs:enable
		if (empty($this->labelStatus) || empty($this->labelStatusShort)) {
			global $langs;
			//$langs->load("mymodule");
			$this->labelStatus[0] = $langs->transnoentitiesnoconv('Draft');
			$this->labelStatus[1] = $langs->transnoentitiesnoconv('Closed');
			$this->labelStatusShort[0] = $langs->transnoentitiesnoconv('Draft');
			$this->labelStatusShort[1] = $langs->transnoentitiesnoconv('Closed');
		}

		$statusType = 'status0';
		if ($status == self::STATUS_VALIDATED) {
			$statusType = 'status6';
		}

		return dolGetStatus($this->labelStatus[$status], $this->labelStatusShort[$status], '', $statusType, $mode);
	}

	/**
	 *  Return clicable link of object (with eventually picto)
	 *
	 *  @param  int     $withpicto                  Add picto into link
	 *  @param  string  $option                     On what the link point to ('nolink', ...)
	 *  @param  int     $notooltip                  1=Disable tooltip
	 *  @param  string  $morecss                    Add more css on link
	 *  @param  int     $save_lastsearch_value      -1=Auto, 0=No save of lastsearch_values when clicking, 1=Save lastsearch_values whenclicking
	 *  @return string                              String with URL
	 */
	public function getNomUrl($withpicto = 0, $option = '', $notooltip = 0, $morecss = '', $save_lastsearch_value = -1)
	{
		global $conf, $langs, $hookmanager;

		if (!empty($conf->dol_no_mouse_hover)) {
			$notooltip = 1; // Force disable tooltips
		}

		$result = '';

		$newref = ($this->ref ? $this->ref : $this->id);

		$label = '<u>'.$langs->trans("CashControl").'</u>';
		$label .= '<br>';
		$label .= '<b>'.$langs->trans('Ref').':</b> '.($this->ref ? $this->ref : $this->id);

		$url = DOL_URL_ROOT.'/compta/cashcontrol/cashcontrol_card.php?id='.$this->id;

		if ($option != 'nolink') {
			// Add param to save lastsearch_values or not
			$add_save_lastsearch_values = ($save_lastsearch_value == 1 ? 1 : 0);
			if ($save_lastsearch_value == -1 && preg_match('/list\.php/', $_SERVER["PHP_SELF"])) {
				$add_save_lastsearch_values = 1;
			}
			if ($add_save_lastsearch_values) {
				$url .= '&save_lastsearch_values=1';
			}
		}

		$linkclose = '';
		if (empty($notooltip)) {
			if (!empty($conf->global->MAIN_OPTIMIZEFORTEXTBROWSER)) {
				$label = $langs->trans("ShowMyObject");
				$linkclose .= ' alt="'.dol_escape_htmltag($label, 1).'"';
			}
			$linkclose .= ' title="'.dol_escape_htmltag($label, 1).'"';
			$linkclose .= ' class="classfortooltip'.($morecss ? ' '.$morecss : '').'"';

			/*
			 $hookmanager->initHooks(array('myobjectdao'));
			 $parameters=array('id'=>$this->id);
			 $reshook=$hookmanager->executeHooks('getnomurltooltip',$parameters,$this,$action);    // Note that $action and $object may have been modified by some hooks
			 if ($reshook > 0) $linkclose = $hookmanager->resPrint;
			 */
		} else {
			$linkclose = ($morecss ? ' class="'.$morecss.'"' : '');
		}

		$linkstart = '<a href="'.$url.'"';
		$linkstart .= $linkclose.'>';
		$linkend = '</a>';

		$result .= $linkstart;
		if ($withpicto) {
			$result .= img_object(($notooltip ? '' : $label), ($this->picto ? $this->picto : 'generic'), ($notooltip ? (($withpicto != 2) ? 'class="paddingright"' : '') : 'class="'.(($withpicto != 2) ? 'paddingright ' : '').'classfortooltip"'), 0, 0, $notooltip ? 0 : 1);
		}
		if ($withpicto != 2) {
			$result .= $this->ref;
		}
		$result .= $linkend;
		//if ($withpicto != 2) $result.=(($addlabel && $this->label) ? $sep . dol_trunc($this->label, ($addlabel > 1 ? $addlabel : 0)) : '');

		global $action;
		$hookmanager->initHooks(array('cashfencedao'));
		$parameters = array('id'=>$this->id, 'getnomurl' => &$result);
		$reshook = $hookmanager->executeHooks('getNomUrl', $parameters, $this, $action); // Note that $action and $object may have been modified by some hooks
		if ($reshook > 0) {
			$result = $hookmanager->resPrint;
		} else {
			$result .= $hookmanager->resPrint;
		}

		return $result;
	}
}<|MERGE_RESOLUTION|>--- conflicted
+++ resolved
@@ -73,11 +73,7 @@
 	 *  'help' is a 'TranslationString' to use to show a tooltip on field. You can also use 'TranslationString:keyfortooltiponlick' for a tooltip on click.
 	 *  'showoncombobox' if value of the field must be visible into the label of the combobox that list record
 	 *  'disabled' is 1 if we want to have the field locked by a 'disabled' attribute. In most cases, this is never set into the definition of $fields into class, but is set dynamically by some part of code.
-<<<<<<< HEAD
-	 *  'arraykeyval' to set list of value if type is a list of predefined values. For example: array("0"=>"Draft","1"=>"Active","-1"=>"Cancel")
-=======
 	 *  'arrayofkeyval' to set list of value if type is a list of predefined values. For example: array("0"=>"Draft","1"=>"Active","-1"=>"Cancel")
->>>>>>> 95dc2558
 	 *  'autofocusoncreate' to have field having the focus on a create form. Only 1 field should have this property set to 1.
 	 *  'comment' is not used. You can store here any text of your choice. It is not used by application.
 	 *
