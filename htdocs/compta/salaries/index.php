<?php
/* Copyright (C) 2011-2016	Alexandre Spangaro	<aspangaro.dolibarr@gmail.com>
 * Copyright (C) 2015-2016	Laurent Destailleur	<eldy@users.sourceforge.net>
 * Copyright (C) 2015		Jean-François Ferry	<jfefe@aternatik.fr>
 *
 * This program is free software; you can redistribute it and/or modify
 * it under the terms of the GNU General Public License as published by
 * the Free Software Foundation; either version 3 of the License, or
 * (at your option) any later version.
 *
 * This program is distributed in the hope that it will be useful,
 * but WITHOUT ANY WARRANTY; without even the implied warranty of
 * MERCHANTABILITY or FITNESS FOR A PARTICULAR PURPOSE.  See the
 * GNU General Public License for more details.
 *
 * You should have received a copy of the GNU General Public License
 * along with this program. If not, see <http://www.gnu.org/licenses/>.
 */

/**
 *	    \file       htdocs/compta/salaries/index.php
 *      \ingroup    salaries
 *		\brief     	List of salaries payments
 */

require '../../main.inc.php';
require_once DOL_DOCUMENT_ROOT.'/compta/salaries/class/paymentsalary.class.php';
require_once DOL_DOCUMENT_ROOT.'/compta/bank/class/account.class.php';

$langs->load("compta");
$langs->load("salaries");
$langs->load("bills");

// Security check
$socid = GETPOST("socid","int");
if ($user->societe_id) $socid=$user->societe_id;
$result = restrictedArea($user, 'salaries', '', '', '');

$limit = GETPOST('limit')?GETPOST('limit','int'):$conf->liste_limit;
$search_ref = GETPOST('search_ref','int');
$search_user = GETPOST('search_user','alpha');
$search_label = GETPOST('search_label','alpha');
$search_amount = GETPOST('search_amount','alpha');
$search_account = GETPOST('search_account','int');

$sortfield = GETPOST("sortfield",'alpha');
$sortorder = GETPOST("sortorder",'alpha');
$page = GETPOST("page",'int');
if ($page == -1) { $page = 0; }
$offset = $conf->liste_limit * $page;
$pageprev = $page - 1;
$pagenext = $page + 1;
if (! $sortfield) $sortfield="s.datep";
if (! $sortorder) $sortorder="DESC";
$optioncss = GETPOST('optioncss','alpha');

$filtre=$_GET["filtre"];

if (empty($_REQUEST['typeid']))
{
	$newfiltre=str_replace('filtre=','',$filtre);
	$filterarray=explode('-',$newfiltre);
	foreach($filterarray as $val)
	{
		$part=explode(':',$val);
		if ($part[0] == 's.fk_typepayment') $typeid=$part[1];
	}
}
else
{
	$typeid=$_REQUEST['typeid'];
}

if (GETPOST("button_removefilter_x") || GETPOST("button_removefilter.x") || GETPOST("button_removefilter")) // All test are required to be compatible with all browsers
{
	$search_ref="";
	$search_label="";
	$search_amount="";
	$search_account='';
    $typeid="";
}

/*
 * View
 */

llxHeader();

$form = new Form($db);
$salstatic = new PaymentSalary($db);
$userstatic = new User($db);
$accountstatic = new Account($db);

$sql = "SELECT u.rowid as uid, u.lastname, u.firstname, u.login, u.email, u.admin, u.salary as current_salary, u.fk_soc as fk_soc,";
$sql.= " s.rowid, s.fk_user, s.amount, s.salary, s.label, s.datep as datep, s.datev as datev, s.fk_typepayment as type, s.num_payment, s.fk_bank,";
$sql.= " ba.rowid as bid, ba.label as blabel,";
$sql.= " pst.code as payment_code";
$sql.= " FROM ".MAIN_DB_PREFIX."payment_salary as s";
$sql.= " LEFT JOIN ".MAIN_DB_PREFIX."c_paiement as pst ON s.fk_typepayment = pst.id";
$sql.= " LEFT JOIN ".MAIN_DB_PREFIX."bank as b ON s.fk_bank = b.rowid";
$sql.= " LEFT JOIN ".MAIN_DB_PREFIX."bank_account as ba ON b.fk_account = ba.rowid,";
$sql.= " ".MAIN_DB_PREFIX."user as u";
$sql.= " WHERE u.rowid = s.fk_user";
$sql.= " AND s.entity = ".$conf->entity;

// Search criteria
if ($search_ref)	$sql.=" AND s.rowid=".$search_ref;
if ($search_user)   $sql.=natural_search(array('u.login', 'u.lastname', 'u.firstname', 'u.email', 'u.note'), $search_user);
if ($search_label) 	$sql.=natural_search(array('s.label'), $search_label);
if ($search_amount) $sql.=natural_search("s.amount", $search_amount, 1);
if ($search_account > 0) $sql .=" AND b.fk_account=".$search_account;
if ($filtre) {
    $filtre=str_replace(":","=",$filtre);
    $sql .= " AND ".$filtre;
}
if ($typeid) {
    $sql .= " AND s.fk_typepayment=".$typeid;
}
$sql.= $db->order($sortfield,$sortorder);

//$sql.= " GROUP BY u.rowid, u.lastname, u.firstname, s.rowid, s.fk_user, s.amount, s.label, s.datev, s.fk_typepayment, s.num_payment, pst.code";
$totalnboflines=0;
$result=$db->query($sql);
if ($result)
{
    $totalnboflines = $db->num_rows($result);
}
$sql.= $db->plimit($limit+1,$offset);

$result = $db->query($sql);
if ($result)
{
    $num = $db->num_rows($result);
    $i = 0;
    $total = 0 ;
	$var=true;

	$param='';
    if (! empty($contextpage) && $contextpage != $_SERVER["PHP_SELF"]) $param.='&contextpage='.$contextpage;
	if ($limit > 0 && $limit != $conf->liste_limit) $param.='&limit='.$limit;
	if ($typeid) $param.='&amp;typeid='.$typeid;
	if ($optioncss != '') $param.='&amp;optioncss='.$optioncss;

	print '<form method="GET" action="'.$_SERVER["PHP_SELF"].'">';
    if ($optioncss != '') print '<input type="hidden" name="optioncss" value="'.$optioncss.'">';
    print '<input type="hidden" name="token" value="'.$_SESSION['newtoken'].'">';
	print '<input type="hidden" name="formfilteraction" id="formfilteraction" value="list">';
    print '<input type="hidden" name="action" value="list">';
    print '<input type="hidden" name="sortfield" value="'.$sortfield.'">';
    print '<input type="hidden" name="sortorder" value="'.$sortorder.'">';

	print_barre_liste($langs->trans("SalariesPayments"),$page,$_SERVER["PHP_SELF"],$param,$sortfield,$sortorder,'',$num, $totalnboflines, 'title_accountancy.png', 0, '', '', $limit);
	
	print '<table class="noborder" width="100%">';
    print '<tr class="liste_titre">';
	print_liste_field_titre($langs->trans("Ref"),$_SERVER["PHP_SELF"],"s.rowid","",$param,"",$sortfield,$sortorder);
	print_liste_field_titre($langs->trans("Employee"),$_SERVER["PHP_SELF"],"u.rowid","",$param,"",$sortfield,$sortorder);
	print_liste_field_titre($langs->trans("Label"),$_SERVER["PHP_SELF"],"s.label","",$param,'align="left"',$sortfield,$sortorder);
	print_liste_field_titre($langs->trans("DatePayment"),$_SERVER["PHP_SELF"],"s.datep","",$param,'align="center"',$sortfield,$sortorder);
	print_liste_field_titre($langs->trans("PaymentMode"),$_SERVER["PHP_SELF"],"type","",$param,'align="left"',$sortfield,$sortorder);
    if (! empty($conf->banque->enabled)) print_liste_field_titre($langs->trans("Account"),$_SERVER["PHP_SELF"],"ba.label","",$param,"",$sortfield,$sortorder);
	print_liste_field_titre($langs->trans("PayedByThisPayment"),$_SERVER["PHP_SELF"],"s.amount","",$param,'align="right"',$sortfield,$sortorder);
	print_liste_field_titre('',$_SERVER["PHP_SELF"],"",'','','',$sortfield,$sortorder,'maxwidthsearch ');
    print "</tr>\n";

	print '<tr class="liste_titre">';
	// Ref
	print '<td class="liste_titre" align="left">';
	print '<input class="flat" type="text" size="3" name="search_ref" value="'.$search_ref.'">';
	print '</td>';
	// Employee
	print '<td class="liste_titre">';
	print '<input class="flat" type="text" size="6" name="search_user" value="'.$search_user.'">';
	print '</td>';
	// Label
	print '<td class="liste_titre"><input type="text" class="flat" size="10" name="search_label" value="'.$search_label.'"></td>';
	// Date
	print '<td class="liste_titre">&nbsp;</td>';
	// Type
	print '<td class="liste_titre" align="left">';
	$form->select_types_paiements($typeid,'typeid','',0,0,1,16);
	print '</td>';
	// Account
	if (! empty($conf->banque->enabled))
    {
	    print '<td>';
	    $form->select_comptes($search_account,'search_account',0,'',1);
	    print '</td>';
    }
	// Amount
	print '<td class="liste_titre" align="right"><input name="search_amount" class="flat" type="text" size="8" value="'.$search_amount.'"></td>';

    print '<td class="liste_titre" align="right">';
    $searchpitco=$form->showFilterAndCheckAddButtons(0);
    print $searchpitco;
    print '</td>';
	print "</tr>\n";

    while ($i < min($num,$limit))
    {
        $obj = $db->fetch_object($result);
        $var=!$var;
        print "<tr ".$bc[$var].">";

        $userstatic->id=$obj->uid;
        $userstatic->lastname=$obj->lastname;
        $userstatic->firstname=$obj->firstname;
        $userstatic->admin=$obj->admin;
        $userstatic->login=$obj->login;
        $userstatic->email=$obj->email;
        $userstatic->societe_id=$obj->fk_soc;

        $salstatic->id=$obj->rowid;
		$salstatic->ref=$obj->rowid;
        // Ref
		print "<td>".$salstatic->getNomUrl(1)."</td>\n";
		// Employee
		print "<td>".$userstatic->getNomUrl(1)."</td>\n";
		// Label payment
        print "<td>".dol_trunc($obj->label,40)."</td>\n";
		// Date payment
        print '<td align="center">'.dol_print_date($db->jdate($obj->datep),'day')."</td>\n";
        // Type
        print '<td>'.$langs->trans("PaymentTypeShort".$obj->payment_code).' '.$obj->num_payment.'</td>';
		// Account
    	if (! empty($conf->banque->enabled))
	    {
	        print '<td>';
	        if ($obj->fk_bank > 0)
	        {
	        	//$accountstatic->fetch($obj->fk_bank);
	            $accountstatic->id=$obj->bid;
	            $accountstatic->label=$obj->blabel;
	            print $accountstatic->getNomUrl(1);
	        }
	        else print '&nbsp;';
	        print '</td>';
	    }
        // Amount
        print "<td align=\"right\">".price($obj->amount)."</td>";
        print "<td></td>";
        print "</tr>\n";

        $total = $total + $obj->amount;

        $i++;
    }
    
<<<<<<< HEAD
    print '<tr class="liste_total"><td colspan="5" class="liste_total">'.$langs->trans("Total").'</td>';
=======
    $colspan=6;
    if (! empty($conf->banque->enabled)) $colspan++;
    print '<tr class="liste_total"><td colspan="'.$colspan.'" class="liste_total">'.$langs->trans("Total").'</td>';
>>>>>>> fbdbad0d
    print '<td class="liste_total" align="right">'.price($total)."</td>";
	print "<td></td></tr>";

    print "</table>";

	print '</form>';

    $db->free($result);
}
else
{
    dol_print_error($db);
}



llxFooter();

$db->close();<|MERGE_RESOLUTION|>--- conflicted
+++ resolved
@@ -245,14 +245,10 @@
 
         $i++;
     }
-    
-<<<<<<< HEAD
-    print '<tr class="liste_total"><td colspan="5" class="liste_total">'.$langs->trans("Total").'</td>';
-=======
-    $colspan=6;
+
+    $colspan=5;
     if (! empty($conf->banque->enabled)) $colspan++;
     print '<tr class="liste_total"><td colspan="'.$colspan.'" class="liste_total">'.$langs->trans("Total").'</td>';
->>>>>>> fbdbad0d
     print '<td class="liste_total" align="right">'.price($total)."</td>";
 	print "<td></td></tr>";
 
