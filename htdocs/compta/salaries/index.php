<?php
/* Copyright (C) 2011-2016 Alexandre Spangaro  <aspangaro.dolibarr@gmail.com>
 * Copyright (C) 2015-2016 Laurent Destailleur <eldy@users.sourceforge.net>
 * Copyright (C) 2015      Jean-François Ferry	<jfefe@aternatik.fr>
 *
 * This program is free software; you can redistribute it and/or modify
 * it under the terms of the GNU General Public License as published by
 * the Free Software Foundation; either version 3 of the License, or
 * (at your option) any later version.
 *
 * This program is distributed in the hope that it will be useful,
 * but WITHOUT ANY WARRANTY; without even the implied warranty of
 * MERCHANTABILITY or FITNESS FOR A PARTICULAR PURPOSE.  See the
 * GNU General Public License for more details.
 *
 * You should have received a copy of the GNU General Public License
 * along with this program. If not, see <http://www.gnu.org/licenses/>.
 */

/**
 *	    \file       htdocs/compta/salaries/index.php
 *      \ingroup    salaries
 *		\brief     	List of salaries payments
 */

require '../../main.inc.php';
require_once DOL_DOCUMENT_ROOT.'/compta/salaries/class/paymentsalary.class.php';
require_once DOL_DOCUMENT_ROOT.'/compta/bank/class/account.class.php';

$langs->load("compta");
$langs->load("salaries");
$langs->load("bills");

// Security check
$socid = GETPOST("socid","int");
if ($user->societe_id) $socid=$user->societe_id;
$result = restrictedArea($user, 'salaries', '', '', '');

$limit = GETPOST('limit')?GETPOST('limit','int'):$conf->liste_limit;
$search_ref = GETPOST('search_ref','int');
$search_user = GETPOST('search_user','alpha');
$search_label = GETPOST('search_label','alpha');
$search_amount = GETPOST('search_amount','alpha');
$search_account = GETPOST('search_account','int');

$sortfield = GETPOST("sortfield",'alpha');
$sortorder = GETPOST("sortorder",'alpha');
$page = GETPOST("page",'int');
if ($page == -1) { $page = 0; }
$offset = $conf->liste_limit * $page;
$pageprev = $page - 1;
$pagenext = $page + 1;
<<<<<<< HEAD
$limit = GETPOST('limit')?GETPOST('limit','int'):$conf->liste_limit;
=======
>>>>>>> 3f5d67d4
if (! $sortfield) $sortfield="s.datep";
if (! $sortorder) $sortorder="DESC";
$optioncss = GETPOST('optioncss','alpha');

$filtre=$_GET["filtre"];

if (empty($_REQUEST['typeid']))
{
	$newfiltre=str_replace('filtre=','',$filtre);
	$filterarray=explode('-',$newfiltre);
	foreach($filterarray as $val)
	{
		$part=explode(':',$val);
		if ($part[0] == 's.fk_typepayment') $typeid=$part[1];
	}
}
else
{
	$typeid=$_REQUEST['typeid'];
}

if (GETPOST("button_removefilter_x") || GETPOST("button_removefilter.x") || GETPOST("button_removefilter")) // All test are required to be compatible with all browsers
{
	$search_ref="";
	$search_label="";
	$search_amount="";
	$search_account='';
    $typeid="";
}

/*
 * View
 */

llxHeader();

$form = new Form($db);
$salstatic = new PaymentSalary($db);
$userstatic = new User($db);
$accountstatic = new Account($db);

$sql = "SELECT u.rowid as uid, u.lastname, u.firstname, u.login, u.email, u.admin, u.salary as current_salary, u.fk_soc as fk_soc,";
$sql.= " s.rowid, s.fk_user, s.amount, s.salary, s.label, s.datep as datep, s.datev as datev, s.fk_typepayment as type, s.num_payment, s.fk_bank,";
$sql.= " ba.rowid as bid, ba.label as blabel,";
$sql.= " pst.code as payment_code";
$sql.= " FROM ".MAIN_DB_PREFIX."payment_salary as s";
$sql.= " LEFT JOIN ".MAIN_DB_PREFIX."c_paiement as pst ON s.fk_typepayment = pst.id";
$sql.= " LEFT JOIN ".MAIN_DB_PREFIX."bank as b ON s.fk_bank = b.rowid";
$sql.= " LEFT JOIN ".MAIN_DB_PREFIX."bank_account as ba ON b.fk_account = ba.rowid,";
$sql.= " ".MAIN_DB_PREFIX."user as u";
$sql.= " WHERE u.rowid = s.fk_user";
$sql.= " AND s.entity = ".$conf->entity;

// Search criteria
if ($search_ref)	$sql.=" AND s.rowid=".$search_ref;
if ($search_user)   $sql.=natural_search(array('u.login', 'u.lastname', 'u.firstname', 'u.email', 'u.note'), $search_user);
if ($search_label) 	$sql.=natural_search(array('s.label'), $search_label);
if ($search_amount) $sql.=natural_search("s.amount", $search_amount, 1);
if ($search_account > 0) $sql .=" AND b.fk_account=".$search_account;
if ($filtre) {
    $filtre=str_replace(":","=",$filtre);
    $sql .= " AND ".$filtre;
}
if ($typeid) {
    $sql .= " AND s.fk_typepayment=".$typeid;
}
<<<<<<< HEAD
//$sql.= " GROUP BY u.rowid, u.lastname, u.firstname, s.rowid, s.fk_user, s.amount, s.label, s.datev, s.fk_typepayment, s.num_payment, pst.code";
$totalnboflines=0;
$result=$db->query($sql);
if ($result)
{
    $totalnboflines = $db->num_rows($result);
}
=======
>>>>>>> 3f5d67d4
$sql.= $db->order($sortfield,$sortorder);

//$sql.= " GROUP BY u.rowid, u.lastname, u.firstname, s.rowid, s.fk_user, s.amount, s.label, s.datev, s.fk_typepayment, s.num_payment, pst.code";
$totalnboflines=0;
$result=$db->query($sql);
if ($result)
{
    $totalnboflines = $db->num_rows($result);
}
$sql.= $db->plimit($limit+1,$offset);

$result = $db->query($sql);
if ($result)
{
    $num = $db->num_rows($result);
    $i = 0;
    $total = 0 ;
	$var=true;

	$param='';
    if (! empty($contextpage) && $contextpage != $_SERVER["PHP_SELF"]) $param.='&contextpage='.$contextpage;
	if ($limit > 0 && $limit != $conf->liste_limit) $param.='&limit='.$limit;
	if ($typeid) $param.='&amp;typeid='.$typeid;
	if ($optioncss != '') $param.='&amp;optioncss='.$optioncss;
<<<<<<< HEAD

	print_barre_liste($langs->trans("SalariesPayments"),$page,$_SERVER["PHP_SELF"],$param,$sortfield,$sortorder,'',$num,$totalnboflines, 'title_accountancy.png');

	print '<form method="GET" action="'.$_SERVER["PHP_SELF"].'">';
	if ($optioncss != '') print '<input type="hidden" name="optioncss" value="'.$optioncss.'">';
=======

	print '<form method="GET" action="'.$_SERVER["PHP_SELF"].'">';
    if ($optioncss != '') print '<input type="hidden" name="optioncss" value="'.$optioncss.'">';
    print '<input type="hidden" name="token" value="'.$_SESSION['newtoken'].'">';
	print '<input type="hidden" name="formfilteraction" id="formfilteraction" value="list">';
    print '<input type="hidden" name="action" value="list">';
    print '<input type="hidden" name="sortfield" value="'.$sortfield.'">';
    print '<input type="hidden" name="sortorder" value="'.$sortorder.'">';
>>>>>>> 3f5d67d4

	print_barre_liste($langs->trans("SalariesPayments"),$page,$_SERVER["PHP_SELF"],$param,$sortfield,$sortorder,'',$num, $totalnboflines, 'title_accountancy.png', 0, '', '', $limit);
	
	print '<table class="noborder" width="100%">';
    print '<tr class="liste_titre">';
	print_liste_field_titre($langs->trans("Ref"),$_SERVER["PHP_SELF"],"s.rowid","",$param,"",$sortfield,$sortorder);
	print_liste_field_titre($langs->trans("Person"),$_SERVER["PHP_SELF"],"u.rowid","",$param,"",$sortfield,$sortorder);
	print_liste_field_titre($langs->trans("ExpectedToPay"),$_SERVER["PHP_SELF"],"s.salary","",$param,"",$sortfield,$sortorder);
	print_liste_field_titre($langs->trans("Label"),$_SERVER["PHP_SELF"],"s.label","",$param,'align="left"',$sortfield,$sortorder);
	print_liste_field_titre($langs->trans("DatePayment"),$_SERVER["PHP_SELF"],"s.datep","",$param,'align="center"',$sortfield,$sortorder);
	print_liste_field_titre($langs->trans("PaymentMode"),$_SERVER["PHP_SELF"],"type","",$param,'align="left"',$sortfield,$sortorder);
    if (! empty($conf->banque->enabled)) print_liste_field_titre($langs->trans("Account"),$_SERVER["PHP_SELF"],"ba.label","",$param,"",$sortfield,$sortorder);
	print_liste_field_titre($langs->trans("PayedByThisPayment"),$_SERVER["PHP_SELF"],"s.amount","",$param,'align="right"',$sortfield,$sortorder);
	print_liste_field_titre('',$_SERVER["PHP_SELF"],"",'','','',$sortfield,$sortorder,'maxwidthsearch ');
    print "</tr>\n";

	print '<tr class="liste_titre">';
	// Ref
	print '<td class="liste_titre" align="left">';
	print '<input class="flat" type="text" size="3" name="search_ref" value="'.$search_ref.'">';
	print '</td>';
	// People
	print '<td class="liste_titre">';
	print '<input class="flat" type="text" size="6" name="search_user" value="'.$search_user.'">';
	print '</td>';
	// Current salary
	print '<td class="liste_titre">&nbsp;</td>';
	// Label
	print '<td class="liste_titre"><input type="text" class="flat" size="10" name="search_label" value="'.$search_label.'"></td>';
	// Date
	print '<td class="liste_titre">&nbsp;</td>';
	// Type
	print '<td class="liste_titre" align="left">';
	$form->select_types_paiements($typeid,'typeid','',0,0,1,16);
	print '</td>';
	// Account
	if (! empty($conf->banque->enabled))
    {
	    print '<td>';
	    $form->select_comptes($search_account,'search_account',0,'',1);
	    print '</td>';
    }
	// Amount
	print '<td class="liste_titre" align="right"><input name="search_amount" class="flat" type="text" size="8" value="'.$search_amount.'"></td>';

    print '<td class="liste_titre" align="right">';
    $searchpitco=$form->showFilterAndCheckAddButtons(0);
    print $searchpitco;
    print '</td>';
	print "</tr>\n";

    while ($i < min($num,$limit))
    {
        $obj = $db->fetch_object($result);
        $var=!$var;
        print "<tr ".$bc[$var].">";

        $userstatic->id=$obj->uid;
        $userstatic->lastname=$obj->lastname;
        $userstatic->firstname=$obj->firstname;
        $userstatic->admin=$obj->admin;
        $userstatic->login=$obj->login;
        $userstatic->email=$obj->email;
        $userstatic->societe_id=$obj->fk_soc;

        $salstatic->id=$obj->rowid;
		$salstatic->ref=$obj->rowid;
        // Ref
		print "<td>".$salstatic->getNomUrl(1)."</td>\n";
		// User name
		print "<td>".$userstatic->getNomUrl(1)."</td>\n";
		// Current salary
		print "<td>".($obj->salary?price($obj->salary):'')."</td>\n";
		// Label payment
        print "<td>".dol_trunc($obj->label,40)."</td>\n";
		// Date payment
        print '<td align="center">'.dol_print_date($db->jdate($obj->datep),'day')."</td>\n";
        // Type
        print '<td>'.$langs->trans("PaymentTypeShort".$obj->payment_code).' '.$obj->num_payment.'</td>';
		// Account
    	if (! empty($conf->banque->enabled))
	    {
	        print '<td>';
	        if ($obj->fk_bank > 0)
	        {
	        	//$accountstatic->fetch($obj->fk_bank);
	            $accountstatic->id=$obj->bid;
	            $accountstatic->label=$obj->blabel;
	            print $accountstatic->getNomUrl(1);
	        }
	        else print '&nbsp;';
	        print '</td>';
	    }
        // Amount
        print "<td align=\"right\">".price($obj->amount)."</td>";
        print "<td></td>";
        print "</tr>\n";

        $total = $total + $obj->amount;

        $i++;
    }
    
    $colspan=6;
    if (! empty($conf->banque->enabled)) $colspan++;
    print '<tr class="liste_total"><td colspan="'.$colspan.'" class="liste_total">'.$langs->trans("Total").'</td>';
    print '<td class="liste_total" align="right">'.price($total)."</td>";
	print "<td></td></tr>";

    print "</table>";

	print '</form>';

    $db->free($result);
}
else
{
    dol_print_error($db);
}



llxFooter();

$db->close();<|MERGE_RESOLUTION|>--- conflicted
+++ resolved
@@ -50,10 +50,6 @@
 $offset = $conf->liste_limit * $page;
 $pageprev = $page - 1;
 $pagenext = $page + 1;
-<<<<<<< HEAD
-$limit = GETPOST('limit')?GETPOST('limit','int'):$conf->liste_limit;
-=======
->>>>>>> 3f5d67d4
 if (! $sortfield) $sortfield="s.datep";
 if (! $sortorder) $sortorder="DESC";
 $optioncss = GETPOST('optioncss','alpha');
@@ -120,16 +116,6 @@
 if ($typeid) {
     $sql .= " AND s.fk_typepayment=".$typeid;
 }
-<<<<<<< HEAD
-//$sql.= " GROUP BY u.rowid, u.lastname, u.firstname, s.rowid, s.fk_user, s.amount, s.label, s.datev, s.fk_typepayment, s.num_payment, pst.code";
-$totalnboflines=0;
-$result=$db->query($sql);
-if ($result)
-{
-    $totalnboflines = $db->num_rows($result);
-}
-=======
->>>>>>> 3f5d67d4
 $sql.= $db->order($sortfield,$sortorder);
 
 //$sql.= " GROUP BY u.rowid, u.lastname, u.firstname, s.rowid, s.fk_user, s.amount, s.label, s.datev, s.fk_typepayment, s.num_payment, pst.code";
@@ -154,13 +140,6 @@
 	if ($limit > 0 && $limit != $conf->liste_limit) $param.='&limit='.$limit;
 	if ($typeid) $param.='&amp;typeid='.$typeid;
 	if ($optioncss != '') $param.='&amp;optioncss='.$optioncss;
-<<<<<<< HEAD
-
-	print_barre_liste($langs->trans("SalariesPayments"),$page,$_SERVER["PHP_SELF"],$param,$sortfield,$sortorder,'',$num,$totalnboflines, 'title_accountancy.png');
-
-	print '<form method="GET" action="'.$_SERVER["PHP_SELF"].'">';
-	if ($optioncss != '') print '<input type="hidden" name="optioncss" value="'.$optioncss.'">';
-=======
 
 	print '<form method="GET" action="'.$_SERVER["PHP_SELF"].'">';
     if ($optioncss != '') print '<input type="hidden" name="optioncss" value="'.$optioncss.'">';
@@ -169,7 +148,6 @@
     print '<input type="hidden" name="action" value="list">';
     print '<input type="hidden" name="sortfield" value="'.$sortfield.'">';
     print '<input type="hidden" name="sortorder" value="'.$sortorder.'">';
->>>>>>> 3f5d67d4
 
 	print_barre_liste($langs->trans("SalariesPayments"),$page,$_SERVER["PHP_SELF"],$param,$sortfield,$sortorder,'',$num, $totalnboflines, 'title_accountancy.png', 0, '', '', $limit);
 	
