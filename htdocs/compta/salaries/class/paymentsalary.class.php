<?php
/* Copyright (C) 2011-2018 Alexandre Spangaro   <aspangaro@zendsi.com>
 * Copyright (C) 2014      Juanjo Menent        <jmenent@2byte.es>
 *
 * This program is free software; you can redistribute it and/or modify
 * it under the terms of the GNU General Public License as published by
 * the Free Software Foundation; either version 3 of the License, or
 * (at your option) any later version.
 *
 * This program is distributed in the hope that it will be useful,
 * but WITHOUT ANY WARRANTY; without even the implied warranty of
 * MERCHANTABILITY or FITNESS FOR A PARTICULAR PURPOSE.  See the
 * GNU General Public License for more details.
 *
 * You should have received a copy of the GNU General Public License
 * along with this program. If not, see <http://www.gnu.org/licenses/>.
 */

/**
 *  \file       htdocs/compta/salaries/class/paymentsalary.class.php
 *  \ingroup    salaries
 *  \brief      Class for salaries module payment
 */

// Put here all includes required by your class file
require_once DOL_DOCUMENT_ROOT .'/core/class/commonobject.class.php';


/**
 *  Class to manage salary payments
 */
class PaymentSalary extends CommonObject
{
	/**
	 * @var string ID to identify managed object
	 */
	public $element='payment_salary';

	/**
	 * @var string Name of table without prefix where object is stored
	 */
	public $table_element='payment_salary';

	public $picto='payment';

	public $tms;
	public $fk_user;
	public $datep;
	public $datev;
	public $amount;
	public $fk_project;
	public $type_payment;
	public $num_payment;

	/**
<<<<<<< HEAD
     * @var string proper name for given parameter
     */
    public $label;
=======
   * @var string proper name for given parameter
   */
  public $label;
>>>>>>> 5c06e744

	public $datesp;
	public $dateep;
	public $fk_bank;
	public $fk_user_author;
	public $fk_user_modif;


	/**
	 *	Constructor
	 *
	 *  @param		DoliDB		$db      Database handler
	 */
	function __construct($db)
	{
		$this->db = $db;
		$this->element = 'payment_salary';
		$this->table_element = 'payment_salary';
		return 1;
	}

	/**
	 * Update database
	 *
	 * @param   User	$user        	User that modify
	 * @param	int		$notrigger	    0=no, 1=yes (no update trigger)
	 * @return  int         			<0 if KO, >0 if OK
	 */
	function update($user=null, $notrigger=0)
	{
		global $conf, $langs;

		$error=0;

		// Clean parameters
		$this->fk_user=trim($this->fk_user);
		$this->amount=trim($this->amount);
		$this->label=trim($this->label);
		$this->note=trim($this->note);
		$this->fk_bank=trim($this->fk_bank);
		$this->fk_user_author=trim($this->fk_user_author);
		$this->fk_user_modif=trim($this->fk_user_modif);

		// Check parameters
		if (empty($this->fk_user) || $this->fk_user < 0)
		{
			$this->error='ErrorBadParameter';
			return -1;
		}

		$this->db->begin();

		// Update request
		$sql = "UPDATE ".MAIN_DB_PREFIX."payment_salary SET";

		$sql.= " tms='".$this->db->idate($this->tms)."',";
		$sql.= " fk_user=".$this->fk_user.",";
		$sql.= " datep='".$this->db->idate($this->datep)."',";
		$sql.= " datev='".$this->db->idate($this->datev)."',";
		$sql.= " amount=".price2num($this->amount).",";
		$sql.= " fk_projet='".$this->db->escape($this->fk_project)."',";
		$sql.= " fk_typepayment=".$this->fk_typepayment."',";
		$sql.= " num_payment='".$this->db->escape($this->num_payment)."',";
		$sql.= " label='".$this->db->escape($this->label)."',";
		$sql.= " datesp='".$this->db->idate($this->datesp)."',";
		$sql.= " dateep='".$this->db->idate($this->dateep)."',";
		$sql.= " note='".$this->db->escape($this->note)."',";
		$sql.= " fk_bank=".($this->fk_bank > 0 ? "'".$this->db->escape($this->fk_bank)."'":"null").",";
		$sql.= " fk_user_author=".$this->fk_user_author.",";
		$sql.= " fk_user_modif=".$this->fk_user_modif;

		$sql.= " WHERE rowid=".$this->id;

		dol_syslog(get_class($this)."::update", LOG_DEBUG);
		$resql = $this->db->query($sql);
		if (! $resql)
		{
			$this->error="Error ".$this->db->lasterror();
			return -1;
		}

		if (! $notrigger)
		{
            // Call trigger
            $result=$this->call_trigger('PAYMENT_SALARY_MODIFY',$user);
            if ($result < 0) $error++;
            // End call triggers
		}

		if (! $error)
		{
			$this->db->commit();
			return 1;
		}
		else
		{
			$this->db->rollback();
			return -1;
		}
	}


	/**
	 *  Load object in memory from database
	 *
	 *  @param	int		$id         id object
	 *  @param  User	$user       User that load
	 *  @return int         		<0 if KO, >0 if OK
	 */
	function fetch($id, $user=null)
	{
		global $langs;
		$sql = "SELECT";
		$sql.= " s.rowid,";

		$sql.= " s.tms,";
		$sql.= " s.fk_user,";
		$sql.= " s.datep,";
		$sql.= " s.datev,";
		$sql.= " s.amount,";
		$sql.= " s.fk_projet as fk_project,";
		$sql.= " s.fk_typepayment,";
		$sql.= " s.num_payment,";
		$sql.= " s.label,";
		$sql.= " s.datesp,";
		$sql.= " s.dateep,";
		$sql.= " s.note,";
		$sql.= " s.fk_bank,";
		$sql.= " s.fk_user_author,";
		$sql.= " s.fk_user_modif,";
		$sql.= " b.fk_account,";
		$sql.= " b.fk_type,";
		$sql.= " b.rappro";

		$sql.= " FROM ".MAIN_DB_PREFIX."payment_salary as s";
		$sql.= " LEFT JOIN ".MAIN_DB_PREFIX."bank as b ON s.fk_bank = b.rowid";
		$sql.= " WHERE s.rowid = ".$id;

		dol_syslog(get_class($this)."::fetch", LOG_DEBUG);
		$resql=$this->db->query($sql);
		if ($resql)
		{
			if ($this->db->num_rows($resql))
			{
				$obj = $this->db->fetch_object($resql);

				$this->id				= $obj->rowid;
				$this->ref				= $obj->rowid;
				$this->tms				= $this->db->jdate($obj->tms);
				$this->fk_user			= $obj->fk_user;
				$this->datep			= $this->db->jdate($obj->datep);
				$this->datev			= $this->db->jdate($obj->datev);
				$this->amount			= $obj->amount;
				$this->fk_project		= $obj->fk_project;
				$this->type_payement	= $obj->fk_typepayment;
				$this->num_payment		= $obj->num_payment;
				$this->label			= $obj->label;
				$this->datesp			= $this->db->jdate($obj->datesp);
				$this->dateep			= $this->db->jdate($obj->dateep);
				$this->note				= $obj->note;
				$this->fk_bank			= $obj->fk_bank;
				$this->fk_user_author	= $obj->fk_user_author;
				$this->fk_user_modif	= $obj->fk_user_modif;
				$this->fk_account		= $obj->fk_account;
				$this->fk_type			= $obj->fk_type;
				$this->rappro			= $obj->rappro;
			}
			$this->db->free($resql);

			return 1;
		}
		else
		{
			$this->error="Error ".$this->db->lasterror();
			return -1;
		}
	}


	/**
	 *  Delete object in database
	 *
	 *	@param	User	$user       User that delete
	 *	@return	int					<0 if KO, >0 if OK
	 */
	function delete($user)
	{
		global $conf, $langs;

		$error=0;

		// Call trigger
		$result=$this->call_trigger('PAYMENT_SALARY_DELETE',$user);
		if ($result < 0) return -1;
		// End call triggers


		$sql = "DELETE FROM ".MAIN_DB_PREFIX."payment_salary";
		$sql.= " WHERE rowid=".$this->id;

		dol_syslog(get_class($this)."::delete", LOG_DEBUG);
		$resql = $this->db->query($sql);
		if (! $resql)
		{
			$this->error="Error ".$this->db->lasterror();
			return -1;
		}

		return 1;
	}


	/**
	 *  Initialise an instance with random values.
	 *  Used to build previews or test instances.
	 *	id must be 0 if object instance is a specimen.
	 *
	 *  @return	void
	 */
	function initAsSpecimen()
	{
		$this->id=0;

		$this->tms='';
		$this->fk_user='';
		$this->datep='';
		$this->datev='';
		$this->amount='';
		$this->label='';
		$this->datesp='';
		$this->dateep='';
		$this->note='';
		$this->fk_bank='';
		$this->fk_user_author='';
		$this->fk_user_modif='';
	}

	/**
	 *  Create in database
	 *
	 *  @param      User	$user       User that create
	 *  @return     int      			<0 if KO, >0 if OK
	 */
	function create($user)
	{
		global $conf,$langs;

		$error=0;
		$now=dol_now();

		// Clean parameters
		$this->amount=price2num(trim($this->amount));
		$this->label=trim($this->label);
		$this->note=trim($this->note);
		$this->fk_bank=trim($this->fk_bank);
		$this->fk_user_author=trim($this->fk_user_author);
		$this->fk_user_modif=trim($this->fk_user_modif);

		// Check parameters
		if (! $this->label)
		{
			$this->error=$langs->trans("ErrorFieldRequired",$langs->transnoentities("Label"));
			return -3;
		}
		if ($this->fk_user < 0 || $this->fk_user == '')
		{
			$this->error=$langs->trans("ErrorFieldRequired",$langs->transnoentities("Employee"));
			return -4;
		}
		if ($this->amount < 0 || $this->amount == '')
		{
			$this->error=$langs->trans("ErrorFieldRequired",$langs->transnoentities("Amount"));
			return -5;
		}
		if (! empty($conf->banque->enabled) && (empty($this->accountid) || $this->accountid <= 0))
		{
			$this->error=$langs->trans("ErrorFieldRequired",$langs->transnoentities("Account"));
			return -6;
		}
		if (! empty($conf->banque->enabled) && (empty($this->type_payment) || $this->type_payment <= 0))
		{
			$this->error=$langs->trans("ErrorFieldRequired",$langs->transnoentities("PaymentMode"));
			return -7;
		}

		$this->db->begin();

		// Insert into llx_payment_salary
		$sql = "INSERT INTO ".MAIN_DB_PREFIX."payment_salary (fk_user";
		$sql.= ", datep";
		$sql.= ", datev";
		$sql.= ", amount";
		$sql.= ", fk_projet";
		$sql.= ", salary";
		$sql.= ", fk_typepayment";
		$sql.= ", num_payment";
		if ($this->note) $sql.= ", note";
		$sql.= ", label";
		$sql.= ", datesp";
		$sql.= ", dateep";
		$sql.= ", fk_user_author";
		$sql.= ", datec";
		$sql.= ", fk_bank";
		$sql.= ", entity";
		$sql.= ") ";
		$sql.= " VALUES (";
		$sql.= "'".$this->db->escape($this->fk_user)."'";
		$sql.= ", '".$this->db->idate($this->datep)."'";
		$sql.= ", '".$this->db->idate($this->datev)."'";
		$sql.= ", ".$this->amount;
		$sql.= ", ".($this->fk_project > 0? $this->fk_project : 0);
		$sql.= ", ".($this->salary > 0 ? $this->salary : "null");
		$sql.= ", ".$this->db->escape($this->type_payment);
		$sql.= ", '".$this->db->escape($this->num_payment)."'";
		if ($this->note) $sql.= ", '".$this->db->escape($this->note)."'";
		$sql.= ", '".$this->db->escape($this->label)."'";
		$sql.= ", '".$this->db->idate($this->datesp)."'";
		$sql.= ", '".$this->db->idate($this->dateep)."'";
		$sql.= ", '".$this->db->escape($user->id)."'";
		$sql.= ", '".$this->db->idate($now)."'";
		$sql.= ", NULL";
		$sql.= ", ".$conf->entity;
		$sql.= ")";

		dol_syslog(get_class($this)."::create", LOG_DEBUG);
		$result = $this->db->query($sql);
		if ($result)
		{

			$this->id = $this->db->last_insert_id(MAIN_DB_PREFIX."payment_salary");

			if ($this->id > 0)
			{
				if (! empty($conf->banque->enabled) && ! empty($this->amount))
				{
					// Insert into llx_bank
					require_once DOL_DOCUMENT_ROOT.'/compta/bank/class/account.class.php';

					$acc = new Account($this->db);
					$result=$acc->fetch($this->accountid);
					if ($result <= 0) dol_print_error($this->db);

					// Insert payment into llx_bank
					// Add link 'payment_salary' in bank_url between payment and bank transaction
					$bank_line_id = $acc->addline(
						$this->datep,
						$this->type_payment,
						$this->label,
						-abs($this->amount),
						$this->num_payment,
						'',
						$user,
						'',
						'',
						'',
						$this->datev
					);

					// Update fk_bank into llx_paiement.
					// So we know the payment which has generate the banking ecriture
					if ($bank_line_id > 0)
					{
						$this->update_fk_bank($bank_line_id);
					}
					else
					{
						$this->error=$acc->error;
						$error++;
					}

					if (! $error)
					{
						// Add link 'payment_salary' in bank_url between payment and bank transaction
						$url=DOL_URL_ROOT.'/compta/salaries/card.php?id=';

						$result=$acc->add_url_line($bank_line_id, $this->id, $url, "(SalaryPayment)", "payment_salary");
						if ($result <= 0)
						{
							$this->error=$acc->error;
							$error++;
						}
					}

					$fuser=new User($this->db);
					$fuser->fetch($this->fk_user);

					// Add link 'user' in bank_url between operation and bank transaction
					$result=$acc->add_url_line(
						$bank_line_id,
						$this->fk_user,
						DOL_URL_ROOT.'/user/card.php?id=',
						$fuser->getFullName($langs),
						// $langs->trans("SalaryPayment").' '.$fuser->getFullName($langs).' '.dol_print_date($this->datesp,'dayrfc').' '.dol_print_date($this->dateep,'dayrfc'),
						'user'
					);

					if ($result <= 0)
					{
						$this->error=$acc->error;
						$error++;
					}
				}

	            // Call trigger
	            $result=$this->call_trigger('PAYMENT_SALARY_CREATE',$user);
	            if ($result < 0) $error++;
	            // End call triggers

			}
			else $error++;

			if (! $error)
			{
				$this->db->commit();
				return $this->id;
			}
			else
			{
				$this->db->rollback();
				return -2;
			}
		}
		else
		{
			$this->error=$this->db->error();
			$this->db->rollback();
			return -1;
		}
	}

	/**
	 *  Update link between payment salary and line generate into llx_bank
	 *
	 *  @param	int		$id_bank    Id bank account
	 *	@return	int					<0 if KO, >0 if OK
	 */
    // phpcs:ignore PEAR.NamingConventions.ValidFunctionName.NotCamelCaps
	function update_fk_bank($id_bank)
	{
		$sql = 'UPDATE '.MAIN_DB_PREFIX.'payment_salary SET fk_bank = '.$id_bank;
		$sql.= ' WHERE rowid = '.$this->id;
		$result = $this->db->query($sql);
		if ($result)
		{
			return 1;
		}
		else
		{
			dol_print_error($this->db);
			return -1;
		}
	}


	/**
	 *	Send name clicable (with possibly the picto)
	 *
	 *	@param	int		$withpicto		0=No picto, 1=Include picto into link, 2=Only picto
	 *	@param	string	$option			link option
	 *	@return	string					Chaine with URL
	 */
	function getNomUrl($withpicto=0,$option='')
	{
		global $langs;

		$result='';
		$label=$langs->trans("ShowSalaryPayment").': '.$this->ref;

		$linkstart = '<a href="'.DOL_URL_ROOT.'/compta/salaries/card.php?id='.$this->id.'" title="'.dol_escape_htmltag($label, 1).'" class="classfortooltip">';
		$linkend='</a>';

		$result .= $linkstart;
		if ($withpicto) $result.=img_object(($notooltip?'':$label), ($this->picto?$this->picto:'generic'), ($notooltip?(($withpicto != 2) ? 'class="paddingright"' : ''):'class="'.(($withpicto != 2) ? 'paddingright ' : '').'classfortooltip"'), 0, 0, $notooltip?0:1);
		if ($withpicto != 2) $result.= $this->ref;
		$result .= $linkend;

		return $result;
	}

	/**
	 * Information on record
	 *
	 * @param	int		$id      Id of record
	 * @return	void
	 */
	function info($id)
	{
		$sql = 'SELECT ps.rowid, ps.datec, ps.fk_user_author';
		$sql.= ' FROM '.MAIN_DB_PREFIX.'payment_salary as ps';
		$sql.= ' WHERE ps.rowid = '.$id;

		dol_syslog(get_class($this).'::info', LOG_DEBUG);
		$result = $this->db->query($sql);

		if ($result)
		{
			if ($this->db->num_rows($result))
			{
				$obj = $this->db->fetch_object($result);
				$this->id = $obj->rowid;
				if ($obj->fk_user_author)
				{
					$cuser = new User($this->db);
					$cuser->fetch($obj->fk_user_author);
					$this->user_creation = $cuser;
				}
				$this->date_creation     = $this->db->jdate($obj->datec);
			}
			$this->db->free($result);
		}
		else
		{
			dol_print_error($this->db);
		}
	}


	/**
	 * Retourne le libelle du statut d'une facture (brouillon, validee, abandonnee, payee)
	 *
	 * @param	int		$mode       0=libelle long, 1=libelle court, 2=Picto + Libelle court, 3=Picto, 4=Picto + Libelle long, 5=Libelle court + Picto
	 * @return  string				Libelle
	 */
	function getLibStatut($mode=0)
	{
	    return $this->LibStatut($this->statut,$mode);
	}

	/**
	 * Renvoi le libelle d'un statut donne
	 *
	 * @param   int		$status     Statut
	 * @param   int		$mode       0=libelle long, 1=libelle court, 2=Picto + Libelle court, 3=Picto, 4=Picto + Libelle long, 5=Libelle court + Picto
	 * @return	string  		    Libelle du statut
	 */
    // phpcs:ignore PEAR.NamingConventions.ValidFunctionName.NotCamelCaps
	function LibStatut($status,$mode=0)
	{
	    global $langs;	// TODO Renvoyer le libelle anglais et faire traduction a affichage

	    $langs->load('compta');
	    /*if ($mode == 0)
	    {
	        if ($status == 0) return $langs->trans('ToValidate');
	        if ($status == 1) return $langs->trans('Validated');
	    }
	    if ($mode == 1)
	    {
	        if ($status == 0) return $langs->trans('ToValidate');
	        if ($status == 1) return $langs->trans('Validated');
	    }
	    if ($mode == 2)
	    {
	        if ($status == 0) return img_picto($langs->trans('ToValidate'),'statut1').' '.$langs->trans('ToValidate');
	        if ($status == 1) return img_picto($langs->trans('Validated'),'statut4').' '.$langs->trans('Validated');
	    }
	    if ($mode == 3)
	    {
	        if ($status == 0) return img_picto($langs->trans('ToValidate'),'statut1');
	        if ($status == 1) return img_picto($langs->trans('Validated'),'statut4');
	    }
	    if ($mode == 4)
	    {
	        if ($status == 0) return img_picto($langs->trans('ToValidate'),'statut1').' '.$langs->trans('ToValidate');
	        if ($status == 1) return img_picto($langs->trans('Validated'),'statut4').' '.$langs->trans('Validated');
	    }
	    if ($mode == 5)
	    {
	        if ($status == 0) return $langs->trans('ToValidate').' '.img_picto($langs->trans('ToValidate'),'statut1');
	        if ($status == 1) return $langs->trans('Validated').' '.img_picto($langs->trans('Validated'),'statut4');
	    }
		if ($mode == 6)
	    {
	        if ($status == 0) return $langs->trans('ToValidate').' '.img_picto($langs->trans('ToValidate'),'statut1');
	        if ($status == 1) return $langs->trans('Validated').' '.img_picto($langs->trans('Validated'),'statut4');
	    }*/
	    return '';
	}
}<|MERGE_RESOLUTION|>--- conflicted
+++ resolved
@@ -53,15 +53,9 @@
 	public $num_payment;
 
 	/**
-<<<<<<< HEAD
      * @var string proper name for given parameter
      */
     public $label;
-=======
-   * @var string proper name for given parameter
-   */
-  public $label;
->>>>>>> 5c06e744
 
 	public $datesp;
 	public $dateep;
