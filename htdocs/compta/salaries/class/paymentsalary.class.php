<?php
/* Copyright (C) 2011-2018 Alexandre Spangaro   <aspangaro@zendsi.com>
 * Copyright (C) 2014      Juanjo Menent        <jmenent@2byte.es>
 *
 * This program is free software; you can redistribute it and/or modify
 * it under the terms of the GNU General Public License as published by
 * the Free Software Foundation; either version 3 of the License, or
 * (at your option) any later version.
 *
 * This program is distributed in the hope that it will be useful,
 * but WITHOUT ANY WARRANTY; without even the implied warranty of
 * MERCHANTABILITY or FITNESS FOR A PARTICULAR PURPOSE.  See the
 * GNU General Public License for more details.
 *
 * You should have received a copy of the GNU General Public License
 * along with this program. If not, see <http://www.gnu.org/licenses/>.
 */

/**
 *  \file       htdocs/compta/salaries/class/paymentsalary.class.php
 *  \ingroup    salaries
 *  \brief      Class for salaries module payment
 */

// Put here all includes required by your class file
require_once DOL_DOCUMENT_ROOT .'/core/class/commonobject.class.php';


/**
 *  Class to manage salary payments
 */
class PaymentSalary extends CommonObject
{
<<<<<<< HEAD
	public $element='payment_salary';			//!< Id that identify managed objects
	public $table_element='payment_salary';	//!< Name of table without prefix where object is stored
=======
	/**
	 * @var string ID to identify managed object
	 */
	public $element='payment_salary';

	/**
	 * @var string Name of table without prefix where object is stored
	 */
	public $table_element='payment_salary';

	/**
	 * @var string String with name of icon for myobject. Must be the part after the 'object_' into object_myobject.png
	 */
>>>>>>> d9b8a8c8
	public $picto='payment';

	public $tms;

	/**
	 * @var int User ID
	 */
	public $fk_user;

	public $datep;
	public $datev;
	public $amount;

	/**
     * @var int ID
     */
	public $fk_project;

	public $type_payment;
	public $num_payment;

	/**
     * @var string salary payments label
     */
    public $label;

	public $datesp;
	public $dateep;

	/**
     * @var int ID
     */
	public $fk_bank;

	/**
     * @var int ID
     */
	public $fk_user_author;

	/**
     * @var int ID
     */
	public $fk_user_modif;


	/**
	 *	Constructor
	 *
	 *  @param		DoliDB		$db      Database handler
	 */
	function __construct($db)
	{
		$this->db = $db;
		$this->element = 'payment_salary';
		$this->table_element = 'payment_salary';
	}

	/**
	 * Update database
	 *
	 * @param   User	$user        	User that modify
	 * @param	int		$notrigger	    0=no, 1=yes (no update trigger)
	 * @return  int         			<0 if KO, >0 if OK
	 */
	function update($user=null, $notrigger=0)
	{
		global $conf, $langs;

		$error=0;

		// Clean parameters
		$this->fk_user=trim($this->fk_user);
		$this->amount=trim($this->amount);
		$this->label=trim($this->label);
		$this->note=trim($this->note);
		$this->fk_bank=trim($this->fk_bank);
		$this->fk_user_author=trim($this->fk_user_author);
		$this->fk_user_modif=trim($this->fk_user_modif);

		// Check parameters
		if (empty($this->fk_user) || $this->fk_user < 0)
		{
			$this->error='ErrorBadParameter';
			return -1;
		}

		$this->db->begin();

		// Update request
		$sql = "UPDATE ".MAIN_DB_PREFIX."payment_salary SET";

		$sql.= " tms='".$this->db->idate($this->tms)."',";
		$sql.= " fk_user=".$this->fk_user.",";
		$sql.= " datep='".$this->db->idate($this->datep)."',";
		$sql.= " datev='".$this->db->idate($this->datev)."',";
		$sql.= " amount=".price2num($this->amount).",";
		$sql.= " fk_projet='".$this->db->escape($this->fk_project)."',";
		$sql.= " fk_typepayment=".$this->fk_typepayment."',";
		$sql.= " num_payment='".$this->db->escape($this->num_payment)."',";
		$sql.= " label='".$this->db->escape($this->label)."',";
		$sql.= " datesp='".$this->db->idate($this->datesp)."',";
		$sql.= " dateep='".$this->db->idate($this->dateep)."',";
		$sql.= " note='".$this->db->escape($this->note)."',";
		$sql.= " fk_bank=".($this->fk_bank > 0 ? "'".$this->db->escape($this->fk_bank)."'":"null").",";
		$sql.= " fk_user_author=".$this->fk_user_author.",";
		$sql.= " fk_user_modif=".$this->fk_user_modif;

		$sql.= " WHERE rowid=".$this->id;

		dol_syslog(get_class($this)."::update", LOG_DEBUG);
		$resql = $this->db->query($sql);
		if (! $resql)
		{
			$this->error="Error ".$this->db->lasterror();
			return -1;
		}

		if (! $notrigger)
		{
            // Call trigger
            $result=$this->call_trigger('PAYMENT_SALARY_MODIFY',$user);
            if ($result < 0) $error++;
            // End call triggers
		}

		if (! $error)
		{
			$this->db->commit();
			return 1;
		}
		else
		{
			$this->db->rollback();
			return -1;
		}
	}


	/**
	 *  Load object in memory from database
	 *
	 *  @param	int		$id         id object
	 *  @param  User	$user       User that load
	 *  @return int         		<0 if KO, >0 if OK
	 */
	function fetch($id, $user=null)
	{
		global $langs;
		$sql = "SELECT";
		$sql.= " s.rowid,";

		$sql.= " s.tms,";
		$sql.= " s.fk_user,";
		$sql.= " s.datep,";
		$sql.= " s.datev,";
		$sql.= " s.amount,";
		$sql.= " s.fk_projet as fk_project,";
		$sql.= " s.fk_typepayment,";
		$sql.= " s.num_payment,";
		$sql.= " s.label,";
		$sql.= " s.datesp,";
		$sql.= " s.dateep,";
		$sql.= " s.note,";
		$sql.= " s.fk_bank,";
		$sql.= " s.fk_user_author,";
		$sql.= " s.fk_user_modif,";
		$sql.= " b.fk_account,";
		$sql.= " b.fk_type,";
		$sql.= " b.rappro";

		$sql.= " FROM ".MAIN_DB_PREFIX."payment_salary as s";
		$sql.= " LEFT JOIN ".MAIN_DB_PREFIX."bank as b ON s.fk_bank = b.rowid";
		$sql.= " WHERE s.rowid = ".$id;

		dol_syslog(get_class($this)."::fetch", LOG_DEBUG);
		$resql=$this->db->query($sql);
		if ($resql)
		{
			if ($this->db->num_rows($resql))
			{
				$obj = $this->db->fetch_object($resql);

				$this->id				= $obj->rowid;
				$this->ref				= $obj->rowid;
				$this->tms				= $this->db->jdate($obj->tms);
				$this->fk_user			= $obj->fk_user;
				$this->datep			= $this->db->jdate($obj->datep);
				$this->datev			= $this->db->jdate($obj->datev);
				$this->amount			= $obj->amount;
				$this->fk_project		= $obj->fk_project;
				$this->type_payement	= $obj->fk_typepayment;
				$this->num_payment		= $obj->num_payment;
				$this->label			= $obj->label;
				$this->datesp			= $this->db->jdate($obj->datesp);
				$this->dateep			= $this->db->jdate($obj->dateep);
				$this->note				= $obj->note;
				$this->fk_bank			= $obj->fk_bank;
				$this->fk_user_author	= $obj->fk_user_author;
				$this->fk_user_modif	= $obj->fk_user_modif;
				$this->fk_account		= $obj->fk_account;
				$this->fk_type			= $obj->fk_type;
				$this->rappro			= $obj->rappro;
			}
			$this->db->free($resql);

			return 1;
		}
		else
		{
			$this->error="Error ".$this->db->lasterror();
			return -1;
		}
	}


	/**
	 *  Delete object in database
	 *
	 *	@param	User	$user       User that delete
	 *	@return	int					<0 if KO, >0 if OK
	 */
	function delete($user)
	{
		global $conf, $langs;

		$error=0;

		// Call trigger
		$result=$this->call_trigger('PAYMENT_SALARY_DELETE',$user);
		if ($result < 0) return -1;
		// End call triggers


		$sql = "DELETE FROM ".MAIN_DB_PREFIX."payment_salary";
		$sql.= " WHERE rowid=".$this->id;

		dol_syslog(get_class($this)."::delete", LOG_DEBUG);
		$resql = $this->db->query($sql);
		if (! $resql)
		{
			$this->error="Error ".$this->db->lasterror();
			return -1;
		}

		return 1;
	}


	/**
	 *  Initialise an instance with random values.
	 *  Used to build previews or test instances.
	 *	id must be 0 if object instance is a specimen.
	 *
	 *  @return	void
	 */
	function initAsSpecimen()
	{
		$this->id=0;

		$this->tms='';
		$this->fk_user='';
		$this->datep='';
		$this->datev='';
		$this->amount='';
		$this->label='';
		$this->datesp='';
		$this->dateep='';
		$this->note='';
		$this->fk_bank='';
		$this->fk_user_author='';
		$this->fk_user_modif='';
	}

	/**
	 *  Create in database
	 *
	 *  @param      User	$user       User that create
	 *  @return     int      			<0 if KO, >0 if OK
	 */
	function create($user)
	{
		global $conf,$langs;

		$error=0;
		$now=dol_now();

		// Clean parameters
		$this->amount=price2num(trim($this->amount));
		$this->label=trim($this->label);
		$this->note=trim($this->note);
		$this->fk_bank=trim($this->fk_bank);
		$this->fk_user_author=trim($this->fk_user_author);
		$this->fk_user_modif=trim($this->fk_user_modif);

		// Check parameters
		if (! $this->label)
		{
			$this->error=$langs->trans("ErrorFieldRequired",$langs->transnoentities("Label"));
			return -3;
		}
		if ($this->fk_user < 0 || $this->fk_user == '')
		{
			$this->error=$langs->trans("ErrorFieldRequired",$langs->transnoentities("Employee"));
			return -4;
		}
		if ($this->amount < 0 || $this->amount == '')
		{
			$this->error=$langs->trans("ErrorFieldRequired",$langs->transnoentities("Amount"));
			return -5;
		}
		if (! empty($conf->banque->enabled) && (empty($this->accountid) || $this->accountid <= 0))
		{
			$this->error=$langs->trans("ErrorFieldRequired",$langs->transnoentities("Account"));
			return -6;
		}
		if (! empty($conf->banque->enabled) && (empty($this->type_payment) || $this->type_payment <= 0))
		{
			$this->error=$langs->trans("ErrorFieldRequired",$langs->transnoentities("PaymentMode"));
			return -7;
		}

		$this->db->begin();

		// Insert into llx_payment_salary
		$sql = "INSERT INTO ".MAIN_DB_PREFIX."payment_salary (fk_user";
		$sql.= ", datep";
		$sql.= ", datev";
		$sql.= ", amount";
		$sql.= ", fk_projet";
		$sql.= ", salary";
		$sql.= ", fk_typepayment";
		$sql.= ", num_payment";
		if ($this->note) $sql.= ", note";
		$sql.= ", label";
		$sql.= ", datesp";
		$sql.= ", dateep";
		$sql.= ", fk_user_author";
		$sql.= ", datec";
		$sql.= ", fk_bank";
		$sql.= ", entity";
		$sql.= ") ";
		$sql.= " VALUES (";
		$sql.= "'".$this->db->escape($this->fk_user)."'";
		$sql.= ", '".$this->db->idate($this->datep)."'";
		$sql.= ", '".$this->db->idate($this->datev)."'";
		$sql.= ", ".$this->amount;
		$sql.= ", ".($this->fk_project > 0? $this->fk_project : 0);
		$sql.= ", ".($this->salary > 0 ? $this->salary : "null");
		$sql.= ", ".$this->db->escape($this->type_payment);
		$sql.= ", '".$this->db->escape($this->num_payment)."'";
		if ($this->note) $sql.= ", '".$this->db->escape($this->note)."'";
		$sql.= ", '".$this->db->escape($this->label)."'";
		$sql.= ", '".$this->db->idate($this->datesp)."'";
		$sql.= ", '".$this->db->idate($this->dateep)."'";
		$sql.= ", '".$this->db->escape($user->id)."'";
		$sql.= ", '".$this->db->idate($now)."'";
		$sql.= ", NULL";
		$sql.= ", ".$conf->entity;
		$sql.= ")";

		dol_syslog(get_class($this)."::create", LOG_DEBUG);
		$result = $this->db->query($sql);
		if ($result)
		{

			$this->id = $this->db->last_insert_id(MAIN_DB_PREFIX."payment_salary");

			if ($this->id > 0)
			{
				if (! empty($conf->banque->enabled) && ! empty($this->amount))
				{
					// Insert into llx_bank
					require_once DOL_DOCUMENT_ROOT.'/compta/bank/class/account.class.php';

					$acc = new Account($this->db);
					$result=$acc->fetch($this->accountid);
					if ($result <= 0) dol_print_error($this->db);

					// Insert payment into llx_bank
					// Add link 'payment_salary' in bank_url between payment and bank transaction
					$bank_line_id = $acc->addline(
						$this->datep,
						$this->type_payment,
						$this->label,
						-abs($this->amount),
						$this->num_payment,
						'',
						$user,
						'',
						'',
						'',
						$this->datev
					);

					// Update fk_bank into llx_paiement.
					// So we know the payment which has generate the banking ecriture
					if ($bank_line_id > 0)
					{
						$this->update_fk_bank($bank_line_id);
					}
					else
					{
						$this->error=$acc->error;
						$error++;
					}

					if (! $error)
					{
						// Add link 'payment_salary' in bank_url between payment and bank transaction
						$url=DOL_URL_ROOT.'/compta/salaries/card.php?id=';

						$result=$acc->add_url_line($bank_line_id, $this->id, $url, "(SalaryPayment)", "payment_salary");
						if ($result <= 0)
						{
							$this->error=$acc->error;
							$error++;
						}
					}

					$fuser=new User($this->db);
					$fuser->fetch($this->fk_user);

					// Add link 'user' in bank_url between operation and bank transaction
					$result=$acc->add_url_line(
						$bank_line_id,
						$this->fk_user,
						DOL_URL_ROOT.'/user/card.php?id=',
						$fuser->getFullName($langs),
						// $langs->trans("SalaryPayment").' '.$fuser->getFullName($langs).' '.dol_print_date($this->datesp,'dayrfc').' '.dol_print_date($this->dateep,'dayrfc'),
						'user'
					);

					if ($result <= 0)
					{
						$this->error=$acc->error;
						$error++;
					}
				}

	            // Call trigger
	            $result=$this->call_trigger('PAYMENT_SALARY_CREATE',$user);
	            if ($result < 0) $error++;
	            // End call triggers
			}
			else $error++;

			if (! $error)
			{
				$this->db->commit();
				return $this->id;
			}
			else
			{
				$this->db->rollback();
				return -2;
			}
		}
		else
		{
			$this->error=$this->db->error();
			$this->db->rollback();
			return -1;
		}
	}

    // phpcs:disable PEAR.NamingConventions.ValidFunctionName.NotCamelCaps
	/**
	 *  Update link between payment salary and line generate into llx_bank
	 *
	 *  @param	int		$id_bank    Id bank account
	 *	@return	int					<0 if KO, >0 if OK
	 */
	function update_fk_bank($id_bank)
	{
        // phpcs:enable
		$sql = 'UPDATE '.MAIN_DB_PREFIX.'payment_salary SET fk_bank = '.$id_bank;
		$sql.= ' WHERE rowid = '.$this->id;
		$result = $this->db->query($sql);
		if ($result)
		{
			return 1;
		}
		else
		{
			dol_print_error($this->db);
			return -1;
		}
	}


	/**
	 *	Send name clicable (with possibly the picto)
	 *
	 *	@param	int		$withpicto					0=No picto, 1=Include picto into link, 2=Only picto
	 *	@param	string	$option						link option
     *  @param	int  	$notooltip					1=Disable tooltip
     *  @param  string  $morecss            		Add more css on link
     *  @param  int     $save_lastsearch_value    	-1=Auto, 0=No save of lastsearch_values when clicking, 1=Save lastsearch_values whenclicking
	 *	@return	string								Chaine with URL
	 */
	function getNomUrl($withpicto=0, $option='', $notooltip=0, $morecss='', $save_lastsearch_value=-1)
	{
		global $db, $conf, $langs, $hookmanager;
		global $dolibarr_main_authentication, $dolibarr_main_demo;
		global $menumanager;

		if (! empty($conf->dol_no_mouse_hover)) $notooltip=1;   // Force disable tooltips

<<<<<<< HEAD
        $linkstart = '<a href="'.DOL_URL_ROOT.'/compta/salaries/card.php?id='.$this->id.'" title="'.dol_escape_htmltag($label, 1).'" class="classfortooltip">';
=======
		$result = '';

		$label = '<u>' . $langs->trans("ShowSalaryPayment") . '</u>';
		$label.= '<br>';
		$label.= '<b>' . $langs->trans('Ref') . ':</b> ' . $this->ref;

		$url = DOL_URL_ROOT.'/compta/salaries/card.php?id='.$this->id;

		if ($option != 'nolink')
		{
			// Add param to save lastsearch_values or not
			$add_save_lastsearch_values=($save_lastsearch_value == 1 ? 1 : 0);
			if ($save_lastsearch_value == -1 && preg_match('/list\.php/',$_SERVER["PHP_SELF"])) $add_save_lastsearch_values=1;
			if ($add_save_lastsearch_values) $url.='&save_lastsearch_values=1';
		}

		$linkclose='';
		if (empty($notooltip))
		{
			if (! empty($conf->global->MAIN_OPTIMIZEFORTEXTBROWSER))
			{
				$label=$langs->trans("ShowMyObject");
				$linkclose.=' alt="'.dol_escape_htmltag($label, 1).'"';
			}
			$linkclose.=' title="'.dol_escape_htmltag($label, 1).'"';
			$linkclose.=' class="classfortooltip'.($morecss?' '.$morecss:'').'"';

			/*
			 $hookmanager->initHooks(array('myobjectdao'));
			 $parameters=array('id'=>$this->id);
			 $reshook=$hookmanager->executeHooks('getnomurltooltip',$parameters,$this,$action);    // Note that $action and $object may have been modified by some hooks
			 if ($reshook > 0) $linkclose = $hookmanager->resPrint;
			 */
		}
		else $linkclose = ($morecss?' class="'.$morecss.'"':'');

		$linkstart = '<a href="'.$url.'"';
		$linkstart.=$linkclose.'>';
>>>>>>> d9b8a8c8
		$linkend='</a>';

		$result .= $linkstart;
		if ($withpicto) $result.=img_object(($notooltip?'':$label), ($this->picto?$this->picto:'generic'), ($notooltip?(($withpicto != 2) ? 'class="paddingright"' : ''):'class="'.(($withpicto != 2) ? 'paddingright ' : '').'classfortooltip"'), 0, 0, $notooltip?0:1);
		if ($withpicto != 2) $result.= $this->ref;
		$result .= $linkend;
		//if ($withpicto != 2) $result.=(($addlabel && $this->label) ? $sep . dol_trunc($this->label, ($addlabel > 1 ? $addlabel : 0)) : '');

		global $action,$hookmanager;
		$hookmanager->initHooks(array('salarypayment'));
		$parameters=array('id'=>$this->id, 'getnomurl'=>$result);
		$reshook=$hookmanager->executeHooks('getNomUrl',$parameters,$this,$action);    // Note that $action and $object may have been modified by some hooks
		if ($reshook > 0) $result = $hookmanager->resPrint;
		else $result .= $hookmanager->resPrint;

<<<<<<< HEAD
		$result .= $linkstart;
		if ($withpicto) $result.=img_object(($notooltip?'':$label), ($this->picto?$this->picto:'generic'), ($notooltip?(($withpicto != 2) ? 'class="paddingright"' : ''):'class="'.(($withpicto != 2) ? 'paddingright ' : '').'classfortooltip"'), 0, 0, $notooltip?0:1);
		if ($withpicto != 2) $result.= $this->ref;
		$result .= $linkend;

=======
>>>>>>> d9b8a8c8
		return $result;
	}

	/**
	 * Information on record
	 *
	 * @param	int		$id      Id of record
	 * @return	void
	 */
	function info($id)
	{
		$sql = 'SELECT ps.rowid, ps.datec, ps.fk_user_author';
		$sql.= ' FROM '.MAIN_DB_PREFIX.'payment_salary as ps';
		$sql.= ' WHERE ps.rowid = '.$id;

		dol_syslog(get_class($this).'::info', LOG_DEBUG);
		$result = $this->db->query($sql);

		if ($result)
		{
			if ($this->db->num_rows($result))
			{
				$obj = $this->db->fetch_object($result);
				$this->id = $obj->rowid;
				if ($obj->fk_user_author)
				{
					$cuser = new User($this->db);
					$cuser->fetch($obj->fk_user_author);
					$this->user_creation = $cuser;
				}
				$this->date_creation     = $this->db->jdate($obj->datec);
			}
			$this->db->free($result);
		}
		else
		{
			dol_print_error($this->db);
		}
	}


	/**
	 * Retourne le libelle du statut d'une facture (brouillon, validee, abandonnee, payee)
	 *
	 * @param	int		$mode       0=libelle long, 1=libelle court, 2=Picto + Libelle court, 3=Picto, 4=Picto + Libelle long, 5=Libelle court + Picto
	 * @return  string				Libelle
	 */
	function getLibStatut($mode=0)
	{
	    return $this->LibStatut($this->statut,$mode);
	}

    // phpcs:disable PEAR.NamingConventions.ValidFunctionName.NotCamelCaps
	/**
	 * Renvoi le libelle d'un statut donne
	 *
	 * @param   int		$status     Statut
	 * @param   int		$mode       0=libelle long, 1=libelle court, 2=Picto + Libelle court, 3=Picto, 4=Picto + Libelle long, 5=Libelle court + Picto
	 * @return	string  		    Libelle du statut
	 */
	function LibStatut($status,$mode=0)
	{
        // phpcs:enable
	    global $langs;	// TODO Renvoyer le libelle anglais et faire traduction a affichage

	    $langs->load('compta');
	    /*if ($mode == 0)
	    {
	        if ($status == 0) return $langs->trans('ToValidate');
	        if ($status == 1) return $langs->trans('Validated');
	    }
	    if ($mode == 1)
	    {
	        if ($status == 0) return $langs->trans('ToValidate');
	        if ($status == 1) return $langs->trans('Validated');
	    }
	    if ($mode == 2)
	    {
	        if ($status == 0) return img_picto($langs->trans('ToValidate'),'statut1').' '.$langs->trans('ToValidate');
	        if ($status == 1) return img_picto($langs->trans('Validated'),'statut4').' '.$langs->trans('Validated');
	    }
	    if ($mode == 3)
	    {
	        if ($status == 0) return img_picto($langs->trans('ToValidate'),'statut1');
	        if ($status == 1) return img_picto($langs->trans('Validated'),'statut4');
	    }
	    if ($mode == 4)
	    {
	        if ($status == 0) return img_picto($langs->trans('ToValidate'),'statut1').' '.$langs->trans('ToValidate');
	        if ($status == 1) return img_picto($langs->trans('Validated'),'statut4').' '.$langs->trans('Validated');
	    }
	    if ($mode == 5)
	    {
	        if ($status == 0) return $langs->trans('ToValidate').' '.img_picto($langs->trans('ToValidate'),'statut1');
	        if ($status == 1) return $langs->trans('Validated').' '.img_picto($langs->trans('Validated'),'statut4');
	    }
		if ($mode == 6)
	    {
	        if ($status == 0) return $langs->trans('ToValidate').' '.img_picto($langs->trans('ToValidate'),'statut1');
	        if ($status == 1) return $langs->trans('Validated').' '.img_picto($langs->trans('Validated'),'statut4');
	    }*/
	    return '';
	}
}<|MERGE_RESOLUTION|>--- conflicted
+++ resolved
@@ -31,10 +31,6 @@
  */
 class PaymentSalary extends CommonObject
 {
-<<<<<<< HEAD
-	public $element='payment_salary';			//!< Id that identify managed objects
-	public $table_element='payment_salary';	//!< Name of table without prefix where object is stored
-=======
 	/**
 	 * @var string ID to identify managed object
 	 */
@@ -48,7 +44,6 @@
 	/**
 	 * @var string String with name of icon for myobject. Must be the part after the 'object_' into object_myobject.png
 	 */
->>>>>>> d9b8a8c8
 	public $picto='payment';
 
 	public $tms;
@@ -557,9 +552,6 @@
 
 		if (! empty($conf->dol_no_mouse_hover)) $notooltip=1;   // Force disable tooltips
 
-<<<<<<< HEAD
-        $linkstart = '<a href="'.DOL_URL_ROOT.'/compta/salaries/card.php?id='.$this->id.'" title="'.dol_escape_htmltag($label, 1).'" class="classfortooltip">';
-=======
 		$result = '';
 
 		$label = '<u>' . $langs->trans("ShowSalaryPayment") . '</u>';
@@ -598,7 +590,6 @@
 
 		$linkstart = '<a href="'.$url.'"';
 		$linkstart.=$linkclose.'>';
->>>>>>> d9b8a8c8
 		$linkend='</a>';
 
 		$result .= $linkstart;
@@ -614,14 +605,6 @@
 		if ($reshook > 0) $result = $hookmanager->resPrint;
 		else $result .= $hookmanager->resPrint;
 
-<<<<<<< HEAD
-		$result .= $linkstart;
-		if ($withpicto) $result.=img_object(($notooltip?'':$label), ($this->picto?$this->picto:'generic'), ($notooltip?(($withpicto != 2) ? 'class="paddingright"' : ''):'class="'.(($withpicto != 2) ? 'paddingright ' : '').'classfortooltip"'), 0, 0, $notooltip?0:1);
-		if ($withpicto != 2) $result.= $this->ref;
-		$result .= $linkend;
-
-=======
->>>>>>> d9b8a8c8
 		return $result;
 	}
 
