--- conflicted
+++ resolved
@@ -51,21 +51,12 @@
 	public $fk_project;
 	public $type_payment;
 	public $num_payment;
-<<<<<<< HEAD
-	
-	/**
-     	 * @var string proper name for given parameter
-     	 */
-    	public $label;
-    
-=======
-
-	/**
-     * @var string proper name for given parameter
-     */
-    public $label;
-
->>>>>>> 08bc81a7
+
+	/**
+   * @var string proper name for given parameter
+   */
+  public $label;
+
 	public $datesp;
 	public $dateep;
 	public $fk_bank;
