<?php
<<<<<<< HEAD
/* Copyright (C) 2011-2016 Alexandre Spangaro   <aspangaro@zendsi.com>
=======
/* Copyright (C) 2011-2017 Alexandre Spangaro   <aspangaro.dolibarr@gmail.com>
>>>>>>> 344263f5
 * Copyright (C) 2014      Laurent Destailleur  <eldy@users.sourceforge.net>
 * Copyright (C) 2015      Jean-François Ferry	<jfefe@aternatik.fr>
 * Copyright (C) 2015      Charlie BENKE		<charlie@patas-monkey.com> 
 *
 * This program is free software; you can redistribute it and/or modify
 * it under the terms of the GNU General Public License as published by
 * the Free Software Foundation; either version 3 of the License, or
 * (at your option) any later version.
 *
 * This program is distributed in the hope that it will be useful,
 * but WITHOUT ANY WARRANTY; without even the implied warranty of
 * MERCHANTABILITY or FITNESS FOR A PARTICULAR PURPOSE.  See the
 * GNU General Public License for more details.
 *
 * You should have received a copy of the GNU General Public License
 * along with this program. If not, see <http://www.gnu.org/licenses/>.
 */

/**
 *	    \file       htdocs/compta/salaries/card.php
 *      \ingroup    salaries
 *		\brief      Page of salaries payments
 */

require '../../main.inc.php';
require_once DOL_DOCUMENT_ROOT.'/core/lib/date.lib.php';
require_once DOL_DOCUMENT_ROOT.'/compta/salaries/class/paymentsalary.class.php';
require_once DOL_DOCUMENT_ROOT.'/compta/bank/class/account.class.php';
require_once DOL_DOCUMENT_ROOT.'/core/lib/salaries.lib.php';


$langs->load("compta");
$langs->load("banks");
$langs->load("bills");
$langs->load("users");
$langs->load("salaries");
$langs->load('hrm');

$id=GETPOST("id",'int');
$action=GETPOST('action','aZ09');

// Security check
$socid = GETPOST("socid","int");
if ($user->societe_id) $socid=$user->societe_id;
$result = restrictedArea($user, 'salaries', '', '', '');

$object = new PaymentSalary($db);

// Initialize technical object to manage hooks of thirdparties. Note that conf->hooks_modules contains array array
$hookmanager->initHooks(array('salarycard','globalcard'));



/**
 * Actions
 */

if ($_POST["cancel"] == $langs->trans("Cancel"))
{
	header("Location: index.php");
	exit;
}

if ($action == 'add' && $_POST["cancel"] <> $langs->trans("Cancel"))
{
	$error=0;

	$datep=dol_mktime(12,0,0, $_POST["datepmonth"], $_POST["datepday"], $_POST["datepyear"]);
	$datev=dol_mktime(12,0,0, $_POST["datevmonth"], $_POST["datevday"], $_POST["datevyear"]);
	$datesp=dol_mktime(12,0,0, $_POST["datespmonth"], $_POST["datespday"], $_POST["datespyear"]);
	$dateep=dol_mktime(12,0,0, $_POST["dateepmonth"], $_POST["dateepday"], $_POST["dateepyear"]);
	if (empty($datev)) $datev=$datep;
	
	$object->accountid=GETPOST("accountid") > 0 ? GETPOST("accountid","int") : 0;
	$object->fk_user=GETPOST("fk_user") > 0 ? GETPOST("fk_user","int") : 0;
	$object->datev=$datev;
	$object->datep=$datep;
	$object->amount=price2num(GETPOST("amount"));
	$object->label=GETPOST("label");
	$object->datesp=$datesp;
	$object->dateep=$dateep;
	$object->note=GETPOST("note");
	$object->type_payment=GETPOST("paymenttype") > 0 ? GETPOST("paymenttype", "int") : 0;
	$object->num_payment=GETPOST("num_payment");
	$object->fk_user_author=$user->id;

	// Set user current salary as ref salaray for the payment
	$fuser=new User($db);
	$fuser->fetch(GETPOST("fk_user","int"));
	$object->salary=$fuser->salary;

	if (empty($datep) || empty($datev) || empty($datesp) || empty($dateep))
	{
		setEventMessages($langs->trans("ErrorFieldRequired", $langs->transnoentitiesnoconv("Date")), null, 'errors');
		$error++;
	}
	if (empty($object->fk_user) || $object->fk_user < 0)
	{
		setEventMessages($langs->trans("ErrorFieldRequired", $langs->transnoentitiesnoconv("Employee")), null, 'errors');
		$error++;
	}
	if (empty($object->type_payment) || $object->type_payment < 0)
	{
		setEventMessages($langs->trans("ErrorFieldRequired", $langs->transnoentitiesnoconv("PaymentMode")), null, 'errors');
		$error++;
	}
	if (empty($object->amount))
	{
		setEventMessages($langs->trans("ErrorFieldRequired", $langs->transnoentitiesnoconv("Amount")), null, 'errors');
		$error++;
	}
	if (! empty($conf->banque->enabled) && ! $object->accountid > 0)
	{
		setEventMessages($langs->trans("ErrorFieldRequired", $langs->transnoentitiesnoconv("BankAccount")), null, 'errors');
		$error++;
	}
	
	if (! $error)
	{
		$db->begin();

		$ret=$object->create($user);
		if ($ret > 0)
		{
			$db->commit();
			header("Location: index.php");
			exit;
		}
		else
		{
			$db->rollback();
			setEventMessages($object->error, $object->errors, 'errors');
			$action="create";
		}
	}

	$action='create';
}

if ($action == 'delete')
{
	$result=$object->fetch($id);

	if ($object->rappro == 0)
	{
		$db->begin();

		$ret=$object->delete($user);
		if ($ret > 0)
		{
			if ($object->fk_bank)
			{
				$accountline=new AccountLine($db);
				$result=$accountline->fetch($object->fk_bank);
				if ($result > 0) $result=$accountline->delete($user);	// $result may be 0 if not found (when bank entry was deleted manually and fk_bank point to nothing)
			}

			if ($result >= 0)
			{
				$db->commit();
				header("Location: ".DOL_URL_ROOT.'/compta/salaries/index.php');
				exit;
			}
			else
			{
				$object->error=$accountline->error;
				$db->rollback();
				setEventMessages($object->error, $object->errors, 'errors');
			}
		}
		else
		{
			$db->rollback();
			setEventMessages($object->error, $object->errors, 'errors');
		}
	}
	else
	{
		setEventMessages('Error try do delete a line linked to a conciliated bank transaction', null, 'errors');
	}
}


/*
 *	View
 */

llxHeader("",$langs->trans("SalaryPayment"));

$form = new Form($db);

if ($id)
{
	$object = new PaymentSalary($db);
	$result = $object->fetch($id);
	if ($result <= 0)
	{
		dol_print_error($db);
		exit;
	}
}

// Create
if ($action == 'create')
{
	$year_current = strftime("%Y",dol_now());
	$pastmonth = strftime("%m",dol_now()) - 1;
	$pastmonthyear = $year_current;
	if ($pastmonth == 0)
	{
		$pastmonth = 12;
		$pastmonthyear--;
	}

	$datesp=dol_mktime(0, 0, 0, $datespmonth, $datespday, $datespyear);
	$dateep=dol_mktime(23, 59, 59, $dateepmonth, $dateepday, $dateepyear);

	if (empty($datesp) || empty($dateep)) // We define date_start and date_end
	{
		$datesp=dol_get_first_day($pastmonthyear,$pastmonth,false); $dateep=dol_get_last_day($pastmonthyear,$pastmonth,false);
	}

	print '<form name="salary" action="'.$_SERVER["PHP_SELF"].'" method="post">';
	print '<input type="hidden" name="token" value="'.$_SESSION['newtoken'].'">';
	print '<input type="hidden" name="action" value="add">';

	print load_fiche_titre($langs->trans("NewSalaryPayment"),'', 'title_accountancy.png');

	dol_fiche_head('', '');
	
	print '<table class="border" width="100%">';

	// Date payment
	print '<tr><td>';
	print fieldLabel('DatePayment','datep',1).'</td><td>';
	print $form->select_date((empty($datep)?-1:$datep),"datep",'','','','add',1,1);
	print '</td></tr>';

	// Date value for bank
	print '<tr><td>';
	print fieldLabel('DateValue','datev',0).'</td><td>';
	print $form->select_date((empty($datev)?-1:$datev),"datev",'','','','add',1,1);
	print '</td></tr>';

	// Employee
	print '<tr><td>';
	print fieldLabel('Employee','fk_user',1).'</td><td>';
	print $form->select_dolusers(GETPOST('fk_user','int'), 'fk_user', 1, '', 0, '', '', 0, 0, 0, '', 0, '', 'maxwidth300');
	print '</td></tr>';

	// Label
	print '<tr><td>';
	print fieldLabel('Label','label',1).'</td><td>';
	print '<input name="label" id="label" class="minwidth300" value="'.($_POST["label"]?GETPOST("label",'',2):$langs->trans("SalaryPayment")).'">';
	print '</td></tr>';

	// Date start period
	print '<tr><td>';
	print fieldLabel('DateStartPeriod','datesp',1).'</td><td>';
	print $form->select_date($datesp,"datesp",'','','','add');
	print '</td></tr>';

	// Date end period
	print '<tr><td>';
	print fieldLabel('DateEndPeriod','dateep',1).'</td><td>';
	print $form->select_date($dateep,"dateep",'','','','add');
	print '</td></tr>';

	// Amount
	print '<tr><td>';
	print fieldLabel('Amount','amount',1).'</td><td>';
	print '<input name="amount" id="amount" class="minwidth100" value="'.GETPOST("amount").'">';
	print '</td></tr>';

	// Bank
	if (! empty($conf->banque->enabled))
	{
		print '<tr><td>';
		print fieldLabel('BankAccount','selectaccountid',1).'</td><td>';
		$form->select_comptes($_POST["accountid"],"accountid",0,'',1);  // Affiche liste des comptes courant
		print '</td></tr>';
	}

	// Type payment
	print '<tr><td>';
	print fieldLabel('PaymentMode','selectpaymenttype',1).'</td><td>';
	$form->select_types_paiements(GETPOST("paymenttype"), "paymenttype");
	print '</td></tr>';

	// Number
	if (! empty($conf->banque->enabled))
	{
		// Number
		print '<tr><td><label for="num_payment">'.$langs->trans('Numero');
		print ' <em>('.$langs->trans("ChequeOrTransferNumber").')</em>';
		print '</label></td>';
		print '<td><input name="num_payment" id="num_payment" type="text" value="'.GETPOST("num_payment").'"></td></tr>'."\n";
	}

	// Other attributes
	$parameters=array('colspan' => ' colspan="1"');
	$reshook=$hookmanager->executeHooks('formObjectOptions',$parameters,$object,$action);    // Note that $action and $object may have been modified by hook

	print '</table>';

	dol_fiche_end();

	print '<div class="center">';
	print '<input type="submit" class="button" value="'.$langs->trans("Save").'">';
	print '&nbsp;&nbsp;&nbsp;&nbsp;&nbsp;';
	print '<input type="submit" class="button" name="cancel" value="'.$langs->trans("Cancel").'">';
	print '</div>';

	print '</form>';
}


/* ************************************************************************** */
/*                                                                            */
/* View mode                                                                  */
/*                                                                            */
/* ************************************************************************** */

if ($id)
{

	$head=salaries_prepare_head($object);

	dol_fiche_head($head, 'card', $langs->trans("SalaryPayment"), -1, 'payment');

    $linkback = '<a href="'.DOL_URL_ROOT.'/compta/salaries/index.php'.(! empty($socid)?'?socid='.$socid:'').'">'.$langs->trans("BackToList").'</a>';

	$morehtmlref='<div class="refidno">';

	$userstatic=new User($db);
	$userstatic->fetch($object->fk_user);

	$morehtmlref.=$langs->trans('Employee') . ' : ' . $userstatic->getNomUrl(1);
	$morehtmlref.='</div>';

    dol_banner_tab($object, 'id', $linkback, 1, 'rowid', 'ref', $morehtmlref, '', 0, '', '');

    print '<div class="fichecenter">';
	print '<div class="underbanner clearboth"></div>';

    print '<table class="border" width="100%">';

	// Label
	print '<tr><td class="titlefield">'.$langs->trans("Label").'</td><td>'.$object->label.'</td></tr>';

	print "<tr>";
	print '<td>'.$langs->trans("DateStartPeriod").'</td><td colspan="3">';
	print dol_print_date($object->datesp,'day');
	print '</td></tr>';

	print '<tr><td>'.$langs->trans("DateEndPeriod").'</td><td colspan="3">';
	print dol_print_date($object->dateep,'day');
	print '</td></tr>';

	print "<tr>";
	print '<td>'.$langs->trans("DatePayment").'</td><td colspan="3">';
	print dol_print_date($object->datep,'day');
	print '</td></tr>';

	print '<tr><td>'.$langs->trans("DateValue").'</td><td colspan="3">';
	print dol_print_date($object->datev,'day');
	print '</td></tr>';

	print '<tr><td>'.$langs->trans("Amount").'</td><td colspan="3">'.price($object->amount,0,$outputlangs,1,-1,-1,$conf->currency).'</td></tr>';

	if (! empty($conf->banque->enabled))
	{
		if ($object->fk_account > 0)
		{
			$bankline=new AccountLine($db);
			$bankline->fetch($object->fk_bank);

			print '<tr>';
			print '<td>'.$langs->trans('BankTransactionLine').'</td>';
			print '<td colspan="3">';
			print $bankline->getNomUrl(1,0,'showall');
			print '</td>';
			print '</tr>';
		}
	}

	// Other attributes
	$parameters=array('colspan' => ' colspan="3"');
	$reshook=$hookmanager->executeHooks('formObjectOptions',$parameters,$object,$action);    // Note that $action and $object may have been modified by hook

	print '</table>';

	print '</div>';

	dol_fiche_end();

	
	/*
	 * Action buttons
	 */
	print '<div class="tabsAction">'."\n";
	if ($object->rappro == 0)
	{
		if (! empty($user->rights->salaries->delete))
		{
			print '<a class="butActionDelete" href="card.php?id='.$object->id.'&action=delete">'.$langs->trans("Delete").'</a>';
		}
		else
		{
			print '<a class="butActionRefused" href="#" title="'.(dol_escape_htmltag($langs->trans("NotAllowed"))).'">'.$langs->trans("Delete").'</a>';
		}
	}
	else
	{
		print '<a class="butActionRefused" href="#" title="'.$langs->trans("LinkedToAConciliatedTransaction").'">'.$langs->trans("Delete").'</a>';
	}
	print "</div>";
}



llxFooter();

$db->close();<|MERGE_RESOLUTION|>--- conflicted
+++ resolved
@@ -1,9 +1,5 @@
 <?php
-<<<<<<< HEAD
-/* Copyright (C) 2011-2016 Alexandre Spangaro   <aspangaro@zendsi.com>
-=======
-/* Copyright (C) 2011-2017 Alexandre Spangaro   <aspangaro.dolibarr@gmail.com>
->>>>>>> 344263f5
+/* Copyright (C) 2011-2017 Alexandre Spangaro   <aspangaro@zendsi.com>
  * Copyright (C) 2014      Laurent Destailleur  <eldy@users.sourceforge.net>
  * Copyright (C) 2015      Jean-François Ferry	<jfefe@aternatik.fr>
  * Copyright (C) 2015      Charlie BENKE		<charlie@patas-monkey.com> 
