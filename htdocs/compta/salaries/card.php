--- conflicted
+++ resolved
@@ -3,10 +3,7 @@
  * Copyright (C) 2014      Laurent Destailleur  <eldy@users.sourceforge.net>
  * Copyright (C) 2015      Jean-François Ferry  <jfefe@aternatik.fr>
  * Copyright (C) 2015      Charlie BENKE        <charlie@patas-monkey.com>
-<<<<<<< HEAD
-=======
  * Copyright (C) 2018       Frédéric France         <frederic.france@netlogic.fr>
->>>>>>> d9b8a8c8
  *
  * This program is free software; you can redistribute it and/or modify
  * it under the terms of the GNU General Public License as published by
@@ -41,10 +38,7 @@
 
 // Load translation files required by the page
 $langs->loadLangs(array("compta","banks","bills","users","salaries","hrm"));
-<<<<<<< HEAD
-=======
 if (! empty($conf->projet->enabled))	$langs->load("projects");
->>>>>>> d9b8a8c8
 
 $id=GETPOST("id",'int');
 $action=GETPOST('action','aZ09');
