--- conflicted
+++ resolved
@@ -50,23 +50,16 @@
 if ($user->socid > 0) {
 	$socid = $user->socid;
 }
-<<<<<<< HEAD
-=======
 
 // Initialize a technical object to manage hooks of page. Note that conf->hooks_modules contains an array of hook context
 $hookmanager->initHooks(['purchasejournallist']);
 
->>>>>>> cc80841a
 if (isModEnabled('comptabilite')) {
 	$result = restrictedArea($user, 'compta', '', '', 'resultat');
 }
 if (isModEnabled('accounting')) {
 	$result = restrictedArea($user, 'accounting', '', '', 'comptarapport');
 }
-<<<<<<< HEAD
-$hookmanager->initHooks(['purchasejournallist']);
-=======
->>>>>>> cc80841a
 
 /*
  * Actions
@@ -85,15 +78,9 @@
 
 $form = new Form($db);
 
-<<<<<<< HEAD
-$year_current = dol_print_date(dol_now('gmt'), "%Y", 'gmt');
-//$pastmonth = strftime("%m", dol_now()) - 1;
-$pastmonth = dol_print_date(dol_now(), "%m") - 1;
-=======
 $year_current = (int) dol_print_date(dol_now('gmt'), "%Y", 'gmt');
 //$pastmonth = strftime("%m", dol_now()) - 1;
 $pastmonth = (int) dol_print_date(dol_now(), "%m") - 1;
->>>>>>> cc80841a
 $pastmonthyear = $year_current;
 if ($pastmonth == 0) {
 	$pastmonth = 12;
