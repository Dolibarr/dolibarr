<?php
/* Copyright (C) 2007-2010  Laurent Destailleur     <eldy@users.sourceforge.net>
 * Copyright (C) 2007-2010  Jean Heimburger         <jean@tiaris.info>
 * Copyright (C) 2011-2014  Juanjo Menent           <jmenent@2byte.es>
 * Copyright (C) 2012       Regis Houssin           <regis.houssin@inodbox.com>
 * Copyright (C) 2011-2012  Alexandre Spangaro      <aspangaro@open-dsi.fr>
 * Copyright (C) 2012       Cédric Salvador         <csalvador@gpcsolutions.fr>
 * Copyright (C) 2013       Marcos García           <marcosgdf@gmail.com>
 * Copyright (C) 2014       Raphaël Doursenaud      <rdoursenaud@gpcsolutions.fr>
 * Copyright (C) 2018       Frédéric France         <frederic.france@netlogic.fr>
 * Copyright (C) 2024		MDW							<mdeweerd@users.noreply.github.com>
 *
 * This program is free software; you can redistribute it and/or modify
 * it under the terms of the GNU General Public License as published by
 * the Free Software Foundation; either version 3 of the License, or
 * (at your option) any later version.
 *
 * This program is distributed in the hope that it will be useful,
 * but WITHOUT ANY WARRANTY; without even the implied warranty of
 * MERCHANTABILITY or FITNESS FOR A PARTICULAR PURPOSE.  See the
 * GNU General Public License for more details.
 *
 * You should have received a copy of the GNU General Public License
 * along with this program. If not, see <https://www.gnu.org/licenses/>.
 */

/**
 *   	\file       htdocs/compta/journal/sellsjournal.php
 *		\ingroup    societe, facture
 *		\brief      Page with sells journal
 */
global $mysoc;

// Load Dolibarr environment
require '../../main.inc.php';
require_once DOL_DOCUMENT_ROOT.'/core/lib/report.lib.php';
require_once DOL_DOCUMENT_ROOT.'/core/lib/date.lib.php';
require_once DOL_DOCUMENT_ROOT.'/compta/facture/class/facture.class.php';
require_once DOL_DOCUMENT_ROOT.'/societe/class/client.class.php';

// Load translation files required by the page
$langs->loadLangs(array('companies', 'other', 'bills', 'compta'));

$date_startmonth = GETPOST('date_startmonth');
$date_startday = GETPOST('date_startday');
$date_startyear = GETPOST('date_startyear');
$date_endmonth = GETPOST('date_endmonth');
$date_endday = GETPOST('date_endday');
$date_endyear = GETPOST('date_endyear');

// Security check
if ($user->socid > 0) {
	$socid = $user->socid;
}
<<<<<<< HEAD
=======

// Initialize a technical object to manage hooks of page. Note that conf->hooks_modules contains an array of hook context
$hookmanager->initHooks(['selljournallist']);

>>>>>>> cc80841a
if (isModEnabled('comptabilite')) {
	$result = restrictedArea($user, 'compta', '', '', 'resultat');
}
if (isModEnabled('accounting')) {
	$result = restrictedArea($user, 'accounting', '', '', 'comptarapport');
}
$hookmanager->initHooks(['selljournallist']);

/*
 * Actions
 */

// None



/*
 * View
 */

$form = new Form($db);

$morequery = '&date_startyear='.$date_startyear.'&date_startmonth='.$date_startmonth.'&date_startday='.$date_startday.'&date_endyear='.$date_endyear.'&date_endmonth='.$date_endmonth.'&date_endday='.$date_endday;

llxHeader('', $langs->trans("SellsJournal"), '', '', 0, 0, '', '', $morequery);


<<<<<<< HEAD
$year_current = dol_print_date(dol_now('gmt'), "%Y", 'gmt');
//$pastmonth = strftime("%m", dol_now()) - 1;
$pastmonth = dol_print_date(dol_now(), "%m") - 1;
=======
$year_current = (int) dol_print_date(dol_now('gmt'), "%Y", 'gmt');
//$pastmonth = strftime("%m", dol_now()) - 1;
$pastmonth = (int) dol_print_date(dol_now(), "%m") - 1;
>>>>>>> cc80841a
$pastmonthyear = $year_current;
if ($pastmonth == 0) {
	$pastmonth = 12;
	$pastmonthyear--;
}

$date_start = dol_mktime(0, 0, 0, $date_startmonth, $date_startday, $date_startyear);
$date_end = dol_mktime(23, 59, 59, $date_endmonth, $date_endday, $date_endyear);

if (empty($date_start) || empty($date_end)) { // We define date_start and date_end
	$date_start = dol_get_first_day($pastmonthyear, $pastmonth, false);
	$date_end = dol_get_last_day($pastmonthyear, $pastmonth, false);
}

$name = $langs->trans("SellsJournal");
$periodlink = '';
$exportlink = '';
$builddate = dol_now();
$description = $langs->trans("DescSellsJournal").'<br>';
if (getDolGlobalString('FACTURE_DEPOSITS_ARE_JUST_PAYMENTS')) {
	$description .= $langs->trans("DepositsAreNotIncluded");
} else {
	$description .= $langs->trans("DepositsAreIncluded");
}
$period = $form->selectDate($date_start, 'date_start', 0, 0, 0, '', 1, 0).' - '.$form->selectDate($date_end, 'date_end', 0, 0, 0, '', 1, 0);
report_header($name, '', $period, $periodlink, $description, $builddate, $exportlink);

$p = explode(":", getDolGlobalString('MAIN_INFO_SOCIETE_COUNTRY'));
$idpays = $p[0];

$sql = "SELECT f.rowid, f.ref, f.type, f.datef, f.ref_client,";
$sql .= " fd.product_type, fd.total_ht, fd.total_tva, fd.tva_tx, fd.total_ttc, fd.localtax1_tx, fd.localtax2_tx, fd.total_localtax1, fd.total_localtax2, fd.rowid as id, fd.situation_percent,";
$sql .= " s.rowid as socid, s.nom as name, s.code_compta as code_compta_client, s.client,";
$sql .= " p.rowid as pid, p.ref as pref,";
if (getDolGlobalString('MAIN_PRODUCT_PERENTITY_SHARED')) {
	$sql .= " ppe.accountancy_code_sell,";
} else {
	$sql .= " p.accountancy_code_sell,";
}
$sql .= " ct.accountancy_code_sell as account_tva, ct.recuperableonly";
$sql .= " FROM ".MAIN_DB_PREFIX."facturedet as fd";
$sql .= " LEFT JOIN ".MAIN_DB_PREFIX."product as p ON p.rowid = fd.fk_product";
if (getDolGlobalString('MAIN_PRODUCT_PERENTITY_SHARED')) {
	$sql .= " LEFT JOIN " . MAIN_DB_PREFIX . "product_perentity as ppe ON ppe.fk_product = p.rowid AND ppe.entity = " . ((int) $conf->entity);
}
$sql .= " JOIN ".MAIN_DB_PREFIX."facture as f ON f.rowid = fd.fk_facture";
$sql .= " JOIN ".MAIN_DB_PREFIX."societe as s ON s.rowid = f.fk_soc";
$sql .= " LEFT JOIN ".MAIN_DB_PREFIX."c_tva ct ON fd.tva_tx = ct.taux AND fd.info_bits = ct.recuperableonly AND ct.fk_pays = ".((int) $idpays);
$sql .= " WHERE f.entity IN (".getEntity('invoice').")";
$sql .= " AND f.fk_statut > 0";
if (getDolGlobalString('FACTURE_DEPOSITS_ARE_JUST_PAYMENTS')) {
	$sql .= " AND f.type IN (".Facture::TYPE_STANDARD.",".Facture::TYPE_REPLACEMENT.",".Facture::TYPE_CREDIT_NOTE.",".Facture::TYPE_SITUATION.")";
} else {
	$sql .= " AND f.type IN (".Facture::TYPE_STANDARD.",".Facture::TYPE_STANDARD.",".Facture::TYPE_CREDIT_NOTE.",".Facture::TYPE_DEPOSIT.",".Facture::TYPE_SITUATION.")";
}

$sql .= " AND fd.product_type IN (0,1)";
if ($date_start && $date_end) {
	$sql .= " AND f.datef >= '".$db->idate($date_start)."' AND f.datef <= '".$db->idate($date_end)."'";
}
$sql .= " ORDER BY f.rowid";

// TODO Find a better trick to avoid problem with some mysql installations
if (in_array($db->type, array('mysql', 'mysqli'))) {
	$db->query('SET SQL_BIG_SELECTS=1');
}

$result = $db->query($sql);
if ($result) {
	$tabfac = array();
	$tabht = array();
	$tabtva = array();
	$tablocaltax1 = array();
	$tablocaltax2 = array();
	$tabttc = array();
	$tabcompany = array();
	$account_localtax1 = 0;
	$account_localtax2 = 0;

	$num = $db->num_rows($result);
	$i = 0;
	$resligne = array();
	while ($i < $num) {
		$obj = $db->fetch_object($result);
		// les variables
		$cptcli = ((getDolGlobalString('ACCOUNTING_ACCOUNT_CUSTOMER') != "") ? $conf->global->ACCOUNTING_ACCOUNT_CUSTOMER : $langs->trans("CodeNotDef"));
<<<<<<< HEAD
		$compta_soc = (!empty($obj->code_compta) ? $obj->code_compta : $cptcli);
=======
		$compta_soc = (!empty($obj->code_compta_client) ? $obj->code_compta_client : $cptcli);
>>>>>>> cc80841a
		$compta_prod = $obj->accountancy_code_sell;
		if (empty($compta_prod)) {
			if ($obj->product_type == 0) {
				$compta_prod = (getDolGlobalString('ACCOUNTING_PRODUCT_SOLD_ACCOUNT') ? $conf->global->ACCOUNTING_PRODUCT_SOLD_ACCOUNT : $langs->trans("CodeNotDef"));
			} else {
				$compta_prod = (getDolGlobalString('ACCOUNTING_SERVICE_SOLD_ACCOUNT') ? $conf->global->ACCOUNTING_SERVICE_SOLD_ACCOUNT : $langs->trans("CodeNotDef"));
			}
		}
		$cpttva = (getDolGlobalString('ACCOUNTING_VAT_SOLD_ACCOUNT') ? $conf->global->ACCOUNTING_VAT_SOLD_ACCOUNT : $langs->trans("CodeNotDef"));
		$compta_tva = (!empty($obj->account_tva) ? $obj->account_tva : $cpttva);

		$account_localtax1 = getLocalTaxesFromRate($obj->tva_tx, 1, $obj->thirdparty, $mysoc);
		$compta_localtax1 = (!empty($account_localtax1[3]) ? $account_localtax1[3] : $langs->trans("CodeNotDef"));
		$account_localtax2 = getLocalTaxesFromRate($obj->tva_tx, 2, $obj->thirdparty, $mysoc);
		$compta_localtax2 = (!empty($account_localtax2[3]) ? $account_localtax2[3] : $langs->trans("CodeNotDef"));

		// Situation invoices handling
		$line = new FactureLigne($db);
		$line->fetch($obj->id); // id of line
		$prev_progress = 0;
		if ($obj->type == Facture::TYPE_SITUATION) {
			// Avoid divide by 0
			if ($obj->situation_percent == 0) {
				$situation_ratio = 0;
			} else {
				$prev_progress = $line->get_prev_progress($obj->rowid); // id on invoice
				$situation_ratio = ($obj->situation_percent - $prev_progress) / $obj->situation_percent;
			}
		} else {
			$situation_ratio = 1;
		}

		//la ligne facture
		$tabfac[$obj->rowid]["date"] = $obj->datef;
		$tabfac[$obj->rowid]["ref"] = $obj->ref;
		$tabfac[$obj->rowid]["type"] = $obj->type;
		if (!isset($tabttc[$obj->rowid][$compta_soc])) {
			$tabttc[$obj->rowid][$compta_soc] = 0;
		}
		if (!isset($tabht[$obj->rowid][$compta_prod])) {
			$tabht[$obj->rowid][$compta_prod] = 0;
		}
		if (!isset($tabtva[$obj->rowid][$compta_tva])) {
			$tabtva[$obj->rowid][$compta_tva] = 0;
		}
		if (!isset($tablocaltax1[$obj->rowid][$compta_localtax1])) {
			$tablocaltax1[$obj->rowid][$compta_localtax1] = 0;
		}
		if (!isset($tablocaltax2[$obj->rowid][$compta_localtax2])) {
			$tablocaltax2[$obj->rowid][$compta_localtax2] = 0;
		}
		$tabttc[$obj->rowid][$compta_soc] += $obj->total_ttc * $situation_ratio;
		$tabht[$obj->rowid][$compta_prod] += $obj->total_ht * $situation_ratio;
		if ($obj->recuperableonly != 1) {
			$tabtva[$obj->rowid][$compta_tva] += $obj->total_tva * $situation_ratio;
		}
		$tablocaltax1[$obj->rowid][$compta_localtax1] += $obj->total_localtax1;
		$tablocaltax2[$obj->rowid][$compta_localtax2] += $obj->total_localtax2;
		$tabcompany[$obj->rowid] = array('id' => $obj->socid, 'name' => $obj->name, 'client' => $obj->client);
		$i++;
	}
} else {
	dol_print_error($db);
}


/*
 * Show result array
 */


print '<table class="liste noborder centpercent">';
print '<tr class="liste_titre">';
//print "<td>".$langs->trans("JournalNum")."</td>";
print '<td>'.$langs->trans('Date').'</td><td>'.$langs->trans('Piece').' ('.$langs->trans('InvoiceRef').')</td>';
print '<td>'.$langs->trans('Account').'</td>';
print '<td>'.$langs->trans('Type').'</td>';
print '<td class="right">'.$langs->trans('AccountingDebit').'</td>';
print '<td class="right">'.$langs->trans('AccountingCredit').'</td>';
print "</tr>\n";


$invoicestatic = new Facture($db);
$companystatic = new Client($db);

foreach ($tabfac as $key => $val) {
	$invoicestatic->id = $key;
	$invoicestatic->ref = $val["ref"];
	$invoicestatic->type = $val["type"];

	$companystatic->id = $tabcompany[$key]['id'];
	$companystatic->name = $tabcompany[$key]['name'];
	$companystatic->client = $tabcompany[$key]['client'];

	$lines = array(
		array(
			'var' => $tabttc[$key],
			'label' => $langs->trans('ThirdParty').' ('.$companystatic->getNomUrl(0, 'customer', 16).')',
			'nomtcheck' => true,
			'inv' => true
		),
		array(
			'var' => $tabht[$key],
			'label' => $langs->trans('Products'),
		),
		array(
			'var' => $tabtva[$key],
			'label' => $langs->trans('VAT')
		),
		array(
			'var' => $tablocaltax1[$key],
			'label' => $langs->transcountry('LT1', $mysoc->country_code)
		),
		array(
			'var' => $tablocaltax2[$key],
			'label' => $langs->transcountry('LT2', $mysoc->country_code)
		)
	);

	foreach ($lines as $line) {
		foreach ($line['var'] as $k => $mt) {
			if (isset($line['nomtcheck']) || $mt) {
				print '<tr class="oddeven">';
				print "<td>".dol_print_date($db->jdate($val["date"]))."</td>";
				print "<td>".$invoicestatic->getNomUrl(1)."</td>";
				print "<td>".$k."</td><td>".$line['label']."</td>";

				if (isset($line['inv'])) {
					print '<td class="right">'.($mt >= 0 ? price($mt) : '')."</td>";
					print '<td class="right">'.($mt < 0 ? price(-$mt) : '')."</td>";
				} else {
					print '<td class="right">'.($mt < 0 ? price(-$mt) : '')."</td>";
					print '<td class="right">'.($mt >= 0 ? price($mt) : '')."</td>";
				}

				print "</tr>";
			}
		}
	}
}

print "</table>";

// End of page
llxFooter();
$db->close();<|MERGE_RESOLUTION|>--- conflicted
+++ resolved
@@ -52,20 +52,16 @@
 if ($user->socid > 0) {
 	$socid = $user->socid;
 }
-<<<<<<< HEAD
-=======
 
 // Initialize a technical object to manage hooks of page. Note that conf->hooks_modules contains an array of hook context
 $hookmanager->initHooks(['selljournallist']);
 
->>>>>>> cc80841a
 if (isModEnabled('comptabilite')) {
 	$result = restrictedArea($user, 'compta', '', '', 'resultat');
 }
 if (isModEnabled('accounting')) {
 	$result = restrictedArea($user, 'accounting', '', '', 'comptarapport');
 }
-$hookmanager->initHooks(['selljournallist']);
 
 /*
  * Actions
@@ -86,15 +82,9 @@
 llxHeader('', $langs->trans("SellsJournal"), '', '', 0, 0, '', '', $morequery);
 
 
-<<<<<<< HEAD
-$year_current = dol_print_date(dol_now('gmt'), "%Y", 'gmt');
-//$pastmonth = strftime("%m", dol_now()) - 1;
-$pastmonth = dol_print_date(dol_now(), "%m") - 1;
-=======
 $year_current = (int) dol_print_date(dol_now('gmt'), "%Y", 'gmt');
 //$pastmonth = strftime("%m", dol_now()) - 1;
 $pastmonth = (int) dol_print_date(dol_now(), "%m") - 1;
->>>>>>> cc80841a
 $pastmonthyear = $year_current;
 if ($pastmonth == 0) {
 	$pastmonth = 12;
@@ -181,11 +171,7 @@
 		$obj = $db->fetch_object($result);
 		// les variables
 		$cptcli = ((getDolGlobalString('ACCOUNTING_ACCOUNT_CUSTOMER') != "") ? $conf->global->ACCOUNTING_ACCOUNT_CUSTOMER : $langs->trans("CodeNotDef"));
-<<<<<<< HEAD
-		$compta_soc = (!empty($obj->code_compta) ? $obj->code_compta : $cptcli);
-=======
 		$compta_soc = (!empty($obj->code_compta_client) ? $obj->code_compta_client : $cptcli);
->>>>>>> cc80841a
 		$compta_prod = $obj->accountancy_code_sell;
 		if (empty($compta_prod)) {
 			if ($obj->product_type == 0) {
