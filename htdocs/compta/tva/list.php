<?php
/* Copyright (C) 2001-2003	Rodolphe Quiedeville	<rodolphe@quiedeville.org>
 * Copyright (C) 2004-2020	Laurent Destailleur		<eldy@users.sourceforge.net>
 * Copyright (C) 2005-2009	Regis Houssin			<regis.houssin@inodbox.com>
 * Copyright (C) 2011-2019	Alexandre Spangaro		<aspangaro@open-dsi.fr>
 * Copyright (C) 2020		Tobias Sekan			<tobias.sekan@startmail.com>
 * Copyright (C) 2021       Gauthier VERDOL         <gauthier.verdol@atm-consulting.fr>
 *
 * This program is free software; you can redistribute it and/or modify
 * it under the terms of the GNU General Public License as published by
 * the Free Software Foundation; either version 3 of the License, or
 * (at your option) any later version.
 *
 * This program is distributed in the hope that it will be useful,
 * but WITHOUT ANY WARRANTY; without even the implied warranty of
 * MERCHANTABILITY or FITNESS FOR A PARTICULAR PURPOSE.  See the
 * GNU General Public License for more details.
 *
 * You should have received a copy of the GNU General Public License
 * along with this program. If not, see <https://www.gnu.org/licenses/>.
 */

/**
 *	\file		htdocs/compta/tva/list.php
 *	\ingroup	tax
 *	\brief		List of VAT payments
 */

require '../../main.inc.php';

// Security check
$socid = GETPOST('socid', 'int');
if ($user->socid) $socid = $user->socid;
$result = restrictedArea($user, 'tax', '', '', 'charges');

require_once DOL_DOCUMENT_ROOT.'/compta/tva/class/tva.class.php';
require_once DOL_DOCUMENT_ROOT.'/compta/bank/class/account.class.php';
require_once DOL_DOCUMENT_ROOT.'/core/lib/date.lib.php';
require_once DOL_DOCUMENT_ROOT.'/core/class/html.formother.class.php';
require_once DOL_DOCUMENT_ROOT.'/accountancy/class/accountingjournal.class.php';

// Load translation files required by the page
$langs->loadLangs(array('compta', 'bills'));

$action						= GETPOST('action', 'alpha');
$massaction					= GETPOST('massaction', 'alpha');
$confirm					= GETPOST('confirm', 'alpha');
$optioncss = GETPOST('optioncss', 'alpha');
$contextpage				= GETPOST('contextpage', 'aZ') ? GETPOST('contextpage', 'aZ') : 'salestaxeslist';

$search_ref					= GETPOST('search_ref', 'alpha');
$search_label = GETPOST('search_label', 'alpha');
$search_dateend_start = dol_mktime(0, 0, 0, GETPOST('search_dateend_startmonth', 'int'), GETPOST('search_dateend_startday', 'int'), GETPOST('search_dateend_startyear', 'int'));
$search_dateend_end = dol_mktime(23, 59, 59, GETPOST('search_dateend_endmonth', 'int'), GETPOST('search_dateend_endday', 'int'), GETPOST('search_dateend_endyear', 'int'));
$search_datepayment_start = dol_mktime(0, 0, 0, GETPOST('search_datepayment_startmonth', 'int'), GETPOST('search_datepayment_startday', 'int'), GETPOST('search_datepayment_startyear', 'int'));
$search_datepayment_end = dol_mktime(23, 59, 59, GETPOST('search_datepayment_endmonth', 'int'), GETPOST('search_datepayment_endday', 'int'), GETPOST('search_datepayment_endyear', 'int'));
$search_type = GETPOST('search_type', 'int');
$search_cheque = GETPOST('search_cheque', 'alpha');
$search_account				= GETPOST('search_account', 'int');
$search_amount 				= GETPOST('search_amount', 'alpha');
$search_status = GETPOST('search_status', 'int');

$limit = GETPOST('limit', 'int') ? GETPOST('limit', 'int') : $conf->liste_limit;
$sortfield					= GETPOST('sortfield', 'alpha');
$sortorder					= GETPOST('sortorder', 'alpha');
$page = GETPOSTISSET('pageplusone') ? (GETPOST('pageplusone') - 1) : GETPOST('page', 'int');

if (empty($page) || $page == -1) $page = 0; // If $page is not defined, or '' or -1
$offset = $limit * $page;
$pageprev = $page - 1;
$pagenext = $page + 1;

if (!$sortfield) $sortfield = 't.datev';
if (!$sortorder) $sortorder = 'DESC';

$arrayfields = array(
	't.rowid'			=>array('checked'=>1, 'position'=>10, 'label'=>"Ref",),
	't.label'			=>array('checked'=>1, 'position'=>20, 'label'=>"Label"),
	't.datev'			=>array('checked'=>1, 'position'=>30, 'label'=>"PeriodEndDate"),
	't.fk_typepayment'	=>array('checked'=>1, 'position'=>50, 'label'=>"Type"),
	't.amount'			=>array('checked'=>1, 'position'=>90, 'label'=>"Amount"),
	't.status'			=>array('checked'=>1, 'position'=>90, 'label'=>"Status"),
);
$arrayfields = dol_sort_array($arrayfields, 'position');

// Initialize technical object to manage hooks of page. Note that conf->hooks_modules contains array of hook context
$hookmanager->initHooks(array('salestaxeslist'));
$object = new Tva($db);


/*
 * Actions
 */

$parameters = array('socid'=>$socid);
$reshook = $hookmanager->executeHooks('doActions', $parameters, $object, $action); // Note that $action and $object may have been modified by some hooks
if ($reshook < 0) setEventMessages($hookmanager->error, $hookmanager->errors, 'errors');


if (empty($reshook)) {
	include DOL_DOCUMENT_ROOT.'/core/actions_changeselectedfields.inc.php';

	if (GETPOST('button_removefilter_x', 'alpha') || GETPOST('button_removefilter.x', 'alpha') || GETPOST('button_removefilter', 'alpha')) // Both test are required to be compatible with all browsers
	{
		$search_ref = '';
		$search_label = '';
		$search_dateend_start = '';
		$search_dateend_end = '';
		$search_datepayment_start = '';
		$search_datepayment_end = '';
		$search_type = '';
		$search_cheque = '';
		$search_account = '';
		$search_amount = '';
		$search_status = '';
	}
}


/*
 * View
 */

$form = new Form($db);
$formother = new FormOther($db);
$tva_static = new Tva($db);
$bankstatic = new Account($db);
$accountingjournal = new AccountingJournal($db);
$bankline = new AccountLine($db);

<<<<<<< HEAD
llxHeader('', $langs->trans("VATDeclarations"));

$sql = 'SELECT t.rowid, t.amount, t.label, t.datev, t.datep, t.paye, t.fk_typepayment as type, t.num_payment, pst.code as payment_code,';
$sql .= ' SUM(ptva.amount) as alreadypayed';
$sql .= ' FROM '.MAIN_DB_PREFIX.'tva as t';
$sql .= ' LEFT JOIN '.MAIN_DB_PREFIX.'c_paiement as pst ON t.fk_typepayment = pst.id';
$sql .= " LEFT JOIN ".MAIN_DB_PREFIX."paiementtva as ptva ON ptva.fk_tva = t.rowid";
$sql .= ' WHERE t.entity IN ('.getEntity($object->element).')';

if (!empty($search_ref))							$sql .= natural_search('t.rowid', $search_ref);
if (!empty($search_label))							$sql .= natural_search('t.label', $search_label);
if (!empty($search_dateend_start))					$sql .= ' AND t.datev >= "'.$db->idate($search_dateend_start).'"';
if (!empty($search_dateend_end))					$sql .= ' AND t.datev <= "'.$db->idate($search_dateend_end).'"';
if (!empty($search_datepayment_start))  			$sql .= ' AND t.datep >= "'.$db->idate($search_datepayment_start).'"';
if (!empty($search_datepayment_end))				$sql .= ' AND t.datep <= "'.$db->idate($search_datepayment_end).'"';
if (!empty($search_type) && $search_type > 0)		$sql .= ' AND t.fk_typepayment='.$search_type;
if (!empty($search_account) && $search_account > 0)	$sql .= ' AND b.fk_account='.$search_account;
if (!empty($search_amount))							$sql .= natural_search('t.amount', price2num(trim($search_amount)), 1);
if ($search_status != '' && $search_status >= 0) 	$sql .= " AND t.paye = ".$db->escape($search_status);

=======
$sql = "SELECT t.rowid, t.amount, t.label, t.datev, t.datep, t.paye, t.fk_typepayment as type, t.num_payment, pst.code as payment_code, ";
$sql .= " SUM(ptva.amount) as alreadypayed";
$sql .= " FROM ".MAIN_DB_PREFIX."tva as t";
$sql .= " LEFT JOIN ".MAIN_DB_PREFIX."c_paiement as pst ON t.fk_typepayment = pst.id";
$sql .= " LEFT JOIN ".MAIN_DB_PREFIX."payment_vat as ptva ON ptva.fk_tva = t.rowid";
//$sql .= " LEFT JOIN ".MAIN_DB_PREFIX."bank as b ON t.fk_bank = b.rowid";
//$sql .= " LEFT JOIN ".MAIN_DB_PREFIX."bank_account as ba ON b.fk_account = ba.rowid";
$sql .= " WHERE t.entity IN (".getEntity('tax').")";
if ($search_ref)				$sql .= natural_search("t.rowid", $search_ref);
if ($search_label)				$sql .= natural_search("t.label", $search_label);
if ($search_account > 0)		$sql .= " AND b.fk_account=".$search_account;
if ($search_amount)				$sql .= natural_search("t.amount", price2num(trim($search_amount)), 1);
if ($search_status != '' && $search_status >= 0) $sql .= " AND t.paye = ".$db->escape($search_status);
if ($search_dateend_start)		$sql .= " AND t.datev >= '".$db->idate($search_dateend_start)."'";
if ($search_dateend_end)		$sql .= " AND t.datev <= '".$db->idate($search_dateend_end)."'";
if ($search_datepayment_start)  $sql .= " AND t.datep >= '".$db->idate($search_datepayment_start)."'";
if ($search_datepayment_end)	$sql .= " AND t.datep <= '".$db->idate($search_datepayment_end)."'";
if ($filtre) {
    $filtre = str_replace(":", "=", $filtre);
    $sql .= " AND ".$filtre;
}
if ($typeid) {
    $sql .= " AND t.fk_typepayment=".$typeid;
}
>>>>>>> 509e9d59
$sql .= " GROUP BY t.rowid, t.amount, t.datev, t.label, t.paye, pst.code";
$sql .= $db->order($sortfield, $sortorder);

$nbtotalofrecords = '';
if (empty($conf->global->MAIN_DISABLE_FULL_SCANLIST)) {
	$result = $db->query($sql);
	$nbtotalofrecords = $db->num_rows($result);

	// if total resultset is smaller then paging size (filtering), goto and load page 0
	if (($page * $limit) > $nbtotalofrecords) {
		$page = 0;
		$offset = 0;
	}
}

$sql .= $db->plimit($limit + 1, $offset);

$result = $db->query($sql);
if (!$result)
{
	dol_print_error($db);
	llxFooter();
	$db->close();
	exit;
}

$num = $db->num_rows($result);

$param = '';
if (!empty($contextpage) && $contextpage != $_SERVER['PHP_SELF']) $param .= '&contextpage='.$contextpage;
if ($limit > 0 && $limit != $conf->liste_limit) $param .= '&limit='.$limit;
if ($optioncss != '') $param .= '&optioncss='.urlencode($optioncss);

if (!empty($search_ref))							$param .= '&search_ref="'.$search_ref.'"';
if (!empty($search_label))							$param .= '&search_label="'.$search_label.'"';
if (!empty($search_dateend_start))					$param .= '&search_dateend_startyear='.GETPOST('search_dateend_startyear', 'int');
if (!empty($search_dateend_start))					$param .= '&search_dateend_startmonth='.GETPOST('search_dateend_startmonth', 'int');
if (!empty($search_dateend_start))					$param .= '&search_dateend_startday='.GETPOST('search_dateend_startday', 'int');
if (!empty($search_dateend_end))					$param .= '&search_dateend_endyear='.GETPOST('search_dateend_endyear', 'int');
if (!empty($search_dateend_end))					$param .= '&search_dateend_endmonth='.GETPOST('search_dateend_endmonth', 'int');
if (!empty($search_dateend_end))					$param .= '&search_dateend_endday='.GETPOST('search_dateend_endday', 'int');
if (!empty($search_datepayment_start))				$param .= '&search_datepayment_startyear='.GETPOST('search_datepayment_startyear', 'int');
if (!empty($search_datepayment_start))				$param .= '&search_datepayment_startmonth='.GETPOST('search_datepayment_startmonth', 'int');
if (!empty($search_datepayment_start))				$param .= '&search_datepayment_startday='.GETPOST('search_datepayment_startday', 'int');
if (!empty($search_datepayment_end))				$param .= '&search_datepayment_endyear='.GETPOST('search_datepayment_endyear', 'int');
if (!empty($search_datepayment_end))				$param .= '&search_datepayment_endmonth='.GETPOST('search_datepayment_endmonth', 'int');
if (!empty($search_datepayment_end))				$param .= '&search_datepayment_endday='.GETPOST('search_datepayment_endday', 'int');
if (!empty($search_type) && $search_type > 0)		$param .= '&search_type='.$search_type;
if (!empty($search_cheque))							$param .= '&search_cheque="'.$search_cheque.'"';
if (!empty($search_account) && $search_account > 0)	$param .= '&search_account='.$search_account;
if (!empty($search_amount))							$param .= '&search_amount="'.$search_amount.'"';
if ($search_status != '' && $search_status != '-1') $param .= '&search_status='.urlencode($search_status);

print '<form method="POST" action="'.$_SERVER["PHP_SELF"].'">';
if ($optioncss != '') print '<input type="hidden" name="optioncss" value="'.$optioncss.'">';
print '<input type="hidden" name="token" value="'.newToken().'">';
print '<input type="hidden" name="action" value="list">';
print '<input type="hidden" name="formfilteraction" id="formfilteraction" value="list">';
print '<input type="hidden" name="sortfield" value="'.$sortfield.'">';
print '<input type="hidden" name="sortorder" value="'.$sortorder.'">';
print '<input type="hidden" name="contextpage" value="'.$contextpage.'">';

$url = DOL_URL_ROOT.'/compta/tva/card.php?action=create';
if (!empty($socid)) $url .= '&socid='.$socid;
$newcardbutton = dolGetButtonTitle($langs->trans('NewVATPayment', ($ltt + 1)), '', 'fa fa-plus-circle', $url, '', $user->rights->tax->charges->creer);
print_barre_liste($langs->trans("VATDeclarations"), $page, $_SERVER['PHP_SELF'], $param, $sortfield, $sortorder, '', $num, $nbtotalofrecords, 'title_accountancy', 0, $newcardbutton, '', $limit, 0, 0, 1);

$varpage = empty($contextpage) ? $_SERVER['PHP_SELF'] : $contextpage;
$selectedfields = $form->multiSelectArrayWithCheckbox('selectedfields', $arrayfields, $varpage); // This also change content of $arrayfields
if ($massactionbutton) $selectedfields .= $form->showCheckAddButtons('checkforselect', 1);

print '<div class="div-table-responsive">';
print '<table class="tagtable liste'.($moreforfilter ? " listwithfilterbefore" : '').'">';

print '<tr class="liste_titre_filter">';

// Filters: Lines (placeholder)
if (!empty($conf->global->MAIN_VIEW_LINE_NUMBER_IN_LIST)) {
	print '<td class="liste_titre">';
	print '</td>';
}

// Filter: Ref
if (!empty($arrayfields['t.rowid']['checked'])) {
	print '<td class="liste_titre">';
	print '<input type="text" class="flat" size="4" name="search_ref" value="'.dol_escape_htmltag($search_ref).'">';
	print '</td>';
}

// Filter: Label
if (!empty($arrayfields['t.label']['checked'])) {
	print '<td class="liste_titre">';
	print '<input type="text" class="flat" size="10" name="search_label" value="'.dol_escape_htmltag($search_label).'">';
	print '</td>';
}

// Filter: Date end period
if (!empty($arrayfields['t.datev']['checked'])) {
	print '<td class="liste_titre center">';
	print '<div class="nowrap">';
	print $form->selectDate($search_dateend_start ? $search_dateend_start : -1, 'search_dateend_start', 0, 0, 1, '', 1, 0, 0, '', '', '', '', 1, '', $langs->trans("From"));
	print '</div>';
	print '<div class="nowrap">';
	print $form->selectDate($search_dateend_end ? $search_dateend_end : -1, 'search_dateend_end', 0, 0, 1, '', 1, 0, 0, '', '', '', '', 1, '', $langs->trans("to"));
	print '</div>';
	print '</td>';
}

// Filter: Date payment
/*if (!empty($arrayfields['t.datep']['checked'])) {
	print '<td class="liste_titre center">';
	print '<div class="nowrap">';
	print $form->selectDate($search_datepayment_start ? $search_datepayment_start : -1, 'search_datepayment_start', 0, 0, 1, '', 1, 0, 0, '', '', '', '', 1, '', $langs->trans("From"));
	print '</div>';
	print '<div class="nowrap">';
	print $form->selectDate($search_datepayment_end ? $search_datepayment_end : -1, 'search_datepayment_end', 0, 0, 1, '', 1, 0, 0, '', '', '', '', 1, '', $langs->trans("to"));
	print '</div>';
	print '</td>';
}*/

// Filter: Type
if (!empty($arrayfields['t.fk_typepayment']['checked'])) {
	print '<td class="liste_titre left">';
	$form->select_types_paiements($search_type, 'search_type', '', 0, 1, 1, 16);
	print '</td>';
}

// Filter: Amount
if (!empty($arrayfields['t.amount']['checked'])) {
	print '<td class="liste_titre right">';
	print '<input name="search_amount" class="flat" type="text" size="8" value="'.$search_amount.'">';
	print '</td>';
}

// Status
if (!empty($arrayfields['t.status']['checked'])) {
	print '<td class="liste_titre maxwidthonsmartphone right">';
	$liststatus = array('0' => $langs->trans("Unpaid"), '1' => $langs->trans("Paid"));
	print $form->selectarray('search_status', $liststatus, $search_status, 1);
	print '</td>';
}

// Fields from hook
$parameters = array('arrayfields'=>$arrayfields);
$reshook = $hookmanager->executeHooks('printFieldListOption', $parameters); // Note that $action and $object may have been modified by hook
print $hookmanager->resPrint;

// Filter: Buttons
print '<td class="liste_titre maxwidthsearch">';
print $form->showFilterAndCheckAddButtons(0);
print '</td>';

print '</tr>';

print '<tr class="liste_titre">';
if (!empty($conf->global->MAIN_VIEW_LINE_NUMBER_IN_LIST))	print_liste_field_titre('#', $_SERVER['PHP_SELF'], '', '', $param, '', $sortfield, $sortorder);
if (!empty($arrayfields['t.rowid']['checked']))				print_liste_field_titre($arrayfields['t.rowid']['label'], $_SERVER['PHP_SELF'], 't.rowid', '', $param, '', $sortfield, $sortorder);
if (!empty($arrayfields['t.label']['checked']))				print_liste_field_titre($arrayfields['t.label']['label'], $_SERVER['PHP_SELF'], 't.label', '', $param, 'align="left"', $sortfield, $sortorder);
if (!empty($arrayfields['t.datev']['checked']))				print_liste_field_titre($arrayfields['t.datev']['label'], $_SERVER['PHP_SELF'], 't.datev', '', $param, 'align="center"', $sortfield, $sortorder);
if (!empty($arrayfields['t.fk_typepayment']['checked']))	print_liste_field_titre($arrayfields['t.fk_typepayment']['label'], $_SERVER['PHP_SELF'], 't.fk_typepayment', '', $param, '', $sortfield, $sortorder, 'left ');
if (!empty($arrayfields['t.amount']['checked']))			print_liste_field_titre($arrayfields['t.amount']['label'], $_SERVER['PHP_SELF'], 't.amount', '', $param, '', $sortfield, $sortorder, 'right ');
if (!empty($arrayfields['t.status']['checked'])) 			print_liste_field_titre($arrayfields['t.status']['label'], $_SERVER["PHP_SELF"], "t.paye", "", $param, 'class="right"', $sortfield, $sortorder);

// Hook fields
$parameters = array('arrayfields'=>$arrayfields, 'param'=>$param, 'sortfield'=>$sortfield, 'sortorder'=>$sortorder);
$reshook = $hookmanager->executeHooks('printFieldListTitle', $parameters); // Note that $action and $object may have been modified by hook
print $hookmanager->resPrint;

print_liste_field_titre($selectedfields, $_SERVER['PHP_SELF'], '', '', '', 'align="center"', $sortfield, $sortorder, 'maxwidthsearch ');
print '</tr>';

$i = 0;
$totalarray = array();
while ($i < min($num, $limit)) {
	$obj = $db->fetch_object($result);

	$tva_static->id = $obj->rowid;
	$tva_static->ref = $obj->rowid;
	$tva_static->label = $obj->label;

	print '<tr class="oddeven">';

	// No
	if (!empty($conf->global->MAIN_VIEW_LINE_NUMBER_IN_LIST)) {
		print '<td>'.(($offset * $limit) + $i).'</td>';
		if (!$i) $totalarray['nbfield']++;
	}

	// Ref
	if (!empty($arrayfields['t.rowid']['checked'])) {
		print '<td>'.$tva_static->getNomUrl(1).'</td>';
		if (!$i) $totalarray['nbfield']++;
	}

	// Label
	if (!empty($arrayfields['t.label']['checked'])) {
		print '<td>'.dol_trunc($obj->label, 40).'</td>';
		if (!$i) $totalarray['nbfield']++;
	}

	// Date end period
	if (!empty($arrayfields['t.datev']['checked'])) {
		print '<td class="center">'.dol_print_date($db->jdate($obj->datev), 'day').'</td>';
		if (!$i) $totalarray['nbfield']++;
	}

	// Date payment
	/*if (!empty($arrayfields['t.datep']['checked'])) {
		print '<td class="center">'.dol_print_date($db->jdate($obj->datep), 'day').'</td>';
		if (!$i) $totalarray['nbfield']++;
	}*/

	// Type
	if (!empty($arrayfields['t.fk_typepayment']['checked']))
	{
		print '<td>'.$langs->trans("PaymentTypeShort".$obj->payment_code).'</td>';
		if (!$i) $totalarray['nbfield']++;
	}

	// Account
	/*if (!empty($arrayfields['ba.label']['checked'])) {
		print '<td>';
		if ($obj->fk_bank > 0) {
			$bankstatic->id = $obj->bid;
			$bankstatic->ref = $obj->bref;
			$bankstatic->number = $obj->bnumber;
			$bankstatic->account_number = $obj->account_number;

			$accountingjournal->fetch($obj->fk_accountancy_journal);
			$bankstatic->accountancy_journal = $accountingjournal->getNomUrl(0, 1, 1, '', 1);

			$bankstatic->label = $obj->blabel;
			print $bankstatic->getNomUrl(1);
		}
		print '</td>';
		if (!$i) $totalarray['nbfield']++;
	}*/

	// Amount
	if (!empty($arrayfields['t.amount']['checked'])) {
		$total = $total + $obj->amount;
		print '<td class="nowrap right">' . price($obj->amount) . '</td>';
		if (!$i) $totalarray['nbfield']++;
		$totalarray['pos'][$totalarray['nbfield']] = 'amount';
		$totalarray['val']['amount'] += $obj->amount;
	}

	if (!empty($arrayfields['t.status']['checked'])) {
		print '<td class="nowrap right">' . $tva_static->LibStatut($obj->paye, 5, $obj->alreadypayed) . '</td>';
		if (!$i) $totalarray['nbfield']++;
		if (!empty($arrayfields['t.amount']['checked'])) $totalarray['pos'][$totalarray['nbfield']] = '';
	}

	// Buttons
	print '<td></td>';

	print '</tr>';

	$i++;
}

// Add a buttons placeholder for the total line
$totalarray['nbfield']++;

// Show total line
include DOL_DOCUMENT_ROOT.'/core/tpl/list_print_total.tpl.php';

print '</table>';
print '</div>';
print '</form>';

$db->free($result);

// End of page
llxFooter();
$db->close();<|MERGE_RESOLUTION|>--- conflicted
+++ resolved
@@ -128,14 +128,13 @@
 $accountingjournal = new AccountingJournal($db);
 $bankline = new AccountLine($db);
 
-<<<<<<< HEAD
 llxHeader('', $langs->trans("VATDeclarations"));
 
 $sql = 'SELECT t.rowid, t.amount, t.label, t.datev, t.datep, t.paye, t.fk_typepayment as type, t.num_payment, pst.code as payment_code,';
 $sql .= ' SUM(ptva.amount) as alreadypayed';
 $sql .= ' FROM '.MAIN_DB_PREFIX.'tva as t';
 $sql .= ' LEFT JOIN '.MAIN_DB_PREFIX.'c_paiement as pst ON t.fk_typepayment = pst.id';
-$sql .= " LEFT JOIN ".MAIN_DB_PREFIX."paiementtva as ptva ON ptva.fk_tva = t.rowid";
+$sql .= " LEFT JOIN ".MAIN_DB_PREFIX."payment_vat as ptva ON ptva.fk_tva = t.rowid";
 $sql .= ' WHERE t.entity IN ('.getEntity($object->element).')';
 
 if (!empty($search_ref))							$sql .= natural_search('t.rowid', $search_ref);
@@ -149,32 +148,6 @@
 if (!empty($search_amount))							$sql .= natural_search('t.amount', price2num(trim($search_amount)), 1);
 if ($search_status != '' && $search_status >= 0) 	$sql .= " AND t.paye = ".$db->escape($search_status);
 
-=======
-$sql = "SELECT t.rowid, t.amount, t.label, t.datev, t.datep, t.paye, t.fk_typepayment as type, t.num_payment, pst.code as payment_code, ";
-$sql .= " SUM(ptva.amount) as alreadypayed";
-$sql .= " FROM ".MAIN_DB_PREFIX."tva as t";
-$sql .= " LEFT JOIN ".MAIN_DB_PREFIX."c_paiement as pst ON t.fk_typepayment = pst.id";
-$sql .= " LEFT JOIN ".MAIN_DB_PREFIX."payment_vat as ptva ON ptva.fk_tva = t.rowid";
-//$sql .= " LEFT JOIN ".MAIN_DB_PREFIX."bank as b ON t.fk_bank = b.rowid";
-//$sql .= " LEFT JOIN ".MAIN_DB_PREFIX."bank_account as ba ON b.fk_account = ba.rowid";
-$sql .= " WHERE t.entity IN (".getEntity('tax').")";
-if ($search_ref)				$sql .= natural_search("t.rowid", $search_ref);
-if ($search_label)				$sql .= natural_search("t.label", $search_label);
-if ($search_account > 0)		$sql .= " AND b.fk_account=".$search_account;
-if ($search_amount)				$sql .= natural_search("t.amount", price2num(trim($search_amount)), 1);
-if ($search_status != '' && $search_status >= 0) $sql .= " AND t.paye = ".$db->escape($search_status);
-if ($search_dateend_start)		$sql .= " AND t.datev >= '".$db->idate($search_dateend_start)."'";
-if ($search_dateend_end)		$sql .= " AND t.datev <= '".$db->idate($search_dateend_end)."'";
-if ($search_datepayment_start)  $sql .= " AND t.datep >= '".$db->idate($search_datepayment_start)."'";
-if ($search_datepayment_end)	$sql .= " AND t.datep <= '".$db->idate($search_datepayment_end)."'";
-if ($filtre) {
-    $filtre = str_replace(":", "=", $filtre);
-    $sql .= " AND ".$filtre;
-}
-if ($typeid) {
-    $sql .= " AND t.fk_typepayment=".$typeid;
-}
->>>>>>> 509e9d59
 $sql .= " GROUP BY t.rowid, t.amount, t.datev, t.label, t.paye, pst.code";
 $sql .= $db->order($sortfield, $sortorder);
 
