<?php
/* Copyright (C) 2003-2007 Rodolphe Quiedeville  <rodolphe@quiedeville.org>
 * Copyright (C) 2004-2014 Laurent Destailleur   <eldy@users.sourceforge.net>
 * Copyright (C) 2005      Marc Barilley / Ocebo <marc@ocebo.com>
 * Copyright (C) 2005-2009 Regis Houssin         <regis.houssin@inodbox.com>
 * Copyright (C) 2005      Simon TOSSER          <simon@kornog-computing.com>
 * Copyright (C) 2011      Juanjo Menent         <jmenent@2byte.es>
 * Copyright (C) 2013      Cédric Salvador       <csalvador@gpcsolutions.fr>
 * Copyright (C) 2018      Philippe Grand        <philippe.grand@atoo-net.com>
 *
 * This program is free software; you can redistribute it and/or modify
 * it under the terms of the GNU General Public License as published by
 * the Free Software Foundation; either version 3 of the License, or
 * (at your option) any later version.
 *
 * This program is distributed in the hope that it will be useful,
 * but WITHOUT ANY WARRANTY; without even the implied warranty of
 * MERCHANTABILITY or FITNESS FOR A PARTICULAR PURPOSE.  See the
 * GNU General Public License for more details.
 *
 * You should have received a copy of the GNU General Public License
 * along with this program. If not, see <https://www.gnu.org/licenses/>.
 */

/**
 *       \file       htdocs/compta/tva/document.php
 *       \ingroup    tax
 *       \brief      Page with attached files on social contributions
 */

require '../../main.inc.php';
require_once DOL_DOCUMENT_ROOT.'/compta/tva/class/tva.class.php';
require_once DOL_DOCUMENT_ROOT.'/core/lib/files.lib.php';
require_once DOL_DOCUMENT_ROOT.'/core/lib/images.lib.php';
require_once DOL_DOCUMENT_ROOT.'/core/lib/vat.lib.php';
require_once DOL_DOCUMENT_ROOT.'/core/class/html.formfile.class.php';
if (!empty($conf->projet->enabled)) {
	require_once DOL_DOCUMENT_ROOT.'/projet/class/project.class.php';
	require_once DOL_DOCUMENT_ROOT.'/core/class/html.formprojet.class.php';
}

// Load translation files required by the page
$langs->loadLangs(array('other', 'companies', 'compta', 'bills'));

$id = GETPOST('id', 'int');
$action = GETPOST('action', 'aZ09');
$confirm = GETPOST('confirm', 'alpha');

// Get parameters
$limit = GETPOST('limit', 'int') ? GETPOST('limit', 'int') : $conf->liste_limit;
$sortfield = GETPOST('sortfield', 'aZ09comma');
$sortorder = GETPOST('sortorder', 'aZ09comma');
$page = GETPOSTISSET('pageplusone') ? (GETPOST('pageplusone') - 1) : GETPOST("page", 'int');
if (empty($page) || $page == -1) {
	$page = 0;
}
$offset = $limit * $page;
$pageprev = $page - 1;
$pagenext = $page + 1;
if (!$sortorder) {
	$sortorder = "ASC";
}
if (!$sortfield) {
	$sortfield = "name";
}

$object = new Tva($db);

if ($id > 0) {
	$object->fetch($id);
}

$upload_dir = $conf->tax->dir_output.'/vat/'.dol_sanitizeFileName($object->ref);
$modulepart = 'tax-vat';

// Security check
if ($user->socid) {
	$socid = $user->socid;
}
$result = restrictedArea($user, 'tax', '', 'tva', 'charges');

<<<<<<< HEAD
=======
$permissiontoadd = $user->rights->tax->charges->creer;	// Used by the include of actions_dellink.inc.php

>>>>>>> 95dc2558

/*
 * Actions
 */

include DOL_DOCUMENT_ROOT.'/core/actions_linkedfiles.inc.php';

if ($action == 'setlib' && $permissiontoadd) {
	$object->fetch($id);
	$result = $object->setValueFrom('label', GETPOST('lib', 'alpha'), '', '', 'text', '', $user, 'TAX_MODIFY');
	if ($result < 0) {
		setEventMessages($object->error, $object->errors, 'errors');
	}
}


/*
 * View
 */

$form = new Form($db);
if (!empty($conf->projet->enabled)) {
	$formproject = new FormProjets($db);
}

$title = $langs->trans("VATPayment").' - '.$langs->trans("Documents");
$help_url = 'EN:Module_Taxes_and_social_contributions|FR:Module Taxes et dividendes|ES:M&oacute;dulo Impuestos y cargas sociales (IVA, impuestos)';
llxHeader("", $title, $help_url);

if ($object->id) {
	$alreadypayed = $object->getSommePaiement();

	$head = vat_prepare_head($object);

	print dol_get_fiche_head($head, 'documents', $langs->trans("VATPayment"), -1, 'payment');

	$morehtmlref = '<div class="refidno">';
	// Label of social contribution
	$morehtmlref .= $form->editfieldkey("Label", 'lib', $object->label, $object, $user->rights->tax->charges->creer, 'string', '', 0, 1);
	$morehtmlref .= $form->editfieldval("Label", 'lib', $object->label, $object, $user->rights->tax->charges->creer, 'string', '', null, null, '', 1);
	$morehtmlref .= '</div>';

	$linkback = '<a href="'.DOL_URL_ROOT.'/compta/tva/list.php?restore_lastsearch_values=1">'.$langs->trans("BackToList").'</a>';

	$object->totalpaye = $totalpaye; // To give a chance to dol_banner_tab to use already paid amount to show correct status

	dol_banner_tab($object, 'id', $linkback, 1, 'rowid', 'ref', $morehtmlref, '', 0, '', $morehtmlright);

	print '<div class="fichecenter">';
	print '<div class="underbanner clearboth"></div>';

	// Build file list
	$filearray = dol_dir_list($upload_dir, "files", 0, '', '(\.meta|_preview.*\.png)$', $sortfield, (strtolower($sortorder) == 'desc' ?SORT_DESC:SORT_ASC), 1);
	$totalsize = 0;
	foreach ($filearray as $key => $file) {
		$totalsize += $file['size'];
	}


	print '<table class="border tableforfield centpercent">';

	print '<tr><td class="titlefield">'.$langs->trans("NbOfAttachedFiles").'</td><td colspan="3">'.count($filearray).'</td></tr>';
	print '<tr><td>'.$langs->trans("TotalSizeOfAttachedFiles").'</td><td colspan="3">'.dol_print_size($totalsize, 1, 1).'</td></tr>';
	print '</table>';

	print '</div>';

	print '<div class="clearboth"></div>';

	print dol_get_fiche_end();

<<<<<<< HEAD
	$permission = $user->rights->tax->charges->creer;
=======
	$permissiontoadd = $user->rights->tax->charges->creer;
>>>>>>> 95dc2558
	$permtoedit = $user->rights->tax->charges->creer;
	$param = '&id='.$object->id;
	include DOL_DOCUMENT_ROOT.'/core/tpl/document_actions_post_headers.tpl.php';
} else {
	print $langs->trans("ErrorUnknown");
}


llxFooter();

$db->close();<|MERGE_RESOLUTION|>--- conflicted
+++ resolved
@@ -79,11 +79,8 @@
 }
 $result = restrictedArea($user, 'tax', '', 'tva', 'charges');
 
-<<<<<<< HEAD
-=======
 $permissiontoadd = $user->rights->tax->charges->creer;	// Used by the include of actions_dellink.inc.php
 
->>>>>>> 95dc2558
 
 /*
  * Actions
@@ -155,11 +152,7 @@
 
 	print dol_get_fiche_end();
 
-<<<<<<< HEAD
-	$permission = $user->rights->tax->charges->creer;
-=======
 	$permissiontoadd = $user->rights->tax->charges->creer;
->>>>>>> 95dc2558
 	$permtoedit = $user->rights->tax->charges->creer;
 	$param = '&id='.$object->id;
 	include DOL_DOCUMENT_ROOT.'/core/tpl/document_actions_post_headers.tpl.php';
