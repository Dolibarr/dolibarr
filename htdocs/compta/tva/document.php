<?php
/* Copyright (C) 2003-2007 Rodolphe Quiedeville  <rodolphe@quiedeville.org>
 * Copyright (C) 2004-2014 Laurent Destailleur   <eldy@users.sourceforge.net>
 * Copyright (C) 2005      Marc Barilley / Ocebo <marc@ocebo.com>
 * Copyright (C) 2005-2009 Regis Houssin         <regis.houssin@inodbox.com>
 * Copyright (C) 2005      Simon TOSSER          <simon@kornog-computing.com>
 * Copyright (C) 2011      Juanjo Menent         <jmenent@2byte.es>
 * Copyright (C) 2013      Cédric Salvador       <csalvador@gpcsolutions.fr>
 * Copyright (C) 2018      Philippe Grand        <philippe.grand@atoo-net.com>
 *
 * This program is free software; you can redistribute it and/or modify
 * it under the terms of the GNU General Public License as published by
 * the Free Software Foundation; either version 3 of the License, or
 * (at your option) any later version.
 *
 * This program is distributed in the hope that it will be useful,
 * but WITHOUT ANY WARRANTY; without even the implied warranty of
 * MERCHANTABILITY or FITNESS FOR A PARTICULAR PURPOSE.  See the
 * GNU General Public License for more details.
 *
 * You should have received a copy of the GNU General Public License
 * along with this program. If not, see <https://www.gnu.org/licenses/>.
 */

/**
 *       \file       htdocs/compta/tva/document.php
 *       \ingroup    tax
 *       \brief      Page with attached files on social contributions
 */

require '../../main.inc.php';
require_once DOL_DOCUMENT_ROOT.'/compta/tva/class/tva.class.php';
require_once DOL_DOCUMENT_ROOT.'/core/lib/files.lib.php';
require_once DOL_DOCUMENT_ROOT.'/core/lib/images.lib.php';
require_once DOL_DOCUMENT_ROOT.'/core/lib/vat.lib.php';
require_once DOL_DOCUMENT_ROOT.'/core/class/html.formfile.class.php';
if (!empty($conf->projet->enabled))
{
    require_once DOL_DOCUMENT_ROOT.'/projet/class/project.class.php';
    require_once DOL_DOCUMENT_ROOT.'/core/class/html.formprojet.class.php';
}

// Load translation files required by the page
$langs->loadLangs(array('other', 'companies', 'compta', 'bills'));

$id = GETPOST('id', 'int');
$action = GETPOST('action', 'aZ09');
$confirm = GETPOST('confirm', 'alpha');

// Security check
if ($user->socid) $socid = $user->socid;
$result = restrictedArea($user, 'tax', '', 'vat', 'charges');


// Get parameters
$sortfield = GETPOST("sortfield", 'alpha');
$sortorder = GETPOST("sortorder", 'alpha');
$page = GETPOST("page", 'int');
if (empty($page) || $page == -1) {
    $page = 0;
}

$offset = $conf->liste_limit * $page;
$pageprev = $page - 1;
$pagenext = $page + 1;
if (!$sortorder) $sortorder = "ASC";
if (!$sortfield) $sortfield = "name";


$object = new Tva($db);
if ($id > 0) $object->fetch($id);

<<<<<<< HEAD
$upload_dir = $conf->tax->dir_output.'/'.dol_sanitizeFileName($object->ref);
$modulepart = 'tax';
=======
$upload_dir = $conf->tax->dir_output.'/vat/'.dol_sanitizeFileName($object->ref);
>>>>>>> 51489004


/*
 * Actions
 */

include_once DOL_DOCUMENT_ROOT.'/core/actions_linkedfiles.inc.php';

if ($action == 'setlib' && $user->rights->tax->charges->creer)
{
    $object->fetch($id);
    $result = $object->setValueFrom('label', GETPOST('lib', 'alpha'), '', '', 'text', '', $user, 'TAX_MODIFY');
    if ($result < 0)
        setEventMessages($object->error, $object->errors, 'errors');
}


/*
 * View
 */

$form = new Form($db);
if (!empty($conf->projet->enabled)) { $formproject = new FormProjets($db); }

$title = $langs->trans("VATPayment").' - '.$langs->trans("Documents");
$help_url = 'EN:Module_Taxes_and_social_contributions|FR:Module Taxes et dividendes|ES:M&oacute;dulo Impuestos y cargas sociales (IVA, impuestos)';
llxHeader("", $title, $help_url);

if ($object->id)
{
	$alreadypayed = $object->getSommePaiement();

    $head = vat_prepare_head($object);

    dol_fiche_head($head, 'documents', $langs->trans("VATPayment"), -1, 'bill');

	$morehtmlref = '<div class="refidno">';
	// Label of social contribution
	$morehtmlref .= $form->editfieldkey("Label", 'lib', $object->label, $object, $user->rights->tax->charges->creer, 'string', '', 0, 1);
	$morehtmlref .= $form->editfieldval("Label", 'lib', $object->label, $object, $user->rights->tax->charges->creer, 'string', '', null, null, '', 1);
	$morehtmlref .= '</div>';

	$linkback = '<a href="'.DOL_URL_ROOT.'/compta/tva/list.php?restore_lastsearch_values=1">'.$langs->trans("BackToList").'</a>';

	$object->totalpaye = $totalpaye; // To give a chance to dol_banner_tab to use already paid amount to show correct status

	dol_banner_tab($object, 'id', $linkback, 1, 'rowid', 'ref', $morehtmlref, '', 0, '', $morehtmlright);

	print '<div class="fichecenter">';
	print '<div class="underbanner clearboth"></div>';

    // Build file list
    $filearray = dol_dir_list($upload_dir, "files", 0, '', '(\.meta|_preview.*\.png)$', $sortfield, (strtolower($sortorder) == 'desc' ?SORT_DESC:SORT_ASC), 1);
    $totalsize = 0;
    foreach ($filearray as $key => $file)
    {
        $totalsize += $file['size'];
    }


    print '<table class="border tableforfield centpercent">';

    print '<tr><td class="titlefield">'.$langs->trans("NbOfAttachedFiles").'</td><td colspan="3">'.count($filearray).'</td></tr>';
    print '<tr><td>'.$langs->trans("TotalSizeOfAttachedFiles").'</td><td colspan="3">'.dol_print_size($totalsize, 1, 1).'</td></tr>';
    print '</table>';

    print '</div>';

    print '<div class="clearboth"></div>';

    dol_fiche_end();

    $modulepart = 'tax-vat';
    $permission = $user->rights->tax->charges->creer;
    $permtoedit = $user->rights->fournisseur->facture->creer;
    $param = '&id='.$object->id;
    include_once DOL_DOCUMENT_ROOT.'/core/tpl/document_actions_post_headers.tpl.php';
}
else
{
    print $langs->trans("ErrorUnknown");
}


llxFooter();

$db->close();<|MERGE_RESOLUTION|>--- conflicted
+++ resolved
@@ -70,12 +70,8 @@
 $object = new Tva($db);
 if ($id > 0) $object->fetch($id);
 
-<<<<<<< HEAD
-$upload_dir = $conf->tax->dir_output.'/'.dol_sanitizeFileName($object->ref);
-$modulepart = 'tax';
-=======
 $upload_dir = $conf->tax->dir_output.'/vat/'.dol_sanitizeFileName($object->ref);
->>>>>>> 51489004
+$modulepart = 'tax-vat';
 
 
 /*
@@ -148,7 +144,6 @@
 
     dol_fiche_end();
 
-    $modulepart = 'tax-vat';
     $permission = $user->rights->tax->charges->creer;
     $permtoedit = $user->rights->fournisseur->facture->creer;
     $param = '&id='.$object->id;
