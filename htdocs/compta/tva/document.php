<?php
/* Copyright (C) 2003-2007 Rodolphe Quiedeville  <rodolphe@quiedeville.org>
 * Copyright (C) 2004-2014 Laurent Destailleur   <eldy@users.sourceforge.net>
 * Copyright (C) 2005      Marc Barilley / Ocebo <marc@ocebo.com>
 * Copyright (C) 2005-2009 Regis Houssin         <regis.houssin@inodbox.com>
 * Copyright (C) 2005      Simon TOSSER          <simon@kornog-computing.com>
 * Copyright (C) 2011      Juanjo Menent         <jmenent@2byte.es>
 * Copyright (C) 2013      Cédric Salvador       <csalvador@gpcsolutions.fr>
 * Copyright (C) 2018      Philippe Grand        <philippe.grand@atoo-net.com>
 *
 * This program is free software; you can redistribute it and/or modify
 * it under the terms of the GNU General Public License as published by
 * the Free Software Foundation; either version 3 of the License, or
 * (at your option) any later version.
 *
 * This program is distributed in the hope that it will be useful,
 * but WITHOUT ANY WARRANTY; without even the implied warranty of
 * MERCHANTABILITY or FITNESS FOR A PARTICULAR PURPOSE.  See the
 * GNU General Public License for more details.
 *
 * You should have received a copy of the GNU General Public License
 * along with this program. If not, see <https://www.gnu.org/licenses/>.
 */

/**
 *       \file       htdocs/compta/tva/document.php
 *       \ingroup    tax
 *       \brief      Page with attached files on social contributions
 */

require '../../main.inc.php';
require_once DOL_DOCUMENT_ROOT.'/compta/tva/class/tva.class.php';
require_once DOL_DOCUMENT_ROOT.'/core/lib/files.lib.php';
require_once DOL_DOCUMENT_ROOT.'/core/lib/images.lib.php';
require_once DOL_DOCUMENT_ROOT.'/core/lib/vat.lib.php';
require_once DOL_DOCUMENT_ROOT.'/core/class/html.formfile.class.php';
if (! empty($conf->projet->enabled))
{
    require_once DOL_DOCUMENT_ROOT.'/projet/class/project.class.php';
    require_once DOL_DOCUMENT_ROOT.'/core/class/html.formprojet.class.php';
}

// Load translation files required by the page
$langs->loadLangs(array('other', 'companies', 'compta', 'bills'));

$id = GETPOST('id', 'int');
$action = GETPOST('action', 'aZ09');
$confirm = GETPOST('confirm', 'alpha');

// Security check
<<<<<<< HEAD
if ($user->socid) $socid=$user->socid;
$result = restrictedArea($user, 'tax', $id, 'vat', 'charges');
=======
if ($user->societe_id) $socid=$user->societe_id;
$result = restrictedArea($user, 'tax', '', 'vat', 'charges');
>>>>>>> ecaacc95


// Get parameters
$sortfield = GETPOST("sortfield", 'alpha');
$sortorder = GETPOST("sortorder", 'alpha');
$page = GETPOST("page", 'int');
if (empty($page) || $page == -1) {
    $page = 0;
}

$offset = $conf->liste_limit * $page;
$pageprev = $page - 1;
$pagenext = $page + 1;
if (! $sortorder) $sortorder="ASC";
if (! $sortfield) $sortfield="name";


$object = new Tva($db);
if ($id > 0) $object->fetch($id);

$upload_dir = $conf->tax->dir_output.'/'.dol_sanitizeFileName($object->ref);
$modulepart='tax';


/*
 * Actions
 */

include_once DOL_DOCUMENT_ROOT . '/core/actions_linkedfiles.inc.php';

if ($action == 'setlib' && $user->rights->tax->charges->creer)
{
    $object->fetch($id);
    $result = $object->setValueFrom('label', GETPOST('lib', 'alpha'), '', '', 'text', '', $user, 'TAX_MODIFY');
    if ($result < 0)
        setEventMessages($object->error, $object->errors, 'errors');
}


/*
 * View
 */

$form = new Form($db);
if (! empty($conf->projet->enabled)) { $formproject = new FormProjets($db); }

$title = $langs->trans("VATPayment") . ' - ' . $langs->trans("Documents");
$help_url='EN:Module_Taxes_and_social_contributions|FR:Module Taxes et dividendes|ES:M&oacute;dulo Impuestos y cargas sociales (IVA, impuestos)';
llxHeader("", $title, $help_url);

if ($object->id)
{
	$alreadypayed=$object->getSommePaiement();

    $head=vat_prepare_head($object);

    dol_fiche_head($head, 'documents', $langs->trans("VATPayment"), -1, 'bill');

	$morehtmlref='<div class="refidno">';
	// Label of social contribution
	$morehtmlref.=$form->editfieldkey("Label", 'lib', $object->label, $object, $user->rights->tax->charges->creer, 'string', '', 0, 1);
	$morehtmlref.=$form->editfieldval("Label", 'lib', $object->label, $object, $user->rights->tax->charges->creer, 'string', '', null, null, '', 1);
	$morehtmlref.='</div>';

	$linkback = '<a href="' . DOL_URL_ROOT . '/compta/tva/list.php?restore_lastsearch_values=1">' . $langs->trans("BackToList") . '</a>';

	$object->totalpaye = $totalpaye;   // To give a chance to dol_banner_tab to use already paid amount to show correct status

	dol_banner_tab($object, 'id', $linkback, 1, 'rowid', 'ref', $morehtmlref, '', 0, '', $morehtmlright);

	print '<div class="fichecenter">';
	print '<div class="underbanner clearboth"></div>';

    // Build file list
    $filearray=dol_dir_list($upload_dir, "files", 0, '', '(\.meta|_preview.*\.png)$', $sortfield, (strtolower($sortorder)=='desc'?SORT_DESC:SORT_ASC), 1);
    $totalsize=0;
    foreach($filearray as $key => $file)
    {
        $totalsize+=$file['size'];
    }


    print '<table class="border tableforfield centpercent">';

    print '<tr><td class="titlefield">'.$langs->trans("NbOfAttachedFiles").'</td><td colspan="3">'.count($filearray).'</td></tr>';
    print '<tr><td>'.$langs->trans("TotalSizeOfAttachedFiles").'</td><td colspan="3">'.dol_print_size($totalsize, 1, 1).'</td></tr>';
    print '</table>';

    print '</div>';

    print '<div class="clearboth"></div>';

    dol_fiche_end();

    $modulepart = 'tax';
    $permission = $user->rights->tax->charges->creer;
    $permtoedit = $user->rights->fournisseur->facture->creer;
    $param = '&id=' . $object->id;
    include_once DOL_DOCUMENT_ROOT . '/core/tpl/document_actions_post_headers.tpl.php';
}
else
{
    print $langs->trans("ErrorUnknown");
}


llxFooter();

$db->close();<|MERGE_RESOLUTION|>--- conflicted
+++ resolved
@@ -48,13 +48,8 @@
 $confirm = GETPOST('confirm', 'alpha');
 
 // Security check
-<<<<<<< HEAD
 if ($user->socid) $socid=$user->socid;
-$result = restrictedArea($user, 'tax', $id, 'vat', 'charges');
-=======
-if ($user->societe_id) $socid=$user->societe_id;
 $result = restrictedArea($user, 'tax', '', 'vat', 'charges');
->>>>>>> ecaacc95
 
 
 // Get parameters
