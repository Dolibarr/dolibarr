--- conflicted
+++ resolved
@@ -53,17 +53,10 @@
 
 
 // Get parameters
-<<<<<<< HEAD
 $sortfield = GETPOST("sortfield", 'alpha');
 $sortorder = GETPOST("sortorder", 'alpha');
 $page = GETPOST("page", 'int');
-if ($page == -1) {
-=======
-$sortfield = GETPOST("sortfield",'alpha');
-$sortorder = GETPOST("sortorder",'alpha');
-$page = GETPOST("page",'int');
 if (empty($page) || $page == -1) {
->>>>>>> ba68e3d7
     $page = 0;
 }
 
