<?php
/* Copyright (C) 2003      Rodolphe Quiedeville <rodolphe@quiedeville.org>
 * Copyright (C) 2004-2016 Laurent Destailleur  <eldy@users.sourceforge.net>
 * Copyright (C) 2005-2013 Regis Houssin        <regis.houssin@inodbox.com>
 * Copyright (C) 2015-2017 Alexandre Spangaro   <aspangaro@open-dsi.fr>
 * Copyright (C) 2018       Frédéric France         <frederic.france@netlogic.fr>
 * Copyright (C) 2021       Gauthier VERDOL         <gauthier.verdol@atm-consulting.fr>
 *
 * This program is free software; you can redistribute it and/or modify
 * it under the terms of the GNU General Public License as published by
 * the Free Software Foundation; either version 3 of the License, or
 * (at your option) any later version.
 *
 * This program is distributed in the hope that it will be useful,
 * but WITHOUT ANY WARRANTY; without even the implied warranty of
 * MERCHANTABILITY or FITNESS FOR A PARTICULAR PURPOSE.  See the
 * GNU General Public License for more details.
 *
 * You should have received a copy of the GNU General Public License
 * along with this program. If not, see <https://www.gnu.org/licenses/>.
 */

/**
 *	    \file       htdocs/compta/tva/card.php
 *      \ingroup    tax
 *		\brief      Page of VAT payments
 */

require '../../main.inc.php';
require_once DOL_DOCUMENT_ROOT.'/core/class/html.formcompany.class.php';
require_once DOL_DOCUMENT_ROOT.'/core/class/html.formfile.class.php';
require_once DOL_DOCUMENT_ROOT.'/core/class/html.formprojet.class.php';
require_once DOL_DOCUMENT_ROOT.'/compta/tva/class/tva.class.php';
require_once DOL_DOCUMENT_ROOT.'/compta/tva/class/paymentvat.class.php';
require_once DOL_DOCUMENT_ROOT.'/compta/bank/class/account.class.php';
require_once DOL_DOCUMENT_ROOT.'/core/lib/vat.lib.php';

if (!empty($conf->accounting->enabled)) {
		include_once DOL_DOCUMENT_ROOT.'/accountancy/class/accountingjournal.class.php';
}

// Load translation files required by the page
$langs->loadLangs(array('compta', 'banks', 'bills'));

$id = GETPOST("id", 'int');
<<<<<<< HEAD
$action = GETPOST("action", "alpha");
$cancel = GETPOST('cancel');
$confirm = GETPOST('confirm');
=======
$ref = GETPOST('ref', 'alpha');
$action = GETPOST("action", "aZ09");
$confirm = GETPOST('confirm', 'alpha');
$cancel = GETPOST('cancel', 'aZ09');
$contextpage = GETPOST('contextpage', 'aZ') ? GETPOST('contextpage', 'aZ') : 'myobjectcard'; // To manage different context of search
$backtopage = GETPOST('backtopage', 'alpha');
$backtopageforcancel = GETPOST('backtopageforcancel', 'alpha');

>>>>>>> 95dc2558
$refund = GETPOST("refund", "int");
if (GETPOSTISSET('auto_create_paiement') || $action === 'add') {
	$auto_create_payment = GETPOST("auto_create_paiement", "int");
} else {
	$auto_create_payment = empty($conf->global->CREATE_NEW_VAT_WITHOUT_AUTO_PAYMENT);
}

if (empty($refund)) {
	$refund = 0;
}

$datev = dol_mktime(12, 0, 0, GETPOST("datevmonth", 'int'), GETPOST("datevday", 'int'), GETPOST("datevyear", 'int'));
$datep = dol_mktime(12, 0, 0, GETPOST("datepmonth", 'int'), GETPOST("datepday", 'int'), GETPOST("datepyear", 'int'));

<<<<<<< HEAD
$object = new Tva($db);

// Initialize technical object to manage hooks of page. Note that conf->hooks_modules contains array of hook context
$hookmanager->initHooks(array('taxvatcard', 'globalcard'));

if ($id > 0) {
	$object->fetch($id);
}
=======
// Initialize technical objects
$object = new Tva($db);
$extrafields = new ExtraFields($db);
$diroutputmassaction = $conf->tax->dir_output.'/temp/massgeneration/'.$user->id;
$hookmanager->initHooks(array('taxvatcard', 'globalcard'));

// Fetch optionals attributes and labels
$extrafields->fetch_name_optionals_label($object->table_element);

$search_array_options = $extrafields->getOptionalsFromPost($object->table_element, '', 'search_');

// Initialize array of search criterias
$search_all = GETPOST("search_all", 'alpha');
$search = array();
foreach ($object->fields as $key => $val) {
	if (GETPOST('search_'.$key, 'alpha')) {
		$search[$key] = GETPOST('search_'.$key, 'alpha');
	}
}

if (empty($action) && empty($id) && empty($ref)) {
	$action = 'view';
}

// Load object
if ($id > 0) {
	$object->fetch($id);
}

$permissiontoread = $user->rights->tax->charges->lire;
$permissiontoadd = $user->rights->tax->charges->creer; // Used by the include of actions_addupdatedelete.inc.php and actions_lineupdown.inc.php
$permissiontodelete = $user->rights->tax->charges->supprimer || ($permissiontoadd && isset($object->status) && $object->status == $object::STATUS_DRAFT);
$permissionnote = $user->rights->tax->charges->creer; // Used by the include of actions_setnotes.inc.php
$permissiondellink = $user->rights->tax->charges->creer; // Used by the include of actions_dellink.inc.php
$upload_dir = $conf->tax->multidir_output[isset($object->entity) ? $object->entity : 1].'/vat';
>>>>>>> 95dc2558

// Security check
$socid = GETPOST('socid', 'int');
if ($user->socid) {
	$socid = $user->socid;
}
$result = restrictedArea($user, 'tax', '', 'tva', 'charges');


/*
 * Actions
 */

<<<<<<< HEAD
=======
$parameters = array();
$reshook = $hookmanager->executeHooks('doActions', $parameters, $object, $action); // Note that $action and $object may have been modified by some hooks
if ($reshook < 0) {
	setEventMessages($hookmanager->error, $hookmanager->errors, 'errors');
}

>>>>>>> 95dc2558
if ($cancel && !$id) {
	header("Location: list.php");
	exit;
}

if ($action == 'setlib' && $user->rights->tax->charges->creer) {
	$object->fetch($id);
	$result = $object->setValueFrom('label', GETPOST('lib', 'alpha'), '', '', 'text', '', $user, 'TAX_MODIFY');
	if ($result < 0) {
		setEventMessages($object->error, $object->errors, 'errors');
	}
}

if ($action == 'setdatev' && $user->rights->tax->charges->creer) {
	$object->fetch($id);
	$object->datev = $datev;
	$result = $object->update($user);
	if ($result < 0) {
		dol_print_error($db, $object->error);
	}

	$action = '';
}

// payment mode
if ($action == 'setmode' && $user->rights->tax->charges->creer) {
	$object->fetch($id);
	$result = $object->setPaymentMethods(GETPOST('mode_reglement_id', 'int'));
	if ($result < 0) {
		setEventMessages($object->error, $object->errors, 'errors');
	}
}

// Bank account
if ($action == 'setbankaccount' && $user->rights->tax->charges->creer) {
	$object->fetch($id);
	$result = $object->setBankAccount(GETPOST('fk_account', 'int'));
	if ($result < 0) {
		setEventMessages($object->error, $object->errors, 'errors');
	}
}

// Classify paid
if ($action == 'confirm_paid' && $user->rights->tax->charges->creer && $confirm == 'yes') {
	$object->fetch($id);
	$result = $object->setPaid($user);
}

if ($action == 'reopen' && $user->rights->tax->charges->creer) {
	$result = $object->fetch($id);
	if ($object->paye) {
		$result = $object->setUnpaid($user);
		if ($result > 0) {
			header('Location: '.$_SERVER["PHP_SELF"].'?id='.$id);
			exit();
		} else {
			setEventMessages($object->error, $object->errors, 'errors');
		}
	}
}

if ($action == 'add' && !$cancel) {
	$error = 0;

	$object->fk_account = GETPOST("accountid", 'int');
	$object->type_payment = GETPOST("type_payment", 'alphanohtml');
	$object->num_payment = GETPOST("num_payment", 'alphanohtml');

	$object->datev = $datev;
	$object->datep = $datep;

	$amount = price2num(GETPOST("amount", 'alpha'));
	if ($refund == 1) {
		$amount = -$amount;
	}
	$object->amount = $amount;
	$object->label = GETPOST("label", 'alpha');
	$object->note = GETPOST("note", 'restricthtml');
	$object->note_private = GETPOST("note", 'restricthtml');

	if (empty($object->datep)) {
		setEventMessages($langs->trans("ErrorFieldRequired", $langs->transnoentitiesnoconv("DatePayment")), null, 'errors');
		$error++;
	}
	if (empty($object->datev)) {
		setEventMessages($langs->trans("ErrorFieldRequired", $langs->transnoentitiesnoconv("PeriodEndDate")), null, 'errors');
		$error++;
	}
	if (!empty($auto_create_payment) && (empty($object->type_payment) || $object->type_payment < 0)) {
		setEventMessages($langs->trans("ErrorFieldRequired", $langs->transnoentitiesnoconv("PaymentMode")), null, 'errors');
		$error++;
	}
	if (empty($object->amount)) {
		setEventMessages($langs->trans("ErrorFieldRequired", $langs->transnoentitiesnoconv("Amount")), null, 'errors');
		$error++;
	}
	if (!empty($auto_create_payment) && ($object->fk_account <= 0)) {
		setEventMessages($langs->trans("ErrorFieldRequired", $langs->transnoentitiesnoconv("AccountToCredit")), null, 'errors');
		$error++;
	}

	if (!$error) {
		$ret = $object->create($user);
		if ($ret < 0) {
			$error++;
		}

		// Auto create payment
		if (!empty($auto_create_payment) && !$error) {
			$db->begin();

			// Create a line of payments
			$paiement = new PaymentVAT($db);
			$paiement->chid         = $object->id;
			$paiement->datepaye     = $datep;
			$paiement->amounts      = array($object->id=>$amount); // Tableau de montant
			$paiement->paiementtype = GETPOST("type_payment", 'alphanohtml');
			$paiement->num_payment  = GETPOST("num_payment", 'alphanohtml');
			$paiement->note = GETPOST("note", 'restricthtml');

			if (!$error) {
				$paymentid = $paiement->create($user, (int) GETPOST('closepaidtva'));
				if ($paymentid < 0) {
					$error++;
					setEventMessages($paiement->error, null, 'errors');
					$action = 'create';
				}
			}

			if (!$error) {
				$result = $paiement->addPaymentToBank($user, 'payment_vat', '(VATPayment)', GETPOST('accountid', 'int'), '', '');
				if (!($result > 0)) {
					$error++;
					setEventMessages($paiement->error, null, 'errors');
				}
			}

			if (!$error) {
				$db->commit();
			} else {
				$db->rollback();
			}
		}
		if (empty($error)) {
			header("Location: card.php?id=" . $object->id);
			exit;
		}
	}

	$action = 'create';
}

if ($action == 'confirm_delete' && $confirm == 'yes') {
	$result = $object->fetch($id);
	$totalpaye = $object->getSommePaiement();

	if (empty($totalpaye)) {
		$db->begin();

		$ret = $object->delete($user);
		if ($ret > 0) {
			if ($object->fk_bank) {
				$accountline = new AccountLine($db);
				$result = $accountline->fetch($object->fk_bank);
				if ($result > 0) {
					$result = $accountline->delete($user); // $result may be 0 if not found (when bank entry was deleted manually and fk_bank point to nothing)
				}
			}

			if ($result >= 0) {
				$db->commit();
				header("Location: ".DOL_URL_ROOT.'/compta/tva/list.php');
				exit;
			} else {
				$object->error = $accountline->error;
				$db->rollback();
				setEventMessages($object->error, $object->errors, 'errors');
			}
		} else {
			$db->rollback();
			setEventMessages($object->error, $object->errors, 'errors');
		}
	} else {
		setEventMessages($langs->trans('DisabledBecausePayments'), null, 'errors');
	}
}

if ($action == 'update' && !GETPOST("cancel") && $user->rights->tax->charges->creer) {
<<<<<<< HEAD
	$amount = price2num(GETPOST('amount'));
=======
	$amount = price2num(GETPOST('amount', 'alpha'), 'MT');
>>>>>>> 95dc2558

	if (empty($amount)) {
		setEventMessages($langs->trans("ErrorFieldRequired", $langs->transnoentities("Amount")), null, 'errors');
		$action = 'edit';
	} elseif (!is_numeric($amount)) {
		setEventMessages($langs->trans("ErrorFieldMustBeANumeric", $langs->transnoentities("Amount")), null, 'errors');
		$action = 'create';
	} else {
		$result = $object->fetch($id);

		$object->amount	= $amount;

		$result = $object->update($user);
		if ($result <= 0) {
			setEventMessages($object->error, $object->errors, 'errors');
		}
	}
}

// Action clone object
if ($action == 'confirm_clone' && $confirm != 'yes') {
	$action = '';
}

if ($action == 'confirm_clone' && $confirm == 'yes' && ($user->rights->tax->charges->creer)) {
	$db->begin();

	$originalId = $id;

	$object->fetch($id);

	if ($object->id > 0) {
		$object->id = $object->ref = null;
		$object->paye = 0;

		if (GETPOST('clone_label', 'alphanohtml')) {
			$object->label = GETPOST('clone_label', 'alphanohtml');
		} else {
			$object->label = $langs->trans("CopyOf").' '.$object->label;
		}

		$newdateperiod = dol_mktime(0, 0, 0, GETPOST('clone_periodmonth', 'int'), GETPOST('clone_periodday', 'int'), GETPOST('clone_periodyear', 'int'));
		if ($newdateperiod) {
			$object->datev = $newdateperiod;
		}

		//if ($object->check()) {
		$id = $object->create($user);
		if ($id > 0) {
			$db->commit();
			$db->close();

			header("Location: ".$_SERVER["PHP_SELF"]."?id=".$id);
			exit;
		} else {
			$id = $originalId;
			$db->rollback();

			setEventMessages($object->error, $object->errors, 'errors');
		}
		//}
	} else {
		$db->rollback();
		dol_print_error($db, $object->error);
	}
}


/*
 *	View
 */

$form = new Form($db);
$formfile = new FormFile($db);
$formproject = new FormProjets($db);

$title = $langs->trans("VAT")." - ".$langs->trans("Card");
$help_url = '';
<<<<<<< HEAD

llxHeader("", $title, $help_url);
=======
llxHeader('', $title, $help_url);
>>>>>>> 95dc2558


if ($id) {
	$result = $object->fetch($id);
	if ($result <= 0) {
		dol_print_error($db);
		exit;
	}
}

// Form to enter VAT
if ($action == 'create') {
	print load_fiche_titre($langs->trans("VAT").' - '.$langs->trans("New"));

	if (!empty($conf->use_javascript_ajax)) {
		print "\n".'<script type="text/javascript">';
		print /** @lang JavaScript */'
			$(document).ready(function () {
				let onAutoCreatePaiementChange = function () {
					if($("#auto_create_paiement").is(":checked")) {
						$("#label_fk_account").addClass("fieldrequired");
						$("#label_type_payment").addClass("fieldrequired");
						$(".hide_if_no_auto_create_payment").show();
					} else {
						$("#label_fk_account").removeClass("fieldrequired");
						$("#label_type_payment").removeClass("fieldrequired");
						$(".hide_if_no_auto_create_payment").hide();
					}
				};
				$("#radiopayment").click(function() {
					$("#label").val($(this).data("label"));
				});
				$("#radiorefund").click(function() {
					$("#label").val($(this).data("label"));

				});
				$("#auto_create_paiement").click(function () {
					onAutoCreatePaiementChange();
				});
				onAutoCreatePaiementChange();
			});
			';

		print '</script>'."\n";
	}

	print '<form name="add" action="'.$_SERVER["PHP_SELF"].'" name="formvat" method="post">';
	print '<input type="hidden" name="token" value="'.newToken().'">';
	print '<input type="hidden" name="action" value="add">';

	print dol_get_fiche_head();

	print '<table class="border centpercent">';

	print '<tr><td class="titlefieldcreate fieldrequired">';
	//print $langs->trans("Type");
	print '</td><td>';

	print '<div id="selectmethod">';
	print '<label for="radiopayment">';
	print '<input type="radio" id="radiopayment" data-label="'.$langs->trans('VATPayment').'" class="flat" name="refund" value="0"'.($refund ? '' : ' checked="checked"').'>';
	print '&nbsp;';
	print $langs->trans("Payment");
	print '</label>';
	print '&nbsp;&nbsp;&nbsp;';
	print '<label for="radiorefund">';
	print '<input type="radio" id="radiorefund" data-label="'.$langs->trans('VATRefund').'" class="flat" name="refund" value="1"'.($refund ? ' checked="checked"' : '').'>';
	print '&nbsp;';
	print $langs->trans("Refund");
	print '</label>';
	print '</div>';

	print '</td>';
	//print "<br>\n";

	// Label
	if ($refund == 1) {
		$label = $langs->trans("VATRefund");
	} else {
		$label = $langs->trans("VATPayment");
	}
<<<<<<< HEAD
	print '<tr><td class="titlefieldcreate fieldrequired">'.$langs->trans("Label").'</td><td><input class="minwidth300" name="label" id="label" value="'.($_POST["label"] ?GETPOST("label", '', 2) : $label).'" autofocus></td></tr>';
=======
	print '<tr><td class="titlefieldcreate fieldrequired">'.$langs->trans("Label").'</td><td><input class="minwidth300" name="label" id="label" value="'.(GETPOSTISSET("label") ? GETPOST("label", '', 2) : $label).'" autofocus></td></tr>';
>>>>>>> 95dc2558

	print '<tr><td class="titlefieldcreate fieldrequired">'.$form->textwithpicto($langs->trans("PeriodEndDate"), $langs->trans("LastDayTaxIsRelatedTo")).'</td><td>';
	print $form->selectDate((GETPOST("datevmonth", 'int') ? $datev : -1), "datev", '', '', '', 'add', 1, 1);
	print '</td></tr>';

	// Amount
	print '<tr><td class="fieldrequired">'.$langs->trans("Amount").'</td><td><input name="amount" class="right width75" value="'.GETPOST("amount", "alpha").'"></td></tr>';

	print '<tr><td colspan="2"><hr></td></tr>';

	// Auto create payment
<<<<<<< HEAD
	print '<tr><td>'.$langs->trans('AutomaticCreationPayment').'</td>';
=======
	print '<tr><td><label for="auto_create_paiement">'.$langs->trans('AutomaticCreationPayment').'</label></td>';
>>>>>>> 95dc2558
	print '<td><input id="auto_create_paiement" name="auto_create_paiement" type="checkbox" ' . (empty($auto_create_payment) ? '' : 'checked="checked"') . ' value="1"></td></tr>'."\n";

	print '<tr class="hide_if_no_auto_create_payment">';
	print '<td class="fieldrequired">'.$langs->trans("DatePayment").'</td><td>';
	print $form->selectDate($datep, "datep", '', '', '', 'add', 1, 1);
	print '</td></tr>';

	// Type payment
	print '<tr><td class="fieldrequired" id="label_type_payment">'.$langs->trans("PaymentMode").'</td><td>';
	$form->select_types_paiements(GETPOST("type_payment"), "type_payment");
	print "</td>\n";
	print "</tr>";

	if (!empty($conf->banque->enabled)) {
		print '<tr><td class="fieldrequired" id="label_fk_account">'.$langs->trans("BankAccount").'</td><td>';
		print img_picto('', 'bank_account', 'pictofixedwidth');
		$form->select_comptes(GETPOST("accountid", 'int'), "accountid", 0, "courant=1", 1); // List of bank account available
		print '</td></tr>';
	}

	// Number
	print '<tr class="hide_if_no_auto_create_payment"><td>'.$langs->trans('Numero');
	print ' <em>('.$langs->trans("ChequeOrTransferNumber").')</em>';
	print '<td><input name="num_payment" type="text" value="'.GETPOST("num_payment").'"></td></tr>'."\n";

	// Comments
	print '<tr class="hide_if_no_auto_create_payment">';
	print '<td class="tdtop">'.$langs->trans("Comments").'</td>';
	print '<td class="tdtop"><textarea name="note" wrap="soft" cols="60" rows="'.ROWS_3.'">'.GETPOST('note', 'restricthtml').'</textarea></td>';
	print '</tr>';

	// Other attributes
	$parameters = array();
	$reshook = $hookmanager->executeHooks('formObjectOptions', $parameters, $object, $action); // Note that $action and $object may have been modified by hook
	print $hookmanager->resPrint;

	print '</table>';

	print dol_get_fiche_end();

	print '<div class="center">';
	print '<div class="hide_if_no_auto_create_payment paddingbottom">';
	print '<input type="checkbox" checked value="1" name="closepaidtva"> <span class="">'.$langs->trans("ClosePaidVATAutomatically").'</span>';
	print '<br>';
	print '</div>';

	print '<input type="submit" class="button button-save" value="'.$langs->trans("Save").'">';
	print '&nbsp;&nbsp;&nbsp;&nbsp;&nbsp;';
	print '<input type="submit" class="button button-cancel" name="cancel" value="'.$langs->trans("Cancel").'">';
	print '</div>';

	print '</form>';
}

// View mode
if ($id > 0) {
	$head = vat_prepare_head($object);

	$totalpaye = $object->getSommePaiement();

	// Clone confirmation
	if ($action === 'clone') {
		$formquestion = array(
			array('type' => 'text', 'name' => 'clone_label', 'label' => $langs->trans("Label"), 'value' => $langs->trans("CopyOf").' '.$object->label),
		);

		//$formquestion[] = array('type' => 'date', 'name' => 'clone_date_ech', 'label' => $langs->trans("Date"), 'value' => -1);
		$formquestion[] = array('type' => 'date', 'name' => 'clone_period', 'label' => $langs->trans("PeriodEndDate"), 'value' => -1);

		print $form->formconfirm($_SERVER["PHP_SELF"].'?id='.$object->id, $langs->trans('ToClone'), $langs->trans('ConfirmCloneVAT', $object->ref), 'confirm_clone', $formquestion, 'yes', 1, 240);
	}

	if ($action == 'paid') {
		$text = $langs->trans('ConfirmPayVAT');
		print $form->formconfirm($_SERVER["PHP_SELF"]."?id=".$object->id, $langs->trans('PayVAT'), $text, "confirm_paid", '', '', 2);
	}

	if ($action == 'delete') {
		$text = $langs->trans('ConfirmDeleteVAT');
		print $form->formconfirm($_SERVER['PHP_SELF'].'?id='.$object->id, $langs->trans('DeleteVAT'), $text, 'confirm_delete', '', '', 2);
	}

	if ($action == 'edit') {
		print "<form name=\"charge\" action=\"".$_SERVER["PHP_SELF"]."?id=$object->id&amp;action=update\" method=\"post\">";
		print '<input type="hidden" name="token" value="'.newToken().'">';
	}

	print dol_get_fiche_head($head, 'card', $langs->trans("VATPayment"), -1, 'payment');

	$morehtmlref = '<div class="refidno">';
	// Label of social contribution
	$morehtmlref .= $form->editfieldkey("Label", 'lib', $object->label, $object, $user->rights->tax->charges->creer, 'string', '', 0, 1);
	$morehtmlref .= $form->editfieldval("Label", 'lib', $object->label, $object, $user->rights->tax->charges->creer, 'string', '', null, null, '', 1);
	// Project
	$morehtmlref .= '</div>';

	$linkback = '<a href="'.DOL_URL_ROOT.'/compta/tva/list.php?restore_lastsearch_values=1">'.$langs->trans("BackToList").'</a>';

	$object->totalpaye = $totalpaye; // To give a chance to dol_banner_tab to use already paid amount to show correct status

	dol_banner_tab($object, 'id', $linkback, 1, 'rowid', 'ref', $morehtmlref, '', 0, '', '');

	print '<div class="fichecenter">';
	print '<div class="fichehalfleft">';
	print '<div class="underbanner clearboth"></div>';

	print '<table class="border centpercent">';

	// Label
	//print '<tr><td class="titlefield">'.$langs->trans("Label").'</td><td>'.$object->label.'</td></tr>';

	/*print "<tr>";
	print '<td class="titlefield">'.$langs->trans("DatePayment").'</td><td>';
	print dol_print_date($object->datep, 'day');
	print '</td></tr>';*/

	print '<tr><td>';
	print $form->editfieldkey($form->textwithpicto($langs->trans("PeriodEndDate"), $langs->trans("LastDayTaxIsRelatedTo")), 'datev', $object->datev, $object, $user->rights->tax->charges->creer, 'day');
	print '</td><td>';
	print $form->editfieldval("PeriodEndDate", 'datev', $object->datev, $object, $user->rights->tax->charges->creer, 'day');
	//print dol_print_date($object->datev,'day');
	print '</td></tr>';

	if ($action == 'edit') {
		print '<tr><td class="fieldrequired">' . $langs->trans("Amount") . '</td><td><input name="amount" size="10" value="' . price($object->amount) . '"></td></tr>';
	} else {
		print '<tr><td>' . $langs->trans("Amount") . '</td><td>' . price($object->amount) . '</td></tr>';
	}

	// Mode of payment
	print '<tr><td>';
	print '<table class="nobordernopadding" width="100%"><tr><td>';
	print $langs->trans('PaymentMode');
	print '</td>';
	if ($action != 'editmode') {
		print '<td class="right"><a class="editfielda" href="'.$_SERVER["PHP_SELF"].'?action=editmode&token='.newToken().'&id='.$object->id.'">'.img_edit($langs->trans('SetMode'), 1).'</a></td>';
	}
	print '</tr></table>';
	print '</td><td>';
	if ($action == 'editmode') {
		$form->form_modes_reglement($_SERVER['PHP_SELF'].'?id='.$object->id, $object->type_payment, 'mode_reglement_id');
	} else {
		$form->form_modes_reglement($_SERVER['PHP_SELF'].'?id='.$object->id, $object->type_payment, 'none');
	}
	print '</td></tr>';

	// Bank account
	if (!empty($conf->banque->enabled)) {
		print '<tr><td class="nowrap">';
		print '<table width="100%" class="nobordernopadding"><tr><td class="nowrap">';
		print $langs->trans('BankAccount');
		print '<td>';
		if ($action != 'editbankaccount' && $user->rights->tax->charges->creer) {
			print '<td class="right"><a class="editfielda" href="'.$_SERVER["PHP_SELF"].'?action=editbankaccount&token='.newToken().'&id='.$object->id.'">'.img_edit($langs->trans('SetBankAccount'), 1).'</a></td>';
		}
		print '</tr></table>';
		print '</td><td>';
		if ($action == 'editbankaccount') {
			$form->formSelectAccount($_SERVER['PHP_SELF'].'?id='.$object->id, $object->fk_account, 'fk_account', 1);
		} else {
			$form->formSelectAccount($_SERVER['PHP_SELF'].'?id='.$object->id, $object->fk_account, 'none');
		}
		print '</td>';
		print '</tr>';
	}

	// Other attributes
	$parameters = array();
	$reshook = $hookmanager->executeHooks('formObjectOptions', $parameters, $object, $action); // Note that $action and $object may have been modified by hook
	print $hookmanager->resPrint;

	print '</table>';

	print '</div>';

	print '<div class="fichehalfright">';

	$nbcols = 3;
	if (!empty($conf->banque->enabled)) {
		$nbcols++;
	}

	/*
	 * Payments
	 */
	$sql = "SELECT p.rowid, p.num_paiement as num_payment, p.datep as dp, p.amount,";
	$sql .= " c.code as type_code,c.libelle as paiement_type,";
	$sql .= ' ba.rowid as baid, ba.ref as baref, ba.label, ba.number as banumber, ba.account_number, ba.currency_code as bacurrency_code, ba.fk_accountancy_journal';
	$sql .= " FROM ".MAIN_DB_PREFIX."payment_vat as p";
	$sql .= ' LEFT JOIN '.MAIN_DB_PREFIX.'bank as b ON p.fk_bank = b.rowid';
	$sql .= ' LEFT JOIN '.MAIN_DB_PREFIX.'bank_account as ba ON b.fk_account = ba.rowid';
	$sql .= " LEFT JOIN ".MAIN_DB_PREFIX."c_paiement as c ON p.fk_typepaiement = c.id";
	$sql .= ", ".MAIN_DB_PREFIX."tva as tva";
	$sql .= " WHERE p.fk_tva = ".((int) $id);
	$sql .= " AND p.fk_tva = tva.rowid";
	$sql .= " AND tva.entity IN (".getEntity('tax').")";
	$sql .= " ORDER BY dp DESC";

	//print $sql;
	$resql = $db->query($sql);
	if ($resql) {
		$totalpaye = 0;

		$num = $db->num_rows($resql);
		$i = 0;
		$total = 0;

		print '<div class="div-table-responsive-no-min">'; // You can use div-table-responsive-no-min if you dont need reserved height for your table
		print '<table class="noborder paymenttable">';
		print '<tr class="liste_titre">';
		print '<td>'.$langs->trans("RefPayment").'</td>';
		print '<td>'.$langs->trans("Date").'</td>';
		print '<td>'.$langs->trans("Type").'</td>';
		if (!empty($conf->banque->enabled)) {
			print '<td class="liste_titre right">'.$langs->trans('BankAccount').'</td>';
		}
		print '<td class="right">'.$langs->trans("Amount").'</td>';
		print '</tr>';

		if ($num > 0) {
			$bankaccountstatic = new Account($db);
			while ($i < $num) {
				$objp = $db->fetch_object($resql);

				print '<tr class="oddeven"><td>';
				print '<a href="'.DOL_URL_ROOT.'/compta/payment_vat/card.php?id='.$objp->rowid.'">'.img_object($langs->trans("Payment"), "payment").' '.$objp->rowid.'</a>';
				print '</td>';
				print '<td>'.dol_print_date($db->jdate($objp->dp), 'day')."</td>\n";
				$labeltype = $langs->trans("PaymentType".$objp->type_code) != ("PaymentType".$objp->type_code) ? $langs->trans("PaymentType".$objp->type_code) : $objp->paiement_type;
				print "<td>".$labeltype.' '.$objp->num_payment."</td>\n";
				if (!empty($conf->banque->enabled)) {
					$bankaccountstatic->id = $objp->baid;
					$bankaccountstatic->ref = $objp->baref;
					$bankaccountstatic->label = $objp->baref;
					$bankaccountstatic->number = $objp->banumber;
					$bankaccountstatic->currency_code = $objp->bacurrency_code;

					if (!empty($conf->accounting->enabled)) {
						$bankaccountstatic->account_number = $objp->account_number;

						$accountingjournal = new AccountingJournal($db);
						$accountingjournal->fetch($objp->fk_accountancy_journal);
						$bankaccountstatic->accountancy_journal = $accountingjournal->getNomUrl(0, 1, 1, '', 1);
					}

					print '<td class="right">';
					if ($bankaccountstatic->id) {
						print $bankaccountstatic->getNomUrl(1, 'transactions');
					}
					print '</td>';
				}
				print '<td class="right"><span class="amount">'.price($objp->amount)."</span></td>\n";
				print "</tr>";
				$totalpaye += $objp->amount;
				$i++;
			}
		} else {
			print '<tr class="oddeven"><td><span class="opacitymedium">'.$langs->trans("None").'</span></td>';
			print '<td></td><td></td><td></td><td></td>';
			print '</tr>';
		}

		print '<tr><td colspan="'.$nbcols.'" class="right">'.$langs->trans("AlreadyPaid")." :</td><td class=\"right\">".price($totalpaye)."</td></tr>\n";
		print '<tr><td colspan="'.$nbcols.'" class="right">'.$langs->trans("AmountExpected")." :</td><td class=\"right\">".price($object->amount)."</td></tr>\n";

		$resteapayer = $object->amount - $totalpaye;
		$cssforamountpaymentcomplete = 'amountpaymentcomplete';

		print '<tr><td colspan="'.$nbcols.'" class="right">'.$langs->trans("RemainderToPay")." :</td>";
		print '<td class="right'.($resteapayer ? ' amountremaintopay' : (' '.$cssforamountpaymentcomplete)).'">'.price($resteapayer)."</td></tr>\n";

		print "</table>";
		print '</div>';

		$db->free($resql);
	} else {
		dol_print_error($db);
	}

	print '</div>';
	print '</div>';

	print '<div class="clearboth"></div>';

	print dol_get_fiche_end();

	if ($action == 'edit') {
		print $form->buttonsSaveCancel();

		print "</form>\n";
	}

<<<<<<< HEAD
	/*
	 * Action bar
	 */
	print "<div class=\"tabsAction\">\n";
=======

	// Buttons for actions

	print '<div class="tabsAction">'."\n";

>>>>>>> 95dc2558
	if ($action != 'edit') {
		// Reopen
		if ($object->paye && $user->rights->tax->charges->creer) {
			print '<div class="inline-block divButAction"><a class="butAction" href="'.DOL_URL_ROOT.'/compta/tva/card.php?id='.$object->id.'&action=reopen&token='.newToken().'">'.$langs->trans("ReOpen")."</a></div>";
		}

		// Edit
		if ($object->paye == 0 && $user->rights->tax->charges->creer) {
			print '<div class="inline-block divButAction"><a class="butAction" href="'.DOL_URL_ROOT.'/compta/tva/card.php?id='.$object->id.'&action=edit&token='.newToken().'">'.$langs->trans("Modify")."</a></div>";
		}

		// Emit payment
		if ($object->paye == 0 && ((price2num($object->amount) < 0 && price2num($resteapayer, 'MT') < 0) || (price2num($object->amount) > 0 && price2num($resteapayer, 'MT') > 0)) && $user->rights->tax->charges->creer) {
			print '<div class="inline-block divButAction"><a class="butAction" href="'.DOL_URL_ROOT.'/compta/paiement_vat.php?id='.$object->id.'&action=create&token='.newToken().'">'.$langs->trans("DoPayment").'</a></div>';
		}

		// Classify 'paid'
		if ($object->paye == 0
		&& (
			(round($resteapayer) <= 0 && $object->amount > 0)
			|| (round($resteapayer) >= 0 && $object->amount < 0)
		)
		&& $user->rights->tax->charges->creer) {
			print '<div class="inline-block divButAction"><a class="butAction" href="'.DOL_URL_ROOT.'/compta/tva/card.php?id='.$object->id.'&token='.newToken().'&action=paid">'.$langs->trans("ClassifyPaid")."</a></div>";
		}

		// Clone
		if ($user->rights->tax->charges->creer) {
			print '<div class="inline-block divButAction"><a class="butAction" href="'.DOL_URL_ROOT.'/compta/tva/card.php?id='.$object->id.'&token='.newToken().'&action=clone">'.$langs->trans("ToClone")."</a></div>";
		}

		if (!empty($user->rights->tax->charges->supprimer) && empty($totalpaye)) {
			print '<div class="inline-block divButAction"><a class="butActionDelete" href="card.php?id='.$object->id.'&action=delete&token='.newToken().'">'.$langs->trans("Delete").'</a></div>';
		} else {
			print '<div class="inline-block divButAction"><a class="butActionRefused classfortooltip" href="#" title="'.(dol_escape_htmltag($langs->trans("DisabledBecausePayments"))).'">'.$langs->trans("Delete").'</a></div>';
		}
	}
	print '</div>'."\n";



	// Select mail models is same action as presend
	if (GETPOST('modelselected')) {
		$action = 'presend';
	}

	if ($action != 'presend') {
		print '<div class="fichecenter"><div class="fichehalfleft">';
		print '<a name="builddoc"></a>'; // ancre

		$includedocgeneration = 1;

		// Documents
		if ($includedocgeneration) {
			$objref = dol_sanitizeFileName($object->ref);
			$relativepath = $objref.'/'.$objref.'.pdf';
			$filedir = $conf->tax->dir_output.'/vat/'.$objref;
			$urlsource = $_SERVER["PHP_SELF"]."?id=".$object->id;
			//$genallowed = $user->rights->tax->charges->lire; // If you can read, you can build the PDF to read content
			$genallowed = 0;
			$delallowed = $user->rights->tax->charges->creer; // If you can create/edit, you can remove a file on card
			print $formfile->showdocuments('tax-vat', $objref, $filedir, $urlsource, $genallowed, $delallowed, $object->model_pdf, 1, 0, 0, 28, 0, '', '', '', $langs->defaultlang);
		}

		// Show links to link elements
		//$linktoelem = $form->showLinkToObjectBlock($object, null, array('myobject'));
		//$somethingshown = $form->showLinkedObjectBlock($object, $linktoelem);


		print '</div><div class="fichehalfright">';

		/*
		$MAXEVENT = 10;

		$morehtmlcenter = dolGetButtonTitle($langs->trans('SeeAll'), '', 'fa fa-list-alt imgforviewmode', dol_buildpath('/mymodule/myobject_agenda.php', 1).'?id='.$object->id);

		// List of actions on element
		include_once DOL_DOCUMENT_ROOT.'/core/class/html.formactions.class.php';
		$formactions = new FormActions($db);
		$somethingshown = $formactions->showactions($object, $object->element.'@'.$object->module, (is_object($object->thirdparty) ? $object->thirdparty->id : 0), 1, '', $MAXEVENT, '', $morehtmlcenter);
		*/

		print '</div></div>';
	}

	//Select mail models is same action as presend
	if (GETPOST('modelselected')) {
		$action = 'presend';
	}

	// Presend form
	$modelmail = 'vat';
	$defaulttopic = 'InformationMessage';
	$diroutput = $conf->tax->dir_output;
	$trackid = 'vat'.$object->id;

	include DOL_DOCUMENT_ROOT.'/core/tpl/card_presend.tpl.php';
}

llxFooter();
$db->close();<|MERGE_RESOLUTION|>--- conflicted
+++ resolved
@@ -43,11 +43,6 @@
 $langs->loadLangs(array('compta', 'banks', 'bills'));
 
 $id = GETPOST("id", 'int');
-<<<<<<< HEAD
-$action = GETPOST("action", "alpha");
-$cancel = GETPOST('cancel');
-$confirm = GETPOST('confirm');
-=======
 $ref = GETPOST('ref', 'alpha');
 $action = GETPOST("action", "aZ09");
 $confirm = GETPOST('confirm', 'alpha');
@@ -56,7 +51,6 @@
 $backtopage = GETPOST('backtopage', 'alpha');
 $backtopageforcancel = GETPOST('backtopageforcancel', 'alpha');
 
->>>>>>> 95dc2558
 $refund = GETPOST("refund", "int");
 if (GETPOSTISSET('auto_create_paiement') || $action === 'add') {
 	$auto_create_payment = GETPOST("auto_create_paiement", "int");
@@ -71,16 +65,6 @@
 $datev = dol_mktime(12, 0, 0, GETPOST("datevmonth", 'int'), GETPOST("datevday", 'int'), GETPOST("datevyear", 'int'));
 $datep = dol_mktime(12, 0, 0, GETPOST("datepmonth", 'int'), GETPOST("datepday", 'int'), GETPOST("datepyear", 'int'));
 
-<<<<<<< HEAD
-$object = new Tva($db);
-
-// Initialize technical object to manage hooks of page. Note that conf->hooks_modules contains array of hook context
-$hookmanager->initHooks(array('taxvatcard', 'globalcard'));
-
-if ($id > 0) {
-	$object->fetch($id);
-}
-=======
 // Initialize technical objects
 $object = new Tva($db);
 $extrafields = new ExtraFields($db);
@@ -116,7 +100,6 @@
 $permissionnote = $user->rights->tax->charges->creer; // Used by the include of actions_setnotes.inc.php
 $permissiondellink = $user->rights->tax->charges->creer; // Used by the include of actions_dellink.inc.php
 $upload_dir = $conf->tax->multidir_output[isset($object->entity) ? $object->entity : 1].'/vat';
->>>>>>> 95dc2558
 
 // Security check
 $socid = GETPOST('socid', 'int');
@@ -130,15 +113,12 @@
  * Actions
  */
 
-<<<<<<< HEAD
-=======
 $parameters = array();
 $reshook = $hookmanager->executeHooks('doActions', $parameters, $object, $action); // Note that $action and $object may have been modified by some hooks
 if ($reshook < 0) {
 	setEventMessages($hookmanager->error, $hookmanager->errors, 'errors');
 }
 
->>>>>>> 95dc2558
 if ($cancel && !$id) {
 	header("Location: list.php");
 	exit;
@@ -327,11 +307,7 @@
 }
 
 if ($action == 'update' && !GETPOST("cancel") && $user->rights->tax->charges->creer) {
-<<<<<<< HEAD
-	$amount = price2num(GETPOST('amount'));
-=======
 	$amount = price2num(GETPOST('amount', 'alpha'), 'MT');
->>>>>>> 95dc2558
 
 	if (empty($amount)) {
 		setEventMessages($langs->trans("ErrorFieldRequired", $langs->transnoentities("Amount")), null, 'errors');
@@ -410,12 +386,7 @@
 
 $title = $langs->trans("VAT")." - ".$langs->trans("Card");
 $help_url = '';
-<<<<<<< HEAD
-
-llxHeader("", $title, $help_url);
-=======
 llxHeader('', $title, $help_url);
->>>>>>> 95dc2558
 
 
 if ($id) {
@@ -497,11 +468,7 @@
 	} else {
 		$label = $langs->trans("VATPayment");
 	}
-<<<<<<< HEAD
-	print '<tr><td class="titlefieldcreate fieldrequired">'.$langs->trans("Label").'</td><td><input class="minwidth300" name="label" id="label" value="'.($_POST["label"] ?GETPOST("label", '', 2) : $label).'" autofocus></td></tr>';
-=======
 	print '<tr><td class="titlefieldcreate fieldrequired">'.$langs->trans("Label").'</td><td><input class="minwidth300" name="label" id="label" value="'.(GETPOSTISSET("label") ? GETPOST("label", '', 2) : $label).'" autofocus></td></tr>';
->>>>>>> 95dc2558
 
 	print '<tr><td class="titlefieldcreate fieldrequired">'.$form->textwithpicto($langs->trans("PeriodEndDate"), $langs->trans("LastDayTaxIsRelatedTo")).'</td><td>';
 	print $form->selectDate((GETPOST("datevmonth", 'int') ? $datev : -1), "datev", '', '', '', 'add', 1, 1);
@@ -513,11 +480,7 @@
 	print '<tr><td colspan="2"><hr></td></tr>';
 
 	// Auto create payment
-<<<<<<< HEAD
-	print '<tr><td>'.$langs->trans('AutomaticCreationPayment').'</td>';
-=======
 	print '<tr><td><label for="auto_create_paiement">'.$langs->trans('AutomaticCreationPayment').'</label></td>';
->>>>>>> 95dc2558
 	print '<td><input id="auto_create_paiement" name="auto_create_paiement" type="checkbox" ' . (empty($auto_create_payment) ? '' : 'checked="checked"') . ' value="1"></td></tr>'."\n";
 
 	print '<tr class="hide_if_no_auto_create_payment">';
@@ -810,18 +773,11 @@
 		print "</form>\n";
 	}
 
-<<<<<<< HEAD
-	/*
-	 * Action bar
-	 */
-	print "<div class=\"tabsAction\">\n";
-=======
 
 	// Buttons for actions
 
 	print '<div class="tabsAction">'."\n";
 
->>>>>>> 95dc2558
 	if ($action != 'edit') {
 		// Reopen
 		if ($object->paye && $user->rights->tax->charges->creer) {
