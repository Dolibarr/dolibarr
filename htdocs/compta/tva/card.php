<?php
/* Copyright (C) 2003      Rodolphe Quiedeville <rodolphe@quiedeville.org>
 * Copyright (C) 2004-2016 Laurent Destailleur  <eldy@users.sourceforge.net>
 * Copyright (C) 2005-2013 Regis Houssin        <regis.houssin@inodbox.com>
 * Copyright (C) 2015-2017 Alexandre Spangaro   <aspangaro@open-dsi.fr>
 * Copyright (C) 2018       Frédéric France         <frederic.france@netlogic.fr>
 * Copyright (C) 2021       Gauthier VERDOL         <gauthier.verdol@atm-consulting.fr>
 *
 * This program is free software; you can redistribute it and/or modify
 * it under the terms of the GNU General Public License as published by
 * the Free Software Foundation; either version 3 of the License, or
 * (at your option) any later version.
 *
 * This program is distributed in the hope that it will be useful,
 * but WITHOUT ANY WARRANTY; without even the implied warranty of
 * MERCHANTABILITY or FITNESS FOR A PARTICULAR PURPOSE.  See the
 * GNU General Public License for more details.
 *
 * You should have received a copy of the GNU General Public License
 * along with this program. If not, see <https://www.gnu.org/licenses/>.
 */

/**
 *	    \file       htdocs/compta/tva/card.php
 *      \ingroup    tax
 *		\brief      Page of VAT payments
 */

require '../../main.inc.php';
require_once DOL_DOCUMENT_ROOT.'/compta/tva/class/tva.class.php';
require_once DOL_DOCUMENT_ROOT.'/compta/tva/class/paymentvat.class.php';
require_once DOL_DOCUMENT_ROOT.'/compta/bank/class/account.class.php';
require_once DOL_DOCUMENT_ROOT.'/core/lib/vat.lib.php';

if (!empty($conf->accounting->enabled)) {
        include_once DOL_DOCUMENT_ROOT.'/accountancy/class/accountingjournal.class.php';
}

// Load translation files required by the page
$langs->loadLangs(array('compta', 'banks', 'bills'));

$id = GETPOST("id", 'int');
$action = GETPOST("action", "alpha");
$confirm = GETPOST('confirm');
$refund = GETPOST("refund", "int");
if (GETPOSTISSET('auto_create_paiement') || $action === 'add') {
	$auto_create_payment = GETPOST("auto_create_paiement", "int");
} else {
	$auto_create_payment = empty($conf->global->CREATE_NEW_VAT_WITHOUT_AUTO_PAYMENT);
}

if (empty($refund)) $refund = 0;

$datev = dol_mktime(12, 0, 0, GETPOST("datevmonth", 'int'), GETPOST("datevday", 'int'), GETPOST("datevyear", 'int'));
$datep = dol_mktime(12, 0, 0, GETPOST("datepmonth", 'int'), GETPOST("datepday", 'int'), GETPOST("datepyear", 'int'));


// Security check
$socid = GETPOST('socid', 'int');
if ($user->socid) $socid = $user->socid;
$result = restrictedArea($user, 'tax', '', '', 'charges');

$object = new Tva($db);

// Initialize technical object to manage hooks of page. Note that conf->hooks_modules contains array of hook context
$hookmanager->initHooks(array('taxvatcard', 'globalcard'));


/**
 * Actions
 */

if ($_POST["cancel"] == $langs->trans("Cancel") && !$id)
{
	header("Location: list.php");
	exit;
}

if ($action == 'setlib' && $user->rights->tax->charges->creer)
{
	$object->fetch($id);
	$result = $object->setValueFrom('label', GETPOST('lib', 'alpha'), '', '', 'text', '', $user, 'TAX_MODIFY');
	if ($result < 0)
		setEventMessages($object->error, $object->errors, 'errors');
}

if ($action == 'setdatev' && $user->rights->tax->charges->creer)
{
    $object->fetch($id);
    $object->datev = $datev;
    $result = $object->update($user);
    if ($result < 0) dol_print_error($db, $object->error);

    $action = '';
}

// payment mode
if ($action == 'setmode' && $user->rights->tax->charges->creer) {
	$object->fetch($id);
	$result = $object->setPaymentMethods(GETPOST('mode_reglement_id', 'int'));
	if ($result < 0)
		setEventMessages($object->error, $object->errors, 'errors');
}

// Bank account
if ($action == 'setbankaccount' && $user->rights->tax->charges->creer) {
	$object->fetch($id);
	$result = $object->setBankAccount(GETPOST('fk_account', 'int'));
	if ($result < 0) {
		setEventMessages($object->error, $object->errors, 'errors');
	}
}

// Classify paid
if ($action == 'confirm_paid' && $user->rights->tax->charges->creer && $confirm == 'yes')
{
	$object->fetch($id);
	$result = $object->setPaid($user);
}

if ($action == 'reopen' && $user->rights->tax->charges->creer) {
	$result = $object->fetch($id);
	if ($object->paye)
	{
		$result = $object->setUnpaid($user);
		if ($result > 0)
		{
			header('Location: '.$_SERVER["PHP_SELF"].'?id='.$id);
			exit();
		} else {
			setEventMessages($object->error, $object->errors, 'errors');
		}
	}
}

if ($action == 'add' && $_POST["cancel"] <> $langs->trans("Cancel"))
{
    $error = 0;

    $object->fk_account = GETPOST("accountid", 'int');
    $object->type_payment = GETPOST("type_payment", 'alphanohtml');
	$object->num_payment = GETPOST("num_payment", 'alphanohtml');

	$object->datev = $datev;
    $object->datep = $datep;

	$amount = price2num(GETPOST("amount", 'alpha'));
	if ($refund == 1) {
		$amount = -$amount;
	}
    $object->amount = $amount;
	$object->label = GETPOST("label", 'alpha');
	$object->note = GETPOST("note", 'none');

	if (empty($object->datep))
	{
		setEventMessages($langs->trans("ErrorFieldRequired", $langs->transnoentitiesnoconv("DatePayment")), null, 'errors');
		$error++;
	}
	if (empty($object->datev))
	{
		setEventMessages($langs->trans("ErrorFieldRequired", $langs->transnoentitiesnoconv("PeriodEndDate")), null, 'errors');
		$error++;
	}
	if (!empty($auto_create_payment) && (empty($object->type_payment) || $object->type_payment < 0))
	{
		setEventMessages($langs->trans("ErrorFieldRequired", $langs->transnoentitiesnoconv("PaymentMode")), null, 'errors');
		$error++;
	}
	if (empty($object->amount))
	{
		setEventMessages($langs->trans("ErrorFieldRequired", $langs->transnoentitiesnoconv("Amount")), null, 'errors');
		$error++;
	}
	if (!empty($auto_create_payment) && ($object->fk_account <= 0))
	{
		setEventMessages($langs->trans("ErrorFieldRequired", $langs->transnoentitiesnoconv("AccountToCredit")), null, 'errors');
		$error++;
	}

	if (!$error)
	{
		$ret = $object->create($user);
		if ($ret < 0) $error++;

		// Auto create payment
		if (!empty($auto_create_payment) && !$error)
		{
			$db->begin();

			// Create a line of payments
			$paiement = new PaymentVAT($db);
			$paiement->chid         = $object->id;
			$paiement->datepaye     = $datep;
			$paiement->amounts      = array($object->id=>$amount); // Tableau de montant
			$paiement->paiementtype = GETPOST("type_payment", 'alphanohtml');
			$paiement->num_payment  = GETPOST("num_payment", 'alphanohtml');
			$paiement->note = GETPOST("note", 'none');

			if (!$error)
			{
				$paymentid = $paiement->create($user, (int) GETPOST('closepaidtva'));
				if ($paymentid < 0)
				{
					$error++;
					setEventMessages($paiement->error, null, 'errors');
					$action = 'create';
				}
			}

			if (!$error)
			{
				$result = $paiement->addPaymentToBank($user, 'payment_vat', '(VATPayment)', GETPOST('accountid', 'int'), '', '');
				if (!($result > 0))
				{
					$error++;
					setEventMessages($paiement->error, null, 'errors');
				}
			}

			if (!$error)
			{
				$db->commit();
			}
			else {
				$db->rollback();
			}
		}
		if (empty($error)) {
			header("Location: card.php?id=" . $object->id);
			exit;
		}
	}

	$action = 'create';
}

if ($action == 'confirm_delete' && $confirm == 'yes')
{
    $result = $object->fetch($id);
	$totalpaye = $object->getSommePaiement();

	if (empty($totalpaye))
	{
	    $db->begin();

	    $ret = $object->delete($user);
	    if ($ret > 0)
	    {
			if ($object->fk_bank)
			{
				$accountline = new AccountLine($db);
				$result = $accountline->fetch($object->fk_bank);
				if ($result > 0) $result = $accountline->delete($user); // $result may be 0 if not found (when bank entry was deleted manually and fk_bank point to nothing)
			}

			if ($result >= 0)
			{
				$db->commit();
				header("Location: ".DOL_URL_ROOT.'/compta/tva/list.php');
				exit;
			}
			else {
				$object->error = $accountline->error;
				$db->rollback();
				setEventMessages($object->error, $object->errors, 'errors');
			}
	    }
	    else {
	        $db->rollback();
	        setEventMessages($object->error, $object->errors, 'errors');
	    }
	}
	else {
		setEventMessages($langs->trans('DisabledBecausePayments'), null, 'errors');
	}
}

if ($action == 'update' && !$_POST["cancel"] && $user->rights->tax->charges->creer)
{
	$amount = price2num(GETPOST('amount'));

	if (empty($amount))
	{
		setEventMessages($langs->trans("ErrorFieldRequired", $langs->transnoentities("Amount")), null, 'errors');
		$action = 'edit';
	}
	elseif (!is_numeric($amount))
	{
		setEventMessages($langs->trans("ErrorFieldMustBeANumeric", $langs->transnoentities("Amount")), null, 'errors');
		$action = 'create';
	}
	else {
		$result = $object->fetch($id);

		$object->amount		= price2num($amount);

		$result = $object->update($user);
		if ($result <= 0)
		{
			setEventMessages($object->error, $object->errors, 'errors');
		}
	}
}

// Action clone object
if ($action == 'confirm_clone' && $confirm != 'yes') { $action = ''; }

if ($action == 'confirm_clone' && $confirm == 'yes' && ($user->rights->tax->charges->creer))
{
	$db->begin();

	$originalId = $id;

	$object->fetch($id);

	if ($object->id > 0)
	{
		$object->paye = 0;
		$object->id = $object->ref = null;

		if (GETPOST('clone_label', 'alphanohtml')) {
			$object->label = GETPOST('clone_label', 'alphanohtml');
		}
		else {
			$object->label = $langs->trans("CopyOf").' '.$object->label;
		}

		$newdateperiod = dol_mktime(0, 0, 0, GETPOST('clone_periodmonth', 'int'), GETPOST('clone_periodday', 'int'), GETPOST('clone_periodyear', 'int'));
		if ($newdateperiod) $object->datev = $newdateperiod;

		//if ($object->check()) {
		$id = $object->create($user);
		if ($id > 0)
		{
			$db->commit();
			$db->close();

			header("Location: ".$_SERVER["PHP_SELF"]."?id=".$id);
			exit;
		}
		else {
			$id = $originalId;
			$db->rollback();

			setEventMessages($object->error, $object->errors, 'errors');
		}
		//}
	}
	else {
		$db->rollback();
		dol_print_error($db, $object->error);
	}
}

/*
 *	View
 */

$form = new Form($db);

$title = $langs->trans("VAT")." - ".$langs->trans("Card");
$help_url = '';
llxHeader("", $title, $helpurl);


if ($id)
{
	$result = $object->fetch($id);
	if ($result <= 0)
	{
		dol_print_error($db);
		exit;
	}
}

// Form to enter VAT
if ($action == 'create')
{
	print load_fiche_titre($langs->trans("VAT").' - '.$langs->trans("New"));
	if (!empty($conf->use_javascript_ajax))
    {
        print "\n".'<script type="text/javascript" language="javascript">';
		print /** @lang JavaScript */'
			$(document).ready(function () {
				let onAutoCreatePaiementChange = function () {
					if($("#auto_create_paiement").is(":checked")) {
						$("#label_fk_account").addClass("fieldrequired");
						$("#label_type_payment").addClass("fieldrequired");
						$(".hide_if_no_auto_create_payment").show();
					} else {
						$("#label_fk_account").removeClass("fieldrequired");
						$("#label_type_payment").removeClass("fieldrequired");
						$(".hide_if_no_auto_create_payment").hide();
					}
<<<<<<< HEAD
				});';

		if ($_REQUEST['action'] === 'add') { // form has been send but there is at least one error
			if (empty($auto_create_payment)) {
				print '$("#label_fk_account").removeClass("fieldrequired");
					   $("#label_type_payment").removeClass("fieldrequired");
					   $(".hide_if_no_auto_create_payment").hide();';
			} else {
				print '$("#label_fk_account").addClass("fieldrequired");
					   $("#label_type_payment").addClass("fieldrequired");
					   $(".hide_if_no_auto_create_payment").show();';
			}
		}
=======
				};
				$("#radiopayment").click(function() {
					$("#label").val($(this).data("label"));
				});
				$("#radiorefund").click(function() {
					$("#label").val($(this).data("label"));

				});
				$("#auto_create_paiement").click(function () {
					onAutoCreatePaiementChange();
				});
				onAutoCreatePaiementChange();
			});
			';
>>>>>>> e42d590a

		print '</script>'."\n";
	}

    print '<form name="add" action="'.$_SERVER["PHP_SELF"].'" name="formvat" method="post">';
    print '<input type="hidden" name="token" value="'.newToken().'">';
    print '<input type="hidden" name="action" value="add">';

    print '<div id="selectmethod">';
    print '<div class="hideonsmartphone float">';
    print $langs->trans("Type").':&nbsp;&nbsp;&nbsp;';
    print '</div>';
    print '<label for="radiopayment">';
    print '<input type="radio" id="radiopayment" data-label="'.$langs->trans('VATPayment').'" class="flat" name="refund" value="0"'.($refund ? '' : ' checked="checked"').'>';
    print '&nbsp;';
    print $langs->trans("Payment");
    print '</label>';
    print '&nbsp;&nbsp;&nbsp;';
    print '<label for="radiorefund">';
    print '<input type="radio" id="radiorefund" data-label="'.$langs->trans('VATRefund').'" class="flat" name="refund" value="1"'.($refund ? ' checked="checked"' : '').'>';
    print '&nbsp;';
    print $langs->trans("Refund");
    print '</label>';
    print '</div>';
    print "<br>\n";

    dol_fiche_head();

    print '<table class="border centpercent">';

    print '<tr class="hide_if_no_auto_create_payment">';
    print '<td class="fieldrequired">'.$langs->trans("DatePayment").'</td><td>';
    print $form->selectDate($datep, "datep", '', '', '', 'add', 1, 1);
    print '</td></tr>';

    print '<tr><td class="titlefieldcreate fieldrequired">'.$form->textwithpicto($langs->trans("PeriodEndDate"), $langs->trans("LastDayTaxIsRelatedTo")).'</td><td>';
    print $form->selectDate((GETPOST("datevmonth", 'int') ? $datev : -1), "datev", '', '', '', 'add', 1, 1);
    print '</td></tr>';

	// Label
	if ($refund == 1) {
		$label = $langs->trans("VATRefund");
	} else {
		$label = $langs->trans("VATPayment");
	}
	print '<tr><td class="fieldrequired">'.$langs->trans("Label").'</td><td><input class="minwidth300" name="label" id="label" value="'.($_POST["label"] ?GETPOST("label", '', 2) : $label).'"></td></tr>';

	// Amount
	print '<tr><td class="fieldrequired">'.$langs->trans("Amount").'</td><td><input name="amount" size="10" value="'.GETPOST("amount", "alpha").'"></td></tr>';

    // Type payment
	print '<tr><td class="fieldrequired" id="label_type_payment">'.$langs->trans("PaymentMode").'</td><td>';
	$form->select_types_paiements(GETPOST("type_payment"), "type_payment");
	print "</td>\n";
	print "</tr>";

	if (!empty($conf->banque->enabled))
	{
		print '<tr><td class="fieldrequired" id="label_fk_account">'.$langs->trans("BankAccount").'</td><td>';
		$form->select_comptes(GETPOST("accountid", 'int'), "accountid", 0, "courant=1", 1); // List of bank account available
		print '</td></tr>';
	}

	// Auto create payment
	print '<tr><td>'.$langs->trans('AutomaticCreationPayment').'</td>';
	print '<td><input id="auto_create_paiement" name="auto_create_paiement" type="checkbox" ' . (empty($auto_create_payment) ? '' : 'checked="checked"') . ' value="1"></td></tr>'."\n";

	// Number
	print '<tr class="hide_if_no_auto_create_payment"><td>'.$langs->trans('Numero');
	print ' <em>('.$langs->trans("ChequeOrTransferNumber").')</em>';
	print '<td><input name="num_payment" type="text" value="'.GETPOST("num_payment").'"></td></tr>'."\n";

	// Comments
	print '<tr class="hide_if_no_auto_create_payment">';
	print '<td class="tdtop">'.$langs->trans("Comments").'</td>';
	print '<td class="tdtop"><textarea name="note" wrap="soft" cols="60" rows="'.ROWS_3.'"></textarea></td>';
	print '</tr>';

    // Other attributes
    $parameters = array();
    $reshook = $hookmanager->executeHooks('formObjectOptions', $parameters, $object, $action); // Note that $action and $object may have been modified by hook
    print $hookmanager->resPrint;

	// Bouton Save payment
	print '<tr class="hide_if_no_auto_create_payment"><td>';
	print $langs->trans("ClosePaidVATAutomatically");
	print '</td><td><input type="checkbox" checked value="1" name="closepaidtva"></td></tr>';

    print '</table>';

    dol_fiche_end();

	print '<div class="center">';
	print '<input type="submit" class="button button-save" value="'.$langs->trans("Save").'">';
	print '&nbsp;&nbsp;&nbsp;&nbsp;&nbsp;';
	print '<input type="submit" class="button button-cancel" name="cancel" value="'.$langs->trans("Cancel").'">';
	print '</div>';

    print '</form>';
}

// View mode
if ($id)
{
	$head = vat_prepare_head($object);

	$totalpaye = $object->getSommePaiement();

	// Clone confirmation
	if ($action === 'clone')
	{
		$formquestion = array(
			array('type' => 'text', 'name' => 'clone_label', 'label' => $langs->trans("Label"), 'value' => $langs->trans("CopyOf").' '.$object->label),
		);

		//$formquestion[] = array('type' => 'date', 'name' => 'clone_date_ech', 'label' => $langs->trans("Date"), 'value' => -1);
		$formquestion[] = array('type' => 'date', 'name' => 'clone_period', 'label' => $langs->trans("PeriodEndDate"), 'value' => -1);

		print $form->formconfirm($_SERVER["PHP_SELF"].'?id='.$object->id, $langs->trans('ToClone'), $langs->trans('ConfirmCloneVAT', $object->ref), 'confirm_clone', $formquestion, 'yes', 1, 240);
	}

	if ($action == 'paid')
	{
		$text = $langs->trans('ConfirmPayVAT');
		print $form->formconfirm($_SERVER["PHP_SELF"]."?id=".$object->id, $langs->trans('PayVAT'), $text, "confirm_paid", '', '', 2);
	}

	if ($action == 'delete')
	{
		$text = $langs->trans('ConfirmDeleteVAT');
		print $form->formconfirm($_SERVER['PHP_SELF'].'?id='.$object->id, $langs->trans('DeleteVAT'), $text, 'confirm_delete', '', '', 2);
	}

	if ($action == 'edit')
	{
		print "<form name=\"charge\" action=\"".$_SERVER["PHP_SELF"]."?id=$object->id&amp;action=update\" method=\"post\">";
		print '<input type="hidden" name="token" value="'.newToken().'">';
	}

	dol_fiche_head($head, 'card', $langs->trans("VATPayment"), -1, 'payment');

	$morehtmlref = '<div class="refidno">';
	// Label of social contribution
	$morehtmlref .= $form->editfieldkey("Label", 'lib', $object->label, $object, $user->rights->tax->charges->creer, 'string', '', 0, 1);
	$morehtmlref .= $form->editfieldval("Label", 'lib', $object->label, $object, $user->rights->tax->charges->creer, 'string', '', null, null, '', 1);
	// Project
	$morehtmlref .= '</div>';

	$linkback = '<a href="'.DOL_URL_ROOT.'/compta/tva/list.php?restore_lastsearch_values=1">'.$langs->trans("BackToList").'</a>';

	$object->totalpaye = $totalpaye; // To give a chance to dol_banner_tab to use already paid amount to show correct status

	dol_banner_tab($object, 'id', $linkback, 1, 'rowid', 'ref', $morehtmlref, '', 0, '', '');

	print '<div class="fichecenter">';
	print '<div class="fichehalfleft">';
	print '<div class="underbanner clearboth"></div>';

	print '<table class="border centpercent">';

	// Label
	//print '<tr><td class="titlefield">'.$langs->trans("Label").'</td><td>'.$object->label.'</td></tr>';

	/*print "<tr>";
	print '<td class="titlefield">'.$langs->trans("DatePayment").'</td><td>';
	print dol_print_date($object->datep, 'day');
	print '</td></tr>';*/

	print '<tr><td>';
	print $form->editfieldkey($form->textwithpicto($langs->trans("PeriodEndDate"), $langs->trans("LastDayTaxIsRelatedTo")), 'datev', $object->datev, $object, $user->rights->tax->charges->creer, 'day');
	print '</td><td>';
	print $form->editfieldval("PeriodEndDate", 'datev', $object->datev, $object, $user->rights->tax->charges->creer, 'day');
	//print dol_print_date($object->datev,'day');
	print '</td></tr>';

	if ($action == 'edit') {
		print '<tr><td class="fieldrequired">' . $langs->trans("Amount") . '</td><td><input name="amount" size="10" value="' . $object->amount . '"></td></tr>';
	} else {
		print '<tr><td>' . $langs->trans("Amount") . '</td><td>' . price($object->amount) . '</td></tr>';
	}

	// Mode of payment
	print '<tr><td>';
	print '<table class="nobordernopadding" width="100%"><tr><td>';
	print $langs->trans('PaymentMode');
	print '</td>';
	if ($action != 'editmode')
		print '<td class="right"><a class="editfielda" href="'.$_SERVER["PHP_SELF"].'?action=editmode&amp;id='.$object->id.'">'.img_edit($langs->trans('SetMode'), 1).'</a></td>';
	print '</tr></table>';
	print '</td><td>';
	if ($action == 'editmode') {
		$form->form_modes_reglement($_SERVER['PHP_SELF'].'?id='.$object->id, $object->type_payment, 'mode_reglement_id');
	} else {
		$form->form_modes_reglement($_SERVER['PHP_SELF'].'?id='.$object->id, $object->type_payment, 'none');
	}
	print '</td></tr>';

	// Bank account
	if (!empty($conf->banque->enabled))
	{
		print '<tr><td class="nowrap">';
		print '<table width="100%" class="nobordernopadding"><tr><td class="nowrap">';
		print $langs->trans('BankAccount');
		print '<td>';
		if ($action != 'editbankaccount' && $user->rights->tax->charges->creer)
			print '<td class="right"><a class="editfielda" href="'.$_SERVER["PHP_SELF"].'?action=editbankaccount&amp;id='.$object->id.'">'.img_edit($langs->trans('SetBankAccount'), 1).'</a></td>';
		print '</tr></table>';
		print '</td><td>';
		if ($action == 'editbankaccount') {
			$form->formSelectAccount($_SERVER['PHP_SELF'].'?id='.$object->id, $object->fk_account, 'fk_account', 1);
		} else {
			$form->formSelectAccount($_SERVER['PHP_SELF'].'?id='.$object->id, $object->fk_account, 'none');
		}
		print '</td>';
		print '</tr>';
	}

	// Other attributes
	$parameters = array();
	$reshook = $hookmanager->executeHooks('formObjectOptions', $parameters, $object, $action); // Note that $action and $object may have been modified by hook
	print $hookmanager->resPrint;

	print '</table>';

	print '</div>';

	print '<div class="fichehalfright">';
	print '<div class="ficheaddleft">';

	$nbcols = 3;
	if (!empty($conf->banque->enabled)) {
		$nbcols++;
	}

	/*
	 * Payments
	 */
	$sql = "SELECT p.rowid, p.num_paiement as num_payment, p.datep as dp, p.amount,";
	$sql .= " c.code as type_code,c.libelle as paiement_type,";
	$sql .= ' ba.rowid as baid, ba.ref as baref, ba.label, ba.number as banumber, ba.account_number, ba.currency_code as bacurrency_code, ba.fk_accountancy_journal';
	$sql .= " FROM ".MAIN_DB_PREFIX."payment_vat as p";
	$sql .= ' LEFT JOIN '.MAIN_DB_PREFIX.'bank as b ON p.fk_bank = b.rowid';
	$sql .= ' LEFT JOIN '.MAIN_DB_PREFIX.'bank_account as ba ON b.fk_account = ba.rowid';
	$sql .= " LEFT JOIN ".MAIN_DB_PREFIX."c_paiement as c ON p.fk_typepaiement = c.id";
	$sql .= ", ".MAIN_DB_PREFIX."tva as tva";
	$sql .= " WHERE p.fk_tva = ".$id;
	$sql .= " AND p.fk_tva = tva.rowid";
	$sql .= " AND tva.entity IN (".getEntity('tax').")";
	$sql .= " ORDER BY dp DESC";

	//print $sql;
	$resql = $db->query($sql);
	if ($resql)
	{
		$totalpaye = 0;

		$num = $db->num_rows($resql);
		$i = 0; $total = 0;

		print '<div class="div-table-responsive-no-min">'; // You can use div-table-responsive-no-min if you dont need reserved height for your table
		print '<table class="noborder paymenttable">';
		print '<tr class="liste_titre">';
		print '<td>'.$langs->trans("RefPayment").'</td>';
		print '<td>'.$langs->trans("Date").'</td>';
		print '<td>'.$langs->trans("Type").'</td>';
		if (!empty($conf->banque->enabled)) {
			print '<td class="liste_titre right">'.$langs->trans('BankAccount').'</td>';
		}
		print '<td class="right">'.$langs->trans("Amount").'</td>';
		print '</tr>';

		if ($num > 0)
		{
			$bankaccountstatic = new Account($db);
			while ($i < $num)
			{
				$objp = $db->fetch_object($resql);

				print '<tr class="oddeven"><td>';
				print '<a href="'.DOL_URL_ROOT.'/compta/payment_vat/card.php?id='.$objp->rowid.'">'.img_object($langs->trans("Payment"), "payment").' '.$objp->rowid.'</a></td>';
				print '<td>'.dol_print_date($db->jdate($objp->dp), 'day')."</td>\n";
				$labeltype = $langs->trans("PaymentType".$objp->type_code) != ("PaymentType".$objp->type_code) ? $langs->trans("PaymentType".$objp->type_code) : $objp->paiement_type;
				print "<td>".$labeltype.' '.$objp->num_payment."</td>\n";
				if (!empty($conf->banque->enabled))
				{
					$bankaccountstatic->id = $objp->baid;
					$bankaccountstatic->ref = $objp->baref;
					$bankaccountstatic->label = $objp->baref;
					$bankaccountstatic->number = $objp->banumber;
					$bankaccountstatic->currency_code = $objp->bacurrency_code;

					if (!empty($conf->accounting->enabled)) {
						$bankaccountstatic->account_number = $objp->account_number;

						$accountingjournal = new AccountingJournal($db);
						$accountingjournal->fetch($objp->fk_accountancy_journal);
						$bankaccountstatic->accountancy_journal = $accountingjournal->getNomUrl(0, 1, 1, '', 1);
					}

					print '<td class="right">';
					if ($bankaccountstatic->id)
						print $bankaccountstatic->getNomUrl(1, 'transactions');
					print '</td>';
				}
				print '<td class="right">'.price($objp->amount)."</td>\n";
				print "</tr>";
				$totalpaye += $objp->amount;
				$i++;
			}
		}
		else {
			print '<tr class="oddeven"><td><span class="opacitymedium">'.$langs->trans("None").'</span></td>';
			print '<td></td><td></td><td></td><td></td>';
			print '</tr>';
		}

		print '<tr><td colspan="'.$nbcols.'" class="right">'.$langs->trans("AlreadyPaid")." :</td><td class=\"right\">".price($totalpaye)."</td></tr>\n";
		print '<tr><td colspan="'.$nbcols.'" class="right">'.$langs->trans("AmountExpected")." :</td><td class=\"right\">".price($object->amount)."</td></tr>\n";

		$resteapayer = $object->amount - $totalpaye;
		$cssforamountpaymentcomplete = 'amountpaymentcomplete';

		print '<tr><td colspan="'.$nbcols.'" class="right">'.$langs->trans("RemainderToPay")." :</td>";
		print '<td class="right'.($resteapayer ? ' amountremaintopay' : (' '.$cssforamountpaymentcomplete)).'">'.price($resteapayer)."</td></tr>\n";

		print "</table>";
		print '</div>';

		$db->free($resql);
	}
	else {
		dol_print_error($db);
	}

	print '</div>';
	print '</div>';
	print '</div>';

	print '<div class="clearboth"></div>';

	dol_fiche_end();

	if ($action == 'edit')
	{
		print '<div align="center">';
		print '<input type="submit" class="button" name="save" value="'.$langs->trans("Save").'">';
		print ' &nbsp; ';
		print '<input type="submit" class="button" name="cancel" value="'.$langs->trans("Cancel").'">';
		print '</div>';
		print "</form>\n";
	}

	/*
	 * Action buttons
	 */
	print "<div class=\"tabsAction\">\n";
	if ($action != 'edit')
	{
		// Reopen
		if ($object->paye && $user->rights->tax->charges->creer)
		{
			print "<div class=\"inline-block divButAction\"><a class=\"butAction\" href=\"".dol_buildpath("/compta/tva/card.php", 1)."?id=$object->id&amp;action=reopen\">".$langs->trans("ReOpen")."</a></div>";
		}

		// Edit
		if ($object->paye == 0 && $user->rights->tax->charges->creer)
		{
			print "<div class=\"inline-block divButAction\"><a class=\"butAction\" href=\"".DOL_URL_ROOT."/compta/tva/card.php?id=$object->id&amp;action=edit\">".$langs->trans("Modify")."</a></div>";
		}

		// Emit payment
		if ($object->paye == 0 && ((price2num($object->amount) < 0 && price2num($resteapayer, 'MT') < 0) || (price2num($object->amount) > 0 && price2num($resteapayer, 'MT') > 0)) && $user->rights->tax->charges->creer)
		{
			print "<div class=\"inline-block divButAction\"><a class=\"butAction\" href=\"".DOL_URL_ROOT."/compta/paiement_vat.php?id=$object->id&amp;action=create\">".$langs->trans("DoPayment")."</a></div>";
		}

		// Classify 'paid'
		if ($object->paye == 0
		&& (
			(round($resteapayer) <= 0 && $object->amount > 0)
			|| (round($resteapayer) >= 0 && $object->amount < 0)
		)
		&& $user->rights->tax->charges->creer)
		{
			print "<div class=\"inline-block divButAction\"><a class=\"butAction\" href=\"".DOL_URL_ROOT."/compta/tva/card.php?id=$object->id&amp;action=paid\">".$langs->trans("ClassifyPaid")."</a></div>";
		}

		// Clone
		if ($user->rights->tax->charges->creer)
		{
			print "<div class=\"inline-block divButAction\"><a class=\"butAction\" href=\"".dol_buildpath("/compta/tva/card.php", 1)."?id=$object->id&amp;action=clone\">".$langs->trans("ToClone")."</a></div>";
		}

		if (!empty($user->rights->tax->charges->supprimer) && empty($totalpaye))
		{
			print '<div class="inline-block divButAction"><a class="butActionDelete" href="card.php?id='.$object->id.'&action=delete">'.$langs->trans("Delete").'</a></div>';
		}
		else {
			print '<div class="inline-block divButAction"><a class="butActionRefused classfortooltip" href="#" title="'.(dol_escape_htmltag($langs->trans("DisabledBecausePayments"))).'">'.$langs->trans("Delete").'</a></div>';
		}
	}
	print "</div>";
}

llxFooter();
$db->close();<|MERGE_RESOLUTION|>--- conflicted
+++ resolved
@@ -393,21 +393,6 @@
 						$("#label_type_payment").removeClass("fieldrequired");
 						$(".hide_if_no_auto_create_payment").hide();
 					}
-<<<<<<< HEAD
-				});';
-
-		if ($_REQUEST['action'] === 'add') { // form has been send but there is at least one error
-			if (empty($auto_create_payment)) {
-				print '$("#label_fk_account").removeClass("fieldrequired");
-					   $("#label_type_payment").removeClass("fieldrequired");
-					   $(".hide_if_no_auto_create_payment").hide();';
-			} else {
-				print '$("#label_fk_account").addClass("fieldrequired");
-					   $("#label_type_payment").addClass("fieldrequired");
-					   $(".hide_if_no_auto_create_payment").show();';
-			}
-		}
-=======
 				};
 				$("#radiopayment").click(function() {
 					$("#label").val($(this).data("label"));
@@ -422,7 +407,6 @@
 				onAutoCreatePaiementChange();
 			});
 			';
->>>>>>> e42d590a
 
 		print '</script>'."\n";
 	}
