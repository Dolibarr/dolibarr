--- conflicted
+++ resolved
@@ -620,11 +620,7 @@
 	public function update_fk_bank($id_bank)
 	{
         // phpcs:enable
-<<<<<<< HEAD
-		$sql = "UPDATE ".MAIN_DB_PREFIX."payment_vat SET fk_bank = ".((int) $id_bank)." WHERE rowid = ".$this->id;
-=======
 		$sql = "UPDATE ".MAIN_DB_PREFIX."payment_vat SET fk_bank = ".((int) $id_bank)." WHERE rowid = ".((int) $this->id);
->>>>>>> 95dc2558
 
 		dol_syslog(get_class($this)."::update_fk_bank", LOG_DEBUG);
 		$result = $this->db->query($sql);
