--- conflicted
+++ resolved
@@ -52,21 +52,15 @@
 	public $picto = 'payment';
 
 	/**
-<<<<<<< HEAD
-=======
 	 * @var float
->>>>>>> cc80841a
 	 * @deprecated
 	 * @see $amount
 	 */
 	public $total;
 
-<<<<<<< HEAD
-=======
 	/**
 	 * @var int Payment date
 	 */
->>>>>>> cc80841a
 	public $datep;
 
 	/**
@@ -136,11 +130,7 @@
 	public $fk_user_modif;
 
 	/**
-<<<<<<< HEAD
-	 * @var integer|string paiementtype
-=======
 	 * @var int|string paiementtype
->>>>>>> cc80841a
 	 */
 	public $paiementtype;
 
@@ -448,15 +438,9 @@
 		$this->id = 0;
 
 		$this->tms = dol_now();
-<<<<<<< HEAD
-		$this->datep = '';
-		$this->datev = '';
-		$this->amount = '';
-=======
 		$this->datep = dol_now();
 		$this->datev = dol_now();
 		$this->amount = 100.0;
->>>>>>> cc80841a
 		$this->label = '';
 		$this->note = '';
 		$this->fk_bank = 0;
@@ -948,19 +932,11 @@
 	}
 
 	/**
-<<<<<<< HEAD
-	 *	Return clicable link of object (with eventually picto)
-	 *
-	 *	@param      string	    $option                 Where point the link (0=> main card, 1,2 => shipment, 'nolink'=>No link)
-	 *  @param		array		$arraydata				Array of data
-	 *  @return		string								HTML Code for Kanban thumb.
-=======
 	 *	Return clickable link of object (with eventually picto)
 	 *
 	 *	@param      string	    			$option                 Where point the link (0=> main card, 1,2 => shipment, 'nolink'=>No link)
 	 *  @param		array{string,mixed}		$arraydata				Array of data
 	 *  @return		string											HTML Code for Kanban thumb.
->>>>>>> cc80841a
 	 */
 	public function getKanbanView($option = '', $arraydata = null)
 	{
