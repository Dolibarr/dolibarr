<?php
<<<<<<< HEAD
/* Copyright (C) 2001-2003        Rodolphe Quiedeville <rodolphe@quiedeville.org>
 * Copyright (C) 2004             Eric Seigne          <eric.seigne@ryxeo.com>
 * Copyright (C) 2004-2013        Laurent Destailleur  <eldy@users.sourceforge.net>
 * Copyright (C) 2006-2007, 2015  Yannick Warnier      <ywarnier@beeznest.org>
 * Copyright (C) 2014	          Ferran Marcet        <fmarcet@2byte.es>
=======
/* Copyright (C) 2001-2003  Rodolphe Quiedeville    <rodolphe@quiedeville.org>
 * Copyright (C) 2004       Eric Seigne             <eric.seigne@ryxeo.com>
 * Copyright (C) 2004-2013  Laurent Destailleur     <eldy@users.sourceforge.net>
 * Copyright (C) 2006-2015  Yannick Warnier         <ywarnier@beeznest.org>
 * Copyright (C) 2014       Ferran Marcet           <fmarcet@2byte.es>
 * Copyright (C) 2018       Frédéric France         <frederic.france@netlogic.fr>
>>>>>>> d9b8a8c8
 *
 * This program is free software; you can redistribute it and/or modify
 * it under the terms of the GNU General Public License as published by
 * the Free Software Foundation; either version 3 of the License, or
 * (at your option) any later version.
 *
 * This program is distributed in the hope that it will be useful,
 * but WITHOUT ANY WARRANTY; without even the implied warranty of
 * MERCHANTABILITY or FITNESS FOR A PARTICULAR PURPOSE.  See the
 * GNU General Public License for more details.
 *
 * You should have received a copy of the GNU General Public License
 * along with this program. If not, see <http://www.gnu.org/licenses/>.
 */

/**
 *		\file       htdocs/compta/tva/quadri_detail.php
 *		\ingroup    tax
 *		\brief      VAT by rate
 */

require '../../main.inc.php';
require_once DOL_DOCUMENT_ROOT.'/core/lib/report.lib.php';
require_once DOL_DOCUMENT_ROOT.'/core/lib/tax.lib.php';
require_once DOL_DOCUMENT_ROOT.'/core/lib/date.lib.php';
require_once DOL_DOCUMENT_ROOT.'/compta/tva/class/tva.class.php';
require_once DOL_DOCUMENT_ROOT.'/compta/localtax/class/localtax.class.php';
require_once DOL_DOCUMENT_ROOT.'/compta/facture/class/facture.class.php';
require_once DOL_DOCUMENT_ROOT.'/product/class/product.class.php';
require_once DOL_DOCUMENT_ROOT.'/compta/paiement/class/paiement.class.php';
require_once DOL_DOCUMENT_ROOT.'/fourn/class/fournisseur.facture.class.php';
require_once DOL_DOCUMENT_ROOT.'/fourn/class/paiementfourn.class.php';
require_once DOL_DOCUMENT_ROOT.'/expensereport/class/expensereport.class.php';
require_once DOL_DOCUMENT_ROOT.'/expensereport/class/paymentexpensereport.class.php';

// Load translation files required by the page
$langs->loadLangs(array("other","compta","banks","bills","companies","product","trips","admin"));

// Date range
$year=GETPOST("year","int");
if (empty($year))
{
	$year_current = strftime("%Y",dol_now());
	$year_start = $year_current;
} else {
	$year_current = $year;
	$year_start = $year;
}
$date_start=dol_mktime(0,0,0,GETPOST("date_startmonth"),GETPOST("date_startday"),GETPOST("date_startyear"));
$date_end=dol_mktime(23,59,59,GETPOST("date_endmonth"),GETPOST("date_endday"),GETPOST("date_endyear"));
// Quarter
if (empty($date_start) || empty($date_end)) // We define date_start and date_end
{
	$q=GETPOST("q","int");
	if (empty($q))
	{
		if (GETPOST("month","int")) { $date_start=dol_get_first_day($year_start,GETPOST("month","int"),false); $date_end=dol_get_last_day($year_start,GETPOST("month","int"),false); }
		else
		{
			$date_start=dol_get_first_day($year_start,empty($conf->global->SOCIETE_FISCAL_MONTH_START)?1:$conf->global->SOCIETE_FISCAL_MONTH_START,false);
			if (empty($conf->global->MAIN_INFO_VAT_RETURN) || $conf->global->MAIN_INFO_VAT_RETURN == 2) $date_end=dol_time_plus_duree($date_start, 3, 'm') - 1;
			else if ($conf->global->MAIN_INFO_VAT_RETURN == 3) $date_end=dol_time_plus_duree($date_start, 1, 'y') - 1;
			else if ($conf->global->MAIN_INFO_VAT_RETURN == 1) $date_end=dol_time_plus_duree($date_start, 1, 'm') - 1;
		}
	}
	else
	{
		if ($q==1) { $date_start=dol_get_first_day($year_start,1,false); $date_end=dol_get_last_day($year_start,3,false); }
		if ($q==2) { $date_start=dol_get_first_day($year_start,4,false); $date_end=dol_get_last_day($year_start,6,false); }
		if ($q==3) { $date_start=dol_get_first_day($year_start,7,false); $date_end=dol_get_last_day($year_start,9,false); }
		if ($q==4) { $date_start=dol_get_first_day($year_start,10,false); $date_end=dol_get_last_day($year_start,12,false); }
	}
}

$min = price2num(GETPOST("min","alpha"));
if (empty($min)) $min = 0;

// Define modetax (0 or 1)
// 0=normal, 1=option vat for services is on debit, 2=option on payments for products
$modetax = $conf->global->TAX_MODE;
if (GETPOSTISSET("modetax")) $modetax=GETPOST("modetax",'int');
if (empty($modetax)) $modetax=0;

// Security check
$socid = GETPOST('socid','int');
if ($user->societe_id) $socid=$user->societe_id;
$result = restrictedArea($user, 'tax', '', '', 'charges');



/*
 * View
 */

$form=new Form($db);
$company_static=new Societe($db);
$invoice_customer=new Facture($db);
$invoice_supplier=new FactureFournisseur($db);
$expensereport=new ExpenseReport($db);
$product_static=new Product($db);
$payment_static=new Paiement($db);
$paymentfourn_static=new PaiementFourn($db);
$paymentexpensereport_static=new PaymentExpenseReport($db);

$morequerystring='';
$listofparams=array('date_startmonth','date_startyear','date_startday','date_endmonth','date_endyear','date_endday');
foreach ($listofparams as $param)
{
	if (GETPOST($param)!='') $morequerystring.=($morequerystring?'&':'').$param.'='.GETPOST($param);
}

llxHeader('',$langs->trans("VATReport"),'','',0,0,'','',$morequerystring);


//print load_fiche_titre($langs->trans("VAT"),"");

//$fsearch.='<br>';
$fsearch.='  <input type="hidden" name="year" value="'.$year.'">';
$fsearch.='  <input type="hidden" name="modetax" value="'.$modetax.'">';
//$fsearch.='  '.$langs->trans("SalesTurnoverMinimum").': ';
//$fsearch.='  <input type="text" name="min" value="'.$min.'">';


// Show report header
$name=$langs->trans("VATReportByRates");
$calcmode='';
if ($modetax == 0) $calcmode=$langs->trans('OptionVATDefault');
if ($modetax == 1) $calcmode=$langs->trans('OptionVATDebitOption');
if ($modetax == 2) $calcmode=$langs->trans('OptionPaymentForProductAndServices');
$calcmode.='<br>('.$langs->trans("TaxModuleSetupToModifyRules",DOL_URL_ROOT.'/admin/taxes.php').')';
// Set period
<<<<<<< HEAD
$period=$form->select_date($date_start,'date_start',0,0,0,'',1,0,1).' - '.$form->select_date($date_end,'date_end',0,0,0,'',1,0,1);
=======
$period=$form->selectDate($date_start, 'date_start', 0, 0, 0, '', 1, 0).' - '.$form->selectDate($date_end, 'date_end', 0, 0, 0, '', 1, 0);
>>>>>>> d9b8a8c8
$prevyear=$year_start; $prevquarter=$q;
if ($prevquarter > 1) {
	$prevquarter--;
} else {
<<<<<<< HEAD
	$prevquarter=4; $prevyear--;
}
$nextyear=$year_start; $nextquarter=$q;
if ($nextquarter < 4) {
	$nextquarter++;
} else {
	$nextquarter=1; $nextyear++;
=======
    $prevquarter=4;
    $prevyear--;
}
$nextyear=$year_start;
$nextquarter=$q;
if ($nextquarter < 4) {
	$nextquarter++;
} else {
    $nextquarter=1;
    $nextyear++;
>>>>>>> d9b8a8c8
}
$description.=$fsearch;
$builddate=dol_now();

if ($conf->global->TAX_MODE_SELL_PRODUCT == 'invoice') $description.=$langs->trans("RulesVATDueProducts");
if ($conf->global->TAX_MODE_SELL_PRODUCT == 'payment') $description.=$langs->trans("RulesVATInProducts");
if ($conf->global->TAX_MODE_SELL_SERVICE == 'invoice') $description.='<br>'.$langs->trans("RulesVATDueServices");
if ($conf->global->TAX_MODE_SELL_SERVICE == 'payment') $description.='<br>'.$langs->trans("RulesVATInServices");
if (! empty($conf->global->FACTURE_DEPOSITS_ARE_JUST_PAYMENTS)) {
	$description.='<br>'.$langs->trans("DepositsAreNotIncluded");
}
if (! empty($conf->global->MAIN_MODULE_ACCOUNTING)) $description.='<br>'.$langs->trans("ThisIsAnEstimatedValue");

// Customers invoices
$elementcust=$langs->trans("CustomersInvoices");
$productcust=$langs->trans("ProductOrService");
$amountcust=$langs->trans("AmountHT");
$vatcust=$langs->trans("VATReceived");
$namecust=$langs->trans("Name");
if ($mysoc->tva_assuj) {
	$vatcust.=' ('.$langs->trans("ToPay").')';
}

// Suppliers invoices
$elementsup=$langs->trans("SuppliersInvoices");
$productsup=$productcust;
$amountsup=$amountcust;
$vatsup=$langs->trans("VATPaid");
$namesup=$namecust;
if ($mysoc->tva_assuj) {
	$vatsup.=' ('.$langs->trans("ToGetBack").')';
}


report_header($name,'',$period,$periodlink,$description,$builddate,$exportlink,array(),$calcmode);

$vatcust=$langs->trans("VATReceived");
$vatsup=$langs->trans("VATPaid");
$vatexpensereport=$langs->trans("VATPaid");


// VAT Received and paid
print '<table class="noborder" width="100%">';

$y = $year_current;
$total = 0;
$i=0;
$columns = 5;

// Load arrays of datas
$x_coll = tax_by_rate('vat', $db, 0, 0, $date_start, $date_end, $modetax, 'sell');
$x_paye = tax_by_rate('vat', $db, 0, 0, $date_start, $date_end, $modetax, 'buy');

if (! is_array($x_coll) || ! is_array($x_paye))
{
	$langs->load("errors");
	if ($x_coll == -1) {
		print '<tr><td colspan="' . $columns . '">' . $langs->trans("ErrorNoAccountancyModuleLoaded") . '</td></tr>';
	} else if ($x_coll == -2) {
		print '<tr><td colspan="' . $columns . '">' . $langs->trans("FeatureNotYetAvailable") . '</td></tr>';
	} else {
		print '<tr><td colspan="' . $columns . '">' . $langs->trans("Error") . '</td></tr>';
	}
} else {
	$x_both = array();
	//now, from these two arrays, get another array with one rate per line
	foreach(array_keys($x_coll) as $my_coll_rate)
	{
		$x_both[$my_coll_rate]['coll']['totalht'] = $x_coll[$my_coll_rate]['totalht'];
		$x_both[$my_coll_rate]['coll']['vat']	 = $x_coll[$my_coll_rate]['vat'];
		$x_both[$my_coll_rate]['paye']['totalht'] = 0;
		$x_both[$my_coll_rate]['paye']['vat'] = 0;
		$x_both[$my_coll_rate]['coll']['links'] = '';
		$x_both[$my_coll_rate]['coll']['detail'] = array();
		foreach($x_coll[$my_coll_rate]['facid'] as $id=>$dummy) {
			$invoice_customer->id=$x_coll[$my_coll_rate]['facid'][$id];
			$invoice_customer->ref=$x_coll[$my_coll_rate]['facnum'][$id];
			$invoice_customer->type=$x_coll[$my_coll_rate]['type'][$id];
			$company_static->fetch($x_coll[$my_coll_rate]['company_id'][$id]);
			$x_both[$my_coll_rate]['coll']['detail'][] = array(
				'id'        =>$x_coll[$my_coll_rate]['facid'][$id],
				'descr'     =>$x_coll[$my_coll_rate]['descr'][$id],
				'pid'       =>$x_coll[$my_coll_rate]['pid'][$id],
				'pref'      =>$x_coll[$my_coll_rate]['pref'][$id],
				'ptype'     =>$x_coll[$my_coll_rate]['ptype'][$id],
				'payment_id'=>$x_coll[$my_coll_rate]['payment_id'][$id],
				'payment_amount'=>$x_coll[$my_coll_rate]['payment_amount'][$id],
				'ftotal_ttc'=>$x_coll[$my_coll_rate]['ftotal_ttc'][$id],
				'dtotal_ttc'=>$x_coll[$my_coll_rate]['dtotal_ttc'][$id],
				'dtype'     =>$x_coll[$my_coll_rate]['dtype'][$id],
				'datef'     =>$x_coll[$my_coll_rate]['datef'][$id],
				'datep'     =>$x_coll[$my_coll_rate]['datep'][$id],
				'company_link'=>$company_static->getNomUrl(1,'',20),
				'ddate_start'=>$x_coll[$my_coll_rate]['ddate_start'][$id],
				'ddate_end'  =>$x_coll[$my_coll_rate]['ddate_end'][$id],
				'totalht'   =>$x_coll[$my_coll_rate]['totalht_list'][$id],
				'vat'       =>$x_coll[$my_coll_rate]['vat_list'][$id],
				'link'      =>$invoice_customer->getNomUrl(1,'',12)
			);
		}
	}
	// tva paid
	foreach (array_keys($x_paye) as $my_paye_rate) {
		$x_both[$my_paye_rate]['paye']['totalht'] = $x_paye[$my_paye_rate]['totalht'];
		$x_both[$my_paye_rate]['paye']['vat'] = $x_paye[$my_paye_rate]['vat'];
		if (!isset($x_both[$my_paye_rate]['coll']['totalht'])) {
			$x_both[$my_paye_rate]['coll']['totalht'] = 0;
			$x_both[$my_paye_rate]['coll']['vat'] = 0;
		}
		$x_both[$my_paye_rate]['paye']['links'] = '';
		$x_both[$my_paye_rate]['paye']['detail'] = array();

		foreach ($x_paye[$my_paye_rate]['facid'] as $id=>$dummy)
		{
			// ExpenseReport
			if ($x_paye[$my_paye_rate]['ptype'][$id] == 'ExpenseReportPayment')
			{
				$expensereport->id=$x_paye[$my_paye_rate]['facid'][$id];
				$expensereport->ref=$x_paye[$my_paye_rate]['facnum'][$id];
				$expensereport->type=$x_paye[$my_paye_rate]['type'][$id];

				$x_both[$my_paye_rate]['paye']['detail'][] = array(
				'id'				=>$x_paye[$my_paye_rate]['facid'][$id],
				'descr'				=>$x_paye[$my_paye_rate]['descr'][$id],
				'pid'				=>$x_paye[$my_paye_rate]['pid'][$id],
				'pref'				=>$x_paye[$my_paye_rate]['pref'][$id],
				'ptype'				=>$x_paye[$my_paye_rate]['ptype'][$id],
				'payment_id'		=>$x_paye[$my_paye_rate]['payment_id'][$id],
				'payment_amount'	=>$x_paye[$my_paye_rate]['payment_amount'][$id],
				'ftotal_ttc'		=>price2num($x_paye[$my_paye_rate]['ftotal_ttc'][$id]),
				'dtotal_ttc'		=>price2num($x_paye[$my_paye_rate]['dtotal_ttc'][$id]),
				'dtype'				=>$x_paye[$my_paye_rate]['dtype'][$id],
				'ddate_start'		=>$x_paye[$my_paye_rate]['ddate_start'][$id],
				'ddate_end'			=>$x_paye[$my_paye_rate]['ddate_end'][$id],
				'totalht'			=>price2num($x_paye[$my_paye_rate]['totalht_list'][$id]),
				'vat'				=>$x_paye[$my_paye_rate]['vat_list'][$id],
				'link'				=>$expensereport->getNomUrl(1)
				);
			}
			else
			{
				$invoice_supplier->id=$x_paye[$my_paye_rate]['facid'][$id];
				$invoice_supplier->ref=$x_paye[$my_paye_rate]['facnum'][$id];
				$invoice_supplier->type=$x_paye[$my_paye_rate]['type'][$id];
				$company_static->fetch($x_paye[$my_paye_rate]['company_id'][$id]);
				$x_both[$my_paye_rate]['paye']['detail'][] = array(
				'id'        =>$x_paye[$my_paye_rate]['facid'][$id],
				'descr'     =>$x_paye[$my_paye_rate]['descr'][$id],
				'pid'       =>$x_paye[$my_paye_rate]['pid'][$id],
				'pref'      =>$x_paye[$my_paye_rate]['pref'][$id],
				'ptype'     =>$x_paye[$my_paye_rate]['ptype'][$id],
				'payment_id'=>$x_paye[$my_paye_rate]['payment_id'][$id],
				'payment_amount'=>$x_paye[$my_paye_rate]['payment_amount'][$id],
				'ftotal_ttc'=>price2num($x_paye[$my_paye_rate]['ftotal_ttc'][$id]),
				'dtotal_ttc'=>price2num($x_paye[$my_paye_rate]['dtotal_ttc'][$id]),
				'dtype'     =>$x_paye[$my_paye_rate]['dtype'][$id],
				'datef'     =>$x_paye[$my_paye_rate]['datef'][$id],
				'datep'     =>$x_paye[$my_paye_rate]['datep'][$id],
				'company_link'=>$company_static->getNomUrl(1,'',20),
				'ddate_start'=>$x_paye[$my_paye_rate]['ddate_start'][$id],
				'ddate_end'  =>$x_paye[$my_paye_rate]['ddate_end'][$id],
				'totalht'   =>price2num($x_paye[$my_paye_rate]['totalht_list'][$id]),
				'vat'       =>$x_paye[$my_paye_rate]['vat_list'][$id],
				'link'      =>$invoice_supplier->getNomUrl(1,'',12)
				);
			}
		}
	}
	//now we have an array (x_both) indexed by rates for coll and paye


	//print table headers for this quadri - incomes first

	$x_coll_sum = 0;
	$x_coll_ht = 0;
	$x_paye_sum = 0;
	$x_paye_ht = 0;

	$span=$columns;
	if ($modetax != 1) $span+=2;

	//print '<tr><td colspan="'.($span+1).'">'..')</td></tr>';

	// Customers invoices
	print '<tr class="liste_titre">';
	print '<td align="left">'.$elementcust.'</td>';
	print '<td align="left">'.$langs->trans("DateInvoice").'</td>';
	if ($conf->global->TAX_MODE_SELL_PRODUCT == 'payment' || $conf->global->TAX_MODE_SELL_SERVICE == 'payment') print '<td align="left">'.$langs->trans("DatePayment").'</td>';
	else print '<td></td>';
	print '<td align="left">'.$namecust.'</td>';
	print '<td align="left">'.$productcust.'</td>';
	if ($modetax != 1)
	{
		print '<td align="right">'.$amountcust.'</td>';
		print '<td align="right">'.$langs->trans("Payment").' ('.$langs->trans("PercentOfInvoice").')</td>';
	}
	print '<td align="right">'.$langs->trans("AmountHTVATRealReceived").'</td>';
	print '<td align="right">'.$vatcust.'</td>';
	print '</tr>';

	$action = "tvadetail";
	$parameters["mode"] = $modetax;
	$parameters["start"] = $date_start;
	$parameters["end"] = $date_end;
	$parameters["type"] = 'vat';

	$object = array(&$x_coll, &$x_paye, &$x_both);
	// Initialize technical object to manage hooks of expenses. Note that conf->hooks_modules contains array array
	$hookmanager->initHooks(array('externalbalance'));
	$reshook=$hookmanager->executeHooks('addVatLine',$parameters,$object,$action);    // Note that $action and $object may have been modified by some hooks

	foreach (array_keys($x_coll) as $rate) {
		$subtot_coll_total_ht = 0;
		$subtot_coll_vat = 0;

		if (is_array($x_both[$rate]['coll']['detail']))
		{
			// VAT Rate
			print "<tr>";
			print '<td class="tax_rate">'.$langs->trans("Rate").': '.vatrate($rate).'%</td><td colspan="'.($span+1).'"></td>';
			print '</tr>'."\n";

			foreach ($x_both[$rate]['coll']['detail'] as $index => $fields) {
				// Define type
				// We MUST use dtype (type in line). We can use something else, only if dtype is really unknown.
				$type=(isset($fields['dtype'])?$fields['dtype']:$fields['ptype']);
				// Try to enhance type detection using date_start and date_end for free lines where type
				// was not saved.
				if (!empty($fields['ddate_start'])) {
					$type=1;
				}
				if (!empty($fields['ddate_end'])) {
					$type=1;
				}


				print '<tr class="oddeven">';

				// Ref
				print '<td class="nowrap" align="left">'.$fields['link'].'</td>';

				// Invoice date
				print '<td align="left">' . dol_print_date($fields['datef'], 'day') . '</td>';

				// Payment date
				if ($conf->global->TAX_MODE_SELL_PRODUCT == 'payment' || $conf->global->TAX_MODE_SELL_SERVICE == 'payment') print '<td align="left">' . dol_print_date($fields['datep'], 'day') . '</td>';
				else print '<td></td>';

				// Company name
				print '<td align="left">' . $fields['company_link'] . '</td>';

				// Description
				print '<td align="left">';
				if ($fields['pid'])
				{
					$product_static->id=$fields['pid'];
					$product_static->ref=$fields['pref'];
					$product_static->type=$fields['dtype'];		// We force with the type of line to have type how line is registered
					print $product_static->getNomUrl(1);
					if (dol_string_nohtmltag($fields['descr'])) {
						print ' - '.dol_trunc(dol_string_nohtmltag($fields['descr']),24);
					}
				}
				else
				{
					if ($type) {
						$text = img_object($langs->trans('Service'),'service');
					} else {
						$text = img_object($langs->trans('Product'),'product');
					}
					if (preg_match('/^\((.*)\)$/',$fields['descr'],$reg)) {
						if ($reg[1]=='DEPOSIT') {
							$fields['descr']=$langs->transnoentitiesnoconv('Deposit');
						} elseif ($reg[1]=='CREDIT_NOTE') {
							$fields['descr']=$langs->transnoentitiesnoconv('CreditNote');
						} else {
							$fields['descr']=$langs->transnoentitiesnoconv($reg[1]);
						}
					}
					print $text.' '.dol_trunc(dol_string_nohtmltag($fields['descr']),24);

					// Show range
					print_date_range($fields['ddate_start'],$fields['ddate_end']);
				}
				print '</td>';

				// Total HT
				if ($modetax != 1)
				{
					print '<td class="nowrap" align="right">';
					print price($fields['totalht']);
					if (price2num($fields['ftotal_ttc']))
					{
						//print $fields['dtotal_ttc']."/".$fields['ftotal_ttc']." - ";
						$ratiolineinvoice=($fields['dtotal_ttc']/$fields['ftotal_ttc']);
						//print ' ('.round($ratiolineinvoice*100,2).'%)';
					}
					print '</td>';
				}

				// Payment
				$ratiopaymentinvoice=1;
				if ($modetax != 1)
				{
					print '<td class="nowrap" align="right">';
					//print $fields['totalht']."-".$fields['payment_amount']."-".$fields['ftotal_ttc'];
					if ($fields['payment_amount'] && $fields['ftotal_ttc'])
					{
						$payment_static->id=$fields['payment_id'];
						print $payment_static->getNomUrl(2);
					}
					if (($type == 0 && $conf->global->TAX_MODE_SELL_PRODUCT == 'invoice')
						|| ($type == 1 && $conf->global->TAX_MODE_SELL_SERVICE == 'invoice'))
					{
						print $langs->trans("NA");
					} else {
						if (isset($fields['payment_amount']) && price2num($fields['ftotal_ttc'])) {
							$ratiopaymentinvoice=($fields['payment_amount']/$fields['ftotal_ttc']);
						}
						print price(price2num($fields['payment_amount'],'MT'));
						if (isset($fields['payment_amount'])) {
							print ' ('.round($ratiopaymentinvoice*100,2).'%)';
						}
					}
					print '</td>';
				}

				// Total collected
				print '<td class="nowrap" align="right">';
				$temp_ht=$fields['totalht']*$ratiopaymentinvoice;
				print price(price2num($temp_ht,'MT'),1);
				print '</td>';

				// VAT
				print '<td class="nowrap" align="right">';
				$temp_vat=$fields['vat']*$ratiopaymentinvoice;
				print price(price2num($temp_vat,'MT'),1);
				//print price($fields['vat']);
				print '</td>';
				print '</tr>';

				$subtot_coll_total_ht += $temp_ht;
				$subtot_coll_vat      += $temp_vat;
				$x_coll_sum           += $temp_vat;
			}
		}
		// Total customers for this vat rate
		print '<tr class="liste_total">';
		print '<td colspan="4"></td>';
		print '<td align="right">'.$langs->trans("Total").':</td>';
		if ($modetax != 1) {
			print '<td class="nowrap" align="right">&nbsp;</td>';
			print '<td align="right">&nbsp;</td>';
		}
		print '<td align="right">'.price(price2num($subtot_coll_total_ht,'MT')).'</td>';
		print '<td class="nowrap" align="right">'.price(price2num($subtot_coll_vat,'MT')).'</td>';
		print '</tr>';
	}

	if (count($x_coll) == 0)   // Show a total line if nothing shown
	{
		print '<tr class="liste_total">';
		print '<td colspan="4"></td>';
		print '<td align="right">'.$langs->trans("Total").':</td>';
		if ($modetax != 1) {
			print '<td class="nowrap" align="right">&nbsp;</td>';
			print '<td align="right">&nbsp;</td>';
		}
		print '<td align="right">'.price(price2num(0,'MT')).'</td>';
		print '<td class="nowrap" align="right">'.price(price2num(0,'MT')).'</td>';
		print '</tr>';
	}

	// Blank line
	print '<tr><td colspan="'.($span+1).'">&nbsp;</td></tr>';

	// Print table headers for this quadri - expenses now
	print '<tr class="liste_titre liste_titre_topborder">';
	print '<td align="left">'.$elementsup.'</td>';
	print '<td align="left">'.$langs->trans("DateInvoice").'</td>';
	if ($conf->global->TAX_MODE_BUY_PRODUCT == 'payment' || $conf->global->TAX_MODE_BUY_SERVICE == 'payment') print '<td align="left">'.$langs->trans("DatePayment").'</td>';
	else print '<td></td>';
	print '<td align="left">'.$namesup.'</td>';
	print '<td align="left">'.$productsup.'</td>';
	if ($modetax != 1) {
		print '<td align="right">'.$amountsup.'</td>';
		print '<td align="right">'.$langs->trans("Payment").' ('.$langs->trans("PercentOfInvoice").')</td>';
	}
	print '<td align="right">'.$langs->trans("AmountHTVATRealPaid").'</td>';
	print '<td align="right">'.$vatsup.'</td>';
	print '</tr>'."\n";

	foreach (array_keys($x_paye) as $rate)
	{
		$subtot_paye_total_ht = 0;
		$subtot_paye_vat = 0;

		if (is_array($x_both[$rate]['paye']['detail']))
		{
			print "<tr>";
			print '<td class="tax_rate">'.$langs->trans("Rate").': '.vatrate($rate).'%</td><td colspan="'.($span+1).'"></td>';
			print '</tr>'."\n";

			foreach ($x_both[$rate]['paye']['detail'] as $index=>$fields) {
				// Define type
				// We MUST use dtype (type in line). We can use something else, only if dtype is really unknown.
				$type=(isset($fields['dtype'])?$fields['dtype']:$fields['ptype']);
				// Try to enhance type detection using date_start and date_end for free lines where type
				// was not saved.
				if (!empty($fields['ddate_start'])) {
					$type=1;
				}
				if (!empty($fields['ddate_end'])) {
					$type=1;
				}


				print '<tr class="oddeven">';

				// Ref
				print '<td class="nowrap" align="left">'.$fields['link'].'</td>';

				// Invoice date
				print '<td align="left">' . dol_print_date($fields['datef'], 'day') . '</td>';

				// Payment date
				if ($conf->global->TAX_MODE_BUY_PRODUCT == 'payment' || $conf->global->TAX_MODE_BUY_SERVICE == 'payment') print '<td align="left">' . dol_print_date($fields['datep'], 'day') . '</td>';
				else print '<td></td>';

				// Company name
				print '<td align="left">' . $fields['company_link'] . '</td>';

				// Description
				print '<td align="left">';
				if ($fields['pid'])
				{
					$product_static->id=$fields['pid'];
					$product_static->ref=$fields['pref'];
					$product_static->type=$fields['dtype'];		// We force with the type of line to have type how line is registered
					print $product_static->getNomUrl(1);
					if (dol_string_nohtmltag($fields['descr'])) {
						print ' - '.dol_trunc(dol_string_nohtmltag($fields['descr']),24);
					}
				}
				else
				{
					if ($type) {
						$text = img_object($langs->trans('Service'),'service');
					} else {
						$text = img_object($langs->trans('Product'),'product');
					}
					if (preg_match('/^\((.*)\)$/',$fields['descr'],$reg)) {
						if ($reg[1]=='DEPOSIT') {
							$fields['descr']=$langs->transnoentitiesnoconv('Deposit');
						} elseif ($reg[1]=='CREDIT_NOTE') {
							$fields['descr']=$langs->transnoentitiesnoconv('CreditNote');
						} else {
							$fields['descr']=$langs->transnoentitiesnoconv($reg[1]);
						}
					}
					print $text.' '.dol_trunc(dol_string_nohtmltag($fields['descr']),24);

					// Show range
					print_date_range($fields['ddate_start'],$fields['ddate_end']);
				}
				print '</td>';

				// Total HT
				if ($modetax != 1)
				{
					print '<td class="nowrap" align="right">';
					print price($fields['totalht']);
					if (price2num($fields['ftotal_ttc']))
					{
						//print $fields['dtotal_ttc']."/".$fields['ftotal_ttc']." - ";
						$ratiolineinvoice=($fields['dtotal_ttc']/$fields['ftotal_ttc']);
						//print ' ('.round($ratiolineinvoice*100,2).'%)';
					}
					print '</td>';
				}

				// Payment
				$ratiopaymentinvoice=1;
				if ($modetax != 1)
				{
					print '<td class="nowrap" align="right">';
					if ($fields['payment_amount'] && $fields['ftotal_ttc'])
					{
						$paymentfourn_static->id=$fields['payment_id'];
						print $paymentfourn_static->getNomUrl(2);
					}

					if (($type == 0 && $conf->global->TAX_MODE_BUY_PRODUCT == 'invoice')
						|| ($type == 1 && $conf->global->TAX_MODE_BUY_SERVICE == 'invoice'))
					{
						print $langs->trans("NA");
					}
					else
					{
						if (isset($fields['payment_amount']) && $fields['ftotal_ttc']) {
							$ratiopaymentinvoice=($fields['payment_amount']/$fields['ftotal_ttc']);
						}
						print price(price2num($fields['payment_amount'],'MT'));
						if (isset($fields['payment_amount'])) {
							print ' ('.round($ratiopaymentinvoice*100,2).'%)';
						}
					}
					print '</td>';
				}

				// VAT paid
				print '<td class="nowrap" align="right">';
				$temp_ht=$fields['totalht']*$ratiopaymentinvoice;
				print price(price2num($temp_ht,'MT'),1);
				print '</td>';

				// VAT
				print '<td class="nowrap" align="right">';
				$temp_vat=$fields['vat']*$ratiopaymentinvoice;
				print price(price2num($temp_vat,'MT'),1);
				//print price($fields['vat']);
				print '</td>';
				print '</tr>';

				$subtot_paye_total_ht += $temp_ht;
				$subtot_paye_vat	  += $temp_vat;
				$x_paye_sum		   += $temp_vat;
			}
		}
		// Total suppliers for this vat rate
		print '<tr class="liste_total">';
		print '<td colspan="4"></td>';
		print '<td align="right">'.$langs->trans("Total").':</td>';
		if ($modetax != 1) {
			print '<td class="nowrap" align="right">&nbsp;</td>';
			print '<td align="right">&nbsp;</td>';
		}
		print '<td align="right">'.price(price2num($subtot_paye_total_ht,'MT')).'</td>';
		print '<td class="nowrap" align="right">'.price(price2num($subtot_paye_vat,'MT')).'</td>';
		print '</tr>';
	}

	if (count($x_paye) == 0) {  // Show a total line if nothing shown
		print '<tr class="liste_total">';
		print '<td colspan="4"></td>';
		print '<td align="right">'.$langs->trans("Total").':</td>';
		if ($modetax != 1) {
			print '<td class="nowrap" align="right">&nbsp;</td>';
			print '<td align="right">&nbsp;</td>';
		}
		print '<td align="right">'.price(price2num(0,'MT')).'</td>';
		print '<td class="nowrap" align="right">'.price(price2num(0,'MT')).'</td>';
		print '</tr>';
	}

	print '</table>';

	// Total to pay
	print '<br><br>';
	print '<table class="noborder" width="100%">';
	$diff = $x_coll_sum - $x_paye_sum;
	print '<tr class="liste_total">';
	print '<td class="liste_total" colspan="'.$span.'">'.$langs->trans("TotalToPay").($q?', '.$langs->trans("Quadri").' '.$q:'').'</td>';
	print '<td class="liste_total nowrap" align="right"><b>'.price(price2num($diff,'MT'))."</b></td>\n";
	print "</tr>\n";

	$i++;
}
print '</table>';

llxFooter();
$db->close();<|MERGE_RESOLUTION|>--- conflicted
+++ resolved
@@ -1,18 +1,10 @@
 <?php
-<<<<<<< HEAD
-/* Copyright (C) 2001-2003        Rodolphe Quiedeville <rodolphe@quiedeville.org>
- * Copyright (C) 2004             Eric Seigne          <eric.seigne@ryxeo.com>
- * Copyright (C) 2004-2013        Laurent Destailleur  <eldy@users.sourceforge.net>
- * Copyright (C) 2006-2007, 2015  Yannick Warnier      <ywarnier@beeznest.org>
- * Copyright (C) 2014	          Ferran Marcet        <fmarcet@2byte.es>
-=======
 /* Copyright (C) 2001-2003  Rodolphe Quiedeville    <rodolphe@quiedeville.org>
  * Copyright (C) 2004       Eric Seigne             <eric.seigne@ryxeo.com>
  * Copyright (C) 2004-2013  Laurent Destailleur     <eldy@users.sourceforge.net>
  * Copyright (C) 2006-2015  Yannick Warnier         <ywarnier@beeznest.org>
  * Copyright (C) 2014       Ferran Marcet           <fmarcet@2byte.es>
  * Copyright (C) 2018       Frédéric France         <frederic.france@netlogic.fr>
->>>>>>> d9b8a8c8
  *
  * This program is free software; you can redistribute it and/or modify
  * it under the terms of the GNU General Public License as published by
@@ -144,24 +136,11 @@
 if ($modetax == 2) $calcmode=$langs->trans('OptionPaymentForProductAndServices');
 $calcmode.='<br>('.$langs->trans("TaxModuleSetupToModifyRules",DOL_URL_ROOT.'/admin/taxes.php').')';
 // Set period
-<<<<<<< HEAD
-$period=$form->select_date($date_start,'date_start',0,0,0,'',1,0,1).' - '.$form->select_date($date_end,'date_end',0,0,0,'',1,0,1);
-=======
 $period=$form->selectDate($date_start, 'date_start', 0, 0, 0, '', 1, 0).' - '.$form->selectDate($date_end, 'date_end', 0, 0, 0, '', 1, 0);
->>>>>>> d9b8a8c8
 $prevyear=$year_start; $prevquarter=$q;
 if ($prevquarter > 1) {
 	$prevquarter--;
 } else {
-<<<<<<< HEAD
-	$prevquarter=4; $prevyear--;
-}
-$nextyear=$year_start; $nextquarter=$q;
-if ($nextquarter < 4) {
-	$nextquarter++;
-} else {
-	$nextquarter=1; $nextyear++;
-=======
     $prevquarter=4;
     $prevyear--;
 }
@@ -172,7 +151,6 @@
 } else {
     $nextquarter=1;
     $nextyear++;
->>>>>>> d9b8a8c8
 }
 $description.=$fsearch;
 $builddate=dol_now();
