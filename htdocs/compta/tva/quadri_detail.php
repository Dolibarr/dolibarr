--- conflicted
+++ resolved
@@ -6,6 +6,7 @@
  * Copyright (C) 2014       Ferran Marcet           <fmarcet@2byte.es>
  * Copyright (C) 2018       Frédéric France         <frederic.france@netlogic.fr>
  * Copyright (C) 2019       Eric Seigne             <eric.seigne@cap-rel.fr>
+ * Copyright (C) 2021       Open-Dsi                <support@open-dsi.fr>
  *
  * This program is free software; you can redistribute it and/or modify
  * it under the terms of the GNU General Public License as published by
@@ -45,7 +46,6 @@
 $langs->loadLangs(array("other", "compta", "banks", "bills", "companies", "product", "trips", "admin"));
 
 $now = dol_now();
-<<<<<<< HEAD
 $refresh = GETPOSTISSET('submit') ? true : false;
 $invoice_type = GETPOSTISSET('invoice_type') ? GETPOST('invoice_type', 'alpha') : '';
 $vat_rate_show = GETPOSTISSET('vat_rate_show') ? GETPOST('vat_rate_show', 'int') : -1;
@@ -53,7 +53,7 @@
 $year_start = $year_current;
 $month_current = GETPOSTISSET('month') ? GETPOST('month', 'int') : intval(strftime('%m', $now));
 $month_start = $month_current;
-if ($refresh===false) {
+if ($refresh === false) {
 	$date_start = dol_get_first_day($year_start, $month_start);
 	$date_end = dol_get_last_day($year_start, $month_start);
 } else {
@@ -79,73 +79,28 @@
 			if (GETPOST("month", "int")) { $date_start=dol_get_first_day($year_start, GETPOST("month", "int"), false); $date_end=dol_get_last_day($year_start, GETPOST("month", "int"), false); }
 			else {
 				$date_start=dol_get_first_day($year_start, empty($conf->global->SOCIETE_FISCAL_MONTH_START)?1:$conf->global->SOCIETE_FISCAL_MONTH_START, false);
-				if (empty($conf->global->MAIN_INFO_VAT_RETURN) || $conf->global->MAIN_INFO_VAT_RETURN == 2) $date_end=dol_time_plus_duree($date_start, 3, 'm') - 1;
-				elseif ($conf->global->MAIN_INFO_VAT_RETURN == 3) $date_end=dol_time_plus_duree($date_start, 1, 'y') - 1;
-				elseif ($conf->global->MAIN_INFO_VAT_RETURN == 1) $date_end=dol_time_plus_duree($date_start, 1, 'm') - 1;
+				if (empty($conf->global->MAIN_INFO_VAT_RETURN) || $conf->global->MAIN_INFO_VAT_RETURN == 2) {
+					$date_end=dol_time_plus_duree($date_start, 3, 'm') - 1;
+				} elseif ($conf->global->MAIN_INFO_VAT_RETURN == 3) {
+					$date_end = dol_time_plus_duree($date_start, 1, 'y') - 1;
+				} elseif ($conf->global->MAIN_INFO_VAT_RETURN == 1) {
+					$date_end = dol_time_plus_duree($date_start, 1, 'm') - 1;
+				}
 			}
 		}
 		else {
-			if ($q==1) { $date_start=dol_get_first_day($year_start, 1, false); $date_end=dol_get_last_day($year_start, 3, false); }
-			if ($q==2) { $date_start=dol_get_first_day($year_start, 4, false); $date_end=dol_get_last_day($year_start, 6, false); }
-			if ($q==3) { $date_start=dol_get_first_day($year_start, 7, false); $date_end=dol_get_last_day($year_start, 9, false); }
-			if ($q==4) { $date_start=dol_get_first_day($year_start, 10, false); $date_end=dol_get_last_day($year_start, 12, false); }
-=======
-$current_date = dol_getdate($now);
-if (empty($conf->global->SOCIETE_FISCAL_MONTH_START)) {
-	$conf->global->SOCIETE_FISCAL_MONTH_START = 1;
-}
-
-// Date range
-$year = GETPOST("year", "int");
-if (empty($year)) {
-	$year_current = $current_date['year'];
-	$year_start = $year_current;
-} else {
-	$year_current = $year;
-	$year_start = $year;
-}
-$date_start = dol_mktime(0, 0, 0, GETPOST("date_startmonth"), GETPOST("date_startday"), GETPOST("date_startyear"));
-$date_end = dol_mktime(23, 59, 59, GETPOST("date_endmonth"), GETPOST("date_endday"), GETPOST("date_endyear"));
-// Set default period if not defined
-if (empty($date_start) || empty($date_end)) { // We define date_start and date_end
-	$q = GETPOST("q", "int");
-	if (empty($q)) {
-		if (GETPOST("month", "int")) {
-			$date_start = dol_get_first_day($year_start, GETPOST("month", "int"), false); $date_end = dol_get_last_day($year_start, GETPOST("month", "int"), false);
-		} else {
-			if (empty($conf->global->MAIN_INFO_VAT_RETURN) || $conf->global->MAIN_INFO_VAT_RETURN == 2) { // quaterly vat, we take last past complete quarter
-				$date_start = dol_time_plus_duree(dol_get_first_day($year_start, $current_date['mon'], false), -3 - (($current_date['mon'] - $conf->global->SOCIETE_FISCAL_MONTH_START) % 3), 'm');
-				$date_end = dol_time_plus_duree($date_start, 3, 'm') - 1;
-			} elseif ($conf->global->MAIN_INFO_VAT_RETURN == 3) { // yearly vat
-				if ($current_date['mon'] < $conf->global->SOCIETE_FISCAL_MONTH_START) {
-					if (($conf->global->SOCIETE_FISCAL_MONTH_START - $current_date['mon']) > 6) {	// If period started from less than 6 years, we show past year
-						$year_start--;
-					}
-				} else {
-					if (($current_date['mon'] - $conf->global->SOCIETE_FISCAL_MONTH_START) < 6) {	// If perdio started from less than 6 years, we show past year
-						$year_start--;
-					}
-				}
-				$date_start = dol_get_first_day($year_start, $conf->global->SOCIETE_FISCAL_MONTH_START, false);
-				$date_end = dol_time_plus_duree($date_start, 1, 'y') - 1;
-			} elseif ($conf->global->MAIN_INFO_VAT_RETURN == 1) {	// monthly vat, we take last past complete month
-				$date_start = dol_time_plus_duree(dol_get_first_day($year_start, $current_date['mon'], false), -1, 'm');
-				$date_end = dol_time_plus_duree($date_start, 1, 'm') - 1;
+			if ($q == 1) {
+				$date_start=dol_get_first_day($year_start, 1, false); $date_end=dol_get_last_day($year_start, 3, false);
 			}
-		}
-	} else {
-		if ($q == 1) {
-			$date_start = dol_get_first_day($year_start, 1, false); $date_end = dol_get_last_day($year_start, 3, false);
-		}
-		if ($q == 2) {
-			$date_start = dol_get_first_day($year_start, 4, false); $date_end = dol_get_last_day($year_start, 6, false);
-		}
-		if ($q == 3) {
-			$date_start = dol_get_first_day($year_start, 7, false); $date_end = dol_get_last_day($year_start, 9, false);
-		}
-		if ($q == 4) {
-			$date_start = dol_get_first_day($year_start, 10, false); $date_end = dol_get_last_day($year_start, 12, false);
->>>>>>> 2f649d65
+			if ($q == 2) {
+				$date_start=dol_get_first_day($year_start, 4, false); $date_end=dol_get_last_day($year_start, 6, false);
+			}
+			if ($q == 3) {
+				$date_start=dol_get_first_day($year_start, 7, false); $date_end=dol_get_last_day($year_start, 9, false);
+			}
+			if ($q == 4) {
+				$date_start=dol_get_first_day($year_start, 10, false); $date_end=dol_get_last_day($year_start, 12, false);
+			}
 		}
 	}
 }
@@ -491,7 +446,6 @@
 					$type = 1;
 				}
 
-<<<<<<< HEAD
                 // Payment
                 $ratiopaymentinvoice=1;
                 if ($modetax != 1)
@@ -690,167 +644,6 @@
 
         if (is_array($x_both[$rate]['paye']['detail']))
         {
-=======
-
-				print '<tr class="oddeven">';
-
-				// Ref
-				print '<td class="nowrap left">'.$fields['link'].'</td>';
-
-				// Invoice date
-				print '<td class="left">'.dol_print_date($fields['datef'], 'day').'</td>';
-
-				// Payment date
-				if ($conf->global->TAX_MODE_SELL_PRODUCT == 'payment' || $conf->global->TAX_MODE_SELL_SERVICE == 'payment') {
-					print '<td class="left">'.dol_print_date($fields['datep'], 'day').'</td>';
-				} else {
-					print '<td></td>';
-				}
-
-				// Company name
-				print '<td class="left">'.$fields['company_link'].'</td>';
-
-				// Description
-				print '<td class="left">';
-				if ($fields['pid']) {
-					$product_static->id = $fields['pid'];
-					$product_static->ref = $fields['pref'];
-					$product_static->type = $fields['dtype']; // We force with the type of line to have type how line is registered
-					print $product_static->getNomUrl(1);
-					if (dol_string_nohtmltag($fields['descr'])) {
-						print ' - '.dol_trunc(dol_string_nohtmltag($fields['descr']), 24);
-					}
-				} else {
-					if ($type) {
-						$text = img_object($langs->trans('Service'), 'service');
-					} else {
-						$text = img_object($langs->trans('Product'), 'product');
-					}
-					if (preg_match('/^\((.*)\)$/', $fields['descr'], $reg)) {
-						if ($reg[1] == 'DEPOSIT') {
-							$fields['descr'] = $langs->transnoentitiesnoconv('Deposit');
-						} elseif ($reg[1] == 'CREDIT_NOTE') {
-							$fields['descr'] = $langs->transnoentitiesnoconv('CreditNote');
-						} else {
-							$fields['descr'] = $langs->transnoentitiesnoconv($reg[1]);
-						}
-					}
-					print $text.' '.dol_trunc(dol_string_nohtmltag($fields['descr']), 24);
-
-					// Show range
-					print_date_range($fields['ddate_start'], $fields['ddate_end']);
-				}
-				print '</td>';
-
-				// Total HT
-				if ($modetax != 1) {
-					print '<td class="nowrap right">';
-					print price($fields['totalht']);
-					if (price2num($fields['ftotal_ttc'])) {
-						//print $fields['dtotal_ttc']."/".$fields['ftotal_ttc']." - ";
-						$ratiolineinvoice = ($fields['dtotal_ttc'] / $fields['ftotal_ttc']);
-						//print ' ('.round($ratiolineinvoice*100,2).'%)';
-					}
-					print '</td>';
-				}
-
-				// Payment
-				$ratiopaymentinvoice = 1;
-				if ($modetax != 1) {
-					print '<td class="nowrap right">';
-					//print $fields['totalht']."-".$fields['payment_amount']."-".$fields['ftotal_ttc'];
-					if ($fields['payment_amount'] && $fields['ftotal_ttc']) {
-						$payment_static->id = $fields['payment_id'];
-						print $payment_static->getNomUrl(2);
-					}
-					if (($type == 0 && $conf->global->TAX_MODE_SELL_PRODUCT == 'invoice')
-						|| ($type == 1 && $conf->global->TAX_MODE_SELL_SERVICE == 'invoice')) {
-						print $langs->trans("NA");
-					} else {
-						if (isset($fields['payment_amount']) && price2num($fields['ftotal_ttc'])) {
-							$ratiopaymentinvoice = ($fields['payment_amount'] / $fields['ftotal_ttc']);
-						}
-						print price(price2num($fields['payment_amount'], 'MT'));
-						if (isset($fields['payment_amount'])) {
-							print ' ('.round($ratiopaymentinvoice * 100, 2).'%)';
-						}
-					}
-					print '</td>';
-				}
-
-				// Total collected
-				print '<td class="nowrap right">';
-				$temp_ht = $fields['totalht'] * $ratiopaymentinvoice;
-				print price(price2num($temp_ht, 'MT'), 1);
-				print '</td>';
-
-				// VAT
-				print '<td class="nowrap right">';
-				$temp_vat = $fields['vat'] * $ratiopaymentinvoice;
-				print price(price2num($temp_vat, 'MT'), 1);
-				//print price($fields['vat']);
-				print '</td>';
-				print '</tr>';
-
-				$subtot_coll_total_ht += $temp_ht;
-				$subtot_coll_vat      += $temp_vat;
-				$x_coll_sum           += $temp_vat;
-			}
-		}
-		// Total customers for this vat rate
-		print '<tr class="liste_total">';
-		print '<td colspan="4"></td>';
-		print '<td class="right">'.$langs->trans("Total").':</td>';
-		if ($modetax != 1) {
-			print '<td class="nowrap right">&nbsp;</td>';
-			print '<td class="right">&nbsp;</td>';
-		}
-		print '<td class="right">'.price(price2num($subtot_coll_total_ht, 'MT')).'</td>';
-		print '<td class="nowrap right">'.price(price2num($subtot_coll_vat, 'MT')).'</td>';
-		print '</tr>';
-	}
-
-	if (count($x_coll) == 0) {   // Show a total line if nothing shown
-		print '<tr class="liste_total">';
-		print '<td colspan="4"></td>';
-		print '<td class="right">'.$langs->trans("Total").':</td>';
-		if ($modetax != 1) {
-			print '<td class="nowrap right">&nbsp;</td>';
-			print '<td class="right">&nbsp;</td>';
-		}
-		print '<td class="right">'.price(price2num(0, 'MT')).'</td>';
-		print '<td class="nowrap right">'.price(price2num(0, 'MT')).'</td>';
-		print '</tr>';
-	}
-
-	// Blank line
-	print '<tr><td colspan="'.($span + 2).'">&nbsp;</td></tr>';
-
-	// Print table headers for this quadri - expenses now
-	print '<tr class="liste_titre liste_titre_topborder">';
-	print '<td class="left">'.$elementsup.'</td>';
-	print '<td class="left">'.$langs->trans("DateInvoice").'</td>';
-	if ($conf->global->TAX_MODE_BUY_PRODUCT == 'payment' || $conf->global->TAX_MODE_BUY_SERVICE == 'payment') {
-		print '<td class="left">'.$langs->trans("DatePayment").'</td>';
-	} else {
-		print '<td></td>';
-	}
-	print '<td class="left">'.$namesup.'</td>';
-	print '<td class="left">'.$productsup.'</td>';
-	if ($modetax != 1) {
-		print '<td class="right">'.$amountsup.'</td>';
-		print '<td class="right">'.$langs->trans("Payment").' ('.$langs->trans("PercentOfInvoice").')</td>';
-	}
-	print '<td class="right">'.$langs->trans("AmountHTVATRealPaid").'</td>';
-	print '<td class="right">'.$vatsup.'</td>';
-	print '</tr>'."\n";
-
-	foreach (array_keys($x_paye) as $rate) {
-		$subtot_paye_total_ht = 0;
-		$subtot_paye_vat = 0;
-
-		if (is_array($x_both[$rate]['paye']['detail'])) {
->>>>>>> 2f649d65
 			print "<tr>";
 			print '<td class="tax_rate" colspan="' . ($span+1) . '">';
 			print $langs->trans('Rate') . ' : ' . vatrate($rate) . '%';
@@ -871,7 +664,6 @@
 					$type = 1;
 				}
 
-<<<<<<< HEAD
                 // Payment
                 $ratiopaymentinvoice = 1;
                 if ($modetax != 1) {
@@ -919,8 +711,11 @@
                     print '<td class="left">' . dol_print_date($fields['datef'], 'day') . '</td>';
 
                     // Payment date
-                    if ($conf->global->TAX_MODE_BUY_PRODUCT == 'payment' || $conf->global->TAX_MODE_BUY_SERVICE == 'payment') print '<td class="left">' . dol_print_date($fields['datep'], 'day') . '</td>';
-                    else print '<td></td>';
+                    if ($conf->global->TAX_MODE_BUY_PRODUCT == 'payment' || $conf->global->TAX_MODE_BUY_SERVICE == 'payment') {
+                    	print '<td class="left">' . dol_print_date($fields['datep'], 'day') . '</td>';
+					} else {
+						print '<td></td>';
+					}
 
                     // Company name
                     print '<td class="left">' . $fields['company_link'] . '</td>';
@@ -1026,126 +821,6 @@
         print '<td class="nowrap right">'.price(price2num($subtot_paye_vat, 'MT')).'</td>';
         print '</tr>';
     }
-=======
-
-				print '<tr class="oddeven">';
-
-				// Ref
-				print '<td class="nowrap left">'.$fields['link'].'</td>';
-
-				// Invoice date
-				print '<td class="left">'.dol_print_date($fields['datef'], 'day').'</td>';
-
-				// Payment date
-				if ($conf->global->TAX_MODE_BUY_PRODUCT == 'payment' || $conf->global->TAX_MODE_BUY_SERVICE == 'payment') {
-					print '<td class="left">'.dol_print_date($fields['datep'], 'day').'</td>';
-				} else {
-					print '<td></td>';
-				}
-
-				// Company name
-				print '<td class="left">'.$fields['company_link'].'</td>';
-
-				// Description
-				print '<td class="left">';
-				if ($fields['pid']) {
-					$product_static->id = $fields['pid'];
-					$product_static->ref = $fields['pref'];
-					$product_static->type = $fields['dtype']; // We force with the type of line to have type how line is registered
-					print $product_static->getNomUrl(1);
-					if (dol_string_nohtmltag($fields['descr'])) {
-						print ' - '.dol_trunc(dol_string_nohtmltag($fields['descr']), 24);
-					}
-				} else {
-					if ($type) {
-						$text = img_object($langs->trans('Service'), 'service');
-					} else {
-						$text = img_object($langs->trans('Product'), 'product');
-					}
-					if (preg_match('/^\((.*)\)$/', $fields['descr'], $reg)) {
-						if ($reg[1] == 'DEPOSIT') {
-							$fields['descr'] = $langs->transnoentitiesnoconv('Deposit');
-						} elseif ($reg[1] == 'CREDIT_NOTE') {
-							$fields['descr'] = $langs->transnoentitiesnoconv('CreditNote');
-						} else {
-							$fields['descr'] = $langs->transnoentitiesnoconv($reg[1]);
-						}
-					}
-					print $text.' '.dol_trunc(dol_string_nohtmltag($fields['descr']), 24);
-
-					// Show range
-					print_date_range($fields['ddate_start'], $fields['ddate_end']);
-				}
-				print '</td>';
-
-				// Total HT
-				if ($modetax != 1) {
-					print '<td class="nowrap right">';
-					print price($fields['totalht']);
-					if (price2num($fields['ftotal_ttc'])) {
-						//print $fields['dtotal_ttc']."/".$fields['ftotal_ttc']." - ";
-						$ratiolineinvoice = ($fields['dtotal_ttc'] / $fields['ftotal_ttc']);
-						//print ' ('.round($ratiolineinvoice*100,2).'%)';
-					}
-					print '</td>';
-				}
-
-				// Payment
-				$ratiopaymentinvoice = 1;
-				if ($modetax != 1) {
-					print '<td class="nowrap right">';
-					if ($fields['payment_amount'] && $fields['ftotal_ttc']) {
-						$paymentfourn_static->id = $fields['payment_id'];
-						print $paymentfourn_static->getNomUrl(2);
-					}
-
-					if (($type == 0 && $conf->global->TAX_MODE_BUY_PRODUCT == 'invoice')
-						|| ($type == 1 && $conf->global->TAX_MODE_BUY_SERVICE == 'invoice')) {
-						print $langs->trans("NA");
-					} else {
-						if (isset($fields['payment_amount']) && $fields['ftotal_ttc']) {
-							$ratiopaymentinvoice = ($fields['payment_amount'] / $fields['ftotal_ttc']);
-						}
-						print price(price2num($fields['payment_amount'], 'MT'));
-						if (isset($fields['payment_amount'])) {
-							print ' ('.round($ratiopaymentinvoice * 100, 2).'%)';
-						}
-					}
-					print '</td>';
-				}
-
-				// VAT paid
-				print '<td class="nowrap right">';
-				$temp_ht = $fields['totalht'] * $ratiopaymentinvoice;
-				print price(price2num($temp_ht, 'MT'), 1);
-				print '</td>';
-
-				// VAT
-				print '<td class="nowrap right">';
-				$temp_vat = $fields['vat'] * $ratiopaymentinvoice;
-				print price(price2num($temp_vat, 'MT'), 1);
-				//print price($fields['vat']);
-				print '</td>';
-				print '</tr>';
-
-				$subtot_paye_total_ht += $temp_ht;
-				$subtot_paye_vat += $temp_vat;
-				$x_paye_sum += $temp_vat;
-			}
-		}
-		// Total suppliers for this vat rate
-		print '<tr class="liste_total">';
-		print '<td colspan="4"></td>';
-		print '<td class="right">'.$langs->trans("Total").':</td>';
-		if ($modetax != 1) {
-			print '<td class="nowrap right">&nbsp;</td>';
-			print '<td class="right">&nbsp;</td>';
-		}
-		print '<td class="right">'.price(price2num($subtot_paye_total_ht, 'MT')).'</td>';
-		print '<td class="nowrap right">'.price(price2num($subtot_paye_vat, 'MT')).'</td>';
-		print '</tr>';
-	}
->>>>>>> 2f649d65
 
 	if (count($x_paye) == 0) {  // Show a total line if nothing shown
 		print '<tr class="liste_total">';
