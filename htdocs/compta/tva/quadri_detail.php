<?php
/* Copyright (C) 2001-2003  Rodolphe Quiedeville    <rodolphe@quiedeville.org>
 * Copyright (C) 2004       Eric Seigne             <eric.seigne@ryxeo.com>
 * Copyright (C) 2004-2013  Laurent Destailleur     <eldy@users.sourceforge.net>
 * Copyright (C) 2006-2015  Yannick Warnier         <ywarnier@beeznest.org>
 * Copyright (C) 2014       Ferran Marcet           <fmarcet@2byte.es>
 * Copyright (C) 2018-2024  Frédéric France         <frederic.france@free.fr>
 * Copyright (C) 2019       Eric Seigne             <eric.seigne@cap-rel.fr>
 * Copyright (C) 2021-2022  Open-Dsi                <support@open-dsi.fr>
<<<<<<< HEAD
 * Copyright (C) 2024		MDW							<mdeweerd@users.noreply.github.com>
=======
 * Copyright (C) 2024		MDW						<mdeweerd@users.noreply.github.com>
>>>>>>> cc80841a
 *
 * This program is free software; you can redistribute it and/or modify
 * it under the terms of the GNU General Public License as published by
 * the Free Software Foundation; either version 3 of the License, or
 * (at your option) any later version.
 *
 * This program is distributed in the hope that it will be useful,
 * but WITHOUT ANY WARRANTY; without even the implied warranty of
 * MERCHANTABILITY or FITNESS FOR A PARTICULAR PURPOSE.  See the
 * GNU General Public License for more details.
 *
 * You should have received a copy of the GNU General Public License
 * along with this program. If not, see <https://www.gnu.org/licenses/>.
 */

/**
 *        \file       htdocs/compta/tva/quadri_detail.php
 *        \ingroup    tax
 *        \brief      VAT by rate
 */

// Load Dolibarr environment
require '../../main.inc.php';
require_once DOL_DOCUMENT_ROOT . '/core/lib/report.lib.php';
require_once DOL_DOCUMENT_ROOT . '/core/lib/tax.lib.php';
require_once DOL_DOCUMENT_ROOT . '/core/lib/date.lib.php';
require_once DOL_DOCUMENT_ROOT . '/compta/tva/class/tva.class.php';
require_once DOL_DOCUMENT_ROOT . '/compta/localtax/class/localtax.class.php';
require_once DOL_DOCUMENT_ROOT . '/compta/facture/class/facture.class.php';
require_once DOL_DOCUMENT_ROOT . '/product/class/product.class.php';
require_once DOL_DOCUMENT_ROOT . '/compta/paiement/class/paiement.class.php';
require_once DOL_DOCUMENT_ROOT . '/fourn/class/fournisseur.facture.class.php';
require_once DOL_DOCUMENT_ROOT . '/fourn/class/paiementfourn.class.php';
require_once DOL_DOCUMENT_ROOT . '/expensereport/class/expensereport.class.php';
require_once DOL_DOCUMENT_ROOT . '/expensereport/class/paymentexpensereport.class.php';

// Load translation files required by the page
$langs->loadLangs(array("other", "compta", "banks", "bills", "companies", "product", "trips", "admin"));

$refresh = (GETPOSTISSET('submit') || GETPOSTISSET('vat_rate_show') || GETPOSTISSET('invoice_type'));
$invoice_type = GETPOSTISSET('invoice_type') ? GETPOST('invoice_type', 'alpha') : '';
$vat_rate_show = GETPOSTISSET('vat_rate_show') ? GETPOST('vat_rate_show', 'alphanohtml') : -1;

include DOL_DOCUMENT_ROOT . '/compta/tva/initdatesforvat.inc.php';

$min = price2num(GETPOST("min", "alpha"));
if (empty($min)) {
	$min = 0;
}

// Define modetax (0 or 1)
// 0=normal, 1=option vat for services is on debit, 2=option on payments for products
$modetax = getDolGlobalInt('TAX_MODE');
if (GETPOSTISSET("modetax")) {
	$modetax = GETPOSTINT("modetax");
}
if (empty($modetax)) {
	$modetax = 0;
}

$object = new Tva($db);

// Security check
$socid = GETPOSTINT('socid');
if ($user->socid) {
	$socid = $user->socid;
}
$result = restrictedArea($user, 'tax', '', 'tva', 'charges');


/*
 * View
 */

$form = new Form($db);
$company_static = new Societe($db);
$invoice_customer = new Facture($db);
$invoice_supplier = new FactureFournisseur($db);
$expensereport = new ExpenseReport($db);
$product_static = new Product($db);
$payment_static = new Paiement($db);
$paymentfourn_static = new PaiementFourn($db);
$paymentexpensereport_static = new PaymentExpenseReport($db);

$morequerystring = '';
$listofparams = array('date_startmonth', 'date_startyear', 'date_startday', 'date_endmonth', 'date_endyear', 'date_endday');
foreach ($listofparams as $param) {
	if (GETPOST($param) != '') {
		$morequerystring .= ($morequerystring ? '&' : '') . $param . '=' . GETPOST($param);
	}
}

$title = $langs->trans("VATReport") . " " . dol_print_date($date_start, '', 'tzserver') . " -> " . dol_print_date($date_end, '', 'tzserver');
llxHeader('', $title, '', '', 0, 0, '', '', $morequerystring);


//print load_fiche_titre($langs->trans("VAT"),"");

//$fsearch.='<br>';
$fsearch = '<!-- hidden fields for form -->';
$fsearch .= '<input type="hidden" name="token" value="' . newToken() . '">';
$fsearch .= '<input type="hidden" name="modetax" value="' . $modetax . '">';
//$fsearch.='  '.$langs->trans("SalesTurnoverMinimum").': ';
//$fsearch.='  <input type="text" name="min" value="'.$min.'">';


// Show report header
$name = $langs->trans("VATReportByRates");
$calcmode = '';
if ($modetax == 0) {
	$calcmode = $langs->trans('OptionVATDefault');
}
if ($modetax == 1) {
	$calcmode = $langs->trans('OptionVATDebitOption');
}
if ($modetax == 2) {
	$calcmode = $langs->trans('OptionPaymentForProductAndServices');
}
$calcmode .= ' <span class="opacitymedium">(' . $langs->trans("TaxModuleSetupToModifyRules", DOL_URL_ROOT . '/admin/taxes.php') . ')</span>';
// Set period
$period = $form->selectDate($date_start, 'date_start', 0, 0, 0, '', 1, 0, 0, '', '', '', '', 1, '', '', 'tzserver');
$period .= ' - ';
$period .= $form->selectDate($date_end, 'date_end', 0, 0, 0, '', 1, 0, 0, '', '', '', '', 1, '', '', 'tzserver');
$prevyear = $date_start_year;
$q = 0;
$prevquarter = $q;
if ($prevquarter > 1) {
	$prevquarter--;
} else {
	$prevquarter = 4;
	$prevyear--;
}
$nextyear = $date_start_year;
$nextquarter = $q;
if ($nextquarter < 4) {
	$nextquarter++;
} else {
	$nextquarter = 1;
	$nextyear++;
}
$description = $fsearch;
$builddate = dol_now();

if (getDolGlobalString('TAX_MODE_SELL_PRODUCT') == 'invoice') {
	$description .= $langs->trans("RulesVATDueProducts");
}
if (getDolGlobalString('TAX_MODE_SELL_PRODUCT') == 'payment') {
	$description .= $langs->trans("RulesVATInProducts");
}
if (getDolGlobalString('TAX_MODE_SELL_SERVICE') == 'invoice') {
	$description .= '<br>' . $langs->trans("RulesVATDueServices");
}
if (getDolGlobalString('TAX_MODE_SELL_SERVICE') == 'payment') {
	$description .= '<br>' . $langs->trans("RulesVATInServices");
}
if (getDolGlobalString('FACTURE_DEPOSITS_ARE_JUST_PAYMENTS')) {
	$description .= '<br>' . $langs->trans("DepositsAreNotIncluded");
}
if (getDolGlobalString('FACTURE_SUPPLIER_DEPOSITS_ARE_JUST_PAYMENTS')) {
	$description .= $langs->trans("SupplierDepositsAreNotIncluded");
}
if (isModEnabled('accounting')) {
	$description .= '<br>' . $langs->trans("ThisIsAnEstimatedValue");
}

// Customers invoices
$elementcust = $langs->trans("CustomersInvoices");
$productcust = $langs->trans("ProductOrService");
$amountcust = $langs->trans("AmountHT");
$vatcust = $langs->trans("VATReceived");
$namecust = $langs->trans("Name");
if ($mysoc->tva_assuj) {
	$vatcust .= ' (' . $langs->trans("VATToPay") . ')';
}

// Suppliers invoices
$elementsup = $langs->trans("SuppliersInvoices");
$productsup = $productcust;
$amountsup = $amountcust;
$vatsup = $langs->trans("VATPaid");
$namesup = $namecust;
if ($mysoc->tva_assuj) {
	$vatsup .= ' (' . $langs->trans("ToGetBack") . ')';
}

$optioncss = GETPOST('optioncss', 'alpha');
$periodlink = '';
$exportlink = '';

if ($optioncss != "print") {
	report_header($name, '', $period, $periodlink, $description, $builddate, $exportlink, array(), $calcmode);
}

$vatcust = $langs->trans("VATReceived");
$vatsup = $langs->trans("VATPaid");
$vatexpensereport = $langs->trans("VATPaid");


// VAT Received and paid
print '<div class="div-table-responsive">';
print '<table class="liste noborder centpercent">';

$y = $year_current;
$i = 0;

$columns = 7;
$span = $columns;
if ($modetax != 1) {
	$span += 2;
}

// Load arrays of datas
$x_coll = tax_by_rate('vat', $db, 0, 0, $date_start, $date_end, $modetax, 'sell');
$x_paye = tax_by_rate('vat', $db, 0, 0, $date_start, $date_end, $modetax, 'buy');

if (!is_array($x_coll) || !is_array($x_paye)) {
	$langs->load("errors");
	if ($x_coll == -1) {
		print '<tr><td colspan="' . $columns . '">' . $langs->trans("ErrorNoAccountancyModuleLoaded") . '</td></tr>';
	} elseif ($x_coll == -2) {
		print '<tr><td colspan="' . $columns . '">' . $langs->trans("FeatureNotYetAvailable") . '</td></tr>';
	} else {
		print '<tr><td colspan="' . $columns . '">' . $langs->trans("Error") . '</td></tr>';
	}
} else {
	$x_both = array();
	//now, from these two arrays, get another array with one rate per line
	foreach (array_keys($x_coll) as $my_coll_rate) {
		$x_both[$my_coll_rate]['coll']['totalht'] = $x_coll[$my_coll_rate]['totalht'];
		$x_both[$my_coll_rate]['coll']['vat'] = $x_coll[$my_coll_rate]['vat'];
		$x_both[$my_coll_rate]['paye']['totalht'] = 0;
		$x_both[$my_coll_rate]['paye']['vat'] = 0;
		$x_both[$my_coll_rate]['coll']['links'] = '';
		$x_both[$my_coll_rate]['coll']['detail'] = array();
		foreach ($x_coll[$my_coll_rate]['facid'] as $id => $dummy) {
			$invoice_customer->id = $x_coll[$my_coll_rate]['facid'][$id];
			$invoice_customer->ref = $x_coll[$my_coll_rate]['facnum'][$id];
			$invoice_customer->type = $x_coll[$my_coll_rate]['type'][$id];

			//$company_static->fetch($x_coll[$my_coll_rate]['company_id'][$id]);
			$company_static->id = $x_coll[$my_coll_rate]['company_id'][$id];
			$company_static->name = $x_coll[$my_coll_rate]['company_name'][$id];
			$company_static->name_alias = $x_coll[$my_coll_rate]['company_alias'][$id];
			$company_static->email = $x_coll[$my_coll_rate]['company_email'][$id];
			$company_static->tva_intra = isset($x_coll[$my_coll_rate]['tva_intra'][$id]) ? $x_coll[$my_coll_rate]['tva_intra'][$id] : 0;
			$company_static->client = $x_coll[$my_coll_rate]['company_client'][$id];
			$company_static->fournisseur = $x_coll[$my_coll_rate]['company_fournisseur'][$id];
			$company_static->status = $x_coll[$my_coll_rate]['company_status'][$id];
			$company_static->code_client = $x_coll[$my_coll_rate]['company_customer_code'][$id];
			$company_static->code_compta_client = $x_coll[$my_coll_rate]['company_customer_accounting_code'][$id];
			$company_static->code_fournisseur = $x_coll[$my_coll_rate]['company_supplier_code'][$id];
			$company_static->code_compta_fournisseur = $x_coll[$my_coll_rate]['company_supplier_accounting_code'][$id];

			$x_both[$my_coll_rate]['coll']['detail'][] = array(
				'id' => $x_coll[$my_coll_rate]['facid'][$id],
				'descr' => $x_coll[$my_coll_rate]['descr'][$id],
				'pid' => $x_coll[$my_coll_rate]['pid'][$id],
				'pref' => $x_coll[$my_coll_rate]['pref'][$id],
				'ptype' => $x_coll[$my_coll_rate]['ptype'][$id],
				'payment_id' => $x_coll[$my_coll_rate]['payment_id'][$id],
				'payment_ref' => $x_coll[$my_coll_rate]['payment_ref'][$id],
				'payment_amount' => $x_coll[$my_coll_rate]['payment_amount'][$id],
				'ftotal_ttc' => $x_coll[$my_coll_rate]['ftotal_ttc'][$id],
				'dtotal_ttc' => $x_coll[$my_coll_rate]['dtotal_ttc'][$id],
				'dtype' => $x_coll[$my_coll_rate]['dtype'][$id],
				'datef' => $x_coll[$my_coll_rate]['datef'][$id],
				'datep' => $x_coll[$my_coll_rate]['datep'][$id],

				'company_link' => $company_static->getNomUrl(1, '', 20),

				'ddate_start' => $x_coll[$my_coll_rate]['ddate_start'][$id],
				'ddate_end' => $x_coll[$my_coll_rate]['ddate_end'][$id],
				'totalht' => $x_coll[$my_coll_rate]['totalht_list'][$id],
				'vat' => $x_coll[$my_coll_rate]['vat_list'][$id],
				'link' => $invoice_customer->getNomUrl(1, '', 12)
			);
		}
	}
	// tva paid
	foreach (array_keys($x_paye) as $my_paye_rate) {
		$x_both[$my_paye_rate]['paye']['totalht'] = $x_paye[$my_paye_rate]['totalht'];
		$x_both[$my_paye_rate]['paye']['vat'] = $x_paye[$my_paye_rate]['vat'];
		if (!isset($x_both[$my_paye_rate]['coll']['totalht'])) {
			$x_both[$my_paye_rate]['coll']['totalht'] = 0;
			$x_both[$my_paye_rate]['coll']['vat'] = 0;
		}
		$x_both[$my_paye_rate]['paye']['links'] = '';
		$x_both[$my_paye_rate]['paye']['detail'] = array();

		foreach ($x_paye[$my_paye_rate]['facid'] as $id => $dummy) {
			// ExpenseReport
			if ($x_paye[$my_paye_rate]['ptype'][$id] == 'ExpenseReportPayment') {
				$expensereport->id = $x_paye[$my_paye_rate]['facid'][$id];
				$expensereport->ref = $x_paye[$my_paye_rate]['facnum'][$id];
				$expensereport->type = $x_paye[$my_paye_rate]['type'][$id];

				$x_both[$my_paye_rate]['paye']['detail'][] = array(
					'id' => $x_paye[$my_paye_rate]['facid'][$id],
					'descr' => $x_paye[$my_paye_rate]['descr'][$id],
					'pid' => $x_paye[$my_paye_rate]['pid'][$id],
					'pref' => $x_paye[$my_paye_rate]['pref'][$id],
					'ptype' => $x_paye[$my_paye_rate]['ptype'][$id],
					'payment_id' => $x_paye[$my_paye_rate]['payment_id'][$id],
					'payment_ref' => $x_paye[$my_paye_rate]['payment_ref'][$id],
					'payment_amount' => $x_paye[$my_paye_rate]['payment_amount'][$id],
					'ftotal_ttc' => price2num($x_paye[$my_paye_rate]['ftotal_ttc'][$id]),
					'dtotal_ttc' => price2num($x_paye[$my_paye_rate]['dtotal_ttc'][$id]),
					'dtype' => $x_paye[$my_paye_rate]['dtype'][$id],
					'ddate_start' => $x_paye[$my_paye_rate]['ddate_start'][$id],
					'ddate_end' => $x_paye[$my_paye_rate]['ddate_end'][$id],
					'totalht' => price2num($x_paye[$my_paye_rate]['totalht_list'][$id]),
					'vat' => $x_paye[$my_paye_rate]['vat_list'][$id],
					'link' => $expensereport->getNomUrl(1)
				);
			} else {
				$invoice_supplier->id = $x_paye[$my_paye_rate]['facid'][$id];
				$invoice_supplier->ref = $x_paye[$my_paye_rate]['facnum'][$id];
				$invoice_supplier->type = $x_paye[$my_paye_rate]['type'][$id];

				$company_static->id = $x_paye[$my_paye_rate]['company_id'][$id];
				$company_static->name = $x_paye[$my_paye_rate]['company_name'][$id];
				$company_static->name_alias = $x_paye[$my_paye_rate]['company_alias'][$id];
				$company_static->email = $x_paye[$my_paye_rate]['company_email'][$id];
				$company_static->tva_intra = $x_paye[$my_paye_rate]['tva_intra'][$id];
				$company_static->client = $x_paye[$my_paye_rate]['company_client'][$id];
				$company_static->fournisseur = $x_paye[$my_paye_rate]['company_fournisseur'][$id];
				$company_static->status = $x_paye[$my_paye_rate]['company_status'][$id];
				$company_static->code_client = $x_paye[$my_paye_rate]['company_customer_code'][$id];
				$company_static->code_compta_client = $x_paye[$my_paye_rate]['company_customer_accounting_code'][$id];
				$company_static->code_fournisseur = $x_paye[$my_paye_rate]['company_supplier_code'][$id];
				$company_static->code_compta_fournisseur = $x_paye[$my_paye_rate]['company_supplier_accounting_code'][$id];

				$x_both[$my_paye_rate]['paye']['detail'][] = array(
					'id' => $x_paye[$my_paye_rate]['facid'][$id],
					'descr' => $x_paye[$my_paye_rate]['descr'][$id],
					'pid' => $x_paye[$my_paye_rate]['pid'][$id],
					'pref' => $x_paye[$my_paye_rate]['pref'][$id],
					'ptype' => $x_paye[$my_paye_rate]['ptype'][$id],
					'payment_id' => $x_paye[$my_paye_rate]['payment_id'][$id],
					'payment_ref' => $x_paye[$my_paye_rate]['payment_ref'][$id],
					'payment_amount' => $x_paye[$my_paye_rate]['payment_amount'][$id],
					'ftotal_ttc' => price2num($x_paye[$my_paye_rate]['ftotal_ttc'][$id]),
					'dtotal_ttc' => price2num($x_paye[$my_paye_rate]['dtotal_ttc'][$id]),
					'dtype' => $x_paye[$my_paye_rate]['dtype'][$id],
					'datef' => $x_paye[$my_paye_rate]['datef'][$id],
					'datep' => $x_paye[$my_paye_rate]['datep'][$id],

					'company_link' => $company_static->getNomUrl(1, '', 20),

					'ddate_start' => $x_paye[$my_paye_rate]['ddate_start'][$id],
					'ddate_end' => $x_paye[$my_paye_rate]['ddate_end'][$id],
					'totalht' => price2num($x_paye[$my_paye_rate]['totalht_list'][$id]),
					'vat' => $x_paye[$my_paye_rate]['vat_list'][$id],
					'link' => $invoice_supplier->getNomUrl(1, '', 12)
				);
			}
		}
	}
	//now we have an array (x_both) indexed by rates for coll and paye


	//print table headers for this quadri - incomes first

	$x_coll_sum = 0;
	$x_coll_ht = 0;
	$x_paye_sum = 0;
	$x_paye_ht = 0;

	//print '<tr><td colspan="'.($span+1).'">'..')</td></tr>';

	// Customers invoices
	print '<tr class="liste_titre">';
	print '<td class="left">' . $elementcust . '</td>';
	print '<td class="left">' . $langs->trans("DateInvoice") . '</td>';
	if (getDolGlobalString('TAX_MODE_SELL_PRODUCT') == 'payment' || getDolGlobalString('TAX_MODE_SELL_SERVICE') == 'payment') {
		print '<td class="left">' . $langs->trans("DatePayment") . '</td>';
	} else {
		print '<td></td>';
	}
	print '<td class="left">' . $namecust . '</td>';
	print '<td class="left">' . $productcust . '</td>';
	if ($modetax != 1) {
		print '<td class="right">' . $amountcust . '</td>';
		print '<td class="right">' . $langs->trans("Payment") . ' (' . $langs->trans("PercentOfInvoice") . ')</td>';
	}
	print '<td class="right">' . $langs->trans("AmountHTVATRealReceived") . '</td>';
	print '<td class="right">' . $vatcust . '</td>';
	print '</tr>';

	$action = "tvadetail";
	$parameters["mode"] = $modetax;
	$parameters["start"] = $date_start;
	$parameters["end"] = $date_end;
	$parameters["type"] = 'vat';

	$object = array(&$x_coll, &$x_paye, &$x_both);
	// Initialize a technical object to manage hooks of expenses. Note that conf->hooks_modules contains array array
	$hookmanager->initHooks(array('externalbalance'));
	$reshook = $hookmanager->executeHooks('addVatLine', $parameters, $object, $action); // Note that $action and $object may have been modified by some hooks

	foreach (array_keys($x_coll) as $rate) {
		$subtot_coll_total_ht = 0;
		$subtot_coll_vat = 0;

		if (is_array($x_both[$rate]['coll']['detail'])) {
			// VAT Rate
			print "<tr>";
			print '<td class="tax_rate" colspan="' . ($span + 1) . '">';
			print $langs->trans('Rate') . ' : ' . vatrate($rate) . '%';
			print ' - <a href="' . DOL_URL_ROOT . '/compta/tva/quadri_detail.php?invoice_type=customer';
			if ($invoice_type != 'customer' || !GETPOSTISSET('vat_rate_show') || GETPOST('vat_rate_show') != $rate) {
				print '&amp;vat_rate_show=' . urlencode($rate);
			}
			print '&amp;date_startyear=' . urlencode($date_start_year) . '&amp;date_startmonth=' . urlencode($date_start_month) . '&amp;date_startday=' . urlencode($date_start_day) . '&amp;date_endyear=' . urlencode($date_end_year) . '&amp;date_endmonth=' . urlencode($date_end_month) . '&amp;date_endday=' . urlencode($date_end_day) . '">' . img_picto('', 'chevron-down', 'class="paddingrightonly"') . $langs->trans('VATReportShowByRateDetails') . '</a>';
			print '</td>';
			print '</tr>' . "\n";

			foreach ($x_both[$rate]['coll']['detail'] as $index => $fields) {
				// Define type
				// We MUST use dtype (type in line). We can use something else, only if dtype is really unknown.
				$type = (isset($fields['dtype']) ? $fields['dtype'] : $fields['ptype']);
				// Try to enhance type detection using date_start and date_end for free lines where type
				// was not saved.
				if (!empty($fields['ddate_start'])) {
					$type = 1;
				}
				if (!empty($fields['ddate_end'])) {
					$type = 1;
				}

				// Payment
				$ratiopaymentinvoice = 1;
				if ($modetax != 1) {
					if (($type == 0 && getDolGlobalString('TAX_MODE_SELL_PRODUCT') == 'invoice')
						|| ($type == 1 && getDolGlobalString('TAX_MODE_SELL_SERVICE') == 'invoice')) {
					} else {
						if (isset($fields['payment_amount']) && price2num($fields['ftotal_ttc'])) {
							$ratiopaymentinvoice = ($fields['payment_amount'] / $fields['ftotal_ttc']);
						}
					}
				}

				// Total collected
				$temp_ht = $fields['totalht'] * $ratiopaymentinvoice;

				// VAT
				$temp_vat = $fields['vat'] * $ratiopaymentinvoice;

				$subtot_coll_total_ht += $temp_ht;
				$subtot_coll_vat += $temp_vat;
				$x_coll_sum += $temp_vat;
			}
		}

		if ($invoice_type == 'customer' && $vat_rate_show == $rate) {
			if (is_array($x_both[$rate]['coll']['detail'])) {
				foreach ($x_both[$rate]['coll']['detail'] as $index => $fields) {
					/*$company_static->id = $fields['company_id'];
					$company_static->name = $fields['company_name'];
					$company_static->name_alias = $fields['company_alias'];
					$company_static->email = $fields['company_email'];
					$company_static->tva_intra = $fields['tva_intra'];
					$company_static->client = $fields['company_client'];
					$company_static->fournisseur = $fields['company_fournisseur'];
					$company_static->status = $fields['company_status'];
					$company_static->code_client = $fields['company_client'];
					$company_static->code_compta_client = $fields['company_customer_code'];
					$company_static->code_fournisseur = $fields['company_customer_accounting_code'];
					$company_static->code_compta_fournisseur = $fields['company_supplier_accounting_code'];*/

					// Define type
					// We MUST use dtype (type in line). We can use something else, only if dtype is really unknown.
					$type = (isset($fields['dtype']) ? $fields['dtype'] : $fields['ptype']);
					// Try to enhance type detection using date_start and date_end for free lines where type
					// was not saved.
					if (!empty($fields['ddate_start'])) {
						$type = 1;
					}
					if (!empty($fields['ddate_end'])) {
						$type = 1;
					}


					print '<tr class="oddeven">';

					// Ref
					print '<td class="nowrap left">' . $fields['link'] . '</td>';

					// Invoice date
					print '<td class="left">' . dol_print_date($fields['datef'], 'day') . '</td>';

					// Payment date
					if (getDolGlobalString('TAX_MODE_SELL_PRODUCT') == 'payment' || getDolGlobalString('TAX_MODE_SELL_SERVICE') == 'payment') {
						print '<td class="left">' . dol_print_date($fields['datep'], 'day') . '</td>';
					} else {
						print '<td></td>';
					}

					// Company name
					print '<td class="tdmaxoverflow150">';
					//print $company_static->getNomUrl(1);
					print $fields['company_link'];
					print '</td>';

					// Description
					print '<td class="left">';
					if ($fields['pid']) {
						$product_static->id = $fields['pid'];
						$product_static->ref = $fields['pref'];
						$product_static->type = $fields['dtype'];        // We force with the type of line to have type how line is registered
						print $product_static->getNomUrl(1);
						if (dol_string_nohtmltag($fields['descr'])) {
							print ' - ' . dol_trunc(dol_string_nohtmltag($fields['descr']), 24);
						}
					} else {
						if ($type) {
							$text = img_object($langs->trans('Service'), 'service');
						} else {
							$text = img_object($langs->trans('Product'), 'product');
						}
						if (preg_match('/^\((.*)\)$/', $fields['descr'], $reg)) {
							if ($reg[1] == 'DEPOSIT') {
								$fields['descr'] = $langs->transnoentitiesnoconv('Deposit');
							} elseif ($reg[1] == 'CREDIT_NOTE') {
								$fields['descr'] = $langs->transnoentitiesnoconv('CreditNote');
							} else {
								$fields['descr'] = $langs->transnoentitiesnoconv($reg[1]);
							}
						}
						print $text . ' ' . dol_trunc(dol_string_nohtmltag($fields['descr']), 24);

						// Show range
						print_date_range($fields['ddate_start'], $fields['ddate_end']);
					}
					print '</td>';

					// Total HT
					if ($modetax != 1) {
						print '<td class="nowrap right">';
						print price($fields['totalht']);
						if (price2num($fields['ftotal_ttc'])) {
							//print $fields['dtotal_ttc']."/".$fields['ftotal_ttc']." - ";
							$ratiolineinvoice = ($fields['dtotal_ttc'] / $fields['ftotal_ttc']);
							//print ' ('.round($ratiolineinvoice*100,2).'%)';
						}
						print '</td>';
					}

					// Payment
					$ratiopaymentinvoice = 1;
					if ($modetax != 1) {
						print '<td class="nowrap right">';
						//print $fields['totalht']."-".$fields['payment_amount']."-".$fields['ftotal_ttc'];
						if ($fields['payment_amount'] && $fields['ftotal_ttc']) {
							$payment_static->id = $fields['payment_id'];
							$payment_static->ref = $fields['payment_ref'];
							print $payment_static->getNomUrl(2, '', '', 0) . ' ';
						}
						if (($type == 0 && getDolGlobalString('TAX_MODE_SELL_PRODUCT') == 'invoice')
							|| ($type == 1 && getDolGlobalString('TAX_MODE_SELL_SERVICE') == 'invoice')) {
							print $langs->trans("NA");
						} else {
							if (isset($fields['payment_amount']) && price2num($fields['ftotal_ttc'])) {
								$ratiopaymentinvoice = ($fields['payment_amount'] / $fields['ftotal_ttc']);
							}
							print price(price2num($fields['payment_amount'], 'MT'));
							if (isset($fields['payment_amount'])) {
								print ' (' . round($ratiopaymentinvoice * 100, 2) . '%)';
							}
						}
						print '</td>';
					}

					// Total collected
					print '<td class="nowrap right">';
					$temp_ht = $fields['totalht'] * $ratiopaymentinvoice;
					print price(price2num($temp_ht, 'MT'), 1);
					print '</td>';

					// VAT
					print '<td class="nowrap right">';
					$temp_vat = $fields['vat'] * $ratiopaymentinvoice;
					print price(price2num($temp_vat, 'MT'), 1);
					//print price($fields['vat']);
					print '</td>';
					print '</tr>';

					//$subtot_coll_total_ht += $temp_ht;
					//$subtot_coll_vat      += $temp_vat;
					//$x_coll_sum           += $temp_vat;
				}
			}
		}
		// Total customers for this vat rate
		print '<tr class="liste_total">';
		print '<td colspan="4"></td>';
		print '<td class="right">' . $langs->trans("Total") . ':</td>';
		if ($modetax != 1) {
			print '<td class="nowrap right">&nbsp;</td>';
			print '<td class="right">&nbsp;</td>';
		}
		print '<td class="right"><span class="amount">' . price(price2num($subtot_coll_total_ht, 'MT')) . '</span></td>';
		print '<td class="nowrap right"><span class="amount">' . price(price2num($subtot_coll_vat, 'MT')) . '</span></td>';
		print '</tr>';
	}

	if (count($x_coll) == 0) {   // Show a total line if nothing shown
		print '<tr class="liste_total">';
		print '<td colspan="4"></td>';
		print '<td class="right">' . $langs->trans("Total") . ':</td>';
		if ($modetax != 1) {
			print '<td class="nowrap right">&nbsp;</td>';
			print '<td class="right">&nbsp;</td>';
		}
		print '<td class="right">' . price(price2num(0, 'MT')) . '</td>';
		print '<td class="nowrap right">' . price(price2num(0, 'MT')) . '</td>';
		print '</tr>';
	}

	// Blank line
	print '<tr><td colspan="' . ($span + 2) . '">&nbsp;</td></tr>';

	// Print table headers for this quadri - expenses
	print '<tr class="liste_titre liste_titre_topborder">';
	print '<td class="left">' . $elementsup . '</td>';
	print '<td class="left">' . $langs->trans("DateInvoice") . '</td>';
	if (getDolGlobalString('TAX_MODE_BUY_PRODUCT') == 'payment' || getDolGlobalString('TAX_MODE_BUY_SERVICE') == 'payment') {
		print '<td class="left">' . $langs->trans("DatePayment") . '</td>';
	} else {
		print '<td></td>';
	}
	print '<td class="left">' . $namesup . '</td>';
	print '<td class="left">' . $productsup . '</td>';
	if ($modetax != 1) {
		print '<td class="right">' . $amountsup . '</td>';
		print '<td class="right">' . $langs->trans("Payment") . ' (' . $langs->trans("PercentOfInvoice") . ')</td>';
	}
	print '<td class="right">' . $langs->trans("AmountHTVATRealPaid") . '</td>';
	print '<td class="right">' . $vatsup . '</td>';
	print '</tr>' . "\n";

	foreach (array_keys($x_paye) as $rate) {
		$subtot_paye_total_ht = 0;
		$subtot_paye_vat = 0;

		if (is_array($x_both[$rate]['paye']['detail'])) {
			print "<tr>";
			print '<td class="tax_rate" colspan="' . ($span + 1) . '">';
			print $langs->trans('Rate') . ' : ' . vatrate($rate) . '%';
			print ' - <a href="' . DOL_URL_ROOT . '/compta/tva/quadri_detail.php?invoice_type=supplier';
			if ($invoice_type != 'supplier' || !GETPOSTISSET('vat_rate_show') || GETPOST('vat_rate_show') != $rate) {
				print '&amp;vat_rate_show=' . urlencode($rate);
			}
			print '&amp;date_startyear=' . urlencode($date_start_year) . '&amp;date_startmonth=' . urlencode($date_start_month) . '&amp;date_startday=' . urlencode($date_start_day) . '&amp;date_endyear=' . urlencode($date_end_year) . '&amp;date_endmonth=' . urlencode($date_end_month) . '&amp;date_endday=' . urlencode($date_end_day) . '">' . img_picto('', 'chevron-down', 'class="paddingrightonly"') . $langs->trans('VATReportShowByRateDetails') . '</a>';
			print '</td>';
			print '</tr>' . "\n";

			foreach ($x_both[$rate]['paye']['detail'] as $index => $fields) {
				// Define type
				// We MUST use dtype (type in line). We can use something else, only if dtype is really unknown.
				$type = (isset($fields['dtype']) ? $fields['dtype'] : $fields['ptype']);
				// Try to enhance type detection using date_start and date_end for free lines where type
				// was not saved.
				if (!empty($fields['ddate_start'])) {
					$type = 1;
				}
				if (!empty($fields['ddate_end'])) {
					$type = 1;
				}

				// Payment
				$ratiopaymentinvoice = 1;
				if ($modetax != 1) {
					if (($type == 0 && getDolGlobalString('TAX_MODE_BUY_PRODUCT') == 'invoice')
						|| ($type == 1 && getDolGlobalString('TAX_MODE_BUY_SERVICE') == 'invoice')) {
					} else {
						if (isset($fields['payment_amount']) && $fields['ftotal_ttc']) {
							$ratiopaymentinvoice = ($fields['payment_amount'] / (float) $fields['ftotal_ttc']);
						}
					}
				}

				// VAT paid
				$temp_ht = (float) $fields['totalht'] * $ratiopaymentinvoice;

				// VAT
				$temp_vat = $fields['vat'] * $ratiopaymentinvoice;

				$subtot_paye_total_ht += $temp_ht;
				$subtot_paye_vat += $temp_vat;
				$x_paye_sum += $temp_vat;
			}

			if ($invoice_type == 'supplier' && $vat_rate_show == $rate) {
				foreach ($x_both[$rate]['paye']['detail'] as $index => $fields) {
					/*$company_static->id = $fields['company_id'];
					$company_static->name = $fields['company_name'];
					$company_static->name_alias = $fields['company_alias'];
					$company_static->email = $fields['company_email'];
					$company_static->tva_intra = $fields['tva_intra'];
					$company_static->client = $fields['company_client'];
					$company_static->fournisseur = $fields['company_fournisseur'];
					$company_static->status = $fields['company_status'];
					$company_static->code_client = $fields['company_client'];
					$company_static->code_compta_client = $fields['company_customer_code'];
					$company_static->code_fournisseur = $fields['company_customer_accounting_code'];
					$company_static->code_compta_fournisseur = $fields['company_supplier_accounting_code'];*/

					// Define type
					// We MUST use dtype (type in line). We can use something else, only if dtype is really unknown.
					$type = (isset($fields['dtype']) ? $fields['dtype'] : $fields['ptype']);
					// Try to enhance type detection using date_start and date_end for free lines where type
					// was not saved.
					if (!empty($fields['ddate_start'])) {
						$type = 1;
					}
					if (!empty($fields['ddate_end'])) {
						$type = 1;
					}


					print '<tr class="oddeven">';

					// Ref
					print '<td class="nowrap left">' . $fields['link'] . '</td>';

					// Invoice date
					print '<td class="left">' . dol_print_date($fields['datef'], 'day') . '</td>';

					// Payment date
					if (getDolGlobalString('TAX_MODE_BUY_PRODUCT') == 'payment' || getDolGlobalString('TAX_MODE_BUY_SERVICE') == 'payment') {
						print '<td class="left">' . dol_print_date($fields['datep'], 'day') . '</td>';
					} else {
						print '<td></td>';
					}

					// Company name
					print '<td class="tdmaxoverflow150">';
					//print $company_static->getNomUrl(1);
					print $fields['company_link'];
					print '</td>';

					// Description
					print '<td class="left">';
					if ($fields['pid']) {
						$product_static->id = $fields['pid'];
						$product_static->ref = $fields['pref'];
						$product_static->type = $fields['dtype'];        // We force with the type of line to have type how line is registered
						print $product_static->getNomUrl(1);
						if (dol_string_nohtmltag($fields['descr'])) {
							print ' - ' . dol_trunc(dol_string_nohtmltag($fields['descr']), 24);
						}
					} else {
						if ($type) {
							$text = img_object($langs->trans('Service'), 'service');
						} else {
							$text = img_object($langs->trans('Product'), 'product');
						}
						if (preg_match('/^\((.*)\)$/', $fields['descr'], $reg)) {
							if ($reg[1] == 'DEPOSIT') {
								$fields['descr'] = $langs->transnoentitiesnoconv('Deposit');
							} elseif ($reg[1] == 'CREDIT_NOTE') {
								$fields['descr'] = $langs->transnoentitiesnoconv('CreditNote');
							} else {
								$fields['descr'] = $langs->transnoentitiesnoconv($reg[1]);
							}
						}
						print $text . ' ' . dol_trunc(dol_string_nohtmltag($fields['descr']), 24);

						// Show range
						print_date_range($fields['ddate_start'], $fields['ddate_end']);
					}
					print '</td>';

					// Total HT
					if ($modetax != 1) {
						print '<td class="nowrap right">';
						print price($fields['totalht']);
						if (price2num($fields['ftotal_ttc'])) {
							//print $fields['dtotal_ttc']."/".$fields['ftotal_ttc']." - ";
							$ratiolineinvoice = ((float) $fields['dtotal_ttc'] / (float) $fields['ftotal_ttc']);
							//print ' ('.round($ratiolineinvoice*100,2).'%)';
						}
						print '</td>';
					}

					// Payment
					$ratiopaymentinvoice = 1;
					if ($modetax != 1) {
						print '<td class="nowrap right">';
						if ($fields['payment_amount'] && $fields['ftotal_ttc']) {
							$paymentfourn_static->id = $fields['payment_id'];
							$paymentfourn_static->ref = $fields['payment_ref'];
							print $paymentfourn_static->getNomUrl(2, '', '', 0) . ' ';
						}

						if (($type == 0 && getDolGlobalString('TAX_MODE_BUY_PRODUCT') == 'invoice')
							|| ($type == 1 && getDolGlobalString('TAX_MODE_BUY_SERVICE') == 'invoice')) {
							print $langs->trans("NA");
						} else {
							if (isset($fields['payment_amount']) && $fields['ftotal_ttc']) {
								$ratiopaymentinvoice = ($fields['payment_amount'] / (float) $fields['ftotal_ttc']);
							}
							print price(price2num($fields['payment_amount'], 'MT'));
							if (isset($fields['payment_amount'])) {
								print ' (' . round($ratiopaymentinvoice * 100, 2) . '%)';
							}
						}
						print '</td>';
					}

					// VAT paid
					print '<td class="nowrap right">';
					$temp_ht = (float) $fields['totalht'] * $ratiopaymentinvoice;
					print price(price2num($temp_ht, 'MT'), 1);
					print '</td>';

					// VAT
					print '<td class="nowrap right">';
					$temp_vat = $fields['vat'] * $ratiopaymentinvoice;
					print price(price2num($temp_vat, 'MT'), 1);
					//print price($fields['vat']);
					print '</td>';
					print '</tr>';

					//$subtot_paye_total_ht += $temp_ht;
					//$subtot_paye_vat += $temp_vat;
					//$x_paye_sum += $temp_vat;
				}
			}
		}

		// Total suppliers for this vat rate
		print '<tr class="liste_total">';
		print '<td colspan="4"></td>';
		print '<td class="right">' . $langs->trans("Total") . ':</td>';
		if ($modetax != 1) {
			print '<td class="nowrap right">&nbsp;</td>';
			print '<td class="right">&nbsp;</td>';
		}
		print '<td class="right"><span class="amount">' . price(price2num($subtot_paye_total_ht, 'MT')) . '</span></td>';
		print '<td class="nowrap right"><span class="amount">' . price(price2num($subtot_paye_vat, 'MT')) . '</span></td>';
		print '</tr>';
	}

	if (count($x_paye) == 0) {  // Show a total line if nothing shown
		print '<tr class="liste_total">';
		print '<td colspan="4"></td>';
		print '<td class="right">' . $langs->trans("Total") . ':</td>';
		if ($modetax != 1) {
			print '<td class="nowrap right">&nbsp;</td>';
			print '<td class="right">&nbsp;</td>';
		}
		print '<td class="right"><span class="amount">' . price(price2num(0, 'MT')) . '</span></td>';
		print '<td class="nowrap right"><span class="amount">' . price(price2num(0, 'MT')) . '</span></td>';
		print '</tr>';
	}

	print '</table>';
	print '</div>';

	// Total to pay
	print '<br><br>';
	print '<table class="noborder centpercent">';
	$diff = $x_coll_sum - $x_paye_sum;
	print '<tr class="liste_total">';
	print '<td class="liste_total" colspan="' . $span . '">' . $langs->trans("TotalToPay") . ($q ? ', ' . $langs->trans("Quadri") . ' ' . $q : '') . '</td>';
	print '<td class="liste_total nowrap right"><b>' . price(price2num($diff, 'MT')) . "</b></td>\n";
	print "</tr>\n";

	$i++;
}
print '</table>';

llxFooter();
$db->close();<|MERGE_RESOLUTION|>--- conflicted
+++ resolved
@@ -7,11 +7,7 @@
  * Copyright (C) 2018-2024  Frédéric France         <frederic.france@free.fr>
  * Copyright (C) 2019       Eric Seigne             <eric.seigne@cap-rel.fr>
  * Copyright (C) 2021-2022  Open-Dsi                <support@open-dsi.fr>
-<<<<<<< HEAD
- * Copyright (C) 2024		MDW							<mdeweerd@users.noreply.github.com>
-=======
  * Copyright (C) 2024		MDW						<mdeweerd@users.noreply.github.com>
->>>>>>> cc80841a
  *
  * This program is free software; you can redistribute it and/or modify
  * it under the terms of the GNU General Public License as published by
