<?php
/* Copyright (C) 2001-2003 Rodolphe Quiedeville <rodolphe@quiedeville.org>
 * Copyright (C) 2004      Eric Seigne          <eric.seigne@ryxeo.com>
 * Copyright (C) 2004-2018 Laurent Destailleur  <eldy@users.sourceforge.net>
 * Copyright (C) 2005-2009 Regis Houssin        <regis.houssin@inodbox.com>
 * Copyright (C) 2014      Ferran Marcet        <fmarcet@2byte.es>
 * Copyright (C) 2018       Frédéric France         <frederic.france@netlogic.fr>
 *
 * This program is free software; you can redistribute it and/or modify
 * it under the terms of the GNU General Public License as published by
 * the Free Software Foundation; either version 3 of the License, or
 * (at your option) any later version.
 *
 * This program is distributed in the hope that it will be useful,
 * but WITHOUT ANY WARRANTY; without even the implied warranty of
 * MERCHANTABILITY or FITNESS FOR A PARTICULAR PURPOSE.  See the
 * GNU General Public License for more details.
 *
 * You should have received a copy of the GNU General Public License
 * along with this program. If not, see <http://www.gnu.org/licenses/>.
 */

/**
 *		\file       htdocs/compta/tva/index.php
 *		\ingroup    tax
 *		\brief      Index page of VAT reports
 */
require '../../main.inc.php';
require_once DOL_DOCUMENT_ROOT.'/core/lib/report.lib.php';
require_once DOL_DOCUMENT_ROOT.'/core/lib/tax.lib.php';
require_once DOL_DOCUMENT_ROOT.'/core/lib/date.lib.php';
require_once DOL_DOCUMENT_ROOT.'/compta/tva/class/tva.class.php';
require_once DOL_DOCUMENT_ROOT.'/compta/localtax/class/localtax.class.php';

// Load translation files required by the page
$langs->loadLangs(array("other","compta","banks","bills","companies","product","trips","admin"));

// Date range
$year=GETPOST("year", "int");
if (empty($year))
{
<<<<<<< HEAD
	$year_current = strftime("%Y", dol_now());
=======
	$year_current = strftime("%Y",dol_now());
	if($conf->global->SOCIETE_FISCAL_MONTH_START > date('m')) $year_current--;
>>>>>>> 1d564c2a
	$year_start = $year_current;
} else {
	$year_current = $year;
	$year_start = $year;
}
$date_start=dol_mktime(0, 0, 0, GETPOST("date_startmonth"), GETPOST("date_startday"), GETPOST("date_startyear"));
$date_end=dol_mktime(23, 59, 59, GETPOST("date_endmonth"), GETPOST("date_endday"), GETPOST("date_endyear"));
if (empty($date_start) || empty($date_end)) // We define date_start and date_end
{
	$q=GETPOST("q", "int");
	if (empty($q))
	{
		if (GETPOST("month", "int")) { $date_start=dol_get_first_day($year_start, GETPOST("month", "int"), false); $date_end=dol_get_last_day($year_start, GETPOST("month", "int"), false); }
		else
		{
			$date_start=dol_get_first_day($year_start, $conf->global->SOCIETE_FISCAL_MONTH_START, false);
			$date_end=dol_time_plus_duree($date_start, 1, 'y') - 1;
		}
	}
	else
	{
		if ($q==1) { $date_start=dol_get_first_day($year_start, 1, false); $date_end=dol_get_last_day($year_start, 3, false); }
		if ($q==2) { $date_start=dol_get_first_day($year_start, 4, false); $date_end=dol_get_last_day($year_start, 6, false); }
		if ($q==3) { $date_start=dol_get_first_day($year_start, 7, false); $date_end=dol_get_last_day($year_start, 9, false); }
		if ($q==4) { $date_start=dol_get_first_day($year_start, 10, false); $date_end=dol_get_last_day($year_start, 12, false); }
	}
}

// Define modetax (0 or 1)
// 0=normal, 1=option vat for services is on debit, 2=option on payments for products
$modetax = $conf->global->TAX_MODE;
if (GETPOSTISSET("modetax")) $modetax=GETPOST("modetax", 'int');
if (empty($modetax)) $modetax=0;

// Security check
$socid = GETPOST('socid', 'int');
if ($user->societe_id) $socid=$user->societe_id;
$result = restrictedArea($user, 'tax', '', '', 'charges');


/**
 * print function
 *
 * @param		DoliDB	$db		Database handler
 * @param		string	$sql	SQL Request
 * @param		string	$date	Date
 * @return		void
 */
function pt($db, $sql, $date)
{
    global $conf, $bc,$langs;

    $result = $db->query($sql);
    if ($result) {
        $num = $db->num_rows($result);
        $i = 0;
        $total = 0;
        print '<table class="noborder" width="100%">';

        print '<tr class="liste_titre">';
        print '<td class="nowrap">'.$date.'</td>';
        print '<td class="right">'.$langs->trans("ClaimedForThisPeriod").'</td>';
        print '<td class="right">'.$langs->trans("PaidDuringThisPeriod").'</td>';
        print "</tr>\n";

        $totalclaimed = 0;
        $totalpaid = 0;
        $amountclaimed = 0;
        $amountpaid = 0;
        $previousmonth = '';
        $previousmode = '';
        $mode = '';

        while ($i < $num) {
            $obj = $db->fetch_object($result);
            $mode = $obj->mode;

            //print $obj->dm.' '.$obj->mode.' '.$previousmonth.' '.$previousmode;
            if ($obj->mode == 'claimed' && ! empty($previousmode))
            {
            	print '<tr class="oddeven">';
            	print '<td class="nowrap">'.$previousmonth."</td>\n";
            	print '<td class="nowrap right">'.price($amountclaimed)."</td>\n";
            	print '<td class="nowrap right">'.price($amountpaid)."</td>\n";
            	print "</tr>\n";

            	$amountclaimed = 0;
            	$amountpaid = 0;
            }

            if ($obj->mode == 'claimed')
            {
            	$amountclaimed = $obj->mm;
            	$totalclaimed = $totalclaimed + $amountclaimed;
            }
            if ($obj->mode == 'paid')
            {
            	$amountpaid = $obj->mm;
            	$totalpaid = $totalpaid + $amountpaid;
            }

            if ($obj->mode == 'paid')
            {
            	print '<tr class="oddeven">';
            	print '<td class="nowrap">'.$obj->dm."</td>\n";
            	print '<td class="nowrap right">'.price($amountclaimed)."</td>\n";
            	print '<td class="nowrap right">'.price($amountpaid)."</td>\n";
            	print "</tr>\n";
            	$amountclaimed = 0;
            	$amountpaid = 0;
            	$previousmode = '';
            	$previousmonth = '';
            }
            else
            {
            	$previousmode = $obj->mode;
            	$previousmonth = $obj->dm;
            }

            $i++;
        }

        if ($mode == 'claimed' && ! empty($previousmode))
        {
        	print '<tr class="oddeven">';
        	print '<td class="nowrap">'.$previousmonth."</td>\n";
        	print '<td class="nowrap right">'.price($amountclaimed)."</td>\n";
        	print '<td class="nowrap right">'.price($amountpaid)."</td>\n";
        	print "</tr>\n";

        	$amountclaimed = 0;
        	$amountpaid = 0;
        }

        print '<tr class="liste_total">';
        print '<td class="right">'.$langs->trans("Total").'</td>';
        print '<td class="nowrap right">'.price($totalclaimed).'</td>';
        print '<td class="nowrap right">'.price($totalpaid).'</td>';
        print "</tr>";

        print "</table>";

        $db->free($result);
    }
    else {
        dol_print_error($db);
    }
}


/*
 * View
 */

$form=new Form($db);
$company_static=new Societe($db);
$tva = new Tva($db);

$fsearch ='<!-- hidden fields for form -->';
$fsearch.='<input type="hidden" name="token" value="'.$_SESSION['newtoken'].'">';
$fsearch.='<input type="hidden" name="modetax" value="'.$modetax.'">';

$description = $fsearch;

// Show report header
$name = $langs->trans("ReportByMonth");
$calcmode='';
if ($modetax == 0) $calcmode=$langs->trans('OptionVATDefault');
if ($modetax == 1) $calcmode=$langs->trans('OptionVATDebitOption');
if ($modetax == 2) $calcmode=$langs->trans('OptionPaymentForProductAndServices');
$calcmode.='<br>('.$langs->trans("TaxModuleSetupToModifyRules", DOL_URL_ROOT.'/admin/taxes.php').')';

$description .= $langs->trans("VATSummary").'<br>';
if ($conf->global->TAX_MODE_SELL_PRODUCT == 'invoice') $description.=$langs->trans("RulesVATDueProducts");
if ($conf->global->TAX_MODE_SELL_PRODUCT == 'payment') $description.=$langs->trans("RulesVATInProducts");
if ($conf->global->TAX_MODE_SELL_SERVICE == 'invoice') $description.='<br>'.$langs->trans("RulesVATDueServices");
if ($conf->global->TAX_MODE_SELL_SERVICE == 'payment') $description.='<br>'.$langs->trans("RulesVATInServices");
if (! empty($conf->global->FACTURE_DEPOSITS_ARE_JUST_PAYMENTS)) {
	$description.='<br>'.$langs->trans("DepositsAreNotIncluded");
}
if (! empty($conf->global->MAIN_MODULE_ACCOUNTING)) $description.='<br>'.$langs->trans("ThisIsAnEstimatedValue");

$period=$form->selectDate($date_start, 'date_start', 0, 0, 0, '', 1, 0).' - '.$form->selectDate($date_end, 'date_end', 0, 0, 0, '', 1, 0);

$builddate=dol_now();


llxHeader('', $name);

//$textprevyear="<a href=\"index.php?year=" . ($year_current-1) . "\">".img_previous($langs->trans("Previous"), 'class="valignbottom"')."</a>";
//$textnextyear=" <a href=\"index.php?year=" . ($year_current+1) . "\">".img_next($langs->trans("Next"), 'class="valignbottom"')."</a>";
//print load_fiche_titre($langs->transcountry("VAT", $mysoc->country_code), $textprevyear." ".$langs->trans("Year")." ".$year_start." ".$textnextyear, 'title_accountancy.png');

report_header($name, '', $period, $periodlink, $description, $builddate, $exportlink, array(), $calcmode);
//report_header($name,'',$textprevyear.$langs->trans("Year")." ".$year_start.$textnextyear,'',$description,$builddate,$exportlink,array(),$calcmode);


print '<br>';

print '<div class="fichecenter"><div class="fichethirdleft">';

print load_fiche_titre($langs->trans("VATSummary"), '', '');

print '<table class="noborder" width="100%">';
print '<tr class="liste_titre">';
print '<td width="30%">'.$langs->trans("Year")." ".$y.'</td>';
print '<td class="right">'.$langs->trans("VATToPay").'</td>';
print '<td class="right">'.$langs->trans("VATToCollect").'</td>';
print '<td class="right">'.$langs->trans("Balance").'</td>';
print '<td>&nbsp;</td>'."\n";
print '</tr>'."\n";

$tmp=dol_getdate($date_start);
$y = $tmp['year'];
$m = $tmp['mon'];
$tmp=dol_getdate($date_end);
$yend = $tmp['year'];
$mend = $tmp['mon'];
//var_dump($m);
$total=0; $subtotalcoll=0; $subtotalpaye=0; $subtotal=0;
$i=0; $mcursor=0;

while ((($y < $yend) || ($y == $yend && $m <= $mend)) && $mcursor < 1000)	// $mcursor is to avoid too large loop
{
	//$m = $conf->global->SOCIETE_FISCAL_MONTH_START + ($mcursor % 12);
	if ($m == 13) $y++;
	if ($m > 12) $m -= 12;
	$mcursor++;

	$x_coll = tax_by_rate('vat', $db, $y, 0, 0, 0, $modetax, 'sell', $m);
	$x_paye = tax_by_rate('vat', $db, $y, 0, 0, 0, $modetax, 'buy', $m);

	$x_both = array();
	//now, from these two arrays, get another array with one rate per line
	foreach(array_keys($x_coll) as $my_coll_rate)
	{
		$x_both[$my_coll_rate]['coll']['totalht'] = $x_coll[$my_coll_rate]['totalht'];
		$x_both[$my_coll_rate]['coll']['vat']	 = $x_coll[$my_coll_rate]['vat'];
		$x_both[$my_coll_rate]['paye']['totalht'] = 0;
		$x_both[$my_coll_rate]['paye']['vat'] = 0;
		$x_both[$my_coll_rate]['coll']['links'] = '';
		$x_both[$my_coll_rate]['coll']['detail'] = array();
		foreach($x_coll[$my_coll_rate]['facid'] as $id=>$dummy) {
			//$invoice_customer->id=$x_coll[$my_coll_rate]['facid'][$id];
			//$invoice_customer->ref=$x_coll[$my_coll_rate]['facnum'][$id];
			//$invoice_customer->type=$x_coll[$my_coll_rate]['type'][$id];
			//$company_static->fetch($x_coll[$my_coll_rate]['company_id'][$id]);
			$x_both[$my_coll_rate]['coll']['detail'][] = array(
			'id'        =>$x_coll[$my_coll_rate]['facid'][$id],
			'descr'     =>$x_coll[$my_coll_rate]['descr'][$id],
			'pid'       =>$x_coll[$my_coll_rate]['pid'][$id],
			'pref'      =>$x_coll[$my_coll_rate]['pref'][$id],
			'ptype'     =>$x_coll[$my_coll_rate]['ptype'][$id],
			'payment_id'=>$x_coll[$my_coll_rate]['payment_id'][$id],
			'payment_amount'=>$x_coll[$my_coll_rate]['payment_amount'][$id],
			'ftotal_ttc'=>$x_coll[$my_coll_rate]['ftotal_ttc'][$id],
			'dtotal_ttc'=>$x_coll[$my_coll_rate]['dtotal_ttc'][$id],
			'dtype'     =>$x_coll[$my_coll_rate]['dtype'][$id],
			'datef'     =>$x_coll[$my_coll_rate]['datef'][$id],
			'datep'     =>$x_coll[$my_coll_rate]['datep'][$id],
			//'company_link'=>$company_static->getNomUrl(1,'',20),
			'ddate_start'=>$x_coll[$my_coll_rate]['ddate_start'][$id],
			'ddate_end'  =>$x_coll[$my_coll_rate]['ddate_end'][$id],
			'totalht'   =>$x_coll[$my_coll_rate]['totalht_list'][$id],
			'vat'       =>$x_coll[$my_coll_rate]['vat_list'][$id],
			//'link'      =>$invoice_customer->getNomUrl(1,'',12)
			);
		}
	}

	// tva paid
	foreach (array_keys($x_paye) as $my_paye_rate) {
		$x_both[$my_paye_rate]['paye']['totalht'] = $x_paye[$my_paye_rate]['totalht'];
		$x_both[$my_paye_rate]['paye']['vat'] = $x_paye[$my_paye_rate]['vat'];
		if (!isset($x_both[$my_paye_rate]['coll']['totalht'])) {
			$x_both[$my_paye_rate]['coll']['totalht'] = 0;
			$x_both[$my_paye_rate]['coll']['vat'] = 0;
		}
		$x_both[$my_paye_rate]['paye']['links'] = '';
		$x_both[$my_paye_rate]['paye']['detail'] = array();

		foreach ($x_paye[$my_paye_rate]['facid'] as $id=>$dummy)
		{
			// ExpenseReport
			if ($x_paye[$my_paye_rate]['ptype'][$id] == 'ExpenseReportPayment')
			{
				//$expensereport->id=$x_paye[$my_paye_rate]['facid'][$id];
				//$expensereport->ref=$x_paye[$my_paye_rate]['facnum'][$id];
				//$expensereport->type=$x_paye[$my_paye_rate]['type'][$id];

				$x_both[$my_paye_rate]['paye']['detail'][] = array(
				'id'				=>$x_paye[$my_paye_rate]['facid'][$id],
				'descr'				=>$x_paye[$my_paye_rate]['descr'][$id],
				'pid'				=>$x_paye[$my_paye_rate]['pid'][$id],
				'pref'				=>$x_paye[$my_paye_rate]['pref'][$id],
				'ptype'				=>$x_paye[$my_paye_rate]['ptype'][$id],
				'payment_id'		=>$x_paye[$my_paye_rate]['payment_id'][$id],
				'payment_amount'	=>$x_paye[$my_paye_rate]['payment_amount'][$id],
				'ftotal_ttc'		=>price2num($x_paye[$my_paye_rate]['ftotal_ttc'][$id]),
				'dtotal_ttc'		=>price2num($x_paye[$my_paye_rate]['dtotal_ttc'][$id]),
				'dtype'				=>$x_paye[$my_paye_rate]['dtype'][$id],
				'ddate_start'		=>$x_paye[$my_paye_rate]['ddate_start'][$id],
				'ddate_end'			=>$x_paye[$my_paye_rate]['ddate_end'][$id],
				'totalht'			=>price2num($x_paye[$my_paye_rate]['totalht_list'][$id]),
				'vat'				=>$x_paye[$my_paye_rate]['vat_list'][$id],
				//'link'				=>$expensereport->getNomUrl(1)
				);
			}
			else
			{
				//$invoice_supplier->id=$x_paye[$my_paye_rate]['facid'][$id];
				//$invoice_supplier->ref=$x_paye[$my_paye_rate]['facnum'][$id];
				//$invoice_supplier->type=$x_paye[$my_paye_rate]['type'][$id];
				//$company_static->fetch($x_paye[$my_paye_rate]['company_id'][$id]);
				$x_both[$my_paye_rate]['paye']['detail'][] = array(
				'id'        =>$x_paye[$my_paye_rate]['facid'][$id],
				'descr'     =>$x_paye[$my_paye_rate]['descr'][$id],
				'pid'       =>$x_paye[$my_paye_rate]['pid'][$id],
				'pref'      =>$x_paye[$my_paye_rate]['pref'][$id],
				'ptype'     =>$x_paye[$my_paye_rate]['ptype'][$id],
				'payment_id'=>$x_paye[$my_paye_rate]['payment_id'][$id],
				'payment_amount'=>$x_paye[$my_paye_rate]['payment_amount'][$id],
				'ftotal_ttc'=>price2num($x_paye[$my_paye_rate]['ftotal_ttc'][$id]),
				'dtotal_ttc'=>price2num($x_paye[$my_paye_rate]['dtotal_ttc'][$id]),
				'dtype'     =>$x_paye[$my_paye_rate]['dtype'][$id],
				'datef'     =>$x_paye[$my_paye_rate]['datef'][$id],
				'datep'     =>$x_paye[$my_paye_rate]['datep'][$id],
				//'company_link'=>$company_static->getNomUrl(1,'',20),
				'ddate_start'=>$x_paye[$my_paye_rate]['ddate_start'][$id],
				'ddate_end'  =>$x_paye[$my_paye_rate]['ddate_end'][$id],
				'totalht'   =>price2num($x_paye[$my_paye_rate]['totalht_list'][$id]),
				'vat'       =>$x_paye[$my_paye_rate]['vat_list'][$id],
				//'link'      =>$invoice_supplier->getNomUrl(1,'',12)
				);
			}
		}
	}
	//now we have an array (x_both) indexed by rates for coll and paye

    $action = "tva";
    $object = array(&$x_coll, &$x_paye, &$x_both);
    $parameters["mode"] = $modetax;
    $parameters["year"] = $y;
    $parameters["month"] = $m;
    $parameters["type"] = 'vat';

    // Initialize technical object to manage hooks of expenses. Note that conf->hooks_modules contains array array
    $hookmanager->initHooks(array('externalbalance'));
    $reshook=$hookmanager->executeHooks('addVatLine', $parameters, $object, $action);    // Note that $action and $object may have been modified by some hooks

    if (! is_array($x_coll) && $coll_listbuy == -1)
    {
        $langs->load("errors");
        print '<tr><td colspan="5">'.$langs->trans("ErrorNoAccountancyModuleLoaded").'</td></tr>';
        break;
    }
    if (! is_array($x_paye) && $coll_listbuy == -2)
    {
        print '<tr><td colspan="5">'.$langs->trans("FeatureNotYetAvailable").'</td></tr>';
        break;
    }


    print '<tr class="oddeven">';
    print '<td class="nowrap"><a href="'.DOL_URL_ROOT.'/compta/tva/quadri_detail.php?leftmenu=tax_vat&month='.$m.'&year='.$y.'">'.dol_print_date(dol_mktime(0, 0, 0, $m, 1, $y), "%b %Y").'</a></td>';

    $x_coll_sum = 0;
    foreach (array_keys($x_coll) as $rate)
    {
    	$subtot_coll_total_ht = 0;
    	$subtot_coll_vat = 0;

    	foreach ($x_both[$rate]['coll']['detail'] as $index => $fields)
	    {
	    	// Payment
	    	$ratiopaymentinvoice=1;
	    	if ($modetax != 1)
	    	{
	    		// Define type
	    		// We MUST use dtype (type in line). We can use something else, only if dtype is really unknown.
	    		$type=(isset($fields['dtype'])?$fields['dtype']:$fields['ptype']);
	    		// Try to enhance type detection using date_start and date_end for free lines where type
	    		// was not saved.
	    		if (!empty($fields['ddate_start'])) {
	    			$type=1;
	    		}
	    		if (!empty($fields['ddate_end'])) {
	    			$type=1;
	    		}

	    		if (($type == 0 && $conf->global->TAX_MODE_SELL_PRODUCT == 'invoice')
	    			|| ($type == 1 && $conf->global->TAX_MODE_SELL_SERVICE == 'invoice'))
	    		{
	    			//print $langs->trans("NA");
	    		} else {
	    			if (isset($fields['payment_amount']) && price2num($fields['ftotal_ttc'])) {
	    				$ratiopaymentinvoice=($fields['payment_amount']/$fields['ftotal_ttc']);
	    			}
	    		}
	    	}
	    	//var_dump('type='.$type.' '.$fields['totalht'].' '.$ratiopaymentinvoice);
	    	$temp_ht=$fields['totalht']*$ratiopaymentinvoice;
	    	$temp_vat=$fields['vat']*$ratiopaymentinvoice;
	    	$subtot_coll_total_ht += $temp_ht;
	    	$subtot_coll_vat      += $temp_vat;
	    	$x_coll_sum           += $temp_vat;
	    }
    }
    print '<td class="nowrap right">'.price(price2num($x_coll_sum, 'MT')).'</td>';

    $x_paye_sum = 0;
    foreach (array_keys($x_paye) as $rate)
    {
    	$subtot_paye_total_ht = 0;
    	$subtot_paye_vat = 0;

	    foreach ($x_both[$rate]['paye']['detail'] as $index => $fields)
	    {
	    	// Payment
	    	$ratiopaymentinvoice=1;
	    	if ($modetax != 1)
	    	{
	    		// Define type
	    		// We MUST use dtype (type in line). We can use something else, only if dtype is really unknown.
	    		$type=(isset($fields['dtype'])?$fields['dtype']:$fields['ptype']);
	    		// Try to enhance type detection using date_start and date_end for free lines where type
	    		// was not saved.
	    		if (!empty($fields['ddate_start'])) {
	    			$type=1;
	    		}
	    		if (!empty($fields['ddate_end'])) {
	    			$type=1;
	    		}

	    		if (($type == 0 && $conf->global->TAX_MODE_SELL_PRODUCT == 'invoice')
	    			|| ($type == 1 && $conf->global->TAX_MODE_SELL_SERVICE == 'invoice'))
	    		{
	    			//print $langs->trans("NA");
	    		} else {
	    			if (isset($fields['payment_amount']) && price2num($fields['ftotal_ttc'])) {
	    				$ratiopaymentinvoice=($fields['payment_amount']/$fields['ftotal_ttc']);
	    			}
	    		}
	    	}
	    	//var_dump('type='.$type.' '.$fields['totalht'].' '.$ratiopaymentinvoice);
	    	$temp_ht=$fields['totalht']*$ratiopaymentinvoice;
	    	$temp_vat=$fields['vat']*$ratiopaymentinvoice;
	    	$subtot_paye_total_ht += $temp_ht;
	    	$subtot_paye_vat      += $temp_vat;
	    	$x_paye_sum           += $temp_vat;
	    }
    }
    print '<td class="nowrap right">'.price(price2num($x_paye_sum, 'MT')).'</td>';

    $subtotalcoll = $subtotalcoll + $x_coll_sum;
    $subtotalpaye = $subtotalpaye + $x_paye_sum;

    $diff = $x_coll_sum - $x_paye_sum;
    $total = $total + $diff;
    $subtotal = price2num($subtotal + $diff, 'MT');

    print '<td class="nowrap right">'.price(price2num($diff, 'MT')).'</td>'."\n";
    print "<td>&nbsp;</td>\n";
    print "</tr>\n";

    $i++; $m++;
    if ($i > 2)
    {
        print '<tr class="liste_total">';
        print '<td class="right"><a href="quadri_detail.php?leftmenu=tax_vat&q='.round($m/3).'&year='.$y.'">'.$langs->trans("SubTotal").'</a>:</td>';
        print '<td class="nowrap right">'.price(price2num($subtotalcoll, 'MT')).'</td>';
        print '<td class="nowrap right">'.price(price2num($subtotalpaye, 'MT')).'</td>';
        print '<td class="nowrap right">'.price(price2num($subtotal, 'MT')).'</td>';
        print '<td>&nbsp;</td></tr>';
        $i = 0;
        $subtotalcoll=0; $subtotalpaye=0; $subtotal=0;
    }
}
print '<tr class="liste_total"><td class="right" colspan="3">'.$langs->trans("TotalToPay").':</td><td class="nowrap right">'.price(price2num($total, 'MT')).'</td>';
print "<td>&nbsp;</td>\n";
print '</tr>';

print '</table>';


print '</div><div class="fichetwothirdright"><div class="ficheaddleft">';



/*
 * Payed
 */

print load_fiche_titre($langs->trans("VATPaid"), '', '');

$sql='';

$sql.= "SELECT SUM(amount) as mm, date_format(f.datev,'%Y-%m') as dm, 'claimed' as mode";
$sql.= " FROM ".MAIN_DB_PREFIX."tva as f";
$sql.= " WHERE f.entity = ".$conf->entity;
$sql.= " AND (f.datev >= '".$db->idate($date_start)."' AND f.datev <= '".$db->idate($date_end)."')";
$sql.= " GROUP BY dm";

$sql.= " UNION ";

$sql.= "SELECT SUM(amount) as mm, date_format(f.datep,'%Y-%m') as dm, 'paid' as mode";
$sql.= " FROM ".MAIN_DB_PREFIX."tva as f";
$sql.= " WHERE f.entity = ".$conf->entity;
$sql.= " AND (f.datep >= '".$db->idate($date_start)."' AND f.datep <= '".$db->idate($date_end)."')";
$sql.= " GROUP BY dm";

$sql.= " ORDER BY dm ASC, mode ASC";
//print $sql;

pt($db, $sql, $langs->trans("Month"));


if (! empty($conf->global->MAIN_FEATURES_LEVEL))
{
	print '<br>';

	/*
     * Recap
     */

    print load_fiche_titre($langs->trans("VATBalance"), '', ''); // need to add translation

    $sql1 = "SELECT SUM(amount) as mm";
    $sql1 .= " FROM " . MAIN_DB_PREFIX . "tva as f";
    $sql1 .= " WHERE f.entity = " . $conf->entity;
    $sql1 .= " AND f.datev >= '" . $db->idate($date_start) . "'";
    $sql1 .= " AND f.datev <= '" . $db->idate($date_end) . "'";

    $result = $db->query($sql1);
    if ($result) {
        $obj = $db->fetch_object($result);
        print '<table class="noborder" width="100%">';

        print "<tr>";
        print '<td class="right">' . $langs->trans("VATDue") . '</td>';
        print '<td class="nowrap right">' . price(price2num($total, 'MT')) . '</td>';
        print "</tr>\n";

        print "<tr>";
        print '<td class="right">' . $langs->trans("VATPaid") . '</td>';
        print '<td class="nowrap right">' . price(price2num($obj->mm, 'MT')) . "</td>\n";
        print "</tr>\n";

        $restopay = $total - $obj->mm;
        print "<tr>";
        print '<td class="right">' . $langs->trans("RemainToPay") . '</td>';
        print '<td class="nowrap right">' . price(price2num($restopay, 'MT')) . '</td>';
        print "</tr>\n";

        print '</table>';
    }
}

print '</div></div>';

llxFooter();
$db->close();<|MERGE_RESOLUTION|>--- conflicted
+++ resolved
@@ -39,12 +39,8 @@
 $year=GETPOST("year", "int");
 if (empty($year))
 {
-<<<<<<< HEAD
 	$year_current = strftime("%Y", dol_now());
-=======
-	$year_current = strftime("%Y",dol_now());
-	if($conf->global->SOCIETE_FISCAL_MONTH_START > date('m')) $year_current--;
->>>>>>> 1d564c2a
+	if ($conf->global->SOCIETE_FISCAL_MONTH_START > date('m')) $year_current--;
 	$year_start = $year_current;
 } else {
 	$year_current = $year;
