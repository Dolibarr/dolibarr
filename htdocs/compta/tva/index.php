--- conflicted
+++ resolved
@@ -598,16 +598,9 @@
 	print '</div><div class="fichetwothirdright"><div class="ficheaddleft">';
 
 
-<<<<<<< HEAD
 	/*
 	 * Paid
 	 */
-=======
-/*
- * VAT Paid
- */
->>>>>>> 747acd67
-
 	print load_fiche_titre($langs->trans("VATPaid"), '', '');
 
 	$sql = '';
@@ -632,7 +625,6 @@
 
 	pt($db, $sql, $langs->trans("Month"));
 
-<<<<<<< HEAD
 	if (!empty($conf->global->MAIN_FEATURES_LEVEL)) {
 		print '<br>';
 
@@ -675,9 +667,6 @@
 
 	print '</div></div>';
 }
-=======
-print '</div></div>';
->>>>>>> 747acd67
 
 llxFooter();
 $db->close();