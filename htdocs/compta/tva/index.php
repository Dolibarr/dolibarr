<?php
/* Copyright (C) 2001-2003 Rodolphe Quiedeville <rodolphe@quiedeville.org>
 * Copyright (C) 2004      Eric Seigne          <eric.seigne@ryxeo.com>
 * Copyright (C) 2004-2018 Laurent Destailleur  <eldy@users.sourceforge.net>
 * Copyright (C) 2005-2009 Regis Houssin        <regis.houssin@inodbox.com>
 * Copyright (C) 2014      Ferran Marcet        <fmarcet@2byte.es>
 * Copyright (C) 2018      Frédéric France      <frederic.france@netlogic.fr>
 * Copyright (C) 2021      Gauthier VERDOL      <gauthier.verdol@atm-consulting.fr>
 * Copyright (C) 2021      Open-Dsi             <support@open-dsi.fr>
 *
 * This program is free software; you can redistribute it and/or modify
 * it under the terms of the GNU General Public License as published by
 * the Free Software Foundation; either version 3 of the License, or
 * (at your option) any later version.
 *
 * This program is distributed in the hope that it will be useful,
 * but WITHOUT ANY WARRANTY; without even the implied warranty of
 * MERCHANTABILITY or FITNESS FOR A PARTICULAR PURPOSE.  See the
 * GNU General Public License for more details.
 *
 * You should have received a copy of the GNU General Public License
 * along with this program. If not, see <https://www.gnu.org/licenses/>.
 */

/**
 *		\file       htdocs/compta/tva/index.php
 *		\ingroup    tax
 *		\brief      Index page of VAT reports
 */
require '../../main.inc.php';
require_once DOL_DOCUMENT_ROOT.'/core/lib/report.lib.php';
require_once DOL_DOCUMENT_ROOT.'/core/lib/tax.lib.php';
require_once DOL_DOCUMENT_ROOT.'/core/lib/date.lib.php';
require_once DOL_DOCUMENT_ROOT.'/compta/tva/class/tva.class.php';
require_once DOL_DOCUMENT_ROOT.'/compta/localtax/class/localtax.class.php';

// Load translation files required by the page
$langs->loadLangs(array("other", "compta", "banks", "bills", "companies", "product", "trips", "admin"));

$form = new Form($db);
$now = dol_now();
$current_date = dol_getdate($now);
if (empty($conf->global->SOCIETE_FISCAL_MONTH_START)) {
	$conf->global->SOCIETE_FISCAL_MONTH_START = 1;
}

<<<<<<< HEAD
$refresh = GETPOSTISSET('submit') ? true : false;

if ($refresh === false) {
	$year_current = intval(strftime('%Y', $now));
	$month_current = intval(strftime('%m', $now));

	// 1 : Monthly (by default)
	// 2 : Quarterly
	// 3 : Annual
	if ($conf->global->MAIN_INFO_VAT_RETURN == 2) {
		// quarterly
		$year = $year_current;
		if ($month_current >= 7 && $month_current <= 9) {
			$month_start = 4;
			$month_end = 6;
		} elseif ($month_current >= 10 && $month_current <= 12) {
			$month_start = 7;
			$month_end = 9;
		} elseif ($month_current >= 1 && $month_current <= 3) {
			$month_start = 10;
			$month_end = 12;
			$year--;
=======
// Date range
$year = GETPOST("year", "int");
if (empty($year)) {
	$year_current = $current_date['year'];
	$year_start = $year_current;
} else {
	$year_current = $year;
	$year_start = $year;
}
$date_start = dol_mktime(0, 0, 0, GETPOST("date_startmonth"), GETPOST("date_startday"), GETPOST("date_startyear"));
$date_end = dol_mktime(23, 59, 59, GETPOST("date_endmonth"), GETPOST("date_endday"), GETPOST("date_endyear"));
// Set default period if not defined
if (empty($date_start) || empty($date_end)) { // We define date_start and date_end
	$q = GETPOST("q", "int");
	if (empty($q)) {
		if (GETPOST("month", "int")) {
			$date_start = dol_get_first_day($year_start, GETPOST("month", "int"), false);
			$date_end = dol_get_last_day($year_start, GETPOST("month", "int"), false);
>>>>>>> e13b01e0
		} else {
			$month_start = 1;
			$month_end = 3;
		}
		$date_start = dol_get_first_day($year, $month_start);
		$date_end = dol_get_last_day($year, $month_end);
	}
	elseif ($conf->global->MAIN_INFO_VAT_RETURN == 3) {
		// annual
		$date_start = dol_get_first_day($year_current, 1);
		$date_end = dol_get_last_day($year_current, 12);
	} else {
<<<<<<< HEAD
		// monthly by default
		$year = $year_current;
		$month_last = $month_current - 1;
		if ($month_last <= 0) {
			$month_last = $month_last + 12;
			$year--;
		}
		$date_start = dol_get_first_day($year, $month_last);
		$date_end = dol_get_last_day($year, $month_last);
	}
} else {
	// Date range
	$year = GETPOST("year", "int");
	if (empty($year)) {
		$year_current = strftime("%Y", dol_now());
		if ($conf->global->SOCIETE_FISCAL_MONTH_START > date('m')) $year_current--;
		$year_start = $year_current;
	} else {
		$year_current = $year;
		$year_start = $year;
	}
	$date_start = dol_mktime(0, 0, 0, GETPOST("date_startmonth"), GETPOST("date_startday"), GETPOST("date_startyear"));
	$date_end = dol_mktime(23, 59, 59, GETPOST("date_endmonth"), GETPOST("date_endday"), GETPOST("date_endyear"));
	if (empty($date_start) || empty($date_end)) // We define date_start and date_end
	{
		$q = GETPOST("q", "int");
		if (empty($q)) {
			if (GETPOST("month", "int")) {
				$date_start = dol_get_first_day($year_start, GETPOST("month", "int"), false);
				$date_end = dol_get_last_day($year_start, GETPOST("month", "int"), false);
			} else {
				$date_start = dol_get_first_day($year_start, $conf->global->SOCIETE_FISCAL_MONTH_START, false);
				$date_end = dol_time_plus_duree($date_start, 1, 'y') - 1;
			}
		} else {
			if ($q == 1) {
				$date_start = dol_get_first_day($year_start, 1, false);
				$date_end = dol_get_last_day($year_start, 3, false);
			}
			if ($q == 2) {
				$date_start = dol_get_first_day($year_start, 4, false);
				$date_end = dol_get_last_day($year_start, 6, false);
			}
			if ($q == 3) {
				$date_start = dol_get_first_day($year_start, 7, false);
				$date_end = dol_get_last_day($year_start, 9, false);
			}
			if ($q == 4) {
				$date_start = dol_get_first_day($year_start, 10, false);
				$date_end = dol_get_last_day($year_start, 12, false);
			}
=======
		if ($q == 1) {
			$date_start = dol_get_first_day($year_start, 1, false);
			$date_end = dol_get_last_day($year_start, 3, false);
		}
		if ($q == 2) {
			$date_start = dol_get_first_day($year_start, 4, false);
			$date_end = dol_get_last_day($year_start, 6, false);
		}
		if ($q == 3) {
			$date_start = dol_get_first_day($year_start, 7, false);
			$date_end = dol_get_last_day($year_start, 9, false);
		}
		if ($q == 4) {
			$date_start = dol_get_first_day($year_start, 10, false);
			$date_end = dol_get_last_day($year_start, 12, false);
>>>>>>> e13b01e0
		}
	}
}

// Define modetax (0 or 1)
// 0=normal, 1=option vat for services is on debit, 2=option on payments for products
$modetax = $conf->global->TAX_MODE;
if (GETPOSTISSET("modetax")) {
	$modetax = GETPOST("modetax", 'int');
}
if (empty($modetax)) {
	$modetax = 0;
}

// Security check
$socid = GETPOST('socid', 'int');
if ($user->socid) {
	$socid = $user->socid;
}
$result = restrictedArea($user, 'tax', '', '', 'charges');


/**
 * print function
 *
 * @param		DoliDB	$db		Database handler
 * @param		string	$sql	SQL Request
 * @param		string	$date	Date
 * @return		void
 */
function pt($db, $sql, $date)
{
	global $conf, $bc, $langs, $form;

	$result = $db->query($sql);
	if ($result) {
		$num = $db->num_rows($result);
		$i = 0;
		$total = 0;
		print '<table class="noborder centpercent">';

		print '<tr class="liste_titre">';
		print '<td class="nowrap">'.$date.'</td>';
		print '<td class="right">'.$langs->trans("ClaimedForThisPeriod").'</td>';
		print '<td class="right">'.$langs->trans("PaidDuringThisPeriod").$form->textwithpicto('', $langs->trans('PaidDuringThisPeriodDesc'), 1).'</td>';
		print "</tr>\n";

		$totalclaimed = 0;
		$totalpaid = 0;
		$amountclaimed = 0;
		$amountpaid = 0;
		$previousmonth = '';
		$previousmode = '';
		$mode = '';

		while ($i < $num) {
			$obj = $db->fetch_object($result);
			$mode = $obj->mode;

			//print $obj->dm.' '.$obj->mode.' '.$previousmonth.' '.$previousmode;
			if ($obj->mode == 'claimed' && !empty($previousmode)) {
				print '<tr class="oddeven">';
				print '<td class="nowrap">'.$previousmonth."</td>\n";
				print '<td class="nowrap right">'.price($amountclaimed)."</td>\n";
				print '<td class="nowrap right">'.price($amountpaid)."</td>\n";
				print "</tr>\n";

				$amountclaimed = 0;
				$amountpaid = 0;
			}

			if ($obj->mode == 'claimed') {
				$amountclaimed = $obj->mm;
				$totalclaimed = $totalclaimed + $amountclaimed;
			}
			if ($obj->mode == 'paid') {
				$amountpaid = $obj->mm;
				$totalpaid = $totalpaid + $amountpaid;
			}

			if ($obj->mode == 'paid') {
				print '<tr class="oddeven">';
				print '<td class="nowrap">'.$obj->dm."</td>\n";
				print '<td class="nowrap right">'.price($amountclaimed)."</td>\n";
				print '<td class="nowrap right">'.price($amountpaid)."</td>\n";
				print "</tr>\n";
				$amountclaimed = 0;
				$amountpaid = 0;
				$previousmode = '';
				$previousmonth = '';
			} else {
				$previousmode = $obj->mode;
				$previousmonth = $obj->dm;
			}

			$i++;
		}

		if ($mode == 'claimed' && !empty($previousmode)) {
			print '<tr class="oddeven">';
			print '<td class="nowrap">'.$previousmonth."</td>\n";
			print '<td class="nowrap right">'.price($amountclaimed)."</td>\n";
			print '<td class="nowrap right">'.price($amountpaid)."</td>\n";
			print "</tr>\n";

			$amountclaimed = 0;
			$amountpaid = 0;
		}

		print '<tr class="liste_total">';
		print '<td class="right">'.$langs->trans("Total").'</td>';
		print '<td class="nowrap right">'.price($totalclaimed).'</td>';
		print '<td class="nowrap right">'.price($totalpaid).'</td>';
		print "</tr>";

		print "</table>";

		$db->free($result);
	} else {
		dol_print_error($db);
	}
}


/*
 * View
 */

$company_static = new Societe($db);
$tva = new Tva($db);

$fsearch = '<!-- hidden fields for form -->';
$fsearch .= '<input type="hidden" name="token" value="'.newToken().'">';
$fsearch .= '<input type="hidden" name="modetax" value="'.$modetax.'">';

$description = $fsearch;

// Show report header
$name = $langs->trans("VATReportByMonth");
$calcmode = '';
if ($modetax == 0) {
	$calcmode = $langs->trans('OptionVATDefault');
}
if ($modetax == 1) {
	$calcmode = $langs->trans('OptionVATDebitOption');
}
if ($modetax == 2) {
	$calcmode = $langs->trans('OptionPaymentForProductAndServices');
}
$calcmode .= ' <span class="opacitymedium">('.$langs->trans("TaxModuleSetupToModifyRules", DOL_URL_ROOT.'/admin/taxes.php').')</span>';

$description .= $langs->trans("VATSummary").'<br>';
if ($conf->global->TAX_MODE_SELL_PRODUCT == 'invoice') {
	$description .= $langs->trans("RulesVATDueProducts");
}
if ($conf->global->TAX_MODE_SELL_PRODUCT == 'payment') {
	$description .= $langs->trans("RulesVATInProducts");
}
if ($conf->global->TAX_MODE_SELL_SERVICE == 'invoice') {
	$description .= '<br>'.$langs->trans("RulesVATDueServices");
}
if ($conf->global->TAX_MODE_SELL_SERVICE == 'payment') {
	$description .= '<br>'.$langs->trans("RulesVATInServices");
}
if (!empty($conf->global->FACTURE_DEPOSITS_ARE_JUST_PAYMENTS)) {
	$description .= '<br>'.$langs->trans("DepositsAreNotIncluded");
}
if (!empty($conf->global->MAIN_MODULE_ACCOUNTING)) {
	$description .= '<br>'.$langs->trans("ThisIsAnEstimatedValue");
}

$period = $form->selectDate($date_start, 'date_start', 0, 0, 0, '', 1, 0).' - '.$form->selectDate($date_end, 'date_end', 0, 0, 0, '', 1, 0);

$builddate = dol_now();


llxHeader('', $name);

//$textprevyear="<a href=\"index.php?year=" . ($year_current-1) . "\">".img_previous($langs->trans("Previous"), 'class="valignbottom"')."</a>";
//$textnextyear=" <a href=\"index.php?year=" . ($year_current+1) . "\">".img_next($langs->trans("Next"), 'class="valignbottom"')."</a>";
//print load_fiche_titre($langs->transcountry("VAT", $mysoc->country_code), $textprevyear." ".$langs->trans("Year")." ".$year_start." ".$textnextyear, 'bill');

report_header($name, '', $period, $periodlink, $description, $builddate, $exportlink, array(), $calcmode);
//report_header($name,'',$textprevyear.$langs->trans("Year")." ".$year_start.$textnextyear,'',$description,$builddate,$exportlink,array(),$calcmode);


print '<br>';

if ($refresh === true) {
	print '<div class="fichecenter"><div class="fichethirdleft">';

	print load_fiche_titre($langs->trans("VATSummary"), '', '');

	print '<table class="noborder centpercent">';
	print '<tr class="liste_titre">';
	print '<td width="30%">' . $langs->trans("Year") . " " . $y . '</td>';
	print '<td class="right">' . $langs->trans("VATToPay") . '</td>';
	print '<td class="right">' . $langs->trans("VATToCollect") . '</td>';
	print '<td class="right">' . $langs->trans("Balance") . '</td>';
	print '<td>&nbsp;</td>' . "\n";
	print '</tr>' . "\n";

	$tmp = dol_getdate($date_start);
	$y = $tmp['year'];
	$m = $tmp['mon'];
	$tmp = dol_getdate($date_end);
	$yend = $tmp['year'];
	$mend = $tmp['mon'];
//var_dump($m);
<<<<<<< HEAD
	$total = 0;
	$subtotalcoll = 0;
	$subtotalpaye = 0;
	$subtotal = 0;
	$i = 0;
	$mcursor = 0;

	while ((($y < $yend) || ($y == $yend && $m <= $mend)) && $mcursor < 1000)    // $mcursor is to avoid too large loop
	{
		//$m = $conf->global->SOCIETE_FISCAL_MONTH_START + ($mcursor % 12);
		if ($m == 13) $y++;
		if ($m > 12) $m -= 12;
		$mcursor++;

		$x_coll = tax_by_rate('vat', $db, $y, 0, 0, 0, $modetax, 'sell', $m);
		$x_paye = tax_by_rate('vat', $db, $y, 0, 0, 0, $modetax, 'buy', $m);

		$x_both = array();
		//now, from these two arrays, get another array with one rate per line
		foreach (array_keys($x_coll) as $my_coll_rate) {
			$x_both[$my_coll_rate]['coll']['totalht'] = $x_coll[$my_coll_rate]['totalht'];
			$x_both[$my_coll_rate]['coll']['vat'] = $x_coll[$my_coll_rate]['vat'];
			$x_both[$my_coll_rate]['paye']['totalht'] = 0;
			$x_both[$my_coll_rate]['paye']['vat'] = 0;
			$x_both[$my_coll_rate]['coll']['links'] = '';
			$x_both[$my_coll_rate]['coll']['detail'] = array();
			foreach ($x_coll[$my_coll_rate]['facid'] as $id => $dummy) {
				//$invoice_customer->id=$x_coll[$my_coll_rate]['facid'][$id];
				//$invoice_customer->ref=$x_coll[$my_coll_rate]['facnum'][$id];
				//$invoice_customer->type=$x_coll[$my_coll_rate]['type'][$id];
				//$company_static->fetch($x_coll[$my_coll_rate]['company_id'][$id]);
				$x_both[$my_coll_rate]['coll']['detail'][] = array(
					'id' => $x_coll[$my_coll_rate]['facid'][$id],
					'descr' => $x_coll[$my_coll_rate]['descr'][$id],
					'pid' => $x_coll[$my_coll_rate]['pid'][$id],
					'pref' => $x_coll[$my_coll_rate]['pref'][$id],
					'ptype' => $x_coll[$my_coll_rate]['ptype'][$id],
					'payment_id' => $x_coll[$my_coll_rate]['payment_id'][$id],
					'payment_amount' => $x_coll[$my_coll_rate]['payment_amount'][$id],
					'ftotal_ttc' => $x_coll[$my_coll_rate]['ftotal_ttc'][$id],
					'dtotal_ttc' => $x_coll[$my_coll_rate]['dtotal_ttc'][$id],
					'dtype' => $x_coll[$my_coll_rate]['dtype'][$id],
					'datef' => $x_coll[$my_coll_rate]['datef'][$id],
					'datep' => $x_coll[$my_coll_rate]['datep'][$id],
					//'company_link'=>$company_static->getNomUrl(1,'',20),
					'ddate_start' => $x_coll[$my_coll_rate]['ddate_start'][$id],
					'ddate_end' => $x_coll[$my_coll_rate]['ddate_end'][$id],
					'totalht' => $x_coll[$my_coll_rate]['totalht_list'][$id],
					'vat' => $x_coll[$my_coll_rate]['vat_list'][$id],
					//'link'      =>$invoice_customer->getNomUrl(1,'',12)
				);
			}
=======
$total = 0;
$subtotalcoll = 0;
$subtotalpaye = 0;
$subtotal = 0;
$i = 0;
$mcursor = 0;

while ((($y < $yend) || ($y == $yend && $m <= $mend)) && $mcursor < 1000) {	// $mcursor is to avoid too large loop
	//$m = $conf->global->SOCIETE_FISCAL_MONTH_START + ($mcursor % 12);
	if ($m == 13) {
		$y++;
	}
	if ($m > 12) {
		$m -= 12;
	}
	$mcursor++;

	$x_coll = tax_by_rate('vat', $db, $y, 0, 0, 0, $modetax, 'sell', $m);
	$x_paye = tax_by_rate('vat', $db, $y, 0, 0, 0, $modetax, 'buy', $m);

	$x_both = array();
	//now, from these two arrays, get another array with one rate per line
	foreach (array_keys($x_coll) as $my_coll_rate) {
		$x_both[$my_coll_rate]['coll']['totalht'] = $x_coll[$my_coll_rate]['totalht'];
		$x_both[$my_coll_rate]['coll']['vat'] = $x_coll[$my_coll_rate]['vat'];
		$x_both[$my_coll_rate]['paye']['totalht'] = 0;
		$x_both[$my_coll_rate]['paye']['vat'] = 0;
		$x_both[$my_coll_rate]['coll']['links'] = '';
		$x_both[$my_coll_rate]['coll']['detail'] = array();
		foreach ($x_coll[$my_coll_rate]['facid'] as $id => $dummy) {
			//$invoice_customer->id=$x_coll[$my_coll_rate]['facid'][$id];
			//$invoice_customer->ref=$x_coll[$my_coll_rate]['facnum'][$id];
			//$invoice_customer->type=$x_coll[$my_coll_rate]['type'][$id];
			//$company_static->fetch($x_coll[$my_coll_rate]['company_id'][$id]);
			$x_both[$my_coll_rate]['coll']['detail'][] = array(
			'id'        =>$x_coll[$my_coll_rate]['facid'][$id],
			'descr'     =>$x_coll[$my_coll_rate]['descr'][$id],
			'pid'       =>$x_coll[$my_coll_rate]['pid'][$id],
			'pref'      =>$x_coll[$my_coll_rate]['pref'][$id],
			'ptype'     =>$x_coll[$my_coll_rate]['ptype'][$id],
			'payment_id'=>$x_coll[$my_coll_rate]['payment_id'][$id],
			'payment_amount'=>$x_coll[$my_coll_rate]['payment_amount'][$id],
			'ftotal_ttc'=>$x_coll[$my_coll_rate]['ftotal_ttc'][$id],
			'dtotal_ttc'=>$x_coll[$my_coll_rate]['dtotal_ttc'][$id],
			'dtype'     =>$x_coll[$my_coll_rate]['dtype'][$id],
			'datef'     =>$x_coll[$my_coll_rate]['datef'][$id],
			'datep'     =>$x_coll[$my_coll_rate]['datep'][$id],
			//'company_link'=>$company_static->getNomUrl(1,'',20),
			'ddate_start'=>$x_coll[$my_coll_rate]['ddate_start'][$id],
			'ddate_end'  =>$x_coll[$my_coll_rate]['ddate_end'][$id],
			'totalht'   =>$x_coll[$my_coll_rate]['totalht_list'][$id],
			'vat'       =>$x_coll[$my_coll_rate]['vat_list'][$id],
			//'link'      =>$invoice_customer->getNomUrl(1,'',12)
			);
>>>>>>> e13b01e0
		}

		// tva paid
		foreach (array_keys($x_paye) as $my_paye_rate) {
			$x_both[$my_paye_rate]['paye']['totalht'] = $x_paye[$my_paye_rate]['totalht'];
			$x_both[$my_paye_rate]['paye']['vat'] = $x_paye[$my_paye_rate]['vat'];
			if (!isset($x_both[$my_paye_rate]['coll']['totalht'])) {
				$x_both[$my_paye_rate]['coll']['totalht'] = 0;
				$x_both[$my_paye_rate]['coll']['vat'] = 0;
			}
			$x_both[$my_paye_rate]['paye']['links'] = '';
			$x_both[$my_paye_rate]['paye']['detail'] = array();

			foreach ($x_paye[$my_paye_rate]['facid'] as $id => $dummy) {
				// ExpenseReport
				if ($x_paye[$my_paye_rate]['ptype'][$id] == 'ExpenseReportPayment') {
					//$expensereport->id=$x_paye[$my_paye_rate]['facid'][$id];
					//$expensereport->ref=$x_paye[$my_paye_rate]['facnum'][$id];
					//$expensereport->type=$x_paye[$my_paye_rate]['type'][$id];

					$x_both[$my_paye_rate]['paye']['detail'][] = array(
						'id' => $x_paye[$my_paye_rate]['facid'][$id],
						'descr' => $x_paye[$my_paye_rate]['descr'][$id],
						'pid' => $x_paye[$my_paye_rate]['pid'][$id],
						'pref' => $x_paye[$my_paye_rate]['pref'][$id],
						'ptype' => $x_paye[$my_paye_rate]['ptype'][$id],
						'payment_id' => $x_paye[$my_paye_rate]['payment_id'][$id],
						'payment_amount' => $x_paye[$my_paye_rate]['payment_amount'][$id],
						'ftotal_ttc' => price2num($x_paye[$my_paye_rate]['ftotal_ttc'][$id]),
						'dtotal_ttc' => price2num($x_paye[$my_paye_rate]['dtotal_ttc'][$id]),
						'dtype' => $x_paye[$my_paye_rate]['dtype'][$id],
						'ddate_start' => $x_paye[$my_paye_rate]['ddate_start'][$id],
						'ddate_end' => $x_paye[$my_paye_rate]['ddate_end'][$id],
						'totalht' => price2num($x_paye[$my_paye_rate]['totalht_list'][$id]),
						'vat' => $x_paye[$my_paye_rate]['vat_list'][$id],
						//'link'				=>$expensereport->getNomUrl(1)
					);
				} else {
					//$invoice_supplier->id=$x_paye[$my_paye_rate]['facid'][$id];
					//$invoice_supplier->ref=$x_paye[$my_paye_rate]['facnum'][$id];
					//$invoice_supplier->type=$x_paye[$my_paye_rate]['type'][$id];
					//$company_static->fetch($x_paye[$my_paye_rate]['company_id'][$id]);
					$x_both[$my_paye_rate]['paye']['detail'][] = array(
						'id' => $x_paye[$my_paye_rate]['facid'][$id],
						'descr' => $x_paye[$my_paye_rate]['descr'][$id],
						'pid' => $x_paye[$my_paye_rate]['pid'][$id],
						'pref' => $x_paye[$my_paye_rate]['pref'][$id],
						'ptype' => $x_paye[$my_paye_rate]['ptype'][$id],
						'payment_id' => $x_paye[$my_paye_rate]['payment_id'][$id],
						'payment_amount' => $x_paye[$my_paye_rate]['payment_amount'][$id],
						'ftotal_ttc' => price2num($x_paye[$my_paye_rate]['ftotal_ttc'][$id]),
						'dtotal_ttc' => price2num($x_paye[$my_paye_rate]['dtotal_ttc'][$id]),
						'dtype' => $x_paye[$my_paye_rate]['dtype'][$id],
						'datef' => $x_paye[$my_paye_rate]['datef'][$id],
						'datep' => $x_paye[$my_paye_rate]['datep'][$id],
						//'company_link'=>$company_static->getNomUrl(1,'',20),
						'ddate_start' => $x_paye[$my_paye_rate]['ddate_start'][$id],
						'ddate_end' => $x_paye[$my_paye_rate]['ddate_end'][$id],
						'totalht' => price2num($x_paye[$my_paye_rate]['totalht_list'][$id]),
						'vat' => $x_paye[$my_paye_rate]['vat_list'][$id],
						//'link'      =>$invoice_supplier->getNomUrl(1,'',12)
					);
				}
			}
		}
		//now we have an array (x_both) indexed by rates for coll and paye

		$action = "tva";
		$object = array(&$x_coll, &$x_paye, &$x_both);
		$parameters["mode"] = $modetax;
		$parameters["year"] = $y;
		$parameters["month"] = $m;
		$parameters["type"] = 'vat';

		// Initialize technical object to manage hooks of expenses. Note that conf->hooks_modules contains array array
		$hookmanager->initHooks(array('externalbalance'));
		$reshook = $hookmanager->executeHooks('addVatLine', $parameters, $object, $action); // Note that $action and $object may have been modified by some hooks

		if (!is_array($x_coll) && $coll_listbuy == -1) {
			$langs->load("errors");
			print '<tr><td colspan="5">' . $langs->trans("ErrorNoAccountancyModuleLoaded") . '</td></tr>';
			break;
		}
		if (!is_array($x_paye) && $coll_listbuy == -2) {
			print '<tr><td colspan="5">' . $langs->trans("FeatureNotYetAvailable") . '</td></tr>';
			break;
		}


		print '<tr class="oddeven">';
		print '<td class="nowrap"><a href="' . DOL_URL_ROOT . '/compta/tva/quadri_detail.php?leftmenu=tax_vat&month=' . $m . '&year=' . $y . '">' . dol_print_date(dol_mktime(0, 0, 0, $m, 1, $y), "%b %Y") . '</a></td>';

		$x_coll_sum = 0;
		foreach (array_keys($x_coll) as $rate) {
			$subtot_coll_total_ht = 0;
			$subtot_coll_vat = 0;

			foreach ($x_both[$rate]['coll']['detail'] as $index => $fields) {
				// Payment
				$ratiopaymentinvoice = 1;
				if ($modetax != 1) {
					// Define type
					// We MUST use dtype (type in line). We can use something else, only if dtype is really unknown.
					$type = (isset($fields['dtype']) ? $fields['dtype'] : $fields['ptype']);
					// Try to enhance type detection using date_start and date_end for free lines where type
					// was not saved.
					if (!empty($fields['ddate_start'])) {
						$type = 1;
					}
					if (!empty($fields['ddate_end'])) {
						$type = 1;
					}

					if (($type == 0 && $conf->global->TAX_MODE_SELL_PRODUCT == 'invoice')
						|| ($type == 1 && $conf->global->TAX_MODE_SELL_SERVICE == 'invoice')) {
						//print $langs->trans("NA");
					} else {
						if (isset($fields['payment_amount']) && price2num($fields['ftotal_ttc'])) {
							$ratiopaymentinvoice = ($fields['payment_amount'] / $fields['ftotal_ttc']);
						}
					}
				}
				//var_dump('type='.$type.' '.$fields['totalht'].' '.$ratiopaymentinvoice);
				$temp_ht = $fields['totalht'] * $ratiopaymentinvoice;
				$temp_vat = $fields['vat'] * $ratiopaymentinvoice;
				$subtot_coll_total_ht += $temp_ht;
				$subtot_coll_vat += $temp_vat;
				$x_coll_sum += $temp_vat;
			}
		}
		print '<td class="nowrap right">' . price(price2num($x_coll_sum, 'MT')) . '</td>';

		$x_paye_sum = 0;
		foreach (array_keys($x_paye) as $rate) {
			$subtot_paye_total_ht = 0;
			$subtot_paye_vat = 0;

			foreach ($x_both[$rate]['paye']['detail'] as $index => $fields) {
				// Payment
				$ratiopaymentinvoice = 1;
				if ($modetax != 1) {
					// Define type
					// We MUST use dtype (type in line). We can use something else, only if dtype is really unknown.
					$type = (isset($fields['dtype']) ? $fields['dtype'] : $fields['ptype']);
					// Try to enhance type detection using date_start and date_end for free lines where type
					// was not saved.
					if (!empty($fields['ddate_start'])) {
						$type = 1;
					}
					if (!empty($fields['ddate_end'])) {
						$type = 1;
					}

					if (($type == 0 && $conf->global->TAX_MODE_SELL_PRODUCT == 'invoice')
						|| ($type == 1 && $conf->global->TAX_MODE_SELL_SERVICE == 'invoice')) {
						//print $langs->trans("NA");
					} else {
						if (isset($fields['payment_amount']) && price2num($fields['ftotal_ttc'])) {
							$ratiopaymentinvoice = ($fields['payment_amount'] / $fields['ftotal_ttc']);
						}
					}
				}
				//var_dump('type='.$type.' '.$fields['totalht'].' '.$ratiopaymentinvoice);
				$temp_ht = $fields['totalht'] * $ratiopaymentinvoice;
				$temp_vat = $fields['vat'] * $ratiopaymentinvoice;
				$subtot_paye_total_ht += $temp_ht;
				$subtot_paye_vat += $temp_vat;
				$x_paye_sum += $temp_vat;
			}
		}
		print '<td class="nowrap right">' . price(price2num($x_paye_sum, 'MT')) . '</td>';

		$subtotalcoll = $subtotalcoll + $x_coll_sum;
		$subtotalpaye = $subtotalpaye + $x_paye_sum;

		$diff = $x_coll_sum - $x_paye_sum;
		$total = $total + $diff;
		$subtotal = price2num($subtotal + $diff, 'MT');

		print '<td class="nowrap right">' . price(price2num($diff, 'MT')) . '</td>' . "\n";
		print "<td>&nbsp;</td>\n";
		print "</tr>\n";

<<<<<<< HEAD
		$i++;
		$m++;
		if ($i > 2) {
			print '<tr class="liste_total">';
			print '<td class="right"><a href="quadri_detail.php?leftmenu=tax_vat&q=' . round($m / 3) . '&year=' . $y . '">' . $langs->trans("SubTotal") . '</a>:</td>';
			print '<td class="nowrap right">' . price(price2num($subtotalcoll, 'MT')) . '</td>';
			print '<td class="nowrap right">' . price(price2num($subtotalpaye, 'MT')) . '</td>';
			print '<td class="nowrap right">' . price(price2num($subtotal, 'MT')) . '</td>';
			print '<td>&nbsp;</td></tr>';
			$i = 0;
			$subtotalcoll = 0;
			$subtotalpaye = 0;
			$subtotal = 0;
		}
=======
	$i++;
	$m++;
	if ($i > 2) {
		print '<tr class="liste_total">';
		print '<td class="right"><a href="quadri_detail.php?leftmenu=tax_vat&q='.round($m / 3).'&year='.$y.'">'.$langs->trans("SubTotal").'</a>:</td>';
		print '<td class="nowrap right">'.price(price2num($subtotalcoll, 'MT')).'</td>';
		print '<td class="nowrap right">'.price(price2num($subtotalpaye, 'MT')).'</td>';
		print '<td class="nowrap right">'.price(price2num($subtotal, 'MT')).'</td>';
		print '<td>&nbsp;</td></tr>';
		$i = 0;
		$subtotalcoll = 0;
		$subtotalpaye = 0;
		$subtotal = 0;
>>>>>>> e13b01e0
	}
	print '<tr class="liste_total"><td class="right" colspan="3">' . $langs->trans("TotalToPay") . ':</td><td class="nowrap right">' . price(price2num($total, 'MT')) . '</td>';
	print "<td>&nbsp;</td>\n";
	print '</tr>';

	print '</table>';


	print '</div><div class="fichetwothirdright"><div class="ficheaddleft">';


	/*
	 * Paid
	 */
	print load_fiche_titre($langs->trans("VATPaid"), '', '');

	$sql = '';

	$sql .= "SELECT SUM(amount) as mm, date_format(tva.datev,'%Y-%m') as dm, 'claimed' as mode";
	$sql .= " FROM " . MAIN_DB_PREFIX . "tva as tva";
	$sql .= " WHERE tva.entity = " . $conf->entity;
	$sql .= " AND (tva.datev >= '" . $db->idate($date_start) . "' AND tva.datev <= '" . $db->idate($date_end) . "')";
	$sql .= " GROUP BY dm";

	$sql .= " UNION ";

	$sql .= "SELECT SUM(ptva.amount) as mm, date_format(tva.datev,'%Y-%m') as dm, 'paid' as mode";
	$sql .= " FROM " . MAIN_DB_PREFIX . "tva as tva";
	$sql .= " INNER JOIN " . MAIN_DB_PREFIX . "payment_vat as ptva ON (tva.rowid = ptva.fk_tva)";
	$sql .= " WHERE tva.entity = " . $conf->entity;
	$sql .= " AND (tva.datev >= '" . $db->idate($date_start) . "' AND tva.datev <= '" . $db->idate($date_end) . "')";
	$sql .= " GROUP BY dm";

	$sql .= " ORDER BY dm ASC, mode ASC";
	//print $sql;

	pt($db, $sql, $langs->trans("Month"));

	if (!empty($conf->global->MAIN_FEATURES_LEVEL)) {
		print '<br>';

		/*
		 * Recap
		 */

		print load_fiche_titre($langs->trans("VATBalance"), '', ''); // need to add translation

		$sql1 = "SELECT SUM(amount) as mm";
		$sql1 .= " FROM " . MAIN_DB_PREFIX . "tva as f";
		$sql1 .= " WHERE f.entity = " . $conf->entity;
		$sql1 .= " AND f.datev >= '" . $db->idate($date_start) . "'";
		$sql1 .= " AND f.datev <= '" . $db->idate($date_end) . "'";

		$result = $db->query($sql1);
		if ($result) {
			$obj = $db->fetch_object($result);
			print '<table class="noborder centpercent">';

			print "<tr>";
			print '<td class="right">' . $langs->trans("VATDue") . '</td>';
			print '<td class="nowrap right">' . price(price2num($total, 'MT')) . '</td>';
			print "</tr>\n";

			print "<tr>";
			print '<td class="right">' . $langs->trans("VATPaid") . '</td>';
			print '<td class="nowrap right">' . price(price2num($obj->mm, 'MT')) . "</td>\n";
			print "</tr>\n";

			$restopay = $total - $obj->mm;
			print "<tr>";
			print '<td class="right">' . $langs->trans("RemainToPay") . '</td>';
			print '<td class="nowrap right">' . price(price2num($restopay, 'MT')) . '</td>';
			print "</tr>\n";

			print '</table>';
		}
	}

	print '</div></div>';
}

llxFooter();
$db->close();<|MERGE_RESOLUTION|>--- conflicted
+++ resolved
@@ -44,7 +44,6 @@
 	$conf->global->SOCIETE_FISCAL_MONTH_START = 1;
 }
 
-<<<<<<< HEAD
 $refresh = GETPOSTISSET('submit') ? true : false;
 
 if ($refresh === false) {
@@ -67,39 +66,17 @@
 			$month_start = 10;
 			$month_end = 12;
 			$year--;
-=======
-// Date range
-$year = GETPOST("year", "int");
-if (empty($year)) {
-	$year_current = $current_date['year'];
-	$year_start = $year_current;
-} else {
-	$year_current = $year;
-	$year_start = $year;
-}
-$date_start = dol_mktime(0, 0, 0, GETPOST("date_startmonth"), GETPOST("date_startday"), GETPOST("date_startyear"));
-$date_end = dol_mktime(23, 59, 59, GETPOST("date_endmonth"), GETPOST("date_endday"), GETPOST("date_endyear"));
-// Set default period if not defined
-if (empty($date_start) || empty($date_end)) { // We define date_start and date_end
-	$q = GETPOST("q", "int");
-	if (empty($q)) {
-		if (GETPOST("month", "int")) {
-			$date_start = dol_get_first_day($year_start, GETPOST("month", "int"), false);
-			$date_end = dol_get_last_day($year_start, GETPOST("month", "int"), false);
->>>>>>> e13b01e0
 		} else {
 			$month_start = 1;
 			$month_end = 3;
 		}
 		$date_start = dol_get_first_day($year, $month_start);
 		$date_end = dol_get_last_day($year, $month_end);
-	}
-	elseif ($conf->global->MAIN_INFO_VAT_RETURN == 3) {
+	} elseif ($conf->global->MAIN_INFO_VAT_RETURN == 3) {
 		// annual
 		$date_start = dol_get_first_day($year_current, 1);
 		$date_end = dol_get_last_day($year_current, 12);
 	} else {
-<<<<<<< HEAD
 		// monthly by default
 		$year = $year_current;
 		$month_last = $month_current - 1;
@@ -123,8 +100,7 @@
 	}
 	$date_start = dol_mktime(0, 0, 0, GETPOST("date_startmonth"), GETPOST("date_startday"), GETPOST("date_startyear"));
 	$date_end = dol_mktime(23, 59, 59, GETPOST("date_endmonth"), GETPOST("date_endday"), GETPOST("date_endyear"));
-	if (empty($date_start) || empty($date_end)) // We define date_start and date_end
-	{
+	if (empty($date_start) || empty($date_end)) {// We define date_start and date_end
 		$q = GETPOST("q", "int");
 		if (empty($q)) {
 			if (GETPOST("month", "int")) {
@@ -151,23 +127,6 @@
 				$date_start = dol_get_first_day($year_start, 10, false);
 				$date_end = dol_get_last_day($year_start, 12, false);
 			}
-=======
-		if ($q == 1) {
-			$date_start = dol_get_first_day($year_start, 1, false);
-			$date_end = dol_get_last_day($year_start, 3, false);
-		}
-		if ($q == 2) {
-			$date_start = dol_get_first_day($year_start, 4, false);
-			$date_end = dol_get_last_day($year_start, 6, false);
-		}
-		if ($q == 3) {
-			$date_start = dol_get_first_day($year_start, 7, false);
-			$date_end = dol_get_last_day($year_start, 9, false);
-		}
-		if ($q == 4) {
-			$date_start = dol_get_first_day($year_start, 10, false);
-			$date_end = dol_get_last_day($year_start, 12, false);
->>>>>>> e13b01e0
 		}
 	}
 }
@@ -377,7 +336,6 @@
 	$yend = $tmp['year'];
 	$mend = $tmp['mon'];
 //var_dump($m);
-<<<<<<< HEAD
 	$total = 0;
 	$subtotalcoll = 0;
 	$subtotalpaye = 0;
@@ -430,62 +388,6 @@
 					//'link'      =>$invoice_customer->getNomUrl(1,'',12)
 				);
 			}
-=======
-$total = 0;
-$subtotalcoll = 0;
-$subtotalpaye = 0;
-$subtotal = 0;
-$i = 0;
-$mcursor = 0;
-
-while ((($y < $yend) || ($y == $yend && $m <= $mend)) && $mcursor < 1000) {	// $mcursor is to avoid too large loop
-	//$m = $conf->global->SOCIETE_FISCAL_MONTH_START + ($mcursor % 12);
-	if ($m == 13) {
-		$y++;
-	}
-	if ($m > 12) {
-		$m -= 12;
-	}
-	$mcursor++;
-
-	$x_coll = tax_by_rate('vat', $db, $y, 0, 0, 0, $modetax, 'sell', $m);
-	$x_paye = tax_by_rate('vat', $db, $y, 0, 0, 0, $modetax, 'buy', $m);
-
-	$x_both = array();
-	//now, from these two arrays, get another array with one rate per line
-	foreach (array_keys($x_coll) as $my_coll_rate) {
-		$x_both[$my_coll_rate]['coll']['totalht'] = $x_coll[$my_coll_rate]['totalht'];
-		$x_both[$my_coll_rate]['coll']['vat'] = $x_coll[$my_coll_rate]['vat'];
-		$x_both[$my_coll_rate]['paye']['totalht'] = 0;
-		$x_both[$my_coll_rate]['paye']['vat'] = 0;
-		$x_both[$my_coll_rate]['coll']['links'] = '';
-		$x_both[$my_coll_rate]['coll']['detail'] = array();
-		foreach ($x_coll[$my_coll_rate]['facid'] as $id => $dummy) {
-			//$invoice_customer->id=$x_coll[$my_coll_rate]['facid'][$id];
-			//$invoice_customer->ref=$x_coll[$my_coll_rate]['facnum'][$id];
-			//$invoice_customer->type=$x_coll[$my_coll_rate]['type'][$id];
-			//$company_static->fetch($x_coll[$my_coll_rate]['company_id'][$id]);
-			$x_both[$my_coll_rate]['coll']['detail'][] = array(
-			'id'        =>$x_coll[$my_coll_rate]['facid'][$id],
-			'descr'     =>$x_coll[$my_coll_rate]['descr'][$id],
-			'pid'       =>$x_coll[$my_coll_rate]['pid'][$id],
-			'pref'      =>$x_coll[$my_coll_rate]['pref'][$id],
-			'ptype'     =>$x_coll[$my_coll_rate]['ptype'][$id],
-			'payment_id'=>$x_coll[$my_coll_rate]['payment_id'][$id],
-			'payment_amount'=>$x_coll[$my_coll_rate]['payment_amount'][$id],
-			'ftotal_ttc'=>$x_coll[$my_coll_rate]['ftotal_ttc'][$id],
-			'dtotal_ttc'=>$x_coll[$my_coll_rate]['dtotal_ttc'][$id],
-			'dtype'     =>$x_coll[$my_coll_rate]['dtype'][$id],
-			'datef'     =>$x_coll[$my_coll_rate]['datef'][$id],
-			'datep'     =>$x_coll[$my_coll_rate]['datep'][$id],
-			//'company_link'=>$company_static->getNomUrl(1,'',20),
-			'ddate_start'=>$x_coll[$my_coll_rate]['ddate_start'][$id],
-			'ddate_end'  =>$x_coll[$my_coll_rate]['ddate_end'][$id],
-			'totalht'   =>$x_coll[$my_coll_rate]['totalht_list'][$id],
-			'vat'       =>$x_coll[$my_coll_rate]['vat_list'][$id],
-			//'link'      =>$invoice_customer->getNomUrl(1,'',12)
-			);
->>>>>>> e13b01e0
 		}
 
 		// tva paid
@@ -669,7 +571,6 @@
 		print "<td>&nbsp;</td>\n";
 		print "</tr>\n";
 
-<<<<<<< HEAD
 		$i++;
 		$m++;
 		if ($i > 2) {
@@ -684,21 +585,6 @@
 			$subtotalpaye = 0;
 			$subtotal = 0;
 		}
-=======
-	$i++;
-	$m++;
-	if ($i > 2) {
-		print '<tr class="liste_total">';
-		print '<td class="right"><a href="quadri_detail.php?leftmenu=tax_vat&q='.round($m / 3).'&year='.$y.'">'.$langs->trans("SubTotal").'</a>:</td>';
-		print '<td class="nowrap right">'.price(price2num($subtotalcoll, 'MT')).'</td>';
-		print '<td class="nowrap right">'.price(price2num($subtotalpaye, 'MT')).'</td>';
-		print '<td class="nowrap right">'.price(price2num($subtotal, 'MT')).'</td>';
-		print '<td>&nbsp;</td></tr>';
-		$i = 0;
-		$subtotalcoll = 0;
-		$subtotalpaye = 0;
-		$subtotal = 0;
->>>>>>> e13b01e0
 	}
 	print '<tr class="liste_total"><td class="right" colspan="3">' . $langs->trans("TotalToPay") . ':</td><td class="nowrap right">' . price(price2num($total, 'MT')) . '</td>';
 	print "<td>&nbsp;</td>\n";
