<?php
/* Copyright (C) 2001-2003 Rodolphe Quiedeville <rodolphe@quiedeville.org>
 * Copyright (C) 2004      Eric Seigne          <eric.seigne@ryxeo.com>
 * Copyright (C) 2004-2018 Laurent Destailleur  <eldy@users.sourceforge.net>
<<<<<<< HEAD
 * Copyright (C) 2005-2009 Regis Houssin        <regis.houssin@capnetworks.com>
=======
 * Copyright (C) 2005-2009 Regis Houssin        <regis.houssin@inodbox.com>
>>>>>>> d9b8a8c8
 * Copyright (C) 2014      Ferran Marcet        <fmarcet@2byte.es>
 * Copyright (C) 2018       Frédéric France         <frederic.france@netlogic.fr>
 *
 * This program is free software; you can redistribute it and/or modify
 * it under the terms of the GNU General Public License as published by
 * the Free Software Foundation; either version 3 of the License, or
 * (at your option) any later version.
 *
 * This program is distributed in the hope that it will be useful,
 * but WITHOUT ANY WARRANTY; without even the implied warranty of
 * MERCHANTABILITY or FITNESS FOR A PARTICULAR PURPOSE.  See the
 * GNU General Public License for more details.
 *
 * You should have received a copy of the GNU General Public License
 * along with this program. If not, see <http://www.gnu.org/licenses/>.
 */

/**
 *		\file       htdocs/compta/tva/index.php
 *		\ingroup    tax
 *		\brief      Index page of VAT reports
 */
require '../../main.inc.php';
require_once DOL_DOCUMENT_ROOT.'/core/lib/report.lib.php';
require_once DOL_DOCUMENT_ROOT.'/core/lib/tax.lib.php';
require_once DOL_DOCUMENT_ROOT.'/core/lib/date.lib.php';
require_once DOL_DOCUMENT_ROOT.'/compta/tva/class/tva.class.php';
require_once DOL_DOCUMENT_ROOT.'/compta/localtax/class/localtax.class.php';

// Load translation files required by the page
$langs->loadLangs(array("other","compta","banks","bills","companies","product","trips","admin"));

// Date range
$year=GETPOST("year","int");
if (empty($year))
{
	$year_current = strftime("%Y",dol_now());
	$year_start = $year_current;
} else {
	$year_current = $year;
	$year_start = $year;
}
$date_start=dol_mktime(0,0,0,GETPOST("date_startmonth"),GETPOST("date_startday"),GETPOST("date_startyear"));
$date_end=dol_mktime(23,59,59,GETPOST("date_endmonth"),GETPOST("date_endday"),GETPOST("date_endyear"));
if (empty($date_start) || empty($date_end)) // We define date_start and date_end
{
	$q=GETPOST("q","int");
	if (empty($q))
	{
		if (GETPOST("month","int")) { $date_start=dol_get_first_day($year_start,GETPOST("month","int"),false); $date_end=dol_get_last_day($year_start,GETPOST("month","int"),false); }
		else
		{
			$date_start=dol_get_first_day($year_start, $conf->global->SOCIETE_FISCAL_MONTH_START,false);
			$date_end=dol_time_plus_duree($date_start, 1, 'y') - 1;
		}
	}
	else
	{
		if ($q==1) { $date_start=dol_get_first_day($year_start,1,false); $date_end=dol_get_last_day($year_start,3,false); }
		if ($q==2) { $date_start=dol_get_first_day($year_start,4,false); $date_end=dol_get_last_day($year_start,6,false); }
		if ($q==3) { $date_start=dol_get_first_day($year_start,7,false); $date_end=dol_get_last_day($year_start,9,false); }
		if ($q==4) { $date_start=dol_get_first_day($year_start,10,false); $date_end=dol_get_last_day($year_start,12,false); }
	}
}

// Define modetax (0 or 1)
// 0=normal, 1=option vat for services is on debit, 2=option on payments for products
$modetax = $conf->global->TAX_MODE;
if (GETPOSTISSET("modetax")) $modetax=GETPOST("modetax",'int');
if (empty($modetax)) $modetax=0;

// Security check
$socid = GETPOST('socid','int');
if ($user->societe_id) $socid=$user->societe_id;
$result = restrictedArea($user, 'tax', '', '', 'charges');


/**
 * print function
 *
 * @param		DoliDB	$db		Database handler
 * @param		string	$sql	SQL Request
 * @param		string	$date	Date
 * @return		void
 */
function pt($db, $sql, $date)
{
    global $conf, $bc,$langs;

    $result = $db->query($sql);
    if ($result) {
        $num = $db->num_rows($result);
        $i = 0;
        $total = 0;
        print '<table class="noborder" width="100%">';

        print '<tr class="liste_titre">';
        print '<td class="nowrap">'.$date.'</td>';
        print '<td align="right">'.$langs->trans("ClaimedForThisPeriod").'</td>';
        print '<td align="right">'.$langs->trans("PaidDuringThisPeriod").'</td>';
        print "</tr>\n";

        $totalclaimed = 0;
        $totalpaid = 0;
        $amountclaimed = 0;
        $amountpaid = 0;
        $previousmonth = '';
        $previousmode = '';
        $mode = '';

        while ($i < $num) {
            $obj = $db->fetch_object($result);
            $mode = $obj->mode;

            //print $obj->dm.' '.$obj->mode.' '.$previousmonth.' '.$previousmode;
            if ($obj->mode == 'claimed' && ! empty($previousmode))
            {
            	print '<tr class="oddeven">';
            	print '<td class="nowrap">'.$previousmonth."</td>\n";
            	print '<td class="nowrap" align="right">'.price($amountclaimed)."</td>\n";
            	print '<td class="nowrap" align="right">'.price($amountpaid)."</td>\n";
            	print "</tr>\n";

            	$amountclaimed = 0;
            	$amountpaid = 0;
            }

            if ($obj->mode == 'claimed')
            {
            	$amountclaimed = $obj->mm;
            	$totalclaimed = $totalclaimed + $amountclaimed;
            }
            if ($obj->mode == 'paid')
            {
            	$amountpaid = $obj->mm;
            	$totalpaid = $totalpaid + $amountpaid;
            }

            if ($obj->mode == 'paid')
            {
            	print '<tr class="oddeven">';
            	print '<td class="nowrap">'.$obj->dm."</td>\n";
            	print '<td class="nowrap" align="right">'.price($amountclaimed)."</td>\n";
            	print '<td class="nowrap" align="right">'.price($amountpaid)."</td>\n";
            	print "</tr>\n";
            	$amountclaimed = 0;
            	$amountpaid = 0;
            	$previousmode = '';
            	$previousmonth = '';
            }
            else
            {
            	$previousmode = $obj->mode;
            	$previousmonth = $obj->dm;
            }

            $i++;
        }

        if ($mode == 'claimed' && ! empty($previousmode))
        {
        	print '<tr class="oddeven">';
        	print '<td class="nowrap">'.$previousmonth."</td>\n";
        	print '<td class="nowrap" align="right">'.price($amountclaimed)."</td>\n";
        	print '<td class="nowrap" align="right">'.price($amountpaid)."</td>\n";
        	print "</tr>\n";

        	$amountclaimed = 0;
        	$amountpaid = 0;
        }

        print '<tr class="liste_total">';
        print '<td align="right">'.$langs->trans("Total").'</td>';
        print '<td class="nowrap" align="right">'.price($totalclaimed).'</td>';
        print '<td class="nowrap" align="right">'.price($totalpaid).'</td>';
        print "</tr>";

        print "</table>";

        $db->free($result);
    }
    else {
        dol_print_error($db);
    }
}


/*
 * View
 */

$form=new Form($db);
$company_static=new Societe($db);
$tva = new Tva($db);

$description = '';

// Show report header
$name = $langs->trans("ReportByMonth");
$calcmode='';
if ($modetax == 0) $calcmode=$langs->trans('OptionVATDefault');
if ($modetax == 1) $calcmode=$langs->trans('OptionVATDebitOption');
if ($modetax == 2) $calcmode=$langs->trans('OptionPaymentForProductAndServices');
$calcmode.='<br>('.$langs->trans("TaxModuleSetupToModifyRules",DOL_URL_ROOT.'/admin/taxes.php').')';

$description = $langs->trans("VATSummary").'<br>';
if ($conf->global->TAX_MODE_SELL_PRODUCT == 'invoice') $description.=$langs->trans("RulesVATDueProducts");
if ($conf->global->TAX_MODE_SELL_PRODUCT == 'payment') $description.=$langs->trans("RulesVATInProducts");
if ($conf->global->TAX_MODE_SELL_SERVICE == 'invoice') $description.='<br>'.$langs->trans("RulesVATDueServices");
if ($conf->global->TAX_MODE_SELL_SERVICE == 'payment') $description.='<br>'.$langs->trans("RulesVATInServices");
if (! empty($conf->global->FACTURE_DEPOSITS_ARE_JUST_PAYMENTS)) {
	$description.='<br>'.$langs->trans("DepositsAreNotIncluded");
}
if (! empty($conf->global->MAIN_MODULE_ACCOUNTING)) $description.='<br>'.$langs->trans("ThisIsAnEstimatedValue");

<<<<<<< HEAD
$period=$form->select_date($date_start,'date_start',0,0,0,'',1,0,1).' - '.$form->select_date($date_end,'date_end',0,0,0,'',1,0,1);
=======
$period=$form->selectDate($date_start, 'date_start', 0, 0, 0, '', 1, 0).' - '.$form->selectDate($date_end, 'date_end', 0, 0, 0, '', 1, 0);
>>>>>>> d9b8a8c8

$builddate=dol_now();


llxHeader('', $name);

//$textprevyear="<a href=\"index.php?year=" . ($year_current-1) . "\">".img_previous($langs->trans("Previous"), 'class="valignbottom"')."</a>";
//$textnextyear=" <a href=\"index.php?year=" . ($year_current+1) . "\">".img_next($langs->trans("Next"), 'class="valignbottom"')."</a>";
//print load_fiche_titre($langs->transcountry("VAT", $mysoc->country_code), $textprevyear." ".$langs->trans("Year")." ".$year_start." ".$textnextyear, 'title_accountancy.png');

report_header($name,'',$period,$periodlink,$description,$builddate,$exportlink,array(),$calcmode);
//report_header($name,'',$textprevyear.$langs->trans("Year")." ".$year_start.$textnextyear,'',$description,$builddate,$exportlink,array(),$calcmode);


print '<br>';

print '<div class="fichecenter"><div class="fichethirdleft">';

print load_fiche_titre($langs->trans("VATSummary"), '', '');

print '<table class="noborder" width="100%">';
print '<tr class="liste_titre">';
print '<td width="30%">'.$langs->trans("Year")." ".$y.'</td>';
print '<td align="right">'.$langs->trans("VATToPay").'</td>';
print '<td align="right">'.$langs->trans("VATToCollect").'</td>';
print '<td align="right">'.$langs->trans("Balance").'</td>';
print '<td>&nbsp;</td>'."\n";
print '</tr>'."\n";

$tmp=dol_getdate($date_start);
$y = $tmp['year'];
$m = $tmp['mon'];
$tmp=dol_getdate($date_end);
$yend = $tmp['year'];
$mend = $tmp['mon'];
//var_dump($m);
$total=0; $subtotalcoll=0; $subtotalpaye=0; $subtotal=0;
$i=0; $mcursor=0;
while ((($y < $yend) || ($y == $yend && $m < $mend)) && $mcursor < 1000)	// $mcursor is to avoid too large loop
{
	//$m = $conf->global->SOCIETE_FISCAL_MONTH_START + ($mcursor % 12);
	if ($m == 13) $y++;
	if ($m > 12) $m -= 12;
	$mcursor++;

	$x_coll = tax_by_rate('vat', $db, $y, 0, 0, 0, $modetax, 'sell', $m);
	$x_paye = tax_by_rate('vat', $db, $y, 0, 0, 0, $modetax, 'buy', $m);

	$x_both = array();
	//now, from these two arrays, get another array with one rate per line
	foreach(array_keys($x_coll) as $my_coll_rate)
	{
		$x_both[$my_coll_rate]['coll']['totalht'] = $x_coll[$my_coll_rate]['totalht'];
		$x_both[$my_coll_rate]['coll']['vat']	 = $x_coll[$my_coll_rate]['vat'];
		$x_both[$my_coll_rate]['paye']['totalht'] = 0;
		$x_both[$my_coll_rate]['paye']['vat'] = 0;
		$x_both[$my_coll_rate]['coll']['links'] = '';
		$x_both[$my_coll_rate]['coll']['detail'] = array();
		foreach($x_coll[$my_coll_rate]['facid'] as $id=>$dummy) {
			//$invoice_customer->id=$x_coll[$my_coll_rate]['facid'][$id];
			//$invoice_customer->ref=$x_coll[$my_coll_rate]['facnum'][$id];
			//$invoice_customer->type=$x_coll[$my_coll_rate]['type'][$id];
			//$company_static->fetch($x_coll[$my_coll_rate]['company_id'][$id]);
			$x_both[$my_coll_rate]['coll']['detail'][] = array(
			'id'        =>$x_coll[$my_coll_rate]['facid'][$id],
			'descr'     =>$x_coll[$my_coll_rate]['descr'][$id],
			'pid'       =>$x_coll[$my_coll_rate]['pid'][$id],
			'pref'      =>$x_coll[$my_coll_rate]['pref'][$id],
			'ptype'     =>$x_coll[$my_coll_rate]['ptype'][$id],
			'payment_id'=>$x_coll[$my_coll_rate]['payment_id'][$id],
			'payment_amount'=>$x_coll[$my_coll_rate]['payment_amount'][$id],
			'ftotal_ttc'=>$x_coll[$my_coll_rate]['ftotal_ttc'][$id],
			'dtotal_ttc'=>$x_coll[$my_coll_rate]['dtotal_ttc'][$id],
			'dtype'     =>$x_coll[$my_coll_rate]['dtype'][$id],
			'datef'     =>$x_coll[$my_coll_rate]['datef'][$id],
			'datep'     =>$x_coll[$my_coll_rate]['datep'][$id],
			//'company_link'=>$company_static->getNomUrl(1,'',20),
			'ddate_start'=>$x_coll[$my_coll_rate]['ddate_start'][$id],
			'ddate_end'  =>$x_coll[$my_coll_rate]['ddate_end'][$id],
			'totalht'   =>$x_coll[$my_coll_rate]['totalht_list'][$id],
			'vat'       =>$x_coll[$my_coll_rate]['vat_list'][$id],
			//'link'      =>$invoice_customer->getNomUrl(1,'',12)
			);
		}
	}

	// tva paid
	foreach (array_keys($x_paye) as $my_paye_rate) {
		$x_both[$my_paye_rate]['paye']['totalht'] = $x_paye[$my_paye_rate]['totalht'];
		$x_both[$my_paye_rate]['paye']['vat'] = $x_paye[$my_paye_rate]['vat'];
		if (!isset($x_both[$my_paye_rate]['coll']['totalht'])) {
			$x_both[$my_paye_rate]['coll']['totalht'] = 0;
			$x_both[$my_paye_rate]['coll']['vat'] = 0;
		}
		$x_both[$my_paye_rate]['paye']['links'] = '';
		$x_both[$my_paye_rate]['paye']['detail'] = array();

		foreach ($x_paye[$my_paye_rate]['facid'] as $id=>$dummy)
		{
			// ExpenseReport
			if ($x_paye[$my_paye_rate]['ptype'][$id] == 'ExpenseReportPayment')
			{
				//$expensereport->id=$x_paye[$my_paye_rate]['facid'][$id];
				//$expensereport->ref=$x_paye[$my_paye_rate]['facnum'][$id];
				//$expensereport->type=$x_paye[$my_paye_rate]['type'][$id];

				$x_both[$my_paye_rate]['paye']['detail'][] = array(
				'id'				=>$x_paye[$my_paye_rate]['facid'][$id],
				'descr'				=>$x_paye[$my_paye_rate]['descr'][$id],
				'pid'				=>$x_paye[$my_paye_rate]['pid'][$id],
				'pref'				=>$x_paye[$my_paye_rate]['pref'][$id],
				'ptype'				=>$x_paye[$my_paye_rate]['ptype'][$id],
				'payment_id'		=>$x_paye[$my_paye_rate]['payment_id'][$id],
				'payment_amount'	=>$x_paye[$my_paye_rate]['payment_amount'][$id],
				'ftotal_ttc'		=>price2num($x_paye[$my_paye_rate]['ftotal_ttc'][$id]),
				'dtotal_ttc'		=>price2num($x_paye[$my_paye_rate]['dtotal_ttc'][$id]),
				'dtype'				=>$x_paye[$my_paye_rate]['dtype'][$id],
				'ddate_start'		=>$x_paye[$my_paye_rate]['ddate_start'][$id],
				'ddate_end'			=>$x_paye[$my_paye_rate]['ddate_end'][$id],
				'totalht'			=>price2num($x_paye[$my_paye_rate]['totalht_list'][$id]),
				'vat'				=>$x_paye[$my_paye_rate]['vat_list'][$id],
				//'link'				=>$expensereport->getNomUrl(1)
				);
			}
			else
			{
				//$invoice_supplier->id=$x_paye[$my_paye_rate]['facid'][$id];
				//$invoice_supplier->ref=$x_paye[$my_paye_rate]['facnum'][$id];
				//$invoice_supplier->type=$x_paye[$my_paye_rate]['type'][$id];
				//$company_static->fetch($x_paye[$my_paye_rate]['company_id'][$id]);
				$x_both[$my_paye_rate]['paye']['detail'][] = array(
				'id'        =>$x_paye[$my_paye_rate]['facid'][$id],
				'descr'     =>$x_paye[$my_paye_rate]['descr'][$id],
				'pid'       =>$x_paye[$my_paye_rate]['pid'][$id],
				'pref'      =>$x_paye[$my_paye_rate]['pref'][$id],
				'ptype'     =>$x_paye[$my_paye_rate]['ptype'][$id],
				'payment_id'=>$x_paye[$my_paye_rate]['payment_id'][$id],
				'payment_amount'=>$x_paye[$my_paye_rate]['payment_amount'][$id],
				'ftotal_ttc'=>price2num($x_paye[$my_paye_rate]['ftotal_ttc'][$id]),
				'dtotal_ttc'=>price2num($x_paye[$my_paye_rate]['dtotal_ttc'][$id]),
				'dtype'     =>$x_paye[$my_paye_rate]['dtype'][$id],
				'datef'     =>$x_paye[$my_paye_rate]['datef'][$id],
				'datep'     =>$x_paye[$my_paye_rate]['datep'][$id],
				//'company_link'=>$company_static->getNomUrl(1,'',20),
				'ddate_start'=>$x_paye[$my_paye_rate]['ddate_start'][$id],
				'ddate_end'  =>$x_paye[$my_paye_rate]['ddate_end'][$id],
				'totalht'   =>price2num($x_paye[$my_paye_rate]['totalht_list'][$id]),
				'vat'       =>$x_paye[$my_paye_rate]['vat_list'][$id],
				//'link'      =>$invoice_supplier->getNomUrl(1,'',12)
				);
			}
		}
	}
	//now we have an array (x_both) indexed by rates for coll and paye

    $action = "tva";
    $object = array(&$x_coll, &$x_paye, &$x_both);
    $parameters["mode"] = $modetax;
    $parameters["year"] = $y;
    $parameters["month"] = $m;
    $parameters["type"] = 'vat';

    // Initialize technical object to manage hooks of expenses. Note that conf->hooks_modules contains array array
    $hookmanager->initHooks(array('externalbalance'));
    $reshook=$hookmanager->executeHooks('addVatLine',$parameters,$object,$action);    // Note that $action and $object may have been modified by some hooks

    if (! is_array($x_coll) && $coll_listbuy == -1)
    {
        $langs->load("errors");
        print '<tr><td colspan="5">'.$langs->trans("ErrorNoAccountancyModuleLoaded").'</td></tr>';
        break;
    }
    if (! is_array($x_paye) && $coll_listbuy == -2)
    {
        print '<tr><td colspan="5">'.$langs->trans("FeatureNotYetAvailable").'</td></tr>';
        break;
    }


    print '<tr class="oddeven">';
    print '<td class="nowrap"><a href="'.DOL_URL_ROOT.'/compta/tva/quadri_detail.php?leftmenu=tax_vat&month='.$m.'&year='.$y.'">'.dol_print_date(dol_mktime(0,0,0,$m,1,$y),"%b %Y").'</a></td>';

    $x_coll_sum = 0;
    foreach (array_keys($x_coll) as $rate)
    {
    	$subtot_coll_total_ht = 0;
    	$subtot_coll_vat = 0;

    	foreach ($x_both[$rate]['coll']['detail'] as $index => $fields)
	    {
	    	// Payment
	    	$ratiopaymentinvoice=1;
	    	if ($modetax != 1)
	    	{
	    		// Define type
	    		// We MUST use dtype (type in line). We can use something else, only if dtype is really unknown.
	    		$type=(isset($fields['dtype'])?$fields['dtype']:$fields['ptype']);
	    		// Try to enhance type detection using date_start and date_end for free lines where type
	    		// was not saved.
	    		if (!empty($fields['ddate_start'])) {
	    			$type=1;
	    		}
	    		if (!empty($fields['ddate_end'])) {
	    			$type=1;
	    		}

	    		if (($type == 0 && $conf->global->TAX_MODE_SELL_PRODUCT == 'invoice')
	    			|| ($type == 1 && $conf->global->TAX_MODE_SELL_SERVICE == 'invoice'))
	    		{
	    			//print $langs->trans("NA");
	    		} else {
	    			if (isset($fields['payment_amount']) && price2num($fields['ftotal_ttc'])) {
	    				$ratiopaymentinvoice=($fields['payment_amount']/$fields['ftotal_ttc']);
	    			}
	    		}
	    	}
	    	//var_dump('type='.$type.' '.$fields['totalht'].' '.$ratiopaymentinvoice);
	    	$temp_ht=$fields['totalht']*$ratiopaymentinvoice;
	    	$temp_vat=$fields['vat']*$ratiopaymentinvoice;
	    	$subtot_coll_total_ht += $temp_ht;
	    	$subtot_coll_vat      += $temp_vat;
	    	$x_coll_sum           += $temp_vat;
	    }
    }
    print "<td class=\"nowrap\" align=\"right\">".price(price2num($x_coll_sum,'MT'))."</td>";

    $x_paye_sum = 0;
    foreach (array_keys($x_paye) as $rate)
    {
    	$subtot_paye_total_ht = 0;
    	$subtot_paye_vat = 0;

	    foreach ($x_both[$rate]['paye']['detail'] as $index => $fields)
	    {
	    	// Payment
	    	$ratiopaymentinvoice=1;
	    	if ($modetax != 1)
	    	{
	    		// Define type
	    		// We MUST use dtype (type in line). We can use something else, only if dtype is really unknown.
	    		$type=(isset($fields['dtype'])?$fields['dtype']:$fields['ptype']);
	    		// Try to enhance type detection using date_start and date_end for free lines where type
	    		// was not saved.
	    		if (!empty($fields['ddate_start'])) {
	    			$type=1;
	    		}
	    		if (!empty($fields['ddate_end'])) {
	    			$type=1;
	    		}

	    		if (($type == 0 && $conf->global->TAX_MODE_SELL_PRODUCT == 'invoice')
	    			|| ($type == 1 && $conf->global->TAX_MODE_SELL_SERVICE == 'invoice'))
	    		{
	    			//print $langs->trans("NA");
	    		} else {
	    			if (isset($fields['payment_amount']) && price2num($fields['ftotal_ttc'])) {
	    				$ratiopaymentinvoice=($fields['payment_amount']/$fields['ftotal_ttc']);
	    			}
	    		}
	    	}
	    	//var_dump('type='.$type.' '.$fields['totalht'].' '.$ratiopaymentinvoice);
	    	$temp_ht=$fields['totalht']*$ratiopaymentinvoice;
	    	$temp_vat=$fields['vat']*$ratiopaymentinvoice;
	    	$subtot_paye_total_ht += $temp_ht;
	    	$subtot_paye_vat      += $temp_vat;
	    	$x_paye_sum           += $temp_vat;
	    }
    }
    print "<td class=\"nowrap\" align=\"right\">".price(price2num($x_paye_sum,'MT'))."</td>";

    $subtotalcoll = $subtotalcoll + $x_coll_sum;
    $subtotalpaye = $subtotalpaye + $x_paye_sum;

    $diff = $x_coll_sum - $x_paye_sum;
    $total = $total + $diff;
    $subtotal = price2num($subtotal + $diff, 'MT');

    print "<td class=\"nowrap\" align=\"right\">".price(price2num($diff,'MT'))."</td>\n";
    print "<td>&nbsp;</td>\n";
    print "</tr>\n";

    $i++; $m++;
    if ($i > 2)
    {
        print '<tr class="liste_total">';
        print '<td align="right"><a href="quadri_detail.php?leftmenu=tax_vat&q='.($m/3).'&year='.$y.'">'.$langs->trans("SubTotal").'</a>:</td>';
        print '<td class="nowrap" align="right">'.price(price2num($subtotalcoll,'MT')).'</td>';
        print '<td class="nowrap" align="right">'.price(price2num($subtotalpaye,'MT')).'</td>';
        print '<td class="nowrap" align="right">'.price(price2num($subtotal,'MT')).'</td>';
        print '<td>&nbsp;</td></tr>';
        $i = 0;
        $subtotalcoll=0; $subtotalpaye=0; $subtotal=0;
    }
}
print '<tr class="liste_total"><td align="right" colspan="3">'.$langs->trans("TotalToPay").':</td><td class="nowrap" align="right">'.price(price2num($total, 'MT')).'</td>';
print "<td>&nbsp;</td>\n";
print '</tr>';

print '</table>';


print '</div><div class="fichetwothirdright"><div class="ficheaddleft">';



/*
 * Payed
 */

print load_fiche_titre($langs->trans("VATPaid"), '', '');

$sql='';

$sql.= "SELECT SUM(amount) as mm, date_format(f.datev,'%Y-%m') as dm, 'claimed' as mode";
$sql.= " FROM ".MAIN_DB_PREFIX."tva as f";
$sql.= " WHERE f.entity = ".$conf->entity;
$sql.= " AND (f.datev >= '".$db->idate($date_start)."' AND f.datev <= '".$db->idate($date_end)."')";
$sql.= " GROUP BY dm";

$sql.= " UNION ";

$sql.= "SELECT SUM(amount) as mm, date_format(f.datep,'%Y-%m') as dm, 'paid' as mode";
$sql.= " FROM ".MAIN_DB_PREFIX."tva as f";
$sql.= " WHERE f.entity = ".$conf->entity;
$sql.= " AND (f.datep >= '".$db->idate($date_start)."' AND f.datep <= '".$db->idate($date_end)."')";
$sql.= " GROUP BY dm";

$sql.= " ORDER BY dm ASC, mode ASC";
//print $sql;

pt($db, $sql, $langs->trans("Month"));


if (! empty($conf->global->MAIN_FEATURES_LEVEL))
{
	print '<br>';

	/*
     * Recap
     */

    print load_fiche_titre($langs->trans("VATBalance"), '', ''); // need to add translation

    $sql1 = "SELECT SUM(amount) as mm";
    $sql1 .= " FROM " . MAIN_DB_PREFIX . "tva as f";
    $sql1 .= " WHERE f.entity = " . $conf->entity;
    $sql1 .= " AND f.datev >= '" . $db->idate($date_start) . "'";
    $sql1 .= " AND f.datev <= '" . $db->idate($date_end) . "'";
<<<<<<< HEAD
    $sql1 .= " GROUP BY dm ORDER BY dm ASC";
=======
>>>>>>> d9b8a8c8

    $result = $db->query($sql1);
    if ($result) {
        $obj = $db->fetch_object($result);
        print '<table class="noborder" width="100%">';

        print "<tr>";
        print '<td align="right">' . $langs->trans("VATDue") . '</td>';
        print '<td class="nowrap" align="right">' . price(price2num($total, 'MT')) . '</td>';
        print "</tr>\n";

        print "<tr>";
        print '<td align="right">' . $langs->trans("VATPaid") . '</td>';
        print '<td class="nowrap" align="right">' . price(price2num($obj->mm, 'MT')) . "</td>\n";
        print "</tr>\n";

        $restopay = $total - $obj->mm;
        print "<tr>";
        print '<td align="right">' . $langs->trans("RemainToPay") . '</td>';
        print '<td class="nowrap" align="right">' . price(price2num($restopay, 'MT')) . '</td>';
        print "</tr>\n";

        print '</table>';
    }
}

print '</div></div>';

llxFooter();
$db->close();<|MERGE_RESOLUTION|>--- conflicted
+++ resolved
@@ -2,11 +2,7 @@
 /* Copyright (C) 2001-2003 Rodolphe Quiedeville <rodolphe@quiedeville.org>
  * Copyright (C) 2004      Eric Seigne          <eric.seigne@ryxeo.com>
  * Copyright (C) 2004-2018 Laurent Destailleur  <eldy@users.sourceforge.net>
-<<<<<<< HEAD
- * Copyright (C) 2005-2009 Regis Houssin        <regis.houssin@capnetworks.com>
-=======
  * Copyright (C) 2005-2009 Regis Houssin        <regis.houssin@inodbox.com>
->>>>>>> d9b8a8c8
  * Copyright (C) 2014      Ferran Marcet        <fmarcet@2byte.es>
  * Copyright (C) 2018       Frédéric France         <frederic.france@netlogic.fr>
  *
@@ -222,11 +218,7 @@
 }
 if (! empty($conf->global->MAIN_MODULE_ACCOUNTING)) $description.='<br>'.$langs->trans("ThisIsAnEstimatedValue");
 
-<<<<<<< HEAD
-$period=$form->select_date($date_start,'date_start',0,0,0,'',1,0,1).' - '.$form->select_date($date_end,'date_end',0,0,0,'',1,0,1);
-=======
 $period=$form->selectDate($date_start, 'date_start', 0, 0, 0, '', 1, 0).' - '.$form->selectDate($date_end, 'date_end', 0, 0, 0, '', 1, 0);
->>>>>>> d9b8a8c8
 
 $builddate=dol_now();
 
@@ -575,10 +567,6 @@
     $sql1 .= " WHERE f.entity = " . $conf->entity;
     $sql1 .= " AND f.datev >= '" . $db->idate($date_start) . "'";
     $sql1 .= " AND f.datev <= '" . $db->idate($date_end) . "'";
-<<<<<<< HEAD
-    $sql1 .= " GROUP BY dm ORDER BY dm ASC";
-=======
->>>>>>> d9b8a8c8
 
     $result = $db->query($sql1);
     if ($result) {
