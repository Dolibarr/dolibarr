--- conflicted
+++ resolved
@@ -178,18 +178,6 @@
 {
     $sql = "SELECT DISTINCT p.rowid as rowid, p.ref as ref, p.label as label,";
     $sql.= " sum(l.total_ht) as amount, sum(l.total_ttc) as amount_ttc";
-<<<<<<< HEAD
-    $sql.= " FROM ".MAIN_DB_PREFIX."product as p";
-    $sql.= " JOIN ".MAIN_DB_PREFIX."facturedet as l";
-    $sql.= " LEFT JOIN ".MAIN_DB_PREFIX."facture as f ON l.fk_facture = f.rowid";
-    if ($selected_cat === -2) {
-	$sql.=" LEFT OUTER JOIN ".MAIN_DB_PREFIX."categorie_product as cp ON p.rowid = cp.fk_product";
-    }
-    if ($selected_cat && $selected_cat !== -2) {
-	$sql.= " LEFT JOIN ".MAIN_DB_PREFIX."categorie as c ON c.rowid = " . $selected_cat;
-	if ($subcat) {
-	    $sql.=" OR c.fk_parent = " . $selected_cat;
-=======
     $sql.= " FROM ".MAIN_DB_PREFIX."facture as f, ".MAIN_DB_PREFIX."facturedet as l, ".MAIN_DB_PREFIX."product as p";
 	if ($selected_cat === -2)	// Without any category 
 	{
@@ -198,7 +186,6 @@
 	else if ($selected_cat) 	// Into a specific category
 	{
 	    $sql.= ", ".MAIN_DB_PREFIX."categorie as c, ".MAIN_DB_PREFIX."categorie_product as cp";
->>>>>>> 8d664973
 	}
     $sql.= " WHERE l.fk_product = p.rowid";
 	$sql.= " AND l.fk_facture = f.rowid";
@@ -401,15 +388,10 @@
     print '</form>';
 } else {
     // $modecompta != 'CREANCES-DETTES'
-<<<<<<< HEAD
-    print '<br>'.$langs->trans("TurnoverPerProductInCommitmentAccountingNotRelevant") . '<br>';
-=======
-    // TODO: better message, for example:
     // "Calculation of part of each product for accountancy in this mode is not possible. When a partial payment (for example 5 euros) is done on an
     // invoice with 2 product (product A for 10 euros and product B for 20 euros), what is part of paiment for product A and part of paiment for product B ?
     // Because there is no way to know this, this report is not relevant.  
-    print '<div class="warning">' . $langs->trans("WarningNotRelevant") . '</div>';
->>>>>>> 8d664973
+	print '<br>'.$langs->trans("TurnoverPerProductInCommitmentAccountingNotRelevant") . '<br>';
 }
 
 llxFooter();
