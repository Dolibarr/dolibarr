--- conflicted
+++ resolved
@@ -15,7 +15,7 @@
  * GNU General Public License for more details.
  *
  * You should have received a copy of the GNU General Public License
- * along with this program. If not, see <https://www.gnu.org/licenses/>.
+ * along with this program. If not, see <http://www.gnu.org/licenses/>.
  */
 
 /**
@@ -31,23 +31,23 @@
 require_once DOL_DOCUMENT_ROOT.'/categories/class/categorie.class.php';
 
 // Load translation files required by the page
-$langs->loadLangs(array("products", "categories", "errors", 'accountancy'));
+$langs->loadLangs(array("products","categories","errors",'accountancy'));
 
 // Security pack (data & check)
 $socid = GETPOST('socid', 'int');
 
-if ($user->socid > 0) $socid = $user->socid;
-if (!empty($conf->comptabilite->enabled)) $result = restrictedArea($user, 'compta', '', '', 'resultat');
-if (!empty($conf->accounting->enabled)) $result = restrictedArea($user, 'accounting', '', '', 'comptarapport');
+if ($user->societe_id > 0) $socid = $user->societe_id;
+if (! empty($conf->comptabilite->enabled)) $result=restrictedArea($user, 'compta', '', '', 'resultat');
+if (! empty($conf->accounting->enabled)) $result=restrictedArea($user, 'accounting', '', '', 'comptarapport');
 
 // Define modecompta ('CREANCES-DETTES' or 'RECETTES-DEPENSES')
 $modecompta = $conf->global->ACCOUNTING_MODE;
-if (GETPOST("modecompta")) $modecompta = GETPOST("modecompta");
-
-$sortorder = isset($_GET["sortorder"]) ? $_GET["sortorder"] : $_POST["sortorder"];
-$sortfield = isset($_GET["sortfield"]) ? $_GET["sortfield"] : $_POST["sortfield"];
-if (!$sortorder) $sortorder = "asc";
-if (!$sortfield) $sortfield = "ref";
+if (GETPOST("modecompta")) $modecompta=GETPOST("modecompta");
+
+$sortorder=isset($_GET["sortorder"])?$_GET["sortorder"]:$_POST["sortorder"];
+$sortfield=isset($_GET["sortfield"])?$_GET["sortfield"]:$_POST["sortfield"];
+if (! $sortorder) $sortorder="asc";
+if (! $sortfield) $sortfield="ref";
 
 // Category
 $selected_cat = (int) GETPOST('search_categ', 'int');
@@ -60,11 +60,11 @@
 
 // product/service
 $selected_type = GETPOST('search_type', 'int');
-if ($selected_type == '') $selected_type = -1;
+if ($selected_type =='') $selected_type = -1;
 
 // Date range
-$year = GETPOST("year");
-$month = GETPOST("month");
+$year=GETPOST("year");
+$month=GETPOST("month");
 $date_startyear = GETPOST("date_startyear");
 $date_startmonth = GETPOST("date_startmonth");
 $date_startday = GETPOST("date_startday");
@@ -81,51 +81,51 @@
 	$month_current = strftime("%m", dol_now());
 	$year_start = $year;
 }
-$date_start = dol_mktime(0, 0, 0, GETPOST("date_startmonth"), GETPOST("date_startday"), GETPOST("date_startyear"));
-$date_end = dol_mktime(23, 59, 59, GETPOST("date_endmonth"), GETPOST("date_endday"), GETPOST("date_endyear"));
+$date_start=dol_mktime(0, 0, 0, GETPOST("date_startmonth"), GETPOST("date_startday"), GETPOST("date_startyear"));
+$date_end=dol_mktime(23, 59, 59, GETPOST("date_endmonth"), GETPOST("date_endday"), GETPOST("date_endyear"));
 // Quarter
 if (empty($date_start) || empty($date_end)) // We define date_start and date_end
 {
-	$q = GETPOST("q", "int");
+	$q=GETPOST("q", "int");
 	if (empty($q))
 	{
 		// We define date_start and date_end
-		$month_start = GETPOST("month") ?GETPOST("month") : ($conf->global->SOCIETE_FISCAL_MONTH_START ? ($conf->global->SOCIETE_FISCAL_MONTH_START) : 1);
-		$year_end = $year_start;
-		$month_end = $month_start;
-		if (!GETPOST("month"))	// If month not forced
+		$month_start=GETPOST("month")?GETPOST("month"):($conf->global->SOCIETE_FISCAL_MONTH_START?($conf->global->SOCIETE_FISCAL_MONTH_START):1);
+		$year_end=$year_start;
+		$month_end=$month_start;
+		if (! GETPOST("month"))	// If month not forced
 		{
-			if (!GETPOST('year') && $month_start > $month_current)
+			if (! GETPOST('year') && $month_start > $month_current)
 			{
 				$year_start--;
 				$year_end--;
 			}
-			$month_end = $month_start - 1;
-			if ($month_end < 1) $month_end = 12;
+			$month_end=$month_start-1;
+			if ($month_end < 1) $month_end=12;
 			else $year_end++;
 		}
-		$date_start = dol_get_first_day($year_start, $month_start, false); $date_end = dol_get_last_day($year_end, $month_end, false);
+		$date_start=dol_get_first_day($year_start, $month_start, false); $date_end=dol_get_last_day($year_end, $month_end, false);
 	}
 	else
 	{
-		if ($q == 1) { $date_start = dol_get_first_day($year_start, 1, false); $date_end = dol_get_last_day($year_start, 3, false); }
-		if ($q == 2) { $date_start = dol_get_first_day($year_start, 4, false); $date_end = dol_get_last_day($year_start, 6, false); }
-		if ($q == 3) { $date_start = dol_get_first_day($year_start, 7, false); $date_end = dol_get_last_day($year_start, 9, false); }
-		if ($q == 4) { $date_start = dol_get_first_day($year_start, 10, false); $date_end = dol_get_last_day($year_start, 12, false); }
+		if ($q==1) { $date_start=dol_get_first_day($year_start, 1, false); $date_end=dol_get_last_day($year_start, 3, false); }
+		if ($q==2) { $date_start=dol_get_first_day($year_start, 4, false); $date_end=dol_get_last_day($year_start, 6, false); }
+		if ($q==3) { $date_start=dol_get_first_day($year_start, 7, false); $date_end=dol_get_last_day($year_start, 9, false); }
+		if ($q==4) { $date_start=dol_get_first_day($year_start, 10, false); $date_end=dol_get_last_day($year_start, 12, false); }
 	}
 } else {
 	// TODO We define q
 }
 
 // $date_start and $date_end are defined. We force $year_start and $nbofyear
-$tmps = dol_getdate($date_start);
+$tmps=dol_getdate($date_start);
 $year_start = $tmps['year'];
-$tmpe = dol_getdate($date_end);
+$tmpe=dol_getdate($date_end);
 $year_end = $tmpe['year'];
 $nbofyear = ($year_end - $year_start) + 1;
 
-$commonparams = array();
-if (!empty($modecompta)) $commonparams['modecompta'] = $modecompta;
+$commonparams=array();
+if (!empty($modecompta)) $commonparams['modecompta']=$modecompta;
 if (!empty($sortorder)) $commonparams['sortorder'] = $sortorder;
 if (!empty($sortfield)) $commonparams['sortfield'] = $sortfield;
 
@@ -144,15 +144,15 @@
 if (!empty($selected_cat)) $tableparams['search_categ'] = $selected_cat;
 if (!empty($selected_soc)) $tableparams['search_soc'] = $selected_soc;
 if (!empty($selected_type)) $tableparams['search_type'] = $selected_type;
-$tableparams['subcat'] = ($subcat === true) ? 'yes' : '';
+$tableparams['subcat'] = ($subcat === true)?'yes':'';
 
 // Adding common parameters
 $allparams = array_merge($commonparams, $headerparams, $tableparams);
 $headerparams = array_merge($commonparams, $headerparams);
 $tableparams = array_merge($commonparams, $tableparams);
 
-foreach ($allparams as $key => $value) {
-	$paramslink .= '&'.$key.'='.$value;
+foreach($allparams as $key => $value) {
+	$paramslink .= '&' . $key . '=' . $value;
 }
 
 
@@ -162,117 +162,103 @@
 
 llxHeader();
 
-$form = new Form($db);
+$form=new Form($db);
 $formother = new FormOther($db);
 
 // TODO Report from bookkeeping not yet available, so we switch on report on business events
-if ($modecompta == "BOOKKEEPING") $modecompta = "CREANCES-DETTES";
-if ($modecompta == "BOOKKEEPINGCOLLECTED") $modecompta = "RECETTES-DEPENSES";
+if ($modecompta=="BOOKKEEPING") $modecompta="CREANCES-DETTES";
+if ($modecompta=="BOOKKEEPINGCOLLECTED") $modecompta="RECETTES-DEPENSES";
 
 // Show report header
-if ($modecompta == "CREANCES-DETTES") {
-	$name = $langs->trans("Turnover").', '.$langs->trans("ByProductsAndServices");
-	$calcmode = $langs->trans("CalcModeDebt");
+if ($modecompta=="CREANCES-DETTES") {
+	$name=$langs->trans("Turnover").', '.$langs->trans("ByProductsAndServices");
+	$calcmode=$langs->trans("CalcModeDebt");
 	//$calcmode.='<br>('.$langs->trans("SeeReportInInputOutputMode",'<a href="'.$_SERVER["PHP_SELF"].'?year='.$year_start.'&modecompta=RECETTES-DEPENSES">','</a>').')';
 
-	$description = $langs->trans("RulesCADue");
-	if (!empty($conf->global->FACTURE_DEPOSITS_ARE_JUST_PAYMENTS)) {
-		$description .= $langs->trans("DepositsAreNotIncluded");
+	$description=$langs->trans("RulesCADue");
+	if (! empty($conf->global->FACTURE_DEPOSITS_ARE_JUST_PAYMENTS)) {
+		$description.= $langs->trans("DepositsAreNotIncluded");
 	} else {
-		$description .= $langs->trans("DepositsAreIncluded");
-	}
-
-	$builddate = dol_now();
-}
-elseif ($modecompta == "RECETTES-DEPENSES")
-{
-	$name = $langs->trans("TurnoverCollected").', '.$langs->trans("ByProductsAndServices");
-	$calcmode = $langs->trans("CalcModeEngagement");
+		$description.= $langs->trans("DepositsAreIncluded");
+	}
+
+	$builddate=dol_now();
+}
+elseif ($modecompta=="RECETTES-DEPENSES")
+{
+	$name=$langs->trans("TurnoverCollected").', '.$langs->trans("ByProductsAndServices");
+	$calcmode=$langs->trans("CalcModeEngagement");
 	//$calcmode.='<br>('.$langs->trans("SeeReportInDueDebtMode",'<a href="'.$_SERVER["PHP_SELF"].'?year='.$year_start.'&modecompta=CREANCES-DETTES">','</a>').')';
 
-	$description = $langs->trans("RulesCAIn");
-	$description .= $langs->trans("DepositsAreIncluded");
-
-	$builddate = dol_now();
-}
-elseif ($modecompta == "BOOKKEEPING")
-{
-}
-elseif ($modecompta == "BOOKKEEPINGCOLLECTED")
-{
-}
-
-$period = $form->selectDate($date_start, 'date_start', 0, 0, 0, '', 1, 0).' - '.$form->selectDate($date_end, 'date_end', 0, 0, 0, '', 1, 0);
-if ($date_end == dol_time_plus_duree($date_start, 1, 'y') - 1) $periodlink = '<a href="'.$_SERVER["PHP_SELF"].'?year='.($year_start - 1).'&modecompta='.$modecompta.'">'.img_previous().'</a> <a href="'.$_SERVER["PHP_SELF"].'?year='.($year_start + 1).'&modecompta='.$modecompta.'">'.img_next().'</a>';
+	$description=$langs->trans("RulesCAIn");
+	$description.= $langs->trans("DepositsAreIncluded");
+
+	$builddate=dol_now();
+}
+elseif ($modecompta=="BOOKKEEPING")
+{
+
+
+}
+elseif ($modecompta=="BOOKKEEPINGCOLLECTED")
+{
+
+
+}
+
+$period=$form->selectDate($date_start, 'date_start', 0, 0, 0, '', 1, 0).' - '.$form->selectDate($date_end, 'date_end', 0, 0, 0, '', 1, 0);
+if ($date_end == dol_time_plus_duree($date_start, 1, 'y') - 1) $periodlink='<a href="'.$_SERVER["PHP_SELF"].'?year='.($year_start-1).'&modecompta='.$modecompta.'">'.img_previous().'</a> <a href="'.$_SERVER["PHP_SELF"].'?year='.($year_start+1).'&modecompta='.$modecompta.'">'.img_next().'</a>';
 else $periodlink = '';
 
 report_header($name, $namelink, $period, $periodlink, $description, $builddate, $exportlink, $tableparams, $calcmode);
 
-if (!empty($conf->accounting->enabled) && $modecompta != 'BOOKKEEPING')
+if (! empty($conf->accounting->enabled) && $modecompta != 'BOOKKEEPING')
 {
 	print info_admin($langs->trans("WarningReportNotReliable"), 0, 0, 1);
 }
 
 
 
-$name = array();
+$name=array();
 
 // SQL request
-$catotal = 0;
-$catotal_ht = 0;
-$qtytotal = 0;
+$catotal=0;
+$catotal_ht=0;
+$qtytotal=0;
 
 if ($modecompta == 'CREANCES-DETTES')
 {
 	$sql = "SELECT DISTINCT p.rowid as rowid, p.ref as ref, p.label as label, p.fk_product_type as product_type,";
-	$sql .= " SUM(l.total_ht) as amount, SUM(l.total_ttc) as amount_ttc,";
-	$sql .= " SUM(CASE WHEN f.type = 2 THEN -l.qty ELSE l.qty END) as qty";
-	$sql .= " FROM ".MAIN_DB_PREFIX."facture as f";
-    if ($selected_soc > 0) $sql .= " LEFT JOIN ".MAIN_DB_PREFIX."societe as soc ON (soc.rowid = f.fk_soc)";
-    $sql .= ",".MAIN_DB_PREFIX."facturedet as l";
-	$sql .= " LEFT JOIN ".MAIN_DB_PREFIX."product as p ON l.fk_product = p.rowid";
+	$sql.= " SUM(l.total_ht) as amount, SUM(l.total_ttc) as amount_ttc,";
+	$sql.= " SUM(CASE WHEN f.type = 2 THEN -l.qty ELSE l.qty END) as qty";
+	$sql.= " FROM ".MAIN_DB_PREFIX."facture as f";
+    if($selected_soc > 0) $sql .= " LEFT JOIN ".MAIN_DB_PREFIX."societe as soc ON (soc.rowid = f.fk_soc)";
+    $sql.= ",".MAIN_DB_PREFIX."facturedet as l";
+	$sql.= " LEFT JOIN ".MAIN_DB_PREFIX."product as p ON l.fk_product = p.rowid";
 	if ($selected_cat === -2)	// Without any category
 	{
-		$sql .= " LEFT JOIN ".MAIN_DB_PREFIX."categorie_product as cp ON p.rowid = cp.fk_product";
-	}
-<<<<<<< HEAD
-	elseif ($selected_cat) 	// Into a specific category
-	{
-		$sql .= ", ".MAIN_DB_PREFIX."categorie as c, ".MAIN_DB_PREFIX."categorie_product as cp";
-	}
-	$sql .= " WHERE l.fk_facture = f.rowid";
-	$sql .= " AND f.fk_statut in (1,2)";
-	$sql .= " AND l.product_type in (0,1)";
-	if (!empty($conf->global->FACTURE_DEPOSITS_ARE_JUST_PAYMENTS)) {
-		$sql .= " AND f.type IN (0,1,2,5)";
-=======
+		$sql.= " LEFT JOIN ".MAIN_DB_PREFIX."categorie_product as cp ON p.rowid = cp.fk_product";
+	}
 	$sql.= " WHERE l.fk_facture = f.rowid";
 	$sql.= " AND f.fk_statut in (1,2)";
 	$sql.= " AND l.product_type in (0,1)";
 	if (! empty($conf->global->FACTURE_DEPOSITS_ARE_JUST_PAYMENTS)) {
 		$sql.= " AND f.type IN (0,1,2,5)";
->>>>>>> 6bbc25e8
 	} else {
-		$sql .= " AND f.type IN (0,1,2,3,5)";
+	$sql.= " AND f.type IN (0,1,2,3,5)";
 	}
 	if ($date_start && $date_end) {
-		$sql .= " AND f.datef >= '".$db->idate($date_start)."' AND f.datef <= '".$db->idate($date_end)."'";
-	}
-	if ($selected_type >= 0)
-	{
-		$sql .= " AND l.product_type = ".$selected_type;
+		$sql.= " AND f.datef >= '".$db->idate($date_start)."' AND f.datef <= '".$db->idate($date_end)."'";
+	}
+	if ($selected_type >=0)
+	{
+		$sql.= " AND l.product_type = ".$selected_type;
 	}
 	if ($selected_cat === -2)	// Without any category
 	{
-		$sql .= " AND cp.fk_product is null";
+		$sql.=" AND cp.fk_product is null";
 	}
 	elseif ($selected_cat) {	// Into a specific category
-<<<<<<< HEAD
-		$sql .= " AND (c.rowid = ".$selected_cat;
-		if ($subcat) $sql .= " OR c.fk_parent = ".$selected_cat;
-		$sql .= ")";
-		$sql .= " AND cp.fk_categorie = c.rowid AND cp.fk_product = p.rowid";
-=======
 
         if ($subcat)
         {
@@ -291,28 +277,27 @@
         if ($subcat) $sql .= "cp.fk_categorie IN (". $listofcatsql.")";
         else $sql.="cp.fk_categorie = ".$selected_cat;
         $sql.= "))";
->>>>>>> 6bbc25e8
-	}
-    if ($selected_soc > 0) $sql .= " AND soc.rowid=".$selected_soc;
-	$sql .= " AND f.entity IN (".getEntity('invoice').")";
-	$sql .= " GROUP BY p.rowid, p.ref, p.label, p.fk_product_type";
-	$sql .= $db->order($sortfield, $sortorder);
+	}
+    if($selected_soc > 0) $sql .= " AND soc.rowid=".$selected_soc;
+	$sql.= " AND f.entity IN (".getEntity('invoice').")";
+	$sql.= " GROUP BY p.rowid, p.ref, p.label, p.fk_product_type";
+	$sql.= $db->order($sortfield, $sortorder);
 
 	dol_syslog("cabyprodserv", LOG_DEBUG);
 	$result = $db->query($sql);
 	if ($result) {
 		$num = $db->num_rows($result);
-		$i = 0;
+		$i=0;
 		while ($i < $num) {
 			$obj = $db->fetch_object($result);
 			$amount_ht[$obj->rowid] = $obj->amount;
 			$amount[$obj->rowid] = $obj->amount_ttc;
 			$qty[$obj->rowid] = $obj->qty;
-			$name[$obj->rowid] = $obj->ref.'&nbsp;-&nbsp;'.$obj->label;
+			$name[$obj->rowid] = $obj->ref . '&nbsp;-&nbsp;' . $obj->label;
 			$type[$obj->rowid] = $obj->product_type;
-			$catotal_ht += $obj->amount;
-			$catotal += $obj->amount_ttc;
-			$qtytotal += $obj->qty;
+			$catotal_ht+=$obj->amount;
+			$catotal+=$obj->amount_ttc;
+			$qtytotal+=$obj->qty;
 			$i++;
 		}
 	} else {
@@ -320,26 +305,25 @@
 	}
 
 	// Show Array
-	$i = 0;
+	$i=0;
 	print '<form method="POST" action="'.$_SERVER["PHP_SELF"].'">';
-	print '<input type="hidden" name="token" value="'.newToken().'">'."\n";
 	// Extra parameters management
-	foreach ($headerparams as $key => $value)
+	foreach($headerparams as $key => $value)
 	{
 		print '<input type="hidden" name="'.$key.'" value="'.$value.'">';
 	}
 
-    $moreforfilter = '';
+    $moreforfilter='';
 
     print '<div class="div-table-responsive">';
-    print '<table class="tagtable liste'.($moreforfilter ? " listwithfilterbefore" : "").'">'."\n";
+    print '<table class="tagtable liste'.($moreforfilter?" listwithfilterbefore":"").'">'."\n";
 
 	// Category filter
 	print '<tr class="liste_titre">';
 	print '<td>';
-	print $langs->trans("Category").': '.$formother->select_categories(Categorie::TYPE_PRODUCT, $selected_cat, 'search_categ', true);
+	print $langs->trans("Category") . ': ' . $formother->select_categories(Categorie::TYPE_PRODUCT, $selected_cat, 'search_categ', true);
 	print ' ';
-	print $langs->trans("SubCats").'? ';
+	print $langs->trans("SubCats") . '? ';
 	print '<input type="checkbox" name="subcat" value="yes"';
 	if ($subcat) {
 		print ' checked';
@@ -347,12 +331,12 @@
 	print '>';
     // type filter (produit/service)
     print ' ';
-    print $langs->trans("Type").': ';
-    $form->select_type_of_lines(isset($selected_type) ? $selected_type : -1, 'search_type', 1, 1, 1);
+    print $langs->trans("Type"). ': ';
+    $form->select_type_of_lines(isset($selected_type)?$selected_type:-1, 'search_type', 1, 1, 1);
 
     //select thirdparty
     print '</br>';
-    print $langs->trans("ThirdParty").': '.$form->select_thirdparty_list($selected_soc, 'search_soc', '', 1);
+    print $langs->trans("ThirdParty") . ': ' . $form->select_thirdparty_list($selected_soc, 'search_soc', '', 1);
     print '</td>';
 
     print '<td colspan="5" class="right">';
@@ -361,7 +345,7 @@
 
 	// Array header
 	print "<tr class=\"liste_titre\">";
-	print_liste_field_titre(
+print_liste_field_titre(
 		$langs->trans("Product"),
 		$_SERVER["PHP_SELF"],
 		"ref",
@@ -371,7 +355,7 @@
 		$sortfield,
 		$sortorder
 	);
-	print_liste_field_titre(
+print_liste_field_titre(
 		$langs->trans('Quantity'),
 		$_SERVER["PHP_SELF"],
 		"qty",
@@ -381,7 +365,7 @@
 		$sortfield,
 		$sortorder
 	);
-	print_liste_field_titre(
+print_liste_field_titre(
 		$langs->trans("Percentage"),
 		$_SERVER["PHP_SELF"],
 		"qty",
@@ -391,7 +375,7 @@
 		$sortfield,
 		$sortorder
 	);
-	print_liste_field_titre(
+print_liste_field_titre(
 		$langs->trans('AmountHT'),
 		$_SERVER["PHP_SELF"],
 		"amount",
@@ -401,7 +385,7 @@
 		$sortfield,
 		$sortorder
 	);
-	print_liste_field_titre(
+print_liste_field_titre(
 		$langs->trans("AmountTTC"),
 		$_SERVER["PHP_SELF"],
 		"amount_ttc",
@@ -411,7 +395,7 @@
 		$sortfield,
 		$sortorder
 	);
-	print_liste_field_titre(
+print_liste_field_titre(
 		$langs->trans("Percentage"),
 		$_SERVER["PHP_SELF"],
 		"amount_ttc",
@@ -424,16 +408,17 @@
 	print "</tr>\n";
 
 	if (count($name)) {
-		foreach ($name as $key=>$value) {
+		foreach($name as $key=>$value) {
+
 			print '<tr class="oddeven">';
 
 			// Product
 			print "<td>";
-			$fullname = $name[$key];
+			$fullname=$name[$key];
 			if ($key > 0) {
-				$linkname = '<a href="'.DOL_URL_ROOT.'/product/card.php?id='.$key.'">'.img_object($langs->trans("ShowProduct"), $type[$key] == 0 ? 'product' : 'service').' '.$fullname.'</a>';
+				$linkname='<a href="'.DOL_URL_ROOT.'/product/card.php?id='.$key.'">'.img_object($langs->trans("ShowProduct"), $type[$key]==0?'product':'service').' '.$fullname.'</a>';
 			} else {
-				$linkname = $langs->trans("PaymentsNotLinkedToProduct");
+				$linkname=$langs->trans("PaymentsNotLinkedToProduct");
 			}
 			print $linkname;
 			print "</td>\n";
@@ -498,7 +483,7 @@
 	// "Calculation of part of each product for accountancy in this mode is not possible. When a partial payment (for example 5 euros) is done on an
 	// invoice with 2 product (product A for 10 euros and product B for 20 euros), what is part of paiment for product A and part of paiment for product B ?
 	// Because there is no way to know this, this report is not relevant.
-	print '<br>'.$langs->trans("TurnoverPerProductInCommitmentAccountingNotRelevant").'<br>';
+	print '<br>'.$langs->trans("TurnoverPerProductInCommitmentAccountingNotRelevant") . '<br>';
 }
 
 // End of page
