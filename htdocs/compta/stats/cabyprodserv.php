<?php
/* Copyright (C) 2013       Antoine Iauch	        <aiauch@gpcsolutions.fr>
 * Copyright (C) 2013-2016  Laurent Destailleur     <eldy@users.sourceforge.net>
 * Copyright (C) 2015       Raphaël Doursenaud      <rdoursenaud@gpcsolutions.fr>
 * Copyright (C) 2018-2024  Frédéric France         <frederic.france@free.fr>
 * Copyright (C) 2022       Alexandre Spangaro      <aspangaro@open-dsi.fr>
 * Copyright (C) 2024       Charlene Benke      	<charlene@patas-monkey.com>
<<<<<<< HEAD
 * Copyright (C) 2024		MDW							<mdeweerd@users.noreply.github.com>
=======
>>>>>>> 25c4f5bd
 *
 * This program is free software; you can redistribute it and/or modify
 * it under the terms of the GNU General Public License as published by
 * the Free Software Foundation; either version 3 of the License, or
 * (at your option) any later version.
 *
 * This program is distributed in the hope that it will be useful,
 * but WITHOUT ANY WARRANTY; without even the implied warranty of
 * MERCHANTABILITY or FITNESS FOR A PARTICULAR PURPOSE.  See the
 * GNU General Public License for more details.
 *
 * You should have received a copy of the GNU General Public License
 * along with this program. If not, see <https://www.gnu.org/licenses/>.
 */

/**
 *	   \file		htdocs/compta/stats/cabyprodserv.php
 *	   \brief	   	Page reporting Turnover billed by Products & Services
 */

// Load Dolibarr environment
require '../../main.inc.php';
require_once DOL_DOCUMENT_ROOT.'/core/lib/report.lib.php';
require_once DOL_DOCUMENT_ROOT.'/core/lib/tax.lib.php';
require_once DOL_DOCUMENT_ROOT.'/core/lib/date.lib.php';
require_once DOL_DOCUMENT_ROOT.'/core/class/html.formother.class.php';
require_once DOL_DOCUMENT_ROOT.'/core/class/html.formcompany.class.php';
require_once DOL_DOCUMENT_ROOT.'/categories/class/categorie.class.php';

// Load translation files required by the page
$langs->loadLangs(array("products", "categories", "errors", 'accountancy'));

// Security pack (data & check)
$socid = GETPOSTINT('socid');

if ($user->socid > 0) {
	$socid = $user->socid;
}
<<<<<<< HEAD

// Hook
$hookmanager->initHooks(array('cabyprodservlist'));

=======
>>>>>>> 25c4f5bd
if (isModEnabled('comptabilite')) {
	$result = restrictedArea($user, 'compta', '', '', 'resultat');
}
if (isModEnabled('accounting')) {
	$result = restrictedArea($user, 'accounting', '', '', 'comptarapport');
}

// Define modecompta ('CREANCES-DETTES' or 'RECETTES-DEPENSES')
$modecompta = getDolGlobalString('ACCOUNTING_MODE');
if (GETPOST("modecompta")) {
	$modecompta = GETPOST("modecompta");
}

$sortorder = GETPOST("sortorder", 'aZ09comma');
$sortfield = GETPOST("sortfield", 'aZ09comma');
if (!$sortorder) {
	$sortorder = "asc";
}
if (!$sortfield) {
	$sortfield = "ref";
}

// Category
$selected_cat = GETPOST('search_categ', 'intcomma');
$selected_catsoc = GETPOST('search_categ_soc', 'intcomma');
$selected_soc = GETPOST('search_soc', 'intcomma');
$typent_id = GETPOST('typent_id', 'int');
$subcat = false;
if (GETPOST('subcat', 'alpha') === 'yes') {
	$subcat = true;
}
$categorie = new Categorie($db);

// product/service
$selected_type = GETPOST('search_type', 'intcomma');
if ($selected_type == '') {
	$selected_type = -1;
}

// Date range
$year = GETPOSTINT("year");
$month = GETPOSTINT("month");
$date_startyear = GETPOST("date_startyear");
$date_startmonth = GETPOST("date_startmonth");
$date_startday = GETPOST("date_startday");
$date_endyear = GETPOST("date_endyear");
$date_endmonth = GETPOST("date_endmonth");
$date_endday = GETPOST("date_endday");
if (empty($year)) {
	$year_current = dol_print_date(dol_now(), '%Y');
	$month_current = dol_print_date(dol_now(), '%m');
	$year_start = $year_current;
} else {
	$year_current = $year;
	$month_current = dol_print_date(dol_now(), '%m');
	$year_start = $year;
}
$date_start = dol_mktime(0, 0, 0, GETPOST("date_startmonth"), GETPOST("date_startday"), GETPOST("date_startyear"), 'tzserver');	// We use timezone of server so report is same from everywhere
$date_end = dol_mktime(23, 59, 59, GETPOST("date_endmonth"), GETPOST("date_endday"), GETPOST("date_endyear"), 'tzserver');		// We use timezone of server so report is same from everywhere
// Quarter
if (empty($date_start) || empty($date_end)) { // We define date_start and date_end
	$q = GETPOSTINT("q");
	if (empty($q)) {
		// We define date_start and date_end
		$month_start = GETPOST("month") ? GETPOST("month") : getDolGlobalInt('SOCIETE_FISCAL_MONTH_START', 1);
		$year_end = $year_start;
		$month_end = $month_start;
		if (!GETPOST("month")) {	// If month not forced
			if (!GETPOST('year') && $month_start > $month_current) {
				$year_start--;
				$year_end--;
			}
			$month_end = $month_start - 1;
			if ($month_end < 1) {
				$month_end = 12;
			} else {
				$year_end++;
			}
		}
		$date_start = dol_get_first_day($year_start, $month_start, false);
		$date_end = dol_get_last_day($year_end, $month_end, false);
	} else {
		if ($q == 1) {
			$date_start = dol_get_first_day($year_start, 1, false);
			$date_end = dol_get_last_day($year_start, 3, false);
		}
		if ($q == 2) {
			$date_start = dol_get_first_day($year_start, 4, false);
			$date_end = dol_get_last_day($year_start, 6, false);
		}
		if ($q == 3) {
			$date_start = dol_get_first_day($year_start, 7, false);
			$date_end = dol_get_last_day($year_start, 9, false);
		}
		if ($q == 4) {
			$date_start = dol_get_first_day($year_start, 10, false);
			$date_end = dol_get_last_day($year_start, 12, false);
		}
	}
} else {
	// TODO We define q
}

// $date_start and $date_end are defined. We force $year_start and $nbofyear
$tmps = dol_getdate($date_start);
$year_start = $tmps['year'];
$tmpe = dol_getdate($date_end);
$year_end = $tmpe['year'];
$nbofyear = ($year_end - $year_start) + 1;

$commonparams = array();
if (!empty($modecompta)) {
	$commonparams['modecompta'] = $modecompta;
}
if (!empty($sortorder)) {
	$commonparams['sortorder'] = $sortorder;
}
if (!empty($sortfield)) {
	$commonparams['sortfield'] = $sortfield;
}

$headerparams = array();
if (!empty($date_startyear)) {
	$headerparams['date_startyear'] = $date_startyear;
}
if (!empty($date_startmonth)) {
	$headerparams['date_startmonth'] = $date_startmonth;
}
if (!empty($date_startday)) {
	$headerparams['date_startday'] = $date_startday;
}
if (!empty($date_endyear)) {
	$headerparams['date_endyear'] = $date_endyear;
}
if (!empty($date_endmonth)) {
	$headerparams['date_endmonth'] = $date_endmonth;
}
if (!empty($date_endday)) {
	$headerparams['date_endday'] = $date_endday;
}
if (!empty($year)) {
	$headerparams['year'] = $year;
}
if (!empty($month)) {
	$headerparams['month'] = $month;
}
if (!empty($q)) {
	$headerparams['q'] = $q;
}

$tableparams = array();
if (!empty($selected_cat)) {
	$tableparams['search_categ'] = $selected_cat;
}
if (!empty($selected_catsoc)) {
	$tableparams['search_categ_soc'] = $selected_catsoc;
}
if (!empty($selected_soc)) {
	$tableparams['search_soc'] = $selected_soc;
}
if (!empty($selected_type)) {
	$tableparams['search_type'] = $selected_type;
}
if (!empty($typent_id)) {
	$tableparams['typent_id'] = $typent_id;
}
<<<<<<< HEAD
$tableparams['subcat'] = $subcat ? 'yes' : '';
=======
$tableparams['subcat'] = ($subcat === true) ? 'yes' : '';
>>>>>>> 25c4f5bd

// Adding common parameters
$allparams = array_merge($commonparams, $headerparams, $tableparams);
$headerparams = array_merge($commonparams, $headerparams);
$tableparams = array_merge($commonparams, $tableparams);

$paramslink = "";
foreach ($allparams as $key => $value) {
	$paramslink .= '&'.urlencode($key).'='.urlencode($value);
}


/*
 * View
 */

llxHeader();

$form = new Form($db);
$formother = new FormOther($db);

// TODO Report from bookkeeping not yet available, so we switch on report on business events
if ($modecompta == "BOOKKEEPING") {
	$modecompta = "CREANCES-DETTES";
}
if ($modecompta == "BOOKKEEPINGCOLLECTED") {
	$modecompta = "RECETTES-DEPENSES";
}

$exportlink = "";
$namelink = "";

// Show report header
if ($modecompta == "CREANCES-DETTES") {
	$name = $langs->trans("Turnover").', '.$langs->trans("ByProductsAndServices");
	$calcmode = $langs->trans("CalcModeDebt");
	//$calcmode.='<br>('.$langs->trans("SeeReportInInputOutputMode",'<a href="'.$_SERVER["PHP_SELF"].'?year='.$year_start.'&modecompta=RECETTES-DEPENSES">','</a>').')';

	$description = $langs->trans("RulesCADue");
	if (getDolGlobalString('FACTURE_DEPOSITS_ARE_JUST_PAYMENTS')) {
		$description .= $langs->trans("DepositsAreNotIncluded");
	} else {
		$description .= $langs->trans("DepositsAreIncluded");
	}
	$builddate = dol_now();
} elseif ($modecompta == "RECETTES-DEPENSES") {
	$name = $langs->trans("TurnoverCollected").', '.$langs->trans("ByProductsAndServices");
	$calcmode = $langs->trans("CalcModePayment");
	//$calcmode.='<br>('.$langs->trans("SeeReportInDueDebtMode",'<a href="'.$_SERVER["PHP_SELF"].'?year='.$year_start.'&modecompta=CREANCES-DETTES">','</a>').')';

	$description = $langs->trans("RulesCAIn");
	$description .= $langs->trans("DepositsAreIncluded");

	$builddate = dol_now();
} elseif ($modecompta == "BOOKKEEPING") {
} elseif ($modecompta == "BOOKKEEPINGCOLLECTED") {
}

$period = $form->selectDate($date_start, 'date_start', 0, 0, 0, '', 1, 0, 0, '', '', '', '', 1, '', '', 'tzserver');
$period .= ' - ';
$period .= $form->selectDate($date_end, 'date_end', 0, 0, 0, '', 1, 0, 0, '', '', '', '', 1, '', '', 'tzserver');
if ($date_end == dol_time_plus_duree($date_start, 1, 'y') - 1) {
	$periodlink = '<a href="'.$_SERVER["PHP_SELF"].'?year='.($year_start - 1).'&modecompta='.$modecompta.'">'.img_previous().'</a> <a href="'.$_SERVER["PHP_SELF"].'?year='.($year_start + 1).'&modecompta='.$modecompta.'">'.img_next().'</a>';
} else {
	$periodlink = '';
}

report_header($name, $namelink, $period, $periodlink, $description, $builddate, $exportlink, $tableparams, $calcmode);

if (isModEnabled('accounting') && $modecompta != 'BOOKKEEPING') {
<<<<<<< HEAD
	print info_admin($langs->trans("WarningReportNotReliable"), 0, 0, '1');
=======
	print info_admin($langs->trans("WarningReportNotReliable"), 0, 0, 1);
>>>>>>> 25c4f5bd
}


$name = array();

// SQL request
$catotal = 0;
$catotal_ht = 0;
$qtytotal = 0;

if ($modecompta == 'CREANCES-DETTES') {
	$sql = "SELECT p.rowid as rowid, p.ref as ref, p.label as label, p.fk_product_type as product_type,";
	$sql .= " SUM(l.total_ht) as amount, SUM(l.total_ttc) as amount_ttc,";
	$sql .= " SUM(CASE WHEN f.type = 2 THEN -l.qty ELSE l.qty END) as qty";

	$parameters = array();
	$hookmanager->executeHooks('printFieldListSelect', $parameters);
	$sql .= $hookmanager->resPrint;

	$sql .= " FROM ".MAIN_DB_PREFIX."facture as f";
	$sql .= ",".MAIN_DB_PREFIX."facturedet as l";
	$sql .= " LEFT JOIN ".MAIN_DB_PREFIX."product as p ON l.fk_product = p.rowid";
<<<<<<< HEAD
	if ($typent_id > 0) {
=======
	if ($typent_id >0) {
>>>>>>> 25c4f5bd
		$sql .= " LEFT JOIN ".MAIN_DB_PREFIX."societe as soc ON (soc.rowid = f.fk_soc)";
	}
	$parameters = array();
	$hookmanager->executeHooks('printFieldListFrom', $parameters);
	$sql .= $hookmanager->resPrint;

	$sql .= " WHERE l.fk_facture = f.rowid";
	$sql .= " AND f.fk_statut in (1,2)";
	$sql .= " AND l.product_type in (0,1)";
	if (getDolGlobalString('FACTURE_DEPOSITS_ARE_JUST_PAYMENTS')) {
		$sql .= " AND f.type IN (0,1,2,5)";
	} else {
		$sql .= " AND f.type IN (0,1,2,3,5)";
	}
	if ($date_start && $date_end) {
		$sql .= " AND f.datef >= '".$db->idate($date_start)."' AND f.datef <= '".$db->idate($date_end)."'";
	}
	if ($selected_type >= 0) {
		$sql .= " AND l.product_type = ".((int) $selected_type);
	}

	// Search for tag/category ($searchCategoryProductList is an array of ID)
	$searchCategoryProductOperator = -1;
	$searchCategoryProductList = array($selected_cat);
	if ($subcat) {
		$TListOfCats = $categorie->get_full_arbo('product', $selected_cat, 1);
		$searchCategoryProductList = array();
		foreach ($TListOfCats as $key => $cat) {
			$searchCategoryProductList[] = $cat['id'];
		}
	}
	if (!empty($searchCategoryProductList)) {
		$searchCategoryProductSqlList = array();
		$listofcategoryid = '';
		foreach ($searchCategoryProductList as $searchCategoryProduct) {
			if (intval($searchCategoryProduct) == -2) {
				$searchCategoryProductSqlList[] = "NOT EXISTS (SELECT ck.fk_product FROM ".MAIN_DB_PREFIX."categorie_product as ck WHERE l.fk_product = ck.fk_product)";
			} elseif (intval($searchCategoryProduct) > 0) {
				if ($searchCategoryProductOperator == 0) {
					$searchCategoryProductSqlList[] = " EXISTS (SELECT ck.fk_product FROM ".MAIN_DB_PREFIX."categorie_product as ck WHERE l.fk_product = ck.fk_product AND ck.fk_categorie = ".((int) $searchCategoryProduct).")";
				} else {
					$listofcategoryid .= ($listofcategoryid ? ', ' : '') .((int) $searchCategoryProduct);
				}
			}
		}
		if ($listofcategoryid) {
			$searchCategoryProductSqlList[] = " EXISTS (SELECT ck.fk_product FROM ".MAIN_DB_PREFIX."categorie_product as ck WHERE l.fk_product = ck.fk_product AND ck.fk_categorie IN (".$db->sanitize($listofcategoryid)."))";
		}
		if ($searchCategoryProductOperator == 1) {
			if (!empty($searchCategoryProductSqlList)) {
				$sql .= " AND (".implode(' OR ', $searchCategoryProductSqlList).")";
			}
		} else {
			if (!empty($searchCategoryProductSqlList)) {
				$sql .= " AND (".implode(' AND ', $searchCategoryProductSqlList).")";
			}
		}
	}

	// Search for tag/category ($searchCategorySocieteList is an array of ID)
	$searchCategorySocieteOperator = -1;
	$searchCategorySocieteList = array($selected_catsoc);
	if (!empty($searchCategorySocieteList)) {
		$searchCategorySocieteSqlList = array();
		$listofcategoryid = '';
		foreach ($searchCategorySocieteList as $searchCategorySociete) {
			if (intval($searchCategorySociete) == -2) {
				$searchCategorySocieteSqlList[] = "NOT EXISTS (SELECT cs.fk_soc FROM ".MAIN_DB_PREFIX."categorie_societe as cs WHERE f.fk_soc = cs.fk_soc)";
			} elseif (intval($searchCategorySociete) > 0) {
				if ($searchCategorySocieteOperator == 0) {
					$searchCategorySocieteSqlList[] = " EXISTS (SELECT cs.fk_soc FROM ".MAIN_DB_PREFIX."categorie_societe as cs WHERE f.fk_soc = cs.fk_soc AND cs.fk_categorie = ".((int) $searchCategorySociete).")";
				} else {
					$listofcategoryid .= ($listofcategoryid ? ', ' : '') .((int) $searchCategorySociete);
				}
			}
		}
		if ($listofcategoryid) {
			$searchCategorySocieteSqlList[] = " EXISTS (SELECT cs.fk_soc FROM ".MAIN_DB_PREFIX."categorie_societe as cs WHERE f.fk_soc = cs.fk_soc AND cs.fk_categorie IN (".$db->sanitize($listofcategoryid)."))";
		}
		if ($searchCategorySocieteOperator == 1) {
			if (!empty($searchCategorySocieteSqlList)) {
				$sql .= " AND (".implode(' OR ', $searchCategorySocieteSqlList).")";
			}
		} else {
			if (!empty($searchCategorySocieteSqlList)) {
				$sql .= " AND (".implode(' AND ', $searchCategorySocieteSqlList).")";
			}
		}
	}

	if ($selected_soc > 0) {
		$sql .= " AND f.fk_soc = ".((int) $selected_soc);
<<<<<<< HEAD
	}

	if ($typent_id > 0) {
		$sql .= " AND soc.fk_typent = ".((int) $typent_id);
	}

=======
	}

	if ($typent_id >0) {
		$sql .= " AND soc.fk_typent = ".((int) $typent_id);
	}

>>>>>>> 25c4f5bd
	$sql .= " AND f.entity IN (".getEntity('invoice').")";

	$parameters = array();
	$hookmanager->executeHooks('printFieldListWhere', $parameters);
	$sql .= $hookmanager->resPrint;

	$sql .= " GROUP BY p.rowid, p.ref, p.label, p.fk_product_type";
	$sql .= $db->order($sortfield, $sortorder);

	dol_syslog("cabyprodserv", LOG_DEBUG);
	$result = $db->query($sql);

	$amount_ht = array();
	$amount = array();
	$qty = array();
	if ($result) {
		$num = $db->num_rows($result);
		$i = 0;
		while ($i < $num) {
			$obj = $db->fetch_object($result);

			$amount_ht[$obj->rowid] = $obj->amount;
			$amount[$obj->rowid] = $obj->amount_ttc;
			$qty[$obj->rowid] = $obj->qty;
			$name[$obj->rowid] = $obj->ref.'&nbsp;-&nbsp;'.$obj->label;
			$type[$obj->rowid] = $obj->product_type;
			$catotal_ht += $obj->amount;
			$catotal += $obj->amount_ttc;
			$qtytotal += $obj->qty;
			$i++;
		}
	} else {
		dol_print_error($db);
	}

	// Show Array
	$i = 0;
	print '<form method="POST" action="'.$_SERVER["PHP_SELF"].'">';
	print '<input type="hidden" name="token" value="'.newToken().'">'."\n";
	// Extra parameters management
	foreach ($headerparams as $key => $value) {
		print '<input type="hidden" name="'.$key.'" value="'.$value.'">';
	}

	$moreforfilter = '';

	print '<div class="div-table-responsive">';
	print '<table class="tagtable liste'.($moreforfilter ? " listwithfilterbefore" : "").'">'."\n";

	// Category filter
	print '<tr class="liste_titre">';
	print '<td>';
	print img_picto('', 'category', 'class="pictofixedwidth"');
	print $formother->select_categories(Categorie::TYPE_PRODUCT, $selected_cat, 'search_categ', 0, $langs->trans("Category"));
	print ' ';
	print '<input type="checkbox" class="marginleft" id="subcat" name="subcat" value="yes"';
	if ($subcat) {
		print ' checked';
	}
	print '>';
	print '<label for="subcat" class="marginrightonly">'.$langs->trans("SubCats").'?</label>';
	// type filter (produit/service)
	$form->select_type_of_lines(isset($selected_type) ? $selected_type : -1, 'search_type', $langs->trans("Type"), 1, 1);

	// Third party filter
	print '<br>';
	print img_picto('', 'category', 'class="pictofixedwidth"');
	print $formother->select_categories(Categorie::TYPE_CUSTOMER, $selected_catsoc, 'search_categ_soc', 0, $langs->trans("CustomersProspectsCategoriesShort"));

	// Type of third party filter
	print '&nbsp; &nbsp;';
	$formcompany = new FormCompany($db);
	// NONE means we keep sort of original array, so we sort on position. ASC, means next function will sort on ascending label.
	$sortparam = getDolGlobalString('SOCIETE_SORT_ON_TYPEENT', 'ASC');
	print $form->selectarray("typent_id", $formcompany->typent_array(0), $typent_id, $langs->trans("ThirdPartyType"), 0, 0, '', 0, 0, 0, $sortparam, '', 1);

	print '<br>';
	print img_picto('', 'company', 'class="pictofixedwidth"');
	print $form->select_company($selected_soc, 'search_soc', '', $langs->trans("ThirdParty"));
	print '</td>';

	print '<td colspan="5" class="right">';
<<<<<<< HEAD
	print '<input type="image" class="liste_titre" name="button_search" src="'.img_picto($langs->trans("Search"), 'search.png', '', 0, 1).'"  value="'.dol_escape_htmltag($langs->trans("Search")).'" title="'.dol_escape_htmltag($langs->trans("Search")).'">';
=======
	print '<input type="image" class="liste_titre" name="button_search" src="'.img_picto($langs->trans("Search"), 'search.png', '', '', 1).'"  value="'.dol_escape_htmltag($langs->trans("Search")).'" title="'.dol_escape_htmltag($langs->trans("Search")).'">';
>>>>>>> 25c4f5bd
	print '</td>';

	print '</tr>';

	// Array header
	print "<tr class=\"liste_titre\">";
	print_liste_field_titre(
		$langs->trans("Product"),
		$_SERVER["PHP_SELF"],
		"ref",
		"",
		$paramslink,
		"",
		$sortfield,
		$sortorder
	);
	print_liste_field_titre(
		$langs->trans('Quantity'),
		$_SERVER["PHP_SELF"],
		"qty",
		"",
		$paramslink,
		'class="right"',
		$sortfield,
		$sortorder
	);
	print_liste_field_titre(
		$langs->trans("Percentage"),
		$_SERVER["PHP_SELF"],
		"qty",
		"",
		$paramslink,
		'class="right"',
		$sortfield,
		$sortorder
	);
	print_liste_field_titre(
		$langs->trans('AmountHT'),
		$_SERVER["PHP_SELF"],
		"amount",
		"",
		$paramslink,
		'class="right"',
		$sortfield,
		$sortorder
	);
	print_liste_field_titre(
		$langs->trans("AmountTTC"),
		$_SERVER["PHP_SELF"],
		"amount_ttc",
		"",
		$paramslink,
		'class="right"',
		$sortfield,
		$sortorder
	);
	print_liste_field_titre(
		$langs->trans("Percentage"),
		$_SERVER["PHP_SELF"],
		"amount_ttc",
		"",
		$paramslink,
		'class="right"',
		$sortfield,
		$sortorder
	);
	print "</tr>\n";

	if (count($name)) {
		foreach ($name as $key => $value) {
			print '<tr class="oddeven">';

			// Product
			print "<td>";
			$fullname = $name[$key];
			if ($key > 0) {
				$linkname = '<a href="'.DOL_URL_ROOT.'/product/card.php?id='.$key.'">'.img_object($langs->trans("ShowProduct"), $type[$key] == 0 ? 'product' : 'service').' '.$fullname.'</a>';
			} else {
				$linkname = $langs->trans("PaymentsNotLinkedToProduct");
			}
			print $linkname;
			print "</td>\n";

			// Quantity
			print '<td class="right">';
			print price($qty[$key], 1, $langs, 0, 0);
			print '</td>';

			// Percent;
			print '<td class="right">'.($qtytotal > 0 ? round(100 * $qty[$key] / $qtytotal, 2).'%' : '&nbsp;').'</td>';

			// Amount w/o VAT
			print '<td class="right">';
			/*if ($key > 0) {
				print '<a href="'.DOL_URL_ROOT.'/compta/facture/list.php?productid='.$key.'">';
			} else {
				print '<a href="#">';
			}*/
			print price($amount_ht[$key]);
			//print '</a>';
			print '</td>';

			// Amount with VAT
			print '<td class="right">';
			/*if ($key > 0) {
				print '<a href="'.DOL_URL_ROOT.'/compta/facture/list.php?productid='.$key.'">';
			} else {
				print '<a href="#">';
			}*/
			print price($amount[$key]);
			//print '</a>';
			print '</td>';

			// Percent;
			print '<td class="right">'.($catotal > 0 ? round(100 * $amount[$key] / $catotal, 2).'%' : '&nbsp;').'</td>';

			// TODO: statistics?

			print "</tr>\n";
			$i++;
		}

		// Total
		print '<tr class="liste_total">';
		print '<td>'.$langs->trans("Total").'</td>';
		print '<td class="right">'.$qtytotal.'</td>';
		print '<td class="right">100%</td>';
		print '<td class="right">'.price($catotal_ht).'</td>';
		print '<td class="right">'.price($catotal).'</td>';
		print '<td class="right">100%</td>';
		print '</tr>';

		$db->free($result);
	} else {
		print '<tr><td colspan="6"><span class="opacitymedium">'.$langs->trans("NoRecordFound").'</span></td></tr>';
	}
	print "</table>";
	print '</div>';

	print '</form>';
} else {
	// $modecompta != 'CREANCES-DETTES'
	// "Calculation of part of each product for accountancy in this mode is not possible. When a partial payment (for example 5 euros) is done on an
	// invoice with 2 product (product A for 10 euros and product B for 20 euros), what is part of paiment for product A and part of paiment for product B ?
	// Because there is no way to know this, this report is not relevant.
	print '<br>'.$langs->trans("TurnoverPerProductInCommitmentAccountingNotRelevant").'<br>';
}

// End of page
llxFooter();
$db->close();<|MERGE_RESOLUTION|>--- conflicted
+++ resolved
@@ -5,10 +5,7 @@
  * Copyright (C) 2018-2024  Frédéric France         <frederic.france@free.fr>
  * Copyright (C) 2022       Alexandre Spangaro      <aspangaro@open-dsi.fr>
  * Copyright (C) 2024       Charlene Benke      	<charlene@patas-monkey.com>
-<<<<<<< HEAD
  * Copyright (C) 2024		MDW							<mdeweerd@users.noreply.github.com>
-=======
->>>>>>> 25c4f5bd
  *
  * This program is free software; you can redistribute it and/or modify
  * it under the terms of the GNU General Public License as published by
@@ -47,13 +44,10 @@
 if ($user->socid > 0) {
 	$socid = $user->socid;
 }
-<<<<<<< HEAD
 
 // Hook
 $hookmanager->initHooks(array('cabyprodservlist'));
 
-=======
->>>>>>> 25c4f5bd
 if (isModEnabled('comptabilite')) {
 	$result = restrictedArea($user, 'compta', '', '', 'resultat');
 }
@@ -220,11 +214,7 @@
 if (!empty($typent_id)) {
 	$tableparams['typent_id'] = $typent_id;
 }
-<<<<<<< HEAD
 $tableparams['subcat'] = $subcat ? 'yes' : '';
-=======
-$tableparams['subcat'] = ($subcat === true) ? 'yes' : '';
->>>>>>> 25c4f5bd
 
 // Adding common parameters
 $allparams = array_merge($commonparams, $headerparams, $tableparams);
@@ -295,11 +285,7 @@
 report_header($name, $namelink, $period, $periodlink, $description, $builddate, $exportlink, $tableparams, $calcmode);
 
 if (isModEnabled('accounting') && $modecompta != 'BOOKKEEPING') {
-<<<<<<< HEAD
 	print info_admin($langs->trans("WarningReportNotReliable"), 0, 0, '1');
-=======
-	print info_admin($langs->trans("WarningReportNotReliable"), 0, 0, 1);
->>>>>>> 25c4f5bd
 }
 
 
@@ -322,11 +308,7 @@
 	$sql .= " FROM ".MAIN_DB_PREFIX."facture as f";
 	$sql .= ",".MAIN_DB_PREFIX."facturedet as l";
 	$sql .= " LEFT JOIN ".MAIN_DB_PREFIX."product as p ON l.fk_product = p.rowid";
-<<<<<<< HEAD
 	if ($typent_id > 0) {
-=======
-	if ($typent_id >0) {
->>>>>>> 25c4f5bd
 		$sql .= " LEFT JOIN ".MAIN_DB_PREFIX."societe as soc ON (soc.rowid = f.fk_soc)";
 	}
 	$parameters = array();
@@ -419,21 +401,12 @@
 
 	if ($selected_soc > 0) {
 		$sql .= " AND f.fk_soc = ".((int) $selected_soc);
-<<<<<<< HEAD
 	}
 
 	if ($typent_id > 0) {
 		$sql .= " AND soc.fk_typent = ".((int) $typent_id);
 	}
 
-=======
-	}
-
-	if ($typent_id >0) {
-		$sql .= " AND soc.fk_typent = ".((int) $typent_id);
-	}
-
->>>>>>> 25c4f5bd
 	$sql .= " AND f.entity IN (".getEntity('invoice').")";
 
 	$parameters = array();
@@ -516,11 +489,7 @@
 	print '</td>';
 
 	print '<td colspan="5" class="right">';
-<<<<<<< HEAD
 	print '<input type="image" class="liste_titre" name="button_search" src="'.img_picto($langs->trans("Search"), 'search.png', '', 0, 1).'"  value="'.dol_escape_htmltag($langs->trans("Search")).'" title="'.dol_escape_htmltag($langs->trans("Search")).'">';
-=======
-	print '<input type="image" class="liste_titre" name="button_search" src="'.img_picto($langs->trans("Search"), 'search.png', '', '', 1).'"  value="'.dol_escape_htmltag($langs->trans("Search")).'" title="'.dol_escape_htmltag($langs->trans("Search")).'">';
->>>>>>> 25c4f5bd
 	print '</td>';
 
 	print '</tr>';
