--- conflicted
+++ resolved
@@ -254,14 +254,8 @@
 	{
 		$sql .= " AND cp.fk_product is null";
 	}
-<<<<<<< HEAD
-	elseif ($selected_cat && $selected_cat != -2) {	// Into a specific category
-        if ($subcat)
-        {
-=======
 	elseif ($selected_cat) {	// Into a specific category
         if ($subcat) {
->>>>>>> 1691fced
             $TListOfCats = $categorie->get_full_arbo('product', $selected_cat, 1);
 
             $listofcatsql = "";
