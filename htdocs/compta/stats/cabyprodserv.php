--- conflicted
+++ resolved
@@ -30,6 +30,7 @@
 require_once DOL_DOCUMENT_ROOT . '/categories/class/categorie.class.php';
 
 $langs->load("products");
+$langs->load("orders");
 $langs->load("categories");
 $langs->load("errors");
 
@@ -131,12 +132,9 @@
 
 $tableparams = array();
 $tableparams['search_categ'] = $selected_cat;
-<<<<<<< HEAD
 $tableparams['search_type'] = $selected_type;
-=======
 $tableparams['search_product'] = $search_product;
 $tableparams['fk_supplier'] = $fk_supplier;
->>>>>>> 5db53ff0
 $tableparams['subcat'] = ($subcat === true)?'yes':'';
 
 // Adding common parameters
@@ -284,7 +282,6 @@
 	print '<table class="noborder" width="100%">';
 	// Category filter
 	print '<tr class="liste_titre">';
-	
 	print '<td>';
 	print $langs->trans("Category") . ': ' . $formother->select_categories(Categorie::TYPE_PRODUCT, $selected_cat, 'search_categ', true);
 	print ' ';
@@ -294,15 +291,10 @@
 		print ' checked';
 	}
 	print '>';
-<<<<<<< HEAD
     // type filter (produit/service)
     print ' ';
     print $langs->trans("Type"). ': ';
     $form->select_type_of_lines(isset($selected_type)?$selected_type:-1,'search_type',1,1,1);
-    print '</td>';
-	
-    print '<td colspan="5" align="right">';
-=======
 	
 	print '<br />';
 	print $langs->trans("Supplier") . ' ('.$langs->trans('QtyOrdered').') : ' . $form->select_company($fk_supplier, 'fk_supplier', 'fournisseur=1', 1);
@@ -311,7 +303,6 @@
 	$colspan=5;
 	if($fk_supplier > 0) $colspan++;
 	print '<td colspan="'.$colspan.'" align="right">';
->>>>>>> 5db53ff0
 	print '<input type="image" class="liste_titre" name="button_search" src="'.img_picto($langs->trans("Search"),'search.png','','',1).'"  value="'.dol_escape_htmltag($langs->trans("Search")).'" title="'.dol_escape_htmltag($langs->trans("Search")).'">';
 	print '</td></tr>';
 	
