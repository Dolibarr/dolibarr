--- conflicted
+++ resolved
@@ -38,13 +38,8 @@
 	$modecompta = GETPOST("modecompta");
 }
 
-<<<<<<< HEAD
-$sortorder = GETPOST("sortorder", 'aZ09');
-$sortfield = GETPOST("sortfield", 'aZ09');
-=======
 $sortorder = GETPOST("sortorder", 'aZ09comma');
 $sortfield = GETPOST("sortfield", 'aZ09comma');
->>>>>>> 95dc2558
 if (!$sortorder) {
 	$sortorder = "asc";
 }
@@ -217,10 +212,7 @@
 } elseif ($modecompta == "BOOKKEEPINGCOLLECTED") {
 	// TODO
 }
-<<<<<<< HEAD
-=======
 $builddate = dol_now();
->>>>>>> 95dc2558
 $period = $form->selectDate($date_start, 'date_start', 0, 0, 0, '', 1, 0, 0, '', '', '', '', 1, '', '', 'tzserver');
 $period .= ' - ';
 $period .= $form->selectDate($date_end, 'date_end', 0, 0, 0, '', 1, 0, 0, '', '', '', '', 1, '', '', 'tzserver');
