--- conflicted
+++ resolved
@@ -325,11 +325,7 @@
 	$sql .= " GROUP BY fd.tva_tx,fd.product_type, cc.label, cc.code ";
 	$sql .= " ORDER BY country, product_type, vatrate";
 
-<<<<<<< HEAD
-	dol_syslog("htdocs/compta/tva/index.php sql=".$sql, LOG_DEBUG);
-=======
 	dol_syslog("htdocs/compta/tva/index.php", LOG_DEBUG);
->>>>>>> 95dc2558
 	$resql = $db->query($sql);
 	if ($resql) {
 		$num = $db->num_rows($resql);
