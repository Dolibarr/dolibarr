--- conflicted
+++ resolved
@@ -497,11 +497,7 @@
 
 		// Other stats
 		print '<td class="center">';
-<<<<<<< HEAD
 		if (isModEnabled("propal") && $key > 0) {
-=======
-		if (isModEnabled('propal') && $key > 0) {
->>>>>>> 4d46da95
 			print '&nbsp;<a href="'.DOL_URL_ROOT.'/comm/propal/stats/index.php?userid='.$key.'">'.img_picto($langs->trans("ProposalStats"), "stats").'</a>&nbsp;';
 		}
 		if (isModEnabled('commande') && $key > 0) {
