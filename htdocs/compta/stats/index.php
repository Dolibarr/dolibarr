<?php
/* Copyright (C) 2001-2004  Rodolphe Quiedeville    <rodolphe@quiedeville.org>
 * Copyright (C) 2004-2012  Laurent Destailleur     <eldy@users.sourceforge.net>
 * Copyright (C) 2005-2009  Regis Houssin           <regis.houssin@inodbox.com>
 * Copyright (C) 2017       Olivier Geffroy         <jeff@jeffinfo.com>
 * Copyright (C) 2018-2020  Frédéric France         <frederic.france@netlogic.fr>
 *
 * This program is free software; you can redistribute it and/or modify
 * it under the terms of the GNU General Public License as published by
 * the Free Software Foundation; either version 3 of the License, or
 * (at your option) any later version.
 *
 * This program is distributed in the hope that it will be useful,
 * but WITHOUT ANY WARRANTY; without even the implied warranty of
 * MERCHANTABILITY or FITNESS FOR A PARTICULAR PURPOSE.  See the
 * GNU General Public License for more details.
 *
 * You should have received a copy of the GNU General Public License
 * along with this program. If not, see <https://www.gnu.org/licenses/>.
 */

/**
 *	\file        htdocs/compta/stats/index.php
 *	\brief       Page reporting CA
 */

require '../../main.inc.php';
require_once DOL_DOCUMENT_ROOT.'/core/lib/report.lib.php';
require_once DOL_DOCUMENT_ROOT.'/core/lib/date.lib.php';

// Load translation files required by the page
$langs->loadLangs(array('compta', 'bills', 'donation', 'salaries'));

$date_startday = GETPOST('date_startday', 'int');
$date_startmonth = GETPOST('date_startmonth', 'int');
$date_startyear = GETPOST('date_startyear', 'int');
$date_endday = GETPOST('date_endday', 'int');
$date_endmonth = GETPOST('date_endmonth', 'int');
$date_endyear = GETPOST('date_endyear', 'int');

$nbofyear = 4;

// Date range
$year = GETPOST('year', 'int');
if (empty($year)) {
	$year_current = dol_print_date(dol_now(), "%Y");
	$month_current = dol_print_date(dol_now(), "%m");
	$year_start = $year_current - ($nbofyear - 1);
} else {
	$year_current = $year;
	$month_current = dol_print_date(dol_now(), "%m");
	$year_start = $year - ($nbofyear - 1);
}
$date_start = dol_mktime(0, 0, 0, $date_startmonth, $date_startday, $date_startyear, 'tzserver');
$date_end = dol_mktime(23, 59, 59, $date_endmonth, $date_endday, $date_endyear, 'tzserver');

// We define date_start and date_end
if (empty($date_start) || empty($date_end)) { // We define date_start and date_end
	$q = GETPOST("q") ? GETPOST("q") : 0;
	if ($q == 0) {
		// We define date_start and date_end
		$year_end = $year_start + ($nbofyear - 1);
		$month_start = GETPOSTISSET("month") ? GETPOST("month", 'int') : ($conf->global->SOCIETE_FISCAL_MONTH_START ? $conf->global->SOCIETE_FISCAL_MONTH_START : 1);
		if (!GETPOST('month')) {
			if (!GETPOST("year") && $month_start > $month_current) {
				$year_start--;
				$year_end--;
			}
			$month_end = $month_start - 1;
			if ($month_end < 1) {
				$month_end = 12;
			}
		} else {
			$month_end = $month_start;
		}
		$date_start = dol_get_first_day($year_start, $month_start, false);
		$date_end = dol_get_last_day($year_end, $month_end, false);
	}
	if ($q == 1) {
		$date_start = dol_get_first_day($year_start, 1, false);
		$date_end = dol_get_last_day($year_start, 3, false);
	}
	if ($q == 2) {
		$date_start = dol_get_first_day($year_start, 4, false);
		$date_end = dol_get_last_day($year_start, 6, false);
	}
	if ($q == 3) {
		$date_start = dol_get_first_day($year_start, 7, false);
		$date_end = dol_get_last_day($year_start, 9, false);
	}
	if ($q == 4) {
		$date_start = dol_get_first_day($year_start, 10, false);
		$date_end = dol_get_last_day($year_start, 12, false);
	}
}

$userid = GETPOST('userid', 'int');
$socid = GETPOST('socid', 'int');

$tmps = dol_getdate($date_start);
$mothn_start = $tmps['mon'];
$year_start = $tmps['year'];
$tmpe = dol_getdate($date_end);
$month_end = $tmpe['mon'];
$year_end = $tmpe['year'];
$nbofyear = ($year_end - $year_start) + 1;

// Define modecompta ('CREANCES-DETTES' or 'RECETTES-DEPENSES' or 'BOOKKEEPING')
$modecompta = $conf->global->ACCOUNTING_MODE;
if (!empty($conf->accounting->enabled)) {
	$modecompta = 'BOOKKEEPING';
}
if (GETPOST("modecompta")) {
	$modecompta = GETPOST("modecompta", 'alpha');
}

// Security check
if ($user->socid > 0) {
	$socid = $user->socid;
}
if (!empty($conf->comptabilite->enabled)) {
	$result = restrictedArea($user, 'compta', '', '', 'resultat');
}
if (!empty($conf->accounting->enabled)) {
	$result = restrictedArea($user, 'accounting', '', '', 'comptarapport');
}




/*
 * View
 */

$param = '';
if ($date_startday && $date_startmonth && $date_startyear) {
	$param .= '&date_startday='.$date_startday.'&date_startmonth='.$date_startmonth.'&date_startyear='.$date_startyear;
}
if ($date_endday && $date_endmonth && $date_endyear) {
	$param .= '&date_endday='.$date_endday.'&date_endmonth='.$date_endmonth.'&date_endyear='.$date_endyear;
}

llxHeader();

$form = new Form($db);

// Affiche en-tete du rapport
if ($modecompta == "CREANCES-DETTES") {
	$name = $langs->trans("Turnover");
	$calcmode = $langs->trans("CalcModeDebt");
	//$calcmode.='<br>('.$langs->trans("SeeReportInInputOutputMode",'<a href="'.$_SERVER["PHP_SELF"].'?year_start='.$year_start.'&modecompta=RECETTES-DEPENSES">','</a>').')';
	$calcmode .= '<br>('.$langs->trans("SeeReportInBookkeepingMode", '{link1}', '{link2}').')';
	$calcmode = str_replace('{link1}', '<a class="bold" href="'.$_SERVER["PHP_SELF"].'?'.($param ? $param : 'year_start='.$year_start).'&modecompta=BOOKKEEPING">', $calcmode);
	$calcmode = str_replace('{link2}', '</a>', $calcmode);
	$periodlink = ($year_start ? "<a href='".$_SERVER["PHP_SELF"]."?year=".($year_start + $nbofyear - 2)."&modecompta=".$modecompta."'>".img_previous()."</a> <a href='".$_SERVER["PHP_SELF"]."?year=".($year_start + $nbofyear)."&modecompta=".$modecompta."'>".img_next()."</a>" : "");
	$description = $langs->trans("RulesCADue");
	if (!empty($conf->global->FACTURE_DEPOSITS_ARE_JUST_PAYMENTS)) {
		$description .= $langs->trans("DepositsAreNotIncluded");
	} else {
		$description .= $langs->trans("DepositsAreIncluded");
	}
	$builddate = dol_now();
	//$exportlink=$langs->trans("NotYetAvailable");
} elseif ($modecompta == "RECETTES-DEPENSES") {
	$name = $langs->trans("TurnoverCollected");
	$calcmode = $langs->trans("CalcModeEngagement");
	//$calcmode.='<br>('.$langs->trans("SeeReportInDueDebtMode",'<a href="'.$_SERVER["PHP_SELF"].'?year_start='.$year_start.'&modecompta=CREANCES-DETTES">','</a>').')';
	//$calcmode.='<br>('.$langs->trans("SeeReportInBookkeepingMode",'<a href="'.$_SERVER["PHP_SELF"].'?year_start='.$year_start.'&modecompta=BOOKKEEPINGCOLLECTED">','</a>').')';
	$periodlink = ($year_start ? "<a href='".$_SERVER["PHP_SELF"]."?year=".($year_start + $nbofyear - 2)."&modecompta=".$modecompta."'>".img_previous()."</a> <a href='".$_SERVER["PHP_SELF"]."?year=".($year_start + $nbofyear)."&modecompta=".$modecompta."'>".img_next()."</a>" : "");
	$description = $langs->trans("RulesCAIn");
	$description .= $langs->trans("DepositsAreIncluded");
	$builddate = dol_now();
	//$exportlink=$langs->trans("NotYetAvailable");
} elseif ($modecompta == "BOOKKEEPING") {
	$name = $langs->trans("Turnover");
	$calcmode = $langs->trans("CalcModeBookkeeping");
	$calcmode .= '<br>('.$langs->trans("SeeReportInDueDebtMode", '{link1}', '{link2}').')';
	$calcmode = str_replace('{link1}', '<a class="bold" href="'.$_SERVER["PHP_SELF"].'?'.($param ? $param : 'year_start='.$year_start).'&modecompta=CREANCES-DETTES">', $calcmode);
	$calcmode = str_replace('{link2}', '</a>', $calcmode);
	//$calcmode.='<br>('.$langs->trans("SeeReportInInputOutputMode",'<a href="'.$_SERVER["PHP_SELF"].'?year_start='.$year_start.'&modecompta=RECETTES-DEPENSES">','</a>').')';
	$periodlink = ($year_start ? "<a href='".$_SERVER["PHP_SELF"]."?year=".($year_start + $nbofyear - 2)."&modecompta=".$modecompta."'>".img_previous()."</a> <a href='".$_SERVER["PHP_SELF"]."?year=".($year_start + $nbofyear)."&modecompta=".$modecompta."'>".img_next()."</a>" : "");
	$description = $langs->trans("RulesSalesTurnoverOfIncomeAccounts");
	$builddate = dol_now();
	//$exportlink=$langs->trans("NotYetAvailable");
}
$period = $form->selectDate($date_start, 'date_start', 0, 0, 0, '', 1, 0, 0, '', '', '', '', 1, '', '', 'tzserver');
$period .= ' - ';
$period .= $form->selectDate($date_end, 'date_end', 0, 0, 0, '', 1, 0, 0, '', '', '', '', 1, '', '', 'tzserver');

$moreparam = array();
if (!empty($modecompta)) {
	$moreparam['modecompta'] = $modecompta;
}
report_header($name, $namelink, $period, $periodlink, $description, $builddate, $exportlink, $moreparam, $calcmode);

if (!empty($conf->accounting->enabled) && $modecompta != 'BOOKKEEPING') {
	print info_admin($langs->trans("WarningReportNotReliable"), 0, 0, 1);
}


if ($modecompta == 'CREANCES-DETTES') {
<<<<<<< HEAD
	$sql = "SELECT date_format(f.datef,'%Y-%m') as dm, sum(f.total_ht) as amount, sum(f.total_ttc) as amount_ttc";
=======
	$sql = "SELECT date_format(f.datef, '%Y-%m') as dm, sum(f.total) as amount, sum(f.total_ttc) as amount_ttc";
>>>>>>> 37db3ffb
	$sql .= " FROM ".MAIN_DB_PREFIX."facture as f";
	$sql .= " WHERE f.fk_statut in (1,2)";
	if (!empty($conf->global->FACTURE_DEPOSITS_ARE_JUST_PAYMENTS)) {
		$sql .= " AND f.type IN (0,1,2,5)";
	} else {
		$sql .= " AND f.type IN (0,1,2,3,5)";
	}
	$sql .= " AND f.entity IN (".getEntity('invoice').")";
	if ($socid) {
		$sql .= " AND f.fk_soc = ".((int) $socid);
	}
} elseif ($modecompta == "RECETTES-DEPENSES") {
	/*
	 * Liste des paiements (les anciens paiements ne sont pas vus par cette requete car, sur les
	 * vieilles versions, ils n'etaient pas lies via paiement_facture. On les ajoute plus loin)
	 */
	$sql = "SELECT date_format(p.datep, '%Y-%m') as dm, sum(pf.amount) as amount_ttc";
	$sql .= " FROM ".MAIN_DB_PREFIX."facture as f";
	$sql .= ", ".MAIN_DB_PREFIX."paiement_facture as pf";
	$sql .= ", ".MAIN_DB_PREFIX."paiement as p";
	$sql .= " WHERE p.rowid = pf.fk_paiement";
	$sql .= " AND pf.fk_facture = f.rowid";
	$sql .= " AND f.entity IN (".getEntity('invoice').")";
	if ($socid) {
		$sql .= " AND f.fk_soc = ".((int) $socid);
	}
} elseif ($modecompta == "BOOKKEEPING") {
	$pcgverid = $conf->global->CHARTOFACCOUNTS;
	$pcgvercode = dol_getIdFromCode($db, $pcgverid, 'accounting_system', 'rowid', 'pcg_version');
	if (empty($pcgvercode)) {
		$pcgvercode = $pcgverid;
	}

	$sql = "SELECT date_format(b.doc_date, '%Y-%m') as dm, sum(b.credit - b.debit) as amount_ttc";
	$sql .= " FROM ".MAIN_DB_PREFIX."accounting_bookkeeping as b,";
	$sql .= " ".MAIN_DB_PREFIX."accounting_account as aa";
	$sql .= " WHERE b.entity = ".$conf->entity; // In module double party accounting, we never share entities
	$sql .= " AND b.numero_compte = aa.account_number";
	$sql .= " AND b.doc_type = 'customer_invoice'";
	$sql .= " AND aa.entity = ".$conf->entity;
	$sql .= " AND aa.fk_pcg_version = '".$db->escape($pcgvercode)."'";
	$sql .= " AND aa.pcg_type = 'INCOME'";		// TODO Be able to use a custom group
}
$sql .= " GROUP BY dm";
$sql .= " ORDER BY dm";
// TODO Add a filter on $date_start and $date_end to reduce quantity on data
//print $sql;

$minyearmonth = $maxyearmonth = 0;

$result = $db->query($sql);
if ($result) {
	$num = $db->num_rows($result);
	$i = 0;
	while ($i < $num) {
		$obj = $db->fetch_object($result);
		$cum_ht[$obj->dm] = !empty($obj->amount) ? $obj->amount : 0;
		$cum[$obj->dm] = $obj->amount_ttc;
		if ($obj->amount_ttc) {
			$minyearmonth = ($minyearmonth ? min($minyearmonth, $obj->dm) : $obj->dm);
			$maxyearmonth = max($maxyearmonth, $obj->dm);
		}
		$i++;
	}
	$db->free($result);
} else {
	dol_print_error($db);
}

// On ajoute les paiements anciennes version, non lies par paiement_facture (very old versions)
if ($modecompta == 'RECETTES-DEPENSES') {
	$sql = "SELECT date_format(p.datep,'%Y-%m') as dm, sum(p.amount) as amount_ttc";
	$sql .= " FROM ".MAIN_DB_PREFIX."bank as b";
	$sql .= ", ".MAIN_DB_PREFIX."bank_account as ba";
	$sql .= ", ".MAIN_DB_PREFIX."paiement as p";
	$sql .= " LEFT JOIN ".MAIN_DB_PREFIX."paiement_facture as pf ON p.rowid = pf.fk_paiement";
	$sql .= " WHERE pf.rowid IS NULL";
	$sql .= " AND p.fk_bank = b.rowid";
	$sql .= " AND b.fk_account = ba.rowid";
	$sql .= " AND ba.entity IN (".getEntity('bank_account').")";
	$sql .= " GROUP BY dm";
	$sql .= " ORDER BY dm";

	$result = $db->query($sql);
	if ($result) {
		$num = $db->num_rows($result);
		$i = 0;
		while ($i < $num) {
			$obj = $db->fetch_object($result);
			$cum[$obj->dm] += $obj->amount_ttc;
			if ($obj->amount_ttc) {
				$minyearmonth = ($minyearmonth ?min($minyearmonth, $obj->dm) : $obj->dm);
				$maxyearmonth = max($maxyearmonth, $obj->dm);
			}
			$i++;
		}
	} else {
		dol_print_error($db);
	}
}

$moreforfilter = '';

print '<div class="div-table-responsive">';
print '<table class="tagtable liste'.($moreforfilter ? " listwithfilterbefore" : "").'">'."\n";

print '<tr class="liste_titre"><td>&nbsp;</td>';

for ($annee = $year_start; $annee <= $year_end; $annee++) {
	if ($modecompta == 'CREANCES-DETTES') {
		print '<td align="center" width="10%" colspan="3">';
	} else {
		print '<td align="center" width="10%" colspan="2" class="borderrightlight">';
	}
	if ($modecompta != 'BOOKKEEPING') {
		print '<a href="casoc.php?year='.$annee.'">';
	}
	print $annee;
	if ($conf->global->SOCIETE_FISCAL_MONTH_START > 1) {
		print '-'.($annee + 1);
	}
	if ($modecompta != 'BOOKKEEPING') {
		print '</a>';
	}
	print '</td>';
	if ($annee != $year_end) {
		print '<td width="15">&nbsp;</td>';
	}
}
print '</tr>';

print '<tr class="liste_titre"><td class="liste_titre">'.$langs->trans("Month").'</td>';
for ($annee = $year_start; $annee <= $year_end; $annee++) {
	if ($modecompta == 'CREANCES-DETTES') {
		print '<td class="liste_titre right">'.$langs->trans("AmountHT").'</td>';
	}
	print '<td class="liste_titre right">';
	if ($modecompta == "BOOKKEEPING") {
		print $langs->trans("Amount");
	} else {
		print $langs->trans("AmountTTC");
	}
	print '</td>';
	print '<td class="liste_titre right borderrightlight">'.$langs->trans("Delta").'</td>';
	if ($annee != $year_end) {
		print '<td class="liste_titre" width="15">&nbsp;</td>';
	}
}
print '</tr>';

$now_show_delta = 0;
$minyear = substr($minyearmonth, 0, 4);
$maxyear = substr($maxyearmonth, 0, 4);
$nowyear = strftime("%Y", dol_now());
$nowyearmonth = strftime("%Y-%m", dol_now());
$maxyearmonth = max($maxyearmonth, $nowyearmonth);
$now = dol_now();
$casenow = dol_print_date($now, "%Y-%m");

// Loop on each month
$nb_mois_decalage = GETPOSTISSET('date_startmonth') ? (GETPOST('date_startmonth', 'int') - 1) : (empty($conf->global->SOCIETE_FISCAL_MONTH_START) ? 0 : ($conf->global->SOCIETE_FISCAL_MONTH_START - 1));
for ($mois = 1 + $nb_mois_decalage; $mois <= 12 + $nb_mois_decalage; $mois++) {
	$mois_modulo = $mois; // ajout
	if ($mois > 12) {
		$mois_modulo = $mois - 12;
	} // ajout

	if ($year_start == $year_end) {
		// If we show only one year or one month, we do not show month before the selected month
		if ($mois < $date_startmonth && $year_start <= $date_startyear) {
			continue;
		}
		// If we show only one year or one month, we do not show month after the selected month
		if ($mois > $date_endmonth && $year_end >= $date_endyear) {
			break;
		}
	}

	print '<tr class="oddeven">';

	// Month
	print "<td>".dol_print_date(dol_mktime(12, 0, 0, $mois_modulo, 1, 2000), "%B")."</td>";

	for ($annee = $year_start - 1; $annee <= $year_end; $annee++) {	// We start one year before to have data to be able to make delta
		$annee_decalage = $annee;
		if ($mois > 12) {
			$annee_decalage = $annee + 1;
		}
		$case = dol_print_date(dol_mktime(1, 1, 1, $mois_modulo, 1, $annee_decalage), "%Y-%m");
		$caseprev = dol_print_date(dol_mktime(1, 1, 1, $mois_modulo, 1, $annee_decalage - 1), "%Y-%m");

		if ($annee >= $year_start) {	// We ignore $annee < $year_start, we loop on it to be able to make delta, nothing is output.
			if ($modecompta == 'CREANCES-DETTES') {
				// Value turnover of month w/o VAT
				print '<td class="right">';
				if ($annee < $year_end || ($annee == $year_end && $mois <= $month_end)) {
					if ($cum_ht[$case]) {
						$now_show_delta = 1; // On a trouve le premier mois de la premiere annee generant du chiffre.
						print '<a href="casoc.php?year='.$annee_decalage.'&month='.$mois_modulo.($modecompta ? '&modecompta='.$modecompta : '').'">'.price($cum_ht[$case], 1).'</a>';
					} else {
						if ($minyearmonth < $case && $case <= max($maxyearmonth, $nowyearmonth)) {
							print '0';
						} else {
							print '&nbsp;';
						}
					}
				}
				print "</td>";
			}

			// Value turnover of month
			print '<td class="right">';
			if ($annee < $year_end || ($annee == $year_end && $mois <= $month_end)) {
				if ($cum[$case]) {
					$now_show_delta = 1; // On a trouve le premier mois de la premiere annee generant du chiffre.
					if ($modecompta != 'BOOKKEEPING') {
						print '<a href="casoc.php?year='.$annee_decalage.'&month='.$mois_modulo.($modecompta ? '&modecompta='.$modecompta : '').'">';
					}
					print price($cum[$case], 1);
					if ($modecompta != 'BOOKKEEPING') {
						print '</a>';
					}
				} else {
					if ($minyearmonth < $case && $case <= max($maxyearmonth, $nowyearmonth)) {
						print '0';
					} else {
						print '&nbsp;';
					}
				}
			}
			print "</td>";

			// Percentage of month
			print '<td class="borderrightlight right">';
			//var_dump($annee.' '.$year_end.' '.$mois.' '.$month_end);
			if ($annee < $year_end || ($annee == $year_end && $mois <= $month_end)) {
				if ($annee_decalage > $minyear && $case <= $casenow) {
					if ($cum[$caseprev] && $cum[$case]) {
						$percent = (round(($cum[$case] - $cum[$caseprev]) / $cum[$caseprev], 4) * 100);
						//print "X $cum[$case] - $cum[$caseprev] - $cum[$caseprev] - $percent X";
						print ($percent >= 0 ? "+$percent" : "$percent").'%';
					}
					if ($cum[$caseprev] && !$cum[$case]) {
						print '-100%';
					}
					if (!$cum[$caseprev] && $cum[$case]) {
						//print '<td class="right">+Inf%</td>';
						print '-';
					}
					if (isset($cum[$caseprev]) && !$cum[$caseprev] && !$cum[$case]) {
						print '+0%';
					}
					if (!isset($cum[$caseprev]) && !$cum[$case]) {
						print '-';
					}
				} else {
					if ($minyearmonth <= $case && $case <= $maxyearmonth) {
						print '-';
					} else {
						print '&nbsp;';
					}
				}
			}
			print '</td>';

			if ($annee_decalage < $year_end || ($annee_decalage == $year_end && $mois > 12 && $annee < $year_end)) {
				print '<td width="15">&nbsp;</td>';
			}
		}

		if ($annee < $year_end || ($annee == $year_end && $mois <= $month_end)) {
			$total_ht[$annee] += ((!empty($cum_ht[$case])) ? $cum_ht[$case] : 0);
			$total[$annee] += $cum[$case];
		}
	}

	print '</tr>';
}

/*
 for ($mois = 1 ; $mois < 13 ; $mois++)
 {

 print '<tr class="oddeven">';

 print "<td>".dol_print_date(dol_mktime(12,0,0,$mois,1,2000),"%B")."</td>";
 for ($annee = $year_start ; $annee <= $year_end ; $annee++)
 {
 $casenow = dol_print_date(dol_now(),"%Y-%m");
 $case = dol_print_date(dol_mktime(1,1,1,$mois,1,$annee),"%Y-%m");
 $caseprev = dol_print_date(dol_mktime(1,1,1,$mois,1,$annee-1),"%Y-%m");

 // Valeur CA du mois
 print '<td class="right">';
 if ($cum[$case])
 {
 $now_show_delta=1;  // On a trouve le premier mois de la premiere annee generant du chiffre.
 print '<a href="casoc.php?year='.$annee.'&month='.$mois.'">'.price($cum[$case],1).'</a>';
 }
 else
 {
 if ($minyearmonth < $case && $case <= max($maxyearmonth,$nowyearmonth)) { print '0'; }
 else { print '&nbsp;'; }
 }
 print "</td>";

 // Pourcentage du mois
 if ($annee > $minyear && $case <= $casenow) {
 if ($cum[$caseprev] && $cum[$case])
 {
 $percent=(round(($cum[$case]-$cum[$caseprev])/$cum[$caseprev],4)*100);
 //print "X $cum[$case] - $cum[$caseprev] - $cum[$caseprev] - $percent X";
 print '<td class="right">'.($percent>=0?"+$percent":"$percent").'%</td>';

 }
 if ($cum[$caseprev] && ! $cum[$case])
 {
 print '<td class="right">-100%</td>';
 }
 if (! $cum[$caseprev] && $cum[$case])
 {
 print '<td class="right">+Inf%</td>';
 }
 if (! $cum[$caseprev] && ! $cum[$case])
 {
 print '<td class="right">+0%</td>';
 }
 }
 else
 {
 print '<td class="right">';
 if ($minyearmonth <= $case && $case <= $maxyearmonth) { print '-'; }
 else { print '&nbsp;'; }
 print '</td>';
 }

 $total[$annee]+=$cum[$case];
 if ($annee != $year_end) print '<td width="15">&nbsp;</td>';
 }

 print '</tr>';
 }
 */

// Show total
print '<tr class="liste_total"><td>'.$langs->trans("Total").'</td>';
for ($annee = $year_start; $annee <= $year_end; $annee++) {
	if ($modecompta == 'CREANCES-DETTES') {
		// Montant total HT
		if ($total_ht[$annee] || ($annee >= $minyear && $annee <= max($nowyear, $maxyear))) {
			print '<td class="nowrap right">';
			print ($total_ht[$annee] ?price($total_ht[$annee]) : "0");
			print "</td>";
		} else {
			print '<td>&nbsp;</td>';
		}
	}

	// Total amount
	if ($total[$annee] || ($annee >= $minyear && $annee <= max($nowyear, $maxyear))) {
		print '<td class="nowrap right">';
		print ($total[$annee] ?price($total[$annee]) : "0");
		print "</td>";
	} else {
		print '<td>&nbsp;</td>';
	}

	// Pourcentage total
	if ($annee > $minyear && $annee <= max($nowyear, $maxyear)) {
		if ($total[$annee - 1] && $total[$annee]) {
			$percent = (round(($total[$annee] - $total[$annee - 1]) / $total[$annee - 1], 4) * 100);
			print '<td class="nowrap borderrightlight right">';
			print ($percent >= 0 ? "+$percent" : "$percent").'%';
			print '</td>';
		}
		if ($total[$annee - 1] && !$total[$annee]) {
			print '<td class="borderrightlight right">-100%</td>';
		}
		if (!$total[$annee - 1] && $total[$annee]) {
			print '<td class="borderrightlight right">+'.$langs->trans('Inf').'%</td>';
		}
		if (!$total[$annee - 1] && !$total[$annee]) {
			print '<td class="borderrightlight right">+0%</td>';
		}
	} else {
		print '<td class="borderrightlight right">';
		if ($total[$annee] || ($minyear <= $annee && $annee <= max($nowyear, $maxyear))) {
			print '-';
		} else {
			print '&nbsp;';
		}
		print '</td>';
	}

	if ($annee != $year_end) {
		print '<td width="15">&nbsp;</td>';
	}
}
print "</tr>\n";
print "</table>";
print '</div>';


/*
 * En mode recettes/depenses, on complete avec les montants factures non regles
 * et les propales signees mais pas facturees. En effet, en recettes-depenses,
 * on comptabilise lorsque le montant est sur le compte donc il est interessant
 * d'avoir une vision de ce qui va arriver.
 */

/*
 Je commente toute cette partie car les chiffres affichees sont faux - Eldy.
 En attendant correction.

 if ($modecompta != 'CREANCES-DETTES')
 {

 print '<br><table width="100%" class="noborder">';

 // Factures non reglees
 // Y a bug ici. Il faut prendre le reste a payer et non le total des factures non reglees !

 $sql = "SELECT f.ref, f.rowid, s.nom, s.rowid as socid, f.total_ttc, sum(pf.amount) as am";
 $sql .= " FROM ".MAIN_DB_PREFIX."societe as s,".MAIN_DB_PREFIX."facture as f left join ".MAIN_DB_PREFIX."paiement_facture as pf on f.rowid=pf.fk_facture";
 $sql .= " WHERE s.rowid = f.fk_soc AND f.paye = 0 AND f.fk_statut = 1";
 if ($socid)
 {
 $sql .= " AND f.fk_soc = $socid";
 }
 $sql .= " GROUP BY f.ref,f.rowid,s.nom, s.rowid, f.total_ttc";

 $resql=$db->query($sql);
 if ($resql)
 {
 $num = $db->num_rows($resql);
 $i = 0;

 if ($num)
 {
 $total_ttc_Rac = $totalam_Rac = $total_Rac = 0;
 while ($i < $num)
 {
 $obj = $db->fetch_object($resql);
 $total_ttc_Rac +=  $obj->total_ttc;
 $totalam_Rac +=  $obj->am;
 $i++;
 }

 print "<tr class="oddeven"><td class=\"right\" colspan=\"5\"><i>Facture a encaisser : </i></td><td class=\"right\"><i>".price($total_ttc_Rac)."</i></td><td colspan=\"5\"><-- bug ici car n'exclut pas le deja r?gl? des factures partiellement r?gl?es</td></tr>";
 }
 $db->free($resql);
 }
 else
 {
 dol_print_error($db);
 }
 */

/*
 *
 * Propales signees, et non facturees
 *
 */

/*
 Je commente toute cette partie car les chiffres affichees sont faux - Eldy.
 En attendant correction.

 $sql = "SELECT sum(f.total_ht) as tot_fht,sum(f.total_ttc) as tot_fttc, p.rowid, p.ref, s.nom, s.rowid as socid, p.total_ht, p.total_ttc
 FROM ".MAIN_DB_PREFIX."commande AS p, ".MAIN_DB_PREFIX."societe AS s
 LEFT JOIN ".MAIN_DB_PREFIX."co_fa AS co_fa ON co_fa.fk_commande = p.rowid
 LEFT JOIN ".MAIN_DB_PREFIX."facture AS f ON co_fa.fk_facture = f.rowid
 WHERE p.fk_soc = s.rowid
 AND p.fk_statut >=1
 AND p.facture =0";
 if ($socid)
 {
 $sql .= " AND f.fk_soc = ".$socid;
 }
 $sql .= " GROUP BY p.rowid";

 $resql=$db->query($sql);
 if ($resql)
 {
 $num = $db->num_rows($resql);
 $i = 0;

 if ($num)
 {
 $total_pr = 0;
 while ($i < $num)
 {
 $obj = $db->fetch_object($resql);
 $total_pr +=  $obj->total_ttc-$obj->tot_fttc;
 $i++;
 }

 print "<tr class="oddeven"><td class=\"right\" colspan=\"5\"><i>Signe et non facture:</i></td><td class=\"right\"><i>".price($total_pr)."</i></td><td colspan=\"5\"><-- bug ici, ca devrait exclure le deja facture</td></tr>";
 }
 $db->free($resql);
 }
 else
 {
 dol_print_error($db);
 }
 print "<tr class="oddeven"><td class=\"right\" colspan=\"5\"><i>Total CA previsionnel : </i></td><td class=\"right\"><i>".price($total_CA)."</i></td><td colspan=\"3\"><-- bug ici car bug sur les 2 precedents</td></tr>";
 }
 print "</table>";

 */

// End of page
llxFooter();
$db->close();<|MERGE_RESOLUTION|>--- conflicted
+++ resolved
@@ -199,11 +199,7 @@
 
 
 if ($modecompta == 'CREANCES-DETTES') {
-<<<<<<< HEAD
 	$sql = "SELECT date_format(f.datef,'%Y-%m') as dm, sum(f.total_ht) as amount, sum(f.total_ttc) as amount_ttc";
-=======
-	$sql = "SELECT date_format(f.datef, '%Y-%m') as dm, sum(f.total) as amount, sum(f.total_ttc) as amount_ttc";
->>>>>>> 37db3ffb
 	$sql .= " FROM ".MAIN_DB_PREFIX."facture as f";
 	$sql .= " WHERE f.fk_statut in (1,2)";
 	if (!empty($conf->global->FACTURE_DEPOSITS_ARE_JUST_PAYMENTS)) {
