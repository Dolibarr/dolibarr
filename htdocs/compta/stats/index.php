<?php
/* Copyright (C) 2001-2004  Rodolphe Quiedeville    <rodolphe@quiedeville.org>
 * Copyright (C) 2004-2012  Laurent Destailleur     <eldy@users.sourceforge.net>
 * Copyright (C) 2005-2009  Regis Houssin           <regis.houssin@inodbox.com>
 * Copyright (C) 2017       Olivier Geffroy         <jeff@jeffinfo.com>
 * Copyright (C) 2018       Frédéric France         <frederic.france@netlogic.fr>
 *
 * This program is free software; you can redistribute it and/or modify
 * it under the terms of the GNU General Public License as published by
 * the Free Software Foundation; either version 3 of the License, or
 * (at your option) any later version.
 *
 * This program is distributed in the hope that it will be useful,
 * but WITHOUT ANY WARRANTY; without even the implied warranty of
 * MERCHANTABILITY or FITNESS FOR A PARTICULAR PURPOSE.  See the
 * GNU General Public License for more details.
 *
 * You should have received a copy of the GNU General Public License
 * along with this program. If not, see <http://www.gnu.org/licenses/>.
 */

/**
 *	\file        htdocs/compta/stats/index.php
 *	\brief       Page reporting CA
 */

require '../../main.inc.php';
require_once DOL_DOCUMENT_ROOT.'/core/lib/report.lib.php';
require_once DOL_DOCUMENT_ROOT.'/core/lib/date.lib.php';

// Load translation files required by the page
$langs->loadLangs(array('compta','bills','donation','salaries','accountancy'));

$date_startmonth=GETPOST('date_startmonth');
$date_startday=GETPOST('date_startday');
$date_startyear=GETPOST('date_startyear');
$date_endmonth=GETPOST('date_endmonth');
$date_endday=GETPOST('date_endday');
$date_endyear=GETPOST('date_endyear');

$display_cumul=intval(GETPOST('display_cumul'));

$nbofyear=4;

// Date range
$year=GETPOST('year', 'int');
if (empty($year))
{
	$year_current = strftime("%Y", dol_now());
	$month_current = strftime("%m", dol_now());
	$year_start = $year_current - ($nbofyear - 1);
} else {
	$year_current = $year;
	$month_current = strftime("%m", dol_now());
	$year_start = $year - ($nbofyear - 1);
}
$date_start=dol_mktime(0, 0, 0, $date_startmonth, $date_startday, $date_startyear);
$date_end=dol_mktime(23, 59, 59, $date_endmonth, $date_endday, $date_endyear);

// We define date_start and date_end
if (empty($date_start) || empty($date_end)) // We define date_start and date_end
{
	$q=GETPOST("q")?GETPOST("q"):0;
	if ($q==0)
	{
		// We define date_start and date_end
		$year_end=$year_start + ($nbofyear - 1);
		$month_start=GETPOST("month")?GETPOST("month"):($conf->global->SOCIETE_FISCAL_MONTH_START?($conf->global->SOCIETE_FISCAL_MONTH_START):1);
		if (! GETPOST('month'))
		{
			if (! GETPOST("year") &&  $month_start > $month_current)
			{
				$year_start--;
				$year_end--;
			}
			$month_end=$month_start-1;
			if ($month_end < 1) $month_end=12;
		}
		else $month_end=$month_start;
		$date_start=dol_get_first_day($year_start, $month_start, false); $date_end=dol_get_last_day($year_end, $month_end, false);
	}
	if ($q==1) { $date_start=dol_get_first_day($year_start, 1, false); $date_end=dol_get_last_day($year_start, 3, false); }
	if ($q==2) { $date_start=dol_get_first_day($year_start, 4, false); $date_end=dol_get_last_day($year_start, 6, false); }
	if ($q==3) { $date_start=dol_get_first_day($year_start, 7, false); $date_end=dol_get_last_day($year_start, 9, false); }
	if ($q==4) { $date_start=dol_get_first_day($year_start, 10, false); $date_end=dol_get_last_day($year_start, 12, false); }
}

$userid=GETPOST('userid', 'int');
$socid = GETPOST('socid', 'int');

$tmps=dol_getdate($date_start);
$year_start = $tmps['year'];
$tmpe=dol_getdate($date_end);
$year_end = $tmpe['year'];
$nbofyear = ($year_end - $year_start) + 1;

// Define modecompta ('CREANCES-DETTES' or 'RECETTES-DEPENSES' or 'BOOKKEEPING')
$modecompta = $conf->global->ACCOUNTING_MODE;
if (! empty($conf->accounting->enabled)) $modecompta='BOOKKEEPING';
if (GETPOST("modecompta")) $modecompta=GETPOST("modecompta", 'alpha');

// Security check
if ($user->societe_id > 0) $socid = $user->societe_id;
if (! empty($conf->comptabilite->enabled)) $result=restrictedArea($user, 'compta', '', '', 'resultat');
if (! empty($conf->accounting->enabled)) $result=restrictedArea($user, 'accounting', '', '', 'comptarapport');




/*
 * View
 */

llxHeader();

$nb_mois_decalage = $conf->global->SOCIETE_FISCAL_MONTH_START?($conf->global->SOCIETE_FISCAL_MONTH_START-1):0;
$form=new Form($db);

// Affiche en-tete du rapport
if ($modecompta=="CREANCES-DETTES")
{
	$name=$langs->trans("Turnover");
	$calcmode=$langs->trans("CalcModeDebt");
<<<<<<< HEAD
	$calcmode.='<br>';
	if ($display_cumul) {
		$calcmode.=$langs->trans("CalcModeWithTTC",'<a href="'.$_SERVER["PHP_SELF"].'?year_start='.$year_start.'&modecompta=CREANCES-DETTES&display_cumul=0">','</a>');
	}
	else {
		$calcmode.=$langs->trans("CalcModeWithCumul",'<a href="'.$_SERVER["PHP_SELF"].'?year_start='.$year_start.'&modecompta=CREANCES-DETTES&display_cumul=1">','</a>');
	}
	$calcmode.='<br>('.$langs->trans("SeeReportInBookkeepingMode",'<a href="'.$_SERVER["PHP_SELF"].'?year_start='.$year_start.'&modecompta=BOOKKEEPING">','</a>').')';
=======
	//$calcmode.='<br>('.$langs->trans("SeeReportInInputOutputMode",'<a href="'.$_SERVER["PHP_SELF"].'?year_start='.$year_start.'&modecompta=RECETTES-DEPENSES">','</a>').')';
	$calcmode.='<br>('.$langs->trans("SeeReportInBookkeepingMode", '<a href="'.$_SERVER["PHP_SELF"].'?year_start='.$year_start.'&modecompta=BOOKKEEPING">', '</a>').')';
>>>>>>> a55da8f8
	$period=$form->selectDate($date_start, 'date_start', 0, 0, 0, '', 1, 0).' - '.$form->selectDate($date_end, 'date_end', 0, 0, 0, '', 1, 0);
	$periodlink=($year_start?"<a href='".$_SERVER["PHP_SELF"]."?year=".($year_start+$nbofyear-2)."&modecompta=".$modecompta."'>".img_previous()."</a> <a href='".$_SERVER["PHP_SELF"]."?year=".($year_start+$nbofyear)."&modecompta=".$modecompta."'>".img_next()."</a>":"");
	$description=$langs->trans("RulesCADue");
	if (! empty($conf->global->FACTURE_DEPOSITS_ARE_JUST_PAYMENTS)) $description.= $langs->trans("DepositsAreNotIncluded");
	else  $description.= $langs->trans("DepositsAreIncluded");
	$builddate=dol_now();
	//$exportlink=$langs->trans("NotYetAvailable");
}
elseif ($modecompta=="RECETTES-DEPENSES")
{
	$name=$langs->trans("TurnoverCollected");
	$calcmode=$langs->trans("CalcModeEngagement");
	//$calcmode.='<br>('.$langs->trans("SeeReportInDueDebtMode",'<a href="'.$_SERVER["PHP_SELF"].'?year_start='.$year_start.'&modecompta=CREANCES-DETTES">','</a>').')';
	//$calcmode.='<br>('.$langs->trans("SeeReportInBookkeepingMode",'<a href="'.$_SERVER["PHP_SELF"].'?year_start='.$year_start.'&modecompta=BOOKKEEPINGCOLLECTED">','</a>').')';
	$calcmode.='<br>';
	if ($display_cumul) {
		$calcmode.=$langs->trans("CalcModeWithoutCumul",'<a href="'.$_SERVER["PHP_SELF"].'?year_start='.$year_start.'&modecompta=RECETTES-DEPENSES">','</a>');
	}
	else {
		$calcmode.=$langs->trans("CalcModeWithCumul",'<a href="'.$_SERVER["PHP_SELF"].'?year_start='.$year_start.'&modecompta=RECETTES-DEPENSES&display_cumul=1">','</a>');
	}
	$period=$form->selectDate($date_start, 'date_start', 0, 0, 0, '', 1, 0).' - '.$form->selectDate($date_end,'date_end', 0, 0, 0, '', 1, 0);
	$periodlink=($year_start?"<a href='".$_SERVER["PHP_SELF"]."?year=".($year_start+$nbofyear-2)."&modecompta=".$modecompta."'>".img_previous()."</a> <a href='".$_SERVER["PHP_SELF"]."?year=".($year_start+$nbofyear)."&modecompta=".$modecompta."'>".img_next()."</a>":"");
	$description=$langs->trans("RulesCAIn");
	$description.= $langs->trans("DepositsAreIncluded");
	$builddate=dol_now();
	//$exportlink=$langs->trans("NotYetAvailable");
}
elseif ($modecompta=="BOOKKEEPING")
{
	$name=$langs->trans("Turnover");
	$calcmode=$langs->trans("CalcModeBookkeeping");
	$calcmode.='<br>('.$langs->trans("SeeReportInDueDebtMode", '<a href="'.$_SERVER["PHP_SELF"].'?year_start='.$year_start.'&modecompta=CREANCES-DETTES">', '</a>').')';
	//$calcmode.='<br>('.$langs->trans("SeeReportInInputOutputMode",'<a href="'.$_SERVER["PHP_SELF"].'?year_start='.$year_start.'&modecompta=RECETTES-DEPENSES">','</a>').')';
	$period=$form->selectDate($date_start, 'date_start', 0, 0, 0, '', 1, 0).' - '.$form->selectDate($date_end, 'date_end', 0, 0, 0, '', 1, 0);
	$periodlink=($year_start?"<a href='".$_SERVER["PHP_SELF"]."?year=".($year_start+$nbofyear-2)."&modecompta=".$modecompta."'>".img_previous()."</a> <a href='".$_SERVER["PHP_SELF"]."?year=".($year_start+$nbofyear)."&modecompta=".$modecompta."'>".img_next()."</a>":"");
	$description=$langs->trans("RulesCATotalSaleJournal");
	$builddate=dol_now();
	//$exportlink=$langs->trans("NotYetAvailable");
}

$moreparam=array();
if (! empty($modecompta)) $moreparam['modecompta']=$modecompta;
report_header($name, $namelink, $period, $periodlink, $description, $builddate, $exportlink, $moreparam, $calcmode);

if (! empty($conf->accounting->enabled) && $modecompta != 'BOOKKEEPING')
{
    print info_admin($langs->trans("WarningReportNotReliable"), 0, 0, 1);
}


if ($modecompta == 'CREANCES-DETTES')
{
	$sql  = "SELECT date_format(f.datef,'%Y-%m') as dm, sum(f.total) as amount, sum(f.total_ttc) as amount_ttc";
	$sql.= " FROM ".MAIN_DB_PREFIX."facture as f";
	$sql.= " WHERE f.fk_statut in (1,2)";
	if (! empty($conf->global->FACTURE_DEPOSITS_ARE_JUST_PAYMENTS)) $sql.= " AND f.type IN (0,1,2,5)";
	else $sql.= " AND f.type IN (0,1,2,3,5)";
	$sql.= " AND f.entity IN (".getEntity('invoice').")";
if ($socid) $sql.= " AND f.fk_soc = ".$socid;
}
elseif ($modecompta=="RECETTES-DEPENSES")
{
	/*
	 * Liste des paiements (les anciens paiements ne sont pas vus par cette requete car, sur les
	 * vieilles versions, ils n'etaient pas lies via paiement_facture. On les ajoute plus loin)
	 */
	$sql  = "SELECT date_format(p.datep,'%Y-%m') as dm, sum(pf.amount) as amount_ttc";
	$sql.= " FROM ".MAIN_DB_PREFIX."facture as f";
	$sql.= ", ".MAIN_DB_PREFIX."paiement_facture as pf";
	$sql.= ", ".MAIN_DB_PREFIX."paiement as p";
	$sql.= " WHERE p.rowid = pf.fk_paiement";
	$sql.= " AND pf.fk_facture = f.rowid";
	$sql.= " AND f.entity IN (".getEntity('invoice').")";
if ($socid) $sql.= " AND f.fk_soc = ".$socid;
}
elseif ($modecompta=="BOOKKEEPING")
{
	$sql  = "SELECT date_format(b.doc_date,'%Y-%m') as dm, sum(b.credit) as amount_ttc";
	$sql.= " FROM ".MAIN_DB_PREFIX."accounting_bookkeeping as b, ".MAIN_DB_PREFIX."accounting_journal as aj";
	$sql.= " WHERE b.entity = ".$conf->entity;
	$sql.= " AND b.code_journal = aj.code AND aj.nature = 2" ; // @TODO currently count amount in sale journal, but we need to define a category group for turnover
}

$sql.= " GROUP BY dm";
$sql.= " ORDER BY dm";
//print $sql;

$result = $db->query($sql);
if ($result)
{
	$num = $db->num_rows($result);
	$i = 0;
	$previous_dm="";
	while ($i < $num)
	{
		$obj = $db->fetch_object($result);
		$mois = intval(substr($obj->dm, -2));
		$cum_ht[$obj->dm] = !empty($obj->amount) ? $obj->amount : 0;
		$cum[$obj->dm] = $obj->amount_ttc;
		if ($previous_dm == "" || ($mois == ($nb_mois_decalage+1))) {
			$annual_cum_ht[$obj->dm]=$cum_ht[$obj->dm];
			$annual_cum_ttc[$obj->dm]=$cum[$obj->dm];
		}
		else {
			$annual_cum_ht[$obj->dm]=$annual_cum_ht[$previous_dm] +$cum_ht[$obj->dm] ;
			$annual_cum_ttc[$obj->dm]=$annual_cum_ttc[$previous_dm] +$cum[$obj->dm] ;
		}
		$previous_dm=$obj->dm;
		if ($obj->amount_ttc)
		{
			$minyearmonth=($minyearmonth?min($minyearmonth, $obj->dm):$obj->dm);
			$maxyearmonth=max($maxyearmonth, $obj->dm);
		}
		$i++;
	}
	$db->free($result);
}
else {
	dol_print_error($db);
}

// On ajoute les paiements anciennes version, non lies par paiement_facture (very old versions)
if ($modecompta == 'RECETTES-DEPENSES')
{
	$sql = "SELECT date_format(p.datep,'%Y-%m') as dm, sum(p.amount) as amount_ttc";
	$sql.= " FROM ".MAIN_DB_PREFIX."bank as b";
	$sql.= ", ".MAIN_DB_PREFIX."bank_account as ba";
	$sql.= ", ".MAIN_DB_PREFIX."paiement as p";
	$sql.= " LEFT JOIN ".MAIN_DB_PREFIX."paiement_facture as pf ON p.rowid = pf.fk_paiement";
	$sql.= " WHERE pf.rowid IS NULL";
	$sql.= " AND p.fk_bank = b.rowid";
	$sql.= " AND b.fk_account = ba.rowid";
	$sql.= " AND ba.entity IN (".getEntity('bank_account').")";
	$sql.= " GROUP BY dm";
	$sql.= " ORDER BY dm";

	$result = $db->query($sql);
	if ($result)
	{
		$num = $db->num_rows($result);
		$i = 0;
		while ($i < $num)
		{
			$obj = $db->fetch_object($result);
			$cum[$obj->dm] += $obj->amount_ttc;
			if ($obj->amount_ttc)
			{
				$minyearmonth=($minyearmonth?min($minyearmonth, $obj->dm):$obj->dm);
				$maxyearmonth=max($maxyearmonth, $obj->dm);
			}
			$i++;
		}
	}
	else
	{
		dol_print_error($db);
	}
}

$moreforfilter='';

print '<div class="div-table-responsive">';
print '<table class="tagtable liste'.($moreforfilter?" listwithfilterbefore":"").'">'."\n";

print '<tr class="liste_titre"><td>&nbsp;</td>';

for ($annee = $year_start; $annee <= $year_end; $annee++)
{
	if ($modecompta == 'CREANCES-DETTES' || (($modecompta == 'RECETTES-DEPENSES') && $display_cumul) ) print '<td align="center" width="10%" colspan="3">';
	else print '<td align="center" width="10%" colspan="2" class="borderrightlight">';
	if ($modecompta != 'BOOKKEEPING') print '<a href="casoc.php?year='.$annee.'">';
	print $annee;
    if ($conf->global->SOCIETE_FISCAL_MONTH_START > 1) print '-'.($annee+1);
    if ($modecompta != 'BOOKKEEPING') print '</a>';
    print '</td>';
	if ($annee != $year_end) print '<td width="15">&nbsp;</td>';
}
print '</tr>';

print '<tr class="liste_titre"><td class="liste_titre">'.$langs->trans("Month").'</td>';
for ($annee = $year_start ; $annee <= $year_end ; $annee++)
{
<<<<<<< HEAD
	if ($modecompta == 'CREANCES-DETTES') {
		print '<td class="liste_titre" align="right">'.$langs->trans("AmountHT").'</td>';
	}
	if ( ($modecompta ==  'CREANCES-DETTES' && ! $display_cumul) || ($modecompta == 'RECETTES-DEPENSES') || ($modecompta == 'BOOKKEEPING')) {
		print '<td class="liste_titre" align="right">'.$langs->trans("AmountTTC").'</td>';
	}
	if ($display_cumul) {
			print '<td class="liste_titre" align="right">'.$langs->trans("Cumul").'</td>';
		}
	print '<td class="liste_titre" align="right" class="borderrightlight">'.$langs->trans("Delta").'</td>';
=======
	if ($modecompta == 'CREANCES-DETTES') print '<td class="liste_titre right">'.$langs->trans("AmountHT").'</td>';
	print '<td class="liste_titre right">'.$langs->trans("AmountTTC").'</td>';
	print '<td class="liste_titre right borderrightlight">'.$langs->trans("Delta").'</td>';
>>>>>>> a55da8f8
	if ($annee != $year_end) print '<td class="liste_titre" width="15">&nbsp;</td>';
}
print '</tr>';

$now_show_delta=0;
$minyear=substr($minyearmonth, 0, 4);
$maxyear=substr($maxyearmonth, 0, 4);
$nowyear=strftime("%Y", dol_now());
$nowyearmonth=strftime("%Y-%m", dol_now());
$maxyearmonth=max($maxyearmonth, $nowyearmonth);
$now=dol_now();
$casenow = dol_print_date($now, "%Y-%m");

// Loop on each month
for ($mois = 1+$nb_mois_decalage ; $mois <= 12+$nb_mois_decalage ; $mois++)
{
	$mois_modulo = $mois;// ajout
	if($mois>12){$mois_modulo = $mois-12;} // ajout

	print '<tr class="oddeven">';

	print "<td>".dol_print_date(dol_mktime(12, 0, 0, $mois_modulo, 1, 2000), "%B")."</td>";
	for ($annee = $year_start -1 ; $annee <= $year_end ; $annee++)	// We start one year before to have data to be able to make delta
	{
		$annee_decalage=$annee;
		if ($mois>12) {$annee_decalage=$annee+1;}
		$case = dol_print_date(dol_mktime(1, 1, 1, $mois_modulo, 1, $annee_decalage), "%Y-%m");
		$caseprev = dol_print_date(dol_mktime(1, 1, 1, $mois_modulo, 1, $annee_decalage-1), "%Y-%m");

		if ($annee >= $year_start)	// We ignore $annee < $year_start, we loop on it to be able to make delta, nothing is output.
		{
			if ($modecompta == 'CREANCES-DETTES') {
<<<<<<< HEAD
				$cum_case = $cum_ht[$case];
				$annual_cum_case = $annual_cum_ht[$case];
			}
			else {
				$cum_case = $cum[$case];
				$annual_cum_case = $annual_cum_ttc[$case];
			}
			if ($modecompta != 'BOOKKEEPING')  {
				// Valeur CA du mois
				print '<td align="right">';
				if ($cum_case)
				{
					$now_show_delta=1;  // On a trouve le premier mois de la premiere annee generant du chiffre.
					print '<a href="casoc.php?year='.$annee_decalage.'&month='.$mois_modulo.($modecompta?'&modecompta='.$modecompta:'').'">'.price($cum_case,1).'</a>';
=======
				// Valeur CA du mois w/o VAT
				print '<td class="right">';
				if ($cum_ht[$case])
				{
					$now_show_delta=1;  // On a trouve le premier mois de la premiere annee generant du chiffre.
					print '<a href="casoc.php?year='.$annee_decalage.'&month='.$mois_modulo.($modecompta?'&modecompta='.$modecompta:'').'">'.price($cum_ht[$case], 1).'</a>';
>>>>>>> a55da8f8
				}
				else
				{
					if ($minyearmonth < $case && $case <= max($maxyearmonth, $nowyearmonth)) { print '0'; }
					else { print '&nbsp;'; }
				}
				print "</td>";
			}

<<<<<<< HEAD
			if ($modecompta != 'RECETTES-DEPENSES' || $display_cumul) {
				// Valeur CA du mois ou cumul
				print '<td align="right">';
				if ($cum_case)
				{
					$now_show_delta=1;  // On a trouve le premier mois de la premiere annee generant du chiffre.
					if ($modecompta != 'BOOKKEEPING') print '<a href="casoc.php?year='.$annee_decalage.'&month='.$mois_modulo.($modecompta?'&modecompta='.$modecompta:'').'">';
					if ($display_cumul) print price($annual_cum_case, 1); else print price($cum_case, 1);
					if ($modecompta != 'BOOKKEEPING') print '</a>';
				}
				else
				{
					if ($minyearmonth < $case && $case <= max($maxyearmonth,$nowyearmonth)) { print '0'; }
					else { print '&nbsp;'; }
				}
				print "</td>";
=======
			// Valeur CA du mois
			print '<td class="right">';
			if ($cum[$case])
			{
				$now_show_delta=1;  // On a trouve le premier mois de la premiere annee generant du chiffre.
				if ($modecompta != 'BOOKKEEPING') print '<a href="casoc.php?year='.$annee_decalage.'&month='.$mois_modulo.($modecompta?'&modecompta='.$modecompta:'').'">';
				print price($cum[$case], 1);
				if ($modecompta != 'BOOKKEEPING') print '</a>';
			}
			else
			{
				if ($minyearmonth < $case && $case <= max($maxyearmonth, $nowyearmonth)) { print '0'; }
				else { print '&nbsp;'; }
>>>>>>> a55da8f8
			}

			// Pourcentage du mois
			if ($annee_decalage > $minyear && $case <= $casenow)
			{
				if ($cum[$caseprev] && $cum[$case])
				{
<<<<<<< HEAD
					if ($modecompta == "CREANCES-DETTES" && $display_cumul) {
						$percent=(round(($annual_cum_ht[$case]-$annual_cum_ht[$caseprev])/$annual_cum_ht[$caseprev],4)*100);
					}
					elseif ($modecompta == "RECETTES-DEPENSES" && $display_cumul) {
						$percent=(round(($annual_cum_ttc[$case]-$annual_cum_ttc[$caseprev])/$annual_cum_ttc[$caseprev],4)*100);
					}
					else {
						$percent=(round(($cum[$case]-$cum[$caseprev])/$cum[$caseprev],4)*100);
					}
					print '<td align="right" class="borderrightlight">'.($percent>=0?"+$percent":"$percent").'%</td>';
=======
					$percent=(round(($cum[$case]-$cum[$caseprev])/$cum[$caseprev], 4)*100);
					//print "X $cum[$case] - $cum[$caseprev] - $cum[$caseprev] - $percent X";
					print '<td class="borderrightlight right">'.($percent>=0?"+$percent":"$percent").'%</td>';
>>>>>>> a55da8f8
				}
				if ($cum[$caseprev] && ! $cum[$case])
				{
					print '<td class="borderrightlight right">-100%</td>';
				}
				if (! $cum[$caseprev] && $cum[$case])
				{
					//print '<td class="right">+Inf%</td>';
					print '<td class="borderrightlight right">-</td>';
				}
				if (isset($cum[$caseprev]) && ! $cum[$caseprev] && ! $cum[$case])
				{
					print '<td class="borderrightlight right">+0%</td>';
				}
				if (! isset($cum[$caseprev]) && ! $cum[$case])
				{
					print '<td class="borderrightlight right">-</td>';
				}
			}
			else
			{
				print '<td class="borderrightlight right">';
				if ($minyearmonth <= $case && $case <= $maxyearmonth) { print '-'; }
				else { print '&nbsp;'; }
				print '</td>';
			}
<<<<<<< HEAD
			if ($annee != $year_end) print '<td width="15">&nbsp;</td>';
=======

			if ($annee_decalage < $year_end || ($annee_decalage == $year_end && $mois > 12 && $annee < $year_end)) print '<td width="15">&nbsp;</td>';
>>>>>>> a55da8f8
		}

		$total_ht[$annee] += ((! empty($cum_ht[$case])) ? $cum_ht[$case] : 0);
		$total[$annee] += $cum[$case];
	}

	print '</tr>';
}

/*
 for ($mois = 1 ; $mois < 13 ; $mois++)
 {

 print '<tr class="oddeven">';

 print "<td>".dol_print_date(dol_mktime(12,0,0,$mois,1,2000),"%B")."</td>";
 for ($annee = $year_start ; $annee <= $year_end ; $annee++)
 {
 $casenow = dol_print_date(mktime(),"%Y-%m");
 $case = dol_print_date(dol_mktime(1,1,1,$mois,1,$annee),"%Y-%m");
 $caseprev = dol_print_date(dol_mktime(1,1,1,$mois,1,$annee-1),"%Y-%m");

 // Valeur CA du mois
 print '<td class="right">';
 if ($cum[$case])
 {
 $now_show_delta=1;  // On a trouve le premier mois de la premiere annee generant du chiffre.
 print '<a href="casoc.php?year='.$annee.'&month='.$mois.'">'.price($cum[$case],1).'</a>';
 }
 else
 {
 if ($minyearmonth < $case && $case <= max($maxyearmonth,$nowyearmonth)) { print '0'; }
 else { print '&nbsp;'; }
 }
 print "</td>";

 // Pourcentage du mois
 if ($annee > $minyear && $case <= $casenow) {
 if ($cum[$caseprev] && $cum[$case])
 {
 $percent=(round(($cum[$case]-$cum[$caseprev])/$cum[$caseprev],4)*100);
 //print "X $cum[$case] - $cum[$caseprev] - $cum[$caseprev] - $percent X";
 print '<td class="right">'.($percent>=0?"+$percent":"$percent").'%</td>';

 }
 if ($cum[$caseprev] && ! $cum[$case])
 {
 print '<td class="right">-100%</td>';
 }
 if (! $cum[$caseprev] && $cum[$case])
 {
 print '<td class="right">+Inf%</td>';
 }
 if (! $cum[$caseprev] && ! $cum[$case])
 {
 print '<td class="right">+0%</td>';
 }
 }
 else
 {
 print '<td class="right">';
 if ($minyearmonth <= $case && $case <= $maxyearmonth) { print '-'; }
 else { print '&nbsp;'; }
 print '</td>';
 }

 $total[$annee]+=$cum[$case];
 if ($annee != $year_end) print '<td width="15">&nbsp;</td>';
 }

 print '</tr>';
 }
 */

// Affiche total
// Sauf si cumul
if (! $display_cumul){
  print '<tr class="liste_total"><td>'.$langs->trans("Total").'</td>';
  for ($annee = $year_start ; $annee <= $year_end ; $annee++)
  {
	if ($modecompta == 'CREANCES-DETTES') {
		// Montant total HT
		if ($total_ht[$annee] || ($annee >= $minyear && $annee <= max($nowyear, $maxyear)))
		{
			print '<td class="nowrap right">'.($total_ht[$annee]?price($total_ht[$annee]):"0")."</td>";
		}
		else
		{
			print '<td>&nbsp;</td>';
		}
	}
	// Montant total
	if ($total[$annee] || ($annee >= $minyear && $annee <= max($nowyear, $maxyear)))
	{
		print '<td class="nowrap right">'.($total[$annee]?price($total[$annee]):"0")."</td>";
	}
	else
	{
		print '<td>&nbsp;</td>';
	}

	// Pourcentage total
	if ($annee > $minyear && $annee <= max($nowyear, $maxyear))
	{
		if ($total[$annee-1] && $total[$annee]) {
			$percent=(round(($total[$annee]-$total[$annee-1])/$total[$annee-1], 4)*100);
			print '<td class="nowrap borderrightlight right">'.($percent>=0?"+$percent":"$percent").'%</td>';
		}
		if ($total[$annee-1] && ! $total[$annee])
		{
			print '<td class="borderrightlight right">-100%</td>';
		}
		if (! $total[$annee-1] && $total[$annee])
		{
			print '<td class="borderrightlight right">+'.$langs->trans('Inf').'%</td>';
		}
		if (! $total[$annee-1] && ! $total[$annee])
		{
			print '<td class="borderrightlight right">+0%</td>';
		}
	}
	else
	{
		print '<td class="borderrightlight right">';
		if ($total[$annee] || ($minyear <= $annee && $annee <= max($nowyear, $maxyear))) { print '-'; }
		else { print '&nbsp;'; }
		print '</td>';
	}

	if ($annee != $year_end) print '<td width="15">&nbsp;</td>';
  }
  print "</tr>\n";
}
print "</table>";
print '</div>';


/*
 * En mode recettes/depenses, on complete avec les montants factures non regles
 * et les propales signees mais pas facturees. En effet, en recettes-depenses,
 * on comptabilise lorsque le montant est sur le compte donc il est interessant
 * d'avoir une vision de ce qui va arriver.
 */

/*
 Je commente toute cette partie car les chiffres affichees sont faux - Eldy.
 En attendant correction.

 if ($modecompta != 'CREANCES-DETTES')
 {

 print '<br><table width="100%" class="noborder">';

 // Factures non reglees
 // Y a bug ici. Il faut prendre le reste a payer et non le total des factures non reglees !

 $sql = "SELECT f.ref, f.rowid, s.nom, s.rowid as socid, f.total_ttc, sum(pf.amount) as am";
 $sql .= " FROM ".MAIN_DB_PREFIX."societe as s,".MAIN_DB_PREFIX."facture as f left join ".MAIN_DB_PREFIX."paiement_facture as pf on f.rowid=pf.fk_facture";
 $sql .= " WHERE s.rowid = f.fk_soc AND f.paye = 0 AND f.fk_statut = 1";
 if ($socid)
 {
 $sql .= " AND f.fk_soc = $socid";
 }
 $sql .= " GROUP BY f.ref,f.rowid,s.nom, s.rowid, f.total_ttc";

 $resql=$db->query($sql);
 if ($resql)
 {
 $num = $db->num_rows($resql);
 $i = 0;

 if ($num)
 {
 $total_ttc_Rac = $totalam_Rac = $total_Rac = 0;
 while ($i < $num)
 {
 $obj = $db->fetch_object($resql);
 $total_ttc_Rac +=  $obj->total_ttc;
 $totalam_Rac +=  $obj->am;
 $i++;
 }

 print "<tr class="oddeven"><td class=\"right\" colspan=\"5\"><i>Facture a encaisser : </i></td><td class=\"right\"><i>".price($total_ttc_Rac)."</i></td><td colspan=\"5\"><-- bug ici car n'exclut pas le deja r?gl? des factures partiellement r?gl?es</td></tr>";
 }
 $db->free($resql);
 }
 else
 {
 dol_print_error($db);
 }
 */

/*
 *
 * Propales signees, et non facturees
 *
 */

/*
 Je commente toute cette partie car les chiffres affichees sont faux - Eldy.
 En attendant correction.

 $sql = "SELECT sum(f.total) as tot_fht,sum(f.total_ttc) as tot_fttc, p.rowid, p.ref, s.nom, s.rowid as socid, p.total_ht, p.total_ttc
 FROM ".MAIN_DB_PREFIX."commande AS p, ".MAIN_DB_PREFIX."societe AS s
 LEFT JOIN ".MAIN_DB_PREFIX."co_fa AS co_fa ON co_fa.fk_commande = p.rowid
 LEFT JOIN ".MAIN_DB_PREFIX."facture AS f ON co_fa.fk_facture = f.rowid
 WHERE p.fk_soc = s.rowid
 AND p.fk_statut >=1
 AND p.facture =0";
 if ($socid)
 {
 $sql .= " AND f.fk_soc = ".$socid;
 }
 $sql .= " GROUP BY p.rowid";

 $resql=$db->query($sql);
 if ($resql)
 {
 $num = $db->num_rows($resql);
 $i = 0;

 if ($num)
 {
 $total_pr = 0;
 while ($i < $num)
 {
 $obj = $db->fetch_object($resql);
 $total_pr +=  $obj->total_ttc-$obj->tot_fttc;
 $i++;
 }

 print "<tr class="oddeven"><td class=\"right\" colspan=\"5\"><i>Signe et non facture:</i></td><td class=\"right\"><i>".price($total_pr)."</i></td><td colspan=\"5\"><-- bug ici, ca devrait exclure le deja facture</td></tr>";
 }
 $db->free($resql);
 }
 else
 {
 dol_print_error($db);
 }
 print "<tr class="oddeven"><td class=\"right\" colspan=\"5\"><i>Total CA previsionnel : </i></td><td class=\"right\"><i>".price($total_CA)."</i></td><td colspan=\"3\"><-- bug ici car bug sur les 2 precedents</td></tr>";
 }
 print "</table>";

 */

// End of page
llxFooter();
$db->close();<|MERGE_RESOLUTION|>--- conflicted
+++ resolved
@@ -29,7 +29,7 @@
 require_once DOL_DOCUMENT_ROOT.'/core/lib/date.lib.php';
 
 // Load translation files required by the page
-$langs->loadLangs(array('compta','bills','donation','salaries','accountancy'));
+$langs->loadLangs(array('compta','bills','donation','salaries'));
 
 $date_startmonth=GETPOST('date_startmonth');
 $date_startday=GETPOST('date_startday');
@@ -37,8 +37,6 @@
 $date_endmonth=GETPOST('date_endmonth');
 $date_endday=GETPOST('date_endday');
 $date_endyear=GETPOST('date_endyear');
-
-$display_cumul=intval(GETPOST('display_cumul'));
 
 $nbofyear=4;
 
@@ -113,7 +111,6 @@
 
 llxHeader();
 
-$nb_mois_decalage = $conf->global->SOCIETE_FISCAL_MONTH_START?($conf->global->SOCIETE_FISCAL_MONTH_START-1):0;
 $form=new Form($db);
 
 // Affiche en-tete du rapport
@@ -121,19 +118,8 @@
 {
 	$name=$langs->trans("Turnover");
 	$calcmode=$langs->trans("CalcModeDebt");
-<<<<<<< HEAD
-	$calcmode.='<br>';
-	if ($display_cumul) {
-		$calcmode.=$langs->trans("CalcModeWithTTC",'<a href="'.$_SERVER["PHP_SELF"].'?year_start='.$year_start.'&modecompta=CREANCES-DETTES&display_cumul=0">','</a>');
-	}
-	else {
-		$calcmode.=$langs->trans("CalcModeWithCumul",'<a href="'.$_SERVER["PHP_SELF"].'?year_start='.$year_start.'&modecompta=CREANCES-DETTES&display_cumul=1">','</a>');
-	}
-	$calcmode.='<br>('.$langs->trans("SeeReportInBookkeepingMode",'<a href="'.$_SERVER["PHP_SELF"].'?year_start='.$year_start.'&modecompta=BOOKKEEPING">','</a>').')';
-=======
 	//$calcmode.='<br>('.$langs->trans("SeeReportInInputOutputMode",'<a href="'.$_SERVER["PHP_SELF"].'?year_start='.$year_start.'&modecompta=RECETTES-DEPENSES">','</a>').')';
 	$calcmode.='<br>('.$langs->trans("SeeReportInBookkeepingMode", '<a href="'.$_SERVER["PHP_SELF"].'?year_start='.$year_start.'&modecompta=BOOKKEEPING">', '</a>').')';
->>>>>>> a55da8f8
 	$period=$form->selectDate($date_start, 'date_start', 0, 0, 0, '', 1, 0).' - '.$form->selectDate($date_end, 'date_end', 0, 0, 0, '', 1, 0);
 	$periodlink=($year_start?"<a href='".$_SERVER["PHP_SELF"]."?year=".($year_start+$nbofyear-2)."&modecompta=".$modecompta."'>".img_previous()."</a> <a href='".$_SERVER["PHP_SELF"]."?year=".($year_start+$nbofyear)."&modecompta=".$modecompta."'>".img_next()."</a>":"");
 	$description=$langs->trans("RulesCADue");
@@ -148,14 +134,7 @@
 	$calcmode=$langs->trans("CalcModeEngagement");
 	//$calcmode.='<br>('.$langs->trans("SeeReportInDueDebtMode",'<a href="'.$_SERVER["PHP_SELF"].'?year_start='.$year_start.'&modecompta=CREANCES-DETTES">','</a>').')';
 	//$calcmode.='<br>('.$langs->trans("SeeReportInBookkeepingMode",'<a href="'.$_SERVER["PHP_SELF"].'?year_start='.$year_start.'&modecompta=BOOKKEEPINGCOLLECTED">','</a>').')';
-	$calcmode.='<br>';
-	if ($display_cumul) {
-		$calcmode.=$langs->trans("CalcModeWithoutCumul",'<a href="'.$_SERVER["PHP_SELF"].'?year_start='.$year_start.'&modecompta=RECETTES-DEPENSES">','</a>');
-	}
-	else {
-		$calcmode.=$langs->trans("CalcModeWithCumul",'<a href="'.$_SERVER["PHP_SELF"].'?year_start='.$year_start.'&modecompta=RECETTES-DEPENSES&display_cumul=1">','</a>');
-	}
-	$period=$form->selectDate($date_start, 'date_start', 0, 0, 0, '', 1, 0).' - '.$form->selectDate($date_end,'date_end', 0, 0, 0, '', 1, 0);
+	$period=$form->selectDate($date_start, 'date_start', 0, 0, 0, '', 1, 0).' - '.$form->selectDate($date_end, 'date_end', 0, 0, 0, '', 1, 0);
 	$periodlink=($year_start?"<a href='".$_SERVER["PHP_SELF"]."?year=".($year_start+$nbofyear-2)."&modecompta=".$modecompta."'>".img_previous()."</a> <a href='".$_SERVER["PHP_SELF"]."?year=".($year_start+$nbofyear)."&modecompta=".$modecompta."'>".img_next()."</a>":"");
 	$description=$langs->trans("RulesCAIn");
 	$description.= $langs->trans("DepositsAreIncluded");
@@ -227,22 +206,11 @@
 {
 	$num = $db->num_rows($result);
 	$i = 0;
-	$previous_dm="";
 	while ($i < $num)
 	{
 		$obj = $db->fetch_object($result);
-		$mois = intval(substr($obj->dm, -2));
 		$cum_ht[$obj->dm] = !empty($obj->amount) ? $obj->amount : 0;
 		$cum[$obj->dm] = $obj->amount_ttc;
-		if ($previous_dm == "" || ($mois == ($nb_mois_decalage+1))) {
-			$annual_cum_ht[$obj->dm]=$cum_ht[$obj->dm];
-			$annual_cum_ttc[$obj->dm]=$cum[$obj->dm];
-		}
-		else {
-			$annual_cum_ht[$obj->dm]=$annual_cum_ht[$previous_dm] +$cum_ht[$obj->dm] ;
-			$annual_cum_ttc[$obj->dm]=$annual_cum_ttc[$previous_dm] +$cum[$obj->dm] ;
-		}
-		$previous_dm=$obj->dm;
 		if ($obj->amount_ttc)
 		{
 			$minyearmonth=($minyearmonth?min($minyearmonth, $obj->dm):$obj->dm);
@@ -301,9 +269,9 @@
 
 print '<tr class="liste_titre"><td>&nbsp;</td>';
 
-for ($annee = $year_start; $annee <= $year_end; $annee++)
-{
-	if ($modecompta == 'CREANCES-DETTES' || (($modecompta == 'RECETTES-DEPENSES') && $display_cumul) ) print '<td align="center" width="10%" colspan="3">';
+for ($annee = $year_start ; $annee <= $year_end ; $annee++)
+{
+	if ($modecompta == 'CREANCES-DETTES') print '<td align="center" width="10%" colspan="3">';
 	else print '<td align="center" width="10%" colspan="2" class="borderrightlight">';
 	if ($modecompta != 'BOOKKEEPING') print '<a href="casoc.php?year='.$annee.'">';
 	print $annee;
@@ -317,22 +285,9 @@
 print '<tr class="liste_titre"><td class="liste_titre">'.$langs->trans("Month").'</td>';
 for ($annee = $year_start ; $annee <= $year_end ; $annee++)
 {
-<<<<<<< HEAD
-	if ($modecompta == 'CREANCES-DETTES') {
-		print '<td class="liste_titre" align="right">'.$langs->trans("AmountHT").'</td>';
-	}
-	if ( ($modecompta ==  'CREANCES-DETTES' && ! $display_cumul) || ($modecompta == 'RECETTES-DEPENSES') || ($modecompta == 'BOOKKEEPING')) {
-		print '<td class="liste_titre" align="right">'.$langs->trans("AmountTTC").'</td>';
-	}
-	if ($display_cumul) {
-			print '<td class="liste_titre" align="right">'.$langs->trans("Cumul").'</td>';
-		}
-	print '<td class="liste_titre" align="right" class="borderrightlight">'.$langs->trans("Delta").'</td>';
-=======
 	if ($modecompta == 'CREANCES-DETTES') print '<td class="liste_titre right">'.$langs->trans("AmountHT").'</td>';
 	print '<td class="liste_titre right">'.$langs->trans("AmountTTC").'</td>';
 	print '<td class="liste_titre right borderrightlight">'.$langs->trans("Delta").'</td>';
->>>>>>> a55da8f8
 	if ($annee != $year_end) print '<td class="liste_titre" width="15">&nbsp;</td>';
 }
 print '</tr>';
@@ -347,6 +302,7 @@
 $casenow = dol_print_date($now, "%Y-%m");
 
 // Loop on each month
+$nb_mois_decalage = $conf->global->SOCIETE_FISCAL_MONTH_START?($conf->global->SOCIETE_FISCAL_MONTH_START-1):0;
 for ($mois = 1+$nb_mois_decalage ; $mois <= 12+$nb_mois_decalage ; $mois++)
 {
 	$mois_modulo = $mois;// ajout
@@ -365,29 +321,12 @@
 		if ($annee >= $year_start)	// We ignore $annee < $year_start, we loop on it to be able to make delta, nothing is output.
 		{
 			if ($modecompta == 'CREANCES-DETTES') {
-<<<<<<< HEAD
-				$cum_case = $cum_ht[$case];
-				$annual_cum_case = $annual_cum_ht[$case];
-			}
-			else {
-				$cum_case = $cum[$case];
-				$annual_cum_case = $annual_cum_ttc[$case];
-			}
-			if ($modecompta != 'BOOKKEEPING')  {
-				// Valeur CA du mois
-				print '<td align="right">';
-				if ($cum_case)
-				{
-					$now_show_delta=1;  // On a trouve le premier mois de la premiere annee generant du chiffre.
-					print '<a href="casoc.php?year='.$annee_decalage.'&month='.$mois_modulo.($modecompta?'&modecompta='.$modecompta:'').'">'.price($cum_case,1).'</a>';
-=======
 				// Valeur CA du mois w/o VAT
 				print '<td class="right">';
 				if ($cum_ht[$case])
 				{
 					$now_show_delta=1;  // On a trouve le premier mois de la premiere annee generant du chiffre.
 					print '<a href="casoc.php?year='.$annee_decalage.'&month='.$mois_modulo.($modecompta?'&modecompta='.$modecompta:'').'">'.price($cum_ht[$case], 1).'</a>';
->>>>>>> a55da8f8
 				}
 				else
 				{
@@ -397,24 +336,6 @@
 				print "</td>";
 			}
 
-<<<<<<< HEAD
-			if ($modecompta != 'RECETTES-DEPENSES' || $display_cumul) {
-				// Valeur CA du mois ou cumul
-				print '<td align="right">';
-				if ($cum_case)
-				{
-					$now_show_delta=1;  // On a trouve le premier mois de la premiere annee generant du chiffre.
-					if ($modecompta != 'BOOKKEEPING') print '<a href="casoc.php?year='.$annee_decalage.'&month='.$mois_modulo.($modecompta?'&modecompta='.$modecompta:'').'">';
-					if ($display_cumul) print price($annual_cum_case, 1); else print price($cum_case, 1);
-					if ($modecompta != 'BOOKKEEPING') print '</a>';
-				}
-				else
-				{
-					if ($minyearmonth < $case && $case <= max($maxyearmonth,$nowyearmonth)) { print '0'; }
-					else { print '&nbsp;'; }
-				}
-				print "</td>";
-=======
 			// Valeur CA du mois
 			print '<td class="right">';
 			if ($cum[$case])
@@ -428,30 +349,17 @@
 			{
 				if ($minyearmonth < $case && $case <= max($maxyearmonth, $nowyearmonth)) { print '0'; }
 				else { print '&nbsp;'; }
->>>>>>> a55da8f8
 			}
+			print "</td>";
 
 			// Pourcentage du mois
 			if ($annee_decalage > $minyear && $case <= $casenow)
 			{
 				if ($cum[$caseprev] && $cum[$case])
 				{
-<<<<<<< HEAD
-					if ($modecompta == "CREANCES-DETTES" && $display_cumul) {
-						$percent=(round(($annual_cum_ht[$case]-$annual_cum_ht[$caseprev])/$annual_cum_ht[$caseprev],4)*100);
-					}
-					elseif ($modecompta == "RECETTES-DEPENSES" && $display_cumul) {
-						$percent=(round(($annual_cum_ttc[$case]-$annual_cum_ttc[$caseprev])/$annual_cum_ttc[$caseprev],4)*100);
-					}
-					else {
-						$percent=(round(($cum[$case]-$cum[$caseprev])/$cum[$caseprev],4)*100);
-					}
-					print '<td align="right" class="borderrightlight">'.($percent>=0?"+$percent":"$percent").'%</td>';
-=======
 					$percent=(round(($cum[$case]-$cum[$caseprev])/$cum[$caseprev], 4)*100);
 					//print "X $cum[$case] - $cum[$caseprev] - $cum[$caseprev] - $percent X";
 					print '<td class="borderrightlight right">'.($percent>=0?"+$percent":"$percent").'%</td>';
->>>>>>> a55da8f8
 				}
 				if ($cum[$caseprev] && ! $cum[$case])
 				{
@@ -478,12 +386,8 @@
 				else { print '&nbsp;'; }
 				print '</td>';
 			}
-<<<<<<< HEAD
-			if ($annee != $year_end) print '<td width="15">&nbsp;</td>';
-=======
 
 			if ($annee_decalage < $year_end || ($annee_decalage == $year_end && $mois > 12 && $annee < $year_end)) print '<td width="15">&nbsp;</td>';
->>>>>>> a55da8f8
 		}
 
 		$total_ht[$annee] += ((! empty($cum_ht[$case])) ? $cum_ht[$case] : 0);
@@ -559,11 +463,9 @@
  */
 
 // Affiche total
-// Sauf si cumul
-if (! $display_cumul){
-  print '<tr class="liste_total"><td>'.$langs->trans("Total").'</td>';
-  for ($annee = $year_start ; $annee <= $year_end ; $annee++)
-  {
+print '<tr class="liste_total"><td>'.$langs->trans("Total").'</td>';
+for ($annee = $year_start ; $annee <= $year_end ; $annee++)
+{
 	if ($modecompta == 'CREANCES-DETTES') {
 		// Montant total HT
 		if ($total_ht[$annee] || ($annee >= $minyear && $annee <= max($nowyear, $maxyear)))
@@ -575,6 +477,7 @@
 			print '<td>&nbsp;</td>';
 		}
 	}
+
 	// Montant total
 	if ($total[$annee] || ($annee >= $minyear && $annee <= max($nowyear, $maxyear)))
 	{
@@ -614,9 +517,8 @@
 	}
 
 	if ($annee != $year_end) print '<td width="15">&nbsp;</td>';
-  }
-  print "</tr>\n";
-}
+}
+print "</tr>\n";
 print "</table>";
 print '</div>';
 
