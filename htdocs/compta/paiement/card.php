--- conflicted
+++ resolved
@@ -74,12 +74,9 @@
 	accessforbidden();
 }
 
-<<<<<<< HEAD
-=======
 $stripecu = null;
 $stripeacc = null;
 
->>>>>>> cc80841a
 // Init Stripe objects
 if (isModEnabled('stripe')) {
 	require_once DOL_DOCUMENT_ROOT.'/stripe/class/stripe.class.php';
