<?php
/* Copyright (C) 2004      Rodolphe Quiedeville  <rodolphe@quiedeville.org>
 * Copyright (C) 2004-2011 Laurent Destailleur   <eldy@users.sourceforge.net>
 * Copyright (C) 2005      Marc Barilley / Ocebo <marc@ocebo.com>
 * Copyright (C) 2005-2012 Regis Houssin         <regis.houssin@inodbox.com>
 * Copyright (C) 2013	   Marcos García		 <marcosgdf@gmail.com>
 * Copyright (C) 2015	   Juanjo Menent		 <jmenent@2byte.es>
 *
 * This program is free software; you can redistribute it and/or modify
 * it under the terms of the GNU General Public License as published by
 * the Free Software Foundation; either version 3 of the License, or
 * (at your option) any later version.
 *
 * This program is distributed in the hope that it will be useful,
 * but WITHOUT ANY WARRANTY; without even the implied warranty of
 * MERCHANTABILITY or FITNESS FOR A PARTICULAR PURPOSE.  See the
 * GNU General Public License for more details.
 *
 * You should have received a copy of the GNU General Public License
 * along with this program. If not, see <https://www.gnu.org/licenses/>.
 */

/**
 *	    \file       htdocs/compta/paiement/card.php
 *		\ingroup    facture
 *		\brief      Page of a customer payment
 *		\remarks	Nearly same file than fournisseur/paiement/card.php
 */

require '../../main.inc.php';
require_once DOL_DOCUMENT_ROOT.'/compta/paiement/class/paiement.class.php';
require_once DOL_DOCUMENT_ROOT.'/compta/facture/class/facture.class.php';
require_once DOL_DOCUMENT_ROOT.'/core/modules/facture/modules_facture.php';
require_once DOL_DOCUMENT_ROOT.'/core/lib/payments.lib.php';
if (!empty($conf->banque->enabled)) {
	require_once DOL_DOCUMENT_ROOT.'/compta/bank/class/account.class.php';
}

// Load translation files required by the page
$langs->loadLangs(array('bills', 'banks', 'companies'));

$id = GETPOST('id', 'int');
$ref = GETPOST('ref', 'alpha');
$action = GETPOST('action', 'aZ09');
$confirm = GETPOST('confirm', 'alpha');
$backtopage = GETPOST('backtopage', 'alpha');

$object = new Paiement($db);
// Initialize technical object to manage hooks of page. Note that conf->hooks_modules contains array of hook context
$hookmanager->initHooks(array('paymentcard', 'globalcard'));

// Load object
include DOL_DOCUMENT_ROOT.'/core/actions_fetchobject.inc.php'; // Must be include, not include_once.

$result = restrictedArea($user, $object->element, $object->id, 'paiement', '');

// Security check
if ($user->socid) {
	$socid = $user->socid;
}
// Now check also permission on thirdparty of invoices of payments. Thirdparty were loaded by the fetch_object before based on first invoice.
// It should be enough because all payments are done on invoices of the same thirdparty.
if ($socid && $socid != $object->thirdparty->id) {
	accessforbidden();
}


/*
 * Actions
 */

if ($action == 'setnote' && $user->rights->facture->paiement) {
	$db->begin();

	$result = $object->update_note(GETPOST('note', 'restricthtml'));
	if ($result > 0) {
		$db->commit();
		$action = '';
	} else {
		setEventMessages($object->error, $object->errors, 'errors');
		$db->rollback();
	}
}

if ($action == 'confirm_delete' && $confirm == 'yes' && $user->rights->facture->paiement) {
	$db->begin();

	$result = $object->delete();
	if ($result > 0) {
		$db->commit();

		if ($backtopage) {
			header("Location: ".$backtopage);
			exit;
		} else {
			header("Location: list.php");
			exit;
		}
	} else {
		$langs->load("errors");
		setEventMessages($object->error, $object->errors, 'errors');
		$db->rollback();
	}
}

if ($action == 'confirm_validate' && $confirm == 'yes' && $user->rights->facture->paiement) {
	$db->begin();

	if ($object->validate($user) > 0) {
		$db->commit();

		// Loop on each invoice linked to this payment to rebuild PDF
		if (empty($conf->global->MAIN_DISABLE_PDF_AUTOUPDATE)) {
			$outputlangs = $langs;
			if (GETPOST('lang_id', 'aZ09')) {
				$outputlangs = new Translate("", $conf);
				$outputlangs->setDefaultLang(GETPOST('lang_id', 'aZ09'));
			}

			$hidedetails = ! empty($conf->global->MAIN_GENERATE_DOCUMENTS_HIDE_DETAILS) ? 1 : 0;
			$hidedesc = ! empty($conf->global->MAIN_GENERATE_DOCUMENTS_HIDE_DESC) ? 1 : 0;
			$hideref = !empty($conf->global->MAIN_GENERATE_DOCUMENTS_HIDE_REF) ? 1 : 0;

			$sql = 'SELECT f.rowid as facid';
			$sql .= ' FROM '.MAIN_DB_PREFIX.'paiement_facture as pf,'.MAIN_DB_PREFIX.'facture as f,'.MAIN_DB_PREFIX.'societe as s';
			$sql .= ' WHERE pf.fk_facture = f.rowid';
			$sql .= ' AND f.fk_soc = s.rowid';
			$sql .= ' AND f.entity IN ('.getEntity('invoice').')';
			$sql .= ' AND pf.fk_paiement = '.$object->id;
			$resql = $db->query($sql);
			if ($resql) {
				$i = 0;
				$num = $db->num_rows($resql);

				if ($num > 0) {
					while ($i < $num) {
						$objp = $db->fetch_object($resql);

						$invoice = new Facture($db);

						if ($invoice->fetch($objp->facid) <= 0) {
							$errors++;
							setEventMessages($invoice->error, $invoice->errors, 'errors');
							break;
						}

						if ($invoice->generateDocument($invoice->model_pdf, $outputlangs, $hidedetails, $hidedesc, $hideref) < 0) {
							$errors++;
							setEventMessages($invoice->error, $invoice->errors, 'errors');
							break;
						}

						$i++;
					}
				}

				$db->free($resql);
			} else {
				$errors++;
				setEventMessages($db->error, $db->errors, 'errors');
			}
		}

		if (! $errors) {
			header('Location: '.$_SERVER['PHP_SELF'].'?id='.$object->id);
			exit;
		}
	} else {
		$db->rollback();

		$langs->load("errors");
		setEventMessages($object->error, $object->errors, 'errors');
	}
}

if ($action == 'setnum_paiement' && !empty($_POST['num_paiement'])) {
	$res = $object->update_num($_POST['num_paiement']);
	if ($res === 0) {
		setEventMessages($langs->trans('PaymentNumberUpdateSucceeded'), null, 'mesgs');
	} else {
		setEventMessages($langs->trans('PaymentNumberUpdateFailed'), null, 'errors');
	}
}

if ($action == 'setdatep' && !empty($_POST['datepday'])) {
	$datepaye = dol_mktime(GETPOST('datephour', 'int'), GETPOST('datepmin', 'int'), GETPOST('datepsec', 'int'), GETPOST('datepmonth', 'int'), GETPOST('datepday', 'int'), GETPOST('datepyear', 'int'));
	$res = $object->update_date($datepaye);
	if ($res === 0) {
		setEventMessages($langs->trans('PaymentDateUpdateSucceeded'), null, 'mesgs');
	} else {
		setEventMessages($langs->trans('PaymentDateUpdateFailed'), null, 'errors');
	}
}


/*
 * View
 */

llxHeader('', $langs->trans("Payment"));

$thirdpartystatic = new Societe($db);

$result = $object->fetch($id, $ref);
if ($result <= 0) {
	dol_print_error($db, 'Payement '.$id.' not found in database');
	exit;
}

$form = new Form($db);

$head = payment_prepare_head($object);

print dol_get_fiche_head($head, 'payment', $langs->trans("PaymentCustomerInvoice"), -1, 'payment');

// Confirmation of payment delete
if ($action == 'delete') {
	print $form->formconfirm($_SERVER['PHP_SELF'].'?id='.$object->id, $langs->trans("DeletePayment"), $langs->trans("ConfirmDeletePayment"), 'confirm_delete', '', 0, 2);
}

// Confirmation of payment validation
if ($action == 'valide') {
	$facid = $_GET['facid'];
	print $form->formconfirm($_SERVER['PHP_SELF'].'?id='.$object->id.'&amp;facid='.$facid, $langs->trans("ValidatePayment"), $langs->trans("ConfirmValidatePayment"), 'confirm_validate', '', 0, 2);
}

$linkback = '<a href="'.DOL_URL_ROOT.'/compta/paiement/list.php?restore_lastsearch_values=1">'.$langs->trans("BackToList").'</a>';

dol_banner_tab($object, 'ref', $linkback, 1, 'ref', 'ref', '');


print '<div class="fichecenter">';
print '<div class="underbanner clearboth"></div>';

print '<table class="border centpercent">'."\n";

// Date payment
print '<tr><td class="titlefield">'.$form->editfieldkey("Date", 'datep', $object->date, $object, $user->rights->facture->paiement).'</td><td>';
print $form->editfieldval("Date", 'datep', $object->date, $object, $user->rights->facture->paiement, 'datehourpicker', '', null, $langs->trans('PaymentDateUpdateSucceeded'));
print '</td></tr>';

// Payment type (VIR, LIQ, ...)
$labeltype = $langs->trans("PaymentType".$object->type_code) != ("PaymentType".$object->type_code) ? $langs->trans("PaymentType".$object->type_code) : $object->type_label;
print '<tr><td>'.$langs->trans('PaymentMode').'</td><td>'.$labeltype;
print $object->num_payment ? ' - '.$object->num_payment : '';
print '</td></tr>';

// Amount
print '<tr><td>'.$langs->trans('Amount').'</td><td>'.price($object->amount, '', $langs, 0, -1, -1, $conf->currency).'</td></tr>';

$disable_delete = 0;
// Bank account
if (!empty($conf->banque->enabled)) {
	$bankline = new AccountLine($db);

	if ($object->fk_account > 0) {
		$bankline->fetch($object->bank_line);
		if ($bankline->rappro) {
			$disable_delete = 1;
			$title_button = dol_escape_htmltag($langs->transnoentitiesnoconv("CantRemoveConciliatedPayment"));
		}

		print '<tr>';
		print '<td>'.$langs->trans('BankAccount').'</td>';
		print '<td>';
		$accountstatic = new Account($db);
		$accountstatic->fetch($bankline->fk_account);
		print $accountstatic->getNomUrl(1);
		print '</td>';
		print '</tr>';
	}
}

// Payment numero
/*
$titlefield=$langs->trans('Numero').' <em>('.$langs->trans("ChequeOrTransferNumber").')</em>';
print '<tr><td>'.$form->editfieldkey($titlefield,'num_paiement',$object->num_paiement,$object,$object->statut == 0 && $user->rights->fournisseur->facture->creer).'</td><td>';
print $form->editfieldval($titlefield,'num_paiement',$object->num_paiement,$object,$object->statut == 0 && $user->rights->fournisseur->facture->creer,'string','',null,$langs->trans('PaymentNumberUpdateSucceeded'));
print '</td></tr>';

// Check transmitter
$titlefield=$langs->trans('CheckTransmitter').' <em>('.$langs->trans("ChequeMaker").')</em>';
print '<tr><td>'.$form->editfieldkey($titlefield,'chqemetteur',$object->,$object,$object->statut == 0 && $user->rights->fournisseur->facture->creer).'</td><td>';
print $form->editfieldval($titlefield,'chqemetteur',$object->aaa,$object,$object->statut == 0 && $user->rights->fournisseur->facture->creer,'string','',null,$langs->trans('ChequeMakeUpdateSucceeded'));
print '</td></tr>';

// Bank name
$titlefield=$langs->trans('Bank').' <em>('.$langs->trans("ChequeBank").')</em>';
print '<tr><td>'.$form->editfieldkey($titlefield,'chqbank',$object->aaa,$object,$object->statut == 0 && $user->rights->fournisseur->facture->creer).'</td><td>';
print $form->editfieldval($titlefield,'chqbank',$object->aaa,$object,$object->statut == 0 && $user->rights->fournisseur->facture->creer,'string','',null,$langs->trans('ChequeBankUpdateSucceeded'));
print '</td></tr>';
*/

// Bank account
if (!empty($conf->banque->enabled)) {
	if ($object->fk_account > 0) {
		if ($object->type_code == 'CHQ' && $bankline->fk_bordereau > 0) {
			dol_include_once('/compta/paiement/cheque/class/remisecheque.class.php');
			$bordereau = new RemiseCheque($db);
			$bordereau->fetch($bankline->fk_bordereau);

			print '<tr>';
			print '<td>'.$langs->trans('CheckReceipt').'</td>';
			print '<td>';
			print $bordereau->getNomUrl(1);
			print '</td>';
			print '</tr>';
		}
	}

	print '<tr>';
	print '<td>'.$langs->trans('BankTransactionLine').'</td>';
	print '<td>';
	if ($object->fk_account > 0) {
		print $bankline->getNomUrl(1, 0, 'showconciliatedandaccounted');
	} else {
		$langs->load("admin");
		print '<span class="opacitymedium">'.$langs->trans("NoRecordFoundIBankcAccount", $langs->transnoentitiesnoconv("Module85Name")).'</span>';
	}
	print '</td>';
	print '</tr>';
}

// Comments
print '<tr><td class="tdtop">'.$form->editfieldkey("Comments", 'note', $object->note, $object, $user->rights->facture->paiement).'</td><td>';
print $form->editfieldval("Note", 'note', $object->note, $object, $user->rights->facture->paiement, 'textarea:'.ROWS_3.':90%');
print '</td></tr>';

print '</table>';

print '</div>';

print dol_get_fiche_end();


/*
 * List of invoices
 */

$sql = 'SELECT f.rowid as facid, f.ref, f.type, f.total_ttc, f.paye, f.entity, f.fk_statut, pf.amount, s.nom as name, s.rowid as socid';
$sql .= ' FROM '.MAIN_DB_PREFIX.'paiement_facture as pf,'.MAIN_DB_PREFIX.'facture as f,'.MAIN_DB_PREFIX.'societe as s';
$sql .= ' WHERE pf.fk_facture = f.rowid';
$sql .= ' AND f.fk_soc = s.rowid';
$sql .= ' AND f.entity IN ('.getEntity('invoice').')';
$sql .= ' AND pf.fk_paiement = '.$object->id;
$resql = $db->query($sql);
if ($resql) {
	$num = $db->num_rows($resql);

	$i = 0;
	$total = 0;

	$moreforfilter = '';

	print '<br>';

	print '<div class="div-table-responsive">';
	print '<table class="noborder centpercent">';

	print '<tr class="liste_titre">';
	print '<td>'.$langs->trans('Bill').'</td>';
	print '<td>'.$langs->trans('Company').'</td>';
	if (!empty($conf->multicompany->enabled) && !empty($conf->global->MULTICOMPANY_INVOICE_SHARING_ENABLED)) {
		print '<td>'.$langs->trans('Entity').'</td>';
	}
	print '<td class="right">'.$langs->trans('ExpectedToPay').'</td>';
	print '<td class="right">'.$langs->trans('PayedByThisPayment').'</td>';
	print '<td class="right">'.$langs->trans('RemainderToPay').'</td>';
	print '<td class="right">'.$langs->trans('Status').'</td>';
	print "</tr>\n";

	if ($num > 0) {
		while ($i < $num) {
			$objp = $db->fetch_object($resql);

			$thirdpartystatic->fetch($objp->socid);

			$invoice = new Facture($db);
			$invoice->fetch($objp->facid);

			$paiement = $invoice->getSommePaiement();
			$creditnotes = $invoice->getSumCreditNotesUsed();
			$deposits = $invoice->getSumDepositsUsed();
			$alreadypayed = price2num($paiement + $creditnotes + $deposits, 'MT');
			$remaintopay = price2num($invoice->total_ttc - $paiement - $creditnotes - $deposits, 'MT');

			print '<tr class="oddeven">';

			// Invoice
			print '<td>';
			print $invoice->getNomUrl(1);
			print "</td>\n";

			// Third party
			print '<td class="tdoverflowmax150">';
			print $thirdpartystatic->getNomUrl(1);
			print '</td>';

			// Expected to pay
			if (!empty($conf->multicompany->enabled) && !empty($conf->global->MULTICOMPANY_INVOICE_SHARING_ENABLED)) {
				print '<td>';
				$mc->getInfo($objp->entity);
				print $mc->label;
				print '</td>';
			}
			// Expected to pay
			print '<td class="right"><span class="amount">'.price($objp->total_ttc).'</span></td>';

			// Amount payed
			print '<td class="right"><span class="amount">'.price($objp->amount).'</span></td>';

			// Remain to pay
			print '<td class="right"><span class="amount">'.price($remaintopay).'</span></td>';

			// Status
			print '<td class="right">'.$invoice->getLibStatut(5, $alreadypayed).'</td>';

			print "</tr>\n";
<<<<<<< HEAD
			if ($objp->paye == 1) {	// If at least one invoice is paid, disable delete
=======

			// If at least one invoice is paid, disable delete. INVOICE_CAN_DELETE_PAYMENT_EVEN_IF_INVOICE_CLOSED Can be use for maintenance purpose. Never use this in production
			if ($objp->paye == 1 && empty($conf->global->INVOICE_CAN_DELETE_PAYMENT_EVEN_IF_INVOICE_CLOSED)) {
>>>>>>> efd44b0e
				$disable_delete = 1;
				$title_button = dol_escape_htmltag($langs->transnoentitiesnoconv("CantRemovePaymentWithOneInvoicePaid"));
			}

			$total = $total + $objp->amount;
			$i++;
		}
	}


	print "</table>\n";
	print '</div>';

	$db->free($resql);
} else {
	dol_print_error($db);
}



/*
 * Actions Buttons
 */

print '<div class="tabsAction">';

if (!empty($conf->global->BILL_ADD_PAYMENT_VALIDATION)) {
	if ($user->socid == 0 && $object->statut == 0 && $_GET['action'] == '') {
		if ($user->rights->facture->paiement) {
			print '<a class="butAction" href="'.$_SERVER['PHP_SELF'].'?id='.$id.'&amp;facid='.$objp->facid.'&amp;action=valide">'.$langs->trans('Valid').'</a>';
		}
	}
}

if ($user->socid == 0 && $action == '') {
	if ($user->rights->facture->paiement) {
		if (!$disable_delete) {
			print '<a class="butActionDelete" href="'.$_SERVER['PHP_SELF'].'?id='.$id.'&amp;action=delete">'.$langs->trans('Delete').'</a>';
		} else {
			print '<a class="butActionRefused classfortooltip" href="#" title="'.$title_button.'">'.$langs->trans('Delete').'</a>';
		}
	}
}

print '</div>';

// End of page
llxFooter();
$db->close();<|MERGE_RESOLUTION|>--- conflicted
+++ resolved
@@ -416,13 +416,9 @@
 			print '<td class="right">'.$invoice->getLibStatut(5, $alreadypayed).'</td>';
 
 			print "</tr>\n";
-<<<<<<< HEAD
-			if ($objp->paye == 1) {	// If at least one invoice is paid, disable delete
-=======
 
 			// If at least one invoice is paid, disable delete. INVOICE_CAN_DELETE_PAYMENT_EVEN_IF_INVOICE_CLOSED Can be use for maintenance purpose. Never use this in production
 			if ($objp->paye == 1 && empty($conf->global->INVOICE_CAN_DELETE_PAYMENT_EVEN_IF_INVOICE_CLOSED)) {
->>>>>>> efd44b0e
 				$disable_delete = 1;
 				$title_button = dol_escape_htmltag($langs->transnoentitiesnoconv("CantRemovePaymentWithOneInvoicePaid"));
 			}
