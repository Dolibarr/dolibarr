<?php
/* Copyright (C) 2004      Rodolphe Quiedeville  <rodolphe@quiedeville.org>
 * Copyright (C) 2004-2023 Laurent Destailleur   <eldy@users.sourceforge.net>
 * Copyright (C) 2005      Marc Barilley / Ocebo <marc@ocebo.com>
 * Copyright (C) 2005-2012 Regis Houssin         <regis.houssin@inodbox.com>
 * Copyright (C) 2013	   Marcos García		 <marcosgdf@gmail.com>
 * Copyright (C) 2015	   Juanjo Menent		 <jmenent@2byte.es>
 *
 * This program is free software; you can redistribute it and/or modify
 * it under the terms of the GNU General Public License as published by
 * the Free Software Foundation; either version 3 of the License, or
 * (at your option) any later version.
 *
 * This program is distributed in the hope that it will be useful,
 * but WITHOUT ANY WARRANTY; without even the implied warranty of
 * MERCHANTABILITY or FITNESS FOR A PARTICULAR PURPOSE.  See the
 * GNU General Public License for more details.
 *
 * You should have received a copy of the GNU General Public License
 * along with this program. If not, see <https://www.gnu.org/licenses/>.
 */

/**
 *	    \file       htdocs/compta/paiement/card.php
 *		\ingroup    facture
 *		\brief      Page of a customer payment
 *		\remarks	Nearly same file than fournisseur/paiement/card.php
 */

// Load Dolibarr environment
require '../../main.inc.php';
require_once DOL_DOCUMENT_ROOT.'/compta/paiement/class/paiement.class.php';
require_once DOL_DOCUMENT_ROOT.'/compta/facture/class/facture.class.php';
require_once DOL_DOCUMENT_ROOT.'/core/modules/facture/modules_facture.php';
require_once DOL_DOCUMENT_ROOT.'/core/lib/payments.lib.php';
if (isModEnabled("banque")) {
	require_once DOL_DOCUMENT_ROOT.'/compta/bank/class/account.class.php';
}
if (isModEnabled('margin')) {
	require_once DOL_DOCUMENT_ROOT.'/core/class/html.formmargin.class.php';
}

// Load translation files required by the page
$langs->loadLangs(array('bills', 'banks', 'companies'));

$id = GETPOST('id', 'int');
$ref = GETPOST('ref', 'alpha');
$action = GETPOST('action', 'aZ09');
$confirm = GETPOST('confirm', 'alpha');
$backtopage = GETPOST('backtopage', 'alpha');

$socid = GETPOST('socid', 'int');
if ($socid < 0) {
	$socid = 0;
}

$object = new Paiement($db);
// Initialize technical object to manage hooks of page. Note that conf->hooks_modules contains array of hook context
$hookmanager->initHooks(array('paymentcard', 'globalcard'));

// Load object
include DOL_DOCUMENT_ROOT.'/core/actions_fetchobject.inc.php'; // Must be include, not include_once.

$result = restrictedArea($user, $object->element, $object->id, 'paiement');	// This also test permission on read invoice

// Security check
if ($user->socid) {
	$socid = $user->socid;
}
// Now check also permission on thirdparty of invoices of payments. Thirdparty were loaded by the fetch_object before based on first invoice.
// It should be enough because all payments are done on invoices of the same thirdparty.
if ($socid && $socid != $object->thirdparty->id) {
	accessforbidden();
}

// Init Stripe objects
if (isModEnabled('stripe')) {
	require_once DOL_DOCUMENT_ROOT.'/stripe/class/stripe.class.php';

	$service = 'StripeTest';
	$servicestatus = 0;
	if (!empty($conf->global->STRIPE_LIVE) && !GETPOST('forcesandbox', 'alpha')) {
		$service = 'StripeLive';
		$servicestatus = 1;
	}

	// Force to use the correct API key
	global $stripearrayofkeysbyenv;
	$site_account = $stripearrayofkeysbyenv[$servicestatus]['publishable_key'];

	$stripe = new Stripe($db);
	$stripeacc = $stripe->getStripeAccount($service); // Get Stripe OAuth connect account (no remote access to Stripe here)
}

$error = 0;

/*
 * Actions
 */
$parameters = array('socid'=>$socid);
$reshook = $hookmanager->executeHooks('doActions', $parameters, $object, $action); // Note that $action and $object may have been modified by some hooks
if ($reshook < 0) {
	setEventMessages($hookmanager->error, $hookmanager->errors, 'errors');
}

if (empty($reshook)) {
	if ($action == 'setnote' && $user->hasRight('facture', 'paiement')) {
		$db->begin();

		$result = $object->update_note(GETPOST('note', 'restricthtml'));
		if ($result > 0) {
			$db->commit();
			$action = '';
		} else {
			setEventMessages($object->error, $object->errors, 'errors');
			$db->rollback();
		}
	}

<<<<<<< HEAD
	if ($action == 'confirm_delete' && $confirm == 'yes' && $user->rights->facture->paiement) {
=======
	if ($action == 'confirm_delete' && $confirm == 'yes' && $user->hasRight('facture', 'paiement')) {
>>>>>>> 9ef5d4ae
		$db->begin();

		$result = $object->delete();
		if ($result > 0) {
			$db->commit();

			if ($backtopage) {
				header("Location: ".$backtopage);
				exit;
			} else {
				header("Location: list.php");
				exit;
			}
		} else {
			$langs->load("errors");
			setEventMessages($object->error, $object->errors, 'errors');
			$db->rollback();
		}
	}
<<<<<<< HEAD

	if ($action == 'confirm_validate' && $confirm == 'yes' && $user->rights->facture->paiement) {
		$db->begin();

=======

	if ($action == 'confirm_validate' && $confirm == 'yes' && $user->hasRight('facture', 'paiement')) {
		$db->begin();

>>>>>>> 9ef5d4ae
		if ($object->validate($user) > 0) {
			$db->commit();

			// Loop on each invoice linked to this payment to rebuild PDF
			if (empty($conf->global->MAIN_DISABLE_PDF_AUTOUPDATE)) {
				$outputlangs = $langs;
				if (GETPOST('lang_id', 'aZ09')) {
					$outputlangs = new Translate("", $conf);
					$outputlangs->setDefaultLang(GETPOST('lang_id', 'aZ09'));
				}

				$hidedetails = !empty($conf->global->MAIN_GENERATE_DOCUMENTS_HIDE_DETAILS) ? 1 : 0;
				$hidedesc = !empty($conf->global->MAIN_GENERATE_DOCUMENTS_HIDE_DESC) ? 1 : 0;
				$hideref = !empty($conf->global->MAIN_GENERATE_DOCUMENTS_HIDE_REF) ? 1 : 0;

				$sql = 'SELECT f.rowid as facid';
				$sql .= ' FROM '.MAIN_DB_PREFIX.'paiement_facture as pf,'.MAIN_DB_PREFIX.'facture as f,'.MAIN_DB_PREFIX.'societe as s';
				$sql .= ' WHERE pf.fk_facture = f.rowid';
				$sql .= ' AND f.fk_soc = s.rowid';
				$sql .= ' AND f.entity IN ('.getEntity('invoice').')';
				$sql .= ' AND pf.fk_paiement = '.((int) $object->id);
				$resql = $db->query($sql);
				if ($resql) {
					$i = 0;
					$num = $db->num_rows($resql);

					if ($num > 0) {
						while ($i < $num) {
							$objp = $db->fetch_object($resql);

							$invoice = new Facture($db);

							if ($invoice->fetch($objp->facid) <= 0) {
								$error++;
								setEventMessages($invoice->error, $invoice->errors, 'errors');
								break;
							}

							if ($invoice->generateDocument($invoice->model_pdf, $outputlangs, $hidedetails, $hidedesc, $hideref) < 0) {
								$error++;
								setEventMessages($invoice->error, $invoice->errors, 'errors');
								break;
							}

							$i++;
						}
					}

					$db->free($resql);
				} else {
					$error++;
					setEventMessages($db->error, $db->errors, 'errors');
				}
			}

			if (! $error) {
				header('Location: '.$_SERVER['PHP_SELF'].'?id='.$object->id);
				exit;
			}
		} else {
			$db->rollback();

			$langs->load("errors");
			setEventMessages($object->error, $object->errors, 'errors');
		}
<<<<<<< HEAD
	}

	if ($action == 'setnum_paiement' && GETPOST('num_paiement')) {
		$res = $object->update_num(GETPOST('num_paiement'));
		if ($res === 0) {
			setEventMessages($langs->trans('PaymentNumberUpdateSucceeded'), null, 'mesgs');
		} else {
			setEventMessages($langs->trans('PaymentNumberUpdateFailed'), null, 'errors');
		}
	}

	if ($action == 'setdatep' && GETPOST('datepday')) {
=======
	}

	if ($action == 'setnum_paiement' && GETPOST('num_paiement') && $user->hasRight('facture', 'paiement')) {
		$res = $object->update_num(GETPOST('num_paiement'));
		if ($res === 0) {
			setEventMessages($langs->trans('PaymentNumberUpdateSucceeded'), null, 'mesgs');
		} else {
			setEventMessages($langs->trans('PaymentNumberUpdateFailed'), null, 'errors');
		}
	}

	if ($action == 'setdatep' && GETPOST('datepday') && $user->hasRight('facture', 'paiement')) {
>>>>>>> 9ef5d4ae
		$datepaye = dol_mktime(GETPOST('datephour', 'int'), GETPOST('datepmin', 'int'), GETPOST('datepsec', 'int'), GETPOST('datepmonth', 'int'), GETPOST('datepday', 'int'), GETPOST('datepyear', 'int'));
		$res = $object->update_date($datepaye);
		if ($res === 0) {
			setEventMessages($langs->trans('PaymentDateUpdateSucceeded'), null, 'mesgs');
		} else {
			setEventMessages($langs->trans('PaymentDateUpdateFailed'), null, 'errors');
		}
	}
<<<<<<< HEAD
	if ($action == 'createbankpayment' && !empty($user->rights->facture->paiement)) {
		$db->begin();

		// Create the record into bank for the amount of payment $object
		if (!$error) {
			$label = '(CustomerInvoicePayment)';
			if (GETPOST('type') == Facture::TYPE_CREDIT_NOTE) {
				$label = '(CustomerInvoicePaymentBack)'; // Refund of a credit note
			}

			$bankaccountid = GETPOST('accountid', 'int');
			if ($bankaccountid > 0) {
				$object->paiementcode = $object->type_code;
				$object->amounts = $object->getAmountsArray();

=======

	if ($action == 'createbankpayment' && $user->hasRight('facture', 'paiement')) {
		$db->begin();

		// Create the record into bank for the amount of payment $object
		if (!$error) {
			$label = '(CustomerInvoicePayment)';
			if (GETPOST('type') == Facture::TYPE_CREDIT_NOTE) {
				$label = '(CustomerInvoicePaymentBack)'; // Refund of a credit note
			}

			$bankaccountid = GETPOST('accountid', 'int');
			if ($bankaccountid > 0) {
				$object->paiementcode = $object->type_code;
				$object->amounts = $object->getAmountsArray();

>>>>>>> 9ef5d4ae
				$result = $object->addPaymentToBank($user, 'payment', $label, $bankaccountid, '', '');
				if ($result < 0) {
					setEventMessages($object->error, $object->errors, 'errors');
					$error++;
				}
			} else {
				setEventMessages($langs->trans("ErrorFieldRequired", $langs->transnoentitiesnoconv("BankAccount")), null, 'errors');
				$error++;
			}
		}

<<<<<<< HEAD
	if (!$error) {
		$db->commit();
	} else {
		$db->rollback();
=======

		if (!$error) {
			$db->commit();
		} else {
			$db->rollback();
		}
>>>>>>> 9ef5d4ae
	}
}

/*
 * View
 */

llxHeader('', $langs->trans("Payment"));

$thirdpartystatic = new Societe($db);

$result = $object->fetch($id, $ref);
if ($result <= 0) {
	dol_print_error($db, 'Payment '.$id.' not found in database');
	exit;
}

$form = new Form($db);

$head = payment_prepare_head($object);

print dol_get_fiche_head($head, 'payment', $langs->trans("PaymentCustomerInvoice"), -1, 'payment');

// Confirmation of payment delete
if ($action == 'delete') {
	print $form->formconfirm($_SERVER['PHP_SELF'].'?id='.$object->id, $langs->trans("DeletePayment"), $langs->trans("ConfirmDeletePayment"), 'confirm_delete', '', 0, 2);
}

// Confirmation of payment validation
if ($action == 'valide') {
	$facid = $_GET['facid'];
	print $form->formconfirm($_SERVER['PHP_SELF'].'?id='.$object->id.'&amp;facid='.$facid, $langs->trans("ValidatePayment"), $langs->trans("ConfirmValidatePayment"), 'confirm_validate', '', 0, 2);
}

$linkback = '<a href="'.DOL_URL_ROOT.'/compta/paiement/list.php?restore_lastsearch_values=1">'.$langs->trans("BackToList").'</a>';

dol_banner_tab($object, 'ref', $linkback, 1, 'ref', 'ref', '');


print '<div class="fichecenter">';
print '<div class="underbanner clearboth"></div>';

print '<table class="border centpercent">'."\n";

// Date payment
print '<tr><td class="titlefield">'.$form->editfieldkey("Date", 'datep', $object->date, $object, $user->hasRight('facture', 'paiement')).'</td><td>';
print $form->editfieldval("Date", 'datep', $object->date, $object, $user->hasRight('facture', 'paiement'), 'datehourpicker', '', null, $langs->trans('PaymentDateUpdateSucceeded'), '', 0, '', 'id', 'tzuser');
print '</td></tr>';

// Payment type (VIR, LIQ, ...)
$labeltype = $langs->trans("PaymentType".$object->type_code) != ("PaymentType".$object->type_code) ? $langs->trans("PaymentType".$object->type_code) : $object->type_label;
print '<tr><td>'.$langs->trans('PaymentMode').'</td><td>'.$labeltype;
print $object->num_payment ? ' - '.$object->num_payment : '';
print '</td></tr>';

// Amount
print '<tr><td>'.$langs->trans('Amount').'</td><td>'.price($object->amount, '', $langs, 0, -1, -1, $conf->currency).'</td></tr>';

$disable_delete = 0;
// Bank account
if (isModEnabled("banque")) {
	$bankline = new AccountLine($db);

	if ($object->fk_account > 0) {
		$bankline->fetch($object->bank_line);
		if ($bankline->rappro) {
			$disable_delete = 1;
			$title_button = dol_escape_htmltag($langs->transnoentitiesnoconv("CantRemoveConciliatedPayment"));
		}

		print '<tr>';
		print '<td>'.$langs->trans('BankAccount').'</td>';
		print '<td>';
		$accountstatic = new Account($db);
		$accountstatic->fetch($bankline->fk_account);
		print $accountstatic->getNomUrl(1);
		print '</td>';
		print '</tr>';
	}
}

// Payment numero
/*
$titlefield=$langs->trans('Numero').' <em>('.$langs->trans("ChequeOrTransferNumber").')</em>';
print '<tr><td>'.$form->editfieldkey($titlefield,'num_paiement',$object->num_paiement,$object,$object->statut == 0 && $user->rights->fournisseur->facture->creer).'</td><td>';
print $form->editfieldval($titlefield,'num_paiement',$object->num_paiement,$object,$object->statut == 0 && $user->rights->fournisseur->facture->creer,'string','',null,$langs->trans('PaymentNumberUpdateSucceeded'));
print '</td></tr>';

// Check transmitter
$titlefield=$langs->trans('CheckTransmitter').' <em>('.$langs->trans("ChequeMaker").')</em>';
print '<tr><td>'.$form->editfieldkey($titlefield,'chqemetteur',$object->,$object,$object->statut == 0 && $user->rights->fournisseur->facture->creer).'</td><td>';
print $form->editfieldval($titlefield,'chqemetteur',$object->aaa,$object,$object->statut == 0 && $user->rights->fournisseur->facture->creer,'string','',null,$langs->trans('ChequeMakeUpdateSucceeded'));
print '</td></tr>';

// Bank name
$titlefield=$langs->trans('Bank').' <em>('.$langs->trans("ChequeBank").')</em>';
print '<tr><td>'.$form->editfieldkey($titlefield,'chqbank',$object->aaa,$object,$object->statut == 0 && $user->rights->fournisseur->facture->creer).'</td><td>';
print $form->editfieldval($titlefield,'chqbank',$object->aaa,$object,$object->statut == 0 && $user->rights->fournisseur->facture->creer,'string','',null,$langs->trans('ChequeBankUpdateSucceeded'));
print '</td></tr>';
*/

// Bank account
if (isModEnabled("banque")) {
	if ($object->fk_account > 0) {
		if ($object->type_code == 'CHQ' && $bankline->fk_bordereau > 0) {
			include_once DOL_DOCUMENT_ROOT.'/compta/paiement/cheque/class/remisecheque.class.php';
			$bordereau = new RemiseCheque($db);
			$bordereau->fetch($bankline->fk_bordereau);

			print '<tr>';
			print '<td>'.$langs->trans('CheckReceipt').'</td>';
			print '<td>';
			print $bordereau->getNomUrl(1);
			print '</td>';
			print '</tr>';
		}
	}

	print '<tr>';
	print '<td>'.$langs->trans('BankTransactionLine').'</td>';
	print '<td>';
	if ($object->fk_account > 0) {
		print $bankline->getNomUrl(1, 0, 'showconciliatedandaccounted');
	} else {
		$langs->load("admin");
		print '<span class="opacitymedium">';
		print $langs->trans("NoRecordFoundIBankcAccount", $langs->transnoentitiesnoconv("Module85Name"));
		print '</span>';
		if ($user->hasRight('facture', 'paiement')) {
			// Try to guess $bankaccountidofinvoices that is ID of bank account defined on invoice.
			// Return null if not found, return 0 if it has different value for at least 2 invoices, return the value if same on all invoices where a bank is defined.
			$amountofpayments = $object->getAmountsArray();
			$bankaccountidofinvoices = null;
			foreach ($amountofpayments as $idinvoice => $amountofpayment) {
				$tmpinvoice = new Facture($db);
				$tmpinvoice->fetch($idinvoice);
				if ($tmpinvoice->fk_account > 0 && $bankaccountidofinvoices !== 0) {
					if (is_null($bankaccountidofinvoices)) {
						$bankaccountidofinvoices = $tmpinvoice->fk_account;
					} elseif ($bankaccountidofinvoices != $tmpinvoice->fk_account) {
						$bankaccountidofinvoices = 0;
					}
				}
			}

			print '<form method="POST" name="createbankpayment">';
			print '<input type="hidden" name="token" value="'.newToken().'">';
			print '<input type="hidden" name="action" value="createbankpayment">';
			print '<input type="hidden" name="id" value="'.$object->id.'">';
			print ' '.$langs->trans("ToCreateRelatedRecordIntoBank").': ';
			print $form->select_comptes($bankaccountidofinvoices, 'accountid', 0, '', 2, '', 0, '', 1);
			//print '<span class="opacitymedium">';
			print '<input type="submit" class="button small smallpaddingimp" name="createbankpayment" value="'.$langs->trans("ClickHere").'">';
			//print '</span>';
			print '</form>';
		}
	}
	print '</td>';
	print '</tr>';
}

// Comments
print '<tr><td class="tdtop">'.$form->editfieldkey("Comments", 'note', $object->note_private, $object, $user->hasRight('facture', 'paiement')).'</td><td>';
print $form->editfieldval("Note", 'note', $object->note_private, $object, $user->hasRight('facture', 'paiement'), 'textarea:'.ROWS_3.':90%');
print '</td></tr>';

if (!empty($object->ext_payment_id)) {
	// External payment ID
	print '<tr><td class="tdtop">'.$langs->trans("StripePaymentId").'</td><td>';
	if (isModEnabled('stripe') && in_array($object->ext_payment_site, array('Stripe', 'StripeLive'))) {
		$tmp1 = explode('@', $object->ext_payment_id);
		if (!empty($tmp1[1])) {
			$site_account_payment = $tmp1[1];	// pk_live_...
		}
		$tmp2 = explode(':', $tmp1[0]);
		if (!empty($tmp2[1])) {
			$stripecu = $tmp2[1];
		}

		print dol_escape_htmltag($tmp1[0]);

		$connect = '';
		if (!empty($stripeacc)) {
			$connect = $stripeacc.'/';
		}
		$url = 'https://dashboard.stripe.com/'.$connect.'test/customers/'.$stripecu;
		if (!empty($stripearrayofkeysbyenv[1]['publishable_key']) && $stripearrayofkeysbyenv[1]['publishable_key'] == $site_account_payment) {
			$url = 'https://dashboard.stripe.com/'.$connect.'customers/'.$stripecu;
		}
		print ' <a href="'.$url.'" target="_stripe">'.img_picto($langs->trans('ShowInStripe').' - Publishable key = '.$site_account_payment, 'globe').'</a>';
	} else {
		print dol_escape_htmltag($object->ext_payment_id);
	}
	print '</td></tr>';
}

print '</table>';

print '</div>';

print dol_get_fiche_end();


/*
 * List of invoices
 */

$sql = 'SELECT f.rowid as facid, f.ref, f.type, f.total_ttc, f.paye, f.entity, f.fk_statut, pf.amount, s.nom as name, s.rowid as socid';
$sql .= ' FROM '.MAIN_DB_PREFIX.'paiement_facture as pf,'.MAIN_DB_PREFIX.'facture as f,'.MAIN_DB_PREFIX.'societe as s';
$sql .= ' WHERE pf.fk_facture = f.rowid';
$sql .= ' AND f.fk_soc = s.rowid';
$sql .= ' AND f.entity IN ('.getEntity('invoice').')';
$sql .= ' AND pf.fk_paiement = '.((int) $object->id);
$resql = $db->query($sql);
if ($resql) {
	$num = $db->num_rows($resql);

	$i = 0;
	$total = 0;

	print '<br>';

	print '<div class="div-table-responsive">';
	print '<table class="noborder centpercent">';

	print '<tr class="liste_titre">';
	print '<td>'.$langs->trans('Bill').'</td>';
	print '<td>'.$langs->trans('Company').'</td>';
	if (isModEnabled('multicompany') && !empty($conf->global->MULTICOMPANY_INVOICE_SHARING_ENABLED)) {
		print '<td>'.$langs->trans('Entity').'</td>';
	}
	//Add Margin
	if (isModEnabled('margin') && getDolGlobalInt('MARGIN_SHOW_MARGIN_ON_PAYMENT')) {
		print '<td class="right">'.$langs->trans('Margin').'</td>';
	}
	print '<td class="right">'.$langs->trans('ExpectedToPay').'</td>';
	print '<td class="right">'.$langs->trans('PayedByThisPayment').'</td>';
	print '<td class="right">'.$langs->trans('RemainderToPay').'</td>';
	print '<td class="right">'.$langs->trans('Status').'</td>';
	$parameters = array();
	$reshook = $hookmanager->executeHooks('printFieldListTitle', $parameters, $object, $action); // Note that $action and $object may have been modified by hook
<<<<<<< HEAD

=======
>>>>>>> 9ef5d4ae
	print "</tr>\n";

	if ($num > 0) {
		while ($i < $num) {
			$objp = $db->fetch_object($resql);

			$thirdpartystatic->fetch($objp->socid);

			$invoice = new Facture($db);
			$invoice->fetch($objp->facid);

			// Add Margin
			if (isModEnabled('margin') && getDolGlobalInt('MARGIN_SHOW_MARGIN_ON_PAYMENT')) {
				$formmargin = new FormMargin($db);
				$marginInfo = array();
				$invoice->fetch_lines();
				$marginInfo = $formmargin->getMarginInfosArray($invoice);
			}

			$paiement = $invoice->getSommePaiement();
			$creditnotes = $invoice->getSumCreditNotesUsed();
			$deposits = $invoice->getSumDepositsUsed();
			$alreadypayed = price2num($paiement + $creditnotes + $deposits, 'MT');
			$remaintopay = price2num($invoice->total_ttc - $paiement - $creditnotes - $deposits, 'MT');

			print '<tr class="oddeven">';

			// Invoice
			print '<td>';
			print $invoice->getNomUrl(1);
			print "</td>\n";

			// Third party
			print '<td class="tdoverflowmax150">';
			print $thirdpartystatic->getNomUrl(1);
			print '</td>';

			// Expected to pay
			if (isModEnabled('multicompany') && !empty($conf->global->MULTICOMPANY_INVOICE_SHARING_ENABLED)) {
				print '<td>';
				$mc->getInfo($objp->entity);
				print $mc->label;
				print '</td>';
			}

			// Add margin
			if (isModEnabled('margin') && getDolGlobalInt('MARGIN_SHOW_MARGIN_ON_PAYMENT')) {
				print '<td class="right">'.price($marginInfo['total_margin']).'</td>';
			}

			// Expected to pay
			print '<td class="right"><span class="amount">'.price($objp->total_ttc).'</span></td>';

			// Amount payed
			print '<td class="right"><span class="amount">'.price($objp->amount).'</span></td>';

			// Remain to pay
			print '<td class="right"><span class="amount">'.price($remaintopay).'</span></td>';

			// Status
			print '<td class="right">'.$invoice->getLibStatut(5, $alreadypayed).'</td>';
<<<<<<< HEAD
			
			$parameters = array( 'fk_paiement'=> (int) $object->id );
			$reshook = $hookmanager->executeHooks('printFieldListValue', $parameters, $objp, $action); // Note that $action and $object may have been modified by hook

=======
			$parameters = array( 'fk_paiement'=> (int) $object->id );
			$reshook = $hookmanager->executeHooks('printFieldListValue', $parameters, $objp, $action); // Note that $action and $object may have been modified by hook
>>>>>>> 9ef5d4ae
			print "</tr>\n";

			// If at least one invoice is paid, disable delete. INVOICE_CAN_DELETE_PAYMENT_EVEN_IF_INVOICE_CLOSED Can be use for maintenance purpose. Never use this in production
			if ($objp->paye == 1 && empty($conf->global->INVOICE_CAN_DELETE_PAYMENT_EVEN_IF_INVOICE_CLOSED)) {
				$disable_delete = 1;
				$title_button = dol_escape_htmltag($langs->transnoentitiesnoconv("CantRemovePaymentWithOneInvoicePaid"));
			}

			$total = $total + $objp->amount;
			$i++;
		}
	}


	print "</table>\n";
	print '</div>';

	$db->free($resql);
} else {
	dol_print_error($db);
}



/*
 * Actions Buttons
 */

print '<div class="tabsAction">';

if (!empty($conf->global->BILL_ADD_PAYMENT_VALIDATION)) {
	if ($user->socid == 0 && $object->statut == 0 && $action == '') {
		if ($user->hasRight('facture', 'paiement')) {
			print '<a class="butAction" href="'.$_SERVER['PHP_SELF'].'?id='.$id.'&action=valide&token='.newToken().'">'.$langs->trans('Valid').'</a>';
		}
	}
}

$params = array();
if (! empty($title_button)) {
	$params['attr'] = array('title' => $title_button);
}

if ($user->socid == 0 && $action == '') {
	print dolGetButtonAction($langs->trans("Delete"), '', 'delete', $_SERVER["PHP_SELF"].'?id='.$object->id.'&action=delete&token='.newToken(), 'delete', $user->hasRight('facture', 'paiement') && !$disable_delete, $params);
}

print '</div>';

// End of page
llxFooter();
$db->close();<|MERGE_RESOLUTION|>--- conflicted
+++ resolved
@@ -117,11 +117,7 @@
 		}
 	}
 
-<<<<<<< HEAD
-	if ($action == 'confirm_delete' && $confirm == 'yes' && $user->rights->facture->paiement) {
-=======
 	if ($action == 'confirm_delete' && $confirm == 'yes' && $user->hasRight('facture', 'paiement')) {
->>>>>>> 9ef5d4ae
 		$db->begin();
 
 		$result = $object->delete();
@@ -141,17 +137,10 @@
 			$db->rollback();
 		}
 	}
-<<<<<<< HEAD
-
-	if ($action == 'confirm_validate' && $confirm == 'yes' && $user->rights->facture->paiement) {
-		$db->begin();
-
-=======
 
 	if ($action == 'confirm_validate' && $confirm == 'yes' && $user->hasRight('facture', 'paiement')) {
 		$db->begin();
 
->>>>>>> 9ef5d4ae
 		if ($object->validate($user) > 0) {
 			$db->commit();
 
@@ -217,20 +206,6 @@
 			$langs->load("errors");
 			setEventMessages($object->error, $object->errors, 'errors');
 		}
-<<<<<<< HEAD
-	}
-
-	if ($action == 'setnum_paiement' && GETPOST('num_paiement')) {
-		$res = $object->update_num(GETPOST('num_paiement'));
-		if ($res === 0) {
-			setEventMessages($langs->trans('PaymentNumberUpdateSucceeded'), null, 'mesgs');
-		} else {
-			setEventMessages($langs->trans('PaymentNumberUpdateFailed'), null, 'errors');
-		}
-	}
-
-	if ($action == 'setdatep' && GETPOST('datepday')) {
-=======
 	}
 
 	if ($action == 'setnum_paiement' && GETPOST('num_paiement') && $user->hasRight('facture', 'paiement')) {
@@ -243,7 +218,6 @@
 	}
 
 	if ($action == 'setdatep' && GETPOST('datepday') && $user->hasRight('facture', 'paiement')) {
->>>>>>> 9ef5d4ae
 		$datepaye = dol_mktime(GETPOST('datephour', 'int'), GETPOST('datepmin', 'int'), GETPOST('datepsec', 'int'), GETPOST('datepmonth', 'int'), GETPOST('datepday', 'int'), GETPOST('datepyear', 'int'));
 		$res = $object->update_date($datepaye);
 		if ($res === 0) {
@@ -252,8 +226,8 @@
 			setEventMessages($langs->trans('PaymentDateUpdateFailed'), null, 'errors');
 		}
 	}
-<<<<<<< HEAD
-	if ($action == 'createbankpayment' && !empty($user->rights->facture->paiement)) {
+
+	if ($action == 'createbankpayment' && $user->hasRight('facture', 'paiement')) {
 		$db->begin();
 
 		// Create the record into bank for the amount of payment $object
@@ -268,24 +242,6 @@
 				$object->paiementcode = $object->type_code;
 				$object->amounts = $object->getAmountsArray();
 
-=======
-
-	if ($action == 'createbankpayment' && $user->hasRight('facture', 'paiement')) {
-		$db->begin();
-
-		// Create the record into bank for the amount of payment $object
-		if (!$error) {
-			$label = '(CustomerInvoicePayment)';
-			if (GETPOST('type') == Facture::TYPE_CREDIT_NOTE) {
-				$label = '(CustomerInvoicePaymentBack)'; // Refund of a credit note
-			}
-
-			$bankaccountid = GETPOST('accountid', 'int');
-			if ($bankaccountid > 0) {
-				$object->paiementcode = $object->type_code;
-				$object->amounts = $object->getAmountsArray();
-
->>>>>>> 9ef5d4ae
 				$result = $object->addPaymentToBank($user, 'payment', $label, $bankaccountid, '', '');
 				if ($result < 0) {
 					setEventMessages($object->error, $object->errors, 'errors');
@@ -297,19 +253,11 @@
 			}
 		}
 
-<<<<<<< HEAD
-	if (!$error) {
-		$db->commit();
-	} else {
-		$db->rollback();
-=======
-
 		if (!$error) {
 			$db->commit();
 		} else {
 			$db->rollback();
 		}
->>>>>>> 9ef5d4ae
 	}
 }
 
@@ -549,12 +497,10 @@
 	print '<td class="right">'.$langs->trans('PayedByThisPayment').'</td>';
 	print '<td class="right">'.$langs->trans('RemainderToPay').'</td>';
 	print '<td class="right">'.$langs->trans('Status').'</td>';
+  
 	$parameters = array();
 	$reshook = $hookmanager->executeHooks('printFieldListTitle', $parameters, $object, $action); // Note that $action and $object may have been modified by hook
-<<<<<<< HEAD
-
-=======
->>>>>>> 9ef5d4ae
+
 	print "</tr>\n";
 
 	if ($num > 0) {
@@ -616,16 +562,11 @@
 
 			// Status
 			print '<td class="right">'.$invoice->getLibStatut(5, $alreadypayed).'</td>';
-<<<<<<< HEAD
 			
-			$parameters = array( 'fk_paiement'=> (int) $object->id );
+			$parameters = array('fk_paiement'=> (int) $object->id);
 			$reshook = $hookmanager->executeHooks('printFieldListValue', $parameters, $objp, $action); // Note that $action and $object may have been modified by hook
 
-=======
-			$parameters = array( 'fk_paiement'=> (int) $object->id );
-			$reshook = $hookmanager->executeHooks('printFieldListValue', $parameters, $objp, $action); // Note that $action and $object may have been modified by hook
->>>>>>> 9ef5d4ae
-			print "</tr>\n";
+      print "</tr>\n";
 
 			// If at least one invoice is paid, disable delete. INVOICE_CAN_DELETE_PAYMENT_EVEN_IF_INVOICE_CLOSED Can be use for maintenance purpose. Never use this in production
 			if ($objp->paye == 1 && empty($conf->global->INVOICE_CAN_DELETE_PAYMENT_EVEN_IF_INVOICE_CLOSED)) {
