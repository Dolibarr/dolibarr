<?php
/* Copyright (C) 2004      Rodolphe Quiedeville  <rodolphe@quiedeville.org>
 * Copyright (C) 2004-2011 Laurent Destailleur   <eldy@users.sourceforge.net>
 * Copyright (C) 2005      Marc Barilley / Ocebo <marc@ocebo.com>
 * Copyright (C) 2005-2012 Regis Houssin         <regis.houssin@inodbox.com>
 * Copyright (C) 2013	   Marcos García		 <marcosgdf@gmail.com>
 * Copyright (C) 2015	   Juanjo Menent		 <jmenent@2byte.es>
 *
 * This program is free software; you can redistribute it and/or modify
 * it under the terms of the GNU General Public License as published by
 * the Free Software Foundation; either version 3 of the License, or
 * (at your option) any later version.
 *
 * This program is distributed in the hope that it will be useful,
 * but WITHOUT ANY WARRANTY; without even the implied warranty of
 * MERCHANTABILITY or FITNESS FOR A PARTICULAR PURPOSE.  See the
 * GNU General Public License for more details.
 *
 * You should have received a copy of the GNU General Public License
 * along with this program. If not, see <https://www.gnu.org/licenses/>.
 */

/**
 *	    \file       htdocs/compta/paiement/card.php
 *		\ingroup    facture
 *		\brief      Page of a customer payment
 *		\remarks	Nearly same file than fournisseur/paiement/card.php
 */

require '../../main.inc.php';
require_once DOL_DOCUMENT_ROOT.'/compta/paiement/class/paiement.class.php';
require_once DOL_DOCUMENT_ROOT.'/compta/facture/class/facture.class.php';
require_once DOL_DOCUMENT_ROOT.'/core/modules/facture/modules_facture.php';
require_once DOL_DOCUMENT_ROOT.'/core/lib/payments.lib.php';
if (!empty($conf->banque->enabled)) {
	require_once DOL_DOCUMENT_ROOT.'/compta/bank/class/account.class.php';
}

// Load translation files required by the page
$langs->loadLangs(array('bills', 'banks', 'companies'));

$id = GETPOST('id', 'int');
$ref = GETPOST('ref', 'alpha');
$action = GETPOST('action', 'aZ09');
$confirm = GETPOST('confirm', 'alpha');
$backtopage = GETPOST('backtopage', 'alpha');

$object = new Paiement($db);
// Initialize technical object to manage hooks of page. Note that conf->hooks_modules contains array of hook context
$hookmanager->initHooks(array('paymentcard', 'globalcard'));

// Load object
include DOL_DOCUMENT_ROOT.'/core/actions_fetchobject.inc.php'; // Must be include, not include_once.

$result = restrictedArea($user, $object->element, $object->id, 'paiement', '');

// Security check
if ($user->socid) {
	$socid = $user->socid;
}
// Now check also permission on thirdparty of invoices of payments. Thirdparty were loaded by the fetch_object before based on first invoice.
// It should be enough because all payments are done on invoices of the same thirdparty.
if ($socid && $socid != $object->thirdparty->id) {
	accessforbidden();
}


/*
 * Actions
 */

if ($action == 'setnote' && $user->rights->facture->paiement) {
	$db->begin();

	$result = $object->update_note(GETPOST('note', 'restricthtml'));
	if ($result > 0) {
		$db->commit();
		$action = '';
	} else {
		setEventMessages($object->error, $object->errors, 'errors');
		$db->rollback();
	}
}

if ($action == 'confirm_delete' && $confirm == 'yes' && $user->rights->facture->paiement) {
	$db->begin();

	$result = $object->delete();
	if ($result > 0) {
		$db->commit();

		if ($backtopage) {
			header("Location: ".$backtopage);
			exit;
		} else {
			header("Location: list.php");
			exit;
		}
	} else {
		$langs->load("errors");
		setEventMessages($object->error, $object->errors, 'errors');
		$db->rollback();
	}
}

if ($action == 'confirm_validate' && $confirm == 'yes' && $user->rights->facture->paiement) {
	$db->begin();

	if ($object->validate($user) > 0) {
		$db->commit();

		// Loop on each invoice linked to this payment to rebuild PDF
<<<<<<< HEAD
		$factures = array();
		foreach ($factures as $id) {
			$fac = new Facture($db);
			$fac->fetch($id);

			$outputlangs = $langs;
			if (!empty($_REQUEST['lang_id'])) {
				$outputlangs = new Translate("", $conf);
				$outputlangs->setDefaultLang($_REQUEST['lang_id']);
			}
			if (empty($conf->global->MAIN_DISABLE_PDF_AUTOUPDATE)) {
				$fac->generateDocument($fac->model_pdf, $outputlangs);
			}
=======
        if (empty($conf->global->MAIN_DISABLE_PDF_AUTOUPDATE)) {
            $outputlangs = $langs;
            if (GETPOST('lang_id', 'aZ09')) {
                $outputlangs = new Translate("", $conf);
                $outputlangs->setDefaultLang(GETPOST('lang_id', 'aZ09'));
            }

            $hidedetails = ! empty($conf->global->MAIN_GENERATE_DOCUMENTS_HIDE_DETAILS) ? 1 : 0;
            $hidedesc = ! empty($conf->global->MAIN_GENERATE_DOCUMENTS_HIDE_DESC) ? 1 : 0;
            $hideref = !empty($conf->global->MAIN_GENERATE_DOCUMENTS_HIDE_REF) ? 1 : 0;

            $sql = 'SELECT f.rowid as facid';
            $sql .= ' FROM '.MAIN_DB_PREFIX.'paiement_facture as pf,'.MAIN_DB_PREFIX.'facture as f,'.MAIN_DB_PREFIX.'societe as s';
            $sql .= ' WHERE pf.fk_facture = f.rowid';
            $sql .= ' AND f.fk_soc = s.rowid';
            $sql .= ' AND f.entity IN ('.getEntity('invoice').')';
            $sql .= ' AND pf.fk_paiement = '.$object->id;
            $resql = $db->query($sql);
            if ($resql)
            {
                $i = 0;
                $num = $db->num_rows($resql);

                if ($num > 0)
                {
                    while ($i < $num)
                    {
                        $objp = $db->fetch_object($resql);

                        $invoice = new Facture($db);

                        if ($invoice->fetch($objp->facid) <= 0) {
                            $errors++;
                            setEventMessages($invoice->error, $invoice->errors, 'errors');
                            break;
                        }

                        if ($invoice->generateDocument($fac->modelpdf, $outputlangs, $hidedetails, $hidedesc, $hideref) < 0) {
                            $errors++;
                            setEventMessages($invoice->error, $invoice->errors, 'errors');
                            break;
                        }

                        $i++;
                    }
                }

                $db->free($resql);
            }
            else
            {
                $errors++;
                setEventMessages($db->error, $db->errors, 'errors');
            }
>>>>>>> 12a4bc64
		}

        if (! $errors) {
			header('Location: '.$_SERVER['PHP_SELF'].'?id='.$object->id);
			exit;
		}
	} else {
		$db->rollback();

		$langs->load("errors");
		setEventMessages($object->error, $object->errors, 'errors');
	}
}

if ($action == 'setnum_paiement' && !empty($_POST['num_paiement'])) {
	$res = $object->update_num($_POST['num_paiement']);
	if ($res === 0) {
		setEventMessages($langs->trans('PaymentNumberUpdateSucceeded'), null, 'mesgs');
	} else {
		setEventMessages($langs->trans('PaymentNumberUpdateFailed'), null, 'errors');
	}
}

if ($action == 'setdatep' && !empty($_POST['datepday'])) {
	$datepaye = dol_mktime(GETPOST('datephour', 'int'), GETPOST('datepmin', 'int'), GETPOST('datepsec', 'int'), GETPOST('datepmonth', 'int'), GETPOST('datepday', 'int'), GETPOST('datepyear', 'int'));
	$res = $object->update_date($datepaye);
	if ($res === 0) {
		setEventMessages($langs->trans('PaymentDateUpdateSucceeded'), null, 'mesgs');
	} else {
		setEventMessages($langs->trans('PaymentDateUpdateFailed'), null, 'errors');
	}
}


/*
 * View
 */

llxHeader('', $langs->trans("Payment"));

$thirdpartystatic = new Societe($db);

$result = $object->fetch($id, $ref);
if ($result <= 0) {
	dol_print_error($db, 'Payement '.$id.' not found in database');
	exit;
}

$form = new Form($db);

$head = payment_prepare_head($object);

print dol_get_fiche_head($head, 'payment', $langs->trans("PaymentCustomerInvoice"), -1, 'payment');

// Confirmation of payment delete
if ($action == 'delete') {
	print $form->formconfirm($_SERVER['PHP_SELF'].'?id='.$object->id, $langs->trans("DeletePayment"), $langs->trans("ConfirmDeletePayment"), 'confirm_delete', '', 0, 2);
}

// Confirmation of payment validation
if ($action == 'valide') {
	$facid = $_GET['facid'];
	print $form->formconfirm($_SERVER['PHP_SELF'].'?id='.$object->id.'&amp;facid='.$facid, $langs->trans("ValidatePayment"), $langs->trans("ConfirmValidatePayment"), 'confirm_validate', '', 0, 2);
}

$linkback = '<a href="'.DOL_URL_ROOT.'/compta/paiement/list.php?restore_lastsearch_values=1">'.$langs->trans("BackToList").'</a>';

dol_banner_tab($object, 'ref', $linkback, 1, 'ref', 'ref', '');


print '<div class="fichecenter">';
print '<div class="underbanner clearboth"></div>';

print '<table class="border centpercent">'."\n";

// Date payment
print '<tr><td class="titlefield">'.$form->editfieldkey("Date", 'datep', $object->date, $object, $user->rights->facture->paiement).'</td><td>';
print $form->editfieldval("Date", 'datep', $object->date, $object, $user->rights->facture->paiement, 'datehourpicker', '', null, $langs->trans('PaymentDateUpdateSucceeded'));
print '</td></tr>';

// Payment type (VIR, LIQ, ...)
$labeltype = $langs->trans("PaymentType".$object->type_code) != ("PaymentType".$object->type_code) ? $langs->trans("PaymentType".$object->type_code) : $object->type_label;
print '<tr><td>'.$langs->trans('PaymentMode').'</td><td>'.$labeltype;
print $object->num_payment ? ' - '.$object->num_payment : '';
print '</td></tr>';

// Amount
print '<tr><td>'.$langs->trans('Amount').'</td><td>'.price($object->amount, '', $langs, 0, -1, -1, $conf->currency).'</td></tr>';

$disable_delete = 0;
// Bank account
if (!empty($conf->banque->enabled)) {
	$bankline = new AccountLine($db);

	if ($object->fk_account > 0) {
		$bankline->fetch($object->bank_line);
		if ($bankline->rappro) {
			$disable_delete = 1;
			$title_button = dol_escape_htmltag($langs->transnoentitiesnoconv("CantRemoveConciliatedPayment"));
		}

		print '<tr>';
		print '<td>'.$langs->trans('BankAccount').'</td>';
		print '<td>';
		$accountstatic = new Account($db);
		$accountstatic->fetch($bankline->fk_account);
		print $accountstatic->getNomUrl(1);
		print '</td>';
		print '</tr>';
	}
}

// Payment numero
/*
$titlefield=$langs->trans('Numero').' <em>('.$langs->trans("ChequeOrTransferNumber").')</em>';
print '<tr><td>'.$form->editfieldkey($titlefield,'num_paiement',$object->num_paiement,$object,$object->statut == 0 && $user->rights->fournisseur->facture->creer).'</td><td>';
print $form->editfieldval($titlefield,'num_paiement',$object->num_paiement,$object,$object->statut == 0 && $user->rights->fournisseur->facture->creer,'string','',null,$langs->trans('PaymentNumberUpdateSucceeded'));
print '</td></tr>';

// Check transmitter
$titlefield=$langs->trans('CheckTransmitter').' <em>('.$langs->trans("ChequeMaker").')</em>';
print '<tr><td>'.$form->editfieldkey($titlefield,'chqemetteur',$object->,$object,$object->statut == 0 && $user->rights->fournisseur->facture->creer).'</td><td>';
print $form->editfieldval($titlefield,'chqemetteur',$object->aaa,$object,$object->statut == 0 && $user->rights->fournisseur->facture->creer,'string','',null,$langs->trans('ChequeMakeUpdateSucceeded'));
print '</td></tr>';

// Bank name
$titlefield=$langs->trans('Bank').' <em>('.$langs->trans("ChequeBank").')</em>';
print '<tr><td>'.$form->editfieldkey($titlefield,'chqbank',$object->aaa,$object,$object->statut == 0 && $user->rights->fournisseur->facture->creer).'</td><td>';
print $form->editfieldval($titlefield,'chqbank',$object->aaa,$object,$object->statut == 0 && $user->rights->fournisseur->facture->creer,'string','',null,$langs->trans('ChequeBankUpdateSucceeded'));
print '</td></tr>';
*/

// Bank account
if (!empty($conf->banque->enabled)) {
	if ($object->fk_account > 0) {
		if ($object->type_code == 'CHQ' && $bankline->fk_bordereau > 0) {
			dol_include_once('/compta/paiement/cheque/class/remisecheque.class.php');
			$bordereau = new RemiseCheque($db);
			$bordereau->fetch($bankline->fk_bordereau);

			print '<tr>';
			print '<td>'.$langs->trans('CheckReceipt').'</td>';
			print '<td>';
			print $bordereau->getNomUrl(1);
			print '</td>';
			print '</tr>';
		}
	}

	print '<tr>';
	print '<td>'.$langs->trans('BankTransactionLine').'</td>';
	print '<td>';
	if ($object->fk_account > 0) {
		print $bankline->getNomUrl(1, 0, 'showconciliatedandaccounted');
	} else {
		$langs->load("admin");
		print '<span class="opacitymedium">'.$langs->trans("NoRecordFoundIBankcAccount", $langs->transnoentitiesnoconv("Module85Name")).'</span>';
	}
	print '</td>';
	print '</tr>';
}

// Comments
print '<tr><td class="tdtop">'.$form->editfieldkey("Comments", 'note', $object->note, $object, $user->rights->facture->paiement).'</td><td>';
print $form->editfieldval("Note", 'note', $object->note, $object, $user->rights->facture->paiement, 'textarea:'.ROWS_3.':90%');
print '</td></tr>';

print '</table>';

print '</div>';

print dol_get_fiche_end();


/*
 * List of invoices
 */

$sql = 'SELECT f.rowid as facid, f.ref, f.type, f.total_ttc, f.paye, f.entity, f.fk_statut, pf.amount, s.nom as name, s.rowid as socid';
$sql .= ' FROM '.MAIN_DB_PREFIX.'paiement_facture as pf,'.MAIN_DB_PREFIX.'facture as f,'.MAIN_DB_PREFIX.'societe as s';
$sql .= ' WHERE pf.fk_facture = f.rowid';
$sql .= ' AND f.fk_soc = s.rowid';
$sql .= ' AND f.entity IN ('.getEntity('invoice').')';
$sql .= ' AND pf.fk_paiement = '.$object->id;
$resql = $db->query($sql);
if ($resql) {
	$num = $db->num_rows($resql);

	$i = 0;
	$total = 0;

	$moreforfilter = '';

	print '<br>';

	print '<div class="div-table-responsive">';
	print '<table class="noborder centpercent">';

	print '<tr class="liste_titre">';
	print '<td>'.$langs->trans('Bill').'</td>';
	print '<td>'.$langs->trans('Company').'</td>';
	if (!empty($conf->multicompany->enabled) && !empty($conf->global->MULTICOMPANY_INVOICE_SHARING_ENABLED)) {
		print '<td>'.$langs->trans('Entity').'</td>';
	}
	print '<td class="right">'.$langs->trans('ExpectedToPay').'</td>';
	print '<td class="right">'.$langs->trans('PayedByThisPayment').'</td>';
	print '<td class="right">'.$langs->trans('RemainderToPay').'</td>';
	print '<td class="right">'.$langs->trans('Status').'</td>';
	print "</tr>\n";

	if ($num > 0) {
		while ($i < $num) {
			$objp = $db->fetch_object($resql);

			$thirdpartystatic->fetch($objp->socid);

			$invoice = new Facture($db);
			$invoice->fetch($objp->facid);

			$paiement = $invoice->getSommePaiement();
			$creditnotes = $invoice->getSumCreditNotesUsed();
			$deposits = $invoice->getSumDepositsUsed();
			$alreadypayed = price2num($paiement + $creditnotes + $deposits, 'MT');
			$remaintopay = price2num($invoice->total_ttc - $paiement - $creditnotes - $deposits, 'MT');

			print '<tr class="oddeven">';

			// Invoice
			print '<td>';
			print $invoice->getNomUrl(1);
			print "</td>\n";

			// Third party
			print '<td>';
			print $thirdpartystatic->getNomUrl(1);
			print '</td>';

			// Expected to pay
			if (!empty($conf->multicompany->enabled) && !empty($conf->global->MULTICOMPANY_INVOICE_SHARING_ENABLED)) {
				print '<td>';
				$mc->getInfo($objp->entity);
				print $mc->label;
				print '</td>';
			}
			// Expected to pay
			print '<td class="right"><span class="amount">'.price($objp->total_ttc).'</span></td>';

			// Amount payed
			print '<td class="right"><span class="amount">'.price($objp->amount).'</span></td>';

			// Remain to pay
			print '<td class="right"><span class="amount">'.price($remaintopay).'</span></td>';

			// Status
			print '<td class="right">'.$invoice->getLibStatut(5, $alreadypayed).'</td>';

			print "</tr>\n";
			if ($objp->paye == 1) {	// If at least one invoice is paid, disable delete
				$disable_delete = 1;
				$title_button = dol_escape_htmltag($langs->transnoentitiesnoconv("CantRemovePaymentWithOneInvoicePaid"));
			}
			$total = $total + $objp->amount;
			$i++;
		}
	}


	print "</table>\n";
	print '</div>';

	$db->free($resql);
} else {
	dol_print_error($db);
}



/*
 * Actions Buttons
 */

print '<div class="tabsAction">';

if (!empty($conf->global->BILL_ADD_PAYMENT_VALIDATION)) {
	if ($user->socid == 0 && $object->statut == 0 && $_GET['action'] == '') {
		if ($user->rights->facture->paiement) {
			print '<a class="butAction" href="'.$_SERVER['PHP_SELF'].'?id='.$id.'&amp;facid='.$objp->facid.'&amp;action=valide">'.$langs->trans('Valid').'</a>';
		}
	}
}

if ($user->socid == 0 && $action == '') {
	if ($user->rights->facture->paiement) {
		if (!$disable_delete) {
			print '<a class="butActionDelete" href="'.$_SERVER['PHP_SELF'].'?id='.$id.'&amp;action=delete">'.$langs->trans('Delete').'</a>';
		} else {
			print '<a class="butActionRefused classfortooltip" href="#" title="'.$title_button.'">'.$langs->trans('Delete').'</a>';
		}
	}
}

print '</div>';

// End of page
llxFooter();
$db->close();<|MERGE_RESOLUTION|>--- conflicted
+++ resolved
@@ -110,21 +110,6 @@
 		$db->commit();
 
 		// Loop on each invoice linked to this payment to rebuild PDF
-<<<<<<< HEAD
-		$factures = array();
-		foreach ($factures as $id) {
-			$fac = new Facture($db);
-			$fac->fetch($id);
-
-			$outputlangs = $langs;
-			if (!empty($_REQUEST['lang_id'])) {
-				$outputlangs = new Translate("", $conf);
-				$outputlangs->setDefaultLang($_REQUEST['lang_id']);
-			}
-			if (empty($conf->global->MAIN_DISABLE_PDF_AUTOUPDATE)) {
-				$fac->generateDocument($fac->model_pdf, $outputlangs);
-			}
-=======
         if (empty($conf->global->MAIN_DISABLE_PDF_AUTOUPDATE)) {
             $outputlangs = $langs;
             if (GETPOST('lang_id', 'aZ09')) {
@@ -162,7 +147,7 @@
                             break;
                         }
 
-                        if ($invoice->generateDocument($fac->modelpdf, $outputlangs, $hidedetails, $hidedesc, $hideref) < 0) {
+                        if ($invoice->generateDocument($invoice->model_pdf, $outputlangs, $hidedetails, $hidedesc, $hideref) < 0) {
                             $errors++;
                             setEventMessages($invoice->error, $invoice->errors, 'errors');
                             break;
@@ -179,7 +164,6 @@
                 $errors++;
                 setEventMessages($db->error, $db->errors, 'errors');
             }
->>>>>>> 12a4bc64
 		}
 
         if (! $errors) {
