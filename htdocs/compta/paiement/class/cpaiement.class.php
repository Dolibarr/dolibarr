<?php
/* Copyright (C) 2007-2012  Laurent Destailleur <eldy@users.sourceforge.net>
 * Copyright (C) 2014       Juanjo Menent       <jmenent@2byte.es>
 * Copyright (C) 2015       Florian Henry       <florian.henry@open-concept.pro>
 * Copyright (C) 2015       Raphaël Doursenaud  <rdoursenaud@gpcsolutions.fr>
 *
 * This program is free software; you can redistribute it and/or modify
 * it under the terms of the GNU General Public License as published by
 * the Free Software Foundation; either version 3 of the License, or
 * (at your option) any later version.
 *
 * This program is distributed in the hope that it will be useful,
 * but WITHOUT ANY WARRANTY; without even the implied warranty of
 * MERCHANTABILITY or FITNESS FOR A PARTICULAR PURPOSE.  See the
 * GNU General Public License for more details.
 *
 * You should have received a copy of the GNU General Public License
 * along with this program. If not, see <http://www.gnu.org/licenses/>.
 */

/**
 * \file    htdocs/compat/paiement/class/cpaiement.class.php
 * \ingroup facture
 * \brief   This file is to manage CRUD function of type of payments
 */


/**
 * Class Cpaiement
 */
class Cpaiement
{
	/**
	 * @var string Id to identify managed objects
	 */
	public $element = 'cpaiement';
	/**
	 * @var string Name of table without prefix where object is stored
	 */
	public $table_element = 'c_paiement';


	/**
	 */

	public $code;
	public $libelle;
	public $type;
	public $active;
	public $accountancy_code;
	public $module;

	/**
	 */


	/**
	 * Constructor
	 *
	 * @param DoliDb $db Database handler
	 */
	public function __construct(DoliDB $db)
	{
		$this->db = $db;
	}

	/**
	 * Create object into database
	 *
	 * @param  User $user      User that creates
	 * @param  bool $notrigger false=launch triggers after, true=disable triggers
	 *
	 * @return int <0 if KO, Id of created object if OK
	 */
	public function create(User $user, $notrigger = false)
	{
		dol_syslog(__METHOD__, LOG_DEBUG);

		$error = 0;

		// Clean parameters

		if (isset($this->code)) {
			 $this->code = trim($this->code);
		}
		if (isset($this->libelle)) {
			 $this->libelle = trim($this->libelle);
		}
		if (isset($this->type)) {
			 $this->type = trim($this->type);
		}
		if (isset($this->active)) {
			 $this->active = trim($this->active);
		}
		if (isset($this->accountancy_code)) {
			 $this->accountancy_code = trim($this->accountancy_code);
		}
		if (isset($this->module)) {
			 $this->module = trim($this->module);
		}



		// Check parameters
		// Put here code to add control on parameters values

		// Insert request
		$sql = 'INSERT INTO ' . MAIN_DB_PREFIX . $this->table_element . '(';

		$sql.= 'id,';
		$sql.= 'code,';
		$sql.= 'libelle,';
		$sql.= 'type,';
		$sql.= 'active,';
		$sql.= 'accountancy_code,';
		$sql.= 'module';


		$sql .= ') VALUES (';

		$sql .= ' '.(! isset($this->id)?'NULL':$this->id).',';
		$sql .= ' '.(! isset($this->code)?'NULL':"'".$this->db->escape($this->code)."'").',';
		$sql .= ' '.(! isset($this->libelle)?'NULL':"'".$this->db->escape($this->libelle)."'").',';
		$sql .= ' '.(! isset($this->type)?'NULL':$this->type).',';
		$sql .= ' '.(! isset($this->active)?'NULL':$this->active).',';
		$sql .= ' '.(! isset($this->accountancy_code)?'NULL':"'".$this->db->escape($this->accountancy_code)."'").',';
		$sql .= ' '.(! isset($this->module)?'NULL':"'".$this->db->escape($this->module)."'");


		$sql .= ')';

		$this->db->begin();

		$resql = $this->db->query($sql);
		if (!$resql) {
			$error ++;
			$this->errors[] = 'Error ' . $this->db->lasterror();
			dol_syslog(__METHOD__ . ' ' . join(',', $this->errors), LOG_ERR);
		}

		if (!$error) {
			$this->id = $this->db->last_insert_id(MAIN_DB_PREFIX . $this->table_element);

			if (!$notrigger) {
				// Uncomment this and change MYOBJECT to your own tag if you
				// want this action to call a trigger.

				//// Call triggers
				//$result=$this->call_trigger('MYOBJECT_CREATE',$user);
				//if ($result < 0) $error++;
				//// End call triggers
			}
		}

		// Commit or rollback
		if ($error) {
			$this->db->rollback();

			return - 1 * $error;
		} else {
			$this->db->commit();

			return $this->id;
		}
	}

	/**
	 * Load object in memory from the database
	 *
	 * @param int    $id  Id object
	 * @param string $ref Ref
	 *
	 * @return int <0 if KO, 0 if not found, >0 if OK
	 */
	public function fetch($id, $ref = null)
	{
		dol_syslog(__METHOD__, LOG_DEBUG);

		$sql = 'SELECT';
		$sql .= ' t.id,';
		$sql .= " t.code,";
		$sql .= " t.libelle,";
		$sql .= " t.type,";
		$sql .= " t.active,";
		$sql .= " t.accountancy_code,";
		$sql .= " t.module";
		$sql .= ' FROM ' . MAIN_DB_PREFIX . $this->table_element . ' as t';
		if (null !== $ref) {
			$sql .= ' WHERE t.code = ' . '\'' . $ref . '\'';
		} else {
			$sql .= ' WHERE t.id = ' . $id;
		}

		$resql = $this->db->query($sql);
		if ($resql) {
			$numrows = $this->db->num_rows($resql);
			if ($numrows) {
				$obj = $this->db->fetch_object($resql);

				$this->id = $obj->id;

				$this->code = $obj->code;
				$this->libelle = $obj->libelle;
				$this->type = $obj->type;
				$this->active = $obj->active;
				$this->accountancy_code = $obj->accountancy_code;
				$this->module = $obj->module;


			}
			$this->db->free($resql);

			if ($numrows) {
				return 1;
			} else {
				return 0;
			}
		} else {
			$this->errors[] = 'Error ' . $this->db->lasterror();
			dol_syslog(__METHOD__ . ' ' . join(',', $this->errors), LOG_ERR);

			return - 1;
		}
	}

	/**
<<<<<<< HEAD
=======
	 * Load object in memory from the database
	 *
	 * @param string $sortorder Sort Order
	 * @param string $sortfield Sort field
	 * @param int    $limit     offset limit
	 * @param int    $offset    offset limit
	 * @param array  $filter    filter array
	 * @param string $filtermode filter mode (AND or OR)
	 *
	 * @return int <0 if KO, >0 if OK
	 */
	public function fetchAll($sortorder='', $sortfield='', $limit=0, $offset=0, array $filter = array(), $filtermode='AND')
	{
		dol_syslog(__METHOD__, LOG_DEBUG);

		$sql = 'SELECT';
		$sql .= ' t.id,';
		$sql .= " t.code,";
		$sql .= " t.libelle,";
		$sql .= " t.type,";
		$sql .= " t.active,";
		$sql .= " t.accountancy_code,";
		$sql .= " t.module";


		$sql .= ' FROM ' . MAIN_DB_PREFIX . $this->table_element. ' as t';

		// Manage filter
		$sqlwhere = array();
		if (count($filter) > 0) {
			foreach ($filter as $key => $value) {
				$sqlwhere [] = $key . ' LIKE \'%' . $this->db->escape($value) . '%\'';
			}
		}
		if (count($sqlwhere) > 0) {
			$sql .= ' WHERE ' . implode(' '.$filtermode.' ', $sqlwhere);
		}

		if (!empty($sortfield)) {
			$sql .= $this->db->order($sortfield,$sortorder);
		}
		if (!empty($limit)) {
		 $sql .=  ' ' . $this->db->plimit($limit + 1, $offset);
		}
		$this->lines = array();

		$resql = $this->db->query($sql);
		if ($resql) {
			$num = $this->db->num_rows($resql);

			while ($obj = $this->db->fetch_object($resql)) {
				$line = new Cpaiement();

				$line->id = $obj->id;

				$line->code = $obj->code;
				$line->libelle = $obj->libelle;
				$line->type = $obj->type;
				$line->active = $obj->active;
				$line->accountancy_code = $obj->accountancy_code;
				$line->module = $obj->module;



				$this->lines[$line->id] = $line;
			}
			$this->db->free($resql);

			return $num;
		} else {
			$this->errors[] = 'Error ' . $this->db->lasterror();
			dol_syslog(__METHOD__ . ' ' . join(',', $this->errors), LOG_ERR);

			return - 1;
		}
	}

	/**
>>>>>>> 4290be7e
	 * Update object into database
	 *
	 * @param  User $user      User that modifies
	 * @param  bool $notrigger false=launch triggers after, true=disable triggers
	 *
	 * @return int <0 if KO, >0 if OK
	 */
	public function update(User $user, $notrigger = false)
	{
		$error = 0;

		dol_syslog(__METHOD__, LOG_DEBUG);

		// Clean parameters

		if (isset($this->code)) {
			 $this->code = trim($this->code);
		}
		if (isset($this->libelle)) {
			 $this->libelle = trim($this->libelle);
		}
		if (isset($this->type)) {
			 $this->type = trim($this->type);
		}
		if (isset($this->active)) {
			 $this->active = trim($this->active);
		}
		if (isset($this->accountancy_code)) {
			 $this->accountancy_code = trim($this->accountancy_code);
		}
		if (isset($this->module)) {
			 $this->module = trim($this->module);
		}



		// Check parameters
		// Put here code to add a control on parameters values

		// Update request
		$sql = 'UPDATE ' . MAIN_DB_PREFIX . $this->table_element . ' SET';
		$sql .= ' id = '.(isset($this->id)?$this->id:"null").',';
		$sql .= ' code = '.(isset($this->code)?"'".$this->db->escape($this->code)."'":"null").',';
		$sql .= ' libelle = '.(isset($this->libelle)?"'".$this->db->escape($this->libelle)."'":"null").',';
		$sql .= ' type = '.(isset($this->type)?$this->type:"null").',';
		$sql .= ' active = '.(isset($this->active)?$this->active:"null").',';
		$sql .= ' accountancy_code = '.(isset($this->accountancy_code)?"'".$this->db->escape($this->accountancy_code)."'":"null").',';
		$sql .= ' module = '.(isset($this->module)?"'".$this->db->escape($this->module)."'":"null");
		$sql .= ' WHERE id=' . $this->id;

		$this->db->begin();

		$resql = $this->db->query($sql);
		if (!$resql) {
			$error ++;
			$this->errors[] = 'Error ' . $this->db->lasterror();
			dol_syslog(__METHOD__ . ' ' . join(',', $this->errors), LOG_ERR);
		}

		if (!$error && !$notrigger) {
			// Uncomment this and change MYOBJECT to your own tag if you
			// want this action calls a trigger.

			//// Call triggers
			//$result=$this->call_trigger('MYOBJECT_MODIFY',$user);
			//if ($result < 0) { $error++; //Do also what you must do to rollback action if trigger fail}
			//// End call triggers
		}

		// Commit or rollback
		if ($error) {
			$this->db->rollback();

			return - 1 * $error;
		} else {
			$this->db->commit();

			return 1;
		}
	}

	/**
	 * Delete object in database
	 *
	 * @param User $user      User that deletes
	 * @param bool $notrigger false=launch triggers after, true=disable triggers
	 *
	 * @return int <0 if KO, >0 if OK
	 */
	public function delete(User $user, $notrigger = false)
	{
		dol_syslog(__METHOD__, LOG_DEBUG);

		$error = 0;

		$this->db->begin();

		if (!$error) {
			if (!$notrigger) {
				// Uncomment this and change MYOBJECT to your own tag if you
				// want this action calls a trigger.

				//// Call triggers
				//$result=$this->call_trigger('MYOBJECT_DELETE',$user);
				//if ($result < 0) { $error++; //Do also what you must do to rollback action if trigger fail}
				//// End call triggers
			}
		}

		if (!$error) {
			$sql = 'DELETE FROM ' . MAIN_DB_PREFIX . $this->table_element;
			$sql .= ' WHERE id=' . $this->id;

			$resql = $this->db->query($sql);
			if (!$resql) {
				$error ++;
				$this->errors[] = 'Error ' . $this->db->lasterror();
				dol_syslog(__METHOD__ . ' ' . join(',', $this->errors), LOG_ERR);
			}
		}

		// Commit or rollback
		if ($error) {
			$this->db->rollback();

			return - 1 * $error;
		} else {
			$this->db->commit();

			return 1;
		}
	}


	/**
	 * Initialise object with example values
	 * Id must be 0 if object instance is a specimen
	 *
	 * @return void
	 */
	public function initAsSpecimen()
	{
		$this->id = 0;

		$this->code = '';
		$this->libelle = '';
		$this->type = '';
		$this->active = '';
		$this->accountancy_code = '';
		$this->module = '';


	}

}<|MERGE_RESOLUTION|>--- conflicted
+++ resolved
@@ -224,87 +224,6 @@
 	}
 
 	/**
-<<<<<<< HEAD
-=======
-	 * Load object in memory from the database
-	 *
-	 * @param string $sortorder Sort Order
-	 * @param string $sortfield Sort field
-	 * @param int    $limit     offset limit
-	 * @param int    $offset    offset limit
-	 * @param array  $filter    filter array
-	 * @param string $filtermode filter mode (AND or OR)
-	 *
-	 * @return int <0 if KO, >0 if OK
-	 */
-	public function fetchAll($sortorder='', $sortfield='', $limit=0, $offset=0, array $filter = array(), $filtermode='AND')
-	{
-		dol_syslog(__METHOD__, LOG_DEBUG);
-
-		$sql = 'SELECT';
-		$sql .= ' t.id,';
-		$sql .= " t.code,";
-		$sql .= " t.libelle,";
-		$sql .= " t.type,";
-		$sql .= " t.active,";
-		$sql .= " t.accountancy_code,";
-		$sql .= " t.module";
-
-
-		$sql .= ' FROM ' . MAIN_DB_PREFIX . $this->table_element. ' as t';
-
-		// Manage filter
-		$sqlwhere = array();
-		if (count($filter) > 0) {
-			foreach ($filter as $key => $value) {
-				$sqlwhere [] = $key . ' LIKE \'%' . $this->db->escape($value) . '%\'';
-			}
-		}
-		if (count($sqlwhere) > 0) {
-			$sql .= ' WHERE ' . implode(' '.$filtermode.' ', $sqlwhere);
-		}
-
-		if (!empty($sortfield)) {
-			$sql .= $this->db->order($sortfield,$sortorder);
-		}
-		if (!empty($limit)) {
-		 $sql .=  ' ' . $this->db->plimit($limit + 1, $offset);
-		}
-		$this->lines = array();
-
-		$resql = $this->db->query($sql);
-		if ($resql) {
-			$num = $this->db->num_rows($resql);
-
-			while ($obj = $this->db->fetch_object($resql)) {
-				$line = new Cpaiement();
-
-				$line->id = $obj->id;
-
-				$line->code = $obj->code;
-				$line->libelle = $obj->libelle;
-				$line->type = $obj->type;
-				$line->active = $obj->active;
-				$line->accountancy_code = $obj->accountancy_code;
-				$line->module = $obj->module;
-
-
-
-				$this->lines[$line->id] = $line;
-			}
-			$this->db->free($resql);
-
-			return $num;
-		} else {
-			$this->errors[] = 'Error ' . $this->db->lasterror();
-			dol_syslog(__METHOD__ . ' ' . join(',', $this->errors), LOG_ERR);
-
-			return - 1;
-		}
-	}
-
-	/**
->>>>>>> 4290be7e
 	 * Update object into database
 	 *
 	 * @param  User $user      User that modifies
