--- conflicted
+++ resolved
@@ -1180,11 +1180,7 @@
 		$result='';
         $label = '<u>'.$langs->trans("ShowPayment").'</u><br>';
         $label.= '<strong>'.$langs->trans("Ref").':</strong> '.$this->ref;
-<<<<<<< HEAD
-        $label.= '<br><strong>'.$langs->trans("Date").':</strong> '.dol_print_date($this->datepaye ? $this->datepaye : $this->date, 'dayhour');
-=======
-        if ($this->date) $label.= '<br><strong>'.$langs->trans("Date").':</strong> '.dol_print_date($this->date, 'dayhour');
->>>>>>> 34034787
+        if ($this->datepaye ? $this->datepaye : $this->date) $label.= '<br><strong>'.$langs->trans("Date").':</strong> '.dol_print_date($this->datepaye ? $this->datepaye : $this->date, 'dayhour');
         if ($mode == 'withlistofinvoices')
         {
             $arraybill = $this->getBillsArray();
