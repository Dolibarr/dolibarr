<?php
/* Copyright (C) 2002-2004 Rodolphe Quiedeville  <rodolphe@quiedeville.org>
 * Copyright (C) 2004-2010 Laurent Destailleur   <eldy@users.sourceforge.net>
 * Copyright (C)      2005 Marc Barilley / Ocebo <marc@ocebo.com>
 * Copyright (C) 2012      Cédric Salvador       <csalvador@gpcsolutions.fr>
 * Copyright (C) 2014      Raphaël Doursenaud    <rdoursenaud@gpcsolutions.fr>
 * Copyright (C) 2014      Marcos García 		 <marcosgdf@gmail.com>
 * Copyright (C) 2015      Juanjo Menent		 <jmenent@2byte.es>
 *
 * This program is free software; you can redistribute it and/or modify
 * it under the terms of the GNU General Public License as published by
 * the Free Software Foundation; either version 3 of the License, or
 * (at your option) any later version.
 *
 * This program is distributed in the hope that it will be useful,
 * but WITHOUT ANY WARRANTY; without even the implied warranty of
 * MERCHANTABILITY or FITNESS FOR A PARTICULAR PURPOSE.  See the
 * GNU General Public License for more details.
 *
 * You should have received a copy of the GNU General Public License
 * along with this program. If not, see <http://www.gnu.org/licenses/>.
 */

/**
 *	\file       htdocs/compta/paiement/class/paiement.class.php
 *	\ingroup    facture
 *	\brief      File of class to manage payments of customers invoices
 */
require_once DOL_DOCUMENT_ROOT .'/core/class/commonobject.class.php';
require_once DOL_DOCUMENT_ROOT .'/multicurrency/class/multicurrency.class.php';


/**
 *	Class to manage payments of customer invoices
 */
class Paiement extends CommonObject
{
    public $element='payment';
    public $table_element='paiement';

	var $facid;
	var $datepaye;
	/**
	 * @deprecated
	 * @see amount, amounts
	 */
    var $total;
	/**
	 * @deprecated
	 * @see amount, amounts
	 */
	var $montant;
	var $amount;            // Total amount of payment
	var $amounts=array();   // Array of amounts
	var $multicurrency_amounts=array();   // Array of amounts
	var $author;
	var $paiementid;	// Type de paiement. Stocke dans fk_paiement
	// de llx_paiement qui est lie aux types de
	//paiement de llx_c_paiement
	var $num_paiement;	// Numero du CHQ, VIR, etc...
	var $bank_account;	// Id compte bancaire du paiement
	var $bank_line;     // Id de la ligne d'ecriture bancaire
	// fk_paiement dans llx_paiement est l'id du type de paiement (7 pour CHQ, ...)
	// fk_paiement dans llx_paiement_facture est le rowid du paiement
    var $fk_paiement;    // Type of paiment

    
	/**
	 *	Constructor
	 *
	 *  @param		DoliDB		$db      Database handler
	 */
	function __construct($db)
	{
		$this->db = $db;
	}

	/**
	 *    Load payment from database
	 *
	 *    @param	int		$id			Id of payment to get
	 *    @param	string	$ref		Ref of payment to get (currently ref = id but this may change in future)
	 *    @param	int		$fk_bank	Id of bank line associated to payment
	 *    @return   int		            <0 if KO, 0 if not found, >0 if OK
	 */
	function fetch($id, $ref='', $fk_bank='')
	{
		$sql = 'SELECT p.rowid, p.ref, p.datep as dp, p.amount, p.statut, p.fk_bank,';
		$sql.= ' c.code as type_code, c.libelle as type_libelle,';
		$sql.= ' p.num_paiement, p.note,';
		$sql.= ' b.fk_account';
		$sql.= ' FROM '.MAIN_DB_PREFIX.'c_paiement as c, '.MAIN_DB_PREFIX.'paiement as p';
		$sql.= ' LEFT JOIN '.MAIN_DB_PREFIX.'bank as b ON p.fk_bank = b.rowid ';
		$sql.= ' WHERE p.fk_paiement = c.id';
		if ($id > 0)
			$sql.= ' AND p.rowid = '.$id;
		else if ($ref)
			$sql.= ' AND p.rowid = '.$ref;
		else if ($fk_bank)
			$sql.= ' AND p.fk_bank = '.$fk_bank;

		$resql = $this->db->query($sql);
		if ($resql)
		{
			if ($this->db->num_rows($resql))
			{
				$obj = $this->db->fetch_object($resql);
				$this->id             = $obj->rowid;
				$this->ref            = $obj->ref?$obj->ref:$obj->rowid;
				$this->date           = $this->db->jdate($obj->dp);
				$this->datepaye       = $this->db->jdate($obj->dp);
				$this->numero         = $obj->num_paiement;
				$this->montant        = $obj->amount;   // deprecated
				$this->amount         = $obj->amount;
				$this->note           = $obj->note;
				$this->type_libelle   = $obj->type_libelle;
				$this->type_code      = $obj->type_code;
				$this->statut         = $obj->statut;

				$this->bank_account   = $obj->fk_account; // deprecated
				$this->fk_account     = $obj->fk_account;
				$this->bank_line      = $obj->fk_bank;

				$this->db->free($resql);
				return 1;
			}
			else
			{
				$this->db->free($resql);
				return 0;
			}
		}
		else
		{
			dol_print_error($this->db);
			return -1;
		}
	}

	/**
	 *    Create payment of invoices into database.
	 *    Use this->amounts to have list of invoices for the payment.
	 *    For payment of a customer invoice, amounts are postive, for payment of credit note, amounts are negative
	 *
	 *    @param	User	$user                	Object user
	 *    @param    int		$closepaidinvoices   	1=Also close payed invoices to paid, 0=Do nothing more
	 *    @return   int                 			id of created payment, < 0 if error
	 */
	function create($user,$closepaidinvoices=0)
	{
		global $conf, $langs;

		$error = 0;
		$way = $this->getWay();
		
		$now=dol_now();
		
        // Clean parameters
        $totalamount = 0;
		$totalamount_converted = 0;
        $atleastonepaymentnotnull = 0;
		
		if ($way == 'dolibarr')
		{
			$amounts = &$this->amounts;
			$amounts_to_update = &$this->multicurrency_amounts;
		}
		else
		{
			$amounts = &$this->multicurrency_amounts;
			$amounts_to_update = &$this->amounts;
		}
		
		foreach ($amounts as $key => $value)	// How payment is dispatch
		{
			$value_converted = Multicurrency::getAmountConversionFromInvoiceRate($key, $value, $way);
			$totalamount_converted += $value_converted;
			$amounts_to_update[$key] = price2num($value_converted, 'MT');
			
			$newvalue = price2num($value,'MT');
			$amounts[$key] = $newvalue;
			$totalamount += $newvalue;
			if (! empty($newvalue)) $atleastonepaymentnotnull++;
		}
		
		$totalamount = price2num($totalamount);
		$totalamount_converted = price2num($totalamount_converted);
		
		// Check parameters
        if (empty($totalamount) && empty($atleastonepaymentnotnull))	 // We accept negative amounts for withdraw reject but not empty arrays
        {
        	$this->error='TotalAmountEmpty';
        	return -1;
        }

		$this->db->begin();

		$ref = $this->getNextNumRef('');
<<<<<<< HEAD

		$sql = "INSERT INTO ".MAIN_DB_PREFIX."paiement (entity, ref, datec, datep, amount, fk_paiement, num_paiement, note, fk_user_creat)";
		$sql.= " VALUES (".$conf->entity.", '".$ref."', '". $this->db->idate($now)."', '".$this->db->idate($this->datepaye)."', '".$totalamount."', ".$this->paiementid.", '".$this->num_paiement."', '".$this->db->escape($this->note)."', ".$user->id.")";
=======
>>>>>>> 3f5d67d4

		if ($way == 'dolibarr')
		{
			$total = $totalamount;
			$mtotal = $totalamount_converted; // Maybe use price2num with MT for the converted value
		}
		else
		{
			$total = $totalamount_converted; // Maybe use price2num with MT for the converted value
			$mtotal = $totalamount;
		}

		$sql = "INSERT INTO ".MAIN_DB_PREFIX."paiement (entity, ref, datec, datep, amount, multicurrency_amount, fk_paiement, num_paiement, note, fk_user_creat)";
		$sql.= " VALUES (".$conf->entity.", '".$ref."', '". $this->db->idate($now)."', '".$this->db->idate($this->datepaye)."', '".$total."', '".$mtotal."', ".$this->paiementid.", '".$this->num_paiement."', '".$this->db->escape($this->note)."', ".$user->id.")";
		
		dol_syslog(get_class($this)."::Create insert paiement", LOG_DEBUG);
		$resql = $this->db->query($sql);
		if ($resql)
		{
			$this->id = $this->db->last_insert_id(MAIN_DB_PREFIX.'paiement');

			// Insert links amount / invoices
			foreach ($this->amounts as $key => $amount)
			{
				$facid = $key;
				if (is_numeric($amount) && $amount <> 0)
				{
					$amount = price2num($amount);
					$sql = 'INSERT INTO '.MAIN_DB_PREFIX.'paiement_facture (fk_facture, fk_paiement, amount, multicurrency_amount)';
					$sql .= ' VALUES ('.$facid.', '. $this->id.', \''.$amount.'\', \''.$this->multicurrency_amounts[$key].'\')';
		
					dol_syslog(get_class($this).'::Create Amount line '.$key.' insert paiement_facture', LOG_DEBUG);
					$resql=$this->db->query($sql);
					if ($resql)
					{
						// If we want to closed payed invoices
					    if ($closepaidinvoices)
					    {
					        $invoice=new Facture($this->db);
					        $invoice->fetch($facid);
                            $paiement = $invoice->getSommePaiement();
                            $creditnotes=$invoice->getSumCreditNotesUsed();
                            $deposits=$invoice->getSumDepositsUsed();
                            $alreadypayed=price2num($paiement + $creditnotes + $deposits,'MT');
                            $remaintopay=price2num($invoice->total_ttc - $paiement - $creditnotes - $deposits,'MT');

							//var_dump($invoice->total_ttc.' - '.$paiement.' -'.$creditnotes.' - '.$deposits.' - '.$remaintopay);exit;

                            // If there is withdrawals request to do and not done yet, we wait before closing.
                            $mustwait=0;
                            $listofpayments=$invoice->getListOfPayments();
                            foreach($listofpayments as $paym)
                            {
                                // This payment might be this one or a previous one
                                if ($paym['type']=='PRE')
                                {
                                    if (! empty($conf->prelevement->enabled))
                                    {
                                        // TODO Check if this payment has a withdraw request
                                        // if not, $mustwait++;      // This will disable automatic close on invoice to allow to process
                                    }
                                }
                            }

                            //Invoice types that are eligible for changing status to paid
							$affected_types = array(
								Facture::TYPE_STANDARD,
								Facture::TYPE_REPLACEMENT,
								Facture::TYPE_CREDIT_NOTE,
								Facture::TYPE_DEPOSIT,
								Facture::TYPE_SITUATION
							);

                            if (!in_array($invoice->type, $affected_types)) dol_syslog("Invoice ".$facid." is not a standard, nor replacement invoice, nor credit note, nor deposit invoice, nor situation invoice. We do nothing more.");
                            else if ($remaintopay) dol_syslog("Remain to pay for invoice ".$facid." not null. We do nothing more.");
                            else if ($mustwait) dol_syslog("There is ".$mustwait." differed payment to process, we do nothing more.");
                            else
                            {
                                $result=$invoice->set_paid($user,'','');
                                if ($result<0)
                                {
                                    $this->error=$invoice->error;
                                    $error++;
                                }
                            }
					    }
					}
					else
					{
						$this->error=$this->db->lasterror();
						$error++;
					}
				}
				else
				{
					dol_syslog(get_class($this).'::Create Amount line '.$key.' not a number. We discard it.');
				}
			}

			if (! $error)
			{
				// Appel des triggers
				$result=$this->call_trigger('PAYMENT_CUSTOMER_CREATE', $user);
				if ($result < 0) { $error++; }
				// Fin appel triggers
			}
		}
		else
		{
			$this->error=$this->db->lasterror();
			$error++;
		}

		if (! $error)
		{
		    $this->amount=$total;
		    $this->total=$total;    // deprecated
		    $this->multicurrency_amount=$mtotal;
			$this->db->commit();
			return $this->id;
		}
		else
		{
			$this->db->rollback();
			return -1;
		}
	}


	/**
	 *  Delete a payment and generated links into account
	 *  - Si le paiement porte sur un ecriture compte qui est rapprochee, on refuse
	 *  - Si le paiement porte sur au moins une facture a "payee", on refuse
	 *
	 *  @param	int		$notrigger		No trigger
	 *  @return int     				<0 si ko, >0 si ok
	 */
	function delete($notrigger=0)
	{
		global $conf, $user, $langs;

		$error=0;

		$bank_line_id = $this->bank_line;

		$this->db->begin();

		// Verifier si paiement porte pas sur une facture classee
		// Si c'est le cas, on refuse la suppression
		$billsarray=$this->getBillsArray('fk_statut > 1');
		if (is_array($billsarray))
		{
			if (count($billsarray))
			{
				$this->error="ErrorDeletePaymentLinkedToAClosedInvoiceNotPossible";
				$this->db->rollback();
				return -1;
			}
		}
		else
		{
			$this->db->rollback();
			return -2;
		}

		// Delete bank urls. If payment is on a conciliated line, return error.
		if ($bank_line_id > 0)
		{
			$accline = new AccountLine($this->db);

			$result=$accline->fetch($bank_line_id);
			if ($result == 0) $accline->rowid=$bank_line_id;    // If not found, we set artificially rowid to allow delete of llx_bank_url

            // Delete bank account url lines linked to payment
			$result=$accline->delete_urls($user);
            if ($result < 0)
            {
                $this->error=$accline->error;
				$this->db->rollback();
				return -3;
            }

            // Delete bank account lines linked to payment
			$result=$accline->delete($user);
			if ($result < 0)
			{
				$this->error=$accline->error;
				$this->db->rollback();
				return -4;
			}
		}

		if (! $notrigger)
		{
			// Call triggers
			$result=$this->call_trigger('PAYMENT_CUSTOMER_DELETE', $user);
			if ($result < 0)
			{
			    $this->db->rollback();
			    return -1;
			 }
		    // End call triggers
		}

		// Delete payment (into paiement_facture and paiement)
		$sql = 'DELETE FROM '.MAIN_DB_PREFIX.'paiement_facture';
		$sql.= ' WHERE fk_paiement = '.$this->id;
		dol_syslog($sql);
		$result = $this->db->query($sql);
		if ($result)
		{
			$sql = 'DELETE FROM '.MAIN_DB_PREFIX.'paiement';
			$sql.= ' WHERE rowid = '.$this->id;
		    dol_syslog($sql);
			$result = $this->db->query($sql);
			if (! $result)
			{
				$this->error=$this->db->lasterror();
				$this->db->rollback();
				return -3;
			}

<<<<<<< HEAD
			// Supprimer l'ecriture bancaire si paiement lie a ecriture
			if ($bank_line_id)
			{
				$result=$accline->delete($user);
				if ($result < 0)
				{
					$this->error=$accline->error;
					$this->db->rollback();
					return -4;
				}
			}

			if (! $notrigger)
			{
				// Appel des triggers
				$result=$this->call_trigger('PAYMENT_CUSTOMER_DELETE', $user);
				if ($result < 0)
				{
				    $this->db->rollback();
				    return -1;
				 }
			    // Fin appel triggers
			}

=======
>>>>>>> 3f5d67d4
			$this->db->commit();
			return 1;
		}
		else
		{
			$this->error=$this->db->error;
			$this->db->rollback();
			return -5;
		}
	}


    /**
     *      Add a record into bank for payment with links between this bank record and invoices of payment.
     *      All payment properties (this->amount, this->amounts, ...) must have been set first like after a call to create().
     *
     *      @param	User	$user               Object of user making payment
     *      @param  string	$mode               'payment', 'payment_supplier'
     *      @param  string	$label              Label to use in bank record
     *      @param  int		$accountid          Id of bank account to do link with
     *      @param  string	$emetteur_nom       Name of transmitter
     *      @param  string	$emetteur_banque    Name of bank
     *      @param	int		$notrigger			No trigger
     *      @return int                 		<0 if KO, bank_line_id if OK
     */
    function addPaymentToBank($user,$mode,$label,$accountid,$emetteur_nom,$emetteur_banque,$notrigger=0)
    {
        global $conf,$langs,$user;

        $error=0;
        $bank_line_id=0;

        if (! empty($conf->banque->enabled))
        {
        	if ($accountid <= 0)
        	{
        		$this->error='Bad value for parameter accountid';
        		dol_syslog(get_class($this).'::addPaymentToBank '.$this->error, LOG_ERR);
        		return -1;
        	}

        	$this->db->begin();

        	$this->fk_account=$accountid;

        	require_once DOL_DOCUMENT_ROOT.'/compta/bank/class/account.class.php';

            dol_syslog("$user->id,$mode,$label,$this->fk_account,$emetteur_nom,$emetteur_banque");

            $acc = new Account($this->db);
            $result=$acc->fetch($this->fk_account);
			
			$totalamount=$this->amount;
            if (empty($totalamount)) $totalamount=$this->total; // For backward compatibility
            
            // if dolibarr currency != bank currency then we received an amount in customer currency (currently I don't manage the case : my currency is USD, the customer currency is EUR and he paid me in GBP. Seems no sense for me)
            if (!empty($conf->multicurrency->enabled) && $conf->currency != $acc->currency_code) $totalamount=$this->multicurrency_amount;
			
            if ($mode == 'payment_supplier') $totalamount=-$totalamount;

            // Insert payment into llx_bank
            $bank_line_id = $acc->addline(
                $this->datepaye,
                $this->paiementid,  // Payment mode id or code ("CHQ or VIR for example")
                $label,
                $totalamount,		// Sign must be positive when we receive money (customer payment), negative when you give money (supplier invoice or credit note)
                $this->num_paiement,
                '',
                $user,
                $emetteur_nom,
                $emetteur_banque
            );

            // Mise a jour fk_bank dans llx_paiement
            // On connait ainsi le paiement qui a genere l'ecriture bancaire
            if ($bank_line_id > 0)
            {
                $result=$this->update_fk_bank($bank_line_id);
                if ($result <= 0)
                {
                    $error++;
                    dol_print_error($this->db);
                }

                // Add link 'payment', 'payment_supplier' in bank_url between payment and bank transaction
                if ( ! $error)
                {
                    $url='';
                    if ($mode == 'payment') $url=DOL_URL_ROOT.'/compta/paiement/card.php?id=';
                    if ($mode == 'payment_supplier') $url=DOL_URL_ROOT.'/fourn/paiement/card.php?id=';
                    if ($url)
                    {
                        $result=$acc->add_url_line($bank_line_id, $this->id, $url, '(paiement)', $mode);
                        if ($result <= 0)
                        {
                            $error++;
                            dol_print_error($this->db);
                        }
                    }
                }

                // Add link 'company' in bank_url between invoice and bank transaction (for each invoice concerned by payment)
                if (! $error  && $label != '(WithdrawalPayment)')
                {
                    $linkaddedforthirdparty=array();
                    foreach ($this->amounts as $key => $value)  // We should have always same third party but we loop in case of.
                    {
                        if ($mode == 'payment')
                        {
                            $fac = new Facture($this->db);
                            $fac->fetch($key);
                            $fac->fetch_thirdparty();
                            if (! in_array($fac->thirdparty->id,$linkaddedforthirdparty)) // Not yet done for this thirdparty
                            {
                                $result=$acc->add_url_line(
                                    $bank_line_id,
                                    $fac->thirdparty->id,
                                    DOL_URL_ROOT.'/comm/card.php?socid=',
                                    $fac->thirdparty->name,
                                    'company'
                                );
                                if ($result <= 0) dol_syslog(get_class($this).'::addPaymentToBank '.$this->db->lasterror());
                                $linkaddedforthirdparty[$fac->thirdparty->id]=$fac->thirdparty->id;  // Mark as done for this thirdparty
                            }
                        }
                        if ($mode == 'payment_supplier')
                        {
                            $fac = new FactureFournisseur($this->db);
                            $fac->fetch($key);
                            $fac->fetch_thirdparty();
                            if (! in_array($fac->thirdparty->id,$linkaddedforthirdparty)) // Not yet done for this thirdparty
                            {
                                $result=$acc->add_url_line(
                                    $bank_line_id,
                                    $fac->thirdparty->id,
                                    DOL_URL_ROOT.'/fourn/card.php?socid=',
                                    $fac->thirdparty->name,
                                    'company'
                                );
                                if ($result <= 0) dol_syslog(get_class($this).'::addPaymentToBank '.$this->db->lasterror());
                                $linkaddedforthirdparty[$fac->thirdparty->id]=$fac->thirdparty->id;  // Mark as done for this thirdparty
                            }
                        }
                    }
                }

				// Add link 'WithdrawalPayment' in bank_url
				if (! $error && $label == '(WithdrawalPayment)')
				{
					$result=$acc->add_url_line(
						$bank_line_id,
						$this->id_prelevement,
						DOL_URL_ROOT.'/compta/prelevement/card.php?id=',
						$this->num_paiement,
						'withdraw'
					);
				}

	            if (! $error && ! $notrigger)
				{
					// Appel des triggers
					$result=$this->call_trigger('PAYMENT_ADD_TO_BANK', $user);
				    if ($result < 0) { $error++; }
				    // Fin appel triggers
				}
            }
            else
			{
                $this->error=$acc->error;
                $error++;
            }

            if (! $error)
            {
            	$this->db->commit();
            }
            else
			{
            	$this->db->rollback();
            }
        }

        if (! $error)
        {
            return $bank_line_id;
        }
        else
        {
            return -1;
        }
    }


	/**
	 *      Mise a jour du lien entre le paiement et la ligne generee dans llx_bank
	 *
	 *      @param	int		$id_bank    Id compte bancaire
	 *      @return	int					<0 if KO, >0 if OK
	 */
	function update_fk_bank($id_bank)
	{
		$sql = 'UPDATE '.MAIN_DB_PREFIX.$this->table_element.' set fk_bank = '.$id_bank;
		$sql.= ' WHERE rowid = '.$this->id;

		dol_syslog(get_class($this).'::update_fk_bank', LOG_DEBUG);
		$result = $this->db->query($sql);
		if ($result)
		{
			return 1;
		}
		else
		{
            $this->error=$this->db->lasterror();
            dol_syslog(get_class($this).'::update_fk_bank '.$this->error);
			return -1;
		}
	}

    /**
     *	Updates the payment date
     *
     *  @param	int	$date   New date
     *  @return int					<0 if KO, 0 if OK
     */
    function update_date($date)
    {
        if (!empty($date) && $this->statut!=1)
        {
            $sql = "UPDATE ".MAIN_DB_PREFIX.$this->table_element;
            $sql.= " SET datep = '".$this->db->idate($date)."'";
            $sql.= " WHERE rowid = ".$this->id;

            dol_syslog(get_class($this)."::update_date", LOG_DEBUG);
            $result = $this->db->query($sql);
            if ($result)
            {
            	$this->datepaye = $date;
                $this->date = $date;
                return 0;
            }
            else
            {
                $this->error='Error -1 '.$this->db->error();
                return -2;
            }
        }
        return -1; //no date given or already validated
    }

    /**
     *  Updates the payment number
     *
     *  @param	string	$num		New num
     *  @return int					<0 if KO, 0 if OK
     */
    function update_num($num)
    {
    	if(!empty($num) && $this->statut!=1)
        {
            $sql = "UPDATE ".MAIN_DB_PREFIX.$this->table_element;
            $sql.= " SET num_paiement = '".$this->db->escape($num)."'";
            $sql.= " WHERE rowid = ".$this->id;

            dol_syslog(get_class($this)."::update_num", LOG_DEBUG);
            $result = $this->db->query($sql);
            if ($result)
            {
            	$this->numero = $this->db->escape($num);
                return 0;
            }
            else
            {
                $this->error='Error -1 '.$this->db->error();
                return -2;
            }
        }
        return -1; //no num given or already validated
    }

	/**
	 *    Validate payment
	 *
	 *    @return     int     <0 if KO, >0 if OK
	 */
	function valide()
	{
		$sql = 'UPDATE '.MAIN_DB_PREFIX.$this->table_element.' SET statut = 1 WHERE rowid = '.$this->id;

		dol_syslog(get_class($this).'::valide', LOG_DEBUG);
		$result = $this->db->query($sql);
		if ($result)
		{
			return 1;
		}
		else
		{
			$this->error=$this->db->lasterror();
			dol_syslog(get_class($this).'::valide '.$this->error);
			return -1;
		}
	}

	/**
	 *    Reject payment
	 *
	 *    @return     int     <0 if KO, >0 if OK
	 */
	function reject()
	{
		$sql = 'UPDATE '.MAIN_DB_PREFIX.$this->table_element.' SET statut = 2 WHERE rowid = '.$this->id;

		dol_syslog(get_class($this).'::reject', LOG_DEBUG);
		$result = $this->db->query($sql);
		if ($result)
		{
			return 1;
		}
		else
		{
			$this->error=$this->db->lasterror();
			dol_syslog(get_class($this).'::reject '.$this->error);
			return -1;
		}
	}

	/**
	 *    Information sur l'objet
	 *    
	 *    @param   int     $id      id du paiement dont il faut afficher les infos
	 *    @return  void
	 */
	function info($id)
	{
		$sql = 'SELECT p.rowid, p.datec, p.fk_user_creat, p.fk_user_modif, p.tms';
		$sql.= ' FROM '.MAIN_DB_PREFIX.'paiement as p';
		$sql.= ' WHERE p.rowid = '.$id;

		dol_syslog(get_class($this).'::info', LOG_DEBUG);
		$result = $this->db->query($sql);

		if ($result)
		{
			if ($this->db->num_rows($result))
			{
				$obj = $this->db->fetch_object($result);
				$this->id = $obj->rowid;
				if ($obj->fk_user_creat)
				{
					$cuser = new User($this->db);
					$cuser->fetch($obj->fk_user_creat);
					$this->user_creation     = $cuser;
				}
				if ($obj->fk_user_modif)
				{
					$muser = new User($this->db);
					$muser->fetch($obj->fk_user_modif);
					$this->user_modification = $muser;
				}
				$this->date_creation     = $this->db->jdate($obj->datec);
				$this->date_modification = $this->db->jdate($obj->tms);
			}
			$this->db->free($result);
		}
		else
		{
			dol_print_error($this->db);
		}
	}

	/**
	 *  Retourne la liste des factures sur lesquels porte le paiement
	 *
	 *  @param	string	$filter         Critere de filtre
	 *  @return array					Tableau des id de factures
	 */
	function getBillsArray($filter='')
	{
		$sql = 'SELECT fk_facture';
		$sql.= ' FROM '.MAIN_DB_PREFIX.'paiement_facture as pf, '.MAIN_DB_PREFIX.'facture as f';
		$sql.= ' WHERE pf.fk_facture = f.rowid AND fk_paiement = '.$this->id;
		if ($filter) $sql.= ' AND '.$filter;
		$resql = $this->db->query($sql);
		if ($resql)
		{
			$i=0;
			$num=$this->db->num_rows($resql);
			$billsarray=array();

			while ($i < $num)
			{
				$obj = $this->db->fetch_object($resql);
				$billsarray[$i]=$obj->fk_facture;
				$i++;
			}

			return $billsarray;
		}
		else
		{
			$this->error=$this->db->error();
			dol_syslog(get_class($this).'::getBillsArray Error '.$this->error.' -', LOG_DEBUG);
			return -1;
		}
	}

	/**
	 *      Return next reference of customer invoice not already used (or last reference)
	 *      according to numbering module defined into constant FACTURE_ADDON
	 *
	 *      @param	   Societe		$soc		object company
	 *      @param     string		$mode		'next' for next value or 'last' for last value
	 *      @return    string					free ref or last ref
	 */
	function getNextNumRef($soc,$mode='next')
	{
		global $conf, $db, $langs;
		$langs->load("bills");

		// Clean parameters (if not defined or using deprecated value)
		if (empty($conf->global->PAYMENT_ADDON)) $conf->global->PAYMENT_ADDON='mod_payment_cicada';
		else if ($conf->global->PAYMENT_ADDON=='ant') $conf->global->PAYMENT_ADDON='mod_payment_ant';
		else if ($conf->global->PAYMENT_ADDON=='cicada') $conf->global->PAYMENT_ADDON='mod_payment_cicada';

		if (! empty($conf->global->PAYMENT_ADDON))
		{
			$mybool=false;

			$file = $conf->global->PAYMENT_ADDON.".php";
			$classname = $conf->global->PAYMENT_ADDON;

			// Include file with class
			$dirmodels = array_merge(array('/'), (array) $conf->modules_parts['models']);

			foreach ($dirmodels as $reldir) {

				$dir = dol_buildpath($reldir."core/modules/payment/");

				// Load file with numbering class (if found)
				if (is_file($dir.$file) && is_readable($dir.$file))
				{
					$mybool |= include_once $dir . $file;
				}
			}

			// For compatibility
			if (! $mybool)
			{
				$file = $conf->global->PAYMENT_ADDON.".php";
				$classname = "mod_payment_".$conf->global->PAYMENT_ADDON;
				$classname = preg_replace('/\-.*$/','',$classname);
				// Include file with class
				foreach ($conf->file->dol_document_root as $dirroot)
				{
					$dir = $dirroot."/core/modules/payment/";

					// Load file with numbering class (if found)
					if (is_file($dir.$file) && is_readable($dir.$file)) {
						$mybool |= include_once $dir . $file;
					}
				}
			}

			if (! $mybool)
			{
				dol_print_error('',"Failed to include file ".$file);
				return '';
			}

			$obj = new $classname();
			$numref = "";
			$numref = $obj->getNextValue($soc,$this);

			/**
			 * $numref can be empty in case we ask for the last value because if there is no invoice created with the
			 * set up mask.
			 */
			if ($mode != 'last' && !$numref) {
				dol_print_error($db,"Payment::getNextNumRef ".$obj->error);
				return "";
			}

			return $numref;
		}
		else
		{
			$langs->load("errors");
			print $langs->trans("Error")." ".$langs->trans("ErrorModuleSetupNotComplete");
			return "";
		}
	}

	/**
<<<<<<< HEAD
=======
	 * 	get the right way of payment
	 * 
	 * 	@return 	string 	'dolibarr' if standard comportment or paid in dolibarr currency, 'customer' if payment received from multicurrency inputs
	 */
	function getWay()
	{
		global $conf;
		
		$way = 'dolibarr';
		if (!empty($conf->multicurrency->enabled))
		{
			foreach ($this->multicurrency_amounts as $value)
			{
				if (!empty($value)) // one value found then payment is in invoice currency
				{
					$way = 'customer';
					break;
				}
			}
		}
		
		return $way;
	}
	
	/**
>>>>>>> 3f5d67d4
	 *  Initialise an instance with random values.
	 *  Used to build previews or test instances.
	 *	id must be 0 if object instance is a specimen.
	 *
	 *	@param	string		$option		''=Create a specimen invoice with lines, 'nolines'=No lines
	 *  @return	void
	 */
	function initAsSpecimen($option='')
	{
		global $user,$langs,$conf;

		$now=dol_now();
		$arraynow=dol_getdate($now);
		$nownotime=dol_mktime(0, 0, 0, $arraynow['mon'], $arraynow['mday'], $arraynow['year']);

		// Initialize parameters
		$this->id=0;
		$this->ref = 'SPECIMEN';
		$this->specimen=1;
		$this->facid = 1;
		$this->datepaye = $nownotime;
	}


	/**
	 *  Return clicable name (with picto eventually)
	 *
	 *	@param	int		$withpicto		0=No picto, 1=Include picto into link, 2=Only picto
	 *	@param	string	$option			Sur quoi pointe le lien
	 *	@return	string					Chaine avec URL
	 */
	function getNomUrl($withpicto=0,$option='')
	{
		global $langs;

		$result='';
        $label = $langs->trans("ShowPayment").': '.$this->ref;
	$arraybill = $this->getBillsArray();
	if (count($arraybill) >0)
	{
		require_once DOL_DOCUMENT_ROOT.'/compta/facture/class/facture.class.php';
		$facturestatic=new Facture($this->db);
		foreach ($arraybill as $billid)
		{
			$facturestatic->fetch($billid);
			$label .='<br> '.$facturestatic->getNomUrl(1).' '.$facturestatic->getLibStatut(2,1);
		}
	}

        $link = '<a href="'.DOL_URL_ROOT.'/compta/paiement/card.php?id='.$this->id.'" title="'.dol_escape_htmltag($label, 1).'" class="classfortooltip">';
		$linkend='</a>';

        if ($withpicto) $result.=($link.img_object($langs->trans("ShowPayment"), 'payment', 'class="classfortooltip"').$linkend);
		if ($withpicto && $withpicto != 2) $result.=' ';
		if ($withpicto != 2) $result.=$link.($this->ref?$this->ref:$this->id).$linkend;
		return $result;
	}

	/**
	 * Retourne le libelle du statut d'une facture (brouillon, validee, abandonnee, payee)
	 *
	 * @param	int		$mode       0=libelle long, 1=libelle court, 2=Picto + Libelle court, 3=Picto, 4=Picto + Libelle long, 5=Libelle court + Picto
	 * @return  string				Libelle
	 */
	function getLibStatut($mode=0)
	{
		return $this->LibStatut($this->statut,$mode);
	}

	/**
	 * Renvoi le libelle d'un statut donne
	 *
	 * @param   int		$status     Statut
	 * @param   int		$mode       0=libelle long, 1=libelle court, 2=Picto + Libelle court, 3=Picto, 4=Picto + Libelle long, 5=Libelle court + Picto
	 * @return	string  		    Libelle du statut
	 */
	function LibStatut($status,$mode=0)
	{
		global $langs;	// TODO Renvoyer le libelle anglais et faire traduction a affichage

		$langs->load('compta');
		if ($mode == 0)
		{
			if ($status == 0) return $langs->trans('ToValidate');
			if ($status == 1) return $langs->trans('Validated');
		}
		if ($mode == 1)
		{
			if ($status == 0) return $langs->trans('ToValidate');
			if ($status == 1) return $langs->trans('Validated');
		}
		if ($mode == 2)
		{
			if ($status == 0) return img_picto($langs->trans('ToValidate'),'statut1').' '.$langs->trans('ToValidate');
			if ($status == 1) return img_picto($langs->trans('Validated'),'statut4').' '.$langs->trans('Validated');
		}
		if ($mode == 3)
		{
			if ($status == 0) return img_picto($langs->trans('ToValidate'),'statut1');
			if ($status == 1) return img_picto($langs->trans('Validated'),'statut4');
		}
		if ($mode == 4)
		{
			if ($status == 0) return img_picto($langs->trans('ToValidate'),'statut1').' '.$langs->trans('ToValidate');
			if ($status == 1) return img_picto($langs->trans('Validated'),'statut4').' '.$langs->trans('Validated');
		}
		if ($mode == 5)
		{
			if ($status == 0) return $langs->trans('ToValidate').' '.img_picto($langs->trans('ToValidate'),'statut1');
			if ($status == 1) return $langs->trans('Validated').' '.img_picto($langs->trans('Validated'),'statut4');
		}
		return $langs->trans('Unknown');
	}

}<|MERGE_RESOLUTION|>--- conflicted
+++ resolved
@@ -196,12 +196,6 @@
 		$this->db->begin();
 
 		$ref = $this->getNextNumRef('');
-<<<<<<< HEAD
-
-		$sql = "INSERT INTO ".MAIN_DB_PREFIX."paiement (entity, ref, datec, datep, amount, fk_paiement, num_paiement, note, fk_user_creat)";
-		$sql.= " VALUES (".$conf->entity.", '".$ref."', '". $this->db->idate($now)."', '".$this->db->idate($this->datepaye)."', '".$totalamount."', ".$this->paiementid.", '".$this->num_paiement."', '".$this->db->escape($this->note)."', ".$user->id.")";
-=======
->>>>>>> 3f5d67d4
 
 		if ($way == 'dolibarr')
 		{
@@ -424,33 +418,6 @@
 				return -3;
 			}
 
-<<<<<<< HEAD
-			// Supprimer l'ecriture bancaire si paiement lie a ecriture
-			if ($bank_line_id)
-			{
-				$result=$accline->delete($user);
-				if ($result < 0)
-				{
-					$this->error=$accline->error;
-					$this->db->rollback();
-					return -4;
-				}
-			}
-
-			if (! $notrigger)
-			{
-				// Appel des triggers
-				$result=$this->call_trigger('PAYMENT_CUSTOMER_DELETE', $user);
-				if ($result < 0)
-				{
-				    $this->db->rollback();
-				    return -1;
-				 }
-			    // Fin appel triggers
-			}
-
-=======
->>>>>>> 3f5d67d4
 			$this->db->commit();
 			return 1;
 		}
@@ -943,8 +910,6 @@
 	}
 
 	/**
-<<<<<<< HEAD
-=======
 	 * 	get the right way of payment
 	 * 
 	 * 	@return 	string 	'dolibarr' if standard comportment or paid in dolibarr currency, 'customer' if payment received from multicurrency inputs
@@ -970,7 +935,6 @@
 	}
 	
 	/**
->>>>>>> 3f5d67d4
 	 *  Initialise an instance with random values.
 	 *  Used to build previews or test instances.
 	 *	id must be 0 if object instance is a specimen.
