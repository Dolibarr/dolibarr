--- conflicted
+++ resolved
@@ -517,15 +517,10 @@
 		{
 			$accline = new AccountLine($this->db);
 
-<<<<<<< HEAD
-			$result = $accline->fetch($bank_line_id);
-			if ($result == 0) $accline->rowid = $bank_line_id; // If not found, we set artificially rowid to allow delete of llx_bank_url
-=======
 			$result=$accline->fetch($bank_line_id);
 			if ($result == 0) {
 				$accline->id = $accline->rowid = $bank_line_id;    // If not found, we set artificially rowid to allow delete of llx_bank_url
 			}
->>>>>>> 03b540b9
 
             // Delete bank account url lines linked to payment
 			$result = $accline->delete_urls($user);
