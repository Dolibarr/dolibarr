<?php
/* Copyright (C) 2002-2004  Rodolphe Quiedeville    <rodolphe@quiedeville.org>
 * Copyright (C) 2004-2010  Laurent Destailleur     <eldy@users.sourceforge.net>
 * Copyright (C) 2005       Marc Barilley / Ocebo   <marc@ocebo.com>
 * Copyright (C) 2012       Cédric Salvador       <csalvador@gpcsolutions.fr>
 * Copyright (C) 2014       Raphaël Doursenaud    <rdoursenaud@gpcsolutions.fr>
 * Copyright (C) 2014       Marcos García 		 <marcosgdf@gmail.com>
 * Copyright (C) 2015       Juanjo Menent		 <jmenent@2byte.es>
 * Copyright (C) 2018       Ferran Marcet		 <fmarcet@2byte.es>
 * Copyright (C) 2018       Thibault FOUCART		 <support@ptibogxiv.net>
 * Copyright (C) 2018-2022  Frédéric France         <frederic.france@netlogic.fr>
 * Copyright (C) 2020       Andreu Bisquerra Gaya <jove@bisquerra.com>
 * Copyright (C) 2021       OpenDsi					<support@open-dsi.fr>
 *
 * This program is free software; you can redistribute it and/or modify
 * it under the terms of the GNU General Public License as published by
 * the Free Software Foundation; either version 3 of the License, or
 * (at your option) any later version.
 *
 * This program is distributed in the hope that it will be useful,
 * but WITHOUT ANY WARRANTY; without even the implied warranty of
 * MERCHANTABILITY or FITNESS FOR A PARTICULAR PURPOSE.  See the
 * GNU General Public License for more details.
 *
 * You should have received a copy of the GNU General Public License
 * along with this program. If not, see <https://www.gnu.org/licenses/>.
 */

/**
 *	\file       htdocs/compta/paiement/class/paiement.class.php
 *	\ingroup    facture
 *	\brief      File of class to manage payments of customers invoices
 */
require_once DOL_DOCUMENT_ROOT.'/core/class/commonobject.class.php';
require_once DOL_DOCUMENT_ROOT.'/multicurrency/class/multicurrency.class.php';


/**
 *	Class to manage payments of customer invoices
 */
class Paiement extends CommonObject
{
	/**
	 * @var string ID to identify managed object
	 */
	public $element = 'payment';

	/**
	 * @var string Name of table without prefix where object is stored
	 */
	public $table_element = 'paiement';

	/**
	 * @var string String with name of icon for myobject. Must be the part after the 'object_' into object_myobject.png
	 */
	public $picto = 'payment';

	public $facid;
	public $datepaye;
	public $date;		// same than $datepaye

	/**
	 * @deprecated
	 * @see $amount, $amounts
	 */
	public $total;

	/**
	 * @deprecated
	 * @see $amount, $amounts
	 */
	public $montant;

	public $amount; // Total amount of payment (in the main currency)
	public $multicurrency_amount; // Total amount of payment (in the currency of the bank account)
	public $amounts = array(); // array: invoice ID => amount for that invoice (in the main currency)
	public $multicurrency_amounts = array(); // array: invoice ID => amount for that invoice (in the invoice's currency)
	public $multicurrency_code = array(); // array: invoice ID => currency code for that invoice

	public $pos_change = 0; // Excess received in TakePOS cash payment

	public $author;
	public $paiementid; 	// ID of mode of payment. Is saved into fields fk_paiement on llx_paiement = id of llx_c_paiement
	public $paiementcode; 	// Code of mode of payment.

	/**
	 * @var string Type of payment label
	 */
	public $type_label;

	/**
	 * @var string Type of payment code (seems duplicate with $paiementcode);
	 */
	public $type_code;

	/**
	 * @var string Numero du CHQ, VIR, etc...
	 * @deprecated
	 * @see $num_payment
	 */
	public $num_paiement;

	/**
	 * @var string Numero du CHQ, VIR, etc...
	 */
	public $num_payment;

	/**
	 * @var string Id of external payment mode
	 */
	public $ext_payment_id;

	/**
	 * @var string Id of prelevement
	 */
	public $id_prelevement;

	/**
	 * @var string num_prelevement
	 */
	public $num_prelevement;

	/**
	 * @var string Name of external payment mode
	 */
	public $ext_payment_site;

	/**
	 * @var int bank account id of payment
	 * @deprecated
	 * @see $fk_account
	 */
	public $bank_account;

	/**
	 * @var int bank account id of payment
	 */
	public $fk_account;

	/**
	 * @var int id of payment line in bank account
	 */
	public $bank_line;

	// fk_paiement dans llx_paiement est l'id du type de paiement (7 pour CHQ, ...)
	// fk_paiement dans llx_paiement_facture est le rowid du paiement
	/**
	 * @var int payment id
	 */
	public $fk_paiement; // Type of payment

	/**
	 * @var string payment external reference
	 */
	public $ref_ext;


	/**
	 *	Constructor
	 *
	 *  @param		DoliDB		$db      Database handler
	 */
	public function __construct($db)
	{
		$this->db = $db;
	}

	/**
	 *    Load payment from database
	 *
	 *    @param	int		$id			Id of payment to get
	 *    @param	string	$ref		Ref of payment to get (currently ref = id but this may change in future)
	 *    @param	int		$fk_bank	Id of bank line associated to payment
	 *    @return   int		            <0 if KO, 0 if not found, >0 if OK
	 */
	public function fetch($id, $ref = '', $fk_bank = '')
	{
		$sql = 'SELECT p.rowid, p.ref, p.ref_ext, p.datep as dp, p.amount, p.statut, p.ext_payment_id, p.ext_payment_site, p.fk_bank, p.multicurrency_amount,';
		$sql .= ' c.code as type_code, c.libelle as type_label,';
		$sql .= ' p.num_paiement as num_payment, p.note,';
		$sql .= ' b.fk_account';
		$sql .= ' FROM '.MAIN_DB_PREFIX.'paiement as p LEFT JOIN '.MAIN_DB_PREFIX.'c_paiement as c ON p.fk_paiement = c.id';
		$sql .= ' LEFT JOIN '.MAIN_DB_PREFIX.'bank as b ON p.fk_bank = b.rowid';
		$sql .= ' WHERE p.entity IN ('.getEntity('invoice').')';
		if ($id > 0) {
			$sql .= ' AND p.rowid = '.((int) $id);
		} elseif ($ref) {
			$sql .= " AND p.ref = '".$this->db->escape($ref)."'";
		} elseif ($fk_bank) {
			$sql .= ' AND p.fk_bank = '.((int) $fk_bank);
		}

		$resql = $this->db->query($sql);
		if ($resql) {
			if ($this->db->num_rows($resql)) {
				$obj = $this->db->fetch_object($resql);

				$this->id             = $obj->rowid;
				$this->ref            = $obj->ref ? $obj->ref : $obj->rowid;
				$this->ref_ext        = $obj->ref_ext;
				$this->date           = $this->db->jdate($obj->dp);
				$this->datepaye       = $this->db->jdate($obj->dp);
				$this->num_payment    = $obj->num_payment;
				$this->montant        = $obj->amount; // deprecated
				$this->amount         = $obj->amount;
				$this->multicurrency_amount = $obj->multicurrency_amount;
				$this->note           = $obj->note;
				$this->note_private   = $obj->note;
				$this->type_label = $obj->type_label;
				$this->type_code      = $obj->type_code;
				$this->statut         = $obj->statut;
				$this->ext_payment_id = $obj->ext_payment_id;
				$this->ext_payment_site = $obj->ext_payment_site;

				$this->bank_account   = $obj->fk_account; // deprecated
				$this->fk_account     = $obj->fk_account;
				$this->bank_line      = $obj->fk_bank;

				$this->db->free($resql);
				return 1;
			} else {
				$this->db->free($resql);
				return 0;
			}
		} else {
			dol_print_error($this->db);
			return -1;
		}
	}

	/**
	 *  Create payment of invoices into database.
	 *  Use this->amounts to have list of invoices for the payment.
	 *  For payment of a customer invoice, amounts are positive, for payment of credit note, amounts are negative
	 *
	 *  @param	User	  $user                	Object user
	 *  @param  int		  $closepaidinvoices   	1=Also close payed invoices to paid, 0=Do nothing more
	 *  @param  Societe   $thirdparty           Thirdparty
	 *  @return int                 			id of created payment, < 0 if error
	 */
	public function create($user, $closepaidinvoices = 0, $thirdparty = null)
	{
		global $conf, $langs;

		$error = 0;
		$way = $this->getWay();	// 'dolibarr' to use amount, 'customer' to use foreign multicurrency amount

		$now = dol_now();

		// Clean parameters
		$totalamount = 0;
		$totalamount_converted = 0;
		$atleastonepaymentnotnull = 0;

		if ($way == 'dolibarr') {	// Payments were entered into the column of main currency
			$amounts = &$this->amounts;
			$amounts_to_update = &$this->multicurrency_amounts;
		} else {					// Payments were entered into the column of foreign currency
			$amounts = &$this->multicurrency_amounts;
			$amounts_to_update = &$this->amounts;
		}

		$currencyofpayment = '';

		foreach ($amounts as $key => $value) {	// How payment is dispatch
			if (empty($value)) {
				continue;
			}
			// $key is id of invoice, $value is amount, $way is a 'dolibarr' if amount is in main currency, 'customer' if in foreign currency
			$value_converted = Multicurrency::getAmountConversionFromInvoiceRate($key, $value, $way);
			// Add controls of input validity
			if ($value_converted === false) {
				// We failed to find the conversion for one invoice
				$this->error = 'FailedToFoundTheConversionRateForInvoice';
				return -1;
			}
			if (empty($currencyofpayment)) {
				$currencyofpayment = $this->multicurrency_code[$key];
			}
			if ($currencyofpayment != $this->multicurrency_code[$key]) {
				// If we have invoices with different currencies in the payment, we stop here
				$this->error = 'ErrorYouTryToPayInvoicesWithDifferentCurrenciesInSamePayment';
				return -1;
			}

			$totalamount_converted += $value_converted;
			$amounts_to_update[$key] = price2num($value_converted, 'MT');

			$newvalue = price2num($value, 'MT');
			$amounts[$key] = $newvalue;
			$totalamount += $newvalue;
			if (!empty($newvalue)) {
				$atleastonepaymentnotnull++;
			}
		}

		if (!empty($currencyofpayment)) {
			// We must check that the currency of invoices is the same than the currency of the bank
			$bankaccount = new Account($this->db);
			$bankaccount->fetch($this->fk_account);
			$bankcurrencycode = empty($bankaccount->currency_code) ? $conf->currency : $bankaccount->currency_code;
			if ($currencyofpayment != $bankcurrencycode && $currencyofpayment != $conf->currency && $bankcurrencycode != $conf->currency) {
				$langs->load("errors");
				$this->error = $langs->trans('ErrorYouTryToPayInvoicesInACurrencyFromBankWithAnotherCurrency', $currencyofpayment, $bankcurrencycode);
				return -1;
			}
		}


		$totalamount = price2num($totalamount);
		$totalamount_converted = price2num($totalamount_converted);

		// Check parameters
		if (empty($totalamount) && empty($atleastonepaymentnotnull)) {	 // We accept negative amounts for withdraw reject but not empty arrays
			$this->errors[] = 'TotalAmountEmpty';
			$this->error = 'TotalAmountEmpty';
			return -1;
		}

		dol_syslog(get_class($this)."::create insert paiement", LOG_DEBUG);

		$this->db->begin();

		$this->ref = $this->getNextNumRef(is_object($thirdparty) ? $thirdparty : '');

		if (empty($this->ref_ext)) {
			$this->ref_ext = '';
		}

		if ($way == 'dolibarr') {
			$total = $totalamount;
			$mtotal = $totalamount_converted; // Maybe use price2num with MT for the converted value
		} else {
			$total = $totalamount_converted; // Maybe use price2num with MT for the converted value
			$mtotal = $totalamount;
		}

		$num_payment = $this->num_payment;
		$note = ($this->note_private ? $this->note_private : $this->note);

		$sql = "INSERT INTO ".MAIN_DB_PREFIX."paiement (entity, ref, ref_ext, datec, datep, amount, multicurrency_amount, fk_paiement, num_paiement, note, ext_payment_id, ext_payment_site, fk_user_creat, pos_change)";
		$sql .= " VALUES (".((int) $conf->entity).", '".$this->db->escape($this->ref)."', '".$this->db->escape($this->ref_ext)."', '".$this->db->idate($now)."', '".$this->db->idate($this->datepaye)."', ".((float) $total).", ".((float) $mtotal).", ".((int) $this->paiementid).", ";
		$sql .= "'".$this->db->escape($num_payment)."', '".$this->db->escape($note)."', ".($this->ext_payment_id ? "'".$this->db->escape($this->ext_payment_id)."'" : "null").", ".($this->ext_payment_site ? "'".$this->db->escape($this->ext_payment_site)."'" : "null").", ".((int) $user->id).", ".((float) $this->pos_change).")";

		$resql = $this->db->query($sql);
		if ($resql) {
			$this->id = $this->db->last_insert_id(MAIN_DB_PREFIX.'paiement');

			// Insert links amount / invoices
			foreach ($this->amounts as $key => $amount) {
				$facid = $key;
				if (is_numeric($amount) && $amount <> 0) {
					$amount = price2num($amount);
					$sql = "INSERT INTO ".MAIN_DB_PREFIX."paiement_facture (fk_facture, fk_paiement, amount, multicurrency_amount)";
					// TODO Add multicurrency_code and multicurrency_tx
					$sql .= " VALUES (".((int) $facid).", ".((int) $this->id).", ".((float) $amount).", ".((float) $this->multicurrency_amounts[$key]).")";

					dol_syslog(get_class($this).'::create Amount line '.$key.' insert paiement_facture', LOG_DEBUG);
					$resql = $this->db->query($sql);
					if ($resql) {
						$invoice = new Facture($this->db);
						$invoice->fetch($facid);

						// If we want to closed payed invoices
						if ($closepaidinvoices) {
							$paiement = $invoice->getSommePaiement();
							$creditnotes = $invoice->getSumCreditNotesUsed();
							$deposits = $invoice->getSumDepositsUsed();
							$alreadypayed = price2num($paiement + $creditnotes + $deposits, 'MT');
							$remaintopay = price2num($invoice->total_ttc - $paiement - $creditnotes - $deposits, 'MT');

							//var_dump($invoice->total_ttc.' - '.$paiement.' -'.$creditnotes.' - '.$deposits.' - '.$remaintopay);exit;

							//Invoice types that are eligible for changing status to paid
							$affected_types = array(
								Facture::TYPE_STANDARD,
								Facture::TYPE_REPLACEMENT,
								Facture::TYPE_CREDIT_NOTE,
								Facture::TYPE_DEPOSIT,
								Facture::TYPE_SITUATION
							);

							if (!in_array($invoice->type, $affected_types)) {
								dol_syslog("Invoice ".$facid." is not a standard, nor replacement invoice, nor credit note, nor deposit invoice, nor situation invoice. We do nothing more.");
							} elseif ($remaintopay) {
								dol_syslog("Remain to pay for invoice ".$facid." not null. We do nothing more.");
								// } else if ($mustwait) dol_syslog("There is ".$mustwait." differed payment to process, we do nothing more.");
							} else {
								// If invoice is a down payment, we also convert down payment to discount
								if ($invoice->type == Facture::TYPE_DEPOSIT) {
									$amount_ht = $amount_tva = $amount_ttc = array();
									$multicurrency_amount_ht = $multicurrency_amount_tva = $multicurrency_amount_ttc = array();

									// Insert one discount by VAT rate category
									$discount = new DiscountAbsolute($this->db);
									$discount->fetch('', $invoice->id);
									if (empty($discount->id)) {	// If the invoice was not yet converted into a discount (this may have been done manually before we come here)
										$discount->description = '(DEPOSIT)';
										$discount->fk_soc = $invoice->socid;
										$discount->fk_facture_source = $invoice->id;

										// Loop on each vat rate
										$i = 0;
										foreach ($invoice->lines as $line) {
											if ($line->total_ht != 0) {    // no need to create discount if amount is null
												$amount_ht[$line->tva_tx] += $line->total_ht;
												$amount_tva[$line->tva_tx] += $line->total_tva;
												$amount_ttc[$line->tva_tx] += $line->total_ttc;
												$multicurrency_amount_ht[$line->tva_tx] += $line->multicurrency_total_ht;
												$multicurrency_amount_tva[$line->tva_tx] += $line->multicurrency_total_tva;
												$multicurrency_amount_ttc[$line->tva_tx] += $line->multicurrency_total_ttc;
												$i++;
											}
										}

										foreach ($amount_ht as $tva_tx => $xxx) {
											$discount->amount_ht = abs($amount_ht[$tva_tx]);
											$discount->amount_tva = abs($amount_tva[$tva_tx]);
											$discount->amount_ttc = abs($amount_ttc[$tva_tx]);
											$discount->multicurrency_amount_ht = abs($multicurrency_amount_ht[$tva_tx]);
											$discount->multicurrency_amount_tva = abs($multicurrency_amount_tva[$tva_tx]);
											$discount->multicurrency_amount_ttc = abs($multicurrency_amount_ttc[$tva_tx]);
											$discount->tva_tx = abs($tva_tx);

											$result = $discount->create($user);
											if ($result < 0) {
												$error++;
												break;
											}
										}
									}

									if ($error) {
										$this->error = $discount->error;
										$this->errors = $discount->errors;
										$error++;
									}
								}

								// Set invoice to paid
								if (!$error) {
									$result = $invoice->setPaid($user, '', '');
									if ($result < 0) {
										$this->error = $invoice->error;
										$this->errors = $invoice->errors;
										$error++;
									}
								}
							}
						}

						// Regenerate documents of invoices
						if (empty($conf->global->MAIN_DISABLE_PDF_AUTOUPDATE)) {
							dol_syslog(get_class($this).'::create Regenerate the document after inserting payment for thirdparty default_lang='.(is_object($invoice->thirdparty) ? $invoice->thirdparty->default_lang : 'null'), LOG_DEBUG);

							$newlang = '';
							$outputlangs = $langs;
							if (!empty($conf->global->MAIN_MULTILANGS) && empty($newlang)) {
								$invoice->fetch_thirdparty();
								$newlang = $invoice->thirdparty->default_lang;
							}
							if (!empty($newlang)) {
								$outputlangs = new Translate("", $conf);
								$outputlangs->setDefaultLang($newlang);
							}

							$hidedetails = !empty($conf->global->MAIN_GENERATE_DOCUMENTS_HIDE_DETAILS) ? 1 : 0;
							$hidedesc = !empty($conf->global->MAIN_GENERATE_DOCUMENTS_HIDE_DESC) ? 1 : 0;
							$hideref = !empty($conf->global->MAIN_GENERATE_DOCUMENTS_HIDE_REF) ? 1 : 0;

							$ret = $invoice->fetch($facid); // Reload to get new records

							$result = $invoice->generateDocument($invoice->model_pdf, $outputlangs, $hidedetails, $hidedesc, $hideref);

							if ($result < 0) {
								$this->error = $invoice->error;
								$this->errors = $invoice->errors;
								$error++;
							}
						}
					} else {
						$this->error = $this->db->lasterror();
						$error++;
					}
				} else {
					dol_syslog(get_class($this).'::Create Amount line '.$key.' not a number. We discard it.');
				}
			}

			if (!$error) {    // All payments into $this->amounts were recorded without errors
				// Appel des triggers
				$result = $this->call_trigger('PAYMENT_CUSTOMER_CREATE', $user);
				if ($result < 0) {
					$error++;
				}
				// Fin appel triggers
			}
		} else {
			$this->error = $this->db->lasterror();
			$error++;
		}

		if (!$error) {
			$this->amount = $total;
			$this->total = $total; // deprecated
			$this->multicurrency_amount = $mtotal;
			$this->db->commit();
			return $this->id;
		} else {
			$this->db->rollback();
			return -1;
		}
	}


	/**
	 *  Delete a payment and generated links into account
	 *  - Si le paiement porte sur un ecriture compte qui est rapprochee, on refuse
	 *  - Si le paiement porte sur au moins une facture a "payee", on refuse
	 *
	 *  @param	int		$notrigger		No trigger
	 *  @return int     				<0 si ko, >0 si ok
	 */
	public function delete($notrigger = 0)
	{
		global $conf, $user, $langs;

		$error = 0;

		$bank_line_id = $this->bank_line;

		$this->db->begin();

		// Verifier si paiement porte pas sur une facture classee
		// Si c'est le cas, on refuse la suppression
		$billsarray = $this->getBillsArray('f.fk_statut > 1');
		if (is_array($billsarray)) {
			if (count($billsarray)) {
				$this->error = "ErrorDeletePaymentLinkedToAClosedInvoiceNotPossible";
				$this->db->rollback();
				return -1;
			}
		} else {
			$this->db->rollback();
			return -2;
		}

		// Delete bank urls. If payment is on a conciliated line, return error.
		if ($bank_line_id > 0) {
			$accline = new AccountLine($this->db);

			$result = $accline->fetch($bank_line_id);
			if ($result == 0) {
				$accline->id = $accline->rowid = $bank_line_id; // If not found, we set artificially rowid to allow delete of llx_bank_url
			}

			// Delete bank account url lines linked to payment
			$result = $accline->delete_urls($user);
			if ($result < 0) {
				$this->error = $accline->error;
				$this->db->rollback();
				return -3;
			}

			// Delete bank account lines linked to payment
			$result = $accline->delete($user);
			if ($result < 0) {
				$this->error = $accline->error;
				$this->db->rollback();
				return -4;
			}
		}

		if (!$notrigger) {
			// Call triggers
			$result = $this->call_trigger('PAYMENT_CUSTOMER_DELETE', $user);
			if ($result < 0) {
				$this->db->rollback();
				return -1;
			}
			// End call triggers
		}

		// Delete payment (into paiement_facture and paiement)
		$sql = 'DELETE FROM '.MAIN_DB_PREFIX.'paiement_facture';
		$sql .= ' WHERE fk_paiement = '.((int) $this->id);
		dol_syslog($sql);
		$result = $this->db->query($sql);
		if ($result) {
			$sql = 'DELETE FROM '.MAIN_DB_PREFIX.'paiement';
			$sql .= " WHERE rowid = ".((int) $this->id);
			dol_syslog($sql);
			$result = $this->db->query($sql);
			if (!$result) {
				$this->error = $this->db->lasterror();
				$this->db->rollback();
				return -3;
			}

			$this->db->commit();
			return 1;
		} else {
			$this->error = $this->db->error;
			$this->db->rollback();
			return -5;
		}
	}


	/**
	 *      Add a record into bank for payment + links between this bank record and sources of payment.
	 *      All payment properties (this->amount, this->amounts, ...) must have been set first like after a call to create().
	 *
	 *      @param	User	$user               Object of user making payment
	 *      @param  string	$mode               'payment', 'payment_supplier'
	 *      @param  string	$label              Label to use in bank record. Note: If label is '(WithdrawalPayment)', a third entry 'widthdraw' is added into bank_url.
	 *      @param  int		$accountid          Id of bank account to do link with
	 *      @param  string	$emetteur_nom       Name of transmitter
	 *      @param  string	$emetteur_banque    Name of bank
	 *      @param	int		$notrigger			No trigger
	 *  	@param	string	$accountancycode	When we record a free bank entry, we must provide accounting account if accountancy module is on.
	 *      @return int                 		<0 if KO, bank_line_id if OK
	 */
	public function addPaymentToBank($user, $mode, $label, $accountid, $emetteur_nom, $emetteur_banque, $notrigger = 0, $accountancycode = '')
	{
		global $conf, $langs, $user;

		$error = 0;
		$bank_line_id = 0;

<<<<<<< HEAD
		if (isModEnabled("banque")) {
=======
		if (isModEnabled('banque')) {
>>>>>>> 4d46da95
			if ($accountid <= 0) {
				$this->error = 'Bad value for parameter accountid='.$accountid;
				dol_syslog(get_class($this).'::addPaymentToBank '.$this->error, LOG_ERR);
				return -1;
			}

			$this->fk_account = $accountid;

			dol_syslog("addPaymentToBank ".$user->id.", ".$mode.", ".$label.", ".$this->fk_account.", ".$emetteur_nom.", ".$emetteur_banque);

			include_once DOL_DOCUMENT_ROOT.'/compta/bank/class/account.class.php';
			$acc = new Account($this->db);
			$result = $acc->fetch($this->fk_account);
			if ($result < 0) {
				$error++;
				return -1;
			}

			$this->db->begin();

			$totalamount = $this->amount;
			$totalamount_main_currency = null;
			if (empty($totalamount)) {
				$totalamount = $this->total; // For backward compatibility
			}

			// if dolibarr currency != bank currency then we received an amount in customer currency (currently I don't manage the case : my currency is USD, the customer currency is EUR and he paid me in GBP. Seems no sense for me)
			if (isModEnabled('multicurrency') && $conf->currency != $acc->currency_code) {
				$totalamount = $this->multicurrency_amount;		// We will insert into llx_bank.amount in foreign currency
				$totalamount_main_currency = $this->amount;		// We will also save the amount in main currency into column llx_bank.amount_main_currency
			}

			if ($mode == 'payment_supplier') {
				$totalamount = -$totalamount;
				if (isset($totalamount_main_currency)) {
					$totalamount_main_currency = -$totalamount_main_currency;
				}
			}

			// Insert payment into llx_bank
			$bank_line_id = $acc->addline(
				$this->datepaye,
				$this->paiementcode ? $this->paiementcode : $this->paiementid, // Payment mode code ('CB', 'CHQ' or 'VIR' for example). Use payment id if not defined for backward compatibility.
				$label,
				$totalamount, // Sign must be positive when we receive money (customer payment), negative when you give money (supplier invoice or credit note)
				$this->num_payment,
				'',
				$user,
				$emetteur_nom,
				$emetteur_banque,
				$accountancycode,
				null,
				'',
				$totalamount_main_currency
				);

			// Mise a jour fk_bank dans llx_paiement
			// On connait ainsi le paiement qui a genere l'ecriture bancaire
			if ($bank_line_id > 0) {
				$result = $this->update_fk_bank($bank_line_id);
				if ($result <= 0) {
					$error++;
					dol_print_error($this->db);
				}

				// Add link 'payment', 'payment_supplier' in bank_url between payment and bank transaction
				if (!$error) {
					$url = '';
					if ($mode == 'payment') {
						$url = DOL_URL_ROOT.'/compta/paiement/card.php?id=';
					}
					if ($mode == 'payment_supplier') {
						$url = DOL_URL_ROOT.'/fourn/paiement/card.php?id=';
					}
					if ($url) {
						$result = $acc->add_url_line($bank_line_id, $this->id, $url, '(paiement)', $mode);
						if ($result <= 0) {
							$error++;
							dol_print_error($this->db);
						}
					}
				}

				// Add link 'company' in bank_url between invoice and bank transaction (for each invoice concerned by payment)
				//if (! $error && $label != '(WithdrawalPayment)')
				if (!$error) {
					$linkaddedforthirdparty = array();
					foreach ($this->amounts as $key => $value) {  // We should have invoices always for same third party but we loop in case of.
						if ($mode == 'payment') {
							$fac = new Facture($this->db);
							$fac->fetch($key);
							$fac->fetch_thirdparty();
							if (!in_array($fac->thirdparty->id, $linkaddedforthirdparty)) { // Not yet done for this thirdparty
								$result = $acc->add_url_line(
									$bank_line_id,
									$fac->thirdparty->id,
									DOL_URL_ROOT.'/comm/card.php?socid=',
									$fac->thirdparty->name,
									'company'
									);
								if ($result <= 0) {
									dol_syslog(get_class($this).'::addPaymentToBank '.$this->db->lasterror());
								}
								$linkaddedforthirdparty[$fac->thirdparty->id] = $fac->thirdparty->id; // Mark as done for this thirdparty
							}
						}
						if ($mode == 'payment_supplier') {
							$fac = new FactureFournisseur($this->db);
							$fac->fetch($key);
							$fac->fetch_thirdparty();
							if (!in_array($fac->thirdparty->id, $linkaddedforthirdparty)) { // Not yet done for this thirdparty
								$result = $acc->add_url_line(
									$bank_line_id,
									$fac->thirdparty->id,
									DOL_URL_ROOT.'/fourn/card.php?socid=',
									$fac->thirdparty->name,
									'company'
									);
								if ($result <= 0) {
									dol_syslog(get_class($this).'::addPaymentToBank '.$this->db->lasterror());
								}
								$linkaddedforthirdparty[$fac->thirdparty->id] = $fac->thirdparty->id; // Mark as done for this thirdparty
							}
						}
					}
				}

				// Add link 'WithdrawalPayment' in bank_url
				if (!$error && $label == '(WithdrawalPayment)') {
					$result = $acc->add_url_line(
						$bank_line_id,
						$this->id_prelevement,
						DOL_URL_ROOT.'/compta/prelevement/card.php?id=',
						$this->num_payment,
						'withdraw'
						);
				}

				// Add link 'InvoiceRefused' in bank_url
				if (! $error && $label == '(InvoiceRefused)') {
					$result=$acc->add_url_line(
						$bank_line_id,
						$this->id_prelevement,
						DOL_URL_ROOT.'/compta/prelevement/card.php?id=',
						$this->num_prelevement,
						'withdraw'
						);
				}

				if (!$error && !$notrigger) {
					// Appel des triggers
					$result = $this->call_trigger('PAYMENT_ADD_TO_BANK', $user);
					if ($result < 0) {
						$error++;
					}
					// Fin appel triggers
				}
			} else {
				$this->error = $acc->error;
				$error++;
			}

			if (!$error) {
				$this->db->commit();
			} else {
				$this->db->rollback();
			}
		}

		if (!$error) {
			return $bank_line_id;
		} else {
			return -1;
		}
	}


	// phpcs:disable PEAR.NamingConventions.ValidFunctionName.ScopeNotCamelCaps
	/**
	 *      Mise a jour du lien entre le paiement et la ligne generee dans llx_bank
	 *
	 *      @param	int		$id_bank    Id compte bancaire
	 *      @return	int					<0 if KO, >0 if OK
	 */
	public function update_fk_bank($id_bank)
	{
		// phpcs:enable
		$sql = 'UPDATE '.MAIN_DB_PREFIX.$this->table_element.' set fk_bank = '.((int) $id_bank);
		$sql .= " WHERE rowid = ".((int) $this->id);

		dol_syslog(get_class($this).'::update_fk_bank', LOG_DEBUG);
		$result = $this->db->query($sql);
		if ($result) {
			return 1;
		} else {
			$this->error = $this->db->lasterror();
			dol_syslog(get_class($this).'::update_fk_bank '.$this->error);
			return -1;
		}
	}

	// phpcs:disable PEAR.NamingConventions.ValidFunctionName.ScopeNotCamelCaps
	/**
	 *	Updates the payment date
	 *
	 *  @param	int	$date   New date
	 *  @return int					<0 if KO, 0 if OK
	 */
	public function update_date($date)
	{
		// phpcs:enable
		$error = 0;

		if (!empty($date) && $this->statut != 1) {
			$this->db->begin();

			dol_syslog(get_class($this)."::update_date with date = ".$date, LOG_DEBUG);

			$sql = "UPDATE ".MAIN_DB_PREFIX.$this->table_element;
			$sql .= " SET datep = '".$this->db->idate($date)."'";
			$sql .= " WHERE rowid = ".((int) $this->id);

			$result = $this->db->query($sql);
			if (!$result) {
				$error++;
				$this->error = 'Error -1 '.$this->db->error();
			}

			$type = $this->element;

			$sql = "UPDATE ".MAIN_DB_PREFIX.'bank';
			$sql .= " SET dateo = '".$this->db->idate($date)."', datev = '".$this->db->idate($date)."'";
			$sql .= " WHERE rowid IN (SELECT fk_bank FROM ".MAIN_DB_PREFIX."bank_url WHERE type = '".$this->db->escape($type)."' AND url_id = ".((int) $this->id).")";
			$sql .= " AND rappro = 0";

			$result = $this->db->query($sql);
			if (!$result) {
				$error++;
				$this->error = 'Error -1 '.$this->db->error();
			}

			if (!$error) {
			}

			if (!$error) {
				$this->datepaye = $date;
				$this->date = $date;

				$this->db->commit();
				return 0;
			} else {
				$this->db->rollback();
				return -2;
			}
		}
		return -1; //no date given or already validated
	}

	// phpcs:disable PEAR.NamingConventions.ValidFunctionName.ScopeNotCamelCaps
	/**
	 *  Updates the payment number
	 *
	 *  @param	string	$num		New num
	 *  @return int					<0 if KO, 0 if OK
	 */
	public function update_num($num)
	{
		// phpcs:enable
		if (!empty($num) && $this->statut != 1) {
			$sql = "UPDATE ".MAIN_DB_PREFIX.$this->table_element;
			$sql .= " SET num_paiement = '".$this->db->escape($num)."'";
			$sql .= " WHERE rowid = ".((int) $this->id);

			dol_syslog(get_class($this)."::update_num", LOG_DEBUG);
			$result = $this->db->query($sql);
			if ($result) {
				$this->num_payment = $this->db->escape($num);
				return 0;
			} else {
				$this->error = 'Error -1 '.$this->db->error();
				return -2;
			}
		}
		return -1; //no num given or already validated
	}

	/**
	 *    Validate payment
	 *
	 *	  @param	User	$user		User making validation
	 *    @return   int     			<0 if KO, >0 if OK
	 *    @deprecated
	 */
	public function valide(User $user = null)
	{
		return $this->validate($user);
	}

	/**
	 *    Validate payment
	 *
	 *	  @param	User	$user		User making validation
	 *    @return   int     			<0 if KO, >0 if OK
	 */
	public function validate(User $user = null)
	{
		$sql = 'UPDATE '.MAIN_DB_PREFIX.$this->table_element.' SET statut = 1 WHERE rowid = '.((int) $this->id);

		dol_syslog(get_class($this).'::valide', LOG_DEBUG);
		$result = $this->db->query($sql);
		if ($result) {
			return 1;
		} else {
			$this->error = $this->db->lasterror();
			dol_syslog(get_class($this).'::valide '.$this->error);
			return -1;
		}
	}

	/**
	 *    Reject payment
	 *
	 *	  @param	User	$user		User making reject
	 *    @return   int     			<0 if KO, >0 if OK
	 */
	public function reject(User $user = null)
	{
		$sql = 'UPDATE '.MAIN_DB_PREFIX.$this->table_element.' SET statut = 2 WHERE rowid = '.((int) $this->id);

		dol_syslog(get_class($this).'::reject', LOG_DEBUG);
		$result = $this->db->query($sql);
		if ($result) {
			return 1;
		} else {
			$this->error = $this->db->lasterror();
			dol_syslog(get_class($this).'::reject '.$this->error);
			return -1;
		}
	}

	/**
	 *    Information sur l'objet
	 *
	 *    @param   int     $id      id du paiement dont il faut afficher les infos
	 *    @return  void
	 */
	public function info($id)
	{
		$sql = 'SELECT p.rowid, p.datec, p.fk_user_creat, p.fk_user_modif, p.tms';
		$sql .= ' FROM '.MAIN_DB_PREFIX.'paiement as p';
		$sql .= ' WHERE p.rowid = '.((int) $id);

		dol_syslog(get_class($this).'::info', LOG_DEBUG);
		$result = $this->db->query($sql);

		if ($result) {
			if ($this->db->num_rows($result)) {
				$obj = $this->db->fetch_object($result);
				$this->id = $obj->rowid;
				if ($obj->fk_user_creat) {
					$cuser = new User($this->db);
					$cuser->fetch($obj->fk_user_creat);
					$this->user_creation = $cuser;
				}
				if ($obj->fk_user_modif) {
					$muser = new User($this->db);
					$muser->fetch($obj->fk_user_modif);
					$this->user_modification = $muser;
				}
				$this->date_creation     = $this->db->jdate($obj->datec);
				$this->date_modification = $this->db->jdate($obj->tms);
			}
			$this->db->free($result);
		} else {
			dol_print_error($this->db);
		}
	}

	/**
	 *  Return list of invoices the payment is related to.
	 *
	 *  @param	string		$filter         Filter
	 *  @return int|array					<0 if KO or array of invoice id
	 *  @see getAmountsArray()
	 */
	public function getBillsArray($filter = '')
	{
		$sql = 'SELECT pf.fk_facture';
		$sql .= ' FROM '.MAIN_DB_PREFIX.'paiement_facture as pf, '.MAIN_DB_PREFIX.'facture as f'; // We keep link on invoice to allow use of some filters on invoice
		$sql .= ' WHERE pf.fk_facture = f.rowid AND pf.fk_paiement = '.((int) $this->id);
		if ($filter) {
			$sql .= ' AND '.$filter;
		}
		$resql = $this->db->query($sql);
		if ($resql) {
			$i = 0;
			$num = $this->db->num_rows($resql);
			$billsarray = array();

			while ($i < $num) {
				$obj = $this->db->fetch_object($resql);
				$billsarray[$i] = $obj->fk_facture;
				$i++;
			}

			return $billsarray;
		} else {
			$this->error = $this->db->error();
			dol_syslog(get_class($this).'::getBillsArray Error '.$this->error.' -', LOG_DEBUG);
			return -1;
		}
	}

	/**
	 *  Return list of amounts of payments.
	 *
	 *  @return int|array					Array of amount of payments
	 *  @see getBillsArray()
	 */
	public function getAmountsArray()
	{
		$sql = 'SELECT pf.fk_facture, pf.amount';
		$sql .= ' FROM '.MAIN_DB_PREFIX.'paiement_facture as pf';
		$sql .= ' WHERE pf.fk_paiement = '.((int) $this->id);
		$resql = $this->db->query($sql);
		if ($resql) {
			$i = 0;
			$num = $this->db->num_rows($resql);
			$amounts = array();

			while ($i < $num) {
				$obj = $this->db->fetch_object($resql);
				$amounts[$obj->fk_facture] = $obj->amount;
				$i++;
			}

			return $amounts;
		} else {
			$this->error = $this->db->error();
			dol_syslog(get_class($this).'::getAmountsArray Error '.$this->error.' -', LOG_DEBUG);
			return -1;
		}
	}

	/**
	 *      Return next reference of customer invoice not already used (or last reference)
	 *      according to numbering module defined into constant FACTURE_ADDON
	 *
	 *      @param	   Societe		$soc		object company
	 *      @param     string		$mode		'next' for next value or 'last' for last value
	 *      @return    string					free ref or last ref
	 */
	public function getNextNumRef($soc, $mode = 'next')
	{
		global $conf, $db, $langs;
		$langs->load("bills");

		// Clean parameters (if not defined or using deprecated value)
		if (empty($conf->global->PAYMENT_ADDON)) {
			$conf->global->PAYMENT_ADDON = 'mod_payment_cicada';
		} elseif ($conf->global->PAYMENT_ADDON == 'ant') {
			$conf->global->PAYMENT_ADDON = 'mod_payment_ant';
		} elseif ($conf->global->PAYMENT_ADDON == 'cicada') {
			$conf->global->PAYMENT_ADDON = 'mod_payment_cicada';
		}

		if (!empty($conf->global->PAYMENT_ADDON)) {
			$mybool = false;

			$file = $conf->global->PAYMENT_ADDON.".php";
			$classname = $conf->global->PAYMENT_ADDON;

			// Include file with class
			$dirmodels = array_merge(array('/'), (array) $conf->modules_parts['models']);

			foreach ($dirmodels as $reldir) {
				$dir = dol_buildpath($reldir."core/modules/payment/");

				// Load file with numbering class (if found)
				if (is_file($dir.$file) && is_readable($dir.$file)) {
					$mybool |= include_once $dir.$file;
				}
			}

			// For compatibility
			if (!$mybool) {
				$file = $conf->global->PAYMENT_ADDON.".php";
				$classname = "mod_payment_".$conf->global->PAYMENT_ADDON;
				$classname = preg_replace('/\-.*$/', '', $classname);
				// Include file with class
				foreach ($conf->file->dol_document_root as $dirroot) {
					$dir = $dirroot."/core/modules/payment/";

					// Load file with numbering class (if found)
					if (is_file($dir.$file) && is_readable($dir.$file)) {
						$mybool |= include_once $dir.$file;
					}
				}
			}

			if (!$mybool) {
				dol_print_error('', "Failed to include file ".$file);
				return '';
			}

			$obj = new $classname();
			$numref = "";
			$numref = $obj->getNextValue($soc, $this);

			/**
			 * $numref can be empty in case we ask for the last value because if there is no invoice created with the
			 * set up mask.
			 */
			if ($mode != 'last' && !$numref) {
				dol_print_error($db, "Payment::getNextNumRef ".$obj->error);
				return "";
			}

			return $numref;
		} else {
			$langs->load("errors");
			print $langs->trans("Error")." ".$langs->trans("ErrorModuleSetupNotComplete", $langs->transnoentitiesnoconv("Invoice"));
			return "";
		}
	}

	/**
	 * 	get the right way of payment
	 *
	 * 	@return 	string 	'dolibarr' if standard comportment or paid in main currency, 'customer' if payment received from multicurrency inputs
	 */
	public function getWay()
	{
		global $conf;

		$way = 'dolibarr';
		if (isModEnabled('multicurrency')) {
			foreach ($this->multicurrency_amounts as $value) {
				if (!empty($value)) { // one value found then payment is in invoice currency
					$way = 'customer';
					break;
				}
			}
		}

		return $way;
	}

	/**
	 *  Initialise an instance with random values.
	 *  Used to build previews or test instances.
	 *	id must be 0 if object instance is a specimen.
	 *
	 *	@param	string		$option		''=Create a specimen invoice with lines, 'nolines'=No lines
	 *  @return	void
	 */
	public function initAsSpecimen($option = '')
	{
		global $user, $langs, $conf;

		$now = dol_now();
		$arraynow = dol_getdate($now);
		$nownotime = dol_mktime(0, 0, 0, $arraynow['mon'], $arraynow['mday'], $arraynow['year']);

		// Initialize parameters
		$this->id = 0;
		$this->ref = 'SPECIMEN';
		$this->specimen = 1;
		$this->facid = 1;
		$this->datepaye = $nownotime;
	}


	/**
	 *  Return clicable name (with picto eventually)
	 *
	 *	@param	int		$withpicto		0=No picto, 1=Include picto into link, 2=Only picto
	 *	@param	string	$option			Sur quoi pointe le lien
	 *  @param  string  $mode           'withlistofinvoices'=Include list of invoices into tooltip
	 *  @param	int  	$notooltip		1=Disable tooltip
	 *  @param	string	$morecss		Add more CSS
	 *	@return	string					Chaine avec URL
	 */
	public function getNomUrl($withpicto = 0, $option = '', $mode = 'withlistofinvoices', $notooltip = 0, $morecss = '')
	{
		global $conf, $langs, $hookmanager;

		if (!empty($conf->dol_no_mouse_hover)) {
			$notooltip = 1; // Force disable tooltips
		}

		$result = '';

		$label = img_picto('', $this->picto).' <u>'.$langs->trans("Payment").'</u><br>';
		$label .= '<strong>'.$langs->trans("Ref").':</strong> '.$this->ref;
		$dateofpayment = ($this->datepaye ? $this->datepaye : $this->date);
		if ($dateofpayment) {
			$label .= '<br><strong>'.$langs->trans("Date").':</strong> ';
			$tmparray = dol_getdate($dateofpayment);
			if ($tmparray['seconds'] == 0 && $tmparray['minutes'] == 0 && ($tmparray['hours'] == 0 || $tmparray['hours'] == 12)) {	// We set hours to 0:00 or 12:00 because we don't know it
				$label .= dol_print_date($dateofpayment, 'day');
			} else {	// Hours was set to real date of payment (special case for POS for example)
				$label .= dol_print_date($dateofpayment, 'dayhour', 'tzuser');
			}
		}
		if ($this->amount) {
			$label .= '<br><strong>'.$langs->trans("Amount").':</strong> '.price($this->amount, 0, $langs, 1, -1, -1, $conf->currency);
		}
		if ($mode == 'withlistofinvoices') {
			$arraybill = $this->getBillsArray();
			if (is_array($arraybill) && count($arraybill) > 0) {
				include_once DOL_DOCUMENT_ROOT.'/compta/facture/class/facture.class.php';
				$facturestatic = new Facture($this->db);
				foreach ($arraybill as $billid) {
					$facturestatic->fetch($billid);
					$label .= '<br> '.$facturestatic->getNomUrl(1, '', 0, 0, '', 1).' '.$facturestatic->getLibStatut(2, 1);
				}
			}
		}

		$linkclose = '';
		if (empty($notooltip)) {
			if (!empty($conf->global->MAIN_OPTIMIZEFORTEXTBROWSER)) {
				$label = $langs->trans("Payment");
				$linkclose .= ' alt="'.dol_escape_htmltag($label, 1).'"';
			}
			$linkclose .= ' title="'.dol_escape_htmltag($label, 1).'"';
			$linkclose .= ' class="classfortooltip'.($morecss ? ' '.$morecss : '').'"';
		} else {
			$linkclose = ($morecss ? ' class="'.$morecss.'"' : '');
		}

		$url = DOL_URL_ROOT.'/compta/paiement/card.php?id='.$this->id;

		$linkstart = '<a href="'.$url.'"';
		$linkstart .= $linkclose.'>';
		$linkend = '</a>';

		$result .= $linkstart;
		if ($withpicto) {
			$result .= img_object(($notooltip ? '' : $label), ($this->picto ? $this->picto : 'generic'), ($notooltip ? (($withpicto != 2) ? 'class="paddingright"' : '') : 'class="'.(($withpicto != 2) ? 'paddingright ' : '').'classfortooltip"'), 0, 0, $notooltip ? 0 : 1);
		}
		if ($withpicto && $withpicto != 2) {
			$result .= ($this->ref ? $this->ref : $this->id);
		}
		$result .= $linkend;
		global $action;
		$hookmanager->initHooks(array($this->element . 'dao'));
		$parameters = array('id'=>$this->id, 'getnomurl' => &$result);
		$reshook = $hookmanager->executeHooks('getNomUrl', $parameters, $this, $action); // Note that $action and $object may have been modified by some hooks
		if ($reshook > 0) {
			$result = $hookmanager->resPrint;
		} else {
			$result .= $hookmanager->resPrint;
		}
		return $result;
	}

	/**
	 * Retourne le libelle du statut d'une facture (brouillon, validee, abandonnee, payee)
	 *
	 * @param	int		$mode       0=libelle long, 1=libelle court, 2=Picto + Libelle court, 3=Picto, 4=Picto + Libelle long, 5=Libelle court + Picto
	 * @return  string				Libelle
	 */
	public function getLibStatut($mode = 0)
	{
		return $this->LibStatut($this->statut, $mode);
	}

	// phpcs:disable PEAR.NamingConventions.ValidFunctionName.ScopeNotCamelCaps
	/**
	 * Renvoi le libelle d'un statut donne
	 *
	 * @param   int		$status     Statut
	 * @param   int		$mode       0=libelle long, 1=libelle court, 2=Picto + Libelle court, 3=Picto, 4=Picto + Libelle long, 5=Libelle court + Picto
	 * @return	string  		    Libelle du statut
	 */
	public function LibStatut($status, $mode = 0)
	{
		// phpcs:enable
		global $langs; // TODO Renvoyer le libelle anglais et faire traduction a affichage

		$langs->load('compta');
		/*if ($mode == 0)
		 {
		 if ($status == 0) return $langs->trans('ToValidate');
		 if ($status == 1) return $langs->trans('Validated');
		 }
		 if ($mode == 1)
		 {
		 if ($status == 0) return $langs->trans('ToValidate');
		 if ($status == 1) return $langs->trans('Validated');
		 }
		 if ($mode == 2)
		 {
		 if ($status == 0) return img_picto($langs->trans('ToValidate'),'statut1').' '.$langs->trans('ToValidate');
		 if ($status == 1) return img_picto($langs->trans('Validated'),'statut4').' '.$langs->trans('Validated');
		 }
		 if ($mode == 3)
		 {
		 if ($status == 0) return img_picto($langs->trans('ToValidate'),'statut1');
		 if ($status == 1) return img_picto($langs->trans('Validated'),'statut4');
		 }
		 if ($mode == 4)
		 {
		 if ($status == 0) return img_picto($langs->trans('ToValidate'),'statut1').' '.$langs->trans('ToValidate');
		 if ($status == 1) return img_picto($langs->trans('Validated'),'statut4').' '.$langs->trans('Validated');
		 }
		 if ($mode == 5)
		 {
		 if ($status == 0) return $langs->trans('ToValidate').' '.img_picto($langs->trans('ToValidate'),'statut1');
		 if ($status == 1) return $langs->trans('Validated').' '.img_picto($langs->trans('Validated'),'statut4');
		 }
		 if ($mode == 6)
		 {
		 if ($status == 0) return $langs->trans('ToValidate').' '.img_picto($langs->trans('ToValidate'),'statut1');
		 if ($status == 1) return $langs->trans('Validated').' '.img_picto($langs->trans('Validated'),'statut4');
		 }*/
		return '';
	}

	// phpcs:disable PEAR.NamingConventions.ValidFunctionName.ScopeNotCamelCaps
	/**
	 *  Load the third party of object, from id into this->thirdparty.
	 *  For payments, take the thirdparty linked to the first invoice found. This is enough because payments are done on invoices of the same thirdparty.
	 *
	 *	@param		int		$force_thirdparty_id	Force thirdparty id
	 *	@return		int								<0 if KO, >0 if OK
	 */
	public function fetch_thirdparty($force_thirdparty_id = 0)
	{
		// phpcs:enable
		include_once DOL_DOCUMENT_ROOT.'/compta/facture/class/facture.class.php';

		if (empty($force_thirdparty_id)) {
			$billsarray = $this->getBillsArray(); // From payment, the fk_soc isn't available, we should load the first supplier invoice to get him
			if (!empty($billsarray)) {
				$invoice = new Facture($this->db);
				if ($invoice->fetch($billsarray[0]) > 0) {
					$force_thirdparty_id = $invoice->socid;
				}
			}
		}

		return parent::fetch_thirdparty($force_thirdparty_id);
	}
}<|MERGE_RESOLUTION|>--- conflicted
+++ resolved
@@ -628,11 +628,7 @@
 		$error = 0;
 		$bank_line_id = 0;
 
-<<<<<<< HEAD
 		if (isModEnabled("banque")) {
-=======
-		if (isModEnabled('banque')) {
->>>>>>> 4d46da95
 			if ($accountid <= 0) {
 				$this->error = 'Bad value for parameter accountid='.$accountid;
 				dol_syslog(get_class($this).'::addPaymentToBank '.$this->error, LOG_ERR);
