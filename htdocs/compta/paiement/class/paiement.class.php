<?php
/* Copyright (C) 2002-2004  Rodolphe Quiedeville    <rodolphe@quiedeville.org>
 * Copyright (C) 2004-2010  Laurent Destailleur     <eldy@users.sourceforge.net>
 * Copyright (C) 2005       Marc Barilley / Ocebo   <marc@ocebo.com>
<<<<<<< HEAD
 * Copyright (C) 2012		Cédric Salvador			<csalvador@gpcsolutions.fr>
 * Copyright (C) 2014		Raphaël Doursenaud		<rdoursenaud@gpcsolutions.fr>
 * Copyright (C) 2014		Marcos García			<marcosgdf@gmail.com>
 * Copyright (C) 2015		Juanjo Menent			<jmenent@2byte.es>
 * Copyright (C) 2018		Ferran Marcet			<fmarcet@2byte.es>
 * Copyright (C) 2018		Thibault FOUCART		<support@ptibogxiv.net>
 * Copyright (C) 2018       Frédéric France			<frederic.france@netlogic.fr>
 * Copyright (C) 2021       OpenDsi					<support@open-dsi.fr>
=======
 * Copyright (C) 2012      Cédric Salvador       <csalvador@gpcsolutions.fr>
 * Copyright (C) 2014      Raphaël Doursenaud    <rdoursenaud@gpcsolutions.fr>
 * Copyright (C) 2014      Marcos García 		 <marcosgdf@gmail.com>
 * Copyright (C) 2015      Juanjo Menent		 <jmenent@2byte.es>
 * Copyright (C) 2018      Ferran Marcet		 <fmarcet@2byte.es>
 * Copyright (C) 2018      Thibault FOUCART		 <support@ptibogxiv.net>
 * Copyright (C) 2018       Frédéric France         <frederic.france@netlogic.fr>
 * Copyright (C) 2020      Andreu Bisquerra Gaya <jove@bisquerra.com>
>>>>>>> bbb751dc
 *
 * This program is free software; you can redistribute it and/or modify
 * it under the terms of the GNU General Public License as published by
 * the Free Software Foundation; either version 3 of the License, or
 * (at your option) any later version.
 *
 * This program is distributed in the hope that it will be useful,
 * but WITHOUT ANY WARRANTY; without even the implied warranty of
 * MERCHANTABILITY or FITNESS FOR A PARTICULAR PURPOSE.  See the
 * GNU General Public License for more details.
 *
 * You should have received a copy of the GNU General Public License
 * along with this program. If not, see <https://www.gnu.org/licenses/>.
 */

/**
 *	\file       htdocs/compta/paiement/class/paiement.class.php
 *	\ingroup    facture
 *	\brief      File of class to manage payments of customers invoices
 */
require_once DOL_DOCUMENT_ROOT.'/core/class/commonobject.class.php';
require_once DOL_DOCUMENT_ROOT.'/multicurrency/class/multicurrency.class.php';


/**
 *	Class to manage payments of customer invoices
 */
class Paiement extends CommonObject
{
	/**
	 * @var string ID to identify managed object
	 */
	public $element = 'payment';

	/**
	 * @var string Name of table without prefix where object is stored
	 */
	public $table_element = 'paiement';

	/**
	 * @var string String with name of icon for myobject. Must be the part after the 'object_' into object_myobject.png
	 */
	public $picto = 'payment';

	public $facid;
	public $datepaye;

	/**
	 * @deprecated
	 * @see $amount, $amounts
	 */
	public $total;

	/**
	 * @deprecated
	 * @see $amount, $amounts
	 */
	public $montant;

	public $amount; // Total amount of payment (in the main currency)
	public $multicurrency_amount; // Total amount of payment (in the currency of the bank account)
	public $amounts = array(); // array: invoice ID => amount for that invoice (in the main currency)>
	public $multicurrency_amounts = array(); // array: invoice ID => amount for that invoice (in the invoice's currency)>

	public $pos_change = 0; // Excess received in TakePOS cash payment

	public $author;
	public $paiementid; // Type of payment. Id saved into fields fk_paiement on llx_paiement
	public $paiementcode; // Code of payment.

	/**
	 * @var string type libelle
	 */
	public $type_label;

	/**
	 * @var string type code
	 */
	public $type_code;

	/**
	 * @var string Numero du CHQ, VIR, etc...
	 * @deprecated
	 * @see $num_payment
	 */
	public $num_paiement;

	/**
	 * @var string Numero du CHQ, VIR, etc...
	 */
	public $num_payment;

	/**
	 * @var string Id of external payment mode
	 */
	public $ext_payment_id;

	/**
	 * @var string Name of external payment mode
	 */
	public $ext_payment_site;

	/**
	 * @var int bank account id of payment
	 * @deprecated
	 * @see $fk_account
	 */
	public $bank_account;

	/**
	 * @var int bank account id of payment
	 */
	public $fk_account;

	/**
	 * @var int id of payment line in bank account
	 */
	public $bank_line;

	// fk_paiement dans llx_paiement est l'id du type de paiement (7 pour CHQ, ...)
	// fk_paiement dans llx_paiement_facture est le rowid du paiement
	/**
	 * @var int payment id
	 */
	public $fk_paiement; // Type of payment

	/**
	 * @var string payment external reference
	 */
	public $ref_ext;

	/**
	 *	Constructor
	 *
	 *  @param		DoliDB		$db      Database handler
	 */
	public function __construct($db)
	{
		$this->db = $db;
	}

	/**
	 *    Load payment from database
	 *
	 *    @param	int		$id			Id of payment to get
	 *    @param	string	$ref		Ref of payment to get (currently ref = id but this may change in future)
	 *    @param	int		$fk_bank	Id of bank line associated to payment
	 *    @return   int		            <0 if KO, 0 if not found, >0 if OK
	 */
	public function fetch($id, $ref = '', $fk_bank = '')
	{
		$sql = 'SELECT p.rowid, p.ref, p.ref_ext, p.datep as dp, p.amount, p.statut, p.ext_payment_id, p.ext_payment_site, p.fk_bank, p.multicurrency_amount,';
		$sql .= ' c.code as type_code, c.libelle as type_label,';
		$sql .= ' p.num_paiement as num_payment, p.note,';
		$sql .= ' b.fk_account';
		$sql .= ' FROM '.MAIN_DB_PREFIX.'paiement as p LEFT JOIN '.MAIN_DB_PREFIX.'c_paiement as c ON p.fk_paiement = c.id';
		$sql .= ' LEFT JOIN '.MAIN_DB_PREFIX.'bank as b ON p.fk_bank = b.rowid';
		$sql .= ' WHERE p.entity IN ('.getEntity('invoice').')';
		if ($id > 0) {
			$sql .= ' AND p.rowid = '.((int) $id);
		} elseif ($ref) {
			$sql .= " AND p.ref = '".$this->db->escape($ref)."'";
		} elseif ($fk_bank) {
			$sql .= ' AND p.fk_bank = '.((int) $fk_bank);
		}

		$resql = $this->db->query($sql);
		if ($resql) {
			if ($this->db->num_rows($resql)) {
				$obj = $this->db->fetch_object($resql);

				$this->id             = $obj->rowid;
				$this->ref            = $obj->ref ? $obj->ref : $obj->rowid;
				$this->ref_ext        = $obj->ref_ext;
				$this->date           = $this->db->jdate($obj->dp);
				$this->datepaye       = $this->db->jdate($obj->dp);
				$this->num_payment    = $obj->num_payment;
				$this->montant        = $obj->amount; // deprecated
				$this->amount         = $obj->amount;
				$this->multicurrency_amount = $obj->multicurrency_amount;
				$this->note           = $obj->note;
				$this->note_private   = $obj->note;
				$this->type_label = $obj->type_label;
				$this->type_code      = $obj->type_code;
				$this->statut         = $obj->statut;
				$this->ext_payment_id = $obj->ext_payment_id;
				$this->ext_payment_site = $obj->ext_payment_site;

				$this->bank_account   = $obj->fk_account; // deprecated
				$this->fk_account     = $obj->fk_account;
				$this->bank_line      = $obj->fk_bank;

				$this->db->free($resql);
				return 1;
			} else {
				$this->db->free($resql);
				return 0;
			}
		} else {
			dol_print_error($this->db);
			return -1;
		}
	}

	/**
	 *  Create payment of invoices into database.
	 *  Use this->amounts to have list of invoices for the payment.
	 *  For payment of a customer invoice, amounts are positive, for payment of credit note, amounts are negative
	 *
	 *  @param	User	  $user                	Object user
	 *  @param  int		  $closepaidinvoices   	1=Also close payed invoices to paid, 0=Do nothing more
	 *  @param  Societe   $thirdparty           Thirdparty
	 *  @return int                 			id of created payment, < 0 if error
	 */
	public function create($user, $closepaidinvoices = 0, $thirdparty = null)
	{
		global $conf, $langs;

		$error = 0;
		$way = $this->getWay();

		$now = dol_now();

		// Clean parameters
		$totalamount = 0;
		$totalamount_converted = 0;
		$atleastonepaymentnotnull = 0;

		if ($way == 'dolibarr') {
			$amounts = &$this->amounts;
			$amounts_to_update = &$this->multicurrency_amounts;
		} else {
			$amounts = &$this->multicurrency_amounts;
			$amounts_to_update = &$this->amounts;
		}

		foreach ($amounts as $key => $value) {	// How payment is dispatch
			$value_converted = Multicurrency::getAmountConversionFromInvoiceRate($key, $value, $way);
			$totalamount_converted += $value_converted;
			$amounts_to_update[$key] = price2num($value_converted, 'MT');

			$newvalue = price2num($value, 'MT');
			$amounts[$key] = $newvalue;
			$totalamount += $newvalue;
			if (!empty($newvalue)) {
				$atleastonepaymentnotnull++;
			}
		}

		$totalamount = price2num($totalamount);
		$totalamount_converted = price2num($totalamount_converted);

		// Check parameters
		if (empty($totalamount) && empty($atleastonepaymentnotnull)) {	 // We accept negative amounts for withdraw reject but not empty arrays
			$this->errors[] = 'TotalAmountEmpty';
			$this->error = 'TotalAmountEmpty';
			return -1;
		}

		dol_syslog(get_class($this)."::create insert paiement", LOG_DEBUG);

		$this->db->begin();

		$this->ref = $this->getNextNumRef(is_object($thirdparty) ? $thirdparty : '');

		if (empty($this->ref_ext)) {
			$this->ref_ext = '';
		}

		if ($way == 'dolibarr') {
			$total = $totalamount;
			$mtotal = $totalamount_converted; // Maybe use price2num with MT for the converted value
		} else {
			$total = $totalamount_converted; // Maybe use price2num with MT for the converted value
			$mtotal = $totalamount;
		}

		$num_payment = $this->num_payment;
		$note = ($this->note_private ? $this->note_private : $this->note);

		$sql = "INSERT INTO ".MAIN_DB_PREFIX."paiement (entity, ref, ref_ext, datec, datep, amount, multicurrency_amount, fk_paiement, num_paiement, note, ext_payment_id, ext_payment_site, fk_user_creat, pos_change)";
		$sql .= " VALUES (".$conf->entity.", '".$this->db->escape($this->ref)."', '".$this->db->escape($this->ref_ext)."', '".$this->db->idate($now)."', '".$this->db->idate($this->datepaye)."', ".$total.", ".$mtotal.", ".$this->paiementid.", ";
		$sql .= "'".$this->db->escape($num_payment)."', '".$this->db->escape($note)."', ".($this->ext_payment_id ? "'".$this->db->escape($this->ext_payment_id)."'" : "null").", ".($this->ext_payment_site ? "'".$this->db->escape($this->ext_payment_site)."'" : "null").", ".$user->id.", ".((float) $this->pos_change).")";

		$resql = $this->db->query($sql);
		if ($resql) {
			$this->id = $this->db->last_insert_id(MAIN_DB_PREFIX.'paiement');

			// Insert links amount / invoices
			foreach ($this->amounts as $key => $amount) {
				$facid = $key;
				if (is_numeric($amount) && $amount <> 0) {
					$amount = price2num($amount);
					$sql = 'INSERT INTO '.MAIN_DB_PREFIX.'paiement_facture (fk_facture, fk_paiement, amount, multicurrency_amount)';
					$sql .= ' VALUES ('.$facid.', '.$this->id.', \''.$amount.'\', \''.$this->multicurrency_amounts[$key].'\')';

					dol_syslog(get_class($this).'::create Amount line '.$key.' insert paiement_facture', LOG_DEBUG);
					$resql = $this->db->query($sql);
					if ($resql) {
						$invoice = new Facture($this->db);
						$invoice->fetch($facid);

						// If we want to closed payed invoices
						if ($closepaidinvoices) {
							$paiement = $invoice->getSommePaiement();
							$creditnotes = $invoice->getSumCreditNotesUsed();
							$deposits = $invoice->getSumDepositsUsed();
							$alreadypayed = price2num($paiement + $creditnotes + $deposits, 'MT');
							$remaintopay = price2num($invoice->total_ttc - $paiement - $creditnotes - $deposits, 'MT');

							//var_dump($invoice->total_ttc.' - '.$paiement.' -'.$creditnotes.' - '.$deposits.' - '.$remaintopay);exit;

							//Invoice types that are eligible for changing status to paid
							$affected_types = array(
								Facture::TYPE_STANDARD,
								Facture::TYPE_REPLACEMENT,
								Facture::TYPE_CREDIT_NOTE,
								Facture::TYPE_DEPOSIT,
								Facture::TYPE_SITUATION
							);

							if (!in_array($invoice->type, $affected_types)) {
								dol_syslog("Invoice ".$facid." is not a standard, nor replacement invoice, nor credit note, nor deposit invoice, nor situation invoice. We do nothing more.");
							} elseif ($remaintopay) {
								dol_syslog("Remain to pay for invoice ".$facid." not null. We do nothing more.");
								// } else if ($mustwait) dol_syslog("There is ".$mustwait." differed payment to process, we do nothing more.");
							} else {
								// If invoice is a down payment, we also convert down payment to discount
								if ($invoice->type == Facture::TYPE_DEPOSIT) {
									$amount_ht = $amount_tva = $amount_ttc = array();
									$multicurrency_amount_ht = $multicurrency_amount_tva = $multicurrency_amount_ttc = array();

									// Insert one discount by VAT rate category
									$discount = new DiscountAbsolute($this->db);
									$discount->fetch('', $invoice->id);
									if (empty($discount->id)) {	// If the invoice was not yet converted into a discount (this may have been done manually before we come here)
										$discount->description = '(DEPOSIT)';
										$discount->fk_soc = $invoice->socid;
										$discount->fk_facture_source = $invoice->id;

										// Loop on each vat rate
										$i = 0;
										foreach ($invoice->lines as $line) {
											if ($line->total_ht != 0) {    // no need to create discount if amount is null
												$amount_ht[$line->tva_tx] += $line->total_ht;
												$amount_tva[$line->tva_tx] += $line->total_tva;
												$amount_ttc[$line->tva_tx] += $line->total_ttc;
												$multicurrency_amount_ht[$line->tva_tx] += $line->multicurrency_total_ht;
												$multicurrency_amount_tva[$line->tva_tx] += $line->multicurrency_total_tva;
												$multicurrency_amount_ttc[$line->tva_tx] += $line->multicurrency_total_ttc;
												$i++;
											}
										}

										foreach ($amount_ht as $tva_tx => $xxx) {
											$discount->amount_ht = abs($amount_ht[$tva_tx]);
											$discount->amount_tva = abs($amount_tva[$tva_tx]);
											$discount->amount_ttc = abs($amount_ttc[$tva_tx]);
											$discount->multicurrency_amount_ht = abs($multicurrency_amount_ht[$tva_tx]);
											$discount->multicurrency_amount_tva = abs($multicurrency_amount_tva[$tva_tx]);
											$discount->multicurrency_amount_ttc = abs($multicurrency_amount_ttc[$tva_tx]);
											$discount->tva_tx = abs($tva_tx);

											$result = $discount->create($user);
											if ($result < 0) {
												$error++;
												break;
											}
										}
									}

									if ($error) {
										setEventMessages($discount->error, $discount->errors, 'errors');
										$error++;
									}
								}

								// Set invoice to paid
								if (!$error) {
									$result = $invoice->setPaid($user, '', '');
									if ($result < 0) {
										$this->error = $invoice->error;
										$this->errors = $invoice->errors;
										$error++;
									}
								}
							}
						}

						// Regenerate documents of invoices
						if (empty($conf->global->MAIN_DISABLE_PDF_AUTOUPDATE)) {
							dol_syslog(get_class($this).'::create Regenerate the document after inserting payment for thirdparty default_lang='.(is_object($invoice->thirdparty) ? $invoice->thirdparty->default_lang : 'null'), LOG_DEBUG);

							$newlang = '';
							$outputlangs = $langs;
							if ($conf->global->MAIN_MULTILANGS && empty($newlang)) {
								$invoice->fetch_thirdparty();
								$newlang = $invoice->thirdparty->default_lang;
							}
							if (!empty($newlang)) {
								$outputlangs = new Translate("", $conf);
								$outputlangs->setDefaultLang($newlang);
							}

							$hidedetails = ! empty($conf->global->MAIN_GENERATE_DOCUMENTS_HIDE_DETAILS) ? 1 : 0;
							$hidedesc = ! empty($conf->global->MAIN_GENERATE_DOCUMENTS_HIDE_DESC) ? 1 : 0;
							$hideref = !empty($conf->global->MAIN_GENERATE_DOCUMENTS_HIDE_REF) ? 1 : 0;

							$ret = $invoice->fetch($facid); // Reload to get new records

							$result = $invoice->generateDocument($invoice->model_pdf, $outputlangs, $hidedetails, $hidedesc, $hideref);

							if ($result < 0) {
								setEventMessages($invoice->error, $invoice->errors, 'errors');
								$error++;
							}
						}
					} else {
						$this->error = $this->db->lasterror();
						$error++;
					}
				} else {
					dol_syslog(get_class($this).'::Create Amount line '.$key.' not a number. We discard it.');
				}
			}

			if (!$error) {    // All payments into $this->amounts were recorded without errors
				// Appel des triggers
				$result = $this->call_trigger('PAYMENT_CUSTOMER_CREATE', $user);
				if ($result < 0) {
					$error++;
				}
				// Fin appel triggers
			}
		} else {
			$this->error = $this->db->lasterror();
			$error++;
		}

		if (!$error) {
			$this->amount = $total;
			$this->total = $total; // deprecated
			$this->multicurrency_amount = $mtotal;
			$this->db->commit();
			return $this->id;
		} else {
			$this->db->rollback();
			return -1;
		}
	}


	/**
	 *  Delete a payment and generated links into account
	 *  - Si le paiement porte sur un ecriture compte qui est rapprochee, on refuse
	 *  - Si le paiement porte sur au moins une facture a "payee", on refuse
	 *
	 *  @param	int		$notrigger		No trigger
	 *  @return int     				<0 si ko, >0 si ok
	 */
	public function delete($notrigger = 0)
	{
		global $conf, $user, $langs;

		$error = 0;

		$bank_line_id = $this->bank_line;

		$this->db->begin();

		// Verifier si paiement porte pas sur une facture classee
		// Si c'est le cas, on refuse la suppression
		$billsarray = $this->getBillsArray('fk_statut > 1');
		if (is_array($billsarray)) {
			if (count($billsarray)) {
				$this->error = "ErrorDeletePaymentLinkedToAClosedInvoiceNotPossible";
				$this->db->rollback();
				return -1;
			}
		} else {
			$this->db->rollback();
			return -2;
		}

		// Delete bank urls. If payment is on a conciliated line, return error.
		if ($bank_line_id > 0) {
			$accline = new AccountLine($this->db);

			$result = $accline->fetch($bank_line_id);
			if ($result == 0) {
				$accline->id = $accline->rowid = $bank_line_id; // If not found, we set artificially rowid to allow delete of llx_bank_url
			}

			// Delete bank account url lines linked to payment
			$result = $accline->delete_urls($user);
			if ($result < 0) {
				$this->error = $accline->error;
				$this->db->rollback();
				return -3;
			}

			// Delete bank account lines linked to payment
			$result = $accline->delete($user);
			if ($result < 0) {
				$this->error = $accline->error;
				$this->db->rollback();
				return -4;
			}
		}

		if (!$notrigger) {
			// Call triggers
			$result = $this->call_trigger('PAYMENT_CUSTOMER_DELETE', $user);
			if ($result < 0) {
				$this->db->rollback();
				return -1;
			}
			// End call triggers
		}

		// Delete payment (into paiement_facture and paiement)
		$sql = 'DELETE FROM '.MAIN_DB_PREFIX.'paiement_facture';
		$sql .= ' WHERE fk_paiement = '.$this->id;
		dol_syslog($sql);
		$result = $this->db->query($sql);
		if ($result) {
			$sql = 'DELETE FROM '.MAIN_DB_PREFIX.'paiement';
			$sql .= ' WHERE rowid = '.$this->id;
			dol_syslog($sql);
			$result = $this->db->query($sql);
			if (!$result) {
				$this->error = $this->db->lasterror();
				$this->db->rollback();
				return -3;
			}

			$this->db->commit();
			return 1;
		} else {
			$this->error = $this->db->error;
			$this->db->rollback();
			return -5;
		}
	}


	/**
	 *      Add a record into bank for payment + links between this bank record and sources of payment.
	 *      All payment properties (this->amount, this->amounts, ...) must have been set first like after a call to create().
	 *
	 *      @param	User	$user               Object of user making payment
	 *      @param  string	$mode               'payment', 'payment_supplier'
	 *      @param  string	$label              Label to use in bank record. Note: If label is '(WithdrawalPayment)', a third entry 'widthdraw' is added into bank_url.
	 *      @param  int		$accountid          Id of bank account to do link with
	 *      @param  string	$emetteur_nom       Name of transmitter
	 *      @param  string	$emetteur_banque    Name of bank
	 *      @param	int		$notrigger			No trigger
	 *  	@param	string	$accountancycode	When we record a free bank entry, we must provide accounting account if accountancy module is on.
	 *      @return int                 		<0 if KO, bank_line_id if OK
	 */
	public function addPaymentToBank($user, $mode, $label, $accountid, $emetteur_nom, $emetteur_banque, $notrigger = 0, $accountancycode = '')
	{
		global $conf, $langs, $user;

		$error = 0;
		$bank_line_id = 0;

		if (!empty($conf->banque->enabled)) {
			if ($accountid <= 0) {
				$this->error = 'Bad value for parameter accountid='.$accountid;
				dol_syslog(get_class($this).'::addPaymentToBank '.$this->error, LOG_ERR);
				return -1;
			}

			$this->db->begin();

			$this->fk_account = $accountid;

			include_once DOL_DOCUMENT_ROOT.'/compta/bank/class/account.class.php';

			dol_syslog("$user->id, $mode, $label, $this->fk_account, $emetteur_nom, $emetteur_banque");

			$acc = new Account($this->db);
			$result = $acc->fetch($this->fk_account);

			$totalamount = $this->amount;
			if (empty($totalamount)) {
				$totalamount = $this->total; // For backward compatibility
			}

			// if dolibarr currency != bank currency then we received an amount in customer currency (currently I don't manage the case : my currency is USD, the customer currency is EUR and he paid me in GBP. Seems no sense for me)
			if (!empty($conf->multicurrency->enabled) && $conf->currency != $acc->currency_code) {
				$totalamount = $this->multicurrency_amount;
			}

			if ($mode == 'payment_supplier') {
				$totalamount = -$totalamount;
			}

			// Insert payment into llx_bank
			$bank_line_id = $acc->addline(
				$this->datepaye,
				$this->paiementid, // Payment mode id or code ("CHQ or VIR for example")
				$label,
				$totalamount, // Sign must be positive when we receive money (customer payment), negative when you give money (supplier invoice or credit note)
				$this->num_payment,
				'',
				$user,
				$emetteur_nom,
				$emetteur_banque,
				$accountancycode
			);

			// Mise a jour fk_bank dans llx_paiement
			// On connait ainsi le paiement qui a genere l'ecriture bancaire
			if ($bank_line_id > 0) {
				$result = $this->update_fk_bank($bank_line_id);
				if ($result <= 0) {
					$error++;
					dol_print_error($this->db);
				}

				// Add link 'payment', 'payment_supplier' in bank_url between payment and bank transaction
				if (!$error) {
					$url = '';
					if ($mode == 'payment') {
						$url = DOL_URL_ROOT.'/compta/paiement/card.php?id=';
					}
					if ($mode == 'payment_supplier') {
						$url = DOL_URL_ROOT.'/fourn/paiement/card.php?id=';
					}
					if ($url) {
						$result = $acc->add_url_line($bank_line_id, $this->id, $url, '(paiement)', $mode);
						if ($result <= 0) {
							$error++;
							dol_print_error($this->db);
						}
					}
				}

				// Add link 'company' in bank_url between invoice and bank transaction (for each invoice concerned by payment)
				//if (! $error && $label != '(WithdrawalPayment)')
				if (!$error) {
					$linkaddedforthirdparty = array();
					foreach ($this->amounts as $key => $value) {  // We should have invoices always for same third party but we loop in case of.
						if ($mode == 'payment') {
							$fac = new Facture($this->db);
							$fac->fetch($key);
							$fac->fetch_thirdparty();
							if (!in_array($fac->thirdparty->id, $linkaddedforthirdparty)) { // Not yet done for this thirdparty
								$result = $acc->add_url_line(
									$bank_line_id,
									$fac->thirdparty->id,
									DOL_URL_ROOT.'/comm/card.php?socid=',
									$fac->thirdparty->name,
									'company'
								);
								if ($result <= 0) {
									dol_syslog(get_class($this).'::addPaymentToBank '.$this->db->lasterror());
								}
								$linkaddedforthirdparty[$fac->thirdparty->id] = $fac->thirdparty->id; // Mark as done for this thirdparty
							}
						}
						if ($mode == 'payment_supplier') {
							$fac = new FactureFournisseur($this->db);
							$fac->fetch($key);
							$fac->fetch_thirdparty();
							if (!in_array($fac->thirdparty->id, $linkaddedforthirdparty)) { // Not yet done for this thirdparty
								$result = $acc->add_url_line(
									$bank_line_id,
									$fac->thirdparty->id,
									DOL_URL_ROOT.'/fourn/card.php?socid=',
									$fac->thirdparty->name,
									'company'
								);
								if ($result <= 0) {
									dol_syslog(get_class($this).'::addPaymentToBank '.$this->db->lasterror());
								}
								$linkaddedforthirdparty[$fac->thirdparty->id] = $fac->thirdparty->id; // Mark as done for this thirdparty
							}
						}
					}
				}

				// Add link 'WithdrawalPayment' in bank_url
				if (!$error && $label == '(WithdrawalPayment)') {
					$result = $acc->add_url_line(
						$bank_line_id,
						$this->id_prelevement,
						DOL_URL_ROOT.'/compta/prelevement/card.php?id=',
						$this->num_payment,
						'withdraw'
					);
				}

<<<<<<< HEAD
				// Add link 'InvoiceRefused' in bank_url
				if (! $error && $label == '(InvoiceRefused)') {
					$result=$acc->add_url_line(
						$bank_line_id,
						$this->id_prelevement,
						DOL_URL_ROOT.'/compta/prelevement/card.php?id=',
						$this->num_prelevement,
						'withdraw'
					);
				}

	            if (! $error && ! $notrigger)
				{
=======
				if (!$error && !$notrigger) {
>>>>>>> bbb751dc
					// Appel des triggers
					$result = $this->call_trigger('PAYMENT_ADD_TO_BANK', $user);
					if ($result < 0) {
						$error++;
					}
					// Fin appel triggers
				}
			} else {
				$this->error = $acc->error;
				$error++;
			}

			if (!$error) {
				$this->db->commit();
			} else {
				$this->db->rollback();
			}
		}

		if (!$error) {
			return $bank_line_id;
		} else {
			return -1;
		}
	}


	// phpcs:disable PEAR.NamingConventions.ValidFunctionName.ScopeNotCamelCaps
	/**
	 *      Mise a jour du lien entre le paiement et la ligne generee dans llx_bank
	 *
	 *      @param	int		$id_bank    Id compte bancaire
	 *      @return	int					<0 if KO, >0 if OK
	 */
	public function update_fk_bank($id_bank)
	{
		// phpcs:enable
		$sql = 'UPDATE '.MAIN_DB_PREFIX.$this->table_element.' set fk_bank = '.((int) $id_bank);
		$sql .= ' WHERE rowid = '.$this->id;

		dol_syslog(get_class($this).'::update_fk_bank', LOG_DEBUG);
		$result = $this->db->query($sql);
		if ($result) {
			return 1;
		} else {
			$this->error = $this->db->lasterror();
			dol_syslog(get_class($this).'::update_fk_bank '.$this->error);
			return -1;
		}
	}

	// phpcs:disable PEAR.NamingConventions.ValidFunctionName.ScopeNotCamelCaps
	/**
	 *	Updates the payment date
	 *
	 *  @param	int	$date   New date
	 *  @return int					<0 if KO, 0 if OK
	 */
	public function update_date($date)
	{
		// phpcs:enable
		$error = 0;

		if (!empty($date) && $this->statut != 1) {
			$this->db->begin();

			dol_syslog(get_class($this)."::update_date with date = ".$date, LOG_DEBUG);

			$sql = "UPDATE ".MAIN_DB_PREFIX.$this->table_element;
			$sql .= " SET datep = '".$this->db->idate($date)."'";
			$sql .= " WHERE rowid = ".$this->id;

			$result = $this->db->query($sql);
			if (!$result) {
				$error++;
				$this->error = 'Error -1 '.$this->db->error();
			}

			$type = $this->element;

			$sql = "UPDATE ".MAIN_DB_PREFIX.'bank';
			$sql .= " SET dateo = '".$this->db->idate($date)."', datev = '".$this->db->idate($date)."'";
			$sql .= " WHERE rowid IN (SELECT fk_bank FROM ".MAIN_DB_PREFIX."bank_url WHERE type = '".$this->db->escape($type)."' AND url_id = ".$this->id.")";
			$sql .= " AND rappro = 0";

			$result = $this->db->query($sql);
			if (!$result) {
				$error++;
				$this->error = 'Error -1 '.$this->db->error();
			}

			if (!$error) {
			}

			if (!$error) {
				$this->datepaye = $date;
				$this->date = $date;

				$this->db->commit();
				return 0;
			} else {
				$this->db->rollback();
				return -2;
			}
		}
		return -1; //no date given or already validated
	}

	// phpcs:disable PEAR.NamingConventions.ValidFunctionName.ScopeNotCamelCaps
	/**
	 *  Updates the payment number
	 *
	 *  @param	string	$num		New num
	 *  @return int					<0 if KO, 0 if OK
	 */
	public function update_num($num)
	{
		// phpcs:enable
		if (!empty($num) && $this->statut != 1) {
			$sql = "UPDATE ".MAIN_DB_PREFIX.$this->table_element;
			$sql .= " SET num_paiement = '".$this->db->escape($num)."'";
			$sql .= " WHERE rowid = ".$this->id;

			dol_syslog(get_class($this)."::update_num", LOG_DEBUG);
			$result = $this->db->query($sql);
			if ($result) {
				$this->num_payment = $this->db->escape($num);
				return 0;
			} else {
				$this->error = 'Error -1 '.$this->db->error();
				return -2;
			}
		}
		return -1; //no num given or already validated
	}

	/**
	 *    Validate payment
	 *
	 *	  @param	User	$user		User making validation
	 *    @return   int     			<0 if KO, >0 if OK
	 *    @deprecated
	 */
	public function valide(User $user = null)
	{
		return $this->validate($user);
	}

	/**
	 *    Validate payment
	 *
	 *	  @param	User	$user		User making validation
	 *    @return   int     			<0 if KO, >0 if OK
	 */
	public function validate(User $user = null)
	{
		$sql = 'UPDATE '.MAIN_DB_PREFIX.$this->table_element.' SET statut = 1 WHERE rowid = '.((int) $this->id);

		dol_syslog(get_class($this).'::valide', LOG_DEBUG);
		$result = $this->db->query($sql);
		if ($result) {
			return 1;
		} else {
			$this->error = $this->db->lasterror();
			dol_syslog(get_class($this).'::valide '.$this->error);
			return -1;
		}
	}

	/**
	 *    Reject payment
	 *
	 *	  @param	User	$user		User making reject
	 *    @return   int     			<0 if KO, >0 if OK
	 */
	public function reject(User $user = null)
	{
		$sql = 'UPDATE '.MAIN_DB_PREFIX.$this->table_element.' SET statut = 2 WHERE rowid = '.((int) $this->id);

		dol_syslog(get_class($this).'::reject', LOG_DEBUG);
		$result = $this->db->query($sql);
		if ($result) {
			return 1;
		} else {
			$this->error = $this->db->lasterror();
			dol_syslog(get_class($this).'::reject '.$this->error);
			return -1;
		}
	}

	/**
	 *    Information sur l'objet
	 *
	 *    @param   int     $id      id du paiement dont il faut afficher les infos
	 *    @return  void
	 */
	public function info($id)
	{
		$sql = 'SELECT p.rowid, p.datec, p.fk_user_creat, p.fk_user_modif, p.tms';
		$sql .= ' FROM '.MAIN_DB_PREFIX.'paiement as p';
		$sql .= ' WHERE p.rowid = '.((int) $id);

		dol_syslog(get_class($this).'::info', LOG_DEBUG);
		$result = $this->db->query($sql);

		if ($result) {
			if ($this->db->num_rows($result)) {
				$obj = $this->db->fetch_object($result);
				$this->id = $obj->rowid;
				if ($obj->fk_user_creat) {
					$cuser = new User($this->db);
					$cuser->fetch($obj->fk_user_creat);
					$this->user_creation = $cuser;
				}
				if ($obj->fk_user_modif) {
					$muser = new User($this->db);
					$muser->fetch($obj->fk_user_modif);
					$this->user_modification = $muser;
				}
				$this->date_creation     = $this->db->jdate($obj->datec);
				$this->date_modification = $this->db->jdate($obj->tms);
			}
			$this->db->free($result);
		} else {
			dol_print_error($this->db);
		}
	}

	/**
	 *  Return list of invoices the payment is related to.
	 *
	 *  @param	string		$filter         Filter
	 *  @return int|array					<0 if KO or array of invoice id
	 */
	public function getBillsArray($filter = '')
	{
		$sql = 'SELECT pf.fk_facture';
		$sql .= ' FROM '.MAIN_DB_PREFIX.'paiement_facture as pf, '.MAIN_DB_PREFIX.'facture as f'; // We keep link on invoice to allow use of some filters on invoice
		$sql .= ' WHERE pf.fk_facture = f.rowid AND pf.fk_paiement = '.$this->id;
		if ($filter) {
			$sql .= ' AND '.$filter;
		}
		$resql = $this->db->query($sql);
		if ($resql) {
			$i = 0;
			$num = $this->db->num_rows($resql);
			$billsarray = array();

			while ($i < $num) {
				$obj = $this->db->fetch_object($resql);
				$billsarray[$i] = $obj->fk_facture;
				$i++;
			}

			return $billsarray;
		} else {
			$this->error = $this->db->error();
			dol_syslog(get_class($this).'::getBillsArray Error '.$this->error.' -', LOG_DEBUG);
			return -1;
		}
	}

	/**
	 *  Return list of amounts of payments.
	 *
	 *  @return int|array					Array of amount of payments
	 */
	public function getAmountsArray()
	{
		$sql = 'SELECT pf.fk_facture, pf.amount';
		$sql .= ' FROM '.MAIN_DB_PREFIX.'paiement_facture as pf';
		$sql .= ' WHERE pf.fk_paiement = '.$this->id;
		$resql = $this->db->query($sql);
		if ($resql) {
			$i = 0;
			$num = $this->db->num_rows($resql);
			$amounts = array();

			while ($i < $num) {
				$obj = $this->db->fetch_object($resql);
				$amounts[$obj->fk_facture] = $obj->amount;
				$i++;
			}

			return $amounts;
		} else {
			$this->error = $this->db->error();
			dol_syslog(get_class($this).'::getAmountsArray Error '.$this->error.' -', LOG_DEBUG);
			return -1;
		}
	}

	/**
	 *      Return next reference of customer invoice not already used (or last reference)
	 *      according to numbering module defined into constant FACTURE_ADDON
	 *
	 *      @param	   Societe		$soc		object company
	 *      @param     string		$mode		'next' for next value or 'last' for last value
	 *      @return    string					free ref or last ref
	 */
	public function getNextNumRef($soc, $mode = 'next')
	{
		global $conf, $db, $langs;
		$langs->load("bills");

		// Clean parameters (if not defined or using deprecated value)
		if (empty($conf->global->PAYMENT_ADDON)) {
			$conf->global->PAYMENT_ADDON = 'mod_payment_cicada';
		} elseif ($conf->global->PAYMENT_ADDON == 'ant') {
			$conf->global->PAYMENT_ADDON = 'mod_payment_ant';
		} elseif ($conf->global->PAYMENT_ADDON == 'cicada') {
			$conf->global->PAYMENT_ADDON = 'mod_payment_cicada';
		}

		if (!empty($conf->global->PAYMENT_ADDON)) {
			$mybool = false;

			$file = $conf->global->PAYMENT_ADDON.".php";
			$classname = $conf->global->PAYMENT_ADDON;

			// Include file with class
			$dirmodels = array_merge(array('/'), (array) $conf->modules_parts['models']);

			foreach ($dirmodels as $reldir) {
				$dir = dol_buildpath($reldir."core/modules/payment/");

				// Load file with numbering class (if found)
				if (is_file($dir.$file) && is_readable($dir.$file)) {
					$mybool |= include_once $dir.$file;
				}
			}

			// For compatibility
			if (!$mybool) {
				$file = $conf->global->PAYMENT_ADDON.".php";
				$classname = "mod_payment_".$conf->global->PAYMENT_ADDON;
				$classname = preg_replace('/\-.*$/', '', $classname);
				// Include file with class
				foreach ($conf->file->dol_document_root as $dirroot) {
					$dir = $dirroot."/core/modules/payment/";

					// Load file with numbering class (if found)
					if (is_file($dir.$file) && is_readable($dir.$file)) {
						$mybool |= include_once $dir.$file;
					}
				}
			}

			if (!$mybool) {
				dol_print_error('', "Failed to include file ".$file);
				return '';
			}

			$obj = new $classname();
			$numref = "";
			$numref = $obj->getNextValue($soc, $this);

			/**
			 * $numref can be empty in case we ask for the last value because if there is no invoice created with the
			 * set up mask.
			 */
			if ($mode != 'last' && !$numref) {
				dol_print_error($db, "Payment::getNextNumRef ".$obj->error);
				return "";
			}

			return $numref;
		} else {
			$langs->load("errors");
			print $langs->trans("Error")." ".$langs->trans("ErrorModuleSetupNotComplete", $langs->transnoentitiesnoconv("Invoice"));
			return "";
		}
	}

	/**
	 * 	get the right way of payment
	 *
	 * 	@return 	string 	'dolibarr' if standard comportment or paid in main currency, 'customer' if payment received from multicurrency inputs
	 */
	public function getWay()
	{
		global $conf;

		$way = 'dolibarr';
		if (!empty($conf->multicurrency->enabled)) {
			foreach ($this->multicurrency_amounts as $value) {
				if (!empty($value)) { // one value found then payment is in invoice currency
					$way = 'customer';
					break;
				}
			}
		}

		return $way;
	}

	/**
	 *  Initialise an instance with random values.
	 *  Used to build previews or test instances.
	 *	id must be 0 if object instance is a specimen.
	 *
	 *	@param	string		$option		''=Create a specimen invoice with lines, 'nolines'=No lines
	 *  @return	void
	 */
	public function initAsSpecimen($option = '')
	{
		global $user, $langs, $conf;

		$now = dol_now();
		$arraynow = dol_getdate($now);
		$nownotime = dol_mktime(0, 0, 0, $arraynow['mon'], $arraynow['mday'], $arraynow['year']);

		// Initialize parameters
		$this->id = 0;
		$this->ref = 'SPECIMEN';
		$this->specimen = 1;
		$this->facid = 1;
		$this->datepaye = $nownotime;
	}


	/**
	 *  Return clicable name (with picto eventually)
	 *
	 *	@param	int		$withpicto		0=No picto, 1=Include picto into link, 2=Only picto
	 *	@param	string	$option			Sur quoi pointe le lien
	 *  @param  string  $mode           'withlistofinvoices'=Include list of invoices into tooltip
	 *  @param	int  	$notooltip		1=Disable tooltip
	 *  @param	string	$morecss		Add more CSS
	 *	@return	string					Chaine avec URL
	 */
	public function getNomUrl($withpicto = 0, $option = '', $mode = 'withlistofinvoices', $notooltip = 0, $morecss = '')
	{
		global $conf, $langs;

		if (!empty($conf->dol_no_mouse_hover)) {
			$notooltip = 1; // Force disable tooltips
		}

		$result = '';

		$label = img_picto('', $this->picto).' <u>'.$langs->trans("Payment").'</u><br>';
		$label .= '<strong>'.$langs->trans("Ref").':</strong> '.$this->ref;
		$dateofpayment = ($this->datepaye ? $this->datepaye : $this->date);
		if ($dateofpayment) {
			$label .= '<br><strong>'.$langs->trans("Date").':</strong> ';
			$tmparray = dol_getdate($dateofpayment);
			if ($tmparray['seconds'] == 0 && $tmparray['minutes'] == 0 && ($tmparray['hours'] == 0 || $tmparray['hours'] == 12)) {	// We set hours to 0:00 or 12:00 because we don't know it
				$label .= dol_print_date($dateofpayment, 'day');
			} else {	// Hours was set to real date of payment (special case for POS for example)
				$label .= dol_print_date($dateofpayment, 'dayhour', 'tzuser');
			}
		}
		if ($mode == 'withlistofinvoices') {
			$arraybill = $this->getBillsArray();
			if (is_array($arraybill) && count($arraybill) > 0) {
				include_once DOL_DOCUMENT_ROOT.'/compta/facture/class/facture.class.php';
				$facturestatic = new Facture($this->db);
				foreach ($arraybill as $billid) {
					$facturestatic->fetch($billid);
					$label .= '<br> '.$facturestatic->getNomUrl(1, '', 0, 0, '', 1).' '.$facturestatic->getLibStatut(2, 1);
				}
			}
		}

		$linkclose = '';
		if (empty($notooltip)) {
			if (!empty($conf->global->MAIN_OPTIMIZEFORTEXTBROWSER)) {
				$label = $langs->trans("Payment");
				$linkclose .= ' alt="'.dol_escape_htmltag($label, 1).'"';
			}
			$linkclose .= ' title="'.dol_escape_htmltag($label, 1).'"';
			$linkclose .= ' class="classfortooltip'.($morecss ? ' '.$morecss : '').'"';
		} else {
			$linkclose = ($morecss ? ' class="'.$morecss.'"' : '');
		}

		$url = DOL_URL_ROOT.'/compta/paiement/card.php?id='.$this->id;

		$linkstart = '<a href="'.$url.'"';
		$linkstart .= $linkclose.'>';
		$linkend = '</a>';

		$result .= $linkstart;
		if ($withpicto) {
			$result .= img_object(($notooltip ? '' : $label), ($this->picto ? $this->picto : 'generic'), ($notooltip ? (($withpicto != 2) ? 'class="paddingright"' : '') : 'class="'.(($withpicto != 2) ? 'paddingright ' : '').'classfortooltip"'), 0, 0, $notooltip ? 0 : 1);
		}
		if ($withpicto && $withpicto != 2) {
			$result .= ($this->ref ? $this->ref : $this->id);
		}
		$result .= $linkend;

		return $result;
	}

	/**
	 * Retourne le libelle du statut d'une facture (brouillon, validee, abandonnee, payee)
	 *
	 * @param	int		$mode       0=libelle long, 1=libelle court, 2=Picto + Libelle court, 3=Picto, 4=Picto + Libelle long, 5=Libelle court + Picto
	 * @return  string				Libelle
	 */
	public function getLibStatut($mode = 0)
	{
		return $this->LibStatut($this->statut, $mode);
	}

	// phpcs:disable PEAR.NamingConventions.ValidFunctionName.ScopeNotCamelCaps
	/**
	 * Renvoi le libelle d'un statut donne
	 *
	 * @param   int		$status     Statut
	 * @param   int		$mode       0=libelle long, 1=libelle court, 2=Picto + Libelle court, 3=Picto, 4=Picto + Libelle long, 5=Libelle court + Picto
	 * @return	string  		    Libelle du statut
	 */
	public function LibStatut($status, $mode = 0)
	{
		// phpcs:enable
		global $langs; // TODO Renvoyer le libelle anglais et faire traduction a affichage

		$langs->load('compta');
		/*if ($mode == 0)
		{
			if ($status == 0) return $langs->trans('ToValidate');
			if ($status == 1) return $langs->trans('Validated');
		}
		if ($mode == 1)
		{
			if ($status == 0) return $langs->trans('ToValidate');
			if ($status == 1) return $langs->trans('Validated');
		}
		if ($mode == 2)
		{
			if ($status == 0) return img_picto($langs->trans('ToValidate'),'statut1').' '.$langs->trans('ToValidate');
			if ($status == 1) return img_picto($langs->trans('Validated'),'statut4').' '.$langs->trans('Validated');
		}
		if ($mode == 3)
		{
			if ($status == 0) return img_picto($langs->trans('ToValidate'),'statut1');
			if ($status == 1) return img_picto($langs->trans('Validated'),'statut4');
		}
		if ($mode == 4)
		{
			if ($status == 0) return img_picto($langs->trans('ToValidate'),'statut1').' '.$langs->trans('ToValidate');
			if ($status == 1) return img_picto($langs->trans('Validated'),'statut4').' '.$langs->trans('Validated');
		}
		if ($mode == 5)
		{
			if ($status == 0) return $langs->trans('ToValidate').' '.img_picto($langs->trans('ToValidate'),'statut1');
			if ($status == 1) return $langs->trans('Validated').' '.img_picto($langs->trans('Validated'),'statut4');
		}
		if ($mode == 6)
		{
			if ($status == 0) return $langs->trans('ToValidate').' '.img_picto($langs->trans('ToValidate'),'statut1');
			if ($status == 1) return $langs->trans('Validated').' '.img_picto($langs->trans('Validated'),'statut4');
		}*/
		return '';
	}

	// phpcs:disable PEAR.NamingConventions.ValidFunctionName.ScopeNotCamelCaps
	/**
	 *  Load the third party of object, from id into this->thirdparty.
	 *  For payments, take the thirdparty linked to the first invoice found. This is enough because payments are done on invoices of the same thirdparty.
	 *
	 *	@param		int		$force_thirdparty_id	Force thirdparty id
	 *	@return		int								<0 if KO, >0 if OK
	 */
	public function fetch_thirdparty($force_thirdparty_id = 0)
	{
		// phpcs:enable
		include_once DOL_DOCUMENT_ROOT.'/compta/facture/class/facture.class.php';

		if (empty($force_thirdparty_id)) {
			$billsarray = $this->getBillsArray(); // From payment, the fk_soc isn't available, we should load the first supplier invoice to get him
			if (!empty($billsarray)) {
				$invoice = new Facture($this->db);
				if ($invoice->fetch($billsarray[0]) > 0) {
					$force_thirdparty_id = $invoice->socid;
				}
			}
		}

		return parent::fetch_thirdparty($force_thirdparty_id);
	}
}<|MERGE_RESOLUTION|>--- conflicted
+++ resolved
@@ -2,25 +2,15 @@
 /* Copyright (C) 2002-2004  Rodolphe Quiedeville    <rodolphe@quiedeville.org>
  * Copyright (C) 2004-2010  Laurent Destailleur     <eldy@users.sourceforge.net>
  * Copyright (C) 2005       Marc Barilley / Ocebo   <marc@ocebo.com>
-<<<<<<< HEAD
- * Copyright (C) 2012		Cédric Salvador			<csalvador@gpcsolutions.fr>
- * Copyright (C) 2014		Raphaël Doursenaud		<rdoursenaud@gpcsolutions.fr>
- * Copyright (C) 2014		Marcos García			<marcosgdf@gmail.com>
- * Copyright (C) 2015		Juanjo Menent			<jmenent@2byte.es>
- * Copyright (C) 2018		Ferran Marcet			<fmarcet@2byte.es>
- * Copyright (C) 2018		Thibault FOUCART		<support@ptibogxiv.net>
- * Copyright (C) 2018       Frédéric France			<frederic.france@netlogic.fr>
+ * Copyright (C) 2012       Cédric Salvador       <csalvador@gpcsolutions.fr>
+ * Copyright (C) 2014       Raphaël Doursenaud    <rdoursenaud@gpcsolutions.fr>
+ * Copyright (C) 2014       Marcos García 		 <marcosgdf@gmail.com>
+ * Copyright (C) 2015       Juanjo Menent		 <jmenent@2byte.es>
+ * Copyright (C) 2018       Ferran Marcet		 <fmarcet@2byte.es>
+ * Copyright (C) 2018       Thibault FOUCART		 <support@ptibogxiv.net>
+ * Copyright (C) 2018       Frédéric France         <frederic.france@netlogic.fr>
+ * Copyright (C) 2020       Andreu Bisquerra Gaya <jove@bisquerra.com>
  * Copyright (C) 2021       OpenDsi					<support@open-dsi.fr>
-=======
- * Copyright (C) 2012      Cédric Salvador       <csalvador@gpcsolutions.fr>
- * Copyright (C) 2014      Raphaël Doursenaud    <rdoursenaud@gpcsolutions.fr>
- * Copyright (C) 2014      Marcos García 		 <marcosgdf@gmail.com>
- * Copyright (C) 2015      Juanjo Menent		 <jmenent@2byte.es>
- * Copyright (C) 2018      Ferran Marcet		 <fmarcet@2byte.es>
- * Copyright (C) 2018      Thibault FOUCART		 <support@ptibogxiv.net>
- * Copyright (C) 2018       Frédéric France         <frederic.france@netlogic.fr>
- * Copyright (C) 2020      Andreu Bisquerra Gaya <jove@bisquerra.com>
->>>>>>> bbb751dc
  *
  * This program is free software; you can redistribute it and/or modify
  * it under the terms of the GNU General Public License as published by
@@ -716,7 +706,6 @@
 					);
 				}
 
-<<<<<<< HEAD
 				// Add link 'InvoiceRefused' in bank_url
 				if (! $error && $label == '(InvoiceRefused)') {
 					$result=$acc->add_url_line(
@@ -728,11 +717,7 @@
 					);
 				}
 
-	            if (! $error && ! $notrigger)
-				{
-=======
 				if (!$error && !$notrigger) {
->>>>>>> bbb751dc
 					// Appel des triggers
 					$result = $this->call_trigger('PAYMENT_ADD_TO_BANK', $user);
 					if ($result < 0) {
