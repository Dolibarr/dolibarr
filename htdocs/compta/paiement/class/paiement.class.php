--- conflicted
+++ resolved
@@ -350,10 +350,7 @@
 				if (is_numeric($amount) && $amount <> 0) {
 					$amount = price2num($amount);
 					$sql = "INSERT INTO ".MAIN_DB_PREFIX."paiement_facture (fk_facture, fk_paiement, amount, multicurrency_amount)";
-<<<<<<< HEAD
-=======
 					// TODO Add multicurrency_code and multicurrency_tx
->>>>>>> 503d1a04
 					$sql .= " VALUES (".((int) $facid).", ".((int) $this->id).", ".((float) $amount).", ".((float) $this->multicurrency_amounts[$key]).")";
 
 					dol_syslog(get_class($this).'::create Amount line '.$key.' insert paiement_facture', LOG_DEBUG);
