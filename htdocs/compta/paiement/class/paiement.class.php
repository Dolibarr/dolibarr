<?php
/* Copyright (C) 2002-2004  Rodolphe Quiedeville    <rodolphe@quiedeville.org>
 * Copyright (C) 2004-2010  Laurent Destailleur     <eldy@users.sourceforge.net>
 * Copyright (C) 2005       Marc Barilley / Ocebo   <marc@ocebo.com>
 * Copyright (C) 2012      Cédric Salvador       <csalvador@gpcsolutions.fr>
 * Copyright (C) 2014      Raphaël Doursenaud    <rdoursenaud@gpcsolutions.fr>
 * Copyright (C) 2014      Marcos García 		 <marcosgdf@gmail.com>
 * Copyright (C) 2015      Juanjo Menent		 <jmenent@2byte.es>
 * Copyright (C) 2018      Ferran Marcet		 <fmarcet@2byte.es>
 * Copyright (C) 2018      Thibault FOUCART		 <support@ptibogxiv.net>
 * Copyright (C) 2018       Frédéric France         <frederic.france@netlogic.fr>
 * Copyright (C) 2020      Andreu Bisquerra Gaya <jove@bisquerra.com>
 *
 * This program is free software; you can redistribute it and/or modify
 * it under the terms of the GNU General Public License as published by
 * the Free Software Foundation; either version 3 of the License, or
 * (at your option) any later version.
 *
 * This program is distributed in the hope that it will be useful,
 * but WITHOUT ANY WARRANTY; without even the implied warranty of
 * MERCHANTABILITY or FITNESS FOR A PARTICULAR PURPOSE.  See the
 * GNU General Public License for more details.
 *
 * You should have received a copy of the GNU General Public License
 * along with this program. If not, see <https://www.gnu.org/licenses/>.
 */

/**
 *	\file       htdocs/compta/paiement/class/paiement.class.php
 *	\ingroup    facture
 *	\brief      File of class to manage payments of customers invoices
 */
require_once DOL_DOCUMENT_ROOT.'/core/class/commonobject.class.php';
require_once DOL_DOCUMENT_ROOT.'/multicurrency/class/multicurrency.class.php';


/**
 *	Class to manage payments of customer invoices
 */
class Paiement extends CommonObject
{
	/**
	 * @var string ID to identify managed object
	 */
	public $element = 'payment';

	/**
	 * @var string Name of table without prefix where object is stored
	 */
	public $table_element = 'paiement';

	/**
	 * @var string String with name of icon for myobject. Must be the part after the 'object_' into object_myobject.png
	 */
	public $picto = 'payment';

	public $facid;
	public $datepaye;

	/**
	 * @deprecated
	 * @see $amount, $amounts
	 */
	public $total;

	/**
	 * @deprecated
	 * @see $amount, $amounts
	 */
	public $montant;

	public $amount; // Total amount of payment (in the main currency)
	public $multicurrency_amount; // Total amount of payment (in the currency of the bank account)
	public $amounts = array(); // array: invoice ID => amount for that invoice (in the main currency)>
	public $multicurrency_amounts = array(); // array: invoice ID => amount for that invoice (in the invoice's currency)>

	public $pos_change = 0; // Excess received in TakePOS cash payment

	public $author;
	public $paiementid; // Type of payment. Id saved into fields fk_paiement on llx_paiement
	public $paiementcode; // Code of payment.

	/**
	 * @var string type libelle
	 */
	public $type_label;

	/**
	 * @var string type code
	 */
	public $type_code;

	/**
	 * @var string Numero du CHQ, VIR, etc...
	 * @deprecated
	 * @see $num_payment
	 */
	public $num_paiement;

	/**
	 * @var string Numero du CHQ, VIR, etc...
	 */
	public $num_payment;

	/**
	 * @var string Id of external payment mode
	 */
	public $ext_payment_id;

	/**
	 * @var string Name of external payment mode
	 */
	public $ext_payment_site;

	/**
	 * @var int bank account id of payment
	 * @deprecated
	 * @see $fk_account
	 */
	public $bank_account;

	/**
	 * @var int bank account id of payment
	 */
	public $fk_account;

	/**
	 * @var int id of payment line in bank account
	 */
	public $bank_line;

	// fk_paiement dans llx_paiement est l'id du type de paiement (7 pour CHQ, ...)
	// fk_paiement dans llx_paiement_facture est le rowid du paiement
	/**
	 * @var int payment id
	 */
	public $fk_paiement; // Type of payment

	/**
	 * @var string payment external reference
	 */
	public $ref_ext;

	/**
	 *	Constructor
	 *
	 *  @param		DoliDB		$db      Database handler
	 */
	public function __construct($db)
	{
		$this->db = $db;
	}

	/**
	 *    Load payment from database
	 *
	 *    @param	int		$id			Id of payment to get
	 *    @param	string	$ref		Ref of payment to get (currently ref = id but this may change in future)
	 *    @param	int		$fk_bank	Id of bank line associated to payment
	 *    @return   int		            <0 if KO, 0 if not found, >0 if OK
	 */
	public function fetch($id, $ref = '', $fk_bank = '')
	{
		$sql = 'SELECT p.rowid, p.ref, p.ref_ext, p.datep as dp, p.amount, p.statut, p.ext_payment_id, p.ext_payment_site, p.fk_bank, p.multicurrency_amount,';
		$sql .= ' c.code as type_code, c.libelle as type_label,';
		$sql .= ' p.num_paiement as num_payment, p.note,';
		$sql .= ' b.fk_account';
		$sql .= ' FROM '.MAIN_DB_PREFIX.'paiement as p LEFT JOIN '.MAIN_DB_PREFIX.'c_paiement as c ON p.fk_paiement = c.id';
		$sql .= ' LEFT JOIN '.MAIN_DB_PREFIX.'bank as b ON p.fk_bank = b.rowid';
		$sql .= ' WHERE p.entity IN ('.getEntity('invoice').')';
		if ($id > 0)
			$sql .= ' AND p.rowid = '.$id;
		elseif ($ref)
			$sql .= " AND p.ref = '".$ref."'";
		elseif ($fk_bank)
			$sql .= ' AND p.fk_bank = '.$fk_bank;

		$resql = $this->db->query($sql);
		if ($resql)
		{
			if ($this->db->num_rows($resql))
			{
				$obj = $this->db->fetch_object($resql);

				$this->id             = $obj->rowid;
				$this->ref            = $obj->ref ? $obj->ref : $obj->rowid;
				$this->ref_ext        = $obj->ref_ext;
				$this->date           = $this->db->jdate($obj->dp);
				$this->datepaye       = $this->db->jdate($obj->dp);
				$this->num_payment    = $obj->num_payment;
				$this->montant        = $obj->amount; // deprecated
				$this->amount         = $obj->amount;
				$this->multicurrency_amount = $obj->multicurrency_amount;
				$this->note           = $obj->note;
				$this->type_label = $obj->type_label;
				$this->type_code      = $obj->type_code;
				$this->statut         = $obj->statut;
				$this->ext_payment_id = $obj->ext_payment_id;
				$this->ext_payment_site = $obj->ext_payment_site;

				$this->bank_account   = $obj->fk_account; // deprecated
				$this->fk_account     = $obj->fk_account;
				$this->bank_line      = $obj->fk_bank;

				$this->db->free($resql);
				return 1;
			} else {
				$this->db->free($resql);
				return 0;
			}
		} else {
			dol_print_error($this->db);
			return -1;
		}
	}

	/**
	 *  Create payment of invoices into database.
	 *  Use this->amounts to have list of invoices for the payment.
	 *  For payment of a customer invoice, amounts are positive, for payment of credit note, amounts are negative
	 *
	 *  @param	User	  $user                	Object user
	 *  @param  int		  $closepaidinvoices   	1=Also close payed invoices to paid, 0=Do nothing more
	 *  @param  Societe   $thirdparty           Thirdparty
	 *  @return int                 			id of created payment, < 0 if error
	 */
	public function create($user, $closepaidinvoices = 0, $thirdparty = null)
	{
		global $conf, $langs;

		$error = 0;
		$way = $this->getWay();

		$now = dol_now();

		// Clean parameters
		$totalamount = 0;
		$totalamount_converted = 0;
		$atleastonepaymentnotnull = 0;

		if ($way == 'dolibarr')
		{
			$amounts = &$this->amounts;
			$amounts_to_update = &$this->multicurrency_amounts;
		} else {
			$amounts = &$this->multicurrency_amounts;
			$amounts_to_update = &$this->amounts;
		}

		foreach ($amounts as $key => $value)	// How payment is dispatch
		{
			$value_converted = Multicurrency::getAmountConversionFromInvoiceRate($key, $value, $way);
			$totalamount_converted += $value_converted;
			$amounts_to_update[$key] = price2num($value_converted, 'MT');

			$newvalue = price2num($value, 'MT');
			$amounts[$key] = $newvalue;
			$totalamount += $newvalue;
			if (!empty($newvalue)) $atleastonepaymentnotnull++;
		}

		$totalamount = price2num($totalamount);
		$totalamount_converted = price2num($totalamount_converted);

		// Check parameters
		if (empty($totalamount) && empty($atleastonepaymentnotnull))	 // We accept negative amounts for withdraw reject but not empty arrays
		{
			$this->errors[] = 'TotalAmountEmpty';
			$this->error = 'TotalAmountEmpty';
			return -1;
		}

		dol_syslog(get_class($this)."::create insert paiement", LOG_DEBUG);

		$this->db->begin();

		$this->ref = $this->getNextNumRef(is_object($thirdparty) ? $thirdparty : '');

		if (empty($this->ref_ext)) {
			$this->ref_ext = '';
		}

		if ($way == 'dolibarr')
		{
			$total = $totalamount;
			$mtotal = $totalamount_converted; // Maybe use price2num with MT for the converted value
		} else {
			$total = $totalamount_converted; // Maybe use price2num with MT for the converted value
			$mtotal = $totalamount;
		}

		$num_payment = $this->num_payment;
		$note = ($this->note_private ? $this->note_private : $this->note);

		$sql = "INSERT INTO ".MAIN_DB_PREFIX."paiement (entity, ref, ref_ext, datec, datep, amount, multicurrency_amount, fk_paiement, num_paiement, note, ext_payment_id, ext_payment_site, fk_user_creat, pos_change)";
		$sql .= " VALUES (".$conf->entity.", '".$this->db->escape($this->ref)."', '".$this->db->escape($this->ref_ext)."', '".$this->db->idate($now)."', '".$this->db->idate($this->datepaye)."', ".$total.", ".$mtotal.", ".$this->paiementid.", ";
		$sql .= "'".$this->db->escape($num_payment)."', '".$this->db->escape($note)."', ".($this->ext_payment_id ? "'".$this->db->escape($this->ext_payment_id)."'" : "null").", ".($this->ext_payment_site ? "'".$this->db->escape($this->ext_payment_site)."'" : "null").", ".$user->id.", ".((float) $this->pos_change).")";

		$resql = $this->db->query($sql);
		if ($resql)
		{
			$this->id = $this->db->last_insert_id(MAIN_DB_PREFIX.'paiement');

			// Insert links amount / invoices
			foreach ($this->amounts as $key => $amount)
			{
				$facid = $key;
				if (is_numeric($amount) && $amount <> 0)
				{
					$amount = price2num($amount);
					$sql = 'INSERT INTO '.MAIN_DB_PREFIX.'paiement_facture (fk_facture, fk_paiement, amount, multicurrency_amount)';
					$sql .= ' VALUES ('.$facid.', '.$this->id.', \''.$amount.'\', \''.$this->multicurrency_amounts[$key].'\')';

					dol_syslog(get_class($this).'::create Amount line '.$key.' insert paiement_facture', LOG_DEBUG);
					$resql = $this->db->query($sql);
					if ($resql)
					{
						$invoice = new Facture($this->db);
						$invoice->fetch($facid);

						// If we want to closed payed invoices
						if ($closepaidinvoices)
						{
							$paiement = $invoice->getSommePaiement();
							$creditnotes = $invoice->getSumCreditNotesUsed();
							$deposits = $invoice->getSumDepositsUsed();
							$alreadypayed = price2num($paiement + $creditnotes + $deposits, 'MT');
							$remaintopay = price2num($invoice->total_ttc - $paiement - $creditnotes - $deposits, 'MT');

							//var_dump($invoice->total_ttc.' - '.$paiement.' -'.$creditnotes.' - '.$deposits.' - '.$remaintopay);exit;

							//Invoice types that are eligible for changing status to paid
							$affected_types = array(
								Facture::TYPE_STANDARD,
								Facture::TYPE_REPLACEMENT,
								Facture::TYPE_CREDIT_NOTE,
								Facture::TYPE_DEPOSIT,
								Facture::TYPE_SITUATION
							);

							if (!in_array($invoice->type, $affected_types)) dol_syslog("Invoice ".$facid." is not a standard, nor replacement invoice, nor credit note, nor deposit invoice, nor situation invoice. We do nothing more.");
							elseif ($remaintopay) dol_syslog("Remain to pay for invoice ".$facid." not null. We do nothing more.");
							//else if ($mustwait) dol_syslog("There is ".$mustwait." differed payment to process, we do nothing more.");
							else {
								// If invoice is a down payment, we also convert down payment to discount
								if ($invoice->type == Facture::TYPE_DEPOSIT)
								{
									$amount_ht = $amount_tva = $amount_ttc = array();
									$multicurrency_amount_ht = $multicurrency_amount_tva = $multicurrency_amount_ttc = array();

									// Insert one discount by VAT rate category
									$discount = new DiscountAbsolute($this->db);
									$discount->fetch('', $invoice->id);
									if (empty($discount->id)) {	// If the invoice was not yet converted into a discount (this may have been done manually before we come here)
										$discount->description = '(DEPOSIT)';
										$discount->fk_soc = $invoice->socid;
										$discount->fk_facture_source = $invoice->id;

										// Loop on each vat rate
										$i = 0;
										foreach ($invoice->lines as $line) {
											if ($line->total_ht != 0) {    // no need to create discount if amount is null
												$amount_ht[$line->tva_tx] += $line->total_ht;
												$amount_tva[$line->tva_tx] += $line->total_tva;
												$amount_ttc[$line->tva_tx] += $line->total_ttc;
												$multicurrency_amount_ht[$line->tva_tx] += $line->multicurrency_total_ht;
												$multicurrency_amount_tva[$line->tva_tx] += $line->multicurrency_total_tva;
												$multicurrency_amount_ttc[$line->tva_tx] += $line->multicurrency_total_ttc;
												$i++;
											}
										}

										foreach ($amount_ht as $tva_tx => $xxx) {
											$discount->amount_ht = abs($amount_ht[$tva_tx]);
											$discount->amount_tva = abs($amount_tva[$tva_tx]);
											$discount->amount_ttc = abs($amount_ttc[$tva_tx]);
											$discount->multicurrency_amount_ht = abs($multicurrency_amount_ht[$tva_tx]);
											$discount->multicurrency_amount_tva = abs($multicurrency_amount_tva[$tva_tx]);
											$discount->multicurrency_amount_ttc = abs($multicurrency_amount_ttc[$tva_tx]);
											$discount->tva_tx = abs($tva_tx);

											$result = $discount->create($user);
											if ($result < 0) {
												$error++;
												break;
											}
										}
									}

<<<<<<< HEAD
									if ($error)
									{
										setEventMessages($discount->error, $discount->errors, 'errors');
										$error++;
									}
								}

								// Set invoice to paid
								if (!$error)
								{
									$result = $invoice->set_paid($user, '', '');
									if ($result < 0)
									{
										$this->error = $invoice->error;
										$this->errors = $invoice->errors;
										$error++;
									}
								}
							}
						}

						// Regenerate documents of invoices
						if (empty($conf->global->MAIN_DISABLE_PDF_AUTOUPDATE))
						{
							dol_syslog(get_class($this).'::create Regenerate the document after inserting payment for thirdparty default_lang='.(is_object($invoice->thirdparty) ? $invoice->thirdparty->default_lang : 'null'), LOG_DEBUG);

							$newlang = '';
							$outputlangs = $langs;
							if ($conf->global->MAIN_MULTILANGS && empty($newlang)) {
								$invoice->fetch_thirdparty();
								$newlang = $invoice->thirdparty->default_lang;
							}
							if (!empty($newlang)) {
								$outputlangs = new Translate("", $conf);
								$outputlangs->setDefaultLang($newlang);
							}
							$ret = $invoice->fetch($facid); // Reload to get new records
							$result = $invoice->generateDocument($invoice->modelpdf, $outputlangs);
							if ($result < 0) {
								setEventMessages($invoice->error, $invoice->errors, 'errors');
								$error++;
							}
						}
					} else {
=======
                                    if ($error)
                                    {
                                        setEventMessages($discount->error, $discount->errors, 'errors');
                                        $error++;
                                    }
                                }

                                // Set invoice to paid
                                if (!$error)
                                {
                                    $result = $invoice->set_paid($user, '', '');
                                    if ($result < 0)
                                    {
                                        $this->error = $invoice->error;
                                        $error++;
                                    }
                                }
                            }
					    }

					    // Regenerate documents of invoices
                        if (empty($conf->global->MAIN_DISABLE_PDF_AUTOUPDATE))
                        {
                        	dol_syslog(get_class($this).'::create Regenerate the document after inserting payment for thirdparty default_lang='.(is_object($invoice->thirdparty) ? $invoice->thirdparty->default_lang : 'null'), LOG_DEBUG);

                            $newlang = '';
                            $outputlangs = $langs;
                            if ($conf->global->MAIN_MULTILANGS && empty($newlang)) {
                            	$invoice->fetch_thirdparty();
                            	$newlang = $invoice->thirdparty->default_lang;
                            }
                            if (!empty($newlang)) {
                            	$outputlangs = new Translate("", $conf);
                            	$outputlangs->setDefaultLang($newlang);
                            }

                            $hidedetails = ! empty($conf->global->MAIN_GENERATE_DOCUMENTS_HIDE_DETAILS) ? 1 : 0;
                            $hidedesc = ! empty($conf->global->MAIN_GENERATE_DOCUMENTS_HIDE_DESC) ? 1 : 0;
                            $hideref = !empty($conf->global->MAIN_GENERATE_DOCUMENTS_HIDE_REF) ? 1 : 0;

                            $ret = $invoice->fetch($facid); // Reload to get new records
                            $result = $invoice->generateDocument($invoice->modelpdf, $outputlangs, $hidedetails, $hidedesc, $hideref);
                            if ($result < 0) {
                            	setEventMessages($invoice->error, $invoice->errors, 'errors');
                            	$error++;
                            }
                        }
					}
					else
					{
>>>>>>> b3f8a675
						$this->error = $this->db->lasterror();
						$error++;
					}
				} else {
					dol_syslog(get_class($this).'::Create Amount line '.$key.' not a number. We discard it.');
				}
			}

			if (!$error)    // All payments into $this->amounts were recorded without errors
			{
				// Appel des triggers
				$result = $this->call_trigger('PAYMENT_CUSTOMER_CREATE', $user);
				if ($result < 0) { $error++; }
				// Fin appel triggers
			}
		} else {
			$this->error = $this->db->lasterror();
			$error++;
		}

		if (!$error)
		{
			$this->amount = $total;
			$this->total = $total; // deprecated
			$this->multicurrency_amount = $mtotal;
			$this->db->commit();
			return $this->id;
		} else {
			$this->db->rollback();
			return -1;
		}
	}


	/**
	 *  Delete a payment and generated links into account
	 *  - Si le paiement porte sur un ecriture compte qui est rapprochee, on refuse
	 *  - Si le paiement porte sur au moins une facture a "payee", on refuse
	 *
	 *  @param	int		$notrigger		No trigger
	 *  @return int     				<0 si ko, >0 si ok
	 */
	public function delete($notrigger = 0)
	{
		global $conf, $user, $langs;

		$error = 0;

		$bank_line_id = $this->bank_line;

		$this->db->begin();

		// Verifier si paiement porte pas sur une facture classee
		// Si c'est le cas, on refuse la suppression
		$billsarray = $this->getBillsArray('fk_statut > 1');
		if (is_array($billsarray))
		{
			if (count($billsarray))
			{
				$this->error = "ErrorDeletePaymentLinkedToAClosedInvoiceNotPossible";
				$this->db->rollback();
				return -1;
			}
		} else {
			$this->db->rollback();
			return -2;
		}

		// Delete bank urls. If payment is on a conciliated line, return error.
		if ($bank_line_id > 0)
		{
			$accline = new AccountLine($this->db);

			$result = $accline->fetch($bank_line_id);
			if ($result == 0) {
				$accline->id = $accline->rowid = $bank_line_id; // If not found, we set artificially rowid to allow delete of llx_bank_url
			}

			// Delete bank account url lines linked to payment
			$result = $accline->delete_urls($user);
			if ($result < 0)
			{
				$this->error = $accline->error;
				$this->db->rollback();
				return -3;
			}

			// Delete bank account lines linked to payment
			$result = $accline->delete($user);
			if ($result < 0)
			{
				$this->error = $accline->error;
				$this->db->rollback();
				return -4;
			}
		}

		if (!$notrigger)
		{
			// Call triggers
			$result = $this->call_trigger('PAYMENT_CUSTOMER_DELETE', $user);
			if ($result < 0)
			{
				$this->db->rollback();
				return -1;
			}
			// End call triggers
		}

		// Delete payment (into paiement_facture and paiement)
		$sql = 'DELETE FROM '.MAIN_DB_PREFIX.'paiement_facture';
		$sql .= ' WHERE fk_paiement = '.$this->id;
		dol_syslog($sql);
		$result = $this->db->query($sql);
		if ($result)
		{
			$sql = 'DELETE FROM '.MAIN_DB_PREFIX.'paiement';
			$sql .= ' WHERE rowid = '.$this->id;
			dol_syslog($sql);
			$result = $this->db->query($sql);
			if (!$result)
			{
				$this->error = $this->db->lasterror();
				$this->db->rollback();
				return -3;
			}

			$this->db->commit();
			return 1;
		} else {
			$this->error = $this->db->error;
			$this->db->rollback();
			return -5;
		}
	}


	/**
	 *      Add a record into bank for payment + links between this bank record and sources of payment.
	 *      All payment properties (this->amount, this->amounts, ...) must have been set first like after a call to create().
	 *
	 *      @param	User	$user               Object of user making payment
	 *      @param  string	$mode               'payment', 'payment_supplier'
	 *      @param  string	$label              Label to use in bank record. Note: If label is '(WithdrawalPayment)', a third entry 'widthdraw' is added into bank_url.
	 *      @param  int		$accountid          Id of bank account to do link with
	 *      @param  string	$emetteur_nom       Name of transmitter
	 *      @param  string	$emetteur_banque    Name of bank
	 *      @param	int		$notrigger			No trigger
	 *  	@param	string	$accountancycode	When we record a free bank entry, we must provide accounting account if accountancy module is on.
	 *      @return int                 		<0 if KO, bank_line_id if OK
	 */
	public function addPaymentToBank($user, $mode, $label, $accountid, $emetteur_nom, $emetteur_banque, $notrigger = 0, $accountancycode = '')
	{
		global $conf, $langs, $user;

		$error = 0;
		$bank_line_id = 0;

		if (!empty($conf->banque->enabled))
		{
			if ($accountid <= 0)
			{
				$this->error = 'Bad value for parameter accountid='.$accountid;
				dol_syslog(get_class($this).'::addPaymentToBank '.$this->error, LOG_ERR);
				return -1;
			}

			$this->db->begin();

			$this->fk_account = $accountid;

			include_once DOL_DOCUMENT_ROOT.'/compta/bank/class/account.class.php';

			dol_syslog("$user->id, $mode, $label, $this->fk_account, $emetteur_nom, $emetteur_banque");

			$acc = new Account($this->db);
			$result = $acc->fetch($this->fk_account);

			$totalamount = $this->amount;
			if (empty($totalamount)) $totalamount = $this->total; // For backward compatibility

			// if dolibarr currency != bank currency then we received an amount in customer currency (currently I don't manage the case : my currency is USD, the customer currency is EUR and he paid me in GBP. Seems no sense for me)
			if (!empty($conf->multicurrency->enabled) && $conf->currency != $acc->currency_code) $totalamount = $this->multicurrency_amount;

			if ($mode == 'payment_supplier') $totalamount = -$totalamount;

			// Insert payment into llx_bank
			$bank_line_id = $acc->addline(
				$this->datepaye,
				$this->paiementid, // Payment mode id or code ("CHQ or VIR for example")
				$label,
				$totalamount, // Sign must be positive when we receive money (customer payment), negative when you give money (supplier invoice or credit note)
				$this->num_payment,
				'',
				$user,
				$emetteur_nom,
				$emetteur_banque,
				$accountancycode
			);

			// Mise a jour fk_bank dans llx_paiement
			// On connait ainsi le paiement qui a genere l'ecriture bancaire
			if ($bank_line_id > 0)
			{
				$result = $this->update_fk_bank($bank_line_id);
				if ($result <= 0)
				{
					$error++;
					dol_print_error($this->db);
				}

				// Add link 'payment', 'payment_supplier' in bank_url between payment and bank transaction
				if (!$error)
				{
					$url = '';
					if ($mode == 'payment') $url = DOL_URL_ROOT.'/compta/paiement/card.php?id=';
					if ($mode == 'payment_supplier') $url = DOL_URL_ROOT.'/fourn/paiement/card.php?id=';
					if ($url)
					{
						$result = $acc->add_url_line($bank_line_id, $this->id, $url, '(paiement)', $mode);
						if ($result <= 0)
						{
							$error++;
							dol_print_error($this->db);
						}
					}
				}

				// Add link 'company' in bank_url between invoice and bank transaction (for each invoice concerned by payment)
				//if (! $error && $label != '(WithdrawalPayment)')
				if (!$error)
				{
					$linkaddedforthirdparty = array();
					foreach ($this->amounts as $key => $value)  // We should have invoices always for same third party but we loop in case of.
					{
						if ($mode == 'payment')
						{
							$fac = new Facture($this->db);
							$fac->fetch($key);
							$fac->fetch_thirdparty();
							if (!in_array($fac->thirdparty->id, $linkaddedforthirdparty)) // Not yet done for this thirdparty
							{
								$result = $acc->add_url_line(
									$bank_line_id,
									$fac->thirdparty->id,
									DOL_URL_ROOT.'/comm/card.php?socid=',
									$fac->thirdparty->name,
									'company'
								);
								if ($result <= 0) dol_syslog(get_class($this).'::addPaymentToBank '.$this->db->lasterror());
								$linkaddedforthirdparty[$fac->thirdparty->id] = $fac->thirdparty->id; // Mark as done for this thirdparty
							}
						}
						if ($mode == 'payment_supplier')
						{
							$fac = new FactureFournisseur($this->db);
							$fac->fetch($key);
							$fac->fetch_thirdparty();
							if (!in_array($fac->thirdparty->id, $linkaddedforthirdparty)) // Not yet done for this thirdparty
							{
								$result = $acc->add_url_line(
									$bank_line_id,
									$fac->thirdparty->id,
									DOL_URL_ROOT.'/fourn/card.php?socid=',
									$fac->thirdparty->name,
									'company'
								);
								if ($result <= 0) dol_syslog(get_class($this).'::addPaymentToBank '.$this->db->lasterror());
								$linkaddedforthirdparty[$fac->thirdparty->id] = $fac->thirdparty->id; // Mark as done for this thirdparty
							}
						}
					}
				}

				// Add link 'WithdrawalPayment' in bank_url
				if (!$error && $label == '(WithdrawalPayment)') {
					$result = $acc->add_url_line(
						$bank_line_id,
						$this->id_prelevement,
						DOL_URL_ROOT.'/compta/prelevement/card.php?id=',
						$this->num_payment,
						'withdraw'
					);
				}

				if (!$error && !$notrigger)
				{
					// Appel des triggers
					$result = $this->call_trigger('PAYMENT_ADD_TO_BANK', $user);
					if ($result < 0) { $error++; }
					// Fin appel triggers
				}
			} else {
				$this->error = $acc->error;
				$error++;
			}

			if (!$error)
			{
				$this->db->commit();
			} else {
				$this->db->rollback();
			}
		}

		if (!$error)
		{
			return $bank_line_id;
		} else {
			return -1;
		}
	}


	// phpcs:disable PEAR.NamingConventions.ValidFunctionName.ScopeNotCamelCaps
	/**
	 *      Mise a jour du lien entre le paiement et la ligne generee dans llx_bank
	 *
	 *      @param	int		$id_bank    Id compte bancaire
	 *      @return	int					<0 if KO, >0 if OK
	 */
	public function update_fk_bank($id_bank)
	{
		// phpcs:enable
		$sql = 'UPDATE '.MAIN_DB_PREFIX.$this->table_element.' set fk_bank = '.$id_bank;
		$sql .= ' WHERE rowid = '.$this->id;

		dol_syslog(get_class($this).'::update_fk_bank', LOG_DEBUG);
		$result = $this->db->query($sql);
		if ($result)
		{
			return 1;
		} else {
			$this->error = $this->db->lasterror();
			dol_syslog(get_class($this).'::update_fk_bank '.$this->error);
			return -1;
		}
	}

	// phpcs:disable PEAR.NamingConventions.ValidFunctionName.ScopeNotCamelCaps
	/**
	 *	Updates the payment date
	 *
	 *  @param	int	$date   New date
	 *  @return int					<0 if KO, 0 if OK
	 */
	public function update_date($date)
	{
		// phpcs:enable
		$error = 0;

		if (!empty($date) && $this->statut != 1)
		{
			$this->db->begin();

			dol_syslog(get_class($this)."::update_date with date = ".$date, LOG_DEBUG);

			$sql = "UPDATE ".MAIN_DB_PREFIX.$this->table_element;
			$sql .= " SET datep = '".$this->db->idate($date)."'";
			$sql .= " WHERE rowid = ".$this->id;

			$result = $this->db->query($sql);
			if (!$result)
			{
				$error++;
				$this->error = 'Error -1 '.$this->db->error();
			}

			$type = $this->element;

			$sql = "UPDATE ".MAIN_DB_PREFIX.'bank';
			$sql .= " SET dateo = '".$this->db->idate($date)."', datev = '".$this->db->idate($date)."'";
			$sql .= " WHERE rowid IN (SELECT fk_bank FROM ".MAIN_DB_PREFIX."bank_url WHERE type = '".$this->db->escape($type)."' AND url_id = ".$this->id.")";
			$sql .= " AND rappro = 0";

			$result = $this->db->query($sql);
			if (!$result)
			{
				$error++;
				$this->error = 'Error -1 '.$this->db->error();
			}

			if (!$error)
			{
			}

			if (!$error)
			{
				$this->datepaye = $date;
				$this->date = $date;

				$this->db->commit();
				return 0;
			} else {
				$this->db->rollback();
				return -2;
			}
		}
		return -1; //no date given or already validated
	}

	// phpcs:disable PEAR.NamingConventions.ValidFunctionName.ScopeNotCamelCaps
	/**
	 *  Updates the payment number
	 *
	 *  @param	string	$num		New num
	 *  @return int					<0 if KO, 0 if OK
	 */
	public function update_num($num)
	{
		// phpcs:enable
		if (!empty($num) && $this->statut != 1) {
			$sql = "UPDATE ".MAIN_DB_PREFIX.$this->table_element;
			$sql .= " SET num_paiement = '".$this->db->escape($num)."'";
			$sql .= " WHERE rowid = ".$this->id;

			dol_syslog(get_class($this)."::update_num", LOG_DEBUG);
			$result = $this->db->query($sql);
			if ($result)
			{
				$this->num_payment = $this->db->escape($num);
				return 0;
			} else {
				$this->error = 'Error -1 '.$this->db->error();
				return -2;
			}
		}
		return -1; //no num given or already validated
	}

	/**
	 *    Validate payment
	 *
	 *	  @param	User	$user		User making validation
	 *    @return   int     			<0 if KO, >0 if OK
	 *    @deprecated
	 */
	public function valide(User $user = null)
	{
		return $this->validate($user);
	}

	/**
	 *    Validate payment
	 *
	 *	  @param	User	$user		User making validation
	 *    @return   int     			<0 if KO, >0 if OK
	 */
	public function validate(User $user = null)
	{
		$sql = 'UPDATE '.MAIN_DB_PREFIX.$this->table_element.' SET statut = 1 WHERE rowid = '.$this->id;

		dol_syslog(get_class($this).'::valide', LOG_DEBUG);
		$result = $this->db->query($sql);
		if ($result)
		{
			return 1;
		} else {
			$this->error = $this->db->lasterror();
			dol_syslog(get_class($this).'::valide '.$this->error);
			return -1;
		}
	}

	/**
	 *    Reject payment
	 *
	 *	  @param	User	$user		User making reject
	 *    @return   int     			<0 if KO, >0 if OK
	 */
	public function reject(User $user = null)
	{
		$sql = 'UPDATE '.MAIN_DB_PREFIX.$this->table_element.' SET statut = 2 WHERE rowid = '.$this->id;

		dol_syslog(get_class($this).'::reject', LOG_DEBUG);
		$result = $this->db->query($sql);
		if ($result)
		{
			return 1;
		} else {
			$this->error = $this->db->lasterror();
			dol_syslog(get_class($this).'::reject '.$this->error);
			return -1;
		}
	}

	/**
	 *    Information sur l'objet
	 *
	 *    @param   int     $id      id du paiement dont il faut afficher les infos
	 *    @return  void
	 */
	public function info($id)
	{
		$sql = 'SELECT p.rowid, p.datec, p.fk_user_creat, p.fk_user_modif, p.tms';
		$sql .= ' FROM '.MAIN_DB_PREFIX.'paiement as p';
		$sql .= ' WHERE p.rowid = '.$id;

		dol_syslog(get_class($this).'::info', LOG_DEBUG);
		$result = $this->db->query($sql);

		if ($result)
		{
			if ($this->db->num_rows($result))
			{
				$obj = $this->db->fetch_object($result);
				$this->id = $obj->rowid;
				if ($obj->fk_user_creat)
				{
					$cuser = new User($this->db);
					$cuser->fetch($obj->fk_user_creat);
					$this->user_creation = $cuser;
				}
				if ($obj->fk_user_modif)
				{
					$muser = new User($this->db);
					$muser->fetch($obj->fk_user_modif);
					$this->user_modification = $muser;
				}
				$this->date_creation     = $this->db->jdate($obj->datec);
				$this->date_modification = $this->db->jdate($obj->tms);
			}
			$this->db->free($result);
		} else {
			dol_print_error($this->db);
		}
	}

	/**
	 *  Return list of invoices the payment is related to.
	 *
	 *  @param	string		$filter         Filter
	 *  @return int|array					<0 if KO or array of invoice id
	 */
	public function getBillsArray($filter = '')
	{
		$sql = 'SELECT pf.fk_facture';
		$sql .= ' FROM '.MAIN_DB_PREFIX.'paiement_facture as pf, '.MAIN_DB_PREFIX.'facture as f'; // We keep link on invoice to allow use of some filters on invoice
		$sql .= ' WHERE pf.fk_facture = f.rowid AND pf.fk_paiement = '.$this->id;
		if ($filter) $sql .= ' AND '.$filter;
		$resql = $this->db->query($sql);
		if ($resql)
		{
			$i = 0;
			$num = $this->db->num_rows($resql);
			$billsarray = array();

			while ($i < $num)
			{
				$obj = $this->db->fetch_object($resql);
				$billsarray[$i] = $obj->fk_facture;
				$i++;
			}

			return $billsarray;
		} else {
			$this->error = $this->db->error();
			dol_syslog(get_class($this).'::getBillsArray Error '.$this->error.' -', LOG_DEBUG);
			return -1;
		}
	}

	/**
	 *  Return list of amounts of payments.
	 *
	 *  @return int|array					Array of amount of payments
	 */
	public function getAmountsArray()
	{
		$sql = 'SELECT pf.fk_facture, pf.amount';
		$sql .= ' FROM '.MAIN_DB_PREFIX.'paiement_facture as pf';
		$sql .= ' WHERE pf.fk_paiement = '.$this->id;
		$resql = $this->db->query($sql);
		if ($resql)
		{
			$i = 0;
			$num = $this->db->num_rows($resql);
			$amounts = array();

			while ($i < $num)
			{
				$obj = $this->db->fetch_object($resql);
				$amounts[$obj->fk_facture] = $obj->amount;
				$i++;
			}

			return $amounts;
		} else {
			$this->error = $this->db->error();
			dol_syslog(get_class($this).'::getAmountsArray Error '.$this->error.' -', LOG_DEBUG);
			return -1;
		}
	}

	/**
	 *      Return next reference of customer invoice not already used (or last reference)
	 *      according to numbering module defined into constant FACTURE_ADDON
	 *
	 *      @param	   Societe		$soc		object company
	 *      @param     string		$mode		'next' for next value or 'last' for last value
	 *      @return    string					free ref or last ref
	 */
	public function getNextNumRef($soc, $mode = 'next')
	{
		global $conf, $db, $langs;
		$langs->load("bills");

		// Clean parameters (if not defined or using deprecated value)
		if (empty($conf->global->PAYMENT_ADDON)) $conf->global->PAYMENT_ADDON = 'mod_payment_cicada';
		elseif ($conf->global->PAYMENT_ADDON == 'ant') $conf->global->PAYMENT_ADDON = 'mod_payment_ant';
		elseif ($conf->global->PAYMENT_ADDON == 'cicada') $conf->global->PAYMENT_ADDON = 'mod_payment_cicada';

		if (!empty($conf->global->PAYMENT_ADDON))
		{
			$mybool = false;

			$file = $conf->global->PAYMENT_ADDON.".php";
			$classname = $conf->global->PAYMENT_ADDON;

			// Include file with class
			$dirmodels = array_merge(array('/'), (array) $conf->modules_parts['models']);

			foreach ($dirmodels as $reldir) {
				$dir = dol_buildpath($reldir."core/modules/payment/");

				// Load file with numbering class (if found)
				if (is_file($dir.$file) && is_readable($dir.$file))
				{
					$mybool |= include_once $dir.$file;
				}
			}

			// For compatibility
			if (!$mybool)
			{
				$file = $conf->global->PAYMENT_ADDON.".php";
				$classname = "mod_payment_".$conf->global->PAYMENT_ADDON;
				$classname = preg_replace('/\-.*$/', '', $classname);
				// Include file with class
				foreach ($conf->file->dol_document_root as $dirroot)
				{
					$dir = $dirroot."/core/modules/payment/";

					// Load file with numbering class (if found)
					if (is_file($dir.$file) && is_readable($dir.$file)) {
						$mybool |= include_once $dir.$file;
					}
				}
			}

			if (!$mybool)
			{
				dol_print_error('', "Failed to include file ".$file);
				return '';
			}

			$obj = new $classname();
			$numref = "";
			$numref = $obj->getNextValue($soc, $this);

			/**
			 * $numref can be empty in case we ask for the last value because if there is no invoice created with the
			 * set up mask.
			 */
			if ($mode != 'last' && !$numref) {
				dol_print_error($db, "Payment::getNextNumRef ".$obj->error);
				return "";
			}

			return $numref;
		} else {
			$langs->load("errors");
			print $langs->trans("Error")." ".$langs->trans("ErrorModuleSetupNotComplete", $langs->transnoentitiesnoconv("Invoice"));
			return "";
		}
	}

	/**
	 * 	get the right way of payment
	 *
	 * 	@return 	string 	'dolibarr' if standard comportment or paid in main currency, 'customer' if payment received from multicurrency inputs
	 */
	public function getWay()
	{
		global $conf;

		$way = 'dolibarr';
		if (!empty($conf->multicurrency->enabled))
		{
			foreach ($this->multicurrency_amounts as $value)
			{
				if (!empty($value)) // one value found then payment is in invoice currency
				{
					$way = 'customer';
					break;
				}
			}
		}

		return $way;
	}

	/**
	 *  Initialise an instance with random values.
	 *  Used to build previews or test instances.
	 *	id must be 0 if object instance is a specimen.
	 *
	 *	@param	string		$option		''=Create a specimen invoice with lines, 'nolines'=No lines
	 *  @return	void
	 */
	public function initAsSpecimen($option = '')
	{
		global $user, $langs, $conf;

		$now = dol_now();
		$arraynow = dol_getdate($now);
		$nownotime = dol_mktime(0, 0, 0, $arraynow['mon'], $arraynow['mday'], $arraynow['year']);

		// Initialize parameters
		$this->id = 0;
		$this->ref = 'SPECIMEN';
		$this->specimen = 1;
		$this->facid = 1;
		$this->datepaye = $nownotime;
	}


	/**
	 *  Return clicable name (with picto eventually)
	 *
	 *	@param	int		$withpicto		0=No picto, 1=Include picto into link, 2=Only picto
	 *	@param	string	$option			Sur quoi pointe le lien
	 *  @param  string  $mode           'withlistofinvoices'=Include list of invoices into tooltip
	 *  @param	int  	$notooltip		1=Disable tooltip
	 *	@return	string					Chaine avec URL
	 */
	public function getNomUrl($withpicto = 0, $option = '', $mode = 'withlistofinvoices', $notooltip = 0)
	{
		global $conf, $langs;

		if (!empty($conf->dol_no_mouse_hover)) $notooltip = 1; // Force disable tooltips

		$result = '';

		$label = img_picto('', $this->picto).' <u>'.$langs->trans("Payment").'</u><br>';
		$label .= '<strong>'.$langs->trans("Ref").':</strong> '.$this->ref;
        $dateofpayment = ($this->datepaye ? $this->datepaye : $this->date);
        if ($dateofpayment) {
        	$label .= '<br><strong>'.$langs->trans("Date").':</strong> ';
        	$tmparray = dol_getdate($dateofpayment);
        	if ($tmparray['seconds'] == 0 && $tmparray['minutes'] == 0 && ($tmparray['hours'] == 0 || $tmparray['hours'] == 12)) {	// We set hours to 0:00 or 12:00 because we don't know it
        		$label .= dol_print_date($dateofpayment, 'day');
        	} else {	// Hours was set to real date of payment (special case for POS for example)
        		$label .= dol_print_date($dateofpayment, 'dayhour', 'tzuser');
        	}
        }
		if ($mode == 'withlistofinvoices')
		{
			$arraybill = $this->getBillsArray();
			if (is_array($arraybill) && count($arraybill) > 0)
			{
				include_once DOL_DOCUMENT_ROOT.'/compta/facture/class/facture.class.php';
				$facturestatic = new Facture($this->db);
				foreach ($arraybill as $billid)
				{
					$facturestatic->fetch($billid);
					$label .= '<br> '.$facturestatic->getNomUrl(1, '', 0, 0, '', 1).' '.$facturestatic->getLibStatut(2, 1);
				}
			}
		}

		$linkclose = '';
		if (empty($notooltip))
		{
			if (!empty($conf->global->MAIN_OPTIMIZEFORTEXTBROWSER))
			{
				$label = $langs->trans("ShowMyObject");
				$linkclose .= ' alt="'.dol_escape_htmltag($label, 1).'"';
			}
			$linkclose .= ' title="'.dol_escape_htmltag($label, 1).'"';
			$linkclose .= ' class="classfortooltip'.($morecss ? ' '.$morecss : '').'"';
		} else $linkclose = ($morecss ? ' class="'.$morecss.'"' : '');

		$url = DOL_URL_ROOT.'/compta/paiement/card.php?id='.$this->id;

		$linkstart = '<a href="'.$url.'"';
		$linkstart .= $linkclose.'>';
		$linkend = '</a>';

		$result .= $linkstart;
		if ($withpicto) $result .= img_object(($notooltip ? '' : $label), ($this->picto ? $this->picto : 'generic'), ($notooltip ? (($withpicto != 2) ? 'class="paddingright"' : '') : 'class="'.(($withpicto != 2) ? 'paddingright ' : '').'classfortooltip"'), 0, 0, $notooltip ? 0 : 1);
		if ($withpicto && $withpicto != 2) $result .= ($this->ref ? $this->ref : $this->id);
		$result .= $linkend;

		return $result;
	}

	/**
	 * Retourne le libelle du statut d'une facture (brouillon, validee, abandonnee, payee)
	 *
	 * @param	int		$mode       0=libelle long, 1=libelle court, 2=Picto + Libelle court, 3=Picto, 4=Picto + Libelle long, 5=Libelle court + Picto
	 * @return  string				Libelle
	 */
	public function getLibStatut($mode = 0)
	{
		return $this->LibStatut($this->statut, $mode);
	}

	// phpcs:disable PEAR.NamingConventions.ValidFunctionName.ScopeNotCamelCaps
	/**
	 * Renvoi le libelle d'un statut donne
	 *
	 * @param   int		$status     Statut
	 * @param   int		$mode       0=libelle long, 1=libelle court, 2=Picto + Libelle court, 3=Picto, 4=Picto + Libelle long, 5=Libelle court + Picto
	 * @return	string  		    Libelle du statut
	 */
	public function LibStatut($status, $mode = 0)
	{
		// phpcs:enable
		global $langs; // TODO Renvoyer le libelle anglais et faire traduction a affichage

		$langs->load('compta');
		/*if ($mode == 0)
		{
			if ($status == 0) return $langs->trans('ToValidate');
			if ($status == 1) return $langs->trans('Validated');
		}
		if ($mode == 1)
		{
			if ($status == 0) return $langs->trans('ToValidate');
			if ($status == 1) return $langs->trans('Validated');
		}
		if ($mode == 2)
		{
			if ($status == 0) return img_picto($langs->trans('ToValidate'),'statut1').' '.$langs->trans('ToValidate');
			if ($status == 1) return img_picto($langs->trans('Validated'),'statut4').' '.$langs->trans('Validated');
		}
		if ($mode == 3)
		{
			if ($status == 0) return img_picto($langs->trans('ToValidate'),'statut1');
			if ($status == 1) return img_picto($langs->trans('Validated'),'statut4');
		}
		if ($mode == 4)
		{
			if ($status == 0) return img_picto($langs->trans('ToValidate'),'statut1').' '.$langs->trans('ToValidate');
			if ($status == 1) return img_picto($langs->trans('Validated'),'statut4').' '.$langs->trans('Validated');
		}
		if ($mode == 5)
		{
			if ($status == 0) return $langs->trans('ToValidate').' '.img_picto($langs->trans('ToValidate'),'statut1');
			if ($status == 1) return $langs->trans('Validated').' '.img_picto($langs->trans('Validated'),'statut4');
		}
		if ($mode == 6)
	    {
	        if ($status == 0) return $langs->trans('ToValidate').' '.img_picto($langs->trans('ToValidate'),'statut1');
	        if ($status == 1) return $langs->trans('Validated').' '.img_picto($langs->trans('Validated'),'statut4');
	    }*/
		return '';
	}

	// phpcs:disable PEAR.NamingConventions.ValidFunctionName.ScopeNotCamelCaps
	/**
	 *  Load the third party of object, from id into this->thirdparty.
	 *  For payments, take the thirdparty linked to the first invoice found. This is enough because payments are done on invoices of the same thirdparty.
	 *
	 *	@param		int		$force_thirdparty_id	Force thirdparty id
	 *	@return		int								<0 if KO, >0 if OK
	 */
	public function fetch_thirdparty($force_thirdparty_id = 0)
	{
		// phpcs:enable
		include_once DOL_DOCUMENT_ROOT.'/compta/facture/class/facture.class.php';

		if (empty($force_thirdparty_id))
		{
			$billsarray = $this->getBillsArray(); // From payment, the fk_soc isn't available, we should load the first supplier invoice to get him
			if (!empty($billsarray))
			{
				$invoice = new Facture($this->db);
				if ($invoice->fetch($billsarray[0]) > 0)
				{
					$force_thirdparty_id = $invoice->socid;
				}
			}
		}

		return parent::fetch_thirdparty($force_thirdparty_id);
	}
}<|MERGE_RESOLUTION|>--- conflicted
+++ resolved
@@ -387,7 +387,6 @@
 										}
 									}
 
-<<<<<<< HEAD
 									if ($error)
 									{
 										setEventMessages($discount->error, $discount->errors, 'errors');
@@ -424,66 +423,19 @@
 								$outputlangs = new Translate("", $conf);
 								$outputlangs->setDefaultLang($newlang);
 							}
+
+                            $hidedetails = ! empty($conf->global->MAIN_GENERATE_DOCUMENTS_HIDE_DETAILS) ? 1 : 0;
+                            $hidedesc = ! empty($conf->global->MAIN_GENERATE_DOCUMENTS_HIDE_DESC) ? 1 : 0;
+                            $hideref = !empty($conf->global->MAIN_GENERATE_DOCUMENTS_HIDE_REF) ? 1 : 0;
+
 							$ret = $invoice->fetch($facid); // Reload to get new records
-							$result = $invoice->generateDocument($invoice->modelpdf, $outputlangs);
+                            $result = $invoice->generateDocument($invoice->modelpdf, $outputlangs, $hidedetails, $hidedesc, $hideref);
 							if ($result < 0) {
 								setEventMessages($invoice->error, $invoice->errors, 'errors');
 								$error++;
 							}
 						}
 					} else {
-=======
-                                    if ($error)
-                                    {
-                                        setEventMessages($discount->error, $discount->errors, 'errors');
-                                        $error++;
-                                    }
-                                }
-
-                                // Set invoice to paid
-                                if (!$error)
-                                {
-                                    $result = $invoice->set_paid($user, '', '');
-                                    if ($result < 0)
-                                    {
-                                        $this->error = $invoice->error;
-                                        $error++;
-                                    }
-                                }
-                            }
-					    }
-
-					    // Regenerate documents of invoices
-                        if (empty($conf->global->MAIN_DISABLE_PDF_AUTOUPDATE))
-                        {
-                        	dol_syslog(get_class($this).'::create Regenerate the document after inserting payment for thirdparty default_lang='.(is_object($invoice->thirdparty) ? $invoice->thirdparty->default_lang : 'null'), LOG_DEBUG);
-
-                            $newlang = '';
-                            $outputlangs = $langs;
-                            if ($conf->global->MAIN_MULTILANGS && empty($newlang)) {
-                            	$invoice->fetch_thirdparty();
-                            	$newlang = $invoice->thirdparty->default_lang;
-                            }
-                            if (!empty($newlang)) {
-                            	$outputlangs = new Translate("", $conf);
-                            	$outputlangs->setDefaultLang($newlang);
-                            }
-
-                            $hidedetails = ! empty($conf->global->MAIN_GENERATE_DOCUMENTS_HIDE_DETAILS) ? 1 : 0;
-                            $hidedesc = ! empty($conf->global->MAIN_GENERATE_DOCUMENTS_HIDE_DESC) ? 1 : 0;
-                            $hideref = !empty($conf->global->MAIN_GENERATE_DOCUMENTS_HIDE_REF) ? 1 : 0;
-
-                            $ret = $invoice->fetch($facid); // Reload to get new records
-                            $result = $invoice->generateDocument($invoice->modelpdf, $outputlangs, $hidedetails, $hidedesc, $hideref);
-                            if ($result < 0) {
-                            	setEventMessages($invoice->error, $invoice->errors, 'errors');
-                            	$error++;
-                            }
-                        }
-					}
-					else
-					{
->>>>>>> b3f8a675
 						$this->error = $this->db->lasterror();
 						$error++;
 					}
