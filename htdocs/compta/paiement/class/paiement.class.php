<?php
/* Copyright (C) 2002-2004  Rodolphe Quiedeville    <rodolphe@quiedeville.org>
 * Copyright (C) 2004-2010  Laurent Destailleur     <eldy@users.sourceforge.net>
 * Copyright (C) 2005       Marc Barilley / Ocebo   <marc@ocebo.com>
 * Copyright (C) 2012       Cédric Salvador       <csalvador@gpcsolutions.fr>
 * Copyright (C) 2014       Raphaël Doursenaud    <rdoursenaud@gpcsolutions.fr>
 * Copyright (C) 2014       Marcos García 		 <marcosgdf@gmail.com>
 * Copyright (C) 2015       Juanjo Menent		 <jmenent@2byte.es>
 * Copyright (C) 2018       Ferran Marcet		 <fmarcet@2byte.es>
 * Copyright (C) 2018       Thibault FOUCART		<support@ptibogxiv.net>
 * Copyright (C) 2018-2024  Frédéric France         <frederic.france@free.fr>
 * Copyright (C) 2020       Andreu Bisquerra Gaya 	<jove@bisquerra.com>
 * Copyright (C) 2021       OpenDsi					<support@open-dsi.fr>
 * Copyright (C) 2023       Joachim Kueter			<git-jk@bloxera.com>
 * Copyright (C) 2023       Sylvain Legrand			<technique@infras.fr>
 * Copyright (C) 2024		MDW							<mdeweerd@users.noreply.github.com>
 *
 * This program is free software; you can redistribute it and/or modify
 * it under the terms of the GNU General Public License as published by
 * the Free Software Foundation; either version 3 of the License, or
 * (at your option) any later version.
 *
 * This program is distributed in the hope that it will be useful,
 * but WITHOUT ANY WARRANTY; without even the implied warranty of
 * MERCHANTABILITY or FITNESS FOR A PARTICULAR PURPOSE.  See the
 * GNU General Public License for more details.
 *
 * You should have received a copy of the GNU General Public License
 * along with this program. If not, see <https://www.gnu.org/licenses/>.
 */

/**
 *	\file       htdocs/compta/paiement/class/paiement.class.php
 *	\ingroup    invoice
 *	\brief      File of class to manage payments of customers invoices
 */
require_once DOL_DOCUMENT_ROOT.'/core/class/commonobject.class.php';
require_once DOL_DOCUMENT_ROOT.'/multicurrency/class/multicurrency.class.php';


/**
 *	Class to manage payments of customer invoices
 */
class Paiement extends CommonObject
{
	/**
	 * @var string ID to identify managed object
	 */
	public $element = 'payment';

	/**
	 * @var string Name of table without prefix where object is stored
	 */
	public $table_element = 'paiement';

	/**
	 * @var string String with name of icon for myobject. Must be the part after the 'object_' into object_myobject.png
	 */
	public $picto = 'payment';

	/**
	 * @var int							Invoice ID
	 */
	public $facid;

	/**
	 * @var int							Company ID
	 */
	public $socid;

	/**
	 * @var int|string
	 */
	public $datepaye;

	/**
	 * @var int|string					same than $datepaye
	 */
	public $date;

	/**
	 * @deprecated
	 * @see $amount, $amounts
	 */
	public $total;

	/**
	 * @deprecated
	 * @see $amount, $amounts
	 */
	public $montant;

	/**
	 * @var float							Total amount of payment (in the main currency)
	 */
	public $amount;
<<<<<<< HEAD

	/**
	 * @var float							Total amount of payment (in the currency of the bank account)
	 */
	public $multicurrency_amount;

	/**
	 * @var float[] array: invoice ID => amount for that invoice (in the main currency)
	 */
	public $amounts = array();

	/**
	 * @var float[] array: invoice ID => amount for that invoice (in the invoice's currency)
	 */
	public $multicurrency_amounts = array();

	/**
	 * @var float[] Multicurrency rate (array: invoice ID => currency rate ("taux" in French) for that invoice)
	 */
	public $multicurrency_tx = array();

	/**
	 * @var string[] Multicurrency code (array: invoice ID => currency code for that invoice)
	 */
	public $multicurrency_code = array();

	/**
=======

	/**
	 * @var float							Total amount of payment (in the currency of the bank account)
	 */
	public $multicurrency_amount;

	/**
	 * @var float[] array: invoice ID => amount for that invoice (in the main currency)
	 */
	public $amounts = array();

	/**
	 * @var float[] array: invoice ID => amount for that invoice (in the invoice's currency)
	 */
	public $multicurrency_amounts = array();

	/**
	 * @var float[] Multicurrency rate (array: invoice ID => currency rate ("taux" in French) for that invoice)
	 */
	public $multicurrency_tx = array();

	/**
	 * @var string[] Multicurrency code (array: invoice ID => currency code for that invoice)
	 */
	public $multicurrency_code = array();

	/**
>>>>>>> cc80841a
	 * @var float							Excess received in TakePOS cash payment
	 */
	public $pos_change = 0.0;

	public $author;

	/**
	 * @var int								ID of mode of payment. Is saved into fields fk_paiement on llx_paiement = id of llx_c_paiement. Can get value from code using ...
	 */
	public $paiementid;

	/**
	 * @var string							Code of mode of payment.
	 */
	public $paiementcode;

	/**
	 * @var string							Type of payment label
	 */
	public $type_label;

	/**
	 * @var string							Type of payment code (seems duplicate with $paiementcode);
	 */
	public $type_code;

	/**
	 * @var string
	 * @deprecated
	 * @see $num_payment
	 */
	public $num_paiement;

	/**
	 * @var string      Payment reference
	 *                  (Cheque or bank transfer reference. Can be "ABC123")
	 */
	public $num_payment;

	/**
	 * @var string Id of external payment mode
	 */
	public $ext_payment_id;

	/**
	 * @var string Id of prelevement
	 */
	public $id_prelevement;

	/**
	 * @var string num_prelevement
	 */
	public $num_prelevement;

	/**
	 * @var string Name of external payment mode
	 */
	public $ext_payment_site;

	/**
	 * @var int bank account id of payment
	 * @deprecated
	 * @see $fk_account
	 */
	public $bank_account;

	/**
	 * @var int bank account id of payment
	 */
	public $fk_account;

	/**
	 * @var int id of payment line in bank account
	 */
	public $bank_line;

	// fk_paiement dans llx_paiement est l'id du type de paiement (7 pour CHQ, ...)
	// fk_paiement dans llx_paiement_facture est le rowid du paiement
	/**
	 * @var int payment id
	 */
	public $fk_paiement; // Type of payment

	/**
	 * @var string payment external reference
	 */
	public $ref_ext;


	/**
	 *	Constructor
	 *
	 *  @param		DoliDB		$db      Database handler
	 */
	public function __construct($db)
	{
		$this->db = $db;
	}

	/**
	 *    Load payment from database
	 *
	 *    @param	int		$id			Id of payment to get
	 *    @param	string	$ref		Ref of payment to get (currently ref = id but this may change in future)
	 *    @param	int		$fk_bank	Id of bank line associated to payment
	 *    @return   int		            Return integer <0 if KO, 0 if not found, >0 if OK
	 */
	public function fetch($id, $ref = '', $fk_bank = 0)
	{
		$sql = 'SELECT p.rowid, p.ref, p.ref_ext, p.datep as dp, p.amount, p.statut, p.ext_payment_id, p.ext_payment_site, p.fk_bank, p.multicurrency_amount,';
		$sql .= ' c.code as type_code, c.libelle as type_label,';
		$sql .= ' p.num_paiement as num_payment, p.note,';
		$sql .= ' b.fk_account';
		$sql .= ' FROM '.MAIN_DB_PREFIX.'paiement as p LEFT JOIN '.MAIN_DB_PREFIX.'c_paiement as c ON p.fk_paiement = c.id';
		$sql .= ' LEFT JOIN '.MAIN_DB_PREFIX.'bank as b ON p.fk_bank = b.rowid';
		$sql .= ' WHERE p.entity IN ('.getEntity('invoice').')';
		if ($id > 0) {
			$sql .= ' AND p.rowid = '.((int) $id);
		} elseif ($ref) {
			$sql .= " AND p.ref = '".$this->db->escape($ref)."'";
		} elseif ($fk_bank) {
			$sql .= ' AND p.fk_bank = '.((int) $fk_bank);
		}

		$resql = $this->db->query($sql);
		if ($resql) {
			if ($this->db->num_rows($resql)) {
				$obj = $this->db->fetch_object($resql);

				$this->id             = $obj->rowid;
				$this->ref            = $obj->ref ? $obj->ref : $obj->rowid;
				$this->ref_ext        = $obj->ref_ext;
				$this->date           = $this->db->jdate($obj->dp);
				$this->datepaye       = $this->db->jdate($obj->dp);
				$this->num_payment    = $obj->num_payment;
				$this->montant        = $obj->amount; // deprecated
				$this->amount         = $obj->amount;
				$this->multicurrency_amount = $obj->multicurrency_amount;
				$this->note           = $obj->note;
				$this->note_private   = $obj->note;
				$this->type_label = $obj->type_label;
				$this->type_code      = $obj->type_code;
				$this->statut         = $obj->statut;
				$this->ext_payment_id = $obj->ext_payment_id;
				$this->ext_payment_site = $obj->ext_payment_site;

				$this->bank_account   = $obj->fk_account; // deprecated
				$this->fk_account     = $obj->fk_account;
				$this->bank_line      = $obj->fk_bank;

				$this->db->free($resql);
				return 1;
			} else {
				$this->db->free($resql);
				return 0;
			}
		} else {
			dol_print_error($this->db);
			return -1;
		}
	}

	/**
	 *  Create payment of invoices into database.
	 *  Use this->amounts to have list of invoices for the payment.
	 *  For payment of a customer invoice, amounts are positive, for payment of credit note, amounts are negative
	 *
	 *  @param	User	  $user                	Object user
	 *  @param  int		  $closepaidinvoices   	1=Also close paid invoices to paid, 0=Do nothing more
	 *  @param  Societe   $thirdparty           Thirdparty
	 *  @return int                 			id of created payment, < 0 if error
	 */
	public function create($user, $closepaidinvoices = 0, $thirdparty = null)
	{
		global $conf, $langs;

		$error = 0;
		$way = $this->getWay();	// 'dolibarr' to use amount, 'customer' to use foreign multicurrency amount

		$now = dol_now();

		// Clean parameters
		$totalamount = 0;
		$totalamount_converted = 0;
		$atleastonepaymentnotnull = 0;

		if ($way == 'dolibarr') {	// Payments were entered into the column of main currency
			$amounts = &$this->amounts;
			$amounts_to_update = &$this->multicurrency_amounts;
		} else {					// Payments were entered into the column of foreign currency
			$amounts = &$this->multicurrency_amounts;
			$amounts_to_update = &$this->amounts;
		}

		$currencyofpayment = '';
		$currencytxofpayment = '';

		foreach ($amounts as $key => $value) {	// How payment is dispatched
			if (empty($value)) {
				continue;
			}
			// $key is id of invoice, $value is amount, $way is a 'dolibarr' if amount is in main currency, 'customer' if in foreign currency
			$value_converted = MultiCurrency::getAmountConversionFromInvoiceRate($key, $value, $way);
			// Add controls of input validity
			if ($value_converted === false) {
				// We failed to find the conversion for one invoice
				$this->error = $langs->trans('FailedToFoundTheConversionRateForInvoice');
				return -1;
			}
			if (empty($currencyofpayment)) {
				$currencyofpayment = isset($this->multicurrency_code[$key]) ? $this->multicurrency_code[$key] : "";
			} elseif ($currencyofpayment != $this->multicurrency_code[$key]) {
				// If we have invoices with different currencies in the payment, we stop here
				$this->error = 'ErrorYouTryToPayInvoicesWithDifferentCurrenciesInSamePayment';
				return -1;
			}
			if (empty($currencytxofpayment)) {
				$currencytxofpayment = isset($this->multicurrency_tx[$key]) ? $this->multicurrency_tx[$key] : "";
			}

			$totalamount_converted += $value_converted;
			$amounts_to_update[$key] = price2num($value_converted, 'MT');

			$newvalue = price2num($value, 'MT');
			$amounts[$key] = $newvalue;
			$totalamount += $newvalue;
			if (!empty($newvalue)) {
				$atleastonepaymentnotnull++;
			}
		}

		if (empty($currencyofpayment)) {	// Should not happen. For the case the multicurrency_code was not saved into invoices
			$currencyofpayment = $conf->currency;
		}

		if (!empty($currencyofpayment)) {
			// We must check that the currency of invoices is the same than the currency of the bank
			include_once DOL_DOCUMENT_ROOT.'/compta/bank/class/account.class.php';
			$bankaccount = new Account($this->db);
			$bankaccount->fetch($this->fk_account);
			$bankcurrencycode = empty($bankaccount->currency_code) ? $conf->currency : $bankaccount->currency_code;
			if ($currencyofpayment != $bankcurrencycode && $currencyofpayment != $conf->currency && $bankcurrencycode != $conf->currency) {
				$langs->load("errors");
				$this->error = $langs->trans('ErrorYouTryToPayInvoicesInACurrencyFromBankWithAnotherCurrency', $currencyofpayment, $bankcurrencycode);
				return -1;
			}
		}


		$totalamount = (float) price2num($totalamount);
		$totalamount_converted = (float) price2num($totalamount_converted);

		// Check parameters
		if (empty($totalamount) && empty($atleastonepaymentnotnull)) {	 // We accept negative amounts for withdraw reject but not empty arrays
			$this->errors[] = 'TotalAmountEmpty';
			$this->error = $langs->trans('TotalAmountEmpty');
			return -1;
		}

		dol_syslog(get_class($this)."::create insert paiement (closepaidinvoices = ".$closepaidinvoices.")", LOG_DEBUG);

		$this->db->begin();

		$this->ref = $this->getNextNumRef(is_object($thirdparty) ? $thirdparty : '');

		if (empty($this->ref_ext)) {
			$this->ref_ext = '';
		}

		if ($way == 'dolibarr') {
			$total = $totalamount;
			$mtotal = $totalamount_converted;
		} else {
			$total = $totalamount_converted;
			$mtotal = $totalamount;
		}

		$num_payment = $this->num_payment;
		$note = ($this->note_private ? $this->note_private : $this->note);

		$sql = "INSERT INTO ".MAIN_DB_PREFIX."paiement (entity, ref, ref_ext, datec, datep, amount, multicurrency_amount, fk_paiement, num_paiement, note, ext_payment_id, ext_payment_site, fk_user_creat, pos_change)";
		$sql .= " VALUES (".((int) $conf->entity).", '".$this->db->escape($this->ref)."', '".$this->db->escape($this->ref_ext)."', '".$this->db->idate($now)."', '".$this->db->idate($this->datepaye)."', ".((float) $total).", ".((float) $mtotal).", ".((int) $this->paiementid).", ";
		$sql .= "'".$this->db->escape($num_payment)."', '".$this->db->escape($note)."', ".($this->ext_payment_id ? "'".$this->db->escape($this->ext_payment_id)."'" : "null").", ".($this->ext_payment_site ? "'".$this->db->escape($this->ext_payment_site)."'" : "null").", ".((int) $user->id).", ".((float) $this->pos_change).")";

		$resql = $this->db->query($sql);
		if ($resql) {
			$this->id = $this->db->last_insert_id(MAIN_DB_PREFIX.'paiement');

			// Insert links amount / invoices
			foreach ($this->amounts as $key => $amount) {
				$facid = $key;
				if (is_numeric($amount) && $amount != 0) {
					$amount = price2num($amount);
					$sql = "INSERT INTO ".MAIN_DB_PREFIX."paiement_facture (fk_facture, fk_paiement, amount, multicurrency_amount, multicurrency_code, multicurrency_tx)";
					$sql .= " VALUES (".((int) $facid).", ".((int) $this->id).", ".((float) $amount).", ".((float) $this->multicurrency_amounts[$key]).", ".($currencyofpayment ? "'".$this->db->escape($currencyofpayment)."'" : 'NULL').", ".(!empty($this->multicurrency_tx) ? (float) $currencytxofpayment : 1).")";

					dol_syslog(get_class($this).'::create Amount line '.$key.' insert paiement_facture', LOG_DEBUG);
					$resql = $this->db->query($sql);
					if ($resql) {
						$invoice = new Facture($this->db);
						$invoice->fetch($facid);

						// If we want to closed paid invoices
						if ($closepaidinvoices) {
							$paiement = $invoice->getSommePaiement();
							$creditnotes = $invoice->getSumCreditNotesUsed();
							$deposits = $invoice->getSumDepositsUsed();
							$alreadypayed = price2num($paiement + $creditnotes + $deposits, 'MT');
							$remaintopay = price2num($invoice->total_ttc - $paiement - $creditnotes - $deposits, 'MT');

							//var_dump($invoice->total_ttc.' - '.$paiement.' -'.$creditnotes.' - '.$deposits.' - '.$remaintopay);exit;

							//Invoice types that are eligible for changing status to paid
							$affected_types = array(
								Facture::TYPE_STANDARD,
								Facture::TYPE_REPLACEMENT,
								Facture::TYPE_CREDIT_NOTE,
								Facture::TYPE_DEPOSIT,
								Facture::TYPE_SITUATION
							);

							if (!in_array($invoice->type, $affected_types)) {
								dol_syslog("Invoice ".$facid." is not a standard, nor replacement invoice, nor credit note, nor deposit invoice, nor situation invoice. We do nothing more.");
							} elseif ($remaintopay) {
								// hook to have an option to automatically close a closable invoice with less payment than the total amount (e.g. agreed cash discount terms)
								global $hookmanager;
								$hookmanager->initHooks(array('paymentdao'));
								$parameters = array('facid' => $facid, 'invoice' => $invoice, 'remaintopay' => $remaintopay);
								$action = 'CLOSEPAIDINVOICE';
								$reshook = $hookmanager->executeHooks('createPayment', $parameters, $this, $action); // Note that $action and $object may have been modified by some hooks
								if ($reshook < 0) {
									$this->errors[] = $hookmanager->error;
									$this->error = $hookmanager->error;
									$error++;
								} elseif ($reshook == 0) {
									dol_syslog("Remain to pay for invoice " . $facid . " not null. We do nothing more.");
								}
								// } else if ($mustwait) dol_syslog("There is ".$mustwait." differed payment to process, we do nothing more.");
							} else {
								// If invoice is a down payment, we also convert down payment to discount
								if ($invoice->type == Facture::TYPE_DEPOSIT) {
									$amount_ht = $amount_tva = $amount_ttc = array();
									$multicurrency_amount_ht = $multicurrency_amount_tva = $multicurrency_amount_ttc = array();

									// Insert one discount by VAT rate category
									$discount = new DiscountAbsolute($this->db);
									$discount->fetch(0, $invoice->id);
									if (empty($discount->id)) {	// If the invoice was not yet converted into a discount (this may have been done manually before we come here)
										$discount->description = '(DEPOSIT)';
										$discount->fk_soc = $invoice->socid;
										$discount->socid = $invoice->socid;
										$discount->fk_facture_source = $invoice->id;

										// Loop on each vat rate
										$i = 0;
										foreach ($invoice->lines as $line) {
											if ($line->total_ht != 0) {    // no need to create discount if amount is null
												$amount_ht[$line->tva_tx] += $line->total_ht;
												$amount_tva[$line->tva_tx] += $line->total_tva;
												$amount_ttc[$line->tva_tx] += $line->total_ttc;
												$multicurrency_amount_ht[$line->tva_tx] += $line->multicurrency_total_ht;
												$multicurrency_amount_tva[$line->tva_tx] += $line->multicurrency_total_tva;
												$multicurrency_amount_ttc[$line->tva_tx] += $line->multicurrency_total_ttc;
												$i++;
											}
										}

										foreach ($amount_ht as $tva_tx => $xxx) {
											$discount->amount_ht = abs($amount_ht[$tva_tx]);
											$discount->amount_tva = abs($amount_tva[$tva_tx]);
											$discount->amount_ttc = abs($amount_ttc[$tva_tx]);
											$discount->multicurrency_amount_ht = abs($multicurrency_amount_ht[$tva_tx]);
											$discount->multicurrency_amount_tva = abs($multicurrency_amount_tva[$tva_tx]);
											$discount->multicurrency_amount_ttc = abs($multicurrency_amount_ttc[$tva_tx]);
											$discount->tva_tx = abs($tva_tx);

											$result = $discount->create($user);
											if ($result < 0) {
												$error++;
												break;
											}
										}
									}

									if ($error) {
										$this->error = $discount->error;
										$this->errors = $discount->errors;
										$error++;
									}
								}

								// Set invoice to paid
								if (!$error) {
									$invoice->context['actionmsgmore'] = 'Invoice set to paid by the payment->create() of payment '.$this->ref.' because the remain to pay is 0';

									$result = $invoice->setPaid($user, '', '');
									if ($result < 0) {
										$this->error = $invoice->error;
										$this->errors = $invoice->errors;
										$error++;
									}
								}
							}
						}

						// Regenerate documents of invoices
						if (!getDolGlobalString('MAIN_DISABLE_PDF_AUTOUPDATE')) {
							dol_syslog(get_class($this).'::create Regenerate the document after inserting payment for thirdparty default_lang='.(is_object($invoice->thirdparty) ? $invoice->thirdparty->default_lang : 'null'), LOG_DEBUG);

							$newlang = '';
							$outputlangs = $langs;
							if (getDolGlobalInt('MAIN_MULTILANGS') && empty($newlang)) {
								$invoice->fetch_thirdparty();
								$newlang = $invoice->thirdparty->default_lang;
							}
							if (!empty($newlang)) {
								$outputlangs = new Translate("", $conf);
								$outputlangs->setDefaultLang($newlang);
							}

							$hidedetails = getDolGlobalString('MAIN_GENERATE_DOCUMENTS_HIDE_DETAILS') ? 1 : 0;
							$hidedesc = getDolGlobalString('MAIN_GENERATE_DOCUMENTS_HIDE_DESC') ? 1 : 0;
							$hideref = getDolGlobalString('MAIN_GENERATE_DOCUMENTS_HIDE_REF') ? 1 : 0;

							$ret = $invoice->fetch($facid); // Reload to get new records

							$result = $invoice->generateDocument($invoice->model_pdf, $outputlangs, $hidedetails, $hidedesc, $hideref);

							dol_syslog(get_class($this).'::create Regenerate end result='.$result, LOG_DEBUG);

							if ($result < 0) {
								$this->error = $invoice->error;
								$this->errors = $invoice->errors;
								$error++;
							}
						}
					} else {
						$this->error = $this->db->lasterror();
						$error++;
					}
				} else {
					dol_syslog(get_class($this).'::Create Amount line '.$key.' not a number. We discard it.');
				}
			}

			dol_syslog(get_class($this).'::create Now we call the triggers if no error (error = '.$error.')', LOG_DEBUG);

			if (!$error) {    // All payments into $this->amounts were recorded without errors
				// Appel des triggers
				$result = $this->call_trigger('PAYMENT_CUSTOMER_CREATE', $user);
				if ($result < 0) {
					$error++;
				}
				// Fin appel triggers
			}
		} else {
			$this->error = $this->db->lasterror();
			$error++;
		}

		if (!$error) {
			$this->amount = $total;
			$this->total = $total; // deprecated
			$this->multicurrency_amount = $mtotal;
			$this->db->commit();
			return $this->id;
		} else {
			$this->db->rollback();
			return -1;
		}
	}


	/**
	 * Delete a payment and generated links into account
	 *  - Si le paiement porte sur un ecriture compte qui est rapprochee, on refuse
	 *  - Si le paiement porte sur au moins une facture a "payee", on refuse
	 *
	 * @param	User	$user			User making the deletion
	 * @param	int		$notrigger		No trigger
	 * @return 	int     				Return integer <0 if KO, >0 if OK
	 */
	public function delete($user, $notrigger = 0)
	{
		$error = 0;

		$bank_line_id = $this->bank_line;

		$this->db->begin();

		// Verifier si paiement porte pas sur une facture classee
		// Si c'est le cas, on refuse la suppression
		$billsarray = $this->getBillsArray('f.fk_statut > 1');
		if (is_array($billsarray)) {
			if (count($billsarray)) {
				$this->error = "ErrorDeletePaymentLinkedToAClosedInvoiceNotPossible";
				$this->db->rollback();
				return -1;
			}
		} else {
			$this->db->rollback();
			return -2;
		}

		// Delete bank urls. If payment is on a conciliated line, return error.
		if ($bank_line_id > 0) {
			$accline = new AccountLine($this->db);

			$result = $accline->fetch($bank_line_id);
			if ($result == 0) {
				$accline->id = $accline->rowid = $bank_line_id; // If not found, we set artificially rowid to allow delete of llx_bank_url
			}

			// Delete bank account url lines linked to payment
			$result = $accline->delete_urls($user);
			if ($result < 0) {
				$this->error = $accline->error;
				$this->db->rollback();
				return -3;
			}

			// Delete bank account lines linked to payment
			$result = $accline->delete($user);
			if ($result < 0) {
				$this->error = $accline->error;
				$this->db->rollback();
				return -4;
			}
		}

		if (!$notrigger) {
			// Call triggers
			$result = $this->call_trigger('PAYMENT_CUSTOMER_DELETE', $user);
			if ($result < 0) {
				$this->db->rollback();
				return -1;
			}
			// End call triggers
		}

		// Delete payment (into paiement_facture and paiement)
		$sql = 'DELETE FROM '.MAIN_DB_PREFIX.'paiement_facture';
		$sql .= ' WHERE fk_paiement = '.((int) $this->id);
		dol_syslog($sql);
		$result = $this->db->query($sql);
		if ($result) {
			$sql = 'DELETE FROM '.MAIN_DB_PREFIX.'paiement';
			$sql .= " WHERE rowid = ".((int) $this->id);
			dol_syslog($sql);
			$result = $this->db->query($sql);
			if (!$result) {
				$this->error = $this->db->lasterror();
				$this->db->rollback();
				return -3;
			}

			$this->db->commit();
			return 1;
		} else {
			$this->error = $this->db->error;
			$this->db->rollback();
			return -5;
		}
	}


	/**
	 *      Add a record into bank for payment + links between this bank record and sources of payment.
	 *      All payment properties (this->amount, this->amounts, ...) must have been set first like after a call to create().
	 *
	 *      @param	User	$user               Object of user making payment
	 *      @param  string	$mode               'payment', 'payment_supplier'
	 *      @param  string	$label              Label to use in bank record
	 *      @param  int		$accountid          Id of bank account to do link with
	 *      @param  string	$emetteur_nom       Name of transmitter
	 *      @param  string	$emetteur_banque    Name of bank
	 *      @param	int		$notrigger			No trigger
	 *  	@param	string	$accountancycode	When we record a free bank entry, we must provide accounting account if accountancy module is on.
	 *      @param	string	$addbankurl			'direct-debit' or 'credit-transfer': Add another entry into bank_url.
	 *      @return int                 		Return integer <0 if KO, bank_line_id if OK
	 */
	public function addPaymentToBank($user, $mode, $label, $accountid, $emetteur_nom, $emetteur_banque, $notrigger = 0, $accountancycode = '', $addbankurl = '')
	{
		global $conf, $user;

		$error = 0;
		$bank_line_id = 0;

		if (isModEnabled("bank")) {
			if ($accountid <= 0) {
				$this->error = 'Bad value for parameter accountid='.$accountid;
				dol_syslog(get_class($this).'::addPaymentToBank '.$this->error, LOG_ERR);
				return -1;
			}

			$this->fk_account = $accountid;

			dol_syslog("addPaymentToBank ".$user->id.", ".$mode.", ".$label.", ".$this->fk_account.", ".$emetteur_nom.", ".$emetteur_banque);

			include_once DOL_DOCUMENT_ROOT.'/compta/bank/class/account.class.php';
			$acc = new Account($this->db);
			$result = $acc->fetch($this->fk_account);
			if ($result < 0) {
				$this->error = $acc->error;
				$this->errors = $acc->errors;
				$error++;
				return -1;
			}

			$this->db->begin();

			$totalamount = $this->amount;
			$totalamount_main_currency = null;
			if (empty($totalamount)) {
				$totalamount = $this->total; // For backward compatibility
			}

			// if dolibarr currency != bank currency then we received an amount in customer currency (currently I don't manage the case : my currency is USD, the customer currency is EUR and he paid me in GBP. Seems no sense for me)
			if (isModEnabled('multicurrency') && $conf->currency != $acc->currency_code) {
				$totalamount = $this->multicurrency_amount;		// We will insert into llx_bank.amount in foreign currency
				$totalamount_main_currency = $this->amount;		// We will also save the amount in main currency into column llx_bank.amount_main_currency
			}

			if ($mode == 'payment_supplier') {
				$totalamount = -$totalamount;
				if (isset($totalamount_main_currency)) {
					$totalamount_main_currency = -$totalamount_main_currency;
				}
			}

			// Insert payment into llx_bank
			$bank_line_id = $acc->addline(
				$this->datepaye,
				$this->paiementcode ? $this->paiementcode : $this->paiementid, // Payment mode code ('CB', 'CHQ' or 'VIR' for example). Use payment id if not defined for backward compatibility.
				$label,
				$totalamount, // Sign must be positive when we receive money (customer payment), negative when you give money (supplier invoice or credit note)
				$this->num_payment,
				'',
				$user,
				$emetteur_nom,
				$emetteur_banque,
				$accountancycode,
				null,
				'',
				$totalamount_main_currency
			);

			// Mise a jour fk_bank dans llx_paiement
			// On connait ainsi le paiement qui a genere l'ecriture bancaire
			if ($bank_line_id > 0) {
				$result = $this->update_fk_bank($bank_line_id);
				if ($result <= 0) {
					$error++;
					dol_print_error($this->db);
				}

				// Add link 'payment', 'payment_supplier' in bank_url between payment and bank transaction
				if (!$error) {
					$url = '';
					if ($mode == 'payment') {
						$url = DOL_URL_ROOT.'/compta/paiement/card.php?id=';
					}
					if ($mode == 'payment_supplier') {
						$url = DOL_URL_ROOT.'/fourn/paiement/card.php?id=';
					}
					if ($url) {
						$result = $acc->add_url_line($bank_line_id, $this->id, $url, '(paiement)', $mode);
						if ($result <= 0) {
							$error++;
							dol_print_error($this->db);
						}
					}
				}

				// Add link 'company' in bank_url between invoice and bank transaction (for each invoice concerned by payment)
				if (!$error) {
					$linkaddedforthirdparty = array();
					foreach ($this->amounts as $key => $value) {  // We should have invoices always for same third party but we loop in case of.
						if ($mode == 'payment') {
							$fac = new Facture($this->db);
							$fac->fetch($key);
							$fac->fetch_thirdparty();
							if (!in_array($fac->thirdparty->id, $linkaddedforthirdparty)) { // Not yet done for this thirdparty
								$result = $acc->add_url_line(
									$bank_line_id,
									$fac->thirdparty->id,
									DOL_URL_ROOT.'/comm/card.php?socid=',
									$fac->thirdparty->name,
									'company'
								);
								if ($result <= 0) {
									dol_syslog(get_class($this).'::addPaymentToBank '.$this->db->lasterror());
								}
								$linkaddedforthirdparty[$fac->thirdparty->id] = $fac->thirdparty->id; // Mark as done for this thirdparty
							}
						}
						if ($mode == 'payment_supplier') {
							$fac = new FactureFournisseur($this->db);
							$fac->fetch($key);
							$fac->fetch_thirdparty();
							if (!in_array($fac->thirdparty->id, $linkaddedforthirdparty)) { // Not yet done for this thirdparty
								$result = $acc->add_url_line(
									$bank_line_id,
									$fac->thirdparty->id,
									DOL_URL_ROOT.'/fourn/card.php?socid=',
									$fac->thirdparty->name,
									'company'
								);
								if ($result <= 0) {
									dol_syslog(get_class($this).'::addPaymentToBank '.$this->db->lasterror());
								}
								$linkaddedforthirdparty[$fac->thirdparty->id] = $fac->thirdparty->id; // Mark as done for this thirdparty
							}
						}
					}
				}

				// Add a link to the Direct Debit ('direct-debit') or Credit transfer ('credit-transfer') file in bank_url
				if (!$error && $addbankurl && in_array($addbankurl, array('direct-debit', 'credit-transfer'))) {
					$result = $acc->add_url_line(
						$bank_line_id,
						$this->id_prelevement,
						DOL_URL_ROOT.'/compta/prelevement/card.php?id=',
						$this->num_payment,
						$addbankurl
					);
				}

				// Add link to the Direct Debit if invoice refused ('InvoiceRefused') in bank_url
				if (!$error && $label == '(InvoiceRefused)') {
					$result = $acc->add_url_line(
						$bank_line_id,
						$this->id_prelevement,
						DOL_URL_ROOT.'/compta/prelevement/card.php?id=',
						$this->num_prelevement,
						'withdraw'
					);
				}

				if (!$error && !$notrigger) {
					// Appel des triggers
					$result = $this->call_trigger('PAYMENT_ADD_TO_BANK', $user);
					if ($result < 0) {
						$error++;
					}
					// Fin appel triggers
				}
			} else {
				$this->error = $acc->error;
				$this->errors = $acc->errors;
				$error++;
			}

			if (!$error) {
				$this->db->commit();
			} else {
				$this->db->rollback();
			}
		}

		if (!$error) {
			return $bank_line_id;
		} else {
			return -1;
		}
	}


	// phpcs:disable PEAR.NamingConventions.ValidFunctionName.ScopeNotCamelCaps
	/**
	 *      Update the link between the Payment and the line generated in llx_bank
	 *
	 *      @param	int		$id_bank    Id compte bancaire
	 *      @return	int					Return integer <0 if KO, >0 if OK
	 */
	public function update_fk_bank($id_bank)
	{
		// phpcs:enable
		$sql = 'UPDATE '.MAIN_DB_PREFIX.$this->table_element.' set fk_bank = '.((int) $id_bank);
		$sql .= " WHERE rowid = ".((int) $this->id);

		dol_syslog(get_class($this).'::update_fk_bank', LOG_DEBUG);
		$result = $this->db->query($sql);
		if ($result) {
			return 1;
		} else {
			$this->error = $this->db->lasterror();
			dol_syslog(get_class($this).'::update_fk_bank '.$this->error);
			return -1;
		}
	}

	// phpcs:disable PEAR.NamingConventions.ValidFunctionName.ScopeNotCamelCaps
	/**
	 *	Updates the payment date
	 *
	 *  @param	int	$date   New date
	 *  @return int					Return integer <0 if KO, 0 if OK
	 */
	public function update_date($date)
	{
		// phpcs:enable
		$error = 0;

		if (!empty($date) && $this->statut != 1) {
			$this->db->begin();

			dol_syslog(get_class($this)."::update_date with date = ".$date, LOG_DEBUG);

			$sql = "UPDATE ".MAIN_DB_PREFIX.$this->table_element;
			$sql .= " SET datep = '".$this->db->idate($date)."'";
			$sql .= " WHERE rowid = ".((int) $this->id);

			$result = $this->db->query($sql);
			if (!$result) {
				$error++;
				$this->error = 'Error -1 '.$this->db->error();
			}

			$type = $this->element;

			$sql = "UPDATE ".MAIN_DB_PREFIX.'bank';
			$sql .= " SET dateo = '".$this->db->idate($date)."', datev = '".$this->db->idate($date)."'";
			$sql .= " WHERE rowid IN (SELECT fk_bank FROM ".MAIN_DB_PREFIX."bank_url WHERE type = '".$this->db->escape($type)."' AND url_id = ".((int) $this->id).")";
			$sql .= " AND rappro = 0";

			$result = $this->db->query($sql);
			if (!$result) {
				$error++;
				$this->error = 'Error -1 '.$this->db->error();
			}

			if (!$error) {
			}

			if (!$error) {
				$this->datepaye = $date;
				$this->date = $date;

				$this->db->commit();
				return 0;
			} else {
				$this->db->rollback();
				return -2;
			}
		}
		return -1; //no date given or already validated
	}

	// phpcs:disable PEAR.NamingConventions.ValidFunctionName.ScopeNotCamelCaps
	/**
	 *  Updates the payment number
	 *
	 *  @param	string	$num_payment		New num
	 *  @return int							Return integer <0 if KO, 0 if OK
	 */
	public function update_num($num_payment)
	{
		// phpcs:enable
		if (!empty($num_payment) && $this->statut != 1) {
			$sql = "UPDATE ".MAIN_DB_PREFIX.$this->table_element;
			$sql .= " SET num_paiement = '".$this->db->escape($num_payment)."'";
			$sql .= " WHERE rowid = ".((int) $this->id);

			dol_syslog(get_class($this)."::update_num", LOG_DEBUG);
			$result = $this->db->query($sql);
			if ($result) {
				$this->num_payment = $this->db->escape($num_payment);
				return 0;
			} else {
				$this->error = 'Error -1 '.$this->db->error();
				return -2;
			}
		}
		return -1; //no num given or already validated
	}

	/**
	 * Validate payment
	 *
	 * @param	User|null	$user		User making validation
	 * @return	int     				Return integer <0 if KO, >0 if OK
	 * @deprecated
	 */
	public function valide(User $user = null)
	{
		return $this->validate($user);
	}

	/**
	 * Validate payment
	 *
	 * @param	User|null	$user		User making validation
	 * @return	int     				Return integer <0 if KO, >0 if OK
	 */
	public function validate(User $user = null)
	{
		$sql = 'UPDATE '.MAIN_DB_PREFIX.$this->table_element.' SET statut = 1 WHERE rowid = '.((int) $this->id);

		dol_syslog(get_class($this).'::valide', LOG_DEBUG);
		$result = $this->db->query($sql);
		if ($result) {
			return 1;
		} else {
			$this->error = $this->db->lasterror();
			dol_syslog(get_class($this).'::valide '.$this->error);
			return -1;
		}
	}

	/**
	 * Reject payment
	 *
	 * @param	User|null	$user		User making reject
	 * @return  int     				Return integer <0 if KO, >0 if OK
	 */
	public function reject(User $user = null)
	{
		$sql = 'UPDATE '.MAIN_DB_PREFIX.$this->table_element.' SET statut = 2 WHERE rowid = '.((int) $this->id);

		dol_syslog(get_class($this).'::reject', LOG_DEBUG);
		$result = $this->db->query($sql);
		if ($result) {
			return 1;
		} else {
			$this->error = $this->db->lasterror();
			dol_syslog(get_class($this).'::reject '.$this->error);
			return -1;
		}
	}

	/**
	 * Information sur l'objet
	 *
	 * @param   int     $id      id du paiement don't il faut afficher les infos
	 * @return  void
	 */
	public function info($id)
	{
		$sql = 'SELECT p.rowid, p.datec, p.fk_user_creat, p.fk_user_modif, p.tms';
		$sql .= ' FROM '.MAIN_DB_PREFIX.'paiement as p';
		$sql .= ' WHERE p.rowid = '.((int) $id);

		dol_syslog(get_class($this).'::info', LOG_DEBUG);
		$result = $this->db->query($sql);

		if ($result) {
			if ($this->db->num_rows($result)) {
				$obj = $this->db->fetch_object($result);

				$this->id = $obj->rowid;

				$this->user_creation_id = $obj->fk_user_creat;
				$this->user_modification_id = $obj->fk_user_modif;
				$this->date_creation     = $this->db->jdate($obj->datec);
				$this->date_modification = $this->db->jdate($obj->tms);
			}
			$this->db->free($result);
		} else {
			dol_print_error($this->db);
		}
	}

	/**
	 *  Return list of invoices the payment is related to.
	 *
	 *  @param	string		$filter         Filter
	 *  @return int|array					Return integer <0 if KO or array of invoice id
	 *  @see getAmountsArray()
	 */
	public function getBillsArray($filter = '')
	{
		$sql = 'SELECT pf.fk_facture';
		$sql .= ' FROM '.MAIN_DB_PREFIX.'paiement_facture as pf, '.MAIN_DB_PREFIX.'facture as f'; // We keep link on invoice to allow use of some filters on invoice
		$sql .= ' WHERE pf.fk_facture = f.rowid AND pf.fk_paiement = '.((int) $this->id);
		if ($filter) {
			$sql .= ' AND '.$filter;
		}
		$resql = $this->db->query($sql);
		if ($resql) {
			$i = 0;
			$num = $this->db->num_rows($resql);
			$billsarray = array();

			while ($i < $num) {
				$obj = $this->db->fetch_object($resql);
				$billsarray[$i] = $obj->fk_facture;
				$i++;
			}

			return $billsarray;
		} else {
			$this->error = $this->db->error();
			dol_syslog(get_class($this).'::getBillsArray Error '.$this->error.' -', LOG_DEBUG);
			return -1;
		}
	}

	/**
	 *  Return list of amounts of payments.
	 *
	 *  @return int|array					Array of amount of payments
	 *  @see getBillsArray()
	 */
	public function getAmountsArray()
	{
		$sql = 'SELECT pf.fk_facture, pf.amount';
		$sql .= ' FROM '.MAIN_DB_PREFIX.'paiement_facture as pf';
		$sql .= ' WHERE pf.fk_paiement = '.((int) $this->id);
		$resql = $this->db->query($sql);
		if ($resql) {
			$i = 0;
			$num = $this->db->num_rows($resql);
			$amounts = array();

			while ($i < $num) {
				$obj = $this->db->fetch_object($resql);
				$amounts[$obj->fk_facture] = $obj->amount;
				$i++;
			}

			return $amounts;
		} else {
			$this->error = $this->db->error();
			dol_syslog(get_class($this).'::getAmountsArray Error '.$this->error.' -', LOG_DEBUG);
			return -1;
		}
	}

	/**
	 *      Return next reference of customer invoice not already used (or last reference)
	 *      according to numbering module defined into constant FACTURE_ADDON
	 *
	 *      @param	   Societe		$soc		object company
	 *      @param     string		$mode		'next' for next value or 'last' for last value
	 *      @return    string					free ref or last ref
	 */
	public function getNextNumRef($soc, $mode = 'next')
	{
		global $conf, $db, $langs;
		$langs->load("bills");

		// Clean parameters (if not defined or using deprecated value)
		if (!getDolGlobalString('PAYMENT_ADDON')) {
			$conf->global->PAYMENT_ADDON = 'mod_payment_cicada';
		} elseif (getDolGlobalString('PAYMENT_ADDON') == 'ant') {
			$conf->global->PAYMENT_ADDON = 'mod_payment_ant';
		} elseif (getDolGlobalString('PAYMENT_ADDON') == 'cicada') {
			$conf->global->PAYMENT_ADDON = 'mod_payment_cicada';
		}

		if (getDolGlobalString('PAYMENT_ADDON')) {
			$mybool = false;

			$file = getDolGlobalString('PAYMENT_ADDON') . ".php";
			$classname = getDolGlobalString('PAYMENT_ADDON');

			// Include file with class
			$dirmodels = array_merge(array('/'), (array) $conf->modules_parts['models']);

			foreach ($dirmodels as $reldir) {
				$dir = dol_buildpath($reldir."core/modules/payment/");

				// Load file with numbering class (if found)
				if (is_file($dir.$file) && is_readable($dir.$file)) {
					$mybool = (include_once $dir.$file) || $mybool;
				}
			}

			// For compatibility
			if (!$mybool) {
				$file = getDolGlobalString('PAYMENT_ADDON') . ".php";
				$classname = "mod_payment_" . getDolGlobalString('PAYMENT_ADDON');
				$classname = preg_replace('/\-.*$/', '', $classname);
				// Include file with class
				foreach ($conf->file->dol_document_root as $dirroot) {
					$dir = $dirroot."/core/modules/payment/";

					// Load file with numbering class (if found)
					if (is_file($dir.$file) && is_readable($dir.$file)) {
						$mybool = (include_once $dir.$file) || $mybool;
					}
				}
			}

			if (!$mybool) {
				dol_print_error(null, "Failed to include file ".$file);
				return '';
			}

			$obj = new $classname();
			'@phan-var-force ModeleNumRefPayments $obj';

			$numref = $obj->getNextValue($soc, $this);

			/**
			 * $numref can be empty in case we ask for the last value because if there is no invoice created with the
			 * set up mask.
			 */
			if ($mode != 'last' && !$numref) {
				dol_print_error($db, "Payment::getNextNumRef ".$obj->error);
				return "";
			}

			return $numref;
		} else {
			$langs->load("errors");
			print $langs->trans("Error")." ".$langs->trans("ErrorModuleSetupNotComplete", $langs->transnoentitiesnoconv("Invoice"));
			return "";
		}
	}

	/**
	 * 	get the right way of payment
	 *
	 * 	@return 	string 	'dolibarr' if standard comportment or paid in main currency, 'customer' if payment received from multicurrency inputs
	 */
	public function getWay()
	{
		global $conf;

		$way = 'dolibarr';
		if (isModEnabled('multicurrency')) {
			foreach ($this->multicurrency_amounts as $value) {
				if (!empty($value)) { // one value found then payment is in invoice currency
					$way = 'customer';
					break;
				}
			}
		}

		return $way;
	}

	/**
	 *  Initialise an instance with random values.
	 *  Used to build previews or test instances.
	 *	id must be 0 if object instance is a specimen.
	 *
	 *	@param	string		$option		''=Create a specimen invoice with lines, 'nolines'=No lines
	 *  @return	int
	 */
	public function initAsSpecimen($option = '')
	{
		global $user, $langs, $conf;

		$now = dol_now();
		$arraynow = dol_getdate($now);
		$nownotime = dol_mktime(0, 0, 0, $arraynow['mon'], $arraynow['mday'], $arraynow['year']);

		// Initialize parameters
		$this->id = 0;
		$this->ref = 'SPECIMEN';
		$this->specimen = 1;
		$this->facid = 1;
		$this->datepaye = $nownotime;

		return 1;
	}


	/**
	 *  Return clickable name (with picto eventually)
	 *
	 *	@param	int		$withpicto		0=No picto, 1=Include picto into link, 2=Only picto
	 *	@param	string	$option			What the link points to
	 *  @param  string  $mode           'withlistofinvoices'=Include list of invoices into tooltip
	 *  @param	int  	$notooltip		1=Disable tooltip
	 *  @param	string	$morecss		Add more CSS
	 *	@return	string					Chaine avec URL
	 */
	public function getNomUrl($withpicto = 0, $option = '', $mode = 'withlistofinvoices', $notooltip = 0, $morecss = '')
	{
		global $conf, $langs, $hookmanager;

		if (!empty($conf->dol_no_mouse_hover)) {
			$notooltip = 1; // Force disable tooltips
		}

		$result = '';

		$label = img_picto('', $this->picto).' <u>'.$langs->trans("Payment").'</u><br>';
		$label .= '<strong>'.$langs->trans("Ref").':</strong> '.$this->ref;
		$dateofpayment = ($this->datepaye ? $this->datepaye : $this->date);
		if ($dateofpayment) {
			$label .= '<br><strong>'.$langs->trans("Date").':</strong> ';
			$tmparray = dol_getdate($dateofpayment);
			if ($tmparray['seconds'] == 0 && $tmparray['minutes'] == 0 && ($tmparray['hours'] == 0 || $tmparray['hours'] == 12)) {	// We set hours to 0:00 or 12:00 because we don't know it
				$label .= dol_print_date($dateofpayment, 'day');
			} else {	// Hours was set to real date of payment (special case for POS for example)
				$label .= dol_print_date($dateofpayment, 'dayhour', 'tzuser');
			}
		}
		if ($this->amount) {
			$label .= '<br><strong>'.$langs->trans("Amount").':</strong> '.price($this->amount, 0, $langs, 1, -1, -1, $conf->currency);
		}
		if ($mode == 'withlistofinvoices') {
			$arraybill = $this->getBillsArray();
			if (is_array($arraybill) && count($arraybill) > 0) {
				include_once DOL_DOCUMENT_ROOT.'/compta/facture/class/facture.class.php';
				$facturestatic = new Facture($this->db);
				foreach ($arraybill as $billid) {
					$facturestatic->fetch($billid);
					$label .= '<br> '.$facturestatic->getNomUrl(1, '', 0, 0, '', 1).' '.$facturestatic->getLibStatut(2, 1);
				}
			}
		}

		$linkclose = '';
		if (empty($notooltip)) {
			if (getDolGlobalString('MAIN_OPTIMIZEFORTEXTBROWSER')) {
				$label = $langs->trans("Payment");
				$linkclose .= ' alt="'.dol_escape_htmltag($label, 1).'"';
			}
			$linkclose .= ' title="'.dol_escape_htmltag($label, 1).'"';
			$linkclose .= ' class="classfortooltip'.($morecss ? ' '.$morecss : '').'"';
		} else {
			$linkclose = ($morecss ? ' class="'.$morecss.'"' : '');
		}

		$url = DOL_URL_ROOT.'/compta/paiement/card.php?id='.$this->id;

		$linkstart = '<a href="'.$url.'"';
		$linkstart .= $linkclose.'>';
		$linkend = '</a>';

		$result .= $linkstart;
		if ($withpicto) {
			$result .= img_object(($notooltip ? '' : $label), ($this->picto ? $this->picto : 'generic'), ($notooltip ? (($withpicto != 2) ? 'class="paddingright"' : '') : 'class="'.(($withpicto != 2) ? 'paddingright ' : '').'classfortooltip"'), 0, 0, $notooltip ? 0 : 1);
		}
		if ($withpicto && $withpicto != 2) {
			$result .= ($this->ref ? $this->ref : $this->id);
		}
		$result .= $linkend;
		global $action;
		$hookmanager->initHooks(array($this->element . 'dao'));
		$parameters = array('id' => $this->id, 'getnomurl' => &$result);
		$reshook = $hookmanager->executeHooks('getNomUrl', $parameters, $this, $action); // Note that $action and $object may have been modified by some hooks
		if ($reshook > 0) {
			$result = $hookmanager->resPrint;
		} else {
			$result .= $hookmanager->resPrint;
		}
		return $result;
	}

	/**
	 *  Return the label of the status
	 *
	 *  @param  int		$mode          0=long label, 1=short label, 2=Picto + short label, 3=Picto, 4=Picto + long label, 5=Short label + Picto, 6=Long label + Picto
	 *  @return	string 			       Label of status
	 */
	public function getLibStatut($mode = 0)
	{
		return $this->LibStatut($this->statut, $mode);
	}

	// phpcs:disable PEAR.NamingConventions.ValidFunctionName.ScopeNotCamelCaps
	/**
	 *  Return the label of a given status
	 *
	 *  @param	int		$status        Id status
	 *  @param  int		$mode          0=long label, 1=short label, 2=Picto + short label, 3=Picto, 4=Picto + long label, 5=Short label + Picto, 6=Long label + Picto
	 *  @return string 			       Label of status
	 */
	public function LibStatut($status, $mode = 0)
	{
		// phpcs:enable
		global $langs; // TODO Renvoyer le libelle anglais et faire traduction a affichage

		$langs->load('compta');
		/*if ($mode == 0)
		 {
		 if ($status == 0) return $langs->trans('ToValidate');
		 if ($status == 1) return $langs->trans('Validated');
		 }
		 if ($mode == 1)
		 {
		 if ($status == 0) return $langs->trans('ToValidate');
		 if ($status == 1) return $langs->trans('Validated');
		 }
		 if ($mode == 2)
		 {
		 if ($status == 0) return img_picto($langs->trans('ToValidate'),'statut1').' '.$langs->trans('ToValidate');
		 if ($status == 1) return img_picto($langs->trans('Validated'),'statut4').' '.$langs->trans('Validated');
		 }
		 if ($mode == 3)
		 {
		 if ($status == 0) return img_picto($langs->trans('ToValidate'),'statut1');
		 if ($status == 1) return img_picto($langs->trans('Validated'),'statut4');
		 }
		 if ($mode == 4)
		 {
		 if ($status == 0) return img_picto($langs->trans('ToValidate'),'statut1').' '.$langs->trans('ToValidate');
		 if ($status == 1) return img_picto($langs->trans('Validated'),'statut4').' '.$langs->trans('Validated');
		 }
		 if ($mode == 5)
		 {
		 if ($status == 0) return $langs->trans('ToValidate').' '.img_picto($langs->trans('ToValidate'),'statut1');
		 if ($status == 1) return $langs->trans('Validated').' '.img_picto($langs->trans('Validated'),'statut4');
		 }
		 if ($mode == 6)
		 {
		 if ($status == 0) return $langs->trans('ToValidate').' '.img_picto($langs->trans('ToValidate'),'statut1');
		 if ($status == 1) return $langs->trans('Validated').' '.img_picto($langs->trans('Validated'),'statut4');
		 }*/
		return '';
	}

	// phpcs:disable PEAR.NamingConventions.ValidFunctionName.ScopeNotCamelCaps
	/**
	 *  Load the third party of object, from id into this->thirdparty.
	 *  For payments, take the thirdparty linked to the first invoice found. This is enough because payments are done on invoices of the same thirdparty.
	 *
	 *	@param		int		$force_thirdparty_id	Force thirdparty id
	 *	@return		int								Return integer <0 if KO, >0 if OK
	 */
	public function fetch_thirdparty($force_thirdparty_id = 0)
	{
		// phpcs:enable
		include_once DOL_DOCUMENT_ROOT.'/compta/facture/class/facture.class.php';

		if (empty($force_thirdparty_id)) {
			$billsarray = $this->getBillsArray(); // From payment, the fk_soc isn't available, we should load the first supplier invoice to get him
			if (!empty($billsarray)) {
				$invoice = new Facture($this->db);
				if ($invoice->fetch($billsarray[0]) > 0) {
					$force_thirdparty_id = $invoice->socid;
				}
			}
		}

		return parent::fetch_thirdparty($force_thirdparty_id);
	}


	/**
	 *  Return if payment is reconciled
	 *
	 *  @return     boolean     True if payment is reconciled
	 */
	public function isReconciled()
	{
		$accountline = new AccountLine($this->db);
		$accountline->fetch($this->bank_line);
		return $accountline->rappro ? true : false;
	}
}<|MERGE_RESOLUTION|>--- conflicted
+++ resolved
@@ -94,7 +94,6 @@
 	 * @var float							Total amount of payment (in the main currency)
 	 */
 	public $amount;
-<<<<<<< HEAD
 
 	/**
 	 * @var float							Total amount of payment (in the currency of the bank account)
@@ -122,35 +121,6 @@
 	public $multicurrency_code = array();
 
 	/**
-=======
-
-	/**
-	 * @var float							Total amount of payment (in the currency of the bank account)
-	 */
-	public $multicurrency_amount;
-
-	/**
-	 * @var float[] array: invoice ID => amount for that invoice (in the main currency)
-	 */
-	public $amounts = array();
-
-	/**
-	 * @var float[] array: invoice ID => amount for that invoice (in the invoice's currency)
-	 */
-	public $multicurrency_amounts = array();
-
-	/**
-	 * @var float[] Multicurrency rate (array: invoice ID => currency rate ("taux" in French) for that invoice)
-	 */
-	public $multicurrency_tx = array();
-
-	/**
-	 * @var string[] Multicurrency code (array: invoice ID => currency code for that invoice)
-	 */
-	public $multicurrency_code = array();
-
-	/**
->>>>>>> cc80841a
 	 * @var float							Excess received in TakePOS cash payment
 	 */
 	public $pos_change = 0.0;
