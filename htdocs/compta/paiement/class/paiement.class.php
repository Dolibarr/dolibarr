<?php
/* Copyright (C) 2002-2004  Rodolphe Quiedeville    <rodolphe@quiedeville.org>
 * Copyright (C) 2004-2010  Laurent Destailleur     <eldy@users.sourceforge.net>
 * Copyright (C) 2005       Marc Barilley / Ocebo   <marc@ocebo.com>
 * Copyright (C) 2012      Cédric Salvador       <csalvador@gpcsolutions.fr>
 * Copyright (C) 2014      Raphaël Doursenaud    <rdoursenaud@gpcsolutions.fr>
 * Copyright (C) 2014      Marcos García 		 <marcosgdf@gmail.com>
 * Copyright (C) 2015      Juanjo Menent		 <jmenent@2byte.es>
 * Copyright (C) 2018      Ferran Marcet		 <fmarcet@2byte.es>
 * Copyright (C) 2018      Thibault FOUCART		 <support@ptibogxiv.net>
 * Copyright (C) 2018       Frédéric France         <frederic.france@netlogic.fr>
 * Copyright (C) 2020      Andreu Bisquerra Gaya <jove@bisquerra.com>
 *
 * This program is free software; you can redistribute it and/or modify
 * it under the terms of the GNU General Public License as published by
 * the Free Software Foundation; either version 3 of the License, or
 * (at your option) any later version.
 *
 * This program is distributed in the hope that it will be useful,
 * but WITHOUT ANY WARRANTY; without even the implied warranty of
 * MERCHANTABILITY or FITNESS FOR A PARTICULAR PURPOSE.  See the
 * GNU General Public License for more details.
 *
 * You should have received a copy of the GNU General Public License
 * along with this program. If not, see <https://www.gnu.org/licenses/>.
 */

/**
 *	\file       htdocs/compta/paiement/class/paiement.class.php
 *	\ingroup    facture
 *	\brief      File of class to manage payments of customers invoices
 */
require_once DOL_DOCUMENT_ROOT.'/core/class/commonobject.class.php';
require_once DOL_DOCUMENT_ROOT.'/multicurrency/class/multicurrency.class.php';


/**
 *	Class to manage payments of customer invoices
 */
class Paiement extends CommonObject
{
	/**
	 * @var string ID to identify managed object
	 */
	public $element = 'payment';

	/**
	 * @var string Name of table without prefix where object is stored
	 */
	public $table_element = 'paiement';

	/**
	 * @var string String with name of icon for myobject. Must be the part after the 'object_' into object_myobject.png
	 */
	public $picto = 'payment';

	public $facid;
	public $datepaye;

	/**
	 * @deprecated
	 * @see $amount, $amounts
	 */
	public $total;

	/**
	 * @deprecated
	 * @see $amount, $amounts
	 */
	public $montant;

	public $amount; // Total amount of payment (in the main currency)
	public $multicurrency_amount; // Total amount of payment (in the currency of the bank account)
	public $amounts = array(); // array: invoice ID => amount for that invoice (in the main currency)>
	public $multicurrency_amounts = array(); // array: invoice ID => amount for that invoice (in the invoice's currency)>

	public $pos_change = 0; // Excess received in TakePOS cash payment

	public $author;
	public $paiementid; // Type of payment. Id saved into fields fk_paiement on llx_paiement
	public $paiementcode; // Code of payment.

	/**
	 * @var string type libelle
	 */
	public $type_label;

	/**
	 * @var string type code
	 */
	public $type_code;

	/**
	 * @var string Numero du CHQ, VIR, etc...
	 * @deprecated
	 * @see $num_payment
	 */
	public $num_paiement;

	/**
	 * @var string Numero du CHQ, VIR, etc...
	 */
	public $num_payment;

	/**
	 * @var string Id of external payment mode
	 */
	public $ext_payment_id;

	/**
	 * @var string Name of external payment mode
	 */
	public $ext_payment_site;

	/**
	 * @var int bank account id of payment
	 * @deprecated
	 * @see $fk_account
	 */
	public $bank_account;

	/**
	 * @var int bank account id of payment
	 */
	public $fk_account;

	/**
	 * @var int id of payment line in bank account
	 */
	public $bank_line;

	// fk_paiement dans llx_paiement est l'id du type de paiement (7 pour CHQ, ...)
	// fk_paiement dans llx_paiement_facture est le rowid du paiement
	/**
	 * @var int payment id
	 */
	public $fk_paiement; // Type of payment

	/**
	 * @var string payment external reference
	 */
	public $ref_ext;

	/**
	 *	Constructor
	 *
	 *  @param		DoliDB		$db      Database handler
	 */
	public function __construct($db)
	{
		$this->db = $db;
	}

	/**
	 *    Load payment from database
	 *
	 *    @param	int		$id			Id of payment to get
	 *    @param	string	$ref		Ref of payment to get (currently ref = id but this may change in future)
	 *    @param	int		$fk_bank	Id of bank line associated to payment
	 *    @return   int		            <0 if KO, 0 if not found, >0 if OK
	 */
	public function fetch($id, $ref = '', $fk_bank = '')
	{
		$sql = 'SELECT p.rowid, p.ref, p.ref_ext, p.datep as dp, p.amount, p.statut, p.ext_payment_id, p.ext_payment_site, p.fk_bank, p.multicurrency_amount,';
		$sql .= ' c.code as type_code, c.libelle as type_label,';
		$sql .= ' p.num_paiement as num_payment, p.note,';
		$sql .= ' b.fk_account';
		$sql .= ' FROM '.MAIN_DB_PREFIX.'paiement as p LEFT JOIN '.MAIN_DB_PREFIX.'c_paiement as c ON p.fk_paiement = c.id';
		$sql .= ' LEFT JOIN '.MAIN_DB_PREFIX.'bank as b ON p.fk_bank = b.rowid';
		$sql .= ' WHERE p.entity IN ('.getEntity('invoice').')';
		if ($id > 0)
			$sql .= ' AND p.rowid = '.$id;
		elseif ($ref)
			$sql .= " AND p.ref = '".$ref."'";
		elseif ($fk_bank)
			$sql .= ' AND p.fk_bank = '.$fk_bank;

		$resql = $this->db->query($sql);
		if ($resql)
		{
			if ($this->db->num_rows($resql))
			{
				$obj = $this->db->fetch_object($resql);

				$this->id             = $obj->rowid;
				$this->ref            = $obj->ref ? $obj->ref : $obj->rowid;
				$this->ref_ext        = $obj->ref_ext;
				$this->date           = $this->db->jdate($obj->dp);
				$this->datepaye       = $this->db->jdate($obj->dp);
				$this->num_payment    = $obj->num_payment;
				$this->montant        = $obj->amount; // deprecated
				$this->amount         = $obj->amount;
				$this->multicurrency_amount = $obj->multicurrency_amount;
				$this->note           = $obj->note;
				$this->type_label = $obj->type_label;
				$this->type_code      = $obj->type_code;
				$this->statut         = $obj->statut;
				$this->ext_payment_id = $obj->ext_payment_id;
				$this->ext_payment_site = $obj->ext_payment_site;

				$this->bank_account   = $obj->fk_account; // deprecated
				$this->fk_account     = $obj->fk_account;
				$this->bank_line      = $obj->fk_bank;

				$this->db->free($resql);
				return 1;
			} else {
				$this->db->free($resql);
				return 0;
			}
		} else {
			dol_print_error($this->db);
			return -1;
		}
	}

	/**
	 *  Create payment of invoices into database.
	 *  Use this->amounts to have list of invoices for the payment.
	 *  For payment of a customer invoice, amounts are positive, for payment of credit note, amounts are negative
	 *
	 *  @param	User	  $user                	Object user
	 *  @param  int		  $closepaidinvoices   	1=Also close payed invoices to paid, 0=Do nothing more
	 *  @param  Societe   $thirdparty           Thirdparty
	 *  @return int                 			id of created payment, < 0 if error
	 */
	public function create($user, $closepaidinvoices = 0, $thirdparty = null)
	{
		global $conf, $langs;

		$error = 0;
		$way = $this->getWay();

		$now = dol_now();

		// Clean parameters
		$totalamount = 0;
		$totalamount_converted = 0;
		$atleastonepaymentnotnull = 0;

		if ($way == 'dolibarr')
		{
			$amounts = &$this->amounts;
			$amounts_to_update = &$this->multicurrency_amounts;
		} else {
			$amounts = &$this->multicurrency_amounts;
			$amounts_to_update = &$this->amounts;
		}

		foreach ($amounts as $key => $value)	// How payment is dispatch
		{
			$value_converted = Multicurrency::getAmountConversionFromInvoiceRate($key, $value, $way);
			$totalamount_converted += $value_converted;
			$amounts_to_update[$key] = price2num($value_converted, 'MT');

			$newvalue = price2num($value, 'MT');
			$amounts[$key] = $newvalue;
			$totalamount += $newvalue;
			if (!empty($newvalue)) $atleastonepaymentnotnull++;
		}

		$totalamount = price2num($totalamount);
		$totalamount_converted = price2num($totalamount_converted);

		// Check parameters
		if (empty($totalamount) && empty($atleastonepaymentnotnull))	 // We accept negative amounts for withdraw reject but not empty arrays
		{
			$this->errors[] = 'TotalAmountEmpty';
			$this->error = 'TotalAmountEmpty';
			return -1;
		}

		dol_syslog(get_class($this)."::create insert paiement", LOG_DEBUG);

		$this->db->begin();

		$this->ref = $this->getNextNumRef(is_object($thirdparty) ? $thirdparty : '');

		if (empty($this->ref_ext)) {
			$this->ref_ext = '';
		}

		if ($way == 'dolibarr')
		{
			$total = $totalamount;
			$mtotal = $totalamount_converted; // Maybe use price2num with MT for the converted value
		} else {
			$total = $totalamount_converted; // Maybe use price2num with MT for the converted value
			$mtotal = $totalamount;
		}

		$num_payment = $this->num_payment;
		$note = ($this->note_private ? $this->note_private : $this->note);

		$sql = "INSERT INTO ".MAIN_DB_PREFIX."paiement (entity, ref, ref_ext, datec, datep, amount, multicurrency_amount, fk_paiement, num_paiement, note, ext_payment_id, ext_payment_site, fk_user_creat, pos_change)";
		$sql .= " VALUES (".$conf->entity.", '".$this->db->escape($this->ref)."', '".$this->db->escape($this->ref_ext)."', '".$this->db->idate($now)."', '".$this->db->idate($this->datepaye)."', ".$total.", ".$mtotal.", ".$this->paiementid.", ";
		$sql .= "'".$this->db->escape($num_payment)."', '".$this->db->escape($note)."', ".($this->ext_payment_id ? "'".$this->db->escape($this->ext_payment_id)."'" : "null").", ".($this->ext_payment_site ? "'".$this->db->escape($this->ext_payment_site)."'" : "null").", ".$user->id.", ".((float) $this->pos_change).")";

		$resql = $this->db->query($sql);
		if ($resql)
		{
			$this->id = $this->db->last_insert_id(MAIN_DB_PREFIX.'paiement');

			// Insert links amount / invoices
			foreach ($this->amounts as $key => $amount)
			{
				$facid = $key;
				if (is_numeric($amount) && $amount <> 0)
				{
					$amount = price2num($amount);
					$sql = 'INSERT INTO '.MAIN_DB_PREFIX.'paiement_facture (fk_facture, fk_paiement, amount, multicurrency_amount)';
					$sql .= ' VALUES ('.$facid.', '.$this->id.', \''.$amount.'\', \''.$this->multicurrency_amounts[$key].'\')';

					dol_syslog(get_class($this).'::create Amount line '.$key.' insert paiement_facture', LOG_DEBUG);
					$resql = $this->db->query($sql);
					if ($resql)
					{
						$invoice = new Facture($this->db);
						$invoice->fetch($facid);

						// If we want to closed payed invoices
						if ($closepaidinvoices)
						{
							$paiement = $invoice->getSommePaiement();
							$creditnotes = $invoice->getSumCreditNotesUsed();
							$deposits = $invoice->getSumDepositsUsed();
							$alreadypayed = price2num($paiement + $creditnotes + $deposits, 'MT');
							$remaintopay = price2num($invoice->total_ttc - $paiement - $creditnotes - $deposits, 'MT');

							//var_dump($invoice->total_ttc.' - '.$paiement.' -'.$creditnotes.' - '.$deposits.' - '.$remaintopay);exit;

							//Invoice types that are eligible for changing status to paid
							$affected_types = array(
								Facture::TYPE_STANDARD,
								Facture::TYPE_REPLACEMENT,
								Facture::TYPE_CREDIT_NOTE,
								Facture::TYPE_DEPOSIT,
								Facture::TYPE_SITUATION
							);

							if (!in_array($invoice->type, $affected_types)) dol_syslog("Invoice ".$facid." is not a standard, nor replacement invoice, nor credit note, nor deposit invoice, nor situation invoice. We do nothing more.");
							elseif ($remaintopay) dol_syslog("Remain to pay for invoice ".$facid." not null. We do nothing more.");
							//else if ($mustwait) dol_syslog("There is ".$mustwait." differed payment to process, we do nothing more.");
							else {
								// If invoice is a down payment, we also convert down payment to discount
								if ($invoice->type == Facture::TYPE_DEPOSIT)
								{
									$amount_ht = $amount_tva = $amount_ttc = array();
									$multicurrency_amount_ht = $multicurrency_amount_tva = $multicurrency_amount_ttc = array();

									// Insert one discount by VAT rate category
									$discount = new DiscountAbsolute($this->db);
									$discount->fetch('', $invoice->id);
									if (empty($discount->id)) {	// If the invoice was not yet converted into a discount (this may have been done manually before we come here)
										$discount->description = '(DEPOSIT)';
										$discount->fk_soc = $invoice->socid;
										$discount->fk_facture_source = $invoice->id;

										// Loop on each vat rate
										$i = 0;
										foreach ($invoice->lines as $line) {
											if ($line->total_ht != 0) {    // no need to create discount if amount is null
												$amount_ht[$line->tva_tx] += $line->total_ht;
												$amount_tva[$line->tva_tx] += $line->total_tva;
												$amount_ttc[$line->tva_tx] += $line->total_ttc;
												$multicurrency_amount_ht[$line->tva_tx] += $line->multicurrency_total_ht;
												$multicurrency_amount_tva[$line->tva_tx] += $line->multicurrency_total_tva;
												$multicurrency_amount_ttc[$line->tva_tx] += $line->multicurrency_total_ttc;
												$i++;
											}
										}

										foreach ($amount_ht as $tva_tx => $xxx) {
											$discount->amount_ht = abs($amount_ht[$tva_tx]);
											$discount->amount_tva = abs($amount_tva[$tva_tx]);
											$discount->amount_ttc = abs($amount_ttc[$tva_tx]);
											$discount->multicurrency_amount_ht = abs($multicurrency_amount_ht[$tva_tx]);
											$discount->multicurrency_amount_tva = abs($multicurrency_amount_tva[$tva_tx]);
											$discount->multicurrency_amount_ttc = abs($multicurrency_amount_ttc[$tva_tx]);
											$discount->tva_tx = abs($tva_tx);

											$result = $discount->create($user);
											if ($result < 0) {
												$error++;
												break;
											}
										}
									}

									if ($error)
									{
										setEventMessages($discount->error, $discount->errors, 'errors');
										$error++;
									}
								}

								// Set invoice to paid
								if (!$error)
								{
									$result = $invoice->set_paid($user, '', '');
									if ($result < 0)
									{
										$this->error = $invoice->error;
<<<<<<< HEAD
=======
										$this->errors = $invoice->errors;
>>>>>>> bcfe0321
										$error++;
									}
								}
							}
						}

						// Regenerate documents of invoices
						if (empty($conf->global->MAIN_DISABLE_PDF_AUTOUPDATE))
						{
							dol_syslog(get_class($this).'::create Regenerate the document after inserting payment for thirdparty default_lang='.(is_object($invoice->thirdparty) ? $invoice->thirdparty->default_lang : 'null'), LOG_DEBUG);

							$newlang = '';
							$outputlangs = $langs;
							if ($conf->global->MAIN_MULTILANGS && empty($newlang)) {
								$invoice->fetch_thirdparty();
								$newlang = $invoice->thirdparty->default_lang;
							}
							if (!empty($newlang)) {
								$outputlangs = new Translate("", $conf);
								$outputlangs->setDefaultLang($newlang);
							}
							$ret = $invoice->fetch($facid); // Reload to get new records
							$result = $invoice->generateDocument($invoice->modelpdf, $outputlangs);
							if ($result < 0) {
								setEventMessages($invoice->error, $invoice->errors, 'errors');
								$error++;
							}
						}
					} else {
						$this->error = $this->db->lasterror();
						$error++;
					}
				} else {
					dol_syslog(get_class($this).'::Create Amount line '.$key.' not a number. We discard it.');
				}
			}

			if (!$error)    // All payments into $this->amounts were recorded without errors
			{
				// Appel des triggers
				$result = $this->call_trigger('PAYMENT_CUSTOMER_CREATE', $user);
				if ($result < 0) { $error++; }
				// Fin appel triggers
			}
		} else {
			$this->error = $this->db->lasterror();
			$error++;
		}

		if (!$error)
		{
			$this->amount = $total;
			$this->total = $total; // deprecated
			$this->multicurrency_amount = $mtotal;
			$this->db->commit();
			return $this->id;
		} else {
			$this->db->rollback();
			return -1;
		}
	}


	/**
	 *  Delete a payment and generated links into account
	 *  - Si le paiement porte sur un ecriture compte qui est rapprochee, on refuse
	 *  - Si le paiement porte sur au moins une facture a "payee", on refuse
	 *
	 *  @param	int		$notrigger		No trigger
	 *  @return int     				<0 si ko, >0 si ok
	 */
	public function delete($notrigger = 0)
	{
		global $conf, $user, $langs;

		$error = 0;

		$bank_line_id = $this->bank_line;

		$this->db->begin();

		// Verifier si paiement porte pas sur une facture classee
		// Si c'est le cas, on refuse la suppression
		$billsarray = $this->getBillsArray('fk_statut > 1');
		if (is_array($billsarray))
		{
			if (count($billsarray))
			{
				$this->error = "ErrorDeletePaymentLinkedToAClosedInvoiceNotPossible";
				$this->db->rollback();
				return -1;
			}
		} else {
			$this->db->rollback();
			return -2;
		}

		// Delete bank urls. If payment is on a conciliated line, return error.
		if ($bank_line_id > 0)
		{
			$accline = new AccountLine($this->db);

			$result = $accline->fetch($bank_line_id);
			if ($result == 0) {
				$accline->id = $accline->rowid = $bank_line_id; // If not found, we set artificially rowid to allow delete of llx_bank_url
			}

			// Delete bank account url lines linked to payment
			$result = $accline->delete_urls($user);
			if ($result < 0)
			{
				$this->error = $accline->error;
				$this->db->rollback();
				return -3;
			}

			// Delete bank account lines linked to payment
			$result = $accline->delete($user);
			if ($result < 0)
			{
				$this->error = $accline->error;
				$this->db->rollback();
				return -4;
			}
		}

		if (!$notrigger)
		{
			// Call triggers
			$result = $this->call_trigger('PAYMENT_CUSTOMER_DELETE', $user);
			if ($result < 0)
			{
				$this->db->rollback();
				return -1;
			}
			// End call triggers
		}

		// Delete payment (into paiement_facture and paiement)
		$sql = 'DELETE FROM '.MAIN_DB_PREFIX.'paiement_facture';
		$sql .= ' WHERE fk_paiement = '.$this->id;
		dol_syslog($sql);
		$result = $this->db->query($sql);
		if ($result)
		{
			$sql = 'DELETE FROM '.MAIN_DB_PREFIX.'paiement';
			$sql .= ' WHERE rowid = '.$this->id;
			dol_syslog($sql);
			$result = $this->db->query($sql);
			if (!$result)
			{
				$this->error = $this->db->lasterror();
				$this->db->rollback();
				return -3;
			}

			$this->db->commit();
			return 1;
		} else {
			$this->error = $this->db->error;
			$this->db->rollback();
			return -5;
		}
	}


	/**
	 *      Add a record into bank for payment + links between this bank record and sources of payment.
	 *      All payment properties (this->amount, this->amounts, ...) must have been set first like after a call to create().
	 *
	 *      @param	User	$user               Object of user making payment
	 *      @param  string	$mode               'payment', 'payment_supplier'
	 *      @param  string	$label              Label to use in bank record. Note: If label is '(WithdrawalPayment)', a third entry 'widthdraw' is added into bank_url.
	 *      @param  int		$accountid          Id of bank account to do link with
	 *      @param  string	$emetteur_nom       Name of transmitter
	 *      @param  string	$emetteur_banque    Name of bank
	 *      @param	int		$notrigger			No trigger
<<<<<<< HEAD
	 *      @return int                 		<0 if KO, bank_line_id if OK
	 */
	public function addPaymentToBank($user, $mode, $label, $accountid, $emetteur_nom, $emetteur_banque, $notrigger = 0)
=======
	 *  	@param	string	$accountancycode	When we record a free bank entry, we must provide accounting account if accountancy module is on.
	 *      @return int                 		<0 if KO, bank_line_id if OK
	 */
	public function addPaymentToBank($user, $mode, $label, $accountid, $emetteur_nom, $emetteur_banque, $notrigger = 0, $accountancycode = '')
>>>>>>> bcfe0321
	{
		global $conf, $langs, $user;

		$error = 0;
		$bank_line_id = 0;

		if (!empty($conf->banque->enabled))
		{
			if ($accountid <= 0)
			{
				$this->error = 'Bad value for parameter accountid='.$accountid;
				dol_syslog(get_class($this).'::addPaymentToBank '.$this->error, LOG_ERR);
				return -1;
			}

			$this->db->begin();

			$this->fk_account = $accountid;

			include_once DOL_DOCUMENT_ROOT.'/compta/bank/class/account.class.php';

			dol_syslog("$user->id, $mode, $label, $this->fk_account, $emetteur_nom, $emetteur_banque");

			$acc = new Account($this->db);
			$result = $acc->fetch($this->fk_account);

			$totalamount = $this->amount;
			if (empty($totalamount)) $totalamount = $this->total; // For backward compatibility

			// if dolibarr currency != bank currency then we received an amount in customer currency (currently I don't manage the case : my currency is USD, the customer currency is EUR and he paid me in GBP. Seems no sense for me)
			if (!empty($conf->multicurrency->enabled) && $conf->currency != $acc->currency_code) $totalamount = $this->multicurrency_amount;

			if ($mode == 'payment_supplier') $totalamount = -$totalamount;

			// Insert payment into llx_bank
			$bank_line_id = $acc->addline(
				$this->datepaye,
				$this->paiementid, // Payment mode id or code ("CHQ or VIR for example")
				$label,
				$totalamount, // Sign must be positive when we receive money (customer payment), negative when you give money (supplier invoice or credit note)
				$this->num_payment,
				'',
				$user,
				$emetteur_nom,
<<<<<<< HEAD
				$emetteur_banque
=======
				$emetteur_banque,
				$accountancycode
>>>>>>> bcfe0321
			);

			// Mise a jour fk_bank dans llx_paiement
			// On connait ainsi le paiement qui a genere l'ecriture bancaire
			if ($bank_line_id > 0)
			{
				$result = $this->update_fk_bank($bank_line_id);
				if ($result <= 0)
				{
					$error++;
					dol_print_error($this->db);
				}

				// Add link 'payment', 'payment_supplier' in bank_url between payment and bank transaction
				if (!$error)
				{
					$url = '';
					if ($mode == 'payment') $url = DOL_URL_ROOT.'/compta/paiement/card.php?id=';
					if ($mode == 'payment_supplier') $url = DOL_URL_ROOT.'/fourn/paiement/card.php?id=';
					if ($url)
					{
						$result = $acc->add_url_line($bank_line_id, $this->id, $url, '(paiement)', $mode);
						if ($result <= 0)
						{
							$error++;
							dol_print_error($this->db);
						}
					}
				}

				// Add link 'company' in bank_url between invoice and bank transaction (for each invoice concerned by payment)
				//if (! $error && $label != '(WithdrawalPayment)')
				if (!$error)
				{
					$linkaddedforthirdparty = array();
					foreach ($this->amounts as $key => $value)  // We should have invoices always for same third party but we loop in case of.
					{
						if ($mode == 'payment')
						{
							$fac = new Facture($this->db);
							$fac->fetch($key);
							$fac->fetch_thirdparty();
							if (!in_array($fac->thirdparty->id, $linkaddedforthirdparty)) // Not yet done for this thirdparty
							{
								$result = $acc->add_url_line(
									$bank_line_id,
									$fac->thirdparty->id,
									DOL_URL_ROOT.'/comm/card.php?socid=',
									$fac->thirdparty->name,
									'company'
								);
								if ($result <= 0) dol_syslog(get_class($this).'::addPaymentToBank '.$this->db->lasterror());
								$linkaddedforthirdparty[$fac->thirdparty->id] = $fac->thirdparty->id; // Mark as done for this thirdparty
							}
						}
						if ($mode == 'payment_supplier')
						{
							$fac = new FactureFournisseur($this->db);
							$fac->fetch($key);
							$fac->fetch_thirdparty();
							if (!in_array($fac->thirdparty->id, $linkaddedforthirdparty)) // Not yet done for this thirdparty
							{
								$result = $acc->add_url_line(
									$bank_line_id,
									$fac->thirdparty->id,
									DOL_URL_ROOT.'/fourn/card.php?socid=',
									$fac->thirdparty->name,
									'company'
								);
								if ($result <= 0) dol_syslog(get_class($this).'::addPaymentToBank '.$this->db->lasterror());
								$linkaddedforthirdparty[$fac->thirdparty->id] = $fac->thirdparty->id; // Mark as done for this thirdparty
							}
						}
					}
				}

				// Add link 'WithdrawalPayment' in bank_url
				if (!$error && $label == '(WithdrawalPayment)') {
					$result = $acc->add_url_line(
						$bank_line_id,
						$this->id_prelevement,
						DOL_URL_ROOT.'/compta/prelevement/card.php?id=',
						$this->num_payment,
						'withdraw'
					);
				}

				if (!$error && !$notrigger)
				{
					// Appel des triggers
					$result = $this->call_trigger('PAYMENT_ADD_TO_BANK', $user);
					if ($result < 0) { $error++; }
					// Fin appel triggers
				}
			} else {
				$this->error = $acc->error;
				$error++;
			}

			if (!$error)
			{
				$this->db->commit();
			} else {
				$this->db->rollback();
			}
		}

		if (!$error)
		{
			return $bank_line_id;
		} else {
			return -1;
		}
	}


	// phpcs:disable PEAR.NamingConventions.ValidFunctionName.ScopeNotCamelCaps
	/**
	 *      Mise a jour du lien entre le paiement et la ligne generee dans llx_bank
	 *
	 *      @param	int		$id_bank    Id compte bancaire
	 *      @return	int					<0 if KO, >0 if OK
	 */
	public function update_fk_bank($id_bank)
	{
		// phpcs:enable
		$sql = 'UPDATE '.MAIN_DB_PREFIX.$this->table_element.' set fk_bank = '.$id_bank;
		$sql .= ' WHERE rowid = '.$this->id;

		dol_syslog(get_class($this).'::update_fk_bank', LOG_DEBUG);
		$result = $this->db->query($sql);
		if ($result)
		{
			return 1;
		} else {
			$this->error = $this->db->lasterror();
			dol_syslog(get_class($this).'::update_fk_bank '.$this->error);
			return -1;
		}
	}

	// phpcs:disable PEAR.NamingConventions.ValidFunctionName.ScopeNotCamelCaps
	/**
	 *	Updates the payment date
	 *
	 *  @param	int	$date   New date
	 *  @return int					<0 if KO, 0 if OK
	 */
	public function update_date($date)
	{
		// phpcs:enable
		$error = 0;

		if (!empty($date) && $this->statut != 1)
		{
			$this->db->begin();

			dol_syslog(get_class($this)."::update_date with date = ".$date, LOG_DEBUG);

			$sql = "UPDATE ".MAIN_DB_PREFIX.$this->table_element;
			$sql .= " SET datep = '".$this->db->idate($date)."'";
			$sql .= " WHERE rowid = ".$this->id;

			$result = $this->db->query($sql);
			if (!$result)
			{
				$error++;
				$this->error = 'Error -1 '.$this->db->error();
			}

			$type = $this->element;

			$sql = "UPDATE ".MAIN_DB_PREFIX.'bank';
			$sql .= " SET dateo = '".$this->db->idate($date)."', datev = '".$this->db->idate($date)."'";
			$sql .= " WHERE rowid IN (SELECT fk_bank FROM ".MAIN_DB_PREFIX."bank_url WHERE type = '".$this->db->escape($type)."' AND url_id = ".$this->id.")";
			$sql .= " AND rappro = 0";

			$result = $this->db->query($sql);
			if (!$result)
			{
				$error++;
				$this->error = 'Error -1 '.$this->db->error();
			}

			if (!$error)
			{
			}

			if (!$error)
			{
				$this->datepaye = $date;
				$this->date = $date;

				$this->db->commit();
				return 0;
			} else {
				$this->db->rollback();
				return -2;
			}
		}
		return -1; //no date given or already validated
	}

	// phpcs:disable PEAR.NamingConventions.ValidFunctionName.ScopeNotCamelCaps
	/**
	 *  Updates the payment number
	 *
	 *  @param	string	$num		New num
	 *  @return int					<0 if KO, 0 if OK
	 */
	public function update_num($num)
	{
		// phpcs:enable
		if (!empty($num) && $this->statut != 1) {
			$sql = "UPDATE ".MAIN_DB_PREFIX.$this->table_element;
			$sql .= " SET num_paiement = '".$this->db->escape($num)."'";
			$sql .= " WHERE rowid = ".$this->id;

			dol_syslog(get_class($this)."::update_num", LOG_DEBUG);
			$result = $this->db->query($sql);
			if ($result)
			{
				$this->num_payment = $this->db->escape($num);
				return 0;
			} else {
				$this->error = 'Error -1 '.$this->db->error();
				return -2;
			}
		}
		return -1; //no num given or already validated
	}

	/**
	 *    Validate payment
	 *
	 *	  @param	User	$user		User making validation
	 *    @return   int     			<0 if KO, >0 if OK
	 *    @deprecated
	 */
	public function valide(User $user = null)
	{
		return $this->validate($user);
	}

	/**
	 *    Validate payment
	 *
	 *	  @param	User	$user		User making validation
	 *    @return   int     			<0 if KO, >0 if OK
	 */
	public function validate(User $user = null)
	{
		$sql = 'UPDATE '.MAIN_DB_PREFIX.$this->table_element.' SET statut = 1 WHERE rowid = '.$this->id;

		dol_syslog(get_class($this).'::valide', LOG_DEBUG);
		$result = $this->db->query($sql);
		if ($result)
		{
			return 1;
		} else {
			$this->error = $this->db->lasterror();
			dol_syslog(get_class($this).'::valide '.$this->error);
			return -1;
		}
	}

	/**
	 *    Reject payment
	 *
	 *	  @param	User	$user		User making reject
	 *    @return   int     			<0 if KO, >0 if OK
	 */
	public function reject(User $user = null)
	{
		$sql = 'UPDATE '.MAIN_DB_PREFIX.$this->table_element.' SET statut = 2 WHERE rowid = '.$this->id;

		dol_syslog(get_class($this).'::reject', LOG_DEBUG);
		$result = $this->db->query($sql);
		if ($result)
		{
			return 1;
		} else {
			$this->error = $this->db->lasterror();
			dol_syslog(get_class($this).'::reject '.$this->error);
			return -1;
		}
	}

	/**
	 *    Information sur l'objet
	 *
	 *    @param   int     $id      id du paiement dont il faut afficher les infos
	 *    @return  void
	 */
	public function info($id)
	{
		$sql = 'SELECT p.rowid, p.datec, p.fk_user_creat, p.fk_user_modif, p.tms';
		$sql .= ' FROM '.MAIN_DB_PREFIX.'paiement as p';
		$sql .= ' WHERE p.rowid = '.$id;

		dol_syslog(get_class($this).'::info', LOG_DEBUG);
		$result = $this->db->query($sql);

		if ($result)
		{
			if ($this->db->num_rows($result))
			{
				$obj = $this->db->fetch_object($result);
				$this->id = $obj->rowid;
				if ($obj->fk_user_creat)
				{
					$cuser = new User($this->db);
					$cuser->fetch($obj->fk_user_creat);
					$this->user_creation = $cuser;
				}
				if ($obj->fk_user_modif)
				{
					$muser = new User($this->db);
					$muser->fetch($obj->fk_user_modif);
					$this->user_modification = $muser;
				}
				$this->date_creation     = $this->db->jdate($obj->datec);
				$this->date_modification = $this->db->jdate($obj->tms);
			}
			$this->db->free($result);
		} else {
			dol_print_error($this->db);
		}
	}

	/**
	 *  Return list of invoices the payment is related to.
	 *
	 *  @param	string		$filter         Filter
	 *  @return int|array					<0 if KO or array of invoice id
	 */
	public function getBillsArray($filter = '')
	{
		$sql = 'SELECT pf.fk_facture';
		$sql .= ' FROM '.MAIN_DB_PREFIX.'paiement_facture as pf, '.MAIN_DB_PREFIX.'facture as f'; // We keep link on invoice to allow use of some filters on invoice
		$sql .= ' WHERE pf.fk_facture = f.rowid AND pf.fk_paiement = '.$this->id;
		if ($filter) $sql .= ' AND '.$filter;
		$resql = $this->db->query($sql);
		if ($resql)
		{
			$i = 0;
			$num = $this->db->num_rows($resql);
			$billsarray = array();

			while ($i < $num)
			{
				$obj = $this->db->fetch_object($resql);
				$billsarray[$i] = $obj->fk_facture;
				$i++;
			}

			return $billsarray;
		} else {
			$this->error = $this->db->error();
			dol_syslog(get_class($this).'::getBillsArray Error '.$this->error.' -', LOG_DEBUG);
			return -1;
		}
	}

	/**
	 *  Return list of amounts of payments.
	 *
	 *  @return int|array					Array of amount of payments
	 */
	public function getAmountsArray()
	{
		$sql = 'SELECT pf.fk_facture, pf.amount';
		$sql .= ' FROM '.MAIN_DB_PREFIX.'paiement_facture as pf';
		$sql .= ' WHERE pf.fk_paiement = '.$this->id;
		$resql = $this->db->query($sql);
		if ($resql)
		{
			$i = 0;
			$num = $this->db->num_rows($resql);
			$amounts = array();

			while ($i < $num)
			{
				$obj = $this->db->fetch_object($resql);
				$amounts[$obj->fk_facture] = $obj->amount;
				$i++;
			}

			return $amounts;
		} else {
			$this->error = $this->db->error();
			dol_syslog(get_class($this).'::getAmountsArray Error '.$this->error.' -', LOG_DEBUG);
			return -1;
		}
	}

	/**
	 *      Return next reference of customer invoice not already used (or last reference)
	 *      according to numbering module defined into constant FACTURE_ADDON
	 *
	 *      @param	   Societe		$soc		object company
	 *      @param     string		$mode		'next' for next value or 'last' for last value
	 *      @return    string					free ref or last ref
	 */
	public function getNextNumRef($soc, $mode = 'next')
	{
		global $conf, $db, $langs;
		$langs->load("bills");

		// Clean parameters (if not defined or using deprecated value)
		if (empty($conf->global->PAYMENT_ADDON)) $conf->global->PAYMENT_ADDON = 'mod_payment_cicada';
		elseif ($conf->global->PAYMENT_ADDON == 'ant') $conf->global->PAYMENT_ADDON = 'mod_payment_ant';
		elseif ($conf->global->PAYMENT_ADDON == 'cicada') $conf->global->PAYMENT_ADDON = 'mod_payment_cicada';

		if (!empty($conf->global->PAYMENT_ADDON))
		{
			$mybool = false;

			$file = $conf->global->PAYMENT_ADDON.".php";
			$classname = $conf->global->PAYMENT_ADDON;

			// Include file with class
			$dirmodels = array_merge(array('/'), (array) $conf->modules_parts['models']);

			foreach ($dirmodels as $reldir) {
				$dir = dol_buildpath($reldir."core/modules/payment/");

				// Load file with numbering class (if found)
				if (is_file($dir.$file) && is_readable($dir.$file))
				{
					$mybool |= include_once $dir.$file;
				}
			}

			// For compatibility
			if (!$mybool)
			{
				$file = $conf->global->PAYMENT_ADDON.".php";
				$classname = "mod_payment_".$conf->global->PAYMENT_ADDON;
				$classname = preg_replace('/\-.*$/', '', $classname);
				// Include file with class
				foreach ($conf->file->dol_document_root as $dirroot)
				{
					$dir = $dirroot."/core/modules/payment/";

					// Load file with numbering class (if found)
					if (is_file($dir.$file) && is_readable($dir.$file)) {
						$mybool |= include_once $dir.$file;
					}
				}
			}

			if (!$mybool)
			{
				dol_print_error('', "Failed to include file ".$file);
				return '';
			}

			$obj = new $classname();
			$numref = "";
			$numref = $obj->getNextValue($soc, $this);

			/**
			 * $numref can be empty in case we ask for the last value because if there is no invoice created with the
			 * set up mask.
			 */
			if ($mode != 'last' && !$numref) {
				dol_print_error($db, "Payment::getNextNumRef ".$obj->error);
				return "";
			}

			return $numref;
		} else {
			$langs->load("errors");
			print $langs->trans("Error")." ".$langs->trans("ErrorModuleSetupNotComplete", $langs->transnoentitiesnoconv("Invoice"));
			return "";
		}
	}

	/**
	 * 	get the right way of payment
	 *
	 * 	@return 	string 	'dolibarr' if standard comportment or paid in main currency, 'customer' if payment received from multicurrency inputs
	 */
	public function getWay()
	{
		global $conf;

		$way = 'dolibarr';
		if (!empty($conf->multicurrency->enabled))
		{
			foreach ($this->multicurrency_amounts as $value)
			{
				if (!empty($value)) // one value found then payment is in invoice currency
				{
					$way = 'customer';
					break;
				}
			}
		}

		return $way;
	}

	/**
	 *  Initialise an instance with random values.
	 *  Used to build previews or test instances.
	 *	id must be 0 if object instance is a specimen.
	 *
	 *	@param	string		$option		''=Create a specimen invoice with lines, 'nolines'=No lines
	 *  @return	void
	 */
	public function initAsSpecimen($option = '')
	{
		global $user, $langs, $conf;

		$now = dol_now();
		$arraynow = dol_getdate($now);
		$nownotime = dol_mktime(0, 0, 0, $arraynow['mon'], $arraynow['mday'], $arraynow['year']);

		// Initialize parameters
		$this->id = 0;
		$this->ref = 'SPECIMEN';
		$this->specimen = 1;
		$this->facid = 1;
		$this->datepaye = $nownotime;
	}


	/**
	 *  Return clicable name (with picto eventually)
	 *
	 *	@param	int		$withpicto		0=No picto, 1=Include picto into link, 2=Only picto
	 *	@param	string	$option			Sur quoi pointe le lien
	 *  @param  string  $mode           'withlistofinvoices'=Include list of invoices into tooltip
	 *  @param	int  	$notooltip		1=Disable tooltip
	 *	@return	string					Chaine avec URL
	 */
	public function getNomUrl($withpicto = 0, $option = '', $mode = 'withlistofinvoices', $notooltip = 0)
	{
		global $conf, $langs;

		if (!empty($conf->dol_no_mouse_hover)) $notooltip = 1; // Force disable tooltips

		$result = '';

		$label = img_picto('', $this->picto).' <u>'.$langs->trans("Payment").'</u><br>';
		$label .= '<strong>'.$langs->trans("Ref").':</strong> '.$this->ref;
        $dateofpayment = ($this->datepaye ? $this->datepaye : $this->date);
        if ($dateofpayment) {
        	$label .= '<br><strong>'.$langs->trans("Date").':</strong> ';
        	$tmparray = dol_getdate($dateofpayment);
        	if ($tmparray['seconds'] == 0 && $tmparray['minutes'] == 0 && ($tmparray['hours'] == 0 || $tmparray['hours'] == 12)) {	// We set hours to 0:00 or 12:00 because we don't know it
        		$label .= dol_print_date($dateofpayment, 'day');
        	} else {	// Hours was set to real date of payment (special case for POS for example)
        		$label .= dol_print_date($dateofpayment, 'dayhour', 'tzuser');
        	}
        }
		if ($mode == 'withlistofinvoices')
		{
			$arraybill = $this->getBillsArray();
			if (is_array($arraybill) && count($arraybill) > 0)
			{
				include_once DOL_DOCUMENT_ROOT.'/compta/facture/class/facture.class.php';
				$facturestatic = new Facture($this->db);
				foreach ($arraybill as $billid)
				{
					$facturestatic->fetch($billid);
					$label .= '<br> '.$facturestatic->getNomUrl(1, '', 0, 0, '', 1).' '.$facturestatic->getLibStatut(2, 1);
				}
			}
		}

		$linkclose = '';
		if (empty($notooltip))
		{
			if (!empty($conf->global->MAIN_OPTIMIZEFORTEXTBROWSER))
			{
				$label = $langs->trans("ShowMyObject");
				$linkclose .= ' alt="'.dol_escape_htmltag($label, 1).'"';
			}
			$linkclose .= ' title="'.dol_escape_htmltag($label, 1).'"';
			$linkclose .= ' class="classfortooltip'.($morecss ? ' '.$morecss : '').'"';
		} else $linkclose = ($morecss ? ' class="'.$morecss.'"' : '');

		$url = DOL_URL_ROOT.'/compta/paiement/card.php?id='.$this->id;

		$linkstart = '<a href="'.$url.'"';
		$linkstart .= $linkclose.'>';
		$linkend = '</a>';

		$result .= $linkstart;
		if ($withpicto) $result .= img_object(($notooltip ? '' : $label), ($this->picto ? $this->picto : 'generic'), ($notooltip ? (($withpicto != 2) ? 'class="paddingright"' : '') : 'class="'.(($withpicto != 2) ? 'paddingright ' : '').'classfortooltip"'), 0, 0, $notooltip ? 0 : 1);
		if ($withpicto && $withpicto != 2) $result .= ($this->ref ? $this->ref : $this->id);
		$result .= $linkend;

		return $result;
	}

	/**
	 * Retourne le libelle du statut d'une facture (brouillon, validee, abandonnee, payee)
	 *
	 * @param	int		$mode       0=libelle long, 1=libelle court, 2=Picto + Libelle court, 3=Picto, 4=Picto + Libelle long, 5=Libelle court + Picto
	 * @return  string				Libelle
	 */
	public function getLibStatut($mode = 0)
	{
		return $this->LibStatut($this->statut, $mode);
	}

	// phpcs:disable PEAR.NamingConventions.ValidFunctionName.ScopeNotCamelCaps
	/**
	 * Renvoi le libelle d'un statut donne
	 *
	 * @param   int		$status     Statut
	 * @param   int		$mode       0=libelle long, 1=libelle court, 2=Picto + Libelle court, 3=Picto, 4=Picto + Libelle long, 5=Libelle court + Picto
	 * @return	string  		    Libelle du statut
	 */
	public function LibStatut($status, $mode = 0)
	{
		// phpcs:enable
		global $langs; // TODO Renvoyer le libelle anglais et faire traduction a affichage

		$langs->load('compta');
		/*if ($mode == 0)
		{
			if ($status == 0) return $langs->trans('ToValidate');
			if ($status == 1) return $langs->trans('Validated');
		}
		if ($mode == 1)
		{
			if ($status == 0) return $langs->trans('ToValidate');
			if ($status == 1) return $langs->trans('Validated');
		}
		if ($mode == 2)
		{
			if ($status == 0) return img_picto($langs->trans('ToValidate'),'statut1').' '.$langs->trans('ToValidate');
			if ($status == 1) return img_picto($langs->trans('Validated'),'statut4').' '.$langs->trans('Validated');
		}
		if ($mode == 3)
		{
			if ($status == 0) return img_picto($langs->trans('ToValidate'),'statut1');
			if ($status == 1) return img_picto($langs->trans('Validated'),'statut4');
		}
		if ($mode == 4)
		{
			if ($status == 0) return img_picto($langs->trans('ToValidate'),'statut1').' '.$langs->trans('ToValidate');
			if ($status == 1) return img_picto($langs->trans('Validated'),'statut4').' '.$langs->trans('Validated');
		}
		if ($mode == 5)
		{
			if ($status == 0) return $langs->trans('ToValidate').' '.img_picto($langs->trans('ToValidate'),'statut1');
			if ($status == 1) return $langs->trans('Validated').' '.img_picto($langs->trans('Validated'),'statut4');
		}
		if ($mode == 6)
	    {
	        if ($status == 0) return $langs->trans('ToValidate').' '.img_picto($langs->trans('ToValidate'),'statut1');
	        if ($status == 1) return $langs->trans('Validated').' '.img_picto($langs->trans('Validated'),'statut4');
	    }*/
		return '';
	}

	// phpcs:disable PEAR.NamingConventions.ValidFunctionName.ScopeNotCamelCaps
	/**
	 *  Load the third party of object, from id into this->thirdparty
	 *
	 *	@param		int		$force_thirdparty_id	Force thirdparty id
	 *	@return		int								<0 if KO, >0 if OK
	 */
	public function fetch_thirdparty($force_thirdparty_id = 0)
	{
		// phpcs:enable
		include_once DOL_DOCUMENT_ROOT.'/compta/facture/class/facture.class.php';

		if (empty($force_thirdparty_id))
		{
			$billsarray = $this->getBillsArray(); // From payment, the fk_soc isn't available, we should load the first supplier invoice to get him
			if (!empty($billsarray))
			{
				$invoice = new Facture($this->db);
				if ($invoice->fetch($billsarray[0]) > 0)
				{
					$force_thirdparty_id = $invoice->fk_soc;
				}
			}
		}

		return parent::fetch_thirdparty($force_thirdparty_id);
	}
}<|MERGE_RESOLUTION|>--- conflicted
+++ resolved
@@ -401,10 +401,7 @@
 									if ($result < 0)
 									{
 										$this->error = $invoice->error;
-<<<<<<< HEAD
-=======
 										$this->errors = $invoice->errors;
->>>>>>> bcfe0321
 										$error++;
 									}
 								}
@@ -582,16 +579,10 @@
 	 *      @param  string	$emetteur_nom       Name of transmitter
 	 *      @param  string	$emetteur_banque    Name of bank
 	 *      @param	int		$notrigger			No trigger
-<<<<<<< HEAD
-	 *      @return int                 		<0 if KO, bank_line_id if OK
-	 */
-	public function addPaymentToBank($user, $mode, $label, $accountid, $emetteur_nom, $emetteur_banque, $notrigger = 0)
-=======
 	 *  	@param	string	$accountancycode	When we record a free bank entry, we must provide accounting account if accountancy module is on.
 	 *      @return int                 		<0 if KO, bank_line_id if OK
 	 */
 	public function addPaymentToBank($user, $mode, $label, $accountid, $emetteur_nom, $emetteur_banque, $notrigger = 0, $accountancycode = '')
->>>>>>> bcfe0321
 	{
 		global $conf, $langs, $user;
 
@@ -636,12 +627,8 @@
 				'',
 				$user,
 				$emetteur_nom,
-<<<<<<< HEAD
-				$emetteur_banque
-=======
 				$emetteur_banque,
 				$accountancycode
->>>>>>> bcfe0321
 			);
 
 			// Mise a jour fk_bank dans llx_paiement
