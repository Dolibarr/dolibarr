<?php
/* Copyright (C) 2006      Rodolphe Quiedeville <rodolphe@quiedeville.org>
 * Copyright (C) 2007-2011 Laurent Destailleur  <eldy@users.sourceforge.net>
 * Copyright (C) 2005-2009 Regis Houssin        <regis.houssin@inodbox.com>
 * Copyright (C) 2011-2016 Juanjo Menent        <jmenent@2byte.es>
 * Copyright (C) 2015      Marcos García        <marcosgdf@gmail.com>
 *
 * This program is free software; you can redistribute it and/or modify
 * it under the terms of the GNU General Public License as published by
 * the Free Software Foundation; either version 3 of the License, or
 * (at your option) any later version.
 *
 * This program is distributed in the hope that it will be useful,
 * but WITHOUT ANY WARRANTY; without even the implied warranty of
 * MERCHANTABILITY or FITNESS FOR A PARTICULAR PURPOSE.  See the
 * GNU General Public License for more details.
 *
 * You should have received a copy of the GNU General Public License
 * along with this program. If not, see <https://www.gnu.org/licenses/>.
 */

/**
 *	\file       htdocs/compta/paiement/cheque/class/remisecheque.class.php
 *	\ingroup    compta
 *	\brief      File with class to manage cheque delivery receipts
 */
require_once DOL_DOCUMENT_ROOT.'/core/class/commonobject.class.php';
require_once DOL_DOCUMENT_ROOT.'/compta/facture/class/facture.class.php';


/**
 *	Class to manage cheque delivery receipts
 */
class RemiseCheque extends CommonObject
{
	/**
	 * @var string ID to identify managed object
	 */
	public $element = 'chequereceipt';

	/**
	 * @var string Name of table without prefix where object is stored
	 */
	public $table_element = 'bordereau_cheque';

	/**
	 * @var string String with name of icon for myobject. Must be the part after the 'object_' into object_myobject.png
	 */
	public $picto = 'payment';

	public $num;
	public $intitule;
	//! Numero d'erreur Plage 1024-1279
	public $errno;

	public $type = 'CHQ';		// 'CHQ', 'TRA', ...

	public $amount;
	public $date_bordereau;
	public $account_id;
	public $account_label;
	public $author_id;
	public $nbcheque;

	/**
	 * @var string Ref
	 */
	public $ref;

	const STATUS_DRAFT = 0;
	const STATUS_VALIDATED = 1;


	/**
	 *	Constructor
	 *
	 *  @param		DoliDB		$db      Database handler
	 */
	public function __construct($db)
	{
		$this->db = $db;
<<<<<<< HEAD
		$this->next_id = 0;
		$this->previous_id = 0;
		parent::getConstructorHook();
=======
>>>>>>> 9f55ff70
	}

	/**
	 *	Load record
	 *
	 *	@param	int		$id 			Id record
	 *	@param 	string	$ref		 	Ref record
	 * 	@return	int						<0 if KO, > 0 if OK
	 */
	public function fetch($id, $ref = '')
	{
		global $conf;

		$sql = "SELECT bc.rowid, bc.datec, bc.fk_user_author, bc.fk_bank_account, bc.amount, bc.ref, bc.statut, bc.nbcheque, bc.ref_ext,";
		$sql .= " bc.date_bordereau as date_bordereau, bc.type,";
		$sql .= " ba.label as account_label";
		$sql .= " FROM ".MAIN_DB_PREFIX."bordereau_cheque as bc";
		$sql .= " LEFT JOIN ".MAIN_DB_PREFIX."bank_account as ba ON bc.fk_bank_account = ba.rowid";
		$sql .= " WHERE bc.entity = ".$conf->entity;
		if ($id) {
			$sql .= " AND bc.rowid = ".((int) $id);
		}
		if ($ref) {
			$sql .= " AND bc.ref = '".$this->db->escape($ref)."'";
		}

		dol_syslog("RemiseCheque::fetch", LOG_DEBUG);
		$resql = $this->db->query($sql);
		if ($resql) {
			if ($obj = $this->db->fetch_object($resql)) {
				$this->id             = $obj->rowid;
				$this->amount         = $obj->amount;
				$this->date_bordereau = $this->db->jdate($obj->date_bordereau);
				$this->account_id     = $obj->fk_bank_account;
				$this->account_label  = $obj->account_label;
				$this->author_id      = $obj->fk_user_author;
				$this->nbcheque       = $obj->nbcheque;
				$this->statut         = $obj->statut;
				$this->ref_ext        = $obj->ref_ext;
				$this->type           = $obj->type;

				if ($this->statut == 0) {
					$this->ref = "(PROV".$this->id.")";
				} else {
					$this->ref = $obj->ref;
				}
			}
			$this->db->free($resql);

			return 1;
		} else {
			$this->error = $this->db->lasterror();
			return -1;
		}
	}

	/**
	 *	Create a receipt to send cheques
	 *
	 *	@param	User	$user 			User making creation
	 *	@param  int		$account_id 	Bank account for cheque receipt
	 *  @param  int		$limit          Limit ref of cheque to this
	 *  @param	array	$toRemise		array with cheques to remise
	 *	@return	int						<0 if KO, >0 if OK
	 */
	public function create($user, $account_id, $limit, $toRemise)
	{
		global $conf;

		$this->errno = 0;
		$this->id = 0;

		$now = dol_now();

		dol_syslog("RemiseCheque::Create start", LOG_DEBUG);

		// Clean parameters
		if (empty($this->type)) {
			$this->type = 'CHQ';
		}

		$this->db->begin();

		$sql = "INSERT INTO ".MAIN_DB_PREFIX."bordereau_cheque (";
		$sql .= "datec";
		$sql .= ", date_bordereau";
		$sql .= ", fk_user_author";
		$sql .= ", fk_bank_account";
		$sql .= ", statut";
		$sql .= ", amount";
		$sql .= ", ref";
		$sql .= ", entity";
		$sql .= ", nbcheque";
		$sql .= ", ref_ext";
		$sql .= ", type";
		$sql .= ") VALUES (";
		$sql .= "'".$this->db->idate($now)."'";
		$sql .= ", '".$this->db->idate($now)."'";
		$sql .= ", ".((int) $user->id);
		$sql .= ", ".((int) $account_id);
		$sql .= ", 0";
		$sql .= ", 0";
		$sql .= ", 0";
		$sql .= ", ".((int) $conf->entity);
		$sql .= ", 0";
		$sql .= ", ''";
		$sql .= ", '".$this->db->escape($this->type)."'";
		$sql .= ")";

		$resql = $this->db->query($sql);
		if ($resql) {
			$this->id = $this->db->last_insert_id(MAIN_DB_PREFIX."bordereau_cheque");
			if ($this->id == 0) {
				$this->errno = -1024;
				dol_syslog("Remisecheque::Create Error read id ".$this->errno, LOG_ERR);
			}

			if ($this->id > 0 && $this->errno == 0) {
				$sql = "UPDATE ".MAIN_DB_PREFIX."bordereau_cheque";
				$sql .= " SET ref = '(PROV".$this->id.")'";
				$sql .= " WHERE rowid=".((int) $this->id);

				$resql = $this->db->query($sql);
				if (!$resql) {
					$this->errno = -1025;
					dol_syslog("RemiseCheque::Create Error update ".$this->errno, LOG_ERR);
				}
			}

			$lines = array();

			if ($this->id > 0 && $this->errno == 0) {
				$sql = "SELECT b.rowid";
				$sql .= " FROM ".MAIN_DB_PREFIX."bank as b";
				$sql .= " WHERE b.fk_type = '".$this->db->escape($this->type)."'";
				$sql .= " AND b.amount > 0";
				$sql .= " AND b.fk_bordereau = 0";
				$sql .= " AND b.fk_account = ".((int) $account_id);
				if ($limit) {
					$sql .= $this->db->plimit($limit);
				}

				dol_syslog("RemiseCheque::Create", LOG_DEBUG);
				$resql = $this->db->query($sql);
				if ($resql) {
					while ($row = $this->db->fetch_row($resql)) {
						array_push($lines, $row[0]);
					}
					$this->db->free($resql);
				} else {
					$this->errno = -1026;
					dol_syslog("RemiseCheque::Create Error ".$this->errno, LOG_ERR);
				}
			}

			if ($this->id > 0 && $this->errno == 0) {
				foreach ($lines as $lineid) {
					$checkremise = false;
					foreach ($toRemise as $linetoremise) {
						if ($linetoremise == $lineid) {
							$checkremise = true;
						}
					}

					if ($checkremise) {
						$sql = "UPDATE ".MAIN_DB_PREFIX."bank";
						$sql .= " SET fk_bordereau = ".((int) $this->id);
						$sql .= " WHERE rowid = ".((int) $lineid);

						$resql = $this->db->query($sql);
						if (!$resql) {
							$this->errno = -18;
							dol_syslog("RemiseCheque::Create Error update bank ".$this->errno, LOG_ERR);
						}
					}
				}
			}

			if ($this->id > 0 && $this->errno == 0) {
				if ($this->updateAmount() <> 0) {
					$this->errno = -1027;
					dol_syslog("RemiseCheque::Create Error update amount ".$this->errno, LOG_ERR);
				}
			}
		} else {
			$this->errno = -1;
			$this->error = $this->db->lasterror();
			$this->errno = $this->db->lasterrno();
		}

		if (!$this->errno && (getDolGlobalString('MAIN_DISABLEDRAFTSTATUS') || getDolGlobalString('MAIN_DISABLEDRAFTSTATUS_CHEQUE'))) {
			$res = $this->validate($user);
			//if ($res < 0) $error++;
		}

		if (!$this->errno) {
			$this->db->commit();
			dol_syslog("RemiseCheque::Create end", LOG_DEBUG);
			return $this->id;
		} else {
			$this->db->rollback();
			dol_syslog("RemiseCheque::Create end", LOG_DEBUG);
			return $this->errno;
		}
	}

	/**
	 *	Delete deposit from database
	 *
	 *	@param  User	$user 		User that delete
	 *	@return	int
	 */
	public function delete($user = '')
	{
		global $conf;

		$this->errno = 0;
		$this->db->begin();

		$sql = "DELETE FROM ".MAIN_DB_PREFIX."bordereau_cheque";
		$sql .= " WHERE rowid = ".((int) $this->id);
		$sql .= " AND entity = ".$conf->entity;

		$resql = $this->db->query($sql);
		if ($resql) {
			$num = $this->db->affected_rows($resql);

			if ($num <> 1) {
				$this->errno = -2;
				dol_syslog("Remisecheque::Delete Erreur Lecture ID ($this->errno)");
			}

			if ($this->errno === 0) {
				$sql = "UPDATE ".MAIN_DB_PREFIX."bank";
				$sql .= " SET fk_bordereau = 0";
				$sql .= " WHERE fk_bordereau = ".((int) $this->id);

				$resql = $this->db->query($sql);
				if (!$resql) {
					$this->errno = -1028;
					dol_syslog("RemiseCheque::Delete ERREUR UPDATE ($this->errno)");
				}
			}
		}

		if ($this->errno === 0) {
			$this->db->commit();
		} else {
			$this->db->rollback();
			dol_syslog("RemiseCheque::Delete ROLLBACK ($this->errno)");
		}

		return $this->errno;
	}

	/**
	 *  Validate a receipt
	 *
	 *  @param	User	$user 		User
	 *  @return int      			<0 if KO, >0 if OK
	 */
	public function validate($user)
	{
		global $langs, $conf;

		$this->errno = 0;

		$this->db->begin();

		$numref = $this->getNextNumRef();

		if ($this->errno == 0 && $numref) {
			$sql = "UPDATE ".MAIN_DB_PREFIX."bordereau_cheque";
			$sql .= " SET statut = 1, ref = '".$this->db->escape($numref)."'";
			$sql .= " WHERE rowid = ".((int) $this->id);
			$sql .= " AND entity = ".$conf->entity;
			$sql .= " AND statut = 0";

			dol_syslog("RemiseCheque::Validate", LOG_DEBUG);
			$resql = $this->db->query($sql);
			if ($resql) {
				$num = $this->db->affected_rows($resql);

				if ($num == 1) {
					$this->ref = $numref;
					$this->statut = 1;
				} else {
					$this->errno = -1029;
					dol_syslog("Remisecheque::Validate Error ".$this->errno, LOG_ERR);
				}
			} else {
				$this->errno = -1033;
				dol_syslog("Remisecheque::Validate Error ".$this->errno, LOG_ERR);
			}
		}

		// Commit/Rollback
		if ($this->errno == 0) {
			$this->db->commit();
			return 1;
		} else {
			$this->db->rollback();
			dol_syslog("RemiseCheque::Validate ".$this->errno, LOG_ERR);
			return $this->errno;
		}
	}

	/**
	 *      Return next reference of cheque receipts not already used (or last reference)
	 *      according to numbering module defined into constant FACTURE_ADDON
	 *
	 *      @param     string		$mode		'next' for next value or 'last' for last value
	 *      @return    string					free ref or last ref
	 */
	public function getNextNumRef($mode = 'next')
	{
		global $conf, $db, $langs, $mysoc;
		$langs->load("bills");

		// Clean parameters (if not defined or using deprecated value)
		if (empty($conf->global->CHEQUERECEIPTS_ADDON)) {
			$conf->global->CHEQUERECEIPTS_ADDON = 'mod_chequereceipt_mint';
		} elseif ($conf->global->CHEQUERECEIPTS_ADDON == 'thyme') {
			$conf->global->CHEQUERECEIPTS_ADDON = 'mod_chequereceipt_thyme';
		} elseif ($conf->global->CHEQUERECEIPTS_ADDON == 'mint') {
			$conf->global->CHEQUERECEIPTS_ADDON = 'mod_chequereceipt_mint';
		}

		if (!empty($conf->global->CHEQUERECEIPTS_ADDON)) {
			$mybool = false;

			$file = $conf->global->CHEQUERECEIPTS_ADDON.".php";
			$classname = $conf->global->CHEQUERECEIPTS_ADDON;

			// Include file with class
			$dirmodels = array_merge(array('/'), (array) $conf->modules_parts['models']);

			foreach ($dirmodels as $reldir) {
				$dir = dol_buildpath($reldir."core/modules/cheque/");

				// Load file with numbering class (if found)
				if (is_file($dir.$file) && is_readable($dir.$file)) {
					$mybool |= include_once $dir.$file;
				}
			}

			// For compatibility
			if (!$mybool) {
				$file = $conf->global->CHEQUERECEIPTS_ADDON.".php";
				$classname = "mod_chequereceipt_".$conf->global->CHEQUERECEIPTS_ADDON;
				$classname = preg_replace('/\-.*$/', '', $classname);
				// Include file with class
				foreach ($conf->file->dol_document_root as $dirroot) {
					$dir = $dirroot."/core/modules/cheque/";

					// Load file with numbering class (if found)
					if (is_file($dir.$file) && is_readable($dir.$file)) {
						$mybool |= include_once $dir.$file;
					}
				}
			}

			if (!$mybool) {
				dol_print_error('', "Failed to include file ".$file);
				return '';
			}

			$obj = new $classname();
			$numref = "";
			$numref = $obj->getNextValue($mysoc, $this);

			/**
			 * $numref can be empty in case we ask for the last value because if there is no invoice created with the
			 * set up mask.
			 */
			if ($mode != 'last' && !$numref) {
				dol_print_error($db, "ChequeReceipts::getNextNumRef ".$obj->error);
				return "";
			}

			return $numref;
		} else {
			$langs->load("errors");
			print $langs->trans("Error")." ".$langs->trans("ErrorModuleSetupNotComplete", $langs->transnoentitiesnoconv("Bank"));
			return "";
		}
	}


	// phpcs:disable PEAR.NamingConventions.ValidFunctionName.ScopeNotCamelCaps
	/**
	 *      Load indicators for dashboard (this->nbtodo and this->nbtodolate)
	 *
	 *      @param  User	$user       Objet user
	 *      @param	string	$type		Type of payment mode deposit ('CHQ', 'TRA', ...)
	 *      @return WorkboardResponse|int <0 if KO, WorkboardResponse if OK
	 */
	public function load_board($user, $type = 'CHQ')
	{
		// phpcs:enable
		global $conf, $langs;

		if ($user->socid) {
			return -1; // protection pour eviter appel par utilisateur externe
		}

		$sql = "SELECT b.rowid, b.datev as datefin";
		$sql .= " FROM ".MAIN_DB_PREFIX."bank as b";
		$sql .= ", ".MAIN_DB_PREFIX."bank_account as ba";
		$sql .= " WHERE b.fk_account = ba.rowid";
		$sql .= " AND ba.entity IN (".getEntity('bank_account').")";
		$sql .= " AND b.fk_type = '".$this->db->escape($type)."'";
		$sql .= " AND b.fk_bordereau = 0";
		$sql .= " AND b.amount > 0";

		$resql = $this->db->query($sql);
		if ($resql) {
			$langs->load("banks");
			$now = dol_now();

			$response = new WorkboardResponse();
			$response->warning_delay = $conf->bank->cheque->warning_delay / 60 / 60 / 24;
			$response->label = $langs->trans("BankChecksToReceipt");
			$response->labelShort = $langs->trans("BankChecksToReceiptShort");
			$response->url = DOL_URL_ROOT.'/compta/paiement/cheque/index.php?leftmenu=checks&amp;mainmenu=bank';
			$response->img = img_object('', "payment");

			while ($obj = $this->db->fetch_object($resql)) {
				$response->nbtodo++;

				if ($this->db->jdate($obj->datefin) < ($now - $conf->bank->cheque->warning_delay)) {
					$response->nbtodolate++;
				}
			}

			return $response;
		} else {
			dol_print_error($this->db);
			$this->error = $this->db->error();
			return -1;
		}
	}


	// phpcs:disable PEAR.NamingConventions.ValidFunctionName.ScopeNotCamelCaps
	/**
	 *      Charge indicateurs this->nb de tableau de bord
	 *
	 *      @param	string	$type		Type of payment mode deposit ('CHQ', 'TRA', ...)
	 *      @return int         		<0 if ko, >0 if ok
	 */
	public function load_state_board($type = 'CHQ')
	{
		// phpcs:enable
		global $user;

		if ($user->socid) {
			return -1; // protection pour eviter appel par utilisateur externe
		}

		$sql = "SELECT count(b.rowid) as nb";
		$sql .= " FROM ".MAIN_DB_PREFIX."bank as b";
		$sql .= ", ".MAIN_DB_PREFIX."bank_account as ba";
		$sql .= " WHERE b.fk_account = ba.rowid";
		$sql .= " AND ba.entity IN (".getEntity('bank_account').")";
		$sql .= " AND b.fk_type = '".$this->db->escape($type)."'";
		$sql .= " AND b.amount > 0";

		$resql = $this->db->query($sql);
		if ($resql) {
			while ($obj = $this->db->fetch_object($resql)) {
				$this->nb["cheques"] = $obj->nb;
			}
			$this->db->free($resql);
			return 1;
		} else {
			dol_print_error($this->db);
			$this->error = $this->db->error();
			return -1;
		}
	}


	/**
	 *	Build document
	 *
	 *	@param	string		$model 			Model name
	 *	@param 	Translate	$outputlangs	Object langs
	 * 	@return int        					<0 if KO, >0 if OK
	 */
	public function generatePdf($model, $outputlangs)
	{
		global $langs, $conf;

		if (empty($model)) {
			$model = 'blochet';
		}

		dol_syslog("RemiseCheque::generatePdf model=".$model." id=".$this->id, LOG_DEBUG);

		$dir = DOL_DOCUMENT_ROOT."/core/modules/cheque/doc/";

		// Charge le modele
		$file = "pdf_".$model.".class.php";
		if (file_exists($dir.$file)) {
			include_once DOL_DOCUMENT_ROOT.'/compta/bank/class/account.class.php';
			include_once $dir.$file;

			$classname = 'BordereauCheque'.ucfirst($model);
			$docmodel = new $classname($this->db);

			$sql = "SELECT b.banque, b.emetteur, b.amount, b.num_chq";
			$sql .= " FROM ".MAIN_DB_PREFIX."bank as b";
			$sql .= ", ".MAIN_DB_PREFIX."bank_account as ba";
			$sql .= ", ".MAIN_DB_PREFIX."bordereau_cheque as bc";
			$sql .= " WHERE b.fk_account = ba.rowid";
			$sql .= " AND b.fk_bordereau = bc.rowid";
			$sql .= " AND bc.rowid = ".((int) $this->id);
			$sql .= " AND bc.entity = ".$conf->entity;
			$sql .= " ORDER BY b.dateo ASC, b.rowid ASC";

			dol_syslog("RemiseCheque::generatePdf", LOG_DEBUG);
			$result = $this->db->query($sql);
			if ($result) {
				$i = 0;
				while ($objp = $this->db->fetch_object($result)) {
					$docmodel->lines[$i] = new stdClass();
					$docmodel->lines[$i]->bank_chq = $objp->banque;
					$docmodel->lines[$i]->emetteur_chq = $objp->emetteur;
					$docmodel->lines[$i]->amount_chq = $objp->amount;
					$docmodel->lines[$i]->num_chq = $objp->num_chq;
					$i++;
				}
			}
			$docmodel->nbcheque = $this->nbcheque;
			$docmodel->ref = $this->ref;
			$docmodel->amount = $this->amount;
			$docmodel->date   = $this->date_bordereau;

			$account = new Account($this->db);
			$account->fetch($this->account_id);

			$docmodel->account = &$account;

			// We save charset_output to restore it because write_file can change it if needed for
			// output format that does not support UTF8.
			$sav_charset_output = $outputlangs->charset_output;

			$result = $docmodel->write_file($this, $conf->bank->dir_output.'/checkdeposits', $this->ref, $outputlangs);
			if ($result > 0) {
				//$outputlangs->charset_output=$sav_charset_output;
				return 1;
			} else {
				//$outputlangs->charset_output=$sav_charset_output;
				dol_syslog("Error");
				dol_print_error($this->db, $docmodel->error);
				return 0;
			}
		} else {
			$this->error = $langs->trans("ErrorFileDoesNotExists", $dir.$file);
			return -1;
		}
	}

	/**
	 *	Mets a jour le montant total
	 *
	 *	@return 	int		0 en cas de succes
	 */
	public function updateAmount()
	{
		global $conf;

		$this->errno = 0;

		$this->db->begin();
		$total = 0;
		$nb = 0;
		$sql = "SELECT amount ";
		$sql .= " FROM ".MAIN_DB_PREFIX."bank";
		$sql .= " WHERE fk_bordereau = ".((int) $this->id);

		$resql = $this->db->query($sql);
		if ($resql) {
			while ($row = $this->db->fetch_row($resql)) {
				$total += $row[0];
				$nb++;
			}

			$this->db->free($resql);

			$sql = "UPDATE ".MAIN_DB_PREFIX."bordereau_cheque";
			$sql .= " SET amount = ".price2num($total);
			$sql .= ", nbcheque = ".((int) $nb);
			$sql .= " WHERE rowid = ".((int) $this->id);
			$sql .= " AND entity = ".((int) $conf->entity);

			$resql = $this->db->query($sql);
			if (!$resql) {
				$this->errno = -1030;
				dol_syslog("RemiseCheque::updateAmount ERREUR UPDATE ($this->errno)");
			}
		} else {
			$this->errno = -1031;
			dol_syslog("RemiseCheque::updateAmount ERREUR SELECT ($this->errno)");
		}

		if ($this->errno === 0) {
			$this->db->commit();
		} else {
			$this->db->rollback();
			dol_syslog("RemiseCheque::updateAmount ROLLBACK ($this->errno)");
		}

		return $this->errno;
	}

	/**
	 *	Insere la remise en base
	 *
	 *	@param	int		$account_id 		Compte bancaire concerne
	 * 	@return	int
	 */
	public function removeCheck($account_id)
	{
		$this->errno = 0;

		if ($this->id > 0) {
			$sql = "UPDATE ".MAIN_DB_PREFIX."bank";
			$sql .= " SET fk_bordereau = 0";
			$sql .= " WHERE rowid = ".((int) $account_id);
			$sql .= " AND fk_bordereau = ".((int) $this->id);

			$resql = $this->db->query($sql);
			if ($resql) {
				$this->updateAmount();
			} else {
				$this->errno = -1032;
				dol_syslog("RemiseCheque::removeCheck ERREUR UPDATE ($this->errno)");
			}
		}
		return 0;
	}

	/**
	 *	Check return management
	 *	Reopen linked invoices and create a new negative payment.
	 *
	 *	@param	int		$bank_id 		   Id of bank transaction line concerned
	 *	@param	integer	$rejection_date    Date to use on the negative payment
	 * 	@return	int                        Id of negative payment line created
	 */
	public function rejectCheck($bank_id, $rejection_date)
	{
		global $db, $user;

		$payment = new Paiement($db);
		$payment->fetch(0, 0, $bank_id);

		$bankline = new AccountLine($db);
		$bankline->fetch($bank_id);

		/* Reconciliation is allowed because when check is returned, a new line is created onto bank transaction log.
		if ($bankline->rappro)
		{
			$this->error='ActionRefusedLineAlreadyConciliated';
			return -1;
		}*/

		$this->db->begin();

		// Not reconciled, we can delete it
		//$bankline->delete($user);    // We delete

		$bankaccount = $payment->fk_account;

		// Get invoices list to reopen them
		$sql = 'SELECT pf.fk_facture, pf.amount';
		$sql .= ' FROM '.MAIN_DB_PREFIX.'paiement_facture as pf';
		$sql .= ' WHERE pf.fk_paiement = '.((int) $payment->id);

		$resql = $this->db->query($sql);
		if ($resql) {
			$rejectedPayment = new Paiement($this->db);
			$rejectedPayment->amounts = array();
			$rejectedPayment->datepaye = $rejection_date;
			$rejectedPayment->paiementid = dol_getIdFromCode($this->db, 'CHQ', 'c_paiement', 'code', 'id', 1);
			$rejectedPayment->num_payment = $payment->num_payment;

			while ($obj = $this->db->fetch_object($resql)) {
				$invoice = new Facture($this->db);
				$invoice->fetch($obj->fk_facture);
				$invoice->setUnpaid($user);

				$rejectedPayment->amounts[$obj->fk_facture] = price2num($obj->amount) * -1;
			}

			$result = $rejectedPayment->create($user);
			if ($result > 0) {
				// We created a negative payment, we also add the line as bank transaction
				$result = $rejectedPayment->addPaymentToBank($user, 'payment', '(CheckRejected)', $bankaccount, '', '');
				if ($result > 0) {
					$result = $payment->reject();
					if ($result > 0) {
						$this->db->commit();
						return $rejectedPayment->id;
					} else {
						$this->db->rollback();
						return -1;
					}
				} else {
					$this->error = $rejectedPayment->error;
					$this->errors = $rejectedPayment->errors;
					$this->db->rollback();
					return -1;
				}
			} else {
				$this->error = $rejectedPayment->error;
				$this->errors = $rejectedPayment->errors;
				$this->db->rollback();
				return -1;
			}
		} else {
			$this->error = $this->db->lasterror();
			$this->db->rollback();
			return -1;
		}
	}

	// phpcs:disable PEAR.NamingConventions.ValidFunctionName.ScopeNotCamelCaps
	/**
	 *      Set the creation date
	 *
	 *      @param	User		$user           Object user
	 *      @param  int   $date           Date creation
	 *      @return int                 		<0 if KO, >0 if OK
	 */
	public function set_date($user, $date)
	{
		// phpcs:enable
		if ($user->rights->banque->cheque) {
			$sql = "UPDATE ".MAIN_DB_PREFIX."bordereau_cheque";
			$sql .= " SET date_bordereau = ".($date ? "'".$this->db->idate($date)."'" : 'null');
			$sql .= " WHERE rowid = ".((int) $this->id);

			dol_syslog("RemiseCheque::set_date", LOG_DEBUG);
			$resql = $this->db->query($sql);
			if ($resql) {
				$this->date_bordereau = $date;
				return 1;
			} else {
				$this->error = $this->db->error();
				return -1;
			}
		} else {
			return -2;
		}
	}

	// phpcs:disable PEAR.NamingConventions.ValidFunctionName.ScopeNotCamelCaps
	/**
	 *      Set the ref of bordereau
	 *
	 *      @param	User		$user           Object user
	 *      @param  int   $ref         ref of bordereau
	 *      @return int                 		<0 if KO, >0 if OK
	 */
	public function set_number($user, $ref)
	{
		// phpcs:enable
		if ($user->rights->banque->cheque) {
			$sql = "UPDATE ".MAIN_DB_PREFIX."bordereau_cheque";
			$sql .= " SET ref = '".$this->db->escape($ref)."'";
			$sql .= " WHERE rowid = ".((int) $this->id);

			dol_syslog("RemiseCheque::set_number", LOG_DEBUG);
			$resql = $this->db->query($sql);
			if ($resql) {
				return 1;
			} else {
				$this->error = $this->db->error();
				return -1;
			}
		} else {
			return -2;
		}
	}

	/**
	 *  Initialise an instance with random values.
	 *  Used to build previews or test instances.
	 *	id must be 0 if object instance is a specimen.
	 *
	 *	@param	string		$option		''=Create a specimen invoice with lines, 'nolines'=No lines
	 *  @return	void
	 */
	public function initAsSpecimen($option = '')
	{
		global $user, $langs, $conf;

		$now = dol_now();
		$arraynow = dol_getdate($now);
		$nownotime = dol_mktime(0, 0, 0, $arraynow['mon'], $arraynow['mday'], $arraynow['year']);

		// Initialize parameters
		$this->id = 0;
		$this->ref = 'SPECIMEN';
		$this->specimen = 1;
		$this->date_bordereau = $nownotime;
	}

	/**
	 *	Return clicable name (with picto eventually)
	 *
	 *	@param	int		$withpicto					0=No picto, 1=Include picto into link, 2=Only picto
	 *	@param	string	$option						Sur quoi pointe le lien
	 *  @param	int  	$notooltip					1=Disable tooltip
	 *  @param  string  $morecss            		Add more css on link
	 *  @param  int     $save_lastsearch_value    	-1=Auto, 0=No save of lastsearch_values when clicking, 1=Save lastsearch_values whenclicking
	 *	@return	string								Chaine avec URL
	 */
	public function getNomUrl($withpicto = 0, $option = '', $notooltip = 0, $morecss = '', $save_lastsearch_value = -1)
	{
		global $conf, $langs;

		$result = '';

		$label = '<u>'.$langs->trans("ShowCheckReceipt").'</u>';
		$label .= '<br>';
		$label .= '<b>'.$langs->trans('Ref').':</b> '.$this->ref;

		$url = DOL_URL_ROOT.'/compta/paiement/cheque/card.php?id='.$this->id;

		if ($option != 'nolink') {
			// Add param to save lastsearch_values or not
			$add_save_lastsearch_values = ($save_lastsearch_value == 1 ? 1 : 0);
			if ($save_lastsearch_value == -1 && preg_match('/list\.php/', $_SERVER["PHP_SELF"])) {
				$add_save_lastsearch_values = 1;
			}
			if ($add_save_lastsearch_values) {
				$url .= '&save_lastsearch_values=1';
			}
		}

		$linkclose = '';
		if (empty($notooltip)) {
			if (!empty($conf->global->MAIN_OPTIMIZEFORTEXTBROWSER)) {
				$label = $langs->trans("ShowCheckReceipt");
				$linkclose .= ' alt="'.dol_escape_htmltag($label, 1).'"';
			}
			$linkclose .= ' title="'.dol_escape_htmltag($label, 1).'"';
			$linkclose .= ' class="classfortooltip'.($morecss ? ' '.$morecss : '').'"';
		} else {
			$linkclose = ($morecss ? ' class="'.$morecss.'"' : '');
		}

		$linkstart = '<a href="'.$url.'"';
		$linkstart .= $linkclose.'>';
		$linkend = '</a>';

		$result .= $linkstart;
		if ($withpicto) {
			$result .= img_object(($notooltip ? '' : $label), ($this->picto ? $this->picto : 'generic'), ($notooltip ? (($withpicto != 2) ? 'class="paddingright"' : '') : 'class="'.(($withpicto != 2) ? 'paddingright ' : '').'classfortooltip"'), 0, 0, $notooltip ? 0 : 1);
		}
		if ($withpicto != 2) {
			$result .= $this->ref;
		}
		$result .= $linkend;

		return $result;
	}

	/**
	 *  Return the label of the status
	 *
	 *  @param  int		$mode          0=long label, 1=short label, 2=Picto + short label, 3=Picto, 4=Picto + long label, 5=Short label + Picto, 6=Long label + Picto
	 *  @return	string 			       Label of status
	 */
	public function getLibStatut($mode = 0)
	{
		return $this->LibStatut($this->statut, $mode);
	}

	// phpcs:disable PEAR.NamingConventions.ValidFunctionName.ScopeNotCamelCaps
	/**
	 *  Return the label of a given status
	 *
	 *  @param	int		$status        Id status
	 *  @param  int		$mode          0=long label, 1=short label, 2=Picto + short label, 3=Picto, 4=Picto + long label, 5=Short label + Picto, 6=Long label + Picto
	 *  @return string 			       Label of status
	 */
	public function LibStatut($status, $mode = 0)
	{
		// phpcs:enable
		if (empty($this->labelStatus) || empty($this->labelStatusShort)) {
			global $langs;
			$langs->load('compta');
			$this->labelStatus[self::STATUS_DRAFT] = $langs->transnoentitiesnoconv('ToValidate');
			$this->labelStatus[self::STATUS_VALIDATED] = $langs->transnoentitiesnoconv('Validated');
			$this->labelStatusShort[self::STATUS_DRAFT] = $langs->transnoentitiesnoconv('ToValidate');
			$this->labelStatusShort[self::STATUS_VALIDATED] = $langs->transnoentitiesnoconv('Validated');
		}

		$statusType = 'status'.$status;
		if ($status == self::STATUS_VALIDATED) {
			$statusType = 'status4';
		}

		return dolGetStatus($this->labelStatus[$status], $this->labelStatusShort[$status], '', $statusType, $mode);
	}

		/**
	 *	Return clicable link of object (with eventually picto)
	 *
	 *	@param      string	    $option                 Where point the link (0=> main card, 1,2 => shipment, 'nolink'=>No link)
	 *  @param		array		$arraydata				Array of data
	 *  @return		string								HTML Code for Kanban thumb.
	 */
	public function getKanbanView($option = '', $arraydata = null)
	{
		global $langs;

		$selected = (empty($arraydata['selected']) ? 0 : $arraydata['selected']);

		$return = '<div class="box-flex-item box-flex-grow-zero">';
		$return .= '<div class="info-box info-box-sm">';
		$return .= '<span class="info-box-icon bg-infobox-action">';
		$return .= img_picto('', $this->picto);
		$return .= '</span>';
		$return .= '<div class="info-box-content">';
		$return .= '<span class="info-box-ref inline-block tdoverflowmax150 valignmiddle">'.(method_exists($this, 'getNomUrl') ? $this->getNomUrl() : $this->ref).'</span>';
		$return .= '<input id="cb'.$this->id.'" class="flat checkforselect fright" type="checkbox" name="toselect[]" value="'.$this->id.'"'.($selected ? ' checked="checked"' : '').'>';

		if (property_exists($this, 'date_bordereau')) {
			$return .= '<br><span class="opacitymedium">'.$langs->trans("DateCreation").'</span> : <span class="info-box-label">'.dol_print_date($this->db->jdate($this->date_bordereau), 'day').'</span>';
		}
		if (property_exists($this, 'nbcheque')) {
			$return .= '<br><span class="opacitymedium">'.$langs->trans("Cheque", '', '', '', '', 5).'</span> : <span class="info-box-label">'.$this->nbcheque.'</span>';
		}
		if (property_exists($this, 'account_id')) {
			$return .= ' | <span class="info-box-label">'.$this->account_id.'</span>';
		}
		if (method_exists($this, 'LibStatut')) {
			$return .= '<br><div style="display:inline-block" class="info-box-status margintoponly">'.$this->getLibStatut(3).'</div>';
		}
		if (property_exists($this, 'amount')) {
			$return .= ' |   <div style="display:inline-block"><span class="opacitymedium">'.$langs->trans("Amount").'</span> : <span class="amount">'.price($this->amount).'</div>';
		}
		$return .= '</div>';
		$return .= '</div>';
		$return .= '</div>';
		return $return;
	}
}<|MERGE_RESOLUTION|>--- conflicted
+++ resolved
@@ -79,12 +79,9 @@
 	public function __construct($db)
 	{
 		$this->db = $db;
-<<<<<<< HEAD
 		$this->next_id = 0;
 		$this->previous_id = 0;
 		parent::getConstructorHook();
-=======
->>>>>>> 9f55ff70
 	}
 
 	/**
