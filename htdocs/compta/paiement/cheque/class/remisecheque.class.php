<?php
/* Copyright (C) 2006      Rodolphe Quiedeville <rodolphe@quiedeville.org>
 * Copyright (C) 2007-2011 Laurent Destailleur  <eldy@users.sourceforge.net>
 * Copyright (C) 2005-2009 Regis Houssin        <regis.houssin@inodbox.com>
 * Copyright (C) 2011-2016 Juanjo Menent        <jmenent@2byte.es>
 * Copyright (C) 2015      Marcos García        <marcosgdf@gmail.com>
 * Copyright (C) 2024       Frédéric France             <frederic.france@free.fr>
 * Copyright (C) 2024		MDW							<mdeweerd@users.noreply.github.com>
 *
 * This program is free software; you can redistribute it and/or modify
 * it under the terms of the GNU General Public License as published by
 * the Free Software Foundation; either version 3 of the License, or
 * (at your option) any later version.
 *
 * This program is distributed in the hope that it will be useful,
 * but WITHOUT ANY WARRANTY; without even the implied warranty of
 * MERCHANTABILITY or FITNESS FOR A PARTICULAR PURPOSE.  See the
 * GNU General Public License for more details.
 *
 * You should have received a copy of the GNU General Public License
 * along with this program. If not, see <https://www.gnu.org/licenses/>.
 */

/**
 *	\file       htdocs/compta/paiement/cheque/class/remisecheque.class.php
 *	\ingroup    compta
 *	\brief      File with class to manage cheque delivery receipts
 */
require_once DOL_DOCUMENT_ROOT.'/core/class/commonobject.class.php';
require_once DOL_DOCUMENT_ROOT.'/compta/facture/class/facture.class.php';


/**
 *	Class to manage cheque delivery receipts
 */
class RemiseCheque extends CommonObject
{
	/**
	 * @var string ID to identify managed object
	 */
	public $element = 'chequereceipt';

	/**
	 * @var string Name of table without prefix where object is stored
	 */
	public $table_element = 'bordereau_cheque';

	/**
	 * @var string String with name of icon for myobject. Must be the part after the 'object_' into object_myobject.png
	 */
	public $picto = 'payment';

	public $num;
	public $intitule;
	//! Numero d'erreur Plage 1024-1279
	public $errno;

	public $type = 'CHQ';		// 'CHQ', 'TRA', ...

	public $amount;
	public $date_bordereau;
	public $account_id;
	public $account_label;
	public $author_id;
	public $nbcheque;

	/**
	 * @var string Ref
	 */
	public $ref;

	const STATUS_DRAFT = 0;
	const STATUS_VALIDATED = 1;


	/**
	 *	Constructor
	 *
	 *  @param		DoliDB		$db      Database handler
	 */
	public function __construct($db)
	{
		$this->db = $db;
	}

	/**
	 *	Load record
	 *
	 *	@param	int		$id 			Id record
	 *	@param 	string	$ref		 	Ref record
	 * 	@return	int						Return integer <0 if KO, > 0 if OK
	 */
	public function fetch($id, $ref = '')
	{
		global $conf;

		$sql = "SELECT bc.rowid, bc.datec, bc.fk_user_author, bc.fk_bank_account, bc.amount, bc.ref, bc.statut, bc.nbcheque, bc.ref_ext,";
		$sql .= " bc.date_bordereau as date_bordereau, bc.type,";
		$sql .= " ba.label as account_label";
		$sql .= " FROM ".MAIN_DB_PREFIX."bordereau_cheque as bc";
		$sql .= " LEFT JOIN ".MAIN_DB_PREFIX."bank_account as ba ON bc.fk_bank_account = ba.rowid";
		$sql .= " WHERE bc.entity = ".$conf->entity;
		if ($id) {
			$sql .= " AND bc.rowid = ".((int) $id);
		}
		if ($ref) {
			$sql .= " AND bc.ref = '".$this->db->escape($ref)."'";
		}

		dol_syslog("RemiseCheque::fetch", LOG_DEBUG);
		$resql = $this->db->query($sql);
		if ($resql) {
			if ($obj = $this->db->fetch_object($resql)) {
				$this->id             = $obj->rowid;
				$this->amount         = $obj->amount;
				$this->date_bordereau = $this->db->jdate($obj->date_bordereau);
				$this->account_id     = $obj->fk_bank_account;
				$this->account_label  = $obj->account_label;
				$this->author_id      = $obj->fk_user_author;
				$this->nbcheque       = $obj->nbcheque;
				$this->statut         = $obj->statut;
				$this->ref_ext        = $obj->ref_ext;
				$this->type           = $obj->type;

				if ($this->statut == 0) {
					$this->ref = "(PROV".$this->id.")";
				} else {
					$this->ref = $obj->ref;
				}
			}
			$this->db->free($resql);

			return 1;
		} else {
			$this->error = $this->db->lasterror();
			return -1;
		}
	}

	/**
	 *	Create a receipt to send cheques
	 *
	 *	@param	User	$user 			User making creation
	 *	@param  int		$account_id 	Bank account for cheque receipt
	 *  @param  int		$limit          Limit ref of cheque to this
	 *  @param	array	$toRemise		array with cheques to remise
	 *	@return	int						Return integer <0 if KO, >0 if OK
	 */
	public function create($user, $account_id, $limit, $toRemise)
	{
		global $conf;

		$this->errno = 0;
		$this->id = 0;

		$now = dol_now();

		dol_syslog("RemiseCheque::Create start", LOG_DEBUG);

		// Clean parameters
		if (empty($this->type)) {
			$this->type = 'CHQ';
		}

		$this->db->begin();

		$sql = "INSERT INTO ".MAIN_DB_PREFIX."bordereau_cheque (";
		$sql .= "datec";
		$sql .= ", date_bordereau";
		$sql .= ", fk_user_author";
		$sql .= ", fk_bank_account";
		$sql .= ", statut";
		$sql .= ", amount";
		$sql .= ", ref";
		$sql .= ", entity";
		$sql .= ", nbcheque";
		$sql .= ", ref_ext";
		$sql .= ", type";
		$sql .= ") VALUES (";
		$sql .= "'".$this->db->idate($now)."'";
		$sql .= ", '".$this->db->idate($now)."'";
		$sql .= ", ".((int) $user->id);
		$sql .= ", ".((int) $account_id);
		$sql .= ", 0";
		$sql .= ", 0";
		$sql .= ", 0";
		$sql .= ", ".((int) $conf->entity);
		$sql .= ", 0";
		$sql .= ", ''";
		$sql .= ", '".$this->db->escape($this->type)."'";
		$sql .= ")";

		$resql = $this->db->query($sql);
		if ($resql) {
			$this->id = $this->db->last_insert_id(MAIN_DB_PREFIX."bordereau_cheque");
			if ($this->id == 0) {
				$this->errno = -1024;
				dol_syslog("Remisecheque::Create Error read id ".$this->errno, LOG_ERR);
			}

			if ($this->id > 0 && $this->errno == 0) {
				$sql = "UPDATE ".MAIN_DB_PREFIX."bordereau_cheque";
				$sql .= " SET ref = '(PROV".$this->id.")'";
				$sql .= " WHERE rowid=".((int) $this->id);

				$resql = $this->db->query($sql);
				if (!$resql) {
					$this->errno = -1025;
					dol_syslog("RemiseCheque::Create Error update ".$this->errno, LOG_ERR);
				}
			}

			$lines = array();

			if ($this->id > 0 && $this->errno == 0) {
				$sql = "SELECT b.rowid";
				$sql .= " FROM ".MAIN_DB_PREFIX."bank as b";
				$sql .= " WHERE b.fk_type = '".$this->db->escape($this->type)."'";
				$sql .= " AND b.amount > 0";
				$sql .= " AND b.fk_bordereau = 0";
				$sql .= " AND b.fk_account = ".((int) $account_id);
				if ($limit) {
					$sql .= $this->db->plimit($limit);
				}

				dol_syslog("RemiseCheque::Create", LOG_DEBUG);
				$resql = $this->db->query($sql);
				if ($resql) {
					while ($row = $this->db->fetch_row($resql)) {
						array_push($lines, $row[0]);
					}
					$this->db->free($resql);
				} else {
					$this->errno = -1026;
					dol_syslog("RemiseCheque::Create Error ".$this->errno, LOG_ERR);
				}
			}

			if ($this->id > 0 && $this->errno == 0) {
				foreach ($lines as $lineid) {
					$checkremise = false;
					foreach ($toRemise as $linetoremise) {
						if ($linetoremise == $lineid) {
							$checkremise = true;
						}
					}

					if ($checkremise) {
						$sql = "UPDATE ".MAIN_DB_PREFIX."bank";
						$sql .= " SET fk_bordereau = ".((int) $this->id);
						$sql .= " WHERE rowid = ".((int) $lineid);

						$resql = $this->db->query($sql);
						if (!$resql) {
							$this->errno = -18;
							dol_syslog("RemiseCheque::Create Error update bank ".$this->errno, LOG_ERR);
						}
					}
				}
			}

			if ($this->id > 0 && $this->errno == 0) {
				if ($this->updateAmount() != 0) {
					$this->errno = -1027;
					dol_syslog("RemiseCheque::Create Error update amount ".$this->errno, LOG_ERR);
				}
			}
		} else {
			$this->errno = -1;
			$this->error = $this->db->lasterror();
			$this->errno = $this->db->lasterrno();
		}

		if (!$this->errno && (getDolGlobalString('MAIN_DISABLEDRAFTSTATUS') || getDolGlobalString('MAIN_DISABLEDRAFTSTATUS_CHEQUE'))) {
			$res = $this->validate($user);
			//if ($res < 0) $error++;
		}

		if (!$this->errno) {
			$this->db->commit();
			dol_syslog("RemiseCheque::Create end", LOG_DEBUG);
			return $this->id;
		} else {
			$this->db->rollback();
			dol_syslog("RemiseCheque::Create end", LOG_DEBUG);
			return $this->errno;
		}
	}

	/**
	 *	Delete deposit from database
	 *
	 *	@param  User	$user 		User that delete
	 *	@return	int
	 */
	public function delete($user)
	{
		global $conf;

		$this->errno = 0;

		$this->db->begin();

		$sql = "DELETE FROM ".MAIN_DB_PREFIX."bordereau_cheque";
		$sql .= " WHERE rowid = ".((int) $this->id);
		$sql .= " AND entity = ".$conf->entity;

		$resql = $this->db->query($sql);
		if ($resql) {
			$num = $this->db->affected_rows($resql);

			if ($num != 1) {
				$this->errno = -2;
				dol_syslog("Remisecheque::Delete Erreur Lecture ID ($this->errno)");
			}

			if ($this->errno === 0) {
				$sql = "UPDATE ".MAIN_DB_PREFIX."bank";
				$sql .= " SET fk_bordereau = 0";
				$sql .= " WHERE fk_bordereau = ".((int) $this->id);

				$resql = $this->db->query($sql);
				if (!$resql) {
					$this->errno = -1028;
					dol_syslog("RemiseCheque::Delete ERREUR UPDATE ($this->errno)");
				}
			}
		}

		if ($this->errno === 0) {
			$this->db->commit();
		} else {
			$this->db->rollback();
			dol_syslog("RemiseCheque::Delete ROLLBACK ($this->errno)");
		}

		return $this->errno;
	}

	/**
	 *  Validate a receipt
	 *
	 *  @param	User	$user 		User
	 *  @return int      			Return integer <0 if KO, >0 if OK
	 */
	public function validate($user)
	{
		global $langs, $conf;

		$this->errno = 0;

		$this->db->begin();

		$numref = $this->getNextNumRef();

		if ($this->errno == 0 && $numref) {
			$sql = "UPDATE ".MAIN_DB_PREFIX."bordereau_cheque";
			$sql .= " SET statut = 1, ref = '".$this->db->escape($numref)."'";
			$sql .= " WHERE rowid = ".((int) $this->id);
			$sql .= " AND entity = ".$conf->entity;
			$sql .= " AND statut = 0";

			dol_syslog("RemiseCheque::Validate", LOG_DEBUG);
			$resql = $this->db->query($sql);
			if ($resql) {
				$num = $this->db->affected_rows($resql);

				if ($num == 1) {
					$this->ref = $numref;
					$this->statut = 1;
				} else {
					$this->errno = -1029;
					dol_syslog("Remisecheque::Validate Error ".$this->errno, LOG_ERR);
				}
			} else {
				$this->errno = -1033;
				dol_syslog("Remisecheque::Validate Error ".$this->errno, LOG_ERR);
			}
		}

		// Commit/Rollback
		if ($this->errno == 0) {
			$this->db->commit();
			return 1;
		} else {
			$this->db->rollback();
			dol_syslog("RemiseCheque::Validate ".$this->errno, LOG_ERR);
			return $this->errno;
		}
	}

	/**
	 *      Return next reference of cheque receipts not already used (or last reference)
	 *      according to numbering module defined into constant FACTURE_ADDON
	 *
	 *      @param     string		$mode		'next' for next value or 'last' for last value
	 *      @return    string					free ref or last ref
	 */
	public function getNextNumRef($mode = 'next')
	{
		global $conf, $db, $langs, $mysoc;
		$langs->load("bills");

		// Clean parameters (if not defined or using deprecated value)
		if (!getDolGlobalString('CHEQUERECEIPTS_ADDON')) {
			$conf->global->CHEQUERECEIPTS_ADDON = 'mod_chequereceipt_mint';
		} elseif (getDolGlobalString('CHEQUERECEIPTS_ADDON') == 'thyme') {
			$conf->global->CHEQUERECEIPTS_ADDON = 'mod_chequereceipt_thyme';
		} elseif (getDolGlobalString('CHEQUERECEIPTS_ADDON') == 'mint') {
			$conf->global->CHEQUERECEIPTS_ADDON = 'mod_chequereceipt_mint';
		}

		if (getDolGlobalString('CHEQUERECEIPTS_ADDON')) {
			$mybool = false;

			$file = getDolGlobalString('CHEQUERECEIPTS_ADDON') . ".php";
			$classname = getDolGlobalString('CHEQUERECEIPTS_ADDON');

			// Include file with class
			$dirmodels = array_merge(array('/'), (array) $conf->modules_parts['models']);

			foreach ($dirmodels as $reldir) {
				$dir = dol_buildpath($reldir."core/modules/cheque/");

				// Load file with numbering class (if found)
				if (is_file($dir.$file) && is_readable($dir.$file)) {
					$mybool = (include_once $dir.$file) || $mybool;
				}
			}

			// For compatibility
			if (!$mybool) {
				$file = getDolGlobalString('CHEQUERECEIPTS_ADDON') . ".php";
				$classname = "mod_chequereceipt_" . getDolGlobalString('CHEQUERECEIPTS_ADDON');
				$classname = preg_replace('/\-.*$/', '', $classname);
				// Include file with class
				foreach ($conf->file->dol_document_root as $dirroot) {
					$dir = $dirroot."/core/modules/cheque/";

					// Load file with numbering class (if found)
					if (is_file($dir.$file) && is_readable($dir.$file)) {
						$mybool = (include_once $dir.$file) || $mybool;
					}
				}
			}

			if (!$mybool) {
				dol_print_error(null, "Failed to include file ".$file);
				return '';
			}

			$obj = new $classname();
<<<<<<< HEAD
			'@phan-var-force CommonNumRefGenerator $obj';
=======
			'@phan-var-force ModeleNumRefChequeReceipts $obj';

>>>>>>> cc80841a
			$numref = "";
			$numref = $obj->getNextValue($mysoc, $this);

			/**
			 * $numref can be empty in case we ask for the last value because if there is no invoice created with the
			 * set up mask.
			 */
			if ($mode != 'last' && !$numref) {
				dol_print_error($db, "ChequeReceipts::getNextValue ".$obj->error);
				return "";
			}

			return $numref;
		} else {
			$langs->load("errors");
			print $langs->trans("Error")." ".$langs->trans("ErrorModuleSetupNotComplete", $langs->transnoentitiesnoconv("Bank"));
			return "";
		}
	}


	// phpcs:disable PEAR.NamingConventions.ValidFunctionName.ScopeNotCamelCaps
	/**
	 *      Load indicators for dashboard (this->nbtodo and this->nbtodolate)
	 *
	 *      @param  User	$user       Object user
	 *      @param	string	$type		Type of payment mode deposit ('CHQ', 'TRA', ...)
	 *      @return WorkboardResponse|int Return integer <0 if KO, WorkboardResponse if OK
	 */
	public function load_board($user, $type = 'CHQ')
	{
		// phpcs:enable
		global $conf, $langs;

		if ($user->socid) {
			return -1; // protection pour eviter appel par utilisateur externe
		}

		$sql = "SELECT b.rowid, b.datev as datefin";
		$sql .= " FROM ".MAIN_DB_PREFIX."bank as b";
		$sql .= ", ".MAIN_DB_PREFIX."bank_account as ba";
		$sql .= " WHERE b.fk_account = ba.rowid";
		$sql .= " AND ba.entity IN (".getEntity('bank_account').")";
		$sql .= " AND b.fk_type = '".$this->db->escape($type)."'";
		$sql .= " AND b.fk_bordereau = 0";
		$sql .= " AND b.amount > 0";

		$resql = $this->db->query($sql);
		if ($resql) {
			$langs->load("banks");
			$now = dol_now();

			$response = new WorkboardResponse();
			$response->warning_delay = $conf->bank->cheque->warning_delay / 60 / 60 / 24;
			$response->label = $langs->trans("BankChecksToReceipt");
			$response->labelShort = $langs->trans("BankChecksToReceiptShort");
			$response->url = DOL_URL_ROOT.'/compta/paiement/cheque/index.php?leftmenu=checks&amp;mainmenu=bank';
			$response->img = img_object('', "payment");

			while ($obj = $this->db->fetch_object($resql)) {
				$response->nbtodo++;

				if ($this->db->jdate($obj->datefin) < ($now - $conf->bank->cheque->warning_delay)) {
					$response->nbtodolate++;
				}
			}

			return $response;
		} else {
			dol_print_error($this->db);
			$this->error = $this->db->error();
			return -1;
		}
	}


	/**
	 *      Load indicators this->nb for the state board
	 *
	 *      @param	string	$type		Type of payment mode deposit ('CHQ', 'TRA', ...)
	 *      @return int         		Return integer <0 if ko, >0 if ok
	 */
	public function loadStateBoard($type = 'CHQ')
	{
		global $user;

		if ($user->socid) {
			return -1; // protection pour eviter appel par utilisateur externe
		}

		$sql = "SELECT count(b.rowid) as nb";
		$sql .= " FROM ".MAIN_DB_PREFIX."bank as b";
		$sql .= ", ".MAIN_DB_PREFIX."bank_account as ba";
		$sql .= " WHERE b.fk_account = ba.rowid";
		$sql .= " AND ba.entity IN (".getEntity('bank_account').")";
		$sql .= " AND b.fk_type = '".$this->db->escape($type)."'";
		$sql .= " AND b.amount > 0";

		$resql = $this->db->query($sql);
		if ($resql) {
			while ($obj = $this->db->fetch_object($resql)) {
				$this->nb["cheques"] = $obj->nb;
			}
			$this->db->free($resql);
			return 1;
		} else {
			dol_print_error($this->db);
			$this->error = $this->db->error();
			return -1;
		}
	}


	/**
	 *	Build document
	 *
	 *	@param	string		$model 			Model name
	 *	@param 	Translate	$outputlangs	Object langs
	 * 	@return int        					Return integer <0 if KO, >0 if OK
	 */
	public function generatePdf($model, $outputlangs)
	{
		global $langs, $conf;

		if (empty($model)) {
			$model = 'blochet';
		}

		dol_syslog("RemiseCheque::generatePdf model=".$model." id=".$this->id, LOG_DEBUG);

		$dir = DOL_DOCUMENT_ROOT."/core/modules/cheque/doc/";

		// Charge le modele
		$file = "pdf_".$model.".class.php";
		if (file_exists($dir.$file)) {
			include_once DOL_DOCUMENT_ROOT.'/compta/bank/class/account.class.php';
			include_once $dir.$file;

			$classname = 'BordereauCheque'.ucfirst($model);
			$docmodel = new $classname($this->db);
<<<<<<< HEAD
			'@phan-var-force CommonDocGenerator $module';
=======
			'@phan-var-force ModeleChequeReceipts $docmodel';
>>>>>>> cc80841a

			$sql = "SELECT b.banque, b.emetteur, b.amount, b.num_chq";
			$sql .= " FROM ".MAIN_DB_PREFIX."bank as b";
			$sql .= ", ".MAIN_DB_PREFIX."bank_account as ba";
			$sql .= ", ".MAIN_DB_PREFIX."bordereau_cheque as bc";
			$sql .= " WHERE b.fk_account = ba.rowid";
			$sql .= " AND b.fk_bordereau = bc.rowid";
			$sql .= " AND bc.rowid = ".((int) $this->id);
			$sql .= " AND bc.entity = ".$conf->entity;
			$sql .= " ORDER BY b.dateo ASC, b.rowid ASC";

			dol_syslog("RemiseCheque::generatePdf", LOG_DEBUG);
			$result = $this->db->query($sql);
			if ($result) {
				$i = 0;
				while ($objp = $this->db->fetch_object($result)) {
					$docmodel->lines[$i] = new stdClass();
					$docmodel->lines[$i]->bank_chq = $objp->banque;
					$docmodel->lines[$i]->emetteur_chq = $objp->emetteur;
					$docmodel->lines[$i]->amount_chq = $objp->amount;
					$docmodel->lines[$i]->num_chq = $objp->num_chq;
					$i++;
				}
			}
			$docmodel->nbcheque = $this->nbcheque;
			$docmodel->ref = $this->ref;
			$docmodel->amount = $this->amount;
			$docmodel->date   = $this->date_bordereau;

			$account = new Account($this->db);
			$account->fetch($this->account_id);

			$docmodel->account = &$account;

			// We save charset_output to restore it because write_file can change it if needed for
			// output format that does not support UTF8.
			$sav_charset_output = $outputlangs->charset_output;

			$result = $docmodel->write_file($this, $conf->bank->dir_output.'/checkdeposits', $this->ref, $outputlangs);
			if ($result > 0) {
				//$outputlangs->charset_output=$sav_charset_output;
				return 1;
			} else {
				//$outputlangs->charset_output=$sav_charset_output;
				dol_syslog("Error");
				dol_print_error($this->db, $docmodel->error);
				return 0;
			}
		} else {
			$this->error = $langs->trans("ErrorFileDoesNotExists", $dir.$file);
			return -1;
		}
	}

	/**
	 *	Mets a jour le montant total
	 *
	 *	@return 	int		0 en cas de success
	 */
	public function updateAmount()
	{
		global $conf;

		$this->errno = 0;

		$this->db->begin();
		$total = 0;
		$nb = 0;
		$sql = "SELECT amount ";
		$sql .= " FROM ".MAIN_DB_PREFIX."bank";
		$sql .= " WHERE fk_bordereau = ".((int) $this->id);

		$resql = $this->db->query($sql);
		if ($resql) {
			while ($row = $this->db->fetch_row($resql)) {
				$total += $row[0];
				$nb++;
			}

			$this->db->free($resql);

			$sql = "UPDATE ".MAIN_DB_PREFIX."bordereau_cheque";
			$sql .= " SET amount = ".price2num($total);
			$sql .= ", nbcheque = ".((int) $nb);
			$sql .= " WHERE rowid = ".((int) $this->id);
			$sql .= " AND entity = ".((int) $conf->entity);

			$resql = $this->db->query($sql);
			if (!$resql) {
				$this->errno = -1030;
				dol_syslog("RemiseCheque::updateAmount ERREUR UPDATE ($this->errno)");
			}
		} else {
			$this->errno = -1031;
			dol_syslog("RemiseCheque::updateAmount ERREUR SELECT ($this->errno)");
		}

		if ($this->errno === 0) {
			$this->db->commit();
		} else {
			$this->db->rollback();
			dol_syslog("RemiseCheque::updateAmount ROLLBACK ($this->errno)");
		}

		return $this->errno;
	}

	/**
	 *	Insere la remise en base
	 *
	 *	@param	int		$account_id 		Compte bancaire concerne
	 * 	@return	int
	 */
	public function removeCheck($account_id)
	{
		$this->errno = 0;

		if ($this->id > 0) {
			$sql = "UPDATE ".MAIN_DB_PREFIX."bank";
			$sql .= " SET fk_bordereau = 0";
			$sql .= " WHERE rowid = ".((int) $account_id);
			$sql .= " AND fk_bordereau = ".((int) $this->id);

			$resql = $this->db->query($sql);
			if ($resql) {
				$this->updateAmount();
			} else {
				$this->errno = -1032;
				dol_syslog("RemiseCheque::removeCheck ERREUR UPDATE ($this->errno)");
			}
		}
		return 0;
	}

	/**
	 *	Check return management
	 *	Reopen linked invoices and create a new negative payment.
	 *
	 *	@param	int		$bank_id 		   Id of bank transaction line concerned
	 *	@param	integer	$rejection_date    Date to use on the negative payment
	 * 	@return	int                        Id of negative payment line created
	 */
	public function rejectCheck($bank_id, $rejection_date)
	{
		global $db, $user;

		$payment = new Paiement($db);
		$payment->fetch(0, 0, $bank_id);

		$bankline = new AccountLine($db);
		$bankline->fetch($bank_id);

		/* Reconciliation is allowed because when check is returned, a new line is created onto bank transaction log.
		if ($bankline->rappro)
		{
			$this->error='ActionRefusedLineAlreadyConciliated';
			return -1;
		}*/

		$this->db->begin();

		// Not reconciled, we can delete it
		//$bankline->delete($user);    // We delete

		$bankaccount = $payment->fk_account;

		// Get invoices list to reopen them
		$sql = 'SELECT pf.fk_facture, pf.amount';
		$sql .= ' FROM '.MAIN_DB_PREFIX.'paiement_facture as pf';
		$sql .= ' WHERE pf.fk_paiement = '.((int) $payment->id);

		$resql = $this->db->query($sql);
		if ($resql) {
			$rejectedPayment = new Paiement($this->db);
			$rejectedPayment->amounts = array();
			$rejectedPayment->datepaye = $rejection_date;
			$rejectedPayment->paiementid = dol_getIdFromCode($this->db, 'CHQ', 'c_paiement', 'code', 'id', 1);
			$rejectedPayment->num_payment = $payment->num_payment;

			while ($obj = $this->db->fetch_object($resql)) {
				$invoice = new Facture($this->db);
				$invoice->fetch($obj->fk_facture);
				$invoice->setUnpaid($user);

				$rejectedPayment->amounts[$obj->fk_facture] = (float) price2num($obj->amount) * -1;
			}

			$result = $rejectedPayment->create($user);
			if ($result > 0) {
				// We created a negative payment, we also add the line as bank transaction
				$result = $rejectedPayment->addPaymentToBank($user, 'payment', '(CheckRejected)', $bankaccount, '', '');
				if ($result > 0) {
					$result = $payment->reject();
					if ($result > 0) {
						$this->db->commit();
						return $rejectedPayment->id;
					} else {
						$this->db->rollback();
						return -1;
					}
				} else {
					$this->error = $rejectedPayment->error;
					$this->errors = $rejectedPayment->errors;
					$this->db->rollback();
					return -1;
				}
			} else {
				$this->error = $rejectedPayment->error;
				$this->errors = $rejectedPayment->errors;
				$this->db->rollback();
				return -1;
			}
		} else {
			$this->error = $this->db->lasterror();
			$this->db->rollback();
			return -1;
		}
	}

	// phpcs:disable PEAR.NamingConventions.ValidFunctionName.ScopeNotCamelCaps
	/**
	 *      Set the creation date
	 *
	 *      @param	User		$user           Object user
	 *      @param  int   $date           Date creation
	 *      @return int                 		Return integer <0 if KO, >0 if OK
	 */
	public function set_date($user, $date)
	{
		// phpcs:enable
		if ($user->hasRight('banque', 'cheque')) {
			$sql = "UPDATE ".MAIN_DB_PREFIX."bordereau_cheque";
			$sql .= " SET date_bordereau = ".($date ? "'".$this->db->idate($date)."'" : 'null');
			$sql .= " WHERE rowid = ".((int) $this->id);

			dol_syslog("RemiseCheque::set_date", LOG_DEBUG);
			$resql = $this->db->query($sql);
			if ($resql) {
				$this->date_bordereau = $date;
				return 1;
			} else {
				$this->error = $this->db->error();
				return -1;
			}
		} else {
			return -2;
		}
	}

	// phpcs:disable PEAR.NamingConventions.ValidFunctionName.ScopeNotCamelCaps
	/**
	 *      Set the ref of bordereau
	 *
	 *      @param	User		$user           Object user
	 *      @param  int   $ref         ref of bordereau
	 *      @return int                 		Return integer <0 if KO, >0 if OK
	 */
	public function set_number($user, $ref)
	{
		// phpcs:enable
		if ($user->hasRight('banque', 'cheque')) {
			$sql = "UPDATE ".MAIN_DB_PREFIX."bordereau_cheque";
			$sql .= " SET ref = '".$this->db->escape($ref)."'";
			$sql .= " WHERE rowid = ".((int) $this->id);

			dol_syslog("RemiseCheque::set_number", LOG_DEBUG);
			$resql = $this->db->query($sql);
			if ($resql) {
				return 1;
			} else {
				$this->error = $this->db->error();
				return -1;
			}
		} else {
			return -2;
		}
	}

	/**
	 *  Initialise an instance with random values.
	 *  Used to build previews or test instances.
	 *	id must be 0 if object instance is a specimen.
	 *
	 *	@param	string		$option		''=Create a specimen invoice with lines, 'nolines'=No lines
	 *  @return	int
	 */
	public function initAsSpecimen($option = '')
	{
		global $user, $langs, $conf;

		$now = dol_now();
		$arraynow = dol_getdate($now);
		$nownotime = dol_mktime(0, 0, 0, $arraynow['mon'], $arraynow['mday'], $arraynow['year']);

		// Initialize parameters
		$this->id = 0;
		$this->ref = 'SPECIMEN';
		$this->specimen = 1;
		$this->date_bordereau = $nownotime;

		return 1;
	}

	/**
	 *	Return clickable name (with picto eventually)
	 *
	 *	@param	int		$withpicto					0=No picto, 1=Include picto into link, 2=Only picto
	 *	@param	string	$option						Indicate where the link points to
	 *  @param	int  	$notooltip					1=Disable tooltip
	 *  @param  string  $morecss            		Add more css on link
	 *  @param  int     $save_lastsearch_value    	-1=Auto, 0=No save of lastsearch_values when clicking, 1=Save lastsearch_values whenclicking
	 *	@return	string								Chaine avec URL
	 */
	public function getNomUrl($withpicto = 0, $option = '', $notooltip = 0, $morecss = '', $save_lastsearch_value = -1)
	{
		global $conf, $langs;

		$result = '';

		$label = '<u>'.$langs->trans("ShowCheckReceipt").'</u>';
		$label .= '<br>';
		$label .= '<b>'.$langs->trans('Ref').':</b> '.$this->ref;

		$url = DOL_URL_ROOT.'/compta/paiement/cheque/card.php?id='.$this->id;

		if ($option != 'nolink') {
			// Add param to save lastsearch_values or not
			$add_save_lastsearch_values = ($save_lastsearch_value == 1 ? 1 : 0);
			if ($save_lastsearch_value == -1 && isset($_SERVER["PHP_SELF"]) && preg_match('/list\.php/', $_SERVER["PHP_SELF"])) {
				$add_save_lastsearch_values = 1;
			}
			if ($add_save_lastsearch_values) {
				$url .= '&save_lastsearch_values=1';
			}
		}

		$linkclose = '';
		if (empty($notooltip)) {
			if (getDolGlobalString('MAIN_OPTIMIZEFORTEXTBROWSER')) {
				$label = $langs->trans("ShowCheckReceipt");
				$linkclose .= ' alt="'.dol_escape_htmltag($label, 1).'"';
			}
			$linkclose .= ' title="'.dol_escape_htmltag($label, 1).'"';
			$linkclose .= ' class="classfortooltip'.($morecss ? ' '.$morecss : '').'"';
		} else {
			$linkclose = ($morecss ? ' class="'.$morecss.'"' : '');
		}

		$linkstart = '<a href="'.$url.'"';
		$linkstart .= $linkclose.'>';
		$linkend = '</a>';

		$result .= $linkstart;
		if ($withpicto) {
			$result .= img_object(($notooltip ? '' : $label), ($this->picto ? $this->picto : 'generic'), ($notooltip ? (($withpicto != 2) ? 'class="paddingright"' : '') : 'class="'.(($withpicto != 2) ? 'paddingright ' : '').'classfortooltip"'), 0, 0, $notooltip ? 0 : 1);
		}
		if ($withpicto != 2) {
			$result .= $this->ref;
		}
		$result .= $linkend;

		return $result;
	}

	/**
	 *  Return the label of the status
	 *
	 *  @param  int		$mode          0=long label, 1=short label, 2=Picto + short label, 3=Picto, 4=Picto + long label, 5=Short label + Picto, 6=Long label + Picto
	 *  @return	string 			       Label of status
	 */
	public function getLibStatut($mode = 0)
	{
		return $this->LibStatut($this->statut, $mode);
	}

	// phpcs:disable PEAR.NamingConventions.ValidFunctionName.ScopeNotCamelCaps
	/**
	 *  Return the label of a given status
	 *
	 *  @param	int		$status        Id status
	 *  @param  int		$mode          0=long label, 1=short label, 2=Picto + short label, 3=Picto, 4=Picto + long label, 5=Short label + Picto, 6=Long label + Picto
	 *  @return string 			       Label of status
	 */
	public function LibStatut($status, $mode = 0)
	{
		// phpcs:enable
		if (empty($this->labelStatus) || empty($this->labelStatusShort)) {
			global $langs;
			$langs->load('compta');
			$this->labelStatus[self::STATUS_DRAFT] = $langs->transnoentitiesnoconv('ToValidate');
			$this->labelStatus[self::STATUS_VALIDATED] = $langs->transnoentitiesnoconv('Validated');
			$this->labelStatusShort[self::STATUS_DRAFT] = $langs->transnoentitiesnoconv('ToValidate');
			$this->labelStatusShort[self::STATUS_VALIDATED] = $langs->transnoentitiesnoconv('Validated');
		}

		$statusType = 'status'.$status;
		if ($status == self::STATUS_VALIDATED) {
			$statusType = 'status4';
		}

		return dolGetStatus($this->labelStatus[$status], $this->labelStatusShort[$status], '', $statusType, $mode);
	}

	/**
<<<<<<< HEAD
	 *	Return clicable link of object (with eventually picto)
	 *
	 *	@param      string	    $option                 Where point the link (0=> main card, 1,2 => shipment, 'nolink'=>No link)
	 *  @param		array		$arraydata				Array of data
	 *  @return		string								HTML Code for Kanban thumb.
=======
	 *	Return clickable link of object (with eventually picto)
	 *
	 *	@param      string	    			$option                 Where point the link (0=> main card, 1,2 => shipment, 'nolink'=>No link)
	 *  @param		array{string,mixed}		$arraydata				Array of data
	 *  @return		string											HTML Code for Kanban thumb.
>>>>>>> cc80841a
	 */
	public function getKanbanView($option = '', $arraydata = null)
	{
		global $langs;

		$selected = (empty($arraydata['selected']) ? 0 : $arraydata['selected']);

		$return = '<div class="box-flex-item box-flex-grow-zero">';
		$return .= '<div class="info-box info-box-sm">';
		$return .= '<span class="info-box-icon bg-infobox-action">';
		$return .= img_picto('', $this->picto);
		$return .= '</span>';
		$return .= '<div class="info-box-content">';
		$return .= '<span class="info-box-ref inline-block tdoverflowmax150 valignmiddle">'.(method_exists($this, 'getNomUrl') ? $this->getNomUrl() : $this->ref).'</span>';
		if ($selected >= 0) {
			$return .= '<input id="cb'.$this->id.'" class="flat checkforselect fright" type="checkbox" name="toselect[]" value="'.$this->id.'"'.($selected ? ' checked="checked"' : '').'>';
		}
		if (property_exists($this, 'date_bordereau')) {
			$return .= '<br><span class="opacitymedium">'.$langs->trans("DateCreation").'</span> : <span class="info-box-label">'.dol_print_date($this->db->jdate($this->date_bordereau), 'day').'</span>';
		}
		if (property_exists($this, 'nbcheque')) {
			$return .= '<br><span class="opacitymedium">'.$langs->trans("Cheque", '', '', '', '', 5).'</span> : <span class="info-box-label">'.$this->nbcheque.'</span>';
		}
		if (property_exists($this, 'account_id')) {
			$return .= ' | <span class="info-box-label">'.$this->account_id.'</span>';
		}
		if (method_exists($this, 'LibStatut')) {
			$return .= '<br><div style="display:inline-block" class="info-box-status margintoponly">'.$this->getLibStatut(3).'</div>';
		}
		if (property_exists($this, 'amount')) {
			$return .= ' |   <div style="display:inline-block"><span class="opacitymedium">'.$langs->trans("Amount").'</span> : <span class="amount">'.price($this->amount).'</div>';
		}
		$return .= '</div>';
		$return .= '</div>';
		$return .= '</div>';
		return $return;
	}
}<|MERGE_RESOLUTION|>--- conflicted
+++ resolved
@@ -450,12 +450,8 @@
 			}
 
 			$obj = new $classname();
-<<<<<<< HEAD
-			'@phan-var-force CommonNumRefGenerator $obj';
-=======
 			'@phan-var-force ModeleNumRefChequeReceipts $obj';
 
->>>>>>> cc80841a
 			$numref = "";
 			$numref = $obj->getNextValue($mysoc, $this);
 
@@ -596,11 +592,7 @@
 
 			$classname = 'BordereauCheque'.ucfirst($model);
 			$docmodel = new $classname($this->db);
-<<<<<<< HEAD
-			'@phan-var-force CommonDocGenerator $module';
-=======
 			'@phan-var-force ModeleChequeReceipts $docmodel';
->>>>>>> cc80841a
 
 			$sql = "SELECT b.banque, b.emetteur, b.amount, b.num_chq";
 			$sql .= " FROM ".MAIN_DB_PREFIX."bank as b";
@@ -1005,19 +997,11 @@
 	}
 
 	/**
-<<<<<<< HEAD
-	 *	Return clicable link of object (with eventually picto)
-	 *
-	 *	@param      string	    $option                 Where point the link (0=> main card, 1,2 => shipment, 'nolink'=>No link)
-	 *  @param		array		$arraydata				Array of data
-	 *  @return		string								HTML Code for Kanban thumb.
-=======
 	 *	Return clickable link of object (with eventually picto)
 	 *
 	 *	@param      string	    			$option                 Where point the link (0=> main card, 1,2 => shipment, 'nolink'=>No link)
 	 *  @param		array{string,mixed}		$arraydata				Array of data
 	 *  @return		string											HTML Code for Kanban thumb.
->>>>>>> cc80841a
 	 */
 	public function getKanbanView($option = '', $arraydata = null)
 	{
