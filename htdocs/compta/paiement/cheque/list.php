--- conflicted
+++ resolved
@@ -46,7 +46,6 @@
 $limit = GETPOST('limit')?GETPOST('limit','int'):$conf->liste_limit;
 $sortfield = GETPOST("sortfield",'alpha');
 $sortorder = GETPOST("sortorder",'alpha');
-$limit = GETPOST('limit')?GETPOST('limit','int'):$conf->liste_limit;
 $page = GETPOST("page",'int');
 if ($page == -1) { $page = 0; }
 $offset = $limit * $page;
@@ -121,13 +120,6 @@
 {
 	$num = $db->num_rows($resql);
 	$i = 0;
-<<<<<<< HEAD
-	$params='';
-
-	print_barre_liste($langs->trans("MenuChequeDeposits"), $page, $_SERVER["PHP_SELF"], $params, $sortfield, $sortorder, '', $num);
-
-	print '<form method="GET" action="'.$_SERVER["PHP_SELF"].'">';
-=======
 	$param='';
     if (! empty($contextpage) && $contextpage != $_SERVER["PHP_SELF"]) $param.='&contextpage='.$contextpage;
 	if ($limit > 0 && $limit != $conf->liste_limit) $param.='&limit='.$limit;
@@ -142,7 +134,6 @@
 	
 	print_barre_liste($langs->trans("MenuChequeDeposits"), $page, $_SERVER["PHP_SELF"], $param, $sortfield, $sortorder, '', $num, $nbtotalofrecords, 'title_bank.png', '', '', $limit);
 	
->>>>>>> 3f5d67d4
 	print '<table class="liste">';
 	print '<tr class="liste_titre">';
 	print_liste_field_titre($langs->trans("Ref"),$_SERVER["PHP_SELF"],"bc.ref","",$param,"",$sortfield,$sortorder);
@@ -171,18 +162,12 @@
 	print '<td class="liste_titre" align="right">';
 	print '<input class="flat maxwidth50" type="text" name="search_amount" value="'.$search_amount.'">';
 	print '</td>';
-<<<<<<< HEAD
-	print '<td class="liste_titre" align="right"><input type="image" class="liste_titre" name="button_search" src="'.img_picto($langs->trans("Search"),'search.png','','',1).'" value="'.dol_escape_htmltag($langs->trans("Search")).'" title="'.dol_escape_htmltag($langs->trans("Search")).'">';
-	print '<input type="image" class="liste_titre" name="button_removefilter" src="'.img_picto($langs->trans("Search"),'searchclear.png','','',1).'" value="'.dol_escape_htmltag($langs->trans("RemoveFilter")).'" title="'.dol_escape_htmltag($langs->trans("RemoveFilter")).'">';
-    print "</td></tr>\n";
-=======
 	print '<td></td>';
     print '<td class="liste_titre" align="right">';
     $searchpitco=$form->showFilterAndCheckAddButtons(0);
     print $searchpitco;
     print '</td>';
     print "</tr>\n";
->>>>>>> 3f5d67d4
 
     if ($num > 0)
     {
@@ -194,11 +179,7 @@
     		print "<tr ".$bc[$var].">";
     
     		// Num ref cheque
-<<<<<<< HEAD
-    		print '<td width="80">';
-=======
     		print '<td>';
->>>>>>> 3f5d67d4
     		$checkdepositstatic->id=$objp->rowid;
     		$checkdepositstatic->ref=($objp->ref?$objp->ref:$objp->rowid);
     		$checkdepositstatic->statut=$objp->statut;
@@ -223,28 +204,18 @@
     		// Statut
     		print '<td align="right">';
     		print $checkdepositstatic->LibStatut($objp->statut,5);
-<<<<<<< HEAD
-    		print "</td></tr>\n";
-=======
     		print '</td>';
     		
     		print '<td></td>';
     		
             print "</tr>\n";
->>>>>>> 3f5d67d4
     		$i++;
     	}
     }
     else
     {
-<<<<<<< HEAD
-   		$var=!$var;
-   		print "<tr ".$bc[$var].">";
-   		print '<td colspan="6">'.$langs->trans("None")."</td>";
-=======
    		print "<tr ".$bc[$var].">";
    		print '<td colspan="7" class="opacitymedium">'.$langs->trans("None")."</td>";
->>>>>>> 3f5d67d4
    		print '</tr>';
     }
 	print "</table>";
