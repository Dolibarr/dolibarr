--- conflicted
+++ resolved
@@ -96,11 +96,7 @@
 $arrayfields = dol_sort_array($arrayfields, 'position');
 '@phan-var-force array<string,array{label:string,checked?:int<0,1>,position?:int,help?:string}> $arrayfields';  // dol_sort_array looses type for Phan
 
-<<<<<<< HEAD
-// Initialize technical object to manage hooks of page. Note that conf->hooks_modules contains array of hook context
-=======
 // Initialize a technical object to manage hooks of page. Note that conf->hooks_modules contains an array of hook context
->>>>>>> cc80841a
 $hookmanager->initHooks(array('chequelist'));
 $object = new RemiseCheque($db);
 
@@ -145,13 +141,9 @@
 
 $form = new Form($db);
 
-<<<<<<< HEAD
-llxHeader('', $langs->trans("ChequeDeposits"), '', 0, 0, '', '', '', 'bodyforlist');
-=======
 $title = $langs->trans("ChequeDeposits");
 
 llxHeader('', $title, '', '', 0, 0, '', '', '', 'bodyforlist');
->>>>>>> cc80841a
 
 $sql = "SELECT bc.rowid, bc.ref, bc.date_bordereau,";
 $sql .= " bc.nbcheque, bc.amount, bc.statut, bc.type,";
