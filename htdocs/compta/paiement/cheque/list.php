--- conflicted
+++ resolved
@@ -312,17 +312,10 @@
 	// Filter: Date
 	if (!empty($arrayfields['bc.date_bordereau']['checked'])) {
 		print '<td class="liste_titre center">';
-<<<<<<< HEAD
-		print '<div class="nowrap">';
-		print $form->selectDate($search_date_start ? $search_date_start : -1, 'search_date_start', 0, 0, 1, '', 1, 0, 0, '', '', '', '', 1, '', $langs->trans('From'));
-		print '</div>';
-		print '<div class="nowrap">';
-=======
 		print '<div class="nowrapfordate">';
 		print $form->selectDate($search_date_start ? $search_date_start : -1, 'search_date_start', 0, 0, 1, '', 1, 0, 0, '', '', '', '', 1, '', $langs->trans('From'));
 		print '</div>';
 		print '<div class="nowrapfordate">';
->>>>>>> 729451fa
 		print $form->selectDate($search_date_end ? $search_date_end : -1, 'search_date_end', 0, 0, 1, '', 1, 0, 0, '', '', '', '', 1, '', $langs->trans('to'));
 		print '</div>';
 		print '</td>';
