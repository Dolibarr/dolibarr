--- conflicted
+++ resolved
@@ -91,11 +91,7 @@
 
 $sql = "SELECT bc.rowid, bc.date_bordereau as db, bc.amount, bc.ref as ref,";
 $sql.= " bc.statut, bc.nbcheque,";
-<<<<<<< HEAD
-$sql.= " ba.ref, ba.label, ba.rowid as bid, ba.number, ba.currency_code, ba.account_number, ba.fk_accountancy_journal,";
-=======
 $sql.= " ba.ref as bref, ba.label, ba.rowid as bid, ba.number, ba.currency_code, ba.account_number, ba.fk_accountancy_journal,";
->>>>>>> d9b8a8c8
 $sql.= " aj.code";
 $sql.= " FROM ".MAIN_DB_PREFIX."bordereau_cheque as bc, ".MAIN_DB_PREFIX."bank_account as ba";
 $sql.= " LEFT JOIN ".MAIN_DB_PREFIX."accounting_journal as aj ON aj.rowid = ba.fk_accountancy_journal";
@@ -124,11 +120,7 @@
 	    $checkdepositstatic->statut=$objp->statut;
 
 		$accountstatic->id=$objp->bid;
-<<<<<<< HEAD
-		$accountstatic->ref=$objp->ref;
-=======
 		$accountstatic->ref=$objp->bref;
->>>>>>> d9b8a8c8
 		$accountstatic->label=$objp->label;
 		$accountstatic->number=$objp->number;
 		$accountstatic->currency_code=$objp->currency_code;
