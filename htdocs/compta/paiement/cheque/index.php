<?php
/* Copyright (C) 2006      Rodolphe Quiedeville <rodolphe@quiedeville.org>
 * Copyright (C) 2007-2011 Laurent Destailleur  <eldy@users.sourceforge.net>
 * Copyright (C) 2009      Regis Houssin        <regis.houssin@inodbox.com>
 * Copyright (C) 2016      Juanjo Menent	    <jmenent@2byte.es>
 *
 * This program is free software; you can redistribute it and/or modify
 * it under the terms of the GNU General Public License as published by
 * the Free Software Foundation; either version 3 of the License, or
 * (at your option) any later version.
 *
 * This program is distributed in the hope that it will be useful,
 * but WITHOUT ANY WARRANTY; without even the implied warranty of
 * MERCHANTABILITY or FITNESS FOR A PARTICULAR PURPOSE.  See the
 * GNU General Public License for more details.
 *
 * You should have received a copy of the GNU General Public License
 * along with this program. If not, see <https://www.gnu.org/licenses/>.
 */

/**
 *		\file       htdocs/compta/paiement/cheque/index.php
 *		\ingroup    compta
 *		\brief      Home page for cheque receipts
 */

// Load Dolibarr environment
require '../../../main.inc.php';
require_once DOL_DOCUMENT_ROOT.'/compta/paiement/cheque/class/remisecheque.class.php';
require_once DOL_DOCUMENT_ROOT.'/compta/bank/class/account.class.php';

// Load translation files required by the page
$langs->loadLangs(array('banks', 'categories', 'compta', 'bills'));

$checkdepositstatic = new RemiseCheque($db);
$accountstatic = new Account($db);

// Security check
if ($user->socid) {
	$socid = $user->socid;
}
$result = restrictedArea($user, 'banque', '', '');

$usercancreate = $user->hasRight('banque', 'cheque');

// List of payment mode to support
// Example: BANK_PAYMENT_MODES_FOR_DEPOSIT_MANAGEMENT = 'CHQ','TRA'
$arrayofpaymentmodetomanage = explode(',', getDolGlobalString('BANK_PAYMENT_MODES_FOR_DEPOSIT_MANAGEMENT', 'CHQ'));


/*
 * Actions
 */

// None


/*
 * View
 */

if (getDolGlobalString('BANK_PAYMENT_MODES_FOR_DEPOSIT_MANAGEMENT', 'CHQ') == 'CHQ') {
	$title = $langs->trans("ChequesArea");
} else {
	$title = $langs->trans("DocumentsDepositArea");
}

llxHeader('', $title);

$newcardbutton = '';
if ($usercancreate) {
	$newcardbutton .= dolGetButtonTitle($langs->trans('NewDeposit'), '', 'fa fa-plus-circle', DOL_URL_ROOT.'/compta/paiement/cheque/card.php?action=new');
}

print load_fiche_titre($title, $newcardbutton, $checkdepositstatic->picto);

print '<div class="fichecenter"><div class="fichethirdleft">';

print '<div class="div-table-responsive-no-min">';
print '<table class="noborder centpercent">';
print '<tr class="liste_titre">';
print '<th colspan="2">'.$langs->trans("DocumentsForDeposit")."</th>\n";
print "</tr>\n";

foreach ($arrayofpaymentmodetomanage as $val) {
	$sql = "SELECT count(b.rowid) as nb";
	$sql .= " FROM ".MAIN_DB_PREFIX."bank as b";
	$sql .= ", ".MAIN_DB_PREFIX."bank_account as ba";
	$sql .= " WHERE ba.rowid = b.fk_account";
	$sql .= " AND ba.entity IN (".getEntity('bank_account').")";
	$sql .= " AND b.fk_type = '".$db->escape($val)."'";
	$sql .= " AND b.fk_bordereau = 0";
	$sql .= " AND b.amount > 0";

	$resql = $db->query($sql);
	if ($resql) {
		$num = '';
		if ($obj = $db->fetch_object($resql)) {
			$num = $obj->nb;
		}
		print '<tr class="oddeven">';
		print '<td>';
		if ($val == 'CHQ') {
			print $langs->trans("BankChecks");
		} else {
			print ($langs->trans("PaymentType".$val) != "PaymentType".$val ? $langs->trans("PaymentType".$val) : $langs->trans("PaymentMode").' '.$val);
		}
		print '</td>';
		print '<td class="right">';
		print '<a class="badge badge-info" href="'.DOL_URL_ROOT.'/compta/paiement/cheque/card.php?leftmenu=customers_bills_checks&action=new&type='.urlencode($val).'">'.dol_escape_htmltag($num).'</a>';
		print '</td></tr>';
	} else {
		dol_print_error($db);
	}
}

print "</table></div>\n";


print '</div><div class="fichetwothirdright">';

$max = 10;

<<<<<<< HEAD
foreach ($arrayofpaymentmodetomanage as $val) {
	$sql = "SELECT bc.rowid, bc.date_bordereau as db, bc.amount, bc.ref as ref,";
	$sql .= " bc.statut, bc.nbcheque, bc.type,";
	$sql .= " ba.ref as bref, ba.label, ba.rowid as bid, ba.number, ba.currency_code, ba.account_number, ba.fk_accountancy_journal,";
	$sql .= " aj.code";
	$sql .= " FROM ".MAIN_DB_PREFIX."bordereau_cheque as bc, ".MAIN_DB_PREFIX."bank_account as ba";
	$sql .= " LEFT JOIN ".MAIN_DB_PREFIX."accounting_journal as aj ON aj.rowid = ba.fk_accountancy_journal";
	$sql .= " WHERE ba.rowid = bc.fk_bank_account";
	$sql .= " AND bc.entity = ".((int) $conf->entity);
	$sql .= " AND bc.type = '".$db->escape($val)."'";
	$sql .= " ORDER BY bc.date_bordereau DESC, rowid DESC";
	$sql .= $db->plimit($max);

	$resql = $db->query($sql);
	if ($resql) {
		print '<div class="div-table-responsive-no-min">'; // You can use div-table-responsive-no-min if you dont need reserved height for your table
		print '<table class="noborder centpercent">';
		print '<tr class="liste_titre">';
		print '<th>';
		if ($val == 'CHQ') {
			print $langs->trans("LastCheckReceiptShort", $max);
		} else {
			$labelpaymentmode = ($langs->trans("PaymentType".$val) != "PaymentType".$val ? $langs->trans("PaymentType".$val) : $val);
			print $langs->trans("LastPaymentForDepositShort", $max, $labelpaymentmode);
		}
		print '</th>';
		print '<th>'.$langs->trans("Date")."</th>";
		print '<th>'.$langs->trans("Account").'</th>';
		print '<th class="right">'.$langs->trans("NbOfCheques").'</th>';
		print '<th class="right">'.$langs->trans("Amount").'</th>';
		print '<th class="right">'.$langs->trans("Status").'</th>';
		print "</tr>\n";

		$i = 0;
		while ($objp = $db->fetch_object($resql)) {
			$i++;

			$checkdepositstatic->id = $objp->rowid;
			$checkdepositstatic->ref = ($objp->ref ? $objp->ref : $objp->rowid);
			$checkdepositstatic->statut = $objp->statut;

			$accountstatic->id = $objp->bid;
			$accountstatic->ref = $objp->bref;
			$accountstatic->label = $objp->label;
			$accountstatic->number = $objp->number;
			$accountstatic->currency_code = $objp->currency_code;
			$accountstatic->account_number = $objp->account_number;
			$accountstatic->accountancy_journal = $objp->code;
			$accountstatic->fk_accountancy_journal = $objp->fk_accountancy_journal;

			print '<tr class="oddeven">'."\n";

			print '<td class="nowraponall">'.$checkdepositstatic->getNomUrl(1).'</td>';
			print '<td>'.dol_print_date($db->jdate($objp->db), 'day').'</td>';
			print '<td class="nowraponall">'.$accountstatic->getNomUrl(1).'</td>';
			print '<td class="right">'.$objp->nbcheque.'</td>';
			print '<td class="right"><span class="amount">'.price($objp->amount).'</span></td>';
			print '<td class="right">'.$checkdepositstatic->LibStatut($objp->statut, 3).'</td>';

			print '</tr>';
		}
		if ($i == 0) {
			print '<tr><td colspan="6"><span class="opacitymedium">'.$langs->trans("None").'</span></td></tr>';
		}
		print "</table>";
		print '</div>';

		$db->free($resql);
	} else {
		dol_print_error($db);
	}
=======
$sql = "SELECT bc.rowid, bc.date_bordereau as db, bc.amount, bc.ref as ref,";
$sql .= " bc.statut, bc.nbcheque,";
$sql .= " ba.ref as bref, ba.label, ba.rowid as bid, ba.number, ba.currency_code, ba.account_number, ba.fk_accountancy_journal,";
$sql .= " aj.code";
$sql .= " FROM ".MAIN_DB_PREFIX."bordereau_cheque as bc, ".MAIN_DB_PREFIX."bank_account as ba";
$sql .= " LEFT JOIN ".MAIN_DB_PREFIX."accounting_journal as aj ON aj.rowid = ba.fk_accountancy_journal";
$sql .= " WHERE ba.rowid = bc.fk_bank_account";
$sql .= " AND bc.entity = ".$conf->entity;
$sql .= " ORDER BY bc.date_bordereau DESC, rowid DESC";
$sql .= $db->plimit($max);

$resql = $db->query($sql);
if ($resql) {
	print '<div class="div-table-responsive-no-min">'; // You can use div-table-responsive-no-min if you dont need reserved height for your table
	print '<table class="noborder centpercent">';
	print '<tr class="liste_titre">';
	print '<th>'.$langs->trans("LastCheckReceiptShort", $max).'</th>';
	print '<th>'.$langs->trans("Date")."</th>";
	print '<th>'.$langs->trans("Account").'</th>';
	print '<th class="right">'.$langs->trans("NbOfCheques").'</th>';
	print '<th class="right">'.$langs->trans("Amount").'</th>';
	print '<th class="right">'.$langs->trans("Status").'</th>';
	print "</tr>\n";

	$num = $db->num_rows($resql);

	while ($objp = $db->fetch_object($resql)) {
		$checkdepositstatic->id = $objp->rowid;
		$checkdepositstatic->ref = ($objp->ref ? $objp->ref : $objp->rowid);
		$checkdepositstatic->statut = $objp->statut;

		$accountstatic->id = $objp->bid;
		$accountstatic->ref = $objp->bref;
		$accountstatic->label = $objp->label;
		$accountstatic->number = $objp->number;
		$accountstatic->currency_code = $objp->currency_code;
		$accountstatic->account_number = $objp->account_number;
		$accountstatic->accountancy_journal = $objp->code;
		$accountstatic->fk_accountancy_journal = $objp->fk_accountancy_journal;

		print '<tr class="oddeven">'."\n";

		print '<td class="nowraponall">'.$checkdepositstatic->getNomUrl(1).'</td>';
		print '<td>'.dol_print_date($db->jdate($objp->db), 'day').'</td>';
		print '<td class="nowraponall">'.$accountstatic->getNomUrl(1).'</td>';
		print '<td class="right">'.$objp->nbcheque.'</td>';
		print '<td class="right"><span class="amount">'.price($objp->amount).'</span></td>';
		print '<td class="right">'.$checkdepositstatic->LibStatut($objp->statut, 3).'</td>';

		print '</tr>';
	}
	if (empty($num)) {
		print '<tr><td colspan="6"><span class="opacitymedium">'.$langs->trans("None").'</span></td></tr>';
	}

	print "</table>";
	print '</div>';

	$db->free($resql);
} else {
	dol_print_error($db);
>>>>>>> 302c6a0a
}

print '</div></div>';

// End of page
llxFooter();
$db->close();<|MERGE_RESOLUTION|>--- conflicted
+++ resolved
@@ -121,10 +121,9 @@
 
 $max = 10;
 
-<<<<<<< HEAD
 foreach ($arrayofpaymentmodetomanage as $val) {
 	$sql = "SELECT bc.rowid, bc.date_bordereau as db, bc.amount, bc.ref as ref,";
-	$sql .= " bc.statut, bc.nbcheque, bc.type,";
+	$sql .= " bc.statut as status, bc.nbcheque, bc.type,";
 	$sql .= " ba.ref as bref, ba.label, ba.rowid as bid, ba.number, ba.currency_code, ba.account_number, ba.fk_accountancy_journal,";
 	$sql .= " aj.code";
 	$sql .= " FROM ".MAIN_DB_PREFIX."bordereau_cheque as bc, ".MAIN_DB_PREFIX."bank_account as ba";
@@ -161,7 +160,8 @@
 
 			$checkdepositstatic->id = $objp->rowid;
 			$checkdepositstatic->ref = ($objp->ref ? $objp->ref : $objp->rowid);
-			$checkdepositstatic->statut = $objp->statut;
+			$checkdepositstatic->statut = $objp->status;
+			$checkdepositstatic->status = $objp->status;
 
 			$accountstatic->id = $objp->bid;
 			$accountstatic->ref = $objp->bref;
@@ -179,13 +179,14 @@
 			print '<td class="nowraponall">'.$accountstatic->getNomUrl(1).'</td>';
 			print '<td class="right">'.$objp->nbcheque.'</td>';
 			print '<td class="right"><span class="amount">'.price($objp->amount).'</span></td>';
-			print '<td class="right">'.$checkdepositstatic->LibStatut($objp->statut, 3).'</td>';
+			print '<td class="right">'.$checkdepositstatic->LibStatut($objp->status, 3).'</td>';
 
 			print '</tr>';
 		}
 		if ($i == 0) {
 			print '<tr><td colspan="6"><span class="opacitymedium">'.$langs->trans("None").'</span></td></tr>';
 		}
+
 		print "</table>";
 		print '</div>';
 
@@ -193,69 +194,6 @@
 	} else {
 		dol_print_error($db);
 	}
-=======
-$sql = "SELECT bc.rowid, bc.date_bordereau as db, bc.amount, bc.ref as ref,";
-$sql .= " bc.statut, bc.nbcheque,";
-$sql .= " ba.ref as bref, ba.label, ba.rowid as bid, ba.number, ba.currency_code, ba.account_number, ba.fk_accountancy_journal,";
-$sql .= " aj.code";
-$sql .= " FROM ".MAIN_DB_PREFIX."bordereau_cheque as bc, ".MAIN_DB_PREFIX."bank_account as ba";
-$sql .= " LEFT JOIN ".MAIN_DB_PREFIX."accounting_journal as aj ON aj.rowid = ba.fk_accountancy_journal";
-$sql .= " WHERE ba.rowid = bc.fk_bank_account";
-$sql .= " AND bc.entity = ".$conf->entity;
-$sql .= " ORDER BY bc.date_bordereau DESC, rowid DESC";
-$sql .= $db->plimit($max);
-
-$resql = $db->query($sql);
-if ($resql) {
-	print '<div class="div-table-responsive-no-min">'; // You can use div-table-responsive-no-min if you dont need reserved height for your table
-	print '<table class="noborder centpercent">';
-	print '<tr class="liste_titre">';
-	print '<th>'.$langs->trans("LastCheckReceiptShort", $max).'</th>';
-	print '<th>'.$langs->trans("Date")."</th>";
-	print '<th>'.$langs->trans("Account").'</th>';
-	print '<th class="right">'.$langs->trans("NbOfCheques").'</th>';
-	print '<th class="right">'.$langs->trans("Amount").'</th>';
-	print '<th class="right">'.$langs->trans("Status").'</th>';
-	print "</tr>\n";
-
-	$num = $db->num_rows($resql);
-
-	while ($objp = $db->fetch_object($resql)) {
-		$checkdepositstatic->id = $objp->rowid;
-		$checkdepositstatic->ref = ($objp->ref ? $objp->ref : $objp->rowid);
-		$checkdepositstatic->statut = $objp->statut;
-
-		$accountstatic->id = $objp->bid;
-		$accountstatic->ref = $objp->bref;
-		$accountstatic->label = $objp->label;
-		$accountstatic->number = $objp->number;
-		$accountstatic->currency_code = $objp->currency_code;
-		$accountstatic->account_number = $objp->account_number;
-		$accountstatic->accountancy_journal = $objp->code;
-		$accountstatic->fk_accountancy_journal = $objp->fk_accountancy_journal;
-
-		print '<tr class="oddeven">'."\n";
-
-		print '<td class="nowraponall">'.$checkdepositstatic->getNomUrl(1).'</td>';
-		print '<td>'.dol_print_date($db->jdate($objp->db), 'day').'</td>';
-		print '<td class="nowraponall">'.$accountstatic->getNomUrl(1).'</td>';
-		print '<td class="right">'.$objp->nbcheque.'</td>';
-		print '<td class="right"><span class="amount">'.price($objp->amount).'</span></td>';
-		print '<td class="right">'.$checkdepositstatic->LibStatut($objp->statut, 3).'</td>';
-
-		print '</tr>';
-	}
-	if (empty($num)) {
-		print '<tr><td colspan="6"><span class="opacitymedium">'.$langs->trans("None").'</span></td></tr>';
-	}
-
-	print "</table>";
-	print '</div>';
-
-	$db->free($resql);
-} else {
-	dol_print_error($db);
->>>>>>> 302c6a0a
 }
 
 print '</div></div>';
