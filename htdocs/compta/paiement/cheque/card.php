<?php
/* Copyright (C) 2006		Rodolphe Quiedeville	<rodolphe@quiedeville.org>
 * Copyright (C) 2007-2011	Laurent Destailleur		<eldy@users.sourceforge.net>
 * Copyright (C) 2009-2012	Regis Houssin			<regis.houssin@inodbox.com>
 * Copyright (C) 2011-2016	Juanjo Menent			<jmenent@2byte.es>
 * Copyright (C) 2013 		Philippe Grand			<philippe.grand@atoo-net.com>
 * Copyright (C) 2015-2016	Alexandre Spangaro		<aspangaro@open-dsi.fr>
<<<<<<< HEAD
 * Copyright (C) 2018-2021  Frédéric France         <frederic.france@netlogic.fr>
=======
 * Copyright (C) 2018-2024	Frédéric France         <frederic.france@free.fr>
>>>>>>> cc80841a
 *
 * This program is free software; you can redistribute it and/or modify
 * it under the terms of the GNU General Public License as published by
 * the Free Software Foundation; either version 3 of the License, or
 * (at your option) any later version.
 *
 * This program is distributed in the hope that it will be useful,
 * but WITHOUT ANY WARRANTY; without even the implied warranty of
 * MERCHANTABILITY or FITNESS FOR A PARTICULAR PURPOSE.  See the
 * GNU General Public License for more details.
 *
 * You should have received a copy of the GNU General Public License
 * along with this program. If not, see <https://www.gnu.org/licenses/>.
 */

/**
 *	\file		htdocs/compta/paiement/cheque/card.php
 *	\ingroup	bank, invoice
 *	\brief		Page for cheque deposits
 */

// Load Dolibarr environment
require '../../../main.inc.php';
require_once DOL_DOCUMENT_ROOT.'/core/class/html.formfile.class.php';
require_once DOL_DOCUMENT_ROOT.'/compta/paiement/class/paiement.class.php';
require_once DOL_DOCUMENT_ROOT.'/compta/paiement/cheque/class/remisecheque.class.php';
require_once DOL_DOCUMENT_ROOT.'/compta/bank/class/account.class.php';

// Load translation files required by the page
$langs->loadLangs(array('banks', 'categories', 'bills', 'companies', 'compta'));

$id = GETPOSTINT('id');
$ref = GETPOST('ref', 'alpha');
$action = GETPOST('action', 'aZ09');
$confirm = GETPOST('confirm', 'alpha');

$type = GETPOST('type');
if (empty($type)) {
	$type = 'CHQ';
}

$object = new RemiseCheque($db);

$sortfield = GETPOST('sortfield', 'aZ09comma');
$sortorder = GETPOST('sortorder', 'aZ09comma');
$page = GETPOSTISSET('pageplusone') ? (GETPOSTINT('pageplusone') - 1) : GETPOSTINT("page");
if (!$sortorder) {
	$sortorder = "ASC";
}
if (!$sortfield) {
	$sortfield = "b.dateo,b.rowid";
}
if (empty($page) || $page == -1) {
	$page = 0;
}
$limit = GETPOSTINT('limit') ? GETPOSTINT('limit') : $conf->liste_limit;
$offset = $limit * $page;

$upload_dir = $conf->bank->multidir_output[$object->entity ? $object->entity : $conf->entity]."/checkdeposits";

// filter by dates from / to
$search_date_start_day = GETPOSTINT('search_date_start_day');
$search_date_start_month = GETPOSTINT('search_date_start_month');
$search_date_start_year = GETPOSTINT('search_date_start_year');
$search_date_end_day = GETPOSTINT('search_date_end_day');
$search_date_end_month = GETPOSTINT('search_date_end_month');
$search_date_end_year = GETPOSTINT('search_date_end_year');
$search_date_start = dol_mktime(0, 0, 0, $search_date_start_month, $search_date_start_day, $search_date_start_year);
$search_date_end = dol_mktime(23, 59, 59, $search_date_end_month, $search_date_end_day, $search_date_end_year);
$filteraccountid = GETPOSTINT('accountid');

// Security check
$fieldname = (!empty($ref) ? 'ref' : 'rowid');
if ($user->socid) {
	$socid = $user->socid;
}
$result = restrictedArea($user, 'cheque', $id, 'bordereau_cheque', '', 'fk_user_author', $fieldname);

$usercanread = $user->hasRight('banque', 'cheque');
$usercancreate = $user->hasRight('banque', 'cheque');
$usercandelete = $user->hasRight('banque', 'cheque');

$permissiontodelete = $user->hasRight('banque', 'cheque');

// List of payment mode to support
// Example: BANK_PAYMENT_MODES_FOR_DEPOSIT_MANAGEMENT = 'CHQ','TRA'
$arrayofpaymentmodetomanage = explode(',', getDolGlobalString('BANK_PAYMENT_MODES_FOR_DEPOSIT_MANAGEMENT', 'CHQ'));


/*
 * Actions
 */

if ($action == 'setdate' && $user->hasRight('banque', 'cheque')) {
	$result = $object->fetch(GETPOSTINT('id'));
	if ($result > 0) {
		$date = dol_mktime(0, 0, 0, GETPOSTINT('datecreate_month'), GETPOSTINT('datecreate_day'), GETPOSTINT('datecreate_year'));

		$result = $object->set_date($user, $date);
		if ($result < 0) {
			setEventMessages($object->error, $object->errors, 'errors');
		}
	} else {
		setEventMessages($object->error, $object->errors, 'errors');
	}
}

if ($action == 'setrefext' && $user->hasRight('banque', 'cheque')) {
	$result = $object->fetch(GETPOSTINT('id'));
	if ($result > 0) {
		$ref_ext = GETPOST('ref_ext');

		$result = $object->setValueFrom('ref_ext', $ref_ext, '', null, 'text', '', $user, 'CHECKDEPOSIT_MODIFY');
		if ($result < 0) {
			setEventMessages($object->error, $object->errors, 'errors');
		}
	} else {
		setEventMessages($object->error, $object->errors, 'errors');
	}
}

if ($action == 'setref' && $user->hasRight('banque', 'cheque')) {
	$result = $object->fetch(GETPOSTINT('id'));
	if ($result > 0) {
		$ref = GETPOST('ref');

		$result = $object->set_number($user, $ref);
		if ($result < 0) {
			setEventMessages($object->error, $object->errors, 'errors');
		}
	} else {
		setEventMessages($object->error, $object->errors, 'errors');
	}
}

if ($action == 'create' && GETPOSTINT("accountid") > 0 && $user->hasRight('banque', 'cheque')) {
	if (GETPOSTISARRAY('toRemise')) {
		$object->type = $type;
		$arrayofid = GETPOST('toRemise', 'array:int');

		$result = $object->create($user, GETPOSTINT("accountid"), 0, $arrayofid);
		if ($result > 0) {
			if ($object->statut == 1) {     // If statut is validated, we build doc
				$object->fetch($object->id); // To force to reload all properties in correct property name
				// Define output language
				$outputlangs = $langs;
				$newlang = '';
				if (getDolGlobalInt('MAIN_MULTILANGS') && empty($newlang) && GETPOST('lang_id', 'aZ09')) {
					$newlang = GETPOST('lang_id', 'aZ09');
				}
				//if (getDolGlobalInt('MAIN_MULTILANGS') && empty($newlang)) $newlang=$object->client->default_lang;
				if (!empty($newlang)) {
					$outputlangs = new Translate("", $conf);
					$outputlangs->setDefaultLang($newlang);
				}
				$result = $object->generatePdf(GETPOST("model"), $outputlangs);
			}

			header("Location: ".$_SERVER["PHP_SELF"]."?id=".$object->id);
			exit;
		} else {
			setEventMessages($object->error, $object->errors, 'errors');
		}
	} else {
		setEventMessages($langs->trans("ErrorSelectAtLeastOne"), null, 'mesgs');
		$action = 'new';
	}
}

if ($action == 'remove' && $id > 0 && GETPOSTINT("lineid") > 0 && $user->hasRight('banque', 'cheque')) {
	$object->id = $id;
	$result = $object->removeCheck(GETPOSTINT("lineid"));
	if ($result === 0) {
		header("Location: ".$_SERVER["PHP_SELF"]."?id=".$object->id);
		exit;
	} else {
		setEventMessages($object->error, $object->errors, 'errors');
	}
}

if ($action == 'confirm_delete' && $confirm == 'yes' && $user->hasRight('banque', 'cheque')) {
	$object->id = $id;
	$result = $object->delete($user);
	if ($result == 0) {
		header("Location: index.php");
		exit;
	} else {
		setEventMessages($paiement->error, $paiement->errors, 'errors');
	}
}

if ($action == 'confirm_validate' && $confirm == 'yes' && $user->hasRight('banque', 'cheque')) {
	$result = $object->fetch($id);
	$result = $object->validate($user);
	if ($result >= 0) {
		// Define output language
		$outputlangs = $langs;
		$newlang = '';
		if (getDolGlobalInt('MAIN_MULTILANGS') && empty($newlang) && GETPOST('lang_id', 'aZ09')) {
			$newlang = GETPOST('lang_id', 'aZ09');
		}
		//if (getDolGlobalInt('MAIN_MULTILANGS') && empty($newlang)) $newlang=$object->client->default_lang;
		if (!empty($newlang)) {
			$outputlangs = new Translate("", $conf);
			$outputlangs->setDefaultLang($newlang);
		}
		$result = $object->generatePdf(GETPOST('model'), $outputlangs);

		header("Location: ".$_SERVER["PHP_SELF"]."?id=".$object->id);
		exit;
	} else {
		setEventMessages($object->error, $object->errors, 'errors');
	}
}

if ($action == 'confirm_reject_check' && $confirm == 'yes' && $user->hasRight('banque', 'cheque')) {
	$reject_date = dol_mktime(0, 0, 0, GETPOST('rejectdate_month'), GETPOST('rejectdate_day'), GETPOST('rejectdate_year'));
	$rejected_check = GETPOSTINT('bankid');

	$object->fetch($id);
	$paiement_id = $object->rejectCheck($rejected_check, $reject_date);
	if ($paiement_id > 0) {
		setEventMessages($langs->trans("CheckRejectedAndInvoicesReopened"), null, 'mesgs');
		//header("Location: ".DOL_URL_ROOT.'/compta/paiement/card.php?id='.$paiement_id);
		//exit;
		$action = '';
	} else {
		setEventMessages($object->error, $object->errors, 'errors');
		$action = '';
	}
}

if ($action == 'builddoc' && $user->hasRight('banque', 'cheque')) {
	$result = $object->fetch($id);

	// Save last template used to generate document
	//if (GETPOST('model')) $object->setDocModel($user, GETPOST('model','alpha'));

	$outputlangs = $langs;
	$newlang = '';
	if (getDolGlobalInt('MAIN_MULTILANGS') && empty($newlang) && GETPOST('lang_id', 'aZ09')) {
		$newlang = GETPOST('lang_id', 'aZ09');
	}
	//if (getDolGlobalInt('MAIN_MULTILANGS') && empty($newlang)) $newlang=$object->client->default_lang;
	if (!empty($newlang)) {
		$outputlangs = new Translate("", $conf);
		$outputlangs->setDefaultLang($newlang);
	}
	$result = $object->generatePdf(GETPOST("model"), $outputlangs);
	if ($result <= 0) {
		dol_print_error($db, $object->error);
		exit;
	} else {
		header('Location: '.$_SERVER["PHP_SELF"].'?id='.$object->id.(!getDolGlobalString('MAIN_JUMP_TAG') ? '' : '#builddoc'));
		exit;
	}
} elseif ($action == 'remove_file' && $user->hasRight('banque', 'cheque')) {
	// Remove file in doc form
	if ($object->fetch($id) > 0) {
		include_once DOL_DOCUMENT_ROOT.'/core/lib/files.lib.php';

		$langs->load("other");

		$filetodelete = GETPOST('file', 'alpha');
		$file = $upload_dir.'/'.$filetodelete;

		$ret = dol_delete_file($file, 0, 0, 0, $object);
		if ($ret) {
			setEventMessages($langs->trans("FileWasRemoved", GETPOST('file')), null, 'mesgs');
		} else {
			setEventMessages($langs->trans("ErrorFailToDeleteFile", GETPOST('file')), null, 'errors');
		}
	}
}


/*
 * View
 */

if (GETPOST('removefilter')) {
	// filter by dates from / to
	$search_date_start_day = '';
	$search_date_start_month = '';
	$search_date_start_year = '';
	$search_date_end_day = '';
	$search_date_end_month = '';
	$search_date_end_year = '';
	$search_date_start = '';
	$search_date_end = '';
	$filteraccountid = 0;
}

if ($action == 'new') {
	$title = $langs->trans("NewChequeDeposit");
} else {
	if ($type == 'CHQ') {
		$title = $langs->trans("Cheques");
	} else {
		$title = ($langs->trans("PaymentType".$type) != "PaymentType".$type ? $langs->trans("PaymentType".$type) : $langs->trans("PaymentMode").' '.$type);
	}
}

$helpurl = "";
llxHeader("", $title, $helpurl);

$form = new Form($db);
$formfile = new FormFile($db);


if ($action == 'new') {
	$head = array();
	$h = 0;
	$head[$h][0] = $_SERVER["PHP_SELF"].'?action=new';
	$head[$h][1] = $langs->trans("MenuChequeDeposits");
	$hselected = (string) $h;
	$h++;

	print load_fiche_titre($title, '', 'bank_account');
} else {
	$result = $object->fetch($id, $ref);
	if ($result < 0) {
		dol_print_error($db, $object->error);
		exit;
	}

	$h = 0;
	$head = array();
	$head[$h][0] = $_SERVER["PHP_SELF"].'?id='.$object->id;
	$head[$h][1] = $langs->trans("CheckReceipt");
	$hselected = (string) $h;
	$h++;
	//  $head[$h][0] = DOL_URL_ROOT.'/compta/paiement/cheque/info.php?id='.$object->id;
	//  $head[$h][1] = $langs->trans("Info");
	//  $h++;

	print dol_get_fiche_head($head, $hselected, $langs->trans("Cheques"), -1, 'payment');

	/*
	 * Confirmation of slip's delete
	 */
	if ($action == 'delete') {
		print $form->formconfirm($_SERVER["PHP_SELF"].'?id='.$object->id, $langs->trans("DeleteCheckReceipt"), $langs->trans("ConfirmDeleteCheckReceipt"), 'confirm_delete', '', '', 1);
	}

	/*
	 * Confirmation of slip's validation
	 */
	if ($action == 'valide') {
		print $form->formconfirm($_SERVER["PHP_SELF"].'?id='.$object->id, $langs->trans("ValidateCheckReceipt"), $langs->trans("ConfirmValidateCheckReceipt"), 'confirm_validate', '', '', 1);
	}

	/*
	 * Confirm check rejection
	 */
	if ($action == 'reject_check') {
		$formquestion = array(
			array('type' => 'hidden', 'name' => 'bankid', 'value' => GETPOSTINT('lineid')),
			array('type' => 'date', 'name' => 'rejectdate_', 'label' => $langs->trans("RejectCheckDate"), 'value' => dol_now())
		);
		print $form->formconfirm($_SERVER["PHP_SELF"].'?id='.$object->id, $langs->trans("RejectCheck"), $langs->trans("ConfirmRejectCheck"), 'confirm_reject_check', $formquestion, '', 1);
	}
}

$accounts = array();

if ($action == 'new') {
	$paymentstatic = new Paiement($db);
	$accountlinestatic = new AccountLine($db);

	$lines = array();

	$now = dol_now();

	$labeltype = ($langs->trans("PaymentType".$type) != "PaymentType".$type ? $langs->trans("PaymentType".$type) : $type);
	if ($type == 'CHQ') {
		print '<span class="opacitymedium">'.$langs->trans("SelectChequeTransactionAndGenerate").'</span><br><br>'."\n";
	} else {
		print '<span class="opacitymedium">'.$langs->trans("SelectPaymentTransactionAndGenerate", $labeltype).'</span><br><br>'."\n";
	}

	print '<form class="nocellnopadd" action="'.$_SERVER["PHP_SELF"].'" method="POST">';
	print '<input type="hidden" name="token" value="'.newToken().'">';
	print '<input type="hidden" name="action" value="new">';

	print dol_get_fiche_head();

	print '<table class="border centpercent">';

	if (count($arrayofpaymentmodetomanage) > 1) {
		$arrayoflabels = array();
		foreach ($arrayofpaymentmodetomanage as $key => $val) {
			$labelval = ($langs->trans("PaymentType".$val) != "PaymentType".$val ? $langs->trans("PaymentType".$val) : $val);
			$arrayoflabels[$key] = $labelval;
		}
		// Type
		print '<tr><td>';
		print $langs->trans("Type");
		print '</td><td>';
		print $form->selectarray('type', $arrayoflabels, $type);
		print '</td></tr>';
	}
	// Date
	print '<tr><td class="titlefieldcreate">';
	if ($type == 'CHQ') {
		print $langs->trans("DateChequeReceived");
	} else {
		print $langs->trans("DatePaymentReceived");
	}
	print '</td><td>';
	// filter by dates from / to
	print '<div class="nowrapfordate">';
	print $form->selectDate($search_date_start, 'search_date_start_', 0, 0, 1, '', 1, 1, 0, '', '', '', '', 1, '', $langs->trans('From'));
	print '</div>';
	print '<div class="nowrapfordate">';
	print $form->selectDate($search_date_end, 'search_date_end_', 0, 0, 1, '', 1, 1, 0, '', '', '', '', 1, '', $langs->trans('to'));
	print '</div>';
	print '</td></tr>';
	print '<tr><td>'.$langs->trans("BankAccount").'</td><td>';
	$form->select_comptes($filteraccountid, 'accountid', 0, 'courant <> 2', 1);
	print '</td></tr>';
	print '</table>';

	print dol_get_fiche_end();

	print '<div class="center">';
	print '<input type="submit" class="button small" name="filter" value="'.dol_escape_htmltag($langs->trans("ToFilter")).'">';
	if ($search_date_start || $search_date_end || $filteraccountid > 0) {
		print ' &nbsp; ';
		print '<input type="submit" class="button" name="removefilter small" value="'.dol_escape_htmltag($langs->trans("RemoveFilter")).'">';
	}
	print '</div>';
	print '</form>';
	print '<br>';
	print '<br>';

	$sql = "SELECT ba.rowid as bid, ba.label,";
	$sql .= " b.rowid as transactionid, b.label as transactionlabel, b.datec as datec, b.dateo as date, ";
	$sql .= " b.amount, b.emetteur, b.num_chq, b.banque,";
	$sql .= " p.rowid as paymentid, p.ref as paymentref";
	$sql .= " FROM ".MAIN_DB_PREFIX."bank as b";
	$sql .= " LEFT JOIN ".MAIN_DB_PREFIX."paiement as p ON p.fk_bank = b.rowid";
	$sql .= " LEFT JOIN ".MAIN_DB_PREFIX."bank_account as ba ON (b.fk_account = ba.rowid)";
	$sql .= " WHERE b.fk_type = '".$db->escape($type)."'";
	$sql .= " AND ba.entity IN (".getEntity('bank_account').")";
	$sql .= " AND b.fk_bordereau = 0";
	$sql .= " AND b.amount > 0";
	if ($search_date_start) {
		$sql .= " AND b.dateo >= '".$db->idate($search_date_start)."'";
	}
	if ($search_date_end) {
		$sql .= " AND b.dateo <= '".$db->idate($search_date_end)."'";
	}
	if ($filteraccountid > 0) {
		$sql .= " AND ba.rowid = ".((int) $filteraccountid);
	}
	$sql .= $db->order("b.dateo,b.rowid", "ASC");

	$resql = $db->query($sql);
	if ($resql) {
		$i = 0;
		while ($obj = $db->fetch_object($resql)) {
			$accounts[$obj->bid] = $obj->label;
			$lines[$obj->bid][$i]["date"] = $db->jdate($obj->datec);
			$lines[$obj->bid][$i]["amount"] = $obj->amount;
			$lines[$obj->bid][$i]["emetteur"] = $obj->emetteur;
			$lines[$obj->bid][$i]["numero"] = $obj->num_chq;
			$lines[$obj->bid][$i]["banque"] = $obj->banque;
			$lines[$obj->bid][$i]["id"] = $obj->transactionid;
			$lines[$obj->bid][$i]["ref"] = $obj->transactionid;
			$lines[$obj->bid][$i]["label"] = $obj->transactionlabel;
			$lines[$obj->bid][$i]["paymentid"] = $obj->paymentid;
			$lines[$obj->bid][$i]["paymentref"] = $obj->paymentref;
			$lines[$obj->bid][$i]["paymentdate"] = $db->jdate($obj->date);
			$i++;
		}

		if ($i == 0) {
			if ($type == 'CHQ') {
				print '<div class="opacitymedium">'.$langs->trans("NoWaitingChecks").'</div><br>';
			} else {
				print '<div class="opacitymedium">'.$langs->trans("NoWaitingPaymentForDeposit", $labeltype).'</div><br>';
			}
		}
	}

	foreach ($accounts as $bid => $account_label) {
		print '
        <script type="text/javascript">
        jQuery(document).ready(function()
        {
            jQuery("#checkall_'.$bid.'").click(function()
            {
                jQuery(".checkforremise_'.$bid.'").prop(\'checked\', true);
            });
            jQuery("#checknone_'.$bid.'").click(function()
            {
                jQuery(".checkforremise_'.$bid.'").prop(\'checked\', false);
            });
        });
        </script>
        ';

		$num = $db->num_rows($resql);

		print '<form action="'.$_SERVER["PHP_SELF"].'" method="POST">';
		print '<input type="hidden" name="token" value="'.newToken().'">';
		print '<input type="hidden" name="action" value="create">';
		print '<input type="hidden" name="type" value="'.$type.'">';
		print '<input type="hidden" name="accountid" value="'.$bid.'">';

		$moreforfilter = '';
		print '<div class="div-table-responsive-no-min">';
		print '<table class="tagtable liste'.($moreforfilter ? " listwithfilterbefore" : "").'">'."\n";

		print '<tr class="liste_titre">';
		print '<td>';
		if ($type == 'CHQ') {
			print $langs->trans("DateChequeReceived");
		} else {
			print $langs->trans("DatePaymentForDepositReceived", $type);
		}
		print '</td>'."\n";
		print '<td>'.$langs->trans("ChequeNumber")."</td>\n";
		print '<td>'.$langs->trans("CheckTransmitter")."</td>\n";
		print '<td>'.$langs->trans("Bank")."</td>\n";
		print '<td class="right">'.$langs->trans("Amount")."</td>\n";
		print '<td class="center">'.$langs->trans("Payment")."</td>\n";
		print '<td class="center">'.$langs->trans("LineRecord")."</td>\n";
		print '<td class="center">'.$langs->trans("Select")."<br>";
		if ($conf->use_javascript_ajax) {
			print '<a href="#" id="checkall_'.$bid.'">'.$langs->trans("All").'</a> / <a href="#" id="checknone_'.$bid.'">'.$langs->trans("None").'</a>';
		}
		print '</td>';
		print "</tr>\n";

		if (count($lines[$bid])) {
			foreach ($lines[$bid] as $lid => $value) {
				print '<tr class="oddeven">';
				print '<td>'.dol_print_date($value["date"], 'day').'</td>';
				print '<td>'.$value["numero"]."</td>\n";
				print '<td>'.$value["emetteur"]."</td>\n";
				print '<td>'.$value["banque"]."</td>\n";
				print '<td class="right"><span class="amount">'.price($value["amount"], 0, $langs, 1, -1, -1, $conf->currency).'</span></td>';

				// Link to payment
				print '<td class="center">';
				$paymentstatic->id = $value["paymentid"];
				$paymentstatic->ref = $value["paymentref"];
				$paymentstatic->date = $value["paymentdate"];
				if ($paymentstatic->id) {
					print $paymentstatic->getNomUrl(1);
				} else {
					print '&nbsp;';
				}
				print '</td>';
				// Link to bank transaction
				print '<td class="center">';
				$accountlinestatic->id = $value["id"];
				$accountlinestatic->ref = $value["ref"];
				if ($accountlinestatic->id > 0) {
					print $accountlinestatic->getNomUrl(1);
				} else {
					print '&nbsp;';
				}
				print '</td>';

				print '<td class="center">';
				print '<input id="'.$value["id"].'" class="flat checkforremise_'.$bid.'" checked type="checkbox" name="toRemise[]" value="'.$value["id"].'">';
				print '</td>';
				print '</tr>';
			}
		}
		print "</table>";
		print '</div>';

		print '<div class="tabsAction">';
		if ($user->hasRight('banque', 'cheque')) {
			print '<input type="submit" class="button" value="'.$langs->trans('NewCheckDepositOn', $account_label).'">';
		} else {
			print '<a class="butActionRefused classfortooltip" href="#" title="'.$langs->trans("NotEnoughPermissions").'">'.$langs->trans('NewCheckDepositOn', $account_label).'</a>';
		}
		print '</div><br>';
		print '</form>';
	}
} else {
	$paymentstatic = new Paiement($db);
	$accountlinestatic = new AccountLine($db);
	$accountstatic = new Account($db);
	$accountstatic->fetch($object->account_id);

	$linkback = '<a href="'.DOL_URL_ROOT.'/compta/paiement/cheque/list.php?restore_lastsearch_values=1">'.$langs->trans("BackToList").'</a>';

	$morehtmlref = '';
	$morehtmlleft = '';
	$moreghtmlright = '';

	$labelval = ($langs->trans("PaymentType".$object->type) != "PaymentType".$object->type ? $langs->trans("PaymentType".$object->type) : $object->type);
	$morehtmlref = '<br><div class="refidno">'.$langs->trans("Type").' : '.$labelval.'</div>';

	dol_banner_tab($object, 'ref', $linkback, 1, 'ref', 'ref', $morehtmlref, '', 0, $morehtmlleft, '', 0, $moreghtmlright);


	print '<div class="fichecenter">';
	print '<div class="underbanner clearboth"></div>';

	print '<table class="border centpercent">';

	print '<tr><td class="titlefield">';

	print '<table class="nobordernopadding centpercent"><tr><td>';
	print $langs->trans('Date');
	print '</td>';
	if ($action != 'editdate') {
		print '<td class="right"><a class="editfielda" href="'.$_SERVER["PHP_SELF"].'?action=editdate&token='.newToken().'&id='.$object->id.'">'.img_edit($langs->trans('SetDate'), 1).'</a></td>';
	}
	print '</tr></table>';

	print '</td><td>';
	if ($action == 'editdate') {
		print '<form name="setdate" action="'.$_SERVER["PHP_SELF"].'?id='.$object->id.'" method="post">';
		print '<input type="hidden" name="token" value="'.newToken().'">';
		print '<input type="hidden" name="action" value="setdate">';
		print $form->selectDate($object->date_bordereau, 'datecreate_', 0, 0, 0, "setdate");
		print '<input type="submit" class="button button-edit" value="'.$langs->trans('Modify').'">';
		print '</form>';
	} else {
		print $object->date_bordereau ? dol_print_date($object->date_bordereau, 'day') : '&nbsp;';
	}

	print '</td>';
	print '</tr>';

	// External ref - Ext ref are not visible field on standard usage
	if (getDolGlobalString('MAIN_SHOW_EXTREF')) {
		print '<tr><td>';
		print '<table class="nobordernopadding" width="100%"><tr><td>';
		print $langs->trans('RefExt');
		print '</td>';
		if ($action != 'editrefext') {
			print '<td class="right"><a class="editfielda" href="'.$_SERVER["PHP_SELF"].'?action=editrefext&token='.newToken().'&id='.((int) $object->id).'">'.img_edit($langs->trans('SetRefExt'), 1).'</a></td>';
		}
		print '</tr></table>';
		print '</td><td>';
		if ($action == 'editrefext') {
			print '<form name="setrefext" action="'.$_SERVER["PHP_SELF"].'?id='.$object->id.'" method="post">';
			print '<input type="hidden" name="token" value="'.newToken().'">';
			print '<input type="hidden" name="action" value="setrefext">';
			print '<input type="text" name="ref_ext" value="'.$object->ref_ext.'">';
			print '<input type="submit" class="button button-edit" value="'.$langs->trans('Modify').'">';
			print '</form>';
		} else {
			print $object->ref_ext;
		}
		print '</td></tr>';
	}

	print '<tr><td>'.$langs->trans('Account').'</td><td>';
	print $accountstatic->getNomUrl(1);
	print '</td></tr>';

	// Number of bank checks
	print '<tr><td>'.$langs->trans('NbOfCheques').'</td><td>';
	print $object->nbcheque;
	print '</td></tr>';

	print '<tr><td>'.$langs->trans('Total').'</td><td>';
	print '<span class="amount">'.price($object->amount).'</span>';
	print '</td></tr>';

	print '</table><br>';

	print '</div>';


	// List of bank checks
	$sql = "SELECT b.rowid, b.rowid as ref, b.label, b.amount, b.num_chq, b.emetteur,";
	$sql .= " b.dateo as date, b.datec as datec, b.banque,";
	$sql .= " p.rowid as pid, p.ref as pref, ba.rowid as bid, p.statut";
	$sql .= " FROM ".MAIN_DB_PREFIX."bank_account as ba";
	$sql .= " LEFT JOIN ".MAIN_DB_PREFIX."bank as b ON (b.fk_account = ba.rowid)";
	$sql .= " LEFT JOIN ".MAIN_DB_PREFIX."paiement as p ON p.fk_bank = b.rowid";
	$sql .= " WHERE ba.entity IN (".getEntity('bank_account').")";
	$sql .= " AND b.fk_type= '".$db->escape($object->type)."'";
	$sql .= " AND b.fk_bordereau = ".((int) $object->id);
	$sql .= $db->order($sortfield, $sortorder);

	$resql = $db->query($sql);
	if ($resql) {
		$num = $db->num_rows($resql);

		print '<div class="div-table-responsive">';
		print '<table class="noborder centpercent">';

		$param = "&amp;id=".$object->id;

		print '<tr class="liste_titre">';
		print_liste_field_titre("Cheques", '', '', '', '', 'width="30"');
		print_liste_field_titre("DateChequeReceived", $_SERVER["PHP_SELF"], "b.dateo,b.rowid", "", $param, 'align="center"', $sortfield, $sortorder);
		print_liste_field_titre("Numero", $_SERVER["PHP_SELF"], "b.num_chq", "", $param, 'align="center"', $sortfield, $sortorder);
		print_liste_field_titre("CheckTransmitter", $_SERVER["PHP_SELF"], "b.emetteur", "", $param, "", $sortfield, $sortorder);
		print_liste_field_titre("Bank", $_SERVER["PHP_SELF"], "b.banque", "", $param, "", $sortfield, $sortorder);
		print_liste_field_titre("Amount", $_SERVER["PHP_SELF"], "b.amount", "", $param, 'class="right"', $sortfield, $sortorder);
		print_liste_field_titre("Payment", $_SERVER["PHP_SELF"], "p.rowid", "", $param, 'align="center"', $sortfield, $sortorder);
		print_liste_field_titre("LineRecord", $_SERVER["PHP_SELF"], "b.rowid", "", $param, 'align="center"', $sortfield, $sortorder);
		print_liste_field_titre('');
		print "</tr>\n";

		$i = 1;
		if ($num > 0) {
			while ($objp = $db->fetch_object($resql)) {
				$paymentstatic->id = $objp->pid;
				$paymentstatic->ref = $objp->pref;

				$accountlinestatic->id = $objp->rowid;
				$accountlinestatic->ref = $objp->ref;

				print '<tr class="oddeven">';
				print '<td class="center">'.$i.'</td>';
				print '<td class="center">'.dol_print_date($db->jdate($objp->date), 'day').'</td>'; // Operation date
				print '<td class="center">'.($objp->num_chq ? $objp->num_chq : '&nbsp;').'</td>';
				print '<td>'.dol_trunc($objp->emetteur, 24).'</td>';
				print '<td>'.dol_trunc($objp->banque, 24).'</td>';
				print '<td class="right"><span class="amount">'.price($objp->amount).'</span></td>';
				// Link to payment
				print '<td class="center">';
				if ($paymentstatic->id) {
					print $paymentstatic->getNomUrl(1);
				} else {
					print '&nbsp;';
				}
				print '</td>';
				// Link to bank transaction
				print '<td class="center">';
				if ($accountlinestatic->id > 0) {
					print $accountlinestatic->getNomUrl(1);
				} else {
					print '&nbsp;';
				}
				print '</td>';
				// Action button
				print '<td class="right">';
				if ($object->statut == 0) {
					print '<a href="'.$_SERVER["PHP_SELF"].'?id='.$object->id.'&action=remove&token='.newToken().'&lineid='.$objp->rowid.'">'.img_delete().'</a>';
				}
				if ($object->statut == 1 && $objp->statut != 2) {
					print '<a href="'.$_SERVER["PHP_SELF"].'?id='.$object->id.'&action=reject_check&token='.newToken().'&lineid='.$objp->rowid.'">'.img_picto($langs->trans("RejectCheck"), 'disable').'</a>';
				}
				if ($objp->statut == 2) {
					print ' &nbsp; '.img_picto($langs->trans('CheckRejected'), 'statut8').'</a>';
				}
				print '</td>';
				print '</tr>';

				$i++;
			}
		} else {
			print '<td colspan="9"><span class="opacitymedium">';
			print $langs->trans("None");
			print '</span></td>';
		}

		print "</table>";

		// Cheque denormalized data nbcheque is similar to real number of bank check
		if ($num > 0 && $i < ($object->nbcheque + 1)) {
			// Show warning that some records were removed.
			$langs->load("errors");
			print info_admin($langs->trans("WarningSomeBankTransactionByChequeWereRemovedAfter"), 0, 0, 'warning');
			// TODO Fix data ->nbcheque and ->amount
		}

		print "</div>";
	} else {
		dol_print_error($db);
	}

	print dol_get_fiche_end();
}




/*
 * Actions Buttons
 */

print '<div class="tabsAction">';

if ($user->socid == 0 && !empty($object->id) && $object->statut == 0 && $user->hasRight('banque', 'cheque')) {
	print '<a class="butAction" href="'.$_SERVER["PHP_SELF"].'?id='.$object->id.'&action=valide&token='.newToken().'&sortfield='.$sortfield.'&sortorder='.$sortorder.'">'.$langs->trans('Validate').'</a>';
}

if ($user->socid == 0 && !empty($object->id) && $user->hasRight('banque', 'cheque')) {
	print dolGetButtonAction($langs->trans("Delete"), '', 'delete', $_SERVER["PHP_SELF"].'?id='.$object->id.'&action=delete&token='.newToken(), 'delete', $permissiontodelete);
}
print '</div>';



if ($action != 'new') {
	if ($object->statut == 1) {
		// Documents
		$objref = dol_sanitizeFileName($object->ref);
		$filedir = $upload_dir.'/'.$objref;
		$urlsource = $_SERVER["PHP_SELF"]."?id=".$object->id;
		$genallowed = $usercancreate;
		$delallowed = $usercandelete;
		print $formfile->showdocuments('remisecheque', $objref, $filedir, $urlsource, $genallowed, $delallowed, $object->model_pdf, 1, 0, 0, 28, 0, '', '', '', $langs->defaultlang);

		print '<br>';
	}
}

// End of page
llxFooter();
$db->close();<|MERGE_RESOLUTION|>--- conflicted
+++ resolved
@@ -5,11 +5,7 @@
  * Copyright (C) 2011-2016	Juanjo Menent			<jmenent@2byte.es>
  * Copyright (C) 2013 		Philippe Grand			<philippe.grand@atoo-net.com>
  * Copyright (C) 2015-2016	Alexandre Spangaro		<aspangaro@open-dsi.fr>
-<<<<<<< HEAD
- * Copyright (C) 2018-2021  Frédéric France         <frederic.france@netlogic.fr>
-=======
  * Copyright (C) 2018-2024	Frédéric France         <frederic.france@free.fr>
->>>>>>> cc80841a
  *
  * This program is free software; you can redistribute it and/or modify
  * it under the terms of the GNU General Public License as published by
