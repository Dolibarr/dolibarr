<?php
/* Copyright (C) 2006		Rodolphe Quiedeville	<rodolphe@quiedeville.org>
 * Copyright (C) 2007-2011	Laurent Destailleur		<eldy@users.sourceforge.net>
 * Copyright (C) 2009-2012	Regis Houssin			<regis.houssin@inodbox.com>
 * Copyright (C) 2011-2016	Juanjo Menent			<jmenent@2byte.es>
 * Copyright (C) 2013 		Philippe Grand			<philippe.grand@atoo-net.com>
 * Copyright (C) 2015-2016	Alexandre Spangaro		<aspangaro@open-dsi.fr>
 * Copyright (C) 2018-2020  Frédéric France         <frederic.france@netlogic.fr>
 *
 * This program is free software; you can redistribute it and/or modify
 * it under the terms of the GNU General Public License as published by
 * the Free Software Foundation; either version 3 of the License, or
 * (at your option) any later version.
 *
 * This program is distributed in the hope that it will be useful,
 * but WITHOUT ANY WARRANTY; without even the implied warranty of
 * MERCHANTABILITY or FITNESS FOR A PARTICULAR PURPOSE.  See the
 * GNU General Public License for more details.
 *
 * You should have received a copy of the GNU General Public License
 * along with this program. If not, see <https://www.gnu.org/licenses/>.
 */

/**
 *	\file		htdocs/compta/paiement/cheque/card.php
 *	\ingroup	bank, invoice
 *	\brief		Page for cheque deposits
 */

require '../../../main.inc.php';
require_once DOL_DOCUMENT_ROOT.'/core/class/html.formfile.class.php';
require_once DOL_DOCUMENT_ROOT.'/compta/paiement/class/paiement.class.php';
require_once DOL_DOCUMENT_ROOT.'/compta/paiement/cheque/class/remisecheque.class.php';
require_once DOL_DOCUMENT_ROOT.'/compta/bank/class/account.class.php';

// Load translation files required by the page
$langs->loadLangs(array('banks', 'categories', 'bills', 'companies', 'compta'));

$id = GETPOST('id', 'int');
$ref = GETPOST('ref', 'alpha');
$action = GETPOST('action', 'aZ09');
$confirm = GETPOST('confirm', 'alpha');

// Security check
$fieldname = (!empty($ref) ? 'ref' : 'rowid');
if ($user->socid) {
	$socid = $user->socid;
}
$result = restrictedArea($user, 'cheque', $id, 'bordereau_cheque', '', 'fk_user_author', $fieldname);

$sortfield = GETPOST('sortfield', 'aZ09comma');
$sortorder = GETPOST('sortorder', 'aZ09comma');
$page = GETPOSTISSET('pageplusone') ? (GETPOST('pageplusone') - 1) : GETPOST("page", 'int');
if (!$sortorder) {
	$sortorder = "ASC";
}
if (!$sortfield) {
	$sortfield = "b.dateo,b.rowid";
}
if (empty($page) || $page == -1) {
	$page = 0;
}
$limit = GETPOST('limit', 'int') ?GETPOST('limit', 'int') : $conf->liste_limit;
$offset = $limit * $page;

$dir = $conf->bank->dir_output.'/checkdeposits/';
$filterdate = dol_mktime(0, 0, 0, GETPOST('fdmonth'), GETPOST('fdday'), GETPOST('fdyear'));
$filteraccountid = GETPOST('accountid', 'int');

$object = new RemiseCheque($db);


/*
 * Actions
 */

if ($action == 'setdate' && $user->rights->banque->cheque) {
	$result = $object->fetch(GETPOST('id', 'int'));
	if ($result > 0) {
		//print "x ".$_POST['liv_month'].", ".$_POST['liv_day'].", ".$_POST['liv_year'];
		$date = dol_mktime(0, 0, 0, $_POST['datecreate_month'], $_POST['datecreate_day'], $_POST['datecreate_year']);

		$result = $object->set_date($user, $date);
		if ($result < 0) {
			setEventMessages($object->error, $object->errors, 'errors');
		}
	} else {
		setEventMessages($object->error, $object->errors, 'errors');
	}
}

if ($action == 'setrefext' && $user->rights->banque->cheque) {
	$result = $object->fetch(GETPOST('id', 'int'));
	if ($result > 0) {
		$ref_ext = GETPOST('ref_ext');

		$result = $object->setValueFrom('ref_ext', $ref_ext, '', null, 'text', '', $user, 'CHECKDEPOSIT_MODIFY');
		if ($result < 0) {
			setEventMessages($object->error, $object->errors, 'errors');
		}
	} else {
		setEventMessages($object->error, $object->errors, 'errors');
	}
}

if ($action == 'setref' && $user->rights->banque->cheque) {
	$result = $object->fetch(GETPOST('id', 'int'));
	if ($result > 0) {
		$ref = GETPOST('ref');

		$result = $object->set_number($user, $ref);
		if ($result < 0) {
			setEventMessages($object->error, $object->errors, 'errors');
		}
	} else {
		setEventMessages($object->error, $object->errors, 'errors');
	}
}

if ($action == 'create' && $_POST["accountid"] > 0 && $user->rights->banque->cheque) {
	if (is_array($_POST['toRemise'])) {
		$result = $object->create($user, $_POST["accountid"], 0, $_POST['toRemise']);
		if ($result > 0) {
			if ($object->statut == 1) {     // If statut is validated, we build doc
				$object->fetch($object->id); // To force to reload all properties in correct property name
				// Define output language
				$outputlangs = $langs;
				$newlang = '';
				if ($conf->global->MAIN_MULTILANGS && empty($newlang) && !empty($_REQUEST['lang_id'])) {
					$newlang = $_REQUEST['lang_id'];
				}
				//if ($conf->global->MAIN_MULTILANGS && empty($newlang)) $newlang=$object->client->default_lang;
				if (!empty($newlang)) {
					$outputlangs = new Translate("", $conf);
					$outputlangs->setDefaultLang($newlang);
				}
				$result = $object->generatePdf($_POST["model"], $outputlangs);
			}

			header("Location: ".$_SERVER["PHP_SELF"]."?id=".$object->id);
			exit;
		} else {
			setEventMessages($object->error, $object->errors, 'errors');
		}
	} else {
		setEventMessages($langs->trans("ErrorSelectAtLeastOne"), null, 'mesgs');
		$action = 'new';
	}
}

if ($action == 'remove' && $id > 0 && GETPOST("lineid", 'int') > 0 && $user->rights->banque->cheque) {
	$object->id = $id;
	$result = $object->removeCheck(GETPOST("lineid", "int"));
	if ($result === 0) {
		header("Location: ".$_SERVER["PHP_SELF"]."?id=".$object->id);
		exit;
	} else {
		setEventMessages($object->error, $object->errors, 'errors');
	}
}

if ($action == 'confirm_delete' && $confirm == 'yes' && $user->rights->banque->cheque) {
	$object->id = $id;
	$result = $object->delete();
	if ($result == 0) {
		header("Location: index.php");
		exit;
	} else {
		setEventMessages($paiement->error, $paiement->errors, 'errors');
	}
}

if ($action == 'confirm_validate' && $confirm == 'yes' && $user->rights->banque->cheque) {
	$result = $object->fetch($id);
	$result = $object->validate($user);
	if ($result >= 0) {
		// Define output language
		$outputlangs = $langs;
		$newlang = '';
		if ($conf->global->MAIN_MULTILANGS && empty($newlang) && !empty($_REQUEST['lang_id'])) {
			$newlang = $_REQUEST['lang_id'];
		}
		//if ($conf->global->MAIN_MULTILANGS && empty($newlang)) $newlang=$object->client->default_lang;
		if (!empty($newlang)) {
			$outputlangs = new Translate("", $conf);
			$outputlangs->setDefaultLang($newlang);
		}
		$result = $object->generatePdf(GETPOST('model'), $outputlangs);

		header("Location: ".$_SERVER["PHP_SELF"]."?id=".$object->id);
		exit;
	} else {
		setEventMessages($object->error, $object->errors, 'errors');
	}
}

if ($action == 'confirm_reject_check' && $confirm == 'yes' && $user->rights->banque->cheque) {
	$reject_date = dol_mktime(0, 0, 0, GETPOST('rejectdate_month'), GETPOST('rejectdate_day'), GETPOST('rejectdate_year'));
	$rejected_check = GETPOST('bankid', 'int');

	$object->fetch($id);
	$paiement_id = $object->rejectCheck($rejected_check, $reject_date);
	if ($paiement_id > 0) {
		setEventMessages($langs->trans("CheckRejectedAndInvoicesReopened"), null, 'mesgs');
		//header("Location: ".DOL_URL_ROOT.'/compta/paiement/card.php?id='.$paiement_id);
		//exit;
		$action = '';
	} else {
		setEventMessages($object->error, $object->errors, 'errors');
		$action = '';
	}
}

if ($action == 'builddoc' && $user->rights->banque->cheque) {
	$result = $object->fetch($id);

	// Save last template used to generate document
	//if (GETPOST('model')) $object->setDocModel($user, GETPOST('model','alpha'));

	$outputlangs = $langs;
	$newlang = '';
	if ($conf->global->MAIN_MULTILANGS && empty($newlang) && !empty($_REQUEST['lang_id'])) {
		$newlang = $_REQUEST['lang_id'];
	}
	//if ($conf->global->MAIN_MULTILANGS && empty($newlang)) $newlang=$object->client->default_lang;
	if (!empty($newlang)) {
		$outputlangs = new Translate("", $conf);
		$outputlangs->setDefaultLang($newlang);
	}
	$result = $object->generatePdf($_POST["model"], $outputlangs);
	if ($result <= 0) {
		dol_print_error($db, $object->error);
		exit;
	} else {
		header('Location: '.$_SERVER["PHP_SELF"].'?id='.$object->id.(empty($conf->global->MAIN_JUMP_TAG) ? '' : '#builddoc'));
		exit;
	}
} elseif ($action == 'remove_file' && $user->rights->banque->cheque) {
	// Remove file in doc form
	if ($object->fetch($id) > 0) {
		include_once DOL_DOCUMENT_ROOT.'/core/lib/files.lib.php';

		$langs->load("other");

		$file = $dir.get_exdir($object->ref, 0, 1, 0, $object, 'cheque').GETPOST('file');
		$ret = dol_delete_file($file, 0, 0, 0, $object);
		if ($ret) {
			setEventMessages($langs->trans("FileWasRemoved", GETPOST('file')), null, 'mesgs');
		} else {
			setEventMessages($langs->trans("ErrorFailToDeleteFile", GETPOST('file')), null, 'errors');
		}
	}
}


/*
 * View
 */

if (GETPOST('removefilter')) {
	$filterdate = '';
	$filteraccountid = 0;
}

$title = $langs->trans("Cheques")." - ".$langs->trans("Card");
$helpurl = "";
llxHeader("", $title, $helpurl);

$form = new Form($db);
$formfile = new FormFile($db);


if ($action == 'new') {
	$head = array();
	$h = 0;
	$head[$h][0] = $_SERVER["PHP_SELF"].'?action=new';
	$head[$h][1] = $langs->trans("MenuChequeDeposits");
	$hselected = $h;
	$h++;

	print load_fiche_titre($langs->trans("Cheques"), '', 'bank_account');
} else {
	$result = $object->fetch($id, $ref);
	if ($result < 0) {
		dol_print_error($db, $object->error);
		exit;
	}

	$h = 0;
	$head[$h][0] = $_SERVER["PHP_SELF"].'?id='.$object->id;
	$head[$h][1] = $langs->trans("CheckReceipt");
	$hselected = $h;
	$h++;
	//  $head[$h][0] = DOL_URL_ROOT.'/compta/paiement/cheque/info.php?id='.$object->id;
	//  $head[$h][1] = $langs->trans("Info");
	//  $h++;

	print dol_get_fiche_head($head, $hselected, $langs->trans("Cheques"), -1, 'payment');

	/*
	 * Confirmation of slip's delete
	 */
	if ($action == 'delete') {
		print $form->formconfirm($_SERVER["PHP_SELF"].'?id='.$object->id, $langs->trans("DeleteCheckReceipt"), $langs->trans("ConfirmDeleteCheckReceipt"), 'confirm_delete', '', '', 1);
	}

	/*
	 * Confirmation of slip's validation
	 */
	if ($action == 'valide') {
		print $form->formconfirm($_SERVER["PHP_SELF"].'?id='.$object->id, $langs->trans("ValidateCheckReceipt"), $langs->trans("ConfirmValidateCheckReceipt"), 'confirm_validate', '', '', 1);
	}

	/*
	 * Confirm check rejection
	 */
	if ($action == 'reject_check') {
		$formquestion = array(
			array('type' => 'hidden', 'name' => 'bankid', 'value' => GETPOST('lineid', 'int')),
			array('type' => 'date', 'name' => 'rejectdate_', 'label' => $langs->trans("RejectCheckDate"), 'value' => dol_now())
		);
		print $form->formconfirm($_SERVER["PHP_SELF"].'?id='.$object->id, $langs->trans("RejectCheck"), $langs->trans("ConfirmRejectCheck"), 'confirm_reject_check', $formquestion, '', 1);
	}
}

$accounts = array();

if ($action == 'new') {
	$paymentstatic = new Paiement($db);
	$accountlinestatic = new AccountLine($db);

	$lines = array();

	$now = dol_now();

	print '<span class="opacitymedium">'.$langs->trans("SelectChequeTransactionAndGenerate").'</span><br><br>'."\n";

	print '<form class="nocellnopadd" action="'.$_SERVER["PHP_SELF"].'" method="POST">';
	print '<input type="hidden" name="token" value="'.newToken().'">';
	print '<input type="hidden" name="action" value="new">';

	print dol_get_fiche_head();

	print '<table class="border centpercent">';
	//print '<tr><td width="30%">'.$langs->trans('Date').'</td><td width="70%">'.dol_print_date($now,'day').'</td></tr>';
	// Filter
	print '<tr><td class="titlefieldcreate">'.$langs->trans("DateChequeReceived").'</td><td>';
	print $form->selectDate($filterdate, 'fd', 0, 0, 1, '', 1, 1);
	print '</td></tr>';
	print '<tr><td>'.$langs->trans("BankAccount").'</td><td>';
	$form->select_comptes($filteraccountid, 'accountid', 0, 'courant <> 2', 1);
	print '</td></tr>';
	print '</table>';

	print dol_get_fiche_end();

	print '<div class="center">';
	print '<input type="submit" class="button" name="filter" value="'.dol_escape_htmltag($langs->trans("ToFilter")).'">';
	if ($filterdate || $filteraccountid > 0) {
		print ' &nbsp; ';
		print '<input type="submit" class="button" name="removefilter" value="'.dol_escape_htmltag($langs->trans("RemoveFilter")).'">';
	}
	print '</div>';
	print '</form>';
	print '<br>';

	$sql = "SELECT ba.rowid as bid, ba.label,";
	$sql .= " b.rowid as transactionid, b.label as transactionlabel, b.datec as datec, b.dateo as date, ";
	$sql .= " b.amount, b.emetteur, b.num_chq, b.banque,";
	$sql .= " p.rowid as paymentid, p.ref as paymentref";
	$sql .= " FROM ".MAIN_DB_PREFIX."bank as b";
	$sql .= " LEFT JOIN ".MAIN_DB_PREFIX."paiement as p ON p.fk_bank = b.rowid";
	$sql .= " LEFT JOIN ".MAIN_DB_PREFIX."bank_account as ba ON (b.fk_account = ba.rowid)";
	$sql .= " WHERE b.fk_type = 'CHQ'";
	$sql .= " AND ba.entity IN (".getEntity('bank_account').")";
	$sql .= " AND b.fk_bordereau = 0";
	$sql .= " AND b.amount > 0";
	if ($filterdate) {
		$sql .= " AND b.dateo = '".$db->idate($filterdate)."'";
	}
	if ($filteraccountid > 0) {
		$sql .= " AND ba.rowid = ".((int) $filteraccountid);
	}
	$sql .= $db->order("b.dateo,b.rowid", "ASC");

	$resql = $db->query($sql);
	if ($resql) {
		$i = 0;
		while ($obj = $db->fetch_object($resql)) {
			$accounts[$obj->bid] = $obj->label;
			$lines[$obj->bid][$i]["date"] = $db->jdate($obj->date);
			$lines[$obj->bid][$i]["amount"] = $obj->amount;
			$lines[$obj->bid][$i]["emetteur"] = $obj->emetteur;
			$lines[$obj->bid][$i]["numero"] = $obj->num_chq;
			$lines[$obj->bid][$i]["banque"] = $obj->banque;
			$lines[$obj->bid][$i]["id"] = $obj->transactionid;
			$lines[$obj->bid][$i]["ref"] = $obj->transactionid;
			$lines[$obj->bid][$i]["label"] = $obj->transactionlabel;
			$lines[$obj->bid][$i]["paymentid"] = $obj->paymentid;
			$lines[$obj->bid][$i]["paymentref"] = $obj->paymentref;
			$i++;
		}

		if ($i == 0) {
			print '<div class="opacitymedium">'.$langs->trans("NoWaitingChecks").'</div><br>';
		}
	}

	foreach ($accounts as $bid => $account_label) {
		print '
        <script language="javascript" type="text/javascript">
        jQuery(document).ready(function()
        {
            jQuery("#checkall_'.$bid.'").click(function()
            {
                jQuery(".checkforremise_'.$bid.'").prop(\'checked\', true);
            });
            jQuery("#checknone_'.$bid.'").click(function()
            {
                jQuery(".checkforremise_'.$bid.'").prop(\'checked\', false);
            });
        });
        </script>
        ';

		$num = $db->num_rows($resql);
		print '<form action="'.$_SERVER["PHP_SELF"].'" method="POST">';
		print '<input type="hidden" name="token" value="'.newToken().'">';
		print '<input type="hidden" name="action" value="create">';
		print '<input type="hidden" name="accountid" value="'.$bid.'">';

		$moreforfilter = '';
		print '<div class="div-table-responsive-no-min">';
		print '<table class="tagtable liste'.($moreforfilter ? " listwithfilterbefore" : "").'">'."\n";

		print '<tr class="liste_titre">';
		print '<td>'.$langs->trans("DateChequeReceived").'</td>'."\n";
		print '<td>'.$langs->trans("ChequeNumber")."</td>\n";
		print '<td>'.$langs->trans("CheckTransmitter")."</td>\n";
		print '<td>'.$langs->trans("Bank")."</td>\n";
		print '<td>'.$langs->trans("Amount")."</td>\n";
		print '<td class="center">'.$langs->trans("Payment")."</td>\n";
		print '<td class="center">'.$langs->trans("LineRecord")."</td>\n";
		print '<td class="center">'.$langs->trans("Select")."<br>";
		if ($conf->use_javascript_ajax) {
			print '<a href="#" id="checkall_'.$bid.'">'.$langs->trans("All").'</a> / <a href="#" id="checknone_'.$bid.'">'.$langs->trans("None").'</a>';
		}
		print '</td>';
		print "</tr>\n";

		if (count($lines[$bid])) {
			foreach ($lines[$bid] as $lid => $value) {
				//$account_id = $bid; FIXME not used

				// FIXME $accounts[$bid] is a label !
				/*if (! isset($accounts[$bid]))
					$accounts[$bid]=0;
				$accounts[$bid] += 1;*/

				print '<tr class="oddeven">';
				print '<td>'.dol_print_date($value["date"], 'day').'</td>';
				print '<td>'.$value["numero"]."</td>\n";
				print '<td>'.$value["emetteur"]."</td>\n";
				print '<td>'.$value["banque"]."</td>\n";
				print '<td class="right">'.price($value["amount"], 0, $langs, 1, -1, -1, $conf->currency).'</td>';

				// Link to payment
				print '<td class="center">';
				$paymentstatic->id = $value["paymentid"];
				$paymentstatic->ref = $value["paymentref"];
				if ($paymentstatic->id) {
					print $paymentstatic->getNomUrl(1);
				} else {
					print '&nbsp;';
				}
				print '</td>';
				// Link to bank transaction
				print '<td class="center">';
<<<<<<< HEAD
				$accountlinestatic->rowid = $value["id"];
				if ($accountlinestatic->rowid) {
=======
				$accountlinestatic->id = $value["id"];
				$accountlinestatic->ref = $value["ref"];
				if ($accountlinestatic->id > 0) {
>>>>>>> f328e08b
					print $accountlinestatic->getNomUrl(1);
				} else {
					print '&nbsp;';
				}
				print '</td>';

				print '<td class="center">';
				print '<input id="'.$value["id"].'" class="flat checkforremise_'.$bid.'" checked type="checkbox" name="toRemise[]" value="'.$value["id"].'">';
				print '</td>';
				print '</tr>';

				$i++;
			}
		}
		print "</table>";
		print '</div>';

		print '<div class="tabsAction">';
		if ($user->rights->banque->cheque) {
			print '<input type="submit" class="button" value="'.$langs->trans('NewCheckDepositOn', $account_label).'">';
		} else {
			print '<a class="butActionRefused classfortooltip" href="#" title="'.$langs->trans("NotEnoughPermissions").'">'.$langs->trans('NewCheckDepositOn', $account_label).'</a>';
		}
		print '</div><br>';
		print '</form>';
	}
} else {
	$paymentstatic = new Paiement($db);
	$accountlinestatic = new AccountLine($db);
	$accountstatic = new Account($db);
	$accountstatic->fetch($object->account_id);

	$linkback = '<a href="'.DOL_URL_ROOT.'/compta/paiement/cheque/list.php?restore_lastsearch_values=1">'.$langs->trans("BackToList").'</a>';

	$morehtmlref = '';
	dol_banner_tab($object, 'ref', $linkback, 1, 'ref', 'ref', $morehtmlref);


	print '<div class="fichecenter">';
	print '<div class="underbanner clearboth"></div>';


	print '<table class="border centpercent">';

	print '<tr><td class="titlefield">';

	print '<table class="nobordernopadding" width="100%"><tr><td>';
	print $langs->trans('Date');
	print '</td>';
	if ($action != 'editdate') {
		print '<td class="right"><a class="editfielda" href="'.$_SERVER["PHP_SELF"].'?action=editdate&amp;id='.$object->id.'">'.img_edit($langs->trans('SetDate'), 1).'</a></td>';
	}
	print '</tr></table>';
	print '</td><td colspan="2">';
	if ($action == 'editdate') {
		print '<form name="setdate" action="'.$_SERVER["PHP_SELF"].'?id='.$object->id.'" method="post">';
		print '<input type="hidden" name="token" value="'.newToken().'">';
		print '<input type="hidden" name="action" value="setdate">';
		print $form->selectDate($object->date_bordereau, 'datecreate_', '', '', '', "setdate");
		print '<input type="submit" class="button" value="'.$langs->trans('Modify').'">';
		print '</form>';
	} else {
		print $object->date_bordereau ? dol_print_date($object->date_bordereau, 'day') : '&nbsp;';
	}

	print '</td>';
	print '</tr>';

	// External ref
	/* Ext ref are not visible field on standard usage
	print '<tr><td>';

	print '<table class="nobordernopadding" width="100%"><tr><td>';
	print $langs->trans('RefExt');
	print '</td>';
	if ($action != 'editrefext') print '<td class="right"><a class="editfielda" href="'.$_SERVER["PHP_SELF"].'?action=editrefext&amp;id='.$object->id.'">'.img_edit($langs->trans('SetRefExt'),1).'</a></td>';
	print '</tr></table>';
	print '</td><td colspan="2">';
	if ($action == 'editrefext')
	{
		print '<form name="setrefext" action="'.$_SERVER["PHP_SELF"].'?id='.$object->id.'" method="post">';
		print '<input type="hidden" name="token" value="'.newToken().'">';
		print '<input type="hidden" name="action" value="setrefext">';
		print '<input type="text" name="ref_ext" value="'.$object->ref_ext.'">';
		print '<input type="submit" class="button" value="'.$langs->trans('Modify').'">';
		print '</form>';
	}
	else
	{
		print $object->ref_ext;
	}

	print '</td>';
	print '</tr>';
	*/

	print '<tr><td>'.$langs->trans('Account').'</td><td colspan="2">';
	print $accountstatic->getNomUrl(1);
	print '</td></tr>';

	// Number of bank checks
	print '<tr><td>'.$langs->trans('NbOfCheques').'</td><td colspan="2">';
	print $object->nbcheque;
	print '</td></tr>';

	print '<tr><td>'.$langs->trans('Total').'</td><td colspan="2">';
	print price($object->amount);
	print '</td></tr>';

	/*print '<tr><td>'.$langs->trans('Status').'</td><td colspan="2">';
	print $object->getLibStatut(4);
	print '</td></tr>';*/

	print '</table><br>';

	print '</div>';


	// List of bank checks
	$sql = "SELECT b.rowid, b.rowid as ref, b.label, b.amount, b.num_chq, b.emetteur,";
	$sql .= " b.dateo as date, b.datec as datec, b.banque,";
	$sql .= " p.rowid as pid, p.ref as pref, ba.rowid as bid, p.statut";
	$sql .= " FROM ".MAIN_DB_PREFIX."bank_account as ba";
	$sql .= " LEFT JOIN ".MAIN_DB_PREFIX."bank as b ON (b.fk_account = ba.rowid)";
	$sql .= " LEFT JOIN ".MAIN_DB_PREFIX."paiement as p ON p.fk_bank = b.rowid";
	$sql .= " WHERE ba.entity IN (".getEntity('bank_account').")";
	$sql .= " AND b.fk_type= 'CHQ'";
	$sql .= " AND b.fk_bordereau = ".$object->id;
	$sql .= $db->order($sortfield, $sortorder);

	$resql = $db->query($sql);
	if ($resql) {
		$num = $db->num_rows($resql);

		print '<div class="div-table-responsive">';
		print '<table class="noborder centpercent">';

		$param = "&amp;id=".$object->id;

		print '<tr class="liste_titre">';
		print_liste_field_titre("Cheques", '', '', '', '', 'width="30"');
		print_liste_field_titre("DateChequeReceived", $_SERVER["PHP_SELF"], "b.dateo,b.rowid", "", $param, 'align="center"', $sortfield, $sortorder);
		print_liste_field_titre("Numero", $_SERVER["PHP_SELF"], "b.num_chq", "", $param, 'align="center"', $sortfield, $sortorder);
		print_liste_field_titre("CheckTransmitter", $_SERVER["PHP_SELF"], "b.emetteur", "", $param, "", $sortfield, $sortorder);
		print_liste_field_titre("Bank", $_SERVER["PHP_SELF"], "b.banque", "", $param, "", $sortfield, $sortorder);
		print_liste_field_titre("Amount", $_SERVER["PHP_SELF"], "b.amount", "", $param, 'class="right"', $sortfield, $sortorder);
		print_liste_field_titre("Payment", $_SERVER["PHP_SELF"], "p.rowid", "", $param, 'align="center"', $sortfield, $sortorder);
		print_liste_field_titre("LineRecord", $_SERVER["PHP_SELF"], "b.rowid", "", $param, 'align="center"', $sortfield, $sortorder);
		print_liste_field_titre('');
		print "</tr>\n";

		$i = 1;
		if ($num > 0) {
			while ($objp = $db->fetch_object($resql)) {
				print '<tr class="oddeven">';
				print '<td class="center">'.$i.'</td>';
				print '<td class="center">'.dol_print_date($db->jdate($objp->date), 'day').'</td>'; // Operation date
				print '<td class="center">'.($objp->num_chq ? $objp->num_chq : '&nbsp;').'</td>';
				print '<td>'.dol_trunc($objp->emetteur, 24).'</td>';
				print '<td>'.dol_trunc($objp->banque, 24).'</td>';
				print '<td class="right">'.price($objp->amount).'</td>';
				// Link to payment
				print '<td class="center">';
				$paymentstatic->id = $objp->pid;
				$paymentstatic->ref = $objp->pref;
				if ($paymentstatic->id) {
					print $paymentstatic->getNomUrl(1);
				} else {
					print '&nbsp;';
				}
				print '</td>';
				// Link to bank transaction
				print '<td class="center">';
				$accountlinestatic->id = $objp->rowid;
				$accountlinestatic->ref = $objp->ref;
				if ($accountlinestatic->id > 0) {
					print $accountlinestatic->getNomUrl(1);
				} else {
					print '&nbsp;';
				}
				print '</td>';
				// Action button
				print '<td class="right">';
				if ($object->statut == 0) {
					print '<a href="'.$_SERVER["PHP_SELF"].'?id='.$object->id.'&amp;action=remove&amp;lineid='.$objp->rowid.'">'.img_delete().'</a>';
				}
				if ($object->statut == 1 && $objp->statut != 2) {
					print '<a href="'.$_SERVER["PHP_SELF"].'?id='.$object->id.'&amp;action=reject_check&amp;lineid='.$objp->rowid.'">'.img_picto($langs->trans("RejectCheck"), 'disable').'</a>';
				}
				if ($objp->statut == 2) {
					print ' &nbsp; '.img_picto($langs->trans('CheckRejected'), 'statut8').'</a>';
				}
				print '</td>';
				print '</tr>';

				$i++;
			}
		} else {
			print '<td colspan="8" class="opacitymedium">';
			print $langs->trans("None");
			print '</td>';
		}

		print "</table>";

		// Cheque denormalized data nbcheque is similar to real number of bank check
		if ($num > 0 && $i < ($object->nbcheque + 1)) {
			// Show warning that some records were removed.
			$langs->load("errors");
			print info_admin($langs->trans("WarningSomeBankTransactionByChequeWereRemovedAfter"), 0, 0, 'warning');
			// TODO Fix data ->nbcheque and ->amount
		}

		print "</div>";
	} else {
		dol_print_error($db);
	}

	print dol_get_fiche_end();
}




/*
 * Actions Buttons
 */

print '<div class="tabsAction">';

if ($user->socid == 0 && !empty($object->id) && $object->statut == 0 && $user->rights->banque->cheque) {
	print '<a class="butAction" href="'.$_SERVER["PHP_SELF"].'?id='.$object->id.'&amp;action=valide&amp;token='.newToken().'&amp;sortfield='.$sortfield.'&amp;sortorder='.$sortorder.'">'.$langs->trans('Validate').'</a>';
}

if ($user->socid == 0 && !empty($object->id) && $user->rights->banque->cheque) {
	print '<a class="butActionDelete" href="'.$_SERVER["PHP_SELF"].'?id='.$object->id.'&amp;action=delete&amp;token='.newToken().'&amp;sortfield='.$sortfield.'&amp;sortorder='.$sortorder.'">'.$langs->trans('Delete').'</a>';
}
print '</div>';



if ($action != 'new') {
	if ($object->statut == 1) {
		$filename = dol_sanitizeFileName($object->ref);
		$filedir = $dir.get_exdir($object->ref, 0, 1, 0, $object, 'checkdeposits');
		$urlsource = $_SERVER["PHP_SELF"]."?id=".$object->id;

		print $formfile->showdocuments('remisecheque', $filename, $filedir, $urlsource, 1, 1);

		print '<br>';
	}
}

// End of page
llxFooter();
$db->close();<|MERGE_RESOLUTION|>--- conflicted
+++ resolved
@@ -476,14 +476,9 @@
 				print '</td>';
 				// Link to bank transaction
 				print '<td class="center">';
-<<<<<<< HEAD
-				$accountlinestatic->rowid = $value["id"];
-				if ($accountlinestatic->rowid) {
-=======
 				$accountlinestatic->id = $value["id"];
 				$accountlinestatic->ref = $value["ref"];
 				if ($accountlinestatic->id > 0) {
->>>>>>> f328e08b
 					print $accountlinestatic->getNomUrl(1);
 				} else {
 					print '&nbsp;';
