<?php
/* Copyright (C) 2001-2006	Rodolphe Quiedeville	<rodolphe@quiedeville.org>
 * Copyright (C) 2004-2011	Laurent Destailleur		<eldy@users.sourceforge.net>
 * Copyright (C) 2005-2009	Regis Houssin			<regis.houssin@inodbox.com>
 * Copyright (C) 2013		Cédric Salvador			<csalvador@gpcsolutions.fr>
 * Copyright (C) 2015		Jean-François Ferry		<jfefe@aternatik.fr>
 * Copyright (C) 2015		Juanjo Menent			<jmenent@2byte.es>
 * Copyright (C) 2017		Alexandre Spangaro		<aspangaro@open-dsi.fr>
 * Copyright (C) 2018-2021	Ferran Marcet			<fmarcet@2byte.es>
 * Copyright (C) 2018		Charlene Benke			<charlie@patas-monkey.com>
 * Copyright (C) 2020		Tobias Sekan			<tobias.sekan@startmail.com>
 *
 * This program is free software; you can redistribute it and/or modify
 * it under the terms of the GNU General Public License as published by
 * the Free Software Foundation; either version 3 of the License, or
 * (at your option) any later version.
 *
 * This program is distributed in the hope that it will be useful,
 * but WITHOUT ANY WARRANTY; without even the implied warranty of
 * MERCHANTABILITY or FITNESS FOR A PARTICULAR PURPOSE.  See the
 * GNU General Public License for more details.
 *
 * You should have received a copy of the GNU General Public License
 * along with this program. If not, see <https://www.gnu.org/licenses/>.
 */

/**
 *	\file       htdocs/compta/paiement/list.php
 *  \ingroup    compta
 *  \brief      Payment page for customer invoices
 */

require '../../main.inc.php';
require_once DOL_DOCUMENT_ROOT.'/compta/paiement/class/paiement.class.php';
require_once DOL_DOCUMENT_ROOT.'/compta/bank/class/account.class.php';
require_once DOL_DOCUMENT_ROOT.'/core/class/html.formother.class.php';
require_once DOL_DOCUMENT_ROOT.'/core/lib/date.lib.php';
require_once DOL_DOCUMENT_ROOT.'/accountancy/class/accountingjournal.class.php';

// Load translation files required by the page
$langs->loadLangs(array('bills', 'banks', 'compta', 'companies'));

$action				= GETPOST('action', 'alpha');
$massaction			= GETPOST('massaction', 'alpha');
$confirm			= GETPOST('confirm', 'alpha');
$optioncss = GETPOST('optioncss', 'alpha');
$contextpage		= GETPOST('contextpage', 'aZ') ? GETPOST('contextpage', 'aZ') : 'paymentlist';

$facid				= GETPOST('facid', 'int');
$socid				= GETPOST('socid', 'int');
$userid = GETPOST('userid', 'int');
$day = GETPOST('day', 'int');
$month				= GETPOST('month', 'int');
$year = GETPOST('year', 'int');

// Security check
if ($user->socid) $socid = $user->socid;
$result = restrictedArea($user, 'facture', $facid, '');

$search_ref = GETPOST("search_ref", "alpha");
$search_company		= GETPOST("search_company", 'alpha');
$search_paymenttype	= GETPOST("search_paymenttype");
$search_account		= GETPOST("search_account", "int");
$search_payment_num	= GETPOST('search_payment_num', 'alpha');
$search_amount = GETPOST("search_amount", 'alpha'); // alpha because we must be able to search on "< x"

$limit = GETPOST('limit', 'int') ? GETPOST('limit', 'int') : $conf->liste_limit;
$sortfield			= GETPOST("sortfield", 'alpha');
$sortorder			= GETPOST("sortorder", 'alpha');
$page = GETPOSTISSET('pageplusone') ? (GETPOST('pageplusone') - 1) : GETPOST("page", 'int');

if (empty($page) || $page == -1) {
	$page = 0; // If $page is not defined, or '' or -1
}
$offset = $limit * $page;
$pageprev = $page - 1;
$pagenext = $page + 1;

if (!$sortorder) {
	$sortorder = "DESC";
}
if (!$sortfield) {
	$sortfield = "p.ref";
}

$search_all = trim(GETPOSTISSET("search_all") ? GETPOST("search_all", 'alpha') : GETPOST('sall'));

// List of fields to search into when doing a "search in all"
$fieldstosearchall = array(
	'p.ref'=>"RefPayment",
	's.nom'=>"ThirdParty",
	'p.num_paiement'=>"Numero",
	'p.amount'=>"Amount",
);

$arrayfields = array(
	'p.ref'				=> array('label'=>"RefPayment", 'checked'=>1, 'position'=>10),
	'p.datep'			=> array('label'=>"Date", 'checked'=>1, 'position'=>20),
	's.nom'				=> array('label'=>"ThirdParty", 'checked'=>1, 'position'=>30),
	'c.libelle'			=> array('label'=>"Type", 'checked'=>1, 'position'=>40),
	'transaction'		=> array('label'=>"BankTransactionLine", 'checked'=>1, 'position'=>50, 'enabled'=>(!empty($conf->banque->enabled))),
	'ba.label'			=> array('label'=>"Account", 'checked'=>1, 'position'=>60, 'enabled'=>(!empty($conf->banque->enabled))),
	'p.num_paiement'	=> array('label'=>"Numero", 'checked'=>1, 'position'=>70, 'tooltip'=>"ChequeOrTransferNumber"),
	'p.amount'			=> array('label'=>"Amount", 'checked'=>1, 'position'=>80),
	'p.statut'			=> array('label'=>"Status", 'checked'=>1, 'position'=>90, 'enabled'=>(!empty($conf->global->BILL_ADD_PAYMENT_VALIDATION))),
);
$arrayfields = dol_sort_array($arrayfields, 'position');

// Initialize technical object to manage hooks of page. Note that conf->hooks_modules contains array of hook context
$hookmanager->initHooks(array('paymentlist'));
$object = new Paiement($db);

/*
 * Actions
 */

$parameters = array('socid'=>$socid);
$reshook = $hookmanager->executeHooks('doActions', $parameters, $object, $action); // Note that $action and $object may have been modified by some hooks
if ($reshook < 0) {
	setEventMessages($hookmanager->error, $hookmanager->errors, 'errors');
}


if (empty($reshook)) {
	include DOL_DOCUMENT_ROOT.'/core/actions_changeselectedfields.inc.php';

	// All tests are required to be compatible with all browsers
	if (GETPOST('button_removefilter_x', 'alpha') || GETPOST('button_removefilter.x', 'alpha') || GETPOST('button_removefilter', 'alpha')) {
		$search_ref = '';
		$search_account = '';
		$search_amount = '';
		$search_paymenttype = '';
		$search_payment_num = '';
		$search_company = '';
		$day = '';
		$year = '';
		$month = '';
		$option = '';
		$toselect = '';
		$search_array_options = array();
	}
}

/*
 * View
 */

$form = new Form($db);
$formother = new FormOther($db);
$accountstatic = new Account($db);
$companystatic = new Societe($db);
$bankline = new AccountLine($db);

llxHeader('', $langs->trans('ListPayment'));

if (GETPOST("orphelins", "alpha")) {
	// Payments not linked to an invoice. Should not happend. For debug only.
	$sql = "SELECT p.rowid, p.ref, p.datep, p.amount, p.statut, p.num_paiement";
	$sql .= ", c.code as paiement_code";

	// Add fields from hooks
	$parameters = array();
	$reshook = $hookmanager->executeHooks('printFieldListSelect', $parameters); // Note that $action and $object may have been modified by hook
	$sql .= $hookmanager->resPrint;
	$sql .= " FROM ".MAIN_DB_PREFIX."paiement as p LEFT JOIN ".MAIN_DB_PREFIX."c_paiement as c ON p.fk_paiement = c.id";
	$sql .= " LEFT JOIN ".MAIN_DB_PREFIX."paiement_facture as pf ON p.rowid = pf.fk_paiement";
	$sql .= " WHERE p.entity IN (".getEntity('invoice').")";
	$sql .= " AND pf.fk_facture IS NULL";

	// Add where from hooks
	$parameters = array();
	$reshook = $hookmanager->executeHooks('printFieldListWhere', $parameters); // Note that $action and $object may have been modified by hook
	$sql .= $hookmanager->resPrint;
} else {
	// DISTINCT is to avoid duplicate when there is a link to sales representatives
	$sql = "SELECT DISTINCT p.rowid, p.ref, p.datep, p.fk_bank, p.amount, p.statut, p.num_paiement";
	$sql .= ", c.code as paiement_code";
	$sql .= ", ba.rowid as bid, ba.ref as bref, ba.label as blabel, ba.number, ba.account_number as account_number, ba.fk_accountancy_journal as accountancy_journal";
	$sql .= ", s.rowid as socid, s.nom as name, s.email";

	// Add fields from hooks
	$parameters = array();
	$reshook = $hookmanager->executeHooks('printFieldListSelect', $parameters); // Note that $action and $object may have been modified by hook
	$sql .= $hookmanager->resPrint;
	$sql .= " FROM ".MAIN_DB_PREFIX."paiement as p";
	$sql .= " LEFT JOIN ".MAIN_DB_PREFIX."c_paiement as c ON p.fk_paiement = c.id";
	$sql .= " LEFT JOIN ".MAIN_DB_PREFIX."bank as b ON p.fk_bank = b.rowid";
	$sql .= " LEFT JOIN ".MAIN_DB_PREFIX."bank_account as ba ON b.fk_account = ba.rowid";
	$sql .= " LEFT JOIN ".MAIN_DB_PREFIX."paiement_facture as pf ON p.rowid = pf.fk_paiement";
	$sql .= " LEFT JOIN ".MAIN_DB_PREFIX."facture as f ON pf.fk_facture = f.rowid";
	$sql .= " LEFT JOIN ".MAIN_DB_PREFIX."societe as s ON f.fk_soc = s.rowid";
	if (!$user->rights->societe->client->voir && !$socid) {
		$sql .= " LEFT JOIN ".MAIN_DB_PREFIX."societe_commerciaux as sc ON s.rowid = sc.fk_soc";
	}
	$sql .= " WHERE p.entity IN (".getEntity('invoice').")";
	if (!$user->rights->societe->client->voir && !$socid) {
		$sql .= " AND sc.fk_user = ".((int) $user->id);
	}
	if ($socid > 0) {
		$sql .= " AND f.fk_soc = ".((int) $socid);
	}
	if ($userid) {
		if ($userid == -1) {
			$sql .= " AND f.fk_user_author IS NULL";
		} else {
			$sql .= " AND f.fk_user_author = ".((int) $userid);
		}
	}

	// Search criteria
	$sql .= dolSqlDateFilter("p.datep", $day, $month, $year);
	if ($search_ref) {
		$sql .= natural_search('p.ref', $search_ref);
	}
	if ($search_account > 0) {
		$sql .= " AND b.fk_account=".((int) $search_account);
	}
	if ($search_paymenttype != '') {
		$sql .= " AND c.code='".$db->escape($search_paymenttype)."'";
	}
	if ($search_payment_num != '') {
		$sql .= natural_search('p.num_paiement', $search_payment_num);
	}
	if ($search_amount) {
		$sql .= natural_search('p.amount', $search_amount, 1);
	}
	if ($search_company) {
		$sql .= natural_search('s.nom', $search_company);
	}

	if ($search_all) {
		$sql .= natural_search(array_keys($fieldstosearchall), $search_all);
	}

	// Add where from hooks
	$parameters = array();
	$reshook = $hookmanager->executeHooks('printFieldListWhere', $parameters); // Note that $action and $object may have been modified by hook
	$sql .= $hookmanager->resPrint;
}
$sql .= $db->order($sortfield, $sortorder);

$nbtotalofrecords = '';
if (empty($conf->global->MAIN_DISABLE_FULL_SCANLIST)) {
	$result = $db->query($sql);
	$nbtotalofrecords = $db->num_rows($result);

	// if total resultset is smaller then paging size (filtering), goto and load page 0
	if (($page * $limit) > $nbtotalofrecords) {
		$page = 0;
		$offset = 0;
	}
}

$sql .= $db->plimit($limit + 1, $offset);

$resql = $db->query($sql);
if (!$resql) {
	dol_print_error($db);
	llxFooter();
	$db->close();
	exit;
}

$num = $db->num_rows($resql);

$param = '';
if (!empty($contextpage) && $contextpage != $_SERVER["PHP_SELF"]) {
	$param .= '&contextpage='.urlencode($contextpage);
}
if ($limit > 0 && $limit != $conf->liste_limit) {
	$param .= '&limit='.urlencode($limit);
}
$param .= (GETPOST("orphelins") ? "&orphelins=1" : '');
$param .= ($search_ref ? "&search_ref=".urlencode($search_ref) : '');
$param .= ($search_company ? "&search_company=".urlencode($search_company) : '');
$param .= ($search_amount ? "&search_amount=".urlencode($search_amount) : '');
$param .= ($search_paymenttype ? "&search_paymenttype=".urlencode($search_paymenttype) : '');
$param .= ($search_account ? "&search_account=".urlencode($search_account) : '');
$param .= ($day ? "&day=".urlencode($day) : '');
$param .= ($month ? "&month=".urlencode($month) : '');
$param .= ($year ? "&year=".urlencode($year) : '');
$param .= ($search_payment_num ? "&search_payment_num=".urlencode($search_payment_num) : '');
if ($optioncss != '') {
	$param .= '&optioncss='.urlencode($optioncss);
}

print '<form method="POST" action="'.$_SERVER["PHP_SELF"].'">';
if ($optioncss != '') {
	print '<input type="hidden" name="optioncss" value="'.$optioncss.'">';
}
print '<input type="hidden" name="token" value="'.newToken().'">';
print '<input type="hidden" name="action" value="list">';
print '<input type="hidden" name="formfilteraction" id="formfilteraction" value="list">';
print '<input type="hidden" name="sortfield" value="'.$sortfield.'">';
print '<input type="hidden" name="sortorder" value="'.$sortorder.'">';
print '<input type="hidden" name="contextpage" value="'.$contextpage.'">';

print_barre_liste($langs->trans("ReceivedCustomersPayments"), $page, $_SERVER["PHP_SELF"], $param, $sortfield, $sortorder, '', $num, $nbtotalofrecords, 'bill', 0, '', '', $limit, 0, 0, 1);

if ($search_all) {
	foreach ($fieldstosearchall as $key => $val) {
		$fieldstosearchall[$key] = $langs->trans($val);
	}
	print '<div class="divsearchfieldfilter">'.$langs->trans("FilterOnInto", $search_all).join(', ', $fieldstosearchall).'</div>';
}

$varpage = empty($contextpage) ? $_SERVER["PHP_SELF"] : $contextpage;
$selectedfields = $form->multiSelectArrayWithCheckbox('selectedfields', $arrayfields, $varpage); // This also change content of $arrayfields
if ($massactionbutton) {
	$selectedfields .= $form->showCheckAddButtons('checkforselect', 1);
}

print '<div class="div-table-responsive">';
print '<table class="tagtable liste'.($moreforfilter ? " listwithfilterbefore" : '').'">';

print '<tr class="liste_titre_filter">';

// Filters: Lines (placeholder)
print '<tr class="liste_titre_filter">';
if (!empty($conf->global->MAIN_VIEW_LINE_NUMBER_IN_LIST)) {
	print '<td class="liste_titre">';
	print '</td>';
}

// Filter: Ref
if (!empty($arrayfields['p.ref']['checked'])) {
	print '<td class="liste_titre left">';
	print '<input class="flat" type="text" size="4" name="search_ref" value="'.dol_escape_htmltag($search_ref).'">';
	print '</td>';
}

// Filter: Date
if (!empty($arrayfields['p.datep']['checked'])) {
	print '<td class="liste_titre center">';
	if (!empty($conf->global->MAIN_LIST_FILTER_ON_DAY)) {
		print '<input class="flat width25 valignmiddle" type="text" maxlength="2" name="day" value="'.dol_escape_htmltag($day).'">';
	}
	print '<input class="flat width25 valignmiddle" type="text" maxlength="2" name="month" value="'.dol_escape_htmltag($month).'">';
	$formother->select_year($year ? $year : -1, 'year', 1, 20, 5);
	print '</td>';
}

// Filter: Thirdparty
if (!empty($arrayfields['s.nom']['checked'])) {
	print '<td class="liste_titre">';
	print '<input class="flat" type="text" size="6" name="search_company" value="'.dol_escape_htmltag($search_company).'">';
	print '</td>';
}

// Filter: Payment type
if (!empty($arrayfields['c.libelle']['checked'])) {
	print '<td class="liste_titre">';
	$form->select_types_paiements($search_paymenttype, 'search_paymenttype', '', 2, 1, 1);
	print '</td>';
}

// Filter: Bank transaction number
if (!empty($arrayfields['transaction']['checked'])) {
	print '<td class="liste_titre">';
	print '<input class="flat" type="text" size="4" name="search_payment_num" value="'.dol_escape_htmltag($search_payment_num).'">';
	print '</td>';
}

// Filter: Cheque number (fund transfer)
if (!empty($arrayfields['p.num_paiement']['checked'])) {
	print '<td class="liste_titre">';
	print '</td>';
}

// Filter: Bank account
if (!empty($arrayfields['ba.label']['checked'])) {
	print '<td class="liste_titre">';
	$form->select_comptes($search_account, 'search_account', 0, '', 1);
	print '</td>';
}

// Filter: Amount
if (!empty($arrayfields['p.amount']['checked'])) {
	print '<td class="liste_titre right">';
	print '<input class="flat" type="text" size="4" name="search_amount" value="'.dol_escape_htmltag($search_amount).'">';
	print '</td>';
}

// Filter: Status (only placeholder)
if (!empty($arrayfields['p.statut']['checked'])) {
	print '<td class="liste_titre right">';
	print '</td>';
}

// Fields from hook
$parameters = array('arrayfields'=>$arrayfields);
$reshook = $hookmanager->executeHooks('printFieldListOption', $parameters); // Note that $action and $object may have been modified by hook
print $hookmanager->resPrint;

print '<td class="liste_titre maxwidthsearch">';
print $form->showFilterAndCheckAddButtons(0);
print '</td>';

print "</tr>";

print '<tr class="liste_titre">';
if (!empty($conf->global->MAIN_VIEW_LINE_NUMBER_IN_LIST)) {
	print_liste_field_titre('#', $_SERVER['PHP_SELF'], '', '', $param, '', $sortfield, $sortorder);
}
if (!empty($arrayfields['p.ref']['checked'])) {
	print_liste_field_titre($arrayfields['p.ref']['label'], $_SERVER["PHP_SELF"], "p.ref", '', $param, '', $sortfield, $sortorder);
}
if (!empty($arrayfields['p.datep']['checked'])) {
	print_liste_field_titre($arrayfields['p.datep']['label'], $_SERVER["PHP_SELF"], "p.datep", '', $param, '', $sortfield, $sortorder, 'center ');
}
if (!empty($arrayfields['s.nom']['checked'])) {
	print_liste_field_titre($arrayfields['s.nom']['label'], $_SERVER["PHP_SELF"], "s.nom", '', $param, '', $sortfield, $sortorder);
}
if (!empty($arrayfields['c.libelle']['checked'])) {
	print_liste_field_titre($arrayfields['c.libelle']['label'], $_SERVER["PHP_SELF"], "c.libelle", '', $param, '', $sortfield, $sortorder);
}
if (!empty($arrayfields['p.num_paiement']['checked'])) {
	print_liste_field_titre($arrayfields['p.num_paiement']['label'], $_SERVER["PHP_SELF"], "p.num_paiement", '', $param, '', $sortfield, $sortorder, '', $arrayfields['p.num_paiement']['tooltip']);
}
if (!empty($arrayfields['transaction']['checked'])) {
	print_liste_field_titre($arrayfields['transaction']['label'], $_SERVER["PHP_SELF"], '', '', $param, '', $sortfield, $sortorder);
}
if (!empty($arrayfields['ba.label']['checked'])) {
	print_liste_field_titre($arrayfields['ba.label']['label'], $_SERVER["PHP_SELF"], "ba.label", '', $param, '', $sortfield, $sortorder);
}
if (!empty($arrayfields['p.amount']['checked'])) {
	print_liste_field_titre($arrayfields['p.amount']['label'], $_SERVER["PHP_SELF"], "p.amount", '', $param, 'class="right"', $sortfield, $sortorder);
}
if (!empty($arrayfields['p.statut']['checked'])) {
	print_liste_field_titre($arrayfields['p.statut']['label'], $_SERVER["PHP_SELF"], "p.statut", '', $param, 'class="right"', $sortfield, $sortorder);
}

// Hook fields
$parameters = array('arrayfields'=>$arrayfields, 'param'=>$param, 'sortfield'=>$sortfield, 'sortorder'=>$sortorder);
$reshook = $hookmanager->executeHooks('printFieldListTitle', $parameters); // Note that $action and $object may have been modified by hook
print $hookmanager->resPrint;

print_liste_field_titre($selectedfields, $_SERVER["PHP_SELF"], '', '', '', 'align="center"', $sortfield, $sortorder, 'maxwidthsearch ');
print "</tr>";

$checkedCount = 0;
foreach ($arrayfields as $column) {
	if ($column['checked']) {
		$checkedCount++;
	}
}

$i = 0;
$totalarray = array();
while ($i < min($num, $limit)) {
	$objp = $db->fetch_object($resql);

	$object->id = $objp->rowid;
	$object->ref = ($objp->ref ? $objp->ref : $objp->rowid);

	$companystatic->id = $objp->socid;
	$companystatic->name = $objp->name;
	$companystatic->email = $objp->email;

	print '<tr class="oddeven">';

	// No
	if (!empty($conf->global->MAIN_VIEW_LINE_NUMBER_IN_LIST)) {
		print '<td>'.(($offset * $limit) + $i).'</td>';
		if (!$i) {
			$totalarray['nbfield']++;
		}
	}

	// Ref
	if (!empty($arrayfields['p.ref']['checked'])) {
		print '<td>'.$object->getNomUrl(1).'</td>';
		if (!$i) {
			$totalarray['nbfield']++;
		}
	}

	// Date
	if (!empty($arrayfields['p.datep']['checked'])) {
		$dateformatforpayment = 'day';
		if (!empty($conf->global->INVOICE_USE_HOURS_FOR_PAYMENT)) {
			$dateformatforpayment = 'dayhour';
		}
		print '<td class="center">'.dol_print_date($db->jdate($objp->datep), $dateformatforpayment).'</td>';
		if (!$i) {
			$totalarray['nbfield']++;
		}
	}

	// Thirdparty
	if (!empty($arrayfields['s.nom']['checked'])) {
		print '<td>';
		if ($objp->socid > 0) {
			print $companystatic->getNomUrl(1, '', 24);
		}
		print '</td>';
		if (!$i) {
			$totalarray['nbfield']++;
		}
	}

	// Payment type
	if (!empty($arrayfields['c.libelle']['checked'])) {
		print '<td>'.$langs->trans("PaymentTypeShort".$objp->paiement_code).'</td>';
		if (!$i) {
			$totalarray['nbfield']++;
		}
	}

	// Filter: Cheque number (fund transfer)
	if (!empty($arrayfields['p.num_paiement']['checked'])) {
		print '<td>'.$objp->num_paiement.'</td>';
		if (!$i) {
			$totalarray['nbfield']++;
		}
	}

	// Bank transaction
	if (!empty($arrayfields['transaction']['checked'])) {
<<<<<<< HEAD
		$bankline->fetch($objp->fk_bank);
		print '<td>'.$bankline->getNomUrl(1, 0).'</td>';
		if (!$i) {
			$totalarray['nbfield']++;
=======
        print '<td>';
        if ($objp->fk_bank) {
            $bankline->fetch($objp->fk_bank);
            print $bankline->getNomUrl(1, 0);
        }
        print '</td>';
        if (!$i) {
            $totalarray['nbfield']++;
>>>>>>> 2d9a9ddd
		}
	}

	// Bank account
	if (!empty($arrayfields['ba.label']['checked'])) {
		print '<td>';
		if ($objp->bid > 0) {
			$accountstatic->id = $objp->bid;
			$accountstatic->ref = $objp->bref;
			$accountstatic->label = $objp->blabel;
			$accountstatic->number = $objp->number;
			$accountstatic->account_number = $objp->account_number;

			$accountingjournal = new AccountingJournal($db);
			$accountingjournal->fetch($objp->accountancy_journal);
			$accountstatic->accountancy_journal = $accountingjournal->code;

			print $accountstatic->getNomUrl(1);
		}
		print '</td>';
		if (!$i) {
			$totalarray['nbfield']++;
		}
	}

	// Amount
	if (!empty($arrayfields['p.amount']['checked'])) {
		print '<td class="right"><span class="amount">'.price($objp->amount).'</span></td>';
		if (!$i) {
			$totalarray['nbfield']++;
		}
		$totalarray['pos'][$checkedCount] = 'amount';
		$totalarray['val']['amount'] += $objp->amount;
	}

	// Status
	if (!empty($arrayfields['p.statut']['checked'])) {
		print '<td class="right">';
		if ($objp->statut == 0) {
			print '<a href="card.php?id='.$objp->rowid.'&amp;action=valide">';
		}
		print $object->LibStatut($objp->statut, 5);
		if ($objp->statut == 0) {
			print '</a>';
		}
		print '</td>';
		if (!$i) {
			$totalarray['nbfield']++;
		}
	}

	// Buttons
	print '<td></td>';
	if (!$i) {
		$totalarray['nbfield']++;
	}

	print '</tr>';

	$i++;
}

// Show total line
include DOL_DOCUMENT_ROOT.'/core/tpl/list_print_total.tpl.php';

// If no record found
if ($num == 0) {
	$colspan = 1;
	foreach ($arrayfields as $key => $val) {
		if (!empty($val['checked'])) {
			$colspan++;
		}
	}
	print '<tr><td colspan="'.$colspan.'" class="opacitymedium">'.$langs->trans("NoRecordFound").'</td></tr>';
}

print "</table>";
print "</div>";
print "</form>";

// End of page
llxFooter();
$db->close();<|MERGE_RESOLUTION|>--- conflicted
+++ resolved
@@ -517,21 +517,14 @@
 
 	// Bank transaction
 	if (!empty($arrayfields['transaction']['checked'])) {
-<<<<<<< HEAD
-		$bankline->fetch($objp->fk_bank);
-		print '<td>'.$bankline->getNomUrl(1, 0).'</td>';
-		if (!$i) {
-			$totalarray['nbfield']++;
-=======
         print '<td>';
-        if ($objp->fk_bank) {
+        if ($objp->fk_bank > 0) {
             $bankline->fetch($objp->fk_bank);
             print $bankline->getNomUrl(1, 0);
         }
         print '</td>';
         if (!$i) {
             $totalarray['nbfield']++;
->>>>>>> 2d9a9ddd
 		}
 	}
 
