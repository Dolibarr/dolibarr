--- conflicted
+++ resolved
@@ -6,11 +6,7 @@
  * Copyright (C) 2015		Jean-François Ferry		<jfefe@aternatik.fr>
  * Copyright (C) 2015		Juanjo Menent			<jmenent@2byte.es>
  * Copyright (C) 2017		Alexandre Spangaro		<aspangaro@open-dsi.fr>
-<<<<<<< HEAD
- * Copyright (C) 2018		Ferran Marcet			<fmarcet@2byte.es>
-=======
  * Copyright (C) 2018-2021	Ferran Marcet			<fmarcet@2byte.es>
->>>>>>> b546f21e
  * Copyright (C) 2018		Charlene Benke			<charlie@patas-monkey.com>
  * Copyright (C) 2020		Tobias Sekan			<tobias.sekan@startmail.com>
  *
@@ -35,13 +31,6 @@
  */
 
 require '../../main.inc.php';
-
-// Security check
-if ($user->socid) {
-	$socid = $user->socid;
-}
-$result = restrictedArea($user, 'facture', $facid, '');
-
 require_once DOL_DOCUMENT_ROOT.'/compta/paiement/class/paiement.class.php';
 require_once DOL_DOCUMENT_ROOT.'/compta/bank/class/account.class.php';
 require_once DOL_DOCUMENT_ROOT.'/core/class/html.formother.class.php';
@@ -64,13 +53,10 @@
 $month				= GETPOST('month', 'int');
 $year = GETPOST('year', 'int');
 
-<<<<<<< HEAD
-=======
 // Security check
 if ($user->socid) $socid = $user->socid;
 $result = restrictedArea($user, 'facture', $facid, '');
 
->>>>>>> b546f21e
 $search_ref = GETPOST("search_ref", "alpha");
 $search_company		= GETPOST("search_company", 'alpha');
 $search_paymenttype	= GETPOST("search_paymenttype");
@@ -83,7 +69,6 @@
 $sortorder			= GETPOST("sortorder", 'alpha');
 $page = GETPOSTISSET('pageplusone') ? (GETPOST('pageplusone') - 1) : GETPOST("page", 'int');
 
-<<<<<<< HEAD
 if (empty($page) || $page == -1) {
 	$page = 0; // If $page is not defined, or '' or -1
 }
@@ -121,39 +106,6 @@
 );
 $arrayfields = dol_sort_array($arrayfields, 'position');
 
-=======
-if (empty($page) || $page == -1) $page = 0; // If $page is not defined, or '' or -1
-$offset = $limit * $page;
-$pageprev = $page - 1;
-$pagenext = $page + 1;
-
-if (!$sortorder) $sortorder = "DESC";
-if (!$sortfield) $sortfield = "p.ref";
-
-$search_all = trim(GETPOSTISSET("search_all") ? GETPOST("search_all", 'alpha') : GETPOST('sall'));
-
-// List of fields to search into when doing a "search in all"
-$fieldstosearchall = array(
-	'p.ref'=>"RefPayment",
-	's.nom'=>"ThirdParty",
-	'p.num_paiement'=>"Numero",
-	'p.amount'=>"Amount",
-);
-
-$arrayfields = array(
-	'p.ref'				=> array('label'=>"RefPayment", 'checked'=>1, 'position'=>10),
-	'p.datep'			=> array('label'=>"Date", 'checked'=>1, 'position'=>20),
-	's.nom'				=> array('label'=>"ThirdParty", 'checked'=>1, 'position'=>30),
-	'c.libelle'			=> array('label'=>"Type", 'checked'=>1, 'position'=>40),
-	'transaction'		=> array('label'=>"BankTransactionLine", 'checked'=>1, 'position'=>50, 'enabled'=>(!empty($conf->banque->enabled))),
-	'ba.label'			=> array('label'=>"Account", 'checked'=>1, 'position'=>60, 'enabled'=>(!empty($conf->banque->enabled))),
-	'p.num_paiement'	=> array('label'=>"Numero", 'checked'=>1, 'position'=>70, 'tooltip'=>"ChequeOrTransferNumber"),
-	'p.amount'			=> array('label'=>"Amount", 'checked'=>1, 'position'=>80),
-	'p.statut'			=> array('label'=>"Status", 'checked'=>1, 'position'=>90, 'enabled'=>(!empty($conf->global->BILL_ADD_PAYMENT_VALIDATION))),
-);
-$arrayfields = dol_sort_array($arrayfields, 'position');
-
->>>>>>> b546f21e
 // Initialize technical object to manage hooks of page. Note that conf->hooks_modules contains array of hook context
 $hookmanager->initHooks(array('paymentlist'));
 $object = new Paiement($db);
@@ -164,7 +116,6 @@
 
 $parameters = array('socid'=>$socid);
 $reshook = $hookmanager->executeHooks('doActions', $parameters, $object, $action); // Note that $action and $object may have been modified by some hooks
-<<<<<<< HEAD
 if ($reshook < 0) {
 	setEventMessages($hookmanager->error, $hookmanager->errors, 'errors');
 }
@@ -190,31 +141,6 @@
 	}
 }
 
-=======
-if ($reshook < 0) setEventMessages($hookmanager->error, $hookmanager->errors, 'errors');
-
-
-if (empty($reshook)) {
-	include DOL_DOCUMENT_ROOT.'/core/actions_changeselectedfields.inc.php';
-
-	// All tests are required to be compatible with all browsers
-	if (GETPOST('button_removefilter_x', 'alpha') || GETPOST('button_removefilter.x', 'alpha') || GETPOST('button_removefilter', 'alpha')) {
-		$search_ref = '';
-		$search_account = '';
-		$search_amount = '';
-		$search_paymenttype = '';
-		$search_payment_num = '';
-		$search_company = '';
-		$day = '';
-		$year = '';
-		$month = '';
-		$option = '';
-		$toselect = '';
-		$search_array_options = array();
-	}
-}
-
->>>>>>> b546f21e
 /*
  * View
  */
@@ -268,7 +194,6 @@
 	}
 	$sql .= " WHERE p.entity IN (".getEntity('invoice').")";
 	if (!$user->rights->societe->client->voir && !$socid) {
-<<<<<<< HEAD
 		$sql .= " AND sc.fk_user = ".((int) $user->id);
 	}
 	if ($socid > 0) {
@@ -280,21 +205,10 @@
 		} else {
 			$sql .= " AND f.fk_user_author = ".((int) $userid);
 		}
-=======
-		$sql .= " AND sc.fk_user = ".$user->id;
-	}
-	if ($socid > 0) {
-		$sql .= " AND f.fk_soc = ".$socid;
-	}
-	if ($userid) {
-		if ($userid == -1) $sql .= " AND f.fk_user_author IS NULL";
-		else $sql .= " AND f.fk_user_author = ".$userid;
->>>>>>> b546f21e
 	}
 
 	// Search criteria
 	$sql .= dolSqlDateFilter("p.datep", $day, $month, $year);
-<<<<<<< HEAD
 	if ($search_ref) {
 		$sql .= natural_search('p.ref', $search_ref);
 	}
@@ -317,16 +231,6 @@
 	if ($search_all) {
 		$sql .= natural_search(array_keys($fieldstosearchall), $search_all);
 	}
-=======
-	if ($search_ref)       		    $sql .= natural_search('p.ref', $search_ref);
-	if ($search_account > 0)      	$sql .= " AND b.fk_account=".$search_account;
-	if ($search_paymenttype != '')  $sql .= " AND c.code='".$db->escape($search_paymenttype)."'";
-	if ($search_payment_num != '')  $sql .= natural_search('p.num_paiement', $search_payment_num);
-	if ($search_amount)      		$sql .= natural_search('p.amount', $search_amount, 1);
-	if ($search_company)     		$sql .= natural_search('s.nom', $search_company);
-
-	if ($search_all) $sql .= natural_search(array_keys($fieldstosearchall), $search_all);
->>>>>>> b546f21e
 
 	// Add where from hooks
 	$parameters = array();
@@ -360,22 +264,16 @@
 $num = $db->num_rows($resql);
 
 $param = '';
-<<<<<<< HEAD
 if (!empty($contextpage) && $contextpage != $_SERVER["PHP_SELF"]) {
 	$param .= '&contextpage='.urlencode($contextpage);
 }
 if ($limit > 0 && $limit != $conf->liste_limit) {
 	$param .= '&limit='.urlencode($limit);
 }
-=======
-if (!empty($contextpage) && $contextpage != $_SERVER["PHP_SELF"]) $param .= '&contextpage='.urlencode($contextpage);
-if ($limit > 0 && $limit != $conf->liste_limit) $param .= '&limit='.urlencode($limit);
->>>>>>> b546f21e
 $param .= (GETPOST("orphelins") ? "&orphelins=1" : '');
 $param .= ($search_ref ? "&search_ref=".urlencode($search_ref) : '');
 $param .= ($search_company ? "&search_company=".urlencode($search_company) : '');
 $param .= ($search_amount ? "&search_amount=".urlencode($search_amount) : '');
-<<<<<<< HEAD
 $param .= ($search_paymenttype ? "&search_paymenttype=".urlencode($search_paymenttype) : '');
 $param .= ($search_account ? "&search_account=".urlencode($search_account) : '');
 $param .= ($day ? "&day=".urlencode($day) : '');
@@ -390,13 +288,6 @@
 if ($optioncss != '') {
 	print '<input type="hidden" name="optioncss" value="'.$optioncss.'">';
 }
-=======
-$param .= ($search_payment_num ? "&search_payment_num=".urlencode($search_payment_num) : '');
-if ($optioncss != '') $param .= '&optioncss='.urlencode($optioncss);
-
-print '<form method="POST" action="'.$_SERVER["PHP_SELF"].'">';
-if ($optioncss != '') print '<input type="hidden" name="optioncss" value="'.$optioncss.'">';
->>>>>>> b546f21e
 print '<input type="hidden" name="token" value="'.newToken().'">';
 print '<input type="hidden" name="action" value="list">';
 print '<input type="hidden" name="formfilteraction" id="formfilteraction" value="list">';
@@ -407,28 +298,18 @@
 
 print_barre_liste($langs->trans("ReceivedCustomersPayments"), $page, $_SERVER["PHP_SELF"], $param, $sortfield, $sortorder, '', $num, $nbtotalofrecords, 'bill', 0, '', '', $limit, 0, 0, 1);
 
-<<<<<<< HEAD
 if ($search_all) {
 	foreach ($fieldstosearchall as $key => $val) {
 		$fieldstosearchall[$key] = $langs->trans($val);
 	}
-=======
-if ($search_all)
-{
-	foreach ($fieldstosearchall as $key => $val) $fieldstosearchall[$key] = $langs->trans($val);
->>>>>>> b546f21e
 	print '<div class="divsearchfieldfilter">'.$langs->trans("FilterOnInto", $search_all).join(', ', $fieldstosearchall).'</div>';
 }
 
 $varpage = empty($contextpage) ? $_SERVER["PHP_SELF"] : $contextpage;
 $selectedfields = $form->multiSelectArrayWithCheckbox('selectedfields', $arrayfields, $varpage); // This also change content of $arrayfields
-<<<<<<< HEAD
 if ($massactionbutton) {
 	$selectedfields .= $form->showCheckAddButtons('checkforselect', 1);
 }
-=======
-if ($massactionbutton) $selectedfields .= $form->showCheckAddButtons('checkforselect', 1);
->>>>>>> b546f21e
 
 print '<div class="div-table-responsive">';
 print '<table class="tagtable liste'.($moreforfilter ? " listwithfilterbefore" : '').'">';
@@ -439,7 +320,6 @@
 print '<tr class="liste_titre_filter">';
 if (!empty($conf->global->MAIN_VIEW_LINE_NUMBER_IN_LIST)) {
 	print '<td class="liste_titre">';
-<<<<<<< HEAD
 	print '</td>';
 }
 
@@ -718,233 +598,6 @@
 	print '<tr><td colspan="'.$colspan.'" class="opacitymedium">'.$langs->trans("NoRecordFound").'</td></tr>';
 }
 
-=======
-	print '</td>';
-}
-
-// Filter: Ref
-if (!empty($arrayfields['p.ref']['checked'])) {
-	print '<td class="liste_titre left">';
-	print '<input class="flat" type="text" size="4" name="search_ref" value="'.dol_escape_htmltag($search_ref).'">';
-	print '</td>';
-}
-
-// Filter: Date
-if (!empty($arrayfields['p.datep']['checked'])) {
-	print '<td class="liste_titre center">';
-	if (!empty($conf->global->MAIN_LIST_FILTER_ON_DAY)) print '<input class="flat width25 valignmiddle" type="text" maxlength="2" name="day" value="'.dol_escape_htmltag($day).'">';
-	print '<input class="flat width25 valignmiddle" type="text" maxlength="2" name="month" value="'.dol_escape_htmltag($month).'">';
-	$formother->select_year($year ? $year : -1, 'year', 1, 20, 5);
-	print '</td>';
-}
-
-// Filter: Thirdparty
-if (!empty($arrayfields['s.nom']['checked'])) {
-	print '<td class="liste_titre">';
-	print '<input class="flat" type="text" size="6" name="search_company" value="'.dol_escape_htmltag($search_company).'">';
-	print '</td>';
-}
-
-// Filter: Payment type
-if (!empty($arrayfields['c.libelle']['checked'])) {
-	print '<td class="liste_titre">';
-	$form->select_types_paiements($search_paymenttype, 'search_paymenttype', '', 2, 1, 1);
-	print '</td>';
-}
-
-// Filter: Bank transaction number
-if (!empty($arrayfields['transaction']['checked'])) {
-	print '<td class="liste_titre">';
-	print '<input class="flat" type="text" size="4" name="search_payment_num" value="'.dol_escape_htmltag($search_payment_num).'">';
-	print '</td>';
-}
-
-// Filter: Cheque number (fund transfer)
-if (!empty($arrayfields['p.num_paiement']['checked'])) {
-	print '<td class="liste_titre">';
-	print '</td>';
-}
-
-// Filter: Bank account
-if (!empty($arrayfields['ba.label']['checked'])) {
-	print '<td class="liste_titre">';
-	$form->select_comptes($search_account, 'search_account', 0, '', 1);
-	print '</td>';
-}
-
-// Filter: Amount
-if (!empty($arrayfields['p.amount']['checked'])) {
-	print '<td class="liste_titre right">';
-	print '<input class="flat" type="text" size="4" name="search_amount" value="'.dol_escape_htmltag($search_amount).'">';
-	print '</td>';
-}
-
-// Filter: Status (only placeholder)
-if (!empty($arrayfields['p.statut']['checked'])) {
-	print '<td class="liste_titre right">';
-	print '</td>';
-}
-
-// Fields from hook
-$parameters = array('arrayfields'=>$arrayfields);
-$reshook = $hookmanager->executeHooks('printFieldListOption', $parameters); // Note that $action and $object may have been modified by hook
-print $hookmanager->resPrint;
-
-print '<td class="liste_titre maxwidthsearch">';
-print $form->showFilterAndCheckAddButtons(0);
-print '</td>';
-
-print "</tr>";
-
-print '<tr class="liste_titre">';
-if (!empty($conf->global->MAIN_VIEW_LINE_NUMBER_IN_LIST))	print_liste_field_titre('#', $_SERVER['PHP_SELF'], '', '', $param, '', $sortfield, $sortorder);
-if (!empty($arrayfields['p.ref']['checked']))				print_liste_field_titre($arrayfields['p.ref']['label'], $_SERVER["PHP_SELF"], "p.ref", '', $param, '', $sortfield, $sortorder);
-if (!empty($arrayfields['p.datep']['checked']))				print_liste_field_titre($arrayfields['p.datep']['label'], $_SERVER["PHP_SELF"], "p.datep", '', $param, '', $sortfield, $sortorder, 'center ');
-if (!empty($arrayfields['s.nom']['checked']))				print_liste_field_titre($arrayfields['s.nom']['label'], $_SERVER["PHP_SELF"], "s.nom", '', $param, '', $sortfield, $sortorder);
-if (!empty($arrayfields['c.libelle']['checked']))			print_liste_field_titre($arrayfields['c.libelle']['label'], $_SERVER["PHP_SELF"], "c.libelle", '', $param, '', $sortfield, $sortorder);
-if (!empty($arrayfields['p.num_paiement']['checked']))		print_liste_field_titre($arrayfields['p.num_paiement']['label'], $_SERVER["PHP_SELF"], "p.num_paiement", '', $param, '', $sortfield, $sortorder, '', $arrayfields['p.num_paiement']['tooltip']);
-if (!empty($arrayfields['transaction']['checked']))			print_liste_field_titre($arrayfields['transaction']['label'], $_SERVER["PHP_SELF"], '', '', $param, '', $sortfield, $sortorder);
-if (!empty($arrayfields['ba.label']['checked']))			print_liste_field_titre($arrayfields['ba.label']['label'], $_SERVER["PHP_SELF"], "ba.label", '', $param, '', $sortfield, $sortorder);
-if (!empty($arrayfields['p.amount']['checked']))			print_liste_field_titre($arrayfields['p.amount']['label'], $_SERVER["PHP_SELF"], "p.amount", '', $param, 'class="right"', $sortfield, $sortorder);
-if (!empty($arrayfields['p.statut']['checked']))			print_liste_field_titre($arrayfields['p.statut']['label'], $_SERVER["PHP_SELF"], "p.statut", '', $param, 'class="right"', $sortfield, $sortorder);
-
-// Hook fields
-$parameters = array('arrayfields'=>$arrayfields, 'param'=>$param, 'sortfield'=>$sortfield, 'sortorder'=>$sortorder);
-$reshook = $hookmanager->executeHooks('printFieldListTitle', $parameters); // Note that $action and $object may have been modified by hook
-print $hookmanager->resPrint;
-
-print_liste_field_titre($selectedfields, $_SERVER["PHP_SELF"], '', '', '', 'align="center"', $sortfield, $sortorder, 'maxwidthsearch ');
-print "</tr>";
-
-$checkedCount = 0;
-foreach ($arrayfields as $column) {
-	if ($column['checked']) {
-		$checkedCount++;
-	}
-}
-
-$i = 0;
-$totalarray = array();
-while ($i < min($num, $limit)) {
-	$objp = $db->fetch_object($resql);
-
-	$object->id = $objp->rowid;
-	$object->ref = ($objp->ref ? $objp->ref : $objp->rowid);
-
-	$companystatic->id = $objp->socid;
-	$companystatic->name = $objp->name;
-	$companystatic->email = $objp->email;
-
-	print '<tr class="oddeven">';
-
-	// No
-	if (!empty($conf->global->MAIN_VIEW_LINE_NUMBER_IN_LIST)) {
-		print '<td>'.(($offset * $limit) + $i).'</td>';
-		if (!$i) $totalarray['nbfield']++;
-	}
-
-	// Ref
-	if (!empty($arrayfields['p.ref']['checked'])) {
-		print '<td>'.$object->getNomUrl(1).'</td>';
-		if (!$i) $totalarray['nbfield']++;
-	}
-
-	// Date
-	if (!empty($arrayfields['p.datep']['checked'])) {
-		$dateformatforpayment = 'day';
-		if (!empty($conf->global->INVOICE_USE_HOURS_FOR_PAYMENT)) $dateformatforpayment = 'dayhour';
-		print '<td class="center">'.dol_print_date($db->jdate($objp->datep), $dateformatforpayment).'</td>';
-		if (!$i) $totalarray['nbfield']++;
-	}
-
-	// Thirdparty
-	if (!empty($arrayfields['s.nom']['checked'])) {
-		print '<td>';
-		if ($objp->socid > 0) {
-			print $companystatic->getNomUrl(1, '', 24);
-		}
-		print '</td>';
-		if (!$i) $totalarray['nbfield']++;
-	}
-
-	// Payment type
-	if (!empty($arrayfields['c.libelle']['checked'])) {
-		print '<td>'.$langs->trans("PaymentTypeShort".$objp->paiement_code).'</td>';
-		if (!$i) $totalarray['nbfield']++;
-	}
-
-	// Filter: Cheque number (fund transfer)
-	if (!empty($arrayfields['p.num_paiement']['checked'])) {
-		print '<td>'.$objp->num_paiement.'</td>';
-		if (!$i) $totalarray['nbfield']++;
-	}
-
-	// Bank transaction
-	if (!empty($arrayfields['transaction']['checked'])) {
-		$bankline->fetch($objp->fk_bank);
-		print '<td>'.$bankline->getNomUrl(1, 0).'</td>';
-		if (!$i) $totalarray['nbfield']++;
-	}
-
-	// Bank account
-	if (!empty($arrayfields['ba.label']['checked'])) {
-		print '<td>';
-		if ($objp->bid > 0) {
-			$accountstatic->id = $objp->bid;
-			$accountstatic->ref = $objp->bref;
-			$accountstatic->label = $objp->blabel;
-			$accountstatic->number = $objp->number;
-			$accountstatic->account_number = $objp->account_number;
-
-			$accountingjournal = new AccountingJournal($db);
-			$accountingjournal->fetch($objp->accountancy_journal);
-			$accountstatic->accountancy_journal = $accountingjournal->code;
-
-			print $accountstatic->getNomUrl(1);
-		}
-		print '</td>';
-		if (!$i) $totalarray['nbfield']++;
-	}
-
-	// Amount
-	if (!empty($arrayfields['p.amount']['checked'])) {
-		print '<td class="right">'.price($objp->amount).'</td>';
-		if (!$i) $totalarray['nbfield']++;
-		$totalarray['pos'][$checkedCount] = 'amount';
-		$totalarray['val']['amount'] += $objp->amount;
-	}
-
-	// Status
-	if (!empty($arrayfields['p.statut']['checked'])) {
-		print '<td class="right">';
-		if ($objp->statut == 0) print '<a href="card.php?id='.$objp->rowid.'&amp;action=valide">';
-		print $object->LibStatut($objp->statut, 5);
-		if ($objp->statut == 0) print '</a>';
-		print '</td>';
-		if (!$i) $totalarray['nbfield']++;
-	}
-
-	// Buttons
-	print '<td></td>';
-	if (!$i) $totalarray['nbfield']++;
-
-	print '</tr>';
-
-	$i++;
-}
-
-// Show total line
-include DOL_DOCUMENT_ROOT.'/core/tpl/list_print_total.tpl.php';
-
-// If no record found
-if ($num == 0)
-{
-	$colspan = 1;
-	foreach ($arrayfields as $key => $val) { if (!empty($val['checked'])) $colspan++; }
-	print '<tr><td colspan="'.$colspan.'" class="opacitymedium">'.$langs->trans("NoRecordFound").'</td></tr>';
-}
-
->>>>>>> b546f21e
 print "</table>";
 print "</div>";
 print "</form>";
