--- conflicted
+++ resolved
@@ -67,10 +67,7 @@
 $search_account = GETPOST("search_account", 'alpha');
 $search_payment_num = GETPOST('search_payment_num', 'alpha');
 $search_amount = GETPOST("search_amount", 'alpha'); // alpha because we must be able to search on "< x"
-<<<<<<< HEAD
-=======
 $search_noteprivate = GETPOST("search_noteprivate");
->>>>>>> cc80841a
 $search_status = GETPOST('search_status', 'intcomma');
 $search_sale = GETPOSTINT('search_sale');
 
@@ -113,10 +110,7 @@
 	'ba.label'			=> array('label' => "BankAccount", 'checked' => 1, 'position' => 60, 'enabled' => (isModEnabled("bank"))),
 	'p.num_paiement'	=> array('label' => "Numero", 'checked' => 1, 'position' => 70, 'tooltip' => "ChequeOrTransferNumber"),
 	'p.amount'			=> array('label' => "Amount", 'checked' => 1, 'position' => 80),
-<<<<<<< HEAD
-=======
 	'p.note'			=> array('label' => "Comment", 'checked' => -1, 'position' => 85),
->>>>>>> cc80841a
 	'p.statut'			=> array('label' => "Status", 'checked' => 1, 'position' => 90, 'enabled' => (getDolGlobalString('BILL_ADD_PAYMENT_VALIDATION'))),
 );
 $arrayfields = dol_sort_array($arrayfields, 'position');
@@ -167,10 +161,7 @@
 		$search_paymenttype = '';
 		$search_payment_num = '';
 		$search_company = '';
-<<<<<<< HEAD
-=======
 		$search_noteprivate = '';
->>>>>>> cc80841a
 		$search_status = '';
 		$option = '';
 		$toselect = array();
@@ -189,16 +180,6 @@
 $companystatic = new Societe($db);
 $bankline = new AccountLine($db);
 
-<<<<<<< HEAD
-llxHeader('', $langs->trans('ListPayment'), '', 0, 0, '', '', '', 'bodyforlist');
-
-if (GETPOST("orphelins", "alpha")) {
-	// Payments not linked to an invoice. Should not happen. For debug only.
-	$sql = "SELECT p.rowid, p.ref, p.datep, p.amount, p.statut, p.num_paiement as num_payment,";
-	$sql .= " c.code as paiement_code";
-
-	$sqlfields = $sql; // $sql fields to remove for count total
-=======
 $title = $langs->trans('ListPayment');
 
 llxHeader('', $title, '', '', 0, 0, '', '', '', 'bodyforlist');
@@ -207,7 +188,6 @@
 	// Payments not linked to an invoice. Should not happen. For debug only.
 	$sql = "SELECT p.rowid, p.ref, p.datep, p.fk_bank, p.statut, p.num_paiement as num_payment, p.amount, p.note as private_note";
 	$sql .= ", c.code as paiement_code";
->>>>>>> cc80841a
 
 	$sqlfields = $sql; // $sql fields to remove for count total
 
@@ -225,11 +205,7 @@
 	$reshook = $hookmanager->executeHooks('printFieldListWhere', $parameters); // Note that $action and $object may have been modified by hook
 	$sql .= $hookmanager->resPrint;
 } else {
-<<<<<<< HEAD
-	$sql = "SELECT p.rowid, p.ref, p.datep, p.fk_bank, p.statut, p.num_paiement as num_payment, p.amount";
-=======
 	$sql = "SELECT p.rowid, p.ref, p.datep, p.fk_bank, p.statut, p.num_paiement as num_payment, p.amount, p.note as note_private";
->>>>>>> cc80841a
 	$sql .= ", c.code as paiement_code";
 	$sql .= ", ba.rowid as bid, ba.ref as bref, ba.label as blabel, ba.number, ba.account_number as account_number, ba.fk_accountancy_journal as accountancy_journal";
 	$sql .= ", s.rowid as socid, s.nom as name, s.email";
@@ -294,12 +270,9 @@
 	if ($search_company) {
 		$sql .= natural_search('s.nom', $search_company);
 	}
-<<<<<<< HEAD
-=======
 	if ($search_noteprivate) {
 		$sql .= natural_search('p.note', $search_noteprivate);
 	}
->>>>>>> cc80841a
 	// Search on sale representative
 	if ($search_sale && $search_sale != -1) {
 		if ($search_sale == -2) {
@@ -318,11 +291,7 @@
 	$reshook = $hookmanager->executeHooks('printFieldListWhere', $parameters); // Note that $action and $object may have been modified by hook
 	$sql .= $hookmanager->resPrint;
 
-<<<<<<< HEAD
-	$sql .= " GROUP BY p.rowid, p.ref, p.datep, p.fk_bank, p.statut, p.num_paiement, p.amount";
-=======
 	$sql .= " GROUP BY p.rowid, p.ref, p.datep, p.fk_bank, p.statut, p.num_paiement, p.amount, p.note";
->>>>>>> cc80841a
 	$sql .= ", c.code";
 	$sql .= ", ba.rowid, ba.ref, ba.label, ba.number, ba.account_number, ba.fk_accountancy_journal";
 	$sql .= ", s.rowid, s.nom, s.email";
@@ -373,49 +342,6 @@
 if ($limit > 0 && $limit != $conf->liste_limit) {
 	$param .= '&limit='.((int) $limit);
 }
-<<<<<<< HEAD
-
-if (GETPOST("orphelins")) {
-	$param .= '&orphelins=1';
-}
-if ($search_ref) {
-	$param .= '&search_ref='.urlencode($search_ref);
-}
-if ($search_date_startday) {
-	$param .= '&search_date_startday='.urlencode((string) ($search_date_startday));
-}
-if ($search_date_startmonth) {
-	$param .= '&search_date_startmonth='.urlencode((string) ($search_date_startmonth));
-}
-if ($search_date_startyear) {
-	$param .= '&search_date_startyear='.urlencode((string) ($search_date_startyear));
-}
-if ($search_date_endday) {
-	$param .= '&search_date_endday='.urlencode((string) ($search_date_endday));
-}
-if ($search_date_endmonth) {
-	$param .= '&search_date_endmonth='.urlencode((string) ($search_date_endmonth));
-}
-if ($search_date_endyear) {
-	$param .= '&search_date_endyear='.urlencode((string) ($search_date_endyear));
-}
-if ($search_company) {
-	$param .= '&search_company='.urlencode($search_company);
-}
-if ($search_amount != '') {
-	$param .= '&search_amount='.urlencode($search_amount);
-}
-if ($search_paymenttype) {
-	$param .= '&search_paymenttype='.urlencode($search_paymenttype);
-}
-if ($search_account) {
-	$param .= '&search_account='.urlencode((string) ($search_account));
-}
-if ($search_payment_num) {
-	$param .= '&search_payment_num='.urlencode($search_payment_num);
-}
-=======
->>>>>>> cc80841a
 if ($optioncss != '') {
 	$param .= '&optioncss='.urlencode($optioncss);
 }
@@ -600,17 +526,10 @@
 }
 
 print '</tr>'."\n";
-<<<<<<< HEAD
 
 $totalarray = array();
 $totalarray['nbfield'] = 0;
 
-=======
-
-$totalarray = array();
-$totalarray['nbfield'] = 0;
-
->>>>>>> cc80841a
 // Fields title label
 // --------------------------------------------------------------------
 print '<tr class="liste_titre">';
@@ -654,13 +573,10 @@
 if (!empty($arrayfields['p.amount']['checked'])) {
 	print_liste_field_titre($arrayfields['p.amount']['label'], $_SERVER["PHP_SELF"], "p.amount", '', $param, 'class="right"', $sortfield, $sortorder);
 	$totalarray['nbfield']++;
-<<<<<<< HEAD
-=======
 }
 if (!empty($arrayfields['p.note']['checked'])) {
 	print_liste_field_titre($arrayfields['p.note']['label'], $_SERVER["PHP_SELF"], "p.note", '', $param, '', $sortfield, $sortorder);
 	$totalarray['nbfield']++;
->>>>>>> cc80841a
 }
 if (!empty($arrayfields['p.statut']['checked'])) {
 	print_liste_field_titre($arrayfields['p.statut']['label'], $_SERVER["PHP_SELF"], "p.statut", '', $param, 'class="right"', $sortfield, $sortorder);
@@ -708,10 +624,7 @@
 	$object->ref = ($objp->ref ? $objp->ref : $objp->rowid);
 	$object->date = $db->jdate($objp->datep);
 	$object->amount = $objp->amount;
-<<<<<<< HEAD
-=======
 	$object->note_private = $objp->note_private;
->>>>>>> cc80841a
 
 	$companystatic->id = $objp->socid;
 	$companystatic->name = $objp->name;
@@ -764,12 +677,6 @@
 				$totalarray['nbfield']++;
 			}
 		}
-<<<<<<< HEAD
-
-		// Ref
-		if (!empty($arrayfields['p.ref']['checked'])) {
-			print '<td class="nowraponall">'.$object->getNomUrl(1).'</td>';
-=======
 
 		// Ref
 		if (!empty($arrayfields['p.ref']['checked'])) {
@@ -783,18 +690,11 @@
 		if (!empty($arrayfields['p.datep']['checked'])) {
 			$dateformatforpayment = 'dayhour';
 			print '<td class="nowraponall center">'.dol_print_date($db->jdate($objp->datep), $dateformatforpayment, 'tzuser').'</td>';
->>>>>>> cc80841a
-			if (!$i) {
-				$totalarray['nbfield']++;
-			}
-		}
-
-<<<<<<< HEAD
-		// Date
-		if (!empty($arrayfields['p.datep']['checked'])) {
-			$dateformatforpayment = 'dayhour';
-			print '<td class="nowraponall center">'.dol_print_date($db->jdate($objp->datep), $dateformatforpayment, 'tzuser').'</td>';
-=======
+			if (!$i) {
+				$totalarray['nbfield']++;
+			}
+		}
+
 		// Thirdparty
 		if (!empty($arrayfields['s.nom']['checked'])) {
 			print '<td class="tdoverflowmax125">';
@@ -802,49 +702,27 @@
 				print $companystatic->getNomUrl(1, '', 24);
 			}
 			print '</td>';
->>>>>>> cc80841a
-			if (!$i) {
-				$totalarray['nbfield']++;
-			}
-		}
-
-<<<<<<< HEAD
-		// Thirdparty
-		if (!empty($arrayfields['s.nom']['checked'])) {
-			print '<td class="tdoverflowmax125">';
-			if ($objp->socid > 0) {
-				print $companystatic->getNomUrl(1, '', 24);
-			}
-			print '</td>';
-=======
+			if (!$i) {
+				$totalarray['nbfield']++;
+			}
+		}
+
 		// Payment type
 		if (!empty($arrayfields['c.libelle']['checked'])) {
 			print '<td>'.$langs->trans("PaymentTypeShort".$objp->paiement_code).'</td>';
->>>>>>> cc80841a
-			if (!$i) {
-				$totalarray['nbfield']++;
-			}
-		}
-
-<<<<<<< HEAD
-		// Payment type
-		if (!empty($arrayfields['c.libelle']['checked'])) {
-			print '<td>'.$langs->trans("PaymentTypeShort".$objp->paiement_code).'</td>';
-=======
+			if (!$i) {
+				$totalarray['nbfield']++;
+			}
+		}
+
 		// Filter: Cheque number (fund transfer)
 		if (!empty($arrayfields['p.num_paiement']['checked'])) {
 			print '<td>'.$objp->num_payment.'</td>';
->>>>>>> cc80841a
-			if (!$i) {
-				$totalarray['nbfield']++;
-			}
-		}
-
-<<<<<<< HEAD
-		// Filter: Cheque number (fund transfer)
-		if (!empty($arrayfields['p.num_paiement']['checked'])) {
-			print '<td>'.$objp->num_payment.'</td>';
-=======
+			if (!$i) {
+				$totalarray['nbfield']++;
+			}
+		}
+
 		// Bank transaction
 		if (!empty($arrayfields['transaction']['checked'])) {
 			print '<td class="tdoverflowmax125">';
@@ -853,20 +731,11 @@
 				print $bankline->getNomUrl(1, 0);
 			}
 			print '</td>';
->>>>>>> cc80841a
-			if (!$i) {
-				$totalarray['nbfield']++;
-			}
-		}
-
-<<<<<<< HEAD
-		// Bank transaction
-		if (!empty($arrayfields['transaction']['checked'])) {
-			print '<td class="tdoverflowmax125">';
-			if ($objp->fk_bank > 0) {
-				$bankline->fetch($objp->fk_bank);
-				print $bankline->getNomUrl(1, 0);
-=======
+			if (!$i) {
+				$totalarray['nbfield']++;
+			}
+		}
+
 		// Bank account
 		if (!empty($arrayfields['ba.label']['checked'])) {
 			print '<td>';
@@ -882,7 +751,6 @@
 				$accountstatic->accountancy_journal = $accountingjournal->code;
 
 				print $accountstatic->getNomUrl(1);
->>>>>>> cc80841a
 			}
 			print '</td>';
 			if (!$i) {
@@ -890,46 +758,6 @@
 			}
 		}
 
-<<<<<<< HEAD
-		// Bank account
-		if (!empty($arrayfields['ba.label']['checked'])) {
-			print '<td>';
-			if ($objp->bid > 0) {
-				$accountstatic->id = $objp->bid;
-				$accountstatic->ref = $objp->bref;
-				$accountstatic->label = $objp->blabel;
-				$accountstatic->number = $objp->number;
-				$accountstatic->account_number = $objp->account_number;
-
-				$accountingjournal = new AccountingJournal($db);
-				$accountingjournal->fetch($objp->accountancy_journal);
-				$accountstatic->accountancy_journal = $accountingjournal->code;
-
-				print $accountstatic->getNomUrl(1);
-			}
-			print '</td>';
-			if (!$i) {
-				$totalarray['nbfield']++;
-			}
-		}
-
-		// Amount
-		if (!empty($arrayfields['p.amount']['checked'])) {
-			print '<td class="right">';
-			if ($objp->nbinvoices > 1 || ($objp->totalamount && $objp->amount != $objp->totalamount)) {
-				print $form->textwithpicto('', $langs->trans("PaymentMadeForSeveralInvoices"));
-			}
-			print '<span class="amount">'.price($objp->amount).'</span>';
-			print '</td>';
-			if (!$i) {
-				$totalarray['nbfield']++;
-				$totalarray['pos'][$totalarray['nbfield']] = 'amount';
-			}
-			if (empty($totalarray['val']['amount'])) {
-				$totalarray['val']['amount'] = $objp->amount;
-			} else {
-				$totalarray['val']['amount'] += $objp->amount;
-=======
 		// Amount
 		if (!empty($arrayfields['p.amount']['checked'])) {
 			print '<td class="right">';
@@ -957,7 +785,6 @@
 			print '</td>';
 			if (!$i) {
 				$totalarray['nbfield']++;
->>>>>>> cc80841a
 			}
 		}
 
