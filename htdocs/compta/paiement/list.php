<?php
/* Copyright (C) 2001-2006	Rodolphe Quiedeville	<rodolphe@quiedeville.org>
 * Copyright (C) 2004-2011	Laurent Destailleur		<eldy@users.sourceforge.net>
 * Copyright (C) 2005-2009	Regis Houssin			<regis.houssin@inodbox.com>
 * Copyright (C) 2013		Cédric Salvador			<csalvador@gpcsolutions.fr>
 * Copyright (C) 2015		Jean-François Ferry		<jfefe@aternatik.fr>
 * Copyright (C) 2015		Juanjo Menent			<jmenent@2byte.es>
 * Copyright (C) 2017-2023	Alexandre Spangaro		<aspangaro@easya.solutions>
 * Copyright (C) 2018-2021	Ferran Marcet			<fmarcet@2byte.es>
 * Copyright (C) 2018		Charlene Benke			<charlie@patas-monkey.com>
 * Copyright (C) 2020		Tobias Sekan			<tobias.sekan@startmail.com>
 *
 * This program is free software; you can redistribute it and/or modify
 * it under the terms of the GNU General Public License as published by
 * the Free Software Foundation; either version 3 of the License, or
 * (at your option) any later version.
 *
 * This program is distributed in the hope that it will be useful,
 * but WITHOUT ANY WARRANTY; without even the implied warranty of
 * MERCHANTABILITY or FITNESS FOR A PARTICULAR PURPOSE.  See the
 * GNU General Public License for more details.
 *
 * You should have received a copy of the GNU General Public License
 * along with this program. If not, see <https://www.gnu.org/licenses/>.
 */

/**
 *	\file       htdocs/compta/paiement/list.php
 *  \ingroup    compta
 *  \brief      Payment page for customer invoices
 */

// Load Dolibarr environment
require '../../main.inc.php';
require_once DOL_DOCUMENT_ROOT.'/compta/paiement/class/paiement.class.php';
require_once DOL_DOCUMENT_ROOT.'/compta/bank/class/account.class.php';
require_once DOL_DOCUMENT_ROOT.'/core/class/html.formother.class.php';
require_once DOL_DOCUMENT_ROOT.'/core/lib/date.lib.php';
require_once DOL_DOCUMENT_ROOT.'/accountancy/class/accountingjournal.class.php';

// Load translation files required by the page
$langs->loadLangs(array('bills', 'banks', 'compta', 'companies'));

$action				= GETPOST('action', 'alpha');
$massaction			= GETPOST('massaction', 'alpha');
$confirm			= GETPOST('confirm', 'alpha');
$optioncss = GETPOST('optioncss', 'alpha');
$contextpage		= GETPOST('contextpage', 'aZ') ? GETPOST('contextpage', 'aZ') : 'paymentlist';

$facid				= GETPOST('facid', 'int');
$socid				= GETPOST('socid', 'int');
$userid = GETPOST('userid', 'int');

$search_ref = GETPOST("search_ref", "alpha");
$search_date_startday = GETPOST('search_date_startday', 'int');
$search_date_startmonth = GETPOST('search_date_startmonth', 'int');
$search_date_startyear = GETPOST('search_date_startyear', 'int');
$search_date_endday = GETPOST('search_date_endday', 'int');
$search_date_endmonth = GETPOST('search_date_endmonth', 'int');
$search_date_endyear = GETPOST('search_date_endyear', 'int');
$search_date_start = dol_mktime(0, 0, 0, $search_date_startmonth, $search_date_startday, $search_date_startyear);	// Use tzserver
$search_date_end = dol_mktime(23, 59, 59, $search_date_endmonth, $search_date_endday, $search_date_endyear);
$search_company = GETPOST("search_company", 'alpha');
$search_paymenttype = GETPOST("search_paymenttype");
$search_account = GETPOST("search_account", "int");
$search_payment_num = GETPOST('search_payment_num', 'alpha');
$search_amount = GETPOST("search_amount", 'alpha'); // alpha because we must be able to search on "< x"
$search_status = GETPOST('search_status', 'intcomma');
$search_sale = GETPOST('search_sale', 'int');

$limit = GETPOST('limit', 'int') ? GETPOST('limit', 'int') : $conf->liste_limit;
$sortfield			= GETPOST('sortfield', 'aZ09comma');
$sortorder			= GETPOST('sortorder', 'aZ09comma');
$page = GETPOSTISSET('pageplusone') ? (GETPOST('pageplusone') - 1) : GETPOST("page", 'int');

if (empty($page) || $page == -1) {
	$page = 0; // If $page is not defined, or '' or -1
}
$offset = $limit * $page;
$pageprev = $page - 1;
$pagenext = $page + 1;

if (!$sortorder) {
	$sortorder = "DESC";
}
if (!$sortfield) {
	$sortfield = "p.ref";
}

$search_all = trim(GETPOSTISSET("search_all") ? GETPOST("search_all", 'alpha') : GETPOST('sall'));

// List of fields to search into when doing a "search in all"
$fieldstosearchall = array(
	'p.ref'=>"RefPayment",
	's.nom'=>"ThirdParty",
	'p.num_paiement'=>"Numero",
	'p.amount'=>"Amount",
);

$arrayfields = array(
	'p.ref'				=> array('label'=>"RefPayment", 'checked'=>1, 'position'=>10),
	'p.datep'			=> array('label'=>"Date", 'checked'=>1, 'position'=>20),
	's.nom'				=> array('label'=>"ThirdParty", 'checked'=>1, 'position'=>30),
	'c.libelle'			=> array('label'=>"Type", 'checked'=>1, 'position'=>40),
	'transaction'		=> array('label'=>"BankTransactionLine", 'checked'=>1, 'position'=>50, 'enabled'=>(isModEnabled("banque"))),
	'ba.label'			=> array('label'=>"Account", 'checked'=>1, 'position'=>60, 'enabled'=>(isModEnabled("banque"))),
	'p.num_paiement'	=> array('label'=>"Numero", 'checked'=>1, 'position'=>70, 'tooltip'=>"ChequeOrTransferNumber"),
	'p.amount'			=> array('label'=>"Amount", 'checked'=>1, 'position'=>80),
	'p.statut'			=> array('label'=>"Status", 'checked'=>1, 'position'=>90, 'enabled'=>(getDolGlobalString('BILL_ADD_PAYMENT_VALIDATION'))),
);
$arrayfields = dol_sort_array($arrayfields, 'position');

// Initialize technical object to manage hooks of page. Note that conf->hooks_modules contains array of hook context
$hookmanager->initHooks(array('paymentlist'));
$object = new Paiement($db);

if (!$user->hasRight('societe', 'client', 'voir')) {
	$search_sale = $user->id;
}

// Security check
if ($user->socid) {
	$socid = $user->socid;
}
$result = restrictedArea($user, 'facture', $facid, '');


/*
 * Actions
 */

$parameters = array('socid'=>$socid);
$reshook = $hookmanager->executeHooks('doActions', $parameters, $object, $action); // Note that $action and $object may have been modified by some hooks
if ($reshook < 0) {
	setEventMessages($hookmanager->error, $hookmanager->errors, 'errors');
}


if (empty($reshook)) {
	include DOL_DOCUMENT_ROOT.'/core/actions_changeselectedfields.inc.php';

	// All tests are required to be compatible with all browsers
	if (GETPOST('button_removefilter_x', 'alpha') || GETPOST('button_removefilter.x', 'alpha') || GETPOST('button_removefilter', 'alpha')) {
		$search_ref = '';
		$search_date_startday = '';
		$search_date_startmonth = '';
		$search_date_startyear = '';
		$search_date_endday = '';
		$search_date_endmonth = '';
		$search_date_endyear = '';
		$search_date_start = '';
		$search_date_end = '';
		$search_account = '';
		$search_amount = '';
		$search_paymenttype = '';
		$search_payment_num = '';
		$search_company = '';
		$search_status = '';
		$option = '';
		$toselect = array();
		$search_array_options = array();
	}
}


/*
 * View
 */

$form = new Form($db);
$formother = new FormOther($db);
$accountstatic = new Account($db);
$companystatic = new Societe($db);
$bankline = new AccountLine($db);

llxHeader('', $langs->trans('ListPayment'));

if (GETPOST("orphelins", "alpha")) {
	// Payments not linked to an invoice. Should not happend. For debug only.
	$sql = "SELECT p.rowid, p.ref, p.datep, p.amount, p.statut, p.num_paiement as num_payment,";
	$sql .= " c.code as paiement_code";

	$sqlfields = $sql; // $sql fields to remove for count total

	// Add fields from hooks
	$parameters = array();
	$reshook = $hookmanager->executeHooks('printFieldListSelect', $parameters); // Note that $action and $object may have been modified by hook
	$sql .= $hookmanager->resPrint;
	$sql .= " FROM ".MAIN_DB_PREFIX."paiement as p LEFT JOIN ".MAIN_DB_PREFIX."c_paiement as c ON p.fk_paiement = c.id";
	$sql .= " LEFT JOIN ".MAIN_DB_PREFIX."paiement_facture as pf ON p.rowid = pf.fk_paiement";
	$sql .= " WHERE p.entity IN (".getEntity('invoice').")";
	$sql .= " AND pf.fk_facture IS NULL";

	// Add where from hooks
	$parameters = array();
	$reshook = $hookmanager->executeHooks('printFieldListWhere', $parameters); // Note that $action and $object may have been modified by hook
	$sql .= $hookmanager->resPrint;
} else {
<<<<<<< HEAD
	$sql = "SELECT p.rowid, p.ref, p.datep, p.fk_bank, p.amount, p.statut, p.num_paiement as num_payment";
=======
	$sql = "SELECT p.rowid, p.ref, p.datep, p.fk_bank, p.statut, p.num_paiement, p.amount";
>>>>>>> d84a886e
	$sql .= ", c.code as paiement_code";
	$sql .= ", ba.rowid as bid, ba.ref as bref, ba.label as blabel, ba.number, ba.account_number as account_number, ba.fk_accountancy_journal as accountancy_journal";
	$sql .= ", s.rowid as socid, s.nom as name, s.email";
	// We need an aggregate because we added a left join to get the thirdparty. In real world, it should be the same thirdparty if payment is same (but not in database structure)
	// so SUM(pf.amount) should be equal to p.amount but if we filter on $socid, it may differ
	$sql .= ", SUM(pf.amount) as totalamount, COUNT(f.rowid) as nbinvoices";

	// Add fields from hooks
	$parameters = array();
	$reshook = $hookmanager->executeHooks('printFieldListSelect', $parameters); // Note that $action and $object may have been modified by hook
	$sql .= $hookmanager->resPrint;

	$sqlfields = $sql; // $sql fields to remove for count total

	$sql .= " FROM ".MAIN_DB_PREFIX."paiement as p";
	$sql .= " LEFT JOIN ".MAIN_DB_PREFIX."c_paiement as c ON p.fk_paiement = c.id";
	$sql .= " LEFT JOIN ".MAIN_DB_PREFIX."bank as b ON p.fk_bank = b.rowid";
	$sql .= " LEFT JOIN ".MAIN_DB_PREFIX."bank_account as ba ON b.fk_account = ba.rowid";

	$sql .= " LEFT JOIN ".MAIN_DB_PREFIX."paiement_facture as pf ON p.rowid = pf.fk_paiement";
	$sql .= " LEFT JOIN ".MAIN_DB_PREFIX."facture as f ON pf.fk_facture = f.rowid";
	$sql .= " LEFT JOIN ".MAIN_DB_PREFIX."societe as s ON f.fk_soc = s.rowid";

	$sql .= " WHERE p.entity IN (".getEntity('invoice').")";
	if ($socid > 0) {
		$sql .= " AND EXISTS (SELECT f.fk_soc FROM ".MAIN_DB_PREFIX."facture as f, ".MAIN_DB_PREFIX."paiement_facture as pf";
		$sql .= " WHERE p.rowid = pf.fk_paiement AND pf.fk_facture = f.rowid AND f.fk_soc = ".((int) $socid).")";
	}
	if ($userid) {
		if ($userid == -1) {
			$sql .= " AND p.fk_user_creat IS NULL";
		} else {
			$sql .= " AND p.fk_user_creat = ".((int) $userid);
		}
	}

	// Search criteria
	if ($search_ref) {
		$sql .= natural_search('p.ref', $search_ref);
	}
	if ($search_date_start) {
		$sql .= " AND p.datep >= '" . $db->idate($search_date_start) . "'";
	}
	if ($search_date_end) {
		$sql .= " AND p.datep <= '" . $db->idate($search_date_end) . "'";
	}
	if ($search_account > 0) {
		$sql .= " AND b.fk_account=".((int) $search_account);
	}
	if ($search_paymenttype != '') {
		$sql .= " AND c.code='".$db->escape($search_paymenttype)."'";
	}
	if ($search_payment_num != '') {
		$sql .= natural_search('p.num_paiement', $search_payment_num);
	}
	if ($search_amount) {
		$sql .= " AND (".natural_search('p.amount', $search_amount, 1, 1);
		$sql .= " OR ";
		$sql .= natural_search('pf.amount', $search_amount, 1, 1);
		$sql .= ")";
	}
	if ($search_company) {
		$sql .= natural_search('s.nom', $search_company);
	}
	// Search on sale representative
	if ($search_sale && $search_sale != '-1') {
		if ($search_sale == -2) {
			$sql .= " AND NOT EXISTS (SELECT sc.fk_soc FROM ".MAIN_DB_PREFIX."societe_commerciaux as sc WHERE sc.fk_soc = f.fk_soc)";
		} elseif ($search_sale > 0) {
			$sql .= " AND EXISTS (SELECT sc.fk_soc FROM ".MAIN_DB_PREFIX."societe_commerciaux as sc WHERE sc.fk_soc = f.fk_soc AND sc.fk_user = ".((int) $search_sale).")";
		}
	}

	if ($search_all) {
		$sql .= natural_search(array_keys($fieldstosearchall), $search_all);
	}

	// Add where from hooks
	$parameters = array();
	$reshook = $hookmanager->executeHooks('printFieldListWhere', $parameters); // Note that $action and $object may have been modified by hook
	$sql .= $hookmanager->resPrint;

	$sql .= " GROUP BY p.rowid, p.ref, p.datep, p.fk_bank, p.statut, p.num_paiement, p.amount";
	$sql .= ", c.code";
	$sql .= ", ba.rowid, ba.ref, ba.label, ba.number, ba.account_number, ba.fk_accountancy_journal";
	$sql .= ", s.rowid, s.nom, s.email";
}

// Count total nb of records
$nbtotalofrecords = '';
if (!getDolGlobalInt('MAIN_DISABLE_FULL_SCANLIST')) {
	/* The fast and low memory method to get and count full list converts the sql into a sql count */
	$sqlforcount = preg_replace('/^'.preg_quote($sqlfields, '/').'/', 'SELECT COUNT(DISTINCT p.rowid) as nbtotalofrecords', $sql);
	$sqlforcount = preg_replace('/GROUP BY .*$/', '', $sqlforcount);
	$resql = $db->query($sqlforcount);
	if ($resql) {
		$objforcount = $db->fetch_object($resql);
		$nbtotalofrecords = $objforcount->nbtotalofrecords;
	} else {
		dol_print_error($db);
	}

	if (($page * $limit) > $nbtotalofrecords) {	// if total resultset is smaller then paging size (filtering), goto and load page 0
		$page = 0;
		$offset = 0;
	}
	$db->free($resql);
}

// Complete request and execute it with limit
$sql .= $db->order($sortfield, $sortorder);
if ($limit) {
	$sql .= $db->plimit($limit + 1, $offset);
}
//print $sql;

$resql = $db->query($sql);
if (!$resql) {
	dol_print_error($db);
	llxFooter();
	$db->close();
	exit;
}

$num = $db->num_rows($resql);

$param = '';
if (!empty($contextpage) && $contextpage != $_SERVER["PHP_SELF"]) {
	$param .= '&contextpage='.urlencode($contextpage);
}
if ($limit > 0 && $limit != $conf->liste_limit) {
	$param .= '&limit='.((int) $limit);
}

if (GETPOST("orphelins")) {
	$param .= '&orphelins=1';
}
if ($search_ref) {
	$param .= '&search_ref='.urlencode($search_ref);
}
if ($search_date_startday) {
	$param .= '&search_date_startday='.urlencode($search_date_startday);
}
if ($search_date_startmonth) {
	$param .= '&search_date_startmonth='.urlencode($search_date_startmonth);
}
if ($search_date_startyear) {
	$param .= '&search_date_startyear='.urlencode($search_date_startyear);
}
if ($search_date_endday) {
	$param .= '&search_date_endday='.urlencode($search_date_endday);
}
if ($search_date_endmonth) {
	$param .= '&search_date_endmonth='.urlencode($search_date_endmonth);
}
if ($search_date_endyear) {
	$param .= '&search_date_endyear='.urlencode($search_date_endyear);
}
if ($search_company) {
	$param .= '&search_company='.urlencode($search_company);
}
if ($search_amount != '') {
	$param .= '&search_amount='.urlencode($search_amount);
}
if ($search_paymenttype) {
	$param .= '&search_paymenttype='.urlencode($search_paymenttype);
}
if ($search_account) {
	$param .= '&search_account='.urlencode($search_account);
}
if ($search_payment_num) {
	$param .= '&search_payment_num='.urlencode($search_payment_num);
}
if ($optioncss != '') {
	$param .= '&optioncss='.urlencode($optioncss);
}

print '<form method="POST" action="'.$_SERVER["PHP_SELF"].'">';
if ($optioncss != '') {
	print '<input type="hidden" name="optioncss" value="'.$optioncss.'">';
}
print '<input type="hidden" name="token" value="'.newToken().'">';
print '<input type="hidden" name="action" value="list">';
print '<input type="hidden" name="formfilteraction" id="formfilteraction" value="list">';
print '<input type="hidden" name="sortfield" value="'.$sortfield.'">';
print '<input type="hidden" name="sortorder" value="'.$sortorder.'">';
print '<input type="hidden" name="contextpage" value="'.$contextpage.'">';

print_barre_liste($langs->trans("ReceivedCustomersPayments"), $page, $_SERVER["PHP_SELF"], $param, $sortfield, $sortorder, '', $num, $nbtotalofrecords, 'bill', 0, '', '', $limit, 0, 0, 1);

if ($search_all) {
	foreach ($fieldstosearchall as $key => $val) {
		$fieldstosearchall[$key] = $langs->trans($val);
	}
	print '<div class="divsearchfieldfilter">'.$langs->trans("FilterOnInto", $search_all).join(', ', $fieldstosearchall).'</div>';
}

$varpage = empty($contextpage) ? $_SERVER["PHP_SELF"] : $contextpage;
$selectedfields = $form->multiSelectArrayWithCheckbox('selectedfields', $arrayfields, $varpage, getDolGlobalString('MAIN_CHECKBOX_LEFT_COLUMN', '')); // This also change content of $arrayfields
$massactionbutton = '';
if ($massactionbutton) {
	$selectedfields .= $form->showCheckAddButtons('checkforselect', 1);
}

$moreforfilter = '';
print '<div class="div-table-responsive">';
print '<table class="tagtable nobottomiftotal liste'.($moreforfilter ? " listwithfilterbefore" : '').'">';

// Fields title search
// --------------------------------------------------------------------
print '<tr class="liste_titre_filter">';

// Action column
if (getDolGlobalString('MAIN_CHECKBOX_LEFT_COLUMN')) {
	print '<td class="liste_titre center maxwidthsearch">';
	$searchpicto = $form->showFilterButtons('left');
	print $searchpicto;
	print '</td>';
}

// #
if (getDolGlobalString('MAIN_VIEW_LINE_NUMBER_IN_LIST')) {
	print '<td class="liste_titre">';
	print '</td>';
}

// Filter: Ref
if (!empty($arrayfields['p.ref']['checked'])) {
	print '<td class="liste_titre left">';
	print '<input class="flat" type="text" size="4" name="search_ref" value="'.dol_escape_htmltag($search_ref).'">';
	print '</td>';
}

// Filter: Date
if (!empty($arrayfields['p.datep']['checked'])) {
	print '<td class="liste_titre center">';
	print '<div class="nowrapfordate">';
	print $form->selectDate($search_date_start ? $search_date_start : -1, 'search_date_start', 0, 0, 1, '', 1, 0, 0, '', '', '', '', 1, '', $langs->trans('From'));
	print '</div>';
	print '<div class="nowrapfordate">';
	print $form->selectDate($search_date_end ? $search_date_end : -1, 'search_date_end', 0, 0, 1, '', 1, 0, 0, '', '', '', '', 1, '', $langs->trans('to'));
	print '</div>';
	print '</td>';
}

// Filter: Thirdparty
if (!empty($arrayfields['s.nom']['checked'])) {
	print '<td class="liste_titre">';
	print '<input class="flat" type="text" size="6" name="search_company" value="'.dol_escape_htmltag($search_company).'">';
	print '</td>';
}

// Filter: Payment type
if (!empty($arrayfields['c.libelle']['checked'])) {
	print '<td class="liste_titre">';
	print $form->select_types_paiements($search_paymenttype, 'search_paymenttype', '', 2, 1, 1, 0, 1, 'maxwidth100', 1);
	print '</td>';
}

// Filter: Bank transaction number
if (!empty($arrayfields['transaction']['checked'])) {
	print '<td class="liste_titre">';
	print '<input class="flat" type="text" size="4" name="search_payment_num" value="'.dol_escape_htmltag($search_payment_num).'">';
	print '</td>';
}

// Filter: Cheque number (fund transfer)
if (!empty($arrayfields['p.num_paiement']['checked'])) {
	print '<td class="liste_titre">';
	print '</td>';
}

// Filter: Bank account
if (!empty($arrayfields['ba.label']['checked'])) {
	print '<td class="liste_titre">';
	$form->select_comptes($search_account, 'search_account', 0, '', 1);
	print '</td>';
}

// Filter: Amount
if (!empty($arrayfields['p.amount']['checked'])) {
	print '<td class="liste_titre right">';
	print '<input class="flat" type="text" size="4" name="search_amount" value="'.dol_escape_htmltag($search_amount).'">';
	print '</td>';
}

// Filter: Status (only placeholder)
if (!empty($arrayfields['p.statut']['checked'])) {
	print '<td class="liste_titre right">';
	print '</td>';
}

// Fields from hook
$parameters = array('arrayfields'=>$arrayfields);
$reshook = $hookmanager->executeHooks('printFieldListOption', $parameters, $object, $action); // Note that $action and $object may have been modified by hook
print $hookmanager->resPrint;

// Action column
if (!getDolGlobalString('MAIN_CHECKBOX_LEFT_COLUMN')) {
	print '<td class="liste_titre center maxwidthsearch">';
	$searchpicto = $form->showFilterButtons();
	print $searchpicto;
	print '</td>';
}

print '</tr>'."\n";

$totalarray = array();
$totalarray['nbfield'] = 0;

// Fields title label
// --------------------------------------------------------------------
print '<tr class="liste_titre">';
// Action column
if (getDolGlobalString('MAIN_CHECKBOX_LEFT_COLUMN')) {
	print_liste_field_titre($selectedfields, $_SERVER["PHP_SELF"], "", '', '', 'align="center"', $sortfield, $sortorder, 'maxwidthsearch ');
	$totalarray['nbfield']++;
}
if (getDolGlobalString('MAIN_VIEW_LINE_NUMBER_IN_LIST')) {
	print_liste_field_titre('#', $_SERVER['PHP_SELF'], '', '', $param, '', $sortfield, $sortorder);
	$totalarray['nbfield']++;
}
if (!empty($arrayfields['p.ref']['checked'])) {
	print_liste_field_titre($arrayfields['p.ref']['label'], $_SERVER["PHP_SELF"], "p.ref", '', $param, '', $sortfield, $sortorder);
	$totalarray['nbfield']++;
}
if (!empty($arrayfields['p.datep']['checked'])) {
	print_liste_field_titre($arrayfields['p.datep']['label'], $_SERVER["PHP_SELF"], "p.datep", '', $param, '', $sortfield, $sortorder, 'center ');
	$totalarray['nbfield']++;
}
if (!empty($arrayfields['s.nom']['checked'])) {
	print_liste_field_titre($arrayfields['s.nom']['label'], $_SERVER["PHP_SELF"], "s.nom", '', $param, '', $sortfield, $sortorder);
	$totalarray['nbfield']++;
}
if (!empty($arrayfields['c.libelle']['checked'])) {
	print_liste_field_titre($arrayfields['c.libelle']['label'], $_SERVER["PHP_SELF"], "c.libelle", '', $param, '', $sortfield, $sortorder);
	$totalarray['nbfield']++;
}
if (!empty($arrayfields['p.num_paiement']['checked'])) {
	print_liste_field_titre($arrayfields['p.num_paiement']['label'], $_SERVER["PHP_SELF"], "p.num_paiement", '', $param, '', $sortfield, $sortorder, '', $arrayfields['p.num_paiement']['tooltip']);
	$totalarray['nbfield']++;
}
if (!empty($arrayfields['transaction']['checked'])) {
	print_liste_field_titre($arrayfields['transaction']['label'], $_SERVER["PHP_SELF"], '', '', $param, '', $sortfield, $sortorder);
	$totalarray['nbfield']++;
}
if (!empty($arrayfields['ba.label']['checked'])) {
	print_liste_field_titre($arrayfields['ba.label']['label'], $_SERVER["PHP_SELF"], "ba.label", '', $param, '', $sortfield, $sortorder);
	$totalarray['nbfield']++;
}
if (!empty($arrayfields['p.amount']['checked'])) {
	print_liste_field_titre($arrayfields['p.amount']['label'], $_SERVER["PHP_SELF"], "p.amount", '', $param, 'class="right"', $sortfield, $sortorder);
	$totalarray['nbfield']++;
}
if (!empty($arrayfields['p.statut']['checked'])) {
	print_liste_field_titre($arrayfields['p.statut']['label'], $_SERVER["PHP_SELF"], "p.statut", '', $param, 'class="right"', $sortfield, $sortorder);
	$totalarray['nbfield']++;
}
// Extra fields
include DOL_DOCUMENT_ROOT.'/core/tpl/extrafields_list_search_title.tpl.php';
// Hook fields
$parameters = array('arrayfields'=>$arrayfields, 'param'=>$param, 'sortfield'=>$sortfield, 'sortorder'=>$sortorder);
$reshook = $hookmanager->executeHooks('printFieldListTitle', $parameters); // Note that $action and $object may have been modified by hook
print $hookmanager->resPrint;
// Action column
if (!getDolGlobalString('MAIN_CHECKBOX_LEFT_COLUMN')) {
	print_liste_field_titre($selectedfields, $_SERVER["PHP_SELF"], "", '', '', 'align="center"', $sortfield, $sortorder, 'maxwidthsearch ');
	$totalarray['nbfield']++;
}

print '</tr>'."\n";

// Detect if we need a fetch on each output line
$needToFetchEachLine = 0;
if (isset($extrafields->attributes[$object->table_element]['computed']) && is_array($extrafields->attributes[$object->table_element]['computed']) && count($extrafields->attributes[$object->table_element]['computed']) > 0) {
	foreach ($extrafields->attributes[$object->table_element]['computed'] as $key => $val) {
		if (!is_null($val) && preg_match('/\$object/', $val)) {
			$needToFetchEachLine++; // There is at least one compute field that use $object
		}
	}
}


// Loop on record
// --------------------------------------------------------------------
$i = 0;
$savnbfield = $totalarray['nbfield'];
$totalarray = array();
$totalarray['nbfield'] = 0;
$imaxinloop = ($limit ? min($num, $limit) : $num);
while ($i < $imaxinloop) {
	$objp = $db->fetch_object($resql);
	if (empty($objp)) {
		break; // Should not happen
	}

	$object->id = $objp->rowid;
	$object->ref = ($objp->ref ? $objp->ref : $objp->rowid);
	$object->date = $db->jdate($objp->datep);
	$object->amount = $objp->amount;

	$companystatic->id = $objp->socid;
	$companystatic->name = $objp->name;
	$companystatic->email = $objp->email;

	if ($mode == 'kanban') {
		if ($i == 0) {
			print '<tr class="trkanban"><td colspan="'.$savnbfield.'">';
			print '<div class="box-flex-container kanban">';
		}
		// Output Kanban
		$selected = -1;
		if ($massactionbutton || $massaction) { // If we are in select mode (massactionbutton defined) or if we have already selected and sent an action ($massaction) defined
			$selected = 0;
			if (in_array($object->id, $arrayofselected)) {
				$selected = 1;
			}
		}
		//print $object->getKanbanView('', array('thirdparty'=>$object->thirdparty, 'selected' => $selected));
		print $object->getKanbanView('', array('selected' => $selected));
		if ($i == ($imaxinloop - 1)) {
			print '</div>';
			print '</td></tr>';
		}
	} else {
		// Show line of result
		$j = 0;
		print '<tr data-rowid="'.$object->id.'" class="oddeven">';

		// Action column
		if (getDolGlobalString('MAIN_CHECKBOX_LEFT_COLUMN')) {
			print '<td class="nowrap center">';
			if ($massactionbutton || $massaction) { // If we are in select mode (massactionbutton defined) or if we have already selected and sent an action ($massaction) defined
				$selected = 0;
				if (in_array($object->id, $arrayofselected)) {
					$selected = 1;
				}
				print '<input id="cb'.$object->id.'" class="flat checkforselect" type="checkbox" name="toselect[]" value="'.$object->id.'"'.($selected ? ' checked="checked"' : '').'>';
			}
			print '</td>';
			if (!$i) {
				$totalarray['nbfield']++;
			}
		}

		// No
		if (getDolGlobalString('MAIN_VIEW_LINE_NUMBER_IN_LIST')) {
			print '<td class="nowraponall">'.(($offset * $limit) + $i).'</td>';
			if (!$i) {
				$totalarray['nbfield']++;
			}
		}

		// Ref
		if (!empty($arrayfields['p.ref']['checked'])) {
			print '<td class="nowraponall">'.$object->getNomUrl(1).'</td>';
			if (!$i) {
				$totalarray['nbfield']++;
			}
		}

		// Date
		if (!empty($arrayfields['p.datep']['checked'])) {
			$dateformatforpayment = 'dayhour';
			print '<td class="nowraponall center">'.dol_print_date($db->jdate($objp->datep), $dateformatforpayment, 'tzuser').'</td>';
			if (!$i) {
				$totalarray['nbfield']++;
			}
		}

		// Thirdparty
		if (!empty($arrayfields['s.nom']['checked'])) {
			print '<td class="tdoverflowmax125">';
			if ($objp->socid > 0) {
				print $companystatic->getNomUrl(1, '', 24);
			}
			print '</td>';
			if (!$i) {
				$totalarray['nbfield']++;
			}
		}

		// Payment type
		if (!empty($arrayfields['c.libelle']['checked'])) {
			print '<td>'.$langs->trans("PaymentTypeShort".$objp->paiement_code).'</td>';
			if (!$i) {
				$totalarray['nbfield']++;
			}
		}

		// Filter: Cheque number (fund transfer)
		if (!empty($arrayfields['p.num_paiement']['checked'])) {
			print '<td>'.$objp->num_payment.'</td>';
			if (!$i) {
				$totalarray['nbfield']++;
			}
		}

<<<<<<< HEAD
		// Bank transaction
		if (!empty($arrayfields['transaction']['checked'])) {
			print '<td class="tdoverflowmax125">';
			if ($objp->fk_bank > 0) {
				$bankline->fetch($objp->fk_bank);
				print $bankline->getNomUrl(1, 0);
			}
			print '</td>';
			if (!$i) {
				$totalarray['nbfield']++;
			}
=======
	// Amount
	if (!empty($arrayfields['p.amount']['checked'])) {
		print '<td class="right">';
		if ($objp->nbinvoices > 1 || ($objp->totalamount && $objp->amount != $objp->totalamount)) {
			print $form->textwithpicto('', $langs->trans("PaymentMadeForSeveralInvoices"));
		}
		print '<span class="amount">'.price($objp->amount).'</span>';
		print '</td>';
		if (!$i) {
			$totalarray['nbfield']++;
>>>>>>> d84a886e
		}

		// Bank account
		if (!empty($arrayfields['ba.label']['checked'])) {
			print '<td>';
			if ($objp->bid > 0) {
				$accountstatic->id = $objp->bid;
				$accountstatic->ref = $objp->bref;
				$accountstatic->label = $objp->blabel;
				$accountstatic->number = $objp->number;
				$accountstatic->account_number = $objp->account_number;

				$accountingjournal = new AccountingJournal($db);
				$accountingjournal->fetch($objp->accountancy_journal);
				$accountstatic->accountancy_journal = $accountingjournal->code;

				print $accountstatic->getNomUrl(1);
			}
			print '</td>';
			if (!$i) {
				$totalarray['nbfield']++;
			}
		}

		// Amount
		if (!empty($arrayfields['p.amount']['checked'])) {
			print '<td class="right"><span class="amount">'.price($objp->amount).'</span></td>';
			if (!$i) {
				$totalarray['nbfield']++;
				$totalarray['pos'][$totalarray['nbfield']] = 'amount';
			}
			if (empty($totalarray['val']['amount'])) {
				$totalarray['val']['amount'] = $objp->amount;
			} else {
				$totalarray['val']['amount'] += $objp->amount;
			}
		}

		// Status
		if (!empty($arrayfields['p.statut']['checked'])) {
			print '<td class="right">';
			if ($objp->statut == 0) {
				print '<a href="card.php?id='.$objp->rowid.'&amp;action=valide">';
			}
			print $object->LibStatut($objp->statut, 5);
			if ($objp->statut == 0) {
				print '</a>';
			}
			print '</td>';
			if (!$i) {
				$totalarray['nbfield']++;
			}
		}

		// Action column
		if (!getDolGlobalString('MAIN_CHECKBOX_LEFT_COLUMN')) {
			print '<td class="nowrap center">';
			if ($massactionbutton || $massaction) { // If we are in select mode (massactionbutton defined) or if we have already selected and sent an action ($massaction) defined
				$selected = 0;
				if (in_array($object->id, $arrayofselected)) {
					$selected = 1;
				}
				print '<input id="cb'.$object->id.'" class="flat checkforselect" type="checkbox" name="toselect[]" value="'.$object->id.'"'.($selected ? ' checked="checked"' : '').'>';
			}
			print '</td>';
			if (!$i) {
				$totalarray['nbfield']++;
			}
		}

		print '</tr>'."\n";
	}

	$i++;
}

// Show total line
include DOL_DOCUMENT_ROOT.'/core/tpl/list_print_total.tpl.php';

// If no record found
if ($num == 0) {
	$colspan = 1;
	foreach ($arrayfields as $key => $val) {
		if (!empty($val['checked'])) {
			$colspan++;
		}
	}
	print '<tr><td colspan="'.$colspan.'"><span class="opacitymedium">'.$langs->trans("NoRecordFound").'</span></td></tr>';
}

$db->free($resql);

$parameters = array('arrayfields' => $arrayfields, 'sql' => $sql);
$reshook = $hookmanager->executeHooks('printFieldListFooter', $parameters, $object, $action); // Note that $action and $object may have been modified by hook
print $hookmanager->resPrint;

print '</table>'."\n";
print '</div>'."\n";

print '</form>'."\n";

// End of page
llxFooter();
$db->close();<|MERGE_RESOLUTION|>--- conflicted
+++ resolved
@@ -196,11 +196,7 @@
 	$reshook = $hookmanager->executeHooks('printFieldListWhere', $parameters); // Note that $action and $object may have been modified by hook
 	$sql .= $hookmanager->resPrint;
 } else {
-<<<<<<< HEAD
-	$sql = "SELECT p.rowid, p.ref, p.datep, p.fk_bank, p.amount, p.statut, p.num_paiement as num_payment";
-=======
-	$sql = "SELECT p.rowid, p.ref, p.datep, p.fk_bank, p.statut, p.num_paiement, p.amount";
->>>>>>> d84a886e
+	$sql = "SELECT p.rowid, p.ref, p.datep, p.fk_bank, p.statut, p.num_paiement as num_payment, p.amount";
 	$sql .= ", c.code as paiement_code";
 	$sql .= ", ba.rowid as bid, ba.ref as bref, ba.label as blabel, ba.number, ba.account_number as account_number, ba.fk_accountancy_journal as accountancy_journal";
 	$sql .= ", s.rowid as socid, s.nom as name, s.email";
@@ -699,7 +695,6 @@
 			}
 		}
 
-<<<<<<< HEAD
 		// Bank transaction
 		if (!empty($arrayfields['transaction']['checked'])) {
 			print '<td class="tdoverflowmax125">';
@@ -711,18 +706,6 @@
 			if (!$i) {
 				$totalarray['nbfield']++;
 			}
-=======
-	// Amount
-	if (!empty($arrayfields['p.amount']['checked'])) {
-		print '<td class="right">';
-		if ($objp->nbinvoices > 1 || ($objp->totalamount && $objp->amount != $objp->totalamount)) {
-			print $form->textwithpicto('', $langs->trans("PaymentMadeForSeveralInvoices"));
-		}
-		print '<span class="amount">'.price($objp->amount).'</span>';
-		print '</td>';
-		if (!$i) {
-			$totalarray['nbfield']++;
->>>>>>> d84a886e
 		}
 
 		// Bank account
@@ -749,7 +732,12 @@
 
 		// Amount
 		if (!empty($arrayfields['p.amount']['checked'])) {
-			print '<td class="right"><span class="amount">'.price($objp->amount).'</span></td>';
+			print '<td class="right">';
+			if ($objp->nbinvoices > 1 || ($objp->totalamount && $objp->amount != $objp->totalamount)) {
+				print $form->textwithpicto('', $langs->trans("PaymentMadeForSeveralInvoices"));
+			}
+			print '<span class="amount">'.price($objp->amount).'</span>';
+			print '</td>';
 			if (!$i) {
 				$totalarray['nbfield']++;
 				$totalarray['pos'][$totalarray['nbfield']] = 'amount';
