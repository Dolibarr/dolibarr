--- conflicted
+++ resolved
@@ -46,18 +46,12 @@
 $massaction = GETPOST('massaction', 'alpha');
 $confirm = GETPOST('confirm', 'alpha');
 $optioncss = GETPOST('optioncss', 'alpha');
-<<<<<<< HEAD
 $contextpage = GETPOST('contextpage', 'aZ') ? GETPOST('contextpage', 'aZ') : 'paymentlist';
-
-$facid = GETPOSTINT('facid');
-$socid = GETPOSTINT('socid');
-$userid = GETPOSTINT('userid');
-=======
-$contextpage		= GETPOST('contextpage', 'aZ') ? GETPOST('contextpage', 'aZ') : 'paymentlist';
-$facid				= GETPOST('facid', 'int');
-$socid				= GETPOST('socid', 'int');
+$mode = GETPOST('mode', 'alpha');
+
+$facid = GETPOST('facid', 'int');
+$socid = GETPOST('socid', 'int');
 $userid = GETPOST('userid', 'int');
->>>>>>> 4b50036d
 
 $search_ref = GETPOST("search_ref", "alpha");
 $search_date_startday = GETPOSTINT('search_date_startday');
@@ -76,19 +70,11 @@
 $search_status = GETPOST('search_status', 'intcomma');
 $search_sale = GETPOSTINT('search_sale');
 
-<<<<<<< HEAD
-$mode = GETPOST('mode', 'alpha');
+
 $limit = GETPOSTINT('limit') ? GETPOSTINT('limit') : $conf->liste_limit;
 $sortfield = GETPOST('sortfield', 'aZ09comma');
 $sortorder = GETPOST('sortorder', 'aZ09comma');
 $page = GETPOSTISSET('pageplusone') ? (GETPOSTINT('pageplusone') - 1) : GETPOSTINT("page");
-=======
-$limit = GETPOST('limit', 'int') ? GETPOST('limit', 'int') : $conf->liste_limit;
-$sortfield			= GETPOST('sortfield', 'aZ09comma');
-$sortorder			= GETPOST('sortorder', 'aZ09comma');
-$page = GETPOSTISSET('pageplusone') ? (GETPOST('pageplusone') - 1) : GETPOST("page", 'int');
-$mode = GETPOST('mode', 'aZ'); // The output mode ('list', 'kanban', 'hierarchy', 'calendar', ...)
->>>>>>> 4b50036d
 
 if (empty($page) || $page == -1) {
 	$page = 0; // If $page is not defined, or '' or -1
