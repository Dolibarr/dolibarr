--- conflicted
+++ resolved
@@ -56,14 +56,10 @@
 $search_amount=GETPOST("search_amount",'alpha');    // alpha because we must be able to search on "< x"
 $search_company=GETPOST("search_company",'alpha');
 $search_payment_num=GETPOST('search_payment_num','alpha');
-<<<<<<< HEAD
-=======
 
 $limit = GETPOST('limit')?GETPOST('limit','int'):$conf->liste_limit;
->>>>>>> 3f5d67d4
 $sortfield = GETPOST("sortfield",'alpha');
 $sortorder = GETPOST("sortorder",'alpha');
-$limit = GETPOST('limit')?GETPOST('limit','int'):$conf->liste_limit;
 $page = GETPOST("page",'int');
 if ($page == -1) { $page = 0; }
 $offset = $limit * $page;
@@ -177,19 +173,11 @@
     {
         $sql.= " AND p.datep BETWEEN '".$db->idate(dol_get_first_day($year,1,false))."' AND '".$db->idate(dol_get_last_day($year,12,false))."'";
     }
-<<<<<<< HEAD
-    if ($search_ref)       		    $sql .=natural_search('p.ref', $search_ref);
-    if ($search_account > 0)      	$sql .=" AND b.fk_account=".$search_account;
-    if ($search_paymenttype != "")  $sql .=" AND c.code='".$db->escape($search_paymenttype)."'";
-    if ($search_payment_num != '')  $sql .=" AND p.num_paiement = '".$db->escape($search_payment_num)."'";
-    if ($search_amount)      		$sql .=" AND p.amount='".$db->escape(price2num($search_amount))."'";
-=======
     if ($search_ref)       		    $sql .= natural_search('p.ref', $search_ref);
     if ($search_account > 0)      	$sql .=" AND b.fk_account=".$search_account;
     if ($search_paymenttype != "")  $sql .=" AND c.code='".$db->escape($search_paymenttype)."'";
     if ($search_payment_num != '')  $sql .= natural_search('p.num_paiement', $search_payment_num);
     if ($search_amount)      		$sql .= natural_search('p.amount', $search_amount, 1); 
->>>>>>> 3f5d67d4
     if ($search_company)     		$sql .= natural_search('s.nom', $search_company);
 	// Add where from hooks
 	$parameters=array();
@@ -236,16 +224,6 @@
     
     print '<table class="noborder" width="100%">';
     print '<tr class="liste_titre">';
-<<<<<<< HEAD
-    print_liste_field_titre($langs->trans("RefPayment"),$_SERVER["PHP_SELF"],"p.rowid","",$paramlist,"",$sortfield,$sortorder);
-    print_liste_field_titre($langs->trans("Date"),$_SERVER["PHP_SELF"],"dp","",$paramlist,'align="center"',$sortfield,$sortorder);
-    print_liste_field_titre($langs->trans("ThirdParty"),$_SERVER["PHP_SELF"],"s.nom","",$paramlist,"",$sortfield,$sortorder);
-    print_liste_field_titre($langs->trans("Type"),$_SERVER["PHP_SELF"],"c.libelle","",$paramlist,"",$sortfield,$sortorder);
-    print_liste_field_titre($langs->trans("Numero"),$_SERVER["PHP_SELF"],"p.num_paiement","",$paramlist,"",$sortfield,$sortorder);
-    print_liste_field_titre($langs->trans("Account"),$_SERVER["PHP_SELF"],"ba.label","",$paramlist,"",$sortfield,$sortorder);
-    print_liste_field_titre($langs->trans("Amount"),$_SERVER["PHP_SELF"],"p.amount","",$paramlist,'align="right"',$sortfield,$sortorder);
-    //print_liste_field_titre($langs->trans("Invoices"),"","","",$paramlist,'align="left"',$sortfield,$sortorder);
-=======
     print_liste_field_titre($langs->trans("RefPayment"),$_SERVER["PHP_SELF"],"p.rowid","",$param,"",$sortfield,$sortorder);
     print_liste_field_titre($langs->trans("Date"),$_SERVER["PHP_SELF"],"dp","",$param,'align="center"',$sortfield,$sortorder);
     print_liste_field_titre($langs->trans("ThirdParty"),$_SERVER["PHP_SELF"],"s.nom","",$param,"",$sortfield,$sortorder);
@@ -257,7 +235,6 @@
     }
     print_liste_field_titre($langs->trans("Amount"),$_SERVER["PHP_SELF"],"p.amount","",$param,'align="right"',$sortfield,$sortorder);
     //print_liste_field_titre($langs->trans("Invoices"),"","","",$param,'align="left"',$sortfield,$sortorder);
->>>>>>> 3f5d67d4
 
 	$parameters=array();
     $reshook=$hookmanager->executeHooks('printFieldListTitle',$parameters);    // Note that $action and $object may have been modified by hook
@@ -285,12 +262,6 @@
     print '</td>';
     print '<td align="left">';
     print '<input class="flat" type="text" size="4" name="search_payment_num" value="'.$search_payment_num.'">';
-<<<<<<< HEAD
-    print '</td>';
-    print '<td>';
-    $form->select_comptes($search_account,'search_account',0,'',1);
-=======
->>>>>>> 3f5d67d4
     print '</td>';
     if (! empty($conf->banque->enabled))
     {
@@ -339,18 +310,6 @@
         else print '&nbsp;';
         print '</td>';
 
-<<<<<<< HEAD
-        print '<td>'.$langs->trans("PaymentTypeShort".$objp->paiement_code).'</td><td>'.$objp->num_paiement.'</td>';
-        print '<td>';
-        if ($objp->bid)
-        {
-            $accountstatic->id=$objp->bid;
-            $accountstatic->label=$objp->label;
-            print $accountstatic->getNomUrl(1);
-        }
-        else print '&nbsp;';
-        print '</td>';
-=======
         // Type
         print '<td>'.$langs->trans("PaymentTypeShort".$objp->paiement_code).'</td>';
         
@@ -371,7 +330,6 @@
 	        print '</td>';
 	    }
 	    // Amount
->>>>>>> 3f5d67d4
         print '<td align="right">'.price($objp->amount).'</td>';
 
         if (! empty($conf->global->BILL_ADD_PAYMENT_VALIDATION))
