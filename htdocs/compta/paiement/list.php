--- conflicted
+++ resolved
@@ -5,13 +5,8 @@
  * Copyright (C) 2013		Cédric Salvador			<csalvador@gpcsolutions.fr>
  * Copyright (C) 2015		Jean-François Ferry		<jfefe@aternatik.fr>
  * Copyright (C) 2015		Juanjo Menent			<jmenent@2byte.es>
-<<<<<<< HEAD
  * Copyright (C) 2017-2021	Alexandre Spangaro		<aspangaro@open-dsi.fr>
- * Copyright (C) 2018		Ferran Marcet			<fmarcet@2byte.es>
-=======
- * Copyright (C) 2017		Alexandre Spangaro		<aspangaro@open-dsi.fr>
  * Copyright (C) 2018-2021	Ferran Marcet			<fmarcet@2byte.es>
->>>>>>> 9b828532
  * Copyright (C) 2018		Charlene Benke			<charlie@patas-monkey.com>
  * Copyright (C) 2020		Tobias Sekan			<tobias.sekan@startmail.com>
  *
@@ -292,7 +287,6 @@
 if ($limit > 0 && $limit != $conf->liste_limit) {
 	$param .= '&limit='.urlencode($limit);
 }
-<<<<<<< HEAD
 
 if (GETPOST("orphelins")) {
 	$param .= '&orphelins=1';
@@ -333,18 +327,6 @@
 if ($search_payment_num) {
 	$param .= '&search_payment_num='.urlencode($search_payment_num);
 }
-=======
-$param .= (GETPOST("orphelins") ? "&orphelins=1" : '');
-$param .= ($search_ref ? "&search_ref=".urlencode($search_ref) : '');
-$param .= ($search_company ? "&search_company=".urlencode($search_company) : '');
-$param .= ($search_amount ? "&search_amount=".urlencode($search_amount) : '');
-$param .= ($search_paymenttype ? "&search_paymenttype=".urlencode($search_paymenttype) : '');
-$param .= ($search_account ? "&search_account=".urlencode($search_account) : '');
-$param .= ($day ? "&day=".urlencode($day) : '');
-$param .= ($month ? "&month=".urlencode($month) : '');
-$param .= ($year ? "&year=".urlencode($year) : '');
-$param .= ($search_payment_num ? "&search_payment_num=".urlencode($search_payment_num) : '');
->>>>>>> 9b828532
 if ($optioncss != '') {
 	$param .= '&optioncss='.urlencode($optioncss);
 }
